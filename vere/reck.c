--- conflicted
+++ resolved
@@ -372,9 +372,9 @@
         }
       } break;
 
-      case c3__init: p_fav = u3t(fav);
-      {
+      case c3__init: {
         // king ignores %init
+        // p_fav = u3t(fav);
         // u3A->own = u3nc(u3k(p_fav), u3A->own);
         // uL(fprintf(uH, "kick: init: %d\n", p_fav));
         u3z(pox); u3z(fav); return c3y;
@@ -438,14 +438,9 @@
 void
 u3_reck_kick(u3_pier* pir_u, u3_noun ovo)
 {
-<<<<<<< HEAD
+  u3t_event_trace("Effect", 'b');
   if ( (c3n == _reck_kick_spec(pir_u, u3k(u3h(ovo)), u3k(u3t(ovo)))) &&
        (c3n == _reck_kick_norm(pir_u, u3k(u3h(ovo)), u3k(u3t(ovo)))) )
-=======
-  u3t_event_trace("Effect", 'b');
-  if ( (c3n == _reck_kick_spec(u3k(u3h(ovo)), u3k(u3t(ovo)))) &&
-       (c3n == _reck_kick_norm(u3k(u3h(ovo)), u3k(u3t(ovo)))) )
->>>>>>> 1efb9c3e
   {
 #if 0
     if ( (c3__warn != u3h(u3t(ovo))) &&
