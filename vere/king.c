#include <unistd.h>
#include <uv.h>
#include "all.h"
#include "vere/vere.h"

/*
::::::::::::::::::::::::::::::::::::::::::::::::::::::::::
::  wyrd: requires auth to a single relevant ship       ::
::  doom: requires auth to the daemon itself            ::
::::::::::::::::::::::::::::::::::::::::::::::::::::::::::
++  fate                                                ::  client to lord
  $%  $:  $auth                                         ::  authenticate client
          p/(unit ship)                                 ::  what to auth
          q/@                                           ::  auth secret
      ==                                                ::
  $%  $:  $wyrd                                         ::  ship action
          p/ship                                        ::  which ship
          q/wyrd                                        ::  the action
      ==                                                ::
      $:  $doom                                         ::  daemon command
          p/doom                                        ::  the command
      ==                                                ::
  ==                                                    ::
::                                                      ::
++  wyrd                                                ::  ship action
  $%  $:  $susp                                         ::  release this pier
          $~                                            ::
      ==                                                ::
      $:  $vent                                         ::  generate event
          p/ovum                                        ::  wire and card
      ==                                                ::
  ==                                                    ::
::                                                      ::
++  doom                                                ::  daemon command
  $%  $:  $boot                                         ::  boot new pier
          who/ship                                      ::  ship
          tic/@                                         ::  ticket (or 0)
          sec/@                                         ::  secret (or 0)
          pax/@t                                        ::  directory
          sys/@                                         ::  boot pill
      ==                                                ::
      $:  $exit                                         ::  end the daemon
          $~                                            ::
      ==                                                ::
      $:  $pier                                         ::  acquire a pier
          p/(unit @t)                                   ::  unix path
      ==                                                ::
      $:  $root                                         ::  admin ship actions
          p/ship                                        ::  which ship
          q/wyrd                                        ::  the action
  ==                                                    ::
++  cede                                                ::  lord to client
  $%  $:  $cede                                         ::  send cards
          p/ship                                        ::  sending ship
          q/(list ovum)                                 ::  actions
      ==                                                ::
      $:  $firm                                         ::  accept command
          $~                                            ::
      ==                                                ::
      $:  $deny                                         ::  reject command
          p/@t                                          ::  error message
      ==                                                ::
  ==                                                    ::
::                                                      ::
*/

void _king_auth(u3_noun auth);

void _king_wyrd(u3_noun ship_wyrd);
  void _king_susp(u3_atom ship, u3_noun susp);
  void _king_vent(u3_atom ship, u3_noun vent);

void _king_doom(u3_noun doom);
  void _king_boot(u3_noun boot);
  void _king_exit(u3_noun exit);
  void _king_pier(u3_noun pier);
  void _king_root(u3_noun root);

/* _king_defy_fate(): invalid fate
*/
void
_king_defy_fate()
{
  exit(1);
}

/* _king_fate(): top-level fate parser
*/
void
_king_fate(void *vod_p, u3_noun mat)
{
  u3_noun fate = u3ke_cue(u3k(mat));
  u3_noun load;
  void (*next)(u3_noun);

  c3_assert(_(u3a_is_cell(fate)));
  c3_assert(_(u3a_is_cat(u3h(fate))));

  switch ( u3h(fate) ) {
    case c3__auth:
      next = _king_auth;
      break;
    case c3__wyrd:
      next = _king_wyrd;
      break;
    case c3__doom:
      next = _king_doom;
      break;
    default:
      _king_defy_fate();
  }

  load = u3k(u3t(fate));
  u3z(fate);
  next(load);
}

/* _king_auth(): auth parser
*/
void
_king_auth(u3_noun auth)
{
}

/* _king_wyrd(): wyrd parser
*/
void
_king_wyrd(u3_noun ship_wyrd)
{
  u3_atom ship;
  u3_noun wyrd;
  u3_noun load;
  void (*next)(u3_atom, u3_noun);

  c3_assert(_(u3a_is_cell(ship_wyrd)));
  c3_assert(_(u3a_is_atom(u3h(ship_wyrd))));
  ship = u3k(u3h(ship_wyrd));
  wyrd = u3k(u3t(ship_wyrd));
  u3z(ship_wyrd);

  c3_assert(_(u3a_is_cell(wyrd)));
  c3_assert(_(u3a_is_cat(u3h(wyrd))));

  switch ( u3h(wyrd) ) {
    case c3__susp:
      next = _king_susp;
      break;
    case c3__vent:
      next = _king_vent;
      break;
    default:
      _king_defy_fate();
  }

  load = u3k(u3t(wyrd));
  u3z(wyrd);
  next(ship, load);
}

/* _king_susp(): susp parser
*/
void
_king_susp(u3_atom ship, u3_noun susp)
{
}

/* _king_vent(): vent parser
*/
void
_king_vent(u3_atom ship, u3_noun vent)
{
  /* stub; have to find pier from ship */
  u3z(ship);
  u3_pier_work(u3_pier_stub(), u3h(vent), u3t(vent));
  u3z(vent);
}

/* _king_doom(): doom parser
*/
void
_king_doom(u3_noun doom)
{
  u3_noun load;
  void (*next)(u3_noun);

  c3_assert(_(u3a_is_cell(doom)));
  c3_assert(_(u3a_is_cat(u3h(doom))));

  u3m_p("doom", doom);

  switch ( u3h(doom) ) {
    case c3__boot:
      next = _king_boot;
      break;
    case c3__exit:
      next = _king_exit;
      break;
    case c3__pier:
      next = _king_pier;
      break;
    case c3__root:
      next = _king_root;
      break;
    default:
      _king_defy_fate();
  }

  load = u3k(u3t(doom));
  u3z(doom);
  next(load);
}

/* _king_boot(): boot parser
*/
void
_king_boot(u3_noun bul)
{
  u3_noun who, sec, tic, sys, pax;

  u3r_quil(bul, &who, &tic, &sec, &sys, &pax);
  u3_pier_boot(u3k(who), u3k(tic), u3k(sec), u3k(sys), u3k(pax));

  u3z(bul);
}

/* _king_exit(): exit parser
*/
void
_king_exit(u3_noun exit)
{
}

/* _king_pier(): pier parser
*/
void
_king_pier(u3_noun pier)
{
}

/* _king_root(): root parser
*/
void
_king_root(u3_noun root)
{
}

/* _king_bail(): bail for command socket newt
*/
void
_king_bail(u3_moor *vod_p, const c3_c *err_c)
{
  u3_moor *free_p;
  fprintf(stderr, "_king_bail: %s\r\n", err_c);
  if ( vod_p == 0 ) {
    free_p = u3K.cli_u;
    u3K.cli_u = u3K.cli_u->nex_u;
    u3a_free(free_p);
  } else {
    free_p = vod_p->nex_u;
    vod_p->nex_u = vod_p->nex_u->nex_u;
    u3a_free(free_p);
  }
}

/* _king_socket_connect(): callback for new connections
*/
void
_king_socket_connect(uv_stream_t *sock, int status)
{
  u3_moor *mor_u;
  if ( u3K.cli_u == 0 ) {
    u3K.cli_u = u3a_malloc(sizeof(u3_moor));
    mor_u = u3K.cli_u;
    mor_u->vod_p = 0;
    mor_u->nex_u = 0;
  } else {
    for (mor_u = u3K.cli_u; mor_u->nex_u; mor_u = mor_u->nex_u);
    mor_u->nex_u = u3a_malloc(sizeof(u3_moor));
    mor_u->nex_u->vod_p = mor_u;
    mor_u = mor_u->nex_u;
    mor_u->nex_u = 0;
  }

  uv_pipe_init(u3L, &mor_u->pyp_u, 0);
  mor_u->pok_f = _king_fate;
  mor_u->bal_f = (u3_bail)_king_bail;

  uv_accept(sock, (uv_stream_t *)&mor_u->pyp_u);
  u3_newt_read((u3_moat *)mor_u);
}

/* _boothack_cb(): callback for the boothack self-connection
*/
void
_boothack_cb(uv_connect_t *conn, int status)
{
  u3_mojo *moj_u = conn->data;
  u3_atom mat;
  u3_atom pax, sys, who, tic, sec;

  {
    if ( !u3_Host.ops_u.pil_c ) {
      // fprintf(stderr, "boot: new ship must specify pill (-B)\r\n");
      // exit(1);
      sys = 0;
    }
    else sys = u3i_string(u3_Host.ops_u.pil_c);
  }
  {
    u3_noun whu;

    if ( !u3_Host.ops_u.who_c ) {
      fprintf(stderr, "boot: new ship must specify identity (-w)\r\n");
      exit(1);
    }
    whu = u3dc("slaw", 'p', u3i_string(u3_Host.ops_u.who_c));

    if ( u3_nul == whu ) {
      fprintf(stderr, "boot: malformed identity (-w)\r\n");
      exit(1);
    }
    who = u3k(u3t(whu));
    u3z(whu);
  }

  if ( c3y == u3_Host.ops_u.fak ) {
    fprintf(stderr, "boot: F A K E ship with null security\r\n");

<<<<<<< HEAD
    if ( u3_Host.ops_u.tic_c ) {
      fprintf(stderr, "boot: fake ship doesn't need a ticket\r\n");
      exit(1);
    }
    else {
      sec = 0;
      tic = u3k(who);
    }
=======
    sec = 0;
    if ( 0 != u3_Host.ops_u.tic_c ) {
      fprintf(stderr, "boot: fake ship does not need a ticket (-t)\r\n");
      exit(1);
    }
    tic = u3k(who);
>>>>>>> a0a1d010
  }
  else {
    if ( 0 == u3_Host.ops_u.sec_c ) {
      c3_w eny_w[16];

      u3_pier_rand(eny_w);
      sec = u3i_words(2, eny_w);
      {
        u3_noun rot   = u3dc("scot", 'p', u3k(sec));
        c3_c*   rot_c = u3r_string(rot);

        fprintf(stderr, "boot: %s: R O O T  P A S S W O R D %s\r\n", 
                               u3_Host.ops_u.who_c,
                               rot_c);
        fprintf(stderr, "      (write it down and put it in your wallet)\r\n");

        u3z(rot);
        c3_free(rot_c);
      }
    } else {
      u3_noun suc = u3dc("slaw", 'p', u3i_string(u3_Host.ops_u.sec_c));

      if ( u3_nul == suc ) {
        fprintf(stderr, "boot: malformed secret (-s)\r\n");
        exit(1);
      }
      sec = u3k(u3t(suc));
      u3z(suc);
    }

    {
      u3_noun tuc = u3dc("slaw", 'p', u3i_string(u3_Host.ops_u.tic_c));

      if ( u3_nul == tuc ) {
        fprintf(stderr, "boot: malformed ticket (-t)\r\n");
        exit(1);
      }
      tic = u3k(u3t(tuc));
      u3z(tuc);
    }
  }
  pax = u3i_string(u3_Host.dir_c);

  mat = u3ke_jam(u3nc(c3__doom,
                       u3nc(c3__boot,
                            u3nq(who, tic, sec, u3nc(pax, sys)))));

  u3_newt_write(moj_u, mat, 0);
}

/* _king_loop_init(): stuff that comes before the event loop
*/
void
_king_loop_init()
{
  /* move signals out of unix.c */
  {
    u3_usig* sig_u;

    sig_u = c3_malloc(sizeof(u3_usig));
    uv_signal_init(u3L, &sig_u->sil_u);

    sig_u->num_i = SIGTERM;
    sig_u->nex_u = u3_Host.sig_u;
    u3_Host.sig_u = sig_u;
  }
  {
    u3_usig* sig_u;

    sig_u = c3_malloc(sizeof(u3_usig));
    uv_signal_init(u3L, &sig_u->sil_u);

    sig_u->num_i = SIGINT;
    sig_u->nex_u = u3_Host.sig_u;
    u3_Host.sig_u = sig_u;
  }
  {
    u3_usig* sig_u;

    sig_u = c3_malloc(sizeof(u3_usig));
    uv_signal_init(u3L, &sig_u->sil_u);

    sig_u->num_i = SIGWINCH;
    sig_u->nex_u = u3_Host.sig_u;
    u3_Host.sig_u = sig_u;
  }

  /* boot hack */
  {
    u3_moor *mor_u = c3_malloc(sizeof(u3_moor));
    uv_connect_t *conn = c3_malloc(sizeof(uv_connect_t));
    conn->data = mor_u;
    uv_pipe_init(u3L, &mor_u->pyp_u, 0);
    uv_pipe_connect(conn, &mor_u->pyp_u, u3K.soc_c, _boothack_cb);
  }
}

/* _king_loop_exit(): cleanup after event loop
*/
void
_king_loop_exit()
{
  /*  all needs to move extept unlink */
  c3_l cod_l;

  cod_l = u3a_lush(c3__unix);
  u3_unix_io_exit(u3_pier_stub());
  u3a_lop(cod_l);

  cod_l = u3a_lush(c3__ames);
  u3_ames_io_exit(u3_pier_stub());
  u3a_lop(cod_l);

  cod_l = u3a_lush(c3__term);
  u3_term_io_exit();
  u3a_lop(cod_l);

  cod_l = u3a_lush(c3__http);
  u3_http_io_exit();
  u3a_lop(cod_l);

  cod_l = u3a_lush(c3__cttp);
  u3_cttp_io_exit();
  u3a_lop(cod_l);

  cod_l = u3a_lush(c3__save);
  u3_save_io_exit(u3_pier_stub());
  u3a_lop(cod_l);

  cod_l = u3a_lush(c3__behn);
  u3_behn_io_exit(u3_pier_stub());
  u3a_lop(cod_l);

  unlink(u3K.soc_c);
}

/* u3_king_commence(): start the daemon
*/
void
u3_king_commence()
{
  u3_Host.lup_u = uv_default_loop();

  /* start up a "fast-compile" arvo for internal use only
  */
  u3m_boot_pier();
  {
    extern c3_w u3_Ivory_length_w;
    extern c3_y u3_Ivory_pill_y[];
    u3_noun     lit;

    lit = u3i_bytes(u3_Ivory_length_w, u3_Ivory_pill_y);
    u3v_boot_lite(lit);
  }

  /* listen on command socket
  */
  {
    c3_c buf_c[256];

    sprintf(buf_c, "/tmp/urbit-sock-%d", getpid());
    u3K.soc_c = strdup(buf_c);
  }

  uv_pipe_init(u3L, &u3K.cmd_u, 0);
  uv_pipe_bind(&u3K.cmd_u, u3K.soc_c);
  uv_listen((uv_stream_t *)&u3K.cmd_u, 128, _king_socket_connect);
  fprintf(stderr, "cmd socket up\r\n");

  _king_loop_init();

  uv_run(u3L, UV_RUN_DEFAULT);

  _king_loop_exit();
  exit(0);
}<|MERGE_RESOLUTION|>--- conflicted
+++ resolved
@@ -326,23 +326,12 @@
   if ( c3y == u3_Host.ops_u.fak ) {
     fprintf(stderr, "boot: F A K E ship with null security\r\n");
 
-<<<<<<< HEAD
-    if ( u3_Host.ops_u.tic_c ) {
-      fprintf(stderr, "boot: fake ship doesn't need a ticket\r\n");
-      exit(1);
-    }
-    else {
-      sec = 0;
-      tic = u3k(who);
-    }
-=======
     sec = 0;
     if ( 0 != u3_Host.ops_u.tic_c ) {
       fprintf(stderr, "boot: fake ship does not need a ticket (-t)\r\n");
       exit(1);
     }
     tic = u3k(who);
->>>>>>> a0a1d010
   }
   else {
     if ( 0 == u3_Host.ops_u.sec_c ) {
