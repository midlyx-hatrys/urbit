--- conflicted
+++ resolved
@@ -88,16 +88,8 @@
   u3_Host.ops_u.veb = c3n;
   u3_Host.ops_u.kno_w = DefaultKernel;
 
-<<<<<<< HEAD
   // XX re-enable -s, -A
-  while ( (ch_i=getopt(argc, argv,"G:J:B:K:H:w:u:e:E:f:F:k:p:LabcdgqtvxPDRS")) != -1 ) {
-=======
-  u3_Host.ops_u.rop_s = 0;
-  u3_Host.ops_u.raf_c = 0;
-  u3_Host.ops_u.nam_c = 0;
-
-  while ( (ch_i=getopt(argc, argv,"G:B:K:A:H:w:u:j:e:E:f:F:k:p:LabcdgqstvxPDRS")) != -1 ) {
->>>>>>> 1efb9c3e
+  while ( (ch_i=getopt(argc, argv,"G:J:B:K:H:w:u:j:e:E:f:F:k:p:LabcdgqtvxPDRS")) != -1 ) {
     switch ( ch_i ) {
       case 'J': {
         u3_Host.ops_u.lit_c = strdup(optarg);
@@ -223,15 +215,12 @@
 
   c3_t imp_t = ( (0 != u3_Host.ops_u.who_c) && (4 == strlen(u3_Host.ops_u.who_c)) );
 
-<<<<<<< HEAD
   // XX find a way to re-enable -A (fastboot)
   // if ( u3_Host.ops_u.arv_c != 0 && !imp_t ) {
   //   fprintf(stderr, "-A only makes sense when creating a new galaxy\n");
   //   return c3n;
   // }
 
-=======
->>>>>>> 1efb9c3e
   if ( u3_Host.ops_u.ets_c == 0 && c3y == u3_Host.ops_u.etn ) {
     fprintf(stderr, "can't trust Ethereum snapshot without specifying "
                     "snapshot with -E\n");
@@ -244,7 +233,6 @@
     return c3n;
   }
 
-<<<<<<< HEAD
   // XX find a way to re-enable -A (fastboot)
   // if ( u3_Host.ops_u.arv_c == 0 && imp_t ) {
   //   fprintf(stderr, "can't create a new galaxy without specifying "
@@ -252,8 +240,6 @@
   //   return c3n;
   // }
 
-=======
->>>>>>> 1efb9c3e
   if ( u3_Host.ops_u.gen_c != 0 && u3_Host.ops_u.nuu == c3n ) {
     fprintf(stderr, "-G only makes sense when bootstrapping a new instance\n");
     return c3n;
