--- conflicted
+++ resolved
@@ -93,19 +93,13 @@
   u3_Host.ops_u.veb = c3n;
   u3_Host.ops_u.kno_w = DefaultKernel;
 
-<<<<<<< HEAD
-
   fflush(ulog);
 
-  // XX re-enable -s, -A
-  while ( (ch_i=getopt(argc, argv,"G:J:B:K:H:w:u:j:e:E:f:F:k:o:i:p:LabcdgqtvxPDRS")) != -1 ) {
-=======
   //  XX re-enable -s, -A
   //
   while ( -1 != (ch_i=getopt(argc, argv,
-                 "G:J:B:K:H:w:u:j:e:E:f:F:k:m:p:LabcCdgqtvxPDRS")) )
+                 "G:J:B:K:H:w:u:j:e:E:f:F:k:o:i:m:p:LabcCdgqtvxPDRS")) )
   {
->>>>>>> 0418c510
     switch ( ch_i ) {
       case 'o': {
         u3_Host.ops_u.pot_c = strdup(optarg);
