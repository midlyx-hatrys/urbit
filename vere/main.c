--- conflicted
+++ resolved
@@ -99,11 +99,7 @@
   //  XX re-enable -s, -A
   //
   while ( -1 != (ch_i=getopt(argc, argv,
-<<<<<<< HEAD
-                 "G:J:B:K:H:w:u:j:e:E:f:F:k:o:i:m:p:LabcCdgqtvxPDRS")) )
-=======
-                 "G:J:B:K:H:w:u:e:E:f:F:k:m:p:LjabcCdgqtvxPDRS")) )
->>>>>>> 54bc2c54
+                 "G:J:B:K:H:w:u:e:E:f:F:k:o:i:m:p:LJabcCdgqtvxPDRS")) )
   {
     switch ( ch_i ) {
       case 'o': {
