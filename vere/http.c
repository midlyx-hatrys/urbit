--- conflicted
+++ resolved
@@ -1,7 +1,6 @@
 /* v/http.c
 **
 */
-#define _WITH_DPRINTF
 #include <stdio.h>
 #include <stdlib.h>
 #include <fcntl.h>
@@ -14,17 +13,9 @@
 #include <netinet/in.h>
 #include <uv.h>
 #include <errno.h>
-<<<<<<< HEAD
-#include <curses.h>
-#include <termios.h>
-#include <term.h>
-
-#include <http_parser.h>  // Joyent HTTP
-=======
 #include <openssl/ssl.h>
  #include <openssl/err.h>
 #include <h2o.h>
->>>>>>> 1463b33b
 #include "all.h"
 #include "vere/vere.h"
 
@@ -523,17 +514,8 @@
   if ( 0 != hon_u->pre_u ) {
     hon_u->pre_u->nex_u = hon_u->nex_u;
 
-<<<<<<< HEAD
-  {
-    if ( siz_w == UV_EOF ) {
-      _http_conn_dead(hon_u);      
-    } else if ( siz_w < 0 ) {
-      uL(fprintf(uH, "http: read: %s\n", uv_strerror(siz_w)));
-      _http_conn_dead(hon_u);
-=======
     if ( 0 != hon_u->nex_u ) {
       hon_u->nex_u->pre_u = hon_u->pre_u;
->>>>>>> 1463b33b
     }
   }
   else {
@@ -769,21 +751,7 @@
 {
   u3_http* htp_u = tim_u->data;
 
-<<<<<<< HEAD
-  switch ( req_u->met_e ) {
-    default: fprintf(stderr, "strange request\r\n"); return u3_none;
-    case u3_hmet_put: { med = c3__put; break; }
-    case u3_hmet_get: { med = c3__get; break; }
-    case u3_hmet_head: { med = c3__head; break; }
-    case u3_hmet_post: { med = c3__post; break; }
-    case u3_hmet_delete: { med = c3__delt; break; }
-  }
-  url = u3i_string(req_u->url_c);
-  hed = _http_heds_to_list(req_u->hed_u);
-  bod = req_u->bod_u ? u3nc(u3_nul, _http_bods_to_octs(req_u->bod_u)) : u3_nul;
-=======
   _http_serv_really_free(htp_u);
->>>>>>> 1463b33b
 
   uv_close((uv_handle_t*)tim_u, (uv_close_cb)free);
 }
@@ -848,26 +816,9 @@
       htp_u = htp_u->nex_u;
     }
 
-<<<<<<< HEAD
-  if ( u3_none != req ) {
-    u3_noun pox = _http_pox_to_noun(req_u->hon_u->htp_u->sev_l,
-                                    req_u->hon_u->coq_l,
-                                    req_u->seq_l);
-    u3_noun typ =
-      _(req_u->hon_u->htp_u->lop) ?
-        c3__chis :
-      c3__this;
-    
-    u3_pier_plan(pox,
-               u3nq(typ,
-                    req_u->hon_u->htp_u->sec,
-                    u3nc(c3y, u3i_words(1, &req_u->ipf_w)),
-                    req));
-=======
     if ( (c3y == res) && (0 != u3_Host.fig_u.for_u) ) {
       _http_serv_start_all();
     }
->>>>>>> 1463b33b
   }
 }
 
@@ -879,9 +830,6 @@
   u3_h2o_serv* h2o_u = htp_u->h2o_u;
   h2o_context_request_shutdown(&h2o_u->ctx_u);
 
-<<<<<<< HEAD
-  u3_pier_plan(pox, u3nc(c3__thud, u3_nul));
-=======
 #if 0
   uL(fprintf(uH, "http serv close %d %p\n", htp_u->sev_l, &htp_u->wax_u));
 #endif
@@ -893,7 +841,6 @@
     _proxy_serv_close(htp_u->rox_u);
     htp_u->rox_u = 0;
   }
->>>>>>> 1463b33b
 }
 
 /* _http_serv_new(): create new http server.
@@ -942,12 +889,7 @@
   hon_u->sok_u = h2o_uv_socket_create((uv_stream_t*)&hon_u->wax_u,
                                       _http_conn_free);
 
-<<<<<<< HEAD
-  u3_pier_plan(pax, u3nc(c3__born, u3_nul));
-}
-=======
   h2o_accept(&((u3_h2o_serv*)htp_u->h2o_u)->cep_u, hon_u->sok_u);
->>>>>>> 1463b33b
 
   // capture h2o connection (XX fragile)
   hon_u->con_u = (h2o_conn_t*)hon_u->sok_u->data;
@@ -1106,56 +1048,9 @@
   }
 }
 
-<<<<<<< HEAD
-/* _http_write_ports_file(): update .http.ports
-*/
-void
-_http_write_ports_file(c3_c *pax_c)
-{
-  int     pal_i;
-  c3_c    *paf_c;
-  int     por_i;
-  u3_http *htp_u;
-
-  pal_i = strlen(pax_c) + 13; /* includes NUL */
-  paf_c = u3a_malloc(pal_i);
-  snprintf(paf_c, pal_i, "%s/%s", pax_c, ".http.ports");
-
-  por_i = open(paf_c, O_WRONLY | O_CREAT | O_TRUNC, 0666);
-  u3a_free(paf_c);
-
-  for ( htp_u = u3_Host.htp_u; htp_u; htp_u = htp_u->nex_u ) {
-    dprintf(por_i, "%u %s %s\n", htp_u->por_w,
-                   (c3y == htp_u->sec) ? "assumed-secure" : "insecure",
-                   (c3y == htp_u->lop) ? "loopback" : "public");
-  }
-
- c3_sync(por_i);
- close(por_i);
-}
-
-/* _http_release_ports_file(): update .http.ports
-*/
-void
-_http_release_ports_file(c3_c *pax_c)
-{
-  int  pal_i;
-  c3_c *paf_c;
-
-  pal_i = strlen(pax_c) + 13; /* includes NUL */
-  paf_c = u3a_malloc(pal_i);
-  snprintf(paf_c, pal_i, "%s/%s", pax_c, ".http.ports");
-
-  unlink(paf_c);
-  u3a_free(paf_c);
-}
-
-/* u3_http_io_init(): initialize http I/O.
-=======
 //XX deduplicate these with cttp
 
 /* _cttp_mcut_char(): measure/cut character.
->>>>>>> 1463b33b
 */
 static c3_w
 _cttp_mcut_char(c3_c* buf_c, c3_w len_w, c3_c chr_c)
@@ -1317,12 +1212,8 @@
     htp_u = htp_u->nex_u;
   }
 
-<<<<<<< HEAD
-  _http_write_ports_file(u3_Host.dir_c);
-=======
   c3_sync(por_i);
   close(por_i);
->>>>>>> 1463b33b
 }
 
 /* _http_release_ports_file(): remove .http.ports
@@ -1402,9 +1293,6 @@
 void
 u3_http_ef_bake(void)
 {
-<<<<<<< HEAD
-  _http_release_ports_file(u3_Host.dir_c);
-=======
   u3_noun ipf = u3_nul;
 
   {
@@ -3022,5 +2910,4 @@
   _proxy_ward_resolve(cli_u);
 
   u3z(tat);
->>>>>>> 1463b33b
 }