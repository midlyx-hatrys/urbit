/* v/http.c
**
*/
#include <stdio.h>
#include <stdlib.h>
#include <fcntl.h>
#include <sys/ioctl.h>
#include <sys/stat.h>
#include <unistd.h>
#include <setjmp.h>
#include <gmp.h>
#include <stdint.h>
#include <sys/socket.h>
#include <netinet/in.h>
#include <netdb.h>
#include <uv.h>
#include <errno.h>
#include <curses.h>
#include <termios.h>
#include <term.h>

#include "all.h"
#include "vere/vere.h"

/* _ames_alloc(): libuv buffer allocator.
*/
static void
_ames_alloc(uv_handle_t* had_u, 
            size_t len_i,
            uv_buf_t* buf
            )
{
  void* ptr_v = c3_malloc(len_i);
  *buf = uv_buf_init(ptr_v, len_i);
}

/* _ames_free(): contrasting free.
*/
static void
_ames_free(void* ptr_v)
{
//  uL(fprintf(uH, "free %p\n", ptr_v));
  free(ptr_v);
}

/* _ames_pact_free(): free packet struct.
*/
<<<<<<< HEAD
static c3_w
_ames_czar(u3_pier* pir_u, c3_y imp_y, c3_s* por_s)
=======
static void
_ames_pact_free(u3_pact* pac_u)
{
  free(pac_u->hun_y);
  free(pac_u->dns_c);
  free(pac_u);
}

/* _ames_send_cb(): send callback.
*/
static void
_ames_send_cb(uv_udp_send_t* req_u, c3_i sas_i)
{
  u3_pact* pac_u = (u3_pact*)req_u;

#if 0
  if ( 0 != sas_i ) {
    uL(fprintf(uH, "ames: send_cb: %s\n", uv_strerror(sas_i)));
  }
#endif

  _ames_pact_free(pac_u);
}

/* _ames_send(): send buffer to address on port.
*/
static void
_ames_send(u3_pact* pac_u)
>>>>>>> 1463b33b
{
  u3_ames* sam_u = pir_u->sam_u;

<<<<<<< HEAD
  if ( c3n == u3_Host.ops_u.net ) {
    *por_s = 31337 + imp_y;
    return 0x7f000001;
=======
  if ( !pac_u->hun_y ) {
    _ames_pact_free(pac_u);
    return;
  }

  struct sockaddr_in add_u;

  memset(&add_u, 0, sizeof(add_u));
  add_u.sin_family = AF_INET;
  add_u.sin_addr.s_addr = htonl(pac_u->pip_w);
  add_u.sin_port = htons(pac_u->por_s);

  uv_buf_t buf_u = uv_buf_init((c3_c*)pac_u->hun_y, pac_u->len_w);

  c3_i sas_i;

  if ( 0 != (sas_i = uv_udp_send(&pac_u->snd_u,
                                 &sam_u->wax_u,
                                 &buf_u, 1,
                                 (const struct sockaddr*)&add_u,
                                 _ames_send_cb)) ) {
    uL(fprintf(uH, "ames: send: %s\n", uv_strerror(sas_i)));
  }
}

/* _ames_czar_port(): udp port for galaxy.
*/
static c3_s
_ames_czar_port(c3_y imp_y)
{
  if ( c3n == u3_Host.ops_u.net ) {
    return 31337 + imp_y;
>>>>>>> 1463b33b
  }
  else {
    return 13337 + imp_y;
  }
}

/* _ames_czar_gone(): galaxy address resolution failed.
*/
static void
_ames_czar_gone(u3_pact* pac_u, time_t now)
{
  u3_ames* sam_u = &u3_Host.sam_u;

  uL(fprintf(uH, "ames: czar at %s: not found (b)\n", pac_u->dns_c));
  if ( (0 == sam_u->imp_w[pac_u->imp_y]) ||
       (0xffffffff == sam_u->imp_w[pac_u->imp_y]) ) {
    sam_u->imp_w[pac_u->imp_y] = 0xffffffff;
  } /* else keep existing ip for 5 more minutes */
  sam_u->imp_t[pac_u->imp_y] = now;

  _ames_pact_free(pac_u);
}

/* _ames_czar_cb(): galaxy address resolution callback.
*/
static void
_ames_czar_cb(uv_getaddrinfo_t* adr_u,
                    c3_i              sas_i,
                    struct addrinfo*  aif_u)
{
  u3_ames* sam_u = &u3_Host.sam_u;
  u3_pact* pac_u = (u3_pact*)adr_u->data;
  time_t     now = time(0);

  struct addrinfo* rai_u = aif_u;

<<<<<<< HEAD
    if ( 0xffffffff == sam_u->imp_w[imp_y]
      && (now - sam_u -> imp_t[imp_y]) < 300 ) {
      return 0;
    }
    else if ( 0 == sam_u->imp_w[imp_y]
           || (now - sam_u->imp_t[imp_y]) > 300 ) { /* 5 minute TTL */
      u3_noun nam   = u3dc("scot", 'p', imp_y);
      c3_c*   nam_c = u3r_string(nam);
      c3_c    dns_c[64];

      snprintf(dns_c, 64, "%s.urbit.org", nam_c + 1);
      // uL(fprintf(uH, "czar %s, dns %s\n", nam_c, dns_c));

      free(nam_c);
      u3z(nam);

      {
        struct addrinfo* air_u;

        if ( 0 != getaddrinfo(dns_c, 0, 0, &air_u) ) {
          uL(fprintf(uH, "ames: czar at %s: not found (a)\n", dns_c));
          if ( sam_u->imp_w[imp_y] == 0
            || sam_u->imp_w[imp_y] == 0xffffffff ) {
            sam_u->imp_w[imp_y] = 0xffffffff;
          } /* else keep existing ip for 5 more minutes */
          sam_u->imp_t[imp_y] = now;
          return 0;
        }

        {
          struct addrinfo* rai_u = air_u;

          while ( 1 ) {
            if ( !rai_u ) {
              uL(fprintf(uH, "ames: czar at %s: not found (b)\n", dns_c));
              if ( sam_u->imp_w[imp_y] == 0
                || sam_u->imp_w[imp_y] == 0xffffffff ) {
                sam_u->imp_w[imp_y] = 0xffffffff;
              } /* else keep existing ip for 5 more minutes */
              sam_u->imp_t[imp_y] = now;
              return 0;
            }
            if ( (AF_INET == rai_u->ai_family) ) {
              struct sockaddr_in* add_u = (struct sockaddr_in *)rai_u->ai_addr;
              c3_w old_w = sam_u->imp_w[imp_y];

              sam_u->imp_w[imp_y] = ntohl(add_u->sin_addr.s_addr);
              sam_u->imp_t[imp_y] = now;
#if 1
              if ( sam_u->imp_w[imp_y] != old_w
                && sam_u->imp_w[imp_y] != 0xffffffff ) {
                u3_noun wad = u3i_words(1, &sam_u->imp_w[imp_y]);
                u3_noun nam = u3dc("scot", c3__if, wad);
                c3_c*   nam_c = u3r_string(nam);
=======
  while ( 1 ) {
    if ( !rai_u ) {
      _ames_czar_gone(pac_u, now);
      break;
    }

    if ( (AF_INET == rai_u->ai_family) ) {
      struct sockaddr_in* add_u = (struct sockaddr_in *)rai_u->ai_addr;
      c3_w old_w = sam_u->imp_w[pac_u->imp_y];

      sam_u->imp_w[pac_u->imp_y] = ntohl(add_u->sin_addr.s_addr);
      sam_u->imp_t[pac_u->imp_y] = now;

#if 1
      if ( sam_u->imp_w[pac_u->imp_y] != old_w
        && sam_u->imp_w[pac_u->imp_y] != 0xffffffff ) {
        u3_noun wad = u3i_words(1, &sam_u->imp_w[pac_u->imp_y]);
        u3_noun nam = u3dc("scot", c3__if, wad);
        c3_c*   nam_c = u3r_string(nam);
>>>>>>> 1463b33b

        uL(fprintf(uH, "ames: czar %s: ip %s\n", pac_u->dns_c, nam_c));

        free(nam_c); u3z(nam);
      }
#endif

      _ames_send(pac_u);
      break;
    }

    rai_u = rai_u->ai_next;
  }

  free(adr_u);
  uv_freeaddrinfo(aif_u);
}


/* _ames_czar(): galaxy address resolution.
*/
static void
_ames_czar(u3_pact* pac_u, c3_c* bos_c)
{
  u3_ames* sam_u = &u3_Host.sam_u;

  pac_u->por_s = _ames_czar_port(pac_u->imp_y);

  if ( c3n == u3_Host.ops_u.net ) {
    pac_u->pip_w = 0x7f000001;
    _ames_send(pac_u);
    return;
  }

  c3_assert( 0 != bos_c );

  time_t now = time(0);

  // backoff
  if ( (0xffffffff == sam_u->imp_w[pac_u->imp_y]) &&
       (now - sam_u->imp_t[pac_u->imp_y]) < 300 ) {
    _ames_pact_free(pac_u);
    return;
  }

  if ( (0 == sam_u->imp_w[pac_u->imp_y]) ||
       (now - sam_u->imp_t[pac_u->imp_y]) > 300 ) { /* 5 minute TTL */
    u3_noun  nam = u3dc("scot", 'p', pac_u->imp_y);
    c3_c*  nam_c = u3r_string(nam);
    // XX remove extra byte for '~'
    pac_u->dns_c = c3_malloc(1 + strlen(bos_c) + 1 + strlen(nam_c));

    snprintf(pac_u->dns_c, 256, "%s.%s", nam_c + 1, bos_c);
    // uL(fprintf(uH, "czar %s, dns %s\n", nam_c, pac_u->dns_c));

    free(nam_c);
    u3z(nam);

    {
      uv_getaddrinfo_t* adr_u = c3_malloc(sizeof(*adr_u));
      adr_u->data = pac_u;

      c3_i sas_i;

      if ( 0 != (sas_i = uv_getaddrinfo(u3L, adr_u,
                                        _ames_czar_cb,
                                        pac_u->dns_c, 0, 0)) ) {
        uL(fprintf(uH, "ames: %s\n", uv_strerror(sas_i)));
        _ames_czar_gone(pac_u, now);
        return;
      }
    }
  }
  else {
    pac_u->pip_w = sam_u->imp_w[pac_u->imp_y];
    _ames_send(pac_u);
    return;
  }
}

/* _ames_lane_ipv4(): IPv4 address/ from lane.
*/
u3_noun
_ames_lane_ip(u3_noun lan, c3_s* por_s, c3_w* pip_w)
{
  switch ( u3h(lan) ) {
    case c3__if: {
      *por_s= (c3_s) u3h(u3t(u3t(lan)));
      *pip_w = u3r_word(0, u3t(u3t(u3t(lan))));

      return c3y;
    } break;
    case c3__is: {
      u3_noun pq_lan = u3h(u3t(u3t(lan)));

      if ( u3_nul == pq_lan ) return c3n;
      else return _ames_lane_ip(u3t(pq_lan), por_s, pip_w);
    } break;
    case c3__ix: {
      *por_s = (c3_s) u3h(u3t(u3t(lan)));
      *pip_w = u3r_word(0, u3t(u3t(u3t(lan))));

      return c3y;
    } break;
  }
  return c3n;
}

/* u3_ames_ef_bake(): notify %ames that we're live.
*/
void
u3_ames_ef_bake(u3_pier* pir_u)
{
  u3_noun pax = u3nq(u3_blip, c3__newt, u3k(u3A->sen), u3_nul);

  u3_pier_work(pir_u, pax, u3nc(c3__barn, u3_nul));

  u3_pier_work(pir_u,
               u3nt(u3_blip, c3__ames, u3_nul), 
               u3nc(c3__kick, u3k(u3A->now)));
}

/* u3_ames_ef_send(): send packet to network (v4).
*/
void
u3_ames_ef_send(u3_pier* pir_u, u3_noun lan, u3_noun pac)
{
<<<<<<< HEAD
  u3_ames* sam_u = pir_u->sam_u;
  c3_s     por_s;
  c3_w     pip_w;

=======
>>>>>>> 1463b33b
  if ( u3_Host.ops_u.fuz_w && ((rand() % 100) < u3_Host.ops_u.fuz_w) ) {
    u3z(lan); u3z(pac);
    return;
  }

  u3_pact* pac_u = c3_calloc(sizeof(*pac_u));

  if ( c3y == _ames_lane_ip(lan, &pac_u->por_s, &pac_u->pip_w) ) {
    pac_u->len_w = u3r_met(3, pac);
    pac_u->hun_y = c3_malloc(pac_u->len_w);

<<<<<<< HEAD
    if ( 0 == pip_w ) {
      pip_w = 0x7f000001;
      por_s = pir_u->sam_u->por_s;
    }
    {
      struct sockaddr_in add_u;
=======
    u3r_bytes(0, pac_u->len_w, pac_u->hun_y, pac);
>>>>>>> 1463b33b

    if ( 0 == pac_u->pip_w ) {
      pac_u->pip_w = 0x7f000001;
      pac_u->por_s = u3_Host.sam_u.por_s;
    }

<<<<<<< HEAD
        pip_w = _ames_czar(pir_u, imp_y, &por_s);
      }

      if ( 0 != pip_w ) {
        uv_buf_t        buf_u = uv_buf_init((c3_c*)buf_y, len_w);
        _u3_udp_send_t* ruq_u = c3_malloc(sizeof(_u3_udp_send_t));

        ruq_u->buf_y = buf_y;

        memset(&add_u, 0, sizeof(add_u));
        add_u.sin_family = AF_INET;
        add_u.sin_addr.s_addr = htonl(pip_w);
        add_u.sin_port = htons(por_s);

        int ret;
        if ( 0 != (ret = uv_udp_send(&ruq_u->snd_u,
                                     &sam_u->wax_u,
                                     &buf_u, 1,
                                     (const struct sockaddr*) &add_u,
                                     _ames_send_cb)) ) {
          uL(fprintf(uH, "ames: send: %s\n", uv_strerror(ret)));
        }
        // fprintf(stderr, "ames: send\r\n");
      }
=======
    if ( (0 == (pac_u->pip_w >> 16)) && (1 == (pac_u->pip_w >> 8)) ) {
      pac_u->imp_y = (pac_u->pip_w & 0xff);

      _ames_czar(pac_u, u3_Host.sam_u.dns_c);
    }
    else if ( (c3y == u3_Host.ops_u.net) || (0x7f000001 == pac_u->pip_w) ) {
      _ames_send(pac_u);
    }
    else {
      // networking disabled
      _ames_pact_free(pac_u);
>>>>>>> 1463b33b
    }
  }
  else {
    _ames_pact_free(pac_u);
  }

  u3z(lan); u3z(pac);
}

/* _ames_time_cb(): timer callback.
*/
static void
_ames_time_cb(uv_timer_t* tim_u)
{
<<<<<<< HEAD
  u3_pier* pir_u = tim_u->data;
  u3_ames* sam_u = pir_u->sam_u;

  sam_u->law_w = time(0);
  {
    u3_pier_work
      (pir_u,
       u3nt(u3_blip, c3__ames, u3_nul),
       u3nc(c3__wake, u3_nul));
=======
  u3_ames* sam_u = &u3_Host.sam_u;

  // defer until started via u3_ames_ef_turf()
  if ( c3n == sam_u->liv ) {
    uv_timer_start(&sam_u->tim_u, _ames_time_cb, 1000, 0);
  }
  else {
    u3_lo_open();

    sam_u->law_w = time(0);
    {
      u3v_plan
        (u3nt(u3_blip, c3__ames, u3_nul),
         u3nc(c3__wake, u3_nul));
    }
    u3_lo_shut(c3n);
>>>>>>> 1463b33b
  }
}

/* _ames_recv_cb(): receive callback.
*/
static void
_ames_recv_cb(uv_udp_t*        wax_u,
              ssize_t          nrd_i,
              const uv_buf_t * buf_u,
              const struct sockaddr* adr_u,
              unsigned         flg_i)
{
  u3_pier* pir_u = wax_u->data;

  // uL(fprintf(uH, "ames: rx %p\r\n", buf_u.base));

  if ( 0 == nrd_i ) {
    _ames_free(buf_u->base);
  }
  else {
    {
      u3_noun             msg   = u3i_bytes((c3_w)nrd_i, (c3_y*)buf_u->base);

      // fprintf(stderr, "ames: plan\r\n");
#if 0
      u3z(msg);
#else
      struct sockaddr_in* add_u = (struct sockaddr_in *)adr_u;
      c3_s                por_s = ntohs(add_u->sin_port);
      c3_w                pip_w = ntohl(add_u->sin_addr.s_addr);

      u3_pier_work
        (pir_u,
         u3nt(u3_blip, c3__ames, u3_nul),
         u3nt(c3__hear,
              u3nq(c3__if, u3k(u3A->now), por_s, u3i_words(1, &pip_w)),
              msg));
#endif
    }
    _ames_free(buf_u->base);
  }
}

/* _ames_io_start(): initialize ames I/O.
*/
<<<<<<< HEAD
void
u3_ames_io_init(u3_pier* pir_u)
{
  u3_ames* sam_u = pir_u->sam_u;
  c3_s     por_s;

  por_s = pir_u->por_s;
  if ( (0 == pir_u->who_d[1]) && (256ULL > pir_u->who_d[0]) ) {
    c3_y    num_y = pir_u->who_d[0];
    u3_noun num   = u3dc("scot", 'p', num_y);
    c3_c*   num_c = u3r_string(num);

    _ames_czar(pir_u, num_y, &por_s);
    uL(fprintf(uH, "ames: czar: %s on %d\n", num_c, por_s));

    free(num_c);
    u3z(num);
=======
static void
_ames_io_start()
{
  u3_ames* sam_u = &u3_Host.sam_u;
  c3_s por_s     = u3_Host.ops_u.por_s;
  u3_noun rac    = u3do("clan:title", u3k(u3A->own));

  if ( c3__czar == rac ) {
    u3_noun imp = u3dc("scot", 'p', u3k(u3A->own));
    c3_c* imp_c = u3r_string(imp);
    c3_y  num_y = u3r_byte(0, u3A->own);

    por_s = _ames_czar_port(num_y);

    if ( c3y == u3_Host.ops_u.net ) {
      uL(fprintf(uH, "ames: czar: %s on %d\n", imp_c, por_s));
    }
    else {
      uL(fprintf(uH, "ames: czar: %s on %d (localhost only)\n", imp_c, por_s));
    }

    u3z(imp);
    free(imp_c);
>>>>>>> 1463b33b
  }

  int ret;
  if ( 0 != (ret = uv_udp_init(u3L, &(pir_u->sam_u->wax_u))) ) {
    uL(fprintf(uH, "ames: init: %s\n", uv_strerror(ret)));
    c3_assert(0);
  }
  sam_u->wax_u.data = pir_u;

  //  Bind and stuff.
  {
    struct sockaddr_in add_u;
    c3_i               add_i = sizeof(add_u);

    memset(&add_u, 0, sizeof(add_u));
    add_u.sin_family = AF_INET;
    add_u.sin_addr.s_addr = _(u3_Host.ops_u.net) ?
                              htonl(INADDR_ANY) :
                              htonl(INADDR_LOOPBACK);
    add_u.sin_port = htons(por_s);

    int ret;
    if ( (ret = uv_udp_bind(&sam_u->wax_u, 
                            (const struct sockaddr*) & add_u, 0)) != 0 ) {
      uL(fprintf(uH, "ames: bind: %s\n",
                     uv_strerror(ret)));
      if (UV_EADDRINUSE == ret){
        uL(fprintf(uH, 
                    "    ...perhaps you've got two copies of vere running?\n"));
      }
      exit(1);
    }

    uv_udp_getsockname(&sam_u->wax_u, (struct sockaddr *)&add_u, &add_i);
    c3_assert(add_u.sin_port);

    sam_u->por_s = ntohs(add_u.sin_port);
  }
<<<<<<< HEAD
  //  Timer too.
  {
    uv_timer_init(u3L, &sam_u->tim_u);

    sam_u->tim_u.data = pir_u;
=======

  // uL(fprintf(uH, "ames: on localhost, UDP %d.\n", sam_u->por_s));
  uv_udp_recv_start(&sam_u->wax_u, _ames_alloc, _ames_recv_cb);

  sam_u->liv = c3y;
  u3z(rac);
}

/* _cttp_mcut_char(): measure/cut character.
*/
static c3_w
_cttp_mcut_char(c3_c* buf_c, c3_w len_w, c3_c chr_c)
{
  if ( buf_c ) {
    buf_c[len_w] = chr_c;
>>>>>>> 1463b33b
  }
  return len_w + 1;
}

/* _cttp_mcut_cord(): measure/cut cord.
*/
static c3_w
_cttp_mcut_cord(c3_c* buf_c, c3_w len_w, u3_noun san)
{
  c3_w ten_w = u3r_met(3, san);

  if ( buf_c ) {
    u3r_bytes(0, ten_w, (c3_y *)(buf_c + len_w), san);
  }
  u3z(san);
  return (len_w + ten_w);
}

/* _cttp_mcut_path(): measure/cut cord list.
*/
static c3_w
_cttp_mcut_path(c3_c* buf_c, c3_w len_w, c3_c sep_c, u3_noun pax)
{
  u3_noun axp = pax;

  while ( u3_nul != axp ) {
    u3_noun h_axp = u3h(axp);

    len_w = _cttp_mcut_cord(buf_c, len_w, u3k(h_axp));
    axp = u3t(axp);

    if ( u3_nul != axp ) {
      len_w = _cttp_mcut_char(buf_c, len_w, sep_c);
    }
  }
  u3z(pax);
  return len_w;
}

/* _cttp_mcut_host(): measure/cut host.
*/
static c3_w
_cttp_mcut_host(c3_c* buf_c, c3_w len_w, u3_noun hot)
{
  len_w = _cttp_mcut_path(buf_c, len_w, '.', u3kb_flop(u3k(hot)));
  u3z(hot);
  return len_w;
}

/* u3_ames_ef_turf(): initialize ames I/O on domain(s).
*/
void
<<<<<<< HEAD
u3_ames_io_talk(u3_pier* pir_u)
{
  u3_ames* sam_u = pir_u->sam_u;
=======
u3_ames_ef_turf(u3_noun tuf)
{
  if ( u3_nul != tuf ) {
    // XX save all for fallback, not just first
    u3_noun hot = u3k(u3h(tuf));
    c3_w  len_w = _cttp_mcut_host(0, 0, u3k(hot));

    u3_Host.sam_u.dns_c = c3_malloc(1 + len_w);
    _cttp_mcut_host(u3_Host.sam_u.dns_c, 0, hot);
    u3_Host.sam_u.dns_c[len_w] = 0;

    u3z(tuf);
  }
  else if ( (c3n == u3A->fak) && (0 == u3_Host.sam_u.dns_c) ) {
    uL(fprintf(uH, "ames: turf: no domains\n"));
  }

  if ( c3n == u3_Host.sam_u.liv ) {
    _ames_io_start();
  }
}

/* u3_ames_io_init(): initialize ames I/O.
*/
void
u3_ames_io_init()
{
  u3_ames* sam_u = &u3_Host.sam_u;
  sam_u->liv = c3n;
  uv_timer_init(u3L, &sam_u->tim_u);
}
>>>>>>> 1463b33b

/* u3_ames_io_talk(): start receiving ames traffic.
*/
void
u3_ames_io_talk()
{
}

/* u3_ames_io_bake(): send initial events.
*/
void 
u3_ames_io_bake(u3_pier* pir_u)
{
}

/* u3_ames_io_exit(): terminate ames I/O.
*/
void
u3_ames_io_exit(u3_pier* pir_u)
{
  u3_ames* sam_u = pir_u->sam_u;

  uv_close((uv_handle_t*)&sam_u->tim_u, 0);

  if ( c3y == sam_u->liv ) {
    // XX remove had_u/wax_u union, cast and close wax_u
    uv_close(&sam_u->had_u, 0);
  }
}

/* u3_ames_io_poll(): update ames IO state.
*/
void
u3_ames_io_poll(u3_pier* pir_u)
{
  u3_ames* sam_u = pir_u->sam_u;
  u3_noun  wen = u3v_keep(u3nt(u3_blip, c3__ames, u3_nul));

  if ( (u3_nul != wen) &&
       (c3y == u3du(wen)) &&
       (c3y == u3ud(u3t(wen))) )
  {
    c3_d gap_d = u3_time_gap_ms(u3k(u3A->now), u3k(u3t(wen)));
    c3_w lem_w = (time(0) - sam_u->law_w);
    c3_w lef_w = (lem_w > 32) ? 0 : (32 - lem_w);

    gap_d = c3_min(gap_d, (c3_d)(1000 * lef_w));

    if ( c3y == sam_u->alm ) {
      uv_timer_stop(&sam_u->tim_u);
    }
    else sam_u->alm = c3y;

    uv_timer_start(&sam_u->tim_u, _ames_time_cb, gap_d, 0);
  }
  else {
    if ( c3y == sam_u->alm ) {
      uv_timer_stop(&sam_u->tim_u);
    }
    sam_u->alm = c3n;
  }
  u3z(wen);
}<|MERGE_RESOLUTION|>--- conflicted
+++ resolved
@@ -45,10 +45,6 @@
 
 /* _ames_pact_free(): free packet struct.
 */
-<<<<<<< HEAD
-static c3_w
-_ames_czar(u3_pier* pir_u, c3_y imp_y, c3_s* por_s)
-=======
 static void
 _ames_pact_free(u3_pact* pac_u)
 {
@@ -77,15 +73,9 @@
 */
 static void
 _ames_send(u3_pact* pac_u)
->>>>>>> 1463b33b
-{
-  u3_ames* sam_u = pir_u->sam_u;
-
-<<<<<<< HEAD
-  if ( c3n == u3_Host.ops_u.net ) {
-    *por_s = 31337 + imp_y;
-    return 0x7f000001;
-=======
+{
+  u3_ames* sam_u = &u3_Host.sam_u;
+
   if ( !pac_u->hun_y ) {
     _ames_pact_free(pac_u);
     return;
@@ -118,7 +108,6 @@
 {
   if ( c3n == u3_Host.ops_u.net ) {
     return 31337 + imp_y;
->>>>>>> 1463b33b
   }
   else {
     return 13337 + imp_y;
@@ -155,62 +144,6 @@
 
   struct addrinfo* rai_u = aif_u;
 
-<<<<<<< HEAD
-    if ( 0xffffffff == sam_u->imp_w[imp_y]
-      && (now - sam_u -> imp_t[imp_y]) < 300 ) {
-      return 0;
-    }
-    else if ( 0 == sam_u->imp_w[imp_y]
-           || (now - sam_u->imp_t[imp_y]) > 300 ) { /* 5 minute TTL */
-      u3_noun nam   = u3dc("scot", 'p', imp_y);
-      c3_c*   nam_c = u3r_string(nam);
-      c3_c    dns_c[64];
-
-      snprintf(dns_c, 64, "%s.urbit.org", nam_c + 1);
-      // uL(fprintf(uH, "czar %s, dns %s\n", nam_c, dns_c));
-
-      free(nam_c);
-      u3z(nam);
-
-      {
-        struct addrinfo* air_u;
-
-        if ( 0 != getaddrinfo(dns_c, 0, 0, &air_u) ) {
-          uL(fprintf(uH, "ames: czar at %s: not found (a)\n", dns_c));
-          if ( sam_u->imp_w[imp_y] == 0
-            || sam_u->imp_w[imp_y] == 0xffffffff ) {
-            sam_u->imp_w[imp_y] = 0xffffffff;
-          } /* else keep existing ip for 5 more minutes */
-          sam_u->imp_t[imp_y] = now;
-          return 0;
-        }
-
-        {
-          struct addrinfo* rai_u = air_u;
-
-          while ( 1 ) {
-            if ( !rai_u ) {
-              uL(fprintf(uH, "ames: czar at %s: not found (b)\n", dns_c));
-              if ( sam_u->imp_w[imp_y] == 0
-                || sam_u->imp_w[imp_y] == 0xffffffff ) {
-                sam_u->imp_w[imp_y] = 0xffffffff;
-              } /* else keep existing ip for 5 more minutes */
-              sam_u->imp_t[imp_y] = now;
-              return 0;
-            }
-            if ( (AF_INET == rai_u->ai_family) ) {
-              struct sockaddr_in* add_u = (struct sockaddr_in *)rai_u->ai_addr;
-              c3_w old_w = sam_u->imp_w[imp_y];
-
-              sam_u->imp_w[imp_y] = ntohl(add_u->sin_addr.s_addr);
-              sam_u->imp_t[imp_y] = now;
-#if 1
-              if ( sam_u->imp_w[imp_y] != old_w
-                && sam_u->imp_w[imp_y] != 0xffffffff ) {
-                u3_noun wad = u3i_words(1, &sam_u->imp_w[imp_y]);
-                u3_noun nam = u3dc("scot", c3__if, wad);
-                c3_c*   nam_c = u3r_string(nam);
-=======
   while ( 1 ) {
     if ( !rai_u ) {
       _ames_czar_gone(pac_u, now);
@@ -230,7 +163,6 @@
         u3_noun wad = u3i_words(1, &sam_u->imp_w[pac_u->imp_y]);
         u3_noun nam = u3dc("scot", c3__if, wad);
         c3_c*   nam_c = u3r_string(nam);
->>>>>>> 1463b33b
 
         uL(fprintf(uH, "ames: czar %s: ip %s\n", pac_u->dns_c, nam_c));
 
@@ -342,29 +274,18 @@
 /* u3_ames_ef_bake(): notify %ames that we're live.
 */
 void
-u3_ames_ef_bake(u3_pier* pir_u)
+u3_ames_ef_bake(void)
 {
   u3_noun pax = u3nq(u3_blip, c3__newt, u3k(u3A->sen), u3_nul);
 
-  u3_pier_work(pir_u, pax, u3nc(c3__barn, u3_nul));
-
-  u3_pier_work(pir_u,
-               u3nt(u3_blip, c3__ames, u3_nul), 
-               u3nc(c3__kick, u3k(u3A->now)));
+  u3v_plan(pax, u3nc(c3__barn, u3_nul));
 }
 
 /* u3_ames_ef_send(): send packet to network (v4).
 */
 void
-u3_ames_ef_send(u3_pier* pir_u, u3_noun lan, u3_noun pac)
-{
-<<<<<<< HEAD
-  u3_ames* sam_u = pir_u->sam_u;
-  c3_s     por_s;
-  c3_w     pip_w;
-
-=======
->>>>>>> 1463b33b
+u3_ames_ef_send(u3_noun lan, u3_noun pac)
+{
   if ( u3_Host.ops_u.fuz_w && ((rand() % 100) < u3_Host.ops_u.fuz_w) ) {
     u3z(lan); u3z(pac);
     return;
@@ -376,48 +297,13 @@
     pac_u->len_w = u3r_met(3, pac);
     pac_u->hun_y = c3_malloc(pac_u->len_w);
 
-<<<<<<< HEAD
-    if ( 0 == pip_w ) {
-      pip_w = 0x7f000001;
-      por_s = pir_u->sam_u->por_s;
-    }
-    {
-      struct sockaddr_in add_u;
-=======
     u3r_bytes(0, pac_u->len_w, pac_u->hun_y, pac);
->>>>>>> 1463b33b
 
     if ( 0 == pac_u->pip_w ) {
       pac_u->pip_w = 0x7f000001;
       pac_u->por_s = u3_Host.sam_u.por_s;
     }
 
-<<<<<<< HEAD
-        pip_w = _ames_czar(pir_u, imp_y, &por_s);
-      }
-
-      if ( 0 != pip_w ) {
-        uv_buf_t        buf_u = uv_buf_init((c3_c*)buf_y, len_w);
-        _u3_udp_send_t* ruq_u = c3_malloc(sizeof(_u3_udp_send_t));
-
-        ruq_u->buf_y = buf_y;
-
-        memset(&add_u, 0, sizeof(add_u));
-        add_u.sin_family = AF_INET;
-        add_u.sin_addr.s_addr = htonl(pip_w);
-        add_u.sin_port = htons(por_s);
-
-        int ret;
-        if ( 0 != (ret = uv_udp_send(&ruq_u->snd_u,
-                                     &sam_u->wax_u,
-                                     &buf_u, 1,
-                                     (const struct sockaddr*) &add_u,
-                                     _ames_send_cb)) ) {
-          uL(fprintf(uH, "ames: send: %s\n", uv_strerror(ret)));
-        }
-        // fprintf(stderr, "ames: send\r\n");
-      }
-=======
     if ( (0 == (pac_u->pip_w >> 16)) && (1 == (pac_u->pip_w >> 8)) ) {
       pac_u->imp_y = (pac_u->pip_w & 0xff);
 
@@ -429,7 +315,6 @@
     else {
       // networking disabled
       _ames_pact_free(pac_u);
->>>>>>> 1463b33b
     }
   }
   else {
@@ -442,19 +327,8 @@
 /* _ames_time_cb(): timer callback.
 */
 static void
-_ames_time_cb(uv_timer_t* tim_u)
-{
-<<<<<<< HEAD
-  u3_pier* pir_u = tim_u->data;
-  u3_ames* sam_u = pir_u->sam_u;
-
-  sam_u->law_w = time(0);
-  {
-    u3_pier_work
-      (pir_u,
-       u3nt(u3_blip, c3__ames, u3_nul),
-       u3nc(c3__wake, u3_nul));
-=======
+_ames_time_cb(uv_timer_t* tim_uo)
+{
   u3_ames* sam_u = &u3_Host.sam_u;
 
   // defer until started via u3_ames_ef_turf()
@@ -471,7 +345,6 @@
          u3nc(c3__wake, u3_nul));
     }
     u3_lo_shut(c3n);
->>>>>>> 1463b33b
   }
 }
 
@@ -484,14 +357,13 @@
               const struct sockaddr* adr_u,
               unsigned         flg_i)
 {
-  u3_pier* pir_u = wax_u->data;
-
   // uL(fprintf(uH, "ames: rx %p\r\n", buf_u.base));
 
   if ( 0 == nrd_i ) {
     _ames_free(buf_u->base);
   }
   else {
+    u3_lo_open();
     {
       u3_noun             msg   = u3i_bytes((c3_w)nrd_i, (c3_y*)buf_u->base);
 
@@ -503,39 +375,20 @@
       c3_s                por_s = ntohs(add_u->sin_port);
       c3_w                pip_w = ntohl(add_u->sin_addr.s_addr);
 
-      u3_pier_work
-        (pir_u,
-         u3nt(u3_blip, c3__ames, u3_nul),
+      u3v_plan
+        (u3nt(u3_blip, c3__ames, u3_nul),
          u3nt(c3__hear,
               u3nq(c3__if, u3k(u3A->now), por_s, u3i_words(1, &pip_w)),
               msg));
 #endif
     }
     _ames_free(buf_u->base);
+    u3_lo_shut(c3y);
   }
 }
 
 /* _ames_io_start(): initialize ames I/O.
 */
-<<<<<<< HEAD
-void
-u3_ames_io_init(u3_pier* pir_u)
-{
-  u3_ames* sam_u = pir_u->sam_u;
-  c3_s     por_s;
-
-  por_s = pir_u->por_s;
-  if ( (0 == pir_u->who_d[1]) && (256ULL > pir_u->who_d[0]) ) {
-    c3_y    num_y = pir_u->who_d[0];
-    u3_noun num   = u3dc("scot", 'p', num_y);
-    c3_c*   num_c = u3r_string(num);
-
-    _ames_czar(pir_u, num_y, &por_s);
-    uL(fprintf(uH, "ames: czar: %s on %d\n", num_c, por_s));
-
-    free(num_c);
-    u3z(num);
-=======
 static void
 _ames_io_start()
 {
@@ -559,15 +412,13 @@
 
     u3z(imp);
     free(imp_c);
->>>>>>> 1463b33b
   }
 
   int ret;
-  if ( 0 != (ret = uv_udp_init(u3L, &(pir_u->sam_u->wax_u))) ) {
+  if ( 0 != (ret = uv_udp_init(u3L, &u3_Host.sam_u.wax_u)) ) {
     uL(fprintf(uH, "ames: init: %s\n", uv_strerror(ret)));
     c3_assert(0);
   }
-  sam_u->wax_u.data = pir_u;
 
   //  Bind and stuff.
   {
@@ -598,13 +449,6 @@
 
     sam_u->por_s = ntohs(add_u.sin_port);
   }
-<<<<<<< HEAD
-  //  Timer too.
-  {
-    uv_timer_init(u3L, &sam_u->tim_u);
-
-    sam_u->tim_u.data = pir_u;
-=======
 
   // uL(fprintf(uH, "ames: on localhost, UDP %d.\n", sam_u->por_s));
   uv_udp_recv_start(&sam_u->wax_u, _ames_alloc, _ames_recv_cb);
@@ -620,7 +464,6 @@
 {
   if ( buf_c ) {
     buf_c[len_w] = chr_c;
->>>>>>> 1463b33b
   }
   return len_w + 1;
 }
@@ -673,11 +516,6 @@
 /* u3_ames_ef_turf(): initialize ames I/O on domain(s).
 */
 void
-<<<<<<< HEAD
-u3_ames_io_talk(u3_pier* pir_u)
-{
-  u3_ames* sam_u = pir_u->sam_u;
-=======
 u3_ames_ef_turf(u3_noun tuf)
 {
   if ( u3_nul != tuf ) {
@@ -709,7 +547,6 @@
   sam_u->liv = c3n;
   uv_timer_init(u3L, &sam_u->tim_u);
 }
->>>>>>> 1463b33b
 
 /* u3_ames_io_talk(): start receiving ames traffic.
 */
@@ -718,19 +555,12 @@
 {
 }
 
-/* u3_ames_io_bake(): send initial events.
-*/
-void 
-u3_ames_io_bake(u3_pier* pir_u)
-{
-}
-
 /* u3_ames_io_exit(): terminate ames I/O.
 */
 void
-u3_ames_io_exit(u3_pier* pir_u)
-{
-  u3_ames* sam_u = pir_u->sam_u;
+u3_ames_io_exit()
+{
+  u3_ames* sam_u = &u3_Host.sam_u;
 
   uv_close((uv_handle_t*)&sam_u->tim_u, 0);
 
@@ -743,9 +573,9 @@
 /* u3_ames_io_poll(): update ames IO state.
 */
 void
-u3_ames_io_poll(u3_pier* pir_u)
-{
-  u3_ames* sam_u = pir_u->sam_u;
+u3_ames_io_poll()
+{
+  u3_ames* sam_u = &u3_Host.sam_u;
   u3_noun  wen = u3v_keep(u3nt(u3_blip, c3__ames, u3_nul));
 
   if ( (u3_nul != wen) &&
