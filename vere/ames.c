/* vere/ames.c
**
*/
#include <fcntl.h>
#include <sys/ioctl.h>
#include <sys/stat.h>
#include <sys/socket.h>
#include <netinet/in.h>
#include <netdb.h>
#include <uv.h>
#include <errno.h>
#include <curses.h>
#include <termios.h>
#include <term.h>

#include "all.h"
#include "vere/vere.h"

/* _ames_alloc(): libuv buffer allocator.
*/
static void
_ames_alloc(uv_handle_t* had_u, 
            size_t len_i,
            uv_buf_t* buf
            )
{
  //  we allocate 2K, which gives us plenty of space
  //  for a single ames packet (max size 1060 bytes)
  //
  void* ptr_v = c3_malloc(2048);
  *buf = uv_buf_init(ptr_v, 2048);
}

/* _ames_free(): contrasting free.
*/
static void
_ames_free(void* ptr_v)
{
//  uL(fprintf(uH, "free %p\n", ptr_v));
  free(ptr_v);
}

/* _ames_pact_free(): free packet struct.
*/
static void
_ames_pact_free(u3_pact* pac_u)
{
  free(pac_u->hun_y);
  free(pac_u->dns_c);
  free(pac_u);
}

/* _ames_send_cb(): send callback.
*/
static void
_ames_send_cb(uv_udp_send_t* req_u, c3_i sas_i)
{
  u3_pact* pac_u = (u3_pact*)req_u;

#if 0
  if ( 0 != sas_i ) {
    uL(fprintf(uH, "ames: send_cb: %s\n", uv_strerror(sas_i)));
  }
#endif

  _ames_pact_free(pac_u);
}

/* _ames_send(): send buffer to address on port.
*/
static void
_ames_send(u3_pact* pac_u)
{
  // XX revisit
  u3_pier* pir_u = u3_pier_stub();
  u3_ames* sam_u = pir_u->sam_u;

  if ( !pac_u->hun_y ) {
    _ames_pact_free(pac_u);
    return;
  }

  struct sockaddr_in add_u;

  memset(&add_u, 0, sizeof(add_u));
  add_u.sin_family = AF_INET;
  add_u.sin_addr.s_addr = htonl(pac_u->pip_w);
  add_u.sin_port = htons(pac_u->por_s);

  uv_buf_t buf_u = uv_buf_init((c3_c*)pac_u->hun_y, pac_u->len_w);

  c3_i sas_i;

  if ( 0 != (sas_i = uv_udp_send(&pac_u->snd_u,
                                 &sam_u->wax_u,
                                 &buf_u, 1,
                                 (const struct sockaddr*)&add_u,
                                 _ames_send_cb)) ) {
    uL(fprintf(uH, "ames: send: %s\n", uv_strerror(sas_i)));
  }
}

/* _ames_czar_port(): udp port for galaxy.
*/
static c3_s
_ames_czar_port(c3_y imp_y)
{
  if ( c3n == u3_Host.ops_u.net ) {
    return 31337 + imp_y;
  }
  else {
    return 13337 + imp_y;
  }
}

/* _ames_czar_gone(): galaxy address resolution failed.
*/
static void
_ames_czar_gone(u3_pact* pac_u, time_t now)
{
  // XX revisit
  u3_pier* pir_u = u3_pier_stub();
  u3_ames* sam_u = pir_u->sam_u;

  uL(fprintf(uH, "ames: czar at %s: not found (b)\n", pac_u->dns_c));
  if ( (0 == sam_u->imp_w[pac_u->imp_y]) ||
       (0xffffffff == sam_u->imp_w[pac_u->imp_y]) ) {
    sam_u->imp_w[pac_u->imp_y] = 0xffffffff;
  } /* else keep existing ip for 5 more minutes */
  sam_u->imp_t[pac_u->imp_y] = now;

  _ames_pact_free(pac_u);
}

/* _ames_czar_cb(): galaxy address resolution callback.
*/
static void
_ames_czar_cb(uv_getaddrinfo_t* adr_u,
                    c3_i              sas_i,
                    struct addrinfo*  aif_u)
{
  // XX revisit
  u3_pier* pir_u = u3_pier_stub();
  u3_ames* sam_u = pir_u->sam_u;

  u3_pact* pac_u = (u3_pact*)adr_u->data;
  time_t     now = time(0);

  struct addrinfo* rai_u = aif_u;

  while ( 1 ) {
    if ( !rai_u ) {
      _ames_czar_gone(pac_u, now);
      break;
    }

    if ( (AF_INET == rai_u->ai_family) ) {
      struct sockaddr_in* add_u = (struct sockaddr_in *)rai_u->ai_addr;
      c3_w old_w = sam_u->imp_w[pac_u->imp_y];

      sam_u->imp_w[pac_u->imp_y] = ntohl(add_u->sin_addr.s_addr);
      sam_u->imp_t[pac_u->imp_y] = now;

#if 1
      if ( sam_u->imp_w[pac_u->imp_y] != old_w
        && sam_u->imp_w[pac_u->imp_y] != 0xffffffff ) {
        u3_noun wad = u3i_words(1, &sam_u->imp_w[pac_u->imp_y]);
        u3_noun nam = u3dc("scot", c3__if, wad);
        c3_c*   nam_c = u3r_string(nam);

        uL(fprintf(uH, "ames: czar %s: ip %s\n", pac_u->dns_c, nam_c));

        free(nam_c); u3z(nam);
      }
#endif

      _ames_send(pac_u);
      break;
    }

    rai_u = rai_u->ai_next;
  }

  free(adr_u);
  uv_freeaddrinfo(aif_u);
}


/* _ames_czar(): galaxy address resolution.
*/
static void
_ames_czar(u3_pact* pac_u, c3_c* bos_c)
{
  // XX revisit
  u3_pier* pir_u = u3_pier_stub();
  u3_ames* sam_u = pir_u->sam_u;

  pac_u->por_s = _ames_czar_port(pac_u->imp_y);

  if ( c3n == u3_Host.ops_u.net ) {
    pac_u->pip_w = 0x7f000001;
    _ames_send(pac_u);
    return;
  }

  c3_assert( 0 != bos_c );

  time_t now = time(0);

  // backoff
  if ( (0xffffffff == sam_u->imp_w[pac_u->imp_y]) &&
       (now - sam_u->imp_t[pac_u->imp_y]) < 300 ) {
    _ames_pact_free(pac_u);
    return;
  }

  if ( (0 == sam_u->imp_w[pac_u->imp_y]) ||
       (now - sam_u->imp_t[pac_u->imp_y]) > 300 ) { /* 5 minute TTL */
    u3_noun  nam = u3dc("scot", 'p', pac_u->imp_y);
    c3_c*  nam_c = u3r_string(nam);
    // XX remove extra byte for '~'
    pac_u->dns_c = c3_malloc(1 + strlen(bos_c) + 1 + strlen(nam_c));

    snprintf(pac_u->dns_c, 256, "%s.%s", nam_c + 1, bos_c);
    // uL(fprintf(uH, "czar %s, dns %s\n", nam_c, pac_u->dns_c));

    free(nam_c);
    u3z(nam);

    {
      uv_getaddrinfo_t* adr_u = c3_malloc(sizeof(*adr_u));
      adr_u->data = pac_u;

      c3_i sas_i;

      if ( 0 != (sas_i = uv_getaddrinfo(u3L, adr_u,
                                        _ames_czar_cb,
                                        pac_u->dns_c, 0, 0)) ) {
        uL(fprintf(uH, "ames: %s\n", uv_strerror(sas_i)));
        _ames_czar_gone(pac_u, now);
        return;
      }
    }
  }
  else {
    pac_u->pip_w = sam_u->imp_w[pac_u->imp_y];
    _ames_send(pac_u);
    return;
  }
}

/* _ames_lane_ipv4(): IPv4 address/ from lane.
*/
u3_noun
_ames_lane_ip(u3_noun lan, c3_s* por_s, c3_w* pip_w)
{
  switch ( u3h(lan) ) {
    case c3__if: {
      *por_s= (c3_s) u3h(u3t(u3t(lan)));
      *pip_w = u3r_word(0, u3t(u3t(u3t(lan))));

      return c3y;
    } break;
    case c3__is: {
      u3_noun pq_lan = u3h(u3t(u3t(lan)));

      if ( u3_nul == pq_lan ) return c3n;
      else return _ames_lane_ip(u3t(pq_lan), por_s, pip_w);
    } break;
    case c3__ix: {
      *por_s = (c3_s) u3h(u3t(u3t(lan)));
      *pip_w = u3r_word(0, u3t(u3t(u3t(lan))));

      return c3y;
    } break;
  }
  return c3n;
}

/* u3_ames_ef_bake(): notify %ames that we're live.
*/
void
u3_ames_ef_bake(u3_pier* pir_u)
{
  u3_noun pax = u3nq(u3_blip, c3__newt, u3k(u3A->sen), u3_nul);

  u3_pier_plan(pax, u3nc(c3__barn, u3_nul));
}

/* u3_ames_ef_send(): send packet to network (v4).
*/
void
u3_ames_ef_send(u3_pier* pir_u, u3_noun lan, u3_noun pac)
{
  u3_ames* sam_u = pir_u->sam_u;

  if ( u3_Host.ops_u.fuz_w && ((rand() % 100) < u3_Host.ops_u.fuz_w) ) {
    u3z(lan); u3z(pac);
    return;
  }

  u3_pact* pac_u = c3_calloc(sizeof(*pac_u));

  if ( c3y == _ames_lane_ip(lan, &pac_u->por_s, &pac_u->pip_w) ) {
    pac_u->len_w = u3r_met(3, pac);
    pac_u->hun_y = c3_malloc(pac_u->len_w);

    u3r_bytes(0, pac_u->len_w, pac_u->hun_y, pac);

    if ( 0 == pac_u->pip_w ) {
      pac_u->pip_w = 0x7f000001;
      pac_u->por_s = pir_u->por_s;
    }

    if ( (0 == (pac_u->pip_w >> 16)) && (1 == (pac_u->pip_w >> 8)) ) {
      pac_u->imp_y = (pac_u->pip_w & 0xff);

      _ames_czar(pac_u, sam_u->dns_c);
    }
    else if ( (c3y == u3_Host.ops_u.net) || (0x7f000001 == pac_u->pip_w) ) {
      _ames_send(pac_u);
    }
    else {
      // networking disabled
      _ames_pact_free(pac_u);
    }
  }
  else {
    _ames_pact_free(pac_u);
  }

  u3z(lan); u3z(pac);
}

/* _ames_recv_cb(): receive callback.
*/
static void
_ames_recv_cb(uv_udp_t*        wax_u,
              ssize_t          nrd_i,
              const uv_buf_t * buf_u,
              const struct sockaddr* adr_u,
              unsigned         flg_i)
{
  // uL(fprintf(uH, "ames: rx %p\r\n", buf_u.base));

  if ( 0 == nrd_i ) {
    _ames_free(buf_u->base);
  }
  else {
    {
      u3_noun             msg   = u3i_bytes((c3_w)nrd_i, (c3_y*)buf_u->base);

      // fprintf(stderr, "ames: plan\r\n");
#if 0
      u3z(msg);
#else
      struct sockaddr_in* add_u = (struct sockaddr_in *)adr_u;
      c3_s                por_s = ntohs(add_u->sin_port);
      c3_w                pip_w = ntohl(add_u->sin_addr.s_addr);

      u3_pier_plan
        (u3nt(u3_blip, c3__ames, u3_nul),
         u3nt(c3__hear,
              u3nq(c3__if, u3k(u3A->now), por_s, u3i_words(1, &pip_w)),
              msg));
#endif
    }
    _ames_free(buf_u->base);
  }
}

/* _ames_io_start(): initialize ames I/O.
*/
static void
_ames_io_start(u3_pier* pir_u)
{
  u3_ames* sam_u = pir_u->sam_u;
  c3_s por_s     = pir_u->por_s;
  u3_noun who    = u3i_chubs(2, pir_u->who_d);
  u3_noun rac    = u3do("clan:title", u3k(who));

  if ( c3__czar == rac ) {
    u3_noun imp = u3dc("scot", 'p', u3k(who));
    c3_c* imp_c = u3r_string(imp);
    c3_y  num_y = (c3_y)pir_u->who_d[0];

    por_s = _ames_czar_port(num_y);

    if ( c3y == u3_Host.ops_u.net ) {
      uL(fprintf(uH, "ames: czar: %s on %d\n", imp_c, por_s));
    }
    else {
      uL(fprintf(uH, "ames: czar: %s on %d (localhost only)\n", imp_c, por_s));
    }

    u3z(imp);
    free(imp_c);
  }

  int ret;
  if ( 0 != (ret = uv_udp_init(u3L, &sam_u->wax_u)) ) {
    uL(fprintf(uH, "ames: init: %s\n", uv_strerror(ret)));
    c3_assert(0);
  }

  //  Bind and stuff.
  {
    struct sockaddr_in add_u;
    c3_i               add_i = sizeof(add_u);

    memset(&add_u, 0, sizeof(add_u));
    add_u.sin_family = AF_INET;
    add_u.sin_addr.s_addr = _(u3_Host.ops_u.net) ?
                              htonl(INADDR_ANY) :
                              htonl(INADDR_LOOPBACK);
    add_u.sin_port = htons(por_s);

    int ret;
    if ( (ret = uv_udp_bind(&sam_u->wax_u, 
                            (const struct sockaddr*) & add_u, 0)) != 0 ) {
      uL(fprintf(uH, "ames: bind: %s\n",
                     uv_strerror(ret)));
      if (UV_EADDRINUSE == ret){
        uL(fprintf(uH, 
                    "    ...perhaps you've got two copies of vere running?\n"));
      }
<<<<<<< HEAD
      u3_pier_exit();
=======
      u3_lo_bail();
>>>>>>> a42f2cbe
    }

    uv_udp_getsockname(&sam_u->wax_u, (struct sockaddr *)&add_u, &add_i);
    c3_assert(add_u.sin_port);

    sam_u->por_s = ntohs(add_u.sin_port);
  }

  // uL(fprintf(uH, "ames: on localhost, UDP %d.\n", sam_u->por_s));
  uv_udp_recv_start(&sam_u->wax_u, _ames_alloc, _ames_recv_cb);

  sam_u->liv = c3y;
  u3z(rac);
  u3z(who);
}

/* _cttp_mcut_char(): measure/cut character.
*/
static c3_w
_cttp_mcut_char(c3_c* buf_c, c3_w len_w, c3_c chr_c)
{
  if ( buf_c ) {
    buf_c[len_w] = chr_c;
  }
  return len_w + 1;
}

/* _cttp_mcut_cord(): measure/cut cord.
*/
static c3_w
_cttp_mcut_cord(c3_c* buf_c, c3_w len_w, u3_noun san)
{
  c3_w ten_w = u3r_met(3, san);

  if ( buf_c ) {
    u3r_bytes(0, ten_w, (c3_y *)(buf_c + len_w), san);
  }
  u3z(san);
  return (len_w + ten_w);
}

/* _cttp_mcut_path(): measure/cut cord list.
*/
static c3_w
_cttp_mcut_path(c3_c* buf_c, c3_w len_w, c3_c sep_c, u3_noun pax)
{
  u3_noun axp = pax;

  while ( u3_nul != axp ) {
    u3_noun h_axp = u3h(axp);

    len_w = _cttp_mcut_cord(buf_c, len_w, u3k(h_axp));
    axp = u3t(axp);

    if ( u3_nul != axp ) {
      len_w = _cttp_mcut_char(buf_c, len_w, sep_c);
    }
  }
  u3z(pax);
  return len_w;
}

/* _cttp_mcut_host(): measure/cut host.
*/
static c3_w
_cttp_mcut_host(c3_c* buf_c, c3_w len_w, u3_noun hot)
{
  len_w = _cttp_mcut_path(buf_c, len_w, '.', u3kb_flop(u3k(hot)));
  u3z(hot);
  return len_w;
}

/* u3_ames_ef_turf(): initialize ames I/O on domain(s).
*/
void
u3_ames_ef_turf(u3_pier* pir_u, u3_noun tuf)
{
  u3_ames* sam_u = pir_u->sam_u;

  if ( u3_nul != tuf ) {
    // XX save all for fallback, not just first
    u3_noun hot = u3k(u3h(tuf));
    c3_w  len_w = _cttp_mcut_host(0, 0, u3k(hot));

    sam_u->dns_c = c3_malloc(1 + len_w);
    _cttp_mcut_host(sam_u->dns_c, 0, hot);
    sam_u->dns_c[len_w] = 0;

    u3z(tuf);
  }
  else if ( (c3n == pir_u->fak_o) && (0 == sam_u->dns_c) ) {
    uL(fprintf(uH, "ames: turf: no domains\n"));
  }

  if ( c3n == sam_u->liv ) {
    _ames_io_start(pir_u);
  }
}

/* u3_ames_io_init(): initialize ames I/O.
*/
void
u3_ames_io_init(u3_pier* pir_u)
{
  u3_ames* sam_u = pir_u->sam_u;
  sam_u->liv = c3n;
}

/* u3_ames_io_talk(): start receiving ames traffic.
*/
void
u3_ames_io_talk(u3_pier* pir_u)
{
}

/* u3_ames_io_exit(): terminate ames I/O.
*/
void
u3_ames_io_exit(u3_pier* pir_u)
{
  u3_ames* sam_u = pir_u->sam_u;

  if ( c3y == sam_u->liv ) {
    // XX remove had_u/wax_u union, cast and close wax_u
    uv_close(&sam_u->had_u, 0);
  }
}<|MERGE_RESOLUTION|>--- conflicted
+++ resolved
@@ -424,11 +424,7 @@
         uL(fprintf(uH, 
                     "    ...perhaps you've got two copies of vere running?\n"));
       }
-<<<<<<< HEAD
       u3_pier_exit();
-=======
-      u3_lo_bail();
->>>>>>> a42f2cbe
     }
 
     uv_udp_getsockname(&sam_u->wax_u, (struct sockaddr *)&add_u, &add_i);
