/* vere/dawn.c
**
** ethereum-integrated pre-boot validation
*/
#include <curl/curl.h>
#include <uv.h>

#include "all.h"
#include "vere/vere.h"

/* _dawn_oct_to_buf(): +octs to uv_buf_t
*/
static uv_buf_t
_dawn_oct_to_buf(u3_noun oct)
{
  if ( c3n == u3a_is_cat(u3h(oct)) ) {
    u3_lo_bail();
  }

  c3_w len_w  = u3h(oct);
  c3_y* buf_y = c3_malloc(1 + len_w);
  buf_y[len_w] = 0;

  u3r_bytes(0, len_w, buf_y, u3t(oct));

  u3z(oct);
  return uv_buf_init((void*)buf_y, len_w);
}

/* _dawn_buf_to_oct(): uv_buf_t to +octs
*/
static u3_noun
_dawn_buf_to_oct(uv_buf_t buf_u)
{
  u3_noun len = u3i_words(1, (c3_w*)&buf_u.len);

  if ( c3n == u3a_is_cat(len) ) {
    u3_lo_bail();
  }

  return u3nc(len, u3i_bytes(buf_u.len, (const c3_y*)buf_u.base));
}


/* _dawn_curl_alloc(): allocate a response buffer for curl
*/
static size_t
_dawn_curl_alloc(void* dat_v, size_t uni_t, size_t mem_t, uv_buf_t* buf_u)
{
  size_t siz_t = uni_t * mem_t;
  buf_u->base = c3_realloc(buf_u->base, 1 + siz_t + buf_u->len);

  memcpy(buf_u->base + buf_u->len, dat_v, siz_t);
  buf_u->len += siz_t;
  buf_u->base[buf_u->len] = 0;

  return siz_t;
}

/* _dawn_post_json(): POST JSON to url_c
*/
static uv_buf_t
_dawn_post_json(c3_c* url_c, uv_buf_t lod_u)
{
  CURL *curl;
  CURLcode result;
  long cod_l;
  struct curl_slist* hed_u = 0;

  uv_buf_t buf_u = uv_buf_init(c3_malloc(1), 0);

  if ( !(curl = curl_easy_init()) ) {
    fprintf(stderr, "failed to initialize libcurl\n");
    exit(1);
  }

  hed_u = curl_slist_append(hed_u, "Accept: application/json");
  hed_u = curl_slist_append(hed_u, "Content-Type: application/json");
  hed_u = curl_slist_append(hed_u, "charsets: utf-8");

  // XX require TLS, pin default cert?

  curl_easy_setopt(curl, CURLOPT_URL, url_c);
  curl_easy_setopt(curl, CURLOPT_WRITEFUNCTION, _dawn_curl_alloc);
  curl_easy_setopt(curl, CURLOPT_WRITEDATA, (void*)&buf_u);
  curl_easy_setopt(curl, CURLOPT_HTTPHEADER, hed_u);

  // note: must be terminated!
  curl_easy_setopt(curl, CURLOPT_POSTFIELDS, lod_u.base);

  result = curl_easy_perform(curl);
  curl_easy_getinfo(curl, CURLINFO_RESPONSE_CODE, &cod_l);

  // XX retry?
  if ( CURLE_OK != result ) {
    fprintf(stderr, "failed to fetch %s: %s\n",
                    url_c, curl_easy_strerror(result));
    exit(1);
  }
  if ( 300 <= cod_l ) {
    fprintf(stderr, "error fetching %s: HTTP %ld\n", url_c, cod_l);
    exit(1);
  }

  curl_easy_cleanup(curl);
  curl_slist_free_all(hed_u);

  return buf_u;
}

/* _dawn_get_jam(): GET a jammed noun from url_c
*/
static u3_noun
_dawn_get_jam(c3_c* url_c)
{
<<<<<<< HEAD
  c3_assert( c3y == u3a_is_cat(u3h(oct)) );
=======
  CURL *curl;
  CURLcode result;
  long cod_l;

  uv_buf_t buf_u = uv_buf_init(c3_malloc(1), 0);

  if ( !(curl = curl_easy_init()) ) {
    fprintf(stderr, "failed to initialize libcurl\n");
    u3_lo_bail();
  }
>>>>>>> a42f2cbe

  // XX require TLS, pin default cert?

  curl_easy_setopt(curl, CURLOPT_URL, url_c);
  curl_easy_setopt(curl, CURLOPT_WRITEFUNCTION, _dawn_curl_alloc);
  curl_easy_setopt(curl, CURLOPT_WRITEDATA, (void*)&buf_u);

  result = curl_easy_perform(curl);
  curl_easy_getinfo(curl, CURLINFO_RESPONSE_CODE, &cod_l);

<<<<<<< HEAD
  c3_assert( c3y == u3a_is_cat(len) );
=======
  // XX retry?
  if ( CURLE_OK != result ) {
    fprintf(stderr, "failed to fetch %s: %s\n",
                    url_c, curl_easy_strerror(result));
    u3_lo_bail();
  }
  if ( 300 <= cod_l ) {
    fprintf(stderr, "error fetching %s: HTTP %ld\n", url_c, cod_l);
    u3_lo_bail();
  }
>>>>>>> a42f2cbe

  curl_easy_cleanup(curl);

  //  throw away the length from the octs
  //
  u3_noun octs = _dawn_buf_to_oct(buf_u);
  u3_noun jammed = u3k(u3t(octs));
  u3z(octs);

  return u3ke_cue(jammed);
}

/* _dawn_eth_rpc(): ethereum JSON RPC with request/response as +octs
*/
static u3_noun
_dawn_eth_rpc(c3_c* url_c, u3_noun oct)
{
  return _dawn_buf_to_oct(_dawn_post_json(url_c, _dawn_oct_to_buf(oct)));
}

/* _dawn_fail(): pre-boot validation failed
*/
static void
_dawn_fail(u3_noun who, u3_noun rac, u3_noun sas)
{
  u3_noun how = u3dc("scot", 'p', u3k(who));
  c3_c* how_c = u3r_string(u3k(how));

  c3_c* rac_c;

  switch (rac) {
    default: c3_assert(0);
    case c3__czar: {
      rac_c = "galaxy";
      break;
    }
    case c3__king: {
      rac_c = "star";
      break;
    }
    case c3__duke: {
      rac_c = "planet";
      break;
    }
    case c3__earl: {
      rac_c = "moon";
      break;
    }
    case c3__pawn: {
      rac_c = "comet";
      break;
    }
  }

  fprintf(stderr, "dawn: invalid keys for %s '%s'\r\n", rac_c, how_c);

  // XX deconstruct sas, print helpful error messages
  u3m_p("pre-boot error", u3t(sas));

  u3z(how);
  free(how_c);
  exit(1);
}

/* _dawn_need_unit(): produce a value or print error and exit
*/
static u3_noun
_dawn_need_unit(u3_noun nit, c3_c* msg_c)
{
  if ( u3_nul == nit ) {
    fprintf(stderr, "%s\r\n", msg_c);
    exit(1);
  }
  else {
    u3_noun pro = u3k(u3t(nit));
    u3z(nit);
    return pro;
  }
}

/* _dawn_purl(): ethereum gateway url as (unit purl)
*/
static u3_noun
_dawn_purl(u3_noun rac)
{
  u3_noun url;

  if ( 0 == u3_Host.ops_u.eth_c ) {
    if ( c3__czar == rac ) {
      fprintf(stderr, "boot: galaxy requires ethereum gateway via -e\r\n");
      exit(1);
    }

    url = u3_nul;
  }
  else {
    //  XX call de-purl directly
    //
    u3_noun par = u3v_wish("auru:de-purl:html");
    u3_noun lur = u3i_string(u3_Host.ops_u.eth_c);
    u3_noun rul = u3dc("rush", u3k(lur), u3k(par));

    if ( u3_nul == rul ) {
      if ( c3__czar == rac ) {
        fprintf(stderr, "boot: galaxy requires ethereum gateway via -e\r\n");
        exit(1);
      }

      url = u3_nul;
    }
    else {
      //  XX revise for de-purl
      //  auru:de-purl:html parses to (pair user purl)
      //  we need (unit purl)
      //
      url = u3nc(u3_nul, u3k(u3t(u3t(rul))));
    }

    u3z(par); u3z(lur); u3z(rul);
  }

  return url;
}

/* _dawn_turf(): override contract domains with -H
*/
static u3_noun
_dawn_turf(c3_c* dns_c)
{
  u3_noun tuf;

  u3_noun par = u3v_wish("thos:de-purl:html");
  u3_noun dns = u3i_string(dns_c);
  u3_noun rul = u3dc("rush", u3k(dns), u3k(par));

  if ( (u3_nul == rul) || (c3n == u3h(u3t(rul))) ) {
    fprintf(stderr, "boot: invalid domain specified with -H %s\r\n", dns_c);
    exit(1);
  }
  else {
    fprintf(stderr, "boot: overriding network domains with %s\r\n", dns_c);
    u3_noun dom = u3t(u3t(rul));
    tuf = u3nc(u3k(dom), u3_nul);
  }

  u3z(par); u3z(dns); u3z(rul);

  return tuf;
}

/* u3_dawn_vent(): validated boot event
*/
u3_noun
u3_dawn_vent(u3_noun seed)
{
  u3_noun url, bok, pon, zar, tuf, sap;

  u3_noun ship = u3h(seed);
  u3_noun rank = u3do("clan:title", u3k(ship));

  //  load snapshot from file
  //
  if ( 0 != u3_Host.ops_u.ets_c ) {
    fprintf(stderr, "boot: loading ethereum snapshot\r\n");
    u3_noun raw_snap = u3ke_cue(u3m_file(u3_Host.ops_u.ets_c));
    sap = u3nc(u3_nul, raw_snap);
  }
  //  load snapshot from HTTP URL
  //
  else if ( 0 != u3_Host.ops_u.sap_c ) {
    u3_noun raw_snap = _dawn_get_jam(u3_Host.ops_u.sap_c);
    sap = u3nc(u3_nul, raw_snap);
  }
  //  no snapshot
  //
  else {
    printf("dawn: no ethereum snapshot specified\n");
    sap = u3_nul;
  }

  url = _dawn_purl(rank);

  //  XX require https?
  //
  c3_c* url_c = ( 0 != u3_Host.ops_u.eth_c ) ?
    u3_Host.ops_u.eth_c :
    "https://mainnet.infura.io/v3/196a7f37c7d54211b4a07904ec73ad87";

  //  pin block number
  //
  if ( c3y == u3_Host.ops_u.etn ) {
    fprintf(stderr, "boot: extracting block from snapshot\r\n");

    bok = _dawn_need_unit(u3do("bloq:snap:dawn", u3k(u3t(sap))),
                          "boot: failed to extract "
                          "block from snapshot");
  }
  else {
    fprintf(stderr, "boot: retrieving latest block\r\n");

    u3_noun oct = u3v_wish("bloq:give:dawn");
    u3_noun kob = _dawn_eth_rpc(url_c, u3k(oct));

    bok = _dawn_need_unit(u3do("bloq:take:dawn", u3k(kob)),
                          "boot: block retrieval failed");
    u3z(oct); u3z(kob);
  }

  {
    //  +point:azimuth: on-chain state
    //
    u3_noun pot;

    if ( c3y == u3_Host.ops_u.etn ) {
      fprintf(stderr, "boot: extracting public keys from snapshot\r\n");

      pot = _dawn_need_unit(u3dc("point:snap:dawn", u3k(ship), u3k(u3t(sap))),
                            "boot: failed to extract "
                            "public keys from snapshot");
    }
    else if ( c3__pawn == rank ) {
      //  irrelevant, just bunt +point
      //
      pot = u3v_wish("*point:azimuth");
    }
    else {
      u3_noun who;

      if ( c3__earl == rank ) {
        who = u3do("^sein:title", u3k(ship));

        {
          u3_noun seg = u3dc("scot", 'p', u3k(who));
          c3_c* seg_c = u3r_string(seg);

          fprintf(stderr, "boot: retrieving %s's public keys (for %s)\r\n",
                                              seg_c, u3_Host.ops_u.who_c);
          free(seg_c);
          u3z(seg);
        }
      }
      else {
        who = u3k(ship);
        fprintf(stderr, "boot: retrieving %s's public keys\r\n",
                                           u3_Host.ops_u.who_c);
      }

      {
        u3_noun oct = u3dc("point:give:dawn", u3k(bok), u3k(who));
        u3_noun luh = _dawn_eth_rpc(url_c, u3k(oct));

        pot = _dawn_need_unit(u3dc("point:take:dawn", u3k(ship), u3k(luh)),
                              "boot: failed to retrieve public keys");
        u3z(oct); u3z(luh);
      }

      u3z(who);
    }

    //  +live:dawn: network state
    //  XX actually make request
    //
    u3_noun liv = u3_nul;
    // u3_noun liv = _dawn_get_json(parent, /some/url)

    fprintf(stderr, "boot: verifying keys\r\n");

    //  (each sponsor=ship error=@tas)
    //
    u3_noun sas = u3dt("veri:dawn", u3k(seed), u3k(pot), u3k(liv));

    if ( c3n == u3h(sas) ) {
      // bails, won't return
      _dawn_fail(ship, rank, sas);
      return u3_none;
    }

    //  ship: sponsor
    //  produced by +veri:dawn to avoid coupling to +point structure
    //  XX reconsider
    //
    pon = u3k(u3t(sas));

    u3z(pot); u3z(liv); u3z(sas);
  }

  //  (map ship [=life =pass]): galaxy table
  //
  if ( c3y == u3_Host.ops_u.etn ) {
    fprintf(stderr, "boot: extracting galaxy table from snapshot\r\n");

    zar = _dawn_need_unit(u3do("czar:snap:dawn", u3k(u3t(sap))),
                          "boot: failed to extract "
                          "galaxy table from snapshot");
  }
  else {
    fprintf(stderr, "boot: retrieving galaxy table\r\n");

    u3_noun oct = u3do("czar:give:dawn", u3k(bok));
    u3_noun raz = _dawn_eth_rpc(url_c, u3k(oct));

    zar = _dawn_need_unit(u3do("czar:take:dawn", u3k(raz)),
                          "boot: failed to retrieve galaxy table");
    u3z(oct); u3z(raz);
  }

  //  (list turf): ames domains
  //
  if ( 0 != u3_Host.ops_u.dns_c ) {
    tuf = _dawn_turf(u3_Host.ops_u.dns_c);
  }
  else if ( c3y == u3_Host.ops_u.etn ) {
    fprintf(stderr, "boot: extracting network domains from snapshot\r\n");

    tuf = _dawn_need_unit(u3do("turf:snap:dawn", u3k(u3t(sap))),
                          "boot: failed to extract "
                          "network domains from snapshot");
  }
  else {
    fprintf(stderr, "boot: retrieving network domains\r\n");

    u3_noun oct = u3do("turf:give:dawn", u3k(bok));
    u3_noun fut = _dawn_eth_rpc(url_c, u3k(oct));

    tuf = _dawn_need_unit(u3do("turf:take:dawn", u3k(fut)),
                          "boot: failed to retrieve network domains");
    u3z(oct); u3z(fut);
  }

  u3z(rank);

  //  [%dawn seed sponsor galaxies domains block eth-url snap]
  //
  return u3nc(c3__dawn, u3nq(seed, pon, zar, u3nq(tuf, bok, url, sap)));
}

/* _dawn_come(): mine a comet under a list of stars
*/
static u3_noun
_dawn_come(u3_noun stars)
{
  u3_noun seed;
  {
    c3_w    eny_w[16];
    u3_noun eny;

    c3_rand(eny_w);
    eny = u3i_words(16, eny_w);

    fprintf(stderr, "boot: mining a comet. May take up to an hour.\r\n");
    fprintf(stderr, "If you want to boot faster, get an Azimuth point.\r\n");

    seed = u3dc("come:dawn", u3k(stars), u3k(eny));
    u3z(eny);
  }

  {
    u3_noun who = u3dc("scot", 'p', u3k(u3h(seed)));
    c3_c* who_c = u3r_string(who);

    fprintf(stderr, "boot: found comet %s\r\n", who_c);
    free(who_c);
    u3z(who);
  }

  u3z(stars);

  return seed;
}

/* u3_dawn_come(): mine a comet under a list of stars we download
*/
u3_noun
u3_dawn_come()
{
  return _dawn_come(
      _dawn_get_jam("https://bootstrap.urbit.org/comet-stars.jam"));
}<|MERGE_RESOLUTION|>--- conflicted
+++ resolved
@@ -14,7 +14,7 @@
 _dawn_oct_to_buf(u3_noun oct)
 {
   if ( c3n == u3a_is_cat(u3h(oct)) ) {
-    u3_lo_bail();
+    exit(1);
   }
 
   c3_w len_w  = u3h(oct);
@@ -35,7 +35,7 @@
   u3_noun len = u3i_words(1, (c3_w*)&buf_u.len);
 
   if ( c3n == u3a_is_cat(len) ) {
-    u3_lo_bail();
+    exit(1);
   }
 
   return u3nc(len, u3i_bytes(buf_u.len, (const c3_y*)buf_u.base));
@@ -113,9 +113,6 @@
 static u3_noun
 _dawn_get_jam(c3_c* url_c)
 {
-<<<<<<< HEAD
-  c3_assert( c3y == u3a_is_cat(u3h(oct)) );
-=======
   CURL *curl;
   CURLcode result;
   long cod_l;
@@ -124,9 +121,8 @@
 
   if ( !(curl = curl_easy_init()) ) {
     fprintf(stderr, "failed to initialize libcurl\n");
-    u3_lo_bail();
-  }
->>>>>>> a42f2cbe
+    exit(1);
+  }
 
   // XX require TLS, pin default cert?
 
@@ -137,20 +133,16 @@
   result = curl_easy_perform(curl);
   curl_easy_getinfo(curl, CURLINFO_RESPONSE_CODE, &cod_l);
 
-<<<<<<< HEAD
-  c3_assert( c3y == u3a_is_cat(len) );
-=======
   // XX retry?
   if ( CURLE_OK != result ) {
     fprintf(stderr, "failed to fetch %s: %s\n",
                     url_c, curl_easy_strerror(result));
-    u3_lo_bail();
+    exit(1);
   }
   if ( 300 <= cod_l ) {
     fprintf(stderr, "error fetching %s: HTTP %ld\n", url_c, cod_l);
-    u3_lo_bail();
-  }
->>>>>>> a42f2cbe
+    exit(1);
+  }
 
   curl_easy_cleanup(curl);
 
