<<<<<<< HEAD
/+  *test
=======
/+  tester, test-ford
>>>>>>> 21d41b3c
::
/=  clay-raw  /:  /===/sys/vane/clay  /!noun/
::
!:
=,  format
::
=/  test-pit=vase  !>(..zuse)
=/  clay-gate  (clay-raw test-pit)
::
|%
++  test-info  ^-  tang
  ::
  =^  results1  clay-gate
    %-  clay-call-with-comparator  :*
      clay-gate
      now=~1111.1.1
      scry=*sley
      ^=  call-args
        :+  duct=~[/info]  type=-:!>(*task:able:clay)
        ^-  task:able:clay
        :^  %info  ~nul  %home
        ^-  nori:clay
        :-  %&
        ^-  soba:clay
        :~  [/file1/noun `miso:clay`[%ins [%noun %noun 'file1']]]
            [/file2/noun `miso:clay`[%ins [%noun %noun 'file2']]]
        ==
      ^=  move-comparator
        |=  moves=(list move:clay-gate)
        ^-  tang
        ::
        ?.  ?=([* * * ~] moves)
          [%leaf "wrong number of moves: {<(lent moves)>}"]~
        ::
        ^-  tang
        ;:  weld
          %+  expect-eq
            !>  ^-  move:clay-gate
                :-  duct=~[/info]
                ^-  (wind note:clay-gate gift:able:clay)
                :+  %pass  /castifying/~nul/home/~1111.1.1
                ^-  note:clay-gate
                :-  %f
                [%build ~nul live=%.n [%pin ~1111.1.1 [%list ~]]]
            !>  i.moves
        ::
          %+  expect-eq
            !>  ^-  move:clay-gate
                :-  duct=~[/info]
                ^-  (wind note:clay-gate gift:able:clay)
                :+  %pass  /diffing/~nul/home/~1111.1.1
                ^-  note:clay-gate
                :-  %f
                [%build ~nul live=%.n [%pin ~1111.1.1 [%list ~]]]
            !>  i.t.moves
        ::
          ^-  tang
          ::
          =/  move=move:clay-gate  i.t.t.moves
          =/  =duct                                      p.move
          =/  card=(wind note:clay-gate gift:able:clay)  q.move
          ::
          %+  weld
            (expect-eq !>(~[/info]) !>(duct))
          ::
          ?.  ?=(%pass -.card)
            [%leaf "bad move, not a %pass: {<move>}"]~
          ::
          =/  =wire  p.card
          ::
          %+  weld
            (expect-eq !>(/inserting/~nul/home/~1111.1.1) !>(wire))
          ::
          =/  note=note:clay-gate  q.card
          ::
          ?.  ?=([%f %build *] note)
            [%leaf "bad move, not a %build: {<move>}"]~
          ::
          %+  weld
            (expect-eq !>(~nul) !>(our.note))
          ::
          %+  weld
            (expect-eq !>(%.n) !>(live.note))
          ::
          %-  expect-schematic:test-ford
          :_  !>(schematic.note)
          ^-  schematic:ford
          :+  %pin  ~1111.1.1
          :-  %list
          :~  :-  [%$ %path -:!>(*path) /file1/noun]
              :^  %cast  [~nul %home]  %noun
              [%$ %noun %noun 'file1']
          ::
              :-  [%$ %path -:!>(*path) /file2/noun]
              :^  %cast  [~nul %home]  %noun
              [%$ %noun %noun 'file2']
          ==
    ==  ==
  ::
  ;:  welp
    results1
  ==
::  |utilities: helper functions for testing
::
::+|  utilities
::
::  +clay-call: have clay run a +task and assert it produces :expected-moves7890
::
::    TODO: make this generic for any vane
::
++  clay-call
  |=  $:  clay-gate=_clay-gate
          now=@da
          scry=sley
          call-args=[=duct =type wrapped-task=(hobo task:able:clay)]
          expected-moves=(list move:clay-gate)
      ==
  ^-  [tang _clay-gate]
  ::
  =/  clay-core  (clay-gate now=now eny=0xdead.beef scry=scry)
  ::
  =^  moves  clay-gate  (call:clay-core call-args)
  ::
  =/  output=tang
    %+  expect-eq
      !>  expected-moves
      !>  moves
  ::
  [output clay-gate]
::  +clay-call-with-comparator: run a clay +task and test output moves
::
::    TODO: make this generic for any vane
::
++  clay-call-with-comparator
  |=  $:  clay-gate=_clay-gate
          now=@da
          scry=sley
          call-args=[=duct =type wrapped-task=(hobo task:able:clay)]
          move-comparator=$-((list move:clay-gate) tang)
      ==
  ^-  [tang _clay-gate]
  ::
  =/  clay-core  (clay-gate now=now eny=0xdead.beef scry=scry)
  ::
  =^  moves  clay-gate  (call:clay-core call-args)
  ::
  =/  output=tang  (move-comparator moves)
  ::
  [output clay-gate]
--<|MERGE_RESOLUTION|>--- conflicted
+++ resolved
@@ -1,8 +1,4 @@
-<<<<<<< HEAD
-/+  *test
-=======
-/+  tester, test-ford
->>>>>>> 21d41b3c
+/+  *test, test-ford
 ::
 /=  clay-raw  /:  /===/sys/vane/clay  /!noun/
 ::
