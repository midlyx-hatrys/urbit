#!/usr/bin/env bash

mkdir ./build &> /dev/null
meson . ./build --buildtype=release "$@"
<<<<<<< HEAD
ninja -C build && ninja -C build worker
=======
ninja -C build urbit
>>>>>>> 56c3f080
<|MERGE_RESOLUTION|>--- conflicted
+++ resolved
@@ -2,8 +2,4 @@
 
 mkdir ./build &> /dev/null
 meson . ./build --buildtype=release "$@"
-<<<<<<< HEAD
-ninja -C build && ninja -C build worker
-=======
-ninja -C build urbit
->>>>>>> 56c3f080
+ninja -C build urbit && ninja -C build worker