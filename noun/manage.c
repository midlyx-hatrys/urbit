--- conflicted
+++ resolved
@@ -1808,7 +1808,6 @@
     u3n_ream();
   }
 }
-<<<<<<< HEAD
 #endif
 
 /* u3m_boot_new(): start the u3 system (new).  return next event,
@@ -1885,7 +1884,7 @@
   u3A->our = u3_none;
 
   return 0;
-=======
+}
 
 /* u3m_reclaim: clear persistent caches to reclaim memory
 */
@@ -1926,5 +1925,4 @@
   //
   u3n_free();
   u3R->byc.har_p = u3h_new();
->>>>>>> 54ec1258
 }