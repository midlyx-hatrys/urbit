--- conflicted
+++ resolved
@@ -824,17 +824,12 @@
   u3D.ray_u = (u3j_core*) malloc(u3D.all_l * sizeof(u3j_core));
   memset(u3D.ray_u, 0, (u3D.all_l * sizeof(u3j_core)));
 
-<<<<<<< HEAD
-  jax_l = _cj_install(u3D.ray_u, 1, u3D.dev_u);
-  fprintf(stderr, "boot: installed %d jets\r\n", jax_l);
-=======
   if ( c3n == nuu_o ) {
     u3h_free(u3R->jed.hot_p);
   }
   u3R->jed.hot_p = u3h_new();
   jax_l = _cj_install(u3D.ray_u, 1, (c3_l) (long long) u3D.dev_u[0].par_u, u3_nul, u3D.dev_u);
   fprintf(stderr, "boot: installed %d jets\n", jax_l);
->>>>>>> 1463b33b
 }
 
 /* _cj_soft(): kick softly by arm axis.
@@ -1538,12 +1533,6 @@
         }
       }
 
-<<<<<<< HEAD
-#if 0
-      u3m_p("new jet", bal);
-      // fprintf(stderr, "  bat %x, jax %d\r\n", u3r_mug(bat), jax_l);
-#endif
-=======
       sit_u->loc   = loc;
       sit_u->fin_p = _cj_cast(cor, loc);
       sit_u->fon_o = c3y;
@@ -1560,7 +1549,6 @@
       }
     }
   }
->>>>>>> 1463b33b
 
   if ( u3_none == pro ) {
     _cj_site_lock(loc, cor, sit_u);
