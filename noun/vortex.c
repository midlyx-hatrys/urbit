/* g/v.c
**
*/
#include <stdio.h>
#include "all.h"

<<<<<<< HEAD
=======
#define _CVX_WISH  4
#define _CVX_POKE 10
#define _CVX_PEEK 47

int WISH;
>>>>>>> 56c3f080
/* _cv_nock_wish(): call wish through hardcoded interface.
*/
static u3_noun
_cv_nock_wish(u3_noun txt)
{
  u3_noun fun, pro;

<<<<<<< HEAD
  fun = u3n_nock_on(u3k(u3A->roc), u3k(u3x_at(20, u3A->roc)));
=======
  WISH = 1;
  fun = u3n_nock_on(u3k(u3A->roc), u3k(u3x_at(_CVX_WISH, u3A->roc)));
>>>>>>> 56c3f080
  pro = u3n_slam_on(fun, txt);

  return pro;
}

/* u3v_make(): make a new pier and instantiate pill.
*/
void
u3v_make(c3_c* pas_c)
{
  u3_noun sys = u3ke_cue(u3m_file(pas_c));

  u3A->ken = u3k(u3h(sys));
  u3A->roc = u3k(u3t(sys));

  u3z(sys);
}

/* u3v_fire(): execute initial lifecycle.
*/
u3_noun
u3v_fire(u3_noun sys)
{
  u3_noun fol = u3nt(2, u3nc(0, 3), u3nc(0, 2));

  return u3n_nock_on(sys, fol);
}

/* u3v_load(): loading sequence.
*/
u3_noun
u3v_load(u3_noun pil)
{
  u3_noun sys = u3ke_cue(pil);

  fprintf(stderr, "load: mug: %x\r\n", u3r_mug(sys));
  {
    u3_noun cor = u3v_fire(sys);
    u3_noun pro;

    pro = u3k(u3r_at(7, cor));

    u3z(cor);
    return pro;
  }
}

/* u3v_lite(): load lightweight, core-only pill.
*/
u3_noun
u3v_lite(u3_noun pil)
{
  u3_noun arv = u3ke_cue(pil);
  u3_noun cor, pro;
  
  fprintf(stderr, "lite: arvo formula %x\r\n", u3r_mug(arv));
  cor = u3n_nock_on(0, arv);
  fprintf(stderr, "lite: core %x\r\n", u3r_mug(cor));

  pro = u3k(u3r_at(7, cor));

  u3z(cor);
  return pro;
}

/* u3v_boot(): correct bootstrap sequence.
*/
void
u3v_boot(c3_c* pas_c)
{
  u3_noun pru;

  if ( !u3A->sys ) {
    u3A->sys = u3m_file(pas_c);
  }
  
  pru = u3m_soft(0, u3v_load, u3k(u3A->sys));

  if ( u3h(pru) != 0 ) {
    fprintf(stderr, "boot failed\r\n");
    exit(1);
  }

  fprintf(stderr, "boot: final state %x\r\n", u3r_mug(u3t(pru)));

  u3A->ken = 0;
  u3A->roc = u3k(u3t(pru));

  u3z(pru);
}

/* u3v_boot_lite(): light bootstrap sequence, just making a kernel.
*/
void
u3v_boot_lite(u3_atom lit)
{
  u3_noun pru = u3m_soft(0, u3v_lite, lit);

  if ( u3h(pru) != 0 ) {
    fprintf(stderr, "boot failed\r\n");
    exit(1);
  }

  fprintf(stderr, "lite: final state %x\r\n", u3r_mug(u3t(pru)));

  u3A->ken = 0;
  u3A->roc = u3k(u3t(pru));

  u3z(pru);
}

//  XX deprecated, remove
#if 0
/* u3v_jack(): execute kernel formula to bind jets.
*/
void
u3v_jack(void)
{
  u3_noun cor; 

  fprintf(stderr, "jack: kernel %x\r\n", u3r_mug(u3A->ken));
  cor = u3n_nock_on(0, u3k(u3A->ken));
  fprintf(stderr, "jacked\r\n");
  u3z(cor);
}
#endif

/* u3v_hose(): clear initial ovum queue.
*/
void
u3v_hose(void)
{
  u3p(u3v_cart) egg_p = u3A->ova.egg_p;

  while ( egg_p ) {
    u3v_cart*     egg_u = u3to(u3v_cart, egg_p);
    u3p(u3v_cart) nex_p = egg_u->nex_p;

    u3a_lose(egg_u->vir);
    u3a_free(egg_u);

    egg_p = nex_p;
  }
  u3A->ova.egg_p = u3A->ova.geg_p = 0;
  u3z(u3A->roe);
  u3A->roe = u3_nul;
}

//  XX deprecated, remove
#if 0
/* u3v_start(): start time.
*/
void
u3v_start(u3_noun now)
{
  u3v_time(now);
  u3v_numb();
  u3A->sac = u3_nul;

  {
    c3_c* wen_c = u3r_string(u3A->wen);

    printf("arvo: time: %s\n", wen_c);
    free(wen_c);
  }
}
#endif

/* u3v_wish(): text expression with cache.
*/
u3_noun
u3v_wish(const c3_c* str_c)
{
  u3_noun txt = u3i_string(str_c);
  u3_weak exp = u3kdb_get(u3k(u3A->yot), u3k(txt));

  if ( u3_none == exp ) {
    exp = _cv_nock_wish(u3k(txt));

    //  It's probably not a good idea to use u3v_wish() 
    //  outside the top level... (as the result is uncached)
    //
    if ( u3R == &u3H->rod_u ) {
      u3A->yot = u3kdb_put(u3A->yot, u3k(txt), u3k(exp));
    }
  }

  u3z(txt);
  return exp;
}

//  XX deprecated, remove
#if 0
/* _cv_mung(): formula wrapper with gate and sample.
*/
  static u3_noun
  _cv_mung_in(u3_noun gam)
  {
    u3_noun pro = u3n_slam_on(u3k(u3h(gam)), u3k(u3t(gam)));

    u3z(gam); return pro;
  }
static u3_noun
_cv_mung(c3_w sec_w, u3_noun gat, u3_noun sam)
{
  u3_noun gam = u3nc(gat, sam);

  return u3m_soft(0, _cv_mung_in, gam);
}
#endif

//  XX deprecated, remove
#if 0
/* u3v_pike(): poke with floating core.
*/
u3_noun
u3v_pike(u3_noun ovo, u3_noun cor)
{
  u3_noun fun = u3n_nock_on(cor, u3k(u3x_at(_CVX_POKE, cor)));
  u3_noun sam = u3nc(u3k(u3A->now), ovo);

  return _cv_mung(0, fun, sam);
}
#endif

//  XX deprecated, remove
#if 0
/* u3v_nick(): transform enveloped packets, [vir cor].
*/
u3_noun
u3v_nick(u3_noun vir, u3_noun cor)
{
  if ( u3_nul == vir ) {
    return u3nt(u3_blip, vir, cor);
  }
  else {
    u3_noun i_vir = u3h(vir);
    u3_noun pi_vir, qi_vir;
    u3_noun vix;

    if ( (c3y == u3r_cell((i_vir=u3h(vir)), &pi_vir, &qi_vir)) &&
         (c3y == u3du(qi_vir)) &&
         (c3__hear == u3h(qi_vir)) )
    {
      u3_noun gon;

      gon = u3v_pike(u3k(i_vir), cor);
      if ( u3_blip != u3h(gon) ) {
        u3z(vir);
        return gon;
      }
      else {
        u3_noun viz;

        vix = u3k(u3h(u3t(gon)));
        cor = u3k(u3t(u3t(gon)));
        u3z(gon);

        viz = u3kb_weld(vix, u3k(u3t(vir)));
        u3z(vir);

        return u3v_nick(viz, cor);
      }
    }
    else {
      u3_noun nez = u3v_nick(u3k(u3t(vir)), cor);

      if ( u3_blip != u3h(nez) ) {
        u3z(vir);
        return nez;
      } else {
        u3_noun viz;

        viz = u3nc(u3k(i_vir), u3k(u3h(u3t(nez))));
        cor = u3k(u3t(u3t(nez)));

        u3z(vir);
        u3z(nez);

        return u3nt(u3_blip, viz, cor);
      }
    }
  }
}
#endif

/* _cv_nock_poke(): call poke through hardcoded interface.
*/
static u3_noun
_cv_nock_poke(u3_noun ovo)
{
  u3_noun fun = u3n_nock_on(u3k(u3A->roc), u3k(u3x_at(_CVX_POKE, u3A->roc)));
  u3_noun sam, pro;
  u3_noun cod_w;

  sam = u3nc(u3k(u3A->now), ovo);
#if 0
  {
    c3_c*   ovi_c = u3r_string(u3h(u3t(ovo)));
    u3_noun tox = u3do("spat", u3k(u3h(ovo)));
    c3_c*   tox_c = u3r_string(tox);

    fprintf(stderr, "poke: %%%s (%x) on %s\r\n", ovi_c, u3r_mug(ovo), tox_c);
    free(tox_c); free(ovi_c); u3z(tox);
  }
#endif

  cod_w = u3a_lush(u3h(u3t(ovo)));
  pro = u3n_slam_on(fun, sam);
  u3a_lop(cod_w);

#if 0
  {
    c3_c*   ovi_c = u3r_string(u3h(u3t(ovo)));

    if ( u3_nul == u3h(pro) ) {
      fprintf(stderr, "  blank: %s\r\n", ovi_c);
    } else {
      fprintf(stderr, "  happy: %s: %d\r\n", ovi_c, u3kb_lent(u3k(u3h(pro))));
    }
    free(ovi_c);
  }
#endif

  return pro;
}

/* _cv_nock_peek(): call peek through hardcoded interface.
*/
static u3_noun
_cv_nock_peek(u3_noun hap)
{
  u3_noun fun = u3n_nock_on(u3k(u3A->roc), u3k(u3x_at(_CVX_PEEK, u3A->roc)));
  u3_noun sam = u3nc(u3k(u3A->now), hap);

  return u3n_slam_on(fun, sam);
}

/* u3v_do(): use a kernel gate.
*/
u3_noun
u3v_do(const c3_c* txt_c, u3_noun sam)
{
  u3_noun gat = u3v_wish(txt_c);
  u3_noun pro;

#if 0
  if ( &u3H->rod_u == u3R ) {
    pro = u3m_soft_slam(gat, sam);
  }
  else {
    pro = u3n_slam_on(gat, sam);
  }
#else
  pro = u3n_slam_on(gat, sam);
#endif

  return pro;
}

/* _cv_scot(): print atom.
*/
static u3_noun
_cv_scot(u3_noun dim)
{
  return u3do("scot", dim);
}

/* u3v_time(): set the reck time.
*/
void
u3v_time(u3_noun now)
{
  u3z(u3A->now);
  u3A->now = now;

  u3z(u3A->wen);
  u3A->wen = _cv_scot(u3nc(c3__da, u3k(u3A->now)));
}

/* u3v_numb(): set the instance number.
*/
void
u3v_numb()
{
  u3A->sev_l = u3r_mug(u3A->now);
  u3z(u3A->sen);
  u3A->sen = _cv_scot(u3nc(c3__uv, u3A->sev_l));
}

#if 0
/* _cv_time_bump(): advance the reck time by a small increment.
*/
static void
_cv_time_bump(u3_reck* rec_u)
{
  c3_d bum_d = (1ULL << 48ULL);

  u3A->now = u3ka_add(u3A->now, u3i_chubs(1, &bum_d));
}
#endif

/* u3v_peek(): query the reck namespace (protected).
*/
u3_noun
u3v_peek(u3_noun hap)
{
  return u3m_soft_sure(_cv_nock_peek, hap);
}

#if 0
/* _cv_mole(): parse simple atomic mole.
*/
static c3_o
_cv_mole(u3_noun  fot,
         u3_noun  san,
         c3_d*    ato_d)
{
  u3_noun uco = u3do("slay", san);
  u3_noun p_uco, q_uco, r_uco, s_uco;

  if ( (c3n == u3r_qual(uco, &p_uco, &q_uco, &r_uco, &s_uco)) ||
       (0 != p_uco) ||
       (0 != q_uco) ||
       (c3n == u3_sing(fot, r_uco)) )
  {
    uL(fprintf(uH, "strange mole %s\n", u3r_string(san)));

    u3z(fot); u3z(uco); return c3n;
  }
  else {
    *ato_d = u3r_chub(0, s_uco);

    u3z(fot); u3z(uco); return c3y;
  }
}

/* _cv_lily(): parse little atom.
*/
static c3_o
_cv_lily(u3_noun fot, u3_noun txt, c3_l* tid_l)
{
  c3_d ato_d;

  if ( c3n == _cv_mole(fot, txt, &ato_d) ) {
    return c3n;
  } else {
    if ( ato_d >= 0x80000000ULL ) {
      return c3n;
    } else {
      *tid_l = (c3_l) ato_d;

      return c3y;
    }
  }
}
#endif

/* u3v_poke(): insert and apply an input ovum (protected).
*/
u3_noun
u3v_poke(u3_noun ovo)
{
  return _cv_nock_poke(ovo);
}

//  XX deprecated, remove
#if 0
/* u3v_http_request(): hear http request on channel (unprotected).
*/
void
u3v_http_request(c3_o sec, u3_noun pox, u3_noun req)
{
  // uL(fprintf(uH, "http: request\n"));
  u3v_plan(pox, u3nq(c3__this, sec, 0, req));
}
#endif

/* u3v_tank(): dump single tank.
*/
void
u3v_tank(u3_noun blu, c3_l tab_l, u3_noun tac)
{
  u3v_punt(blu, tab_l, u3nc(tac, u3_nul));
}

/* u3v_punt(): dump tank list.
*/
void
u3v_punt(u3_noun blu, c3_l tab_l, u3_noun tac)
{
#if 0
  u3_noun blu   = u3_term_get_blew(0);
#endif
  c3_l    col_l = u3h(blu);
  u3_noun cat   = tac;

  //  We are calling nock here, but hopefully need no protection.
  //
  while ( c3y == u3r_du(cat) ) {
    u3_noun wol = u3dc("wash", u3nc(tab_l, col_l), u3k(u3h(cat)));

    u3m_wall(wol);
    cat = u3t(cat);
  }
  u3z(tac);
  u3z(blu);
}

/* u3v_sway(): print trace.
*/
void
u3v_sway(u3_noun blu, c3_l tab_l, u3_noun tax)
{
  u3_noun mok = u3dc("mook", 2, tax);

  u3v_punt(blu, tab_l, u3k(u3t(mok)));
  u3z(mok);
}

//  XX deprecated, remove
#if 0
/* u3v_plan(): queue ovum (external).
*/
void
u3v_plan(u3_noun pax, u3_noun fav)
{
  u3_noun egg = u3nc(pax, fav);
  u3A->roe = u3nc(u3nc(u3_nul, egg), u3A->roe);
}
#endif

//  XX deprecated, remove
#if 0
/* u3v_plow(): queue multiple ova (external).
*/
void
u3v_plow(u3_noun ova)
{
  u3_noun ovi = ova;

  while ( u3_nul != ovi ) {
    u3_noun ovo=u3h(ovi);

    u3v_plan(u3k(u3h(ovo)), u3k(u3t(ovo)));
    ovi = u3t(ovi);
  }
  u3z(ova);
}
#endif

/* u3v_louse(): last-minute deviltry upon a bail.
*/
void
u3v_louse(c3_m how_m)
{
#if 0
  if ( c3__exit == how_m ) {
    printf("louse: nocks: %d\n", NOX);
    printf("louse: washing kernel %x %d\n", u3A->ken, u3a_is_dog(u3A->ken));
    u3m_wash(u3A->ken); 

    printf("kernel %x; washed mug %x\n", u3A->ken, u3r_mug(u3A->ken));
  }
#endif
}

/* _cv_mark_ova(): mark ova queue.
*/
c3_w
_cv_mark_ova(u3p(u3v_cart) egg_p)
{
  c3_w tot_w = 0;

  while ( egg_p ) {
    u3v_cart* egg_u = u3to(u3v_cart, egg_p);

    tot_w += u3a_mark_mptr(egg_u);
    tot_w += u3a_mark_noun(egg_u->vir);

    egg_p = egg_u->nex_p;
  }

  return tot_w;
}

/* u3v_mark(): mark arvo kernel.
*/
c3_w
u3v_mark(void)
{
  c3_w tot_w = 0;

  u3v_arvo* arv_u = &(u3H->arv_u);

  tot_w += u3a_mark_noun(arv_u->yot);
  tot_w += u3a_mark_noun(arv_u->now);
  tot_w += u3a_mark_noun(arv_u->wen);
  tot_w += u3a_mark_noun(arv_u->sen);
  tot_w += u3a_mark_noun(arv_u->our);
  tot_w += u3a_mark_noun(arv_u->fak);

  tot_w += u3a_mark_noun(arv_u->roe);
  tot_w += u3a_mark_noun(arv_u->key);

  tot_w += u3a_mark_noun(arv_u->ken);
  tot_w += u3a_mark_noun(arv_u->roc);

  tot_w += _cv_mark_ova(arv_u->ova.egg_p);

  return tot_w;
}<|MERGE_RESOLUTION|>--- conflicted
+++ resolved
@@ -4,14 +4,10 @@
 #include <stdio.h>
 #include "all.h"
 
-<<<<<<< HEAD
-=======
 #define _CVX_WISH  4
 #define _CVX_POKE 10
 #define _CVX_PEEK 47
 
-int WISH;
->>>>>>> 56c3f080
 /* _cv_nock_wish(): call wish through hardcoded interface.
 */
 static u3_noun
@@ -19,12 +15,7 @@
 {
   u3_noun fun, pro;
 
-<<<<<<< HEAD
-  fun = u3n_nock_on(u3k(u3A->roc), u3k(u3x_at(20, u3A->roc)));
-=======
-  WISH = 1;
   fun = u3n_nock_on(u3k(u3A->roc), u3k(u3x_at(_CVX_WISH, u3A->roc)));
->>>>>>> 56c3f080
   pro = u3n_slam_on(fun, txt);
 
   return pro;
