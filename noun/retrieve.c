--- conflicted
+++ resolved
@@ -569,10 +569,7 @@
         c3_o bsr_o = u3a_is_senior(u3R, *b);
 
         if ( _(asr_o) && _(bsr_o) ) {
-<<<<<<< HEAD
-=======
           //
->>>>>>> 1463b33b
           //  when unifying on a higher road, we can't free nouns,
           //  because we can't track junior nouns that point into
           //  that road.
@@ -888,22 +885,11 @@
 c3_o
 u3r_sung(u3_noun a, u3_noun b)
 {
-<<<<<<< HEAD
-  if ( a == b ) { return c3y; }
- 
-#if 0
-  if ( u3r_mug(a) == u3r_mug(b) ) {
-    fprintf(stderr, "collision on %x: %x/%x\r\n", u3r_mug(a), a, b);
-  }
-#endif
-  return _sung_x(a, b);
-=======
   c3_o ret_o;
   u3t_on(euq_o);
   ret_o = _song_x(a, b, &_sung_one);
   u3t_off(euq_o);
   return ret_o;
->>>>>>> 1463b33b
 }
 
 c3_o
