!:
::  clay (4c), revision control
::
::  This is split in three top-level sections:  structure definitions, main
::  logic, and arvo interface.
::
::::::::::::::::::::::::::::::::::::::::::::::::::::::::::::::::::::::::::::::
::
::  Here are the structures.  `++raft` is the formal arvo state.  It's also
::  worth noting that many of the clay-related structures are defined in zuse.
::
::::::::::::::::::::::::::::::::::::::::::::::::::::::::::::::::::::::::::::::
|=  pit/vase
=,  clay
=>  |%
++  aeon  @ud                                           ::  version number
::
::  Recursive structure of a desk's data.
::
::  We keep an ankh only for the current version of local desks.  Everywhere
::  else we store it as (map path lobe).
::
++  ankh                                                ::  expanded node
  $:  fil/(unit {p/lobe q/cage})                        ::  file
      dir/(map @ta ankh)                                ::  folders
  ==                                                    ::
::
::  Part of ++mery, representing the set of changes between the mergebase and
::  one of the desks being merged.
::
::  --  `new` is the set of files in the new desk and not in the mergebase.
::  --  `cal` is the set of changes in the new desk from the mergebase except
::      for any that are also in the other new desk.
::  --  `can` is the set of changes in the new desk from the mergebase and that
::      are also in the other new desk (potential conflicts).
::  --  `old` is the set of files in the mergebase and not in the new desk.
::
++  cane
  $:  new/(map path lobe)
      cal/(map path lobe)
      can/(map path cage)
      old/(map path $~)
  ==
::
::  Type of request.
::
::  %d produces a set of desks, %p gets file permissions, %u checks for
<<<<<<< HEAD
::  existence, %v produces a ++dome of all desk data, %w gets a revision
::  number/date, %x gets file contents, %y gets a directory listing, and %z gets
::  a recursive hash of the file contents and children.
=======
::  existence, %v produces a ++dome of all desk data, %w gets @ud and @da
::  variants for the given case, %x gets file contents, %y gets a directory
::  listing, and %z gets a recursive hash of the file contents and children.
>>>>>>> 4f79a816
::
:: ++  care  ?($d $p $u $v $w $x $y $z)
::
::  Keeps track of subscribers.
::
::  A map of requests to a set of all the subscribers who should be notified
::  when the request is filled/updated.
::
++  cult  (jug wove duct)
::
::  Domestic desk state.
::
::  Includes subscriber list, dome (desk content), possible commit state (for
::  local changes), possible merge state (for incoming merges), and permissions.
::
++  dojo
  $:  qyx/cult                                          ::  subscribers
      dom/dome                                          ::  desk state
      dok/(unit dork)                                   ::  commit state
      mer/(unit mery)                                   ::  merge state
      per/regs                                          ::  read perms per path
      pew/regs                                          ::  write perms per path
  ==
::
::  Desk state.
::
::  Includes a checked-out ankh with current content, most recent version, map
::  of all version numbers to commit hashes (commits are in hut.rang), and map
::  of labels to version numbers.
::
++  dome
  $:  ank/ankh                                          ::  state
      let/aeon                                          ::  top id
      hit/(map aeon tako)                               ::  versions by id
      lab/(map @tas aeon)                               ::  labels
  ==                                                    ::
::
::  Commit state.
::
::  --  `del` is the paths we're deleting.
::  --  `ink` is the insertions of hoon files (short-circuited for
::      bootstrapping).
::  --  `ins` is all the other insertions.
::  --  `dig` is all the %dif changes (i.e. we were given a diff to apply).
::  --  `dif` is the diffs in `dig` applied to their files.
::  --  `muc` is all the %mut changes (i.e. we were give a new version of a
::      file).
::  --  `muh` is the hashes of all the new content in `muc`.
::  --  `mut` is the diffs between `muc` and the original files.
::  --  `mim` is a cache of all new content that came with a mime mark.  Often,
::      we need to convert to mime anyway to send to unix, so we just keep it
::      around.
::
++  dork                                                ::  diff work
  $:  del/(list path)                                   ::  deletes
      ink/(list (pair path cage))                       ::  hoon inserts
      ins/(unit (list (pair path cage)))                ::  inserts
      dig/(map path cage)                               ::  store diffs
      dif/(unit (list (trel path lobe cage)))           ::  changes
      muc/(map path cage)                               ::  store mutations
      muh/(map path lobe)                               ::  store hashes
      mut/(unit (list (trel path lobe cage)))           ::  mutations
      mim/(map path mime)                               ::  mime cache
  ==                                                    ::
::
::  Hash of a blob, for lookup in the object store (lat.ran)
::
++  lobe  @uvI                                          ::  blob ref
::
::  Merge state.
::
::  Merges are said to be from 'ali' to 'bob'.  See ++me for more details.
::
::  --  `sor` is the urbit and desk of ali.
::  --  `hen` is the duct that instigated the merge.
::  --  `gem` is the merge strategy.  These are described in `++fetched-ali`.
::  --  `wat` is the current step of the merge process.
::  --  `cas` is the case in ali's desk that we're merging from.
::  --  `ali` is the commit from ali's desk.
::  --  `bob` is the commit from bob's desk.
::  --  `bas` is the commit from the mergebase.
::  --  `dal` is the set of changes from the mergebase to ali's desk.
::  --  `dob` is the set of changes from the mergebase to bob's desk.
::      Check ++cane for more details on these two
::  --  `bof` is the set of changes to the same files in ali and bob.  Null for
::      a file means a conflict while a cage means the diffs have been merged.
::  --  `bop` is the result of patching the original files with the above merged
::      diffs.
::  --  `new` is the newly-created commit.
::  --  `ank` is the ankh for the new state.
::  --  `erg` is the sets of files that should be told to unix.  True means to
::      write the file while false means to delete the file.
::  --  `gon` is the return value of the merge.  On success we produce a set of
::      the paths that had conflicting changes.  On failure we produce an error
::      code and message.
::
++  mery                                                ::  merge state
  $:  sor/(pair ship desk)                              ::  merge source
      hen/duct                                          ::  formal source
      gem/germ                                          ::  strategy
      wat/wait                                          ::  waiting on
      cas/case                                          ::  ali's case
      ali/yaki                                          ::  ali's commit
      bob/yaki                                          ::  bob's commit
      bas/yaki                                          ::  mergebase
      dal/cane                                          ::  diff(bas,ali)
      dob/cane                                          ::  diff(bas,bob)
      bof/(map path (unit cage))                        ::  conflict diffs
      bop/(map path cage)                               ::  conflict patches
      new/yaki                                          ::  merge(dal,dob)
      ank/ankh                                          ::  new state
      erg/(map path ?)                                  ::  ergoable changes
      gon/(each (set path) (pair term (list tank)))     ::  return value
  ==                                                    ::
::
::  New desk data.
::
::  Sent to other ships to update them about a particular desk.  Includes a map
::  of all new aeons to hashes of their commits, the most recent aeon, and sets
::  of all new commits and data.
::
++  nako                                                ::  subscription state
  $:  gar/(map aeon tako)                               ::  new ids
      let/aeon                                          ::  next id
      lar/(set yaki)                                    ::  new commits
      bar/(set plop)                                    ::  new content
  ==                                                    ::
::
::  Formal vane state.
::
::  --  `fat` is a collection of our domestic ships.
::  --  `hoy` is a collection of foreign ships where we know something about
::      their clay.
::  --  `ran` is the object store.
::  --  `mon` is a collection of mount points (mount point name to urbit
::      location).
::  --  `hez` is the unix duct that %ergo's should be sent to.
::  --  `cez` is a collection of named permission groups.
::
++  raft                                                ::  filesystem
  $:  fat/(map ship room)                               ::  domestic
      hoy/(map ship rung)                               ::  foreign
      ran/rang                                          ::  hashes
      mon/(map term beam)                               ::  mount points
      hez/(unit duct)                                   ::  sync duct
      cez/(map @ta crew)                                ::  permission groups
  ==                                                    ::
::
::  Object store.
::
::  Maps of commit hashes to commits and content hashes to content.
::
++  rang                                                ::
  $:  hut/(map tako yaki)                               ::
      lat/(map lobe blob)                               ::
  ==                                                    ::
::
::  Unvalidated response to a request.
::
::  Like a ++rant, but with a page of data rather than a cage of it.
::
++  rand                                                ::  unvalidated rant
          $:  p/{p/care q/case r/@tas}                  ::  clade release book
              q/path                                    ::  spur
              r/page                                    ::  data
          ==                                            ::
::
::  Generic desk state.
::
::  --  `lim` is the most recent date we're confident we have all the
::      information for.  For local desks, this is always `now`.  For foreign
::      desks, this is the last time we got a full update from the foreign
::      urbit.
::  --  `ref` is a possible request manager.  For local desks, this is null.
::      For foreign desks, this keeps track of all pending foreign requests
::      plus a cache of the responses to previous requests.
::  --  `qyx` is the set of subscriptions, with listening ducts. These
::      subscriptions exist only until they've been filled.
::  --  `dom` is the actual state of the filetree.  Since this is used almost
::      exclusively in `++ze`, we describe it there.
::  --  `dok` is a possible set of outstanding requests to ford to perform
::      various tasks on commit.  This is null iff we're not in the middle of
::      a commit.
::  --  `mer` is the state of a possible pending merge.  This is null iff
::      we're not in the middle of a merge.  Since this is used almost
::      exclusively in `++me`, we describe it there.
::
++  rede                                                ::  universal project
          $:  lim/@da                                   ::  complete to
              ref/(unit rind)                           ::  outgoing requests
              qyx/cult                                  ::  subscribers
              dom/dome                                  ::  revision state
              dok/(unit dork)                           ::  outstanding diffs
              mer/(unit mery)                           ::  outstanding merges
              per/regs                                  ::  read perms per path
              pew/regs                                  ::  write perms per path
          ==                                            ::
::
::  Foreign request manager.
::
::  When we send a request to a foreign ship, we keep track of it in here.  This
::  includes a request counter, a map of request numbers to requests, a reverse
::  map of requesters to request numbers, a simple cache of common %sing
::  requests, and a possible nako if we've received data from the other ship and
::  are in the process of validating it.
::
++  rind                                                ::  request manager
          $:  nix/@ud                                   ::  request index
              bom/(map @ud {p/duct q/rave})             ::  outstanding
              fod/(map duct @ud)                        ::  current requests
              haw/(map mood (unit cage))                ::  simple cache
              nak/(unit nako)                           ::  pending validation
          ==                                            ::
::
::  Domestic ship.
::
::  `hun` is the duct to dill, and `dos` is a collection of our desks.
::
++  room                                                ::  fs per ship
          $:  hun/duct                                  ::  terminal duct
              dos/(map desk dojo)                       ::  native desk
          ==                                            ::
::
::  Stored request.
::
::  Like a ++rave but with caches of current versions for %next and %many.
::  Generally used when we store a request in our state somewhere.
::
++  cach  (unit (unit (each cage lobe)))                ::  cached result
++  wove  {p/(unit ship) q/rove}                        ::  stored source + req
++  rove                                                ::  stored request
          $%  {$sing p/mood}                            ::  single request
              {$next p/mood q/(unit aeon) r/cach}       ::  next version of one
              $:  $mult                                 ::  next version of any
                  p/mool                                ::  original request
                  q/(unit aeon)                         ::  checking for change
                  r/(map (pair care path) cach)         ::  old version
                  s/(map (pair care path) cach)         ::  new version
              ==                                        ::
              {$many p/? q/moat r/(map path lobe)}      ::  change range
          ==                                            ::
::
::  Foreign desk data.
::
+=  rung  rus/(map desk rede)                           ::  neighbor desks
::
::  Hash of a commit, for lookup in the object store (hut.ran)
::
++  tako  @                                             ::  yaki ref
::
::  Merge state.
::
++  wait  $?  $null   $ali    $diff-ali   $diff-bob     ::  what are we
              $merge  $build  $checkout   $ergo         ::  waiting for?
          ==                                            ::
::
::  Commit.
::
::  List of parents, content, hash of self, and time commited.
::
++  yaki                                                ::  snapshot
          $:  p/(list tako)                             ::  parents
              q/(map path lobe)                         ::  fileset
              r/tako                                    ::
          ::                                            ::  XX s?
              t/@da                                     ::  date
          ==                                            ::
::
::  Unvalidated blob
::
++  plop  blob                                          ::  unvalidated blob
--  =>
|%
++  move  {p/duct q/(wind note gift:able)}              ::  local move
++  note                                                ::  out request $->
  $%  $:  $a                                            ::  to %ames
  $%  {$want p/sock q/path r/*}                         ::
  ==  ==                                                ::
      $:  $c                                            ::  to %clay
  $%  {$info p/@p q/@tas r/nori}                        ::  internal edit
      {$merg p/@p q/@tas r/@p s/@tas t/case u/germ}     ::  merge desks
      {$warp p/sock q/riff}                             ::
      {$werp p/ship q/sock r/riff}                      ::
  ==  ==                                                ::
      $:  $d                                            ::
  $%  {$flog p/{$crud p/@tas q/(list tank)}}            ::  to %dill
  ==  ==                                                ::
      $:  $f                                            ::
  $%  {$exec p/@p q/(unit {beak silk:ford})}                 ::
  ==  ==                                                ::
      $:  $t                                            ::
  $%  {$wait p/@da}                                     ::
      {$rest p/@da}                                     ::
  ==  ==  ==                                            ::
++  riot  (unit rant)                                   ::  response+complete
++  sign                                                ::  in result $<-
          $?  $:  $a                                    ::  by %ames
          $%  {$woot p/ship q/coop}                     ::
              {$send p/lane:ames q/@}                   ::  transmit packet
          ==  ==                                        ::
              $:  $c                                    ::  by %clay
          $%  {$note p/@tD q/tank}                      ::
              {$mere p/(each (set path) (pair term tang))}
              {$writ p/riot}                            ::
          ==  ==                                        ::
              $:  $f                                    ::
          $%  {$made p/@uvH q/gage:ford}                ::
          ==  ==                                        ::
              $:  $t                                    ::
          $%  {$wake $~}                                ::  timer activate
          ==  ==                                        ::
              $:  @tas                                  ::  by any
          $%  {$crud p/@tas q/(list tank)}              ::
          ==  ==  ==                                    ::
--  =>
::::::::::::::::::::::::::::::::::::::::::::::::::::::::::::::::::::::::::::::
::  section 4cA, filesystem logic
::
::  This core contains the main logic of clay.  Besides `++ze`, this directly
::  contains the logic for commiting new revisions (local urbits), managing
::  and notifying subscribers (reactivity), and pulling and validating content
::  (remote urbits).
::
::  The state includes:
::
::  --  current time `now`
::  --  current duct `hen`
::  --  local urbit `our`
::  --  target urbit `her`
::  --  target desk `syd`
::  --  all vane state `++raft` (rarely used, except for the object store)
::
::  For local desks, `our` == `her` is one of the urbits on our pier.  For
::  foreign desks, `her` is the urbit the desk is on and `our` is the local
::  urbit that's managing the relationship with the foreign urbit.  Don't mix
::  up those two, or there will be wailing and gnashing of teeth.
::
::  While setting up `++de`, we check if the given `her` is a local urbit.  If
::  so, we pull the room from `fat` in the raft and get the desk information
::  from `dos` in there.  Otherwise, we get the rung from `hoy` and get the
::  desk information from `rus` in there.  In either case, we normalize the
::  desk information to a `++rede`, which is all the desk-specific data that
::  we utilize in `++de`.  Because it's effectively a part of the `++de`
::  state, let's look at what we've got:
::
::  --  `lim` is the most recent date we're confident we have all the
::      information for.  For local desks, this is always `now`.  For foreign
::      desks, this is the last time we got a full update from the foreign
::      urbit.
::  --  `ref` is a possible request manager.  For local desks, this is null.
::      For foreign desks, this keeps track of all pending foreign requests
::      plus a cache of the responses to previous requests.
::  --  `qyx` is the set of subscriptions, with listening ducts. These
::      subscriptions exist only until they've been filled.
::  --  `dom` is the actual state of the filetree.  Since this is used almost
::      exclusively in `++ze`, we describe it there.
::  --  `dok` is a possible set of outstanding requests to ford to perform
::      various tasks on commit.  This is null iff we're not in the middle of
::      a commit.
::  --  `mer` is the state of a possible pending merge.  This is null iff
::      we're not in the middle of a merge.  Since this is used almost
::      exclusively in `++me`, we describe it there.
::
::::::::::::::::::::::::::::::::::::::::::::::::::::::::::::::::::::::::::::::
|%
++  de                                                  ::  per desk
  |=  {now/@da hen/duct raft}
  |=  {{our/@p her/@p} syd/desk}
  =*  ruf  +>+<+>
  =+  ^-  {hun/(unit duct) rede}
      =+  rom=(~(get by fat.ruf) her)
      ?~  rom
        :-  ~
        %+  fall
          (~(get by rus:(fall (~(get by hoy.ruf) her) *rung)) syd)
        :*  lim=~2000.1.1
            ref=[~ *rind]
            qyx=~
            dom=*dome
            dok=~
            mer=~
            per=~
            pew=~
        ==
      :-  `hun.u.rom
      =+  jod=(fall (~(get by dos.u.rom) syd) *dojo)
      :*  lim=now
          ref=~
          qyx=qyx.jod
          dom=dom.jod
          dok=dok.jod
          mer=mer.jod
          per=per.jod
          pew=pew.jod
      ==
  =*  red  ->
  =|  mow/(list move)
  |%
  ++  abet                                              ::  resolve
    ^-  {(list move) raft}
    :_  =+  rom=(~(get by fat.ruf) her)
        ?~  rom
          =+  rug=(~(put by rus:(fall (~(get by hoy.ruf) her) *rung)) syd red)
          ruf(hoy (~(put by hoy.ruf) her rug))
        =+  dos=(~(put by dos.u.rom) syd [qyx dom dok mer per pew])
        ruf(fat (~(put by fat.ruf) her [(need hun) dos]))
    (flop mow)
  ::
  ::  Handle `%sing` requests
  ::
  ++  aver
    |=  {for/(unit ship) mun/mood}
    ^-  (unit (unit (each cage lobe)))
    =+  ezy=?~(ref ~ (~(get by haw.u.ref) mun))
    ?^  ezy
      `(bind u.ezy |=(a/cage [%& a]))
    =+  nao=(case-to-aeon:ze q.mun)
    ::  ~&  [%aver-mun nao [%from syd lim q.mun]]
    ?~(nao ~ (read-at-aeon:ze for u.nao mun))
  ::
  ++  ford-fail  |=(tan/tang ~|(%ford-fail (mean tan)))
  ::
  ::  Takes either a result or a stack trace.  If it's a stack trace, we crash;
  ::  else, we produce the result.
  ::
  ++  unwrap-tang
    |*  res/(each * tang)
    ?:(?=($& -.res) p.res (mean p.res))
  ::
  ::  Parse a gage to a list of pairs of cages, crashing on error.
  ::
  ::  Composition of ++gage-to-cages-or-error and ++unwrap-tang.  Maybe same as
  ::  ++gage-to-success-cages?
  ::
  ++  gage-to-cages
    |=  gag/gage:ford
    ^-  (list (pair cage cage))
    (unwrap-tang (gage-to-cages-or-error gag))
  ::
  ::  Same as ++gage-to-cages-or-error except crashes on error.  Maybe same as
  ::  ++gage-to-cages?
  ::
  ++  gage-to-success-cages
    |=  gag/gage:ford
    ^-  (list (pair cage cage))
    ?.  ?=($tabl -.gag)
      (ford-fail ?-(-.gag $| p.gag, $& [>%strange-gage p.p.gag<]~))
    %+  murn  p.gag
    |=  {key/gage:ford val/gage:ford}  
    ^-  (unit {cage cage})
    ?.  ?=($& -.key)
      (ford-fail ?-(-.key $| p.key, $tabl [>%strange-gage<]~))
    ?-  -.val
      $tabl  (ford-fail >%strange-gage< ~)
      $&     (some [p.key p.val])
      $|     =.  p.val  [(sell q.p.key) p.val]
             ~>  %slog.[0 %*(. >%ford-fail syd %her %why< |2.+> p.val)]
             ~
    ==
  ::
  ::  Expects a single-level gage (i.e. a list of pairs of cages).  If the
  ::  result is of a different form, or if some of the computations in the gage
  ::  failed, we produce a stack trace.  Otherwise, we produce the list of pairs
  ::  of cages.
  ::
  ++  gage-to-cages-or-error
    |=  gag/gage:ford
    ^-  (each (list (pair cage cage)) tang)
    ?:  ?=($| -.gag)  (mule |.(`$~`(ford-fail p.gag)))
    ?.  ?=($tabl -.gag)
      (mule |.(`$~`(ford-fail >%strange-gage p.p.gag< ~)))
    =<  ?+(. [%& .] {@ *} .)
    |-  ^-  ?((list {cage cage}) (each $~ tang))
    ?~  p.gag  ~
    =*  hed  i.p.gag
    ?-  -.p.i.p.gag
      $tabl  (mule |.(`$~`(ford-fail >%strange-gage< ~)))
      $|     (mule |.(`$~`(ford-fail p.p.i.p.gag)))
      $&     ?-  -.q.i.p.gag
        $tabl  (mule |.(`$~`(ford-fail >%strange-gage< ~)))
        $|     (mule |.(`$~`(ford-fail p.q.i.p.gag)))
        $&     =+  $(p.gag t.p.gag)
               ?+(- [[p.p p.q]:i.p.gag -] {@ *} -)
    ==       ==
  ::
  ::  Assumes the list of pairs of cages is actually a listified map of paths
  ::  to cages, and converts it to (map path cage) or a stack trace on error.
  ::
  ++  cages-to-map
    |=  tay/(list (pair cage cage))
    =|  can/(map path cage)
    |-  ^-  (each (map path cage) tang)
    ?~  tay   [%& can]
    =*  pax  p.i.tay
    ?.  ?=($path p.pax)
      (mule |.(`$~`~|([%expected-path got=p.pax] !!)))
    $(tay t.tay, can (~(put by can) ((hard path) q.q.pax) q.i.tay))
  ::
  ::  Queue a move.
  ::
  ++  emit
    |=  mof/move
    %_(+> mow [mof mow])
  ::
  ::  Queue a list of moves
  ::
  ++  emil
    |=  mof/(list move)
    %_(+> mow (weld mof mow))
  ::
  ::  Produce either null or a result along a subscription.
  ::
  ::  Producing null means subscription has been completed or cancelled.
  ::
  ++  balk
    |=  {hen/duct cay/(unit (each cage lobe)) mun/mood}
    ^+  +>
    ?~  cay  (blub hen)
    (blab hen mun u.cay)
  ::
  ::  Set timer.
  ::
  ++  bait
    |=  {hen/duct tym/@da}
    (emit hen %pass /tyme %t %wait tym)
  ::
  ::  Cancel timer.
  ::
  ++  best
    |=  {hen/duct tym/@da}
    (emit hen %pass /tyme %t %rest tym)
  ::
  ::  Give subscription result.
  ::
  ::  Result can be either a direct result (cage) or a lobe of a result.  In
  ::  the latter case we fetch the data at the lobe and produce that.
  ::
  ++  blab
    |=  {hen/duct mun/mood dat/(each cage lobe)}
    ^+  +>
    ?:  ?=($& -.dat)
      (emit hen %give %writ ~ [p.mun q.mun syd] r.mun p.dat)
    %-  emit
    :*  hen  %pass  [%blab p.mun (scot q.mun) syd r.mun]
        %f  %exec  our  ~  [her syd q.mun]  (lobe-to-silk:ze r.mun p.dat)
    ==
  ::
  ++  blas
    |=  {hen/duct das/(set mood)}
    ^+  +>
    ?>  ?=(^ das)
    =-  (emit hen %give %wris q.n.das -)
    (~(run in `(set mood)`das) |=(m/mood [p.m r.m]))
  ::
  ::  Give next step in a subscription.
  ::
  ++  bleb
    |=  {hen/duct ins/@ud hip/(unit (pair aeon aeon))}
    ^+  +>
    %^  blab  hen  [%w [%ud ins] ~]
    :-  %&
    ?~  hip
      [%null [%atom %n ~] ~]
    [%nako !>((make-nako:ze u.hip))]
  ::
  ::  Tell subscriber that subscription is done.
  ::
  ++  blub
    |=  hen/duct
    (emit hen %give %writ ~)
  ::
  ::  Lifts a function so that a single result can be fanned out over a set of
  ::  subscriber ducts.
  ::
  ::  Thus, `((duct-lift func) subs arg)` runs `(func sub arg)` for each `sub`
  ::  in `subs`.
  ::
  ++  duct-lift
    |*  send/_|=({duct *} ..duct-lift)
    |=  {a/(set duct) arg/_+<+.send}  ^+  ..duct-lift
    =+  all=~(tap by a)
    |-  ^+  ..duct-lift
    ?~  all  ..duct-lift
    =.  +>.send  ..duct-lift
    $(all t.all, duct-lift (send i.all arg))
  ::
  ++  blub-all  (duct-lift |=({a/duct $~} (blub a)))    ::  lifted ++blub
  ++  blab-all  (duct-lift blab)                        ::  lifted ++blab
  ++  blas-all  (duct-lift blas)                        ::  lifted ++blas
  ++  balk-all  (duct-lift balk)                        ::  lifted ++balk
  ++  bleb-all  (duct-lift bleb)                        ::  lifted ++bleb
  ::
  ::  Sends a tank straight to dill for printing.
  ::
  ++  print-to-dill
    |=  {car/@tD tan/tank}
    =+  bar=emit
    =+  foo=+26.bar
    =+  moo=,.+26.bar
    (emit (need hun) %give %note car tan)
  ::
  ::  Transfer a request to another ship's clay.
  ::
  ++  send-over-ames
    |=  {a/duct b/path c/ship d/{p/@ud q/riff}}
    (emit a %pass b %a %want [our c] [%c %question p.q.d (scot %ud p.d) ~] q.d)
  ::
  ::  Create a request that cannot be filled immediately.
  ::
  ::  If it's a local request, we just put in in `qyx`, setting a timer if it's
  ::  waiting for a particular time.  If it's a foreign request, we add it to
  ::  our request manager (ref, which is a ++rind) and make the request to the
  ::  foreign ship.
  ::
  ++  duce                                              ::  produce request
    |=  wov/wove
    ^+  +>
    =.  wov  (dedupe wov)
    =.  qyx  (~(put ju qyx) wov hen)
    ?~  ref
      (mabe q.wov |=(@da (bait hen +<)))
    |-  ^+  +>+.$
    =+  rav=(reve q.wov)
    =+  ^=  vaw  ^-  rave
      ?.  ?=({$sing $v *} rav)  rav
      [%many %| [%ud let.dom] `case`q.p.rav r.p.rav]
    =+  inx=nix.u.ref
    =.  +>+.$
      =<  ?>(?=(^ ref) .)
      (send-over-ames hen [(scot %ud inx) ~] her inx syd ~ vaw)
    %=  +>+.$
      nix.u.ref  +(nix.u.ref)
      bom.u.ref  (~(put by bom.u.ref) inx [hen vaw])
      fod.u.ref  (~(put by fod.u.ref) hen inx)
    ==
  ::
  ::  If a similar request exists, switch to the existing request.
  ::
  ::  "Similar" requests are those %next and %many requests which are the same
  ::  up to starting case, but we're already after the starting case.  This
  ::  stacks later requests for something onto the same request so that they
  ::  all get filled at once.
  ::
  ++  dedupe                                            ::  find existing alias
    |=  wov/wove
    ^-  wove
    =;  won/(unit wove)  (fall won wov)
    =*  rov  q.wov
    ?-    -.rov
        $sing  ~
        $next
      =+  aey=(case-to-aeon:ze q.p.rov)
      ?~  aey  ~
      %-  ~(rep in ~(key by qyx))
      |=  {haw/wove res/(unit wove)}
      ?^  res  res
      ?.  =(p.wov p.haw)  ~
      =*  hav  q.haw
      =-  ?:(- `haw ~)
      ?&  ?=($next -.hav)
          =(p.hav p.rov(q q.p.hav))
        ::
          ::  only a match if this request is before
          ::  or at our starting case.
          =+  hay=(case-to-aeon:ze q.p.hav)
          ?~(hay | (lte u.hay u.aey))
      ==
    ::
        $mult
      =+  aey=(case-to-aeon:ze p.p.rov)
      ?~  aey  ~
      %-  ~(rep in ~(key by qyx))
      |=  {haw/wove res/(unit wove)}
      ?^  res  res
      ?.  =(p.wov p.haw)  ~
      =*  hav  q.haw
      =-  ?:(- `haw ~)
      ?&  ?=($mult -.hav)
          =(p.hav p.rov(p p.p.hav))
        ::
          ::  only a match if this request is before
          ::  or at our starting case, and it has been
          ::  tested at least that far.
          =+  hay=(case-to-aeon:ze p.p.hav)
          ?&  ?=(^ hay)
              (lte u.hay u.aey)
              ?=(^ q.hav)
              (gte u.q.hav u.aey)
          ==
      ==
    ::
        $many
      =+  aey=(case-to-aeon:ze p.q.rov)
      ?~  aey  ~
      %-  ~(rep in ~(key by qyx))
      |=  {haw/wove res/(unit wove)}
      ?^  res  res
      ?.  =(p.wov p.haw)  ~
      =*  hav  q.haw
      =-  ?:(- `haw ~)
      ?&  ?=($many -.hav)
          =(hav rov(p.q p.q.hav))
        ::
          ::  only a match if this request is before
          ::  or at our starting case.
          =+  hay=(case-to-aeon:ze p.q.hav)
          ?~(hay | (lte u.hay u.aey))
      ==
    ==
  ::
  ::  Takes a list of changed paths and finds those paths that are inside a
  ::  mount point (listed in `mon`).
  ::
  ::  Output is a map of mount points to {length-of-mounted-path set-of-paths}.
  ::
  ++  must-ergo
    |=  can/(list path)
    ^-  (map term (pair @ud (set path)))
    %-  malt  ^-  (list (trel term @ud (set path)))
    %+  murn  ~(tap by mon)
    |=  {nam/term bem/beam}
    ^-  (unit (trel term @ud (set path)))
    =-  ?~(- ~ `[nam (lent s.bem) (silt `(list path)`-)])
    %+  skim  can
    |=  pax/path
    &(=(p.bem her) =(q.bem syd) =((flop s.bem) (scag (lent s.bem) pax)))
  ::
  ::  Initializes a new mount point.
  ::
  ++  mont
    |=  {pot/term bem/beam}
    ^+  +>
    =+  pax=s.bem
    =+  cas=(need (case-to-aeon:ze r.bem))
    =+  can=(turn ~(tap by q:(aeon-to-yaki:ze cas)) head)
    =+  mus=(skim can |=(paf/path =(pax (scag (lent pax) paf))))
    ?~  mus
      +>.$
    %-  emit
    :*  hen  %pass  [%ergoing (scot %p her) syd ~]  %f
        %exec  our  ~  [her syd %da now]  %tabl
        ^-  (list (pair silk:ford silk:ford))
        %+  turn  `(list path)`mus
        |=  a/path
        ^-  (pair silk:ford silk:ford)
        :-  [%$ %path !>(a)]
        :+  %cast  %mime
        =+  (need (need (read-x:ze cas a)))
        ?:  ?=($& -<)
          [%$ p.-]
        (lobe-to-silk:ze a p.-)
    ==
  ::
  ::  Set permissions for a node.
  ::
  ++  perm
    |=  {pax/path rit/rite}
    ^+  +>
    =/  mis/(set @ta)
      %+  roll
        =-  ~(tap in -)
        ?-  -.rit
          $r    who:(fall red.rit *rule)
          $w    who:(fall wit.rit *rule)
          $rw   (~(uni in who:(fall red.rit *rule)) who:(fall wit.rit *rule))
        ==
      |=  {w/whom s/(set @ta)}
      ?:  |(?=($& -.w) (~(has by cez) p.w))  s
      (~(put in s) p.w)
    ?^  mis
      =-  (emit hen %give %mack `[%leaf "No such group(s): {-}"]~)
      %+  roll  ~(tap in `(set @ta)`mis)
      |=  {g/@ta t/tape}
      ?~  t  (trip g)
      :(weld t ", " (trip g))
    =<  (emit hen %give %mack ~)
    ?-  -.rit
      $r    wake(per (put-perm per pax red.rit))
      $w    wake(pew (put-perm pew pax wit.rit))
      $rw   wake(per (put-perm per pax red.rit), pew (put-perm pew pax wit.rit))
    ==
  ::
  ++  put-perm
    |=  {pes/regs pax/path new/(unit rule)}
    ?~  new  (~(del by pes) pax)
    (~(put by pes) pax u.new)
  ::
  ::  Remove a group from all rules.
  ::
  ++  forget-crew
    |=  nom/@ta
    %=  +>
      per  (forget-crew-in nom per)
      pew  (forget-crew-in nom pew)
    ==
  ::
  ++  forget-crew-in
    |=  {nom/@ta pes/regs}
    %-  ~(run by pes)
    |=  r/rule
    r(who (~(del in who.r) |+nom))
  ::
  ::  Cancel a request.
  ::
  ::  For local requests, we just remove it from `qyx`.  For foreign requests,
  ::  we remove it from `ref` and tell the foreign ship to cancel as well.
  ::
  ++  cancel-request                                    ::  release request
    ^+  .
    =^  wos/(list wove)  qyx
      :_  (~(run by qyx) |=(a/(set duct) (~(del in a) hen)))
      %-  ~(rep by qyx)
      |=  {{a/wove b/(set duct)} c/(list wove)}
      ?.((~(has in b) hen) c [a c])
    ?~  ref
      =>  .(ref `(unit rind)`ref)     ::  XX TMI
      ?:  =(~ wos)  +                                        ::  XX handle?
      |-  ^+  +>
      ?~  wos  +>
      $(wos t.wos, +> (mabe q.i.wos |=(@da (best hen +<))))
    ^+  ..cancel-request
    =+  nux=(~(get by fod.u.ref) hen)
    ?~  nux  ..cancel-request
    =:  fod.u.ref  (~(del by fod.u.ref) hen)
        bom.u.ref  (~(del by bom.u.ref) u.nux)
      ==
    (send-over-ames hen [(scot %ud u.nux) ~] her u.nux syd ~)
  ::
  ::  Handles a request.
  ::
  ::  `%sing` requests are handled by ++aver.  `%next` requests are handled by
  ::  running ++aver at the given case, and then subsequent cases until we find
  ::  a case where the two results aren't equivalent.  If it hasn't happened
  ::  yet, we wait.  `%many` requests are handled by producing as much as we can
  ::  and then waiting if the subscription range extends into the future.
  ::
  ++  start-request
    |=  {for/(unit ship) rav/rave}
    ^+  +>
    ?-    -.rav
        $sing
      =+  ver=(aver for p.rav)
      ?~  ver
        (duce for rav)
      ?~  u.ver
        (blub hen)
      (blab hen p.rav u.u.ver)
    ::
    ::  for %mult and %next, get the data at the specified case, then go forward
    ::  in time until we find a change (as long as we have no unknowns).
    ::  if we find no change, store request for later.
    ::  %next is just %mult with one path, so we pretend %next = %mult here.
        ?($next $mult)
      |^
      =+  cas=?:(?=($next -.rav) q.p.rav p.p.rav)
      =+  aey=(case-to-aeon:ze cas)
      ::  if the requested case is in the future, we can't know anything yet.
      ?~  aey  (store ~ ~ ~)
      =+  old=(read-all-at cas)
      =+  yon=+(u.aey)
      |-  ^+  ..start-request
      ::  if we need future revisions to look for change, wait.
      ?:  (gth yon let.dom)
        (store `yon old ~)
      =+  new=(read-all-at [%ud yon])
      ::  if we don't know everything now, store the request for later.
      ?.  &((levy ~(tap by old) know) (levy ~(tap by new) know))
        (store `yon old new)
      ::  if we do know everything now, compare old and new.
      ::  if there are differences, send response. if not, try next aeon.
      =;  res
        ?~  res  $(yon +(yon))
        (respond res)
      %+  roll  ~(tap by old)
      |=  $:  {{car/care pax/path} ole/cach}
              res/(map mood (each cage lobe))
          ==
      =+  neu=(~(got by new) car pax)
      ?<  |(?=($~ ole) ?=($~ neu))
      =-  ?~(- res (~(put by res) u.-))
      ^-  (unit (pair mood (each cage lobe)))
      =+  mod=[car [%ud yon] pax]
      ?~  u.ole
       ?~  u.neu  ~                                     ::  not added
       `[mod u.u.neu]                                   ::  added
      ?~  u.neu
        `[mod [%& %null [%atom %n ~] ~]]                ::  deleted
      ?:  (equivalent-data:ze u.u.neu u.u.ole)  ~       ::  unchanged
      `[mod u.u.neu]                                    ::  changed
      ::
      ++  store                                         ::  check again later
        |=  $:  nex/(unit aeon)
                old/(map (pair care path) cach)
                new/(map (pair care path) cach)
            ==
        ^+  ..start-request
        %+  duce  for
        ^-  rove
        ?:  ?=($mult -.rav)
          [-.rav p.rav nex old new]
        :^  -.rav  p.rav  nex
        =+  ole=~(tap by old)
        ?>  (lte (lent ole) 1)
        ?~  ole  ~
        q:(snag 0 `(list (pair (pair care path) cach))`ole)
      ::
      ++  respond                                       ::  send changes
        |=  res/(map mood (each cage lobe))
        ^+  ..start-request
        ?:  ?=($mult -.rav)  (blas hen ~(key by res))
        ?>  ?=({* $~ $~} res)
        (blab hen n.res)
      ::
      ++  know  |=({(pair care path) c/cach} ?=(^ c))   ::  know about file
      ::
      ++  read-all-at                                   ::  files at case, maybe
        |=  cas/case
        %-  ~(gas by *(map (pair care path) cach))
        =/  req/(set (pair care path))
          ?:  ?=($mult -.rav)  q.p.rav
          [[p.p.rav r.p.rav] ~ ~]
        %+  turn  ~(tap by req)
        |=  {c/care p/path}
        ^-  (pair (pair care path) cach)
        [[c p] (aver for c cas p)]
      --
    ::
        $many
      =+  nab=(case-to-aeon:ze p.q.rav)
      ?~  nab
        ?>  =(~ (case-to-aeon:ze q.q.rav))
        (duce for [- p q ~]:rav)
      =+  huy=(case-to-aeon:ze q.q.rav)
      ?:  &(?=(^ huy) |((lth u.huy u.nab) &(=(0 u.huy) =(0 u.nab))))
        (blub hen)
      =+  top=?~(huy let.dom u.huy)
      =+  ear=(lobes-at-path:ze for top r.q.rav)
      =.  +>.$
        (bleb hen u.nab ?:(p.rav ~ `[u.nab top]))
      ?^  huy
        (blub hen)
      =+  ^=  ptr  ^-  case
          [%ud +(let.dom)]
      (duce for `rove`[%many p.rav [ptr q.q.rav r.q.rav] ear])
    ==
  ::
  ::  Print a summary of changes to dill.
  ::
  ++  print-changes
    |=  {wen/@da lem/nuri}
    ^+  +>
    =+  pre=`path`~[(scot %p her) syd (scot %ud let.dom)]
    ?-  -.lem
      $|  (print-to-dill '=' %leaf :(weld (trip p.lem) " " (spud pre)))
      $&  |-  ^+  +>.^$
          ?~  p.lem  +>.^$
          =.  +>.^$
            %+  print-to-dill
              ?-(-.q.i.p.lem $del '-', $ins '+', $dif ':')
            :+  %rose  ["/" "/" ~]
            %+  turn  (weld pre p.i.p.lem)
            |=  a/cord
            ?:  ((sane %ta) a)
              [%leaf (trip a)]
            [%leaf (dash:us (trip a) '\'' ~)]
          $(p.lem t.p.lem)
    ==
  ::
  ::  This is the entry point to the commit flow.  It deserves some
  ::  explaining, since it's rather long and convoluted.
  ::
  ::  In short, ++edit takes a ++nori and turns it into a ++nuri, which is the
  ::  same thing except that every change is a misu instead of a miso.  Thus,
  ::  insertions are converted to the correct mark, diffs are applied, and
  ::  mutations (change content by replacement) are diffed.  It also fills out
  ::  the other fields in `++dork`.  We run `++apply-edit` to create the final
  ::  nuri and execute the changes.
  ::
  ::  We take a `++nori`, which is either a label-add request or a `++soba`,
  ::  which is a list of changes.  If it's a label, it's easy and we just pass
  ::  it to `++execute-changes:ze`.
  ::
  ::  If the given `++nori` is a list of file changes, then we our goal is to
  ::  convert the list of `++miso` changes to `++misu` changes.  In other
  ::  words, turn the `++nori` into a `++nuri`.  Then, we pass it to
  ::  `++execute-changes:ze`, which applies the changes to our state, and then
  ::  we check out the new revision.  XX  reword
  ::
  ::  Anyhow, enough of high-level talk.  It's time to get down to the
  ::  nitty-gritty.
  ::
  ::  When we get a list of `++miso` changes, we split them into four types:
  ::  deletions, insertions, diffs (i.e. change from diff), and mutations
  ::  (i.e. change from new data).  We do four different things with them.
  ::
  ::  For deletions, we just fill in `del` in `++dork` with a list of the
  ::  deleted files.
  ::
  ::  For insertions, we distinguish bewtween `%hoon` files and all other
  ::  files.  For `%hoon` files, we just store them to `ink` in `++dork` so
  ::  that we add diff them directly.  `%hoon` files have to be treated
  ::  specially to make the bootstrapping sequence work, since the mark
  ::  definitions are themselves `%hoon` files.
  ::
  ::  For the other files, we make a `%tabl` compound ford request to convert
  ::  the data for the new file to the the mark indicated by the last knot in
  ::  the path.
  ::
  ::  For diffs, we make a `%tabl` compound ford request to apply the diff to
  ::  the existing content.  We also store the diffs in `dig` in `++dork`.
  ::
  ::  For mutations, we make a `%tabl` compound ford request to convert the
  ::  given new data to the mark of the already-existing file.  Later on in
  ::  `++take-castify` we'll create the ford request to actually perform the
  ::  diff.  We also store the mutations in `muc` in `++dork`.  I'm pretty
  ::  sure that's useless because who cares about the original data.
  ::  XX delete `muc`.
  ::
  ::  Finally, for performance reasons we cache any of the data that came in
  ::  as a `%mime` cage.  We do this because many commits come from unix,
  ::  where they're passed in as `%mime` and need to be turned back into it
  ::  for the ergo.  We cache both `%hoon` and non-`%hoon` inserts and
  ::  mutations.
  ::
  ::  At this point, the flow of control goes through the three ford requests
  ::  back to `++take-inserting`, `++take-diffing`, and `++take-castifying`,
  ::  which itself leads to `++take-mutating`.  Once each of those has
  ::  completed, we end up at `++apply-edit`, where our unified story picks up
  ::  again.
  ::
  ++  edit                                              ::  apply changes
    |=  {wen/@da lem/nori}
    ^+  +>
    ?:  ?=($| -.lem)
      =^  hat  +>.$
        (execute-changes:ze wen lem)
      ?~  hat
        +>.$
      wake:(print-changes:(checkout-ankh u.hat) wen lem)
    ?.  =(~ dok)
      ~&  %already-applying-changes  +>
    =+  del=(skim p.lem :(corl (cury test %del) head tail))
    =+  ins=(skim p.lem :(corl (cury test %ins) head tail))
    =+  dif=(skim p.lem :(corl (cury test %dif) head tail))
    =+  mut=(skim p.lem :(corl (cury test %mut) head tail))
    =^  ink  ins
      ^-  {(list (pair path miso)) (list (pair path miso))}
      %+  skid  `(list (pair path miso))`ins
      |=  {pax/path mis/miso}
      ?>  ?=($ins -.mis)
      ?&  ?=({$hoon *} (flop pax))
          ?=($mime p.p.mis)
      ==
    =.  +>.$
      %-  emil
      ^-  (list move)
      :~  :*  hen  %pass
              [%inserting (scot %p her) syd (scot %da wen) ~]
              %f  %exec  our  ~  [her syd %da wen]  %tabl
              ^-  (list (pair silk:ford silk:ford))
              %+  turn  ins
              |=  {pax/path mis/miso}
              ?>  ?=($ins -.mis)
              :-  [%$ %path -:!>(*path) pax]
              =+  =>((flop pax) ?~(. %$ i))
              [%cast - [%$ p.mis]]
          ==
          :*  hen  %pass
              [%diffing (scot %p her) syd (scot %da wen) ~]
              %f  %exec  our  ~  [her syd %da wen]  %tabl
              ^-  (list (pair silk:ford silk:ford))
              %+  turn  dif
              |=  {pax/path mis/miso}
              ?>  ?=($dif -.mis)
              =+  (need (need (read-x:ze let.dom pax)))
              ?>  ?=($& -<)
              :-  [%$ %path -:!>(*path) pax]
              [%pact [%$ p.-] [%$ p.mis]]
          ==
          :*  hen  %pass
              [%castifying (scot %p her) syd (scot %da wen) ~]
              %f  %exec  our  ~  [her syd %da wen]  %tabl
              ^-  (list (pair silk:ford silk:ford))
              %+  turn  mut
              |=  {pax/path mis/miso}
              ?>  ?=($mut -.mis)
              :-  [%$ %path -:!>(*path) pax]
              =+  (lobe-to-mark:ze (~(got by q:(aeon-to-yaki:ze let.dom)) pax))
              [%cast - [%$ p.mis]]
          ==
      ==
    %_    +>.$
        dok
      :-  ~
      :*  (turn del |=({pax/path mis/miso} ?>(?=($del -.mis) pax)))
      ::
          %+  turn  ink
          |=  {pax/path mis/miso}
          ^-  (pair path cage)
          ?>  ?=($ins -.mis)
          =+  =>((flop pax) ?~(. %$ i))
          [pax - [%atom %t ~] ((hard @t) +>.q.q.p.mis)]
      ::
          ~
      ::
          %-  malt
          (turn dif |=({pax/path mis/miso} ?>(?=($dif -.mis) [pax p.mis])))
      ::
          ~
      ::
          %-  malt
          (turn mut |=({pax/path mis/miso} ?>(?=($mut -.mis) [pax p.mis])))
      ::
          ~
      ::
          ~
      ::
          %-  molt  ^-  (list (pair path mime))
          ;:  weld
            ^-  (list (pair path mime))
            %+  murn  ins
            |=  {pax/path mis/miso}
            ^-  (unit (pair path mime))
            ?>  ?=($ins -.mis)
            ?.  ?=($mime p.p.mis)
              ~
            `[pax ((hard mime) q.q.p.mis)]
          ::
            ^-  (list (pair path mime))
            %+  murn  ink
            |=  {pax/path mis/miso}
            ^-  (unit (pair path mime))
            ?>  ?=($ins -.mis)
            ?>  ?=($mime p.p.mis)
            `[pax ((hard mime) q.q.p.mis)]
          ::
            ^-  (list (pair path mime))
            %+  murn  mut
            |=  {pax/path mis/miso}
            ^-  (unit (pair path mime))
            ?>  ?=($mut -.mis)
            ?.  ?=($mime p.p.mis)
              ~
            `[pax ((hard mime) q.q.p.mis)]
          ==
      ==
    ==
  ::
  ::  Handle result of insertion.
  ::
  ::  For commit flow overview, see ++edit.
  ::
  ::  Insertions are cast to the correct mark, and here we put the result in
  ::  ins.dok.  If dif and mut are full in dok (i.e. we've already processed
  ::  diffs and mutations), then we go ahead and run ++apply-edit.
  ::
  ++  take-inserting
    |=  {wen/@da res/gage:ford}
    ^+  +>
    ?~  dok
      ~&  %clay-take-inserting-unexpected-made  +>.$
    ?.  =(~ ins.u.dok)
      ~&  %clay-take-inserting-redundant-made  +>.$
    =-  =.  ins.u.dok  `-
        ?:  ?&  ?=(^ dif.u.dok)
                ?=(^ mut.u.dok)
            ==
          (apply-edit wen)
        +>.$
    ^-  (list (pair path cage))
    %+  turn  (gage-to-success-cages res)
    |=  {pax/cage cay/cage}
    ?.  ?=($path p.pax)
      ~|(%clay-take-inserting-strange-path-mark !!)
    [((hard path) q.q.pax) cay]
  ::
  ::  Handle result of diffing.
  ::
  ::  For commit flow overview, see ++edit.
  ::
  ::  Diffs are applied to the original data, and here we put the result in
  ::  dif.dok.  If ins and mut are full in dok (i.e. we've already processed
  ::  insertions and mutations), then we go ahead and run ++apply-edit.
  ::
  ++  take-diffing
    |=  {wen/@da res/gage:ford}
    ^+  +>
    ?~  dok
      ~&  %clay-take-diffing-unexpected-made  +>.$
    ?.  =(~ dif.u.dok)
      ~&  %clay-take-diffing-redundant-made  +>.$
    =-  =.  dif.u.dok  `-
        ?:  ?&  ?=(^ ins.u.dok)
                ?=(^ mut.u.dok)
            ==
          (apply-edit wen)
        +>.$
    ^-  (list (trel path lobe cage))
    %+  turn  (gage-to-cages res)
    |=  {pax/cage cay/cage}
    ^-  (pair path (pair lobe cage))
    ?.  ?=($path p.pax)
      ~|(%clay-take-diffing-strange-path-mark !!)
    =+  paf=((hard path) q.q.pax)
    [paf (page-to-lobe:ze [p q.q]:cay) (~(got by dig.u.dok) paf)]
  ::
  ::  Handle result of casting mutations.
  ::
  ::  For commit flow overview, see ++edit.
  ::
  ::  The new content from a mutation is first casted to the correct mark, and
  ::  here we hash the correctly-marked content and put the result in muh.dok.
  ::  Then we diff the new content against the original content.  The result of
  ::  this is handled in ++take-mutating.
  ::
  ++  take-castify
    |=  {wen/@da res/gage:ford}
    ^+  +>
    ?~  dok
      ~&  %clay-take-castifying-unexpected-made  +>.$
    ?.  =(~ muh.u.dok)
      ~&  %clay-take-castifying-redundant-made  +>.$
    =+  ^-  cat/(list (pair path cage))
        %+  turn  (gage-to-cages res)
        |=  {pax/cage cay/cage}
        ?.  ?=($path p.pax)
          ~|(%castify-bad-path-mark !!)
        [((hard path) q.q.pax) cay]
    =.  muh.u.dok
          %-  malt
          %+  turn  cat
          |=  {pax/path cay/cage}
          [pax (page-to-lobe:ze [p q.q]:cay)]
    %-  emit
    :*  hen  %pass
        [%mutating (scot %p her) syd (scot %da wen) ~]
        %f  %exec  our  ~  [her syd %da wen]  %tabl
        ^-  (list (pair silk:ford silk:ford))
        %+  turn  cat
        |=  {pax/path cay/cage}
        :-  [%$ %path -:!>(*path) pax]
        =+  (lobe-to-silk:ze pax (~(got by q:(aeon-to-yaki:ze let.dom)) pax))
        [%diff - [%$ cay]]
    ==
  ::
  ::  Handle result of diffing mutations.
  ::
  ::  For commit flow overview, see ++edit.
  ::
  ::  We put the calculated diffs of the new content vs the old content (from
  ::  ++take-castify) in mut.dok.  If ins and mut are full in dok (i.e. we've
  ::  already processed insertions and diffs), then we go ahead and run
  ::  ++apply-edit.
  ::
  ++  take-mutating
    |=  {wen/@da res/gage:ford}
    ^+  +>
    ?~  dok
      ~&  %clay-take-mutating-unexpected-made  +>.$
    ?.  =(~ mut.u.dok)
      ~&  %clay-take-mutating-redundant-made  +>.$
    =-  =.  mut.u.dok  `-
        ?:  ?&  ?=(^ ins.u.dok)
                ?=(^ dif.u.dok)
            ==
          (apply-edit wen)
        +>.$
    ^-  (list (trel path lobe cage))
    %+  murn  (gage-to-cages res)
    |=  {pax/cage cay/cage}
    ^-  (unit (pair path (pair lobe cage)))
    ?.  ?=($path p.pax)
      ~|(%clay-take-mutating-strange-path-mark !!)
    ?:  ?=($null p.cay)
      ~
    =+  paf=((hard path) q.q.pax)
    `[paf (~(got by muh.u.dok) paf) cay]
  ::
  ::  Now that dok is completely filled, we can apply the changes in the commit.
  ::
  ::  We collect the relevant data from dok and run ++execute-changes to apply
  ::  them to our state.  Then we run ++checkout-ankh to update our ankh (cache
  ::  of the content at the current aeon).
  ::
  ++  apply-edit
    |=  wen/@da
    ^+  +>
    ::  XX we do the same in ++take-patch, which is confusing and smells foul.
    ::  Here we run ++execute-changes, but we throw away the state changes.  The
    ::  call in ++take-patch is the one that matters, but we print out changes
    ::  here, and we also use that info to call ++checkout-ankh (which is what
    ::  leads to the ++take-patch call).
    ::
    ::  I'm guessing this shouldn't call ++execute-changes at all but rather
    ::  generate the information it needs directly.
    =+  ^-  sim/(list (pair path misu))
        ?~  dok
          ~|(%no-changes !!)
        ?>  ?=(^ ins.u.dok)
        ?>  ?=(^ dif.u.dok)
        ?>  ?=(^ mut.u.dok)
        ;:  weld
          ^-  (list (pair path misu))
          (turn del.u.dok |=(pax/path [pax %del ~]))
        ::
          ^-  (list (pair path misu))
          (turn ink.u.dok |=({pax/path cay/cage} [pax %ins cay]))
        ::
          ^-  (list (pair path misu))
          (turn u.ins.u.dok |=({pax/path cay/cage} [pax %ins cay]))
        ::
          ^-  (list (pair path misu))
          (turn u.dif.u.dok |=({pax/path cal/{lobe cage}} [pax %dif cal]))
        ::
          ^-  (list (pair path misu))
          (turn u.mut.u.dok |=({pax/path cal/{lobe cage}} [pax %dif cal]))
        ==
    =+  hat=(execute-changes:ze wen %& sim)
    ?~  dok  ~&  %no-changes  !!
    ?~  -.hat
      ([print-changes(dok ~)]:.(+>.$ +.hat) wen %& sim)
    (checkout-ankh(lat.ran lat.ran.+.hat) u.-.hat)
  ::
  ::  Takes a map of paths to lobes and tells ford to convert to an ankh.
  ::
  ::  Specifically, we tell ford to convert each lobe into a blob, then we call
  ::  ++take-patch to apply the result to our current ankh and update unix.
  ::
  ++  checkout-ankh
    |=  hat/(map path lobe)
    ^+  +>
    %-  emit
    :*  hen  %pass  [%patching (scot %p her) syd ~]  %f
        %exec  our  :^  ~  [her syd %da now]  %tabl
        ^-  (list (pair silk:ford silk:ford))
        %+  turn  ~(tap by hat)
        |=  {a/path b/lobe}
        ^-  (pair silk:ford silk:ford)
        :-  [%$ %path-hash !>([a b])]
        (lobe-to-silk:ze a b)
    ==
  ::
  ::  Handle the result of the ford call in ++checkout-ankh.
  ::
  ::  We apply the changes by calling ++execute-changes, then we convert the
  ::  result of the ford call from ++checkout-ankh into a map of paths to data
  ::  for the current aeon of this desk.  We turn this into an ankh and store
  ::  it to our state.  Finally, we choose which paths need to be synced to
  ::  unix, and convert the data at those paths to mime (except those paths
  ::  which were added originally as mime, because we still have that stored in
  ::  mim in dok).  The result is handled in ++take-ergo.
  ::
  ++  take-patch
    |=  res/gage:ford
    ^+  +>
    ::  ~&  %taking-patch
    ?:  ?=($| -.res)
      =.  dok  ~
      (print-to-dill '!' %rose [" " "" ""] leaf+"clay patch failed" p.res)
    ::  ~&  %editing
    =+  ^-  sim/(list (pair path misu))
        ?~  dok
          ~|(%no-changes !!)
        ?>  ?=(^ ins.u.dok)
        ?>  ?=(^ dif.u.dok)
        ?>  ?=(^ mut.u.dok)
        ;:  weld
          ^-  (list (pair path misu))
          (turn del.u.dok |=(pax/path [pax %del ~]))
        ::
          ^-  (list (pair path misu))
          (turn ink.u.dok |=({pax/path cay/cage} [pax %ins cay]))
        ::
          ^-  (list (pair path misu))
          (turn u.ins.u.dok |=({pax/path cay/cage} [pax %ins cay]))
        ::
          ^-  (list (pair path misu))
          (turn u.dif.u.dok |=({pax/path cal/{lobe cage}} [pax %dif cal]))
        ::
          ^-  (list (pair path misu))
          (turn u.mut.u.dok |=({pax/path cal/{lobe cage}} [pax %dif cal]))
        ==
    =^  hat  +>.$  (execute-changes:ze now %& sim)
                                      ::  XX  do same in ++apply-edit
    ?~  dok  ~&  %no-dok  +>.$
    =>
      %=    .
          +>.$
        ?<  ?=($~ hat)                                   ::  XX  whut?
        (print-changes now %& sim)
      ==
    ?~  dok  ~&  %no-dok  +>.$
    =+  ^-  cat/(list (trel path lobe cage))
        %+  turn  (gage-to-cages res)
        |=  {pax/cage cay/cage}
        ?.  ?=($path-hash p.pax)
          ~|(%patch-bad-path-mark !!)
        [-< -> +]:[((hard {path lobe}) q.q.pax) cay]
    ::  ~&  %canned
    ::  ~&  %checking-out
    =.  ank.dom  (map-to-ankh:ze (malt cat))
    ::  ~&  %checked-out
    ::  ~&  %waking
    =.  +>.$  =>(wake ?>(?=(^ dok) .))
    ::  ~&  %waked
    ?~  hez  +>.$(dok ~)
    =+  mus=(must-ergo (turn sim head))
    ?:  =(~ mus)
      +>.$(dok ~)
    =+  ^-  sum/(set path)
        =+  (turn ~(tap by mus) (corl tail tail))
        %+  roll  -
        |=  {pak/(set path) acc/(set path)}
        (~(uni in acc) pak)
    =+  can=(malt sim)
    ::  ~&  %forming-ergo
    ::  =-  ~&  %formed-ergo  -
    %-  emit(dok ~)
    :*  hen  %pass  [%ergoing (scot %p her) syd ~]  %f
        %exec  our  ~  [her syd %da now]  %tabl
        ^-  (list (pair silk:ford silk:ford))
        %+  turn  ~(tap in sum)
        |=  a/path
        ^-  (pair silk:ford silk:ford)
        :-  [%$ %path !>(a)]
        =+  b=(~(got by can) a)
        ?:  ?=($del -.b)
          [%$ %null !>(~)]
        =+  (~(get by mim.u.dok) a)
        ?^  -  [%$ %mime !>(u.-)]
        :+  %cast  %mime
        =+  (need (need (read-x:ze let.dom a)))
        ?:  ?=($& -<)
          [%$ p.-]
        (lobe-to-silk:ze a p.-)
    ==
  ::
  ::  Send new data to unix.
  ::
  ::  Combine the paths in mim in dok and the result of the ford call in
  ::  ++take-patch to create a list of nodes that need to be sent to unix (in
  ::  an %ergo card) to keep unix up-to-date.  Send this to unix.
  ::
  ++  take-ergo
    |=  res/gage:ford
    ^+  +>
    ?:  ?=($| -.res)
      (print-to-dill '!' %rose [" " "" ""] leaf+"clay ergo failed" p.res)
    ?~  hez  ~|(%no-sync-duct !!)
    =+  ^-  can/(map path (unit mime))
        %-  malt  ^-  mode
        %+  turn  (gage-to-cages res)
        |=  {pax/cage mim/cage}
        ?.  ?=($path p.pax)
          ~|(%ergo-bad-path-mark !!)
        :-  ((hard path) q.q.pax)
        ?.  ?=($mime p.mim)
          ~
        `((hard mime) q.q.mim)
    =+  mus=(must-ergo (turn ~(tap by can) head))
    %-  emil
    %+  turn  ~(tap by mus)
    |=  {pot/term len/@ud pak/(set path)}
    :*  u.hez  %give  %ergo  pot
        %+  turn  ~(tap in pak)
        |=  pax/path
        [(slag len pax) (~(got by can) pax)]
    ==
  ::
  ::  Called when a foreign ship answers one of our requests.
  ::
  ::  After updating ref (our request manager), we handle %x, %w, and %y
  ::  responses.  For %x, we call ++validate-x to validate the type of the
  ::  response.  For %y, we coerce the result to an arch.
  ::
  ::  For %w, we check to see if it's a @ud response (e.g. for
  ::  cw+//~sampel-sipnym/desk/~time-or-label).  If so, it's easy.  Otherwise,
  ::  we look up our subscription request, then assert the response was a nako.
  ::  If this is the first update for a desk, we assume everything's well-typed
  ::  and call ++apply-foreign-update directly.  Otherwise, we call
  ::  ++validate-plops to verify that the data we're getting is well typed.
  ::
  ::  Be careful to call ++wake if/when necessary (i.e. when the state changes
  ::  enough that a subscription could be filled).  Every case must call it
  ::  individually.
  ::
  ++  take-foreign-update                              ::  external change
    |=  {inx/@ud rut/(unit rand)}
    ^+  +>
    ?>  ?=(^ ref)
    |-  ^+  +>+.$
    =+  ruv=(~(get by bom.u.ref) inx)
    ?~  ruv  +>+.$
    =>  ?.  |(?=($~ rut) ?=($sing -.q.u.ruv))  .
        %_  .
          bom.u.ref  (~(del by bom.u.ref) inx)
          fod.u.ref  (~(del by fod.u.ref) p.u.ruv)
        ==
    ?~  rut
      =+  rav=`rave`q.u.ruv
      =<  ?>(?=(^ ref) .)
      %_    wake
          lim
        ?.(&(?=($many -.rav) ?=($da -.q.q.rav)) lim `@da`p.q.q.rav)
      ::
          haw.u.ref
        ?.  ?=($sing -.rav)  haw.u.ref
        (~(put by haw.u.ref) p.rav ~)
      ==
    ?-    p.p.u.rut
        $d
      ~|  %totally-temporary-error-please-replace-me
      !!
        $p
      ~|  %requesting-foreign-permissions-is-invalid
      !!
        $u
      ~|  %im-thinkin-its-prolly-a-bad-idea-to-request-rang-over-the-network
      !!
    ::
        $v
      ~|  %weird-we-shouldnt-get-a-dome-request-over-the-network
      !!
    ::
        $x
      =<  ?>(?=(^ ref) .)
      (validate-x p.p.u.rut q.p.u.rut q.u.rut r.u.rut)
    ::
        $w
      =.  haw.u.ref
        %+  ~(put by haw.u.ref)
          [p.p.u.rut q.p.u.rut q.u.rut]
        :+  ~
          p.r.u.rut
        ?+  p.r.u.rut  ~|  %strange-w-over-nextwork  !!
          $cass  !>(((hard cass) q.r.u.rut))
          $null  [[%atom %n ~] ~]
          $nako  !>(~|([%harding [&1 &2 &3]:q.r.u.rut] ((hard nako) q.r.u.rut)))
        ==
      ?.  ?=($nako p.r.u.rut)  [?>(?=(^ ref) .)]:wake
      =+  rav=`rave`q.u.ruv
      ?>  ?=($many -.rav)
      |-  ^+  +>+.^$
      =+  nez=[%w [%ud let.dom] ~]
      =+  nex=(~(get by haw.u.ref) nez)
      ?~  nex  +>+.^$
      ?~  u.nex  +>+.^$  ::  should never happen
      =.  nak.u.ref  `((hard nako) q.q.u.u.nex)
      =.  +>+.^$
        ?:  =(0 let.dom)
          =<  ?>(?=(^ ref) .)
          %+  apply-foreign-update
            ?.(?=($da -.q.q.rav) ~ `p.q.q.rav)
          (need nak.u.ref)
        =<  ?>(?=(^ ref) .)
        %^    validate-plops
            [%ud let.dom]
          ?.(?=($da -.q.q.rav) ~ `p.q.q.rav)
        bar:(need nak.u.ref)
      %=  $
        haw.u.ref  (~(del by haw.u.ref) nez)
      ==
    ::
        $y
      =<  ?>(?=(^ ref) .)
      %_    wake
          haw.u.ref
        %+  ~(put by haw.u.ref)
          [p.p.u.rut q.p.u.rut q.u.rut]
        `[p.r.u.rut !>(((hard arch) q.r.u.rut))]
      ==
    ::
        $z
      ~|  %its-prolly-not-reasonable-to-request-ankh-over-the-network-sorry
      !!
    ==
  ::
  ::  Check that given data is actually of the mark it claims to be.
  ::
  ::  Result is handled in ++take-foreign-x
  ::
  ++  validate-x
    |=  {car/care cas/case pax/path peg/page}
    ^+  +>
    %-  emit
    :*  hen  %pass
        [%foreign-x (scot %p our) (scot %p her) syd car (scot cas) pax]
        %f  %exec  our  ~  [her syd cas]
        (vale-page peg)
    ==
  ::
  ::  Create a silk to validate a page.
  ::
  ::  If the mark is %hoon, we short-circuit the validation for bootstrapping
  ::  purposes.
  ::
  ++  vale-page
    |=  a/page
    ^-  silk:ford
    ?.  ?=($hoon p.a)  [%vale a]
    ?.  ?=(@t q.a)  [%dude |.(>%weird-hoon<) %ride [%zpzp ~] %$ *cage]
    [%$ p.a [%atom %t ~] q.a]
  ::
  ::  Verify the foreign data is of the the mark it claims to be.
  ::
  ::  This completes the receiving of %x foreign data.
  ::
  ++  take-foreign-x
    |=  {car/care cas/case pax/path res/gage:ford}
    ^+  +>
    ?>  ?=(^ ref)
    ?.  ?=($& -.res)
      ~|  "validate foreign x failed"
      =+  why=?-(-.res $| p.res, $tabl ~[>%bad-marc<])
      ~>  %mean.|.(%*(. >[%plop-fail %why]< |1.+> why))
      !!
    ?>  ?=(@ p.p.res)
    wake(haw.u.ref (~(put by haw.u.ref) [car cas pax] `p.res))
  ::
  ::  When we get a %w foreign update, store this in our state.
  ::
  ::  We get the commits and blobs from the nako and add them to our object
  ::  store, then we update the map of aeons to commits and the latest aeon.
  ::
  ::  We call ++wake at the end to update anyone whose subscription is fulfilled
  ::  by this state change.
  ::
  ++  apply-foreign-update                              ::  apply subscription
    |=  $:  lem/(unit @da)                              ::  complete up to
            gar/(map aeon tako)                         ::  new ids
            let/aeon                                    ::  next id
            lar/(set yaki)                              ::  new commits
            bar/(set blob)                              ::  new content
        ==
    ^+  +>
    =<  wake
    =+  ^-  nut/(map tako yaki)
        %-  molt  ^-  (list (pair tako yaki))
        %+  turn  ~(tap in lar)
        |=  yak/yaki
        [r.yak yak]
    =+  ^-  nat/(map lobe blob)
        %-  molt  ^-  (list (pair lobe blob))
        %+  turn  ~(tap in bar)
        |=  bol/blob
        [p.bol bol]
    ~|  :*  %bad-foreign-update
            :*  gar=gar
                let=let
                nut=(~(run by nut) $~)
                nat=(~(run by nat) $~)
            ==
            :*  hitdom=hit.dom
                letdom=let.dom
                hutran=(~(run by hut.ran) $~)
                latran=(~(run by lat.ran) $~)
            ==
        ==
    =+  hit=(~(uni by hit.dom) gar)
    =+  let=let
    =+  hut=(~(uni by hut.ran) nut)
    =+  lat=(~(uni by lat.ran) nat)
    =+  ?:  =(0 let)  ~
        =+  yon=`aeon`1                                 ::  sanity check
        |-
        ~|  yon=yon
        =+  tak=(~(got by hit) yon)
        =+  yak=(~(got by hut) tak)
        =+  %-  ~(urn by q.yak)
            |=  {pax/path lob/lobe}
            ~|  [pax=path lob=lobe]
            (~(got by lat) lob)
        ?:  =(let yon)
          ~
        $(yon +(yon))
    %=  +>.$
      lim       (max (fall lem lim) lim)
      hit.dom   hit
      let.dom   (max let let.dom)
      hut.ran   hut
      lat.ran   lat
    ==
  ::
  ::  Make sure that incoming data is of the correct type.
  ::
  ::  This is a ford call to make sure that incoming data is of the mark it
  ::  claims to be.  The result is handled in ++take-foreign-plops.
  ::
  ++  validate-plops
    |=  {cas/case lem/(unit @da) pop/(set plop)}
    ^+  +>
    =+  lum=(scot %da (fall lem *@da))
    %-  emit
    :*  hen  %pass
        [%foreign-plops (scot %p our) (scot %p her) syd lum ~]
        %f  %exec  our  ~  [her syd cas]  %tabl
        ^-  (list (pair silk:ford silk:ford))
        %+  turn  ~(tap in pop)
        |=  a/plop
        ?-  -.a
          $direct  [[%$ %blob !>([%direct p.a *page])] (vale-page p.q.a q.q.a)]
          $delta
            [[%$ %blob !>([%delta p.a q.a *page])] (vale-page p.r.a q.r.a)]
        ==
    ==
  ::
  ::  Verify that foreign plops validated correctly.  If so, apply them to our
  ::  state.
  ::
  ++  take-foreign-plops
    |=  {lem/(unit @da) res/gage:ford}
    ^+  +>
    ?>  ?=(^ ref)
    ?>  ?=(^ nak.u.ref)
    =+  ^-  lat/(list blob)
        %+  turn  ~|("validate foreign plops failed" (gage-to-cages res))
        |=  {bob/cage cay/cage}
        ?.  ?=($blob p.bob)
          ~|  %plop-not-blob
          !!
        =+  bol=((hard blob) q.q.bob)
        ?-  -.bol
          $delta      [-.bol p.bol q.bol p.cay q.q.cay]
          $direct     [-.bol p.bol p.cay q.q.cay]
        ==
    %^    apply-foreign-update
        lem
      gar.u.nak.u.ref
    :+  let.u.nak.u.ref
      lar.u.nak.u.ref
    (silt lat)
  ::
  ++  mabe                                            ::  maybe fire function
    |=  {rov/rove fun/$-(@da _.)}
    ^+  +>.$
    %+  fall
      %+  bind
        ^-  (unit @da)
        ?-    -.rov
            $sing
          ?.  ?=($da -.q.p.rov)  ~
          `p.q.p.rov
        ::
            $next  ~
        ::
            $mult  ~
        ::
            $many
          %^  hunt  lth
            ?.  ?=($da -.p.q.rov)  ~
            ?.((lth now p.p.q.rov) ~ [~ p.p.q.rov])
          ?.  ?=($da -.q.q.rov)  ~
          (hunt gth [~ now] [~ p.q.q.rov])
        ==
      fun
    +>.$
  ::
  ++  reve
    |=  rov/rove
    ^-  rave
    ?-  -.rov
      $sing  rov
      $next  [- p]:rov
      $mult  [- p]:rov
      $many  [- p q]:rov
    ==
  ::
  ::  Loop through open subscriptions and check if we can fill any of them.
  ::
  ++  wake                                            ::  update subscribers
    ^+  .
    =+  xiq=~(tap by qyx)
    =|  xaq/(list {p/wove q/(set duct)})
    |-  ^+  ..wake
    ?~  xiq
      ..wake(qyx (~(gas by *cult) xaq))
    ?:  =(~ q.i.xiq)  $(xiq t.xiq, xaq xaq)           :: drop forgotten
    =*  for  p.p.i.xiq
    =*  rov  q.p.i.xiq
    ?-    -.rov
        $sing
      =+  cas=?~(ref ~ (~(get by haw.u.ref) `mood`p.rov))
      ?^  cas
        %=    $
            xiq  t.xiq
            ..wake  ?~  u.cas  (blub-all q.i.xiq ~)
                    (blab-all q.i.xiq p.rov %& u.u.cas)
        ==
      =+  nao=(case-to-aeon:ze q.p.rov)
      ?~  nao  $(xiq t.xiq, xaq [i.xiq xaq])
      ::  ~&  %reading-at-aeon
      =+  vid=(read-at-aeon:ze for u.nao p.rov)
      ::  ~&  %red-at-aeon
      ?~  vid
        ::  ?:  =(0 u.nao)
        ::    ~&  [%oh-poor `path`[syd '0' r.p.rov]]
        ::    $(xiq t.xiq)
        ::  ~&  [%oh-well desk=syd mood=p.rov aeon=u.nao]
        $(xiq t.xiq, xaq [i.xiq xaq])
      $(xiq t.xiq, ..wake (balk-all q.i.xiq u.vid p.rov))
    ::
    ::  %next is just %mult with one path, so we pretend %next = %mult here.
        ?($next $mult)
      ::  because %mult requests need to wait on multiple files for each
      ::  revision that needs to be checked for changes, we keep two cache maps.
      ::  {old} is the revision at {(dec yon)}, {new} is the revision at {yon}.
      ::  if we have no {yon} yet, that means it was still unknown last time
      ::  we checked.
      =*  vor  rov
      |^
      =/  rov/rove
        ?:  ?=($mult -.vor)  vor
        =*  mod  p.vor
        :*  %mult
            [q.mod [[p.mod r.mod] ~ ~]]
            q.vor
            [[[p.mod r.mod] r.vor] ~ ~]
            ~
        ==
      ?>  ?=($mult -.rov)
      =*  mol  p.rov
      =*  yon  q.rov
      =*  old  r.rov
      =*  new  s.rov
      ::  we will either respond, or store the maybe updated request.
      =;  res/(each (map mood (each cage lobe)) rove)
          ?:  ?=($& -.res)
            (respond p.res)
          (store p.res)
      |-  ::  so that we can retry for the next aeon if possible/needed.
      ::  if we don't have an aeon yet, see if we have one now.
      ?~  yon
        =+  aey=(case-to-aeon:ze p.mol)
        ::  if we still don't, wait.
        ?~  aey  |+rov
        ::  if we do, update the request and retry.
        $(rov [-.rov mol `+(u.aey) ~ ~])
      ::  if old isn't complete, try filling in the gaps.
      =?  old  !(complete old)
        (read-unknown mol(p [%ud (dec u.yon)]) old)
      ::  if the next aeon we want to compare is in the future, wait again.
      =+  aey=(case-to-aeon:ze [%ud u.yon])
      ?~  aey  |+rov
      ::  if new isn't complete, try filling in the gaps.
      =?  new  !(complete new)
        (read-unknown mol(p [%ud u.yon]) new)
      ::  if they're still not both complete, wait again.
      ?.  ?&  (complete old)
              (complete new)
          ==
        |+rov
      ::  if there are any changes, send response. if none, move onto next aeon.
      =;  res
        ?^  res  &+res
        $(rov [-.rov mol `+(u.yon) old ~])
      %+  roll  ~(tap by old)
      |=  $:  {{car/care pax/path} ole/cach}
              res/(map mood (each cage lobe))
          ==
      =+  neu=(~(got by new) car pax)
      ?<  |(?=($~ ole) ?=($~ neu))
      =-  ?~(- res (~(put by res) u.-))
      ^-  (unit (pair mood (each cage lobe)))
      =+  mod=[car [%ud u.yon] pax]
      ?~  u.ole
       ?~  u.neu  ~                                     ::  not added
       `[mod u.u.neu]                                   ::  added
      ?~  u.neu
        `[mod [%& %null [%atom %n ~] ~]]                ::  deleted
      ?:  (equivalent-data:ze u.u.neu u.u.ole)  ~       ::  unchanged
      `[mod u.u.neu]                                    ::  changed
      ::
      ++  store                                         ::  check again later
        |=  rov/rove
        ^+  ..wake
        =-  ^^$(xiq t.xiq, xaq [i.xiq(p [for -]) xaq])
        ?>  ?=($mult -.rov)
        ?:  ?=($mult -.vor)  rov
        ?>  ?=({* $~ $~} r.rov)
        =*  one  n.r.rov
        [%next [p.p.one p.p.rov q.p.one] q.rov q.one]
      ::
      ++  respond                                       ::  send changes
        |=  res/(map mood (each cage lobe))
        ^+  ..wake
        ::NOTE  want to use =-, but compiler bug?
        ?:  ?=($mult -.vor)
          ^^$(xiq t.xiq, ..wake (blas-all q.i.xiq ~(key by res)))
        ?>  ?=({* $~ $~} res)
        ^^$(xiq t.xiq, ..wake (blab-all q.i.xiq n.res))
      ::
      ++  complete                                      ::  no unknowns
        |=  hav/(map (pair care path) cach)
        ?&  ?=(^ hav)
            (levy ~(tap by `(map (pair care path) cach)`hav) know)
        ==
      ::
      ++  know  |=({(pair care path) c/cach} ?=(^ c))   ::  know about file
      ::
      ++  read-unknown                                  ::  fill in the blanks
        |=  {mol/mool hav/(map (pair care path) cach)}
        %.  |=  {{c/care p/path} o/cach}
            ?^(o o (aver for c p.mol p))
        =-  ~(urn by -)
        ?^  hav  hav
        %-  ~(gas by *(map (pair care path) cach))
        (turn ~(tap in q.mol) |=({c/care p/path} [[c p] ~]))
      --
    ::
        $many
      =+  mot=`moat`q.rov
      =*  sav  r.rov
      =+  nab=(case-to-aeon:ze p.mot)
      ?~  nab
        $(xiq t.xiq, xaq [i.xiq xaq])
      =+  huy=(case-to-aeon:ze q.mot)
      ?~  huy
        =.  p.mot  [%ud +(let.dom)]
        %=  $
          xiq     t.xiq
          xaq     [i.xiq(q.q.p mot) xaq]
          ..wake  =+  ^=  ear
                      (lobes-at-path:ze for let.dom r.mot)
                  ?:  =(sav ear)  ..wake
                  (bleb-all q.i.xiq let.dom ?:(p.rov ~ `[u.nab let.dom]))
        ==
      %=  $
        xiq     t.xiq
        ..wake  =-  (blub-all:- q.i.xiq ~)
                =+  ^=  ear
                    (lobes-at-path:ze for u.huy r.mot)
                ?:  =(sav ear)  (blub-all q.i.xiq ~)
                (bleb-all q.i.xiq +(u.nab) ?:(p.rov ~ `[u.nab u.huy]))
      ==
    ==
  ++  drop-me
    ^+  .
    ?~  mer
      .
    %-  emit(mer ~)  ^-  move  :*
      hen.u.mer  %give  %mere  %|  %user-interrupt
      >sor.u.mer<  >our<  >cas.u.mer<  >gem.u.mer<  ~
    ==
  ::
  ::::::::::::::::::::::::::::::::::::::::::::::::::::::::::::::::::::::::::::
  ::
  ::  This core has no additional state, and the distinction exists purely for
  ::  documentation.  The overarching theme is that `++de` directly contains
  ::  logic for metadata about the desk, while `++ze` is composed primarily
  ::  of helper functions for manipulating the desk state (`++dome`) itself.
  ::  Functions include:
  ::
  ::  --  converting between cases, commit hashes, commits, content hashes,
  ::      and content
  ::  --  creating commits and content and adding them to the tree
  ::  --  finding which data needs to be sent over the network to keep the
  ::      other urbit up-to-date
  ::  --  reading from the file tree through different `++care` options
  ::  --  the `++me` core for merging.
  ::
  ::  The dome is composed of the following:
  ::
  ::  --  `ank` is the ankh, which is the file data itself.  An ankh is both
  ::      a possible file and a possible directory.  An ankh has both:
  ::      --  `fil`, a possible file, stored as both a cage and its hash
  ::      --  `dir`, a map of @ta to more ankhs.
  ::  --  `let` is the number of the most recent revision.
  ::  --  `hit` is a map of revision numbers to commit hashes.
  ::  --  `lab` is a map of labels to revision numbers.
  ::
  ::::::::::::::::::::::::::::::::::::::::::::::::::::::::::::::::::::::::::::
  ++  ze
    |%
    ::  These convert between aeon (version number), tako (commit hash), yaki
    ::  (commit data structure), lobe (content hash), and blob (content).
    ++  aeon-to-tako  ~(got by hit.dom)
    ++  aeon-to-yaki  (cork aeon-to-tako tako-to-yaki)
    ++  lobe-to-blob  ~(got by lat.ran)
    ++  tako-to-yaki  ~(got by hut.ran)
    ++  lobe-to-mark
      |=  a/lobe
      =>  (lobe-to-blob a)
      ?-  -
        $delta      p.q
        $direct     p.q
      ==
    ::
    ::  Creates a silk to put a type on a page (which is a {mark noun}).
    ::
    ++  page-to-silk                                    :: %hoon bootstrapping
      |=  a/page
      ?.  ?=($hoon p.a)  [%volt a]
      [%$ p.a [%atom %t ~] q.a]
    ::
    ::  Creates a silk out of a lobe (content hash).
    ::
    ++  lobe-to-silk
      |=  {pax/path lob/lobe}
      ^-  silk:ford
      =+  ^-  hat/(map path lobe)
          ?:  =(let.dom 0)
            ~
          q:(aeon-to-yaki let.dom)
      =+  lol=`(unit lobe)`?.(=(~ ref) `0vsen.tinel (~(get by hat) pax))
      |-  ^-  silk:ford
      ?:  =([~ lob] lol)
        =+  (need (need (read-x let.dom pax)))
        ?>  ?=($& -<)
        [%$ p.-]
      =+  bol=(~(got by lat.ran) lob)
      ?-  -.bol
        $direct     (page-to-silk q.bol)
        $delta      ~|  delta+q.q.bol
                    [%pact $(lob q.q.bol) (page-to-silk r.bol)]
      ==
    ::
    ::  Hashes a page to get a lobe.
    ::
    ++  page-to-lobe  |=(page (shax (jam +<)))
    ::
    ::  Checks whether two pieces of data (either cages or lobes) are the same.
    ::
    ++  equivalent-data
      |=  {one/(each cage lobe) two/(each cage lobe)}
      ^-  ?
      ?:  ?=($& -.one)
        ?:  ?=($& -.two)
          =([p q.q]:p.one [p q.q]:p.two)
        =(p.two (page-to-lobe [p q.q]:p.one))
      ?:  ?=($& -.two)
        =(p.one (page-to-lobe [p q.q]:p.two))
      =(p.one p.two)
    ::
    ::  Make a direct blob out of a page.
    ::
    ++  make-direct-blob
      |=  p/page
      ^-  blob
      [%direct (page-to-lobe p) p]
    ::
    ::  Make a delta blob out of a lobe, mark, lobe of parent, and page of diff.
    ::
    ++  make-delta-blob
      |=  {p/lobe q/{p/mark q/lobe} r/page}
      ^-  blob
      [%delta p q r]
    ::
    ::  Make a commit out of a list of parents, content, and date.
    ::
    ++  make-yaki
      |=  {p/(list tako) q/(map path lobe) t/@da}
      ^-  yaki
      =+  ^=  has
          %^  cat  7  (sham [%yaki (roll p add) q t])
          (sham [%tako (roll p add) q t])
      [p q has t]
    ::
    ::  Reduce a case to an aeon (version number)
    ::
    ::  We produce null if we can't yet reduce the case for whatever resaon
    ::  (usually either the time or aeon hasn't happened yet or the label hasn't
    ::  been created), we produce null.
    ::
    ++  case-to-aeon
      |=  lok/case                                      ::  act count through
      ^-  (unit aeon)
      ?-    -.lok
          $da
        ?:  (gth p.lok lim)  ~
        |-  ^-  (unit aeon)
        ?:  =(0 let.dom)  [~ 0]                         ::  avoid underflow
        ?:  %+  gte  p.lok
            =<  t
            ~|  [%letdom let=let.dom hit=hit.dom hut=(~(run by hut.ran) $~)]
            ~|  [%getdom (~(get by hit.dom) let.dom)]
            %-  aeon-to-yaki
            let.dom
          [~ let.dom]
        $(let.dom (dec let.dom))
      ::
          $tas  (~(get by lab.dom) p.lok)
          $ud   ?:((gth p.lok let.dom) ~ [~ p.lok])
      ==
    ::
    ::  Convert a map of paths to data into an ankh.
    ::
    ++  map-to-ankh
      |=  hat/(map path (pair lobe cage))
      ^-  ankh
      ::  %-  cosh
      %+  roll  ~(tap by hat)
      |=  {{pat/path lob/lobe zar/cage} ank/ankh}
      ^-  ankh
      ::  %-  cosh
      ?~  pat
        ank(fil [~ lob zar])
      =+  nak=(~(get by dir.ank) i.pat)
      %=  ank
        dir  %+  ~(put by dir.ank)  i.pat
             $(pat t.pat, ank (fall nak *ankh))
      ==
    ::
    ::  Applies a change list, creating the commit and applying it to the
    ::  current state.
    ::
    ::  Also produces the new data from the commit for convenience.
    ::
    ++  execute-changes
      |=  {wen/@da lem/nuri}
      ^-  {(unit (map path lobe)) _..ze}
      ?-  -.lem
        $&
           =^  yak  lat.ran  (forge-yaki wen p.lem)     ::  create new commit
           ?.  ?|  =(0 let.dom)
                   !=((lent p.yak) 1)
                   !=(q.yak q:(aeon-to-yaki let.dom))
               ==
             `..ze                                      ::  silently ignore
           =:  let.dom  +(let.dom)
               hit.dom  (~(put by hit.dom) +(let.dom) r.yak)
               hut.ran  (~(put by hut.ran) r.yak yak)
           ==
           [`q.yak ..ze]
           ::  +>.$(ank (map-to-ankh q.yak))
        $|
           ?<  (~(has by lab.dom) p.lem)
           [~ ..ze(lab.dom (~(put by lab.dom) p.lem let.dom))]
      ==
    ::
    ::  Create a commit out of a list of changes against the current state.
    ::
    ::  First call ++apply-changes to apply the list of changes and get the new
    ::  state of the content.  Then, call ++update-lat to add any new content to
    ::  the blob store.  Finally, create the new yaki (commit) and produce both
    ::  it and the new lat (blob store).
    ::
    ++  forge-yaki
      |=  {wen/@da lem/suba}
      =+  par=?:(=(0 let.dom) ~ [(aeon-to-tako let.dom) ~])
      =+  new=(apply-changes lem)
      =+  gar=(update-lat new lat.ran)
      :-  (make-yaki par +.gar wen)                     ::  from existing diff
      -.gar                                             ::  fix lat
    ::
    ::  Apply a list of changes against the current state and produce the new
    ::  state.
    ::
    ++  apply-changes                                   ::   apply-changes:ze
      |=  lar/(list {p/path q/misu})                    ::  store changes
      ^-  (map path blob)
      =+  ^=  hat                                       ::  current state
          ?:  =(let.dom 0)                              ::  initial commit
            ~                                           ::  has nothing
          =<  q
          %-  aeon-to-yaki
          let.dom
      =-  =+  sar=(silt (turn lar |=({p/path *} p)))    ::  changed paths
          %+  roll  ~(tap by hat)                       ::  find unchanged
          =<  .(bat bar)
          |=  {{pax/path gar/lobe} bat/(map path blob)}
          ?:  (~(has in sar) pax)                       ::  has update
            bat
          %+  ~(put by bat)  pax
          ~|  [pax gar (lent ~(tap by lat.ran))]
          (lobe-to-blob gar)                            ::  use original
      ^=  bar  ^-  (map path blob)
      %+  roll  lar
      |=  {{pax/path mys/misu} bar/(map path blob)}
      ^+  bar
      ?-    -.mys
          $ins                                          ::  insert if not exist
        ?:  (~(has by bar) pax)  !!                     ::
        ?:  (~(has by hat) pax)  !!                     ::
        %+  ~(put by bar)  pax
        %-  make-direct-blob
        ?:  &(?=($mime -.p.mys) =([%hoon ~] (slag (dec (lent pax)) pax)))
          `page`[%hoon +.+.q.q.p.mys]
        [p q.q]:p.mys
      ::
          $del                                          ::  delete if exists
        ?.  |((~(has by hat) pax) (~(has by bar) pax))  !!
        (~(del by bar) pax)
      ::
          $dif                                          ::  mutate, must exist
        =+  ber=(~(get by bar) pax)                     ::  XX  typed
        =+  her==>((flop pax) ?~(. %$ i))
        ?~  ber
          =+  har=(~(get by hat) pax)
          ?~  har  !!
          %+  ~(put by bar)  pax
          (make-delta-blob p.mys [(lobe-to-mark u.har) u.har] [p q.q]:q.mys)
                                                        :: XX check vase !evil
        ::  XX of course that's a problem, p.u.ber isn't in rang since it
        ::     was just created.  We shouldn't be sending multiple
        ::     diffs
        ::  %+  ~(put by bar)  pax
        ::  %^  make-delta-blob  p.mys
        ::    [(lobe-to-mark p.u.ber) p.u.ber]
        ::  [p q.q]:q.mys
        ::                                              :: XX check vase !evil
        ~|([%two-diffs-for-same-file syd pax] !!)
      ==
    ::
    ::  Update the object store with new blobs.
    ::
    ::  Besides new object store, converts the given (map path blob) to
    ::  (map path lobe).
    ::
    ++  update-lat                                      ::   update-lat:ze
      |=  {lag/(map path blob) sta/(map lobe blob)}     ::  fix lat
      ^-  {(map lobe blob) (map path lobe)}
      %+  roll  ~(tap by lag)
      =<  .(lut sta)
      |=  {{pat/path bar/blob} {lut/(map lobe blob) gar/(map path lobe)}}
      ?~  (~(has by lut) p.bar)
        [lut (~(put by gar) pat p.bar)]
      :-  (~(put by lut) p.bar bar)
      (~(put by gar) pat p.bar)
    ::
    ::  Gets a map of the data at the given path and all children of it.
    ::
    ++  lobes-at-path
      |=  {for/(unit ship) yon/aeon pax/path}
      ^-  (map path lobe)
      ?:  =(0 yon)  ~
      ::  we use %z for the check because it looks at all child paths.
      ?:  |(?=($~ for) (may-read u.for %z yon pax))  ~
      %-  malt
      %+  skim
        %~  tap  by
        =<  q
        %-  aeon-to-yaki
        yon
      |=  {p/path q/lobe}
      ?|  ?=($~ pax)
          ?&  !?=($~ p)
              =(-.pax -.p)
              $(p +.p, pax +.pax)
      ==  ==
    ::
    ::  Creates a nako of all the changes between a and b.
    ::
    ++  make-nako
      |=  {a/aeon b/aeon}
      ^-  nako
      :+  ?>  (lte b let.dom)
          |-
          ?:  =(b let.dom)
            hit.dom
          $(hit.dom (~(del by hit.dom) let.dom), let.dom (dec let.dom))
        b
      ?:  =(0 b)
        [~ ~]
      (data-twixt-takos (~(get by hit.dom) a) (aeon-to-tako b))
    ::
    ::  Gets the data between two commit hashes, assuming the first is an
    ::  ancestor of the second.
    ::
    ::  Get all the takos before `a`, then get all takos before `b` except the
    ::  ones we found before `a`.  Then convert the takos to yakis and also get
    ::  all the data in all the yakis.
    ::
    ++  data-twixt-takos
      |=  {a/(unit tako) b/tako}
      ^-  {(set yaki) (set plop)}
      =+  old=?~(a ~ (reachable-takos u.a))
      =+  ^-  yal/(set tako)
          %-  silt
          %+  skip
            ~(tap in (reachable-takos b))
          |=(tak/tako (~(has in old) tak))
      :-  (silt (turn ~(tap in yal) tako-to-yaki))
      (silt (turn ~(tap in (new-lobes (new-lobes ~ old) yal)) lobe-to-blob))
    ::
    ::  Traverses parentage and finds all ancestor hashes
    ::
    ++  reachable-takos                                 ::  reachable
      |=  p/tako
      ^-  (set tako)
      =+  y=(tako-to-yaki p)
      %+  roll  p.y
      =<  .(s (~(put in *(set tako)) p))
      |=  {q/tako s/(set tako)}
      ?:  (~(has in s) q)                               ::  already done
        s                                               ::  hence skip
      (~(uni in s) ^$(p q))                             ::  otherwise traverse
    ::
    ::  Get all the lobes that are referenced in `a` except those that are
    ::  already in `b`.
    ::
    ++  new-lobes                                       ::  object hash set
      |=  {b/(set lobe) a/(set tako)}                   ::  that aren't in b
      ^-  (set lobe)
      %+  roll  ~(tap in a)
      |=  {tak/tako bar/(set lobe)}
      ^-  (set lobe)
      =+  yak=(tako-to-yaki tak)
      %+  roll  ~(tap by q.yak)
      =<  .(far bar)
      |=  {{path lob/lobe} far/(set lobe)}
      ^-  (set lobe)
      ?~  (~(has in b) lob)                             ::  don't need
        far
      =+  gar=(lobe-to-blob lob)
      ?-  -.gar
        $direct    (~(put in far) lob)
        $delta     (~(put in $(lob q.q.gar)) lob)
      ==
    ::
<<<<<<< HEAD
    ::
=======
>>>>>>> 4f79a816
    ::  Gets the permissions that apply to a particular node.
    ::
    ::  If the node has no permissions of its own, we use its parent's.
    ::  If no permissions have been set for the entire tree above the node,
    ::  we default to fully private (empty whitelist).
    ::
    ++  read-p
      |=  {aeon pax/path}
      ^-  (unit (unit (each cage lobe)))
      =-  [~ ~ %& %noun !>(-)]
      :-  (read-p-in pax per.red)
      (read-p-in pax pew.red)
    ::
    ++  read-p-in
      |=  {pax/path pes/regs}
      ^-  dict
      =/  rul/(unit rule)  (~(get by pes) pax)
      ?^  rul
        :+  pax  mod.u.rul
        %-  ~(rep in who.u.rul)
        |=  {w/whom out/(pair (set ship) (map @ta crew))}
        ?:  ?=({$& @p} w)
<<<<<<< HEAD
        [(~(put in p.out) +.w) q.out]
=======
          [(~(put in p.out) +.w) q.out]
>>>>>>> 4f79a816
        =/  cru/(unit crew)  (~(get by cez.ruf) +.w)
        ?~  cru  out
        [p.out (~(put by q.out) +.w u.cru)]
      ?~  pax  [/ %white ~ ~]
      $(pax (scag (dec (lent pax)) `path`pax))
    ::
    ++  may-read
      |=  {who/ship car/care yon/aeon pax/path}
      ^-  ?
      ?+  car
        (allowed-by who pax per.red)
      ::
          $p
        =(who our)
      ::
          ?($y $z)
        =+  tak=(~(get by hit.dom) yon)
        ?~  tak  |
        =+  yak=(tako-to-yaki u.tak)
        =+  len=(lent pax)
        =-  (levy ~(tap in -) |=(p/path (allowed-by who p per.red)))
        %+  roll  ~(tap in (~(del in ~(key by q.yak)) pax))
        |=  {p/path s/(set path)}
        ?.  =(pax (scag len p))  s
        %-  ~(put in s)
        ?:  ?=($z car)  p
        (scag +(len) p)
      ==
    ::
    ++  may-write
      |=  {w/ship p/path}
      (allowed-by w p pew.red)
    ::
    ++  allowed-by
      |=  {who/ship pax/path pes/regs}
      ^-  ?
      =/  rul/real  rul:(read-p-in pax pes)
      =/  in-list/?
        ?|  (~(has in p.who.rul) who)
          ::
            %-  ~(rep by q.who.rul)
            |=  {{@ta cru/crew} out/_|}
            ?:  out  &
            (~(has in cru) who)
        ==
      ?:  =(%black mod.rul)
        !in-list
      in-list
    ::
    ::  Checks for existence of a node at an aeon.
    ::
    ::  This checks for existence of content at the node, and does *not* look
    ::  at any of its children.
    ::
    ++  read-u
      |=  {yon/aeon pax/path}
      ^-  (unit (unit (each {$null (hypo $~)} lobe)))
      =+  tak=(~(get by hit.dom) yon)
      ?~  tak
        ~
      ``[%& %null [%atom %n ~] ~]
    ::
    ::  Gets the dome (desk state) at a particular aeon.
    ::
    ::  For past aeons, we don't give an actual ankh in the dome, but the rest
    ::  of the data is legit.
    ::
    ++  read-v
      |=  {yon/aeon pax/path}
      ^-  (unit (unit {$dome (hypo dome)}))
      ?:  (lth yon let.dom)
        :*  ~  ~  %dome  -:!>(%dome)
            ank=`[[%ank-in-old-v-not-implemented *ankh] ~ ~]
            let=yon
            hit=(molt (skim ~(tap by hit.dom) |=({p/@ud *} (lte p yon))))
            lab=(molt (skim ~(tap by lab.dom) |=({* p/@ud} (lte p yon))))
        ==
      ?:  (gth yon let.dom)
        ~
      ``[%dome -:!>(*dome) dom]
    ::
<<<<<<< HEAD
    ::  Gets the modification date of a node
    ::
    ++  read-w
      |=  {yon/aeon pax/path}
      ^-  (unit (unit {$time (hypo time)}))
      ?^  pax    ~  ::TODO functionality other than %ud -> %da
      ?:  =(0 yon)  [~ ~]
      %+  bind  (~(get by hit.dom) yon)
      |=  tak=tako
      [~ %time -:!>(*time) `time`t:(tako-to-yaki tak)]
=======
    ::  Gets all cases refering to the same revision as the given case.
    ::
    ::  For the %da case, we give just the canonical timestamp of the revision.
    ::
    ++  read-w
      |=  cas/case
      ^-  (unit (unit (each cage lobe)))
      =+  aey=(case-to-aeon cas)
      ?~  aey  ~
      =-  [~ ~ %& %cass !>(-)]
      ^-  cass
      :-  u.aey
      ?:  =(0 u.aey)  `@da`0
      t:(aeon-to-yaki u.aey)
>>>>>>> 4f79a816
    ::
    ::  Gets the data at a node.
    ::
    ::  If it's in our ankh (current state cache), we can just produce the
    ::  result.  Otherwise, we've got to look up the node at the aeon to get the
    ::  content hash, use that to find the blob, and use the blob to get the
    ::  data.  We also special-case the hoon mark for bootstrapping purposes.
    ::
    ++  read-x
      |=  {yon/aeon pax/path}
      ^-  (unit (unit (each cage lobe)))
      ?:  =(0 yon)
        [~ ~]
      =+  tak=(~(get by hit.dom) yon)
      ?~  tak
        ~
      ?:  &(?=($~ ref) =(yon let.dom))
        :-  ~
        %+  bind
          fil.ank:(descend-path:(zu ank.dom) pax)
        |=(a/{p/lobe q/cage} [%& q.a])
      =+  yak=(tako-to-yaki u.tak)
      =+  lob=(~(get by q.yak) pax)
      ?~  lob
        [~ ~]
      =+  mar=(lobe-to-mark u.lob)
      ?.  ?=($hoon mar)
        [~ ~ %| u.lob]
      :^  ~  ~  %&
      :+  mar  [%atom %t ~]
      |-  ^-  @t                      ::  (urge cord) would be faster
      =+  bol=(lobe-to-blob u.lob)
      ?:  ?=($direct -.bol)
        ((hard @t) q.q.bol)
      ?>  ?=($delta -.bol)
      =+  txt=$(u.lob q.q.bol)
      ?>  ?=($txt-diff p.r.bol)
      =+  dif=((hard (urge cord)) q.r.bol)
      =,  format
      =+  pac=(of-wain (lurk:differ (to-wain (cat 3 txt '\0a')) dif))
      (end 3 (dec (met 3 pac)) pac)
    ::
    ::  Gets an arch (directory listing) at a node.
    ::
    ++  read-y
      |=  {yon/aeon pax/path}
      ^-  (unit (unit {$arch (hypo arch)}))
      ?:  =(0 yon)
        ``[%arch -:!>(*arch) *arch]
      =+  tak=(~(get by hit.dom) yon)
      ?~  tak
        ~
      =+  yak=(tako-to-yaki u.tak)
      =+  len=(lent pax)
      :^  ~  ~  %arch
      ::  ~&  cy+pax
      :-  -:!>(*arch)
      ^-  arch
      :-  (~(get by q.yak) pax)
      ^-  (map knot $~)
      %-  molt  ^-  (list (pair knot $~))
      %+  turn
        ^-  (list (pair path lobe))
        %+  skim  ~(tap by (~(del by q.yak) pax))
        |=  {paf/path lob/lobe}
        =(pax (scag len paf))
      |=  {paf/path lob/lobe}
      =+  pat=(slag len paf)
      [?>(?=(^ pat) i.pat) ~]
    ::
    ::  Gets a recursive hash of a node and all its children.
    ::
    ++  read-z
      |=  {yon/aeon pax/path}
      ^-  (unit (unit {$uvi (hypo @uvI)}))
      ?:  =(0 yon)
        ``uvi+[-:!>(*@uvI) *@uvI]
      =+  tak=(~(get by hit.dom) yon)
      ?~  tak
        ~
      =+  yak=(tako-to-yaki u.tak)
      =+  len=(lent pax)
      :: ~&  read-z+[yon=yon qyt=~(wyt by q.yak) pax=pax]
      =+  ^-  descendants/(list (pair path lobe))
          ::  ~&  %turning
          ::  =-  ~&  %turned  -
          %+  turn
            ::  ~&  %skimming
            ::  =-  ~&  %skimmed  -
            %+  skim  ~(tap by (~(del by q.yak) pax))
            |=  {paf/path lob/lobe}
            =(pax (scag len paf))
          |=  {paf/path lob/lobe}
          [(slag len paf) lob]
      =+  us=(~(get by q.yak) pax)
      ^-  (unit (unit {$uvi (hypo @uvI)}))
      :^  ~  ~  %uvi
      :-  -:!>(*@uvI)
      ?:  &(?=($~ descendants) ?=($~ us))
        *@uvI
      %+  roll
        ^-  (list (pair path lobe))
        [[~ ?~(us *lobe u.us)] descendants]
      |=({{path lobe} @uvI} (shax (jam +<)))
    ::
    ::  Get a value at an aeon.
    ::
    ::  Value can be either null, meaning we don't have it yet, {null null},
    ::  meaning we know it doesn't exist, or {null null (each cage lobe)},
    ::  meaning we either have the value directly or a content hash of the
    ::  value.
    ::
    ++  read-at-aeon                                    ::    read-at-aeon:ze
      |=  {for/(unit ship) yon/aeon mun/mood}           ::  seek and read
      ^-  (unit (unit (each cage lobe)))
      ?.  |(?=($~ for) (may-read u.for p.mun yon r.mun))
        ~
<<<<<<< HEAD
      ?-    p.mun
          $w
        ?.  ?=($ud -.q.mun)  ?^(r.mun ~ [~ ~ %& %aeon !>(yon)])
        (bind (read-w yon r.mun) (lift |=(a/cage [%& a])))
      ::
=======
      ?-  p.mun
>>>>>>> 4f79a816
          $d
        =+  rom=(~(get by fat.ruf) her)
        ?~  rom
          ~&(%null-rom-cd [~ ~])
        ?^  r.mun
          ~&(%no-cd-path [~ ~])
        [~ ~ %& %noun !>(~(key by dos.u.rom))]
      ::
<<<<<<< HEAD
          $p  (read-p yon r.mun)
          $u  (read-u yon r.mun)
          $v  (bind (read-v yon r.mun) (lift |=(a/cage [%& a])))
          $x  (read-x yon r.mun)
          $y  (bind (read-y yon r.mun) (lift |=(a/cage [%& a])))
          $z  (bind (read-z yon r.mun) (lift |=(a/cage [%& a])))
      ==
    ::
    ::  Stubbed out, should be removed in the refactoring mentioned in ++query.
    ::
    ++  rewind                                          ::    rewind:ze
      |=  yon/aeon                                      ::  rewind to aeon
      ^-  (unit (unit _+>))
      ?:  =(let.dom yon)  ``+>
      ?:  (gth yon let.dom)  !!                         ::  don't have version
      =+  hat=q:(aeon-to-yaki yon)
      ?:  (~(any by hat) |=(a/lobe ?=($delta [-:(lobe-to-blob a)])))
        ~
      ~
      ::=+  ^-  (map path cage)
      ::    %-  ~(run by hat)
      ::    |=  a=lobe
      ::    =+  (lobe-to-blob a)
      ::    ?-(-.- %direct q.-, %delta !!)
      ::`+>.$(ank.dom (map-to-ankh -), let.dom yon)
=======
        $p  (read-p r.mun)
        $u  (read-u yon r.mun)
        $v  (bind (read-v yon r.mun) (lift |=(a/cage [%& a])))
        $w  (read-w q.mun)
        $x  (read-x yon r.mun)
        $y  (bind (read-y yon r.mun) (lift |=(a/cage [%& a])))
        $z  (bind (read-z yon r.mun) (lift |=(a/cage [%& a])))
      ==
>>>>>>> 4f79a816
    ::
    ::  Traverse an ankh.
    ::
    ++  zu                                              ::  filesystem
      |=  ank/ankh                                      ::  filesystem state
      =|  ram/path                                      ::  reverse path into
      |%
      ++  descend                                       ::  descend
        |=  lol/@ta
        ^+  +>
        =+  you=(~(get by dir.ank) lol)
        +>.$(ram [lol ram], ank ?~(you [~ ~] u.you))
      ::
      ++  descend-path                                  ::  descend recursively
        |=  way/path
        ^+  +>
        ?~(way +> $(way t.way, +> (descend i.way)))
      --
    ::
    ::::::::::::::::::::::::::::::::::::::::::::::::::::::::::::::::::::::::::
    ::
    ::  This core is specific to any currently running merge.  This is
    ::  basically a simple (DAG-shaped) state machine.  We always say we're
    ::  merging from 'ali' to 'bob'.  The basic steps, not all of which are
    ::  always needed, are:
    ::
    ::  --  fetch ali's desk
    ::  --  diff ali's desk against the mergebase
    ::  --  diff bob's desk against the mergebase
    ::  --  merge the diffs
    ::  --  build the new state
    ::  --  "checkout" (apply to actual `++dome`) the new state
    ::  --  "ergo" (tell unix about) any changes
    ::
    ::  The state filled in order through each step.  See ++mery for a
    ::  description of the state.
    ::
    ::
    ::::::::::::::::::::::::::::::::::::::::::::::::::::::::::::::::::::::::::
    ++  me                                              ::  merge ali into bob
      |=  {ali/(pair ship desk) alh/(unit dome) new/?}  ::  from
      =+  bob=`(pair ship desk)`[our syd]               ::  to
      =+  ^-  dat/(each mery term)
          ?~  mer
            ?:  new
              =+  *mery
              [%& -(sor ali:+, hen hen:+, wat %null)]
            [%| %not-actually-merging]
          ?.  new
            ?:  =(ali sor.u.mer)
              [%& u.mer]
            ~&  :*  %already-merging-from-somewhere-else
                    ali=ali
                    sor=sor.u.mer
                    gem=gem.u.mer
                    wat=wat.u.mer
                    cas=cas.u.mer
                    hen=hen
                    henmer=hen.u.mer
                ==
            [%| %already-merging-from-somewhere-else]
          ~&  :*  %already-merging-from-somewhere
                  ali=ali
                  sor=sor.u.mer
                  gem=gem.u.mer
                  wat=wat.u.mer
                  cas=cas.u.mer
                  hen=hen
                  henmer=hen.u.mer
              ==
          [%| %already-merging-from-somewhere]
      ?:  ?=($| -.dat)
        ~|(p.dat !!)
      =+  dat=p.dat
      =|  don/?                                         ::  keep going
      |%
      ::
      ::  Resolve.  If we're done, produce a result.
      ::
      ++  abet
        ^+  ..me
        ?:  don
          ..me(mer `dat)
        =.  mer  ~
        =>  (emit hen.dat %give %mere gon.dat)
        ..me
      ::
      ::  Send a move.
      ::
      ++  emit
        |=  move
        %_(+> ..ze (^emit +<))
      ::
      ::  Send a list of moves.
      ::
      ++  emil
        |=  (list move)
        %_(+> ..ze (^emil +<))
      ::
      ::  Route responses from clay or ford.
      ::
      ::  Check that the stage of the response is the same as the stage we think
      ::  we're in, and call the appropriate function for that stage.
      ::
      ++  route
        |=  {sat/term res/(each riot gage:ford)}
        ^+  +>.$
        ?.  =(sat wat.dat)
          ~|  :*  %hold-your-horses-merge-out-of-order
                  sat=sat
                  wat=wat.dat
                  ali=ali
                  bob=bob
                  hepres=-.res
              ==
           !!
        ?+  +<  ~|((crip <[%bad-stage sat ?~(-.res %riot %gage)]>) !!)
          {$ali $& *}       %.(p.res fetched-ali)
          {$diff-ali $| *}  %.(p.res diffed-ali)
          {$diff-bob $| *}  %.(p.res diffed-bob)
          {$merge $| *}     %.(p.res merged)
          {$build $| *}     %.(p.res built)
          {$checkout $| *}  %.(p.res checked-out)
          {$ergo $| *}      %.(p.res ergoed)
        ==
      ::
      ::  Start a merge.
      ::
      ::  Sets cas.dat, gem.dat, and bob.dat.  Unless there's an error, leads
      ::  to ++fetch-ali.
      ::
      ++  start
        |=  {cas/case gem/germ}
        ^+  +>
        ?:  &(=(0 let.dom) !?=(?($init $that) gem))
          (error:he %no-bob-desk ~)
        =.  cas.dat  cas
        =.  gem.dat  gem
        ?:  =(0 let.dom)
          fetch-ali(gem.dat %init)
        =+  (~(get by hit.dom) let.dom)
        ?~  -
          (error:he %no-bob--version ~)
        =+  (~(get by hut.ran) u.-)
        ?~  -
          (error:he %no-bob-commit ~)
        fetch-ali(bob.dat u.-)
      ::
      ::  Tell clay to get the state at the requested case for ali's desk.
      ::
      ++  fetch-ali
        ^+  .
        %-  emit(wat.dat %ali)
        :*  hen  %pass
            [%merge (scot %p p.bob) q.bob (scot %p p.ali) q.ali %ali ~]
            %c  %warp  [p.bob p.ali]  q.ali
            `[%sing %v cas.dat /]
        ==
      ::
      ::  Parse the state of ali's desk, and get the most recent commit.
      ::
      ::  Sets ali.dat.
      ::
      ++  fetched-ali
        |=  rot/riot
        ^+  +>
        ?~  rot
          (error:he %bad-fetch-ali ~)
        =+  ^=  dum
            %-  (hard {ank/* let/@ud hit/(map @ud tako) lab/(map @tas @ud)})
            q.q.r.u.rot
        ?:  =(0 let.dum)
          (error:he %no-ali-desk ~)
        =+  (~(get by hit.dum) let.dum)
        ?~  -
          (error:he %no-ali-version ~)
        =+  (~(get by hut.ran) u.-)
        ?~  -
          (error:he %no-ali-commit ~)
        =.  ali.dat  u.-
        |-
        ?-    gem.dat
        ::
        ::  If this is an %init merge, we set the ali's commit to be bob's, and
        ::  we checkout the new state.
        ::
            $init
          =.  new.dat  ali.dat
          =.  hut.ran  (~(put by hut.ran) r.new.dat new.dat)
          =.  erg.dat  (~(run by q.ali.dat) |=(lobe %&))
          checkout
        ::
        ::  If this is a %this merge, we check to see if ali's and bob's commits
        ::  are the same, in which case we're done.  Otherwise, we check to see
        ::  if ali's commit is in the ancestry of bob's, in which case we're
        ::  done.  Otherwise, we create a new commit with bob's data plus ali
        ::  and bob as parents.  Then we checkout the new state.
        ::
            $this
          ?:  =(r.ali.dat r.bob.dat)  done:he
          ?:  (~(has in (reachable-takos r.bob.dat)) r.ali.dat)  done:he
          =.  new.dat  (make-yaki [r.ali.dat r.bob.dat ~] q.bob.dat now)
          =.  hut.ran  (~(put by hut.ran) r.new.dat new.dat)
          =.  erg.dat  ~
          checkout
        ::
        ::  If this is a %that merge, we check to see if ali's and bob's commits
        ::  are the same, in which case we're done.  Otherwise, we create a new
        ::  commit with ali's data plus ali and bob as parents.  Then we
        ::  checkout the new state.
        ::
            $that
          ?:  =(r.ali.dat r.bob.dat)  done:he
          =.  new.dat  (make-yaki [r.ali.dat r.bob.dat ~] q.ali.dat now)
          =.  hut.ran  (~(put by hut.ran) r.new.dat new.dat)
          =.  erg.dat
            %-  malt  ^-  (list {path ?})
            %+  murn  ~(tap by (~(uni by q.bob.dat) q.ali.dat))
            |=  {pax/path lob/lobe}
            ^-  (unit {path ?})
            =+  a=(~(get by q.ali.dat) pax)
            =+  b=(~(get by q.bob.dat) pax)
            ?:  =(a b)
              ~
            `[pax !=(~ a)]
          checkout
        ::
        ::  If this is a %fine merge, we check to see if ali's and bob's commits
        ::  are the same, in which case we're done.  Otherwise, we check to see
        ::  if ali's commit is in the ancestry of bob's, in which case we're
        ::  done.  Otherwise, we check to see if bob's commit is in the ancestry
        ::  of ali's.  If not, this is not a fast-forward merge, so we error
        ::  out.  If it is, we add ali's commit to bob's desk and checkout.
        ::
            $fine
          ?:  =(r.ali.dat r.bob.dat)
            ::  ~&  [%fine-trivial ali=<ali> bob=<bob> r.ali.dat r.bob.dat]
            done:he
          ?:  (~(has in (reachable-takos r.bob.dat)) r.ali.dat)
            ::  ~&  [%fine-mostly-trivial ali=<ali> bob=<bob>]
            done:he
          ?.  (~(has in (reachable-takos r.ali.dat)) r.bob.dat)
            ::  ~&  [%fine-not-so-trivial ali=<ali> bob=<bob>]
            (error:he %bad-fine-merge ~)
          ::  ~&  [%fine-lets-go ali=<ali> bob=<bob>]
          =.  new.dat  ali.dat
          =.  erg.dat
            %-  malt  ^-  (list {path ?})
            %+  murn  ~(tap by (~(uni by q.bob.dat) q.ali.dat))
            |=  {pax/path lob/lobe}
            ^-  (unit {path ?})
            =+  a=(~(get by q.ali.dat) pax)
            =+  b=(~(get by q.bob.dat) pax)
            ?:  =(a b)
              ~
            `[pax !=(~ a)]
          checkout
        ::
        ::  If this is a %meet, %mate, or %meld merge, we may need to fetch
        ::  more data.  If this merge is either trivial or a fast-forward, we
        ::  short-circuit to either ++done or the %fine case.
        ::
        ::  Otherwise, we find the best common ancestor(s) with
        ::  ++find-merge-points.  If there's no common ancestor, we error out.
        ::  Additionally, if there's more than one common ancestor (i.e. this
        ::  is a criss-cross merge), we error out.  Something akin to git's
        ::  recursive merge should probably be used here, but it isn't.
        ::
        ::  Once we have our single best common ancestor (merge base), we store
        ::  it in bas.dat.  If this is a %mate or %meld merge, we need to diff
        ::  ali's commit against the merge base, so we pass control over to
        ::  ++diff-ali.
        ::
        ::  Otherwise (i.e. this is a %meet merge), we create a list of all the
        ::  changes between the mege base and ali's commit and store it in
        ::  dal.dat, and we put a similar list for bob's commit in dob.dat.
        ::  Then we create bof, which is the a set of changes in both ali and
        ::  bob's commits.  If this has any members, we have conflicts, which is
        ::  an error in a %meet merge, so we error out.
        ::
        ::  Otherwise, we merge the merge base data with ali's data and bob's
        ::  data, which produces the data for the new commit, which we put in
        ::  new.dat.  Then we checkout the new data.
        ::
            ?($meet $mate $meld)
          ?:  =(r.ali.dat r.bob.dat)
            done:he
          ?.  (~(has by hut.ran) r.bob.dat)
            (error:he %bad-bob-tako >r.bob.dat< ~)
          ?:  (~(has in (reachable-takos r.bob.dat)) r.ali.dat)
            done:he
          ?:  (~(has in (reachable-takos r.ali.dat)) r.bob.dat)
            $(gem.dat %fine)
          =+  r=(find-merge-points:he ali.dat bob.dat)
          ?~  r
            (error:he %merge-no-merge-base ~)
          ?.  ?=({* $~ $~} r)
            =+  (lent ~(tap in `(set yaki)`r))
            (error:he %merge-criss-cross >[-]< ~)
          =.  bas.dat  n.r
          ?:  ?=(?($mate $meld) gem.dat)
            diff-ali
          =.  new.dal.dat
            %-  molt
            %+  skip  ~(tap by q.ali.dat)
            |=  {pax/path lob/lobe}
            (~(has by q.bas.dat) pax)
          =.  cal.dal.dat
            %-  molt
            %+  skip  ~(tap by q.ali.dat)
            |=  {pax/path lob/lobe}
            =+  (~(get by q.bas.dat) pax)
            |(=(~ -) =([~ lob] -))
          =.  can.dal.dat
            ~
          =.  old.dal.dat
            %-  malt  ^-  (list {path $~})
            %+  murn  ~(tap by q.bas.dat)
            |=  {pax/path lob/lobe}
            ^-  (unit (pair path $~))
            ?.  =(~ (~(get by q.ali.dat) pax))
              ~
            `[pax ~]
          =.  new.dob.dat
            %-  molt
            %+  skip  ~(tap by q.bob.dat)
            |=  {pax/path lob/lobe}
            (~(has by q.bas.dat) pax)
          =.  cal.dob.dat
            %-  molt
            %+  skip  ~(tap by q.bob.dat)
            |=  {pax/path lob/lobe}
            =+  (~(get by q.bas.dat) pax)
            |(=(~ -) =([~ lob] -))
          =.  can.dob.dat
            ~
          =.  old.dob.dat
            %-  malt  ^-  (list {path $~})
            %+  murn  ~(tap by q.bas.dat)
            |=  {pax/path lob/lobe}
            ^-  (unit (pair path $~))
            ?.  =(~ (~(get by q.bob.dat) pax))
              ~
            `[pax ~]
          =+  ^=  bof
              %-  %~  int  by
                  %-  ~(uni by `(map path *)`new.dal.dat)
                  %-  ~(uni by `(map path *)`cal.dal.dat)
                  %-  ~(uni by `(map path *)`can.dal.dat)
                  `(map path *)`old.dal.dat
              %-  ~(uni by `(map path *)`new.dob.dat)
              %-  ~(uni by `(map path *)`cal.dob.dat)
              %-  ~(uni by `(map path *)`can.dob.dat)
              `(map path *)`old.dob.dat
          ?^  bof
            (error:he %meet-conflict >(~(run by `(map path *)`bof) $~)< ~)
          =+  ^-  old/(map path lobe)
              %+  roll  ~(tap by (~(uni by old.dal.dat) old.dob.dat))
              =<  .(old q.bas.dat)
              |=  {{pax/path $~} old/(map path lobe)}
              (~(del by old) pax)
          =+  ^=  hat
              %-  ~(uni by old)
              %-  ~(uni by new.dal.dat)
              %-  ~(uni by new.dob.dat)
              %-  ~(uni by cal.dal.dat)
              cal.dob.dat
          =+  ^-  del/(map path ?)
              (~(run by (~(uni by old.dal.dat) old.dob.dat)) |=($~ %|))
          =.  new.dat
            (make-yaki [r.ali.dat r.bob.dat ~] hat now)
          =.  hut.ran  (~(put by hut.ran) r.new.dat new.dat)
          =.  erg.dat  %-  ~(uni by del)
                       ^-  (map path ?)
                       %.  |=(lobe %&)
                       ~(run by (~(uni by new.dal.dat) cal.dal.dat))
          checkout
        ==
      ::
      ::  Common code for ++diff-ali and ++diff-bob.
      ::
      ::  Diffs a commit against a the mergebase.  Result comes back in either
      ::  ++diffed-ali or ++diffed-ali.
      ::
      ++  diff-bas
        |=  {nam/term yak/yaki oth/(trel ship desk case) yuk/yaki}
        ^+  +>
        %-  emit
        :*  hen  %pass
            =+  (cat 3 %diff- nam)
            [%merge (scot %p p.bob) q.bob (scot %p p.ali) q.ali - ~]
            %f  %exec  p.bob  ~  [p.oth q.oth r.oth]  %tabl
            ^-  (list (pair silk:ford silk:ford))
            %+  murn  ~(tap by q.bas.dat)
            |=  {pax/path lob/lobe}
            ^-  (unit (pair silk:ford silk:ford))
            =+  a=(~(get by q.yak) pax)
            ?~  a
              ~
            ?:  =(lob u.a)
              ~
            =+  (~(get by q.yuk) pax)
            ?~  -
              ~
            ?:  =(u.a u.-)
              ~
            :-  ~
            :-  [%$ %path !>(pax)]
            [%diff (lobe-to-silk pax lob) (lobe-to-silk pax u.a)]
        ==
      ::
      ::  Diff ali's commit against the mergebase.
      ::
      ++  diff-ali
        ^+  .
        (diff-bas(wat.dat %diff-ali) %ali ali.dat [p.ali q.ali cas.dat] bob.dat)
      ::
      ::  Store the diff of ali's commit versus the mergebase in dal.dat and
      ::  call ++diff-bob.
      ::
      ++  diffed-ali
        |=  res/gage:ford
        ^+  +>
        =+  tay=(gage-to-cages-or-error res)
        ?:  ?=($| -.tay)
          (error:he %diff-ali-bad-made leaf+"merge diff ali failed" p.tay)
        =+  can=(cages-to-map p.tay)
        ?:  ?=($| -.can)
          (error:he %diff-ali p.can)
        ?:  ?=($| -.gon.dat)
          +>.$
        =.  new.dal.dat
          %-  molt
          %+  skip  ~(tap by q.ali.dat)
          |=  {pax/path lob/lobe}
          (~(has by q.bas.dat) pax)
        =.  cal.dal.dat
          %-  molt  ^-  (list (pair path lobe))
          %+  murn  ~(tap by q.bas.dat)
          |=  {pax/path lob/lobe}
          ^-  (unit (pair path lobe))
          =+  a=(~(get by q.ali.dat) pax)
          =+  b=(~(get by q.bob.dat) pax)
          ?.  ?&  ?=(^ a)
                  !=([~ lob] a)
                  =([~ lob] b)
              ==
            ~
          `[pax +.a]
        =.  can.dal.dat  p.can
        =.  old.dal.dat
          %-  malt  ^-  (list {path $~})
          %+  murn  ~(tap by q.bas.dat)
          |=  {pax/path lob/lobe}
          ?.  =(~ (~(get by q.ali.dat) pax))
            ~
          (some pax ~)
        diff-bob
      ::
      ::  Diff bob's commit against the mergebase.
      ::
      ++  diff-bob
        ^+  .
        (diff-bas(wat.dat %diff-bob) %bob bob.dat [p.bob q.bob da+now] ali.dat)
      ::
      ::  Store the diff of bob's commit versus the mergebase in dob.dat and
      ::  call ++merge.
      ::
      ++  diffed-bob
        |=  res/gage:ford
        ^+  +>
        =+  tay=(gage-to-cages-or-error res)
        ?:  ?=($| -.tay)
          (error:he %diff-bob-bad-made leaf+"merge diff bob failed" p.tay)
        =+  can=(cages-to-map p.tay)
        ?:  ?=($| -.can)
          (error:he %diff-bob p.can)
        ?:  ?=($| -.gon.dat)
          +>.$
        =.  new.dob.dat
          %-  molt
          %+  skip  ~(tap by q.bob.dat)
          |=  {pax/path lob/lobe}
          (~(has by q.bas.dat) pax)
        =.  cal.dob.dat
          %-  molt  ^-  (list (pair path lobe))
          %+  murn  ~(tap by q.bas.dat)
          |=  {pax/path lob/lobe}
          ^-  (unit (pair path lobe))
          =+  a=(~(get by q.ali.dat) pax)
          =+  b=(~(get by q.bob.dat) pax)
          ?.  ?&  ?=(^ b)
                  !=([~ lob] b)
                  =([~ lob] a)
              ==
            ~
          `[pax +.b]
        =.  can.dob.dat  p.can
        =.  old.dob.dat
          %-  malt  ^-  (list {path $~})
          %+  murn  ~(tap by q.bas.dat)
          |=  {pax/path lob/lobe}
          ?.  =(~ (~(get by q.bob.dat) pax))
            ~
          (some pax ~)
        merge
      ::
      ::  Merge the conflicting diffs in can.dat.dat and can.dob.dat.
      ::
      ::  Result is handled in ++merged.
      ::
      ++  merge
        ^+  .
        |-  ^+  +.$
        ?+    gem.dat  ~|  [%merge-weird-gem gem.dat]  !!
            ?($mate $meld)
          %-  emit(wat.dat %merge)
          :*  hen  %pass
              [%merge (scot %p p.bob) q.bob (scot %p p.ali) q.ali %merge ~]
              %f  %exec  p.bob  ~  [p.bob q.bob da+now]  %tabl
              ^-  (list (pair silk:ford silk:ford))
              %+  turn  ~(tap by (~(int by can.dal.dat) can.dob.dat))
              |=  {pax/path *}
              ^-  (pair silk:ford silk:ford)
              =+  cal=(~(got by can.dal.dat) pax)
              =+  cob=(~(got by can.dob.dat) pax)
              =+  ^=  her
                  =+  (slag (dec (lent pax)) pax)
                  ?~(- %$ i.-)
              :-  [%$ %path !>(pax)]
              [%join her [%$ cal] [%$ cob]]
          ==
        ==
      ::
      ::  Put merged changes in bof.dat and call ++build.
      ::
      ++  merged
        |=  res/gage:ford
        =+  tay=(gage-to-cages-or-error res)
        ?:  ?=($| -.tay)
          (error:he %merge-bad-made leaf+"merging failed" p.tay)
        =+  can=(cages-to-map p.tay)
        ?:  ?=($| -.can)
          (error:he %merge p.can)
        =+  bof=(~(run by p.can) (flit |=({a/mark ^} !?=($null a))))
        ?:  ?=($| -.gon.dat)
          +>.$
        =.  bof.dat  bof
        build
      ::
      ::  Apply the patches in bof.dat to get the new merged content.
      ::
      ::  Result is handled in ++built
      ::
      ++  build
        ^+  .
        %-  emit(wat.dat %build)
        :*  hen  %pass
            [%merge (scot %p p.bob) q.bob (scot %p p.ali) q.ali %build ~]
            %f  %exec  p.bob  ~  [p.bob q.bob da+now]  %tabl
            ^-  (list (pair silk:ford silk:ford))
            %+  murn  ~(tap by bof.dat)
            |=  {pax/path cay/(unit cage)}
            ^-  (unit (pair silk:ford silk:ford))
            ?~  cay
              ~
            :-  ~
            :-  [%$ %path !>(pax)]
            =+  (~(get by q.bas.dat) pax)
            ?~  -
              ~|  %mate-strange-diff-no-base
              !!
            [%pact (lobe-to-silk pax u.-) [%$ u.cay]]
        ==
      ::
      ::  Create new commit.
      ::
      ::  Gather all the changes between ali's and bob's commits and the
      ::  mergebase.  This is similar to the %meet of ++fetched-ali, except
      ::  where they touch the same file, we use the merged versions we created
      ::  earlier (bop.dat).
      ::
      ::  Sum all the changes into a new commit (new.dat), and checkout.
      ::
      ++  built
        |=  res/gage:ford
        ^+  +>
        =+  tay=(gage-to-cages-or-error res)
        ?:  ?=($| -.tay)
          (error:he %build-bad-made leaf+"delta building failed" p.tay)
        =+  bop=(cages-to-map p.tay)
        ?:  ?=($| -.bop)
          (error:he %built p.bop)
        ?:  ?=($| -.gon.dat)
          +>.$
        =.  bop.dat  p.bop
        =+  ^-  con/(map path *)                        ::  2-change conflict
            %-  molt
            %+  skim  ~(tap by bof.dat)
            |=({pax/path cay/(unit cage)} ?=($~ cay))
        =+  ^-  cas/(map path lobe)                     ::  conflict base
            %-  ~(urn by con)
            |=  {pax/path *}
            (~(got by q.bas.dat) pax)
        =.  con                                         ::  change+del conflict
          %-  ~(uni by con)
          %-  malt  ^-  (list {path *})
          %+  skim  ~(tap by old.dal.dat)
          |=  {pax/path $~}
          ?:  (~(has by new.dob.dat) pax)
            ~|  %strange-add-and-del
            !!
          (~(has by can.dob.dat) pax)
        =.  con                                         ::  change+del conflict
          %-  ~(uni by con)
          %-  malt  ^-  (list {path *})
          %+  skim  ~(tap by old.dob.dat)
          |=  {pax/path $~}
          ?:  (~(has by new.dal.dat) pax)
            ~|  %strange-del-and-add
            !!
          (~(has by can.dal.dat) pax)
        =.  con                                         ::  add+add conflict
          %-  ~(uni by con)
          %-  malt  ^-  (list {path *})
          %+  skip  ~(tap by (~(int by new.dal.dat) new.dob.dat))
          |=  {pax/path *}
          =((~(got by new.dal.dat) pax) (~(got by new.dob.dat) pax))
        ?:  &(?=($mate gem.dat) ?=(^ con))
          =+  (turn ~(tap by `(map path *)`con) |=({path *} >[+<-]<))
          (error:he %mate-conflict -)
        =+  ^-  old/(map path lobe)                     ::  oldies but goodies
            %+  roll  ~(tap by (~(uni by old.dal.dat) old.dob.dat))
            =<  .(old q.bas.dat)
            |=  {{pax/path $~} old/(map path lobe)}
            (~(del by old) pax)
        =+  ^-  can/(map path cage)                     ::  content changes
            %-  molt
            ^-  (list (pair path cage))
            %+  murn  ~(tap by bof.dat)
            |=  {pax/path cay/(unit cage)}
            ^-  (unit (pair path cage))
            ?~  cay
              ~
            `[pax u.cay]
        =^  hot  lat.ran                                ::  new content
          ^-  {(map path lobe) (map lobe blob)}
          %+  roll  ~(tap by can)
          =<  .(lat lat.ran)
          |=  {{pax/path cay/cage} hat/(map path lobe) lat/(map lobe blob)}
          =+  ^=  bol
              =+  (~(get by q.bas.dat) pax)
              ?~  -
                ~|  %mate-strange-diff-no-base
                !!
              %^    make-delta-blob
                  (page-to-lobe [p q.q]:(~(got by bop.dat) pax))
                [(lobe-to-mark u.-) u.-]
              [p q.q]:cay
          [(~(put by hat) pax p.bol) (~(put by lat) p.bol bol)]
        ::  ~&  old=(~(run by old) mug)
        ::  ~&  newdal=(~(run by new.dal.dat) mug)
        ::  ~&  newdob=(~(run by new.dob.dat) mug)
        ::  ~&  caldal=(~(run by cal.dal.dat) mug)
        ::  ~&  caldob=(~(run by cal.dob.dat) mug)
        ::  ~&  hot=(~(run by hot) mug)
        ::  ~&  cas=(~(run by cas) mug)
        =+  ^-  hat/(map path lobe)                     ::  all the content
          %-  ~(uni by old)
          %-  ~(uni by new.dal.dat)
          %-  ~(uni by new.dob.dat)
          %-  ~(uni by cal.dal.dat)
          %-  ~(uni by cal.dob.dat)
          %-  ~(uni by hot)
          cas
        ::  ~&  >  hat=(~(run by hat) mug)
        =+  ^-  del/(map path ?)
            (~(run by (~(uni by old.dal.dat) old.dob.dat)) |=($~ %|))
        =.  gon.dat  [%& (silt (turn ~(tap by con) head))]
        =.  new.dat
          (make-yaki [r.ali.dat r.bob.dat ~] hat now)
        =.  hut.ran  (~(put by hut.ran) r.new.dat new.dat)
        =.  erg.dat  %-  ~(uni by del)
                     ^-  (map path ?)
                     %.  |=(lobe %&)
                     %~  run  by
                     %-  ~(uni by new.dal.dat)
                     %-  ~(uni by cal.dal.dat)
                     %-  ~(uni by cas)
                     hot
        checkout
      ::
      ::  Convert new commit into actual data (i.e. blobs rather than lobes).
      ::
      ::  Result is handled in ++checked-out.
      ::
      ++  checkout
        ^+  .
        =+  ^-  val/beak
            ?:  ?=($init gem.dat)
              [p.ali q.ali cas.dat]
            [p.bob q.bob da+now]
        %-  emit(wat.dat %checkout)
        :*  hen  %pass
            [%merge (scot %p p.bob) q.bob (scot %p p.ali) q.ali %checkout ~]
            %f  %exec  p.bob  ~  val  %tabl
            ^-  (list (pair silk:ford silk:ford))
            %+  murn  ~(tap by q.new.dat)
            |=  {pax/path lob/lobe}
            ^-  (unit (pair silk:ford silk:ford))
            ?:  (~(has by bop.dat) pax)
              ~
            `[[%$ %path !>(pax)] (merge-lobe-to-silk:he pax lob)]
        ==
      ::
      ::  Apply the new commit to our state and, if we need to tell unix about
      ::  some of the changes, call ++ergo.
      ::
      ++  checked-out
        |=  res/gage:ford
        ^+  +>
        =+  tay=(gage-to-cages-or-error res)
        ?:  ?=($| -.tay)
          (error:he %checkout-bad-made leaf+"merge checkout failed" p.tay)
        =+  can=(cages-to-map p.tay)
        ?:  ?=($| -.can)
          (error:he %checkout p.can)
        ?:  ?=($| -.gon.dat)
          +>.$
        =.  let.dom  +(let.dom)
        =.  hit.dom  (~(put by hit.dom) let.dom r.new.dat)
        =.  ank.dat
          %-  map-to-ankh:ze
          %-  ~(run by (~(uni by bop.dat) p.can))
          |=(cage [(page-to-lobe p q.q) +<])
        =.  ank.dom  ank.dat
        =>  .(..wake wake)
        ?~  hez  done:he
        =+  mus=(must-ergo (turn ~(tap by erg.dat) head))
        ?:  =(~ mus)  done:he
        ergo
      ::
      ::  Cast all the content that we're going to tell unix about to %mime.
      ::
      ::  Result is handled in ++ergoed.
      ::
      ++  ergo
        ^+  .
        =+  ^-  sum/(set path)
            =+  (must-ergo (turn ~(tap by erg.dat) head))
            =+  (turn ~(tap by -) (corl tail tail))
            %+  roll  -
            |=  {pak/(set path) acc/(set path)}
            (~(uni in acc) pak)
        =+  zez=ze(ank.dom ank.dat)
        =+  ^-  val/beak
            ?:  ?=($init gem.dat)
              [p.ali q.ali cas.dat]
            [p.bob q.bob da+now]
        %-  emit(wat.dat %ergo)
        :*  hen  %pass
            [%merge (scot %p p.bob) q.bob (scot %p p.ali) q.ali %ergo ~]
            %f  %exec  p.bob  ~  val  %tabl
            ^-  (list (pair silk:ford silk:ford))
            %+  turn  ~(tap in sum)
            |=  a/path
            ^-  (pair silk:ford silk:ford)
            :-  [%$ %path !>(a)]
            =+  b=(~(got by erg.dat) a)
            ?.  b
              [%$ %null !>(~)]
            :+  %cast  %mime
            (lobe-to-silk:zez a (~(got by q.new.dat) a))
        ==
      ::
      ::  Tell unix about the changes made by the merge.
      ::
      ++  ergoed
        |=  res/gage:ford
        ^+  +>
        =+  tay=(gage-to-cages-or-error res)
        ?:  ?=($| -.tay)
          (error:he %ergo-bad-made leaf+"merge ergo failed" p.tay)
        =+  =|  nac/mode
            |-  ^-  tan/$^(mode {p/term q/tang})
            ?~  p.tay  nac
            =*  pax  p.i.p.tay
            ?.  ?=($path p.pax)
              [%ergo >[%expected-path got=p.pax]< ~]
            =*  mim  q.i.p.tay
            =+  mit=?.(?=($mime p.mim) ~ `((hard mime) q.q.mim))
            $(p.tay t.p.tay, nac :_(nac [((hard path) q.q.pax) mit]))
        ?:  ?=({@ *} tan)  (error:he tan)
        =+  `can/(map path (unit mime))`(malt tan)
        ?~  hez
          (error:he %ergo-no-hez ~)
        ?:  ?=($| -.gon.dat)
          +>.$
        =+  mus=(must-ergo (turn ~(tap by erg.dat) head))
        =<  done:he
        %-  emil
        %+  turn  ~(tap by mus)
        |=  {pot/term len/@ud pak/(set path)}
        :*  u.hez  %give  %ergo  pot
            %+  turn  ~(tap in pak)
            |=  pax/path
            [(slag len pax) (~(got by can) pax)]
        ==
      ::
      ::::::::::::::::::::::::::::::::::::::::::::::::::::::::::::::::::::::::
      ::
      ::  This core is a small set of helper functions to assist in merging.
      ::
      ::::::::::::::::::::::::::::::::::::::::::::::::::::::::::::::::::::::::
      ++  he
        |%
        ::
        ::  Assert that we're goig to be returning something, and set don to
        ::  true, so that ++abet knows we're done.
        ::
        ++  done
          ^+  ..he
          ?<  ?=($| -.gon.dat)
          ..he(don |)
        ::
        ::  Cancel the merge gracefully and produce an error.
        ::
        ++  error
          |=  {err/term tan/(list tank)}
          ^+  ..he
          ..he(don |, gon.dat [%| err >ali< >bob< >cas.dat< >gem.dat< tan])
        ::
        ::  Create a silk to turn a lobe into a blob.
        ::
        ::  We short-circuit if we already have the content somewhere.
        ::
        ++  merge-lobe-to-silk
          |=  {pax/path lob/lobe}
          ^-  silk:ford
          =+  hat=q.ali.dat
          =+  hot=q.bob.dat
          =+  ^=  lal
              %+  biff  alh
              |=  had/dome
              (~(get by q:(tako-to-yaki (~(got by hit.had) let.had))) pax)
          =+  lol=(~(get by hot) pax)
          |-  ^-  silk:ford
          ?:  =([~ lob] lol)
            =+  (need (need (read-x let.dom pax)))
            ?>  ?=($& -<)
            [%$ p.-]
          ?:  =([~ lob] lal)
            [%$ +:(need fil.ank:(descend-path:(zu ank:(need alh)) pax))]
          =+  bol=(~(got by lat.ran) lob)
          ?-  -.bol
            $direct     (page-to-silk q.bol)
            $delta      [%pact $(lob q.q.bol) (page-to-silk r.bol)]
          ==
        ::
        ::  Find the most recent common ancestor(s).
        ::
        ++  find-merge-points
          |=  {p/yaki q/yaki}                           ::  maybe need jet
          ^-  (set yaki)
          %-  reduce-merge-points
          =+  r=(reachable-takos r.p)
          |-  ^-  (set yaki)
          ?:  (~(has in r) r.q)  (~(put in *(set yaki)) q)
          %+  roll  p.q
          |=  {t/tako s/(set yaki)}
          ?:  (~(has in r) t)
            (~(put in s) (tako-to-yaki t))              ::  found
          (~(uni in s) ^$(q (tako-to-yaki t)))          ::  traverse
        ::
        ::  Helper for ++find-merge-points.
        ::
        ++  reduce-merge-points
          |=  unk/(set yaki)                            ::  maybe need jet
          =|  gud/(set yaki)
          =+  ^=  zar
              ^-  (map tako (set tako))
              %+  roll  ~(tap in unk)
              |=  {yak/yaki qar/(map tako (set tako))}
              (~(put by qar) r.yak (reachable-takos r.yak))
          |-
          ^-  (set yaki)
          ?~  unk  gud
          =+  bun=(~(del in `(set yaki)`unk) n.unk)
          ?:  %+  levy  ~(tap by (~(uni in gud) bun))
              |=  yak/yaki
              !(~(has in (~(got by zar) r.yak)) r.n.unk)
            $(gud (~(put in gud) n.unk), unk bun)
          $(unk bun)
        --
      --
    --
  --
--
::::::::::::::::::::::::::::::::::::::::::::::::::::::::::::::::::::::::::::::
::              section 4cA, filesystem vane
::
::  This is the arvo interface vane.  Our formal state is a `++raft`, which
::  has five components:
::
::  --  `fat` is the state for all local desks.
::  --  `hoy` is the state for all foreign desks.
::  --  `ran` is the global, hash-addressed object store.
::  --  `mon` is the set of mount points in unix.
::  --  `hez` is the duct to the unix sync.
::
::::::::::::::::::::::::::::::::::::::::::::::::::::::::::::::::::::::::::::::
=|                                                    ::  instrument state
    $:  $1                                            ::  vane version
        ruf/raft                                      ::  revision tree
    ==                                                ::
|=  {now/@da eny/@ ski/sley}                          ::  activate
^?                                                    ::  opaque core
|%                                                    ::
++  call                                              ::  handle request
  |=  $:  hen/duct
          hic/(hypo (hobo task:able))
      ==
  =*  req  q.hic
  =>  %=    .                                         ::  XX temporary
          req
        ^-  task:able
        ?:  ?=($soft -.req)
          =+
          ~|([%bad-soft (@t -.p.req)] ((soft task:able) p.req))
          ?~  -
            ~&  [%bad-softing (@t -.p.req)]  !!
          u.-
        ?:  (~(nest ut -:!>(*task:able)) | p.hic)  req
        ~&  [%clay-call-flub (@tas `*`-.req)]
        ((hard task:able) req)
      ==
  ^+  [p=*(list move) q=..^$]
  ?-    -.req
      $boat
    :_  ..^$
    [hen %give %hill (turn ~(tap by mon.ruf) head)]~
  ::.
      $cred
    =.  cez.ruf
      ?~  cew.req  (~(del by cez.ruf) nom.req)
      (~(put by cez.ruf) nom.req cew.req)
    ::  wake all desks, a request may have been affected.
    =|  mos/(list move)
    =+  rom=(fall (~(get by fat.ruf) our.req) *room)
    =+  des=~(tap in ~(key by dos.rom))
    |-
    ?~  des  [[[hen %give %mack ~] mos] ..^^$]
    =+  den=((de now hen ruf) [. .]:our.req i.des)
    =^  mor  ruf
      =<  abet:wake
      ?:  ?=(^ cew.req)  den
      (forget-crew:den nom.req)
    $(des t.des, mos (weld mos mor))
  ::
      $crew
    [[hen %give %cruz cez.ruf]~ ..^$]
  ::
      $crow
    =+  rom=(fall (~(get by fat.ruf) our.req) *room)
    =+  des=~(tap by dos.rom)
    =|  rus/(map desk {r/regs w/regs})
    |^
      ?~  des  [[hen %give %croz rus]~ ..^^$]
      =+  per=(filter-rules per.q.i.des)
      =+  pew=(filter-rules pew.q.i.des)
      =?  rus  |(?=(^ per) ?=(^ pew))
        (~(put by rus) p.i.des per pew)
      $(des t.des)
    ::
    ++  filter-rules
      |=  pes/regs
      ^+  pes
      =-  (~(gas in *regs) -)
      %+  skim  ~(tap by pes)
      |=  {p/path r/rule}
      (~(has in who.r) |+nom.req)
    --
  ::
      $drop
    =^  mos  ruf
      =+  den=((de now hen ruf) [. .]:our.req des.req)
      abet:drop-me:den
    [mos ..^$]
  ::
      $info
    ?:  =(%$ des.req)
      [~ ..^$]
    =^  mos  ruf
      =+  den=((de now hen ruf) [. .]:our.req des.req)
      abet:(edit:den now dit.req)
    [mos ..^$]
  ::
      $init
    :_  %_    ..^$
            fat.ruf
          ?<  (~(has by fat.ruf) our.req)
          (~(put by fat.ruf) our.req [-(hun hen)]:[*room .])
        ==
    =+  [bos=(sein:title our.req) can=(clan:title our.req)]
    %-  zing  ^-  (list (list move))
    :~  ?:  =(bos our.req)  ~
        [hen %pass /init-merge %c %merg our.req %base bos %kids da+now %init]~
    ::
        ~
    ==
  ::
      $into
    =.  hez.ruf  `hen
    :_  ..^$
    =+  bem=(~(get by mon.ruf) des.req)
    ?:  &(?=($~ bem) !=(%$ des.req))
      ~|([%bad-mount-point-from-unix des.req] !!)
    =+  ^-  bem/beam
        ?^  bem
          u.bem
        [[?>(?=(^ fat.ruf) p.n.fat.ruf) %base %ud 1] ~]
    =+  rom=(~(get by fat.ruf) p.bem)
    ?~  rom
      ~
    =+  dos=(~(get by dos.u.rom) q.bem)
    ?~  dos
      ~
    ?:  =(0 let.dom.u.dos)
      =+  cos=(mode-to-soba ~ s.bem all.req fis.req)
      =+  ^-  {one/(list {path miso}) two/(list {path miso})}
          %+  skid  cos
          |=  {a/path b/miso}
          ?&  ?=($ins -.b)
              ?=($mime p.p.b)
              ?=({$hoon $~} (slag (dec (lent a)) a))
          ==
      :~  [hen %pass /one %c %info p.bem q.bem %& one]
          [hen %pass /two %c %info p.bem q.bem %& two]
      ==
    =+  yak=(~(got by hut.ran.ruf) (~(got by hit.dom.u.dos) let.dom.u.dos))
    =+  cos=(mode-to-soba q.yak (flop s.bem) all.req fis.req)
    [hen %pass /both %c %info p.bem q.bem %& cos]~
  ::
      $merg                                               ::  direct state up
    ?:  =(%$ des.req)
      [~ ..^$]
    =^  mos  ruf
      =+  den=((de now hen ruf) [. .]:our.req des.req)
      abet:abet:(start:(me:ze:den [her.req dem.req] ~ &) cas.req how.req)
    [mos ..^$]
  ::
      $mont
    =.  hez.ruf  ?^(hez.ruf hez.ruf `[[%$ %sync ~] ~])
    =+  pot=(~(get by mon.ruf) des.req)
    ?^  pot
      ~&  [%already-mounted pot]
      [~ ..^$]
    =*  bem  bem.req
    =.  mon.ruf
      (~(put by mon.ruf) des.req [p.bem q.bem r.bem] s.bem)
    =+  yar=(~(get by fat.ruf) p.bem)
    ?~  yar
      [~ ..^$]
    =+  dos=(~(get by dos.u.yar) q.bem)
    ?~  dos
      [~ ..^$]
    =^  mos  ruf
      =+  den=((de now hen ruf) [. .]:p.bem q.bem)
      abet:(mont:den des.req bem)
    [mos ..^$]
  ::
      $dirk
    ?~  hez.ruf
      ~&  %no-sync-duct
      [~ ..^$]
    ?.  (~(has by mon.ruf) des.req)
      ~&  [%not-mounted des.req]
      [~ ..^$]
    :-  ~[[u.hez.ruf %give %dirk des.req]]
        ..^$
  ::
      $ogre
    ?~  hez.ruf
      ~&  %no-sync-duct
      [~ ..^$]
    =*  pot  pot.req
    ?@  pot
      ?.  (~(has by mon.ruf) pot)
        ~&  [%not-mounted pot]
        [~ ..^$]
      :_  ..^$(mon.ruf (~(del by mon.ruf) pot))
      [u.hez.ruf %give %ogre pot]~
    :_  %_    ..^$
            mon.ruf
          %-  molt
          %+  skip  ~(tap by mon.ruf)
          (corl (cury test pot) tail)
        ==
    %+  turn
      (skim ~(tap by mon.ruf) (corl (cury test pot) tail))
    |=  {pon/term bem/beam}
    [u.hez.ruf %give %ogre pon]
  ::
      $perm
    =^  mos  ruf
      ::TODO  after new boot system, just use our from global.
      =+  den=((de now hen ruf) [. .]:our.req des.req)
      abet:(perm:den pax.req rit.req)
    [mos ..^$]
  ::
      ?($warp $werp)
    =^  for  req
      ?:  ?=($warp -.req)
        [~ req]
      :_  [%warp wer.req rif.req]
      ?:  =(who.req p.wer.req)  ~
      `who.req
    ?>  ?=($warp -.req)
    =*  rif  rif.req
    =^  mos  ruf
      =+  den=((de now hen ruf) wer.req p.rif)
      =<  abet
      ?~  q.rif
        cancel-request:den
      (start-request:den for u.q.rif)
    [mos ..^$]
  ::
      $went
    ::  this won't happen until we send responses.
    !!
  ::
      $west
    =*  wer  wer.req
    =*  pax  pax.req
    ?:  ?=({$question *} pax)
      =+  ryf=((hard riff) res.req)
      :_  ..^$
      :~  [hen %give %mack ~]
          :-  hen
          :^  %pass  [(scot %p p.wer) (scot %p q.wer) t.pax]
            %c
          [%werp q.wer [p.wer p.wer] ryf]
      ==
    ?>  ?=({$answer @ @ $~} pax)
    =+  syd=(slav %tas i.t.pax)
    =+  inx=(slav %ud i.t.t.pax)
    =^  mos  ruf
      =+  den=((de now hen ruf) wer syd)
      abet:(take-foreign-update:den inx ((hard (unit rand)) res.req))
    [[[hen %give %mack ~] mos] ..^$]
  ::
      $wegh
    :_  ..^$  :_  ~
    :^  hen  %give  %mass
    :-  %clay
    :-  %|
    :~  domestic+[%& fat.ruf]
        foreign+[%& hoy.ruf]
        :-  %object-store  :-  %|
        :~  commits+[%& hut.ran.ruf]
            blobs+[%& lat.ran.ruf]
        ==
    ==
  ==
::
::  All timers are handled by `%behn` nowadays.
++  doze
  |=  {now/@da hen/duct}
  ^-  (unit @da)
  ~
::
++  load
  =>  |%
      ++  rove-0
        $%  {$sing p/mood}
            {$next p/mood q/cach}
            $:  $mult
                p/mool
                q/(unit aeon)
                r/(map (pair care path) cach)
                s/(map (pair care path) cach)
            ==
            {$many p/? q/moat r/(map path lobe)}
        ==
      ++  wove-0  (cork wove |=(a/wove a(q (rove-0 q.a))))
      ++  cult-0  (jug wove-0 duct)
      ++  dojo-0  (cork dojo |=(a/dojo a(qyx *cult-0)))
      ++  rede-0  (cork rede |=(a/rede a(qyx *cult-0)))
      ++  room-0  (cork room |=(a/room a(dos (~(run by dos.a) dojo-0))))
      ++  rung-0  (cork rung |=(a/rung a(rus (~(run by rus.a) rede-0))))
      ++  raft-0
        %+  cork  raft
        |=  a/raft
        %=  a
          fat   (~(run by fat.a) room-0)
          hoy   (~(run by hoy.a) rung-0)
        ==
      ::
      ++  axle  $%({$1 ruf/raft} {$0 ruf/raft-0})
      --
  |=  old/axle
  ^+  ..^$
  ?-  -.old
      $1
    ..^$(ruf ruf.old)
  ::
      $0
    |^
      =-  ^$(old [%1 -])
      =+  ruf.old
      :*  (~(run by fat) rom)
          (~(run by hoy) run)
          ran  mon  hez  ~
      ==
    ::
    ++  wov
      |=  a/wove-0
      ^-  wove
      :-  p.a
      ?.  ?=($next -.q.a)  q.a
      [%next p.q.a ~ q.q.a]
    ::
    ++  cul
      |=  a/cult-0
      ^-  cult
      %-  ~(gas by *cult)
      %+  turn  ~(tap by a)
      |=  {p/wove-0 q/(set duct)}
      [(wov p) q]
    ::
    ++  rom
      |=  room-0
      ^-  room
      :-  hun
      %-  ~(run by dos)
      |=  d/dojo-0
      ^-  dojo
      d(qyx (cul qyx.d))
    ::
    ++  run
      |=  a/rung-0
      =-  a(rus (~(run by rus.a) -))
      |=  r/rede-0
      ^-  rede
      r(qyx (cul qyx.r))
    --
  ==
::
++  scry                                              ::  inspect
  |=  {fur/(unit (set monk)) ren/@tas why/shop syd/desk lot/coin tyl/path}
  ^-  (unit (unit cage))
  ?.  ?=($& -.why)  ~
  =*  his  p.why
  ::  ~&  scry+[ren `path`[(scot %p his) syd ~(rent co lot) tyl]]
  ::  =-  ~&  %scry-done  -
  =+  got=(~(has by fat.ruf) his)
  =+  luk=?.(?=($$ -.lot) ~ ((soft case) p.lot))
  ?~  luk  [~ ~]
  ?:  =(%$ ren)
    [~ ~]
  =+  run=((soft care) ren)
  ?~  run  [~ ~]
  ::TODO  if it ever gets filled properly, pass in the full fur.
  =/  for/(unit ship)
    %-  ~(rep in (fall fur ~))
    |=  {m/monk s/(unit ship)}
    ?^  s  s
    ?:  ?=($| -.m)  ~
    ?:  =(p.m his)  ~
    `p.m
  =+  den=((de now [/scryduct ~] ruf) [. .]:his syd)
  =+  (aver:den for u.run u.luk tyl)
  ?~  -               -
  ?~  u.-             -
  ?:  ?=($& -.u.u.-)  ``p.u.u.-
  ~
::
++  stay  [%1 ruf]
++  take                                              ::  accept response
  |=  {tea/wire hen/duct hin/(hypo sign)}
  ^+  [p=*(list move) q=..^$]
  ?:  ?=({$merge @ @ @ @ @ $~} tea)
    ?>  ?=(?($writ $made) +<.q.hin)
    =+  our=(slav %p i.t.tea)
    =*  syd  i.t.t.tea
    =+  her=(slav %p i.t.t.t.tea)
    =*  sud  i.t.t.t.t.tea
    =*  sat  i.t.t.t.t.t.tea
    =+  dat=?-(+<.q.hin $writ [%& p.q.hin], $made [%| q.q.hin])
    =+  ^-  kan/(unit dome)
        %+  biff  (~(get by fat.ruf) her)
        |=  room
        %+  bind  (~(get by dos) sud)
        |=  dojo
        dom
    =^  mos  ruf
      =+  den=((de now hen ruf) [. .]:our syd)
      abet:abet:(route:(me:ze:den [her sud] kan |) sat dat)
    [mos ..^$]
  ?:  ?=({$blab care @ @ *} tea)
    ?>  ?=($made +<.q.hin)
    ?.  ?=($& -.q.q.hin)
      ~|  %blab-fail
      ~>  %mean.|.(?+(-.q.q.hin -.q.q.hin $| p.q.q.hin))
      !!                              ::  interpolate ford fail into stack trace
    :_  ..^$  :_  ~
    :*  hen  %give  %writ  ~
        ^-  {care case @tas}
        [i.t.tea ((hard case) +>:(slay i.t.t.tea)) i.t.t.t.tea]
    ::
        `path`t.t.t.t.tea
        `cage`p.q.q.hin
    ==
  ?-    -.+.q.hin
  ::
      $crud
    [[[hen %slip %d %flog +.q.hin] ~] ..^$]
  ::
      $made
    ?~  tea  !!
    ?+    -.tea  !!
        $inserting
      ?>  ?=({@ @ @ $~} t.tea)
      =+  our=(slav %p i.t.tea)
      =+  syd=(slav %tas i.t.t.tea)
      =+  wen=(slav %da i.t.t.t.tea)
      =^  mos  ruf
        =+  den=((de now hen ruf) [. .]:our syd)
        abet:(take-inserting:den wen q.q.hin)
      [mos ..^$]
    ::
        $diffing
      ?>  ?=({@ @ @ $~} t.tea)
      =+  our=(slav %p i.t.tea)
      =+  syd=(slav %tas i.t.t.tea)
      =+  wen=(slav %da i.t.t.t.tea)
      =^  mos  ruf
        =+  den=((de now hen ruf) [. .]:our syd)
        abet:(take-diffing:den wen q.q.hin)
      [mos ..^$]
    ::
        $castifying
      ?>  ?=({@ @ @ $~} t.tea)
      =+  our=(slav %p i.t.tea)
      =+  syd=(slav %tas i.t.t.tea)
      =+  wen=(slav %da i.t.t.t.tea)
      =^  mos  ruf
        =+  den=((de now hen ruf) [. .]:our syd)
        abet:(take-castify:den wen q.q.hin)
      [mos ..^$]
    ::
        $mutating
      ?>  ?=({@ @ @ $~} t.tea)
      =+  our=(slav %p i.t.tea)
      =+  syd=(slav %tas i.t.t.tea)
      =+  wen=(slav %da i.t.t.t.tea)
      =^  mos  ruf
        =+  den=((de now hen ruf) [. .]:our syd)
        abet:(take-mutating:den wen q.q.hin)
      [mos ..^$]
    ::
        $patching
      ?>  ?=({@ @ $~} t.tea)
      =+  our=(slav %p i.t.tea)
      =+  syd=(slav %tas i.t.t.tea)
      =^  mos  ruf
        =+  den=((de now hen ruf) [. .]:our syd)
        abet:(take-patch:den q.q.hin)
      [mos ..^$]
    ::
        $ergoing
      ?>  ?=({@ @ $~} t.tea)
      =+  our=(slav %p i.t.tea)
      =+  syd=(slav %tas i.t.t.tea)
      =^  mos  ruf
        =+  den=((de now hen ruf) [. .]:our syd)
        abet:(take-ergo:den q.q.hin)
      [mos ..^$]
    ::
        $foreign-plops
      ?>  ?=({@ @ @ @ $~} t.tea)
      =+  our=(slav %p i.t.tea)
      =+  her=(slav %p i.t.t.tea)
      =*  syd  i.t.t.t.tea
      =+  lem=(slav %da i.t.t.t.t.tea)
      =^  mos  ruf
        =+  den=((de now hen ruf) [our her] syd)
        abet:(take-foreign-plops:den ?~(lem ~ `lem) q.q.hin)
      [mos ..^$]
    ::
        $foreign-x
      ?>  ?=({@ @ @ @ @ *} t.tea)
      =+  our=(slav %p i.t.tea)
      =+  her=(slav %p i.t.t.tea)
      =+  syd=(slav %tas i.t.t.t.tea)
      =+  car=((hard care) i.t.t.t.t.tea)
      =+  ^-  cas/case
          =+  (slay i.t.t.t.t.t.tea)
          ?>  ?=({$~ $$ case} -)
          ->+
      =*  pax  t.t.t.t.t.t.tea
      =^  mos  ruf
        =+  den=((de now hen ruf) [our her] syd)
        abet:(take-foreign-x:den car cas pax q.q.hin)
      [mos ..^$]
    ==
  ::
      $mere
    ?:  ?=($& -.p.+.q.hin)
      ~&  'initial merge succeeded'
      [~ ..^$]
    ~>  %slog.
        :^  0  %rose  [" " "[" "]"]
        :^    leaf+"initial merge failed"
            leaf+"my most sincere apologies"
          >p.p.p.+.q.hin<
        q.p.p.+.q.hin
    [~ ..^$]
  ::
      $note  [[hen %give +.q.hin]~ ..^$]
      $wake
    ~|  %why-wakey  !!
    ::  =+  dal=(turn ~(tap by fat.ruf) |=([a=@p b=room] a))
    ::  =|  mos=(list move)
    ::  |-  ^-  [p=(list move) q=_..^^$]
    ::  ?~  dal  [mos ..^^$]
    ::  =+  une=(un i.dal now hen ruf)
    ::  =^  som  une  wake:une
    ::  $(dal t.dal, ruf abet:une, mos (weld som mos))
  ::
      $writ
    ?>  ?=({@ @ *} tea)
    ~|  i=i.tea
    ~|  it=i.t.tea
    =+  our=(slav %p i.tea)
    =+  him=(slav %p i.t.tea)
    :_  ..^$
    :~  :*  hen  %pass  /writ-want  %a
            %want  [our him]  [%c %answer t.t.tea]
            (bind p.+.q.hin rant-to-rand)
        ==
    ==
  ::
      $send
    [[[hen %give +.q.hin] ~] ..^$]
  ::
      $woot
    [~ ..^$]
    :: ?~  r.q.hin  [~ ..^$]
    :: ~&  [%clay-lost p.q.hin r.q.hin tea]
    :: [~ ..^$]
  ==
::
++  rant-to-rand
  |=  rant
  ^-  rand
  [p q [p q.q]:r]
::
++  mode-to-soba
  |=  {hat/(map path lobe) pax/path all/? mod/mode}
  ^-  soba
  %+  weld
    ^-  (list (pair path miso))
    ?.  all
      ~
    =+  mad=(malt mod)
    =+  len=(lent pax)
    =+  ^-  descendants/(list path)
        %+  turn
          %+  skim  ~(tap by hat)
          |=  {paf/path lob/lobe}
          =(pax (scag len paf))
        |=  {paf/path lob/lobe}
        (slag len paf)
    %+  murn
      descendants
    |=  pat/path
    ^-  (unit (pair path {$del $~}))
    ?:  (~(has by mad) pat)
      ~
    `[(weld pax pat) %del ~]
  ^-  (list (pair path miso))
  %+  murn  mod
  |=  {pat/path mim/(unit mime)}
  ^-  (unit (pair path miso))
  =+  paf=(weld pax pat)
  ?~  mim
    =+  (~(get by hat) paf)
    ?~  -
      ~&  [%deleting-already-gone pax pat]
      ~
    `[paf %del ~]
  =+  (~(get by hat) paf)
  ?~  -
    `[paf %ins %mime -:!>(*mime) u.mim]
  `[paf %mut %mime -:!>(*mime) u.mim]
--<|MERGE_RESOLUTION|>--- conflicted
+++ resolved
@@ -45,15 +45,9 @@
 ::  Type of request.
 ::
 ::  %d produces a set of desks, %p gets file permissions, %u checks for
-<<<<<<< HEAD
-::  existence, %v produces a ++dome of all desk data, %w gets a revision
-::  number/date, %x gets file contents, %y gets a directory listing, and %z gets
-::  a recursive hash of the file contents and children.
-=======
 ::  existence, %v produces a ++dome of all desk data, %w gets @ud and @da
 ::  variants for the given case, %x gets file contents, %y gets a directory
 ::  listing, and %z gets a recursive hash of the file contents and children.
->>>>>>> 4f79a816
 ::
 :: ++  care  ?($d $p $u $v $w $x $y $z)
 ::
@@ -2363,10 +2357,6 @@
         $delta     (~(put in $(lob q.q.gar)) lob)
       ==
     ::
-<<<<<<< HEAD
-    ::
-=======
->>>>>>> 4f79a816
     ::  Gets the permissions that apply to a particular node.
     ::
     ::  If the node has no permissions of its own, we use its parent's.
@@ -2389,11 +2379,7 @@
         %-  ~(rep in who.u.rul)
         |=  {w/whom out/(pair (set ship) (map @ta crew))}
         ?:  ?=({$& @p} w)
-<<<<<<< HEAD
-        [(~(put in p.out) +.w) q.out]
-=======
           [(~(put in p.out) +.w) q.out]
->>>>>>> 4f79a816
         =/  cru/(unit crew)  (~(get by cez.ruf) +.w)
         ?~  cru  out
         [p.out (~(put by q.out) +.w u.cru)]
@@ -2475,18 +2461,6 @@
         ~
       ``[%dome -:!>(*dome) dom]
     ::
-<<<<<<< HEAD
-    ::  Gets the modification date of a node
-    ::
-    ++  read-w
-      |=  {yon/aeon pax/path}
-      ^-  (unit (unit {$time (hypo time)}))
-      ?^  pax    ~  ::TODO functionality other than %ud -> %da
-      ?:  =(0 yon)  [~ ~]
-      %+  bind  (~(get by hit.dom) yon)
-      |=  tak=tako
-      [~ %time -:!>(*time) `time`t:(tako-to-yaki tak)]
-=======
     ::  Gets all cases refering to the same revision as the given case.
     ::
     ::  For the %da case, we give just the canonical timestamp of the revision.
@@ -2501,7 +2475,6 @@
       :-  u.aey
       ?:  =(0 u.aey)  `@da`0
       t:(aeon-to-yaki u.aey)
->>>>>>> 4f79a816
     ::
     ::  Gets the data at a node.
     ::
@@ -2619,15 +2592,7 @@
       ^-  (unit (unit (each cage lobe)))
       ?.  |(?=($~ for) (may-read u.for p.mun yon r.mun))
         ~
-<<<<<<< HEAD
-      ?-    p.mun
-          $w
-        ?.  ?=($ud -.q.mun)  ?^(r.mun ~ [~ ~ %& %aeon !>(yon)])
-        (bind (read-w yon r.mun) (lift |=(a/cage [%& a])))
-      ::
-=======
       ?-  p.mun
->>>>>>> 4f79a816
           $d
         =+  rom=(~(get by fat.ruf) her)
         ?~  rom
@@ -2636,33 +2601,6 @@
           ~&(%no-cd-path [~ ~])
         [~ ~ %& %noun !>(~(key by dos.u.rom))]
       ::
-<<<<<<< HEAD
-          $p  (read-p yon r.mun)
-          $u  (read-u yon r.mun)
-          $v  (bind (read-v yon r.mun) (lift |=(a/cage [%& a])))
-          $x  (read-x yon r.mun)
-          $y  (bind (read-y yon r.mun) (lift |=(a/cage [%& a])))
-          $z  (bind (read-z yon r.mun) (lift |=(a/cage [%& a])))
-      ==
-    ::
-    ::  Stubbed out, should be removed in the refactoring mentioned in ++query.
-    ::
-    ++  rewind                                          ::    rewind:ze
-      |=  yon/aeon                                      ::  rewind to aeon
-      ^-  (unit (unit _+>))
-      ?:  =(let.dom yon)  ``+>
-      ?:  (gth yon let.dom)  !!                         ::  don't have version
-      =+  hat=q:(aeon-to-yaki yon)
-      ?:  (~(any by hat) |=(a/lobe ?=($delta [-:(lobe-to-blob a)])))
-        ~
-      ~
-      ::=+  ^-  (map path cage)
-      ::    %-  ~(run by hat)
-      ::    |=  a=lobe
-      ::    =+  (lobe-to-blob a)
-      ::    ?-(-.- %direct q.-, %delta !!)
-      ::`+>.$(ank.dom (map-to-ankh -), let.dom yon)
-=======
         $p  (read-p r.mun)
         $u  (read-u yon r.mun)
         $v  (bind (read-v yon r.mun) (lift |=(a/cage [%& a])))
@@ -2671,7 +2609,6 @@
         $y  (bind (read-y yon r.mun) (lift |=(a/cage [%& a])))
         $z  (bind (read-z yon r.mun) (lift |=(a/cage [%& a])))
       ==
->>>>>>> 4f79a816
     ::
     ::  Traverse an ankh.
     ::
