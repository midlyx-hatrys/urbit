--- conflicted
+++ resolved
@@ -1947,40 +1947,6 @@
   ::  Make sure that incoming data is of the mark it claims to be.
   ::
   ++  validate-x
-<<<<<<< HEAD
-    |=  {car/care cas/case pax/path peg/page}
-    ^+  +>
-    %-  emit
-    :*  hen  %pass
-        [%foreign-x (scot %p our) (scot %p her) syd car (scot cas) pax]
-        %f  %build  live=%.n  %pin
-        ::  See ++validate-plops to explain why it's not (case-to-date cas)
-        ::
-        now
-        (vale-page [her syd] peg)
-    ==
-  ::
-  ::  Create a schematic to validate a page.
-  ::
-  ::  If the mark is %hoon, we short-circuit the validation for bootstrapping
-  ::  purposes.
-  ::
-  ++  vale-page
-    |=  [disc=disc:ford a=page]
-    ^-  schematic:ford
-    ?.  ?=($hoon p.a)  [%vale [our %home] a]
-    ?.  ?=(@t q.a)  [%dude >%weird-hoon< %ride [%zpzp ~] %$ *cage]
-    [%$ p.a [%atom %t ~] q.a]
-  ::
-  ::  Verify the foreign data is of the the mark it claims to be.
-  ::
-  ::  This completes the receiving of %x foreign data.
-  ::
-  ++  take-foreign-x
-    |=  {car/care cas/case pax/path res/made-result:ford}
-    ^+  +>
-    ?>  ?=(^ ref)
-=======
     |=  [car=care cas=case pax=path peg=page]
     =/  m  (clad ,cage)
     ;<  ~  bind:m
@@ -1988,7 +1954,6 @@
       [%f %build live=%.n %pin wen (vale-page:util [our %home] peg)]
     ;<  res=made-result:ford  bind:m  expect-ford
     ^-  form:m
->>>>>>> 56402890
     ?.  ?=([%complete %success *] res)
       =/  message  (made-result-as-error:ford res)
       (clad-fail %validate-foreign-x-failed message)
@@ -2146,38 +2111,12 @@
   ::
   ::  Send changes to unix
   ::
-<<<<<<< HEAD
-  ++  validate-plops
-    |=  {cas/case lem/(unit @da) pop/(set plop)}
-    ^+  +>
-    =+  lum=(scot %da (fall lem *@da))
-    %-  emit
-    :*  hen  %pass
-        [%foreign-plops (scot %p our) (scot %p her) syd lum ~]
-        %f  %build  live=%.n  %pin
-        ::  This corresponds to all the changes from [her syd]
-        ::  to [our %home].  This should be (case-to-date cas)
-        ::  in the context of the foreign desk, but since we're
-        ::  getting everything from our own desk now we want to
-        ::  use our most recent commit.
-        ::
-        now
-        %list
-        ^-  (list schematic:ford)
-        %+  turn  ~(tap in pop)
-        |=  a/plop
-        ?-  -.a
-          $direct  [[%$ %blob !>([%direct p.a *page])] (vale-page [her syd] p.q.a q.q.a)]
-          $delta
-            [[%$ %blob !>([%delta p.a q.a *page])] (vale-page [her syd] p.r.a q.r.a)]
-=======
   ++  give-ergo
     |=  $:  hez=duct
             our=ship
             syd=desk
             mon=(map term beam)
             changes=(map path (unit mime))
->>>>>>> 56402890
         ==
     =/  m  (clad ,~)
     ^-  form:m
