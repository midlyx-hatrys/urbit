--- conflicted
+++ resolved
@@ -1,7 +1,7 @@
-!:
 ::  ::  %eyre, http servant
 !?  164
 ::::
+!:
 |=  pit/vase
 =,  eyre
 =,  wired
@@ -34,14 +34,11 @@
           ==  ==                                        ::
               $:  $g                                    ::  to %gall
           $%  {$deal p/sock q/cush:gall}               ::  full transmission
-          ==  ==
-              $:  $t                                            ::
-          $%  [%build our=@p live=? schematic=schematic:ford-api]      ::
           ==  ==  ==                                    ::
 ++  sign                                                ::  in result $<-
           $%  $:  $a                                    ::  by %ames
-          $%  {$woot p/ship q/coop}                     ::  acknowledgment
-              {$went ship cape:ames}                    ::  XX ignore
+          $%  {$woot p/ship q/coop}              ::  acknowledgment
+              {$went ship cape:ames}                   ::  XX ignore
           ==  ==                                        ::
               $:  $b                                    ::  by %behn
           $%  {$wake ~}                                ::  timer activate
@@ -56,9 +53,6 @@
           $%  {$made p/@uvH q/gage:ford}                     ::
               {$news p/@uvH}                            ::
           ==  ==                                        ::
-              $:  $t
-          $%  [%made date=@da result=made-result:ford-api]  ::
-          ==  ==
               $:  @tas                                  ::  by any
           $%  {$crud p/@tas q/(list tank)}              ::
           ==  ==  ==                                    ::
@@ -91,11 +85,7 @@
 --                                                      ::
 |%                                                      ::  models
 ++  bolo                                                ::  eyre state
-  $:  $1                                                ::  version
-      dom/(set (list @t))                               ::  domain names
-      fig/http-config                                   ::  config
-      por/{clr/@ud sek/(unit @ud)}                      ::  live ports
-      wel/wank                                          ::  .well-known
+  $:  $0                                                ::  version
       gub/@t                                            ::  random identity
       hov/(unit ship)                                   ::  master for remote
       top/beam                                          ::  ford serve prefix
@@ -159,12 +149,7 @@
       {$poll p/{i/@uvH t/(list @uvH)}}
       {$spur p/spur}
       {$subs p/?($put $delt) q/{dock $json wire path}}
-<<<<<<< HEAD
-      {$view p/ixor q/{$~ u/@ud}}
-      ::{$view p/ixor q/{$~ u/@ud} r/(unit @dr)}
-=======
       {$view p/ixor q/{~ u/@ud}}
->>>>>>> 3a92dde1
   ==
 ::
 ++  perk-auth                                           ::  parsed auth
@@ -187,9 +172,6 @@
       {$html p/manx}                                    ::  successful page
       {$htme p/manx}                                    ::  authentication fail
   ==
-::
-++  wank                                                ::  .well-known ankh
-  {p/(unit mime) q/(map @ta wank)}
 --                                                      ::
 |%
 ++  eat-headers
@@ -239,25 +221,6 @@
   ^-  wall
   (zing (turn tan |=(a/tank (wash 0^wid a))))
 ::
-++  yank                                                ::  get .well-known
-  |=  [wel=wank pat=path]
-  ^-  (unit mime)
-  ?~  pat  p.wel
-  =/  wan  (~(get by q.wel) i.pat)
-  ?~  wan  ~
-  $(wel u.wan, pat t.pat)
-::
-++  dank                                                ::  put/del .well-known
-  |=  [wel=wank pat=path mim=(unit mime)]
-  ^-  wank
-  ?~  pat  wel(p mim)
-  =/  wan  (~(get by q.wel) i.pat)
-  ?:  &(?=(~ wan) ?=(~ mim))
-    wel
-  :-  p.wel
-  %+  ~(put by q.wel)
-    i.pat
-  $(wel ?~(wan *wank u.wan), pat t.pat)
 ::
 ++  add-cookies
   |=  {cug/(list @t) hit/httr}  ^-  httr
@@ -309,16 +272,6 @@
     ==
     ;body:div#c.err:pre:code:"*{(add-links (wush 80 tan))}"
     ;script@"/~/on/{<dep>}.js";
-  ==
-::
-++  render-turbo-tang
-  |=  tan/tang
-  ;html
-    ;head
-      ;link(rel "stylesheet", href "/lib/base.css");
-      ;title: server error
-    ==
-    ;body:div#c.err:pre:code:"*{(add-links (wush 80 tan))}"
   ==
 ::
 ++  favi                                                ::  XX favicon
@@ -682,46 +635,7 @@
     =.  our  ?~(hov our u.hov)  ::  XX
     =.  p.top  our              ::  XX necessary?
     ?-    -.kyz
-        $born
-      :: XX capture IPs too
-      =/  mod/(set (list @t))
-        %-  ~(gas in *(set (list @t)))
-        %+  turn
-          (skim p.kyz |=(a=host ?=(%& -.a)))
-        |=(a=host ?>(?=(%& -.a) p.a))
-      =/  dif/(set (list @t))  (~(dif in mod) dom)
-      =?  dom  ?=(^ dif)  (~(uni in dom) mod)
-      =?  mow  ?=(^ dif)
-        =/  cmd  [%acme %poke `cage`[%acme-order !>(dom)]]
-        :_(mow [hen %pass /acme/order %g %deal [our our] cmd])
-      %=  +>.$
-        ged  hen                                        ::  register external
-        mow  :_(mow [hen [%give %form fig]])
-      ==
-    ::
-        $live
-      +>.$(clr.por p.kyz, sek.por q.kyz)
-    ::
-        $rule
-      ?-  -.p.kyz
-          $cert
-        ?:  =(secure.fig p.p.kyz)  +>.$
-        =.  secure.fig  p.p.kyz
-        +>.$(mow :_(mow [ged [%give %form fig]]))
-      ::
-          $turf
-        =/  mod/(set (list @t))
-          ?:  ?=(%put p.p.kyz)
-            (~(put in dom) q.p.kyz)
-          (~(del in dom) q.p.kyz)
-        ?:  =(dom mod)  +>.$
-        =/  cmd  [%acme %poke `cage`[%acme-order !>(mod)]]
-        %=  +>.$
-          dom  mod
-          mow  :_(mow [hen %pass /acme/order %g %deal [our our] cmd])
-        ==
-      ==
-    ::
+        $born  +>.$(ged hen)                            ::  register external
         $serv
       =<  ~&([%serving (en-beam top)] .)
       ?^(p.kyz +>.$(top p.kyz) +>.$(q.top p.kyz))
@@ -731,7 +645,6 @@
     ::
         $init                                           ::  register ownership
       =.  our  ?~(hov p.kyz (min u.hov p.kyz))
-      =.  fig  [~ ?=(%king (clan:title our)) & &]
       +>.$(hov [~ our], top [[our %home ud+0] /web])
     ::
         ?($chis $this)                                  ::  inbound request
@@ -819,9 +732,6 @@
         (del-deps:$(p.lid t.p.lid) i.p.lid %& hen)
       ==
     ::
-        $well
-      +>.$(wel (dank wel p.kyz q.kyz))
-    ::
         $went
       ::  this won't happen until we send responses.
       !!
@@ -829,7 +739,6 @@
         $west                                           ::  remote request
       =.  mow  :_(mow [hen %give %mack ~])
       =+  mez=((soft gram) q.kyz)
-      ~&  [%west mez]
       ?~  mez
         ~&  e+[%strange-west p.kyz]
         ~|(%strange-west !!)
@@ -848,49 +757,14 @@
           (give-thou q.u.mez)
       ::
         $lon
-          ::  ~&  ses-ask+[p.u.mez sop (~(run by wup) ,~)]
+          ::  ~&  ses-ask+[p.u.mez sop (~(run by wup) ~)]
           ?:  (ses-authed p.u.mez)
             (ames-gram q.p.kyz aut+~ p.u.mez)
           =.  sop  (~(put by sop) p.u.mez q.p.kyz |)
           (ames-gram q.p.kyz hat+~ p.u.mez our-host)
-      ::
-        $get-inner
-          %+  exec-turbo-live  ay+(dray p+uv+~ q.p.kyz p.u.mez)
-          [%bake q.u.mez r.u.mez [[p q] s]:s.u.mez]
-      ::
-        $got-inner
-          ?.  (~(has by pox) p.u.mez)
-            ~&  lost-gram-inner+p.kyz^p.u.mez
-            +>.$
-          =:  hen  (~(got by pox) p.u.mez)
-              pox  (~(del by pox) p.u.mez)
-            ==
-          ?-    -.q.u.mez
-              %|
-            =/  dep  0v0  ::XX remote dependency?
-            (fail 500 dep p.q.u.mez)
-          ::
-              %&
-            =/  res/(cask)  p.q.u.mez
-            =/  dep  0v0  ::XX remote dependency?
-            =/  bek  -.top  ::XX where is wrapper-renderer beak stored exactly
-            :: XX store request mark
-            =/  ext  (end 3 (sub (met 3 p.res) (met 3 '-elem')) p.res) :: %x-urb-elem -> %x-urb
-            =+  norm=(norm-beak bek)
-            ::
-            %+  exec-turbo-live  ha+(en-beam bek ~)
-            :^  %cast  [p q]:norm  ext
-            :+  %call
-              [%core [p q]:norm /hoon/wrap/[ext]/ren]
-            [%vale [p q]:norm res]
-          ==
-      ::
-        $not  +>.$(mow :_(mow [ged [%give %that q.p.kyz p.u.mez]]))
       ==
     ::
       $wegh  !!                                         ::  handled elsewhere
-    ::
-      $wise  (ames-gram p.kyz [%not ~] q.kyz)           ::  proxy notification
     ==
   ::
   ::++  axom                                              ::  old response
@@ -920,7 +794,6 @@
     ::
     ::
         $thou
-      ~&  %axon-thou
       ?+    -.tee  !!
         $ay  (ames-gram (slav %p p.tee) got+~ (slav %uv q.tee) |2.sih)
         $hi  (cast-thou q.tee httr+!>(p.sih))
@@ -952,19 +825,13 @@
       (give-json 200 ~ (frond:enjs %beat %b &))
     ::
         $news                                         ::  dependency updated
-<<<<<<< HEAD
-      ::  the only use of $news now is for the $on dependency tracking
-      ::
-      ?.  ?=({$on $~} tee)
-=======
       ?:  ?=({$se *} tee)
         (get-news:(dom-vi q.tee) p.sih)
       ?.  ?=({$on ~} tee)
->>>>>>> 3a92dde1
         ~&(e+lost+[tee hen] +>.$)
       %+  roll  ~(tap in (~(get ju liz) p.sih))
       =<  .(con ..axon(liz (~(del by liz) p.sih)))
-      |:  $:{sus/(each duct ixor) con/_..axon}
+      |=  {sus/(each duct ixor) con/_..axon}
       =.  ..axon  con
       ?-  -.sus
         %&  (give-json(hen p.sus) 200 ~ %s (scot %uv p.sih))
@@ -972,76 +839,15 @@
       ==
     ::
         $made
+      ?<  ?=($tabl -.q.sih)
       =.  our  (need hov)                             ::  XX
       =|  ses/(unit hole)
       |-  ^+  ..axon
-      ::  hack: we must disambiguate between %f and %t %made responses
-      ::
-      ?:  ?=([%t %made *] sih)
-        ?+    tee  ~&  [%tee tee]  !!
-            {$si $~}  (give-turbo-sigh result.sih)
-            {$se ^}   (get-made:(dom-vi q.tee) p.tee result:sih)
-        ::
-            {$ay ^}
-          =/  res/(each (cask) tang)
-            ?:  ?=(%incomplete -.result.sih)
-              [%| tang.result.sih]
-            ?:  ?=([%complete %error *] result.sih)
-              [%| message.build-result.result.sih]
-            ~&  [%build-result build-result.result.sih]
-            [%& [p q.q]:(result-to-cage:ford-api build-result.result.sih)]
-          (ames-gram (slav %p p.tee) got-inner+~ (slav %uv q.tee) res)
-        ::
-        ::
-            {$ha *}
-          %-  emule  |.  ^+  ..apex
-          ?:  ?=([%incomplete *] result.sih)
-            ~&  [%fail-on-incomplete result.sih]
-            (fail-turbo 404 tang.result.sih)
-          ?:  ?=([%complete %error *] result.sih)
-            ~&  [%fail-on-error result.sih]
-            (fail-turbo 404 message.build-result.result.sih)
-          ~&  [%inside-turbo-ha-handler tee]
-          =/  cay=cage  (result-to-cage:ford-api build-result.result.sih)
-          ?:  ?=($red-quri p.cay)
-            =+  url=(apex:en-purl ((hard quri) q.q.cay))
-            (give-thou 307 [location+(crip url)]~ ~)
-            :: (give-html:abet 200 ~ (redir:xml url))
-          ?.  ?=($mime p.cay)
-            ~&  [%mime-casting-inside-turbo-response tee]
-            =+  bek=(norm-beak -:(need (de-beam p.tee)))
-            =+  tee-ses=?~(ses tee [%ac u.ses tee])
-            ::  TODO: Why cast here? Shouldn't the cast wrap the previous result?
-            ::
-            (exec-turbo-live tee-ses [%cast [p q]:bek %mime [%$ cay]])
-            ::  (exec-live tee-ses bek [%flag [p.sih `~] %cast %mime [%$ p.q.sih]])
-          ~|  q.q.cay
-          =+  cug=?~(ses ~ cug:(~(got by wup) u.ses))
-          =+  ((hard {mit/mite rez/octs}) q.q.cay)
-          ::  TODO: Used to use dep for etag control.
-          ::
-          ::  =+  dep=(crip "W/{(en-json %s (scot %uv p.sih))}")
-          =+  hit=[200 ~[content-type+(en-mite mit)] ~ rez]  :: etag+dep
-          ~&  [%giving-turbo-thou tee]
-          (give-thou (add-cookies cug hit))
-        ==
-      ::  ?>  ?=([%f %made *] sih)
-      ::  ~!  sih
-      ?<  ?=($tabl -.q.sih)
       ?-    tee
-<<<<<<< HEAD
-          $@($~ {?($on $ow) *})  ~|(e+ford+lost+tee !!)
-          {$of @ $~}  ~|(e+ford+lost+tee !!)
-          {$si $~}  !!  ::(give-sigh q.sih)
-          {$se ^}   !!  ::(get-made:(dom-vi q.tee) p.tee [p q]:sih)
-          {$ay ^}   !!
-      ::
-=======
           $@(~ {?($on $ay $ow) *})  ~|(e+ford+lost+tee !!)
           {$of @ ~}  ~|(e+ford+lost+tee !!)
           {$si ~}  (give-sigh q.sih)
           {$se ^}   (get-made:(dom-vi q.tee) p.tee [p q]:sih)
->>>>>>> 3a92dde1
           {$hi ^}
         ?:  ?=(%| -.q.sih)
           (give-sigh q.sih)  ::  XX crash?
@@ -1094,40 +900,29 @@
           {$ac ^}  ?>((~(has by wup) p.tee) $(ses `p.tee, tee q.tee))
           {$ha *}
         %-  emule  |.  ^+  ..apex
-<<<<<<< HEAD
-        ?.  ?=($& -.q.sih)
-          ~&  %fail
-=======
         ?.  ?=(%& -.q.sih)
->>>>>>> 3a92dde1
           (fail 404 p.sih p.q.sih)
         =*  cay  p.q.sih
         ?:  ?=($red-quri p.cay)
-          ~&  %red-quri-case
           =+  url=(apex:en-purl ((hard quri) q.q.cay))
           (give-thou 307 [location+(crip url)]~ ~)
           :: (give-html:abet 200 ~ (redir:xml url))
         ?.  ?=($mime p.cay)
-          ~&  [%mime-casting-to-turbo tee]
           =+  bek=(norm-beak -:(need (de-beam p.tee)))
           =+  tee-ses=?~(ses tee [%ac u.ses tee])
-          ::  TODO: Why cast here? Shouldn't the cast wrap the previous result?
-          ::
-          (exec-turbo-live tee-ses [%cast [p q]:bek %mime [%$ cay]])
-          ::  (exec-live tee-ses bek [%flag [p.sih `~] %cast %mime [%$ p.q.sih]])
+          (exec-live tee-ses bek [%flag [p.sih `~] %cast %mime [%$ p.q.sih]])
         ~|  q.q.cay
         =+  cug=?~(ses ~ cug:(~(got by wup) u.ses))
         =+  ((hard {mit/mite rez/octs}) q.q.cay)
         =+  dep=(crip "W/{(en-json %s (scot %uv p.sih))}")
         =+  hit=[200 ~[etag+dep content-type+(en-mite mit)] ~ rez]
-        ~&  [%main-give-thou tee]
         (give-thou (add-cookies cug hit))
       ==
     ==
   ::
   ++  norm-beak  |=(bek/beak ?+(r.bek bek {$ud $0} bek(r da+now)))
   ++  emule
-    |:  a=|?(..emule)  ^+  ..emule
+    |=  a/_|?(..emule)  ^+  ..emule
     ?:  [unsafe=|]
       (a)
     =+  mul=(mule a)
@@ -1163,26 +958,13 @@
   ::
   ++  back                                              ::  %ford bounce
     |=  {tea/whir mar/mark cay/cage}
-    ~&  [%baby-got-back tea mark]
     (execute tea (norm-beak -.top) [%cast mar $+cay])
   ::
-  ++  cast-old-thou
+  ++  cast-thou
     |=  {mar/mark cay/cage}
-    ~&  %cast-old-thou
     ?:  ?=($httr mar)  (give-sigh %& cay)
     %^  execute  si+~  (norm-beak -.top)
     [%alts [%cast mar $+cay] [%cast %recoverable-error $+cay] ~]
-  ::
-  ++  cast-thou  :: turbo
-    |=  [mar=mark cay=cage]
-    ?:  ?=($httr mar)
-      ~&  [%cast-thou-immediate mar]
-      (give-sigh %& cay)
-    ~&  [%cast-thou mar]
-    %^  execute-turbo  si+~  live=%.n
-    ::  %^  execute  si+~  (norm-beak -.top)
-    =/  =beak  (norm-beak -.top)
-    [%alts [%cast [p q]:beak mar $+cay] [%cast [p q]:beak %recoverable-error $+cay] ~]
   ::
   ++  del-deps
     |=  {a/@uvH b/(each duct ixor)}  ^+  +>.$
@@ -1191,7 +973,6 @@
     :: ~&  del-deps+[a (~(get ju liz) a)]
     ?:  (~(has by liz) a)  +>.$
     =-  -(hen hen.+)
-    ~&  %f-del-deps
     (pass-note(hen `~) on+~ %f [%wasp our a |])
   ::
   ++  new-deps
@@ -1202,34 +983,16 @@
     =.  liz  (~(put ju liz) a b)
     ?:  had  +>.$
     =-  -(hen hen.+)
-    ~&  %f-new-deps
     (pass-note(hen `~) on+~ %f [%wasp our a &])
   ::
-  ++  ford-req
-    |=  {bek/beak kas/silk:ford}
-    ~&  [%ford-req bek]
-    [%f [%exec our `[bek kas]]]
+  ++  ford-req  |=({bek/beak kas/silk:ford} [%f [%exec our `[bek kas]]])
   ++  exec-live
     |=  {tea/whir req/{beak silk:ford}}
     =.  lyv  (~(put by lyv) hen [%exec tea])
-    ~&  %exec-live
     (execute tea req)
-  ::
-  ++  exec-turbo-live
-    |=  [tea=whir req=schematic:ford-api]
-    =.  lyv  (~(put by lyv) hen [%exec tea])
-    (execute-turbo tea live=%.n req)
-  ::
-  ++  execute-turbo
-    |=  [tea=whir live=? request=schematic:ford-api]
-    %+  pass-note  tea
-    :*  %t  %build  our  live
-        [%dude [|.(+)]:[%leaf "eyre: execute {<tea>}"] request]
-    ==
   ::
   ++  execute
     |=  {tea/whir bek/beak sil/silk:ford}
-    ~&  [%old-execute tea]
     %+  pass-note  tea
     :^  %f  %exec  our
     `[bek [%dude [|.(+)]:[%leaf "eyre: execute {<tea>}"] sil]]
@@ -1239,12 +1002,6 @@
     ^+  +>
     :: (back ha+~ dep %tang !>(mez))  ::tang->urb chain may be source of failure
     (give-html sas ~ (render-tang dep mez))
-  ::
-  ++  fail-turbo                                        ::  failing faster
-    |=  [sas=@ud mez=tang]
-    ^+  +>
-    :: (back ha+~ dep %tang !>(mez))  ::tang->urb chain may be source of failure
-    (give-html sas ~ (render-turbo-tang mez))
   ::
   ++  give-html
     |=  {sas/@ud cug/(list @t) max/manx}
@@ -1270,14 +1027,6 @@
     =-  +>.$(mow :_(mow [hen %give %sigh `cage`-]))
     ?.  ?=(%| -.res)  p.res
     [%tang !>(p.res)]
-  ::
-  ++  give-turbo-sigh
-    |=  result=made-result:ford-api
-    ~&  %give-turbo-sigh
-    =-  +>.$(mow :_(mow [hen %give %sigh `cage`-]))
-    ?:  ?=(%incomplete -.result)
-      [%tang !>(tang.result)]
-    (result-to-cage:ford-api build-result.result)
   ::
   ++  mean-json  |=({sas/@uG err/ares} (give-json sas ~ (ares-to-json err)))
   ++  nice-json  |=(* (give-json 200 ~ (frond:enjs %ok %b &)))
@@ -1308,15 +1057,10 @@
         ==
     ++  abet  ..handle
     ++  done  .
-    ++  teba  =+  a=$-(* _..handle) 
-              |@  ++  $
-                    |*(b/* %_(done ..handle (a b)))
-              --
+    ++  teba  |*(a/$-(* _..handle) |*(b/* %_(done ..handle (a b))))
     ++  del-deps  (teba ^del-deps)
     ++  new-deps  (teba ^new-deps)
-    ++  ames-gram  (teba ^ames-gram)
     ++  exec-live  (teba ^exec-live)
-    ++  exec-turbo-live  (teba ^exec-turbo-live)
     ++  give-html  (teba ^give-html)
     ++  give-thou  (teba ^give-thou)
     ++  give-json  (teba ^give-json)
@@ -1354,23 +1098,9 @@
           $html  (give-html 200 cug p.pez)
           $htme  (give-html 401 cug p.pez)
           $bake
-
-        ~&  [%bake pez]
-        %+  exec-turbo-live  p.pez
-        ^-  schematic:ford-api
-        :-  %alts  :~
-          ^-  schematic:ford-api
-          [%bake q.pez r.pez [[p q] s]:s.pez]
-        ::
-          ^-  schematic:ford-api
-          [%bake %red-quri r.pez [[p q] s]:s.pez]
-        ==
-
-        ::  ::  TODO: this needs reworking here.
-        ::  ::
-        ::  =+  req=[%bake mar=q.pez [r s]:pez]
-        ::  =+  red=req(mar %red-quri)
-        ::  (exec-live p.pez -.s.pez `silk:ford`[%alts ~[req red]])
+        =+  req=[%bake mar=q.pez [r s]:pez]
+        =+  red=req(mar %red-quri)
+        (exec-live p.pez -.s.pez `silk:ford`[%alts ~[req red]])
       ::
           $red
         =+  url=(en-purl hat pok(p [~ %html]) quy)
@@ -1446,11 +1176,6 @@
           :~  'User-agent: *'
               'Disallow: '
           ==
-        ::
-            {@tas $'.well-known' ^}  ::  XX file extension?
-          =/  mim  (yank wel (tail q.pok))
-          ?~  mim  ~
-          `(resp 200 p.u.mim q.q.u.mim)
         ==
       ::
       ++  is-spur  |(?~(q.pok & ((sane %ta) i.q.pok)))
@@ -1518,22 +1243,9 @@
           (turn dep |=({a/@tas ~} (slav %uv a)))
         ::
             $of
-<<<<<<< HEAD
-          :+  %view  ?>(?=({@ $~} but) i.but)
-          ?>  ?=({{$poll @} $~} quy)
-::          :^  %view  
-::          ?>  ?=({@ $~} but)
-::          i.but
-::          ?>  ?=({{$poll @} *} quy)     ::  XX eventsource
-=======
           :+  %view  ?>(?=({@ ~} but) i.but)
           ?>  ?=({{$poll @} ~} quy)     ::  XX eventsource
->>>>>>> 3a92dde1
           [~ (rash q.i.quy dem)]
-::          ?:  ?=({{$t @} $~} +.quy)
-::            =/  s  (rash q.i.t.quy dem)
-::            `(yule [0 0 0 s ~])
-::          ~
         ::
             $to
           =+  ^-  dir/{p/ship q/term r/mark}
@@ -1599,7 +1311,7 @@
     :: process-payload handles the translation of a payload for post.
     :: currently this involves treating the payload as a urlencoded
     :: request. In the future it's possible the payload could be
-    :: a spedific mark instead.
+    :: a specific mark instead.
     ::
     ++  process-payload
       ^-  {quay meth}
@@ -1620,18 +1332,11 @@
           $away  [%& %html logout-page:xml]
           ?($beam $spur)
         =^  payload  mef  process-payload
-        =+  ext=(fall p.pok %x-urb)
+        =+  ext=(fall p.pok %urb)
         =+  bem=?-(-.hem $beam p.hem, $spur [-.top (weld p.hem s.top)])
         ~|  bad-beam+q.bem
-        ?<  =([~ 0] (sky [151 %noun] %cw (en-beam bem(+ ~, r [%da now]))))
-        ?:  ::!=(our p.bem) ::TODO also if it is?
-            =('x-' (end 3 2 ext))
-          =.  ext  (cat 3 ext '-elem')
-          =.  -.bem  (norm-beak -.bem)
-          =/  han  (sham hen)
-          =.  pox  (~(put by pox) han hen)
-          =+  arg=(fcgi payload fcgi-cred)
-          [%| (ames-gram p.bem [%get-inner ~] han ext arg bem)]
+        ?<  =-  ?~(- | =(-.u.- 0))
+            (sky [151 %noun] %cw (en-beam bem(+ ~, r [%da now])))
         =+  wir=`whir`[%ha (en-beam -.bem ~)]
         =.  wir  ?+(mef !! $get wir, $head [%he wir])
         =.  r.bem  ?+(r.bem r.bem {$ud $0} da+now)
@@ -1683,7 +1388,6 @@
       ::
           $view
         ~|  lost-ixor+p.hem
-::        [%| ((teba poll:(ire-ix p.hem)) u.q.hem r.hem)]
         [%| ((teba poll:(ire-ix p.hem)) u.q.hem)]
       ==
     ::
@@ -1911,10 +1615,7 @@
       =.  +>  poll-rest
       ..ix(wix (~(del by wix) ire))
     ::
-    ++  teba  =+  a=$-(* _..ix) 
-              |@  ++  $
-                    |*(b/* %_(done ..ix (a b)))
-              --
+    ++  teba  |*(a/$-(* _..ix) |*(b/* %_(done ..ix (a b))))
     ++  give-json  (teba ^give-json)
     ++  pass-note  (teba ^pass-note)
     ++  hurl-note
@@ -2042,15 +1743,11 @@
     ++  pop-duct  =^(ned med ~(get to med) abet(hen ned))
     ++  poll
       |=  a/@u  ^+  ..ix
-::      |=  [a/@u t=(unit @dr)]
-::      ^+  ..ix
       =<  abet
       =.  ..poll  refresh
       ?:  =(a p.eve)
         =.  ..poll  poll-rest
-        =.  era  (add ~s8 now)
-::          ?~  t  (add ~s30 now)
-::          (add u.t now)
+        =.  era  (add ~s30 now)
         =.  lyv  (~(put by lyv) hen [%poll ire])
         pass-wait(ude [~ hen &])
       ?:  (gth a p.eve)  ~|(seq-high+cur=p.eve !!)
@@ -2087,23 +1784,15 @@
         ==
     ++  self  .
     ++  abet  +>(sec (~(put by sec) +<- +<+))
-<<<<<<< HEAD
-    ++  execute-turbo
-      |=  [wir=whir-se live=? schematic=schematic:ford-api]
-      (execute-turbo:abet se+[wir usr dom] live schematic)
-=======
-    ++  boss  +>
     ++  execute  
       |=({a/whir-se b/{beak silk:ford}} (execute:abet se+[a usr dom] b))
->>>>>>> 3a92dde1
     ++  dead-this  |=(a/tang (fail:abet 500 0v0 a))
     ++  dead-hiss  |=(a/tang pump(req ~(nap to req), ..vi (give-sigh %| a)))
     ++  eyre-them  |=({a/whir-se b/vase} (eyre-them:abet se+[a usr dom] b))
     ++  pass-note  |=({a/whir-se b/note} (pass-note:abet se+[a usr dom] b))
     ::  XX block reqs until correct core checked in?
     ++  warn  |=(a/tang ((slog (flop a)) abet))
-    ++  with  =+  $:{a/vase b/$-(vase abet)} 
-              |@  ++  $  |=(c/vase (b (slam a c)))  --
+    ++  with  |*({a/vase b/$-(vase abet)} |=(c/vase (b (slam a c))))
     ++  root-beak  `beak`[our %home da+now]
     ::
     ::  Main
@@ -2111,47 +1800,31 @@
     ++  cor-type  ?~(cor %void ?~(u.cor %void p.u.cor))
     ++  has-arm  ~(has in (silt (sloe cor-type)))
     ++  build
-      %^  execute-turbo  %core  live=%.y
+      %^  execute  %core  root-beak
       :::+  %dude  [|.(+)]:>%mod-samp<
-<<<<<<< HEAD
-      ^-  schematic:ford-api
-      :+  %mute
-        ^-  schematic:ford-api
-        [%core [[our %home] (flop %_(dom . sec+dom))]]
-      ^-  (list (pair wing schematic:ford-api))
-      :*  [[%& 12]~ %$ bale+!>(*(bale @))]  :: XX specify on type?
-          ?~  cor  ~
-          ?~  u.cor  ~
-          ?:  (has-arm %discard-state)  ~
-          ?:  (has-arm %update)
-            [[%& 13]~ ride+[limb+%update prep-cor]]~
-          [[%& 13]~ %$ noun+(slot 13 u.cor)]~
-      ==
-=======
       ^-  silk:ford
       :^  %mute  core+[root-beak (flop %_(dom . sec+dom))]
-        [[%& 12]~ %$ bale+!>(*(bale @))]  :: XX spedify on type?
+        [[%& 12]~ %$ bale+!>(*(bale @))]  :: XX specify on type?
       ?~  cor  ~
       ?~  u.cor  ~
       ?:  (has-arm %discard-state)  ~
       ?:  (has-arm %update)
         [[%& 13]~ ride+[limb+%update prep-cor]]~
       [[%& 13]~ %$ noun+(slot 13 u.cor)]~
->>>>>>> 3a92dde1
     ::
     ++  call
       |=  {arm/vi-arm sam/cage}
-      %^  execute-turbo  arm  live=%.n
+      %^  execute  arm  root-beak
       call+[ride+[limb+arm prep-cor] [%$ sam]]
     ::
-    ++  prep-cor  ^-  schematic:ford-api
+    ++  prep-cor  ^-  silk:ford
       ?~  cor  ~|(%no-core !!)
       ?~  u.cor  ~|(%nil-driver !!)
       :+  %$  %core
       %_    u.cor
           +12.q
         =+  ^=  ato
-            %-  sky
+            %-  sky 
             [[151 %noun] %cx (en-beam root-beak [%atom (flop %_(dom . sec+dom))])]
         =+  key=?~(ato '' ;;(@t u.ato))  ::  XX jael
         =.  key
@@ -2199,10 +1872,9 @@
       ==
     ::
     ++  get-made
-      |=  [wir/whir-se result=made-result:ford-api]  ^+  abet
-      ::  |=  {wir/whir-se dep/@uvH res/(each cage tang)}  ^+  abet
-      ?:  ?=($core wir)  (made-core result)
-      %.  result
+      |=  {wir/whir-se dep/@uvH res/(each cage tang)}  ^+  abet
+      ?:  ?=($core wir)  (made-core dep res)
+      %.  res
       ?-  wir
         ?($filter-request $out)             made-filter-request
         ?($filter-response $res)            made-filter-response
@@ -2211,21 +1883,14 @@
       ==
     ::
     ++  made-core
-      |=  [result=made-result:ford-api]
-      ::  |=  {dep/@uvH gag/(each cage tang)}
+      |=  {dep/@uvH gag/(each cage tang)}
       :: ~&  got-update/dep
-      ::  =.  ..vi  (pass-note %core [%f [%wasp our dep &]])
-      ?:  ?=([%complete %success *] result)
-        =/  =cage  (result-to-cage:ford-api build-result.result)
-        pump(cor `q:cage)
+      =.  ..vi  (pass-note %core [%f [%wasp our dep &]])
+      ?~  -.gag  pump(cor `q.p.gag)
       ?:  &(=(~ cor) =(%$ usr))
         =.  cor  `~
         pump ::(cor `~)  :: userless %hiss defaults to "nop" driver
-      %-  warn
-      ?:  ?=(%incomplete -.result)
-        tang.result
-      ?>  ?=(%error -.build-result.result)
-      message.build-result.result
+      (warn p.gag)
     ::
     ++  made-filter-request
       %+  on-ford-fail  dead-hiss
@@ -2268,13 +1933,13 @@
     ++  do-give  (with !>(|=({$give a/httr} a)) fin-httr)
     ++  do-show  (with !>(auth-print) _abet)
     ++  do-send
-      |=  wir/whir-se  ^-  $-(vase _boss)
+      |=  wir/whir-se  ^-  $-(vase _abet)
       |=  res/vase
       =.  liv  |  :: block requests until a reponse is given
       (eyre-them wir (slam !>(|=({$send a/hiss} a)) res))
     ::
     ++  handle-moves
-      |=  a/(list {p/term q/$-(vase _boss)})
+      |=  a/(list {p/term q/$-(vase _abet)})
       |=  b/vase
       ~>  %nil.
         ~|  %bad-sec-move  :: XX move ~| into ?> properly
@@ -2287,42 +1952,20 @@
       $(a t.a)
     ::
     ++  on-ford-fail
-<<<<<<< HEAD
-      |=  {err/$-(tang _abet) try/$-(made-result:ford-api _abet)}
-      |=  a/made-result:ford-api  ^+  abet
-      ?:  ?=(%incomplete -.a)
-        (err tang.a)
-      ?:  ?=(%error -.build-result.a)
-        (err message.build-result.a)
-      (try a)
+      |=  {err/$-(tang _abet) try/$-((each cage tang) _abet)}
+      |=  a/(each cage tang)  ^+  abet
+      ?-(-.a %| (err p.a), %& (try a))
     ::
     ++  on-error
       |=  {err/$-(tang _abet) handle-move/_|.(|~(vase abet))}
-      |=  a=made-result:ford-api  ^+  abet
+      |=  a/(each cage tang)  ^+  abet
       =+  try=(possibly-stateful |=(b/_self (handle-move(+ b))))  :: XX types
-      ?:  ?=(%incomplete -.a)
-        (err tang.a)
-      ?:  ?=(%error -.build-result.a)
-        (err message.build-result.a)
-      =/  =cage  (result-to-cage:ford-api build-result.a)
-      =-  ?-(-.- $& p.-, $| (err p.-))
-      (mule |.(~|(driver+dom ~|(bad-res+p.q.cage (try q.cage)))))
-=======
-      |:  $:{err/$-(tang _boss) try/$-((each cage tang) _boss)}
-      |=  a/(each cage tang)  ^+  abet
-      ?-(-.a %| (err p.a), %& (try a))
-    ::
-    ++  on-error
-      |:  $:{err/$-(tang _boss) handle-move/_|.(|~(vase abet))}
-      |=  a/(each cage tang)  ^+  abet
-      =+  try=(possibly-stateful |:(b=self (handle-move(+ b))))  :: XX types
       ?:  ?=(%| -.a)  (err p.a)
       =-  ?-(-.- %& p.-, %| (err p.-))
       (mule |.(~|(driver+dom ~|(bad-res+p.q.p.a (try q.p.a)))))
->>>>>>> 3a92dde1
     ::
     ++  possibly-stateful
-      |:  $:{han/$-(_self $-(vase _boss))}  :: XX |.(|+(vase abet))
+      |=  han/$-(_self $-(vase _abet))  :: XX |.(|+(vase abet))
       |=  res/vase  ^+  abet
       ?:  ?=({@ *} q.res)
         =.  p.res  (~(fuse ut p.res) p:!>(*{@ *}))
@@ -2383,26 +2026,11 @@
   ~
 ::
 ++  load                                                ::  take previous state
-<<<<<<< HEAD
-  =>  |%
-      ++  bolo-old  (cork bolo |=(bolo [%0 |5.+<]))
-      --
-  |=  old/?(bolo-old bolo)
-  ^+  ..^$
+  ::|=  *  %.  (bolo +<)
+  |=  old/?(bolo)  ^+  ..^$
   ?-  -.old
-    $0  $(old [%1 ~ *http-config [8.080 ~] [~ ~] +.old])
-  ::
-    $1  :: XX temporary fix for bad proxy config
-        ::
-        =/  rox=?  ?~  hov.old
-                     proxy.fig.old
-                   ?=(%king (clan:title u.hov.old))
-        ..^$(+>- old(proxy.fig rox))
+    $0  ..^$(+>- old)
   ==
-=======
-  |=  old/bolo
-  ..^$(+>- old)
->>>>>>> 3a92dde1
 ::
 ++  scry
   |=  {fur/(unit (set monk)) ren/@tas why/shop syd/desk lot/coin tyl/path}
@@ -2429,14 +2057,7 @@
     ?+  p.lot  [~ ~]
       {$tas $fake}  ``[& [~ 8.443] %& /localhost]       :: XX from unix
       {$tas $real}
-        =/  hot=host  [%& ?^(dom n.dom /localhost)]
-        =/  sek=?    &(?=(^ sek.por) !?=(hoke hot))
-        =/  por=(unit @ud)
-          ?.  sek
-            ?:(=(80 clr.por) ~ `clr.por)
-          ?>  ?=(^ sek.por)
-          ?:(=(443 u.sek.por) ~ sek.por)
-        ``[sek por hot]
+        ``~(our-host ye [`duct`~[/] [now eny our sky] ~] bol)
     ==
   ==
 ::
