!:
::  ::  %gall, agent execution  
!?  163
::::
|=  pit/vase
=,  gall
=>  =~
|%  ::::::::::::::::::::::::::::::::::::::::::::::::::::::    rest of arvo
    ::::::::::::::::::::::::::::::::::::::::::::::::::::::
++  volt  ?($low $high)                                 ::  voltage
++  torc  $@(?($iron $gold) {$lead p/ship})             ::  security control
++  roon                                                ::  reverse ames msg
  $%  {$d p/mark q/*}                                   ::  diff (diff)
      {$x ~}                                           ::
  ==                                                    ::
++  rook                                                ::  forward ames msg
  $%  {$m p/mark q/*}                                   ::  message
      {$l p/mark q/path}                                ::  "peel" subscribe
      {$s p/path}                                       ::  subscribe
      {$u ~}                                           ::  cancel+unsubscribe
  ==                                                    ::
--                                                      ::
|%  ::::::::::::::::::::::::::::::::::::::::::::::::::::::    local arvo
    ::::::::::::::::::::::::::::::::::::::::::::::::::::::
++  cote                                                ::  ++ap note
  $%  {$meta p/@tas q/vase}                             ::  
      {$send p/ship q/cush}                             ::  
      {$hiss p/(unit knot) q/mark r/cage}               ::
  ==                                                    ::
++  cove  (pair bone (wind cote cuft))                  ::  internal move
++  move  {p/duct q/(wind note-arvo gift-arvo)}         ::  typed move
--                                                      ::
|%  ::::::::::::::::::::::::::::::::::::::::::::::::::::::    %gall state
    ::::::::::::::::::::::::::::::::::::::::::::::::::::::
++  axle-n  ?(axle)                                     ::  upgrade path
    ::::::::::::::::::::::::::::::::::::::::::::::::::::::  state proper
    ::::::::::::::::::::::::::::::::::::::::::::::::::::::
++  axle                                                ::  all state
  $:  $0                                                ::  state version
      pol/(map ship mast)                               ::  apps by ship
  ==                                                    ::
++  gest                                                ::  subscriber data
  $:  sup/bitt                                          ::  incoming subscribers
      neb/boat                                          ::  outgoing subscribers
      qel/(map bone @ud)                                ::  queue meter
  ==                                                    ::
++  mast                                                ::  ship state
  $:  mak/*                                             ::  (deprecated)
      sys/duct                                          ::  system duct
      sap/(map ship scad)                               ::  foreign contacts
      bum/(map dude seat)                               ::  running agents
      wub/(map dude sofa)                               ::  waiting queue
  ==                                                    ::
++  ffuc                                                ::  new cuff
    $:  p/(unit (set ship))                             ::  disclosing to
        q/ship                                          ::  attributed to
    ==                                                  ::
++  prey  (pair volt ffuc)                              ::  privilege
++  scad                                                ::  foreign connection
  $:  p/@ud                                             ::  index
      q/(map duct @ud)                                  ::  by duct
      r/(map @ud duct)                                  ::  by index
  ==                                                    ::
++  scar                                                ::  opaque input
  $:  p/@ud                                             ::  bone sequence
      q/(map duct bone)                                 ::  by duct
      r/(map bone duct)                                 ::  by bone
  ==                                                    ::  
::                                                      ::  
::  XX a hack, required to break a subscription loop    ::
::  which arises when an invalid mark crashes a diff.   ::
::  See usage in ap-misvale.                            ::
++  misvale-data  (set wire)                            ::  subscrs w/ bad marks
++  seat                                                ::  agent state
  $:  misvale/misvale-data                              ::  bad reqs
      vel/worm                                          ::  cache
      mom/duct                                          ::  control duct 
      liv/?                                             ::  unstopped
      toc/torc                                          ::  privilege
      tyc/stic                                          ::  statistics
      ged/gest                                          ::  subscribers
      hav/vase                                          ::  running state
      byk/beak                                          ::  update control
      pyl/(map bone mark)                               ::  req'd translations
      zam/scar                                          ::  opaque ducts
  ==                                                    ::
++  sofa                                                ::  queue for blocked
  $:  kys/(qeu (trel duct prey club))                   ::  queued kisses
  ==                                                    ::
++  stic                                                ::  statistics
  $:  act/@ud                                           ::  change number
      eny/@uvJ                                          ::  entropy
      lat/@da                                           ::  time
  ==                                                    ::
--                                                      ::
    ::::::::::::::::::::::::::::::::::::::::::::::::::::::  vane header
    ::::::::::::::::::::::::::::::::::::::::::::::::::::::
.  ==
=|  all/axle                                            ::  all vane state
|=  $:  now/@da                                         ::  urban time
        eny/@uvJ                                        ::  entropy
        ska/sley                                        ::  activate
    ==                                                  ::  opaque core
~%  %gall-top  ..is  ~
|%  ::::::::::::::::::::::::::::::::::::::::::::::::::::::  state machine
    ::::::::::::::::::::::::::::::::::::::::::::::::::::::
++  mo
  ~%  %gall-mo  +>  ~ 
  |_  $:  $:  our/@p 
              hen/duct
              moz/(list move)
          ==
          mast
      ==
  ++  mo-abed                                           ::  initialize
    |=  {our/@p hen/duct}
    ^+  +>
    %_    +>
      our  our
      hen  hen
      +<+  (~(got by pol.all) our)
    ==
  ::
  ++  mo-abet                                           ::  resolve to 
    ^+  [*(list move) +>+]
    :_  +>+(pol.all (~(put by pol.all) our +<+))
    %-  flop
    %+  turn  moz
    |=  a/move
    ?.  ?=($pass -.q.a)  a
    [p.a %pass [(scot %p our) p.q.a] q.q.a]
  ::
  ++  mo-conf                                           ::  configure
    |=  {dap/dude lum/culm}
    (mo-boot dap p.p.lum q.p.lum da+now)
  ::
  ++  mo-pass                                           ::  standard pass
    |=  {pax/path noh/note-arvo}
    %_(+> moz :_(moz [hen %pass pax noh]))
  ::
  ++  mo-give
    |=  git/gift:able
    %_(+> moz :_(moz [hen %give git]))
  ::
  ++  mo-okay                                           ::  valid agent core
    |=  vax/vase
    ^-  ?
    =+  bol=(slew 12 vax)
    ?~  bol  |
    (~(nest ut p.u.bol) %| -:!>(*bowl))
  ::  +mo-receive-core: receives an app core built by ford-turbo
  ::
<<<<<<< HEAD
  ++  mo-receive-core
    |=  [dap=dude byk=beak made-result=made-result:ford-api]
=======
  ++  mo-recieve-core
    |=  [dap=dude byk=beak made-result=made-result:ford]
>>>>>>> 89a0a91c
    ^+  +>
    ::
    ?:  ?=([%incomplete *] made-result)
      (mo-give %onto %| tang.made-result)
    ::
    =/  build-result  build-result.made-result
    ::
    ?:  ?=([%error *] build-result)
      (mo-give %onto %| message.build-result)
    ::
    =/  result-cage=cage  (result-to-cage:ford build-result)
    ::
    =/  app-data=(unit seat)  (~(get by bum) dap)
    ?^  app-data
      ::  update the path
      ::
      =.  bum  (~(put by bum) dap u.app-data(byk byk))
      ::  magic update string from +mo-boon, "complete old boot"
      ::
      ap-abet:(ap-peep:(ap-abed:ap dap [%high [~ our]]) q.result-cage)
    ::  first install of the app
    ::
    ?.  (mo-okay q.result-cage)
      (mo-give %onto %| [%leaf "{<dap>}: bogus core"]~)
    =.  +>.$  (mo-born dap byk q.result-cage)
    =+  old=+>.$
    =+  wag=(ap-prop:(ap-abed:ap dap [%high [~ our]]) ~)
    ?^  -.wag
      =.  +>.$  old
      (mo-give %onto %| u.-.wag)
    =.  +>.$  ap-abet:+.wag
    (mo-give:(mo-claw dap) %onto %& dap %boot now)
  ::
  ++  mo-born                                           ::  new seat
    |=  {dap/dude byk/beak hav/vase}
    =+  sat=*seat
    %_    +>.$
        bum
      %+  ~(put by bum)  dap
      %_  sat
        mom  hen
        byk  byk
        hav  hav
        p.zam  1
        q.zam  [[[~ ~] 0] ~ ~]
        r.zam  [[0 [~ ~]] ~ ~]
      ==
    ==
  ::  +mo-boot: sends an %exec to ford.
  ::
  ++  mo-boot                                           ::  create ship
    |=  {dap/dude byk/beak}
    ^+  +>
    %+  mo-pass  [%sys %core dap (scot %p p.byk) q.byk (scot r.byk) ~]
    ^-  note-arvo
    [%f %build our live=%.y [%core [[p q]:byk [%hoon dap %app ~]]]]
  ::
  ++  mo-away                                           ::  foreign request
    |=  {him/ship caz/cush}                             ::  
    ^+  +>
    ::  ~&  [%mo-away him caz]
    ?:  ?=($pump -.q.caz)
      ::
      ::  you'd think this would send an ack for the diff
      ::  that caused this pump.  it would, but we already
      ::  sent it when we got the diff in ++mo-cyst.  then
      ::  we'd have to save the network duct and connect it
      ::  to this returning pump.
      ::
      +>
    ?:  ?=($peer-not -.q.caz)
      ::  short circuit error
      (mo-give %unto %reap (some p.q.caz))
    =^  num  +>.$  (mo-bale him)
    =+  ^=  roc  ^-  rook
        ?-  -.q.caz
          $poke  [%m p.p.q.caz q.q.p.q.caz]
          $pull  [%u ~]
          $puff  !!
          $punk  !!
          $peel  [%l p.q.caz q.q.caz]
          $peer  [%s p.q.caz]
        ==
    %+  mo-pass  
      [%sys %way -.q.caz ~]
    `note-arvo`[%a %want [our him] [%g %ge p.caz ~] [num roc]]
  ::
  ++  mo-baal                                           ::  error convert a
    |=  art/(unit ares)
    ^-  ares
    ?~(art ~ ?~(u.art `[%blank ~] u.art))
  ::
  ++  mo-baba                                           ::  error convert b
    |=  ars/ares
    ^-  (unit tang)
    ?~  ars  ~
    `[[%leaf (trip p.u.ars)] q.u.ars]
  ::
  ++  mo-awed                                           ::  foreign response
    |=  {him/ship why/?($peer $peel $poke $pull) art/(unit ares)}
    ^+  +>
    ::  ~&  [%mo-awed him why art]
    =+  tug=(mo-baba (mo-baal art))
    ?-  why
      $peel  (mo-give %unto %reap tug)
      $peer  (mo-give %unto %reap tug)
      $poke  (mo-give %unto %coup tug)
      $pull  +>.$
    ==
  ::
  ++  mo-bale                                           ::  assign outbone
    |=  him/ship 
    ^-  {@ud _+>}
    =+  sad=(fall (~(get by sap) him) `scad`[1 ~ ~])
    =+  nom=(~(get by q.sad) hen)
    ?^  nom  [u.nom +>.$]
    :-  p.sad
    %_    +>.$
        sap
      %+  ~(put by sap)  him
      %_  sad
        p  +(p.sad)
        q  (~(put by q.sad) hen p.sad)
        r  (~(put by r.sad) p.sad hen)
      ==
    ==
  ::
  ++  mo-ball                                           ::  outbone by index
    |=  {him/ship num/@ud}
    ^-  duct
    (~(got by r:(~(got by sap) him)) num)
  ::
  ++  mo-come                                           ::  handle locally
    |=  {her/ship caz/cush}
    ^+  +>
    =+  pry=`prey`[%high [~ her]]
    (mo-club p.caz pry q.caz)
  ::
  ++  mo-coup                                           ::  back from mo-away
    |=  {dap/dude him/ship cup/ares}
    %^  mo-give  %unto  %coup
    ?~  cup  ~
    [~ `tang`[[%leaf (trip p.u.cup)] q.u.cup]]
  ::
  ++  mo-chew                                           ::  reverse build path
    |=  pax/path
    ^-  beak
    ?>  ?=({@ @ @ ~} pax)
    [(slav %p i.pax) i.t.pax da+(slav %da i.t.t.pax)]
  ::
  ++  mo-cyst                                           ::  take in /sys
    |=  {pax/path sih/sign-arvo}
    ^+  +>
    ?+    -.pax  !!
        $core
<<<<<<< HEAD
      ?>  ?=([%t %made *] sih)
      ?>  ?=({@ @ @ @ ~} t.pax)
      (mo-receive-core i.t.pax (mo-chew t.t.pax) result.sih)
=======
      ?>  ?=([%f %made *] sih)
      ?>  ?=({@ @ @ @ $~} t.pax)
      (mo-recieve-core i.t.pax (mo-chew t.t.pax) result.sih)
>>>>>>> 89a0a91c
    ::
        %pel                                            ::  translated peer
      ?>  ?=({@ ~} t.pax)
      =+  mar=i.t.pax
      ?>  ?=([%f %made *] sih)
      ::
      ?:  ?=([%incomplete *] result.sih)
        (mo-give %unto %coup `tang.result.sih)
      ::
      =/  build-result  build-result.result.sih
      ::
      ?:  ?=([%error *] build-result)
        (mo-give %unto %coup `message.build-result)
      ::
      (mo-give %unto %diff (result-to-cage:ford build-result))
    ::
        $red                                            ::  diff ack
      ?>  ?=({@ @ @ ~} t.pax)
      ?.  ?=({$a $woot *} sih)
        ~&  [%red-went pax]
        +>.$
      =+  :*  him=(slav %p i.t.pax)
              dap=i.t.t.pax
              num=(slav %ud i.t.t.t.pax)
          ==
      =>  .(pax `path`[%req t.pax])
      ?~  q.+>.sih 
        (mo-pass [%sys pax] %g %deal [him our] dap %pump ~)
      ~&  [%diff-bad-ack q.+>.sih]                      ::  should not happen
      =.  +>.$  (mo-pass [%sys pax] %g %deal [him our] dap %pull ~)
      (mo-pass [%sys pax] %a %want [our him] [%g %gh dap ~] [num %x ~])
    ::
        %rep                                            ::  reverse request
<<<<<<< HEAD
      ?>  ?=({@ @ @ ~} t.pax)
      ?>  ?=([%t %made *] sih)
=======
      ?>  ?=({@ @ @ $~} t.pax)
      ?>  ?=([%f %made *] sih)
>>>>>>> 89a0a91c
      =+  :*  him=(slav %p i.t.pax)
              dap=i.t.t.pax
              num=(slav %ud i.t.t.t.pax)
          ==
      ::
      ?:  ?=([%incomplete *] result.sih)
        ::  "XX should crash"
        (mo-give %mack `tang.result.sih)
      ::
      =/  build-result  build-result.result.sih
      ::
      ?:  ?=([%error *] build-result)
        ::  "XX should crash"
        (mo-give %mack `message.build-result)
      ::
      ::  "XX pump should ack"
      =.  +>.$  (mo-give %mack ~)
      =*  result-cage  (result-to-cage:ford build-result)
      (mo-give(hen (mo-ball him num)) %unto %diff result-cage)
    ::
        $req                                            ::  inbound request
      ?>  ?=({@ @ @ ~} t.pax)
      =+  :*  him=(slav %p i.t.pax)
              dap=i.t.t.pax
              num=(slav %ud i.t.t.t.pax)
          ==
      ?:  ?=({$f $made *} sih)
<<<<<<< HEAD
        ?-  -.q.+>.sih
          $tabl  ~|(%made-tabl !!)
          %|  (mo-give %mack `p.q.+>.sih)               ::  XX should crash
          %&  (mo-pass [%sys pax] %g %deal [him our] i.t.t.pax %poke p.q.+>.sih)
        ==
=======
        ?:  ?=([%incomplete *] result.sih)
          ::  "XX should crash"
          (mo-give %mack `tang.result.sih)
        ::
        =/  build-result  build-result.result.sih
        ::
        ?:  ?=([%error *] build-result)
          ::  "XX should crash"
          (mo-give %mack `message.build-result)
        =/  cay/cage  (result-to-cage:ford build-result)
        (mo-pass [%sys pax] %g %deal [him our] i.t.t.pax %poke cay)
>>>>>>> 89a0a91c
      ?:  ?=({$a $woot *} sih)  +>.$                    ::  quit ack, boring
      ?>  ?=({$g $unto *} sih)
      =+  cuf=`cuft`+>.sih
      ?-    -.cuf
        $coup  (mo-give %mack p.cuf)
        $diff  %+  mo-pass  [%sys %red t.pax]
               [%a %want [our him] [%g %gh dap ~] [num %d p.p.cuf q.q.p.cuf]]
        $quit  %+  mo-pass  [%sys pax]
               [%a %want [our him] [%g %gh dap ~] [num %x ~]]
        $reap  (mo-give %mack p.cuf)
      ==
    ::
        %val                                            ::  inbound validate
      ?>  ?=({@ @ ~} t.pax)
      =+  [him=(slav %p i.t.pax) dap=i.t.t.pax]
      ?>  ?=([%f %made *] sih)
      ::
      ?:  ?=([%incomplete *] result.sih)
        (mo-give %unto %coup `tang.result.sih)
      ::
      =/  build-result  build-result.result.sih
      ::
      ?:  ?=([%error *] build-result)
        (mo-give %unto %coup `message.build-result)
      ::
      =*  result-cage  (result-to-cage:ford build-result)
      (mo-clip dap `prey`[%high ~ him] [%poke result-cage])
    ::
        $way                                            ::  outbound request
      ?>  ?=({$a $woot *} sih)
      ?>  ?=({@ ~} t.pax)
      %-  mo-awed
      :*  `ship`p.+>.sih
          ;;(?($peer $peel $poke $pull) i.t.pax)
          +>+.sih
      ==
    ==
  ::
  ++  mo-cook                                           ::  take in /use
    |=  {pax/path hin/(hypo sign-arvo)}
    ^+  +>
    ?.  ?=({@ @ $?($inn $out $cay) *} pax)
      ~&  [%mo-cook-bad-pax pax]
      !!
    =+  dap=`@tas`i.pax
    =+  pry=`prey`[%high [~ (slav %p i.t.pax)]]
    =+  pap=(ap-abed:ap dap pry) 
    =+  vax=(slot 3 `vase`hin)
    ?-  i.t.t.pax
      $inn  ap-abet:(ap-pour:pap t.t.t.pax (slot 3 `vase`hin))      
      $cay  ?.  ?=({$e $sigh *} q.hin)
              ~&  [%mo-cook-weird q.hin]
              ~&  [%mo-cook-weird-path pax]
              +>.$
            ap-abet:(ap-purr:pap +<.q.hin t.t.t.pax +>.q.hin)
    ::
      $out  ?.  ?=({$g $unto *} q.hin)
              ~&  [%mo-cook-weird q.hin]
              ~&  [%mo-cook-weird-path pax]
              +>.$
            ap-abet:(ap-pout:pap t.t.t.pax +>.q.hin)
    ==
  ::
  ++  mo-claw                                           ::  clear queue
    |=  dap/dude
    ^+  +>
    ?.  (~(has by bum) dap)  +>
    =+  suf=(~(get by wub) dap)
    ?~  suf  +>.$
    |-  ^+  +>.^$
    ?:  =(~ kys.u.suf)
      +>.^$(wub (~(del by wub) dap))
    =^  lep  kys.u.suf  [p q]:~(get to kys.u.suf)
    $(moz :_(moz [p.lep %slip %g %deal [q.q.q.lep our] dap r.lep]))
    ::  $(+>.^$ (mo-clip(hen p.lep) dap q.lep r.lep))
  ::
  ++  mo-beak                                           ::  build beak
    |=  dap/dude
    =-  ?.(=(p our) - -(r [%da now])) ::  soft dependencies
    ^-  beak
    byk:(~(got by bum) dap)
  ::
  ++  mo-peek
    |=  {dap/dude pry/prey ren/@tas tyl/path}
    ^-  (unit (unit cage))
    (ap-peek:(ap-abed:ap dap pry) ren tyl)
  ::
  ++  mo-clip                                           ::  apply club
    |=  {dap/dude pry/prey cub/club}
    ?:  ?=($puff -.cub)
      %+  mo-pass
        [%sys %val (scot %p q.q.pry) dap ~]
      [%f %build our live=%.n [%vale [p q]:(mo-beak dap) +.cub]]
    ?:  ?=($punk -.cub)
      %+  mo-pass
        [%sys %val (scot %p q.q.pry) dap ~]
      :*  %f  %build  our  live=%.n
          ^-  schematic:ford
          [%cast [p q]:(mo-beak dap) p.cub [%$ q.cub]]
      ==
    ?:  ?=($peer-not -.cub)
      (mo-give %unto %reap (some p.cub))
    ap-abet:(ap-club:(ap-abed:ap dap pry) cub)
  ::
  ++  mo-club                                           ::  local action
    |=  {dap/dude pry/prey cub/club}
    ^+  +>
    ?:  |(!(~(has by bum) dap) (~(has by wub) dap))
      ~&  >>  [%mo-not-running dap -.cub]
      ::  ~&  [%mo-club-qeu dap cub]
      =+  syf=(fall (~(get by wub) dap) *sofa)
      +>.$(wub (~(put by wub) dap syf(kys (~(put to kys.syf) [hen pry cub]))))
    (mo-clip dap pry cub)
  ::
  ++  mo-gawk                                           ::  ames forward
    |=  {him/@p dap/dude num/@ud rok/rook}
    =.  +>  ?.(?=($u -.rok) +> (mo-give %mack ~))
    %+  mo-pass  
      [%sys %req (scot %p him) dap (scot %ud num) ~]
    ^-  note-arvo
    ?-  -.rok
      ::  %m  [%f %exec our ~ (mo-beak dap) %vale p.rok q.rok]
      $m  [%g %deal [him our] dap %puff p.rok q.rok]
      $l  [%g %deal [him our] dap %peel p.rok q.rok]
      $s  [%g %deal [him our] dap %peer p.rok]
      $u  [%g %deal [him our] dap %pull ~]
    ==
  ::
  ++  mo-gawd                                           ::  ames backward
    |=  {him/@p dap/dude num/@ud ron/roon}
    ?-    -.ron
        $d
      %+  mo-pass
        [%sys %rep (scot %p him) dap (scot %ud num) ~]
      [%f %build our live=%.n [%vale [p q]:(mo-beak dap) p.ron q.ron]]
    ::
        $x  =.  +>  (mo-give %mack ~)                  ::  XX should crash
            (mo-give(hen (mo-ball him num)) %unto %quit ~)
    ==
  ::
  ++  ap                                                ::  agent engine
    ~%  %gall-ap  +>  ~
    |_  $:  $:  dap/dude
                pry/prey
                ost/bone
                zip/(list cove)
                dub/(list (each suss tang))
            ==
            seat
        ==
    ::
    ++  ap-abed                                         ::  initialize
      |=  {dap/dude pry/prey}
      ^+  +>
      =:  ^dap   dap
          ^pry   pry
          +>+<+  `seat`(~(got by bum) dap)
        ==
      =+  unt=(~(get by q.zam) hen)
      =:  act.tyc  +(act.tyc)
          eny.tyc  (shaz (mix (add dap act.tyc) eny))
          lat.tyc  now
        ==
      ?^  unt
        +>.$(ost u.unt)
      %=  +>.$
        ost      p.zam
        p.zam    +(p.zam)
        q.zam    (~(put by q.zam) hen p.zam)
        r.zam    (~(put by r.zam) p.zam hen)
      ==
    ::
    ++  ap-abet                                         ::  resolve
      ^+  +>
      =>  ap-abut
      %_  +>  
        bum  (~(put by bum) dap +<+)
        moz  :(weld (turn zip ap-aver) (turn dub ap-avid) moz)
      ==
    ::
    ++  ap-abut                                         ::  track queue
      ^+  .
      =+  [pyz=zip ful=*(set bone)]
      |-  ^+  +>
      ?^  pyz
        ?.  ?=({$give $diff *} q.i.pyz)
          $(pyz t.pyz)
        =^  vad  +>  ap-fill(ost p.i.pyz)
        $(pyz t.pyz, ful ?:(vad ful (~(put in ful) p.i.pyz)))
      =+  ded=~(tap in ful)
      |-  ^+  +>.^$
      ?~  ded  +>.^$
      =>  %*(. $(ded t.ded) ost i.ded)
      =+  tib=(~(get by sup.ged) ost)
      ?~  tib  ~&([%ap-abut-bad-bone dap ost] ..ap-kill)
      ap-kill(q.q.pry p.u.tib)
    ::
    ++  ap-aver                                         ::  cove to move
      |=  cov/cove
      ^-  move 
      :-  (~(got by r.zam) p.cov)
      ?-    -.q.cov
          ?($slip $sick)  !!
          $give  
        ?<  =(0 p.cov)
        ?.  ?=($diff -.p.q.cov)
          [%give %unto p.q.cov]
        =+  cay=`cage`p.p.q.cov
        =+  mar=(fall (~(get by pyl) p.cov) p.cay)
        ?:  =(mar p.cay)  [%give %unto p.q.cov]
        :+  %pass
          [%sys %pel dap ~]
        [%f %build our live=%.n [%cast [p q]:(mo-beak dap) mar [%$ cay]]]
      ::
          $pass
        :+  %pass  `path`[%use dap p.q.cov]
        ?-  -.q.q.cov
          $hiss  `note-arvo`[%e %hiss +.q.q.cov]
          $send  `note-arvo`[%g %deal [our p.q.q.cov] q.q.q.cov]
          $meta  `note-arvo`[`@tas`p.q.q.cov %meta `vase`q.q.q.cov]
        ==
      ==
    ::
    ++  ap-avid                                         ::  onto results
      |=(a/(each suss tang) [hen %give %onto a])
    ::
    ++  ap-call                                         ::  call into server
      ~/  %ap-call
      |=  {cog/term arg/vase}
      ^-  {(unit tang) _+>}
      =.  +>  ap-bowl 
      =^  arm  +>.$  (ap-farm cog)
      ?:  ?=(%| -.arm)  [`p.arm +>.$]
      =^  zem  +>.$  (ap-slam cog p.arm arg)
      ?:  ?=(%| -.zem)  [`p.zem +>.$]
      (ap-sake p.zem) 
    ::
    ++  ap-peek
      |=  {ren/@tas tyl/path}
      ^-  (unit (unit cage))
      =+  ?.  ?=($x ren)
            [mar=%$ tyl=tyl]
          =+  `path`(flop tyl)
          ?>  ?=(^ -)
          [mar=i tyl=(flop t)]
      =+  cug=(ap-find %peek ren tyl)
      ?~  cug
        ((slog leaf+"peek find fail" >tyl< >mar< ~) [~ ~])
      =^  arm  +>.$  (ap-farm q.u.cug)
      ?:  ?=(%| -.arm)  ((slog leaf+"peek farm fail" p.arm) [~ ~])
      =^  zem  +>.$  (ap-slam q.u.cug p.arm !>((slag p.u.cug `path`[ren tyl]))) 
      ?:  ?=(%| -.zem)  ((slog leaf+"peek slam fail" p.zem) [~ ~])
      ?+  q.p.zem  ((slog leaf+"peek bad result" ~) [~ ~])
        ~              ~
        {~ ~}         [~ ~]
        {~ ~ ^}
          =+  caz=(sped (slot 7 p.zem))
          ?.  &(?=({p/@ *} q.caz) ((sane %tas) p.q.caz))
            ((slog leaf+"scry: malformed cage" ~) [~ ~])
          ?.  =(mar p.q.caz)
            [~ ~]
          ``[p.q.caz (slot 3 caz)]
      ==
    ::
    ++  ap-club                                         ::  apply effect
      |=  cub/club
      ^+  +>
      ?-  -.cub
        $peel   (ap-peel +.cub)
        $poke   (ap-poke +.cub)
        $peer   (ap-peer +.cub)
        $puff   !!
        $punk   !!
        $peer-not   !!
        $pull   ap-pull
        $pump   ap-fall
      ==
    ::
    ++  ap-diff                                         ::  pour a diff
      |=  {her/ship pax/path cag/cage}
      ::  =.  q.cag  (sped q.cag)
      =+  cug=(ap-find [%diff p.cag +.pax])
      ?~  cug
        %.  [| her +.pax]
        ap-pump:(ap-lame %diff (ap-suck "diff: no {<`path`[p.cag +.pax]>}"))
      =+  ^=  arg  ^-  vase
          %-  slop
          ?:  =(0 p.u.cug)
            [!>(`path`+.pax) !>(cag)]
          [!>((slag (dec p.u.cug) `path`+.pax)) q.cag]
      =^  cam  +>.$  (ap-call q.u.cug arg)
      ?^  cam   
        (ap-pump:(ap-lame q.u.cug u.cam) | her pax)
      (ap-pump & her pax)
    ::
    ++  ap-pump                                         ::  update subscription
      |=  {oak/? her/ship pax/path}
      =+  way=[(scot %p her) %out pax]
      ?:  oak
        (ap-pass way %send her -.pax %pump ~)
      (ap-pass:(ap-give %quit ~) way %send her -.pax %pull ~)
    ::
    ++  ap-fall                                         ::  drop from queue
      ^+  .
      ?.  (~(has by sup.ged) ost)  .
      =+  soy=(~(get by qel.ged) ost)
      ?:  |(?=(~ soy) =(0 u.soy))  
        ::  ~&  [%ap-fill-under [our dap] q.q.pry ost]
        +
      =.  u.soy  (dec u.soy)
      ::  ~&  [%ap-fill-sub [[our dap] q.q.pry ost] u.soy]
      ?:  =(0 u.soy)  
        +(qel.ged (~(del by qel.ged) ost))
      +(qel.ged (~(put by qel.ged) ost u.soy))
    ::
    ++  ap-farm                                         ::  produce arm
      ~/  %ap-farm
      |=  cog/term
      ^-  {(each vase tang) _+>}
      =+  pyz=(mule |.((~(mint wa vel) p.hav [%limb cog])))
      ?:  ?=(%| -.pyz)  
        :_(+>.$ [%| +.pyz])
      :_  +>.$(vel `worm`+>.pyz)
      =+  ton=(mock [q.hav q.+<.pyz] ap-sled)
      ?-  -.ton
        $0  [%& p.+<.pyz p.ton]
        $1  [%| (turn p.ton |=(a/* (smyt (path a))))]
        $2  [%| p.ton]
      ==
    ::
    ++  ap-fill                                         ::  add to queue
      ^-  {? _.}
      =+  suy=(fall (~(get by qel.ged) ost) 0)
      ?:  =(20 suy)
        ::  ~&  [%ap-fill-full [our dap] q.q.pry ost]
        [%| +]
      ::  ~?  !=(20 suy)  [%ap-fill-add [[our dap] q.q.pry ost] +(suy)]
      [%& +(qel.ged (~(put by qel.ged) ost +(suy)))]
    ::
    ++  ap-find                                         ::  general arm
      |=  {cog/term pax/path}
      =+  dep=0
      |-  ^-  (unit (pair @ud term))
      =+  ^=  spu
          ?~  pax  ~ 
          $(pax t.pax, dep +(dep), cog (ap-hype cog i.pax))
      ?^  spu  spu
      ?.((ap-fond cog) ~ `[dep cog])
    ::
    ++  ap-fond                                         ::  check for arm
      |=  cog/term
      ^-  ?
      (slob cog p.hav)
    ::
    ++  ap-give                                         ::  return result
      |=  cit/cuft
      ^+  +>
      +>(zip :_(zip [ost %give cit]))
    ::
    ++  ap-bowl                                         ::  set up bowl
      %_    .
          +12.q.hav
        ^-   bowl
        :*  :*  our                               ::  host
                q.q.pry                           ::  guest
                dap                               ::  agent
            ==                                    ::
            :*  wex=~                             ::  outgoing
                sup=sup.ged                       ::  incoming
            ==                                    ::
            :*  ost=ost                           ::  cause
                act=act.tyc                       ::  tick
                eny=eny.tyc                       ::  nonce
                now=lat.tyc                       ::  time
                byk=byk                           ::  source
        ==  ==                                    ::
      ==
    ::
    ++  ap-hype                                         ::  hyphenate
      |=({a/term b/term} `term`(cat 3 a (cat 3 '-' b)))
    ::
    ++  ap-move                                         ::  process each move
      ~/  %ap-move
      |=  vax/vase
      ^-  {(each cove tang) _+>}
      ?@  q.vax    :_(+>.$ [%| (ap-suck "move: invalid move (atom)")])
      ?^  -.q.vax  :_(+>.$ [%| (ap-suck "move: invalid move (bone)")])
      ?@  +.q.vax  :_(+>.$ [%| (ap-suck "move: invalid move (card)")])
      =+  hun=(~(get by r.zam) -.q.vax)
      ?.  &((~(has by r.zam) -.q.vax) !=(0 -.q.vax))
        ~&  [q-vax+q.vax has-by-r-zam+(~(has by r.zam) -.q.vax)]
        :_(+>.$ [%| (ap-suck "move: invalid card (bone {<-.q.vax>})")])
      =^  pec  vel  (~(spot wa vel) 3 vax)
      =^  cav  vel  (~(slot wa vel) 3 pec)
      ?+  +<.q.vax  
               (ap-move-pass -.q.vax +<.q.vax cav)
        $diff  (ap-move-diff -.q.vax cav)
        $hiss  (ap-move-hiss -.q.vax cav)
        $peel  (ap-move-peel -.q.vax cav)
        $peer  (ap-move-peer -.q.vax cav)
        $pull  (ap-move-pull -.q.vax cav)
        $poke  (ap-move-poke -.q.vax cav)
        $send  (ap-move-send -.q.vax cav)
        $quit  (ap-move-quit -.q.vax cav)
      ==
    ::
    ++  ap-move-quit                                    ::  give quit move
      |=  {sto/bone vax/vase}
      ^-  {(each cove tang) _+>}
      :_  +>(sup.ged (~(del by sup.ged) sto))
      ?^  q.vax  [%| (ap-suck "quit: improper give")]
      [%& `cove`[sto %give `cuft`[%quit ~]]]
    ::
    ++  ap-move-diff                                    ::  give diff move
      |=  {sto/bone vax/vase}
      ^-  {(each cove tang) _+>}
      =^  pec  vel  (~(sped wa vel) vax)
      ?.  &(?=(^ q.pec) ?=(@ -.q.pec) ((sane %tas) -.q.pec))
        :_(+>.$ [%| (ap-suck "diff: improper give")])
      =^  tel  vel  (~(slot wa vel) 3 pec)
      :_(+>.$ [%& sto %give %diff `cage`[-.q.pec tel]])
    ::
    ++  ap-move-hiss                                    ::  pass %hiss
      |=  {sto/bone vax/vase}
      ^-  {(each cove tang) _+>}
      ?.  &(?=({p/* q/* r/@ s/{p/@ *}} q.vax) ((sane %tas) r.q.vax))
        =+  args="[%hiss wire (unit knot) mark cage]"
        :_(+>.$ [%| (ap-suck "hiss: bad hiss ask.{args}")])
      =^  gaw  vel  (~(slot wa vel) 15 vax)
      ?.  &(?=({p/@ *} q.gaw) ((sane %tas) p.q.gaw))
        :_(+>.$ [%| (ap-suck "hiss: malformed cage")])
      =^  paw  vel  (~(stop wa vel) 3 gaw)
      =+  usr=((soft (unit knot)) q.q.vax)
      ?.  &(?=(^ usr) ?~(u.usr & ((sane %ta) u.u.usr)))
        :_(+>.$ [%| (ap-suck "hiss: malformed (unit knot)")])
      =+  pux=((soft path) p.q.vax)
      ?.  &(?=(^ pux) (levy u.pux (sane %ta)))
        :_(+>.$ [%| (ap-suck "hiss: malformed path")])
      :_  +>.$
      :^  %&  sto  %pass
      :-  [(scot %p q.q.pry) %cay u.pux]
      ~!  *cote
      =-  ~!  -  `cote`-
      [%hiss u.usr r.q.vax [p.q.gaw paw]]
    ::
    ++  ap-move-mess                                    ::  extract path, target
      |=  vax/vase
      ^-  {(each (trel path ship term) tang) _+>}
      :_  +>.$
      ?.  ?&  ?=({p/* {q/@ r/@} s/*} q.vax)
              (gte 1 (met 7 q.q.vax))
          ==
        [%| (ap-suck "mess: malformed target")]
      =+  pux=((soft path) p.q.vax)
      ?.  &(?=(^ pux) (levy u.pux (sane %ta)))
        [%| (ap-suck "mess: malformed path")]
      [%& [(scot %p q.q.vax) %out r.q.vax u.pux] q.q.vax r.q.vax]
    ::
    ++  ap-move-pass                                    ::  pass general move 
      |=  {sto/bone wut/* vax/vase}
      ^-  {(each cove tang) _+>}
      ?.  &(?=(@ wut) ((sane %tas) wut))
        :_(+>.$ [%| (ap-suck "pass: malformed card")])
      =+  pux=((soft path) -.q.vax)
      ?.  &(?=(^ pux) (levy u.pux (sane %ta)))
        :_(+>.$ [%| (ap-suck "pass: malformed path")])
      =+  huj=(ap-vain wut)
      ?~  huj  :_(+>.$ [%| (ap-suck "move: unknown note {(trip wut)}")])
      =^  tel  vel  (~(slot wa vel) 3 vax)
      :_  +>.$
      :^  %&  sto  %pass
      :-  [(scot %p q.q.pry) %inn u.pux]
      [%meta u.huj (slop (ap-term %tas wut) tel)]
    ::
    ++  ap-move-poke                                    ::  pass %poke
      |=  {sto/bone vax/vase}
      ^-  {(each cove tang) _+>}
      =^  yep  +>.$  (ap-move-mess vax)
      ?:  ?=(%| -.yep)  :_(+>.$ yep)
      =^  gaw  vel  (~(slot wa vel) 7 vax)
      ?.  &(?=({p/@ q/*} q.gaw) ((sane %tas) p.q.gaw))
        :_(+>.$ [%| (ap-suck "poke: malformed cage")])
      =^  paw  vel  (~(stop wa vel) 3 gaw)
      :_  +>.$
      :^  %&  sto  %pass
      :-  p.p.yep
      [%send q.p.yep r.p.yep %poke p.q.gaw paw]
    ::
    ++  ap-move-peel                                    ::  pass %peel
      |=  {sto/bone vax/vase}
      ^-  {(each cove tang) _+>}
      =^  yep  +>.$  (ap-move-mess vax)
      :_  +>.$
      ?:  ?=(%| -.yep)  yep
      =+  mar=((soft mark) +>-.q.vax)
      ?~  mar
        [%| (ap-suck "peel: malformed mark")]
      =+  pux=((soft path) +>+.q.vax)
      ?.  &(?=(^ pux) (levy u.pux (sane %ta)))
        [%| (ap-suck "peel: malformed path")]
      ?:  (~(has in misvale) p.p.yep)
        =/  err  [leaf+"peel: misvalidation encountered"]~
        :^  %&  sto  %pass
        :-  p.p.yep
        [%send q.p.yep r.p.yep %peer-not err]
      :^  %&  sto  %pass
      :-  p.p.yep
      [%send q.p.yep r.p.yep %peel u.mar u.pux]
    ::
    ++  ap-move-peer                                    ::  pass %peer
      |=  {sto/bone vax/vase}
      ^-  {(each cove tang) _+>}
      =^  yep  +>.$  (ap-move-mess vax)
      :_  +>.$
      ?:  ?=(%| -.yep)  yep
      =+  pux=((soft path) +>.q.vax)
      ?.  &(?=(^ pux) (levy u.pux (sane %ta)))
        [%| (ap-suck "peer: malformed path")]
      ?:  (~(has in misvale) p.p.yep)
        =/  err  [leaf+"peer: misvalidation encountered"]~
        :^  %&  sto  %pass
        :-  p.p.yep
        [%send q.p.yep r.p.yep %peer-not err]
      :^  %&  sto  %pass
      :-  p.p.yep
      [%send q.p.yep r.p.yep %peer u.pux]
    ::
    ++  ap-move-pull                                    ::  pass %pull
      |=  {sto/bone vax/vase}
      ^-  {(each cove tang) _+>}
      =^  yep  +>.$  (ap-move-mess vax)
      :_  +>.$
      ?:  ?=(%| -.yep)  yep
      ?.  =(~ +>.q.vax)
        [%| (ap-suck "pull: malformed card")]
      :^  %&  sto  %pass
      :-  p.p.yep
      [%send q.p.yep r.p.yep %pull ~]
    ::
    ++  ap-move-send                                    ::  pass gall action
      |=  {sto/bone vax/vase}
      ^-  {(each cove tang) _+>}
      ?.  ?&  ?=({p/* {q/@ r/@} {s/@ t/*}} q.vax)
              (gte 1 (met 7 q.q.vax))
              ((sane %tas) r.q.vax)
          ==
        :_(+>.$ [%| (ap-suck "send: improper ask.[%send wire gill club]")])
      =+  pux=((soft path) p.q.vax)
      ?.  &(?=(^ pux) (levy u.pux (sane %ta)))
        :_(+>.$ [%| (ap-suck "send: malformed path")])
      ?:  ?=($poke s.q.vax)
        =^  gav  vel  (~(spot wa vel) 7 vax)
        ?>  =(%poke -.q.gav)
        ?.  ?&  ?=({p/@ q/*} t.q.vax)
                ((sane %tas) p.t.q.vax)
            ==
          :_(+>.$ [%| (ap-suck "send: malformed poke")])
        =^  vig  vel  (~(spot wa vel) 3 gav)
        =^  geb  vel  (~(slot wa vel) 3 vig)
        :_  +>.$
        :^  %&  sto  %pass
        :-  [(scot %p q.q.vax) %out r.q.vax u.pux]
        ^-  cote
        ::  ~&  [%ap-move-send `path`[(scot %p q.q.vax) %out r.q.vax u.pux]]
        [%send q.q.vax r.q.vax %poke p.t.q.vax geb]
      :_  +>.$
      =+  cob=((soft club) [s t]:q.vax)
      ?~  cob
        [%| (ap-suck "send: malformed club")]
      :^  %&  sto  %pass
      :-  [(scot %p q.q.vax) %out r.q.vax u.pux]
      ::  ~&  [%ap-move-send `path`[(scot %p q.q.vax) %out r.q.vax u.pux]]
      [%send q.q.vax r.q.vax u.cob]
    ::
    ++  ap-pass                                         ::  request action
      |=  {pax/path coh/cote}
      ^+  +>
      +>(zip :_(zip [ost %pass pax coh]))
    ::
    ++  ap-peep                                         ::  reinstall
      |=  vax/vase
      ^+  +>
      =+  pep=(ap-prep(hav vax) `hav)
      ?~  -.pep
        +.pep
      (ap-lame %prep-failed u.-.pep)
    ::
    ++  ap-peel
      |=  {mar/mark pax/path}
      =.  pyl  (~(put by pyl) ost mar)
      (ap-peer pax)
    ::
    ++  ap-peer                                         ::  apply %peer
      |=  pax/path
      ^+  +>
      =.  sup.ged  (~(put by sup.ged) ost [q.q.pry pax])
      =+  cug=(ap-find %peer pax)
      ?~  cug  +>.$
      =+  old=zip
      =.  zip  ~
      =^  cam  +>.$ 
          %+  ap-call  q.u.cug
          !>(`path`(slag p.u.cug pax))
      =.  zip  (weld zip `(list cove)`[[ost %give %reap cam] old])
      ?^(cam ap-pule +>.$)
    ::
    ++  ap-poke                                         ::  apply %poke
      |=  cag/cage
      ^+  +>
      =+  cug=(ap-find %poke p.cag ~)
      ?~  cug
        (ap-give %coup `(ap-suck "no poke arm for {(trip p.cag)}"))
      ::  ~&  [%ap-poke dap p.cag cug]
      =^  tur  +>.$
          %+  ap-call  q.u.cug
          ?.  =(0 p.u.cug)  q.cag
          (slop (ap-term %tas p.cag) q.cag)
      (ap-give %coup tur)
    ::
    ++  ap-lame                                         ::  pour error
      |=  {wut/@tas why/tang}
      ^+  +>
      =+  cug=(ap-find /lame)
      ?~  cug
        =.  why  [>%ap-lame dap wut< (turn why |=(a/tank rose+[~ "! " ~]^[a]~))]
        ~>  %slog.`rose+["  " "[" "]"]^(flop why)
        +>.$
      =^  cam  +>.$
        %+  ap-call  q.u.cug
        !>([wut why])
      ?^  cam
        =.  why  [>%ap-lame-lame< (turn u.cam |=(a/tank rose+[~ "! " ~]^[a]~))]
        ~>  %slog.`rose+["  " "[" "]"]^(welp (flop why) leaf+"." (flop u.cam))
        +>.$
      +>.$
    ::
    ++  ap-misvale                                      ::  broken vale
      |=  wir/wire
      ~&  [%ap-blocking-misvale wir]
      +>(misvale (~(put in misvale) wir))
    ::
    ++  ap-pour                                         ::  generic take
      |=  {pax/path vax/vase}
      ^+  +>
      ?.  &(?=({@ *} q.vax) ((sane %tas) -.q.vax))
        (ap-lame %pour (ap-suck "pour: malformed card"))
      =+  cug=(ap-find [-.q.vax pax])
      ?~  cug
        ?:  =(-.q.vax %went)
          +>.$
        (ap-lame -.q.vax (ap-suck "pour: no {(trip -.q.vax)}: {<pax>}"))
      =^  tel  vel  (~(slot wa vel) 3 vax)
      =^  cam  +>.$
          %+  ap-call  q.u.cug
          %+  slop
            !>(`path`(slag p.u.cug pax))
          tel
      ?^  cam  (ap-lame -.q.vax u.cam)
      +>.$
    ::
    ++  ap-purr                                         ::  unwrap take
      |=  {wha/term pax/path cag/cage}
      ^+  +>
      =+  cug=(ap-find [wha p.cag pax])
      ?~  cug
        (ap-lame wha (ap-suck "{(trip wha)}: no {<`path`[p.cag pax]>}"))
      =+  ^=  arg  ^-  vase
          %-  slop
          ?:  =(0 p.u.cug)
            [!>(`path`pax) !>(cag)]
          [!>((slag (dec p.u.cug) `path`pax)) q.cag]
      =^  cam  +>.$  (ap-call q.u.cug arg)
      ?^  cam   (ap-lame q.u.cug u.cam)
      +>.$
    ::
    ++  ap-pout                                         ::  specific take
      |=  {pax/path cuf/cuft}
      ^+  +>
      ?-  -.cuf
        $coup  (ap-take q.q.pry %coup +.pax `!>(p.cuf))
        $diff  (ap-diff q.q.pry pax p.cuf)
        $quit  (ap-take q.q.pry %quit +.pax ~)
        $reap  (ap-take q.q.pry %reap +.pax `!>(p.cuf))
      ==
    ::
    ++  ap-prep                                         ::  install
      |=  vux/(unit vase)
      ^-  {(unit tang) _+>}
      =^  gac  +>.$  (ap-prop vux)
      :-  gac
      %=    +>.$
          misvale
        ~?  !=(misvale *misvale-data)  misvale-drop+misvale
        *misvale-data                 ::  new app might mean new marks
      ::
          dub
        :_(dub ?~(gac [%& dap ?~(vux %boot %bump) now] [%| u.gac]))
      ==
    ::
    ++  ap-prop                                         ::  install
      |=  vux/(unit vase)
      ^-  {(unit tang) _+>}
      ?.  (ap-fond %prep) 
        ?~  vux
          `+>.$
        =+  [new=p:(slot 13 hav) old=p:(slot 13 u.vux)]
        ?.  (~(nest ut p:(slot 13 hav)) %| p:(slot 13 u.vux))
          :_(+>.$ `(ap-suck "prep mismatch"))
        `+>.$(+13.q.hav +13.q.u.vux)
      =^  tur  +>.$
          %+  ap-call  %prep
          ?~(vux !>(~) (slop !>(~) (slot 13 u.vux)))
      ?~  tur 
        `+>.$ 
      :_(+>.$ `u.tur)
    ::
    ++  ap-pule                                         ::  silent delete
      =+  wim=(~(get by sup.ged) ost)
      ?~  wim  +
      %_  +
        sup.ged  (~(del by sup.ged) ost)
        qel.ged  (~(del by qel.ged) ost)
      ==
    ::
    ++  ap-pull                                         ::  load delete
      =+  wim=(~(get by sup.ged) ost)
      ?~  wim  +  ::  ~&(%ap-pull-none +)
      =:  sup.ged  (~(del by sup.ged) ost)
          qel.ged  (~(del by qel.ged) ost)
        ==
      =+  cug=(ap-find %pull q.u.wim)
      ?~  cug  +>
      =^  cam  +> 
        %+  ap-call  q.u.cug
        !>((slag p.u.cug q.u.wim))
      ?^  cam  (ap-lame q.u.cug u.cam)
      +>+
    ::
    ++  ap-kill                                         ::  queue kill
      ::  ~&  [%ap-kill dap ost]
      (ap-give:ap-pull %quit ~)
    ::
    ++  ap-take                                         ::  non-diff gall take
      |=  {her/ship cog/term pax/path vux/(unit vase)}
      ^+  +>
      =+  cug=(ap-find cog pax)
      ?~  cug
        ::  ~&  [%ap-take-none cog pax]
        +>.$
      =^  cam  +>.$  
        %+  ap-call  q.u.cug
        =+  den=!>((slag p.u.cug pax))
        ?~(vux den (slop den u.vux))
      ?^  cam  (ap-lame q.u.cug u.cam)
      +>.$
    ::
    ++  ap-safe                                         ::  process move list
      |=  vax/vase
      ^-  {(each (list cove) tang) _+>}
      ?~  q.vax  :_(+>.$ [%& ~])
      ?@  q.vax  :_(+>.$ [%| (ap-suck "move: malformed list")])
      =^  hed  vel  (~(slot wa vel) 2 vax)
      =^  sud  +>.$  (ap-move hed)
      ?:  ?=(%| -.sud)  :_(+>.$ sud)
      =^  tel  vel  (~(slot wa vel) 3 vax)
      =^  res  +>.$  $(vax tel)
      :_  +>.$
      ?:  ?=(%| -.res)  res
      [%& p.sud p.res]
    ::
    ++  ap-sake                                         ::  handle result
      |=  vax/vase
      ^-  {(unit tang) _+>}
      ?:  ?=(@ q.vax)
        [`(ap-suck "sake: invalid product (atom)") +>.$]
      =^  hed  vel  (~(slot wa vel) 2 vax)
      =^  muz  +>.$  (ap-safe hed)
      ?:  ?=(%| -.muz)  [`p.muz +>.$]
      =^  tel  vel  (~(slot wa vel) 3 vax)
      =^  sav  +>.$  (ap-save tel)
      ?:  ?=(%| -.sav)  [`p.sav +>.$]
      :-  ~
      %_  +>.$
        zip  (weld (flop p.muz) zip)
        hav  p.sav 
      ==
    ::
    ++  ap-save                                         ::  verify core
      |=  vax/vase
      ^-  {(each vase tang) _+>}
      =^  gud  vel  (~(nest wa vel) p.hav p.vax)
      :_  +>.$
      ?.  gud
        [%| (ap-suck "invalid core")]
      [%& vax]
    ::
    ++  ap-slam                                         ::  virtual slam
      ~/  %ap-slam
      |=  {cog/term gat/vase arg/vase}
      ^-  {(each vase tang) _+>}
      =+  ^=  wyz  %-  mule  |.
          (~(mint wa vel) [%cell p.gat p.arg] [%cnsg [%$ ~] [%$ 2] [%$ 3] ~])
      ?:  ?=(%| -.wyz)
        %-  =+  sam=(~(peek ut p.gat) %free 6)
            (slog >%ap-slam-mismatch< ~(duck ut p.arg) ~(duck ut sam) ~)
        :_(+>.$ [%| (ap-suck "call: {<cog>}: type mismatch")])
      :_  +>.$(vel +>.wyz)
      =+  [typ nok]=+<.wyz
      =+  ton=(mock [[q.gat q.arg] nok] ap-sled)
      ?-  -.ton
        $0  [%& typ p.ton]
        $1  [%| (turn p.ton |=(a/* (smyt (path a))))]
        $2  [%| p.ton]
      ==
    ::
    ++  ap-sled  (sloy ska)                             ::  namespace view
    ++  ap-suck                                         ::  standard tang
      |=  msg/tape
      ^-  tang
      [%leaf (weld "gall: {<dap>}: " msg)]~
    ::
    ++  ap-term                                         ::  atomic vase
      |=  {a/@tas b/@}  
      ^-  vase
      [[%atom a `b] b]
    ::
    ++  ap-vain                                         ::  card to vane
      |=  sep/@tas
      ^-  (unit @tas)
      ?+  sep  ~&  [%ap-vain sep]
               ~
        $cash  `%a
        $conf  `%g
        $cred  `%c
        $crew  `%c
        $crow  `%c
        $deal  `%g
        $build  `%f
        $kill  `%f
        $flog  `%d
        $drop  `%c
        $info  `%c
        $merg  `%c
        $mont  `%c
        $nuke  `%a
        $ogre  `%c
        $perm  `%c
        $serv  `%e
        $them  `%e
        $wait  `%b
        $want  `%a
        $warp  `%c
<<<<<<< HEAD
        $wipe  `%f                                      ::  XX cache clear
=======
        $well  `%e
        ::  $wipe  `%f                                      ::  XX cache clear
>>>>>>> 89a0a91c
      ==
    --
  --
++  call                                                ::  request
  ~%  %gall-call  +>   ~
  |=  {hen/duct hic/(hypo (hobo task:able))}
  ^+  [p=*(list move) q=..^$]
  =>  .(q.hic ?.(?=($soft -.q.hic) q.hic ((hard task:able) p.q.hic)))
  ?-    -.q.hic
      $conf
    ?.  (~(has by pol.all) p.p.q.hic)
      ~&  [%gall-not-ours p.p.q.hic]
      [~ ..^$]
    mo-abet:(mo-conf:(mo-abed:mo p.p.q.hic hen) q.p.q.hic q.q.hic)
  ::
      $deal
    =<  mo-abet
    ?.  (~(has by pol.all) q.p.q.hic)                   ::  either to us
      ?>  (~(has by pol.all) p.p.q.hic)                 ::  or from us
      (mo-away:(mo-abed:mo p.p.q.hic hen) q.p.q.hic q.q.hic)
    (mo-come:(mo-abed:mo q.p.q.hic hen) p.p.q.hic q.q.hic)
  ::
      $init 
    ::  ~&  [%gall-init p.q.hic]
    [~ ..^$(pol.all (~(put by pol.all) p.q.hic %*(. *mast sys hen)))]
  ::
      $west
    ?.  (~(has by pol.all) p.p.q.hic)
      ~&  [%gall-not-ours p.q.hic]
      [~ ..^$]
    ?>  ?=({?($ge $gh) @ ~} q.q.hic)
    =+  dap=i.t.q.q.hic
    =+  our=p.p.q.hic
    =+  him=q.p.q.hic
    ?:  ?=($ge i.q.q.hic)
      =+  mes=((hard {@ud rook}) r.q.hic)
      =<  mo-abet
      (mo-gawk:(mo-abed:mo our hen) him dap mes)
    =+  mes=((hard {@ud roon}) r.q.hic)
    =<  mo-abet
    (mo-gawd:(mo-abed:mo our hen) him dap mes)
  ::
      $wegh
    :_  ..^$  :_  ~
    :^  hen  %give  %mass
    :-  %gall
    :-  %|
    %+  turn  ~(tap by pol.all)     :: XX single-home
    |=  {our/@ mast}  ^-  mass
    :+  (scot %p our)  %|
    :~  [%foreign [%& sap]]
        [%blocked [%| (sort ~(tap by (~(run by wub) |=(sofa [%& +<]))) aor)]]
        [%active [%| (sort ~(tap by (~(run by bum) |=(seat [%& +<]))) aor)]]
    ==
  ::  
      $went  !!   ::  XX fixme
  ==
::
++  doze                                                ::  sleep until
  |=  {now/@da hen/duct}
  ^-  (unit @da)
  ~
::
++  load                                                ::  recreate vane
  |=  old/axle-n
  ^+  ..^$
  ?-  -.old
      $0  ..^$(all old)
  ==
::
++  scry
  |=  {fur/(unit (set monk)) ren/@tas why/shop syd/desk lot/coin tyl/path}
  ^-  (unit (unit cage))
  ?.  ?=(%& -.why)  ~
  =*  his  p.why
  ?:  ?&  =(%u ren)
          =(~ tyl)
          =([%$ %da now] lot)
          (~(has by pol.all) his)
          (~(has by bum:(~(got by pol.all) his)) syd)
      ==
    ``[%null !>(~)]
  ?.  (~(has by pol.all) his)
    ~
  ?.  =([%$ %da now] lot)
    ~
  ?.  (~(has by bum:(~(got by pol.all) his)) syd)
    [~ ~]
  ?.  ?=(^ tyl)
    ~
  (mo-peek:(mo-abed:mo his *duct) syd high+`his ren tyl)
::
++  stay                                                ::  save w+o cache
  `axle`all
::
++  take                                                ::  response
  |=  {tea/wire hen/duct hin/(hypo sign-arvo)}
  ^+  [p=*(list move) q=..^$]
  ~|  [%gall-take tea]
  ?>  ?=({@ ?($sys $use) *} tea) 
  =+  our=(need (slaw %p i.tea))
  =+  mow=(mo-abed:mo our hen)
  ?-  i.t.tea
    $sys  mo-abet:(mo-cyst:mow t.t.tea q.hin)
    $use  mo-abet:(mo-cook:mow t.t.tea hin)
  ==
--<|MERGE_RESOLUTION|>--- conflicted
+++ resolved
@@ -150,13 +150,8 @@
     (~(nest ut p.u.bol) %| -:!>(*bowl))
   ::  +mo-receive-core: receives an app core built by ford-turbo
   ::
-<<<<<<< HEAD
   ++  mo-receive-core
-    |=  [dap=dude byk=beak made-result=made-result:ford-api]
-=======
-  ++  mo-recieve-core
     |=  [dap=dude byk=beak made-result=made-result:ford]
->>>>>>> 89a0a91c
     ^+  +>
     ::
     ?:  ?=([%incomplete *] made-result)
@@ -312,15 +307,9 @@
     ^+  +>
     ?+    -.pax  !!
         $core
-<<<<<<< HEAD
-      ?>  ?=([%t %made *] sih)
+      ?>  ?=([%f %made *] sih)
       ?>  ?=({@ @ @ @ ~} t.pax)
       (mo-receive-core i.t.pax (mo-chew t.t.pax) result.sih)
-=======
-      ?>  ?=([%f %made *] sih)
-      ?>  ?=({@ @ @ @ $~} t.pax)
-      (mo-recieve-core i.t.pax (mo-chew t.t.pax) result.sih)
->>>>>>> 89a0a91c
     ::
         %pel                                            ::  translated peer
       ?>  ?=({@ ~} t.pax)
@@ -354,13 +343,8 @@
       (mo-pass [%sys pax] %a %want [our him] [%g %gh dap ~] [num %x ~])
     ::
         %rep                                            ::  reverse request
-<<<<<<< HEAD
       ?>  ?=({@ @ @ ~} t.pax)
-      ?>  ?=([%t %made *] sih)
-=======
-      ?>  ?=({@ @ @ $~} t.pax)
       ?>  ?=([%f %made *] sih)
->>>>>>> 89a0a91c
       =+  :*  him=(slav %p i.t.pax)
               dap=i.t.t.pax
               num=(slav %ud i.t.t.t.pax)
@@ -388,13 +372,6 @@
               num=(slav %ud i.t.t.t.pax)
           ==
       ?:  ?=({$f $made *} sih)
-<<<<<<< HEAD
-        ?-  -.q.+>.sih
-          $tabl  ~|(%made-tabl !!)
-          %|  (mo-give %mack `p.q.+>.sih)               ::  XX should crash
-          %&  (mo-pass [%sys pax] %g %deal [him our] i.t.t.pax %poke p.q.+>.sih)
-        ==
-=======
         ?:  ?=([%incomplete *] result.sih)
           ::  "XX should crash"
           (mo-give %mack `tang.result.sih)
@@ -406,7 +383,6 @@
           (mo-give %mack `message.build-result)
         =/  cay/cage  (result-to-cage:ford build-result)
         (mo-pass [%sys pax] %g %deal [him our] i.t.t.pax %poke cay)
->>>>>>> 89a0a91c
       ?:  ?=({$a $woot *} sih)  +>.$                    ::  quit ack, boring
       ?>  ?=({$g $unto *} sih)
       =+  cuf=`cuft`+>.sih
@@ -1259,12 +1235,8 @@
         $wait  `%b
         $want  `%a
         $warp  `%c
-<<<<<<< HEAD
-        $wipe  `%f                                      ::  XX cache clear
-=======
         $well  `%e
         ::  $wipe  `%f                                      ::  XX cache clear
->>>>>>> 89a0a91c
       ==
     --
   --
