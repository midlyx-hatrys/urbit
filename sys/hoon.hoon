::                                                      ::
::::    /sys/hoon                                       ::
  ::                                                    ::
=<  ride
=>  %143  =>
::                                                      ::
::::    0: version stub                                 ::
  ::                                                    ::
~%  %k.143  ~  ~                                        ::
!:
|%
++  hoon-version  +
--  =>
::                                                      ::
::::    1: layer one                                    ::
  ::                                                    ::
  ::      1a: basic arithmetic                          ::
  ::      1b: tree addressing                           ::
  ::      1c: molds and mold builders                   ::
  ::
~%  %one  +  ~
:>  #  %base
:>
:>    basic mathematical operations
|%
<<<<<<< HEAD
::                                                      ::
::::    1a: unsigned arithmetic                         ::
  ::
++  add                                                 ::  unsigned addition
  ~/  %add
  :>  produce the sum of a and b
  |=  [a=@ b=@]
=======
:>  #  %math
:>    unsigned arithmetic
+|
++  add
  ~/  %add
  :>  unsigned addition
  :>
  :>  a: the augend
  :>  b: the added
  |=  [a=@ b=@]
  :>  the addend
>>>>>>> b490c945
  ^-  @
  ?:  =(0 a)  b
  $(a (dec a), b +(b))
::
++  dec
  ~/  %dec
  :>  unsigned decrement by one.
  |=  a=@
  ~_  leaf+"decrement-underflow"
  ?<  =(0 a)
  =+  b=0
  :>  decremented integer
  |-  ^-  @
  ?:  =(a +(b))  b
  $(b +(b))
::
++  div
  ~/  %div
  :>  unsigned divide
  :>
  :>  a: dividend
  :>  b: divisor
  |:  [a=`@`1 b=`@`1]
  :>  quotient
  ^-  @
  ~_  leaf+"divide-by-zero"
  ?<  =(0 b)
  =+  c=0
  |-
  ?:  (lth a b)  c
  $(a (sub a b), c +(c))
::
++  dvr
  ~/  %dvr
  :>  unsigned divide with remainder
  :>
  :>  a: dividend
  :>  b: divisor
  |=  [a=@ b=@]
  :>  p: quotient
  :>  q: remainder
  ^-  [p=@ q=@]
  [(div a b) (mod a b)]
::
++  gte
  ~/  %gte
  :>    unsigned greater than or equals
  :>
  :>  returns whether {a >= b}.
  :>
  :>  a: left hand operand (todo: name)
  :>  b: right hand operand
  |=  [a=@ b=@]
  :>  greater than or equal to?
  ^-  ?
  !(lth a b)
::
++  gth
  ~/  %gth
  :>    unsigned greater than
  :>
  :>  returns whether {a > b}
  :>
  :>  a: left hand operand (todo: name)
  :>  b: right hand operand
  |=  [a=@ b=@]
  :>  greater than?
  ^-  ?
  !(lte a b)
::
++  lte
  ~/  %lte
  :>    unsigned less than or equals
  :>
  :>  returns whether {a >= b}.
  :>
  :>  a: left hand operand (todo: name)
  :>  b: right hand operand
  |=  [a=@ b=@]
  :>  less than or equal to?
  |(=(a b) (lth a b))
::
++  lth
  ~/  %lth
  :>    unsigned less than
  :>
  :>  a: left hand operand (todo: name)
  :>  b: right hand operand
  |=  [a=@ b=@]
  :>  less than?
  ^-  ?
  ?&  !=(a b)
      |-
      ?|  =(0 a)
          ?&  !=(0 b)
              $(a (dec a), b (dec b))
  ==  ==  ==
::
++  max
  ~/  %max
  :>  unsigned maximum
  |=  [a=@ b=@]
  :>  the maximum
  ^-  @
  ?:  (gth a b)  a
  b
::
++  min
  ~/  %min
  :>  unsigned minimum
  |=  [a=@ b=@]
  :>  the minimum
  ^-  @
  ?:  (lth a b)  a
  b
::
++  mod
  ~/  %mod
  :>  unsigned modulus
  :>
  :>  a: dividend
  :>  b: divisor
  |:  [a=`@`1 b=`@`1]
  :>  the remainder
  ^-  @
  ?<  =(0 b)
  (sub a (mul b (div a b)))
::
++  mul
  ~/  %mul
  :>  unsigned multiplication
  :>
  :>  a: multiplicand
  :>  b: multiplier
  |:  [a=`@`1 b=`@`1]
  :>  product
  ^-  @
  =+  c=0
  |-
  ?:  =(0 a)  c
  $(a (dec a), c (add b c))
::
++  sub
  ~/  %sub
  :>  unsigned subtraction
  :>
  :>  a: minuend
  :>  b: subtrahend
  |=  [a=@ b=@]
  ~_  leaf+"subtract-underflow"
  :>  difference
  ^-  @
  ?:  =(0 b)  a
  $(a (dec a), b (dec b))
::
:>  #  %tree
:>
:>    tree addressing
+|
++  cap
  ~/  %cap
  :>    tree head
  :>
  :>  tests whether an `a` is in the head or tail of a noun. produces %2 if it
  :>  is within the head, or %3 if it is within the tail.
  |=  a=@
  ^-  ?($2 $3)
  ?-  a
    $2        %2
    $3        %3
    ?($0 $1)  !!
    *         $(a (div a 2))
  ==
::
++  mas
  ~/  %mas
  :>    axis within head/tail
  :>
  :>  computes the axis of `a` within either the head or tail of a noun
  :>  (depends whether `a` lies within the the head or tail).
  |=  a=@
  ^-  @
  ?-  a
    $1   !!
    $2   1
    $3   1
    *    (add (mod a 2) (mul $(a (div a 2)) 2))
  ==
::
++  peg
  ~/  %peg
  :>    axis within axis
  :>
  :>  computes the axis of {b} within axis {a}.
  |=  [a=@ b=@]
  ?<  =(0 a)
  :>  a composed axis
  ^-  @
  ?-  b
    $1  a
    $2  (mul a 2)
    $3  +((mul a 2))
    *   (add (mod b 2) (mul $(b (div b 2)) 2))
  ==
<<<<<<< HEAD
::                                                      ::
::::  1c: ideal containers                              ::
  ::                                                    ::
  ::
++  ache  |*({a/mold b/mold} $%({$| p/b} {$& p/a}))     ::  a or b, b default
++  bloq  @                                             ::  bitblock, eg 3=byte
++  each  |*({a/mold b/mold} $%({$& p/a} {$| p/b}))     ::  a or b, a default
++  gate  $-(* *)                                       ::  generic mold
++  list  |*(a/mold $@($~ {i/a t/(list a)}))            ::  nullterminated list
++  lone  |*(a/mold {p/a})                              ::  1-tuple
++  mold  gate                                          ::  normalizing gate
++  pair  |*({a/mold b/mold} {p/a q/b})                 ::  2-tuple
++  pole  |*(a/mold $@($~ {a (pole a)}))                ::  faceless list
++  qual  |*  {a/mold b/mold c/mold d/mold}             ::  4-tuple
          {p/a q/b r/c s/d}                             ::
++  quip  |*({a/mold b/mold} {(list a) b})              ::  list-with for sip
++  trap  |*(a/mold _|?(*a))                            ::  producer
++  tree  |*(a/mold $@($~ {n/a l/(tree a) r/(tree a)})) ::  binary tree
++  trel  |*({a/mold b/mold c/mold} {p/a q/b r/c})      ::  3-tuple
++  unit  |*(a/mold $@($~ {$~ u/a}))                    ::  maybe
=======
::
:>  #  %containers
:>
:>    the most basic of data types
+|
++  bloq
  :>    blocksize
  :>
  :>  a blocksize is the power of 2 size of an atom. ie, 3 is a byte as 2^3 is
  :>  8 bits.
  @
::
++  each
::  todo: do i add "mold generator:" to the following?
  :>    either {a} or {b}, defaulting to {a}.
  :>
  :>  mold generator: produces a discriminated fork between two types,
  :>  defaulting to {a}.
  |*({a/mold b/mold} $%({$& p/a} {$| p/b}))
::
++  gate
  :>    function
  :>
  :>  a core with one arm, `$`--the empty name--which transforms a sample noun
  :>  into a product noun. If used dryly as a type, the subject must have a
  :>  sample type of `*`.
  $-(* *)
::
++  list
  :>    null-terminated list
  :>
  :>  mold generator: produces a mold of a null-terminated list of the
  :>  homogeneous type {a}.
  |*(a/mold $@($~ {i/a t/(list a)}))
::
++  lone
  :>    single item tuple
  :>
  :>  mold generator: puts the face of `p` on the passed in mold.
  |*(a/mold p/a)
::
++  mold
  :>    normalizing gate
  :>
  :>  actually a type alias for gate.
  gate
::
++  pair
  :>    dual tuple
  :>
  :>  mold generator: produces a tuple of the two types passed in.
  :>
  :>  a: first type, labeled {p}
  :>  b: second type, labeled {q}
  |*({a/mold b/mold} {p/a q/b})
::
++  pole
  :>    faceless list
  :>
  :>  like ++list, but without the faces {i} and {t}.
  :>
  :>  a: a mold for the item type.
  |*(a/mold $@($~ {a (pole a)}))
::
++  qual
  :>    quadruple tuple
  :>
  :>  mold generator: produces a tuple of the four types passed in.
  :>
  :>  a: first type, labeled {p}
  :>  b: second type, labeled {q}
  :>  c: third type, labeled {r}
  :>  d: fourth type, labeled {s}
  |*  {a/mold b/mold c/mold d/mold}
  {p/a q/b r/c s/d}
::
++  quip
  :>    pair of list of first and second
  :>
  :>  a common pattern in hoon code is to return a ++list of changes, along with
  :>  a new state.
  :>
  :>  a: type of list item
  :>  b: type of returned state
  |*({a/mold b/mold} {(list a) b})
::
++  trap
  :>    a core with one arm `$`
  :>
  :>  a: return type of the `$` arm.
  |*(a/mold _|?(*a))
::
++  tree
  :>    tree mold generator
  :>
  :>  a `++tree` can be empty, or contain a node of a type and
  :>  left/right sub `++tree` of the same type. pretty-printed with `{}`.
  :>
  :>  a: type of tree node
  |*(a/mold $@($~ {n/a l/(tree a) r/(tree a)})) ::  binary tree
::
++  trel
  :>    triple tuple
  :>
  :>  mold generator: produces a tuple of the three types passed in.
  :>
  :>  a: first type, labeled {p}
  :>  b: second type, labeled {q}
  :>  c: third type, labeled {r}
  |*({a/mold b/mold c/mold} {p/a q/b r/c})
::
++  unit
  :>    maybe
  :>
  :>  mold generator: either `~` or `[~ u=a]` where `a` is the
  :>  type that was passed in.
  :>
  :>  a: type when non-null
  |*(a/mold $@($~ {$~ u/a}))
>>>>>>> b490c945
--  =>
::                                                      ::
::::  2: layer two                                      ::
  ::                                                    ::
  ::    2a: unit logic                                  ::
  ::    2b: list logic                                  ::
  ::    2c: bit arithmetic                              ::
  ::    2d: bit logic                                   ::
  ::    2e: insecure hashing                            ::
  ::    2f: noun ordering                               ::
  ::    2g: unsigned powers                             ::
  ::    2h: set logic                                   ::
  ::    2i: map logic                                   ::
  ::    2j: jar and jug logic                           ::
  ::    2k: queue logic                                 ::
  ::    2l: container from container                    ::
  ::    2m: container from noun                         ::
  ::    2n: functional hacks                            ::
  ::    2o: normalizing containers                      ::
  ::    2p: serialization                               ::
  ::    2q: molds and mold builders                     ::
  ::
~%  %two  +  ~
|%
::                                                      ::
::::  2a: unit logic                                    ::
  ::                                                    ::
  ::    biff, bind, bond, both, clap, drop,             ::
  ::    fall, flit, lift, mate, need, some              ::
  ::
++  biff                                                ::  apply
  |*  {a/(unit) b/$-(* (unit))}
  ?~  a  ~
  (b u.a)
::
++  bind                                                ::  argue
  |*  {a/(unit) b/$-(* *)}
  ?~  a  ~
  [~ u=(b u.a)]
::
++  bond                                                ::  replace
  |*  a/(trap)
  |*  b/(unit)
  ?~  b  $:a
  u.b
::
++  both                                                ::  all the above
  |*  {a/(unit) b/(unit)}
  ?~  a  ~
  ?~  b  ~
  [~ u=[u.a u.b]]
::
++  clap                                                ::  combine
  |*  {a/(unit) b/(unit) c/_|=(^ +<-)}
  ?~  a  b
  ?~  b  a
  [~ u=(c u.a u.b)]
::
++  drop                                                ::  enlist
  |*  a/(unit)
  ?~  a  ~
  [i=u.a t=~]
::
++  fall                                                ::  default
  |*  {a/(unit) b/*}
  ?~(a b u.a)
::
++  flit                                                ::  make filter
  |*  a/$-(* ?)
  |*  b/*
  ?.((a b) ~ [~ u=b])
::
++  hunt                                                ::  first of units
  |*  {ord/$-({* *} ?) one/(unit) two/(unit)}
  ^-  (unit ?(_,.+.one _,.+.two))
  ?~  one  two
  ?~  two  one
  ?:((ord ,.+.one ,.+.two) one two)
::
++  lift                                                ::  lift mold (fmap)
  |*  a/mold                                            ::  flipped
  |*  b/(unit)                                          ::  curried
  (bind b a)                                            ::  bind
::
++  mate                                                ::  choose
  |*  {a/(unit) b/(unit)}
  ?~  b  a
  ?~  a  b
  ?.(=(u.a u.b) ~>(%mean.[%leaf "mate"] !!) a)
::
++  need                                                ::  demand
  |*  a/(unit)
  ?~  a  ~>(%mean.[%leaf "need"] !!)
  u.a
::
++  some                                                ::  lift (pure)
  |*  a/*
  [~ u=a]
::
::::  2b: list logic                                    ::
  ::                                                    ::
  ::                                                    ::
::
++  fand                                                ::  all indices
  ~/  %fand
  |=  {nedl/(list) hstk/(list)}
  =|  i/@ud
  =|  fnd/(list @ud)
  |-  ^+  fnd
  =+  [n=nedl h=hstk]
  |-
  ?:  |(?=($~ n) ?=($~ h))
    (flop fnd)
  ?:  =(i.n i.h)
    ?~  t.n
      ^$(i +(i), hstk +.hstk, fnd [i fnd])
    $(n t.n, h t.h)
  ^$(i +(i), hstk +.hstk)
::
++  find                                                ::  first index
  ~/  %find
  |=  {nedl/(list) hstk/(list)}
  =|  i/@ud
  |-   ^-  (unit @ud)
  =+  [n=nedl h=hstk]
  |-
  ?:  |(?=($~ n) ?=($~ h))
     ~
  ?:  =(i.n i.h)
    ?~  t.n
      `i
    $(n t.n, h t.h)
  ^$(i +(i), hstk +.hstk)
::
++  flop                                                ::  reverse
  ~/  %flop
  |*  a/(list)
  =>  .(a (homo a))
  ^+  a
  =+  b=`_a`~
  |-
  ?~  a  b
  $(a t.a, b [i.a b])
::
++  gulf                                                ::  range inclusive
  |=  {a/@ b/@}
  ^-  (list @)
  ?:(=(a +(b)) ~ [a $(a +(a))])
::
++  homo                                                ::  homogenize
  |*  a/(list)
  ^+  =<  $
    |%  +-  $  ?:(*? ~ [i=(snag 0 a) t=$])
    --
  a
::
++  lent                                                ::  length
  ~/  %lent
  |=  a/(list)
  ^-  @
  =+  b=0
  |-
  ?~  a  b
  $(a t.a, b +(b))
::
++  levy
  ~/  %levy                                             ::  all of
  |*  {a/(list) b/$-(* ?)}
  |-  ^-  ?
  ?~  a  &
  ?.  (b i.a)  |
  $(a t.a)
::
++  lien                                                ::  some of
  ~/  %lien
  |*  {a/(list) b/$-(* ?)}
  |-  ^-  ?
  ?~  a  |
  ?:  (b i.a)  &
  $(a t.a)
::
++  limo                                                ::  listify
  |*  a/*
  ^+  =<  $
    |%  +-  $  ?~(a ~ ?:(*? [i=-.a t=$] $(a +.a)))
    --
  a
::
++  murn                                                ::  maybe transform
  ~/  %murn
  |*  {a/(list) b/$-(* (unit))}
  |-
  ?~  a  ~
  =+  c=(b i.a)
  ?~  c
    $(a t.a)
  [i=u.c t=$(a t.a)]
::
++  oust                                                ::  remove
  ~/  %oust
  |*  {{a/@ b/@} c/(list)}
  (weld (scag +<-< c) (slag (add +<-< +<->) c))
::
++  reap                                                ::  replicate
  ~/  %reap
  |*  {a/@ b/*}
  |-  ^-  (list _b)
  ?~  a  ~
  [b $(a (dec a))]
::
++  reel                                                ::  right fold
  ~/  %reel
  |*  {a/(list) b/_|=({* *} +<+)}
  |-  ^+  ,.+<+.b
  ?~  a
    +<+.b
  (b i.a $(a t.a))
::
++  roll                                                ::  left fold
  ~/  %roll
  |*  {a/(list) b/_|=({* *} +<+)}
  |-  ^+  ,.+<+.b
  ?~  a
    +<+.b
  $(a t.a, b b(+<+ (b i.a +<+.b)))
::
++  scag                                                ::  prefix
  ~/  %scag
  |*  {a/@ b/(list)}
  |-  ^+  b
  ?:  |(?=($~ b) =(0 a))  ~
  [i.b $(b t.b, a (dec a))]
::
++  skid                                                ::  separate
  ~/  %skid
  |*  {a/(list) b/$-(* ?)}
  |-  ^+  [p=a q=a]
  ?~  a  [~ ~]
  =+  c=$(a t.a)
  ?:((b i.a) [[i.a p.c] q.c] [p.c [i.a q.c]])
::
++  skim                                                ::  only
  ~/  %skim
  |*  {a/(list) b/$-(* ?)}
  |-
  ^+  a
  ?~  a  ~
  ?:((b i.a) [i.a $(a t.a)] $(a t.a))
::
++  skip                                                ::  except
  ~/  %skip
  |*  {a/(list) b/$-(* ?)}
  |-
  ^+  a
  ?~  a  ~
  ?:((b i.a) $(a t.a) [i.a $(a t.a)])
::
++  slag                                                ::  suffix
  ~/  %slag
  |*  {a/@ b/(list)}
  |-  ^+  b
  ?:  =(0 a)  b
  ?~  b  ~
  $(b t.b, a (dec a))
::
++  snag                                                ::  index
  ~/  %snag
  |*  {a/@ b/(list)}
  |-  ^+  ?>(?=(^ b) i.b)
  ?~  b
    ~_  leaf+"snag-fail"
    !!
  ?:  =(0 a)  i.b
  $(b t.b, a (dec a))
::
++  sort   !.                                           ::  quicksort
  ~/  %sort
  |*  {a/(list) b/$-({* *} ?)}
  =>  .(a ^.(homo a))
  |-  ^+  a
  ?~  a  ~
  %+  weld
    $(a (skim t.a |=(c/_i.a (b c i.a))))
  ^+  t.a
  [i.a $(a (skim t.a |=(c/_i.a !(b c i.a))))]
::
++  spin
  |*  {a/(list) b/_|=({* *} [** +<+]) c/*}
  ::  ?<  ?=($-([_?<(?=($~ a) i.a) _c] [* _c]) b)
  |-
  ?~  a
    ~
  =+  v=(b i.a c)
  [i=-.v t=$(a t.a, c +.v)]
::
++  spun
  |*  {a/(list) b/_|=({* *} [** +<+])}
  =|  c/_+<+.b
  |-
  ?~  a
    ~
  =+  v=(b i.a c)
  [i=-.v t=$(a t.a, c +.v)]
::
++  swag                                                ::  slice
  |*  {{a/@ b/@} c/(list)}
  (scag +<-> (slag +<-< c))
::
++  turn                                                ::  transform
  ~/  %turn
  |*  {a/(list) b/$-(* *)}
  |-
  ?~  a  ~
  [i=(b i.a) t=$(a t.a)]
::
++  weld                                                ::  concatenate
  ~/  %weld
  |*  {a/(list) b/(list)}
  =>  .(a ^.(homo a), b ^.(homo b))
  |-  ^+  b
  ?~  a  b
  [i.a $(a t.a)]
::
++  welp                                                ::  faceless weld
  =|  {* *}
  |%
  +-  $
    ?~  +<-
      +<-(. +<+)
    +<-(+ $(+<- +<->))
  --
::
++  zing                                                ::  promote
  =|  *
  |%
  +-  $
    ?~  +<
      +<
    (welp +<- $(+< +<+))
  --
::                                                      ::
::::  2c: bit arithmetic                                ::
  ::                                                    ::
  ::
++  bex                                                 ::  binary exponent
  ~/  %bex
  |=  a/@
  ^-  @
  ?:  =(0 a)  1
  (mul 2 $(a (dec a)))
::
++  can                                                 ::  assemble
  ~/  %can
  |=  {a/bloq b/(list {p/@u q/@})}
  ^-  @
  ?~  b  0
  (add (end a p.i.b q.i.b) (lsh a p.i.b $(b t.b)))
::
++  cat                                                 ::  concatenate
  ~/  %cat
  |=  {a/bloq b/@ c/@}
  (add (lsh a (met a b) c) b)
::
++  cut                                                 ::  slice
  ~/  %cut
  |=  {a/bloq {b/@u c/@u} d/@}
  (end a c (rsh a b d))
::
++  end                                                 ::  tail
  ~/  %end
  |=  {a/bloq b/@u c/@}
  (mod c (bex (mul (bex a) b)))
::
++  fil                                                 ::  fill bloqstream
  |=  {a/bloq b/@u c/@}
  =+  n=0
  =+  d=c
  |-  ^-  @
  ?:  =(n b)
    (rsh a 1 d)
  $(d (add c (lsh a 1 d)), n +(n))
::
++  lsh                                                 ::  left-shift
  ~/  %lsh
  |=  {a/bloq b/@u c/@}
  (mul (bex (mul (bex a) b)) c)
::
++  met                                                 ::  measure
  ~/  %met
  |=  {a/bloq b/@}
  ^-  @
  =+  c=0
  |-
  ?:  =(0 b)  c
  $(b (rsh a 1 b), c +(c))
::
++  rap                                                 ::  assemble nonzero
  ~/  %tsgl
  |=  {a/bloq b/(list @)}
  ^-  @
  ?~  b  0
  (cat a i.b $(b t.b))
::
++  rep                                                 ::  assemble single
  ~/  %rep
  |=  {a/bloq b/(list @)}
  ^-  @
  =+  c=0
  |-
  ?~  b  0
  (add (lsh a c (end a 1 i.b)) $(c +(c), b t.b))
::
++  rip                                                 ::  disassemble
  ~/  %rip
  |=  {a/bloq b/@}
  ^-  (list @)
  ?:  =(0 b)  ~
  [(end a 1 b) $(b (rsh a 1 b))]
::
++  rsh                                                 ::  right-shift
  ~/  %rsh
  |=  {a/bloq b/@u c/@}
  (div c (bex (mul (bex a) b)))
::
++  swp  |=({a/bloq b/@} (rep a (flop (rip a b))))      ::  reverse bloq order
++  xeb                                                 ::  binary logarithm
  ~/  %xeb
  |=  a/@
  ^-  @
  (met 0 a)
::
++  fe                                                  ::  modulo bloq
  |_  a/bloq
  ++  dif                                               ::  difference
    |=({b/@ c/@} (sit (sub (add out (sit b)) (sit c))))
  ++  inv  |=(b/@ (sub (dec out) (sit b)))              ::  inverse
  ++  net  |=  b/@  ^-  @                               ::  flip byte endianness
           =>  .(b (sit b))
           ?:  (lte a 3)
             b
           =+  c=(dec a)
           %+  con
             (lsh c 1 $(a c, b (cut c [0 1] b)))
           $(a c, b (cut c [1 1] b))
  ++  out  (bex (bex a))                                ::  mod value
  ++  rol  |=  {b/bloq c/@ d/@}  ^-  @                  ::  roll left
           =+  e=(sit d)
           =+  f=(bex (sub a b))
           =+  g=(mod c f)
           (sit (con (lsh b g e) (rsh b (sub f g) e)))
  ++  ror  |=  {b/bloq c/@ d/@}  ^-  @                  ::  roll right
           =+  e=(sit d)
           =+  f=(bex (sub a b))
           =+  g=(mod c f)
           (sit (con (rsh b g e) (lsh b (sub f g) e)))
  ++  sum  |=({b/@ c/@} (sit (add b c)))                ::  wrapping add
  ++  sit  |=(b/@ (end a 1 b))                          ::  enforce modulo
  --
::                                                      ::
::::  2d: bit logic                                     ::
  ::                                                    ::
  ::
++  con                                                 ::  binary or
  ~/  %con
  |=  {a/@ b/@}
  =+  [c=0 d=0]
  |-  ^-  @
  ?:  ?&(=(0 a) =(0 b))  d
  %=  $
    a   (rsh 0 1 a)
    b   (rsh 0 1 b)
    c   +(c)
    d   %+  add  d
          %^  lsh  0  c
          ?&  =(0 (end 0 1 a))
              =(0 (end 0 1 b))
          ==
  ==
::
++  dis                                                 ::  binary and
  ~/  %dis
  |=  {a/@ b/@}
  =|  {c/@ d/@}
  |-  ^-  @
  ?:  ?|(=(0 a) =(0 b))  d
  %=  $
    a   (rsh 0 1 a)
    b   (rsh 0 1 b)
    c   +(c)
    d   %+  add  d
          %^  lsh  0  c
          ?|  =(0 (end 0 1 a))
              =(0 (end 0 1 b))
          ==
  ==
::
++  mix                                                 ::  binary xor
  ~/  %mix
  |=  {a/@ b/@}
  ^-  @
  =+  [c=0 d=0]
  |-
  ?:  ?&(=(0 a) =(0 b))  d
  %=  $
    a   (rsh 0 1 a)
    b   (rsh 0 1 b)
    c   +(c)
    d   (add d (lsh 0 c =((end 0 1 a) (end 0 1 b))))
  ==
::
++  not  |=  {a/bloq b/@ c/@}                           ::  binary not (sized)
  (mix c (dec (bex (mul b (bex a)))))
::                                                      ::
::::  2e: insecure hashing                              ::
  ::                                                    ::
  ::
++  fnv  |=(a/@ (end 5 1 (mul 16.777.619 a)))           ::  FNV scrambler
::
++  muk                                                 ::  standard murmur3
  ~%  %muk  ..muk  ~
  =+  ~(. fe 5)
  |=  {syd/@ len/@ key/@}
  ?>  &((lte (met 5 syd) 1) (lte (met 0 len) 31))
  =/  pad      (sub len (met 3 key))
  =/  data     (weld (rip 3 key) (reap pad 0))
  =/  nblocks  (div len 4)  ::  intentionally off-by-one
  =/  h1  syd
  =+  [c1=0xcc9e.2d51 c2=0x1b87.3593]
  =/  blocks  (rip 5 key)
  =/  i  nblocks
  =.  h1  =/  hi  h1  |-
    ?:  =(0 i)  hi
    =/  k1  (snag (sub nblocks i) blocks)  ::  negative array index
    =.  k1  (sit (mul k1 c1))
    =.  k1  (rol 0 15 k1)
    =.  k1  (sit (mul k1 c2))
    =.  hi  (mix hi k1)
    =.  hi  (rol 0 13 hi)
    =.  hi  (sum (sit (mul hi 5)) 0xe654.6b64)
    $(i (dec i))
  =/  tail  (slag (mul 4 nblocks) data)
  =/  k1    0
  =/  tlen  (dis len 3)
  =.  h1
    ?+  tlen  h1  ::  fallthrough switch
      $3  =.  k1  (mix k1 (lsh 0 16 (snag 2 tail)))
          =.  k1  (mix k1 (lsh 0 8 (snag 1 tail)))
          =.  k1  (mix k1 (snag 0 tail))
          =.  k1  (sit (mul k1 c1))
          =.  k1  (rol 0 15 k1)
          =.  k1  (sit (mul k1 c2))
          (mix h1 k1)
      $2  =.  k1  (mix k1 (lsh 0 8 (snag 1 tail)))
          =.  k1  (mix k1 (snag 0 tail))
          =.  k1  (sit (mul k1 c1))
          =.  k1  (rol 0 15 k1)
          =.  k1  (sit (mul k1 c2))
          (mix h1 k1)
      $1  =.  k1  (mix k1 (snag 0 tail))
          =.  k1  (sit (mul k1 c1))
          =.  k1  (rol 0 15 k1)
          =.  k1  (sit (mul k1 c2))
          (mix h1 k1)
    ==
  =.  h1  (mix h1 len)
  |^  (fmix32 h1)
  ++  fmix32
    |=  h/@
    =.  h  (mix h (rsh 0 16 h))
    =.  h  (sit (mul h 0x85eb.ca6b))
    =.  h  (mix h (rsh 0 13 h))
    =.  h  (sit (mul h 0xc2b2.ae35))
    =.  h  (mix h (rsh 0 16 h))
    h
  --
  ::
  ++  mum                                                 ::  mug with murmur3
  ~/  %mum
  |=  a/*
  |^  (trim ?@(a a (mix $(a -.a) (mix 0x7fff.ffff $(a +.a)))))
  ++  trim                                              ::  31-bit nonzero
    |=  key/@
    =+  syd=0xcafe.babe
    |-  ^-  @
    =+  haz=(muk syd (met 3 key) key)
    =+  ham=(mix (rsh 0 31 haz) (end 0 31 haz))
    ?.(=(0 ham) ham $(syd +(syd)))
  --
::
++  mug                                                 ::  31bit nonzero FNV1a
  ~/  %mug
  |=  a/*
  ?^  a
    =+  b=[p=$(a -.a) q=$(a +.a)]
    |-  ^-  @
    =+  c=(fnv (mix p.b (fnv q.b)))
    =+  d=(mix (rsh 0 31 c) (end 0 31 c))
    ?.  =(0 d)  d
    $(q.b +(q.b))
  =+  b=2.166.136.261
  |-  ^-  @
  =+  c=b
  =+  [d=0 e=(met 3 a)]
  |-  ^-  @
  ?:  =(d e)
    =+  f=(mix (rsh 0 31 c) (end 0 31 c))
    ?.  =(0 f)  f
    ^$(b +(b))
  $(c (fnv (mix c (cut 3 [d 1] a))), d +(d))
::                                                      ::
::::  2f: noun ordering                                 ::
  ::                                                    ::
  ::    aor, dor, gor, hor, lor, vor                    ::
  ::
++  aor                                                 ::  a-order
  ~/  %aor
  |=  {a/* b/*}
  ^-  ?
  ?:  =(a b)  &
  ?.  ?=(@ a)
    ?:  ?=(@ b)  |
    ?:  =(-.a -.b)
      $(a +.a, b +.b)
    $(a -.a, b -.b)
  ?.  ?=(@ b)  &
  |-
  =+  [c=(end 3 1 a) d=(end 3 1 b)]
  ?:  =(c d)
    $(a (rsh 3 1 a), b (rsh 3 1 b))
  (lth c d)
::
++  dor                                                 ::  d-order
  ~/  %dor
  |=  {a/* b/*}
  ^-  ?
  ?:  =(a b)  &
  ?.  ?=(@ a)
    ?:  ?=(@ b)  |
    ?:  =(-.a -.b)
      $(a +.a, b +.b)
    $(a -.a, b -.b)
  ?.  ?=(@ b)  &
  (lth a b)
::
++  gor                                                 ::  g-order
  ~/  %gor
  |=  {a/* b/*}
  ^-  ?
  =+  [c=(mug a) d=(mug b)]
  ?:  =(c d)
    (dor a b)
  (lth c d)
::
++  hor                                                 ::  h-order
  ~/  %hor
  |=  {a/* b/*}
  ^-  ?
  ?:  ?=(@ a)
    ?.  ?=(@ b)  &
    (gor a b)
  ?:  ?=(@ b)  |
  ?:  =(-.a -.b)
    (gor +.a +.b)
  (gor -.a -.b)
::
++  lor                                                 ::  l-order
  ~/  %lor
  |=  {a/* b/*}
  ^-  ?
  ?:  =(a b)  &
  ?@  a
    ?^  b  &
    (lth a b)
  ?:  =(-.a -.b)
    $(a +.a, b +.b)
  $(a -.a, b -.b)
::
++  vor                                                 ::  v-order
  ~/  %vor
  |=  {a/* b/*}
  ^-  ?
  =+  [c=(mug (mug a)) d=(mug (mug b))]
  ?:  =(c d)
    (dor a b)
  (lth c d)
::                                                      ::
::::                                                    ::
  ::  2g: unsigned powers                               ::
  ::                                                    ::
  ::
++  pow                                                 ::  unsigned exponent
  ~/  %pow
  |=  {a/@ b/@}
  ?:  =(b 0)  1
  |-  ?:  =(b 1)  a
  =+  c=$(b (div b 2))
  =+  d=(mul c c)
  ?~  (dis b 1)  d  (mul d a)
::
++  sqt                                                 ::  unsigned sqrt/rem
  ~/  %sqt
  |=  a/@  ^-  {p/@ q/@}
  ?~  a  [0 0]
  =+  [q=(div (dec (xeb a)) 2) r=0]
  =-  [-.b (sub a +.b)]
  ^=  b  |-
  =+  s=(add r (bex q))
  =+  t=(mul s s)
  ?:  =(q 0)
    ?:((lte t a) [s t] [r (mul r r)])
  ?:  (lte t a)
    $(r s, q (dec q))
  $(q (dec q))
::                                                      ::
::::                                                    ::
  ::                                                    ::
  ::  2h: set logic                                     ::
  ::                                                    ::
  ::
++  in                                                  ::  set engine
  ~/  %in
  |_  a/(tree)  :: (set)
  +-  all                                               ::  logical AND
    ~/  %all
    |*  b/$-(* ?)
    |-  ^-  ?
    ?~  a
      &
    ?&((b n.a) $(a l.a) $(a r.a))
  ::
  +-  any                                               ::  logical OR
    ~/  %any
    |*  b/$-(* ?)
    |-  ^-  ?
    ?~  a
      |
    ?|((b n.a) $(a l.a) $(a r.a))
  ::
  +-  apt                                               ::  check correctness
    =|  {l/(unit) r/(unit)}
    |-  ^-  ?
    ?~  a   &
    ?&  ?~(l & (hor n.a u.l))
        ?~(r & (hor u.r n.a))
        ?~(l.a & ?&((vor n.a n.l.a) $(a l.a, l `n.a)))
        ?~(r.a & ?&((vor n.a n.r.a) $(a r.a, r `n.a)))
    ==
  ::
  +-  bif                                               ::  splits a by b
    ~/  %bif
    |*  b/*
    ^+  [l=a r=a]
    =<  [+< +>]
    |-  ^+  a
    ?~  a
      [b ~ ~]
    ?:  =(b n.a)
      a
    ?:  (hor b n.a)
      =+  c=$(a l.a)
      ?>  ?=(^ c)
      [n.c l.c [n.a r.c r.a]]
    =+  c=$(a r.a)
    ?>  ?=(^ c)
    [n.c [n.a l.a l.c] r.c]
  ::
  +-  del                                               ::  b without any a
    ~/  %del
    |*  b/*
    |-  ^+  a
    ?~  a
      ~
    ?.  =(b n.a)
      ?:  (hor b n.a)
        [n.a $(a l.a) r.a]
      [n.a l.a $(a r.a)]
    |-  ^-  {$?($~ _a)}
    ?~  l.a  r.a
    ?~  r.a  l.a
    ?:  (vor n.l.a n.r.a)
      [n.l.a l.l.a $(l.a r.l.a)]
    [n.r.a $(r.a l.r.a) r.r.a]
  ::
  +-  dif                                               ::  difference
    ~/  %dif
    |*  b/_a
    |-  ^+  a
    ?~  b
      a
    =+  c=(bif n.b)
    ?>  ?=(^ c)
    =+  d=$(a l.c, b l.b)
    =+  e=$(a r.c, b r.b)
    |-  ^-  {$?($~ _a)}
    ?~  d  e
    ?~  e  d
    ?:  (vor n.d n.e)
      [n.d l.d $(d r.d)]
    [n.e $(e l.e) r.e]
  ::
  +-  dig                                               ::  axis of a in b
    |=  b/*
    =+  c=1
    |-  ^-  (unit @)
    ?~  a  ~
    ?:  =(b n.a)  [~ u=(peg c 2)]
    ?:  (hor b n.a)
      $(a l.a, c (peg c 6))
    $(a r.a, c (peg c 7))
  ::
  +-  gas                                               ::  concatenate
    ~/  %gas
    |=  b/(list _?>(?=(^ a) n.a))
    |-  ^+  a
    ?~  b
      a
    $(b t.b, a (put i.b))
  ::
  +-  has                                               ::  b exists in a check
    ~/  %has
    |*  b/*
    |-  ^-  ?
    ?~  a
      |
    ?:  =(b n.a)
      &
    ?:  (hor b n.a)
      $(a l.a)
    $(a r.a)
  ::
  +-  int                                               ::  intersection
    ~/  %int
    |*  b/_a
    |-  ^+  a
    ?~  b
      ~
    ?~  a
      ~
    ?.  (vor n.a n.b)
      $(a b, b a)
    ?:  =(n.b n.a)
      [n.a $(a l.a, b l.b) $(a r.a, b r.b)]
    ?:  (hor n.b n.a)
      %-  uni(a $(a l.a, b [n.b l.b ~]))  $(b r.b)
    %-  uni(a $(a r.a, b [n.b ~ r.b]))  $(b l.b)
  ::
  +-  put                                               ::  puts b in a, sorted
    ~/  %put
    |*  b/*
    |-  ^+  a
    ?~  a
      [b ~ ~]
    ?:  =(b n.a)
      a
    ?:  (hor b n.a)
      =+  c=$(a l.a)
      ?>  ?=(^ c)
      ?:  (vor n.a n.c)
        [n.a c r.a]
      [n.c l.c [n.a r.c r.a]]
    =+  c=$(a r.a)
    ?>  ?=(^ c)
    ?:  (vor n.a n.c)
      [n.a l.a c]
    [n.c [n.a l.a l.c] r.c]
  ::
  +-  rep                                               ::  replace by product
    |*  b/_|=({* *} +<+)
    |-
    ?~  a  +<+.b
    $(a r.a, +<+.b $(a l.a, +<+.b (b n.a +<+.b)))
  ::
  +-  run                                               ::  apply gate to values
    ~/  %run
    |*  b/gate
    =|  c/(set _?>(?=(^ a) (b n.a)))
    |-  ?~  a  c
    =.  c  (~(put in c) (b n.a))
    =.  c  $(a l.a, c c)
    $(a r.a, c c)
  ::
  +-  tap                                               ::  convert to list
    =<  $
    ~/  %tap
    =|  b/(list _?>(?=(^ a) n.a))
    |.  ^+  b
    ?~  a
      b
    $(a r.a, b [n.a $(a l.a)])
  ::
  +-  uni                                               ::  union
    ~/  %uni
    |*  b/_a
    ?:  =(a b)  a
    |-  ^+  a
    ?~  b
      a
    ?~  a
      b
    ?:  (vor n.a n.b)
      ?:  =(n.b n.a)
        [n.b $(a l.a, b l.b) $(a r.a, b r.b)]
      ?:  (hor n.b n.a)
        $(a [n.a $(a l.a, b [n.b l.b ~]) r.a], b r.b)
      $(a [n.a l.a $(a r.a, b [n.b ~ r.b])], b l.b)
    ?:  =(n.a n.b)
      [n.b $(b l.b, a l.a) $(b r.b, a r.a)]
    ?:  (hor n.a n.b)
      $(b [n.b $(b l.b, a [n.a l.a ~]) r.b], a r.a)
    $(b [n.b l.b $(b r.b, a [n.a ~ r.a])], a l.a)
  ::
  +-  wyt                                               ::  size of set
    =<  $
    ~%  %wyt  +  ~
    |.  ^-  @
    ?~(a 0 +((add $(a l.a) $(a r.a))))
  --
::                                                      ::
::::  2i: map logic                                     ::
  ::                                                    ::
  ::
++  by                                                  ::  map engine
  ~/  %by
  =|  a/(tree (pair))  ::  (map)
  =*  node  ?>(?=(^ a) n.a)
  |%
  +-  all                                               ::  logical AND
    ~/  %all
    |*  b/$-(* ?)
    |-  ^-  ?
    ?~  a
      &
    ?&((b q.n.a) $(a l.a) $(a r.a))
  ::
  +-  any                                               ::  logical OR
    ~/  %any
    |*  b/$-(* ?)
    |-  ^-  ?
    ?~  a
      |
    ?|((b q.n.a) $(a l.a) $(a r.a))
  ::
  +-  bif                                               ::  splits a by b
    ~/  %bif
    |*  {b/* c/*}
    ^+  [l=a r=a]
    =<  [+< +>]
    |-  ^+  a
    ?~  a
      [[b c] ~ ~]
    ?:  =(b p.n.a)
      ?:  =(c q.n.a)
        a
      [[b c] l.a r.a]
    ?:  (gor b p.n.a)
      =+  d=$(a l.a)
      ?>  ?=(^ d)
      [n.d l.d [n.a r.d r.a]]
    =+  d=$(a r.a)
    ?>  ?=(^ d)
    [n.d [n.a l.a l.d] r.d]
  ::
  +-  def                                               ::  difference
    |*  b/_a
    ^-  (map _p:node (pair (unit _q:node) (unit _q:node)))
    !!
  ::
  +-  dep                                               ::  difference as patch
    |*  b/_a
    ^+  [p=a q=a]
    =+  c=~(tap by (def b))
    =+  [d e]=[`_a`~ `_a`~]
    |-  ^+  [d e]
    ?~  c  [d e]
    %=  $
      c  t.c
      d  ?~(q.q.i.c d (~(put by d) p.i.c u.q.q.i.c))
      e  ?~(p.q.i.c e (~(put by e) p.i.c u.p.q.i.c))
    ==
  ::
  +-  del                                               ::  delete at key b
    ~/  %del
    |*  b/*
    |-  ^+  a
    ?~  a
      ~
    ?.  =(b p.n.a)
      ?:  (gor b p.n.a)
        [n.a $(a l.a) r.a]
      [n.a l.a $(a r.a)]
    |-  ^-  {$?($~ _a)}
    ?~  l.a  r.a
    ?~  r.a  l.a
    ?:  (vor p.n.l.a p.n.r.a)
      [n.l.a l.l.a $(l.a r.l.a)]
    [n.r.a $(r.a l.r.a) r.r.a]
  ::
  +-  dif                                               ::  difference
    ~/  %dif
    |*  b/_a
    |-  ^+  a
    ?~  b
      a
    =+  c=(bif p.n.b q.n.b)
    ?>  ?=(^ c)
    =+  d=$(a l.c, b l.b)
    =+  e=$(a r.c, b r.b)
    |-  ^-  {$?($~ _a)}
    ?~  d  e
    ?~  e  d
    ?:  (vor p.n.d p.n.e)
      [n.d l.d $(d r.d)]
    [n.e $(e l.e) r.e]
  ::
  +-  dig                                               ::  axis of b key
    |=  b/*
    =+  c=1
    |-  ^-  (unit @)
    ?~  a  ~
    ?:  =(b p.n.a)  [~ u=(peg c 2)]
    ?:  (gor b p.n.a)
      $(a l.a, c (peg c 6))
    $(a r.a, c (peg c 7))
  ::
  +-  apt                                               ::  check correctness
    =|  {l/(unit) r/(unit)}
    |-  ^-  ?
    ?~  a   &
    ?&  ?~(l & (gor p.n.a u.l))
        ?~(r & (gor u.r p.n.a))
        ?~(l.a & ?&((vor p.n.a p.n.l.a) $(a l.a, l `p.n.a)))
        ?~(r.a & ?&((vor p.n.a p.n.r.a) $(a r.a, r `p.n.a)))
    ==
  ::
  +-  gas                                               ::  concatenate
    ~/  %gas
    |*  b/(list {p/* q/*})
    =>  .(b `(list _?>(?=(^ a) n.a))`b)
    |-  ^+  a
    ?~  b
      a
    $(b t.b, a (put p.i.b q.i.b))
  ::
  +-  get                                               ::  grab value by key
    ~/  %get
    |=  b/*
    ^-  {$@($~ {$~ u/_?>(?=(^ a) q.n.a)})}
    =+  42
    ?~  a
      ~
    ?:  =(b p.n.a)
      [~ u=q.n.a]
    ?:  (gor b p.n.a)
      $(a l.a)
    $(a r.a)
  ::
  +-  got
    |*  b/*
    (need (get b))
  ::
  +-  has                                               ::  key existence check
    ~/  %has
    |*  b/*
    !=(~ (get b))
  ::
  +-  int                                               ::  intersection
    ~/  %int
    |*  b/_a
    |-  ^+  a
    ?~  b
      ~
    ?~  a
      ~
    ?:  (vor p.n.a p.n.b)
      ?:  =(p.n.b p.n.a)
        [n.b $(a l.a, b l.b) $(a r.a, b r.b)]
      ?:  (gor p.n.b p.n.a)
        %-  uni(a $(a l.a, b [n.b l.b ~]))  $(b r.b)
      %-  uni(a $(a r.a, b [n.b ~ r.b]))  $(b l.b)
    ?:  =(p.n.a p.n.b)
      [n.b $(b l.b, a l.a) $(b r.b, a r.a)]
    ?:  (gor p.n.a p.n.b)
      %-  uni(a $(b l.b, a [n.a l.a ~]))  $(a r.a)
    %-  uni(a $(b r.b, a [n.a ~ r.a]))  $(a l.a)
  ::
  +-  mar                                               ::  add with validation
    |*  {b/_?>(?=(^ a) p.n.a) c/(unit _?>(?=(^ a) q.n.a))}
    ?~  c
      (del b)
    (put b u.c)
  ::
  +-  put                                               ::  adds key-value pair
    ~/  %put
    |*  {b/* c/*}
    |-  ^+  a
    ?~  a
      [[b c] ~ ~]
    ?:  =(b p.n.a)
      ?:  =(c q.n.a)
        a
      [[b c] l.a r.a]
    ?:  (gor b p.n.a)
      =+  d=$(a l.a)
      ?>  ?=(^ d)
      ?:  (vor p.n.a p.n.d)
        [n.a d r.a]
      [n.d l.d [n.a r.d r.a]]
    =+  d=$(a r.a)
    ?>  ?=(^ d)
    ?:  (vor p.n.a p.n.d)
      [n.a l.a d]
    [n.d [n.a l.a l.d] r.d]
  ::
  +-  rep                                               ::  replace by product
    |*  b/_|=({* *} +<+)
    |-
    ?~  a  +<+.b
    $(a r.a, +<+.b $(a l.a, +<+.b (b n.a +<+.b)))
  ::
  +-  rib                                               ::  transform + product
    |*  {b/* c/$-(* *)}
    |-  ^+  [b a]
    ?~  a  [b ~]
    =+  d=(c n.a b)
    =.  n.a  +.d
    =+  e=$(a l.a, b -.d)
    =+  f=$(a r.a, b -.e)
    [-.f [n.a +.e +.f]]
  ::
  +-  run                                               ::  apply gate to values
    |*  b/$-(* *)
    |-
    ?~  a  a
    [n=[p=p.n.a q=(b q.n.a)] l=$(a l.a) r=$(a r.a)]
  ::
  +-  rut                                               ::  apply gate to nodes
    |*  b/gate
    |-
    ?~  a  a
    [n=[p=p.n.a q=(b p.n.a q.n.a)] l=$(a l.a) r=$(a r.a)]
  ::
  +-  tap                                               ::  listify pairs
    =<  $
    ~/  %tap
    =|  b/(list _?>(?=(^ a) n.a))
    |.  ^+  b
    ?~  a
      b
    $(a r.a, b [n.a $(a l.a)])
  ::
  +-  uni                                               ::  union, merge
    ~/  %uni
    |*  b/_a
    |-  ^+  a
    ?~  b
      a
    ?~  a
      b
    ?:  (vor p.n.a p.n.b)
      ?:  =(p.n.b p.n.a)
        [n.b $(a l.a, b l.b) $(a r.a, b r.b)]
      ?:  (gor p.n.b p.n.a)
        $(a [n.a $(a l.a, b [n.b l.b ~]) r.a], b r.b)
      $(a [n.a l.a $(a r.a, b [n.b ~ r.b])], b l.b)
    ?:  =(p.n.a p.n.b)
      [n.b $(b l.b, a l.a) $(b r.b, a r.a)]
    ?:  (gor p.n.a p.n.b)
      $(b [n.b $(b l.b, a [n.a l.a ~]) r.b], a r.a)
    $(b [n.b l.b $(b r.b, a [n.a ~ r.a])], a l.a)
  ::
  +-  uno                                               ::  general union
    |=  b/_a
    |=  meg/$-({_p:node _q:node _q:node} _q:node)
    |-  ^+  a
    ?~  b
      a
    ?~  a
      b
    ?:  (vor p.n.a p.n.b)
      ?:  =(p.n.b p.n.a)
        [n.b $(a l.a, b l.b) $(a r.a, b r.b)]
      ?:  (gor p.n.b p.n.a)
        $(a [n.a $(a l.a, b [n.b l.b ~]) r.a], b r.b)
      $(a [n.a l.a $(a r.a, b [n.b ~ r.b])], b l.b)
    ?:  =(p.n.a p.n.b)
      :+  [p.n.a (meg p.n.a q.n.a q.n.b)]
        $(b l.b, a l.a)
      $(b r.b, a r.a)
    ?:  (gor p.n.a p.n.b)
      $(b [n.b $(b l.b, a [n.a l.a ~]) r.b], a r.a)
    $(b [n.b l.b $(b r.b, a [n.a ~ r.a])], a l.a)
  ::
  ::
  +-  urn                                               ::  apply gate to nodes
    |*  b/$-({* *} *)
    |-
    ?~  a  ~
    [n=[p=p.n.a q=(b p.n.a q.n.a)] l=$(a l.a) r=$(a r.a)]
  ::
  +-  wyt                                               ::  depth of map
    |-  ^-  @
    ?~(a 0 +((add $(a l.a) $(a r.a))))
  ::
  +-  key                                               ::  set of keys
    =|  b/(set _?>(?=(^ a) p.n.a))
    |-  ^+  b
    ?~  a   b
    $(a r.a, b $(a l.a, b (~(put in b) p.n.a)))
  ::
  +-  val                                               ::  list of vals
    =|  b/(list _?>(?=(^ a) q.n.a))
    |-  ^+  b
    ?~  a   b
    $(a r.a, b [q.n.a $(a l.a)])
  --
::                                                      ::
::::  2j: jar and jug logic                             ::
  ::                                                    ::
  ::
++  ja                                                  ::  jar engine
  |_  a/(tree (pair * (list)))  ::  (jar)
  +-  get                                               ::  gets list by key
    |*  b/*
    =+  c=(~(get by a) b)
    ?~(c ~ u.c)
  ::
  +-  add                                               ::  adds key-list pair
    |*  {b/* c/*}
    =+  d=(get b)
    (~(put by a) b [c d])
  --
++  ju                                                  ::  jug engine
  |_  a/(tree (pair * (tree)))  ::  (jug)
  +-  del                                               ::  del key-set pair
    |*  {b/* c/*}
    ^+  a
    =+  d=(get b)
    =+  e=(~(del in d) c)
    ?~  e
      (~(del by a) b)
    (~(put by a) b e)
  ::
  +-  gas                                               ::  concatenate
    |*  b/(list {p/* q/*})
    =>  .(b `(list _?>(?=({{* ^} ^} a) [p=p q=n.q]:n.a))`b)
    |-  ^+  a
    ?~  b
      a
    $(b t.b, a (put p.i.b q.i.b))
  ::
  +-  get                                               ::  gets set by key
    |*  b/*
    =+  c=(~(get by a) b)
    ?~(c ~ u.c)
  ::
  +-  has                                               ::  existence check
    |*  {b/* c/*}
    ^-  ?
    (~(has in (get b)) c)
  ::
  +-  put                                               ::  add key-set pair
    |*  {b/* c/*}
    ^+  a
    =+  d=(get b)
    (~(put by a) b (~(put in d) c))
  --
::                                                      ::
::::  2k: queue logic                                   ::
  ::                                                    ::
  ::
++  to                                                  ::  queue engine
  |_  a/(tree)  ::  (qeu)
  +-  bal
    |-  ^+  a
    ?~  a  ~
    ?.  |(?=($~ l.a) (vor n.a n.l.a))
      $(a [n.l.a l.l.a $(a [n.a r.l.a r.a])])
    ?.  |(?=($~ r.a) (vor n.a n.r.a))
      $(a [n.r.a $(a [n.a l.a l.r.a]) r.r.a])
    a
  ::
  +-  dep                                               ::  max depth of queue
    |-  ^-  @
    ?~  a  0
    +((max $(a l.a) $(a r.a)))
  ::
  +-  gas                                               ::  insert list to que
    |=  b/(list _?>(?=(^ a) n.a))
    |-  ^+  a
    ?~(b a $(b t.b, a (put i.b)))
  ::
  +-  get                                               ::  head-rest pair
    |-  ^+  ?>(?=(^ a) [p=n.a q=*(tree _n.a)])
    ?~  a
      !!
    ?~  r.a
      [n.a l.a]
    =+  b=$(a r.a)
    :-  p.b
    ?:  |(?=($~ q.b) (vor n.a n.q.b))
      [n.a l.a q.b]
    [n.q.b [n.a l.a l.q.b] r.q.b]
  ::
  +-  nip                                               ::  remove root
    |-  ^+  a
    ?~  a  ~
    ?~  l.a  r.a
    ?~  r.a  l.a
    ?:  (vor n.l.a n.r.a)
      [n.l.a l.l.a $(l.a r.l.a)]
    [n.r.a $(r.a l.r.a) r.r.a]
  ::
  +-  nap                                               ::  removes head
    ?>  ?=(^ a)
    ?:  =(~ l.a)  r.a
    =+  b=get(a l.a)
    bal(a ^+(a [p.b q.b r.a]))
  ::
  +-  put                                               ::  insert new tail
    |*  b/*
    |-  ^+  a
    ?~  a
      [b ~ ~]
    bal(a a(l $(a l.a)))
  ::
  +-  tap                                               ::  adds list to end
    =|  b/(list _?>(?=(^ a) n.a))
    |-  ^+  b
    =+  0                                               ::  hack for jet match
    ?~  a
      b
    $(a r.a, b [n.a $(a l.a)])
  ::
  +-  top                                               ::  produces head
    |-  ^-  (unit _?>(?=(^ a) n.a))
    ?~  a  ~
    ?~(r.a [~ n.a] $(a r.a))
  --
::                                                      ::
::::  2l: container from container                      ::
  ::                                                    ::
  ::
++  malt                                                ::  map from list
  |*  a/(list)
  (molt `(list {p/_-<.a q/_->.a})`a)
::
++  molt                                                ::  map from pair list
  |*  a/(list (pair))  ::  ^-  =,(i.-.a (map _p _q))
  (~(gas by `(tree {p/_p.i.-.a q/_q.i.-.a})`~) a)
::
++  silt                                                ::  set from list
  |*  a/(list)  ::  ^-  (set _i.-.a)
  =+  b=*(tree _?>(?=(^ a) i.a))
  (~(gas in b) a)
::                                                      ::
::::  2m: container from noun                           ::
  ::                                                    ::
  ::
++  ly                                                  ::  list from raw noun
  le:nl
::
++  my                                                  ::  map from raw noun
  my:nl
::
++  sy                                                  ::  set from raw noun
  si:nl
::
++  nl
  |%
  ::                                                      ::
  ++  le                                                  ::  construct list
    |*  a/(list)
    ^+  =<  $
      |%  +-  $  ?:(*? ~ [i=(snag 0 a) t=$])
      --
    a
  ::                                                      ::
  ++  my                                                  ::  construct map
    |*  a/(list (pair))
    =>  .(a ^+((le a) a))
    (~(gas by `(map _p.i.-.a _q.i.-.a)`~) a)
  ::                                                      ::
  ++  mz                                                  ::  construct map
    |*  a/(list (pair))
    =>  .(a ^+((le a) a))
    (~(gas by ~) a)
  ::                                                      ::
  ++  si                                                  ::  construct set
    |*  a/(list)
    =>  .(a ^+((le a) a))
    (~(gas in `(set _i.-.a)`~) a)
  ::                                                      ::
  ++  snag                                                ::  index
    |*  {a/@ b/(list)}
    ?~  b
      ~_  leaf+"snag-fail"
      !!
    ?:  =(0 a)  i.b
    $(b t.b, a (dec a))
  ::                                                      ::
  ++  weld                                                ::  concatenate
    |*  {a/(list) b/(list)}
    =>  .(a ^+((le a) a), b ^+((le b) b))
    =+  42
    |-
    ?~  a  b
    [i=i.a t=$(a t.a)]
  --
::                                                      ::
::::  2n: functional hacks                              ::
  ::                                                    ::
  ::
++  aftr  |*(a/$-(* *) |*(b/$-(* *) (pair b a)))        ::  pair after
++  cork  |*({a/_|=(* **) b/gate} (corl b a))           ::  compose forward
++  corl                                                ::  compose backwards
  |*  {a/gate b/_|=(* **)}
  =<  +:|.((a (b)))      ::  type check
  |*  c/_+<.b
  (a (b c))
::
++  cury                                                ::  curry left
  |*  {a/_|=(^ **) b/*}
  |*  c/_+<+.a
  (a b c)
::
++  curr                                                ::  curry right
  |*  {a/_|=(^ **) c/*}
  |*  b/_+<+.a
  (a b c)
::
++  fore  |*(a/$-(* *) |*(b/$-(* *) (pair a b)))        ::  pair before
++  hard                                                ::  force remold
  |*  han/$-(* *)
  |=  fud/*  ^-  han
  ~_  leaf+"hard"
  =+  gol=(han fud)
  ?>(=(gol fud) gol)
::
::
++  head  |*(^ ,:+<-)                                   ::  get head
++  same  |*(* +<)                                      ::  identity
++  soft                                                ::  maybe remold
  |*  han/$-(* *)
  |=  fud/*  ^-  (unit han)
  =+  gol=(han fud)
  ?.(=(gol fud) ~ [~ gol])
::
++  slog                                                ::  deify printf
  =|  pri/@                                             ::  priority level
  |=  a/tang  ^+  same                                  ::  .=  ~&(%a 1)
  ?~(a same ~>(%slog.[pri i.a] $(a t.a)))               ::  ((slog ~[>%a<]) 1)
::                                                      ::  
++  mean                                                ::  crash with trace
  |=  a/tang
  ^+  !!
  ?~  a  !!
  ~_(i.a $(a t.a))
::
++  tail  |*(^ ,:+<+)                                   ::  get tail
++  test  |=(^ =(+<- +<+))                              ::  equality
::
::                                                      ::
::::  2o: normalizing containers                        ::
  ::                                                    ::
  ::
++  jar  |*({a/mold b/mold} (map a (list b)))           ::  map of lists
++  jug  |*({a/mold b/mold} (map a (set b)))            ::  map of sets
++  map  |*  {a/mold b/mold}                            ::  table
         %+  cork  (tree (pair a b))                    ::
         |=  c/(tree (pair a b))  ^+  c                 ::
         ?.(~(apt by c) ~ c)                            ::
++  qeu  |*(a/mold (tree a))                            ::  queue
++  set  |*  a/mold                                     ::  set
         %+  cork  (tree a)                             ::
         |=  b/(tree a)  ^+  b                          ::
         ?.(~(apt in b) ~ b)                            ::
::
::::  2p: serialization                                 ::
  ::                                                    ::
  ::
++  cue                                                 ::  unpack
  ~/  %cue
  |=  a/@
  ^-  *
  =+  b=0
  =+  m=`(map @ *)`~
  =<  q
  |-  ^-  {p/@ q/* r/(map @ *)}
  ?:  =(0 (cut 0 [b 1] a))
    =+  c=(rub +(b) a)
    [+(p.c) q.c (~(put by m) b q.c)]
  =+  c=(add 2 b)
  ?:  =(0 (cut 0 [+(b) 1] a))
    =+  u=$(b c)
    =+  v=$(b (add p.u c), m r.u)
    =+  w=[q.u q.v]
    [(add 2 (add p.u p.v)) w (~(put by r.v) b w)]
  =+  d=(rub c a)
  [(add 2 p.d) (need (~(get by m) q.d)) m]
::
++  jam                                                 ::  pack
  ~/  %jam
  |=  a/*
  ^-  @
  =+  b=0
  =+  m=`(map * @)`~
  =<  q
  |-  ^-  {p/@ q/@ r/(map * @)}
  =+  c=(~(get by m) a)
  ?~  c
    =>  .(m (~(put by m) a b))
    ?:  ?=(@ a)
      =+  d=(mat a)
      [(add 1 p.d) (lsh 0 1 q.d) m]
    =>  .(b (add 2 b))
    =+  d=$(a -.a)
    =+  e=$(a +.a, b (add b p.d), m r.d)
    [(add 2 (add p.d p.e)) (mix 1 (lsh 0 2 (cat 0 q.d q.e))) r.e]
  ?:  ?&(?=(@ a) (lte (met 0 a) (met 0 u.c)))
    =+  d=(mat a)
    [(add 1 p.d) (lsh 0 1 q.d) m]
  =+  d=(mat u.c)
  [(add 2 p.d) (mix 3 (lsh 0 2 q.d)) m]
::
++  mat                                                 ::  length-encode
  ~/  %mat
  |=  a/@
  ^-  {p/@ q/@}
  ?:  =(0 a)
    [1 1]
  =+  b=(met 0 a)
  =+  c=(met 0 b)
  :-  (add (add c c) b)
  (cat 0 (bex c) (mix (end 0 (dec c) b) (lsh 0 (dec c) a)))
::
++  rub                                                 ::  length-decode
  ~/  %rub
  |=  {a/@ b/@}
  ^-  {p/@ q/@}
  =+  ^=  c
      =+  [c=0 m=(met 0 b)]
      |-  ?<  (gth c m)
      ?.  =(0 (cut 0 [(add a c) 1] b))
        c
      $(c +(c))
  ?:  =(0 c)
    [1 0]
  =+  d=(add a +(c))
  =+  e=(add (bex (dec c)) (cut 0 [d (dec c)] b))
  [(add (add c c) e) (cut 0 [(add d (dec c)) e] b)]
::
::::  2q: molds and mold builders                       ::
  ::                                                    ::
  ::
++  char  @t                                            ::  UTF8 byte
++  cord  @t                                            ::  UTF8, LSB first
++  date  {{a/? y/@ud} m/@ud t/tarp}                    ::  parsed date
++  knot  @ta                                           ::  ASCII text
++  tang  (list tank)                                   ::  bottom-first error
++  tank  $%  {$leaf p/tape}                            ::  printing formats
              $:  $palm                                 ::  backstep list
                  p/{p/tape q/tape r/tape s/tape}       ::
                  q/(list tank)                         ::
              ==                                        ::
              $:  $rose                                 ::  flat list
                  p/{p/tape q/tape r/tape}              ::  mid open close
                  q/(list tank)                         ::
              ==                                        ::
          ==                                            ::
++  tanq                                                ::  tomorrow's tank
          $?  {$~ p/(list tanq)}                        ::  list of printables
              {$~ $~ p/tape}                            ::  simple string
              (pair @tas tanq)                          ::  captioned
          ==                                            ::
++  tape  (list @tD)                                    ::  UTF8 string as list
++  tarp  {d/@ud h/@ud m/@ud s/@ud f/(list @ux)}        ::  parsed time
++  term  @tas                                          ::  ascii symbol
++  wain  (list cord)                                   ::  text lines
++  wall  (list tape)                                   ::  text lines
--  =>
::                                                      ::
::::  3: layer three                                    ::
  ::                                                    ::
  ::    3a: signed and modular ints                     ::
  ::    3b: floating point                              ::
  ::    3c: urbit time                                  ::
  ::    3d: SHA hash family                             ::
  ::    3e: (reserved)                                  ::
  ::    3f: scrambling                                  ::
  ::    3g: molds and mold builders                     ::
  ::                                                    ::
~%  %tri  +  ~
|%
::
::::  3a: signed and modular ints                       ::
  ::                                                    ::
  ::
++  egcd                                                ::  schneier's egcd
  |=  {a/@ b/@}
  =+  si
  =+  [c=(sun a) d=(sun b)]
  =+  [u=[c=(sun 1) d=--0] v=[c=--0 d=(sun 1)]]
  |-  ^-  {d/@ u/@s v/@s}
  ?:  =(--0 c)
    [(abs d) d.u d.v]
  ::  ?>  ?&  =(c (sum (pro (sun a) c.u) (pro (sun b) c.v)))
  ::          =(d (sum (pro (sun a) d.u) (pro (sun b) d.v)))
  ::      ==
  =+  q=(fra d c)
  %=  $
    c  (dif d (pro q c))
    d  c
    u  [(dif d.u (pro q c.u)) c.u]
    v  [(dif d.v (pro q c.v)) c.v]
  ==
::
++  fo                                                  ::  modulo prime
  ^?
  |_  a/@
  ++  dif
    |=  {b/@ c/@}
    (sit (sub (add a b) (sit c)))
  ::
  ++  exp
    |=  {b/@ c/@}
    ?:  =(0 b)
      1
    =+  d=$(b (rsh 0 1 b))
    =+  e=(pro d d)
    ?:(=(0 (end 0 1 b)) e (pro c e))
  ::
  ++  fra
    |=  {b/@ c/@}
    (pro b (inv c))
  ::
  ++  inv
    |=  b/@
    =+  c=(dul:si u:(egcd b a) a)
    c
  ::
  ++  pro
    |=  {b/@ c/@}
    (sit (mul b c))
  ::
  ++  sit
    |=  b/@
    (mod b a)
  ::
  ++  sum
    |=  {b/@ c/@}
    (sit (add b c))
  --
::
++  si                                                  ::  signed integer
  ^?
  |%
  ++  abs  |=(a/@s (add (end 0 1 a) (rsh 0 1 a)))       ::  absolute value
  ++  dif  |=  {a/@s b/@s}                              ::  subtraction
           (sum a (new !(syn b) (abs b)))
  ++  dul  |=  {a/@s b/@}                               ::  modulus
           =+(c=(old a) ?:(-.c (mod +.c b) (sub b +.c)))
  ++  fra  |=  {a/@s b/@s}                              ::  divide
           (new =(0 (mix (syn a) (syn b))) (div (abs a) (abs b)))
  ++  new  |=  {a/? b/@}                                ::  [sign value] to @s
           `@s`?:(a (mul 2 b) ?:(=(0 b) 0 +((mul 2 (dec b)))))
  ++  old  |=(a/@s [(syn a) (abs a)])                   ::  [sign value]
  ++  pro  |=  {a/@s b/@s}                              ::  multiplication
           (new =(0 (mix (syn a) (syn b))) (mul (abs a) (abs b)))
  ++  rem  |=({a/@s b/@s} (dif a (pro b (fra a b))))    ::  remainder
  ++  sum  |=  {a/@s b/@s}                              ::  addition
           =+  [c=(old a) d=(old b)]
           ?:  -.c
             ?:  -.d
               (new & (add +.c +.d))
             ?:  (gte +.c +.d)
               (new & (sub +.c +.d))
             (new | (sub +.d +.c))
           ?:  -.d
             ?:  (gte +.c +.d)
               (new | (sub +.c +.d))
             (new & (sub +.d +.c))
           (new | (add +.c +.d))
  ++  sun  |=(a/@u (mul 2 a))                           ::  @u to @s
  ++  syn  |=(a/@s =(0 (end 0 1 a)))                    ::  sign test
  ++  cmp  |=  {a/@s b/@s}                              ::  compare
           ^-  @s
           ?:  =(a b)
             --0
           ?:  (syn a)
             ?:  (syn b)
               ?:  (gth a b)
                 --1
               -1
             --1
          ?:  (syn b)
            -1
          ?:  (gth a b)
            -1
          --1
  --
::                                                      ::
::::  3b: floating point                                ::
  ::                                                    ::
  ::
++  fn  ::  float, infinity, or NaN
        ::  s=sign, e=exponent, a=arithmetic form
        ::  (-1)^s * a * 2^e
        $%  {$f s/? e/@s a/@u}
            {$i s/?}
            {$n $~}
        ==
::
++  dn  ::  decimal float, infinity, or NaN
        ::  (-1)^s * a * 10^e
        $%  {$d s/? e/@s a/@u}
            {$i s/?}
            {$n $~}
        ==
::
++  rn  ::  parsed decimal float
        ::
        $%  {$d a/? b/{c/@ {d/@ e/@} f/? i/@}}
            {$i a/?}
            {$n $~}
        ==
::
++  fl                                                  ::  arb. precision fp
  =+  ^-  {{p/@u v/@s w/@u} r/$?($n $u $d $z $a) d/$?($d $f $i)}
    [[113 -16.494 32.765] %n %d]
  ::  p=precision:     number of bits in arithmetic form; must be at least 2
  ::  v=min exponent:  minimum value of e
  ::  w=width:         max - min value of e, 0 is fixed point
  ::  r=rounding mode: nearest (ties to even), up, down, to zero, away from zero
  ::  d=behavior:      return denormals, flush denormals to zero,
  ::                   infinite exponent range
  =>
    ~%  %cofl  +>  ~
    ::  internal functions; mostly operating on {e/@s a/@u}, in other words
    ::  positive numbers. many of these error out if a=0.
    |%
    ++  rou
      |=  {a/{e/@s a/@u}}  ^-  fn  (rau a &)
    ::
    ++  rau
      |=  {a/{e/@s a/@u} t/?}  ^-  fn
      ?-  r
        $z  (lug %fl a t)  $d  (lug %fl a t)
        $a  (lug %ce a t)  $u  (lug %ce a t)
        $n  (lug %ne a t)
      ==
    ::
    ++  add                                             ::  add; exact if e
      |=  {a/{e/@s a/@u} b/{e/@s a/@u} e/?}  ^-  fn
      =+  q=(dif:si e.a e.b)
      |-  ?.  (syn:si q)  $(b a, a b, q +(q))           ::  a has larger exp
      ?:  e
        [%f & e.b (^add (lsh 0 (abs:si q) a.a) a.b)]
      =+  [ma=(met 0 a.a) mb=(met 0 a.b)]
      =+  ^=  w  %+  dif:si  e.a  %-  sun:si            ::  expanded exp of a
        ?:  (gth prc ma)  (^sub prc ma)  0
      =+  ^=  x  %+  sum:si  e.b  (sun:si mb)           ::  highest exp for b
      ?:  =((cmp:si w x) --1)                           ::  don't need to add
        ?-  r
          $z  (lug %fl a &)  $d  (lug %fl a &)
          $a  (lug %lg a &)  $u  (lug %lg a &)
          $n  (lug %na a &)
        ==
      (rou [e.b (^add (lsh 0 (abs:si q) a.a) a.b)])
    ::
    ++  sub                                             ::  subtract; exact if e
      |=  {a/{e/@s a/@u} b/{e/@s a/@u} e/?}  ^-  fn
      =+  q=(dif:si e.a e.b)
      |-  ?.  (syn:si q)
        (fli $(b a, a b, q +(q), r swr))
      =+  [ma=(met 0 a.a) mb=(met 0 a.b)]
      =+  ^=  w  %+  dif:si  e.a  %-  sun:si
        ?:  (gth prc ma)  (^sub prc ma)  0
      =+  ^=  x  %+  sum:si  e.b  (sun:si +(mb))
      ?:  &(!e =((cmp:si w x) --1))
        ?-  r
          $z  (lug %sm a &)  $d  (lug %sm a &)
          $a  (lug %ce a &)  $u  (lug %ce a &)
          $n  (lug %nt a &)
        ==
      =+  j=(lsh 0 (abs:si q) a.a)
      |-  ?.  (gte j a.b)
        (fli $(a.b j, j a.b, r swr))
      =+  i=(^sub j a.b)
      ?~  i  [%f & zer]
      ?:  e  [%f & e.b i]  (rou [e.b i])
    ::
    ++  mul                                             ::  multiply
      |=  {a/{e/@s a/@u} b/{e/@s a/@u}}  ^-  fn
      (rou (sum:si e.a e.b) (^mul a.a a.b))
    ::
    ++  div                                             ::  divide
      |=  {a/{e/@s a/@u} b/{e/@s a/@u}}  ^-  fn
      =+  [ma=(met 0 a.a) mb=(met 0 a.b)]
      =+  v=(dif:si (sun:si ma) (sun:si +((^add mb prc))))
      =.  a  ?:  (syn:si v)  a
      a(e (sum:si v e.a), a (lsh 0 (abs:si v) a.a))
      =+  [j=(dif:si e.a e.b) q=(dvr a.a a.b)]
      (rau [j p.q] =(q.q 0))
    ::
    ++  sqt                                             ::  square root
      |=  {a/{e/@s a/@u}}  ^-  fn
      =.  a
        =+  [w=(met 0 a.a) x=(^mul +(prc) 2)]
        =+  ?:((^lth w x) (^sub x w) 0)
        =+  ?:  =((dis - 1) (dis (abs:si e.a) 1))  -
          (^add - 1)
        a(e (dif:si e.a (sun:si -)), a (lsh 0 - a.a))
      =+  [y=(^sqt a.a) z=(fra:si e.a --2)]
      (rau [z p.y] =(q.y 0))
    ::
    ++  lth                                             ::  less-than
      |=  {a/{e/@s a/@u} b/{e/@s a/@u}}  ^-  ?
      ?:  =(e.a e.b)  (^lth a.a a.b)
      =+  c=(cmp:si (ibl a) (ibl b))
      ?:  =(c -1)  &  ?:  =(c --1)  |
      ?:  =((cmp:si e.a e.b) -1)
        (^lth (rsh 0 (abs:si (dif:si e.a e.b)) a.a) a.b)
      (^lth (lsh 0 (abs:si (dif:si e.a e.b)) a.a) a.b)
    ::
    ++  equ                                             ::  equals
      |=  {a/{e/@s a/@u} b/{e/@s a/@u}}  ^-  ?
      ?.  =((ibl a) (ibl b))  |
      ?:  =((cmp:si e.a e.b) -1)
        =((lsh 0 (abs:si (dif:si e.a e.b)) a.b) a.a)
      =((lsh 0 (abs:si (dif:si e.a e.b)) a.a) a.b)
    ::
    ::  integer binary logarithm: 2^ibl(a) <= |a| < 2^(ibl(a)+1)
    ++  ibl
      |=  {a/{e/@s a/@u}}  ^-  @s
      (sum:si (sun:si (dec (met 0 a.a))) e.a)
    ::
    ::  change to a representation where a.a is odd
    ::  every fn has a unique representation of this kind
    ++  uni
      |=  {a/{e/@s a/@u}}
      |-  ?:  =((end 0 1 a.a) 1)  a
      $(a.a (rsh 0 1 a.a), e.a (sum:si e.a --1))
    ::
    ::  expands to either full precision or to denormalized
    ++  xpd
      |=  {a/{e/@s a/@u}}
      =+  ma=(met 0 a.a)
      ?:  (gte ma prc)  a
      =+  ?:  =(den %i)  (^sub prc ma)
          =+  ^=  q
            =+  w=(dif:si e.a emn)
            ?:  (syn:si w)  (abs:si w)  0
          (min q (^sub prc ma))
      a(e (dif:si e.a (sun:si -)), a (lsh 0 - a.a))
    ::
    ::  central rounding mechanism
    ::  can perform: floor, ceiling, smaller, larger,
    ::               nearest (round ties to: even, away from 0, toward 0)
    ::  s is sticky bit: represents a value less than ulp(a) = 2^(e.a)
    ::
    ++  lug
      ~/  %lug
      |=  {t/$?($fl $ce $sm $lg $ne $na $nt) a/{e/@s a/@u} s/?}  ^-  fn
      ?<  =(a.a 0)
      =-
        ?.  =(den %f)  -                                ::  flush denormals
        ?.  ?=({$f *} -)  -
        ?:  =((met 0 ->+>) prc)  -  [%f & zer]
      ::
      =+  m=(met 0 a.a)
      ?>  |(s (gth m prc))                              ::  require precision
      =+  ^=  q
        =+  ^=  f                                       ::  reduce precision
          ?:  (gth m prc)  (^sub m prc)  0
        =+  ^=  g  %-  abs:si                           ::  enforce min. exp
          ?:  =(den %i)  --0
          ?:  =((cmp:si e.a emn) -1)  (dif:si emn e.a)  --0
        (max f g)
      =^  b  a  :-  (end 0 q a.a)
        a(e (sum:si e.a (sun:si q)), a (rsh 0 q a.a))
      ::
      ?~  a.a
        ?<  =(den %i)
        ?-  t
          $fl  [%f & zer]
          $sm  [%f & zer]
          $ce  [%f & spd]
          $lg  [%f & spd]
          $ne  ?:  s  [%f & ?:((lte b (bex (dec q))) zer spd)]
               [%f & ?:((^lth b (bex (dec q))) zer spd)]
          $nt  ?:  s  [%f & ?:((lte b (bex (dec q))) zer spd)]
               [%f & ?:((^lth b (bex (dec q))) zer spd)]
          $na  [%f & ?:((^lth b (bex (dec q))) zer spd)]
        ==
      ::
      =.  a  (xpd a)
      ::
      =.  a
        ?-  t
          $fl  a
          $lg  a(a +(a.a))
          $sm  ?.  &(=(b 0) s)  a
               ?:  &(=(e.a emn) !=(den %i))  a(a (dec a.a))
               =+  y=(dec (^mul a.a 2))
               ?.  (lte (met 0 y) prc)  a(a (dec a.a))
               [(dif:si e.a --1) y]
          $ce  ?:  &(=(b 0) s)  a  a(a +(a.a))
          $ne  ?~  b  a
               =+  y=(bex (dec q))
               ?:  &(=(b y) s)                          ::  round halfs to even
                 ?~  (dis a.a 1)  a  a(a +(a.a))
               ?:  (^lth b y)  a  a(a +(a.a))
          $na  ?~  b  a
               =+  y=(bex (dec q))
               ?:  (^lth b y)  a  a(a +(a.a))
          $nt  ?~  b  a
               =+  y=(bex (dec q))
               ?:  =(b y)  ?:  s  a  a(a +(a.a))
               ?:  (^lth b y)  a  a(a +(a.a))
        ==
      ::
      =.  a  ?.  =((met 0 a.a) +(prc))  a
        a(a (rsh 0 1 a.a), e (sum:si e.a --1))
      ?~  a.a  [%f & zer]
      ::
      ?:  =(den %i)  [%f & a]
      ?:  =((cmp:si emx e.a) -1)  [%i &]  [%f & a]      ::  enforce max. exp
    ::
    ++  drg                                             ::  dragon4;
      ~/  %drg                                          ::  convert to decimal
      |=  {a/{e/@s a/@u}}  ^-  {@s @u}
      ?<  =(a.a 0)
      =.  a  (xpd a)
      =+  r=(lsh 0 ?:((syn:si e.a) (abs:si e.a) 0) a.a)
      =+  s=(lsh 0 ?.((syn:si e.a) (abs:si e.a) 0) 1)
      =+  m=(lsh 0 ?:((syn:si e.a) (abs:si e.a) 0) 1)
      =+  [k=--0 q=(^div (^add s 9) 10)]
      |-  ?:  (^lth r q)
        %=  $
          k  (dif:si k --1)
          r  (^mul r 10)
          m  (^mul m 10)
        ==
      |-  ?:  (gte (^add (^mul r 2) m) (^mul s 2))
        $(s (^mul s 10), k (sum:si k --1))
      =+  [u=0 o=0]
      |-
      =+  v=(dvr (^mul r 10) s)
      =>  %=  .
          k  (dif:si k --1)
          u  p.v
          r  q.v
          m  (^mul m 10)
        ==
      =+  l=(^lth (^mul r 2) m)
      =+  ^=  h
        ?|  (^lth (^mul s 2) m)
            (gth (^mul r 2) (^sub (^mul s 2) m))
        ==
      ?:  &(!l !h)
        $(o (^add (^mul o 10) u))
      =+  q=&(h |(!l (gte (^mul r 2) s)))
      =.  o  (^add (^mul o 10) ?:(q +(u) u))
      [k o]
    ::
    ++  toj                                             ::  round to integer
      |=  {a/{e/@s a/@u}}  ^-  fn
      ?.  =((cmp:si e.a --0) -1)  [%f & a]
      =+  x=(abs:si e.a)
      =+  y=(rsh 0 x a.a)
      ?:  |(=(r %d) =(r %z))  [%f & --0 y]
      =+  z=(end 0 x a.a)
      ?:  |(=(r %u) =(r %a))  [%f & --0 ?~(z y +(y))]
      =+  i=(bex (dec x))
      ?:  &(=(z i) =((dis y 1) 0))  [%f & --0 y]
      ?:  (^lth z i)  [%f & --0 y]  [%f & --0 +(y)]
    ::
    ++  ned                                             ::  require ?=({$f *} a)
      |=  {a/fn}  ^-  {$f s/? e/@s a/@u}
      ?:  ?=({$f *} a)  a
      ~_  leaf+"need-float"
      !!
    ::
    ++  shf                                             ::  a * 2^b; no rounding
      |=  {a/fn b/@s}
      ?:  |(?=({$n *} a) ?=({$i *} a))  a
      a(e (sum:si e.a b))
    ::
    ++  fli                                             ::  flip sign
      |=  {a/fn}  ^-  fn
      ?-(-.a $f a(s !s.a), $i a(s !s.a), $n a)
    ::
    ++  swr  ?+(r r $d %u, $u %d)                       ::  flipped rounding
    ++  prc  ?>((gth p 1) p)                            ::  force >= 2 precision
    ++  den  d                                          ::  denorm+flush+inf exp
    ++  emn  v                                          ::  minimum exponent
    ++  emx  (sum:si emn (sun:si w))                    ::  maximum exponent
    ++  spd  [e=emn a=1]                                ::  smallest denormal
    ++  spn  [e=emn a=(bex (dec prc))]                  ::  smallest normal
    ++  lfn  [e=emx a=(fil 0 prc 1)]                    ::  largest
    ++  lfe  (sum:si emx (sun:si prc))                  ::  2^lfe is > than all
    ++  zer  [e=--0 a=0]
    --
  |%
  ++  rou                                               ::  round
    |=  {a/fn}  ^-  fn
    ?.  ?=({$f *} a)  a
    ?~  a.a  [%f s.a zer]
    ?:  s.a  (^rou +>.a)
    =.(r swr (fli (^rou +>.a)))
  ::
  ++  syn                                               ::  get sign
    |=  {a/fn}  ^-  ?
    ?-(-.a $f s.a, $i s.a, $n &)
  ::
  ++  abs                                               ::  absolute value
    |=  {a/fn}  ^-  fn
    ?:  ?=({$f *} a)  [%f & e.a a.a]
    ?:  ?=({$i *} a)  [%i &]  [%n ~]
  ::
  ++  add                                               ::  add
    |=  {a/fn b/fn}  ^-  fn
    ?:  |(?=({$n *} a) ?=({$n *} b))  [%n ~]
    ?:  |(?=({$i *} a) ?=({$i *} b))
      ?:  &(?=({$i *} a) ?=({$i *} b))
        ?:  =(a b)  a  [%n ~]
      ?:  ?=({$i *} a)  a  b
    ?:  |(=(a.a 0) =(a.b 0))
      ?.  &(=(a.a 0) =(a.b 0))  %-  rou  ?~(a.a b a)
      [%f ?:(=(r %d) &(s.a s.b) |(s.a s.b)) zer]
    %-  |=  {a/fn}
        ?.  ?=({$f *} a)  a
        ?.  =(a.a 0)  a
        [%f !=(r %d) zer]
    ?:  =(s.a s.b)
      ?:  s.a  (^add +>.a +>.b |)
      =.(r swr (fli (^add +>.a +>.b |)))
    ?:  s.a  (^sub +>.a +>.b |)
    (^sub +>.b +>.a |)
  ::
  ++  ead                                               ::  exact add
    |=  {a/fn b/fn}  ^-  fn
    ?:  |(?=({$n *} a) ?=({$n *} b))  [%n ~]
    ?:  |(?=({$i *} a) ?=({$i *} b))
      ?:  &(?=({$i *} a) ?=({$i *} b))
        ?:  =(a b)  a  [%n ~]
      ?:  ?=({$i *} a)  a  b
    ?:  |(=(a.a 0) =(a.b 0))
      ?.  &(=(a.a 0) =(a.b 0))  ?~(a.a b a)
      [%f ?:(=(r %d) &(s.a s.b) |(s.a s.b)) zer]
    %-  |=  {a/fn}
        ?.  ?=({$f *} a)  a
        ?.  =(a.a 0)  a
        [%f !=(r %d) zer]
    ?:  =(s.a s.b)
      ?:  s.a  (^add +>.a +>.b &)
      (fli (^add +>.a +>.b &))
    ?:  s.a  (^sub +>.a +>.b &)
    (^sub +>.b +>.a &)
  ::
  ++  sub                                               ::  subtract
    |=  {a/fn b/fn}  ^-  fn  (add a (fli b))
  ::
  ++  mul                                               ::  multiply
    |=  {a/fn b/fn}  ^-  fn
    ?:  |(?=({$n *} a) ?=({$n *} b))  [%n ~]
    ?:  ?=({$i *} a)
      ?:  ?=({$i *} b)
        [%i =(s.a s.b)]
      ?:  =(a.b 0)  [%n ~]  [%i =(s.a s.b)]
    ?:  ?=({$i *} b)
      ?:  =(a.a 0)  [%n ~]  [%i =(s.a s.b)]
    ?:  |(=(a.a 0) =(a.b 0))  [%f =(s.a s.b) zer]
    ?:  =(s.a s.b)  (^mul +>.a +>.b)
    =.(r swr (fli (^mul +>.a +>.b)))
  ::
  ++  emu                                               ::  exact multiply
    |=  {a/fn b/fn}  ^-  fn
    ?:  |(?=({$n *} a) ?=({$n *} b))  [%n ~]
    ?:  ?=({$i *} a)
      ?:  ?=({$i *} b)
        [%i =(s.a s.b)]
      ?:  =(a.b 0)  [%n ~]  [%i =(s.a s.b)]
    ?:  ?=({$i *} b)
      ?:  =(a.a 0)  [%n ~]  [%i =(s.a s.b)]
    ?:  |(=(a.a 0) =(a.b 0))  [%f =(s.a s.b) zer]
    [%f =(s.a s.b) (sum:si e.a e.b) (^^mul a.a a.b)]
  ::
  ++  div                                               ::  divide
    |=  {a/fn b/fn}  ^-  fn
    ?:  |(?=({$n *} a) ?=({$n *} b))  [%n ~]
    ?:  ?=({$i *} a)
      ?:  ?=({$i *} b)  [%n ~]  [%i =(s.a s.b)]
    ?:  ?=({$i *} b)  [%f =(s.a s.b) zer]
    ?:  =(a.a 0)  ?:  =(a.b 0)  [%n ~]  [%f =(s.a s.b) zer]
    ?:  =(a.b 0)  [%i =(s.a s.b)]
    ?:  =(s.a s.b)  (^div +>.a +>.b)
    =.(r swr (fli (^div +>.a +>.b)))
  ::
  ++  fma                                               ::  fused multiply-add
    |=  {a/fn b/fn c/fn}  ^-  fn                        ::  (a * b) + c
    (add (emu a b) c)
  ::
  ++  sqt                                               ::  square root
    |=  {a/fn}  ^-  fn
    ?:  ?=({$n *} a)  [%n ~]
    ?:  ?=({$i *} a)  ?:(s.a a [%n ~])
    ?~  a.a  [%f s.a zer]
    ?:  s.a  (^sqt +>.a)  [%n ~]
  ::
  ++  inv                                               ::  inverse
    |=  {a/fn}  ^-  fn
    (div [%f & --0 1] a)
  ::
  ++  sun                                               ::  uns integer to float
    |=  {a/@u}  ^-  fn
    (rou [%f & --0 a])
  ::
  ++  san                                               ::  sgn integer to float
    |=  {a/@s}  ^-  fn
    =+  b=(old:si a)
    (rou [%f -.b --0 +.b])
  ::
  ::  comparisons return ~ in the event of a NaN
  ++  lth                                               ::  less-than
    |=  {a/fn b/fn}  ^-  (unit ?)
    ?:  |(?=({$n *} a) ?=({$n *} b))  ~  :-  ~
    ?:  =(a b)  |
    ?:  ?=({$i *} a)  !s.a  ?:  ?=({$i *} b)  s.b
    ?:  |(=(a.a 0) =(a.b 0))
      ?:  &(=(a.a 0) =(a.b 0))  |
      ?:  =(a.a 0)  s.b  !s.a
    ?:  !=(s.a s.b)  s.b
    ?:  s.a  (^lth +>.a +>.b)  (^lth +>.b +>.a)
  ::
  ++  lte                                               ::  less-equal
    |=  {a/fn b/fn}  ^-  (unit ?)
    %+  bind  (lth b a)  |=  a/?  !a
  ::
  ++  equ                                               ::  equal
    |=  {a/fn b/fn}  ^-  (unit ?)
    ?:  |(?=({$n *} a) ?=({$n *} b))  ~  :-  ~
    ?:  =(a b)  &
    ?:  |(?=({$i *} a) ?=({$i *} b))  |
    ?:  |(=(a.a 0) =(a.b 0))
      ?:  &(=(a.a 0) =(a.b 0))  &  |
    ?:  |(=(e.a e.b) !=(s.a s.b))  |
    (^equ +>.a +>.b)
  ::
  ++  gte                                               ::  greater-equal
    |=  {a/fn b/fn}  ^-  (unit ?)  (lte b a)
  ::
  ++  gth                                               ::  greater-than
    |=  {a/fn b/fn}  ^-  (unit ?)  (lth b a)
  ::
  ++  drg                                               ::  float to decimal
    |=  {a/fn}  ^-  dn
    ?:  ?=({$n *} a)  [%n ~]
    ?:  ?=({$i *} a)  [%i s.a]
    ?~  a.a  [%d s.a --0 0]
    [%d s.a (^drg +>.a)]
  ::
  ++  grd                                               ::  decimal to float
    |=  {a/dn}  ^-  fn
    ?:  ?=({$n *} a)  [%n ~]
    ?:  ?=({$i *} a)  [%i s.a]
    =>  .(r %n)
    =+  q=(abs:si e.a)
    ?:  (syn:si e.a)
      (mul [%f s.a --0 a.a] [%f & e.a (pow 5 q)])
    (div [%f s.a --0 a.a] [%f & (sun:si q) (pow 5 q)])
  ::
  ++  toi                                               ::  round to integer @s
    |=  {a/fn}  ^-  (unit @s)
    =+  b=(toj a)
    ?.  ?=({$f *} b)  ~  :-  ~
    =+  c=(^^mul (bex (abs:si e.b)) a.b)
    (new:si s.b c)
  ::
  ++  toj                                               ::  round to integer fn
    |=  {a/fn}  ^-  fn
    ?.  ?=({$f *} a)  a
    ?~  a.a  [%f s.a zer]
    ?:  s.a  (^toj +>.a)
    =.(r swr (fli (^toj +>.a)))
  --
::
++  ff                                                  ::  ieee 754 format fp
  |_  {{w/@u p/@u b/@s} r/$?($n $u $d $z $a)}
  ::  this core has no use outside of the functionality
  ::  provided to ++rd, ++rs, ++rq, and ++rh
  ::
  ::  w=width:         bits in exponent field
  ::  p=precision:     bits in fraction field
  ::  w=bias:          added to exponent when storing
  ::  r=rounding mode: same as in ++fl
  ::
  ++  sb  (bex (^add w p))                              ::  sign bit
  ++  me  (dif:si (dif:si --1 b) (sun:si p))            ::  minimum exponent
  ::
  ++  pa
    %*(. fl p +(p), v me, w (^sub (bex w) 3), d %d, r r)
  ::
  ++  sea                                               ::  @r to fn
    |=  {a/@r}  ^-  fn
    =+  [f=(cut 0 [0 p] a) e=(cut 0 [p w] a)]
    =+  s=(sig a)
    ?:  =(e 0)
      ?:  =(f 0)  [%f s --0 0]  [%f s me f]
    ?:  =(e (fil 0 w 1))
      ?:  =(f 0)  [%i s]  [%n ~]
    =+  q=:(sum:si (sun:si e) me -1)
    =+  r=(^add f (bex p))
    [%f s q r]
  ::
  ++  bit  |=  {a/fn}  (bif (rou:pa a))                 ::  fn to @r w+ rounding
  ::
  ++  bif                                               ::  fn to @r no rounding
    |=  {a/fn}  ^-  @r
    ?:  ?=({$i *} a)
      =+  q=(lsh 0 p (fil 0 w 1))
      ?:  s.a  q  (^add q sb)
    ?:  ?=({$n *} a)  (lsh 0 (dec p) (fil 0 +(w) 1))
    ?~  a.a  ?:  s.a  `@r`0  sb
    =+  ma=(met 0 a.a)
    ?.  =(ma +(p))
      ?>  =(e.a me)
      ?>  (^lth ma +(p))
      ?:  s.a  `@r`a.a  (^add a.a sb)
    =+  q=(sum:si (dif:si e.a me) --1)
    =+  r=(^add (lsh 0 p (abs:si q)) (end 0 p a.a))
    ?:  s.a  r  (^add r sb)
  ::
  ++  sig                                               ::  get sign
    |=  {a/@r}  ^-  ?
    =(0 (cut 0 [(^add p w) 1] a))
  ::
  ++  exp                                               ::  get exponent
    |=  {a/@r}  ^-  @s
    (dif:si (sun:si (cut 0 [p w] a)) b)
  ::
  ++  add                                               ::  add
    |=  {a/@r b/@r}
    (bif (add:pa (sea a) (sea b)))
  ::
  ++  sub                                               ::  subtract
    |=  {a/@r b/@r}
    (bif (sub:pa (sea a) (sea b)))
  ::
  ++  mul                                               ::  multiply
    |=  {a/@r b/@r}
    (bif (mul:pa (sea a) (sea b)))
  ::
  ++  div                                               ::  divide
    |=  {a/@r b/@r}
    (bif (div:pa (sea a) (sea b)))
  ::
  ++  fma                                               ::  fused multiply-add
    |=  {a/@r b/@r c/@r}
    (bif (fma:pa (sea a) (sea b) (sea c)))
  ::
  ++  sqt                                               ::  square root
    |=  {a/@r}
    (bif (sqt:pa (sea a)))
  ::
  ++  lth                                               ::  less-than
    |=  {a/@r b/@r}  (fall (lth:pa (sea a) (sea b)) |)
  ++  lte                                               ::  less-equals
    |=  {a/@r b/@r}  (fall (lte:pa (sea a) (sea b)) |)
  ++  equ                                               ::  equals
    |=  {a/@r b/@r}  (fall (equ:pa (sea a) (sea b)) |)
  ++  gte                                               ::  greater-equals
    |=  {a/@r b/@r}  (fall (gte:pa (sea a) (sea b)) |)
  ++  gth                                               ::  greater-than
    |=  {a/@r b/@r}  (fall (gth:pa (sea a) (sea b)) |)
  ++  sun                                               ::  uns integer to @r
    |=  {a/@u}  (bit [%f & --0 a])
  ++  san                                               ::  signed integer to @r
    |=  {a/@s}  (bit [%f (syn:si a) --0 (abs:si a)])
  ++  toi                                               ::  round to integer
    |=  {a/@r}  (toi:pa (sea a))
  ++  drg                                               ::  @r to decimal float
    |=  {a/@r}  (drg:pa (sea a))
  ++  grd                                               ::  decimal float to @r
    |=  {a/dn}  (bif (grd:pa a))
  --
::
++  rlyd  |=  a/@rd  ^-  dn  (drg:rd a)                 ::  prep @rd for print
++  rlys  |=  a/@rs  ^-  dn  (drg:rs a)                 ::  prep @rs for print
++  rlyh  |=  a/@rh  ^-  dn  (drg:rh a)                 ::  prep @rh for print
++  rlyq  |=  a/@rq  ^-  dn  (drg:rq a)                 ::  prep @rq for print
++  ryld  |=  a/dn  ^-  @rd  (grd:rd a)                 ::  finish parsing @rd
++  ryls  |=  a/dn  ^-  @rs  (grd:rs a)                 ::  finish parsing @rs
++  rylh  |=  a/dn  ^-  @rh  (grd:rh a)                 ::  finish parsing @rh
++  rylq  |=  a/dn  ^-  @rq  (grd:rq a)                 ::  finish parsing @rq
::
++  rd                                                  ::  double precision fp
  ^?
  ~%  %rd  +>  ~
  |_  r/$?($n $u $d $z)
  ::  round to nearest, round up, round down, round to zero
  ::
  ++  ma
    %*(. ff w 11, p 52, b --1.023, r r)
  ::
  ++  sea                                               ::  @rd to fn
    |=  {a/@rd}  (sea:ma a)
  ::
  ++  bit                                               ::  fn to @rd
    |=  {a/fn}  ^-  @rd  (bit:ma a)
  ::
  ++  add  ~/  %add                                     ::  add
    |=  {a/@rd b/@rd}  ^-  @rd
    ~_  leaf+"rd-fail"
    (add:ma a b)
  ::
  ++  sub  ~/  %sub                                     ::  subtract
    |=  {a/@rd b/@rd}  ^-  @rd
    ~_  leaf+"rd-fail"
    (sub:ma a b)
  ::
  ++  mul  ~/  %mul                                     ::  multiply
    |=  {a/@rd b/@rd}  ^-  @rd
    ~_  leaf+"rd-fail"
    (mul:ma a b)
  ::
  ++  div  ~/  %div                                     ::  divide
    |=  {a/@rd b/@rd}  ^-  @rd
    ~_  leaf+"rd-fail"
    (div:ma a b)
  ::
  ++  fma  ~/  %fma                                     ::  fused multiply-add
    |=  {a/@rd b/@rd c/@rd}  ^-  @rd
    ~_  leaf+"rd-fail"
    (fma:ma a b c)
  ::
  ++  sqt  ~/  %sqt                                     ::  square root
    |=  {a/@rd}  ^-  @rd  ~_  leaf+"rd-fail"
    (sqt:ma a)
  ::
  ++  lth  ~/  %lth                                     ::  less-than
    |=  {a/@rd b/@rd}
    ~_  leaf+"rd-fail"
    (lth:ma a b)
  ::
  ++  lte  ~/  %lte                                     ::  less-equals
    |=  {a/@rd b/@rd}
    ~_  leaf+"rd-fail"
    (lte:ma a b)
  ::
  ++  equ  ~/  %equ                                     ::  equals
    |=  {a/@rd b/@rd}
    ~_  leaf+"rd-fail"
    (equ:ma a b)
  ::
  ++  gte  ~/  %gte                                     ::  greater-equals
    |=  {a/@rd b/@rd}
    ~_  leaf+"rd-fail"
    (gte:ma a b)
  ::
  ++  gth  ~/  %gth                                     ::  greater-than
    |=  {a/@rd b/@rd}
    ~_  leaf+"rd-fail"
    (gth:ma a b)
  ::
  ++  sun  |=  {a/@u}  ^-  @rd  (sun:ma a)              ::  uns integer to @rd
  ++  san  |=  {a/@s}  ^-  @rd  (san:ma a)              ::  sgn integer to @rd
  ++  sig  |=  {a/@rd}  ^-  ?  (sig:ma a)               ::  get sign
  ++  exp  |=  {a/@rd}  ^-  @s  (exp:ma a)              ::  get exponent
  ++  toi  |=  {a/@rd}  ^-  (unit @s)  (toi:ma a)       ::  round to integer
  ++  drg  |=  {a/@rd}  ^-  dn  (drg:ma a)              ::  @rd to decimal float
  ++  grd  |=  {a/dn}  ^-  @rd  (grd:ma a)              ::  decimal float to @rd
  --
::
++  rs                                                  ::  single precision fp
  ~%  %rs  +>  ~
  ^?
  |_  r/$?($n $u $d $z)
  ::  round to nearest, round up, round down, round to zero
  ::
  ++  ma
    %*(. ff w 8, p 23, b --127, r r)
  ::
  ++  sea                                               ::  @rs to fn
    |=  {a/@rs}  (sea:ma a)
  ::
  ++  bit                                               ::  fn to @rs
    |=  {a/fn}  ^-  @rs  (bit:ma a)
  ::
  ++  add  ~/  %add                                     ::  add
    |=  {a/@rs b/@rs}  ^-  @rs
    ~_  leaf+"rs-fail"
    (add:ma a b)
  ::
  ++  sub  ~/  %sub                                     ::  subtract
    |=  {a/@rs b/@rs}  ^-  @rs
    ~_  leaf+"rs-fail"
    (sub:ma a b)
  ::
  ++  mul  ~/  %mul                                     ::  multiply
    |=  {a/@rs b/@rs}  ^-  @rs
    ~_  leaf+"rs-fail"
    (mul:ma a b)
  ::
  ++  div  ~/  %div                                     ::  divide
    |=  {a/@rs b/@rs}  ^-  @rs
    ~_  leaf+"rs-fail"
    (div:ma a b)
  ::
  ++  fma  ~/  %fma                                     ::  fused multiply-add
    |=  {a/@rs b/@rs c/@rs}  ^-  @rs
    ~_  leaf+"rs-fail"
    (fma:ma a b c)
  ::
  ++  sqt  ~/  %sqt                                     ::  square root
    |=  {a/@rs}  ^-  @rs
    ~_  leaf+"rs-fail"
    (sqt:ma a)
  ::
  ++  lth  ~/  %lth                                     ::  less-than
    |=  {a/@rs b/@rs}
    ~_  leaf+"rs-fail"
    (lth:ma a b)
  ::
  ++  lte  ~/  %lte                                     ::  less-equals
    |=  {a/@rs b/@rs}
    ~_  leaf+"rs-fail"
    (lte:ma a b)
  ::
  ++  equ  ~/  %equ                                     ::  equals
    |=  {a/@rs b/@rs}
    ~_  leaf+"rs-fail"
    (equ:ma a b)
  ::
  ++  gte  ~/  %gte                                     ::  greater-equals
    |=  {a/@rs b/@rs}
    ~_  leaf+"rs-fail"
    (gte:ma a b)
  ::
  ++  gth  ~/  %gth                                     ::  greater-than
    |=  {a/@rs b/@rs}
    ~_  leaf+"rs-fail"
    (gth:ma a b)
  ::
  ++  sun  |=  {a/@u}  ^-  @rs  (sun:ma a)              ::  uns integer to @rs
  ++  san  |=  {a/@s}  ^-  @rs  (san:ma a)              ::  sgn integer to @rs
  ++  sig  |=  {a/@rs}  ^-  ?  (sig:ma a)               ::  get sign
  ++  exp  |=  {a/@rs}  ^-  @s  (exp:ma a)              ::  get exponent
  ++  toi  |=  {a/@rs}  ^-  (unit @s)  (toi:ma a)       ::  round to integer
  ++  drg  |=  {a/@rs}  ^-  dn  (drg:ma a)              ::  @rs to decimal float
  ++  grd  |=  {a/dn}  ^-  @rs  (grd:ma a)              ::  decimal float to @rs
  --
::
++  rq                                                  ::  quad precision fp
  ~%  %rq  +>  ~
  ^?
  |_  r/$?($n $u $d $z)
  ::  round to nearest, round up, round down, round to zero
  ::
  ++  ma
    %*(. ff w 15, p 112, b --16.383, r r)
  ::
  ++  sea                                               ::  @rq to fn
    |=  {a/@rq}  (sea:ma a)
  ::
  ++  bit                                               ::  fn to @rq
    |=  {a/fn}  ^-  @rq  (bit:ma a)
  ::
  ++  add  ~/  %add                                     ::  add
    |=  {a/@rq b/@rq}  ^-  @rq
    ~_  leaf+"rq-fail"
    (add:ma a b)
  ::
  ++  sub  ~/  %sub                                     ::  subtract
    |=  {a/@rq b/@rq}  ^-  @rq
    ~_  leaf+"rq-fail"
    (sub:ma a b)
  ::
  ++  mul  ~/  %mul                                     ::  multiply
    |=  {a/@rq b/@rq}  ^-  @rq
    ~_  leaf+"rq-fail"
    (mul:ma a b)
  ::
  ++  div  ~/  %div                                     ::  divide
    |=  {a/@rq b/@rq}  ^-  @rq
    ~_  leaf+"rq-fail"
    (div:ma a b)
  ::
  ++  fma  ~/  %fma                                     ::  fused multiply-add
    |=  {a/@rq b/@rq c/@rq}  ^-  @rq
    ~_  leaf+"rq-fail"
    (fma:ma a b c)
  ::
  ++  sqt  ~/  %sqt                                     ::  square root
    |=  {a/@rq}  ^-  @rq
    ~_  leaf+"rq-fail"
    (sqt:ma a)
  ::
  ++  lth  ~/  %lth                                     ::  less-than
    |=  {a/@rq b/@rq}
    ~_  leaf+"rq-fail"
    (lth:ma a b)
  ::
  ++  lte  ~/  %lte                                     ::  less-equals
    |=  {a/@rq b/@rq}
    ~_  leaf+"rq-fail"
    (lte:ma a b)
  ::
  ++  equ  ~/  %equ                                     ::  equals
    |=  {a/@rq b/@rq}
    ~_  leaf+"rq-fail"
    (equ:ma a b)
  ::
  ++  gte  ~/  %gte                                     ::  greater-equals
    |=  {a/@rq b/@rq}
    ~_  leaf+"rq-fail"
    (gte:ma a b)
  ::
  ++  gth  ~/  %gth                                     ::  greater-than
    |=  {a/@rq b/@rq}
    ~_  leaf+"rq-fail"
    (gth:ma a b)
  ::
  ++  sun  |=  {a/@u}  ^-  @rq  (sun:ma a)              ::  uns integer to @rq
  ++  san  |=  {a/@s}  ^-  @rq  (san:ma a)              ::  sgn integer to @rq
  ++  sig  |=  {a/@rq}  ^-  ?  (sig:ma a)               ::  get sign
  ++  exp  |=  {a/@rq}  ^-  @s  (exp:ma a)              ::  get exponent
  ++  toi  |=  {a/@rq}  ^-  (unit @s)  (toi:ma a)       ::  round to integer
  ++  drg  |=  {a/@rq}  ^-  dn  (drg:ma a)              ::  @rq to decimal float
  ++  grd  |=  {a/dn}  ^-  @rq  (grd:ma a)              ::  decimal float to @rq
  --
::
++  rh                                                  ::  half precision fp
  ~%  %rh  +>  ~
  ^?
  |_  r/$?($n $u $d $z)
  ::  round to nearest, round up, round down, round to zero
  ::
  ++  ma
    %*(. ff w 5, p 10, b --15, r r)
  ::
  ++  sea                                               ::  @rh to fn
    |=  {a/@rh}  (sea:ma a)
  ::
  ++  bit                                               ::  fn to @rh
    |=  {a/fn}  ^-  @rh  (bit:ma a)
  ::
  ++  add  ~/  %add                                     ::  add
    |=  {a/@rh b/@rh}  ^-  @rh
    ~_  leaf+"rh-fail"
    (add:ma a b)
  ::
  ++  sub  ~/  %sub                                     ::  subtract
    |=  {a/@rh b/@rh}  ^-  @rh
    ~_  leaf+"rh-fail"
    (sub:ma a b)
  ::
  ++  mul  ~/  %mul                                     ::  multiply
    |=  {a/@rh b/@rh}  ^-  @rh
    ~_  leaf+"rh-fail"
    (mul:ma a b)
  ::
  ++  div  ~/  %div                                     ::  divide
    |=  {a/@rh b/@rh}  ^-  @rh
    ~_  leaf+"rh-fail"
    (div:ma a b)
  ::
  ++  fma  ~/  %fma                                     ::  fused multiply-add
    |=  {a/@rh b/@rh c/@rh}  ^-  @rh
    ~_  leaf+"rh-fail"
    (fma:ma a b c)
  ::
  ++  sqt  ~/  %sqt                                     ::  square root
    |=  {a/@rh}  ^-  @rh
    ~_  leaf+"rh-fail"
    (sqt:ma a)
  ::
  ++  lth  ~/  %lth                                     ::  less-than
    |=  {a/@rh b/@rh}
    ~_  leaf+"rh-fail"
    (lth:ma a b)
  ::
  ++  lte  ~/  %lte                                     ::  less-equals
    |=  {a/@rh b/@rh}
    ~_  leaf+"rh-fail"
    (lte:ma a b)
  ::
  ++  equ  ~/  %equ                                     ::  equals
    |=  {a/@rh b/@rh}
    ~_  leaf+"rh-fail"
    (equ:ma a b)
  ::
  ++  gte  ~/  %gte                                     ::  greater-equals
    |=  {a/@rh b/@rh}
    ~_  leaf+"rh-fail"
    (gte:ma a b)
  ::
  ++  gth  ~/  %gth                                     ::  greater-than
    |=  {a/@rh b/@rh}
    ~_  leaf+"rh-fail"
    (gth:ma a b)
  ::
  ++  tos                                               ::  @rh to @rs
    |=  {a/@rh}  (bit:rs (sea a))
  ::
  ++  fos                                               ::  @rs to @rh
    |=  {a/@rs}  (bit (sea:rs a))
  ::
  ++  sun  |=  {a/@u}  ^-  @rh  (sun:ma a)              ::  uns integer to @rh
  ++  san  |=  {a/@s}  ^-  @rh  (san:ma a)              ::  sgn integer to @rh
  ++  sig  |=  {a/@rh}  ^-  ?  (sig:ma a)               ::  get sign
  ++  exp  |=  {a/@rh}  ^-  @s  (exp:ma a)              ::  get exponent
  ++  toi  |=  {a/@rh}  ^-  (unit @s)  (toi:ma a)       ::  round to integer
  ++  drg  |=  {a/@rh}  ^-  dn  (drg:ma a)              ::  @rh to decimal float
  ++  grd  |=  {a/dn}  ^-  @rh  (grd:ma a)              ::  decimal float to @rh
  --
::    3c: urbit time                                    ::
::::                                                    ::
  ::  year, yore, yell, yule, yall, yawn, yelp, yo      ::
  ::
++  year                                                ::  date to @d
  |=  det/date
  ^-  @da
  =+  ^=  yer
      ?:  a.det
        (add 292.277.024.400 y.det)
      (sub 292.277.024.400 (dec y.det))
  =+  day=(yawn yer m.det d.t.det)
  (yule day h.t.det m.t.det s.t.det f.t.det)
::
++  yore                                                ::  @d to date
  |=  now/@da
  ^-  date
  =+  rip=(yell now)
  =+  ger=(yall d.rip)
  :-  ?:  (gth y.ger 292.277.024.400)
        [a=& y=(sub y.ger 292.277.024.400)]
      [a=| y=+((sub 292.277.024.400 y.ger))]
  [m.ger d.ger h.rip m.rip s.rip f.rip]
::
++  yell                                                ::  tarp from @d
  |=  now/@d
  ^-  tarp
  =+  sec=(rsh 6 1 now)
  =+  ^=  fan
      =+  [muc=4 raw=(end 6 1 now)]
      |-  ^-  (list @ux)
      ?:  |(=(0 raw) =(0 muc))
        ~
      =>  .(muc (dec muc))
      [(cut 4 [muc 1] raw) $(raw (end 4 muc raw))]
  =+  day=(div sec day:yo)
  =>  .(sec (mod sec day:yo))
  =+  hor=(div sec hor:yo)
  =>  .(sec (mod sec hor:yo))
  =+  mit=(div sec mit:yo)
  =>  .(sec (mod sec mit:yo))
  [day hor mit sec fan]
::
++  yule                                                ::  time atom
  |=  rip/tarp
  ^-  @d
  =+  ^=  sec  ;:  add
                 (mul d.rip day:yo)
                 (mul h.rip hor:yo)
                 (mul m.rip mit:yo)
                 s.rip
               ==
  =+  ^=  fac  =+  muc=4
               |-  ^-  @
               ?~  f.rip
                 0
               =>  .(muc (dec muc))
               (add (lsh 4 muc i.f.rip) $(f.rip t.f.rip))
  (con (lsh 6 1 sec) fac)
::
++  yall                                                ::  day / to day of year
  |=  day/@ud
  ^-  {y/@ud m/@ud d/@ud}
  =+  [era=0 cet=0 lep=*?]
  =>  .(era (div day era:yo), day (mod day era:yo))
  =>  ^+  .
      ?:  (lth day +(cet:yo))
        .(lep &, cet 0)
      =>  .(lep |, cet 1, day (sub day +(cet:yo)))
      .(cet (add cet (div day cet:yo)), day (mod day cet:yo))
  =+  yer=(add (mul 400 era) (mul 100 cet))
  |-  ^-  {y/@ud m/@ud d/@ud}
  =+  dis=?:(lep 366 365)
  ?.  (lth day dis)
    =+  ner=+(yer)
    $(yer ner, day (sub day dis), lep =(0 (end 0 2 ner)))
  |-  ^-  {y/@ud m/@ud d/@ud}
  =+  [mot=0 cah=?:(lep moy:yo moh:yo)]
  |-  ^-  {y/@ud m/@ud d/@ud}
  =+  zis=(snag mot cah)
  ?:  (lth day zis)
    [yer +(mot) +(day)]
  $(mot +(mot), day (sub day zis))
::
++  yawn                                                ::  days since Jesus
  |=  {yer/@ud mot/@ud day/@ud}
  ^-  @ud
  =>  .(mot (dec mot), day (dec day))
  =>  ^+  .
      %=    .
          day
        =+  cah=?:((yelp yer) moy:yo moh:yo)
        |-  ^-  @ud
        ?:  =(0 mot)
          day
        $(mot (dec mot), cah (slag 1 cah), day (add day (snag 0 cah)))
      ==
  |-  ^-  @ud
  ?.  =(0 (mod yer 4))
    =+  ney=(dec yer)
    $(yer ney, day (add day ?:((yelp ney) 366 365)))
  ?.  =(0 (mod yer 100))
    =+  nef=(sub yer 4)
    $(yer nef, day (add day ?:((yelp nef) 1.461 1.460)))
  ?.  =(0 (mod yer 400))
    =+  nec=(sub yer 100)
    $(yer nec, day (add day ?:((yelp nec) 36.525 36.524)))
  (add day (mul (div yer 400) (add 1 (mul 4 36.524))))
::
++  yelp                                                ::  leap year
  |=  yer/@ud  ^-  ?
  &(=(0 (mod yer 4)) |(!=(0 (mod yer 100)) =(0 (mod yer 400))))
::
++  yo                                                  ::  time constants
  |%  ++  cet  36.524                 ::  (add 24 (mul 100 365))
      ++  day  86.400                 ::  (mul 24 hor)
      ++  era  146.097                ::  (add 1 (mul 4 cet))
      ++  hor  3.600                  ::  (mul 60 mit)
      ++  jes  106.751.991.084.417    ::  (mul 730.692.561 era)
      ++  mit  60
      ++  moh  `(list @ud)`[31 28 31 30 31 30 31 31 30 31 30 31 ~]
      ++  moy  `(list @ud)`[31 29 31 30 31 30 31 31 30 31 30 31 ~]
      ++  qad  126.144.001            ::  (add 1 (mul 4 yer))
      ++  yer  31.536.000             ::  (mul 365 day)
  --
::                                                      ::
::::  3d: SHA hash family                               ::
  ::                                                    ::
  ::
++  shad  |=(ruz/@ (shax (shax ruz)))                   ::  double sha-256
++  shaf                                                ::  half sha-256
  |=  {sal/@ ruz/@}
  =+  haz=(shas sal ruz)
  (mix (end 7 1 haz) (rsh 7 1 haz))
::
++  sham                                                ::  128bit noun hash
  |=  yux/*  ^-  @uvH  ^-  @
  ?@  yux
    (shaf %mash yux)
  (shaf %sham (jam yux))
::
++  shas                                                ::  salted hash
  |=  {sal/@ ruz/@}
  (shax (mix sal (shax ruz)))
::
++  shax                                                ::  sha-256
  ~/  %shax
  |=  ruz/@  ^-  @
  (shay [(met 3 ruz) ruz])
::
++  shay                                                ::  sha-256 with length
  ~/  %shay
  |=  {len/@u ruz/@}  ^-  @
  =>  .(ruz (cut 3 [0 len] ruz))
  =+  [few==>(fe .(a 5)) wac=|=({a/@ b/@} (cut 5 [a 1] b))]
  =+  [sum=sum.few ror=ror.few net=net.few inv=inv.few]
  =+  ral=(lsh 0 3 len)
  =+  ^=  ful
      %+  can  0
      :~  [ral ruz]
          [8 128]
          [(mod (sub 960 (mod (add 8 ral) 512)) 512) 0]
          [64 (~(net fe 6) ral)]
      ==
  =+  lex=(met 9 ful)
  =+  ^=  kbx  0xc671.78f2.bef9.a3f7.a450.6ceb.90be.fffa.
                 8cc7.0208.84c8.7814.78a5.636f.748f.82ee.
                 682e.6ff3.5b9c.ca4f.4ed8.aa4a.391c.0cb3.
                 34b0.bcb5.2748.774c.1e37.6c08.19a4.c116.
                 106a.a070.f40e.3585.d699.0624.d192.e819.
                 c76c.51a3.c24b.8b70.a81a.664b.a2bf.e8a1.
                 9272.2c85.81c2.c92e.766a.0abb.650a.7354.
                 5338.0d13.4d2c.6dfc.2e1b.2138.27b7.0a85.
                 1429.2967.06ca.6351.d5a7.9147.c6e0.0bf3.
                 bf59.7fc7.b003.27c8.a831.c66d.983e.5152.
                 76f9.88da.5cb0.a9dc.4a74.84aa.2de9.2c6f.
                 240c.a1cc.0fc1.9dc6.efbe.4786.e49b.69c1.
                 c19b.f174.9bdc.06a7.80de.b1fe.72be.5d74.
                 550c.7dc3.2431.85be.1283.5b01.d807.aa98.
                 ab1c.5ed5.923f.82a4.59f1.11f1.3956.c25b.
                 e9b5.dba5.b5c0.fbcf.7137.4491.428a.2f98
  =+  ^=  hax  0x5be0.cd19.1f83.d9ab.9b05.688c.510e.527f.
                 a54f.f53a.3c6e.f372.bb67.ae85.6a09.e667
  =+  i=0
  |-  ^-  @
  ?:  =(i lex)
    (rep 5 (turn (rip 5 hax) net))
  =+  ^=  wox
      =+  dux=(cut 9 [i 1] ful)
      =+  wox=(rep 5 (turn (rip 5 dux) net))
      =+  j=16
      |-  ^-  @
      ?:  =(64 j)
        wox
      =+  :*  l=(wac (sub j 15) wox)
              m=(wac (sub j 2) wox)
              n=(wac (sub j 16) wox)
              o=(wac (sub j 7) wox)
          ==
      =+  x=:(mix (ror 0 7 l) (ror 0 18 l) (rsh 0 3 l))
      =+  y=:(mix (ror 0 17 m) (ror 0 19 m) (rsh 0 10 m))
      =+  z=:(sum n x o y)
      $(wox (con (lsh 5 j z) wox), j +(j))
  =+  j=0
  =+  :*  a=(wac 0 hax)
          b=(wac 1 hax)
          c=(wac 2 hax)
          d=(wac 3 hax)
          e=(wac 4 hax)
          f=(wac 5 hax)
          g=(wac 6 hax)
          h=(wac 7 hax)
      ==
  |-  ^-  @
  ?:  =(64 j)
    %=  ^$
      i  +(i)
      hax  %+  rep  5
           :~  (sum a (wac 0 hax))
               (sum b (wac 1 hax))
               (sum c (wac 2 hax))
               (sum d (wac 3 hax))
               (sum e (wac 4 hax))
               (sum f (wac 5 hax))
               (sum g (wac 6 hax))
               (sum h (wac 7 hax))
           ==
    ==
  =+  l=:(mix (ror 0 2 a) (ror 0 13 a) (ror 0 22 a))    ::  s0
  =+  m=:(mix (dis a b) (dis a c) (dis b c))            ::  maj
  =+  n=(sum l m)                                       ::  t2
  =+  o=:(mix (ror 0 6 e) (ror 0 11 e) (ror 0 25 e))    ::  s1
  =+  p=(mix (dis e f) (dis (inv e) g))                 ::  ch
  =+  q=:(sum h o p (wac j kbx) (wac j wox))            ::  t1
  $(j +(j), a (sum q n), b a, c b, d c, e (sum d q), f e, g f, h g)
::
++  shaw                                                ::  hash to nbits
  |=  {sal/@ len/@ ruz/@}
  (~(raw og (shas sal (mix len ruz))) len)
::
++  shaz                                                ::  sha-512
  |=  ruz/@  ^-  @
  (shal [(met 3 ruz) ruz])
::
++  shal                                                ::  sha-512 with length
  ~/  %shal
  |=  {len/@ ruz/@}  ^-  @
  =>  .(ruz (cut 3 [0 len] ruz))
  =+  [few==>(fe .(a 6)) wac=|=({a/@ b/@} (cut 6 [a 1] b))]
  =+  [sum=sum.few ror=ror.few net=net.few inv=inv.few]
  =+  ral=(lsh 0 3 len)
  =+  ^=  ful
      %+  can  0
      :~  [ral ruz]
          [8 128]
          [(mod (sub 1.920 (mod (add 8 ral) 1.024)) 1.024) 0]
          [128 (~(net fe 7) ral)]
      ==
  =+  lex=(met 10 ful)
  =+  ^=  kbx  0x6c44.198c.4a47.5817.5fcb.6fab.3ad6.faec.
                 597f.299c.fc65.7e2a.4cc5.d4be.cb3e.42b6.
                 431d.67c4.9c10.0d4c.3c9e.be0a.15c9.bebc.
                 32ca.ab7b.40c7.2493.28db.77f5.2304.7d84.
                 1b71.0b35.131c.471b.113f.9804.bef9.0dae.
                 0a63.7dc5.a2c8.98a6.06f0.67aa.7217.6fba.
                 f57d.4f7f.ee6e.d178.eada.7dd6.cde0.eb1e.
                 d186.b8c7.21c0.c207.ca27.3ece.ea26.619c.
                 c671.78f2.e372.532b.bef9.a3f7.b2c6.7915.
                 a450.6ceb.de82.bde9.90be.fffa.2363.1e28.
                 8cc7.0208.1a64.39ec.84c8.7814.a1f0.ab72.
                 78a5.636f.4317.2f60.748f.82ee.5def.b2fc.
                 682e.6ff3.d6b2.b8a3.5b9c.ca4f.7763.e373.
                 4ed8.aa4a.e341.8acb.391c.0cb3.c5c9.5a63.
                 34b0.bcb5.e19b.48a8.2748.774c.df8e.eb99.
                 1e37.6c08.5141.ab53.19a4.c116.b8d2.d0c8.
                 106a.a070.32bb.d1b8.f40e.3585.5771.202a.
                 d699.0624.5565.a910.d192.e819.d6ef.5218.
                 c76c.51a3.0654.be30.c24b.8b70.d0f8.9791.
                 a81a.664b.bc42.3001.a2bf.e8a1.4cf1.0364.
                 9272.2c85.1482.353b.81c2.c92e.47ed.aee6.
                 766a.0abb.3c77.b2a8.650a.7354.8baf.63de.
                 5338.0d13.9d95.b3df.4d2c.6dfc.5ac4.2aed.
                 2e1b.2138.5c26.c926.27b7.0a85.46d2.2ffc.
                 1429.2967.0a0e.6e70.06ca.6351.e003.826f.
                 d5a7.9147.930a.a725.c6e0.0bf3.3da8.8fc2.
                 bf59.7fc7.beef.0ee4.b003.27c8.98fb.213f.
                 a831.c66d.2db4.3210.983e.5152.ee66.dfab.
                 76f9.88da.8311.53b5.5cb0.a9dc.bd41.fbd4.
                 4a74.84aa.6ea6.e483.2de9.2c6f.592b.0275.
                 240c.a1cc.77ac.9c65.0fc1.9dc6.8b8c.d5b5.
                 efbe.4786.384f.25e3.e49b.69c1.9ef1.4ad2.
                 c19b.f174.cf69.2694.9bdc.06a7.25c7.1235.
                 80de.b1fe.3b16.96b1.72be.5d74.f27b.896f.
                 550c.7dc3.d5ff.b4e2.2431.85be.4ee4.b28c.
                 1283.5b01.4570.6fbe.d807.aa98.a303.0242.
                 ab1c.5ed5.da6d.8118.923f.82a4.af19.4f9b.
                 59f1.11f1.b605.d019.3956.c25b.f348.b538.
                 e9b5.dba5.8189.dbbc.b5c0.fbcf.ec4d.3b2f.
                 7137.4491.23ef.65cd.428a.2f98.d728.ae22
  =+  ^=  hax  0x5be0.cd19.137e.2179.1f83.d9ab.fb41.bd6b.
                 9b05.688c.2b3e.6c1f.510e.527f.ade6.82d1.
                 a54f.f53a.5f1d.36f1.3c6e.f372.fe94.f82b.
                 bb67.ae85.84ca.a73b.6a09.e667.f3bc.c908
  =+  i=0
  |-  ^-  @
  ?:  =(i lex)
    (rep 6 (turn (rip 6 hax) net))
  =+  ^=  wox
      =+  dux=(cut 10 [i 1] ful)
      =+  wox=(rep 6 (turn (rip 6 dux) net))
      =+  j=16
      |-  ^-  @
      ?:  =(80 j)
        wox
      =+  :*  l=(wac (sub j 15) wox)
              m=(wac (sub j 2) wox)
              n=(wac (sub j 16) wox)
              o=(wac (sub j 7) wox)
          ==
      =+  x=:(mix (ror 0 1 l) (ror 0 8 l) (rsh 0 7 l))
      =+  y=:(mix (ror 0 19 m) (ror 0 61 m) (rsh 0 6 m))
      =+  z=:(sum n x o y)
      $(wox (con (lsh 6 j z) wox), j +(j))
  =+  j=0
  =+  :*  a=(wac 0 hax)
          b=(wac 1 hax)
          c=(wac 2 hax)
          d=(wac 3 hax)
          e=(wac 4 hax)
          f=(wac 5 hax)
          g=(wac 6 hax)
          h=(wac 7 hax)
      ==
  |-  ^-  @
  ?:  =(80 j)
    %=  ^$
      i  +(i)
      hax  %+  rep  6
           :~  (sum a (wac 0 hax))
               (sum b (wac 1 hax))
               (sum c (wac 2 hax))
               (sum d (wac 3 hax))
               (sum e (wac 4 hax))
               (sum f (wac 5 hax))
               (sum g (wac 6 hax))
               (sum h (wac 7 hax))
           ==
    ==
  =+  l=:(mix (ror 0 28 a) (ror 0 34 a) (ror 0 39 a))   ::  S0
  =+  m=:(mix (dis a b) (dis a c) (dis b c))            ::  maj
  =+  n=(sum l m)                                       ::  t2
  =+  o=:(mix (ror 0 14 e) (ror 0 18 e) (ror 0 41 e))   ::  S1
  =+  p=(mix (dis e f) (dis (inv e) g))                 ::  ch
  =+  q=:(sum h o p (wac j kbx) (wac j wox))            ::  t1
  $(j +(j), a (sum q n), b a, c b, d c, e (sum d q), f e, g f, h g)
::
++  shan                                                ::  sha-1 (deprecated)
  |=  ruz/@
  =+  [few==>(fe .(a 5)) wac=|=({a/@ b/@} (cut 5 [a 1] b))]
  =+  [sum=sum.few ror=ror.few rol=rol.few net=net.few inv=inv.few]
  =+  ral=(lsh 0 3 (met 3 ruz))
  =+  ^=  ful
      %+  can  0
      :~  [ral ruz]
          [8 128]
          [(mod (sub 960 (mod (add 8 ral) 512)) 512) 0]
          [64 (~(net fe 6) ral)]
      ==
  =+  lex=(met 9 ful)
  =+  kbx=0xca62.c1d6.8f1b.bcdc.6ed9.eba1.5a82.7999
  =+  hax=0xc3d2.e1f0.1032.5476.98ba.dcfe.efcd.ab89.6745.2301
  =+  i=0
  |-
  ?:  =(i lex)
    (rep 5 (flop (rip 5 hax)))
  =+  ^=  wox
      =+  dux=(cut 9 [i 1] ful)
      =+  wox=(rep 5 (turn (rip 5 dux) net))
      =+  j=16
      |-  ^-  @
      ?:  =(80 j)
        wox
      =+  :*  l=(wac (sub j 3) wox)
              m=(wac (sub j 8) wox)
              n=(wac (sub j 14) wox)
              o=(wac (sub j 16) wox)
          ==
      =+  z=(rol 0 1 :(mix l m n o))
      $(wox (con (lsh 5 j z) wox), j +(j))
  =+  j=0
  =+  :*  a=(wac 0 hax)
          b=(wac 1 hax)
          c=(wac 2 hax)
          d=(wac 3 hax)
          e=(wac 4 hax)
      ==
  |-  ^-  @
  ?:  =(80 j)
    %=  ^$
      i  +(i)
      hax  %+  rep  5
           :~
               (sum a (wac 0 hax))
               (sum b (wac 1 hax))
               (sum c (wac 2 hax))
               (sum d (wac 3 hax))
               (sum e (wac 4 hax))
           ==
    ==
  =+  fx=(con (dis b c) (dis (not 5 1 b) d))
  =+  fy=:(mix b c d)
  =+  fz=:(con (dis b c) (dis b d) (dis c d))
  =+  ^=  tem
      ?:  &((gte j 0) (lte j 19))
        :(sum (rol 0 5 a) fx e (wac 0 kbx) (wac j wox))
      ?:  &((gte j 20) (lte j 39))
        :(sum (rol 0 5 a) fy e (wac 1 kbx) (wac j wox))
      ?:  &((gte j 40) (lte j 59))
        :(sum (rol 0 5 a) fz e (wac 2 kbx) (wac j wox))
      :(sum (rol 0 5 a) fy e (wac 3 kbx) (wac j wox))
  $(j +(j), a tem, b a, c (rol 0 30 b), d c, e d)
::
++  og                                                  ::  shax-powered rng
  ~/  %og
  |_  a/@
  ++  rad                                               ::  random in range
    |=  b/@  ^-  @
    =+  c=(raw (met 0 b))
    ?:((lth c b) c $(a +(a)))
  ::
  ++  rads                                              ::  random continuation
    |=  b/@
    =+  r=(rad b)
    [r +>.$(a (shas %og-s (mix a r)))]
  ::
  ++  raw                                               ::  random bits
    ~/  %raw
    |=  b/@  ^-  @
    %+  can
      0
    =+  c=(shas %og-a (mix b a))
    |-  ^-  (list {@ @})
    ?:  =(0 b)
      ~
    =+  d=(shas %og-b (mix b (mix a c)))
    ?:  (lth b 256)
      [[b (end 0 b d)] ~]
    [[256 d] $(c d, b (sub b 256))]
  ::
  ++  raws                                              ::  random bits
    |=  b/@                                             ::  continuation
    =+  r=(raw b)
    [r +>.$(a (shas %og-s (mix a r)))]
  --
::                                                      ::
::::  3e: AES encryption  (XX removed)                  ::
  ::                                                    ::
  ::
::                                                      ::
::::  3f: scrambling                                    ::
  ::                                                    ::
  ::    ob                                              ::
  ::
++  un                                                  ::  =(x (wred (wren x)))
  |%
  ++  wren                                              ::  conceal structure
    |=  pyn/@  ^-  @
    =+  len=(met 3 pyn)
    ?:  =(0 len)
      0
    =>  .(len (dec len))
    =+  mig=(zaft (xafo len (cut 3 [len 1] pyn)))
    %+  can  3
    %-  flop  ^-  (list {@ @})
    :-  [1 mig]
    |-  ^-  (list {@ @})
    ?:  =(0 len)
      ~
    =>  .(len (dec len))
    =+  mog=(zyft :(mix mig (end 3 1 len) (cut 3 [len 1] pyn)))
    [[1 mog] $(mig mog)]
  ::
  ++  wred                                              ::  restore structure
    |=  cry/@  ^-  @
    =+  len=(met 3 cry)
    ?:  =(0 len)
      0
    =>  .(len (dec len))
    =+  mig=(cut 3 [len 1] cry)
    %+  can  3
    %-  flop  ^-  (list {@ @})
    :-  [1 (xaro len (zart mig))]
    |-  ^-  (list {@ @})
    ?:  =(0 len)
      ~
    =>  .(len (dec len))
    =+  mog=(cut 3 [len 1] cry)
    [[1 :(mix mig (end 3 1 len) (zyrt mog))] $(mig mog)]
  ::
  ++  xafo  |=({a/@ b/@} +((mod (add (dec b) a) 255)))
  ++  xaro  |=({a/@ b/@} +((mod (add (dec b) (sub 255 (mod a 255))) 255)))
  ::
  ++  zaft                                              ::  forward 255-sbox
    |=  a/@D
    =+  ^=  b
        0xcc.75bc.86c8.2fb1.9a42.f0b3.79a0.92ca.21f6.1e41.cde5.fcc0.
        7e85.51ae.1005.c72d.1246.07e8.7c64.a914.8d69.d9f4.59c2.8038.
        1f4a.dca2.6fdf.66f9.f561.a12e.5a16.f7b0.a39f.364e.cb70.7318.
        1de1.ad31.63d1.abd4.db68.6a33.134d.a760.edee.5434.493a.e323.
        930d.8f3d.3562.bb81.0b24.43cf.bea5.a6eb.52b4.0229.06b2.6704.
        78c9.45ec.d75e.58af.c577.b7b9.c40e.017d.90c3.87f8.96fa.1153.
        0372.7f30.1c32.ac83.ff17.c6e4.d36d.6b55.e2ce.8c71.8a5b.b6f3.
        9d4b.eab5.8b3c.e7f2.a8fe.9574.5de0.bf20.3f15.9784.9939.5f9c.
        e609.564f.d8a4.b825.9819.94aa.2c08.8e4c.9b22.477a.2840.3ed6.
        3750.6ef1.44dd.89ef.6576.d00a.fbda.9ed2.3b6c.7b0c.bde9.2ade.
        5c88.c182.481a.1b0f.2bfd.d591.2726.57ba
    (cut 3 [(dec a) 1] b)
  ::
  ++  zart                                              ::  reverse 255-sbox
    |=  a/@D
    =+  ^=  b
        0x68.4f07.ea1c.73c9.75c2.efc8.d559.5125.f621.a7a8.8591.5613.
        dd52.40eb.65a2.60b7.4bcb.1123.ceb0.1bd6.3c84.2906.b164.19b3.
        1e95.5fec.ffbc.f187.fbe2.6680.7c77.d30e.e94a.9414.fd9a.017d.
        3a7e.5a55.8ff5.8bf9.c181.e5b6.6ab2.35da.50aa.9293.3bc0.cdc6.
        f3bf.1a58.4130.f844.3846.744e.36a0.f205.789e.32d8.5e54.5c22.
        0f76.fce7.4569.0d99.d26e.e879.dc16.2df4.887f.1ffe.4dba.6f5d.
        bbcc.2663.1762.aed7.af8a.ca20.dbb4.9bc7.a942.834c.105b.c4d4.
        8202.3e61.a671.90e6.273d.bdab.3157.cfa4.0c2e.df86.2496.f7ed.
        2b48.2a9d.5318.a343.d128.be9c.a5ad.6bb5.6dfa.c5e1.3408.128d.
        2c04.0339.97a1.2ff0.49d0.eeb8.6c0a.0b37.b967.c347.d9ac.e072.
        e409.7b9f.1598.1d3f.33de.8ce3.8970.8e7a
    (cut 3 [(dec a) 1] b)
  ::
  ++  zyft                                              ::  forward 256-sbox
    |=  a/@D
    =+  ^=  b
        0xbb49.b71f.b881.b402.17e4.6b86.69b5.1647.115f.dddb.7ca5.
          8371.4bd5.19a9.b092.605d.0d9b.e030.a0cc.78ba.5706.4d2d.
          986a.768c.f8e8.c4c7.2f1c.effe.3cae.01c0.253e.65d3.3872.
          ce0e.7a74.8ac6.daac.7e5c.6479.44ec.4143.3d20.4af0.ee6c.
          c828.deca.0377.249f.ffcd.7b4f.eb7d.66f2.8951.042e.595a.
          8e13.f9c3.a79a.f788.6199.9391.7fab.6200.4ce5.0758.e2f1.
          7594.c945.d218.4248.afa1.e61a.54fb.1482.bea4.96a2.3473.
          63c2.e7cb.155b.120a.4ed7.bfd8.b31b.4008.f329.fca3.5380.
          9556.0cb2.8722.2bea.e96e.3ac5.d1bc.10e3.2c52.a62a.b1d6.
          35aa.d05e.f6a8.0f3b.31ed.559d.09ad.f585.6d21.fd1d.8d67.
          370b.26f4.70c1.b923.4684.6fbd.cf8b.5036.0539.9cdc.d93f.
          9068.1edf.8f33.b632.d427.97fa.9ee1
    (cut 3 [a 1] b)
  ::
  ++  zyrt                                              ::  reverse 256-sbox
    |=  a/@D
    =+  ^=  b
        0x9fc8.2753.6e02.8fcf.8b35.2b20.5598.7caa.c9a9.30b0.9b48.
          47ce.6371.80f6.407d.00dd.0aa5.ed10.ecb7.0f5a.5c3a.e605.
          c077.4337.17bd.9eda.62a4.79a7.ccb8.44cd.8e64.1ec4.5b6b.
          1842.ffd8.1dfb.fd07.f2f9.594c.3be3.73c6.2cb6.8438.e434.
          8d3d.ea6a.5268.72db.a001.2e11.de8c.88d3.0369.4f7a.87e2.
          860d.0991.25d0.16b9.978a.4bf4.2a1a.e96c.fa50.85b5.9aeb.
          9dbb.b2d9.a2d1.7bba.66be.e81f.1946.29a8.f5d2.f30c.2499.
          c1b3.6583.89e1.ee36.e0b4.6092.937e.d74e.2f6f.513e.9615.
          9c5d.d581.e7ab.fe74.f01b.78b1.ae75.af57.0ec2.adc7.3245.
          12bf.2314.3967.0806.31dc.cb94.d43f.493c.54a6.0421.c3a1.
          1c4a.28ac.fc0b.26ca.5870.e576.f7f1.616d.905f.ef41.33bc.
          df4d.225e.2d56.7fd6.1395.a3f8.c582
    (cut 3 [a 1] b)
  --
::
++  ob
  |%
  ++  feen                                              ::  conceal structure v2
    |=  pyn/@  ^-  @
    ?:  &((gte pyn 0x1.0000) (lte pyn 0xffff.ffff))
      (add 0x1.0000 (fice (sub pyn 0x1.0000)))
    ?:  &((gte pyn 0x1.0000.0000) (lte pyn 0xffff.ffff.ffff.ffff))
      =+  lo=(dis pyn 0xffff.ffff)
      =+  hi=(dis pyn 0xffff.ffff.0000.0000)
      %+  con  hi
      $(pyn lo)
    pyn
  ::
  ++  fend                                              ::  restore structure v2
    |=  cry/@  ^-  @
    ?:  &((gte cry 0x1.0000) (lte cry 0xffff.ffff))
      (add 0x1.0000 (teil (sub cry 0x1.0000)))
    ?:  &((gte cry 0x1.0000.0000) (lte cry 0xffff.ffff.ffff.ffff))
      =+  lo=(dis cry 0xffff.ffff)
      =+  hi=(dis cry 0xffff.ffff.0000.0000)
      %+  con  hi
      $(cry lo)
    cry
  ::
  ++  fice                                              ::  adapted from
    |=  nor/@                                           ::  black and rogaway
    ^-  @                                               ::  "ciphers with
    =+  ^=  sel                                         ::   arbitrary finite
    %+  rynd  3                                         ::   domains", 2002
    %+  rynd  2
    %+  rynd  1
    %+  rynd  0
    [(mod nor 65.535) (div nor 65.535)]
    (add (mul 65.535 -.sel) +.sel)
  ::
  ++  teil                                              ::  reverse ++fice
    |=  vip/@
    ^-  @
    =+  ^=  sel
    %+  rund  0
    %+  rund  1
    %+  rund  2
    %+  rund  3
    [(mod vip 65.535) (div vip 65.535)]
    (add (mul 65.535 -.sel) +.sel)
  ::
  ++  rynd                                              ::  feistel round
    |=  {n/@ l/@ r/@}
    ^-  {@ @}
    :-  r
    ?~  (mod n 2)
      (~(sum fo 65.535) l (muk (snag n raku) 2 r))
    (~(sum fo 65.536) l (muk (snag n raku) 2 r))
  ::
  ++  rund                                              ::  reverse round
    |=  {n/@ l/@ r/@}
    ^-  {@ @}
    :-  r
    ?~  (mod n 2)
      (~(dif fo 65.535) l (muk (snag n raku) 2 r))
    (~(dif fo 65.536) l (muk (snag n raku) 2 r))
  ::
  ++  raku
    ^-  (list @ux)
    :~  0xb76d.5eed
        0xee28.1300
        0x85bc.ae01
        0x4b38.7af7
    ==
  --
::
::::  3g: molds and mold builders
  ::
++  coin  $%  {$$ p/dime}                               ::  print format
              {$blob p/*}                               ::
              {$many p/(list coin)}                     ::
          ==                                            ::
++  dime  {p/@ta q/@}                                   ::
++  edge  {p/hair q/(unit {p/* q/nail})}                ::  parsing output
++  hair  {p/@ud q/@ud}                                 ::  parsing trace
++  like  |*  a/$-(* *)                                 ::  generic edge
          |=  b/_`*`[(hair) ~]                          ::
          :-  p=(hair -.b)                              ::
          ^=  q                                         ::
          ?@  +.b  ~                                    ::
          :-  ~                                         ::
          u=[p=(a +>-.b) q=[p=(hair -.b) q=(tape +.b)]] ::
++  nail  {p/hair q/tape}                               ::  parsing input
++  path  (list knot)                                   ::  like unix path
++  pint  {p/{p/@ q/@} q/{p/@ q/@}}                     ::  line+column range
++  rule  _|=(nail *edge)                               ::  parsing rule
++  spot  {p/path q/pint}                               ::  range in file
++  tone  $%  {$0 p/*}                                  ::  success
              {$1 p/(list)}                             ::  blocks
              {$2 p/(list {@ta *})}                     ::  error report
          ==                                            ::
++  toon  $%  {$0 p/*}                                  ::  success
              {$1 p/(list)}                             ::  blocks
              {$2 p/(list tank)}                        ::  stack trace
          ==                                            ::
++  wonk  |*(veq/edge ?~(q.veq !! p.u.q.veq))           ::  product from edge
--  =>
::                                                      ::
::::  4: layer four                                     ::
  ::                                                    ::
  ::    4a: exotic bases                                ::
  ::    4b: text processing                             ::
  ::    4c: tank printer                                ::
  ::    4d: parsing (tracing)                           ::
  ::    4e: parsing (combinators)                       ::
  ::    4f: parsing (rule builders)                     ::
  ::    4g: parsing (outside caller)                    ::
  ::    4h: parsing (ascii glyphs)                      ::
  ::    4i: parsing (useful idioms)                     ::
  ::    4j: parsing (bases and base digits)             ::
  ::    4k: atom printing                               ::
  ::    4l: atom parsing                                ::
  ::    4m: formatting functions                        ::
  ::    4n: virtualization                              ::
  ::    4o: molds and mold builders                     ::
  ::
~%    %qua
    +
  ==
    %mute  mute
    %show  show
  ==
|%
::
::::  4a: exotic bases
  ::
++  po                                                  ::  phonetic base
  ~/  %po
  =+  :-  ^=  sis                                       ::  prefix syllables
      'dozmarbinwansamlitsighidfidlissogdirwacsabwissib\
      /rigsoldopmodfoglidhopdardorlorhodfolrintogsilmir\
      /holpaslacrovlivdalsatlibtabhanticpidtorbolfosdot\
      /losdilforpilramtirwintadbicdifrocwidbisdasmidlop\
      /rilnardapmolsanlocnovsitnidtipsicropwitnatpanmin\
      /ritpodmottamtolsavposnapnopsomfinfonbanmorworsip\
      /ronnorbotwicsocwatdolmagpicdavbidbaltimtasmallig\
      /sivtagpadsaldivdactansidfabtarmonranniswolmispal\
      /lasdismaprabtobrollatlonnodnavfignomnibpagsopral\
      /bilhaddocridmocpacravripfaltodtiltinhapmicfanpat\
      /taclabmogsimsonpinlomrictapfirhasbosbatpochactid\
      /havsaplindibhosdabbitbarracparloddosbortochilmac\
      /tomdigfilfasmithobharmighinradmashalraglagfadtop\
      /mophabnilnosmilfopfamdatnoldinhatnacrisfotribhoc\
      /nimlarfitwalrapsarnalmoslandondanladdovrivbacpol\
      /laptalpitnambonrostonfodponsovnocsorlavmatmipfip'
      ^=  dex                                           ::  suffix syllables
      'zodnecbudwessevpersutletfulpensytdurwepserwylsun\
      /rypsyxdyrnuphebpeglupdepdysputlughecryttyvsydnex\
      /lunmeplutseppesdelsulpedtemledtulmetwenbynhexfeb\
      /pyldulhetmevruttylwydtepbesdexsefwycburderneppur\
      /rysrebdennutsubpetrulsynregtydsupsemwynrecmegnet\
      /secmulnymtevwebsummutnyxrextebfushepbenmuswyxsym\
      /selrucdecwexsyrwetdylmynmesdetbetbeltuxtugmyrpel\
      /syptermebsetdutdegtexsurfeltudnuxruxrenwytnubmed\
      /lytdusnebrumtynseglyxpunresredfunrevrefmectedrus\
      /bexlebduxrynnumpyxrygryxfeptyrtustyclegnemfermer\
      /tenlusnussyltecmexpubrymtucfyllepdebbermughuttun\
      /bylsudpemdevlurdefbusbeprunmelpexdytbyttyplevmyl\
      /wedducfurfexnulluclennerlexrupnedlecrydlydfenwel\
      /nydhusrelrudneshesfetdesretdunlernyrsebhulryllud\
      /remlysfynwerrycsugnysnyllyndyndemluxfedsedbecmun\
      /lyrtesmudnytbyrsenwegfyrmurtelreptegpecnelnevfes'
  |%
  ++  ins  ~/  %ins                                     ::  parse prefix
           |=  a/@tas
           =+  b=0
           |-  ^-  (unit @)
           ?:(=(256 b) ~ ?:(=(a (tos b)) [~ b] $(b +(b))))
  ++  ind  ~/  %ind                                     ::  parse suffix
           |=  a/@tas
           =+  b=0
           |-  ^-  (unit @)
           ?:(=(256 b) ~ ?:(=(a (tod b)) [~ b] $(b +(b))))
  ++  tos  ~/  %tos                                     ::  fetch prefix
           |=(a/@ ?>((lth a 256) (cut 3 [(mul 3 a) 3] sis)))
  ++  tod  ~/  %tod                                     ::  fetch suffix
           |=(a/@ ?>((lth a 256) (cut 3 [(mul 3 a) 3] dex)))
  --
::
++  fa                                                  ::  base58check
  =+  key='123456789ABCDEFGHJKLMNPQRSTUVWXYZabcdefghijkmnopqrstuvwxyz'
  =+  ^-  yek/@ux  ~+
      =-  yek:(roll (rip 3 key) -)
      =+  [a=*char b=*@ yek=`@ux`(fil 3 256 0xff)]
      |.
      [+(b) (mix yek (lsh 3 `@u`a (~(inv fe 3) b)))]
  |%
  ++  cha  |=(a/char `(unit @uF)`=+(b=(cut 3 [`@`a 1] yek) ?:(=(b 0xff) ~ `b)))
  ++  tok
    |=  a/@ux  ^-  @ux
    =+  b=(pad a)
    =-  (~(net fe 5) (end 3 4 (shay 32 -)))
    (shay (add b (met 3 a)) (lsh 3 b (swp 3 a)))
  ::
  ++  pad  |=(a/@ =+(b=(met 3 a) ?:((gte b 21) 0 (sub 21 b))))
  ++  enc  |=(a/@ux `@ux`(mix (lsh 3 4 a) (tok a)))
  ++  den
    |=  a/@ux  ^-  (unit @ux)
    =+  b=(rsh 3 4 a)
    ?.  =((tok b) (end 3 4 a))
      ~
    `b
  --
::
::::  4b: text processing
  ::
++  at                                                  ::  basic printing
  |_  a/@
  ++  r
    ?:  ?&  (gte (met 3 a) 2)
            |-
            ?:  =(0 a)
              &
            =+  vis=(end 3 1 a)
            ?&  ?|(=('-' vis) ?&((gte vis 'a') (lte vis 'z')))
                $(a (rsh 3 1 a))
            ==
        ==
      rtam
    ?:  (lte (met 3 a) 2)
      rud
    rux
  ::
  ++  rf    `tape`[?-(a $& '&', $| '|', * !!) ~]
  ++  rn    `tape`[?>(=(0 a) '~') ~]
  ++  rt    `tape`['\'' (weld (mesc (trip a)) `tape`['\'' ~])]
  ++  rta   rt
  ++  rtam  `tape`['%' (trip a)]
  ++  rub   `tape`['0' 'b' (rum 2 ~ |=(b/@ (add '0' b)))]
  ++  rud   (rum 10 ~ |=(b/@ (add '0' b)))
  ++  rum
    |=  {b/@ c/tape d/$-(@ @)}
    ^-  tape
    ?:  =(0 a)
      [(d 0) c]
    =+  e=0
    |-  ^-  tape
    ?:  =(0 a)
      c
    =+  f=&(!=(0 e) =(0 (mod e ?:(=(10 b) 3 4))))
    %=  $
      a  (div a b)
      c  [(d (mod a b)) ?:(f [?:(=(10 b) ',' '-') c] c)]
      e  +(e)
    ==
  ::
  ++  rup
    =+  b=(met 3 a)
    ^-  tape
    :-  '-'
    |-  ^-  tape
    ?:  (gth (met 5 a) 1)
      %+  weld
        $(a (rsh 5 1 a), b (sub b 4))
      `tape`['-' '-' $(a (end 5 1 a), b 4)]
    ?:  =(0 b)
      ['~' ~]
    ?:  (lte b 1)
      (trip (tos:po a))
    |-  ^-  tape
    ?:  =(2 b)
      =+  c=(rsh 3 1 a)
      =+  d=(end 3 1 a)
      (weld (trip (tod:po c)) (trip (tos:po (mix c d))))
    =+  c=(rsh 3 2 a)
    =+  d=(end 3 2 a)
    (weld ^$(a c, b (met 3 c)) `tape`['-' $(a (mix c d), b 2)])
  ::
  ++  ruv
    ^-  tape
    :+  '0'
      'v'
    %^    rum
        64
      ~
    |=  b/@
    ?:  =(63 b)
      '+'
    ?:  =(62 b)
      '-'
    ?:((lth b 26) (add 65 b) ?:((lth b 52) (add 71 b) (sub b 4)))
  ::
  ++  rux  `tape`['0' 'x' (rum 16 ~ |=(b/@ (add b ?:((lth b 10) 48 87))))]
  --
++  cass                                                ::  lowercase
  |=  vib/tape
  ^-  tape
  (turn vib |=(a/@ ?.(&((gte a 'A') (lte a 'Z')) a (add 32 a))))
::
++  cuss                                                ::  uppercase
  |=  vib/tape
  ^-  tape
  (turn vib |=(a/@ ?.(&((gte a 'a') (lte a 'z')) a (sub a 32))))
::
++  crip  |=(a/tape `@t`(rap 3 a))                      ::  tape to cord
::
++  mesc                                                ::  ctrl code escape
  |=  vib/tape
  ^-  tape
  ?~  vib
    ~
  ?:  =('\\' i.vib)
    ['\\' '\\' $(vib t.vib)]
  ?:  ?|((gth i.vib 126) (lth i.vib 32) =(`@`39 i.vib))
    ['\\' (welp ~(rux at i.vib) '/' $(vib t.vib))]
  [i.vib $(vib t.vib)]
::
++  runt                                                ::  prepend repeatedly
  |=  {{a/@ b/@} c/tape}
  ^-  tape
  ?:  =(0 a)
    c
  [b $(a (dec a))]
::
++  sand                                                ::  atom sanity
  |=  a/@ta
  (flit (sane a))
::
++  sane                                                ::  atom sanity
  |=  a/@ta
  |=  b/@  ^-  ?
  ?>  =(%t (end 3 1 a))
  =+  [inx=0 len=(met 3 b)]
  ?:  =(%tas a)
    |-  ^-  ?
    ?:  =(inx len)  &
    =+  cur=(cut 3 [inx 1] b)
    ?&  ?|  &((gte cur 'a') (lte cur 'z'))
            &(=('-' cur) !=(0 inx) !=(len inx))
            &(&((gte cur '0') (lte cur '9')) !=(0 inx))
        ==
        $(inx +(inx))
    ==
  ?:  =(%ta a)
    |-  ^-  ?
    ?:  =(inx len)  &
    =+  cur=(cut 3 [inx 1] b)
    ?&  ?|  &((gte cur 'a') (lte cur 'z'))
            &((gte cur '0') (lte cur '9'))
            |(=('-' cur) =('~' cur) =('_' cur) =('.' cur))
        ==
        $(inx +(inx))
    ==
  |-  ^-  ?
  ?:  =(0 b)  &
  =+  cur=(end 3 1 b)
  ?:  &((lth cur 32) !=(10 cur))  |
  =+  len=(teff cur)
  ?&  |(=(1 len) =+(i=1 |-(|(=(i len) &((gte (cut 3 [i 1] b) 128) $(i +(i)))))))
      $(b (rsh 3 len b))
  ==
::
++  trim                                                ::  tape split
  |=  {a/@ b/tape}
  ^-  {p/tape q/tape}
  ?~  b
    [~ ~]
  ?:  =(0 a)
    [~ b]
  =+  c=$(a (dec a), b t.b)
  [[i.b p.c] q.c]
::
++  trip                                                ::  cord to tape
  ~/  %trip
  |=  a/@  ^-  tape
  ?:  =(0 (met 3 a))
    ~
  [^-(@ta (end 3 1 a)) $(a (rsh 3 1 a))]
::
++  teff                                                ::  length utf8
  |=  a/@t  ^-  @
  =+  b=(end 3 1 a)
  ?:  =(0 b)
    ?>(=(`@`0 a) 0)
  ?>  |((gte b 32) =(10 b))
  ?:((lte b 127) 1 ?:((lte b 223) 2 ?:((lte b 239) 3 4)))
::
++  turf                                                ::  utf8 to utf32
  |=  a/@t
  ^-  @c
  %+  rap  5
  |-  ^-  (list @c)
  =+  b=(teff a)
  ?:  =(0 b)  ~
  =+  ^=  c
      %+  can  0
      %+  turn
        ^-  (list {p/@ q/@})
        ?+  b  !!
          $1  [[0 7] ~]
          $2  [[8 6] [0 5] ~]
          $3  [[16 6] [8 6] [0 4] ~]
          $4  [[24 6] [16 6] [8 6] [0 3] ~]
        ==
      |=({p/@ q/@} [q (cut 0 [p q] a)])
  ?>  =((tuft c) (end 3 b a))
  [c $(a (rsh 3 b a))]
::
++  tuba                                                ::  utf8 to utf32 tape
  |=  a/tape
  ^-  (list @c)
  (rip 5 (turf (rap 3 a)))                              ::  XX horrible
::
++  tufa                                                ::  utf32 to utf8 tape
  |=  a/(list @c)
  ^-  tape
  ?~  a  ""
  (weld (rip 3 (tuft i.a)) $(a t.a))
::
++  tuft                                                ::  utf32 to utf8 text
  |=  a/@c
  ^-  @t
  %+  rap  3
  |-  ^-  (list @)
  ?:  =(`@`0 a)
    ~
  =+  b=(end 5 1 a)
  =+  c=$(a (rsh 5 1 a))
  ?:  (lte b 0x7f)
    [b c]
  ?:  (lte b 0x7ff)
    :*  (mix 0b1100.0000 (cut 0 [6 5] b))
        (mix 0b1000.0000 (end 0 6 b))
        c
    ==
  ?:  (lte b 0xffff)
    :*  (mix 0b1110.0000 (cut 0 [12 4] b))
        (mix 0b1000.0000 (cut 0 [6 6] b))
        (mix 0b1000.0000 (end 0 6 b))
        c
    ==
  :*  (mix 0b1111.0000 (cut 0 [18 3] b))
      (mix 0b1000.0000 (cut 0 [12 6] b))
      (mix 0b1000.0000 (cut 0 [6 6] b))
      (mix 0b1000.0000 (end 0 6 b))
      c
  ==
::
++  wack                                                ::  knot escape
  |=  a/@ta
  ^-  @ta
  =+  b=(rip 3 a)
  %+  rap  3
  |-  ^-  tape
  ?~  b
    ~
  ?:  =('~' i.b)  ['~' '~' $(b t.b)]
  ?:  =('_' i.b)  ['~' '-' $(b t.b)]
  [i.b $(b t.b)]
::
++  wick                                                ::  knot unescape
  |=  a/@
  ^-  (unit @ta)
  =+  b=(rip 3 a)
  =-  ?^(b ~ (some (rap 3 (flop c))))
  =|  c/tape
  |-  ^-  {b/tape c/tape}
  ?~  b  [~ c]
  ?.  =('~' i.b)
    $(b t.b, c [i.b c])
  ?~  t.b  [b ~]
  ?-  i.t.b
    $'~'  $(b t.t.b, c ['~' c])
    $'-'  $(b t.t.b, c ['_' c])
    @     [b ~]
  ==
::
++  woad                                                ::  cord unescape
  |=  a/@ta
  ^-  @t
  %+  rap  3
  |-  ^-  (list @)
  ?:  =(`@`0 a)
    ~
  =+  b=(end 3 1 a)
  =+  c=(rsh 3 1 a)
  ?:  =('.' b)
    [' ' $(a c)]
  ?.  =('~' b)
    [b $(a c)]
  =>  .(b (end 3 1 c), c (rsh 3 1 c))
  ?+  b  =-  (weld (rip 3 (tuft p.d)) $(a q.d))
         ^=  d
         =+  d=0
         |-  ^-  {p/@ q/@}
         ?:  =('.' b)
           [d c]
         ?<  =(0 c)
         %=    $
            b  (end 3 1 c)
            c  (rsh 3 1 c)
            d  %+  add  (mul 16 d)
               %+  sub  b
               ?:  &((gte b '0') (lte b '9'))  48
               ?>(&((gte b 'a') (lte b 'z')) 87)
         ==
    $'.'  ['.' $(a c)]
    $'~'  ['~' $(a c)]
  ==
::
++  wood                                                ::  cord escape
  |=  a/@t
  ^-  @ta
  %+  rap  3
  |-  ^-  (list @)
  ?:  =(`@`0 a)
    ~
  =+  b=(teff a)
  =+  c=(turf (end 3 b a))
  =+  d=$(a (rsh 3 b a))
  ?:  ?|  &((gte c 'a') (lte c 'z'))
          &((gte c '0') (lte c '9'))
          =(`@`'-' c)
      ==
    [c d]
  ?+  c
    :-  '~'
    =+  e=(met 2 c)
    |-  ^-  tape
    ?:  =(0 e)
      ['.' d]
    =.  e  (dec e)
    =+  f=(rsh 2 e c)
    [(add ?:((lte f 9) 48 87) f) $(c (end 2 e c))]
  ::
    $' '  ['.' d]
    $'.'  ['~' '.' d]
    $'~'  ['~' '~' d]
  ==
::
::::  4c: tank printer
  ::
++  wash                                                ::  render tank at width
  |=  {{tab/@ edg/@} tac/tank}  ^-  wall
  (~(win re tac) tab edg)
::
++  re
  |_  tac/tank
  ++  ram
    ^-  tape
    ?-    -.tac
        $leaf  p.tac
        $palm  ram(tac [%rose [p.p.tac (weld q.p.tac r.p.tac) s.p.tac] q.tac])
        $rose
      %+  weld
        q.p.tac
      |-  ^-  tape
      ?~  q.tac
        r.p.tac
      =+  voz=$(q.tac t.q.tac)
      (weld ram(tac i.q.tac) ?~(t.q.tac voz (weld p.p.tac voz)))
    ==
  ::
  ++  win
    |=  {tab/@ edg/@}
    =+  lug=`wall`~
    |^  |-  ^-  wall
        ?-    -.tac
            $leaf  (rig p.tac)
            $palm
          ?:  fit
            (rig ram)
          ?~  q.tac
            (rig q.p.tac)
          ?~  t.q.tac
            (rig(tab (add 2 tab), lug $(tac i.q.tac)) q.p.tac)
          =>  .(q.tac `(list tank)`q.tac)
          =+  lyn=(mul 2 (lent q.tac))
          =+  ^=  qyr
              |-  ^-  wall
              ?~  q.tac
                lug
              %=  ^$
                tac  i.q.tac
                tab  (add tab (sub lyn 2))
                lug  $(q.tac t.q.tac, lyn (sub lyn 2))
              ==
          (wig(lug qyr) q.p.tac)
        ::
            $rose
          ?:  fit
            (rig ram)
          =.  lug
            |-  ^-  wall
            ?~  q.tac
              ?:(=(~ r.p.tac) lug (rig r.p.tac))
            ^$(tac i.q.tac, lug $(q.tac t.q.tac), tab din)
          ?:  =(~ q.p.tac)
            lug
          (wig q.p.tac)
        ==
    ::
    ++  din  (mod (add 2 tab) (mul 2 (div edg 3)))
    ++  fit  (lte (lent ram) (sub edg tab))
    ++  rig
      |=  hom/tape
      ^-  wall
      ?:  (lte (lent hom) (sub edg tab))
        [(runt [tab ' '] hom) lug]
      =>  .(tab (add tab 2), edg (sub edg 2))
      =+  mut=(trim (sub edg tab) hom)
      :-  (runt [(sub tab 2) ' '] ['\\' '/' (weld p.mut `_hom`['\\' '/' ~])])
      =>  .(hom q.mut)
      |-
      ?~  hom
        :-  %+  runt
              [(sub tab 2) ' ']
            ['\\' '/' (runt [(sub edg tab) ' '] ['\\' '/' ~])]
        lug
      =>  .(mut (trim (sub edg tab) hom))
      [(runt [tab ' '] p.mut) $(hom q.mut)]
    ::
    ++  wig
      |=  hom/tape
      ^-  wall
      ?~  lug
        (rig hom)
      =+  lin=(lent hom)
      =+  wug=:(add 1 tab lin)
      ?.  =+  mir=i.lug
          |-  ?~  mir
                |
              ?|(=(0 wug) ?&(=(' ' i.mir) $(mir t.mir, wug (dec wug))))
        (rig hom)       :: ^ XX regular form?
      [(runt [tab ' '] (weld hom `tape`[' ' (slag wug i.lug)])) t.lug]
    --
  --
++  show                                                ::  XX deprecated!
  |=  vem/*
  |^  ^-  tank
      ?:  ?=(@ vem)
        [%leaf (mesc (trip vem))]
      ?-    vem
          {s/$~ c/*}
        [%leaf '\'' (weld (mesc (tape +.vem)) `tape`['\'' ~])]
      ::
          {s/$a c/@}        [%leaf (mesc (trip c.vem))]
          {s/$b c/*}        (shop c.vem |=(a/@ ~(rub at a)))
          {s/{$c p/@} c/*}
        :+  %palm
          [['.' ~] ['-' ~] ~ ~]
        [[%leaf (mesc (trip p.s.vem))] $(vem c.vem) ~]
      ::
          {s/$d c/*}        (shop c.vem |=(a/@ ~(rud at a)))
          {s/$k c/*}        (tank c.vem)
          {s/$h c/*}
        :+  %rose
          [['/' ~] ['/' ~] ~]
        =+  yol=((list @ta) c.vem)
        (turn yol |=(a/@ta [%leaf (trip a)]))
      ::
          {s/$l c/*}        (shol c.vem)
          {s/$o c/*}
        %=    $
            vem
          :-  [%m '%h:<[%d %d].[%d %d]>']
          [-.c.vem +<-.c.vem +<+.c.vem +>-.c.vem +>+.c.vem ~]
        ==
      ::
          {s/$p c/*}        (shop c.vem |=(a/@ ~(rup at a)))
          {s/$q c/*}        (shop c.vem |=(a/@ ~(r at a)))
          {s/$r c/*}        $(vem [[%r ' ' '{' '}'] c.vem])
          {s/$t c/*}        (shop c.vem |=(a/@ ~(rt at a)))
          {s/$v c/*}        (shop c.vem |=(a/@ ~(ruv at a)))
          {s/$x c/*}        (shop c.vem |=(a/@ ~(rux at a)))
          {s/{$m p/@} c/*}  (shep p.s.vem c.vem)
          {s/{$r p/@} c/*}
        $(vem [[%r ' ' (cut 3 [0 1] p.s.vem) (cut 3 [1 1] p.s.vem)] c.vem])
      ::
          {s/{$r p/@ q/@ r/@} c/*}
        :+  %rose
          :*  p=(mesc (trip p.s.vem))
              q=(mesc (trip q.s.vem))
              r=(mesc (trip r.s.vem))
          ==
        |-  ^-  (list tank)
        ?@  c.vem
          ~
        [^$(vem -.c.vem) $(c.vem +.c.vem)]
      ::
          {s/$z c/*}        $(vem [[%r %$ %$ %$] c.vem])
          *                 !!
      ==
  ++  shep
    |=  {fom/@ gar/*}
    ^-  tank
    =+  l=(met 3 fom)
    =+  i=0
    :-  %leaf
    |-  ^-  tape
    ?:  (gte i l)
      ~
    =+  c=(cut 3 [i 1] fom)
    ?.  =(37 c)
      (weld (mesc [c ~]) $(i +(i)))
    =+  d=(cut 3 [+(i) 1] fom)
    ?.  .?(gar)
      ['\\' '#' $(i (add 2 i))]
    (weld ~(ram re (show d -.gar)) $(i (add 2 i), gar +.gar))
  ::
  ++  shop
    |=  {aug/* vel/$-(a/@ tape)}
    ^-  tank
    ?:  ?=(@ aug)
      [%leaf (vel aug)]
    :+  %rose
      [[' ' ~] ['[' ~] [']' ~]]
    =>  .(aug `*`aug)
    |-  ^-  (list tank)
    ?:  ?=(@ aug)
      [^$ ~]
    [^$(aug -.aug) $(aug +.aug)]
  ::
  ++  shol
    |=  lim/*
    :+  %rose
      [['.' ~] ~ ~]
    |-    ^-  (list tank)
    ?:  ?=(@ lim)  ~
    :_  $(lim +.lim)
    ?+  -.lim  (show '#')
        $~   (show '$')
        c/@  (show c.lim)
        {$& $1}  (show '.')
        {$& c/@}
      [%leaf '+' ~(rud at c.lim)]
    ::
        {$| @ $~}  (show ',')
        {$| n/@ $~ c/@}
      [%leaf (weld (reap n.lim '^') ?~(c.lim "$" (trip c.lim)))]
    ==
  --
::
::::  4d: parsing (tracing)
  ::
++  last  |=  {zyc/hair naz/hair}                       ::  farther trace
          ^-  hair
          ?:  =(p.zyc p.naz)
            ?:((gth q.zyc q.naz) zyc naz)
          ?:((gth p.zyc p.naz) zyc naz)
::
++  lust  |=  {weq/char naz/hair}                       ::  detect newline
          ^-  hair
          ?:(=(`@`10 weq) [+(p.naz) 1] [p.naz +(q.naz)])
::
::::  4e: parsing (combinators)
  ::
++  bend                                                ::  conditional comp
  ~/  %bend
  |*  raq/_|*({a/* b/*} [~ u=[a b]])
  ~/  %fun
  |*  {vex/edge sab/rule}
  ?~  q.vex
    vex
  =+  yit=(sab q.u.q.vex)
  =+  yur=(last p.vex p.yit)
  ?~  q.yit
    [p=yur q=q.vex]
  =+  vux=(raq p.u.q.vex p.u.q.yit)
  ?~  vux
    [p=yur q=q.vex]
  [p=yur q=[~ u=[p=u.vux q=q.u.q.yit]]]
::
++  comp
  ~/  %comp
  |*  raq/_|*({a/* b/*} [a b])                          ::  arbitrary compose
  ~/  %fun
  |*  {vex/edge sab/rule}
  ~!  +<
  ?~  q.vex
    vex
  =+  yit=(sab q.u.q.vex)
  =+  yur=(last p.vex p.yit)
  ?~  q.yit
    [p=yur q=q.yit]
  [p=yur q=[~ u=[p=(raq p.u.q.vex p.u.q.yit) q=q.u.q.yit]]]
::
++  fail  |=(tub/nail [p=p.tub q=~])                    ::  never parse
++  glue                                                ::  add rule
  ~/  %glue
  |*  bus/rule
  ~/  %fun
  |*  {vex/edge sab/rule}
  (plug vex ;~(pfix bus sab))
::
++  less                                                ::  no first and second
  |*  {vex/edge sab/rule}
  ?~  q.vex
    =+  roq=(sab)
    [p=(last p.vex p.roq) q=q.roq]
  (fail +<.sab)
::
++  pfix                                                ::  discard first rule
  ~/  %pfix
  (comp |*({a/* b/*} b))
::
++  plug                                                ::  first then second
  ~/  %plug
  |*  {vex/edge sab/rule}
  ?~  q.vex
    vex
  =+  yit=(sab q.u.q.vex)
  =+  yur=(last p.vex p.yit)
  ?~  q.yit
    [p=yur q=q.yit]
  [p=yur q=[~ u=[p=[p.u.q.vex p.u.q.yit] q=q.u.q.yit]]]
::
++  pose                                                ::  first or second
  ~/  %pose
  |*  {vex/edge sab/rule}
  ?~  q.vex
    =+  roq=(sab)
    [p=(last p.vex p.roq) q=q.roq]
  vex
::
++  simu                                                ::  first and second
  |*  {vex/edge sab/rule}
  ?~  q.vex
    vex
  =+  roq=(sab)
  roq
::
++  sfix                                                ::  discard second rule
  ~/  %sfix
  (comp |*({a/* b/*} a))
::
::::  4f: parsing (rule builders)
  ::
++  bass                                                ::  leftmost base
  |*  {wuc/@ tyd/rule}
  %+  cook
    |=  waq/(list @)
    %+  roll
      waq
    =|({p/@ q/@} |.((add p (mul wuc q))))
  tyd
::
++  boss                                                ::  rightmost base
  |*  {wuc/@ tyd/rule}
  %+  cook
    |=  waq/(list @)
    %+  reel
      waq
    =|({p/@ q/@} |.((add p (mul wuc q))))
  tyd
::
++  cold                                                ::  replace w+ constant
  ~/  %cold
  |*  {cus/* sef/rule}
  ~/  %fun
  |=  tub/nail
  =+  vex=(sef tub)
  ?~  q.vex
    vex
  [p=p.vex q=[~ u=[p=cus q=q.u.q.vex]]]
::
++  cook                                                ::  apply gate
  ~/  %cook
  |*  {poq/$-(* *) sef/rule}
  ~/  %fun
  |=  tub/nail
  =+  vex=(sef tub)
  ?~  q.vex
    vex
  [p=p.vex q=[~ u=[p=(poq p.u.q.vex) q=q.u.q.vex]]]
::
++  easy                                                ::  always parse
  ~/  %easy
  |*  huf/*
  ~/  %fun
  |=  tub/nail
  ^-  (like _huf)
  [p=p.tub q=[~ u=[p=huf q=tub]]]
::
++  flag
  |=  {sic/@t non/@t}
  ;~(pose (cold %& (jest sic)) (cold %| (jest non)))
::
++  full                                                ::  has to fully parse
  |*  sef/rule
  |=  tub/nail
  =+  vex=(sef tub)
  ?~(q.vex vex ?:(=(~ q.q.u.q.vex) vex [p=p.vex q=~]))
::
++  funk                                                ::  add to tape first
  |*  {pre/tape sef/rule}
  |=  tub/nail
  (sef p.tub (weld pre q.tub))
::
++  here                                                ::  place-based apply
  ~/  %here
  |*  {hez/_|=({a/pint b/*} [a b]) sef/rule}
  ~/  %fun
  |=  tub/nail
  =+  vex=(sef tub)
  ?~  q.vex
    vex
  [p=p.vex q=[~ u=[p=(hez [p.tub p.q.u.q.vex] p.u.q.vex) q=q.u.q.vex]]]
::
++  inde  |*  sef/rule                                  :: indentation block
  |=  nail  ^+  (sef)
  =+  [har tap]=[p q]:+<
  =+  lev=(fil 3 (dec q.har) ' ')
  =+  eol=(just `@t`10)
  =+  =-  roq=((star ;~(pose prn ;~(sfix eol (jest lev)) -)) har tap)
      ;~(simu ;~(plug eol eol) eol)
  ?~  q.roq  roq
  =+  vex=(sef har(q 1) p.u.q.roq)
  =+  fur=p.vex(q (add (dec q.har) q.p.vex))
  ?~  q.vex  vex(p fur)
  =-  vex(p fur, u.q -)
  :+  &3.vex
    &4.vex(q.p (add (dec q.har) q.p.&4.vex))
  =+  res=|4.vex
  |-  ?~  res  |4.roq
  ?.  =(10 -.res)  [-.res $(res +.res)]
  (welp [`@t`10 (trip lev)] $(res +.res))
::
++  ifix
  |*  {fel/{rule rule} hof/rule}
  ~!  +<
  ~!  +<:-.fel
  ~!  +<:+.fel
  ;~(pfix -.fel ;~(sfix hof +.fel))
::
++  jest                                                ::  match a cord
  |=  daf/@t
  |=  tub/nail
  =+  fad=daf
  |-  ^-  (like @t)
  ?:  =(`@`0 daf)
    [p=p.tub q=[~ u=[p=fad q=tub]]]
  ?:  |(?=($~ q.tub) !=((end 3 1 daf) i.q.tub))
    (fail tub)
  $(p.tub (lust i.q.tub p.tub), q.tub t.q.tub, daf (rsh 3 1 daf))
::
++  just                                                ::  XX redundant, jest
  ~/  %just                                             ::  match a char
  |=  daf/char
  ~/  %fun
  |=  tub/nail
  ^-  (like char)
  ?~  q.tub
    (fail tub)
  ?.  =(daf i.q.tub)
    (fail tub)
  (next tub)
::
++  knee                                                ::  callbacks
  |*  {gar/* sef/_|.(*rule)}
  |=  tub/nail
  ^-  (like _gar)
  ((sef) tub)
::
++  mask                                                ::  match char in set
  ~/  %mask
  |=  bud/(list char)
  ~/  %fun
  |=  tub/nail
  ^-  (like char)
  ?~  q.tub
    (fail tub)
  ?.  (lien bud |=(a/char =(i.q.tub a)))
    (fail tub)
  (next tub)
::
++  more                                                ::  separated, *
  |*  {bus/rule fel/rule}
  ;~(pose (most bus fel) (easy ~))
::
++  most                                                ::  separated, +
  |*  {bus/rule fel/rule}
  ;~(plug fel (star ;~(pfix bus fel)))
::
++  next                                                ::  consume a char
  |=  tub/nail
  ^-  (like char)
  ?~  q.tub
    (fail tub)
  =+  zac=(lust i.q.tub p.tub)
  [zac [~ i.q.tub [zac t.q.tub]]]
::
++  perk                                                ::  parse cube fork
  |*  a/(pole @tas)
  ?~  a  fail
  ;~  pose
    (cold -.a (jest -.a))
    $(a +.a)
  ==
::
++  pick                                                ::  rule for ++each
  |*  {a/rule b/rule}
  ;~  pose
    (stag %& a)
    (stag %| b)
  ==
++  plus  |*(fel/rule ;~(plug fel (star fel)))          ::
++  punt  |*({a/rule} ;~(pose (stag ~ a) (easy ~)))     ::
++  sear                                                ::  conditional cook
  |*  {pyq/$-(* (unit)) sef/rule}
  |=  tub/nail
  =+  vex=(sef tub)
  ?~  q.vex
    vex
  =+  gey=(pyq p.u.q.vex)
  ?~  gey
    [p=p.vex q=~]
  [p=p.vex q=[~ u=[p=u.gey q=q.u.q.vex]]]
::
++  shim                                                ::  match char in range
  ~/  %shim
  |=  {les/@ mos/@}
  ~/  %fun
  |=  tub/nail
  ^-  (like char)
  ?~  q.tub
    (fail tub)
  ?.  ?&((gte i.q.tub les) (lte i.q.tub mos))
    (fail tub)
  (next tub)
::
++  stag                                                ::  add a label
  ~/  %stag
  |*  {gob/* sef/rule}
  ~/  %fun
  |=  tub/nail
  =+  vex=(sef tub)
  ?~  q.vex
    vex
  [p=p.vex q=[~ u=[p=[gob p.u.q.vex] q=q.u.q.vex]]]
::
++  stet                                                ::
  |*  leh/(list {?(@ {@ @}) rule})
  |-
  ?~  leh
    ~
  [i=[p=-.i.leh q=+.i.leh] t=$(leh t.leh)]
::
++  stew                                                ::  switch by first char
  ~/  %stew
  |*  leh/(list {p/?(@ {@ @}) q/rule})                  ::  char+range keys
  =+  ^=  wor                                           ::  range complete lth
      |=  {ort/?(@ {@ @}) wan/?(@ {@ @})}
      ?@  ort
        ?@(wan (lth ort wan) (lth ort -.wan))
      ?@(wan (lth +.ort wan) (lth +.ort -.wan))
  =+  ^=  hel                                           ::  build parser map
      =+  hel=`(tree _?>(?=(^ leh) i.leh))`~
      |-  ^+  hel
      ?~  leh
        ~
      =+  yal=$(leh t.leh)
      |-  ^+  hel
      ?~  yal
        [i.leh ~ ~]
      ?:  (wor p.i.leh p.n.yal)
        =+  nuc=$(yal l.yal)
        ?>  ?=(^ nuc)
        ?:  (vor p.n.yal p.n.nuc)
          [n.yal nuc r.yal]
        [n.nuc l.nuc [n.yal r.nuc r.yal]]
      =+  nuc=$(yal r.yal)
      ?>  ?=(^ nuc)
      ?:  (vor p.n.yal p.n.nuc)
        [n.yal l.yal nuc]
      [n.nuc [n.yal l.yal l.nuc] r.nuc]
  ~%  %fun  ..^$  ~
  |=  tub/nail
  ?~  q.tub
    (fail tub)
  |-
  ?~  hel
    (fail tub)
  ?:  ?@  p.n.hel
        =(p.n.hel i.q.tub)
      ?&((gte i.q.tub -.p.n.hel) (lte i.q.tub +.p.n.hel))
    ::  (q.n.hel [(lust i.q.tub p.tub) t.q.tub])
    (q.n.hel tub)
  ?:  (wor i.q.tub p.n.hel)
    $(hel l.hel)
  $(hel r.hel)
::
++  slug                                                ::
  |*  raq/_|*({a/* b/*} [a b])
  |*  {bus/rule fel/rule}
  ;~((comp raq) fel (stir +<+.raq raq ;~(pfix bus fel)))
::
++  star                                                ::  0 or more times
  |*  fel/rule
  (stir `(list _(wonk *fel))`~ |*({a/* b/*} [a b]) fel)
::
++  stir
  ~/  %stir
  |*  {rud/* raq/_|*({a/* b/*} [a b]) fel/rule}
  ~/  %fun
  |=  tub/nail
  ^-  (like _rud)
  =+  vex=(fel tub)
  ?~  q.vex
    [p.vex [~ rud tub]]
  =+  wag=$(tub q.u.q.vex)
  ?>  ?=(^ q.wag)
  [(last p.vex p.wag) [~ (raq p.u.q.vex p.u.q.wag) q.u.q.wag]]
::
++  stun                                                ::  parse several times
  |*  {lig/{@ @} fel/rule}
  |=  tub/nail
  ^-  (like (list _(wonk (fel))))
  ?:  =(0 +.lig)
    [p.tub [~ ~ tub]]
  =+  vex=(fel tub)
  ?~  q.vex
    ?:  =(0 -.lig)
      [p.vex [~ ~ tub]]
    vex
  =+  ^=  wag  %=  $
                 -.lig  ?:(=(0 -.lig) 0 (dec -.lig))
                 +.lig  ?:(=(0 +.lig) 0 (dec +.lig))
                 tub  q.u.q.vex
               ==
  ?~  q.wag
    wag
  [p.wag [~ [p.u.q.vex p.u.q.wag] q.u.q.wag]]
::
::::  4g: parsing (outside caller)
  ::
++  rash  |*({naf/@ sab/rule} (scan (trip naf) sab))   ::
++  rose  |*  {los/tape sab/rule}
          =+  vex=(sab [[1 1] los])
          =+  len=(lent los)
          ?.  =(+(len) q.p.vex)  [%| p=(dec q.p.vex)]
          ?~  q.vex
            [%& p=~]
          [%& p=[~ u=p.u.q.vex]]
++  rush  |*({naf/@ sab/rule} (rust (trip naf) sab))
++  rust  |*  {los/tape sab/rule}
          =+  vex=((full sab) [[1 1] los])
          ?~(q.vex ~ [~ u=p.u.q.vex])
++  scan  |*  {los/tape sab/rule}
          =+  vex=((full sab) [[1 1] los])
          ?~  q.vex
            ~_  (show [%m '{%d %d}'] p.p.vex q.p.vex ~)
            ~_(leaf+"syntax error" !!)
          p.u.q.vex
::
::::  4h: parsing (ascii glyphs)
  ::
++  ace  (just ' ')
++  bar  (just '|')
++  bas  (just '\\')
++  buc  (just '$')
++  cab  (just '_')
++  cen  (just '%')
++  col  (just ':')
++  com  (just ',')
++  doq  (just '"')
++  dot  (just '.')
++  fas  (just '/')
++  gal  (just '<')
++  gar  (just '>')
++  hax  (just '#')
++  kel  (just '{')
++  ker  (just '}')
++  ket  (just '^')
++  lus  (just '+')
++  hep  (just '-')
++  pel  (just '(')
++  pam  (just '&')
++  per  (just ')')
++  pat  (just '@')
++  sel  (just '[')
++  sem  (just ';')
++  ser  (just ']')
++  sig  (just '~')
++  soq  (just '\'')
++  tar  (just '*')
++  tec  (just '`')
++  tis  (just '=')
++  wut  (just '?')
++  zap  (just '!')
::
::::  4i: parsing (useful idioms)
  ::
++  alf  ;~(pose low hig)                               ::  alphabetic
++  aln  ;~(pose low hig nud)                           ::  alphanumeric
++  alp  ;~(pose low hig nud hep)                       ::  alphanumeric and -
++  bet  ;~(pose (cold 2 hep) (cold 3 lus))             ::  axis syntax - +
++  bin  (bass 2 (most gon but))                        ::  binary to atom
++  but  (cook |=(a/@ (sub a '0')) (shim '0' '1'))      ::  binary digit
++  cit  (cook |=(a/@ (sub a '0')) (shim '0' '7'))      ::  octal digit
++  dem  (bass 10 (most gon dit))                       ::  decimal to atom
++  dit  (cook |=(a/@ (sub a '0')) (shim '0' '9'))      ::  decimal digit
++  dog  ;~(plug dot gay)                               ::  .  number separator
++  doh  ;~(plug ;~(plug hep hep) gay)                  ::  --  phon separator
++  dun  (cold ~ ;~(plug hep hep))                      ::  -- (stop) to ~
++  duz  (cold ~ ;~(plug tis tis))                      ::  == (stet) to ~
++  gah  (mask [`@`10 ' ' ~])                           ::  newline or ace
++  gap  (cold ~ ;~(plug gaq (star ;~(pose vul gah))))  ::  plural space
++  gaq  ;~  pose                                       ::  end of line
             (just `@`10)
             ;~(plug gah ;~(pose gah vul))
             vul
         ==
++  gaw  (cold ~ (star ;~(pose vul gah)))               ::  classic white
++  gay  ;~(pose gap (easy ~))                          ::
++  gon  ;~(pose ;~(plug bas gay fas) (easy ~))         ::  long numbers \ /
++  gul  ;~(pose (cold 2 gal) (cold 3 gar))             ::  axis syntax < >
++  hex  (bass 16 (most gon hit))                       ::  hex to atom
++  hig  (shim 'A' 'Z')                                 ::  uppercase
++  hit  ;~  pose                                       ::  hex digits
           dit
           (cook |=(a/char (sub a 87)) (shim 'a' 'f'))
           (cook |=(a/char (sub a 55)) (shim 'A' 'F'))
         ==
++  iny                                                 :: indentation block
  |*  sef/rule
  |=  nail  ^+  (sef)
  =+  [har tap]=[p q]:+<
  =+  lev=(fil 3 (dec q.har) ' ')
  =+  eol=(just `@t`10)
  =+  =-  roq=((star ;~(pose prn ;~(sfix eol (jest lev)) -)) har tap)
      ;~(simu ;~(plug eol eol) eol)
  ?~  q.roq  roq
  =+  vex=(sef har(q 1) p.u.q.roq)
  =+  fur=p.vex(q (add (dec q.har) q.p.vex))
  ?~  q.vex  vex(p fur)
  =-  vex(p fur, u.q -)
  :+  &3.vex
    &4.vex(q.p (add (dec q.har) q.p.&4.vex))
  =+  res=|4.vex
  |-  ?~  res  |4.roq
  ?.  =(10 -.res)  [-.res $(res +.res)]
  (welp [`@t`10 (trip lev)] $(res +.res))
::
++  low  (shim 'a' 'z')                                 ::  lowercase
++  mes  %+  cook                                       ::  hexbyte
           |=({a/@ b/@} (add (mul 16 a) b))
         ;~(plug hit hit)
++  nix  (boss 256 (star ;~(pose aln cab)))             ::
++  nud  (shim '0' '9')                                 ::  numeric
++  prn  ;~(less (just `@`127) (shim 32 256))           ::  non-control
++  prz  ;~(less (just `@`127) (shim 33 256))           ::  non-trivial
++  qat  ;~  pose                                       ::  chars in blockcord
             prn
             ;~(less ;~(plug (just `@`10) soz) (just `@`10))
         ==
++  qit  ;~  pose                                       ::  chars in a cord
             ;~(less bas soq prn)
             ;~(pfix bas ;~(pose bas soq mes))          ::  escape chars
         ==
++  qut  ;~  simu  soq                                  ::  cord
           ;~  pose
             ;~  less  soz
               (ifix [soq soq] (boss 256 (more gon qit)))
             ==
             =+  hed=;~(pose ;~(plug (plus ace) vul) (just '\0a'))
             %-  iny  %+  ifix
               :-  ;~(plug soz hed)
               ;~(plug (just '\0a') soz)
             (boss 256 (star qat))
           ==
         ==
++  soz  ;~(plug soq soq soq)                           ::  delimiting '''
++  sym                                                 ::  symbol
  %+  cook
    |=(a/tape (rap 3 ^-((list @) a)))
  ;~(plug low (star ;~(pose nud low hep)))
::
++  ven  ;~  (comp |=({a/@ b/@} (peg a b)))             ::  +>- axis syntax
           bet
           =+  hom=`?`|
           |=  tub/nail
           ^-  (like @)
           =+  vex=?:(hom (bet tub) (gul tub))
           ?~  q.vex
             [p.tub [~ 1 tub]]
           =+  wag=$(p.tub p.vex, hom !hom, tub q.u.q.vex)
           ?>  ?=(^ q.wag)
           [p.wag [~ (peg p.u.q.vex p.u.q.wag) q.u.q.wag]]
         ==
++  vit                                                 ::  base64 digit
  ;~  pose
    (cook |=(a/@ (sub a 65)) (shim 'A' 'Z'))
    (cook |=(a/@ (sub a 71)) (shim 'a' 'z'))
    (cook |=(a/@ (add a 4)) (shim '0' '9'))
    (cold 62 (just '-'))
    (cold 63 (just '+'))
  ==
++  vul  %+  cold   ~                                   ::  comments
         ;~  plug  col  col
           (star prn)
           (just `@`10)
         ==
::
::::  4j: parsing (bases and base digits)
  ::
++  ab
  |%
  ++  bix  (bass 16 (stun [2 2] six))
  ++  fem  (sear |=(a/@ (cha:fa a)) aln)
  ++  haf  (bass 256 ;~(plug tep tiq (easy ~)))
  ++  hef  %+  sear  |=(a/@ ?:(=(a 0) ~ (some a)))
           %+  bass  256
           ;~(plug tip tiq (easy ~))
  ++  hif  (bass 256 ;~(plug tip tiq (easy ~)))
  ++  hof  (bass 0x1.0000 ;~(plug hef (stun [1 3] ;~(pfix hep hif))))
  ++  huf  (bass 0x1.0000 ;~(plug hef (stun [0 3] ;~(pfix hep hif))))
  ++  hyf  (bass 0x1.0000 ;~(plug hif (stun [3 3] ;~(pfix hep hif))))
  ++  pev  (bass 32 ;~(plug sev (stun [0 4] siv)))
  ++  pew  (bass 64 ;~(plug sew (stun [0 4] siw)))
  ++  piv  (bass 32 (stun [5 5] siv))
  ++  piw  (bass 64 (stun [5 5] siw))
  ++  qeb  (bass 2 ;~(plug seb (stun [0 3] sib)))
  ++  qex  (bass 16 ;~(plug sex (stun [0 3] hit)))
  ++  qib  (bass 2 (stun [4 4] sib))
  ++  qix  (bass 16 (stun [4 4] six))
  ++  seb  (cold 1 (just '1'))
  ++  sed  (cook |=(a/@ (sub a '0')) (shim '1' '9'))
  ++  sev  ;~(pose sed sov)
  ++  sew  ;~(pose sed sow)
  ++  sex  ;~(pose sed sox)
  ++  sib  (cook |=(a/@ (sub a '0')) (shim '0' '1'))
  ++  sid  (cook |=(a/@ (sub a '0')) (shim '0' '9'))
  ++  siv  ;~(pose sid sov)
  ++  siw  ;~(pose sid sow)
  ++  six  ;~(pose sid sox)
  ++  sov  (cook |=(a/@ (sub a 87)) (shim 'a' 'v'))
  ++  sow  ;~  pose
             (cook |=(a/@ (sub a 87)) (shim 'a' 'z'))
             (cook |=(a/@ (sub a 29)) (shim 'A' 'Z'))
             (cold 62 (just '-'))
             (cold 63 (just '~'))
           ==
  ++  sox  (cook |=(a/@ (sub a 87)) (shim 'a' 'f'))
  ++  ted  (bass 10 ;~(plug sed (stun [0 2] sid)))
  ++  tep  (sear |=(a/@ ?:(=(a 'doz') ~ (ins:po a))) til)
  ++  tip  (sear |=(a/@ (ins:po a)) til)
  ++  tiq  (sear |=(a/@ (ind:po a)) til)
  ++  tid  (bass 10 (stun [3 3] sid))
  ++  til  (boss 256 (stun [3 3] low))
  ++  urs  %+  cook
             |=(a/tape (rap 3 ^-((list @) a)))
           (star ;~(pose nud low hep dot sig cab))
  ++  urt  %+  cook
             |=(a/tape (rap 3 ^-((list @) a)))
           (star ;~(pose nud low hep dot sig))
  ++  urx  %+  cook
             |=(a/tape (rap 3 ^-((list @) a)))
           %-  star
           ;~  pose
             nud
             low
             hep
             cab
             (cold ' ' dot)
             (cook tuft (ifix [sig dot] hex))
             ;~(pfix sig ;~(pose sig dot))
           ==
  ++  voy  ;~(pfix bas ;~(pose bas soq bix))
  --
++  ag
  |%
  ++  ape  |*(fel/rule ;~(pose (cold 0 (just '0')) fel))
  ++  bay  (ape (bass 16 ;~(plug qeb:ab (star ;~(pfix dog qib:ab)))))
  ++  bip  =+  tod=(ape qex:ab)
           (bass 0x1.0000 ;~(plug tod (stun [7 7] ;~(pfix dog tod))))
  ++  dem  (ape (bass 1.000 ;~(plug ted:ab (star ;~(pfix dog tid:ab)))))
  ++  dim  (ape dip)
  ++  dip  (bass 10 ;~(plug sed:ab (star sid:ab)))
  ++  dum  (bass 10 (plus sid:ab))
  ++  fed  %+  cook  fend:ob
           ;~  pose
             %+  bass  0x1.0000.0000.0000.0000          ::  oversized
               ;~  plug
                 huf:ab
                 (plus ;~(pfix doh hyf:ab))
               ==
             hof:ab                                     ::  planet or moon
             haf:ab                                     ::  star
             tiq:ab                                     ::  galaxy
           ==
  ++  fim  (sear den:fa (bass 58 (plus fem:ab)))
  ++  hex  (ape (bass 0x1.0000 ;~(plug qex:ab (star ;~(pfix dog qix:ab)))))
  ++  lip  =+  tod=(ape ted:ab)
           (bass 256 ;~(plug tod (stun [3 3] ;~(pfix dog tod))))
  ++  mot  ;~  pose
             ;~  pfix
               (just '1')
               (cook |=(a/@ (add 10 (sub a '0'))) (shim '0' '2'))
             ==
             sed:ab
           ==
  ++  viz  (ape (bass 0x200.0000 ;~(plug pev:ab (star ;~(pfix dog piv:ab)))))
  ++  vum  (bass 32 (plus siv:ab))
  ++  wiz  (ape (bass 0x4000.0000 ;~(plug pew:ab (star ;~(pfix dog piw:ab)))))
  --
++  mu
  |_  {top/@ bot/@}
  ++  zag  [p=(end 4 1 (add top bot)) q=bot]
  ++  zig  [p=(end 4 1 (add top (sub 0x1.0000 bot))) q=bot]
  ++  zug  (mix (lsh 4 1 top) bot)
  --
++  ne
  |_  tig/@
  ++  c  (cut 3 [tig 1] key:fa)
  ++  d  (add tig '0')
  ++  x  ?:((gte tig 10) (add tig 87) d)
  ++  v  ?:((gte tig 10) (add tig 87) d)
  ++  w  ?:(=(tig 63) '~' ?:(=(tig 62) '-' ?:((gte tig 36) (add tig 29) x)))
  --
::
::::  4k: atom printing
  ::
++  co  !.
  ~%  %co  ..co  ~
  =<  |_  lot/coin
      ++  rear  |=(rom/tape =>(.(rep rom) rend))
      ++  rent  `@ta`(rap 3 rend)
      ++  rend
        ^-  tape
        ?:  ?=($blob -.lot)
          ['~' '0' ((v-co 1) (jam p.lot))]
        ?:  ?=($many -.lot)
          :-  '.'
          |-  ^-  tape
          ?~   p.lot
            ['_' '_' rep]
          ['_' (weld (trip (wack rent(lot i.p.lot))) $(p.lot t.p.lot))]
        =+  [yed=(end 3 1 p.p.lot) hay=(cut 3 [1 1] p.p.lot)]
        |-  ^-  tape
        ?+    yed  (z-co q.p.lot)
            $c   ['~' '-' (weld (rip 3 (wood (tuft q.p.lot))) rep)]
            $d
          ?+    hay  (z-co q.p.lot)
              $a
            =+  yod=(yore q.p.lot)
            =>  ^+(. .(rep ?~(f.t.yod rep ['.' (s-co f.t.yod)])))
            =>  ^+  .
                %=    .
                    rep
                  ?:  &(=(~ f.t.yod) =(0 h.t.yod) =(0 m.t.yod) =(0 s.t.yod))
                    rep
                  =>  .(rep ['.' (y-co s.t.yod)])
                  =>  .(rep ['.' (y-co m.t.yod)])
                  ['.' '.' (y-co h.t.yod)]
                ==
            =>  .(rep ['.' (a-co d.t.yod)])
            =>  .(rep ['.' (a-co m.yod)])
            =>  .(rep ?:(a.yod rep ['-' rep]))
            ['~' (a-co y.yod)]
          ::
              $r
            =+  yug=(yell q.p.lot)
            =>  ^+(. .(rep ?~(f.yug rep ['.' (s-co f.yug)])))
            :-  '~'
            ?:  &(=(0 d.yug) =(0 m.yug) =(0 h.yug) =(0 s.yug))
              ['s' '0' rep]
            =>  ^+(. ?:(=(0 s.yug) . .(rep ['.' 's' (a-co s.yug)])))
            =>  ^+(. ?:(=(0 m.yug) . .(rep ['.' 'm' (a-co m.yug)])))
            =>  ^+(. ?:(=(0 h.yug) . .(rep ['.' 'h' (a-co h.yug)])))
            =>  ^+(. ?:(=(0 d.yug) . .(rep ['.' 'd' (a-co d.yug)])))
            +.rep
          ==
        ::
            $f
          ?:  =(& q.p.lot)
            ['.' 'y' rep]
          ?:(=(| q.p.lot) ['.' 'n' rep] (z-co q.p.lot))
        ::
            $n   ['~' rep]
            $i
          ?+  hay  (z-co q.p.lot)
            $f  ((ro-co [3 10 4] |=(a/@ ~(d ne a))) q.p.lot)
            $s  ((ro-co [4 16 8] |=(a/@ ~(x ne a))) q.p.lot)
          ==
        ::
            $p
          =+  sxz=(feen:ob q.p.lot)
          =+  dyx=(met 3 sxz)
          :-  '~'
          ?:  (lte dyx 1)
            (weld (trip (tod:po sxz)) rep)
          =+  dyy=(met 4 sxz)
          =+  imp=*@
          |-  ^-  tape
          ?:  =(imp dyy)
            rep
          %=  $
            sxz  (rsh 4 1 sxz)
            imp      +(imp)
            rep
              =+  log=(end 4 1 sxz)
              ;:  weld
                (trip (tos:po (rsh 3 1 log)))
                (trip (tod:po (end 3 1 log)))
                ?:(=((mod imp 4) 0) ?:(=(imp 0) "" "--") "-")
                rep
             ==
          ==
        ::
            $r
          ?+  hay  (z-co q.p.lot)
            $d  ['.' '~' (r-co (rlyd q.p.lot))]
            $h  ['.' '~' '~' (r-co (rlyh q.p.lot))]
            $q  ['.' '~' '~' '~' (r-co (rlyq q.p.lot))]
            $s  ['.' (r-co (rlys q.p.lot))]
          ==
        ::
            $u
          ?:  ?=($c hay)
            %+  welp  ['0' 'c' (reap (pad:fa q.p.lot) '1')]
            (c-co (enc:fa q.p.lot))
          =-  (weld p.gam ?:(=(0 q.p.lot) `tape`['0' ~] q.gam))
          ^=  gam  ^-  {p/tape q/tape}
          ?+  hay  [~ ((ox-co [10 3] |=(a/@ ~(d ne a))) q.p.lot)]
            $b  [['0' 'b' ~] ((ox-co [2 4] |=(a/@ ~(d ne a))) q.p.lot)]
            $i  [['0' 'i' ~] ((d-co 1) q.p.lot)]
            $x  [['0' 'x' ~] ((ox-co [16 4] |=(a/@ ~(x ne a))) q.p.lot)]
            $v  [['0' 'v' ~] ((ox-co [32 5] |=(a/@ ~(x ne a))) q.p.lot)]
            $w  [['0' 'w' ~] ((ox-co [64 5] |=(a/@ ~(w ne a))) q.p.lot)]
          ==
        ::
            $s
          %+  weld
            ?:((syn:si q.p.lot) "--" "-")
          $(yed 'u', q.p.lot (abs:si q.p.lot))
        ::
            $t
          ?:  =('a' hay)
            ?:  =('s' (cut 3 [2 1] p.p.lot))
              (weld (rip 3 q.p.lot) rep)
            ['~' '.' (weld (rip 3 q.p.lot) rep)]
          ['~' '~' (weld (rip 3 (wood q.p.lot)) rep)]
        ==
      --
  =+  rep=*tape
  =<  |%
      ++  a-co  |=(dat/@ ((d-co 1) dat))
      ++  c-co  (em-co [58 1] |=({? b/@ c/tape} [~(c ne b) c]))
      ++  d-co  |=(min/@ (em-co [10 min] |=({? b/@ c/tape} [~(d ne b) c])))
      ++  r-co
        |=  a/dn
        ?:  ?=({$i *} a)  (weld ?:(s.a "inf" "-inf") rep)
        ?:  ?=({$n *} a)  (weld "nan" rep)
        =+  ^=  e  %+  ed-co  [10 1]
          |=  {a/? b/@ c/tape}
          ?:  a  [~(d ne b) '.' c]
          [~(d ne b) c]
        =+  ^=  f
          =>(.(rep ~) (e a.a))
        =.  e.a  (sum:si e.a (sun:si (dec +.f)))
        =+  b=?:((syn:si e.a) "e" "e-")
        =>  .(rep ?~(e.a rep (weld b ((d-co 1) (abs:si e.a)))))
        =>  .(rep (weld -.f rep))
        ?:(s.a rep ['-' rep])
      ::
      ++  s-co
        |=  esc/(list @)  ^-  tape
        ?~  esc
          rep
        :-  '.'
        =>(.(rep $(esc t.esc)) ((x-co 4) i.esc))
      ::
      ++  v-co  |=(min/@ (em-co [32 min] |=({? b/@ c/tape} [~(v ne b) c])))
      ++  w-co  |=(min/@ (em-co [64 min] |=({? b/@ c/tape} [~(w ne b) c])))
      ++  x-co  |=(min/@ (em-co [16 min] |=({? b/@ c/tape} [~(x ne b) c])))
      ++  y-co  |=(dat/@ ((d-co 2) dat))
      ++  z-co  |=(dat/@ `tape`['0' 'x' ((x-co 1) dat)])
      --
  |%
  ++  em-co
    |=  {{bas/@ min/@} par/$-({? @ tape} tape)}
    |=  hol/@
    ^-  tape
    ?:  &(=(0 hol) =(0 min))
      rep
    =+  [rad=(mod hol bas) dar=(div hol bas)]
    %=  $
      min  ?:(=(0 min) 0 (dec min))
      hol  dar
      rep  (par =(0 dar) rad rep)
    ==
  ::
  ++  ed-co
    |=  {{bas/@ min/@} par/$-({? @ tape} tape)}
    =+  [fir=& cou=0]
    |=  hol/@
    ^-  {tape @}
    ?:  &(=(0 hol) =(0 min))
      [rep cou]
    =+  [rad=(mod hol bas) dar=(div hol bas)]
    %=  $
      min  ?:(=(0 min) 0 (dec min))
      hol  dar
      rep  (par &(=(0 dar) !fir) rad rep)
      fir  |
      cou  +(cou)
    ==
  ::
  ++  ox-co
    |=  {{bas/@ gop/@} dug/$-(@ @)}
    %+  em-co
      [|-(?:(=(0 gop) 1 (mul bas $(gop (dec gop))))) 0]
    |=  {top/? seg/@ res/tape}
    %+  weld
      ?:(top ~ `tape`['.' ~])
    %.  seg
    %+  em-co(rep res)
      [bas ?:(top 0 gop)]
    |=({? b/@ c/tape} [(dug b) c])
  ::
  ++  ro-co
    |=  {{buz/@ bas/@ dop/@} dug/$-(@ @)}
    |=  hol/@
    ^-  tape
    ?:  =(0 dop)
      rep
    =>  .(rep $(dop (dec dop)))
    :-  '.'
    %-  (em-co [bas 1] |=({? b/@ c/tape} [(dug b) c]))
    [(cut buz [(dec dop) 1] hol)]
  --
::
::::  4l: atom parsing
  ::
++  so
  ~%  %so  +  ~
  |%
  ++  bisk
    ~+
    ;~  pose
      ;~  pfix  (just '0')
        ;~  pose
          (stag %ub ;~(pfix (just 'b') bay:ag))
          (stag %uc ;~(pfix (just 'c') fim:ag))
          (stag %ui ;~(pfix (just 'i') dim:ag))
          (stag %ux ;~(pfix (just 'x') hex:ag))
          (stag %uv ;~(pfix (just 'v') viz:ag))
          (stag %uw ;~(pfix (just 'w') wiz:ag))
        ==
      ==
      (stag %ud dem:ag)
    ==
  ++  crub
    ~+
    ;~  pose
      %+  cook
        |=(det/date `dime`[%da (year det)])
      ;~  plug
        %+  cook
          |=({a/@ b/?} [b a])
        ;~(plug dim:ag ;~(pose (cold | hep) (easy &)))
        ;~(pfix dot mot:ag)   ::  month
        ;~(pfix dot dip:ag)   ::  day
        ;~  pose
          ;~  pfix
            ;~(plug dot dot)
            ;~  plug
              dum:ag
              ;~(pfix dot dum:ag)
              ;~(pfix dot dum:ag)
              ;~(pose ;~(pfix ;~(plug dot dot) (most dot qix:ab)) (easy ~))
            ==
          ==
          (easy [0 0 0 ~])
        ==
      ==
    ::
      %+  cook
        |=  {a/(list {p/?($d $h $m $s) q/@}) b/(list @)}
        =+  rop=`tarp`[0 0 0 0 b]
        |-  ^-  dime
        ?~  a
          [%dr (yule rop)]
        ?-  p.i.a
          $d  $(a t.a, d.rop (add q.i.a d.rop))
          $h  $(a t.a, h.rop (add q.i.a h.rop))
          $m  $(a t.a, m.rop (add q.i.a m.rop))
          $s  $(a t.a, s.rop (add q.i.a s.rop))
        ==
      ;~  plug
        %+  most
          dot
        ;~  pose
          ;~(pfix (just 'd') (stag %d dim:ag))
          ;~(pfix (just 'h') (stag %h dim:ag))
          ;~(pfix (just 'm') (stag %m dim:ag))
          ;~(pfix (just 's') (stag %s dim:ag))
        ==
        ;~(pose ;~(pfix ;~(plug dot dot) (most dot qix:ab)) (easy ~))
      ==
    ::
      (stag %p fed:ag)
      ;~(pfix dot (stag %ta urs:ab))
      ;~(pfix sig (stag %t urx:ab))
      ;~(pfix hep (stag %c (cook turf urx:ab)))
    ==
  ++  nuck
    ~/  %nuck  |=  a/nail  %.  a
    %+  knee  *coin  |.  ~+
    %-  stew
    ^.  stet  ^.  limo
    :~  :-  ['a' 'z']  (cook |=(a/@ta [%$ %tas a]) sym)
        :-  ['0' '9']  (stag %$ bisk)
        :-  '-'        (stag %$ tash)
        :-  '.'        ;~(pfix dot perd)
        :-  '~'        ;~(pfix sig ;~(pose twid (easy [%$ %n 0])))
    ==
  ++  nusk
    ~+
    :(sear |=(a/@ta (rush a nuck)) wick urt:ab)
  ++  perd
    ~+
    ;~  pose
      (stag %$ zust)
      (stag %many (ifix [cab ;~(plug cab cab)] (more cab nusk)))
    ==
  ++  royl
    ~+
    =+  ^=  moo
      |=  a/tape
      :-  (lent a)
      (scan a (bass 10 (plus sid:ab)))
    =+  ^=  voy
      %+  cook  royl-cell
      ;~  pose
        ;~  plug
          (easy %d)
          ;~  pose  (cold | hep)  (easy &)  ==
          ;~  plug  dim:ag
            ;~  pose
              ;~(pfix dot (cook moo (plus (shim '0' '9'))))
              (easy [0 0])
            ==
            ;~  pose
              ;~  pfix
                (just 'e')
                ;~(plug ;~(pose (cold | hep) (easy &)) dim:ag)
              ==
              (easy [& 0])
            ==
          ==
        ==
        ;~  plug
          (easy %i)
          ;~  sfix
            ;~  pose  (cold | hep)  (easy &)  ==
            (jest 'inf')
          ==
        ==
        ;~  plug
          (easy %n)
          (cold ~ (jest 'nan'))
        ==
      ==
    ;~  pose
      (stag %rh (cook rylh ;~(pfix ;~(plug sig sig) voy)))
      (stag %rq (cook rylq ;~(pfix ;~(plug sig sig sig) voy)))
      (stag %rd (cook ryld ;~(pfix sig voy)))
      (stag %rs (cook ryls voy))
    ==
  ::
  ++  royl-cell
    |=  rn
    ^-  dn
    ?.  ?=({$d *} +<)  +<
    =+  ^=  h
      (dif:si (new:si f.b i.b) (sun:si d.b))
    [%d a h (add (mul c.b (pow 10 d.b)) e.b)]
  ::
  ++  tash
    ~+
    =+  ^=  neg
        |=  {syn/? mol/dime}  ^-  dime
        ?>  =('u' (end 3 1 p.mol))
        [(cat 3 's' (rsh 3 1 p.mol)) (new:si syn q.mol)]
    ;~  pfix  hep
      ;~  pose
        (cook |=(a/dime (neg | a)) bisk)
        ;~(pfix hep (cook |=(a/dime (neg & a)) bisk))
      ==
    ==
  ::
  ++  twid
    ~+
    ;~  pose
      (cook |=(a/@ [%blob (cue a)]) ;~(pfix (just '0') vum:ag))
      (stag %$ crub)
    ==
  ::
  ++  zust
    ~+
    ;~  pose
      (stag %is bip:ag)
      (stag %if lip:ag)
      (stag %f ;~(pose (cold & (just 'y')) (cold | (just 'n'))))
      royl
    ==
  --
::
::::  4m: formatting functions
  ::
++  scot  |=(mol/dime ~(rent co %$ mol))
++  scow  |=(mol/dime ~(rend co %$ mol))
++  slat  |=(mod/@tas |=(txt/@ta (slaw mod txt)))
++  slav  |=({mod/@tas txt/@ta} (need (slaw mod txt)))
++  slaw
  ~/  %slaw
  |=  {mod/@tas txt/@ta}
  ^-  (unit @)
  =+  con=(slay txt)
  ?.(&(?=({$~ $$ @ @} con) =(p.p.u.con mod)) ~ [~ q.p.u.con])
::
++  slay
  |=  txt/@ta  ^-  (unit coin)
  =+  ^=  vex
      ?:  (gth 0x7fff.ffff txt)                         ::  XX  petty cache
        ~+  ((full nuck:so) [[1 1] (trip txt)])
      ((full nuck:so) [[1 1] (trip txt)])
  ?~  q.vex
    ~
  [~ p.u.q.vex]
::
++  smyt                                                ::  pretty print path
  |=  bon/path  ^-  tank
  :+  %rose  [['/' ~] ['/' ~] ~]
  (turn bon |=(a/@ [%leaf (trip a)]))
::
++  spat  |=(pax/path (crip (spud pax)))                ::  render path to cord
++  spud  |=(pax/path ~(ram re (smyt pax)))             ::  render path to tape
++  stab                                                ::  parse cord to path
  =+  fel=;~(pfix fas (more fas urs:ab))
  |=(zep/@t `path`(rash zep fel))
::
::::  4n: virtualization
  ::
++  mack
  |=  {sub/* fol/*}
  ^-  (unit)
  =+  ton=(mink [sub fol] |=({* *} ~))
  ?.(?=({$0 *} ton) ~ [~ p.ton])
::
++  mink
  ~/  %mink
  |=  {{sub/* fol/*} gul/$-({* *} (unit (unit)))}
  =+  tax=*(list {@ta *})
  |-  ^-  tone
  ?@  fol
    [%2 tax]
  ?:  ?=(^ -.fol)
    =+  hed=$(fol -.fol)
    ?:  ?=($2 -.hed)
      hed
    =+  tal=$(fol +.fol)
    ?-  -.tal
      $0  ?-(-.hed $0 [%0 p.hed p.tal], $1 hed)
      $1  ?-(-.hed $0 tal, $1 [%1 (weld p.hed p.tal)])
      $2  tal
    ==
  ?+    fol
    [%2 tax]
  ::
      {$0 b/@}
    ?:  =(0 b.fol)  [%2 tax]
    ?:  =(1 b.fol)  [%0 sub]
    ?:  ?=(@ sub)   [%2 tax]
    =+  [now=(cap b.fol) lat=(mas b.fol)]
    $(b.fol lat, sub ?:(=(2 now) -.sub +.sub))
  ::
      {$1 b/*}
    [%0 b.fol]
  ::
      {$2 b/{^ *}}
    =+  ben=$(fol b.fol)
    ?.  ?=($0 -.ben)  ben
    ?>(?=(^ p.ben) $(sub -.p.ben, fol +.p.ben))
    ::?>(?=(^ p.ben) $([sub fol] p.ben)
  ::
      {$3 b/*}
    =+  ben=$(fol b.fol)
    ?.  ?=($0 -.ben)  ben
    [%0 .?(p.ben)]
  ::
      {$4 b/*}
    =+  ben=$(fol b.fol)
    ?.  ?=($0 -.ben)  ben
    ?.  ?=(@ p.ben)  [%2 tax]
    [%0 .+(p.ben)]
  ::
      {$5 b/*}
    =+  ben=$(fol b.fol)
    ?.  ?=($0 -.ben)  ben
    ?.  ?=(^ p.ben)  [%2 tax]
    [%0 =(-.p.ben +.p.ben)]
  ::
      {$6 b/* c/* d/*}
    $(fol =>(fol [2 [0 1] 2 [1 c d] [1 0] 2 [1 2 3] [1 0] 4 4 b]))
  ::
      {$7 b/* c/*}       $(fol =>(fol [2 b 1 c]))
      {$8 b/* c/*}       $(fol =>(fol [7 [[7 [0 1] b] 0 1] c]))
      {$9 b/* c/*}       $(fol =>(fol [7 c 2 [0 1] 0 b]))
      {$10 @ c/*}        $(fol c.fol)
      {$10 {b/* c/*} d/*}
    =+  ben=$(fol c.fol)
    ?.  ?=($0 -.ben)  ben
    ?:  ?=(?($hunk $hand $lose $mean $spot) b.fol)
      $(fol d.fol, tax [[b.fol p.ben] tax])
    $(fol d.fol)
  ::
      {$11 b/* c/*}
    =+  ref=$(fol b.fol)
    =+  ben=$(fol c.fol)
    ?.  ?=($0 -.ref)  ref
    ?.  ?=($0 -.ben)  ben
    =+  val=(gul p.ref p.ben)
    ?~(val [%1 p.ben ~] ?~(u.val [%2 [[%hunk (mush p.ben)] tax]] [%0 u.u.val]))
  ==
::
++  mock
  |=  {{sub/* fol/*} gul/$-({* *} (unit (unit)))}
  (mook (mink [sub fol] gul))
::
++  musk                                                ::  nock with block set
  =>  |%
      ++  block  
        ::  identity of resource awaited
        ::  XX parameterize
        noun
      ::
      ++  result  
        ::  internal interpreter result
        ::
        $@(~ seminoun)
      ::
      ++  seminoun  
        ::  partial noun; blocked subtrees are ~ 
        ::
        {mask/stencil data/noun}
      ::
      ++  stencil  
        ::  noun knowledge map
        ::
        $%  ::  no; noun has partial block substructure
            ::
            {$| left/stencil rite/stencil}
            ::  yes; noun is either fully complete, or fully blocked
            ::
            {$& blocks/(set block)}
        == 
      ::
      ++  output
        ::  nil; interpreter stopped
        ::
        %-  unit
        ::  yes, complete noun; no, list of blocks
        ::
        (each noun (list block))
      -- 
  |%  
  ++  abet
    ::  simplify raw result
    ::
    |=  $:  ::  noy: raw result
            ::
            noy/result
        ==
    ^-  output
    ::  propagate stop
    ::
    ?~  noy  ~
    :-  ~
    ::  merge all blocking sets
    ::
    =/  blocks  (squash mask.noy) 
    ?:  =(~ blocks)
      ::  no blocks, data is complete
      ::
      &+data.noy
    ::  reduce block set to block list
    ::
    |+~(tap in blocks)
  ::
  ++  apex
    ::  execute nock on partial subject
    ::
    |=  $:  ::  bus: subject, a partial noun
            ::  fol: formula, a complete noun
            ::
            bus/seminoun
            fol/noun
        ==
    ^-  output
    ::  simplify result
    ::
    %-  abet
    ::  interpreter loop
    ::
    |-  ^-  result
    ?@  fol  
      ::  bad formula, stop
      ::
      ~
    ?:  ?=(^ -.fol)  
      ::  hed: interpret head
      ::
      =+  hed=$(fol -.fol)
      ::  propagate stop
      ::
      ?~  hed  ~
      ::  tal: interpret tail
      ::
      =+  tal=$(fol +.fol)
      ::  propagate stop
      ::
      ?~  tal  ~
      ::  combine 
      ::
      (combine hed tal)
    ?+    fol  
    ::  bad formula; stop
    ::
        ~
    ::  0; fragment
    ::
        {$0 b/@}
      ::  if bad axis, stop
      ::
      ?:  =(0 b.fol)  ~
      ::  reduce to fragment
      ::
      (fragment b.fol bus)
    ::
    ::  1; constant
    ::
        {$1 b/*}
      ::  constant is complete
      ::
      [&+~ b.fol]
    ::
    ::  2; recursion
    ::
        {$2 b/* c/*}
      ::  require complete formula
      ::
      %+  require
        ::  compute formula with current subject
        ::
        $(fol c.fol)
      |=  ::  ryf: next formula
          ::
          ryf/noun
      ::  lub: next subject
      ::
      =+  lub=^$(fol b.fol)
      ::  propagate stop
      ::
      ?~  lub  ~
      ::  recurse
      ::
      ^$(fol ryf, bus lub)
    ::
    ::  3; probe
    ::
        {$3 b/*}
      %+  require
        $(fol b.fol)
      |=  ::  fig: probe input
          ::
          fig/noun
      ::  yes if cell, no if atom
      ::
      [&+~ .?(fig)]
    ::
    ::  4; increment
    ::
        {$4 b/*}
      %+  require
        $(fol b.fol)
      |=  ::  fig: increment input
          ::
          fig/noun
      ::  stop for cells, increment for atoms
      ::
      ?^(fig ~ [&+~ +(fig)])
    ::
    ::  5; compare
    ::
        {$5 b/*}
      %+  require
        $(fol b.fol)
      |=  ::  fig: operator input
          ::
          fig/noun
      ::  stop for atoms, compare cells
      ::
      ?@(fig ~ [&+~ =(-.fig +.fig)])
    ::
    ::  6; if-then-else
    ::
        {$6 b/* c/* d/*}
      ::  use standard macro expansion (slow)
      ::
      $(fol =>(fol [2 [0 1] 2 [1 c d] [1 0] 2 [1 2 3] [1 0] 4 4 b]))
    ::
    ::  7; composition
    ::
        {$7 b/* c/*}       
      ::  use standard macro expansion (slow)
      ::
      $(fol =>(fol [2 b 1 c]))
    ::
    ::  8; declaration
    ::
        {$8 b/* c/*}       
      ::  use standard macro expansion (slow)
      ::
      $(fol =>(fol [7 [[7 [0 1] b] 0 1] c]))
    ::
    ::  9; invocation
    ::
        {$9 b/* c/*}       
      ::  use standard macro expansion (slow)
      ::
      $(fol =>(fol [7 c 2 [0 1] 0 b]))
    ::
    ::  10; static hint
    ::
        {$10 @ c/*}        
      ::  ignore hint
      ::
      $(fol c.fol)
    ::
    ::  10; dynamic hint
    ::
        {$10 {b/* c/*} d/*}
      ::  noy: dynamic hint
      ::
      =+  noy=$(fol c.fol)
      ::  propagate stop
      ::
      ?~  noy  ~
      ::  otherwise, ignore hint
      ::
      $(fol d.fol)
    ==
  ::
  ++  combine
    ::  combine a pair of seminouns
    ::
    |=  $:  ::  hed: head of pair
            ::  tal: tail of pair
            ::
            hed/seminoun 
            tal/seminoun
        ==
    ^-  seminoun
    ?.  ?&  &(?=($& -.mask.hed) ?=($& -.mask.tal))
            =(=(~ blocks.mask.hed) =(~ blocks.mask.tal))
        ==
      ::  default merge
      ::
      [|+[mask.hed mask.tal] [data.hed data.tal]]
    ::  both sides total
    ::
    ?:  =(~ blocks.mask.hed)
      ::  both sides are complete
      ::
      [&+~ data.hed data.tal]
    ::  both sides are blocked
    ::
    [&+(~(uni in blocks.mask.hed) blocks.mask.tal) ~]
  ::
  ++  fragment
    ::  seek to an axis in a seminoun
    ::
    |=  $:  ::  axe: tree address of subtree
            ::  bus: partial noun
            ::
            axe/axis
            bus/seminoun
        ==
    ^-  result
    ::  1 is the root
    ::
    ?:  =(1 axe)  bus
    ::  now: 2 or 3, top of axis
    ::  lat: rest of axis
    ::
    =+  [now=(cap axe) lat=(mas axe)]
    ?-  -.mask.bus
    ::  subject is fully blocked or complete
    ::
      $&  ::  if fully blocked, produce self
          ::
          ?^  blocks.mask.bus  bus
          ::  descending into atom, stop
          ::
          ?@  data.bus  ~
          ::  descend into complete cell
          ::
          $(axe lat, bus [&+~ ?:(=(2 now) -.data.bus +.data.bus)])
    ::  subject is partly blocked
    ::
      $|  ::  descend into partial cell
          ::
          %=  $
            axe  lat
            bus  ?:  =(2 now) 
                   [left.mask.bus -.data.bus] 
                 [rite.mask.bus +.data.bus]
    ==    ==
  ::  require complete intermediate step
  ::
  ++  require
    |=  $:  noy/result
            yen/$-(noun result)
        ==
    ^-  result
    ::  propagate stop
    ::
    ?~  noy  ~
    ::  if partial block, squash blocks and stop
    ::
    ?:  ?=($| -.mask.noy)  [&+(squash mask.noy) ~]
    ::  if full block, propagate block
    ::
    ?:  ?=(^ blocks.mask.noy)  [mask.noy ~]
    ::  otherwise use complete noun
    ::
    (yen data.noy)
  ::
  ++  squash
    ::  convert stencil to block set
    ::
    |=  tyn/stencil
    ^-  (set block)
    ?-  -.tyn
      $&  blocks.tyn
      $|  (~(uni in $(tyn left.tyn)) $(tyn rite.tyn))
    ==
  --
++  mook
  |=  ton/tone
  ^-  toon
  ?.  ?=({$2 *} ton)  ton
  :-  %2
  :: =.  p.ton  (moop p.ton)
  =+  yel=(lent p.ton)
  =.  p.ton
    ?.  (gth yel 256)  p.ton
    %+  weld
      (scag 128 p.ton)
    ^-  (list {@ta *})
    :_  (slag (sub yel 128) p.ton)
    :-  %lose
    %+  rap  3
    "[skipped {(scow %ud (sub yel 256))} frames]"
  |-  ^-  (list tank)
  ?~  p.ton  ~
  =+  rep=$(p.ton t.p.ton)
  ?+    -.i.p.ton  rep
      $hunk  [(tank +.i.p.ton) rep]
      $lose  [[%leaf (rip 3 (@ +.i.p.ton))] rep]
      $hand  [[%leaf (scow %p (mug +.i.p.ton))] rep]
      $mean  :_  rep
             ?@  +.i.p.ton  [%leaf (rip 3 (@ +.i.p.ton))]
             =+  mac=(mack +.i.p.ton +<.i.p.ton)
             ?~(mac [%leaf "####"] (tank u.mac))
      $spot  :_  rep
             =+  sot=(spot +.i.p.ton)
             :+  %rose  [":" ~ ~]
             :~  (smyt p.sot)
                 =>  [ud=|=(a/@u (scow %ud a)) q.sot]
                 leaf+"<[{(ud p.p)} {(ud q.p)}].[{(ud p.q)} {(ud q.q)}]>"
  ==         ==
::
++  mush                                                ::  sane name to leaf
  |=  val/*
  ^-  tank
  :+  %rose
    [['/' ~] ['/' ~] ~]
  (turn ((list @ta) val) |=(a/@ta [%leaf (trip a)]))
::
++  mong
  |=  {{gat/* sam/*} gul/$-({* *} (unit (unit)))}
  ^-  toon
  ?.  &(?=(^ gat) ?=(^ +.gat))
    [%2 ~]
  (mock [[-.gat [sam +>.gat]] -.gat] gul)
::
++  mule                                                ::  typed virtual
  ~/  %mule
  |*  taq/_|.(**)
  =+  mud=(mute taq)
  ?-  -.mud
    $&  [%& p=$:taq]                                    ::  XX transition
    $|  [%| p=p.mud]
  ==
::
++  mute                                                ::  untyped virtual
  |=  taq/_^?(|.(**))
  ^-  (each * (list tank))
  =+  ton=(mock [taq 9 2 0 1] |=({* *} ~))
  ?-  -.ton
    $0  [%& p.ton]
    $1  [%| (turn p.ton |=(a/* (smyt (path a))))]
    $2  [%| p.ton]
  ==
::
::::  4o: molds and mold builders
  ::
++  abel  typo                                          ::  original sin: type
++  atom  @                                             ::  just an atom
++  aura  @ta                                           ::  atom format
++  axis  @                                             ::  tree address
++  base                                                ::  base mold
  $@  $?  $noun                                         ::  any noun
          $cell                                         ::  any cell
          $bean                                         ::  loobean
          $void                                         ::  no nouns
          $null                                         ::  ~ == 0
      ==                                                ::
  {$atom p/aura}                                        ::  atom
::
++  bean  ?                                             ::  0=&=yes, 1=|=no
++  woof  $@(@ {$~ p/hoon})                             ::  simple embed
++  beet  $@  @                                         ::  advanced embed
          $%  {$a p/hoon}                               ::  take tape
              {$b p/hoon}                               ::  take manx
              {$c p/hoon}                               ::  take marl
              {$d p/hoon}                               ::  take $-(marl marl)
              {$e p/hoon q/(list tuna)}                 ::  element literal
          ==                                            ::
++  chap  (pair (unit term) what)                       ::  labeled help
++  chum  $?  lef/term                                  ::  jet name
              {std/term kel/@}                          ::  kelvin version
              {ven/term pro/term kel/@}                 ::  vendor and product
              {ven/term pro/term ver/@ kel/@}           ::  all of the above
          ==                                            ::
++  coil  $:  p/?($gold $iron $lead $zinc)              ::  core type
              q/type                                    ::  built with
              r/chap                                    ::  docs
              s/{p/?($~ ^) q/(map @ tomb)}              ::  arms
          ==                                            ::
++  foot  $%  {$ash p/hoon}                             ::  dry arm, geometric
              {$elm p/hoon}                             ::  wet arm, generic
          ==                                            ::
++  limb  $@  term                                      ::  wing element
          $%  {$& p/axis}                               ::  by geometry
              {$| p/@ud q/(unit term)}                  ::  by name
          ==                                            ::
++  line  {p/{$leaf p/aura q/@} q/tile}                 ::  %bccn case
++  metl  ?($gold $iron $zinc $lead)                    ::  core variance
++  noun  *                                             ::  any noun
++  null  $~                                            ::  null, nil, etc
++  onyx  (list (pair type foot))                       ::  arm activation
++  opal                                                ::  limb match
          $%  {$& p/type}                               ::  leg
              {$| p/axis q/(set {p/type q/foot})}       ::  arm
          ==                                            ::
++  pica  (pair ? cord)                                 ::  & prose, | code
++  palo  (pair vein opal)                              ::  wing trace, match
++  pock  (pair axis nock)                              ::  changes
++  port  (each palo (pair type nock))                  ::  successful match
++  root  hoon                                          ::  produce model
++  tiki                                                ::  test case
          $%  {$& p/(unit term) q/wing}                 ::  simple wing
              {$| p/(unit term) q/hoon}                 ::  named wing
          ==                                            ::
++  tile  $^  {p/tile q/tile}                           ::  ordered pair
          $%  {$axil p/base}                            ::  base type
              {$bark p/toga q/tile}                     ::  name
              {$deet p/spot q/tile}                     ::  set debug
              {$fern p/{i/tile t/(list tile)}}          ::  plain selection
              {$herb p/hoon}                            ::  assembly
              {$kelp p/{i/line t/(list line)}}          ::  tag selection
              {$leaf p/term q/@}                        ::  constant atom
              {$plow p/what q/tile}                     ::  apply help
              {$reed p/tile q/tile}                     ::  atom+cell
              {$vine p/tile q/tile}                     ::  pair+tag
              {$weed p/hoon}                            ::  example
          ==                                            ::
++  toga                                                ::  face control
          $@  p/term                                    ::  two togas
          $%  {$0 $~}                                   ::  no toga
              {$1 p/(pair what term) q/toga}            ::  deep toga
              {$2 p/toga q/toga}                        ::  cell toga
          ==                                            ::
++  tomb  (pair chap (map term (pair what foot)))       ::  core chapter
++  tuna                                                ::  tagflow
          $%  {$a p/hoon}                               ::  plain text
              {$b p/hoon}                               ::  single tag
              {$c p/hoon}                               ::  simple list
              {$d p/hoon}                               ::  dynamic list
              {$e p/hoon q/(list tuna)}                 ::  element
              {$f p/(list tuna)}                        ::  subflow
          ==                                            ::
++  hoon                                                ::
  =>  |%                                                ::REVIEW
      ++  beer  $@(char {$~ p/hoon})                    ::  simple embed
      ++  mane  $@(@tas {@tas @tas})                    ::  XML name+space
      ++  manx  {g/marx c/marl}                         ::  dynamic XML node
      ++  marl  (list tuna)                             ::  dynamic XML nodes
      ++  mart  (list {n/mane v/(list beer)})           ::  dynamic XML attrs
      ++  marx  {n/mane a/mart}                         ::  dynamic XML tag
      ++  mare  (each manx marl)                        ::  node or nodes
      ++  maru  (each tuna marl)                        ::  interp or nodes
      ++  tuna                                          ::  maybe interpolation
          $^(manx {?($tape $manx $marl $call) p/hoon})  ::
      --                                                ::
  $^  {p/hoon q/hoon}                                   ::
  $%                                                    ::
    {$$ p/axis}                                         ::  simple leg
  ::                                                    ::
    {$base p/base}                                      ::  base
    {$bunt p/root}                                      ::  mold default value
    {$bust p/base}                                      ::  bunt base
    {$dbug p/spot q/hoon}                               ::  debug info in trace
    {$eror p/tape}                                      ::  assembly error
    {$hand p/type q/nock}                               ::  premade result
    {$help p/what q/hoon}                               ::  annotate image
    {$halo p/what q/root}                               ::  annotate model
    {$knit p/(list woof)}                               ::  assemble string
    {$leaf p/(pair term @)}                             ::  symbol
    {$limb p/term}                                      ::  pulls limb p
    {$lost p/hoon}                                      ::  not to be taken
    {$rock p/term q/*}                                  ::  fixed constant
    {$sand p/term q/*}                                  ::  unfixed constant
    {$tell p/(list hoon)}                               ::  render as tape
    {$tune p/(pair what $@(term tune))}                 ::  minimal face
    {$wing p/wing}                                      ::  pulls p
    {$yell p/(list hoon)}                               ::  render as tank
    {$xray p/manx}                                       ::  ;foo; templating
  ::                                            ::::::  molds
    {$bcpt p/root q/root}                               ::  $@ depth fork
    {$bccb p/hoon}                                      ::  $_ example
    {$bccl p/(list root)}                               ::  $: tuple
    {$bccn p/(list root)}                               ::  $% tagged fork
    {$bchp p/root q/root}                               ::  $- function
    {$bckt p/root q/root}                               ::  $^ pairhead fork
    {$bcwt p/(list root)}                               ::  $? untagged fork
    {$bcts p/toga q/root}                               ::  $= name
    {$bcsm p/hoon}                                      ::  $; assembly
  ::                                            ::::::  cores
    {$brcb p/chap q/root r/(map @ tomb)}                ::  |_
    {$brcl p/chap q/hoon r/hoon}                        ::  |:
    {$brcn p/chap q/(map @ tomb)}                       ::  |%
    {$brdt p/chap q/hoon}                               ::  |.
    {$brkt p/chap q/hoon r/(map @ tomb)}                ::  |^
    {$brhp p/chap q/hoon}                               ::  |-
    {$brsg p/chap q/hoon r/hoon}                        ::  |~
    {$brtr p/chap q/root r/hoon}                        ::  |*
    {$brts p/chap q/root r/hoon}                        ::  |=
    {$brwt p/chap q/hoon}                               ::  |?
  ::                                            ::::::  tuples
    {$clcb p/hoon q/hoon}                                ::  :_ [q p]
    {$clkt p/hoon q/hoon r/hoon s/hoon}                  ::  :^ [p q r s]
    {$clhp p/hoon q/hoon}                                ::  :- [p q]
    {$clls p/hoon q/hoon r/hoon}                         ::  :+ [p q r]
    {$clsg p/(list hoon)}                                ::  :~ [p ~]
    {$cltr p/(list hoon)}                                ::  :* p as a tuple
  ::                                            ::::::  invocations
    {$cncb p/wing q/(list (pair wing hoon))}            ::  %_
    {$cndt p/hoon q/hoon}                               ::  %.
    {$cnhp p/hoon q/(list hoon)}                        ::  %-
    {$cntr p/wing q/hoon r/(list (pair wing hoon))}     ::  %*
    {$cnkt p/hoon q/hoon r/hoon s/hoon}                 ::  %^
    {$cnls p/hoon q/hoon r/hoon}                        ::  %+
    {$cnsg p/wing q/hoon r/(list hoon)}                 ::  %~
    {$cnts p/wing q/(list (pair wing hoon))}            ::  %=
  ::                                            ::::::  nock
    {$dtkt p/root q/hoon}                               ::  .^  nock 11
    {$dtls p/hoon}                                      ::  .+  nock 4
    {$dttr p/hoon q/hoon}                               ::  .*  nock 2
    {$dtts p/hoon q/hoon}                               ::  .=  nock 5
    {$dtwt p/hoon}                                      ::  .?  nock 3
  ::                                            ::::::  type conversion
    {$ktbr p/hoon}                                      ::  ^|
    {$ktcn p/hoon}                                      ::  ^%  enter test mode
    {$ktdt p/hoon q/hoon}                               ::  ^.
    {$ktls p/hoon q/hoon}                               ::  ^+
    {$kthp p/root q/hoon}                               ::  ^-
    {$ktpm p/hoon}                                      ::  ^&
    {$ktsg p/hoon}                                      ::  ^~
    {$ktts p/toga q/hoon}                               ::  ^=
    {$ktwt p/hoon}                                      ::  ^?
  ::                                            ::::::  hints
    {$sgbr p/hoon q/hoon}                               ::  ~|  sell on trace
    {$sgcb p/hoon q/hoon}                               ::  ~_  tank on trace
    {$sgcn p/chum q/hoon r/tyre s/hoon}                 ::  ~%  general jet hint
    {$sgfs p/chum q/hoon}                               ::  ~/  function j-hint
    {$sggl p/$@(term {p/term q/hoon}) q/hoon}           ::  ~<  backward hint
    {$sggr p/$@(term {p/term q/hoon}) q/hoon}           ::  ~>  forward hint
    {$sgbc p/term q/hoon}                               ::  ~$  profiler hit
    {$sgls p/@ q/hoon}                                  ::  ~+  cache/memoize
    {$sgpm p/@ud q/hoon r/hoon}                         ::  ~&  printf/priority
    {$sgts p/hoon q/hoon}                               ::  ~=  don't duplicate
    {$sgwt p/@ud q/hoon r/hoon s/hoon}                  ::  ~?  tested printf
    {$sgzp p/hoon q/hoon}                               ::  ~!  type on trace
  ::                                            ::::::  miscellaneous
    {$smts p/marl}                                       ::  ;=  list templating
    {$smcl p/hoon q/(list hoon)}                         ::  ;:  binary to nary
    {$smfs p/hoon}                                       ::  ;/  [%$ [%$ p ~] ~]
    {$smsg p/hoon q/(list hoon)}                         ::  ;~  kleisli arrow
    {$smsm p/hoon q/hoon}                                ::  ;;  normalize
  ::                                            ::::::  compositions
    {$tsbr p/root q/hoon}                                ::  =|  push bunt
    {$tscl p/(list (pair wing hoon)) q/hoon}             ::  =:  q w/ p changes
    {$tsfs p/toro q/hoon r/hoon}                         ::  =/  typed variable
    {$tssm p/toro q/hoon r/hoon}                         ::  =;  =/(q p r)
    {$tsdt p/wing q/hoon r/hoon}                         ::  =.  r with p as q
    {$tswt p/wing q/hoon r/hoon s/hoon}                  ::  =?  conditional =.
    {$tsgl p/hoon q/hoon}                                ::  =<  =>(q p)
    {$tshp p/hoon q/hoon}                                ::  =-  =+(q p)
    {$tsgr p/hoon q/hoon}                                ::  =>  q w/subject p
    {$tskt p/toro q/wing r/hoon s/hoon}                  ::  =^  state machine
    {$tsls p/hoon q/hoon}                                ::  =+  q w/[p subject]
    {$tssg p/(list hoon)}                                ::  =~  hoon stack
    {$tstr p/(pair what term) q/hoon r/hoon}             ::  =*  r w/alias p/q
    {$tscm p/hoon q/hoon}                                ::  =,  overload p in q
  ::                                            ::::::  conditionals
    {$wtbr p/(list hoon)}                                 ::  ?|  loobean or
    {$wthp p/wing q/(list (pair root hoon))}            ::  ?-  pick case in q
    {$wtcl p/hoon q/hoon r/hoon}                          ::  ?:  if/then/else
    {$wtdt p/hoon q/hoon r/hoon}                        ::  ?.  ?:(p r q)
    {$wtkt p/wing q/hoon r/hoon}                        ::  ?^  if p is a cell
    {$wtgl p/hoon q/hoon}                               ::  ?<  ?:(p !! q)
    {$wtgr p/hoon q/hoon}                               ::  ?>  ?:(p q !!)
    {$wtls p/wing q/hoon r/(list (pair root hoon))}     ::  ?+  ?-  w/default
    {$wtpm p/(list hoon)}                                ::  ?&  loobean and
    {$wtpt p/wing q/hoon r/hoon}                        ::  ?@  if p is atom
    {$wtsg p/wing q/hoon r/hoon}                        ::  ?~  if p is null
  ::
    {$wtts p/root q/wing}                               ::  ?=  if q matches p
    {$wtzp p/hoon}                                       ::  ?!  loobean not
  ::                                            ::::::  special
    {$zpcm p/hoon q/hoon}                               ::  !,
    {$zpgr p/hoon}                                      ::  !>
    {$zpsm p/hoon q/hoon}                               ::  !;
    {$zpts p/hoon}                                      ::  !=
    {$zpwt p/$@(p/@ {p/@ q/@}) q/hoon}                  ::  !?
    {$zpzp $~}                                          ::  !!
  ==                                                    ::
++  toro  (pair toga (unit root))                       ::
++  twit  hoon                                          ::  last-gen hoon
++  tyre  (list {p/term q/hoon})                        ::
++  tyke  (list (unit hoon))                            ::
::                                                      ::::::  virtual nock
++  nock  $^  {p/nock q/nock}                           ::  autocons
          $%  {$0 p/@}                                  ::  axis select
              {$1 p/*}                                  ::  constant
              {$2 p/nock q/nock}                        ::  compose
              {$3 p/nock}                               ::  cell test
              {$4 p/nock}                               ::  increment
              {$5 p/nock q/nock}                        ::  equality test
              {$6 p/nock q/nock r/nock}                 ::  if, then, else
              {$7 p/nock q/nock}                        ::  serial compose
              {$8 p/nock q/nock}                        ::  push onto subject
              {$9 p/@ q/nock}                           ::  select arm and fire
              {$10 p/$@(@ {p/@ q/nock}) q/nock}         ::  hint
              {$11 p/nock q/nock}                       ::  grab data from sky
          ==                                            ::
++  type  $@  $?  $noun                                 ::  any nouns
                  $void                                 ::  no noun
              ==                                        ::
          $%  {$atom p/term q/(unit @)}                 ::  atom / constant
              {$cell p/type q/type}                     ::  ordered pair
              {$core p/type q/coil}                     ::  object
              {$face p/{p/what q/$@(term tune)} q/type} ::  namespace (new)
              {$fork p/(set type)}                      ::  union
              {$help p/what q/type}                     ::  documentation
              {$hold p/type q/hoon}                     ::  lazy evaluation
          ==                                            ::
++  tone  $%  {$0 p/*}                                  ::  success
              {$1 p/(list)}                             ::  blocks
              {$2 p/(list {@ta *})}                     ::  error ~_s
          ==                                            ::
++  tony                                                ::  ++tone done right
          $%  {$0 p/tine q/*}                           ::  success
              {$1 p/(set)}                              ::  blocks
              {$2 p/(list {@ta *})}                     ::  error ~_s
          ==                                            ::
++  tine                                                ::  partial noun
          $@  $~                                        ::  open
          $%  {$& p/tine q/tine}                        ::  half-blocked
              {$| p/(set)}                              ::  fully blocked
          ==                                            ::
++  tool  $@(term tune)                                 ::  type decoration
++  tune                                                ::  complex
          $:  p/(map term (pair what (unit hoon)))      ::  aliases
              q/(list hoon)                             ::  bridges
          ==                                            ::
++  typo  type                                          ::  old type
++  vase  {p/type q/*}                                  ::  type-value pair
++  vise  {p/typo q/*}                                  ::  old vase
++  vial  ?($read $rite $both $free)                    ::  co/contra/in/bi
++  vair  ?($gold $iron $lead $zinc)                    ::  in/contra/bi/co
++  vein  (list (unit axis))                            ::  search trace
++  sect  (list pica)                                   ::  paragraph
++  whit                                                ::  
          $:  lab/(unit term)                           ::  label
              boy/(unit (pair cord (list sect)))        ::  body
              def/(map term (pair cord (list sect)))    ::  definitions
              use/(set term)                            ::  defs used
          ==                                            ::
++  what  (unit (pair cord (list sect)))                ::  help slogan/sections
++  wing  (list limb)                                   ::  search path
++  worm                                                ::  compiler cache
  $:  nes/(set ^)                                       ::  ++nest
      pay/(map (pair type hoon) type)                   ::  ++play
      mit/(map (pair type hoon) (pair type nock))       ::  ++mint
  ==                                                    ::
--
::                                                      ::
::::  5: layer five                                     ::
  ::                                                    ::
  ::    5a: compiler utilities                          ::
  ::    5b: macro expansion                             ::
  ::    5c: compiler backend and prettyprinter          ::
  ::    5d: parser                                      ::
  ::    5e: caching compiler                            ::
  ::    5f: molds and mold builders                     ::
  ::    5g: profiling support (XX remove)               ::
  ::
~%    %pen
    +
  ==
    %al    al
    %ap    ap
    %ut    ut
  ==
|%
::
::::  5a: compiler utilities
  ::
++  bool  `type`(fork [%atom %f `0] [%atom %f `1] ~)    ::  make loobean
++  cell                                                ::  make %cell type
  ~/  %cell
  |=  {hed/type tal/type}
  ^-  type
  ?:(=(%void hed) %void ?:(=(%void tal) %void [%cell hed tal]))
::
++  core                                                ::  make %core type
  ~/  %core
  |=  {pac/type con/coil}
  ^-  type
  ?:(=(%void pac) %void [%core pac con])
::
++  help
  ~/  %help
  |=  {p/what q/type}
  ^-  type
  ?:  =(%void q)
    %void
  [%help p q]
::
++  face                                                ::  make %face type
  ~/  %face
  |=  {giz/{what $@(term tune)} der/type}
  ^-  type
  ?:  =(%void der)
    %void
  [%face giz der]
::
++  fork                                                ::  make %fork type
  ~/  %fork
  |=  yed/(list type)
  =|  lez/(set type)
  |-  ^-  type
  ?~  yed
    ?~  lez  %void
    ?:  ?=({* $~ $~} lez)  n.lez
    [%fork lez]
  %=    $
      yed  t.yed
      lez
    ?:  =(%void i.yed)  lez
    ?:  ?=({$fork *} i.yed)  (~(uni in lez) p.i.yed)
    (~(put in lez) i.yed)
  ==
::
++  cove                                                ::  extract [0 *] axis
  |=  nug/nock
  ?-    nug
      {$0 *}   p.nug
      {$10 *}  $(nug q.nug)
      *        ~_(leaf+"cove" !!)
  ==
++  comb                                                ::  combine two formulas
  ~/  %comb
  |=  {mal/nock buz/nock}
  ^-  nock
  ?:  ?&(?=({$0 *} mal) !=(0 p.mal))
    ?:  ?&(?=({$0 *} buz) !=(0 p.buz))
      [%0 (peg p.mal p.buz)]
    ?:  ?=({$2 {$0 *} {$0 *}} buz)
      [%2 [%0 (peg p.mal p.p.buz)] [%0 (peg p.mal p.q.buz)]]
    [%7 mal buz]
  ?:  ?=({^ {$0 $1}} mal)
    [%8 p.mal buz]
  ?:  =([%0 %1] buz)
    mal
  [%7 mal buz]
::
++  cond                                                ::  ?:  compile
  ~/  %cond
  |=  {pex/nock yom/nock woq/nock}
  ^-  nock
  ?-  pex
    {$1 $0}  yom
    {$1 $1}  woq
    *        [%6 pex yom woq]
  ==
::
++  cons                                                ::  make formula cell
  ~/  %clhp
  |=  {vur/nock sed/nock}
  ^-  nock
  ?:  ?=({{$0 *} {$0 *}} +<)
    ?:  ?&(=(+(p.vur) p.sed) =((div p.vur 2) (div p.sed 2)))
      [%0 (div p.vur 2)]
    [vur sed]
  ?:  ?=({{$1 *} {$1 *}} +<)
    [%1 p.vur p.sed]
  [vur sed]
::
++  fitz                                                ::  odor compatibility
  ~/  %fitz
  |=  {yaz/term wix/term}
  =+  ^=  fiz
      |=  mot/@ta  ^-  {p/@ q/@ta}
      =+  len=(met 3 mot)
      ?:  =(0 len)
        [0 %$]
      =+  tyl=(rsh 3 (dec len) mot)
      ?:  &((gte tyl 'A') (lte tyl 'Z'))
        [(sub tyl 64) (end 3 (dec len) mot)]
      [0 mot]
  =+  [yoz=(fiz yaz) wux=(fiz wix)]
  ?&  ?|  =(0 p.yoz)
          =(0 p.wux)
          &(!=(0 p.wux) (lte p.wux p.yoz))
      ==
      |-  ?|  =(%$ p.yoz)
              =(%$ p.wux)
              ?&  =((end 3 1 p.yoz) (end 3 1 p.wux))
                  $(p.yoz (rsh 3 1 p.yoz), p.wux (rsh 3 1 p.wux))
              ==
          ==
  ==
::
++  flan                                                ::  loobean  &
  ~/  %flan
  |=  {bos/nock nif/nock}
  ^-  nock
  ?-    bos
      {$1 $1}   bos
      {$1 $0}   nif
      *
    ?-    nif
        {$1 $1}   nif
        {$1 $0}   bos
        *       [%6 bos nif [%1 1]]
    ==
  ==
::
++  flip                                                ::  loobean negation
  ~/  %flip
  |=  dyr/nock
  [%6 dyr [%1 1] [%1 0]]
::
++  flor                                                ::  loobean  |
  ~/  %flor
  |=  {bos/nock nif/nock}
  ^-  nock
  ?-  bos
      {$1 $1}   nif
      {$1 $0}   bos
      *
    ?-  nif
        {$1 $1}   bos
        {$1 $0}   nif
        *         [%6 bos [%1 0] nif]
    ==
  ==
::
++  hike
  ~/  %hike
  |=  {axe/axis pac/(list {p/axis q/nock})}
  ^-  nock
  ?~  pac
    [%0 axe]
  =+  zet=(skim pac.$ |=({p/axis q/nock} [=(1 p)]))
  ?~  zet
    =+  tum=(skim pac.$ |=({p/axis q/nock} ?&(!=(1 p) =(2 (cap p)))))
    =+  gam=(skim pac.$ |=({p/axis q/nock} ?&(!=(1 p) =(3 (cap p)))))
    %+  cons
      %=  $
        axe  (peg axe 2)
        pac  (turn tum |=({p/axis q/nock} [(mas p) q]))
      ==
    %=  $
      axe  (peg axe 3)
      pac  (turn gam |=({p/axis q/nock} [(mas p) q]))
    ==
  ?>(?=({* $~} zet) q.i.zet)
::
++  jock
  |=  rad/?
  |=  lot/coin  ^-  hoon
  ?-    -.lot
      $~
    ?:(rad [%rock p.lot] [%sand p.lot])
  ::
      $blob
    ?:  rad
      [%rock %$ p.lot]
    ?@(p.lot [%sand %$ p.lot] [$(p.lot -.p.lot) $(p.lot +.p.lot)])
  ::
      $many
    [%cltr (turn p.lot |=(a/coin ^$(lot a)))]
  ==
::
++  look
  ~/  %look
  |=  {cog/term dab/(map term (pair what foot))}
  =+  axe=1
  |-  ^-  (unit {p/axis q/(pair what foot)})
  ?-  dab
      $~  ~
  ::
      {* $~ $~}
    ?:(=(cog p.n.dab) [~ axe q.n.dab] ~)
  ::
      {* $~ *}
    ?:  =(cog p.n.dab)
      [~ (peg axe 2) q.n.dab]
    ?:  (gor cog p.n.dab)
      ~
    $(axe (peg axe 3), dab r.dab)
  ::
      {* * $~}
    ?:  =(cog p.n.dab)
      [~ (peg axe 2) q.n.dab]
    ?:  (gor cog p.n.dab)
      $(axe (peg axe 3), dab l.dab)
    ~
  ::
      {* * *}
    ?:  =(cog p.n.dab)
      [~ (peg axe 2) q.n.dab]
    ?:  (gor cog p.n.dab)
      $(axe (peg axe 6), dab l.dab)
    $(axe (peg axe 7), dab r.dab)
  ==
::
++  loot
  ~/  %loot
  |=  {cog/term dom/(map @ tomb)}
  =+  axe=1
  |-  ^-  (unit {p/axis q/(pair what foot)})
  ?-  dom
      $~  ~
  ::
      {* $~ $~}
    %+  bind  (look cog q.q.n.dom) 
    |=((pair axis (pair what foot)) [(peg axe p) q])
  ::
      {* $~ *}
    =+  yep=(look cog q.q.n.dom)
    ?^  yep
      [~ (peg (peg axe 2) p.u.yep) q.u.yep]
    $(axe (peg axe 3), dom r.dom)
  ::
      {* * $~}
    =+  yep=(look cog q.q.n.dom)
    ?^  yep
      [~ (peg (peg axe 2) p.u.yep) q.u.yep]
    $(axe (peg axe 3), dom l.dom)
  ::
      {* * *}
    =+  yep=(look cog q.q.n.dom)
    ?^  yep
      [~ (peg (peg axe 2) p.u.yep) q.u.yep]
    =+  pey=$(axe (peg axe 6), dom l.dom)
    ?^  pey  pey
    $(axe (peg axe 7), dom r.dom)
  ==
::
::::  5b: macro expansion
  ::
++  ah                                                  ::  tiki engine
  |_  tik/tiki
  ++  blue
    |=  gen/hoon
    ^-  hoon
    ?.  &(?=($| -.tik) ?=($~ p.tik))  gen
    [%tsgr [%$ 3] gen]
  ::
  ++  gray
    |=  gen/hoon
    ^-  hoon
    ?-  -.tik
      $&  ?~(p.tik gen [%tstr [~ u.p.tik] [%wing q.tik] gen])
      $|  [%tsls ?~(p.tik q.tik [%ktts u.p.tik q.tik]) gen]
    ==
  ::
  ++  puce
    ^-  wing
    ?-  -.tik
      $&  ?~(p.tik q.tik [u.p.tik ~])
      $|  [[%& 2] ~]
    ==
  ::
  ++  wthp  |=  opt/(list (pair root hoon))
            %+  gray  %wthp
            [puce (turn opt |=({a/root b/hoon} [a (blue b)]))]
  ++  wtkt  |=({sic/hoon non/hoon} (gray [%wtkt puce (blue sic) (blue non)]))
  ++  wtls  |=  {gen/hoon opt/(list (pair root hoon))}
            %+  gray  %wtls
            [puce (blue gen) (turn opt |=({a/root b/hoon} [a (blue b)]))]
  ++  wtpt  |=({sic/hoon non/hoon} (gray [%wtpt puce (blue sic) (blue non)]))
  ++  wtsg  |=({sic/hoon non/hoon} (gray [%wtsg puce (blue sic) (blue non)]))
  ++  wtts  |=(gen/hoon (gray [%wtts (blue gen) puce]))
  --
::
++  al                                                  ::  tile engine
  ~%    %al
      +>+
    ==
      %bunt  bunt
      %whip  whip
    ==
  =+  :*  nag=`*`& 
          gom=`axis`1
          wat=*what
      ==
  |_  sec/tile
  ::::
  ++  hail
    |=  gen/hoon
    ^-  hoon
    ?~(wat gen [%help wat gen])
  ::
  ++  home  |=(gen/hoon ^-(hoon ?:(=(1 gom) gen [%tsgr [%$ gom] gen])))
  ::::
  ++  bunt
    |-  ^-  hoon
    ?-    sec
        {^ *}
      %-  hail
      =.  wat  ~
      (hail [$(sec p.sec) $(sec q.sec)])
    ::
        {$axil *}
      %-  hail
      =.  wat  ~
      ?-  p.sec
        {$atom *}  [%sand p.p.sec 0]
        $noun      [%dttr [%rock %$ 0] [[%rock %$ 0] [%rock %$ 1]]]
        $cell      =+(nec=$(sec [%axil %noun]) [nec nec])
        $bean      [%dtts [%rock %$ 0] [%rock %$ 0]]
        $void      [%zpzp ~]
        $null      [%rock %n %$]
      ==
    ::
        {$bark *}
      [%ktts p.sec $(sec q.sec)]
    ::
        {$deet *}
      [%dbug p.sec $(sec q.sec)]
    ::
        {$fern *}
      %-  hail
      =.  wat  ~
      |-  ^-  hoon
      ?~  t.p.sec
        ^$(sec i.p.sec)
      [%wtcl [%bust %bean] $(p.sec t.p.sec) ^$(sec i.p.sec)]
    ::
        {$herb *}
      %-  hail
      =.  wat  ~
      ::  reduce excess model/value transitions
      ::
      =+  cys=~(boil ap p.sec)
      ?:  ?=($herb -.cys)
        (home [%tsgl [%limb %$] p.sec])
      $(sec cys)
    ::
        {$kelp *}
      %-  hail
      =.  wat  ~
      |-  ^-  hoon
      ?~  t.p.sec
        ^$(sec i.p.sec)
      [%wtcl [%bust %bean] $(p.sec t.p.sec) ^$(sec i.p.sec)]
    ::
        {$leaf *}
      (hail [%rock p.sec q.sec])
    ::
        {$plow *}
      $(sec q.sec, wat p.sec)
    ::
        {$reed *}
      %-  hail
      =.  wat  ~
      [%wtcl [%bust %bean] $(sec p.sec) $(sec q.sec)]
    ::
        {$vine *}
      %-  hail
      =.  wat  ~
      [%wtcl [%bust %bean] $(sec p.sec) $(sec q.sec)]
    ::
        {$weed *}
      (hail (home p.sec))
    ==
  ++  clam  
<<<<<<< HEAD
    ^-  hoon
    =/  raw  [%brts [~ ~] [%base %noun] (whip(gom 7) 6)]
    ::
    ::  this performance fix should unify a bunch of trivial formulas,
    ::  but breaks on certain hacks in ++raid:zuse.
    ::
    ::  ?.  ?=(?($axil $leaf) -.sec)  raw
    ::  [%tsgr [%rock %n ~] raw]
=======
    ^-  twig
    =/  raw  [%brts [~ ~] [%base %noun] (whip(gom 7) 6)]
    ::
    ::  this performance fix should unify a bunch of trivial functions,
    ::  but breaks on horrible dogshit hacks in ++raid:zuse.
    ::
    ::  ?.  ?=(?($axil $leaf) -.sec)  raw
    ::  [%tsgr [%rock %n ] raw]
>>>>>>> b490c945
    raw
  ::
  ++  whip
    |=  axe/axis
    =+  ^=  tun
        |=  noy/$-(* hoon)
        ^-  hoon
        ?@  nag
          =+  luz=[%cnts [[%& 1] ~] [[[%& axe] ~] bunt(sec [%axil %cell])] ~]
          ?:  =(& nag)
            [%tsgr [%wtpt [[%& axe] ~] luz [%$ 1]] (noy [& &])]
          [%tsgr luz (noy [& &])]
        (noy nag)
    ^-  hoon
    ?-    sec
        {^ *}
      %-  hail
      =.  wat  ~
      %-  tun  |=  gon/*  =>  .(nag gon)  ^-  hoon
      :-  ^$(sec -.sec, nag -.nag, axe (peg axe 2))
      ^$(sec +.sec, nag +.nag, axe (peg axe 3))
    ::
        {$axil *}
      %-  hail
      =.  wat  ~
      ?-    p.sec
          {$atom *}
        =+  buv=bunt
        |-  ^-  hoon
        ?@  nag
          ?:(=(& nag) [%wtpt [[%& axe] ~] $(nag |) buv] [%ktls buv [%$ axe]])
        buv
      ::
          $noun
        [%kthp [%base %noun] [%$ axe]]
      ::
          $cell
        =+  buv=bunt
        |-  ^-  hoon
        ?@  nag
          ?:(=(& nag) [%wtpt [[%& axe] ~] buv $(nag [& &])] buv)
        [%ktls buv [%$ axe]]
      ::
          $bean
        :^    %wtcl
            [%dtts [%rock %$ |] [%$ axe]]
          [%rock %f |]
        [%rock %f &]
      ::
          $void
        bunt
      ::
          $null
        bunt
      ==
    ::
        {$bark *}
      [%ktts p.sec $(sec q.sec)]
    ::
        {$vine *}
      %-  hail
      =.  wat  ~
      %-  tun  |=  gon/*  =>  .(nag gon)  ^-  hoon
      ?@  -.nag
        ?:  =(& -.nag)
          [%wtpt [[%& (peg axe 2)] ~] ^$(sec q.sec) ^$(sec p.sec)]
        ^$(sec q.sec)
      ^$(sec p.sec)
    ::
        {$deet *}
      [%dbug p.sec $(sec q.sec)]
    ::
        {$fern *}
      %-  hail
      =.  wat  ~
      |-  ^-  hoon
      ?~  t.p.sec
        ^$(sec i.p.sec)
      :+  %tsls
        ^$(sec i.p.sec)
      =>  .(axe (peg 3 axe), gom (peg 3 gom))
      :^    %wtcl
          [%dtts [%$ axe] [%$ 2]]
        [%$ 2]
      $(i.p.sec i.t.p.sec, t.p.sec t.t.p.sec)
    ::
        {$herb *}
      %-  hail
      =.  wat  ~
      =+  cys=~(boil ap p.sec)
      ?:  ?=($herb -.cys)
        [%cnhp (home p.sec) [%$ axe] ~]
      $(sec cys)
    ::
        {$kelp *}
      %-  hail
      =.  wat  ~
      %-  tun  |=  gon/*  =>  .(nag gon)
      |-  ^-  hoon
      ?~  t.p.sec
        :-  [%rock +.p.i.p.sec]
        ^^$(axe (peg axe 3), sec q.i.p.sec, nag &)
      :^    %wtcl
          [%dtts [%$ (peg axe 2)] [%rock +.p.i.p.sec]]
        :-  [%rock +.p.i.p.sec]
        ^^$(axe (peg axe 3), sec q.i.p.sec, nag &)
      $(i.p.sec i.t.p.sec, t.p.sec t.t.p.sec)
    ::
        {$leaf *}
      (hail [%rock p.sec q.sec])
    ::
        {$plow *}
      $(sec q.sec, wat p.sec)
    ::
        {$reed *}
      %-  hail
      =.  wat  ~
      ?-  nag
        $&  [%wtpt [[%& axe] ~] $(sec p.sec, nag |) $(sec q.sec, nag [& &])]
        $|  $(sec p.sec)
        ^   $(sec q.sec)
        *   !!
      ==
    ::
        {$weed *}
      (hail (home p.sec))
    ==
  --
::
++  ap                                                  ::  hoon engine
  ~%    %ap
      +>
    ==
      %etch  etch
      %open  open
      %rake  rake
    ==
  |_  gen/hoon
  ++  etch
    ~_  leaf+"etch"
    |-  ^-  term
    ?:  ?=({$ktts *} gen)
      ?>(?=(@ p.gen) p.gen)
    =+  voq=~(open ap gen)
    ?<(=(gen voq) $(gen voq))
  ::
  ++  feck
    |-  ^-  (unit term)
    ?-  gen
      {$sand $tas @}  [~ q.gen]
      {$dbug *}       $(gen q.gen)
      *               ~
    ==
  ::
  ++  gi
    =|  whit
    =*  wit  -
    |%
    ++  gray
      ^-  ?
      |
      ::  on reflection, perhaps just obsessive linting
      ::
      ::  ?|  ?=(^ lab)
      ::      ?=(^ boy)
      ::      |-  ^-  ?
      ::      ?~  def  | 
      ::      |($(def l.def) $(def r.def) !(~(has in use) p.n.def))
      ::  ==
    ::
    ++  grad
      |=  $:  gen/hoon 
              wit/whit 
              aid/$-({? hoon whit} {hoon whit})
          ==
      ^-  (unit (pair hoon whit))
      =:  ^gen  gen
          ^wit  wit
        ==
      ?:  =([~ ~ ~ ~] wit)  `[gen wit]
      =<  apex
      |%
      ++  apex
        ^-  (unit (pair hoon whit))
        =^  one  wit  prim
        =^  two  wit  senc(gen one)
        ?:  =(gen two) 
          ~
        `(aid & two wit)
      ::
      ::  resolve body and label issues
      ::
      ++  prim
        ^-  (pair hoon whit)
        ?:  ?=(^ -.gen)  flam
        ?+  -.gen  flam
          $halo   flam
          $base   runk
          $leaf   runk
          $bcpt   runk
          $bccb   runk
          $bccl   runk
          $bccn   runk
          $bchp   runk
          $bckt   runk
          $bcwt   runk
          $bcts   flam 
          $bcsm   runk
          $brcb   ((doof -.gen +>.gen) p.gen)
          $brcl   ((doof -.gen +>.gen) p.gen)
          $brcn   ((doof -.gen +>.gen) p.gen)
          $brdt   ((doof -.gen +>.gen) p.gen)
          $brkt   ((doof -.gen +>.gen) p.gen)
          $brhp   ((doof -.gen +>.gen) p.gen)
          $brsg   ((doof -.gen +>.gen) p.gen)
          $brtr   ((doof -.gen +>.gen) p.gen)
          $brts   ((doof -.gen +>.gen) p.gen)
          $brwt   ((doof -.gen +>.gen) p.gen)
        ==
      ::
      ::  resolve variable issues
      ::
      ++  senc
        ^-  (pair hoon whit)
        ?:  ?=(^ -.gen)  flam
        ?+  -.gen  flam
          $ktts  ((helk -.gen +>.gen) p.gen)
          $bcts  ((helk -.gen +>.gen) p.gen)
          $tsfs   ((hulp -.gen +>.gen) p.gen)
          $tssm   ((hulp -.gen +>.gen) p.gen)
          $tskt   ((hulp -.gen +>.gen) p.gen)
          $tstr   ((humm -.gen +>.gen) p.gen)
        ==
      ::
      ++  flam  [gen wit]
      ++  grif
        |=  {cog/term wat/what}
        ^-  {what whit}
        ?:  =(~ def)
          ?~  boy  [wat wit]
          [boy wit(boy ~)]
        =+  yeb=(~(get by def) cog)
        ?~  yeb  [wat wit]
        [`u.yeb wit(use (~(put in use) cog))]
      ::
      ++  doof
        |*  {pif/@tas suf/*}
        |=  pac/chap
        ^-  (pair hoon whit)
        :_  wit(lab ~, boy ~)
        =-  [pif - suf]
        ^-  chap
        :-  ?~(lab p.pac [~ u.lab])
            ?~(boy q.pac boy)
      ::
      ++  helk
        |*  {pif/@tas suf/*}
        |=  got/toga
        ^-  (pair hoon whit)
        =^  gef  wit  (tong got)
        [[pif gef suf] wit]
      ::
      ++  hulp
        |*  {pif/@tas suf/*}
        |=  hot/toro
        ^-  (pair hoon whit)
        =^  tog  wit  (tong p.hot)
        [[pif [tog q.hot] suf] wit] 
      ::
      ++  humm
        |*  {pif/@tas suf/*}
        |=  {wat/what cog/term}
        ^-  (pair hoon whit)
        =^  taw  wit  (grif cog wat)
        [[pif [taw cog] suf] wit] 
      ::
      ++  runk
        ^-  (pair hoon whit)
        ?~  boy  flam
        [[%halo boy gen] wit(boy ~)]
      ::
      ++  tong
        |=  got/toga
        ^-  {toga whit}
        ?@  got
          =^  wat  wit  (grif got ~)
          ?~  wat  [got wit]
          [[%1 [wat got] [%0 ~]] wit]
        ?-  -.got
          $0  [got wit]
          $1  =^  wat  wit  (grif q.p.got p.p.got)
              =^  sub  wit  $(got q.got)
              [[%1 [wat q.p.got] sub] wit]
          $2  =^  one  wit  $(got p.got)
              =^  two  wit  $(got q.got)
              [[%2 one two] wit]
        ==
      --
    ::
    ++  graf
      ::  ^-  (unit hoon)
      ::  =^  nex  wit  ((walk whit) wit grad)
      ::  ?:(gray ~ `nex)
      =^  nex  wit  ((walk whit) wit grad)
      nex
    --
  ::
  ::  not used at present; see comment at $csng in ++open
::::
::++  hail
::  |=  axe/axis
::  =|  air/(list (pair wing hoon))
::  |-  ^+  air
::  =+  hav=half
::  ?~  hav  [[[[%| 0 ~] [%& axe] ~] gen] air]
::  $(gen p.u.hav, axe (peg axe 2), air $(gen q.u.hav, axe (peg axe 3)))
::::
::++  half
::  |-  ^-  (unit (pair hoon hoon))
::  ?+  gen  ~
::    {^ *}       `[p.gen q.gen]
::    {$dbug *}   $(gen q.gen)
::    {$clcb *}   `[q.gen p.gen]
::    {$clhp *}   `[p.gen q.gen]
::    {$clkt *}   `[p.gen %clls q.gen r.gen s.gen]
::    {$clsg *}   ?~(p.gen ~ `[i.p.gen %clsg t.p.gen])
::    {$cltr *}   ?~  p.gen  ~
::                ?~(t.p.gen $(gen i.p.gen) `[i.p.gen %cltr t.p.gen])
::  ==
::::
  ++  hock
    |-  ^-  toga
    ?-  gen
      {$cnts {@ $~} $~}  i.p.gen
      {$limb @}          p.gen
      {$wing {@ $~}}     i.p.gen
      {$dbug *}          $(gen q.gen)
      {@ *}              =+(neg=open ?:(=(gen neg) [%0 ~] $(gen neg)))
      {^ *}              =+  toe=[$(gen p.gen) $(gen q.gen)]
                         ?:(=(toe [[%0 ~] [%0 ~]]) [%0 ~] [%2 toe])
    ==
  ::
  ++  bile
    =+  sec=boil
    |-  ^-  (each line tile)
    ?:  ?=({$plow *} sec)
      $(sec q.sec)
    ?:  ?=({$deet *} sec)
      $(sec q.sec)
    ?:  ?=({{$deet *} *} sec)
      $(p.sec q.p.sec)
    ?:  ?=({{$leaf *} *} sec)
      [%& [%leaf p.p.sec q.p.sec] q.sec]
    [%| sec]
  ::
  ++  boil
    ^-  tile
    ?+  gen        [%herb gen]
        {$base *}  [%axil p.gen]
        {$dbug *}  [%deet p.gen boil(gen q.gen)]
        {$leaf *}  [%leaf p.gen]
    ::
        {$bcpt *}  [%reed boil(gen p.gen) boil(gen q.gen)]
        {$bccb *}  [%weed p.gen]
        {$bccl *}
      |-  ^-  tile
      ?~  p.gen  [%axil %null]
      ?~  t.p.gen  boil(gen i.p.gen)
      [boil(gen i.p.gen) $(p.gen t.p.gen)]
    ::
        {$bccn *}
      ?~  p.gen
        [%axil %void]
      ?~  t.p.gen
        boil(gen i.p.gen)
      =+  :*  def=bile(gen i.p.gen)
              ^=  end  ^-  (list line)
              ~_  leaf+"book-foul"
              %+  turn  `(list hoon)`t.p.gen
              |=(a/hoon =+(bile(gen a) ?>(?=($& -<) ->)))
          ==
      ?-  -.def
        $&  [%kelp p.def end]
        $|  ?~(end p.def [%fern p.def [%kelp end] ~])
      ==
    ::
        {$bckt *}  [%vine boil(gen p.gen) boil(gen q.gen)]
        {$bchp *}  [%weed [%brsg [~ ~] p.gen [%bunt [%tsgr [%$ 7] q.gen]]]]
        {$halo *}  [%plow p.gen boil(gen q.gen)]
        {$bcts *}  [%bark p.gen boil(gen q.gen)]
        {$bcwt *}  =+  (turn p.gen |=(a/hoon boil(gen a)))
                   ?~(- [%axil %void] [%fern -])
        {$bcsm *}  [%herb p.gen]
    ==
  ::
  ++  open
    ^-  hoon
    ?-    gen
        {$~ *}     [%cnts [[%& p.gen] ~] ~]
    ::
        {$base *}  ~(clam al boil)
        {$bust *}  ~(bunt al %axil p.gen)
        {$dbug *}   q.gen
        {$eror *}  ~|(p.gen !!)
    ::
        {$knit *}                                       ::
      :+  %tsgr  [%ktts %v %$ 1]                         ::  =>  v=.
      :+  %brhp  [~ ~]                                  ::  |-
      :+  %ktls                                         ::  ^+
        :+  %brhp  [~ ~]                                ::  |-
        :^    %wtcl                                       ::  ?:
            [%bust %bean]                               ::  ?
          [%bust %null]                                 ::  ~
        :-  [%ktts %i [%sand 'tD' *@]]                  ::  :-  i=~~
        [%ktts %t [%limb %$]]                           ::  t=$
      |-  ^-  hoon                                      ::
      ?~  p.gen                                         ::
        [%bust %null]                                   ::  ~
      =+  res=$(p.gen t.p.gen)                          ::
      ^-  hoon                                          ::
      ?@  i.p.gen                                       ::
        [[%sand 'tD' i.p.gen] res]                      ::  [~~{i.p.gen} {res}]
      :+  %tsls                                          ::
        :-  :+  %ktts                                   ::  ^=
              %a                                        ::  a
            :+  %ktls                                   ::  ^+
              [%limb %$]                                ::  $
            [%tsgr [%limb %v] p.i.p.gen]                 ::  =>(v {p.i.p.gen})
        [%ktts %b res]                                  ::  b={res}
      ^-  hoon                                          ::
      :+  %brhp  [~ ~]                                  ::  |-
      :^    %wtpt                                       ::  ?@
          [%a ~]                                        ::  a
        [%limb %b]                                      ::  b
      :-  [%tsgl [%$ 2] [%limb %a]]                      ::  :-  -.a
      :+  %cnts                                         ::  %=
        [%$ ~]                                          ::  $
      [[[%a ~] [%tsgl [%$ 3] [%limb %a]]] ~]             ::  a  +.a
    ::
        {$leaf *}  ~(clam al boil)
        {$limb *}  [%cnts [p.gen ~] ~]
        {$tell *}  [%cnhp [%limb %noah] [%zpgr [%cltr p.gen]] ~]
        {$wing *}  [%cnts p.gen ~]
        {$yell *}  [%cnhp [%limb %cain] [%zpgr [%cltr p.gen]] ~]
    ::
        {$bcpt *}  ~(clam al boil)
        {$bccb *}  ~(clam al boil)
        {$bccl *}  ~(clam al boil)
        {$bccn *}  ~(clam al boil)
        {$bchp *}  ~(clam al boil)
        {$bckt *}  ~(clam al boil)
        {$bcwt *}  ~(clam al boil)
        {$bcts *}  ~(clam al boil)
        {$halo *}  ~(clam al boil)
        {$bcsm *}  p.gen
    ::
        {$brcb *}  [%tsls [%bunt q.gen] [%brcn p.gen r.gen]]
        {$brcl *}  [%tsls [%ktcn q.gen] [%brdt p.gen r.gen]]
        {$brdt *}  :+  %brcn  p.gen
                   =-  [[0 [~ ~] -] ~ ~]
                   (~(put by *(map term (pair what foot))) %$ ~ [%ash q.gen])
        {$brkt *}  :+  %tsgr 
                      :+  %brcn  p.gen
                      =+  one=(~(got by r.gen) 0)
                      %+  ~(put by r.gen)  0
                      one(q (~(put by q.one) %$ [~ [%ash q.gen]]))
                   [%limb %$]
        {$brhp *}  [%tsgl [%limb %$] [%brdt p.gen q.gen]]
        {$brsg *}  [%ktbr [%brts p.gen q.gen r.gen]]
        {$brtr *}  :+  %tsls  [%bunt q.gen]
                   :+  %brcn  p.gen
                   =-  [[0 [~ ~] -] ~ ~]
                   (~(put by *(map term (pair what foot))) %$ ~ [%elm r.gen])
        {$brts *}  :^  %brcb  p.gen  q.gen 
                   =-  [[0 [~ ~] -] ~ ~]
                   (~(put by *(map term (pair what foot))) %$ ~ [%ash r.gen])
        {$brwt *}  [%ktwt %brdt p.gen q.gen]
    ::
        {$clkt *}  [p.gen q.gen r.gen s.gen]
        {$clls *}  [p.gen q.gen r.gen]
        {$clcb *}  [q.gen p.gen]
        {$clhp *}  [p.gen q.gen]
        {$clsg *}
      |-  ^-  hoon
      ?~  p.gen
        [%rock %n ~]
      [i.p.gen $(p.gen t.p.gen)]
    ::
        {$cltr *}
      |-  ^-  hoon
      ?~  p.gen
        [%zpzp ~]
      ?~  t.p.gen
        i.p.gen
      [i.p.gen $(p.gen t.p.gen)]
    ::
        {$bunt *}  [%ktcn ~(bunt al %herb p.gen)]
        {$cncb *}  [%ktls [%wing p.gen] %cnts p.gen q.gen]
        {$cndt *}  [%cnhp q.gen [p.gen ~]]
        {$cnkt *}  [%cnhp p.gen q.gen r.gen s.gen ~]
        {$cnls *}  [%cnhp p.gen q.gen r.gen ~]
        {$cnhp *}  [%cnsg [%$ ~] p.gen q.gen]
        {$cnsg *}  :: [%cntr p.gen q.gen (hail(gen [%cltr r.gen]) 6)]
      :^  %cntr  p.gen  q.gen
      ::
      ::  the use of ++hail is probably the right language design, but
      ::  it's impractically slow without validating %=.
      ::
::    ?:(=(~ r.gen) ~ (hail(gen [%cltr r.gen]) 6))
      =+  axe=6
      |-  ^-  (list {wing hoon})
      ?~  r.gen  ~
      ?~  t.r.gen  [[[[%| 0 ~] [%& axe] ~] i.r.gen] ~]
      :-  [[[%| 0 ~] [%& (peg axe 2)] ~] i.r.gen]
      $(axe (peg axe 3), r.gen t.r.gen)
    ::
        {$cntr *}
      ?:  =(~ r.gen)
        [%tsgr q.gen [%wing p.gen]]
      :+  %tsls
        q.gen
      :+  %cnts
        (weld p.gen `wing`[[%& 2] ~])
      (turn r.gen |=({p/wing q/hoon} [p [%tsgr [%$ 3] q]]))
    ::
        {$ktdt *}  [%ktls [%cnhp p.gen q.gen ~] q.gen]
        {$kthp *}  [%ktls ~(bunt al [%herb p.gen]) q.gen]
        {$sgbr *}
      :+  %sggr
        :-  %mean
        =+  fek=~(feck ap p.gen)
        ?^  fek  [%rock %tas u.fek]
        [%brdt [~ ~] [%cnhp [%limb %cain] [%zpgr [%tsgr [%$ 3] p.gen]] ~]]
      q.gen
    ::
        {$sgcb *}  [%sggr [%mean [%brdt [~ ~] p.gen]] q.gen]
        {$sgcn *}
      :+  %sggl
        :-  %fast
        :-  %clls
        :+  [%rock %$ p.gen]
          [%zpts q.gen]
        :-  %clsg
        =+  nob=`(list hoon)`~
        |-  ^-  (list hoon)
        ?~  r.gen
          nob
        [[[%rock %$ p.i.r.gen] [%zpts q.i.r.gen]] $(r.gen t.r.gen)]
      s.gen
    ::
        {$sgfs *}  [%sgcn p.gen [%$ 7] ~ q.gen]
        {$sggl *}  [%tsgl [%sggr p.gen [%$ 1]] q.gen]
        {$sgbc *}  [%sggr [%live [%rock %$ p.gen]] q.gen]
        {$sgls *}  [%sggr [%memo %rock %$ p.gen] q.gen]
        {$sgpm *}
      :+  %sggr
        [%slog [%sand %$ p.gen] [%cnhp [%limb %cain] [%zpgr q.gen] ~]]
      r.gen
    ::
        {$sgts *}  [%sggr [%germ p.gen] q.gen]
        {$sgwt *}
      :+  %tsls  [%wtdt q.gen [%bust %null] [[%bust %null] r.gen]]
      :^  %wtsg  [%& 2]~
        [%tsgr [%$ 3] s.gen]
      [%sgpm p.gen [%$ 5] [%tsgr [%$ 3] s.gen]]
    ::
        {$xray *}
      ::
      ::REVIEW separate ap arms?
      =/  open-mane
        |=  a/mane:hoon
        ?@(a [%rock %tas a] [[%rock %tas -.a] [%rock %tas +.a]])
      =/  open-mart  
        |=  {n/mane:hoon v/(list beer:hoon)} 
        [(open-mane n) %knit v]
      [[(open-mane n.g.p.gen) %clsg (turn a.g.p.gen open-mart)] %smts c.p.gen]
    ::
        {$smts *}
      |-
      ?~  p.gen  [%bust %null]
      ?-  -.i.p.gen
        ^      [[%xray i.p.gen] $(p.gen t.p.gen)]
        $manx  [p.i.p.gen $(p.gen t.p.gen)]
        $tape  [[%smfs p.i.p.gen] $(p.gen t.p.gen)]
        $call  [%cnhp p.i.p.gen [$(p.gen t.p.gen)]~]
        $marl  =-  [%cndt [p.i.p.gen $(p.gen t.p.gen)] -]
               ^-  hoon
               :+  %tsbr  [%base %cell]
               :+  %brcn  *chap
               ^-  (map @ tomb)
               =-  [[0 [~ ~] -] ~ ~]
               ^-  (map term (pair what foot))
               :_  [~ ~]
               =+  sug=[[%& 12] ~]
               :^  %$  ~  %elm
               :^  %wtsg  sug
                 [%cnts sug [[[[%& 1] ~] [%$ 13]] ~]]
               [%cnts sug [[[[%& 3] ~] [%cnts [%$ ~] [[sug [%$ 25]] ~]]] ~]]
      ==
    ::
        {$smcl *}
      ?-    q.gen
          $~      [%zpzp ~]
          {* $~}  i.q.gen
          ^
        :+  %tsls
          p.gen
        =+  yex=`(list hoon)`q.gen
        |-  ^-  hoon
        ?-  yex
          {* $~}  [%tsgr [%$ 3] i.yex]
          {* ^}   [%cnhp [%$ 2] [%tsgr [%$ 3] i.yex] $(yex t.yex) ~]
          $~      !!
        ==
      ==
    ::
        {$smfs *}  =+(zoy=[%rock %ta %$] [%clsg [zoy [%clsg [zoy p.gen] ~]] ~])
        {$smsg *}                                       ::                  ;~
      |-  ^-  hoon
      ?-  q.gen
          $~      ~_(leaf+"open-smsg" !!)
          ^
        :+  %tsgr  [%ktts %v %$ 1]                      ::  =>  v=.
<<<<<<< HEAD
        |-  ^-  hoon                                    ::
=======
        |-  ^-  twig                                    ::
>>>>>>> b490c945
        ?:  ?=($~ t.q.gen)                              ::
          [%tsgr [%limb %v] i.q.gen]                    ::  =>(v {i.q.gen})
        :+  %tsls  [%ktts %a $(q.gen t.q.gen)]          ::  =+  ^=  a
        :+  %tsls                                       ::    {$(q.gen t.q.gen)}
          [%ktts %b [%tsgr [%limb %v] i.q.gen]]         ::  =+  ^=  b
        :+  %tsls                                       ::    =>(v {i.q.gen})
          :+  %ktts  %c                                 ::  =+  c=,.+6.b
          :+  %tsgl                                     ::
            [%wing [%| 0 ~] [%& 6] ~]                   ::
          [%limb %b]                                    ::
        :+  %brdt  [~ ~]                                ::  |.
        :^    %cnls                                     ::  %+
            [%tsgr [%limb %v] p.gen]                    ::      =>(v {p.gen})
          [%cnhp [%limb %b] [%limb %c] ~]               ::    (b c)
        :+  %cnts  [%a ~]                               ::  a(,.+6 c)
        [[[[%| 0 ~] [%& 6] ~] [%limb %c]] ~]            ::
      ==                                                ::
    ::
        {$smsm *}                                       ::                  ;;
      :+  %tsgr  [%ktts %v %$ 1]                        ::  =>  v=.
      :+  %tsls  :+  %ktts  %a                          ::  =+  ^=  a
                 [%tsgr [%limb %v] p.gen]               ::  =>(v {p.gen})
      :+  %tsls  [%ktts %b [%tsgr [%limb %v] q.gen]]    ::  =+  b==>(v {q.gen})
      :+  %tsls                                         ::  =+  c=(a b)
        [%ktts %c [%cnhp [%limb %a] [%limb %b] ~]]      ::
      :+  %wtgr                                         ::  ?>(=(`*`c `*`b) c)
        :+  %dtts                                       ::
        [%kthp [%base %noun] [%limb %c]]                ::
        [%kthp [%base %noun] [%limb %b]]                ::
      [%limb %c]                                        ::
    ::
        {$tsbr *}
      [%tsls ~(bunt al %herb p.gen) q.gen]
    ::
        {$tscl *}
      [%tsgr [%cncb [[%& 1] ~] p.gen] q.gen]
    ::
        {$tsfs *}
      ?~  q.p.gen
        [%tsls [%ktts p.p.gen q.gen] r.gen]
      [%tsls [%kthp [%bcts p.p.gen u.q.p.gen] q.gen] r.gen]
    ::
        {$tssm *}  [%tsfs p.gen r.gen q.gen]
        {$tsdt *}
      [%tsgr [%cncb [[%& 1] ~] [[p.gen q.gen] ~]] r.gen]
        {$tswt *}                                        ::                  =?
      [%tsdt p.gen [%wtcl q.gen r.gen [%wing p.gen]] s.gen]
    ::
        {$tskt *}                                        ::                  =^
      =+  wuy=(weld q.gen `wing`[%v ~])                 ::
      :+  %tsgr  [%ktts %v %$ 1]                         ::  =>  v=.
      :+  %tsls  [%ktts %a %tsgr [%limb %v] r.gen]        ::  =+  a==>(v \r.gen)
      :^  %tsdt  wuy  [%tsgl [%$ 3] [%limb %a]]
      :+  %tsgr  :-  ?~  q.p.gen
                       :+  %ktts  p.p.gen
                       [%tsgl [%$ 2] [%limb %a]]
                     :+  %kthp
                        :+  %bcts  p.p.gen
                        [%tsgr [%limb %v] u.q.p.gen]
                     [%tsgl [%$ 2] [%limb %a]] 
                [%limb %v]
      s.gen
    ::
        {$tsgl *}  [%tsgr q.gen p.gen]
        {$tsls *}  [%tsgr [p.gen [%$ 1]] q.gen]
        {$tshp *}  [%tsls q.gen p.gen]
        {$tssg *}
      |-  ^-  hoon
      ?~  p.gen    [%$ 1]
      ?~  t.p.gen  i.p.gen
      [%tsgr i.p.gen $(p.gen t.p.gen)]
    ::
        {$wtbr *}
      |-
      ?~(p.gen [%rock %f 1] [%wtcl i.p.gen [%rock %f 0] $(p.gen t.p.gen)])
    ::
        {$wtdt *}   [%wtcl p.gen r.gen q.gen]
        {$wtgl *}   [%wtcl p.gen [%zpzp ~] q.gen]
        {$wtgr *}   [%wtcl p.gen q.gen [%zpzp ~]]
        {$wtkt *}   [%wtcl [%wtts [%base %atom %$] p.gen] r.gen q.gen]
    ::
        {$wthp *}
      |-
      ?~  q.gen
        [%lost [%wing p.gen]]
      :^    %wtcl
          [%wtts p.i.q.gen p.gen]
        q.i.q.gen
      $(q.gen t.q.gen)
    ::
        {$wtls *}
      [%wthp p.gen (weld r.gen `_r.gen`[[[%base %noun] q.gen] ~])]
    ::
        {$wtpm *}
      |-
      ?~(p.gen [%rock %f 0] [%wtcl i.p.gen $(p.gen t.p.gen) [%rock %f 1]])
    ::
        {$wtpt *}   [%wtcl [%wtts [%base %atom %$] p.gen] q.gen r.gen]
        {$wtsg *}   [%wtcl [%wtts [%base %null] p.gen] q.gen r.gen]
        {$wtzp *}   [%wtcl p.gen [%rock %f 1] [%rock %f 0]]
        {$zpgr *}
      [%cnhp [%limb %onan] [%zpsm [%bunt [%limb %abel]] p.gen] ~]
    ::
        {$zpwt *}
      ?:  ?:  ?=(@ p.gen)
            (lte hoon-version p.gen)
          &((lte hoon-version p.p.gen) (gte hoon-version q.p.gen))
        q.gen
      ~_(leaf+"hoon-version" !!)
    ::
        *           gen
    ==
  ::
  ++  rake  ~>(%mean.[%leaf "rake-hoon"] (need reek))
  ++  reek
    ^-  (unit wing)
    ?+  gen  ~
      {$~ *}        `[[%& p.gen] ~]
      {$limb *}     `[p.gen ~]
      {$wing *}     `p.gen
      {$cnts * $~}  `p.gen
      {$dbug *}     reek(gen q.gen)
    ==
  ++  rusk
    ^-  term
    =+  wig=rake
    ?.  ?=({@ $~} wig)
      ~>(%mean.[%leaf "rusk-hoon"] !!)
    i.wig
  ::
  ++  walk                                              ::  forward traverse
    |*  life/mold
    |=  $:  vit/life
            $=  mac
            $-  $:  hoon
                    life
                    $-({? hoon life} {hoon life})
                ==
            (unit (pair hoon life))
        ==
    ^-  {hoon life}
    =/  use  &
    =<  apex 
    |%  
    ++  apex
      |-  ^-  {hoon life}
      =*  aid  |=  {use/? gen/hoon vit/life} 
               ^$(use use, gen gen, vit vit)
      =/  gun  ?:(use (mac gen vit aid) ~)
      ?^  gun  u.gun
      ?:  ?=(^ -.gen)
        %.(gen dubs)
      ?-  -.gen
        $$     (lead -.gen %.(+.gen noop))
        $base  (lead -.gen %.(+.gen noop))
        $bunt  (lead -.gen %.(+.gen expr))
        $bust  (lead -.gen %.(+.gen noop))
        $dbug  (lead -.gen %.(+.gen nexp))
        $hand  (lead -.gen %.(+.gen noop))
        $knit  (lead -.gen %.(+.gen (moto bark)))
        $leaf  (lead -.gen %.(+.gen noop))
        $limb  (lead -.gen %.(+.gen noop))
        $lost  (lead -.gen %.(+.gen expr))
        $rock  (lead -.gen %.(+.gen noop))
        $sand  (lead -.gen %.(+.gen noop))
        $tell  (lead -.gen %.(+.gen moar))
        $tune  (lead -.gen %.(+.gen tung))
        $wing  (lead -.gen %.(+.gen noop))
        $yell  (lead -.gen %.(+.gen moar))
        $bcpt  (lead -.gen %.(+.gen dubs))
        $bccb  (lead -.gen %.(+.gen expr))
        $bccl  (lead -.gen %.(+.gen moar))
        $bccn  (lead -.gen %.(+.gen moar))
        $bchp  (lead -.gen %.(+.gen dubs))
        $bckt  (lead -.gen %.(+.gen dubs))
        $bcwt  (lead -.gen %.(+.gen moar))
        $bcts  (lead -.gen %.(+.gen nexp))
        $bcsm  (lead -.gen %.(+.gen expr))
        $brcb  (lead -.gen %.(+.gen (trio noop expr arms)))
        $brcb  (lead -.gen %.(+.gen (trio noop expr arms)))
        $brcl  (lead -.gen %.(+.gen (twin noop dubs)))
        $brcn  (lead -.gen %.(+.gen (twin noop arms)))
        $brdt  (lead -.gen %.(+.gen (twin noop expr)))
        $brkt  (lead -.gen %.(+.gen (trio noop expr arms)))
        $brhp  (lead -.gen %.(+.gen (twin noop expr)))
        $brsg  (lead -.gen %.(+.gen (twin noop dubs)))
        $brtr  (lead -.gen %.(+.gen (twin noop dubs)))
        $brts  (lead -.gen %.(+.gen (twin noop dubs)))
        $brwt  (lead -.gen %.(+.gen (twin noop expr)))
        $clcb  (lead -.gen %.(+.gen dubs))
        $clkt  (lead -.gen %.(+.gen (quad expr expr expr expr)))
        $clhp  (lead -.gen %.(+.gen dubs))
        $clls  (lead -.gen %.(+.gen trey))
        $clsg  (lead -.gen %.(+.gen moar))
        $cltr  (lead -.gen %.(+.gen moar))
        $cncb  (lead -.gen %.(+.gen (twin noop moan)))
        $cndt  (lead -.gen %.(+.gen dubs))
        $cnhp  (lead -.gen %.(+.gen (twin expr moar)))
        $cntr  (lead -.gen %.(+.gen (trio noop expr moan)))
        $cnkt  (lead -.gen %.(+.gen (quad expr expr expr expr)))
        $cnls  (lead -.gen %.(+.gen trey))
        $cnsg  (lead -.gen %.(+.gen (trio noop expr moar)))
        $cnts  (lead -.gen %.(+.gen (twin noop moan)))
        $dtkt  (lead -.gen %.(+.gen dubs))
        $dtls  (lead -.gen %.(+.gen expr))
        $dttr  (lead -.gen %.(+.gen dubs))
        $dtts  (lead -.gen %.(+.gen dubs))
        $dtwt  (lead -.gen %.(+.gen expr))
        $ktbr  (lead -.gen %.(+.gen expr))
        $ktdt  (lead -.gen %.(+.gen dubs))
        $ktls  (lead -.gen %.(+.gen dubs))
        $kthp  (lead -.gen %.(+.gen dubs))
        $ktpm  (lead -.gen %.(+.gen expr))
        $ktsg  (lead -.gen %.(+.gen expr))
        $ktts  (lead -.gen %.(+.gen nexp))
        $ktwt  (lead -.gen %.(+.gen expr))
        $halo  (lead -.gen %.(+.gen nexp))
        $help  (lead -.gen %.(+.gen nexp))
        $sgbr  (lead -.gen %.(+.gen dubs))
        $sgcb  (lead -.gen %.(+.gen dubs))
        $crap  (lead -.gen %.(+.gen (raid expr)))
        $sgcn  (lead -.gen %.(+.gen (quad noop expr moan expr)))
        $sgfs  (lead -.gen %.(+.gen nexp))
        $sggl  (lead -.gen %.(+.gen (twin toad expr)))
        $sggr  (lead -.gen %.(+.gen (twin toad expr)))
        $sgbc  (lead -.gen %.(+.gen nexp))
        $sgls  (lead -.gen %.(+.gen nexp))
        $sgpm  (lead -.gen %.(+.gen trip))
        $sgts  (lead -.gen %.(+.gen dubs))
        $sgwt  (lead -.gen %.(+.gen (quad noop expr expr expr)))
        $sgzp  (lead -.gen %.(+.gen dubs))
        $smcl   (lead -.gen %.(+.gen (twin expr moar)))
        $smfs   (lead -.gen %.(+.gen expr))
        $smsg   (lead -.gen %.(+.gen (twin expr moar)))
        $smsm   (lead -.gen %.(+.gen dubs))
        $tsbr   (lead -.gen %.(+.gen dubs))
        $tscl   (lead -.gen %.(+.gen (twin moan expr)))
        $tsfs   (lead -.gen %.(+.gen (trio tora expr expr)))
        $tssm   (lead -.gen %.(+.gen (trio tora expr expr)))
        $tsdt   (lead -.gen %.(+.gen trip))
        $tswt   (lead -.gen %.(+.gen (quad noop expr expr expr)))
        $tsgl   (lead -.gen %.(+.gen dubs))
        $tshp   (lead -.gen %.(+.gen dubs))
        $tsgr   (lead -.gen %.(+.gen dubs))
        $tskt   (lead -.gen %.(+.gen (quad tora noop expr expr)))
        $tsls   (lead -.gen %.(+.gen dubs))
        $tssg   (lead -.gen %.(+.gen moar))
        $tstr   (lead -.gen %.(+.gen trip))
        $tscm   (lead -.gen %.(+.gen dubs))
        $wtbr    (lead -.gen %.(+.gen moar))
        $wthp  (lead -.gen %.(+.gen (twin noop (moto dubs))))
        $wtcl    (lead -.gen %.(+.gen trey))
        $wtdt  (lead -.gen %.(+.gen trey))
        $wtkt  (lead -.gen %.(+.gen trip))
        $wtgl  (lead -.gen %.(+.gen dubs))
        $wtgr  (lead -.gen %.(+.gen dubs))
        $wtls  (lead -.gen %.(+.gen (trio noop expr (moto dubs))))
        $wtpm   (lead -.gen %.(+.gen moar))
        $wtpt  (lead -.gen %.(+.gen trip))
        $wtsg  (lead -.gen %.(+.gen trip))
        $wtts  (lead -.gen %.(+.gen (twin expr noop)))
        $wtzp   (lead -.gen %.(+.gen expr))
        $zpcm  (lead -.gen %.(+.gen dubs))
        $zpgr  (lead -.gen %.(+.gen expr))
        $zpsm  (lead -.gen %.(+.gen dubs))
        $zpts  (lead -.gen %.(+.gen expr))
        $zpwt  (lead -.gen %.(+.gen nexp))
        $zpzp  (lead -.gen %.(+.gen noop))
      ==
    ++  arms
      (raid (twin noop (raid (twin noop heel))))
    ::
    ++  bark 
      |=  wof/woof
      ?-(wof @ [wof vit], ^ (lead ~ (expr p.wof)))
    ::
    ++  dubs
      (twin expr expr)
    ::
    ++  expr
      |=  p/hoon
      ^$(gen p)
    ::
    ++  heel
      |=  bud/foot
      ?-  -.bud
        $ash  =^(nex vit ^$(gen p.bud) [[%ash nex] vit])
        $elm  =^(nex vit ^$(gen p.bud) [[%elm nex] vit])
      ==
    ::
    ++  lead
      |*  {sem/@tas out/{* life}}
      [[sem -.out] +.out]
    ::
    ++  moan
      (moto nexp)
    ::
    ++  moar
      (moto expr)
    ::
    ++  moto
      |*  etc/$-(* {* life})
      |*  bud/*
      ^+  [bud vit]
      ?:  =(~ bud)  [bud vit]
      =^  heb  vit  (etc -.bud)
      =^  mor  vit  $(bud +.bud)
      [[heb mor] vit]
    ::
    ++  nexp
      (twin noop expr)
    ::
    ++  noop
      |*  bud/*
      [bud vit]
    ::
    ++  quad
      |*  $:  one/$-(* {* life})
              two/$-(* {* life})
              tri/$-(* {* life})
              qua/$-(* {* life})
          ==
      |*  bud/*
      =^  yal  vit  (one -.bud)
      =^  ves  vit  (two +<.bud)
      =^  jot  vit  (tri +>-.bud)
      =^  wip  vit  (qua +>+.bud)
      [[yal ves jot wip] vit]
    ::
    ++  raid
      |*  etc/$-(* {* life})
      |*  bud/*
      ^+  [bud vit]
      ?:  =(~ bud)  [bud vit]
      =^  lef  vit  $(bud +<.bud)
      =^  ryt  vit  $(bud +>.bud)
      =^  top  vit  (etc ->.bud)
      [[[-<.bud top] lef ryt] vit]
    ::
    ++  trey
      (trio expr expr expr)
    ::
    ++  trio
      |*  $:  one/$-(* {* life})
              two/$-(* {* life})
              tri/$-(* {* life})
          ==
      |*  bud/*
      =^  yal  vit  (one -.bud)
      =^  ves  vit  (two +<.bud)
      =^  jot  vit  (tri +>.bud)
      [[yal ves jot] vit]
    ::
    ++  trip
      (trio noop expr expr)
    ::
    ++  toad
      |=  bud/$@(term {p/term q/hoon})
      ?@  bud  [bud vit]
      (lead p.bud (expr q.bud))
    ::
    ++  tora
      (twin noop twee)
    ::
    ++  tung
      |=  bud/{p/what q/$@(term tune)}
      ?@  q.bud  [bud vit]
      (lead p.bud %.(q.bud (twin (raid (twin noop twee)) (moto expr))))
    ::
    ++  twee
      |=  bud/(unit hoon)
      ?~  bud  [~ vit]
      (lead ~ (expr u.bud))
    ::
    ++  twin
      |*  {one/$-(* {* life}) two/$-(* {* life})}
      |*  bud/*
      =^  yal  vit  (one -.bud)
      =^  ves  vit  (two +.bud)
      [[yal ves] vit]
    --
  --
::
::::  5c: compiler backend and prettyprinter
  ::
++  ut
  ~%    %ut
      +>+
    ==
      %fan    fan
      %rib    rib
      %vet    vet
      %fab    fab
      %blow   blow
      %burn   burn
      %busk   busk
      %buss   buss
      %crop   crop
      %duck   duck
      %dune   dune
      %dunk   dunk
      %epla   epla
      %emin   emin
      %emul   emul
      %felt   felt
      %fine   fine
      %fire   fire
      %fish   fish
      %fond   fond
      %fund   fund
      %funk   funk
      %fuse   fuse
      %gain   gain
      %lose   lose
      %mint   mint
      %moot   moot
      %mull   mull
      %nest   nest
      %peel   peel
      %play   play
      %peek   peek
      %repo   repo
      %rest   rest
      %tack   tack
      %toss   toss
      %zpgr   wrap
    ==
  =+  :*  fan=*(set {type hoon})
          rib=*(set {type type hoon})
          vet=`?`&
          fab=`?`&
      ==
  =+  sut=`type`%noun
  |%
  ++  blow
    |=  {gol/type gen/hoon}
    ^-  {type nock}
    =+  pro=(mint gol gen)
    ::  ~>  %slog.[%0 (dunk 'blow-subject')]
    =+  bus=bran
    ::  ~|  mask.bus
    =+  jon=(apex:musk bus q.pro)
    ?~  jon
      pro
    ?:  ?=($| -.u.jon)
      pro
    [p.pro [%1 p.u.jon]]
  ::
  ++  burn
    =+  gil=*(set type)
    |-  ^-  (unit)
    ?-    sut
      {$atom *}   q.sut
      {$cell *}   %+  biff  $(sut p.sut)
                  |=(a/* (biff ^$(sut q.sut) |=(b/* `[a b])))
      {$core *}   (biff $(sut p.sut) |=(* `[p.s.q.sut +<]))
      {$face *}   $(sut repo)
      {$fork *}   ~
      {$help *}   $(sut repo)
      {$hold *}   ?:  (~(has in gil) sut)
                    ~
                  $(sut repo, gil (~(put in gil) sut))
      $noun       ~
      $void       ~
    ==
  ++  bran
    =+  gil=*(set type)
    |-  ^-  seminoun:musk
    ?-    sut
      $noun      [&+[~ ~ ~] ~]
      $void      [&+[~ ~ ~] ~]
      {$atom *}  ?~(q.sut [&+[~ ~ ~] ~] [&+~ u.q.sut])
      {$cell *}  (combine:musk $(sut p.sut) $(sut q.sut))
      {$core *}  %+  combine:musk 
                   ?~  p.s.q.sut  [&+[~ ~ ~] ~]
                   [&+~ p.s.q.sut]
                 $(sut p.sut) 
      {$face *}  $(sut repo)
      {$fork *}  [&+[~ ~ ~] ~]
      {$help *}  $(sut repo)
      {$hold *}  ?:  (~(has in gil) sut)
                   [&+[~ ~ ~] ~]
                 $(sut repo, gil (~(put in gil) sut))
    ==
  ::
  ++  busk
    ~/  %busk
    |=  gen/hoon
    ^-  type
    [%face [~ ~ [gen ~]] sut]
  ::
  ++  buss
    ~/  %buss
    |=  {{wat/what cog/term} gen/hoon}
    ^-  type
    [%face [wat [[cog ~ ~ gen] ~ ~] ~] sut]
  ::
  ++  conk
    |=  got/toga
    ^-  type
    ?@  got  [%face [~ got] sut]
    ?-  -.got
      $0  sut
      $1  [%face p.got $(got q.got)]
      $2  ?>  |(!vet (nest(sut [%cell %noun %noun]) & sut))
          :+  %cell
            $(got p.got, sut (peek %both 2))
          $(got q.got, sut (peek %both 3))
    ==
  ::
  ++  crop
    ~/  %crop
    |=  ref/type
    =+  bix=*(set {type type})
    =<  dext
    |%
    ++  dext
      ^-  type
      ~_  leaf+"crop"
      ::  ~_  (dunk 'dext: sut')
      ::  ~_  (dunk(sut ref) 'dext: ref')
      ?:  |(=(sut ref) =(%noun ref))
        %void
      ?:  =(%void ref)
        sut
      ?-    sut
          {$atom *}
        ?+  ref      sint
          {$atom *}  ?^  q.sut
                       ?^(q.ref ?:(=(q.ref q.sut) %void sut) %void)
                     ?^(q.ref sut %void)
          {$cell *}  sut
        ==
      ::
          {$cell *}
        ?+  ref      sint
          {$atom *}  sut
          {$cell *}  ?.  (nest(sut p.ref) | p.sut)  sut
                     (cell p.sut dext(sut q.sut, ref q.ref))
        ==
      ::
          {$core *}  ?:(?=(?({$atom *} {$cell *}) ref) sut sint)
          {$face *}  (face p.sut dext(sut q.sut))
          {$fork *}  (fork (turn ~(tap in p.sut) |=(type dext(sut +<))))
          {$help *}  (help p.sut dext(sut q.sut))
          {$hold *}  ?<  (~(has in bix) [sut ref])
                     dext(sut repo, bix (~(put in bix) [sut ref]))
          $noun      dext(sut repo)
          $void      %void
      ==
    ::
    ++  sint
      ^-  type
      ?+    ref    !!
        {$core *}  sut
        {$face *}  dext(ref repo(sut ref))
        {$fork *}  =+  yed=~(tap in p.ref)
                   |-  ^-  type
                   ?~  yed  sut
                   $(yed t.yed, sut dext(ref i.yed))
        {$hold *}  dext(ref repo(sut ref))
      ==
    --
  ::
  ++  cool
    |=  {pol/? hyp/wing ref/type}
    ^-  type
    =+  fid=(find %both hyp)
    ?-  -.fid
      $|  sut
      $&  =<  q
          %+  take  p.p.fid
          |=(a/type ?:(pol (fuse(sut a) ref) (crop(sut a) ref)))
    ==
  ::
  ++  duck  ^-(tank ~(duck us sut))
  ++  dune  |.(duck)
  ++  dunk
    |=  paz/term  ^-  tank
    :+  %palm
      [['.' ~] ['-' ~] ~ ~]
    [[%leaf (mesc (trip paz))] duck ~]
  ::
  ++  elbo
    |=  {lop/palo rig/(list (pair wing hoon))}
    ^-  type
    ?:  ?=($& -.q.lop)
      |-  ^-  type
      ?~  rig
        p.q.lop
      =+  zil=(play q.i.rig)
      =+  dar=(tack(sut p.q.lop) p.i.rig zil)
      %=  $
        rig      t.rig
        p.q.lop  q.dar
      ==
    =+  hag=~(tap in q.q.lop)
    %-  fire
    |-  ^+  hag
    ?~  rig
      hag
    =+  zil=(play q.i.rig)
    =+  dix=(toss p.i.rig zil hag)
    %=  $
      rig  t.rig
      hag  q.dix
    ==
  ::
  ++  ergo
    |=  {lop/palo rig/(list (pair wing hoon))}
    ^-  (pair type nock)
    =+  axe=(tend p.lop)
    =|  hej/(list (pair axis nock))
    ?:  ?=($& -.q.lop)
      =-  [p.- (hike axe q.-)]
      |-  ^-  (pair type (list (pair axis nock)))
      ?~  rig
        [p.q.lop hej]
      =+  zil=(mint %noun q.i.rig)
      =+  dar=(tack(sut p.q.lop) p.i.rig p.zil)
      %=  $
        rig      t.rig
        p.q.lop  q.dar
        hej      [[p.dar q.zil] hej]
      ==
    =+  hag=~(tap in q.q.lop)
    =-  [(fire p.-) [%9 p.q.lop (hike axe q.-)]]
    |-  ^-  (pair (list (pair type foot)) (list (pair axis nock)))
    ?~  rig
      [hag hej]
    =+  zil=(mint %noun q.i.rig)
    =+  dix=(toss p.i.rig p.zil hag)
    %=  $
      rig  t.rig
      hag  q.dix
      hej  [[p.dix q.zil] hej]
    ==
  ::
  ++  endo
    |=  {lop/(pair palo palo) dox/type rig/(list (pair wing hoon))}
    ^-  (pair type type)
    ?:  ?=($& -.q.p.lop)
      ?>  ?=($& -.q.q.lop)
      |-  ^-  (pair type type)
      ?~  rig
        [p.q.p.lop p.q.q.lop]
      =+  zil=(mull %noun dox q.i.rig)
      =+  ^=  dar
          :-  p=(tack(sut p.q.p.lop) p.i.rig p.zil)
              q=(tack(sut p.q.q.lop) p.i.rig q.zil)
      ?>  =(p.p.dar p.q.dar)
      %=  $
        rig        t.rig
        p.q.p.lop  q.p.dar
        p.q.q.lop  q.q.dar
      ==
    ?>  ?=($| -.q.q.lop)
    ?>  =(p.q.p.lop p.q.q.lop)
    =+  hag=[p=~(tap in q.q.p.lop) q=~(tap in q.q.q.lop)]
    =-  [(fire p.-) (fire(vet |) q.-)]
    |-  ^-  (pair (list (pair type foot)) (list (pair type foot)))
    ?~  rig
      hag
    =+  zil=(mull %noun dox q.i.rig)
    =+  ^=  dix
        :-  p=(toss p.i.rig p.zil p.hag)
            q=(toss p.i.rig q.zil q.hag)
    ?>  =(p.p.dix p.q.dix)
    %=  $
      rig  t.rig
      hag  [q.p.dix q.q.dix]
    ==
  ::
  ++  ad
    |%
    ++  arc
      |%
      ++  deft                                          ::  generic
        |%
        ++  bath  *                                     ::  leg match type
        ++  claw  *                                     ::  arm match type
        ++  form  |*({* *} p=+<-)                       ::  attach build state
        ++  skin  |*(p/* p)                             ::  reveal build state
        ++  meat  |*(p/* p)                             ::  remove build state
        --
      ++  make                                          ::  for mint
        |%
        ++  bath  type                                  ::  leg match type
        ++  claw  onyx                                  ::  arm
        ++  form  |*({* *} [p=+<- q=+<+])               ::
        ++  skin  |*({p/* q/*} q)                       ::  unwrap baggage
        ++  meat  |*({p/* q/*} p)                       ::  unwrap filling
        --
      --
    ++  def
      =+  deft:arc
      |%  +-  $
      =>  +<
      |%
      ++  pord  |*(* (form +< *nock))                   ::  wrap mint formula
      ++  rosh  |*(* (form +< *(list pock)))            ::  wrap mint changes
      ++  fleg  _(pord *bath)                           ::  legmatch + code
      ++  fram  _(pord *claw)                           ::  armmatch +
      ++  foat  _(rosh *bath)                           ::  leg with changes
      ++  fult  _(rosh *claw)                           ::  arm with changes
      --  --
    ::
    ++  lib
      |%
      ++  deft
        =>  (def deft:arc)
        |%
        ++  halp  $-(hoon fleg)
        ++  vant
          |%  ++  trep  $-({bath wing bath} {axis bath})
              ++  tasp  $-({{axis bath} fleg foat} foat)
              ++  tyle  $-(foat foat)
          --
        ++  vunt
          |%  ++  trep  $-({claw wing bath} {axis claw})
              ++  tasp  $-({{axis claw} fleg fult} fult)
              ++  tyle  $-(fult foat)
        --  --
      ::
      ++  make
        =>  (def make:arc)
        |%
        ++  halp  |~  a/hoon
                  ^-  fleg
                  (mint %noun a)
        ++  vant
          |%  ++  trep  |=  {a/type b/wing c/type}
                        ^-  {axis type}
                        (tack(sut a) b c)
              ++  tasp  |=  {a/(pair axis type) b/fleg c/foat}
                        ^-  foat
                        [q.a [[p.a (skin b)] (skin c)]]
              ++  tyle  |=(foat +<)
          --
        ++  vunt
          |%  ++  trep  |=  {a/claw b/wing c/bath}
                        ^-  (pair axis claw)
                        (toss b c a)
              ++  tasp  |~  {a/(pair axis claw) b/fleg c/fult}
                        ^-  fult
                        [q.a [[p.a (skin b)] (skin c)]]
              ++  tyle  |~  fult
                        ^-  foat
                        [(fire +<-) +<+]
      --  --  --
    ::
    ++  bin
      =+  deft:lib
      |%  +-  $
      =>  +<
      |%
      ++  rame
        =>  vant  |%
            ++  clom  bath
            ++  chog  fleg
            ++  ceut  foat
        --
      ++  gelp
        =>  vunt  |%
            ++  clom  claw
            ++  chog  fram
            ++  ceut  fult
        --
      ++  ecbo  (ecco rame)
      ++  eclo  (ecco gelp)
      ++  ecco
        =+  rame
        |%  +-  $
        =>  +<
        |=  {rum/clom rig/(list (pair wing hoon))}
        ^-  foat
        %-  tyle
        |-  ^-  ceut
        ?~  rig  (rosh rum)
        =+  mor=$(rig t.rig)
        =+  zil=(halp q.i.rig)
        =+  dar=(trep (meat mor) p.i.rig (meat zil))
        (tasp dar zil mor)
      --  --  --  --
  ::
  ++  oc
    =+  inc=(bin:ad)
    |%  +-  $
    =>  inc
    |%
    ++  echo
      |=  {rum/bath rig/(list (pair wing hoon))}
      (ecbo rum rig)
    ::
    ++  ecmo
      |=  {hag/claw rig/(list (pair wing hoon))}
      (eclo hag rig)
    --  --
  ::
  ++  etco
    |=  {lop/palo rig/(list (pair wing hoon))}
    ^-  (pair type nock)
    =+  cin=(oc (bin:ad make:lib:ad))
    =.  rig  (flop rig)         ::  XX this unbreaks, void order in devulc
    =+  axe=(tend p.lop)
    ?:  ?=($& -.q.lop)
      =-  [p.- (hike axe q.-)]
      (echo:cin p.q.lop rig)
    =-  [p.- [%9 p.q.lop (hike axe q.-)]]
    (ecmo:cin ~(tap in q.q.lop) rig)
  ::
  ++  et
    |_  {hyp/wing rig/(list (pair wing hoon))}
    ::
    ++  play
      ^-  type
      =+  lug=(find %read hyp)
      ?:  ?=($| -.lug)  ~>(%mean.[%leaf "hoon"] ?>(?=($~ rig) p.p.lug))
      (elbo p.lug rig)
    ::
    ++  mint
      |=  gol/type
      ^-  (pair type nock)
      =+  lug=(find %read hyp)
      ?:  ?=($| -.lug)  ~>(%mean.[%leaf "hoon"] ?>(?=($~ rig) p.lug))
      =-  ?>(?|(!vet (nest(sut gol) & p.-)) -)
      (etco p.lug rig)
    ::
    ++  mull
      |=  {gol/type dox/type}
      ^-  {type type}
      =+  lug=[p=(find %read hyp) q=(find(sut dox) %read hyp)]
      ?:  ?=($| -.p.lug)
        ?>   &(?=($| -.q.lug) ?=($~ rig))
        [p.p.p.lug p.p.q.lug]
      ?>  ?=($& -.q.lug)
      =-  ?>(?|(!vet (nest(sut gol) & p.-)) -)
      (endo [p.p.lug p.q.lug] dox rig)
    --
  ::
  ++  epla
    ~/  %epla
    |=  {hyp/wing rig/(list (pair wing hoon))}
    ^-  type
    ~(play et hyp rig)
  ::
  ++  emin
    ~/  %emin
    |=  {gol/type hyp/wing rig/(list (pair wing hoon))}
    ^-  (pair type nock)
    (~(mint et hyp rig) gol)
  ::
  ++  emul
    ~/  %emul
    |=  {gol/type dox/type hyp/wing rig/(list (pair wing hoon))}
    ^-  (pair type type)
    (~(mull et hyp rig) gol dox)
  ::
  ++  felt
    ~/  %felt
    |=  lap/opal
    ^-  type
    ?-  -.lap
      $&  p.lap
      $|  %-  fire
          %+  turn  ~(tap in q.lap)
          |=  {a/type b/foot}
          [a [%ash %$ 1]]
    ==
  ::
  ++  fond
    ~/  %fond
    |=  {way/vial hyp/wing}
    =>  |%
        ++  pony                                        ::  raw match
                  $@  $~                                ::  void
                  %+  each                              ::  natural/abnormal
                    (pair what palo)                    ::  arm or leg
                  %+  each                              ::  abnormal
                    @ud                                 ::  unmatched
                  (pair what (pair type nock))          ::  synthetic
        --
    ^-  pony
    ?~  hyp
      [%& ~ ~ %& sut]
    =+  mor=$(hyp t.hyp)
    ?-    -.mor
        $|
      ?-    -.p.mor
          $&  mor
          $|
        =+  fex=(mint(sut p.q.p.p.mor) %noun [%wing i.hyp ~])
        [%| %| p.p.p.mor p.fex (comb q.q.p.p.mor q.fex)]
      ==
    ::
        $&
      =.  sut  (felt q.q.p.mor)
      =>  :_  +
          :*  axe=`axis`1
              lon=p.q.p.mor
              heg=?^(i.hyp i.hyp [%| p=0 q=(some i.hyp)])
          ==
      ?:  ?=($& -.heg)
        [%& ~ [`p.heg lon] %& (peek way p.heg)]
      =|  gil/(set type)
      =<  $
      |%  ++  here  ?:  =(0 p.heg)
                      [%& ~ [~ `axe lon] %& sut]
                    [%| %& (dec p.heg)]
          ++  join  |=({a/what b/what} ?~(a b a))
          ++  lose  [%| %& p.heg]
          ++  stop  ?~(q.heg here lose)
          ++  twin  |=  {hax/pony yor/pony}
                    ^-  pony
                    ~_  leaf+"find-fork"
                    ?:  =(hax yor)  hax
                    ?~  hax  yor
                    ?~  yor  hax
                    ?:  ?=($| -.hax)
                      ?>  ?&  ?=($| -.yor)
                              ?=($| -.p.hax)
                              ?=($| -.p.yor)
                              =(q.q.p.p.hax q.q.p.p.yor)
                          ==
                      :^    %|
                          %|
                        (join p.p.p.hax p.p.p.yor)
                      [(fork p.q.p.p.hax p.q.p.p.yor ~) q.q.p.p.hax]
                    ?>  ?=($& -.yor)
                    ?>  =(p.q.p.hax p.q.p.yor)
                    :^    %&  
                        (join p.p.hax p.p.yor)
                      p.q.p.hax
                    ?:  &(?=($& -.q.q.p.hax) ?=($& -.q.q.p.yor))
                      [%& (fork p.q.q.p.hax p.q.q.p.yor ~)]
                    ?>  &(?=($| -.q.q.p.hax) ?=($| -.q.q.p.yor))
                    ?>  =(p.q.q.p.hax p.q.q.p.yor)
                    =+  wal=(~(uni in q.q.q.p.hax) q.q.q.p.yor)
                    [%| p.q.q.p.hax wal]
          ++  $
            ^-  pony
            ?-    sut
                $void       stop
                $noun       stop
                {$atom *}   stop
                {$cell *}
              ?~  q.heg  here
              =+  taf=$(axe (peg axe 2), sut p.sut)
              ?~  taf  ~
              ?:  |(?=($& -.taf) ?=($| -.p.taf))
                taf
              $(axe (peg axe 3), p.heg p.p.taf, sut q.sut)
            ::
                {$core *}
              ?~  q.heg  here
              =^  zem  p.heg
                  =+  zem=(loot u.q.heg q.s.q.sut)
                  ?~  zem  [~ p.heg]
                  ?:(=(0 p.heg) [zem 0] [~ (dec p.heg)])
              ?^  zem
                :^    %&  
                    p.q.u.zem
                  [`axe lon]
                [%| (peg 2 p.u.zem) [[sut(p.q %gold) q.q.u.zem] ~ ~]]
              =+  pec=(peel way p.q.sut)
              ?.  sam.pec  lose
              ?:  con.pec  $(sut p.sut, axe (peg axe 3))
              $(sut (peek(sut p.sut) way 2), axe (peg axe 6))
            ::
                {$help *}
              $(sut repo)
            ::
                {$face *}
              ?:  ?=($~ q.heg)  here(sut q.sut)
              =*  zot  q.p.sut
              ?@  zot
                ?:(=(u.q.heg zot) here(sut q.sut) lose)
              =<  main
              |%
              ++  main
                ^-  pony
                =+  tyr=(~(get by p.zot) u.q.heg)
                ?~  tyr
                  next
                ?~  q.u.tyr
                  $(sut q.sut, lon [~ lon], p.heg +(p.heg))
                ?.  =(0 p.heg)
                  next(p.heg (dec p.heg))
                =+  tor=(fund way u.q.u.tyr)
                ?-  -.tor
                  $&  [%& ~ (weld p.p.tor `vein`[~ `axe lon]) q.p.tor]
                  $|  [%| %| p.u.tyr p.p.tor (comb [%0 axe] q.p.tor)]
                ==
              ++  next
                |-  ^-  pony
                ?~  q.zot
                  ^$(sut q.sut, lon [~ lon])
                =+  tiv=(mint(sut q.sut) %noun i.q.zot)
                =+  fid=^$(sut p.tiv, lon ~, axe 1, gil ~)
                ?~  fid  ~
                ?:  ?=({$| $& *} fid)
                  $(q.zot t.q.zot, p.heg p.p.fid)
                =+  ^-  {wat/what vat/(pair type nock)}
                    ?-    -.fid
                      $&  [p.p.fid (fine %& q.p.fid)]
                      $|  [p.p.p.fid (fine %| q.p.p.fid)]
                    ==
                [%| %| wat p.vat (comb (comb [%0 axe] q.tiv) q.vat)]
              --
            ::
                {$fork *}
              =+  wiz=(turn ~(tap in p.sut) |=(a/type ^$(sut a)))
              ?~  wiz  ~
              |-  ^-  pony
              ?~  t.wiz  i.wiz
              (twin i.wiz $(wiz t.wiz))
            ::
                {$hold *}
              ?:  (~(has in gil) sut)
                ~
              $(gil (~(put in gil) sut), sut repo)
            ==
      --
    ==
  ::
  ++  find
    ~/  %find
    |=  {way/vial hyp/wing}
    ^-  port
    ~_  (show [%c %find] %l hyp)
    =-  ?@  -  !!
        ?-    -<
          $&  [%& q.p.-]
          $|  ?-  -.p.-
                $|  [%| q.p.p.-]
                $&  !!
        ==    ==
    (fond way hyp)
  ::
  ++  fund
    ~/  %fund
    |=  {way/vial gen/hoon}
    ^-  port
    =+  hup=~(reek ap gen)
    ?~  hup
      [%| (mint %noun gen)]
    (find way u.hup)
  ::
  ++  fine
    ~/  %fine
    |=  tor/port
    ^-  (pair type nock)
    ?-  -.tor
      $|  p.tor
      $&  =+  axe=(tend p.p.tor)
          ?-  -.q.p.tor
            $&  [`type`p.q.p.tor %0 axe]
            $|  [(fire ~(tap in q.q.p.tor)) [%9 p.q.p.tor %0 axe]]
    ==    ==
  ::
  ++  fire
    |=  hag/(list {p/type q/foot})
    ^-  type
    ?:  ?=({{* {$elm $~ $1}} $~} hag)
      p.i.hag
    %-  fork
    %+  turn
      hag.$
    |=  {p/type q/foot}
    :-  %hold
    ?.  ?=({$core *} p)
      ~_  (dunk %fire-type)
      ~>(%mean.[%leaf "fire-core"] !!)
    =+  dox=[%core q.q.p q.p]
    ?:  ?=($ash -.q)
      ::  ~_  (dunk(sut [%cell q.q.p p.p]) %fire-dry)
      ?>  ?|(!vet (nest(sut q.q.p) & p.p))
      [dox p.q]
    ?>  ?=($elm -.q)
    ::  ~_  (dunk(sut [%cell q.q.p p.p]) %fire-wet)
    ::  =.  p.p  ?:(fab p.p (redo(sut p.p) q.q.p))
    =.  p.p  (redo(sut p.p) q.q.p)
    ?>  ?|  !vet
            (~(has in rib) [sut dox p.q])
            !=(** (mull(sut p, rib (~(put in rib) sut dox p.q)) %noun dox p.q))
        ==
    [p p.q]
  ::
  ++  fish
    ~/  %fish
    |=  axe/axis
    =+  vot=*(set type)
    |-  ^-  nock
    ?-  sut
        $void       [%1 1]
        $noun       [%1 0]
        {$atom *}   ?~  q.sut
                      (flip [%3 %0 axe])
                    [%5 [%1 u.q.sut] [%0 axe]]
        {$cell *}
      %+  flan
        [%3 %0 axe]
      (flan $(sut p.sut, axe (peg axe 2)) $(sut q.sut, axe (peg axe 3)))
    ::
        {$core *}   [%0 0]
        {$face *}   $(sut q.sut)
        {$fork *}   =+  yed=~(tap in p.sut)
                    |-  ^-  nock
                    ?~(yed [%1 1] (flor ^$(sut i.yed) $(yed t.yed)))
        {$help *}   $(sut q.sut)
        {$hold *}
      ?:  (~(has in vot) sut)
        [%0 0]
      =>  %=(. vot (~(put in vot) sut))
      $(sut repo)
    ==
  ::
  ++  fuse
    ~/  %fuse
    |=  ref/type
    =+  bix=*(set {type type})
    |-  ^-  type
    ?:  ?|(=(sut ref) =(%noun ref))
      sut
    ?-    sut
        {$atom *}
      ?-    ref
          {$atom *}   =+  foc=?:((fitz p.ref p.sut) p.sut p.ref)
                      ?^  q.sut
                        ?^  q.ref
                          ?:  =(q.sut q.ref)
                            [%atom foc q.sut]
                          %void
                        [%atom foc q.sut]
                      [%atom foc q.ref]
          {$cell *}   %void
          *           $(sut ref, ref sut)
      ==
        {$cell *}
      ?-  ref
        {$cell *}   (cell $(sut p.sut, ref p.ref) $(sut q.sut, ref q.ref))
        *           $(sut ref, ref sut)
      ==
    ::
        {$core *}  $(sut repo)
        {$face *}  (face p.sut $(sut q.sut))
        {$fork *}  (fork (turn ~(tap in p.sut) |=(type ^$(sut +<))))
        {$help *}  (help p.sut $(sut q.sut))
        {$hold *}
      ?:  (~(has in bix) [sut ref])
        ~>(%mean.[%leaf "fuse-loop"] !!)
      $(sut repo, bix (~(put in bix) [sut ref]))
    ::
        $noun       ref
        $void       %void
    ==
  ::
  ++  gain
    ~/  %gain
    |=  gen/hoon  ^-  type
    (chip & gen)
  ::
  ++  harp
    |=  dab/(map term (pair what foot))
    ^-  ?($~ ^)
    ?:  ?=($~ dab)
      ~
    =+  ^=  vad
        ?-  -.q.q.n.dab
          $ash  q:(mint %noun p.q.q.n.dab)
          $elm  q:(mint(vet |) %noun p.q.q.n.dab)
        ==
    ?-    dab
      {* $~ $~}   vad
      {* $~ *}    [vad $(dab r.dab)]
      {* * $~}    [vad $(dab l.dab)]
      {* * *}     [vad $(dab l.dab) $(dab r.dab)]
    ==
  ::
  ++  hope
    |=  dom/(map @ tomb)
    ^-  ?($~ ^)
    ?:  ?=($~ dom)
      ~
    =+  dov=(harp q.q.n.dom)
    ?-    dom
      {* $~ $~}   dov
      {* $~ *}    [dov $(dom r.dom)]
      {* * $~}    [dov $(dom l.dom)]
      {* * *}     [dov $(dom l.dom) $(dom r.dom)]
    ==
  ::
  ++  lose
    ~/  %lose
    |=  gen/hoon  ^-  type
    (chip | gen)
  ::
  ++  chip
    ~/  %chip
    |=  {how/? gen/hoon}  ^-  type
    ?:  ?=({$wtts *} gen)
      (cool how q.gen (play ~(bunt al [%herb p.gen])))
    ?:  ?&(how ?=({$wtpm *} gen))
      |-(?~(p.gen sut $(p.gen t.p.gen, sut ^$(gen i.p.gen))))
    ?:  ?&(!how ?=({$wtbr *} gen))
      |-(?~(p.gen sut $(p.gen t.p.gen, sut ^$(gen i.p.gen))))
    =+  neg=~(open ap gen)
    ?:(=(neg gen) sut $(gen neg))
  ::
  ++  mint
    ~/  %mint
    |=  {gol/type gen/hoon}
    ^-  {p/type q/nock}
    ~&  %pure-mint
    |^  ^-  {p/type q/nock}
    ?:  ?&(=(%void sut) !?=({$dbug *} gen))
      ?.  |(!vet ?=({$lost *} gen) ?=({$zpzp *} gen))
        ~>(%mean.[%leaf "mint-vain"] !!)
      [%void %0 0]
    ?-    gen
    ::
        {^ *}
      =+  hed=$(gen p.gen, gol %noun)
      =+  tal=$(gen q.gen, gol %noun)
      [(nice (cell p.hed p.tal)) (cons q.hed q.tal)]
    ::
        {$ktcn *}  (blow gol p.gen)
        ::  {$ktcn *}  $(fab |, gen p.gen)
        {$brcn *}  (grow %gold [%$ 1] p.gen q.gen)
    ::
        {$cnts *}  (~(mint et p.gen q.gen) gol)
        {$dtkt *}
      =+  nef=$(gen [%bunt p.gen])
      [p.nef [%11 [%1 %151 p.nef] q:$(gen q.gen, gol %noun)]]
    ::
        {$dtls *}  [(nice [%atom %$ ~]) [%4 q:$(gen p.gen, gol [%atom %$ ~])]]
        {$sand *}  [(nice (play gen)) [%1 q.gen]]
        {$rock *}  [(nice (play gen)) [%1 q.gen]]
    ::
        {$dttr *}
      [(nice %noun) [%2 q:$(gen p.gen, gol %noun) q:$(gen q.gen, gol %noun)]]
    ::
        {$dtts *}
      =+  [one two]=[$(gen p.gen, gol %noun) $(gen q.gen, gol %noun)]
      [(nice bool) [%5 q:$(gen p.gen, gol %noun) q:$(gen q.gen, gol %noun)]]
    ::
        {$dtwt *}  [(nice bool) [%3 q:$(gen p.gen, gol %noun)]]
        {$hand *}  [p.gen q.gen]
        {$ktbr *}  =+(vat=$(gen p.gen) [(wrap(sut p.vat) %iron) q.vat])
    ::
        {$ktls *}
      =+(hif=(nice (play p.gen)) [hif q:$(gen q.gen, gol hif)])
    ::
        {$ktpm *}  =+(vat=$(gen p.gen) [(wrap(sut p.vat) %zinc) q.vat])
        {$ktsg *}
      =+  nef=$(gen p.gen)
      :-  p.nef
      =+  cag=burn
      ?~  cag  q.nef
      =+  moc=(mink [u.cag q.nef] |=({* *} ~))
      ?:(?=($0 -.moc) [%1 p.moc] q.nef)
    ::
        {$ktts *}  =+(vat=$(gen q.gen) [(conk(sut p.vat) p.gen) q.vat])
        {$tune *}  [(face p.gen sut) [%0 %1]]
        {$ktwt *}  =+(vat=$(gen p.gen) [(wrap(sut p.vat) %lead) q.vat])
    ::
        {$help *}
      =+  hum=$(gen q.gen)
      [(help p.gen p.hum) q.hum]
    ::
        {$sgzp *}  ~_(duck(sut (play p.gen)) $(gen q.gen))
        {$sggr *}
      =+  hum=$(gen q.gen)
      :: ?:  &(huz !?=($|(@ [?(%sgcn %sgls) ^]) p.gen))
      ::  hum
      :-  p.hum
      :+  %10
        ?-    p.gen
            @   p.gen
            ^   [p.p.gen q:$(gen q.p.gen, gol %noun)]
        ==
      q.hum
    ::
        {$tsgr *}
      =+  fid=$(gen p.gen, gol %noun)
      =+  dov=$(sut p.fid, gen q.gen)
      [p.dov (comb q.fid q.dov)]
    ::
        {$tstr *}
      $(gen r.gen, sut (buss p.gen q.gen))
    ::
        {$tscm *}
      $(gen q.gen, sut (busk p.gen))
    ::
        {$wtcl *}
      =+  nor=$(gen p.gen, gol bool)
      =+  fex=(gain p.gen)
      =+  wux=(lose p.gen)
      =+  ^=  duy
          ?:  =(%void fex)
            ?:(=(%void wux) [%0 0] [%1 1])
          ?:(=(%void wux) [%1 0] q.nor)
      =+  hiq=$(sut fex, gen q.gen)
      =+  ran=$(sut wux, gen r.gen)
      [(fork p.hiq p.ran ~) (cond duy q.hiq q.ran)]
    ::
        {$wtts *}
      :-  (nice bool)
      =+  ref=(play ~(bunt al %herb p.gen))
      =+  fid=(find %read q.gen)
      ~|  [%test q.gen]
      |-  ^-  nock
      ?-  -.fid
        $&  ?-  -.q.p.fid
              $&  (fish(sut ref) (tend p.p.fid))
              $|  $(fid [%| (fine fid)])
            ==
        $|  [%7 q.p.fid (fish(sut ref) 1)]
      ==
    ::
        {$dbug *}
      ~_  (show %o p.gen)
      =+  hum=$(gen q.gen)
      [p.hum [%10 [%spot %1 p.gen] q.hum]]
    ::
        {$zpcm *}   [(nice (play p.gen)) [%1 q.gen]]   ::  XX validate!
        {$lost *}
      ?:  vet
        ~_  (dunk(sut (play p.gen)) 'lost')
        ~>(%mean.[%leaf "mint-lost"] !!)
      [%void [%0 0]]
    ::
        {$zpsm *}
      =+  vos=$(gol %noun, gen q.gen)
      =+  ref=p:$(gol %noun, gen p.gen)
      ?>  (~(nest ut p:!>(*type)) & ref)
      [(nice (cell ref p.vos)) (cons [%1 p.vos] q.vos)]
    ::
        {$zpgr *}
      =+  vat=$(gen p.gen)
      %=    $
          gen
        :-  [%cnhp [%limb %onan] [%hand p:!>(*type) [%1 p.vat]] ~]
        [%hand p.vat q.vat]
      ==
    ::
        {$zpts *}   [(nice %noun) [%1 q:$(vet |, gen p.gen)]]
        {$zpzp $~}  [%void [%0 0]]
        *
      =+  doz=~(open ap gen)
      ?:  =(doz gen)
        ~_  (show [%c 'hoon'] [%q gen])
        ~>(%mean.[%leaf "mint-open"] !!)
      $(gen doz)
    ==
    ::
    ++  nice
      |=  typ/type
      ~_  leaf+"mint-nice"
      ?>  ?|(!vet (nest(sut gol) & typ))
      typ
    ::
    ++  grow
      |=  {mel/vair ruf/hoon wad/chap dom/(map @ tomb)}
      ^-  {p/type q/nock}
      =+  dan=^$(gen ruf, gol %noun)
      =+  toc=(core p.dan [%gold p.dan wad [~ dom]])
      =+  dez=(hope(sut toc) dom)
      :-  (nice (core p.dan mel p.dan wad [dez dom]))
      (cons [%1 dez] q.dan)
    --
  ::
  ++  moot
    =+  gil=*(set type)
    |-  ^-  ?
    ?-  sut
      {$atom *}  |
      {$cell *}  |($(sut p.sut) $(sut q.sut))
      {$core *}  $(sut p.sut)
      {$face *}  $(sut q.sut)
      {$fork *}  (lien ~(tap in p.sut) |=(type ^$(sut +<)))
      {$help *}  $(sut q.sut)
      {$hold *}  |((~(has in gil) sut) $(gil (~(put in gil) sut), sut repo))
      $noun      |
      $void      &
    ==
  ::
  ++  mull
    ~/  %mull
    |=  {gol/type dox/type gen/hoon}
    |^  ^-  {p/type q/type}
    ?:  =(%void sut)
      ~>(%mean.[%leaf "mull-none"] !!)
    ?-    gen
    ::
        {^ *}
      =+  hed=$(gen p.gen, gol %noun)
      =+  tal=$(gen q.gen, gol %noun)
      [(nice (cell p.hed p.tal)) (cell q.hed q.tal)]
    ::
        {$ktcn *}  $(fab |, gen p.gen)
        {$brcn *}  (grow %gold [%$ 1] p.gen q.gen)
        {$cnts *}  (~(mull et p.gen q.gen) gol dox)
        {$dtkt *}  =+($(gen q.gen, gol %noun) $(gen [%bunt p.gen]))
        {$dtls *}  =+($(gen p.gen, gol [%atom %$ ~]) (beth [%atom %$ ~]))
        {$sand *}  (beth (play gen))
        {$rock *}  (beth (play gen))
    ::
        {$dttr *}
      =+([$(gen p.gen, gol %noun) $(gen q.gen, gol %noun)] (beth %noun))
    ::
        {$dtts *}
      =+([$(gen p.gen, gol %noun) $(gen q.gen, gol %noun)] (beth bool))
    ::
        {$dtwt *}  =+($(gen p.gen, gol %noun) (beth bool))    ::  XX  =|
        {$hand *}  [p.gen p.gen]
        {$ktbr *}
      =+(vat=$(gen p.gen) [(wrap(sut p.vat) %iron) (wrap(sut q.vat) %iron)])
    ::
        {$ktls *}
      =+  hif=[p=(nice (play p.gen)) q=(play(sut dox) p.gen)]
      =+($(gen q.gen, gol p.hif) hif)
    ::
        {$ktpm *}
      =+(vat=$(gen p.gen) [(wrap(sut p.vat) %zinc) (wrap(sut q.vat) %zinc)])
    ::
        {$ktts *}
      =+(vat=$(gen q.gen) [(conk(sut p.vat) p.gen) (conk(sut q.vat) p.gen)])
    ::
        {$tune *}
      [(face p.gen sut) (face p.gen dox)]
    ::
        {$ktwt *}
      =+(vat=$(gen p.gen) [(wrap(sut p.vat) %lead) (wrap(sut q.vat) %lead)])
    ::
        {$help *}
      =+(vat=$(gen q.gen) [(help p.gen p.vat) (help p.gen q.vat)])
    ::
        {$ktsg *}  $(gen p.gen)
        {$sgzp *}  ~_(duck(sut (play p.gen)) $(gen q.gen))
        {$sggr *}  $(gen q.gen)
        {$tsgr *}
      =+  lem=$(gen p.gen, gol %noun)
      $(gen q.gen, sut p.lem, dox q.lem)
    ::
        {$tstr *}
      %=  $
        gen  r.gen
        sut  (buss p.gen q.gen)
        dox  (buss(sut dox) p.gen q.gen)
      ==
    ::
        {$wtcl *}
      =+  nor=$(gen p.gen, gol bool)
      =+  ^=  hiq  ^-  {p/type q/type}
          =+  fex=[p=(gain p.gen) q=(gain(sut dox) p.gen)]
          ?:  =(%void p.fex)
            :-  %void
            ?:  =(%void q.fex)
              %void
            ~>(%mean.[%leaf "if-z"] (play(sut q.fex) q.gen))
          ?:  =(%void q.fex)
            ~>(%mean.[%leaf "mull-bonk-b"] !!)
          $(sut p.fex, dox q.fex, gen q.gen)
      =+  ^=  ran  ^-  {p/type q/type}
          =+  wux=[p=(lose p.gen) q=(lose(sut dox) p.gen)]
          ?:  =(%void p.wux)
            :-  %void
            ?:  =(%void q.wux)
              %void
            ~>(%mean.[%leaf "if-a"] (play(sut q.wux) r.gen))
          ?:  =(%void q.wux)
            ~>(%mean.[%leaf "mull-bonk-c"] !!)
          $(sut p.wux, dox q.wux, gen r.gen)
      [(nice (fork p.hiq p.ran ~)) (fork q.hiq q.ran ~)]
    ::
        {$wtts *}
      =+  nob=~(bunt al %herb p.gen)
      =+  waz=[p=(play nob) q=(play(sut dox) nob)]
      =+  ^=  syx  :-  p=(cove q:(mint %noun [%wing q.gen]))
                   q=(cove q:(mint(sut dox) %noun [%wing q.gen]))
      =+  pov=[p=(fish(sut p.waz) p.syx) q=(fish(sut q.waz) q.syx)]
      ?.  &(=(p.syx q.syx) =(p.pov q.pov))
        ~>(%mean.[%leaf "mull-bonk-a"] !!)
      (beth bool)
    ::
        {$dbug *}  ~_((show %o p.gen) $(gen q.gen))
        {$zpcm *}  [(nice (play p.gen)) (play(sut dox) p.gen)]
        {$lost *}
      ?:  vet
        ::  ~_  (dunk(sut (play p.gen)) 'also')
        ~>(%mean.[%leaf "mull-skip"] !!)
      (beth %void)
    ::
        {$zpts *}  (beth %noun)
        {$zpsm *}
      =+  vos=$(gol %noun, gen q.gen)       ::  XX validate!
      [(nice (cell (play p.gen) p.vos)) (cell (play(sut dox) p.gen) q.vos)]
    ::
        {$zpgr *}
      ?>  =(sut dox)
      =+(typ=(play gen) [typ typ])
    ::
        {$zpzp *}  (beth %void)
        *
      =+  doz=~(open ap gen)
      ?:  =(doz gen)
        ~_  (show [%c 'hoon'] [%q gen])
        ~>(%mean.[%leaf "mull-open"] !!)
      $(gen doz)
    ==
    ::
    ++  beth
      |=  typ/type
      [(nice typ) typ]
    ::
    ++  nice
      |=  typ/type
      ::  ~_  (dunk(sut gol) 'need')
      ::  ~_  (dunk(sut typ) 'have')
      ~_  leaf+"mull-nice"
      ?>  ?|(!vet (nest(sut gol) & typ))
      typ
    ::
    ++  grow
      |=  {mel/vair ruf/hoon wad/chap dom/(map @ tomb)}
      ~_  leaf+"mull-grow"
      ^-  {p/type q/type}
      =+  dan=^$(gen ruf, gol %noun)
      =+  ^=  toc  :-  p=(core p.dan [%gold p.dan wad [~ dom]])
                   q=(core q.dan [%gold q.dan wad [~ dom]])
      =+  (balk(sut p.toc, dox q.toc) dom)
      :-  (nice (core p.dan mel p.dan wad [[%0 0] dom]))
      (core q.dan [mel q.dan wad [[%0 0] dom]])
    ::
    ++  bake
      |=  dab/(map term (pair what foot))
      ^-  *
      ?:  ?=($~ dab)
        ~
      =+  ^=  dov
          ?-  -.q.q.n.dab
            $ash  ^$(gol %noun, gen p.q.q.n.dab)
            $elm  ~
          ==
      ?-  dab
        {* $~ $~}  dov
        {* $~ *}   [dov $(dab r.dab)]
        {* * $~}   [dov $(dab l.dab)]
        {* * *}    [dov $(dab l.dab) $(dab r.dab)]
      ==
    ::
    ++  balk
      |=  dom/(map @ tomb)
      ^-  *
      ?:  ?=($~ dom)
        ~
      =+  dov=(bake q.q.n.dom)
      ?-    dom
        {* $~ $~}   dov
        {* $~ *}    [dov $(dom r.dom)]
        {* * $~}    [dov $(dom l.dom)]
        {* * *}     [dov $(dom l.dom) $(dom r.dom)]
      ==
    --
  ++  meet  |=(ref/type &((nest | ref) (nest(sut ref) | sut)))
  ::                                                    ::
  ++  miss                                              ::  nonintersection
    |=  $:  ::  ref: symmetric type
            ::
            ref/type
        ==
    ::  intersection of sut and ref is empty
    ::
    ^-  ?
    =|  gil/(set (set type))
    =<  dext
    |%
    ++  dext
      ^-  ?
      ::  
      ?:  =(ref sut)
        (nest(sut %void) | sut)
      ?-  sut
        $void      &
        $noun      (nest(sut %void) | ref)
        {$atom *}  sint
        {$cell *}  sint
        {$core *}  sint(sut [%cell %noun %noun])
        {$fork *}  %+  levy  ~(tap in p.sut)
                   |=(type dext(sut +<))
        {$face *}  dext(sut q.sut) 
        {$help *}  dext(sut q.sut)
        {$hold *}  =+  (~(gas in *(set type)) `(list type)`[sut ref ~])
                   ?:  (~(has in gil) -)
                      &
                   %=  dext
                     sut  repo
                     gil  (~(put in gil) -)
      ==           ==
    ++  sint
      ?+  ref      dext(sut ref, ref sut)
        {$atom *}  ?.  ?=({$atom *} sut)  &
                   ?&  ?=(^ q.ref)
                       ?=(^ q.sut)
                       !=(q.ref q.sut)
                   ==
        {$cell *}  ?.  ?=({$cell *} sut)  &
                   ?|  dext(sut p.sut, ref p.ref)
                       dext(sut q.sut, ref q.ref)
      ==           ==
    --
  ++  mite  |=(ref/type |((nest | ref) (nest(sut ref) & sut)))
  ++  nest
    ~/  %nest
    |=  {tel/? ref/type}
    =|  $:  seg/(set type)                              ::  degenerate sut
            reg/(set type)                              ::  degenerate ref
            gil/(set {p/type q/type})                   ::  assume nest
        ==
    =<  dext
    |%
    ++  deem
      |=  {mel/vair ram/vair}
      ^-  ?
      ?.  |(=(mel ram) =(%lead mel) =(%gold ram))  |
      ?:  ?=($lead mel)  &
      ?:  ?=($gold mel)  meet
      =+  vay=?-(mel $iron %rite, $zinc %read)
      dext(sut (peek vay 2), ref (peek(sut ref) vay 2))
    ::
    ++  deep
      |=  $:  dom/(map @ tomb)
              vim/(map @ tomb)
          ==
      ^-  ?
      ?:  ?=($~ dom)  =(vim ~)
      ?:  ?=($~ vim)  |
      ?&  =(p.n.dom p.n.vim)
          $(dom l.dom, vim l.vim)
          $(dom r.dom, vim r.vim)
      ::
          =+  [dab hem]=[q.q.n.dom q.q.n.vim]
          |-  ^-  ?
          ?:  ?=($~ dab)  =(hem ~)
          ?:  ?=($~ hem)  |
          ?&  =(p.n.dab p.n.hem)
              $(dab l.dab, hem l.hem)
              $(dab r.dab, hem r.hem)
              ?-  -.q.q.n.dab
                $elm  =(q.q.n.dab q.q.n.hem)
                $ash  ?&  ?=($ash -.q.q.n.hem)
                          %=  dext
                            sut  (play p.q.q.n.dab)
                            ref  (play(sut ref) p.q.q.n.hem)
      ==  ==  ==      ==  ==
    ::
    ++  dext
      ^-  ?
      =-  ?:  -  &
          ?.  tel  |
          ::  ~_  (dunk %zpwt)
          ::  ~_  (dunk(sut ref) %have)
          ~>(%mean.[%leaf "nest-fail"] !!)
      ?:  =(sut ref)  &
      ?-  sut
        $void      sint
        $noun      &
        {$atom *}  ?.  ?=({$atom *} ref)  sint
                   ?&  (fitz p.sut p.ref)
                       |(?=($~ q.sut) =(q.sut q.ref))
                   ==
        {$cell *}  ?.  ?=({$cell *} ref)  sint
                   ?&  dext(sut p.sut, ref p.ref, seg ~, reg ~)
                       dext(sut q.sut, ref q.ref, seg ~, reg ~)
                   ==
        {$core *}  ?.  ?=({$core *} ref)  sint
                   ?:  =(q.sut q.ref)  dext(sut p.sut, ref p.ref)
                   ?&  meet(sut q.q.sut, ref p.sut)
                       dext(sut q.q.ref, ref p.ref)
                       (deem(sut q.q.sut, ref q.q.ref) p.q.sut p.q.ref)
                       ?|  (~(has in gil) [sut ref])
                           %.  [q.s.q.sut q.s.q.ref]
                           %=  deep
                             gil  (~(put in gil) [sut ref])
                             sut  sut(p q.q.sut, p.q %gold)
                             ref  ref(p q.q.ref, p.q %gold)
                       ==  ==
                   ==
        {$face *}  dext(sut q.sut)
        {$fork *}  ?.  ?=(?({$atom *} $noun {$cell *} {$core *}) ref)  sint
                   (lien ~(tap in p.sut) |=(type dext(tel |, sut +<)))
        {$help *}  dext(sut q.sut)
        {$hold *}  ?:  (~(has in seg) sut)  |
                   ?:  (~(has in gil) [sut ref])  &
                   %=  dext
                     sut  repo
                     seg  (~(put in seg) sut)
                     gil  (~(put in gil) [sut ref])
      ==           ==
    ::
    ++  meet  &(dext dext(sut ref, ref sut))
    ++  sint
      ^-  ?
      ?-  ref
        $noun       |
        $void       &
        {$atom *}   |
        {$cell *}   |
        {$core *}   dext(ref repo(sut ref))
        {$face *}   dext(ref q.ref)
        {$fork *}   (levy ~(tap in p.ref) |=(type sint(ref +<)))
        {$help *}   dext(ref q.ref)
        {$hold *}   ?:  (~(has in reg) ref)  &
                    ?:  (~(has in gil) [sut ref])  &
                    %=  dext
                      ref  repo(sut ref)
                      reg  (~(put in reg) ref)
                      gil  (~(put in gil) [sut ref])
      ==            ==
    --
  ::
  ++  peek
    ~/  %peek
    |=  {way/?($read $rite $both $free) axe/axis}
    ^-  type
    ?:  =(1 axe)
      sut
    =+  [now=(cap axe) lat=(mas axe)]
    =+  gil=*(set type)
    |-  ^-  type
    ?-    sut
        {$atom *}   %void
        {$cell *}   ?:(=(2 now) ^$(sut p.sut, axe lat) ^$(sut q.sut, axe lat))
        {$core *}
      ?.  =(3 now)  %noun
      =+  pec=(peel way p.q.sut)
      %=    ^$
          axe  lat
          sut
        ?:  =([& &] pec)  p.sut
        %+  cell
          ?.(sam.pec %noun ^$(sut p.sut, axe 2))
        ?.(con.pec %noun ^$(sut p.sut, axe 3))
      ==
    ::
        {$fork *}   (fork (turn ~(tap in p.sut) |=(type ^$(sut +<))))
        {$hold *}
      ?:  (~(has in gil) sut)
        %void
      $(gil (~(put in gil) sut), sut repo)
    ::
        $void       %void
        $noun       %noun
        *           $(sut repo)
    ==
  ::
  ++  peel
    |=  {way/vial met/?($gold $iron $lead $zinc)}
    ^-  {sam/? con/?}
    ?:  ?=($gold met)  [& &]
    ?-  way
      $both  [| |]
      $free  [& &]
      $read  [?=($zinc met) |]
      $rite  [?=($iron met) |]
    ==
  ::
  ++  play
    ~/  %play
    =>  .(vet |)
    |=  gen/hoon
    ^-  type
    ?-  gen
      {^ *}      (cell $(gen p.gen) $(gen q.gen))
      {$ktcn *}  $(fab |, gen p.gen)
      {$brcn *}  (core sut %gold sut p.gen [[%0 0] q.gen])
      {$cnts *}  ~(play et p.gen q.gen)
      {$dtkt *}  $(gen [%bunt p.gen])
      {$dtls *}  [%atom %$ ~]
      {$rock *}  |-  ^-  type
                 ?@  q.gen  [%atom p.gen `q.gen]
                 [%cell $(q.gen -.q.gen) $(q.gen +.q.gen)]
      {$sand *}  |-  ^-  type
                 ?@  q.gen
                   ?:  =(%n p.gen)  ?>(=(0 q.gen) [%atom p.gen ~ q.gen])
                   ?:(=(%f p.gen) ?>((lte q.gen 1) bool) [%atom p.gen ~])
                 [%cell $(q.gen -.q.gen) $(q.gen +.q.gen)]
      {$tune *}  (face p.gen sut)
      {$dttr *}  %noun
      {$dtts *}  bool
      {$dtwt *}  bool
      {$hand *}  p.gen
      {$ktbr *}  (wrap(sut $(gen p.gen)) %iron)
      {$ktls *}  $(gen p.gen)
      {$ktpm *}  (wrap(sut $(gen p.gen)) %zinc)
      {$ktsg *}  $(gen p.gen)
      {$ktts *}  (conk(sut $(gen q.gen)) p.gen)
      {$ktwt *}  (wrap(sut $(gen p.gen)) %lead)
      {$help *}  (help p.gen $(gen q.gen))
      {$sgzp *}  ~_(duck(sut ^$(gen p.gen)) $(gen q.gen))
      {$sggr *}  $(gen q.gen)
      {$tsgr *}   $(gen q.gen, sut $(gen p.gen))
      {$tstr *}   $(gen r.gen, sut (buss p.gen q.gen))
      {$wtcl *}    =+  [fex=(gain p.gen) wux=(lose p.gen)]
                 %-  fork  :~
                   ?:(=(%void fex) %void $(sut fex, gen q.gen))
                   ?:(=(%void wux) %void $(sut wux, gen r.gen))
                 ==
      {$wtts *}  bool
      {$dbug *}  ~_((show %o p.gen) $(gen q.gen))
      {$zpcm *}  (play p.gen)
      {$zpgr *}  %=    $
                     gen
                   [%cnhp [%limb %onan] [%hand p:!>(*type) [%1 $(gen p.gen)]] ~]
                 ==
      {$lost *}  %void
      {$zpsm *}  (cell $(gen p.gen) $(gen q.gen))
      {$zpts *}  %noun
      {$zpzp *}  %void
      *          =+  doz=~(open ap gen)
                 ?:  =(doz gen)
                   ~_  (show [%c 'hoon'] [%q gen])
                   ~>(%mean.[%leaf "play-open"] !!)
                 $(gen doz)
    ==
  ::                                                    ::
  ++  redo                                              ::  refurbish faces
    |=  $:  ::  ref: raw payload
            ::
            ref/type
        ==
<<<<<<< HEAD
    ::  :type: subject refurbished to reference namespace
=======
    ::  :span: subject refurbished to reference namespace
>>>>>>> b490c945
    ::
    ^-  type
    ::  hos: subject tool stack
    ::  wec: reference tool stack set
    ::  gil: repetition set
    ::
    =|  hos/(list tool)
    =/  wec/(set (list tool))  [~ ~ ~]
    =|  gil/(set (pair type type))
    =<  ::  errors imply subject/reference mismatch
        ::
        ~|  %redo-match
        ::  reduce by subject
        ::
        dext
    |%
    ::                                                  ::
    ++  dear                                            ::  resolve tool stack
      ::  :(unit (list tool)): unified tool stack
      ::
      ^-  (unit (list tool))
      ::  empty implies void
      ::
      ?~  wec  `~
      ::  any reference faces must be clear
      ::
      ?.  ?=({* $~ $~} wec)  
        ~&  [%dear-many wec]
        ~
      :-  ~
      ::  har: single reference tool stack
      ::
      =/  har  n.wec
      ::  len: lengths of [sut ref] face stacks
      ::
      =/  len  [p q]=[(lent hos) (lent har)]
      ::  lip: length of sut-ref face stack overlap
      ::
      ::      AB
      ::       BC
      ::
      ::    +lip is (lent B), where +hay is forward AB
      ::    and +liv is forward BC (stack BA and CB).
      ::
      ::    overlap is a weird corner case.  +lip is
      ::    almost always 0.  brute force is fine.
      :: 
      =/  lip
        =|  lup/(unit @ud)
        =|  lip/@ud
        |-  ^-  @ud
        ?:  |((gth lip p.len) (gth lip q.len))
          (fall lup 0)
        ::  lep: overlap candidate: suffix of subject face stack
        ::
        =/  lep  (slag (sub p.len lip) hos) 
        ::  lap: overlap candidate: prefix of reference face stack
        ::
        =/  lap  (scag lip har)
        ::  save any match and continue
        ::
        $(lip +(lip), lup ?.(=(lep lap) lup `lip))
      ::  ~&  [har+har hos+hos len+len lip+lip]
      ::  produce combined face stack (forward ABC, stack CBA)
      ::
      (weld hos (slag lip har))
    ::                                                  ::
    ++  dext                                            ::  subject traverse
      ::  :type: refurbished subject
      ::
      ^-  type
      ::  check for trivial cases
      ::
      ?:  ?|  =(sut ref) 
              ?=(?($noun $void {?($atom $core) *}) ref)
          ==
        done
      ::  ~_  (dunk 'redo: dext: sut')
      ::  ~_  (dunk(sut ref) 'redo: dext: ref')  
      ?-    sut
          ?($noun $void {?($atom $core) *})
        ::  reduce reference and reassemble leaf
        ::
        done:(sint &)
      ::
          {$cell *}
        ::  reduce reference to match subject
        ::
        =>  (sint &)
        ?>  ?=({$cell *} sut)
        ::  leaf with possible recursive descent
        ::
        %=    done
            sut
          ::  clear face stacks for descent
          ::
          =:  hos  ~
              wec  [~ ~ ~]
            ==
          ::  descend into cell
          ::
          :+  %cell
            dext(sut p.sut, ref (peek(sut ref) %free 2))
          dext(sut q.sut, ref (peek(sut ref) %free 3))
        ==
      ::
          {$face *}
        ::  push face on subject stack, and descend
        ::
        dext(hos [q.p.sut hos], sut q.sut)
      ::
          {$help *}
        ::  work through help
        ::
        [%help p.sut dext(sut q.sut)]
      ::
          {$fork *}
        ::  reconstruct each case in fork 
        ::
        (fork (turn ~(tap in p.sut) |=(type dext(sut +<))))
      ::
          {$hold *}
        ::  reduce to hard 
        ::
        =>  (sint |)
        ?>  ?=({$hold *} sut)
        ?:  (~(has in fan) [p.sut q.sut])
          ::  repo loop; redo depends on its own product
          ::
          done:(sint &)
        ?:  (~(has in gil) [sut ref])
          ::  type recursion, stop renaming
          ::
          done:(sint |)
        ::  restore unchanged holds
        ::
        =+  repo
        =-  ?:(=(- +<) sut -)
        dext(sut -, gil (~(put in gil) sut ref))
      ==
    ::                                                  ::
    ++  done                                            ::  complete assembly
      ^-  type
      ::  :type: subject refurbished 
      ::
      ::  lov: combined face stack
      ::
      =/  lov  
          =/  lov  dear
          ?~  lov
            ::  ~_  (dunk 'redo: dear: sut')
            ::  ~_  (dunk(sut ref) 'redo: dear: ref')
            ~&  [%wec wec]
            !!
          (need lov)
      ::  recompose faces
      ::
      |-  ^-  type
      ?~  lov  sut
      $(lov t.lov, sut (face [~ i.lov] sut))
    ::                                                  ::
    ++  sint                                            ::  reduce by reference
      |=  $:  ::  hod: expand holds
              ::
              hod/?
          ==
      ::  ::.: reference with face/fork/hold reduced
      ::
      ^+  .
      ::  =-  ~>  %slog.[0 (dunk 'sint: sut')]
      ::      ~>  %slog.[0 (dunk(sut ref) 'sint: ref')]
      ::      ~>  %slog.[0 (dunk(sut =>(- ref)) 'sint: pro')]
      ::      -
      ?+    ref  .
          {$help *}  $(ref q.ref)
          {$face *}
        ::  extend all stacks in set
        ::
        %=  $
          ref  q.ref
          wec  (~(run in wec) |=((list tool) [q.p.ref +<]))
        ==
      ::
          {$fork *}  
        ::  reconstruct all relevant cases
        ::
        =-  ::  ~>  %slog.[0 (dunk 'fork: sut')]
            ::  ~>  %slog.[0 (dunk(sut ref) 'fork: ref')]
            ::  ~>  %slog.[0 (dunk(sut (fork ->)) 'fork: pro')]
            +(wec -<, ref (fork ->))
        =/  moy  ~(tap in p.ref)
        |-  ^-  (pair (set (list tool)) (list type))
        ?~  moy  [~ ~]
        ::  head recurse
        ::
        =/  mor  $(moy t.moy)
        ::  prune reference cases outside subject
        ::
        ?:  (miss i.moy)  mor
        ::  unify all cases
        ::
        =/  dis  ^$(ref i.moy)
        [(~(uni in p.mor) wec.dis) [ref.dis q.mor]]
      ::
          {$hold *}
        ?.  hod  .
        $(ref repo(sut ref))
      ==
    --
  ::
  ++  repo
    ^-  type
    ?-  sut
      {$core *}   [%cell %noun p.sut]
      {$face *}   q.sut
      {$help *}   q.sut
      {$hold *}   (rest [[p.sut q.sut] ~])
      $noun       (fork [%atom %$ ~] [%cell %noun %noun] ~)
      *           ~>(%mean.[%leaf "repo-fltt"] !!)
    ==
  ::
  ++  rest
    ~/  %rest
    |=  leg/(list {p/type q/hoon})
    ^-  type
    ?:  (lien leg |=({p/type q/hoon} (~(has in fan) [p q])))
      ~>(%mean.[%leaf "rest-loop"] !!)
    =>  .(fan (~(gas in fan) leg))
    %-  fork
    %~  tap  in
      %-  ~(gas in *(set type))
      (turn leg |=({p/type q/hoon} (play(sut p) q)))
    ==
  ::
  ++  take
    |=  {vit/vein duz/$-(type type)}
    ^-  (pair axis type)
    :-  (tend vit)
    =.  vit  (flop vit)
    |-  ^-  type
    ?~  vit  (duz sut)
    ?~  i.vit
      |-  ^-  type
      ?+  sut      ^$(vit t.vit)
        {$face *}  (face p.sut ^$(vit t.vit, sut q.sut))
        {$fork *}  (fork (turn ~(tap in p.sut) |=(type ^$(sut +<))))
        {$hold *}  $(sut repo)
      ==
    =+  vil=*(set type)
    |-  ^-  type
    ?:  =(1 u.i.vit)
      ^$(vit t.vit)
    =+  [now lat]=(cap u.i.vit)^(mas u.i.vit)
    ?-  sut
      $noun      $(sut [%cell %noun %noun])
      $void      %void
      {$atom *}  %void
      {$cell *}  ?:  =(2 now)
                   (cell $(sut p.sut, u.i.vit lat) q.sut)
                  (cell p.sut $(sut q.sut, u.i.vit lat))
      {$core *}  ?:  =(2 now)
                   $(sut repo)
                 (core $(sut p.sut, u.i.vit lat) q.sut)
      {$face *}  (face p.sut $(sut q.sut))
      {$fork *}  (fork (turn ~(tap in p.sut) |=(type ^$(sut +<))))
      {$help *}  (help p.sut $(sut q.sut))
      {$hold *}  ?:  (~(has in vil) sut)
                   %void
                 $(sut repo, vil (~(put in vil) sut))
    ==
  ::
  ++  tack
    |=  {hyp/wing mur/type}
    ~_  (show [%c %tack] %l hyp)
    =+  fid=(find %rite hyp)
    ?>  ?=($& -.fid)
    (take p.p.fid |=(type mur))
  ::
  ++  tend
    |=  vit/vein
    ^-  axis
    ?~(vit 1 (peg $(vit t.vit) ?~(i.vit 1 u.i.vit)))
  ::
  ++  toss
    ~/  %toss
    |=  {hyp/wing mur/type men/(list {p/type q/foot})}
    ^-  {p/axis q/(list {p/type q/foot})}
    =-  [(need p.wib) q.wib]
    ^=  wib
    |-  ^-  {p/(unit axis) q/(list {p/type q/foot})}
    ?~  men
      [*(unit axis) ~]
    =+  geq=(tack(sut p.i.men) hyp mur)
    =+  mox=$(men t.men)
    [(mate p.mox `_p.mox`[~ p.geq]) [[q.geq q.i.men] q.mox]]
  ::
  ++  wrap
    ~/  %zpgr
    |=  yoz/?($lead $iron $zinc)
    ~_  leaf+"wrap"
    ^-  type
    ?+  sut  sut
      {$cell *}  (cell $(sut p.sut) $(sut q.sut))
      {$core *}  ?>(|(=(%gold p.q.sut) =(%lead yoz)) sut(p.q yoz))
      {$face *}  (face p.sut $(sut q.sut))
      {$fork *}  (fork (turn ~(tap in p.sut) |=(type ^$(sut +<))))
      {$help *}  (help p.sut $(sut q.sut))
      {$hold *}  $(sut repo)
    ==
  --
++  us                                                  ::  prettyprinter
  =>  |%
      ++  cape  {p/(map @ud wine) q/wine}               ::
      ++  wine                                          ::
                $@  $?  $noun                           ::
                        $path                           ::
                        $type                           ::
                        $void                           ::
                        $wall                           ::
                        $wool                           ::
                        $yarn                           ::
                    ==                                  ::
                $%  {$mato p/term}                      ::
                    {$core p/(list @ta) q/wine}         ::
                    {$face p/term q/wine}               ::
                    {$list p/term q/wine}               ::
                    {$pear p/term q/@}                  ::
                    {$bcwt p/(list wine)}               ::
                    {$plot p/(list wine)}               ::
                    {$stop p/@ud}                       ::
                    {$tree p/term q/wine}               ::
                    {$unit p/term q/wine}               ::
                ==                                      ::
      --
  |_  sut/type
  ++  dash
      |=  {mil/tape lim/char}  ^-  tape
      :-  lim
      |-  ^-  tape
      ?~  mil  [lim ~]
      ?:  =(lim i.mil)  ['\\' i.mil $(mil t.mil)]
      ?:  =('\\' i.mil)  ['\\' i.mil $(mil t.mil)]
      ?:  (lte ' ' i.mil)  [i.mil $(mil t.mil)]
      ['\\' ~(x ne (rsh 2 1 i.mil)) ~(x ne (end 2 1 i.mil)) $(mil t.mil)]
  ::
  ++  deal  |=(lum/* (dish dole lum))
  ++  dial
    |=  ham/cape
    =+  gid=*(set @ud)
    =<  `tank`-:$
    |%
    ++  many
      |=  haz/(list wine)
      ^-  {(list tank) (set @ud)}
      ?~  haz  [~ gid]
      =^  mor  gid  $(haz t.haz)
      =^  dis  gid  ^$(q.ham i.haz)
      [[dis mor] gid]
    ::
    ++  $
      ^-  {tank (set @ud)}
      ?-    q.ham
          $noun      :_(gid [%leaf '*' ~])
          $path      :_(gid [%leaf '/' ~])
          $type      :_(gid [%leaf '#' 't' ~])
          $void      :_(gid [%leaf '#' '!' ~])
          $wool      :_(gid [%leaf '*' '"' '"' ~])
          $wall      :_(gid [%leaf '*' '\'' '\'' ~])
          $yarn      :_(gid [%leaf '"' '"' ~])
          {$mato *}  :_(gid [%leaf '@' (trip p.q.ham)])
          {$core *}
        =^  cox  gid  $(q.ham q.q.ham)
        :_  gid
        :+  %rose
          [[' ' ~] ['<' ~] ['>' ~]]
        |-  ^-  (list tank)
        ?~  p.q.ham  [cox ~]
        [[%leaf (rip 3 i.p.q.ham)] $(p.q.ham t.p.q.ham)]
      ::
          {$face *}
        =^  cox  gid  $(q.ham q.q.ham)
        :_(gid [%palm [['/' ~] ~ ~ ~] [%leaf (trip p.q.ham)] cox ~])
      ::
          {$list *}
        =^  cox  gid  $(q.ham q.q.ham)
        :_(gid [%rose [" " (weld (trip p.q.ham) "(") ")"] cox ~])
      ::
          {$bcwt *}
        =^  coz  gid  (many p.q.ham)
        :_(gid [%rose [[' ' ~] ['?' '(' ~] [')' ~]] coz])
      ::
          {$plot *}
        =^  coz  gid  (many p.q.ham)
        :_(gid [%rose [[' ' ~] ['{' ~] ['}' ~]] coz])
      ::
          {$pear *}
        :_(gid [%leaf '$' ~(rend co [%$ p.q.ham q.q.ham])])
      ::
          {$stop *}
        =+  num=~(rend co [%$ %ud p.q.ham])
        ?:  (~(has in gid) p.q.ham)
          :_(gid [%leaf '#' num])
        =^  cox  gid
            %=  $
              gid    (~(put in gid) p.q.ham)
              q.ham  (~(got by p.ham) p.q.ham)
            ==
        :_(gid [%palm [['.' ~] ~ ~ ~] [%leaf ['^' '#' num]] cox ~])
      ::
          {$tree *}
        =^  cox  gid  $(q.ham q.q.ham)
        :_(gid [%rose [" " (weld (trip p.q.ham) "(") ")"] cox ~])
      ::
          {$unit *}
        =^  cox  gid  $(q.ham q.q.ham)
        :_(gid [%rose [" " (weld (trip p.q.ham) "(") ")"] cox ~])
      ==
    --
  ::
  ++  dish
    |=  {ham/cape lum/*}  ^-  tank
    ~|  [%dish-h ?@(q.ham q.ham -.q.ham)]
    ~|  [%lump lum]
    ~|  [%ham ham]
    %-  need
    =|  gil/(set {@ud *})
    |-  ^-  (unit tank)
    ?-    q.ham
        $noun
      %=    $
          q.ham
        ?:  ?=(@ lum)
          [%mato %$]
        :-  %plot
        |-  ^-  (list wine)
        [%noun ?:(?=(@ +.lum) [[%mato %$] ~] $(lum +.lum))]
      ==
    ::
        $path
      :-  ~
      :+  %rose
        [['/' ~] ['/' ~] ~]
      |-  ^-  (list tank)
      ?~  lum  ~
      ?@  lum  !!
      ?>  ?=(@ -.lum)
      [[%leaf (rip 3 -.lum)] $(lum +.lum)]
    ::
        $type
      =+  tyr=|.((dial dole))
      =+  vol=tyr(sut lum)
      =+  cis=((hard tank) .*(vol -:vol))
      :^  ~   %palm
        [~ ~ ~ ~]
      [[%leaf '#' 't' '/' ~] cis ~]
    ::
        $wall
      :-  ~
      :+  %rose
        [[' ' ~] ['<' '|' ~] ['|' '>' ~]]
      |-  ^-  (list tank)
      ?~  lum  ~
      ?@  lum  !!
      [[%leaf (trip ((hard @) -.lum))] $(lum +.lum)]
    ::
        $wool
      :-  ~
      :+  %rose
        [[' ' ~] ['<' '<' ~] ['>' '>' ~]]
      |-  ^-  (list tank)
      ?~  lum  ~
      ?@  lum  !!
      [(need ^$(q.ham %yarn, lum -.lum)) $(lum +.lum)]
    ::
        $yarn
      [~ %leaf (dash (tape lum) '"')]
    ::
        $void
      ~
    ::
        {$mato *}
      ?.  ?=(@ lum)
        ~
      :+  ~
        %leaf
      ?+    (rash p.q.ham ;~(sfix (cook crip (star low)) (star hig)))
          ~(rend co [%$ p.q.ham lum])
        $$    ~(rend co [%$ %ud lum])
        $t    (dash (rip 3 lum) '\'')
        $tas  ['%' ?.(=(0 lum) (rip 3 lum) ['$' ~])]
      ==
    ::
        {$core *}
      ::  XX  needs rethinking for core metal
      ::  ?.  ?=(^ lum)  ~
      ::  =>  .(lum `*`lum)
      ::  =-  ?~(tok ~ [~ %rose [[' ' ~] ['<' ~] ['>' ~]] u.tok])
      ::  ^=  tok
      ::  |-  ^-  (unit (list tank))
      ::  ?~  p.q.ham
      ::    =+  den=^$(q.ham q.q.ham)
      ::    ?~(den ~ [~ u.den ~])
      ::  =+  mur=$(p.q.ham t.p.q.ham, lum +.lum)
      ::  ?~(mur ~ [~ [[%leaf (rip 3 i.p.q.ham)] u.mur]])
      [~ (dial ham)]
    ::
        {$face *}
      =+  wal=$(q.ham q.q.ham)
      ?~  wal
        ~
      [~ %palm [['=' ~] ~ ~ ~] [%leaf (trip p.q.ham)] u.wal ~]
    ::
        {$list *}
      ?:  =(~ lum)
        [~ %leaf '~' ~]
      =-  ?~  tok
            ~
          [~ %rose [[' ' ~] ['~' '[' ~] [']' ~]] u.tok]
      ^=  tok
      |-  ^-  (unit (list tank))
      ?:  ?=(@ lum)
        ?.(=(~ lum) ~ [~ ~])
      =+  [for=^$(q.ham q.q.ham, lum -.lum) aft=$(lum +.lum)]
      ?.  &(?=(^ for) ?=(^ aft))
        ~
      [~ u.for u.aft]
    ::
        {$bcwt *}
      |-  ^-  (unit tank)
      ?~  p.q.ham
        ~
      =+  wal=^$(q.ham i.p.q.ham)
      ?~  wal
        $(p.q.ham t.p.q.ham)
      wal
    ::
        {$plot *}
      =-  ?~  tok
            ~
          [~ %rose [[' ' ~] ['[' ~] [']' ~]] u.tok]
      ^=  tok
      |-  ^-  (unit (list tank))
      ?~  p.q.ham
        ~
      ?:  ?=({* $~} p.q.ham)
        =+  wal=^$(q.ham i.p.q.ham)
        ?~(wal ~ [~ [u.wal ~]])
      ?@  lum
        ~
      =+  gim=^$(q.ham i.p.q.ham, lum -.lum)
      ?~  gim
        ~
      =+  myd=$(p.q.ham t.p.q.ham, lum +.lum)
      ?~  myd
        ~
      [~ u.gim u.myd]
    ::
        {$pear *}
      ?.  =(lum q.q.ham)
        ~
      =.  p.q.ham
        (rash p.q.ham ;~(sfix (cook crip (star low)) (star hig)))
      =+  fox=$(q.ham [%mato p.q.ham])
      ?>  ?=({$~ $leaf ^} fox)
      ?:  ?=(?($n $tas) p.q.ham)
        fox
      [~ %leaf '%' p.u.fox]
    ::
        {$stop *}
      ?:  (~(has in gil) [p.q.ham lum])  ~
      =+  kep=(~(get by p.ham) p.q.ham)
      ?~  kep
        ~|([%stop-loss p.q.ham] !!)
      $(gil (~(put in gil) [p.q.ham lum]), q.ham u.kep)
    ::
        {$tree *}
      =-  ?~  tok
            ~
          [~ %rose [[' ' ~] ['{' ~] ['}' ~]] u.tok]
      ^=  tok
      =+  tuk=*(list tank)
      |-  ^-  (unit (list tank))
      ?:  =(~ lum)
        [~ tuk]
      ?.  ?=({n/* l/* r/*} lum)
        ~
      =+  rol=$(lum r.lum)
      ?~  rol
        ~
      =+  tim=^$(q.ham q.q.ham, lum n.lum)
      ?~  tim
        ~
      $(lum l.lum, tuk [u.tim u.rol])
    ::
        {$unit *}
      ?@  lum
        ?.(=(~ lum) ~ [~ %leaf '~' ~])
      ?.  =(~ -.lum)
        ~
      =+  wal=$(q.ham q.q.ham, lum +.lum)
      ?~  wal
        ~
      [~ %rose [[' ' ~] ['[' ~] [']' ~]] [%leaf '~' ~] u.wal ~]
    ==
  ::
  ++  doge
    |=  ham/cape
    =-  ?+  woz  woz
          {$list * {$mato $'ta'}}  %path
          {$list * {$mato $'t'}}   %wall
          {$list * {$mato $'tD'}}  %yarn
          {$list * $yarn}          %wool
        ==
    ^=  woz
    ^-  wine
    ?.  ?=({$stop *} q.ham)
      ?:  ?&  ?=  {$bcwt {$pear $n $0} {$plot {$pear $n $0} {$face *} $~} $~}
                q.ham
              =(1 (met 3 p.i.t.p.i.t.p.q.ham))
          ==
        [%unit =<([p q] i.t.p.i.t.p.q.ham)]
      q.ham
    =+  may=(~(get by p.ham) p.q.ham)
    ?~  may
      q.ham
    =+  nul=[%pear %n 0]
    ?.  ?&  ?=({$bcwt *} u.may)
            ?=({* * $~} p.u.may)
            |(=(nul i.p.u.may) =(nul i.t.p.u.may))
        ==
      q.ham
    =+  din=?:(=(nul i.p.u.may) i.t.p.u.may i.p.u.may)
    ?:  ?&  ?=({$plot {$face *} {$face * $stop *} $~} din)
            =(p.q.ham p.q.i.t.p.din)
            =(1 (met 3 p.i.p.din))
            =(1 (met 3 p.i.t.p.din))
        ==
      :+  %list
        (cat 3 p.i.p.din p.i.t.p.din)
      q.i.p.din
    ?:  ?&  ?=  $:  $plot
                    {$face *}
                    {$face * $stop *}
                    {{$face * $stop *} $~}
                ==
                din
            =(p.q.ham p.q.i.t.p.din)
            =(p.q.ham p.q.i.t.t.p.din)
            =(1 (met 3 p.i.p.din))
            =(1 (met 3 p.i.t.p.din))
            =(1 (met 3 p.i.t.t.p.din))
        ==
      :+  %tree
        %^    cat
            3
          p.i.p.din
        (cat 3 p.i.t.p.din p.i.t.t.p.din)
      q.i.p.din
    q.ham
  ::
  ++  dole
    ^-  cape
    =+  gil=*(set type)
    =+  dex=[p=*(map type @) q=*(map @ wine)]
    =<  [q.p q]
    |-  ^-  {p/{p/(map type @) q/(map @ wine)} q/wine}
    =-  [p.tez (doge q.p.tez q.tez)]
    ^=  tez
    ^-  {p/{p/(map type @) q/(map @ wine)} q/wine}
    ?:  (~(meet ut sut) -:!>(*type))
      [dex %type]
    ?-    sut
        $noun      [dex sut]
        $void      [dex sut]
        {$atom *}  [dex ?~(q.sut [%mato p.sut] [%pear p.sut u.q.sut])]
        {$cell *}
      =+  hin=$(sut p.sut)
      =+  yon=$(dex p.hin, sut q.sut)
      :-  p.yon
      :-  %plot
      ?:(?=({$plot *} q.yon) [q.hin p.q.yon] [q.hin q.yon ~])
    ::
        {$core *}
      =+  yad=$(sut p.sut)
      :-  p.yad
      =+  ^=  doy  ^-  {p/(list @ta) q/wine}
          ?:  ?=({$core *} q.yad)
            [p.q.yad q.q.yad]
          [~ q.yad]
      :-  %core
      :_  q.doy
      :_  p.doy
      %^  cat  3
        %~  rent  co
            :+  %$  %ud
            %-  ~(rep by (~(run by q.s.q.sut) |=(tomb ~(wyt by q))))
            |=([[@ a=@u] b=@u] (add a b))
        ==
      %^  cat  3
        ?-(p.q.sut $gold '.', $iron '|', $lead '?', $zinc '&')
      =+  gum=(mug q.s.q.sut)
      %+  can  3
      :~  [1 (add 'a' (mod gum 26))]
          [1 (add 'a' (mod (div gum 26) 26))]
          [1 (add 'a' (mod (div gum 676) 26))]
      ==
    ::
        {$help *}
      $(sut q.sut)
    ::
        {$face *}
      =+  yad=$(sut q.sut)
      ?^(q.p.sut yad [p.yad [%face q.p.sut q.yad]])
    ::
        {$fork *}
      =+  yed=~(tap in p.sut)
      =-  [p [%bcwt q]]
      |-  ^-  {p/{p/(map type @) q/(map @ wine)} q/(list wine)}
      ?~  yed
        [dex ~]
      =+  mor=$(yed t.yed)
      =+  dis=^$(dex p.mor, sut i.yed)
      [p.dis q.dis q.mor]
    ::
        {$hold *}
      =+  hey=(~(get by p.dex) sut)
      ?^  hey
        [dex [%stop u.hey]]
      ?:  (~(has in gil) sut)
        =+  dyr=+(~(wyt by p.dex))
        [[(~(put by p.dex) sut dyr) q.dex] [%stop dyr]]
      =+  rom=$(gil (~(put in gil) sut), sut ~(repo ut sut))
      =+  rey=(~(get by p.p.rom) sut)
      ?~  rey
        rom
      [[p.p.rom (~(put by q.p.rom) u.rey q.rom)] [%stop u.rey]]
    ==
  ::
  ++  duck  (dial dole)
  --
++  cain  sell                                          ::  $-(vase tank)
++  noah  text                                          ::  $-(vase tape)
++  onan  seer                                          ::  $-(vise vase)
++  text                                                ::  tape pretty-print
  |=  vax/vase  ^-  tape
  ~(ram re (sell vax))
::
++  seem  |=(toy/typo `type`toy)                        ::  promote typo
++  seer  |=(vix/vise `vase`vix)                        ::  promote vise
++  sell                                                ::  tank pretty-print
  |=  vax/vase  ^-  tank
  ~|  %sell
  (~(deal us p.vax) q.vax)
::
++  skol                                                ::  $-(type tank) for ~!
  |=  typ/type  ^-  tank
  ~(duck ut typ)
::
++  slam                                                ::  slam a gate
  |=  {gat/vase sam/vase}  ^-  vase
  =+  :-  ^=  typ  ^-  type
          [%cell p.gat p.sam]
      ^=  gen  ^-  hoon
      [%cnsg [%$ ~] [%$ 2] [%$ 3] ~]
  =+  gun=(~(mint ut typ) %noun gen)
  [p.gun .*([q.gat q.sam] q.gun)]
::
++  slab                                                ::  test if contains
  |=  {cog/@tas typ/type}
  =(& -:(~(find ut typ) %free [cog ~]))
::
++  slap
  |=  {vax/vase gen/hoon}  ^-  vase                     ::  untyped vase .*
  =+  gun=(~(mint ut p.vax) %noun gen)
  [p.gun .*(q.vax q.gun)]
::
++  slew                                                ::  get axis in vase
  |=  {axe/@ vax/vase}  ^-  (unit vase)
  ?.  |-  ^-  ?
      ?:  =(1 axe)  &
      ?.  ?=(^ q.vax)  |
      $(axe (mas axe), q.vax .*(q.vax [0 (cap axe)]))
    ~
  `[(~(peek ut p.vax) %free axe) .*(q.vax [0 axe])]
::
++  slim                                                ::  identical to seer?
  |=  old/vise  ^-  vase
  old
::
++  slit                                                ::  type of slam
  |=  {gat/type sam/type}
  ?>  (~(nest ut (~(peek ut gat) %free 6)) & sam)
  (~(play ut [%cell gat sam]) [%cnsg [%$ ~] [%$ 2] [%$ 3] ~])
::
++  slob                                                ::  superficial arm
  |=  {cog/@tas typ/type}
  ^-  ?
  ?+  typ  |
      {$hold *}  $(typ ~(repo ut typ))
      {$core *}
    |-  ^-  ?
    ?~  q.s.q.typ  |
    ?|  (~(has by q.q.n.q.s.q.typ) cog)
        $(q.s.q.typ l.q.s.q.typ)
        $(q.s.q.typ r.q.s.q.typ)
    ==
  ==
::
++  sloe                                                ::  get arms in core
  |=  typ/type
  ^-  (list term)
  ?+    typ  ~
      {$hold *}  $(typ ~(repo ut typ))
      {$core *}
    %-  zing
    %+  turn  ~(tap by q.s.q.typ)
      |=  {* b/tomb}
    %+  turn  ~(tap by q.b)
      |=  {a/term *}
    a
  ==
::
++  slop                                                ::  cons two vases
  |=  {hed/vase tal/vase}
  ^-  vase
  [[%cell p.hed p.tal] [q.hed q.tal]]
::
++  slot                                                ::  got axis in vase
  |=  {axe/@ vax/vase}  ^-  vase
  [(~(peek ut p.vax) %free axe) .*(q.vax [0 axe])]
::
++  slym                                                ::  slam w+o sample-type
  |=  {gat/vase sam/*}  ^-  vase
  (slap gat(+<.q sam) [%limb %$])
::
++  spec                                                ::  reconstruct type
  |=  vax/vase
  ^-  vase
  :_  q.vax
  ?@  q.vax  (~(fuse ut p.vax) [%atom %$ ~])
  ?@  -.q.vax
    ^=  typ
    %-  ~(play ut p.vax)
    [%wtgr [%wtts [%leaf %tas -.q.vax] [%& 2]~] [%$ 1]]
  (~(fuse ut p.vax) [%cell %noun %noun])
::
::::  5d: parser
  ::
++  vang                                                ::  set ++vast params
  |=  {bug/? wer/path}                                  ::  bug: debug mode
  %*(. vast bug bug, wer wer)                           ::  wer: where we are
::
++  vast                                                ::  main parsing core
  =+  [bug=`?`| wer=*path]
  |%
  ++  gash  %+  cook                                    ::  parse path
              |=  a/(list tyke)  ^-  tyke
              ?~(a ~ (weld i.a $(a t.a)))
            (more fas limp)
  ++  gasp  ;~  pose                                    ::  parse =path= etc.
              %+  cook
                |=({a/tyke b/tyke c/tyke} :(weld a b c))
              ;~  plug
                (cook |=(a/(list) (turn a |=(b/* ~))) (star tis))
                (cook |=(a/hoon [[~ a] ~]) hasp)
                (cook |=(a/(list) (turn a |=(b/* ~))) (star tis))
              ==
              (cook |=(a/(list) (turn a |=(b/* ~))) (plus tis))
            ==
  ++  glam  ~+((glue ace))
  ++  hasp  ;~  pose                                    ::  path element
              (ifix [sel ser] wide)
              (stag %cnhp (ifix [pel per] (most ace wide)))
              (stag %sand (stag %tas (cold %$ buc)))
              (stag %sand (stag %t qut))
              %+  cook
                |=(a/coin [%sand ?:(?=({$~ $tas *} a) %tas %ta) ~(rent co a)])
              nuck:so
            ==
  ++  limp  %+  cook
              |=  {a/(list) b/tyke}
              ?~  a  b
              $(a t.a, b [`[%sand %tas %$] b])
            ;~(plug (star fas) gasp)
  ++  mota  %+  cook
              |=({a/tape b/tape} (rap 3 (weld a b)))
            ;~(plug (star low) (star hig))
  ++  glom
    |=  {wit/whit taw/whit}
    ^-  whit
    :*  ?~(lab.wit lab.taw lab.wit)
        ?~(boy.wit boy.taw boy.wit)
        (~(uni by def.wit) def.taw)
        (~(uni in use.wit) use.taw)
    ==
  ++  docs
    |%
    ::  above core
    ::
    ++  apex
      %+  cook  beer
      ;~  plug
        =/  ron  (punt (into noel))
        (punt (ifix [ron ron] (into (step head))))
        ;~(pfix (punt (into null)) (punt body))
        (star fill)
      ==
    ::  backward line
    ::
    ++  apse
      ;~  pose
        %+  cook
          |=  a/(each (pair term cord) cord)
          ^-  whit
          ?-  -.a
            $&  [~ ~ [[p.p.a [q.p.a ~]] ~ ~] ~]
            $|  [~ `[p.a ~] ~ ~]
          ==
        (exit (step (pick fine line)))
        (easy *whit)
      ==
    ::
    ::
    ++  beer
      |=  $:  a/(unit term)
              b/(unit (pair cord (list sect)))
              c/(list (pair (pair term cord) (list sect)))
          ==
      ^-  whit
      =/  d
        |-  ^-  (map term (pair cord (list sect)))
        ?~  c  ~
        =/  e  $(c t.c)
        (~(put by e) p.p.i.c [q.p.i.c q.i.c])
      [a b d ~]
    ::
    ::
    ++  body
      ;~  sfix
        ;~  pose
          ;~  plug
            (into ;~(pfix (punt ;~(plug (star ace) col gar)) (step line)))
            (easy ~)
          ==
          ;~  plug
            (into (dubs line))
            (rant text)
          ==
        ==
        (punt (into null))
      ==
    ::
    ::  null: blank line
    ::  line: prose line
    ::  code: code line
    ::  text: text line
    ::  fine: definition line
    ::
    ++  line  (cook crip ;~(plug prz (star prn)))
    ++  head  ;~(pfix ;~(plug hax ace ace cen) sym)
    ++  text  (pick line code)
    ++  code  (cook crip (dubs (star prn)))
    ++  null  (star ace)
    ++  noel  ;~(pose (step ;~(sfix hax (star ace))) null)
    ++  fine  ;~(plug sym (cook crip ;~(pfix ;~(plug col ace) (star prn))))
    ::
    ::  lean: line delimited
    ::
    ++  lean
      |*  gyf/rule
      |*  bod/rule
      ;~(pfix ;~(plug col gyf) bod)
    ::
    ::  step: indent
    ::
    ++  step
      |*  fel/rule
      ;~(pfix ;~(plug ace ace) fel)
    ::
    ::  dubs: double-indent
    ::
    ++  dubs
      |*  fel/rule
      ;~(pfix ;~(plug ace ace ace ace) fel)
    ::
    ::  into: :> to end of line, consuming following space.
    ::
    ++  into  
      |*  bod/rule
      ;~(sfix ((lean gar) bod) ;~(plug (just `@`10) (punt gap)))
    ::
    ::  exit: :< to end of line, not consuming following space.
    ::
    ++  exit
      |*  bod/rule
      ;~(pfix (star ace) ((lean gal) bod))
    ::
    ::  fill: full definition
    ::
    ++  fill
      ;~  sfix 
        ;~(plug (into (step fine)) (rant (step text))) 
        (punt (into null))
      ==
    ::
    ::  rant: series of sections.
    ::
    ++  rant
      |*  sec/rule
      %-  star
      ;~  pfix  
        (into null)
        (plus (into (step sec)))
      ==
    --
  ::
  ++  plex                                              ::  reparse static path
    |=  gen/hoon  ^-  (unit path)
    ?:  ?=({$dbug *} gen)                               ::  unwrap $dbug
      $(gen q.gen)
    ?.  ?=({$clsg *} gen)  ~                            ::  require :~ twig
    %+  reel  p.gen                                     ::  build using elements
    |=  {a/hoon b/_`(unit path)`[~ u=/]}                ::  starting from just /
    ?~  b  ~
    ?.  ?=({$sand ?($ta $tas) @} a)  ~                  ::  /foo constants
    `[q.a u.b]
  ::
  ++  pray
    |=  gen/hoon  ~|  %pray  ^-  (unit hoon)
    ~&  [%pray-disabled gen]
    !!
  ::
  ++  prey
    |=  gun/(list hoon)  ^-  (unit hoon)
    ?~  gun  `[%$ 1]
    =+  gup=(pray i.gun)
    ?~  gup  ~
    ?~  t.gun  gup
    (bind $(gun t.gun) |=(a/hoon [%tsgr u.gup a]))
  ::
  ++  phax
    |=  ruw/(list (list woof))
    =+  [yun=*(list hoon) cah=*(list @)]
    =+  wod=|=({a/tape b/(list hoon)} ^+(b ?~(a b [[%smfs %knit (flop a)] b])))
    |-  ^+  yun
    ?~  ruw
      (flop (wod cah yun))
    ?~  i.ruw  $(ruw t.ruw)
    ?@  i.i.ruw
      $(i.ruw t.i.ruw, cah [i.i.ruw cah])
    $(i.ruw t.i.ruw, cah ~, yun [p.i.i.ruw (wod cah yun)])
  ::
  ++  posh
    |=  {pre/(unit tyke) pof/(unit {p/@ud q/tyke})}
    ^-  (unit (list hoon))
    =-  ?^(- - ~&(%posh-fail -))
    =+  wom=(poof wer)
    %+  biff
      ?~  pre  `u=wom
      %+  bind  (poon wom u.pre)
      |=  moz/(list hoon)
      ?~(pof moz (weld moz (slag (lent u.pre) wom)))
    |=  yez/(list hoon)
    ?~  pof  `yez
    =+  zey=(flop yez)
    =+  [moz=(scag p.u.pof zey) gul=(slag p.u.pof zey)]
    =+  zom=(poon (flop moz) q.u.pof)
    ?~(zom ~ `(weld (flop gul) u.zom))
  ::
  ++  poof                                              ::  path -> (list twig)
    |=(pax/path ^-((list hoon) (turn pax |=(a/@ta [%sand %ta a]))))
  ::
  ::  tyke is =foo== as ~[~ `foo ~ ~]
  ::  interpolate '=' path components
  ++  poon                                              ::  try to replace '='s
    |=  {pag/(list hoon) goo/tyke}                      ::    default to pag
    ^-  (unit (list hoon))                              ::    for null goo's
    ?~  goo  `~                                         ::  keep empty goo
    %+  both                                            ::  otherwise head comes
      ?^(i.goo i.goo ?~(pag ~ `u=i.pag))                ::    from goo or pag
    $(goo t.goo, pag ?~(pag ~ t.pag))                   ::  recurse on tails
  ::
  ++  poor
    %+  sear  posh
    ;~  plug
      (stag ~ gash)
      ;~(pose (stag ~ ;~(pfix cen porc)) (easy ~))
    ==
  ::
  ++  porc
    ;~  plug
      (cook |=(a/(list) (lent a)) (star cen))
      ;~(pfix fas gash)
    ==
  ::
  ++  rump
    %+  sear
      |=  {a/wing b/(unit hoon)}  ^-  (unit hoon)
      ?~(b [~ %wing a] ?.(?=({@ $~} a) ~ [~ [%rock %tas i.a] u.b]))
    ;~(plug rope ;~(pose (stag ~ wede) (easy ~)))
  ::
  ++  rood
    ;~  pfix  fas
      (stag %clsg poor)
    ==
  ::
  ++  rupl
    %+  cook
      |=  {a/? b/(list hoon) c/?}
      ?:  a
        ?:  c
          [%clsg [%clsg b] ~]
        [%clsg b]
      ?:  c
        [%clsg [%cltr b] ~]
      [%cltr b]
    ;~  plug
      ;~  pose
        (cold | (just '['))
        (cold & (jest '~['))
      ==
    ::
      ;~  pose
        (ifix [ace gap] (most gap tall))
        (most ace wide)
      ==
    ::
      ;~  pose
        (cold & (jest ']~'))
        (cold | (just ']'))
      ==
    ==
  ::
  ::
  ++  sail                                              ::  xml template
    |=  in-tall-form/?  =|  lin/?
    |%
    ::
    ++  apex                                            ::  product hoon
      %+  cook
        |=  tum/(each manx:hoon marl:hoon)  ^-  hoon
        ?-  -.tum
          $&  [%xray p.tum]
          $|  [%smts p.tum]
        ==
      top-level
    ::
    ++  top-level                                        ::  entry-point
      ;~(pfix sem ?:(in-tall-form tall-top wide-top))
    ::
    ++  inline-embed                                    ::  brace interpolation
      %+  cook  |=(a/tuna:hoon a)
      ;~  pose
        ;~(pfix sem bracketed-elem(in-tall-form |))
        ;~(plug tuna-mode sump)
        (stag %tape sump)
      ==
    ::
    ++  script-or-style                                 ::  script or style
      %+  cook  |=(a/marx:hoon a)
      ;~  plug
        ;~(pose (jest %script) (jest %style))
        wide-attrs
      ==
    ::
    ++  tuna-mode                                       ::  xml node(s) kind
      ;~  pose
        (cold %tape hep)
        (cold %manx lus)
        (cold %marl tar)
        (cold %call cen)
      ==
    ::
    ++  wide-top                                        ::  wide outer top
      %+  knee  *(each manx:hoon marl:hoon)  |.  ~+
      ;~  pose
        (stag %| wide-quote)
        (stag %| wide-paren-elems)
        (stag %& ;~(plug tag-head wide-tail))
      ==
    ::
    ++  wide-inner-top                                  ::  wide inner top
      %+  knee  *(each tuna:hoon marl:hoon)  |.  ~+
      ;~  pose
        wide-top
        (stag %& ;~(plug tuna-mode wide))
      ==
    ::
    ++  wide-attrs                                      ::  wide attributes
      %+  cook  |=(a/(unit mart:hoon) (fall a ~))
      %-  punt
      %+  ifix  [pel per]
      %+  more  (jest ', ')
      ;~((glue ace) a-mane hopefully-quote)
    ::
    ++  wide-tail                                       ::  wide elements
      %+  cook  |=(a/marl:hoon a)
      ;~(pose ;~(pfix col wrapped-elems) (cold ~ sem) (easy ~))
    ::
    ++  wide-elems                                      ::  wide elements
      %+  cook  |=(a/marl:hoon a)
      %+  cook  join-tops
      (star ;~(pfix ace wide-inner-top))
    ::
    ++  wide-paren-elems                                ::  wide flow
      %+  cook  |=(a/marl:hoon a)
      %+  cook  join-tops
      (ifix [pel per] (more ace wide-inner-top))
    ::
    ::+|
    ::
    ++  drop-top
      |=  a/(each tuna:hoon marl:hoon)  ^-  marl:hoon
      ?-  -.a
        $&  [p.a]~
        $|  p.a
      ==
    ::
    ++  join-tops
      |=  a/(list (each tuna:hoon marl:hoon))  ^-  marl:hoon
      (zing (turn a drop-top))
    ::
    ::+|
    ::
    ++  wide-quote                                      ::  wide quote
      %+  cook  |=(a/marl:hoon a)
      ;~  pose
        ;~  less  (jest '"""')
          (ifix [doq doq] (cook collapse-chars quote-innards))
        ==
      ::
        %-  inde
        %+  ifix  [(jest '"""\0a') (jest '\0a"""')]
        (cook collapse-chars quote-innards(lin |))
      ==
    ::
    ++  quote-innards                                   ::  wide+tall flow
      %+  cook  |=(a/(list $@(@ tuna:hoon)) a)
      %-  star
      ;~  pose
        ;~(pfix bas ;~(pose (mask "-+*%;\{") bas doq bix:ab))
        inline-embed
        ;~(less bas kel ?:(in-tall-form fail doq) prn)
        ?:(lin fail ;~(less (jest '\0a"""') (just '\0a')))
      ==
    ::
    ++  bracketed-elem                                  ::  bracketed element
      %+  ifix  [kel ker]
      ;~(plug tag-head wide-elems)
    ::
    ++  wrapped-elems                                   ::  wrapped tuna
      %+  cook  |=(a/marl:hoon a)
      ;~  pose
        wide-paren-elems
        (cook |=(@t `marl`[;/((trip +<))]~) qut)
        (cook drop-top wide-top)
      ==
    ::
    ::+|
    ::
    ++  a-mane                                          ::  mane as hoon
      %+  cook
        |=  {a/@tas b/(unit @tas)}
        ?~(b a [a u.b])
      ;~(plug sym ;~(pose (stag ~ ;~(pfix cab sym)) (easy ~)))
    ::
    ++  en-class
      |=  a/(list {$class p/term})
      ^-  (unit {$class tape})
      ?~  a  ~
      %-  some
      :-  %class
      |-
      %+  welp  (trip p.i.a)
      ?~  t.a  ~
      [' ' $(a t.a)]
    ::
    ++  tag-head                                        ::  tag head
      %+  cook
        =+  hoon  ::REVIEW rename dynamic xml types
        |=  {a/mane b/mart c/mart}
        ^-  marx
        [a (weld b c)]
      ;~  plug
        a-mane
      ::
        %+  cook
          |=  a/(list (unit {term (list beer:hoon)}))
          ^-  (list {term (list beer:hoon)})
          :: discard nulls
          (murn a same)
        ;~  plug
          (punt ;~(plug (cold %id hax) (cook trip sym)))
          (cook en-class (star ;~(plug (cold %class dot) sym)))
          (punt ;~(plug ;~(pose (cold %href fas) (cold %src pat)) soil))
          (easy ~)
        ==
      ::
        wide-attrs
      ==
    ::
    ::+|
    ::
    ++  tall-top                                        ::  tall top
      %+  knee  *(each manx:hoon marl:hoon)  |.  ~+
      ;~  pose
        (stag %| ;~(pfix (plus ace) (cook collapse-chars quote-innards)))
        (stag %& ;~(plug script-or-style script-style-tail))
        (stag %& tall-elem)
        (stag %| wide-quote)
        (stag %| ;~(pfix tis tall-tail))
        (stag %& ;~(pfix gar gap (stag [%div ~] cram)))
        (stag %| ;~(plug ;~((glue gap) tuna-mode tall) (easy ~)))
        (easy %| [;/("\0a")]~)
      ==
    ::
    ++  tall-attrs                                      ::  tall attributes
      %-  star
      ;~  pfix  ;~(plug gap tis)
        ;~((glue gap) a-mane hopefully-quote)
      ==
    ::
    ++  tall-elem                                       ::  tall preface
      %+  cook
        =+  hoon  ::REVIEW rename dynamic xml types
        |=  {a/{p/mane q/mart} b/mart c/marl}
        ^-  manx
        [[p.a (weld q.a b)] c]
      ;~(plug tag-head tall-attrs tall-tail)
    ::
    ::+|
    ::
    ::REVIEW is there a better way to do this?
    ++  hopefully-quote                                 :: prefer "quote" form
      %+  cook  |=(a/(list beer:hoon) a)
      %+  cook  |=(a/hoon ?:(?=($knit -.a) p.a [~ a]~))
      wide
    ::
    ++  script-style-tail                               ::  unescaped tall tail
      %+  cook  |=(a/marl:hoon a)
      %+  ifix  [gap ;~(plug gap duz)]
      %+  most  gap
      ;~  pfix  sem
        %+  cook  |=(a/tape ;/(a))
        ;~  pose
          ;~(pfix ace (star prn))
          (easy "\0a")
        ==
      ==
    ::
    ++  tall-tail                                       ::  tall tail
      ?>  in-tall-form
      %+  cook  |=(a/marl:hoon a)
      ;~  pose
        (cold ~ sem)
        ;~(pfix col wrapped-elems(in-tall-form |))
        ;~(pfix col ace (cook collapse-chars(in-tall-form |) quote-innards))
        (ifix [gap ;~(plug gap duz)] tall-kids)
      ==
    ::
    ++  tall-kids                                       ::  child elements
      %+  cook  join-tops
      ::  look for sail first, or markdown if not
      (most gap ;~(pose top-level (stag %| cram)))
    ::
    ++  collapse-chars                                  ::  group consec chars
      |=  reb/(list $@(@ tuna:hoon))
      ^-  marl:hoon
      =|  {sim/(list @) tuz/marl:hoon}
      |-  ^-  marl:hoon
      ?~  reb
        =.  sim
          ?.  in-tall-form   sim
          [10 |-(?~(sim sim ?:(=(32 i.sim) $(sim t.sim) sim)))]
        ?~(sim tuz [;/((flop sim)) tuz])
      ?@  i.reb
        $(reb t.reb, sim [i.reb sim])
      ?~  sim  [i.reb $(reb t.reb, sim ~)]
      [;/((flop sim)) i.reb $(reb t.reb, sim ~)]
    --
<<<<<<< HEAD
  ++  cram                                              ::  parse unmark
    =>  |%
        ++  item  (pair mite marl:hoon)                 ::  xml node generator
        ++  colm  @ud                                   ::  column
        ++  tarp  marl:hoon                             ::  node or generator
        ++  mite                                        ::  context
          $?  $down                                     ::  outer embed
              $lunt                                     ::  unordered list
=======
  ::
  ++  cram                                              ::  parse unmark
    =>  |%
        ++  item  (pair mite marl:twig)                 ::  xml node generator
        ++  colm  @ud                                   ::  column
        ++  flow  marl:twig                             ::  node or generator
        ++  mite                                        ::  context
          $?  $down                                     ::  outer embed
              $rule                                     ::  horizontal ruler
              $list                                     ::  unordered list
>>>>>>> b490c945
              $lime                                     ::  list item
              $lord                                     ::  ordered list
              $poem                                     ::  verse
              $bloc                                     ::  blockquote
<<<<<<< HEAD
              $head                                     ::  heading
=======
              $code                                     ::  preformatted code
              $head                                     ::  heading
              $expr                                     ::  dynamic expression
>>>>>>> b490c945
          ==                                            ::
        ++  trig                                        ::  line style
          $:  col/@ud                                   ::  start column
              sty/trig-style                            ::  style
          ==                                            ::
        ++  trig-style                                  ::  type of parsed line
<<<<<<< HEAD
          $%  $:  $end                                  ::  terminator
              $?  $done                                 ::    end of input
                  $stet                                 ::    == end of markdown
                  $dent                                 ::    outdent
              ==  ==                                    ::
              $:  $one                                  ::  leaf node
              $?  $rule                                 ::    --- horz rule
                  $fens                                 ::    ``` code fence
                  $expr                                 ::    ;sail expression
              ==  ==                                    ::
              {$new p/trig-new}                         ::  open container 
              {$old $text}                              ::  anything else
          ==                                            ::
        ++  trig-new                                    ::  start a
          $?  $lite                                     ::    + line item
              $lint                                     ::    - line item
              $head                                     ::    # heading
              $bloc                                     ::    > block-quote
              $poem                                     ::    [ ]{8} poem
=======
          $?  $done                                     ::  end of input
              $rule                                     ::  --- horizontal ruler
              $lint                                     ::  + line item
              $lite                                     ::  - line item
              $head                                     ::  # heading
              $bloc                                     ::  > block-quote
              $expr                                     ::  ;sail expression
              $text                                     ::  anything else
>>>>>>> b490c945
          ==                                            ::
        ++  graf                                        ::  paragraph element
          $%  {$bold p/(list graf)}                     ::  *bold*
              {$talc p/(list graf)}                     ::  _italics_
              {$quod p/(list graf)}                     ::  "double quote"
              {$code p/tape}                            ::  code literal
              {$text p/tape}                            ::  text symbol
              {$link p/(list graf) q/tape}              ::  URL
<<<<<<< HEAD
              {$expr p/tuna:hoon}                       ::  interpolated hoon
          ==
        --
    =<  (non-empty:parse |=(nail `(like tarp)`~($ main +<)))
    |%
=======
              {$expr p/tuna:twig}                       ::  interpolated hoon
          ==
        --
    =<  apex
    |%
    ++  apex
      =;  fel  |=(nail (fel +<))
      :(stag %xray [%div ~] fenced)
    ::
    ++  fenced
      ::
      ::  top: original indentation level
      ::
      |=  {{@u top/@u} tape}
      %+  pfix  (hrul:parse +<)
      |=  nail  ^-  (like marl:twig)
      ~($ main top +<)
    ::
>>>>>>> b490c945
    ++  main
      ::
      ::  state of the parsing loop.  we maintain a construction
      ::  stack for elements and a line stack for lines in the
      ::  current block.  a blank line causes the current block
      ::  to be parsed and thrown in the current element.  when
      ::  the indent column retreats, the element stack rolls up.
      ::
<<<<<<< HEAD
      ::  verbose: debug printing enabled
      ::  err: error position
      ::  ind: outer and inner indent level
      ::  hac: stack of items under construction
      ::  cur: current item under construction
      ::  par: current "paragraph" being read in
      ::  [loc txt]: parsing state
      ::
      =/  verbose  &
      =|  err/(unit hair)
      =|  ind/{out/@ud inr/@ud}
      =|  hac/(list item)
      =/  cur/item  [%down ~]
      =|  par/(unit (pair hair wall))
      |_  {loc/hair txt/tape}
      ::
      ++  $                                             ::  resolve
        ^-  (like tarp)
        =>  line
        ::
        ::  if error position is set, produce error
        ?.  =(~ err)
          ~&  err+err
          [+.err ~]
        ::
        ::  all data was consumed
        =-  [loc `[- [loc txt]]]
        =>  close-par
        |-  ^-  tarp
        ::
        ::  fold all the way to top
        ?~  hac  cur-to-tarp
        $(..^$ close-item)
=======
      ::  err: error position
      ::  col: current control column
      ::  hac: stack of items under construction
      ::  cur: current item under construction
      ::  lub: current block being read in
      ::
      =|  err/(unit hair)
      =|  col/@ud
      =|  hac/(list item)
      =/  cur/item  [%down ~]
      =|  lub/(unit (pair hair (list tape)))
      |_  {top/@ud naz/hair los/tape}
      ::
      ++  $                                           ::  resolve
        ^-  (like flow)
        =>  line
        ::
        ::  if error position is set, produce error
        ?.  =(~ err)  [+.err ~]
        ::
        ::  all data was consumed
        =-  [naz `[- [naz los]]]
        =>  made
        |-  ^-  flow
        ::
        ::  fold all the way to top
        ?~  hac  fine
        $(..^$ fold)
>>>>>>> b490c945
      ::
      ::+|
      ::
      ++  cur-indent
        ?-  p.cur
          $down  2
<<<<<<< HEAD
          $head  0
          $lunt  0
          $lime  2
          $lord  0
          $poem  8
=======
          $rule  0
          $head  0
          $expr  2
          $list  0
          $lime  2
          $lord  0
          $poem  8
          $code  4
>>>>>>> b490c945
          $bloc  2
        ==
      ::
      ++  back                                          ::  column retreat
        |=  luc/@ud
        ^+  +>
<<<<<<< HEAD
        ?:  (gte luc inr.ind)  +>
        ::
        ::  nex: next backward step that terminates this context
        =/  nex/@ud  cur-indent  ::REVIEW code and poem blocks are handled elsewhere
        ?:  (gth nex (sub inr.ind luc))
          ::
          ::  indenting pattern violation
          ~?  verbose  indent-pattern-violation+[p.cur nex inr.ind luc]
          ..^$(inr.ind luc, err `[p.loc luc])
        =.  ..^$  close-item
        $(inr.ind (sub inr.ind nex))
      ::
      ++  cur-to-tarp                                   ::  item to tarp
        ^-  tarp
=======
        ?:  =(luc col)  +>
        ::
        ::  nex: next backward step that terminates this context
        =/  nex/@ud  cur-indent  ::REVIEW code and poem blocks are handled elsewhere
        ?:  (gth nex (sub col luc))
          ::
          ::  indenting pattern violation
          ::~&  indent-pattern-violation+[p.cur nex col luc]
          ..^$(col luc, err `[p.naz luc])
        =.  ..^$  fold
        $(col (sub col nex))
      ::
      ++  fine                                          ::  item to flow
        ^-  flow
>>>>>>> b490c945
        ?:  ?=(?($down $head $expr) p.cur)
          (flop q.cur)
        =-  [[- ~] (flop q.cur)]~
        ?-  p.cur
<<<<<<< HEAD
          $lunt  %ul
          $lord  %ol
          $lime  %li
=======
          $rule  %hr
          $list  %ul
          $lord  %ol
          $lime  %li
          $code  %pre
>>>>>>> b490c945
          $poem  %div ::REVIEW actual container element?
          $bloc  %blockquote
        ==
      ::
<<<<<<< HEAD
      ++  close-item  ^+  .                             ::  complete and pop
        ?~  hac  .
        %=  .
          hac  t.hac
          cur  [p.i.hac (weld cur-to-tarp q.i.hac)]
        ==
      ::
      ++  read-line                                     ::  capture raw line
        =|  lin/tape
        |-  ^+  [[lin *(unit _err)] +<.^$]  :: parsed tape and halt/error
        ::
        ::  no unterminated lines
        ?~  txt
          ~?  verbose  %unterminated-line
          [[~ ``loc] +<.^$]
        ?.  =(`@`10 i.txt)
          ?:  (gth inr.ind q.loc)
            ?.  =(' ' i.txt)
              ~?  verbose  expected-indent+[inr.ind loc txt]
              [[~ ``loc] +<.^$]
            $(txt t.txt, q.loc +(q.loc))
          ::
          ::  save byte and repeat
          $(txt t.txt, q.loc +(q.loc), lin [i.txt lin])
        =.  lin
          ::
          ::  trim trailing spaces
          |-  ^-  tape
          ?:  ?=({$' ' *} lin)
            $(lin t.lin)
          (flop lin)
        ::
        =/  eat-newline/nail  [[+(p.loc) 1] t.txt]
        =/  saw  look(+<.$ eat-newline)
        ::
        ?:  ?=({$~ @ $end ?($stet $dent)} saw)          ::  stop on == or dedent
          [[lin `~] +<.^$]
        [[lin ~] eat-newline]
      ::
      ++  look                                          ::  inspect line
        ^-  (unit trig)
        %+  bind  (wonk (look:parse loc txt))
        |=  a/trig  ^+  a
        ::
        ::  treat a non-terminator as a terminator
        ::  if it's outdented
        ?:  =(%end -.sty.a)  a
        ?:  (lth col.a out.ind)
          a(sty [%end %dent])
        a
      ::
      ++  close-par                                     ::  make block
        ^+  .
        ::
        ::  empty block, no action
        ?~  par  .
=======
      ++  fold  ^+  .                                   ::  complete and pop
        ?~  hac  .
        %=  .
          hac  t.hac
          cur  [p.i.hac (concat-code (weld fine q.i.hac))]
        ==
      ::
      ++  concat-code                                   ::  merge continuous pre
        |=  a/flow
        ?~  a  a
        ?.  ?=({$pre *} -.i.a)  a
        |-
        ?~  t.a  a
        ?.  ?=({$pre $~} -.i.t.a)  a
        ::  add blank line between blocks
        $(t.a t.t.a, c.i.a (welp c.i.t.a ;/("\0a") c.i.a))
      ::
      ++  snap                                          ::  capture raw line
        =|  nap/tape
        |-  ^+  [nap +>]
        ::
        ::  no unterminated lines
        ?~  los
          ::~& %unterminated-line
          [~ +>(err `naz)]
        ?.  =(`@`10 i.los)
          ?:  (gth col q.naz)
            ?.  =(' ' i.los)
              ::~&  expected-indent+[col naz los]
              [~ +>(err `naz)]
            $(los t.los, q.naz +(q.naz))
          ::
          ::  save byte and repeat
          $(los t.los, q.naz +(q.naz), nap [i.los nap])
        ::
        ::  consume newline
        :_  +>(los t.los, naz [+(p.naz) 1])
        ::
        ::  trim trailing spaces
        |-  ^-  tape
        ?:  ?=({$' ' *} nap)
          $(nap t.nap)
        (flop nap)
      ::
      ++  skip                                          ::  discard line
        |-  ^+  +
        ::
        ::  no unterminated lines
        ?~  los
          ::~& %unterminated-line
          +(err `naz)
        ?.  =(`@`10 i.los)
          ::
          ::  eat byte and repeat
          $(los t.los)
        ::
        ::  consume newline
        +(los t.los, naz [+(p.naz) 1])
      ::
      ++  look                                          ::  inspect line
        ^-  (unit trig)
        (wonk (look:parse naz los))
      ::
      ++  made                                          ::  compose block
        ^+  .
        ::
        ::  empty block, no action
        ?~  lub  .
        ::
        ::  if block is preformatted code
        ?:  ?=($code p.cur)
          =-  fold(lub ~, q.cur (weld - q.cur), col (sub col 4))
          %+  turn  q.u.lub
          |=  tape  ^-  mars
          ::
          ::  each line is text data with its newline
          ;/("{+<}\0a")
>>>>>>> b490c945
        ::
        ::  if block is verse
        ?:  ?=($poem p.cur)
          ::
          ::  add break between stanzas
          =.  q.cur  ?~(q.cur q.cur [[[%br ~] ~] q.cur])
<<<<<<< HEAD
          =-  close-item(par ~, q.cur (weld - q.cur), inr.ind (sub inr.ind 8))
          %+  turn  q.u.par
=======
          =-  fold(lub ~, q.cur (weld - q.cur), col (sub col 8))
          %+  turn  q.u.lub
>>>>>>> b490c945
          |=  tape  ^-  manx
          ::
          ::  each line is a paragraph
          :-  [%p ~]
          :_  ~
          ;/("{+<}\0a")
        ::
        ::  yex: block recomposed, with newlines
        =/  yex/tape
<<<<<<< HEAD
          (zing (turn (flop q.u.par) |=(a/tape (runt [(dec inr.ind) ' '] "{a}\0a"))))
        ::
        ::  vex: parse of paragraph
        =/  vex/(like tarp)
          ::
          ::  either a one-line header or a paragraph
          %.  [p.u.par yex]
          ?:  ?=($head p.cur)
            (full head:parse)
          (full para:parse)
        ::
        ::  if error, propagate correctly
        ?~  q.vex
          ~?  verbose  [%close-par p.cur yex]
          ..$(err `p.vex)
        ::
        ::  finish tag if it's a header
        =<  ?:(?=($head p.cur) close-item ..$)
        ::
        ::  save good result, clear buffer
        ..$(par ~, q.cur (weld p.u.q.vex q.cur))
      ::
      ++  line  ^+  .                                   ::  body line loop
        ::
        ::  abort after first error
        ?:  !=(~ err)  .
        ::
        ::  saw: profile of this line
        =/  saw  look
        ~?  [debug=|]  [%look ind=ind saw=saw txt=txt]
        ::
        ::  if line is blank
        ?~  saw
          ::
          ::  break section
          =^  a/{tape fin/(unit _err)}  +<.$  read-line
          ?^  fin.a
            ..$(err u.fin.a)
          =>(close-par line)
        ::
        ::  line is not blank
        =>  .(saw u.saw)
        ::
        ::  if end of input, complete
        ?:  ?=($end -.sty.saw)
          ..$(q.loc col.saw)
        ::
        =.  ind  ?~(out.ind [col.saw col.saw] ind)      ::  init indents
        ::
        ?:  ?|  ?=($~ par)                          :: if after a paragraph or
                ?&  ?=(?($down $lime $bloc) p.cur)  :: unspaced new container
                    |(!=(%old -.sty.saw) (gth col.saw inr.ind))
            ==  ==
          =>  .(..$ close-par)
          ::
          ::  if column has retreated, adjust stack
          =.  ..$  (back col.saw)
          ::
          =^  col-ok  sty.saw
            ?+  (sub col.saw inr.ind)  [| sty.saw]        :: columns advanced
              $0  [& sty.saw]
              $8  [& %new %poem]
            ==
          ?.  col-ok
            ~?  verbose  [%columns-advanced col.saw inr.ind]
            ..$(err `[p.loc col.saw])
          ::
          =.  inr.ind  col.saw
          ::
          ::  unless adding a matching item, close lists
          =.  ..$
            ?:  ?|  &(?=($lunt p.cur) !?=($lint +.sty.saw))
                    &(?=($lord p.cur) !?=($lite +.sty.saw))
                ==
              close-item
            ..$
          ::
          =<  line(par `[loc ~])  ^+  ..$               ::  continue with para
          ?-    -.sty.saw
              $one  (read-one +.sty.saw)                ::  parse leaves
              $new  (open-item p.sty.saw)               ::  open containers
              $old  ..$                                 ::  just text
          ==
        ::
        ::
        ::- - - foo
        ::  detect bad block structure
        ?.  ::  first line of container is legal
            ?~  q.u.par  &
            ?-  p.cur
            ::
            ::  can't(/directly) contain text
              ?($lord $lunt)  ~|(bad-leaf-container+p.cur !!)
            ::
            ::  only one line in a header
              $head  |
            ::
            ::  indented literals need to end with a blank line
              $poem  (gte col.saw inr.ind)
            ::
            ::  text tarps must continue aligned
              ?($down $lunt $lime $lord $bloc)  =(col.saw inr.ind)
            ==
          ~?  verbose  bad-block-structure+[p.cur inr.ind col.saw]
          ..$(err `[p.loc col.saw])
        ::
        ::  accept line and maybe continue
        =^  a/{lin/tape fin/(unit _err)}  +<.$  read-line
        =.  par  par(q.u [lin.a q.u.par])
        ?^  fin.a  ..$(err u.fin.a)
        line
      ::
      ++  parse-block                                   ::  execute parser
        |=  fel/$-(nail (like tarp))  ^+  +>
        =/  vex/(like tarp)  (fel loc txt)
        ?~  q.vex
          ~?  verbose  [%parse-block txt]
          +>.$(err `p.vex)
        =+  [res loc txt]=u.q.vex
        %_  +>.$
          loc  loc
          txt  txt
          q.cur  (weld (flop `tarp`res) q.cur)          ::  prepend to the stack
        ==
      ::
      ++  read-one                                      ::  read %one item
        |=  sty/?($expr $rule $fens)  ^+  +>
        ?-  sty
          $expr  (parse-block expr:parse)
          $rule  (parse-block hrul:parse)
          $fens  (parse-block (fens:parse inr.ind))
        ==
      ::
      ++  open-item                                     ::  enter list/quote
        |=  saw/trig-new
        =<  +>.$:apex
        |%
        ++  apex  ^+  .                                 ::  open container
          ?-  saw
            $poem  (push %poem)                         ::  verse literal
            $head  (push %head)                         ::  heading
            $bloc  (entr %bloc)                         ::  blockquote line
            $lint  (lent %lunt)                         ::  unordered list
            $lite  (lent %lord)                         ::  ordered list
          ==
        ::
        ++  push                                        ::  push context
          |=(mite +>(hac [cur hac], cur [+< ~]))
        ::
=======
          (zing (turn (flop q.u.lub) |=(a/tape (runt [(dec col) ' '] "{a}\0a"))))
        ::
        ::  vex: parse of paragraph
        =/  vex/(like marl:twig)
          ::
          ::  either a one-line header or a paragraph
          %.  [p.u.lub yex]
          %-  full
          ?-  p.cur
            $rule  =<(;~(pfix (punt whit) hrul) parse)
            $expr  expr:parse
            $head  head:parse
            @      para:parse
          ==
        ::
        ::  if error, propagate correctly
        ?~  q.vex  ..$(err `p.vex)
        ::
        ::  finish tag if it's a header or rule
        =<  ?:(?=(?($head $rule) p.cur) fold ..$)
        ::
        ::  save good result, clear buffer
        ..$(lub ~, q.cur (weld p.u.q.vex q.cur))
      ::
      ++  line  ^+  .                                   ::  body line loop
        ::
        =.  col  ?~(col top col)
        ::
        ::  abort after first error
        ?:  !=(~ err)  .
        ::
        ::  pic: profile of this line
        =/  pic  look
        ::
        ::  if line is blank
        ?~  pic
          ::
          ::  break section
          line:made:skip
        ::
        ::  line is not blank
        =>  .(pic u.pic)
        ::
        ::  if end of input, complete
        ?:  |(?=($done sty.pic) (lth col.pic top))
          ..$(q.naz col.pic)
        ::
        ::  bal: inspection copy of lub, current section
        =/  bal  lub
        ::
        ::  if within section
        ?~  bal  (new-container pic)
        ::
        ::  detect unspaced new containers
        ?:  ?&  ?=(?($down $lime $bloc) p.cur)
                |(!=(%text sty.pic) (gth col.pic col))
            ==
          (new-container:made pic)
        ::
        ::  first line of container is legal
        ?~  q.u.bal
          =^  nap  ..$  snap
          line(lub bal(q.u [nap q.u.bal]))
        ::
        ::  detect bad block structure
        ?.  ?-  p.cur
            ::
            ::  can't(/directly) contain text
              ?($lord $list)  ~|(bad-leaf-container+p.cur !!)
            ::
            ::  only one line in a header/break
              ?($head $rule)  |
            ::
            ::  literals need to end with a blank line
              ?($code $poem $expr)  (gte col.pic col)
            ::
            ::  text flows must continue aligned
              ?($down $list $lime $lord $bloc)  =(col.pic col)
            ==
          ::~&  bad-block-structure+[p.cur col col.pic]
          ..$(err `[p.naz col.pic])
        ::
        ::  accept line and continue
        =^  nap  ..$  snap
        line(lub bal(q.u [nap q.u.bal]))
      ::
      ++  new-container                                 ::  enter list/quote
        |=  pic/trig
        ::
        ::  if column has retreated, adjust stack
        =.  +>.$  ?.  (lth col.pic col)  +>.$  (back col.pic)
        ::
        ::  dif: columns advanced
        ::  erp: error position
        ::
        =/  dif  (sub col.pic col)
        =/  erp  [p.naz col.pic]
        =.  col  col.pic
        ::
        ::  execute appropriate paragraph form
        =<  line:abet:apex
        |%
        ::
        ++  abet                                        ::  accept line
          ::
          ::  nap: take first line
          ..$(lub `[naz ~])
        ::
        ++  apex  ^+  .                                 ::  by column offset
          ?+  dif  fail                                 ::
            $0  apse                                    ::  unindented forms
            $4  (push %code)                            ::  code literal
            $8  (push %poem)                            ::  verse literal
          ==
        ::
        ++  apse  ^+  .                                 ::  by prefix style
          ?-  sty.pic
            $done  !!                                   ::  blank
            $rule  (push %rule)                         ::  horizontal ruler
            $head  (push %head)                         ::  heading
            $bloc  (entr %bloc)                         ::  blockquote line
            $expr  (entr %expr)                         ::  hoon expression
            $lite  (lent %list)                         ::  unnumbered list
            $lint  (lent %lord)                         ::  numbered list
            $text  text                                 ::  anything else
          ==
        ::
        ++  fail  .(err `erp)                           ::  set error position
        ++  push  |=(mite +>(hac [cur hac], cur [+< ~]))::  push context
>>>>>>> b490c945
        ++  entr                                        ::  enter container
          |=  typ/mite
          ^+  +>
          ::
          ::  indent by 2
<<<<<<< HEAD
          =.  inr.ind  (add 2 inr.ind)
          ::
          ::  "parse" marker
          =.  txt  (slag (sub inr.ind q.loc) txt)
          =.  q.loc  inr.ind
=======
          =.  col  (add 2 col)
          ::
          ::  "parse" marker
          =.  los  (slag (sub col q.naz) los)
          =.  q.naz  col
>>>>>>> b490c945
          ::
          (push typ)
        ::
        ++  lent                                        ::  list entry
<<<<<<< HEAD
          |=  ord/?($lord $lunt)
          ^+  +>
          =>  ?:(=(ord p.cur) +>.$ (push ord))          ::  push list if new 
          (entr %lime)
=======
          |=  ord/?($lord $list)
          ^+  +>
          ::  can't switch list types
          ?:  =(?-(ord $list %lord, $lord %list) p.cur)
            fail
          ::
          ::  push list item
          =<  (entr %lime)
          ::
          ::  push list context, unless we're in list
          ?:(=(ord p.cur) ..push (push ord))
        ::
        ++  text                                        ::  plain text
          ^+  .
          ::
          ::  only in lists, fold
          ?.  ?=(?($list $lord) p.cur)  .
          .(^$ fold)
>>>>>>> b490c945
        --
      --
    ::
    ++  parse                                           ::  individual parsers
      |%
      ++  look                                          ::  classify line
        %+  cook  |=(a/(unit trig) a)
        ;~  pfix  (star ace)
<<<<<<< HEAD
          %+  here                                      ::  report indent
            |=({a/pint b/?($~ trig-style)} ?~(b ~ `[q.p.a b]))
          ;~  pose
            (cold ~ (just `@`10))                       ::  blank line
          ::
            (full (easy [%end %done]))                  ::  end of input
            (cold [%end %stet] duz)                     ::  == end of markdown
          ::
            (cold [%one %rule] ;~(plug hep hep hep))    ::  --- horizontal ruler
            (cold [%one %fens] ;~(plug tec tec tec))    ::  ``` code fence
            (cold [%one %expr] sem)                     ::  ;sail expression
          ::
            (cold [%new %head] ;~(plug (star hax) ace)) ::  # heading
            (cold [%new %lint] ;~(plug hep ace))        ::  - line item
            (cold [%new %lite] ;~(plug lus ace))        ::  + line item
            (cold [%new %bloc] ;~(plug gar ace))        ::  > block-quote
          ::
            (easy [%old %text])                         ::  anything else
          ==
        ==
      ::
      ::
=======
          %+  here
            |=({a/pint b/?($~ trig-style)} ?~(b ~ `[q.p.a b]))
          ;~  pose
            (full (easy %done))                         ::  end of input
            (cold ~ (just `@`10))                       ::  blank line
            (cold %rule ;~(plug hep hep hep))           ::  --- horizontal ruler
            (cold %head ;~(plug (star hax) ace))        ::  # heading
            (cold %lite ;~(plug hep ace))               ::  - line item
            (cold %lint ;~(plug lus ace))               ::  + line item
            (cold %bloc ;~(plug gar ace))               ::  > block-quote
            (cold %expr sem)                            ::  ;sail expression
            (easy %text)                                ::  anything else
          ==
        ==
      ::
>>>>>>> b490c945
      ++  cash                                          ::  escaped fence
        |*  tem/rule
        %-  echo
        %-  star
        ;~  pose
          whit
          ;~(plug bas tem)
          ;~(less tem prn)
        ==
      ::
      ++  cool                                          ::  reparse
        |*  $:  ::  fex: primary parser
                ::  sab: secondary parser
                ::
                fex/rule
                sab/rule
            ==
<<<<<<< HEAD
        |=  {loc/hair txt/tape}
        ^+  *sab
        ::
        ::  vex: fenced span
        =/  vex/(like tape)  (fex loc txt)
        ?~  q.vex  vex
        ::
        ::  hav: reparse full fenced text
        =/  hav  ((full sab) [loc p.u.q.vex])
        ::
        ::  reparsed error position is always at start
        ?~  q.hav  [loc ~]
        ::
        ::  the complete type with the main product
=======
        |=  {naz/hair los/tape}
        ^+  *sab
        ::
        ::  vex: fenced span
        =/  vex/(like tape)  (fex naz los)
        ?~  q.vex  vex
        ::
        ::  hav: reparse full fenced text
        =/  hav  ((full sab) [naz p.u.q.vex])
        ::
        ::  reparsed error position is always at start
        ?~  q.hav  [naz ~]
        ::
        ::  the complete span with the main product
>>>>>>> b490c945
        :-  p.vex
        `[p.u.q.hav q.u.q.vex]
      ::
      ::REVIEW surely there is a less hacky "first or after space" solution
      ++  easy-sol                                      ::  parse start of line
        |*  a/*
        |=  b/nail
        ?:  =(1 q.p.b)  ((easy a) b)
        (fail b)
      ::
      ++  echo                                          ::  hoon literal
        |*  sab/rule
<<<<<<< HEAD
        |=  {loc/hair txt/tape}
        ^-  (like tape)
        ::
        ::  vex: result of parsing wide hoon
        =/  vex  (sab loc txt)
=======
        |=  {naz/hair los/tape}
        ^-  (like tape)
        ::
        ::  vex: result of parsing wide twig
        =/  vex  (sab naz los)
>>>>>>> b490c945
        ::
        ::  use result of expression parser
        ?~  q.vex  vex
        =-  [p.vex `[- q.u.q.vex]]
        ::
        ::  but replace payload with bytes consumed
        |-  ^-  tape
<<<<<<< HEAD
        ?:  =(q.q.u.q.vex txt)  ~
        ?~  txt  ~
        [i.txt $(txt +.txt)]
      ::
      ++  non-empty
        |*  a/rule
        |=  tub/nail  ^+  (a)
        =/  vex  (a tub)
        ~!  vex
        ?~  q.vex  vex
        ?.  =(tub q.u.q.vex)  vex
        (fail tub)
      ::
      ::
      ++  word                                          ::  tarp parser
=======
        ?:  =(q.q.u.q.vex los)  ~
        ?~  los  ~
        [i.los $(los +.los)]
      ::
      ++  word                                          ::  flow parser
>>>>>>> b490c945
        %+  knee  *(list graf)  |.  ~+
        %+  cook  |=(a/?(graf (list graf)) ?+(a a {@ *} [a]~))
        ;~  pose
        ::
        ::  ordinary word
        ::
          %+  stag  %text
          ;~(plug ;~(pose low hig) (star ;~(pose nud low hig hep)))
        ::
        ::  naked \escape
        ::
          (stag %text ;~(pfix bas (cook trip ;~(less ace prn))))
        ::
<<<<<<< HEAD
        ::  trailing \ to add <br>
        ::
          (stag %expr (cold [[%br ~] ~] ;~(plug bas (just '\0a'))))
        ::
=======
>>>>>>> b490c945
        ::  *bold literal*
        ::
          (stag %bold (ifix [tar tar] (cool (cash tar) work)))
        ::
        ::  _italic literal_
        ::
          (stag %talc (ifix [cab cab] (cool (cash cab) work)))
        ::
        ::  "quoted text"
        ::
          (stag %quod (ifix [doq doq] (cool (cash doq) work)))
        ::
        ::  `classic markdown quote`
        ::
          (stag %code (ifix [tec tec] (cash tec)))
        ::
        ::  ++arm
        ::
          (stag %code ;~(plug lus lus low (star ;~(pose nud low hep))))
        ::
        ::  [arbitrary *content*](url)
        ::
          %+  stag  %link
          ;~  (glue (punt whit))
            (ifix [sel ser] (cool (cash ser) work))
            (ifix [pel per] (cash per))
          ==
        ::
<<<<<<< HEAD
        ::  #hoon
=======
        ::  #twig
>>>>>>> b490c945
        ::
          ;~  plug
            (stag %text ;~(pose (cold " " whit) (easy-sol ~)))
            (stag %code ;~(pfix hax (echo wide)))
            ;~(simu whit (easy ~))
          ==
        ::
        ::  direct hoon constant
        ::
          ;~  plug
            (stag %text ;~(pose (cold " " whit) (easy-sol ~)))
          ::
            %+  stag  %code
            %-  echo
            ;~  pose
              ::REVIEW just copy in 0x... parsers directly?
              ;~(simu ;~(plug (just '0') alp) bisk:so)
            ::
              tash:so
              ;~(pfix dot perd:so)
              ;~(pfix sig ;~(pose twid:so (easy [%$ %n 0])))
              ;~(pfix cen ;~(pose sym buc pam bar qut nuck:so))
            ==
          ::
            ;~(simu whit (easy ~))
          ==
        ::
        ::  whitespace
        ::
          (stag %text (cold " " whit))
        ::
        ::  {interpolated} sail
        ::
          (stag %expr inline-embed:(sail |))
        ::
        ::  just a byte
        ::
          (stag %text (cook trip ;~(less ace prn)))
        ==
      ::
<<<<<<< HEAD
      ++  work  (cook zing (star word))                 ::  indefinite tarp
      ::
      ++  down                                          ::  parse inline tarp
        %+  knee  *tarp  |.  ~+
        =-  (cook - work)
        ::
        ::  collect raw tarp into xml tags
        |=  gaf/(list graf)
        ^-  tarp
        =<  main
        |%
        ++  main
          ^-  tarp
=======
      ++  work  (cook zing (star word))                 ::  indefinite flow
      ::
      ++  down                                          ::  parse inline flow
        %+  knee  *flow  |.  ~+
        =-  (cook - work)
        ::
        ::  collect raw flow into xml tags
        |=  gaf/(list graf)
        ^-  flow
        =<  main
        |%
        ++  main
          ^-  flow
>>>>>>> b490c945
          ?~  gaf  ~
          ?.  ?=($text -.i.gaf)
            (weld (item i.gaf) $(gaf t.gaf))
          ::
          ::  fip: accumulate text blocks
          =/  fip/(list tape)  [p.i.gaf]~
<<<<<<< HEAD
          |-  ^-  tarp
=======
          |-  ^-  flow
>>>>>>> b490c945
          ?~  t.gaf  [;/((zing (flop fip))) ~]
          ?.  ?=($text -.i.t.gaf)
            [;/((zing (flop fip))) ^$(gaf t.gaf)]
          $(gaf t.gaf, fip :_(fip p.i.t.gaf))
        ::
        ++  item
          |=  nex/graf
<<<<<<< HEAD
          ^-  tarp  ::CHECK can be tuna:hoon?
=======
          ^-  flow  ::CHECK can be tuna:twig?
>>>>>>> b490c945
          ?-  -.nex
            $text  !!  :: handled separately
            $expr  [p.nex]~
            $bold  [[%b ~] ^$(gaf p.nex)]~
            $talc  [[%i ~] ^$(gaf p.nex)]~
            $code  [[%code ~] ;/(p.nex) ~]~
            $quod  ::
                   ::  smart quotes
                   %=    ^$
                       gaf
                     :-  [%text (tufa ~-~201c. ~)]
                     %+  weld  p.nex
                     `(list graf)`[%text (tufa ~-~201d. ~)]~
                   ==
            $link  [[%a [%href q.nex] ~] ^$(gaf p.nex)]~
          ==
        --
      ::
      ++  hrul                                          ::  empty besides fence
<<<<<<< HEAD
        %+  cold  [[%hr ~] ~]~
        ;~(plug (star ace) hep hep hep (star hep) (just '\0a'))
      ::
      ++  tecs
        ;~(plug tec tec tec (just '\0a'))
      ::
      ++  fens
        |=  col/@u  ~+
        =/  ind  (stun [(dec col) (dec col)] ace)
        =/  ind-tecs  ;~(plug ind tecs)
        %+  cook  |=(txt/tape `tarp`[[%pre ~] ;/(txt) ~]~)
        ::
        ::  leading outdent is ok since container may
        ::  have already been parsed and consumed
        %+  ifix  [;~(plug (star ace) tecs) ind-tecs]
        %^  stir  ""  |=({a/tape b/tape} "{a}\0a{b}")
        ;~  pose
          %+  ifix  [ind (just '\0a')]
          ;~(less tecs (star prn))
        ::
          (cold "" ;~(plug (star ace) (just '\0a')))
        ==
      ::
      ++  para                                          ::  paragraph
        %+  cook
          |=(a/tarp ?~(a ~ [[%p ~] a]~))
        ;~(pfix (punt whit) down)
      ::
      ++  expr                                          ::  expression
        =>  (sail &)                                    ::  tall-form
        %+  ifix  [(star ace) ;~(simu gap (easy))]      ::  look-ahead for gap
        (cook drop-top top-level)                       ::  list of tags
        ::
=======
        (cold ~ ;~(plug hep hep hep (star hep) (just '\0a')))
      ::
      ++  para                                          ::  paragraph
        %+  cook
          |=(a/flow ?~(a ~ [[%p ~] a]~))
        ;~(pfix (punt whit) down)
      ::
      ++  expr                                          ::  expression
        %+  ifix  [(punt whit) (punt whit)]             ::  whitespace surround
        =>  (sail &)                                    ::  tall-form
        (cook drop-top top-level)                        ::  list of tags
        ::  
>>>>>>> b490c945
      ::
      ++  whit                                          ::  whitespace
        (cold ' ' (plus ;~(pose (just ' ') (just '\0a'))))
      ::
      ++  head                                          ::  parse heading
        %+  cook
<<<<<<< HEAD
          |=  {haxes/tape kids/tarp}  ^-  tarp
          =/  tag  (crip 'h' <(lent haxes)>)            ::  e.g. ### -> %h3
          =/  id  (contents-to-id kids)
          [[tag [%id id]~] kids]~
        ::
        ;~(pfix (star ace) ;~((glue whit) (stun [1 6] hax) down))
      ::
      ++  contents-to-id                                ::  # text into elem id
        |=  a/(list tuna:hoon)  ^-  tape
=======
          |=  a/manx:twig  ^-  marl:twig
          =.  a.g.a  :_(a.g.a [%id (sanitize-to-id c.a)])
          [a]~
        ::
        ;~  plug
          ::
          :: # -> 1 -> %h1, ### -> 3 -> %h3, etc
          :(cook |=(a/@u /(crip "h{<a>}")) lent (stun [1 6] hax))
        ::
          ;~(pfix whit down)
        ==
      ::
      ++  sanitize-to-id                                ::  # text into elem id
        |=  a/(list tuna:twig)  ^-  tape
>>>>>>> b490c945
        =;  raw/tape
          %+  turn  raw
          |=  @tD
          ^-  @tD
          ?:  ?|  &((gte +< 'a') (lte +< 'z'))
                  &((gte +< '0') (lte +< '9'))
              ==
            +<
          ?:  &((gte +< 'A') (lte +< 'Z'))
            (add 32 +<)
          '-'
        ::
<<<<<<< HEAD
        ::  collect all text in header tarp
=======
        ::  collect all text in header flow
>>>>>>> b490c945
        |-  ^-  tape
        ?~  a  ~
        %+  weld
          ^-  tape
          ?-    i.a
              {{$$ {$$ *} $~} $~}                       ::  text node contents
<<<<<<< HEAD
            (murn v.i.a.g.i.a |=(a/beer:hoon ?^(a ~ (some a))))
=======
            (murn v.i.a.g.i.a |=(a/beer:twig ?^(a ~ (some a))))
>>>>>>> b490c945
              {^ *}  $(a c.i.a)                         ::  concatenate children
              {@ *}  ~                                  ::  ignore interpolation
          ==
        $(a t.a)
      --
    --
<<<<<<< HEAD
  ::
=======
>>>>>>> b490c945
  ++  scab
    %+  cook
      |=  a/(list wing)  ^-  hoon
      :-  %bcsm
      |-  ^-  hoon
      ?~(a !! ?~(t.a [%wing i.a] [%tsgl [%wing i.a] $(a t.a)]))
    (most col rope)
  ::
  ++  scad  !:
    %+  knee  *root  |.  ~+
    %-  stew
    ^.  stet  ^.  limo
    :~
      :-  '_'
        ;~(pfix cab (stag %bccb wide))
      :-  ','
        ;~(pfix com (stag %bcsm wide))
      :-  '$'
        ;~  pose
          ;~  pfix  buc
            ;~  pose
              (stag %leaf (stag %tas (cold %$ buc)))
              (stag %leaf (stag %f (cold & pam)))
              (stag %leaf (stag %f (cold | bar)))
              (stag %leaf (stag %t qut))
              (stag %leaf (sear |=(a/coin ?:(?=($$ -.a) (some +.a) ~)) nuck:so))
            ==
          ==
          (stag %bcsm rump)
        ==
      :-  '%'
        ;~  pose
          ;~  pfix  cen
            ;~  pose
              (stag %leaf (stag %tas (cold %$ buc)))
              (stag %leaf (stag %f (cold & pam)))
              (stag %leaf (stag %f (cold | bar)))
              (stag %leaf (stag %t qut))
              (stag %leaf (sear |=(a/coin ?:(?=($$ -.a) (some +.a) ~)) nuck:so))
            ==
          ==
        ==
      :-  '('
        %+  stag  %bcsm
        %+  stag  %cnhp
        %+  ifix  [pel per]
        ;~(plug wide ;~(pose ;~(pfix ace (most ace wyde)) (easy ~)))
      :-  '{'
        (stag %bccl (ifix [kel ker] (most ace wyde)))
      :-  '['
        (stag %bccl (ifix [sel ser] (most ace wyde)))
      :-  '*'
        (cold [%base %noun] tar)
      :-  '@'
        ;~(pfix pat (stag %base (stag %atom mota)))
      :-  '?'
        ;~  pose
          (stag %bcwt ;~(pfix wut (ifix [pel per] (most ace wyde))))
          (cold [%base %bean] wut)
        ==
      :-  '~'
        (cold [%base %null] sig)  
      :-  '^'
        ;~  pose
          scab
          (cold [%base %cell] ket)
        ==
      :-  ['a' 'z']
        ;~  pose
          (stag %bcts ;~(plug sym ;~(pfix ;~(pose fas tis) wyde)))
          scab
        ==
    ==
  ::
  ++  scat  !:
    %+  knee  *hoon  |.  ~+
    %-  stew
    ^.  stet  ^.  limo
    :~
      :-  ','
        ;~  pose
          ;~(pfix com wyde)
          (stag %wing rope)
        ==
      :-  '!'
        ;~  pose
          (stag %wtzp ;~(pfix zap wide))
          (stag %zpzp (cold ~ ;~(plug zap zap)))
        ==
      :-  '_'
        ;~(pfix cab (stag %bccb wide))
      :-  '$'
        ;~  pose
          ;~  pfix  buc
            ;~  pose
              (stag %leaf (stag %tas (cold %$ buc)))
              (stag %leaf (stag %f (cold & pam)))
              (stag %leaf (stag %f (cold | bar)))
              (stag %leaf (stag %t qut))
              (stag %leaf (sear |=(a/coin ?:(?=($$ -.a) (some +.a) ~)) nuck:so))
            ==
          ==
          rump
        ==
      :-  '%'
        ;~  pfix  cen
          ;~  pose
            (stag %clsg (sear |~({a/@ud b/tyke} (posh ~ ~ a b)) porc))
            (stag %rock (stag %tas (cold %$ buc)))
            (stag %rock (stag %f (cold & pam)))
            (stag %rock (stag %f (cold | bar)))
            (stag %rock (stag %t qut))
            (cook (jock &) nuck:so)
            (stag %clsg (sear |=(a/(list) (posh ~ ~ (lent a) ~)) (star cen)))
          ==
        ==
      :-  '&'
        ;~  pose
          (cook |=(a/wing [%cnts a ~]) rope)
          (stag %wtpm ;~(pfix pam (ifix [pel per] (most ace wide))))
          ;~(plug (stag %rock (stag %f (cold & pam))) wede)
          (stag %sand (stag %f (cold & pam)))
        ==
      :-  '\''
        (stag %sand (stag %t qut))
      :-  '('
        (stag %cnhp (ifix [pel per] (most ace wide)))
      :-  '{'
        (stag %bccl (ifix [kel ker] (most ace wyde)))
      :-  '*'
        ;~  pose
          (stag %bunt ;~(pfix tar wyde))
          (cold [%base %noun] tar)
        ==
      :-  '@'
        ;~(pfix pat (stag %base (stag %atom mota)))
      :-  '+'
        ;~  pose
          (stag %dtls ;~(pfix lus (ifix [pel per] wide)))
        ::
          %+  cook
            |=  a/(list (list woof))
            :-  %smfs
            [%knit |-(^-((list woof) ?~(a ~ (weld i.a $(a t.a)))))]
          (most dog ;~(pfix lus soil))
        ::
          (cook |=(a/wing [%cnts a ~]) rope)
        ==
      :-  '-'
        ;~  pose
          (stag %sand tash:so)
        ::
          %+  cook
            |=  a/(list (list woof))
            [%clsg (phax a)]
          (most dog ;~(pfix hep soil))
        ::
          (cook |=(a/wing [%cnts a ~]) rope)
        ==
      :-  '.'
        ;~  pose
          (cook (jock |) ;~(pfix dot perd:so))
          (cook |=(a/wing [%cnts a ~]) rope)
        ==
      :-  ['0' '9']
        %+  cook
          |=  {a/dime b/(unit hoon)}
          ?~(b [%sand a] [[%rock a] u.b])
        ;~(plug bisk:so (punt wede))
      :-  ':'
        ;~  pfix  col
          ;~  pose
            (stag %smcl (ifix [pel per] (most ace wide)))
            ;~(pfix fas (stag %smfs wide))
          ==
        ==
      :-  '='
        (stag %dtts ;~(pfix tis (ifix [pel per] ;~(glam wide wide))))
      :-  '?'
        ;~  pose
          (stag %bcwt ;~(pfix wut (ifix [pel per] (most ace wyde))))
          (cold [%base %bean] wut)
        ==
      :-  '['
        rupl
      :-  '^'
        ;~  pose
          (stag %wing rope)
          (cold [%base %cell] ket)
        ==
      :-  '`'
        ;~  pfix  tec
          ;~  pose
            %+  cook
              |=({a/@ta b/hoon} [%ktls [%sand a 0] [%ktls [%sand %$ 0] b]])
            ;~(pfix pat ;~(plug mota ;~(pfix tec wide)))
            ;~  pfix  tar
              (stag %kthp (stag [%base %noun] ;~(pfix tec wide)))
            ==
            (stag %kthp ;~(plug wyde ;~(pfix tec wide)))
            (stag %ktls ;~(pfix lus ;~(plug wide ;~(pfix tec wide))))
            (cook |=(a/hoon [[%rock %n ~] a]) wide)
          ==
        ==
      :-  '"'
        %+  cook
          |=  a/(list (list woof))
          [%knit |-(^-((list woof) ?~(a ~ (weld i.a $(a t.a)))))]
        (most dog soil)
      :-  ['a' 'z']
        rump
      :-  '|'
        ;~  pose
          (cook |=(a/wing [%cnts a ~]) rope)
          (stag %wtbr ;~(pfix bar (ifix [pel per] (most ace wide))))
          ;~(plug (stag %rock (stag %f (cold | bar))) wede)
          (stag %sand (stag %f (cold | bar)))
        ==
      :-  '~'
        ;~  pose
          rupl
        ::
          ;~  pfix  sig
            ;~  pose
              (stag %clsg (ifix [sel ser] (most ace wide)))
            ::
              %+  stag  %cnsg
              %+  ifix
                [pel per]
              ;~(glam rope wide (most ace wide))
            ::
              (cook (jock |) twid:so)
              (stag [%bust %null] wede)
              (easy [%bust %null])
            ==
          ==
        ==
      :-  '/'
        rood
      :-  '<'
        (ifix [gal gar] (stag %tell (most ace wide)))
      :-  '>'
        (ifix [gar gal] (stag %yell (most ace wide)))
    ==
  ++  soil
    ;~  pose
      ;~  less  (jest '"""')
        %+  ifix  [doq doq]
        %-  star
        ;~  pose
          ;~(pfix bas ;~(pose bas doq kel bix:ab))
          ;~(less doq bas kel prn)
          (stag ~ sump)
        ==
      ==
    ::
      %-  iny  %+  ifix
        [(jest '"""\0a') (jest '\0a"""')]
      %-  star
      ;~  pose
        ;~(pfix bas ;~(pose bas kel bix:ab))
        ;~(less bas kel prn)
        ;~(less (jest '\0a"""') (just `@`10))
        (stag ~ sump)
      ==
    ==
  ++  sump  (ifix [kel ker] (stag %cltr (most ace wide)))
  ++  norm                                              ::  rune regular form
    |=  {rut/? tol/?}
    =<  ?:  rut
          %-  stew
          ^.  stet  ^.  limo
          :~  :-  '$'
                ;~  pfix  buc
                  %-  stew
                  ^.  stet  ^.  limo
                  :~  ['@' (rune pat %bcpt exqb)]
                      ['_' (rune cab %bccb expa)]
                      [':' (rune col %bccl exqs)]
                      ['%' (rune cen %bccn exqs)]
                      ['^' (rune ket %bckt exqb)]
                      ['-' (rune hep %bchp exqb)]
                      ['=' (rune tis %bcts exqg)]
                      ['?' (rune wut %bcwt exqs)]
                      [';' (rune sem %bcsm expa)]
                  ==
                ==
            :-  '%'
              ;~  pfix  cen
                %-  stew
                ^.  stet  ^.  limo
                :~  ['^' (rune ket %cnkt exqy)]
                    ['+' (rune lus %cnls exqx)]
                    ['-' (rune hep %cnhp exqk)]
                    [':' (rune col %cnhp exqz)]
                ==
              ==
          ==
        %-  stew
        ^.  stet  ^.  limo
        :~  :-  '|'
              ;~  pfix  bar
                %-  stew
                ^.  stet  ^.  limo
                :~  ['_' (runo cab %brcb [~ ~] exqr)]
                    ['%' (runo cen %brcn [~ ~] expe)]
                    [':' (runo col %brcl [~ ~] expb)]
                    ['.' (runo dot %brdt [~ ~] expa)]
                    ['-' (runo hep %brhp [~ ~] expa)]
                    ['^' (runo ket %brkt [~ ~] expx)]
                    ['~' (runo sig %brsg [~ ~] exqc)]
                    ['*' (runo tar %brtr [~ ~] exqc)]
                    ['=' (runo tis %brts [~ ~] exqc)]
                    ['?' (runo wut %brwt [~ ~] expa)]
                ==
              ==
            :-  '$'
              ;~  pfix  buc
                %-  stew
                ^.  stet  ^.  limo
                :~  ['@' (rune pat %bcpt exqb)]
                    ['_' (rune cab %bccb expa)]
                    [':' (rune col %bccl exqs)]
                    ['%' (rune cen %bccn exqs)]
                    ['^' (rune ket %bckt exqb)]
                    ['-' (rune hep %bchp exqb)]
                    ['=' (rune tis %bcts exqg)]
                    ['?' (rune wut %bcwt exqs)]
                    [';' (rune sem %bcsm exqa)]
                ==
              ==
            :-  '%'
              ;~  pfix  cen
                %-  stew
                ^.  stet  ^.  limo
                :~  ['_' (rune cab %cncb exph)]
                    ['.' (rune dot %cndt expb)]
                    ['^' (rune ket %cnkt expd)]
                    ['+' (rune lus %cnls expc)]
                    ['-' (rune hep %cnhp expk)]
                    [':' (rune col %cnhp expi)]
                    ['~' (rune sig %cnsg expu)]
                    ['*' (rune tar %cntr expm)]
                    ['=' (rune tis %cnts exph)]
                ==
              ==
            :-  ':'
              ;~  pfix  col
                %-  stew
                ^.  stet  ^.  limo
                :~  ['_' (rune cab %clcb expb)]
                    ['^' (rune ket %clkt expd)]
                    ['+' (rune lus %clls expc)]
                    ['-' (rune hep %clhp expb)]
                    ['~' (rune sig %clsg exps)]
                    ['*' (rune tar %cltr exps)]
                ==
              ==
            :-  '.'
              ;~  pfix  dot
                %-  stew
                ^.  stet  ^.  limo
                :~  ['+' (rune lus %dtls expa)]
                    ['*' (rune tar %dttr expb)]
                    ['=' (rune tis %dtts expb)]
                    ['?' (rune wut %dtwt expa)]
                    ['^' (rune ket %dtkt exqn)]
                ==
              ==
            :-  '^'
              ;~  pfix  ket
                %-  stew
                ^.  stet  ^.  limo
                :~  ['|' (rune bar %ktbr expa)]
                    ['.' (rune dot %ktdt expb)]
                    ['-' (rune hep %kthp exqc)]
                    ['+' (rune lus %ktls expb)]
                    ['&' (rune pam %ktpm expa)]
                    ['~' (rune sig %ktsg expa)]
                    ['=' (rune tis %ktts expg)]
                    ['?' (rune wut %ktwt expa)]
                    ['%' (rune cen %ktcn expa)]
                ==
              ==
            :-  '~'
              ;~  pfix  sig
                %-  stew
                ^.  stet  ^.  limo
                :~  ['|' (rune bar %sgbr expb)]
                    ['$' (rune buc %sgbc expg)]
                    ['_' (rune cab %sgcb expb)]
                    ['%' (rune cen %sgcn hind)]
                    ['/' (rune fas %sgfs hine)]
                    ['<' (rune gal %sggl hinb)]
                    ['>' (rune gar %sggr hinb)]
                    ['+' (rune lus %sgls hinc)]
                    ['&' (rune pam %sgpm hinf)]
                    ['?' (rune wut %sgwt hing)]
                    ['=' (rune tis %sgts expb)]
                    ['!' (rune zap %sgzp expb)]
                ==
              ==
            :-  ';'
              ;~  pfix  sem
                %-  stew
                ^.  stet  ^.  limo
                :~  [':' (rune col %smcl expi)]
                    ['/' (rune fas %smfs expa)]
                    ['~' (rune sig %smsg expi)]
                    [';' (rune sem %smsm expb)]
                ==
              ==
            :-  '='
              ;~  pfix  tis
                %-  stew
                ^.  stet  ^.  limo
                :~  ['|' (rune bar %tsbr exqc)]
                    ['.' (rune dot %tsdt expq)]
                    ['?' (rune wut %tswt expw)]
                    ['^' (rune ket %tskt expt)]
                    [':' (rune col %tscl expp)]
                    ['/' (rune fas %tsfs expo)]
                    [';' (rune sem %tssm expo)]
                    ['<' (rune gal %tsgl expb)]
                    ['>' (rune gar %tsgr expb)]
                    ['-' (rune hep %tshp expb)]
                    ['*' (rune tar %tstr expl)]
                    [',' (rune com %tscm expb)]
                    ['+' (rune lus %tsls expb)]
                    ['~' (rune sig %tssg expi)]
                ==
              ==
            :-  '?'
              ;~  pfix  wut
                %-  stew
                ^.  stet  ^.  limo
                :~  ['|' (rune bar %wtbr exps)]
                    [':' (rune col %wtcl expc)]
                    ['.' (rune dot %wtdt expc)]
                    ['<' (rune gal %wtgl expb)]
                    ['>' (rune gar %wtgr expb)]
                    ['-' ;~(pfix hep (toad tkhp))]
                    ['^' ;~(pfix ket (toad tkkt))]
                    ['=' ;~(pfix tis (toad tkts))]
                    ['+' ;~(pfix lus (toad tkls))]
                    ['&' (rune pam %wtpm exps)]
                    ['@' ;~(pfix pat (toad tkpt))]
                    ['~' ;~(pfix sig (toad tksg))]
                    ['!' (rune zap %wtzp expa)]
                ==
              ==
            :-  '!'
              ;~  pfix  zap
                %-  stew
                ^.  stet  ^.  limo
                :~  [':' ;~(pfix col (toad expz))]
                    ['.' ;~(pfix dot (toad |.(loaf(bug |))))]
                    [',' (rune com %zpcm expb)]
                    [';' (rune sem %zpsm expb)]
                    ['>' (rune gar %zpgr expa)]
                    ['=' (rune tis %zpts expa)]
                    ['?' (rune wut %zpwt hinh)]
                ==
              ==
        ==
    |%
    ++  boog                                            ::  core arms
      %+  knee  [p=*term q=*(pair what foot)]  |.  ~+
      %+  cook
        |=  {a/whit b/term c/whit d/foot}
        =+  e=(glom a c)
        [b boy.e d]
      ;~  plug
        apex:docs
        ;~  pfix  lus
          ;~  pose
            %+  cook
              |=({a/$ash b/term c/whit d/hoon} [b c a d])
            ;~  plug
              (cold %ash (just '+'))
              ;~(pfix gap ;~(pose (cold %$ buc) sym))
              apse:docs
              ;~(pfix gap loaf)
            ==
          ::
            %+  cook
              |=({a/$elm b/term c/whit d/hoon} [b c a d])
            ;~  plug
              (cold %elm (just '-'))
              ;~(pfix gap ;~(pose (cold %$ buc) sym))
              apse:docs
              ;~(pfix gap loaf)
            ==
          ::
            %+  cook
              |=({a/$ash b/term c/whit d/root} [b c a d])
            ;~  plug
              (cold %ash (just '='))
              ;~(pfix gap sym)
              apse:docs
              ;~(pfix gap loan)
            ==
          ==
        ==
      ==
    ::
    ++  whap                                            ::  chapter
      (most muck boog)
    ::
    ++  wisp                                            ::  core tail
      ?.  tol  fail
      %+  sear
        |=  a/(list (pair whit (list (pair term (pair what foot)))))
        =|  {b/(map @ tomb) c/@}
        |-  ^-  (unit (map @ tomb))
        ?~  a  `b
        =/  d
          =|  e/(map term (pair what foot))
          |-  ^-  (unit (map term (pair what foot)))
          ?~  q.i.a  `e
          ?:  ?|  (~(has by e) p.i.q.i.a)
                  |-  ^-  ?
                  ?:  =(0 c)  |
                  =.  c  (dec c)
                  |((~(has by q:(~(got by b) c)) p.i.q.i.a) $)
              ==
            ::  XX hokey, refactor this to produce %eror
            ::
            ~&(duplicate-arm+p.i.q.i.a ~)
          $(q.i.a t.q.i.a, e (~(put by e) p.i.q.i.a q.i.q.i.a))
        ?~  d  ~
        =*  hap  `chap`[?~(lab.p.i.a ~ [~ u.lab.p.i.a]) boy.p.i.a]
        $(a t.a, b (~(put by b) c [hap u.d]), c +(c))
      ;~  pose
        dun
        ;~  sfix
          ;~  pose
            (most muck ;~(plug apex:docs ;~(pfix ;~(plug lus bar gap) whap)))
            ;~(plug ;~(plug (easy *whit) whap) (easy ~))
          ==
          ;~(plug gap dun)
        ==
      ==
    ::
    ++  toad                                            ::  untrap parser exp
      |*  har/_expa
      =+  dur=(ifix [pel per] $:har(tol |))
      ?:(tol ;~(pose ;~(pfix gap $:har(tol &)) dur) dur)
    ::
    ++  rune                                            ::  build rune
      |*  {dif/rule tuq/* har/_expa}
      ;~(pfix dif (stag tuq (toad har)))
    ::
    ++  runo                                            ::  rune plus
      |*  {dif/rule hil/* tuq/* har/_expa}
      ;~(pfix dif (stag hil (stag tuq (toad har))))
    ::
    ++  glop  ~+((glue mash))                           ::  separated by space
    ++  gunk  ~+((glue muck))                           ::  separated list
    ++  butt  |*  zor/rule                              ::  closing == if tall
              ?:(tol ;~(sfix zor ;~(plug gap duz)) zor)
    ++  ulva  |*  zor/rule                              ::  closing -- and tall
              ?.(tol fail ;~(sfix zor ;~(plug gap dun)))
    ++  hank  (most muck loaf)                          ::  gapped hoons
    ++  hunk  (most muck loan)                          ::  gapped roots
    ++  loaf  ?:(tol tall wide)                         ::  tall/wide hoon
    ++  loan  ?:(tol till wyde)                         ::  tall/wide root
    ++  mash  ?:(tol gap ;~(plug com ace))              ::  list separator
    ++  muck  ?:(tol gap ace)                           ::  general separator
    ++  teak  %+  knee  *tiki  |.  ~+                   ::  wing or hoon
              =+  ^=  gub
                  |=  {a/term b/$%({$& p/wing} {$| p/hoon})}
                  ^-  tiki
                  ?-(-.b $& [%& [~ a] p.b], $| [%| [~ a] p.b])
              =+  ^=  wyp
                  ;~  pose
                     %+  cook  gub
                     ;~  plug
                       sym
                       ;~(pfix tis ;~(pose (stag %& rope) (stag %| wide)))
                     ==
                  ::
                     (stag %& (stag ~ rope))
                     (stag %| (stag ~ wide))
                  ==
              ?.  tol  wyp
              ;~  pose
                wyp
              ::
                ;~  pfix
                  ;~(plug ket tis gap)
                  %+  cook  gub
                  ;~  plug
                    sym
                    ;~(pfix gap ;~(pose (stag %& rope) (stag %| tall)))
                  ==
                ==
              ::
                (stag %| (stag ~ tall))
              ==
    ++  rack  (most mash ;~(gunk loaf loaf))            ::  list [hoon hoon]
    ++  ruck  (most mash ;~(gunk loan loaf))            ::  list [root hoon]
    ++  rick  (most mash ;~(gunk rope loaf))            ::  list [wing hoon]
    ::
    ::    hoon contents
    ::
    ++  expa  |.(loaf)                                  ::  one hoon
    ++  expb  |.(;~(gunk loaf loaf))                    ::  two hoons
    ++  expc  |.(;~(gunk loaf loaf loaf))               ::  three hoons
    ++  expd  |.(;~(gunk loaf loaf loaf loaf))          ::  four hoons
    ++  expe  |.(wisp)                                  ::  core tail
    ++  expf  |.(;~(gunk ;~(pfix cen sym) loaf))        ::  %term and hoon
    ++  expg  |.(;~(gunk sym loaf))                     ::  term and hoon
    ++  exph  |.((butt ;~(gunk rope rick)))             ::  wing, [tile hoon]s
    ++  expi  |.((butt ;~(gunk loaf hank)))             ::  one or more hoons
    ++  expk  |.(;~(gunk loaf ;~(plug loaf (easy ~))))  ::  list of two hoons
    ++  expl  |.(;~(gunk ;~(plug (easy ~) sym) loaf loaf))  ::  term, two hoons
    ++  expm  |.((butt ;~(gunk rope loaf rick)))        ::  several [tile hoon]s
    ++  expo  |.(;~(gunk wise loaf loaf))               ::  =;
    ++  expp  |.(;~(gunk (butt rick) loaf))             ::  [wing hoon]s, hoon
    ++  expq  |.(;~(gunk rope loaf loaf))               ::  wing and two hoons
    ++  expr  |.(;~(gunk loaf wisp))                    ::  hoon and core tail
    ++  exps  |.((butt hank))                           ::  closed gapped hoons
    ++  expt  |.(;~(gunk wise rope loaf loaf))          ::  =^
    ++  expu  |.(;~(gunk rope loaf (butt hank)))        ::  wing, hoon, hoons
    ++  expv  |.((butt rick))                           ::  just changes
    ++  expw  |.(;~(gunk rope loaf loaf loaf))          ::  wing and three hoons
    ++  expx  |.  ;~  gunk  loaf                        ::  hoon and core tail
                    %+  sear                            ::
                      |=  a/(map @ tomb)                ::
                      ^-  (unit (map @ tomb))           ::
                      =+  fir=(~(got by a) 0)           ::
                      ?:  (~(has by q.fir) %$)          ::  %$ in first chapter
                         ~                              ::
                      [~ u=a]                           ::
                    wisp                                ::
                  ==                                    ::
    ++  expz  |.(loaf(bug &))                           ::  hoon with tracing
    ::    root contents
    ::
<<<<<<< HEAD
    ++  exqa  |.(loan)                                  ::  one hoon
=======
    ++  exqa  |.(loan)                                  ::  one twig
>>>>>>> b490c945
    ++  exqb  |.(;~(gunk loan loan))                    ::  two roots
    ++  exqc  |.(;~(gunk loan loaf))                    ::  root then hoon
    ++  exqs  |.((butt hunk))                           ::  closed gapped roots
    ++  exqg  |.(;~(gunk sym loan))                     ::  term and root
    ++  exqk  |.(;~(gunk loaf ;~(plug loan (easy ~))))  ::  hoon with one root
    ++  exqr  |.(;~(gunk loan wisp))                    ::  root and core tail
    ++  exqn  |.(;~(gunk loan (stag %cltr (butt hank))))::  autoconsed hoons
    ++  exqw  |.(;~(gunk loaf loan))                    ::  hoon and root
    ++  exqx  |.(;~(gunk loaf loan loan))               ::  hoon, two roots
    ++  exqy  |.(;~(gunk loaf loan loan loan))          ::  hoon, three roots
    ++  exqz  |.(;~(gunk loaf (butt hunk)))             ::  hoon, n roots
    ::
    ::    tiki expansion for %wt runes
    ::
    ++  tkhp  |.  %+  cook  |=  {a/tiki b/(list (pair root hoon))}
                            (~(wthp ah a) b)
                  (butt ;~(gunk teak ruck))
    ++  tkkt  |.  %+  cook  |=  {a/tiki b/hoon c/hoon}
                            (~(wtkt ah a) b c)
                  ;~(gunk teak loaf loaf)
    ++  tkls  |.  %+  cook  |=  {a/tiki b/hoon c/(list (pair root hoon))}
                            (~(wtls ah a) b c)
                  (butt ;~(gunk teak loaf ruck))
    ++  tkpt  |.  %+  cook  |=  {a/tiki b/hoon c/hoon}
                            (~(wtpt ah a) b c)
                  ;~(gunk teak loaf loaf)
    ++  tksg  |.  %+  cook  |=  {a/tiki b/hoon c/hoon}
                            (~(wtsg ah a) b c)
                  ;~(gunk teak loaf loaf)
    ++  tkts  |.  %+  cook  |=  {a/root b/tiki}
                            (~(wtts ah b) a)
                  ;~(gunk loan teak)
    ::
    ::    hint syntax
    ::
    ++  hinb  |.(;~(gunk bont loaf))                    ::  hint and hoon
    ++  hinc  |.                                        ::  optional =en, hoon
              ;~(pose ;~(gunk bony loaf) ;~(plug (easy ~) loaf))
    ++  hind  |.(;~(gunk bonk loaf bonz loaf))          ::  jet hoon "bon"s hoon
    ++  hine  |.(;~(gunk bonk loaf))                    ::  jet-hint and hoon
    ++  hinf  |.                                        ::  0-3 >s, two hoons
      ;~  pose
        ;~(gunk (cook lent (stun [1 3] gar)) loaf loaf)
        (stag 0 ;~(gunk loaf loaf))
      ==
    ++  hing  |.                                        ::  0-3 >s, three hoons
      ;~  pose
        ;~(gunk (cook lent (stun [1 3] gar)) loaf loaf loaf)
        (stag 0 ;~(gunk loaf loaf loaf))
      ==
    ++  bonk                                            ::  jet signature
      ;~  pfix  cen
        ;~  pose
          ;~(plug sym ;~(pfix col ;~(plug sym ;~(pfix dot ;~(pfix dot dem)))))
          ;~(plug sym ;~(pfix col ;~(plug sym ;~(pfix dot dem))))
          ;~(plug sym ;~(pfix dot dem))
          sym
        ==
      ==
    ++  hinh  |.                                        ::  1/2 numbers, hoon
        ;~  gunk
          ;~  pose
            dem
            (ifix [sel ser] ;~(plug dem ;~(pfix ace dem)))
          ==
          loaf
        ==
    ++  bont  ;~  (bend)                                ::  term, optional hoon
                ;~(pfix cen sym)
                ;~(pfix dot ;~(pose wide ;~(pfix muck loaf)))
              ==
    ++  bony  (cook |=(a/(list) (lent a)) (plus tis))   ::  base 1 =en count
    ++  bonz                                            ::  term-labelled hoons
      ;~  pose
        (cold ~ sig)
        %+  ifix
          ?:(tol [;~(plug duz gap) ;~(plug gap duz)] [pel per])
        (more mash ;~(gunk ;~(pfix cen sym) loaf))
      ==
    --
  ::
  ++  lang                                              ::  lung sample
    $:  ros/hoon
        $=  vil
        $%  {$tis p/hoon}
            {$col p/hoon}
            {$ket p/hoon}
            {$fas p/hoon}
            {$pel p/(list (pair wing hoon))}
        ==
    ==
  ::
  ++  lung
    ~+
    %-  bend
    |=  lang
    ^-  (unit hoon)
    ?-    -.vil
      $col  ?:(=([%base %bean] ros) ~ [~ %tsgl ros p.vil])
      $pel  (bind ~(reek ap ros) |=(hyp/wing [%cnts hyp p.vil]))
      $ket  [~ ros p.vil]
      $fas  =+  tog=~(hock ap ros)
            ?.(?=(@ tog) ~ [~ %bcts tog p.vil])
      $tis  =+  tog=~(hock ap ros)
            ?:(=([%0 ~] tog) ~ [~ %ktts tog p.vil])
    ==
  ::
  ++  long
    %+  knee  *hoon  |.  ~+
    ;~  lung
      scat
      ;~  pose
        ;~(plug (cold %tis tis) wide)
        ;~(plug (cold %col col) wide)
        ;~(plug (cold %ket ket) wide)
        ;~(plug (cold %fas fas) wide)
        ;~  plug
          (easy %pel)
          (ifix [pel per] lobo)
        ==
      ==
    ==
  ::
  ++  lobo  (most ;~(plug com ace) ;~(glam rope wide))
  ++  loon  (most ;~(plug com ace) ;~(glam wide wide))
  ++  lute                                              ::  tall [] noun
    ~+
    %+  stag  %cltr
    %+  ifix
      [;~(plug sel gap) ;~(plug gap ser)]
    (most gap tall)
  ::
  ++  rope                                              ::  wing form
    %+  knee  *wing
    |.  ~+
    %+  (slug |=({a/limb b/wing} [a b]))
      dot
    ;~  pose
      (cold [%| 0 ~] com)
      %+  cook
        |=({a/(list) b/term} ?~(a b [%| (lent a) `b]))
      ;~(plug (star ket) ;~(pose sym (cold %$ buc)))
    ::
      %+  cook
        |=(a/axis [%& a])
      ;~  pose
        ;~(pfix lus dim:ag)
        ;~(pfix pam (cook |=(a/@ ?:(=(0 a) 0 (mul 2 +($(a (dec a)))))) dim:ag))
        ;~(pfix bar (cook |=(a/@ ?:(=(0 a) 1 +((mul 2 $(a (dec a)))))) dim:ag))
        ven
        (cold 1 dot)
      ==
    ==
  ::
  ++  wise  ;~(plug sym (punt ;~(pfix ;~(pose fas tis) wyde)))
  ++  wrap
    |*  fel/rule
    %+  cook
      |=  {a/whit b/hoon c/whit}
      ^-  hoon
      ~(graf ~(gi ap b) (glom a c))
    ::
    ::  XX performance: this makes the parser about 50% slower.
    ::  because we double-parse most of the spaces in the file.
    ::  just so we can do a postfix doc-comment.
    ::  
    ::  the correct solution to this problem is to unify the
    ::  parsing of docs with the parsing of comments/spaces.
    ::  but at this point we're pretty much in parser rewrite.
    ::
    ::  it should go without saying that ++vast needs a rewrite.
    ::  it dates to 2011.
    ::
    ;~  plug
      apex:docs
      fel
      apse:docs
    ==  
  ++  tall                                              ::  full tall form
<<<<<<< HEAD
    %+  knee  *hoon
    |.(~+((wart (wrap ;~(pose (norm | &) long lute apex:(sail &))))))
  ++  till                                              ::  mold tall form
    %+  knee  *root
    |.(~+((wart (wrap ;~(pose (norm & &) scad)))))
  ++  wede                                              ::  wide bulb
    ;~(pfix ;~(pose lus fas) wide)
  ++  wide                                              ::  full wide form
    %+  knee  *hoon
=======
    %+  knee  *twig
    |.(~+((wart (wrap ;~(pose (norm | &) cram long lute apex:(sail &))))))
  ++  till                                              ::  mold tall form
    %+  knee  *root
    |.(~+((wart (wrap ;~(pose (norm & &) scad)))))
  ++  wide                                              ::  full wide form
    %+  knee  *twig
>>>>>>> b490c945
    |.(~+((wart ;~(pose (norm | |) long apex:(sail |)))))
  ++  wyde                                              ::  mold wide form
    %+  knee  *root
    |.(~+((wart ;~(pose (norm & |) scad))))
  ++  wart
    |*  zor/rule
    %+  here
      |=  {a/pint b/hoon}
      ?:(bug [%dbug [wer a] b] b)
    zor
  --
::
++  vest
  ~/  %vest
  |=  tub/nail
<<<<<<< HEAD
  ^-  (like hoon)
=======
  ^-  (like twig)
>>>>>>> b490c945
  %.  tub
  %-  full
  (ifix [gay gay] tall:vast)
::
++  vice
  |=  txt/@ta
  ^-  hoon
  (rash txt wide:vast)
::
++  make                                                ::  compile cord to nock
  |=  txt/@
  q:(~(mint ut %noun) %noun (ream txt))
::
++  rain                                                ::  parse with % path
  |=  {bon/path txt/@}
  ^-  hoon
  =+  vaz=vast
  ~|  bon
  (scan (trip txt) (full (ifix [gay gay] tall:vaz(wer bon))))
::
++  ream                                                ::  parse cord to hoon
  |=  txt/@
  ^-  hoon
  (rash txt vest)
::
++  reck                                                ::  parse hoon file
  |=  bon/path
  (rain bon .^(@t %cx (weld bon `path`[%hoon ~])))
::
++  ride                                                ::  end-to-end compiler
  |=  {typ/type txt/@}
  ^-  (pair type nock)
  (~(mint ut typ) %noun (ream txt))
::
::::  5e: caching compiler
  ::
++  wa  !:                                              ::  cached compile
  |_  worm
  ++  nell  |=(ref/type (nest [%cell %noun %noun] ref)) ::  nest in cell
  ++  nest                                              ::  nest:ut
    |=  {sut/type ref/type}
    ^-  {? worm}
    ?:  (~(has in nes) [sut ref])  [& +>+<]
    ?.  (~(nest ut sut) | ref)
      ~&  %nest-failed
      =+  foo=(skol ref)
      =+  bar=(skol sut)
      ~&  %nets-need
      ~>  %slog.[0 bar]
      ~&  %nest-have
      ~>  %slog.[0 foo]
      [| +>+<.$]
    [& +>+<(nes (~(put in nes) [sut ref]))]
  ::
  ++  call                                              ::  call gate
    |=  {vax/vase nam/term som/(each vase ^)}
    ^-  {vase worm}
    =^  duf  +>+<.$  (open vax nam som)
    (slap duf [%limb %$])
  ::
  ++  open                                              ::  assemble door
    |=  {vax/vase nam/term som/(each vase ^)}
    ^-  {vase worm}
    =*  key  [%cncb [[%& 2] ~] [[[%& 6] ~] [%$ 3]] ~]
    =^  dor  +>+<.$  (slap vax [%limb nam])
    =^  mes  +>+<.$  (slot 6 dor)
    =^  hip  +>+<.$
      ?-  -.som
         $&  (nest p.mes p.p.som)
         $|  (nets p.mes -.p.som)
      ==
    ?>  hip
    [[p.dor q.dor(+6 +7.som)] +>+<.$] 
  ::
  ++  neat                                              ::  type compliance
    |=  {typ/type som/(each vase ^)}
    ^-  worm
    =^  hip  +>+<.$
      ?-  -.som
        $&  (nest typ p.p.som)
        $|  (nets typ -.p.som)
      ==
    ?>  hip
    +>+<.$
  ::
  ++  nets                                              ::  typeless nest
    |=  {sut/* ref/*}
    ^-  {? worm}
    ?:  (~(has in nes) [sut ref])  [& +>+<]
    =+  gat=|=({a/type b/type} (~(nest ut a) | b))
    ?.  (? .*(gat(+< [sut ref]) -.gat))
      ~&  %nets-failed
      =+  tag=`*`skol
      =+  foo=(tank .*(tag(+< ref) -.tag))
      =+  bar=(tank .*(tag(+< sut) -.tag))
      ~&  %nets-need
      ~>  %slog.[0 bar]
      ~&  %nets-have
      ~>  %slog.[0 foo]
      [| +>+<.$]
    [& +>+<.$(nes (~(put in nes) [sut ref]))]
  ::
  ++  play                                              ::  play:ut
    |=  {sut/type gen/hoon}
    ^-  {type worm}
    =+  old=(~(get by pay) [sut gen])
    ?^  old  [u.old +>+<.$]
    =+  new=(~(play ut sut) gen)
    [new +>+<.$(pay (~(put by pay) [sut gen] new))]
  ::
  ++  mint                                              ::  mint:ut to noun
    |=  {sut/type gen/hoon}
    ^-  {(pair type nock) worm}
    =+  old=(~(get by mit) [sut gen])
    ?^  old  [u.old +>+<.$]
    =+  new=(~(mint ut sut) %noun gen)
    [new +>+<.$(mit (~(put by mit) [sut gen] new))]
  ::
  ++  slap                                              ::  ++slap, cached
    |=  {vax/vase gen/hoon}
    ^-  {vase worm}
    =^  gun  +>+<  (mint p.vax gen)
    [[p.gun .*(q.vax q.gun)] +>+<.$]
  ::
  ++  slot                                              ::  ++slot, cached
    |=  {axe/@ vax/vase}
    ^-  {vase worm}
    =^  gun  +>+<  (mint p.vax [%$ axe])
    [[p.gun .*(q.vax [0 axe])] +>+<.$]
  ::
  ++  spec                                              ::  specialize vase
    |=  vax/vase
    ^-  {vase worm}
    =+  ^=  gen  ^-  hoon
      ?@  q.vax    [%wtts [%base [%atom %$]] [%& 1]~]
      ?@  -.q.vax  [%wtts [%leaf %tas -.q.vax] [%& 2]~]
      [%wtts [%base %cell] [%& 1]~]
    =^  typ  +>+<.$  (play p.vax [%wtgr gen [%$ 1]])
    [[typ q.vax] +>+<.$]
  ::
  ++  spot                                              ::  slot then spec
    |=  {axe/@ vax/vase}
    ^-  {vase worm}
    =^  xav  +>+<  (slot axe vax)
    (spec xav)
  ::
  ++  stop                                              ::  spec then slot
    |=  {axe/@ vax/vase}
    ^-  {vase worm}
    =^  xav  +>+<  (spec vax)
    (slot axe xav)
  --
::
::::  5f: molds and mold builders
  ::
++  arch  {fil/(unit @uvI) dir/(map @ta $~)}            ::  fundamental node
++  ares  (unit {p/term q/(list tank)})                 ::  possible error
++  arvo  (wind {p/term q/mill} mill)                   ::  arvo card
++  beam  {{p/ship q/desk r/case} s/spur}               ::  global name
++  beak  {p/ship q/desk r/case}                        ::  path prefix
++  bone  @ud                                           ::  opaque duct
++  case                                                ::  version
          $%  {$da p/@da}                               ::  date
              {$tas p/@tas}                             ::  label
              {$ud p/@ud}                               ::  sequence
          ==                                            ::
++  coop  (unit ares)                                   ::  possible error
++  desk  @tas                                          ::  ship desk case spur
++  cage  (cask vase)                                   ::  global metadata
++  cask  |*(a/$-(* *) (pair mark a))                   ::  global data
++  cuff                                                ::  permissions
          $:  p/(unit (set monk))                       ::  can be read by
              q/(set monk)                              ::  caused or created by
          ==                                            ::
++  curd  {p/@tas q/*}                                  ::  typeless card
++  dock  (pair @p term)                                ::  message target
++  duct  (list wire)                                   ::  causal history
++  hypo  |*(a/$-(* *) (pair type a))                   ::  type associated
++  hobo  |*  a/$-(* *)                                 ::  task wrapper
          $?  $%  {$soft p/*}                           ::
              ==                                        ::
              a                                         ::
          ==                                            ::
++  json                                                ::  normal json value
  $@  $~                                                ::  null
  $%  {$a p/(list json)}                                ::  array
      {$b p/?}                                          ::  boolean
      {$o p/(map @t json)}                              ::  object
      {$n p/@ta}                                        ::  number
      {$s p/@t}                                         ::  string
  ==                                                    ::
++  kirk  (unit (set monk))                             ::  audience
++  lens                                                ::  observation core
  $_  ^?                                                ::
  |%  ++  u  *(unit (unit $~))                          ::  existence
      ++  v  *(unit (unit cage))                        ::  full history
      ++  w  *(unit (unit (unit cage)))                 ::  latest diff
      ++  x  *(unit (unit cage))                        ::  data at path
      ++  y  *(unit (unit arch))                        ::  directory
      ++  z  *(unit (unit cage))                        ::  current subtree
  --                                                    ::
++  mane  $@(@tas {@tas @tas})                          ::  XML name+space
++  manx  {g/marx c/marl}                               ::  XML node
++  marc                                                ::  structured mark
  $@  mark                                              ::  plain mark
  $%  {$tabl p/(list (pair marc marc))}                 ::  map
  ==                                                    ::
++  mark  @tas                                          ::  content type
++  marl  (list manx)                                   ::  XML node list
++  mars  {t/{n/$$ a/{i/{n/$$ v/tape} t/$~}} c/$~}      ::  XML cdata
++  mart  (list {n/mane v/tape})                        ::  XML attributes
++  marx  {n/mane a/mart}                               ::  XML tag
++  mash  |=(* (mass +<))                               ::  producing mass
++  mass  (pair cord (each noun (list mash)))           ::  memory usage
++  mill  (each vase milt)                              ::  vase+metavase
++  milt  {p/* q/*}                                     ::  metavase
++  mime  {p/mite q/octs}                               ::  mimetyped data
++  mite  (list @ta)                                    ::  mime type
++  monk  (each ship {p/@tas q/@ta})                    ::  general identity
++  muse  {p/@tas q/duct r/arvo}                        ::  sourced move
++  move  {p/duct q/arvo}                               ::  arvo move
++  octs  {p/@ud q/@t}                                  ::  octet-stream
++  ovum  {p/wire q/curd}                               ::  typeless ovum
++  pane  (list {p/@tas q/vase})                        ::  kernel modules
++  pass  @                                             ::  public key
++  pone  (list {p/@tas q/vise})                        ::  kernel modules old
++  ring  @                                             ::  private key
++  ship  @p                                            ::  network identity
++  shop  (each ship (list @ta))                        ::  urbit/dns identity
++  sink  (trel bone ship path)                         ::  subscription
++  sley  $-  {* (unit (set monk)) term beam}           ::  namespace function
          (unit (unit cage))                            ::
++  slyd  $-  {* (unit (set monk)) term beam}           ::  super advanced
          (unit (unit (cask)))                          ::
++  slyt  $-({* *} (unit (unit)))                       ::  old namespace
++  sack  {p/ship q/ship}                               ::  incoming [our his]
++  scar                                                ::  opaque duct
  $:  p/@ud                                             ::  bone sequence
      q/(map duct bone)                                 ::  by duct
      r/(map bone duct)                                 ::  by bone
  ==                                                    ::
++  sock  {p/ship q/ship}                               ::  outgoing [our his]
++  spur  path                                          ::  ship desk case spur
++  time  @da                                           ::  galactic time
++  vile                                                ::  reflexive constants
          $:  typ/type                                  ::  -:!>(*type)
              duc/type                                  ::  -:!>(*duct)
              pah/type                                  ::  -:!>(*path)
              mev/type                                  ::  -:!>([%meta *vase])
          ==                                            ::
++  wind                                                ::  new kernel action
          |*  {a/$-(* *) b/$-(* *)}                     ::  forward+reverse
          $%  {$pass p/path q/a}                        ::  advance
              {$slip p/a}                               ::  lateral
              {$give p/b}                               ::  retreat
          ==                                            ::
++  wire  path                                          ::  event pretext
::
::::  5g: profiling support (XX move)
  ::
++  doss
  $:  mon/moan                                          ::  sample count
      hit/(map term @ud)                                ::  hit points
      cut/(map path hump)                               ::  cut points
  ==
++  moan                                                ::  sample metric
  $:  fun/@ud                                           ::  samples in C
      noc/@ud                                           ::  samples in nock
      glu/@ud                                           ::  samples in glue
      mal/@ud                                           ::  samples in alloc
      far/@ud                                           ::  samples in frag
      coy/@ud                                           ::  samples in copy
      euq/@ud                                           ::  samples in equal
  ==                                                    ::
::
++  hump
  $:  mon/moan                                          ::  sample count
      out/(map path @ud)                                ::  calls out of
      inn/(map path @ud)                                ::  calls into
  ==
::
++  pi-heck
    |=  {nam/@tas day/doss}
    ^-  doss
    =+  lam=(~(get by hit.day) nam)
    day(hit (~(put by hit.day) nam ?~(lam 1 +(u.lam))))
::
++  pi-noon  !.                                           ::  sample trace
  |=  {mot/term paz/(list path) day/doss}
  =|  lax/(unit path)
  |-  ^-  doss
  ?~  paz  day(mon (pi-mope mot mon.day))
  %=    $
      paz  t.paz
      lax  `i.paz
      cut.day
    %+  ~(put by cut.day)  i.paz
    ^-  hump
    =+  nax=`(unit path)`?~(t.paz ~ `i.t.paz)
    =+  hup=`hump`=+(hup=(~(get by cut.day) i.paz) ?^(hup u.hup [*moan ~ ~]))
    :+  (pi-mope mot mon.hup)
      ?~  lax  out.hup
      =+  hag=(~(get by out.hup) u.lax)
      (~(put by out.hup) u.lax ?~(hag 1 +(u.hag)))
    ?~  nax  inn.hup
    =+  hag=(~(get by inn.hup) u.nax)
    (~(put by inn.hup) u.nax ?~(hag 1 +(u.hag)))
  ==
++  pi-mope                                             ::  add sample
  |=  {mot/term mon/moan}
  ?+  mot  mon
    $fun  mon(fun +(fun.mon))
    $noc  mon(noc +(noc.mon))
    $glu  mon(glu +(glu.mon))
    $mal  mon(mal +(mal.mon))
    $far  mon(far +(far.mon))
    $coy  mon(coy +(coy.mon))
    $euq  mon(euq +(euq.mon))
  ==
++  pi-moth                                             ::  count sample
  |=  mon/moan  ^-  @ud
  :(add fun.mon noc.mon glu.mon mal.mon far.mon coy.mon euq.mon)
::
++  pi-mumm                                             ::  print sample
  |=  mon/moan  ^-  tape
  =+  tot=(pi-moth mon)
  ;:  welp
    ^-  tape
    ?:  =(0 noc.mon)  ~
    (welp (scow %ud (div (mul 100 noc.mon) tot)) "n ")
  ::
    ^-  tape
    ?:  =(0 fun.mon)  ~
    (welp (scow %ud (div (mul 100 fun.mon) tot)) "c ")
  ::
    ^-  tape
    ?:  =(0 glu.mon)  ~
    (welp (scow %ud (div (mul 100 glu.mon) tot)) "g ")
  ::
    ^-  tape
    ?:  =(0 mal.mon)  ~
    (welp (scow %ud (div (mul 100 mal.mon) tot)) "m ")
  ::
    ^-  tape
    ?:  =(0 far.mon)  ~
    (welp (scow %ud (div (mul 100 far.mon) tot)) "f ")
  ::
    ^-  tape
    ?:  =(0 coy.mon)  ~
    (welp (scow %ud (div (mul 100 coy.mon) tot)) "y ")
  ::
    ^-  tape
    ?:  =(0 euq.mon)  ~
    (welp (scow %ud (div (mul 100 euq.mon) tot)) "e ")
  ==
::
++  pi-tell                                             ::  produce dump
  |=  day/doss
  ^-  (list tape)
  ?:  =(day *doss)  ~
  =+  tot=(pi-moth mon.day)
  ;:  welp
    [(welp "events: " (pi-mumm mon.day)) ~]
  ::
    %+  turn
      %+  sort  ~(tap by hit.day)
      |=  {a/{* @} b/{* @}}
      (lth +.a +.b)
    |=  {nam/term num/@ud}
    :(welp (trip nam) ": " (scow %ud num))
    ["" ~]
  ::
    %-  zing
    ^-  (list (list tape))
    %+  turn
      %+  sort  ~(tap by cut.day)
      |=  {one/(pair path hump) two/(pair path hump)}
      (gth (pi-moth mon.q.one) (pi-moth mon.q.two))
    |=  {pax/path hup/hump}
    =+  ott=(pi-moth mon.hup)
    ;:  welp
      [(welp "label: " (spud pax)) ~]
      [(welp "price: " (scow %ud (div (mul 100 ott) tot))) ~]
      [(welp "shape: " (pi-mumm mon.hup)) ~]
    ::
      ?:  =(~ out.hup)  ~
      :-  "into:"
      %+  turn
        %+  sort  ~(tap by out.hup)
        |=({{* a/@ud} {* b/@ud}} (gth a b))
      |=  {pax/path num/@ud}
      ^-  tape
      :(welp "  " (spud pax) ": " (scow %ud num))
    ::
      ?:  =(~ inn.hup)  ~
      :-  "from:"
      %+  turn
        %+  sort  ~(tap by inn.hup)
        |=({{* a/@ud} {* b/@ud}} (gth a b))
      |=  {pax/path num/@ud}
      ^-  tape
      :(welp "  " (spud pax) ": " (scow %ud num))
    ::
      ["" ~]
      ~
    ==
  ==
--<|MERGE_RESOLUTION|>--- conflicted
+++ resolved
@@ -7,31 +7,14 @@
 ::::    0: version stub                                 ::
   ::                                                    ::
 ~%  %k.143  ~  ~                                        ::
-!:
 |%
 ++  hoon-version  +
 --  =>
-::                                                      ::
-::::    1: layer one                                    ::
-  ::                                                    ::
-  ::      1a: basic arithmetic                          ::
-  ::      1b: tree addressing                           ::
-  ::      1c: molds and mold builders                   ::
-  ::
 ~%  %one  +  ~
 :>  #  %base
 :>
 :>    basic mathematical operations
 |%
-<<<<<<< HEAD
-::                                                      ::
-::::    1a: unsigned arithmetic                         ::
-  ::
-++  add                                                 ::  unsigned addition
-  ~/  %add
-  :>  produce the sum of a and b
-  |=  [a=@ b=@]
-=======
 :>  #  %math
 :>    unsigned arithmetic
 +|
@@ -39,11 +22,10 @@
   ~/  %add
   :>  unsigned addition
   :>
-  :>  a: the augend
-  :>  b: the added
+  :>  a: augend
+  :>  b: addend
   |=  [a=@ b=@]
-  :>  the addend
->>>>>>> b490c945
+  :>  sum
   ^-  @
   ?:  =(0 a)  b
   $(a (dec a), b +(b))
@@ -248,28 +230,6 @@
     $3  +((mul a 2))
     *   (add (mod b 2) (mul $(b (div b 2)) 2))
   ==
-<<<<<<< HEAD
-::                                                      ::
-::::  1c: ideal containers                              ::
-  ::                                                    ::
-  ::
-++  ache  |*({a/mold b/mold} $%({$| p/b} {$& p/a}))     ::  a or b, b default
-++  bloq  @                                             ::  bitblock, eg 3=byte
-++  each  |*({a/mold b/mold} $%({$& p/a} {$| p/b}))     ::  a or b, a default
-++  gate  $-(* *)                                       ::  generic mold
-++  list  |*(a/mold $@($~ {i/a t/(list a)}))            ::  nullterminated list
-++  lone  |*(a/mold {p/a})                              ::  1-tuple
-++  mold  gate                                          ::  normalizing gate
-++  pair  |*({a/mold b/mold} {p/a q/b})                 ::  2-tuple
-++  pole  |*(a/mold $@($~ {a (pole a)}))                ::  faceless list
-++  qual  |*  {a/mold b/mold c/mold d/mold}             ::  4-tuple
-          {p/a q/b r/c s/d}                             ::
-++  quip  |*({a/mold b/mold} {(list a) b})              ::  list-with for sip
-++  trap  |*(a/mold _|?(*a))                            ::  producer
-++  tree  |*(a/mold $@($~ {n/a l/(tree a) r/(tree a)})) ::  binary tree
-++  trel  |*({a/mold b/mold c/mold} {p/a q/b r/c})      ::  3-tuple
-++  unit  |*(a/mold $@($~ {$~ u/a}))                    ::  maybe
-=======
 ::
 :>  #  %containers
 :>
@@ -283,7 +243,6 @@
   @
 ::
 ++  each
-::  todo: do i add "mold generator:" to the following?
   :>    either {a} or {b}, defaulting to {a}.
   :>
   :>  mold generator: produces a discriminated fork between two types,
@@ -309,7 +268,7 @@
   :>    single item tuple
   :>
   :>  mold generator: puts the face of `p` on the passed in mold.
-  |*(a/mold p/a)
+  |*(a/mold {p/a})
 ::
 ++  mold
   :>    normalizing gate
@@ -389,7 +348,6 @@
   :>
   :>  a: type when non-null
   |*(a/mold $@($~ {$~ u/a}))
->>>>>>> b490c945
 --  =>
 ::                                                      ::
 ::::  2: layer two                                      ::
@@ -6598,7 +6556,6 @@
       (hail (home p.sec))
     ==
   ++  clam  
-<<<<<<< HEAD
     ^-  hoon
     =/  raw  [%brts [~ ~] [%base %noun] (whip(gom 7) 6)]
     ::
@@ -6607,16 +6564,6 @@
     ::
     ::  ?.  ?=(?($axil $leaf) -.sec)  raw
     ::  [%tsgr [%rock %n ~] raw]
-=======
-    ^-  twig
-    =/  raw  [%brts [~ ~] [%base %noun] (whip(gom 7) 6)]
-    ::
-    ::  this performance fix should unify a bunch of trivial functions,
-    ::  but breaks on horrible dogshit hacks in ++raid:zuse.
-    ::
-    ::  ?.  ?=(?($axil $leaf) -.sec)  raw
-    ::  [%tsgr [%rock %n ] raw]
->>>>>>> b490c945
     raw
   ::
   ++  whip
@@ -7240,11 +7187,7 @@
           $~      ~_(leaf+"open-smsg" !!)
           ^
         :+  %tsgr  [%ktts %v %$ 1]                      ::  =>  v=.
-<<<<<<< HEAD
         |-  ^-  hoon                                    ::
-=======
-        |-  ^-  twig                                    ::
->>>>>>> b490c945
         ?:  ?=($~ t.q.gen)                              ::
           [%tsgr [%limb %v] i.q.gen]                    ::  =>(v {i.q.gen})
         :+  %tsls  [%ktts %a $(q.gen t.q.gen)]          ::  =+  ^=  a
@@ -9077,11 +9020,7 @@
             ::
             ref/type
         ==
-<<<<<<< HEAD
     ::  :type: subject refurbished to reference namespace
-=======
-    ::  :span: subject refurbished to reference namespace
->>>>>>> b490c945
     ::
     ^-  type
     ::  hos: subject tool stack
@@ -10462,7 +10401,6 @@
       ?~  sim  [i.reb $(reb t.reb, sim ~)]
       [;/((flop sim)) i.reb $(reb t.reb, sim ~)]
     --
-<<<<<<< HEAD
   ++  cram                                              ::  parse unmark
     =>  |%
         ++  item  (pair mite marl:hoon)                 ::  xml node generator
@@ -10471,36 +10409,17 @@
         ++  mite                                        ::  context
           $?  $down                                     ::  outer embed
               $lunt                                     ::  unordered list
-=======
-  ::
-  ++  cram                                              ::  parse unmark
-    =>  |%
-        ++  item  (pair mite marl:twig)                 ::  xml node generator
-        ++  colm  @ud                                   ::  column
-        ++  flow  marl:twig                             ::  node or generator
-        ++  mite                                        ::  context
-          $?  $down                                     ::  outer embed
-              $rule                                     ::  horizontal ruler
-              $list                                     ::  unordered list
->>>>>>> b490c945
               $lime                                     ::  list item
               $lord                                     ::  ordered list
               $poem                                     ::  verse
               $bloc                                     ::  blockquote
-<<<<<<< HEAD
               $head                                     ::  heading
-=======
-              $code                                     ::  preformatted code
-              $head                                     ::  heading
-              $expr                                     ::  dynamic expression
->>>>>>> b490c945
           ==                                            ::
         ++  trig                                        ::  line style
           $:  col/@ud                                   ::  start column
               sty/trig-style                            ::  style
           ==                                            ::
         ++  trig-style                                  ::  type of parsed line
-<<<<<<< HEAD
           $%  $:  $end                                  ::  terminator
               $?  $done                                 ::    end of input
                   $stet                                 ::    == end of markdown
@@ -10520,16 +10439,6 @@
               $head                                     ::    # heading
               $bloc                                     ::    > block-quote
               $poem                                     ::    [ ]{8} poem
-=======
-          $?  $done                                     ::  end of input
-              $rule                                     ::  --- horizontal ruler
-              $lint                                     ::  + line item
-              $lite                                     ::  - line item
-              $head                                     ::  # heading
-              $bloc                                     ::  > block-quote
-              $expr                                     ::  ;sail expression
-              $text                                     ::  anything else
->>>>>>> b490c945
           ==                                            ::
         ++  graf                                        ::  paragraph element
           $%  {$bold p/(list graf)}                     ::  *bold*
@@ -10538,32 +10447,11 @@
               {$code p/tape}                            ::  code literal
               {$text p/tape}                            ::  text symbol
               {$link p/(list graf) q/tape}              ::  URL
-<<<<<<< HEAD
               {$expr p/tuna:hoon}                       ::  interpolated hoon
           ==
         --
     =<  (non-empty:parse |=(nail `(like tarp)`~($ main +<)))
     |%
-=======
-              {$expr p/tuna:twig}                       ::  interpolated hoon
-          ==
-        --
-    =<  apex
-    |%
-    ++  apex
-      =;  fel  |=(nail (fel +<))
-      :(stag %xray [%div ~] fenced)
-    ::
-    ++  fenced
-      ::
-      ::  top: original indentation level
-      ::
-      |=  {{@u top/@u} tape}
-      %+  pfix  (hrul:parse +<)
-      |=  nail  ^-  (like marl:twig)
-      ~($ main top +<)
-    ::
->>>>>>> b490c945
     ++  main
       ::
       ::  state of the parsing loop.  we maintain a construction
@@ -10572,7 +10460,6 @@
       ::  to be parsed and thrown in the current element.  when
       ::  the indent column retreats, the element stack rolls up.
       ::
-<<<<<<< HEAD
       ::  verbose: debug printing enabled
       ::  err: error position
       ::  ind: outer and inner indent level
@@ -10606,65 +10493,23 @@
         ::  fold all the way to top
         ?~  hac  cur-to-tarp
         $(..^$ close-item)
-=======
-      ::  err: error position
-      ::  col: current control column
-      ::  hac: stack of items under construction
-      ::  cur: current item under construction
-      ::  lub: current block being read in
-      ::
-      =|  err/(unit hair)
-      =|  col/@ud
-      =|  hac/(list item)
-      =/  cur/item  [%down ~]
-      =|  lub/(unit (pair hair (list tape)))
-      |_  {top/@ud naz/hair los/tape}
-      ::
-      ++  $                                           ::  resolve
-        ^-  (like flow)
-        =>  line
-        ::
-        ::  if error position is set, produce error
-        ?.  =(~ err)  [+.err ~]
-        ::
-        ::  all data was consumed
-        =-  [naz `[- [naz los]]]
-        =>  made
-        |-  ^-  flow
-        ::
-        ::  fold all the way to top
-        ?~  hac  fine
-        $(..^$ fold)
->>>>>>> b490c945
       ::
       ::+|
       ::
       ++  cur-indent
         ?-  p.cur
           $down  2
-<<<<<<< HEAD
           $head  0
           $lunt  0
           $lime  2
           $lord  0
           $poem  8
-=======
-          $rule  0
-          $head  0
-          $expr  2
-          $list  0
-          $lime  2
-          $lord  0
-          $poem  8
-          $code  4
->>>>>>> b490c945
           $bloc  2
         ==
       ::
       ++  back                                          ::  column retreat
         |=  luc/@ud
         ^+  +>
-<<<<<<< HEAD
         ?:  (gte luc inr.ind)  +>
         ::
         ::  nex: next backward step that terminates this context
@@ -10679,42 +10524,17 @@
       ::
       ++  cur-to-tarp                                   ::  item to tarp
         ^-  tarp
-=======
-        ?:  =(luc col)  +>
-        ::
-        ::  nex: next backward step that terminates this context
-        =/  nex/@ud  cur-indent  ::REVIEW code and poem blocks are handled elsewhere
-        ?:  (gth nex (sub col luc))
-          ::
-          ::  indenting pattern violation
-          ::~&  indent-pattern-violation+[p.cur nex col luc]
-          ..^$(col luc, err `[p.naz luc])
-        =.  ..^$  fold
-        $(col (sub col nex))
-      ::
-      ++  fine                                          ::  item to flow
-        ^-  flow
->>>>>>> b490c945
         ?:  ?=(?($down $head $expr) p.cur)
           (flop q.cur)
         =-  [[- ~] (flop q.cur)]~
         ?-  p.cur
-<<<<<<< HEAD
           $lunt  %ul
           $lord  %ol
           $lime  %li
-=======
-          $rule  %hr
-          $list  %ul
-          $lord  %ol
-          $lime  %li
-          $code  %pre
->>>>>>> b490c945
           $poem  %div ::REVIEW actual container element?
           $bloc  %blockquote
         ==
       ::
-<<<<<<< HEAD
       ++  close-item  ^+  .                             ::  complete and pop
         ?~  hac  .
         %=  .
@@ -10771,98 +10591,14 @@
         ::
         ::  empty block, no action
         ?~  par  .
-=======
-      ++  fold  ^+  .                                   ::  complete and pop
-        ?~  hac  .
-        %=  .
-          hac  t.hac
-          cur  [p.i.hac (concat-code (weld fine q.i.hac))]
-        ==
-      ::
-      ++  concat-code                                   ::  merge continuous pre
-        |=  a/flow
-        ?~  a  a
-        ?.  ?=({$pre *} -.i.a)  a
-        |-
-        ?~  t.a  a
-        ?.  ?=({$pre $~} -.i.t.a)  a
-        ::  add blank line between blocks
-        $(t.a t.t.a, c.i.a (welp c.i.t.a ;/("\0a") c.i.a))
-      ::
-      ++  snap                                          ::  capture raw line
-        =|  nap/tape
-        |-  ^+  [nap +>]
-        ::
-        ::  no unterminated lines
-        ?~  los
-          ::~& %unterminated-line
-          [~ +>(err `naz)]
-        ?.  =(`@`10 i.los)
-          ?:  (gth col q.naz)
-            ?.  =(' ' i.los)
-              ::~&  expected-indent+[col naz los]
-              [~ +>(err `naz)]
-            $(los t.los, q.naz +(q.naz))
-          ::
-          ::  save byte and repeat
-          $(los t.los, q.naz +(q.naz), nap [i.los nap])
-        ::
-        ::  consume newline
-        :_  +>(los t.los, naz [+(p.naz) 1])
-        ::
-        ::  trim trailing spaces
-        |-  ^-  tape
-        ?:  ?=({$' ' *} nap)
-          $(nap t.nap)
-        (flop nap)
-      ::
-      ++  skip                                          ::  discard line
-        |-  ^+  +
-        ::
-        ::  no unterminated lines
-        ?~  los
-          ::~& %unterminated-line
-          +(err `naz)
-        ?.  =(`@`10 i.los)
-          ::
-          ::  eat byte and repeat
-          $(los t.los)
-        ::
-        ::  consume newline
-        +(los t.los, naz [+(p.naz) 1])
-      ::
-      ++  look                                          ::  inspect line
-        ^-  (unit trig)
-        (wonk (look:parse naz los))
-      ::
-      ++  made                                          ::  compose block
-        ^+  .
-        ::
-        ::  empty block, no action
-        ?~  lub  .
-        ::
-        ::  if block is preformatted code
-        ?:  ?=($code p.cur)
-          =-  fold(lub ~, q.cur (weld - q.cur), col (sub col 4))
-          %+  turn  q.u.lub
-          |=  tape  ^-  mars
-          ::
-          ::  each line is text data with its newline
-          ;/("{+<}\0a")
->>>>>>> b490c945
         ::
         ::  if block is verse
         ?:  ?=($poem p.cur)
           ::
           ::  add break between stanzas
           =.  q.cur  ?~(q.cur q.cur [[[%br ~] ~] q.cur])
-<<<<<<< HEAD
           =-  close-item(par ~, q.cur (weld - q.cur), inr.ind (sub inr.ind 8))
           %+  turn  q.u.par
-=======
-          =-  fold(lub ~, q.cur (weld - q.cur), col (sub col 8))
-          %+  turn  q.u.lub
->>>>>>> b490c945
           |=  tape  ^-  manx
           ::
           ::  each line is a paragraph
@@ -10872,7 +10608,6 @@
         ::
         ::  yex: block recomposed, with newlines
         =/  yex/tape
-<<<<<<< HEAD
           (zing (turn (flop q.u.par) |=(a/tape (runt [(dec inr.ind) ' '] "{a}\0a"))))
         ::
         ::  vex: parse of paragraph
@@ -11022,184 +10757,24 @@
         ++  push                                        ::  push context
           |=(mite +>(hac [cur hac], cur [+< ~]))
         ::
-=======
-          (zing (turn (flop q.u.lub) |=(a/tape (runt [(dec col) ' '] "{a}\0a"))))
-        ::
-        ::  vex: parse of paragraph
-        =/  vex/(like marl:twig)
-          ::
-          ::  either a one-line header or a paragraph
-          %.  [p.u.lub yex]
-          %-  full
-          ?-  p.cur
-            $rule  =<(;~(pfix (punt whit) hrul) parse)
-            $expr  expr:parse
-            $head  head:parse
-            @      para:parse
-          ==
-        ::
-        ::  if error, propagate correctly
-        ?~  q.vex  ..$(err `p.vex)
-        ::
-        ::  finish tag if it's a header or rule
-        =<  ?:(?=(?($head $rule) p.cur) fold ..$)
-        ::
-        ::  save good result, clear buffer
-        ..$(lub ~, q.cur (weld p.u.q.vex q.cur))
-      ::
-      ++  line  ^+  .                                   ::  body line loop
-        ::
-        =.  col  ?~(col top col)
-        ::
-        ::  abort after first error
-        ?:  !=(~ err)  .
-        ::
-        ::  pic: profile of this line
-        =/  pic  look
-        ::
-        ::  if line is blank
-        ?~  pic
-          ::
-          ::  break section
-          line:made:skip
-        ::
-        ::  line is not blank
-        =>  .(pic u.pic)
-        ::
-        ::  if end of input, complete
-        ?:  |(?=($done sty.pic) (lth col.pic top))
-          ..$(q.naz col.pic)
-        ::
-        ::  bal: inspection copy of lub, current section
-        =/  bal  lub
-        ::
-        ::  if within section
-        ?~  bal  (new-container pic)
-        ::
-        ::  detect unspaced new containers
-        ?:  ?&  ?=(?($down $lime $bloc) p.cur)
-                |(!=(%text sty.pic) (gth col.pic col))
-            ==
-          (new-container:made pic)
-        ::
-        ::  first line of container is legal
-        ?~  q.u.bal
-          =^  nap  ..$  snap
-          line(lub bal(q.u [nap q.u.bal]))
-        ::
-        ::  detect bad block structure
-        ?.  ?-  p.cur
-            ::
-            ::  can't(/directly) contain text
-              ?($lord $list)  ~|(bad-leaf-container+p.cur !!)
-            ::
-            ::  only one line in a header/break
-              ?($head $rule)  |
-            ::
-            ::  literals need to end with a blank line
-              ?($code $poem $expr)  (gte col.pic col)
-            ::
-            ::  text flows must continue aligned
-              ?($down $list $lime $lord $bloc)  =(col.pic col)
-            ==
-          ::~&  bad-block-structure+[p.cur col col.pic]
-          ..$(err `[p.naz col.pic])
-        ::
-        ::  accept line and continue
-        =^  nap  ..$  snap
-        line(lub bal(q.u [nap q.u.bal]))
-      ::
-      ++  new-container                                 ::  enter list/quote
-        |=  pic/trig
-        ::
-        ::  if column has retreated, adjust stack
-        =.  +>.$  ?.  (lth col.pic col)  +>.$  (back col.pic)
-        ::
-        ::  dif: columns advanced
-        ::  erp: error position
-        ::
-        =/  dif  (sub col.pic col)
-        =/  erp  [p.naz col.pic]
-        =.  col  col.pic
-        ::
-        ::  execute appropriate paragraph form
-        =<  line:abet:apex
-        |%
-        ::
-        ++  abet                                        ::  accept line
-          ::
-          ::  nap: take first line
-          ..$(lub `[naz ~])
-        ::
-        ++  apex  ^+  .                                 ::  by column offset
-          ?+  dif  fail                                 ::
-            $0  apse                                    ::  unindented forms
-            $4  (push %code)                            ::  code literal
-            $8  (push %poem)                            ::  verse literal
-          ==
-        ::
-        ++  apse  ^+  .                                 ::  by prefix style
-          ?-  sty.pic
-            $done  !!                                   ::  blank
-            $rule  (push %rule)                         ::  horizontal ruler
-            $head  (push %head)                         ::  heading
-            $bloc  (entr %bloc)                         ::  blockquote line
-            $expr  (entr %expr)                         ::  hoon expression
-            $lite  (lent %list)                         ::  unnumbered list
-            $lint  (lent %lord)                         ::  numbered list
-            $text  text                                 ::  anything else
-          ==
-        ::
-        ++  fail  .(err `erp)                           ::  set error position
-        ++  push  |=(mite +>(hac [cur hac], cur [+< ~]))::  push context
->>>>>>> b490c945
         ++  entr                                        ::  enter container
           |=  typ/mite
           ^+  +>
           ::
           ::  indent by 2
-<<<<<<< HEAD
           =.  inr.ind  (add 2 inr.ind)
           ::
           ::  "parse" marker
           =.  txt  (slag (sub inr.ind q.loc) txt)
           =.  q.loc  inr.ind
-=======
-          =.  col  (add 2 col)
-          ::
-          ::  "parse" marker
-          =.  los  (slag (sub col q.naz) los)
-          =.  q.naz  col
->>>>>>> b490c945
           ::
           (push typ)
         ::
         ++  lent                                        ::  list entry
-<<<<<<< HEAD
           |=  ord/?($lord $lunt)
           ^+  +>
           =>  ?:(=(ord p.cur) +>.$ (push ord))          ::  push list if new 
           (entr %lime)
-=======
-          |=  ord/?($lord $list)
-          ^+  +>
-          ::  can't switch list types
-          ?:  =(?-(ord $list %lord, $lord %list) p.cur)
-            fail
-          ::
-          ::  push list item
-          =<  (entr %lime)
-          ::
-          ::  push list context, unless we're in list
-          ?:(=(ord p.cur) ..push (push ord))
-        ::
-        ++  text                                        ::  plain text
-          ^+  .
-          ::
-          ::  only in lists, fold
-          ?.  ?=(?($list $lord) p.cur)  .
-          .(^$ fold)
->>>>>>> b490c945
         --
       --
     ::
@@ -11208,7 +10783,6 @@
       ++  look                                          ::  classify line
         %+  cook  |=(a/(unit trig) a)
         ;~  pfix  (star ace)
-<<<<<<< HEAD
           %+  here                                      ::  report indent
             |=({a/pint b/?($~ trig-style)} ?~(b ~ `[q.p.a b]))
           ;~  pose
@@ -11231,23 +10805,6 @@
         ==
       ::
       ::
-=======
-          %+  here
-            |=({a/pint b/?($~ trig-style)} ?~(b ~ `[q.p.a b]))
-          ;~  pose
-            (full (easy %done))                         ::  end of input
-            (cold ~ (just `@`10))                       ::  blank line
-            (cold %rule ;~(plug hep hep hep))           ::  --- horizontal ruler
-            (cold %head ;~(plug (star hax) ace))        ::  # heading
-            (cold %lite ;~(plug hep ace))               ::  - line item
-            (cold %lint ;~(plug lus ace))               ::  + line item
-            (cold %bloc ;~(plug gar ace))               ::  > block-quote
-            (cold %expr sem)                            ::  ;sail expression
-            (easy %text)                                ::  anything else
-          ==
-        ==
-      ::
->>>>>>> b490c945
       ++  cash                                          ::  escaped fence
         |*  tem/rule
         %-  echo
@@ -11265,7 +10822,6 @@
                 fex/rule
                 sab/rule
             ==
-<<<<<<< HEAD
         |=  {loc/hair txt/tape}
         ^+  *sab
         ::
@@ -11280,22 +10836,6 @@
         ?~  q.hav  [loc ~]
         ::
         ::  the complete type with the main product
-=======
-        |=  {naz/hair los/tape}
-        ^+  *sab
-        ::
-        ::  vex: fenced span
-        =/  vex/(like tape)  (fex naz los)
-        ?~  q.vex  vex
-        ::
-        ::  hav: reparse full fenced text
-        =/  hav  ((full sab) [naz p.u.q.vex])
-        ::
-        ::  reparsed error position is always at start
-        ?~  q.hav  [naz ~]
-        ::
-        ::  the complete span with the main product
->>>>>>> b490c945
         :-  p.vex
         `[p.u.q.hav q.u.q.vex]
       ::
@@ -11308,19 +10848,11 @@
       ::
       ++  echo                                          ::  hoon literal
         |*  sab/rule
-<<<<<<< HEAD
         |=  {loc/hair txt/tape}
         ^-  (like tape)
         ::
         ::  vex: result of parsing wide hoon
         =/  vex  (sab loc txt)
-=======
-        |=  {naz/hair los/tape}
-        ^-  (like tape)
-        ::
-        ::  vex: result of parsing wide twig
-        =/  vex  (sab naz los)
->>>>>>> b490c945
         ::
         ::  use result of expression parser
         ?~  q.vex  vex
@@ -11328,7 +10860,6 @@
         ::
         ::  but replace payload with bytes consumed
         |-  ^-  tape
-<<<<<<< HEAD
         ?:  =(q.q.u.q.vex txt)  ~
         ?~  txt  ~
         [i.txt $(txt +.txt)]
@@ -11344,13 +10875,6 @@
       ::
       ::
       ++  word                                          ::  tarp parser
-=======
-        ?:  =(q.q.u.q.vex los)  ~
-        ?~  los  ~
-        [i.los $(los +.los)]
-      ::
-      ++  word                                          ::  flow parser
->>>>>>> b490c945
         %+  knee  *(list graf)  |.  ~+
         %+  cook  |=(a/?(graf (list graf)) ?+(a a {@ *} [a]~))
         ;~  pose
@@ -11364,13 +10888,10 @@
         ::
           (stag %text ;~(pfix bas (cook trip ;~(less ace prn))))
         ::
-<<<<<<< HEAD
         ::  trailing \ to add <br>
         ::
           (stag %expr (cold [[%br ~] ~] ;~(plug bas (just '\0a'))))
         ::
-=======
->>>>>>> b490c945
         ::  *bold literal*
         ::
           (stag %bold (ifix [tar tar] (cool (cash tar) work)))
@@ -11399,11 +10920,7 @@
             (ifix [pel per] (cash per))
           ==
         ::
-<<<<<<< HEAD
         ::  #hoon
-=======
-        ::  #twig
->>>>>>> b490c945
         ::
           ;~  plug
             (stag %text ;~(pose (cold " " whit) (easy-sol ~)))
@@ -11444,7 +10961,6 @@
           (stag %text (cook trip ;~(less ace prn)))
         ==
       ::
-<<<<<<< HEAD
       ++  work  (cook zing (star word))                 ::  indefinite tarp
       ::
       ++  down                                          ::  parse inline tarp
@@ -11458,32 +10974,13 @@
         |%
         ++  main
           ^-  tarp
-=======
-      ++  work  (cook zing (star word))                 ::  indefinite flow
-      ::
-      ++  down                                          ::  parse inline flow
-        %+  knee  *flow  |.  ~+
-        =-  (cook - work)
-        ::
-        ::  collect raw flow into xml tags
-        |=  gaf/(list graf)
-        ^-  flow
-        =<  main
-        |%
-        ++  main
-          ^-  flow
->>>>>>> b490c945
           ?~  gaf  ~
           ?.  ?=($text -.i.gaf)
             (weld (item i.gaf) $(gaf t.gaf))
           ::
           ::  fip: accumulate text blocks
           =/  fip/(list tape)  [p.i.gaf]~
-<<<<<<< HEAD
           |-  ^-  tarp
-=======
-          |-  ^-  flow
->>>>>>> b490c945
           ?~  t.gaf  [;/((zing (flop fip))) ~]
           ?.  ?=($text -.i.t.gaf)
             [;/((zing (flop fip))) ^$(gaf t.gaf)]
@@ -11491,11 +10988,7 @@
         ::
         ++  item
           |=  nex/graf
-<<<<<<< HEAD
           ^-  tarp  ::CHECK can be tuna:hoon?
-=======
-          ^-  flow  ::CHECK can be tuna:twig?
->>>>>>> b490c945
           ?-  -.nex
             $text  !!  :: handled separately
             $expr  [p.nex]~
@@ -11515,7 +11008,6 @@
         --
       ::
       ++  hrul                                          ::  empty besides fence
-<<<<<<< HEAD
         %+  cold  [[%hr ~] ~]~
         ;~(plug (star ace) hep hep hep (star hep) (just '\0a'))
       ::
@@ -11549,27 +11041,12 @@
         %+  ifix  [(star ace) ;~(simu gap (easy))]      ::  look-ahead for gap
         (cook drop-top top-level)                       ::  list of tags
         ::
-=======
-        (cold ~ ;~(plug hep hep hep (star hep) (just '\0a')))
-      ::
-      ++  para                                          ::  paragraph
-        %+  cook
-          |=(a/flow ?~(a ~ [[%p ~] a]~))
-        ;~(pfix (punt whit) down)
-      ::
-      ++  expr                                          ::  expression
-        %+  ifix  [(punt whit) (punt whit)]             ::  whitespace surround
-        =>  (sail &)                                    ::  tall-form
-        (cook drop-top top-level)                        ::  list of tags
-        ::  
->>>>>>> b490c945
       ::
       ++  whit                                          ::  whitespace
         (cold ' ' (plus ;~(pose (just ' ') (just '\0a'))))
       ::
       ++  head                                          ::  parse heading
         %+  cook
-<<<<<<< HEAD
           |=  {haxes/tape kids/tarp}  ^-  tarp
           =/  tag  (crip 'h' <(lent haxes)>)            ::  e.g. ### -> %h3
           =/  id  (contents-to-id kids)
@@ -11579,22 +11056,6 @@
       ::
       ++  contents-to-id                                ::  # text into elem id
         |=  a/(list tuna:hoon)  ^-  tape
-=======
-          |=  a/manx:twig  ^-  marl:twig
-          =.  a.g.a  :_(a.g.a [%id (sanitize-to-id c.a)])
-          [a]~
-        ::
-        ;~  plug
-          ::
-          :: # -> 1 -> %h1, ### -> 3 -> %h3, etc
-          :(cook |=(a/@u /(crip "h{<a>}")) lent (stun [1 6] hax))
-        ::
-          ;~(pfix whit down)
-        ==
-      ::
-      ++  sanitize-to-id                                ::  # text into elem id
-        |=  a/(list tuna:twig)  ^-  tape
->>>>>>> b490c945
         =;  raw/tape
           %+  turn  raw
           |=  @tD
@@ -11607,32 +11068,21 @@
             (add 32 +<)
           '-'
         ::
-<<<<<<< HEAD
         ::  collect all text in header tarp
-=======
-        ::  collect all text in header flow
->>>>>>> b490c945
         |-  ^-  tape
         ?~  a  ~
         %+  weld
           ^-  tape
           ?-    i.a
               {{$$ {$$ *} $~} $~}                       ::  text node contents
-<<<<<<< HEAD
             (murn v.i.a.g.i.a |=(a/beer:hoon ?^(a ~ (some a))))
-=======
-            (murn v.i.a.g.i.a |=(a/beer:twig ?^(a ~ (some a))))
->>>>>>> b490c945
               {^ *}  $(a c.i.a)                         ::  concatenate children
               {@ *}  ~                                  ::  ignore interpolation
           ==
         $(a t.a)
       --
     --
-<<<<<<< HEAD
-  ::
-=======
->>>>>>> b490c945
+  ::
   ++  scab
     %+  cook
       |=  a/(list wing)  ^-  hoon
@@ -12273,11 +11723,7 @@
     ++  expz  |.(loaf(bug &))                           ::  hoon with tracing
     ::    root contents
     ::
-<<<<<<< HEAD
     ++  exqa  |.(loan)                                  ::  one hoon
-=======
-    ++  exqa  |.(loan)                                  ::  one twig
->>>>>>> b490c945
     ++  exqb  |.(;~(gunk loan loan))                    ::  two roots
     ++  exqc  |.(;~(gunk loan loaf))                    ::  root then hoon
     ++  exqs  |.((butt hunk))                           ::  closed gapped roots
@@ -12457,7 +11903,6 @@
       apse:docs
     ==  
   ++  tall                                              ::  full tall form
-<<<<<<< HEAD
     %+  knee  *hoon
     |.(~+((wart (wrap ;~(pose (norm | &) long lute apex:(sail &))))))
   ++  till                                              ::  mold tall form
@@ -12467,15 +11912,6 @@
     ;~(pfix ;~(pose lus fas) wide)
   ++  wide                                              ::  full wide form
     %+  knee  *hoon
-=======
-    %+  knee  *twig
-    |.(~+((wart (wrap ;~(pose (norm | &) cram long lute apex:(sail &))))))
-  ++  till                                              ::  mold tall form
-    %+  knee  *root
-    |.(~+((wart (wrap ;~(pose (norm & &) scad)))))
-  ++  wide                                              ::  full wide form
-    %+  knee  *twig
->>>>>>> b490c945
     |.(~+((wart ;~(pose (norm | |) long apex:(sail |)))))
   ++  wyde                                              ::  mold wide form
     %+  knee  *root
@@ -12491,11 +11927,7 @@
 ++  vest
   ~/  %vest
   |=  tub/nail
-<<<<<<< HEAD
   ^-  (like hoon)
-=======
-  ^-  (like twig)
->>>>>>> b490c945
   %.  tub
   %-  full
   (ifix [gay gay] tall:vast)
