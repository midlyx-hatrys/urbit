::
::::    /sys/hoon                                       ::
  ::                                                    ::  
=<  ride
=>  %141  =>
::                                                      ::
::::    0: version stub                                 ::
  ::                                                    ::
~%  %k.141  ~  ~                                        ::  
|%
++  hoon-version  141
--  =>
~%  %one  +  ~
::  #  %base
::
::    basic mathematical operations
|%
::  #  %math
::    unsigned arithmetic
+|  %math
++  add
  ~/  %add
  ::  unsigned addition
  ::
  ::  a: augend
  ::  b: addend
  |=  [a=@ b=@]
  ::  sum
  ^-  @
  ?:  =(0 a)  b
  $(a (dec a), b +(b))
::
++  dec
  ~/  %dec
  ::  unsigned decrement by one.
  |=  a=@
  ~_  leaf+"decrement-underflow"
  ?<  =(0 a)
  =+  b=0
  ::  decremented integer
  |-  ^-  @
  ?:  =(a +(b))  b
  $(b +(b))
::
++  div
  ~/  %div
  ::  unsigned divide
  ::
  ::  a: dividend
  ::  b: divisor
  |:  [a=`@`1 b=`@`1]
  ::  quotient
  ^-  @
  ~_  leaf+"divide-by-zero"
  ?<  =(0 b)
  =+  c=0
  |-
  ?:  (lth a b)  c
  $(a (sub a b), c +(c))
::
++  dvr
  ~/  %dvr
  ::  unsigned divide with remainder
  ::
  ::  a: dividend
  ::  b: divisor
  |=  [a=@ b=@]
  ::  p: quotient
  ::  q: remainder
  ^-  [p=@ q=@]
  [(div a b) (mod a b)]
::
++  gte
  ~/  %gte
  ::    unsigned greater than or equals
  ::
  ::  returns whether {a >= b}.
  ::
  ::  a: left hand operand (todo: name)
  ::  b: right hand operand
  |=  [a=@ b=@]
  ::  greater than or equal to?
  ^-  ?
  !(lth a b)
::
++  gth
  ~/  %gth
  ::    unsigned greater than
  ::
  ::  returns whether {a > b}
  ::
  ::  a: left hand operand (todo: name)
  ::  b: right hand operand
  |=  [a=@ b=@]
  ::  greater than?
  ^-  ?
  !(lte a b)
::
++  lte
  ~/  %lte
  ::    unsigned less than or equals
  ::
  ::  returns whether {a >= b}.
  ::
  ::  a: left hand operand (todo: name)
  ::  b: right hand operand
  |=  [a=@ b=@]
  ::  less than or equal to?
  |(=(a b) (lth a b))
::
++  lth
  ~/  %lth
  ::    unsigned less than
  ::
  ::  a: left hand operand (todo: name)
  ::  b: right hand operand
  |=  [a=@ b=@]
  ::  less than?
  ^-  ?
  ?&  !=(a b)
      |-
      ?|  =(0 a)
          ?&  !=(0 b)
              $(a (dec a), b (dec b))
  ==  ==  ==
::
++  max
  ~/  %max
  ::  unsigned maximum
  |=  [a=@ b=@]
  ::  the maximum
  ^-  @
  ?:  (gth a b)  a
  b
::
++  min
  ~/  %min
  ::  unsigned minimum
  |=  [a=@ b=@]
  ::  the minimum
  ^-  @
  ?:  (lth a b)  a
  b
::
++  mod
  ~/  %mod
  ::  unsigned modulus
  ::
  ::  a: dividend
  ::  b: divisor
  |:  [a=`@`1 b=`@`1]
  ::  the remainder
  ^-  @
  ?<  =(0 b)
  (sub a (mul b (div a b)))
::
++  mul
  ~/  %mul
  ::  unsigned multiplication
  ::
  ::  a: multiplicand
  ::  b: multiplier
  |:  [a=`@`1 b=`@`1]
  ::  product
  ^-  @
  =+  c=0
  |-
  ?:  =(0 a)  c
  $(a (dec a), c (add b c))
::
++  sub
  ~/  %sub
  ::  unsigned subtraction
  ::
  ::  a: minuend
  ::  b: subtrahend
  |=  [a=@ b=@]
  ~_  leaf+"subtract-underflow"
  ::  difference
  ^-  @
  ?:  =(0 b)  a
  $(a (dec a), b (dec b))
::
::  #  %tree
::
::    tree addressing
+|  %tree
++  cap
  ~/  %cap
  ::    tree head
  ::
  ::  tests whether an `a` is in the head or tail of a noun. produces %2 if it
  ::  is within the head, or %3 if it is within the tail.
  |=  a=@
  ^-  ?($2 $3)
  ?-  a
    $2        %2
    $3        %3
    ?($0 $1)  !!
    *         $(a (div a 2))
  ==
::
++  mas
  ~/  %mas
  ::    axis within head/tail
  ::
  ::  computes the axis of `a` within either the head or tail of a noun
  ::  (depends whether `a` lies within the the head or tail).
  |=  a=@
  ^-  @
  ?-  a
    $1   !!
    $2   1
    $3   1
    *    (add (mod a 2) (mul $(a (div a 2)) 2))
  ==
::
++  peg
  ~/  %peg
  ::    axis within axis
  ::
  ::  computes the axis of {b} within axis {a}.
  |=  [a=@ b=@]
  ?<  =(0 a)
  ::  a composed axis
  ^-  @
  ?-  b
    $1  a
    $2  (mul a 2)
    $3  +((mul a 2))
    *   (add (mod b 2) (mul $(b (div b 2)) 2))
  ==
::                                                      ::
::::  2n: functional hacks                              ::
  ::                                                    ::
  ::
++  aftr  |*(a/$-(* *) |*(b/$-(* *) (pair b a)))        ::  pair after
++  cork  |*({a/$-(* *) b/$-(* *)} (corl b a))          ::  compose forward
++  corl                                                ::  compose backwards
  |*  {a/$-(* *) b/$-(* *)}
  =<  +:|.((a (b)))      ::  type check
  =+  c=+<.b
  |@  ++  $  (a (b c))
  --
::
++  cury                                                ::  curry left
  |*  {a/$-(^ *) b/*}
  =+  c=+<+.a
  |@  ++  $  (a b c)
  --
::
++  curr                                                ::  curry right
  |*  {a/$-(^ *) c/*}
  =+  b=+<+.a
  |@  ++  $  (a b c)
  --
::
++  fore  |*(a/$-(* *) |*(b/$-(* *) (pair a b)))        ::  pair before
++  hard                                                ::  force remold
  |*  han/$-(* *)
  |=  fud/*  ^-  han
  ~_  leaf+"hard"
  =+  gol=(han fud)
  ?>(=(gol fud) gol)
::
::
++  head  |*(^ ,:+<-)                                   ::  get head
++  same  |*(* +<)                                      ::  identity
::
++  tail  |*(^ ,:+<+)                                   ::  get tail
++  test  |=(^ =(+<- +<+))                              ::  equality
::
::  #  %containers
::
::    the most basic of data types
+|  %containers
++  bloq
  ::    blocksize
  ::
  ::  a blocksize is the power of 2 size of an atom. ie, 3 is a byte as 2^3 is
  ::  8 bits.
  @
::
+*  each  [this that]
  ::    either {a} or {b}, defaulting to {a}.
  ::
  ::  mold generator: produces a discriminated fork between two types,
  ::  defaulting to {a}.
  ::
  $%  [%| p=that]
      [%& p=this]
  ==
::
++  gate
  ::    function
  ::
  ::  a core with one arm, `$`--the empty name--which transforms a sample noun
  ::  into a product noun. If used dryly as a type, the subject must have a
  ::  sample type of `*`.
  $-(* *)
::
+*  list  [item]
  ::    null-terminated list
  ::
  ::  mold generator: produces a mold of a null-terminated list of the
  ::  homogeneous type {a}.
  ::
  $@(~ [i=item t=(list item)])
::
+*  lone  [item]
  ::    single item tuple
  ::
  ::  mold generator: puts the face of `p` on the passed in mold.
  ::
  p=item
::
+*  lest  [item]
  ::    null-terminated non-empty list
  ::
  ::  mold generator: produces a mold of a null-terminated list of the
  ::  homogeneous type {a} with at least one element.
  [i/item t/(list item)]
::
++  mold
  ::    normalizing gate
  ::
  ::  a gate that accepts any noun, and validates its shape, producing the
  ::  input if it fits or a default value if it doesn't.
  ::
  ::  examples: * @ud ,[p=time q=?(%a %b)]
  _|~(* +<)
::
+*  pair  [head tail]
  ::    dual tuple
  ::
  ::  mold generator: produces a tuple of the two types passed in.
  ::
  ::  a: first type, labeled {p}
  ::  b: second type, labeled {q}
  ::
  [p=head q=tail]
::
+*  pole  [item]
  ::    faceless list
  ::
  ::  like ++list, but without the faces {i} and {t}.
  ::
  $@(~ [item (pole item)])
::
+*  qual  [first second third fourth]
  ::    quadruple tuple
  ::
  ::  mold generator: produces a tuple of the four types passed in.
  ::
  [p=first q=second r=third s=fourth]
::
+*  quip  [item state]
  ::    pair of list of first and second
  ::
  ::  a common pattern in hoon code is to return a ++list of changes, along with
  ::  a new state.
  ::
  ::  a: type of list item
  ::  b: type of returned state
  ::
  [(list item) state]
::
+*  trap  [product]
  ::    a core with one arm `$`
  ::
  _|?($:product)
::
+*  tree  [node]
  ::    tree mold generator
  ::
  ::  a `++tree` can be empty, or contain a node of a type and
  ::  left/right sub `++tree` of the same type. pretty-printed with `{}`.
  ::
  $@(~ [n=node l=(tree node) r=(tree node)])
::
+*  trel  [first second third]
  ::    triple tuple
  ::
  ::  mold generator: produces a tuple of the three types passed in.
  ::
  [p=first q=second r=third]
::
+*  unit  [item]
  ::    maybe
  ::
  ::  mold generator: either `~` or `[~ u=a]` where `a` is the
  ::  type that was passed in.
  ::
  $@(~ [~ u=item])
::
::                                                      ::
::::  2o: containers                        ::
  ::                                                    ::
  ::
+*  jar  [key value]  (map key (list value))            ::  map of lists
+*  jug  [key value]  (map key (set value))             ::  map of sets
+*  map  [key value]  (tree (pair key value))           ::  table
+*  qeu  [item]       (tree item)                       ::  queue
+*  set  [item]       (tree item)                       ::  set
::
::::  2q: molds and mold builders                       ::
  ::                                                    ::
  ::
+$  axis  @                                             ::  tree address
+$  bean  ?                                             ::  0=&=yes, 1=|=no
+$  flag  ?
+$  char  @t                                            ::  UTF8 byte
+$  cord  @t                                            ::  UTF8, LSB first
+$  deco  ?($bl $br $un $~)                             ::  text decoration
+$  date  {{a/? y/@ud} m/@ud t/tarp}                    ::  parsed date
+$  knot  @ta                                           ::  ASCII text
+$  noun  *                                             ::  any noun
+$  path  (list knot)                                   ::  like unix path
+$  stud                                                ::  standard name
          $@  mark=@tas                                 ::  auth=urbit
          $:  auth=@tas                                 ::  standards authority
              type=path                                 ::  standard label
          ==                                            ::
+$  stub  (list (pair stye (list @c)))                  ::  styled unicode
+$  stye  (pair (set deco) (pair tint tint))            ::  decos/bg/fg
+$  styl                                                ::  cascading style
          %+  pair  (unit deco)                         ::
          (pair (unit tint) (unit tint))                ::
::                                                      ::
+$  styx  (list $@(@t (pair styl styx)))                ::  styled text
+$  tile  ::  XX: ?@(knot (pair styl knot))
          ::
          cord
+$  tint  ?($r $g $b $c $m $y $k $w $~)                 ::  text color
+$  plum                                                ::  text output noun
  $@  cord
  $%  ::  %|: wrappable paragraph without linebreaks
      ::  %&: decorated list
      ::
      [%| prefix=tile =(list @t)]
      $:  %&
          $:  ::  wide: one-line syntax
              ::  tall: multiline syntax
              ::
              $=  wide
              ::  %~: no wide form
              ::
              %-  unit
              $:  ::  delimit: delimiter between items
                  ::  enclose: enclosure around items
                  ::
                  delimit=tile
                  enclose=(unit (pair tile tile))
              ==
              $=  tall
              ::  %~: no tall form
              ::
              %-  unit
              $:  ::  intro: initial string (like |%)
                  ::
                  intro=tile
                  ::  indef: indefinite fanout
                  ::
                  $=  indef
                  ::  %~: fixed fanout
                  ::
                  %-  unit
                  $:  ::  sigil: before each item (like ++)
                      ::  final: final string (like --)
                      ::  
                      sigil=tile
                      final=tile
          ==  ==  ==
          ::  list: subplums
          ::
          =(list plum)
      ==
  ==
++  tang  (list tank)                                   ::  bottom-first error
++  tank  $~  [%leaf ~]                                 ::
          $%  {$leaf p/tape}                            ::  printing formats
              {$plum p/plum}                            ::  
              $:  $palm                                 ::  backstep list
                  p/{p/tape q/tape r/tape s/tape}       ::
                  q/(list tank)                         ::
              ==                                        ::
              $:  $rose                                 ::  flat list
                  p/{p/tape q/tape r/tape}              ::  mid open close
                  q/(list tank)                         ::
              ==                                        ::
          ==                                            ::
++  tape  (list @tD)                                    ::  utf8 string as list
++  tour  (list @c)                                     ::  utf32 clusters
++  tarp  {d/@ud h/@ud m/@ud s/@ud f/(list @ux)}        ::  parsed time
++  term  @tas                                          ::  ascii symbol
++  wain  (list cord)                                   ::  text lines
++  wall  (list tape)                                   ::  text lines
--  =>
::                                                      ::
::::  2: layer two                                      ::
  ::                                                    ::
  ::    2a: unit logic                                  ::
  ::    2b: list logic                                  ::
  ::    2c: bit arithmetic                              ::
  ::    2d: bit logic                                   ::
  ::    2e: insecure hashing                            ::
  ::    2f: noun ordering                               ::
  ::    2g: unsigned powers                             ::
  ::    2h: set logic                                   ::
  ::    2i: map logic                                   ::
  ::    2j: jar and jug logic                           ::
  ::    2k: queue logic                                 ::
  ::    2l: container from container                    ::
  ::    2m: container from noun                         ::
  ::    2n: functional hacks                            ::
  ::    2o: normalizing containers                      ::
  ::    2p: serialization                               ::
  ::    2q: molds and mold builders                     ::
  ::
~%  %two  +  ~
|%
::                                                      ::
::::  2a: unit logic                                    ::
  ::                                                    ::
  ::    biff, bind, bond, both, clap, drop,             ::
  ::    fall, flit, lift, mate, need, some              ::
  ::
++  biff                                                ::  apply
  |*  {a/(unit) b/$-(* (unit))}
  ?~  a  ~
  (b u.a)
::
++  bind                                                ::  argue
  |*  {a/(unit) b/gate}
  ?~  a  ~
  [~ u=(b u.a)]
::
++  bond                                                ::  replace
  |*  a/(trap)
  |*  b/(unit)
  ?~  b  $:a
  u.b
::
++  both                                                ::  all the above
  |*  {a/(unit) b/(unit)}
  ?~  a  ~
  ?~  b  ~
  [~ u=[u.a u.b]]
::
++  clap                                                ::  combine
  |*  {a/(unit) b/(unit) c/_=>(~ |=(^ +<-))}
  ?~  a  b
  ?~  b  a
  [~ u=(c u.a u.b)]
::
++  clef                                                ::  compose
  |*  {a/(unit) b/(unit) c/_=>(~ |=(^ `+<-))}
  ?~  a  ~
  ?~  b  ~
  (c u.a u.b)
::
++  drop                                                ::  enlist
  |*  a/(unit)
  ?~  a  ~
  [i=u.a t=~]
::
++  fall                                                ::  default
  |*  {a/(unit) b/*}
  ?~(a b u.a)
::
++  flit                                                ::  make filter
  |*  a/$-(* ?)
  |*  b/*
  ?.((a b) ~ [~ u=b])
::
++  hunt                                                ::  first of units
  |*  {ord/$-({* *} ?) one/(unit) two/(unit)}
  ^-  (unit ?(_,.+.one _,.+.two))
  ?~  one  two
  ?~  two  one
  ?:((ord ,.+.one ,.+.two) one two)
::
++  lift                                                ::  lift mold (fmap)
  |*  a/mold                                            ::  flipped
  |*  b/(unit)                                          ::  curried
  (bind b a)                                            ::  bind
::
++  mate                                                ::  choose
  |*  {a/(unit) b/(unit)}
  ?~  b  a
  ?~  a  b
  ?.(=(u.a u.b) ~>(%mean.[%leaf "mate"] !!) a)
::
++  need                                                ::  demand
  |*  a/(unit)
  ?~  a  ~>(%mean.[%leaf "need"] !!)
  u.a
::
++  some                                                ::  lift (pure)
  |*  a/*
  [~ u=a]
::
::::  2b: list logic                                    ::
  ::                                                    ::
  ::                                                    ::
::
++  fand                                                ::  all indices
  ~/  %fand
  |=  {nedl/(list) hstk/(list)}
  =|  i/@ud
  =|  fnd/(list @ud)
  |-  ^+  fnd
  =+  [n=nedl h=hstk]
  |-
  ?:  |(?=(~ n) ?=(~ h))
    (flop fnd)
  ?:  =(i.n i.h)
    ?~  t.n
      ^$(i +(i), hstk +.hstk, fnd [i fnd])
    $(n t.n, h t.h)
  ^$(i +(i), hstk +.hstk)
::
++  find                                                ::  first index
  ~/  %find
  |=  {nedl/(list) hstk/(list)}
  =|  i/@ud
  |-   ^-  (unit @ud)
  =+  [n=nedl h=hstk]
  |-
  ?:  |(?=(~ n) ?=(~ h))
     ~
  ?:  =(i.n i.h)
    ?~  t.n
      `i
    $(n t.n, h t.h)
  ^$(i +(i), hstk +.hstk)
::
++  flop                                                ::  reverse
  ~/  %flop
  |*  a/(list)
  =>  .(a (homo a))
  ^+  a
  =+  b=`_a`~
  |-
  ?~  a  b
  $(a t.a, b [i.a b])
::
++  gulf                                                ::  range inclusive
  |=  {a/@ b/@}
  ^-  (list @)
  ?:(=(a +(b)) ~ [a $(a +(a))])
::
++  homo                                                ::  homogenize
  |*  a/(list)
  ^+  =<  $
    |@  ++  $  ?:(*? ~ [i=(snag 0 a) t=$])
    --
  a
::
++  lent                                                ::  length
  ~/  %lent
  |=  a/(list)
  ^-  @
  =+  b=0
  |-
  ?~  a  b
  $(a t.a, b +(b))
::
++  levy
  ~/  %levy                                             ::  all of
  |*  {a/(list) b/$-(* ?)}
  |-  ^-  ?
  ?~  a  &
  ?.  (b i.a)  |
  $(a t.a)
::
++  lien                                                ::  some of
  ~/  %lien
  |*  {a/(list) b/$-(* ?)}
  |-  ^-  ?
  ?~  a  |
  ?:  (b i.a)  &
  $(a t.a)
::
++  limo                                                ::  listify
  |*  a/*
  ^+  =<  $
    |@  ++  $  ?~(a ~ ?:(*? [i=-.a t=$] $(a +.a)))
    --
  a
::
++  murn                                                ::  maybe transform
  ~/  %murn
  |*  {a/(list) b/$-(* (unit))}
  |-
  ?~  a  ~
  =+  c=(b i.a)
  ?~  c
    $(a t.a)
  [i=u.c t=$(a t.a)]
::
++  oust                                                ::  remove
  ~/  %oust
  |*  {{a/@ b/@} c/(list)}
  (weld (scag +<-< c) (slag (add +<-< +<->) c))
::
++  reap                                                ::  replicate
  ~/  %reap
  |*  {a/@ b/*}
  |-  ^-  (list _b)
  ?~  a  ~
  [b $(a (dec a))]
::
++  reel                                                ::  right fold
  ~/  %reel
  |*  {a/(list) b/_=>(~ |=({* *} +<+))}
  |-  ^+  ,.+<+.b
  ?~  a
    +<+.b
  (b i.a $(a t.a))
::
++  roll                                                ::  left fold
  ~/  %roll
  |*  {a/(list) b/_=>(~ |=({* *} +<+))}
  |-  ^+  ,.+<+.b
  ?~  a
    +<+.b
  $(a t.a, b b(+<+ (b i.a +<+.b)))
::
++  scag                                                ::  prefix
  ~/  %scag
  |*  {a/@ b/(list)}
  |-  ^+  b
  ?:  |(?=(~ b) =(0 a))  ~
  [i.b $(b t.b, a (dec a))]
::
++  skid                                                ::  separate
  ~/  %skid
  |*  {a/(list) b/$-(* ?)}
  |-  ^+  [p=a q=a]
  ?~  a  [~ ~]
  =+  c=$(a t.a)
  ?:((b i.a) [[i.a p.c] q.c] [p.c [i.a q.c]])
::
++  skim                                                ::  only
  ~/  %skim
  |*  {a/(list) b/$-(* ?)}
  |-
  ^+  a
  ?~  a  ~
  ?:((b i.a) [i.a $(a t.a)] $(a t.a))
::
++  skip                                                ::  except
  ~/  %skip
  |*  {a/(list) b/$-(* ?)}
  |-
  ^+  a
  ?~  a  ~
  ?:((b i.a) $(a t.a) [i.a $(a t.a)])
::
++  slag                                                ::  suffix
  ~/  %slag
  |*  {a/@ b/(list)}
  |-  ^+  b
  ?:  =(0 a)  b
  ?~  b  ~
  $(b t.b, a (dec a))
::
++  snag                                                ::  index
  ~/  %snag
  |*  {a/@ b/(list)}
  |-  ^+  ?>(?=(^ b) i.b)
  ?~  b
    ~_  leaf+"snag-fail"
    !!
  ?:  =(0 a)  i.b
  $(b t.b, a (dec a))
::
++  sort  !.                                            ::  quicksort
  ~/  %sort
  |*  {a/(list) b/$-({* *} ?)}
  =>  .(a ^.(homo a))
  |-  ^+  a
  ?~  a  ~
  %+  weld
    $(a (skim t.a |:(c=i.a (b c i.a))))
  ^+  t.a
  [i.a $(a (skim t.a |:(c=i.a !(b c i.a))))]
::
++  spin                                                ::  stateful turn
  ::
  ::  a: list
  ::  b: state
  ::  c: gate from list-item and state to product and new state
  ~/  %spin
  |*  [a=(list) b=* c=_|=(^ [** +<+])]
  =>  .(c `$-([_?>(?=(^ a) i.a) _b] [_-:(c) _b])`c)
  =/  acc=(list _-:(c))  ~
  ::  transformed list and updated state
  |-  ^-  (pair _acc _b)
  ?~  a
    [(flop acc) b]
  =^  res  b  (c i.a b)
  $(acc [res acc], a t.a)
::
++  spun                                                ::  internal spin
  ::
  ::  a: list
  ::  b: gate from list-item and state to product and new state
  ~/  %spun
  |*  [a=(list) b=_|=(^ [** +<+])]
  ::  transformed list
  p:(spin a +<+.b b)
::
++  swag                                                ::  slice
  |*  {{a/@ b/@} c/(list)}
  (scag +<-> (slag +<-< c))
::
++  turn                                                ::  transform
  ~/  %turn
  |*  {a/(list) b/gate}
  |-
  ?~  a  ~
  [i=(b i.a) t=$(a t.a)]
::
++  weld                                                ::  concatenate
  ~/  %weld
  |*  {a/(list) b/(list)}
  =>  .(a ^.(homo a), b ^.(homo b))
  |-  ^+  b
  ?~  a  b
  [i.a $(a t.a)]
::
++  welp                                                ::  faceless weld
  =|  {* *}
  |@
  ++  $
    ?~  +<-
      +<-(. +<+)
    +<-(+ $(+<- +<->))
  --
::
++  zing                                                ::  promote
  =|  *
  |@
  ++  $
    ?~  +<
      +<
    (welp +<- $(+< +<+))
  --
::                                                      ::
::::  2c: bit arithmetic                                ::
  ::                                                    ::
  ::
++  bex                                                 ::  binary exponent
  ~/  %bex
  |=  a/@
  ^-  @
  ?:  =(0 a)  1
  (mul 2 $(a (dec a)))
::
++  can                                                 ::  assemble
  ~/  %can
  |=  {a/bloq b/(list {p/@u q/@})}
  ^-  @
  ?~  b  0
  (add (end a p.i.b q.i.b) (lsh a p.i.b $(b t.b)))
::
++  cat                                                 ::  concatenate
  ~/  %cat
  |=  {a/bloq b/@ c/@}
  (add (lsh a (met a b) c) b)
::
++  cut                                                 ::  slice
  ~/  %cut
  |=  {a/bloq {b/@u c/@u} d/@}
  (end a c (rsh a b d))
::
++  end                                                 ::  tail
  ~/  %end
  |=  {a/bloq b/@u c/@}
  (mod c (bex (mul (bex a) b)))
::
++  fil                                                 ::  fill bloqstream
  |=  {a/bloq b/@u c/@}
  =+  n=0
  =+  d=c
  |-  ^-  @
  ?:  =(n b)
    (rsh a 1 d)
  $(d (add c (lsh a 1 d)), n +(n))
::
++  lsh                                                 ::  left-shift
  ~/  %lsh
  |=  {a/bloq b/@u c/@}
  (mul (bex (mul (bex a) b)) c)
::
++  met                                                 ::  measure
  ~/  %met
  |=  {a/bloq b/@}
  ^-  @
  =+  c=0
  |-
  ?:  =(0 b)  c
  $(b (rsh a 1 b), c +(c))
::
++  rap                                                 ::  assemble nonzero
  ~/  %rap
  |=  {a/bloq b/(list @)}
  ^-  @
  =+  ~  ::REMOVEME jet dashboard bump
  ?~  b  0
  (cat a i.b $(b t.b))
::
++  rep                                                 ::  assemble single
  ~/  %rep
  |=  {a/bloq b/(list @)}
  ^-  @
  =+  c=0
  |-
  ?~  b  0
  (add (lsh a c (end a 1 i.b)) $(c +(c), b t.b))
::
++  rev
  ::  reverses block order, accounting for leading zeroes
  ::
  ::  boq: block size
  ::  len: size of dat, in boq
  ::  dat: data to flip
  |=  [boq=bloq len=@ud dat=@]
  =+  (swp boq dat)
  (lsh boq (sub len (met boq dat)) -)
::
++  rip                                                 ::  disassemble
  ~/  %rip
  |=  {a/bloq b/@}
  ^-  (list @)
  ?:  =(0 b)  ~
  [(end a 1 b) $(b (rsh a 1 b))]
::
++  rsh                                                 ::  right-shift
  ~/  %rsh
  |=  {a/bloq b/@u c/@}
  (div c (bex (mul (bex a) b)))
::
++  swp  |=({a/bloq b/@} (rep a (flop (rip a b))))      ::  naive rev bloq order
++  xeb                                                 ::  binary logarithm
  ~/  %xeb
  |=  a/@
  ^-  @
  (met 0 a)
::
++  fe                                                  ::  modulo bloq
  |_  a/bloq
  ++  dif                                               ::  difference
    |=({b/@ c/@} (sit (sub (add out (sit b)) (sit c))))
  ++  inv  |=(b/@ (sub (dec out) (sit b)))              ::  inverse
  ++  net  |=  b/@  ^-  @                               ::  flip byte endianness
           =>  .(b (sit b))
           ?:  (lte a 3)
             b
           =+  c=(dec a)
           %+  con
             (lsh c 1 $(a c, b (cut c [0 1] b)))
           $(a c, b (cut c [1 1] b))
  ++  out  (bex (bex a))                                ::  mod value
  ++  rol  |=  {b/bloq c/@ d/@}  ^-  @                  ::  roll left
           =+  e=(sit d)
           =+  f=(bex (sub a b))
           =+  g=(mod c f)
           (sit (con (lsh b g e) (rsh b (sub f g) e)))
  ++  ror  |=  {b/bloq c/@ d/@}  ^-  @                  ::  roll right
           =+  e=(sit d)
           =+  f=(bex (sub a b))
           =+  g=(mod c f)
           (sit (con (rsh b g e) (lsh b (sub f g) e)))
  ++  sum  |=({b/@ c/@} (sit (add b c)))                ::  wrapping add
  ++  sit  |=(b/@ (end a 1 b))                          ::  enforce modulo
  --
::                                                      ::
::::  2d: bit logic                                     ::
  ::                                                    ::
  ::
++  con                                                 ::  binary or
  ~/  %con
  |=  {a/@ b/@}
  =+  [c=0 d=0]
  |-  ^-  @
  ?:  ?&(=(0 a) =(0 b))  d
  %=  $
    a   (rsh 0 1 a)
    b   (rsh 0 1 b)
    c   +(c)
    d   %+  add  d
          %^  lsh  0  c
          ?&  =(0 (end 0 1 a))
              =(0 (end 0 1 b))
          ==
  ==
::
++  dis                                                 ::  binary and
  ~/  %dis
  |=  {a/@ b/@}
  =|  {c/@ d/@}
  |-  ^-  @
  ?:  ?|(=(0 a) =(0 b))  d
  %=  $
    a   (rsh 0 1 a)
    b   (rsh 0 1 b)
    c   +(c)
    d   %+  add  d
          %^  lsh  0  c
          ?|  =(0 (end 0 1 a))
              =(0 (end 0 1 b))
          ==
  ==
::
++  mix                                                 ::  binary xor
  ~/  %mix
  |=  {a/@ b/@}
  ^-  @
  =+  [c=0 d=0]
  |-
  ?:  ?&(=(0 a) =(0 b))  d
  %=  $
    a   (rsh 0 1 a)
    b   (rsh 0 1 b)
    c   +(c)
    d   (add d (lsh 0 c =((end 0 1 a) (end 0 1 b))))
  ==
::
++  not  |=  {a/bloq b/@ c/@}                           ::  binary not (sized)
  (mix c (dec (bex (mul b (bex a)))))
::                                                      ::
::::  2e: insecure hashing                              ::
  ::                                                    ::
  ::
++  fnv  |=(a/@ (end 5 1 (mul 16.777.619 a)))           ::  FNV scrambler
::
++  muk                                                 ::  standard murmur3
  ~%  %muk  ..muk  ~
  =+  ~(. fe 5)
  |=  {syd/@ len/@ key/@}
  ?>  &((lte (met 5 syd) 1) (lte (met 0 len) 31))
  =/  pad      (sub len (met 3 key))
  =/  data     (weld (rip 3 key) (reap pad 0))
  =/  nblocks  (div len 4)  ::  intentionally off-by-one
  =/  h1  syd
  =+  [c1=0xcc9e.2d51 c2=0x1b87.3593]
  =/  blocks  (rip 5 key)
  =/  i  nblocks
  =.  h1  =/  hi  h1  |-
    ?:  =(0 i)  hi
    =/  k1  (snag (sub nblocks i) blocks)  ::  negative array index
    =.  k1  (sit (mul k1 c1))
    =.  k1  (rol 0 15 k1)
    =.  k1  (sit (mul k1 c2))
    =.  hi  (mix hi k1)
    =.  hi  (rol 0 13 hi)
    =.  hi  (sum (sit (mul hi 5)) 0xe654.6b64)
    $(i (dec i))
  =/  tail  (slag (mul 4 nblocks) data)
  =/  k1    0
  =/  tlen  (dis len 3)
  =.  h1
    ?+  tlen  h1  ::  fallthrough switch
      $3  =.  k1  (mix k1 (lsh 0 16 (snag 2 tail)))
          =.  k1  (mix k1 (lsh 0 8 (snag 1 tail)))
          =.  k1  (mix k1 (snag 0 tail))
          =.  k1  (sit (mul k1 c1))
          =.  k1  (rol 0 15 k1)
          =.  k1  (sit (mul k1 c2))
          (mix h1 k1)
      $2  =.  k1  (mix k1 (lsh 0 8 (snag 1 tail)))
          =.  k1  (mix k1 (snag 0 tail))
          =.  k1  (sit (mul k1 c1))
          =.  k1  (rol 0 15 k1)
          =.  k1  (sit (mul k1 c2))
          (mix h1 k1)
      $1  =.  k1  (mix k1 (snag 0 tail))
          =.  k1  (sit (mul k1 c1))
          =.  k1  (rol 0 15 k1)
          =.  k1  (sit (mul k1 c2))
          (mix h1 k1)
    ==
  =.  h1  (mix h1 len)
  |^  (fmix32 h1)
  ++  fmix32
    |=  h/@
    =.  h  (mix h (rsh 0 16 h))
    =.  h  (sit (mul h 0x85eb.ca6b))
    =.  h  (mix h (rsh 0 13 h))
    =.  h  (sit (mul h 0xc2b2.ae35))
    =.  h  (mix h (rsh 0 16 h))
    h
  --
  ::
  ++  mum                                                 ::  mug with murmur3
  ~/  %mum
  |=  a/*
  |^  (trim ?@(a a (mix $(a -.a) (mix 0x7fff.ffff $(a +.a)))))
  ++  trim                                              ::  31-bit nonzero
    |=  key/@
    =+  syd=0xcafe.babe
    |-  ^-  @
    =+  haz=(muk syd (met 3 key) key)
    =+  ham=(mix (rsh 0 31 haz) (end 0 31 haz))
    ?.(=(0 ham) ham $(syd +(syd)))
  --
::
++  mug                                                 ::  31bit nonzero FNV1a
  ~/  %mug
  |=  a/*
  ?^  a
    =+  b=[p=$(a -.a) q=$(a +.a)]
    |-  ^-  @
    =+  c=(fnv (mix p.b (fnv q.b)))
    =+  d=(mix (rsh 0 31 c) (end 0 31 c))
    ?.  =(0 d)  d
    $(q.b +(q.b))
  =+  b=2.166.136.261
  |-  ^-  @
  =+  c=b
  =+  [d=0 e=(met 3 a)]
  |-  ^-  @
  ?:  =(d e)
    =+  f=(mix (rsh 0 31 c) (end 0 31 c))
    ?.  =(0 f)  f
    ^$(b +(b))
  $(c (fnv (mix c (cut 3 [d 1] a))), d +(d))
::                                                      ::
::::  2f: noun ordering                                 ::
  ::                                                    ::
  ::    aor, dor, gor, hor, lor, vor                    ::
  ::
++  aor                                                 ::  a-order
  ~/  %aor
  |=  {a/* b/*}
  ^-  ?
  ?:  =(a b)  &
  ?.  ?=(@ a)
    ?:  ?=(@ b)  |
    ?:  =(-.a -.b)
      $(a +.a, b +.b)
    $(a -.a, b -.b)
  ?.  ?=(@ b)  &
  |-
  =+  [c=(end 3 1 a) d=(end 3 1 b)]
  ?:  =(c d)
    $(a (rsh 3 1 a), b (rsh 3 1 b))
  (lth c d)
::
++  dor                                                 ::  d-order
  ~/  %dor
  |=  {a/* b/*}
  ^-  ?
  ?:  =(a b)  &
  ?.  ?=(@ a)
    ?:  ?=(@ b)  |
    ?:  =(-.a -.b)
      $(a +.a, b +.b)
    $(a -.a, b -.b)
  ?.  ?=(@ b)  &
  (lth a b)
::
++  gor                                                 ::  g-order
  ~/  %gor
  |=  {a/* b/*}
  ^-  ?
  =+  [c=(mug a) d=(mug b)]
  ?:  =(c d)
    (dor a b)
  (lth c d)
::
++  hor                                                 ::  h-order
  ~/  %hor
  |=  {a/* b/*}
  ^-  ?
  ?:  ?=(@ a)
    ?.  ?=(@ b)  &
    (gor a b)
  ?:  ?=(@ b)  |
  ?:  =(-.a -.b)
    (gor +.a +.b)
  (gor -.a -.b)
::
++  lor                                                 ::  l-order
  ~/  %lor
  |=  {a/* b/*}
  ^-  ?
  ?:  =(a b)  &
  ?@  a
    ?^  b  &
    (lth a b)
  ?:  =(-.a -.b)
    $(a +.a, b +.b)
  $(a -.a, b -.b)
::
++  vor                                                 ::  v-order
  ~/  %vor
  |=  {a/* b/*}
  ^-  ?
  =+  [c=(mug (mug a)) d=(mug (mug b))]
  ?:  =(c d)
    (dor a b)
  (lth c d)
::                                                      ::
::::                                                    ::
  ::  2g: unsigned powers                               ::
  ::                                                    ::
  ::
++  pow                                                 ::  unsigned exponent
  ~/  %pow
  |=  {a/@ b/@}
  ?:  =(b 0)  1
  |-  ?:  =(b 1)  a
  =+  c=$(b (div b 2))
  =+  d=(mul c c)
  ?~  (dis b 1)  d  (mul d a)
::
++  sqt                                                 ::  unsigned sqrt/rem
  ~/  %sqt
  |=  a/@  ^-  {p/@ q/@}
  ?~  a  [0 0]
  =+  [q=(div (dec (xeb a)) 2) r=0]
  =-  [-.b (sub a +.b)]
  ^=  b  |-
  =+  s=(add r (bex q))
  =+  t=(mul s s)
  ?:  =(q 0)
    ?:((lte t a) [s t] [r (mul r r)])
  ?:  (lte t a)
    $(r s, q (dec q))
  $(q (dec q))
::                                                      ::
::::                                                    ::
  ::                                                    ::
  ::  2h: set logic                                     ::
  ::                                                    ::
  ::
++  in                                                  ::  set engine
  ~/  %in
  =|  a/(tree)  :: (set)
  |@
  ++  all                                               ::  logical AND
    ~/  %all
    |*  b/$-(* ?)
    |-  ^-  ?
    ?~  a
      &
    ?&((b n.a) $(a l.a) $(a r.a))
  ::
  ++  any                                               ::  logical OR
    ~/  %any
    |*  b/$-(* ?)
    |-  ^-  ?
    ?~  a
      |
    ?|((b n.a) $(a l.a) $(a r.a))
  ::
  ++  apt                                               ::  check correctness
    =|  {l/(unit) r/(unit)}
    |-  ^-  ?
    ?~  a   &
    ?&  ?~(l & (hor n.a u.l))
        ?~(r & (hor u.r n.a))
        ?~(l.a & ?&((vor n.a n.l.a) $(a l.a, l `n.a)))
        ?~(r.a & ?&((vor n.a n.r.a) $(a r.a, r `n.a)))
    ==
  ::
  ++  bif                                               ::  splits a by b
    ~/  %bif
    |*  b/*
    ^+  [l=a r=a]
    =<  [+< +>]
    |-  ^+  a
    ?~  a
      [b ~ ~]
    ?:  =(b n.a)
      a
    ?:  (hor b n.a)
      =+  c=$(a l.a)
      ?>  ?=(^ c)
      [n.c l.c [n.a r.c r.a]]
    =+  c=$(a r.a)
    ?>  ?=(^ c)
    [n.c [n.a l.a l.c] r.c]
  ::
  ++  del                                               ::  b without any a
    ~/  %del
    |*  b/*
    |-  ^+  a
    ?~  a
      ~
    ?.  =(b n.a)
      ?:  (hor b n.a)
        [n.a $(a l.a) r.a]
      [n.a l.a $(a r.a)]
    |-  ^-  {$?(~ _a)}
    ?~  l.a  r.a
    ?~  r.a  l.a
    ?:  (vor n.l.a n.r.a)
      [n.l.a l.l.a $(l.a r.l.a)]
    [n.r.a $(r.a l.r.a) r.r.a]
  ::
  ++  dif                                               ::  difference
    ~/  %dif
    =+  b=a
    |@
    ++  $
      |-  ^+  a
      ?~  b
        a
      =+  c=(bif n.b)
      ?>  ?=(^ c)
      =+  d=$(a l.c, b l.b)
      =+  e=$(a r.c, b r.b)
      |-  ^-  {$?(~ _a)}
      ?~  d  e
      ?~  e  d
      ?:  (vor n.d n.e)
        [n.d l.d $(d r.d)]
      [n.e $(e l.e) r.e]
    --
  ::
  ++  dig                                               ::  axis of a in b
    |=  b/*
    =+  c=1
    |-  ^-  (unit @)
    ?~  a  ~
    ?:  =(b n.a)  [~ u=(peg c 2)]
    ?:  (hor b n.a)
      $(a l.a, c (peg c 6))
    $(a r.a, c (peg c 7))
  ::
  ++  gas                                               ::  concatenate
    ~/  %gas
    |=  b/(list _?>(?=(^ a) n.a))
    |-  ^+  a
    ?~  b
      a
    $(b t.b, a (put i.b))
  ::
  ++  has                                               ::  b exists in a check
    ~/  %has
    |*  b/*
    |-  ^-  ?
    ?~  a
      |
    ?:  =(b n.a)
      &
    ?:  (hor b n.a)
      $(a l.a)
    $(a r.a)
  ::
  ++  int                                               ::  intersection
    ~/  %int
    =+  b=a
    |@
    ++  $
      |-  ^+  a
      ?~  b
        ~
      ?~  a
        ~
      ?.  (vor n.a n.b)
        $(a b, b a)
      ?:  =(n.b n.a)
        [n.a $(a l.a, b l.b) $(a r.a, b r.b)]
      ?:  (hor n.b n.a)
        %-  uni(a $(a l.a, b [n.b l.b ~]))  $(b r.b)
      %-  uni(a $(a r.a, b [n.b ~ r.b]))  $(b l.b)
    --
  ::
  ++  put                                               ::  puts b in a, sorted
    ~/  %put
    |*  b/*
    |-  ^+  a
    ?~  a
      [b ~ ~]
    ?:  =(b n.a)
      a
    ?:  (hor b n.a)
      =+  c=$(a l.a)
      ?>  ?=(^ c)
      ?:  (vor n.a n.c)
        [n.a c r.a]
      [n.c l.c [n.a r.c r.a]]
    =+  c=$(a r.a)
    ?>  ?=(^ c)
    ?:  (vor n.a n.c)
      [n.a l.a c]
    [n.c [n.a l.a l.c] r.c]
  ::
  ++  rep                                               ::  replace by product
    |*  b/_=>(~ |=({* *} +<+))
    |-
    ?~  a  +<+.b
    $(a r.a, +<+.b $(a l.a, +<+.b (b n.a +<+.b)))
  ::
  ++  run                                               ::  apply gate to values
    ~/  %run
    |*  b/gate
    =+  c=`(set _?>(?=(^ a) (b n.a)))`~
    |-  ?~  a  c
    =.  c  (~(put in c) (b n.a))
    =.  c  $(a l.a, c c)
    $(a r.a, c c)
  ::
  ++  tap                                               ::  convert to list
    =<  $
    ~/  %tap
    =+  b=`(list _?>(?=(^ a) n.a))`~
    |.  ^+  b
    ?~  a
      b
    $(a r.a, b [n.a $(a l.a)])
  ::
  ++  uni                                               ::  union
    ~/  %uni
    =+  b=a
<<<<<<< HEAD
    |@
    ++  $
=======
    |%
    +-  $
>>>>>>> a6f3c2f5
      ?:  =(a b)  a
      |-  ^+  a
      ?~  b
        a
      ?~  a
        b
      ?:  (vor n.a n.b)
        ?:  =(n.b n.a)
          [n.b $(a l.a, b l.b) $(a r.a, b r.b)]
        ?:  (hor n.b n.a)
          $(a [n.a $(a l.a, b [n.b l.b ~]) r.a], b r.b)
        $(a [n.a l.a $(a r.a, b [n.b ~ r.b])], b l.b)
      ?:  =(n.a n.b)
        [n.b $(b l.b, a l.a) $(b r.b, a r.a)]
      ?:  (hor n.a n.b)
        $(b [n.b $(b l.b, a [n.a l.a ~]) r.b], a r.a)
      $(b [n.b l.b $(b r.b, a [n.a ~ r.a])], a l.a)
    --
  ::
  ++  wyt                                               ::  size of set
    =<  $
    ~%  %wyt  +  ~
    |.  ^-  @
    ?~(a 0 +((add $(a l.a) $(a r.a))))
  --
::                                                      ::
::::  2i: map logic                                     ::
  ::                                                    ::
  ::
++  by                                                  ::  map engine
  ~/  %by
  =|  a/(tree (pair))  ::  (map)
  =*  node  ?>(?=(^ a) n.a)
  |@
  ++  all                                               ::  logical AND
    ~/  %all
    |*  b/$-(* ?)
    |-  ^-  ?
    ?~  a
      &
    ?&((b q.n.a) $(a l.a) $(a r.a))
  ::
  ++  any                                               ::  logical OR
    ~/  %any
    |*  b/$-(* ?)
    |-  ^-  ?
    ?~  a
      |
    ?|((b q.n.a) $(a l.a) $(a r.a))
  ::
  ++  bif                                               ::  splits a by b
    ~/  %bif
    |*  {b/* c/*}
    ^+  [l=a r=a]
    =<  [+< +>]
    |-  ^+  a
    ?~  a
      [[b c] ~ ~]
    ?:  =(b p.n.a)
      ?:  =(c q.n.a)
        a
      [[b c] l.a r.a]
    ?:  (gor b p.n.a)
      =+  d=$(a l.a)
      ?>  ?=(^ d)
      [n.d l.d [n.a r.d r.a]]
    =+  d=$(a r.a)
    ?>  ?=(^ d)
    [n.d [n.a l.a l.d] r.d]
  ::
  ++  del                                               ::  delete at key b
    ~/  %del
    |*  b/*
    |-  ^+  a
    ?~  a
      ~
    ?.  =(b p.n.a)
      ?:  (gor b p.n.a)
        [n.a $(a l.a) r.a]
      [n.a l.a $(a r.a)]
    |-  ^-  {$?(~ _a)}
    ?~  l.a  r.a
    ?~  r.a  l.a
    ?:  (vor p.n.l.a p.n.r.a)
      [n.l.a l.l.a $(l.a r.l.a)]
    [n.r.a $(r.a l.r.a) r.r.a]
  ::
  ++  dif                                               ::  difference
    ~/  %dif
    =+  b=a
    |@
    ++  $
      |-  ^+  a
      ?~  b
        a
      =+  c=(bif p.n.b q.n.b)
      ?>  ?=(^ c)
      =+  d=$(a l.c, b l.b)
      =+  e=$(a r.c, b r.b)
      |-  ^-  {$?(~ _a)}
      ?~  d  e
      ?~  e  d
      ?:  (vor p.n.d p.n.e)
        [n.d l.d $(d r.d)]
      [n.e $(e l.e) r.e]
    --
  ::
  ++  dig                                               ::  axis of b key
    |=  b/*
    =+  c=1
    |-  ^-  (unit @)
    ?~  a  ~
    ?:  =(b p.n.a)  [~ u=(peg c 2)]
    ?:  (gor b p.n.a)
      $(a l.a, c (peg c 6))
    $(a r.a, c (peg c 7))
  ::
  ++  apt                                               ::  check correctness
    =|  {l/(unit) r/(unit)}
    |-  ^-  ?
    ?~  a   &
    ?&  ?~(l & (gor p.n.a u.l))
        ?~(r & (gor u.r p.n.a))
        ?~(l.a & ?&((vor p.n.a p.n.l.a) $(a l.a, l `p.n.a)))
        ?~(r.a & ?&((vor p.n.a p.n.r.a) $(a r.a, r `p.n.a)))
    ==
  ::
  ++  gas                                               ::  concatenate
    ~/  %gas
    |*  b/(list {p/* q/*})
    =>  .(b `(list _?>(?=(^ a) n.a))`b)
    |-  ^+  a
    ?~  b
      a
    $(b t.b, a (put p.i.b q.i.b))
  ::
  ++  get                                               ::  grab value by key
    ~/  %get
    |=  b/*
    ^-  {$@(~ {~ u/_?>(?=(^ a) q.n.a)})}
    =+  42
    ?~  a
      ~
    ?:  =(b p.n.a)
      [~ u=q.n.a]
    ?:  (gor b p.n.a)
      $(a l.a)
    $(a r.a)
  ::
  ++  got
    |*  b/*
    (need (get b))
  ::
  ++  has                                               ::  key existence check
    ~/  %has
    |*  b/*
    !=(~ (get b))
  ::
  ++  int                                               ::  intersection
    ~/  %int
    =+  b=a
    |@
    ++  $
      |-  ^+  a
      ?~  b
        ~
      ?~  a
        ~
      ?:  (vor p.n.a p.n.b)
        ?:  =(p.n.b p.n.a)
          [n.b $(a l.a, b l.b) $(a r.a, b r.b)]
        ?:  (gor p.n.b p.n.a)
          %-  uni(a $(a l.a, b [n.b l.b ~]))  $(b r.b)
        %-  uni(a $(a r.a, b [n.b ~ r.b]))  $(b l.b)
      ?:  =(p.n.a p.n.b)
        [n.b $(b l.b, a l.a) $(b r.b, a r.a)]
      ?:  (gor p.n.a p.n.b)
        %-  uni(a $(b l.b, a [n.a l.a ~]))  $(a r.a)
      %-  uni(a $(b r.b, a [n.a ~ r.a]))  $(a l.a)
    --
  ::
  ++  jab
    ~/  %jab
    |*  [key=_?>(?=(^ a) p.n.a) fun=$-(_?>(?=(^ a) q.n.a) _?>(?=(^ a) q.n.a))]
    ^+  a
    ::
    ?~  a  !!
    ::
    ?:  =(key p.n.a)
      a(q.n (fun q.n.a))
    ::
    ?:  (gor key p.n.a)
      a(l $(a l.a))
    ::
    a(r $(a r.a))
  ::
  ++  mar                                               ::  add with validation
    |*  {b/* c/(unit *)}
    ?~  c
      (del b)
    (put b u.c)
  ::
  ++  put                                               ::  adds key-value pair
    ~/  %put
    |*  {b/* c/*}
    |-  ^+  a
    ?~  a
      [[b c] ~ ~]
    ?:  =(b p.n.a)
      ?:  =(c q.n.a)
        a
      [[b c] l.a r.a]
    ?:  (gor b p.n.a)
      =+  d=$(a l.a)
      ?>  ?=(^ d)
      ?:  (vor p.n.a p.n.d)
        [n.a d r.a]
      [n.d l.d [n.a r.d r.a]]
    =+  d=$(a r.a)
    ?>  ?=(^ d)
    ?:  (vor p.n.a p.n.d)
      [n.a l.a d]
    [n.d [n.a l.a l.d] r.d]
  ::
  ++  rep                                               ::  replace by product
    |*  b/_=>(~ |=({* *} +<+))
    |-
    ?~  a  +<+.b
    $(a r.a, +<+.b $(a l.a, +<+.b (b n.a +<+.b)))
  ::
  ++  rib                                               ::  transform + product
    |*  {b/* c/gate}
    |-  ^+  [b a]
    ?~  a  [b ~]
    =+  d=(c n.a b)
    =.  n.a  +.d
    =+  e=$(a l.a, b -.d)
    =+  f=$(a r.a, b -.e)
    [-.f [n.a +.e +.f]]
  ::
  ++  run                                               ::  apply gate to values
    |*  b/gate
    |-
    ?~  a  a
    [n=[p=p.n.a q=(b q.n.a)] l=$(a l.a) r=$(a r.a)]
  ::
  ++  rut                                               ::  apply gate to nodes
    |*  b/gate
    |-
    ?~  a  a
    [n=[p=p.n.a q=(b p.n.a q.n.a)] l=$(a l.a) r=$(a r.a)]
  ::
  ++  tap                                               ::  listify pairs
    =<  $
    ~/  %tap
    =+  b=`(list _?>(?=(^ a) n.a))`~
    |.  ^+  b
    ?~  a
      b
    $(a r.a, b [n.a $(a l.a)])
  ::
  ++  uni                                               ::  union, merge
    ~/  %uni
    =+  b=a
    |@
    ++  $
      |-  ^+  a
      ?~  b
        a
      ?~  a
        b
      ?:  (vor p.n.a p.n.b)
        ?:  =(p.n.b p.n.a)
          [n.b $(a l.a, b l.b) $(a r.a, b r.b)]
        ?:  (gor p.n.b p.n.a)
          $(a [n.a $(a l.a, b [n.b l.b ~]) r.a], b r.b)
        $(a [n.a l.a $(a r.a, b [n.b ~ r.b])], b l.b)
      ?:  =(p.n.a p.n.b)
        [n.b $(b l.b, a l.a) $(b r.b, a r.a)]
      ?:  (gor p.n.a p.n.b)
        $(b [n.b $(b l.b, a [n.a l.a ~]) r.b], a r.a)
      $(b [n.b l.b $(b r.b, a [n.a ~ r.a])], a l.a)
    --
  ::
  ++  uno                                               ::  general union
    =+  b=a
    |@
    ++  $
      |*  meg/$-({* * *} *)
      |-  ^+  a
      ?~  b
        a
      ?~  a
        b
      ?:  (vor p.n.a p.n.b)
        ?:  =(p.n.b p.n.a)
          [n.b $(a l.a, b l.b) $(a r.a, b r.b)]
        ?:  (gor p.n.b p.n.a)
          $(a [n.a $(a l.a, b [n.b l.b ~]) r.a], b r.b)
        $(a [n.a l.a $(a r.a, b [n.b ~ r.b])], b l.b)
      ?:  =(p.n.a p.n.b)
        :+  [p.n.a (meg p.n.a q.n.a q.n.b)]
          $(b l.b, a l.a)
        $(b r.b, a r.a)
      ?:  (gor p.n.a p.n.b)
        $(b [n.b $(b l.b, a [n.a l.a ~]) r.b], a r.a)
      $(b [n.b l.b $(b r.b, a [n.a ~ r.a])], a l.a)
    --
  ::
  ::
  ++  urn                                               ::  apply gate to nodes
    |*  b/$-({* *} *)
    |-
    ?~  a  ~
    [n=[p=p.n.a q=(b p.n.a q.n.a)] l=$(a l.a) r=$(a r.a)]
  ::
  ++  wyt                                               ::  depth of map
    |-  ^-  @
    ?~(a 0 +((add $(a l.a) $(a r.a))))
  ::
  ++  key                                               ::  set of keys
    =+  b=`(set _?>(?=(^ a) p.n.a))`~
    |-  ^+  b
    ?~  a   b
    $(a r.a, b $(a l.a, b (~(put in b) p.n.a)))
  ::
  ++  val                                               ::  list of vals
    =+  b=`(list _?>(?=(^ a) q.n.a))`~
    |-  ^+  b
    ?~  a   b
    $(a r.a, b [q.n.a $(a l.a)])
  --
::                                                      ::
::::  2j: jar and jug logic                             ::
  ::                                                    ::
  ::
++  ja                                                  ::  jar engine
  =|  a/(tree (pair * (list)))  ::  (jar)
  |@
  ++  get                                               ::  gets list by key
    |*  b/*
    =+  c=(~(get by a) b)
    ?~(c ~ u.c)
  ::
  ++  add                                               ::  adds key-list pair
    |*  {b/* c/*}
    =+  d=(get b)
    (~(put by a) b [c d])
  --
++  ju                                                  ::  jug engine
  =|  a/(tree (pair * (tree)))  ::  (jug)
  |@
  ++  del                                               ::  del key-set pair
    |*  {b/* c/*}
    ^+  a
    =+  d=(get b)
    =+  e=(~(del in d) c)
    ?~  e
      (~(del by a) b)
    (~(put by a) b e)
  ::
  ++  gas                                               ::  concatenate
    |*  b/(list {p/* q/*})
    =>  .(b `(list _?>(?=({{* ^} ^} a) [p=p q=n.q]:n.a))`b)
    |-  ^+  a
    ?~  b
      a
    $(b t.b, a (put p.i.b q.i.b))
  ::
  ++  get                                               ::  gets set by key
    |*  b/*
    =+  c=(~(get by a) b)
    ?~(c ~ u.c)
  ::
  ++  has                                               ::  existence check
    |*  {b/* c/*}
    ^-  ?
    (~(has in (get b)) c)
  ::
  ++  put                                               ::  add key-set pair
    |*  {b/* c/*}
    ^+  a
    =+  d=(get b)
    (~(put by a) b (~(put in d) c))
  --
::                                                      ::
::::  2k: queue logic                                   ::
  ::                                                    ::
  ::
++  to                                                  ::  queue engine
  =|  a/(tree)  ::  (qeu)
  |@
  ++  bal
    |-  ^+  a
    ?~  a  ~
    ?.  |(?=(~ l.a) (vor n.a n.l.a))
      $(a [n.l.a l.l.a $(a [n.a r.l.a r.a])])
    ?.  |(?=(~ r.a) (vor n.a n.r.a))
      $(a [n.r.a $(a [n.a l.a l.r.a]) r.r.a])
    a
  ::
  ++  dep                                               ::  max depth of queue
    |-  ^-  @
    ?~  a  0
    +((max $(a l.a) $(a r.a)))
  ::
  ++  gas                                               ::  insert list to que
    |=  b/(list _?>(?=(^ a) n.a))
    |-  ^+  a
    ?~(b a $(b t.b, a (put i.b)))
  ::
  ++  get                                               ::  head-rest pair
    |-  ^+  ?>(?=(^ a) [p=n.a q=*(tree _n.a)])
    ?~  a
      !!
    ?~  r.a
      [n.a l.a]
    =+  b=$(a r.a)
    :-  p.b
    ?:  |(?=(~ q.b) (vor n.a n.q.b))
      [n.a l.a q.b]
    [n.q.b [n.a l.a l.q.b] r.q.b]
  ::
  ++  nip                                               ::  remove root
    |-  ^+  a
    ?~  a  ~
    ?~  l.a  r.a
    ?~  r.a  l.a
    ?:  (vor n.l.a n.r.a)
      [n.l.a l.l.a $(l.a r.l.a)]
    [n.r.a $(r.a l.r.a) r.r.a]
  ::
  ++  nap                                               ::  removes head
    ?>  ?=(^ a)
    ?:  =(~ l.a)  r.a
    =+  b=get(a l.a)
    bal(a ^+(a [p.b q.b r.a]))
  ::
  ++  put                                               ::  insert new tail
    |*  b/*
    |-  ^+  a
    ?~  a
      [b ~ ~]
    bal(a a(l $(a l.a)))
  ::
  ++  tap                                               ::  adds list to end
    =+  b=`(list _?>(?=(^ a) n.a))`~
    |-  ^+  b
    =+  0                                               ::  hack for jet match
    ?~  a
      b
    $(a r.a, b [n.a $(a l.a)])
  ::
  ++  top                                               ::  produces head
    |-  ^-  (unit _?>(?=(^ a) n.a))
    ?~  a  ~
    ?~(r.a [~ n.a] $(a r.a))
  --
::                                                      ::
::::  2l: container from container                      ::
  ::                                                    ::
  ::
++  malt                                                ::  map from list
  |*  a/(list)
  (molt `(list {p/_-<.a q/_->.a})`a)
::
++  molt                                                ::  map from pair list
  |*  a/(list (pair))  ::  ^-  =,(i.-.a (map _p _q))
  (~(gas by `(tree {p/_p.i.-.a q/_q.i.-.a})`~) a)
::
++  silt                                                ::  set from list
  |*  a/(list)  ::  ^-  (set _i.-.a)
  =+  b=*(tree _?>(?=(^ a) i.a))
  (~(gas in b) a)
::                                                      ::
::::  2m: container from noun                           ::
  ::                                                    ::
  ::
++  ly                                                  ::  list from raw noun
  le:nl
::
++  my                                                  ::  map from raw noun
  my:nl
::
++  sy                                                  ::  set from raw noun
  si:nl
::
++  nl
  |%
  ::                                                      ::
  ++  le                                                  ::  construct list
    |*  a/(list)
    ^+  =<  $
      |@  ++  $  ?:(*? ~ [i=(snag 0 a) t=$])
      --
    a
  ::                                                      ::
  ++  my                                                  ::  construct map
    |*  a/(list (pair))
    =>  .(a ^+((le a) a))
    (~(gas by `(map _p.i.-.a _q.i.-.a)`~) a)
  ::                                                      ::
  ++  mz                                                  ::  construct map
    |*  a/(list (pair))
    =>  .(a ^+((le a) a))
    (~(gas by ~) a)
  ::                                                      ::
  ++  si                                                  ::  construct set
    |*  a/(list)
    =>  .(a ^+((le a) a))
    (~(gas in `(set _i.-.a)`~) a)
  ::                                                      ::
  ++  snag                                                ::  index
    |*  {a/@ b/(list)}
    ?~  b
      ~_  leaf+"snag-fail"
      !!
    ?:  =(0 a)  i.b
    $(b t.b, a (dec a))
  ::                                                      ::
  ++  weld                                                ::  concatenate
    |*  {a/(list) b/(list)}
    =>  .(a ^+((le a) a), b ^+((le b) b))
    =+  42
    |-
    ?~  a  b
    [i=i.a t=$(a t.a)]
  --
::
::::  2p: serialization                                 ::
  ::                                                    ::
  ::
++  cue                                                 ::  unpack
  ~/  %cue
  |=  a/@
  ^-  *
  =+  b=0
  =+  m=`(map @ *)`~
  =<  q
  |-  ^-  {p/@ q/* r/(map @ *)}
  ?:  =(0 (cut 0 [b 1] a))
    =+  c=(rub +(b) a)
    [+(p.c) q.c (~(put by m) b q.c)]
  =+  c=(add 2 b)
  ?:  =(0 (cut 0 [+(b) 1] a))
    =+  u=$(b c)
    =+  v=$(b (add p.u c), m r.u)
    =+  w=[q.u q.v]
    [(add 2 (add p.u p.v)) w (~(put by r.v) b w)]
  =+  d=(rub c a)
  [(add 2 p.d) (need (~(get by m) q.d)) m]
::
++  jam                                                 ::  pack
  ~/  %jam
  |=  a/*
  ^-  @
  =+  b=0
  =+  m=`(map * @)`~
  =<  q
  |-  ^-  {p/@ q/@ r/(map * @)}
  =+  c=(~(get by m) a)
  ?~  c
    =>  .(m (~(put by m) a b))
    ?:  ?=(@ a)
      =+  d=(mat a)
      [(add 1 p.d) (lsh 0 1 q.d) m]
    =>  .(b (add 2 b))
    =+  d=$(a -.a)
    =+  e=$(a +.a, b (add b p.d), m r.d)
    [(add 2 (add p.d p.e)) (mix 1 (lsh 0 2 (cat 0 q.d q.e))) r.e]
  ?:  ?&(?=(@ a) (lte (met 0 a) (met 0 u.c)))
    =+  d=(mat a)
    [(add 1 p.d) (lsh 0 1 q.d) m]
  =+  d=(mat u.c)
  [(add 2 p.d) (mix 3 (lsh 0 2 q.d)) m]
::
++  mat                                                 ::  length-encode
  ~/  %mat
  |=  a/@
  ^-  {p/@ q/@}
  ?:  =(0 a)
    [1 1]
  =+  b=(met 0 a)
  =+  c=(met 0 b)
  :-  (add (add c c) b)
  (cat 0 (bex c) (mix (end 0 (dec c) b) (lsh 0 (dec c) a)))
::
++  rub                                                 ::  length-decode
  ~/  %rub
  |=  {a/@ b/@}
  ^-  {p/@ q/@}
  =+  ^=  c
      =+  [c=0 m=(met 0 b)]
      |-  ?<  (gth c m)
      ?.  =(0 (cut 0 [(add a c) 1] b))
        c
      $(c +(c))
  ?:  =(0 c)
    [1 0]
  =+  d=(add a +(c))
  =+  e=(add (bex (dec c)) (cut 0 [d (dec c)] b))
  [(add (add c c) e) (cut 0 [(add d (dec c)) e] b)]
::
++  fn  ::  float, infinity, or NaN
        ::  s=sign, e=exponent, a=arithmetic form
        ::  (-1)^s * a * 2^e
        $%  {$f s/? e/@s a/@u}
            {$i s/?}
            {$n ~}
        ==
::
++  dn  ::  decimal float, infinity, or NaN
        ::  (-1)^s * a * 10^e
        $%  {$d s/? e/@s a/@u}
            {$i s/?}
            {$n ~}
        ==
::
++  rn  ::  parsed decimal float
        ::
        $%  {$d a/? b/{c/@ {d/@ e/@} f/? i/@}}
            {$i a/?}
            {$n ~}
        ==
--  =>
::                                                      ::
::::  3: layer three                                    ::
  ::                                                    ::
  ::    3a: signed and modular ints                     ::
  ::    3b: floating point                              ::
  ::    3c: urbit time                                  ::
  ::    3d: SHA hash family                             ::
  ::    3e: (reserved)                                  ::
  ::    3f: scrambling                                  ::
  ::    3g: molds and mold builders                     ::
  ::                                                    ::
~%  %tri  +  ~
|%
::
::::  3a: signed and modular ints                       ::
  ::                                                    ::
  ::
++  egcd                                                ::  schneier's egcd
  |=  {a/@ b/@}
  =+  si
  =+  [c=(sun a) d=(sun b)]
  =+  [u=[c=(sun 1) d=--0] v=[c=--0 d=(sun 1)]]
  |-  ^-  {d/@ u/@s v/@s}
  ?:  =(--0 c)
    [(abs d) d.u d.v]
  ::  ?>  ?&  =(c (sum (pro (sun a) c.u) (pro (sun b) c.v)))
  ::          =(d (sum (pro (sun a) d.u) (pro (sun b) d.v)))
  ::      ==
  =+  q=(fra d c)
  %=  $
    c  (dif d (pro q c))
    d  c
    u  [(dif d.u (pro q c.u)) c.u]
    v  [(dif d.v (pro q c.v)) c.v]
  ==
::
++  fo                                                  ::  modulo prime
  ^?
  |_  a/@
  ++  dif
    |=  {b/@ c/@}
    (sit (sub (add a b) (sit c)))
  ::
  ++  exp
    |=  {b/@ c/@}
    ?:  =(0 b)
      1
    =+  d=$(b (rsh 0 1 b))
    =+  e=(pro d d)
    ?:(=(0 (end 0 1 b)) e (pro c e))
  ::
  ++  fra
    |=  {b/@ c/@}
    (pro b (inv c))
  ::
  ++  inv
    |=  b/@
    =+  c=(dul:si u:(egcd b a) a)
    c
  ::
  ++  pro
    |=  {b/@ c/@}
    (sit (mul b c))
  ::
  ++  sit
    |=  b/@
    (mod b a)
  ::
  ++  sum
    |=  {b/@ c/@}
    (sit (add b c))
  --
::
++  si                                                  ::  signed integer
  ^?
  |%
  ++  abs  |=(a/@s (add (end 0 1 a) (rsh 0 1 a)))       ::  absolute value
  ++  dif  |=  {a/@s b/@s}                              ::  subtraction
           (sum a (new !(syn b) (abs b)))
  ++  dul  |=  {a/@s b/@}                               ::  modulus
           =+(c=(old a) ?:(-.c (mod +.c b) (sub b +.c)))
  ++  fra  |=  {a/@s b/@s}                              ::  divide
           (new =(0 (mix (syn a) (syn b))) (div (abs a) (abs b)))
  ++  new  |=  {a/? b/@}                                ::  [sign value] to @s
           `@s`?:(a (mul 2 b) ?:(=(0 b) 0 +((mul 2 (dec b)))))
  ++  old  |=(a/@s [(syn a) (abs a)])                   ::  [sign value]
  ++  pro  |=  {a/@s b/@s}                              ::  multiplication
           (new =(0 (mix (syn a) (syn b))) (mul (abs a) (abs b)))
  ++  rem  |=({a/@s b/@s} (dif a (pro b (fra a b))))    ::  remainder
  ++  sum  |=  {a/@s b/@s}                              ::  addition
           =+  [c=(old a) d=(old b)]
           ?:  -.c
             ?:  -.d
               (new & (add +.c +.d))
             ?:  (gte +.c +.d)
               (new & (sub +.c +.d))
             (new | (sub +.d +.c))
           ?:  -.d
             ?:  (gte +.c +.d)
               (new | (sub +.c +.d))
             (new & (sub +.d +.c))
           (new | (add +.c +.d))
  ++  sun  |=(a/@u (mul 2 a))                           ::  @u to @s
  ++  syn  |=(a/@s =(0 (end 0 1 a)))                    ::  sign test
  ++  cmp  |=  {a/@s b/@s}                              ::  compare
           ^-  @s
           ?:  =(a b)
             --0
           ?:  (syn a)
             ?:  (syn b)
               ?:  (gth a b)
                 --1
               -1
             --1
          ?:  (syn b)
            -1
          ?:  (gth a b)
            -1
          --1
  --
::                                                      ::
::::  3b: floating point                                ::
  ::                                                    ::
  ::
::
++  fl                                                  ::  arb. precision fp
  =+  ^-  {{p/@u v/@s w/@u} r/$?($n $u $d $z $a) d/$?($d $f $i)}
    [[113 -16.494 32.765] %n %d]
  ::  p=precision:     number of bits in arithmetic form; must be at least 2
  ::  v=min exponent:  minimum value of e
  ::  w=width:         max - min value of e, 0 is fixed point
  ::  r=rounding mode: nearest (ties to even), up, down, to zero, away from zero
  ::  d=behavior:      return denormals, flush denormals to zero,
  ::                   infinite exponent range
  =>
    ~%  %cofl  +>  ~
    ::  internal functions; mostly operating on {e/@s a/@u}, in other words
    ::  positive numbers. many of these error out if a=0.
    |%
    ++  rou
      |=  {a/{e/@s a/@u}}  ^-  fn  (rau a &)
    ::
    ++  rau
      |=  {a/{e/@s a/@u} t/?}  ^-  fn
      ?-  r
        $z  (lug %fl a t)  $d  (lug %fl a t)
        $a  (lug %ce a t)  $u  (lug %ce a t)
        $n  (lug %ne a t)
      ==
    ::
    ++  add                                             ::  add; exact if e
      |=  {a/{e/@s a/@u} b/{e/@s a/@u} e/?}  ^-  fn
      =+  q=(dif:si e.a e.b)
      |-  ?.  (syn:si q)  $(b a, a b, q +(q))           ::  a has larger exp
      ?:  e
        [%f & e.b (^add (lsh 0 (abs:si q) a.a) a.b)]
      =+  [ma=(met 0 a.a) mb=(met 0 a.b)]
      =+  ^=  w  %+  dif:si  e.a  %-  sun:si            ::  expanded exp of a
        ?:  (gth prc ma)  (^sub prc ma)  0
      =+  ^=  x  %+  sum:si  e.b  (sun:si mb)           ::  highest exp for b
      ?:  =((cmp:si w x) --1)                           ::  don't need to add
        ?-  r
          $z  (lug %fl a &)  $d  (lug %fl a &)
          $a  (lug %lg a &)  $u  (lug %lg a &)
          $n  (lug %na a &)
        ==
      (rou [e.b (^add (lsh 0 (abs:si q) a.a) a.b)])
    ::
    ++  sub                                             ::  subtract; exact if e
      |=  {a/{e/@s a/@u} b/{e/@s a/@u} e/?}  ^-  fn
      =+  q=(dif:si e.a e.b)
      |-  ?.  (syn:si q)
        (fli $(b a, a b, q +(q), r swr))
      =+  [ma=(met 0 a.a) mb=(met 0 a.b)]
      =+  ^=  w  %+  dif:si  e.a  %-  sun:si
        ?:  (gth prc ma)  (^sub prc ma)  0
      =+  ^=  x  %+  sum:si  e.b  (sun:si +(mb))
      ?:  &(!e =((cmp:si w x) --1))
        ?-  r
          $z  (lug %sm a &)  $d  (lug %sm a &)
          $a  (lug %ce a &)  $u  (lug %ce a &)
          $n  (lug %nt a &)
        ==
      =+  j=(lsh 0 (abs:si q) a.a)
      |-  ?.  (gte j a.b)
        (fli $(a.b j, j a.b, r swr))
      =+  i=(^sub j a.b)
      ?~  i  [%f & zer]
      ?:  e  [%f & e.b i]  (rou [e.b i])
    ::
    ++  mul                                             ::  multiply
      |=  {a/{e/@s a/@u} b/{e/@s a/@u}}  ^-  fn
      (rou (sum:si e.a e.b) (^mul a.a a.b))
    ::
    ++  div                                             ::  divide
      |=  {a/{e/@s a/@u} b/{e/@s a/@u}}  ^-  fn
      =+  [ma=(met 0 a.a) mb=(met 0 a.b)]
      =+  v=(dif:si (sun:si ma) (sun:si +((^add mb prc))))
      =.  a  ?:  (syn:si v)  a
      a(e (sum:si v e.a), a (lsh 0 (abs:si v) a.a))
      =+  [j=(dif:si e.a e.b) q=(dvr a.a a.b)]
      (rau [j p.q] =(q.q 0))
    ::
    ++  sqt                                             ::  square root
      |=  {a/{e/@s a/@u}}  ^-  fn
      =.  a
        =+  [w=(met 0 a.a) x=(^mul +(prc) 2)]
        =+  ?:((^lth w x) (^sub x w) 0)
        =+  ?:  =((dis - 1) (dis (abs:si e.a) 1))  -
          (^add - 1)
        a(e (dif:si e.a (sun:si -)), a (lsh 0 - a.a))
      =+  [y=(^sqt a.a) z=(fra:si e.a --2)]
      (rau [z p.y] =(q.y 0))
    ::
    ++  lth                                             ::  less-than
      |=  {a/{e/@s a/@u} b/{e/@s a/@u}}  ^-  ?
      ?:  =(e.a e.b)  (^lth a.a a.b)
      =+  c=(cmp:si (ibl a) (ibl b))
      ?:  =(c -1)  &  ?:  =(c --1)  |
      ?:  =((cmp:si e.a e.b) -1)
        (^lth (rsh 0 (abs:si (dif:si e.a e.b)) a.a) a.b)
      (^lth (lsh 0 (abs:si (dif:si e.a e.b)) a.a) a.b)
    ::
    ++  equ                                             ::  equals
      |=  {a/{e/@s a/@u} b/{e/@s a/@u}}  ^-  ?
      ?.  =((ibl a) (ibl b))  |
      ?:  =((cmp:si e.a e.b) -1)
        =((lsh 0 (abs:si (dif:si e.a e.b)) a.b) a.a)
      =((lsh 0 (abs:si (dif:si e.a e.b)) a.a) a.b)
    ::
    ::  integer binary logarithm: 2^ibl(a) <= |a| < 2^(ibl(a)+1)
    ++  ibl
      |=  {a/{e/@s a/@u}}  ^-  @s
      (sum:si (sun:si (dec (met 0 a.a))) e.a)
    ::
    ::  change to a representation where a.a is odd
    ::  every fn has a unique representation of this kind
    ++  uni
      |=  {a/{e/@s a/@u}}
      |-  ?:  =((end 0 1 a.a) 1)  a
      $(a.a (rsh 0 1 a.a), e.a (sum:si e.a --1))
    ::
    ::  expands to either full precision or to denormalized
    ++  xpd
      |=  {a/{e/@s a/@u}}
      =+  ma=(met 0 a.a)
      ?:  (gte ma prc)  a
      =+  ?:  =(den %i)  (^sub prc ma)
          =+  ^=  q
            =+  w=(dif:si e.a emn)
            ?:  (syn:si w)  (abs:si w)  0
          (min q (^sub prc ma))
      a(e (dif:si e.a (sun:si -)), a (lsh 0 - a.a))
    ::
    ::  central rounding mechanism
    ::  can perform: floor, ceiling, smaller, larger,
    ::               nearest (round ties to: even, away from 0, toward 0)
    ::  s is sticky bit: represents a value less than ulp(a) = 2^(e.a)
    ::
    ++  lug
      ~/  %lug
      |=  {t/$?($fl $ce $sm $lg $ne $na $nt) a/{e/@s a/@u} s/?}  ^-  fn
      ?<  =(a.a 0)
      =-
        ?.  =(den %f)  -                                ::  flush denormals
        ?.  ?=({$f *} -)  -
        ?:  =((met 0 ->+>) prc)  -  [%f & zer]
      ::
      =+  m=(met 0 a.a)
      ?>  |(s (gth m prc))                              ::  require precision
      =+  ^=  q  %+  max
          ?:  (gth m prc)  (^sub m prc)  0              ::  reduce precision
        %-  abs:si  ?:  =(den %i)  --0                  ::  enforce min. exp
        ?:  =((cmp:si e.a emn) -1)  (dif:si emn e.a)  --0
      =^  b  a  :-  (end 0 q a.a)
        a(e (sum:si e.a (sun:si q)), a (rsh 0 q a.a))
      ::
      ?~  a.a
        ?<  =(den %i)
        ?-  t
          $fl  [%f & zer]
          $sm  [%f & zer]
          $ce  [%f & spd]
          $lg  [%f & spd]
          $ne  ?:  s  [%f & ?:((lte b (bex (dec q))) zer spd)]
               [%f & ?:((^lth b (bex (dec q))) zer spd)]
          $nt  ?:  s  [%f & ?:((lte b (bex (dec q))) zer spd)]
               [%f & ?:((^lth b (bex (dec q))) zer spd)]
          $na  [%f & ?:((^lth b (bex (dec q))) zer spd)]
        ==
      ::
      =.  a  (xpd a)
      ::
      =.  a
        ?-  t
          $fl  a
          $lg  a(a +(a.a))
          $sm  ?.  &(=(b 0) s)  a
               ?:  &(=(e.a emn) !=(den %i))  a(a (dec a.a))
               =+  y=(dec (^mul a.a 2))
               ?.  (lte (met 0 y) prc)  a(a (dec a.a))
               [(dif:si e.a --1) y]
          $ce  ?:  &(=(b 0) s)  a  a(a +(a.a))
          $ne  ?~  b  a
               =+  y=(bex (dec q))
               ?:  &(=(b y) s)                          ::  round halfs to even
                 ?~  (dis a.a 1)  a  a(a +(a.a))
               ?:  (^lth b y)  a  a(a +(a.a))
          $na  ?~  b  a
               =+  y=(bex (dec q))
               ?:  (^lth b y)  a  a(a +(a.a))
          $nt  ?~  b  a
               =+  y=(bex (dec q))
               ?:  =(b y)  ?:  s  a  a(a +(a.a))
               ?:  (^lth b y)  a  a(a +(a.a))
        ==
      ::
      =.  a  ?.  =((met 0 a.a) +(prc))  a
        a(a (rsh 0 1 a.a), e (sum:si e.a --1))
      ?~  a.a  [%f & zer]
      ::
      ?:  =(den %i)  [%f & a]
      ?:  =((cmp:si emx e.a) -1)  [%i &]  [%f & a]      ::  enforce max. exp
    ::
    ++  drg                                             ::  dragon4; get
      ~/  %drg                                          ::  printable decimal;
      |=  {a/{e/@s a/@u}}  ^-  {@s @u}                  ::  guaranteed accurate
      ?<  =(a.a 0)                                      ::  for rounded floats
      =.  a  (xpd a)
      =+  r=(lsh 0 ?:((syn:si e.a) (abs:si e.a) 0) a.a)
      =+  s=(lsh 0 ?.((syn:si e.a) (abs:si e.a) 0) 1)
      =+  mn=(lsh 0 ?:((syn:si e.a) (abs:si e.a) 0) 1)
      =+  mp=mn
      =>  ?.
            ?&  =(a.a (bex (dec prc)))                  ::  if next smallest
                |(!=(e.a emn) =(den %i))                ::  float is half ULP,
            ==                                          ::  tighten lower bound
          .
        %=  .
          mp  (lsh 0 1 mp)
          r  (lsh 0 1 r)
          s  (lsh 0 1 s)
        ==
      =+  [k=--0 q=(^div (^add s 9) 10)]
      |-  ?:  (^lth r q)
        %=  $
          k  (dif:si k --1)
          r  (^mul r 10)
          mn  (^mul mn 10)
          mp  (^mul mp 10)
        ==
      |-  ?:  (gte (^add (^mul r 2) mp) (^mul s 2))
        $(s (^mul s 10), k (sum:si k --1))
      =+  [u=0 o=0]
      |-                                                ::  r/s+o = a*10^-k
      =+  v=(dvr (^mul r 10) s)
      =>  %=  .
          k  (dif:si k --1)
          u  p.v
          r  q.v
          mn  (^mul mn 10)
          mp  (^mul mp 10)
        ==
      =+  l=(^lth (^mul r 2) mn)                        ::  in lower bound
      =+  ^=  h                                         ::  in upper bound
        ?|  (^lth (^mul s 2) mp)
            (gth (^mul r 2) (^sub (^mul s 2) mp))
        ==
      ?:  &(!l !h)
        $(o (^add (^mul o 10) u))
      =+  q=&(h |(!l (gth (^mul r 2) s)))
      =.  o  (^add (^mul o 10) ?:(q +(u) u))
      [k o]
    ::
    ++  toj                                             ::  round to integer
      |=  {a/{e/@s a/@u}}  ^-  fn
      ?.  =((cmp:si e.a --0) -1)  [%f & a]
      =+  x=(abs:si e.a)
      =+  y=(rsh 0 x a.a)
      ?:  |(=(r %d) =(r %z))  [%f & --0 y]
      =+  z=(end 0 x a.a)
      ?:  |(=(r %u) =(r %a))  [%f & --0 ?~(z y +(y))]
      =+  i=(bex (dec x))
      ?:  &(=(z i) =((dis y 1) 0))  [%f & --0 y]
      ?:  (^lth z i)  [%f & --0 y]  [%f & --0 +(y)]
    ::
    ++  ned                                             ::  require ?=({$f *} a)
      |=  {a/fn}  ^-  {$f s/? e/@s a/@u}
      ?:  ?=({$f *} a)  a
      ~_  leaf+"need-float"
      !!
    ::
    ++  shf                                             ::  a * 2^b; no rounding
      |=  {a/fn b/@s}
      ?:  |(?=({$n *} a) ?=({$i *} a))  a
      a(e (sum:si e.a b))
    ::
    ++  fli                                             ::  flip sign
      |=  {a/fn}  ^-  fn
      ?-(-.a $f a(s !s.a), $i a(s !s.a), $n a)
    ::
    ++  swr  ?+(r r $d %u, $u %d)                       ::  flipped rounding
    ++  prc  ?>((gth p 1) p)                            ::  force >= 2 precision
    ++  den  d                                          ::  denorm+flush+inf exp
    ++  emn  v                                          ::  minimum exponent
    ++  emx  (sum:si emn (sun:si w))                    ::  maximum exponent
    ++  spd  [e=emn a=1]                                ::  smallest denormal
    ++  spn  [e=emn a=(bex (dec prc))]                  ::  smallest normal
    ++  lfn  [e=emx a=(fil 0 prc 1)]                    ::  largest
    ++  lfe  (sum:si emx (sun:si prc))                  ::  2^lfe is > than all
    ++  zer  [e=--0 a=0]
    --
  |%
  ++  rou                                               ::  round
    |=  {a/fn}  ^-  fn
    ?.  ?=({$f *} a)  a
    ?~  a.a  [%f s.a zer]
    ?:  s.a  (^rou +>.a)
    =.(r swr (fli (^rou +>.a)))
  ::
  ++  syn                                               ::  get sign
    |=  {a/fn}  ^-  ?
    ?-(-.a $f s.a, $i s.a, $n &)
  ::
  ++  abs                                               ::  absolute value
    |=  {a/fn}  ^-  fn
    ?:  ?=({$f *} a)  [%f & e.a a.a]
    ?:  ?=({$i *} a)  [%i &]  [%n ~]
  ::
  ++  add                                               ::  add
    |=  {a/fn b/fn}  ^-  fn
    ?:  |(?=({$n *} a) ?=({$n *} b))  [%n ~]
    ?:  |(?=({$i *} a) ?=({$i *} b))
      ?:  &(?=({$i *} a) ?=({$i *} b))
        ?:  =(a b)  a  [%n ~]
      ?:  ?=({$i *} a)  a  b
    ?:  |(=(a.a 0) =(a.b 0))
      ?.  &(=(a.a 0) =(a.b 0))  %-  rou  ?~(a.a b a)
      [%f ?:(=(r %d) &(s.a s.b) |(s.a s.b)) zer]
    %-  |=  {a/fn}
        ?.  ?=({$f *} a)  a
        ?.  =(a.a 0)  a
        [%f !=(r %d) zer]
    ?:  =(s.a s.b)
      ?:  s.a  (^add +>.a +>.b |)
      =.(r swr (fli (^add +>.a +>.b |)))
    ?:  s.a  (^sub +>.a +>.b |)
    (^sub +>.b +>.a |)
  ::
  ++  ead                                               ::  exact add
    |=  {a/fn b/fn}  ^-  fn
    ?:  |(?=({$n *} a) ?=({$n *} b))  [%n ~]
    ?:  |(?=({$i *} a) ?=({$i *} b))
      ?:  &(?=({$i *} a) ?=({$i *} b))
        ?:  =(a b)  a  [%n ~]
      ?:  ?=({$i *} a)  a  b
    ?:  |(=(a.a 0) =(a.b 0))
      ?.  &(=(a.a 0) =(a.b 0))  ?~(a.a b a)
      [%f ?:(=(r %d) &(s.a s.b) |(s.a s.b)) zer]
    %-  |=  {a/fn}
        ?.  ?=({$f *} a)  a
        ?.  =(a.a 0)  a
        [%f !=(r %d) zer]
    ?:  =(s.a s.b)
      ?:  s.a  (^add +>.a +>.b &)
      (fli (^add +>.a +>.b &))
    ?:  s.a  (^sub +>.a +>.b &)
    (^sub +>.b +>.a &)
  ::
  ++  sub                                               ::  subtract
    |=  {a/fn b/fn}  ^-  fn  (add a (fli b))
  ::
  ++  mul                                               ::  multiply
    |=  {a/fn b/fn}  ^-  fn
    ?:  |(?=({$n *} a) ?=({$n *} b))  [%n ~]
    ?:  ?=({$i *} a)
      ?:  ?=({$i *} b)
        [%i =(s.a s.b)]
      ?:  =(a.b 0)  [%n ~]  [%i =(s.a s.b)]
    ?:  ?=({$i *} b)
      ?:  =(a.a 0)  [%n ~]  [%i =(s.a s.b)]
    ?:  |(=(a.a 0) =(a.b 0))  [%f =(s.a s.b) zer]
    ?:  =(s.a s.b)  (^mul +>.a +>.b)
    =.(r swr (fli (^mul +>.a +>.b)))
  ::
  ++  emu                                               ::  exact multiply
    |=  {a/fn b/fn}  ^-  fn
    ?:  |(?=({$n *} a) ?=({$n *} b))  [%n ~]
    ?:  ?=({$i *} a)
      ?:  ?=({$i *} b)
        [%i =(s.a s.b)]
      ?:  =(a.b 0)  [%n ~]  [%i =(s.a s.b)]
    ?:  ?=({$i *} b)
      ?:  =(a.a 0)  [%n ~]  [%i =(s.a s.b)]
    ?:  |(=(a.a 0) =(a.b 0))  [%f =(s.a s.b) zer]
    [%f =(s.a s.b) (sum:si e.a e.b) (^^mul a.a a.b)]
  ::
  ++  div                                               ::  divide
    |=  {a/fn b/fn}  ^-  fn
    ?:  |(?=({$n *} a) ?=({$n *} b))  [%n ~]
    ?:  ?=({$i *} a)
      ?:  ?=({$i *} b)  [%n ~]  [%i =(s.a s.b)]
    ?:  ?=({$i *} b)  [%f =(s.a s.b) zer]
    ?:  =(a.a 0)  ?:  =(a.b 0)  [%n ~]  [%f =(s.a s.b) zer]
    ?:  =(a.b 0)  [%i =(s.a s.b)]
    ?:  =(s.a s.b)  (^div +>.a +>.b)
    =.(r swr (fli (^div +>.a +>.b)))
  ::
  ++  fma                                               ::  fused multiply-add
    |=  {a/fn b/fn c/fn}  ^-  fn                        ::  (a * b) + c
    (add (emu a b) c)
  ::
  ++  sqt                                               ::  square root
    |=  {a/fn}  ^-  fn
    ?:  ?=({$n *} a)  [%n ~]
    ?:  ?=({$i *} a)  ?:(s.a a [%n ~])
    ?~  a.a  [%f s.a zer]
    ?:  s.a  (^sqt +>.a)  [%n ~]
  ::
  ++  inv                                               ::  inverse
    |=  {a/fn}  ^-  fn
    (div [%f & --0 1] a)
  ::
  ++  sun                                               ::  uns integer to float
    |=  {a/@u}  ^-  fn
    (rou [%f & --0 a])
  ::
  ++  san                                               ::  sgn integer to float
    |=  {a/@s}  ^-  fn
    =+  b=(old:si a)
    (rou [%f -.b --0 +.b])
  ::
  ::  comparisons return ~ in the event of a NaN
  ++  lth                                               ::  less-than
    |=  {a/fn b/fn}  ^-  (unit ?)
    ?:  |(?=({$n *} a) ?=({$n *} b))  ~  :-  ~
    ?:  =(a b)  |
    ?:  ?=({$i *} a)  !s.a  ?:  ?=({$i *} b)  s.b
    ?:  |(=(a.a 0) =(a.b 0))
      ?:  &(=(a.a 0) =(a.b 0))  |
      ?:  =(a.a 0)  s.b  !s.a
    ?:  !=(s.a s.b)  s.b
    ?:  s.a  (^lth +>.a +>.b)  (^lth +>.b +>.a)
  ::
  ++  lte                                               ::  less-equal
    |=  {a/fn b/fn}  ^-  (unit ?)
    %+  bind  (lth b a)  |=  a/?  !a
  ::
  ++  equ                                               ::  equal
    |=  {a/fn b/fn}  ^-  (unit ?)
    ?:  |(?=({$n *} a) ?=({$n *} b))  ~  :-  ~
    ?:  =(a b)  &
    ?:  |(?=({$i *} a) ?=({$i *} b))  |
    ?:  |(=(a.a 0) =(a.b 0))
      ?:  &(=(a.a 0) =(a.b 0))  &  |
    ?:  |(=(e.a e.b) !=(s.a s.b))  |
    (^equ +>.a +>.b)
  ::
  ++  gte                                               ::  greater-equal
    |=  {a/fn b/fn}  ^-  (unit ?)  (lte b a)
  ::
  ++  gth                                               ::  greater-than
    |=  {a/fn b/fn}  ^-  (unit ?)  (lth b a)
  ::
  ++  drg                                               ::  float to decimal
    |=  {a/fn}  ^-  dn
    ?:  ?=({$n *} a)  [%n ~]
    ?:  ?=({$i *} a)  [%i s.a]
    ?~  a.a  [%d s.a --0 0]
    [%d s.a (^drg +>.a)]
  ::
  ++  grd                                               ::  decimal to float
    |=  {a/dn}  ^-  fn
    ?:  ?=({$n *} a)  [%n ~]
    ?:  ?=({$i *} a)  [%i s.a]
    =>  .(r %n)
    =+  q=(abs:si e.a)
    ?:  (syn:si e.a)
      (mul [%f s.a --0 a.a] [%f & e.a (pow 5 q)])
    (div [%f s.a --0 a.a] [%f & (sun:si q) (pow 5 q)])
  ::
  ++  toi                                               ::  round to integer @s
    |=  {a/fn}  ^-  (unit @s)
    =+  b=(toj a)
    ?.  ?=({$f *} b)  ~  :-  ~
    =+  c=(^^mul (bex (abs:si e.b)) a.b)
    (new:si s.b c)
  ::
  ++  toj                                               ::  round to integer fn
    |=  {a/fn}  ^-  fn
    ?.  ?=({$f *} a)  a
    ?~  a.a  [%f s.a zer]
    ?:  s.a  (^toj +>.a)
    =.(r swr (fli (^toj +>.a)))
  --
::
++  ff                                                  ::  ieee 754 format fp
  |_  {{w/@u p/@u b/@s} r/$?($n $u $d $z $a)}
  ::  this core has no use outside of the functionality
  ::  provided to ++rd, ++rs, ++rq, and ++rh
  ::
  ::  w=width:         bits in exponent field
  ::  p=precision:     bits in fraction field
  ::  w=bias:          added to exponent when storing
  ::  r=rounding mode: same as in ++fl
  ::
  ++  sb  (bex (^add w p))                              ::  sign bit
  ++  me  (dif:si (dif:si --1 b) (sun:si p))            ::  minimum exponent
  ::
  ++  pa
    %*(. fl p +(p), v me, w (^sub (bex w) 3), d %d, r r)
  ::
  ++  sea                                               ::  @r to fn
    |=  {a/@r}  ^-  fn
    =+  [f=(cut 0 [0 p] a) e=(cut 0 [p w] a)]
    =+  s=(sig a)
    ?:  =(e 0)
      ?:  =(f 0)  [%f s --0 0]  [%f s me f]
    ?:  =(e (fil 0 w 1))
      ?:  =(f 0)  [%i s]  [%n ~]
    =+  q=:(sum:si (sun:si e) me -1)
    =+  r=(^add f (bex p))
    [%f s q r]
  ::
  ++  bit  |=  {a/fn}  (bif (rou:pa a))                 ::  fn to @r w+ rounding
  ::
  ++  bif                                               ::  fn to @r no rounding
    |=  {a/fn}  ^-  @r
    ?:  ?=({$i *} a)
      =+  q=(lsh 0 p (fil 0 w 1))
      ?:  s.a  q  (^add q sb)
    ?:  ?=({$n *} a)  (lsh 0 (dec p) (fil 0 +(w) 1))
    ?~  a.a  ?:  s.a  `@r`0  sb
    =+  ma=(met 0 a.a)
    ?.  =(ma +(p))
      ?>  =(e.a me)
      ?>  (^lth ma +(p))
      ?:  s.a  `@r`a.a  (^add a.a sb)
    =+  q=(sum:si (dif:si e.a me) --1)
    =+  r=(^add (lsh 0 p (abs:si q)) (end 0 p a.a))
    ?:  s.a  r  (^add r sb)
  ::
  ++  sig                                               ::  get sign
    |=  {a/@r}  ^-  ?
    =(0 (cut 0 [(^add p w) 1] a))
  ::
  ++  exp                                               ::  get exponent
    |=  {a/@r}  ^-  @s
    (dif:si (sun:si (cut 0 [p w] a)) b)
  ::
  ++  add                                               ::  add
    |=  {a/@r b/@r}
    (bif (add:pa (sea a) (sea b)))
  ::
  ++  sub                                               ::  subtract
    |=  {a/@r b/@r}
    (bif (sub:pa (sea a) (sea b)))
  ::
  ++  mul                                               ::  multiply
    |=  {a/@r b/@r}
    (bif (mul:pa (sea a) (sea b)))
  ::
  ++  div                                               ::  divide
    |=  {a/@r b/@r}
    (bif (div:pa (sea a) (sea b)))
  ::
  ++  fma                                               ::  fused multiply-add
    |=  {a/@r b/@r c/@r}
    (bif (fma:pa (sea a) (sea b) (sea c)))
  ::
  ++  sqt                                               ::  square root
    |=  {a/@r}
    (bif (sqt:pa (sea a)))
  ::
  ++  lth                                               ::  less-than
    |=  {a/@r b/@r}  (fall (lth:pa (sea a) (sea b)) |)
  ++  lte                                               ::  less-equals
    |=  {a/@r b/@r}  (fall (lte:pa (sea a) (sea b)) |)
  ++  equ                                               ::  equals
    |=  {a/@r b/@r}  (fall (equ:pa (sea a) (sea b)) |)
  ++  gte                                               ::  greater-equals
    |=  {a/@r b/@r}  (fall (gte:pa (sea a) (sea b)) |)
  ++  gth                                               ::  greater-than
    |=  {a/@r b/@r}  (fall (gth:pa (sea a) (sea b)) |)
  ++  sun                                               ::  uns integer to @r
    |=  {a/@u}  (bit [%f & --0 a])
  ++  san                                               ::  signed integer to @r
    |=  {a/@s}  (bit [%f (syn:si a) --0 (abs:si a)])
  ++  toi                                               ::  round to integer
    |=  {a/@r}  (toi:pa (sea a))
  ++  drg                                               ::  @r to decimal float
    |=  {a/@r}  (drg:pa (sea a))
  ++  grd                                               ::  decimal float to @r
    |=  {a/dn}  (bif (grd:pa a))
  --
::
++  rlyd  |=  a/@rd  ^-  dn  (drg:rd a)                 ::  prep @rd for print
++  rlys  |=  a/@rs  ^-  dn  (drg:rs a)                 ::  prep @rs for print
++  rlyh  |=  a/@rh  ^-  dn  (drg:rh a)                 ::  prep @rh for print
++  rlyq  |=  a/@rq  ^-  dn  (drg:rq a)                 ::  prep @rq for print
++  ryld  |=  a/dn  ^-  @rd  (grd:rd a)                 ::  finish parsing @rd
++  ryls  |=  a/dn  ^-  @rs  (grd:rs a)                 ::  finish parsing @rs
++  rylh  |=  a/dn  ^-  @rh  (grd:rh a)                 ::  finish parsing @rh
++  rylq  |=  a/dn  ^-  @rq  (grd:rq a)                 ::  finish parsing @rq
::
++  rd                                                  ::  double precision fp
  ^?
  ~%  %rd  +>  ~
  |_  r/$?($n $u $d $z)
  ::  round to nearest, round up, round down, round to zero
  ::
  ++  ma
    %*(. ff w 11, p 52, b --1.023, r r)
  ::
  ++  sea                                               ::  @rd to fn
    |=  {a/@rd}  (sea:ma a)
  ::
  ++  bit                                               ::  fn to @rd
    |=  {a/fn}  ^-  @rd  (bit:ma a)
  ::
  ++  add  ~/  %add                                     ::  add
    |=  {a/@rd b/@rd}  ^-  @rd
    ~_  leaf+"rd-fail"
    (add:ma a b)
  ::
  ++  sub  ~/  %sub                                     ::  subtract
    |=  {a/@rd b/@rd}  ^-  @rd
    ~_  leaf+"rd-fail"
    (sub:ma a b)
  ::
  ++  mul  ~/  %mul                                     ::  multiply
    |=  {a/@rd b/@rd}  ^-  @rd
    ~_  leaf+"rd-fail"
    (mul:ma a b)
  ::
  ++  div  ~/  %div                                     ::  divide
    |=  {a/@rd b/@rd}  ^-  @rd
    ~_  leaf+"rd-fail"
    (div:ma a b)
  ::
  ++  fma  ~/  %fma                                     ::  fused multiply-add
    |=  {a/@rd b/@rd c/@rd}  ^-  @rd
    ~_  leaf+"rd-fail"
    (fma:ma a b c)
  ::
  ++  sqt  ~/  %sqt                                     ::  square root
    |=  {a/@rd}  ^-  @rd  ~_  leaf+"rd-fail"
    (sqt:ma a)
  ::
  ++  lth  ~/  %lth                                     ::  less-than
    |=  {a/@rd b/@rd}
    ~_  leaf+"rd-fail"
    (lth:ma a b)
  ::
  ++  lte  ~/  %lte                                     ::  less-equals
    |=  {a/@rd b/@rd}
    ~_  leaf+"rd-fail"
    (lte:ma a b)
  ::
  ++  equ  ~/  %equ                                     ::  equals
    |=  {a/@rd b/@rd}
    ~_  leaf+"rd-fail"
    (equ:ma a b)
  ::
  ++  gte  ~/  %gte                                     ::  greater-equals
    |=  {a/@rd b/@rd}
    ~_  leaf+"rd-fail"
    (gte:ma a b)
  ::
  ++  gth  ~/  %gth                                     ::  greater-than
    |=  {a/@rd b/@rd}
    ~_  leaf+"rd-fail"
    (gth:ma a b)
  ::
  ++  sun  |=  {a/@u}  ^-  @rd  (sun:ma a)              ::  uns integer to @rd
  ++  san  |=  {a/@s}  ^-  @rd  (san:ma a)              ::  sgn integer to @rd
  ++  sig  |=  {a/@rd}  ^-  ?  (sig:ma a)               ::  get sign
  ++  exp  |=  {a/@rd}  ^-  @s  (exp:ma a)              ::  get exponent
  ++  toi  |=  {a/@rd}  ^-  (unit @s)  (toi:ma a)       ::  round to integer
  ++  drg  |=  {a/@rd}  ^-  dn  (drg:ma a)              ::  @rd to decimal float
  ++  grd  |=  {a/dn}  ^-  @rd  (grd:ma a)              ::  decimal float to @rd
  --
::
++  rs                                                  ::  single precision fp
  ~%  %rs  +>  ~
  ^?
  |_  r/$?($n $u $d $z)
  ::  round to nearest, round up, round down, round to zero
  ::
  ++  ma
    %*(. ff w 8, p 23, b --127, r r)
  ::
  ++  sea                                               ::  @rs to fn
    |=  {a/@rs}  (sea:ma a)
  ::
  ++  bit                                               ::  fn to @rs
    |=  {a/fn}  ^-  @rs  (bit:ma a)
  ::
  ++  add  ~/  %add                                     ::  add
    |=  {a/@rs b/@rs}  ^-  @rs
    ~_  leaf+"rs-fail"
    (add:ma a b)
  ::
  ++  sub  ~/  %sub                                     ::  subtract
    |=  {a/@rs b/@rs}  ^-  @rs
    ~_  leaf+"rs-fail"
    (sub:ma a b)
  ::
  ++  mul  ~/  %mul                                     ::  multiply
    |=  {a/@rs b/@rs}  ^-  @rs
    ~_  leaf+"rs-fail"
    (mul:ma a b)
  ::
  ++  div  ~/  %div                                     ::  divide
    |=  {a/@rs b/@rs}  ^-  @rs
    ~_  leaf+"rs-fail"
    (div:ma a b)
  ::
  ++  fma  ~/  %fma                                     ::  fused multiply-add
    |=  {a/@rs b/@rs c/@rs}  ^-  @rs
    ~_  leaf+"rs-fail"
    (fma:ma a b c)
  ::
  ++  sqt  ~/  %sqt                                     ::  square root
    |=  {a/@rs}  ^-  @rs
    ~_  leaf+"rs-fail"
    (sqt:ma a)
  ::
  ++  lth  ~/  %lth                                     ::  less-than
    |=  {a/@rs b/@rs}
    ~_  leaf+"rs-fail"
    (lth:ma a b)
  ::
  ++  lte  ~/  %lte                                     ::  less-equals
    |=  {a/@rs b/@rs}
    ~_  leaf+"rs-fail"
    (lte:ma a b)
  ::
  ++  equ  ~/  %equ                                     ::  equals
    |=  {a/@rs b/@rs}
    ~_  leaf+"rs-fail"
    (equ:ma a b)
  ::
  ++  gte  ~/  %gte                                     ::  greater-equals
    |=  {a/@rs b/@rs}
    ~_  leaf+"rs-fail"
    (gte:ma a b)
  ::
  ++  gth  ~/  %gth                                     ::  greater-than
    |=  {a/@rs b/@rs}
    ~_  leaf+"rs-fail"
    (gth:ma a b)
  ::
  ++  sun  |=  {a/@u}  ^-  @rs  (sun:ma a)              ::  uns integer to @rs
  ++  san  |=  {a/@s}  ^-  @rs  (san:ma a)              ::  sgn integer to @rs
  ++  sig  |=  {a/@rs}  ^-  ?  (sig:ma a)               ::  get sign
  ++  exp  |=  {a/@rs}  ^-  @s  (exp:ma a)              ::  get exponent
  ++  toi  |=  {a/@rs}  ^-  (unit @s)  (toi:ma a)       ::  round to integer
  ++  drg  |=  {a/@rs}  ^-  dn  (drg:ma a)              ::  @rs to decimal float
  ++  grd  |=  {a/dn}  ^-  @rs  (grd:ma a)              ::  decimal float to @rs
  --
::
++  rq                                                  ::  quad precision fp
  ~%  %rq  +>  ~
  ^?
  |_  r/$?($n $u $d $z)
  ::  round to nearest, round up, round down, round to zero
  ::
  ++  ma
    %*(. ff w 15, p 112, b --16.383, r r)
  ::
  ++  sea                                               ::  @rq to fn
    |=  {a/@rq}  (sea:ma a)
  ::
  ++  bit                                               ::  fn to @rq
    |=  {a/fn}  ^-  @rq  (bit:ma a)
  ::
  ++  add  ~/  %add                                     ::  add
    |=  {a/@rq b/@rq}  ^-  @rq
    ~_  leaf+"rq-fail"
    (add:ma a b)
  ::
  ++  sub  ~/  %sub                                     ::  subtract
    |=  {a/@rq b/@rq}  ^-  @rq
    ~_  leaf+"rq-fail"
    (sub:ma a b)
  ::
  ++  mul  ~/  %mul                                     ::  multiply
    |=  {a/@rq b/@rq}  ^-  @rq
    ~_  leaf+"rq-fail"
    (mul:ma a b)
  ::
  ++  div  ~/  %div                                     ::  divide
    |=  {a/@rq b/@rq}  ^-  @rq
    ~_  leaf+"rq-fail"
    (div:ma a b)
  ::
  ++  fma  ~/  %fma                                     ::  fused multiply-add
    |=  {a/@rq b/@rq c/@rq}  ^-  @rq
    ~_  leaf+"rq-fail"
    (fma:ma a b c)
  ::
  ++  sqt  ~/  %sqt                                     ::  square root
    |=  {a/@rq}  ^-  @rq
    ~_  leaf+"rq-fail"
    (sqt:ma a)
  ::
  ++  lth  ~/  %lth                                     ::  less-than
    |=  {a/@rq b/@rq}
    ~_  leaf+"rq-fail"
    (lth:ma a b)
  ::
  ++  lte  ~/  %lte                                     ::  less-equals
    |=  {a/@rq b/@rq}
    ~_  leaf+"rq-fail"
    (lte:ma a b)
  ::
  ++  equ  ~/  %equ                                     ::  equals
    |=  {a/@rq b/@rq}
    ~_  leaf+"rq-fail"
    (equ:ma a b)
  ::
  ++  gte  ~/  %gte                                     ::  greater-equals
    |=  {a/@rq b/@rq}
    ~_  leaf+"rq-fail"
    (gte:ma a b)
  ::
  ++  gth  ~/  %gth                                     ::  greater-than
    |=  {a/@rq b/@rq}
    ~_  leaf+"rq-fail"
    (gth:ma a b)
  ::
  ++  sun  |=  {a/@u}  ^-  @rq  (sun:ma a)              ::  uns integer to @rq
  ++  san  |=  {a/@s}  ^-  @rq  (san:ma a)              ::  sgn integer to @rq
  ++  sig  |=  {a/@rq}  ^-  ?  (sig:ma a)               ::  get sign
  ++  exp  |=  {a/@rq}  ^-  @s  (exp:ma a)              ::  get exponent
  ++  toi  |=  {a/@rq}  ^-  (unit @s)  (toi:ma a)       ::  round to integer
  ++  drg  |=  {a/@rq}  ^-  dn  (drg:ma a)              ::  @rq to decimal float
  ++  grd  |=  {a/dn}  ^-  @rq  (grd:ma a)              ::  decimal float to @rq
  --
::
++  rh                                                  ::  half precision fp
  ~%  %rh  +>  ~
  ^?
  |_  r/$?($n $u $d $z)
  ::  round to nearest, round up, round down, round to zero
  ::
  ++  ma
    %*(. ff w 5, p 10, b --15, r r)
  ::
  ++  sea                                               ::  @rh to fn
    |=  {a/@rh}  (sea:ma a)
  ::
  ++  bit                                               ::  fn to @rh
    |=  {a/fn}  ^-  @rh  (bit:ma a)
  ::
  ++  add  ~/  %add                                     ::  add
    |=  {a/@rh b/@rh}  ^-  @rh
    ~_  leaf+"rh-fail"
    (add:ma a b)
  ::
  ++  sub  ~/  %sub                                     ::  subtract
    |=  {a/@rh b/@rh}  ^-  @rh
    ~_  leaf+"rh-fail"
    (sub:ma a b)
  ::
  ++  mul  ~/  %mul                                     ::  multiply
    |=  {a/@rh b/@rh}  ^-  @rh
    ~_  leaf+"rh-fail"
    (mul:ma a b)
  ::
  ++  div  ~/  %div                                     ::  divide
    |=  {a/@rh b/@rh}  ^-  @rh
    ~_  leaf+"rh-fail"
    (div:ma a b)
  ::
  ++  fma  ~/  %fma                                     ::  fused multiply-add
    |=  {a/@rh b/@rh c/@rh}  ^-  @rh
    ~_  leaf+"rh-fail"
    (fma:ma a b c)
  ::
  ++  sqt  ~/  %sqt                                     ::  square root
    |=  {a/@rh}  ^-  @rh
    ~_  leaf+"rh-fail"
    (sqt:ma a)
  ::
  ++  lth  ~/  %lth                                     ::  less-than
    |=  {a/@rh b/@rh}
    ~_  leaf+"rh-fail"
    (lth:ma a b)
  ::
  ++  lte  ~/  %lte                                     ::  less-equals
    |=  {a/@rh b/@rh}
    ~_  leaf+"rh-fail"
    (lte:ma a b)
  ::
  ++  equ  ~/  %equ                                     ::  equals
    |=  {a/@rh b/@rh}
    ~_  leaf+"rh-fail"
    (equ:ma a b)
  ::
  ++  gte  ~/  %gte                                     ::  greater-equals
    |=  {a/@rh b/@rh}
    ~_  leaf+"rh-fail"
    (gte:ma a b)
  ::
  ++  gth  ~/  %gth                                     ::  greater-than
    |=  {a/@rh b/@rh}
    ~_  leaf+"rh-fail"
    (gth:ma a b)
  ::
  ++  tos                                               ::  @rh to @rs
    |=  {a/@rh}  (bit:rs (sea a))
  ::
  ++  fos                                               ::  @rs to @rh
    |=  {a/@rs}  (bit (sea:rs a))
  ::
  ++  sun  |=  {a/@u}  ^-  @rh  (sun:ma a)              ::  uns integer to @rh
  ++  san  |=  {a/@s}  ^-  @rh  (san:ma a)              ::  sgn integer to @rh
  ++  sig  |=  {a/@rh}  ^-  ?  (sig:ma a)               ::  get sign
  ++  exp  |=  {a/@rh}  ^-  @s  (exp:ma a)              ::  get exponent
  ++  toi  |=  {a/@rh}  ^-  (unit @s)  (toi:ma a)       ::  round to integer
  ++  drg  |=  {a/@rh}  ^-  dn  (drg:ma a)              ::  @rh to decimal float
  ++  grd  |=  {a/dn}  ^-  @rh  (grd:ma a)              ::  decimal float to @rh
  --
::    3c: urbit time                                    ::
::::                                                    ::
  ::  year, yore, yell, yule, yall, yawn, yelp, yo      ::
  ::
++  year                                                ::  date to @d
  |=  det/date
  ^-  @da
  =+  ^=  yer
      ?:  a.det
        (add 292.277.024.400 y.det)
      (sub 292.277.024.400 (dec y.det))
  =+  day=(yawn yer m.det d.t.det)
  (yule day h.t.det m.t.det s.t.det f.t.det)
::
++  yore                                                ::  @d to date
  |=  now/@da
  ^-  date
  =+  rip=(yell now)
  =+  ger=(yall d.rip)
  :-  ?:  (gth y.ger 292.277.024.400)
        [a=& y=(sub y.ger 292.277.024.400)]
      [a=| y=+((sub 292.277.024.400 y.ger))]
  [m.ger d.ger h.rip m.rip s.rip f.rip]
::
++  yell                                                ::  tarp from @d
  |=  now/@d
  ^-  tarp
  =+  sec=(rsh 6 1 now)
  =+  ^=  fan
      =+  [muc=4 raw=(end 6 1 now)]
      |-  ^-  (list @ux)
      ?:  |(=(0 raw) =(0 muc))
        ~
      =>  .(muc (dec muc))
      [(cut 4 [muc 1] raw) $(raw (end 4 muc raw))]
  =+  day=(div sec day:yo)
  =>  .(sec (mod sec day:yo))
  =+  hor=(div sec hor:yo)
  =>  .(sec (mod sec hor:yo))
  =+  mit=(div sec mit:yo)
  =>  .(sec (mod sec mit:yo))
  [day hor mit sec fan]
::
++  yule                                                ::  time atom
  |=  rip/tarp
  ^-  @d
  =+  ^=  sec  ;:  add
                 (mul d.rip day:yo)
                 (mul h.rip hor:yo)
                 (mul m.rip mit:yo)
                 s.rip
               ==
  =+  ^=  fac  =+  muc=4
               |-  ^-  @
               ?~  f.rip
                 0
               =>  .(muc (dec muc))
               (add (lsh 4 muc i.f.rip) $(f.rip t.f.rip))
  (con (lsh 6 1 sec) fac)
::
++  yall                                                ::  day / to day of year
  |=  day/@ud
  ^-  {y/@ud m/@ud d/@ud}
  =+  [era=0 cet=0 lep=*?]
  =>  .(era (div day era:yo), day (mod day era:yo))
  =>  ^+  .
      ?:  (lth day +(cet:yo))
        .(lep &, cet 0)
      =>  .(lep |, cet 1, day (sub day +(cet:yo)))
      .(cet (add cet (div day cet:yo)), day (mod day cet:yo))
  =+  yer=(add (mul 400 era) (mul 100 cet))
  |-  ^-  {y/@ud m/@ud d/@ud}
  =+  dis=?:(lep 366 365)
  ?.  (lth day dis)
    =+  ner=+(yer)
    $(yer ner, day (sub day dis), lep =(0 (end 0 2 ner)))
  |-  ^-  {y/@ud m/@ud d/@ud}
  =+  [mot=0 cah=?:(lep moy:yo moh:yo)]
  |-  ^-  {y/@ud m/@ud d/@ud}
  =+  zis=(snag mot cah)
  ?:  (lth day zis)
    [yer +(mot) +(day)]
  $(mot +(mot), day (sub day zis))
::
++  yawn                                                ::  days since Jesus
  |=  {yer/@ud mot/@ud day/@ud}
  ^-  @ud
  =>  .(mot (dec mot), day (dec day))
  =>  ^+  .
      %=    .
          day
        =+  cah=?:((yelp yer) moy:yo moh:yo)
        |-  ^-  @ud
        ?:  =(0 mot)
          day
        $(mot (dec mot), cah (slag 1 cah), day (add day (snag 0 cah)))
      ==
  |-  ^-  @ud
  ?.  =(0 (mod yer 4))
    =+  ney=(dec yer)
    $(yer ney, day (add day ?:((yelp ney) 366 365)))
  ?.  =(0 (mod yer 100))
    =+  nef=(sub yer 4)
    $(yer nef, day (add day ?:((yelp nef) 1.461 1.460)))
  ?.  =(0 (mod yer 400))
    =+  nec=(sub yer 100)
    $(yer nec, day (add day ?:((yelp nec) 36.525 36.524)))
  (add day (mul (div yer 400) (add 1 (mul 4 36.524))))
::
++  yelp                                                ::  leap year
  |=  yer/@ud  ^-  ?
  &(=(0 (mod yer 4)) |(!=(0 (mod yer 100)) =(0 (mod yer 400))))
::
++  yo                                                  ::  time constants
  |%  ++  cet  36.524                 ::  (add 24 (mul 100 365))
      ++  day  86.400                 ::  (mul 24 hor)
      ++  era  146.097                ::  (add 1 (mul 4 cet))
      ++  hor  3.600                  ::  (mul 60 mit)
      ++  jes  106.751.991.084.417    ::  (mul 730.692.561 era)
      ++  mit  60
      ++  moh  `(list @ud)`[31 28 31 30 31 30 31 31 30 31 30 31 ~]
      ++  moy  `(list @ud)`[31 29 31 30 31 30 31 31 30 31 30 31 ~]
      ++  qad  126.144.001            ::  (add 1 (mul 4 yer))
      ++  yer  31.536.000             ::  (mul 365 day)
  --
::                                                      ::
::::  3d: SHA hash family                               ::
  ::                                                    ::
  ::
++  shad  |=(ruz/@ (shax (shax ruz)))                   ::  double sha-256
++  shaf                                                ::  half sha-256
  |=  {sal/@ ruz/@}
  =+  haz=(shas sal ruz)
  (mix (end 7 1 haz) (rsh 7 1 haz))
::
++  sham                                                ::  128bit noun hash
  |=  yux/*  ^-  @uvH  ^-  @
  ?@  yux
    (shaf %mash yux)
  (shaf %sham (jam yux))
::
++  shas                                                ::  salted hash
  |=  {sal/@ ruz/@}
  (shax (mix sal (shax ruz)))
::
++  shax                                                ::  sha-256
  ~/  %shax
  |=  ruz/@  ^-  @
  (shay [(met 3 ruz) ruz])
::
++  shay                                                ::  sha-256 with length
  ~/  %shay
  |=  {len/@u ruz/@}  ^-  @
  =>  .(ruz (cut 3 [0 len] ruz))
  =+  [few==>(fe .(a 5)) wac=|=({a/@ b/@} (cut 5 [a 1] b))]
  =+  [sum=sum.few ror=ror.few net=net.few inv=inv.few]
  =+  ral=(lsh 0 3 len)
  =+  ^=  ful
      %+  can  0
      :~  [ral ruz]
          [8 128]
          [(mod (sub 960 (mod (add 8 ral) 512)) 512) 0]
          [64 (~(net fe 6) ral)]
      ==
  =+  lex=(met 9 ful)
  =+  ^=  kbx  0xc671.78f2.bef9.a3f7.a450.6ceb.90be.fffa.
                 8cc7.0208.84c8.7814.78a5.636f.748f.82ee.
                 682e.6ff3.5b9c.ca4f.4ed8.aa4a.391c.0cb3.
                 34b0.bcb5.2748.774c.1e37.6c08.19a4.c116.
                 106a.a070.f40e.3585.d699.0624.d192.e819.
                 c76c.51a3.c24b.8b70.a81a.664b.a2bf.e8a1.
                 9272.2c85.81c2.c92e.766a.0abb.650a.7354.
                 5338.0d13.4d2c.6dfc.2e1b.2138.27b7.0a85.
                 1429.2967.06ca.6351.d5a7.9147.c6e0.0bf3.
                 bf59.7fc7.b003.27c8.a831.c66d.983e.5152.
                 76f9.88da.5cb0.a9dc.4a74.84aa.2de9.2c6f.
                 240c.a1cc.0fc1.9dc6.efbe.4786.e49b.69c1.
                 c19b.f174.9bdc.06a7.80de.b1fe.72be.5d74.
                 550c.7dc3.2431.85be.1283.5b01.d807.aa98.
                 ab1c.5ed5.923f.82a4.59f1.11f1.3956.c25b.
                 e9b5.dba5.b5c0.fbcf.7137.4491.428a.2f98
  =+  ^=  hax  0x5be0.cd19.1f83.d9ab.9b05.688c.510e.527f.
                 a54f.f53a.3c6e.f372.bb67.ae85.6a09.e667
  =+  i=0
  |-  ^-  @
  ?:  =(i lex)
    (rep 5 (turn (rip 5 hax) net))
  =+  ^=  wox
      =+  dux=(cut 9 [i 1] ful)
      =+  wox=(rep 5 (turn (rip 5 dux) net))
      =+  j=16
      |-  ^-  @
      ?:  =(64 j)
        wox
      =+  :*  l=(wac (sub j 15) wox)
              m=(wac (sub j 2) wox)
              n=(wac (sub j 16) wox)
              o=(wac (sub j 7) wox)
          ==
      =+  x=:(mix (ror 0 7 l) (ror 0 18 l) (rsh 0 3 l))
      =+  y=:(mix (ror 0 17 m) (ror 0 19 m) (rsh 0 10 m))
      =+  z=:(sum n x o y)
      $(wox (con (lsh 5 j z) wox), j +(j))
  =+  j=0
  =+  :*  a=(wac 0 hax)
          b=(wac 1 hax)
          c=(wac 2 hax)
          d=(wac 3 hax)
          e=(wac 4 hax)
          f=(wac 5 hax)
          g=(wac 6 hax)
          h=(wac 7 hax)
      ==
  |-  ^-  @
  ?:  =(64 j)
    %=  ^$
      i  +(i)
      hax  %+  rep  5
           :~  (sum a (wac 0 hax))
               (sum b (wac 1 hax))
               (sum c (wac 2 hax))
               (sum d (wac 3 hax))
               (sum e (wac 4 hax))
               (sum f (wac 5 hax))
               (sum g (wac 6 hax))
               (sum h (wac 7 hax))
           ==
    ==
  =+  l=:(mix (ror 0 2 a) (ror 0 13 a) (ror 0 22 a))    ::  s0
  =+  m=:(mix (dis a b) (dis a c) (dis b c))            ::  maj
  =+  n=(sum l m)                                       ::  t2
  =+  o=:(mix (ror 0 6 e) (ror 0 11 e) (ror 0 25 e))    ::  s1
  =+  p=(mix (dis e f) (dis (inv e) g))                 ::  ch
  =+  q=:(sum h o p (wac j kbx) (wac j wox))            ::  t1
  $(j +(j), a (sum q n), b a, c b, d c, e (sum d q), f e, g f, h g)
::
++  shaw                                                ::  hash to nbits
  |=  {sal/@ len/@ ruz/@}
  (~(raw og (shas sal (mix len ruz))) len)
::
++  shaz                                                ::  sha-512
  |=  ruz/@  ^-  @
  (shal [(met 3 ruz) ruz])
::
++  shal                                                ::  sha-512 with length
  ~/  %shal
  |=  {len/@ ruz/@}  ^-  @
  =>  .(ruz (cut 3 [0 len] ruz))
  =+  [few==>(fe .(a 6)) wac=|=({a/@ b/@} (cut 6 [a 1] b))]
  =+  [sum=sum.few ror=ror.few net=net.few inv=inv.few]
  =+  ral=(lsh 0 3 len)
  =+  ^=  ful
      %+  can  0
      :~  [ral ruz]
          [8 128]
          [(mod (sub 1.920 (mod (add 8 ral) 1.024)) 1.024) 0]
          [128 (~(net fe 7) ral)]
      ==
  =+  lex=(met 10 ful)
  =+  ^=  kbx  0x6c44.198c.4a47.5817.5fcb.6fab.3ad6.faec.
                 597f.299c.fc65.7e2a.4cc5.d4be.cb3e.42b6.
                 431d.67c4.9c10.0d4c.3c9e.be0a.15c9.bebc.
                 32ca.ab7b.40c7.2493.28db.77f5.2304.7d84.
                 1b71.0b35.131c.471b.113f.9804.bef9.0dae.
                 0a63.7dc5.a2c8.98a6.06f0.67aa.7217.6fba.
                 f57d.4f7f.ee6e.d178.eada.7dd6.cde0.eb1e.
                 d186.b8c7.21c0.c207.ca27.3ece.ea26.619c.
                 c671.78f2.e372.532b.bef9.a3f7.b2c6.7915.
                 a450.6ceb.de82.bde9.90be.fffa.2363.1e28.
                 8cc7.0208.1a64.39ec.84c8.7814.a1f0.ab72.
                 78a5.636f.4317.2f60.748f.82ee.5def.b2fc.
                 682e.6ff3.d6b2.b8a3.5b9c.ca4f.7763.e373.
                 4ed8.aa4a.e341.8acb.391c.0cb3.c5c9.5a63.
                 34b0.bcb5.e19b.48a8.2748.774c.df8e.eb99.
                 1e37.6c08.5141.ab53.19a4.c116.b8d2.d0c8.
                 106a.a070.32bb.d1b8.f40e.3585.5771.202a.
                 d699.0624.5565.a910.d192.e819.d6ef.5218.
                 c76c.51a3.0654.be30.c24b.8b70.d0f8.9791.
                 a81a.664b.bc42.3001.a2bf.e8a1.4cf1.0364.
                 9272.2c85.1482.353b.81c2.c92e.47ed.aee6.
                 766a.0abb.3c77.b2a8.650a.7354.8baf.63de.
                 5338.0d13.9d95.b3df.4d2c.6dfc.5ac4.2aed.
                 2e1b.2138.5c26.c926.27b7.0a85.46d2.2ffc.
                 1429.2967.0a0e.6e70.06ca.6351.e003.826f.
                 d5a7.9147.930a.a725.c6e0.0bf3.3da8.8fc2.
                 bf59.7fc7.beef.0ee4.b003.27c8.98fb.213f.
                 a831.c66d.2db4.3210.983e.5152.ee66.dfab.
                 76f9.88da.8311.53b5.5cb0.a9dc.bd41.fbd4.
                 4a74.84aa.6ea6.e483.2de9.2c6f.592b.0275.
                 240c.a1cc.77ac.9c65.0fc1.9dc6.8b8c.d5b5.
                 efbe.4786.384f.25e3.e49b.69c1.9ef1.4ad2.
                 c19b.f174.cf69.2694.9bdc.06a7.25c7.1235.
                 80de.b1fe.3b16.96b1.72be.5d74.f27b.896f.
                 550c.7dc3.d5ff.b4e2.2431.85be.4ee4.b28c.
                 1283.5b01.4570.6fbe.d807.aa98.a303.0242.
                 ab1c.5ed5.da6d.8118.923f.82a4.af19.4f9b.
                 59f1.11f1.b605.d019.3956.c25b.f348.b538.
                 e9b5.dba5.8189.dbbc.b5c0.fbcf.ec4d.3b2f.
                 7137.4491.23ef.65cd.428a.2f98.d728.ae22
  =+  ^=  hax  0x5be0.cd19.137e.2179.1f83.d9ab.fb41.bd6b.
                 9b05.688c.2b3e.6c1f.510e.527f.ade6.82d1.
                 a54f.f53a.5f1d.36f1.3c6e.f372.fe94.f82b.
                 bb67.ae85.84ca.a73b.6a09.e667.f3bc.c908
  =+  i=0
  |-  ^-  @
  ?:  =(i lex)
    (rep 6 (turn (rip 6 hax) net))
  =+  ^=  wox
      =+  dux=(cut 10 [i 1] ful)
      =+  wox=(rep 6 (turn (rip 6 dux) net))
      =+  j=16
      |-  ^-  @
      ?:  =(80 j)
        wox
      =+  :*  l=(wac (sub j 15) wox)
              m=(wac (sub j 2) wox)
              n=(wac (sub j 16) wox)
              o=(wac (sub j 7) wox)
          ==
      =+  x=:(mix (ror 0 1 l) (ror 0 8 l) (rsh 0 7 l))
      =+  y=:(mix (ror 0 19 m) (ror 0 61 m) (rsh 0 6 m))
      =+  z=:(sum n x o y)
      $(wox (con (lsh 6 j z) wox), j +(j))
  =+  j=0
  =+  :*  a=(wac 0 hax)
          b=(wac 1 hax)
          c=(wac 2 hax)
          d=(wac 3 hax)
          e=(wac 4 hax)
          f=(wac 5 hax)
          g=(wac 6 hax)
          h=(wac 7 hax)
      ==
  |-  ^-  @
  ?:  =(80 j)
    %=  ^$
      i  +(i)
      hax  %+  rep  6
           :~  (sum a (wac 0 hax))
               (sum b (wac 1 hax))
               (sum c (wac 2 hax))
               (sum d (wac 3 hax))
               (sum e (wac 4 hax))
               (sum f (wac 5 hax))
               (sum g (wac 6 hax))
               (sum h (wac 7 hax))
           ==
    ==
  =+  l=:(mix (ror 0 28 a) (ror 0 34 a) (ror 0 39 a))   ::  S0
  =+  m=:(mix (dis a b) (dis a c) (dis b c))            ::  maj
  =+  n=(sum l m)                                       ::  t2
  =+  o=:(mix (ror 0 14 e) (ror 0 18 e) (ror 0 41 e))   ::  S1
  =+  p=(mix (dis e f) (dis (inv e) g))                 ::  ch
  =+  q=:(sum h o p (wac j kbx) (wac j wox))            ::  t1
  $(j +(j), a (sum q n), b a, c b, d c, e (sum d q), f e, g f, h g)
::
++  shan                                                ::  sha-1 (deprecated)
  |=  ruz/@
  =+  [few==>(fe .(a 5)) wac=|=({a/@ b/@} (cut 5 [a 1] b))]
  =+  [sum=sum.few ror=ror.few rol=rol.few net=net.few inv=inv.few]
  =+  ral=(lsh 0 3 (met 3 ruz))
  =+  ^=  ful
      %+  can  0
      :~  [ral ruz]
          [8 128]
          [(mod (sub 960 (mod (add 8 ral) 512)) 512) 0]
          [64 (~(net fe 6) ral)]
      ==
  =+  lex=(met 9 ful)
  =+  kbx=0xca62.c1d6.8f1b.bcdc.6ed9.eba1.5a82.7999
  =+  hax=0xc3d2.e1f0.1032.5476.98ba.dcfe.efcd.ab89.6745.2301
  =+  i=0
  |-
  ?:  =(i lex)
    (rep 5 (flop (rip 5 hax)))
  =+  ^=  wox
      =+  dux=(cut 9 [i 1] ful)
      =+  wox=(rep 5 (turn (rip 5 dux) net))
      =+  j=16
      |-  ^-  @
      ?:  =(80 j)
        wox
      =+  :*  l=(wac (sub j 3) wox)
              m=(wac (sub j 8) wox)
              n=(wac (sub j 14) wox)
              o=(wac (sub j 16) wox)
          ==
      =+  z=(rol 0 1 :(mix l m n o))
      $(wox (con (lsh 5 j z) wox), j +(j))
  =+  j=0
  =+  :*  a=(wac 0 hax)
          b=(wac 1 hax)
          c=(wac 2 hax)
          d=(wac 3 hax)
          e=(wac 4 hax)
      ==
  |-  ^-  @
  ?:  =(80 j)
    %=  ^$
      i  +(i)
      hax  %+  rep  5
           :~
               (sum a (wac 0 hax))
               (sum b (wac 1 hax))
               (sum c (wac 2 hax))
               (sum d (wac 3 hax))
               (sum e (wac 4 hax))
           ==
    ==
  =+  fx=(con (dis b c) (dis (not 5 1 b) d))
  =+  fy=:(mix b c d)
  =+  fz=:(con (dis b c) (dis b d) (dis c d))
  =+  ^=  tem
      ?:  &((gte j 0) (lte j 19))
        :(sum (rol 0 5 a) fx e (wac 0 kbx) (wac j wox))
      ?:  &((gte j 20) (lte j 39))
        :(sum (rol 0 5 a) fy e (wac 1 kbx) (wac j wox))
      ?:  &((gte j 40) (lte j 59))
        :(sum (rol 0 5 a) fz e (wac 2 kbx) (wac j wox))
      :(sum (rol 0 5 a) fy e (wac 3 kbx) (wac j wox))
  $(j +(j), a tem, b a, c (rol 0 30 b), d c, e d)
::
++  og                                                  ::  shax-powered rng
  ~/  %og
  |_  a/@
  ++  rad                                               ::  random in range
    |=  b/@  ^-  @
    =+  c=(raw (met 0 b))
    ?:((lth c b) c $(a +(a)))
  ::
  ++  rads                                              ::  random continuation
    |=  b/@
    =+  r=(rad b)
    [r +>.$(a (shas %og-s (mix a r)))]
  ::
  ++  raw                                               ::  random bits
    ~/  %raw
    |=  b/@  ^-  @
    %+  can
      0
    =+  c=(shas %og-a (mix b a))
    |-  ^-  (list {@ @})
    ?:  =(0 b)
      ~
    =+  d=(shas %og-b (mix b (mix a c)))
    ?:  (lth b 256)
      [[b (end 0 b d)] ~]
    [[256 d] $(c d, b (sub b 256))]
  ::
  ++  raws                                              ::  random bits
    |=  b/@                                             ::  continuation
    =+  r=(raw b)
    [r +>.$(a (shas %og-s (mix a r)))]
  --
::                                                      ::
::::  3e: AES encryption  (XX removed)                  ::
  ::                                                    ::
  ::
::                                                      ::
::::  3f: scrambling                                    ::
  ::                                                    ::
  ::    ob                                              ::
  ::
++  un                                                  ::  =(x (wred (wren x)))
  |%
  ++  wren                                              ::  conceal structure
    |=  pyn/@  ^-  @
    =+  len=(met 3 pyn)
    ?:  =(0 len)
      0
    =>  .(len (dec len))
    =+  mig=(zaft (xafo len (cut 3 [len 1] pyn)))
    %+  can  3
    %-  flop  ^-  (list {@ @})
    :-  [1 mig]
    |-  ^-  (list {@ @})
    ?:  =(0 len)
      ~
    =>  .(len (dec len))
    =+  mog=(zyft :(mix mig (end 3 1 len) (cut 3 [len 1] pyn)))
    [[1 mog] $(mig mog)]
  ::
  ++  wred                                              ::  restore structure
    |=  cry/@  ^-  @
    =+  len=(met 3 cry)
    ?:  =(0 len)
      0
    =>  .(len (dec len))
    =+  mig=(cut 3 [len 1] cry)
    %+  can  3
    %-  flop  ^-  (list {@ @})
    :-  [1 (xaro len (zart mig))]
    |-  ^-  (list {@ @})
    ?:  =(0 len)
      ~
    =>  .(len (dec len))
    =+  mog=(cut 3 [len 1] cry)
    [[1 :(mix mig (end 3 1 len) (zyrt mog))] $(mig mog)]
  ::
  ++  xafo  |=({a/@ b/@} +((mod (add (dec b) a) 255)))
  ++  xaro  |=({a/@ b/@} +((mod (add (dec b) (sub 255 (mod a 255))) 255)))
  ::
  ++  zaft                                              ::  forward 255-sbox
    |=  a/@D
    =+  ^=  b
        0xcc.75bc.86c8.2fb1.9a42.f0b3.79a0.92ca.21f6.1e41.cde5.fcc0.
        7e85.51ae.1005.c72d.1246.07e8.7c64.a914.8d69.d9f4.59c2.8038.
        1f4a.dca2.6fdf.66f9.f561.a12e.5a16.f7b0.a39f.364e.cb70.7318.
        1de1.ad31.63d1.abd4.db68.6a33.134d.a760.edee.5434.493a.e323.
        930d.8f3d.3562.bb81.0b24.43cf.bea5.a6eb.52b4.0229.06b2.6704.
        78c9.45ec.d75e.58af.c577.b7b9.c40e.017d.90c3.87f8.96fa.1153.
        0372.7f30.1c32.ac83.ff17.c6e4.d36d.6b55.e2ce.8c71.8a5b.b6f3.
        9d4b.eab5.8b3c.e7f2.a8fe.9574.5de0.bf20.3f15.9784.9939.5f9c.
        e609.564f.d8a4.b825.9819.94aa.2c08.8e4c.9b22.477a.2840.3ed6.
        3750.6ef1.44dd.89ef.6576.d00a.fbda.9ed2.3b6c.7b0c.bde9.2ade.
        5c88.c182.481a.1b0f.2bfd.d591.2726.57ba
    (cut 3 [(dec a) 1] b)
  ::
  ++  zart                                              ::  reverse 255-sbox
    |=  a/@D
    =+  ^=  b
        0x68.4f07.ea1c.73c9.75c2.efc8.d559.5125.f621.a7a8.8591.5613.
        dd52.40eb.65a2.60b7.4bcb.1123.ceb0.1bd6.3c84.2906.b164.19b3.
        1e95.5fec.ffbc.f187.fbe2.6680.7c77.d30e.e94a.9414.fd9a.017d.
        3a7e.5a55.8ff5.8bf9.c181.e5b6.6ab2.35da.50aa.9293.3bc0.cdc6.
        f3bf.1a58.4130.f844.3846.744e.36a0.f205.789e.32d8.5e54.5c22.
        0f76.fce7.4569.0d99.d26e.e879.dc16.2df4.887f.1ffe.4dba.6f5d.
        bbcc.2663.1762.aed7.af8a.ca20.dbb4.9bc7.a942.834c.105b.c4d4.
        8202.3e61.a671.90e6.273d.bdab.3157.cfa4.0c2e.df86.2496.f7ed.
        2b48.2a9d.5318.a343.d128.be9c.a5ad.6bb5.6dfa.c5e1.3408.128d.
        2c04.0339.97a1.2ff0.49d0.eeb8.6c0a.0b37.b967.c347.d9ac.e072.
        e409.7b9f.1598.1d3f.33de.8ce3.8970.8e7a
    (cut 3 [(dec a) 1] b)
  ::
  ++  zyft                                              ::  forward 256-sbox
    |=  a/@D
    =+  ^=  b
        0xbb49.b71f.b881.b402.17e4.6b86.69b5.1647.115f.dddb.7ca5.
          8371.4bd5.19a9.b092.605d.0d9b.e030.a0cc.78ba.5706.4d2d.
          986a.768c.f8e8.c4c7.2f1c.effe.3cae.01c0.253e.65d3.3872.
          ce0e.7a74.8ac6.daac.7e5c.6479.44ec.4143.3d20.4af0.ee6c.
          c828.deca.0377.249f.ffcd.7b4f.eb7d.66f2.8951.042e.595a.
          8e13.f9c3.a79a.f788.6199.9391.7fab.6200.4ce5.0758.e2f1.
          7594.c945.d218.4248.afa1.e61a.54fb.1482.bea4.96a2.3473.
          63c2.e7cb.155b.120a.4ed7.bfd8.b31b.4008.f329.fca3.5380.
          9556.0cb2.8722.2bea.e96e.3ac5.d1bc.10e3.2c52.a62a.b1d6.
          35aa.d05e.f6a8.0f3b.31ed.559d.09ad.f585.6d21.fd1d.8d67.
          370b.26f4.70c1.b923.4684.6fbd.cf8b.5036.0539.9cdc.d93f.
          9068.1edf.8f33.b632.d427.97fa.9ee1
    (cut 3 [a 1] b)
  ::
  ++  zyrt                                              ::  reverse 256-sbox
    |=  a/@D
    =+  ^=  b
        0x9fc8.2753.6e02.8fcf.8b35.2b20.5598.7caa.c9a9.30b0.9b48.
          47ce.6371.80f6.407d.00dd.0aa5.ed10.ecb7.0f5a.5c3a.e605.
          c077.4337.17bd.9eda.62a4.79a7.ccb8.44cd.8e64.1ec4.5b6b.
          1842.ffd8.1dfb.fd07.f2f9.594c.3be3.73c6.2cb6.8438.e434.
          8d3d.ea6a.5268.72db.a001.2e11.de8c.88d3.0369.4f7a.87e2.
          860d.0991.25d0.16b9.978a.4bf4.2a1a.e96c.fa50.85b5.9aeb.
          9dbb.b2d9.a2d1.7bba.66be.e81f.1946.29a8.f5d2.f30c.2499.
          c1b3.6583.89e1.ee36.e0b4.6092.937e.d74e.2f6f.513e.9615.
          9c5d.d581.e7ab.fe74.f01b.78b1.ae75.af57.0ec2.adc7.3245.
          12bf.2314.3967.0806.31dc.cb94.d43f.493c.54a6.0421.c3a1.
          1c4a.28ac.fc0b.26ca.5870.e576.f7f1.616d.905f.ef41.33bc.
          df4d.225e.2d56.7fd6.1395.a3f8.c582
    (cut 3 [a 1] b)
  --
::
++  ob
  |%
  ++  feen                                              ::  conceal structure v2
    |=  pyn/@  ^-  @
    ?:  &((gte pyn 0x1.0000) (lte pyn 0xffff.ffff))
      (add 0x1.0000 (fice (sub pyn 0x1.0000)))
    ?:  &((gte pyn 0x1.0000.0000) (lte pyn 0xffff.ffff.ffff.ffff))
      =+  lo=(dis pyn 0xffff.ffff)
      =+  hi=(dis pyn 0xffff.ffff.0000.0000)
      %+  con  hi
      $(pyn lo)
    pyn
  ::
  ++  fend                                              ::  restore structure v2
    |=  cry/@  ^-  @
    ?:  &((gte cry 0x1.0000) (lte cry 0xffff.ffff))
      (add 0x1.0000 (teil (sub cry 0x1.0000)))
    ?:  &((gte cry 0x1.0000.0000) (lte cry 0xffff.ffff.ffff.ffff))
      =+  lo=(dis cry 0xffff.ffff)
      =+  hi=(dis cry 0xffff.ffff.0000.0000)
      %+  con  hi
      $(cry lo)
    cry
  ::
  ++  fice                                              ::  adapted from
    |=  nor/@                                           ::  black and rogaway
    ^-  @                                               ::  "ciphers with
    =+  ^=  sel                                         ::   arbitrary finite
    %+  rynd  3                                         ::   domains", 2002
    %+  rynd  2
    %+  rynd  1
    %+  rynd  0
    [(mod nor 65.535) (div nor 65.535)]
    (add (mul 65.535 -.sel) +.sel)
  ::
  ++  teil                                              ::  reverse ++fice
    |=  vip/@
    ^-  @
    =+  ^=  sel
    %+  rund  0
    %+  rund  1
    %+  rund  2
    %+  rund  3
    [(mod vip 65.535) (div vip 65.535)]
    (add (mul 65.535 -.sel) +.sel)
  ::
  ++  rynd                                              ::  feistel round
    |=  {n/@ l/@ r/@}
    ^-  {@ @}
    :-  r
    ?~  (mod n 2)
      (~(sum fo 65.535) l (muk (snag n raku) 2 r))
    (~(sum fo 65.536) l (muk (snag n raku) 2 r))
  ::
  ++  rund                                              ::  reverse round
    |=  {n/@ l/@ r/@}
    ^-  {@ @}
    :-  r
    ?~  (mod n 2)
      (~(dif fo 65.535) l (muk (snag n raku) 2 r))
    (~(dif fo 65.536) l (muk (snag n raku) 2 r))
  ::
  ++  raku
    ^-  (list @ux)
    :~  0xb76d.5eed
        0xee28.1300
        0x85bc.ae01
        0x4b38.7af7
    ==
  --
::
::::  3g: molds and mold builders
  ::
++  coin  $~  [%$ %ud 0]                                ::  print format
          $%  {$$ p/dime}                               ::
              {$blob p/*}                               ::
              {$many p/(list coin)}                     ::
          ==                                            ::
++  dime  {p/@ta q/@}                                   ::
++  edge  {p/hair q/(unit {p/* q/nail})}                ::  parsing output
++  hair  {p/@ud q/@ud}                                 ::  parsing trace
++  like  |*  a/$-(* *)                                 ::  generic edge
          |:  b=`*`[(hair) ~]                           ::
          :-  p=(hair -.b)                              ::
          ^=  q                                         ::
          ?@  +.b  ~                                    ::
          :-  ~                                         ::
          u=[p=(a +>-.b) q=[p=(hair -.b) q=(tape +.b)]] ::
++  nail  {p/hair q/tape}                               ::  parsing input
++  pint  {p/{p/@ q/@} q/{p/@ q/@}}                     ::  line+column range
++  rule  _|:($:nail $:edge)                            ::  parsing rule
++  spot  {p/path q/pint}                               ::  range in file
++  tone  $%  {$0 p/*}                                  ::  success
              {$1 p/(list)}                             ::  blocks
              {$2 p/(list {@ta *})}                     ::  error report
          ==                                            ::
++  toon  $%  {$0 p/*}                                  ::  success
              {$1 p/(list)}                             ::  blocks
              {$2 p/(list tank)}                        ::  stack trace
          ==                                            ::
++  wonk  =+  veq=$:edge                                ::  product from edge
          |@  ++  $  ?~(q.veq !! p.u.q.veq)             ::
          --                                            ::
--  =>
::                                                      ::
::::  4: layer four                                     ::
  ::                                                    ::
  ::    4a: exotic bases                                ::
  ::    4b: text processing                             ::
  ::    4c: tank printer                                ::
  ::    4d: parsing (tracing)                           ::
  ::    4e: parsing (combinators)                       ::
  ::    4f: parsing (rule builders)                     ::
  ::    4g: parsing (outside caller)                    ::
  ::    4h: parsing (ascii glyphs)                      ::
  ::    4i: parsing (useful idioms)                     ::
  ::    4j: parsing (bases and base digits)             ::
  ::    4k: atom printing                               ::
  ::    4l: atom parsing                                ::
  ::    4m: formatting functions                        ::
  ::    4n: virtualization                              ::
  ::    4o: molds and mold builders                     ::
  ::
~%    %qua
    +
  ==
    %mute  mute
    %show  show
  ==
|%
::
::::  4a: exotic bases
  ::
++  po                                                  ::  phonetic base
  ~/  %po
  =+  :-  ^=  sis                                       ::  prefix syllables
      'dozmarbinwansamlitsighidfidlissogdirwacsabwissib\
      /rigsoldopmodfoglidhopdardorlorhodfolrintogsilmir\
      /holpaslacrovlivdalsatlibtabhanticpidtorbolfosdot\
      /losdilforpilramtirwintadbicdifrocwidbisdasmidlop\
      /rilnardapmolsanlocnovsitnidtipsicropwitnatpanmin\
      /ritpodmottamtolsavposnapnopsomfinfonbanmorworsip\
      /ronnorbotwicsocwatdolmagpicdavbidbaltimtasmallig\
      /sivtagpadsaldivdactansidfabtarmonranniswolmispal\
      /lasdismaprabtobrollatlonnodnavfignomnibpagsopral\
      /bilhaddocridmocpacravripfaltodtiltinhapmicfanpat\
      /taclabmogsimsonpinlomrictapfirhasbosbatpochactid\
      /havsaplindibhosdabbitbarracparloddosbortochilmac\
      /tomdigfilfasmithobharmighinradmashalraglagfadtop\
      /mophabnilnosmilfopfamdatnoldinhatnacrisfotribhoc\
      /nimlarfitwalrapsarnalmoslandondanladdovrivbacpol\
      /laptalpitnambonrostonfodponsovnocsorlavmatmipfip'
      ^=  dex                                           ::  suffix syllables
      'zodnecbudwessevpersutletfulpensytdurwepserwylsun\
      /rypsyxdyrnuphebpeglupdepdysputlughecryttyvsydnex\
      /lunmeplutseppesdelsulpedtemledtulmetwenbynhexfeb\
      /pyldulhetmevruttylwydtepbesdexsefwycburderneppur\
      /rysrebdennutsubpetrulsynregtydsupsemwynrecmegnet\
      /secmulnymtevwebsummutnyxrextebfushepbenmuswyxsym\
      /selrucdecwexsyrwetdylmynmesdetbetbeltuxtugmyrpel\
      /syptermebsetdutdegtexsurfeltudnuxruxrenwytnubmed\
      /lytdusnebrumtynseglyxpunresredfunrevrefmectedrus\
      /bexlebduxrynnumpyxrygryxfeptyrtustyclegnemfermer\
      /tenlusnussyltecmexpubrymtucfyllepdebbermughuttun\
      /bylsudpemdevlurdefbusbeprunmelpexdytbyttyplevmyl\
      /wedducfurfexnulluclennerlexrupnedlecrydlydfenwel\
      /nydhusrelrudneshesfetdesretdunlernyrsebhulryllud\
      /remlysfynwerrycsugnysnyllyndyndemluxfedsedbecmun\
      /lyrtesmudnytbyrsenwegfyrmurtelreptegpecnelnevfes'
  |%
  ++  ins  ~/  %ins                                     ::  parse prefix
           |=  a/@tas
           =+  b=0
           |-  ^-  (unit @)
           ?:(=(256 b) ~ ?:(=(a (tos b)) [~ b] $(b +(b))))
  ++  ind  ~/  %ind                                     ::  parse suffix
           |=  a/@tas
           =+  b=0
           |-  ^-  (unit @)
           ?:(=(256 b) ~ ?:(=(a (tod b)) [~ b] $(b +(b))))
  ++  tos  ~/  %tos                                     ::  fetch prefix
           |=(a/@ ?>((lth a 256) (cut 3 [(mul 3 a) 3] sis)))
  ++  tod  ~/  %tod                                     ::  fetch suffix
           |=(a/@ ?>((lth a 256) (cut 3 [(mul 3 a) 3] dex)))
  --
::
++  fa                                                  ::  base58check
  =+  key='123456789ABCDEFGHJKLMNPQRSTUVWXYZabcdefghijkmnopqrstuvwxyz'
  =+  ^-  yek/@ux  ~+
      =-  yek:(roll (rip 3 key) -)
      =+  [a=*char b=*@ yek=`@ux`(fil 3 256 0xff)]
      |.
      [+(b) (mix yek (lsh 3 `@u`a (~(inv fe 3) b)))]
  |%
  ++  cha  |=(a/char `(unit @uF)`=+(b=(cut 3 [`@`a 1] yek) ?:(=(b 0xff) ~ `b)))
  ++  tok
    |=  a/@ux  ^-  @ux
    =+  b=(pad a)
    =-  (~(net fe 5) (end 3 4 (shay 32 -)))
    (shay (add b (met 3 a)) (lsh 3 b (swp 3 a)))
  ::
  ++  pad  |=(a/@ =+(b=(met 3 a) ?:((gte b 21) 0 (sub 21 b))))
  ++  enc  |=(a/@ux `@ux`(mix (lsh 3 4 a) (tok a)))
  ++  den
    |=  a/@ux  ^-  (unit @ux)
    =+  b=(rsh 3 4 a)
    ?.  =((tok b) (end 3 4 a))
      ~
    `b
  --
::
::::  4b: text processing
  ::
++  at                                                  ::  basic printing
  |_  a/@
  ++  r
    ?:  ?&  (gte (met 3 a) 2)
            |-
            ?:  =(0 a)
              &
            =+  vis=(end 3 1 a)
            ?&  ?|(=('-' vis) ?&((gte vis 'a') (lte vis 'z')))
                $(a (rsh 3 1 a))
            ==
        ==
      rtam
    ?:  (lte (met 3 a) 2)
      rud
    rux
  ::
  ++  rf    `tape`[?-(a %& '&', %| '|', * !!) ~]
  ++  rn    `tape`[?>(=(0 a) '~') ~]
  ++  rt    `tape`['\'' (weld (mesc (trip a)) `tape`['\'' ~])]
  ++  rta   rt
  ++  rtam  `tape`['%' (trip a)]
  ++  rub   `tape`['0' 'b' (rum 2 ~ |=(b/@ (add '0' b)))]
  ++  rud   (rum 10 ~ |=(b/@ (add '0' b)))
  ++  rum
    |=  {b/@ c/tape d/$-(@ @)}
    ^-  tape
    ?:  =(0 a)
      [(d 0) c]
    =+  e=0
    |-  ^-  tape
    ?:  =(0 a)
      c
    =+  f=&(!=(0 e) =(0 (mod e ?:(=(10 b) 3 4))))
    %=  $
      a  (div a b)
      c  [(d (mod a b)) ?:(f [?:(=(10 b) ',' '-') c] c)]
      e  +(e)
    ==
  ::
  ++  rup
    =+  b=(met 3 a)
    ^-  tape
    :-  '-'
    |-  ^-  tape
    ?:  (gth (met 5 a) 1)
      %+  weld
        $(a (rsh 5 1 a), b (sub b 4))
      `tape`['-' '-' $(a (end 5 1 a), b 4)]
    ?:  =(0 b)
      ['~' ~]
    ?:  (lte b 1)
      (trip (tos:po a))
    |-  ^-  tape
    ?:  =(2 b)
      =+  c=(rsh 3 1 a)
      =+  d=(end 3 1 a)
      (weld (trip (tod:po c)) (trip (tos:po (mix c d))))
    =+  c=(rsh 3 2 a)
    =+  d=(end 3 2 a)
    (weld ^$(a c, b (met 3 c)) `tape`['-' $(a (mix c d), b 2)])
  ::
  ++  ruv
    ^-  tape
    :+  '0'
      'v'
    %^    rum
        64
      ~
    |=  b/@
    ?:  =(63 b)
      '+'
    ?:  =(62 b)
      '-'
    ?:((lth b 26) (add 65 b) ?:((lth b 52) (add 71 b) (sub b 4)))
  ::
  ++  rux  `tape`['0' 'x' (rum 16 ~ |=(b/@ (add b ?:((lth b 10) 48 87))))]
  --
++  cass                                                ::  lowercase
  |=  vib/tape
  ^-  tape
  (turn vib |=(a/@ ?.(&((gte a 'A') (lte a 'Z')) a (add 32 a))))
::
++  cuss                                                ::  uppercase
  |=  vib/tape
  ^-  tape
  (turn vib |=(a/@ ?.(&((gte a 'a') (lte a 'z')) a (sub a 32))))
::
++  crip  |=(a/tape `@t`(rap 3 a))                      ::  tape to cord
::
++  mesc                                                ::  ctrl code escape
  |=  vib/tape
  ^-  tape
  ?~  vib
    ~
  ?:  =('\\' i.vib)
    ['\\' '\\' $(vib t.vib)]
  ?:  ?|((gth i.vib 126) (lth i.vib 32) =(`@`39 i.vib))
    ['\\' (welp ~(rux at i.vib) '/' $(vib t.vib))]
  [i.vib $(vib t.vib)]
::
++  runt                                                ::  prepend repeatedly
  |=  {{a/@ b/@} c/tape}
  ^-  tape
  ?:  =(0 a)
    c
  [b $(a (dec a))]
::
++  sand                                                ::  atom sanity
  |=  a/@ta
  (flit (sane a))
::
++  sane                                                ::  atom sanity
  |=  a/@ta
  |=  b/@  ^-  ?
  ?.  =(%t (end 3 1 a))
    ::  XX more and better sanity
    ::
    &
  =+  [inx=0 len=(met 3 b)]
  ?:  =(%tas a)
    |-  ^-  ?
    ?:  =(inx len)  &
    =+  cur=(cut 3 [inx 1] b)
    ?&  ?|  &((gte cur 'a') (lte cur 'z'))
            &(=('-' cur) !=(0 inx) !=(len inx))
            &(&((gte cur '0') (lte cur '9')) !=(0 inx))
        ==
        $(inx +(inx))
    ==
  ?:  =(%ta a)
    |-  ^-  ?
    ?:  =(inx len)  &
    =+  cur=(cut 3 [inx 1] b)
    ?&  ?|  &((gte cur 'a') (lte cur 'z'))
            &((gte cur '0') (lte cur '9'))
            |(=('-' cur) =('~' cur) =('_' cur) =('.' cur))
        ==
        $(inx +(inx))
    ==
  |-  ^-  ?
  ?:  =(0 b)  &
  =+  cur=(end 3 1 b)
  ?:  &((lth cur 32) !=(10 cur))  |
  =+  len=(teff cur)
  ?&  |(=(1 len) =+(i=1 |-(|(=(i len) &((gte (cut 3 [i 1] b) 128) $(i +(i)))))))
      $(b (rsh 3 len b))
  ==
::
++  ruth                                                ::  biblical sanity
  |=  {a/@ta b/*}
  ^-  @
  ?^  b  !!
  ::  ?.  ((sane a) b)  !!
  b
::
++  trim                                                ::  tape split
  |=  {a/@ b/tape}
  ^-  {p/tape q/tape}
  ?~  b
    [~ ~]
  ?:  =(0 a)
    [~ b]
  =+  c=$(a (dec a), b t.b)
  [[i.b p.c] q.c]
::
++  trip                                                ::  cord to tape
  ~/  %trip
  |=  a/@  ^-  tape
  ?:  =(0 (met 3 a))
    ~
  [^-(@ta (end 3 1 a)) $(a (rsh 3 1 a))]
::
++  teff                                                ::  length utf8
  |=  a/@t  ^-  @
  =+  b=(end 3 1 a)
  ?:  =(0 b)
    ?>(=(`@`0 a) 0)
  ?>  |((gte b 32) =(10 b))
  ?:((lte b 127) 1 ?:((lte b 223) 2 ?:((lte b 239) 3 4)))
::
++  turf                                                ::  utf8 to utf32
  |=  a/@t
  ^-  @c
  %+  rap  5
  |-  ^-  (list @c)
  =+  b=(teff a)
  ?:  =(0 b)  ~
  =+  ^=  c
      %+  can  0
      %+  turn
        ^-  (list {p/@ q/@})
        ?+  b  !!
          $1  [[0 7] ~]
          $2  [[8 6] [0 5] ~]
          $3  [[16 6] [8 6] [0 4] ~]
          $4  [[24 6] [16 6] [8 6] [0 3] ~]
        ==
      |=({p/@ q/@} [q (cut 0 [p q] a)])
  ?>  =((tuft c) (end 3 b a))
  [c $(a (rsh 3 b a))]
::
++  tuba                                                ::  utf8 to utf32 tape
  |=  a/tape
  ^-  (list @c)
  (rip 5 (turf (rap 3 a)))                              ::  XX horrible
::
++  tufa                                                ::  utf32 to utf8 tape
  |=  a/(list @c)
  ^-  tape
  ?~  a  ""
  (weld (rip 3 (tuft i.a)) $(a t.a))
::
++  tuft                                                ::  utf32 to utf8 text
  |=  a/@c
  ^-  @t
  %+  rap  3
  |-  ^-  (list @)
  ?:  =(`@`0 a)
    ~
  =+  b=(end 5 1 a)
  =+  c=$(a (rsh 5 1 a))
  ?:  (lte b 0x7f)
    [b c]
  ?:  (lte b 0x7ff)
    :*  (mix 0b1100.0000 (cut 0 [6 5] b))
        (mix 0b1000.0000 (end 0 6 b))
        c
    ==
  ?:  (lte b 0xffff)
    :*  (mix 0b1110.0000 (cut 0 [12 4] b))
        (mix 0b1000.0000 (cut 0 [6 6] b))
        (mix 0b1000.0000 (end 0 6 b))
        c
    ==
  :*  (mix 0b1111.0000 (cut 0 [18 3] b))
      (mix 0b1000.0000 (cut 0 [12 6] b))
      (mix 0b1000.0000 (cut 0 [6 6] b))
      (mix 0b1000.0000 (end 0 6 b))
      c
  ==
::
++  wack                                                ::  knot escape
  |=  a/@ta
  ^-  @ta
  =+  b=(rip 3 a)
  %+  rap  3
  |-  ^-  tape
  ?~  b
    ~
  ?:  =('~' i.b)  ['~' '~' $(b t.b)]
  ?:  =('_' i.b)  ['~' '-' $(b t.b)]
  [i.b $(b t.b)]
::
++  wick                                                ::  knot unescape
  |=  a/@
  ^-  (unit @ta)
  =+  b=(rip 3 a)
  =-  ?^(b ~ (some (rap 3 (flop c))))
  =|  c/tape
  |-  ^-  {b/tape c/tape}
  ?~  b  [~ c]
  ?.  =('~' i.b)
    $(b t.b, c [i.b c])
  ?~  t.b  [b ~]
  ?-  i.t.b
    $'~'  $(b t.t.b, c ['~' c])
    $'-'  $(b t.t.b, c ['_' c])
    @     [b ~]
  ==
::
++  woad                                                ::  cord unescape
  |=  a/@ta
  ^-  @t
  %+  rap  3
  |-  ^-  (list @)
  ?:  =(`@`0 a)
    ~
  =+  b=(end 3 1 a)
  =+  c=(rsh 3 1 a)
  ?:  =('.' b)
    [' ' $(a c)]
  ?.  =('~' b)
    [b $(a c)]
  =>  .(b (end 3 1 c), c (rsh 3 1 c))
  ?+  b  =-  (weld (rip 3 (tuft p.d)) $(a q.d))
         ^=  d
         =+  d=0
         |-  ^-  {p/@ q/@}
         ?:  =('.' b)
           [d c]
         ?<  =(0 c)
         %=    $
            b  (end 3 1 c)
            c  (rsh 3 1 c)
            d  %+  add  (mul 16 d)
               %+  sub  b
               ?:  &((gte b '0') (lte b '9'))  48
               ?>(&((gte b 'a') (lte b 'z')) 87)
         ==
    $'.'  ['.' $(a c)]
    $'~'  ['~' $(a c)]
  ==
::
++  wood                                                ::  cord escape
  |=  a/@t
  ^-  @ta
  %+  rap  3
  |-  ^-  (list @)
  ?:  =(`@`0 a)
    ~
  =+  b=(teff a)
  =+  c=(turf (end 3 b a))
  =+  d=$(a (rsh 3 b a))
  ?:  ?|  &((gte c 'a') (lte c 'z'))
          &((gte c '0') (lte c '9'))
          =(`@`'-' c)
      ==
    [c d]
  ?+  c
    :-  '~'
    =+  e=(met 2 c)
    |-  ^-  tape
    ?:  =(0 e)
      ['.' d]
    =.  e  (dec e)
    =+  f=(rsh 2 e c)
    [(add ?:((lte f 9) 48 87) f) $(c (end 2 e c))]
  ::
    $' '  ['.' d]
    $'.'  ['~' '.' d]
    $'~'  ['~' '~' d]
  ==
::
::::  4c: tank printer
  ::
++  wash                                                ::  render tank at width
  |=  {{tab/@ edg/@} tac/tank}  ^-  wall
  (~(win re tac) tab edg)
::
++  plume
  |_  =plum
  ::
  ::  +flat: print as a single line
  ::
  ++  flat
    text:linear
  ::
  ::  +tall: print as multiple lines
  ::
  ++  tall
    ^-  wain
    %+  turn  window
    |=  [indent=@ud text=tape]
    (crip (runt [indent ' '] text))
  ::
  ::  +adjust: adjust lines to right
  ::
  ++  adjust
    |=  [tab=@ud =(list [length=@ud text=tape])]
    (turn list |=([@ud tape] [(add tab +<-) +<+]))
  ::  
  ::  +window: print as list of tabbed lines
  ::
  ++  window
    ^-  (list [indent=@ud text=tape])
    ::  memoize for random access
    ::
    ~+  
    ::  trivial text
    ::
    ?@  plum  [0 (trip plum)]~
    ?-  -.plum
      ::  %|: text wrap
      ::
      %|  ::  wrapping stub, should wrap text to 40 characters
          ::
          [0 +:linear]~
      ::
      ::  %&: text tree
      ::
      %&  ::  trial: attempt at wide hint
          ::
          =/  trial  ?~(wide.plum ~ [~ u=linear])
          ::  if wide hint is available or optimal
          ::
          ?:  ?&  ?=(^ trial)
                  ?|  ?=(~ tall.plum)
                      (lte length.u.trial 40)
              ==  ==
            ::  then produce wide hint
            ::
            [0 text.u.trial]~
          ::  else assert tall style (you gotta set either wide or tall)
          ::
          ?>  ?=(^ tall.plum)
          ::  blocks:  subwindows
          ::  prelude: intro as tape
          ::
          =/  blocks   (turn list.plum |=(=^plum window(plum plum)))
          =/  prelude  (trip intro.u.tall.plum)
          ::  if, :indef is empty
          ::
          ?~  indef.u.tall.plum
            ::  then, print in sloping mode
            ::
            ::  if, no children
            ::
            ?:  =(~ blocks)
              ::  then, the prelude if any
              ::
              ?~(prelude ~ [0 prelude]~)
            ::  else, format children and inject any prelude
            ::
            ^-  (list [indent=@ud text=tape])
            ::  concatenate child blocks into a single output
            ::
            %-  zing
            ::  count: number of children
            ::  index: current child from 1 to n
            ::
            =/  count  (lent blocks)
            =/  index  1
            |-  ^+  blocks
            ?~  blocks  ~
            :_  $(blocks t.blocks, index +(index))
            ^-  (list [indent=@ud text=tape])
            ::  indent: backstep indentation level
            ::
            =/  indent  (mul 2 (sub count index))
            ::  unless, we're on the first block
            ::
            ?.  =(1 index)
              ::  else, apply normal backstep indentation
              ::
              (adjust indent i.blocks)
            ::  then, apply and/or inject prelude
            ::
            ::    this fixes the naive representations
            ::
            ::      :+  
            ::          foo
            ::        bar
            ::      baz
            ::
            ::    and
            ::
            ::      :-
            ::        foo
            ::      bar
            ::
            =.  indent  (max indent (add 2 (lent prelude)))
            =.  i.blocks  (adjust indent i.blocks)
            ?~  i.blocks  ?~(prelude ~ [0 prelude]~)
            ?~  prelude   i.blocks
            :_  t.i.blocks
            :-  0
            %+  weld  prelude
            (runt [(sub indent.i.i.blocks (lent prelude)) ' '] text.i.i.blocks)
          ::
          ::  else, print in vertical mode
          :: 
          ::  prefix: before each entry
          ::  finale: after all entries
          ::
          =/  prefix  (trip sigil.u.indef.u.tall.plum)
          =/  finale  (trip final.u.indef.u.tall.plum)
          ::  if, no children, then, just prelude and finale
          ::
          ?:  =(~ blocks)
            %+  weld
              ?~(prelude ~ [0 prelude]~)
            ?~(finale ~ [0 finale]~)
          ::  if, no :prefix
          ::
          ?:  =(~ prefix)
            ::  kids: flat list of child lines
            ::  tab:  amount to indent kids
            ::
            =/  kids  `(list [indent=@ud text=tape])`(zing blocks)
            =*  tab   =+((lent prelude) ?+(- 2 %0 0, %1 2, %2 4))
            ::  indent kids by tab
            ::
            =.  kids  (turn kids |=([@ud tape] [(add tab +<-) +<+]))
            ::  prepend or inject prelude
            ::
            =.  kids  
              ?:  =(~ prelude)  kids
              ::  if, no kids, or prelude doesn't fit
              ::
              ?:  |(?=(~ kids) (gte +((lent prelude)) indent.i.kids))
                ::  don't inject, just add to head if needed
                ::
                [[0 prelude] kids]
              ::  inject: prelude 
              ::
              =*  inject  %+  weld
                            prelude
                          %+  runt 
                            [(sub indent.i.kids (lent prelude)) ' ']
                          text.i.kids
              [[0 inject] t.kids]
            ::  append finale
            ::
            ?~  finale  kids
            (weld kids ^+(kids [0 finale]~))
          ::  else, with :prefix
          ::
          ::  append :finale 
          ::
          =-  ?~  finale  -
              (weld - ^+(- [0 finale]~))
          ^-  (list [indent=@ud text=tape])
          ::  clear: clearance needed to miss prefix
          ::
          =/  clear  (add 2 (lent prefix))
          %-  zing
          ::  combine each subtree with the prefix
          ::
          %+  turn  blocks
          |=  =(list [indent=@ud text=tape])
          ^+  +<
          ::  tab: depth to indent
          ::
          =*  tab  ?~(list 0 (sub clear (min clear indent.i.list)))
          =.  list  (turn list |=([@ud tape] [(add tab +<-) +<+]))
          ?~  list  ~
          :_  t.list
          :-  0
          %+  weld  
            prefix
          (runt [(sub indent.i.list (lent prefix)) ' '] text.i.list)
    ==
  ::
  ::  +linear: make length and tape
  ::
  ++  linear
    ^-  $:  length=@ud
            text=tape
        ==
    ::  memoize for random access
    ::
    ~+  
    ::  atomic plums are just text
    ::
    ?@  plum  [(met 3 plum) (trip plum)]
    ?-  -.plum
      ::  %|: text wrap
      ::
      %|  ::  lay the text out flat, regardless of length
          ::
          |-  ^-  [length=@ud text=tape]
          ?~  list.plum  [0 ~]
          =/  next  $(list.plum t.list.plum)
          =/  this  [length=(met 3 i.list.plum) text=(trip i.list.plum)]
          :-  (add +(length.this) length.next)
          (weld text.this `tape`[' ' text.next])
      ::
      ::  %&: text tree
      ::
      %&  ::  if there is no wide representation
          ::
          ?~  wide.plum
            ::  then lay out a window, then separate with double-spaces
            ::
            =/  window  window           
            |-  ^-  [length=@ud text=tape]
            ?~  window  [0 ~]
            =/  next  $(window t.window)
            :-  :(add (lent text.i.window) 2 length.next)
            ?~(text.next text.i.window :(weld text.i.window "  " text.next))
          ::
          ::  else use wide layout
          ::
          =-  ::  add enclosure if any
              ::
              ?~  enclose.u.wide.plum  body
              =*  clamps  u.enclose.u.wide.plum
              =/  close  [(trip -.clamps) (trip +.clamps)]
              :-  :(add length.body (lent -.close) (lent +.close))
              :(weld -.close text.body +.close) 
          ::
          ::  body: body of wide rendering 
          :: 
          ^=  body
          =/  stop  (trip delimit.u.wide.plum)
          |-  ^-  [length=@ud text=tape]
          ?~  list.plum  [0 ~]
          =/  next  $(list.plum t.list.plum)
          =/  this  linear(plum i.list.plum) 
          ?~  text.next  this
          :-  :(add length.this (lent stop) length.next)
          :(weld text.this stop text.next)
    ==
  --
::  highly unsatisfactory temporary tank printer
::
++  plum-to-tank
  |=  =plum
  ^-  tank
  ?@  plum  [%leaf (trip plum)]
  ?-  -.plum
    %|  :+  %rose
          ["" " " ""]
        (turn list.plum |=(@ta [%leaf (trip +<)]))
    %&  =/  list  (turn list.plum ..$)
        ?~  tall.plum
          ?>  ?=(^ wide.plum)
          =?  enclose.u.wide.plum  ?=(~ enclose.u.wide.plum)  `['{' '}']
          :+  %rose
            :*  (trip delimit.u.wide.plum)
                (trip +<:enclose.u.wide.plum)
                (trip +>:enclose.u.wide.plum)
            ==
          list
        ?:  ?=(^ indef.u.tall.plum)
          :+  %rose
            :*  (trip sigil.u.indef.u.tall.plum)
                (weld (trip intro.u.tall.plum) "[")
                (weld "]" (trip final.u.indef.u.tall.plum))
            ==
          list
        :+  %palm
          :*  (weld (trip intro.u.tall.plum) "(")
              ""
              ""
              ")"
          ==
        list
  ==
::
++  re
  |_  tac/tank
  ++  ram
    ^-  tape
    ?-    -.tac
        $leaf  p.tac
        $plum  ~(flat plume p.tac)
        $palm  ram(tac [%rose [p.p.tac (weld q.p.tac r.p.tac) s.p.tac] q.tac])
        $rose
      %+  weld
        q.p.tac
      |-  ^-  tape
      ?~  q.tac
        r.p.tac
      =+  voz=$(q.tac t.q.tac)
      (weld ram(tac i.q.tac) ?~(t.q.tac voz (weld p.p.tac voz)))
    ==
  ::
  ++  ug                                                ::  horrible hack
    |%
    ++  ace                                             ::  strip ctrl chars
      |=  a=tape
      ^-  tape
      ?~  a  ~
      ?:  |((lth i.a 32) =(127 `@`i.a))
        $(a t.a)
      [i.a $(a t.a)]
    ::
    ++  act                                             ::  pretend tapes
      |=  tac=tank
      ^-  tank
      ?-  -.tac
        %leaf  [%leaf (hew p.tac)]
        %plum  tac    ::  XX consider
        %palm  :+  %palm
                 [(hew p.p.tac) (hew q.p.tac) (hew r.p.tac) (hew s.p.tac)]
               (turn q.tac act)
        %rose  :+  %rose
                 [(hew p.p.tac) (hew q.p.tac) (hew r.p.tac)]
               (turn q.tac act)
      ==
    ::
    ++  fix                                             ::  restore tapes
      |=  wol=wall
      %+  turn  wol
      |=(a=tape (tufa `(list @c)``(list @)`a))
    ::
    ++  hew                                             ::  pretend tape
      |=(a=tape `tape``(list @)`(tuba (ace a)))
    --
  ::
  ++  win
    |=  {tab/@ edg/@}
    =.  tac  (act:ug tac)
    %-  fix:ug
    =+  lug=`wall`~
    |^  |-  ^-  wall
        ?-    -.tac
            $leaf  (rig p.tac)
            $plum  (turn ~(tall plume p.tac) |=(=cord (trip cord)))
            $palm
          ?:  fit
            (rig ram)
          ?~  q.tac
            (rig q.p.tac)
          ?~  t.q.tac
            (rig(tab (add 2 tab), lug $(tac i.q.tac)) q.p.tac)
          =>  .(q.tac `(list tank)`q.tac)
          =+  lyn=(mul 2 (lent q.tac))
          =+  ^=  qyr
              |-  ^-  wall
              ?~  q.tac
                lug
              %=  ^$
                tac  i.q.tac
                tab  (add tab (sub lyn 2))
                lug  $(q.tac t.q.tac, lyn (sub lyn 2))
              ==
          (wig(lug qyr) q.p.tac)
        ::
            $rose
          ?:  fit
            (rig ram)
          =.  lug
            |-  ^-  wall
            ?~  q.tac
              ?:(=(~ r.p.tac) lug (rig r.p.tac))
            ^$(tac i.q.tac, lug $(q.tac t.q.tac), tab din)
          ?:  =(~ q.p.tac)
            lug
          (wig q.p.tac)
        ==
    ::
    ++  din  (mod (add 2 tab) (mul 2 (div edg 3)))
    ++  fit  (lte (lent ram) (sub edg tab))
    ++  rig
      |=  hom/tape
      ^-  wall
      ?:  (lte (lent hom) (sub edg tab))
        [(runt [tab ' '] hom) lug]
      =>  .(tab (add tab 2), edg (sub edg 2))
      =+  mut=(trim (sub edg tab) hom)
      :-  (runt [(sub tab 2) ' '] ['\\' '/' (weld p.mut `_hom`['\\' '/' ~])])
      =>  .(hom q.mut)
      |-
      ?~  hom
        :-  %+  runt
              [(sub tab 2) ' ']
            ['\\' '/' (runt [(sub edg tab) ' '] ['\\' '/' ~])]
        lug
      =>  .(mut (trim (sub edg tab) hom))
      [(runt [tab ' '] p.mut) $(hom q.mut)]
    ::
    ++  wig
      |=  hom/tape
      ^-  wall
      ?~  lug
        (rig hom)
      =+  lin=(lent hom)
      =+  wug=:(add 1 tab lin)
      ?.  =+  mir=i.lug
          |-  ?~  mir
                |
              ?|(=(0 wug) ?&(=(' ' i.mir) $(mir t.mir, wug (dec wug))))
        (rig hom)       :: ^ XX regular form?
      [(runt [tab ' '] (weld hom `tape`[' ' (slag wug i.lug)])) t.lug]
    --
  --
++  show                                                ::  XX deprecated!
  |=  vem/*
  |^  ^-  tank
      ?:  ?=(@ vem)
        [%leaf (mesc (trip vem))]
      ?-    vem
          {s/~ c/*}
        [%leaf '\'' (weld (mesc (tape +.vem)) `tape`['\'' ~])]
      ::
          {s/$a c/@}        [%leaf (mesc (trip c.vem))]
          {s/$b c/*}        (shop c.vem |=(a/@ ~(rub at a)))
          {s/{$c p/@} c/*}
        :+  %palm
          [['.' ~] ['-' ~] ~ ~]
        [[%leaf (mesc (trip p.s.vem))] $(vem c.vem) ~]
      ::
          {s/$d c/*}        (shop c.vem |=(a/@ ~(rud at a)))
          {s/$k c/*}        (tank c.vem)
          {s/$h c/*}
        :+  %rose
          [['/' ~] ['/' ~] ~]
        =+  yol=((list @ta) c.vem)
        (turn yol |=(a/@ta [%leaf (trip a)]))
      ::
          {s/$l c/*}        (shol c.vem)
          {s/$o c/*}
        %=    $
            vem
          :-  [%m '%h::[%d %d].[%d %d]>']
          [-.c.vem +<-.c.vem +<+.c.vem +>-.c.vem +>+.c.vem ~]
        ==
      ::
          {s/$p c/*}        (shop c.vem |=(a/@ ~(rup at a)))
          {s/$q c/*}        (shop c.vem |=(a/@ ~(r at a)))
          {s/$r c/*}        $(vem [[%r ' ' '{' '}'] c.vem])
          {s/$t c/*}        (shop c.vem |=(a/@ ~(rt at a)))
          {s/$v c/*}        (shop c.vem |=(a/@ ~(ruv at a)))
          {s/$x c/*}        (shop c.vem |=(a/@ ~(rux at a)))
          {s/{$m p/@} c/*}  (shep p.s.vem c.vem)
          {s/{$r p/@} c/*}
        $(vem [[%r ' ' (cut 3 [0 1] p.s.vem) (cut 3 [1 1] p.s.vem)] c.vem])
      ::
          {s/{$r p/@ q/@ r/@} c/*}
        :+  %rose
          :*  p=(mesc (trip p.s.vem))
              q=(mesc (trip q.s.vem))
              r=(mesc (trip r.s.vem))
          ==
        |-  ^-  (list tank)
        ?@  c.vem
          ~
        [^$(vem -.c.vem) $(c.vem +.c.vem)]
      ::
          {s/$z c/*}        $(vem [[%r %$ %$ %$] c.vem])
          *                 !!
      ==
  ++  shep
    |=  {fom/@ gar/*}
    ^-  tank
    =+  l=(met 3 fom)
    =+  i=0
    :-  %leaf
    |-  ^-  tape
    ?:  (gte i l)
      ~
    =+  c=(cut 3 [i 1] fom)
    ?.  =(37 c)
      (weld (mesc [c ~]) $(i +(i)))
    =+  d=(cut 3 [+(i) 1] fom)
    ?.  .?(gar)
      ['\\' '#' $(i (add 2 i))]
    (weld ~(ram re (show d -.gar)) $(i (add 2 i), gar +.gar))
  ::
  ++  shop
    |=  {aug/* vel/$-(a/@ tape)}
    ^-  tank
    ?:  ?=(@ aug)
      [%leaf (vel aug)]
    :+  %rose
      [[' ' ~] ['[' ~] [']' ~]]
    =>  .(aug `*`aug)
    |-  ^-  (list tank)
    ?:  ?=(@ aug)
      [^$ ~]
    [^$(aug -.aug) $(aug +.aug)]
  ::
  ++  shol
    |=  lim/*
    :+  %rose
      [['.' ~] ~ ~]
    |-    ^-  (list tank)
    ?:  ?=(@ lim)  ~
    :_  $(lim +.lim)
    ?+  -.lim  (show '#')
        ~   (show '$')
        c/@  (show c.lim)
        {%& $1}  (show '.')
        {%& c/@}
      [%leaf '+' ~(rud at c.lim)]
    ::
        {%| @ ~}  (show ',')
        {%| n/@ ~ c/@}
      [%leaf (weld (reap n.lim '^') ?~(c.lim "$" (trip c.lim)))]
    ==
  --
::
::::  4d: parsing (tracing)
  ::
++  last  |=  {zyc/hair naz/hair}                       ::  farther trace
          ^-  hair
          ?:  =(p.zyc p.naz)
            ?:((gth q.zyc q.naz) zyc naz)
          ?:((gth p.zyc p.naz) zyc naz)
::
++  lust  |=  {weq/char naz/hair}                       ::  detect newline
          ^-  hair
          ?:(=(`@`10 weq) [+(p.naz) 1] [p.naz +(q.naz)])
::
::::  4e: parsing (combinators)
  ::
++  bend                                                ::  conditional comp
  ~/  %bend
  =+  raq=|*({a/* b/*} [~ u=[a b]])
  |@
  ++  $
    ~/  %fun
    |*  {vex/edge sab/rule}
    ?~  q.vex
      vex
    =+  yit=(sab q.u.q.vex)
    =+  yur=(last p.vex p.yit)
    ?~  q.yit
      [p=yur q=q.vex]
    =+  vux=(raq p.u.q.vex p.u.q.yit)
    ?~  vux
      [p=yur q=q.vex]
    [p=yur q=[~ u=[p=u.vux q=q.u.q.yit]]]
  --
::
++  comp
  ~/  %comp
  =+  raq=|*({a/* b/*} [a b])                           ::  arbitrary compose
  |@
  ++  $
    ~/  %fun
    |*  {vex/edge sab/rule}
    ~!  +<
    ?~  q.vex
      vex
    =+  yit=(sab q.u.q.vex)
    =+  yur=(last p.vex p.yit)
    ?~  q.yit
      [p=yur q=q.yit]
    [p=yur q=[~ u=[p=(raq p.u.q.vex p.u.q.yit) q=q.u.q.yit]]]
  --
::
++  fail  |=(tub/nail [p=p.tub q=~])                    ::  never parse
++  glue                                                ::  add rule
  ~/  %glue
  |*  bus/rule
  ~/  %fun
  |*  {vex/edge sab/rule}
  (plug vex ;~(pfix bus sab))
::
++  less                                                ::  no first and second
  |*  {vex/edge sab/rule}
  ?~  q.vex
    =+  roq=(sab)
    [p=(last p.vex p.roq) q=q.roq]
  (fail +<.sab)
::
++  pfix                                                ::  discard first rule
  ~/  %pfix
  (comp |*({a/* b/*} b))
::
++  plug                                                ::  first then second
  ~/  %plug
  |*  {vex/edge sab/rule}
  ?~  q.vex
    vex
  =+  yit=(sab q.u.q.vex)
  =+  yur=(last p.vex p.yit)
  ?~  q.yit
    [p=yur q=q.yit]
  [p=yur q=[~ u=[p=[p.u.q.vex p.u.q.yit] q=q.u.q.yit]]]
::
++  pose                                                ::  first or second
  ~/  %pose
  |*  {vex/edge sab/rule}
  ?~  q.vex
    =+  roq=(sab)
    [p=(last p.vex p.roq) q=q.roq]
  vex
::
++  simu                                                ::  first and second
  |*  {vex/edge sab/rule}
  ?~  q.vex
    vex
  =+  roq=(sab)
  roq
::
++  sfix                                                ::  discard second rule
  ~/  %sfix
  (comp |*({a/* b/*} a))
::
::::  4f: parsing (rule builders)
  ::
++  bass                                                ::  leftmost base
  |*  {wuc/@ tyd/rule}
  %+  cook
    |=  waq/(list @)
    %+  roll
      waq
    =|({p/@ q/@} |.((add p (mul wuc q))))
  tyd
::
++  boss                                                ::  rightmost base
  |*  {wuc/@ tyd/rule}
  %+  cook
    |=  waq/(list @)
    %+  reel
      waq
    =|({p/@ q/@} |.((add p (mul wuc q))))
  tyd
::
++  cold                                                ::  replace w+ constant
  ~/  %cold
  |*  {cus/* sef/rule}
  ~/  %fun
  |=  tub/nail
  =+  vex=(sef tub)
  ?~  q.vex
    vex
  [p=p.vex q=[~ u=[p=cus q=q.u.q.vex]]]
::
++  cook                                                ::  apply gate
  ~/  %cook
  |*  {poq/gate sef/rule}
  ~/  %fun
  |=  tub/nail
  =+  vex=(sef tub)
  ?~  q.vex
    vex
  [p=p.vex q=[~ u=[p=(poq p.u.q.vex) q=q.u.q.vex]]]
::
++  easy                                                ::  always parse
  ~/  %easy
  |*  huf/*
  ~/  %fun
  |=  tub/nail
  ^-  (like _huf)
  [p=p.tub q=[~ u=[p=huf q=tub]]]
::
++  fuss
  |=  {sic/@t non/@t}
  ;~(pose (cold %& (jest sic)) (cold %| (jest non)))
::
++  full                                                ::  has to fully parse
  |*  sef/rule
  |=  tub/nail
  =+  vex=(sef tub)
  ?~(q.vex vex ?:(=(~ q.q.u.q.vex) vex [p=p.vex q=~]))
::
++  funk                                                ::  add to tape first
  |*  {pre/tape sef/rule}
  |=  tub/nail
  (sef p.tub (weld pre q.tub))
::
++  here                                                ::  place-based apply
  ~/  %here
  =+  [hez=|=({a/pint b/*} [a b]) sef=*rule]
  |@
  ++  $
    ~/  %fun
    |=  tub/nail
    =+  vex=(sef tub)
    ?~  q.vex
      vex
    [p=p.vex q=[~ u=[p=(hez [p.tub p.q.u.q.vex] p.u.q.vex) q=q.u.q.vex]]]
  --
::
++  inde  |*  sef/rule                                  :: indentation block
  |=  nail  ^+  (sef)
  =+  [har tap]=[p q]:+<
  =+  lev=(fil 3 (dec q.har) ' ')
  =+  eol=(just `@t`10)
  =+  =-  roq=((star ;~(pose prn ;~(sfix eol (jest lev)) -)) har tap)
      ;~(simu ;~(plug eol eol) eol)
  ?~  q.roq  roq
  =+  vex=(sef har(q 1) p.u.q.roq)
  =+  fur=p.vex(q (add (dec q.har) q.p.vex))
  ?~  q.vex  vex(p fur)
  =-  vex(p fur, u.q -)
  :+  &3.vex
    &4.vex(q.p (add (dec q.har) q.p.&4.vex))
  =+  res=|4.vex
  |-  ?~  res  |4.roq
  ?.  =(10 -.res)  [-.res $(res +.res)]
  (welp [`@t`10 (trip lev)] $(res +.res))
::
++  ifix
  |*  {fel/{rule rule} hof/rule}
  ~!  +<
  ~!  +<:-.fel
  ~!  +<:+.fel
  ;~(pfix -.fel ;~(sfix hof +.fel))
::
++  jest                                                ::  match a cord
  |=  daf/@t
  |=  tub/nail
  =+  fad=daf
  |-  ^-  (like @t)
  ?:  =(`@`0 daf)
    [p=p.tub q=[~ u=[p=fad q=tub]]]
  ?:  |(?=(~ q.tub) !=((end 3 1 daf) i.q.tub))
    (fail tub)
  $(p.tub (lust i.q.tub p.tub), q.tub t.q.tub, daf (rsh 3 1 daf))
::
++  just                                                ::  XX redundant, jest
  ~/  %just                                             ::  match a char
  |=  daf/char
  ~/  %fun
  |=  tub/nail
  ^-  (like char)
  ?~  q.tub
    (fail tub)
  ?.  =(daf i.q.tub)
    (fail tub)
  (next tub)
::
++  knee                                                ::  callbacks
  =|  {gar/* sef/_|.(*rule)}
  |@  ++  $
        |=  tub/nail
        ^-  (like _gar)
        ((sef) tub)
  --
::
++  mask                                                ::  match char in set
  ~/  %mask
  |=  bud/(list char)
  ~/  %fun
  |=  tub/nail
  ^-  (like char)
  ?~  q.tub
    (fail tub)
  ?.  (lien bud |=(a/char =(i.q.tub a)))
    (fail tub)
  (next tub)
::
++  more                                                ::  separated, *
  |*  {bus/rule fel/rule}
  ;~(pose (most bus fel) (easy ~))
::
++  most                                                ::  separated, +
  |*  {bus/rule fel/rule}
  ;~(plug fel (star ;~(pfix bus fel)))
::
++  next                                                ::  consume a char
  |=  tub/nail
  ^-  (like char)
  ?~  q.tub
    (fail tub)
  =+  zac=(lust i.q.tub p.tub)
  [zac [~ i.q.tub [zac t.q.tub]]]
::
++  perk                                                ::  parse cube fork
  |*  a/(pole @tas)
  ?~  a  fail
  ;~  pose
    (cold -.a (jest -.a))
    $(a +.a)
  ==
::
++  pick                                                ::  rule for ++each
  |*  {a/rule b/rule}
  ;~  pose
    (stag %& a)
    (stag %| b)
  ==
++  plus  |*(fel/rule ;~(plug fel (star fel)))          ::
++  punt  |*({a/rule} ;~(pose (stag ~ a) (easy ~)))     ::
++  sear                                                ::  conditional cook
  |*  {pyq/$-(* (unit)) sef/rule}
  |=  tub/nail
  =+  vex=(sef tub)
  ?~  q.vex
    vex
  =+  gey=(pyq p.u.q.vex)
  ?~  gey
    [p=p.vex q=~]
  [p=p.vex q=[~ u=[p=u.gey q=q.u.q.vex]]]
::
++  shim                                                ::  match char in range
  ~/  %shim
  |=  {les/@ mos/@}
  ~/  %fun
  |=  tub/nail
  ^-  (like char)
  ?~  q.tub
    (fail tub)
  ?.  ?&((gte i.q.tub les) (lte i.q.tub mos))
    (fail tub)
  (next tub)
::
++  stag                                                ::  add a label
  ~/  %stag
  |*  {gob/* sef/rule}
  ~/  %fun
  |=  tub/nail
  =+  vex=(sef tub)
  ?~  q.vex
    vex
  [p=p.vex q=[~ u=[p=[gob p.u.q.vex] q=q.u.q.vex]]]
::
++  stet                                                ::
  |*  leh/(list {?(@ {@ @}) rule})
  |-
  ?~  leh
    ~
  [i=[p=-.i.leh q=+.i.leh] t=$(leh t.leh)]
::
++  stew                                                ::  switch by first char
  ~/  %stew
  |*  leh/(list {p/?(@ {@ @}) q/rule})                  ::  char+range keys
  =+  ^=  wor                                           ::  range complete lth
      |=  {ort/?(@ {@ @}) wan/?(@ {@ @})}
      ?@  ort
        ?@(wan (lth ort wan) (lth ort -.wan))
      ?@(wan (lth +.ort wan) (lth +.ort -.wan))
  =+  ^=  hel                                           ::  build parser map
      =+  hel=`(tree _?>(?=(^ leh) i.leh))`~
      |-  ^+  hel
      ?~  leh
        ~
      =+  yal=$(leh t.leh)
      |-  ^+  hel
      ?~  yal
        [i.leh ~ ~]
      ?:  (wor p.i.leh p.n.yal)
        =+  nuc=$(yal l.yal)
        ?>  ?=(^ nuc)
        ?:  (vor p.n.yal p.n.nuc)
          [n.yal nuc r.yal]
        [n.nuc l.nuc [n.yal r.nuc r.yal]]
      =+  nuc=$(yal r.yal)
      ?>  ?=(^ nuc)
      ?:  (vor p.n.yal p.n.nuc)
        [n.yal l.yal nuc]
      [n.nuc [n.yal l.yal l.nuc] r.nuc]
  ~%  %fun  ..^$  ~
  |=  tub/nail
  ?~  q.tub
    (fail tub)
  |-
  ?~  hel
    (fail tub)
  ?:  ?@  p.n.hel
        =(p.n.hel i.q.tub)
      ?&((gte i.q.tub -.p.n.hel) (lte i.q.tub +.p.n.hel))
    ::  (q.n.hel [(lust i.q.tub p.tub) t.q.tub])
    (q.n.hel tub)
  ?:  (wor i.q.tub p.n.hel)
    $(hel l.hel)
  $(hel r.hel)
::
++  slug                                                ::
  |*  raq/_=>(~ |*({a/* b/*} [a b]))
  |*  {bus/rule fel/rule}
  ;~((comp raq) fel (stir +<+.raq raq ;~(pfix bus fel)))
::
++  star                                                ::  0 or more times
  |*  fel/rule
  (stir `(list _(wonk *fel))`~ |*({a/* b/*} [a b]) fel)
::
++  stir
  ~/  %stir
  |*  {rud/* raq/_=>(~ |*({a/* b/*} [a b])) fel/rule}
  ~/  %fun
  |=  tub/nail
  ^-  (like _rud)
  =+  vex=(fel tub)
  ?~  q.vex
    [p.vex [~ rud tub]]
  =+  wag=$(tub q.u.q.vex)
  ?>  ?=(^ q.wag)
  [(last p.vex p.wag) [~ (raq p.u.q.vex p.u.q.wag) q.u.q.wag]]
::
++  stun                                                ::  parse several times
  |*  {lig/{@ @} fel/rule}
  |=  tub/nail
  ^-  (like (list _(wonk (fel))))
  ?:  =(0 +.lig)
    [p.tub [~ ~ tub]]
  =+  vex=(fel tub)
  ?~  q.vex
    ?:  =(0 -.lig)
      [p.vex [~ ~ tub]]
    vex
  =+  ^=  wag  %=  $
                 -.lig  ?:(=(0 -.lig) 0 (dec -.lig))
                 +.lig  ?:(=(0 +.lig) 0 (dec +.lig))
                 tub  q.u.q.vex
               ==
  ?~  q.wag
    wag
  [p.wag [~ [p.u.q.vex p.u.q.wag] q.u.q.wag]]
::
::::  4g: parsing (outside caller)
  ::
++  rash  |*({naf/@ sab/rule} (scan (trip naf) sab))   ::
++  rose  |*  {los/tape sab/rule}
          =+  vex=(sab [[1 1] los])
          =+  len=(lent los)
          ?.  =(+(len) q.p.vex)  [%| p=(dec q.p.vex)]
          ?~  q.vex
            [%& p=~]
          [%& p=[~ u=p.u.q.vex]]
++  rush  |*({naf/@ sab/rule} (rust (trip naf) sab))
++  rust  |*  {los/tape sab/rule}
          =+  vex=((full sab) [[1 1] los])
          ?~(q.vex ~ [~ u=p.u.q.vex])
++  scan  |*  {los/tape sab/rule}
          =+  vex=((full sab) [[1 1] los])
          ?~  q.vex
            ~_  (show [%m '{%d %d}'] p.p.vex q.p.vex ~)
            ~_(leaf+"syntax error" !!)
          p.u.q.vex
::
::::  4h: parsing (ascii glyphs)
  ::
++  ace  (just ' ')
++  ban  (just '>')
++  bar  (just '|')
++  bas  (just '\\')  ::  XX deprecated
++  bat  (just '\\')
++  buc  (just '$')   ::  XX deprecated
++  bus  (just '$')
++  cab  (just '_')
++  cen  (just '%')
++  col  (just ':')
++  com  (just ',')
++  dot  (just '.')
++  fas  (just '/')  ::  XX deprecated?
++  gal  (just '<')   ::  XX deprecated
++  gar  (just '>')   ::  XX deprecated
++  vat  (just '@')   ::  pronounced "at"
++  hax  (just '#')
++  hep  (just '-')   ::  pronounced "ep"
++  ket  (just '^')
++  leb  (just '{')
++  led  (just '<')
++  lob  (just '{')
++  lit  (just '(')
++  lac  (just '[')
++  lus  (just '+')
++  mic  (just ';')   ::  pronounced "mick"
++  net  (just '/')
++  pad  (just '&')
++  rac  (just ']')
++  reb  (just '}')
++  rob  (just '}')
++  rit  (just ')')
++  say  (just '\'')
++  sig  (just '~')
++  tar  (just '*')
++  tec  (just '`')
++  tis  (just '=')   ::  pronounced "is"
++  toc  (just '"')   ::  XX deprecated
++  yel  (just '"')
++  wut  (just '?')
++  zap  (just '!')
::
::::  4i: parsing (useful idioms)
  ::
++  alf  ;~(pose low hig)                               ::  alphabetic
++  aln  ;~(pose low hig nud)                           ::  alphanumeric
++  alp  ;~(pose low hig nud hep)                       ::  alphanumeric and -
++  bet  ;~(pose (cold 2 hep) (cold 3 lus))             ::  axis syntax - +
++  bin  (bass 2 (most gon but))                        ::  binary to atom
++  but  (cook |=(a/@ (sub a '0')) (shim '0' '1'))      ::  binary digit
++  cit  (cook |=(a/@ (sub a '0')) (shim '0' '7'))      ::  octal digit
++  dem  (bass 10 (most gon dit))                       ::  decimal to atom
++  dit  (cook |=(a/@ (sub a '0')) (shim '0' '9'))      ::  decimal digit
++  dog  ;~(plug dot gay)                               ::  .  number separator
++  doh  ;~(plug ;~(plug hep hep) gay)                  ::  --  phon separator
++  dun  (cold ~ ;~(plug hep hep))                      ::  -- (stop) to ~
++  duz  (cold ~ ;~(plug tis tis))                      ::  == (stet) to ~
++  gah  (mask [`@`10 ' ' ~])                           ::  newline or ace
++  gap  (cold ~ ;~(plug gaq (star ;~(pose vul gah))))  ::  plural space
++  gaq  ;~  pose                                       ::  end of line
             (just `@`10)
             ;~(plug gah ;~(pose gah vul))
             vul
         ==
++  gaw  (cold ~ (star ;~(pose vul gah)))               ::  classic white
++  gay  ;~(pose gap (easy ~))                          ::
++  gon  ;~(pose ;~(plug bat gay net) (easy ~))         ::  long numbers \ /
++  gul  ;~(pose (cold 2 led) (cold 3 ban))             ::  axis syntax < >
++  hex  (bass 16 (most gon hit))                       ::  hex to atom
++  hig  (shim 'A' 'Z')                                 ::  uppercase
++  hit  ;~  pose                                       ::  hex digits
           dit
           (cook |=(a/char (sub a 87)) (shim 'a' 'f'))
           (cook |=(a/char (sub a 55)) (shim 'A' 'F'))
         ==
++  iny                                                 :: indentation block
  |*  sef/rule
  |=  nail  ^+  (sef)
  =+  [har tap]=[p q]:+<
  =+  lev=(fil 3 (dec q.har) ' ')
  =+  eol=(just `@t`10)
  =+  =-  roq=((star ;~(pose prn ;~(sfix eol (jest lev)) -)) har tap)
      ;~(simu ;~(plug eol eol) eol)
  ?~  q.roq  roq
  =+  vex=(sef har(q 1) p.u.q.roq)
  =+  fur=p.vex(q (add (dec q.har) q.p.vex))
  ?~  q.vex  vex(p fur)
  =-  vex(p fur, u.q -)
  :+  &3.vex
    &4.vex(q.p (add (dec q.har) q.p.&4.vex))
  =+  res=|4.vex
  |-  ?~  res  |4.roq
  ?.  =(10 -.res)  [-.res $(res +.res)]
  (welp [`@t`10 (trip lev)] $(res +.res))
::
++  low  (shim 'a' 'z')                                 ::  lowercase
++  mes  %+  cook                                       ::  hexbyte
           |=({a/@ b/@} (add (mul 16 a) b))
         ;~(plug hit hit)
++  nix  (boss 256 (star ;~(pose aln cab)))             ::
++  nud  (shim '0' '9')                                 ::  numeric
++  prn  ;~(less (just `@`127) (shim 32 256))           ::  non-control
++  qat  ;~  pose                                       ::  chars in blockcord
             prn
             ;~(less ;~(plug (just `@`10) soz) (just `@`10))
         ==
++  qit  ;~  pose                                       ::  chars in a cord
             ;~(less bat say prn)
             ;~(pfix bat ;~(pose bat say mes))          ::  escape chars
         ==
++  qut  ;~  simu  say                                  ::  cord
           ;~  pose
             ;~  less  soz
               (ifix [say say] (boss 256 (more gon qit)))
             ==
             =+  hed=;~(pose ;~(plug (plus ace) vul) (just '\0a'))
             %-  iny  %+  ifix
               :-  ;~(plug soz hed)
               ;~(plug (just '\0a') soz)
             (boss 256 (star qat))
           ==
         ==
++  soz  ;~(plug say say say)                           ::  delimiting '''
++  sym                                                 ::  symbol
  %+  cook
    |=(a/tape (rap 3 ^-((list @) a)))
  ;~(plug low (star ;~(pose nud low hep)))
::
++  ven  ;~  (comp |=({a/@ b/@} (peg a b)))             ::  +>- axis syntax
           bet
           =+  hom=`?`|
           |=  tub/nail
           ^-  (like @)
           =+  vex=?:(hom (bet tub) (gul tub))
           ?~  q.vex
             [p.tub [~ 1 tub]]
           =+  wag=$(p.tub p.vex, hom !hom, tub q.u.q.vex)
           ?>  ?=(^ q.wag)
           [p.wag [~ (peg p.u.q.vex p.u.q.wag) q.u.q.wag]]
         ==
++  vit                                                 ::  base64 digit
  ;~  pose
    (cook |=(a/@ (sub a 65)) (shim 'A' 'Z'))
    (cook |=(a/@ (sub a 71)) (shim 'a' 'z'))
    (cook |=(a/@ (add a 4)) (shim '0' '9'))
    (cold 62 (just '-'))
    (cold 63 (just '+'))
  ==
++  vul  %+  cold   ~                                   ::  comments
         ;~  plug  col  col
           (star prn)
           (just `@`10)
         ==
::
::::  4j: parsing (bases and base digits)
  ::
++  ab
  |%
  ++  bix  (bass 16 (stun [2 2] six))
  ++  fem  (sear |=(a/@ (cha:fa a)) aln)
  ++  haf  (bass 256 ;~(plug tep tiq (easy ~)))
  ++  hef  %+  sear  |=(a/@ ?:(=(a 0) ~ (some a)))
           %+  bass  256
           ;~(plug tip tiq (easy ~))
  ++  hif  (bass 256 ;~(plug tip tiq (easy ~)))
  ++  hof  (bass 0x1.0000 ;~(plug hef (stun [1 3] ;~(pfix hep hif))))
  ++  huf  (bass 0x1.0000 ;~(plug hef (stun [0 3] ;~(pfix hep hif))))
  ++  hyf  (bass 0x1.0000 ;~(plug hif (stun [3 3] ;~(pfix hep hif))))
  ++  pev  (bass 32 ;~(plug sev (stun [0 4] siv)))
  ++  pew  (bass 64 ;~(plug sew (stun [0 4] siw)))
  ++  piv  (bass 32 (stun [5 5] siv))
  ++  piw  (bass 64 (stun [5 5] siw))
  ++  qeb  (bass 2 ;~(plug seb (stun [0 3] sib)))
  ++  qex  (bass 16 ;~(plug sex (stun [0 3] hit)))
  ++  qib  (bass 2 (stun [4 4] sib))
  ++  qix  (bass 16 (stun [4 4] six))
  ++  seb  (cold 1 (just '1'))
  ++  sed  (cook |=(a/@ (sub a '0')) (shim '1' '9'))
  ++  sev  ;~(pose sed sov)
  ++  sew  ;~(pose sed sow)
  ++  sex  ;~(pose sed sox)
  ++  sib  (cook |=(a/@ (sub a '0')) (shim '0' '1'))
  ++  sid  (cook |=(a/@ (sub a '0')) (shim '0' '9'))
  ++  siv  ;~(pose sid sov)
  ++  siw  ;~(pose sid sow)
  ++  six  ;~(pose sid sox)
  ++  sov  (cook |=(a/@ (sub a 87)) (shim 'a' 'v'))
  ++  sow  ;~  pose
             (cook |=(a/@ (sub a 87)) (shim 'a' 'z'))
             (cook |=(a/@ (sub a 29)) (shim 'A' 'Z'))
             (cold 62 (just '-'))
             (cold 63 (just '~'))
           ==
  ++  sox  (cook |=(a/@ (sub a 87)) (shim 'a' 'f'))
  ++  ted  (bass 10 ;~(plug sed (stun [0 2] sid)))
  ++  tep  (sear |=(a/@ ?:(=(a 'doz') ~ (ins:po a))) til)
  ++  tip  (sear |=(a/@ (ins:po a)) til)
  ++  tiq  (sear |=(a/@ (ind:po a)) til)
  ++  tid  (bass 10 (stun [3 3] sid))
  ++  til  (boss 256 (stun [3 3] low))
  ++  urs  %+  cook
             |=(a/tape (rap 3 ^-((list @) a)))
           (star ;~(pose nud low hep dot sig cab))
  ++  urt  %+  cook
             |=(a/tape (rap 3 ^-((list @) a)))
           (star ;~(pose nud low hep dot sig))
  ++  urx  %+  cook
             |=(a/tape (rap 3 ^-((list @) a)))
           %-  star
           ;~  pose
             nud
             low
             hep
             cab
             (cold ' ' dot)
             (cook tuft (ifix [sig dot] hex))
             ;~(pfix sig ;~(pose sig dot))
           ==
  ++  voy  ;~(pfix bat ;~(pose bat say bix))
  --
++  ag
  |%
  ++  ape  |*(fel/rule ;~(pose (cold 0 (just '0')) fel))
  ++  bay  (ape (bass 16 ;~(plug qeb:ab (star ;~(pfix dog qib:ab)))))
  ++  bip  =+  tod=(ape qex:ab)
           (bass 0x1.0000 ;~(plug tod (stun [7 7] ;~(pfix dog tod))))
  ++  dem  (ape (bass 1.000 ;~(plug ted:ab (star ;~(pfix dog tid:ab)))))
  ++  dim  (ape dip)
  ++  dip  (bass 10 ;~(plug sed:ab (star sid:ab)))
  ++  dum  (bass 10 (plus sid:ab))
  ++  fed  %+  cook  fend:ob
           ;~  pose
             %+  bass  0x1.0000.0000.0000.0000          ::  oversized
               ;~  plug
                 huf:ab
                 (plus ;~(pfix doh hyf:ab))
               ==
             hof:ab                                     ::  planet or moon
             haf:ab                                     ::  star
             tiq:ab                                     ::  galaxy
           ==
  ++  fim  (sear den:fa (bass 58 (plus fem:ab)))
  ++  hex  (ape (bass 0x1.0000 ;~(plug qex:ab (star ;~(pfix dog qix:ab)))))
  ++  lip  =+  tod=(ape ted:ab)
           (bass 256 ;~(plug tod (stun [3 3] ;~(pfix dog tod))))
  ++  mot  ;~  pose
             ;~  pfix
               (just '1')
               (cook |=(a/@ (add 10 (sub a '0'))) (shim '0' '2'))
             ==
             sed:ab
           ==
  ++  viz  (ape (bass 0x200.0000 ;~(plug pev:ab (star ;~(pfix dog piv:ab)))))
  ++  vum  (bass 32 (plus siv:ab))
  ++  wiz  (ape (bass 0x4000.0000 ;~(plug pew:ab (star ;~(pfix dog piw:ab)))))
  --
++  mu
  |_  {top/@ bot/@}
  ++  zag  [p=(end 4 1 (add top bot)) q=bot]
  ++  zig  [p=(end 4 1 (add top (sub 0x1.0000 bot))) q=bot]
  ++  zug  (mix (lsh 4 1 top) bot)
  --
++  ne
  |_  tig/@
  ++  c  (cut 3 [tig 1] key:fa)
  ++  d  (add tig '0')
  ++  x  ?:((gte tig 10) (add tig 87) d)
  ++  v  ?:((gte tig 10) (add tig 87) d)
  ++  w  ?:(=(tig 63) '~' ?:(=(tig 62) '-' ?:((gte tig 36) (add tig 29) x)))
  --
::
::::  4k: atom printing
  ::
++  co
  ~%  %co  ..co  ~
  =<  |_  lot/coin
      ++  rear  |=(rom/tape =>(.(rep rom) rend))
      ++  rent  `@ta`(rap 3 rend)
      ++  rend
        ^-  tape
        ?:  ?=($blob -.lot)
          ['~' '0' ((v-co 1) (jam p.lot))]
        ?:  ?=($many -.lot)
          :-  '.'
          |-  ^-  tape
          ?~   p.lot
            ['_' '_' rep]
          ['_' (weld (trip (wack rent(lot i.p.lot))) $(p.lot t.p.lot))]
        =+  [yed=(end 3 1 p.p.lot) hay=(cut 3 [1 1] p.p.lot)]
        |-  ^-  tape
        ?+    yed  (z-co q.p.lot)
            $c   ['~' '-' (weld (rip 3 (wood (tuft q.p.lot))) rep)]
            $d
          ?+    hay  (z-co q.p.lot)
              $a
            =+  yod=(yore q.p.lot)
            =>  ^+(. .(rep ?~(f.t.yod rep ['.' (s-co f.t.yod)])))
            =>  ^+  .
                %=    .
                    rep
                  ?:  &(=(~ f.t.yod) =(0 h.t.yod) =(0 m.t.yod) =(0 s.t.yod))
                    rep
                  =>  .(rep ['.' (y-co s.t.yod)])
                  =>  .(rep ['.' (y-co m.t.yod)])
                  ['.' '.' (y-co h.t.yod)]
                ==
            =>  .(rep ['.' (a-co d.t.yod)])
            =>  .(rep ['.' (a-co m.yod)])
            =>  .(rep ?:(a.yod rep ['-' rep]))
            ['~' (a-co y.yod)]
          ::
              $r
            =+  yug=(yell q.p.lot)
            =>  ^+(. .(rep ?~(f.yug rep ['.' (s-co f.yug)])))
            :-  '~'
            ?:  &(=(0 d.yug) =(0 m.yug) =(0 h.yug) =(0 s.yug))
              ['s' '0' rep]
            =>  ^+(. ?:(=(0 s.yug) . .(rep ['.' 's' (a-co s.yug)])))
            =>  ^+(. ?:(=(0 m.yug) . .(rep ['.' 'm' (a-co m.yug)])))
            =>  ^+(. ?:(=(0 h.yug) . .(rep ['.' 'h' (a-co h.yug)])))
            =>  ^+(. ?:(=(0 d.yug) . .(rep ['.' 'd' (a-co d.yug)])))
            +.rep
          ==
        ::
            $f
          ?:  =(& q.p.lot)
            ['.' 'y' rep]
          ?:(=(| q.p.lot) ['.' 'n' rep] (z-co q.p.lot))
        ::
            $n   ['~' rep]
            $i
          ?+  hay  (z-co q.p.lot)
            $f  ((ro-co [3 10 4] |=(a/@ ~(d ne a))) q.p.lot)
            $s  ((ro-co [4 16 8] |=(a/@ ~(x ne a))) q.p.lot)
          ==
        ::
            $p
          =+  sxz=(feen:ob q.p.lot)
          =+  dyx=(met 3 sxz)
          :-  '~'
          ?:  (lte dyx 1)
            (weld (trip (tod:po sxz)) rep)
          =+  dyy=(met 4 sxz)
          =+  imp=*@
          |-  ^-  tape
          ?:  =(imp dyy)
            rep
          %=  $
            sxz  (rsh 4 1 sxz)
            imp      +(imp)
            rep
              =+  log=(end 4 1 sxz)
              ;:  weld
                (trip (tos:po (rsh 3 1 log)))
                (trip (tod:po (end 3 1 log)))
                ?:(=((mod imp 4) 0) ?:(=(imp 0) "" "--") "-")
                rep
             ==
          ==
        ::
            $r
          ?+  hay  (z-co q.p.lot)
            $d  ['.' '~' (r-co (rlyd q.p.lot))]
            $h  ['.' '~' '~' (r-co (rlyh q.p.lot))]
            $q  ['.' '~' '~' '~' (r-co (rlyq q.p.lot))]
            $s  ['.' (r-co (rlys q.p.lot))]
          ==
        ::
            $u
          ?:  ?=($c hay)
            %+  welp  ['0' 'c' (reap (pad:fa q.p.lot) '1')]
            (c-co (enc:fa q.p.lot))
          =-  (weld p.gam ?:(=(0 q.p.lot) `tape`['0' ~] q.gam))
          ^=  gam  ^-  {p/tape q/tape}
          ?+  hay  [~ ((ox-co [10 3] |=(a/@ ~(d ne a))) q.p.lot)]
            $b  [['0' 'b' ~] ((ox-co [2 4] |=(a/@ ~(d ne a))) q.p.lot)]
            $i  [['0' 'i' ~] ((d-co 1) q.p.lot)]
            $x  [['0' 'x' ~] ((ox-co [16 4] |=(a/@ ~(x ne a))) q.p.lot)]
            $v  [['0' 'v' ~] ((ox-co [32 5] |=(a/@ ~(x ne a))) q.p.lot)]
            $w  [['0' 'w' ~] ((ox-co [64 5] |=(a/@ ~(w ne a))) q.p.lot)]
          ==
        ::
            $s
          %+  weld
            ?:((syn:si q.p.lot) "--" "-")
          $(yed 'u', q.p.lot (abs:si q.p.lot))
        ::
            $t
          ?:  =('a' hay)
            ?:  =('s' (cut 3 [2 1] p.p.lot))
              (weld (rip 3 q.p.lot) rep)
            ['~' '.' (weld (rip 3 q.p.lot) rep)]
          ['~' '~' (weld (rip 3 (wood q.p.lot)) rep)]
        ==
      --
  =+  rep=*tape
  =<  |%
      ++  a-co  |=(dat/@ ((d-co 1) dat))
      ++  c-co  (em-co [58 1] |=({? b/@ c/tape} [~(c ne b) c]))
      ++  d-co  |=(min/@ (em-co [10 min] |=({? b/@ c/tape} [~(d ne b) c])))
      ++  r-co
        |=  a/dn
        ?:  ?=({$i *} a)  (weld ?:(s.a "inf" "-inf") rep)
        ?:  ?=({$n *} a)  (weld "nan" rep)
        =+  ^=  e  %+  ed-co  [10 1]
          |=  {a/? b/@ c/tape}
          ?:  a  [~(d ne b) '.' c]
          [~(d ne b) c]
        =+  ^=  f
          =>(.(rep ~) (e a.a))
        =.  e.a  (sum:si e.a (sun:si (dec +.f)))
        =+  b=?:((syn:si e.a) "e" "e-")
        =>  .(rep ?~(e.a rep (weld b ((d-co 1) (abs:si e.a)))))
        =>  .(rep (weld -.f rep))
        ?:(s.a rep ['-' rep])
      ::
      ++  s-co
        |=  esc/(list @)  ^-  tape
        ?~  esc
          rep
        :-  '.'
        =>(.(rep $(esc t.esc)) ((x-co 4) i.esc))
      ::
      ++  v-co  |=(min/@ (em-co [32 min] |=({? b/@ c/tape} [~(v ne b) c])))
      ++  w-co  |=(min/@ (em-co [64 min] |=({? b/@ c/tape} [~(w ne b) c])))
      ++  x-co  |=(min/@ (em-co [16 min] |=({? b/@ c/tape} [~(x ne b) c])))
      ++  y-co  |=(dat/@ ((d-co 2) dat))
      ++  z-co  |=(dat/@ `tape`['0' 'x' ((x-co 1) dat)])
      --
  |%
  ++  em-co
    |=  {{bas/@ min/@} par/$-({? @ tape} tape)}
    |=  hol/@
    ^-  tape
    ?:  &(=(0 hol) =(0 min))
      rep
    =+  [rad=(mod hol bas) dar=(div hol bas)]
    %=  $
      min  ?:(=(0 min) 0 (dec min))
      hol  dar
      rep  (par =(0 dar) rad rep)
    ==
  ::
  ++  ed-co
    |=  {{bas/@ min/@} par/$-({? @ tape} tape)}
    =+  [fir=& cou=0]
    |=  hol/@
    ^-  {tape @}
    ?:  &(=(0 hol) =(0 min))
      [rep cou]
    =+  [rad=(mod hol bas) dar=(div hol bas)]
    %=  $
      min  ?:(=(0 min) 0 (dec min))
      hol  dar
      rep  (par &(=(0 dar) !fir) rad rep)
      fir  |
      cou  +(cou)
    ==
  ::
  ++  ox-co
    |=  {{bas/@ gop/@} dug/$-(@ @)}
    %+  em-co
      [|-(?:(=(0 gop) 1 (mul bas $(gop (dec gop))))) 0]
    |=  {top/? seg/@ res/tape}
    %+  weld
      ?:(top ~ `tape`['.' ~])
    %.  seg
    %+  em-co(rep res)
      [bas ?:(top 0 gop)]
    |=({? b/@ c/tape} [(dug b) c])
  ::
  ++  ro-co
    |=  {{buz/@ bas/@ dop/@} dug/$-(@ @)}
    |=  hol/@
    ^-  tape
    ?:  =(0 dop)
      rep
    =>  .(rep $(dop (dec dop)))
    :-  '.'
    %-  (em-co [bas 1] |=({? b/@ c/tape} [(dug b) c]))
    [(cut buz [(dec dop) 1] hol)]
  --
::
::::  4l: atom parsing
  ::
++  so
  ~%  %so  +  ~
  |%
  ++  bisk
    ~+
    ;~  pose
      ;~  pfix  (just '0')
        ;~  pose
          (stag %ub ;~(pfix (just 'b') bay:ag))
          (stag %uc ;~(pfix (just 'c') fim:ag))
          (stag %ui ;~(pfix (just 'i') dim:ag))
          (stag %ux ;~(pfix (just 'x') hex:ag))
          (stag %uv ;~(pfix (just 'v') viz:ag))
          (stag %uw ;~(pfix (just 'w') wiz:ag))
        ==
      ==
      (stag %ud dem:ag)
    ==
  ++  crub
    ~+
    ;~  pose
      %+  cook
        |=(det/date `dime`[%da (year det)])
      ;~  plug
        %+  cook
          |=({a/@ b/?} [b a])
        ;~(plug dim:ag ;~(pose (cold | hep) (easy &)))
        ;~(pfix dot mot:ag)   ::  month
        ;~(pfix dot dip:ag)   ::  day
        ;~  pose
          ;~  pfix
            ;~(plug dot dot)
            ;~  plug
              dum:ag
              ;~(pfix dot dum:ag)
              ;~(pfix dot dum:ag)
              ;~(pose ;~(pfix ;~(plug dot dot) (most dot qix:ab)) (easy ~))
            ==
          ==
          (easy [0 0 0 ~])
        ==
      ==
    ::
      %+  cook
        |=  {a/(list {p/?($d $h $m $s) q/@}) b/(list @)}
        =+  rop=`tarp`[0 0 0 0 b]
        |-  ^-  dime
        ?~  a
          [%dr (yule rop)]
        ?-  p.i.a
          $d  $(a t.a, d.rop (add q.i.a d.rop))
          $h  $(a t.a, h.rop (add q.i.a h.rop))
          $m  $(a t.a, m.rop (add q.i.a m.rop))
          $s  $(a t.a, s.rop (add q.i.a s.rop))
        ==
      ;~  plug
        %+  most
          dot
        ;~  pose
          ;~(pfix (just 'd') (stag %d dim:ag))
          ;~(pfix (just 'h') (stag %h dim:ag))
          ;~(pfix (just 'm') (stag %m dim:ag))
          ;~(pfix (just 's') (stag %s dim:ag))
        ==
        ;~(pose ;~(pfix ;~(plug dot dot) (most dot qix:ab)) (easy ~))
      ==
    ::
      (stag %p fed:ag)
      ;~(pfix dot (stag %ta urs:ab))
      ;~(pfix sig (stag %t urx:ab))
      ;~(pfix hep (stag %c (cook turf urx:ab)))
    ==
  ++  nuck
    ~/  %nuck  |=  a/nail  %.  a
    %+  knee  *coin  |.  ~+
    %-  stew
    ^.  stet  ^.  limo
    :~  :-  ['a' 'z']  (cook |=(a/@ta [%$ %tas a]) sym)
        :-  ['0' '9']  (stag %$ bisk)
        :-  '-'        (stag %$ tash)
        :-  '.'        ;~(pfix dot perd)
        :-  '~'        ;~(pfix sig ;~(pose twid (easy [%$ %n 0])))
    ==
  ++  nusk
    ~+
    :(sear |=(a/@ta (rush a nuck)) wick urt:ab)
  ++  perd
    ~+
    ;~  pose
      (stag %$ zust)
      (stag %many (ifix [cab ;~(plug cab cab)] (more cab nusk)))
    ==
  ++  royl
    ~+
    =+  ^=  moo
      |=  a/tape
      :-  (lent a)
      (scan a (bass 10 (plus sid:ab)))
    =+  ^=  voy
      %+  cook  royl-cell
      ;~  pose
        ;~  plug
          (easy %d)
          ;~  pose  (cold | hep)  (easy &)  ==
          ;~  plug  dim:ag
            ;~  pose
              ;~(pfix dot (cook moo (plus (shim '0' '9'))))
              (easy [0 0])
            ==
            ;~  pose
              ;~  pfix
                (just 'e')
                ;~(plug ;~(pose (cold | hep) (easy &)) dim:ag)
              ==
              (easy [& 0])
            ==
          ==
        ==
        ;~  plug
          (easy %i)
          ;~  sfix
            ;~  pose  (cold | hep)  (easy &)  ==
            (jest 'inf')
          ==
        ==
        ;~  plug
          (easy %n)
          (cold ~ (jest 'nan'))
        ==
      ==
    ;~  pose
      (stag %rh (cook rylh ;~(pfix ;~(plug sig sig) voy)))
      (stag %rq (cook rylq ;~(pfix ;~(plug sig sig sig) voy)))
      (stag %rd (cook ryld ;~(pfix sig voy)))
      (stag %rs (cook ryls voy))
    ==
  ::
  ++  royl-cell
    |=  rn
    ^-  dn
    ?.  ?=({$d *} +<)  +<
    =+  ^=  h
      (dif:si (new:si f.b i.b) (sun:si d.b))
    [%d a h (add (mul c.b (pow 10 d.b)) e.b)]
  ::
  ++  tash
    ~+
    =+  ^=  neg
        |=  {syn/? mol/dime}  ^-  dime
        ?>  =('u' (end 3 1 p.mol))
        [(cat 3 's' (rsh 3 1 p.mol)) (new:si syn q.mol)]
    ;~  pfix  hep
      ;~  pose
        (cook |=(a/dime (neg | a)) bisk)
        ;~(pfix hep (cook |=(a/dime (neg & a)) bisk))
      ==
    ==
  ::
  ++  twid
    ~+
    ;~  pose
      (cook |=(a/@ [%blob (cue a)]) ;~(pfix (just '0') vum:ag))
      (stag %$ crub)
    ==
  ::
  ++  zust
    ~+
    ;~  pose
      (stag %is bip:ag)
      (stag %if lip:ag)
      royl
      (stag %f ;~(pose (cold & (just 'y')) (cold | (just 'n'))))
    ==
  --
::
::::  4m: formatting functions
  ::
++  scot  |=(mol/dime ~(rent co %$ mol))
++  scow  |=(mol/dime ~(rend co %$ mol))
++  slat  |=(mod/@tas |=(txt/@ta (slaw mod txt)))
++  slav  |=({mod/@tas txt/@ta} (need (slaw mod txt)))
++  slaw
  ~/  %slaw
  |=  {mod/@tas txt/@ta}
  ^-  (unit @)
  =+  con=(slay txt)
  ?.(&(?=({~ $$ @ @} con) =(p.p.u.con mod)) ~ [~ q.p.u.con])
::
++  slay
  |=  txt/@ta  ^-  (unit coin)
  =+  ^=  vex
      ?:  (gth 0x7fff.ffff txt)                         ::  XX  petty cache
        ~+  ((full nuck:so) [[1 1] (trip txt)])
      ((full nuck:so) [[1 1] (trip txt)])
  ?~  q.vex
    ~
  [~ p.u.q.vex]
::
++  smyt                                                ::  pretty print path
  |=  bon/path  ^-  tank
  :+  %rose  [['/' ~] ['/' ~] ~]
  (turn bon |=(a/@ [%leaf (trip a)]))
::
++  spat  |=(pax/path (crip (spud pax)))                ::  render path to cord
++  spud  |=(pax/path ~(ram re (smyt pax)))             ::  render path to tape
++  stab                                                ::  parse cord to path
  =+  fel=;~(pfix net (more net urs:ab))
  |=(zep/@t `path`(rash zep fel))
::
::::  4n: virtualization
  ::
++  mack
  |=  {sub/* fol/*}
  ^-  (unit)
  =+  ton=(mink [sub fol] |=({* *} ~))
  ?.(?=({$0 *} ton) ~ [~ p.ton])
::
++  mink  !.
  ~/  %mink
  |=  {{sub/* fol/*} gul/$-({* *} (unit (unit)))}
  =+  tax=*(list {@ta *})
  |-  ^-  tone
  ?@  fol
    [%2 tax]
  ?:  ?=(^ -.fol)
    =+  hed=$(fol -.fol)
    ?:  ?=($2 -.hed)
      hed
    =+  tal=$(fol +.fol)
    ?-  -.tal
      $0  ?-(-.hed $0 [%0 p.hed p.tal], $1 hed)
      $1  ?-(-.hed $0 tal, $1 [%1 (weld p.hed p.tal)])
      $2  tal
    ==
  ?+    fol
    [%2 tax]
  ::
      {$0 b/@}
    ?:  =(0 b.fol)  [%2 tax]
    ?:  =(1 b.fol)  [%0 sub]
    ?:  ?=(@ sub)   [%2 tax]
    =+  [now=(cap b.fol) lat=(mas b.fol)]
    $(b.fol lat, sub ?:(=(2 now) -.sub +.sub))
  ::
      {$1 b/*}
    [%0 b.fol]
  ::
      {$2 b/{^ *}}
    =+  ben=$(fol b.fol)
    ?.  ?=($0 -.ben)  ben
    ?>(?=(^ p.ben) $(sub -.p.ben, fol +.p.ben))
    ::?>(?=(^ p.ben) $([sub fol] p.ben)
  ::
      {$3 b/*}
    =+  ben=$(fol b.fol)
    ?.  ?=($0 -.ben)  ben
    [%0 .?(p.ben)]
  ::
      {$4 b/*}
    =+  ben=$(fol b.fol)
    ?.  ?=($0 -.ben)  ben
    ?.  ?=(@ p.ben)  [%2 tax]
    [%0 .+(p.ben)]
  ::
      {$5 b/*}
    =+  ben=$(fol b.fol)
    ?.  ?=($0 -.ben)  ben
    ?.  ?=(^ p.ben)  [%2 tax]
    [%0 =(-.p.ben +.p.ben)]
  ::
      {$6 b/* c/* d/*}
    $(fol =>(fol [2 [0 1] 2 [1 c d] [1 0] 2 [1 2 3] [1 0] 4 4 b]))
  ::
      {$7 b/* c/*}       $(fol =>(fol [2 b 1 c]))
      {$8 b/* c/*}       $(fol =>(fol [7 [[7 [0 1] b] 0 1] c]))
      {$9 b/* c/*}       $(fol =>(fol [7 c 2 [0 1] 0 b]))
      {$10 @ c/*}        $(fol c.fol)
      {$10 {b/* c/*} d/*}
    =+  ben=$(fol c.fol)
    ?.  ?=($0 -.ben)  ben
    ?:  ?=(?($hunk $hand $lose $mean $spot) b.fol)
      $(fol d.fol, tax [[b.fol p.ben] tax])
    $(fol d.fol)
  ::
      {$11 b/* c/*}
    =+  ref=$(fol b.fol)
    =+  ben=$(fol c.fol)
    ?.  ?=($0 -.ref)  ref
    ?.  ?=($0 -.ben)  ben
    =+  val=(gul p.ref p.ben)
    ?~(val [%1 p.ben ~] ?~(u.val [%2 [[%hunk (mush p.ben)] tax]] [%0 u.u.val]))
  ==
::
++  mock
  |=  {{sub/* fol/*} gul/$-({* *} (unit (unit)))}
  (mook (mink [sub fol] gul))
::
++  mook
  |=  ton/tone
  ^-  toon
  ?.  ?=({$2 *} ton)  ton
  :-  %2
  :: =.  p.ton  (moop p.ton)
  =+  yel=(lent p.ton)
  =.  p.ton
    ?.  (gth yel 1.024)  p.ton
    %+  weld
      (scag 512 p.ton)
    ^-  (list {@ta *})
    :_  (slag (sub yel 512) p.ton)
    :-  %lose
    %+  rap  3
    "[skipped {(scow %ud (sub yel 1.024))} frames]"
  |-  ^-  (list tank)
  ?~  p.ton  ~
  =+  rep=$(p.ton t.p.ton)
  ?+    -.i.p.ton  rep
      $hunk  [(tank +.i.p.ton) rep]
      $lose  [[%leaf (rip 3 (@ +.i.p.ton))] rep]
      $hand  [[%leaf (scow %p (mug +.i.p.ton))] rep]
      $mean  :_  rep
             ?@  +.i.p.ton  [%leaf (rip 3 (@ +.i.p.ton))]
             =+  mac=(mack +.i.p.ton +<.i.p.ton)
             ?~(mac [%leaf "####"] (tank u.mac))
      $spot  :_  rep
             =+  sot=(spot +.i.p.ton)
             :+  %rose  [":" ~ ~]
             :~  (smyt p.sot)
                 =>  [ud=|=(a/@u (scow %ud a)) q.sot]
                 leaf+"<[{(ud p.p)} {(ud q.p)}].[{(ud p.q)} {(ud q.q)}]>"
  ==         ==
::
++  mush                                                ::  sane name to leaf
  |=  val/*
  ^-  tank
  :+  %rose
    [['/' ~] ['/' ~] ~]
  (turn ((list @ta) val) |=(a/@ta [%leaf (trip a)]))
::
++  mong
  |=  {{gat/* sam/*} gul/$-({* *} (unit (unit)))}
  ^-  toon
  ?.  &(?=(^ gat) ?=(^ +.gat))
    [%2 ~]
  (mock [[-.gat [sam +>.gat]] -.gat] gul)
::
++  mule                                                ::  typed virtual
  ~/  %mule
  =+  taq=|.(**)
  |@  ++  $
        =+  mud=(mute taq)
        ?-  -.mud
          %&  [%& p=$:taq]
          %|  [%| p=p.mud]
        ==
  --
::
++  mute                                                ::  untyped virtual
  |=  taq/_=>(~ ^?(|.(**)))
  ^-  (each * (list tank))
  =+  ton=(mock [taq 9 2 0 1] |=({* *} ~))
  ?-  -.ton
    $0  [%& p.ton]
    $1  [%| (turn p.ton |=(a/* (smyt (path a))))]
    $2  [%| p.ton]
  ==
::
++  soft                                                ::  maybe remold
  |*  han/$-(* *)
  |=  fud/*  ^-  (unit han)
  =+  result=(mule |.((han fud)))
  ?-  -.result
    %|  ~
    %&  [~ p.result]
  ==
::
::::  4o: molds and mold builders
  ::
+$  abel  typo                                          ::  original sin: type
+$  alas  (list (pair term hoon))                       ::  alias list
+$  atom  @                                             ::  just an atom
+$  aura  @ta                                           ::  atom format
+$  base                                                ::  base mold
  $@  $?  $noun                                         ::  any noun
          $cell                                         ::  any cell
          $flag                                         ::  loobean
          $null                                         ::  ~ == 0
          $void                                         ::  empty set
      ==                                                ::
  {$atom p/aura}                                        ::  atom
::
+$  woof  $@(@ {~ p/hoon})                              ::  simple embed
+$  chum  $?  lef/term                                  ::  jet name
              {std/term kel/@}                          ::  kelvin version
              {ven/term pro/term kel/@}                 ::  vendor and product
              {ven/term pro/term ver/@ kel/@}           ::  all of the above
          ==                                            ::
+$  coil  $:  p/{p/(unit term) q/poly r/vair}           ::  name, wet/dry, vary
              q/type                                    ::  context
              r/{p/seminoun q/(map term tome)}          ::  arms
          ==                                            ::
+$  poly  ?(%wet %dry)                                  ::  polarity
+$  foot  $%  {$dry p/hoon}                             ::  dry arm, geometric
              {$wet p/hoon}                             ::  wet arm, generic
          ==                                            ::
+$  link                                                ::  lexical segment
          $%  [%chat p/term]                            ::  |chapter
              [%cone p/aura q/atom]                     ::  %constant
              [%frag p/term]                            ::  .leg
              [%funk p/term]                            ::  +arm
          ==                                            ::
+$  crib  [summary=cord details=(list sect)]            ::  
+$  help  [links=(list link) =crib]                     ::  documentation 
+$  limb  $@  term                                      ::  wing element
          $%  {%& p/axis}                               ::  by geometry
              {%| p/@ud q/(unit term)}                  ::  by name
          ==                                            ::
            ::  XX more and better sanity
            ::
+$  null  ~                                             ::  null, nil, etc
+$  onyx  (list (pair type foot))                       ::  arm activation
+$  opal                                                ::  limb match
          $%  {%& p/type}                               ::  leg
              {%| p/axis q/(set {p/type q/foot})}       ::  arm
          ==                                            ::
+$  pica  (pair ? cord)                                 ::  & prose, | code
+$  palo  (pair vein opal)                              ::  wing trace, match
+$  plat                                                ::  
          $?  %hoon                                     ::
              %type                                     ::
              %nock                                     ::
              %tank                                     ::
          ==                                            ::
+$  plot                                                ::  externalization
          $~  [%base %noun]                             ::
          $%  [%base =base]                             ::  base value
              [%core =plot count=@ud code=@udF]         ::  any core
              [%deep =plat]                             ::  stand
              [%gate =plot =plot]                       ::  gate sample/context
              [%leaf =@tas]                             ::  constant
              [%loop =@ud]                              ::  repetition point
              [%list =plot]                             ::  i-t list
              [%many =(list plot)]                      ::  tuple
              [%mark =stud =plot]                       ::  standard
              [%name =term =plot]                       ::  name attached
              [%pair =plot =plot]                       ::  pq cell
              [%path ~]                                 ::  with @ta segments
              [%pick =(list plot)]                      ::  overlap
              [%pool =plot =(map @ud plot)]             ::  repetition pool
              [%qual =plot =plot =plot =plot]           ::  formal quadruple
              [%quil =plot =plot =plot =plot =plot]     ::  formal quintuple
              [%tape ~]                                 ::  utf8 bytes
              [%tour ~]                                 ::  utf32 graphemes
              [%tree p=plot]                            ::  n-l-r tree
              [%trip p=plot q=plot r=plot]              ::  formal triple
              [%unit p=plot]                            ::  maybe
          ==                                            ::
+$  pock  (pair axis nock)                              ::  changes
+$  port  (each palo (pair type nock))                  ::  successful match
+$  spec                                                ::  structure definition
          $~  [%base %null]                             ::
          $%  {$base p/base}                            ::  base type
              {$dbug p/spot q/spec}                     ::  set debug
              {$leaf p/term q/@}                        ::  constant atom
              {$like p/wing q/(list wing)}              ::  reference
              {$loop p/term}                            ::  hygienic reference
              {$made p/(pair term (list term)) q/spec}  ::  annotate synthetic 
              {$make p/hoon q/(list spec)}              ::  composed spec
              {$name p/term q/spec}                     ::  annotate simple
              {$over p/wing q/spec}                     ::  relative to subject
          ::                                            ::
              {$bsbn p/spec q/spec}                     ::  $>, filter: require
              {$bsbs p/spec q/(map term spec)}          ::  $$, recursion
              {$bsbr p/spec q/hoon}                     ::  $|, verify
              {$bscb p/hoon}                            ::  $_, example
              {$bscl p/{i/spec t/(list spec)}}          ::  $:, tuple
              {$bscn p/{i/spec t/(list spec)}}          ::  $%, head pick
              {$bsdt p/spec q/(map term spec)}          ::  $., read-write core
              {$bsld p/spec q/spec}                     ::  $<, filter: exclude
              {$bshp p/spec q/spec}                     ::  $-, function core
              {$bskt p/spec q/spec}                     ::  $^, cons pick
              {$bsls p/stud q/spec}                     ::  $+, standard
              {$bsnt p/spec q/(map term spec)}          ::  $/, write-only core
              {$bsmc p/hoon}                            ::  $;, manual 
              {$bspd p/spec q/hoon}                     ::  $&, repair
              {$bssg p/hoon q/spec}                     ::  $~, default
              {$bstc p/spec q/(map term spec)}          ::  $`, read-only core
              {$bsts p/skin q/spec}                     ::  $=, name
              {$bsvt p/spec q/spec}                     ::  $@, atom pick
              {$bswt p/{i/spec t/(list spec)}}          ::  $?, full pick
              {$bszp p/spec q/(map term spec)}          ::  $!, opaque core
          ==                                            ::
+$  tent                                                ::  model builder
          $%  {%| p/wing q/tent r/(list spec)}          ::  ~(p q r...)
              {%& p/(list wing)}                        ::  a.b:c.d
          ==                                            ::
+$  tiki                                                ::  test case
          $%  {%& p/(unit term) q/wing}                 ::  simple wing
              {%| p/(unit term) q/hoon}                 ::  named wing
          ==                                            ::
+$  skin                                                ::  texture
          $@  =term                                     ::  name/~[term %none]
          $%  [%base =base]                             ::  base match
              [%cell =skin =skin]                       ::  pair
              [%dbug =spot =skin]                       ::  trace
              [%leaf =aura =atom]                       ::  atomic constant
              [%help =help =skin]                       ::  describe
              [%name =term =skin]                       ::  apply label
              [%over =wing =skin]                       ::  relative to
              [%spec =spec =skin]                       ::  cast to
              [%wash depth=@ud]                         ::  strip faces
          ==                                            ::
+$  tome  (pair what (map term hoon))                   ::  core chapter
+$  tope                                                ::  topographic type
  $@  $?  %&                                            ::  cell or atom
          %|                                            ::  atom
      ==                                                ::
  (pair tope tope)                                      ::  cell
++  hoot                                                ::  hoon tools
  |%
  +$  beer  $@(char {~ p/hoon})                    ::  simple embed
  +$  mane  $@(@tas {@tas @tas})                    ::  XML name+space
  +$  manx  $~([[%$ ~] ~] {g/marx c/marl})          ::  dynamic XML node
  +$  marl  (list tuna)                             ::  dynamic XML nodes
  +$  mart  (list {n/mane v/(list beer)})           ::  dynamic XML attrs
  +$  marx  $~([%$ ~] {n/mane a/mart})              ::  dynamic XML tag
  +$  mare  (each manx marl)                        ::  node or nodes
  +$  maru  (each tuna marl)                        ::  interp or nodes
  +$  tuna                                          ::  maybe interpolation
      $~  [[%$ ~] ~]
      $^  manx 
      $:  ?($tape $manx $marl $call) 
          p/hoon
      ==
  --                                                    ::
+$  hoon                                                ::
  $~  [%zpzp ~]
  $^  {p/hoon q/hoon}                                   ::
  $%                                                    ::
    {$$ p/axis}                                         ::  simple leg
  ::                                                    ::
    {$base p/base}                                      ::  base spec
    {$bust p/base}                                      ::  bunt base
    {$dbug p/spot q/hoon}                               ::  debug info in trace
    {$eror p/tape}                                      ::  assembly error
    {$hand p/type q/nock}                               ::  premade result
    {$note p/note q/hoon}                               ::  annotate
    {$fits p/hoon q/wing}                               ::  underlying ?=
    {$knit p/(list woof)}                               ::  assemble string
    {$leaf p/(pair term @)}                             ::  symbol spec
    {$limb p/term}                                      ::  take limb
    {$lost p/hoon}                                      ::  not to be taken
    {$rock p/term q/*}                                  ::  fixed constant
    {$sand p/term q/*}                                  ::  unfixed constant
    {$tell p/(list hoon)}                               ::  render as tape
    {$tune p/$@(term tune)}                             ::  minimal face
    {$wing p/wing}                                      ::  take wing
    {$yell p/(list hoon)}                               ::  render as tank
    {$xray p/manx:hoot}                                 ::  ;foo; templating
  ::                                            ::::::  cores
    {$brcb p/spec q/alas r/(map term tome)}             ::  |_
    {$brcl p/hoon q/hoon}                               ::  |:
    {$brcn p/(unit term) q/(map term tome)}             ::  |%
    {$brdt p/hoon}                                      ::  |.
    {$brkt p/hoon q/(map term tome)}                    ::  |^
    {$brhp p/hoon}                                      ::  |-
    {$brsg p/spec q/hoon}                               ::  |~
    {$brtr p/spec q/hoon}                               ::  |*
    {$brts p/spec q/hoon}                               ::  |=
    {$brvt p/(unit term) q/(map term tome)}             ::  |@
    {$brwt p/hoon}                                      ::  |?
  ::                                            ::::::  tuples
    {$clcb p/hoon q/hoon}                               ::  :_ [q p]
    {$clkt p/hoon q/hoon r/hoon s/hoon}                 ::  :^ [p q r s]
    {$clhp p/hoon q/hoon}                               ::  :- [p q]
    {$clls p/hoon q/hoon r/hoon}                        ::  :+ [p q r]
    {$clsg p/(list hoon)}                               ::  :~ [p ~]
    {$cltr p/(list hoon)}                               ::  :* p as a tuple
  ::                                            ::::::  invocations
    {$cncb p/wing q/(list (pair wing hoon))}            ::  %_
    {$cndt p/hoon q/hoon}                               ::  %.
    {$cnhp p/hoon q/hoon}                               ::  %-
    {$cncl p/hoon q/(list hoon)}                        ::  %:
    {$cntr p/wing q/hoon r/(list (pair wing hoon))}     ::  %*
    {$cnkt p/hoon q/hoon r/hoon s/hoon}                 ::  %^
    {$cnls p/hoon q/hoon r/hoon}                        ::  %+
    {$cnsg p/wing q/hoon r/(list hoon)}                 ::  %~
    {$cnts p/wing q/(list (pair wing hoon))}            ::  %=
  ::                                            ::::::  nock
    {$dtkt p/spec q/hoon}                               ::  .^  nock 11
    {$dtls p/hoon}                                      ::  .+  nock 4
    {$dttr p/hoon q/hoon}                               ::  .*  nock 2
    {$dtts p/hoon q/hoon}                               ::  .=  nock 5
    {$dtwt p/hoon}                                      ::  .?  nock 3
  ::                                            ::::::  type conversion
    {$ktbr p/hoon}                                      ::  ^|  contravariant
    {$ktcn p/hoon}                                      ::  ^%  enter test mode
    {$ktdt p/hoon q/hoon}                               ::  ^.  self-cast
    {$ktls p/hoon q/hoon}                               ::  ^+  expression cast
    {$kthp p/spec q/hoon}                               ::  ^-  structure cast
    {$ktpd p/hoon}                                      ::  ^&  covariant
    {$ktsg p/hoon}                                      ::  ^~  constant
    {$ktts p/skin q/hoon}                               ::  ^=  label
    {$ktwt p/hoon}                                      ::  ^?  bivariant
    {$kttr p/spec}                                      ::  ^*  example
    {$ktcl p/spec}                                      ::  ^:  filter
  ::                                            ::::::  hints
    {$sgbr p/hoon q/hoon}                               ::  ~|  sell on trace
    {$sgcb p/hoon q/hoon}                               ::  ~_  tank on trace
    {$sgcn p/chum q/hoon r/tyre s/hoon}                 ::  ~%  general jet hint
    {$sgnt p/chum q/hoon}                               ::  ~/  function j-hint
    {$sgld p/$@(term {p/term q/hoon}) q/hoon}           ::  ~<  backward hint
    {$sgbn p/$@(term {p/term q/hoon}) q/hoon}           ::  ~>  forward hint
    {$sgbs p/term q/hoon}                               ::  ~$  profiler hit
    {$sgls p/@ q/hoon}                                  ::  ~+  cache/memoize
    {$sgpd p/@ud q/hoon r/hoon}                         ::  ~&  printf/priority
    {$sgts p/hoon q/hoon}                               ::  ~=  don't duplicate
    {$sgwt p/@ud q/hoon r/hoon s/hoon}                  ::  ~?  tested printf
    {$sgzp p/hoon q/hoon}                               ::  ~!  type on trace
  ::                                            ::::::  miscellaneous
    {$mcts p/marl:hoot}                                 ::  ;=  list templating
    {$mccl p/hoon q/(list hoon)}                        ::  ;:  binary to nary
    {$mcnt p/hoon}                                      ::  ;/  [%$ [%$ p ~] ~]
    {$mcsg p/hoon q/(list hoon)}                        ::  ;~  kleisli arrow
    {$mcmc p/hoon q/hoon}                               ::  ;;  normalize
  ::                                            ::::::  compositions
    {$tsbr p/spec q/hoon}                               ::  =|  push bunt
    {$tscl p/(list (pair wing hoon)) q/hoon}            ::  =:  q w/ p changes
    {$tsnt p/skin q/hoon r/hoon}                        ::  =/  typed variable
    {$tsmc p/skin q/hoon r/hoon}                        ::  =;  =/(q p r)
    {$tsdt p/wing q/hoon r/hoon}                        ::  =.  r with p as q
    {$tswt p/wing q/hoon r/hoon s/hoon}                 ::  =?  conditional =.
    {$tsld p/hoon q/hoon}                               ::  =<  =>(q p)
    {$tshp p/hoon q/hoon}                               ::  =-  =+(q p)
    {$tsbn p/hoon q/hoon}                               ::  =>  q w/subject p
    {$tskt p/skin q/wing r/hoon s/hoon}                 ::  =^  state machine
    {$tsls p/hoon q/hoon}                               ::  =+  q w/[p subject]
    {$tssg p/(list hoon)}                               ::  =~  hoon stack
    {$tstr p/(pair term (unit spec)) q/hoon r/hoon}     ::  =*  new style
    {$tscm p/hoon q/hoon}                               ::  =,  overload p in q
  ::                                            ::::::  conditionals
    {$wtbr p/(list hoon)}                               ::  ?|  loobean or
    {$wthp p/wing q/(list (pair spec hoon))}            ::  ?-  pick case in q
    {$wtcl p/hoon q/hoon r/hoon}                        ::  ?:  if/then/else
    {$wtdt p/hoon q/hoon r/hoon}                        ::  ?.  ?:(p r q)
    {$wtkt p/wing q/hoon r/hoon}                        ::  ?^  if p is a cell
    {$wtld p/hoon q/hoon}                               ::  ?<  ?:(p !! q)
    {$wtbn p/hoon q/hoon}                               ::  ?>  ?:(p q !!)
    {$wtls p/wing q/hoon r/(list (pair spec hoon))}     ::  ?+  ?-  w/default
    {$wtpd p/(list hoon)}                               ::  ?&  loobean and
    {$wtvt p/wing q/hoon r/hoon}                        ::  ?@  if p is atom
    {$wtsg p/wing q/hoon r/hoon}                        ::  ?~  if p is null
    {$wthx p/skin q/wing}                               ::  ?#  if q matches p
    {$wtts p/spec q/wing}                               ::  ?=  if q matches p
    {$wtzp p/hoon}                                      ::  ?!  loobean not
  ::                                            ::::::  special
    {$zpcm p/hoon q/hoon}                               ::  !,
    {$zpbn p/hoon}                                      ::  !>
    {$zpmc p/hoon q/hoon}                               ::  !;
    {$zpts p/hoon}                                      ::  !=
    {$zpvt p/(list wing) q/hoon r/hoon}                 ::  !@
    {$zpwt p/$@(p/@ {p/@ q/@}) q/hoon}                  ::  !?
    {$zpzp ~}                                           ::  !!
  ==                                                    ::
+$  tyre  (list {p/term q/hoon})                        ::
+$  tyke  (list (unit hoon))                            ::
::                                                      ::::::  virtual nock
+$  nock  $^  {p/nock q/nock}                           ::  autocons
          $%  {$1 p/*}                                  ::  constant
              {$2 p/nock q/nock}                        ::  compose
              {$3 p/nock}                               ::  cell test
              {$4 p/nock}                               ::  increment
              {$5 p/nock q/nock}                        ::  equality test
              {$6 p/nock q/nock r/nock}                 ::  if, then, else
              {$7 p/nock q/nock}                        ::  serial compose
              {$8 p/nock q/nock}                        ::  push onto subject
              {$9 p/@ q/nock}                           ::  select arm and fire
              {$10 p/$@(@ {p/@ q/nock}) q/nock}         ::  hint
              {$11 p/nock q/nock}                       ::  grab data from sky
              {$0 p/@}                                  ::  axis select
          ==                                            ::
+$  note                                                ::  type annotation
          $%  {$help p/help}                            ::  documentation
              {$know p/stud}                            ::  global standard
              {$made p/term q/(unit (list wing))}       ::  structure
          ==                                            ::
+$  type  $~  %noun                                     :: 
          $@  $?  $noun                                 ::  any nouns
                  $void                                 ::  no noun
              ==                                        ::
          $%  {$atom p/term q/(unit @)}                 ::  atom / constant
              {$cell p/type q/type}                     ::  ordered pair
              {$core p/type q/coil}                     ::  object
              {$face p/$@(term tune) q/type}            ::  namespace
              {$fork p/(set type)}                      ::  union
              {$hint p/(pair type note) q/type}         ::  annotation
              {$hold p/type q/hoon}                     ::  lazy evaluation
          ==                                            ::
+$  tony                                                ::  ++tone done right
          $%  {$0 p/tine q/*}                           ::  success
              {$1 p/(set)}                              ::  blocks
              {$2 p/(list {@ta *})}                     ::  error ~_s
          ==                                            ::
+$  tine                                                ::  partial noun
          $@  ~                                         ::  open
          $%  {%& p/tine q/tine}                        ::  half-blocked
              {%| p/(set)}                              ::  fully blocked
          ==                                            ::
+$  tool  $@(term tune)                                 ::  type decoration
+$  tune                                                ::  complex
          $~  [~ ~]                                     ::
          $:  p/(map term (unit hoon))                  ::  aliases
              q/(list hoon)                             ::  bridges
          ==                                            ::
+$  typo  type                                          ::  old type
+$  vase  {p/type q/*}                                  ::  type-value pair
+$  vise  {p/typo q/*}                                  ::  old vase
+$  vial  ?($read $rite $both $free)                    ::  co/contra/in/bi
+$  vair  ?($gold $iron $lead $zinc)                    ::  in/contra/bi/co
+$  vein  (list (unit axis))                            ::  search trace
+$  sect  (list pica)                                   ::  paragraph
+$  whit                                                ::  
          $:  lab/(unit term)                           ::  label
              boy/(unit (pair cord (list sect)))        ::  body
              def/(map term (pair cord (list sect)))    ::  definitions
              use/(set term)                            ::  defs used
          ==                                            ::
+$  what  (unit (pair cord (list sect)))                ::  help slogan/section
+$  wing  (list limb)                                   ::  search path
+$  worm                                                ::  compiler cache
  $:  nes/(set ^)                                       ::  ++nest
      pay/(map (pair type hoon) type)                   ::  ++play
      mit/(map (pair type hoon) (pair type nock))       ::  ++mint
  ==                                                    ::
::
::  +block: abstract identity of resource awaited
::
++  block  
  path
::
::  +result: internal interpreter result
::
++  result  
  $@(~ seminoun)
::
::  +thunk: fragment constructor
::
++  thunk
  $-(@ud (unit noun))
::
::  +seminoun: 
::
++  seminoun  
  ::  partial noun; blocked subtrees are ~ 
  ::
  $~  [[%full ~] ~]
  {mask/stencil data/noun}
::
::  +stencil: noun knowledge map
::
++  stencil  
  $%  ::
      ::  %half: noun has partial block substructure
      ::
      [%half left=stencil rite=stencil]
      ::
      ::  %full: noun is either fully complete, or fully blocked
      ::
      [%full blocks=(set block)]
      ::
      ::  %lazy: noun can be generated from virtual subtree
      ::  
      [%lazy fragment/axis resolve/thunk]
  == 
::
++  output
  ::  ~: interpreter stopped
  ::
  %-  unit
  $%  ::
      ::  %done: output is complete
      ::
      [%done p/noun]
      ::
      ::  %wait: output is waiting for resources
      ::
      [%wait p/(list block)]
  ==
:: profiling
++  doss
  $:  mon/moan                                          ::  sample count
      hit/(map term @ud)                                ::  hit points
      cut/(map path hump)                               ::  cut points
  ==
++  moan                                                ::  sample metric
  $:  fun/@ud                                           ::  samples in C
      noc/@ud                                           ::  samples in nock
      glu/@ud                                           ::  samples in glue
      mal/@ud                                           ::  samples in alloc
      far/@ud                                           ::  samples in frag
      coy/@ud                                           ::  samples in copy
      euq/@ud                                           ::  samples in equal
  ==                                                    ::
::
++  hump
  $:  mon/moan                                          ::  sample count
      out/(map path @ud)                                ::  calls out of
      inn/(map path @ud)                                ::  calls into
  ==
--
::                                                      ::
::::  5: layer five                                     ::
  ::                                                    ::
  ::    5a: compiler utilities                          ::
  ::    5b: macro expansion                             ::
  ::    5c: compiler backend and prettyprinter          ::
  ::    5d: parser                                      ::
  ::    5e: caching compiler                            ::
  ::    5f: molds and mold builders                     ::
  ::    5g: profiling support (XX remove)               ::
  ::
~%    %pen
    +
  ==
    %ap    ap
    %ut    ut
  ==
|%
::
::::  5aa: new partial nock interpreter
  ::
++  musk  !.                                            ::  nock with block set
  |%  
  ++  abet
    ::  simplify raw result
    ::
    |=  $:  ::  noy: raw result
            ::
            noy/result
        ==
    ^-  output
    ::  propagate stop
    ::
    ?~  noy  ~
    :-  ~
    ::  merge all blocking sets
    ::
    =/  blocks  (squash mask.noy) 
    ?:  =(~ blocks)
      ::  no blocks, data is complete
      ::
      done/data.noy
    ::  reduce block set to block list
    ::
    wait/~(tap in blocks)
  ::
  ++  araw
    ::  execute nock on partial subject
    ::
    |=  $:  ::  bus: subject, a partial noun
            ::  fol: formula, a complete noun
            ::
            bus/seminoun
            fol/noun
        ==
    ::  interpreter loop
    ::
    |-  ^-  result
    ?@  fol  
      ::  bad formula, stop
      ::
      ~
    ?:  ?=(^ -.fol)  
      ::  hed: interpret head
      ::
      =+  hed=$(fol -.fol)
      ::  propagate stop
      ::
      ?~  hed  ~
      ::  tal: interpret tail
      ::
      =+  tal=$(fol +.fol)
      ::  propagate stop
      ::
      ?~  tal  ~
      ::  combine 
      ::
      (combine hed tal)
    ?+    fol  
    ::  bad formula; stop
    ::
        ~
    ::  0; fragment
    ::
        {$0 b/@}
      ::  if bad axis, stop
      ::
      ?:  =(0 b.fol)  ~
      ::  reduce to fragment
      ::
      (fragment b.fol bus)
    ::
    ::  1; constant
    ::
        {$1 b/*}
      ::  constant is complete
      ::
      [full/~ b.fol]
    ::
    ::  2; recursion
    ::
        {$2 b/* c/*}
      ::  require complete formula
      ::
      %+  require
        ::  compute formula with current subject
        ::
        $(fol c.fol)
      |=  ::  ryf: next formula
          ::
          ryf/noun
      ::  lub: next subject
      ::
      =+  lub=^$(fol b.fol)
      ::  propagate stop
      ::
      ?~  lub  ~
      ::  recurse
      ::
      ^$(fol ryf, bus lub)
    ::
    ::  3; probe
    ::
        {$3 b/*}
      %+  require
        $(fol b.fol)
      |=  ::  fig: probe input
          ::
          fig/noun
      ::  yes if cell, no if atom
      ::
      [full/~ .?(fig)]
    ::
    ::  4; increment
    ::
        {$4 b/*}
      %+  require
        $(fol b.fol)
      |=  ::  fig: increment input
          ::
          fig/noun
      ::  stop for cells, increment for atoms
      ::
      ?^(fig ~ [full/~ +(fig)])
    ::
    ::  5; compare
    ::
        {$5 b/*}
      %+  require
        $(fol b.fol)
      |=  ::  fig: operator input
          ::
          fig/noun
      ::  stop for atoms, compare cells
      ::
      ?@(fig ~ [full/~ =(-.fig +.fig)])
    ::
    ::  6; if-then-else
    ::
        {$6 b/* c/* d/*}
      ::  semantic expansion
      ::
      %+  require
        $(fol b.fol)
      |=  ::  fig: boolean
          ::
          fig/noun
      ::  apply proper booleans
      ::
      ?:  =(& fig)  ^$(fol c.fol)
      ?:  =(| fig)  ^$(fol d.fol)
      ::  stop on bad test
      ::
      ~
    ::
    ::  7; composition
    ::
        {$7 b/* c/*}       
      ::  one: input
      ::
      =+  one=$(fol b.fol)
      ::  propagate stop
      ::
      ?~  one  ~
      ::  complete composition
      ::
      $(fol c.fol, bus one)
    ::  
    ::  8; introduction
    ::
        {$8 b/* c/*}       
      ::  one: input
      ::
      =+  one=$(fol b.fol)
      ::  propagate stop
      ::
      ?~  one  ~
      ::  complete introduction
      ::
      $(fol c.fol, bus (combine one bus))
    ::
    ::  9; invocation
    ::
        {$9 b/* c/*}
      ::  semantic expansion
      ::
      ?^  b.fol  ~
      ::  one: core
      ::
      =+  one=$(fol c.fol)
      ::  propagate stop
      ::
      ?~  one  ~
      ::  if core is constant
      ::
      ?:  ?=([[%full ~] *] one)
        ::  then call virtual nock directly
        ::
        =+  (mack data.one [%9 b.fol %0 1])
        ::  propagate stop
        ::
        ?~  -  ~
        ::  produce result
        ::
        [[%full ~] u.-]
      ::  else complete call
      ::
      %+  require
        ::  retrieve formula
        ::
        (fragment b.fol one)
      ::  continue
      ::
      |=(noun ^$(bus one, fol +<))
    ::
    ::  10; static hint
    ::
        {$10 @ c/*}        
      ::  ignore hint
      ::
      $(fol c.fol)
    ::
    ::  10; dynamic hint
    ::
        {$10 {b/* c/*} d/*}
      ::  noy: dynamic hint
      ::
      =+  noy=$(fol c.fol)
      ::  propagate stop
      ::
      ?~  noy  ~
      ::  if hint is a fully computed trace
      ::
      ?:  &(?=($spot b.fol) ?=([[%full ~] *] noy))
        ::  compute within trace
        ::
        ~_((show %o +.noy) $(fol d.fol))
      ::  else ignore hint
      ::
      $(fol d.fol)
    ==
  ::
  ++  apex
    ::  execute nock on partial subject
    ::
    |=  $:  ::  bus: subject, a partial noun
            ::  fol: formula, a complete noun
            ::
            bus/seminoun
            fol/noun
        ==
    ~+
    ^-  output
    ::  simplify result
    ::
    (abet (araw bus fol))
  ::
  ++  combine
    ::  combine a pair of seminouns
    ::
    |=  $:  ::  hed: head of pair
            ::  tal: tail of pair
            ::
            hed/seminoun 
            tal/seminoun
        ==
    ^-  seminoun
    ?.  ?&  &(?=($full -.mask.hed) ?=($full -.mask.tal))
            =(=(~ blocks.mask.hed) =(~ blocks.mask.tal))
        ==
      ::  default merge
      ::
      [half/[mask.hed mask.tal] [data.hed data.tal]]
    ::  both sides total
    ::
    ?:  =(~ blocks.mask.hed)
      ::  both sides are complete
      ::
      [full/~ data.hed data.tal]
    ::  both sides are blocked
    ::
    [full/(~(uni in blocks.mask.hed) blocks.mask.tal) ~]
  ::
  ++  complete
    ::  complete any laziness
    ::
    |=  bus/seminoun
    ^-  seminoun
    ?-  -.mask.bus
      $full  bus
      $lazy  ::  fragment 1 is the whole thing
             ::
             ?:  =(1 fragment.mask.bus)
               ::  blocked; we can't get fragment 1 while compiling it
               ::
               [[%full [~ ~ ~]] ~]
             ::  execute thunk
             ::
             =+  (resolve.mask.bus fragment.mask.bus)
             ::  if product is nil
             ::
             ?~  - 
               ::  then blocked
               ::
               [[%full [~ ~ ~]] ~]
             ::  else use value
             ::
             [[%full ~] u.-]
      $half  ::  recursive descent
             :: 
             %+  combine 
               $(bus [left.mask.bus -.data.bus])
             $(bus [rite.mask.bus +.data.bus])
    ==
  ::
  ++  fragment
    ::  seek to an axis in a seminoun
    ::
    |=  $:  ::  axe: tree address of subtree
            ::  bus: partial noun
            ::
            axe/axis
            bus/seminoun
        ==
    ^-  result
    ::  1 is the root
    ::
    ?:  =(1 axe)  bus
    ::  now: top of axis (2 or 3)
    ::  lat: rest of axis
    ::
    =+  [now=(cap axe) lat=(mas axe)]
    ?-  -.mask.bus
      %lazy  ::  propagate laziness
             ::
             bus(fragment.mask (peg fragment.mask.bus axe))
    ::
      %full  ::  if fully blocked, produce self
             ::
             ?^  blocks.mask.bus  bus
             ::  descending into atom, stop
             ::
             ?@  data.bus  ~
             ::  descend into complete cell
             ::
             $(axe lat, bus [full/~ ?:(=(2 now) -.data.bus +.data.bus)])
    ::
      %half  ::  descend into partial cell
             ::
             %=  $
               axe  lat
               bus  ?:  =(2 now) 
                      [left.mask.bus -.data.bus] 
                    [rite.mask.bus +.data.bus]
    ==       ==
  ::  require complete intermediate step
  ::
  ++  require
    |=  $:  noy/result
            yen/$-(* result)
        ==
    ^-  result
    ::  propagate stop
    ::
    ?~  noy  ~
    ::  suppress laziness
    ::
    =/  bus/seminoun  (complete noy)
    ?<  ?=($lazy -.mask.bus)
    ::  if partial block, squash blocks and stop
    ::
    ?:  ?=($half -.mask.bus)  [full/(squash mask.bus) ~]
    ::  if full block, propagate block
    ::
    ?:  ?=(^ blocks.mask.bus)  [mask.bus ~]
    ::  otherwise use complete noun
    ::
    (yen data.bus)
  ::
  ++  squash
    ::  convert stencil to block set
    ::
    |=  tyn/stencil
    ^-  (set block)
    ?-  -.tyn
      $lazy  $(tyn -:(complete tyn ~))
      $full  blocks.tyn
      $half  (~(uni in $(tyn left.tyn)) $(tyn rite.tyn))
    ==
  --
::
::::  5a: compiler utilities
  ::
++  bool  `type`(fork [%atom %f `0] [%atom %f `1] ~)    ::  make loobean
++  cell                                                ::  make %cell type
  ~/  %cell
  |=  {hed/type tal/type}
  ^-  type
  ?:(=(%void hed) %void ?:(=(%void tal) %void [%cell hed tal]))
::
++  core                                                ::  make %core type
  ~/  %core
  |=  {pac/type con/coil}
  ^-  type
  ?:(=(%void pac) %void [%core pac con])
::
++  hint
  |=  {p/(pair type note) q/type}
  ^-  type
  ?:  =(%void q)  %void
  ?:  =(%noun q)  %noun
  [%hint p q]
::
++  face                                                ::  make %face type
  ~/  %face
  |=  {giz/$@(term tune) der/type}
  ^-  type
  ?:  =(%void der)
    %void
  [%face giz der]
::
++  fork                                                ::  make %fork type
  ~/  %fork
  |=  yed/(list type)
  =|  lez/(set type)
  |-  ^-  type
  ?~  yed
    ?~  lez  %void
    ?:  ?=({* ~ ~} lez)  n.lez
    [%fork lez]
  %=    $
      yed  t.yed
      lez
    ?:  =(%void i.yed)  lez
    ?:  ?=({$fork *} i.yed)  (~(uni in lez) p.i.yed)
    (~(put in lez) i.yed)
  ==
::
++  cove                                                ::  extract [0 *] axis
  |=  nug/nock
  ?-    nug
      {$0 *}   p.nug
      {$10 *}  $(nug q.nug)
      *        ~_(leaf+"cove" !!)
  ==
++  comb                                                ::  combine two formulas
  ~/  %comb
  |=  {mal/nock buz/nock}
  ^-  nock
  ?:  ?&(?=({$0 *} mal) !=(0 p.mal))
    ?:  ?&(?=({$0 *} buz) !=(0 p.buz))
      [%0 (peg p.mal p.buz)]
    ?:  ?=({$2 {$0 *} {$0 *}} buz)
      [%2 [%0 (peg p.mal p.p.buz)] [%0 (peg p.mal p.q.buz)]]
    [%7 mal buz]
  ?:  ?=({^ {$0 $1}} mal)
    [%8 p.mal buz]
  ?:  =([%0 %1] buz)
    mal
  [%7 mal buz]
::
++  cond                                                ::  ?:  compile
  ~/  %cond
  |=  {pex/nock yom/nock woq/nock}
  ^-  nock
  ?-  pex
    {$1 $0}  yom
    {$1 $1}  woq
    *        [%6 pex yom woq]
  ==
::
++  cons                                                ::  make formula cell
  ~/  %cons
  |=  {vur/nock sed/nock}
  ^-  nock
  ::  this optimization can remove crashes which are essential
  ::
  ::  ?:  ?=([[%0 *] [%0 *]] +<)
  ::  ?:  ?&(=(+(p.vur) p.sed) =((div p.vur 2) (div p.sed 2)))
  ::    [%0 (div p.vur 2)]
  ::  [vur sed]
  ?:  ?=({{$1 *} {$1 *}} +<)
    [%1 p.vur p.sed]
  [vur sed]
::
++  fitz                                                ::  odor compatibility
  ~/  %fitz
  |=  {yaz/term wix/term}
  =+  ^=  fiz
      |=  mot/@ta  ^-  {p/@ q/@ta}
      =+  len=(met 3 mot)
      ?:  =(0 len)
        [0 %$]
      =+  tyl=(rsh 3 (dec len) mot)
      ?:  &((gte tyl 'A') (lte tyl 'Z'))
        [(sub tyl 64) (end 3 (dec len) mot)]
      [0 mot]
  =+  [yoz=(fiz yaz) wux=(fiz wix)]
  ?&  ?|  =(0 p.yoz)
          =(0 p.wux)
          &(!=(0 p.wux) (lte p.wux p.yoz))
      ==
      |-  ?|  =(%$ p.yoz)
              =(%$ p.wux)
              ?&  =((end 3 1 p.yoz) (end 3 1 p.wux))
                  $(p.yoz (rsh 3 1 p.yoz), p.wux (rsh 3 1 p.wux))
              ==
          ==
  ==
::
++  flan                                                ::  loobean  &
  ~/  %flan
  |=  {bos/nock nif/nock}
  ^-  nock
  ?:  =(bos nif)  bos
  ?:  =([%0 0] bos)  nif
  ?:  =([%0 0] nif)  bos
  ?-    bos
      {$1 $1}   bos
      {$1 $0}   nif
      *
    ?-    nif
        {$1 $1}   nif
        {$1 $0}   bos
        *       [%6 bos nif [%1 1]]
    ==
  ==
::
++  flip                                                ::  loobean negation
  ~/  %flip
  |=  dyr/nock
  ?:  =([%0 0] dyr)  dyr
  [%6 dyr [%1 1] [%1 0]]
::
++  flor                                                ::  loobean  |
  ~/  %flor
  |=  {bos/nock nif/nock}
  ^-  nock
  ?:  =(bos nif)  bos
  ?:  =([%0 0] bos)  nif
  ?:  =([%0 0] nif)  bos
  ?-  bos
      {$1 $1}   nif
      {$1 $0}   bos
      *
    ?-  nif
        {$1 $1}   bos
        {$1 $0}   nif
        *         [%6 bos [%1 0] nif]
    ==
  ==
::
++  hike
  ~/  %hike
  |=  {axe/axis pac/(list {p/axis q/nock})}
  ^-  nock
  ?~  pac
    [%0 axe]
  =+  zet=(skim pac.$ |=({p/axis q/nock} [=(1 p)]))
  ?~  zet
    =+  tum=(skim pac.$ |=({p/axis q/nock} ?&(!=(1 p) =(2 (cap p)))))
    =+  gam=(skim pac.$ |=({p/axis q/nock} ?&(!=(1 p) =(3 (cap p)))))
    %+  cons
      %=  $
        axe  (peg axe 2)
        pac  (turn tum |=({p/axis q/nock} [(mas p) q]))
      ==
    %=  $
      axe  (peg axe 3)
      pac  (turn gam |=({p/axis q/nock} [(mas p) q]))
    ==
  ?>(?=({* ~} zet) q.i.zet)
::
++  jock
  |=  rad/?
  |=  lot/coin  ^-  hoon
  ?-    -.lot
      ~
    ?:(rad [%rock p.lot] [%sand p.lot])
  ::
      $blob
    ?:  rad
      [%rock %$ p.lot]
    ?@(p.lot [%sand %$ p.lot] [$(p.lot -.p.lot) $(p.lot +.p.lot)])
  ::
      $many
    [%cltr (turn p.lot |=(a/coin ^$(lot a)))]
  ==
::
++  look
  ~/  %look
  |=  {cog/term dab/(map term hoon)}
  =+  axe=1
  |-  ^-  (unit {p/axis q/hoon})
  ?-  dab
      ~  ~
  ::
      {* ~ ~}
    ?:(=(cog p.n.dab) [~ axe q.n.dab] ~)
  ::
      {* ~ *}
    ?:  =(cog p.n.dab)
      [~ (peg axe 2) q.n.dab]
    ?:  (gor cog p.n.dab)
      ~
    $(axe (peg axe 3), dab r.dab)
  ::
      {* * ~}
    ?:  =(cog p.n.dab)
      [~ (peg axe 2) q.n.dab]
    ?:  (gor cog p.n.dab)
      $(axe (peg axe 3), dab l.dab)
    ~
  ::
      {* * *}
    ?:  =(cog p.n.dab)
      [~ (peg axe 2) q.n.dab]
    ?:  (gor cog p.n.dab)
      $(axe (peg axe 6), dab l.dab)
    $(axe (peg axe 7), dab r.dab)
  ==
::
++  loot
  ~/  %loot
  |=  {cog/term dom/(map term tome)}
  =+  axe=1
  |-  ^-  (unit {p/axis q/hoon})
  ?-  dom
      ~  ~
  ::
      {* ~ ~}
    %+  bind  (look cog q.q.n.dom) 
    |=((pair axis hoon) [(peg axe p) q])
  ::
      {* ~ *}
    =+  yep=(look cog q.q.n.dom)
    ?^  yep
      [~ (peg (peg axe 2) p.u.yep) q.u.yep]
    $(axe (peg axe 3), dom r.dom)
  ::
      {* * ~}
    =+  yep=(look cog q.q.n.dom)
    ?^  yep
      [~ (peg (peg axe 2) p.u.yep) q.u.yep]
    $(axe (peg axe 3), dom l.dom)
  ::
      {* * *}
    =+  yep=(look cog q.q.n.dom)
    ?^  yep
      [~ (peg (peg axe 2) p.u.yep) q.u.yep]
    =+  pey=$(axe (peg axe 6), dom l.dom)
    ?^  pey  pey
    $(axe (peg axe 7), dom r.dom)
  ==
::
::::  5b: macro expansion
  ::
++  ah                                                  ::  tiki engine
  |_  tik/tiki
  ++  blue
    |=  gen/hoon
    ^-  hoon
    ?.  &(?=(%| -.tik) ?=(~ p.tik))  gen
    [%tsbn [%$ 3] gen]
  ::
  ++  teal
    |=  mod/spec
    ^-  spec
    [%over [%& 3]~ mod]
  ::
  ++  tele
    |=  syn/skin
    ^-  skin
    [%over [%& 3]~ syn]
  ::
  ++  gray
    |=  gen/hoon
    ^-  hoon
    ?-  -.tik
      %&  ?~(p.tik gen [%tstr [u.p.tik ~] [%wing q.tik] gen])
      %|  [%tsls ?~(p.tik q.tik [%ktts u.p.tik q.tik]) gen]
    ==
  ::
  ++  puce
    ^-  wing
    ?-  -.tik
      %&  ?~(p.tik q.tik [u.p.tik ~])
      %|  [[%& 2] ~]
    ==
  ::
  ++  wthp  |=  opt/(list (pair spec hoon))
            %+  gray  %wthp
            [puce (turn opt |=({a/spec b/hoon} [a (blue b)]))]
  ++  wtkt  |=({sic/hoon non/hoon} (gray [%wtkt puce (blue sic) (blue non)]))
  ++  wtls  |=  {gen/hoon opt/(list (pair spec hoon))}
            %+  gray  %wtls
            [puce (blue gen) (turn opt |=({a/spec b/hoon} [a (blue b)]))]
  ++  wtvt  |=({sic/hoon non/hoon} (gray [%wtvt puce (blue sic) (blue non)]))
  ++  wtsg  |=({sic/hoon non/hoon} (gray [%wtsg puce (blue sic) (blue non)]))
  ++  wthx  |=(syn/skin (gray [%wthx (tele syn) puce]))
  ++  wtts  |=(mod/spec (gray [%wtts (teal mod) puce]))
  --
::  type-to-spec
::
++  cosmetic
  =|  ::  coat: contextual metadata
      ::
      $=  coat
      $:  ::  trace: type analysis stack
          ::
          trace=(set type)
      ==
  =|  ::  load: accumulating metadata (state)
      ::
      $=  load
      $:  ::  count: cumulative blocks detected
          ::  pairs: blocking numbers and specs
          ::
          count=@ud
          pairs=(map type (pair @ud spec))
      ==
  ::
  ::  sut: type we're analyzing
  ::
  |_  sut/type
  ::
  ::  +structure: make cosmetic spec from :sut
  ::
  ++  structure
    ^-  spec
    ::  clear superficial structure and hints
    ::
    =.  sut  |-  ^-  type
             ?.  ?=([?(%hint %hold) *] sut)  sut
             $(sut ~(repo ut sut)) 
    ::
    ::  spec: raw analysis product
    ::
    =^  spec  load  specify
    ::  if we didn't block, just use it
    ::
    ?:  =(~ pairs.load)  spec
    ::  otherwise, insert hygienic recursion
    ::
    :+  %bsbs  spec
    %-  ~(gas by *(map term ^spec))
    %+  turn
      ~(tap by pairs.load)
    |=  [=type index=@ud spec=^spec]
    [(synthetic index) spec]
  ::
  ::  +synthetic: convert :number to a synthetic name
  ::
  ++  synthetic
    |=  number=@ud
    ^-  @tas
    =/  alf/(list term)
        ^~  :~  %alf  %bet  %gim  %dal  %hej  %vav  %zay  %het
                %tet  %yod  %kaf  %lam  %mem  %nun  %sam  %ayn
                %pej  %sad  %qof  %res  %sin  %tav
            ==
    ?:  (lth number 22)
      (snag number alf)
    (cat 3 (snag (mod number 22) alf) $(number (div number 22)))
  ::
  ::  +specify: make spec that matches :sut
  ::
  ++  specify
    ^-  [spec _load]
    =<  entry
    |%
    ::  +entry: make spec at potential entry point
    ::
    ++  entry
      ^-  [spec _load]
      ::  old: old recursion binding for :sut
      ::
      =/  old  (~(get by pairs.load) sut)
      ::  if, already bound, reuse binding
      ::
      ?^  old  [[%loop (synthetic p.u.old)] load]
      ::  if, we are already inside :sut
      ::
      ?:  (~(has in trace.coat) sut)
        ::  then, produce and record a block reference
        ::
        =+  [%loop (synthetic count.load)]
        :-  -
        %_  load
          count  +(count.load)            
          pairs  (~(put by pairs.load) sut [count.load -])
        ==
      ::  else, filter main loop for block promotion
      ::
      =^  spec  load  main(trace.coat (~(put in trace.coat) sut))
      ::  check if we re-entered :sut while traversing
      ::
      =/  new  (~(get by pairs.load) sut)
      ::  if, we did not find :sut inside itself
      ::
      ?~  new
        ::  then, :sut is not a true entry point
        ::
        [spec load]
      ::  else, produce a reference and record the analysis
      ::
      :-  [%loop (synthetic p.u.new)] 
      load(pairs (~(put by pairs.load) sut [p.u.new spec]))
    ::
    ::  +main: make spec from any type
    ::
    ++  main
      ^-  [spec _load]
      ?-  sut
        %void      :_(load [%base %void])
        %noun      :_(load [%base %noun])
      ::
        [%atom *]  (atom p.sut q.sut)
        [%cell *]  (cell p.sut q.sut)
        [%core *]  (core p.sut q.sut)
        [%face *]  (face p.sut q.sut)
        [%hint *]  =+((rely p.p.sut q.p.sut) ?^(- u.- main(sut q.sut)))
        [%fork *]  (fork p.sut)
        [%hold *]  entry(sut ~(repo ut sut))
      == 
    ::
    ::  +rely: rationalize structure from type (stub)
    ::
    ++  rely
      |=  [=type =note]
      ^-  (unit [spec _load])
      ?.  ?=(%made -.note)  ~
      ?~  q.note
        `[`spec`[%like [[p.note ~] ~]] load]
      =-  `[[%make [%limb p.note] -<] ->]
      |-  ^-  [(list spec) _load]
      ?~  u.q.note  [~ load]
      =^  more  load  $(u.q.note t.u.q.note)
      =/  part  (~(play ut type) [%tsld [%limb %$] [%wing i.u.q.note]])
      =^  spec  load  entry(sut part)
      [[spec more] load]
    ::
    ::  +atom: convert atomic type to spec
    ::
    ++  atom
      |=  $:  ::  aura: flavor of atom
              ::  constant: one value, or all values
              ::
              aura=term 
              constant=(unit @)
          ==
      ::  pure function
      ::
      :_  load  ^-  spec
      ::  if atom is not constant
      ::
      ?~  constant
        ::  %base: flavored atom with arbitrary value
        ::
        [%base atom/aura]
      ::  %leaf: flavored constant
      ::
      [%leaf aura u.constant]
    ::
    ::  +cell: convert a %cell to a spec
    ::
    ++  cell
      |=  $:  ::  left: head of cell
              ::  rite: tail of cell
              ::
              left=type
              rite=type
          ==
      ^-  [spec _load]
      ::  head: cosmetic structure of head
      ::  tail: cosmetic structure of tail
      ::
      =^  head  load  main(sut left)
      =^  tail  load  main(sut rite)
      :_  load
      ::  %bscl: raw tuple
      ::
      ?:  ?=(%bscl -.tail)
        [%bscl head +.tail]
      [%bscl head tail ~]
    ::
    ::  +core: convert a %core to a spec
    ::
    ++  core
      |=  $:  ::  payload: data 
              ::  battery: code
              ::
              payload=type
              battery=coil
          ==
      ^-  [spec _load]
      ::  payload-spec: converted payload
      ::
      =^  payload-spec  load  main(sut payload)
      ::  arms: all arms in the core, as hoons
      ::
      =/  arms
        ^-  (list (pair term hoon))
        %-  zing
        ^-  (list (list (pair term hoon)))
        %+  turn  ~(tap by q.r.battery)
        |=  [term =tome]
        ~(tap by q.tome)
      ::  arm-specs: all arms in the core, as specs
      ::
      =^  arm-specs  load
        |-  ^-  [(list (pair term spec)) _load]
        ?~  arms  [~ load]
        =^  mor  load  $(arms t.arms)
        =^  les  load
          main(sut [%hold [%core payload battery] q.i.arms])
        [[[p.i.arms les] mor] load]
      ::  arm-map: all arms in the core, as a a spec map
      ::
      =*  arm-map  (~(gas by *(map term spec)) arm-specs)
      :_  load
      ?-  r.p.battery
        %lead  [%bszp payload-spec arm-map]
        %gold  [%bsdt payload-spec arm-map]
        %zinc  [%bstc payload-spec arm-map]
        %iron  [%bsnt payload-spec arm-map]
      ==
    ::
    ::  +face: convert a %face to a +spec
    ::
    ++  face
      |=  $:  ::  decor: decoration 
              ::  content: decorated content
              ::
              decor=$@(term tune)
              content=type
          ==
      ^-  [spec _load]
      =^  body  load  main(sut content)
      :_  load
      ?@  decor  [%bsts decor body]
      ::  discard aliases, etc
      ::
      body
    ::
    ::  +fork: convert a %fork to a +spec
    ::
    ++  fork
      |=  types=(set type)
      ^-  [spec _load]
      ::  type-list: type set as a list
      ::
      =/  type-list  ~(tap by types)
      ::  specs: type set as a list of specs
      ::
      =^  specs  load
        |-  ^-  [(list spec) _load]
        ?~  type-list  [~ load]
        =^  mor  load  $(type-list t.type-list)
        =^  les  load  main(sut i.type-list)
        [[les mor] load]
      ?<  ?=(~ specs)
      :_(load [%bswt specs])
    --
  ::
  ::  +explore:cosmetic: convert :sut to an inspection pattern (+plot).
  ::
  ++  explore
    ^-  [plot _.]
    =<  [- +>] 
    |^  ^-  [plot _.]
        ?+  sut  !!
          %void  :_(. [%base %void])
          %noun  :_(. [%base %noun])
        ==
    ++  foo  !!
    --
  --
++  limb-to-plum
  |=  =limb
  ?@  limb  limb
  ?-  -.limb
    %&  (scot %ui p.limb)
    %|  (crip (runt [0 p.limb] ?~(q.limb "," (trip u.q.limb))))
  ==
::
++  wing-to-plum
  |=  =wing
  ^-  plum
  :+  %&
    [`['.' ~] ~]
  (turn wing limb-to-plum)
::
++  battery-to-plum
  |=  =(map term spec)
  %+  turn  ~(tap by map)
  |=  [=term =spec]
  :+  %&
    [`['  ' ~] `['' ~]]
  [term (spec-to-plum spec) ~]
::
++  core-to-plum
  |=  [=knot =spec =(map term spec)]
  ^-  plum
  :+  %&
    [~ `[knot ~]]
  :~  (spec-to-plum spec)
      :+  %&
        [~ `['' `['++' '--']]]
      (battery-to-plum map)
  ==
::
++  varying
  |=  [intro=knot final=knot]
  [`[' ' `[(cat 3 intro '(') ')']] `[intro `['' final]]]
::
++  fixed
  |=  @ta
  [`[' ' `[(cat 3 +< '(') ')']] `[+< ~]]
::
++  standard
  |=  =stud
  ^-  plum
  ?@  stud  stud
  :+  %&
    [`['/' ~] ~]
  `(list plum)`[auth.stud type.stud]
::
++  hoon-to-plum
  |=  =hoon
  ^-  plum
  ::  XX fill this in please
  ::
  ?:  ?=([%limb *] hoon)
    p.hoon
  %hooon
::
++  skin-to-plum
  |=  =skin
  ^-  plum
  ?@  skin  skin
  ::  XX fill this in please
  ::
  %toooga
::
++  spec-to-plum
  |=  =spec
  ^-  plum
  ?-  -.spec
    %base  ?-  p.spec
             %noun  '*'
             %cell  '^'
             %flag  '?'
             %null  '~'
             %void  '!!'
             [%atom *]  (cat 3 '@' p.p.spec)
           ==
    %dbug  $(spec q.spec)
    %leaf  =+((scot p.spec q.spec) ?:(=('~' -) - (cat 3 '%' -)))
    %like  &/[[`[':' ~] ~] (turn `(list wing)`+.spec wing-to-plum)]
    %loop  (cat 3 '$' p.spec)
    %name  $(spec q.spec)
    %made  $(spec q.spec)
    %over  $(spec q.spec)
    %make  =+  (lent q.spec)
           :+  %&
             :-  `[' ' `['(' ')']]
             :-  ~
             ?:  |((gth - 3) =(- 0))
               ['%:' `['' '==']]
             :_  ~
             ?:  =(- 3)  '%^'
             ?:  =(- 2)  '%+'  '%-'
           [(hoon-to-plum p.spec) (turn q.spec ..$)]
    %bsbs  (core-to-plum '$$' p.spec q.spec)
    %bsbr  &/[(fixed '$|') $(spec p.spec) (hoon-to-plum q.spec) ~]
    %bscb  (hoon-to-plum p.spec)
    %bscl  :+  %&
             [`[' ' `['[' ']']] `['$:' `['' '==']]]
           (turn `(list ^spec)`+.spec ..$)
    %bscn  &/[(varying '$%' '==') (turn `(list ^spec)`+.spec ..$)]
    %bsdt  (core-to-plum '$.' p.spec q.spec)
    %bsld  &/[(fixed '$<') $(spec p.spec) $(spec q.spec) ~]
    %bsbn  &/[(fixed '$>') $(spec p.spec) $(spec q.spec) ~]
    %bshp  &/[(fixed '$-') $(spec p.spec) $(spec q.spec) ~]
    %bskt  &/[(fixed '$-') $(spec p.spec) $(spec q.spec) ~]
    %bsls  &/[(fixed '$+') (standard p.spec) $(spec q.spec) ~]
    %bsnt  (core-to-plum '$/' p.spec q.spec)
    %bsmc  &/[(fixed '$;') (hoon-to-plum p.spec) ~]
    %bspd  &/[(fixed '$&') $(spec p.spec) (hoon-to-plum q.spec) ~]
    %bssg  &/[(fixed '$~') (hoon-to-plum p.spec) $(spec q.spec) ~]
    %bstc  (core-to-plum '$`' p.spec q.spec)
    %bsts  :+  %&
             [`['=' ~] `['$=' ~]]
           :~  (skin-to-plum p.spec)
               $(spec q.spec)
           ==
    %bsvt  &/[(fixed '$@') $(spec p.spec) $(spec q.spec) ~]
    %bswt  :+  %&
              [`[' ' `['?(' ')']] `['$?' `['' '==']]]
           (turn `(list ^spec)`+.spec ..$)
    %bszp  (core-to-plum '$.' p.spec q.spec)
  ==
::
++  ax
  =+  :*  ::  dom: axis to home
          ::  hay: wing to home
          ::  cox: hygienic context
          ::  bug: debug annotations
          ::  def: default expression
          ::
          dom=`axis`1
          hay=*wing
          cox=*(map term spec)
          bug=*(list spot)
          nut=*(unit note)
          def=*(unit hoon)
      ==
  |_  {fab/? mod/spec}
  ::
  ++  autoname
    ::  derive name from spec
    ::
    |-  ^-  (unit term)
    ?-  -.mod 
      $base  ?.(?=([%atom *] p.mod) ~ ?:(=(%$ p.p.mod) `%atom `p.p.mod))
      $dbug  $(mod q.mod)
      $leaf  `p.mod
      $loop  `p.mod
      $like  ?~(p.mod ~ ?^(i.p.mod ?:(?=(%& -.i.p.mod) ~ q.i.p.mod) `i.p.mod))
      $make  ~(name ap p.mod)
      $made  $(mod q.mod)
      $over  $(mod q.mod)
      $name  $(mod q.mod)
    ::
      $bsbs  $(mod p.mod)
      $bsbr  $(mod p.mod)
      $bscb  ~(name ap p.mod)
      $bscl  $(mod i.p.mod)
      $bscn  $(mod i.p.mod)
      $bsdt  ~
      $bsld  $(mod q.mod)
      $bsbn  $(mod q.mod)
      $bshp  $(mod p.mod)
      $bskt  $(mod q.mod)
      $bsls  $(mod q.mod)
      $bsnt  ~ 
      $bsmc  ~(name ap p.mod)
      $bspd  $(mod p.mod)
      $bssg  $(mod q.mod)
      $bstc  ~
      $bsts  $(mod q.mod)
      $bsvt  $(mod q.mod)
      $bswt  $(mod i.p.mod)
      $bszp  ~
    ==
  ++  hint
    |=  not/note
    ^+  +>
    ?>(?=(~ nut) +>.$(nut `not))
  ::
  ++  function
    ::  construct a function example
    ::
    |=  {fun/spec arg/spec}
    ^-  hoon
    ::  minimal context as subject
    ::
    :+  %tsbn
      ::  context is example of both specs
      ::
      [example:clear(mod fun) example:clear(mod arg)]
    ::  produce an %iron (contravariant) core
    ::
    :-  %ktbr
    ::  make an actual gate
    ::
    :+  %brcl
      [%$ 2]
    [%$ 15]  
  ::
  ++  interface
    ::  construct a core example
    ::
    |=  {variance/vair payload/spec arms/(map term spec)}
    ^-  hoon
    ::  attach proper variance control
    ::
    =-  ?-  variance
          %gold  -
          %lead  [%ktwt -]
          %zinc  [%ktpd -]
          %iron  [%ktbr -]
        ==
    ^-  hoon
    :+  %tsbn  example:clear(mod payload)
    :+  %brcn  ~
    =-  [[%$ ~ -] ~ ~]
    %-  ~(gas by *(map term hoon))
    %+  turn
      ~(tap by arms)
    |=  [=term =spec]
    ::
    ::  note that we *don't* make arm specs in an interface
    ::  hygienic -- we leave them in context, to support
    ::  maximum programmer flexibility
    ::
    [term example:clear(mod spec)]
  ::
  ++  home  
    ::  express a hoon against the original subject
    ::
    |=  gen/hoon
    ^-  hoon 
    =+  ^-  wing 
        ?:  =(1 dom)
          hay
        (weld hay `wing`[[%& dom] ~])
    ?~  -  gen
    [%tsbn [%wing -] gen]
  ::
  ++  clear
    ::  clear annotations
    ^+  .
    .(bug ~, def ~, nut ~)
  ::
  ++  basal
    ::  example base case
    ::  
    |=  bas/base
    ?-    bas
    ::
        {$atom *}
      ::  we may want sped
      ::
      [%sand p.bas ?:(=(%da p.bas) ~2000.1.1 0)]
    ::
        $noun
      ::  raw nock produces noun type
      ::
      =+([%rock %$ 0] [%ktls [%dttr - - [%rock %$ 1]] -])
    ::
        $cell
      ::  reduce to pair of nouns
      ::
      =+($(bas %noun) [- -])
    ::
        $flag
      ::  comparison produces boolean type
      ::
      =+([%rock %$ 0] [%ktls [%dtts - -] -])
    ::
        $null
      [%rock %n 0]
    ::
        $void
      [%zpzp ~]
    ==
  ::
  ++  unfold
    |=  [fun/hoon arg/(list spec)]
    ^-  hoon
    [%cncl fun (turn arg |=(spec ktcl/+<))]
  ::
  ++  unreel
    |=  [one/wing res/(list wing)]
    ^-  hoon
    ?~(res [%wing one] [%tsld [%wing one] $(one i.res, res t.res)])
  ::
  ++  descend
    ::  record an axis to original subject
    ::
    |=  axe/axis
    +>(dom (peg axe dom))
  ::
  ++  decorate
    ::  apply documentation to expression
    ::
    |=  gen/hoon
    ^-  hoon
    =-  ?~(nut - [%note u.nut -])
    ^-  hoon
    |-  ^-  hoon
    ?~(bug gen [%dbug i.bug $(bug t.bug)])
  ::
  ++  pieces
    ::  enumerate tuple wings
    ::
    |=  =(list term)
    ^-  (^list wing)
    (turn list |=(=term `wing`[term ~]))
  ::
  ++  spore
    ::  build default sample
    ::
    ^-  hoon
    ::  sample is always typeless
    ::
    :+  %ktls
      [%bust %noun]
    ::  consume debugging context
    ::
    %-  decorate
    ::  use home as subject
    ::
    %-  home
    ::  if default is set, use it
    ::
    ?^  def  u.def
    ::  else map structure to expression
    ::
    ~+
    |-  ^-  hoon
    ?-  mod
      {$base *}  ?:(=(%void p.mod) [%rock %n 0] (basal p.mod))
      {$bsbs *}  ::  track hygienic recursion points lexically
                 ::
                 %=  $
                   mod  p.mod
                   cox  ::  merge lexically and don't forget %$
                        ::
                        (~(put by ^+(cox (~(uni by cox) q.mod))) %$ p.mod)
                 ==
      {$dbug *}  [%dbug p.mod $(mod q.mod)]
      {$leaf *}  [%rock p.mod q.mod]
      {$loop *}  ~|([%loop p.mod] $(mod (~(got by cox) p.mod)))
      {$like *}  $(mod bsmc/(unreel p.mod q.mod))
      {$made *}  $(mod q.mod)
      {$make *}  $(mod bsmc/(unfold p.mod q.mod))
      {$name *}  $(mod q.mod)
      {$over *}  $(hay p.mod, mod q.mod)
    ::
      {$bsbr *}  $(mod p.mod)
      {$bscb *}  [%rock %n 0]
      {$bscl *}  |-  ^-  hoon
                 ?~  t.p.mod  ^$(mod i.p.mod) 
                 :-  ^$(mod i.p.mod) 
                 $(i.p.mod i.t.p.mod, t.p.mod t.t.p.mod)
      {$bscn *}  ::  use last entry
                 ::
                 |-  ^-  hoon
                 ?~  t.p.mod  ^$(mod i.p.mod)
                 $(i.p.mod i.t.p.mod, t.p.mod t.t.p.mod)
      {$bshp *}  ::  see under %bscb
                 ::
                 [%rock %n 0]
      {$bsld *}  $(mod q.mod)
      {$bsbn *}  $(mod q.mod)
      {$bskt *}  $(mod q.mod)
      {$bsls *}  $(mod q.mod)
      {$bsmc *}  ::  borrow sample
                 ::
                 [%tsld [%$ 6] p.mod]
      {$bspd *}  $(mod p.mod)
      {$bssg *}  p.mod
      {$bsts *}  [%ktts p.mod $(mod q.mod)]
      {$bsvt *}  $(mod p.mod)
      {$bswt *}  ::  use last entry
                 ::
                 |-  ^-  hoon
                 ?~  t.p.mod  ^$(mod i.p.mod)
                 $(i.p.mod i.t.p.mod, t.p.mod t.t.p.mod)
      {$bsdt *}  [%rock %n 0]
      {$bsnt *}  [%rock %n 0]
      {$bstc *}  [%rock %n 0]
      {$bszp *}  [%rock %n 0]
    ==
  ::
  ++  example
    ::  produce a correctly typed default instance
    ::
    ~+
    ^-  hoon
    ?+  mod
      ::  in the general case, make and analyze a spore
      ::
      :+  %tsls
        spore
      ~(relative analyze:(descend 3) 2)
    ::
      {$base *}  (decorate (basal p.mod))
      {$dbug *}  example(mod q.mod, bug [p.mod bug])
      {$leaf *}  (decorate [%rock p.mod q.mod])
      {$like *}  example(mod bsmc/(unreel p.mod q.mod))
      {$loop *}  [%limb p.mod]
      {$made *}  example(mod q.mod, nut `made/[p.p.mod `(pieces q.p.mod)])
      {$make *}  example(mod bsmc/(unfold p.mod q.mod))
      {$name *}  example(mod q.mod, nut `made/[p.mod ~])
      {$over *}  example(hay p.mod, mod q.mod)
    ::
      {$bscb *}  (decorate (home p.mod))
      {$bscl *}  %-  decorate
                 |-  ^-  hoon
                 ?~  t.p.mod
                   example:clear(mod i.p.mod)
                 :-  example:clear(mod i.p.mod)
                 example:clear(i.p.mod i.t.p.mod, t.p.mod t.t.p.mod)
      {$bshp *}  (decorate (function:clear p.mod q.mod))
      {$bsmc *}  (decorate (home [%tsld [%limb %$] p.mod]))
      {$bssg *}  [%ktls example(mod q.mod) (home p.mod)]
      {$bsls *}  (decorate example(mod q.mod))
      {$bsts *}  (decorate [%ktts p.mod example:clear(mod q.mod)])
      {$bsdt *}  (decorate (home (interface %gold p.mod q.mod)))
      {$bsnt *}  (decorate (home (interface %iron p.mod q.mod)))
      {$bszp *}  (decorate (home (interface %lead p.mod q.mod)))
      {$bstc *}  (decorate (home (interface %zinc p.mod q.mod)))
    ==
  ::
  ++  factory
    ::  make a normalizing gate (mold)
    ::
    ^-  hoon
    ::  process annotations outside construct, to catch default
    ::
    ?:  ?=($dbug -.mod)  factory(mod q.mod, bug [p.mod bug])
    ?:  ?=($bssg -.mod)  factory(mod q.mod, def `p.mod)
    ^-  hoon
    ::  if we recognize an indirection
    ::
    ?:  &(=(~ def) ?=(?(%bsmc %like %loop %make) -.mod))
      ::  then short-circuit it
      ::
      %-  decorate
      %-  home
      ?-  -.mod
        %bsmc  p.mod
        %like  (unreel p.mod q.mod)
        %loop  [%limb p.mod]
        %make  (unfold p.mod q.mod)
      ==
    ::  else build a gate
    ::
    :+  %brcl
      [%ktsg spore]
    ~(relative analyze:(descend 7) 6)
  ::
  ++  analyze
    ::  normalize a fragment of the subject
    ::
    |_  $:  ::  axe: axis to fragment
            ::
            axe/axis
        ==
    ++  basic
      |=  bas/base
      ^-  hoon
      ?-    bas
          {%atom *}
        :+  %ktls  example
        ^-  hoon
        :^    %zpvt  
            [[[%| 0 `%ruth] ~] ~]
          [%cnls [%limb %ruth] [%sand %ta p.bas] fetch]  
        [%wtvt fetch-wing fetch [%zpzp ~]]
      ::
          $cell
        :+  %ktls  example
        =+  fetch-wing
        :-  [%wing [[%& %2] -]]
            [%wing [[%& %3] -]]
      ::
          $flag
        :^    %wtcl
            [%dtts [%rock %$ &] [%$ axe]]
          [%rock %f &]
        :+  %wtbn
          [%dtts [%rock %$ |] [%$ axe]]
        [%rock %f |]
      ::
          $noun
        fetch
      ::
          $null
        :+  %wtbn
          [%dtts [%bust %noun] [%$ axe]]
        [%rock %n ~]
      :::
          $void
        [%zpzp ~]
      ==
    ++  clear
      .(..analyze ^clear)
    ::
    ++  fetch
      ::  load the fragment
      ::
      ^-  hoon
      [%$ axe]
    ::
    ++  fetch-wing
      ::  load, as a wing
      ::
      ^-  wing
      [[%& axe] ~]
    ::
    ++  choice
      ::  match full models, by trying them
      ::
      |=  $:  ::  one: first option
              ::  rep: other options
              ::
              one/spec
              rep/(list spec)
          ==
      ^-  hoon
      ::  if no other choices, construct head
      ::
      ?~  rep  relative:clear(mod one)
      ::  build test
      ::
      :^    %wtcl
          ::  if we fit the type of this choice
          ::
          [%fits example:clear(mod one) fetch-wing]
        ::  build with this choice
        ::
        relative:clear(mod one)
      ::  continue through loop
      ::
      $(one i.rep, rep t.rep)
    ::
    ++  switch
      |=  $:  ::  one: first format
              ::  two: more formats
              ::
              one/spec
              rep/(list spec)
          ==
      |-  ^-  hoon
      ::  if no other choices, construct head
      ::
      ?~  rep  relative:clear(mod one)
      ::  fin: loop completion
      ::
      =/  fin/hoon  $(one i.rep, rep t.rep)
      ::  interrogate this instance
      ::
      :^    %wtcl
          ::  test if the head matches this wing
          ::
          :+  %fits
            [%tsld [%$ 2] example:clear(mod one)]
          fetch-wing(axe (peg axe 2))
        ::  if so, use this form
        ::
        relative:clear(mod one)
      ::  continue in the loop
      ::
      fin
    ::
    ++  relative
      ::  local constructor
      ::
      ~+
      ^-  hoon
      ?-    mod
      ::
      ::  base
      ::
          {$base *}
        (decorate (basic:clear p.mod))
      ::
      ::  debug
      ::
          {$dbug *}
        relative(mod q.mod, bug [p.mod bug])
      ::
      ::  constant
      ::
          {$leaf *}
        %-  decorate
        :+  %wtbn
          [%dtts fetch [%rock %$ q.mod]]
        [%rock p.mod q.mod]
      ::
      ::  composite
      ::
          {$make *}  
        relative(mod bsmc/(unfold p.mod q.mod))
      ::
      ::  indirect
      ::
          {$like *}  
        relative(mod bsmc/(unreel p.mod q.mod))
      ::
      ::  loop
      ::
          {$loop *} 
        (decorate [%cnhp [%limb p.mod] fetch])
      ::
      ::  simple named structure
      ::
          {$name *}  
        relative(mod q.mod, nut `made/[p.mod ~])
      ::
      ::  synthetic named structure
      ::
          {$made *}  
        relative(mod q.mod, nut `made/[p.p.mod `(pieces q.p.mod)])
      ::
      ::  subjective
      ::
          {$over *}  
        relative(hay p.mod, mod q.mod)
      ::
      ::  recursive, $$
      ::
          {$bsbs *}
        ::
        ::  apply semantically 
        ::
        :+  %brkt
          relative(mod p.mod, dom (peg 3 dom))
        =-  [[%$ ~ -] ~ ~]
        %-  ~(gas by *(map term hoon))
        ^-  (list (pair term hoon))
        %+  turn
          ~(tap by q.mod)
        |=  [=term =spec]
        [term relative(mod spec, dom (peg 3 dom))]
      ::
      ::  normalize, $&
      ::
          {$bspd *}
        ::  push the raw result
        ::
        :+  %tsls  relative(mod p.mod)
        ::  push repair function
        ::
        :+  %tsls
          [%tsbn $/3 q.mod]
        ::  push repaired product
        ::
        :+  %tsls
          [%cnhp $/2 $/6]
        ::  sanity-check repaired product
        ::
        :+  %wtbn 
          ::  either
          ::
          :~  %wtbr 
              ::  the repair did not change anything
              ::
              [%dtts $/14 $/2]
              ::  when we fix it again, it stays fixed
              ::
              [%dtts $/2 [%cnhp $/6 $/2]]
          ==
        $/2
      ::
      ::  verify, $|
      ::
          {$bsbr *}
        ^-  hoon
        ::  push the raw product
        ::
        :+  %tsls  relative(mod p.mod)
        ^-  hoon
        ::  assert
        ::
        :+  %wtbn  
          ::  run the verifier
          ::
          [%cnhp [%tsbn $/3 q.mod] $/2]
        ::  produce verified product
        ::
        $/2 
      ::
      ::  special, $_
      ::
          {$bscb *}
        (decorate (home p.mod))
      ::
      ::  switch, $%
      :: 
          {$bscn *}
        (decorate (switch i.p.mod t.p.mod))
      ::
      ::  tuple, $:
      ::
          {$bscl *}
        %-  decorate
        |-  ^-  hoon
        ?~  t.p.mod
          relative:clear(mod i.p.mod)
        :-  relative:clear(mod i.p.mod, axe (peg axe 2))
        %=  relative
          i.p.mod  i.t.p.mod
          t.p.mod  t.t.p.mod
          axe      (peg axe 3)
        ==
      ::
      ::  exclude, $<
      ::
          {$bsld *}
        :+  %tsls
          relative
        :+  %wtld
          [%wtts [%over ~[&/3] p.mod] ~[&/4]]
        $/2
      ::
      ::  require, $>
      ::
          {$bsbn *}
        :+  %tsls
          relative
        :+  %wtbn
          [%wtts [%over ~[&/3] p.mod] ~[&/4]]
        $/2
      ::
      ::  function
      ::
          {$bshp *}  
        %-  decorate 
        =/  fun  (function:clear p.mod q.mod)
        ?^  def
          [%ktls fun u.def]
        fun 
      ::
      ::  bridge, $^
      ::
          {$bskt *}
        %-  decorate
        :^    %wtcl
            [%dtwt fetch(axe (peg axe 2))]
          relative:clear(mod p.mod) 
        relative:clear(mod q.mod)
      ::
      ::  synthesis, $;
      ::
          {$bsmc *}
        (decorate [%cncl (home p.mod) fetch ~])
      ::
      ::  default
      ::
          {$bssg *}
        relative(mod q.mod, def `p.mod)
      ::
      ::  choice, $?
      ::
          {$bswt *}
        (decorate (choice i.p.mod t.p.mod))
      ::
      ::  name, $=
      ::
          {$bsts *}
        [%ktts p.mod relative(mod q.mod)]
      ::
      ::  branch, $@
      ::
          {$bsvt *}
        %-  decorate
        :^    %wtcl
            [%dtwt fetch]
          relative:clear(mod q.mod)
        relative:clear(mod p.mod)
      ::
        {$bsls *}  relative(mod q.mod)
        {$bsdt *}  (decorate (home (interface %gold p.mod q.mod)))
        {$bsnt *}  (decorate (home (interface %iron p.mod q.mod)))
        {$bszp *}  (decorate (home (interface %lead p.mod q.mod)))
        {$bstc *}  (decorate (home (interface %zinc p.mod q.mod)))
      ==
    --
  --
::
++  ap                                                  ::  hoon engine
  ~%    %ap
      +>+
    ==
      %open  open
      %rake  rake
    ==
  =+  fab=`?`&
  |_  gen/hoon
  ::
  ++  grip
    |=  =skin
    =|  rel/wing
    |-  ^-  hoon
    ?-    skin
        @
      [%tsld [%tune skin] gen]
        [%base *]
      ?:  ?=(%noun base.skin)
        gen
      [%kthp skin gen]
    ::
        [%cell *]
      =+  haf=~(half ap gen)
      ?^  haf
        :-  $(skin skin.skin, gen p.u.haf)
        $(skin ^skin.skin, gen q.u.haf)
      :+  %tsls
        gen
      :-  $(skin skin.skin, gen [%$ 4])
      $(skin ^skin.skin, gen [%$ 5])
    :: 
        [%dbug *]
      [%dbug spot.skin $(skin skin.skin)]
    ::
        [%leaf *]
      [%kthp skin gen]
    ::
        [%help *]
      [%note [%help help.skin] $(skin skin.skin)] 
    ::
        [%name *]
      [%tsld [%tune term.skin] $(skin skin.skin)]
    ::  
        [%over *]
      $(skin skin.skin, rel (weld wing.skin rel))
    ::
        [%spec *]
      :+  %kthp
        ?~(rel spec.skin [%over rel spec.skin])
      $(skin skin.skin)
    ::
        [%wash *]
      :+  %tsld
        :-  %wing 
        |-  ^-  wing
        ?:  =(0 depth.skin)  ~
        [[%| 0 ~] $(depth.skin (dec depth.skin))]
      gen
    ==
  ::
  ++  name
    |-  ^-  (unit term)
    ?+  gen  ~
      {$wing *}  ?~  p.gen  ~ 
                 ?^  i.p.gen 
                   ?:(?=(%& -.i.p.gen) ~ q.i.p.gen) 
                 `i.p.gen
      {$limb *}  `p.gen
      {$dbug *}  $(gen ~(open ap gen))
      {$tsld *}  $(gen ~(open ap gen))
      {$tsbn *}  $(gen q.gen)
    ==
  ::
  ++  feck
    |-  ^-  (unit term)
    ?-  gen
      {$sand $tas @}  [~ q.gen]
      {$dbug *}       $(gen q.gen)
      *               ~
    ==
  ::
  ::  not used at present; see comment at $csng in ++open
::::
::++  hail
::  |=  axe/axis
::  =|  air/(list (pair wing hoon))
::  |-  ^+  air
::  =+  hav=half
::  ?~  hav  [[[[%| 0 ~] [%& axe] ~] gen] air]
::  $(gen p.u.hav, axe (peg axe 2), air $(gen q.u.hav, axe (peg axe 3)))
::
  ++  half
    |-  ^-  (unit (pair hoon hoon))
    ?+  gen  ~
      {^ *}       `[p.gen q.gen]
      {$dbug *}   $(gen q.gen)
      {$clcb *}   `[q.gen p.gen]
      {$clhp *}   `[p.gen q.gen]
      {$clkt *}   `[p.gen %clls q.gen r.gen s.gen]
      {$clsg *}   ?~(p.gen ~ `[i.p.gen %clsg t.p.gen])
      {$cltr *}   ?~  p.gen  ~
                  ?~(t.p.gen $(gen i.p.gen) `[i.p.gen %cltr t.p.gen])
    ==
::::
  ::  +flay: hoon to skin
  ::
  ++  flay
    |-  ^-  (unit skin)
    ?+    gen
      =+(open ?:(=(- gen) ~ $(gen -)))
    ::
        [^ *]
      =+  [$(gen p.gen) $(gen q.gen)]
      ?~(-< ~ ?~(-> ~ `[%cell -<+ ->+]))
    ::
        [%base *]
      `gen
    ::
        [%rock *]
      ?@(q.gen `[%leaf p.gen q.gen] ~)
    ::
        [%cnts [@ ~] ~]  
      `i.p.gen
    ::  
        [%tsbn *]
      %+  biff  reek(gen p.gen) 
      |=  =wing 
      (bind ^$(gen q.gen) |=(=skin [%over wing skin]))
    ::
        [%limb @]        
      `p.gen
    ::
      ::  [%rock *]
      ::  [%spec %leaf q.gen q.gen]
    ::
        [%note [%help *] *]
      (bind $(gen q.gen) |=(=skin [%help p.p.gen skin])) 
    ::
        [%wing *]
      ?:  ?=([@ ~] p.gen)
        `i.p.gen
      =/  depth  0
      |-  ^-  (unit skin)
      ?~  p.gen  `[%wash depth]
      ?.  =([%| 0 ~] i.p.gen)  ~
      $(p.gen t.p.gen)
    ::
        [%kttr *]
      `[%spec p.gen %base %noun]
    ::
        [%ktts *]
      %+  biff  $(gen q.gen) 
      |=  =skin 
      ?@  p.gen  `[%name p.gen skin]
      ?.  ?=([%name @ [%base %noun]] p.gen)  ~
      `[%name term.p.gen skin]
    ==
  ::
  ++  open
    ^-  hoon
    ?-    gen
        {~ *}     [%cnts [[%& p.gen] ~] ~]
    ::
        {$base *}  ~(factory ax fab `spec`gen)
        {$bust *}  ~(example ax fab %base p.gen)
        {$ktcl *}  ~(factory ax fab p.gen)
        {$dbug *}   q.gen
        {$eror *}  ~>(%slog.[0 leaf/p.gen] !!)
    ::
        {$knit *}                                       ::
      :+  %tsbn  [%ktts %v %$ 1]                        ::  =>  v=.
      :-  %brhp                                         ::  |-
      :+  %ktls                                         ::  ^+
        :-  %brhp                                       ::  |-
        :^    %wtcl                                       ::  ?:
            [%bust %flag]                               ::  ?
          [%bust %null]                                 ::  ~
        :-  [%ktts %i [%sand 'tD' *@]]                  ::  :-  i=~~
        [%ktts %t [%limb %$]]                           ::  t=$
      |-  ^-  hoon                                      ::
      ?~  p.gen                                         ::
        [%bust %null]                                   ::  ~
      =+  res=$(p.gen t.p.gen)                          ::
      ^-  hoon                                          ::
      ?@  i.p.gen                                       ::
        [[%sand 'tD' i.p.gen] res]                      ::  [~~{i.p.gen} {res}]
      :+  %tsls                                          ::
        :-  :+  %ktts                                   ::  ^=
              %a                                        ::  a
            :+  %ktls                                   ::  ^+
              [%limb %$]                                ::  $
            [%tsbn [%limb %v] p.i.p.gen]                 ::  =>(v {p.i.p.gen})
        [%ktts %b res]                                  ::  b={res}
      ^-  hoon                                          ::
      :-  %brhp                                         ::  |-
      :^    %wtvt                                       ::  ?@
          [%a ~]                                        ::  a
        [%limb %b]                                      ::  b
      :-  [%tsld [%$ 2] [%limb %a]]                      ::  :-  -.a
      :+  %cnts                                         ::  %=
        [%$ ~]                                          ::  $
      [[[%a ~] [%tsld [%$ 3] [%limb %a]]] ~]             ::  a  +.a
    ::
        {$leaf *}  ~(factory ax fab `spec`gen)
        {$limb *}  [%cnts [p.gen ~] ~]
        {$tell *}  [%cncl [%limb %noah] [%zpbn [%cltr p.gen]] ~]
        {$wing *}  [%cnts p.gen ~]
        {$yell *}  [%cncl [%limb %cain] [%zpbn [%cltr p.gen]] ~]
        {$note *}  q.gen
    ::
        {$brcb *}  :+  %tsls  [%kttr p.gen]
                   :+  %brcn  ~
                   %-  ~(run by r.gen)
                   |=  =tome
                   :-  p.tome
                   %-  ~(run by q.tome)
                   |=  =hoon
                   ?~  q.gen  hoon
                   [%tstr [p.i.q.gen ~] q.i.q.gen $(q.gen t.q.gen)]
        {$brcl *}  [%tsls p.gen [%brdt q.gen]]
        {$brdt *}  :+  %brcn  ~
                   =-  [[%$ ~ -] ~ ~]
                   (~(put by *(map term hoon)) %$ p.gen)
        {$brkt *}  :+  %tsld  [%limb %$]
                   :+  %brcn  ~
                   =+  zil=(~(get by q.gen) %$) 
                   ?~  zil  
                     %+  ~(put by q.gen)  %$
                     [*what [[%$ p.gen] ~ ~]]
                   %+  ~(put by q.gen)  %$
                   [p.u.zil (~(put by q.u.zil) %$ p.gen)]
        {$brhp *}  [%tsld [%limb %$] [%brdt p.gen]]
        {$brsg *}  [%ktbr [%brts p.gen q.gen]]
        {$brtr *}  :+  %tsls  [%kttr p.gen]
                   :+  %brvt  ~
                   =-  [[%$ ~ -] ~ ~]
                   (~(put by *(map term hoon)) %$ q.gen)
        {$brts *}  :+  %brcb  p.gen
                   =-  [~ [[%$ ~ -] ~ ~]]
                   (~(put by *(map term hoon)) %$ q.gen)
        {$brwt *}  [%ktwt %brdt p.gen]
    ::
        {$clkt *}  [p.gen q.gen r.gen s.gen]
        {$clls *}  [p.gen q.gen r.gen]
        {$clcb *}  [q.gen p.gen]
        {$clhp *}  [p.gen q.gen]
        {$clsg *}
      |-  ^-  hoon
      ?~  p.gen
        [%rock %n ~]
      [i.p.gen $(p.gen t.p.gen)]
    ::
        {$cltr *}
      |-  ^-  hoon
      ?~  p.gen
        [%zpzp ~]
      ?~  t.p.gen
        i.p.gen
      [i.p.gen $(p.gen t.p.gen)]
    ::
        {$kttr *}  [%ktsg ~(example ax fab p.gen)]
        {$cncb *}  [%ktls [%wing p.gen] %cnts p.gen q.gen]
        {$cndt *}  [%cncl q.gen [p.gen ~]]
        {$cnkt *}  [%cncl p.gen q.gen r.gen s.gen ~]
        {$cnls *}  [%cncl p.gen q.gen r.gen ~]
        {$cnhp *}  [%cncl p.gen q.gen ~]
        ::  this probably should work, but doesn't
        ::
        ::  {$cncl *}  [%cntr [%$ ~] p.gen [[[[%& 6] ~] [%cltr q.gen]] ~]]
        {$cncl *}  [%cnsg [%$ ~] p.gen q.gen]
        {$cnsg *}
      ::  this complex matching system is a leftover from the old
      ::  "electroplating" era.  %cnsg should be removed and replaced
      ::  with the commented-out %cncl above.  but something is broken.
      ::
      :^  %cntr  p.gen  q.gen
      =+  axe=6
      |-  ^-  (list {wing hoon})
      ?~  r.gen  ~
      ?~  t.r.gen  [[[[%| 0 ~] [%& axe] ~] i.r.gen] ~]
      :-  [[[%| 0 ~] [%& (peg axe 2)] ~] i.r.gen]
      $(axe (peg axe 3), r.gen t.r.gen)
    ::
        {$cntr *}
      ?:  =(~ r.gen)
        [%tsbn q.gen [%wing p.gen]]
      :+  %tsls
        q.gen
      :+  %cnts
        (weld p.gen `wing`[[%& 2] ~])
      (turn r.gen |=({p/wing q/hoon} [p [%tsbn [%$ 3] q]]))
    ::
        {$ktdt *}  [%ktls [%cncl p.gen q.gen ~] q.gen]
        {$kthp *}  [%ktls ~(example ax fab p.gen) q.gen]
        {$ktts *}  (grip(gen q.gen) p.gen)
    ::
        {$sgbr *}
      :+  %sgbn
        :-  %mean
        =+  fek=~(feck ap p.gen)
        ?^  fek  [%rock %tas u.fek]
        [%brdt [%cncl [%limb %cain] [%zpbn [%tsbn [%$ 3] p.gen]] ~]]
      q.gen
    ::
        {$sgcb *}  [%sgbn [%mean [%brdt p.gen]] q.gen]
        {$sgcn *}
      :+  %sgld
        :-  %fast
        :-  %clls
        :+  [%rock %$ p.gen]
          [%zpts q.gen]
        :-  %clsg
        =+  nob=`(list hoon)`~
        |-  ^-  (list hoon)
        ?~  r.gen
          nob
        [[[%rock %$ p.i.r.gen] [%zpts q.i.r.gen]] $(r.gen t.r.gen)]
      s.gen
    ::
        {$sgnt *}  [%sgcn p.gen [%$ 7] ~ q.gen]
        {$sgld *}  [%tsld [%sgbn p.gen [%$ 1]] q.gen]
        {$sgbs *}  [%sgbn [%live [%rock %$ p.gen]] q.gen]
        {$sgls *}  [%sgbn [%memo %rock %$ p.gen] q.gen]
        {$sgpd *}
      :+  %sgbn
        [%slog [%sand %$ p.gen] [%cncl [%limb %cain] [%zpbn q.gen] ~]]
      r.gen
    ::
        {$sgts *}  [%sgbn [%germ p.gen] q.gen]
        {$sgwt *}
      :+  %tsls  [%wtdt q.gen [%bust %null] [[%bust %null] r.gen]]
      :^  %wtsg  [%& 2]~
        [%tsbn [%$ 3] s.gen]
      [%sgpd p.gen [%$ 5] [%tsbn [%$ 3] s.gen]]
    ::
        {$mcts *}
      |-
      ?~  p.gen  [%bust %null]
      ?-  -.i.p.gen
        ^      [[%xray i.p.gen] $(p.gen t.p.gen)]
        $manx  [p.i.p.gen $(p.gen t.p.gen)]
        $tape  [[%mcnt p.i.p.gen] $(p.gen t.p.gen)]
        $call  [%cncl p.i.p.gen [$(p.gen t.p.gen)]~]
        $marl  =-  [%cndt [p.i.p.gen $(p.gen t.p.gen)] -]
               ^-  hoon
               :+  %tsbr  [%base %cell]
               :+  %brvt  ~
               ^-  (map term tome)
               =-  [[%$ ~ -] ~ ~]
               ^-  (map term hoon)
               :_  [~ ~]
               =+  sug=[[%& 12] ~]
               :-  %$
               :^  %wtsg  sug
                 [%cnts sug [[[[%& 1] ~] [%$ 13]] ~]]
               [%cnts sug [[[[%& 3] ~] [%cnts [%$ ~] [[sug [%$ 25]] ~]]] ~]]
      ==
    ::
        {$mccl *}
      ?-    q.gen
          ~      [%zpzp ~]
          {* ~}  i.q.gen
          ^
        :+  %tsls
          p.gen
        =+  yex=`(list hoon)`q.gen
        |-  ^-  hoon
        ?-  yex
          {* ~}  [%tsbn [%$ 3] i.yex]
          {* ^}   [%cncl [%$ 2] [%tsbn [%$ 3] i.yex] $(yex t.yex) ~]
          ~      !!
        ==
      ==
    ::
        {$mcnt *}  =+(zoy=[%rock %ta %$] [%clsg [zoy [%clsg [zoy p.gen] ~]] ~])
        {$mcsg *}                                       ::                  ;~
      |-  ^-  hoon
      ?-  q.gen
          ~      ~_(leaf+"open-mcsg" !!)
          ^
        :+  %tsbn  [%ktts %v %$ 1]                      ::  =>  v=.
        |-  ^-  hoon                                    ::
        ?:  ?=(~ t.q.gen)                              ::
          [%tsbn [%limb %v] i.q.gen]                    ::  =>(v {i.q.gen})
        :+  %tsls  [%ktts %a $(q.gen t.q.gen)]          ::  =+  ^=  a
        :+  %tsls                                       ::    {$(q.gen t.q.gen)}
          [%ktts %b [%tsbn [%limb %v] i.q.gen]]         ::  =+  ^=  b
        :+  %tsls                                       ::    =>(v {i.q.gen})
          :+  %ktts  %c                                 ::  =+  c=,.+6.b
          :+  %tsld                                     ::
            [%wing [%| 0 ~] [%& 6] ~]                   ::
          [%limb %b]                                    ::
        :-  %brdt                                       ::  |.
        :^    %cnls                                     ::  %+
            [%tsbn [%limb %v] p.gen]                    ::      =>(v {p.gen})
          [%cncl [%limb %b] [%limb %c] ~]               ::    (b c)
        :+  %cnts  [%a ~]                               ::  a(,.+6 c)
        [[[[%| 0 ~] [%& 6] ~] [%limb %c]] ~]            ::
      ==                                                ::
    ::
        {$mcmc *}                                       ::                  ;;
      :+  %tsbn  [%ktts %v %$ 1]                        ::  =>  v=.
      :+  %tsls  :+  %ktts  %a                          ::  =+  ^=  a
                 [%tsbn [%limb %v] p.gen]               ::  =>(v {p.gen})
      :+  %tsls  [%ktts %b [%tsbn [%limb %v] q.gen]]    ::  =+  b==>(v {q.gen})
      :+  %tsls                                         ::  =+  c=(a b)
        [%ktts %c [%cncl [%limb %a] [%limb %b] ~]]      ::
      :+  %wtbn                                         ::  ?>(=(`*`c `*`b) c)
        :+  %dtts                                       ::
        [%kthp [%base %noun] [%limb %c]]                ::
        [%kthp [%base %noun] [%limb %b]]                ::
      [%limb %c]                                        ::
    ::
        {$tsbr *}
      [%tsls ~(example ax fab p.gen) q.gen]
    ::
        {$tstr *}
      :+  %tsld
        r.gen
      [%tune [[p.p.gen ~ ?~(q.p.gen q.gen [%kthp u.q.p.gen q.gen])] ~ ~] ~]
    ::
        {$tscl *}
      [%tsbn [%cncb [[%& 1] ~] p.gen] q.gen]
    ::
        {$tsnt *}
      [%tsls [%ktts p.gen q.gen] r.gen]
    ::
        {$tsmc *}  [%tsnt p.gen r.gen q.gen]
        {$tsdt *}
      [%tsbn [%cncb [[%& 1] ~] [[p.gen q.gen] ~]] r.gen]
        {$tswt *}                                        ::                  =?
      [%tsdt p.gen [%wtcl q.gen r.gen [%wing p.gen]] s.gen]
    ::
        {$tskt *}                                        ::                  =^
      =+  wuy=(weld q.gen `wing`[%v ~])                  ::
      :+  %tsbn  [%ktts %v %$ 1]                         ::  =>  v=.
      :+  %tsls  [%ktts %a %tsbn [%limb %v] r.gen]        ::  =+  a==>(v \r.gen)
      :^  %tsdt  wuy  [%tsld [%$ 3] [%limb %a]]
      :+  %tsbn  :-  :+  %ktts  [%over [%v ~] p.gen]
                     [%tsld [%$ 2] [%limb %a]]
                 [%limb %v]
      s.gen
    ::
        {$tsld *}  [%tsbn q.gen p.gen]
        {$tsls *}  [%tsbn [p.gen [%$ 1]] q.gen]
        {$tshp *}  [%tsls q.gen p.gen]
        {$tssg *}
      |-  ^-  hoon
      ?~  p.gen    [%$ 1]
      ?~  t.p.gen  i.p.gen
      [%tsbn i.p.gen $(p.gen t.p.gen)]
    ::
        {$wtbr *}
      |-
      ?~(p.gen [%rock %f 1] [%wtcl i.p.gen [%rock %f 0] $(p.gen t.p.gen)])
    ::
        {$wtdt *}   [%wtcl p.gen r.gen q.gen]
        {$wtld *}   [%wtcl p.gen [%zpzp ~] q.gen]
        {$wtbn *}   [%wtcl p.gen q.gen [%zpzp ~]]
        {$wtkt *}   [%wtcl [%wtts [%base %atom %$] p.gen] r.gen q.gen]
    ::
        {$wthp *}
      |-
      ?~  q.gen
        [%lost [%wing p.gen]]
      :^    %wtcl
          [%wtts p.i.q.gen p.gen]
        q.i.q.gen
      $(q.gen t.q.gen)
    ::
        {$wtls *}
      [%wthp p.gen (weld r.gen `_r.gen`[[[%base %noun] q.gen] ~])]
    ::
        {$wtpd *}
      |-
      ?~(p.gen [%rock %f 0] [%wtcl i.p.gen $(p.gen t.p.gen) [%rock %f 1]])
    ::
        {$xray *}
      |^  :-  [(open-mane n.g.p.gen) %clsg (turn a.g.p.gen open-mart)] 
          [%mcts c.p.gen]
      ::
      ++  open-mane
        |=  a/mane:hoot
        ?@(a [%rock %tas a] [[%rock %tas -.a] [%rock %tas +.a]])
      ::
      ++  open-mart
        |=  {n/mane:hoot v/(list beer:hoot)} 
        [(open-mane n) %knit v]
      --
    ::
        {$wtvt *}   [%wtcl [%wtts [%base %atom %$] p.gen] q.gen r.gen]
        {$wtsg *}   [%wtcl [%wtts [%base %null] p.gen] q.gen r.gen]
        {$wtts *}   [%fits ~(example ax fab p.gen) q.gen]
        {$wtzp *}   [%wtcl p.gen [%rock %f 1] [%rock %f 0]]
        {$zpbn *}
      [%cncl [%limb %onan] [%zpmc [%kttr [%bsmc %limb %abel]] p.gen] ~]
    ::
        {$zpwt *}
      ?:  ?:  ?=(@ p.gen)
            (lte hoon-version p.gen)
          &((lte hoon-version p.p.gen) (gte hoon-version q.p.gen))
        q.gen
      ~_(leaf+"hoon-version" !!)
    ::
        *           gen
    ==
  ::
  ++  rake  ~>(%mean.[%leaf "rake-hoon"] (need reek))
  ++  reek
    ^-  (unit wing)
    ?+  gen  ~
      {~ *}        `[[%& p.gen] ~]
      {$limb *}     `[p.gen ~]
      {$wing *}     `p.gen
      {$cnts * ~}  `p.gen
      {$dbug *}     reek(gen q.gen)
    ==
  ++  rusk
    ^-  term
    =+  wig=rake
    ?.  ?=({@ ~} wig)
      ~>(%mean.[%leaf "rusk-hoon"] !!)
    i.wig
  --
::
::::  5c: compiler backend and prettyprinter
  ::
++  ut
  ~%    %ut
      +>+
    ==
      %ar     ar
      %fan    fan
      %rib    rib
      %vet    vet
      %fab    fab
      %blow   blow
      %burp   burp
      %busk   busk
      %buss   buss
      %crop   crop
      %duck   duck
      %dune   dune
      %dunk   dunk
      %epla   epla
      %emin   emin
      %emul   emul
      %feel   feel
      %felt   felt
      %fine   fine
      %fire   fire
      %fish   fish
      %fond   fond
      %fund   fund
      %funk   funk
      %fuse   fuse
      %gain   gain
      %lose   lose
      %mile   mile
      %mine   mine
      %mint   mint
      %moot   moot
      %mull   mull
      %nest   nest
      %peel   peel
      %play   play
      %peek   peek
      %repo   repo
      %rest   rest
      %tack   tack
      %toss   toss
      %wrap   wrap
    ==
  =+  :*  fan=*(set {type hoon})
          rib=*(set {type type hoon})
          vet=`?`&
          fab=`?`&
      ==
  =+  sut=`type`%noun
  |%
  ++  clip
    |=  ref/type
    ?>  ?|(!vet (nest(sut ref) & sut))
    ref
  ::
  ::  +ar: texture engine
  ::
  ++  ar  !:
    ~%    %ar
        +>
      ==
        %fish  fish
        %gain  gain
        %lose  lose
      ==
    |_  [ref=type =skin]
    ::
    ::  =fish: make a $nock that tests a .ref at .axis for .skin
    ::
    ++  fish
      |=  =axis
      ^-  nock
      ?@  skin  [%1 &]
      ?-    -.skin
      ::
          %base
        ?-  base.skin
          %cell      $(skin [%cell [%base %noun] [%base %noun]])
          %flag      ?:  (~(nest ut bool) | ref)
                       [%1 &]
                     %+  flan
                       $(skin [%base %atom %$])
                     %+  flor 
                       [%5 [%0 axis] [%1 &]]
                     [%5 [%0 axis] [%1 |]]
          %noun      [%1 &]
          %null      $(skin [%leaf %n ~])
          %void      [%1 |]
          [%atom *]  ?:  (~(nest ut [%atom %$ ~]) | ref)
                       [%1 &]
                     ?:  (~(nest ut [%cell %noun %noun]) | ref)
                       [%1 |]
                     (flip [%3 %0 axis])
        ==
      ::
          %cell
        ?:  (~(nest ut [%atom %$ ~]) | ref)  [%1 |]
        %+  flan
          ?:  (~(nest ut [%cell %noun %noun]) | ref)  
            [%1 &]
          [%3 %0 axis]
        %+  flan
          $(ref (peek(sut ref) %free 2), skin skin.skin)
        $(ref (peek(sut ref) %free 3), skin ^skin.skin)
      ::
          %leaf
        ?:  (~(nest ut [%atom %$ `atom.skin]) | ref)
          [%1 &]
        [%5 [%1 atom.skin] [%0 axis]]
      ::
          %dbug  $(skin skin.skin)
          %help  $(skin skin.skin)
          %name  $(skin skin.skin)
          %over  $(skin skin.skin)
          %spec  $(skin skin.skin)
          %wash  [%1 1]
      ==
    ::
    ::  -gain: make a $type by restricting .ref to .skin
    ::
    ++  gain
      |-  ^-  type
      ?@  skin  [%face skin ref]
      ?-    -.skin
      ::
          %base
        ?-    base.skin
            %cell      $(skin [%cell [%base %noun] [%base %noun]])
            %flag      (fork $(skin [%leaf %f &]) $(skin [%leaf %f |]) ~)
            %null      $(skin [%leaf %n ~])
            %void      %void
            %noun      ?:((~(nest ut %void) | ref) %void ref)
            [%atom *]  
          =|  gil=(set type)
          |-  ^-  type
          ?-    ref
            %void      %void
            %noun      [%atom p.base.skin ~]
            [%atom *]  ?.  (fitz p.base.skin p.ref)
                          ~>(%mean.[%leaf "atom-mismatch"] !!)
                       :+  %atom
                         (max p.base.skin p.ref)
                       q.ref
            [%cell *]  %void
            [%core *]  %void
            [%face *]  (face p.ref $(ref q.ref))
            [%fork *]  (fork (turn ~(tap in p.ref) |=(=type ^$(ref type))))
            [%hint *]  (hint p.ref $(ref q.ref))
            [%hold *]  ?:  (~(has in gil) ref)  %void
                       $(gil (~(put in gil) ref), ref repo(sut ref))
          ==
        ==
      ::
          %cell
        =|  gil=(set type)
        |-  ^-  type
        ?-    ref
            %void      %void
            %noun      [%cell %noun %noun]
            [%atom *]  %void
            [%cell *]  =+  ^$(skin skin.skin, ref p.ref)
                       ?:  =(%void -)  %void
                       (cell - ^$(skin ^skin.skin, ref q.ref))
            [%core *]  =+  ^$(skin skin.skin, ref p.ref)
                       ?:  =(%void -)  %void
                       ?.  =(%noun ^skin.skin)
                         (cell - ^$(skin ^skin.skin, ref %noun))
                       [%core - q.ref]
            [%face *]  (face p.ref $(ref q.ref))
            [%fork *]  (fork (turn ~(tap in p.ref) |=(=type ^$(ref type))))
            [%hint *]  (hint p.ref $(ref q.ref))
            [%hold *]  ?:  (~(has in gil) ref)  %void
                       $(gil (~(put in gil) ref), ref repo(sut ref))
        ==
      ::
          %leaf  
        =|  gil=(set type)
        |-  ^-  type
        ?-  ref
          %void      %void
          %noun      [%atom aura.skin `atom.skin]
          [%atom *]  ?:  &(?=(^ q.ref) !=(atom.skin u.q.ref))
                       %void
                     ?.  (fitz aura.skin p.ref)
                        ~>(%mean.[%leaf "atom-mismatch"] !!)
                     :+  %atom
                       (max aura.skin p.ref)
                     `atom.skin
          [%cell *]  %void
          [%core *]  %void
          [%face *]  (face p.ref $(ref q.ref))
          [%fork *]  (fork (turn ~(tap in p.ref) |=(=type ^$(ref type))))
          [%hint *]  (hint p.ref $(ref q.ref))
          [%hold *]  ?:  (~(has in gil) ref)  %void
                     $(gil (~(put in gil) ref), ref repo(sut ref))
        ==
      ::
          %dbug  $(skin skin.skin)
          %help  (hint [sut %help help.skin] $(skin skin.skin))
          %name  (face term.skin $(skin skin.skin))
          %over  $(skin skin.skin, sut (~(play ut sut) %wing wing.skin))
          %spec  =/  yon  $(skin skin.skin)
                 =/  hit  (~(play ut sut) ~(example ax fab spec.skin))
                 ?>  (~(nest ut hit) & yon)
                 hit
          %wash  =-  $(ref (~(play ut ref) -))
                 :-  %wing 
                 |-  ^-  wing
                 ?:  =(0 depth.skin)  ~
                 [[%| 0 ~] $(depth.skin (dec depth.skin))]
      ==  
    ::
    ::  -lose: make a $type by restricting .ref to exclude .skin
    ::
    ++  lose
      |-  ^-  type
      ?@  skin  [%face skin ref]
      ?-    -.skin
      ::
          %base
        ?-    base.skin
            %cell      $(skin [%cell [%base %noun] [%base %noun]])
            %flag      $(skin [%base %atom %f])
            %null      $(skin [%leaf %n ~])
            %void      ref
            %noun      %void
            [%atom *]  
          =|  gil=(set type)
          |-  ^-  type
          ?-    ref
            %void      %void
            %noun      [%cell %noun %noun]
            [%atom *]  %void
            [%cell *]  ref
            [%core *]  ref
            [%face *]  (face p.ref $(ref q.ref))
            [%fork *]  (fork (turn ~(tap in p.ref) |=(=type ^$(ref type))))
            [%hint *]  (hint p.ref $(ref q.ref))
            [%hold *]  ?:  (~(has in gil) ref)  %void
                       $(gil (~(put in gil) ref), ref repo(sut ref))
          ==
        ==
      ::
          %cell
        =|  gil=(set type)
        |-  ^-  type
        ?-    ref
            %void      %void
            %noun      [%atom %$ ~]
            [%atom *]  ref
            [%cell *]  =+  ^$(skin skin.skin, ref p.ref)
                       ?:  =(%void -)  %void
                       (cell - ^$(skin ^skin.skin, ref q.ref))
            [%core *]  =+  ^$(skin skin.skin, ref p.ref)
                       ?:  =(%void -)  %void
                       ?.  =(%noun ^skin.skin)
                         (cell - ^$(skin ^skin.skin, ref %noun))
                       [%core - q.ref]
            [%face *]  (face p.ref $(ref q.ref))
            [%fork *]  (fork (turn ~(tap in p.ref) |=(=type ^$(ref type))))
            [%hint *]  (hint p.ref $(ref q.ref))
            [%hold *]  ?:  (~(has in gil) ref)  %void
                       $(gil (~(put in gil) ref), ref repo(sut ref))
        ==
      ::
          %leaf  
        =|  gil=(set type)
        |-  ^-  type
        ?-  ref
          %void      %void
          %noun      %noun
          [%atom *]  ?:  =(q.ref `atom.skin)
                       %void
                     ref
          [%cell *]  ref
          [%core *]  ref
          [%face *]  (face p.ref $(ref q.ref))
          [%fork *]  (fork (turn ~(tap in p.ref) |=(=type ^$(ref type))))
          [%hint *]  (hint p.ref $(ref q.ref))
          [%hold *]  ?:  (~(has in gil) ref)  %void
                     $(gil (~(put in gil) ref), ref repo(sut ref))
        ==
      ::
          %dbug  $(skin skin.skin)
          %help  $(skin skin.skin)
          %name  $(skin skin.skin)
          %over  $(skin skin.skin)
          %spec  $(skin skin.skin)
          %wash  ref
      ==
    --
  ::
  ++  bleu
    |=  {gol/type gen/hoon}
    ^-  {type nock}
    =+  pro=(mint gol gen)
    =+  jon=(apex:musk bran q.pro)
    ?:  |(?=(~ jon) ?=($wait -.u.jon))
      ?:  &(!fab vet)
        ~&  %bleu-fail
        !!
      [p.pro q.pro]
    [p.pro %1 p.u.jon]
  ::
  ++  blow
    |=  {gol/type gen/hoon}
    ^-  {type nock}
    =+  pro=(mint gol gen)
    =+  jon=(apex:musk bran q.pro)
    ?:  |(?=(~ jon) ?=($wait -.u.jon))
      [p.pro q.pro]
    [p.pro %1 p.u.jon]
  ::
  ++  bran
    ~+
    =+  gil=*(set type)
    |-  ~+  ^-  seminoun:musk
    ?-    sut
      $noun      [full/[~ ~ ~] ~]
      $void      [full/[~ ~ ~] ~]
      {$atom *}  ?~(q.sut [full/[~ ~ ~] ~] [full/~ u.q.sut])
      {$cell *}  (combine:musk $(sut p.sut) $(sut q.sut))
      {$core *}  %+  combine:musk 
                   p.r.q.sut
                 $(sut p.sut) 
      {$face *}  $(sut repo)
      {$fork *}  [full/[~ ~ ~] ~]
      {$hint *}  $(sut repo)
      {$hold *}  ?:  (~(has in gil) sut)
                   [full/[~ ~ ~] ~]
                 $(sut repo, gil (~(put in gil) sut))
    ==
  ::
  ++  burp
    ::  expel undigested seminouns
    ::
    ^-  type
    ~+
    ~=  sut
    ?+  sut      sut
      [%cell *]  [%cell burp(sut p.sut) burp(sut q.sut)]
      [%core *]  :+  %core
                   burp(sut p.sut)
                 :*  p.q.sut
                     burp(sut q.q.sut)
                     :_  q.r.q.sut
                     ?:  ?=([[%full ~] *] p.r.q.sut)
                       p.r.q.sut
                     [[%full ~ ~ ~] ~]
                  ==
      [%face *]  [%face p.sut burp(sut q.sut)]
      [%fork *]  [%fork (~(run in p.sut) |=(type burp(sut +<)))]
      [%hint *]  (hint p.sut burp(sut q.sut))
      [%hold *]  [%hold burp(sut p.sut) q.sut]
    ==
  ::
  ++  busk
    ~/  %busk
    |=  gen/hoon
    ^-  type
    [%face [~ [gen ~]] sut]
  ::
  ++  buss
    ~/  %buss
    |=  {cog/term gen/hoon}
    ^-  type
    [%face [[[cog ~ gen] ~ ~] ~] sut]
  ::
  ++  crop
    ~/  %crop
    |=  ref/type
    =+  bix=*(set {type type})
    =<  dext
    |%
    ++  dext
      ^-  type
      ~_  leaf+"crop"
      ::  ~_  (dunk 'dext: sut')
      ::  ~_  (dunk(sut ref) 'dext: ref')
      ?:  |(=(sut ref) =(%noun ref))
        %void
      ?:  =(%void ref)
        sut
      ?-    sut
          {$atom *}
        ?+  ref      sint
          {$atom *}  ?^  q.sut
                       ?^(q.ref ?:(=(q.ref q.sut) %void sut) %void)
                     ?^(q.ref sut %void)
          {$cell *}  sut
        ==
      ::
          {$cell *}
        ?+  ref      sint
          {$atom *}  sut
          {$cell *}  ?.  (nest(sut p.ref) | p.sut)  sut
                     (cell p.sut dext(sut q.sut, ref q.ref))
        ==
      ::
          {$core *}  ?:(?=(?({$atom *} {$cell *}) ref) sut sint)
          {$face *}  (face p.sut dext(sut q.sut))
          {$fork *}  (fork (turn ~(tap in p.sut) |=(type dext(sut +<))))
          {$hint *}  (hint p.sut dext(sut q.sut))
          {$hold *}  ?<  (~(has in bix) [sut ref])
                     dext(sut repo, bix (~(put in bix) [sut ref]))
          $noun      dext(sut repo)
          $void      %void
      ==
    ::
    ++  sint
      ^-  type
      ?+    ref    !!
        {$core *}  sut
        {$face *}  dext(ref repo(sut ref))
        {$fork *}  =+  yed=~(tap in p.ref)
                   |-  ^-  type
                   ?~  yed  sut
                   $(yed t.yed, sut dext(ref i.yed))
        {$hint *}  dext(ref repo(sut ref))
        {$hold *}  dext(ref repo(sut ref))
      ==
    --
  ::
  ++  cool
    |=  {pol/? hyp/wing ref/type}
    ^-  type
    =+  fid=(find %both hyp)
    ?-  -.fid
      %|  sut
      %&  =<  q
          %+  take  p.p.fid
          |=(a/type ?:(pol (fuse(sut a) ref) (crop(sut a) ref)))
    ==
  ::
  ++  duck  ^-(tank ~(duck us sut))
  ++  dune  |.(duck)
  ++  dunk
    |=  paz/term  ^-  tank
    :+  %palm
      [['.' ~] ['-' ~] ~ ~]
    [[%leaf (mesc (trip paz))] duck ~]
  ::
  ++  elbo
    |=  {lop/palo rig/(list (pair wing hoon))}
    ^-  type
    ?:  ?=(%& -.q.lop)
      |-  ^-  type
      ?~  rig
        p.q.lop
      =+  zil=(play q.i.rig)
      =+  dar=(tack(sut p.q.lop) p.i.rig zil)
      %=  $
        rig      t.rig
        p.q.lop  q.dar
      ==
    =+  hag=~(tap in q.q.lop)
    %-  fire
    |-  ^+  hag
    ?~  rig
      hag
    =+  zil=(play q.i.rig)
    =+  dix=(toss p.i.rig zil hag)
    %=  $
      rig  t.rig
      hag  q.dix
    ==
  ::
  ++  ergo
    |=  {lop/palo rig/(list (pair wing hoon))}
    ^-  (pair type nock)
    =+  axe=(tend p.lop)
    =|  hej/(list (pair axis nock))
    ?:  ?=(%& -.q.lop)
      =-  [p.- (hike axe q.-)]
      |-  ^-  (pair type (list (pair axis nock)))
      ?~  rig
        [p.q.lop hej]
      =+  zil=(mint %noun q.i.rig)
      =+  dar=(tack(sut p.q.lop) p.i.rig p.zil)
      %=  $
        rig      t.rig
        p.q.lop  q.dar
        hej      [[p.dar q.zil] hej]
      ==
    =+  hag=~(tap in q.q.lop)
    =-  [(fire p.-) [%9 p.q.lop (hike axe q.-)]]
    |-  ^-  (pair (list (pair type foot)) (list (pair axis nock)))
    ?~  rig
      [hag hej]
    =+  zil=(mint %noun q.i.rig)
    =+  dix=(toss p.i.rig p.zil hag)
    %=  $
      rig  t.rig
      hag  q.dix
      hej  [[p.dix q.zil] hej]
    ==
  ::
  ++  endo
    |=  {lop/(pair palo palo) dox/type rig/(list (pair wing hoon))}
    ^-  (pair type type)
    ?:  ?=(%& -.q.p.lop)
      ?>  ?=(%& -.q.q.lop)
      |-  ^-  (pair type type)
      ?~  rig
        [p.q.p.lop p.q.q.lop]
      =+  zil=(mull %noun dox q.i.rig)
      =+  ^=  dar
          :-  p=(tack(sut p.q.p.lop) p.i.rig p.zil)
              q=(tack(sut p.q.q.lop) p.i.rig q.zil)
      ?>  =(p.p.dar p.q.dar)
      %=  $
        rig        t.rig
        p.q.p.lop  q.p.dar
        p.q.q.lop  q.q.dar
      ==
    ?>  ?=(%| -.q.q.lop)
    ?>  =(p.q.p.lop p.q.q.lop)
    =+  hag=[p=~(tap in q.q.p.lop) q=~(tap in q.q.q.lop)]
    =-  [(fire p.-) (fire(vet |) q.-)]
    |-  ^-  (pair (list (pair type foot)) (list (pair type foot)))
    ?~  rig
      hag
    =+  zil=(mull %noun dox q.i.rig)
    =+  ^=  dix
        :-  p=(toss p.i.rig p.zil p.hag)
            q=(toss p.i.rig q.zil q.hag)
    ?>  =(p.p.dix p.q.dix)
    %=  $
      rig  t.rig
      hag  [q.p.dix q.q.dix]
    ==
  ::
  ++  ad
    |%
    ++  arc
      |%
      ++  deft                                          ::  generic
        |%
        ++  bath  *                                     ::  leg match type
        ++  claw  *                                     ::  arm match type
        ++  form  |*({* *} p=+<-)                       ::  attach build state
        ++  skin  |*(p/* p)                             ::  reveal build state
        ++  meat  |*(p/* p)                             ::  remove build state
        --
      ++  make                                          ::  for mint
        |%
        ++  bath  type                                  ::  leg match type
        ++  claw  onyx                                  ::  arm
        ++  form  |*({* *} [p=+<- q=+<+])               ::
        ++  skin  |*({p/* q/*} q)                       ::  unwrap baggage
        ++  meat  |*({p/* q/*} p)                       ::  unwrap filling
        --
      --
    ++  def
      =+  deft:arc
      |@  ++  $
      =>  +<
      |%
      ++  pord  |*(* (form +< *nock))                   ::  wrap mint formula
      ++  rosh  |*(* (form +< *(list pock)))            ::  wrap mint changes
      ++  fleg  _(pord $:bath)                          ::  legmatch + code
      ++  fram  _(pord $:claw)                          ::  armmatch +
      ++  foat  _(rosh $:bath)                          ::  leg with changes
      ++  fult  _(rosh $:claw)                          ::  arm with changes
      --  --
    ::
    ++  lib
      |%
      ++  deft
        =>  (def deft:arc)
        |%
        ++  halp  ^|(|:($:hoon $:fleg))
        ++  vant
          |%  ++  trep  ^|(|:($:{bath wing bath} $:{axis bath}))
              ++  tasp  ^|(|:($:{{axis bath} fleg foat} $:foat))
              ++  tyle  ^|(|:($:foat $:foat))
          --
        ++  vunt
          |%  ++  trep  ^|(|:($:{claw wing bath} $:{axis claw}))
              ++  tasp  ^|(|:($:{{axis claw} fleg fult} $:fult))
              ++  tyle  ^|(|:($:fult $:foat))
        --  --
      ::
      ++  make
        =>  (def make:arc)
        |%
        ++  halp  |~  a/hoon
                  ^-  fleg
                  (mint %noun a)
        ++  vant
          |%  ++  trep  |:  $:{a/type b/wing c/type}
                        ^-  {axis type}
                        (tack(sut a) b c)
              ++  tasp  |:  $:{a/(pair axis type) b/fleg c/foat}
                        ^-  foat
                        [q.a [[p.a (skin b)] (skin c)]]
              ++  tyle  |:($:foat +<)
          --
        ++  vunt
          |%  ++  trep  |:  $:{a/claw b/wing c/bath}
                        ^-  (pair axis claw)
                        (toss b c a)
              ++  tasp  |:  $:{a/(pair axis claw) b/fleg c/fult}
                        ^-  fult
                        [q.a [[p.a (skin b)] (skin c)]]
              ++  tyle  |:  $:fult
                        ^-  foat
                        [(fire +<-) +<+]
      --  --  --
    ::
    ++  bin
      =+  deft:lib
      |@  ++  $
      =>  +<
      |%
      ++  rame
        =>  vant  |%
            ++  clom  bath
            ++  chog  fleg
            ++  ceut  foat
        --
      ++  gelp
        =>  vunt  |%
            ++  clom  claw
            ++  chog  fram
            ++  ceut  fult
        --
      ++  ecbo  (ecco rame)
      ++  eclo  (ecco gelp)
      ++  ecco
        =+  rame
        |@  ++  $
        =>  +<
        |:  $:{rum/clom rig/(list (pair wing hoon))}
        ^-  foat
        %-  tyle
        |-  ^-  ceut
        ?~  rig  (rosh rum)
        =+  mor=$(rig t.rig)
        =+  zil=(halp q.i.rig)
        =+  dar=(trep (meat mor) p.i.rig (meat zil))
        (tasp dar zil mor)
      --  --  --  --
  ::
  ++  oc
    =+  inc=(bin:ad)
    |@  ++  $
    =>  inc
    |%
    ++  echo
      |:  $:{rum/bath rig/(list (pair wing hoon))}
      (ecbo rum rig)
    ::
    ++  ecmo
      |:  $:{hag/claw rig/(list (pair wing hoon))}
      (eclo hag rig)
    --  --
  ::
  ++  etco
    |=  {lop/palo rig/(list (pair wing hoon))}
    ^-  (pair type nock)
    =+  cin=(oc (bin:ad make:lib:ad))
    =.  rig  (flop rig)         ::  XX this unbreaks, void order in devulc
    =+  axe=(tend p.lop)
    ?:  ?=(%& -.q.lop)
      =-  [p.- (hike axe q.-)]
      (echo:cin p.q.lop rig)
    =-  [p.- [%9 p.q.lop (hike axe q.-)]]
    (ecmo:cin ~(tap in q.q.lop) rig)
  ::
  ++  et
    |_  {hyp/wing rig/(list (pair wing hoon))}
    ::
    ++  play
      ^-  type
      =+  lug=(find %read hyp)
      ?:  ?=(%| -.lug)  ~>(%mean.[%leaf "hoon"] ?>(?=(~ rig) p.p.lug))
      (elbo p.lug rig)
    ::
    ++  mint
      |=  gol/type
      ^-  (pair type nock)
      =+  lug=(find %read hyp)
      ?:  ?=(%| -.lug)  ~>(%mean.[%leaf "hoon"] ?>(?=(~ rig) p.lug))
      =-  ?>(?|(!vet (nest(sut gol) & p.-)) -)
      (etco p.lug rig)
    ::
    ++  mull
      |=  {gol/type dox/type}
      ^-  {type type}
      =+  lug=[p=(find %read hyp) q=(find(sut dox) %read hyp)]
      ?:  ?=(%| -.p.lug)
        ?>   &(?=(%| -.q.lug) ?=(~ rig))
        [p.p.p.lug p.p.q.lug]
      ?>  ?=(%& -.q.lug)
      =-  ?>(?|(!vet (nest(sut gol) & p.-)) -)
      (endo [p.p.lug p.q.lug] dox rig)
    --
  ::
  ++  epla
    ~/  %epla
    |=  {hyp/wing rig/(list (pair wing hoon))}
    ^-  type
    ~(play et hyp rig)
  ::
  ++  emin
    ~/  %emin
    |=  {gol/type hyp/wing rig/(list (pair wing hoon))}
    ^-  (pair type nock)
    (~(mint et hyp rig) gol)
  ::
  ++  emul
    ~/  %emul
    |=  {gol/type dox/type hyp/wing rig/(list (pair wing hoon))}
    ^-  (pair type type)
    (~(mull et hyp rig) gol dox)
  ::
  ++  felt
    ~/  %felt
    |=  lap/opal
    ^-  type
    ?-  -.lap
      %&  p.lap
      %|  %-  fire
          %+  turn  ~(tap in q.lap)
          |=  {a/type b/foot}
          [a [%dry %$ 1]]
    ==
  ::                                                    ::
  ++  feel                                              ::  detect existence
    |=  rot/(list wing)
    ^-  ?
    =.  rot  (flop rot)
    |-  ^-  ?
    ?~  rot  &
    =/  yep  (fond %free i.rot)
    ?~  yep  |
    ?-    -.yep
      %&  %=  $
            rot  t.rot
            sut  p:(fine %& p.yep) 
          ==
      %|  ?-  -.p.yep
            %&  |
            %|  %=  $
                  rot  t.rot
                  sut  p:(fine %| p.p.yep)
                ==
    ==    ==
  ::
  ++  fond
    ~/  %fond
    |=  {way/vial hyp/wing}
    =>  |%
        ++  pony                                        ::  raw match
                  $@  ~                                 ::  void
                  %+  each                              ::  natural/abnormal
                    palo                                ::  arm or leg
                  %+  each                              ::  abnormal
                    @ud                                 ::  unmatched
                  (pair type nock)                      ::  synthetic
        --
    ^-  pony
    ?~  hyp
      [%& ~ %& sut]
    =+  mor=$(hyp t.hyp)
    ?-    -.mor
        %|
      ?-    -.p.mor
          %&  mor
          %|
        =+  fex=(mint(sut p.p.p.mor) %noun [%wing i.hyp ~])
        [%| %| p.fex (comb q.p.p.mor q.fex)]
      ==
    ::
        %&
      =.  sut  (felt q.p.mor)
      =>  :_  +
          :*  axe=`axis`1
              lon=p.p.mor
              heg=?^(i.hyp i.hyp [%| p=0 q=(some i.hyp)])
          ==
      ?:  ?=(%& -.heg)
        [%& [`p.heg lon] %& (peek way p.heg)]
      =|  gil/(set type)
      =<  $
      |%  ++  here  ?:  =(0 p.heg)
                      [%& [~ `axe lon] %& sut]
                    [%| %& (dec p.heg)]
          ++  lose  [%| %& p.heg]
          ++  stop  ?~(q.heg here lose)
          ++  twin  |=  {hax/pony yor/pony}
                    ^-  pony
                    ~_  leaf+"find-fork"
                    ?:  =(hax yor)  hax
                    ?~  hax  yor
                    ?~  yor  hax
                    ?:  ?=(%| -.hax)
                      ?>  ?&  ?=(%| -.yor)
                              ?=(%| -.p.hax)
                              ?=(%| -.p.yor)
                              =(q.p.p.hax q.p.p.yor)
                          ==
                      :+  %|
                        %|
                      [(fork p.p.p.hax p.p.p.yor ~) q.p.p.hax]
                    ?>  ?=(%& -.yor)
                    ?>  =(p.p.hax p.p.yor)
                    ?:  &(?=(%& -.q.p.hax) ?=(%& -.q.p.yor))
                      :+  %&  p.p.hax
                      [%& (fork p.q.p.hax p.q.p.yor ~)]
                    ?>  &(?=(%| -.q.p.hax) ?=(%| -.q.p.yor))
                    ?>  =(p.q.p.hax p.q.p.yor)
                    =+  wal=(~(uni in q.q.p.hax) q.q.p.yor)
                    :+  %&  p.p.hax
                    [%| p.q.p.hax wal]
          ++  $
            ^-  pony
            ?-    sut
                $void       ~
                $noun       stop
                {$atom *}   stop
                {$cell *}
              ?~  q.heg  here
              =+  taf=$(axe (peg axe 2), sut p.sut)
              ?~  taf  ~
              ?:  |(?=(%& -.taf) ?=(%| -.p.taf))
                taf
              $(axe (peg axe 3), p.heg p.p.taf, sut q.sut)
            ::
                {$core *}
              ?~  q.heg  here
              =^  zem  p.heg
                  =+  zem=(loot u.q.heg q.r.q.sut)
                  ?~  zem  [~ p.heg]
                  ?:(=(0 p.heg) [zem 0] [~ (dec p.heg)])
              ?^  zem
                :+  %&  
                  [`axe lon]
                =/  zut  ^-  foot
                         ?-  q.p.q.sut 
                           %wet  [%wet q.u.zem]
                           %dry  [%dry q.u.zem]
                         ==
                [%| (peg 2 p.u.zem) [[sut(r.p.q %gold) zut] ~ ~]]
              =+  pec=(peel way r.p.q.sut)
              ?.  sam.pec  lose
              ?:  con.pec  $(sut p.sut, axe (peg axe 3))
              $(sut (peek(sut p.sut) way 2), axe (peg axe 6))
            ::
                {$hint *}
              $(sut repo)
            ::
                {$face *}
              ?:  ?=(~ q.heg)  here(sut q.sut)
              =*  zot  p.sut
              ?@  zot
                ?:(=(u.q.heg zot) here(sut q.sut) lose)
              =<  main
              |%
              ++  main
                ^-  pony
                =+  tyr=(~(get by p.zot) u.q.heg)
                ?~  tyr
                  next
                ?~  u.tyr
                  $(sut q.sut, lon [~ lon], p.heg +(p.heg))
                =+  tor=(fund way u.u.tyr)
                ?-  -.tor
                  %&  [%& (weld p.p.tor `vein`[~ `axe lon]) q.p.tor]
                  %|  [%| %| p.p.tor (comb [%0 axe] q.p.tor)]
                ==
              ++  next
                |-  ^-  pony
                ?~  q.zot
                  ^$(sut q.sut, lon [~ lon])
                =+  tiv=(mint(sut q.sut) %noun i.q.zot)
                =+  fid=^$(sut p.tiv, lon ~, axe 1, gil ~)
                ?~  fid  ~
                ?:  ?=({%| %& *} fid)
                  $(q.zot t.q.zot, p.heg p.p.fid)
                =+  ^-  vat/(pair type nock)
                    ?-    -.fid
                      %&  (fine %& p.fid)
                      %|  (fine %| p.p.fid)
                    ==
                [%| %| p.vat (comb (comb [%0 axe] q.tiv) q.vat)]
              --
            ::
                {$fork *}
              =+  wiz=(turn ~(tap in p.sut) |=(a/type ^$(sut a)))
              ?~  wiz  ~
              |-  ^-  pony
              ?~  t.wiz  i.wiz
              (twin i.wiz $(wiz t.wiz))
            ::
                {$hold *}
              ?:  (~(has in gil) sut)
                ~
              $(gil (~(put in gil) sut), sut repo)
            ==
      --
    ==
  ::
  ++  find
    ~/  %find
    |=  {way/vial hyp/wing}
    ^-  port
    ~_  (show [%c %find] %l hyp)
    =-  ?@  -  !!
        ?-    -<
          %&  [%& p.-]
          %|  ?-  -.p.-
                %|  [%| p.p.-]
                %&  !!
        ==    ==
    (fond way hyp)
  ::
  ++  fund
    ~/  %fund
    |=  {way/vial gen/hoon}
    ^-  port
    =+  hup=~(reek ap gen)
    ?~  hup
      [%| (mint %noun gen)]
    (find way u.hup)
  ::
  ++  fine
    ~/  %fine
    |=  tor/port
    ^-  (pair type nock)
    ?-  -.tor
      %|  p.tor
      %&  =+  axe=(tend p.p.tor)
          ?-  -.q.p.tor
            %&  [`type`p.q.p.tor %0 axe]
            %|  [(fire ~(tap in q.q.p.tor)) [%9 p.q.p.tor %0 axe]]
    ==    ==
  ::
  ++  fire
    |=  hag/(list {p/type q/foot})
    ^-  type
    ?:  ?=({{* {$wet ~ $1}} ~} hag)
      p.i.hag
    %-  fork
    %+  turn
      hag.$
    |=  {p/type q/foot}
    :-  %hold
    ?.  ?=({$core *} p)
      ~_  (dunk %fire-type)
      ~>(%mean.[%leaf "fire-core"] !!)
    =+  dox=[%core q.q.p q.p]
    ?:  ?=($dry -.q)
      ::  ~_  (dunk(sut [%cell q.q.p p.p]) %fire-dry)
      ?>  ?|(!vet (nest(sut q.q.p) & p.p))
      [dox p.q]
    ?>  ?=($wet -.q)
    ::  ~_  (dunk(sut [%cell q.q.p p.p]) %fire-wet)
    ::  =.  p.p  ?:(fab p.p (redo(sut p.p) q.q.p))
    =.  p.p  (redo(sut p.p) q.q.p)
    ?>  ?|  !vet
            (~(has in rib) [sut dox p.q])
            !=(** (mull(sut p, rib (~(put in rib) sut dox p.q)) %noun dox p.q))
        ==
    [p p.q]
  ::
  ++  fish
    ~/  %fish
    |=  axe/axis
    =+  vot=*(set type)
    |-  ^-  nock
    ?-  sut
        $void       [%1 1]
        $noun       [%1 0]
        {$atom *}   ?~  q.sut
                      (flip [%3 %0 axe])
                    [%5 [%1 u.q.sut] [%0 axe]]
        {$cell *}
      %+  flan
        [%3 %0 axe]
      (flan $(sut p.sut, axe (peg axe 2)) $(sut q.sut, axe (peg axe 3)))
    ::
        {$core *}   ~>(%mean.[%leaf "fish-core"] !!)
        {$face *}   $(sut q.sut)
        {$fork *}   =+  yed=~(tap in p.sut)
                    |-  ^-  nock
                    ?~(yed [%1 1] (flor ^$(sut i.yed) $(yed t.yed)))
        {$hint *}   $(sut q.sut)
        {$hold *}
      ?:  (~(has in vot) sut)
        ~>(%mean.[%leaf "fish-loop"] !!)
      =>  %=(. vot (~(put in vot) sut))
      $(sut repo)
    ==
  ::
  ++  fuse
    ~/  %fuse
    |=  ref/type
    =+  bix=*(set {type type})
    |-  ^-  type
    ?:  ?|(=(sut ref) =(%noun ref))
      sut
    ?-    sut
        {$atom *}
      ?-    ref
          {$atom *}   =+  foc=?:((fitz p.ref p.sut) p.sut p.ref)
                      ?^  q.sut
                        ?^  q.ref
                          ?:  =(q.sut q.ref)
                            [%atom foc q.sut]
                          %void
                        [%atom foc q.sut]
                      [%atom foc q.ref]
          {$cell *}   %void
          *           $(sut ref, ref sut)
      ==
        {$cell *}
      ?-  ref
        {$cell *}   (cell $(sut p.sut, ref p.ref) $(sut q.sut, ref q.ref))
        *           $(sut ref, ref sut)
      ==
    ::
        {$core *}  $(sut repo)
        {$face *}  (face p.sut $(sut q.sut))
        {$fork *}  (fork (turn ~(tap in p.sut) |=(type ^$(sut +<))))
        {$hint *}  (hint p.sut $(sut q.sut))
        {$hold *}
      ?:  (~(has in bix) [sut ref])
        ~>(%mean.[%leaf "fuse-loop"] !!)
      $(sut repo, bix (~(put in bix) [sut ref]))
    ::
        $noun       ref
        $void       %void
    ==
  ::
  ++  gain
    ~/  %gain
    |=  gen/hoon  ^-  type
    (chip & gen)
  ::
  ++  hemp
    ::  generate formula from foot
    ::
    |=  [hud/poly gen/hoon]
    ^-  nock
    ~+
    =+  %hemp-141
    ?-  hud
      $dry  q:(mint %noun gen)
      $wet  q:(mint(vet |) %noun gen)
    ==
  ::
  ++  laze
    ::  produce lazy core generator for static execution
    ::
    |=  [nym=(unit term) hud=poly dom=(map term tome)]
    ::  only one layer of fabrication analysis
    ::
    =.  fab  &
    ~+
    ^-  seminoun
    =+  %hemp-141
    ::  tal: map from battery axis to foot
    ::
    =;  tal/(map @ud hoon)
      ::  produce lazy battery
      ::
      :_  ~
      :+  %lazy  1
      |=  axe/@ud
      ^-  (unit noun)
      %+  bind  (~(get by tal) axe)
      |=  gen/hoon
      %.  [hud gen]
      hemp(sut (core sut [nym hud %gold] sut [[%lazy 1 ..^$] ~] dom))
    ::
    %-  ~(gas by *(map @ud hoon))
    =|  yeb/(list (pair @ud hoon))
    =+  axe=1
    |^  ?-  dom
          ~        yeb
          [* ~ ~]  (chapter q.q.n.dom)
          [* * ~]  %=  $
                     dom  l.dom
                     axe  (peg axe 3)
                     yeb  (chapter(axe (peg axe 2)) q.q.n.dom)
                   ==
          [* ~ *]  %=  $
                     dom  r.dom
                     axe  (peg axe 3) 
                     yeb  (chapter(axe (peg axe 2)) q.q.n.dom)
                   ==
          [* * *]  %=  $
                     dom  r.dom
                     axe  (peg axe 7)
                     yeb  %=  $
                            dom  l.dom
                            axe  (peg axe 6)
                            yeb  (chapter(axe (peg axe 2)) q.q.n.dom)
        ==         ==     ==
    ++  chapter
      |=  dab/(map term hoon)
      ^+  yeb
      ?-  dab
        ~        yeb
        [* ~ ~]  [[axe q.n.dab] yeb]
        [* * ~]  %=  $
                   dab  l.dab
                   axe  (peg axe 3)
                   yeb  [[(peg axe 2) q.n.dab] yeb]
                 ==
        [* ~ *]  %=  $
                   dab  r.dab
                   axe  (peg axe 3)
                   yeb  [[(peg axe 2) q.n.dab] yeb]
                 ==
        [* * *]  %=  $
                   dab  r.dab
                   axe  (peg axe 7)
                   yeb  %=  $
                          dab  l.dab
                          axe  (peg axe 6)
                          yeb  [[(peg axe 2) q.n.dab] yeb]
      ==         ==     ==
    --
  ::
  ++  lose
    ~/  %lose
    |=  gen/hoon  ^-  type
    (chip | gen)
  ::
  ++  chip
    ~/  %chip
    |=  {how/? gen/hoon}  ^-  type
    ?:  ?=({$wtts *} gen)
      (cool how q.gen (play ~(example ax fab p.gen)))
    ?:  ?=({$wthx *} gen)
      =+  (play %wing q.gen)
      ~>  %slog.[0 [%leaf "chipping"]]
      ?:  how 
        =-  ~>  %slog.[0 (dunk(sut +<) 'chip: gain: ref')]
            ~>  %slog.[0 (dunk(sut -) 'chip: gain: gain')]
            -
        ~(gain ar - p.gen) 
      ~(lose ar - p.gen)
    ?:  ?&(how ?=({$wtpd *} gen))
      |-(?~(p.gen sut $(p.gen t.p.gen, sut ^$(gen i.p.gen))))
    ?:  ?&(!how ?=({$wtbr *} gen))
      |-(?~(p.gen sut $(p.gen t.p.gen, sut ^$(gen i.p.gen))))
    =+  neg=~(open ap gen)
    ?:(=(neg gen) sut $(gen neg))
  ::
  ++  bake
    |=  [dox/type hud/poly dab/(map term hoon)]
    ^-  *
    ?:  ?=(~ dab)
      ~
    =+  ^=  dov
        ::  this seems wrong but it's actually right
        ::
        ?-  hud
          $dry  (mull %noun dox q.n.dab)
          $wet  ~
        ==
    ?-  dab
      {* ~ ~}  dov
      {* ~ *}  [dov $(dab r.dab)]
      {* * ~}  [dov $(dab l.dab)]
      {* * *}  [dov $(dab l.dab) $(dab r.dab)]
    ==
  ::
  ++  balk
    |=  [dox/type hud/poly dom/(map term tome)]
    ^-  *
    ?:  ?=(~ dom)
      ~
    =+  dov=(bake dox hud q.q.n.dom)
    ?-    dom
      {* ~ ~}   dov
      {* ~ *}   [dov $(dom r.dom)]
      {* * ~}   [dov $(dom l.dom)]
      {* * *}   [dov $(dom l.dom) $(dom r.dom)]
    ==
  ::
  ++  mile
    ::  mull all chapters and feet in a core
    ::
    |=  [dox=type mel=vair nym=(unit term) hud=poly dom=(map term tome)]
    ^-  (pair type type)
    =+  yet=(core sut [nym hud %gold] sut (laze nym hud dom) dom)
    =+  hum=(core dox [nym hud %gold] dox (laze nym hud dom) dom)
    =+  (balk(sut yet) hum hud dom)
    [yet hum]
  ::
  ++  mine
    ::  mint all chapters and feet in a core
    ::
    |=  [mel/vair nym/(unit term) hud/poly dom/(map term tome)]
    ^-  (pair type nock)
    =-  :_  [%1 dez]
        (core sut [nym hud mel] sut [[%full ~] dez] dom)
    ^=  dez
    =.  sut  (core sut [nym hud %gold] sut (laze nym hud dom) dom)
    |-  ^-  ?(~ ^)
    ?:  ?=(~ dom)
      ~
    =/  dov/?(~ ^)
      =/  dab/(map term hoon)  q.q.n.dom
      |-  ^-  ?(~ ^)
      ?:  ?=(~ dab)
        ~
      =+  vad=(hemp hud q.n.dab)
      ?-    dab
        {* ~ ~}   vad
        {* ~ *}   [vad $(dab r.dab)]
        {* * ~}   [vad $(dab l.dab)]
        {* * *}   [vad $(dab l.dab) $(dab r.dab)]
      ==
    ?-    dom
      {* ~ ~}   dov
      {* ~ *}   [dov $(dom r.dom)]
      {* * ~}   [dov $(dom l.dom)]
      {* * *}   [dov $(dom l.dom) $(dom r.dom)]
    ==
  ::
  ++  mint
    ~/  %mint
    |=  {gol/type gen/hoon}
    ^-  {p/type q/nock}
    ~&  %pure-mint
    |^  ^-  {p/type q/nock}
    ?:  ?&(=(%void sut) !?=({$dbug *} gen))
      ?.  |(!vet ?=({$lost *} gen) ?=({$zpzp *} gen))
        ~>(%mean.[%leaf "mint-vain"] !!)
      [%void %0 0]
    ?-    gen
    ::
        {^ *}
      =+  hed=$(gen p.gen, gol %noun)
      =+  tal=$(gen q.gen, gol %noun)
      [(nice (cell p.hed p.tal)) (cons q.hed q.tal)]
    ::
        {$ktcn *}  $(fab |, gen p.gen)
        {$brcn *}  (grow %gold p.gen %dry [%$ 1] q.gen)
        {$brvt *}  (grow %gold p.gen %wet [%$ 1] q.gen)
    ::
        {$cnts *}  (~(mint et p.gen q.gen) gol)
    ::
        {$dtkt *}
      =+  nef=$(gen [%kttr p.gen])
      [p.nef [%11 [%1 %151 p.nef] q:$(gen q.gen, gol %noun)]]
    ::
        {$dtls *}  [(nice [%atom %$ ~]) [%4 q:$(gen p.gen, gol [%atom %$ ~])]]
        {$sand *}  [(nice (play gen)) [%1 q.gen]]
        {$rock *}  [(nice (play gen)) [%1 q.gen]]
    ::
        {$dttr *}
      [(nice %noun) [%2 q:$(gen p.gen, gol %noun) q:$(gen q.gen, gol %noun)]]
    ::
        {$dtts *}
      =+  [one two]=[$(gen p.gen, gol %noun) $(gen q.gen, gol %noun)]
      [(nice bool) [%5 q:$(gen p.gen, gol %noun) q:$(gen q.gen, gol %noun)]]
    ::
        {$dtwt *}  [(nice bool) [%3 q:$(gen p.gen, gol %noun)]]
        {$hand *}  [p.gen q.gen]
        {$ktbr *}  =+(vat=$(gen p.gen) [(wrap(sut p.vat) %iron) q.vat])
    ::
        {$ktls *}
      =+(hif=(nice (play p.gen)) [hif q:$(gen q.gen, gol hif)])
    ::
        {$ktpd *}  =+(vat=$(gen p.gen) [(wrap(sut p.vat) %zinc) q.vat])
        {$ktsg *}  (blow gol p.gen)
        {$tune *}  [(face p.gen sut) [%0 %1]]
        {$ktwt *}  =+(vat=$(gen p.gen) [(wrap(sut p.vat) %lead) q.vat])
    ::
        {$note *}
      =+  hum=$(gen q.gen)
      [(hint [sut p.gen] p.hum) q.hum]
    ::
        {$sgzp *}  ~_(duck(sut (play p.gen)) $(gen q.gen))
        {$sgbn *}
      =+  hum=$(gen q.gen)
      :: ?:  &(huz !?=(%|(@ [?(%sgcn %sgls) ^]) p.gen))
      ::  hum
      :-  p.hum
      :+  %10
        ?-    p.gen
            @   p.gen
            ^   [p.p.gen q:$(gen q.p.gen, gol %noun)]
        ==
      q.hum
    ::
        {$tsbn *}
      =+  fid=$(gen p.gen, gol %noun)
      =+  dov=$(sut p.fid, gen q.gen)
      [p.dov (comb q.fid q.dov)]
    ::
        {$tscm *}
      $(gen q.gen, sut (busk p.gen))
    ::
        {$wtcl *}
      =+  nor=$(gen p.gen, gol bool)
      =+  fex=(gain p.gen)
      =+  wux=(lose p.gen)
      =+  ^=  duy
          ?:  =(%void fex)
            ?:(=(%void wux) [%0 0] [%1 1])
          ?:(=(%void wux) [%1 0] q.nor)
      =+  hiq=$(sut fex, gen q.gen)
      =+  ran=$(sut wux, gen r.gen)
      [(fork p.hiq p.ran ~) (cond duy q.hiq q.ran)]
    ::
        {$wthx *}
      :-  (nice bool)
      =+  fid=(find %read [[%& 1] q.gen])
      ~>  %mean.[%leaf "mint-fragment"]
      ?>  &(?=(%& -.fid) ?=(%& -.q.p.fid))
      (~(fish ar `type`p.q.p.fid `skin`p.gen) (tend p.p.fid))
    ::
        {$fits *}
      :-  (nice bool)
      =+  ref=(play p.gen)
      =+  fid=(find %read q.gen)
      ~|  [%test q.gen]
      |-  ^-  nock
      ?-  -.fid
        %&  ?-  -.q.p.fid
              %&  (fish(sut ref) (tend p.p.fid))
              %|  $(fid [%| (fine fid)])
            ==
        %|  [%7 q.p.fid (fish(sut ref) 1)]
      ==
    ::
        {$dbug *}
      ~_  (show %o p.gen)
      =+  hum=$(gen q.gen)
      [p.hum [%10 [%spot %1 p.gen] q.hum]]
    ::
        {$zpcm *}   [(nice (play p.gen)) [%1 q.gen]]   ::  XX validate!
        {$lost *}
      ?:  vet
        ~_  (dunk(sut (play p.gen)) 'lost')
        ~>(%mean.[%leaf "mint-lost"] !!)
      [%void [%0 0]]
    ::
        {$zpmc *}
      =+  vos=$(gol %noun, gen q.gen)
      =+  ref=p:$(gol %noun, gen p.gen)
      ?>  (~(nest ut p:!>(*type)) & ref)
      [(nice (cell ref p.vos)) (cons [%1 burp(sut p.vos)] q.vos)]
    ::
        {$zpts *}   [(nice %noun) [%1 q:$(vet |, gen p.gen)]]
        {$zpvt *}   ?:((feel p.gen) $(gen q.gen) $(gen r.gen))
    ::
        {$zpzp ~}  [%void [%0 0]]
        *
      =+  doz=~(open ap gen)
      ?:  =(doz gen)
        ~_  (show [%c 'hoon'] [%q gen])
        ~>(%mean.[%leaf "mint-open"] !!)
      $(gen doz)
    ==
    ::
    ++  nice
      |=  typ/type
      ~_  leaf+"mint-nice"
      ?>  ?|(!vet (nest(sut gol) & typ))
      typ
    ::
    ++  grow
      |=  {mel/vair nym/(unit term) hud/poly ruf/hoon dom/(map term tome)}
      ^-  {p/type q/nock}
      =+  dan=^$(gen ruf, gol %noun)
      =+  pul=(mine mel nym hud dom)
      [(nice p.pul) (cons q.pul q.dan)]
    --
  ::
  ++  moot
    =+  gil=*(set type)
    |-  ^-  ?
    ?-  sut
      {$atom *}  |
      {$cell *}  |($(sut p.sut) $(sut q.sut))
      {$core *}  $(sut p.sut)
      {$face *}  $(sut q.sut)
      {$fork *}  (lien ~(tap in p.sut) |=(type ^$(sut +<)))
      {$hint *}  $(sut q.sut)
      {$hold *}  |((~(has in gil) sut) $(gil (~(put in gil) sut), sut repo))
      $noun      |
      $void      &
    ==
  ::
  ++  mull
    ~/  %mull
    |=  {gol/type dox/type gen/hoon}
    |^  ^-  {p/type q/type}
    ?:  =(%void sut)
      ~>(%mean.[%leaf "mull-none"] !!)
    ?-    gen
    ::
        {^ *}
      =+  hed=$(gen p.gen, gol %noun)
      =+  tal=$(gen q.gen, gol %noun)
      [(nice (cell p.hed p.tal)) (cell q.hed q.tal)]
    ::
        {$ktcn *}  $(fab |, gen p.gen)
        {$brcn *}  (grow %gold p.gen %dry [%$ 1] q.gen)
        {$brvt *}  (grow %gold p.gen %wet [%$ 1] q.gen)
        {$cnts *}  (~(mull et p.gen q.gen) gol dox)
        {$dtkt *}  =+($(gen q.gen, gol %noun) $(gen [%kttr p.gen]))
        {$dtls *}  =+($(gen p.gen, gol [%atom %$ ~]) (beth [%atom %$ ~]))
        {$sand *}  (beth (play gen))
        {$rock *}  (beth (play gen))
    ::
        {$dttr *}
      =+([$(gen p.gen, gol %noun) $(gen q.gen, gol %noun)] (beth %noun))
    ::
        {$dtts *}
      =+([$(gen p.gen, gol %noun) $(gen q.gen, gol %noun)] (beth bool))
    ::
        {$dtwt *}  =+($(gen p.gen, gol %noun) (beth bool))    ::  XX  =|
        {$hand *}  [p.gen p.gen]
        {$ktbr *}
      =+(vat=$(gen p.gen) [(wrap(sut p.vat) %iron) (wrap(sut q.vat) %iron)])
    ::
        {$ktls *}
      =+  hif=[p=(nice (play p.gen)) q=(play(sut dox) p.gen)]
      =+($(gen q.gen, gol p.hif) hif)
    ::
        {$ktpd *}
      =+(vat=$(gen p.gen) [(wrap(sut p.vat) %zinc) (wrap(sut q.vat) %zinc)])
    ::
        {$tune *}
      [(face p.gen sut) (face p.gen dox)]
    ::
        {$ktwt *}
      =+(vat=$(gen p.gen) [(wrap(sut p.vat) %lead) (wrap(sut q.vat) %lead)])
    ::
        {$note *}
      =+  vat=$(gen q.gen) 
      [(hint [sut p.gen] p.vat) (hint [dox p.gen] q.vat)]
    ::
        {$ktsg *}  $(gen p.gen)
        {$sgzp *}  ~_(duck(sut (play p.gen)) $(gen q.gen))
        {$sgbn *}  $(gen q.gen)
        {$tsbn *}
      =+  lem=$(gen p.gen, gol %noun)
      $(gen q.gen, sut p.lem, dox q.lem)
    ::
        {$wtcl *}
      =+  nor=$(gen p.gen, gol bool)
      =+  ^=  hiq  ^-  {p/type q/type}
          =+  fex=[p=(gain p.gen) q=(gain(sut dox) p.gen)]
          ?:  =(%void p.fex)
            :-  %void
            ?:  =(%void q.fex)
              %void
            ~>(%mean.[%leaf "if-z"] (play(sut q.fex) q.gen))
          ?:  =(%void q.fex)
            ~>(%mean.[%leaf "mull-bonk-b"] !!)
          $(sut p.fex, dox q.fex, gen q.gen)
      =+  ^=  ran  ^-  {p/type q/type}
          =+  wux=[p=(lose p.gen) q=(lose(sut dox) p.gen)]
          ?:  =(%void p.wux)
            :-  %void
            ?:  =(%void q.wux)
              %void
            ~>(%mean.[%leaf "if-a"] (play(sut q.wux) r.gen))
          ?:  =(%void q.wux)
            ~>(%mean.[%leaf "mull-bonk-c"] !!)
          $(sut p.wux, dox q.wux, gen r.gen)
      [(nice (fork p.hiq p.ran ~)) (fork q.hiq q.ran ~)]
    ::
        {$fits *}
      =+  waz=[p=(play p.gen) q=(play(sut dox) p.gen)]
      =+  ^=  syx  :-  p=(cove q:(mint %noun [%wing q.gen]))
                   q=(cove q:(mint(sut dox) %noun [%wing q.gen]))
      =+  pov=[p=(fish(sut p.waz) p.syx) q=(fish(sut q.waz) q.syx)]
      ?.  &(=(p.syx q.syx) =(p.pov q.pov))
        ~>(%mean.[%leaf "mull-bonk-a"] !!)
      (beth bool)
    ::
        {$wthx *}
      ~>  %mean.[%leaf "mull-bonk-x"]
      =+  :-  =+  (find %read [[%& 1] q.gen])
              ?>  &(?=(%& -.-) ?=(%& -.q.p.-))
              new=[type=p.q.p.- axis=(tend p.p.-)]
          =+  (find(sut dox) %read [%& 1] q.gen)
          ?>  &(?=(%& -.-) ?=(%& -.q.p.-))
          old=[type=p.q.p.- axis=(tend p.p.-)]
      ?>  =(axis.old axis.new)
      ?>  (nest(sut type.old) & type.new)
      (beth bool)
    ::
        {$dbug *}  ~_((show %o p.gen) $(gen q.gen))
        {$zpcm *}  [(nice (play p.gen)) (play(sut dox) p.gen)]
        {$lost *}
      ?:  vet
        ::  ~_  (dunk(sut (play p.gen)) 'also')
        ~>(%mean.[%leaf "mull-skip"] !!)
      (beth %void)
    ::
        {$zpts *}  (beth %noun)
    ::
        {$zpmc *}
      =+  vos=$(gol %noun, gen q.gen)       ::  XX validate!  
      [(nice (cell (play p.gen) p.vos)) (cell (play(sut dox) p.gen) q.vos)]
    ::
        {$zpvt *}  
      =+  [(feel p.gen) (feel(sut dox) p.gen)]
      ?.  =(-< ->)
        ~>(%mean.[%leaf "mull-bonk-f"] !!)
      ?:  -<
        $(gen q.gen)
      $(gen r.gen)
    ::
        {$zpzp *}  (beth %void)
        *
      =+  doz=~(open ap gen)
      ?:  =(doz gen)
        ~_  (show [%c 'hoon'] [%q gen])
        ~>(%mean.[%leaf "mull-open"] !!)
      $(gen doz)
    ==
    ::
    ++  beth
      |=  typ/type
      [(nice typ) typ]
    ::
    ++  nice
      |=  typ/type
      ::  ~_  (dunk(sut gol) 'need')
      ::  ~_  (dunk(sut typ) 'have')
      ~_  leaf+"mull-nice"
      ?>  ?|(!vet (nest(sut gol) & typ))
      typ
    ::
    ++  grow
      |=  {mel/vair nym/(unit term) hud/poly ruf/hoon dom/(map term tome)}
      ::  make al 
      ~_  leaf+"mull-grow"
      ^-  {p/type q/type}
      =+  dan=^$(gen ruf, gol %noun)
      =+  yaz=(mile(sut p.dan) q.dan mel nym hud dom)
      [(nice p.yaz) q.yaz]
    --
  ++  meet  |=(ref/type &((nest | ref) (nest(sut ref) | sut)))
  ::                                                    ::
  ++  miss                                              ::  nonintersection
    |=  $:  ::  ref: symmetric type
            ::
            ref/type
        ==
    ::  intersection of sut and ref is empty
    ::
    ^-  ?
    =|  gil/(set (set type))
    =<  dext
    |%
    ++  dext
      ^-  ?
      ::  
      ?:  =(ref sut)
        (nest(sut %void) | sut)
      ?-  sut
        $void      &
        $noun      (nest(sut %void) | ref)
        {$atom *}  sint
        {$cell *}  sint
        {$core *}  sint(sut [%cell %noun %noun])
        {$fork *}  %+  levy  ~(tap in p.sut)
                   |=(type dext(sut +<))
        {$face *}  dext(sut q.sut) 
        {$hint *}  dext(sut q.sut)
        {$hold *}  =+  (~(gas in *(set type)) `(list type)`[sut ref ~])
                   ?:  (~(has in gil) -)
                      &
                   %=  dext
                     sut  repo
                     gil  (~(put in gil) -)
      ==           ==
    ++  sint
      ?+  ref      dext(sut ref, ref sut)
        {$atom *}  ?.  ?=({$atom *} sut)  &
                   ?&  ?=(^ q.ref)
                       ?=(^ q.sut)
                       !=(q.ref q.sut)
                   ==
        {$cell *}  ?.  ?=({$cell *} sut)  &
                   ?|  dext(sut p.sut, ref p.ref)
                       dext(sut q.sut, ref q.ref)
      ==           ==
    --
  ++  mite  |=(ref/type |((nest | ref) (nest(sut ref) & sut)))
  ++  nest
    ~/  %nest
    |=  {tel/? ref/type}
    =|  $:  seg/(set type)                              ::  degenerate sut
            reg/(set type)                              ::  degenerate ref
            gil/(set {p/type q/type})                   ::  assume nest
        ==
    =<  dext
    |%
    ++  deem
      |=  {mel/vair ram/vair}
      ^-  ?
      ?.  |(=(mel ram) =(%lead mel) =(%gold ram))  |
      ?:  ?=($lead mel)  &
      ?:  ?=($gold mel)  meet
      =+  vay=?-(mel $iron %rite, $zinc %read)
      dext(sut (peek vay 2), ref (peek(sut ref) vay 2))
    ::
    ++  deep
      |=  $:  dom/(map term tome)
              vim/(map term tome)
          ==
      ^-  ?
      ?:  ?=(~ dom)  =(vim ~)
      ?:  ?=(~ vim)  |
      ?&  =(p.n.dom p.n.vim)
          $(dom l.dom, vim l.vim)
          $(dom r.dom, vim r.vim)
      ::
          =+  [dab hem]=[q.q.n.dom q.q.n.vim]
          |-  ^-  ?
          ?:  ?=(~ dab)  =(hem ~)
          ?:  ?=(~ hem)  |
          ?&  =(p.n.dab p.n.hem)
              $(dab l.dab, hem l.hem)
              $(dab r.dab, hem r.hem)
              %=  dext
                sut  (play q.n.dab)
                ref  (play(sut ref) q.n.hem)
      ==  ==  ==
    ::
    ++  dext
      ^-  ?
      =-  ?:  -  &
          ?.  tel  |
          ::  ~_  (dunk %need)
          ::  ~_  (dunk(sut ref) %have)
          ~>(%mean.[%leaf "nest-fail"] !!)
      ?:  =(sut ref)  &
      ?-  sut
        $void      sint
        $noun      &
        {$atom *}  ?.  ?=({$atom *} ref)  sint
                   ?&  (fitz p.sut p.ref)
                       |(?=(~ q.sut) =(q.sut q.ref))
                   ==
        {$cell *}  ?.  ?=({$cell *} ref)  sint
                   ?&  dext(sut p.sut, ref p.ref, seg ~, reg ~)
                       dext(sut q.sut, ref q.ref, seg ~, reg ~)
                   ==
        {$core *}  ?.  ?=({$core *} ref)  sint
                   ?:  =(q.sut q.ref)  dext(sut p.sut, ref p.ref)
                   ?&  =(q.p.q.sut q.p.q.ref)
                       meet(sut q.q.sut, ref p.sut)
                       dext(sut q.q.ref, ref p.ref)
                       (deem(sut q.q.sut, ref q.q.ref) r.p.q.sut r.p.q.ref)
                       ?:  =(%wet q.p.q.sut)  =(q.r.q.sut q.r.q.ref)
                       ?|  (~(has in gil) [sut ref])
                           %.  [q.r.q.sut q.r.q.ref]
                           %=  deep
                             gil  (~(put in gil) [sut ref])
                             sut  sut(p q.q.sut, r.p.q %gold)
                             ref  ref(p q.q.ref, r.p.q %gold)
                       ==  ==
                   ==
        {$face *}  dext(sut q.sut)
        {$fork *}  ?.  ?=(?({$atom *} $noun {$cell *} {$core *}) ref)  sint
                   (lien ~(tap in p.sut) |=(type dext(tel |, sut +<)))
        {$hint *}  dext(sut q.sut)
        {$hold *}  ?:  (~(has in seg) sut)  |
                   ?:  (~(has in gil) [sut ref])  &
                   %=  dext
                     sut  repo
                     seg  (~(put in seg) sut)
                     gil  (~(put in gil) [sut ref])
      ==           ==
    ::
    ++  meet  &(dext dext(sut ref, ref sut))
    ++  sint
      ^-  ?
      ?-  ref
        $noun       |
        $void       &
        {$atom *}   |
        {$cell *}   |
        {$core *}   dext(ref repo(sut ref))
        {$face *}   dext(ref q.ref)
        {$fork *}   (levy ~(tap in p.ref) |=(type dext(ref +<)))
        {$hint *}   dext(ref q.ref)
        {$hold *}   ?:  (~(has in reg) ref)  &
                    ?:  (~(has in gil) [sut ref])  &
                    %=  dext
                      ref  repo(sut ref)
                      reg  (~(put in reg) ref)
                      gil  (~(put in gil) [sut ref])
      ==            ==
    --
  ::
  ++  peek
    ~/  %peek
    |=  {way/?($read $rite $both $free) axe/axis}
    ^-  type
    ?:  =(1 axe)
      sut
    =+  [now=(cap axe) lat=(mas axe)]
    =+  gil=*(set type)
    |-  ^-  type
    ?-    sut
        {$atom *}   %void
        {$cell *}   ?:(=(2 now) ^$(sut p.sut, axe lat) ^$(sut q.sut, axe lat))
        {$core *}
      ?.  =(3 now)  %noun
      =+  pec=(peel way r.p.q.sut)
      %=    ^$
          axe  lat
          sut
        ?:  =([& &] pec)  p.sut
        %+  cell
          ?.(sam.pec %noun ^$(sut p.sut, axe 2))
        ?.(con.pec %noun ^$(sut p.sut, axe 3))
      ==
    ::
        {$fork *}   (fork (turn ~(tap in p.sut) |=(type ^$(sut +<))))
        {$hold *}
      ?:  (~(has in gil) sut)
        %void
      $(gil (~(put in gil) sut), sut repo)
    ::
        $void       %void
        $noun       %noun
        *           $(sut repo)
    ==
  ::
  ++  peel
    |=  {way/vial met/?($gold $iron $lead $zinc)}
    ^-  {sam/? con/?}
    ?:  ?=($gold met)  [& &]
    ?-  way
      $both  [| |]
      $free  [& &]
      $read  [?=($zinc met) |]
      $rite  [?=($iron met) |]
    ==
  ::
  ++  play
    ~/  %play
    =>  .(vet |)
    |=  gen/hoon
    ^-  type
    ?-  gen
      {^ *}      (cell $(gen p.gen) $(gen q.gen))
      {$ktcn *}  $(fab |, gen p.gen)
      {$brcn *}  (core sut [p.gen %dry %gold] sut *seminoun q.gen)
      {$brvt *}  (core sut [p.gen %wet %gold] sut *seminoun q.gen)
      {$cnts *}  ~(play et p.gen q.gen)
      {$dtkt *}  $(gen [%kttr p.gen])
      {$dtls *}  [%atom %$ ~]
      {$rock *}  |-  ^-  type
                 ?@  q.gen  [%atom p.gen `q.gen]
                 [%cell $(q.gen -.q.gen) $(q.gen +.q.gen)]
      {$sand *}  |-  ^-  type
                 ?@  q.gen
                   ?:  =(%n p.gen)  ?>(=(0 q.gen) [%atom p.gen ~ q.gen])
                   ?:(=(%f p.gen) ?>((lte q.gen 1) bool) [%atom p.gen ~])
                 [%cell $(q.gen -.q.gen) $(q.gen +.q.gen)]
      {$tune *}  (face p.gen sut)
      {$dttr *}  %noun
      {$dtts *}  bool
      {$dtwt *}  bool
      {$hand *}  p.gen
      {$ktbr *}  (wrap(sut $(gen p.gen)) %iron)
      {$ktls *}  $(gen p.gen)
      {$ktpd *}  (wrap(sut $(gen p.gen)) %zinc)
      {$ktsg *}  $(gen p.gen)
      {$ktwt *}  (wrap(sut $(gen p.gen)) %lead)
      {$note *}  (hint [sut p.gen] $(gen q.gen))
      {$sgzp *}  ~_(duck(sut ^$(gen p.gen)) $(gen q.gen))
      {$sgbn *}  $(gen q.gen)
      {$tsbn *}  $(gen q.gen, sut $(gen p.gen))
      {$wtcl *}  =+  [fex=(gain p.gen) wux=(lose p.gen)]
                 %-  fork  :~
                   ?:(=(%void fex) %void $(sut fex, gen q.gen))
                   ?:(=(%void wux) %void $(sut wux, gen r.gen))
                 ==
      {$fits *}  bool
      {$wthx *}  bool
      {$dbug *}  ~_((show %o p.gen) $(gen q.gen))
      {$zpcm *}  (play p.gen)
      {$lost *}  %void
      {$zpmc *}  (cell $(gen p.gen) $(gen q.gen))
      {$zpts *}  %noun
      {$zpvt *}  ?:((feel p.gen) $(gen q.gen) $(gen r.gen))
      {$zpzp *}  %void
      *          =+  doz=~(open ap gen)
                 ?:  =(doz gen)
                   ~_  (show [%c 'hoon'] [%q gen])
                   ~>(%mean.[%leaf "play-open"] !!)
                 $(gen doz)
    ==
  ::                                                    ::
  ++  redo                                              ::  refurbish faces
    |=  $:  ::  ref: raw payload
            ::
            ref/type
        ==
    ::  :type: subject refurbished to reference namespace
    ::
    ^-  type
    ::  hos: subject tool stack
    ::  wec: reference tool stack set
    ::  gil: repetition set
    ::
    =|  hos/(list tool)
    =/  wec/(set (list tool))  [~ ~ ~]
    =|  gil/(set (pair type type))
    =<  ::  errors imply subject/reference mismatch
        ::
        ~|  %redo-match
        ::  reduce by subject
        ::
        dext
    |%
    ::                                                  ::
    ++  dear                                            ::  resolve tool stack
      ::  :(unit (list tool)): unified tool stack
      ::
      ^-  (unit (list tool))
      ::  empty implies void
      ::
      ?~  wec  `~
      ::  any reference faces must be clear
      ::
      ?.  ?=({* ~ ~} wec)  
        ~&  [%dear-many wec]
        ~
      :-  ~
      ::  har: single reference tool stack
      ::
      =/  har  n.wec
      ::  len: lengths of [sut ref] face stacks
      ::
      =/  len  [p q]=[(lent hos) (lent har)]
      ::  lip: length of sut-ref face stack overlap
      ::
      ::      AB
      ::       BC
      ::
      ::    +lip is (lent B), where +hay is forward AB
      ::    and +liv is forward BC (stack BA and CB).
      ::
      ::    overlap is a weird corner case.  +lip is
      ::    almost always 0.  brute force is fine.
      :: 
      =/  lip
        =|  lup/(unit @ud)
        =|  lip/@ud
        |-  ^-  @ud
        ?:  |((gth lip p.len) (gth lip q.len))
          (fall lup 0)
        ::  lep: overlap candidate: suffix of subject face stack
        ::
        =/  lep  (slag (sub p.len lip) hos) 
        ::  lap: overlap candidate: prefix of reference face stack
        ::
        =/  lap  (scag lip har)
        ::  save any match and continue
        ::
        $(lip +(lip), lup ?.(=(lep lap) lup `lip))
      ::  ~&  [har+har hos+hos len+len lip+lip]
      ::  produce combined face stack (forward ABC, stack CBA)
      ::
      (weld hos (slag lip har))
    ::                                                  ::
    ++  dext                                            ::  subject traverse
      ::  :type: refurbished subject
      ::
      ^-  type
      ::  check for trivial cases
      ::
      ?:  ?|  =(sut ref) 
              ?=(?($noun $void {?($atom $core) *}) ref)
          ==
        done
      ::  ~_  (dunk 'redo: dext: sut')
      ::  ~_  (dunk(sut ref) 'redo: dext: ref')  
      ?-    sut
          ?($noun $void {?($atom $core) *})
        ::  reduce reference and reassemble leaf
        ::
        done:(sint &)
      ::
          {$cell *}
        ::  reduce reference to match subject
        ::
        =>  (sint &)
        ?>  ?=({$cell *} sut)
        ::  leaf with possible recursive descent
        ::
        %=    done
            sut
          ::  clear face stacks for descent
          ::
          =:  hos  ~
              wec  [~ ~ ~]
            ==
          ::  descend into cell
          ::
          :+  %cell
            dext(sut p.sut, ref (peek(sut ref) %free 2))
          dext(sut q.sut, ref (peek(sut ref) %free 3))
        ==
      ::
          {$face *}
        ::  push face on subject stack, and descend
        ::
        dext(hos [p.sut hos], sut q.sut)
      ::
          {$hint *}
        ::  work through hint
        ::
        (hint p.sut dext(sut q.sut))
      ::
          {$fork *}
        ::  reconstruct each case in fork 
        ::
        (fork (turn ~(tap in p.sut) |=(type dext(sut +<))))
      ::
          {$hold *}
        ::  reduce to hard 
        ::
        =>  (sint |)
        ?>  ?=({$hold *} sut)
        ?:  (~(has in fan) [p.sut q.sut])
          ::  repo loop; redo depends on its own product
          ::
          done:(sint &)
        ?:  (~(has in gil) [sut ref])
          ::  type recursion, stop renaming
          ::
          done:(sint |)
        ::  restore unchanged holds
        ::
        =+  repo
        =-  ?:(=(- +<) sut -)
        dext(sut -, gil (~(put in gil) sut ref))
      ==
    ::                                                  ::
    ++  done                                            ::  complete assembly
      ^-  type
      ::  :type: subject refurbished 
      ::
      ::  lov: combined face stack
      ::
      =/  lov  
          =/  lov  dear
          ?~  lov
            ::  ~_  (dunk 'redo: dear: sut')
            ::  ~_  (dunk(sut ref) 'redo: dear: ref')
            ~&  [%wec wec]
            !!
          (need lov)
      ::  recompose faces
      ::
      |-  ^-  type
      ?~  lov  sut
      $(lov t.lov, sut (face i.lov sut))
    ::                                                  ::
    ++  sint                                            ::  reduce by reference
      |=  $:  ::  hod: expand holds
              ::
              hod/?
          ==
      ::  ::.: reference with face/fork/hold reduced
      ::
      ^+  .
      ::  =-  ~>  %slog.[0 (dunk 'sint: sut')]
      ::      ~>  %slog.[0 (dunk(sut ref) 'sint: ref')]
      ::      ~>  %slog.[0 (dunk(sut =>(- ref)) 'sint: pro')]
      ::      -
      ?+    ref  .
          {$hint *}  $(ref q.ref)
          {$face *}
        ::  extend all stacks in set
        ::
        %=  $
          ref  q.ref
          wec  (~(run in wec) |=((list tool) [p.ref +<]))
        ==
      ::
          {$fork *}  
        ::  reconstruct all relevant cases
        ::
        =-  ::  ~>  %slog.[0 (dunk 'fork: sut')]
            ::  ~>  %slog.[0 (dunk(sut ref) 'fork: ref')]
            ::  ~>  %slog.[0 (dunk(sut (fork ->)) 'fork: pro')]
            +(wec -<, ref (fork ->))
        =/  moy  ~(tap in p.ref)
        |-  ^-  (pair (set (list tool)) (list type))
        ?~  moy  [~ ~]
        ::  head recurse
        ::
        =/  mor  $(moy t.moy)
        ::  prune reference cases outside subject
        ::
        ?:  (miss i.moy)  mor
        ::  unify all cases
        ::
        =/  dis  ^$(ref i.moy)
        [(~(uni in p.mor) wec.dis) [ref.dis q.mor]]
      ::
          {$hold *}
        ?.  hod  .
        $(ref repo(sut ref))
      ==
    --
  ::
  ++  repo
    ^-  type
    ?-  sut
      {$core *}   [%cell %noun p.sut]
      {$face *}   q.sut
      {$hint *}   q.sut
      {$hold *}   (rest [[p.sut q.sut] ~])
      $noun       (fork [%atom %$ ~] [%cell %noun %noun] ~)
      *           ~>(%mean.[%leaf "repo-fltt"] !!)
    ==
  ::
  ++  rest
    ~/  %rest
    |=  leg/(list {p/type q/hoon})
    ^-  type
    ?:  (lien leg |=({p/type q/hoon} (~(has in fan) [p q])))
      ~>(%mean.[%leaf "rest-loop"] !!)
    =>  .(fan (~(gas in fan) leg))
    %-  fork
    %~  tap  in
    %-  ~(gas in *(set type))
    (turn leg |=({p/type q/hoon} (play(sut p) q)))
  ::
  ++  take
    |=  {vit/vein duz/$-(type type)}
    ^-  (pair axis type)
    :-  (tend vit)
    =.  vit  (flop vit)
    |-  ^-  type
    ?~  vit  (duz sut)
    ?~  i.vit
      |-  ^-  type
      ?+  sut      ^$(vit t.vit)
        {$face *}  (face p.sut ^$(vit t.vit, sut q.sut))
        {$hint *}  (hint p.sut ^$(sut q.sut))
        {$fork *}  (fork (turn ~(tap in p.sut) |=(type ^$(sut +<))))
        {$hold *}  $(sut repo)
      ==
    =+  vil=*(set type)
    |-  ^-  type
    ?:  =(1 u.i.vit)
      ^$(vit t.vit)
    =+  [now lat]=(cap u.i.vit)^(mas u.i.vit)
    ?-  sut
      $noun      $(sut [%cell %noun %noun])
      $void      %void
      {$atom *}  %void
      {$cell *}  ?:  =(2 now)
                   (cell $(sut p.sut, u.i.vit lat) q.sut)
                  (cell p.sut $(sut q.sut, u.i.vit lat))
      {$core *}  ?:  =(2 now)
                   $(sut repo)
                 (core $(sut p.sut, u.i.vit lat) q.sut)
      {$face *}  (face p.sut $(sut q.sut))
      {$fork *}  (fork (turn ~(tap in p.sut) |=(type ^$(sut +<))))
      {$hint *}  (hint p.sut $(sut q.sut))
      {$hold *}  ?:  (~(has in vil) sut)
                   %void
                 $(sut repo, vil (~(put in vil) sut))
    ==
  ::
  ++  tack
    |=  {hyp/wing mur/type}
    ~_  (show [%c %tack] %l hyp)
    =+  fid=(find %rite hyp)
    ?>  ?=(%& -.fid)
    (take p.p.fid |=(type mur))
  ::
  ++  tend
    |=  vit/vein
    ^-  axis
    ?~(vit 1 (peg $(vit t.vit) ?~(i.vit 1 u.i.vit)))
  ::
  ++  toss
    ~/  %toss
    |=  {hyp/wing mur/type men/(list {p/type q/foot})}
    ^-  {p/axis q/(list {p/type q/foot})}
    =-  [(need p.wib) q.wib]
    ^=  wib
    |-  ^-  {p/(unit axis) q/(list {p/type q/foot})}
    ?~  men
      [*(unit axis) ~]
    =+  geq=(tack(sut p.i.men) hyp mur)
    =+  mox=$(men t.men)
    [(mate p.mox `_p.mox`[~ p.geq]) [[q.geq q.i.men] q.mox]]
  ::
  ++  wrap
    ~/  %wrap
    |=  yoz/?($lead $iron $zinc)
    ~_  leaf+"wrap"
    ^-  type
    ?+  sut  sut
      {$cell *}  (cell $(sut p.sut) $(sut q.sut))
      {$core *}  ?>(|(=(%gold r.p.q.sut) =(%lead yoz)) sut(r.p.q yoz))
      {$face *}  (face p.sut $(sut q.sut))
      {$fork *}  (fork (turn ~(tap in p.sut) |=(type ^$(sut +<))))
      {$hint *}  (hint p.sut $(sut q.sut))
      {$hold *}  $(sut repo)
    ==
  --
++  us                                                  ::  prettyprinter
  =>  |%
      ++  cape  {p/(map @ud wine) q/wine}               ::
      ++  wine                                          ::
                $@  $?  $noun                           ::
                        $path                           ::
                        $type                           ::
                        $void                           ::
                        $wall                           ::
                        $wool                           ::
                        $yarn                           ::
                    ==                                  ::
                $%  {$mato p/term}                      ::
                    {$core p/(list @ta) q/wine}         ::
                    {$face p/term q/wine}               ::
                    {$list p/term q/wine}               ::
                    {$pear p/term q/@}                  ::
                    {$bswt p/(list wine)}               ::
                    {$plot p/(list wine)}               ::
                    {$stop p/@ud}                       ::
                    {$tree p/term q/wine}               ::
                    {$unit p/term q/wine}               ::
                ==                                      ::
      --
  |_  sut/type
  ++  dash
    |=  {mil/tape lim/char lam/tape}
    ^-  tape
    =/  esc  (~(gas in *(set @tD)) lam)
    :-  lim
    |-  ^-  tape
    ?~  mil  [lim ~]
    ?:  ?|  =(lim i.mil)
            =('\\' i.mil)
            (~(has in esc) i.mil)
        ==
      ['\\' i.mil $(mil t.mil)]
    ?:  (lte ' ' i.mil)
      [i.mil $(mil t.mil)]
    ['\\' ~(x ne (rsh 2 1 i.mil)) ~(x ne (end 2 1 i.mil)) $(mil t.mil)]
  ::
  ++  deal  |=(lum/* (dish dole lum))
  ++  dial
    |=  ham/cape
    =+  gid=*(set @ud)
    =<  `tank`-:$
    |%
    ++  many
      |=  haz/(list wine)
      ^-  {(list tank) (set @ud)}
      ?~  haz  [~ gid]
      =^  mor  gid  $(haz t.haz)
      =^  dis  gid  ^$(q.ham i.haz)
      [[dis mor] gid]
    ::
    ++  $
      ^-  {tank (set @ud)}
      ?-    q.ham
          $noun      :_(gid [%leaf '*' ~])
          $path      :_(gid [%leaf '/' ~])
          $type      :_(gid [%leaf '#' 't' ~])
          $void      :_(gid [%leaf '#' '!' ~])
          $wool      :_(gid [%leaf '*' '"' '"' ~])
          $wall      :_(gid [%leaf '*' '\'' '\'' ~])
          $yarn      :_(gid [%leaf '"' '"' ~])
          {$mato *}  :_(gid [%leaf '@' (trip p.q.ham)])
          {$core *}
        =^  cox  gid  $(q.ham q.q.ham)
        :_  gid
        :+  %rose
          [[' ' ~] ['<' ~] ['>' ~]]
        |-  ^-  (list tank)
        ?~  p.q.ham  [cox ~]
        [[%leaf (rip 3 i.p.q.ham)] $(p.q.ham t.p.q.ham)]
      ::
          {$face *}
        =^  cox  gid  $(q.ham q.q.ham)
        :_(gid [%palm [['/' ~] ~ ~ ~] [%leaf (trip p.q.ham)] cox ~])
      ::
          {$list *}
        =^  cox  gid  $(q.ham q.q.ham)
        :_(gid [%rose [" " (weld (trip p.q.ham) "(") ")"] cox ~])
      ::
          {$bswt *}
        =^  coz  gid  (many p.q.ham)
        :_(gid [%rose [[' ' ~] ['?' '(' ~] [')' ~]] coz])
      ::
          {$plot *}
        =^  coz  gid  (many p.q.ham)
        :_(gid [%rose [[' ' ~] ['{' ~] ['}' ~]] coz])
      ::
          {$pear *}
        :_(gid [%leaf '$' ~(rend co [%$ p.q.ham q.q.ham])])
      ::
          {$stop *}
        =+  num=~(rend co [%$ %ud p.q.ham])
        ?:  (~(has in gid) p.q.ham)
          :_(gid [%leaf '#' num])
        =^  cox  gid
            %=  $
              gid    (~(put in gid) p.q.ham)
              q.ham  (~(got by p.ham) p.q.ham)
            ==
        :_(gid [%palm [['.' ~] ~ ~ ~] [%leaf ['^' '#' num]] cox ~])
      ::
          {$tree *}
        =^  cox  gid  $(q.ham q.q.ham)
        :_(gid [%rose [" " (weld (trip p.q.ham) "(") ")"] cox ~])
      ::
          {$unit *}
        =^  cox  gid  $(q.ham q.q.ham)
        :_(gid [%rose [" " (weld (trip p.q.ham) "(") ")"] cox ~])
      ==
    --
  ::
  ++  dish  !:  
    |=  {ham/cape lum/*}  ^-  tank
    ~|  [%dish-h ?@(q.ham q.ham -.q.ham)]
    ~|  [%lump lum]
    ~|  [%ham ham]
    %-  need
    =|  gil/(set {@ud *})
    |-  ^-  (unit tank)
    ?-    q.ham
        $noun
      %=    $
          q.ham
        ?:  ?=(@ lum)
          [%mato %$]
        :-  %plot
        |-  ^-  (list wine)
        [%noun ?:(?=(@ +.lum) [[%mato %$] ~] $(lum +.lum))]
      ==
    ::
        $path
      :-  ~
      :+  %rose
        [['/' ~] ['/' ~] ~]
      |-  ^-  (list tank)
      ?~  lum  ~
      ?@  lum  !!
      ?>  ?=(@ -.lum)
      [[%leaf (rip 3 -.lum)] $(lum +.lum)]
    ::
        $type
      =+  tyr=|.((dial dole))
      =+  vol=tyr(sut lum)
      =+  cis=((hard tank) .*(vol -:vol))
      :^  ~   %palm
        [~ ~ ~ ~]
      [[%leaf '#' 't' '/' ~] cis ~]
    ::
        $wall
      :-  ~
      :+  %rose
        [[' ' ~] ['<' '|' ~] ['|' '>' ~]]
      |-  ^-  (list tank)
      ?~  lum  ~
      ?@  lum  !!
      [[%leaf (trip ((hard @) -.lum))] $(lum +.lum)]
    ::
        $wool
      :-  ~
      :+  %rose
        [[' ' ~] ['<' '<' ~] ['>' '>' ~]]
      |-  ^-  (list tank)
      ?~  lum  ~
      ?@  lum  !!
      [(need ^$(q.ham %yarn, lum -.lum)) $(lum +.lum)]
    ::
        $yarn
      [~ %leaf (dash (tape lum) '"' "\{")]
    ::
        $void
      ~
    ::
        {$mato *}
      ?.  ?=(@ lum)
        ~
      :+  ~
        %leaf
      ?+    (rash p.q.ham ;~(sfix (cook crip (star low)) (star hig)))
          ~(rend co [%$ p.q.ham lum])
        $$    ~(rend co [%$ %ud lum])
        $t    (dash (rip 3 lum) '\'' ~)
        $tas  ['%' ?.(=(0 lum) (rip 3 lum) ['$' ~])]
      ==
    ::
        {$core *}
      ::  XX  needs rethinking for core metal
      ::  ?.  ?=(^ lum)  ~
      ::  =>  .(lum `*`lum)
      ::  =-  ?~(tok ~ [~ %rose [[' ' ~] ['<' ~] ['>' ~]] u.tok])
      ::  ^=  tok
      ::  |-  ^-  (unit (list tank))
      ::  ?~  p.q.ham
      ::    =+  den=^$(q.ham q.q.ham)
      ::    ?~(den ~ [~ u.den ~])
      ::  =+  mur=$(p.q.ham t.p.q.ham, lum +.lum)
      ::  ?~(mur ~ [~ [[%leaf (rip 3 i.p.q.ham)] u.mur]])
      [~ (dial ham)]
    ::
        {$face *}
      =+  wal=$(q.ham q.q.ham)
      ?~  wal
        ~
      [~ %palm [['=' ~] ~ ~ ~] [%leaf (trip p.q.ham)] u.wal ~]
    ::
        {$list *}
      ?:  =(~ lum)
        [~ %leaf '~' ~]
      =-  ?~  tok
            ~
          [~ %rose [[' ' ~] ['~' '[' ~] [']' ~]] u.tok]
      ^=  tok
      |-  ^-  (unit (list tank))
      ?:  ?=(@ lum)
        ?.(=(~ lum) ~ [~ ~])
      =+  [for=^$(q.ham q.q.ham, lum -.lum) aft=$(lum +.lum)]
      ?.  &(?=(^ for) ?=(^ aft))
        ~
      [~ u.for u.aft]
    ::
        {$bswt *}
      |-  ^-  (unit tank)
      ?~  p.q.ham
        ~
      =+  wal=^$(q.ham i.p.q.ham)
      ?~  wal
        $(p.q.ham t.p.q.ham)
      wal
    ::
        {$plot *}
      =-  ?~  tok
            ~
          [~ %rose [[' ' ~] ['[' ~] [']' ~]] u.tok]
      ^=  tok
      |-  ^-  (unit (list tank))
      ?~  p.q.ham
        ~
      ?:  ?=({* ~} p.q.ham)
        =+  wal=^$(q.ham i.p.q.ham)
        ?~(wal ~ [~ [u.wal ~]])
      ?@  lum
        ~
      =+  gim=^$(q.ham i.p.q.ham, lum -.lum)
      ?~  gim
        ~
      =+  myd=$(p.q.ham t.p.q.ham, lum +.lum)
      ?~  myd
        ~
      [~ u.gim u.myd]
    ::
        {$pear *}
      ?.  =(lum q.q.ham)
        ~
      =.  p.q.ham
        (rash p.q.ham ;~(sfix (cook crip (star low)) (star hig)))
      =+  fox=$(q.ham [%mato p.q.ham])
      ?>  ?=({~ $leaf ^} fox)
      ?:  ?=(?($n $tas) p.q.ham)
        fox
      [~ %leaf '%' p.u.fox]
    ::
        {$stop *}
      ?:  (~(has in gil) [p.q.ham lum])  ~
      =+  kep=(~(get by p.ham) p.q.ham)
      ?~  kep
        ~|([%stop-loss p.q.ham] !!)
      $(gil (~(put in gil) [p.q.ham lum]), q.ham u.kep)
    ::
        {$tree *}
      =-  ?~  tok
            ~
          [~ %rose [[' ' ~] ['{' ~] ['}' ~]] u.tok]
      ^=  tok
      =+  tuk=*(list tank)
      |-  ^-  (unit (list tank))
      ?:  =(~ lum)
        [~ tuk]
      ?.  ?=({n/* l/* r/*} lum)
        ~
      =+  rol=$(lum r.lum)
      ?~  rol
        ~
      =+  tim=^$(q.ham q.q.ham, lum n.lum)
      ?~  tim
        ~
      $(lum l.lum, tuk [u.tim u.rol])
    ::
        {$unit *}
      ?@  lum
        ?.(=(~ lum) ~ [~ %leaf '~' ~])
      ?.  =(~ -.lum)
        ~
      =+  wal=$(q.ham q.q.ham, lum +.lum)
      ?~  wal
        ~
      [~ %rose [[' ' ~] ['[' ~] [']' ~]] [%leaf '~' ~] u.wal ~]
    ==
  ::
  ++  doge
    |=  ham/cape
    =-  ?+  woz  woz
          {$list * {$mato $'ta'}}  %path
          {$list * {$mato $'t'}}   %wall
          {$list * {$mato $'tD'}}  %yarn
          {$list * $yarn}          %wool
        ==
    ^=  woz
    ^-  wine
    ?.  ?=({$stop *} q.ham)
      ?:  ?&  ?=  {$bswt {$pear $n $0} {$plot {$pear $n $0} {$face *} ~} ~}
                q.ham
              =(1 (met 3 p.i.t.p.i.t.p.q.ham))
          ==
        [%unit =<([p q] i.t.p.i.t.p.q.ham)]
      q.ham
    =+  may=(~(get by p.ham) p.q.ham)
    ?~  may
      q.ham
    =+  nul=[%pear %n 0]
    ?.  ?&  ?=({$bswt *} u.may)
            ?=({* * ~} p.u.may)
            |(=(nul i.p.u.may) =(nul i.t.p.u.may))
        ==
      q.ham
    =+  din=?:(=(nul i.p.u.may) i.t.p.u.may i.p.u.may)
    ?:  ?&  ?=({$plot {$face *} {$face * $stop *} ~} din)
            =(p.q.ham p.q.i.t.p.din)
            =(1 (met 3 p.i.p.din))
            =(1 (met 3 p.i.t.p.din))
        ==
      :+  %list
        (cat 3 p.i.p.din p.i.t.p.din)
      q.i.p.din
    ?:  ?&  ?=  $:  $plot
                    {$face *}
                    {$face * $stop *}
                    {{$face * $stop *} ~}
                ==
                din
            =(p.q.ham p.q.i.t.p.din)
            =(p.q.ham p.q.i.t.t.p.din)
            =(1 (met 3 p.i.p.din))
            =(1 (met 3 p.i.t.p.din))
            =(1 (met 3 p.i.t.t.p.din))
        ==
      :+  %tree
        %^    cat
            3
          p.i.p.din
        (cat 3 p.i.t.p.din p.i.t.t.p.din)
      q.i.p.din
    q.ham
  ::
  ++  dole
    ^-  cape
    =+  gil=*(set type)
    =+  dex=[p=*(map type @) q=*(map @ wine)]
    =<  [q.p q]
    |-  ^-  {p/{p/(map type @) q/(map @ wine)} q/wine}
    =-  [p.tez (doge q.p.tez q.tez)]
    ^=  tez
    ^-  {p/{p/(map type @) q/(map @ wine)} q/wine}
    ?:  (~(meet ut sut) -:!>(*type))
      [dex %type]
    ?-    sut
        $noun      [dex sut]
        $void      [dex sut]
        {$atom *}  [dex ?~(q.sut [%mato p.sut] [%pear p.sut u.q.sut])]
        {$cell *}
      =+  hin=$(sut p.sut)
      =+  yon=$(dex p.hin, sut q.sut)
      :-  p.yon
      :-  %plot
      ?:(?=({$plot *} q.yon) [q.hin p.q.yon] [q.hin q.yon ~])
    ::
        {$core *}
      =+  yad=$(sut p.sut)
      :-  p.yad
      =+  ^=  doy  ^-  {p/(list @ta) q/wine}
          ?:  ?=({$core *} q.yad)
            [p.q.yad q.q.yad]
          [~ q.yad]
      :-  %core
      :_  q.doy
      :_  p.doy
      %^  cat  3
        %~  rent  co
        :+  %$  %ud
        %-  ~(rep by (~(run by q.r.q.sut) |=(tome ~(wyt by q.+<))))
        |=([[@ a=@u] b=@u] (add a b))
      %^  cat  3
        ?-(r.p.q.sut $gold '.', $iron '|', $lead '?', $zinc '&')
      =+  gum=(mug q.r.q.sut)
      %+  can  3
      :~  [1 (add 'a' (mod gum 26))]
          [1 (add 'a' (mod (div gum 26) 26))]
          [1 (add 'a' (mod (div gum 676) 26))]
      ==
    ::
        {$hint *}
      $(sut q.sut)
    ::
        {$face *}
      =+  yad=$(sut q.sut)
      ?^(p.sut yad [p.yad [%face p.sut q.yad]])
    ::
        {$fork *}
      =+  yed=~(tap in p.sut)
      =-  [p [%bswt q]]
      |-  ^-  {p/{p/(map type @) q/(map @ wine)} q/(list wine)}
      ?~  yed
        [dex ~]
      =+  mor=$(yed t.yed)
      =+  dis=^$(dex p.mor, sut i.yed)
      [p.dis q.dis q.mor]
    ::
        {$hold *}
      =+  hey=(~(get by p.dex) sut)
      ?^  hey
        [dex [%stop u.hey]]
      ?:  (~(has in gil) sut)
        =+  dyr=+(~(wyt by p.dex))
        [[(~(put by p.dex) sut dyr) q.dex] [%stop dyr]]
      =+  rom=$(gil (~(put in gil) sut), sut ~(repo ut sut))
      =+  rey=(~(get by p.p.rom) sut)
      ?~  rey
        rom
      [[p.p.rom (~(put by q.p.rom) u.rey q.rom)] [%stop u.rey]]
    ==
  ::
  ++  duck  (dial dole)
  --
++  cain  sell                                          ::  $-(vase tank)
++  noah  text                                          ::  $-(vase tape)
++  onan  seer                                          ::  $-(vise vase)
++  text                                                ::  tape pretty-print
  |=  vax/vase  ^-  tape
  ~(ram re (sell vax))
::
++  seem  |=(toy/typo `type`toy)                        ::  promote typo
++  seer  |=(vix/vise `vase`vix)                        ::  promote vise
++  sell                                                ::  tank pretty-print
  |=  vax/vase  ^-  tank
  ~|  %sell
  (~(deal us p.vax) q.vax)
::
++  skol                                                ::  $-(type tank) for ~!
  |=  typ/type  ^-  tank
  ::  =/  pec  ~(structure cosmetic typ)
  ::  ~&  [%spec pec]
  ::  =/  lum  (spec-to-plum pec)
  ::  ~&  [%plum lum]
  ::  =/  tax  (plum-to-tank lum)
  ::  ~&  [%tank tax]
  ::  tax
  ::  (plum-to-tank `plum`(spec-to-plum `spec`~(structure cosmetic typ)))
  ~(duck ut typ)
::
++  slam                                                ::  slam a gate
  |=  {gat/vase sam/vase}  ^-  vase
  =+  :-  ^=  typ  ^-  type
          [%cell p.gat p.sam]
      ^=  gen  ^-  hoon
      [%cnsg [%$ ~] [%$ 2] [%$ 3] ~]
  =+  gun=(~(mint ut typ) %noun gen)
  [p.gun .*([q.gat q.sam] q.gun)]
::
++  slab                                                ::  test if contains
  |=  {cog/@tas typ/type}
  =(& -:(~(find ut typ) %free [cog ~]))
::
++  slap
  |=  {vax/vase gen/hoon}  ^-  vase                     ::  untyped vase .*
  =+  gun=(~(mint ut p.vax) %noun gen)
  [p.gun .*(q.vax q.gun)]
::
++  slog                                                ::  deify printf
  =|  pri/@                                             ::  priority level
  |=  a/tang  ^+  same                                  ::  .=  ~&(%a 1)
  ?~(a same ~>(%slog.[pri i.a] $(a t.a)))               ::  ((slog ~[>%a<]) 1)
::                                                      ::  
++  mean                                                ::  crash with trace
  |=  a/tang
  ^+  !!
  ?~  a  !!
  ~_(i.a $(a t.a))
::
++  slew                                                ::  get axis in vase
  |=  {axe/@ vax/vase}  ^-  (unit vase)
  ?.  |-  ^-  ?
      ?:  =(1 axe)  &
      ?.  ?=(^ q.vax)  |
      $(axe (mas axe), q.vax .*(q.vax [0 (cap axe)]))
    ~
  `[(~(peek ut p.vax) %free axe) .*(q.vax [0 axe])]
::
++  slim                                                ::  identical to seer?
  |=  old/vise  ^-  vase
  old
::
++  slit                                                ::  type of slam
  |=  {gat/type sam/type}
  ?>  (~(nest ut (~(peek ut gat) %free 6)) & sam)
  (~(play ut [%cell gat sam]) [%cnsg [%$ ~] [%$ 2] [%$ 3] ~])
::
++  slob                                                ::  superficial arm
  |=  {cog/@tas typ/type}
  ^-  ?
  ?+  typ  |
      {$hold *}  $(typ ~(repo ut typ))
      {$hint *}  $(typ ~(repo ut typ))
      {$core *}
    |-  ^-  ?
    ?~  q.r.q.typ  |
    ?|  (~(has by q.q.n.q.r.q.typ) cog)
        $(q.r.q.typ l.q.r.q.typ)
        $(q.r.q.typ r.q.r.q.typ)
    ==
  ==
::
++  sloe                                                ::  get arms in core
  |=  typ/type
  ^-  (list term)
  ?+    typ  ~
      {$hold *}  $(typ ~(repo ut typ))
      {$core *}
    %-  zing
    %+  turn  ~(tap by q.r.q.typ)
      |=  {* b/tome}
    %+  turn  ~(tap by q.b)
      |=  {a/term *}
    a
  ==
::
++  slop                                                ::  cons two vases
  |=  {hed/vase tal/vase}
  ^-  vase
  [[%cell p.hed p.tal] [q.hed q.tal]]
::
++  slot                                                ::  got axis in vase
  |=  {axe/@ vax/vase}  ^-  vase
  [(~(peek ut p.vax) %free axe) .*(q.vax [0 axe])]
::
++  slym                                                ::  slam w+o sample-type
  |=  {gat/vase sam/*}  ^-  vase
  (slap gat(+<.q sam) [%limb %$])
::
++  sped                                                ::  reconstruct type
  |=  vax/vase
  ^-  vase
  :_  q.vax
  ?@  q.vax  (~(fuse ut p.vax) [%atom %$ ~])
  ?@  -.q.vax
    ^=  typ
    %-  ~(play ut p.vax)
    [%wtbn [%wtts [%leaf %tas -.q.vax] [%& 2]~] [%$ 1]]
  (~(fuse ut p.vax) [%cell %noun %noun])
::
::::  5d: parser
  ::
++  vang                                                ::  set ++vast params
  |=  {bug/? wer/path}                                  ::  bug: debug mode
  %*(. vast bug bug, wer wer)                           ::  wer: where we are
::
++  vast                                                ::  main parsing core
  =+  [bug=`?`| wer=*path]
  |%
  ++  gash  %+  cook                                    ::  parse path
              |=  a/(list tyke)  ^-  tyke
              ?~(a ~ (weld i.a $(a t.a)))
            (more net limp)
  ++  gasp  ;~  pose                                    ::  parse =path= etc.
              %+  cook
                |=({a/tyke b/tyke c/tyke} :(weld a b c))
              ;~  plug
                (cook |=(a/(list) (turn a |=(b/* ~))) (star tis))
                (cook |=(a/hoon [[~ a] ~]) hasp)
                (cook |=(a/(list) (turn a |=(b/* ~))) (star tis))
              ==
              (cook |=(a/(list) (turn a |=(b/* ~))) (plus tis))
            ==
  ++  glam  ~+((glue ace))
  ++  hasp  ;~  pose                                    ::  path element
              (ifix [lac rac] wide)
              (stag %cncl (ifix [lit rit] (most ace wide)))
              (stag %sand (stag %tas (cold %$ bus)))
              (stag %sand (stag %t qut))
              %+  cook
                |=(a/coin [%sand ?:(?=({~ $tas *} a) %tas %ta) ~(rent co a)])
              nuck:so
            ==
  ++  limp  %+  cook
              |=  {a/(list) b/tyke}
              ?~  a  b
              $(a t.a, b [`[%sand %tas %$] b])
            ;~(plug (star net) gasp)
  ++  mota  %+  cook
              |=({a/tape b/tape} (rap 3 (weld a b)))
            ;~(plug (star low) (star hig))
  ++  glom
    |=  {wit/whit taw/whit}
    ^-  whit
    :*  ?~(lab.wit lab.taw lab.wit)
        ?~(boy.wit boy.taw boy.wit)
        (~(uni by def.wit) def.taw)
        (~(uni in use.wit) use.taw)
    ==
  ++  docs
    |%
    ::
    ::  above core
    ::
    ++  apex
      ;~  plug
        =/  ron  (punt (indo noel))
        (punt (ifix [ron ron] (into head)))             ::  label
      ::
        =/  ron  (punt (indo null))
        (ifix [ron ron] (punt body))                    ::  body
      ::
        (cook malt (star fill))                         ::  definitions
        (easy ~)                                        ::  defs used (none)
      ==
    ::
    ::  backward line
    ::
    ++  apse
      ;~  pose
        %+  cook  |=({a/term b/cord} %*(. *whit def (my [a b ~] ~)))
        (exit fine)
      ::
        %+  cook  |=(a/cord %*(. *whit boy `[a ~]))
        (exit line)
      ::
        (easy *whit)
      ==
    ::
    ::
    ++  beer
      |=  $:  lab/(unit term)
              boy/(unit (pair cord (list sect)))
              def/(list (pair (pair term cord) (list sect)))
          ==
      ^-  whit
      =;  def  [lab boy (malt def) ~]
      (turn def |=({{a/term b/cord} c/(list sect)} [a [b c]]))
    ::
    ::
    ++  body
      ;~  pose
        ;~  plug                                        :: can duplicate ::
          (into ;~(pfix (punt ;~(plug null col ban step)) line))
          (easy ~)
        ==
        ;~  plug
          (into ;~(pfix step line))
          (rant text)
        ==
      ==
    ::
    ++  text  (pick line code)                          ::  text line
    ++  line  ;~(less ace (cook crip (star prn)))       ::  prose line
    ++  code  ;~(pfix step step (cook crip (star prn))) ::  code line
    ++  noel  ;~(plug (punt ;~(pfix step hax)) null)    ::  header padding
    ++  head  ;~(pfix hax step cen sym)                 ::  header line
    ++  null  (cold ~ (star ace))                       ::  blank line
    ++  fine                                            ::  definition line
      ;~  (glue ;~(plug col ace))
        sym
        (cook crip (star prn))
      ==
    ::
    ::
    ::  step: indent
    ::  into: :: and indent to end of line, consuming following space.
    ::  indo: :: to end of line, consuming following space.
    ::  exit: :: to end of line, not consuming following space.
    ::
    ++  step  ;~(plug ace ace)
    ++  into  |*(bod/rule (indo ;~(pfix step bod)))
    ::
    ++  indo
      |*  bod/rule
      ;~(pfix col ban ;~(sfix bod (just `@`10) (punt gap)))
    ::
    ++  exit
      |*  bod/rule
      ;~(pfix (star ace) col led step bod)
    ::
    ::  fill: full definition
    ::
    ++  fill
      %+  cook  |=({{a/term b/cord} c/(list sect) (unit ~)} [a b c])
      ;~  plug
        (into fine)
        (rant ;~(pfix step text))
        (punt (indo null))
      ==
    ::
    ::  rant: series of sections.
    ::
    ++  rant
      |*  sec/rule
      %-  star
      ;~  pfix  
        (indo null)
        (plus (into sec))
      ==
    --
  ::
  ++  plex                                              ::  reparse static path
    |=  gen/hoon  ^-  (unit path)
    ?:  ?=({$dbug *} gen)                               ::  unwrap $dbug
      $(gen q.gen)
    ?.  ?=({$clsg *} gen)  ~                            ::  require :~ hoon
    %+  reel  p.gen                                     ::  build using elements
    |=  {a/hoon b/_`(unit path)`[~ u=/]}                ::  starting from just /
    ?~  b  ~
    ?.  ?=({$sand ?($ta $tas) @} a)  ~                  ::  /foo constants
    `[q.a u.b]
  ::
  ++  phax
    |=  ruw/(list (list woof))
    =+  [yun=*(list hoon) cah=*(list @)]
    =+  wod=|=({a/tape b/(list hoon)} ^+(b ?~(a b [[%mcnt %knit (flop a)] b])))
    |-  ^+  yun
    ?~  ruw
      (flop (wod cah yun))
    ?~  i.ruw  $(ruw t.ruw)
    ?@  i.i.ruw
      $(i.ruw t.i.ruw, cah [i.i.ruw cah])
    $(i.ruw t.i.ruw, cah ~, yun [p.i.i.ruw (wod cah yun)])
  ::
  ++  posh
    |=  {pre/(unit tyke) pof/(unit {p/@ud q/tyke})}
    ^-  (unit (list hoon))
    =-  ?^(- - ~&(%posh-fail -))
    =+  wom=(poof wer)
    %+  biff
      ?~  pre  `u=wom
      %+  bind  (poon wom u.pre)
      |=  moz/(list hoon)
      ?~(pof moz (weld moz (slag (lent u.pre) wom)))
    |=  yez/(list hoon)
    ?~  pof  `yez
    =+  zey=(flop yez)
    =+  [moz=(scag p.u.pof zey) gul=(slag p.u.pof zey)]
    =+  zom=(poon (flop moz) q.u.pof)
    ?~(zom ~ `(weld (flop gul) u.zom))
  ::
  ++  poof                                              ::  path -> (list hoon)
    |=(pax/path ^-((list hoon) (turn pax |=(a/@ta [%sand %ta a]))))
  ::
  ::  tyke is =foo== as ~[~ `foo ~ ~]
  ::  interpolate '=' path components
  ++  poon                                              ::  try to replace '='s
    |=  {pag/(list hoon) goo/tyke}                      ::    default to pag
    ^-  (unit (list hoon))                              ::    for null goo's
    ?~  goo  `~                                         ::  keep empty goo
    %+  both                                            ::  otherwise head comes
      ?^(i.goo i.goo ?~(pag ~ `u=i.pag))                ::    from goo or pag
    $(goo t.goo, pag ?~(pag ~ t.pag))                   ::  recurse on tails
  ::
  ++  poor
    %+  sear  posh
    ;~  plug
      (stag ~ gash)
      ;~(pose (stag ~ ;~(pfix cen porc)) (easy ~))
    ==
  ::
  ++  porc
    ;~  plug
      (cook |=(a/(list) (lent a)) (star cen))
      ;~(pfix net gash)
    ==
  ::
  ++  rump
    %+  sear
      |=  {a/wing b/(unit hoon)}  ^-  (unit hoon)
      ?~(b [~ %wing a] ?.(?=({@ ~} a) ~ [~ [%rock %tas i.a] u.b]))
    ;~(plug rope ;~(pose (stag ~ wede) (easy ~)))
  ::
  ++  rood
    ;~  pfix  net
      (stag %clsg poor)
    ==
  ::
  ++  rupl
    %+  cook
      |=  {a/? b/(list hoon) c/?}
      ?:  a
        ?:  c
          [%clsg [%clsg b] ~]
        [%clsg b]
      ?:  c
        [%clsg [%cltr b] ~]
      [%cltr b]
    ;~  plug
      ;~  pose
        (cold | (just '['))
        (cold & (jest '~['))
      ==
    ::
      ;~  pose
        (ifix [ace gap] (most gap tall))
        (most ace wide)
      ==
    ::
      ;~  pose
        (cold & (jest ']~'))
        (cold | (just ']'))
      ==
    ==
  ::
  ::
  ++  sail                                              ::  xml template
    |=  in-tall-form/?  =|  lin/?
    |%
    ::
    ++  apex                                            ::  product hoon
      %+  cook
        |=  tum/(each manx:hoot marl:hoot)  ^-  hoon
        ?-  -.tum
          %&  [%xray p.tum]
          %|  [%mcts p.tum]
        ==
      top-level
    ::
    ++  top-level                                        ::  entry-point
      ;~(pfix mic ?:(in-tall-form tall-top wide-top))
    ::
    ++  inline-embed                                    ::  brace interpolation
      %+  cook  |=(a/tuna:hoot a)
      ;~  pose
        ;~(pfix mic bracketed-elem(in-tall-form |))
        ;~(plug tuna-mode sump)
        (stag %tape sump)
      ==
    ::
    ++  script-or-style                                 ::  script or style
      %+  cook  |=(a/marx:hoot a)
      ;~  plug
        ;~(pose (jest %script) (jest %style))
        wide-attrs
      ==
    ::
    ++  tuna-mode                                       ::  xml node(s) kind
      ;~  pose
        (cold %tape hep)
        (cold %manx lus)
        (cold %marl tar)
        (cold %call cen)
      ==
    ::
    ++  wide-top                                        ::  wide outer top
      %+  knee  *(each manx:hoot marl:hoot)  |.  ~+
      ;~  pose
        (stag %| wide-quote)
        (stag %| wide-paren-elems)
        (stag %& ;~(plug tag-head wide-tail))
      ==
    ::
    ++  wide-inner-top                                  ::  wide inner top
      %+  knee  *(each tuna:hoot marl:hoot)  |.  ~+
      ;~  pose
        wide-top
        (stag %& ;~(plug tuna-mode wide))
      ==
    ::
    ++  wide-attrs                                      ::  wide attributes
      %+  cook  |=(a/(unit mart:hoot) (fall a ~))
      %-  punt
      %+  ifix  [lit rit]
      %+  more  (jest ', ')
      ;~((glue ace) a-mane hopefully-quote)
    ::
    ++  wide-tail                                       ::  wide elements
      %+  cook  |=(a/marl:hoot a)
      ;~(pose ;~(pfix col wrapped-elems) (cold ~ mic) (easy ~))
    ::
    ++  wide-elems                                      ::  wide elements
      %+  cook  |=(a/marl:hoot a)
      %+  cook  join-tops
      (star ;~(pfix ace wide-inner-top))
    ::
    ++  wide-paren-elems                                ::  wide flow
      %+  cook  |=(a/marl:hoot a)
      %+  cook  join-tops
      (ifix [lit rit] (more ace wide-inner-top))
    ::
    ::+|
    ::
    ++  drop-top
      |=  a/(each tuna:hoot marl:hoot)  ^-  marl:hoot
      ?-  -.a
        %&  [p.a]~
        %|  p.a
      ==
    ::
    ++  join-tops
      |=  a/(list (each tuna:hoot marl:hoot))  ^-  marl:hoot
      (zing (turn a drop-top))
    ::
    ::+|
    ::
    ++  wide-quote                                      ::  wide quote
      %+  cook  |=(a/marl:hoot a)
      ;~  pose
        ;~  less  (jest '"""')
          (ifix [yel yel] (cook collapse-chars quote-innards))
        ==
      ::
        %-  inde
        %+  ifix  [(jest '"""\0a') (jest '\0a"""')]
        (cook collapse-chars quote-innards(lin |))
      ==
    ::
    ++  quote-innards                                   ::  wide+tall flow
      %+  cook  |=(a/(list $@(@ tuna:hoot)) a)
      %-  star
      ;~  pose
        ;~(pfix bas ;~(pose (mask "-+*%;\{") bas yel bix:ab))
        inline-embed
        ;~(less bas lob ?:(in-tall-form fail toc) prn)
        ?:(lin fail ;~(less (jest '\0a"""') (just '\0a')))
      ==
    ::
    ++  bracketed-elem                                  ::  bracketed element
      %+  ifix  [lob rob]
      ;~(plug tag-head wide-elems)
    ::
    ++  wrapped-elems                                   ::  wrapped tuna
      %+  cook  |=(a/marl:hoot a)
      ;~  pose
        wide-paren-elems
        (cook |=(@t `marl`[;/((trip +<))]~) qut)
        (cook drop-top wide-top)
      ==
    ::
    ::+|
    ::
    ++  a-mane                                          ::  mane as hoon
      %+  cook
        |=  {a/@tas b/(unit @tas)}
        ?~(b a [a u.b])
      ;~(plug sym ;~(pose (stag ~ ;~(pfix cab sym)) (easy ~)))
    ::
    ++  en-class
      |=  a/(list {$class p/term})
      ^-  (unit {$class tape})
      ?~  a  ~
      %-  some
      :-  %class
      |-
      %+  welp  (trip p.i.a)
      ?~  t.a  ~
      [' ' $(a t.a)]
    ::
    ++  tag-head                                        ::  tag head
      %+  cook
        |=  {a/mane:hoot b/mart:hoot c/mart:hoot}
        ^-  marx:hoot
        [a (weld b c)]
      ;~  plug
        a-mane
      ::
        %+  cook
          |=  a/(list (unit {term (list beer:hoot)}))
          ^-  (list {term (list beer:hoot)})
          :: discard nulls
          (murn a same)
        ;~  plug
          (punt ;~(plug (cold %id hax) (cook trip sym)))
          (cook en-class (star ;~(plug (cold %class dot) sym)))
          (punt ;~(plug ;~(pose (cold %href net) (cold %src vat)) soil))
          (easy ~)
        ==
      ::
        wide-attrs
      ==
    ::
    ::+|
    ::
    ++  tall-top                                        ::  tall top
      %+  knee  *(each manx:hoot marl:hoot)  |.  ~+
      ;~  pose
        (stag %| ;~(pfix (plus ace) (cook collapse-chars quote-innards)))
        (stag %& ;~(plug script-or-style script-style-tail))
        (stag %& tall-elem)
        (stag %| wide-quote)
        (stag %| ;~(pfix tis tall-tail))
        (stag %& ;~(pfix ban gap (stag [%div ~] cram)))
        (stag %| ;~(plug ;~((glue gap) tuna-mode tall) (easy ~)))
        (easy %| [;/("\0a")]~)
      ==
    ::
    ++  tall-attrs                                      ::  tall attributes
      %-  star
      ;~  pfix  ;~(plug gap tis)
        ;~((glue gap) a-mane hopefully-quote)
      ==
    ::
    ++  tall-elem                                       ::  tall preface
      %+  cook
        |=  {a/{p/mane:hoot q/mart:hoot} b/mart:hoot c/marl:hoot}
        ^-  manx:hoot
        [[p.a (weld q.a b)] c]
      ;~(plug tag-head tall-attrs tall-tail)
    ::
    ::+|
    ::
    ::REVIEW is there a better way to do this?
    ++  hopefully-quote                                 :: prefer "quote" form
      %+  cook  |=(a/(list beer:hoot) a)
      %+  cook  |=(a/hoon ?:(?=($knit -.a) p.a [~ a]~))
      wide
    ::
    ++  script-style-tail                               ::  unescaped tall tail
      %+  cook  |=(a/marl:hoot a)
      %+  ifix  [gap ;~(plug gap duz)]
      %+  most  gap
      ;~  pfix  mic
        %+  cook  |=(a/tape ;/(a))
        ;~  pose
          ;~(pfix ace (star prn))
          (easy "\0a")
        ==
      ==
    ::
    ++  tall-tail                                       ::  tall tail
      ?>  in-tall-form
      %+  cook  |=(a/marl:hoot a)
      ;~  pose
        (cold ~ mic)
        ;~(pfix col wrapped-elems(in-tall-form |))
        ;~(pfix col ace (cook collapse-chars(in-tall-form |) quote-innards))
        (ifix [gap ;~(plug gap duz)] tall-kids)
      ==
    ::
    ++  tall-kids                                       ::  child elements
      %+  cook  join-tops
      ::  look for sail first, or markdown if not
      (most gap ;~(pose top-level (stag %| cram)))
    ::
    ++  collapse-chars                                  ::  group consec chars
      |=  reb/(list $@(@ tuna:hoot))
      ^-  marl:hoot
      =|  {sim/(list @) tuz/marl:hoot}
      |-  ^-  marl:hoot
      ?~  reb
        =.  sim
          ?.  in-tall-form   sim
          [10 |-(?~(sim sim ?:(=(32 i.sim) $(sim t.sim) sim)))]
        ?~(sim tuz [;/((flop sim)) tuz])
      ?@  i.reb
        $(reb t.reb, sim [i.reb sim])
      ?~  sim  [i.reb $(reb t.reb, sim ~)]
      [;/((flop sim)) i.reb $(reb t.reb, sim ~)]
    --
  ++  cram                                              ::  parse unmark
    =>  |%
        ++  item  (pair mite marl:hoot)                 ::  xml node generator
        ++  colm  @ud                                   ::  column
        ++  tarp  marl:hoot                             ::  node or generator
        ++  mite                                        ::  context
          $?  $down                                     ::  outer embed
              $lunt                                     ::  unordered list
              $lime                                     ::  list item
              $lord                                     ::  ordered list
              $poem                                     ::  verse
              $bloc                                     ::  blockquote
              $head                                     ::  heading
          ==                                            ::
        ++  trig                                        ::  line style
          $:  col/@ud                                   ::  start column
              sty/trig-style                            ::  style
          ==                                            ::
        ++  trig-style                                  ::  type of parsed line
          $%  $:  $end                                  ::  terminator
          $?  $done                                     ::  end of input
                  $stet                                 ::    == end of markdown
                  $dent                                 ::    outdent
              ==  ==                                    ::
              $:  $one                                  ::  leaf node
              $?  $rule                                 ::    --- horz rule
                  $fens                                 ::    ``` code fence
                  $expr                                 ::    ;sail expression
              ==  ==                                    ::
              {$new p/trig-new}                         ::  open container 
              {$old $text}                              ::  anything else
          ==                                            ::
        ++  trig-new                                    ::  start a
          $?  $lite                                     ::    + line item
              $lint                                     ::    - line item
              $head                                     ::  # heading
              $bloc                                     ::  > block-quote
              $poem                                     ::    [ ]{8} poem
          ==                                            ::
        ++  graf                                        ::  paragraph element
          $%  {$bold p/(list graf)}                     ::  *bold*
              {$talc p/(list graf)}                     ::  _italics_
              {$quod p/(list graf)}                     ::  "double quote"
              {$code p/tape}                            ::  code literal
              {$text p/tape}                            ::  text symbol
              {$link p/(list graf) q/tape}              ::  URL
              {$expr p/tuna:hoot}                       ::  interpolated hoon
          ==
        --
    =<  (non-empty:parse |=(nail `(like tarp)`~($ main +<)))
    |%
    ++  main
      ::
      ::  state of the parsing loop.  we maintain a construction
      ::  stack for elements and a line stack for lines in the
      ::  current block.  a blank line causes the current block
      ::  to be parsed and thrown in the current element.  when
      ::  the indent column retreats, the element stack rolls up.
      ::
      ::  verbose: debug printing enabled
      ::  err: error position
      ::  ind: outer and inner indent level
      ::  hac: stack of items under construction
      ::  cur: current item under construction
      ::  par: current "paragraph" being read in
      ::  [loc txt]: parsing state
      ::
      =/  verbose  &
      =|  err/(unit hair)
      =|  ind/{out/@ud inr/@ud}
      =|  hac/(list item)
      =/  cur/item  [%down ~]
      =|  par/(unit (pair hair wall))
      |_  {loc/hair txt/tape}
      ::
      ++  $                                           ::  resolve
        ^-  (like tarp)
        =>  line
        ::
        ::  if error position is set, produce error
        ?.  =(~ err)
          ~&  err+err
          [+.err ~]
        ::
        ::  all data was consumed
        =-  [loc `[- [loc txt]]]
        =>  close-par
        |-  ^-  tarp
        ::
        ::  fold all the way to top
        ?~  hac  cur-to-tarp
        $(..^$ close-item)
      ::
      ::+|
      ::
      ++  cur-indent
        ?-  p.cur
          $down  2
          $head  0
          $lunt  0
          $lime  2
          $lord  0
          $poem  8
          $bloc  2
        ==
      ::
      ++  back                                          ::  column retreat
        |=  luc/@ud
        ^+  +>
        ?:  (gte luc inr.ind)  +>
        ::
        ::  nex: next backward step that terminates this context
        =/  nex/@ud  cur-indent  ::REVIEW code and poem blocks are handled elsewhere
        ?:  (gth nex (sub inr.ind luc))
          ::
          ::  indenting pattern violation
          ~?  verbose  indent-pattern-violation+[p.cur nex inr.ind luc]
          ..^$(inr.ind luc, err `[p.loc luc])
        =.  ..^$  close-item
        $(inr.ind (sub inr.ind nex))
      ::
      ++  cur-to-tarp                                   ::  item to tarp
        ^-  tarp
        ?:  ?=(?($down $head $expr) p.cur)
          (flop q.cur)
        =-  [[- ~] (flop q.cur)]~
        ?-  p.cur
          $lunt  %ul
          $lord  %ol
          $lime  %li
          $poem  %div ::REVIEW actual container element?
          $bloc  %blockquote
        ==
      ::
      ++  close-item  ^+  .                             ::  complete and pop
        ?~  hac  .
        %=  .
          hac  t.hac
          cur  [p.i.hac (weld cur-to-tarp q.i.hac)]
        ==
      ::
      ++  read-line                                     ::  capture raw line
        =|  lin/tape
        |-  ^+  [[lin *(unit _err)] +<.^$]  :: parsed tape and halt/error
        ::
        ::  no unterminated lines
        ?~  txt
          ~?  verbose  %unterminated-line
          [[~ ``loc] +<.^$]
        ?.  =(`@`10 i.txt)
          ?:  (gth inr.ind q.loc)
            ?.  =(' ' i.txt)
              ~?  verbose  expected-indent+[inr.ind loc txt]
              [[~ ``loc] +<.^$]
            $(txt t.txt, q.loc +(q.loc))
          ::
          ::  save byte and repeat
          $(txt t.txt, q.loc +(q.loc), lin [i.txt lin])
        =.  lin
        ::
        ::  trim trailing spaces
        |-  ^-  tape
          ?:  ?=({$' ' *} lin)
            $(lin t.lin)
          (flop lin)
          ::
        =/  eat-newline/nail  [[+(p.loc) 1] t.txt]
        =/  saw  look(+<.$ eat-newline)
        ::
        ?:  ?=({~ @ $end ?($stet $dent)} saw)          ::  stop on == or dedent
          [[lin `~] +<.^$]
        [[lin ~] eat-newline]
      ::
      ++  look                                          ::  inspedt line
        ^-  (unit trig)
        %+  bind  (wonk (look:parse loc txt))
        |=  a/trig  ^+  a
        ::
        ::  treat a non-terminator as a terminator
        ::  if it's outdented
        ?:  =(%end -.sty.a)  a
        ?:  (lth col.a out.ind)
          a(sty [%end %dent])
        a
      ::
      ++  close-par                                     ::  make block
        ^+  .
        ::
        ::  empty block, no action
        ?~  par  .
        ::
        ::  if block is verse
        ?:  ?=($poem p.cur)
          ::
          ::  add break between stanzas
          =.  q.cur  ?~(q.cur q.cur [[[%br ~] ~] q.cur])
          =-  close-item(par ~, q.cur (weld - q.cur), inr.ind (sub inr.ind 8))
          %+  turn  q.u.par
          |=  tape  ^-  manx
          ::
          ::  each line is a paragraph
          :-  [%p ~]
          :_  ~
          ;/("{+<}\0a")
        ::
        ::  yex: block recomposed, with newlines
        =/  yex/tape
          (zing (turn (flop q.u.par) |=(a/tape (runt [(dec inr.ind) ' '] "{a}\0a"))))
        ::
        ::  vex: parse of paragraph
        =/  vex/(like tarp)
          ::
          ::  either a one-line header or a paragraph
          %.  [p.u.par yex]
          ?:  ?=($head p.cur)
            (full head:parse)
          (full para:parse)
        ::
        ::  if error, propagate correctly
        ?~  q.vex
          ~?  verbose  [%close-par p.cur yex]
          ..$(err `p.vex)
        ::
        ::  finish tag if it's a header
        =<  ?:(?=($head p.cur) close-item ..$)
        ::
        ::  save good result, clear buffer
        ..$(par ~, q.cur (weld p.u.q.vex q.cur))
      ::
      ++  line  ^+  .                                   ::  body line loop
        ::
        ::  abort after first error
        ?:  !=(~ err)  .
        ::
        ::  saw: profile of this line
        =/  saw  look
        ~?  [debug=|]  [%look ind=ind saw=saw txt=txt]
        ::
        ::  if line is blank
        ?~  saw
          ::
          ::  break section
          =^  a/{tape fin/(unit _err)}  +<.$  read-line
          ?^  fin.a
            ..$(err u.fin.a)
          =>(close-par line)
        ::
        ::  line is not blank
        =>  .(saw u.saw)
        ::
        ::  if end of input, complete
        ?:  ?=($end -.sty.saw)
          ..$(q.loc col.saw)
        ::
        =.  ind  ?~(out.ind [col.saw col.saw] ind)      ::  init indents
        ::
        ?:  ?|  ?=(~ par)                          :: if after a paragraph or
                ?&  ?=(?($down $lime $bloc) p.cur)  :: unspaced new container
                    |(!=(%old -.sty.saw) (gth col.saw inr.ind))
            ==  ==
          =>  .(..$ close-par)
            ::
          ::  if column has retreated, adjust stack
          =.  ..$  (back col.saw)
            ::
          =^  col-ok  sty.saw
            ?+  (sub col.saw inr.ind)  [| sty.saw]        :: columns advanced
              $0  [& sty.saw]
              $8  [& %new %poem]
            ==
          ?.  col-ok
            ~?  verbose  [%columns-advanced col.saw inr.ind]
            ..$(err `[p.loc col.saw])
        ::
          =.  inr.ind  col.saw
      ::
          ::  unless adding a matching item, close lists
          =.  ..$
            ?:  ?|  &(?=($lunt p.cur) !?=($lint +.sty.saw))
                    &(?=($lord p.cur) !?=($lite +.sty.saw))
                ==
              close-item
            ..$
        ::
          =<  line(par `[loc ~])  ^+  ..$               ::  continue with para
          ?-    -.sty.saw
              $one  (read-one +.sty.saw)                ::  parse leaves
              $new  (open-item p.sty.saw)               ::  open containers
              $old  ..$                                 ::  just text
          ==
        ::
        ::
        ::- - - foo
        ::  detect bad block structure
        ?.  ::  first line of container is legal
            ?~  q.u.par  &
            ?-  p.cur
        ::
            ::  can't(/directly) contain text
              ?($lord $lunt)  ~|(bad-leaf-container+p.cur !!)
        ::
            ::  only one line in a header
              $head  |
          ::
            ::  indented literals need to end with a blank line
              $poem  (gte col.saw inr.ind)
        ::
            ::  text tarps must continue aligned
              ?($down $lunt $lime $lord $bloc)  =(col.saw inr.ind)
          ==
          ~?  verbose  bad-block-structure+[p.cur inr.ind col.saw]
          ..$(err `[p.loc col.saw])
        ::
        ::  accept line and maybe continue
        =^  a/{lin/tape fin/(unit _err)}  +<.$  read-line
        =.  par  par(q.u [lin.a q.u.par])
        ?^  fin.a  ..$(err u.fin.a)
        line
      ++  parse-block                                   ::  execute parser
        |=  fel/$-(nail (like tarp))  ^+  +>
        =/  vex/(like tarp)  (fel loc txt)
        ?~  q.vex
          ~?  verbose  [%parse-block txt]
          +>.$(err `p.vex)
        =+  [res loc txt]=u.q.vex
        %_  +>.$
          loc  loc
          txt  txt
          q.cur  (weld (flop `tarp`res) q.cur)          ::  prepend to the stack
        ==
      ::
      ++  read-one                                      ::  read %one item
        |=  sty/?($expr $rule $fens)  ^+  +>
        ?-  sty
          $expr  (parse-block expr:parse)
          $rule  (parse-block hrul:parse)
          $fens  (parse-block (fens:parse inr.ind))
        ==
      ::
      ++  open-item                                     ::  enter list/quote
        |=  saw/trig-new
        =<  +>.$:apex
        |%
        ++  apex  ^+  .                                 ::  open container
          ?-  saw
            $poem  (push %poem)                         ::  verse literal
            $head  (push %head)                         ::  heading
            $bloc  (entr %bloc)                         ::  blockquote line
            $lint  (lent %lunt)                         ::  unordered list
            $lite  (lent %lord)                         ::  ordered list
          ==
        ::
        ++  push                                        ::  push context
          |=(mite +>(hac [cur hac], cur [+< ~]))
        ::
        ++  entr                                        ::  enter container
          |=  typ/mite
          ^+  +>
          ::
          ::  indent by 2
          =.  inr.ind  (add 2 inr.ind)
          ::
          ::  "parse" marker
          =.  txt  (slag (sub inr.ind q.loc) txt)
          =.  q.loc  inr.ind
          ::
          (push typ)
        ::
        ++  lent                                        ::  list entry
          |=  ord/?($lord $lunt)
          ^+  +>
          =>  ?:(=(ord p.cur) +>.$ (push ord))          ::  push list if new 
          (entr %lime)
        --
      --
    ::
    ++  parse                                           ::  individual parsers
      |%
      ++  look                                          ::  classify line
        %+  cook  |=(a/(unit trig) a)
        ;~  pfix  (star ace)
          %+  here                                      ::  report indent
            |=({a/pint b/?(~ trig-style)} ?~(b ~ `[q.p.a b]))
          ;~  pose
            (cold ~ (just `@`10))                       ::  blank line
          ::
            (full (easy [%end %done]))                  ::  end of input
            (cold [%end %stet] duz)                     ::  == end of markdown
          ::
            (cold [%one %rule] ;~(plug hep hep hep))    ::  --- horizontal ruler
            (cold [%one %fens] ;~(plug tec tec tec))    ::  ``` code fence
            (cold [%one %expr] mic)                     ::  ;sail expression
          ::
            (cold [%new %head] ;~(plug (star hax) ace)) ::  # heading
            (cold [%new %lint] ;~(plug hep ace))        ::  - line item
            (cold [%new %lite] ;~(plug lus ace))        ::  + line item
            (cold [%new %bloc] ;~(plug ban ace))        ::  > block-quote
          ::
            (easy [%old %text])                         ::  anything else
          ==
        ==
      ::
      ::
      ++  cash                                          ::  escaped fence
        |*  tem/rule
        %-  echo
        %-  star
        ;~  pose
          whit
          ;~(plug bas tem)
          ;~(less tem prn)
        ==
      ::
      ++  cool                                          ::  reparse
        |*  $:  ::  fex: primary parser
                ::  sab: secondary parser
                ::
                fex/rule
                sab/rule
            ==
        |=  {loc/hair txt/tape}
        ^+  *sab
        ::
        ::  vex: fenced span
        =/  vex/(like tape)  (fex loc txt)
        ?~  q.vex  vex
        ::
        ::  hav: reparse full fenced text
        =/  hav  ((full sab) [loc p.u.q.vex])
        ::
        ::  reparsed error position is always at start
        ?~  q.hav  [loc ~]
        ::
        ::  the complete type with the main product
        :-  p.vex
        `[p.u.q.hav q.u.q.vex]
      ::
      ::REVIEW surely there is a less hacky "first or after space" solution
      ++  easy-sol                                      ::  parse start of line
        |*  a/*
        |=  b/nail
        ?:  =(1 q.p.b)  ((easy a) b)
        (fail b)
      ::
      ++  echo                                          ::  hoon literal
        |*  sab/rule
        |=  {loc/hair txt/tape}
        ^-  (like tape)
        ::
        ::  vex: result of parsing wide hoon
        =/  vex  (sab loc txt)
        ::
        ::  use result of expression parser
        ?~  q.vex  vex
        =-  [p.vex `[- q.u.q.vex]]
        ::
        ::  but replace payload with bytes consumed
        |-  ^-  tape
        ?:  =(q.q.u.q.vex txt)  ~
        ?~  txt  ~
        [i.txt $(txt +.txt)]
      ::
      ++  non-empty
        |*  a/rule
        |=  tub/nail  ^+  (a)
        =/  vex  (a tub)
        ~!  vex
        ?~  q.vex  vex
        ?.  =(tub q.u.q.vex)  vex
        (fail tub)
      ::
      ::
      ++  word                                          ::  tarp parser
        %+  knee  *(list graf)  |.  ~+
        %+  cook  
          |=  a/$%(graf [%list (list graf)]) 
          ^-  (list graf)
          ?:(?=(%list -.a) +.a [a ~])
        ;~  pose
        ::
        ::  ordinary word
        ::
          %+  stag  %text
          ;~(plug ;~(pose low hig) (star ;~(pose nud low hig hep)))
        ::
        ::  naked \escape
        ::
          (stag %text ;~(pfix bas (cook trip ;~(less ace prn))))
        ::
        ::  trailing \ to add <br>
        ::
          (stag %expr (cold [[%br ~] ~] ;~(plug bas (just '\0a'))))
        ::
        ::  *bold literal*
        ::
          (stag %bold (ifix [tar tar] (cool (cash tar) werk)))
        ::
        ::  _italic literal_
        ::
          (stag %talc (ifix [cab cab] (cool (cash cab) werk)))
        ::
        ::  "quoted text"
        ::
          (stag %quod (ifix [yel yel] (cool (cash yel) werk)))
        ::
        ::  `classic markdown quote`
        ::
          (stag %code (ifix [tec tec] (cash tec)))
        ::
        ::  ++arm
        ::
          (stag %code ;~(plug lus lus low (star ;~(pose nud low hep))))
        ::
        ::  [arbitrary *content*](url)
        ::
          %+  stag  %link
          ;~  (glue (punt whit))
            (ifix [lac rac] (cool (cash rac) werk))
            (ifix [lit rit] (cash rit))
          ==
        ::
        ::  #hoon
        ::
          %+  stag  %list
          ;~  plug
            (stag %text ;~(pose (cold " " whit) (easy-sol ~)))
            (stag %code ;~(pfix hax (echo wide)))
            ;~(simu whit (easy ~))
          ==
        ::
        ::  direct hoon constant
        ::
          %+  stag  %list
          ;~  plug
            (stag %text ;~(pose (cold " " whit) (easy-sol ~)))
          ::
            %+  stag  %code
            %-  echo
            ;~  pose
              ::REVIEW just copy in 0x... parsers directly?
              ;~(simu ;~(plug (just '0') alp) bisk:so)
            ::
              tash:so
              ;~(pfix dot perd:so)
              ;~(pfix sig ;~(pose twid:so (easy [%$ %n 0])))
              ;~(pfix cen ;~(pose sym bus pad bar qut nuck:so))
            ==
          ::
            ;~(simu whit (easy ~))
          ==
        ::
        ::  whitespace
        ::
          (stag %text (cold " " whit))
        ::
        ::  {interpolated} sail
        ::
          (stag %expr inline-embed:(sail |))
        ::
        ::  just a byte
        ::
          (stag %text (cook trip ;~(less ace prn)))
        ==
      ::
      ++  werk  (cook zing (star word))                 ::  indefinite tarp
      ::
      ++  down                                          ::  parse inline tarp
        %+  knee  *tarp  |.  ~+
        =-  (cook - werk)
        ::
        ::  collect raw tarp into xml tags
        |=  gaf/(list graf)
        ^-  tarp
        =<  main
        |%
        ++  main
          ^-  tarp
          ?~  gaf  ~
          ?.  ?=($text -.i.gaf)
            (weld (item i.gaf) $(gaf t.gaf))
          ::
          ::  fip: accumulate text blocks
          =/  fip/(list tape)  [p.i.gaf]~
          |-  ^-  tarp
          ?~  t.gaf  [;/((zing (flop fip))) ~]
          ?.  ?=($text -.i.t.gaf)
            [;/((zing (flop fip))) ^$(gaf t.gaf)]
          $(gaf t.gaf, fip :_(fip p.i.t.gaf))
        ::
        ++  item
          |=  nex/graf
          ^-  tarp  ::CHECK can be tuna:hoot?
          ?-  -.nex
            $text  !!  :: handled separately
            $expr  [p.nex]~
            $bold  [[%b ~] ^$(gaf p.nex)]~
            $talc  [[%i ~] ^$(gaf p.nex)]~
            $code  [[%code ~] ;/(p.nex) ~]~
            $quod  ::
                   ::  smart quotes
                   %=    ^$
                       gaf
                     :-  [%text (tufa ~-~201c. ~)]
                     %+  weld  p.nex
                     `(list graf)`[%text (tufa ~-~201d. ~)]~
                   ==
            $link  [[%a [%href q.nex] ~] ^$(gaf p.nex)]~
          ==
        --
      ::
      ++  hrul                                          ::  empty besides fence
        %+  cold  [[%hr ~] ~]~
        ;~(plug (star ace) hep hep hep (star hep) (just '\0a'))
      ::
      ++  tecs
        ;~(plug tec tec tec (just '\0a'))
      ::
      ++  fens
        |=  col/@u  ~+
        =/  ind  (stun [(dec col) (dec col)] ace)
        =/  ind-tecs  ;~(plug ind tecs)
        %+  cook  |=(txt/tape `tarp`[[%pre ~] ;/(txt) ~]~)
        ::
        ::  leading outdent is ok since container may
        ::  have already been parsed and consumed
        %+  ifix  [;~(plug (star ace) tecs) ind-tecs]
        %^  stir  ""  |=({a/tape b/tape} "{a}\0a{b}")
        ;~  pose
          %+  ifix  [ind (just '\0a')]
          ;~(less tecs (star prn))
        ::
          (cold "" ;~(plug (star ace) (just '\0a')))
        ==
      ::
      ++  para                                          ::  paragraph
        %+  cook
          |=(a/tarp ?~(a ~ [[%p ~] a]~))
        ;~(pfix (punt whit) down)
      ::
      ++  expr                                          ::  expression
        =>  (sail &)                                    ::  tall-form
        %+  ifix  [(star ace) ;~(simu gap (easy))]      ::  look-ahead for gap
        (cook drop-top top-level)                        ::  list of tags
        ::  
      ::
      ++  whit                                          ::  whitespace
        (cold ' ' (plus ;~(pose (just ' ') (just '\0a'))))
      ::
      ++  head                                          ::  parse heading
        %+  cook
          |=  {haxes/tape kids/tarp}  ^-  tarp
          =/  tag  (crip 'h' <(lent haxes)>)            ::  e.g. ### -> %h3
          =/  id  (contents-to-id kids)
          [[tag [%id id]~] kids]~
        ::
        ;~(pfix (star ace) ;~((glue whit) (stun [1 6] hax) down))
      ::
      ++  contents-to-id                                ::  # text into elem id
        |=  a/(list tuna:hoot)  ^-  tape
        =;  raw/tape
          %+  turn  raw
          |=  @tD
          ^-  @tD
          ?:  ?|  &((gte +< 'a') (lte +< 'z'))
                  &((gte +< '0') (lte +< '9'))
              ==
            +<
          ?:  &((gte +< 'A') (lte +< 'Z'))
            (add 32 +<)
          '-'
        ::
        ::  collect all text in header tarp
        |-  ^-  tape
        ?~  a  ~
        %+  weld
          ^-  tape
          ?-    i.a
              {{$$ {$$ *} ~} ~}                       ::  text node contents
            (murn v.i.a.g.i.a |=(a/beer:hoot ?^(a ~ (some a))))
              {^ *}  $(a c.i.a)                         ::  concatenate children
              {@ *}  ~                                  ::  ignore interpolation
          ==
        $(a t.a)
      --
    --
  ::
  ++  scad
    %+  knee  *spec  |.  ~+
    %-  stew
    ^.  stet  ^.  limo
    :~
      :-  '_'
        ;~(pfix cab (stag %bscb wide))
      :-  ','
        ;~(pfix com (stag %bsmc wide))
      :-  '$'
        ;~  pose
          ;~  pfix  bus
            ;~  pose
            ::  XX all three deprecated
            ::
              (stag %leaf (stag %tas (cold %$ bus)))
              (stag %leaf (stag %t qut))
              (stag %leaf (sear |=(a/coin ?:(?=($$ -.a) (some +.a) ~)) nuck:so))
            ==
          ==
          (stag %like (most col rope))
        ==
      :-  '%'
        ;~  pose
          ;~  pfix  cen
            ;~  pose
              (stag %leaf (stag %tas (cold %$ bus)))
              (stag %leaf (stag %f (cold & pad)))
              (stag %leaf (stag %f (cold | bar)))
              (stag %leaf (stag %t qut))
              (stag %leaf (sear |=(a/coin ?:(?=($$ -.a) (some +.a) ~)) nuck:so))
            ==
          ==
        ==
      :-  '('
        %+  cook  |=(spec +<)
        %+  stag  %make
        %+  ifix  [lit rit]
        ;~  plug
          wide
          ;~(pose ;~(pfix ace (most ace wyde)) (easy ~))
        ==
      :-  '{'
        ::  XX deprecated
        ::
        (stag %bscl (ifix [lob rob] (most ace wyde)))
      :-  '['
        (stag %bscl (ifix [lac rac] (most ace wyde)))
      :-  '*'
        (cold [%base %noun] tar)
      :-  '/'
        ;~(pfix net (stag %loop ;~(pose (cold %$ bus) sym)))
      :-  '@'
        ;~(pfix vat (stag %base (stag %atom mota)))
      :-  '?'
        ;~  pose
          %+  stag  %bswt
          ;~(pfix wut (ifix [lit rit] (most ace wyde)))
        ::
          (cold [%base %flag] wut)
        ==
      :-  '~'
        (cold [%base %null] sig)  
      :-  '!'
        (cold [%base %void] ;~(plug zap zap))
      :-  '^'
        ;~  pose
          (stag %like (most col rope))
          (cold [%base %cell] ket)
        ==
      :-  '='
        ;~  pfix  tis
          %+  sear
            |=  [=(unit term) =spec]
            %+  bind
              ~(autoname ax & spec) 
            |=  =term 
            =*  name  ?~(unit term (cat 3 u.unit (cat 3 '-' term)))
            [%bsts name spec]
          ;~  pose 
            ;~(plug (stag ~ ;~(sfix sym tis)) wyde)
            (stag ~ wyde)
          ==
        ==
      :-  ['a' 'z']
        ;~  pose
          (stag %bsts ;~(plug sym ;~(pfix ;~(pose net tis) wyde)))
          (stag %like (most col rope))
        ==
    ==
  ::
  ++  scat
    %+  knee  *hoon  |.  ~+
    %-  stew
    ^.  stet  ^.  limo
    :~
      :-  ','
        ;~  pose
          (stag %ktcl ;~(pfix com wyde))
          (stag %wing rope)
        ==
      :-  '!'
        ;~  pose
          (stag %wtzp ;~(pfix zap wide))
          (stag %zpzp (cold ~ ;~(plug zap zap)))
        ==
      :-  '_'
        ;~(pfix cab (stag %ktcl (stag %bscb wide)))
      :-  '$'
        ;~  pose
          ;~  pfix  bus
            ;~  pose
              ::  XX: these are all obsolete in hoon 142
              ::
              (stag %leaf (stag %tas (cold %$ bus)))
              (stag %leaf (stag %t qut))
              (stag %leaf (sear |=(a/coin ?:(?=($$ -.a) (some +.a) ~)) nuck:so))
            ==
          ==
          rump
        ==
      :-  '%'
        ;~  pfix  cen
          ;~  pose
            (stag %clsg (sear |~({a/@ud b/tyke} (posh ~ ~ a b)) porc))
            (stag %rock (stag %tas (cold %$ bus)))
            (stag %rock (stag %f (cold & pad)))
            (stag %rock (stag %f (cold | bar)))
            (stag %rock (stag %t qut))
            (cook (jock &) nuck:so)
            (stag %clsg (sear |=(a/(list) (posh ~ ~ (lent a) ~)) (star cen)))
          ==
        ==
      :-  '&'
        ;~  pose
          (cook |=(a/wing [%cnts a ~]) rope)
          (stag %wtpd ;~(pfix pad (ifix [lit rit] (most ace wide))))
          ;~(plug (stag %rock (stag %f (cold & pad))) wede)
          (stag %sand (stag %f (cold & pad)))
        ==
      :-  '\''
        (stag %sand (stag %t qut))
      :-  '('
        (stag %cncl (ifix [lit rit] (most ace wide)))
      :-  '{'
        (stag %ktcl (stag %bscl (ifix [lob rob] (most ace wyde))))
      :-  '*'
        ;~  pose
          (stag %kttr ;~(pfix tar wyde))
          (cold [%base %noun] tar)
        ==
      :-  '@'
        ;~(pfix vat (stag %base (stag %atom mota)))
      :-  '+'
        ;~  pose
          (stag %dtls ;~(pfix lus (ifix [lit rit] wide)))
        ::
          %+  cook
            |=  a/(list (list woof))
            :-  %mcnt
            [%knit |-(^-((list woof) ?~(a ~ (weld i.a $(a t.a)))))]
          (most dog ;~(pfix lus soil))
        ::
          (cook |=(a/wing [%cnts a ~]) rope)
        ==
      :-  '-'
        ;~  pose
          (stag %sand tash:so)
        ::
          %+  cook
            |=  a/(list (list woof))
            [%clsg (phax a)]
          (most dog ;~(pfix hep soil))
        ::
          (cook |=(a/wing [%cnts a ~]) rope)
        ==
      :-  '.'
        ;~  pose
          (cook (jock |) ;~(pfix dot perd:so))
          (cook |=(a/wing [%cnts a ~]) rope)
        ==
      :-  ['0' '9']
        %+  cook
          |=  {a/dime b/(unit hoon)}
          ?~(b [%sand a] [[%rock a] u.b])
        ;~(plug bisk:so (punt wede))
      :-  ':'
        ;~  pfix  col
          ;~  pose
            (stag %mccl (ifix [lit rit] (most ace wide)))
            ;~(pfix net (stag %mcnt wide))
          ==
        ==
      :-  '='
        ;~  pfix  tis
          ;~  pose
            (stag %dtts (ifix [lit rit] ;~(glam wide wide)))
          ::
            %+  sear
              ::  mainly used for +skin formation
              ::
              |=  =spec 
              ^-  (unit hoon)
              %+  bind  ~(autoname ax & spec) 
              |=(=term `hoon`[%ktts term %kttr spec])
            wyde
          ==
        ==
      :-  '?'
        ;~  pose
          %+  stag  %ktcl
          (stag %bswt ;~(pfix wut (ifix [lit rit] (most ace wyde))))
        ::
          (cold [%base %flag] wut)
        ==
      :-  '['
        rupl
      :-  '^'
        ;~  pose
          (stag %wing rope)
          (cold [%base %cell] ket)
        ==
      :-  '`'
        ;~  pfix  tec
          ;~  pose
            %+  cook
              |=({a/@ta b/hoon} [%ktls [%sand a 0] [%ktls [%sand %$ 0] b]])
            ;~(pfix vat ;~(plug mota ;~(pfix tec wide)))
            ;~  pfix  tar
              (stag %kthp (stag [%base %noun] ;~(pfix tec wide)))
            ==
            (stag %kthp ;~(plug wyde ;~(pfix tec wide)))
            (stag %ktls ;~(pfix lus ;~(plug wide ;~(pfix tec wide))))
            (cook |=(a/hoon [[%rock %n ~] a]) wide)
          ==
        ==
      :-  '"'
        %+  cook
          |=  a/(list (list woof))
          [%knit |-(^-((list woof) ?~(a ~ (weld i.a $(a t.a)))))]
        (most dog soil)
      :-  ['a' 'z']
        rump
      :-  '|'
        ;~  pose
          (cook |=(a/wing [%cnts a ~]) rope)
          (stag %wtbr ;~(pfix bar (ifix [lit rit] (most ace wide))))
          ;~(plug (stag %rock (stag %f (cold | bar))) wede)
          (stag %sand (stag %f (cold | bar)))
        ==
      :-  '~'
        ;~  pose
          rupl
        ::
          ;~  pfix  sig
            ;~  pose
              (stag %clsg (ifix [lac rac] (most ace wide)))
            ::
              %+  stag  %cnsg
              %+  ifix
                [lit rit]
              ;~(glam rope wide (most ace wide))
            ::
              (cook (jock |) twid:so)
              (stag [%bust %null] wede)
              (easy [%bust %null])
            ==
          ==
        ==
      :-  '/'
        rood
      :-  '<'
        (ifix [led ban] (stag %tell (most ace wide)))
      :-  '>'
        (ifix [ban led] (stag %yell (most ace wide)))
    ==
  ++  soil
    ;~  pose
      ;~  less  (jest '"""')
        %+  ifix  [yel yel]
        %-  star
        ;~  pose
          ;~(pfix bas ;~(pose bas yel lob bix:ab))
          ;~(less yel bas lob prn)
          (stag ~ sump)
        ==
      ==
    ::
      %-  iny  %+  ifix
        [(jest '"""\0a') (jest '\0a"""')]
      %-  star
      ;~  pose
        ;~(pfix bas ;~(pose bas lob bix:ab))
        ;~(less bas lob prn)
        ;~(less (jest '\0a"""') (just `@`10))
        (stag ~ sump)
      ==
    ==
  ++  sump  (ifix [lob rob] (stag %cltr (most ace wide)))
  ++  norm                                              ::  rune regular form
    |=  tol/?
    |%
    ++  structure
      %-  stew
      ^.  stet  ^.  limo
      :~  :-  '$'
            ;~  pfix  bus
              %-  stew
              ^.  stet  ^.  limo
              :~  [':' (rune col %bscl exqs)]
                  ['%' (rune cen %bscn exqs)]
                  ['<' (rune led %bsld exqb)]
                  ['>' (rune ban %bsbn exqb)]
                  ['^' (rune ket %bskt exqb)]
                  ['~' (rune sig %bssg exqd)]
                  ['|' (rune bar %bsbr exqc)]
                  ['&' (rune pad %bspd exqc)]
                  ['@' (rune vat %bsvt exqb)]
                  ['_' (rune cab %bscb expa)]
                  ['-' (rune hep %bshp exqb)]
                  ['=' (rune tis %bsts exqg)]
                  ['?' (rune wut %bswt exqs)]
                  [';' (rune mic %bsmc expa)]
              ==
            ==
        :-  '%'
          ;~  pfix  cen
            %-  stew
            ^.  stet  ^.  limo
            :~  :-  '^' 
                %+  cook  
                  |=  [%cnkt a/hoon b/spec c/spec d/spec] 
                  [%make a b c d ~]
                (rune ket %cnkt exqy)
            ::
                :-  '+'
                %+  cook
                  |=  [%cnls a/hoon b/spec c/spec] 
                  [%make a b c ~]
                (rune lus %cnls exqx)
            ::
                :-  '-' 
                %+  cook
                  |=  [%cnhp a/hoon b/spec] 
                  [%make a b ~]
                (rune hep %cnhp exqd)
            ::
                :-  ':'
                %+  cook
                  |=  [%cncl a/hoon b/(list spec)]
                  [%make a b]
                (rune col %cncl exqz)
            ==
          ==
      ==
    ++  expression
      %-  stew
      ^.  stet  ^.  limo
      :~  :-  '|'
            ;~  pfix  bar
              %-  stew
              ^.  stet  ^.  limo
              :~  ['_' (rune cab %brcb exqr)]
                  ['%' (runo cen %brcn ~ expe)]
                  ['@' (runo vat %brvt ~ expe)]
                  [':' (rune col %brcl expb)]
                  ['.' (rune dot %brdt expa)]
                  ['-' (rune hep %brhp expa)]
                  ['^' (rune ket %brkt expx)]
                  ['~' (rune sig %brsg exqc)]
                  ['*' (rune tar %brtr exqc)]
                  ['=' (rune tis %brts exqc)]
                  ['?' (rune wut %brwt expa)]
              ==
            ==
          :-  '$'
            ;~  pfix  bus
              %-  stew
              ^.  stet  ^.  limo
              :~  ['@' (stag %ktcl (rune vat %bsvt exqb))]
                  ['_' (stag %ktcl (rune cab %bscb expa))]
                  [':' (stag %ktcl (rune col %bscl exqs))]
                  ['%' (stag %ktcl (rune cen %bscn exqs))]
                  ['<' (stag %ktcl (rune led %bsld exqb))]
                  ['>' (stag %ktcl (rune ban %bsbn exqb))]
                  ['|' (stag %ktcl (rune bar %bsbr exqc))]
                  ['&' (stag %ktcl (rune pad %bspd exqc))]
                  ['^' (stag %ktcl (rune ket %bskt exqb))]
                  ['~' (stag %ktcl (rune sig %bssg exqd))]
                  ['-' (stag %ktcl (rune hep %bshp exqb))]
                  ['=' (stag %ktcl (rune tis %bsts exqg))]
                  ['?' (stag %ktcl (rune wut %bswt exqs))]
                  ['.' (rune dot %kttr exqa)]
                  [',' (rune com %ktcl exqa)]
              ==
            ==
          :-  '%'
            ;~  pfix  cen
              %-  stew
              ^.  stet  ^.  limo
              :~  ['_' (rune cab %cncb exph)]
                  ['.' (rune dot %cndt expb)]
                  ['^' (rune ket %cnkt expd)]
                  ['+' (rune lus %cnls expc)]
                  ['-' (rune hep %cnhp expb)]
                  [':' (rune col %cncl expi)]
                  ['~' (rune sig %cnsg expn)]
                  ['*' (rune tar %cntr expm)]
                  ['=' (rune tis %cnts exph)]
              ==
            ==
          :-  ':'
            ;~  pfix  col
              %-  stew
              ^.  stet  ^.  limo
              :~  ['_' (rune cab %clcb expb)]
                  ['^' (rune ket %clkt expd)]
                  ['+' (rune lus %clls expc)]
                  ['-' (rune hep %clhp expb)]
                  ['~' (rune sig %clsg exps)]
                  ['*' (rune tar %cltr exps)]
              ==
            ==
          :-  '.'
            ;~  pfix  dot
              %-  stew
              ^.  stet  ^.  limo
              :~  ['+' (rune lus %dtls expa)]
                  ['*' (rune tar %dttr expb)]
                  ['=' (rune tis %dtts expb)]
                  ['?' (rune wut %dtwt expa)]
                  ['^' (rune ket %dtkt exqn)]
              ==
            ==
          :-  '^'
            ;~  pfix  ket
              %-  stew
              ^.  stet  ^.  limo
              :~  ['|' (rune bar %ktbr expa)]
                  ['.' (rune dot %ktdt expb)]
                  ['-' (rune hep %kthp exqc)]
                  ['+' (rune lus %ktls expb)]
                  ['&' (rune pad %ktpd expa)]
                  ['~' (rune sig %ktsg expa)]
                  ['=' (rune tis %ktts expj)]
                  ['?' (rune wut %ktwt expa)]
                  ['%' (rune cen %ktcn expa)]
                  ['*' (rune tar %kttr exqa)]
                  [':' (rune col %ktcl exqa)]
              ==
            ==
          :-  '~'
            ;~  pfix  sig
              %-  stew
              ^.  stet  ^.  limo
              :~  ['|' (rune bar %sgbr expb)]
                  ['$' (rune bus %sgbs expf)]
                  ['_' (rune cab %sgcb expb)]
                  ['%' (rune cen %sgcn hind)]
                  ['/' (rune net %sgnt hine)]
                  ['<' (rune led %sgld hinb)]
                  ['>' (rune ban %sgbn hinb)]
                  ['+' (rune lus %sgls hinc)]
                  ['&' (rune pad %sgpd hinf)]
                  ['?' (rune wut %sgwt hing)]
                  ['=' (rune tis %sgts expb)]
                  ['!' (rune zap %sgzp expb)]
              ==
            ==
          :-  ';'
            ;~  pfix  mic
              %-  stew
              ^.  stet  ^.  limo
              :~  [':' (rune col %mccl expi)]
                  ['/' (rune net %mcnt expa)]
                  ['~' (rune sig %mcsg expi)]
                  [';' (rune mic %mcmc expb)]
              ==
            ==
          :-  '='
            ;~  pfix  tis
              %-  stew
              ^.  stet  ^.  limo
              :~  ['|' (rune bar %tsbr exqc)]
                  ['.' (rune dot %tsdt expq)]
                  ['?' (rune wut %tswt expw)]
                  ['^' (rune ket %tskt expt)]
                  [':' (rune col %tscl expp)]
                  ['/' (rune net %tsnt expo)]
                  [';' (rune mic %tsmc expo)]
                  ['<' (rune led %tsld expb)]
                  ['>' (rune ban %tsbn expb)]
                  ['-' (rune hep %tshp expb)]
                  ['*' (rune tar %tstr expg)]
                  [',' (rune com %tscm expb)]
                  ['+' (rune lus %tsls expb)]
                  ['~' (rune sig %tssg expi)]
              ==
            ==
          :-  '?'
            ;~  pfix  wut
              %-  stew
              ^.  stet  ^.  limo
              :~  ['|' (rune bar %wtbr exps)]
                  [':' (rune col %wtcl expc)]
                  ['.' (rune dot %wtdt expc)]
                  ['<' (rune led %wtld expb)]
                  ['>' (rune ban %wtbn expb)]
                  ['-' ;~(pfix hep (toad txhp))]
                  ['^' ;~(pfix ket (toad tkkt))]
                  ['=' ;~(pfix tis (toad txts))]
                  ['#' ;~(pfix hax (toad txhx))]
                  ['+' ;~(pfix lus (toad txls))]
                  ['&' (rune pad %wtpd exps)]
                  ['@' ;~(pfix vat (toad tkvt))]
                  ['~' ;~(pfix sig (toad tksg))]
                  ['!' (rune zap %wtzp expa)]
              ==
            ==
          :-  '!'
            ;~  pfix  zap
              %-  stew
              ^.  stet  ^.  limo
              :~  [':' ;~(pfix col (toad expz))]
                  ['.' ;~(pfix dot (toad |.(loaf(bug |))))]
                  [',' (rune com %zpcm expb)]
                  [';' (rune mic %zpmc expb)]
                  ['>' (rune ban %zpbn expa)]
                  ['@' (rune vat %zpvt expy)]
                  ['=' (rune tis %zpts expa)]
                  ['?' (rune wut %zpwt hinh)]
              ==
            ==
      ==
    ::
    ++  boog  !:                                         ::  core arms
      %+  knee  [p=*term q=*hoon]  |.  ~+
      ;~  pose
        ;~  pfix  ;~  pose 
                    (jest '++') 
                    (jest '+-')   ::  XX deprecated
                  ==
          ;~  plug
            ;~(pfix gap ;~(pose (cold %$ bus) sym))
            ;~(pfix gap loaf)
          ==
        ==
      ::
        %+  cook
          |=  {b/term d/spec} 
          [b [%ktcl [%name b d]]]
        ;~  pfix  ;~(pose (jest '+=') (jest '+$')) 
          ;~  plug
            ;~(pfix gap sym)
            ;~(pfix gap loan)
          ==  
        ==
      ::
        %+  cook
          |=  [b=term c=(list term) e=spec]
          ^-  [term hoon]
          :*  b
              :+  %brtr
                :-  %bscl 
                =-  ?>(?=(^ -) -)
                %+  turn  c
                |=  =term
                ^-  spec
                :+  %bsts
                  term
                [%bshp [%base %noun] [%base %noun]] 
              :-  %ktcl
              :+  %made
                [b c]
              e
          ==
        ;~  pfix  (jest '+*')
          ;~  plug
            ;~(pfix gap sym)
            ;~(pfix gap (ifix [lac rac] (most ace sym)))
            ;~(pfix gap loan)
          ==
        ==
      ==
    ::
    ++  whap  !:                                        ::  chapter
      %+  cook
        |=  a=(list (pair term hoon))
        |-  ^-  (map term hoon)
        ?~  a  ~
        =+  $(a t.a)
        %+  ~(put by -)  
          p.i.a
        ?:  (~(has by -) p.i.a)
          [%eror (weld "duplicate arm: +" (trip p.i.a))]
        q.i.a 
      (most muck boog)
    ::
    ++  whip                                            ::  chapter declare
      ;~  plug
        (ifix [cen gap] sym)
        whap
      ==
    ::
    ++  wasp                                            ::  $brcb aliases
      ;~  pose  
        %+  ifix
          [;~(plug lus tar muck) muck]
        (most muck ;~(gunk sym loaf))
      ::
        (easy ~)
      ==
    ::
    ++  wisp  !:                                        ::  core tail
      ?.  tol  fail
      %+  cook
        |=  a=(list (pair term (map term hoon)))
        ^-  (map term tome)
        =<  p
        |-  ^-  (pair (map term tome) (map term hoon))
        ?~  a  [~ ~]
        =/  mor  $(a t.a)
        =.  q.i.a
          %-  ~(urn by q.i.a)
          |=  b=(pair term hoon)  ^+  +.b
          ?.  (~(has by q.mor) p.b)  +.b
          [%eror (weld "duplicate arm: +" (trip p.b))]
        :_  (~(uni by q.mor) q.i.a)
        %+  ~(put by p.mor)
          p.i.a
        :-  *what
        ?.  (~(has by p.mor) p.i.a)
          q.i.a
        [[%$ [%eror (weld "duplicate chapter: |" (trip p.i.a))]] ~ ~]
      ::
      ;~  pose
        dun
        ;~  sfix
          ;~  pose
            (most muck ;~(pfix (jest '+|') ;~(pfix gap whip)))
            ;~(plug (stag %$ whap) (easy ~))
          ==
          gap
          dun
        ==
      ==
    ::
    ++  toad                                            ::  untrap parser exp
      =+  har=expa
      |@  ++  $
            =+  dur=(ifix [lit rit] $:har(tol |))
            ?:(tol ;~(pose ;~(pfix gap $:har(tol &)) dur) dur)
      --
    ::
    ++  rune                                            ::  build rune
      =+  [dif=*rule tuq=** har=expa]
      |@  ++  $
            ;~(pfix dif (stag tuq (toad har)))
      --
    ::
    ++  runo                                            ::  rune plus
      =+  [dif=*rule hil=** tuq=** har=expa]
      |@  ++  $
            ;~(pfix dif (stag hil (stag tuq (toad har))))
      --
    ::
    ++  glop  ~+((glue mash))                           ::  separated by space
    ++  gunk  ~+((glue muck))                           ::  separated list
    ++  butt  |*  zor/rule                              ::  closing == if tall
              ?:(tol ;~(sfix zor ;~(plug gap duz)) zor)
    ++  ulva  |*  zor/rule                              ::  closing -- and tall
              ?.(tol fail ;~(sfix zor ;~(plug gap dun)))
    ++  hank  (most muck loaf)                          ::  gapped hoons
    ++  hunk  (most muck loan)                          ::  gapped specs
    ++  lore  (sear |=(=hoon ~(flay ap hoon)) loaf)     ::  skin
    ++  loaf  ?:(tol tall wide)                         ::  tall/wide hoon
    ++  loan  ?:(tol till wyde)                         ::  tall/wide spec
    ++  lomp  ;~(plug sym (punt ;~(pfix tis wyde)))     ::  typeable name
    ++  mash  ?:(tol gap ;~(plug com ace))              ::  list separator
    ++  muck  ?:(tol gap ace)                           ::  general separator
    ++  teak  %+  knee  *tiki  |.  ~+                   ::  wing or hoon
              =+  ^=  gub
                  |=  {a/term b/$%({%& p/wing} {%| p/hoon})}
                  ^-  tiki
                  ?-(-.b %& [%& [~ a] p.b], %| [%| [~ a] p.b])
              =+  ^=  wyp
                  ;~  pose
                     %+  cook  gub
                     ;~  plug
                       sym
                       ;~(pfix tis ;~(pose (stag %& rope) (stag %| wide)))
                     ==
                  ::
                     (stag %& (stag ~ rope))
                     (stag %| (stag ~ wide))
                  ==
              ?.  tol  wyp
              ;~  pose
                wyp
              ::
                ;~  pfix
                  ;~(plug ket tis gap)
                  %+  cook  gub
                  ;~  plug
                    sym
                    ;~(pfix gap ;~(pose (stag %& rope) (stag %| tall)))
                  ==
                ==
              ::
                (stag %| (stag ~ tall))
              ==
    ++  rack  (most mash ;~(gunk loaf loaf))            ::  list [hoon hoon]
    ++  ruck  (most mash ;~(gunk loan loaf))            ::  list [spec hoon]
    ++  rick  (most mash ;~(gunk rope loaf))            ::  list [wing hoon]
    ::
    ::    hoon contents
    ::
    ++  expa  |.(loaf)                                  ::  one hoon
    ++  expb  |.(;~(gunk loaf loaf))                    ::  two hoons
    ++  expc  |.(;~(gunk loaf loaf loaf))               ::  three hoons
    ++  expd  |.(;~(gunk loaf loaf loaf loaf))          ::  four hoons
    ++  expe  |.(wisp)                                  ::  core tail
    ++  expf  |.(;~(gunk ;~(pfix cen sym) loaf))        ::  %term and hoon
    ++  expg  |.(;~(gunk lomp loaf loaf))               ::  term/spec, two hoons
    ++  exph  |.((butt ;~(gunk rope rick)))             ::  wing, [spec hoon]s
    ++  expi  |.((butt ;~(gunk loaf hank)))             ::  one or more hoons
    ++  expj  |.(;~(gunk lore loaf))                    ::  skin and hoon
    ++  expk  |.(;~(gunk loaf ;~(plug loaf (easy ~))))  ::  list of two hoons
    ++  expl  |.(;~(gunk sym loaf loaf))                ::  term, two hoons
    ++  expm  |.((butt ;~(gunk rope loaf rick)))        ::  several [spec hoon]s
    ++  expn  |.  ;~  gunk  rope  loaf                  ::  wing, hoon,
                    ;~(plug loaf (easy ~))              ::  list of one hoon
                  ==                                    ::
    ++  expo  |.(;~(gunk wise loaf loaf))               ::  =;
    ++  expp  |.(;~(gunk (butt rick) loaf))             ::  [wing hoon]s, hoon
    ++  expq  |.(;~(gunk rope loaf loaf))               ::  wing and two hoons
    ++  expr  |.(;~(gunk loaf wisp))                    ::  hoon and core tail
    ++  exps  |.((butt hank))                           ::  closed gapped hoons
    ++  expt  |.(;~(gunk wise rope loaf loaf))          ::  =^
    ++  expu  |.(;~(gunk rope loaf (butt hank)))        ::  wing, hoon, hoons
    ++  expv  |.((butt rick))                           ::  just changes
    ++  expw  |.(;~(gunk rope loaf loaf loaf))          ::  wing and three hoons
    ++  expx  |.(;~(gunk loaf wisp))                    ::  hoon and core tail
    ++  expy  |.(;~(gunk ropa loaf loaf))               ::  wings and two hoons
    ++  expz  |.(loaf(bug &))                           ::  hoon with tracing
    ::    spec contents
    ::
    ++  exqa  |.(loan)                                  ::  one hoon
    ++  exqb  |.(;~(gunk loan loan))                    ::  two specs
    ++  exqc  |.(;~(gunk loan loaf))                    ::  spec then hoon
    ++  exqd  |.(;~(gunk loaf loan))                    ::  hoon then spec
    ++  exqs  |.((butt hunk))                           ::  closed gapped specs
    ++  exqg  |.(;~(gunk sym loan))                     ::  term and spec
    ++  exqk  |.(;~(gunk loaf ;~(plug loan (easy ~))))  ::  hoon with one spec
    ++  exqr  |.(;~(gunk loan ;~(plug wasp wisp)))      ::  spec/aliases?/tail
    ++  exqn  |.(;~(gunk loan (stag %cltr (butt hank))))::  autoconsed hoons
    ++  exqw  |.(;~(gunk loaf loan))                    ::  hoon and spec
    ++  exqx  |.(;~(gunk loaf loan loan))               ::  hoon, two specs
    ++  exqy  |.(;~(gunk loaf loan loan loan))          ::  hoon, three specs
    ++  exqz  |.(;~(gunk loaf (butt hunk)))             ::  hoon, n specs
    ::
    ::    tiki expansion for %wt runes
    ::
    ++  txhp  |.  %+  cook  |=  {a/tiki b/(list (pair spec hoon))}
                            (~(wthp ah a) b)
                  (butt ;~(gunk teak ruck))
    ++  tkkt  |.  %+  cook  |=  {a/tiki b/hoon c/hoon}
                            (~(wtkt ah a) b c)
                  ;~(gunk teak loaf loaf)
    ++  txls  |.  %+  cook  |=  {a/tiki b/hoon c/(list (pair spec hoon))}
                            (~(wtls ah a) b c)
                  (butt ;~(gunk teak loaf ruck))
    ++  tkvt  |.  %+  cook  |=  {a/tiki b/hoon c/hoon}
                            (~(wtvt ah a) b c)
                  ;~(gunk teak loaf loaf)
    ++  tksg  |.  %+  cook  |=  {a/tiki b/hoon c/hoon}
                            (~(wtsg ah a) b c)
                  ;~(gunk teak loaf loaf)
    ++  txts  |.  %+  cook  |=  {a/spec b/tiki}
                            (~(wtts ah b) a)
                  ;~(gunk loan teak)
    ++  txhx  |.  %+  cook  |=  {a/skin b/tiki}
                            (~(wthx ah b) a)
                  ;~(gunk lore teak)
    ::
    ::    hint syntax
    ::
    ++  hinb  |.(;~(gunk bont loaf))                    ::  hint and hoon
    ++  hinc  |.                                        ::  optional =en, hoon
              ;~(pose ;~(gunk bony loaf) (stag ~ loaf)) ::
    ++  hind  |.(;~(gunk bonk loaf bonz loaf))          ::  jet hoon "bon"s hoon
    ++  hine  |.(;~(gunk bonk loaf))                    ::  jet-hint and hoon
    ++  hinf  |.                                        ::  0-3 >s, two hoons
      ;~  pose
        ;~(gunk (cook lent (stun [1 3] ban)) loaf loaf)
        (stag 0 ;~(gunk loaf loaf))
      ==
    ++  hing  |.                                        ::  0-3 >s, three hoons
      ;~  pose
        ;~(gunk (cook lent (stun [1 3] ban)) loaf loaf loaf)
        (stag 0 ;~(gunk loaf loaf loaf))
      ==
    ++  bonk                                            ::  jet signature
      ;~  pfix  cen
        ;~  pose
          ;~(plug sym ;~(pfix col ;~(plug sym ;~(pfix dot ;~(pfix dot dem)))))
          ;~(plug sym ;~(pfix col ;~(plug sym ;~(pfix dot dem))))
          ;~(plug sym ;~(pfix dot dem))
          sym
        ==
      ==
    ++  hinh  |.                                        ::  1/2 numbers, hoon
        ;~  gunk
          ;~  pose
            dem
            (ifix [lac rac] ;~(plug dem ;~(pfix ace dem)))
          ==
          loaf
        ==
    ++  bont  ;~  (bend)                                ::  term, optional hoon
                ;~(pfix cen sym)
                ;~(pfix dot ;~(pose wide ;~(pfix muck loaf)))
              ==
    ++  bony  (cook |=(a/(list) (lent a)) (plus tis))   ::  base 1 =en count
    ++  bonz                                            ::  term-labelled hoons
      ;~  pose
        (cold ~ sig)
        %+  ifix
          ?:(tol [;~(plug duz gap) ;~(plug gap duz)] [lit rit])
        (more mash ;~(gunk ;~(pfix cen sym) loaf))
      ==
    --
  ::
  ++  lang                                              ::  lung sample
    $:  ros/hoon
        $=  vil
        $%  {$tis p/hoon}
            {$col p/hoon}
            {$ket p/hoon}
            {$lit p/(list (pair wing hoon))}
        ==
    ==
  ::
  ++  lung
    ~+
    %-  bend
    |:  $:lang
    ^-  (unit hoon)
    ?-    -.vil
      $col  ?:(=([%base %flag] ros) ~ [~ %tsld ros p.vil])
      $lit  (bind ~(reek ap ros) |=(hyp/wing [%cnts hyp p.vil]))
      $ket  [~ ros p.vil]
      $tis  =+  rud=~(flay ap ros)
            ?~(rud ~ `[%ktts u.rud p.vil])
    ==
  ::
  ++  long
    %+  knee  *hoon  |.  ~+
    ;~  lung
      scat
      ;~  pose
        ;~(plug (cold %tis tis) wide)
        ;~(plug (cold %col col) wide)
        ;~(plug (cold %ket ket) wide)
        ;~  plug
          (easy %lit)
          (ifix [lit rit] lobo)
        ==
      ==
    ==
  ::
  ++  lobo  (most ;~(plug com ace) ;~(glam rope wide))
  ++  loon  (most ;~(plug com ace) ;~(glam wide wide))
  ++  lute                                              ::  tall [] noun
    ~+
    %+  cook  |=(hoon +<)
    %+  stag  %cltr
    %+  ifix
      [;~(plug lac gap) ;~(plug gap rac)]
    (most gap tall)
  ::
  ++  ropa  (most col rope)
  ++  rope                                              ::  wing form
    %+  knee  *wing
    |.  ~+
    %+  (slug |=({a/limb b/wing} [a b]))
      dot
    ;~  pose
      (cold [%| 0 ~] com)
      %+  cook
        |=({a/(list) b/term} ?~(a b [%| (lent a) `b]))
      ;~(plug (star ket) ;~(pose sym (cold %$ bus)))
    ::
      %+  cook
        |=(a/axis [%& a])
      ;~  pose
        ;~(pfix lus dim:ag)
        ;~(pfix pad (cook |=(a/@ ?:(=(0 a) 0 (mul 2 +($(a (dec a)))))) dim:ag))
        ;~(pfix bar (cook |=(a/@ ?:(=(0 a) 1 +((mul 2 $(a (dec a)))))) dim:ag))
        ven
        (cold 1 dot)
      ==
    ==
  ::
  ++  wise
    ;~  pose
      ;~  pfix  tis
        %+  sear
          |=  =spec
          ^-  (unit skin)
          %+  bind  ~(autoname ax & spec)
          |=  =term
          [%name term %spec spec %base %noun]
        wyde
      ==
      %+  cook
        |=  [=term =(unit spec)]
        ^-  skin
        ?~  unit
          term
        [%name term %spec u.unit %base %noun]
      ;~  plug  sym 
        ::  XX: net deprecated
        ::
        (punt ;~(pfix ;~(pose net tis) wyde))
      ==
    ==
  ++  tall                                              ::  full tall form
    %+  knee  *hoon
    |.(~+((wart ;~(pose expression:(norm &) long lute apex:(sail &)))))
  ++  till                                              ::  mold tall form
    %+  knee  *spec
    |.(~+((wert ;~(pose structure:(norm &) scad))))
  ++  wede                                              ::  wide bulb
    ::  XX: lus deprecated
    ::
    ;~(pfix ;~(pose lus net) wide)
  ++  wide                                              ::  full wide form
    %+  knee  *hoon
    |.(~+((wart ;~(pose expression:(norm |) long apex:(sail |)))))
  ++  wyde                                              ::  mold wide form
    %+  knee  *spec
    |.(~+((wert ;~(pose structure:(norm |) scad))))
  ++  wart
    |*  zor/rule
    %+  here
      |=  {a/pint b/hoon}
      ?:(bug [%dbug [wer a] b] b)
    zor
  ++  wert
    |*  zor/rule
    %+  here
      |=  {a/pint b/spec}
      ?:(bug [%dbug [wer a] b] b)
    zor
  --
::
++  vest
  ~/  %vest
  |=  tub/nail
  ^-  (like hoon)
  %.  tub
  %-  full
  (ifix [gay gay] tall:vast)
::
++  vice
  |=  txt/@ta
  ^-  hoon
  (rash txt wide:vast)
::
++  make                                                ::  compile cord to nock
  |=  txt/@
  q:(~(mint ut %noun) %noun (ream txt))
::
++  rain                                                ::  parse with % path
  |=  {bon/path txt/@}
  ^-  hoon
  =+  vaz=vast
  ~|  bon
  (scan (trip txt) (full (ifix [gay gay] tall:vaz(wer bon))))
::
++  ream                                                ::  parse cord to hoon
  |=  txt/@
  ^-  hoon
  (rash txt vest)
::
++  reck                                                ::  parse hoon file
  |=  bon/path
  (rain bon .^(@t %cx (weld bon `path`[%hoon ~])))
::
++  ride                                                ::  end-to-end compiler
  |=  {typ/type txt/@}
  ^-  (pair type nock)
  ~>  %slog.[0 leaf/"ride-parsing"]
  =/  gen  (ream txt)
  ~>  %slog.[0 leaf/"ride-compiling"]
  =-  ~>  %slog.[0 leaf/"ride-compiled"]
      -
  (~(mint ut typ) %noun gen)
::
::::  5e: caching compiler
  ::
++  wa  !:                                              ::  cached compile
  |_  worm
  ++  nell  |=(ref/type (nest [%cell %noun %noun] ref)) ::  nest in cell
  ++  nest                                              ::  nest:ut
    |=  {sut/type ref/type}
    ^-  {? worm}
    ?:  (~(has in nes) [sut ref])  [& +>+<]
    ?.  (~(nest ut sut) | ref)
      ~&  %nest-failed
      =+  foo=(skol ref)
      =+  bar=(skol sut)
      ~&  %nets-need
      ~>  %slog.[0 bar]
      ~&  %nest-have
      ~>  %slog.[0 foo]
      [| +>+<.$]
    [& +>+<(nes (~(put in nes) [sut ref]))]
  ::
  ++  call                                              ::  call gate
    |=  {vax/vase nam/term som/(each vase ^)}
    ^-  {vase worm}
    =^  duf  +>+<.$  (open vax nam som)
    (slap duf [%limb %$])
  ::
  ++  open                                              ::  assemble door
    |=  {vax/vase nam/term som/(each vase ^)}
    ^-  {vase worm}
    =*  key  [%cncb [[%& 2] ~] [[[%& 6] ~] [%$ 3]] ~]
    =^  dor  +>+<.$  (slap vax [%limb nam])
    =^  mes  +>+<.$  (slot 6 dor)
    =^  hip  +>+<.$
      ?-  -.som
         %&  (nest p.mes p.p.som)
         %|  (nets p.mes -.p.som)
      ==
    ?>  hip
    [[p.dor q.dor(+6 +7.som)] +>+<.$] 
  ::
  ++  neat                                              ::  type compliance
    |=  {typ/type som/(each vase ^)}
    ^-  worm
    =^  hip  +>+<.$
      ?-  -.som
        %&  (nest typ p.p.som)
        %|  (nets typ -.p.som)
      ==
    ?>  hip
    +>+<.$
  ::
  ++  nets                                              ::  typeless nest
    |=  {sut/* ref/*}
    ^-  {? worm}
    ?:  (~(has in nes) [sut ref])  [& +>+<]
    =+  gat=|=({a/type b/type} (~(nest ut a) | b))
    ?.  (? .*(gat(+< [sut ref]) -.gat))
      ~&  %nets-failed
      =+  tag=`*`skol
      =+  foo=(tank .*(tag(+< ref) -.tag))
      =+  bar=(tank .*(tag(+< sut) -.tag))
      ~&  %nets-need
      ~>  %slog.[0 bar]
      ~&  %nets-have
      ~>  %slog.[0 foo]
      [| +>+<.$]
    [& +>+<.$(nes (~(put in nes) [sut ref]))]
  ::
  ++  play                                              ::  play:ut
    |=  {sut/type gen/hoon}
    ^-  {type worm}
    =+  old=(~(get by pay) [sut gen])
    ?^  old  [u.old +>+<.$]
    =+  new=(~(play ut sut) gen)
    [new +>+<.$(pay (~(put by pay) [sut gen] new))]
  ::
  ++  mint                                              ::  mint:ut to noun
    |=  {sut/type gen/hoon}
    ^-  {(pair type nock) worm}
    =+  old=(~(get by mit) [sut gen])
    ?^  old  [u.old +>+<.$]
    =+  new=(~(mint ut sut) %noun gen)
    [new +>+<.$(mit (~(put by mit) [sut gen] new))]
  ::
  ++  slap                                              ::  ++slap, cached
    |=  {vax/vase gen/hoon}
    ^-  {vase worm}
    =^  gun  +>+<  (mint p.vax gen)
    [[p.gun .*(q.vax q.gun)] +>+<.$]
  ::
  ++  slot                                              ::  ++slot, cached
    |=  {axe/@ vax/vase}
    ^-  {vase worm}
    =^  gun  +>+<  (mint p.vax [%$ axe])
    [[p.gun .*(q.vax [0 axe])] +>+<.$]
  ::
  ++  sped                                              ::  specialize vase
    |=  vax/vase
    ^-  {vase worm}
    =+  ^=  gen  ^-  hoon
      ?@  q.vax    [%wtts [%base [%atom %$]] [%& 1]~]
      ?@  -.q.vax  [%wtts [%leaf %tas -.q.vax] [%& 2]~]
      [%wtts [%base %cell] [%& 1]~]
    =^  typ  +>+<.$  (play p.vax [%wtbn gen [%$ 1]])
    [[typ q.vax] +>+<.$]
  ::
  ++  spot                                              ::  slot then sped
    |=  {axe/@ vax/vase}
    ^-  {vase worm}
    =^  xav  +>+<  (slot axe vax)
    (sped xav)
  ::
  ++  stop                                              ::  sped then slot
    |=  {axe/@ vax/vase}
    ^-  {vase worm}
    =^  xav  +>+<  (sped vax)
    (slot axe xav)
  --
::
::::  5f: molds and mold builders
  ::
++  arch  {fil/(unit @uvI) dir/(map @ta ~)}            ::  fundamental node
++  arvo  (wind {p/term q/mill} mill)                   ::  arvo card
++  beak  {p/ship q/desk r/case}                        ::  path prefix
++  beam  {{p/ship q/desk r/case} s/spur}               ::  global name
++  bone  @ud                                           ::  opaque duct
++  case                                                ::  version
         $%  {$da p/@da}                               ::  date
             {$tas p/@tas}                             ::  label
             {$ud p/@ud}                               ::  sequence
         ==                                            ::
++  desk  @tas                                          ::  ship desk case spur
++  cage  (cask vase)                                   ::  global metadata
++  cask  |*(a/mold (pair mark a))                      ::  global data
++  cuff                                                ::  permissions
          $:  p/(unit (set monk))                       ::  can be read by
              q/(set monk)                              ::  caused or created by
          ==                                            ::
++  curd  {p/@tas q/*}                                  ::  typeless card
++  dock  (pair @p term)                                ::  message target
++  duct  (list wire)                                   ::  causal history
++  hypo  |*(a/mold (pair type a))                      ::  type associated
++  hobo  |*  a/gate                                    ::  task wrapper
          $?  $%  {$soft p/*}                           ::
              ==                                        ::
              a                                         ::
          ==                                            ::
++  kirk  (unit (set monk))                             ::  audience
++  lens                                                ::  observation core
  $_  ^?                                                ::
  |%  ++  u  *(unit (unit ~))                          ::  existence
      ++  v  *(unit (unit cage))                        ::  full history
      ++  w  *(unit (unit (unit cage)))                 ::  latest diff
      ++  x  *(unit (unit cage))                        ::  data at path
      ++  y  *(unit (unit arch))                        ::  directory
      ++  z  *(unit (unit cage))                        ::  current subtree
  --                                                    ::
++  mane  $@(@tas {@tas @tas})                          ::  XML name+space
++  manx  $~([[%$ ~] ~] {g/marx c/marl})                ::  dynamic XML node
++  marc                                                ::  structured mark
  $@  mark                                              ::  plain mark
  $%  {$tabl p/(list (pair marc marc))}                 ::  map
  ==                                                    ::
++  mark  @tas                                          ::  content type
++  marl  (list manx)                                   ::  XML node list
++  mars  {t/{n/$$ a/{i/{n/$$ v/tape} t/~}} c/~}        ::  XML cdata
++  mart  (list {n/mane v/tape})                        ::  XML attributes
++  marx  $~([%$ ~] {n/mane a/mart})                    ::  dynamic XML tag
++  mash  |=(* (mass +<))                               ::  producing mass
++  mass  (pair cord (each noun (list mash)))           ::  memory usage
++  mill  (each vase milt)                              ::  vase+metavase
++  milt  {p/* q/*}                                     ::  metavase
++  mite  (list @ta)                                    ::  mime type
++  monk  (each ship {p/@tas q/@ta})                    ::  general identity
++  muse  {p/@tas q/duct r/arvo}                        ::  sourced move
++  move  {p/duct q/arvo}                               ::  arvo move
++  ovum  {p/wire q/curd}                               ::  typeless ovum
++  pane  (list {p/@tas q/vase})                        ::  kernel modules
++  pass  @                                             ::  public key
++  pone  (list {p/@tas q/vise})                        ::  kernel modules old
++  ring  @                                             ::  private key
++  ship  @p                                            ::  network identity
++  shop  (each ship (list @ta))                        ::  urbit/dns identity
++  sink  (trel bone ship path)                         ::  subscription
++  spur  path                                          ::  ship desk case spur
++  time  @da                                           ::  galactic time
++  vile                                                ::  reflexive constants
          $:  typ/type                                  ::  -:!>(*type)
              duc/type                                  ::  -:!>(*duct)
              pah/type                                  ::  -:!>(*path)
              mev/type                                  ::  -:!>([%meta *vase])
          ==                                            ::
++  wind                                                ::  new kernel action
          |*  {a/gate b/gate}                           ::  forward+reverse
          $%  {$pass p/path q/a}                        ::  advance
              {$slip p/a}                               ::  lateral
              {$give p/b}                               ::  retreat
          ==                                            ::
++  wire  path                                          ::  event pretext
::
::::  5g: profiling support (XX move)
  ::
::
++  pi-heck
    |=  {nam/@tas day/doss}
    ^-  doss
    =+  lam=(~(get by hit.day) nam)
    day(hit (~(put by hit.day) nam ?~(lam 1 +(u.lam))))
::
++  pi-noon                                             ::  sample trace
  |=  {mot/term paz/(list path) day/doss}
  =|  lax/(unit path)
  |-  ^-  doss
  ?~  paz  day(mon (pi-mope mot mon.day))
  %=    $
      paz  t.paz
      lax  `i.paz
      cut.day
    %+  ~(put by cut.day)  i.paz
    ^-  hump
    =+  nax=`(unit path)`?~(t.paz ~ `i.t.paz)
    =+  hup=`hump`=+(hup=(~(get by cut.day) i.paz) ?^(hup u.hup [*moan ~ ~]))
    :+  (pi-mope mot mon.hup)
      ?~  lax  out.hup
      =+  hag=(~(get by out.hup) u.lax)
      (~(put by out.hup) u.lax ?~(hag 1 +(u.hag)))
    ?~  nax  inn.hup
    =+  hag=(~(get by inn.hup) u.nax)
    (~(put by inn.hup) u.nax ?~(hag 1 +(u.hag)))
  ==
++  pi-mope                                             ::  add sample
  |=  {mot/term mon/moan}
  ?+  mot  mon
    $fun  mon(fun +(fun.mon))
    $noc  mon(noc +(noc.mon))
    $glu  mon(glu +(glu.mon))
    $mal  mon(mal +(mal.mon))
    $far  mon(far +(far.mon))
    $coy  mon(coy +(coy.mon))
    $euq  mon(euq +(euq.mon))
  ==
++  pi-moth                                             ::  count sample
  |=  mon/moan  ^-  @ud
  :(add fun.mon noc.mon glu.mon mal.mon far.mon coy.mon euq.mon)
::
++  pi-mumm                                             ::  print sample
  |=  mon/moan  ^-  tape
  =+  tot=(pi-moth mon)
  ;:  welp
    ^-  tape
    ?:  =(0 noc.mon)  ~
    (welp (scow %ud (div (mul 100 noc.mon) tot)) "n ")
  ::
    ^-  tape
    ?:  =(0 fun.mon)  ~
    (welp (scow %ud (div (mul 100 fun.mon) tot)) "c ")
  ::
    ^-  tape
    ?:  =(0 glu.mon)  ~
    (welp (scow %ud (div (mul 100 glu.mon) tot)) "g ")
  ::
    ^-  tape
    ?:  =(0 mal.mon)  ~
    (welp (scow %ud (div (mul 100 mal.mon) tot)) "m ")
  ::
    ^-  tape
    ?:  =(0 far.mon)  ~
    (welp (scow %ud (div (mul 100 far.mon) tot)) "f ")
  ::
    ^-  tape
    ?:  =(0 coy.mon)  ~
    (welp (scow %ud (div (mul 100 coy.mon) tot)) "y ")
  ::
    ^-  tape
    ?:  =(0 euq.mon)  ~
    (welp (scow %ud (div (mul 100 euq.mon) tot)) "e ")
  ==
::
++  pi-tell                                             ::  produce dump
  |=  day/doss
  ^-  (list tape)
  ?:  =(day *doss)  ~
  =+  tot=(pi-moth mon.day)
  ;:  welp
    [(welp "events: " (pi-mumm mon.day)) ~]
  ::
    %+  turn
      %+  sort  ~(tap by hit.day)
      |=  {a/{* @} b/{* @}}
      (lth +.a +.b)
    |=  {nam/term num/@ud}
    :(welp (trip nam) ": " (scow %ud num))
    ["" ~]
  ::
    %-  zing
    ^-  (list (list tape))
    %+  turn
      %+  sort  ~(tap by cut.day)
      |=  {one/(pair path hump) two/(pair path hump)}
      (gth (pi-moth mon.q.one) (pi-moth mon.q.two))
    |=  {pax/path hup/hump}
    =+  ott=(pi-moth mon.hup)
    ;:  welp
      [(welp "label: " (spud pax)) ~]
      [(welp "price: " (scow %ud (div (mul 100 ott) tot))) ~]
      [(welp "shape: " (pi-mumm mon.hup)) ~]
    ::
      ?:  =(~ out.hup)  ~
      :-  "into:"
      %+  turn
        %+  sort  ~(tap by out.hup)
        |=({{* a/@ud} {* b/@ud}} (gth a b))
      |=  {pax/path num/@ud}
      ^-  tape
      :(welp "  " (spud pax) ": " (scow %ud num))
    ::
      ?:  =(~ inn.hup)  ~
      :-  "from:"
      %+  turn
        %+  sort  ~(tap by inn.hup)
        |=({{* a/@ud} {* b/@ud}} (gth a b))
      |=  {pax/path num/@ud}
      ^-  tape
      :(welp "  " (spud pax) ": " (scow %ud num))
    ::
      ["" ~]
      ~
    ==
  ==
--<|MERGE_RESOLUTION|>--- conflicted
+++ resolved
@@ -1419,13 +1419,8 @@
   ++  uni                                               ::  union
     ~/  %uni
     =+  b=a
-<<<<<<< HEAD
     |@
     ++  $
-=======
-    |%
-    +-  $
->>>>>>> a6f3c2f5
       ?:  =(a b)  a
       |-  ^+  a
       ?~  b
