--- conflicted
+++ resolved
@@ -182,13 +182,9 @@
   ::
   ++  wink                                              ::  deploy
     |=  {now/@da eny/@ ski/slyd}
-<<<<<<< HEAD
-    =^  rig  worm.vane  (~(slym wa worm.vane) vase.vane [who +<])  ::  activate vane
-=======
     =^  rig  worm.vane
       ~|  [%failed-vane-activation-for lal]
-      (~(slym wa worm.vane) vase.vane +<)  ::  activate vane
->>>>>>> 98e62e35
+      (~(slym wa worm.vane) vase.vane [who +<])  ::  activate vane
     ~%  %wink  +>+>  ~
     |%
     ++  slid
@@ -431,12 +427,8 @@
     |-  ^-  (unit (unit (cask)))
     ?~  vanes  ~
     ?.  =(lal label.i.vanes)  $(vanes t.vanes)
-<<<<<<< HEAD
+    ~|  [%failed-scry ron bed]
     %-  scry:(wink:(vent who lal vil bud vane.i.vanes) now (shax now) ..^$)
-=======
-    ~|  [%failed-scry ron bed]
-    %-  scry:(wink:(vent lal vil bud vane.i.vanes) now (shax now) ..^$)
->>>>>>> 98e62e35
     [fur ren bed]
   ::
   ++  dink                                              ::  vase by char
@@ -475,12 +467,8 @@
   ++  race                                              ::  take
     |=  {org/@tas lal/@tas pux/(unit wire) hen/duct hil/mill =vane}
     ^-  [p=(list move) q=_vane]
-<<<<<<< HEAD
     =+  ven=(vent who lal vil bud vane)
-=======
-    =+  ven=(vent lal vil bud vane)
     ~|  [%failed-take lal]
->>>>>>> 98e62e35
     =+  win=(wink:ven now (shax now) beck)
     (swim:win org pux hen hil)
   ::
@@ -878,12 +866,8 @@
     ~&  [%vane `@tas`lal.fav pax.fav `@p`(mug txt.fav)]
     :_  t.vanes
     :-  label.i.vanes
-<<<<<<< HEAD
+    ~|  [%failed-vane-activation now lal.fav]
     vane:(ruck:(vent who lal.fav vil bud [vase.vane.i.vanes *worm]) pax.fav txt.fav)
-=======
-    ~|  [%failed-vane-activation now lal.fav]
-    vane:(ruck:(vent lal.fav vil bud [vase.vane.i.vanes *worm]) pax.fav txt.fav)
->>>>>>> 98e62e35
   ==
 ::
 ++  wish                                                ::  external compute
