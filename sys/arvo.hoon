--- conflicted
+++ resolved
@@ -1,634 +1,1066 @@
-::                                                      ::
-::::  6: layer six
-  !:
-~>  %slog.[0 leaf+"arvo-boot"]
-=<  |=  {now/@da ovo/*}
-    ^-  *
+!:                                                      ::  /sys/arvo
+::                                                      ::  %reference/2
+::  %arvo: arvo microkernel.
+::
+=<  ::  this lifecycle wrapper makes the arvo door
+    ::  (multi-armed core) look like a gate (function
+    ::  or single-armed core), to fit urbit's formal
+    ::  lifecycle function.  a practical interpreter 
+    ::  can ignore it.
+    ::
+    |=  {now/@da ovo/ovum}
     ~>  %slog.[0 leaf+"arvo-event"]
     .(+> +:(poke now ovo))
 =>
-~%  %hex  +  ~
+::                                                      ::  ::
+::::::::::::::::::::::::::::::::::::::::::::::::::::::::::  ::  (1) public molds
+::                                                      ::  ::
 |%
-::
-::::  6a: arvo core
-  ::
-++  mean  |=(a/tang (fear (flop a) |.(!!)))             ::  deify stack trace
-++  fear                                                ::  insert user mean
-  |*  {a/tang _|?(**)}
-  ^+  (+<+)
-  =>  .(a `tang`a)
-  ?~  a  (+<+)
-  ~_(i.a $(a t.a))
-::
-++  slog                                                ::  deify printf
-  =|  pri/@                                             ::  priority level
-  |=  a/tang  ^+  same                                  ::  .=  ~&(%a 1)
-  ?~(a same ~>(%slog.[pri i.a] $(a t.a)))               ::  ((slog ~[>%a<]) 1)
-::
-++  sloy
-  |=  sod/slyd
-  ^-  slyt
-  |=  {ref/* raw/*}
-  =+  pux=((soft path) raw)
-  ?~  pux  ~
-  ?.  ?=({@ @ @ @ *} u.pux)  ~
-  =+  :*  hyr=(slay i.u.pux)
-          fal=(slay i.t.u.pux)
-          dyc=(slay i.t.t.u.pux)
-          ved=(slay i.t.t.t.u.pux)
-          tyl=t.t.t.t.u.pux
+++  arms  (map chip dope)                               ::  stated identity
+++  bait                                                ::  analysis state
+  $:  now/@da                                           ::  date
+      eny/@uvJ                                          ::  entropy
+      sky/roof                                          ::  namespace
+  ==                                                    ::
+++  card  {p/@tas q/*}                                  ::  tagged event
+++  case                                                ::  version
+  $%  {$da p/@da}                                       ::  date
+      {$tas p/@tas}                                     ::  label
+      {$ud p/@ud}                                       ::  sequence
+  ==                                                    ::
+++  cave  (cask maze)                                   ::  marked untyped vase
+++  chip                                                ::  standard identity
+  $?  $giv                                              ::  given name
+      $fam                                              ::  surname
+      $had                                              ::  fictitious name
+      $mid                                              ::  middle name
+      $gen                                              ::  generational suffix
+  ==                                                    ::
+++  desk  @tas                                          ::  ship desk case spur
+++  dope  (pair @tas @t)                                ::  term/unicode pair
+++  duct  (list wire)                                   ::  causal history
+++  maze  {p/* q/*}                                     ::  untyped vase
+++  ovum  (pair wire card)                              ::  input or output
+++  plum  (pair term noun)                              ::  deep file
+++  ruby  @pG                                           ::  64-bit passcode
+++  roof  (room vase)                                   ::  namespace
+++  rook  (room maze)                                   ::  meta-namespace
+++  room                                                ::  either namespace
+  |*  vase/mold                                         ::  vase or maze
+  $-  $:  lyc/(unit (set ship))                         ::  leakset
+          car/term                                      ::  perspective
+          bem/beam                                      ::  path
+      ==                                                ::
+  %-  unit                                              ::  ~: unknown
+  %-  unit                                              ::  ~ ~: invalid
+  (cask vase)                                           ::  marked cargo
+::                                                      ::
+++  ship  @p                                            ::  network identity
+++  vane                                                ::  kernel module
+  |*  $:  $:  task/mold                                 ::  ->$ in request
+              gift/mold                                 ::  <-$ out result
+              sign/mold                                 ::  $<- in result
+              note/mold                                 ::  $-> out request
+          ==                                            ::
+          mind/mold                                     ::  current state
+          tomb/mold                                     ::  prior state
+      ==                                                ::
+  =*  move                                              ::
+    $%  {$give p/gift}                                  ::  return
+        {$pass p/path q/note}                           ::  invoke
+    ==                                                  ::
+  $_  ^?                                                ::
+  |_  mind                                              ::  active state
+  ++  load  $-(tomb _+>)                                ::  reload
+  ++  stay  *mind                                       ::  preserve
+  ++  plow                                              ::  work in time
+    |_  $:  now/@da                                     ::  date
+            eny/@uvJ                                    ::  entropy
+            sky/roof                                    ::  namespace
+        ==                                              ::
+    ++  doze  *(unit @da)                               ::  awake when
+    ++  peek  roof                                      ::  local namespace
+    ++  spin                                            ::  work on state
+      |_  $:  hen/duct                                  ::  cause stack
+              moz/(list move)                           ::  moves, inverted
+          ==                                            ::
+      ++  call  |=(task +>)                             ::  forward effect
+      ++  take  |=({wire sign} +>)                      ::  backward effect
+      --                                                ::
+    --                                                  ::
+  --                                                    ::
+++  wire  path                                          ::  cause
+--  =>
+::                                                      ::  ::
+::::::::::::::::::::::::::::::::::::::::::::::::::::::::::  ::  (2) state molds
+::                                                      ::  ::
+|% 
+++  evil                                                ::  evolvable state
+  |*  {span/_span twig/_twig vase/_vase}                ::  injected molds
+  |%                                                    ::
+  ++  ball                                              ::  arvo vane move
+    $%  {$give p/mill}                                  ::  vane "return"
+        {$pass p/wire q/(pair term mill)}               ::  vane "call"
+    ==                                                  ::
+  ++  mall                                              ::  any arvo version
+    $?  {$293 mast}                                     ::  kelvin 293, current
+    ==                                                  ::
+  ++  mast                                              ::  system state
+    $:  $=  gut                                         ::  abdomen
+        $:  run/(list move)                             ::  worklist
+            out/(list ovum)                             ::  unix output
+            but/(unit seed)                             ::  reboot 
+        ==                                              ::
+        $=  hax                                         ::  thorax
+        $:  sac/worm                                    ::  compiler cache
+        ==                                              ::
+        $=  bug                                         ::  insect brain
+        $:  noc/@ta                                     ::  process nonce
+            ver/(qual @tas @ud @ud @ud)                 ::  vendor/version
+        ==                                              ::
+        $=  mal                                         ::  mammal brain
+        $:  off/?                                       ::  not yet booted
+            lac/_|                                      ::  not verbose
+            eny/@uvJ                                    ::  512-bit entropy
+            yor/vase                                    ::  %york, vane models
+            zus/vase                                    ::  %zuse, user lib
+            van/(map term vase)                         ::  vanes
+        ==                                              ::
+        $=  rep                                         ::  reptile brain
+        $:  orb/@p                                      ::  ship
+            nym/arms                                    ::  name information
+            roy/(map @ud ruby)                          ::  start secrets
+            fat/(map path (pair term noun))             ::  boot filesystem
+    ==  ==                                              ::
+  ++  mill  (each vase maze)                            ::  vase or metavase
+  ++  move  (pair duct ball)                            ::  vane move
+  ++  worm                                              ::  compiler cache
+    $:  nes/(set ^)                                     ::  ++nest
+        pay/(map (pair span twig) span)                 ::  ++play
+        mit/(map (pair span twig) (pair span nock))     ::  ++mint
+    ==                                                  ::
+  --                                                    ::
+++  hoof  @t                                            ::  hoon source file
+++  live  (evil)                                        ::  modern molds
+++  seed  (pair (unit hoof) hoof)                       ::  hoon/arvo boot src
+++  vile  (evil typo twit vise)                         ::  old molds
+++  wasp                                                ::  arvo effect
+  $%  {$wack p/@uvJ}                                    ::  add entropy
+      {$what p/(list (pair path (pair term noun)))}     ::  reset reptile files
+      {$whim p/arms}                                    ::  reset arms
+      {$wise p/(map @ud ruby)}                          ::  reset secrets
+      {$whom p/@p}                                      ::  set identity; boot
+  ==                                                    ::
+--  =>
+::                                                      ::  ::
+::::::::::::::::::::::::::::::::::::::::::::::::::::::::::  ::  (3) engines
+::                                                      ::  ::
+|%
+::                                                      ::  ++le
+++  le                                                  ::  deep engine
+  =+  [now=*@da *mall:live]
+  =*  ::  
+      ::  sys: system state
+      ::
+      sys  ->
+  |%
+  ::                                                    ::  ++abet:le
+  ++  abet                                              ::  complete cycle
+    ^-  {(each (list ovum) seed) _sys}
+    ?^  but.gut
+      [[%| u.but.gut] sys]
+    [[%& (flop out.gut)] sys(out.gut ~)]
+  ::                                                    ::  ++boot:le
+  ++  boot                                              ::  reboot
+    |=  $:  ::  hyn: optional hoon.hoon source
+            ::  ars: arvo.hoon source
+            ::
+            hyn/(unit @t)
+            ars/@t
+        ==
+    ^-  {* *}
+    ?~  hyn
+      ::  hon: hoon kernel as a vase
+      ::  are: arvo kernel as a vase
+      ::  arc: arvo core as a vase
+      ::  lod: load gate on arvo core
+      ::
+      =/  hon  !>(..ride)
+      ~&  [%compile-arvo `@p`(mug p.hon) `@p`(mug ars)]
+      =*  are  (slap hon (ream ars))
+      =*  arc  (slot 7 are)
+      =*  lod  (slap arc [%limb %load])
+      (^ q:(slam lod !>([now sys])))
+    ::
+    ::  compile the hoon.hoon source with the current compiler
+    ::
+    ~&  [%hoon-compile `@p`(mug u.hyn)]
+    =+  raw=(ride %noun u.hyn)
+    ::
+    ::  activate the new compiler gate
+    ::
+    =+  cop=.*(0 +.raw)
+    ::
+    ::  find the hoon version number of the new kernel
+    ::
+    =+  nex=(@ .*(cop q:(~(mint ut p.raw) %noun [%limb %hoon])))
+    ?>  |(=(nex hoon) =(+(nex) hoon))
+    ::
+    ::  if we're upgrading language versions, recompile the compiler
+    ::
+    =>  ?:  =(nex hoon)
+          [hot=`*`raw .]
+        ~&  [%hoon-compile-upgrade nex]
+        =+  hot=.*(cop(+< [%noun u.hyn]) -.cop)
+        .(cop .*(0 +.hot))
+    ::
+    ::  extract the hoon core from the outer gate
+    ::
+    =+  hoc=.*(cop [0 7])
+    ::
+    ::  compute the span of the hoon.hoon core
+    ::
+    =+  hyp=-:.*(cop(+< [-.hot '+>']) -.cop)
+    ::
+    ::  compile arvo
+    ::
+    ~&  [%compile-arvo `@p`(mug hyp) `@p`(mug ars)]
+    =+  rav=.*(cop(+< [hyp ars]) -.cop)
+    ::
+    ::  create the arvo kernel
+    ::
+    =+  arv=.*(hoc +.rav)
+    ::
+    ::  extract the arvo core from the outer gate
+    ::
+    =+  voc=.*(arv [0 7])
+    ::
+    ::  compute the span of the arvo.hoon core
+    ::
+    =+  vip=-:.*(cop(+< [-.rav '+>']) -.cop)
+    ::
+    ::  entry gate: ++load for the normal case, ++come for upgrade
+    ::
+    =+  gat=.*(voc +:.*(cop(+< [vip ?:(=(nex hoon) 'load' 'come')]) -.cop))
+    ::
+    ::  sample: [date system-state]
+    ::
+    =+  sam=[now sys]
+    ::
+    ::  call into the new kernel
+    ::
+    (^ .*(gat(+< sam) -.gat))
+  ::                                                    ::  ++call:le
+  ++  call                                              ::  forward to vane
+    |=  {hen/duct way/term hil/mill}
+    ^+  +>
+    (call:(spin way hen) hil)
+  ::                                                    ::  ++doze:le
+  ++  doze                                              ::  next wakeup by vane
+    |=  way/term
+    ^-  (unit @da)
+    doze:(plow way)
+  ::                                                    ::  ++emit:le
+  ++  emit                                              ::  emit move
+    |=  mov/move:live
+    +>(run.gut [mov run.gut]) 
+  ::                                                    ::  ++grow:le
+  ++  grow                                              ::  hardcoded prefixes
+    |=  lay/term
+    ^-  term
+    ?+  lay  !!
+      $a  %ames
+      $b  %behn
+      $c  %clay
+      $d  %dill
+      $e  %eyre
+      $f  %ford
+      $g  %gall
+      $j  %jael
+    ==
+  ::                                                    ::  ++loop:le
+  ++  loop                                              ::  main loop
+    ^+  .
+    ::  done if stack is empty
+    ::
+    ?~  run.gut  .
+    ::
+    ::  mov: top move on stack
+    ::
+    =/  mov  `move:live`i.run.gut
+    ::
+    ::  pop top move off stack
+    ::
+    =>  .(run.gut t.run.gut)
+    ::
+    ::  interpret top move
+    ::
+    ?-    -.q.mov
+    ::
+    ::  %give: return move
+    ::
+        $give
+      ::
+      ::  the duct can't be empty
+      ::
+      ?>  ?=(^ p.mov)
+      ::
+      ::  tea: top wire on duct
+      ::  nex: rest of duct
+      ::
+      =/  tea  i.p.mov
+      =*  nex  t.p.mov
+      ::
+      ::  route gift by wire
+      ::
+      ?.  ?=({$$ *} tea)
+        ::
+        ::  the caller was another vane
+        ::
+        ?>  ?=({@tas *} tea)
+        (take nex i.tea t.tea p.q.mov)
+      ::
+      ::  the caller was arvo itself
+      ::
+      ?:  ?=({$unix $~} t.tea)
+        ::
+        ::  the caller was unix i/o
+        ::
+        (unix nex (wile p.q.mov))
+      ?>  ?=({$arvo $~} t.tea)
+      ::
+      ::  the caller was boot logic
+      ::
+      (warp nex ((hard wasp) (wile p.q.mov)))
+    ::
+    ::  %pass: forward move
+    ::
+        $pass
+      ::  tea: proximate cause of action
+      ::  hen: ultimate cause of action
+      ::  way: target 
+      ::  hil: event data
+      ::
+      =*  tea  p.q.mov
+      =*  hen  p.mov
+      =*  way  p.q.q.mov
+      =*  hil  q.q.q.mov
+      (call [tea hen] way hil)
+    ==
+  ::                                                    ::  ++pike:le
+  ++  pike                                              ::  event to %pass
+    |=  $:  ::  way: event route
+            ::  now: date
+            ::  ovo: input ovum
+            ::
+            way/@tas
+            now/@da
+            ovo/ovum
+        ==
+    ^+  +>
+    ::  print event if in verbose mode
+    ::
+    ~?  &(!lac.mal !=(%belt -.q.ovo))  [%unix -.q.ovo p.ovo]
+    ::
+    ::  vax: card as vase
+    ::
+    =^  vax  +>  (open q.ovo)
+    ::
+    ::  hen: fundamental cause (unix input channel)
+    ::  tea: local cause (unix i/o)
+    ::  mov: action (pass into event route)
+    ::
+    =*  hen  `duct`[p.ovo ~]
+    =*  tea  `wire`[%$ %unix ~]
+    =*  mov  `move:live`[hen %pass tea way %& vax]
+    ::
+    ::  push move on stack, and work.
+    ::
+    loop:(emit mov)
+  ::                                                    ::  ++open:le
+  ++  open                                              ::  input card to move
+    |=  fav/card
+    ^-  {vase _+>}
+    ?<  off.mal
+    ::
+    ::  gat: mold for correct unix task
+    ::  vax: molded card
+    ::
+    =^  gat  sac.hax  (~(slap wa sac.hax) zus.mal [%limb %unix-task])
+    =/  vax  (slam gat [%noun fav])
+    ~|  [%le-open -.fav]
+    ?>  =(fav q.vax)
+    [vax +>.$]
+  ::                                                    ::  ++peek:le
+  ++  peek                                              ::  namespace
+    |=  $:  ::  lyc: other ships result may leak to
+            ::  cyr: general perspective, eg %cx
+            ::  bem: name
+            ::
+            lyc/(unit (set ship))
+            cyr/term
+            bem/beam
+        ==
+    ^-  (unit (unit cave))
+    ::
+    ::  way: vane to look in
+    ::  car: perspective within vane
+    ::
+    =*  way  (grow (end 3 1 cyr))
+    =*  car  (rsh 3 1 cyr)
+    (peek:(plow(eny.mal `@`0) way) lyc car bem)
+  ::                                                    ::  ++plow:le
+  ++  plow                                              ::  plowing vane
+    |=  way/term
+    (va-plow:(va-amid:va way) now eny.mal peek)
+  ::                                                    ::  ++poke:le
+  ++  poke                                              ::  event from unix
+    |=  $:  ::  ovo: event
+            ::
+            ovo/ovum
+        ==
+    ^+  +>
+    ~&  [%poke -.ovo]
+    ~|  [%poke -.ovo]
+    ?+    -.q.ovo  !!
+    ::
+    ::  unix input, send to vane
+    ::
+        $belt  (pike %dill now ovo)
+        $blew  (pike %dill now ovo)
+        $born  (pike %eyre now ovo)
+        $hail  (pike %dill now ovo)
+        $hear  (pike %ames now ovo)
+        $hook  (pike %dill now ovo)
+        $into  (pike %clay now ovo)
+        $they  (pike %eyre now ovo)
+        $this  (pike %eyre now ovo)
+        $thus  (pike %eyre now ovo)
+        $wake  (pike %behn now ovo)
+    ::
+        ?($wack $what $whom $whim $wise)
+      =/  wap  ((hard wasp) ovo)
+      =*  tea  `wire`[%$ %arvo ~]
+      =*  hen  `duct`[tea [p.ovo ~]]
+      =*  mov  `move:live`[hen %give %& !>(wap)]
+      (emit mov)
+    ==
+  ::                                                    ::  ++spin:le
+  ++  spin                                              ::  spinning vane
+    |=  {way/term hen/duct}
+    (spin:(plow way) hen)
+  ::
+  ++  take
+    |=  {hen/duct way/term tea/wire hil/mill}
+    ^+  +>
+    =<  loop
+    (take:(spin way hen) tea hil)
+  ::                                                    ::  ++unix:le
+  ++  unix                                              ::  return to unix
+    |=  {hen/duct fav/card}
+    ^+  +>
+    ?>  ?=({* $~} hen)
+    loop(out.gut [[i.hen fav] out.gut])
+  ::                                                    ::  ++va:le
+  ++  va                                                ::  vane engine
+    |_  $:  ::  way: vane name, eg `%ames`
+            ::  vax: vane, or vane builder if `off.mal`
+            ::  
+            way/term
+            vax/vase
+        ==
+    ::                                                  ::  ++va-abet:va:le
+    ++  va-abet                                         ::  resolve
+      ^+  ..va
+      ..va(van.mal (~(put by van.mal) way vax))
+    ::                                                  ::  ++va-amid:va:le
+    ++  va-amid                                         ::  load existing
+      |=  way/term
+      ^+  +>
+      ?<  off.mal
+      +>(way way, vax (~(got by van.mal) way))
+    ::                                                  ::  ++va-abut:va:le
+    ++  va-apex                                         ::  boot / reboot
+      |=  $:  way/term
+              src/hoof
+          ==
+      ^+  +>
+      =.  ^way  way
+      =/  bun  (~(get by van.mal) way)
+      ?~  bun
+        (va-create src)
+      (va-update(vax u.bun) src)
+    ::                                                  ::  ++va-plow:va:le
+    ++  va-plow                                         ::  context awareness
+      |=  $:  ::  now: date
+              ::  eny: 512-bit entropy
+              ::  sky: meta-typed namespace
+              ::
+              now/@da
+              eny/@uvJ
+              sky/rook
+          ==
+      ::  kys: user-typed namespace vase
+      ::  sam: core sample
+      ::  wok: plowing vase
+      ::
+      =*  kys  `vase`[-:!>(*roof) sky]
+      =*  sam  (slop !>(now) (slop !>(eny) kys))
+      =^  wok  sac.hax  (~(open wa sac.hax) vax %plow %& sam)
+      |%  
+      ::                                                ::  ++doze:va-plow:va:le
+      ++  doze                                          ::  next wakeup 
+        ^-  (unit @da)
+        =^  pro  sac.hax  (~(slap wa sac.hax) wok [%limb %doze])
+        =.  sac.hax  (~(neat wa sac.hax) -:!>(*(unit @da)) %& pro)
+        ((unit @da) q.pro)
+      ::                                                ::  ++peek:va-plow:va:le
+      ++  peek                                          ::  internal peek
+        |=  $:  ::  lyc: set of output ships
+                ::  car: local perspective
+                ::  bem: true path
+                ::
+                lyc/(unit (set ship))
+                car/term
+                bem/beam
+            ==
+        ^-  (unit (unit cave))
+        ::
+        ::  yeb: namespace input
+        ::  pro: namespace output
+        ::
+        =/  yeb  !>([lyc car bem])
+        =^  pro  sac.hax  (~(call wa sac.hax) wok %peek %& yeb)
+        =.  sac.hax  (~(neat wa sac.hax) -:!>([*mark *vase]) %& pro)
+        ::
+        ::  detect unit cases
+        ::
+        ?~  q.pro  ~
+        ?~  +.q.pro  [~ ~]
+        ::
+        ::  dat: vase of [mark vase]
+        ::
+        =^  dat  sac.hax  (~(slot wa sac.hax) 7 pro)
+        ``[(mark -.q.dat) (^ +.q.dat)]
+      ::                                                ::  ++spin:va-plow:va:le
+      ++  spin                                          ::  causal action
+        |=  hen/duct
+        ::
+        ::  fox: spinning vase
+        ::
+        =*  sam  !>([hen *(list move)])
+        =^  fox  sac.hax  (~(open wa sac.hax) vax %spin %& sam)
+        |%
+        ::                                              ::  ++abet:spin:va-plow:
+        ++  abet                                        ::  integrate
+          ^+  ..va
+          ::
+          ::  vom: vase of (list move)
+          ::  moz: actual output list (inverted order)
+          ::  zax: new vase core
+          ::
+          =^  vom  sac.hax  (~(slot wa sac.hax) 13 fox)
+          =^  moz  sac.hax  (~(refine-moves me sac.hax) vom)
+          =^  zax  sac.hax  (~(slot wa sac.hax) 31 fox)
+          %=    va-abet
+              vax  zax
+              run.gut
+            %+  weld
+              %+  turn  moz
+              |=  mov/move:live
+              ?.  ?=($pass -.q.mov)  mov
+              ::
+              ::  append vane label to pass return address
+              ::
+              mov(p.q [way p.q.mov])
+            run.gut
+          ==
+        ::                                              ::  ++call:spin:va-plow:
+        ++  call                                        ::  pass forward
+          |=  $:  ::  hil: logical argument
+                  ::
+                  hil/mill
+              ==
+          ^+  ..va
+          =^  nex  sac.hax  (~(call wa sac.hax) fox %call hil)
+          abet(fox nex)
+        ::                                              ::  ++take:spin:va-plow:
+        ++  take                                        ::  pass backward
+          |=  $:  ::  tea: return address
+                  ::  hil: logical result
+                  ::
+                  tea/wire 
+                  hil/mill
+              ==
+          ^+  ..va
+          ::  yet: return address as vase
+          ::  sam: whole sample as mill
+          ::
+          =/  yet  !>(tea)
+          =/  sam  ^-  mill
+            ?-  -.hil
+              $&  [%& (slop yet p.hil)]
+              $|  [%| [[%cell p.yet p.p.hil] [q.yet q.p.hil]]]
+            ==
+          =^  nex  sac.hax  (~(call wa sac.hax) fox %take sam)
+          abet(fox nex)
+        --
+      --
+    ::                                                  ::  ++va-create:va:le 
+    ++  va-create                                       ::  compile new vase
+      |=  src/hoof
+      ^+  +>
+      ::  no existing vase; compile new vase
+      ::
+      ~&  [%vase-compile way `@p`(mug src)]
+      =.  vax  (slap zus.mal (ream src))
+      ?:  off.mal
+        +>
+      ::  initialize vane
+      ::
+      va-settle
+    ::                                                  ::  ++va-settle:va:le
+    ++  va-settle                                       ::  initialize with ship
+      ^+  .
+      .(vax (slam vax !>(orb.rep)))
+    ::                                                  ::  ++va-update
+    ++  va-update                                       ::  replace existing
+      |=  src/hoof
+      ^+  +>
+      ?:  off.mal
+        ::  replacing unbooted, weird but ok
+        ::
+        (va-create src)
+      ::
+      ::  out: saved state from old vane
+      ::
+      =+  out=(slap vax [%limb %stay])
+      ::
+      ::  replace `vax` with new empty vane
+      ::
+      =.  +>.$  (va-create src)
+      ::
+      ::  initialize new vane with old state
+      ::
+      +>.$(vax (slam (slap vax [%limb %come]) out))
+    --
+  ::                                                    ::  ++warp:le
+  ++  warp                                              ::  arvo effect
+    |=  {hen/duct wap/wasp}
+    ^+  +>
+    ?-  -.wap 
+      $wack  +>(eny.mal (mix (shaz (mix now eny.mal)) (shaz p.wap)))
+      $what  (what hen p.wap)
+      $whim  +>(nym.rep p.wap)
+      $wise  +>(roy.rep p.wap)
+      $whom  (whom hen p.wap)
+    ==
+  ::                                                    ::  ++whom:le
+  ++  whom                                              ::  initialize ship
+    |=  {hen/duct our/@p}
+    ^+  +>
+    ::  initialization only happens once
+    ::  
+    ?>  =(& off.mal)
+    ::
+    ::  continue working after initialization
+    ::
+    =<  loop
+    ::
+    ::  set all flags
+    ::
+    =:  orb.rep  our
+        off.mal  |
       ==
-  ?.  ?=({$~ $$ $tas @} hyr)  ~
-  ?.  ?=({$~ $$ $p @} fal)  ~
-  ?.  ?=({$~ $$ $tas @} dyc)  ~
-  ?.  ?=(^ ved)  ~
-  =+  ron=q.p.u.hyr
-  =+  bed=[[q.p.u.fal q.p.u.dyc (case p.u.ved)] (flop tyl)]
-  =+  bop=(sod ref ~ ron bed)
-  ?~  bop  ~
-  ?~  u.bop  [~ ~]
-  [~ ~ +.q.u.u.bop]
-::
-++  vent                                                ::  vane core
-  |=  {lal/@tas vil/vile bud/vase sew/(pair worm vase)}
-  ~%  %vent  +>+  ~
-  |%
-  ++  ruck                                              ::  update vase
-    |=  {pax/path txt/@ta}
+    ::
+    ::  activate all vanes
+    ::
+    =.  van.mal
+      %-  ~(run by van.mal) 
+      |=(vase (slam +< !>(our)))
+    ::
+    ::  send vanes `[%boot ~]` card, in alphabetical order
+    ::
+    =/  fal  (sort (turn (~(tap by van.mal)) |=({term *} +<-)) aor)
+    |-  ^+  +>.^$
+    ?~  fal  +>.^$
+    =.  +>.^$  $(fal t.fal)
+    (emit [hen %pass [%$ %arvo ~] i.fal %& !>([%boot ~])])
+  ::                                                    ::  ++wile:le
+  ++  wile                                              ::  mill as card
+    |=  hil/mill
+    ^-  card
+    =.  sac.hax  (~(neat wa sac.hax) -:!>(card) hil)
+    ?-  -.hil
+      $|  ((hard card) q.p.hil)
+      $&  ((hard card) q.p.hil)
+    ==
+  ::                                                    ::  ++wilt:le
+  ++  wilt                                              ::  deep file as source
+    |=  pet/plum
+    ^-  hoof
+    ?>(?=({$hoon @tas} pet) +.pet)
+  ::                                                    ::  ++wise:le
+  ++  wine                                              ::  load/reload vane
+    |=  {way/term src/hoof}
     ^+  +>
-    =-  ?:(?=($| -.res) ((slog p.res) +>.$) p.res)
-    ^=  res  %-  mule  |.
-    =+  arg=[~2000.1.1 0 =>(~ |~(* ~))]
-    =+  rig=(slym q.sew arg)
-    =+  rev=(slym (slap bud (rain pax txt)) bud)
-    =+  syg=(slym rev arg)
-    ~|  %load-lost
-    +>.^$(q.sew (slam (slap syg [%limb %load]) (slap rig [%limb %stay])))
-  ::
-  ++  wink                                              ::  deploy
-    |=  {now/@da eny/@ ski/slyd}
-    =+  rig=(slym q.sew +<)                             ::  activate vane
-    ~%  %wink  +>+>  ~
-    |%
-    ++  doze
-      |=  {now/@da hen/duct}
-      ^-  (unit @da)
-      ((hard (unit @da)) q:(slym (slap rig [%limb %doze]) +<))
-    ::
-    ++  slid                                            ::  mill cell
-      |=  {hed/mill tal/mill}
-      ^-  mill
-      ?:  &(?=($& -.hed) ?=($& -.tal))
-        [%& (slop p.hed p.tal)]
-      [%| [%cell p.p.hed p.p.tal] [q.p.hed q.p.tal]]
-    ::
-    ++  slix
-      |=  hil/mill
-      ^-  mill
-      ?-  -.hil
-        $&  [%& (slop [typ.vil p.p.hil] p.hil)]
-        $|  [%| [%cell typ.vil p.p.hil] p.hil]
+    va-abet:(va-apex:va way src)
+  ::                                                    ::  ++what:le
+  ++  what                                              ::  write deep storage
+    |=  {hen/duct fal/(list (pair path plum))}
+    ^+  +>
+    ::  dev: collated `fal`
+    ::
+    =/  dev
+      =|  $=  dev
+          $:  ::  use: non-system files
+              ::  new: system installs 
+              ::  rep: system replacements
+              ::
+              use/(map path plum)
+              new/(map path plum)
+              rez/(map path plum)
+          ==
+      |-  ^+  dev
+      ?~  fal  dev
+      ::  
+      ::  pax: path of this file
+      ::  pet: value of this file
+      ::
+      =+  [pax pet]=[p q]:i.fal
+      =>  .(fal t.fal)
+      ::
+      ::  old: current value in deep storage
+      ::
+      =+  old=(~(get by fat.rep) pax)
+      ::
+      ::  ignore unchanged data
+      ::
+      ?:  =(old `pet)  $
+      ::
+      ::  classify as user, system install or replacement
+      ::
+      ?.  ?=({$sys *} pax)
+        $(use.dev (~(put by use.dev) pax pet))
+      ?~  old
+        $(new.dev (~(put by new.dev) pax pet))
+      $(rez.dev (~(put by rez.dev) pax pet))
+    ::
+    ::  just adopt user changes, which have no systems impact
+    ::
+    =.  fat.rep  (~(uni by fat.rep) use.dev)
+    ::
+    ::  but: kernel reboot operation, if any
+    ::
+    =/  but
+      ^-  (unit seed)
+      =/  hun  (~(get by rez.dev) /sys/hoon)
+      =/  arv  (~(get by rez.dev) /sys/arvo)
+      ?~  hun
+        ?~  arv  ~
+        ::
+        ::  light reboot, arvo only
+        ::
+        `[~ (wilt u.arv)]
+      ::
+      ::  heavy reboot, hoon and arvo
+      ::
+      `[`(wilt u.hun) (wilt ?^(arv u.arv (~(got by fat.rep) /sys/arvo)))]
+    ?^  but
+      ::  stop working and set up reboot
+      ::
+      %=  +>.$
+        ::  set boot hook for termination
+        ::
+        but.gut  ?>(=(~ but.gut) but)
+        ::
+        ::  execute write after reboot
+        ::
+        run.gut  ::  syt: all systems changes
+                 ::
+                 =*  syt  (~(tap by (~(uni by rez.dev) new.dev)))
+                 :_  run.gut
+                 `move:live`[hen %give %& !>([%what syt])]
+        ::
+        ::  delete reboot source files from deep
+        ::  storage, so install causes vane upgrade,
+        ::  and *does not* cause repeat kernel upgrade.
+        ::
+        fat.rep  ?~  p.u.but
+                   fat.rep
+                 (~(del by fat.rep) /sys/hoon)
       ==
-    ::
-    ++  slur                                            ::  call gate on
-      |=  {gat/vase hil/mill}
-      ^-  (unit (pair vase worm))
-      =+  sam=(slot 6 gat)
-      =+  ^=  hig
-        ?-  -.hil
-          $&  (~(nest wa p.sew) p.sam p.p.hil)
-          $|  (~(nets wa p.sew) p.sam p.p.hil)
+    ::  keep working after vane upgrades
+    ::
+    =<  loop
+    ::
+    ::  job: plan for upgrading 
+    ::
+    =/  job
+      ^-  $:  yor/(unit hoof)
+              zus/(unit hoof)
+              vat/(list (pair term hoof))
+          ==
+      =<  [yor zus (~(tap by van))]
+      ::  yor: reload shared structures
+      ::  zus: reload shared library
+      ::  vat: replacement map
+      ::
+      =/  yor  (bind (~(get by rez.dev) /sys/york) wilt)
+      =/  zus  (bind (~(get by rez.dev) /sys/zuse) wilt)
+      ::
+      ::  %york is the subject of %zuse
+      ::
+      =.  zus  ?^(zus zus ?~(yor ~ `(wilt (~(got by fat.rep) /sys/zuse))))
+      ::
+      ::  vat: all vane upgrades, as [initial name source]
+      ::
+      =/  van
+        ::  zyr: all system file replacements
+        ::  van: accumulated upgrades
+        ::
+        =/  zyr  (~(tap by rez.dev))
+        =|  van/(map @tas hoof)
+        |-  ^+  van
+        ?^  zyr
+          ::  mor: process rest of `zyr`
+          ::
+          =/  mor  $(zyr t.zyr)
+          ?.  ?=({$sys $van @tas $~} p.i.zyr) 
+            mor
+          ::
+          ::  replaced vane in `/sys/vane/*/[nam]`
+          ::
+          =*  nam  `term`i.t.t.p.i.zyr
+          (~(put in mor) nam (wilt q.i.zyr))
+        ::
+        ::  reload current vanes if needed
+        ::
+        ?.  |((~(has by new.dev) /sys/hoon) ?=(^ zus))
+          ::
+          ::  we didn't replace compiler, %york or %zuse
+          van
+        ::
+        ::  also reboot any vanes not already rebooted
+        ::
+        %-  ~(gas by van)
+        %+  skip  
+          ^-  (list (pair term hoof))
+          %+  turn  (~(tap by van.mal))
+          |=  {way/term vax/vase}
+          [way (wilt (~(got by fat.rep) [%sys %van way ~]))]
+        |=  {way/term src/hoof}
+        (~(has in van) way)
+      .
+    ::
+    ::  upgrade %york, vane shared structures
+    ::
+    =>  ?~  yor.job  .
+        %=    .
+           yor.mal  ~&  [%york-boot `@p`(mug u.yor.job)]
+                     (slap !>(..arms) (ream u.yor.job))
         ==
-      ?.(-.hig ~ `[(slym gat +>.hil) +.hig])
-    ::
-    ++  slur-a  ~/(%slur-a |=({gat/vase hil/mill} =+(%a (slur gat hil))))
-    ++  slur-b  ~/(%slur-b |=({gat/vase hil/mill} =+(%b (slur gat hil))))
-    ++  slur-c  ~/(%slur-c |=({gat/vase hil/mill} =+(%c (slur gat hil))))
-    ++  slur-d  ~/(%slur-d |=({gat/vase hil/mill} =+(%d (slur gat hil))))
-    ++  slur-e  ~/(%slur-e |=({gat/vase hil/mill} =+(%e (slur gat hil))))
-    ++  slur-f  ~/(%slur-f |=({gat/vase hil/mill} =+(%f (slur gat hil))))
-    ++  slur-g  ~/(%slur-g |=({gat/vase hil/mill} =+(%g (slur gat hil))))
-    ++  slur-z  ~/(%slur-z |=({gat/vase hil/mill} =+(%z (slur gat hil))))
-    ::
-    ++  slur-pro                                        ::  profiling slur
-      ~/  %slur-pro
-      |=  {lal/@tas gat/vase hil/mill}
-      ?+  lal  (slur-z gat hil)
-        $a  (slur-a gat hil)
-        $b  (slur-b gat hil)
-        $c  (slur-c gat hil)
-        $d  (slur-d gat hil)
-        $e  (slur-e gat hil)
-        $f  (slur-f gat hil)
-        $g  (slur-g gat hil)
-      ==
-    ::
-    ++  song                                            ::  reduce metacard
-      ~/  %song                                         ::
-      |=  mex/vase                                      ::  mex: vase of card
-      ^-  (unit (pair mill worm))                       ::
-      =^  hip  p.sew  (~(nell wa p.sew) p.mex)          ::
-      ?.  hip  ~                                        ::  a card is a cell
-      ?.  ?=($meta -.q.mex)  `[[%& mex] p.sew]          ::  ordinary card
-      =^  tiv  p.sew  (~(slot wa p.sew) 3 mex)          ::
-      =^  hip  p.sew  (~(nell wa p.sew) p.tiv)          ::
-      ?.  hip  ~                                        ::  a vase is a cell
-      =^  vax  p.sew  (~(slot wa p.sew) 2 tiv)          ::
-      =^  hip  p.sew  (~(nest wa p.sew) typ.vil p.vax)  ::
-      ?.  hip  ~                                        ::  vase head is span
-      %+  biff                                          ::
-        =+  mut=(milt q.tiv)                            ::  card span, value
-        |-  ^-  (unit (pair milt worm))                 ::
-        ?.  ?=({$meta p/* q/milt} q.mut)  `[mut p.sew]  ::  ordinary metacard
-        =^  hip  p.sew  (~(nets wa p.sew) mev.vil p.mut)::
-        ?.  hip  ~                                      ::  meta-metacard
-        $(mut +.q.mut)                                  ::  descend into meta
-      |=(a/(pair milt worm) `[[%| p.a] q.a])            ::  milt to mill
-    ::
-    ++  sump                                            ::  vase to move
-      ~/  %sump
-      |=  wec/vase
-      ^-  (unit (pair move worm))
-      %+  biff  ((soft duct) -.q.wec)
-      |=  a/duct
-      %+  bind
-        =-  ?-  -.har
-              $|  ~&  [%dead-card p.har]  ~             ::  XX properly log?
-              $&  (some p.har)
-            ==
-        ^=  har  ^-  (each (pair arvo worm) term)
-        =^  caq  p.sew  (~(spot wa p.sew) 3 wec)
-        ?+    q.caq   [%| (cat 3 %funk (@tas q.caq))]
-        ::
-            {$pass p/* q/@tas r/{p/@tas q/*}}
-          %-  (bond |.([%| p.r.q.caq]))
-          %+  biff  ((soft @) q.q.caq)
-          |=  lal/@tas
-          ?.  ((sane %tas) lal)  ~
-          %+  biff  ((soft path) p.q.caq)
-          |=  pax/path
-          =^  yav  p.sew  (~(spot wa p.sew) 15 caq)
-          %+  bind  (song yav)
-          |=  {hil/mill vel/worm}
-          [%& [%pass pax lal hil] vel]
-        ::
-            {$give p/{p/@tas q/*}}
-          %-  (bond |.([%| p.p.q.caq]))
-          =^  yav  p.sew  (~(spot wa p.sew) 3 caq)
-          %+  bind  (song yav)
-          |=  {hil/mill vel/worm}
-          [%& [%give hil] vel]
-        ::
-            {$slip p/@tas q/{p/@tas q/*}}
-          %-  (bond |.([%| p.q.q.caq]))
-          %+  biff  ((soft @) p.q.caq)
-          |=  lal/@tas
-          ?.  ((sane %tas) lal)  ~
-          =^  yav  p.sew  (~(spot wa p.sew) 7 caq)
-          %+  bind  (song yav)
-          |=  {hil/mill vel/worm}
-          [%& [%slip lal hil] vel]
+    ::
+    ::  upgrade %zuse, vane shared libraries
+    ::
+    =>  ?~  zus.job  .
+        %=    .
+           zus.mal  ~&  [%zuse-boot `@p`(mug u.zus.job)]
+                     (slap yor.mal (ream u.zus.job))
         ==
-      |=(b/(pair arvo worm) [`move`[a p.b] q.b])
-    ::
-    ++  said                                            ::  vase to (list move)
-      |=  vud/vase
-      |-  ^-  (pair (list move) worm)
-      ?:  =(~ q.vud)  [~ p.sew]
-      =^  hed  p.sew  (~(slot wa p.sew) 2 vud)
-      =^  tal  p.sew  (~(slot wa p.sew) 3 vud)
-      =^  mov  p.sew  (need (sump hed))
-      =^  moz  p.sew  $(vud tal)
-      [[mov moz] p.sew]
-    ::
-    ++  scry                                            ::  read namespace
-      ~/  %scry
-      |=  $:  fur/(unit (set monk))
-              ren/@t
-              bed/beam
-          ==
-      ^-  (unit (unit (cask)))
-      ::  ~&  [%arvo-scry ren bed]
-      =+  ^=  old
-          :*  fur
-              ren
-              [%& p.bed]
-              q.bed
-              `coin`[%$ r.bed]
-              (flop s.bed)
-          ==
-      ^-  (unit (unit (cask)))
-      =+  pro=(slym (slap rig [%limb %scry]) old)
-      ?~  q.pro  ~
-      ?~  +.q.pro  [~ ~]
-      =+  dat=(slot 7 pro)
-      [~ ~ (mark -.q.dat) +.q.dat]
-    ::
-    ++  soar                                            ::  scrub vane
-      |=  sev/vase
-      ^-  vase
-      ?:  &(=(-.q.q.sew -.q.sev) =(+>.q.q.sew +>.q.sev))
-        q.sew                                           ::  unchanged, use old
-      sev(+<.q [*@da *@ =>(~ |~(* ~))])                 ::  clear to stop leak
-    ::
-    ++  swim
-      ~/  %swim
-      |=  $:  org/@tas
-              pux/(unit wire)
-              hen/duct
-              hil/mill
-          ==
-      ^-  {{p/(list move) q/worm} q/vase}
-      ::  ~&  [%swim-wyt `@ud`~(wyt in p.sew)]
-      =+  ^=  pru
-          ?~  pux
-            ~|  [%swim-call-vane lal ({term $~} +.p.hil)]
-            =^  vax  p.sew  (~(slap wa p.sew) rig [%limb %call])
-            %^  slur-pro  lal  vax
-            (slid [%& duc.vil hen] (slix hil))
-          ~|  [%swim-take-vane lal ({term $~} +.p.hil)]
-          =^  vax  p.sew  (~(slap wa p.sew) rig [%limb %take])
-          %^  slur-pro  lal   vax
-          ;:  slid
-            [%& pah.vil u.pux]
-            [%& duc.vil hen]
-            (slix (slid [%& [%atom %tas `org] org] hil))
-          ==
-      ?~  pru
-        ~&  [%swim-lost lal (@tas +>-.hil)]
-        [[~ p.sew] q.sew]
-      =^  pro  p.sew  (need pru)
-      =^  moz  p.sew  (~(slap wa p.sew) pro [%limb %p])
-      =^  vem  p.sew  (~(slap wa p.sew) pro [%limb %q])
-      [(said moz) (soar vem)]
-    --
+    ::
+    ::  upgrade all indicated vanes
+    ::
+    |-  ^+  +>.^$
+    ?~  vat.job  +>.^$
+    ~&  [%vane-boot p.i.vat.job `@p`(mug q.i.vat.job)]
+    $(vat.job t.vat.job, +>.^$ (wine i.vat.job))
   --
-::
-++  vint                                                ::  create vane
-  |=  {lal/@tas vil/vile bud/vase pax/path txt/@ta}     ::
-  =-  ?:(?=($| -.res) ((slog p.res) ~) (some p.res))
-  ^=  res  %-  mule  |.
-  (vent lal vil bud *worm (slym (slap bud (rain pax txt)) bud))
-::
-++  viol                                                ::  vane tools
-  |=  but/span
-  ^-  vile
-  =+  pal=|=(a/@t ^-(span (~(play ut but) (vice a))))
-  :*  typ=(pal '*span')
-      duc=(pal '*duct')
-      pah=(pal '*path')
-      mev=(pal '*{$meta $vase}')
+::                                                      ::  ++me
+++  me                                                  ::  dynamic analysis
+  ::  sac: compiler cache
+  ::
+  |_  sac/worm
+  ::                                                    ::  ++refine-moves:me
+  ++  refine-moves                                      ::  move list from vase
+    |=  vax/vase
+    ^-  {(list move:live) worm}
+    ?:  =(~ q.vax)  [~ sac]
+    =^  hed  sac  (~(slot wa sac) 2 vax)
+    =^  tal  sac  (~(slot wa sac) 3 vax)
+    =^  mov  sac  (refine-move hed)
+    =^  moz  sac  $(vax tal)
+    [[mov moz] sac]
+  ::                                                    ::  ++refine-move:me
+  ++  refine-move                                       ::  move from vase
+    |=  vax/vase
+    ^-  {move:live worm}
+    ::
+    ::  den: ++duct vase
+    ::  yat: card vase
+    ::
+    =^  hip  sac  (~(nell wa sac) p.vax)
+    ?>  hip
+    =^  den  sac  (~(slot wa sac) 2 vax)
+    =^  yat  sac  (~(slot wa sac) 3 vax)
+    =.  sac  (~(neat wa sac) -:!>(*duct) %& den)
+    ?>  hip
+    =^  del  sac  (refine-ball yat)
+    [[(duct q.den) del] sac]
+  ::                                                    ::  ++refine-ball:me
+  ++  refine-ball                                       ::  ball from vase
+    |=  vax/vase
+    ^-  {ball:live worm}
+    ::
+    ::  specialize span to actual card stem
+    ::
+    =^  hex  sac  (~(spec wa sac) vax)
+    ?+    -.q.hex  ~|(%bad-move !!)
+        $give
+      =.  sac  (~(neat wa sac) -:!>([%give *card]) %& hex)
+      ::
+      ::  yed: vase containing card
+      ::  hil: card as mill
+      ::  
+      =^  yed  sac  (~(slot wa sac) 3 hex)
+      =^  hil  sac  (refine-card yed) 
+      [[%give hil] sac]
+    ::
+        $pass
+      =.  sac  (~(neat wa sac) -:!>([%pass *path *term *card]) %& hex)
+      ::
+      ::  yed: vase containing card
+      ::  hil: card as mill
+      ::  
+      =^  yed  sac  (~(slot wa sac) 15 hex)
+      =^  hil  sac  (refine-card yed) 
+      [[%pass (path +6:p.hex) (term +14:p.hex) hil] sac]
+    == 
+  ::                                                    ::  ++refine-card:me
+  ++  refine-card                                       ::  card from vase
+    |=  vax/vase
+    ^-  (pair mill worm)
+    ::
+    ::  specialize span to actual card data
+    ::
+    =^  hex  sac  (~(spec wa sac) vax)
+    =^  hip  sac  (~(nell wa sac) p.hex)
+    ?>  hip
+    ?.  ?=($meta -.q.hex)  
+      ::
+      ::  for an non-meta card, the mill is the vase
+      ::
+      [[%& hex] sac]
+    ::
+    ::  tiv: vase of vase of card
+    ::  typ: vase of span
+    ::
+    =^  tiv  sac  (~(slot wa sac) 3 hex)
+    =^  hip  sac  (~(nell wa sac) p.tiv)
+    ?>  hip
+    =^  typ  sac  (~(slot wa sac) 2 tiv)
+    =.  sac  (~(neat wa sac) -:!>(*span) %& hex)
+    ::
+    ::  support for meta-meta-cards has been removed
+    ::
+    [[%| (^ q.tiv)] sac]
+  --
+--  
+::                                                      ::  ::
+::::::::::::::::::::::::::::::::::::::::::::::::::::::::::  ::  (4) interface
+::                                                      ::  ::
+=|  sys/mall:live
+|%
+::                                                      ::  ++come
+++  come                                                ::  load old-hoon, +11
+  |=  {now/@da old/mall:vile}
+  ::
+  ::  if typed, would produce `{(list ovum) _+>}`
+  ::
+  ^-  {* *}
+  ::  trivial when arvo models don't change
+  ::
+  (load now old)
+::                                                      ::  ++keep
+++  keep                                                ::  timeout, +4
+  |=  {now/@da pax/path}
+  ^-  (unit @da)
+  ::
+  ::  XX: change interface to specify vane, not path
+  ::  XX: rename "keep" to "doze"
+  ::  way: vane of timeout
+  ::
+  ?>  ?=({$$ @tas $~} pax)
+  =*  way  i.t.pax
+  (~(doze le now sys) way)
+::                                                      ::  ++load
+++  load                                                ::  load current, +86
+  |=  {now/@da new/mall:live}
+  ::
+  ::  if typed, would produce `{(list ovum) _+>}`
+  ::
+  ^-  {* *}
+  (poke(sys new) now *ovum)
+::                                                      ::  ++peek
+++  peek                                                ::  inspect, 87
+  |=  {now/@da pax/path}
+  ^-  (unit *)
+  ::
+  ::  XX: adapt external users to modern (unit (unit cage))
+  ::
+  ?.  ?=({@ta @ta @ta @ta *} pax)  ~
+  ::
+  ::  lyc: access control, `[~ ~]` gets anything
+  ::  cyr: perspective
+  ::  bec: path head, `[ship desk case]`
+  ::  tyl: path tail
+  ::  nut: peek result
+  ::
+  =/  lyc  `(unit (set ship))`[~ ~]
+  =/  cyr  ?>(((sane %tas) i.pax) `@tas`i.pax)
+  =/  bec  ^-  beak
+    :+  (slav %p i.t.pax)
+      (slav %tas i.t.t.pax)
+    ((hard case) (slay i.t.t.t.pax))
+  =*  tyl  t.t.t.t.pax     
+  =/  nut  (~(peek le now sys) lyc cyr bec tyl)
+  ?~  nut  ~
+  ?~  u.nut  ~
+  [~ +.q.u.u.nut]
+::                                                      ::  ++poke
+++  poke                                                ::  apply, 42
+  |=  {now/@da ovo/ovum}
+  ::
+  ::  if typed, would produce `{(list ovum) _+>}`
+  ::
+  ^-  {* *}
+  ::
+  ::  iterate entropy, it can't hurt
+  ::
+  =.  eny.mal.sys  (mix (shaz now) eny.mal.sys)
+  ::
+  ::  produce a new state, and either output or a reboot 
+  ::
+  =^  new  sys  
+    =<  abet
+    ::
+    ::  as a hack for reboots, an empty ovum is a no-op
+    ::
+    ?:  =(*ovum ovo)
+      ~(loop le now sys)
+    (~(poke le now sys) ovo)
+  ?-  -.new
+    ::
+    ::  no reboot; produce output and current core
+    ::
+    $&  [`(list ovum)`p.new +>.$]
+    ::
+    ::  reboot; produce loop result from new kernel
+    ::
+    $|  ~(boot le now sys)
   ==
-::
-++  is                                                  ::  operate in time
-  |=  {vil/vile eny/@ bud/vase niz/(pair worm (list {p/@tas q/vase}))}
-  |_  now/@da
-  ++  beck
-    ^-  slyd
-    |=  {* fur/(unit (set monk)) ron/term bed/beam}
-    ^-  (unit (unit (cask)))
-    =>  .(fur ?^(fur fur `[[%& p.bed] ~ ~]))            ::  XX heinous
-    =+  lal=(end 3 1 ron)
-    =+  ren=(rsh 3 1 ron)
-    |-  ^-  (unit (unit (cask)))
-    ?~  q.niz  ~
-    ?.  =(lal p.i.q.niz)  $(q.niz t.q.niz)
-    %-  scry:(wink:(vent lal vil bud p.niz q.i.q.niz) now (shax now) ..^$)
-    [fur ren bed]
-  ::
-  ++  dink                                              ::  vase by char
-    |=  din/@tas  ^-  vase
-    ?~(q.niz !! ?:(=(din p.i.q.niz) q.i.q.niz $(q.niz t.q.niz)))
-  ::
-  ++  dint                                              ::  input routing
-    |=  hap/path  ^-  @tas
-    ?+  hap  !!
-      {@ $ames *}  %a
-      {@ $boat *}  %c
-      {@ $newt *}  %a
-      {@ $sync *}  %c
-      {@ $term *}  %d
-      {@ $http *}  %e
-      {@ $behn *}  %b
-    ==
-  ::
-  ++  doos                                              ::  sleep until
-    |=  hap/path  ^-  (unit @da)
-    =+  lal=(dint hap)
-    (doze:(wink:(vent lal vil bud p.niz (dink lal)) now 0 beck) now [hap ~])
-  ::
-  ++  hurl                                              ::  start loop
-    |=  {lac/? ovo/ovum}
-    ~?  &(!lac !=(%belt -.q.ovo))  [%unix -.q.ovo p.ovo]
-    ^-  {p/(list ovum) q/(pair worm (list {p/@tas q/vase}))}
-    ?>  ?=(^ p.ovo)
-    %+  kick  lac
-    :~  :*  i.p.ovo
-            ~
-            :^  %pass  t.p.ovo
-              (dint p.ovo)
-            :+  %&
-              [%cell [%atom %tas `%soft] %noun]
-            [%soft q.ovo]
-        ==
-    ==
-  ::
-  ++  race                                              ::  take
-    |=  {org/@tas lal/@tas pux/(unit wire) hen/duct hil/mill ves/vase}
-    ^-  {p/{p/(list move) q/worm} q/vase}
-    =+  ven=(vent lal vil bud [p.niz ves])
-    =+  win=(wink:ven now (shax now) beck)
-    (swim:win org pux hen hil)
-  ::
-  ++  fire                                              ::  execute
-    |=  {org/term lal/term pux/(unit wire) hen/duct hil/mill}
-    ?:  &(?=(^ pux) ?=($~ hen))
-      [[[[lal u.pux] (curd +>.hil)]~ ~] niz]
-    =+  naf=q.niz
-    |-  ^-  {{p/(list ovum) q/(list muse)} _niz}
-    ?~  naf  [[~ ~] [p.niz ~]]
-    ?.  =(lal p.i.naf)
-      =+  tuh=$(naf t.naf)
-      [-.tuh [+<.tuh [i.naf +>.tuh]]]
-    =+  fiq=(race org lal pux hen hil q.i.naf)
-    [[~ (turn p.p.fiq |=(a/move [lal a]))] [q.p.fiq [[p.i.naf q.fiq] t.naf]]]
-  ::
-  ++  jack                                              ::  dispatch card
-    |=  {lac/? gum/muse}
-    ^-  {{p/(list ovum) q/(list muse)} _niz}
-    ::  =.  lac  |(lac ?=(?(%g %f) p.gum))
-    ::  =.  lac  &(lac !?=($b p.gum))
-    %+  fire
-      p.gum
-    ?-    -.r.gum
-        $pass
-      ~?  &(!lac !=(%$ p.gum))
-        :^  %pass  [p.gum p.q.r.gum]
-          [(@tas +>-.q.q.r.gum) p.r.gum]
-        q.gum
-      [p.q.r.gum ~ [[p.gum p.r.gum] q.gum] q.q.r.gum]
-    ::
-        $give
-      ?>  ?=(^ q.gum)
-      ?.  ?=(^ i.q.gum)
-        ~&  [%jack-bad-duct q.gum]
-        ~&  [%jack-bad-card +>-.p.r.gum]
-        !!
-      ~?  &(!lac |(!=(%blit +>-.p.r.gum) !=(%d p.gum)))
-        [%give p.gum (@tas +>-.p.r.gum) `duct`q.gum]
-      [i.i.q.gum [~ t.i.q.gum] t.q.gum p.r.gum]
-    ::
-        $slip
-      ~?  !lac  [%slip p.gum (@tas +>-.q.p.r.gum) q.gum]
-      [p.p.r.gum ~ q.gum q.p.r.gum]
-    ==
-  ::
-  ++  kick                                              ::  new main loop
-    |=  {lac/? mor/(list muse)}
-    =|  ova/(list ovum)
-    |-  ^-  {p/(list ovum) q/(pair worm (list {p/@tas q/vase}))}
-    ?~  mor  [(flop ova) niz]
-    =^  nyx  niz  (jack lac i.mor)
-    $(ova (weld p.nyx ova), mor (weld q.nyx t.mor))
-  --
---
-::
-::::  arvo interface
-  ::
-=+  pit=`vase`!>(.)                                     ::  
-=+  vil=(viol p.pit)                                    ::  cached reflexives
-=|  $=  rep                                             ::  reptile brain
-    $:  orb/@p                                          ::  ship
-        key/@pG                                         ::  64-bit key
-        fat/(map path (pair mark noun))                 ::  boot files
-    ==                                                  ::
-=|                                                      ::  mammal brain
-    $:  eny/@                                           ::  512-bit entropy
-        lac/?                                           ::  not verbose
-        bod/(unit vase)                                 ::  standard library
-        niz/(pair worm (list {p/@tas q/vase}))          ::  vane system
-    ==                                                  ::
-=<  |%
-    ++  come  |=  {@ (list ovum) pone}                  ::  11
-              ^-  {(list ovum) _+>}
-              ~&  %hoon-come
-              =^  rey  +>+  (^come +<)
-              [rey +>.$]
-    ++  keep  |=(* (^keep ((hard {@da path}) +<)))      ::  4
-    ++  load  |=  {@ (list ovum) pane}                  ::  86
-              ^-  {(list ovum) _+>}
-              ~&  %hoon-load
-              =^  rey  +>+  (^load +<)
-              [rey +>.$]
-    ++  peek  |=(* (^peek ((hard {@da path}) +<)))      ::  87
-    ++  poke  |=  *                                     ::  42
-              ^-  {(list ovum) *}
-              =>  .(+< ((hard {now/@da ovo/ovum}) +<))
-              =^  ova  +>+  (^poke now ovo)
-              |-  ^-  {(list ovum) *}
-              ?~  ova
-                [~ +>.^$]
-              ?:  ?=($verb -.q.i.ova)
-                $(ova t.ova, lac !lac)
-              ?:  ?=($veer -.q.i.ova)
-                $(ova t.ova, +>+.^$ (veer now q.i.ova))
-              ?:  ?=($velo -.q.i.ova)
-                (fall (velo now t.ova ({@ @} +.q.i.ova)) [~ +>.^$])
-              ?:  ?=(?($init $veal) -.q.i.ova)
-                =+  avo=$(ova t.ova, +>+.^$ (boot (@ +.q.i.ova)))
-                [[i.ova -.avo] +.avo]
-              ?:  ?=($mass -.q.i.ova)
-                =+  avo=$(ova t.ova)
-                :_  +.avo
-                :_  -.avo
-                %=    i.ova
-                    q.q
-                  :-  %userspace
-                  :-  %|
-                  :~  hoon+`pit
-                      zuse+`mast
-                      hoon-cache+`p.niz
-                      q.q.i.ova
-                      dot+`.
-                  ==
-                ==
-              =+(avo=$(ova t.ova) [[i.ova -.avo] +.avo])
-    ++  wish  |=(* (^wish ((hard @ta) +<)))             ::  20
-    --
-|%
-++  boot                                                ::  set singlehome
-  |=  {who/@p}
-  ^+  +>
-  +>(orb.rep who, bod ?~(bod ~ bod(-.q.u who)))
-::
-++  come                                                ::  load incompatible
-  |=  {yen/@ ova/(list ovum) nyf/pone}
-  ^+  [ova +>]
-  (load yen ova (turn nyf |=({a/@tas b/vise} [a (slim b)])))
-::
-++  keep                                                ::  wakeup delay
-  |=  {now/@da hap/path}
-  =>  .(+< ((hard {now/@da hap/path}) +<))
-  (~(doos (is vil eny mast niz) now) hap)
-::
-++  load                                                ::  load compatible
-  |=  {yen/@ ova/(list ovum) nyf/pane}
-  ^+  [ova +>]
-  =:  eny  yen
-      q.niz  nyf
-    ==
-  |-  ^+  [ova +>.^$]
-  ?~  ova
-    [~ +>.^$]
-  ?:  ?=($verb -.q.i.ova)
-    $(ova t.ova, lac !lac)
-  ?:  ?=($veer -.q.i.ova)
-    $(ova t.ova, +>.^$ (veer *@da q.i.ova))
-  =+(avo=$(ova t.ova) [[i.ova -.avo] +.avo])
-::
-++  mast  ?~(bod pit u.bod)                             ::  stdlib if installed
-++  peek                                                ::  external inspect
-  |=  {now/@da hap/path}
-  ^-  (unit)
-  ?~  hap  [~ hoon]
-  =+  rob=((sloy ~(beck (is vil eny mast niz) now)) [151 %noun] hap)
-  ?~  rob  ~
-  ?~  u.rob  ~
-  [~ u.u.rob]
-::
-++  poke                                                ::  external apply
-  |=  {now/@da ovo/ovum}
-  ^-  {(list ovum) _+>}
-  =.  eny  (mix eny (shaz now))
-  ::  ~&  [%poke -.q.ovo]
-  ?:  ?=(?($veer $vega $verb $veal) -.q.ovo)
-    ::
-    ::  these effects on arvo proper fall through and
-    ::  are handled in post.
-    ::
-    [[ovo ~] +>.$]
-  =^  zef  niz
-    (~(hurl (is vil eny mast niz) now) lac ovo)
-  [zef +>.$]
-::
-++  velo                                                ::  new full reboot
-  |=  $:  ::  now: current date
-          ::  ova: actions to process after reboot
-          ::  hun: hoon.hoon source
-          ::  arv: arvo.hoon source
-          ::
-          now/@da
-          ova/(list ovum)
-          hun/@t
-          van/@t
-      ==
-  ^-  (unit {p/(list ovum) q/*})
-  ::
-  ::  virtualize; dump error if we fail
-  ::
-  =-  ?:(?=($| -.-) ((slog p.-) ~) `p.-)
-  %-  mule  |.
-  ::
-  ::  produce a new kernel and an output list
-  ::
-  ^-  (pair (list ovum) *)
-  ::
-  ::  compile the hoon.hoon source with the current compiler
-  ::
-  ~&  [%hoon-compile `@p`(mug hun)]
-  =+  raw=(ride %noun hun)
-  ::
-  ::  activate the new compiler gate
-  ::
-  =+  cop=.*(0 +.raw)
-  ::
-  ::  find the hoon version number of the new kernel
-  ::
-  =+  nex=(@ .*(cop q:(~(mint ut p.raw) %noun [%limb %hoon])))
-  ?>  |(=(nex hoon) =(+(nex) hoon))
-  ::
-  ::  if we're upgrading language versions, recompile the compiler
-  ::
-  =>  ?:  =(nex hoon)
-        [hot=`*`raw .]
-      ~&  [%hoon-compile-upgrade nex]
-      =+  hot=.*(cop(+< [%noun hun]) -.cop)
-      .(cop .*(0 +.hot))
-  ::
-  ::  extract the hoon core from the outer gate
-  ::
-  =+  hoc=.*(cop [0 7])
-  ::
-  ::  compute the span of the hoon.hoon core
-  ::
-  =+  hyp=-:.*(cop(+< [-.hot '+>']) -.cop)
-  ::
-  ::  compile arvo
-  ::
-  ~&  [%compile-arvo `@p`(mug hyp) `@p`(mug van)]
-  =+  rav=.*(cop(+< [hyp van]) -.cop)
-  ::
-  ::  create the arvo kernel
-  ::
-  =+  arv=.*(hoc +.rav)
-  ::
-  ::  extract the arvo core from the outer gate
-  ::
-  =+  voc=.*(arv [0 7])
-  ::
-  ::  compute the span of the arvo.hoon core
-  ::
-  =+  vip=-:.*(cop(+< [-.rav '+>']) -.cop)
-  ::
-  ::  entry gate: ++load for the normal case, ++come for upgrade
-  ::
-  =+  gat=.*(voc +:.*(cop(+< [vip ?:(=(nex hoon) 'load' 'come')]) -.cop))
-  ::
-  ::  sample: [entropy actions vases]
-  ::
-  =+  sam=[eny ova q.niz]
-  ::
-  ::  call into the new kernel
-  ::
-  =+  out=.*(gat(+< sam) -.gat)
-  ::
-  ::  tack a reset notification onto the product
-  ::
-  [[[~ %vega ~] ((list ovum) -.out)] +.out]
-::
-++  veer                                                ::  install vane/tang
-  |=  {now/@da fav/curd}
-  =>  .(fav ((hard {$veer lal/@ta pax/path txt/@t}) fav))
-  =-  ?:(?=($| -.res) ((slog p.res) +>.$) p.res)
-  ^=  res  %-  mule  |.
-  ?:  =(%$ lal.fav)
-    ~&  [%tang pax.fav `@p`(mug txt.fav)]
-    =+  gen=(rain pax.fav txt.fav)
-    =+  vax=(slap pit gen)
-<<<<<<< HEAD
-    =+  orb=`@p`?~(urb 0xffff.ffff.ffff.ffff.ffff.ffff.ffff.ffff u.urb)
-    +>.^$(bod `[[%cell [%face [~ %our] [%atom %p ~]] p.vax] [orb q.vax]])
-=======
-    +>.^$(bod `[[%cell [%face %our [%atom %p ~]] p.vax] [orb.rep q.vax]])
->>>>>>> 92e2b97d
-  %_    +>.^$
-      q.niz
-    |-  ^+  q.niz
-    ?~  q.niz
-      ~&  [%vane `@tas`lal.fav pax.fav `@p`(mug txt.fav)]
-      =+  vin=(vint lal.fav vil mast pax.fav txt.fav)
-      ?~  vin
-        q.niz
-      [[lal.fav q.sew:u.vin] q.niz]
-    ?.  =(lal.fav p.i.q.niz)
-      [i.q.niz $(q.niz t.q.niz)]
-      ~&  [%vane `@tas`lal.fav pax.fav `@p`(mug txt.fav)]
-    :_  t.q.niz
-    :-  p.i.q.niz
-    q.sew:(ruck:(vent lal.fav vil mast [p.niz q.i.q.niz]) pax.fav txt.fav)
-  ==
-::
-++  wish                                                ::  external compute
- |=  txt/@
-  q:(slap mast (ream txt))
+::                                                      ::  ++wish
+++  wish                                                ::  compute, 20
+  |=  src/hoof
+  q:(slap ?:(off.mal.sys !>(+>) zus.mal.sys) (ream src))
 --