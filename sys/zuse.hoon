::                                                      ::  /van/zuse
::                                                      ::  %reference/1
::  %zuse: arvo library.
::
::  %zuse is two nested cores: the first for models
::  (data structures), the second for engines (functions
::  or classes).
::
::  each of these stages is split into cores for each of
::  arvo's eight major vanes (kernel modules).  these are:
::
::      - %ames: networking         (rhymes with "games")
::      - %behn: scheduling         ("bane")
::      - %clay: revision control   ("play")
::      - %dill: console            ("pill")
::      - %eyre: web                ("fair")
::      - %ford: build              ("lord")
::      - %gall: application        ("ball")
::      - %jael: security           ("jail")
::
::  with %zuse in your core, the engines of any vane are
::  available at `engine:vane`.  the models (molds) are
::  available at `mold:^vane`.
::
::  every model or engine in %zuse is attached to some
::  vane, but any vane can use it (in its namespace),
::  as can any normal user-level code.
::
::  it's important to keep %zuse minimal.  models and
::  engines not used outside a vane should stay inside
::  that vane.
::
~%  %zuse  +>  ~
=>
::                                                      ::  ::
::::                                                    ::  ::  (1) models
  ::                                                    ::  ::
|%
++  roof  (room vase)                                   ::  namespace
++  room                                                ::  either namespace
  |*  vase/mold                                         ::  vase or maze
  $-  $:  ref/*                                         ::  reference type
          lyc/(unit (set ship))                         ::  leakset
          car/term                                      ::  perspective
          bem/beam                                      ::  path
      ==                                                ::
  %-  unit                                              ::  ~: unknown
  %-  unit                                              ::  ~ ~: invalid
  (cask vase)                                           ::  marked cargo
++  vane                                                ::  kernel module
  |*  $:  task/mold                                     ::  ->$ in request
          gift/mold                                     ::  <-$ out result
          sign/mold                                     ::  $<- in result
          note/mold                                     ::  $-> out request
          mind/mold                                     ::  current state
          seed/mold                                     ::  prior state
      ==                                                ::
  =*  self  (vane task gift sign note mind seed)        ::
  $_  =|  mind
  ^|  |%
  ++  load  |~(seed ^|(+>))
  ++  stay  *mind                                       ::  preserve
  ++  plow                                              ::  work in time
    =|  $:  now/@da                                     ::  date
            eny/@e                                      ::  entropy
            sky/roof                                    ::  namespace
        ==                                              ::
    ^|  |%
    ++  doze  *(unit @da)                               ::  awake when
    ++  peek
      |~  $:  lyc/(unit (set ship))                     ::  leakset
              car/term                                  ::  perspective
              bem/beam                                  ::  global path
          ==
      *(unit (unit (cask vase)))
    ::
    ++  spin                                            ::  work on state
      =|  $:  hen/duct                                  ::  cause stack
              moz/(list (pair duct (wind note gift)))   ::  actions, reversed
          ==
      ^|  |%
      ++  call                                          ::  advancing effect
        |~(task ^|(+>))
      ::
      ++  take                                          ::  returning effect
        |~({wire sign} ^|(+>))
      --                                                ::
    --
  --                                                    ::
::                                                      ::::
::::                      ++ames                          ::  (1a) network
  ::                                                    ::::
++  ames  ^?
  |%
  ::                                                    ::
  ::::                  ++able:ames                     ::  (1a1) arvo moves
    ::                                                  ::::
  ++  able  ^?
    |%
    ++  note                                            ::  out request $->
      $?  $:  $d                                        ::  to %dill
      $%  {$flog p/flog:dill}                           ::
      ==  ==                                            ::
          $:  $a                                        ::  to %ames
      $%  {$kick p/@da}                                 ::
      ==  ==                                            ::
          $:  $g                                        ::  to %gall
      $%  {$deal p/sock q/cush:gall}                    ::
      ==  ==                                            ::
          $:  @tas                                      ::  to any
      $%  {$init p/@p}                                  ::
          {$west p/sack q/path r/*}                     ::
      ==  ==  ==                                        ::
    ++  gift                                            ::  out result <-$
      $%  {$hear p/lane q/@}                            ::  receive packet
          {$init p/@p}                                  ::  report install
          {$mack p/(unit tang)}                         ::  
          {$mass p/mass}                                ::  memory usage
          {$send p/lane q/@}                            ::  transmit packet
          {$woot p/ship q/coop}                         ::  reaction message
      ==                                                ::
    ++  sign                                            ::  in result _<-
      $?  $:  $g                                        ::  from %gall
      $%  {$unto p/cuft:gall}                           ::
          {$mean p/ares}                                ::  XX old clean up
          {$nice $~}                                    ::
      ==  ==                                            ::
          $:  @tas                                      ::
      $%  {$crud p/@tas q/(list tank)}                  ::  by any
          {$mack p/(unit tang)}                         ::  message ack
          {$woot p/ship q/coop}                         ::  reaction message
      ==  ==  ==                                        ::
    ++  task                                            ::  in request ->$
      $%  {$barn $~}                                    ::  new unix process
          {$crud p/@tas q/(list tank)}                  ::  error with trace
          {$cash p/@p q/buck}                           ::  civil license
          {$hear p/lane q/@}                            ::  receive packet
          {$halo p/lane q/@ r/ares}                     ::  hole with trace
          {$hole p/lane q/@}                            ::  packet failed
          {$junk p/@}                                   ::  entropy
          {$kick p/@da}                                 ::  wake up
          {$nuke p/@p}                                  ::  toggle auto-block
          {$make p/(unit @t) q/@ud r/@ s/?}             ::  wild license
          {$sith p/@p q/@uw r/?}                        ::  imperial generator
          {$wake $~}                                    ::  timer activate
          {$wegh $~}                                    ::  report memory
          {$west p/sack q/path r/*}                     ::  network request
          {$want p/sock q/path r/*}                     ::  forward message
      ==                                                ::
    --  ::able
  ::
  ::::                                                  ::  (1a2)
    ::
  ++  acru  $_  ^?                                      ::  asym cryptosuite
    |%                                                  ::  opaque object
    ++  as  ^?                                          ::  asym ops
      |%  ++  seal  |~({a/pass b/@ c/@} *@)             ::  encrypt to a
          ++  sign  |~({a/@ b/@} *@)                    ::  certify as us
          ++  sure  |~({a/@ b/@} *(unit @))             ::  authenticate from us
          ++  tear  |~  {a/pass b/@}                    ::  accept from a
                    *(unit {p/@ q/@})                   ::
      --  ::as                                          ::
    ++  de  |~({a/@ b/@} *(unit @))                     ::  symmetric de, soft
    ++  dy  |~({a/@ b/@} *@)                            ::  symmetric de, hard
    ++  en  |~({a/@ b/@} *@)                            ::  symmetric en
    ++  ex  ^?                                          ::  export
      |%  ++  fig  *@uvH                                ::  fingerprint
          ++  pac  *@uvG                                ::  default passcode
          ++  pub  *pass                                ::  public key
          ++  sec  *ring                                ::  private key
      --  ::ex                                          ::
    ++  nu  ^?                                          ::  reconstructors
      |%  ++  pit  |~({a/@ b/@} ^?(..nu))               ::  from [width seed]
          ++  nol  |~(a/@ ^?(..nu))                     ::  from naked ring
          ++  com  |~(a/@ ^?(..nu))                     ::  from naked pass
      --  ::nu                                          ::
    --  ::acru                                          ::
  ++  bait  {p/skin q/@ud r/dove}                       ::  fmt nrecvd spec
  ++  bath                                              ::  convo per client
    $:  sop/shed                                        ::  not stalled
        raz/(map path race)                             ::  statements inbound
        ryl/(map path rill)                             ::  statements outbound
    ==                                                  ::
  ++  boon                                              ::  fort output
    $%  {$beer p/ship q/@uvG}                           ::  gained ownership
        {$cake p/sock q/soap r/coop s/duct}             ::  e2e message result
        {$mead p/lane q/rock}                           ::  accept packet
        {$milk p/sock q/soap r/*}                       ::  e2e pass message
        {$ouzo p/lane q/rock}                           ::  transmit packet
        {$wine p/sock q/tape}                           ::  notify user
    ==                                                  ::
  ++  bray  {p/life q/(unit life) r/ship s/@da}         ::  our parent us now
  ++  buck  {p/mace q/wyll}                             ::  all security data
  ++  cake  {p/sock q/skin r/@}                         ::  top level packet
  ++  cape                                              ::  end-to-end result
    $?  $good                                           ::  delivered
        $dead                                           ::  rejected
    ==                                                  ::
  ++  clot                                              ::  symmetric record
    $:  yed/(unit {p/hand q/code})                      ::  outbound
        heg/(map hand code)                             ::  proposed
        qim/(map hand code)                             ::  inbound
    ==                                                  ::
  ++  code  @uvI                                        ::  symmetric key
  ++  corn                                              ::  flow by server
    $:  hen/duct                                        ::  admin channel
        nys/(map flap bait)                             ::  packets incoming
        olz/(map flap cape)                             ::  packets completed
        wab/(map ship bath)                             ::  relationship
    ==                                                  ::
  ++  deyd  {p/@ q/step r/?}                            ::  sig stage fake?
  ++  dore                                              ::  foreign contact
    $:  wod/road                                        ::  connection to
        wyl/wyll                                        ::  inferred mirror
        caq/clot                                        ::  symmetric key state
    ==                                                  ::
  ++  dove  {p/@ud q/(map @ud @)}                       ::  count hash 13-blocks
  ++  flap  @uvH                                        ::  network packet id
  ++  flow                                              ::  packet connection
    $:  rtt/@dr                                         ::  decaying avg rtt
        wid/@ud                                         ::  logical wdow msgs
    ==                                                  ::
  ++  fort                                              ::  formal state
    $:  $0                                              ::  version
        gad/duct                                        ::  client interface
        hop/@da                                         ::  network boot date
        bad/(set @p)                                    ::  bad ships
        ton/town                                        ::  security
        zac/(map ship corn)                             ::  flows by server
    ==                                                  ::
  ++  gcos                                              ::  id description
    $%  {$czar $~}                                      ::  8-bit ship
        {$duke p/what}                                  ::  32-bit ship
        {$earl p/@t}                                    ::  64-bit ship
        {$king p/@t}                                    ::  16-bit ship
        {$pawn p/(unit @t)}                             ::  128-bit ship
    ==                                                  ::
  ++  gens  {p/lang q/gcos}                             ::  general identity
  ++  govt  path                                        ::  country+postcode
  ++  hand  @uvH                                        ::  128-bit hash
  ++  lane                                              ::  packet route
    $%  {$if p/@da q/@ud r/@if}                         ::  IP4/public UDP/addr
        {$is p/@ud q/(unit lane) r/@is}                 ::  IPv6 w+alternates
        {$ix p/@da q/@ud r/@if}                         ::  IPv4 provisional
    ==                                                  ::
  ++  lang  @ta                                         ::  IETF lang as code
  ++  lice  {p/ship q/buck}                             ::  full license
  ++  life  @ud                                         ::  regime number
  ++  mace  (list {p/life q/ring})                      ::  private secrets
  ++  meal                                              ::  payload
    $%  {$back p/coop q/flap r/@dr}                     ::  ack
        {$bond p/life q/path r/@ud s/*}                 ::  message
        {$carp p/@ q/@ud r/@ud s/flap t/@}              ::  skin+inx+cnt+hash
        {$fore p/ship q/(unit lane) r/@}                ::  forwarded packet
    ==                                                  ::
  ++  name  {p/@t q/(unit @t) r/(unit @t) s/@t}         ::  first mid+nick last
  ++  putt                                              ::  outgoing message
    $:  ski/snow                                        ::  sequence acked+sent
        wyv/(list rock)                                 ::  packet list XX gear
    ==                                                  ::
  ++  race                                              ::  inbound stream
    $:  did/@ud                                         ::  filled sequence
        dod/?                                           ::  not processing
        bum/(map @ud ares)                              ::  nacks
        mis/(map @ud {p/cape q/lane r/flap s/(unit)})   ::  misordered
    ==                                                  ::
  ++  rank  ?($czar $king $duke $earl $pawn)            ::  ship width class
  ++  rill                                              ::  outbound stream
    $:  sed/@ud                                         ::  sent
        san/(map @ud duct)                              ::  outstanding
    ==                                                  ::
  ++  road                                              ::  secured oneway route
    $:  exp/@da                                         ::  expiration date
        lun/(unit lane)                                 ::  route to friend
        lew/wyll                                        ::  wyll of friend
    ==                                                  ::
  ++  rock  @uvO                                        ::  packet
  ++  sect  ?($black $blue $red $orange $white)         ::  banner
  ++  shed                                              ::  packet flow
    $:  $:  rtt/@dr                                     ::  smoothed rtt
            rto/@dr                                     ::  retransmit timeout
            rtn/(unit @da)                              ::  next timeout
            rue/(unit @da)                              ::  last heard from
        ==                                              ::
        $:  nus/@ud                                     ::  number sent
            nif/@ud                                     ::  number live
            nep/@ud                                     ::  next expected
            caw/@ud                                     ::  logical window
            cag/@ud                                     ::  congest thresh
        ==                                              ::
        $:  diq/(map flap @ud)                          ::  packets sent
            pyz/(map soup @ud)                          ::  message+unacked
            puq/(qeu {p/@ud q/soul})                    ::  packet queue
        ==                                              ::
    ==                                                  ::
  ++  skin  ?($none $open $fast $full)                  ::  encoding stem
  ++  snow  {p/@ud q/@ud r/(set @ud)}                   ::  window exceptions
  ++  soap  {p/{p/life q/life} q/path r/@ud}            ::  statement id
  ++  soup  {p/path q/@ud}                              ::  new statement id
  ++  soul                                              ::  packet in travel
    $:  gom/soup                                        ::  message identity
        nux/@ud                                         ::  xmission count
        liv/?                                           ::  deemed live
        lys/@da                                         ::  last sent
        pac/rock                                        ::  packet data
    ==                                                  ::
  ++  step  {p/bray q/gens r/pass}                      ::  identity stage
  ++  sufi                                              ::  domestic host
    $:  hoy/(list ship)                                 ::  hierarchy
        val/wund                                        ::  private keys
        law/wyll                                        ::  server wyll
        seh/(map hand {p/ship q/@da})                   ::  key cache
        hoc/(map ship dore)                             ::  neighborhood
    ==                                                  ::
  ++  tick  @ud                                         ::  process id
  ++  town                                              ::  all security state
    $:  lit/@ud                                         ::  imperial modulus
        any/@                                           ::  entropy
        urb/(map ship sufi)                             ::  all keys and routes
        fak/?                                           ::
    ==                                                  ::
  ++  what                                              ::  logical identity
    $%  {$anon $~}                                      ::  anonymous
        {$lady p/whom}                                  ::  female person ()
        {$lord p/whom}                                  ::  male person []
        {$punk p/sect q/@t}                             ::  opaque handle ""
    ==                                                  ::
  ++  whom  {p/@ud q/govt r/sect s/name}                ::  year+govt+id
  ++  wund  (list {p/life q/ring r/acru})               ::  mace in action
  ++  wyll  (list deyd)                                 ::  certificate
  --  ::ames
::                                                      ::::
::::                    ++behn                            ::  (1b) timekeeping
  ::                                                    ::::
++  behn  ^?
  |%
  ::                                                    ::
  ::::                  ++able:behn                     ::  (1b1) arvo moves
    ::                                                  ::::
  ++  able  ^?
    |%
    ++  gift                                            ::  out result <-$
      $%  {$mass p/mass}                                ::  memory usage
          {$wake $~}                                    ::  wakeup
      ==                                                ::
    ++  task                                            ::  in request ->$
      $%  {$rest p/@da}                                 ::  cancel alarm
          {$wait p/@da}                                 ::  set alarm
          {$wake $~}                                    ::  timer activate
          {$wegh $~}                                    ::  report memory
      ==                                                ::
    --  ::able
  --  ::behn
::                                                      ::::
::::                    ++clay                            ::  (1c) versioning
  ::                                                    ::::
++  clay  ^?
  |%
  ::                                                    ::
  ::::                  ++able:clay                     ::  (1c1) arvo moves
    ::                                                  ::::
  ++  able  ^?
    |%
    ++  gift                                            ::  out result <-$
      $%  {$dirk p/@tas}                                ::  mark mount dirty
          {$ergo p/@tas q/mode}                         ::  version update
          {$hill p/(list @tas)}                         ::  mount points
          {$mack p/(unit tang)}                         ::  ack
          {$mass p/mass}                                ::  memory usage
          {$mere p/(each (set path) (pair term tang))}  ::  merge result
          {$note p/@tD q/tank}                          ::  debug message
          {$ogre p/@tas}                                ::  delete mount point
          {$send p/lane:ames q/@}                       ::  transmit packet
          {$writ p/riot}                                ::  response
      ==                                                ::
    ++  task                                            ::  in request ->$
      $%  {$boat $~}                                    ::  pier rebooted
          {$drop p/@p q/desk}                           ::  cancel pending merge
          {$info p/@p q/desk r/nori}                    ::  internal edit
          {$init p/@p}                                  ::  report install
          {$into p/desk q/? r/mode}                     ::  external edit
          {$merg p/@p q/desk r/@p s/desk t/case u/germ} ::  merge desks
          {$mont p/desk q/beam}                         ::  mount to unix
          {$dirk p/desk}                                ::  mark mount dirty
          {$ogre p/$@(desk beam)}                       ::  delete mount point
          {$warp p/sock q/riff}                         ::  file request
          {$wegh $~}                                    ::  report memory
          {$went p/sack q/path r/@ud s/coop}            ::  response confirm
          {$west p/sack q/path r/*}                     ::  network request
      ==                                                ::
    --  ::able
  ::
  ::::                                                  ::  (1c2)
    ::
  ++  aeon  @ud                                         ::  version number
  ++  ankh                                              ::  fs node (new)
    $:  fil/(unit {p/lobe q/cage})                      ::  file
        dir/(map @ta ankh)                              ::  folders
    ==                                                  ::
  ++  beam  {{p/ship q/desk r/case} s/path}             ::  global name
  ++  beak  {p/ship q/desk r/case}                      ::  path prefix
  ++  blob                                              ::  fs blob
    $%  {$delta p/lobe q/{p/mark q/lobe} r/page}        ::  delta on q
        {$direct p/lobe q/page}                         ::  immediate
    ==                                                  ::
  ++  care  ?($d $u $v $w $x $y $z)                     ::  clay submode
  ++  case                                              ::  ship desk case spur
    $%  {$da p/@da}                                     ::  date
        {$tas p/@tas}                                   ::  label
        {$ud p/@ud}                                     ::  number
    ==                                                  ::
  ++  coop  (unit ares)                                 ::  e2e ack
  ++  dome                                              ::  project state
    $:  ank/ankh                                        ::  state
        let/@ud                                         ::  top id
        hit/(map @ud tako)                              ::  changes by id
        lab/(map @tas @ud)                              ::  labels
    ==                                                  ::
  ++  germ                                              ::  merge style
    $?  $init                                           ::  new desk
        $this                                           ::  ours with parents
        $that                                           ::  hers with parents
        $fine                                           ::  fast forward
        $meet                                           ::  orthogonal files
        $mate                                           ::  orthogonal changes
        $meld                                           ::  force merge
    ==                                                  ::
  ++  khan                                              ::
    $:  fil/(unit (unit cage))                          ::  see ++khan-to-soba
        dir/(unit (map @ta (unit khan)))                ::
    ==                                                  ::
  ++  lobe  @uvI                                        ::  blob ref
  ++  maki  {p/@ta q/@ta r/@ta s/path}                  ::
  ++  miso                                              ::  ankh delta
    $%  {$del $~}                                       ::  delete
        {$ins p/cage}                                   ::  insert
        {$dif p/cage}                                   ::  mutate from diff
        {$mut p/cage}                                   ::  mutate from raw
    ==                                                  ::
  ++  misu                                              ::  computed delta
    $%  {$del $~}                                       ::  delete
        {$ins p/cage}                                   ::  insert
        {$dif p/lobe q/cage}                            ::  mutate from diff
    ==                                                  ::
  ++  mizu  {p/@u q/(map @ud tako) r/rang}              ::  new state
  ++  moar  {p/@ud q/@ud}                               ::  normal change range
  ++  moat  {p/case q/case r/path}                      ::  change range
  ++  mode  (list {path (unit mime)})                   ::  external files
  ++  mood  {p/care q/case r/path}                      ::  request in desk
  ++  nori                                              ::  repository action
    $%  {$& p/soba}                                     ::  delta
        {$| p/@tas}                                     ::  label
    ==                                                  ::
  ++  nuri                                              ::  repository action
    $%  {$& p/suba}                                     ::  delta
        {$| p/@tas}                                     ::  label
    ==                                                  ::
  ++  page  (cask *)                                    ::  untyped cage
  ++  plop  blob                                        ::  unvalidated blob
  ++  rang                                              ::  repository
    $:  hut/(map tako yaki)                             ::  changes
        lat/(map lobe blob)                             ::  data
    ==                                                  ::
  ++  rant                                              ::  response to request
    $:  p/{p/care q/case r/@tas}                        ::  clade release book
        q/path                                          ::  spur
        r/cage                                          ::  data
    ==                                                  ::
  ++  rave                                              ::  general request
    $%  {$sing p/mood}                                  ::  single request
        {$next p/mood}                                  ::  await next version
        {$many p/? q/moat}                              ::  track range
    ==                                                  ::
  ++  riff  {p/desk q/(unit rave)}                      ::  request+desist
  ++  riot  (unit rant)                                 ::  response+complete
  ++  rump  {p/care q/case r/@tas s/path}               ::  relative path
  ++  saba  {p/ship q/@tas r/moar s/dome}               ::  patch+merge
  ++  soba  (list {p/path q/miso})                      ::  delta
  ++  suba  (list {p/path q/misu})                      ::  delta
  ++  tako  @                                           ::  yaki ref
  ++  toro  {p/@ta q/nori}                              ::  general change
  ++  unce                                              ::  change part
    |*  a/mold                                          ::
    $%  {$& p/@ud}                                      ::  skip[copy]
        {$| p/(list a) q/(list a)}                      ::  p -> q[chunk]
    ==                                                  ::
  ++  urge  |*(a/mold (list (unce a)))                  ::  list change
  ++  yaki                                              ::  commit
    $:  p/(list tako)                                   ::  parents
        q/(map path lobe)                               ::  namespace
        r/tako                                          ::  self-reference
        t/@da                                           ::  date
    ==                                                  ::
  --  ::clay
::                                                      ::::
::::                    ++dill                            ::  (1d) console
  ::                                                    ::::
++  dill  ^?
  |%
  ::                                                    ::
  ::::                  ++able:dill                     ::  (1d1) arvo moves
    ::                                                  ::::
  ++  able  ^?
    |%
    ++  gift                                            ::  out result <-$
      $%  {$bbye $~}                                    ::  reset prompt
          {$blit p/(list blit)}                         ::  terminal output
          {$burl p/@t}                                  ::  activate url
          {$init p/@p}                                  ::  set owner
          {$logo $~}                                    ::  logout
          {$mass p/mass}                                ::  memory usage
          {$send p/lane:ames q/@}                       ::  transmit packet
          {$veer p/@ta q/path r/@t}                     ::  install vane
          {$vega p/path q/path}                         ::  old reboot
          {$velo p/@t q/@t}                             ::  reboot
          {$verb $~}                                    ::  verbose mode
      ==                                                ::
    ++  task                                            ::  in request ->$
      $%  {$belt p/belt}                                ::  terminal input
          {$blew p/blew}                                ::  terminal config
          {$boot p/*}                                   ::  weird %dill boot
          {$crud p/@tas q/(list tank)}                  ::  error with trace
          {$flog p/flog}                                ::  wrapped error
          {$flow p/@tas q/(list gill:gall)}             ::  terminal config
          {$hail $~}                                    ::  terminal refresh
          {$heft $~}                                    ::  memory report
          {$hook $~}                                    ::  this term hung up
          {$harm $~}                                    ::  all terms hung up
          {$init p/ship}                                ::  after gall ready
          {$tick p/@p q/@p}                             ::  initial ticket
          {$noop $~}                                    ::  no operation
          {$talk p/tank}                                ::
          {$text p/tape}                                ::
          {$veer p/@ta q/path r/@t}                     ::  install vane
          {$vega p/path q/path}                         ::  old reboot
          {$velo p/@t q/@t}                             ::  reboot
          {$verb $~}                                    ::  verbose mode
      ==                                                ::
    --  ::able
  ::
  ::::                                                  ::  (1d2)
    ::
  ++  blew  {p/@ud q/@ud}                               ::  columns rows
  ++  belt                                              ::  old belt
    $%  {$aro p/?($d $l $r $u)}                         ::  arrow key
        {$bac $~}                                       ::  true backspace
        {$ctl p/@c}                                     ::  control-key
        {$del $~}                                       ::  true delete
        {$met p/@c}                                     ::  meta-key
        {$ret $~}                                       ::  return
        {$txt p/(list @c)}                              ::  utf32 text
    ==                                                  ::
  ++  blit                                              ::  old blit
    $%  {$bel $~}                                       ::  make a noise
        {$clr $~}                                       ::  clear the screen
        {$hop p/@ud}                                    ::  set cursor position
        {$lin p/(list @c)}                              ::  set current line
        {$mor $~}                                       ::  newline
        {$sag p/path q/*}                               ::  save to jamfile
        {$sav p/path q/@}                               ::  save to file
        {$url p/@t}                                     ::  activate url
    ==                                                  ::
  ++  deco  ?($~ $bl $br $un)                           ::  text decoration
  ++  dill-belt                                         ::  new belt
    $%  {$aro p/?($d $l $r $u)}                         ::  arrow key
        {$bac $~}                                       ::  true backspace
        {$cru p/@tas q/(list tank)}                     ::  echo error
        {$ctl p/@}                                      ::  control-key
        {$del $~}                                       ::  true delete
        {$hey $~}                                       ::  refresh
        {$met p/@}                                      ::  meta-key
        {$ret $~}                                       ::  return
        {$rez p/@ud q/@ud}                              ::  resize, cols, rows
        {$txt p/(list @c)}                              ::  utf32 text
        {$yow p/gill:gall}                              ::  connect to app
    ==                                                  ::
  ++  dill-blit                                         ::  new blit
    $%  {$bel $~}                                       ::  make a noise
        {$clr $~}                                       ::  clear the screen
        {$hop p/@ud}                                    ::  set cursor position
        {$klr p/stub}                                   ::  styled text
        {$mor p/(list dill-blit)}                       ::  multiple blits
        {$pom p/stub}                                   ::  styled prompt
        {$pro p/(list @c)}                              ::  show as cursor+line
        {$qit $~}                                       ::  close console
        {$out p/(list @c)}                              ::  send output line
        {$sag p/path q/*}                               ::  save to jamfile
        {$sav p/path q/@}                               ::  save to file
        {$url p/@t}                                     ::  activate url
    ==                                                  ::
  ++  flog                                              ::  sent to %dill
    $%  {$crud p/@tas q/(list tank)}                    ::
        {$heft $~}                                      ::
        {$text p/tape}                                  ::
        {$veer p/@ta q/path r/@t}                       ::  install vane
        {$vega p/path q/path}                           ::  old reboot
        {$velo p/@t q/@t}                               ::  reboot
        {$verb $~}                                      ::  verbose mode
    ==                                                  ::
  ++  stub  (list (pair stye (list @c)))                ::  styled tuba
  ++  stye  (pair (set deco) (pair tint tint))          ::  decos/bg/fg
  ++  styl                                              ::  cascading stye
    %+  pair  (unit deco)                               ::
    (pair (unit tint) (unit tint))                      ::
  ::                                                    ::
  ++  styx  (list $@(@t (pair styl styx)))              ::  styled text
  ++  tint  ?($~ $r $g $b $c $m $y $k $w)               ::  text color
  --  ::dill
::                                                      ::::
::::                    ++eyre                            ::  (1e) oldweb
  ::                                                    ::::
++  eyre  ^?
  |%
  ::                                                    ::
  ::::                  ++able:eyre                     ::  (1e1) arvo moves
    ::                                                  ::::
  ++  able  ^?
    |%
    +=  gift                                            ::  out result <-$
      $%  [%mass p=mass]                                ::  memory usage
          [%mack p=(unit tang)]                         ::  message ack
          [%sigh p=cage]                                ::  marked http response
          [%thou p=httr]                                ::  raw http response
          [%thus p=@ud q=(unit hiss)]                   ::  http request+cancel
          [%veer p=@ta q=path r=@t]                     ::  drop-through
          [%vega p=path q=path]                         ::  drop-through
          [%velo p=@t q=@t]                             ::  drop-through
      ==                                                ::
    +=  task                                            ::  in request ->$
      $%  [%born ~]                                     ::  new unix process
          [%crud p=@tas q=(list tank)]                  ::  XX rethink
          [%hiss p=(unit user) q=mark r=cage]           ::  outbound user req
          [%init p=@p]                                  ::  report install
          [%serv p=$@(desk beam)]                       ::  set serving root
          [%them p=(unit hiss)]                         ::  outbound request
          [%they p=@ud q=httr]                          ::  inbound response
          [%chis p=? q=clip r=httq]                     ::  IPC inbound request
          [%this p=? q=clip r=httq]                     ::  inbound request
          [%thud ~]                                     ::  inbound cancel
          [%wegh ~]                                     ::  report memory
          [%went p=sack q=path r=@ud s=coop]            ::  response confirm
          [%west p=sack q=[path *]]                     ::  network request
      ==                                                ::
    --  ::able
  ::
  ::::                                                  ::  (1e2)
    ::
  ++  bale                                              ::  driver state
    |*  a/_*                                            ::  %jael keys type
    $:  {our/ship now/@da eny/@uvJ byk/beak}            ::  base info
        {usr/user dom/(list @t)}                        ::  req user, domain
        key/a                                           ::  secrets from %jael
    ==                                                  ::
  ::
  ++  clip  (each @if @is)                              ::  client IP
  ++  cred                                              ::  credential
    $:  hut/hart                                        ::  client host
        aut/(jug @tas @t)                               ::  client identities
        orx/oryx                                        ::  CSRF secret
        acl/(unit @t)                                   ::  accept-language
        cip/(each @if @is)                              ::  client IP
        cum/(map @tas *)                                ::  custom dirt
    ==                                                  ::
  ++  epic                                              ::  FCGI parameters
    $:  qix/(map @t @t)                                 ::  query
        ced/cred                                        ::  client credentials
        bem/beam                                        ::  original path
        but/path                                        ::  ending
    ==                                                  ::
  +=  gram                                              ::  inter-ship message
    $?  [[%lon ~] p=hole]                               ::  login request
        [[%aut ~] p=hole]                               ::  login reply
        [[%hat ~] p=hole q=hart]                        ::  login redirect
        [[%get ~] p=@uvH q=[? clip httq]]               ::  remote request
        [[%got ~] p=@uvH q=httr]                        ::  remote response
        [[%gib ~] p=@uvH]                               ::  remote cancel
    ==                                                  ::
  ++  hart  {p/? q/(unit @ud) r/host}                   ::  http sec+port+host
  ++  hate  {p/purl q/@p r/moth}                        ::  semi-cooked request
  ++  heir  {p/@ud q/mess r/(unit love)}                ::  status+headers+data
  ++  hiss  {p/purl q/moth}                             ::  outbound request
  ++  hole  @t                                          ::  session identity
  ++  hort  {p/(unit @ud) q/host}                       ::  http port+host
  ++  host  (each (list @t) @if)                        ::  http host
  ++  hoke  %+  each   {$localhost $~}                  ::  local host
            ?($.0.0.0.0 $.127.0.0.1)                    ::
  ++  httq                                              ::  raw http request
    $:  p/meth                                          ::  method
        q/@t                                            ::  unparsed url
        r/(list {p/@t q/@t})                            ::  headers
        s/(unit octs)                                   ::  body
    ==                                                  ::
  ++  httr  {p/@ud q/mess r/(unit octs)}                ::  raw http response
  ++  httx                                              ::  encapsulated http
    $:  p/?                                             ::  https?
        q/clip                                          ::  source IP
        r/httq                                          ::
    ==                                                  ::
  ++  user  knot                                        ::  username
  ++  love                                              ::  http response
    $%  {$ham p/manx}                                   ::  html node
        {$mid p/mite q/octs}                            ::  mime-typed data
        {$raw p/httr}                                   ::  raw http response
        {$wan p/wain}                                   ::  text lines
        {$zap p/@ud q/(list tank)}                      ::  status+error
    ==                                                  ::
  ++  math  (map @t (list @t))                          ::  semiparsed headers
  ++  mess  (list {p/@t q/@t})                          ::  raw http headers
  ++  meth                                              ::  http methods
    $?  $conn                                           ::  CONNECT
        $delt                                           ::  DELETE
        $get                                            ::  GET
        $head                                           ::  HEAD
        $opts                                           ::  OPTIONS
        $post                                           ::  POST
        $put                                            ::  PUT
        $trac                                           ::  TRACE
    ==                                                  ::
  ++  mite  (list @ta)                                  ::  mime type
  ++  moth  {p/meth q/math r/(unit octs)}               ::  http operation
  ++  octs  {p/@ud q/@t}                                ::  octet-stream
  ++  oryx  @t                                          ::  CSRF secret
  ++  pork  {p/(unit @ta) q/(list @t)}                  ::  fully parsed url
  ++  purf  (pair purl (unit @t))                       ::  url with fragment
  ++  purl  {p/hart q/pork r/quay}                      ::  parsed url
  ++  quay  (list {p/@t q/@t})                          ::  parsed url query
  ++  quer  |-($@($~ {p/@t q/@t t/$}))                  ::  query tree
  ++  quri                                              ::  request-uri
    $%  {$& p/purl}                                     ::  absolute
        {$| p/pork q/quay}                              ::  relative
    ==                                                  ::
  ++  rout  {p/(list host) q/path r/oryx s/path}        ::  http route (new)
  ++  sec-move                                          ::  driver effect
    $%  {$send p/hiss}                                  ::  http out
        {$show p/purl}                                  ::  direct user to url
        {$give p/httr}                                  ::  respond immediately
        {$redo $~}                                      ::  restart request qeu
    ==                                                  ::
  --  ::eyre
::                                                      ::::
::::                    ++ford                            ::  (1f) build
  ::                                                    ::::
++  ford  ^?
  |%
  ::                                                    ::
  ::::                  ++able:ford                     ::  (1f1) arvo moves
    ::                                                  ::::
  ++  able  ^?
    |%
    ++  gift                                            ::  out result <-$
      $%  {$made p/@uvH q/gage}                         ::  computed result
          {$mass p/mass}                                ::  memory usage
          {$news p/@uvH}                                ::  fresh depends
      ==                                                ::
    ++  task                                            ::  in request ->$
      $%  {$exec p/@p q/(unit bilk)}                    ::  make / kill
          {$wasp p/@p q/{@uvH ?}}                       ::  depends ask / kill
          {$wegh $~}                                    ::  report memory
          {$wipe p/@p $~}                               ::  clear cache
      ==                                                ::
    --  ::able
  ++  bilk  (pair beak silk)                            ::  sourced request
  ++  gage                                              ::  recursive cage+tang
    $%  {$& p/cage}                                     ::  success
        {$| p/tang}                                     ::  error
        {$tabl p/(list (pair gage gage))}               ::  table of results
    ==                                                  ::
  ++  hood                                              ::  assembly plan
    $:  zus/@ud                                         ::  zuse kelvin
        sur/(list hoof)                                 ::  structures
        lib/(list hoof)                                 ::  libraries
        fan/(list horn)                                 ::  resources
        src/(list hoop)                                 ::  program
    ==                                                  ::
  ++  hoof  (trel ? term (unit (pair case ship)))       ::  resource reference
  ++  hoop                                              ::  source in hood
    $%  {$& p/hoon}                                     ::  direct hoon
        {$| p/beam}                                     ::  resource location
    ==                                                  ::
  ++  hops                                              ::  XX late-bound path
    $:  pre/(unit tyke)                                 ::
        pof/(unit {p/@ud q/tyke})                       ::
    ==                                                  ::
  ++  horn                                              ::  resource tree
<<<<<<< HEAD
    $%  {$fssg p/twig}                                  ::  /~  twig by hand
        {$fsbc p/twig}                                  ::  /$  argument
        {$fsbr p/(list horn)}                           ::  /|  options
        {$fshx p/horn}                                  ::  /#  insert dephash
        {$fsts p/term q/horn}                           ::  /=  apply face
        {$fsdt p/(list horn)}                           ::  /.  list
        {$fscm p/(list (pair spur horn))}               ::  /,  switch by path
        {$fscn p/horn}                                  ::  /%  propagate args
        {$fspm p/(list mark) q/horn}                    ::  /&  translates
        {$fscb p/horn}                                  ::  /_  homo map
        {$fssm p/twig q/horn}                           ::  /;  operate on
        {$fscl p/hops q/horn}                           ::  /:  relative to
        {$fskt p/twig q/horn}                           ::  /^  cast
        {$fszp q/mark}                                  ::  /!mark/ eval value
        {$fszy q/mark}                                  ::  /mark/ static/grow
=======
    $%  {$ape p/hoon}                                   ::  /~  hoon by hand
        {$arg p/hoon}                                   ::  /$  argument
        {$alt p/(list horn)}                            ::  /|  options
        {$dep p/horn}                                   ::  /#  insert dephash
        {$dub p/term q/horn}                            ::  /=  apply face
        {$fan p/(list horn)}                            ::  /.  list
        {$for p/(list (pair spur horn))}                ::  /,  switch by path
        {$hel p/horn}                                   ::  /%  propagate args
        {$lin p/(list mark) q/horn}                     ::  /&  translates
        {$man p/(map knot horn)}                        ::  /*  hetero map
        {$nap p/horn}                                   ::  /_  homo map
        {$now p/horn}                                   ::  deprecated
        {$nod p/term q/horn}                            ::  /_  @  list by odor
        {$saw p/hoon q/horn}                            ::  /;  operate on
        {$see p/hops q/horn}                            ::  /:  relative to
        {$sic p/hoon q/horn}                            ::  /^  cast
        {$toy p/? q/mark}                               ::  /mark/  static/hook
>>>>>>> 41904890
    ==                                                  ::
  ++  milk  (trel ship desk silk)                       ::  sourced silk
  ++  silk                                              ::  construction layer
    $^  {p/silk q/silk}                                 ::  cons
    $%  {$$ p/cage}                                     ::  literal
        {$alts p/(list silk)}                           ::  options
        {$bake p/mark q/coin r/beam}                    ::  local synthesis
        {$bunt p/mark}                                  ::  example of mark
        {$call p/silk q/silk}                           ::  slam
        {$cast p/mark q/silk}                           ::  translate
        {$core p/beam}                                  ::  build program
        {$diff p/silk q/silk}                           ::  diff
        {$dude p/(trap tank) q/silk}                    ::  error wrap
        {$file p/beam}                                  ::  from clay
        {$flag p/(set $@(@uvH beam)) q/silk}            ::  add dependencies
        {$join p/mark q/silk r/silk}                    ::  merge
        {$mash p/mark q/milk r/milk}                    ::  annotate
        {$mute p/silk q/(list (pair wing silk))}        ::  mutant
        {$pact p/silk q/silk}                           ::  patch
        {$plan p/beam q/coin r/hood}                    ::  structured assembly
        {$reef $~}                                      ::  kernel reef
        {$ride p/hoon q/silk}                           ::  silk thru hoon
        {$tabl p/(list (pair silk silk))}               ::  list
        {$vale p/mark q/*}                              ::  validate
        {$volt p/(cask *)}                              ::  unsafe add type
    ==                                                  ::
  --  ::ford
::                                                      ::::
::::                    ++gall                            ::  (1g) extensions
  ::                                                    ::::
++  gall  ^?
  |%
  ::                                                    ::
  ::::                  ++able:gall                     ::  (1g1) arvo moves
    ::                                                  ::::
  ++  able  ^?
    |%
    ++  gift                                            ::  outgoing result
      $%  {$mass p/mass}                                ::  memory usage
          {$onto p/(each suss tang)}                    ::  about agent
          {$rend p/path q/*}                            ::  network request
          {$unto p/cuft}                                ::
          {$mack p/(unit tang)}                         ::  message ack
      ==                                                ::
    ++  task                                            ::  incoming request
      $%  {$conf p/dock q/culm}                         ::  configure app
          {$init p/ship}                                ::  set owner
          {$deal p/sock q/cush}                         ::  full transmission
          {$went p/sack q/path r/@ud s/coop}            ::  response confirm
          {$west p/sack q/path r/*}                     ::  network request
          {$wegh $~}                                    ::  report memory
      ==                                                ::
    --  ::able
  ++  bitt  (map bone (pair ship path))                 ::  incoming subs
  ++  boat                                              ::  outgoing subs
    %+  map  (pair bone wire)                           ::
    (trel bean ship path)                               ::
  ++  bowl                                              ::  standard app state
          $:  $:  our/ship                              ::  host
                  src/ship                              ::  guest
                  dap/term                              ::  agent
              ==                                        ::
              $:  wex/boat                              ::  outgoing subs
                  sup/bitt                              ::  incoming subs
              ==                                        ::
              $:  ost/bone                              ::  opaque cause
                  act/@ud                               ::  change number
                  eny/@uvJ                              ::  entropy
                  now/@da                               ::  current time
                  byk/beak                              ::  load source
          ==  ==                                        ::
  ++  club                                              ::  agent action
    $%  {$peel p/mark q/path}                           ::  translated peer
        {$peer p/path}                                  ::  subscribe
        {$poke p/cage}                                  ::  apply
        {$puff p/mark q/noun}                           ::  unchecked poke
        {$pull $~}                                      ::  unsubscribe
        {$punk p/mark q/cage}                           ::  translated poke
        {$pump $~}                                      ::  pump yes+no
        {$peer-not p/tang}                              ::  poison pill peer
    ==                                                  ::
  ++  cuft                                              ::  internal gift
    $%  {$coup p/(unit tang)}                           ::  poke result
        {$diff p/cage}                                  ::  subscription output
        {$quit $~}                                      ::  close subscription
        {$reap p/(unit tang)}                           ::  peer result
    ==                                                  ::
  ++  culm                                              ::  config action
    $%  {$load p/scup}                                  ::  load+reload
    ::  {$kick $~}                                      ::  restart everything
    ::  {$stop $~}                                      ::  toggle suspend
    ::  {$wipe $~}                                      ::  destroy all state
    ==                                                  ::
  ++  cush  (pair term club)                            ::  internal task
  ++  dude  term                                        ::  server identity
  ++  gill  (pair ship term)                            ::  general contact
  ++  scup  (pair ship desk)                            ::  autoupdate
  ++  suss  (trel dude @tas @da)                        ::  config report
  ++  well  (pair desk term)                            ::
  --  ::gall
::                                                      ::::
::::                    ++jael                          ::  (1h) security
  ::                                                    ::::
++  jael  ^?
  |%
  ::                                                    ::
  ::::                  ++able:jael                     ::  (1h1) arvo moves
    ::                                                  ::::
  ++  able  ^?
    =,  pki
    =,  rights
    |%
    ::  %jael has two general kinds of task: changes
    ::  and change subscriptions.
    ::
    ::  change tasks are designed to match high-level
    ::  operations - for instance, we have %ktsg, %mint,
    ::  and %move, not just a single delta operation.
    ::  more of these operations will probably be added,
    ::  and invariants enforced at transaction end.
    ::
    ::  subscriptions are also user-focused - for instance,
    ::  %vein sends all the information needed to maintain
    ::  the secure channel, both rights and certificates.
    ::  the security-critical tasks (%veil, %vein, %vine)
    ::  should probably be bound to a whitelisted duct set.
    ::  (all secrets are redacted from %vest gifts.)
    ::
    ::  %jael only talks to %ames and %behn.  we send messages
    ::  through %ames and use %behn timers.
    ::
    ++  action                                          ::  balance change
      %+  pair  ship                                    ::  partner
      %+  each  bump                                    ::  &/liability change
      bump                                              ::  |/asset change
    ::                                                  ::
    ++  balance                                         ::  balance sheet
      %+  pair                                          ::
        (map ship safe)                                 ::  liabilities
      (map ship safe)                                   ::  assets
    ::                                                  ::
    ++  change                                          ::  urbit change
      $%  $:  $fact                                     ::  certificate change
              rex/ship                                  ::  owner
              vie/(unit (unit ship))                    ::  made/heard from
              lyf/life                                  ::  deed added/modified
              gan/growth                                ::  info gained
          ==                                            ::
          $:  $rite                                     ::  rights change
              rex/ship                                  ::  issuer
              pal/ship                                  ::  issued to
              del/bump                                  ::  change
      ==  ==                                            ::
    ::                                                  ::
    ++  channel                                         ::  secure channel
      $:  out/(unit (pair hand bill))                   ::  outbound key
          inn/(map hand bill)                           ::  inbound keys
          cur/(unit life)                               ::  their version
          sax/(list ship)                               ::  their ancestry
          pub/will                                      ::  their public keys
       ==                                               ::
    ++  gift                                            ::  out result <-$
      $?  {$veil p/channel}                             ::  secure channel
          {$vest p/tally}                               ::  balance update
          {$vein p/life q/(map life ring)}              ::  private keys
          {$vine p/(list change)}                       ::  all raw changes
      ==                                                ::
    ++  growth                                          ::  unit of learning
      $%  {$sign p/mind q/@}                            ::  add/update signature
          {$step p/cert}                                ::  add whole deed
      ==                                                ::
    ++  note                                            ::  out request $->
      $%  {$b $wait p/@da}                              ::  wait until
          {$x $mess p/ship q/path r/*}                  ::  send message
      ==                                                ::
    ++  remote                                          ::  remote notification
      %+  each  safe                                    ::  &/addition
      safe                                              ::  |/replacement
    ::                                                  ::
    ++  sign                                            ::  in result $<-
      $%  {$b $wake $~}                                 ::  wakeup
          {$x $rest p/coop}                             ::  message result
      ==                                                ::
    ++  tally                                           ::  balance update
      %+  each  balance                                 ::  complete
      action                                            ::  change
    ::
    +=  task                                            ::  in request ->$
      $%  [%ktsg p=ship q=safe]                         ::  destroy rights
          [%hail p=ship q=remote]                       ::  remote update
          [%init p=@pG q=arms]                          ::  initialize urbit
          [%meet p=(unit (unit ship)) q=farm]           ::  integrate pki from
          [%mint p=ship q=safe]                         ::  create rights
          [%move p=ship q=ship r=safe]                  ::  transfer from=to
          [%next p=bull]                                ::  update private key
          [%nuke ~]                                     ::  cancel tracker from
          [%veil p=ship]                                ::  view secret channel
          [%vein ~]                                     ::  view signing keys
          [%vest ~]                                     ::  view public balance
          [%vine ~]                                     ::  view secret history
          [%west p=ship q=path r=*]                     ::  remote request
      ==                                                ::
    ++  gilt  gilt:womb
    --
  ::
  ++  womb  ^?
    ::  types used to serve the lib/womb invite controller
    |%
    ++  ticket  @G                                      ::  old 64-bit ticket
    ++  passcode  @uvH                                  ::  128-bit passcode
    ++  passhash  @uwH                                  ::  passocde hash
    ++  mail  @t                                        ::  email address
    ++  invite                                          ::
      $:  who/mail                                      ::  owner email
          pla/@ud                                       ::  planets to send
          sta/@ud                                       ::  stars to send
      ==                                                ::
    ::                                                  ::
    ++  reinvite  {tid/passcode inv/invite}             ::  new from old
    ++  task                                            ::  manage ship %fungi
      $%  {$claim aut/passcode her/@p tik/ticket}       ::  convert to %final
          {$bonus tid/passcode pla/@ud sta/@ud}         ::  supplement passcode
          {$invite tid/passcode inv/invite}             ::  alloc to passcode
          {$reinvite aut/passcode reinvite}             ::  move to another
      ==                                                ::
    ++  scry                                            ::
      $%  {$shop typ/?($star $planet) nth/@u}           ::  available ships
          {$stats who/ship}                             ::  ship details
          {$balance aut/passcode}                       ::  invite details
      ==                                                ::
    ++  balance  {who/mail pla/@ud sta/@ud}             ::  XX same as invite?
    ++  gilt                                            ::
      $%  {$ships (list ship)}                          ::
          {$womb-owner (unit mail)}                     ::
          {$womb-balance (unit balance)}                ::
      ==
    --
  ::                                                    ::
  ::::                  ++pki:jael                      ::  (1h2) certificates
    ::                                                  ::::
  ++  pki  ^?
    |%
    ::  the urbit meta-certificate (++will) is a sequence
    ::  of certificates (++cert).  each cert in a will
    ::  revokes and replaces the previous cert.  the
    ::  version number of a ship is a ++life.
    ::
    ::  the deed contains an ++arms, a definition
    ::  of cosmetic identity; a semi-trusted parent,
    ::  which signs the initial certificate and provides
    ::  routing services; and a dirty bit.  if the dirty
    ::  bit is set, the new life of this ship may have
    ::  lost information that the old life had.
    ::
    ++  arms  (map chip (pair @ta @t))                  ::  stated identity
    ++  bull                                            ::  cert metadata
      $:  dad/ship                                      ::  parent
          dob/?                                         ::  & clean, | dirty
          nym/arms                                      ::  identity strings
      ==                                                ::
    ++  cert  (tale deed)                               ::  signed deed
    ++  chip                                            ::  standard identity
      $?  $giv                                          ::  given name
          $sur                                          ::  surname
          $had                                          ::  fictitious name
          $mid                                          ::  middle name
      ==                                                ::
    ++  deed                                            ::  certificate deed
      $:  doc/bull                                      ::  metadata
          pub/pass                                      ::  public key
      ==                                                ::
    ++  farm  (map ship will)                           ::  pki dump set
    ++  hand  @uvH                                      ::  128-bit hash
    ++  life  @ud                                       ::  ship version
    ++  mind  {who/ship lyf/life}                       ::  key identifier
    ++  name  (pair @ta @t)                             ::  ascii / unicode
    ++  oath  @                                         ::  signature
    ++  tale                                            ::  urbit-signed *
      |*  typ/mold                                      ::  payload mold
      $:  dat/typ                                       ::  data
          syg/(map ship (pair life oath))               ::  signatures
      ==                                                ::
    ++  will  (map life cert)                           ::  meta-certificate
    --  ::  pki
  ::                                                    ::
  ::::                  ++rights:jael                   ::  (1h3) claims
    ::                                                  ::::
  ++  rights  ^?
    =,  pki
    |%
    ::  %jael tracks promises (++rite) from ship to ship.
    ::  a rite may be any right, badge, asset, secret, etc.
    ::  un-shared secret or private asset is stored as a
    ::  rite from self to self.
    ::
    ::  each rite is really a class of rights, and often
    ::  has its own internal set or map structure.
    ::
    ::  present kinds of rite:
    ::
    ::    %apple: application secret for a web api.
    ::    %block: the promisee is banned.
    ::    %email: email tied to promissee's ship.
    ::    %final: ship/ticket pair, ready to launch.
    ::    %fungi: fungible, countable asset.
    ::    %guest: permission to adopt foreign child.
    ::    %hotel: block of unissued children.
    ::    %jewel: urbit private keys.
    ::    %login: user's login passcode.
    ::    %pword: password for a website/api.
    ::    %token: user access token for a web api.
    ::    %urban: symmetric key for urbit networking.
    ::
    ::  %fungi keys can be anything, but don't reuse
    ::  currency codes.  codes for urbit invitations:
    ::  %ugl == galaxy, %usr == star, %upl == planet
    ::
    ::  you can think of [our her rite] as an rdf triple.
    ::
    ++  bill  (pair @da @)                              ::  expiring value
    ++  bump                                            ::  rights change
      $:  mor/safe                                      ::  add rights
          les/safe                                      ::  lose rights
      ==                                                ::
    ++  dorm  (pair ship bloq)                          ::  issuing group
    ++  pile  (tree (pair @ @))                         ::  efficient ship set
    ++  rite                                            ::  urbit commitment
      $%  {$apple p/(map site @)}                       ::  web api key
          {$block $~}                                   ::  banned
          {$email p/(set @t)}                           ::  email addresses
          {$final p/@pG}                                ::  recognize by ticket
          {$fungi p/(map term @ud)}                     ::  fungibles
          {$guest $~}                                   ::  refugee visa
          {$hotel p/(map dorm pile)}                    ::  reserved block
          {$jewel p/(map life ring)}                    ::  private keyring
          {$login p/(set @pG)}                          ::  login secret
          {$pword p/(map site (map @t @t))}             ::  web passwd by user
          {$token p/(map site (map @t @t))}             ::  app tokens by user
          {$urban p/(map hand bill)}                    ::  urbit symmetric keys
      ==                                                ::
    ++  site  (list @ta)                                ::  [%com %yahoo %www ~]
    ++  safe  (tree rite)                               ::  rights set
    --  ::  rights
  --  ::  jael
::                                                      ::::
::::                    ++xmas                            ::  (1i) new network
  ::                                                    ::::
++  xmas  ^?
  ::                                                    ::
  ::::                  ++able:xmas                     ::  (1i1) arvo moves
    ::                                                  ::::
  |%
  ++  able  ^?
    |%
    ++  gift                                            ::
      $%  {$east p/*}                                   ::  response message
          {$home p/lane q/@}                            ::  process forward
          {$send p/lane q/@}                            ::  send packet
          {$rest p/coop}                                ::  acknowledgment
      ==                                                ::
    ++  task                                            ::  in request ->$
      $%  {$hear p/lane q/@}                            ::
          {$mess p/ship q/path r/*}                     ::  send message
          {$wake $~}                                    ::
      ==                                                ::
    ++  card                                            ::  out cards
      $%  {$west p/ship q/path r/*}                     ::  network request
      ==                                                ::
    ++  sign                                            ::  in response $-<
      $%  {$g $rend p/path q/*}                         ::  network request
          {$g $mack p/(unit tang)}                      ::  message ack
      ==                                                ::
    ++  note                                            ::  out request $->
      $%  {$c $west p/ship q/path r/*}                  ::  to %clay
          {$e $west p/ship q/path r/*}                  ::  to %eyre
          {$g $west p/ship q/path r/*}                  ::  to %gall
          $:  $j                                        ::  to %jael
              $%  {$line p/ship q/@da r/code}           ::
                  {$link p/ship q/@da r/code}           ::
                  {$meet p/farm:pki:jael}               ::
                  {$veil p/ship}                        ::
                  {$west p/ship q/path r/*}             ::  to %gall
      ==  ==  ==                                        ::
    --  ::  able
  ::
  ::::                                                  ::  (1i2)
    ::
  ++  code  @uvI                                        ::  symmetric key
  ++  lane                                              ::  packet route
    $%  {$if p/@da q/@ud r/@if}                         ::  IP4/public UDP/addr
        {$is p/@ud q/(unit lane) r/@is}                 ::  IPv6 w+alternates
        {$ix p/@da q/@ud r/@if}                         ::  IPv4 provisional
    ==                                                  ::
  ++  life  @ud                                         ::  regime number
  --  ::xmas
--  ::
::                                                      ::  ::
::::                                                    ::  ::  (2) engines
  ::                                                    ::  ::
|%
::                                                      ::::
::::                      ++number                      ::  (2a) number theory
  ::                                                    ::::
++  number  ^?
  |%
  ::                                                    ::  ++fu:number
  ++  fu                                                ::  modulo (mul p q)
    |=  a/{p/@ q/@}
    =+  b=?:(=([0 0] a) 0 (~(inv fo p.a) (~(sit fo p.a) q.a)))
    |%
    ::                                                  ::  ++dif:fu:number
    ++  dif                                             ::  subtract
      |=  {c/{@ @} d/{@ @}}
      [(~(dif fo p.a) -.c -.d) (~(dif fo q.a) +.c +.d)]
    ::                                                  ::  ++exp:fu:number
    ++  exp                                             ::  exponent
      |=  {c/@ d/{@ @}}
      :-  (~(exp fo p.a) (mod c (dec p.a)) -.d)
      (~(exp fo q.a) (mod c (dec q.a)) +.d)
    ::                                                  ::  ++out:fu:number
    ++  out                                             ::  garner's formula
      |=  c/{@ @}
      %+  add  +.c
      %+  mul  q.a
      %+  ~(pro fo p.a)  b
      (~(dif fo p.a) -.c (~(sit fo p.a) +.c))
    ::                                                  ::  ++pro:fu:number
    ++  pro                                             ::  multiply
      |=  {c/{@ @} d/{@ @}}
      [(~(pro fo p.a) -.c -.d) (~(pro fo q.a) +.c +.d)]
    ::                                                  ::  ++sum:fu:number
    ++  sum                                             ::  add
      |=  {c/{@ @} d/{@ @}}
      [(~(sum fo p.a) -.c -.d) (~(sum fo q.a) +.c +.d)]
    ::                                                  ::  ++sit:fu:number
    ++  sit                                             ::  represent
      |=  c/@
      [(mod c p.a) (mod c q.a)]
    --  ::fu
  ::                                                    ::  ++pram:number
  ++  pram                                              ::  rabin-miller
    |=  a/@  ^-  ?
    ?:  ?|  =(0 (end 0 1 a))
            =(1 a)
            =+  b=1
            |-  ^-  ?
            ?:  =(512 b)
              |
            ?|(=+(c=+((mul 2 b)) &(!=(a c) =(a (mul c (div a c))))) $(b +(b)))
        ==
      |
    =+  ^=  b
        =+  [s=(dec a) t=0]
        |-  ^-  {s/@ t/@}
        ?:  =(0 (end 0 1 s))
          $(s (rsh 0 1 s), t +(t))
        [s t]
    ?>  =((mul s.b (bex t.b)) (dec a))
    =+  c=0
    |-  ^-  ?
    ?:  =(c 64)
      &
    =+  d=(~(raw og (add c a)) (met 0 a))
    =+  e=(~(exp fo a) s.b d)
    ?&  ?|  =(1 e)
            =+  f=0
            |-  ^-  ?
            ?:  =(e (dec a))
              &
            ?:  =(f (dec t.b))
              |
            $(e (~(pro fo a) e e), f +(f))
        ==
        $(c +(c))
    ==
  ::                                                    ::  ++ramp:number
  ++  ramp                                              ::  make r-m prime
    |=  {a/@ b/(list @) c/@}  ^-  @ux                   ::  {bits snags seed}
    =>  .(c (shas %ramp c))
    =+  d=*@
    |-
    ?:  =((mul 100 a) d)
      ~|(%ar-ramp !!)
    =+  e=(~(raw og c) a)
    ?:  &((levy b |=(f/@ !=(1 (mod e f)))) (pram e))
      e
    $(c +(c), d (shax d))
  ::                                                    ::  ++curt:number
  ++  curt                                              ::  curve25519
    |=  {a/@ b/@}
    =>  %=    .
            +
          =>  +
          =+  =+  [p=486.662 q=(sub (bex 255) 19)]
              =+  fq=~(. fo q)
              [p=p q=q fq=fq]
          |%
          ::                                            ::  ++cla:curt:number
          ++  cla                                       ::
            |=  raw/@
            =+  low=(dis 248 (cut 3 [0 1] raw))
            =+  hih=(con 64 (dis 127 (cut 3 [31 1] raw)))
            =+  mid=(cut 3 [1 30] raw)
            (can 3 [[1 low] [30 mid] [1 hih] ~])
          ::                                            ::  ++sqr:curt:number
          ++  sqr                                       ::
            |=(a/@ (mul a a))
          ::                                            ::  ++inv:curt:number
          ++  inv                                       ::
            |=(a/@ (~(exp fo q) (sub q 2) a))
          ::                                            ::  ++cad:curt:number
          ++  cad                                       ::
            |=  {n/{x/@ z/@} m/{x/@ z/@} d/{x/@ z/@}}
            =+  ^=  xx
                ;:  mul  4  z.d
                  %-  sqr  %-  abs:si
                  %+  dif:si
                    (sun:si (mul x.m x.n))
                  (sun:si (mul z.m z.n))
                ==
            =+  ^=  zz
                ;:  mul  4  x.d
                  %-  sqr  %-  abs:si
                  %+  dif:si
                    (sun:si (mul x.m z.n))
                  (sun:si (mul z.m x.n))
                ==
            [(sit.fq xx) (sit.fq zz)]
          ::                                            ::  ++cub:curt:number
          ++  cub                                       ::
            |=  {x/@ z/@}
            =+  ^=  xx
                %+  mul
                  %-  sqr  %-  abs:si
                  (dif:si (sun:si x) (sun:si z))
                (sqr (add x z))
            =+  ^=  zz
                ;:  mul  4  x  z
                  :(add (sqr x) :(mul p x z) (sqr z))
                ==
            [(sit.fq xx) (sit.fq zz)]
          --  ::
        ==
    =+  one=[b 1]
    =+  i=253
    =+  r=one
    =+  s=(cub one)
    |-
    ?:  =(i 0)
      =+  x=(cub r)
      (sit.fq (mul -.x (inv +.x)))
    =+  m=(rsh 0 i a)
    ?:  =(0 (mod m 2))
       $(i (dec i), s (cad r s one), r (cub r))
    $(i (dec i), r (cad r s one), s (cub s))
  ::                                                    ::  ++ga:number
  ++  ga                                                ::  GF (bex p.a)
    |=  a/{p/@ q/@ r/@}                                 ::  dim poly gen
    =+  si=(bex p.a)
    =+  ma=(dec si)
    =>  |%
        ::                                              ::  ++dif:ga:number
        ++  dif                                         ::  add and sub
          |=  {b/@ c/@}
          ~|  [%dif-ga a]
          ?>  &((lth b si) (lth c si))
          (mix b c)
        ::                                              ::  ++dub:ga:number
        ++  dub                                         ::  mul by x
          |=  b/@
          ~|  [%dub-ga a]
          ?>  (lth b si)
          ?:  =(1 (cut 0 [(dec p.a) 1] b))
            (dif (sit q.a) (sit (lsh 0 1 b)))
          (lsh 0 1 b)
        ::                                              ::  ++pro:ga:number
        ++  pro                                         ::  slow multiply
          |=  {b/@ c/@}
          ?:  =(0 b)
            0
          ?:  =(1 (dis 1 b))
            (dif c $(b (rsh 0 1 b), c (dub c)))
          $(b (rsh 0 1 b), c (dub c))
        ::                                              ::  ++toe:ga:number
        ++  toe                                         ::  exp+log tables
          =+  ^=  nu
              |=  {b/@ c/@}
              ^-  (map @ @)
              =+  d=*(map @ @)
              |-
              ?:  =(0 c)
                d
              %=  $
                c  (dec c)
                d  (~(put by d) c b)
              ==
          =+  [p=(nu 0 (bex p.a)) q=(nu ma ma)]
          =+  [b=1 c=0]
          |-  ^-  {p/(map @ @) q/(map @ @)}
          ?:  =(ma c)
            [(~(put by p) c b) q]
          %=  $
            b  (pro r.a b)
            c  +(c)
            p  (~(put by p) c b)
            q  (~(put by q) b c)
          ==
        ::                                              ::  ++sit:ga:number
        ++  sit                                         ::  reduce
          |=  b/@
          (mod b (bex p.a))
        --  ::
    =+  toe
    |%
    ::                                                  ::  ++fra:ga:number
    ++  fra                                             ::  divide
      |=  {b/@ c/@}
      (pro b (inv c))
    ::                                                  ::  ++inv:ga:number
    ++  inv                                             ::  invert
      |=  b/@
      ~|  [%inv-ga a]
      =+  c=(~(get by q) b)
      ?~  c  !!
      =+  d=(~(get by p) (sub ma u.c))
      (need d)
    ::                                                  ::  ++pow:ga:number
    ++  pow                                             ::  exponent
      |=  {b/@ c/@}
      =+  [d=1 e=c f=0]
      |-
      ?:  =(p.a f)
        d
      ?:  =(1 (cut 0 [f 1] b))
        $(d (pro d e), e (pro e e), f +(f))
      $(e (pro e e), f +(f))
    ::                                                  ::  ++pro:ga:number
    ++  pro                                             ::  multiply
      |=  {b/@ c/@}
      ~|  [%pro-ga a]
      =+  d=(~(get by q) b)
      ?~  d  0
      =+  e=(~(get by q) c)
      ?~  e  0
      =+  f=(~(get by p) (mod (add u.d u.e) ma))
      (need f)
    --  ::ga
  --  ::number
::                                                      ::::
::::                      ++crypto                      ::  (2b) cryptography
  ::                                                    ::::
++  crypto  ^?
  =,  ames
  =,  number
  |%
  ::                                                    ::
  ::::                    ++aes:crypto                  ::  (2b1) aes, all sizes
    ::                                                  ::::
  ++  aes    !.                                         
    ~%  %aes  ..is  ~
    |%
    ::                                                  ::  ++ahem:aes:crypto
    ++  ahem                                            ::  kernel state
      |=  {nnk/@ nnb/@ nnr/@}
      =>
        =+  =>  [gr=(ga 8 0x11b 3) few==>(fe .(a 5))]
            [pro=pro.gr dif=dif.gr pow=pow.gr ror=ror.few]
        =>  |%                                          ::
            ++  cipa  $_  ^?                            ::  AES params
              |%
              ++  co  *{p/@ q/@ r/@ s/@}                ::  column coefficients
              ++  ix  |~(a/@ *@)                        ::  key index
              ++  ro  *{p/@ q/@ r/@ s/@}                ::  row shifts
              ++  su  *@                                ::  s-box
              --  ::cipa
            --  ::
        |%
        ::                                              ::  ++pen:ahem:aes:
        ++  pen                                         ::  encrypt
          ^-  cipa
          |%
          ::                                            ::  ++co:pen:ahem:aes:
          ++  co                                        ::  column coefficients
            [0x2 0x3 1 1]
          ::                                            ::  ++ix:pen:ahem:aes:
          ++  ix                                        ::  key index
            |~(a/@ a)
          ::                                            ::  ++ro:pen:ahem:aes:
          ++  ro                                        ::  row shifts
            [0 1 2 3]
          ::                                            ::  ++su:pen:ahem:aes:
          ++  su                                        ::  s-box
            0x16bb.54b0.0f2d.9941.6842.e6bf.0d89.a18c.
              df28.55ce.e987.1e9b.948e.d969.1198.f8e1.
              9e1d.c186.b957.3561.0ef6.0348.66b5.3e70.
              8a8b.bd4b.1f74.dde8.c6b4.a61c.2e25.78ba.
              08ae.7a65.eaf4.566c.a94e.d58d.6d37.c8e7.
              79e4.9591.62ac.d3c2.5c24.0649.0a3a.32e0.
              db0b.5ede.14b8.ee46.8890.2a22.dc4f.8160.
              7319.5d64.3d7e.a7c4.1744.975f.ec13.0ccd.
              d2f3.ff10.21da.b6bc.f538.9d92.8f40.a351.
              a89f.3c50.7f02.f945.8533.4d43.fbaa.efd0.
              cf58.4c4a.39be.cb6a.5bb1.fc20.ed00.d153.
              842f.e329.b3d6.3b52.a05a.6e1b.1a2c.8309.
              75b2.27eb.e280.1207.9a05.9618.c323.c704.
              1531.d871.f1e5.a534.ccf7.3f36.2693.fdb7.
              c072.a49c.afa2.d4ad.f047.59fa.7dc9.82ca.
              76ab.d7fe.2b67.0130.c56f.6bf2.7b77.7c63
          --
        ::                                              ::  ++pin:ahem:aes:
        ++  pin                                         ::  decrypt
          ^-  cipa
          |%
          ::                                            ::  ++co:pin:ahem:aes:
          ++  co                                        ::  column coefficients
            [0xe 0xb 0xd 0x9]
          ::                                            ::  ++ix:pin:ahem:aes:
          ++  ix                                        ::  key index
            |~(a/@ (sub nnr a))
          ::                                            ::  ++ro:pin:ahem:aes:
          ++  ro                                        ::  row shifts
            [0 3 2 1]
          ::                                            ::  ++su:pin:ahem:aes:
          ++  su                                        ::  s-box
            0x7d0c.2155.6314.69e1.26d6.77ba.7e04.2b17.
              6199.5383.3cbb.ebc8.b0f5.2aae.4d3b.e0a0.
              ef9c.c993.9f7a.e52d.0d4a.b519.a97f.5160.
              5fec.8027.5910.12b1.31c7.0788.33a8.dd1f.
              f45a.cd78.fec0.db9a.2079.d2c6.4b3e.56fc.
              1bbe.18aa.0e62.b76f.89c5.291d.711a.f147.
              6edf.751c.e837.f9e2.8535.ade7.2274.ac96.
              73e6.b4f0.cecf.f297.eadc.674f.4111.913a.
              6b8a.1301.03bd.afc1.020f.3fca.8f1e.2cd0.
              0645.b3b8.0558.e4f7.0ad3.bc8c.00ab.d890.
              849d.8da7.5746.155e.dab9.edfd.5048.706c.
              92b6.655d.cc5c.a4d4.1698.6886.64f6.f872.
              25d1.8b6d.49a2.5b76.b224.d928.66a1.2e08.
              4ec3.fa42.0b95.4cee.3d23.c2a6.3294.7b54.
              cbe9.dec4.4443.8e34.87ff.2f9b.8239.e37c.
              fbd7.f381.9ea3.40bf.38a5.3630.d56a.0952
          --
        ::                                              ::  ++mcol:ahem:aes:
        ++  mcol                                        ::
          |=  {a/(list @) b/{p/@ q/@ r/@ s/@}}  
          ^-  (list @)
          =+  c=[p=*@ q=*@ r=*@ s=*@]
          |-  ^-  (list @)
          ?~  a  ~
          =>  .(p.c (cut 3 [0 1] i.a))
          =>  .(q.c (cut 3 [1 1] i.a))
          =>  .(r.c (cut 3 [2 1] i.a))
          =>  .(s.c (cut 3 [3 1] i.a))
          :_  $(a t.a)
          %+  rep  3
          %+  turn
            %-  limo
            :~  [[p.c p.b] [q.c q.b] [r.c r.b] [s.c s.b]]
                [[p.c s.b] [q.c p.b] [r.c q.b] [s.c r.b]]
                [[p.c r.b] [q.c s.b] [r.c p.b] [s.c q.b]]
                [[p.c q.b] [q.c r.b] [r.c s.b] [s.c p.b]]
            ==
          |=  {a/{@ @} b/{@ @} c/{@ @} d/{@ @}}
          :(dif (pro a) (pro b) (pro c) (pro d))
        ::                                              ::  ++pode:ahem:aes:
        ++  pode                                        ::  explode to block
          |=  {a/bloq b/@ c/@}  ^-  (list @)
          =+  d=(rip a c)
          =+  m=(met a c)
          |-
          ?:  =(m b)
            d
          $(m +(m), d (weld d (limo [0 ~])))
        ::                                              ::  ++sube:ahem:aes:
        ++  sube                                        ::  s-box word
          |=  {a/@ b/@}  ^-  @
          (rep 3 (turn (pode 3 4 a) |=(c/@ (cut 3 [c 1] b))))
        --  ::
      |%
      ::                                                ::  ++be:ahem:aes:crypto
      ++  be                                            ::  block cipher
        |=  {a/? b/@ c/@H}  ^-  @uxH
        ~|  %be-aesc
        =>  %=    .
                +
              =>  +
              |%
              ::                                        ::  ++ankh:be:ahem:aes:
              ++  ankh                                  ::
                |=  {a/cipa b/@ c/@}
                (pode 5 nnb (cut 5 [(mul (ix.a b) nnb) nnb] c))
              ::                                        ::  ++sark:be:ahem:aes:
              ++  sark                                  ::
                |=  {c/(list @) d/(list @)}  
                ^-  (list @)
                ?~  c  ~
                ?~  d  !!
                [(mix i.c i.d) $(c t.c, d t.d)]
              ::                                        ::  ++srow:be:ahem:aes:
              ++  srow                                  ::
                |=  {a/cipa b/(list @)}  ^-  (list @)
                =+  [c=0 d=~ e=ro.a]
                |-
                ?:  =(c nnb)
                  d
                :_  $(c +(c))
                %+  rep  3
                %+  turn
                  (limo [0 p.e] [1 q.e] [2 r.e] [3 s.e] ~)
                |=  {f/@ g/@}
                (cut 3 [f 1] (snag (mod (add g c) nnb) b))
              ::                                        ::  ++subs:be:ahem:aes:
              ++  subs                                  ::
                |=  {a/cipa b/(list @)}  ^-  (list @)
                ?~  b  ~
                [(sube i.b su.a) $(b t.b)]
              --
            ==
        =+  [d=?:(a pen pin) e=(pode 5 nnb c) f=1]
        =>  .(e (sark e (ankh d 0 b)))
        |-
        ?.  =(nnr f)
          =>  .(e (subs d e))
          =>  .(e (srow d e))
          =>  .(e (mcol e co.d))
          =>  .(e (sark e (ankh d f b)))
          $(f +(f))
        =>  .(e (subs d e))
        =>  .(e (srow d e))
        =>  .(e (sark e (ankh d nnr b)))
        (rep 5 e)
      ::                                                ::  ++ex:ahem:aes:crypto
      ++  ex                                            ::  key expand
        |=  a/@I  ^-  @
        =+  [b=a c=0 d=su:pen i=nnk]
        |-
        ?:  =(i (mul nnb +(nnr)))
          b
        =>  .(c (cut 5 [(dec i) 1] b))
        =>  ?:  =(0 (mod i nnk))
              =>  .(c (ror 3 1 c))
              =>  .(c (sube c d))
              .(c (mix c (pow (dec (div i nnk)) 2)))
            ?:  &((gth nnk 6) =(4 (mod i nnk)))
              .(c (sube c d))
            .
        =>  .(c (mix c (cut 5 [(sub i nnk) 1] b)))
        =>  .(b (can 5 [i b] [1 c] ~))
        $(i +(i))
      ::                                                ::  ++ix:ahem:aes:crypto
      ++  ix                                            ::  key expand, inv
        |=  a/@  ^-  @
        =+  [i=1 j=*@ b=*@ c=co:pin]
        |-
        ?:  =(nnr i)
          a
        =>  .(b (cut 7 [i 1] a))
        =>  .(b (rep 5 (mcol (pode 5 4 b) c)))
        =>  .(j (sub nnr i))
        %=    $
            i  +(i)
            a
          %+  can  7
          :~  [i (cut 7 [0 i] a)]
              [1 b]
              [j (cut 7 [+(i) j] a)]
          ==
        ==
      --
    ::                                                  ::  ++ecba:aes:crypto
    ++  ecba                                            ::  AES-128 ECB
      ~%  %ecba  +>  ~
      |_  key/@H
      ::                                                ::  ++en:ecba:aes:crypto
      ++  en                                            ::  encrypt
        ~/  %en
        |=  blk/@H  ^-  @uxH
        =+  (ahem 4 4 10)
        =:
          key  (~(net fe 7) key)
          blk  (~(net fe 7) blk)
        ==
        %-  ~(net fe 7)
        (be & (ex key) blk)
      ::                                                ::  ++de:ecba:aes:crypto
      ++  de                                            ::  decrypt
        ~/  %de
        |=  blk/@H  ^-  @uxH
        =+  (ahem 4 4 10)
        =:
          key  (~(net fe 7) key)
          blk  (~(net fe 7) blk)
        ==
        %-  ~(net fe 7)
        (be | (ix (ex key)) blk)
      --  ::ecba
    ::                                                  ::  ++ecbb:aes:crypto
    ++  ecbb                                            ::  AES-192 ECB
      ~%  %ecbb  +>  ~
      |_  key/@I
      ::                                                ::  ++en:ecbb:aes:crypto
      ++  en                                            ::  encrypt
        ~/  %en
        |=  blk/@H  ^-  @uxH
        =+  (ahem 6 4 12)
        =:
          key  (rsh 6 1 (~(net fe 8) key))
          blk  (~(net fe 7) blk)
        ==
        %-  ~(net fe 7)
        (be & (ex key) blk)
      ::                                                ::  ++de:ecbb:aes:crypto
      ++  de                                            ::  decrypt
        ~/  %de
        |=  blk/@H  ^-  @uxH
        =+  (ahem 6 4 12)
        =:
          key  (rsh 6 1 (~(net fe 8) key))
          blk  (~(net fe 7) blk)
        ==
        %-  ~(net fe 7)
        (be | (ix (ex key)) blk)
      --  ::ecbb
    ::                                                  ::  ++ecbc:aes:crypto
    ++  ecbc                                            ::  AES-256 ECB
      ~%  %ecbc  +>  ~
      |_  key/@I
      ::                                                ::  ++en:ecbc:aes:crypto
      ++  en                                            ::  encrypt
        ~/  %en
        |=  blk/@H  ^-  @uxH
        =+  (ahem 8 4 14)
        =:
          key  (~(net fe 8) key)
          blk  (~(net fe 7) blk)
        ==
        %-  ~(net fe 7)
        (be & (ex key) blk)
      ::                                                ::  ++de:ecbc:aes:crypto
      ++  de                                            ::  decrypt
        ~/  %de
        |=  blk/@H  ^-  @uxH
        =+  (ahem 8 4 14)
        =:
          key  (~(net fe 8) key)
          blk  (~(net fe 7) blk)
        ==
        %-  ~(net fe 7)
        (be | (ix (ex key)) blk)
      --  ::ecbc
    ::                                                  ::  ++cbca:aes:crypto
    ++  cbca                                            ::  AES-128 CBC
      ~%  %cbca  +>  ~
      |_  {key/@H prv/@H}
      ::                                                ::  ++en:cbca:aes:crypto
      ++  en                                            ::  encrypt
        ~/  %en
        |=  txt/@  ^-  @ux
        =+  pts=?:(=(txt 0) `(list @)`~[0] (flop (rip 7 txt)))
        =|  cts/(list @)
        %+  rep  7
        ::  logically, flop twice here
        |-  ^-  (list @)
        ?~  pts
          cts
        =+  cph=(~(en ecba key) (mix prv i.pts))
        %=  $
          cts  [cph cts]
          pts  t.pts
          prv  cph
        ==
      ::                                                ::  ++de:cbca:aes:crypto
      ++  de                                            ::  decrypt
        ~/  %de
        |=  txt/@  ^-  @ux
        =+  cts=?:(=(txt 0) `(list @)`~[0] (flop (rip 7 txt)))
        =|  pts/(list @)
        %+  rep  7
        ::  logically, flop twice here
        |-  ^-  (list @)
        ?~  cts
          pts
        =+  pln=(mix prv (~(de ecba key) i.cts))
        %=  $
          pts  [pln pts]
          cts  t.cts
          prv  i.cts
        ==
      --  ::cbca
    ::                                                  ::  ++cbcb:aes:crypto
    ++  cbcb                                            ::  AES-192 CBC
      ~%  %cbcb  +>  ~
      |_  {key/@I prv/@H}
      ::                                                ::  ++en:cbcb:aes:crypto
      ++  en                                            ::  encrypt
        ~/  %en
        |=  txt/@  ^-  @ux
        =+  pts=?:(=(txt 0) `(list @)`~[0] (flop (rip 7 txt)))
        =|  cts/(list @)
        %+  rep  7
        ::  logically, flop twice here
        |-  ^-  (list @)
        ?~  pts
          cts
        =+  cph=(~(en ecbb key) (mix prv i.pts))
        %=  $
          cts  [cph cts]
          pts  t.pts
          prv  cph
        ==
      ::                                                ::  ++de:cbcb:aes:crypto
      ++  de                                            ::  decrypt
        ~/  %de
        |=  txt/@  ^-  @ux
        =+  cts=?:(=(txt 0) `(list @)`~[0] (flop (rip 7 txt)))
        =|  pts/(list @)
        %+  rep  7
        ::  logically, flop twice here
        |-  ^-  (list @)
        ?~  cts
          pts
        =+  pln=(mix prv (~(de ecbb key) i.cts))
        %=  $
          pts  [pln pts]
          cts  t.cts
          prv  i.cts
        ==
      --  ::cbcb
    ::                                                  ::  ++cbcc:aes:crypto
    ++  cbcc                                            ::  AES-256 CBC
      ~%  %cbcc  +>  ~
      |_  {key/@I prv/@H}
      ::                                                ::  ++en:cbcc:aes:crypto
      ++  en                                            ::  encrypt
        ~/  %en
        |=  txt/@  ^-  @ux
        =+  pts=?:(=(txt 0) `(list @)`~[0] (flop (rip 7 txt)))
        =|  cts/(list @)
        %+  rep  7
        ::  logically, flop twice here
        |-  ^-  (list @)
        ?~  pts
          cts
        =+  cph=(~(en ecbc key) (mix prv i.pts))
        %=  $
          cts  [cph cts]
          pts  t.pts
          prv  cph
        ==
      ::                                                ::  ++de:cbcc:aes:crypto
      ++  de                                            ::  decrypt
        ~/  %de
        |=  txt/@  ^-  @ux
        =+  cts=?:(=(txt 0) `(list @)`~[0] (flop (rip 7 txt)))
        =|  pts/(list @)
        %+  rep  7
        ::  logically, flop twice here
        |-  ^-  (list @)
        ?~  cts
          pts
        =+  pln=(mix prv (~(de ecbc key) i.cts))
        %=  $
          pts  [pln pts]
          cts  t.cts
          prv  i.cts
        ==
      --  ::cbcc
    ::                                                  ::  ++inc:aes:crypto
    ++  inc                                             ::  inc. low bloq
      |=  {mod/bloq ctr/@H}
      ^-  @uxH
      =+  bqs=(rip mod ctr)
      ?~  bqs  0x1
      %+  rep  mod
      [(~(sum fe mod) i.bqs 1) t.bqs]
    ::                                                  ::  ++ctra:aes:crypto
    ++  ctra                                            ::  AES-128 CTR
      ~%  %ctra  +>  ~
      |_  {key/@H mod/bloq len/@ ctr/@H}
      ::                                                ::  ++en:ctra:aes:crypto
      ++  en                                            ::  encrypt
        ~/  %en
        |=  txt/@
        ^-  @ux
        =/  encrypt  ~(en ecba key)
        =/  blocks  (add (div len 16) ?:(=((^mod len 16) 0) 0 1))
        ?>  (gte len (met 3 txt))
        %+  mix  txt
        %^  rsh  3  (sub (mul 16 blocks) len)
        %+  rep  7
        %-  flop
        |-  ^-  (list @ux)
        ?:  =(blocks 0)  ~
        :-  (encrypt ctr)
            $(ctr (inc mod ctr), blocks (dec blocks))
      ::                                                ::  ++de:ctra:aes:crypto
      ++  de                                            ::  decrypt
        en
      --  ::ctra
    ::                                                  ::  ++ctrb:aes:crypto
    ++  ctrb                                            ::  AES-192 CTR
      ~%  %ctrb  +>  ~
      |_  {key/@I mod/bloq len/@ ctr/@H}
      ::                                                ::  ++en:ctrb:aes:crypto
      ++  en
        ~/  %en
        |=  txt/@
        ^-  @ux
        =/  encrypt  ~(en ecbb key)
        =/  blocks  (add (div len 16) ?:(=((^mod len 16) 0) 0 1))
        ?>  (gte len (met 3 txt))
        %+  mix  txt
        %^  rsh  3  (sub (mul 16 blocks) len)
        %+  rep  7
        %-  flop
        |-  ^-  (list @ux)
        ?:  =(blocks 0)  ~
        :-  (encrypt ctr)
            $(ctr (inc mod ctr), blocks (dec blocks))
      ::                                                ::  ++de:ctrb:aes:crypto
      ++  de                                            ::  decrypt
        en
      --  ::ctrb
    ::                                                  ::  ++ctrc:aes:crypto
    ++  ctrc                                            ::  AES-256 CTR
      ~%  %ctrc  +>  ~
      |_  {key/@I mod/bloq len/@ ctr/@H}
      ::                                                ::  ++en:ctrc:aes:crypto
      ++  en                                            ::  encrypt
        ~/  %en
        |=  txt/@
        ^-  @ux
        =/  encrypt  ~(en ecbc key)
        =/  blocks  (add (div len 16) ?:(=((^mod len 16) 0) 0 1))
        ?>  (gte len (met 3 txt))
        %+  mix  txt
        %^  rsh  3  (sub (mul 16 blocks) len)
        %+  rep  7
        %-  flop
        |-  ^-  (list @ux)
        ?:  =(blocks 0)  ~
        :-  (encrypt ctr)
            $(ctr (inc mod ctr), blocks (dec blocks))
      ::                                                ::  ++de:ctrc:aes:crypto
      ++  de                                            ::  decrypt
        en
      --  ::ctrc
    ::                                                  ::  ++doub:aes:crypto
    ++  doub                                            ::  double 128-bit
      |=  ::  string mod finite
          ::
          str/@H
      ::
      ::  field (see spec)
      ::
      ^-  @uxH
      %-  ~(sit fe 7)
      ?.  =((xeb str) 128)
        (lsh 0 1 str)
      (mix 0x87 (lsh 0 1 str))
    ::                                                  ::  ++mpad:aes:crypto
    ++  mpad                                            ::
      |=  {oct/@ txt/@}
      ::
      ::  pad message to multiple of 128 bits
      ::  by appending 1, then 0s
      ::  the spec is unclear, but it must be octet based
      ::  to match the test vectors
      ::
      ^-  @ux
      =+  pad=(mod oct 16)
      ?:  =(pad 0)  0x8000.0000.0000.0000.0000.0000.0000.0000
      (lsh 3 (sub 15 pad) (mix 0x80 (lsh 3 1 txt)))
    ::                                                  ::  ++suba:aes:crypto
    ++  suba                                            ::  AES-128 subkeys
      |=  key/@H
      =+  l=(~(en ecba key) 0)
      =+  k1=(doub l)
      =+  k2=(doub k1)
      ^-  {@ux @ux}
      [k1 k2]
    ::                                                  ::  ++subb:aes:crypto
    ++  subb                                            ::  AES-192 subkeys
      |=  key/@I
      =+  l=(~(en ecbb key) 0)
      =+  k1=(doub l)
      =+  k2=(doub k1)
      ^-  {@ux @ux}
      [k1 k2]
    ::                                                  ::  ++subc:aes:crypto
    ++  subc                                            ::  AES-256 subkeys
      |=  key/@I
      =+  l=(~(en ecbc key) 0)
      =+  k1=(doub l)
      =+  k2=(doub k1)
      ^-  {@ux @ux}
      [k1 k2]
    ::                                                  ::  ++maca:aes:crypto
    ++  maca                                            ::  AES-128 CMAC
      ~/  %maca
      |=  {key/@H oct/(unit @) txt/@}
      ^-  @ux
      =+  [sub=(suba key) len=?~(oct (met 3 txt) u.oct)]
      =+  ^=  pdt
        ?:  &(=((mod len 16) 0) !=(len 0))
          [& txt]
        [| (mpad len txt)]
      =+  ^=  mac
        %-  ~(en cbca key 0)
        %+  mix  +.pdt
        ?-  -.pdt
          $&  -.sub
          $|  +.sub
        ==
      ::  spec says MSBs, LSBs match test vectors
      ::
      (~(sit fe 7) mac)
    ::                                                  ::  ++macb:aes:crypto
    ++  macb                                            ::  AES-192 CMAC
      ~/  %macb
      |=  {key/@I oct/(unit @) txt/@}
      ^-  @ux
      =+  [sub=(subb key) len=?~(oct (met 3 txt) u.oct)]
      =+  ^=  pdt
        ?:  &(=((mod len 16) 0) !=(len 0))
          [& txt]
        [| (mpad len txt)]
      =+  ^=  mac
        %-  ~(en cbcb key 0)
        %+  mix  +.pdt
        ?-  -.pdt
          $&  -.sub
          $|  +.sub
        ==
      ::  spec says MSBs, LSBs match test vectors
      ::
      (~(sit fe 7) mac)
    ::                                                  ::  ++macc:aes:crypto
    ++  macc                                            :: AES-256 CMAC
      ~/  %macc
      |=  {key/@I oct/(unit @) txt/@}
      ^-  @ux
      =+  [sub=(subc key) len=?~(oct (met 3 txt) u.oct)]
      =+  ^=  pdt
        ?:  &(=((mod len 16) 0) !=(len 0))
          [& txt]
        [| (mpad len txt)]
      =+  ^=  mac
        %-  ~(en cbcc key 0)
        %+  mix  +.pdt
        ?-  -.pdt
          $&  -.sub
          $|  +.sub
        ==
      ::  spec says MSBs, LSBs match test vectors
      ::
      (~(sit fe 7) mac)
    ::                                                  ::  ++s2va:aes:crypto
    ++  s2va                                            ::  AES-128 S2V
      ~/  %s2va
      |=  {key/@H ads/(list @)}
      =+  res=(maca key `16 0x0)
      %^  maca  key  ~
      |-  ^-  @uxH
      ?~  ads  (maca key `16 0x1)
      ?~  t.ads
        ?:  (gte (xeb i.ads) 128)
          (mix i.ads res)
        %+  mix
          (doub res)
          (mpad (met 3 i.ads) i.ads)
      %=  $
        res  %+  mix
               (doub res)
               (maca key ~ i.ads)
        ads  t.ads
      ==
    ::                                                  ::  ++s2vb:aes:crypto
    ++  s2vb                                            ::  AES-192 S2V
      ~/  %s2vb
      |=  {key/@I ads/(list @)}
      =+  res=(macb key `16 0x0)
      %^  macb  key  ~
      |-  ^-  @uxH
      ?~  ads  (macb key `16 0x1)
      ?~  t.ads
        ?:  (gte (xeb i.ads) 128)
          (mix i.ads res)
        %+  mix
          (doub res)
          (mpad (met 3 i.ads) i.ads)
      %=  $
        res  %+  mix
               (doub res)
               (macb key ~ i.ads)
        ads  t.ads
      ==
    ::                                                  ::  ++s2vc:aes:crypto
    ++  s2vc                                            ::  AES-256 S2V
      ~/  %s2vc
      |=  {key/@I ads/(list @)}
      =+  res=(macc key `16 0x0)
      %^  macc  key  ~
      |-  ^-  @uxH
      ?~  ads  (macc key `16 0x1)
      ?~  t.ads
        ?:  (gte (xeb i.ads) 128)
          (mix i.ads res)
        %+  mix
          (doub res)
          (mpad (met 3 i.ads) i.ads)
      %=  $
        res  %+  mix
               (doub res)
               (macc key ~ i.ads)
        ads  t.ads
      ==
    ::                                                  ::  ++siva:aes:crypto
    ++  siva                                            ::  AES-128 SIV
      ~%  %siva  +>  ~
      |_  {key/@I vec/(list @)}
      ::                                                ::  ++en:siva:aes:crypto
      ++  en                                            ::  encrypt
        ~/  %en
        |=  txt/@
        ^-  (trel @uxH @ud @ux)
        =+  [k1=(rsh 7 1 key) k2=(end 7 1 key)]
        =+  iv=(s2va k1 (weld vec (limo ~[txt])))
        =+  len=(met 3 txt)
        =*  hib  (dis iv 0xffff.ffff.ffff.ffff.7fff.ffff.7fff.ffff)
        :+
          iv
          len
        (~(en ctra k2 7 len hib) txt)
      ::                                                ::  ++de:siva:aes:crypto
      ++  de                                            ::  decrypt
        ~/  %de
        |=  {iv/@H len/@ txt/@}
        ^-  (unit @ux)
        =+  [k1=(rsh 7 1 key) k2=(end 7 1 key)]
        =*  hib  (dis iv 0xffff.ffff.ffff.ffff.7fff.ffff.7fff.ffff)
        =+  ^=  pln
          (~(de ctra k2 7 len hib) txt)
        ?.  =((s2va k1 (weld vec (limo ~[pln]))) iv)
          ~
        `pln
      --  ::siva
    ::                                                  ::  ++sivb:aes:crypto
    ++  sivb                                            ::  AES-192 SIV
      ~%  %sivb  +>  ~
      |_  {key/@J vec/(list @)}
      ::                                                ::  ++en:sivb:aes:crypto
      ++  en                                            ::  encrypt
        ~/  %en
        |=  txt/@
        ^-  (trel @uxH @ud @ux)
        =+  [k1=(rsh 5 3 key) k2=(end 5 3 key)]
        =+  iv=(s2vb k1 (weld vec (limo ~[txt])))
        =*  hib  (dis iv 0xffff.ffff.ffff.ffff.7fff.ffff.7fff.ffff)
        =+  len=(met 3 txt)
        :+  iv
          len
        (~(en ctrb k2 7 len hib) txt)
      ::                                                ::  ++de:sivb:aes:crypto
      ++  de                                            ::  decrypt
        ~/  %de
        |=  {iv/@H len/@ txt/@}
        ^-  (unit @ux)
        =+  [k1=(rsh 5 3 key) k2=(end 5 3 key)]
        =*  hib  (dis iv 0xffff.ffff.ffff.ffff.7fff.ffff.7fff.ffff)
        =+  ^=  pln
          (~(de ctrb k2 7 len hib) txt)
        ?.  =((s2vb k1 (weld vec (limo ~[pln]))) iv)
          ~
        `pln
      --  ::sivb
    ::                                                  ::  ++sivc:aes:crypto
    ++  sivc                                            ::  AES-256 SIV
      ~%  %sivc  +>  ~
      |_  {key/@J vec/(list @)}
      ::                                                ::  ++en:sivc:aes:crypto
      ++  en                                            ::  encrypt
        ~/  %en
        |=  txt/@
        ^-  (trel @uxH @ud @ux)
        =+  [k1=(rsh 8 1 key) k2=(end 8 1 key)]
        =+  iv=(s2vc k1 (weld vec (limo ~[txt])))
        =*  hib  (dis iv 0xffff.ffff.ffff.ffff.7fff.ffff.7fff.ffff)
        =+  len=(met 3 txt)
        :+
          iv
          len
        (~(en ctrc k2 7 len hib) txt)
      ::                                                ::  ++de:sivc:aes:crypto
      ++  de                                            ::  decrypt
        ~/  %de
        |=  {iv/@H len/@ txt/@}
        ^-  (unit @ux)
        =+  [k1=(rsh 8 1 key) k2=(end 8 1 key)]
        =*  hib  (dis iv 0xffff.ffff.ffff.ffff.7fff.ffff.7fff.ffff)
        =+  ^=  pln
          (~(de ctrc k2 7 len hib) txt)
        ?.  =((s2vc k1 (weld vec (limo ~[pln]))) iv)
          ~
        `pln
      --  ::sivc
    --
  ::                                                    ::
  ::::                    ++ed:crypto                   ::  ed25519
    ::                                                  ::::
  ++  ed
    =>
      =+  =+  [b=256 q=(sub (bex 255) 19)]
          =+  fq=~(. fo q)
          =+  ^=  l
               %+  add
                 (bex 252)
               27.742.317.777.372.353.535.851.937.790.883.648.493
          =+  d=(dif.fq 0 (fra.fq 121.665 121.666))
          =+  ii=(exp.fq (div (dec q) 4) 2)
          [b=b q=q fq=fq l=l d=d ii=ii]
      ~%  %coed  ..is  ~
      |%
      ::                                                ::  ++norm:ed:crypto
      ++  norm                                          ::
        |=(x/@ ?:(=(0 (mod x 2)) x (sub q x)))
      ::                                                ::  ++xrec:ed:crypto
      ++  xrec                                          ::  recover x-coord
        |=  y/@  ^-  @
        =+  ^=  xx
            %+  mul  (dif.fq (mul y y) 1)
                     (inv.fq +(:(mul d y y)))
        =+  x=(exp.fq (div (add 3 q) 8) xx)
        ?:  !=(0 (dif.fq (mul x x) (sit.fq xx)))
          (norm (pro.fq x ii))
        (norm x)
      ::                                                ::  ++ward:ed:crypto
      ++  ward                                          ::  edwards multiply
        |=  {pp/{@ @} qq/{@ @}}  ^-  {@ @}
        =+  dp=:(pro.fq d -.pp -.qq +.pp +.qq)
        =+  ^=  xt
            %+  pro.fq
              %+  sum.fq
                (pro.fq -.pp +.qq)
              (pro.fq -.qq +.pp)
            (inv.fq (sum.fq 1 dp))
        =+  ^=  yt
            %+  pro.fq
              %+  sum.fq
                (pro.fq +.pp +.qq)
              (pro.fq -.pp -.qq)
            (inv.fq (dif.fq 1 dp))
        [xt yt]
      ::                                                ::  ++scam:ed:crypto
      ++  scam                                          ::  scalar multiply
        |=  {pp/{@ @} e/@}  ^-  {@ @}
        ?:  =(0 e)
          [0 1]
        =+  qq=$(e (div e 2))
        =>  .(qq (ward qq qq))
        ?:  =(1 (dis 1 e))
          (ward qq pp)
        qq
      ::                                                ::  ++etch:ed:crypto
      ++  etch                                          ::  encode point
        |=  pp/{@ @}  ^-  @
        (can 0 ~[[(sub b 1) +.pp] [1 (dis 1 -.pp)]])
      ::                                                ::  ++curv:ed:crypto
      ++  curv                                          ::  point on curve?
        |=  {x/@ y/@}  ^-  ?
        .=  0
            %+  dif.fq
              %+  sum.fq
                (pro.fq (sub q (sit.fq x)) x)
              (pro.fq y y)
            (sum.fq 1 :(pro.fq d x x y y))
      ::                                                ::  ++deco:ed:crypto
      ++  deco                                          ::  decode point
        |=  s/@  ^-  (unit {@ @})
        =+  y=(cut 0 [0 (dec b)] s)
        =+  si=(cut 0 [(dec b) 1] s)
        =+  x=(xrec y)
        =>  .(x ?:(!=(si (dis 1 x)) (sub q x) x))
        =+  pp=[x y]
        ?.  (curv pp)
          ~
        [~ pp]
      ::                                                ::  ++bb:ed:crypto
      ++  bb                                            ::
        =+  bby=(pro.fq 4 (inv.fq 5))
        [(xrec bby) bby]
      --  ::
    ~%  %ed  +  ~
    |%
    ::                                                  ::  ++puck:ed:crypto
    ++  puck                                            ::  public key
      ~/  %puck
      |=  sk/@I  ^-  @
      ?:  (gth (met 3 sk) 32)  !!
      =+  h=(shal (rsh 0 3 b) sk)
      =+  ^=  a
          %+  add
            (bex (sub b 2))
          (lsh 0 3 (cut 0 [3 (sub b 5)] h))
      =+  aa=(scam bb a)
      (etch aa)
    ::                                                  ::  ++suck:ed:crypto
    ++  suck                                            ::  keypair from seed
      |=  se/@I  ^-  @uJ
      =+  pu=(puck se)
      (can 0 ~[[b se] [b pu]])
    ::                                                  ::  ++shar:ed:crypto
    ++  shar                                            ::  curve25519 secret
      ~/  %shar
      |=  {pub/@ sek/@}
      ^-  @ux
      =+  exp=(shal (rsh 0 3 b) (suck sek))
      =.  exp  (dis exp (can 0 ~[[3 0] [251 (fil 0 251 1)]]))
      =.  exp  (con exp (lsh 3 31 0b100.0000))
      =+  prv=(end 8 1 exp)
      =+  crv=(fra.fq (sum.fq 1 pub) (dif.fq 1 pub))
      (curt prv crv)
    ::                                                  ::  ++sign:ed:crypto
    ++  sign                                            ::  certify
      ~/  %sign
      |=  {m/@ se/@}  ^-  @
      =+  sk=(suck se)
      =+  pk=(cut 0 [b b] sk)
      =+  h=(shal (rsh 0 3 b) sk)
      =+  ^=  a
          %+  add
            (bex (sub b 2))
          (lsh 0 3 (cut 0 [3 (sub b 5)] h))
      =+  ^=  r
          =+  hm=(cut 0 [b b] h)
          =+  ^=  i
              %+  can  0
              :~  [b hm]
                  [(met 0 m) m]
              ==
          (shaz i)
      =+  rr=(scam bb r)
      =+  ^=  ss
          =+  er=(etch rr)
          =+  ^=  ha
              %+  can  0
              :~  [b er]
                  [b pk]
                  [(met 0 m) m]
              ==
          (~(sit fo l) (add r (mul (shaz ha) a)))
      (can 0 ~[[b (etch rr)] [b ss]])
    ::                                                  ::  ++veri:ed:crypto
    ++  veri                                            ::  validate
      ~/  %veri
      |=  {s/@ m/@ pk/@}  ^-  ?
      ?:  (gth (div b 4) (met 3 s))  |
      ?:  (gth (div b 8) (met 3 pk))  |
      =+  cb=(rsh 0 3 b)
      =+  rr=(deco (cut 0 [0 b] s))
      ?~  rr  |
      =+  aa=(deco pk)
      ?~  aa  |
      =+  ss=(cut 0 [b b] s)
      =+  ha=(can 3 ~[[cb (etch u.rr)] [cb pk] [(met 3 m) m]])
      =+  h=(shaz ha)
      =((scam bb ss) (ward u.rr (scam u.aa h)))
    --  ::ed
  ::                                                    ::  ++hmac:crypto
  ++  hmac                                              ::  HMAC-SHA1
    |=  {key/@ mes/@}
    =+  ip=(fil 3 64 0x36)
    =+  op=(fil 3 64 0x5c)
    =+  ^=  kex
        ?:  (gth (met 3 key) 64)
          (lsh 3 44 (shan key))
        (lsh 3 (sub 64 (met 3 key)) (swp 3 key))
    =+  inn=(shan (swp 3 (cat 3 (swp 3 mes) (mix ip kex))))
    (shan (swp 3 (cat 3 inn (mix op kex))))
  ::                                                    ::
  ::::                    ++scr:crypto                  ::  (2b3) scrypt
    ::                                                  ::::
  ++  scr
    ~%  %scr  ..is  ~
    |%
    ::                                                  ::  ++sal:scr:crypto
    ++  sal                                             ::  salsa20 hash
      |=  {x/@ r/@}                                     ::  with r rounds
      ?>  =((mod r 2) 0)                                ::
      =+  few==>(fe .(a 5))
      =+  ^=  rot
        |=  {a/@ b/@}
        (mix (end 5 1 (lsh 0 a b)) (rsh 0 (sub 32 a) b))
      =+  ^=  lea
        |=  {a/@ b/@}
        (net:few (sum:few (net:few a) (net:few b)))
      =>  |%
          ::                                            ::  ++qr:sal:scr:crypto
          ++  qr                                        ::  quarterround
            |=  y/{@ @ @ @ $~}
            =+  zb=(mix &2.y (rot 7 (sum:few &1.y &4.y)))
            =+  zc=(mix &3.y (rot 9 (sum:few zb &1.y)))
            =+  zd=(mix &4.y (rot 13 (sum:few zc zb)))
            =+  za=(mix &1.y (rot 18 (sum:few zd zc)))
            ~[za zb zc zd]
          ::                                            ::  ++rr:sal:scr:crypto
          ++  rr                                        ::  rowround
            |=  {y/(list @)}
            =+  za=(qr ~[&1.y &2.y &3.y &4.y])
            =+  zb=(qr ~[&6.y &7.y &8.y &5.y])
            =+  zc=(qr ~[&11.y &12.y &9.y &10.y])
            =+  zd=(qr ~[&16.y &13.y &14.y &15.y])
            ^-  (list @)  :~
              &1.za  &2.za  &3.za  &4.za
              &4.zb  &1.zb  &2.zb  &3.zb
              &3.zc  &4.zc  &1.zc  &2.zc
              &2.zd  &3.zd  &4.zd  &1.zd  ==
          ::                                            ::  ++cr:sal:scr:crypto
          ++  cr                                        ::  columnround
            |=  {x/(list @)}
            =+  ya=(qr ~[&1.x &5.x &9.x &13.x])
            =+  yb=(qr ~[&6.x &10.x &14.x &2.x])
            =+  yc=(qr ~[&11.x &15.x &3.x &7.x])
            =+  yd=(qr ~[&16.x &4.x &8.x &12.x])
            ^-  (list @)  :~
              &1.ya  &4.yb  &3.yc  &2.yd
              &2.ya  &1.yb  &4.yc  &3.yd
              &3.ya  &2.yb  &1.yc  &4.yd
              &4.ya  &3.yb  &2.yc  &1.yd  ==
          ::                                            ::  ++dr:sal:scr:crypto
          ++  dr                                        ::  doubleround
            |=  {x/(list @)}
            (rr (cr x))
          ::                                            ::  ++al:sal:scr:crypto
          ++  al                                        ::  add two lists
            |=  {a/(list @) b/(list @)}
            |-  ^-  (list @)
            ?~  a  ~  ?~  b  ~
            [i=(sum:few -.a -.b) t=$(a +.a, b +.b)]
          --  ::
      =+  xw=(rpp 5 16 x)
      =+  ^=  ow  |-  ^-  (list @)
                  ?~  r  xw
                  $(xw (dr xw), r (sub r 2))
      (rep 5 (al xw ow))
    ::                                                  ::  ++rpp:scr:crypto
    ++  rpp                                             ::  rip+filler blocks
      |=  {a/bloq b/@ c/@}
      =+  q=(rip a c)
      =+  w=(lent q)
      ?.  =(w b)
        ?.  (lth w b)  (slag (sub w b) q)
        ^+  q  (weld q (reap (sub b (lent q)) 0))
      q
    ::                                                  ::  ++bls:scr:crypto
    ++  bls                                             ::  split to sublists
      |=  {a/@ b/(list @)}
      ?>  =((mod (lent b) a) 0)
      |-  ^-  (list (list @))
      ?~  b  ~
      [i=(scag a `(list @)`b) t=$(b (slag a `(list @)`b))]
    ::                                                  ::  ++slb:scr:crypto
    ++  slb                                             ::
      |=  {a/(list (list @))}
      |-  ^-  (list @)
      ?~  a  ~
      (weld `(list @)`-.a $(a +.a))
    ::                                                  ::  ++sbm:scr:crypto
    ++  sbm                                             ::  scryptBlockMix
      |=  {r/@ b/(list @)}
      ?>  =((lent b) (mul 2 r))
      =+  [x=(snag (dec (mul 2 r)) b) c=0]
      =|  {ya/(list @) yb/(list @)}
      |-  ^-  (list @)
      ?~  b  (flop (weld yb ya))
      =.  x  (sal (mix x -.b) 8)
      ?~  (mod c 2)
        $(c +(c), b +.b, ya [i=x t=ya])
      $(c +(c), b +.b, yb [i=x t=yb])
    ::                                                  ::  ++srm:scr:crypto
    ++  srm                                             ::  scryptROMix
      |=  {r/@ b/(list @) n/@}
      ?>  ?&  =((lent b) (mul 2 r))
              =(n (bex (dec (xeb n))))
              (lth n (bex (mul r 16)))
          ==
      =+  [v=*(list (list @)) c=0]
      =.  v
        |-  ^-  (list (list @))
        =+  w=(sbm r b)
        ?:  =(c n)  (flop v)
        $(c +(c), v [i=[b] t=v], b w)
      =+  x=(sbm r (snag (dec n) v))
      |-  ^-  (list @)
      ?:  =(c n)  x
      =+  q=(snag (dec (mul r 2)) x)
      =+  z=`(list @)`(snag (mod q n) v)
      =+  ^=  w  |-  ^-  (list @)
                 ?~  x  ~  ?~  z  ~
                 [i=(mix -.x -.z) t=$(x +.x, z +.z)]
      $(x (sbm r w), c +(c))
    ::                                                  ::  ++hmc:scr:crypto
    ++  hmc                                             ::  HMAC-SHA-256
      |=  {k/@ t/@}
      (hml k (met 3 k) t (met 3 t))
    ::                                                  ::  ++hml:scr:crypto
    ++  hml                                             ::  w+length
      |=  {k/@ kl/@ t/@ tl/@}
      =>  .(k (end 3 kl k), t (end 3 tl t))
      =+  b=64
      =?  k  (gth kl b)  (shay kl k)
      =+  ^=  q  %+  shay  (add b tl)
       (add (lsh 3 b t) (mix k (fil 3 b 0x36)))
      %+  shay  (add b 32)
      (add (lsh 3 b q) (mix k (fil 3 b 0x5c)))
    ::                                                  ::  ++pbk:scr:crypto
    ++  pbk                                             :: PBKDF2-HMAC-SHA256
      ~/  %pbk
      |=  {p/@ s/@ c/@ d/@}
      (pbl p (met 3 p) s (met 3 s) c d)
    ::                                                  ::  ++pbl:scr:crypto
    ++  pbl                                             ::  w+length
      ~/  %pbl
      |=  {p/@ pl/@ s/@ sl/@ c/@ d/@}
      =>  .(p (end 3 pl p), s (end 3 sl s))
      =+  h=32
      ::
      ::  max key length 1GB
      ::  max iterations 2^28
      ::
      ?>  ?&  (lte d (bex 30))
              (lte c (bex 28))
              !=(c 0)
          ==
      =+  ^=  l  ?~  (mod d h)
          (div d h)
        +((div d h))
      =+  r=(sub d (mul h (dec l)))
      =+  [t=0 j=1 k=1]
      =.  t  |-  ^-  @
        ?:  (gth j l)  t
        =+  u=(add s (lsh 3 sl (rep 3 (flop (rpp 3 4 j)))))
        =+  f=0  =.  f  |-  ^-  @
          ?:  (gth k c)  f
          =+  q=(hml p pl u ?:(=(k 1) (add sl 4) h))
          $(u q, f (mix f q), k +(k))
        $(t (add t (lsh 3 (mul (dec j) h) f)), j +(j))
      (end 3 d t)
    ::                                                  ::  ++hsh:scr:crypto
    ++  hsh                                             ::  scrypt
      ~/  %hsh
      |=  {p/@ s/@ n/@ r/@ z/@ d/@}
      (hsl p (met 3 p) s (met 3 s) n r z d)
    ::                                                  ::  ++hsl:scr:crypto
    ++  hsl                                             ::  w+length
      ~/  %hsl
      |=  {p/@ pl/@ s/@ sl/@ n/@ r/@ z/@ d/@}
      =|  v/(list (list @))
      =>  .(p (end 3 pl p), s (end 3 sl s))
      =+  u=(mul (mul 128 r) z)
      ::
      ::  n is power of 2; max 1GB memory
      ::
      ?>  ?&  =(n (bex (dec (xeb n))))
              !=(r 0)  !=(z 0)
              %+  lte
                  (mul (mul 128 r) (dec (add n z)))
                (bex 30)
              (lth pl (bex 31))
              (lth sl (bex 31))
          ==
      =+  ^=  b  =+  (rpp 3 u (pbl p pl s sl 1 u))
        %+  turn  (bls (mul 128 r) -)
        |=(a/(list @) (rpp 9 (mul 2 r) (rep 3 a)))
      ?>  =((lent b) z)
      =+  ^=  q
        =+  |-  ?~  b  (flop v)
            $(b +.b, v [i=(srm r -.b n) t=v])
        %+  turn  `(list (list @))`-
        |=(a/(list @) (rpp 3 (mul 128 r) (rep 9 a)))
      (pbl p pl (rep 3 (slb q)) u 1 d)
    ::                                                  ::  ++ypt:scr:crypto
    ++  ypt                                             ::  256bit {salt pass}
      |=  {s/@ p/@}
      ^-  @
      (hsh p s 16.384 8 1 256)
    --  ::scr
  ::                                                    ::
  ::::                    ++crub:crypto                 ::  (2b4) suite B, Ed
    ::                                                  ::::
  ++  crub  !:
    ^-  acru
    =|  {pub/{cry/@ sgn/@} sek/(unit {cry/@ sgn/@})}
    |%
    ::                                                  ::  ++as:crub:crypto
    ++  as                                              ::
      |%
      ::                                                ::  ++sign:as:crub:
      ++  sign                                          ::
        |=  {@ msg/@}
        ^-  @ux
        ?~  sek  ~|  %pubkey-only  !!
        (jam [(sign:ed msg sgn.u.sek) msg])
      ::                                                ::  ++sure:as:crub:
      ++  sure                                          ::
        |=  {@ txt/@}
        ^-  (unit @ux)
        =+  ((hard {sig/@ msg/@}) (cue txt))
        ?.  (veri:ed sig msg sgn.pub)  ~
        (some msg)
      ::                                                ::  ++seal:as:crub:
      ++  seal                                          ::
        |=  {bpk/pass m1/@ m2/@}
        ^-  @ux
        ?~  sek  ~|  %pubkey-only  !!
        ?>  =('b' (end 3 1 bpk))
        =+  pk=(rsh 8 1 (rsh 3 1 bpk))
        =+  shar=(shax (shar:ed pk cry.u.sek))
        =+  msg=(jam m1 m2)
        =+  smsg=(sign ~ msg)
        (jam (~(en siva:aes shar ~) smsg))
      ::                                                ::  ++tear:as:crub:
      ++  tear                                          ::
        |=  {bpk/pass txt/@}
        ^-  (unit (pair @ux @ux))
        ?~  sek  ~|  %pubkey-only  !!
        ?>  =('b' (end 3 1 bpk))
        =+  pk=(rsh 8 1 (rsh 3 1 bpk))
        =+  shar=(shax (shar:ed pk cry.u.sek))
        =+  ((hard {iv/@ len/@ cph/@}) (cue txt))
        =+  try=(~(de siva:aes shar ~) iv len cph)
        ?~  try  ~
        =+  veri=(sure:as:(com:nu:crub bpk) ~ u.try)
        ?~  veri  ~
        (some ((hard (pair @ux @ux)) (cue u.veri)))
      --  ::as
    ::                                                  ::  ++de:crub:crypto
    ++  de                                              ::  decrypt
      |=  {key/@J txt/@}
      ^-  (unit @ux)
      =+  ((hard {iv/@ len/@ cph/@}) (cue txt))
      %^    ~(de sivc:aes (shaz key) ~)
          iv
        len
      cph
    ::                                                  ::  ++dy:crub:crypto
    ++  dy                                              ::  need decrypt
      |=  {key/@J cph/@}
      (need (de key cph))
    ::                                                  ::  ++en:crub:crypto
    ++  en                                              ::  encrypt
      |=  {key/@J msg/@}
      ^-  @ux
      (jam (~(en sivc:aes (shaz key) ~) msg))
    ::                                                  ::  ++ex:crub:crypto
    ++  ex                                              ::  extract
      |%
      ::                                                ::  ++fig:ex:crub:crypto
      ++  fig                                           ::  fingerprint
        ^-  @uvH
        (shaf %bfig sgn.^pub)
      ::                                                ::  ++pac:ex:crub:crypto
      ++  pac                                           ::  private fingerprint
        ^-  @uvG
        ?~  sek  ~|  %pubkey-only  !!
        (end 6 1 (shaf %bcod sgn.u.sek))
      ::                                                ::  ++pub:ex:crub:crypto
      ++  pub                                           ::  public key
        ^-  pass
        (cat 3 'b' (cat 8 sgn.^pub cry.^pub))
      ::                                                ::  ++sec:ex:crub:crypto
      ++  sec                                           ::  private key
        ^-  ring
        ?~  sek  ~|  %pubkey-only  !!
        (cat 3 'B' (cat 8 sgn.u.sek cry.u.sek))
      --  ::ex
    ::                                                  ::  ++nu:crub:crypto
    ++  nu                                              ::
      |%
      ::                                                ::  ++pit:nu:crub:crypto
      ++  pit                                           ::  create keypair
        |=  {w/@ seed/@}
        =+  wid=(add (div w 8) ?:(=((mod w 8) 0) 0 1))
        =+  bits=(shal wid seed)
        =+  [c=(rsh 8 1 bits) s=(end 8 1 bits)]
        ..nu(pub [cry=(puck:ed c) sgn=(puck:ed s)], sek `[cry=c sgn=s])
      ::                                                ::  ++nol:nu:crub:crypto
      ++  nol                                           ::  activate secret
        |=  a/ring
        =+  [mag=(end 3 1 a) bod=(rsh 3 1 a)]
        ~|  %not-crub-seckey  ?>  =('B' mag)
        =+  [c=(rsh 8 1 bod) s=(end 8 1 bod)]
        ..nu(pub [cry=(puck:ed c) sgn=(puck:ed s)], sek `[cry=c sgn=s])
      ::                                                ::  ++com:nu:crub:crypto
      ++  com                                           ::  activate public
        |=  a/pass
        =+  [mag=(end 3 1 a) bod=(rsh 3 1 a)]
        ~|  %not-crub-pubkey  ?>  =('b' mag)
        ..nu(pub [cry=(rsh 8 1 bod) sgn=(end 8 1 bod)], sek ~)
      --  ::nu
    --  ::crub
  ::                                                    ::
  ::::                    ++crua:crypto                 ::  (2b5) suite B, RSA
    ::                                                  ::::
  ++  crua  !:
    ^-  acru
    =|  {mos/@ pon/(unit {p/@ q/@ r/{p/@ q/@} s/_*fu})}
    =>  |%
        ::                                              ::  ++mx:crua:crypto
        ++  mx                                          ::  bit length
          (dec (met 0 mos))
        ::                                              ::  ++dap:crua:crypto
        ++  dap                                         ::  OEAP decode
          |=  {wid/@ xar/@ dog/@}  ^-  {p/@ q/@}
          =+  pav=(sub wid xar)
          =+  qoy=(cut 0 [xar pav] dog)
          =+  dez=(mix (end 0 xar dog) (shaw %pad-b xar qoy))
          [dez (mix qoy (shaw %pad-a pav dez))]
        ::                                              ::  ++pad:crua:crypto
        ++  pad                                         ::  OEAP encode
          |=  {wid/@ rax/{p/@ q/@} meg/@}  ^-  @
          =+  pav=(sub wid p.rax)
          ?>  (gte pav (met 0 meg))
          ^-  @
          =+  qoy=(mix meg (shaw %pad-a pav q.rax))
          =+  dez=(mix q.rax (shaw %pad-b p.rax qoy))
          (can 0 [p.rax dez] [pav qoy] ~)
        ::                                              ::  ++pull:crua:crypto
        ++  pull                                        ::
          |=(a/@ (~(exp fo mos) 3 a))
        ::                                              ::  ++push:crua:crypto
        ++  push                                        ::
          |=(a/@ (~(exp fo mos) 5 a))
        ::                                              ::  ++pump:crua:crypto
        ++  pump                                        ::
          |=  a/@  ^-  @
          ?~  pon  !!
          (out.s.u.pon (exp.s.u.pon p.r.u.pon (sit.s.u.pon a)))
        ::                                              ::  ++punt:crua:crypto
        ++  punt                                        ::
          |=  a/@  ^-  @
          ?~  pon  !!
          (out.s.u.pon (exp.s.u.pon q.r.u.pon (sit.s.u.pon a)))
        --  ::
    |%
    ::                                                  ::  ++as:crua:crypto
    ++  as                                              ::
      =>  |%
          ::                                            ::  ++haul:as:crua:
          ++  haul                                      ::
            |=  a/pass
            =+  [mag=(end 3 1 a) bod=(rsh 3 1 a)]
            ?>  =('a' mag)
            ..as(mos bod, pon ~)
          --  ::
      ^?
      |%
      ::                                                ::  ++seal:as:crua:
      ++  seal                                          ::
        |=  {a/pass b/@ c/@}
        ^-  @
        =>  .(c (sign b c))
        =+  her=(haul a)
        =+  det=(lte (add 256 (met 0 c)) mx.her)
        =+  lip=?:(det c 0)
        =-  (add ?:(p.mav 0 1) (lsh 0 1 q.mav))
        ^=  mav  ^-  {p/? q/@}
        :-  det
        =+  dog=(pad mx.her [256 b] lip)
        =+  hog=(push.her dog)
        =+  ben=(en b c)
        ?:(det hog (jam hog ben))
      ::                                                ::  ++sign:as:crua:
      ++  sign                                          ::
        |=  {a/@ b/@}  ^-  @
        =-  (add ?:(p.mav 0 1) (lsh 0 1 q.mav))
        ^=  mav  ^-  {p/? q/@}
        =+  det=(lte (add 128 (met 0 b)) mx)
        :-  det
        =+  hec=(shaf (mix %agis a) b)
        =+  dog=(pad mx [128 hec] ?:(det b 0))
        =+  hog=(pump dog)
        ?:(det hog (jam hog b))
      ::                                                ::  ++sure:as:crua:
      ++  sure                                          ::
        |=  {a/@ b/@}
        ^-  (unit @)
        =+  [det==(0 (end 0 1 b)) bod=(rsh 0 1 b)]
        =+  gox=?:(det [p=bod q=0] ((hard {p/@ q/@}) (cue bod)))
        =+  dog=(pull p.gox)
        =+  pig=(dap mx 128 dog)
        =+  log=?:(det q.pig q.gox)
        ?.(=(p.pig (shaf (mix %agis a) log)) ~ [~ log])
      ::                                                ::  ++tear:as:crua:
      ++  tear                                          ::
        |=  {a/pass b/@}
        ^-  (unit {p/@ q/@})
        =+  her=(haul a)
        =+  [det==(0 (end 0 1 b)) bod=(rsh 0 1 b)]
        =+  gox=?:(det [p=bod q=0] ((hard {p/@ q/@}) (cue bod)))
        =+  dog=(punt p.gox)
        =+  pig=(dap mx 256 dog)
        =+  ^=  cow
            ^-  (unit @)
            ?:  det
              [~ q.pig]
            (de p.pig q.gox)
        ?~  cow  ~
        =>  .(cow (sure:as.her p.pig u.cow))
        ?~  cow  ~
        [~ p.pig u.cow]
      --  ::as
    ::                                                  ::  ++de:crua:crypto
    ++  de                                              ::  decrypt
      |~  {key/@ cep/@}  ^-  (unit @)
      =+  toh=(met 8 cep)
      ?:  (lth toh 2)
        ~
      =+  adj=(dec toh)
      =+  [hax=(end 8 1 cep) bod=(rsh 8 1 cep)]
      =+  msg=(mix (~(raw og (mix hax key)) (mul 256 adj)) bod)
      ?.  =(hax (shax (mix key (shax (mix adj msg)))))
        ~
      [~ msg]
    ::                                                  ::  ++dy:crua:crypto
    ++  dy                                              ::  need decrypt
      |~({a/@ b/@} (need (de a b)))
    ::                                                  ::  ++en:crua:crypto
    ++  en                                              ::  encrypt
      |~  {key/@ msg/@}  ^-  @ux
      =+  len=(met 8 msg)
      =+  adj=?:(=(0 len) 1 len)
      =+  hax=(shax (mix key (shax (mix adj msg))))
      (rap 8 hax (mix msg (~(raw og (mix hax key)) (mul 256 adj))) ~)
    ::                                                  ::  ++ex:crua:crypto
    ++  ex                                              ::  extract
      ^?
      |%
      ::                                                ::  ++fig:ex:crua:crypto
      ++  fig                                           ::  fingerprint
        `@uvH`(shaf %afig mos)
      ::                                                ::  ++pac:ex:crua:crypto
      ++  pac                                           ::  private fingerprint
        `@uvG`(end 6 1 (shaf %acod sec))
      ::                                                ::  ++pub:ex:crua:crypto
      ++  pub                                           ::  public fingerprint
        `pass`(cat 3 'a' mos)
      ::                                                ::  ++sec:ex:crua:crypto
      ++  sec                                           ::  private key
        `ring`?~(pon !! (cat 3 'A' (jam p.u.pon q.u.pon)))
      --  ::ex
    ::                                                  ::  ++nu:crua:crypto
    ++  nu                                              ::
      =>  |%
          ::                                            ::  ++elcm:nu:crua:
          ++  elcm                                      ::
            |=  {a/@ b/@}
            (div (mul a b) d:(egcd a b))
          ::                                            ::  ++eldm:nu:crua:
          ++  eldm                                      ::
            |=  {a/@ b/@ c/@}
            (~(inv fo (elcm (dec b) (dec c))) a)
          ::                                            ::  ++ersa:nu:crua:
          ++  ersa                                      ::
            |=  {a/@ b/@}
            [a b [(eldm 3 a b) (eldm 5 a b)] (fu a b)]
          --  ::
      ^?
      |%
      ::                                                ::  ++com:nu:crua:crypto
      ++  com                                           ::
        |=  a/@
        ^+  ^?(..nu)
        ..nu(mos a, pon ~)
      ::                                                ::  ++pit:nu:crua:crypto
      ++  pit                                           ::
        |=  {a/@ b/@}
        =+  c=(rsh 0 1 a)
        =+  [d=(ramp c [3 5 ~] b) e=(ramp c [3 5 ~] +(b))]
        ^+  ^?(..nu)
        ..nu(mos (mul d e), pon [~ (ersa d e)])
      ::                                                ::  ++nol:nu:crua:crypto
      ++  nol                                           ::
        |=  a/@
        ^+  ^?(..nu)
        =+  b=((hard {p/@ q/@}) (cue a))
        ..nu(mos (mul p.b q.b), pon [~ (ersa p.b q.b)])
      --  ::nu
    --  ::crua
  ::                                                    ::
  ::::                    ++test:crypto                 ::  (2b6) test crypto
    ::                                                  ::::
  ++  test  ^?
    |%
    ::                                                  ::  ++trub:test:crypto
    ++  trub                                            ::  test crub
      |=  msg/@t
      ::
      ::  make acru cores
      ::
      =/  ali      (pit:nu:crub 512 (shaz 'Alice'))
      =/  ali-pub  (com:nu:crub pub:ex.ali)
      =/  bob      (pit:nu:crub 512 (shaz 'Robert'))
      =/  bob-pub  (com:nu:crub pub:ex.bob)
      ::
      ::  alice signs and encrypts a symmetric key to bob
      ::
      =/  secret-key  %-  shaz
          'Let there be no duplicity when taking a stand against him.'
      =/  signed-key   (sign:as.ali ~ secret-key)
      =/  crypted-key  (seal:as.ali pub:ex.bob-pub ~ signed-key)
      ::  bob decrypts and verifies
      =/  decrypt-key-attempt  (tear:as.bob pub:ex.ali-pub crypted-key)
      =/  decrypted-key    ~|  %decrypt-fail  (need decrypt-key-attempt)
      =/  verify-key-attempt   (sure:as.ali-pub ~ q.decrypted-key)
      =/  verified-key     ~|  %verify-fail  (need verify-key-attempt)
      ::  bob encrypts with symmetric key
      =/  crypted-msg  (en.bob verified-key msg)
      ::  alice decrypts with same key
      `@t`(dy.ali secret-key crypted-msg)
    --  ::test
  --  ::crypto
::                                                      ::::
::::                      ++unity                       ::  (2c) unit promotion
  ::                                                    ::::
++  unity  ^?
  |%
  ::                                                    ::  ++drop-list:unity
  ++  drop-list                                         ::  collapse unit list
    |*  lut/(list (unit))
    ?.  |-  ^-  ?
        ?~(lut & ?~(i.lut | $(lut t.lut)))
      ~
    %-  some
    |-
    ?~  lut  ~
    [i=u:+.i.lut t=$(lut t.lut)]
  ::                                                    ::  ++drop-map:unity
  ++  drop-map                                          ::  collapse unit map
    |*  lum/(map term (unit))
    ?:  (~(rep by lum) |=({{@ a/(unit)} b/_|} |(b ?=($~ a))))
      ~
    (some (~(run by lum) need))
  ::                                                    ::  ++drop-pole:unity
  ++  drop-pole                                         ::  unit tuple
    |*  but/(pole (unit))
    ?~  but  !!
    ?~  +.but  
      u:->.but
    [u:->.but (drop-pole +.but)]
  --
::                                                      ::::
::::                      ++format                      ::  (2d) common formats
  ::                                                    ::::
++  format  ^?
  |%               
  ::                                                    ::  ++to-wain:format
  ++  to-wain                                           ::  atom to line list
    ~%  %lore  ..is  ~
    |=  lub/@
    =|  tez/(list @t)
    |-  ^+  tez
    =+  ^=  wor
      =+  [meg=0 i=0]
      |-  ^-  {meg/@ i/@ end/@f}
      =+  gam=(cut 3 [i 1] lub)
      ?:  =(0 gam)
        [meg i %.y]
      ?:  =(10 gam)
        [meg i %.n]
      $(meg (cat 3 meg gam), i +(i))
    ?:  end.wor
      (flop ^+(tez [meg.wor tez]))
    ?:  =(0 lub)  (flop tez)
    $(lub (rsh 3 +(i.wor) lub), tez [meg.wor tez])
  ::                                                    ::  ++of-wain:format
  ++  of-wain                                           ::  line list to atom
    |=  tez/(list @t)
    =|  {our/@ i/@ud}
    |-  ^-  @
    ?~  tez
      our
    ?:  =(%$ i.tez)
      $(i +(i), tez t.tez, our (cat 3 our 10))
    ?:  =(0 i)
      $(i +(i), tez t.tez, our i.tez)
    $(i +(i), tez t.tez, our (cat 3 (cat 3 our 10) i.tez))
  ::                                                    ::  ++of-wall:format
  ++  of-wall                                           ::  line list to tape
    |=  a/wall  ^-  tape
    ?~(a ~ "{i.a}\0a{$(a t.a)}")
  ::                                                    ::  ++en-beam:format
  ++  en-beam                                           ::  beam to path
    |=  bem/beam
    ^-  path
    [(scot %p p.bem) q.bem (scot r.bem) (flop s.bem)]
  ::                                                    ::  ++de-beam:format
  ++  de-beam                                           ::  parse path to beam
    |=  pax/path
    ^-  (unit beam)
    ?.  ?=({* * * *} pax)  ~
    %+  biff  (slaw %p i.pax)
    |=  who/ship
    %+  biff  (slaw %tas i.t.pax)
    |=  dex/desk
    %+  biff  (slay i.t.t.pax)
    |=  cis/coin
    ?.  ?=({$$ case} cis)  ~
    `(unit beam)`[~ [who dex `case`p.cis] (flop t.t.t.pax)]
  ::                                                    ::  ++enjs:format
  ++  enjs  ^?                                          ::  json encoders
    |%
    ::                                                  ::  ++frond:enjs:format
    ++  frond                                           ::  object from k-v pair
      |=  {p/@t q/json}
      ^-  json
      [%o [[p q] ~ ~]]
    ::                                                  ::  ++pairs:enjs:format
    ++  pairs                                           ::  object from k-v list
      |=  a/(list {p/@t q/json})
      ^-  json
      [%o (~(gas by *(map @t json)) a)]
    ::                                                  ::  ++tape:enjs:format
    ++  tape                                            ::  string from tape
      |=  a/^tape
      ^-  json
      [%s (crip a)]
    ::                                                  ::  ++wall:enjs:format
    ++  wall                                            ::  string from wall
      |=  a/^wall
      ^-  json
      (tape (of-wall a))
    ::                                                  ::  ++ship:enjs:format
    ++  ship                                            ::  string from ship
      |=  a/^ship
      ^-  json
      (tape (slag 1 (scow %p a))) 
    ::                                                  ::  ++numb:enjs:format
    ++  numb                                            ::  number from unsigned
      |=  a/@u
      ^-  json
      :-  %n
      ?:  =(0 a)  '0'
      %-  crip
      %-  flop
      |-  ^-  ^tape
      ?:(=(0 a) ~ [(add '0' (mod a 10)) $(a (div a 10))])
    ::                                                  ::  ++time:enjs:format
    ++  time                                            ::  ms timestamp
      |=  a/^time
      =-  (numb (div (mul - 1.000) ~s1))
      (add (div ~s1 2.000) (sub a ~1970.1.1))
    --  ::enjs
  ::                                                    ::  ++dejs:format
  ++  dejs                                              ::  json reparser
    =>  |%  ++  grub  *                                 ::  result
            ++  fist  $-(json grub)                     ::  reparser instance
        --  ::
    |%
    ::                                                  ::  ++ar:dejs:format
    ++  ar                                              ::  array as list
      |*  wit/fist
      |=  jon/json  ^-  (list _(wit *json))
      ?>  ?=({$a *} jon)
      (turn p.jon wit)
    ::                                                  ::  ++at:dejs:format
    ++  at                                              ::  array as tuple
      |*  wil/(pole fist)
      |=  jon/json
      ?>  ?=({$a *} jon)
      ((at-raw wil) p.jon)
    ::                                                  ::  ++at-raw:dejs:format
    ++  at-raw                                          ::  array as tuple
      |*  wil/(pole fist)
      |=  jol/(list json)
      ?~  jol  !!
      ?-    wil                                         :: mint-vain on empty
          :: {wit/* t/*}
          {* t/*}
        =>  .(wil [wit ~]=wil)
        ?~  t.wil  ?^(t.jol !! (wit.wil i.jol))
        [(wit.wil i.jol) ((at-raw t.wil) t.jol)]
      ==
    ::                                                  ::  ++bo:dejs:format
    ++  bo                                              ::  boolean
      |=(jon/json ?>(?=({$b *} jon) p.jon))
    ::                                                  ::  ++bu:dejs:format
    ++  bu                                              ::  boolean not
      |=(jon/json ?>(?=({$b *} jon) !p.jon))
    ::                                                  ::  ++ci:dejs:format
    ++  ci                                              ::  maybe transform
      |*  {poq/gate wit/fist}
      |=  jon/json
      (need (poq (wit jon)))
    ::                                                  ::  ++cu:dejs:format
    ++  cu                                              ::  transform
      |*  {poq/gate wit/fist}
      |=  jon/json
      (poq (wit jon))
    ::                                                  ::  ++di:dejs:format
    ++  di                                              ::  millisecond date
      %+  cu
        |=  a/@u  ^-  @da
        (add ~1970.1.1 (div (mul ~s1 a) 1.000))
      ni
    ::                                                  ::  ++mu:dejs:format
    ++  mu                                              ::  true unit
      |*  wit/fist
      |=  jon/json
      ?~(jon ~ (some (wit jon)))
    ::                                                  ::  ++ne:dejs:format
    ++  ne                                              ::  number as real
      |=  jon/json
      ^-  (unit @rd)
      ::  please implement me, it's not that hard!
      !!
    ::                                                  ::  ++ni:dejs:format
    ++  ni                                              ::  number as integer
      |=  jon/json
      ?>  ?=({$n *} jon)
      (rash p.jon dem)
    ::                                                  ::  ++no:dejs:format
    ++  no                                              ::  number as cord
      |=(jon/json ?>(?=({$n *} jon) p.jon))
    ::                                                  ::  ++of:dejs:format
    ++  of                                              ::  object as frond
      |*  wer/(pole {cord fist})
      |=  jon/json
      ?>  ?=({$o {@ *} $~ $~} jon)
      |-
      ?-    wer                                         :: mint-vain on empty
          :: {{key/@t wit/*} t/*}
          {{key/@t *} t/*}
        =>  .(wer [[~ wit] ~]=wer)
        ?:  =(key.wer p.n.p.jon)
          [key.wer ~|(key+key.wer (wit.wer q.n.p.jon))]
        ?~  t.wer  ~|(bad-key+p.n.p.jon !!)
        ((of t.wer) jon)
      ==
    ::                                                  ::  ++ot:dejs:format
    ++  ot                                              ::  object as tuple
      |*  wer/(pole {cord fist})
      |=  jon/json
      ?>  ?=({$o *} jon)
      ((ot-raw wer) p.jon)
    ::                                                  ::  ++ot-raw:dejs:format
    ++  ot-raw                                          ::  object as tuple
      |*  wer/(pole {cord fist})
      |=  jom/(map @t json)
      ?-    wer                                         :: mint-vain on empty
          :: {{key/@t wit/*} t/*}
          {{key/@t *} t/*}
        =>  .(wer [[~ wit] ~]=wer)
        =/  ten  ~|(key+key.wer (wit.wer (~(got by jom) key.wer)))
        ?~(t.wer ten [ten ((ot-raw t.wer) jom)])
      ==
    ::                                                  ::  ++om:dejs:format
    ++  om                                              ::  object as map
      |*  wit/fist
      |=  jon/json
      ?>  ?=({$o *} jon)
      (~(run by p.jon) wit)
    ::                                                  ::  ++op:dejs:format
    ++  op                                              ::  parse keys of map
      |*  {fel/rule wit/fist}
      |=  jon/json  ^-  (map _(wonk *fel) _*wit)
      =/  jom  ((om wit) jon)
      %-  malt
      %+  turn  ~(tap by jom)
      |*  {a/cord b/*}
      =>  .(+< [a b]=+<)
      [(rash a fel) b]
    ::                                                  ::  ++pe:dejs:format
    ++  pe                                              ::  prefix
      |*  {pre/* wit/fist}
      (cu |*(* [pre +<]) wit)
    ::                                                  ::  ++sa:dejs:format
    ++  sa                                              ::  string as tape
      |=(jon/json ?>(?=({$s *} jon) (trip p.jon)))
    ::                                                  ::  ++so:dejs:format
    ++  so                                              ::  string as cord
      |=(jon/json ?>(?=({$s *} jon) p.jon))
    ::                                                  ::  ++su:dejs:format
    ++  su                                              ::  parse string
      |*  sab/rule
      |=  jon/json  ^+  (wonk *sab)
      ?>  ?=({$s *} jon)
      (rash p.jon sab)
    ::                                                  ::  ++ul:dejs:format
    ++  ul                                              ::  null
      |=(jon/json ?~(jon ~ !!))
    ::
    ++  za                                              ::  full unit pole
      |*  pod/(pole (unit))
      ?~  pod  &
      ?~  -.pod  |
      (za +.pod)
    ::
    ++  zl                                              ::  collapse unit list
      |*  lut/(list (unit))
      ?.  |-  ^-  ?
          ?~(lut & ?~(i.lut | $(lut t.lut)))
        ~
      %-  some
      |-
      ?~  lut  ~
      [i=u:+.i.lut t=$(lut t.lut)]
    ::
    ++  zp                                              ::  unit tuple
      |*  but/(pole (unit))
      ?~  but  !!
      ?~  +.but  
        u:->.but
      [u:->.but (zp +.but)]
    ::
    ++  zm                                              ::  collapse unit map
      |*  lum/(map term (unit))
      ?:  (~(rep by lum) |=({{@ a/(unit)} b/_|} |(b ?=($~ a))))
        ~
      (some (~(run by lum) need))
    --  ::dejs
  ::                                                    ::  ++dejs-soft:format
  ++  dejs-soft                                         ::  json reparse to unit
    =,  unity
    =>  |%  ++  grub  (unit *)                          ::  result
            ++  fist  $-(json grub)                     ::  reparser instance
        --  ::
    ::
    ::  XX: this is old code that replaced a rewritten dejs.
    ::      the rewritten dejs rest-looped with ++redo.  the old
    ::      code is still in revision control -- revise and replace.
    ::
    |%
    ++  ar                                              ::  array as list
      |*  wit/fist
      |=  jon/json
      ?.  ?=({$a *} jon)  ~
      %-  zl
      |-  
      ?~  p.jon  ~
      [i=(wit i.p.jon) t=$(p.jon t.p.jon)]
    ::
    ++  at                                              ::  array as tuple
      |*  wil/(pole fist)
      |=  jon/json
      ?.  ?=({$a *} jon)  ~
      =+  raw=((at-raw wil) p.jon)
      ?.((za raw) ~ (some (zp raw)))
    ::
    ++  at-raw                                          ::  array as tuple
      |*  wil/(pole fist)
      |=  jol/(list json)
      ?~  wil  ~
      :-  ?~(jol ~ (-.wil i.jol))
      ((at-raw +.wil) ?~(jol ~ t.jol))
    ::
    ++  bo                                              ::  boolean
      |=(jon/json ?.(?=({$b *} jon) ~ [~ u=p.jon]))
    ::
    ++  bu                                              ::  boolean not
      |=(jon/json ?.(?=({$b *} jon) ~ [~ u=!p.jon]))
    ::
    ++  ci                                              ::  maybe transform
      |*  {poq/gate wit/fist}
      |=  jon/json
      (biff (wit jon) poq)
    ::
    ++  cu                                              ::  transform
      |*  {poq/gate wit/fist}
      |=  jon/json
      (bind (wit jon) poq)
    ::
    ++  da                                              ::  UTC date
      |=  jon/json
      ?.  ?=({$s *} jon)  ~
      (bind (stud:chrono:userlib p.jon) |=(a/date (year a)))
    ::
    ++  di                                              ::  millisecond date
      %+  cu
        |=  a/@u  ^-  @da
        (add ~1970.1.1 (div (mul ~s1 a) 1.000))
      ni
    ::
    ++  mu                                              ::  true unit
      |*  wit/fist
      |=  jon/json
      ?~(jon (some ~) (bind (wit jon) some))
    ::
    ++  ne                                              ::  number as real
      |=  jon/json
      ^-  (unit @rd)
      !!
    ::
    ++  ni                                              ::  number as integer
      |=  jon/json 
      ?.  ?=({$n *} jon)  ~
      (rush p.jon dem)
    ::
    ++  no                                              ::  number as cord
      |=  jon/json
      ?.  ?=({$n *} jon)  ~
      (some p.jon)
    ::
    ++  of                                              ::  object as frond
      |*  wer/(pole {cord fist})
      |=  jon/json
      ?.  ?=({$o {@ *} $~ $~} jon)  ~
      |-
      ?~  wer  ~
      ?:  =(-.-.wer p.n.p.jon)  
        ((pe -.-.wer +.-.wer) q.n.p.jon)
      ((of +.wer) jon)
    ::
    ++  ot                                              ::  object as tuple
      |*  wer/(pole {cord fist})
      |=  jon/json
      ?.  ?=({$o *} jon)  ~
      =+  raw=((ot-raw wer) p.jon)
      ?.((za raw) ~ (some (zp raw)))
    ::
    ++  ot-raw                                          ::  object as tuple
      |*  wer/(pole {cord fist})
      |=  jom/(map @t json)
      ?~  wer  ~
      =+  ten=(~(get by jom) -.-.wer)
      [?~(ten ~ (+.-.wer u.ten)) ((ot-raw +.wer) jom)]
    ::
    ++  om                                              ::  object as map
      |*  wit/fist
      |=  jon/json
      ?.  ?=({$o *} jon)  ~
      (zm (~(run by p.jon) wit))
    ::
    ++  op                                              ::  parse keys of map
      |*  {fel/rule wit/fist}
      %+  cu  
        |=  a/(list _[(wonk *fel) (need *wit)])
        (my:nl a)
      %-  ci  :_  (om wit)
      |=  a/(map cord _(need *wit))
      ^-  (unit (list _[(wonk *fel) (need *wit)]))
      %-  zl
      %+  turn  ~(tap by a)
      |=  {a/cord b/_(need *wit)}
      =+  nit=(rush a fel) 
      ?~  nit  ~
      (some [u.nit b])
    ::
    ++  pe                                              ::  prefix
      |*  {pre/* wit/fist}
      (cu |*(* [pre +<]) wit)
    ::
    ++  sa                                              ::  string as tape
      |=  jon/json
      ?.(?=({$s *} jon) ~ (some (trip p.jon)))
    ::
    ++  so                                              ::  string as cord
      |=  jon/json
      ?.(?=({$s *} jon) ~ (some p.jon))
    ::
    ++  su                                              ::  parse string
      |*  sab/rule
      |=  jon/json
      ?.  ?=({$s *} jon)  ~
      (rush p.jon sab)
    ::
    ++  ul  |=(jon/json ?~(jon (some ~) ~))             ::  null
    ++  za                                              ::  full unit pole
      |*  pod/(pole (unit))
      ?~  pod  &
      ?~  -.pod  |
      (za +.pod)
    ::
    ++  zl                                              ::  collapse unit list
      |*  lut/(list (unit))
      ?.  |-  ^-  ?
          ?~(lut & ?~(i.lut | $(lut t.lut)))
        ~
      %-  some
      |-
      ?~  lut  ~
      [i=u:+.i.lut t=$(lut t.lut)]
    ::
    ++  zp                                              ::  unit tuple
      |*  but/(pole (unit))
      ?~  but  !!
      ?~  +.but  
        u:->.but
      [u:->.but (zp +.but)]
    ::
    ++  zm                                              ::  collapse unit map
      |*  lum/(map term (unit))
      ?:  (~(rep by lum) |=({{@ a/(unit)} b/_|} |(b ?=($~ a))))
        ~
      (some (~(run by lum) need))
    --  ::dejs-soft
  --
::                                                      ::
::::                      ++differ                      ::  (2d) hunt-mcilroy
  ::                                                    ::::
++  differ  ^?
  =,  clay
  =,  format
  |%
  ::                                                    ::  ++berk:differ
  ++  berk                                              ::  invert diff patch
    |*  bur/(urge)
    |-  ^+  bur
    ?~  bur  ~
    :_  $(bur t.bur)
    ?-  -.i.bur
      $&  i.bur
      $|  [%| q.i.bur p.i.bur]
    ==
  ::                                                    ::  ++loss:differ
  ++  loss                                              ::  longest subsequence
    ~%  %loss  ..is  ~
    |*  {hel/(list) hev/(list)}
    |-  ^+  hev
    =+  ^=  sev
        =+  [inx=0 sev=*(map _i.-.hev (list @ud))]
        |-  ^+  sev
        ?~  hev  sev
        =+  guy=(~(get by sev) i.hev)
        %=  $
          hev  t.hev
          inx  +(inx)
          sev  (~(put by sev) i.hev [inx ?~(guy ~ u.guy)])
        ==
    =|  gox/{p/@ud q/(map @ud {p/@ud q/_hev})}
    =<  abet
    =<  main
    |%
    ::                                                  ::  ++abet:loss:differ
    ++  abet                                            ::  subsequence
      ^+  hev
      ?:  =(0 p.gox)  ~
      (flop q:(need (~(get by q.gox) (dec p.gox))))
    ::                                                  ::  ++hink:loss:differ
    ++  hink                                            ::  extend fits top
      |=  {inx/@ud goy/@ud}  ^-  ?
      ?|  =(p.gox inx)
          (lth goy p:(need (~(get by q.gox) inx)))
      ==
    ::                                                  ::  ++lonk:loss:differ
    ++  lonk                                            ::  extend fits bottom
      |=  {inx/@ud goy/@ud}  ^-  ?
      ?|  =(0 inx)
          (gth goy p:(need (~(get by q.gox) (dec inx))))
      ==
    ::                                                  ::  ++luna:loss:differ
    ++  luna                                            ::  extend
      |=  {inx/@ud goy/@ud}
      ^+  +>
      %_    +>.$
          gox
        :-  ?:(=(inx p.gox) +(p.gox) p.gox)
        %+  ~(put by q.gox)  inx
        :+  goy
          (snag goy hev)
        ?:(=(0 inx) ~ q:(need (~(get by q.gox) (dec inx))))
      ==
    ::                                                  ::  ++merg:loss:differ
    ++  merg                                            ::  merge all matches
      |=  gay/(list @ud)
      ^+  +>
      =+  ^=  zes
          =+  [inx=0 zes=*(list {p/@ud q/@ud})]
          |-  ^+  zes
          ?:  |(?=($~ gay) (gth inx p.gox))  zes
          ?.  (lonk inx i.gay)  $(gay t.gay)
          ?.  (hink inx i.gay)  $(inx +(inx))
          $(inx +(inx), gay t.gay, zes [[inx i.gay] zes])
      |-  ^+  +>.^$
      ?~(zes +>.^$ $(zes t.zes, +>.^$ (luna i.zes)))
    ::                                                  ::  ++main:loss:differ
    ++  main                                            ::
      =+  hol=hel
      |-  ^+  +>
      ?~  hol  +>
      =+  guy=(~(get by sev) i.hol)
      $(hol t.hol, +> (merg (flop `(list @ud)`?~(guy ~ u.guy))))
    --  ::
  ::                                                    ::  ++lurk:differ
  ++  lurk                                              ::  apply list patch
    |*  {hel/(list) rug/(urge)}
    ^+  hel
    =+  war=`_hel`~
    |-  ^+  hel
    ?~  rug  (flop war)
    ?-    -.i.rug
        $&
      %=   $
        rug  t.rug
        hel  (slag p.i.rug hel)
        war  (weld (flop (scag p.i.rug hel)) war)
      ==
    ::
        $|
      %=  $
        rug  t.rug
        hel  =+  gur=(flop p.i.rug)
             |-  ^+  hel
             ?~  gur  hel
             ?>(&(?=(^ hel) =(i.gur i.hel)) $(hel t.hel, gur t.gur))
        war  (weld q.i.rug war)
      ==
    ==
  ::                                                    ::  ++lusk:differ
  ++  lusk                                              ::  lcs to list patch
    |*  {hel/(list) hev/(list) lcs/(list)}
    =+  ^=  rag
        ^-  {$%({$& p/@ud} {$| p/_lcs q/_lcs})}
        [%& 0]
    =>  .(rag [p=rag q=*(list _rag)])
    =<  abet  =<  main
    |%
    ::                                                  ::  ++abet:lusk:differ
    ++  abet                                            ::
      =?  q.rag  !=([& 0] p.rag)  [p.rag q.rag]
      (flop q.rag)
    ::                                                  ::  ++done:lusk:differ
    ++  done                                            ::
      |=  new/_p.rag
      ^+  rag
      ?-  -.p.rag
        $|   ?-  -.new
              $|  [[%| (weld p.new p.p.rag) (weld q.new q.p.rag)] q.rag]
              $&  [new [p.rag q.rag]]
            ==
        $&   ?-  -.new
              $|  [new ?:(=(0 p.p.rag) q.rag [p.rag q.rag])]
              $&  [[%& (add p.p.rag p.new)] q.rag]
            ==
      ==
    ::                                                  ::  ++main:lusk:differ
    ++  main                                            ::
      |-  ^+  +
      ?~  hel
        ?~  hev
          ?>(?=($~ lcs) +)
        $(hev t.hev, rag (done %| ~ [i.hev ~]))
      ?~  hev
        $(hel t.hel, rag (done %| [i.hel ~] ~))
      ?~  lcs
        +(rag (done %| (flop hel) (flop hev)))
      ?:  =(i.hel i.lcs)
        ?:  =(i.hev i.lcs)
          $(lcs t.lcs, hel t.hel, hev t.hev, rag (done %& 1))
        $(hev t.hev, rag (done %| ~ [i.hev ~]))
      ?:  =(i.hev i.lcs)
        $(hel t.hel, rag (done %| [i.hel ~] ~))
      $(hel t.hel, hev t.hev, rag (done %| [i.hel ~] [i.hev ~]))
    --  ::
  --  ::differ
::                                                      ::
::::                      ++html                        ::  (2e) text encodings
  ::                                                    ::::
++  html  ^?  ::  XX rename to web-txt
  =,  eyre
  |%
  ::                                                    ::
  ::::                    ++mimes:html                  ::  (2e1) MIME
    ::                                                  ::::
  ++  mimes  ^?
    |%
    ::                                                  ::  ++as-octs:mimes:html
    ++  as-octs                                         ::  atom to octstream
      |=  tam/@  ^-  octs
      [(met 3 tam) tam]
    ::                                                  ::  ++as-octt:mimes:html
    ++  as-octt                                         ::  tape to octstream
      |=  tep/tape  ^-  octs
      (as-octs (rap 3 tep))
    ::                                                  ::  ++en-mite:mimes:html
    ++  en-mite                                         ::  mime type to text
      |=  myn/mite
      %-  crip
      |-  ^-  tape
      ?~  myn  ~
      ?:  =(~ t.myn)  (trip i.myn)
      (weld (trip i.myn) `tape`['/' $(myn t.myn)])
    ::                                                  ::  ++en-base64:mimes:
    ++  en-base64                                       ::  encode base64
      |=  tig/@
      ^-  tape
      =+  poc=(~(dif fo 3) 0 (met 3 tig))
      =+  pad=(lsh 3 poc (swp 3 tig))
      =+  ^=  cha
      'ABCDEFGHIJKLMNOPQRSTUVWXYZabcdefghijklmnopqrstuvwxyz0123456789+/'
      =+  ^=  sif
          |-  ^-  tape
          ?~  pad
            ~
          =+  d=(end 0 6 pad)
          [(cut 3 [d 1] cha) $(pad (rsh 0 6 pad))]
      (weld (flop (slag poc sif)) (reap poc '='))
    ::                                                  ::  ++de-base64:mimes:
    ++  de-base64                                       ::  decode base64
      =-  |=(a/cord (rash a fel))
      =<  fel=(cook |~(a/@ `@t`(swp 3 a)) (bass 64 .))
      =-  (cook welp ;~(plug (plus siw) (stun 0^2 (cold %0 tis))))
      ^=  siw
      ;~  pose
         (cook |=(a/@ (sub a 'A')) (shim 'A' 'Z'))
         (cook |=(a/@ (sub a 'G')) (shim 'a' 'z'))
         (cook |=(a/@ (add a 4)) (shim '0' '9'))
         (cold 62 (just '+'))
         (cold 63 (just '/'))
       ==
    --  ::mimes
  ::                                                    ::  ++en-json:html
  ++  en-json                                           ::  print json
    |^  |=(val/json (apex val ""))
    ::                                                  ::  ++apex:en-json:html
    ++  apex
      |=  {val/json rez/tape}
      ^-  tape
      ?~  val  (weld "null" rez)
      ?-    -.val
          $a
        :-  '['
        =.  rez  [']' rez]
        !.
        ?~  p.val  rez
        |-
        ?~  t.p.val  ^$(val i.p.val)
        ^$(val i.p.val, rez [',' $(p.val t.p.val)])
     ::
          $b  (weld ?:(p.val "true" "false") rez)
          $n  (weld (trip p.val) rez)
          $s
        :-  '"'
        =.  rez  ['"' rez]
        =+  viz=(trip p.val)
        !.
        |-  ^-  tape
        ?~  viz  rez
        =+  hed=(jesc i.viz)
        ?:  ?=({@ $~} hed)
          [i.hed $(viz t.viz)]
        (weld hed $(viz t.viz))
     ::
          $o
        :-  '{'
        =.  rez  ['}' rez]
        =+  viz=~(tap by p.val)
        ?~  viz  rez
        !.
        |-  ^+  rez
        ?~  t.viz  ^$(val [%s p.i.viz], rez [':' ^$(val q.i.viz)])
        =.  rez  [',' $(viz t.viz)]
        ^$(val [%s p.i.viz], rez [':' ^$(val q.i.viz)])
      ==
    ::                                                  ::  ++jesc:en-json:html
    ++  jesc                                            ::  escaped
      =+  utf=|=(a/@ ['\\' 'u' ((x-co 4):co a)])
      |=  a/@  ^-  tape
      ?+  a  ?:((gth a 0x1f) [a ~] (utf a))
        $10  "\\n"
        $34  "\\\""
        $92  "\\\\"
      ==
    --  ::en-json
  ::                                                    ::  ++de-json:html
  ++  de-json                                           ::  parse JSON
    =<  |=(a/cord `(unit json)`(rush a apex))
    |%
    ::                                                  ::  ++abox:de-json:html
    ++  abox                                            ::  array
      %+  stag  %a
      (ifix [sel (wish ser)] (more (wish com) apex))
    ::                                                  ::  ++apex:de-json:html
    ++  apex                                            ::  any value
      %+  knee  *json  |.  ~+
      %+  ifix  [spac spac]
      ;~  pose
        (cold ~ (jest 'null'))
        (stag %b bool)
        (stag %s stri)
        (cook |=(s/tape [%n p=(rap 3 s)]) numb)
        abox
        obox
      ==
    ::                                                  ::  ++bool:de-json:html
    ++  bool                                            ::  boolean
      ;~  pose
        (cold & (jest 'true'))
        (cold | (jest 'false'))
      ==
    ::                                                  ::  ++digs:de-json:html
    ++  digs                                            ::  digits
      (star (shim '0' '9'))
    ::                                                  ::  ++esca:de-json:html
    ++  esca                                            ::  escaped character
      ;~  pfix  bas
        =*  loo
          =*  lip
            ^-  (list (pair @t @))
            [b+8 t+9 n+10 f+12 r+13 ~]
          =*  wow  `(map @t @)`(malt lip)
          (sear ~(get by wow) low)
        =*  tuf  ;~(pfix (just 'u') (cook tuft qix:ab))
        ;~(pose doq fas soq bas loo tuf)
      ==
    ::                                                  ::  ++expo:de-json:html
    ++  expo                                            ::  exponent
      ;~  (comp twel)
        (piec (mask "eE"))
        (mayb (piec (mask "+-")))
        digs
      ==
    ::                                                  ::  ++frac:de-json:html
    ++  frac                                            ::  fraction
      ;~(plug dot digs)
    ::                                                  ::  ++jcha:de-json:html
    ++  jcha                                            ::  string character
      ;~(pose ;~(less doq bas prn) esca)
    ::                                                  ::  ++mayb:de-json:html
    ++  mayb                                            ::  optional
      |*(bus/rule ;~(pose bus (easy ~)))
    ::                                                  ::  ++numb:de-json:html
    ++  numb                                            ::  number
      ;~  (comp twel)
        (mayb (piec hep))
        ;~  pose
          (piec (just '0'))
          ;~(plug (shim '1' '9') digs)
        ==
        (mayb frac)
        (mayb expo)
      ==
    ::                                                  ::  ++obje:de-json:html
    ++  obje                                            ::  object list
      %+  ifix  [(wish kel) (wish ker)]
      (more (wish com) pear)
    ::                                                  ::  ++obox:de-json:html
    ++  obox                                            ::  object
      (stag %o (cook malt obje))
    ::                                                  ::  ++pear:de-json:html
    ++  pear                                            ::  key-value
      ;~(plug ;~(sfix (wish stri) (wish col)) apex)
    ::                                                  ::  ++piec:de-json:html
    ++  piec                                            ::  listify
      |*  bus/rule
      (cook |=(a/@ [a ~]) bus)
    ::                                                  ::  ++stri:de-json:html
    ++  stri                                            ::  string
      (cook crip (ifix [doq doq] (star jcha)))
    ::                                                  ::  ++tops:de-json:html
    ++  tops                                            ::  strict value
      ;~(pose abox obox)
    ::                                                  ::  ++spac:de-json:html
    ++  spac                                            ::  whitespace
      (star (mask [`@`9 `@`10 `@`13 ' ' ~]))
    ::                                                  ::  ++twel:de-json:html
    ++  twel                                            ::  tape weld
      |=({a/tape b/tape} (weld a b))
    ::                                                  ::  ++wish:de-json:html
    ++  wish                                            ::  with whitespace
      |*(sef/rule ;~(pfix spac sef))
    --  ::de-json
  ::                                                    ::  ++en-xml:html
  ++  en-xml                                            ::  xml printer
    =<  |=(a/manx `tape`(apex a ~))
    |_  _[unq=`?`| cot=`?`|]
    ::                                                  ::  ++apex:en-xml:html
    ++  apex                                            ::  top level
      |=  {mex/manx rez/tape}
      ^-  tape
      ?:  ?=({$$ {{$$ *} $~}} g.mex)
        (escp v.i.a.g.mex rez)
      =+  man=`mane`n.g.mex
      =.  unq  |(unq =(%script man) =(%style man))
      =+  tam=(name man)
      =+  att=`mart`a.g.mex
      :-  '<'
      %+  welp  tam
      =-  ?~(att rez [' ' (attr att rez)])
      ^-  rez/tape
      ?:  &(?=($~ c.mex) |(cot (clot man)))
        [' ' '/' '>' rez]
      :-  '>'
      (many c.mex :(weld "</" tam ">" rez))
    ::                                                  ::  ++attr:en-xml:html
    ++  attr                                            ::  attributes to tape
      |=  {tat/mart rez/tape}
      ^-  tape
      ?~  tat  rez
      =.  rez  $(tat t.tat)
      ;:  weld
        (name n.i.tat)
        "=\""
        (escp(unq |) v.i.tat '"' ?~(t.tat rez [' ' rez]))
      ==
    ::                                                  ::  ++escp:en-xml:html
    ++  escp                                            ::  escape for xml
      |=  {tex/tape rez/tape}
      ?:  unq
        (weld tex rez)
      =+  xet=`tape`(flop tex)
      !.
      |-  ^-  tape
      ?~  xet  rez
      %=    $
        xet  t.xet
        rez  ?-  i.xet
               $34  ['&' 'q' 'u' 'o' 't' ';' rez]
               $38  ['&' 'a' 'm' 'p' ';' rez]
               $39  ['&' '#' '3' '9' ';' rez]
               $60  ['&' 'l' 't' ';' rez]
               $62  ['&' 'g' 't' ';' rez]
               *    [i.xet rez]
             ==
      ==
    ::                                                  ::  ++many:en-xml:html
    ++  many                                            ::  nodelist to tape
      |=  {lix/(list manx) rez/tape}
      |-  ^-  tape
      ?~  lix  rez
      (apex i.lix $(lix t.lix))
    ::                                                  ::  ++name:en-xml:html
    ++  name                                            ::  name to tape
      |=  man/mane  ^-  tape
      ?@  man  (trip man)
      (weld (trip -.man) `tape`[':' (trip +.man)])
    ::                                                  ::  ++clot:en-xml:html
    ++  clot  ~+                                        ::  self-closing tags
      %~  has  in
          %-  silt  ^-  (list term)  :~
            %area  %base  %br  %col  %command  %embed  %hr  %img  %inputt
            %keygen  %link  %meta  %param     %source   %track  %wbr
      ==  ==
    --  ::en-xml
  ::                                                    ::  ++de-xml:html
  ++  de-xml                                            ::  xml parser
    =<  |=(a/cord (rush a apex))
    |_  ent/_`(map term @t)`[[%apos '\''] ~ ~]
    ::                                                  ::  ++apex:de-xml:html
    ++  apex                                            ::  top level
      =+  spa=;~(pose comt whit)
      %+  knee  *manx  |.  ~+
      %+  ifix  [(star spa) (star spa)]
      ;~  pose
        %+  sear  |=({a/marx b/marl c/mane} ?.(=(c n.a) ~ (some [a b])))
          ;~(plug head many tail)
        empt
      ==
    ::                                                  ::  ++attr:de-xml:html
    ++  attr                                            ::  attributes
      %+  knee  *mart  |.  ~+
      %-  star
      ;~  plug
        ;~(pfix (plus whit) name)
        ;~  pose
          (ifix [;~(plug tis doq) doq] (star ;~(less doq escp)))
          (ifix [;~(plug tis soq) soq] (star ;~(less soq escp)))
          (easy ~)
        ==
      ==
    ::                                                  ::  ++chrd:de-xml:html
    ++  chrd                                            ::  character data
      %+  cook  |=(a/tape ^-(mars ;/(a)))
      (plus ;~(less doq ;~(pose (just `@`10) escp)))
    ::                                                  ::  ++comt:de-xml:html
    ++  comt                                            ::  comments
      =-  (ifix [(jest '<!--') (jest '-->')] (star -))
      ;~  pose
        ;~(less hep prn)
        whit
        ;~(less (jest '-->') hep)
      ==
    ::                                                  ::  ++escp:de-xml:html
    ++  escp                                            ::
      ;~(pose ;~(less gal gar pam prn) enty)
    ::                                                  ::  ++enty:de-xml:html
    ++  enty                                            ::  entity
      %+  ifix  pam^sem
      ;~  pose
        =+  def=^+(ent (my:nl [%gt '>'] [%lt '<'] [%amp '&'] [%quot '"'] ~))
        %+  sear  ~(get by (~(uni by def) ent))
        (cook crip ;~(plug alf (stun 1^31 aln)))
        %+  cook  |=(a/@c ?:((gth a 0x10.ffff) '�' (tuft a)))
        =<  ;~(pfix hax ;~(pose - +))
        :-  (bass 10 (stun 1^8 dit))
        (bass 16 ;~(pfix (mask "xX") (stun 1^8 hit)))
      ==
    ::                                                  ::  ++empt:de-xml:html
    ++  empt                                            ::  self-closing tag
      %+  ifix  [gal (jest '/>')]
      ;~(plug ;~(plug name attr) (cold ~ (star whit)))
    ::                                                  ::  ++head:de-xml:html
    ++  head                                            ::  opening tag
      (ifix [gal gar] ;~(plug name attr))
    ::                                                  ::  ++many:de-xml:html
    ++  many                                            ::  contents
      (more (star comt) ;~(pose apex chrd))
    ::                                                  ::  ++name:de-xml:html
    ++  name                                            ::  tag name
      =+  ^=  chx
          %+  cook  crip
          ;~  plug
              ;~(pose cab alf)
              (star ;~(pose cab dot alp))
          ==
      ;~(pose ;~(plug ;~(sfix chx col) chx) chx)
    ::                                                  ::  ++tail:de-xml:html
    ++  tail                                            ::  closing tag
      (ifix [(jest '</') gar] name)
    ::                                                  ::  ++whit:de-xml:html
    ++  whit                                            ::  whitespace
      (mask ~[' ' `@`0x9 `@`0xa])
    --  ::de-xml
  ::                                                    ::  ++en-urlt:html
  ++  en-urlt                                           ::  url encode
    |=  tep/tape
    ^-  tape
    %-  zing
    %+  turn  tep
    |=  tap/char
    =+  xen=|=(tig/@ ?:((gte tig 10) (add tig 55) (add tig '0')))
    ?:  ?|  &((gte tap 'a') (lte tap 'z'))
            &((gte tap 'A') (lte tap 'Z'))
            &((gte tap '0') (lte tap '9'))
            =('.' tap)
            =('-' tap)
            =('~' tap)
            =('_' tap)
        ==
      [tap ~]
    ['%' (xen (rsh 0 4 tap)) (xen (end 0 4 tap)) ~]
  ::                                                    ::  ++de-urlt:html
  ++  de-urlt                                           ::  url decode
    |=  tep/tape
    ^-  (unit tape)
    ?~  tep  [~ ~]
    ?:  =('%' i.tep)
      ?.  ?=({@ @ *} t.tep)  ~
      =+  nag=(mix i.t.tep (lsh 3 1 i.t.t.tep))
      =+  val=(rush nag hex:ag)
      ?~  val  ~
      =+  nex=$(tep t.t.t.tep)
      ?~(nex ~ [~ [`@`u.val u.nex]])
    =+  nex=$(tep t.tep)
    ?~(nex ~ [~ i.tep u.nex])
  ::                                                    ::  ++en-purl:html
  ++  en-purl                                           ::  print purl
    =<  |=(pul/purl `tape`(apex %& pul))
    |%
    ::                                                  ::  ++apex:en-purl:html
    ++  apex                                            ::
      |=  qur/quri  ^-  tape
      ?-  -.qur
        $&  (weld (head p.p.qur) `tape`$(qur [%| +.p.qur]))
        $|  ['/' (weld (body p.qur) (tail q.qur))]
      ==
    ::                                                  ::  ++apix:en-purl:html
    ++  apix                                            ::  purf to tape
      |=  purf
      (weld (apex %& p) ?~(q "" `tape`['#' (trip u.q)]))
    ::                                                  ::  ++body:en-purl:html
    ++  body                                            ::
      |=  pok/pork  ^-  tape
      ?~  q.pok  ~
      |-
      =+  seg=(en-urlt (trip i.q.pok))
      ?~  t.q.pok
        ?~(p.pok seg (welp seg '.' (trip u.p.pok)))
      (welp seg '/' $(q.pok t.q.pok))
    ::                                                  ::  ++head:en-purl:html
    ++  head                                            ::
      |=  har/hart
      ^-  tape
      ;:  weld
        ?:(&(p.har !?=(hoke r.har)) "https://" "http://")
      ::
        ?-  -.r.har
          $|  (trip (rsh 3 1 (scot %if p.r.har)))
          $&  =+  rit=(flop p.r.har)
              |-  ^-  tape
              ?~  rit  ~
              (weld (trip i.rit) ?~(t.rit "" `tape`['.' $(rit t.rit)]))
        ==
      ::
        ?~(q.har ~ `tape`[':' ((d-co:co 1) u.q.har)])
      ==
    ::                                                  ::  ++tail:en-purl:html
    ++  tail                                            ::
      |=  kay/quay
      ^-  tape
      ?:  =(~ kay)  ~
      :-  '?'
      |-  ^-  tape
      ?~  kay  ~
      ;:  welp
        (en-urlt (trip p.i.kay))
        ?~(q.i.kay ~ ['=' (en-urlt (trip q.i.kay))])
        ?~(t.kay ~ `tape`['&' $(kay t.kay)])
      ==
    --  ::
  ::                                                    ::  ++de-purl:html
  ++  de-purl                                           ::  url+header parser
    =<  |=(a/cord `(unit purl)`(rush a auri))
    |%
    ::                                                  ::  ++deft:de-purl:html
    ++  deft                                            ::  parse url extension
      |=  rax/(list @t)
      |-  ^-  pork
      ?~  rax
        [~ ~]
      ?^  t.rax
        [p.pok [ire q.pok]]:[pok=$(rax t.rax) ire=i.rax]
      =+  ^-  raf/(like term)
          =>  |=(a/@ ((sand %tas) (crip (flop (trip a)))))
          (;~(sfix (sear . sym) dot) [1^1 (flop (trip i.rax))])
      ?~  q.raf
        [~ [i.rax ~]]
      =+  `{ext/term {@ @} fyl/tape}`u.q.raf
      :-  `ext
      ?:(=(~ fyl) ~ [(crip (flop fyl)) ~])
    ::                                                  ::  ++apat:de-purl:html
    ++  apat                                            ::  2396 abs_path
      %+  cook  deft
      (ifix [fas ;~(pose fas (easy ~))] (more fas smeg))
    ::                                                  ::  ++aurf:de-purl:html
    ++  aurf                                            ::  2396 with fragment
      %+  cook  |~(a/purf a)
      ;~(plug auri (punt ;~(pfix hax (cook crip (star pque)))))
    ::                                                  ::  ++auri:de-purl:html
    ++  auri                                            ::  2396 URL
      %+  cook
        |=  a/purl
        ?.(?=(hoke r.p.a) a a(p.p &))
      ;~  plug
        ;~(plug htts thor)
        ;~(plug ;~(pose apat (easy *pork)) yque)
      ==
    ::                                                  ::  ++auru:de-purl:html
    ++  auru                                            ::  2396 with maybe user
      %+  cook
        |=  $:  a/{p/? q/(unit user) r/{(unit @ud) host}}
                b/{pork quay}
            ==
        ^-  (pair (unit user) purl)
        [q.a [[p.a r.a] b]]
      ::
      ;~  plug
        ;~(plug htts (punt ;~(sfix urt:ab pat)) thor)
        ;~(plug ;~(pose apat (easy *pork)) yque)
      ==
    ::                                                  ::  ++htts:de-purl:html
    ++  htts                                            ::  scheme
      %+  sear  ~(get by (malt `(list (pair term ?))`[http+| https+& ~]))
      ;~(sfix scem ;~(plug col fas fas))
    ::                                                  ::  ++cock:de-purl:html
    ++  cock                                            ::  cookie
      %+  most  ;~(plug sem ace)
      ;~(plug toke ;~(pfix tis tosk))
    ::                                                  ::  ++dlab:de-purl:html
    ++  dlab                                            ::  2396 domainlabel
      %+  sear
        |=  a/@ta
        ?.(=('-' (rsh 3 (dec (met 3 a)) a)) [~ u=a] ~)
      %+  cook  |=(a/tape (crip (cass a)))
      ;~(plug aln (star alp))
    ::                                                  ::  ++fque:de-purl:html
    ++  fque                                            ::  normal query field
      (cook crip (plus pquo))
    ::                                                  ::  ++fquu:de-purl:html
    ++  fquu                                            ::  optional query field
      (cook crip (star pquo))
    ::                                                  ::  ++pcar:de-purl:html
    ++  pcar                                            ::  2396 path char
      ;~(pose pure pesc psub col pat)
    ::                                                  ::  ++pcok:de-purl:html
    ++  pcok                                            ::  cookie char
      ;~(less bas sem com doq prn)
    ::                                                  ::  ++pesc:de-purl:html
    ++  pesc                                            ::  2396 escaped
      ;~(pfix cen mes)
    ::                                                  ::  ++pold:de-purl:html
    ++  pold                                            ::
      (cold ' ' (just '+'))
    ::                                                  ::  ++pque:de-purl:html
    ++  pque                                            ::  3986 query char
      ;~(pose pcar fas wut)
    ::                                                  ::  ++pquo:de-purl:html
    ++  pquo                                            ::  normal query char
      ;~(pose pure pesc pold fas wut)
    ::                                                  ::  ++pure:de-purl:html
    ++  pure                                            ::  2396 unreserved
      ;~(pose aln hep dot cab sig)
    ::                                                  ::  ++psub:de-purl:html
    ++  psub                                            ::  3986 sub-delims
      ;~  pose
        zap  buc  pam  soq  pel  per
        tar  lus  com  sem  tis
      ==
    ::                                                  ::  ++ptok:de-purl:html
    ++  ptok                                            ::  2616 token
      ;~  pose
        aln  zap  hax  buc  cen  pam  soq  tar  lus
        hep  dot  ket  cab  tec  bar  sig
      ==
    ::                                                  ::  ++scem:de-purl:html
    ++  scem                                            ::  2396 scheme
      %+  cook  |=(a/tape (crip (cass a)))
      ;~(plug alf (star ;~(pose aln lus hep dot)))
    ::                                                  ::  ++smeg:de-purl:html
    ++  smeg                                            ::  2396 segment
      (cook crip (plus pcar))
    ::                                                  ::  ++tock:de-purl:html
    ++  tock                                            ::  6265 raw value
      (cook crip (plus pcok))
    ::                                                  ::  ++tosk:de-purl:html
    ++  tosk                                            ::  6265 quoted value
      ;~(pose tock (ifix [doq doq] tock))
    ::                                                  ::  ++toke:de-purl:html
    ++  toke                                            ::  2616 token
      (cook crip (plus ptok))
    ::                                                  ::  ++thor:de-purl:html
    ++  thor                                            ::  2396 host+port
      %+  cook  |*({* *} [+<+ +<-])
      ;~  plug
        thos
        ;~((bend) (easy ~) ;~(pfix col dim:ag))
      ==
    ::                                                  ::  ++thos:de-purl:html
    ++  thos                                            ::  2396 host, no local
      ;~  plug
        ;~  pose
          %+  stag  %&
          %+  sear                                      ::  LL parser weak here
            |=  a/(list @t)
            =+  b=(flop a)
            ?>  ?=(^ b)
            =+  c=(end 3 1 i.b)
            ?.(&((gte c 'a') (lte c 'z')) ~ [~ u=b])
          (most dot dlab)
        ::
          %+  stag  %|
          =+  tod=(ape:ag ted:ab)
          %+  bass  256
          ;~(plug tod (stun [3 3] ;~(pfix dot tod)))
        ==
      ==
    ::                                                  ::  ++yque:de-purl:html
    ++  yque                                            ::  query ending
      ;~  pose
        ;~(pfix wut yquy)
        (easy ~)
      ==
    ::                                                  ::  ++yquy:de-purl:html
    ++  yquy                                            ::  query
      ;~  pose
        ::  proper query
        ::
        %+  more
          ;~(pose pam sem)
        ;~(plug fque ;~(pose ;~(pfix tis fquu) (easy '')))
        ::
        ::  funky query
        ::
        %+  cook
          |=(a/tape [[%$ (crip a)] ~])
        (star pque)
      ==
    ::                                                  ::  ++zest:de-purl:html
    ++  zest                                            ::  2616 request-uri
      ;~  pose
        (stag %& (cook |=(a/purl a) auri))
        (stag %| ;~(plug apat yque))
      ==
    --  ::de-purl
  ::  MOVEME
  ::                                                    ::  ++fuel:html
  ++  fuel                                              ::  parse urbit fcgi
      |=  {bem/beam ced/noun:cred quy/quer}
      ^-  epic
      =+  qix=|-(`quay`?~(quy quy [[p q]:quy $(quy t.quy)]))
      [(malt qix) ((hard cred) ced) bem /]
  --  ::eyre
::                                                      ::
::::                      ++wired                       ::  wire formatting
  ::                                                    ::::
++  wired  ^?
  |%
  ::
  ++  auld                                              ::  ++auld:wired
    |=  sky/roof                                        ::  old style namespace
    ^-  slyt
    |=  {ref/* raw/*}
    =+  pux=((soft path) raw)
    ?~  pux  ~
    ?.  ?=({@ @ @ @ *} u.pux)  ~
    =+  :*  hyr=(slay i.u.pux)
            fal=(slay i.t.u.pux)
            dyc=(slay i.t.t.u.pux)
            ved=(slay i.t.t.t.u.pux)
            tyl=t.t.t.t.u.pux
        ==
    ?.  ?=({$~ $$ $tas @} hyr)  ~
    ?.  ?=({$~ $$ $p @} fal)  ~
    ?.  ?=({$~ $$ $tas @} dyc)  ~
    ?.  ?=(^ ved)  ~
    =+  ron=q.p.u.hyr
    =+  bed=[[q.p.u.fal q.p.u.dyc (case p.u.ved)] (flop tyl)]
    =+  bop=(sky ref ~ ron bed)
    ?~  bop  ~
    ?~  u.bop  [~ ~]
    [~ ~ +.q.u.u.bop]
  ::                                                    ::  ++dray:wired
  ++  dray                                              ::  load tuple in path
    ::
    ::  .=  ~[p=~.ack q=~.~sarnel r=~..y]
    ::  (dray ~[p=%tas q=%p r=%f] %ack ~sarnel &)
    ::
    =-  |*  {a/{@tas (pole @tas)} b/*}  ^-  (paf a)
        =>  .(b `,(tup -.a +.a)`b)
        ?~  +.a  [(scot -.a b) ~]
        [(scot -.a -.b) `,(paf +.a)`(..$ +.a +.b)]
    :-  paf=|*(a/(pole) ?~(a $~ {(odo:raid ,-.a(. %ta)) ,(..$ +.a)}))
    ^=  tup
    |*  {a/@tas b/(pole @tas)}
    =+  c=(odo:raid a)
    ?~(b c {c (..$ ,-.b ,+.b)})
  ::                                                    ::  ++raid:wired
  ++  raid                                              ::  demand path odors
    ::
    ::  .=  [p=%ack q=~sarnel r=&]
    ::  (raid /ack/~sarnel+.y p=%tas q=%p r=%f ~)
    ::
    =-  |*  {a/path b/{@tas (pole @tas)}}
        =*  fog  (odo -.b)
        ?~  +.b  `fog`(slav -.b -.a)
        [`fog`(slav -.b -.a) (..$ +.a +.b)]
    ^=  odo
    |*  a/@tas
    |=  b/*
    =<  a(, (. b))                  ::  preserve face
    ?+  a   @
      $c  @c  $da  @da  $dr  @dr  $f   @f   $if  @if  $is  @is  $p   @p
      $u  @u  $uc  @uc  $ub  @ub  $ui  @ui  $ux  @ux  $uv  @uv  $uw  @uw
      $s  @s  $t   @t   $ta  @ta  $tas  @tas
    ==
::  ::                                                    ::  ++read:wired
::  ++  read                                              ::  parse odored path
::    =<  |*({a/path b/{@tas (pole @tas)}} ((+> b) a))
::    |*  b/{@tas (pole @tas)}
::    |=  a/path
::    ?~  a  ~
::    =+  hed=(slaw -.b i.a)
::    =*  fog  (odo:raid -.b)
::    ?~  +.b
::      ^-  (unit fog)
::      ?^(+.a ~ hed)
::    ^-  (unit {fog _(need *(..^$ +.b))})
::    (both hed ((..^$ +.b) +.a))
  --  ::wired
::                                                      ::
::::                      ++title                       ::  (2j) namespace
  ::                                                    ::::
++  title  ^?
  |%
  ::                                                    ::  ++cite:title
  ++  cite                                              ::  render ship
    |=  who/@p
    ^-  tape
    =+  kind=(clan who)
    =+  name=(scow %p who)
    ?:  =(%earl kind)
      :(weld "~" (swag [15 6] name) "^" (swag [22 6] name))
    ?:  =(%pawn kind)
      :(weld (swag [0 7] name) "_" (swag [51 6] name))
    name
  ::                                                    ::  ++clan:title
  ++  clan                                              ::  ship to rank
    |=  who/ship  ^-  rank:ames
    =+  wid=(met 3 who)
    ?:  (lte wid 1)   %czar
    ?:  =(2 wid)      %king
    ?:  (lte wid 4)   %duke
    ?:  (lte wid 8)   %earl
    ?>  (lte wid 16)  %pawn
  ::                                                    ::  ++glam:title
  ++  glam                                              ::  galaxy name
    |=  zar/@pD  ^-  tape
    (weld "galaxy " (scow %p zar))
  ::                                                    ::  ++gnom:title
  ++  gnom                                              ::  ship display name
    |=  {{our/@p now/@da} him/@p}  ^-  @t
    =+  yow=(scot %p him)
    =+  pax=[(scot %p our) %ktts (scot %da now) yow ~]
    =+  woy=.^(@t %a pax)
    ?:  =(%$ woy)  yow
    (rap 3 yow ' ' woy ~)
  ::                                                    ::  ++gnow:title
  ++  gnow                                              ::  full display name
    |=  {who/@p gos/gcos:ames}  ^-  @t
    ?-    -.gos
        $czar                 (rap 3 '|' (rap 3 (glam who)) '|' ~)
        $king                 (rap 3 '_' p.gos '_' ~)
        $earl                 (rap 3 ':' p.gos ':' ~)
        $pawn                 ?~(p.gos %$ (rap 3 '.' u.p.gos '.' ~))
        $duke
      ?:  ?=($anon -.p.gos)  %$
      %+  rap  3
      ^-  (list @)
      ?-    -.p.gos
          $punk  ~['"' q.p.gos '"']
          ?($lord $lady)
        =+  ^=  nad
            =+  nam=`name:ames`s.p.p.gos
            %+  rap  3
            :~  p.nam
                ?~(q.nam 0 (cat 3 ' ' u.q.nam))
                ?~(r.nam 0 (rap 3 ' (' u.r.nam ')' ~))
                ' '
                s.nam
            ==
        ?:(=(%lord -.p.gos) ~['[' nad ']'] ~['(' nad ')'])
      ==
    ==
  ::                                                    ::  ++saxo:title
  ++  saxo                                              ::  autocanon
    |=  who/ship
    ^-  (list ship)
    =+  dad=(sein who)
    [who ?:(=(who dad) ~ $(who dad))]
  ::                                                    ::  ++sein:title
  ++  sein                                              ::  autoboss
    |=  who/ship  ^-  ship
    =+  mir=(clan who)
    ?-  mir
      $czar  who
      $king  (end 3 1 who)
      $duke  (end 4 1 who)
      $earl  (end 5 1 who)
      $pawn  ~zod
    ==
  ::                                                    ::  ++team:title
  ++  team                                              ::  our / our moon
    |=  {our/@p him/@p}
    ?|  =(our him)
        &(?=($earl (clan him)) =(our (sein him)))
    ==
  --  ::title
::                                                      ::
::::                      ++milly                       ::  (2k) milliseconds
  ::                                                    ::::
++  milly  ^?
  |_  now/@da
  ::                                                    ::  ++around:milly
  ++  around                                            ::  relative msec
    |=  wen/@da
    ^-  @tas
    ?:  =(wen now)  %now
    ?:  (gth wen now)
      (cat 3 (scot %ud (msec (sub wen now))) %ms)
    (cat 3 '-' $(now wen, wen now))
  ::  
  ++  about                                             ::  ++about:milly
    |=  wun/(unit @da)                                  ::  unit relative msec
    ^-  @tas
    ?~(wun %no (around u.wun))
  ::                                                    ::  ++mill:milly
  ++  mill                                              ::  msec diff
    |=  one/@dr
    ^-  @tas
    ?:  =(`@`0 one)  '0ms'
    (cat 3 (scot %ud (msec one)) %ms)
  ::                                                    ::  ++msec:milly
  ++  msec                                              ::  @dr to @ud ms
    |=(a/@dr `@ud`(div a (div ~s1 1.000)))
  ::                                                    ::  ++mull:milly
  ++  mull                                              ::  unit msec diff
    |=  une/(unit @dr)
    ^-  @tas
    ?~(une %no (mill u.une))
  --
::                                                      ::
::::                      ++userlib                     ::  (2u) non-vane utils
  ::                                                    ::::
++  userlib  ^?
  |%
  ::                                                    ::
  ::::                    ++chrono:userlib              ::  (2uB) time
    ::                                                  ::::
  ++  chrono  ^?
    |%
    ::                                                  ::  ++dawn:chrono:
    ++  dawn                                            ::  Jan 1 weekday
      |=  yer/@ud
      =+  yet=(sub yer 1)
      %-  mod  :_  7
      ;:  add
        1
        (mul 5 (mod yet 4))
        (mul 4 (mod yet 100))
        (mul 6 (mod yet 400))
      ==
    ::                                                  ::  ++daws:chrono:
    ++  daws                                            ::  date weekday
      |=  yed/date
      %-  mod  :_  7
      %+  add
        (dawn y.yed)
      (sub (yawn [y.yed m.yed d.t.yed]) (yawn y.yed 1 1))
    ::                                                  ::  ++deal:chrono:
    ++  deal                                            ::  to leap sec time
      |=  yer/@da
      =+  n=0
      =+  yud=(yore yer)
      |-  ^-  date
      ?:  (gte yer (add (snag n lef:yu) ~s1))
        (yore (year yud(s.t (add n s.t.yud))))
      ?:  &((gte yer (snag n lef:yu)) (lth yer (add (snag n lef:yu) ~s1)))
        yud(s.t (add +(n) s.t.yud))
      ?:  =(+(n) (lent lef:yu))
        (yore (year yud(s.t (add +(n) s.t.yud))))
      $(n +(n))
    ::                                                  ::  ++lead:chrono:
    ++  lead                                            ::  from leap sec time
      |=  ley/date
      =+  ler=(year ley)
      =+  n=0
      |-  ^-  @da
      =+  led=(sub ler (mul n ~s1))
      ?:  (gte ler (add (snag n les:yu) ~s1))
        led
      ?:  &((gte ler (snag n les:yu)) (lth ler (add (snag n les:yu) ~s1)))
        ?:  =(s.t.ley 60)
          (sub led ~s1)
        led
      ?:  =(+(n) (lent les:yu))
        (sub led ~s1)
      $(n +(n))
    ::                                                  ::  ++dust:chrono:
    ++  dust                                            ::  print UTC format
      |=  yed/date
      ^-  tape
      =+  wey=(daws yed)
      =/  num  (d-co:co 1)  :: print as decimal without dots
      =/  pik  |=({n/@u t/wall} `tape`(scag 3 (snag n t)))
      ::
      "{(pik wey wik:yu)}, ".
      "{(num d.t.yed)} {(pik (dec m.yed) mon:yu)} {(num y.yed)} ".
      "{(num h.t.yed)}:{(num m.t.yed)}:{(num s.t.yed)} +0000"
    ::                                                  ::  ++stud:chrono:
    ++  stud                                            ::  parse UTC format
      =<  |=  a/cord                                    ::  expose parsers
          %+  biff  (rush a (more sepa elem))
          |=  b/(list _(wonk *elem))  ^-  (unit date)
          =-  ?.((za:dejs:format -) ~ (some (zp:dejs:format -)))
          ^+  =+  [*date u=unit]
              *{(u _[a y]) (u _m) (u _d.t) (u _+.t) $~}
          :~
              |-(?~(b ~ ?.(?=($y -.i.b) $(b t.b) `+.i.b)))
              |-(?~(b ~ ?.(?=($m -.i.b) $(b t.b) `+.i.b)))
              |-(?~(b ~ ?.(?=($d -.i.b) $(b t.b) `+.i.b)))
              |-(?~(b ~ ?.(?=($t -.i.b) $(b t.b) `+.i.b)))
          ==
      |%
      ::                                                ::  ++snug:stud:chrono:
      ++  snug                                          ::  position in list
        |=  a/(list tape)
        |=  b/tape
        =+  [pos=1 len=(lent b)]
        |-  ^-  (unit @u)
        ?~  a  ~
        ?:  =(b (scag len i.a))
          `pos
        $(pos +(pos), a t.a)
      ::                                                ::  ++sepa:stud:chrono:
      ++  sepa                                          ::  separator
        ;~(pose ;~(plug com (star ace)) (plus ace))
      ::                                                ::  ++elem:stud:chrono:
      ++  elem                                          ::  date element
        ;~  pose
          (stag %t t)  (stag %y y)  (stag %m m)  (stag %d d)
          (stag %w w)  (stag %z z)
        ==
      ::                                                ::  ++y:stud:chrono:
      ++  y                                             ::  year
        (stag %& (bass 10 (stun 3^4 dit)))
      ::                                                ::  ++m:stud:chrono:
      ++  m                                             ::  month
        (sear (snug mon:yu) (plus alf))
      ::                                                ::  ++d:stud:chrono:
      ++  d                                             ::  day
        (bass 10 (stun 1^2 dit))
      ::                                                ::  ++t:stud:chrono:
      ++  t                                             ::  hours:minutes:secs
        %+  cook  |=({h/@u @ m/@u @ s/@u} ~[h m s])
        ;~(plug d col d col d)
      ::
      ::  XX day of week is currently unchecked, and
      ::  timezone outright ignored.
      ::                                                ::  ++w:stud:chrono:
      ++  w                                             ::  day of week
        (sear (snug wik:yu) (plus alf))
      ::                                                ::  ++z:stud:chrono:
      ++  z                                             ::  time zone
        ;~(plug (mask "-+") dd dd)
      ::                                                ::  ++dd:stud:chrono:
      ++  dd                                            ::  two digits
        (bass 10 (stun 2^2 dit))
      --  ::
    ::                                                  ::  ++unt:chrono:userlib
    ++  unt                                             ::  Urbit to Unix time
      |=  a/@
      (div (sub a ~1970.1.1) ~s1)
    ::                                                  ::  ++yu:chrono:userlib
    ++  yu                                              ::  UTC format constants
      |%
      ::                                                ::  ++mon:yu:chrono:
      ++  mon                                           ::  months
        ^-  (list tape)
        :~  "January"  "February"  "March"  "April"  "May"  "June"  "July"
            "August"  "September"  "October"  "November"  "December"
        ==
      ::                                                ::  ++wik:yu:chrono:
      ++  wik                                           ::  weeks
        ^-  (list tape)
        :~  "Sunday"  "Monday"  "Tuesday"  "Wednesday"  "Thursday"
            "Friday"  "Saturday"
        ==
      ::                                                ::  ++lef:yu:chrono:
      ++  lef                                           ::  leapsecond dates
        ^-  (list @da)
        :~  ~2015.6.30..23.59.59   ~2012.6.30..23.59.59
            ~2008.12.31..23.59.58  ~2005.12.31..23.59.57
            ~1998.12.31..23.59.56  ~1997.6.30..23.59.55
            ~1995.12.31..23.59.54  ~1994.6.30..23.59.53
            ~1993.6.30..23.59.52   ~1992.6.30..23.59.51
            ~1990.12.31..23.59.50  ~1989.12.31..23.59.49
            ~1987.12.31..23.59.48  ~1985.6.30..23.59.47
            ~1983.6.30..23.59.46   ~1982.6.30..23.59.45
            ~1981.6.30..23.59.44   ~1979.12.31..23.59.43
            ~1978.12.31..23.59.42  ~1977.12.31..23.59.41
            ~1976.12.31..23.59.40  ~1975.12.31..23.59.39
            ~1974.12.31..23.59.38  ~1973.12.31..23.59.37
            ~1972.12.31..23.59.36  ~1972.6.30..23.59.35
        ==
      ::                                                ::  ++les:yu:chrono:
      ++  les                                           ::  leapsecond days
        ^-  (list @da)
        :~  ~2015.7.1  ~2012.7.1  ~2009.1.1  ~2006.1.1  ~1999.1.1  ~1997.7.1
            ~1996.1.1  ~1994.7.1  ~1993.7.1  ~1992.7.1  ~1991.1.1  ~1990.1.1
            ~1988.1.1  ~1985.7.1  ~1983.7.1  ~1982.7.1  ~1981.7.1  ~1980.1.1
            ~1979.1.1  ~1978.1.1  ~1977.1.1  ~1976.1.1  ~1975.1.1  ~1974.1.1
            ~1973.1.1  ~1972.7.1
        ==
      --  ::yu
    --  ::chrono
  ::                                                    ::
  ::::                    ++space:userlib               ::  (2uC) file utils
    ::                                                  ::::
  ++  space  ^?
    =,  clay
    |%
    ::                                                  ::  ++feel:space:userlib
    ++  feel                                            ::  simple file write
      |=  {pax/path val/cage}
      ^-  miso
      =+  dir=.^(arch %cy pax)
      ?~  fil.dir  [%ins val]
      [%mut val]
    ::                                                  ::  ++file:space:userlib
    ++  file                                            ::  simple file load
      |=  pax/path
      ^-  (unit)
      =+  dir=.^(arch %cy pax)
      ?~(fil.dir ~ [~ .^(* %cx pax)])
    ::                                                  ::  ++foal:space:userlib
    ++  foal                                            ::  high-level write
      |=  {pax/path val/cage}
      ^-  toro
      ?>  ?=({* * * *} pax)
      [i.t.pax [%& [[[t.t.t.pax (feel pax val)] ~]]]]
    ::                                                  ::  ++fray:space:userlib
    ++  fray                                            ::  high-level delete
      |=  pax/path
      ^-  toro
      ?>  ?=({* * * *} pax)
      [i.t.pax [%& [[[t.t.t.pax [%del ~]] ~]]]]
    ::                                                  ::  ++furl:space:userlib
    ++  furl                                            ::  unify changes
      |=  {one/toro two/toro}
      ^-  toro
      ~|  %furl
      ?>  ?&  =(p.one p.two)                            ::  same path
              &(?=($& -.q.one) ?=($& -.q.two))          ::  both deltas
          ==
      [p.one [%& (weld p.q.one p.q.two)]]
    --  ::space
  ::                                                    ::
  ::::                  ++unix:userlib                  ::  (2uD) unix line-list
    ::                                                  ::::
  ++  unix  ^?
    |%
    ::                                                  ::  ++lune:unix:userlib
    ++  lune                                            ::  cord by unix line
      ~%  %lune  ..is  ~
      |=  txt/@t
      ?~  txt
        ^-  (list @t)  ~
      =+  [byt=(rip 3 txt) len=(met 3 txt)]
      =|  {lin/(list @t) off/@}
      ^-  (list @t)
      %-  flop
      |-  ^+  lin
      ?:  =(off len)
        ~|  %noeol  !!
      ?:  =((snag off byt) 10)
        ?:  =(+(off) len)
          [(rep 3 (scag off byt)) lin]
        %=  $
          lin  [(rep 3 (scag off byt)) lin]
          byt  (slag +(off) byt)
          len  (sub len +(off))
          off  0
        ==
      $(off +(off))
    ::                                                  ::  ++nule:unix:userlib
    ++  nule                                            ::  lines to unix cord
      ~%  %nule  ..is  ~
      |=  lin/(list @t)
      ^-  @t
      %+  can  3
      %+  turn  lin
      |=  t/@t
      [+((met 3 t)) (cat 3 t 10)]
    --
  ::                                                    ::
  ::::                    ++scanf:userlib               ::  (2uF) exterpolation
    ::                                                  ::::
  ++  scanf
    =<  |*  {tape (pole _;/(*{$^(rule tape)}))}         ::  formatted scan
        =>  .(+< [a b]=+<)
        (scan a (parsf b))
    |%
    ::                                                  ::  ++parsf:scanf:
    ++  parsf                                           ::  make parser from:
      |*  a/(pole _;/(*{$^(rule tape)}))                ::  ;"chars{rule}chars"
      =-  (cook - (boil (norm a)))
      |*  (list)
      ?~  +<  ~
      ?~  t  i
      [i $(+< t)]
    ::
    ::  .=  (boil ~[[& dim] [| ", "] [& dim]]:ag)
    ::  ;~(plug dim ;~(pfix com ace ;~(plug dim (easy)))):ag
    ::
    ::                                                  ::  ++boil:scanf:userlib
    ++  boil                                            ::
      |*  (list (each rule tape))
      ?~  +<  (easy ~)
      ?:  ?=($| -.i)  ;~(pfix (jest (crip p.i)) $(+< t))
      %+  cook  |*({* *} [i t]=+<)
      ;~(plug p.i $(+< t))
    ::
    ::  .=  (norm [;"{n}, {n}"]:n=dim:ag)  ~[[& dim] [| ", "] [& dim]]:ag
    ::
    ::                                                  ::  ++norm:scanf:userlib
    ++  norm                                            ::
      |*  (pole _;/(*{$^(rule tape)}))
      ?~  +<  ~
      =>  .(+< [i=+<- t=+<+])
      :_  t=$(+< t)
      =+  rul=->->.i
      ^=  i
      ?~  rul     [%| p=rul]
      ?~  +.rul   [%| p=rul]
      ?@  &2.rul  [%| p=;;(tape rul)]
      [%& p=rul]
    --  ::scanf
  ::                                                    ::
  ::::                    ++pubsub:userlib              ::  (2uG) application
    ::                                                  ::::
  ++  pubsub  ^?
    =,  gall
    |%
    ::                                                  ::  ++pale:pubsub:
    ++  pale                                            ::  filter peers
      |=  {hid/bowl fun/$-(sink ?)}
      (skim ~(tap by sup.hid) fun)
    ::                                                  ::  ++prix:pubsub:
    ++  prix                                            ::  filter gate
      |=  pax/path  |=  sink  ^-  ?
      ?~  pax  &  ?~  r.+<  |
      &(=(i.pax i.r.+<) $(pax t.pax, r.+< t.r.+<))
    ::                                                  ::  ++prey:pubsub:
    ++  prey                                            ::  prefix
      |=({pax/path hid/bowl} (pale hid (prix pax)))
    --  ::pubsub
  --
::
++  zuse  %309                                          ::  hoon+zuse kelvin
++  gift-arvo                                           ::  out result <-$
  $?  gift:able:ames
      gift:able:behn
      gift:able:clay
      gift:able:dill
      gift:able:eyre
      gift:able:ford
      gift:able:gall
  ==
++  task-arvo                                           ::  in request ->$
  $?  task:able:ames
      task:able:clay
      task:able:behn
      task:able:dill
      task:able:eyre
      task:able:ford
      task:able:gall
  ==
++  note-arvo                                           ::  out request $->
  $?  {@tas $meta vase}
  $%  {$a task:able:ames}
      {$b task:able:behn}
      {$c task:able:clay}
      {$d task:able:dill}
      {$e task:able:eyre}
      {$f task:able:ford}
      {$g task:able:gall}
  ==  ==
++  sign-arvo                                           ::  in result $<-
  $%  {$a gift:able:ames}
      {$b gift:able:behn}
      {$c gift:able:clay}
      {$d gift:able:dill}
      {$e gift:able:eyre}
      {$f gift:able:ford}
      {$g gift:able:gall}
      {$j gift:able:jael}
  ==
::
++  unix-task                                           ::  input from unix
  $%  {$belt p/belt:dill}                               ::  dill: keyboard
      {$blew p/blew:dill}                               ::  dill: configure
      {$boat $~}                                        ::  clay: reboot
      {$born $~}                                        ::  eyre: new process
      {$hail $~}                                        ::  dill: refresh
      {$hear p/lane:ames q/@}                           ::  ames: input packet
      {$hook $~}                                        ::  dill: hangup
      {$into p/desk q/? r/mode:clay}                    ::  clay: external edit
      {$they p/@ud q/httr:eyre}                         ::  eyre: in response
      {$this p/? q/clip:eyre r/httq:eyre}               ::  eyre: in request
      {$thud $~}                                        ::  eyre: in cancel
      {$wake $~}                                        ::  behn: wakeup
  == 
--  ::<|MERGE_RESOLUTION|>--- conflicted
+++ resolved
@@ -782,9 +782,8 @@
         pof/(unit {p/@ud q/tyke})                       ::
     ==                                                  ::
   ++  horn                                              ::  resource tree
-<<<<<<< HEAD
-    $%  {$fssg p/twig}                                  ::  /~  twig by hand
-        {$fsbc p/twig}                                  ::  /$  argument
+    $%  {$fssg p/hoon}                                  ::  /~  twig by hand
+        {$fsbc p/hoon}                                  ::  /$  argument
         {$fsbr p/(list horn)}                           ::  /|  options
         {$fshx p/horn}                                  ::  /#  insert dephash
         {$fsts p/term q/horn}                           ::  /=  apply face
@@ -793,30 +792,11 @@
         {$fscn p/horn}                                  ::  /%  propagate args
         {$fspm p/(list mark) q/horn}                    ::  /&  translates
         {$fscb p/horn}                                  ::  /_  homo map
-        {$fssm p/twig q/horn}                           ::  /;  operate on
+        {$fssm p/hoon q/horn}                           ::  /;  operate on
         {$fscl p/hops q/horn}                           ::  /:  relative to
-        {$fskt p/twig q/horn}                           ::  /^  cast
+        {$fskt p/hoon q/horn}                           ::  /^  cast
         {$fszp q/mark}                                  ::  /!mark/ eval value
         {$fszy q/mark}                                  ::  /mark/ static/grow
-=======
-    $%  {$ape p/hoon}                                   ::  /~  hoon by hand
-        {$arg p/hoon}                                   ::  /$  argument
-        {$alt p/(list horn)}                            ::  /|  options
-        {$dep p/horn}                                   ::  /#  insert dephash
-        {$dub p/term q/horn}                            ::  /=  apply face
-        {$fan p/(list horn)}                            ::  /.  list
-        {$for p/(list (pair spur horn))}                ::  /,  switch by path
-        {$hel p/horn}                                   ::  /%  propagate args
-        {$lin p/(list mark) q/horn}                     ::  /&  translates
-        {$man p/(map knot horn)}                        ::  /*  hetero map
-        {$nap p/horn}                                   ::  /_  homo map
-        {$now p/horn}                                   ::  deprecated
-        {$nod p/term q/horn}                            ::  /_  @  list by odor
-        {$saw p/hoon q/horn}                            ::  /;  operate on
-        {$see p/hops q/horn}                            ::  /:  relative to
-        {$sic p/hoon q/horn}                            ::  /^  cast
-        {$toy p/? q/mark}                               ::  /mark/  static/hook
->>>>>>> 41904890
     ==                                                  ::
   ++  milk  (trel ship desk silk)                       ::  sourced silk
   ++  silk                                              ::  construction layer
