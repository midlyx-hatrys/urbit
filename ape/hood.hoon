::                                                      ::  ::  
::::  /hoon+hood+ape                                    ::  ::
  ::                                                    ::  ::
/?  314                                                 ::  zuse version
/+  sole, talk, helm, kiln, drum, write                 ::  libraries
[. helm kiln drum]
::                                                      ::  ::
::::                                                    ::  ::
  !:                                                    ::  ::
=>  |%                                                  ::  module boilerplate
    ++  hood-0                                          :: 
      {$0 lac/(map @tas hood-part)}                     ::
    ++  hood-good                                       ::
      |*  hed/hood-head                                 ::
      |=  paw/hood-part                                 ::
      ?-  hed                                           ::
<<<<<<< HEAD
        $drum  ?>(?=($drum -.paw) `drum-part`paw)       ::
        $helm  ?>(?=($helm -.paw) `helm-part`paw)       ::
        $kiln  ?>(?=($kiln -.paw) `kiln-part`paw)       ::
=======
        %drum  ?>(?=(%drum -.paw) `drum-part`paw)       ::
        %helm  ?>(?=(%helm -.paw) `helm-part`paw)       ::
        %kiln  ?>(?=(%kiln -.paw) `kiln-part`paw)       ::
        %write  ?>(?=(%write -.paw) `part:write`paw)    ::
>>>>>>> 6496dcc2
      ==                                                ::
    ++  hood-head  _-:*hood-part                     ::
    ++  hood-make                                       ::
      |*  {our/@p hed/hood-head}                        ::
      ?-  hed                                           ::
<<<<<<< HEAD
        $drum  (drum-port our)                          ::
        $helm  *helm-part                               ::
        $kiln  *kiln-part                               ::
      ==                                                ::
    ++  hood-part                                       ::
      $%  {$drum $0 drum-pith}                          ::
          {$helm $0 helm-pith}                          ::
          {$kiln $0 kiln-pith}                          ::
=======
        %drum  (drum-port our)                          ::
        %helm  *helm-part                               ::
        %kiln  *kiln-part                               ::
        %write  *part:write                             ::
      ==                                                ::
    ++  hood-part                                       ::
      $%  [%drum %0 drum-pith]                          ::
          [%helm %0 helm-pith]                          ::
          [%kiln %0 kiln-pith]                          ::
          [%write %0 pith:write]                        ::
>>>>>>> 6496dcc2
      ==                                                ::
    --                                                  ::
::                                                      ::  ::
::::                                                    ::  ::
  ::                                                    ::  ::
|_  $:  hid/bowl                                        ::  system state
        hood-0                                          ::  server state
    ==                                                  ::
++  able                                                ::  find+make part
  |*  hed/hood-head
  =+  rep=(~(get by lac) hed)
  =+  par=?^(rep u.rep `hood-part`(hood-make our.hid hed))
  ((hood-good hed) par)
::
++  ably                                                ::  save part
  |*  {(list) hood-part}
  [(flop +<-) %_(+> lac (~(put by lac) +<+< +<+))]
::                                                      ::  ::
::::                                                    ::  ::
  ::                                                    ::  ::
++  coup-kiln-fancy  (wrap take-coup-fancy):from-kiln
++  coup-kiln-spam                                      ::
  |=  {way/wire saw/(unit tang)}
  ~?  ?=(^ saw)  [%kiln-spam-lame u.saw]
  [~ +>]
::
++  coup-kiln-reload                                    ::
  |=  {way/wire saw/(unit tang)}
  ~?  ?=(^ saw)  [%kiln-reload-lame u.saw]
  [~ +>]
::
++  coup-kiln-overload                                  ::
  |=  {way/wire saw/(unit tang)}
  ~?  ?=(^ saw)  [%kiln-overload-lame u.saw]
  [~ +>]
::
++  coup-drum-phat  (wrap take-coup-phat):from-drum
++  coup-helm-hi    (wrap coup-hi):from-helm
++  diff-sole-effect-drum-phat  (wrap diff-sole-effect-phat):from-drum
++  from-lib
  |*  _[%helm ..$ _abet]:(helm)
  =>  .(+< [identity start finish]=+<)
  =-  [wrap=- *start]                 ::  usage (wrap handle-arm):from-foo
  |*  handle/_finish
  |=  _+<.handle
  =.  +>.handle  (start hid (able identity))
  (ably (handle +<))
::
<<<<<<< HEAD
++  from-drum  (from-lib %drum [..$ _se-abet]:(drum))
++  from-helm  (from-lib %helm [..$ _abet]:(helm))
++  from-kiln  (from-lib %kiln [..$ _abet]:(kiln))
::
++  init-helm                 |=({way/wire *} [~ +>])
=======
++  from-drum  (from-lib %drum [..$ ,_se-abet]:(drum))
++  from-helm  (from-lib %helm [..$ ,_abet]:(helm))
++  from-kiln  (from-lib %kiln [..$ ,_abet]:(kiln))
++  from-write  (from-lib %write [..$ ,_abet]:(write))
::
++  init-helm                 |=([way=wire *] [~ +>])
++  made-write                (wrap made):from-write
>>>>>>> 6496dcc2
++  made-kiln                 (wrap take-made):from-kiln
++  mere-kiln                 (wrap take-mere):from-kiln
++  mere-kiln-sync            (wrap take-mere-sync):from-kiln
++  wake-kiln-overload        (wrap take-wake-overload):from-kiln
++  note-helm                 (wrap take-note):from-helm
++  onto-drum                 (wrap take-onto):from-drum
++  peer-drum                 (wrap peer):from-drum
++  poke-dill-belt            (wrap poke-dill-belt):from-drum
++  poke-drum-link            (wrap poke-link):from-drum
++  poke-drum-unlink          (wrap poke-unlink):from-drum
::++  poke-drum-exit            (wrap poke-exit):from-drum
++  poke-drum-start           (wrap poke-start):from-drum
++  poke-helm-hi              (wrap poke-hi):from-helm
++  poke-helm-init            (wrap poke-init):from-helm
++  poke-helm-invite          (wrap poke-invite):from-helm
++  poke-helm-mass            (wrap poke-mass):from-helm
++  poke-helm-reload          (wrap poke-reload):from-helm
++  poke-helm-reload-desk     (wrap poke-reload-desk):from-helm
++  poke-helm-reset           (wrap poke-reset):from-helm
++  poke-helm-deset           (wrap poke-deset):from-helm
++  poke-helm-send-hi         (wrap poke-send-hi):from-helm
++  poke-helm-send-ask        (wrap poke-send-ask):from-helm
++  poke-helm-verb            (wrap poke-verb):from-helm
++  poke-helm-begin           (wrap poke-begin):from-helm
++  poke-hood-sync            (wrap poke-sync):from-kiln
++  poke-kiln-cp              (wrap poke-cp):from-kiln
++  poke-kiln-label           (wrap poke-label):from-kiln
++  poke-kiln-merge           (wrap poke-merge):from-kiln
++  poke-kiln-cancel          (wrap poke-cancel):from-kiln
++  poke-kiln-mount           (wrap poke-mount):from-kiln
++  poke-kiln-mv              (wrap poke-mv):from-kiln
++  poke-kiln-rm              (wrap poke-rm):from-kiln
++  poke-kiln-schedule        (wrap poke-schedule):from-kiln
++  poke-kiln-track           (wrap poke-track):from-kiln
++  poke-kiln-sync            (wrap poke-sync):from-kiln
++  poke-kiln-start-autoload  (wrap poke-start-autoload):from-kiln
++  poke-kiln-autoload        (wrap poke-autoload):from-kiln
++  poke-kiln-overload        (wrap poke-overload):from-kiln
++  poke-kiln-unmount         (wrap poke-unmount):from-kiln
++  poke-kiln-unsync          (wrap poke-unsync):from-kiln
++  poke-write-paste          (wrap poke-paste):from-write
++  poke-will                 (wrap poke-will):from-helm
++  quit-drum-phat            (wrap quit-phat):from-drum
++  reap-drum-phat            (wrap reap-phat):from-drum
++  woot-helm                 (wrap take-woot):from-helm
++  writ-kiln-autoload        (wrap take-writ-autoload):from-kiln
++  writ-kiln-sync            (wrap take-writ-sync):from-kiln
--<|MERGE_RESOLUTION|>--- conflicted
+++ resolved
@@ -14,42 +14,25 @@
       |*  hed/hood-head                                 ::
       |=  paw/hood-part                                 ::
       ?-  hed                                           ::
-<<<<<<< HEAD
         $drum  ?>(?=($drum -.paw) `drum-part`paw)       ::
         $helm  ?>(?=($helm -.paw) `helm-part`paw)       ::
         $kiln  ?>(?=($kiln -.paw) `kiln-part`paw)       ::
-=======
-        %drum  ?>(?=(%drum -.paw) `drum-part`paw)       ::
-        %helm  ?>(?=(%helm -.paw) `helm-part`paw)       ::
-        %kiln  ?>(?=(%kiln -.paw) `kiln-part`paw)       ::
-        %write  ?>(?=(%write -.paw) `part:write`paw)    ::
->>>>>>> 6496dcc2
+        $write  ?>(?=($write -.paw) `part:write`paw)    ::
       ==                                                ::
     ++  hood-head  _-:*hood-part                     ::
     ++  hood-make                                       ::
       |*  {our/@p hed/hood-head}                        ::
       ?-  hed                                           ::
-<<<<<<< HEAD
         $drum  (drum-port our)                          ::
         $helm  *helm-part                               ::
         $kiln  *kiln-part                               ::
+        $write  *part:write                             ::
       ==                                                ::
     ++  hood-part                                       ::
       $%  {$drum $0 drum-pith}                          ::
           {$helm $0 helm-pith}                          ::
           {$kiln $0 kiln-pith}                          ::
-=======
-        %drum  (drum-port our)                          ::
-        %helm  *helm-part                               ::
-        %kiln  *kiln-part                               ::
-        %write  *part:write                             ::
-      ==                                                ::
-    ++  hood-part                                       ::
-      $%  [%drum %0 drum-pith]                          ::
-          [%helm %0 helm-pith]                          ::
-          [%kiln %0 kiln-pith]                          ::
-          [%write %0 pith:write]                        ::
->>>>>>> 6496dcc2
+          {$write $0 pith:write}                        ::
       ==                                                ::
     --                                                  ::
 ::                                                      ::  ::
@@ -98,21 +81,13 @@
   =.  +>.handle  (start hid (able identity))
   (ably (handle +<))
 ::
-<<<<<<< HEAD
 ++  from-drum  (from-lib %drum [..$ _se-abet]:(drum))
 ++  from-helm  (from-lib %helm [..$ _abet]:(helm))
 ++  from-kiln  (from-lib %kiln [..$ _abet]:(kiln))
+++  from-write  (from-lib %write [..$ _abet]:(write))
 ::
 ++  init-helm                 |=({way/wire *} [~ +>])
-=======
-++  from-drum  (from-lib %drum [..$ ,_se-abet]:(drum))
-++  from-helm  (from-lib %helm [..$ ,_abet]:(helm))
-++  from-kiln  (from-lib %kiln [..$ ,_abet]:(kiln))
-++  from-write  (from-lib %write [..$ ,_abet]:(write))
-::
-++  init-helm                 |=([way=wire *] [~ +>])
 ++  made-write                (wrap made):from-write
->>>>>>> 6496dcc2
 ++  made-kiln                 (wrap take-made):from-kiln
 ++  mere-kiln                 (wrap take-mere):from-kiln
 ++  mere-kiln-sync            (wrap take-mere-sync):from-kiln
