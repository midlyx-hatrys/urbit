--- conflicted
+++ resolved
@@ -487,15 +487,9 @@
         %+  dy-print  cay
         =+  mar=|.(?:(=(%noun p.cay) ~ [%rose [~ "    " ~] >p.cay< ~]~))
         ?-  p.p.mad
-<<<<<<< HEAD
           $0  ~
-          $1  [%rose [~ "  " ~] (skol p.q.cay) ~]~ 
-          $2  [%rose [~ "  " ~] (dy-show-span-noun p.q.cay) ~]~
-=======
-          0  ~
-          1  [[%rose [~ "  " ~] (skol p.q.cay) ~] (mar)]
-          2  [[%rose [~ "  " ~] (dy-show-type-noun p.q.cay) ~] (mar)]
->>>>>>> 6496dcc2
+          $1  [[%rose [~ "  " ~] (skol p.q.cay) ~] (mar)]
+          $2  [[%rose [~ "  " ~] (dy-show-span-noun p.q.cay) ~] (mar)]
         ==
       ==
     ::
