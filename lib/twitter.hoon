--- conflicted
+++ resolved
@@ -16,33 +16,6 @@
   ?~  b  ~
   |-(?~(t.b b [i.b a $(b t.b)])) 
 ::
-<<<<<<< HEAD
-++  interpolate-some  ::  [/a/:b/c [d+'bar' b+'foo']~] -> [/a/foo/c [d+'bar']~]
-  |=  {pax/path quy/quay}  ^-  {path quay}
-  =+  ^=  inline                                        ::  required names
-      %-  ~(gas in *(set term))
-      (murn pax replacable:interpolate-path)
-  =^  inter  quy
-    (skid quy |=({a/knot @} (~(has in inline) a)))
-  [(interpolate-path pax inter) quy]
-::
-++  interpolate-path  ::  [/a/:b/c [%b 'foo']~] -> /a/foo/c
-  =+  replacable=|=(a/knot `(unit term)`(rush a ;~(pfix col sym)))
-  |=  {a/path b/(list (pair term knot))}  ^-  path
-  ?~  a  ?~(b ~ ~|(unused-values+b !!))
-  =+  (replacable i.a)
-  ?~  -  [i.a $(a t.a)]  ::  literal value
-  ?~  b  ~|(no-value+u !!)
-  ?.  =(u p.i.b)  ~|(mismatch+[u p.i.b] !!)
-  [q.i.b $(a t.a, b t.b)]
-::
-++  interpolate-url                   ::  XX friendlier url format  #717
-  |=  {a/tape b/(list (pair term knot))}  ^-  purf
-  =+  url=`purf`(scan a aurf:epur)
-  url(q.q.p (interpolate-path q.q.p.url b)) 
-::
-=======
->>>>>>> d2fb64e4
 ++  valve                                               ::  produce request
   |=  {med/?($get $post) pax/path quy/quay}
   ^-  hiss
@@ -78,11 +51,11 @@
   ::
   ++  user-url
     |=  a/scr  ^-  purf
-    (interpolate-url "https://twitter.com/:scr" scr+a ~)
+    (url:interpolate "https://twitter.com/:scr" scr+a ~)
   ::
   ++  post-url
     |=  {a/scr b/tid}   ^-  purf
-    %+  interpolate-url  "https://twitter.com/:scr/status/:tid"
+    %+  url:interpolate  "https://twitter.com/:scr/status/:tid"
     ~[scr+a tid+(tid:print b)]
   --
 ++  parse                                                ::  json reparsers
