::                                                      ::  ::
::::  /hoon/drum/lib                                    ::  ::
  ::                                                    ::  ::
/?    310                                               ::  version
/-    sole
/+    sole
[. ^sole]
!:                                                      ::  ::
::::                                                    ::  ::
  ::                                                    ::  ::
|%                                                      ::  ::
++  drum-part      {$drum $2 drum-pith-2}               ::
++  drum-part-old  {$drum $1 drum-pith-1}               ::
::                                                      ::
++  drum-pith-1                                         ::  pre-style
  %+  cork  drum-pith-2                                 ::
  |=(drum-pith-2 +<(bin *(map bone source-1)))          ::
::                                                      ::
++  source-1                                            ::
  %+  cork  source                                      ::
  |=(source +<(mir *(pair @ud (list @c))))              ::  style-less mir
::                                                      ::
++  drum-pith-2                                         ::
  $:  sys/(unit bone)                                   ::  local console
      eel/(set gill:^gall)                              ::  connect to
      ray/(set well:^gall)                              ::
      fur/(map dude:^gall (unit server))                ::  servers
      bin/(map bone source)                             ::  terminals
  ==                                                    ::
::                                                      ::  ::
::::                                                    ::  ::
  ::                                                    ::  ::
++  server                                              ::  running server
  $:  syd/desk                                          ::  app identity
      cas/case                                          ::  boot case
  ==                                                    ::
++  kill                                                ::  kill ring
  $:  pos/@ud                                           ::  ring position
      num/@ud                                           ::  number of entries
      max/_60                                           ::  max entries
      old/(list (list @c))                              ::  entries proper
  ==                                                    ::
++  source                                              ::  input device
  $:  edg/_80                                           ::  terminal columns
      off/@ud                                           ::  window offset
      kil/kill                                          ::  kill buffer
      inx/@ud                                           ::  ring index
<<<<<<< HEAD
      fug/(map gill:^gall (unit target))                      ::  connections
      mir/(pair @ud (list @c))                          ::  mirrored terminal
=======
      fug/(map gill (unit target))                      ::  connections
      mir/(pair @ud stub)                               ::  mirrored terminal
>>>>>>> 0c8f77d1
  ==                                                    ::
++  history                                             ::  past input
  $:  pos/@ud                                           ::  input position
      num/@ud                                           ::  number of entries
      lay/(map @ud (list @c))                           ::  editing overlay
      old/(list (list @c))                              ::  entries proper
  ==                                                    ::
++  search                                              ::  reverse-i-search
  $:  pos/@ud                                           ::  search position
      str/(list @c)                                     ::  search string
  ==                                                    ::
++  target                                              ::  application target
  $:  $=  blt                                           ::  curr & prev belts
        %+  pair       
          (unit dill-belt:^dill) 
        (unit dill-belt:^dill)
      ris/(unit search)                                 ::  reverse-i-search
      hit/history                                       ::  all past input
      pom/sole-prompt                                   ::  static prompt
      inp/sole-command                                  ::  input state
  ==                                                    ::
--
::                                                      ::  ::
::::                                                    ::  ::
  ::                                                    ::  ::
|%
++  deft-apes                                           ::  default servers
  |=  our/ship
  %-  ~(gas in *(set well:^gall))
  ^-  (list well:^gall)
  =+  myr=(clan:title:jael our)
  ?:  ?=($pawn myr)
    [[%base %talk] [%base %dojo] ~]
  ?:  ?=($earl myr)
    [[%home %dojo] ~]
  [[%home %talk] [%home %dojo] ~]
::
++  deft-fish                                           ::  default connects
  |=  our/ship
  %-  ~(gas in *(set gill:^gall))
  ^-  (list gill:^gall)
  ?:  ?=($earl (clan:title:jael our))
    [[(sein:title:jael our) %talk] [our %dojo] ~]
  [[our %talk] [our %dojo] ~]
::
++  drum-make                                           ::  initial part
  |=  our/ship
  ^-  drum-part
  :*  %drum
      %2
      ~                                                 ::  sys
      (deft-fish our)                                   ::  eel
      (deft-apes our)                                   ::  ray
      ~                                                 ::  fur
      ~                                                 ::  bin
  ==                                                    ::
::
++  drum-port
  |=  old/?(drum-part drum-part-old)  ^-  drum-part
  ?-  &2.old
    $2  old
    $1  %=  old
          &2   %2
          bin  %-  ~(run by bin.old)
               |=  source-1  ^-  source
               +<(mir [(add 20 p.mir) [[*stye q.mir] ~]])
        ==
  ==
::
++  drum-path                                           ::  encode path
  |=  gyl/gill:^gall  
  ^-  wire
  [%drum %phat (scot %p p.gyl) q.gyl ~]
::
++  drum-phat                                           ::  decode path
  |=  way/wire  ^-  gill:^gall
  ?>(?=({@ @ $~} way) [(slav %p i.way) i.t.way])
--
!:
::::
  ::
|=  {hid/bowl:^gall drum-part}                          ::  main drum work
=+  (fall (~(get by bin) ost.hid) *source)
=*  dev  -
=>  |%                                                ::  arvo structures
    ++  pear                                          ::  request
      $%  {$sole-action p/sole-action}                ::
          {$talk-command command:talk}                ::
      ==                                              ::
    ++  lime                                          ::  update
      $%  {$dill-blit dill-blit:^dill}                ::
      ==                                              ::
    ++  card                                          ::  general card
      $%  {$conf wire dock $load ship term}           ::
          {$diff lime}                                ::
          {$peer wire dock path}                      ::
          {$poke wire dock pear}                      ::
          {$pull wire dock $~}                        ::
      ==                                              ::
    ++  move  (pair bone card)                        ::  user-level move
    --
|_  {moz/(list move) biz/(list dill-blit:^dill)}
++  diff-sole-effect-phat                             ::  app event
  |=  {way/wire fec/sole-effect}
  =<  se-abet  =<  se-view
  =+  gyl=(drum-phat way)
  ?:  (se-aint gyl)  +>.$
  (se-diff gyl fec)
::
++  peer                                              ::
  |=  pax/path
  ~|  [%drum-unauthorized our+our.hid src+src.hid]    ::  ourself
  ?>  (team:title:jael our.hid src.hid)               ::  or our own moon
  =<  se-abet  =<  se-view
  (se-text "[{<src.hid>}, driving {<our.hid>}]")
::
++  poke-dill-belt                                    ::  terminal event
  |=  bet/dill-belt:^dill
  =<  se-abet  =<  se-view
  (se-belt bet)
::
++  poke-start                                        ::  start app
  |=  wel/well:^gall
  =<  se-abet  =<  se-view
  (se-born wel)
::
++  poke-link                                         ::  connect app
  |=  gyl/gill:^gall
  =<  se-abet  =<  se-view
  (se-link gyl)
::
++  poke-unlink                                       ::  disconnect app
  |=  gyl/gill:^gall
  =<  se-abet  =<  se-view
  (se-klin gyl)
::
++  poke-exit                                         ::  shutdown
  |=  $~ 
  se-abet:(se-blit-sys `dill-blit:^dill`[%qit ~])
::
++  poke-put                                          ::  write file
  |=  {pax/path txt/@}
  se-abet:(se-blit-sys [%sav pax txt])                ::
::
++  reap-phat                                         ::  ack connect
  |=  {way/wire saw/(unit tang)}
  =<  se-abet  =<  se-view
  =+  gyl=(drum-phat way)
  ?~  saw
    (se-join gyl)
  (se-dump:(se-drop & gyl) u.saw)
::
++  take-coup-phat                                    ::  ack poke
  |=  {way/wire saw/(unit tang)}
  =<  se-abet  =<  se-view
  ?~  saw  +>
  =+  gyl=(drum-phat way)
  ?:  (se-aint gyl)  +>.$
  %-  se-dump:(se-drop & gyl)
  :_  u.saw
  >[%drum-coup-fail src.hid ost.hid gyl]<
::
++  take-onto                                         ::  ack start
  |=  {way/wire saw/(each suss:^gall tang)}
  =<  se-abet  =<  se-view
  ?>  ?=({@ @ $~} way)
  ?>  (~(has by fur) i.t.way)
  =/  wel/well:^gall  [i.way i.t.way]
  ?-  saw
    {$| *}  (se-dump p.saw)
    {$& *}  ?>  =(q.wel p.p.saw)
            ::  =.  +>.$  (se-text "live {<p.saw>}")
            +>.$(fur (~(put by fur) q.wel `[p.wel %da r.p.saw]))
  ==
::
++  quit-phat                                         ::
  |=  way/wire
  =<  se-abet  =<  se-view
  =+  gyl=(drum-phat way)
  ~&  [%drum-quit src.hid ost.hid gyl]
  (se-drop %| gyl)
::                                                    ::  ::
::::                                                  ::  ::
  ::                                                  ::  ::
++  se-abet                                           ::  resolve
  ^-  (quip move *drum-part)
  =*  pith  +>+>+<+
  ?.  se-ably
    =.  .  se-adit
    [(flop moz) pith]
  =.  sys  ?^(sys sys `ost.hid)
  =.  .  se-subze:se-adze:se-adit
  :_  pith(bin (~(put by bin) ost.hid dev))
  %-  flop
  ^-  (list move)
  ?~  biz  moz
  :_  moz
  [ost.hid %diff %dill-blit ?~(t.biz i.biz [%mor (flop biz)])]
::
++  se-ably  (~(has by sup.hid) ost.hid)              ::  caused by console
::
++  se-adit                                           ::  update servers
  ^+  .
  %+  roll  (~(tap in ray))
  =<  .(con +>)
  |=  {wel/well:^gall con/_..se-adit}  ^+  con
  =.  +>.$  con
  =+  hig=(~(get by fur) q.wel)
  ?:  &(?=(^ hig) |(?=($~ u.hig) =(p.wel syd.u.u.hig)))  +>.$
  =.  +>.$  (se-text "activated app {(trip p.wel)}/{(trip q.wel)}")
  %-  se-emit(fur (~(put by fur) q.wel ~))
  [ost.hid %conf [%drum p.wel q.wel ~] [our.hid q.wel] %load our.hid p.wel]
::
++  se-adze                                           ::  update connections
  ^+  .
  %+  roll  (~(tap in eel))
  =<  .(con +>)
  |=  {gil/gill:^gall con/_.}  ^+  con
  =.  +>.$  con
  ?:  (~(has by fug) gil)
    +>.$
  (se-peer gil)
::
++  se-subze                                          ::  downdate connections
  =<  .(dev (~(got by bin) ost.hid))
  =.  bin  (~(put by bin) ost.hid dev)
  ^+  .
  %-  ~(rep by bin)
  =<  .(con +>)
  |=  {{ost/bone dev/source} con/_.}  ^+  con
  =+  xeno=se-subze-local:%_(con ost.hid ost, dev dev)
  xeno(ost.hid ost.hid.con, dev dev.con, bin (~(put by bin) ost dev.xeno))
::
++  se-subze-local
  ^+  .
  %-  ~(rep by fug)
  =<  .(con +>)
  |=  {{gil/gill:^gall *} con/_.}  ^+  con
  =.  +>.$  con
  ?:  (~(has in eel) gil)
    +>.$
  (se-nuke gil)
::
++  se-aint                                           ::  ignore result
  |=  gyl/gill:^gall
  ^-  ?
  ?.  (~(has by bin) ost.hid)  &
  =+  gyr=(~(get by fug) gyl)
  |(?=($~ gyr) ?=($~ u.gyr))
::
++  se-alas                                           ::  recalculate index
  |=  gyl/gill:^gall
  =+  [xin=0 wag=se-amor]
  |-  ^+  +>.^$
  ?~  wag  +>.^$(inx 0)
  ?:  =(i.wag gyl)  +>.^$(inx xin)
  $(wag t.wag, xin +(xin))
::
++  se-amor                                           ::  live targets
  ^-  (list gill:^gall)
  %+  skim  (~(tap in eel))
  |=(a/gill:^gall ?=({$~ $~ *} (~(get by fug) a)))
::
++  se-anon                                           ::  rotate index
  =+  wag=se-amor
  ?~  wag  +
  ::  ~&  [%se-anon inx+inx wag+wag nex+(mod +(inx) (lent se-amor))]
  +(inx (mod +(inx) (lent wag)))
::
++  se-agon                                           ::  current gill
  ^-  (unit gill:^gall)
  =+  wag=se-amor
  ?~  wag  ~
  `(snag inx `(list gill:^gall)`wag)
::
++  se-belt                                           ::  handle input
  |=  bet/dill-belt:^dill
  ^+  +>
  ?:  ?=({?($cru $hey $rez $yow) *} bet)              ::  target-agnostic
    ?-  bet
      {$cru *}  (se-dump:(se-text (trip p.bet)) q.bet)
      {$hey *}  +>(mir [0 ~])                         ::  refresh
      {$rez *}  +>(edg (dec p.bet))                   ::  resize window
      {$yow *}  ~&([%no-yow -.bet] +>)
    ==
  =+  gul=se-agon
  ?:  |(?=($~ gul) (se-aint u.gul))
    (se-blit %bel ~)
  ta-abet:(ta-belt:(se-tame u.gul) bet)
::
++  se-born                                           ::  new server
  |=  wel/well:^gall
  ^+  +>
  ?:  (~(has in ray) wel)
    (se-text "[already running {<p.wel>}/{<q.wel>}]")
  %=  +>
    ray  (~(put in ray) wel)
    eel  (~(put in eel) [our.hid q.wel])
  ==
::
++  se-drop                                           ::  disconnect
  |=  {pej/? gyl/gill:^gall}
  ^+  +>
  =+  lag=se-agon
  ?.  (~(has by fug) gyl)  +>.$
  =.  fug  (~(del by fug) gyl)
  =.  eel  ?.(pej eel (~(del in eel) gyl))
  =.  +>.$  ?.  &(?=(^ lag) !=(gyl u.lag))
              +>.$(inx 0)
            (se-alas u.lag)
  =.  +>.$  (se-text "[unlinked from {<gyl>}]")
  ?:  =(gyl [our.hid %dojo])                          ::  undead dojo
    (se-link gyl)
  +>.$
::
++  se-dump                                           ::  print tanks
  |=  tac/(list tank)
  ^+  +>
  ?.  se-ably  (se-talk tac)
  =/  wol/wall
    (zing (turn (flop tac) |=(a/tank (~(win re a) [0 edg]))))
  |-  ^+  +>.^$
  ?~  wol  +>.^$
  ?.  ((sane %t) (crip i.wol))  :: XX upstream validation
    ~&  bad-text+<`*`i.wol>
    $(wol t.wol)
  $(wol t.wol, +>.^$ (se-blit %out (tuba i.wol)))
::
++  se-join                                           ::  confirm connection
  |=  gyl/gill:^gall
  ^+  +>
  =.  +>  (se-text "[linked to {<gyl>}]")
  ?>  ?=($~ (~(got by fug) gyl))
  (se-alas(fug (~(put by fug) gyl `*target)) gyl)
::
++  se-nuke                                           ::  teardown connection
  |=  gyl/gill:^gall
  ^+  +>
  (se-drop:(se-pull gyl) & gyl)
::
++  se-klin                                           ::  disconnect app
  |=  gyl/gill:^gall
  +>(eel (~(del in eel) gyl))
::
++  se-link                                           ::  connect to app
  |=  gyl/gill:^gall
  +>(eel (~(put in eel) gyl))
::
++  se-blit                                           ::  give output
  |=  bil/dill-blit:^dill
  +>(biz [bil biz])
::
++  se-blit-sys                                       ::  output to system 
  |=  bil/dill-blit:^dill  ^+  +>
  ?~  sys  ~&(%se-blit-no-sys +>)
  (se-emit [u.sys %diff %dill-blit bil])
::
++  se-show                                           ::  show buffer, raw
  |=  lin/(pair @ud stub)
  ^+  +>
  ?:  =(mir lin)  +>
  =.  +>  ?:(=(q.mir q.lin) +> (se-blit %pom q.lin))
  =.  +>  ?:(=(p.mir p.lin) +> (se-blit %hop p.lin))
  +>(mir lin)
::
++  se-just                                           ::  adjusted buffer
  |=  lin/(pair @ud stub)
  ^+  +>
  =.  off  ?:((lth p.lin edg) 0 (sub p.lin edg))
  ::  XX: wrap q.lin??
  ::  (se-show (sub p.lin off) (scag edg (slag off q.lin)))
  (se-show (sub p.lin off) q.lin)
::
++  se-view                                           ::  flush buffer
  ^+  .
  =+  gul=se-agon
  ?:  |(?=($~ gul) (se-aint u.gul))  +
  (se-just ta-vew:(se-tame u.gul))
::
++  se-emit                                           ::  emit move
  |=  mov/move
  %_(+> moz [mov moz])
::
++  se-talk
  |=  tac/(list tank)
  ^+  +>
  :: XX talk should be usable for stack traces, see urbit#584 which this change
  :: closed for the problems there
  ((slog (flop tac)) +>)
  ::(se-emit 0 %poke /drum/talk [our.hid %talk] (said:talk our.hid %drum now.hid eny.hid tac))
::
++  se-text                                           ::  return text
  |=  txt/tape
  ^+  +>
  ?.  ((sane %t) (crip txt))  :: XX upstream validation
    ~&  bad-text+<`*`txt>
    +>
  ?.  se-ably  (se-talk [%leaf txt]~)
  (se-blit %out (tuba txt))
::
++  se-klr                                            ::  return styled text
  |=  a/stub
  ^+(+> (se-blit %klr a))
::
++  se-poke                                           ::  send a poke
  |=  {gyl/gill:^gall par/pear}
  (se-emit [ost.hid %poke (drum-path gyl) gyl par])
::
++  se-peer                                           ::  send a peer
  |=  gyl/gill:^gall
  %-  se-emit(fug (~(put by fug) gyl ~))
  [ost.hid %peer (drum-path gyl) gyl /sole]
::
++  se-pull                                           ::  cancel subscription
  |=  gyl/gill:^gall
  (se-emit [ost.hid %pull (drum-path gyl) gyl ~])
::
++  se-tame                                           ::  switch connection
  |=  gyl/gill:^gall
  ^+  ta
  ~(. ta gyl (need (~(got by fug) gyl)))
::
++  se-diff                                           ::  receive results
  |=  {gyl/gill:^gall fec/sole-effect}
  ^+  +>
  ta-abet:(ta-fec:(se-tame gyl) fec)
::
++  ta                                                ::  per target
  |_  {gyl/gill:^gall target}                         ::  app and state
  ++  ta-abet                                         ::  resolve  
    ^+  ..ta
    ..ta(fug (~(put by fug) gyl ``target`+<+))
  ::
  ++  ta-poke  |=(a/pear +>(..ta (se-poke gyl a)))    ::  poke gyl
  ::
  ++  ta-act                                          ::  send action
    |=  act/sole-action
    ^+  +>
    (ta-poke %sole-action act)
  ::
  ++  ta-aro                                          ::  hear arrow
    |=  key/?($d $l $r $u)
    ^+  +>
    =.  ris  ~
    ?-  key
      $d  ?.  =(num.hit pos.hit)
            (ta-mov +(pos.hit))
          ?:  =(0 (lent buf.say.inp))
            ta-bel
          (ta-hom:ta-nex %set ~)
      $l  ?:  =(0 pos.inp)  ta-bel
          +>(pos.inp (dec pos.inp))
      $r  ?:  =((lent buf.say.inp) pos.inp)
            ta-bel
          +>(pos.inp +(pos.inp))
      $u  ?:(=(0 pos.hit) ta-bel (ta-mov (dec pos.hit)))
    ==
  ::
  ++  ta-bel                                          ::  beep
    .(..ta (se-blit %bel ~), q.blt ~)                 ::  forget belt
  ::
  ++  ta-belt                                         ::  handle input
    |=  bet/dill-belt:^dill
    ^+  +>
    ?<  ?=({?($cru $hey $rez $yow) *} bet)            ::  target-specific
    =.  blt  [q.blt `bet]                             ::  remember belt
    ?-  bet
      {$aro *}  (ta-aro p.bet)
      {$bac *}  ta-bac
      {$ctl *}  (ta-ctl p.bet)
      {$del *}  ta-del
      {$met *}  (ta-met p.bet)
      {$ret *}  ta-ret
      {$txt *}  (ta-txt p.bet)
    ==
  ::
  ++  ta-det                                          ::  send edit
    |=  ted/sole-edit
    ^+  +>
    (ta-act %det [[his.ven.say.inp own.ven.say.inp] (sham buf.say.inp) ted])
  ::
  ++  ta-bac                                          ::  hear backspace
    ^+  .
    ?^  ris
      ?:  =(~ str.u.ris)
        ta-bel
      .(str.u.ris (scag (dec (lent str.u.ris)) str.u.ris))
    ?:  =(0 pos.inp)
      ?~  buf.say.inp
        (ta-act %clr ~)
      ta-bel
    (ta-hom %del (dec pos.inp))
  ::
  ++  ta-ctl                                          ::  hear control
    |=  key/@ud
    ^+  +>
    =.  ris  ?.(?=(?($g $r) key) ~ ris)
    ?+    key    ta-bel
        $a  +>(pos.inp 0)
        $b  (ta-aro %l)
        $c  ta-bel
        $d  ?^  buf.say.inp
              ta-del
            ?:  (~(has in (deft-fish our.hid)) gyl)
              +>(..ta (se-blit qit+~))                ::  quit pier
            +>(..ta (se-klin gyl))                    ::  unlink app
        $e  +>(pos.inp (lent buf.say.inp))
        $f  (ta-aro %r)
        $g  ?~  ris  ta-bel
            (ta-hom(pos.hit num.hit, ris ~) [%set ~])
        $k  =+  len=(lent buf.say.inp)
            ?:  =(pos.inp len)
              ta-bel
            (ta-kil %r [pos.inp (sub len pos.inp)])
        $l  +>(..ta (se-blit %clr ~))
        $n  (ta-aro %d)
        $p  (ta-aro %u)
        $r  ?~  ris
              +>(ris `[pos.hit ~])
            ?:  =(0 pos.u.ris)
              ta-bel
            (ta-ser ~)
        $t  =+  len=(lent buf.say.inp)
            ?:  |(=(0 pos.inp) (lth len 2))
              ta-bel
            =+  sop=(sub pos.inp ?:(=(len pos.inp) 2 1))
            (ta-hom (rep:edit [sop 2] (flop (swag [sop 2] buf.say.inp))))
        $u  ?:  =(0 pos.inp)
              ta-bel
            (ta-kil %l [0 pos.inp])
        $v  ta-bel
        $w  ?:  =(0 pos.inp)
              ta-bel
            =+  sop=(ta-off %l %ace pos.inp)
            (ta-kil %l [(sub pos.inp sop) sop])
        $x  +>(..ta se-anon)
        $y  ?:  =(0 num.kil)
              ta-bel
            (ta-hom (cat:edit pos.inp ta-yan))
    ==
  ::
  ++  ta-del                                          ::  hear delete
    ^+  .
    ?:  =((lent buf.say.inp) pos.inp)
      ta-bel
    (ta-hom %del pos.inp)
  ::
  ++  ta-erl                                          ::  hear local error
    |=  pos/@ud
    ta-bel(pos.inp (min pos (lent buf.say.inp)))
  ::
  ++  ta-err                                          ::  hear remote error
    |=  pos/@ud
    (ta-erl (~(transpose sole say.inp) pos))
  ::
  ++  flatten-styx
    |=  a/styx
    =|  b/styd
    %+  reel
    |-  ^-  stub
    %-  zing
    %+  turn  a
    |=  a/$@(@t (pair styl styx))
    ?@  a
      [b (tuba (trip a))]~
    %=  ^$
      a  q.a
      b  :+  ?~  p.p.a  p.b
               ?~(u.p.p.a ~ (~(put in p.b) u.p.p.a))
             ?~(p.q.p.a p.q.b u.p.q.p.a)
             ?~(q.q.p.a q.q.b u.q.q.p.a)
    ==
    ::
    |=  {a/(pair styd (list @c)) b/stub}
    ?~  b
      [a]~
    ?.  =(p.a p.i.b)
      [a b]
    [[p.a (weld q.a q.i.b)] t.b]
  ::
  ++  ta-klr                                          ::  render styled text
    |=  a/styx
    +>(..ta (se-klr (flatten-styx a)))
  ::
  ++  ta-fec                                          ::  apply effect
    |=  fec/sole-effect
    ^+  +>
    ?-  fec
      {$bel *}  ta-bel
      {$blk *}  +>
      {$clr *}  +>(..ta (se-blit fec))
      {$det *}  (ta-got +.fec)
      {$err *}  (ta-err p.fec)
      {$klr *}  (ta-klr p.fec)
      {$mor *}  |-  ^+  +>.^$
                ?~  p.fec  +>.^$
                $(p.fec t.p.fec, +>.^$ ^$(fec i.p.fec))
      {$nex *}  ta-nex
      {$pro *}  (ta-pro +.fec)
      {$tan *}  +>(..ta (se-dump p.fec))
      {$sag *}  +>(..ta (se-blit fec))
      {$sav *}  +>(..ta (se-blit fec))
      {$txt *}  +>(..ta (se-text p.fec))
      {$url *}  +>(..ta (se-blit fec))
    ==
  ::
  ++  ta-dog                                          ::  change cursor
    |=  ted/sole-edit
    %_    +>
        pos.inp
      =+  len=(lent buf.say.inp)
      %+  min  len
      |-  ^-  @ud
      ?-  ted
        {$del *}  ?:((gth pos.inp p.ted) (dec pos.inp) pos.inp)
        {$ins *}  ?:((gte pos.inp p.ted) +(pos.inp) pos.inp)
        {$mor *}  |-  ^-  @ud
                  ?~  p.ted  pos.inp
                  $(p.ted t.p.ted, pos.inp ^$(ted i.p.ted))
        {$nop *}  pos.inp
        {$set *}  len
      ==
    ==
  ::
  ++  ta-got                                          ::  apply change
    |=  cal/sole-change
    =^  ted  say.inp  (~(receive sole say.inp) cal)
    (ta-dog ted)
  ::
  ++  ta-hom                                          ::  local edit
    |=  ted/sole-edit
    ^+  +>
    =.  +>  (ta-det ted)
    (ta-dog(say.inp (~(commit sole say.inp) ted)) ted)
  ::
  ++  ta-jump                                         ::  buffer pos
    |=  {dir/?($l $r) til/?($ace $edg $wrd) pos/@ud}
    ^-  @ud
    %-  ?:(?=($l dir) sub add)
    [pos (ta-off dir til pos)]
  ::
  ++  ta-kil                                          ::  kill selection
    |=  {dir/?($l $r) sel/{@ @}}
    ^+  +>
    =+  buf=(swag sel buf.say.inp)
    %.  (cut:edit sel)
    %=  ta-hom
        kil
      ?.  ?&  ?=(^ old.kil)
              ?=(^ p.blt)
              ?|  ?=({$ctl ?($k $u $w)} u.p.blt)
                  ?=({$met ?($d $bac)} u.p.blt)
          ==  ==
        %=  kil                                       ::  prepend
          num  +(num.kil)
          pos  +(num.kil)
          old  (scag max.kil `(list (list @c))`[buf old.kil])
        ==
      %=  kil                                         ::  cumulative yanks
        pos  num.kil
        old  :_  t.old.kil
             ?-  dir
               $l  (welp buf i.old.kil)
               $r  (welp i.old.kil buf)
      ==     ==
    ==
  ::
  ++  lcas                                            ::  lowercase
    |*  a/(list @)
    ^+  a
    %+  turn  a
    |=(a/@ ?.(&((gte a 'A') (lte a 'Z')) a (add 32 a)))
  ::
  ++  ucas                                            ::  uppercase
    |*  a/(list @)
    ^+  a
    %+  turn  a
    |=(a/@ ?.(&((gte a 'a') (lte a 'z')) a (sub a 32)))
  ::
  ++  ta-met                                          ::  meta key
    |=  key/@ud
    ^+  +>
    =.  ris  ~
    ?+    key    ta-bel
      $dot  ?.  &(?=(^ old.hit) ?=(^ i.old.hit))      ::  last "arg" from hist
              ta-bel
            =+  old=`(list @c)`i.old.hit
            =+  sop=(ta-jump(buf.say.inp old) %l %ace (lent old))
            (ta-hom (cat:edit pos.inp (slag sop old)))
            ::
      $bac  ?:  =(0 pos.inp)                          ::  kill left-word
              ta-bel
            =+  sop=(ta-off %l %edg pos.inp)
            (ta-kil %l [(sub pos.inp sop) sop])
            ::
      $b    ?:  =(0 pos.inp)                          ::  jump left-word
              ta-bel
            +>(pos.inp (ta-jump %l %edg pos.inp))
            ::
      $c    ?:  =(pos.inp (lent buf.say.inp))         ::  capitalize
              ta-bel
            =+  sop=(ta-jump %r %wrd pos.inp)
            %-  ta-hom(pos.inp (ta-jump %r %edg sop))
            (rep:edit [sop 1] (ucas (swag [sop 1] buf.say.inp)))
            ::
      $d    ?:  =(pos.inp (lent buf.say.inp))         ::  kill right-word
              ta-bel
            (ta-kil %r [pos.inp (ta-off %r %edg pos.inp)])
            ::
      $f    ?:  =(pos.inp (lent buf.say.inp))         ::  jump right-word
              ta-bel
            +>(pos.inp (ta-jump %r %edg pos.inp))
            ::
      $r    %-  ta-hom(lay.hit (~(put by lay.hit) pos.hit ~))
            :-  %set                                  ::  revert hist edit
            ?:  =(pos.hit num.hit)  ~
            (snag (sub num.hit +(pos.hit)) old.hit)
            ::
      $t    =+  a=(ta-jump %r %edg pos.inp)           ::  transpose words
            =+  b=(ta-jump %l %edg a)
            =+  c=(ta-jump %l %edg b)
            ?:  =(b c)
              ta-bel
            =+  next=[b (sub a b)]
            =+  prev=[c (ta-off %r %edg c)]
            %-  ta-hom(pos.inp a)
            :~  %mor
                (rep:edit next (swag prev buf.say.inp))
                (rep:edit prev (swag next buf.say.inp))
            ==
            ::
      ?($u $l)                                        ::  upper/lower case
            ?:  =(pos.inp (lent buf.say.inp))
              ta-bel
            =+  case=?:(?=($u key) ucas lcas)
            =+  sop=(ta-jump %r %wrd pos.inp)
            =+  sel=[sop (ta-off %r %edg sop)]
            (ta-hom (rep:edit sel (case (swag sel buf.say.inp))))
            ::
      $y    ?.  ?&  ?=(^ old.kil)                     ::  rotate & yank
                    ?=(^ p.blt)
                    ?|  ?=({$ctl $y} u.p.blt)
                        ?=({$met $y} u.p.blt)
                ==  ==
              ta-bel
            =+  las=(lent ta-yan)
            =.  pos.kil  ?:(=(1 pos.kil) num.kil (dec pos.kil))
            (ta-hom (rep:edit [(sub pos.inp las) las] ta-yan))
    ==
  ::
  ++  ta-mov                                          ::  move in history
    |=  sop/@ud
    ^+  +>
    ?:  =(sop pos.hit)  +>
    %-  %=  ta-hom
          pos.hit  sop
          lay.hit  (~(put by lay.hit) pos.hit buf.say.inp)
        ==
    :-  %set
    %.  (~(get by lay.hit) sop)
    (bond |.((snag (sub num.hit +(sop)) old.hit)))
  ::
  ++  ta-nex                                          ::  advance history
    ^+  .
    =.  ris  ~
    =.  lay.hit  ~
    ?:  ?|  ?=($~ buf.say.inp)
            &(?=(^ old.hit) =(buf.say.inp i.old.hit))
        ==
      .(pos.hit num.hit)
    %_  .
      num.hit  +(num.hit)
      pos.hit  +(num.hit)
      old.hit  [buf.say.inp old.hit]
    ==
  ::
  ++  ta-off                                          ::  buffer pos offset
    |=  {dir/?($l $r) til/?($ace $edg $wrd) pos/@ud}
    ^-  @ud
    %-  ?-  til  $ace  ace:offset
                 $edg  edg:offset
                 $wrd  wrd:offset
        ==
    ?-  dir  $l  (flop (scag pos buf.say.inp))
             $r  (slag pos buf.say.inp)
    ==
  ::
  ++  ta-pro                                          ::  set prompt
    |=  pom/sole-prompt
    %_    +>
        pom
      %_    pom
          cad
        ;:  welp
          ?.  ?=($earl (clan:title:jael p.gyl)) 
            (cite:title:jael p.gyl) 
          (scow %p p.gyl)
        ::
          ":" 
          (trip q.gyl) 
          cad.pom
        ==
      ==
    ==
  ::
  ++  ta-ret                                          ::  hear return
    (ta-act %ret ~)
  ::
  ++  ta-ser                                          ::  reverse search
    |=  ext/(list @c)
    ^+  +>
    ?:  |(?=($~ ris) =(0 pos.u.ris))
      ta-bel
    =+  sop=?~(ext (dec pos.u.ris) pos.u.ris)
    =+  tot=(weld str.u.ris ext)
    =+  dol=(slag (sub num.hit sop) old.hit)
    =/  sup
        |-  ^-  (unit @ud)
        ?~  dol  ~
        ?^  (find tot i.dol)
          `sop
        $(sop (dec sop), dol t.dol)
    ?~  sup  ta-bel
    (ta-mov(str.u.ris tot, pos.u.ris u.sup) (dec u.sup))
  ::
  ++  ta-txt                                          ::  hear text
    |=  txt/(list @c)
    ^+  +>
    ?^  ris
      (ta-ser txt)
    (ta-hom (cat:edit pos.inp txt))
  ::
  ++  ta-vew                                          ::  computed prompt
    ^-  (pair @ud stub)
    =;  vew/(pair (list @c) styx)
      =/  lin/stub
        (flatten-styx q.vew)
      =/  len
        %-  (curr roll add)
        %+  turn
          lin
        |=  a/(pair styd (list @c))
        %+  add
          (lent (tail a))
        =+  d=~(wyt in p.p.a)
        (mul 4 ?:(=(0 d) 0 +(d)))
      [(add pos.inp len) (welp lin [*styd p.vew]~)]
    ?:  vis.pom
      :-  buf.say.inp                                 ::  default prompt
      ?~  ris
        cad.pom
      :(welp "(reverse-i-search)'" (tufa str.u.ris) "': ")
    :-  (reap (lent buf.say.inp) `@c`'*')             ::  hidden input
    %+  welp
      cad.pom
    ?~  buf.say.inp  ~
    :(welp "<" (scow %p (end 4 1 (sham buf.say.inp))) "> ")
  ::
  ++  ta-yan                                          ::  yank
    (snag (sub num.kil pos.kil) old.kil)
  --
++  edit                                              ::  produce sole-edits
  |%
  ++  cat                                             ::  mass insert
    |=  {pos/@ud txt/(list @c)}
    ^-  sole-edit
    :-  %mor
    |-  ^-  (list sole-edit)
    ?~  txt  ~
    [[%ins pos i.txt] $(pos +(pos), txt t.txt)]
  ::
  ++  cut                                             ::  mass delete
    |=  {pos/@ud num/@ud}
    ^-  sole-edit
    :-  %mor
    |-  ^-  (list sole-edit)
    ?:  =(0 num)  ~
    [[%del pos] $(num (dec num))]
  ::
  ++  rep                                             ::  mass replace
    |=  {{pos/@ud num/@ud} txt/(list @c)}
    ^-  sole-edit
    :~  %mor
        (cut pos num)
        (cat pos txt)
    ==
  --
++  offset                                            ::  calculate offsets
  |%
  ++  alnm                                            ::  alpha-numeric
    |=  a/@  ^-  ?
    ?|  &((gte a '0') (lte a '9'))
        &((gte a 'A') (lte a 'Z'))
        &((gte a 'a') (lte a 'z'))
    ==
  ::
  ++  ace                                             ::  next whitespace
    |=  a/(list @)
    =|  {b/_| i/@ud}
    |-  ^-  @ud
    ?~  a  i
    =/  c  !=(32 i.a)
    =.  b  |(b c)
    ?:  &(b !|(=(0 i) c))  i
    $(i +(i), a t.a)
  ::
  ++  edg                                             ::  next word boundary
    |=  a/(list @)
    =|  {b/_| i/@ud}
    |-  ^-  @ud
    ?~  a  i
    =/  c  (alnm i.a)
    =.  b  |(b c)
    ?:  &(b !|(=(0 i) c))  i
    $(i +(i), a t.a)
  ::
  ++  wrd                                             ::  next or current word
    |=  a/(list @)
    =|  i/@ud
    |-  ^-  @ud
    ?:  |(?=($~ a) (alnm i.a))  i
    $(i +(i), a t.a)
  --
--<|MERGE_RESOLUTION|>--- conflicted
+++ resolved
@@ -45,13 +45,8 @@
       off/@ud                                           ::  window offset
       kil/kill                                          ::  kill buffer
       inx/@ud                                           ::  ring index
-<<<<<<< HEAD
-      fug/(map gill:^gall (unit target))                      ::  connections
-      mir/(pair @ud (list @c))                          ::  mirrored terminal
-=======
-      fug/(map gill (unit target))                      ::  connections
-      mir/(pair @ud stub)                               ::  mirrored terminal
->>>>>>> 0c8f77d1
+      fug/(map gill:^gall (unit target))                ::  connections
+      mir/(pair @ud stub:^dill)                         ::  mirrored terminal
   ==                                                    ::
 ++  history                                             ::  past input
   $:  pos/@ud                                           ::  input position
@@ -109,18 +104,6 @@
       ~                                                 ::  bin
   ==                                                    ::
 ::
-++  drum-port
-  |=  old/?(drum-part drum-part-old)  ^-  drum-part
-  ?-  &2.old
-    $2  old
-    $1  %=  old
-          &2   %2
-          bin  %-  ~(run by bin.old)
-               |=  source-1  ^-  source
-               +<(mir [(add 20 p.mir) [[*stye q.mir] ~]])
-        ==
-  ==
-::
 ++  drum-path                                           ::  encode path
   |=  gyl/gill:^gall  
   ^-  wire
@@ -410,7 +393,7 @@
   (se-emit [u.sys %diff %dill-blit bil])
 ::
 ++  se-show                                           ::  show buffer, raw
-  |=  lin/(pair @ud stub)
+  |=  lin/(pair @ud stub:^dill)
   ^+  +>
   ?:  =(mir lin)  +>
   =.  +>  ?:(=(q.mir q.lin) +> (se-blit %pom q.lin))
@@ -418,7 +401,7 @@
   +>(mir lin)
 ::
 ++  se-just                                           ::  adjusted buffer
-  |=  lin/(pair @ud stub)
+  |=  lin/(pair @ud stub:^dill)
   ^+  +>
   =.  off  ?:((lth p.lin edg) 0 (sub p.lin edg))
   ::  XX: wrap q.lin??
@@ -453,7 +436,7 @@
   (se-blit %out (tuba txt))
 ::
 ++  se-klr                                            ::  return styled text
-  |=  a/stub
+  |=  a/stub:^dill
   ^+(+> (se-blit %klr a))
 ::
 ++  se-poke                                           ::  send a poke
@@ -608,13 +591,14 @@
     (ta-erl (~(transpose sole say.inp) pos))
   ::
   ++  flatten-styx
-    |=  a/styx
-    =|  b/styd
+    |=  a/styx:^dill
+    ^-  stub:^dill
+    =|  b/styd:^dill
     %+  reel
-    |-  ^-  stub
+    |-  ^-  stub:^dill
     %-  zing
     %+  turn  a
-    |=  a/$@(@t (pair styl styx))
+    |=  a/$@(@t (pair styl:^dill styx:^dill))
     ?@  a
       [b (tuba (trip a))]~
     %=  ^$
@@ -625,7 +609,7 @@
              ?~(q.q.p.a q.q.b u.q.q.p.a)
     ==
     ::
-    |=  {a/(pair styd (list @c)) b/stub}
+    |=  {a/(pair styd:^dill (list @c)) b/stub:^dill}
     ?~  b
       [a]~
     ?.  =(p.a p.i.b)
@@ -633,7 +617,7 @@
     [[p.a (weld q.a q.i.b)] t.b]
   ::
   ++  ta-klr                                          ::  render styled text
-    |=  a/styx
+    |=  a/styx:^dill
     +>(..ta (se-klr (flatten-styx a)))
   ::
   ++  ta-fec                                          ::  apply effect
@@ -885,20 +869,20 @@
     (ta-hom (cat:edit pos.inp txt))
   ::
   ++  ta-vew                                          ::  computed prompt
-    ^-  (pair @ud stub)
-    =;  vew/(pair (list @c) styx)
-      =/  lin/stub
+    ^-  (pair @ud stub:^dill)
+    =;  vew/(pair (list @c) styx:^dill)
+      =/  lin/stub:^dill
         (flatten-styx q.vew)
       =/  len
         %-  (curr roll add)
         %+  turn
           lin
-        |=  a/(pair styd (list @c))
+        |=  a/(pair styd:^dill (list @c))
         %+  add
           (lent (tail a))
         =+  d=~(wyt in p.p.a)
         (mul 4 ?:(=(0 d) 0 +(d)))
-      [(add pos.inp len) (welp lin [*styd p.vew]~)]
+      [(add pos.inp len) (welp lin [*styd:^dill p.vew]~)]
     ?:  vis.pom
       :-  buf.say.inp                                 ::  default prompt
       ?~  ris
