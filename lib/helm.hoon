--- conflicted
+++ resolved
@@ -50,20 +50,12 @@
 =+  sez=(fall (~(get by hoc) ost) *helm-session)
 =>  |%                                                ::  arvo structures
     ++  card                                          ::
-<<<<<<< HEAD
-      $%  [%cash wire p=@p q=buck]                    ::
-          [%conf wire dock %load ship term]           ::
-          [%flog wire flog]                           ::
-          [%serv wire ?(desk beam)]                   ::
-          [%poke wire dock pear]                      ::
-          [%wont wire sock path *]                    ::  send message
-=======
       $%  {$cash wire p/@p q/buck}                    ::
           {$conf wire dock $load ship term}           ::
           {$flog wire flog}                           ::
+          {$serv wire ?(desk beam)}                   ::
           {$poke wire dock pear}                      ::
           {$wont wire sock path *}                    ::  send message
->>>>>>> 7fde2eb2
       ==                                              ::
     ++  move  (pair bone card)                        ::  user-level move
     ++  pear                                          ::  poke fruit
@@ -109,15 +101,11 @@
   %^  emit  %poke  /helm/ask/(scot %p ~doznec)
   [[~doznec %ask] %ask-mail mel]
 ::
-<<<<<<< HEAD
 ++  poke-serve
-  |=  top=?(desk beam)  =<  abet
+  |=  top/?(desk beam)  =<  abet
   (emit %serv /helm/serv top)
 ::
-++  poke-hi  |=(mes=@t abet:(emit %flog /di %text "< {<src>}: {(trip mes)}"))
-=======
 ++  poke-hi  |=(mes/@t abet:(emit %flog /di %text "< {<src>}: {(trip mes)}"))
->>>>>>> 7fde2eb2
 ++  coup-hi
   |=  {pax/path cop/(unit tang)}  =<  abet
   ?>  ?=({@t $~} pax)
