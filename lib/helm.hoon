--- conflicted
+++ resolved
@@ -12,11 +12,11 @@
 ++  helm-pith                                           ::  helm content
   $:  bur/(unit (pair ship mace:ames))                 ::  requesting ticket
       hoc/(map bone helm-session)                       ::  consoles
-  ==                                                    ::  
+  ==                                                    ::
 ++  helm-session                                        ::
   $:  say/sole-share                                    ::  console state
       mud/(unit (sole-dialog @ud))                      ::  console dialog
-  ==                                                    ::  
+  ==                                                    ::
 ::                                                      ::  ::
 ::::                                                    ::  ::
   ::                                                    ::  ::
@@ -44,13 +44,12 @@
   ::                                                    ::  ::
 |=  {bowl:gall helm-part}                              ::  main helm work
 =+  sez=(fall (~(get by hoc) ost) *helm-session)
-<<<<<<< HEAD
 =>  |%                                                  ::  arvo structures
     ++  card                                            ::
       $%  {$cash wire p/@p q/buck:ames}                 ::
           {$conf wire dock $load ship term}             ::
           {$flog wire flog:dill}                        ::
-          {$funk wire @p @p @}                          ::   
+          {$funk wire @p @p @}                          ::
           {$nuke wire ship}                             ::
           {$serv wire ?(desk beam)}                     ::
           {$poke wire dock pear}                        ::
@@ -59,27 +58,9 @@
     ++  move  (pair bone card)                          ::  user-level move
     ++  pear                                            ::  poke fruit
       $%  {$hood-unsync desk ship desk}                 ::
-          {$talk-command command:talk}                  ::
           {$ask-mail cord}                              ::
           {$helm-hi cord}                               ::
       ==                                                ::
-=======
-=>  |%                                                ::  arvo structures
-    ++  card                                          ::
-      $%  {$cash wire p/@p q/buck}                    ::
-          {$conf wire dock $load ship term}           ::
-          {$flog wire flog}                           ::
-          {$serv wire ?(desk beam)}                   ::
-          {$poke wire dock pear}                      ::
-          {$wont wire sock path *}                    ::  send message
-      ==                                              ::
-    ++  move  (pair bone card)                        ::  user-level move
-    ++  pear                                          ::  poke fruit
-      $%  {$hood-unsync desk ship desk}               ::
-          {$ask-mail cord}                            ::
-          {$helm-hi cord}                             ::
-      ==                                              ::
->>>>>>> 5cf7e097
     --
 |_  moz/(list move)
 ++  abet                                              ::  resolve
@@ -87,7 +68,7 @@
 ::
 ++  emit  |=(card %_(+> moz [[ost +<] moz]))          ::  return card
 ++  emil                                              ::  return cards
-  |=  (list card) 
+  |=  (list card)
   ^+  +>
   ?~(+< +> $(+< t.+<, +> (emit i.+<)))
 ::
@@ -116,7 +97,7 @@
   |=  $~  =<  abet
   (emit %flog /heft %crud %hax-heft ~)
 ::
-++  poke-send-hi  
+++  poke-send-hi
   |=  {her/ship mes/(unit tape)}  =<  abet
   %^  emit  %poke  /helm/hi/(scot %p her)
   [[her %hood] %helm-hi ?~(mes '' (crip u.mes))]
@@ -131,7 +112,7 @@
   (emit %serv /helm/serv top)
 ::
 ++  poke-hi  |=(mes/@t abet:(emit %flog /di %text "< {<src>}: {(trip mes)}"))
-++  poke-atom  
+++  poke-atom
   |=  ato/@
   =+  len=(scow %ud (met 3 ato))
   =+  gum=(scow %p (mug ato))
@@ -167,7 +148,7 @@
     ?>  ?=({{@ $~} $~} zaz)
     `term`p.i.zaz
   =+  tip=(end 3 1 nam)
-  =+  zus==('z' tip) 
+  =+  zus==('z' tip)
   =+  way=?:(zus (welp top /sys/[nam]) (welp top /sys/vane/[nam]))
   =+  fil=.^(@ %cx (welp way /hoon))
   [%flog /reload [%veer ?:(=('z' tip) %$ tip) way fil]]
@@ -175,10 +156,10 @@
 ++  poke-reset                                        ::  reset system
   |=  hood-reset  =<  abet
   %-  emil
-  %-  flop  ^-  (list card) 
+  %-  flop  ^-  (list card)
   =+  top=`path`/(scot %p our)/home/(scot %da now)/sys
   =+  hun=.^(@ %cx (welp top /hoon/hoon))
-  =+  arv=.^(@ %cx (welp top /arvo/hoon))  
+  =+  arv=.^(@ %cx (welp top /arvo/hoon))
   :-  [%flog /reset [%velo `@t`hun `@t`arv]]
   :-  =+  way=(weld top `path`/zuse)
       [%flog /reset %veer %$ way .^(@ %cx (welp way /hoon))]
@@ -201,7 +182,7 @@
 ++  poke-wyll                                         ::  hear certificate
   |=  wil/(unit wyll:ames)
   ?>  ?=(^ bur)
-  ?>  ?=(^ wil)  
+  ?>  ?=(^ wil)
   =<  abet
   %-  emil(bur ~)
   :~  [%cash /helm p.u.bur q.u.bur u.wil]
