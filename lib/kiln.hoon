::                                                      ::  ::
::::  /hoon/kiln/lib                                    ::  ::
  ::                                                    ::  ::
/?  310                                                 ::  version
::                                                      ::  ::
::::                                                    ::  ::
  ::                                                    ::  ::
=,  clay
=,  space:userlib
=,  format
|%                                                      ::  ::
++  kiln-part  {$kiln $0 kiln-pith}                     ::  kiln state
++  kiln-pith                                           ::
    $:  rem/(map desk kiln-desk)                        ::
        syn/(map kiln-sync {let/@ud ust/bone})          ::
        autoload-on/?                                   ::
        cur-hoon/@uvI                                   ::
        cur-arvo/@uvI                                   ::
        cur-zuse/@uvI                                   ::
        cur-vanes/(map @tas @uvI)                       ::
    ==                                                  ::
++  kiln-desk                                           ::  per-desk state
    $:  auto/?                                          ::  escalate on failure
        gem/germ                                        ::  strategy
        her/@p                                          ::  from ship
        sud/@tas                                        ::  from desk
        cas/case                                        ::  at case
    ==                                                  ::
::                                                      ::  ::
::::                                                    ::  ::
  ::                                                    ::  ::
++  kiln-mount                                          ::
    $:  pax/path                                        ::
        pot/term                                        ::
    ==                                                  ::
++  kiln-unmount  $@(term {knot path})                  ::
++  kiln-sync                                           ::
    $:  syd/desk                                        ::
        her/ship                                        ::
        sud/desk                                        ::
    ==                                                  ::
++  kiln-unsync                                         ::
    $:  syd/desk                                        ::
        her/ship                                        ::
        sud/desk                                        ::
    ==                                                  ::
++  kiln-merge                                          ::
    $:  syd/desk                                        ::
        ali/ship                                        ::
        sud/desk                                        ::
        cas/case                                        ::
        gim/?($auto germ)                               ::
    ==                                                  ::
--                                                      ::
::                                                      ::  ::
::::                                                    ::  ::
  ::                                                    ::  ::
|=  {bowl:gall kiln-part}                              ::  main kiln work
?>  =(src our)
=>  |%                                                  ::  arvo structures
    ++  card                                            ::
      $%  {$exec wire @p $~ {beak silk:ford}}                ::
          {$drop wire @p @tas}                          ::
          {$info wire @p @tas nori}                     ::
          {$mont wire @tas @p @tas path}                ::
          {$ogre wire $@(@tas beam)}                    ::
          {$merg wire @p @tas @p @tas case germ}        ::
          {$poke wire dock pear}                        ::
          {$wipe wire @p $~}                            ::
          {$wait wire @da}                              ::
          {$warp wire sock riff}                        ::
      ==                                                ::
    ++  pear                                            ::  poke fruit
      $%  {$talk-command command:talk}                  ::
          {$kiln-merge kiln-merge}                      ::
          {$helm-reload (list term)}                    ::
          {$helm-reset $~}                              ::
      ==                                                ::
    ++  move  (pair bone card)                          ::  user-level move
    --
|_  moz/(list move)
++  abet                                                ::  resolve
  [(flop moz) `kiln-part`+>+>->]
::
++  emit  |=(card %_(+> moz [[ost +<] moz]))            ::  return card
++  emil                                                ::  return cards
  |=  (list card)
  ^+  +>
  ?~(+< +> $(+< t.+<, +> (emit i.+<)))
::
++  render
  |=  {mez/tape sud/desk who/ship syd/desk}
  :^  %palm  [" " ~ ~ ~]  leaf+mez
  ~[leaf+"from {<sud>}" leaf+"on {<who>}" leaf+"to {<syd>}"]
::
++  poke-mount
  |=  kiln-mount
  =+  bem=(de-beam pax)
  ?~  bem
    =+  "can't mount bad path: {<pax>}"
    abet:(spam leaf+- ~)
  abet:(emit %mont /mount pot p.u.bem q.u.bem (flop s.u.bem))
::
++  poke-unmount
  |=  mon/kiln-unmount
  ?^  mon
    =+  bem=(de-beam mon)
    ?~  bem
      =+  "can't unmount bad path: {<mon>}"
      abet:(spam leaf+- ~)
    abet:(emit %ogre /unmount-beam [[p q %ud 0] s]:u.bem)
  abet:(emit %ogre /unmount-point mon)
::
++  poke-track                                        ::
  |=  hos/kiln-sync
  ?:  (~(has by syn) hos)
    abet:(spam (render "already syncing" [sud her syd]:hos) ~)
  abet:abet:start-track:(auto hos)
::
++  poke-sync                                         ::
  |=  hos/kiln-sync
  ?:  (~(has by syn) hos)
    abet:(spam (render "already syncing" [sud her syd]:hos) ~)
  abet:abet:(start-sync:(auto hos) |)
::
++  poke-syncs                                        ::  print sync config
  |=  $~
  =<  abet  %-  spam
  ?:  =(0 ~(wyt by syn))
    [%leaf "no syncs configured"]~
  %+  turn  (~(tap in ~(key by syn)))
  |=(a/kiln-sync (render "sync configured" [sud her syd]:a))
::
++  poke-init-sync
  |=  hos/kiln-sync
  ?:  (~(has by syn) hos)
    abet:(spam (render "already syncing" [sud her syd]:hos) ~)
  abet:abet:(start-sync:(auto hos) &)
::
++  poke-unsync                                         ::
  |=  hus/kiln-unsync
  ?.  (~(has by syn) hus)
    abet:(spam (render "not syncing" [sud her syd]:hus) ~)
  %*  .  abet:abet:stop:(auto hus)
    syn  (~(del by syn) hus)
  ==
::
++  poke-merge                                        ::
  |=  kiln-merge
  abet:abet:(merge:(work syd) ali sud cas gim)
::
++  poke-cancel
  |=  syd/desk
  abet:(emit %drop /cancel our syd)
::
++  poke-info
  |=  {mez/tape tor/(unit toro)}
  ?~  tor
    abet:(spam leaf+mez ~)
  abet:(emit:(spam leaf+mez ~) %info /kiln our u.tor)
::
++  poke-rm
  |=  a/path
  =+  b=.^(arch %cy a)
  ?~  fil.b
    =+  ~[leaf+"No such file:" leaf+"{<a>}"]
    abet:(spam -)
  (poke-info "removed" `(fray a))
::
++  poke-label
  |=  {syd/desk lab/@tas}
  =+  pax=/(scot %p our)/[syd]/[lab]
  (poke-info "labeled {(spud pax)}" `[syd %| lab])
::
++  poke-schedule
  |=  {where/path tym/@da eve/@t}
  =.  where  (welp where /sched)
  %+  poke-info  "scheduled"
  =+  old=;;((map @da cord) (fall (file where) ~))
  `(foal where %sched !>((~(put by old) tym eve)))
::
++  poke-autoload  |=(lod/(unit ?) abet:(poke:autoload lod))
++  poke-start-autoload  |=($~ abet:start:autoload)
::
++  autoload
  |%
  ++  emit  |=(a/card +>(..autoload (^emit a)))
  ++  tracked-vanes
    `(list @tas)`~[%ames %behn %clay %dill %eyre %ford %gall %jael]
  ::
  ++  our-home  /(scot %p our)/home/(scot %da now)
  ++  sys-hash  |=(pax/path .^(@uvI %cz :(welp our-home /sys pax)))
  ++  hash-vane
    |=  syd/@tas  ^-  (pair term @uvI)
    [syd (sys-hash /vane/[syd]/hoon)]
  ::
  ++  rehash-vanes
    ^+  cur-vanes
    (malt (turn tracked-vanes hash-vane))
  ::
  ::
  ++  poke
    |=  lod/(unit ?)
    ?^  lod
      ..autoload(autoload-on u.lod)
    =.  autoload-on  !autoload-on
    (spam leaf+"turned autoload {?:(autoload-on "on" "off")}" ~)
  ::
  ++  start
    =.  cur-hoon  (sys-hash /hoon/hoon)
    =.  cur-arvo  (sys-hash /arvo/hoon)
    =.  cur-zuse  (sys-hash /zuse/hoon)
    =.  cur-vanes  rehash-vanes
    subscribe-next
  ::
  ++  subscribe-next
    %-  emit
    ^-  card
    :*  %warp  /kiln/autoload  [our our]  %home  ~
        %next  %z  da+now  /sys
    ==
  ::
  ++  writ  =>(check-new subscribe-next)
  ++  check-new
    ?.  autoload-on
      ..check-new
    =/  new-hoon  (sys-hash /hoon/hoon)
    =/  new-arvo  (sys-hash /arvo/hoon)
    ?:  |(!=(new-hoon cur-hoon) !=(new-arvo cur-arvo))
      =.  cur-hoon  new-hoon
      =.  cur-arvo  new-arvo
      =.  cur-vanes  rehash-vanes
      (emit %poke /kiln/reload/hoon [our %hood] %helm-reset ~)
      ::  XX  updates cur-vanes?
    =/  new-zuse  (sys-hash /zuse/hoon)
    ?:  !=(new-zuse cur-zuse)
      =.  cur-zuse  new-zuse
      =.  cur-vanes  rehash-vanes
      (emit %poke /kiln/reload/zuse [our %hood] %helm-reload [%zuse tracked-vanes])
    (roll tracked-vanes load-vane)
  ::
  ++  load-vane
    =<  %_(. con ..load-vane)
    |=  {syd/@tas con/_.}
    =.  +>.$  con
    =/  new-vane  q:(hash-vane syd)
    ?:  =(`new-vane (~(get by cur-vanes) syd))
      +>.$
    =.  cur-vanes  (~(put by cur-vanes) syd new-vane)
    (emit [%poke /kiln/reload/[syd] [our %hood] %helm-reload ~[syd]])
  --
::
++  poke-overload
  |=  tym/@dr
  abet:(emit %wait /kiln/overload/(scot %dr tym) (add ~s10 now))
::
++  take  |=(way/wire ?>(?=({@ $~} way) (work i.way))) ::  general handler
++  take-mere                                         ::
  |=  {way/wire are/(each (set path) (pair term tang))}
  abet:abet:(mere:(take way) are)
::
++  take-made                                         ::
<<<<<<< HEAD
  |=  {way/wire dep/@uvH reg/gage:^ford}
  abet:abet:(made:(take way) dep reg)
=======
  |=  {way/wire dep/@uvH reg/gage:ford}
  abet:abet:(made:(take way) dep reg) 
>>>>>>> 53eef4cd
::
++  take-coup-fancy                                   ::
  |=  {way/wire saw/(unit tang)}
  abet:abet:(coup-fancy:(take way) saw)
::
++  take-mere-sync                                    ::
  |=  {way/wire mes/(each (set path) (pair term tang))}
  ?>  ?=({@ @ @ *} way)
  =+  ^-  hos/kiln-sync
      :*  syd=(slav %tas i.way)
          her=(slav %p i.t.way)
          sud=(slav %tas i.t.t.way)
      ==
  abet:abet:(mere:(auto hos) .?(t.t.t.way) mes)
::
++  take-writ-sync                                    ::
  |=  {way/wire rot/riot}
  ?>  ?=({@ @ @ *} way)
  =+  ^-  hos/kiln-sync
      :*  syd=(slav %tas i.way)
          her=(slav %p i.t.way)
          sud=(slav %tas i.t.t.way)
      ==
  abet:abet:(writ:(auto hos) .?(t.t.t.way) rot)
::
++  take-writ-autoload
  |=  {way/wire rot/riot}
  ?>  ?=($~ way)
  ?>  ?=(^ rot)
  abet:writ:autoload
::
++  take-wake-overload
  |=  {way/wire $~}
  ?>  ?=({@ $~} way)
  =+  tym=(slav %dr i.way)
  =.  +>.$
    (emit %wipe /kiln/overload/[i.way] our ~)
  =.  +>.$
    (emit %wait /kiln/overload/[i.way] (add tym now))
  abet
::
++  spam
  |=  mes/(list tank)
  ((slog mes) ..spam)
::     %-  emit :: XX not displayed/immediately
::     [%poke /kiln/spam [our %talk] (said our %kiln now eny mes)]
::
++  auto
  |=  kiln-sync
  =+  (fall (~(get by syn) syd her sud) [let=*@ud ust=ost])
  |%
  ++  abet
    ..auto(syn (~(put by syn) [syd her sud] let ust))
  ::
  ++  blab
    |=  new/(list move)
    ^+  +>
    +>.$(moz (welp new moz))
  ::
  ++  spam  |*(* %_(+> ..auto (^spam +<)))
  ++  stop
    =>  (spam (render "ended autosync" sud her syd) ~)
    %-  blab  :_  ~
    :*  ust  %warp
        /kiln/sync/[syd]/(scot %p her)/[sud]
        [our her]  sud  ~
    ==
  ::
  ++  start-track
    =>  (spam (render "activated track" sud her syd) ~)
    =.  let  1
    %-  blab
    :~  :*  ost  %warp
            /kiln/sync/[syd]/(scot %p her)/[sud]
            [our her]  sud  ~  %sing  %y  ud+let  /
    ==  ==
  ::
  ++  start-sync
    |=  reset/?
    =.  +>.$  (spam (render "activated sync" sud her syd) ~)
    %-  blab
    :~  :*  ost  %warp
            [%kiln %sync syd (scot %p her) sud ?:(reset /reset /)]
            [our her]  sud  ~  %sing  %w  [%da now]  /
    ==  ==
  ::
  ++  writ
    |=  {reset/? rot/riot}
    ?~  rot
      %^    spam
          leaf+"bad %writ response"
        (render "on sync" sud her syd)
      ~
    =.  let  ?.  ?=($w p.p.u.rot)  let  ((hard @ud) q.q.r.u.rot)
    %-  blab  ^-  (list move)  :_  ~
    :*  ost  %merg
        [%kiln %sync syd (scot %p her) sud ?:(reset /reset /)]
        our  syd  her  sud  ud+let
        ?:  =(0 .^(* %cw /(scot %p our)/[syd]/(scot %da now)))
          %init
        %mate
    ==
  ::
  ++  mere
    |=  {reset/? mes/(each (set path) (pair term tang))}
    =.  let  +(let)
    =.  +>.$
      %-  spam
      ?:  ?=($& -.mes)
        [(render "sync succeeded" sud her syd) ~]
      ?+  p.p.mes
        :*  (render "sync failed" sud her syd)
            leaf+"please manually merge the desks with"
            leaf+"|merge %{(trip syd)} {(scow %p her)} %{(trip sud)}"
            leaf+""
            leaf+"error code: {<p.p.mes>}"
            q.p.mes
        ==
      ::
          $no-ali-desk
        :~  (render "sync activated" sud her syd)
            leaf+"note: blank desk {<sud>} on {<her>}"
        ==
      ==
    =.  +>.$
      ?.  reset  +>.$
      (blab [ost %poke /init-reset [our %hood] %helm-reset ~]~)
    %-  blab  :_  ~
    :*  ost  %warp
        /kiln/sync/[syd]/(scot %p her)/[sud]
        [our her]  sud  ~  %sing  %y  ud+let  /
    ==
  --
::
++  work                                              ::  state machine
  |=  syd/desk
  =+  ^-  kiln-desk
      %+  fall  (~(get by rem) syd)
      =+  *kiln-desk
      %_(- cas [%da now])
  |%
  ++  abet                                            ::  resolve
    ..work(rem (~(put by rem) syd auto gem her sud cas))
  ::
  ++  blab
    |=  new/(list move)
    ^+  +>
    +>.$(moz (welp new moz))
  ::
  ++  win   .                                         ::  successful poke
  ++  lose
    ^+  .
    ~|  %kiln-work-fail
    .
  ::
  ++  ford-fail
    |=(tan/tang ~|(%ford-fail (mean tan)))
  ::
  ++  unwrap-tang
    |*  res/(each * tang)
    ?:  ?=($& -.res)
      p.res
    (ford-fail p.res)
  ::
  ++  gage-to-cages
    |=  gag/gage:ford  ^-  (list (pair cage cage))
    (unwrap-tang (gage-to-tage gag))
  ::
  ++  gage-to-tage
    |=  gag/gage:ford
    ^-  (each (list (pair cage cage)) tang)
    ?.  ?=($tabl -.gag)
      (mule |.(`$~`(ford-fail >%strange-gage< ~)))
    =<  ?+(. [%& .] {@ *} .)
    |-  ^-  ?((list {cage cage}) (each $~ tang))
    ?~  p.gag  ~
    ?-    -.p.i.p.gag
        $tabl  (mule |.(`$~`(ford-fail >%strange-gage< ~)))
        $|     (mule |.(`$~`(ford-fail p.p.i.p.gag)))
        $&
      ?-  -.q.i.p.gag
        $tabl  (mule |.(`$~`(ford-fail >%strange-gage< ~)))
        $|     (mule |.(`$~`(ford-fail p.q.i.p.gag)))
        $&     =+  $(p.gag t.p.gag)
               ?+(- [[p.p p.q]:i.p.gag -] {@ *} -)
      ==
    ==
  ::
  ++  perform                                         ::
    ^+  .
    (blab [ost %merg /kiln/[syd] our syd her sud cas gem] ~)
  ::
  ++  fancy-merge                                     ::  send to self
    |=  {syd/desk her/@p sud/desk gem/?($auto germ)}
    ^+  +>
    %-  blab  :_  ~
    [ost %poke /kiln/fancy/[^syd] [our %hood] %kiln-merge [syd her sud cas gem]]
  ::
  ++  spam  ::|=(tang ((slog +<) ..spam))
            |*(* +>(..work (^spam +<)))
  ++  merge
    |=  {her/@p sud/@tas cas/case gim/?($auto germ)}
    ^+  +>
    ?.  ?=($auto gim)
      perform(auto |, gem gim, her her, cas cas, sud sud)
    ?:  =(0 .^(@ %cw /(scot %p our)/[syd]/(scot %da now)))
      =>  $(gim %init)
      .(auto &)
    =>  $(gim %fine)
    .(auto &)
  ::
  ++  coup-fancy
    |=  saw/(unit tang)
    ?~  saw
      =>  (spam leaf+"%melding %{(trip sud)} into scratch space" ~)
      %-  blab  :_  ~
      [ost %merg /kiln/[syd] our (cat 3 syd '-scratch') her sud cas gem]
    =+  :-  "failed to set up conflict resolution scratch space"
        "I'm out of ideas"
    lose:(spam leaf+-< leaf+-> u.saw)
  ::
  ++  mere
    |=  are/(each (set path) (pair term tang))
    ^+  +>
    ?:  =(%meld gem)
      ?:  ?=($& -.are)
        ?.  auto
          =+  "merged with strategy {<gem>}"
          win:(spam leaf+- ?~(p.are ~ [>`(set path)`p.are< ~]))
        :: ~?  >  =(~ p.are)  [%mere-no-conflict syd]
        =+  "mashing conflicts"
        =>  .(+>.$ (spam leaf+- ~))
        =+  tic=(cat 3 syd '-scratch')
        %-  blab  :_  ~
        :*  ost  %exec  /kiln/[syd]
            our  ~  [our tic %da now]  %tabl
            ^-  (list (pair silk:ford silk:ford))
            :: ~&  >  kiln-mashing+[p.are syd=syd +<.abet]
            %+  turn  (~(tap in p.are))
            |=  pax/path
            ^-  (pair silk:ford silk:ford)
            :-  [%$ %path -:!>(*path) pax]
            =+  base=[%file [our tic %da now] (flop pax)]
            =+  alis=[%file [her sud cas] (flop pax)]
            =+  bobs=[%file [our syd %da now] (flop pax)]
            =+  dali=[%diff base alis]
            =+  dbob=[%diff base bobs]
            =+  ^-  for/mark
                =+  (slag (dec (lent pax)) pax)
                ?~(- %$ i.-)
            [%mash for [her sud dali] [our syd dbob]]
        ==
      =+  "failed to merge with strategy meld"
      lose:(spam leaf+- >p.p.are< q.p.are)
    ?:  ?=($& -.are)
      =+  "merged with strategy {<gem>}"
      win:(spam leaf+- ?~(p.are ~ [>`(set path)`p.are< ~]))
    ?.  auto
      =+  "failed to merge with strategy {<gem>}"
      lose:(spam leaf+- >p.p.are< q.p.are)
    ?+    gem
      (spam leaf+"strange auto" >gem< ~)
    ::
        $init
      =+  :-  "auto merge failed on strategy %init"
          "I'm out of ideas"
      lose:(spam leaf+-< leaf+-> [>p.p.are< q.p.are])
    ::
        $fine
      ?.  ?=($bad-fine-merge p.p.are)
        =+  "auto merge failed on strategy %fine"
        lose:(spam leaf+- >p.p.are< q.p.are)
      =>  (spam leaf+"%fine merge failed, trying %meet" ~)
      perform(gem %meet)
    ::
        $meet
      ?.  ?=($meet-conflict p.p.are)
        =+  "auto merge failed on strategy %meet"
        lose:(spam leaf+- >p.p.are< q.p.are)
      =>  (spam leaf+"%meet merge failed, trying %mate" ~)
      perform(gem %mate)
    ::
        $mate
      ?.  ?=($mate-conflict p.p.are)
        =+  "auto merge failed on strategy %mate"
        lose:(spam leaf+- >p.p.are< q.p.are)
      =>  .(gem %meld)
      =+  tic=(cat 3 syd '-scratch')
      =>  =+  :-  "%mate merge failed with conflicts,"
              "setting up scratch space at %{(trip tic)}"
          [tic=tic (spam leaf+-< leaf+-> q.p.are)]
      (fancy-merge tic our syd %init)
    ==
  ::
  ++  tape-to-tanks
    |=  a/tape  ^-  (list tank)
    (scan a (more (just '\0a') (cook |=(a/tape leaf+a) (star prn))))
  ::
  ++  tanks-if-any
    |=  {a/tape b/(list path) c/tape}  ^-  (list tank)
    ?:  =(~ b)  ~
    (welp (tape-to-tanks "\0a{c}{a}") >b< ~)
  ::
  ++  made
    |=  {dep/@uvH reg/gage:ford}
    ^+  +>
    ?:  ?=($| -.reg)
      =+  "failed to mash"
      lose:(spam leaf+- p.reg)
    =+  ^-  can/(list (pair path (unit miso)))
        %+  turn  (gage-to-cages reg)
        |=  {pax/cage dif/cage}
        ^-  (pair path (unit miso))
        ?.  ?=($path p.pax)
          ~|  "strange path mark: {<p.pax>}"
          !!
        [((hard path) q.q.pax) ?:(?=($null p.dif) ~ `[%dif dif])]
    :: ~&  >  kiln-made+[(turn can head) syd=syd +<.abet]
    =+  notated=(skid can |=({path a/(unit miso)} ?=(^ a)))
    =+  annotated=(turn `(list (pair path *))`-.notated head)
    =+  unnotated=(turn `(list (pair path *))`+.notated head)
    =+  `desk`(cat 3 syd '-scratch')
    =+  ^-  tan/(list tank)
        %-  zing
        ^-  (list (list tank))
        :~  %-  tape-to-tanks
            """
            done setting up scratch space in {<[-]>}
            please resolve the following conflicts and run
            |merge {<syd>} our {<[-]>}
            """
            %^  tanks-if-any
              "annotated conflicts in:"  annotated
            ""
            %^  tanks-if-any
              "unannotated conflicts in:"  unnotated
            """
            some conflicts could not be annotated.
            for these, the scratch space contains
            the most recent common ancestor of the
            conflicting content.

            """
        ==
    =<  win
    %-  blab:(spam tan)
    :_  ~
    :*  ost  %info  /kiln/[syd]  our
        (cat 3 syd '-scratch')  %&
        %+  murn  can
        |=  {p/path q/(unit miso)}
        `(unit (pair path miso))`?~(q ~ `[p u.q])
    ==
  --
--<|MERGE_RESOLUTION|>--- conflicted
+++ resolved
@@ -260,13 +260,8 @@
   abet:abet:(mere:(take way) are)
 ::
 ++  take-made                                         ::
-<<<<<<< HEAD
-  |=  {way/wire dep/@uvH reg/gage:^ford}
+  |=  {way/wire dep/@uvH reg/gage:ford}
   abet:abet:(made:(take way) dep reg)
-=======
-  |=  {way/wire dep/@uvH reg/gage:ford}
-  abet:abet:(made:(take way) dep reg) 
->>>>>>> 53eef4cd
 ::
 ++  take-coup-fancy                                   ::
   |=  {way/wire saw/(unit tang)}
