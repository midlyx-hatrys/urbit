::  OAuth 2.0 %authorization
::
::::  /hoon/oauth2/lib
  ::
/+    hep-to-cab, interpolate
|%
<<<<<<< HEAD
++  fass                                                ::  rewrite quay
  |=  a/quay
  %+  turn  a
  |=  {p/@t q/@t}  ^+  +<
  [(gsub '-' '_' p) q]
::
++  gsub                                                ::  replace chars
  |=  {a/@t b/@t t/@t}
  ^-  @t
  ?:  =('' t)  t
  %+  mix  (lsh 3 1 $(t (rsh 3 1 t)))
  =+  c=(end 3 1 t)
  ?:(=(a c) b c)
::
++  join  
=======
++  parse-url  parse-url:interpolate
++  join
>>>>>>> 858f0c7f
  |=  {a/cord b/(list cord)}
  ?~  b  ''
  (rap 3 |-([i.b ?~(t.b ~ [a $(b t.b)])]))
::
++  post-quay
  |=  {a/purl b/quay}  ^-  hiss
  =.  b  (quay:hep-to-cab b)
  =-  [a %post - ?~(b ~ (some (tact +:(tail:earn b))))]
  (my content-type+['application/x-www-form-urlencoded']~ ~)
::
++  mean-wall  !.
  |=  {a/term b/tape}  ^+  !!
  =-  (mean (flop `tang`[>a< -]))
  (turn (lore (crip b)) |=(c/cord leaf+(trip c)))
::
++  bad-response  |=(a/@u ?:(=(2 (div a 100)) | ~&(bad-httr+a &)))
++  grab-json
  |*  {a/httr b/fist:jo}
  ~|  bad-json+r.a
  ~|  (poja q:(need r.a))
  (need (;~(biff poja b) q:(need r.a)))
--
::
::::
  ::
|%
++  token  ?($~ @t)
++  refresh  {tok/token expiry/@da pending/_`?`|}
++  both-tokens  {token refresh}
++  keys  cord:{cid/@t cis/@t}
--
::
::::
  ::
=+  state-usr=|
|_  {(bale keys) tok/token}
++  client-id      cid:decode-keys
++  client-secret  cis:decode-keys
++  decode-keys                       :: XX from bale w/ typed %jael
  ^-  {cid/@t cis/@t $~}
  ?.  =(~ `@`key)
    ~|  %oauth-bad-keys
    ((hard {cid/@t cis/@t $~}) (lore key))
  %+  mean-wall  %oauth-no-keys
  """
  Run |init-oauth2 {<`path`dom>}
  If necessary, obtain client keys configured for a redirect_uri of
    {(trip redirect-uri)}
  """
::
++  auth-url
  |=  {scopes/(list @t) url/$@(@t purl)}  ^-  purl
  ~&  [%oauth-warning "Make sure this urbit ".
                      "is running on {(earn our-host `~ ~)}"]
  %+  add-query:interpolate  url
  %-  quay:hep-to-cab
  :~  state+?.(state-usr '' (pack usr /''))
      client-id+client-id
      redirect-uri+redirect-uri
      scope+(join ' ' scopes)
  ==
::
++  our-host  .^(hart %e /(scot %p our)/host/fake)
++  redirect-uri
  %-    crip    %-  earn
  %^  interpolate  'https://our-host/~/ac/:domain/:user/in'
    `our-host
  :~  domain+(join '.' (flop dom))
      user+?:(state-usr '_state' (scot %ta usr))
  ==
::
::
<<<<<<< HEAD
++  out-filtered
  |=  {tok/token aut/$-(hiss hiss)}
  |=  a/hiss  ^-  sec-move
  ?~(tok [%show auth-url] [%send (aut a)])
::
++  out-quay
  |=  {nam/knot tok/token}
  %+  out-filtered  tok
  |=(a/hiss %_(a r.p :_(r.p.a nam^`@t`tok)))
::
++  out-math
  |=  ber/token
  =+  hed=(cat 3 'Bearer ' `@t`ber)
  %+  out-filtered  ber
  |=  a/hiss  ^+  a
  :: =.  p.a  dbg-post
  %_(a q.q (~(add ja q.q.a) %authorization hed))
::
++  toke-req
  |=  {grant-type/cord quy/quay}  ^-  {$send hiss}
  :+  %send  exchange-url
  :+  %post  (malt ~[content-type+~['application/x-www-form-urlencoded']])
  =-  `(tact +:(tail:earn -))
  %-  fass
=======
++  request-token
  |=  {a/$@(@t purl) grant-type/cord quy/quay}  ^-  hiss
  %+  post-quay  (parse-url a)
  %-  quay:hep-to-cab
>>>>>>> 858f0c7f
  %+  welp  quy
  :~  client-id+client-id
      client-secret+client-secret
      redirect-uri+redirect-uri
      grant-type+grant-type
  ==
::
++  request-token-by-code
  |=({a/$@(@t purl) b/@t} (request-token a 'authorization_code' code+b ~))
::
++  grab-token
  |=  a/httr  ^-  axs/@t
  (grab-json a (ot 'access_token'^so ~):jo)
::
++  grab-expiring-token
  |=  a/httr  ^-  {axs/@t exp/@u}
  (grab-json a (ot 'access_token'^so 'expires_in'^ni ~):jo)
::
++  grab-both-tokens
  |=  a/httr  ^-  {axs/@t exp/@u ref/@t}
  (grab-json a (ot 'access_token'^so 'expires_in'^ni 'refresh_token'^so ~):jo)
::
++  auth
  ?~  tok  ~|(%no-bearer-token !!)
  |%
  ++  header  `cord`(cat 3 'Bearer ' `@t`tok)
  ++  query   `cord`tok
  --
::
++  add-auth-header
  |=  request/{url/purl meth hed/math (unit octs)}
  ^+  request
  ::  =.  p.url.request  [| `6.000 [%& /localhost]]       ::  for use with unix nc
  ~&  add-auth-header+(earn url.request)
  request(hed (~(add ja hed.request) %authorization header:auth))
::
++  add-auth-query
  |=  {token-name/cord request/{url/purl meth math (unit octs)}}
  ^+  request
  ::  =.  p.url.request  [| `6.000 [%& /localhost]]       ::  for use with unix nc
  ~&  add-auth-query+(earn url.request)
  request(r.url [[token-name query:auth] r.url.request])
::
++  re
  |_  ref/refresh
  ++  needs-refresh  ?~(tok.ref | is-expired)
  ++  is-expired  (lth expiry.ref (add now ~m5))
  ++  update
    |=  exp/@u  ^+  ref
    ref(pending |, expiry (add now (mul ~s1 exp)))
  ::
  ++  update-if-needed
    |=  exchange-url/$@(@t purl)
    ^-  {(unit hiss) refresh}
    ?~  tok.ref  `ref
    ?.  is-expired  `ref
    :_  ref(pending &)
    `(request-token exchange-url 'refresh_token' refresh-token+tok.ref ~)
  --
::
::  expected semantics, to be copied and modified if anything doesn't work
++  standard
  |*  {done/* save/$-(token *)}
  |%
  ++  save  ^-($-(token _done) ^save)                   ::  shadow(type canary)
  ++  core-move  $^({sec-move _done} sec-move)          ::  stateful
  ::
  ::  Insert token into query string. expects:
  ::    ++  in   (in-code-to-token 'http://...')        ::  handle callback
  ++  out-add-query-param
    |=  {token-name/knot scopes/(list cord) dialog/$@(@t purl)}
    ::
    |=  a/hiss  ^-  $%({$send hiss} {$show purl})
    ?~  tok  [%show (auth-url scopes dialog)]
    [%send (add-auth-query token-name a)]
  ::
  ::  Add token as a header. expects:
  ::    ++  in   (in-code-to-token 'http://...')        ::  handle callback
  ++  out-add-header
    |=  {scopes/(list cord) dialog/$@(@t purl)}
    ::
    |=  a/hiss  ^-  sec-move
    ?~  tok  [%show (auth-url scopes dialog)]
    [%send (add-auth-header a)]
  ::
  ::  Exchange code in query string for access token. expects:
  ::    ++  bak  bak-save-token                         :: save access token
  ++  in-code-to-token
    |=  exchange-url/$@(@t purl)
    ::
    |=  a/quay  ^-  sec-move
    =+  code=~|(%no-code (~(got by (malt a)) %code))
    [%send (request-token-by-code exchange-url code)]
  ::
  ::  If an access token has been returned, save it
  ++  bak-save-token
    |=  a/httr  ^-  core-move
    ?:  (bad-response p.a)
      [%give a]  :: [%redo ~]  ::  handle 4xx?
    [[%redo ~] (save `token`(grab-token a))]
  --
::
++  standard-refreshing
  |*  {done/* ref/refresh save/$-({token refresh} *)}
  =+  s=(standard done |=(tok/token (save tok ref)))
  |%
  ++  save  ^-($-(both-tokens _done) ^save)             ::  shadow(type canary)
  ++  core-move  $^({sec-move _done} sec-move)          ::  stateful
  ::
  ::  See ++out-add-query-param:standard
  ::  Refresh token if we have an expired one, ask for authentication if none is present,
  ::  insert auth token into the query string if it's valid. expects:
  ::    ++  in   (in-code-to-token 'http://...')        ::  handle callback
  ::    ++  res  res-save-after-refresh
  ++  out-refresh-or-add-query-param
    |=  {exchange/$@(@t purl) s-args/{knot (list cord) $@(@t purl)}}
    ::
    |=  a/hiss  ^-  core-move
    =^  upd  ref  (~(update-if-needed re ref) exchange)
    ?^  upd  [[%send u.upd] (save tok ref)]
    %.(a (out-add-query-param.s s-args))
  ::
  ::  See ++out-add-header:standard
  ::  Refresh token if we have an expired one, ask for authentication if none is present,
  ::  add token as a header if it's valid. expects:
  ::    ++  in   (in-code-to-token 'http://...')        ::  handle callback
  ::    ++  res  res-save-after-refresh
  ++  out-refresh-or-add-header
    |=  {exchange/$@(@t purl) s-args/{(list cord) dialog/$@(@t purl)}}
    ::
    |=  a/hiss  ^-  core-move
    =^  upd  ref  (~(update-if-needed re ref) exchange)
    ?^  upd  [[%send u.upd] (save tok ref)]
    %.(a (out-add-header.s s-args))
  ::
  ::  If the last request refreshed the access token, save it.
  ++  res-save-after-refresh
    |=  a/httr  ^-  core-move
    ?.  pending.ref  [%give a]
    =+  `{axs/token exp/@u}`(grab-expiring-token a)
    =.  ref  (~(update re ref) exp)
    [[%redo ~] (save axs ref)]
  ::
  ::  Exchange code in query string for access and refresh tokens. expects:
  ::    ++  bak  bak-save-both-tokens                   :: save access token
  ++  in-code-to-token  in-code-to-token.s
  ::
  ::  If valid access and refresh tokens have been returned, save them
  ++  bak-save-both-tokens
    |=  a/httr  ^-  core-move
    =+  `{axs/token exp/@u ref-new/token}`(grab-both-tokens a)
    =.  tok.ref  ref-new
    =.  ref  (~(update re ref) exp)
    [[%redo ~] (save axs ref)]
  --
--
::
::  XX move-me
::
::
::::  Example "standard" sec/ core:
  ::
::
::  ::
::  ::::  /hoon/my-api/com/sec
::    ::
::  /+    oauth2
::  ::
::  ::::
::    ::
::  |_  {bal/(bale keys:oauth2) tok/token:oauth2}
::  ++  aut  (~(standard oauth2 bal tok) . |=(tok/token:oauth2 +>(tok tok)))
::  ++  out
::    %+  out-add-header:aut  scope=/full
::    oauth-dialog='https://my-api.com/authorize'
::  ::
::  ++  in
::    %-  in-code-to-token:aut
::    exchange-url='https://my-api.com/access_token'
::  ::
::  ++  bak  bak-save-token:aut
::  --
::
::
::::  Equivalent imperative code:
  ::
::
::  ::
::  ::::  /hoon/my-api/com/sec
::    ::
::  /+    oauth2
::  ::
::  ::::
::    ::
::  |_  {bal/(bale keys:oauth2) tok/token:oauth2}
::  ++  aut  ~(. oauth2 bal tok)
::  ++  out  ::  add header
::    =+  aut
::    |=  req/hiss  ^-  $%({$send hiss} {$show purl})
::    ?~  tok
::      [%show (auth-url scope=/full 'https://my-api.com/authorize')]
::    [%send (add-auth-header req)]
::  ::
::  ++  in  :: code to token
::    =+  aut
::    |=  inp/quay  ^-  {$send hiss}
::    =+  code=~|(%no-code (~(got by (malt inp)) %code))
::    [%send (request-token-by-code 'https://my-api.com/access_token' code)]
::  ::
::  ++  bak  ::  save token
::    =+  aut
::    |=  bak/httr  ^-  $%({{$redo $~} _..bak} {$give httr})
::    ?:  (bad-response bak)  [%give bak]
::    =.  tok  (grab-token bak)
::    [[%redo ~] ..bak]
::  --
::
:::   :::
  ::::: ::
:::   :::
::
::::  Example "standard-refreshing" sec/ core:
  ::
::
::  ::
::  ::::  /hoon/my-api/com/sec
::    ::
::  /+    oauth2
::  ::
::  ::::
::    ::
::  |_  {bal/(bale keys:oauth2) tok/token:oauth2 ref/refresh:oauth2}
::  ++  aut
::    %^  ~(standard-refreshing oauth2 bal tok)  .  ref
::    |=({tok/token ref/refresh}:oauth2 +>(tok tok, ref ref))
::  ::
::  ++  exchange-url  'https://my-api.com/access_token'
::  ++  out
::    %^  out-refresh-or-add-header:aut  exchange-url
::      scope=/full
::    oauth-dialog='https://my-api.com/authorize'
::  ::
::  ++  res  res-save-after-refresh:aut
::  ++  in  (in-code-to-token:aut exchange-url)
::  ++  bak  bak-save-both-tokens:aut
::  --
::
::
::::  Equivalent imperative code:
  ::
::
::  ::
::  ::::  /hoon/my-api/com/sec
::    ::
::  /+    oauth2
::  ::
::  ::::
::    ::
::  |_  {bal/(bale keys:oauth2) axs/token:oauth2 ref/refresh:oauth2}
::  ++  aut  ~(. oauth2 bal axs)
::  ++  exchange-url  'https://my-api.com/access_token'
::  ++  out  :: refresh or add header
::    =+  aut
::    |=  req/hiss  ^-  $^({{$send hiss} _..out} $%({$send hiss} {$show purl}))
::    ?~  axs
::      [%show (auth-url scope=/full 'https://my-api.com/authorize')]
::    =^  upd  ref  (~(update-if-needed re ref) exchange-url)
::    ?^  upd  [[%send u.upd] ..out]
::    [%send (add-auth-header req)]
::   ::
::  ++  res  :: save after refresh
::    =+  aut
::    |=  a/httr  ^-  $^({{$redo $~} _..res} {$give httr})
::    ?.  pending.ref  [%give a]
::    =+  `{axs/token exp/@u}`(grab-expiring-token a)
::    [[%redo ~] ..out(axs axs, ref (~(update re ref) exp))]
::  ::
::  ++  in  :: exchange token
::    =+  aut
::    |=  inp/quay  ^-  {$send hiss}
::    =+  code=~|(%no-code (~(got by (malt inp)) %code))
::    [%send (request-token-by-code exchange-url code)]
::
::   ++  bak  :: save both tokens
::     =+  aut
::     |=  a/httr  ^-  {{$redo $~} _..res}
::     =+  `{axs/token exp/@u ref-new/token}`(grab-both-tokens a)
::     =.  tok.ref  ref-new
::     [[%redo ~] ..bak(axs axs, ref (~(update re ref) exp))]
::  ::
::  ::
::  ++  bak
::    =+  aut
::    |=  bak/httr  ^-  $%({{$redo $~} _..bak} {$give httr})
::    ?:  (bad-response bak)  [%give bak]
::    =.  tok  (grab-token bak)
::    [[%redo ~] ..bak]
::  --
::<|MERGE_RESOLUTION|>--- conflicted
+++ resolved
@@ -4,26 +4,8 @@
   ::
 /+    hep-to-cab, interpolate
 |%
-<<<<<<< HEAD
-++  fass                                                ::  rewrite quay
-  |=  a/quay
-  %+  turn  a
-  |=  {p/@t q/@t}  ^+  +<
-  [(gsub '-' '_' p) q]
-::
-++  gsub                                                ::  replace chars
-  |=  {a/@t b/@t t/@t}
-  ^-  @t
-  ?:  =('' t)  t
-  %+  mix  (lsh 3 1 $(t (rsh 3 1 t)))
-  =+  c=(end 3 1 t)
-  ?:(=(a c) b c)
-::
-++  join  
-=======
 ++  parse-url  parse-url:interpolate
 ++  join
->>>>>>> 858f0c7f
   |=  {a/cord b/(list cord)}
   ?~  b  ''
   (rap 3 |-([i.b ?~(t.b ~ [a $(b t.b)])]))
@@ -96,37 +78,10 @@
   ==
 ::
 ::
-<<<<<<< HEAD
-++  out-filtered
-  |=  {tok/token aut/$-(hiss hiss)}
-  |=  a/hiss  ^-  sec-move
-  ?~(tok [%show auth-url] [%send (aut a)])
-::
-++  out-quay
-  |=  {nam/knot tok/token}
-  %+  out-filtered  tok
-  |=(a/hiss %_(a r.p :_(r.p.a nam^`@t`tok)))
-::
-++  out-math
-  |=  ber/token
-  =+  hed=(cat 3 'Bearer ' `@t`ber)
-  %+  out-filtered  ber
-  |=  a/hiss  ^+  a
-  :: =.  p.a  dbg-post
-  %_(a q.q (~(add ja q.q.a) %authorization hed))
-::
-++  toke-req
-  |=  {grant-type/cord quy/quay}  ^-  {$send hiss}
-  :+  %send  exchange-url
-  :+  %post  (malt ~[content-type+~['application/x-www-form-urlencoded']])
-  =-  `(tact +:(tail:earn -))
-  %-  fass
-=======
 ++  request-token
   |=  {a/$@(@t purl) grant-type/cord quy/quay}  ^-  hiss
   %+  post-quay  (parse-url a)
   %-  quay:hep-to-cab
->>>>>>> 858f0c7f
   %+  welp  quy
   :~  client-id+client-id
       client-secret+client-secret
