::
::::  /hoon/tree/lib
  ::
/-  tree-include
!:
|%
<<<<<<< HEAD
++  getall                                              :: search in manx
  |=  tag=(list mane)
  |=  ele=manx  ^-  marl
  ?:  (lien tag |=(a=mane =(a n.g.ele)))
    ~[ele]
  (zing (turn c.ele ..$))
::
++  map-to-json                                         :: hoon data to json 
  |*  [a=$+(* cord) b=$+(* json)]
  |*  c=(map)  ^-  json               :: XX c=(map _+<.a _+<.b)
  ~!  c
  (jobe (turn (~(tap by c)) |*([k=* v=*] [(a k) (b v)])))
=======
++  extract
  |=  a/marl  ^-  tape
  ?~  a  ~
  %+  weld  
    ?.  ?=(_;/(**) i.a)
      $(a c.i.a)
    v.i.a.g.i.a
  $(a t.a) 
::
++  getall
  |=  tag/(list mane)
  |=  ele/manx  ^-  marl
  ?:  (lien tag |=(a/mane =(a n.g.ele)))
    ~[ele]
  (zing (turn c.ele ..$))
::
++  baff  |*({a/(unit) b/(trap)} ?^(a a *b))
++  find-in-tree
  |*  {paz/fist:jo fun/$-(* (unit))}
  |=  jon/json
  =+  a=`(list json)`~[jon]
  |^  (try)
  ++  try
    |.  ^+  *fun
    ?~  a  ~
    %+  biff  (paz i.a)
    |*  {b/(list json) c/*}  ^+  *fun
    (baff (baff (fun +<+) try(a +<-)) try(a t.a))
  --
::
++  map-to-json
  |*  {a/$-(* cord) b/$-(* json)}
  |*  c/(map)  ^-  json
  ~!  c
  (jobe (turn (~(tap by c)) |*({* *} [(a +<-) (b +<+)])))
:: 
++  json-front
  |=  a/json  ^-  json
  =-  (fall `(unit json)`- ~)
  %.  a
  %+  find-in-tree  (ot c+(ar some) gn+so ga+(om so) ~):jo
  |=  {nom/knot atr/(map knot cord)}  ^-  (unit json)
  ?.  (~(has by atr) 'urb:front')  ~
  ?>  ?=($meta nom)
  (biff (~(get by atr) %value) poja)
>>>>>>> 7fde2eb2
::
::  a.b_c.d => [[%a %b] [%c %d]]
::  a.b_c, a_b__c => [[%a %b] %c]
::  a_b_c, a__b_c => [%a [%b %c]]
++  read-schem                                          :: decode gapped noun
  =<  (cook to-noun (cook build-grove apex))
  |%
<<<<<<< HEAD
  ++  noun  $|(term [noun noun])       ::  shadow
  ::  improper list of possible entry points
  ++  grove  $|(term [gap=@ sealed=noun pending=grove])
  ++  apex  ;~(plug sym (star ;~(plug delim sym)))
  ++  delim  ;~(pose (cold 0 dot) (cook lent (plus cab)))
  ++  to-noun  |=(a=grove ?@(a a [sealed.a $(a pending.a)]))
  ++  build-grove
    |=  [a=grove b=(list ,[p=@u q=term])]  ^-  grove
    %+  roll  b  =<  .(acc a)
    |=  [[gap=@u v=term] acc=grove]  ^-  grove
    ?@  acc            [gap acc v]
    ?:  (gth gap gap.acc)  [gap (to-noun acc) v]
    acc(pending $(acc pending.acc))
=======
  ++  noun  $@(term [noun noun])       ::  shadow
  ++  data  $@(term {n/@ l/noun r/data})
  ++  apex  ;~(plug sym (star ;~(plug delim sym)))
  ++  delim  ;~(pose (cold 0 dot) (cook lent (plus cab)))
  ++  to-noun  |=(a/data ?@(a a [l.a $(a r.a)]))
  ++  to-tree
    |=  {acc/data a/(list {p/@u q/term})}
    %+  roll  a  =<  .(acc ^acc)
    |=  {{n/@u v/term} acc/data}
    ^-  data  
    ?@  acc            [n acc v]
    ?:  (gth n n.acc)  
      ::  [n (to-noun acc) v]
      ~|  %this-code-was-abusing-the-type-loophole-and-is-incorrect
      !!
    acc(r $(acc r.acc))
>>>>>>> 7fde2eb2
  --
--
<|MERGE_RESOLUTION|>--- conflicted
+++ resolved
@@ -4,66 +4,18 @@
 /-  tree-include
 !:
 |%
-<<<<<<< HEAD
 ++  getall                                              :: search in manx
-  |=  tag=(list mane)
-  |=  ele=manx  ^-  marl
-  ?:  (lien tag |=(a=mane =(a n.g.ele)))
-    ~[ele]
-  (zing (turn c.ele ..$))
-::
-++  map-to-json                                         :: hoon data to json 
-  |*  [a=$+(* cord) b=$+(* json)]
-  |*  c=(map)  ^-  json               :: XX c=(map _+<.a _+<.b)
-  ~!  c
-  (jobe (turn (~(tap by c)) |*([k=* v=*] [(a k) (b v)])))
-=======
-++  extract
-  |=  a/marl  ^-  tape
-  ?~  a  ~
-  %+  weld  
-    ?.  ?=(_;/(**) i.a)
-      $(a c.i.a)
-    v.i.a.g.i.a
-  $(a t.a) 
-::
-++  getall
   |=  tag/(list mane)
   |=  ele/manx  ^-  marl
   ?:  (lien tag |=(a/mane =(a n.g.ele)))
     ~[ele]
   (zing (turn c.ele ..$))
 ::
-++  baff  |*({a/(unit) b/(trap)} ?^(a a *b))
-++  find-in-tree
-  |*  {paz/fist:jo fun/$-(* (unit))}
-  |=  jon/json
-  =+  a=`(list json)`~[jon]
-  |^  (try)
-  ++  try
-    |.  ^+  *fun
-    ?~  a  ~
-    %+  biff  (paz i.a)
-    |*  {b/(list json) c/*}  ^+  *fun
-    (baff (baff (fun +<+) try(a +<-)) try(a t.a))
-  --
-::
-++  map-to-json
+++  map-to-json                                         :: hoon data to json 
   |*  {a/$-(* cord) b/$-(* json)}
-  |*  c/(map)  ^-  json
+  |*  c/(map)  ^-  json               :: XX c=(map _+<.a _+<.b)
   ~!  c
-  (jobe (turn (~(tap by c)) |*({* *} [(a +<-) (b +<+)])))
-:: 
-++  json-front
-  |=  a/json  ^-  json
-  =-  (fall `(unit json)`- ~)
-  %.  a
-  %+  find-in-tree  (ot c+(ar some) gn+so ga+(om so) ~):jo
-  |=  {nom/knot atr/(map knot cord)}  ^-  (unit json)
-  ?.  (~(has by atr) 'urb:front')  ~
-  ?>  ?=($meta nom)
-  (biff (~(get by atr) %value) poja)
->>>>>>> 7fde2eb2
+  (jobe (turn (~(tap by c)) |*(* [(a +<-) (b +<+)])))
 ::
 ::  a.b_c.d => [[%a %b] [%c %d]]
 ::  a.b_c, a_b__c => [[%a %b] %c]
@@ -71,37 +23,18 @@
 ++  read-schem                                          :: decode gapped noun
   =<  (cook to-noun (cook build-grove apex))
   |%
-<<<<<<< HEAD
-  ++  noun  $|(term [noun noun])       ::  shadow
+  ++  noun  $@(term {noun noun})       ::  shadow
   ::  improper list of possible entry points
-  ++  grove  $|(term [gap=@ sealed=noun pending=grove])
+  ++  grove  $@(term {gap/@ sealed/noun pending/grove})
   ++  apex  ;~(plug sym (star ;~(plug delim sym)))
   ++  delim  ;~(pose (cold 0 dot) (cook lent (plus cab)))
-  ++  to-noun  |=(a=grove ?@(a a [sealed.a $(a pending.a)]))
+  ++  to-noun  |=(a/grove ?@(a a [sealed.a $(a pending.a)]))
   ++  build-grove
-    |=  [a=grove b=(list ,[p=@u q=term])]  ^-  grove
+    |=  {a/grove b/(list {p/@u q/term})}  ^-  grove
     %+  roll  b  =<  .(acc a)
-    |=  [[gap=@u v=term] acc=grove]  ^-  grove
+    |=  {{gap/@u v/term} acc/grove}  ^-  grove
     ?@  acc            [gap acc v]
     ?:  (gth gap gap.acc)  [gap (to-noun acc) v]
     acc(pending $(acc pending.acc))
-=======
-  ++  noun  $@(term [noun noun])       ::  shadow
-  ++  data  $@(term {n/@ l/noun r/data})
-  ++  apex  ;~(plug sym (star ;~(plug delim sym)))
-  ++  delim  ;~(pose (cold 0 dot) (cook lent (plus cab)))
-  ++  to-noun  |=(a/data ?@(a a [l.a $(a r.a)]))
-  ++  to-tree
-    |=  {acc/data a/(list {p/@u q/term})}
-    %+  roll  a  =<  .(acc ^acc)
-    |=  {{n/@u v/term} acc/data}
-    ^-  data  
-    ?@  acc            [n acc v]
-    ?:  (gth n n.acc)  
-      ::  [n (to-noun acc) v]
-      ~|  %this-code-was-abusing-the-type-loophole-and-is-incorrect
-      !!
-    acc(r $(acc r.acc))
->>>>>>> 7fde2eb2
   --
 --
