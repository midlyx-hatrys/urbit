--- conflicted
+++ resolved
@@ -11,14 +11,9 @@
 [. ^talk]
 |_  bol/bowl:gall
 ++  main                                                ::  main story
-<<<<<<< HEAD
-  |=  our/ship  ^-  cord
-  =+  can=(clan:title our)
-=======
   |=  who/ship
   ^-  cord
-  =+  can=(clan who)
->>>>>>> 5cf7e097
+  =+  can=(clan:title who)
   ?+  can  %porch
     $czar  %court
     $king  %floor
@@ -46,22 +41,11 @@
 ++  said-url                                            ::  app url
   |=  url/purl:eyre
   :^  ost.bol  %poke  /said-url
-<<<<<<< HEAD
-  :+  [our.bol %talk]  %talk-command
-  ^-  command
-  :-  %publish
-  :_  ~
-  ^-  thought
-  :+  (shaf %thot eny.bol)
-    [[[%& our.bol (main our.bol)] [*envelope %pending]] ~ ~]
-  [now.bol *bouquet [%app dap.bol (crip (en-purl:html url))]]   :: XX
-=======
   :+  [our.bol %talk]  %talk-action
   ^-  action
   :+  %phrase
     [[our.bol (main our.bol)] ~ ~]
-  [%app dap.bol (crip (earn url))]~   :: XX
->>>>>>> 5cf7e097
+  [%app dap.bol (crip (en-purl:html url))]~   :: XX
 ::
 ++  said                                                ::  app message
   |=  {our/@p dap/term now/@da eny/@uvJ mes/(list tank)}
