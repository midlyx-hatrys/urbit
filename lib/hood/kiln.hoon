::                                                      ::  ::
::::  /hoon/kiln/hood/lib                               ::  ::
  ::                                                    ::  ::
/?  310                                                 ::  version
/-  hall
::                                                      ::  ::
::::                                                    ::  ::
  ::                                                    ::  ::
=,  clay
=,  space:userlib
=,  format
|%                                                      ::  ::
++  part  {$kiln $0 pith}                               ::  kiln state
++  pith                                                ::  ::
    $:  rem/(map desk per-desk)                         ::
        syn/(map kiln-sync {let/@ud ust/bone})          ::
        autoload-on/?                                   ::
        cur-hoon/@uvI                                   ::
        cur-arvo/@uvI                                   ::
        cur-zuse/@uvI                                   ::
        cur-vanes/(map @tas @uvI)                       ::
    ==                                                  ::
++  per-desk                                            ::  per-desk state
    $:  auto/?                                          ::  escalate on failure
        gem/germ                                        ::  strategy
        her/@p                                          ::  from ship
        sud/@tas                                        ::  from desk
        cas/case                                        ::  at case
    ==                                                  ::
::                                                      ::  ::
::::                                                    ::  ::
  ::                                                    ::  ::
++  kiln-commit  term                                   ::
++  kiln-mount                                          ::
    $:  pax/path                                        ::
        pot/term                                        ::
    ==                                                  ::
++  kiln-unmount  $@(term {knot path})                  ::
++  kiln-sync                                           ::
    $:  syd/desk                                        ::
        her/ship                                        ::
        sud/desk                                        ::
    ==                                                  ::
++  kiln-unsync                                         ::
    $:  syd/desk                                        ::
        her/ship                                        ::
        sud/desk                                        ::
    ==                                                  ::
++  kiln-merge                                          ::
    $:  syd/desk                                        ::
        ali/ship                                        ::
        sud/desk                                        ::
        cas/case                                        ::
        gim/?($auto germ)                               ::
    ==                                                  ::
--                                                      ::
::                                                      ::  ::
::::                                                    ::  ::
  ::                                                    ::  ::
|=  {bowl:gall part}                                    ::  main kiln work
?>  =(src our)
=>  |%                                                  ::  arvo structures
    ++  card                                            ::
<<<<<<< HEAD
      $%  {$exec wire @p ~ {beak silk:ford}}                ::
=======
      $%  {$build wire @p ? schematic:ford}             ::
>>>>>>> 89a0a91c
          {$drop wire @p @tas}                          ::
          {$info wire @p @tas nori}                     ::
          {$mont wire @tas beam}                        ::
          {$dirk wire @tas}                             ::
          {$ogre wire $@(@tas beam)}                    ::
          {$merg wire @p @tas @p @tas case germ}        ::
          {$perm wire ship desk path rite}              ::
          {$poke wire dock pear}                        ::
          {$wipe wire @p ~}                            ::
          {$wait wire @da}                              ::
          {$warp wire sock riff}                        ::
      ==                                                ::
    ++  pear                                            ::  poke fruit
      $%  {$hall-command command:hall}                  ::
          {$kiln-merge kiln-merge}                      ::
          {$helm-reload (list term)}                    ::
          {$helm-reset ~}                              ::
      ==                                                ::
    ++  move  (pair bone card)                          ::  user-level move
    --
|_  moz/(list move)
++  abet                                                ::  resolve
  [(flop moz) `part`+<+.$]
::
++  emit  |=(card %_(+> moz [[ost +<] moz]))            ::  return card
++  emil                                                ::  return cards
  |=  (list card)
  ^+  +>
  ?~(+< +> $(+< t.+<, +> (emit i.+<)))
::
++  render
  |=  {mez/tape sud/desk who/ship syd/desk}
  :^  %palm  [" " ~ ~ ~]  leaf+mez
  ~[leaf+"from {<sud>}" leaf+"on {<who>}" leaf+"to {<syd>}"]
::
++  poke-commit
  |=  mon/kiln-commit
  abet:(emit %dirk /commit mon)
::
++  poke-mount
  |=  kiln-mount
  =+  bem=(de-beam pax)
  ?~  bem
    =+  "can't mount bad path: {<pax>}"
    abet:(spam leaf+- ~)
  abet:(emit %mont /mount pot u.bem)
::
++  poke-unmount
  |=  mon/kiln-unmount
  ?^  mon
    =+  bem=(de-beam mon)
    ?~  bem
      =+  "can't unmount bad path: {<mon>}"
      abet:(spam leaf+- ~)
    abet:(emit %ogre /unmount-beam [[p q r] s]:u.bem)
  abet:(emit %ogre /unmount-point mon)
::
++  poke-track                                        ::
  |=  hos/kiln-sync
  ?:  (~(has by syn) hos)
    abet:(spam (render "already syncing" [sud her syd]:hos) ~)
  abet:abet:start-track:(auto hos)
::
++  poke-sync                                         ::
  |=  hos/kiln-sync
  ?:  (~(has by syn) hos)
    abet:(spam (render "already syncing" [sud her syd]:hos) ~)
  abet:abet:(start-sync:(auto hos) |)
::
++  poke-syncs                                        ::  print sync config
  |=  ~
  =<  abet  %-  spam
  ?:  =(0 ~(wyt by syn))
    [%leaf "no syncs configured"]~
  %+  turn  ~(tap in ~(key by syn))
  |=(a/kiln-sync (render "sync configured" [sud her syd]:a))
::
++  poke-init-sync
  |=  hos/kiln-sync
  ?:  (~(has by syn) hos)
    abet:(spam (render "already syncing" [sud her syd]:hos) ~)
  abet:abet:(start-sync:(auto hos) &)
::
++  poke-unsync                                         ::
  |=  hus/kiln-unsync
  ?.  (~(has by syn) hus)
    abet:(spam (render "not syncing" [sud her syd]:hus) ~)
  %*  .  abet:abet:stop:(auto hus)
    syn  (~(del by syn) hus)
  ==
::
++  poke-merge                                        ::
  |=  kiln-merge
  abet:abet:(merge:(work syd) ali sud cas gim)
::
++  poke-cancel
  |=  syd/desk
  abet:(emit %drop /cancel our syd)
::
++  poke-info
  |=  {mez/tape tor/(unit toro)}
  ?~  tor
    abet:(spam leaf+mez ~)
  abet:(emit:(spam leaf+mez ~) %info /kiln our u.tor)
::
++  poke-rm
  |=  a/path
  =+  b=.^(arch %cy a)
  ?~  fil.b
    =+  ~[leaf+"No such file:" leaf+"{<a>}"]
    abet:(spam -)
  (poke-info "removed" `(fray a))
::
++  poke-label
  |=  {syd/desk lab/@tas}
  =+  pax=/(scot %p our)/[syd]/[lab]
  (poke-info "labeled {(spud pax)}" `[syd %| lab])
::
++  poke-schedule
  |=  {where/path tym/@da eve/@t}
  =.  where  (welp where /sched)
  %+  poke-info  "scheduled"
  =+  old=;;((map @da cord) (fall (file where) ~))
  `(foal where %sched !>((~(put by old) tym eve)))
::
++  poke-permission
  |=  {syd/desk pax/path pub/?}
  =<  abet
  %^  emit  %perm  /kiln/permission
  [our syd pax %r ~ ?:(pub %black %white) ~]
::
++  poke-autoload  |=(lod/(unit ?) abet:(poke:autoload lod))
++  poke-start-autoload  |=(~ abet:start:autoload)
::
++  autoload
  |%
  ++  emit  |=(a/card +>(..autoload (^emit a)))
  ++  tracked-vanes
    `(list @tas)`~[%ames %behn %clay %dill %eyre %ford %gall]
  ::
  ++  our-home  /(scot %p our)/home/(scot %da now)
  ++  sys-hash  |=(pax/path .^(@uvI %cz :(welp our-home /sys pax)))
  ++  hash-vane
    |=  syd/@tas  ^-  (pair term @uvI)
    [syd (sys-hash /vane/[syd]/hoon)]
  ::
  ++  rehash-vanes
    ^+  cur-vanes
    (malt (turn tracked-vanes hash-vane))
  ::
  ::
  ++  poke
    |=  lod/(unit ?)
    ?^  lod
      ..autoload(autoload-on u.lod)
    =.  autoload-on  !autoload-on
    (spam leaf+"turned autoload {?:(autoload-on "on" "off")}" ~)
  ::
  ++  start
    =.  cur-hoon  (sys-hash /hoon/hoon)
    =.  cur-arvo  (sys-hash /arvo/hoon)
    =.  cur-zuse  (sys-hash /zuse/hoon)
    =.  cur-vanes  rehash-vanes
    subscribe-next
  ::
  ++  subscribe-next
    %-  emit
    ^-  card
    :*  %warp  /kiln/autoload  [our our]  %home  ~
        %next  %z  da+now  /sys
    ==
  ::
  ++  writ  =>(check-new subscribe-next)
  ++  check-new
    ?.  autoload-on
      ..check-new
    =/  new-hoon  (sys-hash /hoon/hoon)
    =/  new-arvo  (sys-hash /arvo/hoon)
    ?:  |(!=(new-hoon cur-hoon) !=(new-arvo cur-arvo))
      =.  cur-hoon  new-hoon
      =.  cur-arvo  new-arvo
      =.  cur-vanes  rehash-vanes
      (emit %poke /kiln/reload/hoon [our %hood] %helm-reset ~)
      ::  XX  updates cur-vanes?
    =/  new-zuse  (sys-hash /zuse/hoon)
    ?:  !=(new-zuse cur-zuse)
      =.  cur-zuse  new-zuse
      =.  cur-vanes  rehash-vanes
      (emit %poke /kiln/reload/zuse [our %hood] %helm-reload [%zuse tracked-vanes])
    (roll tracked-vanes load-vane)
  ::
  ++  load-vane
    =<  %_(. con ..load-vane)
    |:  $:{syd/@tas con/_.}
    =.  +>.$  con
    =/  new-vane  q:(hash-vane syd)
    ?:  =(`new-vane (~(get by cur-vanes) syd))
      +>.$
    =.  cur-vanes  (~(put by cur-vanes) syd new-vane)
    (emit [%poke /kiln/reload/[syd] [our %hood] %helm-reload ~[syd]])
  ::
  ++  coup-reload
    |=  {way/wire saw/(unit tang)}
    ~?  ?=(^ saw)  [%kiln-reload-lame u.saw]
    +>.$
  --
::
++  poke-overload
  ::  +poke-overload: wipes ford cache at {start}, and then every {recur}.
  |=  [recur=@dr start=@da]
  ?>  (gte start now)
  abet:(emit %wait /kiln/overload/(scot %dr recur) start)
::
++  poke-wipe-ford  |=(~ abet:(emit %wipe /kiln our ~))
::
++  mack
  |=  {way/wire saw/(unit tang)}
  ~?  ?=(^ saw)  [%kiln-nack u.saw]
  abet
::
++  take  |=(way/wire ?>(?=({@ ~} way) (work i.way))) ::  general handler
++  take-mere                                         ::
  |=  {way/wire are/(each (set path) (pair term tang))}
  abet:abet:(mere:(take way) are)
::
++  take-made
  |=  [way=wire date=@da result=made-result:ford]
  ::  hack for |overload
  ::
  ::    We might have gotten an ignorable response back for our cache priming
  ::    ford call. If it matches our magic wire, ignore it.
  ::
  ?:  =(/prime/cache way)
    ~&  %cache-primed
    abet
  abet:abet:(made:(take way) date result)
::
++  take-coup-fancy                                   ::
  |=  {way/wire saw/(unit tang)}
  abet:abet:(coup-fancy:(take way) saw)
::
++  take-coup-reload                                  ::
  |=  {way/wire saw/(unit tang)}
  abet:(coup-reload:autoload way saw)
::
++  take-coup-spam                                    ::
  |=  {way/wire saw/(unit tang)}
  ~?  ?=(^ saw)  [%kiln-spam-lame u.saw]
  abet
::
++  take-mere-sync                                    ::
  |=  {way/wire mes/(each (set path) (pair term tang))}
  ?>  ?=({@ @ @ *} way)
  =+  ^-  hos/kiln-sync
      :*  syd=(slav %tas i.way)
          her=(slav %p i.t.way)
          sud=(slav %tas i.t.t.way)
      ==
  abet:abet:(mere:(auto hos) .?(t.t.t.way) mes)
::
++  take-writ-sync                                    ::
  |=  {way/wire rot/riot}
  ?>  ?=({@ @ @ *} way)
  =+  ^-  hos/kiln-sync
      :*  syd=(slav %tas i.way)
          her=(slav %p i.t.way)
          sud=(slav %tas i.t.t.way)
      ==
  abet:abet:(writ:(auto hos) .?(t.t.t.way) rot)
::
++  take-writ-autoload
  |=  {way/wire rot/riot}
  ?>  ?=(~ way)
  ?>  ?=(^ rot)
  abet:writ:autoload
::
++  take-wake-overload
  |=  {way/wire ~}
  ?>  ?=({@ ~} way)
  =+  tym=(slav %dr i.way)
  ~&  %wake-overload-deprecated
  abet
::
++  spam
  |=  mes/(list tank)
  ((slog mes) ..spam)
::     %-  emit :: XX not displayed/immediately
::     [%poke /kiln/spam [our %hall] (said our %kiln now eny mes)]
::
++  auto
  |=  kiln-sync
  =+  (fall (~(get by syn) syd her sud) [let=*@ud ust=ost])
  |%
  ++  abet
    ..auto(syn (~(put by syn) [syd her sud] let ust))
  ::
  ++  blab
    |=  new/(list move)
    ^+  +>
    +>.$(moz (welp new moz))
  ::
  ++  spam  |*(* %_(+> ..auto (^spam +<)))
  ++  stop
    =>  (spam (render "ended autosync" sud her syd) ~)
    %-  blab  :_  ~
    :*  ust  %warp
        /kiln/sync/[syd]/(scot %p her)/[sud]
        [our her]  sud  ~
    ==
  ::
  ++  start-track
    =>  (spam (render "activated track" sud her syd) ~)
    =.  let  1
    %-  blab
    :~  :*  ost  %warp
            /kiln/sync/[syd]/(scot %p her)/[sud]
            [our her]  sud  ~  %sing  %y  ud+let  /
    ==  ==
  ::
  ++  start-sync
    |=  reset/?
    =.  +>.$  (spam (render "activated sync" sud her syd) ~)
    %-  blab
    :~  :*  ost  %warp
            [%kiln %sync syd (scot %p her) sud ?:(reset /reset /)]
            [our her]  sud  ~  %sing  %w  [%da now]  /
    ==  ==
  ::
  ++  writ
    |=  {reset/? rot/riot}
    ?~  rot
      %^    spam
          leaf+"bad %writ response"
        (render "on sync" sud her syd)
      ~
    =.  let  ?.  ?=($w p.p.u.rot)  let  ud:((hard cass:clay) q.q.r.u.rot)
    %-  blab  ^-  (list move)  :_  ~
    :*  ost  %merg
        [%kiln %sync syd (scot %p her) sud ?:(reset /reset /)]
        our  syd  her  sud  ud+let
        ?:  =(0 ud:.^(cass:clay %cw /(scot %p our)/[syd]/(scot %da now)))
          %init
        %mate
    ==
  ::
  ++  mere
    |=  {reset/? mes/(each (set path) (pair term tang))}
    =.  let  +(let)
    =.  +>.$
      %-  spam
      ?:  ?=(%& -.mes)
        [(render "sync succeeded" sud her syd) ~]
      ?+  p.p.mes
        :*  (render "sync failed" sud her syd)
            leaf+"please manually merge the desks with"
            leaf+"|merge %{(trip syd)} {(scow %p her)} %{(trip sud)}"
            leaf+""
            leaf+"error code: {<p.p.mes>}"
            q.p.mes
        ==
      ::
          $no-ali-desk
        :~  (render "sync activated" sud her syd)
            leaf+"note: blank desk {<sud>} on {<her>}"
        ==
      ==
    =.  +>.$
      ?.  reset  +>.$
      (blab [ost %poke /init-reset [our %hood] %helm-reset ~]~)
    %-  blab  :_  ~
    :*  ost  %warp
        /kiln/sync/[syd]/(scot %p her)/[sud]
        [our her]  sud  ~  %sing  %y  ud+let  /
    ==
  --
::
++  work                                              ::  state machine
  |=  syd/desk
  =+  ^-  per-desk
      %+  fall  (~(get by rem) syd)
      =+  *per-desk
      %_(- cas [%da now])
  |%
  ++  abet                                            ::  resolve
    ..work(rem (~(put by rem) syd auto gem her sud cas))
  ::
  ++  blab
    |=  new/(list move)
    ^+  +>
    +>.$(moz (welp new moz))
  ::
  ++  win   .                                         ::  successful poke
  ++  lose
    ^+  .
    ~|  %kiln-work-fail
    .
  ::
  ++  ford-fail
    |=(tan/tang ~|(%ford-fail (mean tan)))
  ::
  ++  unwrap-tang
    |*  res/(each * tang)
    ?:  ?=(%& -.res)
      p.res
    (ford-fail p.res)
  ::
<<<<<<< HEAD
  ++  gage-to-cages
    |=  gag/gage:ford  ^-  (list (pair cage cage))
    (unwrap-tang (gage-to-tage gag))
  ::
  ++  gage-to-tage
    |=  gag/gage:ford
    ^-  (each (list (pair cage cage)) tang)
    ?.  ?=($tabl -.gag)
      (mule |.(`~`(ford-fail >%strange-gage< ~)))
    =<  ?+(. [%& .] {@ *} .)
    |-  ^-  ?((list {cage cage}) (each ~ tang))
    ?~  p.gag  ~
    ?-    -.p.i.p.gag
        $tabl  (mule |.(`~`(ford-fail >%strange-gage< ~)))
        %|     (mule |.(`~`(ford-fail p.p.i.p.gag)))
        %&
      ?-  -.q.i.p.gag
        $tabl  (mule |.(`~`(ford-fail >%strange-gage< ~)))
        %|     (mule |.(`~`(ford-fail p.q.i.p.gag)))
        %&     =+  $(p.gag t.p.gag)
               ?+(- [[p.p p.q]:i.p.gag -] {@ *} -)
      ==
    ==
  ::
=======
>>>>>>> 89a0a91c
  ++  perform                                         ::
    ^+  .
    (blab [ost %merg /kiln/[syd] our syd her sud cas gem] ~)
  ::
  ++  fancy-merge                                     ::  send to self
    |=  {syd/desk her/@p sud/desk gem/?($auto germ)}
    ^+  +>
    %-  blab  :_  ~
    [ost %poke /kiln/fancy/[^syd] [our %hood] %kiln-merge [syd her sud cas gem]]
  ::
  ++  spam  ::|=(tang ((slog +<) ..spam))
            |*(* +>(..work (^spam +<)))
  ++  merge
    |=  {her/@p sud/@tas cas/case gim/?($auto germ)}
    ^+  +>
    ?.  ?=($auto gim)
      perform(auto |, gem gim, her her, cas cas, sud sud)
    ?:  =(0 ud:.^(cass:clay %cw /(scot %p our)/[syd]/(scot %da now)))
      =>  $(gim %init)
      .(auto &)
    =>  $(gim %fine)
    .(auto &)
  ::
  ++  coup-fancy
    |=  saw/(unit tang)
    ?~  saw
      =>  (spam leaf+"%melding %{(trip sud)} into scratch space" ~)
      %-  blab  :_  ~
      [ost %merg /kiln/[syd] our (cat 3 syd '-scratch') her sud cas gem]
    =+  :-  "failed to set up conflict resolution scratch space"
        "I'm out of ideas"
    lose:(spam leaf+-< leaf+-> u.saw)
  ::
  ++  mere
    |=  are/(each (set path) (pair term tang))
    ^+  +>
    ?:  =(%meld gem)
      ?:  ?=(%& -.are)
        ?.  auto
          =+  "merged with strategy {<gem>}"
          win:(spam leaf+- ?~(p.are ~ [>`(set path)`p.are< ~]))
        :: ~?  >  =(~ p.are)  [%mere-no-conflict syd]
        =+  "mashing conflicts"
        =>  .(+>.$ (spam leaf+- ~))
        =+  tic=(cat 3 syd '-scratch')
        %-  blab  :_  ~
        =,  ford
        :*  ost  %build  /kiln/[syd]  our  live=%.n
            ^-  schematic
            :-  %list
            ^-  (list schematic)
            :: ~&  >  kiln-mashing+[p.are syd=syd +<.abet]
            %+  turn  ~(tap in p.are)
            |=  pax/path
            ^-  [schematic schematic]
            :-  [%$ %path -:!>(*path) pax]
            =/  base=schematic  [%scry %c %x `rail`[[our tic] (flop pax)]]
            ?>  ?=([%da @] cas)
            =/  alis=schematic
              [%pin p.cas `schematic`[%scry %c %x [[our syd] (flop pax)]]]
            =/  bobs=schematic
              [%scry %c %x [[our syd] (flop pax)]]
            =/  dali=schematic  [%diff [our syd] base alis]
            =/  dbob=schematic  [%diff [our syd] base bobs]
            =+  ^-  for/mark
                =+  (slag (dec (lent pax)) pax)
                ?~(- %$ i.-)
            ^-  schematic
            [%mash [our tic] for [[her sud] for dali] [[our syd] for dbob]]
        ==
      =+  "failed to merge with strategy meld"
      lose:(spam leaf+- >p.p.are< q.p.are)
    ?:  ?=(%& -.are)
      =+  "merged with strategy {<gem>}"
      win:(spam leaf+- ?~(p.are ~ [>`(set path)`p.are< ~]))
    ?.  auto
      =+  "failed to merge with strategy {<gem>}"
      lose:(spam leaf+- >p.p.are< q.p.are)
    ?+    gem
      (spam leaf+"strange auto" >gem< ~)
    ::
        $init
      =+  :-  "auto merge failed on strategy %init"
          "I'm out of ideas"
      lose:(spam leaf+-< leaf+-> [>p.p.are< q.p.are])
    ::
        $fine
      ?.  ?=($bad-fine-merge p.p.are)
        =+  "auto merge failed on strategy %fine"
        lose:(spam leaf+- >p.p.are< q.p.are)
      =>  (spam leaf+"%fine merge failed, trying %meet" ~)
      perform(gem %meet)
    ::
        $meet
      ?.  ?=($meet-conflict p.p.are)
        =+  "auto merge failed on strategy %meet"
        lose:(spam leaf+- >p.p.are< q.p.are)
      =>  (spam leaf+"%meet merge failed, trying %mate" ~)
      perform(gem %mate)
    ::
        $mate
      ?.  ?=($mate-conflict p.p.are)
        =+  "auto merge failed on strategy %mate"
        lose:(spam leaf+- >p.p.are< q.p.are)
      =>  .(gem %meld)
      =+  tic=(cat 3 syd '-scratch')
      =>  =+  :-  "%mate merge failed with conflicts,"
              "setting up scratch space at %{(trip tic)}"
          [tic=tic (spam leaf+-< leaf+-> q.p.are)]
      (fancy-merge tic our syd %init)
    ==
  ::
  ++  tape-to-tanks
    |=  a/tape  ^-  (list tank)
    (scan a (more (just '\0a') (cook |=(a/tape leaf+a) (star prn))))
  ::
  ++  tanks-if-any
    |=  {a/tape b/(list path) c/tape}  ^-  (list tank)
    ?:  =(~ b)  ~
    (welp (tape-to-tanks "\0a{c}{a}") >b< ~)
  ::
  ++  made
    |=  [date=@da result=made-result:ford]
    ::  |=  {dep/@uvH reg/gage:ford}
    ^+  +>
<<<<<<< HEAD
    ?:  ?=(%| -.reg)
=======
    ::
    ?:  ?=([%incomplete *] result)
      =+  "failed to mash"
      lose:(spam leaf+- tang.result)
    ?:  ?=([%complete %error *] result)
>>>>>>> 89a0a91c
      =+  "failed to mash"
      lose:(spam leaf+- message.build-result.result)
    ?>  ?=([%complete %success %list *] result)
    =+  ^-  can/(list (pair path (unit miso)))
        %+  turn  results.build-result.result
        |=  res=build-result:ford
        ^-  (pair path (unit miso))
        ?>  ?=([%success ^ *] res)
        ~!  res
        =+  pax=(result-to-cage:ford head.res)
        =+  dif=(result-to-cage:ford tail.res)
        ::
        ?.  ?=($path p.pax)
          ~|  "strange path mark: {<p.pax>}"
          !!
        [((hard path) q.q.pax) ?:(?=($null p.dif) ~ `[%dif dif])]
    :: ~&  >  kiln-made+[(turn can head) syd=syd +<.abet]
    =+  notated=(skid can |=({path a/(unit miso)} ?=(^ a)))
    =+  annotated=(turn `(list (pair path *))`-.notated head)
    =+  unnotated=(turn `(list (pair path *))`+.notated head)
    =+  `desk`(cat 3 syd '-scratch')
    =+  ^-  tan/(list tank)
        %-  zing
        ^-  (list (list tank))
        :~  %-  tape-to-tanks
            """
            done setting up scratch space in {<[-]>}
            please resolve the following conflicts and run
            |merge {<syd>} our {<[-]>}
            """
            %^  tanks-if-any
              "annotated conflicts in:"  annotated
            ""
            %^  tanks-if-any
              "unannotated conflicts in:"  unnotated
            """
            some conflicts could not be annotated.
            for these, the scratch space contains
            the most recent common ancestor of the
            conflicting content.

            """
        ==
    =<  win
    %-  blab:(spam tan)
    :_  ~
    :*  ost  %info  /kiln/[syd]  our
        (cat 3 syd '-scratch')  %&
        %+  murn  can
        |=  {p/path q/(unit miso)}
        `(unit (pair path miso))`?~(q ~ `[p u.q])
    ==
  --
--<|MERGE_RESOLUTION|>--- conflicted
+++ resolved
@@ -61,11 +61,7 @@
 ?>  =(src our)
 =>  |%                                                  ::  arvo structures
     ++  card                                            ::
-<<<<<<< HEAD
-      $%  {$exec wire @p ~ {beak silk:ford}}                ::
-=======
       $%  {$build wire @p ? schematic:ford}             ::
->>>>>>> 89a0a91c
           {$drop wire @p @tas}                          ::
           {$info wire @p @tas nori}                     ::
           {$mont wire @tas beam}                        ::
@@ -472,33 +468,6 @@
       p.res
     (ford-fail p.res)
   ::
-<<<<<<< HEAD
-  ++  gage-to-cages
-    |=  gag/gage:ford  ^-  (list (pair cage cage))
-    (unwrap-tang (gage-to-tage gag))
-  ::
-  ++  gage-to-tage
-    |=  gag/gage:ford
-    ^-  (each (list (pair cage cage)) tang)
-    ?.  ?=($tabl -.gag)
-      (mule |.(`~`(ford-fail >%strange-gage< ~)))
-    =<  ?+(. [%& .] {@ *} .)
-    |-  ^-  ?((list {cage cage}) (each ~ tang))
-    ?~  p.gag  ~
-    ?-    -.p.i.p.gag
-        $tabl  (mule |.(`~`(ford-fail >%strange-gage< ~)))
-        %|     (mule |.(`~`(ford-fail p.p.i.p.gag)))
-        %&
-      ?-  -.q.i.p.gag
-        $tabl  (mule |.(`~`(ford-fail >%strange-gage< ~)))
-        %|     (mule |.(`~`(ford-fail p.q.i.p.gag)))
-        %&     =+  $(p.gag t.p.gag)
-               ?+(- [[p.p p.q]:i.p.gag -] {@ *} -)
-      ==
-    ==
-  ::
-=======
->>>>>>> 89a0a91c
   ++  perform                                         ::
     ^+  .
     (blab [ost %merg /kiln/[syd] our syd her sud cas gem] ~)
@@ -624,15 +593,11 @@
     |=  [date=@da result=made-result:ford]
     ::  |=  {dep/@uvH reg/gage:ford}
     ^+  +>
-<<<<<<< HEAD
-    ?:  ?=(%| -.reg)
-=======
     ::
     ?:  ?=([%incomplete *] result)
       =+  "failed to mash"
       lose:(spam leaf+- tang.result)
     ?:  ?=([%complete %error *] result)
->>>>>>> 89a0a91c
       =+  "failed to mash"
       lose:(spam leaf+- message.build-result.result)
     ?>  ?=([%complete %success %list *] result)
