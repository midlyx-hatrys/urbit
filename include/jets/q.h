--- conflicted
+++ resolved
@@ -225,11 +225,7 @@
     u3_noun u3qf_forq(u3_noun, u3_noun);
     u3_noun u3qf_fork(u3_noun);
     u3_noun u3qf_grof(u3_noun);
-<<<<<<< HEAD
-    u3_noun u3qf_help(u3_noun, u3_noun);
-=======
     u3_noun u3qf_hint(u3_noun, u3_noun);
->>>>>>> 1463b33b
     u3_noun u3qf_hike(u3_noun, u3_noun);
     u3_noun u3qf_look(u3_noun, u3_noun);
     u3_noun u3qf_loot(u3_noun, u3_noun);
@@ -293,83 +289,4 @@
     u3_noun u3qfu_toss(u3_noun, u3_noun, u3_noun, u3_noun, u3_noun);
     u3_noun u3qfu_wrap(u3_noun, u3_noun, u3_noun);
 
-<<<<<<< HEAD
-
-    u3_noun u3qz_bull(u3_noun, u3_noun);
-    u3_noun u3qz_cell(u3_noun, u3_noun);
-    u3_noun u3qz_comb(u3_noun, u3_noun);
-    u3_noun u3qz_cons(u3_noun, u3_noun);
-    u3_noun u3qz_core(u3_noun, u3_noun);
-    u3_noun u3qz_cube(u3_noun, u3_noun);
-    u3_noun u3qz_face(u3_noun, u3_noun);
-    u3_noun u3qz_fine(u3_noun, u3_noun, u3_noun);
-    u3_noun u3qz_fitz(u3_noun, u3_noun);
-    u3_noun u3qz_flan(u3_noun, u3_noun);
-    u3_noun u3qz_flay(u3_noun);
-    u3_noun u3qz_flip(u3_noun);
-    u3_noun u3qz_flor(u3_noun, u3_noun);
-    u3_noun u3qz_forq(u3_noun, u3_noun);
-    u3_noun u3qz_fork(u3_noun);
-    u3_noun u3qz_grof(u3_noun);
-    u3_noun u3qz_help(u3_noun, u3_noun);
-    u3_noun u3qz_hike(u3_noun, u3_noun);
-    u3_noun u3qz_look(u3_noun, u3_noun);
-    u3_noun u3qz_loot(u3_noun, u3_noun);
-    u3_noun u3qz_slot(u3_atom, u3_noun);
-    u3_noun u3qz_type(u3_noun);
-
-    u3_noun u3qzl_bunt(u3_noun, u3_noun); 
-    u3_noun u3qzl_whip(u3_noun, u3_noun, u3_noun);
-
-    u3_noun u3qzp_hack(u3_noun, u3_noun);
-    u3_noun u3qzp_late(u3_noun);
-    u3_noun u3qzp_open(u3_noun, u3_noun);
-    u3_noun u3qzp_rake(u3_noun);
-
-#   define u3qzu_van_fan  28
-#   define u3qzu_van_rib  58
-#   define u3qzu_van_vrf  59
-#   define u3qzu_van_vet  118
-#   define u3qzu_van_fab  119
-
-    u3_noun u3qzu_burn(u3_noun, u3_noun);
-    u3_noun u3qzu_busk(u3_noun, u3_noun, u3_noun);
-    u3_noun u3qzu_buss(u3_noun, u3_noun, u3_noun, u3_noun);
-    u3_noun u3qzu_bust(u3_noun, u3_noun, u3_noun);
-    u3_noun u3qzu_conk(u3_noun, u3_noun, u3_noun);
-    u3_noun u3qzu_crop(u3_noun, u3_noun, u3_noun);
-    u3_noun u3qzu_cull(u3_noun, u3_noun, u3_noun, u3_atom, u3_noun);
-    u3_noun u3qzu_duck(u3_noun, u3_noun); 
-    u3_noun u3qzu_dung(u3_noun, u3_noun cap, u3_noun);
-    u3_noun u3qzu_dunq(u3_noun, const c3_c*, u3_noun);
-    void    u3qzu_dump(u3_noun, const c3_c*, u3_noun);
-    u3_noun u3qzu_fond(u3_noun, u3_noun, u3_noun, u3_noun);
-    u3_noun u3qzu_finc(u3_noun, u3_noun, u3_noun, u3_noun, u3_noun);
-    u3_noun u3qzu_fink(u3_noun, u3_noun, u3_noun, u3_noun, u3_noun);
-    u3_noun u3qzu_fire(u3_noun, u3_noun, u3_noun);
-    u3_noun u3qzu_firm(u3_noun, u3_noun, u3_noun);
-    u3_noun u3qzu_fish(u3_noun, u3_noun, u3_atom);
-    u3_noun u3qzu_fuse(u3_noun, u3_noun, u3_noun);
-    u3_noun u3qzu_gain(u3_noun, u3_noun, u3_noun);
-    u3_noun u3qzu_heal(u3_noun, u3_noun, u3_noun, u3_noun, u3_noun);
-    u3_noun u3qzu_lose(u3_noun, u3_noun, u3_noun);
-    u3_noun u3qzu_mint(u3_noun, u3_noun, u3_noun, u3_noun);
-    u3_noun u3qzu_mull(u3_noun, u3_noun, u3_noun, u3_noun, u3_noun);
-    u3_noun u3qzu_nest(u3_noun, u3_noun, u3_noun, u3_noun);
-    u3_noun u3qzu_nost(u3_noun, u3_noun, u3_noun, u3_noun);
-    u3_noun u3qzu_orth(u3_noun, u3_noun, u3_noun);
-    u3_noun u3qzu_peek(u3_noun, u3_noun, u3_noun, u3_noun);
-    u3_noun u3qzu_peel(u3_noun, u3_noun, u3_noun, u3_noun);
-    u3_noun u3qzu_play(u3_noun, u3_noun, u3_noun);
-    u3_noun u3qzu_repo(u3_noun, u3_noun);
-    u3_noun u3qzu_rest(u3_noun, u3_noun, u3_noun);
-    u3_noun u3qzu_shep(u3_noun, const c3_c*, u3_noun, u3_noun);
-    u3_noun u3qzu_shew(u3_noun, u3_noun); 
-    u3_noun u3qzu_sift(u3_noun, u3_noun, u3_noun);
-    u3_noun u3qzu_snub(u3_noun, u3_noun, u3_noun);
-    u3_noun u3qzu_tack(u3_noun, u3_noun, u3_noun, u3_noun);
-    u3_noun u3qzu_toss(u3_noun, u3_noun, u3_noun, u3_noun, u3_noun);
-    u3_noun u3qzu_wrap(u3_noun, u3_noun, u3_noun);
-=======
-    void u3qf_test(const c3_c*, u3_noun);
->>>>>>> 1463b33b
+    void u3qf_test(const c3_c*, u3_noun);