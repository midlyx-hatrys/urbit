/* include/f/qjet.h
**
** This file is in the public domain.
*/
  /** Tier 1.
  **/
    u3_noun u3wa_add(u3_noun);
    u3_noun u3wa_dec(u3_noun);
    u3_noun u3wa_div(u3_noun);
    u3_noun u3wa_gte(u3_noun);
    u3_noun u3wa_gth(u3_noun);
    u3_noun u3wa_lte(u3_noun);
    u3_noun u3wa_lth(u3_noun);
    u3_noun u3wa_mod(u3_noun);
    u3_noun u3wa_mul(u3_noun);
    u3_noun u3wa_sub(u3_noun);

  /** Tier 2.
  **/
    u3_noun u3wb_bind(u3_noun);
    u3_noun u3wb_clap(u3_noun);
    u3_noun u3wb_drop(u3_noun);
    u3_noun u3wb_flop(u3_noun);
    u3_noun u3wb_lent(u3_noun);
    u3_noun u3wb_levy(u3_noun);
    u3_noun u3wb_lien(u3_noun);
    u3_noun u3wb_murn(u3_noun);
    u3_noun u3wb_need(u3_noun);
    u3_noun u3wb_reap(u3_noun);
    u3_noun u3wb_reel(u3_noun);
    u3_noun u3wb_roll(u3_noun);
    u3_noun u3wb_skid(u3_noun);
    u3_noun u3wb_skim(u3_noun);
    u3_noun u3wb_skip(u3_noun);
    u3_noun u3wb_scag(u3_noun);
    u3_noun u3wb_slag(u3_noun);
    u3_noun u3wb_snag(u3_noun);
    u3_noun u3wb_sort(u3_noun);
    u3_noun u3wb_turn(u3_noun);
    u3_noun u3wb_weld(u3_noun);

  /** Tier 3.
  **/
    u3_noun u3wc_bex(u3_noun);
    u3_noun u3wc_xeb(u3_noun);
    u3_noun u3wc_can(u3_noun);
    u3_noun u3wc_cap(u3_noun);
    u3_noun u3wc_cat(u3_noun);
    u3_noun u3wc_con(u3_noun);
    u3_noun u3wc_cut(u3_noun);
    u3_noun u3wc_dis(u3_noun);
    u3_noun u3wc_dor(u3_noun);
    u3_noun u3wc_dvr(u3_noun);
    u3_noun u3wc_end(u3_noun);
    u3_noun u3wc_gor(u3_noun);
    u3_noun u3wc_hor(u3_noun);
    u3_noun u3wc_lsh(u3_noun);
    u3_noun u3wc_mas(u3_noun);
    u3_noun u3wc_met(u3_noun);
    u3_noun u3wc_mix(u3_noun);
    u3_noun u3wc_mug(u3_noun);
    u3_noun u3wc_muk(u3_noun);
    u3_noun u3wc_peg(u3_noun);
    u3_noun u3wc_pow(u3_noun);
    u3_noun u3wc_rap(u3_noun);
    u3_noun u3wc_rep(u3_noun);
    u3_noun u3wc_rev(u3_noun);
    u3_noun u3wc_rip(u3_noun);
    u3_noun u3wc_rsh(u3_noun);
    u3_noun u3wc_swp(u3_noun);
    u3_noun u3wc_sqt(u3_noun);
    u3_noun u3wc_vor(u3_noun);

    u3_noun u3wcp_ins(u3_noun);
    u3_noun u3wcp_ind(u3_noun);
    u3_noun u3wcp_tos(u3_noun);
    u3_noun u3wcp_tod(u3_noun);

  /** Tier 4.
  **/
    u3_noun u3wdb_bif(u3_noun);
    u3_noun u3wdb_dif(u3_noun);
    u3_noun u3wdb_gas(u3_noun);
    u3_noun u3wdb_get(u3_noun);
    u3_noun u3wdb_has(u3_noun);
    u3_noun u3wdb_int(u3_noun);
    u3_noun u3wdb_put(u3_noun);
#   define u3wdb_tap u3wdi_tap
    u3_noun u3wdb_uni(u3_noun);

    u3_noun u3wdi_bif(u3_noun);
    u3_noun u3wdi_dif(u3_noun);
    u3_noun u3wdi_gas(u3_noun);
    u3_noun u3wdi_has(u3_noun);
    u3_noun u3wdi_int(u3_noun);
    u3_noun u3wdi_mer(u3_noun);
    u3_noun u3wdi_put(u3_noun);
    u3_noun u3wdi_tap(u3_noun);
    u3_noun u3wdi_uni(u3_noun);
    u3_noun u3wdi_wyt(u3_noun);

  /** Tier 5.
  **/
    u3_noun u3we_cue(u3_noun);
    u3_noun u3we_jam(u3_noun);
    u3_noun u3we_mat(u3_noun);
    u3_noun u3we_rub(u3_noun);
    u3_noun u3we_lore(u3_noun);
    u3_noun u3we_loss(u3_noun);
    u3_noun u3we_lune(u3_noun);
    u3_noun u3we_mink(u3_noun);
    u3_noun u3we_mule(u3_noun);
    u3_noun u3we_repg(u3_noun);
    u3_noun u3we_rexp(u3_noun);
    u3_noun u3we_trip(u3_noun);

    u3_noun u3we_pfix(u3_noun);
    u3_noun u3we_plug(u3_noun);
    u3_noun u3we_pose(u3_noun);
    u3_noun u3we_sfix(u3_noun);

    u3_noun u3wea_ecba_en(u3_noun);
    u3_noun u3wea_ecba_de(u3_noun);
    u3_noun u3wea_ecbb_en(u3_noun);
    u3_noun u3wea_ecbb_de(u3_noun);
    u3_noun u3wea_ecbc_en(u3_noun);
    u3_noun u3wea_ecbc_de(u3_noun);

    u3_noun u3wea_cbca_en(u3_noun);
    u3_noun u3wea_cbca_de(u3_noun);
    u3_noun u3wea_cbcb_en(u3_noun);
    u3_noun u3wea_cbcb_de(u3_noun);
    u3_noun u3wea_cbcc_en(u3_noun);
    u3_noun u3wea_cbcc_de(u3_noun);

    u3_noun u3wea_de(u3_noun);
    u3_noun u3wea_en(u3_noun);

    u3_noun u3wes_hsh(u3_noun);
    u3_noun u3wes_hsl(u3_noun);
    u3_noun u3wes_pbk(u3_noun);
    u3_noun u3wes_pbl(u3_noun);

    u3_noun u3we_shax(u3_noun);
    u3_noun u3we_shay(u3_noun);
    u3_noun u3we_shas(u3_noun);
    u3_noun u3we_shal(u3_noun);
    u3_noun u3we_sha1(u3_noun);

    u3_noun u3weo_raw(u3_noun);

    u3_noun u3wee_puck(u3_noun);
    u3_noun u3wee_sign(u3_noun);
    u3_noun u3wee_veri(u3_noun);
    u3_noun u3wee_shar(u3_noun);

    u3_noun u3we_hmac(u3_noun);


    u3_noun u3we_argon2(u3_noun);

<<<<<<< HEAD
    u3_noun u3we_blake(u3_noun);

    u3_noun u3we_ripe(u3_noun);
=======
    u3_noun u3we_make(u3_noun);
    u3_noun u3we_sign(u3_noun);
    u3_noun u3we_reco(u3_noun);

>>>>>>> 97bc5ba4

    u3_noun u3we_bend_fun(u3_noun);
    u3_noun u3we_cold_fun(u3_noun);
    u3_noun u3we_cook_fun(u3_noun);
    u3_noun u3we_comp_fun(u3_noun);
    u3_noun u3we_easy_fun(u3_noun);
    u3_noun u3we_glue_fun(u3_noun);
    u3_noun u3we_here_fun(u3_noun);
    u3_noun u3we_just_fun(u3_noun);
    u3_noun u3we_mask_fun(u3_noun);
    u3_noun u3we_shim_fun(u3_noun);
    u3_noun u3we_stag_fun(u3_noun);
    u3_noun u3we_stew_fun(u3_noun);
    u3_noun u3we_stir_fun(u3_noun);

    u3_noun u3wef_drg(u3_noun);
    u3_noun u3wef_lug(u3_noun);

    u3_noun u3wer_add(u3_noun);
    u3_noun u3wer_sub(u3_noun);
    u3_noun u3wer_mul(u3_noun);
    u3_noun u3wer_div(u3_noun);
    u3_noun u3wer_sqt(u3_noun);
    u3_noun u3wer_fma(u3_noun);
    u3_noun u3wer_lth(u3_noun);
    u3_noun u3wer_lte(u3_noun);
    u3_noun u3wer_equ(u3_noun);
    u3_noun u3wer_gte(u3_noun);
    u3_noun u3wer_gth(u3_noun);

    u3_noun u3wet_add(u3_noun);
    u3_noun u3wet_sub(u3_noun);
    u3_noun u3wet_mul(u3_noun);
    u3_noun u3wet_div(u3_noun);
    u3_noun u3wet_sqt(u3_noun);
    u3_noun u3wet_fma(u3_noun);
    u3_noun u3wet_lth(u3_noun);
    u3_noun u3wet_lte(u3_noun);
    u3_noun u3wet_equ(u3_noun);
    u3_noun u3wet_gte(u3_noun);
    u3_noun u3wet_gth(u3_noun);

    u3_noun u3weq_add(u3_noun);
    u3_noun u3weq_sub(u3_noun);
    u3_noun u3weq_mul(u3_noun);
    u3_noun u3weq_div(u3_noun);
    u3_noun u3weq_sqt(u3_noun);
    u3_noun u3weq_fma(u3_noun);
    u3_noun u3weq_lth(u3_noun);
    u3_noun u3weq_lte(u3_noun);
    u3_noun u3weq_equ(u3_noun);
    u3_noun u3weq_gte(u3_noun);
    u3_noun u3weq_gth(u3_noun);

    u3_noun u3wes_add(u3_noun);
    u3_noun u3wes_sub(u3_noun);
    u3_noun u3wes_mul(u3_noun);
    u3_noun u3wes_div(u3_noun);
    u3_noun u3wes_sqt(u3_noun);
    u3_noun u3wes_fma(u3_noun);
    u3_noun u3wes_lth(u3_noun);
    u3_noun u3wes_lte(u3_noun);
    u3_noun u3wes_equ(u3_noun);
    u3_noun u3wes_gte(u3_noun);
    u3_noun u3wes_gth(u3_noun);

  /** Tier 6.
  **/
    u3_noun u3wf_bull(u3_noun);
    u3_noun u3wf_cell(u3_noun);
    u3_noun u3wf_comb(u3_noun);
    u3_noun u3wf_cons(u3_noun);
    u3_noun u3wf_core(u3_noun);
    u3_noun u3wf_cube(u3_noun);
    u3_noun u3wf_face(u3_noun);
    u3_noun u3wf_fine(u3_noun);
    u3_noun u3wf_fitz(u3_noun);
    u3_noun u3wf_flan(u3_noun);
    u3_noun u3wf_flay(u3_noun);
    u3_noun u3wf_flip(u3_noun);
    u3_noun u3wf_flor(u3_noun);
    u3_noun u3wf_forq(u3_noun);
    u3_noun u3wf_fork(u3_noun);
    u3_noun u3wf_hint(u3_noun);
    u3_noun u3wf_hike(u3_noun);
    u3_noun u3wf_look(u3_noun);
    u3_noun u3wf_loot(u3_noun);

    u3_noun u3wfl_bunt(u3_noun);
    u3_noun u3wfl_whip(u3_noun);

    u3_noun u3wfp_hack(u3_noun);
    u3_noun u3wfp_late(u3_noun);
    u3_noun u3wfp_open(u3_noun);
    u3_noun u3wfp_rake(u3_noun);

    u3_noun u3wfu_burn(u3_noun);
    u3_noun u3wfu_busk(u3_noun);
    u3_noun u3wfu_bust(u3_noun);
    u3_noun u3wfu_conk(u3_noun);
    u3_noun u3wfu_crop(u3_noun);
    u3_noun u3wfu_cull(u3_noun);
    u3_noun u3wfu_duck(u3_noun);
    u3_noun u3wfu_find(u3_noun);
    u3_noun u3wfu_fond(u3_noun);
    u3_noun u3wfu_fink(u3_noun);
    u3_noun u3wfu_fire(u3_noun);
    u3_noun u3wfu_firm(u3_noun);
    u3_noun u3wfu_fish(u3_noun);
    u3_noun u3wfu_fuse(u3_noun);
    u3_noun u3wfu_heal(u3_noun);
    u3_noun u3wfu_mint(u3_noun);
    u3_noun u3wfu_mull(u3_noun);
    u3_noun u3wfu_nest(u3_noun);
    u3_noun u3wfu_peek(u3_noun);
    u3_noun u3wfu_peel(u3_noun);
    u3_noun u3wfu_play(u3_noun);
    u3_noun u3wfu_repo(u3_noun);
    u3_noun u3wfu_rest(u3_noun);
    u3_noun u3wfu_snub(u3_noun);
    u3_noun u3wfu_toss(u3_noun);
    u3_noun u3wfu_wrap(u3_noun);

    u3_noun u3wz_bull(u3_noun);
    u3_noun u3wz_cell(u3_noun);
    u3_noun u3wz_comb(u3_noun);
    u3_noun u3wz_cons(u3_noun);
    u3_noun u3wz_core(u3_noun);
    u3_noun u3wz_cube(u3_noun);
    u3_noun u3wz_face(u3_noun);
    u3_noun u3wz_fine(u3_noun);
    u3_noun u3wz_fitz(u3_noun);
    u3_noun u3wz_flan(u3_noun);
    u3_noun u3wz_flay(u3_noun);
    u3_noun u3wz_flip(u3_noun);
    u3_noun u3wz_flor(u3_noun);
    u3_noun u3wz_forq(u3_noun);
    u3_noun u3wz_fork(u3_noun);
    u3_noun u3wz_help(u3_noun);
    u3_noun u3wz_hike(u3_noun);
    u3_noun u3wz_look(u3_noun);
    u3_noun u3wz_loot(u3_noun);

    u3_noun u3wzl_bunt(u3_noun);
    u3_noun u3wzl_whip(u3_noun);

    u3_noun u3wzp_hack(u3_noun);
    u3_noun u3wzp_late(u3_noun);
    u3_noun u3wzp_open(u3_noun);
    u3_noun u3wzp_rake(u3_noun);

    u3_noun u3wzu_burn(u3_noun);
    u3_noun u3wzu_busk(u3_noun);
    u3_noun u3wzu_bust(u3_noun);
    u3_noun u3wzu_conk(u3_noun);
    u3_noun u3wzu_crop(u3_noun);
    u3_noun u3wzu_cull(u3_noun);
    u3_noun u3wzu_duck(u3_noun);
    u3_noun u3wzu_find(u3_noun);
    u3_noun u3wzu_fond(u3_noun);
    u3_noun u3wzu_fink(u3_noun);
    u3_noun u3wzu_fire(u3_noun);
    u3_noun u3wzu_firm(u3_noun);
    u3_noun u3wzu_fish(u3_noun);
    u3_noun u3wzu_fuse(u3_noun);
    u3_noun u3wzu_heal(u3_noun);
    u3_noun u3wzu_mint(u3_noun);
    u3_noun u3wzu_mull(u3_noun);
    u3_noun u3wzu_nest(u3_noun);
    u3_noun u3wzu_peek(u3_noun);
    u3_noun u3wzu_peel(u3_noun);
    u3_noun u3wzu_play(u3_noun);
    u3_noun u3wzu_repo(u3_noun);
    u3_noun u3wzu_rest(u3_noun);
    u3_noun u3wzu_snub(u3_noun);
    u3_noun u3wzu_toss(u3_noun);
    u3_noun u3wzu_wrap(u3_noun);

  /** Tier 7.
  **/
    u3_noun u3wg_down(u3_noun);<|MERGE_RESOLUTION|>--- conflicted
+++ resolved
@@ -159,16 +159,13 @@
 
     u3_noun u3we_argon2(u3_noun);
 
-<<<<<<< HEAD
     u3_noun u3we_blake(u3_noun);
 
     u3_noun u3we_ripe(u3_noun);
-=======
+
     u3_noun u3we_make(u3_noun);
     u3_noun u3we_sign(u3_noun);
     u3_noun u3we_reco(u3_noun);
-
->>>>>>> 97bc5ba4
 
     u3_noun u3we_bend_fun(u3_noun);
     u3_noun u3we_cold_fun(u3_noun);
