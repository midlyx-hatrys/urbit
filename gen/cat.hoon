::  ConCATenate file listings
::  
<<<<<<< HEAD
::::  /hoon/cat/gen
=======
::::  /hoon+gen+cat
>>>>>>> 7fde2eb2
  ::
//  /%%/ls+subdir
//  /%/pretty
!:
::::
  ::
:-  %say
|=  {^ {arg/(list path)} $~}
=-  tang+(flop `tang`(zing -))
%+  turn  arg
|=  pax/path
^-  tang
=+  ark=;;(arch .^(%cy pax))
?^  fil.ark
  ?:  =(%sched -:(flop pax))
    [>;;((map ,@da cord) .^(%cx pax))<]~
  [leaf+(spud pax) (pretty-file .^(%cx pax))]
?-     dir.ark                                          ::  handle ambiguity
    $~
  [rose+[" " `~]^~[leaf+"~" (smyt pax)]]~
::
    {{@t $~} $~ $~}
  $(pax (welp pax /[p.n.dir.ark]))
::
    *
  =-  [palm+[": " ``~]^-]~
  :~  rose+[" " `~]^~[leaf+"*" (smyt pax)] 
      `tank`(subdir pax dir.ark)
  ==
==<|MERGE_RESOLUTION|>--- conflicted
+++ resolved
@@ -1,10 +1,6 @@
 ::  ConCATenate file listings
 ::  
-<<<<<<< HEAD
 ::::  /hoon/cat/gen
-=======
-::::  /hoon+gen+cat
->>>>>>> 7fde2eb2
   ::
 //  /%%/ls+subdir
 //  /%/pretty
