::  Generate random moon and corresponding ticket
::
::::  /hoon/moon/gen
  ::
/?    310
/-  sole
[. sole]
::
::::
<<<<<<< HEAD
  ::
:-  %say
=======
  !:
:-  %ask
>>>>>>> a6849763
|=  $:  {now/@da eny/@uvJ bec/beak}
        $~
        $~
    ==
=/  ran  (clan p.bec)
?:  ?=({?($earl $pawn)} ran)
  %-  sole-so
  :-  %tang  :_  ~
  leaf+"can't create a moon from a {?:(?=($earl ran) "moon" "comet")}"
=/  mon  (mix (lsh 5 1 (end 5 1 eny)) p.bec)
=/  tic  .^(@ /a/(scot %p p.bec)/tick/(scot %da now)/(scot %p mon))
%+  sole-yo
  leaf+"(see https://github.com/urbit/arvo/issues/327 for details)"
%+  sole-yo
  :-  %leaf
  ;:  weld
    "WARNING: linking a moon to your "
    ?-(ran $czar "galaxy", $king "star", $duke "planet")
    " can cause networking bugs"
  ==
%+  sole-lo
  [& %$ "enter y/yes to continue: "]
|=  inp/tape
?.  |(=("y" inp) =("yes" inp))
  (sole-so [%tang leaf+"canceled" ~])
(sole-so [%tang leaf+"moon: {<`@p`mon>}; ticket: {<`@p`tic>}" leaf+"" ~])<|MERGE_RESOLUTION|>--- conflicted
+++ resolved
@@ -7,13 +7,8 @@
 [. sole]
 ::
 ::::
-<<<<<<< HEAD
   ::
-:-  %say
-=======
-  !:
 :-  %ask
->>>>>>> a6849763
 |=  $:  {now/@da eny/@uvJ bec/beak}
         $~
         $~
