--- conflicted
+++ resolved
@@ -23,7 +23,7 @@
   border-radius: 50%;
   vertical-align: middle;
   margin-top: -.8rem;
-  background-color: #000; }
+  background-color: #0500F0; }
 
 div.logo:before {
   content: "~";
@@ -58,8 +58,6 @@
     font-size: 1rem;
     line-height: 2rem; }
 
-<<<<<<< HEAD
-=======
 .link-next {
   margin-top: 4rem; }
   .link-next a {
@@ -72,7 +70,6 @@
     background-color: #000;
     color: #fff; }
 
->>>>>>> b3c4bb55
 .loading:before {
   font-family: 'scp';
   background-color: #000;
@@ -350,11 +347,7 @@
 
 [data-path^='/docs'] .selected .nav-link,
 [data-path^='/work'] .selected .nav-link {
-<<<<<<< HEAD
-  color: #02D124; }
-=======
   color: #55595c; }
->>>>>>> b3c4bb55
 
 [data-path^='/docs'] .nav-link,
 [data-path^='/work'] .nav-link {
@@ -362,15 +355,6 @@
 
 [data-path^='/docs'] .home,
 [data-path^='/work'] .home {
-<<<<<<< HEAD
-  background-color: #0500F0;
-  border-color: #0500F0; }
-
-[data-path^='/docs'] .home:hover,
-[data-path^='/work'] .home:hover {
-  background-color: #0500F0;
-  border-color: #0500F0;
-=======
   background-color: #55595c;
   border-color: #55595c; }
 
@@ -378,7 +362,6 @@
 [data-path^='/work'] .home:hover {
   background-color: #B1B7BD;
   border-color: #B1B7BD;
->>>>>>> b3c4bb55
   opacity: .6; }
 
 [data-path^='/docs'] .home:before,
@@ -471,25 +454,25 @@
   line-height: 3rem; }
 
 .urbit.navbar.ctrl ul.nav .btn {
-  border: 3px solid #000;
+  border: 3px solid #0500F0;
   margin-top: -3px;
   height: 3rem;
   padding: 0rem; }
   .urbit.navbar.ctrl ul.nav .btn a {
     font-size: 1rem;
-    color: #000;
+    color: #0500F0;
     letter-spacing: 0; }
 
 .urbit.navbar.ctrl ul.nav .btn.selected,
 .urbit.navbar.ctrl ul.nav .btn:hover {
-  background-color: #000; }
+  background-color: #0500F0; }
   .urbit.navbar.ctrl ul.nav .btn.selected a,
   .urbit.navbar.ctrl ul.nav .btn:hover a {
     color: #fff; }
 
 .urbit.navbar.ctrl ul.nav li a:hover,
 .urbit.navbar.ctrl ul.nav li.selected a {
-  color: #000; }
+  color: #0500F0; }
 
 .urbit.navbar.ctrl .subnav ul.nav {
   height: 1.5rem; }
@@ -554,24 +537,6 @@
 .lead h1:first-of-type {
   padding-bottom: 0; }
 
-<<<<<<< HEAD
-.h-arrow {
-  float: left;
-  margin-bottom: 3rem; }
-  .h-arrow h1 {
-    color: #0500F0;
-    display: inline; }
-  .h-arrow h1 code {
-    background-color: transparent;
-    color: #0500F0; }
-  .h-arrow img {
-    float: right; }
-
-.body[data-path^='/docs'] h1,
-.body[data-path^='/work'] h1 {
-  color: #0500F0; }
-
-=======
 .flush {
   padding-top: 0; }
 
@@ -586,12 +551,12 @@
     height: 6rem;
     margin: 1rem 0 0 1rem; }
   .h-arrow h1 {
-    color: #000;
+    color: #0500F0;
     display: inline-block;
     line-height: 4rem; }
   .h-arrow h1 code {
     background-color: transparent;
-    color: #000; }
+    color: #0500F0; }
 
 .footer {
   margin-top: 6rem;
@@ -605,13 +570,12 @@
 
 .body[data-path^='/docs'] h1,
 .body[data-path^='/work'] h1 {
-  color: #000; }
-
->>>>>>> b3c4bb55
+  color: #0500F0; }
+
 .body[data-path^='/docs'] h1 code,
 .body[data-path^='/work'] h1 code {
   background-color: transparent;
-  color: #000;
+  color: #0500F0;
   padding: 0; }
 
 .body[data-path^='/docs'] .book h2,
@@ -620,37 +584,25 @@
 
 .body[data-path^='/docs'] .book h2 code,
 .body[data-path^='/work'] .book h2 code {
-<<<<<<< HEAD
   color: #0500F0;
-=======
-  color: #000;
->>>>>>> b3c4bb55
   background-color: transparent; }
 
 .body[data-path^='/docs'] .book h2 a,
 .body[data-path^='/work'] .book h2 a {
-<<<<<<< HEAD
   color: #0500F0; }
-=======
-  color: #000; }
->>>>>>> b3c4bb55
 
 .body[data-path^='/docs'] .book hr,
 .body[data-path^='/work'] .book hr {
   margin-bottom: 3rem; }
 
 .body[data-path^='/work'] h2 {
-<<<<<<< HEAD
   color: #0500F0; }
-=======
-  color: #000; }
->>>>>>> b3c4bb55
 
 .body[data-path^='/docs/system/hoon/runes/'] h1 {
   color: #B1B7BD; }
 
 .body[data-path^='/docs/system/hoon/runes/basic'] h1 {
-  color: #000; }
+  color: #0500F0; }
 
 .body[data-path^='/docs/system/hoon/library/'] h3 {
   font-size: 1.5rem; }
@@ -663,7 +615,7 @@
   margin-bottom: 0; }
 
 .body .urbit h1 {
-  color: #000;
+  color: #0500F0;
   line-height: 4rem; }
 
 .body .urbit a.green:hover {
@@ -685,7 +637,7 @@
 
 .body .urbit button.submit:hover,
 .body .urbit .btn.black:hover {
-  background-color: #000;
+  background-color: #0500F0;
   color: #fff; }
 
 .body .urbit .front {
@@ -946,22 +898,14 @@
   .body[data-path^='/docs'] .list h1,
   .body[data-path^='/work'] .list a,
   .body[data-path^='/work'] .list h1 {
-<<<<<<< HEAD
-    color: #02D124;
-=======
     color: #55595c;
->>>>>>> b3c4bb55
     font-weight: 500;
     height: 2rem;
     display: inline;
     text-decoration: none; }
   .body[data-path^='/docs'] .list h1,
   .body[data-path^='/work'] .list h1 {
-<<<<<<< HEAD
-    border-bottom: 2px solid #02D124; }
-=======
     border-bottom: 2px solid #55595c; }
->>>>>>> b3c4bb55
 
 .body[data-path^='/work'] .list.main a,
 .body[data-path^='/work'] .list.main h1 {
