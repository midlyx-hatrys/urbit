--- conflicted
+++ resolved
@@ -1935,17 +1935,12 @@
 
 module.exports = util = {
   defaultStation: function() {
-<<<<<<< HEAD
     var station;
     if (document.location.search) {
       station = document.location.search.replace(/^\?/, '');
       if (station.indexOf('dbg.nopack') !== -1) {
         return station = util.mainStation();
       }
-=======
-    if (document.location.search) {
-      return document.location.search.replace(/^\?/, '');
->>>>>>> cd29e5fe
     } else {
       return util.mainStation();
     }
