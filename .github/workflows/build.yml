# Notes:
#
#   jobs.<job_id>
#
#     A seperate job id results in a lot of duplication of nix/cachix work.
#     The build will have to download any substituted derivations from cachix
#     for the steps with each distinct job id and upload built derivations to
#     cachix after each job has completed, either succesfully or on failure.
#
#   jobs.<job_id>.steps.run
#
#     build + test are distinct as each step entry results in a collapsable title
#     within the log output, which makes it easier to view failing builds or
#     tests independently.
#
#   jobs.<job_id>.strategy.fail-fast
#
#     Set to false so developers working on vere or king-haskell can have their
#     respective builds proceed without the other causing failure.
#
#   shell.nix
#
#     mkShell doesn't allow you to build it - so instantiate all the subshells
#     defined for the individual pkg/*/shell.nix as a sanity check and to create
#     some artefacts suitable for developers to pull from cachix. The top-level
#     shell.nix build time is dominated by Haskell dependencies so it's built as
#     part of the haskell build steps.
#
# Syntax:
#
#   https://docs.github.com/en/free-pro-team@latest/actions/reference/workflow-syntax-for-github-actions

name: build

on:
  push:
    paths:
      - 'pkg/arvo/**'
      - 'pkg/docker-image/**'
      - 'pkg/ent/**'
      - 'pkg/ge-additions/**'
      - 'pkg/libaes_siv/**'
      - 'pkg/urbit/**'
      - 'pkg/urcrypt/**'
      - 'bin/**'
      - 'nix/**'
      - default.nix
  pull_request:
    paths:
      - 'pkg/arvo/**'
      - 'pkg/docker-image/**'
      - 'pkg/ent/**'
      - 'pkg/ge-additions/**'
      - 'pkg/libaes_siv/**'
      - 'pkg/urbit/**'
      - 'pkg/urcrypt/**'
      - 'bin/**'
      - 'nix/**'
      - default.nix

jobs:
  urbit:
    strategy:
      fail-fast: false
      matrix:
        include:
          - { os: ubuntu-latest }
          - { os: macos-latest }

    runs-on: ${{ matrix.os }}

    steps:
      - uses: actions/checkout@v2

      # We only want the extra nix config on linux, where it is necessary
      # for the docker build. We don't want in on Mac, where it isn't but
      # it breaks the nix install. The two `if` clauses should be mutually
      # exclusive
      - uses: cachix/install-nix-action@v16
        with:
          extra_nix_config: |
            system-features = nixos-test benchmark big-parallel kvm
        if: ${{ matrix.os == 'ubuntu-latest' }}
      - uses: cachix/install-nix-action@v16
        if: ${{ matrix.os != 'ubuntu-latest' }}

      - uses: cachix/cachix-action@v10
        with:
          name: ares
          authToken: ${{ secrets.CACHIX_AUTH_TOKEN }}

      - run: nix-build -A urbit --arg enableStatic true

      - if: ${{ matrix.os == 'ubuntu-latest' }}
        run: nix-build -A urbit-tests

      - if: ${{ matrix.os == 'ubuntu-latest' }}
        run: nix-build -A docker-image

  mingw:
    runs-on: windows-latest
    defaults:
      run:
        shell: C:\msys64\msys2_shell.cmd -mingw64 -defterm -no-start -here -c ". <(cygpath '{0}')"
        working-directory: ./pkg/urbit

    steps:
      - uses: actions/checkout@v2
        with:
          lfs: true

      # echo suppresses pacman prompt
      - run: echo|./configure
        env:
          CACHIX_CACHE: ares
          CACHIX_AUTH_TOKEN: ${{ secrets.CACHIX_AUTH_TOKEN }}

<<<<<<< HEAD
      - run: mingw32-make build/urbit build/urbit-worker
=======
      - run: mingw32-make build/urbit
>>>>>>> 7f63f548
      - run: build/urbit -l -d -B ../../bin/solid.pill -F bus && curl -f --data '{"source":{"dojo":"+hood/exit"},"sink":{"app":"hood"}}' http://localhost:12321<|MERGE_RESOLUTION|>--- conflicted
+++ resolved
@@ -115,9 +115,5 @@
           CACHIX_CACHE: ares
           CACHIX_AUTH_TOKEN: ${{ secrets.CACHIX_AUTH_TOKEN }}
 
-<<<<<<< HEAD
-      - run: mingw32-make build/urbit build/urbit-worker
-=======
       - run: mingw32-make build/urbit
->>>>>>> 7f63f548
       - run: build/urbit -l -d -B ../../bin/solid.pill -F bus && curl -f --data '{"source":{"dojo":"+hood/exit"},"sink":{"app":"hood"}}' http://localhost:12321