::                                                      ::  ::  
::::  /hoon/talk/app                                    ::  ::
  ::                                                    ::  ::   
/?    310
/-    talk, sole
/+    talk, sole, time-to-id, twitter
/=    seed  /~  !>(.)
=,  space:clay
=,  js:eyre
::
::::
  ::
[. talk sole]
=>  |%                                                  ::  data structures
    ++  house  {$5 house-5}                             ::  full state
    ++  house-any                                       ::  app history
      $%  {$3 house-3}                                  ::  3: talk
          {$4 house-4}                                  ::  4: talk
          {$5 house-5}                                  ::  5: talk
      ==                                                ::
    ++  house-3                                         ::
      %+  cork  house-4  |=  house-4                    ::  modern house with
      +<(stories (~(run by stories) story-3))           ::  old stories
    ++  house-4                                         ::
      %+  cork  house-5  |=  house-5                    ::  modern house with
      +<(shells (~(run by shells) shell-4))             ::  no settings
    ++  house-5                                         ::
      $:  stories/(map knot story)                      ::  conversations
          general/(set bone)                            ::  meta-subscribe
          outbox/(pair @ud (map @ud thought))           ::  urbit outbox
          folks/(map ship human)                        ::  human identities
          shells/(map bone shell)                       ::  interaction state
          log/(map knot @ud)                            ::  logged to clay
          nik/(map (set partner) char)                  ::  bound station glyphs
          nak/(jug char (set partner))                  ::  station glyph lookup
      ==                                                ::
    ++  story-3  (cork story |=(story +<(|10 &11.+<)))  ::  missing glyphers
    ++  story                                           ::  wire content
      $:  count/@ud                                     ::  (lent grams)
          grams/(list telegram)                         ::  all history
          locals/(map ship (pair @da status))           ::  local presence
          remotes/(map partner atlas)                   ::  remote presence
          mirrors/(map station config)                  ::  remote config
          sequence/(map partner @ud)                    ::  partners heard
          shape/config                                  ::  configuration
          known/(map serial @ud)                        ::  messages heard
          gramsers/(map bone river)                     ::  message followers
          groupers/(set bone)                           ::  presence followers
          cabalers/(set bone)                           ::  config followers
          glyphers/(set bone)                           ::  glyph followers
      ==                                                ::
    ++  shell                                           ::  console session
      $:  her/ship                                      ::  client identity
          man/knot                                      ::  mailbox
          count/@ud                                     ::  messages shown
          say/sole-share                                ::  console state
          active/(unit (set partner))                   ::  active targets
          passive/(set partner)                         ::  passive targets
          owners/register                               ::  presence mirror
          harbor/(map knot (pair posture cord))         ::  stations mirror
          system/cabal                                  ::  config mirror
          settings/(set knot)                           ::  frontend settings
      ==                                                ::
    ++  shell-4  (cork shell |=(shell +<(|8 &9.+<)))    ::  missing settings
    ++  river  (pair point point)                       ::  stream definition
    ++  point                                           ::  stream endpoint
      $%  {$ud p/@ud}                                   ::  by number
          {$da p/@da}                                   ::  by date
      ==                                                ::
    ++  move  (pair bone card)                          ::  all actions
    ++  lime                                            ::  diff fruit
      $%  {$talk-report report}                         ::
          {$sole-effect sole-effect}                    ::
      ==                                                ::
    ++  pear                                            ::  poke fruit
      $%  {$talk-command command}                       ::
          {$write-comment path ship cord}               ::
          {$write-fora-post path ship cord cord}        ::
      ==                                                ::
    ++  card                                            ::  general card
      $%  {$diff lime}                                  ::
          {$info wire @p @tas nori:^clay}               ::
          {$peer wire dock path}                        ::
          {$poke wire dock pear}                        ::
          {$pull wire dock $~}                          ::
          {$quit $~}                                    ::
      ==                                                ::
    ++  weir                                            ::  parsed wire
      $%  {$repeat p/@ud q/@p r/knot}                   ::
          {$friend p/knot q/station}                    ::
      ==                                                ::
    ++  work                                            ::  interface action
      $%  {$number p/$@(@ud {@u @ud})}                  ::  relative/absolute
          {$help $~}                                    ::  print usage info
          {$who p/where}                                ::  presence
          {$what p/$@(char (set partner))}              ::  show bound glyph
          {$bind p/char q/(unit where)}                 ::
          {$join p/where}                               ::  
          {$leave p/where}                              ::  
          {$say p/(list speech)}                        ::
          {$eval p/cord q/twig}                         ::
          {$invite p/knot q/(list partner)}             ::  whitelist add
          {$banish p/knot q/(list partner)}             ::  blacklist add
          {$block p/knot q/(list partner)}              ::  blacklist add
          {$author p/knot q/(list partner)}             ::  whitelist add
          {$nick p/(unit ship) q/(unit cord)}           ::
          {$set p/knot}                                 ::
          {$unset p/knot}                               ::
          {$target p/where q/(unit work)}               ::  set active targets
          ::  {$destroy p/knot}                         ::
          {$create p/posture q/knot r/cord}             ::
          {$probe p/station}                            ::
      ==                                                ::
    ++  where  (set partner)                            ::  non-empty audience 
    ++  sigh                                            ::  assemble label
      |=  {len/@ud pre/tape yiz/cord}
      ^-  tape
      =+  nez=(trip yiz)
      =+  lez=(lent nez)
      ?>  (gth len (lent pre))
      =.  len  (sub len (lent pre))
      ?.  (gth lez len)  
        =.  nez  (welp pre nez)
        ?.  (lth lez len)  nez
        (runt [(sub len lez) '-'] nez)
      :(welp pre (scag (dec len) nez) "+")  
    ++  glyphs  `wall`~[">=+-" "}),." "\"'`^" "$%&@"]     :: station char pool
    ++  peer-type                                       ::  stream requests
      =<  apex
      |%
      ++  apex  ?($a-group $f-grams $v-glyph $x-cabal)  ::  options
      ++  encode  |=(a/apex ^-(char (end 3 1 a)))       ::  by first char
      ++  decode                                        ::  discriminate
        |=  a/char  ^-  apex
        ?+  a  ~|(bad-subscription-designator+a !!)
          $a  %a-group
          $f  %f-grams
          $v  %v-glyph
          $x  %x-cabal
        ==
      --
    --
|_  {hid/bowl:^gall house}
++  ra                                                  ::  per transaction
  |_  moves/(list move)
  ++  sh                                                ::  per console
    |_  $:  coz/(list command)                          ::  talk actions
            she/shell
        ==
    ++  sh-scad                                         ::  command parser
      =<  work
      |%
      ++  expr                                          ::  [cord twig]
        |=  tub/nail  %.  tub
        %+  stag  (crip q.tub)
        wide:(vang & [&1:% &2:% (scot %da now.hid) |3:%])
      ::
      ++  dare                                          ::  @dr
        %+  sear
          |=  a/coin
          ?.  ?=({$$ $dr @} a)  ~
          (some `@dr`+>.a)
        nuck:so
      ::
      ++  ship  ;~(pfix sig fed:ag)                     ::  ship
      ++  shiz                                          ::  ship set
        %+  cook
          |=(a/(list ^ship) (~(gas in *(set ^ship)) a))
        (most ;~(plug com (star ace)) ship)
      ::
      ++  pasp                                          ::  passport
        ;~  pfix  pat
          ;~  pose
            (stag %twitter ;~(pfix (jest 't') col urs:ab))
          ==
        ==
      ::
      ++  stan                                          ::  station
        ;~  pose
          (cold [our.hid man.she] col)
          ;~(pfix cen (stag our.hid sym))
          ;~(pfix fas (stag (sein:title:jael our.hid) sym))
        ::
          %+  cook
            |=  {a/@p b/(unit term)}
            [a ?^(b u.b (main a))]
          ;~  plug
            ship
            (punt ;~(pfix fas urs:ab))
          ==
        ==
      ::
      ++  parn                                          ::  partner
        ;~  pose
          (stag %& stan)
          (stag %| pasp)
        ==
      ++  partners-flat                                 ::  collapse mixed list
        |=  a/(list (each partner (set partner)))
        ^-  (set partner)
        ?~  a  ~
        ?-  -.i.a
          $&  (~(put in $(a t.a)) p.i.a)
          $|  (~(uni in $(a t.a)) p.i.a)
        ==
      ::
      ++  para                                          ::  partners alias
        %+  cook  partners-flat
        %+  most  ;~(plug com (star ace))
        (pick parn (sear sh-glyf glyph))
      ::
      ++  parz                                          ::  non-empty partners
        %+  cook  ~(gas in *(set partner))
        (most ;~(plug com (star ace)) parn)
      ::
      ++  nump                                          ::  number reference
        ;~  pose
          ;~(pfix hep dem:ag)
          ;~  plug
            (cook lent (plus (just '0')))
            ;~(pose dem:ag (easy 0))
          ==
          (stag 0 dem:ag)
        ==
      ::
      ++  pore                                          ::  posture
        ;~  pose
          (cold %black (jest %channel))
          (cold %white (jest %village))
          (cold %green (jest %journal))
          (cold %brown (jest %mailbox))
        ==
      ::
      ++  message
        ;~  pose
          ;~(plug (cold %eval hax) expr)
        ::
          %+  stag  %say
          %+  most  (jest '•')
          ;~  pose
            (stag %url aurf:urlp:url:eyre)
            :(stag %lin | ;~(pfix pat text))
            :(stag %lin & ;~(less sem hax text))
          ==
        ==
      ::
      ++  nick  (cook crip (stun [1 14] low))           ::  nickname
      ++  text  (cook crip (plus (shim ' ' '~')))       ::  bullets separating
      ++  glyph  (mask "/\\\{(<!?{(zing glyphs)}")      ::  station postfix
      ++  setting
        %-  perk  :~
          %noob
        ==
      ++  work
        %+  knee  *^work  |.  ~+
        =-  ;~(pose ;~(pfix sem -) message)
        ;~  pose
          ;~  (glue ace)  (perk %create ~)
            pore
            ;~(pfix cen sym)
            qut
          ==
        ::
          ;~(plug (perk %who ~) ;~(pose para (easy ~)))
          ;~(plug (perk %bind ~) ;~(pfix ace glyph) (punt ;~(pfix ace para)))
          ;~((glue ace) (perk %join ~) para)
          ;~((glue ace) (perk %leave ~) para)
          ;~((glue ace) (perk %what ~) ;~(pose parz glyph))
        ::
          ;~  plug  (perk %nick ~)
            ;~  pose
              ;~  plug
                (cook some ;~(pfix ace ship))
                (cold (some '') ;~(pfix ace sig))
              ==
              ;~  plug
                ;~  pose
                  (cook some ;~(pfix ace ship))
                  (easy ~)
                ==
                ;~  pose
                  (cook some ;~(pfix ace nick))
                  (easy ~)
                ==
              ==
            ==
          ==
        ::
          ;~(plug (perk %set ~) ;~(pose ;~(pfix ace setting) (easy %$)))
          ;~(plug (perk %unset ~) ;~(pfix ace setting))
        ::
          ;~(plug (perk %help ~) (easy ~))
          (stag %number nump)
          (stag %target ;~(plug para (punt ;~(pfix ace message))))
          (stag %number (cook lent (star sem)))
        ==
      --
    ++  sh-abet
      ^+  +>
      =+  zoc=(flop coz)
      |-  ^+  +>+>
      ?~  zoc  +>+>.$(shells (~(put by shells) ost.hid she))
      $(zoc t.zoc, +>.$ (sh-deal i.zoc))
    ::
    ++  sh-deal                                         ::  apply from shell
      |=  cod/command
      ^+  +>
      ?-    -.cod
          $design
        ?~  q.cod
          =.  +>+>.$  (ra-config p.cod *config)
          +>.$(stories (~(del by stories) p.cod))
        +>(+> (ra-config p.cod u.q.cod))
      ::
          $review   +>(+> (ra-think | her.she +.cod))
          $publish  +>(+> (ra-think & her.she +.cod))
      ==
    ::
    ++  sh-fact                                         ::  send console effect
      |=  fec/sole-effect
      ^+  +>
      +>(moves :_(moves [ost.hid %diff %sole-effect fec]))
    ::
    ++  sh-peep                                         ::  peer to path
      |=  pax/path
      ^+  +>
      +>(+> (ra-subscribe her.she pax))
    ::
    ++  sh-peer                                         ::  subscribe shell
      =<  sh-prod
      %_    .
          +>
        =/  typ
          =+  (ly ~[%a-group %f-grams %x-cabal])
          (rap 3 (turn - encode:peer-type))
        (ra-subscribe:(ra-subscribe her.she ~) her.she [typ man.she ~])
      ==
    ::
    ++  sh-prod                                         ::  show prompt
      ^+  .
      %+  sh-fact  %pro
      :+  &  %talk-line
      ^-  tape
      =+  ^=  rew  ^-  (pair (pair @t @t) (set partner))
          ?~  active.she
            [['(' ')'] passive.she]
          [['[' ']'] u.active.she]
      =+  cha=(~(get by nik) q.rew)
      ?^  cha  ~[u.cha ' ']
      :: ~&  [rew nik nak]
      =+  por=~(te-prom te man.she q.rew)
      (weld `tape`[p.p.rew por] `tape`[q.p.rew ' ' ~])
    ::
    ++  sh-pact                                         ::  update active aud
      |=  lix/(set partner)
      ^+  +>
      =+  act=?~(lix ~ `(sh-pare lix))
      ?:  =(active.she act)  +>.$
      sh-prod(active.she act)
    ::
    ++  sh-pare                                         ::  adjust target list
      |=  paz/(set partner)
      ?:  (sh-pear paz)  paz
      (~(put in paz) [%& our.hid man.she])
    ::
    ++  sh-pear                                         ::  hearback
      |=  paz/(set partner)
      ?~  paz  |
      ?|  $(paz l.paz) 
          $(paz r.paz)
          (~(has in sources.shape:(~(got by stories) man.she)) `partner`n.paz)
      ==
    ::
    ++  sh-pass                                         ::  passive from aud
      |=  aud/audience
      %-  sh-poss
      %-  ~(gas in *(set partner))
      (turn (~(tap by aud)) |=({a/partner *} a))
    ::
    ++  sh-poss                                         ::  passive update
      |=  lix/(set partner)
      ?^  buf.say.she
        +>.$
      =+  sap=(sh-pare lix)
      ?:  =(sap passive.she)
        +>.$
      sh-prod(passive.she sap)
    ::
    ++  sh-pest                                         ::  report listen
      |=  tay/partner
      ^+  +>
      ?.  ?=($& -.tay)  +>
      =+  sib=(~(get by ham.system.she) `station`p.tay)
      ?.  |(?=($~ sib) !?=($white p.cordon.u.sib))
        +>.$
      (sh-poss [tay ~ ~])
    ::
    ++  sh-rend                                         ::  print on one line
      |=  gam/telegram
      =+  lin=~(tr-line tr man.she (~(has in settings.she) %noob) gam)
      (sh-pass:(sh-fact %txt lin) q.q.gam) 
    ::
    ++  sh-numb                                         ::  print msg number
      |=  num/@ud
      ^+  +>
      =+  bun=(scow %ud num)
      %+  sh-fact  %txt
      (runt [(sub 13 (lent bun)) '-'] "[{bun}]")
    ::
    ++  sh-glyf                                         ::  decode glyph
      |=  cha/char  ^-  (unit (set partner))
      =+  lax=(~(get ju nak) cha)
      ?:  =(~ lax)  ~
      ?:  ?=({* $~ $~} lax)  `n.lax
      =+  grams=grams:(~(got by stories) man.she)
      |-  ^-  (unit (set partner))
      ?~  grams  ~
      =+  pan=(silt (turn (~(tap by q.q.i.grams)) head))
      ?:  (~(has in lax) pan)  `pan
      $(grams t.grams)
      ::
    ++  sh-repo-house-diff
      |=  {one/shelf two/shelf}
      =|  $=  ret
          $:  old/(list (pair knot (pair posture cord)))
              new/(list (pair knot (pair posture cord)))
              cha/(list (pair knot (pair posture cord)))
          ==
      ^+  ret
      =.  ret
        =+  eno=(~(tap by one))
        |-  ^+  ret
        ?~  eno  ret
        =.  ret  $(eno t.eno)
        =+  unt=(~(get by two) p.i.eno)
        ?~  unt
          ret(old [i.eno old.ret])
        ?:  =(q.i.eno u.unt)  ret 
        ret(cha [[p.i.eno u.unt] cha.ret])
      =.  ret
        =+  owt=(~(tap by two))
        |-  ^+  ret
        ?~  owt  ret
        =.  ret  $(owt t.owt)
        ?:  (~(has by one) p.i.owt)
          ret
        ret(new [i.owt new.ret])
      ret 
    ::
    ++  sh-repo-atlas-diff
      |=  {one/atlas two/atlas}
      =|  $=  ret
          $:  old/(list (pair ship status))
              new/(list (pair ship status))
              cha/(list (pair ship status))
          ==
      ^+  ret
      =.  ret
        =+  eno=(~(tap by one))
        |-  ^+  ret
        ?~  eno  ret
        =.  ret  $(eno t.eno)
        =+  unt=(~(get by two) p.i.eno)
        ?~  unt
          ret(old [i.eno old.ret])
        ?:  =(q.i.eno u.unt)  ret 
        ret(cha [[p.i.eno u.unt] cha.ret])
      =.  ret
        =+  owt=(~(tap by two))
        |-  ^+  ret
        ?~  owt  ret
        =.  ret  $(owt t.owt)
        ?:  (~(has by one) p.i.owt)
          ret
        ret(new [i.owt new.ret])
      ret 
    ::
    ++  sh-repo-cabal-diff
      |=  {one/(map station config) two/(map station config)}
      =|  $=  ret
          $:  old/(list (pair station config))
              new/(list (pair station config))
              cha/(list (pair station config))
          ==
      ^+  ret
      =.  ret  
        =+  eno=(~(tap by one))
        |-  ^+  ret
        ?~  eno  ret
        =.  ret  $(eno t.eno)
        =+  unt=(~(get by two) p.i.eno)
        ?~  unt
          ret(old [i.eno old.ret])
        ?:  =(q.i.eno u.unt)  ret 
        ret(cha [[p.i.eno u.unt] cha.ret])
      =.  ret
        =+  owt=(~(tap by two))
        |-  ^+  ret
        ?~  owt  ret
        =.  ret  $(owt t.owt)
        ?:  (~(has by one) p.i.owt)
          ret
        ret(new [i.owt new.ret])
      ret
    ::
    ++  sh-repo-rogue-diff
      |=  {one/(map partner atlas) two/(map partner atlas)}
      =|  $=  ret
          $:  old/(list (pair partner atlas))
              new/(list (pair partner atlas))
              cha/(list (pair partner atlas))
          ==
      ^+  ret
      =.  ret
        =+  eno=(~(tap by one))
        |-  ^+  ret
        ?~  eno  ret
        =.  ret  $(eno t.eno)
        =+  unt=(~(get by two) p.i.eno)
        ?~  unt
          ret(old [i.eno old.ret])
        ?:  =(q.i.eno u.unt)  ret 
        ret(cha [[p.i.eno u.unt] cha.ret])
      =.  ret
        =+  owt=(~(tap by two))
        |-  ^+  ret
        ?~  owt  ret
        =.  ret  $(owt t.owt)
        ?:  (~(has by one) p.i.owt)
          ret
        ret(new [i.owt new.ret])
      ret
    ::
    ++  sh-repo-whom-diff
      |=  {one/(set partner) two/(set partner)}
      =|  $=  ret
          $:  old/(list partner)
              new/(list partner)
          ==
      ^+  ret
      =.  ret
        =+  eno=(~(tap by one))
        |-  ^+  ret
        ?~  eno  ret
        =.  ret  $(eno t.eno)
        ?:  (~(has in two) i.eno)
          ret
        ret(old [i.eno old.ret])
      =.  ret
        =+  owt=(~(tap by two))
        |-  ^+  ret
        ?~  owt  ret
        =.  ret  $(owt t.owt)
        ?:  (~(has in one) i.owt)
          ret
        ret(new [i.owt new.ret])
      ret
    ::
    ++  sh-repo-ship-diff
      |=  {one/(set ship) two/(set ship)}
      =|  $=  ret
          $:  old/(list ship)
              new/(list ship)
          ==
      ^+  ret
      =.  ret
        =+  eno=(~(tap by one))
        |-  ^+  ret
        ?~  eno  ret
        =.  ret  $(eno t.eno)
        ?:  (~(has in two) i.eno)
          ret
        ret(old [i.eno old.ret])
      =.  ret
        =+  owt=(~(tap by two))
        |-  ^+  ret
        ?~  owt  ret
        =.  ret  $(owt t.owt)
        ?:  (~(has in one) i.owt)
          ret
        ret(new [i.owt new.ret])
      ret 
    ::
    ++  sh-puss
      |=  a/posture  ^-  tape
      ?-  a
        $black  "channel"
        $brown  "mailbox"
        $white  "village"
        $green  "journal"
      ==
    ::
    ++  sh-repo-config-exceptions
      |=  {pre/tape por/posture old/(list ship) new/(list ship)}
      =+  out=?:(?=(?($black $brown) por) "try " "cut ")
      =+  inn=?:(?=(?($black $brown) por) "ban " "add ")
      =.  +>.$
          |-  ^+  +>.^$
          ?~  old  +>.^$
          =.  +>.^$  $(old t.old)
          (sh-note :(weld pre out " " (scow %p i.old)))
      =.  +>.$
          |-  ^+  +>.^$
          ?~  new  +>.^$
          =.  +>.^$  $(new t.new)
          (sh-note :(weld pre out " " (scow %p i.new)))
      +>.$
    ::
    ++  sh-repo-config-sources
      |=  {pre/tape old/(list partner) new/(list partner)}
      ^+  +>
      =.  +>.$
          |-  ^+  +>.^$
          ?~  old  +>.^$
          =.  +>.^$  $(old t.old)
          (sh-note (weld pre "off {~(ta-full ta man.she i.old)}"))
      =.  +>.$
          |-  ^+  +>.^$
          ?~  new  +>.^$
          =.  +>.^$  $(new t.new)
          (sh-note (weld pre "hey {~(ta-full ta man.she i.new)}"))
      +>.$
    ::
    ++  sh-repo-config-show
      |=  {pre/tape laz/config loc/config}
      ^+  +>
      =.  +>.$
        ?:  =(caption.loc caption.laz)  +>.$
        (sh-note :(weld pre "cap " (trip caption.loc)))
      =.  +>.$
          %+  sh-repo-config-sources
            (weld (trip man.she) ": ")
          (sh-repo-whom-diff sources.laz sources.loc)
      ?:  !=(p.cordon.loc p.cordon.laz)
        =.  +>.$  (sh-note :(weld pre "but " (sh-puss p.cordon.loc)))
        %^    sh-repo-config-exceptions  
            (weld (trip man.she) ": ")  
          p.cordon.loc
        [~ (~(tap in q.cordon.loc))]
      %^    sh-repo-config-exceptions  
          (weld (trip man.she) ": ")
        p.cordon.loc
      (sh-repo-ship-diff q.cordon.laz q.cordon.loc)
    ::
    ++  sh-repo-cabal-changes
      |=  $:  laz/(map station config)
              old/(list (pair station config))
              new/(list (pair station config))
              cha/(list (pair station config))
          ==
      =.  +>.$
          |-  ^+  +>.^$
          ?~  new  +>.^$
          =.  +>.^$  $(new t.new)
          =.  +>.^$  (sh-pest [%& p.i.new])
          %+  sh-repo-config-show  
            (weld ~(sn-phat sn man.she p.i.new) ": ")
          [*config q.i.new]
      =.  +>.$
          |-  ^+  +>.^$
          ?~  cha  +>.^$
          =.  +>.^$  $(cha t.cha)
          %+  sh-repo-config-show  
            (weld ~(sn-phat sn man.she p.i.cha) ": ")
          [(~(got by laz) `station`p.i.cha) q.i.cha]
      +>.$
    ::
    ++  sh-repo-cabal
      |=  bal/cabal
      ^+  +>
      =+  laz=system.she
      =.  system.she  bal
      =.  +>.$
          %+  sh-repo-cabal-changes  ham.laz
          (sh-repo-cabal-diff ham.laz ham.bal)
      (sh-repo-config-show "" loc.laz loc.bal)
    ::
    ++  sh-repo-house
      |=  awl/(map knot (pair posture cord))
      ^+  +>
      =+  dif=(sh-repo-house-diff harbor.she awl) 
      =.  harbor.she  awl
      =.  +>.$
          |-  ^+  +>.^$
          ?~  old.dif  +>.^$
          =.  +>.^$  $(old.dif t.old.dif)
          (sh-note "cut {(sh-puss p.q.i.old.dif)} %{(trip p.i.old.dif)}")
      =.  +>.$
          |-  ^+  +>.^$
          ?~  new.dif  +>.^$
          =.  +>.^$  $(new.dif t.new.dif)
          =+  :*  nam=(trip p.i.new.dif)
                  por=(sh-puss p.q.i.new.dif)
                  des=(trip q.q.i.new.dif)
              ==
          (sh-note "new {por} %{nam}: {des}")
      =.  +>.$ 
          |-  ^+  +>.^$
          ?~  cha.dif  +>.^$
          =.  +>.^$  $(cha.dif t.cha.dif)
          =+  :*  nam=(trip p.i.cha.dif)
                  por=(sh-puss p.q.i.cha.dif)
                  des=(trip q.q.i.cha.dif)
              ==
          (sh-note "mod %{nam}: {por}, {des}")
      +>.$
    ::
    ++  sh-note                                         ::  shell message
      |=  txt/tape
      ^+  +>
      (sh-fact %txt (runt [14 '-'] `tape`['|' ' ' (scag 64 txt)]))
    ::
    ++  sh-spaz                                         ::  print status
      |=  saz/status
      ^-  tape
      ['%' (trip p.saz)]
    ::
    ++  sh-repo-group-diff-here                         ::  print atlas diff
      |=  $:  pre/tape 
            $=  cul
            $:  old/(list (pair ship status))
                new/(list (pair ship status))
                cha/(list (pair ship status))
            ==
          ==
      =.  +>.$
          |-  ^+  +>.^$
          ?~  old.cul  +>.^$
          =.  +>.^$  $(old.cul t.old.cul)
          (sh-note (weld pre "bye {(scow %p p.i.old.cul)}"))
      =.  +>.$
          |-  ^+  +>.^$
          ?~  new.cul  +>.^$
          =.  +>.^$  $(new.cul t.new.cul)
          %-  sh-note
          (weld pre "met {(scow %p p.i.new.cul)} {(sh-spaz q.i.new.cul)}")
      =.  +>.$ 
          |-  ^+  +>.^$
          ?~  cha.cul  +>.^$
          %-  sh-note 
          (weld pre "set {(scow %p p.i.cha.cul)} {(sh-spaz q.i.cha.cul)}")
      +>.$
    ::
    ++  sh-repo-group-here                              ::  update local
      |=  loc/atlas
      ^+  +>
      =+  cul=(sh-repo-atlas-diff p.owners.she loc)
      =.  p.owners.she  loc
      (sh-repo-group-diff-here "" cul)
    ::
    ++  sh-repo-group-there                             ::  update foreign
      |=  yid/(map partner atlas)
      =+  day=(sh-repo-rogue-diff q.owners.she yid)
      =+  dun=q.owners.she
      =.  q.owners.she  yid
      =.  +>.$
          |-  ^+  +>.^$
          ?~  old.day  +>.^$
          =.  +>.^$  $(old.day t.old.day)
          (sh-note (weld "not " (~(ta-show ta man.she p.i.old.day) ~)))
      =.  +>.$
          |-  ^+  +>.^$
          ?~  new.day  +>.^$
          =.  +>.^$  $(new.day t.new.day)
          =.  +>.^$
              (sh-note (weld "new " (~(ta-show ta man.she p.i.new.day) ~)))
          (sh-repo-group-diff-here "--" ~ (~(tap by q.i.new.day)) ~)
      =.  +>.$ 
          |-  ^+  +>.^$
          ?~  cha.day  +>.^$
          =.  +>.^$  $(cha.day t.cha.day)
          =.  +>.^$
              (sh-note (weld "for " (~(ta-show ta man.she p.i.cha.day) ~)))
          =+  yez=(~(got by dun) p.i.cha.day)
          %+  sh-repo-group-diff-here  "--"
          (sh-repo-atlas-diff yez q.i.cha.day)
      +>.$
    ::
    ++  sh-repo-group
      |=  ges/register
      ^+  +>
      =.  +>  (sh-repo-group-here p.ges)
      =.  +>  (sh-repo-group-there q.ges)
      +>
    ::
    ++  sh-repo-gram
      |=  {num/@ud gam/telegram}
      ^+  +>
      ?:  =(num count.she)
        =.  +>  ?:(=(0 (mod num 5)) (sh-numb num) +>)
        (sh-rend(count.she +(num)) gam)
      ?:  (gth num count.she)
        =.  +>  (sh-numb num)
        (sh-rend(count.she +(num)) gam)
      +> 
    ::
    ++  sh-repo-grams                                   ::  apply telegrams
      |=  {num/@ud gaz/(list telegram)}
      ^+  +>
      ?~  gaz  +>
      $(gaz t.gaz, num +(num), +> (sh-repo-gram num i.gaz))
    ::
    ++  sh-repo-glyph                                   ::  apply binding
      |=  nac/(jug char (set partner))
      ^+  +>
      %_  sh-prod
        nak  nac
        nik  %-  ~(gas by *(map (set partner) char))
             =-  (zing `(list (list {(set partner) char}))`-)
             %+  turn  (~(tap by nac))
             |=  {a/char b/(set (set partner))}
             (turn (~(tap by b)) |=(c/(set partner) [c a]))
      ==
    ::
    ++  sh-repo                                         ::  apply report
      |=  rad/report
      ^+  +>
      ::  ~&  [%sh-repo rad]
      ?-  -.rad
        $cabal   (sh-repo-cabal +.rad)
        $grams   (sh-repo-grams +.rad)
        $glyph   (sh-repo-glyph +.rad)                  ::  XX ever happens?
        $group   (sh-repo-group +.rad)
        $house   (sh-repo-house +.rad)
      ==
    ::
    ++  sh-sane-chat                                    ::  sanitize chatter
      |=  buf/(list @c)
      ^-  (list sole-edit)
      ?~  buf  ~
      =+  isa==(i.buf (turf '@'))
      =+  [[pre=*@c cur=i.buf buf=t.buf] inx=0 brk=0 len=0 new=|]
      =*  txt  -<
      |^  ^-  (list sole-edit)
          ?:  =(cur (turf '•'))
            ?:  =(pre (turf '•'))
              [[%del inx] ?~(buf ~ $(txt +.txt))]
            ?:  new
              [(fix ' ') $(cur `@c`' ')] 
            newline
          ?:  =(cur `@`' ')
            =.  brk  ?:(=(pre `@`' ') brk inx)
            ?.  =(64 len)  advance
            :-  (fix(inx brk) (turf '•'))
            ?:  isa
              [[%ins +(brk) (turf '@')] newline(new &)]
            newline(new &)
          ?:  =(64 len)
            =+  dif=(sub inx brk)
            ?:  (lth dif 64)
              :-  (fix(inx brk) (turf '•'))
              ?:  isa
                [[%ins +(brk) (turf '@')] $(len dif, new &)]
              $(len dif, new &)
            [[%ins inx (turf '•')] $(len 0, inx +(inx), new &)]
          ?:  |((lth cur 32) (gth cur 126))
            [(fix '?') advance]
          ?:  &((gte cur 'A') (lte cur 'Z'))
            [(fix (add 32 cur)) advance]
          advance
      ::
      ++  advance  ?~(buf ~ $(len +(len), inx +(inx), txt +.txt))
      ++  newline  ?~(buf ~ $(len 0, inx +(inx), txt +.txt))
      ++  fix  |=(cha/@ [%mor [%del inx] [%ins inx `@c`cha] ~])  
      --
    ::
    ++  sh-sane                                         ::  sanitize input
      |=  {inv/sole-edit buf/(list @c)}
      ^-  {lit/(list sole-edit) err/(unit @u)}
      =+  res=(rose (tufa buf) sh-scad)
      ?:  ?=($| -.res)  [[inv]~ `p.res]
      :_  ~
      ?~  p.res  ~
      =+  wok=u.p.res
      |-  ^-  (list sole-edit)
      ?+  -.wok  ~
        $target  ?~(q.wok ~ $(wok u.q.wok))
        $say  |-  ::  XX per line
              ?~  p.wok  ~
              ?:  ?=($lin -.i.p.wok)
                (sh-sane-chat buf)
              $(p.wok t.p.wok)
      ==
    ::
    ++  sh-slug                                         ::  edit to sanity
      |=  {lit/(list sole-edit) err/(unit @u)}
      ^+  +>
      ?~  lit  +>
      =^  lic  say.she
          (~(transmit sole say.she) `sole-edit`?~(t.lit i.lit [%mor lit]))
      (sh-fact [%mor [%det lic] ?~(err ~ [%err u.err]~)])
    ::
    ++  sh-stir                                         ::  apply edit
      |=  cal/sole-change
      ^+  +>
      =^  inv  say.she  (~(transceive sole say.she) cal)
      =+  fix=(sh-sane inv buf.say.she)
      ?~  lit.fix
        +>.$
      ?~  err.fix
        (sh-slug fix)                 :: just capital correction
      ?.  &(?=($del -.inv) =(+(p.inv) (lent buf.say.she)))
        +>.$                          :: allow interior edits, deletes
      (sh-slug fix)
    ::
    ++  sh-lame                                         ::  send error
      |=  txt/tape
      (sh-fact [%txt txt])
    ::
    ++  sh-whom                                         ::  current audience
      ^-  audience
      %-  ~(gas by *audience)
      %+  turn  (~(tap in ?~(active.she passive.she u.active.she)))
      |=(a/partner [a *envelope %pending])
    ::
    ++  sh-tell                                         ::  add command
      |=  cod/command
      %_(+> coz [cod coz])
    ::
    ++  sh-twig-head  ^-  vase                          ::  eval data
      !>(`{our/@p now/@da eny/@uvI}`[our.hid now.hid (shas %eny eny.hid)])
    ::
    ++  sh-work                                         ::  do work
      |=  job/work
      ^+  +>
      =+  roy=(~(got by stories) man.she)
      =<  work
      |%
      ++  work
        ?-  -.job
          $number  (number +.job)
          $leave   (leave +.job)
          $join    (join +.job)
          $eval    (eval +.job)
          $who     (who +.job)
          $what    (what +.job)
          $bind    (bind +.job)
          $invite  (invite +.job)
          $banish  (banish +.job)
          $author  (author +.job)
          $block   (block +.job)
          $create  (create +.job)
          $nick    (nick +.job)
          $set     (wo-set +.job)
          $unset   (unset +.job)
          $target  (target +.job)
          $probe   (probe +.job)
          $help    help
          $say     (say +.job)
        ==
      ::
      ++  activate                                      ::  from %number
        |=  gam/telegram
        ^+  ..sh-work
        =+  tay=~(. tr man.she (~(has in settings.she) %noob) gam)
        =.  ..sh-work  (sh-fact tr-fact:tay)
        sh-prod(active.she `tr-pals:tay)
      ::
      ++  help  
        (sh-fact %txt "see http://urbit.org/docs/using/messaging/")
      ::
      ++  glyph
        |=  idx/@
        =<  cha
        %+  reel  glyphs
        |=  {all/tape ole/{cha/char num/@}}
        =+  new=(snag (mod idx (lent all)) all)
        =+  num=~(wyt in (~(get ju nak) new))
        ?~  cha.ole  [new num]
        ?:  (lth num.ole num)
          ole
        [new num]
      ::
      ++  set-glyph
        |=  {cha/char lix/(set partner)}
        =:  nik  (~(put by nik) lix cha)
            nak  (~(put ju nak) cha lix)
          ==
        %_    ..sh-work
            ..pa
          %-  (ra-know man.she) 
          |=(_pa pa-abet:(pa-report glyphers %glyph nak))
        ==
      ::
      ++  join                                          ::  %join
        |=  pan/(set partner)
        ^+  ..sh-work
        =.  ..sh-work
          =+  (~(get by nik) pan)
          ?^  -  (sh-note "has glyph {<u>}")
          =+  cha=(glyph (mug pan))
          (sh-note:(set-glyph cha pan) "new glyph {<cha>}")
        =+  loc=loc.system.she
        %^  sh-tell  %design  man.she
        `loc(sources (~(uni in sources.loc) pan))
      ::
      ++  leave                                          ::  %leave
        |=  pan/(set partner)
        ^+  ..sh-work
        =+  loc=loc.system.she
        %^  sh-tell  %design  man.she
        `loc(sources (~(dif in sources.loc) pan))
      ::
      ++  what                                          ::  %what
        |=  qur/$@(char (set partner))  ^+  ..sh-work
        ?^  qur
          =+  cha=(~(get by nik) qur)
          (sh-fact %txt ?~(cha "none" [u.cha]~))
        =+  pan=(~(tap in (~(get ju nak) qur)))
        ?:  =(~ pan)  (sh-fact %txt "~")
        =<  (sh-fact %mor (turn pan .))
        |=(a/(set partner) [%txt <a>]) ::  XX ~(te-whom te man.she a)
      ::
      ++  who                                          ::  %who  
        |=  pan/(set partner)  ^+  ..sh-work  
        =+  foo=`(list (pair partner atlas))`(~(tap by q.owners.she))
        =+  bar=`(list (pair partner atlas))`(sort foo aor)
        =<  (sh-fact %mor (murn (sort (~(tap by q.owners.she) ~) aor) .))
        |=  {pon/partner alt/atlas}  ^-  (unit sole-effect)
        ?.  |(=(~ pan) (~(has in pan) pon))  ~
        =-  `[%tan rose+[", " `~]^- leaf+~(ta-full ta man.she pon) ~]
        =<  (murn (sort (~(tap by alt)) aor) .)
        |=  {a/ship b/presence c/human}  ^-  (unit tank) :: XX names
        ?-  b
          $gone  ~
          $hear  `>a<
          $talk  `>a<      ::  XX difference
        ==
      :: 
      ++  bind                                          ::  %bind
        |=  {cha/char pan/(unit (set partner))}  ^+  ..sh-work
        ?~  pan  $(pan [~ ?~(active.she passive.she u.active.she)])
        =+  ole=(~(get by nik) u.pan)
        ?:  =(ole [~ cha])  ..sh-work
        (sh-note:(set-glyph cha u.pan) "bound {<cha>} {<u.pan>}")
      ::
      ++  invite                                        ::  %invite
        |=  {nom/knot tal/(list partner)}
        ^+  ..sh-work
        !!
      ::
      ++  block                                         ::  %block
        |=  {nom/knot tal/(list partner)}
        ^+  ..sh-work
        !!
      ::
      ++  author                                        ::  %author
        |=  {nom/knot tal/(list partner)}
        ^+  ..sh-work
        !!
      ::
      ++  banish                                        ::  %banish
        |=  {nom/knot tal/(list partner)}
        ^+  ..sh-work
        !!
      ::
      ++  create                                        ::  %create
        |=  {por/posture nom/knot txt/cord}
        ^+  ..sh-work
        ?:  (~(has in stories) nom) 
          (sh-lame "{(trip nom)}: already exists")
        =.  ..sh-work
            %^  sh-tell  %design  nom
            :-  ~
            :+  *(set partner)
              (end 3 64 txt)
            [por ~]
        (join [[%& our.hid nom] ~ ~])
      ::
      ++  reverse-folks
        |=  nym/knot
        ^-  (list ship)
        %+  murn  (~(tap by folks))
        |=  {p/ship q/human}
        ?~  hand.q  ~
        ?.  =(u.hand.q nym)  ~
        [~ u=p]
      ::
      ++  nick                                          ::  %nick
        |=  {her/(unit ship) nym/(unit cord)}
        ^+  ..sh-work
        ?:  ?=({$~ $~} +<)
          %+  sh-fact  %mor
          %+  turn  (~(tap by folks))
          |=  {p/ship q/human}
          :-  %txt
          ?~  hand.q
            "{<p>}:"
          "{<p>}: {<u.hand.q>}"
        ?~  nym
          ?>  ?=(^ her)
          =+  asc=(~(get by folks) u.her)
          %+  sh-fact  %txt
          ?~  asc  "{<u.her>} unbound"
          ?~  hand.u.asc  "{<u.her>}:"
          "{<u.her>}: {<u.hand.u.asc>}"
        ?~  her
          %+  sh-fact  %mor
          %+  turn  (reverse-folks u.nym)
          |=  p/ship
          [%txt "{<p>}: {<u.nym>}"]
        %=  ..sh-work
          folks  ?~  u.nym
                   (~(del by folks) u.her)
                 (~(put by folks) u.her [true=~ hand=nym])
        ==
      ::
      ++  wo-set                                        ::  %set
        |=  seg/knot
        ^+  ..sh-work
        ?~  seg
          %+  sh-fact  %mor
          %+  turn  (~(tap in settings.she))
          |=  s/knot
          [%txt (trip s)]
        %=  ..sh-work
          settings.she  (~(put in settings.she) seg)
        ==
      ::
      ++  unset                                         ::  %unset
        |=  neg/knot
        ^+  ..sh-work
        %=  ..sh-work
          settings.she  (~(del in settings.she) neg)
        ==
      ::
      ++  target                                        ::  %target
        |=  {pan/(set partner) woe/(unit ^work)}
        ^+  ..sh-work
        =.  ..sh-pact  (sh-pact pan)
        ?~(woe ..sh-work work(job u.woe))
      ::
      ++  number                                        ::  %number
        |=  num/$@(@ud {p/@u q/@ud})
        ^+  ..sh-work
        =+  roy=(~(got by stories) man.she)
        |-
        ?@  num
          ?:  (gte num count.roy)
            (sh-lame "{(scow %s (new:si | +(num)))}: no such telegram")
          =.  ..sh-fact  (sh-fact %txt "? {(scow %s (new:si | +(num)))}")
          (activate (snag num grams.roy))
        ?.  (gth q.num count.roy)
          ?~  count.roy
            (sh-lame "0: no messages")
          =+  msg=(deli (dec count.roy) num)
          =.  ..sh-fact  (sh-fact %txt "? {(scow %ud msg)}")
          (activate (snag (sub count.roy +(msg)) grams.roy))
        (sh-lame "…{(reap p.num '0')}{(scow %ud q.num)}: no such telegram")
      ::
      ++  deli                                          ::  find number
        |=  {max/@ud nul/@u fin/@ud}  ^-  @ud
        =+  dog=|-(?:(=(0 fin) 1 (mul 10 $(fin (div fin 10)))))
        =.  dog  (mul dog (pow 10 nul))
        =-  ?:((lte - max) - (sub - dog))
        (add fin (sub max (mod max dog)))
      ::
      ++  probe                                         ::  inquire
        |=  cuz/station
        ^+  ..sh-work
        ~&  [%probe cuz]
        ..sh-work
      ::
      ++  eval                                          ::  run
        |=  {txt/cord exe/twig}
        =>  |.([(sell (slap (slop sh-twig-head seed) exe))]~)
        =+  tan=p:(mule .)
        (say [%fat tank+tan exp+txt] ~)
      ::
      ++  say                                           ::  publish
        |=  sep/(list speech)
        ^+  ..sh-work
        =-  ..sh-work(coz ?~(tot coz :_(coz [%publish tot])))
        |-  ^-  tot/(list thought)
        ?~  sep  ~
        =^  sir  ..sh-work  sh-uniq
        [[sir sh-whom [now.hid ~ i.sep]] $(sep t.sep)]
      --
    ::
    ++  sh-done                                         ::  apply result
      =+  fix=(sh-sane [%nop ~] buf.say.she)
      ?^  lit.fix
        (sh-slug fix)
      =+  jub=(rust (tufa buf.say.she) sh-scad)
      ?~  jub  (sh-fact %bel ~)
      %.  u.jub
      =<  sh-work
      =+  buf=buf.say.she
      =^  cal  say.she  (~(transmit sole say.she) [%set ~])
      %-  sh-fact
      :*  %mor
          [%nex ~]
          [%det cal]
          ?.  ?=({$';' *} buf)  ~ 
          :_  ~
          [%txt (runt [14 '-'] `tape`['|' ' ' (tufa `(list @)`buf)])]  
      ==
    ::
    ++  sh-sole                                         ::  apply edit
      |=  act/sole-action
      ^+  +>
      ?-  -.act
        $det  (sh-stir +.act)
        $clr  (sh-pact ~)
        $ret  sh-done
      ==
    ::
    ++  sh-uniq
      ^-  {serial _.}
      [(shaf %serial eny.hid) .(eny.hid (shax eny.hid))]
    --
  ++  ra-abed                                           ::  resolve core
    ^+  [*(list move) +>]
    :_  +>
    =+  ^=  yop  
        |-  ^-  (pair (list move) (list sole-effect))
        ?~  moves  [~ ~]
        =+  mor=$(moves t.moves)
        ?:  ?&  =(ost.hid p.i.moves) 
                ?=({$diff $sole-effect *} q.i.moves)
            ==
          [p.mor [+>.q.i.moves q.mor]]
        [[i.moves p.mor] q.mor]
    =+  :*  moz=(flop p.yop)
            ^=  foc  ^-  (unit sole-effect)
            ?~  q.yop  ~ 
            ?~(t.q.yop `i.q.yop `[%mor (flop `(list sole-effect)`q.yop)])
        ==
    ?~(foc moz [[ost.hid %diff %sole-effect u.foc] moz])
  ::
  ++  ra-abet                                           ::  complete core
    ra-abed:ra-axel
  ::
  ++  ra-axel                                           ::  rebound reports
    ^+  .
    =+  ^=  rey
        |-  ^-  (pair (list move) (list (pair bone report)))
        ?~  moves
          [~ ~]
        =+  mor=$(moves t.moves)
        ?.  ?&  (~(has by shells) `bone`p.i.moves)
                ?=({$diff $talk-report *} q.i.moves)
            ==
          [[i.moves p.mor] q.mor]
        [p.mor [[p.i.moves +>.q.i.moves] q.mor]]
    =.  moves  p.rey
    =.  q.rey  (flop q.rey)
    ?:  =(q.rey ~)  +
    |-  ^+  +>
    ?~  q.rey  ra-axel
    =+  bak=(ra-back(ost.hid p.i.q.rey) q.i.q.rey)
    $(q.rey t.q.rey, +> bak(ost.hid ost.hid))
  ::
  ++  ra-back
    |=  rad/report
    ^+  +>
    sh-abet:(~(sh-repo sh ~ (~(got by shells) ost.hid)) rad)
  ::
  ++  ra-sole
    |=  act/sole-action
    ^+  +>
    =+  shu=(~(get by shells) ost.hid)
    ?~  shu
      ~&  :+  %ra-console-broken  ost.hid 
          ?:((~(has by sup.hid) ost.hid) %lost %unknown)
      +>.$
    sh-abet:(~(sh-sole sh ~ u.shu) act)
  ::  
  ++  ra-emil                                           ::  ra-emit move list
    |=  mol/(list move)
    %_(+> moves (welp (flop mol) moves))
  ::
  ++  ra-emit                                           ::  emit a move
    |=  mov/move
    %_(+> moves [mov moves])
  ::
  ++  ra-evil                                           ::  emit error
    |=  msg/cord
    ~|  [%ra-evil msg]
    !!
  ::
  ++  ra-house                                          ::  emit partners
    |=  ost/bone
    %+  ra-emit  ost.hid
    :+  %diff  %talk-report
    :-  %house
    %-  ~(gas in *(map knot (pair posture cord)))
    %+  turn  (~(tap by stories)) 
    |=({a/knot b/story} [a p.cordon.shape.b caption.shape.b])
  ::
  ++  ra-homes                                          ::  update partners
    =+  gel=general
    |-  ^+  +>
    ?~  gel  +>
    =.  +>  $(gel l.gel)
    =.  +>  $(gel r.gel)
    (ra-house n.gel)
  ::
  ++  ra-init                                           ::  initialize talk
    %+  roll
      ^-  (list {posture knot cord})
      :~  [%brown (main our.hid) 'default home']
          [%green ~.public 'visible activity']
      ==
    |:  [[typ=*posture man=*knot des=*cord] ..ra-init]  ^+  ..ra-init
    %+  ra-apply  our.hid
    :+  %design  man
    :-  ~  :-  ~
    [des [typ ~]]
  ::
  ++  ra-apply                                          ::  apply command
    |=  {her/ship cod/command}
    ^+  +>
    ?-    -.cod
        $design
      ?.  =(her our.hid)
        (ra-evil %talk-no-owner)
      ?~  q.cod
        ?.  (~(has by stories) p.cod)
          (ra-evil %talk-no-story)
        (ra-config(stories (~(del by stories) p.cod)) p.cod *config)
      (ra-config p.cod u.q.cod)
    ::
        $review   (ra-think | her +.cod)
        $publish  (ra-think & her +.cod)
    ==
  ::
  ++  ra-config                                         ::  configure story
    |=  {man/knot con/config}
    ^+  +>
    =+  :-  neu=(~(has by stories) man)
        pur=(fall (~(get by stories) man) *story)
    =.  +>.$  pa-abet:(~(pa-reform pa man pur) con)
    ?:(neu +>.$ ra-homes)
  ::
  ++  ra-base-hart  .^(hart:^eyre %e /(scot %p our.hid)/host/(scot %da now.hid))
  ++  ra-fora-post
    |=  {pax/path sup/path hed/@t txt/@t}
    =.  ..ra-emit
      %+  ra-emit  ost.hid
      :*  %poke
          /fora-post
          [our.hid %hood]
          [%write-fora-post sup src.hid hed txt]
      ==
    =+  man=%posts
    ?:  (~(has by stories) man)
      (ra-consume-fora-post man pax sup hed txt)
    =;  new  (ra-consume-fora-post:new man pax sup hed txt)
    =.  ..ra-apply
      %+  ra-apply  our.hid
      :+  %design  man
      :-  ~  :-  ~
      :-  'towards a community'
      [%brown ~] 
    %^  ra-consume  &  our.hid
    :^    (shaf %init eny.hid)  
        (my [[%& our.hid (main our.hid)] *envelope %pending] ~)
      now.hid
    [~ %app %tree 'receiving forum posts, ;join %posts for details']
  ::
  ++  ra-consume-fora-post
    |=  {man/knot pax/path sup/path hed/@t txt/@t}  ^+  +>
    =+  nam=?~(sup "" (trip i.sup))                     :: file name
    =+  fra=(crip (time-to-id now.hid))                 :: url fragment
    %^  ra-consume  &
      src.hid
    :*  (shaf %comt eny.hid)
        (my [[%& our.hid man] *envelope %pending] ~)
        now.hid
        (sy /fora-post eyre+pax ~)
      :-  %mor  :~
        [%fat text+(lore:lines:clay txt) [%url [ra-base-hart `pax ~] `fra]]
        [%app %tree (crip "forum post: '{(trip hed)}'")]
      ==
    ==
  ::
  ++  ra-comment
    |=  {pax/path sup/path txt/@t}
    =.  ..ra-emit
      %+  ra-emit  ost.hid
      :*  %poke
          /comment
          [our.hid %hood]
          [%write-comment sup src.hid txt]
      ==
    =+  man=%comments
    ?:  (~(has by stories) man)
      (ra-consume-comment man pax sup txt)
    =;  new  (ra-consume-comment:new man pax sup txt)
    =.  ..ra-apply
      %+  ra-apply  our.hid
      :+  %design  man
      :-  ~  :-  ~
      :-  'letters to the editor'
      [%brown ~] 
    %^  ra-consume  &  our.hid
    :^    (shaf %init eny.hid)  
        (my [[%& our.hid (main our.hid)] *envelope %pending] ~)
      now.hid
    [~ %app %tree 'receiving comments, ;join %comments for details']
  ::
  ++  ra-consume-comment
    |=  {man/knot pax/path sup/path txt/@t}  ^+  +>
    =+  nam=?~(sup "" (trip i.sup))                     :: file name
    =+  fra=(crip (time-to-id now.hid))                 :: url fragment
    %^  ra-consume  &
      src.hid
    :*  (shaf %comt eny.hid)
        (my [[%& our.hid man] *envelope %pending] ~)
        now.hid
        (sy /comment eyre+pax ~)
      :-  %mor  :~
        [%fat text+(lore:lines:clay txt) [%url [ra-base-hart `pax ~] `fra]]
        [%app %tree (crip "comment on /{nam}")]
      ==
    ==
  ::
  ++  ra-know                                           ::  story monad
    |=  man/knot
    |*  fun/$-(_pa _+>)
    ^+  +>+>
    =+  pur=(~(get by stories) man)
    ?~  pur
      ~&  [%ra-know-not man]                            ::  XX should crash
      +>+>.$
    (fun ~(. pa man u.pur))
  ::
  ++  ra-diff-talk-report                               ::  subscription update
    |=  {man/knot cuz/station rad/report}
    %-  (ra-know man)  |=  par/_pa  =<  pa-abet
    (pa-diff-talk-report:par cuz rad)
  ::
  ++  ra-quit                                           ::  subscription quit
    |=  {man/knot cuz/station}
    %-  (ra-know man)  |=  par/_pa  =<  pa-abet
    (pa-quit:par %& cuz)
  ::
  ++  ra-retry                                          ::  subscription resend
    |=  {man/knot cuz/station}
    %-  (ra-know man)  |=  par/_pa  =<  pa-abet
    (pa-acquire:par [%& cuz]~)
  ::
  ++  ra-coup-repeat                                    ::
    |=  {{num/@ud her/@p man/knot} saw/(unit tang)}
    (ra-repeat num [%& her man] saw)
  ::
  ++  ra-repeat                                         ::  remove from outbox 
    |=  {num/@ud pan/partner saw/(unit tang)}
    =+  oot=(~(get by q.outbox) num)
    ?~  oot  ~|([%ra-repeat-none num] !!)
    =.  q.outbox  (~(del by q.outbox) num)
    =.  q.u.oot
      =+  olg=(~(got by q.u.oot) pan)
      %+  ~(put by q.u.oot)  pan
      :-  -.olg
      ?~  saw  %received
      ~>  %slog.[0 u.saw]
      %rejected
    (ra-think | our.hid u.oot ~)
  ::
  ++  ra-cancel                                         ::  drop a bone
    |=  {src/ship pax/path}
    ^+  +>
    ?.  ?=({@ @ *} pax)
      +>(general (~(del in general) ost.hid))
    %-  (ra-know i.t.pax)  |=  par/_pa  =<  pa-abet
    (pa-notify:pa-cancel:par src %gone *human)
  ::
  ++  ra-human                                          ::  look up person
    |=  her/ship
    ^-  {human _+>}
    =^  who  folks
        =+  who=(~(get by folks) her)
        ?^  who  [u.who folks]
        =+  who=`human`[~ `(scot %p her)]               ::  XX do right
        [who (~(put by folks) her who)]
    [who +>.$]
  ::
  ++  ra-console                                        ::  console subscribe
    |=  {her/ship pax/path}
    ^+  +>
    =+  man=`knot`?~(pax (main her) ?>(?=($~ t.pax) i.pax))
    =+  ^=  she  ^-  shell
        [her man 0 *sole-share ~ [[%& our.hid man] ~ ~] [~ ~] ~ *cabal ~]
    sh-abet:~(sh-peer sh ~ she)
  ::
  ++  ra-subscribe                                      ::  listen to
    |=  {her/ship pax/path}
    ^+  +>
    ::  ~&  [%ra-subscribe ost.hid her pax]
    ?:  ?=($~ pax)
      (ra-house(general (~(put in general) ost.hid)) ost.hid)
    ?.  ?=({@ @ *} pax)
      (ra-evil %talk-bad-path)
    =+  vab=(~(gas in *(set peer-type)) (turn (rip 3 i.pax) decode:peer-type))
    =+  pur=(~(get by stories) i.t.pax)
    ?~  pur
      ~&  [%bad-subscribe-story-c i.t.pax]
      (ra-evil %talk-no-story)
    =+  soy=~(. pa i.t.pax u.pur)
    ?.  (pa-visible:soy her)
      (ra-evil %talk-no-story)
    =^  who  +>.$  (ra-human her)
    =.  soy  ?.((~(has in vab) %a-group) soy (pa-watch-group:soy her))
    =.  soy  ?.((~(has in vab) %v-glyph) soy (pa-watch-glyph:soy her))
    =.  soy  ?.((~(has in vab) %x-cabal) soy (pa-watch-cabal:soy her))
    =.  soy  ?.((~(has in vab) %f-grams) soy (pa-watch-grams:soy her t.t.pax))
    =.  soy  (pa-notify:soy her %hear who)
    pa-abet:soy
  ::
  ++  ra-think                                          ::  publish+review
    |=  {pub/? her/ship tiz/(list thought)}
    ^+  +>
    ?~  tiz  +>
    $(tiz t.tiz, +> (ra-consume pub her i.tiz))
  ::
  ++  ra-normal                                         ::  normalize
    |=  tip/thought
    ^-  thought
    ?.  ?=({$lin *} r.r.tip)  tip
    %_    tip
        q.r.r
      %-  crip
      %+  scag  64
      %-  tufa
      %+  turn  (tuba (trip q.r.r.tip))
      |=  a/@c
      ?:  &((gte a 'A') (lte a 'Z'))
        (add a 32)
      ?:  |((lth a 32) (gth a 126))
        `@`'?'
      a
    ==
  ::
  ++  ra-consume                                        ::  consume thought
    |=  {pub/? her/ship tip/thought}
    =.  tip  (ra-normal tip)
    =+  aud=(~(tap by q.tip) ~)
    |-  ^+  +>.^$
    ?~  aud  +>.^$
    $(aud t.aud, +>.^$ (ra-conduct pub her p.i.aud tip))
  ::
  ++  ra-conduct                                        ::  thought to partner
    |=  {pub/? her/ship tay/partner tip/thought}
    ^+  +>
    ::  ~&  [%ra-conduct pub her tay]
    ?-  -.tay
      $&  ?:  pub
            =.  her  our.hid                            ::  XX security!
            ?:  =(her p.p.tay)
              (ra-record q.p.tay p.p.tay tip)
            (ra-transmit p.tay tip)
          ?.  =(our.hid p.p.tay)
            +>
          (ra-record q.p.tay her tip)
      $|  !!
    ==
  ::
  ++  ra-record                                         ::  add to story
    |=  {man/knot gam/telegram}
    %-  (ra-know man)  |=  par/_pa  =<  pa-abet
    (pa-learn:par gam)
  ::
  ++  ra-transmit                                       ::  send to neighbor
    |=  {cuz/station tip/thought}
    ^+  +>
    =.  +>
        %+  ra-emit  ost.hid
        :*  %poke
            /repeat/(scot %ud p.outbox)/(scot %p p.cuz)/[q.cuz]
            [p.cuz %talk]
            [%talk-command `command`[%review tip ~]]
        ==
    +>(p.outbox +(p.outbox), q.outbox (~(put by q.outbox) p.outbox tip))
  ::
  ++  pa                                                ::  story core
    |_  $:  man/knot
            story
        ==
    ++  pa-abet
      ^+  +>
      +>(stories (~(put by stories) man `story`+<+))
    ::
    ++  pa-admire                                       ::  accept from
      |=  her/ship
      ^-  ?
      ::?-  -.cordon.shape
      ::  %&  (~(has in p.cordon.shape) her)
      ::  %|  !(~(has in p.cordon.shape) her)
      ::==
      &
    ::
    ++  pa-visible                                      ::  display to
      |=  her/ship
      ^-  ?
      ?-  p.cordon.shape
        $black  &
        $green  &
        $brown  (team:title:jael our.hid her)
        $white  (~(has in q.cordon.shape) her)
      ==
    ::
    ++  pa-report                                       ::  update
      |=  {wac/(set bone) caw/report}
      ::  ~&  [%pa-report man -.caw]
      ^+  +>
      ?~  wac  +>
      =.  +>  $(wac l.wac)
      =.  +>  $(wac r.wac)
      ::  ~&  [%pa-report-cabal man shape]
      (pa-sauce n.wac [%diff %talk-report caw]~)
    ::
    ++  pa-watch-group                                  ::  subscribe presence
      |=  her/ship
      ?.  (pa-admire her)
        (pa-sauce ost.hid [%quit ~]~)
      =.  groupers  (~(put in groupers) ost.hid)
      (pa-report-group ost.hid ~ ~)
    ::
    ++  pa-watch-cabal                                  ::  subscribe config
      |=  her/ship
      ?.  (pa-admire her)
        ~&  [%pa-admire-not her]
        (pa-sauce ost.hid [%quit ~]~)
      =.  cabalers  (~(put in cabalers) ost.hid)
      ::  ~&  [%pa-watch-cabal her man shape]
      (pa-sauce ost.hid [[%diff %talk-report %cabal shape mirrors] ~])
    ::
    ++  pa-watch-glyph                                  ::  subscribe config
      |=  her/ship
      ?.  (pa-admire her)
        ~&  [%pa-admire-not her]
        (pa-sauce ost.hid [%quit ~]~)
      =.  glyphers  (~(put in glyphers) ost.hid)
      (pa-report [ost.hid ~ ~] %glyph nak)
    ::
    ++  pa-report-group                                  ::  update presence
      |=  vew/(set bone)
      %^  pa-report  vew  %group
      :_  remotes
      |-  ^-  atlas
      ?~  locals  ~
      [[p.n.locals q.q.n.locals] $(locals l.locals) $(locals r.locals)]
    ::
    ++  pa-report-cabal                                 ::  update config
      (pa-report cabalers %cabal shape mirrors)
    ::
    ++  pa-cabal
      |=  {cuz/station con/config ham/(map station config)}
      ^+  +>
      =+  old=mirrors
      =.  mirrors  (~(put by mirrors) cuz con)
      ?:  =(mirrors old)
        +>.$
      pa-report-cabal 
    ::
    ++  pa-diff-talk-report                             ::  subscribed update
      |=  {cuz/station rad/report}
      ^+  +>
      ?.  (~(has in sources.shape) [%& cuz])
        ~&  [%pa-diff-unexpected cuz rad]
        +>
      ?+  -.rad  ~|([%talk-odd-friend rad] !!)
        $cabal  (pa-cabal cuz +.rad)
        $group  (pa-remind [%& cuz] +.rad)
        $grams  (pa-lesson q.+.rad)
      ==
    ::
    ++  pa-quit                                         ::  stop subscription
      |=  tay/partner
      pa-report-cabal(sources.shape (~(del in sources.shape) tay))
    ::
    ++  pa-sauce                                        ::  send backward
      |=  {ost/bone cub/(list card)}
      %_    +>.$
          moves
        (welp (flop (turn cub |=(a/card [ost a]))) moves)
      ==
    ::
    ++  pa-abjure                                       ::  unsubscribe move
      |=  tal/(list partner)
      %+  pa-sauce  0
      %-  zing
      %+  turn  tal
      |=  tay/partner
      ^-  (list card)
      ?-  -.tay
        $|  ~&  tweet-abjure+p.p.tay
            !!
      ::
        $&  ~&  [%pa-abjure [our.hid man] [p.p.tay q.p.tay]]
            :_  ~
            :*  %pull
                /friend/show/[man]/(scot %p p.p.tay)/[q.p.tay]
                [p.p.tay %talk]
                ~
            ==
      ==
    ::
    ++  pa-acquire                                      ::  subscribe to
      |=  tal/(list partner)
      %+  pa-sauce  0
      %-  zing
      %+  turn  tal
      |=  tay/partner
      ^-  (list card)
      =+  num=(~(get by sequence) tay)
      =+  old=(sub now.hid ~d1)                         :: XX full backlog
      =+  ini=?^(num (scot %ud u.num) (scot %da old))
      =/  typ
        =+  (ly ~[%a-group %f-grams %x-cabal])
        (rap 3 (turn - encode:peer-type))
      ?-  -.tay
        $|  !!
        $&  ::  ~&  [%pa-acquire [our.hid man] [p.p.tay q.p.tay]]
            :_  ~
            :*  %peer
                /friend/show/[man]/(scot %p p.p.tay)/[q.p.tay]
                [p.p.tay %talk] 
                /[typ]/[q.p.tay]/[ini]
            ==
      ==
    ::
    ++  pa-reform                                       ::  reconfigure, ugly
      |=  cof/config
      =+  ^=  dif  ^-  (pair (list partner) (list partner))
          =+  old=`(list partner)`(~(tap in sources.shape) ~)
          =+  new=`(list partner)`(~(tap in sources.cof) ~)
          :-  (skip new |=(a/partner (~(has in sources.shape) a)))
          (skip old |=(a/partner (~(has in sources.cof) a)))
      =.  +>.$  (pa-acquire p.dif)
      =.  +>.$  (pa-abjure q.dif)
      =.  shape  cof
      pa-report-cabal
    ::
    ++  pa-cancel                                       ::  unsubscribe from
      ::  ~&  [%pa-cancel ost.hid]
      %_  .
        gramsers  (~(del by gramsers) ost.hid)
        groupers  (~(del in groupers) ost.hid)
        glyphers  (~(del in glyphers) ost.hid)
        cabalers  (~(del in cabalers) ost.hid)
      ==
    ::
    ++  pa-notify                                       ::  local presence
      |=  {her/ship saz/status}
      ^+  +>
      =+  ^=  nol
          ?:  =(%gone p.saz) 
            (~(del by locals) her)
          (~(put by locals) her now.hid saz)
      ?:  =(nol locals)  +>.$
      (pa-report-group(locals nol) groupers)
    ::
    ++  pa-remind                                       ::  remote presence
      |=  {tay/partner loc/atlas rem/(map partner atlas)}
      =+  ^=  buk
          =+  mer=(turn (~(tap by rem) ~) |=({* a/atlas} a))
          |-  ^-  atlas
          ?~  mer  loc
          =.  loc  $(mer t.mer)
          =+  dur=`(list (pair ship status))`(~(tap by i.mer) ~)
          |-  ^-  atlas
          ?~  dur  loc
          =.  loc  $(dur t.dur)
          =+  fuy=(~(get by loc) p.i.dur)
          ?~  fuy  (~(put by loc) p.i.dur q.i.dur)
          ?:  =(`presence`p.q.i.dur `presence`p.u.fuy)
            loc
          ?-  p.u.fuy
            $gone  (~(del by loc) p.i.dur q.i.dur)
            $talk  loc
            $hear  (~(put by loc) p.i.dur q.i.dur)
          ==
      =+  gub=(~(get by remotes) tay)
      ::  ~&  [%pa-remind tay gub buk]
      ?.  |(?=($~ gub) !=(buk u.gub))
        +>.$
      =.  remotes  (~(put by remotes) tay buk)
      (pa-report-group groupers)
    ::
    ++  pa-start                                        ::  start stream
      |=  riv/river
      ^+  +>
      =-  ::  ~&  [%pa-start riv lab]
          =.  +>.$
          (pa-sauce ost.hid [[%diff %talk-report %grams q.lab r.lab] ~])
          ?:  p.lab
            (pa-sauce ost.hid [[%quit ~] ~])
          +>.$(gramsers (~(put by gramsers) ost.hid riv))
      ^=  lab
      =+  [end=count gaz=grams dun=| zeg=*(list telegram)]
      |-  ^-  (trel ? @ud (list telegram))
      ?~  gaz  [dun end zeg]
      ?:  ?-  -.q.riv                                   ::  after the end
            $ud  (lte p.q.riv end)
            $da  (lte p.q.riv p.r.q.i.gaz)
          ==
        $(end (dec end), gaz t.gaz)
      ?:  ?-  -.p.riv                                   ::  before the start
            $ud  (lth end p.p.riv)
            $da  (lth p.r.q.i.gaz p.p.riv)
          ==
        [dun end zeg]
      $(end (dec end), gaz t.gaz, zeg [i.gaz zeg])
    ::
    ++  pa-watch-grams                                  ::  subscribe messages
      |=  {her/ship pax/path}
      ^+  +>
      ?.  (pa-admire her)
        ~&  [%pa-watch-grams-admire ~]
        (pa-sauce ost.hid [%quit ~]~)
      =+  ^=  ruv  ^-  (unit river)
          %+  biff
            (zl:jo (turn pax ;~(biff slay |=(a/coin `(unit dime)`?~(-.a a ~)))))
          |=  paf/(list dime)
          ?~  paf
            $(paf [%ud (sub (max 64 count) 64)]~)
          ?~  t.paf
            $(t.paf [%da (dec (bex 128))]~)
          ?.  ?=({{?($ud $da) @} {?($ud $da) @} $~} paf)
            ~
          `[[?+(- . $ud .)]:i.paf [?+(- . $ud .)]:i.t.paf]  ::  XX types
      ::  ~&  [%pa-watch-grams her pax ruv]
      ?~  ruv
        ~&  [%pa-watch-grams-malformed pax]
        (pa-sauce ost.hid [%quit ~]~)
      (pa-start u.ruv)
    ::
    ++  pa-refresh                                      ::  update to listeners
      |=  {num/@ud gam/telegram}
      ^+  +>
      =+  ^=  moy
          |-  ^-  (pair (list bone) (list move))
          ?~  gramsers  [~ ~]
          ::  ~&  [%pa-refresh num n.gramsers]
          =+  lef=$(gramsers l.gramsers)
          =+  rit=$(gramsers r.gramsers)
          =+  old=[p=(welp p.lef p.rit) q=(welp q.lef q.rit)]
          ?:  ?-  -.q.q.n.gramsers                        ::  after the end
                $ud  (lte p.q.q.n.gramsers num)
                $da  (lte p.q.q.n.gramsers p.r.q.gam)
              ==
            [[p.n.gramsers p.old] [[p.n.gramsers %quit ~] q.old]]
          ?:  ?-  -.p.q.n.gramsers                        ::  before the start
                $ud  (gth p.p.q.n.gramsers num)
                $da  (gth p.p.q.n.gramsers p.r.q.gam)
              ==
            old
          :-  p.old
          [[p.n.gramsers %diff %talk-report %grams num gam ~] q.old]
      =.  moves  (welp q.moy moves)
      |-  ^+  +>.^$
      ?~  p.moy  +>.^$
      $(p.moy t.p.moy, gramsers (~(del by gramsers) i.p.moy))
    ::
    ++  pa-lesson                                       ::  learn multiple
      |=  gaz/(list telegram)
      ^+  +>
      ?~  gaz  +>
      $(gaz t.gaz, +> (pa-learn i.gaz))
    ::
    ++  pa-learn                                        ::  learn message
      |=  gam/telegram
      ^+  +>
      ?.  (pa-admire p.gam)
        ~&  %pa-admire-rejected
        +>.$
      =.  q.q.gam  
        =+  ole=(~(get by q.q.gam) [%& our.hid man])
        ?^  ole  (~(put by q.q.gam) [%& our.hid man] -.u.ole %received)
        ::  for fedearted stations, pretend station src/foo is also our/foo
        ::  XX pass src through explicitly instead of relying on implicit
        ::     value in hid from the subscription to src/foo 
        =+  ole=(~(get by q.q.gam) [%& src.hid man])
        ?~  ole  q.q.gam
        =.  q.q.gam  (~(del by q.q.gam) [%& src.hid man])
        (~(put by q.q.gam) [%& our.hid man] -.u.ole %received)
      =+  old=(~(get by known) p.q.gam)
      ?~  old
        (pa-append gam)
      (pa-revise u.old gam)
    ::
    ++  pa-append                                       ::  append new
      |=  gam/telegram
      ^+  +>
      %+  %=  pa-refresh
            grams  [gam grams]
            count  +(count)
            known  (~(put by known) p.q.gam count)
          ==
        count
      gam
    ::
    ++  pa-revise                                       ::  revise existing
      |=  {num/@ud gam/telegram}
      =+  way=(sub count num)
      ?:  =(gam (snag (dec way) grams))
        +>.$                                            ::  no change    
      =.  grams  (welp (scag (dec way) grams) [gam (slag way grams)])
      (pa-refresh num gam)
    --
  --
::
++  sn                                                  ::  station render core
  |_  {man/knot one/station} 
  ++  sn-best                                           ::  best to show
    |=  two/station
    ^-  ?
    ?:  =(our.hid p.one)
      ?:  =(our.hid p.two)
        ?<  =(q.one q.two)
        ?:  =((main p.one) q.one)  %&
        ?:  =((main p.two) q.two)  %|
        (lth q.one q.two)
      %&
    ?:  =(our.hid p.two)
      %|
    ?:  =(p.one p.two)
      (lth q.one q.two)
    (lth p.one q.one)
  ::
  ++  sn-curt                                           ::  render name in 14
    |=  mup/?
    ^-  tape
<<<<<<< HEAD
    =+  rac=(clan:title:jael p.one) 
    =+  raw=(scow %p p.one)
    =.  raw  ?.(mup raw ['*' (slag 2 raw)])
    ?-    rac
        $czar  (weld "          " raw)
        $king  (weld "       " raw)
        $duke  raw
        $earl  ;:  welp
                 (scag 1 raw)
                 (scag 6 (slag 15 raw))
                 "^"
                 (scag 6 (slag 22 raw))
               ==
        $pawn  :(welp (scag 7 raw) "_" (scag 6 (slag 51 raw)))
    ==
=======
    =+  raw=(cite p.one)
    (runt [(sub 14 (lent raw)) ' '] raw)
>>>>>>> 7e06f40a
  ::
  ++  sn-nick
    |.  ^-  tape
    =+  nym=(~(get by folks) p.one)
    ?~  nym
      (sn-curt |)
    ?~  hand.u.nym
      (sn-curt |)
    =+  raw=(trip u.hand.u.nym)
    =+  len=(sub 14 (lent raw))
    (weld (reap len ' ') raw)
  ::
  ++  sn-phat                                           ::  render accurately
    ^-  tape
    ?:  =(p.one our.hid)
      ?:  =(q.one man)
        ":"
      ['%' (trip q.one)]
    ?:  =(p.one (sein:title:jael our.hid))
      ['/' (trip q.one)]
    =+  wun=(scow %p p.one)
    ?:  =(q.one (main p.one))
      wun
    :(welp wun "/" (trip q.one))
  --
::
++  ta                                                  ::  partner core
  |_  {man/knot one/partner}
  ++  ta-beat                                           ::  more relevant
    |=  two/partner  ^-  ?
    ?-    -.one
        $&
      ?-  -.two
        $|  %&
        $&  (~(sn-best sn man p.one) p.two)
      ==
    ::
        $|
      ?-  -.two
        $&  %|
        $|  ?:  =(-.p.two -.p.one)
              (lth (mug +.p.one) (mug +.p.two))
            (lth -.p.two -.p.one)
      ==
    ==
  ++  ta-best                                           ::  most relevant 
    |=(two/partner ?:((ta-beat two) two one))
  ::
  ++  ta-full  (ta-show ~)                              ::  render full width
  ++  ta-show                                           ::  render partner
    |=  moy/(unit ?)
    ^-  tape
    ?-    -.one
        $&
      ?~  moy
        =+  cha=(~(get by nik) one ~ ~)
        =-  ?~(cha - "'{u.cha ~}' {-}")
        ~(sn-phat sn man p.one)
      (~(sn-curt sn man p.one) u.moy)
    ::
        $|
      =+  ^=  pre  ^-  tape
          ?-  -.p.one
            $twitter  "@t:"
          ==
      ?~  moy
        (weld pre (trip p.p.one))
      =.  pre  ?.(=(& u.moy) pre ['*' pre])
      (sigh 14 pre p.p.one)
    ==
  --
::
++  te                                                  ::  audience renderer
  |_  {man/knot lix/(set partner)}
  ++  te-best  ^-  (unit partner)
    ?~  lix  ~
    :-  ~
    |-  ^-  partner
    =+  lef=`(unit partner)`te-best(lix l.lix)
    =+  rit=`(unit partner)`te-best(lix r.lix)
    =.  n.lix  ?~(lef n.lix (~(ta-best ta man n.lix) u.lef))
    =.  n.lix  ?~(rit n.lix (~(ta-best ta man n.lix) u.rit))
    n.lix
  ::
  ++  te-deaf  ^+  .                                    ::  except for self
    .(lix (~(del in lix) `partner`[%& our.hid man]))
  ::
  ++  te-maud  ^-  ?                                    ::  multiple audience
    =.  .  te-deaf
    !?=($@($~ {* $~ $~}) lix)
  ::
  ++  te-prom  ^-  tape                                 ::  render targets
    =.  .  te-deaf
    =+  ^=  all
        %+  sort  `(list partner)`(~(tap in lix))
        |=  {a/partner b/partner}
        (~(ta-beat ta man a) b)
    =+  fir=&
    |-  ^-  tape
    ?~  all  ~
    ;:  welp
      ?:(fir "" " ")
      (~(ta-show ta man i.all) ~)
      $(all t.all, fir |)
    ==
  ::
  ++  te-whom                                           ::  render sender
    (~(ta-show ta man (need te-best)) ~ te-maud)
  ::
  ++  ta-dire                                           ::  direct message
    |=  pan/partner  ^-  ?
    ?&  ?=($& -.pan)
        =(p.p.pan our.hid)
    ::
        =+  sot=(~(get by stories) q.p.pan)
        &(?=(^ sot) ?=($brown p.cordon.shape.u.sot))
    ==
  ::
  ++  te-pref                                           ::  audience glyph
    ^-  tape
    =+  cha=(~(get by nik) lix)
    ?^  cha  ~[u.cha ' ']
    ?.  (lien (~(tap by lix)) ta-dire)
      "* "
    ?:  ?=({{$& ^} $~ $~} lix)
      ": "
    "; "
  --
::
++  tr                                                  ::  telegram renderer
  |_  $:  man/knot
          nob/?
          who/ship
          sen/serial
          aud/audience
          wen/@da
          bou/bouquet
          sep/speech
      ==
  ++  tr-fact  ^-  sole-effect                          ::  activate effect
    ~[%mor [%tan tr-meta] tr-body]
  ::
  ++  tr-line  ^-  tape                                 ::  one-line print
    =+  txt=(tr-text =(who our.hid))
    ?:  =(~ txt)  ""
    =+  ^=  baw
        ::  ?:  oug 
        ::  ~(te-whom te man tr-pals)
        ?.  nob
          (~(sn-curt sn man [who (main who)]) |)
        (~(sn-nick sn man [who (main who)]))
    (weld baw txt)
  ::
  ++  tr-meta  ^-  tang
    =.  wen  (sub wen (mod wen (div wen ~s0..0001)))     :: round
    =+  hed=leaf+"{(scow %uv sen)} at {(scow %da wen)}"
    =+  =<  paz=(turn (~(tap by aud)) .)
        |=({a/partner *} leaf+~(ta-full ta man a))
    =+  bok=(turn (sort (~(tap in bou)) aor) smyt)
    [%rose [" " ~ ~] [hed >who< [%rose [", " "to " ~] paz] bok]]~
  ::
  ++  tr-body
    |-  ^-  sole-effect
    ?+  -.sep  tan+[>sep<]~
      $exp  tan+~[leaf+"# {(trip p.sep)}"]
      $lin  tan+~[leaf+"{?:(p.sep "" "@ ")}{(trip q.sep)}"]
      $non  tan+~
      $app  tan+~[rose+[": " ~ ~]^~[leaf+"[{(trip p.sep)}]" leaf+(trip q.sep)]]
      $url  url+(crip (earf:url:eyre p.sep))
      $mor  mor+(turn p.sep |=(speech ^$(sep +<)))
      $fat  [%mor $(sep q.sep) tan+(tr-rend-tors p.sep) ~]
      $api
        :-  %tan
        :_  ~
        :+  %rose
          [": " ~ ~]
        :~  leaf+"[{(trip id.sep)} on {(trip service.sep)}]"
            leaf+(trip body.sep)
            leaf+(earf:url:eyre url.sep)
        ==
    ==
  ::
  ++  tr-rend-tors
    |=  a/torso  ^-  tang
    ?-  -.a
      $name  (welp $(a q.a) leaf+"={(trip p.a)}" ~)
      $tank  +.a
      $text  (turn (flop +.a) |=(b/cord leaf+(trip b)))
    ==
  ::
  ++  tr-pals
    ^-  (set partner)
    %-  ~(gas in *(set partner))
    (turn (~(tap by aud)) |=({a/partner *} a))
  ::
  ++  tr-chow
    |=  {len/@u txt/tape}  ^-  tape
    ?:  (gth len (lent txt))  txt
    =.  txt  (scag len txt)
    |-
    ?~  txt  txt
    ?:  =(' ' i.txt)
      |-(['_' ?.(?=({$' ' *} t.txt) t.txt $(txt t.txt))])
    ?~  t.txt  "…"
    [i.txt $(txt t.txt)]
  ::
  ++  tr-both
    |=  {a/tape b/tape}  ^-  tape
    ?:  (gth (lent a) 62)  (tr-chow 64 a)
    %+  weld  a
    (tr-chow (sub 64 (lent a)) "  {b}")
  ::
  ++  tr-text
    |=  oug/?
    ^-  tape
    ?+    -.sep  ~&(tr-lost+sep "")
        $mor
      ?~  p.sep  ~&(%tr-mor-empty "")
      |-  ^-  tape
      ?~  t.p.sep  ^$(sep i.p.sep)
      (tr-both ^$(sep i.p.sep) $(p.sep t.p.sep))
    ::
        $fat
      %+  tr-both  $(sep q.sep)
      ?+  -.p.sep  "..."
        $tank  ~(ram re %rose [" " `~] +.p.sep)
      ==
    ::
        $exp  (tr-chow 66 '#' ' ' (trip p.sep))
        $url  =+  ful=(earf:url:eyre p.sep)
              ?:  (gth 64 (lent ful))  ['/' ' ' ful]
              :+  '/'  '_' 
              =+  hok=r.p.p.p.sep
              ~!  hok
              =-  (swag [a=(sub (max 64 (lent -)) 64) b=64] -)
              ^-  tape
              =<  ?:(?=($& -.hok) (reel p.hok .) +:(scow %if p.hok))
              |=({a/knot b/tape} ?~(b (trip a) (welp b '.' (trip a))))
    ::
        $lin
      =+  txt=(trip q.sep)
      ?:  p.sep
        =+  pal=tr-pals
        =.  pal  ?:  =(who our.hid)  pal
                 (~(del in pal) [%& who (main who)])
        (weld ~(te-pref te man pal) txt)
      ?:  oug
        (weld "@ " txt)
      (weld " " txt)
    ::
        $app
      (tr-chow 64 "[{(trip p.sep)}]: {(trip q.sep)}")
    ::
        $api
      (tr-chow 64 "[{(trip id.sep)}@{(trip service.sep)}]: {(trip summary.sep)}")
    ==
  -- 
::
++  peer                                                ::  accept subscription
  |=  pax/path
  ^+  [*(list move) +>]
  ~?  !=(src.hid our.hid)  [%peer-talk-stranger src.hid]
  :: ~&   [%talk-peer src.hid ost.hid pax]
  ?:  ?=({$sole *} pax)
    ?>  (team:title:jael our.hid src.hid)
    ~?  (~(has by shells) ost.hid)  [%talk-peer-replaced ost.hid pax]
    ra-abet:(ra-console:ra src.hid t.pax)
  ::  ~&  [%talk-peer-data ost.hid src.hid pax]
  ra-abet:(ra-subscribe:ra src.hid pax)
::
++  poke-talk-command                                   ::  accept command
  |=  cod/command
  ^+  [*(list move) +>]
  ::  ~&  [%talk-poke-command src.hid cod]
  =^  mos  +>.$
      ra-abet:(ra-apply:ra src.hid cod)
  =^  mow  +>.$  log-all-to-file
  [(welp mos mow) +>.$]
::
++  poke-sole-action                                    ::  accept console
  |=  act/sole-action
  ra-abet:(ra-sole:ra act)
::
++  diff-talk-report                                    ::
  |=  {way/wire rad/report}
  ^-  (quip move +>)
  =^  mos  +>.$
      %+  etch-friend  way  |=  {man/knot cuz/station}
      ra-abet:(ra-diff-talk-report:ra man cuz rad)
  =^  mow  +>.$  log-all-to-file
  [(welp mos mow) +>.$]
::
++  coup-repeat                                         ::
  |=  {way/wire saw/(unit tang)}
  %+  etch-repeat  [%repeat way]  |=  {num/@ud src/@p man/knot}
  ra-abet:(ra-coup-repeat:ra [num src man] saw)
::
++  etch                                                ::  parse wire
  |=  way/wire
  ^-  weir
  ?+    -.way  !!
      $friend 
    ?>  ?=({$show @ @ @ $~} t.way)
    [%friend i.t.t.way (slav %p i.t.t.t.way) i.t.t.t.t.way]
  ::
      $repeat
    ?>  ?=({@ @ @ $~} t.way)
    [%repeat (slav %ud i.t.way) (slav %p i.t.t.way) i.t.t.t.way]
  ==
::
++  etch-friend                                         ::
  |=  {way/wire fun/$-({man/knot cuz/station} {(list move) _.})}
  =+  wer=(etch way)
  ?>(?=($friend -.wer) (fun p.wer q.wer))
::
++  etch-repeat                                         ::
  |=  {way/wire fun/$-({num/@ud src/@p man/knot} {(list move) _.})}
  =+  wer=(etch way)
  ?>(?=($repeat -.wer) (fun p.wer q.wer r.wer))
::
++  reap-friend                                         ::
  |=  {way/wire saw/(unit tang)}
  ^-  (quip move +>)
  ?~  saw  [~ +>]
  %+  etch-friend  [%friend way]  |=  {man/knot cuz/station}
  =.  u.saw  [>%reap-friend-fail man cuz< u.saw]
  %-  (slog (flop u.saw))
  ra-abet:(ra-quit:ra man cuz)
::
++  quit-friend                                         ::
  |=  way/wire
  %+  etch-friend  [%friend way]  |=  {man/knot cuz/station}
  ra-abet:(ra-retry:ra man cuz)
::
++  pull                                                ::
  |=  pax/path
  ^+  [*(list move) +>]
  ::  ~&  [%talk-pull src.hid ost.hid pax]
  =^  moz  +>.$  ra-abet:(ra-cancel:ra src.hid pax)
  [moz +>.$(shells (~(del by shells) ost.hid))]
::
++  log-all-to-file
  ^-  (quip move .)
  ?:  &  [~ .]  ::  XXX!!!!
  :_  %_  .
        log   %-  ~(urn by log)
              |=({man/knot len/@ud} count:(~(got by stories) man))
      ==
  %+  murn  (~(tap by log))
  |=  {man/knot len/@ud}
  ^-  (unit move)
  ?:  (gte len count:(~(got by stories) man))
    ~
  `(log-to-file man)
::
++  log-to-file
  |=  man/knot
  ^-  move
  =+  ^-  paf/path
      =+  day=(year %*(. (yore now.hid) +.t +:*tarp))
      %+  tope  [our.hid %home da+now.hid]
      /talk-telegrams/(scot %da day)/[man]/talk
  =+  grams:(~(got by stories) man)
  [ost.hid %info /jamfile our.hid (foal paf [%talk-telegrams !>(-)])]
::
++  poke-talk-comment
  |=  {pax/path sup/path txt/@t}  ^-  (quip move +>)
  ra-abet:(ra-comment:ra pax sup txt)
::
++  poke-talk-fora-post
  |=  {pax/path sup/path hed/@t txt/@t}  ^-  (quip move +>)
  ra-abet:(ra-fora-post:ra pax sup hed txt)
::
++  poke-talk-save
  |=  man/knot
  ^-  (quip move +>)
  =+  paf=/(scot %p our.hid)/home/(scot %da now.hid)/talk/[man]/talk-telegrams
  =+  grams:(~(got by stories) man)
  [[ost.hid %info /jamfile our.hid (foal paf [%talk-telegrams !>(-)])]~ +>.$]
::
++  poke-talk-load
  |=  man/knot
  =+  ^=  grams
      .^  (list telegram)
          %cx
          /(scot %p our.hid)/home/(scot %da now.hid)/talk/[man]/talk-telegrams
      ==
  =+  toy=(~(got by stories) man)
  [~ +>.$(stories (~(put by stories) man toy(grams grams, count (lent grams))))]
::
++  poke-talk-log
  |=  man/knot
  ~&  %poke-log
  ^-  (quip move +>)
  :-  [(log-to-file man) ~]
  +>.$(log (~(put by log) man count:(~(got by stories) man)))
::
++  poke-talk-unlog
  |=  man/knot
  ^-  (quip move +>)
  :-  ~
  +>.$(log (~(del by log) man))
::
++  prep
  |=  old/(unit house-any)
  ^-  (quip move ..prep)
  ?~  old
    ra-abet:ra-init:ra
  |-
  ?-  -.u.old
    $5  [~ ..prep(+<+ u.old)]
    $4  =<  ^$(-.u.old %5, shells.u.old (~(run by shells.u.old) .))
        |=(shell-4 `shell`+<(system [system settings=*(set knot)]))
    $3  =<  ^$(-.u.old %4, stories.u.old (~(run by stories.u.old) .))
        |=(story-3 `story`+<(cabalers [cabalers glyphers=*(set bone)]))
  ==
--<|MERGE_RESOLUTION|>--- conflicted
+++ resolved
@@ -1924,26 +1924,8 @@
   ++  sn-curt                                           ::  render name in 14
     |=  mup/?
     ^-  tape
-<<<<<<< HEAD
-    =+  rac=(clan:title:jael p.one) 
-    =+  raw=(scow %p p.one)
-    =.  raw  ?.(mup raw ['*' (slag 2 raw)])
-    ?-    rac
-        $czar  (weld "          " raw)
-        $king  (weld "       " raw)
-        $duke  raw
-        $earl  ;:  welp
-                 (scag 1 raw)
-                 (scag 6 (slag 15 raw))
-                 "^"
-                 (scag 6 (slag 22 raw))
-               ==
-        $pawn  :(welp (scag 7 raw) "_" (scag 6 (slag 51 raw)))
-    ==
-=======
-    =+  raw=(cite p.one)
+    =+  raw=(cite:title:jael p.one)
     (runt [(sub 14 (lent raw)) ' '] raw)
->>>>>>> 7e06f40a
   ::
   ++  sn-nick
     |.  ^-  tape
