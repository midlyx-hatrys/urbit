::                                                      ::  ::
::::  /hoon/talk/app                                    ::  ::
  ::                                                    ::  ::
/?    310
/-    talk, sole
/+    talk, sole, time-to-id, twitter
/=    seed  /~  !>(.)
=,  space:userlib
=,  format
=,  unity
!:
::
::::
  ::
[. talk sole]
=>  |%                                                  ::  data structures
    ++  house  {$6 house-6}                             ::  full state
    ++  house-any                                       ::  app history
      $%  {$3 house-3}                                  ::  3: talk
          {$4 house-4}                                  ::  4: talk
          {$5 house-5}                                  ::  5: talk
          {$6 house-6}                                  ::  5: talk
      ==                                                ::
    ++  house-3                                         ::
      %+  cork  house-4  |=  house-4                    ::  modern house with
      +<(stories (~(run by stories) story-3))           ::  old stories
    ++  house-4                                         ::
      %+  cork  house-5  |=  house-5                    ::  modern house with
      +<(shells (~(run by shells) shell-4))             ::  no settings
    ++  house-5                                         ::
      %+  cork  house-6  |=  house-6                    ::  modern house with
      +<(shells (~(run by shells) shell-5))             ::  auto-audience
    ++  house-6                                         ::
      $:  stories/(map knot story)                      ::  conversations
          general/(set bone)                            ::  meta-subscribe
          outbox/(pair @ud (map @ud thought))           ::  urbit outbox
          folks/(map ship human)                        ::  human identities
          shells/(map bone shell)                       ::  interaction state
          log/(map knot @ud)                            ::  logged to clay
          nik/(map (set partner) char)                  ::  bound station glyphs
          nak/(jug char (set partner))                  ::  station glyph lookup
      ==                                                ::
    ++  story-3  (cork story |=(story +<(|10 &11.+<)))  ::  missing glyphers
    ++  story                                           ::  wire content
      $:  count/@ud                                     ::  (lent grams)
          grams/(list telegram)                         ::  all history
          locals/(map ship (pair @da status))           ::  local presence
          remotes/(map partner atlas)                   ::  remote presence
          mirrors/(map station config)                  ::  remote config
          sequence/(map partner @ud)                    ::  partners heard
          shape/config                                  ::  configuration
          known/(map serial @ud)                        ::  messages heard
          gramsers/(map bone river)                     ::  message followers
          groupers/(set bone)                           ::  presence followers
          cabalers/(set bone)                           ::  config followers
          glyphers/(set bone)                           ::  glyph followers
      ==                                                ::
    ++  shell                                           ::  console session
      $:  her/ship                                      ::  client identity
          man/knot                                      ::  mailbox
          count/@ud                                     ::  messages shown
          say/sole-share                                ::  console state
          active/{$~ u/(set partner)}                   ::  active targets
          $passive-deprecated                           ::  passive targets
          owners/register                               ::  presence mirror
          harbor/(map knot (pair posture cord))         ::  stations mirror
          system/cabal                                  ::  config mirror
          settings/(set knot)                           ::  frontend settings
      ==                                                ::
    ++  shell-5                                         ::  has passive
      %+  cork  shell  |=  shell                        ::
      %=  +<                                            ::
        &6      passive=*(set partner)                  ::
        active  *(unit (set partner))                   ::
      ==                                                ::
    ++  shell-4  (cork shell-5 |=(shell-5 +<(|8 &9.+<)))::  missing settings
    ++  river  (pair point point)                       ::  stream definition
    ++  point                                           ::  stream endpoint
      $%  {$ud p/@ud}                                   ::  by number
          {$da p/@da}                                   ::  by date
      ==                                                ::
    ++  move  (pair bone card)                          ::  all actions
    ++  lime                                            ::  diff fruit
      $%  {$talk-report report}                         ::
          {$sole-effect sole-effect}                    ::
      ==                                                ::
    ++  pear                                            ::  poke fruit
      $%  {$talk-command command}                       ::
          {$write-comment path ship cord}               ::
          {$write-fora-post path ship cord cord}        ::
      ==                                                ::
    ++  card                                            ::  general card
      $%  {$diff lime}                                  ::
          {$info wire @p @tas nori:clay}               ::
          {$peer wire dock path}                        ::
          {$poke wire dock pear}                        ::
          {$pull wire dock $~}                          ::
          {$quit $~}                                    ::
      ==                                                ::
    ++  weir                                            ::  parsed wire
      $%  {$repeat p/@ud q/@p r/knot}                   ::
          {$friend p/knot q/station}                    ::
      ==                                                ::
    ++  work                                            ::  interface action
      $%  {$number p/$@(@ud {@u @ud})}                  ::  relative/absolute
          {$help $~}                                    ::  print usage info
          {$who p/where}                                ::  presence
          {$what p/$@(char (set partner))}              ::  show bound glyph
          {$bind p/char q/(unit where)}                 ::
          {$join p/where}                               ::
          {$leave p/where}                              ::
          {$say p/(list speech)}                        ::
          {$eval p/cord q/twig}                         ::
          {$invite p/knot q/(list partner)}             ::  whitelist add
          {$banish p/knot q/(list partner)}             ::  blacklist add
          {$block p/knot q/(list partner)}              ::  blacklist add
          {$author p/knot q/(list partner)}             ::  whitelist add
          {$nick p/(unit ship) q/(unit cord)}           ::
          {$set p/knot}                                 ::
          {$unset p/knot}                               ::
          {$target p/where q/(unit work)}               ::  set active targets
          ::  {$destroy p/knot}                         ::
          {$create p/posture q/knot r/cord}             ::
          {$probe p/station}                            ::
      ==                                                ::
    ++  where  (set partner)                            ::  non-empty audience
    ++  sigh                                            ::  assemble label
      |=  {len/@ud pre/tape yiz/cord}
      ^-  tape
      =+  nez=(trip yiz)
      =+  lez=(lent nez)
      ?>  (gth len (lent pre))
      =.  len  (sub len (lent pre))
      ?.  (gth lez len)
        =.  nez  (welp pre nez)
        ?.  (lth lez len)  nez
        (runt [(sub len lez) '-'] nez)
      :(welp pre (scag (dec len) nez) "+")
    ++  glyphs  `wall`~[">=+-" "}),." "\"'`^" "$%&@"]     :: station char pool
    ++  peer-type                                       ::  stream requests
      =<  apex
      |%
      ++  apex  ?($a-group $f-grams $v-glyph $x-cabal)  ::  options
      ++  encode  |=(a/apex ^-(char (end 3 1 a)))       ::  by first char
      ++  decode                                        ::  discriminate
        |=  a/char  ^-  apex
        ?+  a  ~|(bad-subscription-designator+a !!)
          $a  %a-group
          $f  %f-grams
          $v  %v-glyph
          $x  %x-cabal
        ==
      --
    --
|%
::  old protocol workaround door
++  timed
  |_  a/(map partner atlas) :: XX (map partner (pair @da atlas))
  ++  strip
    (~(run by a) |=(b/atlas (~(del by b) `@p`%timed-sub)))
  ::
  ++  put  ::  XX put:by
    |=  {b/partner c/@da d/atlas}
    =/  sta/status  [%gone [~ (some (scot %da c))]]
    (~(put by a) b (~(put by d) `@p`%timed-sub sta))
  ::
  ++  decode-status
    |=  a/status  ^-  (unit @da)
    ?.  ?=({$gone $~ $~ tym/@t} a)  ~
    =>  .(a `{$gone $~ $~ tym/@t}`a)
    (slaw %da tym.a)
  ::
  ++  uni
    |=  b/_a  ^+  a
    :: XX efficiency
    %-  ~(uni by a)
    %-  ~(urn by b)
    |=  nb/{p/partner q/atlas}
    ?.  (~(has by a) p.nb)  q.nb
    =/  qna  (~(got by a) p.nb)
    :: XX p.qna p.q.nb
    =/  pqna  (biff (~(get by qna) `@p`%timed-sub) decode-status)
    ?~  pqna  q.nb
    =/  pqnb  (biff (~(get by q.nb) `@p`%timed-sub) decode-status)
    ?~  pqnb  qna
    ?:  (gth u.pqna u.pqnb)  qna
    ?:  (gth u.pqnb u.pqna)  q.nb
    ::  unfortunately, multiple reports on the same channel can
    ::  be sent on the same event, necessitating last-wins
    :: ~|  uni-timed+[n.a n.b]
    :: ?>  =(n.a n.b)
    q.nb
  --
--
=,  gall
|_  {hid/bowl house}
++  ra                                                  ::  per transaction
  |_  moves/(list move)
  ++  sh                                                ::  per console
    |_  $:  coz/(list command)                          ::  talk actions
            she/shell
        ==
    ++  sh-scad                                         ::  command parser
      =<  work
      |%
      ++  expr                                          ::  [cord twig]
        |=  tub/nail  %.  tub
        %+  stag  (crip q.tub)
        wide:(vang & [&1:% &2:% (scot %da now.hid) |3:%])
      ::
      ++  dare                                          ::  @dr
        %+  sear
          |=  a/coin
          ?.  ?=({$$ $dr @} a)  ~
          (some `@dr`+>.a)
        nuck:so
      ::
      ++  ship  ;~(pfix sig fed:ag)                     ::  ship
      ++  shiz                                          ::  ship set
        %+  cook
          |=(a/(list ^ship) (~(gas in *(set ^ship)) a))
        (most ;~(plug com (star ace)) ship)
      ::
      ++  pasp                                          ::  passport
        ;~  pfix  pat
          ;~  pose
            (stag %twitter ;~(pfix (jest 't') col urs:ab))
          ==
        ==
      ::
      ++  stan                                          ::  station
        ;~  pose
          (cold [our.hid man.she] col)
          ;~(pfix cen (stag our.hid sym))
          ;~(pfix fas (stag (sein:title our.hid) sym))
        ::
          %+  cook
            |=  {a/@p b/(unit term)}
            [a ?^(b u.b (main a))]
          ;~  plug
            ship
            (punt ;~(pfix fas urs:ab))
          ==
        ==
      ::
      ++  parn                                          ::  partner
        ;~  pose
          (stag %& stan)
          (stag %| pasp)
        ==
      ++  partners-flat                                 ::  collapse mixed list
        |=  a/(list (each partner (set partner)))
        ^-  (set partner)
        ?~  a  ~
        ?-  -.i.a
          $&  (~(put in $(a t.a)) p.i.a)
          $|  (~(uni in $(a t.a)) p.i.a)
        ==
      ::
      ++  para                                          ::  partners alias
        %+  cook  partners-flat
        %+  most  ;~(plug com (star ace))
        (pick parn (sear sh-glyf glyph))
      ::
      ++  parz                                          ::  non-empty partners
        %+  cook  ~(gas in *(set partner))
        (most ;~(plug com (star ace)) parn)
      ::
      ++  nump                                          ::  number reference
        ;~  pose
          ;~(pfix hep dem:ag)
          ;~  plug
            (cook lent (plus (just '0')))
            ;~(pose dem:ag (easy 0))
          ==
          (stag 0 dem:ag)
        ==
      ::
      ++  pore                                          ::  posture
        ;~  pose
          (cold %black (jest %channel))
          (cold %white (jest %village))
          (cold %green (jest %journal))
          (cold %brown (jest %mailbox))
        ==
      ::
      ++  message
        ;~  pose
          ;~(plug (cold %eval hax) expr)
        ::
          %+  stag  %say
          %+  most  (jest '•')
          ;~  pose
            (stag %url aurf:de-purl:html)
            :(stag %lin | ;~(pfix pat text))
            :(stag %lin & ;~(less sem hax text))
          ==
        ==
      ::
      ++  nick  (cook crip (stun [1 14] low))           ::  nickname
      ++  text  (cook crip (plus (shim ' ' '~')))       ::  bullets separating
      ++  glyph  (mask "/\\\{(<!?{(zing glyphs)}")      ::  station postfix
      ++  setting
        %-  perk  :~
          %noob
          %quiet
          %showtime
<<<<<<< HEAD
          %notify
=======
>>>>>>> b60fd6bf
        ==
      ++  work
        %+  knee  *^work  |.  ~+
        =-  ;~(pose ;~(pfix sem -) message)
        ;~  pose
          ;~  (glue ace)  (perk %create ~)
            pore
            ;~(pfix cen sym)
            qut
          ==
        ::
          ;~(plug (perk %who ~) ;~(pose ;~(pfix ace para) (easy ~)))
          ;~(plug (perk %bind ~) ;~(pfix ace glyph) (punt ;~(pfix ace para)))
          ;~((glue ace) (perk %join ~) para)
          ;~((glue ace) (perk %leave ~) para)
          ;~((glue ace) (perk %what ~) ;~(pose parz glyph))
        ::
          ;~  plug  (perk %nick ~)
            ;~  pose
              ;~  plug
                (cook some ;~(pfix ace ship))
                (cold (some '') ;~(pfix ace sig))
              ==
              ;~  plug
                ;~  pose
                  (cook some ;~(pfix ace ship))
                  (easy ~)
                ==
                ;~  pose
                  (cook some ;~(pfix ace nick))
                  (easy ~)
                ==
              ==
            ==
          ==
        ::
          ;~(plug (perk %set ~) ;~(pose ;~(pfix ace setting) (easy %$)))
          ;~(plug (perk %unset ~) ;~(pfix ace setting))
        ::
          ;~(plug (perk %help ~) (easy ~))
          (stag %number nump)
          (stag %target ;~(plug para (punt ;~(pfix ace message))))
          (stag %number (cook lent (star sem)))
        ==
      --
    ++  sh-abet
      ^+  +>
      =+  zoc=(flop coz)
      |-  ^+  +>+>
      ?~  zoc  +>+>.$(shells (~(put by shells) ost.hid she))
      $(zoc t.zoc, +>.$ (sh-deal i.zoc))
    ::
    ++  sh-deal                                         ::  apply from shell
      |=  cod/command
      ^+  +>
      ?-    -.cod
          $design
        ?~  q.cod
          =.  +>+>.$  (ra-config p.cod *config)
          +>.$(stories (~(del by stories) p.cod))
        +>(+> (ra-config p.cod u.q.cod))
      ::
          $review   +>(+> (ra-think | her.she +.cod))
          $publish  +>(+> (ra-think & her.she +.cod))
      ==
    ::
    ++  sh-fact                                         ::  send console effect
      |=  fec/sole-effect
      ^+  +>
      +>(moves :_(moves [ost.hid %diff %sole-effect fec]))
    ::
    ++  sh-peep                                         ::  peer to path
      |=  pax/path
      ^+  +>
      +>(+> (ra-subscribe her.she pax))
    ::
    ++  sh-peer                                         ::  subscribe shell
      =<  sh-prod
      %_    .
          +>
        =/  typ
          =+  (le:nl ~[%a-group %f-grams %x-cabal])
          (rap 3 (turn - encode:peer-type))
        (ra-subscribe:(ra-subscribe her.she ~) her.she [typ man.she ~])
      ==
    ::
    ++  sh-prod                                         ::  show prompt
      ^+  .
      %+  sh-fact  %pro
      :+  &  %talk-line
      ^-  tape
      =/  rew/(pair (pair @t @t) (set partner))
          [['[' ']'] u.active.she]
      =+  cha=(~(get by nik) q.rew)
      ?^  cha  ~[u.cha ' ']
      :: ~&  [rew nik nak]
      =+  por=~(te-prom te man.she q.rew)
      (weld `tape`[p.p.rew por] `tape`[q.p.rew ' ' ~])
    ::
    ++  sh-pact                                         ::  update active aud
      |=  lix/(set partner)
      ^+  +>
      =+  act=(sh-pare lix)
      ?~  act  ~|(%no-audience !!)
      ?:  =(active.she `act)  +>.$
      sh-prod(active.she `act)
    ::
    ++  sh-pare                                         ::  adjust target list
      |=  paz/(set partner)
      ?:  (sh-pear paz)  paz
      (~(put in paz) [%& our.hid man.she])
    ::
    ++  sh-pear                                         ::  hearback
      |=  paz/(set partner)
      ?~  paz  |
      ?|  $(paz l.paz)
          $(paz r.paz)
          (~(has in sources.shape:(~(got by stories) man.she)) `partner`n.paz)
      ==
    ::
<<<<<<< HEAD
    ++  sh-pass                                         ::  passive from aud
      |=  aud/audience
      %-  sh-poss
      %-  ~(gas in *(set partner))
      (turn ~(tap by aud) |=({a/partner *} a))
    ::
    ++  sh-poss                                         ::  passive update
      |=  lix/(set partner)
      ?^  buf.say.she
        +>.$
      =+  sap=(sh-pare lix)
      ?:  =(sap passive.she)
        +>.$
      sh-prod(passive.she sap)
    ::
=======
>>>>>>> b60fd6bf
    ++  sh-pest                                         ::  report listen
      |=  tay/partner
      ^+  +>
      ?.  ?=($& -.tay)  +>
      =+  sib=(~(get by ham.system.she) `station`p.tay)
      ?.  |(?=($~ sib) !?=($white p.cordon.u.sib))
        +>.$
      (sh-pact [tay ~ ~])
    ::
    ++  sh-rend                                         ::  print on one line
      |=  gam/telegram
      =+  lin=~(tr-line tr man.she settings.she gam)
<<<<<<< HEAD
      =+  nom=(scag 7 (cite:title our.hid))
      %.  q.q.gam
      =<  sh-pass
      %.  [%txt lin]
      ?:  ?&  (~(has in settings.she) %notify)
              (gth (fall (find nom lin) 0) 15)
          ==
        sh-fact:(sh-fact %bel ~)
      sh-fact
=======
      (sh-fact %txt lin)
>>>>>>> b60fd6bf
    ::
    ++  sh-numb                                         ::  print msg number
      |=  num/@ud
      ^+  +>
      =+  bun=(scow %ud num)
      %+  sh-fact  %txt
      (runt [(sub 13 (lent bun)) '-'] "[{bun}]")
    ::
    ++  sh-glyf                                         ::  decode glyph
      |=  cha/char  ^-  (unit (set partner))
      =+  lax=(~(get ju nak) cha)
      ?:  =(~ lax)  ~
      ?:  ?=({* $~ $~} lax)  `n.lax
      =+  grams=grams:(~(got by stories) man.she)
      |-  ^-  (unit (set partner))
      ?~  grams  ~
      =+  pan=(silt (turn ~(tap by q.q.i.grams) head))
      ?:  (~(has in lax) pan)  `pan
      $(grams t.grams)
      ::
    ++  sh-repo-house-diff
      |=  {one/shelf two/shelf}
      =|  $=  ret
          $:  old/(list (pair knot (pair posture cord)))
              new/(list (pair knot (pair posture cord)))
              cha/(list (pair knot (pair posture cord)))
          ==
      ^+  ret
      =.  ret
        =+  eno=~(tap by one)
        |-  ^+  ret
        ?~  eno  ret
        =.  ret  $(eno t.eno)
        =+  unt=(~(get by two) p.i.eno)
        ?~  unt
          ret(old [i.eno old.ret])
        ?:  =(q.i.eno u.unt)  ret
        ret(cha [[p.i.eno u.unt] cha.ret])
      =.  ret
        =+  owt=~(tap by two)
        |-  ^+  ret
        ?~  owt  ret
        =.  ret  $(owt t.owt)
        ?:  (~(has by one) p.i.owt)
          ret
        ret(new [i.owt new.ret])
      ret
    ::
    ++  sh-repo-atlas-diff
      |=  {one/atlas two/atlas}
      =|  $=  ret
          $:  old/(list (pair ship status))
              new/(list (pair ship status))
              cha/(list (pair ship status))
          ==
      ^+  ret
      =.  ret
        =+  eno=~(tap by one)
        |-  ^+  ret
        ?~  eno  ret
        =.  ret  $(eno t.eno)
        ?:  =(%gone p.q.i.eno)  ret
        =+  unt=(~(get by two) p.i.eno)
        ?~  unt
          ret(old [i.eno old.ret])
        ?:  =(%gone p.u.unt)
          ret(old [i.eno old.ret])
        ?:  =(q.i.eno u.unt)  ret
        ret(cha [[p.i.eno u.unt] cha.ret])
      =.  ret
        =+  owt=~(tap by two)
        |-  ^+  ret
        ?~  owt  ret
        =.  ret  $(owt t.owt)
        ?:  =(%gone p.q.i.owt)  ret
        ?.  (~(has by one) p.i.owt)
          ret(new [i.owt new.ret])
        ?:  =(%gone p:(~(got by one) p.i.owt))
          ret(new [i.owt new.ret])
        ret
      ret
    ::
    ++  sh-repo-cabal-diff
      |=  {one/(map station config) two/(map station config)}
      =|  $=  ret
          $:  old/(list (pair station config))
              new/(list (pair station config))
              cha/(list (pair station config))
          ==
      ^+  ret
      =.  ret
        =+  eno=~(tap by one)
        |-  ^+  ret
        ?~  eno  ret
        =.  ret  $(eno t.eno)
        =+  unt=(~(get by two) p.i.eno)
        ?~  unt
          ret(old [i.eno old.ret])
        ?:  =(q.i.eno u.unt)  ret
        ret(cha [[p.i.eno u.unt] cha.ret])
      =.  ret
        =+  owt=~(tap by two)
        |-  ^+  ret
        ?~  owt  ret
        =.  ret  $(owt t.owt)
        ?:  (~(has by one) p.i.owt)
          ret
        ret(new [i.owt new.ret])
      ret
    ::
    ++  sh-repo-rogue-diff
      |=  {one/(map partner atlas) two/(map partner atlas)}
      =|  $=  ret
          $:  old/(list (pair partner atlas))
              new/(list (pair partner atlas))
              cha/(list (pair partner atlas))
          ==
      =.  one  ~(strip timed one)
      =.  two  ~(strip timed two)
      ^+  ret
      =.  ret
        =+  eno=~(tap by one)
        |-  ^+  ret
        ?~  eno  ret
        =.  ret  $(eno t.eno)
        =+  unt=(~(get by two) p.i.eno)
        ?~  unt
          ret(old [i.eno old.ret])
        ?:  =(q.i.eno u.unt)  ret
        ret(cha [[p.i.eno u.unt] cha.ret])
      =.  ret
        =+  owt=~(tap by two)
        |-  ^+  ret
        ?~  owt  ret
        =.  ret  $(owt t.owt)
        ?:  (~(has by one) p.i.owt)
          ret
        ret(new [i.owt new.ret])
      ret
    ::
    ++  sh-repo-whom-diff
      |=  {one/(set partner) two/(set partner)}
      =|  $=  ret
          $:  old/(list partner)
              new/(list partner)
          ==
      ^+  ret
      =.  ret
        =+  eno=~(tap by one)
        |-  ^+  ret
        ?~  eno  ret
        =.  ret  $(eno t.eno)
        ?:  (~(has in two) i.eno)
          ret
        ret(old [i.eno old.ret])
      =.  ret
        =+  owt=~(tap by two)
        |-  ^+  ret
        ?~  owt  ret
        =.  ret  $(owt t.owt)
        ?:  (~(has in one) i.owt)
          ret
        ret(new [i.owt new.ret])
      ret
    ::
    ++  sh-repo-ship-diff
      |=  {one/(set ship) two/(set ship)}
      =|  $=  ret
          $:  old/(list ship)
              new/(list ship)
          ==
      ^+  ret
      =.  ret
        =+  eno=~(tap in one)
        |-  ^+  ret
        ?~  eno  ret
        =.  ret  $(eno t.eno)
        ?:  (~(has in two) i.eno)
          ret
        ret(old [i.eno old.ret])
      =.  ret
        =+  owt=~(tap in two)
        |-  ^+  ret
        ?~  owt  ret
        =.  ret  $(owt t.owt)
        ?:  (~(has in one) i.owt)
          ret
        ret(new [i.owt new.ret])
      ret
    ::
    ++  sh-puss
      |=  a/posture  ^-  tape
      ?-  a
        $black  "channel"
        $brown  "mailbox"
        $white  "village"
        $green  "journal"
      ==
    ::
    ++  sh-repo-config-exceptions
      |=  {pre/tape por/posture old/(list ship) new/(list ship)}
      =+  out=?:(?=(?($black $brown) por) "try " "cut ")
      =+  inn=?:(?=(?($black $brown) por) "ban " "add ")
      =.  +>.$
          |-  ^+  +>.^$
          ?~  old  +>.^$
          =.  +>.^$  $(old t.old)
          (sh-note :(weld pre out " " (scow %p i.old)))
      =.  +>.$
          |-  ^+  +>.^$
          ?~  new  +>.^$
          =.  +>.^$  $(new t.new)
          (sh-note :(weld pre out " " (scow %p i.new)))
      +>.$
    ::
    ++  sh-repo-config-sources
      |=  {pre/tape old/(list partner) new/(list partner)}
      ^+  +>
      =.  +>.$
          |-  ^+  +>.^$
          ?~  old  +>.^$
          =.  +>.^$  $(old t.old)
          (sh-note (weld pre "off {~(ta-full ta man.she i.old)}"))
      =.  +>.$
          |-  ^+  +>.^$
          ?~  new  +>.^$
          =.  +>.^$  $(new t.new)
          (sh-note (weld pre "hey {~(ta-full ta man.she i.new)}"))
      +>.$
    ::
    ++  sh-repo-config-show
      |=  {pre/tape laz/config loc/config}
      ^+  +>
      =?  +>.$  !=(caption.loc caption.laz)
        (sh-note :(weld pre "cap " (trip caption.loc)))
      =.  +>.$
          %+  sh-repo-config-sources
            (weld (trip man.she) ": ")
          (sh-repo-whom-diff sources.laz sources.loc)
      ?:  !=(p.cordon.loc p.cordon.laz)
        =.  +>.$  (sh-note :(weld pre "but " (sh-puss p.cordon.loc)))
        %^    sh-repo-config-exceptions
            (weld (trip man.she) ": ")
          p.cordon.loc
        [~ ~(tap in q.cordon.loc)]
      %^    sh-repo-config-exceptions
          (weld (trip man.she) ": ")
        p.cordon.loc
      (sh-repo-ship-diff q.cordon.laz q.cordon.loc)
    ::
    ++  sh-repo-cabal-changes
      |=  $:  laz/(map station config)
              old/(list (pair station config))
              new/(list (pair station config))
              cha/(list (pair station config))
          ==
      =.  +>.$
          |-  ^+  +>.^$
          ?~  new  +>.^$
          =.  +>.^$  $(new t.new)
          =.  +>.^$  (sh-pest [%& p.i.new])
          %+  sh-repo-config-show
            (weld ~(sn-phat sn man.she p.i.new) ": ")
          [*config q.i.new]
      =.  +>.$
          |-  ^+  +>.^$
          ?~  cha  +>.^$
          =.  +>.^$  $(cha t.cha)
          %+  sh-repo-config-show
            (weld ~(sn-phat sn man.she p.i.cha) ": ")
          [(~(got by laz) `station`p.i.cha) q.i.cha]
      +>.$
    ::
    ++  sh-repo-cabal
      |=  bal/cabal
      ^+  +>
      =+  laz=system.she
      =.  system.she  bal
      =.  +>.$
          %+  sh-repo-cabal-changes  ham.laz
          (sh-repo-cabal-diff ham.laz ham.bal)
      (sh-repo-config-show "" loc.laz loc.bal)
    ::
    ++  sh-repo-house
      |=  awl/(map knot (pair posture cord))
      ^+  +>
      =+  dif=(sh-repo-house-diff harbor.she awl)
      =.  harbor.she  awl
      =.  +>.$
          |-  ^+  +>.^$
          ?~  old.dif  +>.^$
          =.  +>.^$  $(old.dif t.old.dif)
          (sh-note "cut {(sh-puss p.q.i.old.dif)} %{(trip p.i.old.dif)}")
      =.  +>.$
          |-  ^+  +>.^$
          ?~  new.dif  +>.^$
          =.  +>.^$  $(new.dif t.new.dif)
          =+  :*  nam=(trip p.i.new.dif)
                  por=(sh-puss p.q.i.new.dif)
                  des=(trip q.q.i.new.dif)
              ==
          (sh-note "new {por} %{nam}: {des}")
      =.  +>.$
          |-  ^+  +>.^$
          ?~  cha.dif  +>.^$
          =.  +>.^$  $(cha.dif t.cha.dif)
          =+  :*  nam=(trip p.i.cha.dif)
                  por=(sh-puss p.q.i.cha.dif)
                  des=(trip q.q.i.cha.dif)
              ==
          (sh-note "mod %{nam}: {por}, {des}")
      +>.$
    ::
    ++  sh-note                                         ::  shell message
      |=  txt/tape
      ^+  +>
      (sh-fact %txt (runt [14 '-'] `tape`['|' ' ' (scag 64 txt)]))
    ::
    ++  sh-spaz                                         ::  print status
      |=  saz/status
      ^-  tape
      ['%' (trip p.saz)]
    ::
    ++  sh-repo-group-diff-here                         ::  print atlas diff
      |=  $:  pre/tape
            $=  cul
            $:  old/(list (pair ship status))
                new/(list (pair ship status))
                cha/(list (pair ship status))
            ==
          ==
      ?:  (~(has in settings.she) %quiet)
        +>.$
      =.  +>.$
          |-  ^+  +>.^$
          ?~  old.cul  +>.^$
          =.  +>.^$  $(old.cul t.old.cul)
          (sh-note (weld pre "bye {(scow %p p.i.old.cul)}"))
      =.  +>.$
          |-  ^+  +>.^$
          ?~  new.cul  +>.^$
          =.  +>.^$  $(new.cul t.new.cul)
          %-  sh-note
          (weld pre "met {(scow %p p.i.new.cul)} {(sh-spaz q.i.new.cul)}")
      =.  +>.$
          |-  ^+  +>.^$
          ?~  cha.cul  +>.^$
          %-  sh-note
          (weld pre "set {(scow %p p.i.cha.cul)} {(sh-spaz q.i.cha.cul)}")
      +>.$
    ::
    ++  sh-repo-group-here                              ::  update local
      |=  loc/atlas
      ^+  +>
      =+  cul=(sh-repo-atlas-diff p.owners.she loc)
      =.  p.owners.she  loc
      (sh-repo-group-diff-here "" cul)
    ::
    ++  sh-repo-group-there                             ::  update foreign
      |=  yid/(map partner atlas)
      =+  day=(sh-repo-rogue-diff q.owners.she yid)
      =+  dun=q.owners.she
      =.  q.owners.she  yid
      ?:  (~(has in settings.she) %quiet)
        +>.$
      =.  +>.$
          |-  ^+  +>.^$
          ?~  old.day  +>.^$
          =.  +>.^$  $(old.day t.old.day)
          (sh-note (weld "not " (~(ta-show ta man.she p.i.old.day) ~)))
      =.  +>.$
          |-  ^+  +>.^$
          ?~  new.day  +>.^$
          =.  +>.^$  $(new.day t.new.day)
          =.  +>.^$
              (sh-note (weld "new " (~(ta-show ta man.she p.i.new.day) ~)))
          (sh-repo-group-diff-here "--" ~ ~(tap by q.i.new.day) ~)
      =.  +>.$
          |-  ^+  +>.^$
          ?~  cha.day  +>.^$
          =.  +>.^$  $(cha.day t.cha.day)
          =.  +>.^$
              (sh-note (weld "for " (~(ta-show ta man.she p.i.cha.day) ~)))
          =+  yez=(~(got by dun) p.i.cha.day)
          %+  sh-repo-group-diff-here  "--"
          (sh-repo-atlas-diff yez q.i.cha.day)
      +>.$
    ::
    ++  sh-repo-group
      |=  ges/register
      ^+  +>
      =.  +>  (sh-repo-group-here p.ges)
      =.  +>  (sh-repo-group-there q.ges)
      +>
    ::
    ++  sh-repo-gram
      |=  {num/@ud gam/telegram}
      ^+  +>
      ?:  =(num count.she)
        =?  +>  =(0 (mod num 5))  (sh-numb num)
        (sh-rend(count.she +(num)) gam)
      ?:  (gth num count.she)
        =.  +>  (sh-numb num)
        (sh-rend(count.she +(num)) gam)
      +>
    ::
    ++  sh-repo-grams                                   ::  apply telegrams
      |=  {num/@ud gaz/(list telegram)}
      ^+  +>
      ?~  gaz  +>
      $(gaz t.gaz, num +(num), +> (sh-repo-gram num i.gaz))
    ::
    ++  sh-repo-glyph                                   ::  apply binding
      |=  nac/(jug char (set partner))
      ^+  +>
      %_  sh-prod
        nak  nac
        nik  %-  ~(gas by *(map (set partner) char))
             =-  (zing `(list (list {(set partner) char}))`-)
             %+  turn  ~(tap by nac)
             |=  {a/char b/(set (set partner))}
             (turn ~(tap by b) |=(c/(set partner) [c a]))
      ==
    ::
    ++  sh-repo                                         ::  apply report
      |=  rad/report
      ^+  +>
      ::  ~&  [%sh-repo rad]
      ?-  -.rad
        $cabal   (sh-repo-cabal +.rad)
        $grams   (sh-repo-grams +.rad)
        $glyph   (sh-repo-glyph +.rad)                  ::  XX ever happens?
        $group   (sh-repo-group +.rad)
        $house   (sh-repo-house +.rad)
      ==
    ::
    ++  sh-sane-chat                                    ::  sanitize chatter
      |=  buf/(list @c)
      ^-  (list sole-edit)
      ?~  buf  ~
      =+  isa==(i.buf (turf '@'))
      =+  [[pre=*@c cur=i.buf buf=t.buf] inx=0 brk=0 len=0 new=|]
      =*  txt  -<
      |^  ^-  (list sole-edit)
          ?:  =(cur (turf '•'))
            ?:  =(pre (turf '•'))
              [[%del inx] ?~(buf ~ $(txt +.txt))]
            ?:  new
              [(fix ' ') $(cur `@c`' ')]
            newline
          ?:  =(cur `@`' ')
            =?  brk  !=(pre `@`' ')  inx
            ?.  =(64 len)  advance
            :-  (fix(inx brk) (turf '•'))
            ?:  isa
              [[%ins +(brk) (turf '@')] newline(new &)]
            newline(new &)
          ?:  =(64 len)
            =+  dif=(sub inx brk)
            ?:  (lth dif 64)
              :-  (fix(inx brk) (turf '•'))
              ?:  isa
                [[%ins +(brk) (turf '@')] $(len dif, new &)]
              $(len dif, new &)
            [[%ins inx (turf '•')] $(len 0, inx +(inx), new &)]
          ?:  |((lth cur 32) (gth cur 126))
            [(fix '?') advance]
          ?:  &((gte cur 'A') (lte cur 'Z'))
            [(fix (add 32 cur)) advance]
          advance
      ::
      ++  advance  ?~(buf ~ $(len +(len), inx +(inx), txt +.txt))
      ++  newline  ?~(buf ~ $(len 0, inx +(inx), txt +.txt))
      ++  fix  |=(cha/@ [%mor [%del inx] [%ins inx `@c`cha] ~])
      --
    ::
    ++  sh-sane                                         ::  sanitize input
      |=  {inv/sole-edit buf/(list @c)}
      ^-  {lit/(list sole-edit) err/(unit @u)}
      =+  res=(rose (tufa buf) sh-scad)
      ?:  ?=($| -.res)  [[inv]~ `p.res]
      :_  ~
      ?~  p.res  ~
      =+  wok=u.p.res
      |-  ^-  (list sole-edit)
      ?+  -.wok  ~
        $target  ?~(q.wok ~ $(wok u.q.wok))
        $say  |-  ::  XX per line
              ?~  p.wok  ~
              ?:  ?=($lin -.i.p.wok)
                (sh-sane-chat buf)
              $(p.wok t.p.wok)
      ==
    ::
    ++  sh-slug                                         ::  edit to sanity
      |=  {lit/(list sole-edit) err/(unit @u)}
      ^+  +>
      ?~  lit  +>
      =^  lic  say.she
          (~(transmit sole say.she) `sole-edit`?~(t.lit i.lit [%mor lit]))
      (sh-fact [%mor [%det lic] ?~(err ~ [%err u.err]~)])
    ::
    ++  sh-stir                                         ::  apply edit
      |=  cal/sole-change
      ^+  +>
      =^  inv  say.she  (~(transceive sole say.she) cal)
      =+  fix=(sh-sane inv buf.say.she)
      ?~  lit.fix
        +>.$
      ?~  err.fix
        (sh-slug fix)                 :: just capital correction
      ?.  &(?=($del -.inv) =(+(p.inv) (lent buf.say.she)))
        +>.$                          :: allow interior edits, deletes
      (sh-slug fix)
    ::
    ++  sh-lame                                         ::  send error
      |=  txt/tape
      (sh-fact [%txt txt])
    ::
    ++  sh-whom                                         ::  current audience
      ^-  audience
      %-  ~(gas by *audience)
<<<<<<< HEAD
      %+  turn  ~(tap in ?~(active.she passive.she u.active.she))
=======
      %+  turn  (~(tap in u.active.she))
>>>>>>> b60fd6bf
      |=(a/partner [a *envelope %pending])
    ::
    ++  sh-tell                                         ::  add command
      |=  cod/command
      %_(+> coz [cod coz])
    ::
    ++  sh-twig-head  ^-  vase                          ::  eval data
      !>(`{our/@p now/@da eny/@uvI}`[our.hid now.hid (shas %eny eny.hid)])
    ::
    ++  sh-work                                         ::  do work
      |=  job/work
      ^+  +>
      =+  roy=(~(got by stories) man.she)
      =<  work
      |%
      ++  work
        ?-  -.job
          $number  (number +.job)
          $leave   (leave +.job)
          $join    (join +.job)
          $eval    (eval +.job)
          $who     (who +.job)
          $what    (what +.job)
          $bind    (bind +.job)
          $invite  (invite +.job)
          $banish  (banish +.job)
          $author  (author +.job)
          $block   (block +.job)
          $create  (create +.job)
          $nick    (nick +.job)
          $set     (wo-set +.job)
          $unset   (unset +.job)
          $target  (target +.job)
          $probe   (probe +.job)
          $help    help
          $say     (say +.job)
        ==
      ::
      ++  activate                                      ::  from %number
        |=  gam/telegram
        ^+  ..sh-work
        =+  tay=~(. tr man.she settings.she gam)
        =.  ..sh-work  (sh-fact tr-fact:tay)
        sh-prod(active.she `tr-pals:tay)
      ::
      ++  help
        (sh-fact %txt "see http://urbit.org/docs/using/messaging/")
      ::
      ++  glyph
        |=  idx/@
        =<  cha
        %+  reel  glyphs
        |=  {all/tape ole/{cha/char num/@}}
        =+  new=(snag (mod idx (lent all)) all)
        =+  num=~(wyt in (~(get ju nak) new))
        ?~  cha.ole  [new num]
        ?:  (lth num.ole num)
          ole
        [new num]
      ::
      ++  set-glyph
        |=  {cha/char lix/(set partner)}
        =:  nik  (~(put by nik) lix cha)
            nak  (~(put ju nak) cha lix)
          ==
        %_    ..sh-work
            ..pa
          %-  (ra-know man.she)
          |=(_pa pa-abet:(pa-report glyphers %glyph nak))
        ==
      ::
      ++  join                                          ::  %join
        |=  pan/(set partner)
        ^+  ..sh-work
        =.  ..sh-work
          =+  (~(get by nik) pan)
          ?^  -  (sh-note "has glyph {<u>}")
          =+  cha=(glyph (mug pan))
          (sh-note:(set-glyph cha pan) "new glyph {<cha>}")
        =+  loc=loc.system.she
        %^  sh-tell  %design  man.she
        `loc(sources (~(uni in sources.loc) pan))
      ::
      ++  leave                                          ::  %leave
        |=  pan/(set partner)
        ^+  ..sh-work
        =+  loc=loc.system.she
        %^  sh-tell  %design  man.she
        `loc(sources (~(dif in sources.loc) pan))
      ::
      ++  what                                          ::  %what
        |=  qur/$@(char (set partner))  ^+  ..sh-work
        ?^  qur
          =+  cha=(~(get by nik) qur)
          (sh-fact %txt ?~(cha "none" [u.cha]~))
        =+  pan=~(tap in (~(get ju nak) qur))
        ?:  =(~ pan)  (sh-fact %txt "~")
        =<  (sh-fact %mor (turn pan .))
        |=(a/(set partner) [%txt <a>]) ::  XX ~(te-whom te man.she a)
      ::
      ++  who                                          ::  %who
        |=  pan/(set partner)  ^+  ..sh-work
        =<  (sh-fact %mor (murn (sort ~(tap by q.owners.she) aor) .))
        |=  {pon/partner alt/atlas}  ^-  (unit sole-effect)
        ?.  |(=(~ pan) (~(has in pan) pon))  ~
        =-  `[%tan rose+[", " `~]^- leaf+~(ta-full ta man.she pon) ~]
        =<  (murn (sort ~(tap by alt) aor) .)
        |=  {a/ship b/presence c/human}  ^-  (unit tank) :: XX names
        ?-  b
          $gone  ~
          $hear  `>a<
          $talk  `>a<      ::  XX difference
        ==
      ::
      ++  bind                                          ::  %bind
        |=  {cha/char pan/(unit (set partner))}  ^+  ..sh-work
        ?~  pan  $(pan [~ u.active.she])
        =+  ole=(~(get by nik) u.pan)
        ?:  =(ole [~ cha])  ..sh-work
        (sh-note:(set-glyph cha u.pan) "bound {<cha>} {<u.pan>}")
      ::
      ++  invite                                        ::  %invite
        |=  {nom/knot tal/(list partner)}
        ^+  ..sh-work
        !!
      ::
      ++  block                                         ::  %block
        |=  {nom/knot tal/(list partner)}
        ^+  ..sh-work
        !!
      ::
      ++  author                                        ::  %author
        |=  {nom/knot tal/(list partner)}
        ^+  ..sh-work
        !!
      ::
      ++  banish                                        ::  %banish
        |=  {nom/knot tal/(list partner)}
        ^+  ..sh-work
        !!
      ::
      ++  create                                        ::  %create
        |=  {por/posture nom/knot txt/cord}
        ^+  ..sh-work
        ?:  (~(has in stories) nom)
          (sh-lame "{(trip nom)}: already exists")
        =.  ..sh-work
            %^  sh-tell  %design  nom
            :-  ~
            :+  *(set partner)
              (end 3 64 txt)
            [por ~]
        (join [[%& our.hid nom] ~ ~])
      ::
      ++  reverse-folks
        |=  nym/knot
        ^-  (list ship)
        %+  murn  ~(tap by folks)
        |=  {p/ship q/human}
        ?~  hand.q  ~
        ?.  =(u.hand.q nym)  ~
        [~ u=p]
      ::
      ++  nick                                          ::  %nick
        |=  {her/(unit ship) nym/(unit cord)}
        ^+  ..sh-work
        ?:  ?=({$~ $~} +<)
          %+  sh-fact  %mor
          %+  turn  ~(tap by folks)
          |=  {p/ship q/human}
          :-  %txt
          ?~  hand.q
            "{<p>}:"
          "{<p>}: {<u.hand.q>}"
        ?~  nym
          ?>  ?=(^ her)
          =+  asc=(~(get by folks) u.her)
          %+  sh-fact  %txt
          ?~  asc  "{<u.her>} unbound"
          ?~  hand.u.asc  "{<u.her>}:"
          "{<u.her>}: {<u.hand.u.asc>}"
        ?~  her
          %+  sh-fact  %mor
          %+  turn  (reverse-folks u.nym)
          |=  p/ship
          [%txt "{<p>}: {<u.nym>}"]
        %=  ..sh-work
          folks  ?~  u.nym
                   (~(del by folks) u.her)
                 (~(put by folks) u.her [true=~ hand=nym])
        ==
      ::
      ++  wo-set                                        ::  %set
        |=  seg/knot
        ^+  ..sh-work
        ?~  seg
          %+  sh-fact  %mor
          %+  turn  ~(tap in settings.she)
          |=  s/knot
          [%txt (trip s)]
        %=  ..sh-work
          settings.she  (~(put in settings.she) seg)
        ==
      ::
      ++  unset                                         ::  %unset
        |=  neg/knot
        ^+  ..sh-work
        %=  ..sh-work
          settings.she  (~(del in settings.she) neg)
        ==
      ::
      ++  target                                        ::  %target
        |=  {pan/(set partner) woe/(unit ^work)}
        ^+  ..sh-work
        =.  ..sh-pact  (sh-pact pan)
        ?~(woe ..sh-work work(job u.woe))
      ::
      ++  number                                        ::  %number
        |=  num/$@(@ud {p/@u q/@ud})
        ^+  ..sh-work
        =+  roy=(~(got by stories) man.she)
        |-
        ?@  num
          ?:  (gte num count.roy)
            (sh-lame "{(scow %s (new:si | +(num)))}: no such telegram")
          =.  ..sh-fact  (sh-fact %txt "? {(scow %s (new:si | +(num)))}")
          (activate (snag num grams.roy))
        ?.  (gth q.num count.roy)
          ?~  count.roy
            (sh-lame "0: no messages")
          =+  msg=(deli (dec count.roy) num)
          =.  ..sh-fact  (sh-fact %txt "? {(scow %ud msg)}")
          (activate (snag (sub count.roy +(msg)) grams.roy))
        (sh-lame "…{(reap p.num '0')}{(scow %ud q.num)}: no such telegram")
      ::
      ++  deli                                          ::  find number
        |=  {max/@ud nul/@u fin/@ud}  ^-  @ud
        =+  dog=|-(?:(=(0 fin) 1 (mul 10 $(fin (div fin 10)))))
        =.  dog  (mul dog (pow 10 nul))
        =-  ?:((lte - max) - (sub - dog))
        (add fin (sub max (mod max dog)))
      ::
      ++  probe                                         ::  inquire
        |=  cuz/station
        ^+  ..sh-work
        ~&  [%probe cuz]
        ..sh-work
      ::
      ++  eval                                          ::  run
        |=  {txt/cord exe/twig}
        =>  |.([(sell (slap (slop sh-twig-head seed) exe))]~)
        =+  tan=p:(mule .)
        (say [%fat tank+tan exp+txt] ~)
      ::
      ++  say                                           ::  publish
        |=  sep/(list speech)
        ^+  ..sh-work
        =-  ..sh-work(coz ?~(tot coz :_(coz [%publish tot])))
        |-  ^-  tot/(list thought)
        ?~  sep  ~
        =^  sir  ..sh-work  sh-uniq
        [[sir sh-whom [now.hid ~ i.sep]] $(sep t.sep)]
      --
    ::
    ++  sh-done                                         ::  apply result
      =+  fix=(sh-sane [%nop ~] buf.say.she)
      ?^  lit.fix
        (sh-slug fix)
      =+  jub=(rust (tufa buf.say.she) sh-scad)
      ?~  jub  (sh-fact %bel ~)
      %.  u.jub
      =<  sh-work
      =+  buf=buf.say.she
      =^  cal  say.she  (~(transmit sole say.she) [%set ~])
      %-  sh-fact
      :*  %mor
          [%nex ~]
          [%det cal]
          ?.  ?=({$';' *} buf)  ~
          :_  ~
          [%txt (runt [14 '-'] `tape`['|' ' ' (tufa `(list @)`buf)])]
      ==
    ::
    ++  sh-sole                                         ::  apply edit
      |=  act/sole-action
      ^+  +>
      ?-  -.act
        $det  (sh-stir +.act)
        $clr  ..sh-sole :: (sh-pact ~) :: XX clear to PM-to-self?
        $ret  sh-done
      ==
    ::
    ++  sh-uniq
      ^-  {serial _.}
      [(shaf %serial eny.hid) .(eny.hid (shax eny.hid))]
    --
  ++  ra-abed                                           ::  resolve core
    ^+  [*(list move) +>]
    :_  +>
    =+  ^=  yop
        |-  ^-  (pair (list move) (list sole-effect))
        ?~  moves  [~ ~]
        =+  mor=$(moves t.moves)
        ?:  ?&  =(ost.hid p.i.moves)
                ?=({$diff $sole-effect *} q.i.moves)
            ==
          [p.mor [+>.q.i.moves q.mor]]
        [[i.moves p.mor] q.mor]
    =+  :*  moz=(flop p.yop)
            ^=  foc  ^-  (unit sole-effect)
            ?~  q.yop  ~
            ?~(t.q.yop `i.q.yop `[%mor (flop `(list sole-effect)`q.yop)])
        ==
    ?~(foc moz [[ost.hid %diff %sole-effect u.foc] moz])
  ::
  ++  ra-abet                                           ::  complete core
    ra-abed:ra-axel
  ::
  ++  ra-axel                                           ::  rebound reports
    ^+  .
    =+  ^=  rey
        |-  ^-  (pair (list move) (list (pair bone report)))
        ?~  moves
          [~ ~]
        =+  mor=$(moves t.moves)
        ?.  ?&  (~(has by shells) `bone`p.i.moves)
                ?=({$diff $talk-report *} q.i.moves)
            ==
          [[i.moves p.mor] q.mor]
        [p.mor [[p.i.moves +>.q.i.moves] q.mor]]
    =.  moves  p.rey
    =.  q.rey  (flop q.rey)
    ?:  =(q.rey ~)  +
    |-  ^+  +>
    ?~  q.rey  ra-axel
    =+  bak=(ra-back(ost.hid p.i.q.rey) q.i.q.rey)
    $(q.rey t.q.rey, +> bak(ost.hid ost.hid))
  ::
  ++  ra-back
    |=  rad/report
    ^+  +>
    sh-abet:(~(sh-repo sh ~ (~(got by shells) ost.hid)) rad)
  ::
  ++  ra-sole
    |=  act/sole-action
    ^+  +>
    =+  shu=(~(get by shells) ost.hid)
    ?~  shu
      ~|  :+  %ra-console-broken  ost.hid
          ?:((~(has by sup.hid) ost.hid) %lost %unknown)
      !!
    sh-abet:(~(sh-sole sh ~ u.shu) act)
  ::
  ++  ra-emil                                           ::  ra-emit move list
    |=  mol/(list move)
    %_(+> moves (welp (flop mol) moves))
  ::
  ++  ra-emit                                           ::  emit a move
    |=  mov/move
    %_(+> moves [mov moves])
  ::
  ++  ra-evil                                           ::  emit error
    |=  msg/cord
    ~|  [%ra-evil msg]
    !!
  ::
  ++  ra-house                                          ::  emit partners
    |=  ost/bone
    %+  ra-emit  ost.hid
    :+  %diff  %talk-report
    :-  %house
    %-  ~(gas in *(map knot (pair posture cord)))
    %+  turn  ~(tap by stories)
    |=({a/knot b/story} [a p.cordon.shape.b caption.shape.b])
  ::
  ++  ra-homes                                          ::  update partners
    =+  gel=general
    |-  ^+  +>
    ?~  gel  +>
    =.  +>  $(gel l.gel)
    =.  +>  $(gel r.gel)
    (ra-house n.gel)
  ::
  ++  ra-init                                           ::  initialize talk
    %+  roll
      ^-  (list {posture knot cord})
      :~  [%brown (main our.hid) 'default home']
          [%green ~.public 'visible activity']
      ==
    |:  [[typ=*posture man=*knot des=*cord] ..ra-init]  ^+  ..ra-init
    %+  ra-apply  our.hid
    :+  %design  man
    :-  ~  :-  ~
    [des [typ ~]]
  ::
  ++  ra-apply                                          ::  apply command
    |=  {her/ship cod/command}
    ^+  +>
    ?-    -.cod
        $design
      ?.  =(her our.hid)
        (ra-evil %talk-no-owner)
      ?~  q.cod
        ?.  (~(has by stories) p.cod)
          (ra-evil %talk-no-story)
        (ra-config(stories (~(del by stories) p.cod)) p.cod *config)
      (ra-config p.cod u.q.cod)
    ::
        $review   (ra-think | her +.cod)
    ::
        $publish
<<<<<<< HEAD
      ?.  (team:title our.hid her)  +>.$
=======
      ?.  (team our.hid her)  +>.$
>>>>>>> b60fd6bf
      (ra-think & her +.cod)
    ==
  ::
  ++  ra-config                                         ::  configure story
    |=  {man/knot con/config}
    ^+  +>
    =+  :-  neu=(~(has by stories) man)
        pur=(fall (~(get by stories) man) *story)
    =.  +>.$  pa-abet:(~(pa-reform pa man pur) con)
    ?:(neu +>.$ ra-homes)
  ::
  ++  ra-base-hart  .^(hart:eyre %e /(scot %p our.hid)/host/(scot %da now.hid))
  ++  ra-fora-post
    |=  {pax/path sup/path hed/@t txt/@t}
    =.  ..ra-emit
      %+  ra-emit  ost.hid
      :*  %poke
          /fora-post
          [our.hid %hood]
          [%write-fora-post sup src.hid hed txt]
      ==
    =+  man=%posts
    ?:  (~(has by stories) man)
      (ra-consume-fora-post man pax hed txt)
    =;  new  (ra-consume-fora-post:new man pax hed txt)
    =.  ..ra-apply
      %+  ra-apply  our.hid
      :+  %design  man
      :-  ~  :-  ~
      :-  'towards a community'
      [%brown ~]
    %^  ra-consume  &  our.hid
    :^    (shaf %init eny.hid)
        [[[%& our.hid (main our.hid)] *envelope %pending] ~ ~]
      now.hid
    [~ %app %tree 'receiving forum posts, ;join %posts for details']
  ::
  ++  ra-consume-fora-post
<<<<<<< HEAD
    |=  {man/knot pax/path sup/path hed/@t txt/@t}  ^+  +>
    =+  nam=?~(sup "" (trip i.sup))                     :: file name
    =+  fra=(crip (time-to-id now.hid))                 :: url fragment
    %^  ra-consume  &
=======
    |=  {man/knot pax/path hed/@t txt/@t}  ^+  +>
    =.  pax  (welp pax /posts/(crip "{<now.hid>}~"))
    %^  ra-consume  |
>>>>>>> b60fd6bf
      src.hid
    :*  (shaf %comt eny.hid)
        [[[%& our.hid man] *envelope %pending] ~ ~]
        now.hid
        (si:nl /fora-post eyre+pax ~)
      :-  %mor  :~
<<<<<<< HEAD
        [%fat text+(to-wain:format txt) [%url [ra-base-hart `pax ~] `fra]]
=======
        [%fat text+(lore txt) [%url [ra-base-hart `pax ~] ~]]
>>>>>>> b60fd6bf
        [%app %tree (crip "forum post: '{(trip hed)}'")]
      ==
    ==
  ::
  ++  ra-comment
    |=  {pax/path sup/path txt/@t}
    =.  ..ra-emit
      %+  ra-emit  ost.hid
      :*  %poke
          /comment
          [our.hid %hood]
          [%write-comment sup src.hid txt]
      ==
    =+  man=%comments
    ?:  (~(has by stories) man)
      (ra-consume-comment man pax sup txt)
    =;  new  (ra-consume-comment:new man pax sup txt)
    =.  ..ra-apply
      %+  ra-apply  our.hid
      :+  %design  man
      :-  ~  :-  ~
      :-  'letters to the editor'
      [%brown ~]
    %^  ra-consume  &  our.hid
    :^    (shaf %init eny.hid)
        [[[%& our.hid (main our.hid)] *envelope %pending] ~ ~]
      now.hid
    [~ %app %tree 'receiving comments, ;join %comments for details']
  ::
  ++  ra-consume-comment
    |=  {man/knot pax/path sup/path txt/@t}  ^+  +>
    =+  nam=?~(sup "" (trip i.sup))                     :: file name
    =+  fra=(crip (time-to-id now.hid))                 :: url fragment
    %^  ra-consume  |
      src.hid
    :*  (shaf %comt eny.hid)
        `audience`[[`partner`[%& our.hid man] *envelope %pending] ~ ~]
        now.hid
        (si:nl /comment eyre+pax ~)
        :-  %mor  :~
          [%fat text+(to-wain:format txt) [%url [ra-base-hart `pax ~] `fra]]
          [%app %tree (crip "comment on /{nam}")]
        ==
    ==
  ::
  ++  ra-know                                           ::  story monad
    |=  man/knot
    |*  fun/$-(_pa _+>)
    ^+  +>+>
    =+  pur=(~(get by stories) man)
    ?~  pur
      ~&  [%ra-know-not man]                            ::  XX should crash
      +>+>.$
    (fun ~(. pa man u.pur))
  ::
  ++  ra-diff-talk-report                               ::  subscription update
    |=  {man/knot cuz/station rad/report}
    %-  (ra-know man)  |=  par/_pa  =<  pa-abet
    (pa-diff-talk-report:par cuz rad)
  ::
  ++  ra-quit                                           ::  subscription quit
    |=  {man/knot cuz/station}
    %-  (ra-know man)  |=  par/_pa  =<  pa-abet
    (pa-quit:par %& cuz)
  ::
  ++  ra-retry                                          ::  subscription resend
    |=  {man/knot cuz/station}
    %-  (ra-know man)  |=  par/_pa  =<  pa-abet
    (pa-acquire:par [%& cuz]~)
  ::
  ++  ra-coup-repeat                                    ::
    |=  {{num/@ud her/@p man/knot} saw/(unit tang)}
    (ra-repeat num [%& her man] saw)
  ::
  ++  ra-repeat                                         ::  remove from outbox
    |=  {num/@ud pan/partner saw/(unit tang)}
    =+  oot=(~(get by q.outbox) num)
    ?~  oot  ~|([%ra-repeat-none num] !!)
    =.  q.outbox  (~(del by q.outbox) num)
    =.  q.u.oot
      =+  olg=(~(got by q.u.oot) pan)
      %+  ~(put by q.u.oot)  pan
      :-  -.olg
      ?~  saw  %received
      ~>  %slog.[0 u.saw]
      %rejected
    (ra-think | our.hid u.oot ~)
  ::
  ++  ra-cancel                                         ::  drop a bone
    |=  {src/ship pax/path}
    ^+  +>
    ?.  ?=({@ @ *} pax)
      +>(general (~(del in general) ost.hid))
    %-  (ra-know i.t.pax)  |=  par/_pa  =<  pa-abet
    (pa-notify:pa-cancel:par src %gone *human)
  ::
  ++  ra-human                                          ::  look up person
    |=  her/ship
    ^-  {human _+>}
    =^  who  folks
        =+  who=(~(get by folks) her)
        ?^  who  [u.who folks]
        =+  who=`human`[~ `(scot %p her)]               ::  XX do right
        [who (~(put by folks) her who)]
    [who +>.$]
  ::
  ++  ra-console                                        ::  console subscribe
    |=  {her/ship pax/path}
    ^+  +>
    =/  man/knot
      ?+  pax  !!
        $~        (main her)
        {@ta $~}  i.pax
      ==
    =/  she/shell
      %*(. *shell her her, man man, active `(sy [%& our.hid man] ~))
    sh-abet:~(sh-peer sh ~ `shell`she)
  ::
  ++  ra-subscribe                                      ::  listen to
    |=  {her/ship pax/path}
    ^+  +>
    ::  ~&  [%ra-subscribe ost.hid her pax]
    ?:  ?=($~ pax)
      (ra-house(general (~(put in general) ost.hid)) ost.hid)
    ?.  ?=({@ @ *} pax)
      (ra-evil %talk-bad-path)
    =+  vab=(~(gas in *(set peer-type)) (turn (rip 3 i.pax) decode:peer-type))
    =+  pur=(~(get by stories) i.t.pax)
    ?~  pur
      ~&  [%bad-subscribe-story-c i.t.pax]
      (ra-evil %talk-no-story)
    =+  soy=~(. pa i.t.pax u.pur)
    ?.  (pa-visible:soy her)
      (ra-evil %talk-no-story)
    =^  who  +>.$  (ra-human her)
    =?  soy  (~(has in vab) %a-group)  (pa-watch-group:soy her)
    =?  soy  (~(has in vab) %v-glyph)  (pa-watch-glyph:soy her)
    =?  soy  (~(has in vab) %x-cabal)  (pa-watch-cabal:soy her)
    =?  soy  (~(has in vab) %f-grams)  (pa-watch-grams:soy her t.t.pax)
    =.  soy  (pa-notify:soy her %hear who)
    pa-abet:soy
  ::
  ++  ra-think                                          ::  publish+review
    |=  {pub/? her/ship tiz/(list thought)}
    ^+  +>
    ?~  tiz  +>
    $(tiz t.tiz, +> (ra-consume pub her i.tiz))
  ::
  ++  ra-normal                                         ::  normalize
    |=  tip/thought
    ^-  thought
    ?.  ?=({$lin *} r.r.tip)  tip
    %_    tip
        q.r.r
      %-  crip
      %+  scag  64
      %-  tufa
      %+  turn  (tuba (trip q.r.r.tip))
      |=  a/@c
      ?:  &((gte a 'A') (lte a 'Z'))
        (add a 32)
      ?:  |((lth a 32) (gth a 126))
        `@`'?'
      a
    ==
  ::
  ++  ra-consume                                        ::  consume thought
    |=  {pub/? her/ship tip/thought}
    =.  tip  (ra-normal tip)
    =+  aud=~(tap by q.tip)
    |-  ^+  +>.^$
    ?~  aud  +>.^$
    $(aud t.aud, +>.^$ (ra-conduct pub her p.i.aud tip))
  ::
  ++  ra-conduct                                        ::  thought to partner
    |=  {pub/? her/ship tay/partner tip/thought}
    ^+  +>
    ::  ~&  [%ra-conduct pub her tay]
    ?-  -.tay
      $&  ?:  pub
            =.  her  our.hid                            ::  XX security!
            ?:  =(her p.p.tay)
              (ra-record q.p.tay p.p.tay tip)
            (ra-transmit p.tay tip)
          ?.  =(our.hid p.p.tay)
            +>
          (ra-record q.p.tay her tip)
      $|  !!
    ==
  ::
  ++  ra-record                                         ::  add to story
    |=  {man/knot gam/telegram}
    %-  (ra-know man)  |=  par/_pa  =<  pa-abet
    (pa-learn:par gam)
  ::
  ++  ra-transmit                                       ::  send to neighbor
    |=  {cuz/station tip/thought}
    ^+  +>
    =.  +>
        %+  ra-emit  ost.hid
        :*  %poke
            /repeat/(scot %ud p.outbox)/(scot %p p.cuz)/[q.cuz]
            [p.cuz %talk]
            [%talk-command `command`[%review tip ~]]
        ==
    +>(p.outbox +(p.outbox), q.outbox (~(put by q.outbox) p.outbox tip))
  ::
  ++  pa                                                ::  story core
    |_  $:  man/knot
            story
        ==
    ++  pa-abet
      ^+  +>
      +>(stories (~(put by stories) man `story`+<+))
    ::
    ++  pa-admire                                       ::  accept from
      |=  her/ship
      ^-  ?
      ::?-  -.cordon.shape
      ::  %&  (~(has in p.cordon.shape) her)
      ::  %|  !(~(has in p.cordon.shape) her)
      ::==
      &
    ::
    ++  pa-visible                                      ::  display to
      |=  her/ship
      ^-  ?
      ?-  p.cordon.shape
        $black  &
        $green  &
        $brown  (team:title our.hid her)
        $white  (~(has in q.cordon.shape) her)
      ==
    ::
    ++  pa-report                                       ::  update
      |=  {wac/(set bone) caw/report}
      ::  ~&  [%pa-report man -.caw]
      ^+  +>
      ?~  wac  +>
      =.  +>  $(wac l.wac)
      =.  +>  $(wac r.wac)
      ::  ~&  [%pa-report-cabal man shape]
      (pa-sauce n.wac [%diff %talk-report caw]~)
    ::
    ++  pa-watch-group                                  ::  subscribe presence
      |=  her/ship
      ?.  (pa-admire her)
        (pa-sauce ost.hid [%quit ~]~)
      =.  groupers  (~(put in groupers) ost.hid)
      (pa-report-group ost.hid ~ ~)
    ::
    ++  pa-watch-cabal                                  ::  subscribe config
      |=  her/ship
      ?.  (pa-admire her)
        ~&  [%pa-admire-not her]
        (pa-sauce ost.hid [%quit ~]~)
      =.  cabalers  (~(put in cabalers) ost.hid)
      ::  ~&  [%pa-watch-cabal her man shape]
      (pa-sauce ost.hid [[%diff %talk-report %cabal shape mirrors] ~])
    ::
    ++  pa-watch-glyph                                  ::  subscribe config
      |=  her/ship
      ?.  (pa-admire her)
        ~&  [%pa-admire-not her]
        (pa-sauce ost.hid [%quit ~]~)
      =.  glyphers  (~(put in glyphers) ost.hid)
      (pa-report [ost.hid ~ ~] %glyph nak)
    ::
    ++  pa-report-group                                  ::  update presence
      |=  vew/(set bone)
      %^  pa-report  vew  %group
      :-  %-  ~(run by locals)
          |=({@ a/status} a)
      %-  ~(urn by remotes)           ::  XX preformance
      |=  {pan/partner atl/atlas}  ^-  atlas
      ?.  &(?=($& -.pan) =(our.hid p.p.pan))  atl
      =+  (~(get by stories) q.p.pan)
      ?~  -  atl
      %-  ~(run by locals.u)
      |=({@ a/status} a)
    ::
    ++  pa-report-cabal                                 ::  update config
      (pa-report cabalers %cabal shape mirrors)
    ::
    ++  pa-cabal
      |=  {cuz/station con/config ham/(map station config)}
      ^+  +>
      =+  old=mirrors
      =.  mirrors  (~(put by mirrors) cuz con)
      ?:  =(mirrors old)
        +>.$
      pa-report-cabal
    ::
    ++  pa-diff-talk-report                             ::  subscribed update
      |=  {cuz/station rad/report}
      ^+  +>
      ?.  (~(has in sources.shape) [%& cuz])
        ~&  [%pa-diff-unexpected cuz rad]
        +>
      ?+  -.rad  ~|([%talk-odd-friend rad] !!)
        $cabal  (pa-cabal cuz +.rad)
        $group  (pa-remind [%& cuz] +.rad)
        $grams  (pa-lesson q.+.rad)
      ==
    ::
    ++  pa-quit                                         ::  stop subscription
      |=  tay/partner
      pa-report-cabal(sources.shape (~(del in sources.shape) tay))
    ::
    ++  pa-sauce                                        ::  send backward
      |=  {ost/bone cub/(list card)}
      %_    +>.$
          moves
        (welp (flop (turn cub |=(a/card [ost a]))) moves)
      ==
    ::
    ++  pa-abjure                                       ::  unsubscribe move
      |=  tal/(list partner)
      %+  pa-sauce  0
      %-  zing
      %+  turn  tal
      |=  tay/partner
      ^-  (list card)
      ?-  -.tay
        $|  ~&  tweet-abjure+p.p.tay
            !!
      ::
        $&  ~&  [%pa-abjure [our.hid man] [p.p.tay q.p.tay]]
            :_  ~
            :*  %pull
                /friend/show/[man]/(scot %p p.p.tay)/[q.p.tay]
                [p.p.tay %talk]
                ~
            ==
      ==
    ::
    ++  pa-acquire                                      ::  subscribe to
      |=  tal/(list partner)
      %+  pa-sauce  0
      %-  zing
      %+  turn  tal
      |=  tay/partner
      ^-  (list card)
      =+  num=(~(get by sequence) tay)
      =+  old=(sub now.hid ~d1)                         :: XX full backlog
      =+  ini=?^(num (scot %ud u.num) (scot %da old))
      =/  typ
        =+  (le:nl ~[%a-group %f-grams %x-cabal])
        (rap 3 (turn - encode:peer-type))
      ?-  -.tay
        $|  !!
        $&  ::  ~&  [%pa-acquire [our.hid man] [p.p.tay q.p.tay]]
            :_  ~
            :*  %peer
                /friend/show/[man]/(scot %p p.p.tay)/[q.p.tay]
                [p.p.tay %talk]
                /[typ]/[q.p.tay]/[ini]
            ==
      ==
    ::
    ++  pa-reform                                       ::  reconfigure, ugly
      |=  cof/config
      =+  ^=  dif  ^-  (pair (list partner) (list partner))
          =+  old=`(list partner)`~(tap in sources.shape)
          =+  new=`(list partner)`~(tap in sources.cof)
          :-  (skip new |=(a/partner (~(has in sources.shape) a)))
          (skip old |=(a/partner (~(has in sources.cof) a)))
      =.  +>.$  (pa-acquire p.dif)
      =.  +>.$  (pa-abjure q.dif)
      =.  shape  cof
      pa-report-cabal
    ::
    ++  pa-cancel                                       ::  unsubscribe from
      ::  ~&  [%pa-cancel ost.hid]
      %_  .
        gramsers  (~(del by gramsers) ost.hid)
        groupers  (~(del in groupers) ost.hid)
        glyphers  (~(del in glyphers) ost.hid)
        cabalers  (~(del in cabalers) ost.hid)
      ==
    ::
    ++  pa-notify                                       ::  local presence
      |=  {her/ship saz/status}
      ^+  +>
      =/  nol  (~(put by locals) her now.hid saz)
      ?:  =(nol locals)  +>.$
      (pa-report-group(locals nol) groupers)
    ::
    ++  pa-remind                                       ::  remote presence
      |=  {tay/partner loc/atlas rem/(map partner atlas)}
      =.  rem  (~(del by rem) %& our.hid man)  :: superceded by local data
      =/  buk  (~(uni timed remotes) rem)  ::  XX drop?
      =.  buk  (~(put timed buk) tay now.hid loc)
      ?:  =(~(strip timed buk) ~(strip timed remotes))  +>.$
      (pa-report-group(remotes buk) groupers)
    ::
    ++  pa-start                                        ::  start stream
      |=  riv/river
      ^+  +>
      =-  ::  ~&  [%pa-start riv lab]
          =.  +>.$
          (pa-sauce ost.hid [[%diff %talk-report %grams q.lab r.lab] ~])
          ?:  p.lab
            (pa-sauce ost.hid [[%quit ~] ~])
          +>.$(gramsers (~(put by gramsers) ost.hid riv))
      ^=  lab
      =+  [end=count gaz=grams dun=| zeg=*(list telegram)]
      |-  ^-  (trel ? @ud (list telegram))
      ?~  gaz  [dun end zeg]
      ?:  ?-  -.q.riv                                   ::  after the end
            $ud  (lte p.q.riv end)
            $da  (lte p.q.riv p.r.q.i.gaz)
          ==
        $(end (dec end), gaz t.gaz)
      ?:  ?-  -.p.riv                                   ::  before the start
            $ud  (lth end p.p.riv)
            $da  (lth p.r.q.i.gaz p.p.riv)
          ==
        [dun end zeg]
      $(end (dec end), gaz t.gaz, zeg [i.gaz zeg])
    ::
    ++  pa-watch-grams                                  ::  subscribe messages
      |=  {her/ship pax/path}
      ^+  +>
      ?.  (pa-admire her)
        ~&  [%pa-watch-grams-admire ~]
        (pa-sauce ost.hid [%quit ~]~)
      =+  ^=  ruv  ^-  (unit river)
          %+  biff
            %-  drop-list
            (turn pax ;~(biff slay |=(a/coin `(unit dime)`?~(-.a a ~))))
          |=  paf/(list dime)
          ?~  paf
            $(paf [%ud (sub (max 64 count) 64)]~)
          ?~  t.paf
            $(t.paf [%da (dec (bex 128))]~)
          ?.  ?=({{?($ud $da) @} {?($ud $da) @} $~} paf)
            ~
          `[[?+(- . $ud .)]:i.paf [?+(- . $ud .)]:i.t.paf]  ::  XX types
      ::  ~&  [%pa-watch-grams her pax ruv]
      ?~  ruv
        ~&  [%pa-watch-grams-malformed pax]
        (pa-sauce ost.hid [%quit ~]~)
      (pa-start u.ruv)
    ::
    ++  pa-refresh                                      ::  update to listeners
      |=  {num/@ud gam/telegram}
      ^+  +>
      =+  ^=  moy
          |-  ^-  (pair (list bone) (list move))
          ?~  gramsers  [~ ~]
          ::  ~&  [%pa-refresh num n.gramsers]
          =+  lef=$(gramsers l.gramsers)
          =+  rit=$(gramsers r.gramsers)
          =+  old=[p=(welp p.lef p.rit) q=(welp q.lef q.rit)]
          ?:  ?-  -.q.q.n.gramsers                        ::  after the end
                $ud  (lte p.q.q.n.gramsers num)
                $da  (lte p.q.q.n.gramsers p.r.q.gam)
              ==
            [[p.n.gramsers p.old] [[p.n.gramsers %quit ~] q.old]]
          ?:  ?-  -.p.q.n.gramsers                        ::  before the start
                $ud  (gth p.p.q.n.gramsers num)
                $da  (gth p.p.q.n.gramsers p.r.q.gam)
              ==
            old
          :-  p.old
          [[p.n.gramsers %diff %talk-report %grams num gam ~] q.old]
      =.  moves  (welp q.moy moves)
      |-  ^+  +>.^$
      ?~  p.moy  +>.^$
      $(p.moy t.p.moy, gramsers (~(del by gramsers) i.p.moy))
    ::
    ++  pa-lesson                                       ::  learn multiple
      |=  gaz/(list telegram)
      ^+  +>
      ?~  gaz  +>
      $(gaz t.gaz, +> (pa-learn i.gaz))
    ::
    ++  pa-learn                                        ::  learn message
      |=  gam/telegram
      ^+  +>
      ?.  (pa-admire p.gam)
        ~&  %pa-admire-rejected
        +>.$
      =.  q.q.gam
        =+  ole=(~(get by q.q.gam) [%& our.hid man])
        ?^  ole  (~(put by q.q.gam) [%& our.hid man] -.u.ole %received)
        ::  for fedearted stations, pretend station src/foo is also our/foo
        ::  XX pass src through explicitly instead of relying on implicit
        ::     value in hid from the subscription to src/foo
        =+  ole=(~(get by q.q.gam) [%& src.hid man])
        ?~  ole  q.q.gam
        =.  q.q.gam  (~(del by q.q.gam) [%& src.hid man])
        (~(put by q.q.gam) [%& our.hid man] -.u.ole %received)
      =+  old=(~(get by known) p.q.gam)
      ?~  old
        (pa-append gam)
      (pa-revise u.old gam)
    ::
    ++  pa-append                                       ::  append new
      |=  gam/telegram
      ^+  +>
      %+  %=  pa-refresh
            grams  [gam grams]
            count  +(count)
            known  (~(put by known) p.q.gam count)
          ==
        count
      gam
    ::
    ++  pa-revise                                       ::  revise existing
      |=  {num/@ud gam/telegram}
      =+  way=(sub count num)
      ?:  =(gam (snag (dec way) grams))
        +>.$                                            ::  no change
      =.  grams  (welp (scag (dec way) grams) [gam (slag way grams)])
      (pa-refresh num gam)
    --
  --
::
++  sn                                                  ::  station render core
  |_  {man/knot one/station}
  ++  sn-best                                           ::  best to show
    |=  two/station
    ^-  ?
    ?:  =(our.hid p.one)
      ?:  =(our.hid p.two)
        ?<  =(q.one q.two)
        ?:  =((main p.one) q.one)  %&
        ?:  =((main p.two) q.two)  %|
        (lth q.one q.two)
      %&
    ?:  =(our.hid p.two)
      %|
    ?:  =(p.one p.two)
      (lth q.one q.two)
    (lth p.one q.one)
  ::
  ++  sn-curt                                           ::  render name in 14
    |=  mup/?
    ^-  tape
    =+  raw=(cite:title p.one)
    (runt [(sub 14 (lent raw)) ' '] raw)
  ::
  ++  sn-nick
    |.  ^-  tape
    =+  nym=(~(get by folks) p.one)
    ?~  nym
      (sn-curt |)
    ?~  hand.u.nym
      (sn-curt |)
    =+  raw=(trip u.hand.u.nym)
    =+  len=(sub 14 (lent raw))
    (weld (reap len ' ') raw)
  ::
  ++  sn-phat                                           ::  render accurately
    ^-  tape
    ?:  =(p.one our.hid)
      ?:  =(q.one man)
        ":"
      ['%' (trip q.one)]
    ?:  =(p.one (sein:title our.hid))
      ['/' (trip q.one)]
    =+  wun=(scow %p p.one)
    ?:  =(q.one (main p.one))
      wun
    :(welp wun "/" (trip q.one))
  --
::
++  ta                                                  ::  partner core
  |_  {man/knot one/partner}
  ++  ta-beat                                           ::  more relevant
    |=  two/partner  ^-  ?
    ?-    -.one
        $&
      ?-  -.two
        $|  %&
        $&  (~(sn-best sn man p.one) p.two)
      ==
    ::
        $|
      ?-  -.two
        $&  %|
        $|  ?:  =(-.p.two -.p.one)
              (lth (mug +.p.one) (mug +.p.two))
            (lth -.p.two -.p.one)
      ==
    ==
  ++  ta-best                                           ::  most relevant
    |=(two/partner ?:((ta-beat two) two one))
  ::
  ++  ta-full  (ta-show ~)                              ::  render full width
  ++  ta-show                                           ::  render partner
    |=  moy/(unit ?)
    ^-  tape
    ?-    -.one
        $&
      ?~  moy
        =+  cha=(~(get by nik) one ~ ~)
        =-  ?~(cha - "'{u.cha ~}' {-}")
        ~(sn-phat sn man p.one)
      (~(sn-curt sn man p.one) u.moy)
    ::
        $|
      =+  ^=  pre  ^-  tape
          ?-  -.p.one
            $twitter  "@t:"
          ==
      ?~  moy
        (weld pre (trip p.p.one))
      =?  pre  =(& u.moy)  ['*' pre]
      (sigh 14 pre p.p.one)
    ==
  --
::
++  te                                                  ::  audience renderer
  |_  {man/knot lix/(set partner)}
  ++  te-best  ^-  (unit partner)
    ?~  lix  ~
    :-  ~
    |-  ^-  partner
    =+  lef=`(unit partner)`te-best(lix l.lix)
    =+  rit=`(unit partner)`te-best(lix r.lix)
    =.  n.lix  ?~(lef n.lix (~(ta-best ta man n.lix) u.lef))
    =.  n.lix  ?~(rit n.lix (~(ta-best ta man n.lix) u.rit))
    n.lix
  ::
  ++  te-deaf  ^+  .                                    ::  except for self
    .(lix (~(del in lix) `partner`[%& our.hid man]))
  ::
  ++  te-maud  ^-  ?                                    ::  multiple audience
    =.  .  te-deaf
    !?=($@($~ {* $~ $~}) lix)
  ::
  ++  te-prom  ^-  tape                                 ::  render targets
    =.  .  te-deaf
    =+  ^=  all
        %+  sort  `(list partner)`~(tap in lix)
        |=  {a/partner b/partner}
        (~(ta-beat ta man a) b)
    =+  fir=&
    |-  ^-  tape
    ?~  all  ~
    ;:  welp
      ?:(fir "" " ")
      (~(ta-show ta man i.all) ~)
      $(all t.all, fir |)
    ==
  ::
  ++  te-whom                                           ::  render sender
    (~(ta-show ta man (need te-best)) ~ te-maud)
  ::
  ++  ta-dire                                           ::  direct message
    |=  pan/partner  ^-  ?
    ?&  ?=($& -.pan)
        =(p.p.pan our.hid)
    ::
        =+  sot=(~(get by stories) q.p.pan)
        &(?=(^ sot) ?=($brown p.cordon.shape.u.sot))
    ==
  ::
  ++  te-pref                                           ::  audience glyph
    ^-  tape
    =+  cha=(~(get by nik) lix)
    ?^  cha  ~[u.cha ' ']
    ?.  (lien ~(tap by lix) ta-dire)
      "* "
    ?:  ?=({{$& ^} $~ $~} lix)
      ": "
    "; "
  --
::
++  tr                                                  ::  telegram renderer
  =*  en-purf  apix:en-purl:html
  |_  $:  man/knot
          sef/(set knot)
          who/ship
          sen/serial
          aud/audience
          wen/@da
          bou/bouquet
          sep/speech
      ==
  ++  tr-fact  ^-  sole-effect                          ::  activate effect
    ~[%mor [%tan tr-meta] tr-body]
  ::
  ++  tr-line  ^-  tape                                 ::  one-line print
    =+  txt=(tr-text =(who our.hid))
    ?:  =(~ txt)  ""
    =+  ^=  baw
        ::  ?:  oug
        ::  ~(te-whom te man tr-pals)
        ?.  (~(has in sef) %noob)
          (~(sn-curt sn man [who (main who)]) |)
        (~(sn-nick sn man [who (main who)]))
    ?:  (~(has in sef) %showtime)
      =+  dat=(yore now.hid)
      =+  ^=  t
        |=  a/@  ^-  tape
        %+  weld
          ?:  (lth a 10)  "0"  ~
          (scow %ud a)
      =+  ^=  time  :(weld "~" (t h.t.dat) "." (t m.t.dat) "." (t s.t.dat))
      :(weld baw txt (reap (sub 67 (lent txt)) ' ') time)
    (weld baw txt)
  ::
  ++  tr-meta  ^-  tang
    =.  wen  (sub wen (mod wen (div wen ~s0..0001)))     :: round
    =+  hed=leaf+"{(scow %uv sen)} at {(scow %da wen)}"
    =+  =<  paz=(turn ~(tap by aud) .)
        |=({a/partner *} leaf+~(ta-full ta man a))
    =+  bok=(turn (sort ~(tap in bou) aor) smyt)
    [%rose [" " ~ ~] [hed >who< [%rose [", " "to " ~] paz] bok]]~
  ::
  ++  tr-body
    |-  ^-  sole-effect
    ?+  -.sep  tan+[>sep<]~
      $exp  tan+~[leaf+"# {(trip p.sep)}"]
      $lin  tan+~[leaf+"{?:(p.sep "" "@ ")}{(trip q.sep)}"]
      $non  tan+~
      $app  tan+~[rose+[": " ~ ~]^~[leaf+"[{(trip p.sep)}]" leaf+(trip q.sep)]]
      $url  url+(crip (en-purf p.sep))
      $mor  mor+(turn p.sep |=(speech ^$(sep +<)))
      $fat  [%mor $(sep q.sep) tan+(tr-rend-tors p.sep) ~]
      $api
        :-  %tan
        :_  ~
        :+  %rose
          [": " ~ ~]
        :~  leaf+"[{(trip id.sep)} on {(trip service.sep)}]"
            leaf+(trip body.sep)
            leaf+(en-purf url.sep)
        ==
    ==
  ::
  ++  tr-rend-tors
    |=  a/torso  ^-  tang
    ?-  -.a
      $name  (welp $(a q.a) leaf+"={(trip p.a)}" ~)
      $tank  +.a
      $text  (turn (flop +.a) |=(b/cord leaf+(trip b)))
    ==
  ::
  ++  tr-pals
    ^-  (set partner)
    %-  ~(gas in *(set partner))
    (turn ~(tap by aud) |=({a/partner *} a))
  ::
  ++  tr-chow
    |=  {len/@u txt/tape}  ^-  tape
    ?:  (gth len (lent txt))  txt
    =.  txt  (scag len txt)
    |-
    ?~  txt  txt
    ?:  =(' ' i.txt)
      |-(['_' ?.(?=({$' ' *} t.txt) t.txt $(txt t.txt))])
    ?~  t.txt  "…"
    [i.txt $(txt t.txt)]
  ::
  ++  tr-both
    |=  {a/tape b/tape}  ^-  tape
    ?:  (gth (lent a) 62)  (tr-chow 64 a)
    %+  weld  a
    (tr-chow (sub 64 (lent a)) "  {b}")
  ::
  ++  tr-text
    |=  oug/?
    ^-  tape
    ?+    -.sep  ~&(tr-lost+sep "")
        $mor
      ?~  p.sep  ~&(%tr-mor-empty "")
      |-  ^-  tape
      ?~  t.p.sep  ^$(sep i.p.sep)
      (tr-both ^$(sep i.p.sep) $(p.sep t.p.sep))
    ::
        $fat
      %+  tr-both  $(sep q.sep)
      ?+  -.p.sep  "..."
        $tank  ~(ram re %rose [" " `~] +.p.sep)
      ==
    ::
        $exp  (tr-chow 66 '#' ' ' (trip p.sep))
        $url  =+  ful=(en-purf p.sep)
              ?:  (gth 64 (lent ful))  ['/' ' ' ful]
              :+  '/'  '_'
              =+  hok=r.p.p.p.sep
              ~!  hok
              =-  (swag [a=(sub (max 64 (lent -)) 64) b=64] -)
              ^-  tape
              =<  ?:(?=($& -.hok) (reel p.hok .) +:(scow %if p.hok))
              |=({a/knot b/tape} ?~(b (trip a) (welp b '.' (trip a))))
    ::
        $lin
      =+  txt=(trip q.sep)
      ?:  p.sep
        =+  pal=tr-pals
        =?  pal  !=(who our.hid)
          (~(del in pal) [%& who (main who)])
        (weld ~(te-pref te man pal) txt)
      (weld " " txt)
    ::
        $app
      (tr-chow 64 "[{(trip p.sep)}]: {(trip q.sep)}")
    ::
        $api
      (tr-chow 64 "[{(trip id.sep)}@{(trip service.sep)}]: {(trip summary.sep)}")
    ==
  --
::
++  peer                                                ::  accept subscription
  |=  pax/path
  ^+  [*(list move) +>]
  ~?  !=(src.hid our.hid)  [%peer-talk-stranger src.hid]
  :: ~&   [%talk-peer src.hid ost.hid pax]
  ?:  ?=({$sole *} pax)
    ?>  (team:title our.hid src.hid)
    ~?  (~(has by shells) ost.hid)  [%talk-peer-replaced ost.hid pax]
    ra-abet:(ra-console:ra src.hid t.pax)
  ::  ~&  [%talk-peer-data ost.hid src.hid pax]
  ra-abet:(ra-subscribe:ra src.hid pax)
::
++  poke-talk-command                                   ::  accept command
  |=  cod/command
  ^+  [*(list move) +>]
  ::  ~&  [%talk-poke-command src.hid cod]
  =^  mos  +>.$
      ra-abet:(ra-apply:ra src.hid cod)
  =^  mow  +>.$  log-all-to-file
  [(welp mos mow) +>.$]
::
++  poke-sole-action                                    ::  accept console
  |=  act/sole-action
  ra-abet:(ra-sole:ra act)
::
++  diff-talk-report                                    ::
  |=  {way/wire rad/report}
  ^-  (quip move _+>)
  =^  mos  +>.$
      %+  etch-friend  way  |=  {man/knot cuz/station}
      ra-abet:(ra-diff-talk-report:ra man cuz rad)
  =^  mow  +>.$  log-all-to-file
  [(welp mos mow) +>.$]
::
++  coup-repeat                                         ::
  |=  {way/wire saw/(unit tang)}
  %+  etch-repeat  [%repeat way]  |=  {num/@ud src/@p man/knot}
  ra-abet:(ra-coup-repeat:ra [num src man] saw)
::
++  etch                                                ::  parse wire
  |=  way/wire
  ^-  weir
  ?+    -.way  !!
      $friend
    ?>  ?=({$show @ @ @ $~} t.way)
    [%friend i.t.t.way (slav %p i.t.t.t.way) i.t.t.t.t.way]
  ::
      $repeat
    ?>  ?=({@ @ @ $~} t.way)
    [%repeat (slav %ud i.t.way) (slav %p i.t.t.way) i.t.t.t.way]
  ==
::
++  etch-friend                                         ::
  |=  {way/wire fun/$-({man/knot cuz/station} {(list move) _.})}
  =+  wer=(etch way)
  ?>(?=($friend -.wer) (fun p.wer q.wer))
::
++  etch-repeat                                         ::
  |=  {way/wire fun/$-({num/@ud src/@p man/knot} {(list move) _.})}
  =+  wer=(etch way)
  ?>(?=($repeat -.wer) (fun p.wer q.wer r.wer))
::
++  reap-friend                                         ::
  |=  {way/wire saw/(unit tang)}
  ^-  (quip move _+>)
  ?~  saw  [~ +>]
  %+  etch-friend  [%friend way]  |=  {man/knot cuz/station}
  =.  u.saw  [>%reap-friend-fail man cuz< u.saw]
  %-  (slog (flop u.saw))
  ra-abet:(ra-quit:ra man cuz)
::
++  quit-friend                                         ::
  |=  way/wire
  %+  etch-friend  [%friend way]  |=  {man/knot cuz/station}
  ra-abet:(ra-retry:ra man cuz)
::
++  pull                                                ::
  |=  pax/path
  ^+  [*(list move) +>]
  ::  ~&  [%talk-pull src.hid ost.hid pax]
  =^  moz  +>.$  ra-abet:(ra-cancel:ra src.hid pax)
  [moz +>.$(shells (~(del by shells) ost.hid))]
::
++  log-all-to-file
  ^-  (quip move _.)
  ?:  &  [~ .]  ::  XXX!!!!
  :_  %_  .
        log   %-  ~(urn by log)
              |=({man/knot len/@ud} count:(~(got by stories) man))
      ==
  %+  murn  ~(tap by log)
  |=  {man/knot len/@ud}
  ^-  (unit move)
  ?:  (gte len count:(~(got by stories) man))
    ~
  `(log-to-file man)
::
++  log-to-file
  |=  man/knot
  ^-  move
  =+  ^-  paf/path
      =+  day=(year %*(. (yore now.hid) +.t +:*tarp))
      %+  en-beam  [our.hid %home da+now.hid]
      /talk-telegrams/(scot %da day)/[man]/talk
  =+  grams:(~(got by stories) man)
  [ost.hid %info /jamfile our.hid (foal paf [%talk-telegrams !>(-)])]
::
++  poke-talk-comment
  |=  {pax/path sup/path txt/@t}  ^-  (quip move _+>)
  ra-abet:(ra-comment:ra pax sup txt)
::
++  poke-talk-fora-post
  |=  {pax/path sup/path hed/@t txt/@t}  ^-  (quip move _+>)
  ra-abet:(ra-fora-post:ra pax sup hed txt)
::
++  poke-talk-save
  |=  man/knot
  ^-  (quip move _+>)
  =+  paf=/(scot %p our.hid)/home/(scot %da now.hid)/talk/[man]/talk-telegrams
  =+  grams:(~(got by stories) man)
  [[ost.hid %info /jamfile our.hid (foal paf [%talk-telegrams !>(-)])]~ +>.$]
::
++  poke-talk-load
  |=  man/knot
  =+  ^=  grams
      .^  (list telegram)
          %cx
          /(scot %p our.hid)/home/(scot %da now.hid)/talk/[man]/talk-telegrams
      ==
  =+  toy=(~(got by stories) man)
  [~ +>.$(stories (~(put by stories) man toy(grams grams, count (lent grams))))]
::
++  poke-talk-log
  |=  man/knot
  ~&  %poke-log
  ^-  (quip move _+>)
  :-  [(log-to-file man) ~]
  +>.$(log (~(put by log) man count:(~(got by stories) man)))
::
++  poke-talk-unlog
  |=  man/knot
  ^-  (quip move _+>)
  :-  ~
  +>.$(log (~(del by log) man))
::
++  prep
  |=  old/(unit house-any)
  ^-  (quip move _..prep)
  ?~  old
    ra-abet:ra-init:ra
  |-
  ?-  -.u.old
    $6  [~ ..prep(+<+ u.old)]
    $5  =<  ^$(-.u.old %6, shells.u.old (~(run by shells.u.old) .))
        |=  shell-5  ^-  shell
        +<(passive %passive-deprecated, active ?^(active active `passive))
    $4  =<  ^$(-.u.old %5, shells.u.old (~(run by shells.u.old) .))
        |=(shell-4 `shell-5`+<(system [system settings=*(set knot)]))
    $3  =<  ^$(-.u.old %4, stories.u.old (~(run by stories.u.old) .))
        |=(story-3 `story`+<(cabalers [cabalers glyphers=*(set bone)]))
  ==
--<|MERGE_RESOLUTION|>--- conflicted
+++ resolved
@@ -305,10 +305,7 @@
           %noob
           %quiet
           %showtime
-<<<<<<< HEAD
           %notify
-=======
->>>>>>> b60fd6bf
         ==
       ++  work
         %+  knee  *^work  |.  ~+
@@ -429,7 +426,6 @@
           (~(has in sources.shape:(~(got by stories) man.she)) `partner`n.paz)
       ==
     ::
-<<<<<<< HEAD
     ++  sh-pass                                         ::  passive from aud
       |=  aud/audience
       %-  sh-poss
@@ -445,8 +441,6 @@
         +>.$
       sh-prod(passive.she sap)
     ::
-=======
->>>>>>> b60fd6bf
     ++  sh-pest                                         ::  report listen
       |=  tay/partner
       ^+  +>
@@ -459,7 +453,6 @@
     ++  sh-rend                                         ::  print on one line
       |=  gam/telegram
       =+  lin=~(tr-line tr man.she settings.she gam)
-<<<<<<< HEAD
       =+  nom=(scag 7 (cite:title our.hid))
       %.  q.q.gam
       =<  sh-pass
@@ -469,9 +462,6 @@
           ==
         sh-fact:(sh-fact %bel ~)
       sh-fact
-=======
-      (sh-fact %txt lin)
->>>>>>> b60fd6bf
     ::
     ++  sh-numb                                         ::  print msg number
       |=  num/@ud
@@ -994,11 +984,7 @@
     ++  sh-whom                                         ::  current audience
       ^-  audience
       %-  ~(gas by *audience)
-<<<<<<< HEAD
       %+  turn  ~(tap in ?~(active.she passive.she u.active.she))
-=======
-      %+  turn  (~(tap in u.active.she))
->>>>>>> b60fd6bf
       |=(a/partner [a *envelope %pending])
     ::
     ++  sh-tell                                         ::  add command
@@ -1410,11 +1396,7 @@
         $review   (ra-think | her +.cod)
     ::
         $publish
-<<<<<<< HEAD
       ?.  (team:title our.hid her)  +>.$
-=======
-      ?.  (team our.hid her)  +>.$
->>>>>>> b60fd6bf
       (ra-think & her +.cod)
     ==
   ::
@@ -1453,27 +1435,17 @@
     [~ %app %tree 'receiving forum posts, ;join %posts for details']
   ::
   ++  ra-consume-fora-post
-<<<<<<< HEAD
     |=  {man/knot pax/path sup/path hed/@t txt/@t}  ^+  +>
     =+  nam=?~(sup "" (trip i.sup))                     :: file name
     =+  fra=(crip (time-to-id now.hid))                 :: url fragment
     %^  ra-consume  &
-=======
-    |=  {man/knot pax/path hed/@t txt/@t}  ^+  +>
-    =.  pax  (welp pax /posts/(crip "{<now.hid>}~"))
-    %^  ra-consume  |
->>>>>>> b60fd6bf
       src.hid
     :*  (shaf %comt eny.hid)
         [[[%& our.hid man] *envelope %pending] ~ ~]
         now.hid
         (si:nl /fora-post eyre+pax ~)
       :-  %mor  :~
-<<<<<<< HEAD
         [%fat text+(to-wain:format txt) [%url [ra-base-hart `pax ~] `fra]]
-=======
-        [%fat text+(lore txt) [%url [ra-base-hart `pax ~] ~]]
->>>>>>> b60fd6bf
         [%app %tree (crip "forum post: '{(trip hed)}'")]
       ==
     ==
