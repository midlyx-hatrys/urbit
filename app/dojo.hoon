--- conflicted
+++ resolved
@@ -230,7 +230,6 @@
         (stag %show (cook $?($1 $2 $3) (cook lent (stun [1 3] wut))))
       ==
     ::
-<<<<<<< HEAD
     ++  parse-cables
       %+  cook
         |=  cables=(list cable:ford-api)
@@ -264,17 +263,6 @@
         (stag ~ ;~(pfix tar sym))
         (cook |=([face=term tis=@ file=term] [`face file]) ;~(plug sym tis sym))
         (cook |=(a=term [`a a]) sym)
-=======
-    ++  dp-hoof                                         ::  ++ford-hoof hoon
-      ;~  plug
-        :(stag %sand %f ;~(pose (cold %| tar) (easy %&)))
-        :(stag %sand %tas sym)
-        %-  dp-hoon-punt
-        ;~  (glue net) 
-          ;~(pfix net (sear dp-case-hoon nuck:so))
-          (stag %sand ;~(plug (cold %p sig) fed:ag))
-        ==
->>>>>>> 3a92dde1
       ==
     ::
     ++  dp-hoon-punt                                   ::  hoon of unit
@@ -361,15 +349,10 @@
     ++  dy-ford                                         ::  send work to ford
       |=  [way=wire schematic=schematic:ford-api]
       ^+  +>+>
-<<<<<<< HEAD
       ?>  ?=($~ pux)
       ::  pin all builds to :now.hid so they don't get cached forever
       ::
       (he-card(poy `+>+<(pux `way)) %build way our.hid live=%.n schematic)
-=======
-      ?>  ?=(~ pux)
-      (he-card(poy `+>+<(pux `way)) %exec way our.hid `[he-beak kas])
->>>>>>> 3a92dde1
     ::
     ++  dy-eyre                                         ::  send work to eyre
       |=  {way/wire usr/(unit knot) req/hiss:eyre}
@@ -1307,11 +1290,7 @@
         ::
         ::  naked gate
         ::
-<<<<<<< HEAD
-        ?.  &(?=({* $~} p.cig) ?=($~ q.cig))
-=======
-        ?.  &(?=({* ~} p.cig) ?=(~ q.cig))     
->>>>>>> 3a92dde1
+        ?.  &(?=({* ~} p.cig) ?=(~ q.cig))
           ~|(%one-argument !!)
         :-  /noun
         :+  %call  [%$ %noun q.cay]
@@ -1585,7 +1564,6 @@
     ^+  +>
     ?>  ?=(^ poy)
     =<  he-pine
-<<<<<<< HEAD
     ?-    -.result
         %incomplete
       (he-diff(poy ~) %tan tang.result)
@@ -1598,33 +1576,17 @@
         %.  (result-to-cage:ford-api build-result.result)
         =+  dye=~(. dy u.poy(pux ~))
         ?+  way  !!
-          {$hand $~}  dy-hand:dye
-          {$dial $~}  dy-made-dial:dye
-          {$gent $~}  dy-made-gent:dye
-          {$noun $~}  dy-made-noun:dye
-          {$scar $~}  dy-made-scar:dye
-          {$edit $~}  dy-made-edit:dye
+          {$hand ~}  dy-hand:dye
+          {$dial ~}  dy-made-dial:dye
+          {$gent ~}  dy-made-gent:dye
+          {$noun ~}  dy-made-noun:dye
+          {$scar ~}  dy-made-scar:dye
+          {$edit ~}  dy-made-edit:dye
         ==
       ::
           %error
         (he-diff(poy ~) %tan message.build-result.result)
     ==  ==
-=======
-    ?-  -.reg
-      %&  %.  p.reg
-          =+  dye=~(. dy u.poy(pux ~))
-          ?+  way  !!
-            {$hand ~}  dy-hand:dye
-            {$dial ~}  dy-made-dial:dye
-            {$gent ~}  dy-made-gent:dye
-            {$noun ~}  dy-made-noun:dye
-            {$scar ~}  dy-made-scar:dye
-            {$edit ~}  dy-made-edit:dye
-          ==
-      %|  (he-diff(poy ~) %tan p.reg)
-      $tabl  !!
-    ==
->>>>>>> 3a92dde1
   ::
   ++  he-sigh                                           ::  result from eyre
     |=  {way/wire hit/httr:eyre}
