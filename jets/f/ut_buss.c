--- conflicted
+++ resolved
@@ -23,21 +23,13 @@
                                 0));
   }
 
-<<<<<<< HEAD
-  u3_noun
-=======
   static u3_noun
->>>>>>> 1463b33b
   _cqfu_busk(u3_noun van,
              u3_noun sut,
              u3_noun gen)
   {
     u3_noun von = u3i_molt(u3k(van), u3x_sam, u3k(sut), 0);
-<<<<<<< HEAD
-    u3_noun gat = u3j_hook(von, "busk");
-=======
     u3_noun gat = u3j_cook("_cqfu_busk-busk", von, "busk");
->>>>>>> 1463b33b
 
     return u3n_kick_on(u3i_molt(gat, 
                                 u3x_sam,
