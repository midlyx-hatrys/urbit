--- conflicted
+++ resolved
@@ -66,14 +66,9 @@
 
     sprintf(ugh_c, "%s: %s: 0x%8x:", 
             paz_c, pfix_c, u3r_mug(typ));
-<<<<<<< HEAD
-
-    u3_pier_tank(0, u3n_kick_on(u3qfu_dunq(van, ugh_c, typ)));
-=======
 #if 0
     u3_pier_tank(0, u3n_kick_on(u3qfu_dunq(van, ugh_c, typ)));
 #endif
->>>>>>> 1463b33b
   }
 
   //  shew: create a show core for mean
