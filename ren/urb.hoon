::::  /hoon/urb/ren
  ::
/?    310
/-    urb
/+    urb-split,    :: for single-page apps
      nutalk        ::FIXME write ren/urb/nutalk
/%    /^  {hed/{@uvH marl} bod/{@uvH marl}}
      /,      /web/pages/nutalk
<<<<<<< HEAD
          ::/;  urb-split  /#  /;  nutalk  /!htm/
          /;  |=  {dep/@uvH urb/manx}  ^-  {hed/{@uvh marl} bod/{@uvH marl}}
              ~|  [%malformed-urb urb]  :: XX types
              ?>  ?=({{$html $~} {{$head $~} *} {{$body $~} *} $~} urb)
              =+  `{{$html $~} {{$head $~} hed/marl} {{$body $~} bod/marl} $~}`urb
              :-  [0v0 hed]                         
              [0v0 bod]
              /#  /;  nutalk  /|(/!htm/ /htm/)  ::a lot of stuff in here isn't .hoon files
=======
          /;  nutalk  /#  /!htm/
      ::
>>>>>>> 70a003c7
              /web/pages
          /;  urb-split  /#  /!hymn/
      ::
              /web/collections
          :: put collections through the same .htm
          :: routing structure as nutalk
          /;  nutalk  /#  /htm/  ::a lot of stuff in here isn't .hoon files
      ::
              /
          /urb-tree/
      ==
-.-<|MERGE_RESOLUTION|>--- conflicted
+++ resolved
@@ -6,19 +6,8 @@
       nutalk        ::FIXME write ren/urb/nutalk
 /%    /^  {hed/{@uvH marl} bod/{@uvH marl}}
       /,      /web/pages/nutalk
-<<<<<<< HEAD
-          ::/;  urb-split  /#  /;  nutalk  /!htm/
-          /;  |=  {dep/@uvH urb/manx}  ^-  {hed/{@uvh marl} bod/{@uvH marl}}
-              ~|  [%malformed-urb urb]  :: XX types
-              ?>  ?=({{$html $~} {{$head $~} *} {{$body $~} *} $~} urb)
-              =+  `{{$html $~} {{$head $~} hed/marl} {{$body $~} bod/marl} $~}`urb
-              :-  [0v0 hed]                         
-              [0v0 bod]
-              /#  /;  nutalk  /|(/!htm/ /htm/)  ::a lot of stuff in here isn't .hoon files
-=======
           /;  nutalk  /#  /!htm/
       ::
->>>>>>> 70a003c7
               /web/pages
           /;  urb-split  /#  /!hymn/
       ::
