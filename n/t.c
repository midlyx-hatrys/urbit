/* g/t.c  -
**
** This file is in the public domain.
*/
#include "all.h"
#include <pthread.h>

/* u3t_push(): push on trace stack.
*/
void
u3t_push(u3_noun mon)
{
  u3R->bug.tax = u3nc(mon, u3R->bug.tax);
}

/* u3t_mean(): push `[%mean roc]` on trace stack.
*/
void
u3t_mean(u3_noun roc)
{
  u3R->bug.tax = u3nc(u3nc(c3__mean, roc), u3R->bug.tax);
}

/* u3t_drop(): drop from meaning stack.
*/
void
u3t_drop(void)
{
  c3_assert(_(u3du(u3R->bug.tax)));
  {
    u3_noun tax = u3R->bug.tax;

    u3R->bug.tax = u3k(u3t(tax));
    u3z(tax);
  }
}

extern void
u3_lo_tank(c3_l tab_l, u3_noun tac);

/* u3t_slog(): print directly.
*/
void
u3t_slog(u3_noun hod)
{
#ifdef GHETTO
<<<<<<< HEAD
  
=======
>>>>>>> c8862a99
  static int old; 
  static struct timeval b4, f2, d0;
  c3_w ms_w;
          
  if ( old ) {
    gettimeofday(&f2, 0); 
    timersub(&f2, &b4, &d0);
    ms_w = (d0.tv_sec * 1000) + (d0.tv_usec / 1000);
<<<<<<< HEAD
    if (ms_w > 10) {
      printf("%6d.%02dms ", ms_w, (int) (d0.tv_usec % 1000) / 10);
      gettimeofday(&b4, 0);
    }
    else {
      printf("            ");
    }
  }
  else gettimeofday(&b4, 0);

=======
    if(ms_w > 10 || 1){
      printf("%3d.%02dms ", ms_w, (d0.tv_usec % 1000) / 10);
      gettimeofday(&b4, 0);
    }
  }
  else gettimeofday(&b4, 0);
>>>>>>> c8862a99
  old = 1;

#endif
  if ( c3y == u3du(hod) ) {
    u3_noun pri = u3h(hod);

    switch ( pri ) {
      case 3: printf(">>> "); break;
      case 2: printf(">> "); break;
      case 1: printf("> "); break;
    }
    u3_lo_tank(0, u3k(u3t(hod)));
  }
  u3z(hod);
}

/* u3t_heck(): profile point.
*/
void
u3t_heck(u3_atom cog)
{
  //  Profile sampling, because it allocates on the home road,
  //  only works on when we're not at home.
  //
  if ( &(u3H->rod_u) != u3R ) {
    u3a_road* rod_u;
   
    rod_u = u3R;
    u3R = &(u3H->rod_u);
    {

      if ( 0 == u3R->pro.day ) { 
        u3R->pro.day = u3v_do("doss", 0);
      }
      u3R->pro.day = u3dc("pi-heck", cog, u3R->pro.day);
    }
    u3R = rod_u;
  }
}

/* _t_jet_label():
*/
u3_weak
_t_jet_label(u3a_road* rod_u, u3_noun bat)
{
  while ( 1 ) {
    u3_weak cax = u3h_git(rod_u->jed.har_p, bat);

    if ( u3_none != cax ) {
      return u3h(u3t(u3t(u3h(cax))));
    }

    if ( rod_u->par_u ) {
      rod_u = rod_u->par_u;
    }
    else return u3_none;
  }
}

#if 1
/* _t_samp_process(): process raw sample data from live road.
*/
static u3_noun
_t_samp_process(u3_road* rod_u)
{
  u3_noun pef   = u3_nul;           // (list (pair path (map path ,@ud)))
  u3_noun muf   = u3_nul;           // (map path ,@ud)
  c3_w    len_w = 0;

  //  Accumulate a label/map stack which collapses recursive segments.
  //
  while ( rod_u ) {
    u3_noun don = rod_u->pro.don;

    while ( u3_nul != don ) {
      u3_noun bat = u3h(don);
      u3_noun lab;

      //  Find the label from this battery, surface allocated.
      //
      {
        u3_noun laj = _t_jet_label(rod_u, bat);
        if ( u3_none == laj ) { abort(); }

        // lab = u3nc(u3i_string("foobar"), u3_nul);
        lab = u3a_take(laj); u3a_wash(laj);
      }
      //  Add the label to the traced label stack, trimming recursion.
      //  
      {
        u3_noun old;

        if ( u3_none == (old = u3kdb_get(u3k(muf), u3k(lab))) ) {
          muf = u3kdb_put(muf, u3k(lab), len_w);
          pef = u3nc(u3nc(lab, u3k(muf)), pef);
          len_w += 1;
        }
        else {
          u3_assure(u3a_is_cat(old));

          u3z(muf);
          while ( len_w > (old + 1) ) {
            u3_noun t_pef = u3k(u3t(pef));
 
            len_w -= 1;
            u3z(pef);
            pef = t_pef;
          }
          muf = u3k(u3t(u3h(pef)));
          u3z(lab);
        }
      }
      don = u3t(don);
    }
    rod_u = rod_u->par_u;
  }
  u3z(muf);
  
  //  Lose the maps and save a pure label stack in original order.
  //
  {
    u3_noun pal = u3_nul;

    while ( u3_nul != pef ) {
      u3_noun h_pef = u3h(pef);
      u3_noun t_pef = u3k(u3t(pef));

      pal = u3nc(u3k(u3h(h_pef)), pal);

      u3z(pef);
      pef = t_pef;
    }

    // fprintf(stderr, "sample: stack length %d\r\n", u3kb_lent(u3k(pal)));
    return pal;
  }
}
#endif

/* u3t_samp(): sample.
*/
void
u3t_samp(void)
{
  u3C.wag_w &= ~u3o_debug_cpu;

  //  Profile sampling, because it allocates on the home road,
  //  only works on when we're not at home.
  //
  if ( &(u3H->rod_u) != u3R ) {
    c3_l      mot_l;
    u3a_road* rod_u;
  
    if ( _(u3T.mal_o) ) {
      mot_l = c3_s3('m','a','l');
    }
    else if ( _(u3T.coy_o) ) {
      mot_l = c3_s3('c','o','y');
    }
    else if ( _(u3T.euq_o) ) {
      mot_l = c3_s3('e','u','q');
    }
    else if ( _(u3T.far_o) ) {
      mot_l = c3_s3('f','a','r');
    }
    else if ( _(u3T.noc_o) ) {
      c3_assert(!_(u3T.glu_o));
      mot_l = c3_s3('n','o','c');
    }
    else if ( _(u3T.glu_o) ) {
      mot_l = c3_s3('g','l','u');
    }
    else {
      mot_l = c3_s3('f','u','n');
    }

    rod_u = u3R;
    u3R = &(u3H->rod_u);
    {
      u3_noun lab = _t_samp_process(rod_u);

      c3_assert(u3R == &u3H->rod_u);
      if ( 0 == u3R->pro.day ) { 
        u3R->pro.day = u3v_do("doss", 0);
      }
      u3R->pro.day = u3dt("pi-noon", mot_l, lab, u3R->pro.day);
    }
    u3R = rod_u;
  }
  u3C.wag_w |= u3o_debug_cpu;
}

/* u3t_come(): push on profile stack; return yes if active push.  RETAIN.
*/
c3_o
u3t_come(u3_noun bat)
{
  if ( (u3_nul == u3R->pro.don) || !_(u3r_sing(bat, u3h(u3R->pro.don))) ) {
    u3R->pro.don = u3nc(u3k(bat), u3R->pro.don);
    return c3y;
  } 
  else return c3n;
}

/* u3t_flee(): pop off profile stack.
*/
void
u3t_flee(void)
{
  u3_noun t_don = u3k(u3t(u3R->pro.don));

  u3R->pro.don = t_don;
  u3z(u3R->pro.don);
}

/* u3t_damp(): print and clear profile data.
*/
void
u3t_damp(void)
{
  if ( 0 != u3R->pro.day ) {
    u3_noun wol = u3do("pi-tell", u3R->pro.day);
    u3m_wall(wol);

    u3R->pro.day = u3v_do("doss", 0);
  }
#if 0
  if ( 0 != u3R->pro.nox_d ) {
    printf("knox: %llu\r\n", (u3R->pro.nox_d / 1000ULL));
    u3R->pro.nox_d = 0;
  }
#endif
}

/* _ct_sigaction(): profile sigaction callback.
*/
void _ct_sigaction(c3_i x_i) 
{ 
  // fprintf(stderr, "itimer!\r\n"); abort();
  u3t_samp();
}

/* u3t_init(): initialize tracing layer.
*/
void
u3t_init(void)
{
  u3T.noc_o = c3n;
  u3T.glu_o = c3n;
  u3T.mal_o = c3n;
  u3T.far_o = c3n;
  u3T.coy_o = c3n;
  u3T.euq_o = c3n;
}

/* u3t_boot(): turn sampling on.
*/
void
u3t_boot(void)
{
  if ( u3C.wag_w & u3o_debug_cpu ) { 
#if defined(U3_OS_osx)
#if 1
    {
      struct itimerval itm_v;
      struct sigaction sig_s;
      sigset_t set;

      sig_s.__sigaction_u.__sa_handler = _ct_sigaction;
      sig_s.sa_mask = 0;
      sig_s.sa_flags = 0;
      sigaction(SIGPROF, &sig_s, 0);

      sigemptyset(&set);
      sigaddset(&set, SIGPROF);
      if ( 0 != pthread_sigmask(SIG_UNBLOCK, &set, NULL) ) {
        perror("pthread_sigmask");
      }

      itm_v.it_interval.tv_sec = 0;
      itm_v.it_interval.tv_usec = 10000;
      // itm_v.it_interval.tv_usec = 100000;
      itm_v.it_value = itm_v.it_interval;

      setitimer(ITIMER_PROF, &itm_v, 0);
    }
#endif
#elif defined(U3_OS_linux)
    // TODO: support profiling on linux
#elif defined(U3_OS_bsd)
    // TODO: support profiling on bsd
#else
#   error "port: profiling"
#endif
  }
}

/* u3t_boff(): turn profile sampling off.
*/
void
u3t_boff(void)
{
  if ( u3C.wag_w & u3o_debug_cpu ) {
#if defined(U3_OS_osx)
    struct sigaction sig_s;
    struct itimerval itm_v;
    sigset_t set;

    sigemptyset(&set);
    sigaddset(&set, SIGPROF);
    if ( 0 != pthread_sigmask(SIG_BLOCK, &set, NULL) ) {
      perror("pthread_sigmask");
    }

    itm_v.it_interval.tv_sec = 0;
    itm_v.it_interval.tv_usec = 0;
    itm_v.it_value = itm_v.it_interval;

    setitimer(ITIMER_PROF, &itm_v, 0);
    sigaction(SIGPROF, &sig_s, 0);

#elif defined(U3_OS_linux)
    // TODO: support profiling on linux
#elif defined(U3_OS_bsd)
    // TODO: support profiling on bsd
#else
#   error "port: profiling"
#endif
  }
}<|MERGE_RESOLUTION|>--- conflicted
+++ resolved
@@ -44,11 +44,7 @@
 u3t_slog(u3_noun hod)
 {
 #ifdef GHETTO
-<<<<<<< HEAD
-  
-=======
->>>>>>> c8862a99
-  static int old; 
+  static int old;
   static struct timeval b4, f2, d0;
   c3_w ms_w;
           
@@ -56,7 +52,6 @@
     gettimeofday(&f2, 0); 
     timersub(&f2, &b4, &d0);
     ms_w = (d0.tv_sec * 1000) + (d0.tv_usec / 1000);
-<<<<<<< HEAD
     if (ms_w > 10) {
       printf("%6d.%02dms ", ms_w, (int) (d0.tv_usec % 1000) / 10);
       gettimeofday(&b4, 0);
@@ -66,15 +61,6 @@
     }
   }
   else gettimeofday(&b4, 0);
-
-=======
-    if(ms_w > 10 || 1){
-      printf("%3d.%02dms ", ms_w, (d0.tv_usec % 1000) / 10);
-      gettimeofday(&b4, 0);
-    }
-  }
-  else gettimeofday(&b4, 0);
->>>>>>> c8862a99
   old = 1;
 
 #endif
