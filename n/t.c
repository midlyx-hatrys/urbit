/* g/t.c
**
** This file is in the public domain.
*/
#include "all.h"
#include <pthread.h>

/* u3t_push(): push on trace stack.
*/
void
u3t_push(u3_noun mon)
{
  u3R->bug.tax = u3nc(mon, u3R->bug.tax);
}

/* u3t_mean(): push `[%mean roc]` on trace stack.
*/
void
u3t_mean(u3_noun roc)
{
  u3R->bug.tax = u3nc(u3nc(c3__mean, roc), u3R->bug.tax);
}

/* u3t_drop(): drop from meaning stack.
*/
void
u3t_drop(void)
{
  c3_assert(_(u3du(u3R->bug.tax)));
  {
    u3_noun tax = u3R->bug.tax;

    u3R->bug.tax = u3k(u3t(tax));
    u3z(tax);
  }
}

extern void
u3_lo_tank(c3_l tab_l, u3_noun tac);

/* u3t_slog(): print directly.
*/
void
u3t_slog(u3_noun hod)
{
<<<<<<< HEAD
  #ifdef GHETTO
  
  static int old; 
  static struct timeval b4, f2, d0;
  c3_w ms_w;
          
  if ( old ) {
    gettimeofday(&f2, 0); 
    timersub(&f2, &b4, &d0);
    ms_w = (d0.tv_sec * 1000) + (d0.tv_usec / 1000);
    if(ms_w > 10){
      printf("%3d.%dms ", ms_w, (d0.tv_usec % 1000) / 10);
      gettimeofday(&b4, 0);
    }
  }
  else gettimeofday(&b4, 0);

  old = 1;

  #endif
=======
#ifdef GHETTO
  static int old;
  static struct timeval b4, f2, d0;
  c3_w ms_w;

  if ( old ) {
    gettimeofday(&f2, 0);
    timersub(&f2, &b4, &d0);
    ms_w = (d0.tv_sec * 1000) + (d0.tv_usec / 1000);
    printf("%d.%dms ", ms_w, (d0.tv_usec % 1000) / 10);
  }
  gettimeofday(&b4, 0);
  old = 1;
#endif

>>>>>>> 69f265fc
  if ( c3y == u3du(hod) ) {
    u3_noun pri = u3h(hod);

    switch ( pri ) {
      case 3: printf(">>> "); break;
      case 2: printf(">> "); break;
      case 1: printf("> "); break;
    }
    u3_lo_tank(0, u3k(u3t(hod)));
  }
  u3z(hod);
}

/* u3t_heck(): profile point.
*/
void
u3t_heck(u3_atom cog)
{
  //  Profile sampling, because it allocates on the home road,
  //  only works on when we're not at home.
  //
  if ( &(u3H->rod_u) != u3R ) {
    u3a_road* rod_u;
   
    rod_u = u3R;
    u3R = &(u3H->rod_u);
    {

      if ( 0 == u3R->pro.day ) { 
        u3R->pro.day = u3v_do("doss", 0);
      }
      u3R->pro.day = u3dc("pi-heck", cog, u3R->pro.day);
    }
    u3R = rod_u;
  }
}

/* _t_jet_label():
*/
u3_weak
_t_jet_label(u3a_road* rod_u, u3_noun bat)
{
  while ( 1 ) {
    u3_weak cax = u3h_git(rod_u->jed.har_p, bat);

    if ( u3_none != cax ) {
      return u3h(u3t(u3t(u3h(cax))));
    }

    if ( rod_u->par_u ) {
      rod_u = rod_u->par_u;
    }
    else return u3_none;
  }
}

#if 1
/* _t_samp_process(): process raw sample data from live road.
*/
static u3_noun
_t_samp_process(u3_road* rod_u)
{
  u3_noun pef   = u3_nul;           // (list (pair path (map path ,@ud)))
  u3_noun muf   = u3_nul;           // (map path ,@ud)
  c3_w    len_w = 0;

  //  Accumulate a label/map stack which collapses recursive segments.
  //
  while ( rod_u ) {
    u3_noun don = rod_u->pro.don;

    while ( u3_nul != don ) {
      u3_noun bat = u3h(don);
      u3_noun lab;

      //  Find the label from this battery, surface allocated.
      //
      {
        u3_noun laj = _t_jet_label(rod_u, bat);
        if ( u3_none == laj ) { abort(); }

        // lab = u3nc(u3i_string("foobar"), u3_nul);
        lab = u3a_take(laj); u3a_wash(laj);
      }
      //  Add the label to the traced label stack, trimming recursion.
      //  
      {
        u3_noun old;

        if ( u3_none == (old = u3kdb_get(u3k(muf), u3k(lab))) ) {
          muf = u3kdb_put(muf, u3k(lab), len_w);
          pef = u3nc(u3nc(lab, u3k(muf)), pef);
          len_w += 1;
        }
        else {
          u3_assure(u3a_is_cat(old));

          u3z(muf);
          while ( len_w > (old + 1) ) {
            u3_noun t_pef = u3k(u3t(pef));
 
            len_w -= 1;
            u3z(pef);
            pef = t_pef;
          }
          muf = u3k(u3t(u3h(pef)));
          u3z(lab);
        }
      }
      don = u3t(don);
    }
    rod_u = rod_u->par_u;
  }
  u3z(muf);
  
  //  Lose the maps and save a pure label stack in original order.
  //
  {
    u3_noun pal = u3_nul;

    while ( u3_nul != pef ) {
      u3_noun h_pef = u3h(pef);
      u3_noun t_pef = u3k(u3t(pef));

      pal = u3nc(u3k(u3h(h_pef)), pal);

      u3z(pef);
      pef = t_pef;
    }

    // fprintf(stderr, "sample: stack length %d\r\n", u3kb_lent(u3k(pal)));
    return pal;
  }
}
#endif

/* u3t_samp(): sample.
*/
void
u3t_samp(void)
{
  u3C.wag_w &= ~u3o_debug_cpu;

  //  Profile sampling, because it allocates on the home road,
  //  only works on when we're not at home.
  //
  if ( &(u3H->rod_u) != u3R ) {
    c3_l      mot_l;
    u3a_road* rod_u;
  
    if ( _(u3T.mal_o) ) {
      mot_l = c3_s3('m','a','l');
    }
    else if ( _(u3T.coy_o) ) {
      mot_l = c3_s3('c','o','y');
    }
    else if ( _(u3T.euq_o) ) {
      mot_l = c3_s3('e','u','q');
    }
    else if ( _(u3T.far_o) ) {
      mot_l = c3_s3('f','a','r');
    }
    else if ( _(u3T.noc_o) ) {
      c3_assert(!_(u3T.glu_o));
      mot_l = c3_s3('n','o','c');
    }
    else if ( _(u3T.glu_o) ) {
      mot_l = c3_s3('g','l','u');
    }
    else {
      mot_l = c3_s3('f','u','n');
    }

    rod_u = u3R;
    u3R = &(u3H->rod_u);
    {
      u3_noun lab = _t_samp_process(rod_u);

      c3_assert(u3R == &u3H->rod_u);
      if ( 0 == u3R->pro.day ) { 
        u3R->pro.day = u3v_do("doss", 0);
      }
      u3R->pro.day = u3dt("pi-noon", mot_l, lab, u3R->pro.day);
    }
    u3R = rod_u;
  }
  u3C.wag_w |= u3o_debug_cpu;
}

/* u3t_come(): push on profile stack; return yes if active push.  RETAIN.
*/
c3_o
u3t_come(u3_noun bat)
{
  if ( (u3_nul == u3R->pro.don) || !_(u3r_sing(bat, u3h(u3R->pro.don))) ) {
    u3R->pro.don = u3nc(u3k(bat), u3R->pro.don);
    return c3y;
  } 
  else return c3n;
}

/* u3t_flee(): pop off profile stack.
*/
void
u3t_flee(void)
{
  u3_noun t_don = u3k(u3t(u3R->pro.don));

  u3R->pro.don = t_don;
  u3z(u3R->pro.don);
}

/* u3t_damp(): print and clear profile data.
*/
void
u3t_damp(void)
{
  if ( 0 != u3R->pro.day ) {
    u3_noun wol = u3do("pi-tell", u3R->pro.day);
    u3m_wall(wol);

    u3R->pro.day = u3v_do("doss", 0);
  }
#if 0
  if ( 0 != u3R->pro.nox_d ) {
    printf("knox: %llu\r\n", (u3R->pro.nox_d / 1000ULL));
    u3R->pro.nox_d = 0;
  }
#endif
}

/* _ct_sigaction(): profile sigaction callback.
*/
void _ct_sigaction(c3_i x_i) 
{ 
  // fprintf(stderr, "itimer!\r\n"); abort();
  u3t_samp();
}

/* u3t_init(): initialize tracing layer.
*/
void
u3t_init(void)
{
  u3T.noc_o = c3n;
  u3T.glu_o = c3n;
  u3T.mal_o = c3n;
  u3T.far_o = c3n;
  u3T.coy_o = c3n;
  u3T.euq_o = c3n;
}

/* u3t_boot(): turn sampling on.
*/
void
u3t_boot(void)
{
  if ( u3C.wag_w & u3o_debug_cpu ) { 
#if defined(U3_OS_osx)
#if 1
    {
      struct itimerval itm_v;
      struct sigaction sig_s;
      sigset_t set;

      sig_s.__sigaction_u.__sa_handler = _ct_sigaction;
      sig_s.sa_mask = 0;
      sig_s.sa_flags = 0;
      sigaction(SIGPROF, &sig_s, 0);

      sigemptyset(&set);
      sigaddset(&set, SIGPROF);
      if ( 0 != pthread_sigmask(SIG_UNBLOCK, &set, NULL) ) {
        perror("pthread_sigmask");
      }

      itm_v.it_interval.tv_sec = 0;
      itm_v.it_interval.tv_usec = 10000;
      // itm_v.it_interval.tv_usec = 100000;
      itm_v.it_value = itm_v.it_interval;

      setitimer(ITIMER_PROF, &itm_v, 0);
    }
#endif
#elif defined(U3_OS_linux)
    // TODO: support profiling on linux
#elif defined(U3_OS_bsd)
    // TODO: support profiling on bsd
#else
#   error "port: profiling"
#endif
  }
}

/* u3t_boff(): turn profile sampling off.
*/
void
u3t_boff(void)
{
  if ( u3C.wag_w & u3o_debug_cpu ) {
#if defined(U3_OS_osx)
    struct sigaction sig_s;
    struct itimerval itm_v;
    sigset_t set;

    sigemptyset(&set);
    sigaddset(&set, SIGPROF);
    if ( 0 != pthread_sigmask(SIG_BLOCK, &set, NULL) ) {
      perror("pthread_sigmask");
    }

    itm_v.it_interval.tv_sec = 0;
    itm_v.it_interval.tv_usec = 0;
    itm_v.it_value = itm_v.it_interval;

    setitimer(ITIMER_PROF, &itm_v, 0);
    sigaction(SIGPROF, &sig_s, 0);

#elif defined(U3_OS_linux)
    // TODO: support profiling on linux
#elif defined(U3_OS_bsd)
    // TODO: support profiling on bsd
#else
#   error "port: profiling"
#endif
  }
}<|MERGE_RESOLUTION|>--- conflicted
+++ resolved
@@ -43,9 +43,7 @@
 void
 u3t_slog(u3_noun hod)
 {
-<<<<<<< HEAD
-  #ifdef GHETTO
-  
+#ifdef GHETTO
   static int old; 
   static struct timeval b4, f2, d0;
   c3_w ms_w;
@@ -60,27 +58,9 @@
     }
   }
   else gettimeofday(&b4, 0);
-
   old = 1;
-
-  #endif
-=======
-#ifdef GHETTO
-  static int old;
-  static struct timeval b4, f2, d0;
-  c3_w ms_w;
-
-  if ( old ) {
-    gettimeofday(&f2, 0);
-    timersub(&f2, &b4, &d0);
-    ms_w = (d0.tv_sec * 1000) + (d0.tv_usec / 1000);
-    printf("%d.%dms ", ms_w, (d0.tv_usec % 1000) / 10);
-  }
-  gettimeofday(&b4, 0);
-  old = 1;
-#endif
-
->>>>>>> 69f265fc
+#endif
+
   if ( c3y == u3du(hod) ) {
     u3_noun pri = u3h(hod);
 
