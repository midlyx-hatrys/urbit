Clay
====

Clay is our filesystem.

The first part of this will be reference documentation for the data types used
by our filesystem.  In fact, as a general guide, we recommend reading and
attempting to understand the data structures used in any Hoon code before you
try to read the code itself.  Although complete understanding of the data
structures is impossible without seeing them used in the code, an 80%
understanding greatly clarifies the code.  As another general guide, when
reading Hoon, it rarely pays off to understand every line of code when it
appears.  Try to get the gist of it, and then move on.  The next time you come
back to it, it'll likely make a lot more sense.

After a description of the data models, we'll give an overview of the interface
that vanes and applications can use to interact with the filesystem.

Finally, we'll dive into the code and the algorithms themselves.  You know, the
fun part.

Data Models
-----------

As you're reading through this section, remember you can always come back to
this when you run into these types later on.  You're not going to remember
everything the first time through, but it is worth reading, or at least
skimming, this so that you get a rough idea of how our state is organized.

The types that are certainly worth reading are `++raft`, `++room`, `++dome`,
`++ankh`, `++rung`, `++rang`, `++blob`, `++yaki`, and `++nori` (possibly in
that order).  All in all, though, this section isn't too long, so many readers
may wish to quickly read through all of it.  If you get bored, though, just
skip to the next section.  You can always come back when you need to.

###`++raft`, formal state

```
++  raft                                                ::  filesystem
          $:  fat=(map ship room)                       ::  domestic
              hoy=(map ship rung)                       ::  foreign
              ran=rang                                  ::  hashes
          ==                                            ::
```

This is the state of our vane.  Anything that must be remembered between calls
to clay is stored in this state.

`fat` is the set of domestic servers.  This stores all the information that is
specfic to a particular ship on this pier.  The keys to this map are the ships
on the current pier.
all the information that is specific to a particular foreign ship.  The keys to
this map are all the ships whose filesystems we have attempted to access
through clay.

`ran` is the store of all commits and deltas, keyed by hash.  The is where all
the "real" data we know is stored; the rest is "just bookkeeping".

###`++room`, filesystem per domestic ship

```
++  room                                                ::  fs per ship
          $:  hun=duct                                  ::  terminal duct
              hez=(unit duct)                           ::  sync duch
              dos=(map desk dojo)                       ::  native desk
          ==                                            ::
```

This is the representation of the filesystem of a ship on our pier.

`hun` is the duct we use to send messages to dill to display notifications of
filesystem changes.  Only `%note` gifts should be produced along this duct.
This is set by the `%init` kiss.

`hez`, if present, is the duct we use to send sync messages to unix so that
they end up in the pier unix directory.  Only `%ergo` gifts should be producd
along this duct.  This is set by `%into` and `%invo` kisses.

`dos` is a well-known operating system released in 1981.  It is also the set of
desks on this ship, mapped to their data.

###`++desk`, filesystem branch

```
++  desk  ,@tas                                         ::  ship desk case spur
```

This is the name of a branch of the filesystem.  The default desks are "arvo",
"main", and "try".  More may be created by simply referencing them.  Desks have
independent histories and states, and they may be merged into each other.

###`++dojo`, domestic desk state

```
++  dojo  ,[p=cult q=dome]                              ::  domestic desk state
```

This is the all the data that is specific to a particular desk on a domestic
ship.  `p` is the set of subscribers to this desk and `q` is the data in the
desk.

###`++cult`, subscriptions

```
++  cult  (map duct rave)                               ::  subscriptions
```

This is the set of subscriptions to a particular desk.  The keys are the ducts
from where the subscriptions requests came.  The results will be produced along
these ducts.  The values are a description of the requested information.

###`++rave`, general subscription request

```
++  rave                                                ::  general request
          $%  [& p=mood]                                ::  single request
              [| p=moat]                                ::  change range
          ==                                            ::
```

This represents a subscription request for a desk.  The request can be for
either a single item in the desk or else for a range of changes on the desk.

###`++rove`, stored general subscription request

```
++  rove  (each mood moot)                              ::  stored request
```

When we store a request, we store subscriptions with a little extra information
so that we can determine whether new versions actually affect the path we're
subscribed to.

###`++mood`, single subscription request

```
++  mood  ,[p=care q=case r=path]                       ::  request in desk
```

This represents a request for the state of the desk at a particular commit,
specfied by `q`.  `p` specifies what kind of information is desired, and `r`
specifies the path we are requesting.

###`++moat`, range subscription request

```
++  moat  ,[p=case q=case r=path]                       ::  change range
```

This represents a request for all changes between `p` and `q` on path `r`.  You
will be notified when a change is made to the node referenced by the path or to
any of its children.

###`++moot`, stored range subscription request

```
++  moot  ,[p=case q=case r=path s=(map path lobe)]     ::
```

This is just a `++moat` plus a map of paths to lobes.  This map represents the
data at the node referenced by the path at case `p`, if we've gotten to that
case (else null).  We only send a notification along the subscription if the
data at a new revision is different than it was.

###`++care`, clay submode

```
++  care  ?(%u %v %w %x %y %z)                          ::  clay submode
```

This specifies what type of information is requested in a subscription or a
scry.

`%u` requests the `++rang` at the current moment.  Because this information is
not stored for any moment other than the present, we crash if the `++case` is
not a `%da` for now.

`%v` requests the `++dome` at the specified commit.

`%w` requests the revsion number of the desk.

`%x` requests the file at a specified path at the specified commit.  If there
is no node at that path or if the node has no contents (that is, if `q:ankh` is
null), then this produces null.

`%y` requests a `++arch` of the specfied commit at the specified path.

`%z` requests the `++ankh` of the specified commit at the specfied path.

###`++arch`, shallow filesystem node

```
++  arch  ,[p=@uvI q=(unit ,@uvI) r=(map ,@ta ,~)]      ::  fundamental node
```

This is analogous to `++ankh` except that the we have neither our contents nor
the ankhs of our children.  The other fields are exactly the same, so `p` is a
hash of the associated ankh, `u.q`, if it exists, is a hash of the contents of
this node, and the keys of `r` are the names of our children.  `r` is a map to
null rather than a set so that the ordering of the map will be equivalent to
that of `r:ankh`, allowing efficient conversion.

###`++case`, specifying a commit

```
++  case                                                ::  ship desk case spur
          $%  [%da p=@da]                               ::  date
              [%tas p=@tas]                             ::  label
              [%ud p=@ud]                               ::  number
          ==                                            ::
```

A commit can be referred to in three ways: `%da` refers to the commit that was
at the head on date `p`, `%tas` refers to the commit labeled `p`, and `%ud`
refers to the commit numbered `p`.  Note that since these all can be reduced
down to a `%ud`, only numbered commits may be referenced with a `++case`.

###`++dome`, desk data

```
++  dome                                                ::  project state
          $:  ang=agon                                  ::  pedigree
              ank=ankh                                  ::  state
              let=@ud                                   ::  top id
              hit=(map ,@ud tako)                       ::  changes by id
              lab=(map ,@tas ,@ud)                      ::  labels
          ==                                            ::
```

This is the data that is actually stored in a desk.

`ang` is unused and should be removed.

`ank` is the current state of the desk.  Thus, it is the state of the
filesystem at revison `let`.  The head of a desk is always a numbered commit.

`let` is the number of the most recently numbered commit.  This is also the
total number of numbered commits.

`hit` is a map of numerical ids to hashes of commits.  These hashes are mapped
into their associated commits in `hut:rang`.  In general, the keys of this map
are exactly the numbers from 1 to `let`, with no gaps.  Of course, when there
are no numbered commits, `let` is 0, so `hit` is null.  Additionally, each of
the commits is an ancestor of every commit numbered greater than this one.
Thus, each is a descendant of every commit numbered less than this one.  Since
it is true that the date in each commit (`t:yaki`) is no earlier than that of
each of its parents, the numbered commits are totally ordered in the same way
by both pedigree and date.  Of course, not every commit is numbered.  If that
sounds too complicated to you, don't worry about it.  It basically behaves
exactly as you would expect.

`lab` is a map of textual labels to numbered commits.  Note that labels can
only be applied to numbered commits.  Labels must be unique across a desk.

###`++ankh`, filesystem node

```
++  ankh                                                ::  fs node (new)
          $:  p=cash                                    ::  recursive hash
              q=(unit ,[p=cash q=*])                    ::  file
              r=(map ,@ta ankh)                         ::  folders
          ==                                            ::
```

This is a single node in the filesystem.  This may be file or a directory or
both.  In earth filesystems, a node is a file xor a directory.  On mars, we're
inclusive, so a node is a file ior a directory.

`p` is a recursive hash that depends on the contents of the this file or
directory and on any children.

`q` is the contents of this file, if any.  `p.q` is a hash of the contents
while `q.q` is the data itself.

`r` is the set of children of this node.  In the case of a pure file, this is
empty.  The keys are the names of the children and the values are, recursively,
the nodes themselves.

###`++cash`, ankh hash

```
++  cash  ,@uvH                                         ::  ankh hash
```

This is a 128-bit hash of an ankh.  These are mostly stored within ankhs
themselves, and they are used to check for changes in possibly-deep
hierarchies.

###`++rung`, filesystem per neighbor ship

```
++  rung  $:  rus=(map desk rede)                       ::  neighbor desks
          ==                                            ::
```

This is the filesystem of a neighbor ship.  The keys to this map are all the
desks we know about on their ship.

###`++rede`, desk state

```
++  rede                                                ::  universal project
          $:  lim=@da                                   ::  complete to
              qyx=cult                                  ::  subscribers
              ref=(unit rind)                           ::  outgoing requests
              dom=dome                                  ::  revision state
          ==                                            ::
```

This is our knowledge of the state of a desk, either foreign or domestic.

`lim` is the date of the last full update.  We only respond to requests for
stuff before this time.

`qyx` is the list of subscribers to this desk.  For domestic desks, this is
simply `p:dojo`, all subscribers to the desk, while in foreign desks this is
all the subscribers from our ship to the foreign desk.

`ref` is the request manager for the desk.  For domestic desks, this is null
since we handle requests ourselves.

`dom` is the actual data in the desk.

###`++rind`, request manager

```
++  rind                                                ::  request manager
          $:  nix=@ud                                   ::  request index
              bom=(map ,@ud ,[p=duct q=rave])           ::  outstanding
              fod=(map duct ,@ud)                       ::  current requests
              haw=(map mood (unit))                     ::  simple cache
          ==                                            ::
```

This is the request manager for a foreign desk.

`nix` is one more than the index of the most recent request.  Thus, it is the
next available request number.

`bom` is the set of outstanding requests.  The keys of this map are some subset
of the numbers between 0 and one less than `nix`.  The members of the map are
exactly those requests that have not yet been fully satisfied.

`fod` is the same set as `bom`, but from a different perspective.  In
particular, the values of `fod` are the same as the values of `bom`, and the
`p` out of the values of `bom` are the same as the keys of `fod`.  Thus, we can
map ducts to their associated request number and `++rave`, and we can map
numbers to their associated duct and `++rave`.

`haw` is a map from simple requests to their values.  This acts as a cache for
requests that have already been made.  Thus, the second request for a
particular `++mood` is nearly instantaneous.

###`++rang`, data store

```
++  rang  $:  hut=(map tako yaki)                       ::
              lat=(map lobe blob)                       ::
          ==                                            ::
```

This is a set of data keyed by hash.  Thus, this is where the "real" data is
stored, but it is only meaningful if we know the hash of what we're looking
for.

`hut` is a map from hashes to commits.  We often get the hashes from
`hit:dome`, which keys them by logical id.  Not every commit has an id.

`lat` is a map from hashes to the actual data.  We often get the hashes from a
`++yaki`, a commit, which references this map to get the data.  There is no
`++blob` in any `++yaki`.  They are only accessible through this map.

###`++tako`, commit reference

```
++  tako  ,@                                            ::  yaki ref
```

This is a hash of a `++yaki`, a commit.  These are most notably used as the
keys in `hut:rang`, where they are associated with the actual `++yaki`, and as
the values in `hit:dome`, where sequential ids are associated with these.

###`++yaki`, commit

```
++  yaki  ,[p=(list tako) q=(map path lobe) r=tako t=@da] ::  commit
```

This is a single commit.

`p` is a list of the hashes of the parents of this commit.  In most cases, this
will be a single commit, but in a merge there may be more parents.  In theory,
there may be an arbitrary number of parents, but in practice merges have
exactly two parents.  This may change in the future.  For commit 1, there is no
parent.

`q` is a map of the paths on a desk to the data at that location.  If you
understand what a `++lobe` and a `++blob` is, then the type signature here
tells the whole story.

`r` is the hash associated with this commit.

`t` is the date at which this commit was made.

###`++lobe`, data reference

```
++  lobe  ,@                                            ::  blob ref
```

This is a hash of a `++blob`.  These are most notably used in `lat:rang`, where
they are associated with the actual `++blob`, and as the values in `q:yaki`,
where paths are associated with their data in a commit.

###`++blob`, data

```
++  blob  $%  [%delta p=lobe q=lobe r=udon]             ::  delta on q
              [%direct p=lobe q=* r=umph]               ::
              [%indirect p=lobe q=* r=udon s=lobe]      ::
          ==                                            ::
```

This is a node of data.  In every case, `p` is the hash of the blob.

`%delta` is the case where we define the data by a delta on other data.  In
practice, the other data is always the previous commit, but nothing depends on
this.  `q` is the hash of the parent blob, and `r` is the delta.

`%direct` is the case where we simply have the data directly.  `q` is the data
itself, and `r` is any preprocessing instructions.  These almost always come
from the creation of a file.

`%indirect` is both of the preceding cases at once.  `q` is the direct data,
`r` is the delta, and `s` is the parent blob.  It should always be the case
that applying `r` to `s` gives the same data as `q` directly (with the
prepreprocessor instructions in `p.r`).  This exists purely for performance
reasons.  This is unused, at the moment, but in general these should be created
when there are a long line of changes so that we do not have to traverse the
delta chain back to the creation of the file.

###`++udon`, abstract delta

```
++  udon                                                ::  abstract delta
          $:  p=umph                                    ::  preprocessor
              $=  q                                     ::  patch
              $%  [%a p=* q=*]                          ::  trivial replace
                  [%b p=udal]                           ::  atomic indel
                  [%c p=(urge)]                         ::  list indel
                  [%d p=upas q=upas]                    ::  tree edit
              ==                                        ::
          ==                                            ::
```

This is an abstract change to a file.  This is a superset of what would
normally be called diffs.  Diffs usually refer to changes in lines of text
while we have the ability to do more interesting deltas on arbitrary data
structures.

`p` is any preprocessor instructions.

`%a` refers to the trival delta of a complete replace of old data with new
data.

`%b` refers to changes in an opaque atom on the block level.  This has very
limited usefulness, and is not used at the moment.

`%c` refers to changes in a list of data.  This is often lines of text, which
is your classic diff.  We, however, will work on any list of data.

`%d` refers to changes in a tree of data.  This is general enough to describe
changes to any hoon noun, but often more special-purpose delta should be
created for different content types.  This is not used at the moment, and may
in fact be unimplemented.

###`++urge`, list change

```
++  urge  |*(a=_,* (list (unce a)))                     ::  list change
```

This is a parametrized type for list changes.  For example, `(urge ,@t)` is a
list change for lines of text.

###`++unce`, change part of a list.

```
++  unce  |*  a=_,*                                     ::  change part
          $%  [%& p=@ud]                                ::  skip[copy]
              [%| p=(list a) q=(list a)]                ::  p -> q[chunk]
          ==                                            ::  
```

This is a single change in a list of elements of type `a`.  For example, `(unce ,@t)` is
a single change in a lines of text.

`%&` means the next `p` lines are unchanged.

`%|` means the lines `p` have changed to `q`.

###`++umph`, preprocessing information

```
++  umph                                                ::  change filter
          $|  $?  %a                                    ::  no filter
                  %b                                    ::  jamfile
                  %c                                    ::  LF text
              ==                                        ::
          $%  [%d p=@ud]                                ::  blocklist
          ==                                            ::
```

This space intentionally left undocumented.  This stuff will change once we get
a well-typed clay.

###`++upas`, tree change

```
++  upas                                                ::  tree change (%d)
          $&  [p=upas q=upas]                           ::  cell
          $%  [%0 p=axis]                               ::  copy old
              [%1 p=*]                                  ::  insert new
              [%2 p=axis q=udon]                        ::  mutate!
          ==                                            ::
```

This space intentionally left undocumented.  This stuff is not known to work,
and will likely change when we get a well-typed clay.  Also, this is not a
complicated type; it is not difficult to work out the meaning.

###`++nori`, repository action

```
++  nori                                                ::  repository action
          $%  [& q=soba]                                ::  delta
              [| p=@tas]                                ::  label
          ==                                            ::
```

This describes a change that we are asking clay to make to the desk.  There are
two kinds of changes that may be made:  we can modify files or we can apply a
label to a commit.

In the `|` case, we will simply label the current commit with the given label.
In the `&` case, we will apply the given changes.

###`++soba`, delta

```
++  soba  ,[p=cart q=(list ,[p=path q=miso])]           ::  delta
```

This describes a set of changes to make to a desk.  The `cart` is simply a pair
of the old hash and the new hash of the desk.  The list is a list of changes
keyed by the file they're changing.  Thus, the paths are paths to files to be
changed while `miso` is a description of the change itself.

###`++miso`, ankh delta

```
++  miso                                                ::  ankh delta
          $%  [%del p=*]                                ::  delete
              [%ins p=*]                                ::  insert
              [%mut p=udon]                             ::  mutate
          ==                                            ::
```

There are three kinds of changes that may be made to a node in a desk.  We can
insert a file, in which case `p` is the contents of the new file.  We can
delete a file, in which case `p` is the contents of the old file.  Finally, we
can mutate that file, in which case the `udon` describes the changes we are
applying to the file.

###`++mizu`, merged state

```
++  mizu  ,[p=@u q=(map ,@ud tako) r=rang]              ::  new state
```

This is the input to the `%merg` kiss, which allows us to perform a merge.  The
`p` is the number of the new head commit.  The `q` is a map from numbers to
commit hashes.  This is all the new numbered commits that are to be inserted.
The keys to this should always be the numbers from `let.dom` plus one to `p`,
inclusive.  The `r` is the maps of all the new commits and data.  Since these
are merged into the current state, no old commits or data need be here.

###`++riff`, request/desist

```
++  riff  ,[p=desk q=(unit rave)]                       ::  request/desist
```

This represents a request for data about a particular desk.  If `q` contains a
`rave`, then this opens a subscription to the desk for that data.  If `q` is
null, then this tells clay to cancel the subscription along this duct.

###`++riot`, response

```
++  riot  (unit rant)                                   ::  response/complete
```

A riot is a response to a subscription.  If null, the subscription has been
completed, and no more responses will be sent.  Otherwise, the `rant` is the
produced data.

###`++rant`, response data

```
++  rant                                                ::  namespace binding
          $:  p=[p=care q=case r=@tas]                  ::  clade release book
              q=path                                    ::  spur
              r=*                                       ::  data
          ==                                            ::
```

This is the data at a particular node in the filesystem.  `p.p` specifies the
type of data that was requested (and is produced).  `q.p` gives the specific
version reported (since a range of versions may be requested in a
subscription).  `r.p` is the desk.  `q` is the path to the filesystem node.
`r` is the data itself (in the format specified by `p.p`).

###`++nako`, subscription response data

```
++  nako  $:  gar=(map ,@ud tako)                       ::  new ids
              let=@ud                                   ::  next id
              lar=(set yaki)                            ::  new commits
              bar=(set blob)                            ::  new content
          ==                                            ::
```

This is the data that is produced by a request for a range of revisions of a
desk.  This allows us to easily keep track of a remote repository -- all the
new information we need is contained in the `nako`.

`gar` is a map of the revisions in the range to the hash of the commit
at that revision.  These hashes can be used with `hut:rang` to find the commit
itself.

`let` is either the last revision number in the range or the most recent
revision number, whichever is smaller.

`lar` is the set of new commits, and `bar` is the set of new content.

Interface
---------

As with all vanes, there are exactly two ways to interact with clay.  Clay
exports a namespace accessible through `.^`, which is described above under
`++care`.  The primary way of interacting with clay, though, is by sending
kisses and receiving gifts.

```
++  gift                                                ::  out result <-$
          $%  [%ergo p=@p q=@tas r=@ud]                 ::  version update
              [%note p=@tD q=tank]                      ::  debug message
              [%writ p=riot]                            ::  response
          ==                                            ::
++  kiss                                                ::  in request ->$
          $%  [%info p=@p q=@tas r=nori]                ::  internal edit
              [%ingo p=@p q=@tas r=nori]                ::  internal noun edit
              [%init p=@p]                              ::  report install
              [%into p=@p q=@tas r=nori]                ::  external edit
              [%invo p=@p q=@tas r=nori]                ::  external noun edit
              [%merg p=@p q=@tas r=mizu]                ::  internal change
              [%wake ~]                                 ::  timer activate
              [%wart p=sock q=@tas r=path s=*]          ::  network request
              [%warp p=sock q=riff]                     ::  file request
          ==                                            ::
```

There are only a small number of possible kisses, so it behooves us to describe
each in detail.

```
          $%  [%info p=@p q=@tas r=nori]                ::  internal edit
```

```
              [%into p=@p q=@tas r=nori]                ::  external edit
```

These two kisses are nearly identical.  At a high level, they apply changes to
the filesystem.  Whenever we add, remove, or edit a file, one of these cards is
sent.  The `p` is the ship whose filesystem we're trying to change, the `q` is
the desk we're changing, and the `r` is the requested change.  For the format
of the requested change, see the documentation for `++nori` above.

When a file is changed in the unix filesystem, vere will send a `%into` kiss.
This tells clay that the duct over which the kiss was sent is the duct that
unix is listening on for changes.  From within Arvo, though, we should never
send a `%into` kiss.  The `%info` kiss is exactly identical except it does not
reset the duct.


```
              [%ingo p=@p q=@tas r=nori]                ::  internal noun edit
```

```
              [%invo p=@p q=@tas r=nori]                ::  external noun edit
```

These kisses are currently identical to `%info` and `%into`, though this will
not always be the case.  The intent is for these kisses to allow typed changes
to clay so that we may store typed data.  This is currently unimplemented.

```
              [%init p=@p]                              ::  report install
```

Init is called when a ship is started on our pier.  This simply creates a
default `room` to go into our `raft`.  Essentially, this initializes the
filesystem for a ship.

```
              [%merg p=@p q=@tas r=mizu]                ::  internal change
```

This is called to perform a merge.  This is most visibly called by :update to
update the filesystem of the current ship to that of its sein.  The `p` and `q`
are as in `%info`, and the `r` is the description of the merge.  See `++mizu`
above.

```
              [%wake ~]                                 ::  timer activate
```

This card is sent by unix at the time specified by `++doze`.  This time is
usually the closest time specified in a subscription request.  When `%wake` is
called, we update our subscribers if there have been any changes.

```
              [%wart p=sock q=@tas r=path s=*]          ::  network request
```

This is a request that has come across the network for a particular file.  When
another ship asks for a file from us, that request comes to us in the form of a
`%wart` kiss.  This is handled by trivially turning it into a `%warp`.

```
              [%warp p=sock q=riff]                     ::  file request
```

This is a request for information about a particular desk.  This is, in its
most general form, a subscription, though in many cases it is the trivial case
of a subscription -- a read.  See `++riff` for the format of the request.

Lifecycle of a Local Read
-------------------------

There are two real types of interaction with a filesystem:  you can read, and
you can write.  We'll describe each process, detailing both the flow of control
followed by the kernel and the algorithms involved.  The simpler case is that
of the read, so we'll begin with that.

When a vane or an application wishes to read a file from the filesystem, it
sends a `%warp` kiss, as described above.  Of course, you may request a file on
another ship and, being a global filesystem, clay will happily produce it for
you.  That code pathway will be described in another section; here, we will
restrict ourselves to examining the case of a read from a ship on our own pier.

The kiss can request either a single version of a file node or a range of
versions of a desk.  Here, we'll deal only with a request for a single version.

As in all vanes, a kiss enters clay via a call to `++call`.  Scanning through
the arm, we quickly see where `%warp` is handled.

```
        ?:  =(p.p.q.hic q.p.q.hic)
          =+  une=(un p.p.q.hic now ruf)
          =+  wex=(di:une p.q.q.hic)
          =+  ^=  wao
            ?~  q.q.q.hic
              (ease:wex hen)
            (eave:wex hen u.q.q.q.hic)
          =+  ^=  woo
            abet:wao
          [-.woo abet:(pish:une p.q.q.hic +.woo ran.wao)]
```

We're following the familar patern of producing a list of moves and an updated
state.  In this case, the state is `++raft`.

We first check to see if the sending and receiving ships are the same.  If
they're not, then this is a request for data on another ship.  We describe that
process later.  Here, we discuss only the case of a local read.

At a high level, the call to `++un` sets up the core for the domestic ship that
contains the files we're looking for.  The call to `++di` sets up the core for
the particular desk we're referring to.

After this, we perform the actual request.  If there is no rave in the riff,
then that means we are cancelling a request, so we call `++ease:de`.
Otherwise, we start a subscription with `++eave:de`.  We call `++abet:de` to
resolve our various types of output into actual moves.  We produce the moves we
found above and the `++un` core resolved with `++pish:un` (putting the modified
desk in the room) and `++abet:un` (putting the modified room in the raft).

Much of this is fairly straightforward, so we'll only describe `++ease`,
`++eave`, and `++abet:de`.  Feel free to look up the code to the other steps --
it should be easy to follow.

Although it's called last, it's usually worth examining `++abet` first, since
it defines in what ways we can cause side effects.  Let's do that, and also a
few of the lines at the beginning of `++de`.

```
    =|  yel=(list ,[p=duct q=gift])
    =|  byn=(list ,[p=duct q=riot])
    =|  vag=(list ,[p=duct q=gift])
    =|  say=(list ,[p=duct q=path r=ship s=[p=@ud q=riff]])
    |%
    ++  abet
      ^-  [(list move) rede]
      :_  red
      ;:  weld
        %+  turn  (flop yel)
        |=([a=duct b=gift] [hun %give b])
      ::
        %+  turn  (flop byn)
        |=([a=duct b=riot] [a %give [%writ b]])
      ::
        %+  turn  (flop vag)
        |=([a=duct b=gift] [a %give b])
      ::
        %+  turn  (flop say)
        |=  [a=duct b=path c=ship d=[p=@ud q=riff]]
        :-  a
        [%pass b %a %want [who c] [%q %re p.q.d (scot %ud p.d) ~] q.d]
      ==
```

This is very simple code.  We see there are exactly four different kinds of
side effects we can generate.

In `yel` we put gifts that we wish to be sent along the `hun:room` duct to
dill.  See the documentation for `++room` above.  This is how we display
messages to the terminal.

In `byn` we put riots that we wish returned to subscribers.  Recall that a riot
is a response to a subscription.  These are returned to our subscribers in the
form of a `%writ` gift.

In `vag` we put gifts along with the ducts on which to send them.  This allows
us to produce arbitrary gifts, but in practice this is only used to produce
`%ergo` gifts.

In `say` we put messages we wish to pass to ames.  These messages are used to
request information from clay on other piers.  We must provide not only the
duct and the request (the riff), but also the return path, the other ship to
talk to, and the sequence number of the request.

Now that we know what kinds of side effects we may have, we can jump into the
handling of requests.

```
    ++  ease                                          ::  release request
      |=  hen=duct
      ^+  +>
      =.  qyx  (~(del by qyx) hen)
      ?~  ref  +>
      |-  ^+  +>+.$
      =+  nux=(~(get by fod.u.ref) hen)
      ?~  nux  +>+.$
      %=  +>+.$
        say        [[hen [(scot %ud u.nux) ~] for [u.nux syd ~]] say]
        fod.u.ref  (~(del by fod.u.ref) hen)
        bom.u.ref  (~(del by bom.u.ref) u.nux)
      ==
```

This is called when we're cancelling a subscription.  First, we remove the duct
from our map of subscribers.  For domestic desks, `ref` is null, so we're done.
Although we said we're not going to talk about foreign requests yet, it's easy
to see that for foreign desks, we cancel any outstanding requests for this duct
and send a message over ames to the other ship telling them to cancel the
subscription.

The more interesting case is, of course, when we're not cancelling a
subscription but starting one.

```
    ++  eave                                          ::  subscribe
      |=  [hen=duct rav=rave]
      ^+  +>
      ?-    -.rav
          &
        ?:  &(=(p.p.rav %u) !=(p.q.p.rav now))
          ~&  [%clay-fail p.q.p.rav %now now]
          !!
        =+  ver=(aver p.rav)
        ?~  ver
          (duce hen rav)
        ?~  u.ver
          (blub hen)
        (blab hen p.rav u.u.ver)
```

There are two types of subscriptions -- either we're requesting a single file
or we're requesting a range of versions of a desk.  We'll dicuss the simpler
case first.

First, we check that we're not requesting the `rang` from any time other than
the present.  Since we don't store that information for any other time, we
can't produce it in a referentially transparent manner for any time other than
the present.

Then, we try to read the requested `mood` `p.rav`.  If we can't access the
request data right now, we call `++duce` to put the request in our queue to be
satisfied when the information becomes available.  The code for `++duce` is
nearly the exact inverse of `++ease`, which in the case of a domestic desk is
very simple -- we simply put the duct and rave into `qyx`.  This case occurs
when we make a request for a case whose (1) date is after the current date, (2)
number is after the current number, or (3) label is not yet used.

If `++aver` returned `[~ ~]`, then we cancel the subscription.  This occurs
when we make (1) a `%x` request for a file that does not exist, (2) a `%w`
request with a case that is not a number, or (3) a `%w` request with a nonempty
path.  The `++blub` is exactly what you would expect it to be.

```
    ++  blub                                          ::  ship stop
      |=  hen=duct
      %_(+> byn [[hen ~] byn])
```

We notify the duct that we're cancelling their subscription since it isn't
satisfiable.

Otherwise, we have received the desired information, so we send it on to the
subscriber with `++blab`.

```
    ++  blab                                          ::  ship result
      |=  [hen=duct mun=mood dat=*]
      ^+  +>
      +>(byn [[hen ~ [p.mun q.mun syd] r.mun dat] byn])
```

The most interesting arm called in `++eave` is, of course, `++aver`, where we
actually try to read the data.

```
    ++  aver                                          ::  read
      |=  mun=mood
      ^-  (unit (unit ,*))
      ?:  &(=(p.mun %u) !=(p.q.mun now))              ::  prevent bad things
        ~&  [%clay-fail p.q.mun %now now]
        !!
      =+  ezy=?~(ref ~ (~(get by haw.u.ref) mun))
      ?^  ezy  ezy
      =+  nao=(~(case-to-aeon ze lim dom ran) q.mun)
      ?~(nao ~ [~ (~(read-at-aeon ze lim dom ran) u.nao mun)])
```

We check immediately that we're not requesting the `rang` for any time other
than the present.

If this is a foreign desk, then we check our cache for the specific request.
If either this is a domestic desk or we don't have the request in our cache,
then we have to actually go read the data from our dome.

We need to do two things.  First, we try to find the number of the commit
specified by the given case, and then we try to get the data there.

Here, we jump into `arvo/zuse.hoon`, which is where much of the algorithmic
code is stored, as opposed to the clay interface, which is stored in
`arvo/clay.hoon`.  We examine `++case-to-aeon:ze`.

```
  ++  case-to-aeon                                      ::    case-to-aeon:ze
    |=  lok=case                                        ::  act count through
    ^-  (unit aeon)
    ?-    -.lok
        %da
      ?:  (gth p.lok lim)  ~
      |-  ^-  (unit aeon)
      ?:  =(0 let)  [~ 0]                               ::  avoid underflow
      ?:  %+  gte  p.lok 
          =<  t
          %-  tako-to-yaki
          %-  aeon-to-tako
          let
        [~ let]
      $(let (dec let))
    ::
        %tas  (~(get by lab) p.lok)
        %ud   ?:((gth p.lok let) ~ [~ p.lok])
    ==
```

We handle each type of `case` differently.  The latter two types are easy.

If we're requesting a revision by label, then we simply look up the requested
label in `lab` from the given dome.  If it exists, that is our aeon; else we
produce null, indicating the requested revision does not yet exist.

If we're requesting a revision by number, we check if we've yet reached that
number.  If so, we produce the number; else we produce null.

If we're requesting a revision by date, we check first if the date is in the
future, returning null if so.  Else we start from the most recent revision and
scan backwards until we find the first revision committed before that date, and
we produce that.  If we requested a date before any revisions were committed,
we produce `0`.

The definitions of `++aeon-to-tako` and `++tako-to-yaki` are trivial.
<<<<<<< HEAD

```
  ++  aeon-to-tako  ~(got by hit)
```

```
=======

```
  ++  aeon-to-tako  ~(got by hit)
```

```
>>>>>>> b03ccf4b
  ++  tako-to-yaki  ~(got by hut)                       ::  grab yaki
```

We simply look up the aeon or tako in their respective maps (`hit` and `hut`).

Assuming we got a valid version number, `++aver` calls `++read-at-aeon:ze`,
which reads the requested data at the given revision.

```
  ++  read-at-aeon                                      ::    read-at-aeon:ze
    |=  [yon=aeon mun=mood]                             ::  seek and read
    ^-  (unit)
    ?:  &(?=(%w p.mun) !?=(%ud -.q.mun))                ::  NB only for speed
      ?^(r.mun ~ [~ yon])
    (read:(rewind yon) mun)
```

If we're requesting the revision number with a case other than by number, then
we go ahead and just produce the number we were given.  Otherwise, we call
`++rewind` to rewind our state to the given revision, and then we call `++read`
to get the requested information.

```
  ++  rewind                                            ::    rewind:ze
    |=  yon=aeon                                        ::  rewind to aeon
    ^+  +>
    ?:  =(let yon)  +>
    ?:  (gth yon let)  !!                               ::  don't have version
    +>(ank (checkout-ankh q:(tako-to-yaki (aeon-to-tako yon))), let yon)
```

If we're already at the requested version, we do nothing.  If we're requesting
a version later than our head, we are unable to comply.

Otherwise, we get the hash of the commit at the number, and from that we get
the commit itself (the yaki), which has the map of path to lobe that represents
a version of the filesystem.  We call `++checkout-ankh` to checkout the commit, and we
replace `ank` in our context with the result.

```
  ++  checkout-ankh                                     ::    checkout-ankh:ze
    |=  hat=(map path lobe)                             ::  checkout commit
    ^-  ankh
    %-  cosh
    %+  roll  (~(tap by hat) ~)
    |=  [[pat=path bar=lobe] ank=ankh]
    ^-  ankh
    %-  cosh
    ?~  pat
      =+  zar=(lobe-to-noun bar)
      ank(q [~ (sham zar) zar])
    =+  nak=(~(get by r.ank) i.pat)
    %=  ank
      r  %+  ~(put by r.ank)  i.pat 
         $(pat t.pat, ank (fall nak _ankh))
    ==
```

Twice we call `++cosh`, which hashes a commit, updating `p` in an `ankh`.
Let's jump into that algorithm before we describe `++checkout-ankh`.

```
++  cosh                                                ::  locally rehash
  |=  ank=ankh                                          ::  NB v/unix.c
  ank(p rehash:(zu ank))
```

We simply replace `p` in the hash with the `cash` we get from a call to
`++rehash:zu`.

```
++  zu  !:                                              ::  filesystem
  |=  ank=ankh                                          ::  filesystem state
  =|  myz=(list ,[p=path q=miso])                       ::  changes in reverse
  =|  ram=path                                          ::  reverse path into
  |%
  ++  rehash                                            ::  local rehash
    ^-  cash
    %+  mix  ?~(q.ank 0 p.u.q.ank)
    =+  axe=1
    |-  ^-  cash
    ?~  r.ank  _@
    ;:  mix
      (shaf %dash (mix axe (shaf %dush (mix p.n.r.ank p.q.n.r.ank))))
      $(r.ank l.r.ank, axe (peg axe 2))
      $(r.ank r.r.ank, axe (peg axe 3))
    ==
```

`++zu` is a core we set up with a particular filesystem node to traverse a
checkout of the filesystem and access the actual data inside it.  One of the
things we can do with it is to create a recursive hash of the node.

In `++rehash`, if this node is a file, then we xor the remainder of the hash
with the hash of the contents of the file.  The remainder of the hash is `0` if
we have no children, else we descend into our children.  Basically, we do a
half SHA-256 of the xor of the axis of this child and the half SHA-256 of the
xor of the name of the child and the hash of the child.  This is done for each
child and all the results are xored together.

Now we return to our discussion of `++checkout-ankh`.

We fold over every path in this version of the filesystem and create a great
ankh out of them.  First, we call `++lobe-to-noun` to get the raw data referred
to be each lobe.

```
  ++  lobe-to-noun                                      ::  grab blob
    |=  p=lobe                                          ::  ^-  *
    %-  blob-to-noun  
    (lobe-to-blob p)
```

This converts a lobe into the raw data it refers to by first getting the blob
with `++lobe-to-blob` and converting that into data with `++blob-to-noun`.

```
  ++  lobe-to-blob  ~(got by lat)                       ::  grab blob
```

This just grabs the blob that the lobe refers to.

```
  ++  blob-to-noun                                      ::  grab blob
    |=  p=blob
    ?-   -.p
       %delta  (lump r.p (lobe-to-noun q.p))
       %direct  q.p
       %indirect  q.p
    ==
```

If we have either a direct or an indirect blob, then the data is stored right
in the blob.  Otherwise, we have to reconstruct it from the diffs.  We do this
by calling `++lump` on the diff in the blob with the data obtained by
recursively calling the parent of this blob.

```
++  lump                                                ::  apply patch
  |=  [don=udon src=*]
  ^-  *
  ?+    p.don  ~|(%unsupported !!)
      %a
    ?+  -.q.don  ~|(%unsupported !!)
      %a  q.q.don
      %c  (lurk ((hard (list)) src) p.q.don)
      %d  (lure src p.q.don)
    ==
  ::
      %c
    =+  dst=(lore ((hard ,@) src))
    %-  roly
    ?+  -.q.don  ~|(%unsupported !!)
      %a  ((hard (list ,@t)) q.q.don)
      %c  (lurk dst p.q.don)
    ==
  ==
```

This is defined in `arvo/hoon.hoon` for historical reasons which are likely no
longer applicable.  Since the `++umph` structure will likely change we convert
clay to be a typed filesystem, we'll only give a high-level description of this
process.  If we have a `%a` udon, then we're performing a trivial replace, so
we produce simply `q.q.don`.  If we have a `%c` udon, then we're performing a
list merge (as in, for example, lines of text).  The merge is performed by
`++lurk`.

```
++  lurk                                                ::  apply list patch
  |*  [hel=(list) rug=(urge)]
  ^+  hel
  =+  war=`_hel`~
  |-  ^+  hel
  ?~  rug  (flop war)
  ?-    -.i.rug
      &
    %=   $
      rug  t.rug
      hel  (slag p.i.rug hel)
      war  (weld (flop (scag p.i.rug hel)) war)
    ==
  ::
      |
    %=  $
      rug  t.rug
      hel  =+  gur=(flop p.i.rug)
           |-  ^+  hel
           ?~  gur  hel
           ?>(&(?=(^ hel) =(i.gur i.hel)) $(hel t.hel, gur t.gur))
      war  (weld q.i.rug war)
    ==
  ==
```

We accumulate our final result in `war`.  If there's nothing more in our list
of merge instructions (unces), we just reverse `war` and produce it.
Otherwise, we process another unce.  If the unce is of type `&`, then we have
`p.i.rug` lines of no changes, so we just copy them over from `hel` to `war`.
If the unice is of type `|`, then we verify that the source lines (in `hel`)
are what we expect them to be (`p.i.rug`), crashing on failure.  If they're
good, then we append the new lines in `q.i.rug` onto `war`.

And that's really it.  List merges are pretty easy.  Anyway, if you recall, we
were discussing `++checkout-ankh`.

```
  ++  checkout-ankh                                     ::    checkout-ankh:ze
    |=  hat=(map path lobe)                             ::  checkout commit
    ^-  ankh
    %-  cosh
    %+  roll  (~(tap by hat) ~)
    |=  [[pat=path bar=lobe] ank=ankh]
    ^-  ankh
    %-  cosh
    ?~  pat
      =+  zar=(lobe-to-noun bar)
      ank(q [~ (sham zar) zar])
    =+  nak=(~(get by r.ank) i.pat)
    %=  ank
      r  %+  ~(put by r.ank)  i.pat 
         $(pat t.pat, ank (fall nak _ankh))
    ==
```

If the path is null, then we calculate `zar`, the raw data at the path `pat` in
this version.  We produce the given ankh with the correct data.

Otherwise, we try to get the child we're looking at from our parent ankh.  If
it's already been created, this succeeds; otherwise, we simply create a default
blank ankh.  We place ourselves in our parent after recursively computing our
children.

This algorithm really isn't that complicated, but it may not be immediately
obvious why it works.  An example should clear everything up.

Suppose `hat` is a map of the following information.

    /greeting                 -->  "customary upon meeting"
    /greeting/english         -->  "hello"
    /greeting/spanish         -->  "hola"
    /greeting/russian/short   -->  "привет"
    /greeting/russian/long    -->  "Здравствуйте"
    /farewell/russian         -->  "до свидания"

Furthermore, let's say that we process them in this order:

    /greeting/english
    /greeting/russian/short
    /greeting/russian/long
    /greeting
    /greeting/spanish
    /farewell/russian

Then, the first path we process is `/greeting/english` .  Since our path is not
null, we try to get `nak`, but because our ankh is blank at this point it
doesn't find anything.  Thus, update our blank top-level ankh with a child
`%greeting`. and recurse with the blank `nak` to create the ankh of the new
child.

In the recursion, we our path is `/english` and our ankh is again blank.  We
try to get the `english` child of our ankh, but this of course fails.  Thus,
we update our blank `/greeting` ankh with a child `english` produced by recursing.

Now our path is null, so we call `++lobe-to-noun` to get the actual data, and we place
it in the brand-new ankh.

Next, we process `/greeting/russian/short`.  Since our path is not null, we try
to get the child named `%greeting`, which does exist since we created it
earlier.  We put modify this child by recursing on it.  Our path is now
`/russian/short`, so we look for a `%russian` child in our `/greeting` ankh.
This doesn't exist, so we add it by recursing.  Our path is now `/short`, so we
look for a `%short` child in our `/greeting/russian` ankh.  This doesn't exist,
so we add it by recursing.  Now our path is null, so we set the contents of
this node to `"привет"`, and we're done processing this path.

Next, we process `/greeting/russian/long`.  This proceeds similarly to the
previous except that now the ankh for `/greeting/russian` already exists, so we
simply reuse it rather than creating a new one.  Of course, we still must
create a new `/greeting/russian/long` ankh.

Next, we process `/greeting`.  This ankh already exists, so after we've
recursed once, our path is null, and our ankh is not blank -- it already has
two children (and two grandchildren).  We don't touch those, though, since a
node may be both a file and a directory.  We just add the contents of the file
-- "customary upon meeting" -- to the existing ankh.

Next, we process `/greeting/spanish`.  Of course, the `/greeting` ankh already
exists, but it doesn't have a `%spanish` child, so we create that, taking care
not to disturb the contents of the `/greeting` file.  We put "hola" into the
ankh and call it good.

Finally, we process `/farewell/russian`.  Here, the `/farewell` ankh doesn't
exist, so we create it.  Clearly the newly-created ankh doesn't have any
children, so we have to add a `%russian` child, and in this child we put our
last content -- "до свидания".

We hope it's fairly obvious that the order we process the paths doesn't affect
the final ankh tree.  The tree will be constructed in a very different order
depending on what order the paths come in, but the resulting tree is
independent of order.

At any rate, we were talking about something important, weren't we?  If you
recall, that concludes our discussion of `++rewind`, which was called from
`++read-at-aeon`.  In summary, `++rewind` returns a context in which our
current state is (very nearly) as it was when the specified version of the desk
was the head.  This allows `++read-at-aeon` to call `++read` to read the
requested information.

```
  ++  read                                              ::    read:ze
    |=  mun=mood                                        ::  read at point
    ^-  (unit)
    ?:  ?=(%v p.mun)
      [~ `dome`+<+<.read]
    ?:  &(?=(%w p.mun) !?=(%ud -.q.mun))
      ?^(r.mun ~ [~ let])
    ?:  ?=(%w p.mun)
      =+  ^=  yak
          %-  tako-to-yaki
          %-  aeon-to-tako
          let
      ?^(r.mun ~ [~ [t.yak (forge-nori yak)]])
      ::?>  ?=(^ hit)  ?^(r.mun ~ [~ i.hit])     ::  what do?? need [@da nori]
    (query(ank ank:(descend-path:(zu ank) r.mun)) p.mun)
```

If we're requesting the dome, then we just return that immediately.

If we're requesting the revision number of the desk and we're not requesting it
by number, then we just return the current number of this desk.  Note of course
that this was really already handled in `++read-at-aeon`.

If we're requesting a `%w` with a specific revision number, then we do
something or other with the commit there.  It's kind of weird, and it doesn't
seem to work, so we'll ignore this case.

Otherwise, we descend into the ankh tree to the given path with
`++descend-path:zu`, and then we handle specific request in `++query`.

```
  ++  descend-path                                      ::  descend recursively
    |=  way=path
    ^+  +>
    ?~(way +> $(way t.way, +> (descend i.way)))
```

This is simple recursion down into the ankh tree.  `++descend` descends one
level, so this will eventually get us down to the path we want.

```
  ++  descend                                           ::  descend
    |=  lol=@ta
    ^+  +>
    =+  you=(~(get by r.ank) lol)
    +>.$(ram [lol ram], ank ?~(you [*cash ~ ~] u.you))
```

`ram` is the path that we're at, so to descend one level we push the name of
this level onto that path.  We update the ankh with the correct one at that
path if it exists; else we create a blank one.

Once we've decscended to the correct level, we need to actually deal with the
request.

```
  ++  query                                             ::    query:ze
    |=  ren=?(%u %v %x %y %z)                           ::  endpoint query
    ^-  (unit ,*)
    ?-  ren
      %u  [~ `rang`+<+>.query]
      %v  [~ `dome`+<+<.query]
      %x  ?~(q.ank ~ [~ q.u.q.ank])
      %y  [~ as-arch]
      %z  [~ ank]
    ==
```

Now that everything's set up, it's really easy.  If they're requesting the
rang, dome, or ankh, we give it to them.  If the contents of a file, we give it
to them if it is in fact a file.  If the `arch`, then we calculate it with
`++as-arch`.

```
  ++  as-arch                                           ::    as-arch:ze
    ^-  arch                                            ::  arch report
    :+  p.ank
      ?~(q.ank ~ [~ p.u.q.ank])
    |-  ^-  (map ,@ta ,~)
    ?~  r.ank  ~
    [[p.n.r.ank ~] $(r.ank l.r.ank) $(r.ank r.r.ank)]
```

This very simply strips out all the "real" data and returns just our own hash,
the hash of the file contents (if we're a file), and a map of the names of our
immediate children.

Lifecycle of a Local Subscription
---------------------------------

A subscription to a range of revisions of a desk initially follows the same
path that a single read does.  In `++aver`, we checked the head of the given
rave.  If the head was `&`, then it was a single request, so we handled it
above.  If `|`, then we handle it with the following code.

```
        =+  nab=(~(case-to-aeon ze lim dom ran) p.p.rav)
        ?~  nab
          ?>  =(~ (~(case-to-aeon ze lim dom ran) q.p.rav))
          (duce hen (rive rav))
        =+  huy=(~(case-to-aeon ze lim dom ran) q.p.rav)
        ?:  &(?=(^ huy) |((lth u.huy u.nab) &(=(0 u.huy) =(0 u.nab))))
          (blub hen)
        =+  top=?~(huy let.dom u.huy)
        =+  sar=(~(lobes-at-path ze lim dom ran) u.nab r.p.rav)
        =+  ear=(~(lobes-at-path ze lim dom ran) top r.p.rav)
        =.  +>.$
          ?:  =(sar ear)  +>.$
          =+  fud=(~(make-nako ze lim dom ran) u.nab top)
          (bleb hen u.nab fud)
        ?^  huy
          (blub hen)
        =+  ^=  ptr  ^-  case
            [%ud +(let.dom)]
        (duce hen `rove`[%| ptr q.p.rav r.p.rav ear])
      ==
```

Recall that `++case-to-aeon:ze` produces the revision number that a case
corresponds to, if it corresponds to any.  If it doesn't yet correspond to a
revision, then it produces null.

Thus, we first check to see if we've even gotten to the beginning of the range
of revisions requested.  If not, then we assert that we haven't yet gotten to
the end of the range either, because that would be really strange.  If not,
then we immediately call `++duce`, which, if you recall, for a local request,
simply puts this duct and rove into our cult `qyx`, so that we know who to
respond to when the revision does appear.

If we've already gotten to the first revision, then we can produce some content
immediately.  If we've also gotten to the final revision, and that revision is
earlier than the start revision, then it's a bad request and we call `++blub`,
which tells the subscriber that his subscription will not be satisfied.

Otherwise, we find the data at the given path at the beginning of the
subscription and at the last available revision in the subscription.  If
they're the same, then we don't send a notification.  Otherwise, we call
`++gack`, which creates the `++nako` we need to produce.  We call `++bleb` to
actually produce the information.

If we already have the last requested revision, then we also tell the
subscriber with `++blub` that the subscription will receive no further updates.

If there will be more revisions in the subscription, then we call `++duce`,
adding the duct to our subscribers.  We modify the rove to start at the next
revision since we've already handled all the revisions up to the present.

We glossed over the calls to `++lobes-at-path`, `++make-nako`, and `++bleb`, so
we'll get back to those right now.  `++bleb` is simple, so we'll start with
that.

```
    ++  bleb                                          ::  ship sequence
      |=  [hen=duct ins=@ud hip=nako]
      ^+  +>
      (blab hen [%w [%ud ins] ~] hip)
```

We're given a duct, the beginning revision number, and the nako that contains
the updates since that revision.  We use `++blab` to produce this result to
the subscriber.  The case is `%w` with a revision number of the beginning of the
subscription, and the data is the nako itself.

We call `++lobes-at-path:ze` to get the data at the particular path.

```
  ++  lobes-at-path                                     ::    lobes-at-path:ze
    |=  [yon=aeon pax=path]                             ::  data at path
    ^-  (map path lobe)
    ?:  =(0 yon)  ~
    %-  mo
    %+  skim
      %.  ~
      %~  tap  by
      =<  q
      %-  tako-to-yaki
      %-  aeon-to-tako
      yon
    |=  [p=path q=lobe]
    ?|  ?=(~ pax)
        ?&  !?=(~ p)
            =(-.pax -.p)
            $(p +.p, pax +.pax)
    ==  ==
```

At revision zero, the theoretical common revision between all repositories,
there is no data, so we produce null.

We get the list of paths (paired with their lobe) in the revision referred to
by the given number and we keep only those paths which begin with `pax`.
Converting to a map, we now have a map from the subpaths at the given path to
the hash of their data.  This is simple and efficient to calculate and compare
to later revisions.  This allows us to easily tell if a node or its children
have changed.

Finally, we will describe `++make-nako:ze`.

```
  ++  make-nako                                         ::  gack a through b
    |=  [a=aeon b=aeon]
    ^-  [(map aeon tako) aeon (set yaki) (set blob)]
    :_  :-  b
        =-  [(takos-to-yakis -<) (lobes-to-blobs ->)]
        %+  reachable-between-takos
          (~(get by hit) a)                             ::  if a not found, a=0
        (aeon-to-tako b)
    ^-  (map aeon tako)
    %-  mo  %+  skim  (~(tap by hit) ~)
    |=  [p=aeon *]
    &((gth p a) (lte p b))
```

We need to produce four things -- the numbers of the new commits, the number of
the latest commit, the new commits themselves, and the new data itself.

The first is fairly easy to produce.  We simply go over our map of numbered
commits and produce all those numbered greater than `a` and not greater than
`b`.

The second is even easier to produce -- `b` is clearly our most recent commit.

The third and fourth are slightly more interesting, though not too terribly
difficult.  First, we call `++reachable-between-takos`.

```
  ++  reachable-between-takos
    |=  [a=(unit tako) b=tako]                          ::  pack a through b
    ^-  [(set tako) (set lobe)]
    =+  ^=  sar 
        ?~  a  ~
        (reachable-takos r:(tako-to-yaki u.a))
    =+  yak=`yaki`(tako-to-yaki b)
    %+  new-lobes-takos  (new-lobes ~ sar)              ::  get lobes
    |-  ^-  (set tako)                                  ::  walk onto sar
    ?:  (~(has in sar) r.yak)
      ~
    =+  ber=`(set tako)`(~(put in `(set tako)`~) `tako`r.yak)
    %-  ~(uni in ber)
    ^-  (set tako)
    %+  roll  p.yak
    |=  [yek=tako bar=(set tako)]
    ^-  (set tako)
    ?:  (~(has in bar) yek)                             ::  save some time
      bar
    %-  ~(uni in bar)
    ^$(yak (tako-to-yaki yek))
```

We take a possible starting commit and a definite ending commit, and we produce
the set of commits and the set of data between them.

We let `sar` be the set of commits reachable from `a`.  If `a` is null, then
obviously no commits are reachable.  Otherwise, we call `++reachable-takos` to
calculate this.

```
  ++  reachable-takos                                   ::  reachable
    |=  p=tako                                          ::  XX slow
    ^-  (set tako)
    =+  y=(tako-to-yaki p)
    =+  t=(~(put in _(set tako)) p)
    %+  roll  p.y
    |=  [q=tako s=_t]
    ?:  (~(has in s) q)                                 ::  already done
      s                                                 ::  hence skip
    (~(uni in s) ^$(p q))                               ::  otherwise traverse
```

We very simply produce the set of the given tako plus its parents, recursively.

Back in `++reachable-between-takos`, we let `yak` be the yaki of `b`, the
ending commit.  With this, we create a set that is the union of `sar` and all
takos reachable from `b`.

We pass `sar` into `++new-lobes` to get all the lobes referenced by any tako
referenced by `a`.  The result is passed into `++new-lobes-takos` to do the
same, but not recomputing those in already calculated last sentence.  This
produces the sets of takos and lobes we need.

```
  ++  new-lobes                                         ::  object hash set
    |=  [b=(set lobe) a=(set tako)]                     ::  that aren't in b
    ^-  (set lobe)
    %+  roll  (~(tap in a) ~)
    |=  [tak=tako bar=(set lobe)]
    ^-  (set lobe)
    =+  yak=(tako-to-yaki tak)
    %+  roll  (~(tap by q.yak) ~)
    |=  [[path lob=lobe] far=_bar]
    ^-  (set lobe)
    ?~  (~(has in b) lob)                               ::  don't need
      far
    =+  gar=(lobe-to-blob lob)
    ?-  -.gar
      %direct  (~(put in far) lob)
      %delta  (~(put in $(lob q.gar)) lob)
      %indirect  (~(put in $(lob s.gar)) lob)
    ==
```

Here, we're creating a set of lobes referenced in a commit in `a`.  We start
out with `b` as the initial set of lobes, so we don't need to recompute any of
the lobes referenced in there.

The algorithm is pretty simple, so we won't bore you with the details.  We
simply traverse every commit in `a`, looking at every blob referenced there,
and, if it's not already in `b`, we add it to `b`.  In the case of a direct
blob, we're done.  For a delta or an indirect blob, we recursively add every
blob referenced within the blob.

```
  ++  new-lobes-takos                                   ::  garg & repack
    |=  [b=(set lobe) a=(set tako)]
    ^-  [(set tako) (set lobe)]
    [a (new-lobes b a)]
```

Here, we just update the set of lobes we're given with the commits we're given
and produce both sets.

This concludes our discussion of a local subscription.

Lifecycle of a Foreign Read or Subscription
-------------------------------------------

Foreign reads and subscriptions are handled in much the same way as local ones.
The interface is the same -- a vane or app sends a `%warp` kiss with the
request.  The difference is simply that the `sock` refers to the foreign ship.

Thus, we start in the same place -- in `++call`, handling `%warp`.  However,
since the two side of the `sock` are different, we follow a different path.

```
        =+  wex=(do now p.q.hic p.q.q.hic ruf)
        =+  ^=  woo
          ?~  q.q.q.hic
            abet:(ease:wex hen)
          abet:(eave:wex hen u.q.q.q.hic)
        [-.woo (posh q.p.q.hic p.q.q.hic +.woo ruf)]
```

If we compare this to how the local case was handled, we see that it's not all
that different.  We use `++do` rather than `++un` and `++de` to set up the core
for the foreign ship.  This gives us a `++de` core, so we either cancel or
begin the request by calling `++ease` or `++eave`, exactly as in the local
case.  In either case, we call `++abet:de` to resolve our various types of
output into actual moves, as described in the local case.  Finally, we call
`++posh` to update our raft, putting the modified rung into the raft.

We'll first trace through `++do`.

```
  ++  do
    |=  [now=@da [who=ship him=ship] syd=@tas ruf=raft]
    =+  ^=  rug  ^-  rung
        =+  rug=(~(get by hoy.ruf) him)
        ?^(rug u.rug *rung)
    =+  ^=  red  ^-  rede
        =+  yit=(~(get by rus.rug) syd)
        ?^(yit u.yit `rede`[~2000.1.1 ~ [~ *rind] *dome])
    ((de now ~ ~) [who him] syd red ran.ruf)
```

If we already have a rung for this foreign ship, then we use that.  Otherwise,
we create a new blank one.  If we already have a rede in this rung, then we use
that, otherwise we create a blank one.  An important point to note here is that
we let `ref` in the rede be `[~ *rind]`.  Recall, for domestic desks `ref` is
null.  We use this to distinguish between foreign and domestic desks in `++de`.

With this information, we create a `++de` core as usual.

Although we've already covered `++ease` and `++eave`, we'll go through them
quickly again, highlighting the case of foreign request.

```
    ++  ease                                          ::  release request
      |=  hen=duct
      ^+  +>
      =.  qyx  (~(del by qyx) hen)
      ?~  ref  +>
      |-  ^+  +>+.$
      =+  nux=(~(get by fod.u.ref) hen)
      ?~  nux  +>+.$
      %=  +>+.$
        say        [[hen [(scot %ud u.nux) ~] for [u.nux syd ~]] say]
        fod.u.ref  (~(del by fod.u.ref) hen)
        bom.u.ref  (~(del by bom.u.ref) u.nux)
      ==
```

Here, we still remove the duct from our cult (we maintain a cult even for
foreign desks), but we also need to tell the foreign desk to cancel our
subscription.  We do this by sending a request (by appending to `say`, which
gets resolved in `++abet:de` to a `%want` kiss to ames) to the foreign ship to
cancel the subscription.  Since we don't anymore expect a response on this
duct, we remove it from `fod` and `bom`, which are the maps between ducts,
raves, and request sequence numbers.  Basically, we remove every trace of the
subscription from our request manager.

In the case of `++eave`, where we're creating a new request, everything is
exactly identical to the case of the local request except `++duce`.  We said
that `++duce` simply puts the request into our cult.  This is true for a
domestic request, but distinctly untrue for foreign requests.

```
    ++  duce                                          ::  produce request
      |=  [hen=duct rov=rove]
      ^+  +>
      =.  qyx  (~(put by qyx) hen rov)
      ?~  ref  +>.$
      |-  ^+  +>+.$                                   ::  XX  why?
      =+  rav=(reve rov)
      =+  ^=  vaw  ^-  rave
        ?.  ?=([%& %v *] rav)  rav
        [%| [%ud let.dom] `case`q.p.rav r.p.rav]
      =+  inx=nix.u.ref
      %=  +>+.$
        say        [[hen [(scot %ud inx) ~] for [inx syd ~ vaw]] say]
        nix.u.ref  +(nix.u.ref)
        bom.u.ref  (~(put by bom.u.ref) inx [hen vaw])
        fod.u.ref  (~(put by fod.u.ref) hen inx)
      ==
```

If we have a request manager (i.e. this is a foreign desk), then we do the
approximate inverse of `++ease`.  We create a rave out of the given request and
send it off to the foreign desk by putting it in `say`.  Note that the rave is
created to request the information starting at the next revision number.  Since
this is a new request, we put it into `fod` and `bom` to associate the request
with its duct and its sequence number.  Since we're using another sequence
number, we must increment `nix`, which represents the next available sequence
number.

And that's really it for this side of the request.  Requesting foreign
information isn't that hard.  Let's see what it looks like on the other side.
When we get a request from another ship for information on our ship, that comes
to us in the form of a `%wart` from ames.

We handle a `%wart` in `++call`, right next to where we handle the `%warp` case.

```
        %wart
      ?>  ?=(%re q.q.hic)
      =+  ryf=((hard riff) s.q.hic)
      :_  ..^$
      :~  :-  hen
          :^  %pass  [(scot %p p.p.q.hic) (scot %p q.p.q.hic) r.q.hic]
            %c
          [%warp [p.p.q.hic p.p.q.hic] ryf]
      ==
```

Every request we receive should be of type `riff`, so we coerce it into that
type.  We just convert this into a new `%warp` kiss that we pass to ourself.
This gets handled like normal, as a local request.  When the request produces
a value, it does so like normal as a `%writ`, which is returned to `++take`
along the path we just sent it on.

```
        %writ
      ?>  ?=([@ @ *] tea)
      =+  our=(need (slaw %p i.tea))
      =+  him=(need (slaw %p i.t.tea))
      :_  ..^$
      :~  :-  hen
          [%pass ~ %a [%want [our him] [%r %re %c t.t.tea] p.+.q.hin]]
      ==
```

Since we encoded the ship we need to respond to in the path, we can just pass
our `%want` back to ames, so that we tell the requesting ship about the new
data.

This comes back to the original ship as a `%waft` from ames, which comes into
`++take`, right next to where we handled `%writ`.

```
        %waft
      ?>  ?=([@ @ ~] tea)
      =+  syd=(need (slaw %tas i.tea))
      =+  inx=(need (slaw %ud i.t.tea))
      =+  ^=  zat
        =<  wake
        (knit:(do now p.+.q.hin syd ruf) [inx ((hard riot) q.+.q.hin)])
      =^  mos  ruf
        =+  zot=abet.zat
        [-.zot (posh q.p.+.q.hin syd +.zot ruf)]
      [mos ..^$(ran.ruf ran.zat)]                         ::  merge in new obj
```

This gets the desk and sequence number from the path the request was sent over.
This determines exactly which request is being responded to.  We call
`++knit:de` to apply the changes to our local desk, and we call `++wake` to
update our subscribers.  Then we call `++abet:de` and `++posh` as normal (like
in `++eave`).

We'll examine `++knit` and `++wake`, in that order.

```
    ++  knit                                          ::  external change
      |=  [inx=@ud rot=riot]
      ^+  +>
      ?>  ?=(^ ref)
      |-  ^+  +>+.$
      =+  ruv=(~(get by bom.u.ref) inx)
      ?~  ruv  +>+.$
      =>  ?.  |(?=(~ rot) ?=(& -.q.u.ruv))  .
          %_  .
            bom.u.ref  (~(del by bom.u.ref) inx)
            fod.u.ref  (~(del by fod.u.ref) p.u.ruv)
          ==
      ?~  rot
        =+  rav=`rave`q.u.ruv
        %=    +>+.$
            lim
          ?.(&(?=(| -.rav) ?=(%da -.q.p.rav)) lim `@da`p.q.p.rav)
        ::
            haw.u.ref
          ?.  ?=(& -.rav)  haw.u.ref
          (~(put by haw.u.ref) p.rav ~)
        ==
      ?<  ?=(%v p.p.u.rot)
      =.  haw.u.ref
        (~(put by haw.u.ref) [p.p.u.rot q.p.u.rot q.u.rot] ~ r.u.rot)
      ?.  ?=(%w p.p.u.rot)  +>+.$
      |-  ^+  +>+.^$
      =+  nez=[%w [%ud let.dom] ~]
      =+  nex=(~(get by haw.u.ref) nez)
      ?~  nex  +>+.^$
      ?~  u.nex  +>+.^$  ::  should never happen
      =.  +>+.^$     =+  roo=(edis ((hard nako) u.u.nex))
                     ?>(?=(^ ref.roo) roo)
      %=  $
        haw.u.ref  (~(del by haw.u.ref) nez)
      ==
```

This is kind of a long gate, but don't worry, it's not bad at all.

First, we assert that we're not a domestic desk.  That wouldn't make any sense
at all.

Since we have the sequence number of the request, we can get the duct and rave
from `bom` in our request manager.  If we didn't actually request this data (or
the request was canceled before we got it), then we do nothing.

Else, we remove the request from `bom` and `fod` unless this was a subscription
request and we didn't receive a null riot (which would indicate the last
message on the subscription).

Now, if we received a null riot, then if this was a subscription request by
date, then we update `lim` in our request manager (representing the latest time
at which we have complete information for this desk) to the date that was
requested.  If this was a single read request, then we put the result in our
simple cache `haw` to make future requests faster.  Then we're done.

If we received actual data, then we put it into our cache `haw`.  Unless it's a
`%w` request, we're done.

If it is a `%w` request, then we try to get the `%w` at our current head from
the cache.  In general, that should be the thing we just put in a moment ago,
but that is not guaranteed.  The most common case where this is different is
when we receive desk updates out of order.  At any rate, since we now have new
information, we need to apply it to our local copy of the desk.  We do so in
`++edis`, and then we remove the stuff we just applied from the cache, since
it's not really a true "single read", like what should really be in the cache.

```
    ++  edis                                          ::  apply subscription
      |=  nak=nako
      ^+  +>
      %=  +>
        hit.dom  (~(uni by hit.dom) gar.nak)
        let.dom  let.nak
        lat.ran  %+  roll  (~(tap in bar.nak) ~)
                 =<  .(yeb lat.ran)
                 |=  [sar=blob yeb=(map lobe blob)]
                 =+  zax=(blob-to-lobe sar)
                 %+  ~(put by yeb)  zax  sar
        hut.ran  %+  roll  (~(tap in lar.nak) ~)
                 =<  .(yeb hut.ran)
                 |=  [sar=yaki yeb=(map tako yaki)]
                 %+  ~(put by yeb)  r.sar  sar
      ==
```

This shows, of course, exactly why nako is defined the way it is.  To become
completely up to date with the foreign desk, we need to merge `hit` with the
foreign one so that we have all the revision numbers.  We update `let` so that
we know which revision is the head.

We merge the new blobs in `lat`, keying them by their hash, which we get from a
call to `++blob-to-lobe`.  Recall that the hash is stored in the actual blob
itself.  We do the same thing to the new yakis, putting them in `hut`, keyed by
their hash.

Now, our local dome should be exactly the same as the foreign one.

This concludes our discussion of `++knit`.  Now the changes have been applied to
our local copy of the desk, and we just need to update our subscribers.  We do
so in `++wake:de`.

```
    ++  wake                                          ::  update subscribers
      ^+  .
      =+  xiq=(~(tap by qyx) ~)
      =|  xaq=(list ,[p=duct q=rove])
      |-  ^+  ..wake
      ?~  xiq
        ..wake(qyx (~(gas by *cult) xaq))
      ?-    -.q.i.xiq
          &
        =+  cas=?~(ref ~ (~(get by haw.u.ref) `mood`p.q.i.xiq))
        ?^  cas
          %=    $
              xiq  t.xiq
              ..wake  ?~  u.cas  (blub p.i.xiq)
                      (blab p.i.xiq p.q.i.xiq u.u.cas)
          ==
        =+  nao=(~(case-to-aeon ze lim dom ran) q.p.q.i.xiq)
        ?~  nao  $(xiq t.xiq, xaq [i.xiq xaq])
        $(xiq t.xiq, ..wake (balk p.i.xiq u.nao p.q.i.xiq))
      ::
          |
        =+  mot=`moot`p.q.i.xiq
        =+  nab=(~(case-to-aeon ze lim dom ran) p.mot)
        ?~  nab
          $(xiq t.xiq, xaq [i.xiq xaq])
        =+  huy=(~(case-to-aeon ze lim dom ran) q.mot)
        ?~  huy
          =+  ptr=[%ud +(let.dom)]
          %=  $
            xiq     t.xiq
            xaq     [[p.i.xiq [%| ptr q.mot r.mot s.mot]] xaq]
            ..wake  =+  ^=  ear
                        (~(lobes-at-path ze lim dom ran) let.dom r.p.q.i.xiq)
                    ?:  =(s.p.q.i.xiq ear)  ..wake
                    =+  fud=(~(make-nako ze lim dom ran) u.nab let.dom)
                    (bleb p.i.xiq let.dom fud)
          ==
        %=  $
          xiq     t.xiq
          ..wake  =-  (blub:- p.i.xiq)
                  =+  ^=  ear
                      (~(lobes-at-path ze lim dom ran) u.huy r.p.q.i.xiq)
                  ?:  =(s.p.q.i.xiq ear)  (blub p.i.xiq)
                  =+  fud=(~(make-nako ze lim dom ran) u.nab u.huy)
                  (bleb p.i.xiq +(u.nab) fud)
        ==
      ==
    --
```

This is even longer than `++knit`, but it's pretty similar to `++eave`.  We loop
through each of our subscribers `xiq`, processing each in turn.  When we're done,
we just put the remaining subscribers back in our subscriber list.

If the subscriber is a single read, then, if this is a foreign desk (note that
`++wake` is called from other arms, and not only on foreign desks).  Obviously,
if we find an identical request there, then we can produce the result
immediately.  Referential transparency for the win.  We produce the result with
a call to `++blab`.  If this is a foreign desk but the result is not in the
cache, then we produce `++blub` (canceled subscription with no data) for
reasons entirely opaque to me.  Seriously, it seems like we should wait until
we get an actual response to the request.  If someone figures out why this is,
let me know.  At any rate, it seems to work.

If this is a domestic desk, then we check to see if the case exists yet.  If
it doesn't, then we simply move on to the next subscriber, consing this one
onto `xaq` so that we can check again the next time around.  If it does exist,
then we call `++balk` to fulfill the request and produce it.

`++balk` is very simple, so we'll describe it here before we get to the
subscription case.

```
    ++  balk                                          ::  read and send
      |=  [hen=duct yon=@ud mun=mood]
      ^+  +>
      =+  vid=(~(read-at-aeon ze lim dom ran) yon mun)
      ?~  vid  (blub hen)  (blab hen mun u.vid)
```

We call `++read-at-aeon` on the given request and aeon.  If you recall, this
processes a `mood` at a particular aeon and produces the result, if there is
one.  If there is data at the requested location, then we produce it with
`++blab`.  Else, we call `++blub` to notify the subscriber that no data can
ever come over this subscriptioin since it is now impossible for there to ever
be data for the given request.  Because referential transparency.

At any rate, back to `++wake`.  If the given rave is a subscription request,
then we proceed similarly to how we do in `++eave`.  We first try to get the
aeon referred to by the starting case.  If it doesn't exist yet, then we can't
do anything interesting with this subscription, so we move on to the next one.

Otherwise, we try to get the aeon referrred to by the ending case.  If it
doesn't exist yet, then we produce all the information we can.  We call
`++lobes-at-path` at the given aeon and path to see if the requested path has
actually changed.  If it hasn't, then we don't produce anything; else, we
produce the correct nako by calling `++bleb` on the result of `++make-nako`, as
in `++eave`.  At any rate, we move on to the next subscription, putting back
into our cult the current subscription with a new start case of the next aeon
after the present.

If the aeon referred to by the ending case does exist, then we drop this
subscriber from our cult and satisfy its request immediately.  This is the same
as before -- we check to see if the data at the path has actually changed,
producing it if it has; else, we call `++blub` since no more data can be
produced over this subscription.

<<<<<<< HEAD
This concludes our discussion of foreign requests.
=======
This concludes our discussion of foreign requests.

Lifecycle of a Local Write
--------------------------

There are two kisses that cause a local write:  `%info` and `%into`.  These are
exactly identical except that `%into` resets the the sync duct in clay, so it
ought only to be called from unix.  Within arvo, we call `%info`.

Both are handled in `++call`.

```
        ?(%info %into)
      ?:  =(%$ q.q.hic)
        ?.  ?=(%into -.q.hic)  [~ ..^$]
        =+  yar=(need (~(get by fat.ruf) p.q.hic))
        [~ ..^$(fat.ruf (~(put by fat.ruf) p.q.hic yar(hez [~ hen])))]
      =^  mos  ruf
        =+  une=(un p.q.hic now ruf)
        =+  ^=  zat
            (exec:(di:wake:une q.q.hic) hen now r.q.hic)
        =+  zot=abet.zat
        :-  -.zot
        =.  une  (pish:une q.q.hic +.zot ran.zat)
        abet:une(hez.yar ?.(=(%into -.q.hic) hez.yar.une [~ hen]))
      [mos ..^$]
```

Recall that in the kiss (`q.hic`) the `p` is the ship whose filesystem we're
trying to change, the `q` is the desk we're changing, and the `r` is the
requested change.

If `q`, the desk name, is empty, then we don't make any actual changes to the
filesystem.  In the case of `%info`, we do nothing at all.  For the `%into`
kiss, we simply set the sync duct to the duct we received this kiss on.  This
allows us to set the sync duct without making a change to our filesystem.

Otherwise, we construct the core for a local ship with `++un` and for the local
desk with `++di`, as described above.  We then apply the change with
`++exec:de`, which contains the meat of the write functionality.  Afterward, we
call `++abet:de` to resolve our changes to the desk and `++pish:un` and
`++abet:un` to resolve our changes to the ship, as described above.  Again, if
this is a `%info` kiss, then we don't change the sync duct; else, we set it to
the calling duct.

The interesting call here was, of course, `++exec:de`.

```
    ++  exec                                          ::  change and update
      |=  [hen=duct wen=@da lem=nori]
      ^+  +>
      (echo:wake:(edit wen lem) hen wen lem)
```

First, we call `++edit` to apply our changes, then we call `++wake` to push out
any new updates to our subscribers.  Finally, we call `++echo` to announce our
changes to both unix and the terminal.

We have described `++wake` above, so we'll discuss `++edit` and `++echo` here.
Since `++echo` is significantly simpler, we'll start with it.

```
    ++  echo                                          ::  announce changes
      |=  [hen=duct wen=@da lem=nori]
      ^+  +>
      %=    +>
          vag  ?~(hez vag :_(vag [u.hez [%ergo who syd let.dom]]))
          yel
        =+  pre=`path`~[(scot %p for) syd (scot %ud let.dom)]
        ?-  -.lem
          |  :_  yel
             [hen %note '=' %leaf :(weld (trip p.lem) " " (spud pre))]
          &  |-  ^+  yel
             ?~  q.q.lem  yel
             :_  $(q.q.lem t.q.q.lem)
             :-  hen
             :+  %note
               ?-(-.q.i.q.q.lem %del '-', %ins '+', %mut ':')
             [%leaf (spud (weld pre p.i.q.q.lem))]
        ==
      ==
```

If we have a sync duct, then we push out a `%ergo` gift along it so that unix
knows there has been a change to the filesystem and can update the copy on the
unix filesystem.

Additionally, we push out a `%note` gift to the terminal duct to display the
new changes to the user.  This is responsible for the printed lines we see when
a file is added, removed, or modified.

It remains to discuss `++edit:de`.

```
    ++  edit                                          ::  apply changes
      |=  [wen=@da lem=nori]
      ^+  +>
      =+  axe=(~(edit ze lim dom ran) wen lem)
      =+  `[l=@da d=dome r=rang]`+<.axe
      +>.$(dom d, ran r)
```

We very simply call `++edit:ze` and apply the resultant dome and rang back into
ourself.  As we should expect, the actual handling of the changes themselves
is delegated to `++ze` in `arvo/zuse.hoon`.

```
  ++  edit                                              ::    edit:ze
    |=  [wen=@da lem=nori]                              ::  edit
    ^+  +>
    ?-  -.lem
      &  =^  yak  lat                                   ::  merge objects
             %+  forge-yaki  wen
             ?:  =(let 0)                               ::  initial import
               [~ q.lem]
             [(some r:(aeon-to-yaki let)) q.lem]
         ?.  ?|  =(0 let)
                 !=((lent p.yak) 1)
                 !(equiv q.yak q:(aeon-to-yaki let))
             ==
           +>.$                                         ::  silently ignore
         =:  let  +(let)
             hit  (~(put by hit) +(let) r.yak)
             hut  (~(put by hut) r.yak yak)
         ==
         +>.$(ank (checkout-ankh q.yak))
      |  +>.$(lab ?<((~(has by lab) p.lem) (~(put by lab) p.lem let)))
    ==
```

Two kinds of changes may be made to a filesystem:  we can modify the contents
or we can label a revision.

Labeling a revision (the `|` case) is much simpler.  We first assert that the
label doesn't already exist.  Then, we put in `lab` in our dome the label
associated with the current revision number.

In the `&` case, we're actually modifying the contents of the filesystem.
First, we create the commit in `++forge-yaki` by applying the given changes to
our current revision.  This also updates `lat` in our rang with the new data
objects.

Unless either this is the initial import, the generated yaki doesn't have
exactly one parent, or the data in the generated yaki is the same as that in
our current revision, we silently ignore the request.  Note that this only
allows changes that don't affect the contents of the filesystem if this is a
merge.

If one of the conditions does hold, then we apply the generated commit.  We
increment `let`, the revision number of our head; associate the new revision
number with the hash of the new commit; and put the new commit in `hut`.
Finally, we update our current ankh by checking out the new commit.

We discussed `++checkout-ankh` above, so it remains only to discuss
`++forge-yaki` and `++equiv`.  We begin with the simpler, `++equiv:ze`.

```
  ++  equiv                                             ::  test paths
    |=  [p=(map path lobe) q=(map path lobe)]
    ^-  ?
    =-  ?.  qat  %.n
        %+  levy  (~(tap by q) ~)
        |=  [pat=path lob=lobe]
        (~(has by p) pat)
    ^=  qat
    %+  levy  (~(tap by p) ~)
    |=  [pat=path lob=lobe]
    =+  zat=(~(get by q) pat)
    ?~  zat  %.n
    =((lobe-to-noun u.zat) (lobe-to-noun lob))
```

We're checking to see if the data in both filesystem trees is identical.  We
start by going through `p` and checking to see if (1) the path exists in `q`
and (2) the data is the same as in `q`.

This shows that `q` is a superset of `p`.  To show that `p` and `q` are
equivalent, we have to make sure there is nothing in `q` that is not also in
`p`.  Once we've done that, we know `p` and `q` are equivalent.

```
  ++  forge-yaki                                        ::    forge-yaki:ze
    |=  [wen=@da par=(unit tako) lem=soba]              ::  forge yaki
    =+  ^=  per
        ?~  par  ~
        ~[u.par]
    =+  gar=(update-lat (apply-changes q.lem) lat)
    :-  %^  make-yaki  per  +.gar  wen                  ::  from existing diff
    -.gar                                               ::  fix lat
```

Here, we first make `per`, our list of parents.  If we have a parent, we put it
in the list, else the list is empty.  Simple.

We then apply the changes and update `lat`, our object store.  Finally, we make
a yaki out of the generated change information and produce both it and the new
object store.

In increasing order of complexity, the new arms here are `++make-yaki`,
`++update-lat`, and `++apply-changes`.

```
  ++  make-yaki                                         ::  make yaki
    |=  [p=(list tako) q=(map path lobe) t=@da]
    ^-  yaki
    =+  ^=  has
        %^  cat  7  (sham [%yaki (roll p add) q t])
        (sham [%tako (roll p add) q t])
    [p q has t]
```

We're given almost everything we need to make a yaki, so we just need to
generate the hash of the new yaki.  We take a noun hash of a noun that depends
on the hashes of the parents, the data at this commit, and the date of the
commit.  Note that this means two identical changes made on the same parents at
different times will have different hashes.

```
  ++  update-lat                                        ::   update-lat:ze
    |=  [lag=(map path blob) sta=(map lobe blob)]       ::  fix lat
    ^-  [(map lobe blob) (map path lobe)]
    %+  roll  (~(tap by lag) ~)
    |=  [[pat=path bar=blob] [lut=_sta gar=(map path lobe)]]
    ?~  (~(has by lut) p.bar)
      [lut (~(put by gar) pat p.bar)]
    :-  (~(put by lut) p.bar bar)
    (~(put by gar) pat p.bar)
```

We're given a map of paths directly to their contents, but we wish to have both
a map from paths to hashes of their contents and a map from hashes to the
content itself.  We're given an initial map of the second kind, but when
applying the changes, we may add new content which is not yet stored here.

We roll over the given map from paths to data and, if the data is already in
our store, then we simply add a reference to the hash in the map from paths to
hashes.  Otherwise, we also have to add the entry in the map from hashes to
data.

```
  ++  apply-changes                                     ::   apply-changes:ze
    |=  lar=(list ,[p=path q=miso])                     ::  store changes
    ^-  (map path blob)
    =+  ^=  hat                                         ::  current state
        ?:  =(let 0)                                    ::  initial commit
          ~                                             ::  has nothing
        =<  q
        %-  aeon-to-yaki
        let
    =-  =+  sar=(sa (turn lar |=([p=path *] p)))        ::  changed paths
        %+  roll  (~(tap by hat) ~)                     ::  find unchanged
        |=  [[pat=path gar=lobe] bat=_bar]
        ?:  (~(has in sar) pat)                         ::  has update
          bat
        (~(put by bat) pat (lobe-to-blob gar))  ::  use original
    ^=  bar  ^-  (map path blob)
    %+  roll  lar
    |=  [[pat=path mys=miso] bar=(map path blob)]
    ^+  bar
    ?-    -.mys
        %ins                                            ::  insert if not exist
      ?:  (~(has by bar) pat)  !!                       ::
      ?:  (~(has by hat) pat)  !!                       ::
      (~(put by bar) pat (make-direct p.mys %c))        ::  TODO content type?
        %del                                            ::  delete if exists
      ?.  |((~(has by hat) pat) (~(has by bar) pat))  !!
      (~(del by bar) pat)
        %mut                                            ::  mutate, must exist
      =+  ber=(~(get by bar) pat)
      ?~  ber
        =+  har=(~(get by hat) pat)
        ?~  har  !!
        %+  ~(put by bar)  pat
        (make-delta u.har p.mys)
      %+  ~(put by bar)  pat
      (make-delta p.u.ber p.mys)
    ==
```

We let `hat` be the state of our head.  We let `bar` be the new state of
the files we touch in our changes, and then we add in the unchanged files.

To compute `bar`, we go through each change, handling each one individually.
If the change is an insert, then we first assert that the file doesn't already
exist and that we haven't already added it in this changeset.  Note that this
means it is impossible to delete a file and then insert it again in the same
changeset.  If this is indeed a new file, then put the path into `bar`,
associated with its data blob, as calculated by `++make-direct`.

```
  ++  make-direct                                       ::  make blob
    |=  [p=* q=umph]
    ^-  blob
    [%direct (mug p) p q]
```

We're given everything we need to create a `%direct` blob except the hash,
which we calculate as the simple mug of the file contents.

In the case of a delete, we first assert that the file exists in either the
current head or our new changes.  Note that it is possible to insert a file and
then delete it in the same changeset.  If the file does exist, then we remove
it from `bar`.

Finally, in the case of a mutation, we try to get the current state of the file
from our new changes in `bar`.  If it's not there, then we assert that the file
exists in our current head (it must, after all, if we're changing it), and we
make a `%delta` blob out of the difference between the old contents and the new
contents.  If the file is in `bar`, then make the `%delta` blob as a change
from from the contents already in `bar` to the new contents.  This means it is
possible to have multiple mutations to a file in the same changeset.

After we've computed the contents of modified files, we must add all the
unmodified files.  We might naively suppose that `(~(uni by hat) bar)` would do
this, but this would add back all the deleted files.  To get around this, we
let `sar` be the changed files, and then we simply roll over the files at our
current head, adding everything that isn't in `sar`.

This concludes our discussion of a local write.

Lifecycle of a Local Merge
--------------------------

Merges are pretty simple from the perspective of clay.  A `%merg` kiss is sent
with already-generated merge state, and we simply apply the new state.  The
question of how the merge is generated is much more complicated, but it is also
out of the scope of this section.  If you're interested, take a look at
`++construct-merge:ze`.

We've seen most of the arms involved, so we'll go through most of it pretty
quickly.  In `++call` we handle the `%merg` kiss.

```
        %merg                                               ::  direct state up
      =^  mos  ruf
        =+  une=(un p.q.hic now ruf)
        =+  ^=  zat
            (exem:(di:wake:une q.q.hic) hen now r.q.hic)
        =+  zot=abet.zat
        :-  -.zot
        =.  une  (pish:une q.q.hic +.zot ran.zat)
        abet:une(hez.yar ?.(=(%into -.q.hic) hez.yar.une [~ hen]))
      [mos ..^$]
```

As we've seen several times before, we set up a core for the local ship with
`++un`.  We set up a core for the local desk with `++di` and updating our
subscribers with `++wake`.  We call `++exem` to execute the merge.  `++abet:de`,
`++pish:un` and `++abet:un` resolve all our changes.

The only new arm here is `++exem:de`.

```
    ++  exem                                          ::  execute merge
      |=  [hen=duct wen=@da mer=mizu]                 ::  aka direct change
      ?.  (gte p.mer let.dom)  !!                     ::  no
      =.  +>.$  %=  +>.$
                  hut.ran  (~(uni by hut.r.mer) hut.ran)
                  lat.ran  (~(uni by lat.r.mer) lat.ran)
                  let.dom  p.mer
                  hit.dom  (~(uni by q.mer) hit.dom)
                ==
      =+  ^=  hed                                     ::  head commit
          =<  q
          %-  ~(got by hut.ran)
          %-  ~(got by hit.dom)
          let.dom
      =.  ank.dom                                     ::  real checkout
        (~(checkout-ankh ze lim dom ran) hed)
      (echa:wake hen wen mer)                         ::  notify or w/e
```

We first do a quick sanity check that the head of the merge data is greater
than the head of the old data.  Merges must add at least one revision.

We merge the new data in the obvious way.  We do map merges for `hut` and `lat`
in rang to get all the new data and commits, we do a map merge in`hit` in our
dome to get all the new revision numbers, and we update our head to the most
recent revision.

Then, we checkout the commit at our head and announce the results to unix.
`++echa` is the only new arm here.

```
    ++  echa                                          ::  announce raw
      |=  [hen=duct wen=@da mer=mizu]
      ^+  +>
      %=    +>
          vag  ?~(hez vag :_(vag [u.hez [%ergo who syd let.dom]]))
      ==
```

If we have a sync duct, we tell unix that a new revision is available.

This concludes our discussion of a local merge.
>>>>>>> b03ccf4b
<|MERGE_RESOLUTION|>--- conflicted
+++ resolved
@@ -1008,21 +1008,12 @@
 we produce `0`.
 
 The definitions of `++aeon-to-tako` and `++tako-to-yaki` are trivial.
-<<<<<<< HEAD
 
 ```
   ++  aeon-to-tako  ~(got by hit)
 ```
 
 ```
-=======
-
-```
-  ++  aeon-to-tako  ~(got by hit)
-```
-
-```
->>>>>>> b03ccf4b
   ++  tako-to-yaki  ~(got by hut)                       ::  grab yaki
 ```
 
@@ -2043,9 +2034,6 @@
 producing it if it has; else, we call `++blub` since no more data can be
 produced over this subscription.
 
-<<<<<<< HEAD
-This concludes our discussion of foreign requests.
-=======
 This concludes our discussion of foreign requests.
 
 Lifecycle of a Local Write
@@ -2440,5 +2428,4 @@
 
 If we have a sync duct, we tell unix that a new revision is available.
 
-This concludes our discussion of a local merge.
->>>>>>> b03ccf4b
+This concludes our discussion of a local merge.