--- conflicted
+++ resolved
@@ -114,15 +114,9 @@
   ::
   ++  he-wish-reset
     ^+  .
-<<<<<<< HEAD
-    =-  %_(+ moz (weld zum moz))
-    ^=  zum  %-  flop  ^-  (list move)
-    =+  top=`path`/(scot %p our.hid)/main/(scot %da lat.hid)/arvo
-=======
     =-  %_(+ moz (weld (flop zum) moz))
     ^-  zum=(list move)
-    =+  top=`path`/(scot %p our.hid)/arvo/(scot %da lat.hid)
->>>>>>> 6e76dc5e
+    =+  top=`path`/(scot %p our.hid)/main/(scot %da lat.hid)/arvo
     :-  [ost %pass /reset %d %flog %vega (weld top `path`/hoon)]
     %+  turn
       ^-  (list ,[p=@tas q=@tas])
@@ -142,38 +136,11 @@
   ::
   ++  he-wish-reload
     |=  all=(list term)
-<<<<<<< HEAD
-    %_    +>.$
-        moz
-      %-  weld
-      :_  moz
-      %+  turn  all
-      =+  ark=(arch .^(%cy /(scot %p our.hid)/main/(scot %da lat.hid)/arvo))
-      =+  van=(~(tap by r.ark))
-      |=  nam=@tas
-      =.  nam
-        ?.  =(1 (met 3 nam))
-          nam
-        =+  ^-  zaz=(list ,[p=span ~])
-            (skim van |=([a=term ~] =(nam (end 3 1 a))))
-        ?>  ?=([[@ ~] ~] zaz)
-        `term`p.i.zaz
-      =+  tip=(end 3 1 nam)
-      =+  pax=[(scot %p our.hid) %main (scot %da lat.hid) %arvo nam %hoon ~]
-      :*  ost
-          %pass
-          /reload
-          %d
-          %flog
-          [%veer ?:(=('z' tip) %$ tip) pax (,@ .^(%cx pax))]
-      ==
-    ==
-=======
     =-  %_(+ moz (weld (flop zum) moz))
     ^-  zum=(list move)
-    =+  top=`path`/(scot %p our.hid)/arvo/(scot %da lat.hid)
+    =+  top=`path`/(scot %p our.hid)/main/(scot %da lat.hid)/arvo
     %+  turn  all
-    =+  ark=(arch .^(%cy /(scot %p our.hid)/arvo/(scot %da lat.hid)))
+    =+  ark=(arch .^(%cy /(scot %p our.hid)/main/(scot %da lat.hid)/arvo))
     =+  van=(~(tap by r.ark))
     |=  nam=@tas
     =.  nam
@@ -188,7 +155,6 @@
     =+  pax=`path`(welp top /[nam])
     =+  txt=((hard ,@) .^(%cx (welp pax /hoon)))
     [ost %pass /reload %d %flog %veer tip pax txt]
->>>>>>> 6e76dc5e
   ::
   ++  he-wish-sync
     |=  [syd=@tas her=@p sud=@tas ~]
