--- conflicted
+++ resolved
@@ -277,12 +277,7 @@
       %|  ?.  pub  +>
           ?-    -.p.tay
               %twitter
-<<<<<<< HEAD
             (ra-tweet p.p.tay tip)
-=======
-            ~&  [%ra-conduct tip]
-            +>.$
->>>>>>> a441475a
     ==    ==
   ::
   ++  ra-record                                         ::  add to story
