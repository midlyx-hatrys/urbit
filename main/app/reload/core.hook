--- conflicted
+++ resolved
@@ -7,27 +7,6 @@
 ::::
   ::
 |_  [hid=hide ~]
-<<<<<<< HEAD
-++  poke-reload-args
-  |=  [ost=bone you=ship all=(list ,@tas)]
-  :_  +>.$
-  %+  welp
-    %+  turn  all
-    |=  nam=@tas
-    =+  tip=(end 3 1 nam)
-    =+  pax=[(scot %p our.hid) %arvo (scot %da lat.hid) nam %hoon ~]
-    [ost %give %veer ?:(=('z' tip) %$ tip) pax (,@ +.+.+:.^(%cx pax))]
-  :-  [ost %give %nice ~]
-  %+  turn  (~(tap by sup.hid))
-  |=  [ost=bone *]
-  :^  ost  %give  %rush
-  :-  %tang  :_  ~
-  leaf/"done"
-++  peer
-  |=
-    *
-  `+>
-=======
 ++  peer  ,_`.
 ++  poke--args
   %^  add-output  .
@@ -35,7 +14,7 @@
   %+  args-into-resp  . 
   |=  all=(list ,@tas)
   %+  turn  (flop all)
-  =+  ark=(arch .^(%cy /(scot %p our.hid)/arvo/(scot %da lat.hid)))
+  =+  ark=(arch +:.^(%cy /(scot %p our.hid)/arvo/(scot %da lat.hid)))
   =+  van=(~(tap by r.ark))
   |=  nam=@tas
   =.  nam
@@ -47,6 +26,5 @@
     `term`p.i.zaz
   =+  tip=(end 3 1 nam)
   =+  pax=[(scot %p our.hid) %arvo (scot %da lat.hid) nam %hoon ~]
-  [%veer ?:(=('z' tip) %$ tip) pax (,@ .^(%cx pax))]
->>>>>>> a76eb4f6
+  [%veer ?:(=('z' tip) %$ tip) pax (,@ +:.^(%cx pax))]
 --