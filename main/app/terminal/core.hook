--- conflicted
+++ resolved
@@ -117,15 +117,9 @@
         mow
       :_  mow
       ?-  gal
-<<<<<<< HEAD
-          %term   [ost %give %rush %hymn page]          ::  hymn front end
-          %lines  [ost %give %rush %term-line tel]      ::  term-line output
-      == 
-=======
           %term   [ost %give %rust %hymn page]          ::  hymn front end
           %lines  [ost %give %rust %term-line tel]      ::  term-line output
       ==
->>>>>>> 308ac2b0
     ==
   ::
   ++  poke
@@ -179,12 +173,8 @@
         %resp
       ?+    +<.sih  !!
           %nice  +>.$
-<<<<<<< HEAD
           %rush
-=======
-          ?(%rust %rush)
         ::  ~?  !=(p.tel p.q.sih)  prompt/[p.q.sih ?=(~ q.q.sih)]
->>>>>>> 308ac2b0
         =.  p.q.sih  ?^(q.q.sih p.tel p.q.sih)          ::  XX prompt hack
         %_  +>.$
           mow  :-  [ost %pass [%resp pax] %g %took [our.hid [auc imp.hid]] you]
