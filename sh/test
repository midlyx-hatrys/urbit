#!/usr/bin/env bash

set -e

<<<<<<< HEAD
(cd pkg/hs; stack test urbit-king --fast)

=======
>>>>>>> 9241ab2e
pkg=$(nix-build nix/ops -A test --no-out-link "$@")

hdr () {
  echo =====$(sed 's/./=/g' <<< "$1")=====
  echo ==== $1 ====
  echo =====$(sed 's/./=/g' <<< "$1")=====
}

for f in $(find $pkg/ -type f)
do
  hdr $(basename $f)
  cat $f
done

fail=0

for f in $(find "$pkg/" -type f)
do
  if egrep "((FAILED|CRASHED)|(ford|warn):) " $f >/dev/null
  then
    if [[ $fail -eq 0 ]]
    then
      hdr "Test Failures"
    fi

    echo "ERROR Test failure in $(basename $f)"
    ((fail++))
  fi
done

if [[ $fail -eq 0 ]]
then
  hdr "Success"
fi

exit "$fail"<|MERGE_RESOLUTION|>--- conflicted
+++ resolved
@@ -2,11 +2,6 @@
 
 set -e
 
-<<<<<<< HEAD
-(cd pkg/hs; stack test urbit-king --fast)
-
-=======
->>>>>>> 9241ab2e
 pkg=$(nix-build nix/ops -A test --no-out-link "$@")
 
 hdr () {
