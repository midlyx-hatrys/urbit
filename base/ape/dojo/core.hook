::                                                      ::  ::
::::  /hook/core/dojo/app                               ::  ::::
  ::                                                    ::    ::
/?  314                                                 ::  arvo kelvin
/-  *sole                                               ::  console structures
/+  sole                                                ::  console library
::                                                      ::  ::
::::                                                    ::  ::::
  !:                                                    ::    ::
=>  |%                                                  ::  external structures
    ++  house                                           ::  all state
      $:  hoc=(map bone session)                        ::  conversations
      ==                                                ::
    ++  session                                         ::  per conversation
      $:  say=sole-share                                ::  command-line state
          syd=desk                                      ::  active desk 
          luc=(unit case)                               ::  special case
          poy=(unit dojo-project)                       ::  working 
          var=(map term cage)                           ::  variable state
          old=(set term)                                ::  used TLVs
      ==                                                ::
    ++  dojo-command                                    ::
      $%  [%flat p=path q=dojo-source]                  ::  noun to unix atom
          [%pill p=path q=dojo-source]                  ::  noun to unix pill
          ::  [%tree p=path q=dojo-source]              ::  noun to unix tree
          [%poke p=goal q=dojo-source]                  ::  make and poke
          [%show p=dojo-source]                         ::  print
          [%verb p=term q=dojo-source]                  ::  store variable
      ==                                                ::
    ++  dojo-source                                     ::  construction node
      $:  p=@ud                                         ::  assembly index
          q=dojo-build                                  ::  general build
      ==                                                ::
    ++  dojo-build                                      ::  one ford step
      $%  [%ex p=twig]                                  ::  hoon expression
          [%di p=dojo-model]                            ::  dialog
          [%dv p=path]                                  ::  gate from source
          [%fi p=dojo-filter q=dojo-source]             ::  filter
          [%ge p=dojo-model]                            ::  generator
          [%sc p=dojo-model]                            ::  script
          [%tu p=(list dojo-source)]                    ::  tuple
          [%va p=term]                                  ::  dojo variable
      ==                                                ::
    ++  dojo-filter                                     ::  pipeline filter
      $%  [%a p=twig]                                   ::  function gate
          [%b p=mark]                                   ::  simple transmute
          [%c p=dojo-model]                             ::  formal filter
      ==                                                ::
    ++  dojo-model                                      ::  data construction 
      $:  p=dojo-server                                 ::  core source
          q=dojo-config                                 ::  configuration
      ==                                                ::
    ++  dojo-server                                     ::  numbered device
      $:  p=@ud                                         ::  assembly index
          q=path                                        ::  gate path
      ==                                                ::
    ++  dojo-config                                     ::  configuration
      $:  p=(list dojo-source)                          ::  by order
          q=(map term (unit dojo-source))               ::  by keyword
      ==                                                ::
    ++  dojo-project                                    ::  construction state
      $:  mad=dojo-command                              ::  operation
          num=@ud                                       ::  number of tasks
          cud=(unit dojo-source)                        ::  now solving
          pux=(unit path)                               ::  ford working
          pro=(unit vase)                               ::  prompting loop
          per=(unit sole-edit)                          ::  pending reverse
          job=(map ,@ud dojo-build)                     ::  problems
          rez=(map ,@ud cage)                           ::  results
      ==                                                ::
    ++  bead  ,[p=(set beam) q=cage]                    ::  computed result
    ++  goal  ,[p=ship q=term]                          ::  flat application
    ++  clap                                            ::  action, user
      $%  [%peer p=path]                                ::  subscribe
          [%poke p=term q=*]                            ::  apply
          [%pull ~]                                     ::  unsubscribe
      ==                                                ::
    ++  club                                            ::  action, system
      $%  [%peer p=path]                                ::  subscribe
          [%poke p=cage]                                ::  apply
          [%pull ~]                                     ::  unsubscribe
      ==                                                ::
    ++  card                                            ::  general card
      $%  [%diff %sole-effect sole-effect]              ::
          [%send wire [ship term] clap]                 ::
          [%exec wire @p beak (unit silk)]              ::
          [%deal wire sock term club]                   ::
      ==                                                ::
    ++  move  (pair bone card)                          ::  user-level move
    ++  hapt  ,[p=ship q=path]                          ::  
    ++  cuft                                            ::  internal gift
      $%  [%coup p=(unit tang)]                         ::  poke result
          [%diff p=cage]                                ::  subscription output
          [%quit ~]                                     ::  close subscription
          [%reap p=(unit tang)]                         ::  peer result
      ==                                                ::
    ++  hood                                            ::  assembly plan
      $:  zus=@ud                                       ::  zuse kelvin
          sur=(list hoot)                               ::  structures
          lib=(list hoof)                               ::  libraries
          fan=(list horn)                               ::  resources
          src=(list hoop)                               ::  program
      ==                                                ::
    ++  hoof  (pair term (unit (pair case ship)))       ::  resource reference
    ++  hoot  (pair bean hoof)                          ::  structure gate/core
    ++  hoop                                            ::  source in hood
      $%  [%& p=twig]                                   ::  direct twig
          [%| p=beam]                                   ::  resource location   
      ==                                                ::
    ++  horn                                            ::  resource tree
      $%  [%ape p=twig]                                 ::  /~  twig by hand
          [%arg p=twig]                                 ::  /$  argument
          [%day p=horn]                                 ::  /|  list by @dr
          [%dub p=term q=horn]                          ::  /=  apply face
          [%fan p=(list horn)]                          ::  /.  list
          [%for p=path q=horn]                          ::  /,  descend
          [%hel p=@ud q=horn]                           ::  /%  propagate heel
          [%hub p=horn]                                 ::  /@  list by @ud
          [%man p=(map span horn)]                      ::  /*  hetero map
          [%nap p=horn]                                 ::  /_  homo map
          [%now p=horn]                                 ::  /&  list by @da
          [%saw p=twig q=horn]                          ::  /;  operate on
          [%see p=beam q=horn]                          ::  /:  relative to
          [%sic p=tile q=horn]                          ::  /^  cast
          [%toy p=mark]                                 ::  /mark/  static
      ==                                                ::
    ++  milk  (trel ship desk silk)                     ::  sourced silk
    ++  silk                                            ::  construction layer
      $&  [p=silk q=silk]                               ::  cons
      $%  [%bake p=mark q=beam r=path]                  ::  local synthesis
          [%boil p=mark q=beam r=path]                  ::  general synthesis
          [%bunt p=mark]                                ::  example of mark
          [%call p=silk q=silk]                         ::  slam
          [%cast p=mark q=silk]                         ::  translate
          [%diff p=silk q=silk]                         ::  diff
          [%done p=(set beam) q=cage]                   ::  literal
          [%dude p=tank q=silk]                         ::  error wrap
          [%dune p=(set beam) q=(unit cage)]            ::  unit literal
          [%file p=beam]                                ::  from clay
          [%join p=mark q=silk r=silk]                  ::  merge
          [%mash p=mark q=milk r=milk]                  ::  annotate
          [%mute p=silk q=(list (pair wing silk))]      ::  mutant
          [%pact p=silk q=silk]                         ::  patch
          [%plan p=beam q=spur r=hood]                  ::  structured assembly
          [%reef ~]                                     ::  kernel reef
          [%ride p=twig q=silk]                         ::  silk thru twig
          [%tabl p=(list (pair silk silk))]             ::  list
          [%vale p=mark q=ship r=*]                     ::  validate [our his]
          [%volt p=(set beam) q=(cask ,*)]              ::  unsafe add type
      ==                                                ::
    ++  sign                                            ::
      $%  [%made p=@uvH q=gage]             ::
          [%unto p=cuft]                                ::  
      ==                                                ::
    --                                                  ::
::                                                      ::
::::                                                    ::
  ::                                                    ::
|_  $:  hid=bowl                                        ::  system state
        house                                           ::  program state
    ==                                                  ::
++  he                                                  ::  per session
  |_  [[ost=bone moz=(list move)] session]              ::
  ++  dp                                                ::  dojo parser
    |%  
    ++  dp-command                                      ::  ++dojo-command
      %+  knee  *dojo-command  |.  ~+
      ;~  pose
        %+  stag  %poke
        ;~  pfix  col
          %+  cook
            |=  [a=goal b=(each dojo-source (trel term path dojo-config))]
            ^-  (pair goal dojo-source)
            :-  a
            ?-  -.b
              %&  p.b
              %|  ?+  p.p.b  !!
                    %di  [0 %di [0 [%dog q.a q.p.b]] r.p.b]
                    %ge  [0 %ge [0 [%cat q.a q.p.b]] r.p.b]
                    %sc  [0 %sc [0 [%pig q.a q.p.b]] r.p.b]
                  ==
            == 
          ;~  plug
            dp-goal
            ;~  pose
              (stag %& ;~(pfix ace dp-source))
              %+  stag  %|
              ;~  plug
                ;~  pose
                  (cold %di wut)
                  (cold %ge lus)
                  (cold %sc pam)
                ==
                (most fas sym)
                dp-config
              ==
            ==
          ==
        ==
      ::
        %+  stag  %verb
        ;~  pfix  tis
          ;~(plug sym ;~(pfix ace dp-source))
        ==
      ::
        %+  stag  %flat 
        ;~  pfix  pat
          ;~(plug (most fas sym) ;~(pfix ace dp-source))
        ==
      ::
        %+  stag  %pill
        ;~  pfix  dot
          ;~(plug (most fas sym) ;~(pfix ace dp-source))
        ==
      ::
        (stag %show dp-source)
      ==
    ++  dp-source  (stag 0 dp-build)                    ::  ++dojo-source
    ++  dp-build                                        ::  ++dojo-build
      %+  knee  *dojo-build  |.  ~+
      ;~  pose
        ;~(pfix lus (stag %ge dp-model-cat))
        ;~(pfix wut (stag %di dp-model-dog))
        ;~(pfix pam (stag %sc dp-model-pig))
        ;~(pfix buc (stag %va sym))
        (stag %ex dp-twig)
        (ifix [sel ser] (stag %tu (most ace dp-source)))
      ==
    :: 
    ++  dp-goal                                          ::  ++goal
      %+  cook  |=(a=goal a)
      ;~  pose
        ;~  plug
          ;~(pfix sig fed:ag) 
          ;~(pfix fas sym)
        ==
        (cook |=(a=term `goal`[our.hid a]) sym)
        (easy [our.hid %hood])
      ==
    ++  dp-model-cat  ;~(plug dp-server-cat dp-config)  ::  ++dojo-model
    ++  dp-model-dog  ;~(plug dp-server-dog dp-config)  ::  ++dojo-model
    ++  dp-model-pig  ;~(plug dp-server-pig dp-config)  ::  ++dojo-model
    ++  dp-path       `path`/(scot %p our.hid)/home/(scot %da lat.hid)
    ++  dp-server-cat   (stag 0 (stag %cat dp-device))  ::  ++dojo-server
    ++  dp-server-dog   (stag 0 (stag %dog dp-device))  ::  ++dojo-server
    ++  dp-server-pig   (stag 0 (stag %pig dp-device))  ::  ++dojo-server
    ++  dp-twig         wide:(vang & dp-path)           ::  ++twig
    ++  dp-device       (most fas sym)                  ::  ++dojo-device
    ++  dp-value                                        ::  ++dojo-source
      %+  cook  |=(a=dojo-source a)
      %+  stag  0
      ;~  pose
        (ifix [kel ker] (stag %tu (most ace dp-source)))
        (stag %va ;~(pfix buc sym))
        (stag %ex dp-twig)
      ==
    ::
    ++  dp-config                                       ::  ++dojo-config
      %+  cook  |=(a=dojo-config a)
      ;~  plug
        (star ;~(pfix ace dp-value))
        %+  cook
          ~(gas by *(map term (unit dojo-source)))
        %+  more  
          ;~(plug com ace)
        ;~  plug 
          ;~(pfix tis sym)
          ;~  pose 
            ;~(pfix ace (stag ~ dp-value)) 
            (easy ~)
          ==
        ==
      ==
    --
  ::
  ++  dy                                                ::  project work
    |_  dojo-project                                    ::
    ++  dy-abet  +>(poy `+<)                            ::  resolve
    ++  dy-amok  +>(poy ~)                              ::  terminate
    ++  dy-beak                                         ::  XX rethink
      ^-  beak
      [our.hid %home [%da now.hid]]
    ::
    ++  dy-ford                                         ::  send work to ford
      |=  [way=wire kas=silk]
      ^+  +>+>
      ?>  ?=(~ pux)
      (he-card(poy `+>+<(pux `way)) %exec way our.hid dy-beak `kas)
    ::
    ++  dy-stop                                         ::  stop work
      ^+  +>
      ?~  pux  +>
      (he-card(poy ~) %exec u.pux our.hid dy-beak ~)
    ::
    ++  dy-slam                                         ::  call by ford
      |=  [way=wire gat=vase sam=vase]
      ^+  +>+>
      (dy-ford way %call [%done ~ %noun gat] [%done ~ %noun sam])
    ::
    ++  dy-diff                                         ::  send effects, abet
      |=  fec=sole-effect
      ^+  +>+>
      (he-diff(poy `+>+<) fec)
    ::
    ++  dy-rash                                         ::  send effects, amok
      |=  fec=sole-effect
      ^+  +>+>
      (he-diff(poy ~) fec)
    ::
    ++  dy-init-command                                 ::  ++dojo-command
      |=  mad=dojo-command
      ^+  [mad +>]
      ?-  -.mad
        %flat  =^(src +>.$ (dy-init-source q.mad) [[%flat p.mad src] +>.$])
        %pill  =^(src +>.$ (dy-init-source q.mad) [[%pill p.mad src] +>.$])
        %poke  =^(src +>.$ (dy-init-source q.mad) [[%poke p.mad src] +>.$])
        %show  =^(src +>.$ (dy-init-source p.mad) [[%show src] +>.$])
        %verb  =^(src +>.$ (dy-init-source q.mad) [[%verb p.mad src] +>.$])
      ==
    ::
    ++  dy-init-source-unit                             ::  (unit dojo-source)
      |=  urc=(unit dojo-source)
      ^+  [urc +>]
      ?~  urc  [~ +>]
      =^  src  +>  (dy-init-source u.urc)
      [`src +>.$]
    ::
    ++  dy-init-source                                  ::  ++dojo-source
      |=  src=dojo-source
      ^+  [src +>]
      =^  bul  +>  (dy-init-build q.src)
      =:  p.src  num
          q.src  bul
        ==
      [src +>.$(num +(num), job (~(put by job) num q.src))]
    ::
    ++  dy-init-build                                   ::  ++dojo-build
      |=  bul=dojo-build
      ^+  [bul +>]
      ?-    -.bul
        %ex  [bul +>.$]
        %di  =^(mod +>.$ (dy-init-model p.bul) [[%di mod] +>.$])
        %dv  [bul +>.$]
        %fi  !!
        %ge  =^(mod +>.$ (dy-init-model p.bul) [[%ge mod] +>.$])
        %sc  !!
        %tu  =^  dof  +>.$
                 |-  ^+  [p.bul +>.^$]
                 ?~  p.bul  [~ +>.^$]
                 =^  dis  +>.^$  (dy-init-source i.p.bul)
                 =^  mor  +>.^$  $(p.bul t.p.bul)
                 [[dis mor] +>.^$]
             [[%tu dof] +>.$]
        %va  [bul +>.$]
      ==
    ::
    ++  dy-init-model                                   ::  ++dojo-model
      |=  mol=dojo-model
      ^+  [mol +>]
      =^  one  +>.$  (dy-init-server p.mol)
      =^  two  +>.$  (dy-init-config q.mol)
      [[one two] +>.$]
    ::
    ++  dy-init-server                                  ::  ++dojo-server
      |=  srv=dojo-server
      =.  p.srv  num
      [srv +>.$(num +(num), job (~(put by job) num [%dv q.srv]))]
    ::
    ++  dy-init-config                                  ::  prepare config
      |=  cig=dojo-config
      ^+  [cig +>]
      =^  ord  +>.$  (dy-init-ordered p.cig)
      =^  key  +>.$  (dy-init-named q.cig)
      [[ord key] +>.$]
    ::
    ++  dy-init-ordered                                 ::  (list dojo-source)
      |=  ord=(list dojo-source)
      ^+  [ord +>]
      ?~  ord  [~ +>.$]
      =^  fir  +>.$  (dy-init-source i.ord)
      =^  mor  +>.$  $(ord t.ord)
      [[fir mor] +>.$]
    ::
    ++  dy-init-named                                   ::  (map @tas dojo-src)
      |=  key=(map term (unit dojo-source))
      ^+  [key +>.$]
      ?~  key  [~ +>.$]
      =^  top  +>.$  (dy-init-source-unit q.n.key)
      =^  lef  +>.$  $(key l.key)
      =^  rit  +>.$  $(key r.key)
      [[[p.n.key top] lef rit] +>.$]
    ::
    ++  dy-init                                         ::  full initialize
      ^+  .
      =^(dam . (dy-init-command mad) +(mad dam))
    ::
    ++  dy-hand                                         ::  complete step
      |=  cag=cage
      ^+  +>+>
      ?>  ?=(^ cud)
      (dy-step(cud ~, rez (~(put by rez) p.u.cud cag)) +(p.u.cud))
    ::
    ++  dy-meal                                         ::  vase to cage
      |=  vax=vase
      ?.  &(?=(@ -.q.vax) ((sane %tas) -.q.vax))
        ~&  %dy-meal-cage
        (dy-rash %bel ~)
      (dy-hand -.q.vax (slot 3 vax))
    ::
    ++  dy-made-edit                                    ::  sole edit
      |=  cag=cage
      ^+  +>+>
      ?>  ?=(^ per)
      ?:  ?|  ?=(^ q.q.cag) 
              =((lent buf.say) q.q.cag)
              !&(?=(%del -.u.per) =(+(p.u.per) (lent buf.say)))
          ==
        dy-abet(per ~)
      =^  lic  say  (~(transmit cs say) u.per)
      (dy-diff(per ~) %mor [%det lic] [%err q.q.cag] ~)
    ::
    ++  dy-done                                         ::  dialog submit
      |=  txt=tape
      ?>  ?=(^ pro)
      (dy-slam /dial u.pro !>(txt))
    ::
    ++  dy-over                                         ::  finish construction
      ^+  +>
      ?-    -.mad
          %poke       
        %-  he-card(poy ~)
        :*  %deal
            /poke
            [our.hid p.p.mad]
            q.p.mad
            %poke
            (~(got by rez) p.q.mad)
        ==
      ::
          %flat
        =+  out=q.q:(~(got by rez) p.q.mad)
        ?^  out 
          (dy-rash %tan [%leaf "not an atom"]~)
        (dy-rash %sav p.mad out)
      ::
          %pill
        (dy-rash %sag p.mad q.q:(~(got by rez) p.q.mad))
      ::
          %verb
        dy-amok(var (~(put by var) p.mad (~(got by rez) p.q.mad)))
      ::
          %show
        (dy-rash %tan (sell q:(~(got by rez) p.p.mad)) ~)
      ==
    ::
    ++  dy-edit                                         ::  handle edit
      |=  cal=sole-change
      ^+  +>+>
      =^  dat  say  (~(transceive cs say) cal)
      ?:  |(?=(^ per) ?=(^ pux) ?=(~ pro))
        ~&  %dy-edit-busy
        =^  lic  say  (~(transmit cs say) dat)
        (dy-diff %mor [%det lic] [%bel ~] ~)
      (dy-slam(per `dat) /edit u.pro !>((tufa buf.say)))
    ::
    ++  dy-type                                         ::  sole action
      |=  act=sole-action
      ?-  -.act
        %det  (dy-edit +.act)
        %ret  (dy-done (tufa buf.say))
      ==
    ::
    ++  dy-cage       |=(num=@ud (~(got by rez) num))   ::  known cage
    ++  dy-vase       |=(num=@ud q:(dy-cage num))       ::  known vase
    ++  dy-silk-vase  |=(vax=vase [%done ~ %noun vax])  ::  vase to silk
    ++  dy-silk-config                                  ::  configure
      |=  [cag=cage cig=dojo-config]
      ^-  silk
      :+  %ride  [%cnzy %$]
      :+  %mute  [%done ~ cag]
      ^-  (list (pair wing silk))
      :*  :-  [[~ 12] ~]
          (dy-silk-vase !>([now=now.hid eny=eny.hid bec=he-beak]))
      ::
          :-  [[~ 26] ~]
          %-  dy-silk-vase
          |-  ^-  vase
          ?~  p.cig  !>(~)
          (slop (dy-vase p.i.p.cig) $(p.cig t.p.cig))
      ::
          %+  turn  (~(tap by q.cig))
          |=  [a=term b=(unit dojo-source)]
          ^-  (pair wing silk)
          :-  [a [~ 27] ~]
          %-  dy-silk-vase
          ?~(b !>([~ ~]) (dy-vase p.u.b))
      ==
    ::
    ++  dy-silk-init-modo                               ::  init and config
      |=  [cag=cage cig=dojo-config]
      ^-  silk
      (dy-silk-config cag cig)
    ::
    ++  dy-silk-device                                  ::  device to silk
      |=  way=wire
      ^-  silk
      [%boil %gate [he-beak (flop way)] ~]
    ::
    ++  dy-twig-head                                    ::  dynamic state
      ^-  vase
      :(slop !>(`our=@p`our.hid) !>(`tym=@da`now.hid) !>(`eny=@uvI`eny.hid))
    ::
    ++  dy-made-dial                                    ::  dialog product
      |=  cag=cage
      ^+  +>+>
      ?.  ?=(^ q.q.cag)
        (dy-diff %err q.q.cag)
      =+  tan=((list tank) +2.q.q.cag)
      =.  +>+>.$  (he-diff %tan tan)
      =+  vax=(spec (slot 3 q.cag))
      ?+    -.q.vax  !!
          %& 
        ?~  +.q.vax
          ~&  %dy-made-dial-abort
          (dy-rash %bel ~)
        (dy-meal (slot 7 vax))
      ::
          %|
        =<  he-pone
        %-  dy-diff(pro `(slap (slot 7 vax) [%cnzy %q]))
        =+  pom=(sole-prompt +<.q.vax)
        [%pro pom(cad [':' ' ' cad.pom])]
      ==
    ::
    ++  dy-made-gent                                    ::  generator product
      |=  cag=cage
      (dy-meal q.cag)
    ::
    ++  dy-make                                         ::  build step
      ^+  +>
      ?>  ?=(^ cud)
      %-  dy-ford
      ^-  (pair path silk)
      ?+  -.q.u.cud  !!
        %di  [/dial (dy-silk-init-modo (dy-cage p.p.p.q.u.cud) q.p.q.u.cud)]
        %ge  [/gent (dy-silk-init-modo (dy-cage p.p.p.q.u.cud) q.p.q.u.cud)]
        %dv  [/hand (dy-silk-device p.q.u.cud)]
        %ex  [/hand [%ride p.q.u.cud [[%done ~ %$ dy-twig-head] [%reef ~]]]]
        %tu  :-  /hand
             :+  %done  ~
             :-  %noun
             |-  ^-  vase
             ?~  p.q.u.cud  !!
             =+  hed=(dy-vase p.i.p.q.u.cud)
             ?~  t.p.q.u.cud  hed
             (slop hed $(p.q.u.cud t.p.q.u.cud))
      ==
    ::
    ++  dy-step                                         ::  advance project
      |=  nex=@ud
      ^+  +>+>
      ?>  ?=(~ cud)
      ?:  =(nex num)
        dy-over
      dy-make(cud `[nex (~(got by job) nex)])
    --
  ::
  ++  he-dope                                           ::  sole user of ++dp
    |=  txt=tape                                        ::
    ^-  (each (unit dojo-command) hair)                 ::  prefix/result
    =+  vex=(dp-command:dp [1 1] txt)                   ::
    ?.  =(+((lent txt)) q.p.vex)                        ::  fully parsed
      [%| p.p.vex (dec q.p.vex)]                        ::  syntax error
    [%& ?~(q.vex ~ `p.u.q.vex)]                         ::  prefix/complete
  ::
  ++  he-duke                                           ::  ++he-dope variant
    |=  txt=tape
    ^-  (each dojo-command ,@ud)
    =+  foy=(he-dope txt)
    ?-  -.foy
      %|  [%| q.p.foy]
      %&  ?~(p.foy [%| (lent txt)] [%& u.p.foy])
    ==
  ::
  ++  he-abet                                           ::  resolve
    [(flop moz) %_(+> hoc (~(put by hoc) ost +<+))]
  ::
  ++  he-beak                                           ::  logical beam
    ^-  beak
    [our.hid syd ?^(luc u.luc [%da now.hid])]
  ::
  ++  he-card                                           ::  emit gift
    |=  cad=card
    ^+  +>
    %_(+> moz [[ost cad] moz])
  ::
  ++  he-send
    |=  [way=wire him=ship dap=term cop=clap]
    ^+  +>
    (he-card %send way [him dap] cop)
  ::
  ++  he-diff                                           ::  emit update
    |=  fec=sole-effect 
    ^+  +>
    (he-card %diff %sole-effect fec)
  ::
  ++  he-stop                                           ::  abort work
    ^+  .
    ?~(poy . ~(dy-stop dy u.poy))
  ::
  ++  he-peer                                           ::  subscribe to
    he-prom
  ::
  ++  he-pine                                           ::  restore prompt
    ^+  .
    ?^  poy  .
    he-prom:he-pone
  ::
  ++  he-pone                                           ::  clear prompt
    ^+  .
    =^  cal  say  (~(transmit cs say) [%set ~])
    (he-diff %mor [%det cal] ~)
  ::
  ++  he-prom                                           ::  send prompt
    %-  he-diff
    :-  %pro
    [& %$ "> "]
  ::
  ++  he-made                                           ::  result from ford
    |=  [way=wire dep=@uvH reg=gage]
    ^+  +>
    ?>  ?=(^ poy)
    =<  he-pine
    ?-  -.reg
      %&  %.  p.reg
          =+  dye=~(. dy u.poy(pux ~))
          ?+  way  !!
            [%hand ~]  dy-hand:dye
            [%dial ~]  dy-made-dial:dye
            [%gent ~]  dy-made-gent:dye
            [%edit ~]  dy-made-edit:dye
          ==
      %|  (he-diff(poy ~) %tan p.reg)
      %tabl  !!
    ==
  ::
  ++  he-unto                                           ::  result from behn
    |=  cit=cuft
    ^+  +>
    ?>  ?=(%coup -.cit)
    ?~  p.cit  
      (he-diff %txt ">=")
    (he-diff %tan u.p.cit)
  ::
  ++  he-like                                           ::  accept line
    |=  buf=(list ,@c)
    =(%& -:(he-dope (tufa buf)))
  ::
  ++  he-stir                                           ::  apply change
    |=  cal=sole-change
    ^+  +>
    ::  ~&  [%his-clock ler.cal]
    ::  ~&  [%our-clock ven.say]
    =^  dat  say  (~(transceive cs say) cal)
    ?.  ?&  ?=(%del -.dat)
            =(+(p.dat) (lent buf.say))
        ==
      +>.$
    =+  foy=(he-dope (tufa buf.say))
    ?:  ?=(%& -.foy)  +>.$
    ::  ~&  [%bad-change dat ted.cal]
    =^  lic  say  (~(transmit cs say) dat)
    ::  ~&  [%our-leg leg.say]
    (he-diff %mor [%det lic] [%err q.p.foy] ~)
  ::
  ++  he-plan                                           ::  execute command
    |=  mad=dojo-command
    ^+  +>
    ?>  ?=(~ poy)
    he-pine:(dy-step:~(dy-init dy mad [0 ~ ~ ~ ~ ~ ~]) 0)
  ::
  ++  he-done                                           ::  parse command
    |=  txt=tape
    ^+  +>
    ?~  txt
      %-  he-diff
      :~  %mor
          [%txt "> "]
          [%nex ~]
      ==
    =+  doy=(he-duke txt)
    ?-    -.doy
        %|  (he-diff [%err p.doy])
        %&
      =+  old=(weld "> " (tufa buf.say))
      =^  cal  say  (~(transmit cs say) [%set ~])
      %.  p.doy
      =<  he-plan
      %-  he-diff
      :~  %mor
          [%txt old]
          [%nex ~]
          [%det cal]
      ==
    ==
  ::
  ++  he-type                                           ::  apply input
    |=  act=sole-action
    ^+  +>
    ?^  poy
      he-pine:(~(dy-type dy u.poy) act)
    ?-  -.act
      %det  (he-stir +.act)
      %ret  (he-done (tufa buf.say))
    ==
  --
::
++  peer-sole
  |=  [pax=path]
  ^-  (quip move +>)
  ~?  !=(src.hid our.hid)  [%dojo-peer-stranger ost.hid src.hid pax]
  ::  ?>  =(src.hid our.hid)
  ?<  (~(has by hoc) ost.hid)
  ?>  =(~ pax)
  =<  he-abet
  %~  he-peer  he
  :-  [ost.hid ~]
  ^-  session
  :*  *sole-share  ::  say=sole-share
      %home           ::  syd=desk
      ~               ::  luc=(unit case)
      ~               ::  poy=(unit dojo-project)
      ~               ::  var=(map term cage)
      ~               ::  old=(set term)
  ==
::
++  poke-sole-action
  |=  [act=sole-action]
  ^-  (quip move +>)
  ::  ~&  [%dojo-poke ost.hid src.hid act]
  ::  ~?  !=(src.hid our.hid)  [%dojo-poke ost.hid src.hid]
  he-abet:(~(he-type he [ost.hid ~] (~(got by hoc) ost.hid)) act)
::
++  made
<<<<<<< HEAD
  |=  [way=wire dep=@uvH reg=(each gage tang)]
  he-abet:(~(he-made he [[ost.hid ~] (~(got by hoc) ost.hid)]) way dep reg)
=======
  |=  [then dep=@uvH reg=gage]
  he-abet:(~(he-made he [[ost ~] (~(got by hoc) ost)]) way dep reg)
>>>>>>> f2e09119
::
++  unto
  |=  [way=wire cit=cuft] 
  he-abet:(~(he-unto he [[ost.hid ~] (~(got by hoc) ost.hid)]) cit)
::
++  pull
  |=  [pax=path]
  ^-  (quip move +>)
  =^  moz  +>
    he-abet:~(he-stop he [[ost.hid ~] (~(got by hoc) ost.hid)])
  [moz +>.$(hoc (~(del by hoc) ost.hid))]
--<|MERGE_RESOLUTION|>--- conflicted
+++ resolved
@@ -240,7 +240,7 @@
     ++  dp-model-cat  ;~(plug dp-server-cat dp-config)  ::  ++dojo-model
     ++  dp-model-dog  ;~(plug dp-server-dog dp-config)  ::  ++dojo-model
     ++  dp-model-pig  ;~(plug dp-server-pig dp-config)  ::  ++dojo-model
-    ++  dp-path       `path`/(scot %p our.hid)/home/(scot %da lat.hid)
+    ++  dp-path       `path`/(scot %p our.hid)/home/(scot %da now.hid)
     ++  dp-server-cat   (stag 0 (stag %cat dp-device))  ::  ++dojo-server
     ++  dp-server-dog   (stag 0 (stag %dog dp-device))  ::  ++dojo-server
     ++  dp-server-pig   (stag 0 (stag %pig dp-device))  ::  ++dojo-server
@@ -742,13 +742,8 @@
   he-abet:(~(he-type he [ost.hid ~] (~(got by hoc) ost.hid)) act)
 ::
 ++  made
-<<<<<<< HEAD
-  |=  [way=wire dep=@uvH reg=(each gage tang)]
+  |=  [way=wire dep=@uvH reg=gage]
   he-abet:(~(he-made he [[ost.hid ~] (~(got by hoc) ost.hid)]) way dep reg)
-=======
-  |=  [then dep=@uvH reg=gage]
-  he-abet:(~(he-made he [[ost ~] (~(got by hoc) ost)]) way dep reg)
->>>>>>> f2e09119
 ::
 ++  unto
   |=  [way=wire cit=cuft] 
