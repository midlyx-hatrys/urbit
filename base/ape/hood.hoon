<<<<<<< HEAD
::                                                      ::  ::      
::::  /hoon/hood/ape                                    ::  ::        
=======
::                                                      ::  ::
::::  /hoon/hood/ape                                    ::  ::
>>>>>>> ff94ef16
  ::                                                    ::  ::
/?  314                                                 ::  zuse version
/+  sole, talk, helm, kiln, drum                        ::  libraries
::                                                      ::  ::
::::                                                    ::  ::
  !:                                                    ::  ::
=>  |%                                                  ::  module boilerplate
    ++  hood-0                                          :: 
      ,[%0 lac=(map ,@tas hood-part)]                   ::
    ++  hood-good                                       ::
      |*  hed=hood-head                                 ::
      |=  paw=hood-part                                 ::
      ?-  hed                                           ::
        %drum  ?>(?=(%drum -.paw) `drum-part`paw)       ::
        %helm  ?>(?=(%helm -.paw) `helm-part`paw)       ::
        %kiln  ?>(?=(%kiln -.paw) `kiln-part`paw)       ::
      ==                                                ::
    ++  hood-head  ,_-:*hood-part                       ::
    ++  hood-make                                       ::
      |*  [our=@p hed=hood-head]                        ::
      ?-  hed                                           ::
        %drum  (drum-port our)                          ::
        %helm  *helm-part                               ::
        %kiln  *kiln-part                               ::
      ==                                                ::
    ++  hood-part                                       ::
      $%  [%drum %0 drum-pith]                          ::
          [%helm %0 helm-pith]                          ::
          [%kiln %0 kiln-pith]                          ::
      ==                                                ::
    --                                                  ::
::                                                      ::  ::
::::                                                    ::  ::
  ::                                                    ::  ::
|_  $:  hid=bowl                                        ::  system state
        hood-0                                          ::  server state
    ==                                                  ::
++  able                                                ::  find/make part
  |*  hed=hood-head
  =+  rep=(~(get by lac) hed)
  =+  par=?^(rep u.rep `hood-part`(hood-make our.hid hed))
  ((hood-good hed) par)
::
++  ably                                                ::  save part
  |*  [moz=(list) rep=hood-part]
  [(flop moz) %_(+> lac (~(put by lac) -.rep rep))]
::                                                      ::  ::
::::                                                    ::  ::
  ::                                                    ::  ::
++  coup-kiln-fancy  (wrap take-coup-fancy):from-kiln
++  coup-kiln-spam                                      ::
  |=  [way=wire saw=(unit tang)]
  ~?  ?=(^ saw)  [%kiln-spam-lame u.saw]
  [~ +>]
::
++  coup-drum-phat  (wrap take-coup-phat):from-drum
++  diff-sole-effect-drum-phat  (wrap diff-sole-effect-phat):from-drum
++  from-lib
  |*  _[%helm ..$ ,_abet]:(helm-work)
  =>  .(+< [identity start finish]=+<)
  =-  [wrap=- *start]                 ::  usage (wrap handle-arm):from-foo
  |*  handle=_finish
  |=  _+<.handle
  =.  +>.handle  (start hid (able identity))
  (ably (handle +<))
::
++  from-drum  (from-lib %drum [..$ ,_se-abet]:(drum-work))
++  from-helm  (from-lib %helm [..$ ,_abet]:(helm-work))
++  from-kiln  (from-lib %kiln [..$ ,_abet]:(kiln-work))
::
++  poke-dill-belt          (wrap poke-dill-belt):from-drum
++  poke-helm-init          (wrap poke-init):from-helm
++  poke-hood-link          (wrap poke-link):from-drum
++  poke-hood-mass          (wrap poke-mass):from-helm
++  poke-hood-sync          (wrap poke-sync):from-kiln
++  poke-hood-unsync        (wrap poke-unsync):from-kiln
++  poke-hood-unix          (wrap poke-unix):from-kiln
++  poke-hood-verb          (wrap poke-verb):from-helm
++  poke-hood-begin         (wrap poke-begin):from-helm
++  poke-hood-invite        (wrap poke-invite):from-helm
++  poke-hood-merge         (wrap poke-merge):from-kiln
++  poke-hood-reload        (wrap poke-reload):from-helm
++  poke-hood-reset         (wrap poke-reset):from-helm
++  poke-hood-start         (wrap poke-start):from-drum
++  poke-hood-reload-desk   (wrap poke-reload-desk):from-helm
++  poke-kiln-cp            (wrap poke-cp):from-kiln
++  poke-kiln-rm            (wrap poke-rm):from-kiln
++  poke-kiln-mv            (wrap poke-mv):from-kiln
++  poke-will               (wrap poke-will):from-helm
++  mere-kiln               (wrap take-mere):from-kiln
++  mere-kiln-sync          (wrap take-mere-sync):from-kiln
++  made-kiln               (wrap take-made):from-kiln
++  init-helm               |=([way=wire *] [~ +>])
++  note-helm               (wrap take-note):from-helm
++  reap-drum-phat          (wrap reap-phat):from-drum
++  onto-drum               (wrap take-onto):from-drum
++  peer-drum               (wrap peer):from-drum
++  quit-drum-phat          (wrap quit-phat):from-drum
++  went-helm               (wrap take-went):from-helm
++  writ-kiln-sync          (wrap take-writ):from-kiln
--<|MERGE_RESOLUTION|>--- conflicted
+++ resolved
@@ -1,10 +1,5 @@
-<<<<<<< HEAD
-::                                                      ::  ::      
-::::  /hoon/hood/ape                                    ::  ::        
-=======
 ::                                                      ::  ::
 ::::  /hoon/hood/ape                                    ::  ::
->>>>>>> ff94ef16
   ::                                                    ::  ::
 /?  314                                                 ::  zuse version
 /+  sole, talk, helm, kiln, drum                        ::  libraries
