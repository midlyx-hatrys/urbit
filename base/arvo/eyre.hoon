--- conflicted
+++ resolved
@@ -502,11 +502,7 @@
         %get  (pass-note ay/(dray p/uv/~ q.p.kyz p.u.mez) [%e %this q.u.mez])
         %got
           ?.  (~(has by pox) p.u.mez)
-<<<<<<< HEAD
             ~&  lost-gram-thou/p.kyz^p.u.mez
-=======
-            ~&  lost-gram-thou/p.u.mez
->>>>>>> d188d0df
             +>.$
           =:  hen  (~(got by pox) p.u.mez)
               pox  (~(del by pox) p.u.mez)
