--- conflicted
+++ resolved
@@ -9623,23 +9623,6 @@
           ==                                            ::
 ++  curd  ,[p=@tas q=*]                                 ::  typeless card
 ++  duct  (list wire)                                   ::  causal history
-<<<<<<< HEAD
-++  gage  (pair marc vase)                              ::  structured cage
-=======
-++  from  ,[ost=bone src=ship]                          ::  forward problem
-++  hide                                                ::  standard app state
-        $:  $:  our=ship                                ::  owner/operator
-                app=term                                ::  app identity
-                imp=path                                ::  app instance
-            ==                                          ::  
-            cub=(map span term)                         ::  offspring
-            sup=(map bone (pair ship path))             ::  subscription set
-            pus=(jug path bone)                         ::  noitpircsbus set
-            $:  act=@ud                                 ::  change number
-                eny=@uvI                                ::  entropy
-                lat=@da                                 ::  date of last tick
-        ==  ==                                          ::
->>>>>>> f2e09119
 ++  hypo  |*(a=$+(* *) (pair type a))                   ::  type associated
 ++  hobo  |*  a=$+(* *)                                 ::  kiss wrapper
           $?  $%  [%soft p=*]                           ::
