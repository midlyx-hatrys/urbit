!:
::  dill (4d), terminal handling   
::
|=  pit=vase
=>  |%                                                  ::  interface tiles
++  gill  (pair ship term)                              ::  general contact
--                                                      ::
=>  |%                                                  ::  console protocol
++  axle                                                ::  all dill state
  $:  %2                                                ::
      ore=(unit ship)                                   ::  identity once set
      hey=(unit duct)                                   ::  default duct
      dug=(map duct axon)                               ::  conversations
  ==                                                    ::  
++  axon                                                ::  dill per duct
  $:  ram=term                                          ::  console program
      tem=(unit (list dill-belt))                       ::  pending, reverse
      wid=_80                                           ::  terminal width
      pos=@ud                                           ::  cursor position
      see=(list ,@c)                                    ::  current line
  ==                                                    ::
--  =>                                                  ::
|%                                                      ::  protocol below
++  gift  gift-dill                                     ::  out result <-$
++  kiss                                                ::  in request ->$
  $%  [%belt p=belt]                                    ::  terminal input
      [%blew p=blew]                                    ::  terminal config
      [%boot p=*]                                       ::  weird %dill boot
      [%crud p=@tas q=(list tank)]                      ::  error with trace
      [%flog p=flog]                                    ::  wrapped error
      [%flow p=@tas q=(list gill)]                      ::  terminal config
      [%hail ~]                                         ::  terminal refresh
      [%hook ~]                                         ::  this term hung up
      [%harm ~]                                         ::  all terms hung up
      [%init p=ship]                                    ::  after gall ready
      [%noop ~]                                         ::  no operation
      [%talk p=tank]                                    ::
      [%text p=tape]                                    ::
      [%veer p=@ta q=path r=@t]                         ::  install vane
      [%vega p=path]                                    ::  reboot by path
      [%verb ~]                                         ::  verbose mode
  ==                                                    ::
--  =>                                                  ::
|%                                                      ::  protocol outward
++  mess                                                ::
  $%  [%dill-belt p=(hypo dill-belt)]                   ::
  ==                                                    ::
++  cuft                                                ::  internal gift
  $%  [%coup p=(unit tang)]                             ::  poke result
      [%quit ~]                                         ::  close subscription
      [%reap p=(unit tang)]                             ::  peer result
      [%diff p=cage]                                    ::  subscription output
  ==                                                    ::
++  suss  (trel term ,@tas ,@da)                        ::  config report
++  move  ,[p=duct q=(mold note gift)]                  ::  local move
++  note-ames                                           ::  weird ames move
  $%  [%make p=(unit ,@t) q=@ud r=@ s=?]                ::
      [%sith p=@p q=@uw r=?]                            ::
  ==                                                    ::
++  note-clay                                           ::
  $%  [%font p=@p q=@tas r=@p s=@tas]                   ::
      [%warp p=sock q=riff]                             ::  wait for clay, hack
  ==                                                    ::
++  note-dill                                           ::  note to self, odd
  $%  [%crud p=@tas q=(list tank)]                      ::
      [%init p=ship]                                    ::
      [%text p=tape]                                    ::
      [%veer p=@ta q=path r=@t]                         ::  install vane
      [%vega p=path]                                    ::  reboot by path
      [%verb ~]                                         ::  verbose mode
  ==                                                    ::
++  note-gall                                           ::
  $%  [%conf dock %load ship desk]                      ::
      [%deal p=sock q=cush]                             ::
  ==                                                    ::
++  note                                                ::  out request $->
  $%  [%a note-ames]                                    ::
      [%c note-clay]                                    ::
      [%d note-dill]                                    ::
      [%g note-gall]                                    ::
  ==                                                    ::
++  riff  ,[p=desk q=(unit rave)]                       ::  see %clay
++  sign-ames                                           ::
  $%  [%nice ~]                                         ::
      [%init p=ship]                                    ::
  ==                                                    ::
++  sign-gall                                           ::  see %gall
  $%  [%onto p=(unit tang)]                             ::
  ==                                                    ::
++  sign-clay                                           ::
  $%  [%mere p=(each (set path) (pair term tang))]      ::
      [%note p=@tD q=tank]                              ::
      [%writ p=riot]                                    ::
  ==                                                    ::
++  sign-dill                                           ::
  $%  [%blit p=(list blit)]                             ::
  ==                                                    ::
++  sign-gall                                           ::
  $%  [%onto p=(each suss tang)]                        ::
      [%unto p=cuft]                                    ::
  ==                                                    ::
++  sign-time                                           ::
  $%  [%wake ~]                                         ::
  ==                                                    ::
++  sign                                                ::  in result $<-
  $%  [%a sign-ames]                                    ::
      [%c sign-clay]                                    ::
      [%d sign-dill]                                    ::  
      [%g sign-gall]                                    ::
      [%t sign-time]                                    ::
  ==                                                    ::
::::::::                                                ::  dill tiles
--
=|  all=axle
|=  [now=@da eny=@ ski=sled]                            ::  current invocation
=>  |%
    ++  as                                              ::  per cause
      |_  $:  [moz=(list move) hen=duct our=ship]
              axon
          ==
      ++  abet                                          ::  resolve
        ^-  [(list move) axle]
        [(flop moz) all(dug (~(put by dug.all) hen +<+))]
      ::
      ++  call                                          ::  receive input
        |=  kyz=kiss
        ^+  +>
        ?+    -.kyz  ~&  [%strange-kiss -.kyz]  +>
          %flow  +>
          %harm  +>
          %hail  +>
          %belt  (send `dill-belt`p.kyz)
          %text  (from %out (tuba p.kyz))
          %crud  ::  (send `dill-belt`[%cru p.kyz q.kyz])
                 (crud p.kyz q.kyz)
          %blew  (send %rez p.p.kyz q.p.kyz)
          %veer  (dump kyz)
          %vega  (dump kyz)
          %verb  (dump kyz)
        ==
      ::
      ++  crud
        |=  [err=@tas tac=(list tank)]
        =+  ^=  wol  ^-  wall
            :-  (trip err)
            (zing (turn tac |=(a=tank (~(win re a) [0 wid]))))
        |-  ^+  +>.^$
        ?~  wol  +>.^$
        $(wol t.wol, +>.^$ (from %out (tuba i.wol)))
      ::
      ++  dump                                          ::  pass down to hey
        |=  git=gift
        ?>  ?=(^ hey.all)
        +>(moz [[u.hey.all %give git] moz])
      ::
      ++  done                                          ::  return gift
        |=  git=gift
        +>(moz :_(moz [hen %give git])) 
      ::
      ++  from                                          ::  receive belt
        |=  bit=dill-blit
        ^+  +>
        ?:  ?=(%mor -.bit)
          |-  ^+  +>.^$
          ?~  p.bit  +>.^$
          $(p.bit t.p.bit, +>.^$ ^$(bit i.p.bit))
        ?:  ?=(%out -.bit)
          %+  done  %blit
          :~  [%lin p.bit]
              [%mor ~]
              [%lin see]
              [%hop pos]
          ==
        ?:  ?=(%pro -.bit)
          (done(see p.bit) %blit [[%lin p.bit] [%hop pos] ~])
        ?:  ?=(%hop -.bit)
          (done(pos p.bit) %blit [bit ~])
        ?:  ?=(%qit -.bit)
          (dump %logo ~)
        (done %blit [bit ~])
      ::
      ++  init                                          ::  initialize
        ~&  [%dill-init our]
        =+  myt=(flop (need tem))
        =.  tem  ~
        =.  moz  :_(moz [hen %pass / %c %font our %home our %base])
<<<<<<< HEAD
        =.  moz  :_(moz [hen %pass ~ %g %conf [[our ram] %load our %base]])
        =.  moz  :_(moz [hen %pass ~ %g %deal [our our] ram %peer /drum])
=======
        =.  moz  :_(moz [hen %pass ~ %g %conf [[our ram] %load our %home]])
        =.  moz  :_(moz [hen %pass ~ %g %deal [our our] ram %peer ~])
>>>>>>> 6b4f6a80
        |-  ^+  +>
        ?~  myt  +>
        $(myt t.myt, +> (send i.myt))
      ::
      ++  into                                          ::  preinitialize
        |=  gyl=(list gill)
        %_    +>
            tem  `(turn gyl |=(a=gill [%yow a]))
            moz
          :_  moz
          :*  hen
              %pass
              /
              %c
              [%warp [our our] %base `[%sing %y [%ud 1] /]]
          ==
        ==
      ::
      ++  send                                          ::  send action
        |=  bet=dill-belt
        ?^  tem
          +>(tem `[bet u.tem])
        %_    +>
            moz
          :_  moz
          [hen %pass ~ %g %deal [our our] ram %poke [%dill-belt -:!>(bet) bet]]
        ==
      ::
      ++  pump                                          ::  send diff ack
        %_    .
            moz 
          :_(moz [hen %pass ~ %g %deal [our our] ram %pump ~])
        ==
      ::
      ++  take                                          ::  receive
        |=  sih=sign
        ^+  +>
        ?-    sih
            [%a %nice *]
          ::  ~&  [%take-nice-ames sih]
          +>
        ::
            [%a %init *]
          +>(moz :_(moz [hen %give +.sih]))
        ::
            [%c %mere *]
          ?:  ?=(%& -.p.sih)
            +>.$
          ~|  %dill-mere-fail
          ~|  p.p.p.sih
          |-
          ?~  q.p.p.sih  !!
          ~>  %mean.|.(i.q.p.p.sih)     ::  pull ford fail into stack trace
          $(q.p.p.sih t.q.p.p.sih) 
        ::
            [%g %onto *]
          ::  ~&  [%take-gall-onto +>.sih]
          ?-  -.+>.sih
            %|  (crud %onto p.p.+>.sih)
            %&  (done %blit [%lin (tuba "{<p.p.sih>}")]~)
          ==
        ::
            [%g %unto *]
          ::  ~&  [%take-gall-unto +>.sih]
          ?-  -.+>.sih
            %coup  ?~(p.p.+>.sih +>.$ (crud %coup u.p.p.+>.sih))
            %quit  !! :: ??
            %reap  ?~(p.p.+>.sih +>.$ (crud %reap u.p.p.+>.sih))
            %diff  pump:(from ((hard dill-blit) q:`vase`+>+>.sih))
          ==
        ::
            [%c %note *]
          (from %out (tuba p.sih ' ' ~(ram re q.sih)))
        ::
            [%c %writ *]
          init
        ::
            [%d %blit *]
          (done +.sih)
        ::
            [%t %wake *]
          ::  ~&  %dill-wake 
          +>
        ==
      --
    ::
    ++  ax                                              ::  make ++as
      |=  [hen=duct kyz=kiss]                           ::
      ?~  ore.all  ~
      =+  nux=(~(get by dug.all) hen)
      ?^  nux  
        (some ~(. as [~ hen u.ore.all] u.nux))
      ?.  ?=(%flow -.kyz)  ~
      %-  some
      %.  q.kyz
      %~  into  as
      :-  [~ hen u.ore.all]
      :*  p.kyz
          [~ ~]
          80
          0
          (tuba "<{(trip p.kyz)}>")
      ==
    --
|%                                                      ::  poke/peek pattern
++  call                                                ::  handle request
  |=  $:  hen=duct
          hic=(hypo (hobo kiss))
      ==
  ^-  [p=(list move) q=_..^$]
  =>  %=    .                                           ::  XX temporary
          q.hic
        ^-  kiss
        ?:  ?=(%soft -.q.hic)
          ::  ~&  [%dill-call-soft (,@tas `*`-.p.q.hic)]
          ((hard kiss) p.q.hic)
        ?:  (~(nest ut -:!>(*kiss)) | p.hic)  q.hic
        ~&  [%dill-call-flub (,@tas `*`-.q.hic)]
        ((hard kiss) q.hic)
      ==
  ?:  ?=(%boot -.q.hic)
    :_(..^$ [hen %pass ~ (note %a p.q.hic)]~)
  ?:  ?=(%flog -.q.hic)
    ::  ~&  [%dill-flog +.q.hic]
    ?:  ?=([%crud %hax-init [%leaf *] ~] p.q.hic)
      =+  him=(slav %p (crip p.i.q.p.q.hic))
      :_(..^$ ?~(hey.all ~ [u.hey.all %give %init him]~))
    :_(..^$ ?~(hey.all ~ [u.hey.all %slip %d p.q.hic]~))
  =.  hey.all  ?^(hey.all hey.all `hen)
  ?:  ?=(%init -.q.hic)
    ::  ~&  [%call-init hen]
    ?:  =(ore.all `p.q.hic)
      [[hen %give q.hic]~ ..^$]
    =:  ore.all  `p.q.hic
        dug.all   ~
      ==
    =+  ^=  flo  ^-  (list (pair ship term))
        =+  myr=(clan p.q.hic)
        ?:  =(%pawn myr)
          [[p.q.hic %dojo] [p.q.hic %hood] ~]
        ?:  =(%earl myr)
          =+  fap=(sein p.q.hic)
          [[fap %dojo] [fap %talk] [fap %hood] ~]
        [[p.q.hic %dojo] [p.q.hic %talk] [p.q.hic %hood] ~]
    =^  moz  all  abet:(need (ax (need hey.all) [%flow %sole flo]))
    ?:  |((lth p.q.hic 256) (gte p.q.hic (bex 64)))  [moz ..^$] ::  XX HORRIBLE
    [:_(moz [(need hey.all) %give %init p.q.hic]) ..^$]
  =+  nus=(ax hen q.hic)
  ?~  nus
    ~&  [%dill-no-flow q.hic]
    [~ ..^$]
  =^  moz  all  abet:(call:u.nus q.hic)
  [moz ..^$]
::
++  doze
  |=  [now=@da hen=duct]
  ^-  (unit ,@da)
  ~
::
++  load                                                ::  trivial
  |=  old=axle
  ..^$(all old)
  ::  |=  old=*   ::  diable
  ::  ..^$(ore.all `~zod)
::
++  scry
  |=  [fur=(unit (set monk)) ren=@tas his=ship syd=desk lot=coin tyl=path]
  ^-  (unit (unit cage))
  [~ ~]
::
++  stay  all 
::
++  take                                                ::  process move
  |=  [tea=wire hen=duct hin=(hypo sign)]
  ^-  [p=(list move) q=_..^$]
  ?:  =(~ ore.all)
    ?:  ?=([%a %init *] q.hin)
      ::  ~&  [%take-init hen]
      =.  hey.all  ?^(hey.all hey.all `hen)
      [[[hen %give +.q.hin] ~] ..^$]
      ::  [~ ..^$]
    ~&  [%take-back q.hin]
    [~ ..^$]
  ?.  (~(has by dug.all) hen)
    ~&  [%take-weird-sign q.hin]
    ~&  [%take-weird-hen hen]
    [~ ..^$]
  =+  our=?>(?=(^ ore.all) u.ore.all)
  =^  moz  all  
    abet:(~(take as [~ hen our] (~(got by dug.all) hen)) q.hin)
  [moz ..^$]
--

::  good test<|MERGE_RESOLUTION|>--- conflicted
+++ resolved
@@ -184,13 +184,8 @@
         =+  myt=(flop (need tem))
         =.  tem  ~
         =.  moz  :_(moz [hen %pass / %c %font our %home our %base])
-<<<<<<< HEAD
-        =.  moz  :_(moz [hen %pass ~ %g %conf [[our ram] %load our %base]])
+        =.  moz  :_(moz [hen %pass ~ %g %conf [[our ram] %load our %home]])
         =.  moz  :_(moz [hen %pass ~ %g %deal [our our] ram %peer /drum])
-=======
-        =.  moz  :_(moz [hen %pass ~ %g %conf [[our ram] %load our %home]])
-        =.  moz  :_(moz [hen %pass ~ %g %deal [our our] ram %peer ~])
->>>>>>> 6b4f6a80
         |-  ^+  +>
         ?~  myt  +>
         $(myt t.myt, +> (send i.myt))
