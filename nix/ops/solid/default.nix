{ pkgs, herb, urbit, pier, arvo }:

pkgs.stdenv.mkDerivation rec {
  name        = "solid";
  builder     = ./builder.sh;
<<<<<<< HEAD
  buildInputs = [ herb ];

  URBIT = urbit.exe;
=======
  buildInputs = [ herb pkgs.coreutils ];

  URBIT = urbit.meta.exe;
>>>>>>> f30e1d99
  PIER  = pier;
  ARVO  = arvo;
}<|MERGE_RESOLUTION|>--- conflicted
+++ resolved
@@ -3,15 +3,9 @@
 pkgs.stdenv.mkDerivation rec {
   name        = "solid";
   builder     = ./builder.sh;
-<<<<<<< HEAD
-  buildInputs = [ herb ];
-
-  URBIT = urbit.exe;
-=======
   buildInputs = [ herb pkgs.coreutils ];
 
   URBIT = urbit.meta.exe;
->>>>>>> f30e1d99
   PIER  = pier;
   ARVO  = arvo;
 }