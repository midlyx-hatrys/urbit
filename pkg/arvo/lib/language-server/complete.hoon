--- conflicted
+++ resolved
@@ -344,10 +344,7 @@
     [%| p.res]
   :-  %&
   ~?  >  debug  %parsed-good
-<<<<<<< HEAD
   ((cury tab-list-hoon sut) hoon.p.res)
-=======
-  ((cury tab-list-hoon sut) tssg+sources.p.res)
 ::
 :: Generators
 ++  tab-generators
@@ -376,5 +373,4 @@
   ?.  =('::  ' (end 3 4 i.c))
     "<undocumented>"
   (trip i.c)
->>>>>>> 18e396cf
 --