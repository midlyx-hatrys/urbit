--- conflicted
+++ resolved
@@ -78,11 +78,7 @@
 ::
 ++  poke-mass
   |=  ~  =<  abet
-<<<<<<< HEAD
-  (flog %crud %hax-heft ~)
-=======
-  (emit %flog /heft %heft ~)
->>>>>>> 4cdce421
+  (emit %pass /heft %arvo %d %flog %heft ~)
 ::
 ++  poke-automass
   |=  recur=@dr
@@ -92,21 +88,11 @@
 ::
 ++  poke-cancel-automass
   |=  ~
-<<<<<<< HEAD
   abet:(emit %pass way.mass-timer.sez %arvo %b %rest nex.mass-timer.sez)
-=======
-  abet:(emit %rest way.mass-timer.sez nex.mass-timer.sez)
 ::
 ++  poke-pack
   |=  ~  =<  abet
-  (emit %flog /pack %pack ~)
-::
-++  poke-bonk
-  |=  ~
-  ~&  .^((unit @da) %a /(scot %p our)/time/(scot %da now)/(scot %p our))
-  %-  %-  slog  :_  ~  .^(tank %b /(scot %p our)/timers/(scot %da now))
-  abet:(emit %bonk /bonk ~)
->>>>>>> 4cdce421
+  (emit %pass /pack %arvo %d %flog %pack ~)
 ::
 ++  take-wake-automass
   |=  [way=wire error=(unit tang)]
@@ -207,6 +193,7 @@
   ?+  mark  ~|([%poke-helm-bad-mark mark] !!)
     %helm-hi               =;(f (f !<(_+<.f vase)) poke-hi)
     %helm-mass             =;(f (f !<(_+<.f vase)) poke-mass)
+    %helm-pack             =;(f (f !<(_+<.f vase)) poke-pack)
     %helm-reload           =;(f (f !<(_+<.f vase)) poke-reload)
     %helm-reload-desk      =;(f (f !<(_+<.f vase)) poke-reload-desk)
     %helm-reset            =;(f (f !<(_+<.f vase)) poke-reset)
