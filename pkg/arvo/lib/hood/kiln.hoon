--- conflicted
+++ resolved
@@ -914,15 +914,7 @@
       update-running-dudes
     ?.  =(%base loc)
       kiln
-<<<<<<< HEAD
-    =/  kel=[@tas @ud]
-      ?~  rail.rak         zuse/zuse
-      ?~  next.u.rail.rak  zuse/zuse
-      weft.i.next.u.rail.rak
-    (bump-many kel (all-desks-but (get-unblockers ark)))
-=======
     (bump-many (all-desks-but (get-unblockers ark)))
->>>>>>> 3f8809a6
   ::
   ++  take-merge-main
     |=  syn=sign-arvo
