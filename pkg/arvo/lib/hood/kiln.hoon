--- conflicted
+++ resolved
@@ -388,18 +388,8 @@
     ~_  leaf/"kiln: {<lac>} not installed"
     vats(loc lac, rak (~(got by ark) lac))
   ::
-<<<<<<< HEAD
   ++  here  ?~  rail.rak  "{<loc>} from local"
             "{<loc>} from {<[ship desk]:ral>}"
-=======
-  ++  here
-    ^-  tape
-    =/  dek  (trip loc)
-    ?~  rail.rak
-      dek
-    :(weld dek " from " <[ship desk]:u.rail.rak>)
->>>>>>> c80fb823
-  ::
   ++  make-wire  |=(step=@tas /kiln/vats/[loc]/[step])
   ++  from-wire
     |=  =wire
@@ -503,11 +493,7 @@
     =:  loc  lac
         rak  [~ *rein]
       ==
-<<<<<<< HEAD
-    ~>  %slog.0^leaf/"kiln: beginning install into {here}"
-=======
-    ~>  %slog.0^leaf/"kiln: local install {<lac>}"
->>>>>>> c80fb823
+    ~>  %slog.0^leaf/"kiln: local install {here}"
     =.  vats  (update-running-apps (get-apps-diff our loc now rein.rak))
     =.  vats  (emit listen:pass)
     vats
