/+  version
=,  clay
=,  space:userlib
=,  format
|%
+$  state  state-2
+$  state-2  [%2 pith-2]
+$  state-1  [%1 pith-1]
+$  state-0  [%0 pith-0]
+$  any-state
  $%  state-2
      state-1
      state-0
  ==
+$  pith-2                                              ::
  $:  rem=(map desk per-desk)                           ::
      syn=(map kiln-sync let=@ud)                       ::
      ota=(unit [=ship =desk =aeon])                    ::
      commit-timer=[way=wire nex=@da tim=@dr mon=term]  ::
      ::  map desk to the currently ongoing fuse request
      ::  and the latest version numbers for beaks to
      fus=(map desk per-fuse)
      ::  used for fuses - every time we get a fuse we
      ::  bump this. used when calculating hashes to
      ::  ensure they're unique even when the same
      ::  request is made multiple times.
      hxs=(map desk @ud)
  ==                                                    ::
+$  pith-1                                              ::
  $:  rem=(map desk per-desk)                           ::
      syn=(map kiln-sync let=@ud)                       ::
      ota=(unit [=ship =desk =aeon])                    ::
      commit-timer=[way=wire nex=@da tim=@dr mon=term]  ::
  ==                                                    ::
+$  pith-0                                              ::
  $:  rem=(map desk per-desk)                           ::
      syn=(map kiln-sync let=@ud)                       ::
      autoload-on=?                                     ::
      cur-hoon=@uvI                                     ::
      cur-arvo=@uvI                                     ::
      cur-zuse=@uvI                                     ::
      cur-vanes=(map @tas @uvI)                         ::
      commit-timer=[way=wire nex=@da tim=@dr mon=term]  ::
  ==
+$  per-desk                                            ::  per-desk state
  $:  auto=?                                            ::  escalate on failure
      gem=?(%this %that germ)                           ::  strategy
      her=@p                                            ::  from ship
      sud=@tas                                          ::  from desk
      cas=case                                          ::  at case
  ==
+$  per-fuse                                            ::  per fuse state
      ::  map [ship desk] to latest version number we
      ::  have for them. used for things we're %trak-ing
      ::  our invariant here is to store the latest version
      ::  number we've heard of.
  $:  mox=(map [ship desk] let=@ud)
      ::  relevant parts of originating request
      kf=kiln-fuse-data
  ==
+$  kiln-commit  term                                   ::
+$  kiln-mount                                          ::
  $:  pax=path                                          ::
      pot=term                                          ::
  ==
+$  kiln-unmount  $@(term [knot path])                  ::
+$  kiln-sync                                           ::
  $:  syd=desk                                          ::
      her=ship                                          ::
      sud=desk                                          ::
  ==
+$  kiln-unsync                                         ::
  $:  syd=desk                                          ::
      her=ship                                          ::
      sud=desk                                          ::
  ==
+$  kiln-merge                                          ::
  $@  ~
  $:  syd=desk                                          ::
      ali=ship                                          ::
      sud=desk                                          ::
      cas=case                                          ::
      gim=?(%auto germ)                                 ::
  ==
<<<<<<< HEAD
+$  kiln-fuse
  $@  ~
  $:  syd=desk
      bas=beak
      con=(list [beak germ])
  ==
=======
+$  fuse-source  [who=ship des=desk ver=$@(%trak case)]
::  actual poke
+$  kiln-fuse
  $@  ~
  $:  syd=desk
      $@  ~  :: signifies clearing the fuse
      $:  overwrite=flag  :: force overwrite previous fuse
          bas=fuse-source
          con=(list [fuse-source germ])
      ==
  ==
::  state tracked by kiln
+$  kiln-fuse-data
  $:  syd=desk
      bas=fuse-source
      con=(list [fuse-source germ])
  ==
::  Request to list current fuses. ~ means "list all"
::
+$  kiln-fuse-list  (unit desk)
>>>>>>> da85ee2e
--
|=  [bowl:gall state]
?>  =(src our)
|_  moz=(list card:agent:gall)
+$  state      ^state      ::  proxy
+$  any-state  ^any-state  ::  proxy
++  abet                                                ::  resolve
  [(flop moz) `state`+<+.$]
::
++  emit
  |=  card:agent:gall
  %_(+> moz [+< moz])
::
++  emil                                              ::  return cards
  |=  (list card:agent:gall)
  ^+  +>
  ?~(+< +> $(+< t.+<, +> (emit i.+<)))
::
++  render
  |=  [mez=tape sud=desk who=ship syd=desk]
  :^  %palm  [" " ~ ~ ~]  leaf+(weld "kiln: " mez)
  ~[leaf+"from {<sud>}" leaf+"on {<who>}" leaf+"to {<syd>}"]
::
++  on-load
  =>
  |%
  ++  state-1-to-2
    |=  s=state-1
    ^-  state-2
    =/  p=pith-1  +.s
    :-  %2
    [rem.p syn.p ota.p commit-timer.p *(map desk per-fuse) *(map desk @ud)]
  --
  |=  [hood-version=@ud old=any-state]
  =<  abet
  =?  .  ?=(%0 -.old)
    =/  recognized-ota=(unit [syd=desk her=ship sud=desk])
      =/  syncs=(list [[syd=desk her=ship sud=desk] =aeon])
        ~(tap by syn.old)
      |-  ^-  (unit [syd=desk her=ship sud=desk])
      ?~  syncs
        ~
      ?:  &(=(%base syd.i.syncs) !=(our her.i.syncs) =(%kids sud.i.syncs))
        `[syd her sud]:i.syncs
      $(syncs t.syncs)
    =.  +<+.$.abet
      %-  state-1-to-2
      =-  old(- %1, |3 [ota=~ commit-timer.old], syn -)
      ?~  recognized-ota
        syn
      (~(del by syn) [syd her sud]:u.recognized-ota)
    ::
    =?  ..abet  ?=(^ recognized-ota)
      (poke-internal:update `[her sud]:u.recognized-ota)
    +(old +<+.$.abet)
  ::
  =?  old  ?=(%1 -.old)  (state-1-to-2 old)
  ?>  ?=(%2 -.old)
  =.  +<+.$.abet  old
  ..abet
::
++  on-peek
  |=  =path
  ^-  (unit (unit cage))
  ?+    path  [~ ~]
      [%x %kiln %ota ~]        ``noun+!>(ota)
      [%x %kiln %our ~]        ``noun+!>(our)
      [%x %kiln %base-hash ~]
    =/  ver  (base-hash:version our now)
    ``noun+!>(?~(ver 0v0 i.ver))
  ==
::
++  poke-commit
  |=  [mon=kiln-commit auto=?]
  =<  abet
  =.  +>.$  (emit %pass /commit %arvo %c [%dirk mon])
  ?.  auto
    +>.$
  =/  recur  ~s1
  =.  commit-timer
    [/kiln/autocommit (add now recur) recur mon]
    (emit %pass way.commit-timer %arvo %b [%wait nex.commit-timer])
::
++  poke-autocommit
  |=  [mon=kiln-commit auto=?]
  =<  abet
  =.  +>.$  (emit %pass /commit %arvo %c [%dirk mon])
  ?.  auto
    +>.$
  =/  recur  ~s1
  =.  commit-timer
    [/kiln/autocommit (add now recur) recur mon]
  (emit %pass way.commit-timer %arvo %b [%wait nex.commit-timer])
::
++  poke-cancel-autocommit
  |=  ~
  abet:(emit %pass way.commit-timer %arvo %b [%rest nex.commit-timer])
::
++  poke-mount
  |=  kiln-mount
  =+  bem=(de-beam pax)
  ?~  bem
    =+  "can't mount bad path: {<pax>}"
    abet:(spam leaf+- ~)
  abet:(emit %pass /mount %arvo %c [%mont pot u.bem])
::
++  poke-unmount
  |=  mon=kiln-unmount
  ?^  mon
    =+  bem=(de-beam mon)
    ?~  bem
      =+  "can't unmount bad path: {<mon>}"
      abet:(spam leaf+- ~)
    abet:(emit %pass /unmount-beam %arvo %c [%ogre [[p q r] s]:u.bem])
  abet:(emit %pass /unmount-point %arvo %c [%ogre mon])
::
++  poke-track                                        ::
  |=  hos=kiln-sync
  ?:  (~(has by syn) hos)
    abet:(spam (render "already tracking" [sud her syd]:hos) ~)
  abet:abet:start-track:(auto hos)
::
++  update
  |%
  ++  make-wire
    |=  =path
    ?>  ?=(^ ota)
    %-  welp
    :_  path
    /kiln/ota/(scot %p ship.u.ota)/[desk.u.ota]/(scot %ud aeon.u.ota)
  ::
  ++  check-ota
    |=  =wire
    ?~  ota
      |
    ?&  ?=([@ @ @ *] wire)
        =(i.wire (scot %p ship.u.ota))
        =(i.t.wire desk.u.ota)
        =(i.t.t.wire (scot %ud aeon.u.ota))
    ==
  ::
  ++  render
    |=  [mez=tape error=(unit (pair term tang))]
    %+  spam
      ?~  ota
        leaf+mez
      :^  %palm  [" " ~ ~ ~]  leaf+(weld "kiln: " mez)
      ~[leaf+"from {<desk.u.ota>}" leaf+"on {<ship.u.ota>}"]
    ?~  error
      ~
    [>p.u.error< q.u.error]
  ::
  ++  render-ket
    |=  [mez=tape error=(unit (pair term tang))]
    ?>  ?=(^ ota)
    =<  ?>(?=(^ ota) .)
    %+  spam
      :^  %palm  [" " ~ ~ ~]  leaf+(weld "kiln: " mez)
      ~[leaf+"from {<desk.u.ota>}" leaf+"on {<ship.u.ota>}"]
    ?~  error
      ~
    [>p.u.error< q.u.error]
  ::
  ::  If destination desk doesn't exist, need a %init merge.  If this is
  ::  its first revision, it probably doesn't have a mergebase yet, so
  ::  use %take-that.
  ::
  ++  get-germ
    |=  =desk
    =+  .^(=cass:clay %cw /(scot %p our)/[desk]/(scot %da now))
    ?-  ud.cass
      %0  %init
      %1  %take-that
      *   %mate
    ==
  ::
  ++  poke
    |=  arg=(unit [=ship =desk])
    abet:(poke-internal arg)
  ::
  ++  poke-internal
    |=  arg=(unit [=ship =desk])
    ^+  ..abet
    =?  ..abet  =(arg (bind ota |=([=ship =desk =aeon] [ship desk])))
      (render "restarting OTA sync" ~)
    =?  ..abet  ?=(^ ota)
      =.  ..abet  (render-ket "cancelling OTA sync" ~)
      ..abet(ota ~)
    ?~  arg
      ..abet
    =.  ota  `[ship.u.arg desk.u.arg *aeon]
    =.  ..abet  (render "starting OTA sync" ~)
    %:  emit
      %pass  (make-wire /find)  %arvo  %c
      %warp  ship.u.arg  desk.u.arg  `[%sing %y ud+1 /]
    ==
  ::
  ++  take
    |=  [=wire =sign-arvo]
    ^+  ..abet
    ?>  ?=(^ ota)
    ?.  (check-ota wire)
      ..abet
    ?.  ?=([@ @ @ @ *] wire)
      ..abet
    ?+  i.t.t.t.wire  ~&([%strange-ota-take t.t.t.wire] ..abet)
      %find        (take-find sign-arvo)
      %sync        (take-sync sign-arvo)
      %download    (take-download sign-arvo)
      %merge-home  (take-merge-home sign-arvo)
      %merge-kids  (take-merge-kids sign-arvo)
    ==
  ::
  ++  take-find
    |=  =sign-arvo
    ?>  ?=(%writ +<.sign-arvo)
    ?>  ?=(^ ota)
    =.  ..abet  (render-ket "activated OTA" ~)
    %:  emit
      %pass  (make-wire /sync)  %arvo  %c
      %warp  ship.u.ota  desk.u.ota  `[%sing %w da+now /]
    ==
  ::
  ++  take-sync
    |=  =sign-arvo
    ?>  ?=(%writ +<.sign-arvo)
    ?>  ?=(^ ota)
    ?~  p.sign-arvo
      =.  ..abet  (render-ket "OTA cancelled (1), retrying" ~)
      (poke-internal `[ship desk]:u.ota)
    =.  ..abet  (render-ket "downloading OTA update" ~)
    =?  aeon.u.ota  ?=(%w p.p.u.p.sign-arvo)
      ud:;;(cass:clay q.q.r.u.p.sign-arvo)
    %:  emit
      %pass  (make-wire /download)  %arvo  %c
      %warp  ship.u.ota  desk.u.ota  `[%sing %v ud+aeon.u.ota /]
    ==
  ::
  ++  take-download
    |=  =sign-arvo
    ^+  ..abet
    ?>  ?=(%writ +<.sign-arvo)
    ?>  ?=(^ ota)
    ?~  p.sign-arvo
      =.  ..abet  (render-ket "OTA cancelled (2), retrying" ~)
      (poke-internal `[ship desk]:u.ota)
    =.  ..abet  (render-ket "finished downloading OTA" ~)
    =.  aeon.u.ota  +(aeon.u.ota)
    =/  =germ  (get-germ %home)
    =.  ..abet  (render-ket "applying OTA to %home" ~)
    %-  emil
    :~  :*  %pass  (make-wire /merge-home)  %arvo  %c
            %merg  %home  ship.u.ota  desk.u.ota  ud+(dec aeon.u.ota)  germ
        ==
        :*  %pass  (make-wire /sync)  %arvo  %c
            %warp  ship.u.ota  desk.u.ota  `[%sing %z ud+aeon.u.ota /]
        ==
    ==
  ::
  ++  take-merge-home
    |=  =sign-arvo
    ?>  ?=(%mere +<.sign-arvo)
    ?>  ?=(^ ota)
    ?:  ?=([%| %ali-unavailable *] p.sign-arvo)
      =.  ..abet
        =/  =tape  "OTA to %home failed, maybe because sunk; restarting"
        (render-ket tape `p.p.sign-arvo)
      (poke-internal `[ship desk]:u.ota)
    ::
    ?:  ?=(%| -.p.sign-arvo)
      =/  =tape  "OTA to %home failed, waiting for next revision"
      (render-ket tape `p.p.sign-arvo)
    =.  ..abet  (render-ket "OTA to %home succeeded" ~)
    =.  ..abet  (render-ket "applying OTA to %kids" ~)
    =/  =germ  (get-germ %kids)
    %:  emit
      %pass  (make-wire /merge-kids)  %arvo  %c
      %merg  %kids  ship.u.ota  desk.u.ota  ud+(dec aeon.u.ota)  germ
    ==
  ::
  ++  take-merge-kids
    |=  =sign-arvo
    ?>  ?=(%mere +<.sign-arvo)
    ?>  ?=(^ ota)
    ?:  ?=([%| %ali-unavailable *] p.sign-arvo)
      =.  ..abet
        =/  =tape  "OTA to %kids failed, maybe because sunk; restarting"
        (render-ket tape `p.p.sign-arvo)
      (poke-internal `[ship desk]:u.ota)
    ::
    ?-  -.p.sign-arvo
      %&  (render-ket "OTA to %kids succeeded" ~)
      %|  (render-ket "OTA to %kids failed" `p.p.sign-arvo)
    ==
  --
::
++  poke-sync                                         ::
  |=  hos=kiln-sync
  ?:  (~(has by syn) hos)
    abet:(spam (render "already syncing" [sud her syd]:hos) ~)
  abet:abet:start-sync:(auto hos)
::
++  ota-info
  ?~  ota
    "OTAs disabled"
  "OTAs enabled from {<desk.u.ota>} on {<ship.u.ota>}"
::
++  poke-ota-info
  |=  *
  =<  abet  %-  spam
  :~  [%leaf ota-info]
      [%leaf "use |ota %disable or |ota ~sponsor %kids to reset it"]
  ==
::
++  poke-syncs                                        ::  print sync config
  |=  ~
  =<  abet  %-  spam
  :-  [%leaf ota-info]
  ?:  =(0 ~(wyt by syn))
    [%leaf "no other syncs configured"]~
  %+  turn  ~(tap in ~(key by syn))
  |=(a=kiln-sync (render "sync configured" [sud her syd]:a))
::
++  poke-unsync                                         ::
  |=  hus=kiln-unsync
  ?.  (~(has by syn) hus)
    abet:(spam (render "not syncing" [sud her syd]:hus) ~)
  %*  .  abet:abet:stop:(auto hus)
    syn  (~(del by syn) hus)
  ==
::
++  poke-merge                                        ::
  |=  kiln-merge
  ?~  +<  abet
  abet:abet:(merge:(work syd) ali sud cas gim)
::
<<<<<<< HEAD
++  poke-fuse
  |=  k=kiln-fuse
  ?~  k  abet
  abet:(emit [%pass /kiln/fuse/[syd.k] %arvo %c [%fuse syd.k bas.k con.k]])
=======
++  poke-fuse-list
  =>
  |%
  ++  format-fuse
    |=  [into=desk pf=per-fuse]
    ^-  tank
    =/  sources=tape
        %+  reel
          con.kf.pf
        |=  [[fs=fuse-source g=germ] acc=tape]
        ^-  tape
        ;:  weld
          " ["
          (format-fuse-source fs)
          " "
          <g>
          "]"
          acc
        ==
    :-  %leaf
    ;:  weld
      "|fuse {<into>} "
      (format-fuse-source bas.kf.pf)
      sources
    ==
  ::  +format-fuse-source: fuse source -> beak -> path
  ::
  ++  format-fuse-source
    |=  fs=fuse-source
    ^-  tape
    =/  bec=beak  [who.fs des.fs ?:(?=([%trak] ver.fs) [%tas %track] ver.fs)]
    <(en-beam [bec /])>
  --
  |=  k=kiln-fuse-list
  ^+  abet
  %.  abet
  ?~  k
    ?~  fus
      (slog [leaf+"no ongoing fuses" ~])
    %-  slog
    %+  roll
      ~(tap by `(map desk per-fuse)`fus)
    |=  [[syd=desk pf=per-fuse] acc=tang]
    ^-  tang
    [(format-fuse syd pf) acc]
  =/  pfu=(unit per-fuse)  (~(get by fus) u.k)
  ?~  pfu
    (slog [leaf+"no ongoing fuse for {<u.k>}" ~])
  (slog [(format-fuse u.k u.pfu) ~])
::
++  poke-fuse
  |=  k=kiln-fuse
  ?~  k  abet
  =/  payload  +.k
  ?~  payload
    ::  cancelling an ongoing fuse
    %-  (slog [leaf+"cancelling fuse into {<syd.k>}" ~])
    =/  f  (fuzz syd.k now)
    ?~  f
      abet
    abet:abet:delete:u.f
  ?:  &(!overwrite.payload (~(has by fus) syd.k))
    ((slog [leaf+"existing fuse into {<syd.k>} - need =overwrite &" ~]) abet)
  =.  fus  (~(put by fus) syd.k [~ [syd.k bas.payload con.payload]])
  =/  old-cnt=@ud  (~(gut by hxs) syd.k 0)
  =.  hxs  (~(put by hxs) syd.k +(old-cnt))
  =/  f  (fuzz syd.k now)
  ?~  f
    abet
  abet:abet:fuse:u.f
>>>>>>> da85ee2e
::
++  poke-cancel
  |=  a=@tas
  abet:(emit %pass /cancel %arvo %c [%drop a])
::
++  poke-info
  |=  [mez=tape tor=(unit toro)]
  ?~  tor
    abet:(spam leaf+mez ~)
  abet:(emit:(spam leaf+mez ~) %pass /kiln %arvo %c [%info u.tor])
::
++  poke-rm
  |=  a=path
  =+  b=.^(arch %cy a)
  ?~  fil.b
    =+  ~[leaf+"No such file:" leaf+"{<a>}"]
    abet:(spam -)
  (poke-info "removed" `(fray a))
::
++  poke-label
  |=  [syd=desk lab=@tas]
  =+  pax=/(scot %p our)/[syd]/[lab]
  (poke-info "labeled {(spud pax)}" `[syd %| lab])
::
++  poke-schedule
  |=  [where=path tym=@da eve=@t]
  =.  where  (welp where /sched)
  %+  poke-info  "scheduled"
  =+  old=;;((map @da cord) (fall (file where) ~))
  `(foal where %sched !>((~(put by old) tym eve)))
::
++  poke-permission
  |=  [syd=desk pax=path pub=?]
  =<  abet
  %-  emit
  =/  =rite  [%r ~ ?:(pub %black %white) ~]
  [%pass /kiln/permission %arvo %c [%perm syd pax rite]]
::
++  poke
  |=  [=mark =vase]
  ?+  mark  ~|([%poke-kiln-bad-mark mark] !!)
    %kiln-autocommit         =;(f (f !<(_+<.f vase)) poke-autocommit)
    %kiln-cancel             =;(f (f !<(_+<.f vase)) poke-cancel)
    %kiln-cancel-autocommit  =;(f (f !<(_+<.f vase)) poke-cancel-autocommit)
    %kiln-commit             =;(f (f !<(_+<.f vase)) poke-commit)
    %kiln-gall-sear          =;(f (f !<(_+<.f vase)) poke-gall-sear)
    %kiln-goad-gall          =;(f (f !<(_+<.f vase)) poke-goad-gall)
    %kiln-info               =;(f (f !<(_+<.f vase)) poke-info)
    %kiln-label              =;(f (f !<(_+<.f vase)) poke-label)
    %kiln-merge              =;(f (f !<(_+<.f vase)) poke-merge)
    %kiln-fuse               =;(f (f !<(_+<.f vase)) poke-fuse)
<<<<<<< HEAD
=======
    %kiln-fuse-list          =;(f (f !<(_+<.f vase)) poke-fuse-list)
>>>>>>> da85ee2e
    %kiln-mount              =;(f (f !<(_+<.f vase)) poke-mount)
    %kiln-ota                =;(f (f !<(_+<.f vase)) poke:update)
    %kiln-ota-info           =;(f (f !<(_+<.f vase)) poke-ota-info)
    %kiln-permission         =;(f (f !<(_+<.f vase)) poke-permission)
    %kiln-rm                 =;(f (f !<(_+<.f vase)) poke-rm)
    %kiln-schedule           =;(f (f !<(_+<.f vase)) poke-schedule)
    %kiln-sync               =;(f (f !<(_+<.f vase)) poke-sync)
    %kiln-syncs              =;(f (f !<(_+<.f vase)) poke-syncs)
    %kiln-track              =;(f (f !<(_+<.f vase)) poke-track)
    %kiln-unmount            =;(f (f !<(_+<.f vase)) poke-unmount)
    %kiln-unsync             =;(f (f !<(_+<.f vase)) poke-unsync)
  ==
::
++  poke-goad-gall
  |=  [force=? agent=(unit dude:gall)]
  abet:(emit %pass /kiln %arvo %g %goad force agent)
::
++  poke-gall-sear
  |=  =ship
  abet:(emit %pass /kiln %arvo %g %sear ship)
::
++  done
  |=  [way=wire saw=(unit error:ames)]
  ~?  ?=(^ saw)  [%kiln-nack u.saw]
  abet
::
++  take-agent
  |=  [=wire =sign:agent:gall]
  ?+  wire  ~|([%kiln-bad-take-agent wire -.sign] !!)
    [%kiln %fancy *]   ?>  ?=(%poke-ack -.sign)
                       (take-coup-fancy t.t.wire p.sign)
    [%kiln %spam *]    ?>  ?=(%poke-ack -.sign)
                       (take-coup-spam t.t.wire p.sign)
  ==
::
++  take-arvo
  |=  [=wire =sign-arvo]
  ?-  wire
      [%sync %merg *]   %+  take-mere-sync  t.t.wire
                        ?>(?=(%mere +<.sign-arvo) +>.sign-arvo)
      [%find-ship *]    %+  take-writ-find-ship  t.wire
                        ?>(?=(%writ +<.sign-arvo) +>.sign-arvo)
      [%sync *]         %+  take-writ-sync  t.wire
                        ?>(?=(%writ +<.sign-arvo) +>.sign-arvo)
      [%autocommit *]   %+  take-wake-autocommit  t.wire
                        ?>(?=(%wake +<.sign-arvo) +>.sign-arvo)
      [%ota *]          abet:(take:update t.wire sign-arvo)
      [%fuse-request @tas *]
                      =/  f  (fuzz i.t.wire now)
                      ?~  f
                        abet
                      abet:abet:(take:u.f t.t.wire sign-arvo)
      [%fuse @tas *]  ?>  ?=(%mere +<.sign-arvo)
                      =/  syd=desk  i.t.wire
                      ?.  ?=([%| *] +>.sign-arvo)
                        ?~  p.p.sign-arvo
                          abet
                        =/  msg=tape  "fuse merge conflict for {<syd>}"
                        %-  (slog [leaf+msg >p.p.sign-arvo< ~])
                        abet
                      %-  (slog leaf+"failed fuse for {<syd>}" p.p.sign-arvo)
                      abet
      *
    ?+    +<.sign-arvo
        ((slog leaf+"kiln: strange card {<+<.sign-arvo wire>}" ~) abet)
      %done  %+  done  wire
             ?>(?=(%done +<.sign-arvo) +>.sign-arvo)
      %mere  %+  take-mere  wire
             ?>(?=(%mere +<.sign-arvo) +>.sign-arvo)
    ==
  ==
++  take  |=(way=wire ?>(?=([@ ~] way) (work i.way))) ::  general handler
++  take-mere                                         ::
  |=  [way=wire are=(each (set path) (pair term tang))]
  ?.  ?=([@ ~] way)
    abet
  abet:abet:(mere:(take way) are)
::
++  take-coup-fancy                                   ::
  |=  [way=wire saw=(unit tang)]
  abet:abet:(coup-fancy:(take way) saw)
::
++  take-coup-spam                                    ::
  |=  [way=wire saw=(unit tang)]
  ~?  ?=(^ saw)  [%kiln-spam-lame u.saw]
  abet
::
++  take-mere-sync                                    ::
  |=  [way=wire mes=(each (set path) (pair term tang))]
  ?>  ?=([@ @ @ *] way)
  =/  hos=kiln-sync
      :*  syd=(slav %tas i.way)
          her=(slav %p i.t.way)
          sud=(slav %tas i.t.t.way)
      ==
  ?.  (~(has by syn) hos)
    abet
  abet:abet:(mere:(auto hos) mes)
::
++  take-writ-find-ship                               ::
  |=  [way=wire rot=riot]
  ?>  ?=([@ @ @ *] way)
  =/  hos=kiln-sync
      :*  syd=(slav %tas i.way)
          her=(slav %p i.t.way)
          sud=(slav %tas i.t.t.way)
      ==
  ?.  (~(has by syn) hos)
    abet
  abet:abet:(take-find-ship:(auto hos) rot)
::
++  take-writ-sync                                    ::
  |=  [way=wire rot=riot]
  ?>  ?=([@ @ @ *] way)
  =/  hos=kiln-sync
      :*  syd=(slav %tas i.way)
          her=(slav %p i.t.way)
          sud=(slav %tas i.t.t.way)
      ==
  ?.  (~(has by syn) hos)
    abet
  abet:abet:(writ:(auto hos) rot)
::
++  take-wake-autocommit
  |=  [way=wire error=(unit tang)]
  ?^  error
    %-  (slog u.error)
    ~&  %kiln-wake-autocommit-fail
    abet
  =.  nex.commit-timer  (add now tim.commit-timer)
  =<  abet
  %-  emil
  :~  [%pass /commit %arvo %c [%dirk mon.commit-timer]]
      [%pass way.commit-timer %arvo %b [%wait nex.commit-timer]]
  ==
::
::
++  spam
  |=  mes=(list tank)
  ((slog mes) ..spam)
::  state machine for fuses
::
++  fuzz
  |=  [syd=desk now=@da]
  =/  pfu=(unit per-fuse)  (~(get by fus) syd)
  ?~  pfu
    ~
  =*  kf  kf.u.pfu
  =*  mox  mox.u.pfu
  =/  should-delete=flag  |
  %-  some
  |%
  ::  finalize
  ::
  ++  abet
   ?:  should-delete
      ..fuzz(fus (~(del by fus) syd))
    ..fuzz(fus (~(put by fus) syd [mox kf]))
  ::
  ++  delete
    ^+  ..delete
    =.  should-delete  &
    ..delete
  ::  queue moves
  ::
  ++  blab
    |=  new=(list card:agent:gall)
    ^+  +>
    +>.$(moz (welp new moz))
  ::  +make-requests: send requests for each %trak source.
  ::
  ++  make-requests
    ^+  ..abet
    =/  movs=(list card:agent:gall)
      %+  murn
        [[bas.kf *germ] con.kf]
      |=  [fs=fuse-source germ]
      ^-  (unit card:agent:gall)
      ?^  ver.fs
        ::  static source, don't need to track
        ~
      =/  bec=beak  (realize-fuse-source fs &)
      ?>  =(who.fs p.bec)
      ?>  =(des.fs q.bec)
      =/  hax=@ud  (mug [kf (~(got by hxs) syd)])
      =/  wir=wire
          /kiln/fuse-request/[syd]/(scot %p p.bec)/[q.bec]/(scot %ud hax)
      =/  rav=rave  [%sing %w r.bec /]
      =/  rif=riff  [q.bec `rav]
      `[%pass wir %arvo %c [%warp who.fs rif]]
    ::  No need to keep state if all the sources are static
    ?~  movs
      delete
    (blab movs)
  ::
  ++  send-fuse
    ^+  ..abet
    =/  bas=beak  (realize-fuse-source bas.kf |)
    =/  con=(list [beak germ])
      %+  turn
        con.kf
      |=  [fs=fuse-source g=germ]
      [(realize-fuse-source fs |) g]
    %-  blab
    [%pass /kiln/fuse/[syd] %arvo %c [%fuse syd bas con]]~
  ::
  ++  fuse
    ^+  ..abet
    send-fuse:make-requests
  ::
  ++  take
    |=  [wir=wire =sign-arvo]
    ^+  ..fuse
    ?>  =((lent wir) 3)
    =/  who=ship  (slav %p (snag 0 wir))
    =/  src=desk  (snag 1 wir)
    =/  hax=@ud  (slav %ud (snag 2 wir))
    ?.  =(hax (mug [kf (~(got by hxs) syd)]))
      ::  If the hash in the wire doesn't match the current request
      ::  this is a response for a previous fuse that we can ignore.
      ..take
    ?>  ?=([?(%clay %behn) %writ *] sign-arvo)
    =/  gif  +.sign-arvo
    ?~  p.gif
      %-  (slog leaf+"|fuse request failed for {<src>} on <who> - cancelling")
      delete
    =/  cas=cass:clay  !<(cass:clay +.r.u.p.gif)
    =.  mox  (~(put by mox) [who src] ud.cas)
    fuse
  ::
  ::  utility functions below
  ::
  ::  +realize-fuse-source: convert a fuse-source to a
  ::  fully realized beak.
  ::
  ++  realize-fuse-source
    |=  [fs=fuse-source incr=flag]
    ^-  beak
    :+  who.fs
      des.fs
    ?@  ver.fs
      (realize-case [who.fs des.fs incr])
    `case`ver.fs
  ::
  ++  realize-case
    |=  [who=ship des=desk incr=flag]
    ^-  case
    =/  let=(unit @ud)  (~(get by mox) [who des])
    ^-  case
    ?~  let
      da+now
    :-  %ud
    ?:  incr
      +(u.let)
    u.let
  --
::
++  auto
  |=  kiln-sync
  =+  (~(gut by syn) [syd her sud] let=*@ud)
  |%
  ++  abet
    ..auto(syn (~(put by syn) [syd her sud] let))
  ::
  ++  blab
    |=  new=(list card:agent:gall)
    ^+  +>
    +>.$(moz (welp new moz))
  ::
  ++  warp
    |=  [=wire =ship =riff]
    (blab [%pass wire %arvo %c [%warp ship riff]] ~)
  ::
  ++  spam  |*(* %_(+> ..auto (^spam +<)))
  ++  stop
    =>  (spam (render "ended autosync" sud her syd) ~)
    =/  =wire  /kiln/sync/[syd]/(scot %p her)/[sud]
    (warp wire her sud ~)
  ::  XX duplicate of start-sync? see |track
  ::
  ++  start-track
    =>  (spam (render "activated track" sud her syd) ~)
    =.  let  1
    =/  =wire  /kiln/sync/[syd]/(scot %p her)/[sud]
    (warp wire her sud `[%sing %y ud+let /])
  ::
  ++  start-sync
    =>  (spam (render "finding ship and desk" sud her syd) ~)
    =/  =wire  /kiln/find-ship/[syd]/(scot %p her)/[sud]
    (warp wire her sud `[%sing %y ud+1 /])
  ::
  ++  take-find-ship
    |=  rot=riot
    =>  (spam (render "activated sync" sud her syd) ~)
    =/  =wire  /kiln/sync/[syd]/(scot %p her)/[sud]
    (warp wire her sud `[%sing %w [%da now] /])
  ::
  ++  writ
    |=  rot=riot
    ?~  rot
      =.  +>.$
        %^    spam
            leaf+"sync cancelled, retrying"
          (render "on sync" sud her syd)
        ~
      start-sync
    =.  let  ?.  ?=(%w p.p.u.rot)  let  ud:;;(cass:clay q.q.r.u.rot)
    =/  =wire  /kiln/sync/merg/[syd]/(scot %p her)/[sud]
    ::  germ: merge mode for sync merges
    ::
    ::    Initial merges from any source must use the %init germ.
    ::    Subsequent merges may use any germ, but if the source is
    ::    a remote ship with which we have not yet merged, we won't
    ::    share a merge-base commit and all germs but %only-that will
    ::    fail.
    ::
    ::    We want to always use %only-that for the first remote merge.
    ::    But we also want local syncs (%base to %home or %kids) to
    ::    succeed after that first remote sync. To accomplish both we
    ::    simply use %only-that for the first three sync merges.  (The
    ::    first two are from the pill.)
    ::
    =/  =germ
      =/  =cass
        .^(cass:clay %cw /(scot %p our)/[syd]/(scot %da now))
      ?:  =(0 ud.cass)
        %init
      ?:((gth 2 ud.cass) %only-that %mate)
    =<  %-  spam
        ?:  =(our her)  ~
        [(render "beginning sync" sud her syd) ~]
    (blab [%pass wire %arvo %c [%merg syd her sud ud+let germ]] ~)
  ::
  ++  mere
    |=  mes=(each (set path) (pair term tang))
    ?:  ?=([%| %ali-unavailable *] mes)
      =.  +>.$
        %^    spam
            leaf+"merge cancelled, maybe because sunk; restarting"
          (render "on sync" sud her syd)
        ~
      start-sync:stop
    =.  let  +(let)
    =.  +>.$
      %-  spam
      ?:  ?=(%& -.mes)
        [(render "sync succeeded" sud her syd) ~]
      ?+  p.p.mes
        :*  (render "sync failed" sud her syd)
            leaf+"please manually merge the desks with"
            leaf+"|merge %{(trip syd)} {(scow %p her)} %{(trip sud)}"
            leaf+""
            leaf+"error code: {<p.p.mes>}"
            q.p.mes
        ==
      ::
          %no-ali-disc
        :~  (render "sync activated" sud her syd)
            leaf+"note: blank desk {<sud>} on {<her>}"
        ==
      ==
    =/  =wire  /kiln/sync/[syd]/(scot %p her)/[sud]
    (warp wire her sud `[%sing %y ud+let /])
  --
::
++  work                                              ::  state machine
  |=  syd=desk
  =/  ,per-desk
      %+  ~(gut by rem)  syd
      =+  *per-desk
      %_(- cas [%da now])
  |%
  ++  abet                                            ::  resolve
    ..work(rem (~(put by rem) syd auto gem her sud cas))
  ::
  ++  blab
    |=  new=(list card:agent:gall)
    ^+  +>
    +>.$(moz (welp new moz))
  ::
  ++  win   .                                         ::  successful poke
  ++  lose
    ^+  .
    ~|  %kiln-work-fail
    .
  ::
  ++  perform                                         ::
    ^+  .
    ?<  ?=(%this gem)
    ?<  ?=(%that gem)
    (blab [%pass /kiln/[syd] %arvo %c [%merg syd her sud cas gem]] ~)
  ::
  ++  fancy-merge                                     ::  send to self
    |=  [syd=desk her=@p sud=desk gem=?(%auto germ)]
    ^+  +>
    =/  =cage  [%kiln-merge !>([syd her sud cas gem])]
    %-  blab  :_  ~
    [%pass /kiln/fancy/[^syd] %agent [our %hood] %poke cage]
  ::
  ++  spam  ::|=(tang ((slog +<) ..spam))
            |*(* +>(..work (^spam +<)))
  ++  merge
    |=  [her=@p sud=@tas cas=case gim=?(%auto germ)]
    ^+  +>
    ?.  ?=(%auto gim)
      perform(auto |, gem gim, her her, cas cas, sud sud)
    ?:  =(0 ud:.^(cass:clay %cw /(scot %p our)/[syd]/(scot %da now)))
      =>  $(gim %init)
      .(auto &)
    =>  $(gim %fine)
    .(auto &)
  ::
  ++  coup-fancy
    |=  saw=(unit tang)
    ?~  saw
      +>
    =+  :-  "failed to set up conflict resolution scratch space"
        "I'm out of ideas"
    lose:(spam leaf+-< leaf+-> u.saw)
  ::
  ++  mere
    |=  are=(each (set path) (pair term tang))
    ^+  +>
    ?:  =(%meld gem)
      ?:  ?=(%& -.are)
        ?.  auto
          =+  "merged with strategy {<gem>}"
          win:(spam leaf+- ?~(p.are ~ [>`(set path)`p.are< ~]))
        :: ~?  >  =(~ p.are)  [%mere-no-conflict syd]
        =>  .(+>.$ (spam leaf+"mashing conflicts" ~))
        =+  tic=(cat 3 syd '-scratch')
        =/  notations=(list [path (unit [mark vase])])
          %+  turn  ~(tap in p.are)
          |=  =path
          =/  =mark    -:(flop path)
          =/  =dais    .^(dais %cb /(scot %p our)/[syd]/(scot cas)/[mark])
          =/  base     .^(vase %cr (weld /(scot %p our)/[tic]/(scot cas) path))
          =/  ali      .^(vase %cr (weld /(scot %p her)/[sud]/(scot cas) path))
          =/  bob      .^(vase %cr (weld /(scot %p our)/[syd]/(scot cas) path))
          =/  ali-dif  (~(diff dais base) ali)
          =/  bob-dif  (~(diff dais base) bob)
          =/  mash     (~(mash dais base) [her sud ali-dif] [our syd bob-dif])
          :-  path
          ?~  mash
            ~
          `[mark (~(pact dais base) u.mash)]
        =/  [annotated=(list [path *]) unnotated=(list [path *])]
          (skid notations |=([* v=*] ?=(^ v)))
        =/  tic=desk  (cat 3 syd '-scratch')
        =/  tan=(list tank)
          %-  zing
          ^-  (list (list tank))
          :~  %-  tape-to-tanks
              """
              done setting up scratch space in {<[tic]>}
              please resolve the following conflicts and run
              |merge {<syd>} our {<[tic]>}
              """
              %^  tanks-if-any
                "annotated conflicts in:"  (turn annotated head)
              ""
              %^  tanks-if-any
                "unannotated conflicts in:"  (turn unnotated head)
              """
              some conflicts could not be annotated.
              for these, the scratch space contains
              the most recent common ancestor of the
              conflicting content.
              """
          ==
        =<  win
        %-  blab:(spam tan)
        :_  ~
        :*  %pass  /kiln/[syd]  %arvo  %c
            %info
            tic  %&
            %+  murn  notations
            |=  [=path dif=(unit [=mark =vase])]
            ^-  (unit [^path miso])
            ?~  dif
              ~
            `[path %mut mark.u.dif vase.u.dif]
        ==
      =+  "failed to merge with strategy meld"
      lose:(spam leaf+- >p.p.are< q.p.are)
    ?:  ?=(%& -.are)
      =+  "merged with strategy {<gem>}"
      win:(spam leaf+- ?~(p.are ~ [>`(set path)`p.are< ~]))
    ?.  auto
      =+  "failed to merge with strategy {<gem>}"
      lose:(spam leaf+- >p.p.are< q.p.are)
    ?+    gem
      (spam leaf+"strange auto" >gem< ~)
    ::
        %init
      =+  :-  "auto merge failed on strategy %init"
          "I'm out of ideas"
      lose:(spam leaf+-< leaf+-> [>p.p.are< q.p.are])
    ::
        %fine
      ?.  ?=(%bad-fine-merge p.p.are)
        =+  "auto merge failed on strategy %fine"
        lose:(spam leaf+- >p.p.are< q.p.are)
      =>  (spam leaf+"%fine merge failed, trying %meet" ~)
      perform(gem %meet)
    ::
        %meet
      ?.  ?=(%meet-conflict p.p.are)
        =+  "auto merge failed on strategy %meet"
        lose:(spam leaf+- >p.p.are< q.p.are)
      =>  (spam leaf+"%meet merge failed, trying %mate" ~)
      perform(gem %mate)
    ::
        %mate
      ?.  ?=(%mate-conflict p.p.are)
        =+  "auto merge failed on strategy %mate"
        lose:(spam leaf+- >p.p.are< q.p.are)
      =>  .(gem %meld)
      =+  tic=(cat 3 syd '-scratch')
      =>  =+  :-  "%mate merge failed with conflicts,"
              "setting up scratch space at %{(trip tic)}"
          [tic=tic (spam leaf+-< leaf+-> q.p.are)]
      =.  ..mere  (fancy-merge tic our syd %init)
      =>  (spam leaf+"%melding %{(trip sud)} into scratch space" ~)
      %-  blab  :_  ~
      ?<  ?=(%this gem)
      ?<  ?=(%that gem)
      =/  note  [%merg (cat 3 syd '-scratch') her sud cas gem]
      [%pass /kiln/[syd] %arvo %c note]
    ==
  ::
  ++  tape-to-tanks
    |=  a=tape  ^-  (list tank)
    (scan a (more (just '\0a') (cook |=(a=tape leaf+a) (star prn))))
  ::
  ++  tanks-if-any
    |=  [a=tape b=(list path) c=tape]  ^-  (list tank)
    ?:  =(~ b)  ~
    (welp (tape-to-tanks "\0a{c}{a}") >b< ~)
  --
--<|MERGE_RESOLUTION|>--- conflicted
+++ resolved
@@ -82,14 +82,6 @@
       cas=case                                          ::
       gim=?(%auto germ)                                 ::
   ==
-<<<<<<< HEAD
-+$  kiln-fuse
-  $@  ~
-  $:  syd=desk
-      bas=beak
-      con=(list [beak germ])
-  ==
-=======
 +$  fuse-source  [who=ship des=desk ver=$@(%trak case)]
 ::  actual poke
 +$  kiln-fuse
@@ -110,7 +102,6 @@
 ::  Request to list current fuses. ~ means "list all"
 ::
 +$  kiln-fuse-list  (unit desk)
->>>>>>> da85ee2e
 --
 |=  [bowl:gall state]
 ?>  =(src our)
@@ -447,12 +438,6 @@
   ?~  +<  abet
   abet:abet:(merge:(work syd) ali sud cas gim)
 ::
-<<<<<<< HEAD
-++  poke-fuse
-  |=  k=kiln-fuse
-  ?~  k  abet
-  abet:(emit [%pass /kiln/fuse/[syd.k] %arvo %c [%fuse syd.k bas.k con.k]])
-=======
 ++  poke-fuse-list
   =>
   |%
@@ -523,7 +508,6 @@
   ?~  f
     abet
   abet:abet:fuse:u.f
->>>>>>> da85ee2e
 ::
 ++  poke-cancel
   |=  a=@tas
@@ -575,10 +559,7 @@
     %kiln-label              =;(f (f !<(_+<.f vase)) poke-label)
     %kiln-merge              =;(f (f !<(_+<.f vase)) poke-merge)
     %kiln-fuse               =;(f (f !<(_+<.f vase)) poke-fuse)
-<<<<<<< HEAD
-=======
     %kiln-fuse-list          =;(f (f !<(_+<.f vase)) poke-fuse-list)
->>>>>>> da85ee2e
     %kiln-mount              =;(f (f !<(_+<.f vase)) poke-mount)
     %kiln-ota                =;(f (f !<(_+<.f vase)) poke:update)
     %kiln-ota-info           =;(f (f !<(_+<.f vase)) poke-ota-info)
