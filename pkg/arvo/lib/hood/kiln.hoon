/-  *hood
/*  base-bill  %bill  /desk/bill
=,  clay
=,  space:userlib
=,  format
=*  dude  dude:gall
|%
<<<<<<< HEAD
+$  state    state-3
+$  state-3  [%3 pith-3]
=======
+$  state  state-2
>>>>>>> 3fc5db75
+$  state-2  [%2 pith-2]
+$  state-1  [%1 pith-1]
+$  state-0  [%0 pith-0]
+$  any-state
<<<<<<< HEAD
  $%  state-3
      state-2
      state-1
      state-0
  ==
+$  pith-3
  $:  rem=(map desk per-desk)                           ::
      syn=(map kiln-sync let=@ud)                       ::
      ark=(map desk arak)                               ::
      commit-timer=[way=wire nex=@da tim=@dr mon=term]  ::
  ==                                                    ::
=======
  $%  state-2
      state-1
      state-0
  ==
>>>>>>> 3fc5db75
+$  pith-2                                              ::
  $:  rem=(map desk per-desk)                           ::
      syn=(map kiln-sync let=@ud)                       ::
      ota=(unit [=ship =desk =aeon])                    ::
<<<<<<< HEAD
      ark=(map desk *)                               ::
      commit-timer=[way=wire nex=@da tim=@dr mon=term]  ::
=======
      commit-timer=[way=wire nex=@da tim=@dr mon=term]  ::
      ::  map desk to the currently ongoing fuse request
      ::  and the latest version numbers for beaks to
      fus=(map desk per-fuse)
      ::  used for fuses - every time we get a fuse we
      ::  bump this. used when calculating hashes to
      ::  ensure they're unique even when the same
      ::  request is made multiple times.
      hxs=(map desk @ud)
>>>>>>> 3fc5db75
  ==                                                    ::
+$  pith-1                                              ::
  $:  rem=(map desk per-desk)                           ::
      syn=(map kiln-sync let=@ud)                       ::
      ota=(unit [=ship =desk =aeon])                    ::
      commit-timer=[way=wire nex=@da tim=@dr mon=term]  ::
  ==                                                    ::
+$  pith-0                                              ::
  $:  rem=(map desk per-desk)                           ::
      syn=(map kiln-sync let=@ud)                       ::
      autoload-on=?                                     ::
      cur-hoon=@uvI                                     ::
      cur-arvo=@uvI                                     ::
      cur-zuse=@uvI                                     ::
      cur-vanes=(map @tas @uvI)                         ::
      commit-timer=[way=wire nex=@da tim=@dr mon=term]  ::
  ==
+$  per-desk                                            ::  per-desk state
  $:  auto=?                                            ::  escalate on failure
      gem=?(%this %that germ)                           ::  strategy
      her=@p                                            ::  from ship
      sud=@tas                                          ::  from desk
      cas=case                                          ::  at case
  ==
+$  per-fuse                                            ::  per fuse state
      ::  map [ship desk] to latest version number we
      ::  have for them. used for things we're %trak-ing
      ::  our invariant here is to store the latest version
      ::  number we've heard of.
  $:  mox=(map [ship desk] let=@ud)
      ::  relevant parts of originating request
      kf=kiln-fuse-data
  ==
+$  kiln-commit  term                                   ::
+$  kiln-mount                                          ::
  $:  pax=path                                          ::
      pot=term                                          ::
  ==
+$  kiln-unmount  $@(term [knot path])                  ::
+$  kiln-sync                                           ::
  $:  syd=desk                                          ::  local desk
      her=ship                                          ::  foreign ship
      sud=desk                                          ::  foreign desk
  ==
+$  kiln-unsync                                         ::
  $:  syd=desk                                          ::  local desk
      her=ship                                          ::  foreign ship
      sud=desk                                          ::  foreign desk
  ==
+$  kiln-merge                                          ::
  $@  ~
  $:  syd=desk                                          ::
      ali=ship                                          ::
      sud=desk                                          ::
      cas=case                                          ::
      gim=?(%auto germ)                                 ::
  ==
+$  fuse-source  [who=ship des=desk ver=$@(%trak case)]
::  actual poke
+$  kiln-fuse
  $@  ~
  $:  syd=desk
      $@  ~  :: signifies clearing the fuse
      $:  overwrite=flag  :: force overwrite previous fuse
          bas=fuse-source
          con=(list [fuse-source germ])
      ==
  ==
::  state tracked by kiln
+$  kiln-fuse-data
  $:  syd=desk
      bas=fuse-source
      con=(list [fuse-source germ])
  ==
<<<<<<< HEAD
::  $diff: subscription update
::
+$  diff
  $%  [%block =desk =arak =weft blockers=(set desk)]
      [%reset =desk =arak]
      [%merge =desk =arak]
      [%merge-sunk =desk =arak =tang]
      [%merge-fail =desk =arak =tang]
  ==
=======
::  Request to list current fuses. ~ means "list all"
::
+$  kiln-fuse-list  (unit desk)
>>>>>>> 3fc5db75
--
|=  [bowl:gall state]
?>  =(src our)
=|  moz=(list card:agent:gall)
|%
++  kiln  .
++  abet                                                ::  resolve
  [(flop moz) `state`+<+.$]
::
++  emit
  |=  card:agent:gall
  %_(+> moz [+< moz])
::
++  emil                                              ::  return cards
  |=  (list card:agent:gall)
  ^+  +>
  ?~(+< +> $(+< t.+<, +> (emit i.+<)))
::
++  render
  |=  [mez=tape sud=desk who=ship syd=desk]
  :^  %palm  [" " ~ ~ ~]  leaf+(weld "kiln: " mez)
  ~[leaf+"from {<sud>}" leaf+"on {<who>}" leaf+"to {<syd>}"]
::
++  on-init
  =<  abet
  ~>  %slog.0^leaf/"kiln: boot"
  =/  =rein  [add=(sy %hood %dojo ~) sub=~]  ::  TODO questionable
  =/  daz  (get-apps-want base-bill rein)
  %-  emil
  %-  zing  ^-  (list (list card:agent:gall))
  (turn daz start-dude:~(pass vats [%base *arak]))
::
++  on-load
  =>
  |%
  ++  state-1-to-2
    |=  s=state-1
    ^-  state-2
    =/  p=pith-1  +.s
    :-  %2
    [rem.p syn.p ota.p commit-timer.p *(map desk per-fuse) *(map desk @ud)]
  --
  |=  [hood-version=@ud old=any-state]
  =<  abet
  =?  .  ?=(%0 -.old)
    =/  recognized-ota=(unit [syd=desk her=ship sud=desk])
      =/  syncs=(list [[syd=desk her=ship sud=desk] =aeon])
        ~(tap by syn.old)
      |-  ^-  (unit [syd=desk her=ship sud=desk])
      ?~  syncs
        ~
      ?:  &(=(%base syd.i.syncs) !=(our her.i.syncs) =(%kids sud.i.syncs))
        `[syd her sud]:i.syncs
      $(syncs t.syncs)
<<<<<<< HEAD
    ::
    =/  sen=(map kiln-sync let=@ud)
=======
    =.  +<+.$.abet
      %-  state-1-to-2
      =-  old(- %1, |3 [ota=~ commit-timer.old], syn -)
>>>>>>> 3fc5db75
      ?~  recognized-ota
        syn.old
      (~(del by syn.old) [syd her sud]:u.recognized-ota)
    ::  note that the new state has not yet been initialized
    ::
::  TODO reinstate with +vats
::    =?  ..abet  ?=(^ recognized-ota)
::      (poke:update `[her sud]:u.recognized-ota)
    ::
    +>(old [%1 rem.old syn=sen ota=~ commit-timer.old])
  ::
<<<<<<< HEAD
  =?  old  ?=(%1 -.old)
    :*  %2
        rem.old
        syn.old
        ota.old
        ark=~  ::  TODO reinstate old ota here?
        commit-timer.old
    ==
  =?  old  ?=(%2 -.old)
    :*  %3
        rem.old
        syn.old
        ark=~
        commit-timer.old
    ==
  ::
  ?>  ?=(%3 -.old)
=======
  =?  old  ?=(%1 -.old)  (state-1-to-2 old)
  ?>  ?=(%2 -.old)
>>>>>>> 3fc5db75
  =.  +<+.$.abet  old
  ..abet
::
++  on-peek
  |=  =path
  ^-  (unit (unit cage))
  ?+    path  [~ ~]
      [%x %kiln %vats ~]
    :^  ~  ~  %noun
    !>  ^-  (list [=desk hash=@uv =cass =arak])
    =/  ego  (scot %p our)
    =/  wen  (scot %da now)
    %+  turn  ~(tap by ark)
    |=  [loc=desk rak=arak]
    =/  hog  .^(@uv cz+~[ego loc wen])
    =/  cas  .^(cass cw+~[ego loc wen])
    [loc hog cas rak]
  ::
      [%x %kiln %ark ~]        ``noun+!>(ark)
      [%x %kiln %our ~]        ``noun+!>(our)
      [%x %kiln %base-hash ~]
    =/  ver  (mergebase-hashes our %base now (~(got by ark) %base))
    ``noun+!>(?~(ver 0v0 i.ver))
  ==
::
++  vats
  |_  [loc=desk rak=arak]
  ++  vats  .
  ++  abet  kiln(ark (~(put by ark) loc rak))
  ++  abed
    |=  lac=desk
    ~_  leaf/"kiln: {<lac>} not installed"
    vats(loc lac, rak (~(got by ark) lac))
  ::
  ++  here  "{<loc>} from {<[ship desk]:rak>}"
  ++  make-wire  |=(step=@tas /kiln/vats/[loc]/[step])
  ++  from-wire
    |=  =wire
    ~|  wire
    ?>  ?=([@ @ *] wire)
    (abed i.wire)
  ::
  ++  emit  |=(card:agent:gall vats(kiln (^emit +<)))
  ++  emil  |=((list card:agent:gall) vats(kiln (^emil +<)))
  ++  give
    |%
    ++  snap  [%give %fact ~[/vats] %kiln-vats-snap !>(ark)]
    ++  diff  |=(d=^diff [%give %fact ~[/vats] %kiln-vats-diff !>(d)])
    --
  ++  pass
    |%
    ++  find      (warp %find [%sing %y ud+1 /])
    ++  sync-da   (warp %sync [%sing %w da+now /])
    ++  sync-ud   (warp %sync [%sing %w ud+aeon.rak /])
    ++  download  (warp %download [%sing %v ud+aeon.rak /])
    ++  warp  |=([s=term r=rave] (clay-card s %warp ship.rak desk.rak `r))
    ++  merge-main
      =/  germ  (get-germ loc)
      =/  =aeon  (dec aeon.rak)
      (clay-card %merge-main [%merg loc ship.rak desk.rak ud+aeon germ])
    ++  merge-kids
      =/  germ  (get-germ %kids)
      =/  =aeon  (dec aeon.rak)
      (clay-card %merge-kids [%merg %kids ship.rak desk.rak ud+aeon germ])
    ++  clay-card
      |=  [step=@tas =task:clay]
      ^-  card:agent:gall
      [%pass (make-wire step) %arvo %c task]
    ++  start-dude
      |=  =dude
      ^-  (list card:agent:gall)
      :-  [%pass /kiln/vats/[loc]/jolt/[dude] %arvo %g %jolt loc dude]
      ?.  (is-fish dude (read-bill our loc now))
        ~>  %slog.0^leaf/"kiln: jolt {<dude>}"
        ~
      ~>  %slog.0^leaf/"kiln: jolt {<dude>}, binding console"
      =/  =cage  [%drum-link !>([our dude])]
      [%pass /kiln/link/[dude] %agent [our %hood] %poke cage]~
    ++  stop-dude
      |=  =dude
      ^-  (list card:agent:gall)
      :-  [%pass /kiln/vats/[loc]/uninstall %arvo %g %idle dude]
      ?.  (is-fish dude (read-bill our loc now))
        ~>  %slog.0^leaf/"kiln: idle {<dude>}"
        ~
      ~>  %slog.0^leaf/"kiln: idle {<dude>}, unbinding console"
      =/  =cage  [%drum-unlink !>([our dude])]
      [%pass /kiln/link/[dude] %agent [our %hood] %poke cage]~
    --
  ::  +uninstall: stop tracking apps on desk, and suspend apps
  ::
  ++  uninstall
    |=  lac=desk
    ^+  kiln
    ?:  =(%base lac)
      ~>  %slog.0^leaf/"kiln: |uninstall: %base cannot be uninstalled"
      !!
    ?.  (~(has by ark) lac)
      ~>  %slog.0^leaf/"kiln: |uninstall: {<lac>} not installed, ignoring"
      kiln
    =.  vats  (abed lac)
    ~>  %slog.0^leaf/"kiln: uninstalling {here}"
    =/  ded  (get-apps-live our lac now)
    ::  hood and dojo must never die
    ::
    =.  ded  (skip ded |=(d=dude ?=(?(%hood %dojo) d)))
    =.  vats  (stop-dudes ded)
    kiln(ark (~(del by ark) lac))
  ::  +install: set up desk sync to .lac to install all apps from [her rem]
  ::
  ++  install
    |=  [lac=desk her=ship rem=desk]
    ^+  vats
    =/  got  (~(get by ark) lac)
    ?:  =(`[her rem] got)
      ~>  %slog.0^leaf/"kiln: already tracking {here:(abed lac)}, ignoring"
      vats
    =?  kiln  ?=(^ got)  (uninstall lac)
    =:  loc  lac
        rak  [her rem *aeon next=~ *rein]
      ==
    ~>  %slog.0^leaf/"kiln: beginning install into {here}"
    (emit find:pass)
  ::  +reset: resync after failure
  ::
  ++  reset
    ^+  vats
    ~>  %slog.0^leaf/"kiln: resetting tracking for {here}"
    =.  vats  (emit (diff:give %reset loc rak))
    =.  ark  (~(del by ark) loc)
    (install loc [ship desk]:rak)
  ::  +bump: handle kernel kelvin upgrade
  ::
  ::    Apply merges to revive faded agents on all paused desks.
  ::
  ++  bump
    |=  except=(set desk)
    ^+  kiln
    =/  kel=weft  [%zuse zuse]
    =/  ded  (~(dif in (get-blockers kel)) except)
    ?.  =(~ ded)
      ~>  %slog.0^leaf/"kiln: desks blocked upgrade {<ded>}"
      !!
    =/  liv  (skip ~(tap by ark) |=([d=desk *] (~(has in except) d)))
    ~>  %slog.0^leaf/"kiln: bump {<liv>}"
    =<  kiln
    |-  ^+  vats
    ?~  liv  vats
    $(liv t.liv, vats (emit merge-main:pass(loc p.i.liv, rak q.i.liv)))
  ::
  ++  take
    |=  [=wire syn=sign-arvo]
    ^+  kiln
    ?>  ?=([@ @ *] wire)
    ?:  ?=(%jolt i.t.wire)
      (take-onto wire syn)
    =<  abet
    =.  vats  (from-wire wire)
    ?+    i.t.wire
        ~>  %slog.0^leaf/"kiln: vats-bad-take {<wire>}"
        vats
      %find        (take-find syn)
      %sync        (take-sync syn)
      %download    (take-download syn)
      %merge-main  (take-merge-main syn)
      %merge-kids  (take-merge-kids syn)
    ==
  ::
  ++  take-find
    |=  syn=sign-arvo
    ^+  vats
    ?>  ?=(%writ +<.syn)
    ?~  p.syn
      ~>  %slog.0^leaf/"kiln: cancelled (1) install into {here}, aborting"
      vats(ark (~(del by ark) loc))
    ~>  %slog.0^leaf/"kiln: activated install into {here}"
    (emit sync-da:pass)
  ::
  ++  take-sync
    |=  syn=sign-arvo
    ^+  vats
    ?>  ?=(%writ +<.syn)
    ?~  p.syn
      ~>  %slog.0^leaf/"kiln: cancelled (1) install into {here}, retrying"
      reset
    ~>  %slog.0^leaf/"kiln: downloading update for {here}"
    =?  aeon.rak  ?=(%w p.p.u.p.syn)  ud:;;(cass:clay q.q.r.u.p.syn)
    (emit download:pass)
  ::
  ++  take-download
    |=  syn=sign-arvo
    ^+  vats
    ?>  ?=(%writ +<.syn)
    ?~  p.syn
      ~>  %slog.0^leaf/"kiln: cancelled (2) install into {here}, retrying"
      reset
    ~>  %slog.0^leaf/"kiln: finished downloading update for {here}"
    =/  old-weft  `weft`[%zuse zuse]
    =/  new-weft  (read-kelvin-foreign [ship desk aeon]:rak)
    =.  aeon.rak  +(aeon.rak)
    ::
    ?.  =(%base loc)
      ::  TODO: ?>  =(%zuse lal.new-weft) but more flexible for future renames
      ?:  (gth num.new-weft num.old-weft)
        ~>  %slog.0^leaf/"kiln: cannot install {here}, old kelvin {<new-weft>}"
        ~>  %slog.0^leaf/"kiln: will retry at foreign kelvin {<old-weft>}"
        =/  =diff  [%block loc rak new-weft blockers=(sy %base ~)]
        (emil sync-ud:pass (diff:give diff) ~)
      ?:  (lth num.new-weft num.old-weft)
        ~>  %slog.0^leaf/"kiln: future version {<new-weft>}, enqueueing"
        =.  next.rak  (snoc next.rak [(dec aeon.rak) new-weft])
        =/  =diff  [%block loc rak new-weft blockers=(sy %base ~)]
        (emil sync-ud:pass (diff:give diff) ~)
      ~>  %slog.0^leaf/"kiln: merging into {here}"
      (emil ~[merge-main sync-ud]:pass)
    ::
    =/  blockers
      ?:  =(new-weft old-weft)
        ~
      (get-blockers new-weft)
    ::
    ?.  =(~ blockers)
      ~>  %slog.0^leaf/"kiln: OTA blocked on {<blockers>}"
      =/  =diff  [%block loc rak new-weft blockers]
      (emil sync-ud:pass (diff:give diff) ~)
    ~>  %slog.0^leaf/"kiln: applying OTA to {here}, kelvin: {<new-weft>}"
    (emil ~[merge-main sync-ud]:pass)
  ::
  ++  take-merge-main
    |=  syn=sign-arvo
    ^+  vats
    ?>  ?=(%mere +<.syn)
    ?:  ?=([%| %ali-unavailable *] p.syn)
      =+  "kiln: merge into {here} failed, maybe because sunk; restarting"
      %-  (slog leaf/- p.p.syn)
      =.  vats  (emit (diff:give %merge-sunk loc rak p.p.syn))
      reset
    ?:  ?=(%| -.p.syn)
      =+  "kiln: merge into {here} failed, waiting for next revision"
      %-  (slog leaf/- p.p.syn)
      =.  vats  (emit (diff:give %merge-fail loc rak p.p.syn))
      vats
    ~>  %slog.0^leaf/"kiln: merge into {here} succeeded"
    =.  vats  (emit (diff:give %merge loc rak))
    =.  vats  (update-running-apps (get-apps-diff our loc now rein.rak))
    ?.  =(%base loc)
      vats
    =.  kiln  (bump (sy %base %kids ~))
    (emit merge-kids:pass)
  ::
  ++  take-merge-kids
    |=  syn=sign-arvo
    ^+  vats
    ?>  ?=(%mere +<.syn)
    ?:  ?=([%| %ali-unavailable *] p.syn)
      ~>  %slog.0^leaf/"kiln: OTA to %kids failed, maybe peer sunk; restarting"
      =.  vats  (emit (diff:give %merge-sunk %kids rak p.p.syn))
      reset
    ?-  -.p.syn
      %&  ~>  %slog.0^leaf/"kiln: OTA to %kids succeeded"
          (emit (diff:give %merge %kids rak))
      %|  ~>  %slog.0^leaf/"kiln: OTA to %kids failed {<p.p.syn>}"
          (emit (diff:give %merge-fail %kids rak p.p.syn))
    ==
  ::
  ++  take-onto
    |=  [=wire syn=sign-arvo]
    ^+  kiln
    =/  onto  ?>(?=([%gall %onto *] syn) p.syn)
    ?-  -.onto
      %&  kiln
      %|  (mean >p.onto< p.onto)
    ==
  ::
  ++  update-running-apps
    |=  [liv=(list dude) ded=(list dude)]
    =.  vats  (start-dudes liv)
    =.  vats  (stop-dudes ded)
    vats
  ::
  ++  start-dudes
    |=  daz=(list dude)
    ~>  %slog.0^leaf/"kiln: starting {<daz>}"
    (emil `(list card:agent:gall)`(zing (turn daz start-dude:pass)))
  ::
  ++  stop-dudes
    |=  daz=(list dude)
    ~>  %slog.0^leaf/"kiln: stopping {<daz>}"
    (emil `(list card:agent:gall)`(zing (turn daz stop-dude:pass)))
  --
::  +get-ankh: extract $ankh from clay %v response $rant
::
++  get-ankh
  |=  =rant
  ^-  ankh
  ?>  ?=(%dome p.r.rant)
  !<(ankh q.r.rant)
::  +get-blockers: find desks that would block a kernel update
::
++  get-blockers
  |=  kel=weft
  ^-  (set desk)
  %-  ~(gas in *(set desk))
  %+  murn  ~(tap by ark)
  |=  [=desk =arak]
  ::  TODO: make this work -- aeon.arak is wrong
  ::        also, scrying at current doesn't work because middle of event
  ::        maybe replace with %warp
  ::?:  =(kel (read-kelvin-local our desk aeon.arak))
  ?:  &
    ~
  ?:  (lien next.arak |=([* k=weft] =(k kel)))
    ~
  `desk
::  +get-germ: select merge strategy into local desk
::
::  If destination desk doesn't exist, need a %init merge.  If this is
::  its first revision, it probably doesn't have a mergebase yet, so
::  use %take-that.
::
++  get-germ
  |=  =desk
  =+  .^(=cass:clay %cw /(scot %p our)/[desk]/(scot %da now))
  ?-  ud.cass
    %0  %init
    *  %take-that
    ::%1  %take-that
    ::*   %mate
  ==
::
++  poke
  |=  [=mark =vase]
  ?+  mark  ~|([%poke-kiln-bad-mark mark] !!)
    %kiln-autocommit         =;(f (f !<(_+<.f vase)) poke-autocommit)
    %kiln-bump               =;(f (f !<(_+<.f vase)) poke-bump)
    %kiln-cancel             =;(f (f !<(_+<.f vase)) poke-cancel)
    %kiln-cancel-autocommit  =;(f (f !<(_+<.f vase)) poke-cancel-autocommit)
    %kiln-commit             =;(f (f !<(_+<.f vase)) poke-commit)
    %kiln-fuse               =;(f (f !<(_+<.f vase)) poke-fuse)
    %kiln-gall-sear          =;(f (f !<(_+<.f vase)) poke-gall-sear)
    %kiln-info               =;(f (f !<(_+<.f vase)) poke-info)
    %kiln-install            =;(f (f !<(_+<.f vase)) poke-install)
    %kiln-label              =;(f (f !<(_+<.f vase)) poke-label)
    %kiln-merge              =;(f (f !<(_+<.f vase)) poke-merge)
    %kiln-mount              =;(f (f !<(_+<.f vase)) poke-mount)
    %kiln-nuke               =;(f (f !<(_+<.f vase)) poke-nuke)
    %kiln-permission         =;(f (f !<(_+<.f vase)) poke-permission)
    %kiln-rm                 =;(f (f !<(_+<.f vase)) poke-rm)
    %kiln-schedule           =;(f (f !<(_+<.f vase)) poke-schedule)
    %kiln-sync               =;(f (f !<(_+<.f vase)) poke-sync)
    %kiln-syncs              =;(f (f !<(_+<.f vase)) poke-syncs)
    %kiln-track              =;(f (f !<(_+<.f vase)) poke-track)
    %kiln-uninstall          =;(f (f !<(_+<.f vase)) poke-uninstall)
    %kiln-unmount            =;(f (f !<(_+<.f vase)) poke-unmount)
    %kiln-unsync             =;(f (f !<(_+<.f vase)) poke-unsync)
  ==
::
++  poke-autocommit
  |=  [mon=kiln-commit auto=?]
  =<  abet
  =.  +>.$  (emit %pass /commit %arvo %c [%dirk mon])
  ?.  auto
    +>.$
  =/  recur  ~s1
  =.  commit-timer
    [/kiln/autocommit (add now recur) recur mon]
  (emit %pass way.commit-timer %arvo %b [%wait nex.commit-timer])
::
++  poke-bump
  |=  except=(set desk)
  abet:(bump:vats +<)
::
++  poke-cancel
  |=  a=@tas
  abet:(emit %pass /cancel %arvo %c [%drop a])
::
++  poke-cancel-autocommit
  |=  ~
  abet:(emit %pass way.commit-timer %arvo %b [%rest nex.commit-timer])
::
++  poke-commit
  |=  [mon=kiln-commit auto=?]
  =<  abet
  =.  +>.$  (emit %pass /commit %arvo %c [%dirk mon])
  ?.  auto
    +>.$
  =/  recur  ~s1
  =.  commit-timer
    [/kiln/autocommit (add now recur) recur mon]
  (emit %pass way.commit-timer %arvo %b [%wait nex.commit-timer])
::
++  poke-fuse-list
  =>
  |%
  ++  format-fuse
    |=  [into=desk pf=per-fuse]
    ^-  tank
    =/  sources=tape
        %+  reel
          con.kf.pf
        |=  [[fs=fuse-source g=germ] acc=tape]
        ^-  tape
        ;:  weld
          " ["
          (format-fuse-source fs)
          " "
          <g>
          "]"
          acc
        ==
    :-  %leaf
    ;:  weld
      "|fuse {<into>} "
      (format-fuse-source bas.kf.pf)
      sources
    ==
  ::  +format-fuse-source: fuse source -> beak -> path
  ::
  ++  format-fuse-source
    |=  fs=fuse-source
    ^-  tape
    =/  bec=beak  [who.fs des.fs ?:(?=([%trak] ver.fs) [%tas %track] ver.fs)]
    <(en-beam [bec /])>
  --
  |=  k=kiln-fuse-list
  ^+  abet
  %.  abet
  ?~  k
    ?~  fus
      (slog [leaf+"no ongoing fuses" ~])
    %-  slog
    %+  roll
      ~(tap by `(map desk per-fuse)`fus)
    |=  [[syd=desk pf=per-fuse] acc=tang]
    ^-  tang
    [(format-fuse syd pf) acc]
  =/  pfu=(unit per-fuse)  (~(get by fus) u.k)
  ?~  pfu
    (slog [leaf+"no ongoing fuse for {<u.k>}" ~])
  (slog [(format-fuse u.k u.pfu) ~])
::
++  poke-fuse
  |=  k=kiln-fuse
  ?~  k  abet
  =/  payload  +.k
  ?~  payload
    ::  cancelling an ongoing fuse
    %-  (slog [leaf+"cancelling fuse into {<syd.k>}" ~])
    =/  f  (fuzz syd.k now)
    ?~  f
      abet
    abet:abet:delete:u.f
  ?:  &(!overwrite.payload (~(has by fus) syd.k))
    ((slog [leaf+"existing fuse into {<syd.k>} - need =overwrite &" ~]) abet)
  =.  fus  (~(put by fus) syd.k [~ [syd.k bas.payload con.payload]])
  =/  old-cnt=@ud  (~(gut by hxs) syd.k 0)
  =.  hxs  (~(put by hxs) syd.k +(old-cnt))
  =/  f  (fuzz syd.k now)
  ?~  f
    abet
  abet:abet:fuse:u.f
::
++  poke-gall-sear
  |=  =ship
  abet:(emit %pass /kiln %arvo %g %sear ship)
::
++  poke-info
  |=  [mez=tape tor=(unit toro)]
  ?~  tor
    abet:(spam leaf+mez ~)
  abet:(emit:(spam leaf+mez ~) %pass /kiln %arvo %c [%info u.tor])
::
++  poke-install
  |=  [loc=desk her=ship rem=desk]
  abet:abet:(install:vats +<)
::
++  poke-label
  |=  [syd=desk lab=@tas]
  =+  pax=/(scot %p our)/[syd]/[lab]
  (poke-info "labeled {(spud pax)}" `[syd %| lab])
::
++  poke-merge
  |=  kiln-merge
  ?~  +<  abet
  abet:abet:(merge:(work syd) ali sud cas gim)
::
++  poke-mount
  |=  kiln-mount
  =+  bem=(de-beam pax)
  ?~  bem
    =+  "can't mount bad path: {<pax>}"
    abet:(spam leaf+- ~)
  abet:(emit %pass /mount %arvo %c [%mont pot u.bem])
::
++  poke-nuke
  |=  [=term desk=?]
  =<  abet
  ?.  desk
    (emit %pass /nuke %arvo %g [%nuke term])
  %-  emil
  %+  turn  (get-apps-have our term now)
  |=([=dude ?] [%pass /nuke %arvo %g [%nuke dude]])
::
++  poke-permission
  |=  [syd=desk pax=path pub=?]
  =<  abet
  %-  emit
  =/  =rite  [%r ~ ?:(pub %black %white) ~]
  [%pass /kiln/permission %arvo %c [%perm syd pax rite]]
::
++  poke-rm
  |=  a=path
  =+  b=.^(arch %cy a)
  ?~  fil.b
    =+  ~[leaf+"No such file:" leaf+"{<a>}"]
    abet:(spam -)
  (poke-info "removed" `(fray a))
::
++  poke-schedule
  |=  [where=path tym=@da eve=@t]
  =.  where  (welp where /sched)
  %+  poke-info  "scheduled"
  =+  old=;;((map @da cord) (fall (file where) ~))
  `(foal where %sched !>((~(put by old) tym eve)))
::
++  poke-sync
  |=  hos=kiln-sync
  ?:  (~(has by syn) hos)
    abet:(spam (render "already syncing" [sud her syd]:hos) ~)
  abet:abet:start-sync:(auto hos)
::
<<<<<<< HEAD
++  poke-syncs                                        ::  print sync config
  |=  ~
  =<  abet  %-  spam
  ?:  =(0 ~(wyt by syn))
    [%leaf "no syncs configured"]~
  %+  turn  ~(tap in ~(key by syn))
  |=(a=kiln-sync (render "sync configured" [sud her syd]:a))
::
++  poke-track
  |=  hos=kiln-sync
  ?:  (~(has by syn) hos)
    abet:(spam (render "already tracking" [sud her syd]:hos) ~)
  abet:abet:start-track:(auto hos)
=======
++  poke
  |=  [=mark =vase]
  ?+  mark  ~|([%poke-kiln-bad-mark mark] !!)
    %kiln-autocommit         =;(f (f !<(_+<.f vase)) poke-autocommit)
    %kiln-cancel             =;(f (f !<(_+<.f vase)) poke-cancel)
    %kiln-cancel-autocommit  =;(f (f !<(_+<.f vase)) poke-cancel-autocommit)
    %kiln-commit             =;(f (f !<(_+<.f vase)) poke-commit)
    %kiln-gall-sear          =;(f (f !<(_+<.f vase)) poke-gall-sear)
    %kiln-goad-gall          =;(f (f !<(_+<.f vase)) poke-goad-gall)
    %kiln-info               =;(f (f !<(_+<.f vase)) poke-info)
    %kiln-label              =;(f (f !<(_+<.f vase)) poke-label)
    %kiln-merge              =;(f (f !<(_+<.f vase)) poke-merge)
    %kiln-fuse               =;(f (f !<(_+<.f vase)) poke-fuse)
    %kiln-fuse-list          =;(f (f !<(_+<.f vase)) poke-fuse-list)
    %kiln-mount              =;(f (f !<(_+<.f vase)) poke-mount)
    %kiln-ota                =;(f (f !<(_+<.f vase)) poke:update)
    %kiln-ota-info           =;(f (f !<(_+<.f vase)) poke-ota-info)
    %kiln-permission         =;(f (f !<(_+<.f vase)) poke-permission)
    %kiln-rm                 =;(f (f !<(_+<.f vase)) poke-rm)
    %kiln-schedule           =;(f (f !<(_+<.f vase)) poke-schedule)
    %kiln-sync               =;(f (f !<(_+<.f vase)) poke-sync)
    %kiln-syncs              =;(f (f !<(_+<.f vase)) poke-syncs)
    %kiln-track              =;(f (f !<(_+<.f vase)) poke-track)
    %kiln-unmount            =;(f (f !<(_+<.f vase)) poke-unmount)
    %kiln-unsync             =;(f (f !<(_+<.f vase)) poke-unsync)
  ==
>>>>>>> 3fc5db75
::
++  poke-uninstall
  |=  loc=desk
  abet:(uninstall:vats +<)
::
++  poke-unmount
  |=  mon=kiln-unmount
  ?^  mon
    =+  bem=(de-beam mon)
    ?~  bem
      =+  "can't unmount bad path: {<mon>}"
      abet:(spam leaf+- ~)
    abet:(emit %pass /unmount-beam %arvo %c [%ogre [[p q r] s]:u.bem])
  abet:(emit %pass /unmount-point %arvo %c [%ogre mon])
::
++  poke-unsync
  |=  hus=kiln-unsync
  ?.  (~(has by syn) hus)
    abet:(spam (render "not syncing" [sud her syd]:hus) ~)
  %*  .  abet:abet:stop:(auto hus)
    syn  (~(del by syn) hus)
  ==
::  +peer: handle %watch
::
++  peer
  |=  =path
  ?>  (team:title our src)
  ?+    path  ~|(kiln-path/path !!)
      [%ark ~]
    abet(moz :_(moz [%give %fact ~ %kiln-vats-snap !>(ark)]))
  ==
::
++  take-agent
  |=  [=wire =sign:agent:gall]
  ?+    wire  ~|([%kiln-bad-take-agent wire -.sign] !!)
      [%fancy *]
    ?>  ?=(%poke-ack -.sign)
    (take-coup-fancy t.wire p.sign)
  ::
      [%spam *]
    ?>  ?=(%poke-ack -.sign)
    (take-coup-spam t.wire p.sign)
  ::
      [%link @ ~]
    ?>  ?=(%poke-ack -.sign)
    ~>  %slog.0^leaf/"kiln: linked {<`@tas`i.t.wire>} to console"
    abet
  ==
::
++  take-arvo
  |=  [=wire =sign-arvo]
  ?-    wire
      [%sync %merg *]   %+  take-mere-sync  t.t.wire
                        ?>(?=(%mere +<.sign-arvo) +>.sign-arvo)
      [%find-ship *]    %+  take-writ-find-ship  t.wire
                        ?>(?=(%writ +<.sign-arvo) +>.sign-arvo)
      [%sync *]         %+  take-writ-sync  t.wire
                        ?>(?=(%writ +<.sign-arvo) +>.sign-arvo)
      [%autocommit *]   %+  take-wake-autocommit  t.wire
                        ?>(?=(%wake +<.sign-arvo) +>.sign-arvo)
<<<<<<< HEAD
      [%vats *]         abet:(take:vats t.wire sign-arvo)
=======
      [%ota *]          abet:(take:update t.wire sign-arvo)
      [%fuse-request @tas *]
                      =/  f  (fuzz i.t.wire now)
                      ?~  f
                        abet
                      abet:abet:(take:u.f t.t.wire sign-arvo)
      [%fuse @tas *]  ?>  ?=(%mere +<.sign-arvo)
                      =/  syd=desk  i.t.wire
                      ?.  ?=([%| *] +>.sign-arvo)
                        ?~  p.p.sign-arvo
                          abet
                        =/  msg=tape  "fuse merge conflict for {<syd>}"
                        %-  (slog [leaf+msg >p.p.sign-arvo< ~])
                        abet
                      %-  (slog leaf+"failed fuse for {<syd>}" p.p.sign-arvo)
                      abet
>>>>>>> 3fc5db75
      *
    ?+    +<.sign-arvo
        ((slog leaf+"kiln: strange card {<+<.sign-arvo wire>}" ~) abet)
      %done  %+  done  wire
             ?>(?=(%done +<.sign-arvo) +>.sign-arvo)
      %mere  %+  take-mere  wire
             ?>(?=(%mere +<.sign-arvo) +>.sign-arvo)
    ==
  ==
++  take  |=(way=wire ?>(?=([@ ~] way) (work i.way))) ::  general handler
++  done
  |=  [way=wire saw=(unit error:ames)]
  ~?  ?=(^ saw)  [%kiln-nack u.saw]
  abet
::
++  take-mere                                         ::
  |=  [way=wire are=(each (set path) (pair term tang))]
  ?.  ?=([@ ~] way)
    abet
  abet:abet:(mere:(take way) are)
::
++  take-coup-fancy                                   ::
  |=  [way=wire saw=(unit tang)]
  abet:abet:(coup-fancy:(take way) saw)
::
++  take-coup-spam                                    ::
  |=  [way=wire saw=(unit tang)]
  ~?  ?=(^ saw)  [%kiln-spam-lame u.saw]
  abet
::
++  take-mere-sync                                    ::
  |=  [way=wire mes=(each (set path) (pair term tang))]
  ?>  ?=([@ @ @ *] way)
  =/  hos=kiln-sync
      :*  syd=(slav %tas i.way)
          her=(slav %p i.t.way)
          sud=(slav %tas i.t.t.way)
      ==
  ?.  (~(has by syn) hos)
    abet
  abet:abet:(mere:(auto hos) mes)
::
++  take-writ-find-ship                               ::
  |=  [way=wire rot=riot]
  ?>  ?=([@ @ @ *] way)
  =/  hos=kiln-sync
      :*  syd=(slav %tas i.way)
          her=(slav %p i.t.way)
          sud=(slav %tas i.t.t.way)
      ==
  ?.  (~(has by syn) hos)
    abet
  abet:abet:(take-find-ship:(auto hos) rot)
::
++  take-writ-sync                                    ::
  |=  [way=wire rot=riot]
  ?>  ?=([@ @ @ *] way)
  =/  hos=kiln-sync
      :*  syd=(slav %tas i.way)
          her=(slav %p i.t.way)
          sud=(slav %tas i.t.t.way)
      ==
  ?.  (~(has by syn) hos)
    abet
  abet:abet:(writ:(auto hos) rot)
::
++  take-wake-autocommit
  |=  [way=wire error=(unit tang)]
  ?^  error
    %-  (slog u.error)
    ~&  %kiln-wake-autocommit-fail
    abet
  =.  nex.commit-timer  (add now tim.commit-timer)
  =<  abet
  %-  emil
  :~  [%pass /commit %arvo %c [%dirk mon.commit-timer]]
      [%pass way.commit-timer %arvo %b [%wait nex.commit-timer]]
  ==
::
::
++  spam
  |=  mes=(list tank)
  ((slog mes) ..spam)
::  state machine for fuses
::
++  fuzz
  |=  [syd=desk now=@da]
  =/  pfu=(unit per-fuse)  (~(get by fus) syd)
  ?~  pfu
    ~
  =*  kf  kf.u.pfu
  =*  mox  mox.u.pfu
  =/  should-delete=flag  |
  %-  some
  |%
  ::  finalize
  ::
  ++  abet
   ?:  should-delete
      ..fuzz(fus (~(del by fus) syd))
    ..fuzz(fus (~(put by fus) syd [mox kf]))
  ::
  ++  delete
    ^+  ..delete
    =.  should-delete  &
    ..delete
  ::  queue moves
  ::
  ++  blab
    |=  new=(list card:agent:gall)
    ^+  +>
    +>.$(moz (welp new moz))
  ::  +make-requests: send requests for each %trak source.
  ::
  ++  make-requests
    ^+  ..abet
    =/  movs=(list card:agent:gall)
      %+  murn
        [[bas.kf *germ] con.kf]
      |=  [fs=fuse-source germ]
      ^-  (unit card:agent:gall)
      ?^  ver.fs
        ::  static source, don't need to track
        ~
      =/  bec=beak  (realize-fuse-source fs &)
      ?>  =(who.fs p.bec)
      ?>  =(des.fs q.bec)
      =/  hax=@ud  (mug [kf (~(got by hxs) syd)])
      =/  wir=wire
          /kiln/fuse-request/[syd]/(scot %p p.bec)/[q.bec]/(scot %ud hax)
      =/  rav=rave  [%sing %w r.bec /]
      =/  rif=riff  [q.bec `rav]
      `[%pass wir %arvo %c [%warp who.fs rif]]
    ::  No need to keep state if all the sources are static
    ?~  movs
      delete
    (blab movs)
  ::
  ++  send-fuse
    ^+  ..abet
    =/  bas=beak  (realize-fuse-source bas.kf |)
    =/  con=(list [beak germ])
      %+  turn
        con.kf
      |=  [fs=fuse-source g=germ]
      [(realize-fuse-source fs |) g]
    %-  blab
    [%pass /kiln/fuse/[syd] %arvo %c [%fuse syd bas con]]~
  ::
  ++  fuse
    ^+  ..abet
    send-fuse:make-requests
  ::
  ++  take
    |=  [wir=wire =sign-arvo]
    ^+  ..fuse
    ?>  =((lent wir) 3)
    =/  who=ship  (slav %p (snag 0 wir))
    =/  src=desk  (snag 1 wir)
    =/  hax=@ud  (slav %ud (snag 2 wir))
    ?.  =(hax (mug [kf (~(got by hxs) syd)]))
      ::  If the hash in the wire doesn't match the current request
      ::  this is a response for a previous fuse that we can ignore.
      ..take
    ?>  ?=([?(%clay %behn) %writ *] sign-arvo)
    =/  gif  +.sign-arvo
    ?~  p.gif
      %-  (slog leaf+"|fuse request failed for {<src>} on <who> - cancelling")
      delete
    =/  cas=cass:clay  !<(cass:clay +.r.u.p.gif)
    =.  mox  (~(put by mox) [who src] ud.cas)
    fuse
  ::
  ::  utility functions below
  ::
  ::  +realize-fuse-source: convert a fuse-source to a
  ::  fully realized beak.
  ::
  ++  realize-fuse-source
    |=  [fs=fuse-source incr=flag]
    ^-  beak
    :+  who.fs
      des.fs
    ?@  ver.fs
      (realize-case [who.fs des.fs incr])
    `case`ver.fs
  ::
  ++  realize-case
    |=  [who=ship des=desk incr=flag]
    ^-  case
    =/  let=(unit @ud)  (~(get by mox) [who des])
    ^-  case
    ?~  let
      da+now
    :-  %ud
    ?:  incr
      +(u.let)
    u.let
  --
::
++  auto
  |=  kiln-sync
  =+  (~(gut by syn) [syd her sud] let=*@ud)
  |%
  ++  abet
    ..auto(syn (~(put by syn) [syd her sud] let))
  ::
  ++  blab
    |=  new=(list card:agent:gall)
    ^+  +>
    +>.$(moz (welp new moz))
  ::
  ++  warp
    |=  [=wire =ship =riff]
    (blab [%pass wire %arvo %c [%warp ship riff]] ~)
  ::
  ++  spam  |*(* %_(+> ..auto (^spam +<)))
  ++  stop
    =>  (spam (render "ended autosync" sud her syd) ~)
    =/  =wire  /kiln/sync/[syd]/(scot %p her)/[sud]
    (warp wire her sud ~)
  ::  XX duplicate of start-sync? see |track
  ::
  ++  start-track
    =>  (spam (render "activated track" sud her syd) ~)
    =.  let  1
    =/  =wire  /kiln/sync/[syd]/(scot %p her)/[sud]
    (warp wire her sud `[%sing %y ud+let /])
  ::
  ++  start-sync
    =>  (spam (render "finding ship and desk" sud her syd) ~)
    =/  =wire  /kiln/find-ship/[syd]/(scot %p her)/[sud]
    (warp wire her sud `[%sing %y ud+1 /])
  ::
  ++  take-find-ship
    |=  rot=riot
    =>  (spam (render "activated sync" sud her syd) ~)
    =/  =wire  /kiln/sync/[syd]/(scot %p her)/[sud]
    (warp wire her sud `[%sing %w [%da now] /])
  ::
  ++  writ
    |=  rot=riot
    ?~  rot
      =.  +>.$
        %^    spam
            leaf+"sync cancelled, retrying"
          (render "on sync" sud her syd)
        ~
      start-sync
    =.  let  ?.  ?=(%w p.p.u.rot)  let  ud:;;(cass:clay q.q.r.u.rot)
    =/  =wire  /kiln/sync/merg/[syd]/(scot %p her)/[sud]
    ::  germ: merge mode for sync merges
    ::
    ::    Initial merges from any source must use the %init germ.
    ::    Subsequent merges may use any germ, but if the source is
    ::    a remote ship with which we have not yet merged, we won't
    ::    share a merge-base commit and all germs but %only-that will
    ::    fail.
    ::
    ::    We want to always use %only-that for the first remote merge.
    ::    But we also want local syncs (%base to %home or %kids) to
    ::    succeed after that first remote sync. To accomplish both we
    ::    simply use %only-that for the first three sync merges.  (The
    ::    first two are from the pill.)
    ::
    =/  =germ
      =/  =cass
        .^(cass:clay %cw /(scot %p our)/[syd]/(scot %da now))
      ?:  =(0 ud.cass)
        %init
      ?:((gth 2 ud.cass) %only-that %mate)
    =<  %-  spam
        ?:  =(our her)  ~
        [(render "beginning sync" sud her syd) ~]
    (blab [%pass wire %arvo %c [%merg syd her sud ud+let germ]] ~)
  ::
  ++  mere
    |=  mes=(each (set path) (pair term tang))
    ?:  ?=([%| %ali-unavailable *] mes)
      =.  +>.$
        %^    spam
            leaf+"merge cancelled, maybe because sunk; restarting"
          (render "on sync" sud her syd)
        ~
      start-sync:stop
    =.  let  +(let)
    =.  +>.$
      %-  spam
      ?:  ?=(%& -.mes)
        [(render "sync succeeded" sud her syd) ~]
      ?+  p.p.mes
        :*  (render "sync failed" sud her syd)
            leaf+"please manually merge the desks with"
            leaf+"|merge %{(trip syd)} {(scow %p her)} %{(trip sud)}"
            leaf+""
            leaf+"error code: {<p.p.mes>}"
            q.p.mes
        ==
      ::
          %no-ali-disc
        :~  (render "sync activated" sud her syd)
            leaf+"note: blank desk {<sud>} on {<her>}"
        ==
      ==
    =/  =wire  /kiln/sync/[syd]/(scot %p her)/[sud]
    (warp wire her sud `[%sing %y ud+let /])
  --
::
++  work                                              ::  state machine
  |=  syd=desk
  =/  ,per-desk
      %+  ~(gut by rem)  syd
      =+  *per-desk
      %_(- cas [%da now])
  |%
  ++  abet                                            ::  resolve
    ..work(rem (~(put by rem) syd auto gem her sud cas))
  ::
  ++  blab
    |=  new=(list card:agent:gall)
    ^+  +>
    +>.$(moz (welp new moz))
  ::
  ++  win   .                                         ::  successful poke
  ++  lose
    ^+  .
    ~|  %kiln-work-fail
    .
  ::
  ++  perform                                         ::
    ^+  .
    ?<  ?=(%this gem)
    ?<  ?=(%that gem)
    (blab [%pass /kiln/[syd] %arvo %c [%merg syd her sud cas gem]] ~)
  ::
  ++  fancy-merge                                     ::  send to self
    |=  [syd=desk her=@p sud=desk gem=?(%auto germ)]
    ^+  +>
    =/  =cage  [%kiln-merge !>([syd her sud cas gem])]
    %-  blab  :_  ~
    [%pass /kiln/fancy/[^syd] %agent [our %hood] %poke cage]
  ::
  ++  spam  ::|=(tang ((slog +<) ..spam))
            |*(* +>(..work (^spam +<)))
  ++  merge
    |=  [her=@p sud=@tas cas=case gim=?(%auto germ)]
    ^+  +>
    ?.  ?=(%auto gim)
      perform(auto |, gem gim, her her, cas cas, sud sud)
    ?:  =(0 ud:.^(cass:clay %cw /(scot %p our)/[syd]/(scot %da now)))
      =>  $(gim %init)
      .(auto &)
    =>  $(gim %fine)
    .(auto &)
  ::
  ++  coup-fancy
    |=  saw=(unit tang)
    ?~  saw
      +>
    =+  :-  "failed to set up conflict resolution scratch space"
        "I'm out of ideas"
    lose:(spam leaf+-< leaf+-> u.saw)
  ::
  ++  mere
    |=  are=(each (set path) (pair term tang))
    ^+  +>
    ?:  =(%meld gem)
      ?:  ?=(%& -.are)
        ?.  auto
          =+  "merged with strategy {<gem>}"
          win:(spam leaf+- ?~(p.are ~ [>`(set path)`p.are< ~]))
        :: ~?  >  =(~ p.are)  [%mere-no-conflict syd]
        =>  .(+>.$ (spam leaf+"mashing conflicts" ~))
        =+  tic=(cat 3 syd '-scratch')
        =/  notations=(list [path (unit [mark vase])])
          %+  turn  ~(tap in p.are)
          |=  =path
          =/  =mark    -:(flop path)
          =/  =dais    .^(dais %cb /(scot %p our)/[syd]/(scot cas)/[mark])
          =/  base     .^(vase %cr (weld /(scot %p our)/[tic]/(scot cas) path))
          =/  ali      .^(vase %cr (weld /(scot %p her)/[sud]/(scot cas) path))
          =/  bob      .^(vase %cr (weld /(scot %p our)/[syd]/(scot cas) path))
          =/  ali-dif  (~(diff dais base) ali)
          =/  bob-dif  (~(diff dais base) bob)
          =/  mash     (~(mash dais base) [her sud ali-dif] [our syd bob-dif])
          :-  path
          ?~  mash
            ~
          `[mark (~(pact dais base) u.mash)]
        =/  [annotated=(list [path *]) unnotated=(list [path *])]
          (skid notations |=([* v=*] ?=(^ v)))
        =/  tic=desk  (cat 3 syd '-scratch')
        =/  tan=(list tank)
          %-  zing
          ^-  (list (list tank))
          :~  %-  tape-to-tanks
              """
              done setting up scratch space in {<[tic]>}
              please resolve the following conflicts and run
              |merge {<syd>} our {<[tic]>}
              """
              %^  tanks-if-any
                "annotated conflicts in:"  (turn annotated head)
              ""
              %^  tanks-if-any
                "unannotated conflicts in:"  (turn unnotated head)
              """
              some conflicts could not be annotated.
              for these, the scratch space contains
              the most recent common ancestor of the
              conflicting content.
              """
          ==
        =<  win
        %-  blab:(spam tan)
        :_  ~
        :*  %pass  /kiln/[syd]  %arvo  %c
            %info
            tic  %&
            %+  murn  notations
            |=  [=path dif=(unit [=mark =vase])]
            ^-  (unit [^path miso])
            ?~  dif
              ~
            `[path %mut mark.u.dif vase.u.dif]
        ==
      =+  "failed to merge with strategy meld"
      lose:(spam leaf+- >p.p.are< q.p.are)
    ?:  ?=(%& -.are)
      =+  "merged with strategy {<gem>}"
      win:(spam leaf+- ?~(p.are ~ [>`(set path)`p.are< ~]))
    ?.  auto
      =+  "failed to merge with strategy {<gem>}"
      lose:(spam leaf+- >p.p.are< q.p.are)
    ?+    gem
      (spam leaf+"strange auto" >gem< ~)
    ::
        %init
      =+  :-  "auto merge failed on strategy %init"
          "I'm out of ideas"
      lose:(spam leaf+-< leaf+-> [>p.p.are< q.p.are])
    ::
        %fine
      ?.  ?=(%bad-fine-merge p.p.are)
        =+  "auto merge failed on strategy %fine"
        lose:(spam leaf+- >p.p.are< q.p.are)
      =>  (spam leaf+"%fine merge failed, trying %meet" ~)
      perform(gem %meet)
    ::
        %meet
      ?.  ?=(%meet-conflict p.p.are)
        =+  "auto merge failed on strategy %meet"
        lose:(spam leaf+- >p.p.are< q.p.are)
      =>  (spam leaf+"%meet merge failed, trying %mate" ~)
      perform(gem %mate)
    ::
        %mate
      ?.  ?=(%mate-conflict p.p.are)
        =+  "auto merge failed on strategy %mate"
        lose:(spam leaf+- >p.p.are< q.p.are)
      =>  .(gem %meld)
      =+  tic=(cat 3 syd '-scratch')
      =>  =+  :-  "%mate merge failed with conflicts,"
              "setting up scratch space at %{(trip tic)}"
          [tic=tic (spam leaf+-< leaf+-> q.p.are)]
      =.  ..mere  (fancy-merge tic our syd %init)
      =>  (spam leaf+"%melding %{(trip sud)} into scratch space" ~)
      %-  blab  :_  ~
      ?<  ?=(%this gem)
      ?<  ?=(%that gem)
      =/  note  [%merg (cat 3 syd '-scratch') her sud cas gem]
      [%pass /kiln/[syd] %arvo %c note]
    ==
  ::
  ++  tape-to-tanks
    |=  a=tape  ^-  (list tank)
    (scan a (more (just '\0a') (cook |=(a=tape leaf+a) (star prn))))
  ::
  ++  tanks-if-any
    |=  [a=tape b=(list path) c=tape]  ^-  (list tank)
    ?:  =(~ b)  ~
    (welp (tape-to-tanks "\0a{c}{a}") >b< ~)
  --
--<|MERGE_RESOLUTION|>--- conflicted
+++ resolved
@@ -5,17 +5,12 @@
 =,  format
 =*  dude  dude:gall
 |%
-<<<<<<< HEAD
 +$  state    state-3
 +$  state-3  [%3 pith-3]
-=======
-+$  state  state-2
->>>>>>> 3fc5db75
 +$  state-2  [%2 pith-2]
 +$  state-1  [%1 pith-1]
 +$  state-0  [%0 pith-0]
 +$  any-state
-<<<<<<< HEAD
   $%  state-3
       state-2
       state-1
@@ -27,30 +22,12 @@
       ark=(map desk arak)                               ::
       commit-timer=[way=wire nex=@da tim=@dr mon=term]  ::
   ==                                                    ::
-=======
-  $%  state-2
-      state-1
-      state-0
-  ==
->>>>>>> 3fc5db75
 +$  pith-2                                              ::
   $:  rem=(map desk per-desk)                           ::
       syn=(map kiln-sync let=@ud)                       ::
       ota=(unit [=ship =desk =aeon])                    ::
-<<<<<<< HEAD
       ark=(map desk *)                               ::
       commit-timer=[way=wire nex=@da tim=@dr mon=term]  ::
-=======
-      commit-timer=[way=wire nex=@da tim=@dr mon=term]  ::
-      ::  map desk to the currently ongoing fuse request
-      ::  and the latest version numbers for beaks to
-      fus=(map desk per-fuse)
-      ::  used for fuses - every time we get a fuse we
-      ::  bump this. used when calculating hashes to
-      ::  ensure they're unique even when the same
-      ::  request is made multiple times.
-      hxs=(map desk @ud)
->>>>>>> 3fc5db75
   ==                                                    ::
 +$  pith-1                                              ::
   $:  rem=(map desk per-desk)                           ::
@@ -125,7 +102,6 @@
       bas=fuse-source
       con=(list [fuse-source germ])
   ==
-<<<<<<< HEAD
 ::  $diff: subscription update
 ::
 +$  diff
@@ -135,11 +111,6 @@
       [%merge-sunk =desk =arak =tang]
       [%merge-fail =desk =arak =tang]
   ==
-=======
-::  Request to list current fuses. ~ means "list all"
-::
-+$  kiln-fuse-list  (unit desk)
->>>>>>> 3fc5db75
 --
 |=  [bowl:gall state]
 ?>  =(src our)
@@ -194,14 +165,8 @@
       ?:  &(=(%base syd.i.syncs) !=(our her.i.syncs) =(%kids sud.i.syncs))
         `[syd her sud]:i.syncs
       $(syncs t.syncs)
-<<<<<<< HEAD
     ::
     =/  sen=(map kiln-sync let=@ud)
-=======
-    =.  +<+.$.abet
-      %-  state-1-to-2
-      =-  old(- %1, |3 [ota=~ commit-timer.old], syn -)
->>>>>>> 3fc5db75
       ?~  recognized-ota
         syn.old
       (~(del by syn.old) [syd her sud]:u.recognized-ota)
@@ -213,7 +178,6 @@
     ::
     +>(old [%1 rem.old syn=sen ota=~ commit-timer.old])
   ::
-<<<<<<< HEAD
   =?  old  ?=(%1 -.old)
     :*  %2
         rem.old
@@ -231,10 +195,6 @@
     ==
   ::
   ?>  ?=(%3 -.old)
-=======
-  =?  old  ?=(%1 -.old)  (state-1-to-2 old)
-  ?>  ?=(%2 -.old)
->>>>>>> 3fc5db75
   =.  +<+.$.abet  old
   ..abet
 ::
@@ -766,7 +726,6 @@
     abet:(spam (render "already syncing" [sud her syd]:hos) ~)
   abet:abet:start-sync:(auto hos)
 ::
-<<<<<<< HEAD
 ++  poke-syncs                                        ::  print sync config
   |=  ~
   =<  abet  %-  spam
@@ -780,34 +739,6 @@
   ?:  (~(has by syn) hos)
     abet:(spam (render "already tracking" [sud her syd]:hos) ~)
   abet:abet:start-track:(auto hos)
-=======
-++  poke
-  |=  [=mark =vase]
-  ?+  mark  ~|([%poke-kiln-bad-mark mark] !!)
-    %kiln-autocommit         =;(f (f !<(_+<.f vase)) poke-autocommit)
-    %kiln-cancel             =;(f (f !<(_+<.f vase)) poke-cancel)
-    %kiln-cancel-autocommit  =;(f (f !<(_+<.f vase)) poke-cancel-autocommit)
-    %kiln-commit             =;(f (f !<(_+<.f vase)) poke-commit)
-    %kiln-gall-sear          =;(f (f !<(_+<.f vase)) poke-gall-sear)
-    %kiln-goad-gall          =;(f (f !<(_+<.f vase)) poke-goad-gall)
-    %kiln-info               =;(f (f !<(_+<.f vase)) poke-info)
-    %kiln-label              =;(f (f !<(_+<.f vase)) poke-label)
-    %kiln-merge              =;(f (f !<(_+<.f vase)) poke-merge)
-    %kiln-fuse               =;(f (f !<(_+<.f vase)) poke-fuse)
-    %kiln-fuse-list          =;(f (f !<(_+<.f vase)) poke-fuse-list)
-    %kiln-mount              =;(f (f !<(_+<.f vase)) poke-mount)
-    %kiln-ota                =;(f (f !<(_+<.f vase)) poke:update)
-    %kiln-ota-info           =;(f (f !<(_+<.f vase)) poke-ota-info)
-    %kiln-permission         =;(f (f !<(_+<.f vase)) poke-permission)
-    %kiln-rm                 =;(f (f !<(_+<.f vase)) poke-rm)
-    %kiln-schedule           =;(f (f !<(_+<.f vase)) poke-schedule)
-    %kiln-sync               =;(f (f !<(_+<.f vase)) poke-sync)
-    %kiln-syncs              =;(f (f !<(_+<.f vase)) poke-syncs)
-    %kiln-track              =;(f (f !<(_+<.f vase)) poke-track)
-    %kiln-unmount            =;(f (f !<(_+<.f vase)) poke-unmount)
-    %kiln-unsync             =;(f (f !<(_+<.f vase)) poke-unsync)
-  ==
->>>>>>> 3fc5db75
 ::
 ++  poke-uninstall
   |=  loc=desk
@@ -868,26 +799,7 @@
                         ?>(?=(%writ +<.sign-arvo) +>.sign-arvo)
       [%autocommit *]   %+  take-wake-autocommit  t.wire
                         ?>(?=(%wake +<.sign-arvo) +>.sign-arvo)
-<<<<<<< HEAD
       [%vats *]         abet:(take:vats t.wire sign-arvo)
-=======
-      [%ota *]          abet:(take:update t.wire sign-arvo)
-      [%fuse-request @tas *]
-                      =/  f  (fuzz i.t.wire now)
-                      ?~  f
-                        abet
-                      abet:abet:(take:u.f t.t.wire sign-arvo)
-      [%fuse @tas *]  ?>  ?=(%mere +<.sign-arvo)
-                      =/  syd=desk  i.t.wire
-                      ?.  ?=([%| *] +>.sign-arvo)
-                        ?~  p.p.sign-arvo
-                          abet
-                        =/  msg=tape  "fuse merge conflict for {<syd>}"
-                        %-  (slog [leaf+msg >p.p.sign-arvo< ~])
-                        abet
-                      %-  (slog leaf+"failed fuse for {<syd>}" p.p.sign-arvo)
-                      abet
->>>>>>> 3fc5db75
       *
     ?+    +<.sign-arvo
         ((slog leaf+"kiln: strange card {<+<.sign-arvo wire>}" ~) abet)
