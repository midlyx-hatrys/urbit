--- conflicted
+++ resolved
@@ -77,11 +77,7 @@
   ~[leaf+"from {<sud>}" leaf+"on {<who>}" leaf+"to {<syd>}"]
 ::
 ++  on-load
-<<<<<<< HEAD
-  |=  [hood-version=?(%1 %2 %3 %4 %5 %6 %7 %8) old=any-state]
-=======
   |=  [hood-version=@ud old=any-state]
->>>>>>> c96705e7
   =<  abet
   =?  .  ?=(%0 -.old)
     =/  recognized-ota=(unit [syd=desk her=ship sud=desk])
