--- conflicted
+++ resolved
@@ -70,73 +70,6 @@
 ::::                                                    ::  ::
   ::                                                    ::  ::
 |%
-<<<<<<< HEAD
-++  deft-apes                                           ::  default servers
-  |=  [our=ship lit=?]
-  %-  ~(gas in *(set well:gall))
-  ^-  (list well:gall)
-  ::  boot all default apps off the home desk
-  ::
-  =-  (turn - |=(a=term home+a))
-  ^-  (list term)
-  %+  welp
-    :~  %dojo
-        %spider
-        %eth-watcher
-        %azimuth
-        %ping
-        %goad
-        %lens
-    ==
-  ?:  lit
-    ~
-  :~  %acme
-      %clock
-      %dojo
-      %launch
-      %publish
-      %weather
-      %group-store
-      %group-pull-hook
-      %group-push-hook
-      %invite-store
-      %invite-hook
-      %chat-store
-      %chat-hook
-      %chat-view
-      %chat-cli
-      %herm
-      %contact-store
-      %contact-push-hook
-      %contact-pull-hook
-      %metadata-store
-      %s3-store
-      %file-server
-      %glob
-      %graph-store
-      %graph-pull-hook
-      %graph-push-hook
-      %hark-store
-      %hark-graph-hook
-      %hark-group-hook
-      %hark-chat-hook
-      %observe-hook
-      %metadata-push-hook
-      %metadata-pull-hook
-      %group-view
-      %settings-store
-      %dm-hook
-      %notify
-  ==
-::
-++  deft-fish                                           ::  default connects
-  |=  our=ship
-  %-  ~(gas in *(set gill:gall))
-  ^-  (list gill:gall)
-  [[our %dojo] [our %chat-cli]~]
-::
-=======
->>>>>>> c095c370
 ++  en-gill                                           ::  gill to wire
   |=  gyl=gill:gall
   ^-  wire
