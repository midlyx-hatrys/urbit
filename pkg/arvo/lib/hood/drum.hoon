/-  *sole
/+  sole
|%
+$  any-state  $%(state)
+$  state  [%2 pith-2]
::
++  pith-2                                              ::
  $:  eel/(set gill:gall)                               ::  connect to
      ray/(set well:gall)                               ::
      fur/(map dude:gall (unit server))                 ::  servers
      bin/(map bone source)                             ::  terminals
  ==                                                    ::
::                                                      ::
++  server                                              ::  running server
  $:  syd/desk                                          ::  app identity
      cas/case                                          ::  boot case
  ==                                                    ::
++  kill                                                ::  kill ring
  $:  pos/@ud                                           ::  ring position
      num/@ud                                           ::  number of entries
      max/_60                                           ::  max entries
      old/(list (list @c))                              ::  entries proper
  ==                                                    ::
++  source                                              ::  input device
  $:  edg/_80                                           ::  terminal columns
      off/@ud                                           ::  window offset
      kil/kill                                          ::  kill buffer
      inx/@ud                                           ::  ring index
      fug/(map gill:gall (unit target))                 ::  connections
      mir/(pair @ud stub)                               ::  mirrored terminal
  ==                                                    ::
++  history                                             ::  past input
  $:  pos/@ud                                           ::  input position
      num/@ud                                           ::  number of entries
      lay/(map @ud (list @c))                           ::  editing overlay
      old/(list (list @c))                              ::  entries proper
  ==                                                    ::
++  search                                              ::  reverse-i-search
  $:  pos/@ud                                           ::  search position
      str/(list @c)                                     ::  search string
  ==                                                    ::
++  target                                              ::  application target
  $:  $=  blt                                           ::  curr & prev belts
        %+  pair
          (unit dill-belt:dill)
        (unit dill-belt:dill)
      ris/(unit search)                                 ::  reverse-i-search
      hit/history                                       ::  all past input
      pom/sole-prompt                                   ::  static prompt
      inp/sole-command                                  ::  input state
  ==                                                    ::
--
::                                                      ::  ::
::::                                                    ::  ::
  ::                                                    ::  ::
|%
++  deft-apes                                           ::  default servers
  |=  [our=ship lit=?]
  %-  ~(gas in *(set well:gall))
  ^-  (list well:gall)
  ::  boot all default apps off the home desk
  ::
  =-  (turn - |=(a=term home+a))
  ^-  (list term)
  %+  welp
    :~  %dojo
        %spider
        %eth-watcher
        %azimuth-tracker
        %ping
        %goad
    ==
  ?:  lit
    ~
  :~  %acme
      %lens
      %clock
      %dojo
      %launch
      %publish
      %weather
      %group-store
      %group-pull-hook
      %group-push-hook
      %permission-store
      %permission-hook
      %permission-group-hook
      %invite-store
      %invite-hook
      %chat-store
      %chat-hook
      %chat-view
      %chat-cli
      %herm
      %contact-store
      %contact-hook
      %contact-view
      %link-store
      %link-proxy-hook
      %link-listen-hook
      %link-view
      %metadata-store
      %metadata-hook
      %s3-store
      %file-server
      %glob
      %graph-store
      %graph-pull-hook
      %graph-push-hook
      %hark-store
      %hark-graph-hook
      %hark-group-hook
      %hark-chat-hook
      %observe-hook
  ==
::
++  deft-fish                                           ::  default connects
  |=  our=ship
  %-  ~(gas in *(set gill:gall))
  ^-  (list gill:gall)
  [[our %dojo] [our %chat-cli]~]
::
++  en-gill                                           ::  gill to wire
  |=  gyl=gill:gall
  ^-  wire
  [%drum %phat (scot %p p.gyl) q.gyl ~]
::
++  de-gill                                           ::  gill from wire
  |=  way=wire  ^-  gill:gall
  ?>(?=([@ @ ~] way) [(slav %p i.way) i.t.way])
--
::  TODO: remove .ost
::
|=  [hid=bowl:gall state]
=*  sat  +<+
=/  ost  0
=+  (~(gut by bin) ost *source)
=*  dev  -
=|  moz=(list card:agent:gall)
=|  biz=(list dill-blit:dill)
|%
++  this  .
+$  state      ^state      ::  proxy
+$  any-state  ^any-state  ::  proxy
++  on-init  se-abet:this(eel (deft-fish our.hid))
++  diff-sole-effect-phat                             ::  app event
  |=  {way/wire fec/sole-effect}
  =<  se-abet  =<  se-view
  =+  gyl=(de-gill way)
  ?:  (se-aint gyl)  +>.$
  (se-diff gyl fec)
::
++  peer                                              ::
  |=  pax/path
  ~|  [%drum-unauthorized our+our.hid src+src.hid]    ::  ourself
  ?>  (team:title our.hid src.hid)               ::  or our own moon
  =<  se-abet  =<  se-view
  (se-text "[{<src.hid>}, driving {<our.hid>}]")
::
++  poke-set-boot-apps                                ::
  |=  lit=?
  ^-  (quip card:agent:gall ^state)
  ::  We do not run se-abet:se-view here because that starts the apps,
  ::  and some apps are not ready to start (eg Talk crashes because the
  ::  terminal has width 0).  It appears the first message to drum must
  ::  be the peer.
  ::
  =.  ray  (deft-apes our.hid lit)
  [~ sat]
::
++  poke-dill-belt                                    ::  terminal event
  |=  bet/dill-belt:dill
  =<  se-abet  =<  se-view
  (se-belt bet)
::
++  poke-dill-blit                                    ::  terminal output
  |=  bit/dill-blit:dill
  se-abet:(se-blit-sys bit)
::
++  poke-start                                        ::  start app
  |=  wel/well:gall
  =<  se-abet  =<  se-view
  (se-born & wel)
::
++  poke-link                                         ::  connect app
  |=  gyl/gill:gall
  =<  se-abet  =<  se-view
  (se-link gyl)
::
++  poke-unlink                                       ::  disconnect app
  |=  gyl/gill:gall
  =<  se-abet  =<  se-view
  (se-drop:(se-pull gyl) & gyl)
::
++  poke-exit                                         ::  shutdown
  |=  ~
  se-abet:(se-blit-sys `dill-blit:dill`[%qit ~])
::
++  poke-put                                          ::  write file
  |=  {pax/path txt/@}
  se-abet:(se-blit-sys [%sav pax txt])                ::
::
++  poke
  |=  [=mark =vase]
  ?+  mark  ~|([%poke-drum-bad-mark mark] !!)
    %drum-dill-belt      =;(f (f !<(_+<.f vase)) poke-dill-belt)
    %drum-dill-blit      =;(f (f !<(_+<.f vase)) poke-dill-blit)
    %drum-exit           =;(f (f !<(_+<.f vase)) poke-exit)
    %drum-link           =;(f (f !<(_+<.f vase)) poke-link)
    %drum-put            =;(f (f !<(_+<.f vase)) poke-put)
    %drum-set-boot-apps  =;(f (f !<(_+<.f vase)) poke-set-boot-apps)
    %drum-start          =;(f (f !<(_+<.f vase)) poke-start)
    %drum-unlink         =;(f (f !<(_+<.f vase)) poke-unlink)
  ==
::
++  on-load
  |=  [hood-version=@ud old=any-state]
  =<  se-abet  =<  se-view
  =.  sat  old
  =.  dev  (~(gut by bin) ost *source)
  =?  ..on-load  (lte hood-version %4)
    ~>  %slog.0^leaf+"drum: starting os1 agents"
    =>  (se-born | %home %s3-store)
    =>  (se-born | %home %link-view)
    =>  (se-born | %home %link-listen-hook)
    =>  (se-born | %home %link-store)
    =>  (se-born | %home %link-proxy-hook)
    =>  (se-born | %home %contact-view)
    =>  (se-born | %home %contact-hook)
    =>  (se-born | %home %contact-store)
    =>  (se-born | %home %metadata-hook)
    =>  (se-born | %home %metadata-store)
    =>  (se-born | %home %goad)
    ~>  %slog.0^leaf+"drum: resubscribing to %dojo and %chat-cli"
    =>  (se-drop:(se-pull our.hid %dojo) | our.hid %dojo)
    (se-drop:(se-pull our.hid %chat-cli) | our.hid %chat-cli)
  =?  ..on-load  (lte hood-version %5)
    (se-born | %home %file-server)
  =?  ..on-load  (lte hood-version %7)
    (se-born | %home %glob)
  =?  ..on-load  (lte hood-version %8)
    =>  (se-born | %home %group-push-hook)
    (se-born | %home %group-pull-hook)
  =?  ..on-load  (lte hood-version %9)
    (se-born | %home %graph-store)
  =?  ..on-load  (lte hood-version %10)
    =>  (se-born | %home %graph-push-hook)
<<<<<<< HEAD
    (se-born | %home %graph-pull-hook)
  =?  ..on-load  (lte hood-version %11)
    =>  (se-born | %home %hark-graph-hook)
    =>  (se-born | %home %hark-group-hook)
    =>  (se-born | %home %hark-chat-hook)
    =>  (se-born | %home %hark-store)
    (se-born | %home %observe-hook)
=======
    =>  (se-born | %home %graph-pull-hook)
    (se-born | %home %herm)
>>>>>>> 7e433dfe
  ..on-load
::
++  reap-phat                                         ::  ack connect
  |=  {way/wire saw/(unit tang)}
  =<  se-abet  =<  se-view
  =+  gyl=(de-gill way)
  ?~  saw
    (se-join gyl)
  ::  Don't print stack trace because we probably just crashed to
  ::  indicate we don't connect to the console.
  ::
  (se-drop & gyl)
::
++  take-arvo
  |=  [=wire =sign-arvo]
  %+  take-onto  wire
  ?>  ?=(%onto +<.sign-arvo)
  +>.sign-arvo
::
++  take-coup-phat                                    ::  ack poke
  |=  {way/wire saw/(unit tang)}
  =<  se-abet  =<  se-view
  ?~  saw  +>
  =+  gyl=(de-gill way)
  ?:  (se-aint gyl)  +>.$
  %-  se-dump:(se-drop:(se-pull gyl) & gyl)
  :_  u.saw
  >[%drum-coup-fail src.hid gyl]<
::
++  take-onto                                         ::  ack start
  |=  {way/wire saw/(each suss:gall tang)}
  =<  se-abet  =<  se-view
  ?>  ?=({@ @ ~} way)
  ?>  (~(has by fur) i.t.way)
  =/  wel/well:gall  [i.way i.t.way]
  ?-  saw
    {%| *}  (se-dump p.saw)
    {%& *}  ?>  =(q.wel p.p.saw)
            ::  =.  +>.$  (se-text "live {<p.saw>}")
            +>.$(fur (~(put by fur) q.wel `[p.wel %da r.p.saw]))
  ==
::
++  take-agent
  |=  [=wire =sign:agent:gall]
  ?+  wire  ~|([%drum-bad-take-agent wire -.sign] !!)
      [%drum %phat *]
    ?-  -.sign
        %poke-ack   (take-coup-phat t.t.wire p.sign)
        %watch-ack  (reap-phat t.t.wire p.sign)
        %kick       (quit-phat t.t.wire)
        %fact
      %+  diff-sole-effect-phat  t.t.wire
      ?>  ?=(%sole-effect p.cage.sign)
      !<(sole-effect q.cage.sign)
   ==
 ==
::
++  quit-phat                                         ::
  |=  way/wire
  =<  se-abet  =<  se-view
  =+  gyl=(de-gill way)
  ~&  [%drum-quit src.hid gyl]
  (se-drop %| gyl)
::                                                    ::  ::
::::                                                  ::  ::
  ::                                                  ::  ::
++  se-abet                                           ::  resolve
  ^-  (quip card:agent:gall state)
  =.  .  se-subze:se-adze:se-adit
  :_  sat(bin (~(put by bin) ost dev))
  ^-  (list card:agent:gall)
  ?~  biz  (flop moz)
  :_  (flop moz)
  =/  =dill-blit:dill  ?~(t.biz i.biz [%mor (flop biz)])
  [%give %fact ~[/drum] %dill-blit !>(dill-blit)]
::
++  se-adit                                           ::  update servers
  ^+  this
  |^
  =/  servers=(list well:gall)
    (sort ~(tap in ray) sort-by-priorities)
  |-
  ?~  servers
    this
  =/  wel=well:gall
    i.servers
  =/  =wire  [%drum p.wel q.wel ~]
  =/  hig=(unit (unit server))
    (~(get by fur) q.wel)
  ?:  &(?=(^ hig) |(?=(~ u.hig) =(p.wel syd.u.u.hig)))
    $(servers t.servers)
  =.  fur
    (~(put by fur) q.wel ~)
  =.  this
    (se-text "activated app {(trip p.wel)}/{(trip q.wel)}")
  =.  this
    %-  se-emit
    [%pass wire %arvo %g %conf q.wel]
  $(servers t.servers)
  ::
  ++  priorities
    ^-  (list (set @))
    :~
      :: set up stores with priority: depended on, but never depending
      %-  sy
      :~  %permission-store
          %chat-store
          %contact-store
          %group-store
          %link-store
          %invite-store
          %metadata-store
      ==
      :: ensure chat-cli can sub to invites
      :: and file server can receive pokes
      (sy ~[%chat-hook %file-server])
    ==
  ++  sort-by-priorities
    =/  priorities  priorities
    |=  [[desk a=term] [desk b=term]]
    ^-  ?
    ?~  priorities
      (aor a b)
    =*  priority  i.priorities
    ?:  &((~(has in priority) a) (~(has in priority) b))
      (aor a b)
    ?:  (~(has in priority) a)
      %.y
    ?:  (~(has in priority) b)
      %.n
    $(priorities t.priorities)
  --
::
++  se-adze                                           ::  update connections
  ^+  .
  %+  roll
    %+  sort
      ~(tap in eel)
    |=  [[@ a=term] [@ b=term]]
    ?:  =(a %dojo)  %.n
    ?:  =(b %dojo)  %.y
    (aor a b)
  =<  .(con +>)
  |:  $:{gil/gill:gall con/_.}  ^+  con
  =.  +>.$  con
  ?:  (~(has by fug) gil)
    +>.$
  (se-peer gil)
::
++  se-subze                                          ::  downdate connections
  =<  .(dev (~(got by bin) ost))
  =.  bin  (~(put by bin) ost dev)
  ^+  .
  %-  ~(rep by bin)
  =<  .(con +>)
  |:  $:{{ost/bone dev/source} con/_.}  ^+  con
  =+  xeno=se-subze-local:%_(con ost ost, dev dev)
  xeno(ost ost.con, dev dev.con, bin (~(put by bin) ost dev.xeno))
::
++  se-subze-local
  ^+  .
  %-  ~(rep by fug)
  =<  .(con +>)
  |:  $:{{gil/gill:gall *} con/_.}  ^+  con
  =.  +>.$  con
  ?:  (~(has in eel) gil)
    +>.$
  (se-nuke gil)
::
++  se-aint                                           ::  ignore result
  |=  gyl/gill:gall
  ^-  ?
  ?.  (~(has by bin) ost)  &
  =+  gyr=(~(get by fug) gyl)
  |(?=(~ gyr) ?=(~ u.gyr))
::
++  se-alas                                           ::  recalculate index
  |=  gyl/gill:gall
  =+  [xin=0 wag=se-amor]
  |-  ^+  +>.^$
  ?~  wag  +>.^$(inx 0)
  ?:  =(i.wag gyl)  +>.^$(inx xin)
  $(wag t.wag, xin +(xin))
::
++  se-amor                                           ::  live targets
  ^-  (list gill:gall)
  %+  skim  ~(tap in eel)
  |=(a/gill:gall ?=({~ ~ *} (~(get by fug) a)))
::
++  se-anon                                           ::  rotate index
  =+  wag=se-amor
  ?~  wag  +
  ::  ~&  [%se-anon inx+inx wag+wag nex+(mod +(inx) (lent se-amor))]
  +(off 0, inx (mod +(inx) (lent wag)))
::
++  se-agon                                           ::  current gill
  ^-  (unit gill:gall)
  =+  wag=se-amor
  ?~  wag  ~
  ~|  [inx=inx wag=wag fug=fug eel=eel]
  `(snag inx `(list gill:gall)`wag)
::
++  se-belt                                           ::  handle input
  |=  bet/dill-belt:dill
  ^+  +>
  ?:  ?=({?($cru $hey $rez $yow) *} bet)              ::  target-agnostic
    ?-  bet
      {$cru *}  (se-dump:(se-text (trip p.bet)) q.bet)
      {$hey *}  +>(mir [0 ~])                         ::  refresh
      {$rez *}  +>(edg (dec p.bet))                   ::  resize window
      {$yow *}  ~&([%no-yow -.bet] +>)
    ==
  =+  gul=se-agon
  ?:  |(?=(~ gul) (se-aint u.gul))
    (se-blit %bel ~)
  ta-abet:(ta-belt:(se-tame u.gul) bet)
::
++  se-born                                           ::  new server
  |=  [print-on-repeat=? wel=well:gall]
  ^+  +>
  ?:  (~(has in ray) wel)
    ?.  print-on-repeat  +>
    (se-text "[already running {<p.wel>}/{<q.wel>}]")
  %=  +>
    ray  (~(put in ray) wel)
    eel  (~(put in eel) [our.hid q.wel])
  ==
::
++  se-drop                                           ::  disconnect
  |=  {pej/? gyl/gill:gall}
  ^+  +>
  =+  lag=se-agon
  ?.  (~(has by fug) gyl)  +>.$
  =.  fug  (~(del by fug) gyl)
  =.  eel  ?.(pej eel (~(del in eel) gyl))
  =.  +>.$  ?.  &(?=(^ lag) !=(gyl u.lag))
              +>.$(inx 0)
            (se-alas u.lag)
  =.  +>.$  (se-text "[unlinked from {<gyl>}]")
  ?:  =(gyl [our.hid %dojo])                          ::  undead dojo
    (se-link gyl)
  +>.$
::
++  se-tab                                            ::  print tab completions
  |=  tl/(list {=cord =tank})
  ^+  +>
  =/  lots  (gth (lent tl) 10)
  =/  long
    ?:  lots
      0
    (roll (turn tl |=([=term *] (met 3 term))) max)
  %-  se-dump
  %-  flop
  ^-  (list tank)
  :-  leaf+"-----"
  %+  turn  tl
  |=  [=term =type=tank]
  ?:  lots
    leaf+(trip term)
  =/  type-text  ~(ram re type-tank)
  =/  spaces  (trip (fil 3 (sub long (met 3 term)) ' '))
  =/  =tape  "{(trip term)} {spaces} {type-text}"
  ::  If type is too long and not the only result, abbreviate
  ::
  ?:  (gth (lent type-text) edg)
    ?:  ?=([* ~] tl)
      :+  %rose
        ["" "" ""]
      ~[leaf+(trip term) type-tank]
    leaf+(weld (scag (sub edg 3) tape) "...")
  leaf+tape
::
++  se-dump                                           ::  print tanks
  |=  tac/(list tank)
  ^+  +>
  =/  wol/wall
    (zing (turn (flop tac) |=(a/tank (~(win re a) [0 edg]))))
  |-  ^+  +>.^$
  ?~  wol  +>.^$
  ?.  ((sane %t) (crip i.wol))  :: XX upstream validation
    ~&  bad-text+<`*`i.wol>
    $(wol t.wol)
  $(wol t.wol, +>.^$ (se-blit %out (tuba i.wol)))
::
++  se-join                                           ::  confirm connection
  |=  gyl/gill:gall
  ^+  +>
  =.  +>  (se-text "[linked to {<gyl>}]")
  ?>  ?=(~ (~(got by fug) gyl))
  (se-alas(fug (~(put by fug) gyl `*target)) gyl)
::
++  se-nuke                                           ::  teardown connection
  |=  gyl/gill:gall
  ^+  +>
  (se-drop:(se-pull gyl) & gyl)
::
++  se-klin                                           ::  disconnect app
  |=  gyl/gill:gall
  +>(eel (~(del in eel) gyl))
::
++  se-link                                           ::  connect to app
  |=  gyl/gill:gall
  +>(eel (~(put in eel) gyl))
::
++  se-blit                                           ::  give output
  |=  bil/dill-blit:dill
  +>(biz [bil biz])
::
++  se-blit-sys                                       ::  output to system
  |=  bil/dill-blit:dill  ^+  +>
  (se-emit %give %fact ~[/drum] %dill-blit !>(bil))
::
++  se-show                                           ::  show buffer, raw
  |=  lin/(pair @ud stub)
  ^+  +>
  ?:  =(mir lin)  +>
  =.  +>  ?:(=(p.mir p.lin) +> (se-blit %hop p.lin))
  =.  +>  ?:(=(q.mir q.lin) +> (se-blit %pom q.lin))
  +>(mir lin)
::
++  se-just                                           ::  adjusted buffer
  |=  {pom/stub lin/(pair @ud (list @c))}
  ^+  +>
  =/  pol  (lent-char:klr pom)
  =/  pos  (add pol p.lin)
  ?:  (gte (div (mul pol 100) edg) 35)      :: old style (long prompt)
    =/  off  ?:((lte pos edg) 0 (sub pos edg))
    %+  se-show
      (sub pos off)
    (swag:klr [off edg] (welp pom [*stye q.lin]~))
  =/  end  (sub edg pol)
  =.  off  ?:  (gth p.lin (add end off))
             (sub p.lin end)
           ?:  (lth p.lin off)
             (min p.lin (dec off))
           off
  %+  se-show
    (sub pos off)
  (welp pom [*stye (swag [off end] q.lin)]~)
::
++  se-view                                           ::  flush buffer
  ^+  .
  =+  gul=se-agon
  ?:  |(?=(~ gul) (se-aint u.gul))  +
  (se-just ta-vew:(se-tame u.gul))
::
++  se-emit
  |=  card:agent:gall
  %_(+> moz [+< moz])
::
++  se-text                                           ::  return text
  |=  txt/tape
  ^+  +>
  ?.  ((sane %t) (crip txt))  :: XX upstream validation
    ~&  bad-text+<`*`txt>
    +>
  (se-blit %out (tuba txt))
::
++  se-poke                                           ::  send a poke
  |=  {gyl/gill:gall par/cage}
  (se-emit %pass (en-gill gyl) %agent gyl %poke par)
::
++  se-peer                                           ::  send a peer
  |=  gyl/gill:gall
  =/  =path  /sole/(cat 3 'drum_' (scot %p our.hid))
  %-  se-emit(fug (~(put by fug) gyl ~))
  [%pass (en-gill gyl) %agent gyl %watch path]
::
++  se-pull                                           ::  cancel subscription
  |=  gyl/gill:gall
  (se-emit %pass (en-gill gyl) %agent gyl %leave ~)
::
++  se-tame                                           ::  switch connection
  |=  gyl/gill:gall
  ^+  ta
  ~(. ta gyl (need (~(got by fug) gyl)))
::
++  se-diff                                           ::  receive results
  |=  {gyl/gill:gall fec/sole-effect}
  ^+  +>
  ta-abet:(ta-fec:(se-tame gyl) fec)
::
++  ta                                                ::  per target
  |_  {gyl/gill:gall target}                         ::  app and state
  ++  ta-abet                                         ::  resolve
    ^+  ..ta
    ..ta(fug (~(put by fug) gyl ``target`+<+))
  ::
  ++  ta-poke  |=(a/cage +>(..ta (se-poke gyl a)))    ::  poke gyl
  ::
  ++  ta-act                                          ::  send action
    |=  act/sole-action
    ^+  +>
    (ta-poke %sole-action !>(act))
  ::
  ++  ta-id  (cat 3 'drum_' (scot %p our.hid))        ::  per-ship duct id
  ::
  ++  ta-aro                                          ::  hear arrow
    |=  key/?($d $l $r $u)
    ^+  +>
    =.  ris  ~
    ?-  key
      $d  ?.  =(num.hit pos.hit)
            (ta-mov +(pos.hit))
          ?:  =(0 (lent buf.say.inp))
            ta-bel
          (ta-hom:ta-nex %set ~)
      $l  ?:  =(0 pos.inp)  ta-bel
          +>(pos.inp (dec pos.inp))
      $r  ?:  =((lent buf.say.inp) pos.inp)
            ta-bel
          +>(pos.inp +(pos.inp))
      $u  ?:(=(0 pos.hit) ta-bel (ta-mov (dec pos.hit)))
    ==
  ::
  ++  ta-bel                                          ::  beep
    .(..ta (se-blit %bel ~), q.blt ~)                 ::  forget belt
  ::
  ++  ta-belt                                         ::  handle input
    |=  bet/dill-belt:dill
    ^+  +>
    ?<  ?=({?($cru $hey $rez $yow) *} bet)            ::  target-specific
    =.  blt  [q.blt `bet]                             ::  remember belt
    ?-  bet
      {$aro *}  (ta-aro p.bet)
      {$bac *}  ta-bac
      {$ctl *}  (ta-ctl p.bet)
      {$del *}  ta-del
      {$met *}  (ta-met p.bet)
      {$ret *}  ta-ret
      {$txt *}  (ta-txt p.bet)
    ==
  ::
  ++  ta-det                                          ::  send edit
    |=  ted/sole-edit
    ^+  +>
    %^    ta-act
        ta-id
      %det
    [[his.ven.say.inp own.ven.say.inp] (sham buf.say.inp) ted]
  ::
  ++  ta-bac                                          ::  hear backspace
    ^+  .
    ?^  ris
      ?:  =(~ str.u.ris)
        ta-bel
      .(str.u.ris (scag (dec (lent str.u.ris)) str.u.ris))
    ?:  =(0 pos.inp)
      ?~  buf.say.inp
        (ta-act ta-id %clr ~)
      ta-bel
    (ta-hom %del (dec pos.inp))
  ::
  ++  ta-ctl                                          ::  hear control
    |=  key/@ud
    ^+  +>
    =.  ris  ?.(?=(?($g $r) key) ~ ris)
    ?+    key    ta-bel
        $a  +>(pos.inp 0)
        $b  (ta-aro %l)
        $c  ta-bel
        $d  ?^  buf.say.inp
              ta-del
            ?:  (~(has in (deft-fish our.hid)) gyl)
              +>(..ta (se-blit qit+~))                ::  quit pier
            +>(..ta (se-klin gyl))                    ::  unlink app
        $e  +>(pos.inp (lent buf.say.inp))
        $f  (ta-aro %r)
        $g  ?~  ris  ta-bel
            (ta-hom(pos.hit num.hit, ris ~) [%set ~])
        $i  ta-tab
        $k  =+  len=(lent buf.say.inp)
            ?:  =(pos.inp len)
              ta-bel
            (ta-kil %r [pos.inp (sub len pos.inp)])
        $l  +>(..ta (se-blit %clr ~))
        $n  (ta-aro %d)
        $p  (ta-aro %u)
        $r  ?~  ris
              +>(ris `[pos.hit ~])
            ?:  =(0 pos.u.ris)
              ta-bel
            (ta-ser ~)
        $t  =+  len=(lent buf.say.inp)
            ?:  |(=(0 pos.inp) (lth len 2))
              ta-bel
            =+  sop=(sub pos.inp ?:(=(len pos.inp) 2 1))
            (ta-hom (rep:edit [sop 2] (flop (swag [sop 2] buf.say.inp))))
        $u  ?:  =(0 pos.inp)
              ta-bel
            (ta-kil %l [0 pos.inp])
        $v  ta-bel
        $w  ?:  =(0 pos.inp)
              ta-bel
            =+  sop=(ta-pos %l %ace pos.inp)
            (ta-kil %l [(sub pos.inp sop) sop])
        $x  +>(..ta se-anon)
        $y  ?:  =(0 num.kil)
              ta-bel
            (ta-hom (cat:edit pos.inp ta-yan))
    ==
  ::
  ++  ta-del                                          ::  hear delete
    ^+  .
    ?:  =((lent buf.say.inp) pos.inp)
      ta-bel
    (ta-hom %del pos.inp)
  ::
  ++  ta-erl                                          ::  hear local error
    |=  pos/@ud
    ta-bel(pos.inp (min pos (lent buf.say.inp)))
  ::
  ++  ta-err                                          ::  hear remote error
    |=  pos/@ud
    (ta-erl (~(transpose sole say.inp) pos))
  ::
  ++  ta-fec                                          ::  apply effect
    |=  fec/sole-effect
    ^+  +>
    ?-  fec
      {$bel *}  ta-bel
      {$blk *}  +>
      {$clr *}  +>(..ta (se-blit fec))
      {$det *}  (ta-got +.fec)
      {$err *}  (ta-err p.fec)
      {$klr *}  +>(..ta (se-blit %klr (make:klr p.fec)))
      {$mor *}  |-  ^+  +>.^$
                ?~  p.fec  +>.^$
                $(p.fec t.p.fec, +>.^$ ^$(fec i.p.fec))
      {$nex *}  ta-nex
      {$pro *}  (ta-pro +.fec)
      {$tab *}  +>(..ta (se-tab p.fec))
      {$tan *}  +>(..ta (se-dump p.fec))
      {$sag *}  +>(..ta (se-blit fec))
      {$sav *}  +>(..ta (se-blit fec))
      {$txt *}  +>(..ta (se-text p.fec))
      {$url *}  +>(..ta (se-blit fec))
    ==
  ::
  ++  ta-dog                                          ::  change cursor
    |=  ted/sole-edit
    %_    +>
        pos.inp
      =+  len=(lent buf.say.inp)
      %+  min  len
      |-  ^-  @ud
      ?-  ted
        {$del *}  ?:((gth pos.inp p.ted) (dec pos.inp) pos.inp)
        {$ins *}  ?:((gte pos.inp p.ted) +(pos.inp) pos.inp)
        {$mor *}  |-  ^-  @ud
                  ?~  p.ted  pos.inp
                  $(p.ted t.p.ted, pos.inp ^$(ted i.p.ted))
        {$nop *}  pos.inp
        {$set *}  len
      ==
    ==
  ::
  ++  ta-off                                          ::  reset buffer offset
    |=  ted/sole-edit
    =?  off  (any:edit ted |=(a/sole-edit ?=($set -.a)))  0
    +>
  ::
  ++  ta-got                                          ::  apply change
    |=  cal/sole-change
    =^  ted  say.inp  (~(receive sole say.inp) cal)
    (ta-dog:(ta-off ted.cal) ted)
  ::
  ++  ta-hom                                          ::  local edit
    |=  ted/sole-edit
    ^+  +>
    =.  +>  (ta-det:(ta-off ted) ted)
    (ta-dog(say.inp (~(commit sole say.inp) ted)) ted)
  ::
  ++  ta-jump                                         ::  buffer pos
    |=  {dir/?($l $r) til/?($ace $edg $wrd) pos/@ud}
    ^-  @ud
    %-  ?:(?=($l dir) sub add)
    [pos (ta-pos dir til pos)]
  ::
  ++  ta-kil                                          ::  kill selection
    |=  {dir/?($l $r) sel/{@ @}}
    ^+  +>
    =+  buf=(swag sel buf.say.inp)
    %.  (cut:edit sel)
    %=  ta-hom
        kil
      ?.  ?&  ?=(^ old.kil)
              ?=(^ p.blt)
              ?|  ?=({$ctl ?($k $u $w)} u.p.blt)
                  ?=({$met ?($d $bac)} u.p.blt)
          ==  ==
        %=  kil                                       ::  prepend
          num  +(num.kil)
          pos  +(num.kil)
          old  (scag max.kil `(list (list @c))`[buf old.kil])
        ==
      %=  kil                                         ::  cumulative yanks
        pos  num.kil
        old  :_  t.old.kil
             ?-  dir
               $l  (welp buf i.old.kil)
               $r  (welp i.old.kil buf)
      ==     ==
    ==
  ::
  ++  ta-met                                          ::  meta key
    |=  key/@ud
    ^+  +>
    =.  ris  ~
    ?+    key    ta-bel
      $dot  ?.  &(?=(^ old.hit) ?=(^ i.old.hit))      ::  last "arg" from hist
              ta-bel
            =+  old=`(list @c)`i.old.hit
            =+  sop=(ta-jump(buf.say.inp old) %l %ace (lent old))
            (ta-hom (cat:edit pos.inp (slag sop old)))
            ::
      $bac  ?:  =(0 pos.inp)                          ::  kill left-word
              ta-bel
            =+  sop=(ta-pos %l %edg pos.inp)
            (ta-kil %l [(sub pos.inp sop) sop])
            ::
      $b    ?:  =(0 pos.inp)                          ::  jump left-word
              ta-bel
            +>(pos.inp (ta-jump %l %edg pos.inp))
            ::
      $c    ?:  =(pos.inp (lent buf.say.inp))         ::  capitalize
              ta-bel
            =+  sop=(ta-jump %r %wrd pos.inp)
            %-  ta-hom(pos.inp (ta-jump %r %edg sop))
            %+  rep:edit  [sop 1]
            ^-  (list @c)  ^-  (list @)               :: XX unicode
            (cuss `tape``(list @)`(swag [sop 1] buf.say.inp))
            ::
      $d    ?:  =(pos.inp (lent buf.say.inp))         ::  kill right-word
              ta-bel
            (ta-kil %r [pos.inp (ta-pos %r %edg pos.inp)])
            ::
      $f    ?:  =(pos.inp (lent buf.say.inp))         ::  jump right-word
              ta-bel
            +>(pos.inp (ta-jump %r %edg pos.inp))
            ::
      $r    %-  ta-hom(lay.hit (~(put by lay.hit) pos.hit ~))
            :-  %set                                  ::  revert hist edit
            ?:  =(pos.hit num.hit)  ~
            (snag (sub num.hit +(pos.hit)) old.hit)
            ::
      $t    =+  a=(ta-jump %r %edg pos.inp)           ::  transpose words
            =+  b=(ta-jump %l %edg a)
            =+  c=(ta-jump %l %edg b)
            ?:  =(b c)
              ta-bel
            =+  next=[b (sub a b)]
            =+  prev=[c (ta-pos %r %edg c)]
            %-  ta-hom(pos.inp a)
            :~  %mor
                (rep:edit next (swag prev buf.say.inp))
                (rep:edit prev (swag next buf.say.inp))
            ==
            ::
      ?($u $l)                                        ::  upper/lower case
            ?:  =(pos.inp (lent buf.say.inp))
              ta-bel
            =+  case=?:(?=($u key) cuss cass)
            =+  sop=(ta-jump %r %wrd pos.inp)
            =+  sel=[sop (ta-pos %r %edg sop)]
            %-  ta-hom
            %+  rep:edit  sel
            ^-  (list @c)  ^-  (list @)               :: XX unicode
            (case `tape``(list @)`(swag sel buf.say.inp))
            ::
      $y    ?.  ?&  ?=(^ old.kil)                     ::  rotate & yank
                    ?=(^ p.blt)
                    ?|  ?=({$ctl $y} u.p.blt)
                        ?=({$met $y} u.p.blt)
                ==  ==
              ta-bel
            =+  las=(lent ta-yan)
            =.  pos.kil  ?:(=(1 pos.kil) num.kil (dec pos.kil))
            (ta-hom (rep:edit [(sub pos.inp las) las] ta-yan))
    ==
  ::
  ++  ta-mov                                          ::  move in history
    |=  sop/@ud
    ^+  +>
    ?:  =(sop pos.hit)  +>
    %-  %=  ta-hom
          pos.hit  sop
          lay.hit  (~(put by lay.hit) pos.hit buf.say.inp)
        ==
    :-  %set
    %.  (~(get by lay.hit) sop)
    (bond |.((snag (sub num.hit +(sop)) old.hit)))
  ::
  ++  ta-nex                                          ::  advance history
    ^+  .
    =.  ris  ~
    =.  lay.hit  ~
    ?:  ?|  ?=(~ buf.say.inp)
            &(?=(^ old.hit) =(buf.say.inp i.old.hit))
        ==
      .(pos.hit num.hit)
    %_  .
      num.hit  +(num.hit)
      pos.hit  +(num.hit)
      old.hit  [buf.say.inp old.hit]
    ==
  ::
  ++  ta-pos                                          ::  buffer pos offset
    |=  {dir/?($l $r) til/?($ace $edg $wrd) pos/@ud}
    ^-  @ud
    %-  ?-  til  $ace  ace:offset
                 $edg  edg:offset
                 $wrd  wrd:offset
        ==
    ?-  dir  $l  (flop (scag pos buf.say.inp))
             $r  (slag pos buf.say.inp)
    ==
  ::
  ++  ta-pro                                          ::  set prompt
    |=  pom/sole-prompt
    %_    +>
        pom
      %_    pom
          cad
        ;:  welp
          ?.  ?=($earl (clan:title p.gyl))
            (cite:title p.gyl)
          (scow %p p.gyl)
        ::
          ":"
          (trip q.gyl)
          cad.pom
        ==
      ==
    ==
  ::
  ++  ta-ret                                          ::  hear return
    (ta-act ta-id %ret ~)
  ::
  ++  ta-tab                                          ::  hear tab
    (ta-act ta-id %tab pos.inp)
  ::
  ++  ta-ser                                          ::  reverse search
    |=  ext/(list @c)
    ^+  +>
    ?:  |(?=(~ ris) =(0 pos.u.ris))
      ta-bel
    =+  sop=?~(ext (dec pos.u.ris) pos.u.ris)
    =+  tot=(weld str.u.ris ext)
    =+  dol=(slag (sub num.hit sop) old.hit)
    =/  sup
        |-  ^-  (unit @ud)
        ?~  dol  ~
        ?^  (find tot i.dol)
          `sop
        $(sop (dec sop), dol t.dol)
    ?~  sup  ta-bel
    (ta-mov(str.u.ris tot, pos.u.ris u.sup) (dec u.sup))
  ::
  ++  ta-txt                                          ::  hear text
    |=  txt/(list @c)
    ^+  +>
    ?^  ris
      (ta-ser txt)
    (ta-hom (cat:edit pos.inp txt))
  ::
  ++  ta-vew                                          ::  computed prompt
    ^-  {pom/stub lin/(pair @ud (list @c))}
    =;  vew/(pair (list @c) styx)
      [(make:klr q.vew) pos.inp p.vew]
    ?:  vis.pom
      :-  buf.say.inp                                 ::  default prompt
      ?~  ris
        cad.pom
      :(welp "(reverse-i-search)'" (tufa str.u.ris) "': ")
    :-  (reap (lent buf.say.inp) `@c`'*')             ::  hidden input
    %+  welp
      cad.pom
    ?~  buf.say.inp  ~
    :(welp "<" (scow %p (end 4 1 (sham buf.say.inp))) "> ")
  ::
  ++  ta-yan                                          ::  yank
    (snag (sub num.kil pos.kil) old.kil)
  --
++  edit                                              ::  produce sole-edits
  |%
  ++  cat                                             ::  mass insert
    |=  {pos/@ud txt/(list @c)}
    ^-  sole-edit
    :-  %mor
    |-  ^-  (list sole-edit)
    ?~  txt  ~
    [[%ins pos i.txt] $(pos +(pos), txt t.txt)]
  ::
  ++  cut                                             ::  mass delete
    |=  {pos/@ud num/@ud}
    ^-  sole-edit
    :-  %mor
    |-  ^-  (list sole-edit)
    ?:  =(0 num)  ~
    [[%del pos] $(num (dec num))]
  ::
  ++  rep                                             ::  mass replace
    |=  {{pos/@ud num/@ud} txt/(list @c)}
    ^-  sole-edit
    :~  %mor
        (cut pos num)
        (cat pos txt)
    ==
  ++  any                                             ::  matches?
    |=  {a/sole-edit b/$-(sole-edit ?)}
    ^-  ?
    ?.  ?=($mor -.a)  (b a)
    (lien p.a |=(c/sole-edit ^$(a c)))
  --
++  offset                                            ::  calculate offsets
  |%
  ++  alnm                                            ::  alpha-numeric
    |=  a/@  ^-  ?
    ?|  &((gte a '0') (lte a '9'))
        &((gte a 'A') (lte a 'Z'))
        &((gte a 'a') (lte a 'z'))
    ==
  ::
  ++  ace                                             ::  next whitespace
    |=  a/(list @)
    =|  {b/_| i/@ud}
    |-  ^-  @ud
    ?~  a  i
    =/  c  !=(32 i.a)
    =.  b  |(b c)
    ?:  &(b !|(=(0 i) c))  i
    $(i +(i), a t.a)
  ::
  ++  edg                                             ::  next word boundary
    |=  a/(list @)
    =|  {b/_| i/@ud}
    |-  ^-  @ud
    ?~  a  i
    =/  c  (alnm i.a)
    =.  b  |(b c)
    ?:  &(b !|(=(0 i) c))  i
    $(i +(i), a t.a)
  ::
  ++  wrd                                             ::  next or current word
    |=  a/(list @)
    =|  i/@ud
    |-  ^-  @ud
    ?:  |(?=(~ a) (alnm i.a))  i
    $(i +(i), a t.a)
  --
::
++  klr                                               ::  styx/stub engine
  =,  dill
  |%
  ++  make                                            ::  stub from styx
    |=  a/styx  ^-  stub
    =|  b/stye
    %+  reel
    |-  ^-  stub
    %-  zing  %+  turn  a
    |=  a/$@(@t (pair styl styx))
    ?@  a  [b (tuba (trip a))]~
    ^$(a q.a, b (styd p.a b))
    ::
    |=  {a/(pair stye (list @c)) b/stub}
    ?~  b  [a ~]
    ?.  =(p.a p.i.b)  [a b]
    [[p.a (weld q.a q.i.b)] t.b]
  ::
  ++  styd                                            ::  stye from styl
    |=  {a/styl b/stye}  ^+  b                        ::  with inheritance
    :+  ?~  p.a  p.b
        ?~  u.p.a  ~
        (~(put in p.b) u.p.a)
     (fall p.q.a p.q.b)
     (fall q.q.a q.q.b)
  ::
  ++  lent-char
    |=  a/stub  ^-  @
    (roll (lnts-char a) add)
  ::
  ++  lnts-char                                       ::  stub pair tail lengths
    |=  a/stub  ^-  (list @)
    %+  turn  a
    |=  a/(pair stye (list @c))
    (lent q.a)
  ::
  ++  brek                                            ::  index + incl-len of
    |=  {a/@ b/(list @)}                              ::  stub pair w/ idx a
    =|  {c/@ i/@}
    |-  ^-  (unit (pair @ @))
    ?~  b  ~
    =.  c  (add c i.b)
    ?:  (gte c a)
      `[i c]
    $(i +(i), b t.b)
  ::
  ++  slag                                            ::  slag stub, keep stye
    |=  {a/@ b/stub}
    ^-  stub
    =+  c=(lnts-char b)
    =+  i=(brek a c)
    ?~  i  b
    =+  r=(^slag +(p.u.i) b)
    ?:  =(a q.u.i)
      r
    =+  n=(snag p.u.i b)
    :_  r  :-  p.n
    (^slag (sub (snag p.u.i c) (sub q.u.i a)) q.n)
  ::
  ++  scag                                            ::  scag stub, keep stye
    |=  {a/@ b/stub}
    ^-  stub
    =+  c=(lnts-char b)
    =+  i=(brek a c)
    ?~  i  b
    ?:  =(a q.u.i)
      (^scag +(p.u.i) b)
    %+  welp
      (^scag p.u.i b)
    =+  n=(snag p.u.i b)
    :_  ~  :-  p.n
    (^scag (sub (snag p.u.i c) (sub q.u.i a)) q.n)
  ::
  ++  swag                                            ::  swag stub, keep stye
    |=  {{a/@ b/@} c/stub}
    (scag b (slag a c))
  --
--<|MERGE_RESOLUTION|>--- conflicted
+++ resolved
@@ -245,18 +245,14 @@
     (se-born | %home %graph-store)
   =?  ..on-load  (lte hood-version %10)
     =>  (se-born | %home %graph-push-hook)
-<<<<<<< HEAD
     (se-born | %home %graph-pull-hook)
   =?  ..on-load  (lte hood-version %11)
     =>  (se-born | %home %hark-graph-hook)
     =>  (se-born | %home %hark-group-hook)
     =>  (se-born | %home %hark-chat-hook)
     =>  (se-born | %home %hark-store)
-    (se-born | %home %observe-hook)
-=======
-    =>  (se-born | %home %graph-pull-hook)
+    =>  (se-born | %home %observe-hook)
     (se-born | %home %herm)
->>>>>>> 7e433dfe
   ..on-load
 ::
 ++  reap-phat                                         ::  ack connect
