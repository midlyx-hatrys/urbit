/-  *sole
/+  sole
|%
<<<<<<< HEAD
+$  state  state-4
+$  any-state
  $~  *state
  $%  state-4
      state-3
      state-2
  ==
+$  state-4  [%4 pith-4]
+$  state-3  [%3 pith-3]
+$  state-2  [%2 pith-2]
::
+$  pith-4
  $:  eel=(set gill:gall)                               ::  connect to
      bin=(map bone source)                             ::  terminals
  ==                                                    ::
::
++  pith-3                                              ::
  $:  eel=(set gill:gall)                               ::  connect to
      ray=(map dude:gall desk)                          ::
      fur=(map dude:gall (unit *))                      ::  servers
      bin=(map bone source)                             ::  terminals
  ==                                                    ::
::                                                      ::
++  pith-2                                              ::
  $:  eel=(set gill:gall)                               ::  connect to
      ray=(set well:gall)                               ::
      fur=(map dude:gall (unit *))                      ::  servers
      bin=(map bone source)                             ::  terminals
=======
+$  any-state  $%(state state-2)
+$  state  [%3 pith]
::
++  pith                                                ::
  $:  eel=(set gill:gall)                               ::  connect to
      ray=(set well:gall)                               ::
      fur=(map dude:gall (unit server))                 ::  servers
      bin=(map @ source)                                ::  terminals
>>>>>>> 5385889e
  ==                                                    ::
::                                                      ::
++  kill                                                ::  kill ring
  $:  pos=@ud                                           ::  ring position
      num=@ud                                           ::  number of entries
      max=_60                                           ::  max entries
      old=(list (list @c))                              ::  entries proper
  ==                                                    ::
++  source                                              ::  input device
  $:  edg=_80                                           ::  terminal columns
      off=@ud                                           ::  window offset
      kil=kill                                          ::  kill buffer
      inx=@ud                                           ::  ring index
      fug=(map gill:gall (unit target))                 ::  connections
      mir=(pair @ud stub)                               ::  mirrored terminal
  ==                                                    ::
++  history                                             ::  past input
  $:  pos=@ud                                           ::  input position
      num=@ud                                           ::  number of entries
      lay=(map @ud (list @c))                           ::  editing overlay
      old=(list (list @c))                              ::  entries proper
  ==                                                    ::
++  search                                              ::  reverse-i-search
  $:  pos=@ud                                           ::  search position
      str=(list @c)                                     ::  search string
  ==                                                    ::
++  target                                              ::  application target
  $:  $=  blt                                           ::  curr & prev belts
        %+  pair
          (unit dill-belt:dill)
        (unit dill-belt:dill)
      ris=(unit search)                                 ::  reverse-i-search
      hit=history                                       ::  all past input
      pom=sole-prompt                                   ::  static prompt
      inp=sole-command                                  ::  input state
  ==                                                    ::
::
::
+$  state-2    [%2 pith-2]
::
+$  pith-2
  $:  eel=(set gill:gall)
      ray=(set well:gall)
      fur=(map dude:gall (unit server))
      bin=(map bone source-2)
  ==
::
+$  source-2
  $:  edg=_80
      off=@ud
      kil=kill
      inx=@ud
      fug=(map gill:gall (unit target-2))
      mir=(pair @ud stub)
  ==
::
+$  target-2
  $:  $=  blt
        %+  pair
          (unit dill-belt-2)
        (unit dill-belt-2)
      ris=(unit search)
      hit=history
      pom=sole-prompt
      inp=sole-command
  ==
::
+$  dill-belt-2
  $%  [%ctl p=@c]
      [%met p=@c]
      dill-belt:dill
  ==
--
::                                                      ::  ::
::::                                                    ::  ::
  ::                                                    ::  ::
|%
++  en-gill                                           ::  gill to wire
  |=  gyl=gill:gall
  ^-  wire
  ::TODO  include session?
  [%drum %phat (scot %p p.gyl) q.gyl ~]
::
++  de-gill                                           ::  gill from wire
  |=  way=wire  ^-  gill:gall
  ?>(?=([@ @ ~] way) [(slav %p i.way) i.t.way])
--
::
|=  [hid=bowl:gall state]
=*  sat  +<+
=/  ses=@tas  %$
=+  (~(gut by bin) ses *source)
=*  dev  -
=|  moz=(list card:agent:gall)
=|  biz=(list dill-blit:dill)
|%
++  this  .
++  klr   klr:format
+$  state      ^state      ::  proxy
+$  any-state  ^any-state  ::  proxy
<<<<<<< HEAD
++  on-init    (poke-link our.hid %dojo)
=======
++  on-init  se-abet:this(eel (deft-fish our.hid))
::
++  prep
  |=  s=@tas
  =.  ses  ses
  =.  dev  (~(gut by bin) ses *source)
  this
::
>>>>>>> 5385889e
++  diff-sole-effect-phat                             ::  app event
  |=  [way=wire fec=sole-effect]
  =<  se-abet  =<  se-view
  =+  gyl=(de-gill way)
  ?:  (se-aint gyl)  +>.$
  (se-diff gyl fec)
::
++  peer                                              ::
  |=  pax=path
  =?  this  ?=([%dill @ ~] pax)
    (prep i.t.pax)
  ~|  [%drum-unauthorized our+our.hid src+src.hid]    ::  ourself
  ?>  (team:title our.hid src.hid)                    ::  or our own moon
  =<  se-abet  =<  se-view
  (se-text "[{<src.hid>}, driving {<our.hid>}]")
::
<<<<<<< HEAD
=======
++  poke-set-boot-apps                                ::
  |=  lit=?
  ^-  (quip card:agent:gall ^state)
  ::  We do not run se-abet:se-view here because that starts the apps,
  ::  and some apps are not ready to start (eg Talk crashes because the
  ::  terminal has width 0).  It appears the first message to drum must
  ::  be the peer.
  ::
  =.  ray  (deft-apes our.hid lit)
  [~ sat]
::
++  poke-dill
  |=  [ses=@tas bet=dill-belt:dill]
  (poke-dill-belt:(prep ses) bet)
::
>>>>>>> 5385889e
++  poke-dill-belt                                    ::  terminal event
  |=  bet=dill-belt:dill
  =<  se-abet  =<  se-view
  (se-belt bet)
::
<<<<<<< HEAD
++  poke-dill-blit                                    ::  terminal output
  |=  bit=dill-blit:dill
  se-abet:(se-blit-sys bit)
=======
++  poke-start                                        ::  start app
  |=  wel=well:gall
  =<  se-abet  =<  se-view
  (se-born & wel)
::
++  poke-fade                                         ::  fade app
  |=  wel=well:gall
  =<  se-abet  =<  se-view
  (se-fade wel)
>>>>>>> 5385889e
::
++  poke-link                                         ::  connect app
  |=  gyl=gill:gall
  =<  se-abet  =<  se-view
  (se-link gyl)
::
++  poke-unlink                                       ::  disconnect app
  |=  gyl=gill:gall
  =<  se-abet  =<  se-view
  (se-drop:(se-pull gyl) & gyl)
::
++  poke-exit                                         ::  shutdown
  |=  ~
  se-abet:(se-blit-sys `dill-blit:dill`[%qit ~])
::
++  poke-put                                          ::  write file
  |=  [pax=path txt=@]
  se-abet:(se-blit-sys [%sav pax txt])                ::
::
++  poke
  |=  [=mark =vase]
  ?>  =(our src):hid
  ?+  mark  ~|([%poke-drum-bad-mark mark] !!)
    %dill-poke           =;(f (f !<(_+<.f vase)) poke-dill)
    %drum-exit           =;(f (f !<(_+<.f vase)) poke-exit)
    %drum-link           =;(f (f !<(_+<.f vase)) poke-link)
    %drum-put            =;(f (f !<(_+<.f vase)) poke-put)
    %drum-unlink         =;(f (f !<(_+<.f vase)) poke-unlink)
  ==
::
++  on-load
<<<<<<< HEAD
  |=  [hood-version=@ud old=any-state]
  =<  se-abet  =<  se-view
  =?  old  ?=(%2 -.old)  [%4 [eel bin]:old]
  =?  old  ?=(%3 -.old)  [%4 [eel bin]:old]
  ::
  ?>  ?=(%4 -.old)
  =.  sat  old
  =.  dev  (~(gut by bin) ost *source)
  this
=======
  |^  |=  [hood-version=@ud old=any-state]
      =<  se-abet  =<  se-view
      =.  sat  (load-state old)
      =.  dev  (~(gut by bin) ses *source)
      (load-apps hood-version)
  ::
  ++  load-state
    |=  old=any-state
    ^-  state
    ?-  -.old
      %3  old
      %2  [%3 (pith-2-to-3 +.old)]
    ==
  ::
  ++  pith-2-to-3
    |=  p=pith-2
    ^-  pith
    p(bin (~(run by bin.p) source-2-to-3))
  ::
  ++  source-2-to-3
    |=  s=source-2
    ^-  source
    s(fug (~(run by fug.s) |=(t=(unit target-2) (bind t target-2-to-3))))
  ::
  ++  target-2-to-3
    |=  t=target-2
    ^-  target
    :_  +.t
    :-  (bind p.blt.t belt-2-to-3)
    (bind q.blt.t belt-2-to-3)
  ::
  ++  belt-2-to-3
    |=  b=dill-belt-2
    ^-  dill-belt:dill
    ?.  ?=(?(%ctl %met) -.b)  b
    [%mod -.b p.b]
  ::
  ++  load-apps
    |=  hood-version=@ud
    =?  ..on-load  (lte hood-version %4)
      ~>  %slog.0^leaf+"drum: starting os1 agents"
      =>  (se-born | %home %s3-store)
      =>  (se-born | %home %contact-view)
      =>  (se-born | %home %contact-hook)
      =>  (se-born | %home %contact-store)
      =>  (se-born | %home %metadata-hook)
      =>  (se-born | %home %metadata-store)
      =>  (se-born | %home %goad)
      ~>  %slog.0^leaf+"drum: resubscribing to %dojo and %chat-cli"
      =>  (se-drop:(se-pull our.hid %dojo) | our.hid %dojo)
      (se-drop:(se-pull our.hid %chat-cli) | our.hid %chat-cli)
    =?  ..on-load  (lte hood-version %5)
      (se-born | %home %file-server)
    =?  ..on-load  (lte hood-version %7)
      (se-born | %home %glob)
    =?  ..on-load  (lte hood-version %8)
      =>  (se-born | %home %group-push-hook)
      (se-born | %home %group-pull-hook)
    =?  ..on-load  (lte hood-version %9)
      (se-born | %home %graph-store)
    =?  ..on-load  (lte hood-version %10)
      =>  (se-born | %home %graph-push-hook)
      (se-born | %home %graph-pull-hook)
    =?  ..on-load  (lte hood-version %11)
      =>  (se-born | %home %hark-graph-hook)
      =>  (se-born | %home %hark-group-hook)
      =>  (se-born | %home %hark-chat-hook)
      =>  (se-born | %home %hark-store)
      =>  (se-born | %home %observe-hook)
      =>  (se-born | %home %metadata-pull-hook)
      =>  (se-born | %home %metadata-push-hook)
      (se-born | %home %herm)
    =?  ..on-load  (lte hood-version %12)
      =>  (se-born | %home %contact-push-hook)
      =>  (se-born | %home %contact-pull-hook)
      =>  (se-born | %home %settings-store)
      (se-born | %home %group-view)
    =?  ..on-load  (lte hood-version %13)
      (se-born | %home %dm-hook)
    =?  ..on-load  (lte hood-version %15)
      (se-born | %home %notify)
    ..on-load
  --
>>>>>>> 5385889e
::
++  reap-phat                                         ::  ack connect
  |=  [way=wire saw=(unit tang)]
  =<  se-abet  =<  se-view
  =+  gyl=(de-gill way)
  ?~  saw
    (se-join gyl)
  ::  Don't print stack trace because we probably just crashed to
  ::  indicate we don't connect to the console.
  ::
  (se-drop & gyl)
::
++  take-coup-phat                                    ::  ack poke
  |=  [way=wire saw=(unit tang)]
  =<  se-abet  =<  se-view
  ?~  saw  +>
  =+  gyl=(de-gill way)
  ?:  (se-aint gyl)  +>.$
  %-  se-dump:(se-drop:(se-pull gyl) & gyl)
  :_  u.saw
  >[%drum-coup-fail src.hid gyl]<
::
++  take-agent
  |=  [=wire =sign:agent:gall]
  ?+    wire  ~|([%drum-bad-take-agent wire -.sign] !!)
      [%phat *]
    ?-  -.sign
        %poke-ack   (take-coup-phat t.wire p.sign)
        %watch-ack  (reap-phat t.wire p.sign)
        %kick       (quit-phat t.wire)
        %fact
      %+  diff-sole-effect-phat  t.wire
      ?>  ?=(%sole-effect p.cage.sign)
      !<(sole-effect q.cage.sign)
   ==
 ==
::
++  quit-phat                                         ::
  |=  way=wire
  =<  se-abet  =<  se-view
  =+  gyl=(de-gill way)
  ~&  [%drum-quit src.hid gyl]
  (se-drop %| gyl)
::                                                    ::  ::
::::                                                  ::  ::
  ::                                                  ::  ::
++  se-abet                                           ::  resolve
  ^-  (quip card:agent:gall state)
<<<<<<< HEAD
  =.  .  se-subze:se-adze
  :_  sat(bin (~(put by bin) ost dev))
=======
  =.  .  se-subze:se-adze:se-subit:se-adit
  :_  sat(bin (~(put by bin) ses dev))
>>>>>>> 5385889e
  ^-  (list card:agent:gall)
  ?~  biz  (flop moz)
  :_  (flop moz)
  =/  =dill-blit:dill  ?~(t.biz i.biz [%mor (flop biz)])
  ::TODO  remove /drum after dill cleans up
  [%give %fact ~[/drum /dill/[ses]] %dill-blit !>(dill-blit)]
::
++  se-adze                                           ::  update connections
  ^+  .
  %+  roll
    %+  sort
      ~(tap in eel)
    |=  [[@ a=term] [@ b=term]]
    ?:  =(a %dojo)  %.n
    ?:  =(b %dojo)  %.y
    (aor a b)
  =<  .(con +>)
  |:  $:,[gil=gill:gall con=_.]  ^+  con
  =.  +>.$  con
  ?:  (~(has by fug) gil)
    +>.$
  (se-peer gil)
::
++  se-subze                                          ::  downdate connections
  =<  .(dev (~(got by bin) ses))
  =.  bin  (~(put by bin) ses dev)
  ^+  .
  %-  ~(rep by bin)
  =<  .(con +>)
  |:  $:,[[ses=@tas dev=source] con=_.]  ^+  con
  =+  xeno=se-subze-local:%_(con ses ses, dev dev)
  xeno(ses ses.con, dev dev.con, bin (~(put by bin) ses dev.xeno))
::
++  se-subze-local
  ^+  .
  %-  ~(rep by fug)
  =<  .(con +>)
  |:  $:,[[gil=gill:gall *] con=_.]  ^+  con
  =.  +>.$  con
  ?:  (~(has in eel) gil)
    +>.$
  (se-nuke gil)
::
++  se-aint                                           ::  ignore result
  |=  gyl=gill:gall
  ^-  ?
  ?.  (~(has by bin) ses)  &
  =+  gyr=(~(get by fug) gyl)
  |(?=(~ gyr) ?=(~ u.gyr))
::
++  se-alas                                           ::  recalculate index
  |=  gyl=gill:gall
  =+  [xin=0 wag=se-amor]
  |-  ^+  +>.^$
  ?~  wag  +>.^$(inx 0)
  ?:  =(i.wag gyl)  +>.^$(inx xin)
  $(wag t.wag, xin +(xin))
::
++  se-amor                                           ::  live targets
  ^-  (list gill:gall)
  %+  skim  ~(tap in eel)
  |=(a=gill:gall ?=([~ ~ *] (~(get by fug) a)))
::
++  se-anon                                           ::  rotate index
  =+  wag=se-amor
  ?~  wag  +
  ::  ~&  [%se-anon inx+inx wag+wag nex+(mod +(inx) (lent se-amor))]
  +(off 0, inx (mod +(inx) (lent wag)))
::
++  se-agon                                           ::  current gill
  ^-  (unit gill:gall)
  =+  wag=se-amor
  ?~  wag  ~
  ~|  [inx=inx wag=wag fug=fug eel=eel]
  `(snag inx `(list gill:gall)`wag)
::
++  se-belt                                           ::  handle input
  |=  bet=dill-belt:dill
  ^+  +>
  ?:  ?=([?(%cru %hey %rez %yow) *] bet)              ::  target-agnostic
    ?-  bet
      [%cru *]  (se-dump:(se-text (trip p.bet)) q.bet)
      [%hey *]  +>(mir [0 ~])                         ::  refresh
      [%rez *]  +>(edg (dec p.bet))                   ::  resize window
      [%yow *]  ~&([%no-yow -.bet] +>)
    ==
  =+  gul=se-agon
  ?:  |(?=(~ gul) (se-aint u.gul))
    (se-blit %bel ~)
  ta-abet:(ta-belt:(se-tame u.gul) bet)
::
++  se-drop                                           ::  disconnect
  |=  [pej=? gyl=gill:gall]
  ^+  +>
  =+  lag=se-agon
  ?.  (~(has by fug) gyl)  +>.$
  =.  fug  (~(del by fug) gyl)
  =.  eel  ?.(pej eel (~(del in eel) gyl))
  =.  +>.$  ?.  &(?=(^ lag) !=(gyl u.lag))
              +>.$(inx 0)
            (se-alas u.lag)
  =.  +>.$  (se-text "[unlinked from {<gyl>}]")
  ?:  =(gyl [our.hid %dojo])                          ::  undead dojo
    (se-link gyl)
  +>.$
::
++  se-tab                                            ::  print tab completions
  |=  tl=(list [=cord =tank])
  ^+  +>
  =/  lots  (gth (lent tl) 10)
  =/  long
    ?:  lots
      0
    (roll (turn tl |=([=term *] (met 3 term))) max)
  %-  se-dump
  %-  flop
  ^-  (list tank)
  :-  leaf+"-----"
  %+  turn  tl
  |=  [=term =type=tank]
  ?:  lots
    leaf+(trip term)
  =/  type-text  ~(ram re type-tank)
  =/  spaces  (trip (fil 3 (sub long (met 3 term)) ' '))
  =/  =tape  "{(trip term)} {spaces} {type-text}"
  ::  If type is too long and not the only result, abbreviate
  ::
  ?:  (gth (lent type-text) edg)
    ?:  ?=([* ~] tl)
      :+  %rose
        ["" "" ""]
      ~[leaf+(trip term) type-tank]
    leaf+(weld (scag (sub edg 3) tape) "...")
  leaf+tape
::
++  se-blin                                           ::  print and newline
  |=  $=  lin
      $~  [%put ~]
      $>(?(%put %klr) dill-blit:dill)
  ^+  +>
  ::  newline means we need to redraw the prompt,
  ::  so update the prompt mirror accordingly.
  ::
  =.  mir  [0 ~]
  ::TODO  doing hops and wyps conditionally based on the mirror state seems
  ::      better, but doesn't cover edge cases. results in dojo's ">=" being
  ::      rendered alongside the prompt in scrollback, for example.
  ::      figure out a way to make that work!
  (se-blit %mor [%hop 0] [%wyp ~] lin [%nel ~] ~)
::
++  se-dump                                           ::  print tanks
  |=  tac=(list tank)
  ^+  +>
  =/  wol=wall
    (zing (turn (flop tac) |=(a=tank (~(win re a) [0 edg]))))
  |-  ^+  +>.^$
  ?~  wol  +>.^$
  ?.  ((sane %t) (crip i.wol))  :: XX upstream validation
    ~&  bad-text+<`*`i.wol>
    $(wol t.wol)
  $(wol t.wol, +>.^$ (se-blin %put (tuba i.wol)))
::
++  se-join                                           ::  confirm connection
  |=  gyl=gill:gall
  ^+  +>
  =.  +>  (se-text "[linked to {<gyl>}]")
  ?>  ?=(~ (~(got by fug) gyl))
  (se-alas(fug (~(put by fug) gyl `*target)) gyl)
::
++  se-nuke                                           ::  teardown connection
  |=  gyl=gill:gall
  ^+  +>
  (se-drop:(se-pull gyl) & gyl)
::
++  se-klin                                           ::  disconnect app
  |=  gyl=gill:gall
  =/  gil=(unit gill:gall)  se-agon
  =.  eel  (~(del in eel) gyl)
  ?~  gil  +>.$
  ?:  =(gyl u.gil)
    +>.$(inx 0)
  (se-alas u.gil)
::
++  se-link                                           ::  connect to app
  |=  gyl=gill:gall
  +>(eel (~(put in eel) gyl))
::
++  se-blit                                           ::  give output
  |=  bil=dill-blit:dill
  +>(biz [bil biz])
::
++  se-blit-sys                                       ::  output to system
  |=  bil=dill-blit:dill  ^+  +>
  ::TODO  remove /drum after dill cleans up
  (se-emit %give %fact ~[/drum /dill/[ses]] %dill-blit !>(bil))
::
++  se-show                                           ::  show buffer, raw
  |=  lin=(pair @ud stub)
  ^+  +>
  ?:  =(mir lin)  +>
  %-  se-blit(mir lin)
  ?:  =(q.mir q.lin)  [%hop p.lin]
  mor+[[%hop 0] [%wyp ~] [%klr q.lin] [%hop p.lin] ~]
::
++  se-just                                           ::  adjusted buffer
  |=  [pom=stub lin=(pair @ud (list @c))]
  ^+  +>
  =/  pol  (lent-char:klr pom)
  =/  pos  (add pol p.lin)
  ?:  (gte (div (mul pol 100) edg) 35)      :: old style (long prompt)
    =/  off  ?:((lte pos edg) 0 (sub pos edg))
    %+  se-show
      (sub pos off)
    (swag:klr [off edg] (welp pom [*stye q.lin]~))
  =/  end  (sub edg pol)
  =.  off  ?:  (gth p.lin (add end off))
             (sub p.lin end)
           ?:  (lth p.lin off)
             (min p.lin (dec off))
           off
  %+  se-show
    (sub pos off)
  (welp pom [*stye (swag [off end] q.lin)]~)
::
++  se-view                                           ::  flush buffer
  ^+  .
  =+  gul=se-agon
  ?:  |(?=(~ gul) (se-aint u.gul))  +
  (se-just ta-vew:(se-tame u.gul))
::
++  se-emit
  |=  card:agent:gall
  %_(+> moz [+< moz])
::
++  se-text                                           ::  return text
  |=  txt=tape
  ^+  +>
  ?.  ((sane %t) (crip txt))  :: XX upstream validation
    ~&  bad-text+<`*`txt>
    +>
  (se-blin %put (tuba txt))
::
++  se-poke                                           ::  send a poke
  |=  [gyl=gill:gall par=cage]
  (se-emit %pass (en-gill gyl) %agent gyl %poke par)
::
++  se-peer                                           ::  send a peer
  |=  gyl=gill:gall
<<<<<<< HEAD
  ~>  %slog.0^leaf/"drum: link {<[p q]:gyl>}"
=======
  ::TODO  include session
>>>>>>> 5385889e
  =/  =path  /sole/(cat 3 'drum_' (scot %p our.hid))
  %-  se-emit(fug (~(put by fug) gyl ~))
  [%pass (en-gill gyl) %agent gyl %watch path]
::
++  se-pull                                           ::  cancel subscription
  |=  gyl=gill:gall
  (se-emit %pass (en-gill gyl) %agent gyl %leave ~)
::
++  se-tame                                           ::  switch connection
  |=  gyl=gill:gall
  ^+  ta
  ~(. ta gyl (need (~(got by fug) gyl)))
::
++  se-diff                                           ::  receive results
  |=  [gyl=gill:gall fec=sole-effect]
  ^+  +>
  ta-abet:(ta-fec:(se-tame gyl) fec)
::
++  ta                                                ::  per target
  |_  [gyl=gill:gall target]                         ::  app and state
  ++  ta-abet                                         ::  resolve
    ^+  ..ta
    ..ta(fug (~(put by fug) gyl ``target`+<+))
  ::
  ++  ta-poke  |=(a=cage +>(..ta (se-poke gyl a)))    ::  poke gyl
  ::
  ++  ta-act                                          ::  send action
    |=  act=sole-action
    ^+  +>
    (ta-poke %sole-action !>(act))
  ::
  ++  ta-id  (cat 3 'drum_' (scot %p our.hid))        ::  per-ship duct id
  ::
  ++  ta-aro                                          ::  hear arrow
    |=  key=?(%d %l %r %u)
    ^+  +>
    =.  ris  ~
    ?-  key
      %d  ?.  =(num.hit pos.hit)
            (ta-mov +(pos.hit))
          ?:  =(0 (lent buf.say.inp))
            ta-bel
          (ta-hom:ta-nex %set ~)
      %l  ?:  =(0 pos.inp)  ta-bel
          +>(pos.inp (dec pos.inp))
      %r  ?:  =((lent buf.say.inp) pos.inp)
            ta-bel
          +>(pos.inp +(pos.inp))
      %u  ?:(=(0 pos.hit) ta-bel (ta-mov (dec pos.hit)))
    ==
  ::
  ++  ta-bel                                          ::  beep
    .(..ta (se-blit %bel ~), q.blt ~)                 ::  forget belt
  ::
  ++  ta-belt                                         ::  handle input
    |=  bet=dill-belt:dill
    ^+  +>
    ?<  ?=([?(%cru %hey %rez %yow) *] bet)            ::  target-specific
    =.  blt  [q.blt `bet]                             ::  remember belt
    ?-  bet
      @         (ta-txt bet ~)
      [%aro *]  (ta-aro p.bet)
      [%bac *]  ta-bac
      [%del *]  ta-del
      [%hit *]  (ta-hit +.bet)
      [%ret *]  ta-ret
      [%txt *]  (ta-txt p.bet)
    ::
        [%mod *]
      ?+  mod.bet  $(bet key.bet)
        %ctl  (ta-ctl key.bet)
        %met  (ta-met key.bet)
      ==
    ==
  ::
  ++  ta-det                                          ::  send edit
    |=  ted=sole-edit
    ^+  +>
    %^    ta-act
        ta-id
      %det
    [[his.ven.say.inp own.ven.say.inp] (sham buf.say.inp) ted]
  ::
  ++  ta-bac                                          ::  hear backspace
    ^+  .
    ?^  ris
      ?:  =(~ str.u.ris)
        ta-bel
      .(str.u.ris (scag (dec (lent str.u.ris)) str.u.ris))
    ?:  =(0 pos.inp)
      ?~  buf.say.inp
        (ta-act ta-id %clr ~)
      ta-bel
    (ta-hom %del (dec pos.inp))
  ::
  ++  ta-ctl                                          ::  hear control
    |=  key=bolt:dill
    ^+  +>
    =.  ris  ?.(?=(?(%g %r) key) ~ ris)
    ?+    key    ta-bel
        %a  +>(pos.inp 0)
        %b  (ta-aro %l)
        %c  ta-bel
        %d  ?^  buf.say.inp
              ta-del
            ?:  =([our.hid %dojo] gyl)
              +>(..ta (se-blit qit+~))                ::  quit pier
            +>(..ta (se-klin gyl))                    ::  unlink app
        %e  +>(pos.inp (lent buf.say.inp))
        %f  (ta-aro %r)
        %g  ?~  ris  ta-bel
            (ta-hom(pos.hit num.hit, ris ~) [%set ~])
        %i  ta-tab
        %k  =+  len=(lent buf.say.inp)
            ?:  =(pos.inp len)
              ta-bel
            (ta-kil %r [pos.inp (sub len pos.inp)])
        %l  +>(..ta (se-blit(q.mir ~) %clr ~))
        %n  (ta-aro %d)
        %p  (ta-aro %u)
        %r  ?~  ris
              +>(ris `[pos.hit ~])
            ?:  =(0 pos.u.ris)
              ta-bel
            (ta-ser ~)
        %t  =+  len=(lent buf.say.inp)
            ?:  |(=(0 pos.inp) (lth len 2))
              ta-bel
            =+  sop=(sub pos.inp ?:(=(len pos.inp) 2 1))
            (ta-hom (rep:edit [sop 2] (flop (swag [sop 2] buf.say.inp))))
        %u  ?:  =(0 pos.inp)
              ta-bel
            (ta-kil %l [0 pos.inp])
        %v  ta-bel
        %w  ?:  =(0 pos.inp)
              ta-bel
            =+  sop=(ta-pos %l %ace pos.inp)
            (ta-kil %l [(sub pos.inp sop) sop])
        %x  +>(..ta se-anon)
        %y  ?:  =(0 num.kil)
              ta-bel
            (ta-hom (cat:edit pos.inp ta-yan))
    ==
  ::
  ++  ta-del                                          ::  hear delete
    ^+  .
    ?:  =((lent buf.say.inp) pos.inp)
      ta-bel
    (ta-hom %del pos.inp)
  ::
  ++  ta-hit                                          ::  hear click
    |=  [r=@ud c=@ud]
    ^+  +>
    ?.  =(0 r)  +>
    =/  pol=@ud
      (lent-char:klr (make:klr cad.pom))
    ?:  (lth c pol)  +>.$
    +>.$(pos.inp (min (sub c pol) (lent buf.say.inp)))
  ::
  ++  ta-erl                                          ::  hear local error
    |=  pos=@ud
    ta-bel(pos.inp (min pos (lent buf.say.inp)))
  ::
  ++  ta-err                                          ::  hear remote error
    |=  pos=@ud
    (ta-erl (~(transpose sole say.inp) pos))
  ::
  ++  ta-fec                                          ::  apply effect
    |=  fec=sole-effect
    ^+  +>
    ?+  fec  +>(..ta (se-blit fec))
      [%bel *]  ta-bel
      [%blk *]  +>
      [%bye *]  +>(..ta (se-klin gyl))
      [%det *]  (ta-got +.fec)
      [%err *]  (ta-err p.fec)
      [%klr *]  +>(..ta (se-blin %klr (make:klr p.fec)))
      [%mor *]  |-  ^+  +>.^$
                ?~  p.fec  +>.^$
                $(p.fec t.p.fec, +>.^$ ^$(fec i.p.fec))
      [%nex *]  ta-nex
      [%pro *]  (ta-pro +.fec)
      [%tab *]  +>(..ta (se-tab p.fec))
      [%tan *]  +>(..ta (se-dump p.fec))
      [%txt *]  +>(..ta (se-text p.fec))
      [%url *]  +>(..ta (se-text:(se-blit fec) (trip p.fec)))
    ==
  ::
  ++  ta-dog                                          ::  change cursor
    |=  ted=sole-edit
    %_    +>
        pos.inp
      =+  len=(lent buf.say.inp)
      %+  min  len
      |-  ^-  @ud
      ?-  ted
        [%del *]  ?:((gth pos.inp p.ted) (dec pos.inp) pos.inp)
        [%ins *]  ?:((gte pos.inp p.ted) +(pos.inp) pos.inp)
        [%mor *]  |-  ^-  @ud
                  ?~  p.ted  pos.inp
                  $(p.ted t.p.ted, pos.inp ^$(ted i.p.ted))
        [%nop *]  pos.inp
        [%set *]  len
      ==
    ==
  ::
  ++  ta-off                                          ::  reset buffer offset
    |=  ted=sole-edit
    =?  off  (any:edit ted |=(a=sole-edit ?=(%set -.a)))  0
    +>
  ::
  ++  ta-got                                          ::  apply change
    |=  cal=sole-change
    =^  ted  say.inp  (~(receive sole say.inp) cal)
    (ta-dog:(ta-off ted.cal) ted)
  ::
  ++  ta-hom                                          ::  local edit
    |=  ted=sole-edit
    ^+  +>
    =.  +>  (ta-det:(ta-off ted) ted)
    (ta-dog(say.inp (~(commit sole say.inp) ted)) ted)
  ::
  ++  ta-jump                                         ::  buffer pos
    |=  [dir=?(%l %r) til=?(%ace %edg %wrd) pos=@ud]
    ^-  @ud
    %-  ?:(?=(%l dir) sub add)
    [pos (ta-pos dir til pos)]
  ::
  ++  ta-kil                                          ::  kill selection
    |=  [dir=?(%l %r) sel=[@ @]]
    ^+  +>
    =+  buf=(swag sel buf.say.inp)
    %.  (cut:edit sel)
    %=  ta-hom
        kil
      ?.  ?&  ?=(^ old.kil)
              ?=(^ p.blt)
              ?|  ?=([%mod %ctl ?(%k %u %w)] u.p.blt)
                  ?=([%mod %met ?(%d [%bac ~])] u.p.blt)
          ==  ==
        %=  kil                                       ::  prepend
          num  +(num.kil)
          pos  +(num.kil)
          old  (scag max.kil `(list (list @c))`[buf old.kil])
        ==
      %=  kil                                         ::  cumulative yanks
        pos  num.kil
        old  :_  t.old.kil
             ?-  dir
               %l  (welp buf i.old.kil)
               %r  (welp i.old.kil buf)
      ==     ==
    ==
  ::
  ++  ta-met                                          ::  meta key
    |=  key=bolt:dill
    ^+  +>
    =.  ris  ~
    ?+    key    ta-bel
      %'.'  ?.  &(?=(^ old.hit) ?=(^ i.old.hit))      ::  last "arg" from hist
              ta-bel
            =+  old=`(list @c)`i.old.hit
            =+  sop=(ta-jump(buf.say.inp old) %l %ace (lent old))
            (ta-hom (cat:edit pos.inp (slag sop old)))
            ::
      [%bac ~]
            ?:  =(0 pos.inp)                          ::  kill left-word
              ta-bel
            =+  sop=(ta-pos %l %edg pos.inp)
            (ta-kil %l [(sub pos.inp sop) sop])
            ::
      %b    ?:  =(0 pos.inp)                          ::  jump left-word
              ta-bel
            +>(pos.inp (ta-jump %l %edg pos.inp))
            ::
      %c    ?:  =(pos.inp (lent buf.say.inp))         ::  capitalize
              ta-bel
            =+  sop=(ta-jump %r %wrd pos.inp)
            %-  ta-hom(pos.inp (ta-jump %r %edg sop))
            %+  rep:edit  [sop 1]
            ^-  (list @c)  ^-  (list @)               :: XX unicode
            (cuss `tape``(list @)`(swag [sop 1] buf.say.inp))
            ::
      %d    ?:  =(pos.inp (lent buf.say.inp))         ::  kill right-word
              ta-bel
            (ta-kil %r [pos.inp (ta-pos %r %edg pos.inp)])
            ::
      %f    ?:  =(pos.inp (lent buf.say.inp))         ::  jump right-word
              ta-bel
            +>(pos.inp (ta-jump %r %edg pos.inp))
            ::
      %r    %-  ta-hom(lay.hit (~(put by lay.hit) pos.hit ~))
            :-  %set                                  ::  revert hist edit
            ?:  =(pos.hit num.hit)  ~
            (snag (sub num.hit +(pos.hit)) old.hit)
            ::
      %t    =+  a=(ta-jump %r %edg pos.inp)           ::  transpose words
            =+  b=(ta-jump %l %edg a)
            =+  c=(ta-jump %l %edg b)
            ?:  =(b c)
              ta-bel
            =+  next=[b (sub a b)]
            =+  prev=[c (ta-pos %r %edg c)]
            %-  ta-hom(pos.inp a)
            :~  %mor
                (rep:edit next (swag prev buf.say.inp))
                (rep:edit prev (swag next buf.say.inp))
            ==
            ::
      ?(%u %l)                                        ::  upper/lower case
            ?:  =(pos.inp (lent buf.say.inp))
              ta-bel
            =+  case=?:(?=(%u key) cuss cass)
            =+  sop=(ta-jump %r %wrd pos.inp)
            =+  sel=[sop (ta-pos %r %edg sop)]
            %-  ta-hom
            %+  rep:edit  sel
            ^-  (list @c)  ^-  (list @)               :: XX unicode
            (case `tape``(list @)`(swag sel buf.say.inp))
            ::
      %y    ?.  ?&  ?=(^ old.kil)                     ::  rotate & yank
                    ?=(^ p.blt)
                    ?|  ?=([%mod %ctl %y] u.p.blt)
                        ?=([%mod %met %y] u.p.blt)
                ==  ==
              ta-bel
            =+  las=(lent ta-yan)
            =.  pos.kil  ?:(=(1 pos.kil) num.kil (dec pos.kil))
            (ta-hom (rep:edit [(sub pos.inp las) las] ta-yan))
    ==
  ::
  ++  ta-mov                                          ::  move in history
    |=  sop=@ud
    ^+  +>
    ?:  =(sop pos.hit)  +>
    %-  %=  ta-hom
          pos.hit  sop
          lay.hit  (~(put by lay.hit) pos.hit buf.say.inp)
        ==
    :-  %set
    %.  (~(get by lay.hit) sop)
    (bond |.((snag (sub num.hit +(sop)) old.hit)))
  ::
  ++  ta-nex                                          ::  advance history
    ^+  .
    =.  ris  ~
    =.  lay.hit  ~
    ?:  ?|  ?=(~ buf.say.inp)
            &(?=(^ old.hit) =(buf.say.inp i.old.hit))
        ==
      .(pos.hit num.hit)
    %_  .
      num.hit  +(num.hit)
      pos.hit  +(num.hit)
      old.hit  [buf.say.inp old.hit]
    ==
  ::
  ++  ta-pos                                          ::  buffer pos offset
    |=  [dir=?(%l %r) til=?(%ace %edg %wrd) pos=@ud]
    ^-  @ud
    %-  ?-  til  %ace  ace:offset
                 %edg  edg:offset
                 %wrd  wrd:offset
        ==
    ?-  dir  %l  (flop (scag pos buf.say.inp))
             %r  (slag pos buf.say.inp)
    ==
  ::
  ++  ta-pro                                          ::  set prompt
    |=  pom=sole-prompt
    %_    +>
        pom
      %_    pom
          cad
        ;:  welp
          ?.  ?=(%earl (clan:title p.gyl))
            (cite:title p.gyl)
          (scow %p p.gyl)
        ::
          ":"
          (trip q.gyl)
          cad.pom
        ==
      ==
    ==
  ::
  ++  ta-ret                                          ::  hear return
    (ta-act ta-id %ret ~)
  ::
  ++  ta-tab                                          ::  hear tab
    (ta-act ta-id %tab pos.inp)
  ::
  ++  ta-ser                                          ::  reverse search
    |=  ext=(list @c)
    ^+  +>
    ?:  |(?=(~ ris) =(0 pos.u.ris))
      ta-bel
    =+  sop=?~(ext (dec pos.u.ris) pos.u.ris)
    =+  tot=(weld str.u.ris ext)
    =+  dol=(slag (sub num.hit sop) old.hit)
    =/  sup
        |-  ^-  (unit @ud)
        ?~  dol  ~
        ?^  (find tot i.dol)
          `sop
        $(sop (dec sop), dol t.dol)
    ?~  sup  ta-bel
    (ta-mov(str.u.ris tot, pos.u.ris u.sup) (dec u.sup))
  ::
  ++  ta-txt                                          ::  hear text
    |=  txt=(list @c)
    ^+  +>
    ?^  ris
      (ta-ser txt)
    (ta-hom (cat:edit pos.inp txt))
  ::
  ++  ta-vew                                          ::  computed prompt
    ^-  [pom=stub lin=(pair @ud (list @c))]
    =;  vew=(pair (list @c) styx)
      [(make:klr q.vew) pos.inp p.vew]
    ?:  vis.pom
      :-  buf.say.inp                                 ::  default prompt
      ?~  ris
        cad.pom
      :(welp "(reverse-i-search)'" (tufa str.u.ris) "': ")
    :-  (reap (lent buf.say.inp) `@c`'*')             ::  hidden input
    %+  welp
      cad.pom
    ?~  buf.say.inp  ~
    :(welp "<" (scow %p (end 4 (sham buf.say.inp))) "> ")
  ::
  ++  ta-yan                                          ::  yank
    (snag (sub num.kil pos.kil) old.kil)
  --
++  edit                                              ::  produce sole-edits
  |%
  ++  cat                                             ::  mass insert
    |=  [pos=@ud txt=(list @c)]
    ^-  sole-edit
    :-  %mor
    |-  ^-  (list sole-edit)
    ?~  txt  ~
    [[%ins pos i.txt] $(pos +(pos), txt t.txt)]
  ::
  ++  cut                                             ::  mass delete
    |=  [pos=@ud num=@ud]
    ^-  sole-edit
    :-  %mor
    |-  ^-  (list sole-edit)
    ?:  =(0 num)  ~
    [[%del pos] $(num (dec num))]
  ::
  ++  rep                                             ::  mass replace
    |=  [[pos=@ud num=@ud] txt=(list @c)]
    ^-  sole-edit
    :~  %mor
        (cut pos num)
        (cat pos txt)
    ==
  ++  any                                             ::  matches?
    |=  [a=sole-edit b=$-(sole-edit ?)]
    ^-  ?
    ?.  ?=(%mor -.a)  (b a)
    (lien p.a |=(c=sole-edit ^$(a c)))
  --
++  offset                                            ::  calculate offsets
  |%
  ++  alnm                                            ::  alpha-numeric
    |=  a=@  ^-  ?
    ?|  &((gte a '0') (lte a '9'))
        &((gte a 'A') (lte a 'Z'))
        &((gte a 'a') (lte a 'z'))
    ==
  ::
  ++  ace                                             ::  next whitespace
    |=  a=(list @)
    =|  [b=_| i=@ud]
    |-  ^-  @ud
    ?~  a  i
    =/  c  !=(32 i.a)
    =.  b  |(b c)
    ?:  &(b !|(=(0 i) c))  i
    $(i +(i), a t.a)
  ::
  ++  edg                                             ::  next word boundary
    |=  a=(list @)
    =|  [b=_| i=@ud]
    |-  ^-  @ud
    ?~  a  i
    =/  c  (alnm i.a)
    =.  b  |(b c)
    ?:  &(b !|(=(0 i) c))  i
    $(i +(i), a t.a)
  ::
  ++  wrd                                             ::  next or current word
    |=  a=(list @)
    =|  i=@ud
    |-  ^-  @ud
    ?:  |(?=(~ a) (alnm i.a))  i
    $(i +(i), a t.a)
  --
--<|MERGE_RESOLUTION|>--- conflicted
+++ resolved
@@ -1,45 +1,67 @@
 /-  *sole
 /+  sole
 |%
-<<<<<<< HEAD
-+$  state  state-4
++$  state  state-5
 +$  any-state
   $~  *state
-  $%  state-4
+  $%  state-5
+      state-4
       state-3
       state-2
   ==
++$  state-5  [%5 pith-5]
 +$  state-4  [%4 pith-4]
 +$  state-3  [%3 pith-3]
 +$  state-2  [%2 pith-2]
 ::
++$  pith-5
+  $:  eel=(set gill:gall)                               ::  connect to
+      bin=(map @ source)                                ::  terminals
+  ==
+::
 +$  pith-4
   $:  eel=(set gill:gall)                               ::  connect to
-      bin=(map bone source)                             ::  terminals
+      bin=(map bone source-4)                           ::  terminals
   ==                                                    ::
+::
++$  source-4
+  $:  edg=_80
+      off=@ud
+      kil=kill
+      inx=@ud
+      fug=(map gill:gall (unit target-4))
+      mir=(pair @ud stub)
+  ==
+::
++$  target-4
+  $:  $=  blt
+        %+  pair
+          (unit dill-belt-4)
+        (unit dill-belt-4)
+      ris=(unit search)
+      hit=history
+      pom=sole-prompt
+      inp=sole-command
+  ==
+::
++$  dill-belt-4
+  $%  [%ctl p=@c]
+      [%met p=@c]
+      dill-belt:dill
+  ==
 ::
 ++  pith-3                                              ::
   $:  eel=(set gill:gall)                               ::  connect to
       ray=(map dude:gall desk)                          ::
       fur=(map dude:gall (unit *))                      ::  servers
-      bin=(map bone source)                             ::  terminals
+      bin=(map bone source-4)                           ::  terminals
   ==                                                    ::
 ::                                                      ::
 ++  pith-2                                              ::
   $:  eel=(set gill:gall)                               ::  connect to
       ray=(set well:gall)                               ::
       fur=(map dude:gall (unit *))                      ::  servers
-      bin=(map bone source)                             ::  terminals
-=======
-+$  any-state  $%(state state-2)
-+$  state  [%3 pith]
-::
-++  pith                                                ::
-  $:  eel=(set gill:gall)                               ::  connect to
-      ray=(set well:gall)                               ::
-      fur=(map dude:gall (unit server))                 ::  servers
-      bin=(map @ source)                                ::  terminals
->>>>>>> 5385889e
+      bin=(map bone source-4)                           ::  terminals
   ==                                                    ::
 ::                                                      ::
 ++  kill                                                ::  kill ring
@@ -77,41 +99,6 @@
       inp=sole-command                                  ::  input state
   ==                                                    ::
 ::
-::
-+$  state-2    [%2 pith-2]
-::
-+$  pith-2
-  $:  eel=(set gill:gall)
-      ray=(set well:gall)
-      fur=(map dude:gall (unit server))
-      bin=(map bone source-2)
-  ==
-::
-+$  source-2
-  $:  edg=_80
-      off=@ud
-      kil=kill
-      inx=@ud
-      fug=(map gill:gall (unit target-2))
-      mir=(pair @ud stub)
-  ==
-::
-+$  target-2
-  $:  $=  blt
-        %+  pair
-          (unit dill-belt-2)
-        (unit dill-belt-2)
-      ris=(unit search)
-      hit=history
-      pom=sole-prompt
-      inp=sole-command
-  ==
-::
-+$  dill-belt-2
-  $%  [%ctl p=@c]
-      [%met p=@c]
-      dill-belt:dill
-  ==
 --
 ::                                                      ::  ::
 ::::                                                    ::  ::
@@ -140,10 +127,7 @@
 ++  klr   klr:format
 +$  state      ^state      ::  proxy
 +$  any-state  ^any-state  ::  proxy
-<<<<<<< HEAD
 ++  on-init    (poke-link our.hid %dojo)
-=======
-++  on-init  se-abet:this(eel (deft-fish our.hid))
 ::
 ++  prep
   |=  s=@tas
@@ -151,7 +135,6 @@
   =.  dev  (~(gut by bin) ses *source)
   this
 ::
->>>>>>> 5385889e
 ++  diff-sole-effect-phat                             ::  app event
   |=  [way=wire fec=sole-effect]
   =<  se-abet  =<  se-view
@@ -168,44 +151,18 @@
   =<  se-abet  =<  se-view
   (se-text "[{<src.hid>}, driving {<our.hid>}]")
 ::
-<<<<<<< HEAD
-=======
-++  poke-set-boot-apps                                ::
-  |=  lit=?
-  ^-  (quip card:agent:gall ^state)
-  ::  We do not run se-abet:se-view here because that starts the apps,
-  ::  and some apps are not ready to start (eg Talk crashes because the
-  ::  terminal has width 0).  It appears the first message to drum must
-  ::  be the peer.
-  ::
-  =.  ray  (deft-apes our.hid lit)
-  [~ sat]
-::
 ++  poke-dill
   |=  [ses=@tas bet=dill-belt:dill]
   (poke-dill-belt:(prep ses) bet)
 ::
->>>>>>> 5385889e
 ++  poke-dill-belt                                    ::  terminal event
   |=  bet=dill-belt:dill
   =<  se-abet  =<  se-view
   (se-belt bet)
 ::
-<<<<<<< HEAD
 ++  poke-dill-blit                                    ::  terminal output
   |=  bit=dill-blit:dill
   se-abet:(se-blit-sys bit)
-=======
-++  poke-start                                        ::  start app
-  |=  wel=well:gall
-  =<  se-abet  =<  se-view
-  (se-born & wel)
-::
-++  poke-fade                                         ::  fade app
-  |=  wel=well:gall
-  =<  se-abet  =<  se-view
-  (se-fade wel)
->>>>>>> 5385889e
 ::
 ++  poke-link                                         ::  connect app
   |=  gyl=gill:gall
@@ -237,101 +194,36 @@
   ==
 ::
 ++  on-load
-<<<<<<< HEAD
   |=  [hood-version=@ud old=any-state]
   =<  se-abet  =<  se-view
   =?  old  ?=(%2 -.old)  [%4 [eel bin]:old]
   =?  old  ?=(%3 -.old)  [%4 [eel bin]:old]
-  ::
-  ?>  ?=(%4 -.old)
+  =?  old  ?=(%4 -.old)
+    :+  %5  eel.old
+    |^  (~(run by bin.old) source-4-to-5)
+    ++  source-4-to-5
+      |=  s=source-4
+      ^-  source
+      s(fug (~(run by fug.s) |=(t=(unit target-4) (bind t target-4-to-5))))
+    ::
+    ++  target-4-to-5
+      |=  t=target-4
+      ^-  target
+      :_  +.t
+      :-  (bind p.blt.t belt-4-to-5)
+      (bind q.blt.t belt-4-to-5)
+    ::
+    ++  belt-4-to-5
+      |=  b=dill-belt-4
+      ^-  dill-belt:dill
+      ?.  ?=(?(%ctl %met) -.b)  b
+      [%mod -.b p.b]
+    --
+  ::
+  ?>  ?=(%5 -.old)
   =.  sat  old
-  =.  dev  (~(gut by bin) ost *source)
+  =.  dev  (~(gut by bin) ses *source)
   this
-=======
-  |^  |=  [hood-version=@ud old=any-state]
-      =<  se-abet  =<  se-view
-      =.  sat  (load-state old)
-      =.  dev  (~(gut by bin) ses *source)
-      (load-apps hood-version)
-  ::
-  ++  load-state
-    |=  old=any-state
-    ^-  state
-    ?-  -.old
-      %3  old
-      %2  [%3 (pith-2-to-3 +.old)]
-    ==
-  ::
-  ++  pith-2-to-3
-    |=  p=pith-2
-    ^-  pith
-    p(bin (~(run by bin.p) source-2-to-3))
-  ::
-  ++  source-2-to-3
-    |=  s=source-2
-    ^-  source
-    s(fug (~(run by fug.s) |=(t=(unit target-2) (bind t target-2-to-3))))
-  ::
-  ++  target-2-to-3
-    |=  t=target-2
-    ^-  target
-    :_  +.t
-    :-  (bind p.blt.t belt-2-to-3)
-    (bind q.blt.t belt-2-to-3)
-  ::
-  ++  belt-2-to-3
-    |=  b=dill-belt-2
-    ^-  dill-belt:dill
-    ?.  ?=(?(%ctl %met) -.b)  b
-    [%mod -.b p.b]
-  ::
-  ++  load-apps
-    |=  hood-version=@ud
-    =?  ..on-load  (lte hood-version %4)
-      ~>  %slog.0^leaf+"drum: starting os1 agents"
-      =>  (se-born | %home %s3-store)
-      =>  (se-born | %home %contact-view)
-      =>  (se-born | %home %contact-hook)
-      =>  (se-born | %home %contact-store)
-      =>  (se-born | %home %metadata-hook)
-      =>  (se-born | %home %metadata-store)
-      =>  (se-born | %home %goad)
-      ~>  %slog.0^leaf+"drum: resubscribing to %dojo and %chat-cli"
-      =>  (se-drop:(se-pull our.hid %dojo) | our.hid %dojo)
-      (se-drop:(se-pull our.hid %chat-cli) | our.hid %chat-cli)
-    =?  ..on-load  (lte hood-version %5)
-      (se-born | %home %file-server)
-    =?  ..on-load  (lte hood-version %7)
-      (se-born | %home %glob)
-    =?  ..on-load  (lte hood-version %8)
-      =>  (se-born | %home %group-push-hook)
-      (se-born | %home %group-pull-hook)
-    =?  ..on-load  (lte hood-version %9)
-      (se-born | %home %graph-store)
-    =?  ..on-load  (lte hood-version %10)
-      =>  (se-born | %home %graph-push-hook)
-      (se-born | %home %graph-pull-hook)
-    =?  ..on-load  (lte hood-version %11)
-      =>  (se-born | %home %hark-graph-hook)
-      =>  (se-born | %home %hark-group-hook)
-      =>  (se-born | %home %hark-chat-hook)
-      =>  (se-born | %home %hark-store)
-      =>  (se-born | %home %observe-hook)
-      =>  (se-born | %home %metadata-pull-hook)
-      =>  (se-born | %home %metadata-push-hook)
-      (se-born | %home %herm)
-    =?  ..on-load  (lte hood-version %12)
-      =>  (se-born | %home %contact-push-hook)
-      =>  (se-born | %home %contact-pull-hook)
-      =>  (se-born | %home %settings-store)
-      (se-born | %home %group-view)
-    =?  ..on-load  (lte hood-version %13)
-      (se-born | %home %dm-hook)
-    =?  ..on-load  (lte hood-version %15)
-      (se-born | %home %notify)
-    ..on-load
-  --
->>>>>>> 5385889e
 ::
 ++  reap-phat                                         ::  ack connect
   |=  [way=wire saw=(unit tang)]
@@ -380,13 +272,8 @@
   ::                                                  ::  ::
 ++  se-abet                                           ::  resolve
   ^-  (quip card:agent:gall state)
-<<<<<<< HEAD
   =.  .  se-subze:se-adze
-  :_  sat(bin (~(put by bin) ost dev))
-=======
-  =.  .  se-subze:se-adze:se-subit:se-adit
   :_  sat(bin (~(put by bin) ses dev))
->>>>>>> 5385889e
   ^-  (list card:agent:gall)
   ?~  biz  (flop moz)
   :_  (flop moz)
@@ -635,11 +522,8 @@
 ::
 ++  se-peer                                           ::  send a peer
   |=  gyl=gill:gall
-<<<<<<< HEAD
   ~>  %slog.0^leaf/"drum: link {<[p q]:gyl>}"
-=======
   ::TODO  include session
->>>>>>> 5385889e
   =/  =path  /sole/(cat 3 'drum_' (scot %p our.hid))
   %-  se-emit(fug (~(put by fug) gyl ~))
   [%pass (en-gill gyl) %agent gyl %watch path]
