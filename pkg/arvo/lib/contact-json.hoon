<<<<<<< HEAD
/-  *contact-view
/+  base64
=======
/-  *contact-view, *contact-hook
>>>>>>> 5b9887ca
|%
++  nu                                              ::  parse number as hex
  |=  jon/json
  ?>  ?=({$s *} jon)
  (rash p.jon hex)
::
++  hook-update-to-json
  |=  upd=contact-hook-update
  =,  enjs:format
  ^-  json
  %+  frond  %contact-hook-update
  %-  pairs
  %+  turn  ~(tap by synced.upd)
  |=  [pax=^path shp=^ship]
  ^-  [cord json]
  [(spat pax) s+(scot %p shp)]
::
++  rolodex-to-json
  |=  rolo=rolodex
  =,  enjs:format
  ^-  json
  %+  frond  %contact-initial
  %-  pairs
  %+  turn  ~(tap by rolo)
  |=  [pax=^path =contacts]
  ^-  [cord json]
  :-  (spat pax)
  (contacts-to-json pax contacts)
::
++  contacts-to-json
  |=  [=path con=contacts]
  ^-  json
  %-  pairs:enjs:format
  %+  turn  ~(tap by con)
  |=  [=ship =contact]
  ^-  [cord json]
  [(crip (slag 1 (scow %p ship))) (contact-to-json path ship contact)]
::
++  contact-to-json
  |=  [=path =ship con=contact]
  ^-  json
  %-  pairs:enjs:format
  :~  [%nickname s+nickname.con]
      [%email s+email.con]
      [%phone s+phone.con]
      [%website s+website.con]
      [%notes s+notes.con]
      [%color s+(scot %ux color.con)]
      [%avatar (avatar-to-json path ship avatar.con)]
  ==
::
++  edit-to-json
  |=  [=path =ship edit=edit-field]
  ^-  json
  %+  frond:enjs:format  -.edit
  ?-  -.edit
    %nickname  s+nickname.edit
    %email     s+email.edit
    %phone     s+phone.edit
    %website   s+website.edit
    %notes     s+notes.edit
    %color     s+(scot %ux color.edit)
    %avatar    (avatar-to-json path ship avatar.edit)
  ==
::
++  avatar-to-json
  |=  [=path =ship avat=(unit avatar)]
  ^-  json
  ?~  avat  ~
  ?-  -.u.avat
      %octt
    :-  %s
    %-  crip
    %-  zing
    :~  "/~groups/avatar"
        (trip (spat path))
        "/"
        (trip (scot %p ship))
    ==
  ::
      %url   s+url.u.avat
  ==
::
++  update-to-json
  |=  upd=contact-update
  =,  enjs:format
  ^-  json
  %+  frond  %contact-update
  %-  pairs
  :~
    ?:  ?=(%create -.upd)
      [%create (pairs [%path (path path.upd)]~)]
    ?:  ?=(%delete -.upd)
      [%delete (pairs [%path (path path.upd)]~)]
    ?:  ?=(%add -.upd)
      :-  %add
      %-  pairs
      :~  [%path (path path.upd)]
          [%ship (ship ship.upd)]
          [%contact (contact-to-json path.upd ship.upd contact.upd)]
      ==
    ?:  ?=(%remove -.upd)
      :-  %remove
      %-  pairs
      :~  [%path (path path.upd)]
          [%ship (ship ship.upd)]
      ==
    ?:  ?=(%edit -.upd)
      :-  %edit
      %-  pairs
      :~  [%path (path path.upd)]
          [%ship (ship ship.upd)]
          [%edit-field (edit-to-json path.upd ship.upd edit-field.upd)]
      ==
    [*@t *^json]
  ==
::
++  json-to-view-action
  |=  jon=json
  ^-  contact-view-action
  =,  dejs:format
  =<  (parse-json jon)
  |%
  ++  parse-json
    %-  of
    :~  [%create create]
        [%delete delete]
        [%remove remove]
        [%share share]
    ==
  ::
  ++  create
    %-  ot
    :~  [%path pa]
        [%ships (as (su ;~(pfix sig fed:ag)))]
        [%title so]
        [%description so]
    ==
  ::
  ++  delete  (ot [%path pa]~)
  ::
  ++  remove
    %-  ot
    :~  [%path pa]
        [%ship (su ;~(pfix sig fed:ag))]
    ==
  ::
  ++  share
    %-  ot
    :~  [%recipient (su ;~(pfix sig fed:ag))]
        [%path pa]
        [%ship (su ;~(pfix sig fed:ag))]
        [%contact cont]
    ==
  --
::
++  json-to-action
  |=  jon=json
  ^-  contact-action
  =,  dejs:format
  =<  (parse-json jon)
  |%
  ++  parse-json
    %-  of
    :~  [%create create]
        [%delete delete]
        [%add add]
        [%remove remove]
        [%edit edit]
    ==
  ::
  ++  create
    (ot [%path pa]~)
  ::
  ++  delete
    (ot [%path pa]~)
  ::
  ++  add
    %-  ot
    :~  [%path pa]
        [%ship (su ;~(pfix sig fed:ag))]
        [%contact cont]
    ==
  ::
  ++  remove
    %-  ot
    :~  [%path pa]
        [%ship (su ;~(pfix sig fed:ag))]
    ==
  ::
  ++  edit
    %-  ot
    :~  [%path pa]
        [%ship (su ;~(pfix sig fed:ag))]
        [%edit-field edit-fi]
    ==
  --
::
++  octet
  %-  ot:dejs:format
  :~  [%p ni:dejs:format]
      [%q so:dejs:format]
  ==
::
++  avat
  |=  jon=json
  ^-  avatar
  |^
  =/  =avatar  (parse-json jon)
  ?-  -.avatar
      %url   avatar
      %octt
    =.  octs.avatar  (need (de:base64 q.octs.avatar))
    avatar
  ==
  ::
  ++  parse-json
    %-  of:dejs:format
    :~  [%octt octt]
        [%url url]
    ==
  ::
  ++  octt
    %-  ot:dejs:format
    :~  [%content-type so:dejs:format]
        [%octs octet]
    ==
  ::
  ++  url  so:dejs:format
  --
::
++  cont
  %-  ot:dejs:format
  :~  [%nickname so:dejs:format]
      [%email so:dejs:format]
      [%phone so:dejs:format]
      [%website so:dejs:format]
      [%notes so:dejs:format]
      [%color nu]
      [%avatar (mu:dejs:format avat)]
  ==
::
++  edit-fi
  %-  of:dejs:format
  :~  [%nickname so:dejs:format]
      [%email so:dejs:format]
      [%phone so:dejs:format]
      [%website so:dejs:format]
      [%notes so:dejs:format]
      [%color nu]
      [%avatar (mu:dejs:format avat)]
  ==
--<|MERGE_RESOLUTION|>--- conflicted
+++ resolved
@@ -1,9 +1,5 @@
-<<<<<<< HEAD
-/-  *contact-view
+/-  *contact-view, *contact-hook
 /+  base64
-=======
-/-  *contact-view, *contact-hook
->>>>>>> 5b9887ca
 |%
 ++  nu                                              ::  parse number as hex
   |=  jon/json
