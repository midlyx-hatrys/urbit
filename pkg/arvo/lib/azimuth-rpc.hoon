::  azimuth-rpc: command parsing and utilities
::
<<<<<<< HEAD
/-  rpc=json-rpc, *aggregator
/+  naive, json-rpc, lib=naive-transactions, *fake-roller
=======
/-  rpc=json-rpc, *dice
/+  naive, json-rpc, lib=naive-transactions
>>>>>>> 722ce969
::
=>  ::  Utilities
    ::
    |%
    +$  spawn-action
      $?  %escape
          %cancel-escape
          %adopt
          %reject
          %detach
      ==
    ::
    +$  proxy-action
      $?  %set-management-proxy
          %set-spawn-proxy
          %set-transfer-proxy
      ==
    ::
    ++  parse-ship
      |=  jon=json
      ^-  (unit @p)
      ?:  ?=([%n *] jon)
        (rush p.jon dem)
      ?.  ?=([%s *] jon)  ~
      (rush p.jon ;~(pfix sig fed:ag))
    ::  TODO: from /lib/group-store (move to zuse?)
    ++  enkebab
      |=  str=cord
      ^-  @tas
      ~|  str
      =-  (fall - str)
      %+  rush  str
      =/  name
        %+  cook
          |=  part=tape
          ^-  tape
          ?~  part  part
          :-  (add i.part 32)
          t.part
        ;~(plug hig (star low))
      %+  cook
        |=(a=(list tape) (crip (zing (join "-" a))))
      ;~(plug (star low) (star name))
    ::
    ++  from-json
      =,  dejs-soft:format
      |%
      ++  keys
        |=  params=(map @t json)
        ^-  (unit [encrypt=@ auth=@ crypto-suite=@ breach=?])
        ?~  data=(~(get by params) 'data')  ~
        %.  u.data
        %-  ot
        :~  ['encrypt' so]
            ['auth' so]
            ['cryptoSuite' so]
            ['breach' bo]
        ==
      ::
      ++  data
        |%
        ++  address-transfer
          |=  params=(map @t json)
          ^-  (unit [@ux ?])
          ?~  data=(~(get by params) 'data')  ~
          =;  ans=(unit [add=(unit @ux) r=?])
            ?~  ans  ~
            ?~  add.u.ans  ~
            (some [u.add.u.ans r.u.ans])
          %.  u.data
          %-  ot
          ~[['address' (cu to-hex so)] ['reset' bo]]
        ::
        ++  address-ship
          |=  params=(map @t json)
          ^-  (unit [@p @ux])
          ?~  data=(~(get by params) 'data')  ~
          =;  ans=(unit [ship=@p add=(unit @ux)])
            ?~  ans    ~
            ?~  add.u.ans  ~
            (some [ship.u.ans u.add.u.ans])
          %.  u.data
          %-  ot
          :~  ['ship' parse-ship]
              ['address' (cu to-hex so)]
          ==
        ::
        ++  address
          |=  params=(map @t json)
          ^-  (unit @ux)
          ?~  data=(~(get by params) 'data')  ~
          =;  ans=(unit (unit @ux))
            ?~(ans ~ u.ans)
          %.  u.data
          (ot ['address' (cu to-hex so)]~)
        ::
        ++  ship
          |=  params=(map @t json)
          ^-  (unit @p)
          ?~  data=(~(get by params) 'data')  ~
          %.  u.data
          (ot ['ship' parse-ship]~)
        ::
        ++  cancel
          |=  params=(map @t json)
          ^-  (unit [l2-tx @p])
          ?~  data=(~(get by params) 'data')  ~
          %.  u.data
          %-  ot
          :~  ['type' (cu l2-tx so)]
              ['ship' parse-ship]
          ==
        --
      ::
      ++  ship
        |=  params=(map @t json)
        ^-  (unit @p)
        ?~  data=(~(get by params) 'ship')  ~
        (parse-ship u.data)
      ::
      ++  address
        |=  params=(map @t json)
        ^-  (unit @ux)
        ?~  data=(~(get by params) 'address')  ~
        ?~  ans=((cu to-hex so) u.data)  ~
        u.ans
      ::
      ++  sig
        |=  params=(map @t json)
        ^-  (unit @)
        ?~  sig=(~(get by params) 'sig')   ~
        ?~  ans=((cu to-hex so) u.sig)  ~
        u.ans
      ::
      ++  from
        |=  params=(map @t json)
        ^-  (unit [@p proxy:naive])
        ?~  from=(~(get by params) 'from')  ~
        %.  u.from
        %-  ot
        :~  ['ship' parse-ship]
            ['proxy' (cu proxy:naive so)]
        ==
      ::
      ++  hash
        |=  params=(map @t json)
        ^-  (unit @ux)
        ?~  hash=(~(get by params) 'hash')  ~
        ?~  ans=((cu to-hex so) u.hash)  ~
        u.ans
      ::
      ++  raw
        |=  params=(map @t json)
        ^-  (unit octs)
        ?~  raw=(~(get by params) 'raw')  ~
        ?~  ans=((cu to-hex so) u.raw)  ~
        ?~  u.ans  ~
        (some (as-octs:mimes:html u.u.ans))
      --
    ::
    ++  to-json
      =,  enjs:format
      |%
      ++  pending
        |=  pending=(list pend-tx)
        ^-  json
        :-  %a
        %+  turn  pending
        |=  pend-tx
        ^-  json
        %-  pairs
        :~  ['force' b+force]
            ['address' s+(crip "0x{((x-co:co 20) address)}")]
          ::
            :-  'rawTx'
            %-  pairs
            :~  ['tx' (tx:to-json tx.raw-tx)]
              ::
                :+  'sig'  %s
                %-  crip
                "0x{((x-co:co (met 3 sig.raw-tx)) sig.raw-tx)}"
        ==  ==
      ::
      ++  tx
        |=  =tx:naive
        ^-  json
        |^
        %-  pairs
        :~  ['tx' (parse-tx +.tx)]
          ::
            :-  'from'
            %-  pairs
            ~[['ship' (ship ship.from.tx)] ['proxy' s+proxy.from.tx]]
        ==
        ::
        ++  parse-tx
          |=  tx=skim-tx:naive
          ^-  json
          %-  pairs
          :~  ['type' s+-.tx]
            ::
              :-  'data'
              %-  pairs
              ?-  -.tx
                %transfer-point        (en-transfer +.tx)
                %spawn                 (en-spawn +.tx)
                %configure-keys        (en-keys +.tx)
                %escape                ~[(en-ship parent.tx)]
                %cancel-escape         ~[(en-ship parent.tx)]
                %adopt                 ~[(en-ship ship.tx)]
                %reject                ~[(en-ship ship.tx)]
                %detach                ~[(en-ship ship.tx)]
                %set-management-proxy  ~[(en-address address.tx)]
                %set-spawn-proxy       ~[(en-address address.tx)]
                %set-transfer-proxy    ~[(en-address address.tx)]
          ==  ==
        ::
        ++  en-ship      |=(s=@p ship+(ship s))
        ++  en-address   |=(a=@ux address+s+(crip "0x{((x-co:co 20) a)}"))
        ++  en-spawn     |=([s=@p a=@ux] ~[(en-ship s) (en-address a)])
        ++  en-transfer  |=([a=@ux r=?] ~[(en-address a) reset+b+r])
        ++  en-keys
          |=  [encrypt=@ auth=@ crypto-suite=@ breach=?]
          ^-  (list [@t json])
          :~  ['encrypt' (numb encrypt)]
              ['auth' (numb auth)]
              ['cryptoSuite' (numb crypto-suite)]
              ['breach' b+breach]
          ==
        --
      ::
      ++  txs
        |=  txs=(list tx:naive)
        ^-  json
        a+(turn txs |=(=tx:naive (tx:to-json tx)))
      ::
      ++  roller-txs
        |=  txs=(list roller-tx)
        ^-  json
        :-  %a
        %+  turn  txs
        |=  roller-tx
        ^-  json
        %-  pairs
        :~  ['status' s+status.status]
            ['hash' s+(crip "0x{((x-co:co 20) hash)}")]
            ['type' s+type]
        ==
      ::
      ++  point
        |=  =point:naive
        ^-  json
        %-  pairs
        :~  ['dominion' s+dominion.point]
          ::
            :-  'ownership'
            %-  pairs
            =*  own  own.point
            ^-  (list [@t json])
            :~  ['owner' (ownership owner.own)]
                ['spawnProxy' (ownership spawn-proxy.own)]
                ['managementProxy' (ownership management-proxy.own)]
                ['votingProxy' (ownership voting-proxy.own)]
                ['transferProxy' (ownership transfer-proxy.own)]
            ==
          ::
            :-  'network'
            %-  pairs
            =*  net  net.point
            :*  ['rift' (numb rift.net)]
              ::
                :-  'keys'
                %-  pairs
                :~  ['life' (numb life.keys.net)]
                    ['suite' (numb suite.keys.net)]
                    ['auth' (numb auth.keys.net)]
                    ['crypt' (numb crypt.keys.net)]
                ==
              ::
                ['rift' (numb rift.net)]
                :-  'sponsor'
                %-  pairs
                ~[['has' b+has.sponsor.net] ['who' (ship who.sponsor.net)]]
              ::
                ?~  escape.net  ~
                ['escape' (ship u.escape.net)]~
        ==  ==
      ::
      ++  points
        |=  points=(list [@p point:naive])
        ^-  json
        :-  %a
        %+  turn  points
        |=  [ship=@p =point:naive]
        %-  pairs
        :~  ['ship' (^ship ship)]
            ['point' (^point point)]
        ==
      ::
      ++  ownership
        |=  [=address:naive =nonce:naive]
        ^-  json
        %-  pairs
        :~  ['address' s+(crip "0x{((x-co:co 20) address)}")]
            ['nonce' (numb nonce)]
        ==
      ::
      ++  spawned
        |=  children=(list [@p @ux])
        ^-  json
        :-  %a
        %+  turn  children
        |=  [child=@p addr=@ux]
        %-  pairs
        :~  ['ship' (ship child)]
            ['address' s+(crip "0x{((x-co:co 20) addr)}")]
        ==
      ::
      ++  tx-status  |=(=^tx-status ^-(json s+status.tx-status))
      ::
      ++  config
        |=  roller-config
        ^-  json
        %-  pairs
        :~  ['nextBatch' (time next-batch)]
            ['frequency' (numb (div frequency ~s1))]
            ['refreshTime' (numb (div refresh-time ~s1))]
            ['contract' s+(crip "0x{((x-co:co 20) contract)}")]
            ['chainId' (numb chain-id)]
        ==
      --
    ::
    ++  to-hex
      |=  =cord
      ^-  (unit @ux)
      (rush (rsh [3 2] cord) hex)
    ::
    ++  rpc-res
      |%
      ++  sponsor
        |=  [id=@t params=(map @t json) action=spawn-action]
        ^-  [(unit cage) response:rpc]
        ?.  (params:validate params)
          [~ ~(params error:json-rpc id)]
        =/  sig=(unit @)                  (sig:from-json params)
        =/  from=(unit [@p proxy:naive])  (from:from-json params)
        =/  addr=(unit @ux)               (address:from-json params)
        =/  data=(unit @p)                (ship:data:from-json params)
        ?:  |(?=(~ sig) ?=(~ from) ?=(~ addr) ?=(~ data))
          [~ ~(parse error:json-rpc id)]
        =/  =tx:naive
          ?-  action
            %escape         [u.from %escape u.data]
            %cancel-escape  [u.from %cancel-escape u.data]
            %adopt          [u.from %adopt u.data]
            %reject         [u.from %reject u.data]
            %detach         [u.from %detach u.data]
          ==
        =/  =keccak  (hash-tx:lib (gen-tx-octs:lib tx))
        :_  [%result id (l2-hash:to-json keccak)]
        %-  some
        aggregator-action+!>([%submit | u.addr q:(fake-sig tx u.addr (rash id dem)) %don tx])
      ::
      ++  proxy
        |=  [id=@t params=(map @t json) action=proxy-action]
        ^-  [(unit cage) response:rpc]
        ?.  (params:validate params)
          [~ ~(params error:json-rpc id)]
        =/  sig=(unit @)                  (sig:from-json params)
        =/  from=(unit [@p proxy:naive])  (from:from-json params)
        =/  addr=(unit @ux)               (address:from-json params)
        =/  data=(unit @ux)               (address:data:from-json params)
        ?:  |(?=(~ sig) ?=(~ from) ?=(~ addr) ?=(~ data))
          [~ ~(parse error:json-rpc id)]
        =/  =tx:naive
          ?-  action
          %set-management-proxy  [u.from %set-management-proxy u.data]
          %set-spawn-proxy       [u.from %set-spawn-proxy u.data]
          %set-transfer-proxy    [u.from %set-transfer-proxy u.data]
          ==
        =/  =keccak  (hash-tx:lib (gen-tx-octs:lib tx))
        :_  [%result id (l2-hash:to-json keccak)]
        %-  some
        aggregator-action+!>([%submit | u.addr q:(fake-sig tx u.addr (rash id dem)) %don tx])
      --
    ::
    ++  validate
      |%
      ++  params
        |=  params=(map @t json)
        ^-  ?
        =((lent ~(tap by params)) 4)
      --
    ++  l2-hash
      |=  =keccak
      ^-  json
      s+(crip "0x{((x-co:co 20) keccak)}")
    --
|%
++  get-point
  |=  [id=@t params=(map @t json) scry=$-(ship (unit point:naive))]
  ^-  response:rpc
  ?.  =(~(wyt by params) 1)
    ~(params error:json-rpc id)
  ?~  ship=(~(get by params) 'ship')
    ~(params error:json-rpc id)
  ?~  ship=(parse-ship u.ship)
    ~(params error:json-rpc id)
  ?~  point=(scry u.ship)
    ~(not-found error:json-rpc id)
  [%result id (point:to-json u.point)]
::
++  get-points
  |=  [id=@t params=(map @t json) scry=$-(@ux (list [@p point:naive]))]
  ^-  response:rpc
  ?.  =(~(wyt by params) 1)
    ~(params error:json-rpc id)
  ?~  address=(address:from-json params)
    ~(parse error:json-rpc id)
  [%result id (points:to-json (scry u.address))]
::
++  get-dns
  |=  [id=@t params=(map @t json) dns=(list @t)]
  ^-  response:rpc
  ?.  =((lent ~(tap by params)) 0)
    ~(params error:json-rpc id)
  [%result id a+(turn dns (cork same (lead %s)))]
::
++  cancel-tx
  |=  [id=@t params=(map @t json)]
  ^-  [(unit cage) response:rpc]
  ?.  =(~(wyt by params) 3)
    [~ ~(params error:json-rpc id)]
  =/  sig=(unit @)              (sig:from-json params)
  =/  keccak=(unit @ux)         (hash:from-json params)
  =/  data=(unit [l2-tx ship])  (cancel:data:from-json params)
  ?.  &(?=(^ sig) ?=(^ keccak) ?=(^ data))
    [~ ~(parse error:json-rpc id)]
  :_  [%result id s+'ok']
  %-  some
  aggregator-action+!>([%cancel u.sig u.keccak u.data])
::
++  transfer-point
  |=  [id=@t params=(map @t json)]
  ^-  [(unit cage) response:rpc]
  ?.  (params:validate params)
    [~ ~(params error:json-rpc id)]
  =/  sig=(unit @)                    (sig:from-json params)
  =/  from=(unit [ship proxy:naive])  (from:from-json params)
  =/  addr=(unit @ux)                 (address:from-json params)
  =/  data=(unit [@ux ?])             (address-transfer:data:from-json params)
  ?:  |(?=(~ sig) ?=(~ from) ?=(~ addr) ?=(~ data))
    [~ ~(parse error:json-rpc id)]
  =/  =tx:naive  [u.from %transfer-point u.data]
  =/  =keccak    (hash-tx:lib (gen-tx-octs:lib tx))
  :_  [%result id (l2-hash:to-json keccak)]
  %-  some
<<<<<<< HEAD
  aggregator-action+!>([%submit | u.addr q:(fake-sig tx u.addr (rash id dem)) %don tx])
=======
  aggregator-action+!>([%submit | u.addr u.sig %don tx])
>>>>>>> 722ce969
::
++  get-spawned
  |=  [id=@t params=(map @t json) scry=$-(ship (list [ship @ux]))]
  ^-  response:rpc
  ?.  =((lent ~(tap by params)) 1)
    ~(params error:json-rpc id)
  ?~  ship=(~(get by params) 'ship')
    ~(params error:json-rpc id)
  ?~  ship=(parse-ship u.ship)
    ~(params error:json-rpc id)
  [%result id (spawned:to-json (scry u.ship))]
::
++  configure-keys
  |=  [id=@t params=(map @t json)]
  ^-  [(unit cage) response:rpc]
  ?.  (params:validate params)
    [~ ~(params error:json-rpc id)]
  =/  sig=(unit @)                    (sig:from-json params)
  =/  from=(unit [ship proxy:naive])  (from:from-json params)
  =/  addr=(unit @ux)                 (address:from-json params)
  =/  data=(unit [encrypt=@ auth=@ crypto-suite=@ breach=?])
    (keys:data:from-json params)
  ?:  |(?=(~ sig) ?=(~ from) ?=(~ addr) ?=(~ data))
    [~ ~(parse error:json-rpc id)]
  =/  =tx:naive  [u.from %configure-keys u.data]
  =/  =keccak    (hash-tx:lib (gen-tx-octs:lib tx))
  :_  [%result id (l2-hash:to-json keccak)]
  %-  some
  aggregator-action+!>([%submit | u.addr q:(fake-sig tx u.addr (rash id dem)) %don tx])
::
++  spawn
  |=  [id=@t params=(map @t json)]
  ^-  [(unit cage) response:rpc]
  ?.  (params:validate params)
    [~ ~(params error:json-rpc id)]
  =/  sig=(unit @)                  (sig:from-json params)
  =/  from=(unit [@p proxy:naive])  (from:from-json params)
  =/  addr=(unit @ux)               (address:from-json params)
  =/  data=(unit [@p @ux])          (address-ship:data:from-json params)
  ?:  |(?=(~ sig) ?=(~ from) ?=(~ addr) ?=(~ data))
    [~ ~(parse error:json-rpc id)]
  =/  =tx:naive  [u.from %spawn u.data]
  =/  =keccak   (hash-tx:lib (gen-tx-octs:lib tx))
  :_  [%result id (l2-hash:to-json keccak)]
  %-  some
  aggregator-action+!>([%submit | u.addr q:(fake-sig tx u.addr (rash id dem)) %don tx])
::
++  escape            sponsor:rpc-res
++  cancel-escape     sponsor:rpc-res
++  adopt             sponsor:rpc-res
++  detach            sponsor:rpc-res
++  reject            sponsor:rpc-res
++  management-proxy  proxy:rpc-res
++  spawn-proxy       proxy:rpc-res
++  transfer-proxy    proxy:rpc-res
::
++  nonce
  |=  [id=@t params=(map @t json) scry=$-([ship proxy:naive] (unit @))]
  ^-  response:rpc
  ?.  =((lent ~(tap by params)) 1)
    ~(params error:json-rpc id)
  ?~  from=(from:from-json params)
    ~(parse error:json-rpc id)
  ?~  nonce=(scry u.from)
    ~(not-found error:json-rpc id)
  [%result id (numb:enjs:format u.nonce)]
::
++  pending
  |%
  ::
  ++  all
    |=  [id=@t params=(map @t json) pending=(list pend-tx)]
    ^-  response:rpc
    ?.  =((lent ~(tap by params)) 0)
      ~(params error:json-rpc id)
    [%result id (pending:to-json pending)]
  ::
  ++  ship
    |=  [id=@t params=(map @t json) scry=$-(@p (list pend-tx))]
    ^-  response:rpc
    ?.  =((lent ~(tap by params)) 1)
      ~(params error:json-rpc id)
    ?~  ship=(ship:from-json params)
      ~(parse error:json-rpc id)
    [%result id (pending:to-json (scry u.ship))]
  ::
  ++  addr
    |=  [id=@t params=(map @t json) scry=$-(@ux (list pend-tx))]
    ^-  response:rpc
    ?.  =((lent ~(tap by params)) 1)
      ~(params error:json-rpc id)
    ?~  address=(address:from-json params)
      ~(parse error:json-rpc id)
    [%result id (pending:to-json (scry u.address))]
  --
::
++  status
  |=  [id=@t params=(map @t json) scry=$-(@ tx-status)]
  ^-  response:rpc
  ?.  =((lent ~(tap by params)) 1)
    ~(params error:json-rpc id)
  ?~  hash=(hash:from-json params)
    ~(parse error:json-rpc id)
  [%result id (tx-status:to-json (scry u.hash))]
::
++  next-batch
  |=  [id=@t params=(map @t json) when=time]
  ^-  response:rpc
  ?.  =((lent ~(tap by params)) 0)
    ~(params error:json-rpc id)
  [%result id (time:enjs:format when)]
::
++  history
  |=  [id=@t params=(map @t json) scry=$-(address:naive (list roller-tx))]
  ^-  response:rpc
  ?.  =((lent ~(tap by params)) 1)
    ~(params error:json-rpc id)
  ?~  address=(address:from-json params)
    ~(parse error:json-rpc id)
  [%result id (roller-txs:to-json (scry u.address))]
::
++  get-config
  |=  [id=@t params=(map @t json) =roller-config]
  ^-  response:rpc
  ?.  =((lent ~(tap by params)) 0)
    ~(params error:json-rpc id)
  [%result id (config:to-json roller-config)]
--<|MERGE_RESOLUTION|>--- conflicted
+++ resolved
@@ -1,12 +1,7 @@
 ::  azimuth-rpc: command parsing and utilities
 ::
-<<<<<<< HEAD
-/-  rpc=json-rpc, *aggregator
+/-  rpc=json-rpc, *dice
 /+  naive, json-rpc, lib=naive-transactions, *fake-roller
-=======
-/-  rpc=json-rpc, *dice
-/+  naive, json-rpc, lib=naive-transactions
->>>>>>> 722ce969
 ::
 =>  ::  Utilities
     ::
@@ -464,11 +459,7 @@
   =/  =keccak    (hash-tx:lib (gen-tx-octs:lib tx))
   :_  [%result id (l2-hash:to-json keccak)]
   %-  some
-<<<<<<< HEAD
   aggregator-action+!>([%submit | u.addr q:(fake-sig tx u.addr (rash id dem)) %don tx])
-=======
-  aggregator-action+!>([%submit | u.addr u.sig %don tx])
->>>>>>> 722ce969
 ::
 ++  get-spawned
   |=  [id=@t params=(map @t json) scry=$-(ship (list [ship @ux]))]
