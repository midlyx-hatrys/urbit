--- conflicted
+++ resolved
@@ -170,21 +170,8 @@
       =/  old
         !<(versioned-state old-vase)
       =|  cards=(list card:agent:gall)
-      |- 
+      |^ 
       ?-  -.old
-<<<<<<< HEAD
-        %0  $(-.old %1)
-        ::
-          %1  
-        =^  og-cards   pull-hook
-          (on-load:og inner-state.old)
-        =.  cards
-          :_  cards
-          [%pass / %agent [our.bowl dap.bowl] %poke %sane !>(%sane)]
-        :_  this(state old)
-        (weld cards og-cards)
-      ==
-=======
           %2  
         =^  og-cards   pull-hook
           (on-load:og inner-state.old)
@@ -235,7 +222,6 @@
           ~
         `[%pass wire %agent [ship push-hook-name.config] %watch path]
       --
->>>>>>> f746fcff
     ::
     ++  on-save
       ^-  vase
@@ -361,16 +347,17 @@
   ::
   ++  restart-subscriptions
     ^-  (list card:agent:gall)
-    %+  murn
+    %-  zing
+    %+  turn
       ~(tap by tracking)
     |=  [rid=resource =ship] 
-    ^-  (unit card:agent:gall)
+    ^-  (list card:agent:gall)
     ?:  (check-subscription rid ship)  ~
     ~&  >>  "restarting: {<rid>}"
     =/  pax=(unit path)
       (on-pull-kick:og rid)
     ?~  pax  ~
-    `(watch-resource rid u.pax)
+    (watch-resource rid u.pax)
   ::
   ++  mule-scry
     |=  [ref=* raw=*]
@@ -456,19 +443,6 @@
   ++  leave-resource
     |=  rid=resource
     ^-  (list card)
-<<<<<<< HEAD
-    %+  roll
-      ~(tap in ~(key by wex.bowl))
-    |=  [[=wire her=ship app=term] out=(list card)] 
-    ?.  =(`rid (de-path-soft:resource (slag 4 wire)))
-      out
-    =/  him=(unit ship)
-      (~(get by tracking) rid)
-    ?.  =(`her him)  out
-    :_  out
-    [%pass wire %agent [her push-hook-name.config] %leave ~]
-
-=======
     =/  ship=(unit ship)
       (~(get by tracking) rid)
     ?~  ship  ~
@@ -476,7 +450,6 @@
       (make-wire pull+resource+(en-path:resource rid))
     [%pass wire %agent [u.ship push-hook-name.config] %leave ~]~
   ::
->>>>>>> f746fcff
   ++  watch-resource
     |=  [rid=resource pax=path]
     ^-  (list card)
