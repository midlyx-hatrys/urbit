--- conflicted
+++ resolved
@@ -83,7 +83,6 @@
   :-  %groups
   (weld (en-path:resource rid) /join/(scot %p ship))
 ::
-<<<<<<< HEAD
 ++  get-tagged-ships
   |=  [rid=resource =tag]
   ^-  (set ship)
@@ -92,13 +91,8 @@
   ?~  grp   ~
   (~(get ju tags.u.grp) tag)
 ::
-++  is-managed-path
-  |=  =path
-  ^-  ?
-=======
 ++  is-managed
   |=  rid=resource
->>>>>>> f4606327
   =/  group=(unit group)
     (scry-group rid)
   ?~  group  %.n
