--- conflicted
+++ resolved
@@ -54,13 +54,9 @@
   ++  on-peek
     |=  =path
     ^-  (unit (unit cage))
-<<<<<<< HEAD
-    ?.  ?=([%x %synced ~] path)
-      (on-peek:def path)
-    ``noun+!>(~(key by synced))
-  ++  on-arvo   on-arvo:def
-=======
     ?+  path  (on-peek:def path)
+        [%x %synced ~]
+      ``noun+!>(~(key by synced))
         [%x %export ~]
       ``noun+!>(state)
     ==
@@ -79,7 +75,6 @@
     :_  this
     [(try-rejoin:hc who pax +(nack-count))]~
   ::
->>>>>>> f746fcff
   ++  on-fail   on-fail:def
   ::
   ++  on-poke
