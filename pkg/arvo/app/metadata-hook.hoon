::  metadata-hook: allow syncing foreign metadata
::
::  watch paths:
::  /group/%group-path                      all updates related to this group
::
/-  *metadata-store, *metadata-hook
/+  default-agent, dbug, verb, grpl=group
~%  %metadata-hook-top  ..is  ~
|%
+$  card  card:agent:gall
+$  versioned-state
  $%  state-zero
  ==
::
+$  state-zero
  $:  %0
      synced=(map group-path ship)
  ==
--
=|  state-zero
=*  state  -
%-  agent:dbug
%+  verb  |
^-  agent:gall
=<
  |_  =bowl:gall
  +*  this        .
      hc          ~(. +> bowl)
      def         ~(. (default-agent this %|) bowl)
  ::
  ++  on-init
    [[%pass /updates %agent [our.bowl %metadata-store] %watch /updates]~ this]
  ::
  ++  on-save   !>(state)
  ++  on-load   |=(=vase `this(state !<(state-zero vase)))
  ++  on-leave  on-leave:def
  ++  on-peek   on-peek:def
  ++  on-arvo   on-arvo:def
  ++  on-fail   on-fail:def
  ++  on-poke
    |=  [=mark =vase]
    ^-  (quip card _this)
    ?+  mark  (on-poke:def mark vase)
        %metadata-hook-action
      =^  cards  state
        (poke-hook-action:hc !<(metadata-hook-action vase))
      [cards this]
    ::
        %metadata-action
      [(poke-action:hc !<(metadata-action vase)) this]
    ==
  ::
  ++  on-watch
    |=  =path
    ^-  (quip card _this)
    ?+  path        (on-watch:def path)
        [%group *]  [(watch-group:hc t.path) this]
    ==
  ::
  ++  on-agent
    |=  [=wire =sign:agent:gall]
    ^-  (quip card _this)
    ?+  -.sign  (on-agent:def wire sign)
        %kick       =^(cards state (kick:hc wire) [cards this])
        %watch-ack  =^(cards state (watch-ack:hc wire p.sign) [cards this])
        %fact
      ?+  p.cage.sign  (on-agent:def wire sign)
          %metadata-update
        =^  cards  state
          (fact-metadata-update:hc wire !<(metadata-update q.cage.sign))
        [cards this]
      ==
    ==
  --
::
|_  =bowl:gall
+*  grp  ~(. grpl bowl)
++  poke-hook-action
  |=  act=metadata-hook-action
  ^-  (quip card _state)
  |^
  ?-  -.act
      %add-owned
    ?>  (team:title our.bowl src.bowl)
    :-  ~
    ?:  (~(has by synced) path.act)  state
    state(synced (~(put by synced) path.act our.bowl))
  ::
      %add-synced
    ?>  (team:title our.bowl src.bowl)
    =/  =path  [%group path.act]
    ?:  (~(has by synced) path.act)  [~ state]
    :_  state(synced (~(put by synced) path.act ship.act))
    [%pass path %agent [ship.act %metadata-hook] %watch path]~
  ::
      %remove
    =/  ship  (~(get by synced) path.act)
    ?~  ship  [~ state]
    ?:  &(!=(u.ship src.bowl) ?!((team:title our.bowl src.bowl)))
      [~ state]
    :_  state(synced (~(del by synced) path.act))
    %-  zing
    :~  (unsubscribe [%group path.act] u.ship)
        [%give %kick ~[[%group path.act]] ~]~
    ==
  ==
  ::
  ++  unsubscribe
    |=  [=path =ship]
    ^-  (list card)
    ?:  =(ship our.bowl)
      [%pass path %agent [our.bowl %metadata-store] %leave ~]~
    [%pass path %agent [ship %metadata-hook] %leave ~]~
  --
::
++  poke-action
  |=  act=metadata-action
  ^-  (list card)
  |^
  ?:  (team:title our.bowl src.bowl)
    ?-  -.act
        %add     (send group-path.act)
        %remove  (send group-path.act)
    ==
  ?>  (is-permitted:grp src.bowl group-path.act)
  ?-  -.act
      %add     (metadata-poke our.bowl %metadata-store)
      %remove  (metadata-poke our.bowl %metadata-store)
  ==
  ::
  ++  send
    |=  =group-path
    ^-  (list card)
    =/  =ship
      %+  slav  %p
      (snag 1 group-path)
    =/  app  ?:(=(ship our.bowl) %metadata-store %metadata-hook)
    (metadata-poke ship app)
  ::
  ++  metadata-poke
    |=  [=ship app=@tas]
    ^-  (list card)
    [%pass / %agent [ship app] %poke %metadata-action !>(act)]~
  ::
  ++  is-managed
    |=  =path
    ^-  ?
    ?>  ?=(^ path)
    !=(i.path '~')
  --
::
++  watch-group
  |=  =path
  ^-  (list card)
  |^
  ?>  =(our.bowl (~(got by synced) path))
  ?>  (is-permitted:grp src.bowl path)
  %+  turn  ~(tap by (metadata-scry path))
  |=  [[=group-path =md-resource] =metadata]
  ^-  card
  [%give %fact ~ %metadata-update !>([%add group-path md-resource metadata])]
  ::
  ++  metadata-scry
    |=  pax=^path
    ^-  associations
    =.  pax
      ;:  weld
        /(scot %p our.bowl)/metadata-store/(scot %da now.bowl)/group
        pax
        /noun
      ==
    .^(associations %gx pax)
  --
::
++  fact-metadata-update
  |=  [wir=wire fact=metadata-update]
  ^-  (quip card _state)
  |^
  [?:((team:title our.bowl src.bowl) handle-local handle-foreign) state]
  ::
  ++  handle-local
    ?+  -.fact  ~
        %add
      ?.  (~(has by synced) group-path.fact)  ~
      (give group-path.fact fact)
    ::
        %update-metadata
      ?.  (~(has by synced) group-path.fact)  ~
      (give group-path.fact fact)
    ::
        %remove
      ?.  (~(has by synced) group-path.fact)  ~
      (give group-path.fact fact)
    ==
  ::
  ++  handle-foreign
    ?+  -.fact  ~
        %add
      ?.  =(src.bowl (~(got by synced) group-path.fact))  ~
      (poke fact)
    ::
        %update-metadata
      ?.  =(src.bowl (~(got by synced) group-path.fact))  ~
      (poke [%add +.fact])
    ::
        %remove
      ?.  =(src.bowl (~(got by synced) group-path.fact))  ~
      (poke fact)
    ==
  ::
  ++  give
    |=  [=path upd=metadata-update]
    ^-  (list card)
    [%give %fact ~[[%group path]] %metadata-update !>(upd)]~
  ::
  ++  poke
    |=  act=metadata-action
    ^-  (list card)
    [%pass / %agent [our.bowl %metadata-store] %poke %metadata-action !>(act)]~
  --
::
++  kick
  |=  wir=wire
  ^-  (quip card _state)
  :_  state
  ?+  wir  !!
      [%updates ~]
    [%pass /updates %agent [our.bowl %metadata-store] %watch /updates]~
  ::
      [%group @ *]
    ?.  (~(has by synced) t.wir)  ~
    =/  =ship  (~(got by synced) t.wir)
    ?:  =(ship our.bowl)
      [%pass wir %agent [our.bowl %metadata-store] %watch wir]~
    [%pass wir %agent [ship %metadata-hook] %watch wir]~
  ==
::
++  watch-ack
  |=  [wir=wire saw=(unit tang)]
  ^-  (quip card _state)
  ?>  ?=(^ wir)
  [~ ?~(saw state state(synced (~(del by synced) t.wir)))]
::
<<<<<<< HEAD
=======
++  is-permitted
  |=  [=ship pax=path]
  ^-  ?
  =.  pax
    ;:  weld
        /(scot %p our.bowl)/permission-store/(scot %da now.bowl)/permitted
        [(scot %p ship) pax]
        /noun
    ==
  .^(? %gx pax)
>>>>>>> 154f1538
--<|MERGE_RESOLUTION|>--- conflicted
+++ resolved
@@ -241,17 +241,4 @@
   ?>  ?=(^ wir)
   [~ ?~(saw state state(synced (~(del by synced) t.wir)))]
 ::
-<<<<<<< HEAD
-=======
-++  is-permitted
-  |=  [=ship pax=path]
-  ^-  ?
-  =.  pax
-    ;:  weld
-        /(scot %p our.bowl)/permission-store/(scot %da now.bowl)/permitted
-        [(scot %p ship) pax]
-        /noun
-    ==
-  .^(? %gx pax)
->>>>>>> 154f1538
 --