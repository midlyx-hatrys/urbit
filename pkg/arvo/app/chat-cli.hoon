::  chat-cli: cli chat client using chat-store and friends
::
::    pulls all known messages into a single stream.
::    type ;help for usage instructions.
::
::    note that while the chat-store only cares about paths,
::    we mostly deal with [ship path] (aka target) here.
::    when sending messages (through the chat hook),
::    we concat the ship onto the head of the path,
::    and trust it to take care of the rest.
::
/-  view=chat-view, hook=chat-hook,
    *permission-store, *group-store, *invite-store,
    *rw-security, sole-sur=sole
/+  sole-lib=sole, default-agent, verb, dbug, store=chat-store,
    auto=language-server-complete
::
|%
+$  card  card:agent:gall
::
+$  versioned-state
  $%  state-1
      state-0
  ==
::
+$  state-1
  $:  %1
      grams=(list mail)                             ::  all messages
      known=(set [target serial:store])             ::  known message lookup
      count=@ud                                     ::  (lent grams)
      bound=(map target glyph)                      ::  bound circle glyphs
      binds=(jug glyph target)                      ::  circle glyph lookup
      audience=(set target)                         ::  active targets
      settings=(set term)                           ::  frontend flags
      width=@ud                                     ::  display width
      timez=(pair ? @ud)                            ::  timezone adjustment
      cli=state=sole-share:sole-sur                 ::  console state
      eny=@uvJ                                      ::  entropy
  ==
::
+$  state-0
  $:  grams=(list [[=ship =path] envelope:store])   ::  all messages
      known=(set [[=ship =path] serial])            ::  known message lookup
      count=@ud                                     ::  (lent grams)
      bound=(map [=ship =path] glyph)               ::  bound circle glyphs
      binds=(jug glyph [=ship =path])               ::  circle glyph lookup
      audience=(set [=ship =path])                  ::  active targets
      settings=(set term)                           ::  frontend flags
      width=@ud                                     ::  display width
      timez=(pair ? @ud)                            ::  timezone adjustment
      cli=state=sole-share:sole-sur                 ::  console state
      eny=@uvJ                                      ::  entropy
  ==
::
+$  mail  [source=target envelope:store]
+$  target  [in-group=? =ship =path]
::
+$  glyph  char
++  glyphs  "!@#$%^&()-=_+[]\{}'\\:\",.<>?"
::
+$  nu-security  ?(%channel %village %village-with-group)
::
+$  command
  $%  [%target (set target)]                        ::  set messaging target
      [%say letter:store]                           ::  send message
      [%eval cord hoon]                             ::  send #-message
    ::
      ::
      ::  create chat
      [%create nu-security path (unit glyph) (unit ?)]
      [%delete path]                                ::  delete chat
      [%invite [? path] (set ship)]                   ::  allow
      [%banish [? path] (set ship)]                   ::  disallow
    ::
      [%join target (unit glyph) (unit ?)]          ::  join target
      [%leave target]                               ::  nuke target
    ::
      [%bind glyph target]                          ::  bind glyph
      [%unbind glyph (unit target)]                 ::  unbind glyph
      [%what (unit $@(char target))]                ::  glyph lookup
    ::
      [%settings ~]                                 ::  show active settings
      [%set term]                                   ::  set settings flag
      [%unset term]                                 ::  unset settings flag
      [%width @ud]                                  ::  adjust display width
      [%timezone ? @ud]                             ::  adjust time printing
    ::
      [%select $@(rel=@ud [zeros=@u abs=@ud])]      ::  rel/abs msg selection
      [%chats ~]                                    ::  list available chats
      [%help ~]                                     ::  print usage info
  ==                                                ::
::
--
=|  state-1
=*  state  -
::
%-  agent:dbug
%+  verb  |
^-  agent:gall
=<
  |_  =bowl:gall
  +*  this       .
      talk-core  +>
      tc         ~(. talk-core(eny eny.bowl) bowl)
      def        ~(. (default-agent this %|) bowl)
  ::
  ++  on-init
    ^-  (quip card _this)
    =^  cards  state  (prep:tc ~)
    [cards this]
  ::
  ++  on-save  !>(state)
  ::
  ++  on-load
    |=  old-state=vase
    ^-  (quip card _this)
    =/  old  !<(versioned-state old-state)
    =^  cards  state  (prep:tc `old)
    [cards this]
  ::
  ++  on-poke
    |=  [=mark =vase]
    ^-  (quip card _this)
    =^  cards  state
      ?+  mark        (on-poke:def mark vase)
        %noun         (poke-noun:tc !<(* vase))
        %sole-action  (poke-sole-action:tc !<(sole-action:sole-sur vase))
      ==
    [cards this]
  ::
  ++  on-watch
    |=  =path
    ^-  (quip card _this)
    =^  cards  state  (peer:tc path)
    [cards this]
  ::
  ++  on-leave  on-leave:def
  ++  on-peek   on-peek:def
  ++  on-agent
    |=  [=wire =sign:agent:gall]
    ^-  (quip card _this)
    =^  cards  state
      ?-    -.sign
        %poke-ack   [- state]:(on-agent:def wire sign)
        %watch-ack  [- state]:(on-agent:def wire sign)
      ::
          %kick
        :_  state
        ?+  wire  ~
          [%chat-store ~]  ~[connect:tc]
          [%invites ~]     ~[connect-invites:tc]
        ==
      ::
          %fact
        ?+  p.cage.sign  ~|([%chat-cli-bad-sub-mark wire p.cage.sign] !!)
          %chat-update    (diff-chat-update:tc wire !<(update:store q.cage.sign))
          %invite-update  (handle-invite-update:tc !<(invite-update q.cage.sign))
        ==
      ==
    [cards this]
  ::
  ++  on-arvo   on-arvo:def
  ++  on-fail   on-fail:def
  --
::
|_  =bowl:gall
::  +prep: setup & state adapter
::
++  prep
  |=  old=(unit versioned-state)
  ^-  (quip card _state)
  ?~  old
    =^  cards  state
      %_  catch-up
        audience  [[| our-self /] ~ ~]
        settings  (sy %showtime %notify ~)
        width     80
      ==
    [[connect connect-invites cards] state]
  :-  %+  weld
        ?:  (~(has by wex.bowl) [/invites our-self %invite-store])  ~
        ~[connect-invites]
      ?:  (~(has by wex.bowl) [/chat-store our-self %chat-store])  ~
      ~[connect]
  ::
  ^-  state-1
  ?-  -.u.old
      %1
    =?  width.u.old  =(0 width.u.old)  80
    u.old(bound (~(gas by *(map target glyph)) ~(tap by bound.u.old)))
  ::
      ?(~ ^)
    :-  %1
    %=  u.old
      grams  ~  ::NOTE  this only impacts historic message lookup in chat-cli
    ::
        known
      ^-  (set [target serial])
      %-  ~(run in known.u.old)
      |=  [t=[ship path] s=serial]
      [`target`[| t] s]
    ::
        bound
      ^-  (map target glyph)
      %-  ~(gas by *(map target glyph))
      %+  turn  ~(tap by bound.u.old)
      |=  [t=[ship path] g=glyph]
      [`target`[| t] g]
    ::
        binds
      ^-  (jug glyph target)
      %-  ~(run by binds.u.old)
      |=  s=(set [ship path])
      %-  ~(run in s)
      |=  t=[ship path]
      `target`[| t]
    ::
        audience
      ^-  (set target)
      %-  ~(run in audience.u.old)
      |=  t=[ship path]
      `target`[| t]
    ==
  ==
::  +catch-up: process all chat-store state
::
++  catch-up
  ^-  (quip card _state)
<<<<<<< HEAD
  ?.  .^(? %gu /(scot %p our.bowl)/chat-store/(scot %da now.bowl))
    [~ state]
  =/  =inbox:store
    (scry-for inbox:store %chat-store /all)
=======
  =/  =inbox
    (scry-for inbox %chat-store /all)
>>>>>>> 69b6495d
  |-  ^-  (quip card _state)
  ?~  inbox  [~ state]
  =*  path  p.n.inbox
  =*  mailbox  q.n.inbox
  =/  =target  (path-to-target path)
  =^  cards-n  state  (read-envelopes target (flop envelopes.mailbox))
  =^  cards-l  state  $(inbox l.inbox)
  =^  cards-r  state  $(inbox r.inbox)
  [:(weld cards-n cards-l cards-r) state]
::  +connect: connect to the chat-store
::
++  connect
  ^-  card
  [%pass /chat-store %agent [our-self %chat-store] %watch /updates]
::
++  connect-invites
  ^-  card
  [%pass /invites %agent [our.bowl %invite-store] %watch /invitatory/chat]
::
++  our-self  (name:title our.bowl)
::  +target-to-path: prepend ship to the path
::
++  target-to-path
  |=  target
  %+  weld
    ?:(in-group ~ /~)
  [(scot %p ship) path]
::  +path-to-target: deduces a target from a mailbox path
::
++  path-to-target
  |=  =path
  ^-  target
  =^  in-group  path
    ?.  ?=([%'~' *] path)
      [& path]
    [| t.path]
  :-  in-group
  ?.  ?=([@ @ *] path)
    ::TODO  can we safely assert the above?
    ~&  [%path-without-host path]
    [our-self path]
  =+  who=(slaw %p i.path)
  ?~  who  [our-self path]
  [u.who t.path]
::  +poke-noun: debug helpers
::
++  poke-noun
  |=  a=*
  ^-  (quip card _state)
  ?:  ?=(%connect a)
    [[connect ~] state]
  ?:  ?=(%catch-up a)
    catch-up
  [~ state]
::  +poke-sole-action: handle cli input
::
++  poke-sole-action
  ::TODO  use id.act to support multiple separate sessions
  |=  [act=sole-action:sole-sur]
  ^-  (quip card _state)
  (sole:sh-in act)
::  +peer: accept only cli subscriptions from ourselves
::
++  peer
  |=  =path
  ^-  (quip card _state)
  ?.  (team:title our-self src.bowl)
    ~|  [%peer-talk-stranger src.bowl]
    !!
  ?.  ?=([%sole *] path)
    ~|  [%peer-talk-strange path]
    !!
  ::  display a fresh prompt
  :-  [prompt:sh-out ~]
  ::  start with fresh sole state
  state(state.cli *sole-share:sole-sur)
::  +handle-invite-update: get new invites
::
++  handle-invite-update
  |=  upd=invite-update
  ^-  (quip card _state)
  ?+  -.upd  [~ state]
    %invite  [[(show-invite:sh-out invite.upd) ~] state]
  ==
::  +diff-chat-update: get new mailboxes & messages
::
++  diff-chat-update
  |=  [=wire upd=update:store]
  ^-  (quip card _state)
  ?+  -.upd  [~ state]
    %create    (notice-create (path-to-target path.upd))
    %delete    [[(show-delete:sh-out (path-to-target path.upd)) ~] state]
    %message   (read-envelope (path-to-target path.upd) envelope.upd)
    %messages  (read-envelopes (path-to-target path.upd) (flop envelopes.upd))
  ==
::
++  read-envelopes
  |=  [=target envs=(list envelope:store)]
  ^-  (quip card _state)
  ?~  envs  [~ state]
  =^  cards-i  state  (read-envelope target i.envs)
  =^  cards-t  state  $(envs t.envs)
  [(weld cards-i cards-t) state]
::
++  notice-create
  |=  =target
  ^-  (quip card _state)
  =^  cards  state
    ?:  (~(has by bound) target)
      [~ state]
    (bind-default-glyph target)
  [[(show-create:sh-out target) cards] state]
::  +bind-default-glyph: bind to default, or random available
::
++  bind-default-glyph
  |=  =target
  ^-  (quip card _state)
  =;  =glyph  (bind-glyph glyph target)
  |^  =/  g=glyph  (choose glyphs)
      ?.  (~(has by binds) g)  g
      =/  available=(list glyph)
        %~  tap  in
        (~(dif in `(set glyph)`(sy glyphs)) ~(key by binds))
      ?~  available  g
      (choose available)
  ++  choose
    |=  =(list glyph)
    =;  i=@ud  (snag i list)
    (mod (mug target) (lent list))
  --
::  +bind-glyph: add binding for glyph
::
++  bind-glyph
  |=  [=glyph =target]
  ^-  (quip card _state)
  ::TODO  should send these to settings store eventually
  ::  if the target was already bound to another glyph, un-bind that
  ::
  =?  binds  (~(has by bound) target)
    (~(del ju binds) (~(got by bound) target) target)
  =.  bound  (~(put by bound) target glyph)
  =.  binds  (~(put ju binds) glyph target)
  [(show-glyph:sh-out glyph `target) state]
::  +unbind-glyph: remove all binding for glyph
::
++  unbind-glyph
  |=  [=glyph targ=(unit target)]
  ^-  (quip card _state)
  ?^  targ
    =.  binds  (~(del ju binds) glyph u.targ)
    =.  bound  (~(del by bound) u.targ)
    [(show-glyph:sh-out glyph ~) state]
  =/  ole=(set target)
    (~(get ju binds) glyph)
  =.  binds  (~(del by binds) glyph)
  =.  bound
    |-
    ?~  ole  bound
    =.  bound  $(ole l.ole)
    =.  bound  $(ole r.ole)
    (~(del by bound) n.ole)
  [(show-glyph:sh-out glyph ~) state]
::  +decode-glyph: find the target that matches a glyph, if any
::
++  decode-glyph
  |=  =glyph
  ^-  (unit target)
  =+  lax=(~(get ju binds) glyph)
  ::  no circle
  ?:  =(~ lax)  ~
  %-  some
  ::  single circle
  ?:  ?=([* ~ ~] lax)  n.lax
  ::  in case of multiple audiences, pick the most recently active one
  |-  ^-  target
  ?~  grams  -:~(tap in lax)
  =*  source  source.i.grams
  ?:  (~(has in lax) source)
    source
  $(grams t.grams)
::  +read-envelope: add envelope to state and show it to user
::
++  read-envelope
  |=  [=target =envelope:store]
  ^-  (quip card _state)
  ?:  (~(has in known) [target uid.envelope])
    ::NOTE  we no-op only because edits aren't possible
    [~ state]
  :-  (show-envelope:sh-out target envelope)
  %_  state
    known  (~(put in known) [target uid.envelope])
    grams  [[target envelope] grams]
    count  +(count)
  ==
::
::  +sh-in: handle user input
::
++  sh-in
  ::NOTE  interestingly, adding =,  sh-out breaks compliation
  |%
  ::  +sole: apply sole action
  ::
  ++  sole
    |=  act=sole-action:sole-sur
    ^-  (quip card _state)
    ?-  -.dat.act
      %det  (edit +.dat.act)
      %clr  [~ state]
      %ret  obey
      %tab  (tab +.dat.act)
    ==
  ::  +tab-list: static list of autocomplete entries
  ++  tab-list
    ^-  (list (option:auto tank))
    :~
      [%join leaf+";join ~ship/chat-name (glyph)"]
      [%leave leaf+";leave ~ship/chat-name"]
      ::
      [%create leaf+";create [type] /chat-name (glyph)"]
      [%delete leaf+";delete /chat-name"]
      [%invite leaf+";invite /chat-name ~ships"]
      [%banish leaf+";banish /chat-name ~ships"]
    ::
      [%bind leaf+";bind [glyph] ~ship/chat-name"]
      [%unbind leaf+";unbind [glyph]"]
      [%what leaf+";what (~ship/chat-name) (glyph)"]
    ::
      [%settings leaf+";settings"]
      [%set leaf+";set key (value)"]
      [%unset leaf+";unset key"]
    ::
      [%chats leaf+";chats"]
      [%help leaf+";help"]
    ==
  ++  tab
    |=  pos=@ud
    ^-  (quip card _state)
    ?:  ?|  =(~ buf.state.cli)
            !=(';' -.buf.state.cli)
        ==
      :_  state
      [(effect:sh-out [%bel ~]) ~]
    ::
    =+  (get-id:auto pos (tufa buf.state.cli))
    =/  needle=term
      (fall id '')
    ?:  &(!=(pos 1) =(0 (met 3 needle)))
      [~ state]  :: autocomplete empty command iff user at start of command
    =/  options=(list (option:auto tank))
      (search-prefix:auto needle tab-list)
    =/  advance=term
      (longest-match:auto options)
    =/  to-send=tape
      (trip (rsh 3 (met 3 needle) advance))
    =/  send-pos
      (add pos (met 3 (fall forward '')))
    =|  moves=(list card)
    =?  moves  ?=(^ options)
      [(tab:sh-out options) moves]
    =|  fxs=(list sole-effect:sole-sur)
    |-  ^-  (quip card _state)
    ?~  to-send
      [(flop moves) state]
    =^  char  state.cli
      (~(transmit sole-lib state.cli) [%ins send-pos `@c`i.to-send])
    %_  $
      moves  [(effect:sh-out %det char) moves]
      send-pos  +(send-pos)
      to-send  t.to-send
    ==
  ::  +edit: apply sole edit
  ::
  ::    called when typing into the cli prompt.
  ::    applies the change and does sanitizing.
  ::
  ++  edit
    |=  cal=sole-change:sole-sur
    ^-  (quip card _state)
    =^  inv  state.cli  (~(transceive sole-lib state.cli) cal)
    =+  fix=(sanity inv buf.state.cli)
    ?~  lit.fix
      [~ state]
    ::  just capital correction
    ?~  err.fix
      (slug fix)
    ::  allow interior edits and deletes
    ?.  &(?=($del -.inv) =(+(p.inv) (lent buf.state.cli)))
      [~ state]
    (slug fix)
  ::  +sanity: check input sanity
  ::
  ::    parses cli prompt using +read.
  ::    if invalid, produces error correction description, for use with +slug.
  ::
  ++  sanity
    |=  [inv=sole-edit:sole-sur buf=(list @c)]
    ^-  [lit=(list sole-edit:sole-sur) err=(unit @u)]
    =+  res=(rose (tufa buf) read)
    ?:  ?=(%& -.res)  [~ ~]
    [[inv]~ `p.res]
  ::  +slug: apply error correction to prompt input
  ::
  ++  slug
    |=  [lit=(list sole-edit:sole-sur) err=(unit @u)]
    ^-  (quip card _state)
    ?~  lit  [~ state]
    =^  lic  state.cli
      %-  ~(transmit sole-lib state.cli)
      ^-  sole-edit:sole-sur
      ?~(t.lit i.lit [%mor lit])
    :_  state
    :_  ~
    %+  effect:sh-out  %mor
    :-  [%det lic]
    ?~(err ~ [%err u.err]~)
  ::  +read: command parser
  ::
  ::    parses the command line buffer.
  ::    produces commands which can be executed by +work.
  ::
  ++  read
    |^
      %+  knee  *command  |.  ~+
      =-  ;~(pose ;~(pfix mic -) message)
      ;~  pose
        (stag %target tars)
      ::
        ;~  (glue ace)
          (tag %create)
          security
          ;~  plug
            path
            (punt ;~(pfix ace glyph))
            (punt ;~(pfix ace (fuss 'y' 'n')))
          ==
        ==
        ;~((glue ace) (tag %delete) path)
        ;~((glue ace) (tag %invite) tarx ships)
        ;~((glue ace) (tag %banish) tarx ships)
      ::
        ;~  (glue ace)
          (tag %join)
          ;~  plug
            targ
            (punt ;~(pfix ace glyph))
            (punt ;~(pfix ace (fuss 'y' 'n')))
          ==
        ==
        ;~((glue ace) (tag %leave) targ)
      ::
        ;~((glue ace) (tag %bind) glyph targ)
        ;~((glue ace) (tag %unbind) ;~(plug glyph (punt ;~(pfix ace targ))))
        ;~(plug (perk %what ~) (punt ;~(pfix ace ;~(pose glyph targ))))
      ::
        ;~(plug (tag %settings) (easy ~))
        ;~((glue ace) (tag %set) flag)
        ;~((glue ace) (tag %unset) flag)
        ;~(plug (cold %width (jest 'set width ')) dem:ag)
      ::
        ;~  plug
          (cold %timezone (jest 'set timezone '))
          ;~  pose
            (cold %| (just '-'))
            (cold %& (just '+'))
          ==
          %+  sear
            |=  a=@ud
            ^-  (unit @ud)
            ?:(&((gte a 0) (lte a 14)) `a ~)
          dem:ag
        ==
      ::
        ;~(plug (tag %chats) (easy ~))
        ;~(plug (tag %help) (easy ~))
      ::
        (stag %select nump)
      ==
    ::
    ::TODO
    :: ++  cmd
    ::   |*  [cmd=term req=(list rule) opt=(list rule)]
    ::   |^  ;~  plug
    ::         (tag cmd)
    ::       ::
    ::         ::TODO  this feels slightly too dumb
    ::         ?~  req
    ::           ?~  opt  (easy ~)
    ::           (opt-rules opt)
    ::         ?~  opt  (req-rules req)
    ::         ;~(plug (req-rules req) (opt-rules opt))  ::TODO  rest-loop
    ::       ==
    ::   ++  req-rules
    ::     |*  req=(lest rule)
    ::     =-  ;~(pfix ace -)
    ::     ?~  t.req  i.req
    ::     ;~(plug i.req $(req t.req))
    ::   ++  opt-rules
    ::     |*  opt=(lest rule)
    ::     =-  (punt ;~(pfix ace -))
    ::     ?~  t.opt  ;~(pfix ace i.opt)
    ::     ;~(pfix ace ;~(plug i.opt $(opt t.opt)))
    ::   --
    ::
    ++  tag   |*(a=@tas (cold a (jest a)))  ::TODO  into stdlib
    ++  ship  ;~(pfix sig fed:ag)
    ++  path  ;~(pfix net ;~(plug urs:ab (easy ~)))  ::NOTE  short only, tmp
    ::  +mang: un/managed indicator prefix
    ::
    ++  mang
      ;~  pose
        (cold %| (jest '~/'))
        (cold %& (easy ~))
      ==
    ::  +tarl: local target, as /path
    ::
    ++  tarl  (stag our-self path)
    ::  +tarx: local target, maybe managed
    ::
    ++  tarx  ;~(plug mang path)
    ::  +tarp: sponsor target, as ^/path
    ::
    ++  tarp
      =-  ;~(pfix ket (stag - path))
      (sein:title our.bowl now.bowl our-self)
    ::  +targ: any target, as tarl, tarp, ~ship/path or glyph
    ::
    ++  targ
      ;~  pose
        ;~  plug
          mang
        ::
          ;~  pose
            tarl
            tarp
            ;~(plug ship path)
          ==
        ==
        (sear decode-glyph glyph)
      ==
    ::  +tars: set of comma-separated targs
    ::
    ++  tars
      %+  cook  ~(gas in *(set target))
      (most ;~(plug com (star ace)) targ)
    ::  +ships: set of comma-separated ships
    ::
    ++  ships
      %+  cook  ~(gas in *(set ^ship))
      (most ;~(plug com (star ace)) ship)
    ::
    ::  +security: security mode
    ::
    ++  security
      (perk %channel %village-with-group %village ~)
    ::
    ::  +glyph: shorthand character
    ::
    ++  glyph  (mask glyphs)
    ::  +flag: valid flag
    ::
    ++  flag
      %-  perk  :~
        %notify
        %showtime
      ==
    ::  +nump: message number reference
    ::
    ++  nump
      ;~  pose
        ;~(pfix hep dem:ag)
        ;~  plug
          (cook lent (plus (just '0')))
          ;~(pose dem:ag (easy 0))
        ==
        (stag 0 dem:ag)
        (cook lent (star mic))
      ==
    ::  +message: all messages
    ::
    ++  message
      ;~  pose
        ;~(plug (cold %eval hax) expr)
        (stag %say letter)
      ==
    ::  +letter: simple messages
    ::
    ++  letter
      ;~  pose
        (stag %url turl)
        (stag %me ;~(pfix vat text))
        (stag %text ;~(less mic hax text))
      ==
    ::  +turl: url parser
    ::
    ++  turl
      =-  (sear - text)
      |=  t=cord
      ^-  (unit cord)
      ?~((rush t aurf:de-purl:html) ~ `t)
    ::  +text: text message body
    ::
    ++  text
      %+  cook  crip
      (plus ;~(less (jest '•') next))
    ::  +expr: parse expression into [cord hoon]
    ::
    ++  expr
      |=  tub=nail
      %.  tub
      %+  stag  (crip q.tub)
      wide:(vang & [&1:% &2:% (scot %da now.bowl) |3:%])
    --
  ::  +obey: apply result
  ::
  ::    called upon hitting return in the prompt.
  ::    if input is invalid, +slug is called.
  ::    otherwise, the appropriate work is done and
  ::    the command (if any) gets echoed to the user.
  ::
  ++  obey
    ^-  (quip card _state)
    =+  buf=buf.state.cli
    =+  fix=(sanity [%nop ~] buf)
    ?^  lit.fix
      (slug fix)
    =+  jub=(rust (tufa buf) read)
    ?~  jub  [[(effect:sh-out %bel ~) ~] state]
    =^  cal  state.cli  (~(transmit sole-lib state.cli) [%set ~])
    =^  cards  state  (work u.jub)
    :_  state
    %+  weld
      ^-  (list card)
      ::  echo commands into scrollback
      ?.  =(`0 (find ";" buf))  ~
      [(note:sh-out (tufa `(list @)`buf)) ~]
    :_  cards
    %+  effect:sh-out  %mor
    :~  [%nex ~]
        [%det cal]
    ==
  ::  +work: run user command
  ::
  ++  work
    |=  job=command
    ^-  (quip card _state)
    |^  ?-  -.job
          %target    (set-target +.job)
          %say       (say +.job)
          %eval      (eval +.job)
        ::
          %create    (create +.job)
          %delete    (delete +.job)
          %invite    (change-permission & +.job)
          %banish    (change-permission | +.job)
        ::
          %join      (join +.job)
          %leave     (leave +.job)
        ::
          %bind      (bind-glyph +.job)
          %unbind    (unbind-glyph +.job)
          %what      (lookup-glyph +.job)
        ::
          %settings  show-settings
          %set       (set-setting +.job)
          %unset     (unset-setting +.job)
          %width     (set-width +.job)
          %timezone  (set-timezone +.job)
        ::
          %select    (select +.job)
          %chats     chats
          %help      help
        ==
    ::  +act: build action card
    ::
    ++  act
      |=  [what=term app=term =cage]
      ^-  card
      :*  %pass
          /cli-command/[what]
          %agent
          [our-self app]
          %poke
          cage
      ==
    ::  +invite-card: build invite card
    ::
    ++  invite-card
      |=  [where=path who=ship]
      ^-  card
      :*  %pass
          /cli-command/invite
          %agent
          [who %invite-hook]  ::NOTE  only place chat-cli pokes others
          %poke
          %invite-action
        ::
          !>
          ^-  invite-action
          :^  %invite  /chat
            (shax (jam [our-self where] who))
          ^-  invite
          [our-self %chat-hook where who '']
      ==
    ::  +set-target: set audience, update prompt
    ::
    ++  set-target
      |=  tars=(set target)
      ^-  (quip card _state)
      =.  audience  tars
      [[prompt:sh-out ~] state]
    ::  +create: new local mailbox
    ::
    ++  create
      |=  [security=nu-security =path gyf=(unit char) allow-history=(unit ?)]
      ^-  (quip card _state)
      =/  with-group=?     ?=(%village-with-group security)
      =/  =target          [with-group our-self path]
      =/  real-path=^path  (target-to-path target)
      =/  =rw-security
        ?-  security
          %channel                         %channel
          ?(%village %village-with-group)  %village
        ==
      ?^  (scry-for (unit mailbox:store) %chat-store [%mailbox real-path])
        =-  [[- ~] state]
        %-  print:sh-out
        "{(spud path)} already exists!"
      =.  audience  [target ~ ~]
      =^  moz  state
        ?.  ?=(^ gyf)  [~ state]
        (bind-glyph u.gyf target)
      =-  [[- moz] state]
      %^  act  %do-create  %chat-view
      :-  %chat-view-action
      !>  ^-  action:view
      :*  %create
          (rsh 3 1 (spat path))
          ''
          real-path  ::  chat
          real-path  ::  group
          rw-security
          ~
          (fall allow-history %.y)
      ==
    ::  +delete: delete local chats
    ::
    ++  delete
      |=  =path
      ^-  (quip card _state)
      =-  [[- ~] state]
      %^  act  %do-delete  %chat-view
      :-  %chat-view-action
      !>  ^-  action:view
      [%delete (target-to-path | our-self path)]
    ::  +change-permission: modify permissions on a local chat
    ::
    ++  change-permission
      |=  [allow=? [group=? =path] ships=(set ship)]
      ^-  (quip card _state)
      :_  state
      =/  real-path=^path
        (target-to-path group our-self path)
      =;  permit=(unit card)
        %+  weld  (drop permit)
        ?.  allow  ~
        ^-  (list card)
        %+  murn  ~(tap in ships)
        |=  =ship
        ^-  (unit card)
        ::  if they weren't permitted before, some hook will send an invite.
        ::  but if they already were, we want to send an invite ourselves.
        ::
        ?.  %^  scry-for  ?
              %permission-store
            [%permitted (scot %p ship) real-path]
          ~
        `(invite-card real-path ship)
      ::  whitelist: empty if no matching permission, else true if whitelist
      ::
      =/  whitelist=(unit ?)
        =;  perm=(unit permission)
          ?~(perm ~ `?=(%white kind.u.perm))
        ::TODO  +permission-of-target?
        %^  scry-for  (unit permission)
          %permission-store
        [%permission real-path]
      ?~  whitelist
        ~&  [%weird-no-permission real-path]
        ~
      %-  some
      %^  act  %do-permission  %group-store
      :-  %group-action
      !>  ^-  group-action
      ?:  =(u.whitelist allow)
        [%add ships real-path]
      [%remove ships real-path]
    ::  +join: sync with remote mailbox
    ::
    ++  join
      |=  [=target gyf=(unit char) ask-history=(unit ?)]
      ^-  (quip card _state)
      =^  moz  state
        ?.  ?=(^ gyf)  [~ state]
        (bind-glyph u.gyf target)
      =.  audience  [target ~ ~]
      =;  =card
        [[card prompt:sh-out moz] state]
      ::TODO  ideally we'd check permission first. attempting this and failing
      ::      gives ugly %chat-hook-reap
      %^  act  %do-join  %chat-view
      :-  %chat-view-action
      !>  ^-  action:view
      [%join ship.target (target-to-path target) (fall ask-history %.y)]
    ::  +leave: unsync & destroy mailbox
    ::
    ::TODO  allow us to "mute" local chats using this
    ++  leave
      |=  =target
      =-  [[- ~] state]
      ?:  =(our-self ship.target)
        %-  print:sh-out
        "can't ;leave local chats, maybe use ;delete instead"
      %^  act  %do-leave  %chat-hook
      :-  %chat-hook-action
      !>  ^-  action:hook
      [%remove (target-to-path target)]
    ::  +say: send messages
    ::
    ++  say
      |=  =letter:store
      ^-  (quip card _state)
      ~!  bowl
      =/  =serial  (shaf %msg-uid eny.bowl)
      :_  state(eny (shax eny.bowl))
      ^-  (list card)
      %+  turn  ~(tap in audience)
      |=  =target
      %^  act  %out-message  %chat-hook
      :-  %chat-action
      !>  ^-  action:store
      :+  %message  (target-to-path target)
      [serial *@ our-self now.bowl letter]
    ::  +eval: run hoon, send code and result as message
    ::
    ::    this double-virtualizes and clams to disable .^ for security reasons
    ::
    ++  eval
      |=  [txt=cord exe=hoon]
      (say %code txt (eval:store bowl exe))
    ::  +lookup-glyph: print glyph info for all, glyph or target
    ::
    ++  lookup-glyph
      |=  qur=(unit $@(glyph target))
      ^-  (quip card _state)
      =-  [[- ~] state]
      ?^  qur
        ?^  u.qur
          =+  gyf=(~(get by bound) u.qur)
          (print:sh-out ?~(gyf "none" [u.gyf]~))
        =+  pan=~(tap in (~(get ju binds) `@t`u.qur))
        ?:  =(~ pan)  (print:sh-out "~")
        =<  (effect:sh-out %mor (turn pan .))
        |=(t=target [%txt ~(phat tr t)])
      %-  print-more:sh-out
      %-  ~(rep by binds)
      |=  $:  [=glyph tars=(set target)]
              lis=(list tape)
          ==
      %+  weld  lis
      ^-  (list tape)
      %-  ~(rep in tars)
      |=  [t=target l=(list tape)]
      %+  weld  l
      ^-  (list tape)
      [glyph ' ' ~(phat tr t)]~
    ::  +show-settings: print enabled flags, timezone and width settings
    ::
    ++  show-settings
      ^-  (quip card _state)
      :_  state
      :~  %-  print:sh-out
          %-  zing
          ^-  (list tape)
          :-  "flags: "
          %+  ^join  ", "
          (turn `(list @t)`~(tap in settings) trip)
        ::
          %-  print:sh-out
          %+  weld  "timezone: "
          ^-  tape
          :-  ?:(p.timez '+' '-')
          (scow %ud q.timez)
        ::
          (print:sh-out "width: {(scow %ud width)}")
      ==
    ::  +set-setting: enable settings flag
    ::
    ++  set-setting
      |=  =term
      ^-  (quip card _state)
      [~ state(settings (~(put in settings) term))]
    ::  +unset-setting: disable settings flag
    ::
    ++  unset-setting
      |=  =term
      ^-  (quip card _state)
      [~ state(settings (~(del in settings) term))]
    ::  +set-width: configure cli printing width
    ::
    ++  set-width
      |=  w=@ud
      [~ state(width w)]
    ::  +set-timezone: configure timestamp printing adjustment
    ::
    ++  set-timezone
      |=  tz=[? @ud]
      [~ state(timez tz)]
    ::  +select: expand message from number reference
    ::
    ++  select
      ::NOTE  rel is the nth most recent message,
      ::      abs is the last message whose numbers ends in n
      ::      (with leading zeros used for precision)
      ::
      |=  num=$@(rel=@ud [zeros=@u abs=@ud])
      ^-  (quip card _state)
      |^  ?@  num
            =+  tum=(scow %s (new:si | +(num)))
            ?:  (gte rel.num count)
              %-  just-print
              "{tum}: no such telegram"
            (activate tum rel.num)
          ?.  (gte abs.num count)
            ?:  =(count 0)
              (just-print "0: no messages")
            =+  msg=(index (dec count) num)
            (activate (scow %ud msg) (sub count +(msg)))
          %-  just-print
          "…{(reap zeros.num '0')}{(scow %ud abs.num)}: no such telegram"
      ::  +just-print: full [cards state] output with a single print card
      ::
      ++  just-print
        |=  txt=tape
        [[(print:sh-out txt) ~] state]
      ::  +index: get message index from absolute reference
      ::
      ++  index
        |=  [max=@ud nul=@u fin=@ud]
        ^-  @ud
        =+  dog=|-(?:(=(0 fin) 1 (mul 10 $(fin (div fin 10)))))
        =.  dog  (mul dog (pow 10 nul))
        =-  ?:((lte - max) - (sub - dog))
        (add fin (sub max (mod max dog)))
      ::  +activate: echo message selector and print details
      ::
      ++  activate
        |=  [number=tape index=@ud]
        ^-  (quip card _state)
        =+  gam=(snag index grams)
        =.  audience  [source.gam ~ ~]
        :_  state
        ^-  (list card)
        :~  (print:sh-out ['?' ' ' number])
            (effect:sh-out ~(render-activate mr gam))
            prompt:sh-out
        ==
      --
    ::  +chats: display list of local mailboxes
    ::
    ++  chats
      ^-  (quip card _state)
      :_  state
      :_  ~
      %-  print-more:sh-out
      =/  all
        %^  scry-for  (set path)
          %chat-store
        /keys
      %+  turn  ~(tap in all)
      %+  cork  path-to-target
      |=  target
      (weld (scow %p ship) (spud path))
    ::  +help: print (link to) usage instructions
    ::
    ++  help
      ^-  (quip card _state)
      =-  [[- ~] state]
      (print:sh-out "see https://urbit.org/using/operations/using-your-ship/#messaging")
    --
  --
::
::  +sh-out: output to the cli
::
++  sh-out
  |%
  ::  +effect: console effect card
  ::
  ++  effect
    |=  fec=sole-effect:sole-sur
    ^-  card
    ::TODO  don't hard-code session id 'drum' here
    [%give %fact ~[/sole/drum] %sole-effect !>(fec)]
  ::  +tab: print tab-complete list
  ::
  ++  tab
    |=  options=(list [cord tank])
    ^-  card
    (effect %tab options)
  ::  +print: puts some text into the cli as-is
  ::
  ++  print
    |=  txt=tape
    ^-  card
    (effect %txt txt)
  ::  +print-more: puts lines of text into the cli
  ::
  ++  print-more
    |=  txs=(list tape)
    ^-  card
    %+  effect  %mor
    (turn txs |=(t=tape [%txt t]))
  ::  +note: prints left-padded ---| txt
  ::
  ++  note
    |=  txt=tape
    ^-  card
    =+  lis=(simple-wrap txt (sub width 16))
    %-  print-more
    =+  ?:((gth (lent lis) 0) (snag 0 lis) "")
    :-  (runt [14 '-'] '|' ' ' -)
    %+  turn  (slag 1 lis)
    |=(a=tape (runt [14 ' '] '|' ' ' a))
  ::  +prompt: update prompt to display current audience
  ::
  ++  prompt
    ^-  card
    %+  effect  %pro
    :+  &  %talk-line
    ^-  tape
    =-  ?:  =(1 (lent -))  "{-} "
        "[{-}] "
    =/  all
      %+  sort  ~(tap in audience)
      |=  [a=target b=target]
      (~(beat tr a) b)
    =+  fir=&
    |-  ^-  tape
    ?~  all  ~
    ;:  welp
      ?:(fir "" " ")
      ~(show tr i.all)
      $(all t.all, fir |)
    ==
  ::  +show-envelope: print incoming message
  ::
  ::    every five messages, prints the message number also.
  ::    if the message mentions the user's (shortened) ship name,
  ::    and the %notify flag is set, emit a bell.
  ::
  ++  show-envelope
    |=  [=target =envelope:store]
    ^-  (list card)
    %+  weld
      ^-  (list card)
      ?.  =(0 (mod count 5))  ~
      :_  ~
      =+  num=(scow %ud count)
      %-  print
      (runt [(sub 13 (lent num)) '-'] "[{num}]")
    =+  lis=~(render-inline mr target envelope)
    ?~  lis  ~
    :_  ~
    %+  effect  %mor
    %+  turn  `(list tape)`lis
    =+  nom=(scag 7 (cite:title our-self))
    |=  t=tape
    ?.  ?&  (~(has in settings) %notify)
            ?=(^ (find nom (slag 15 t)))
        ==
      [%txt t]
    [%mor [%txt t] [%bel ~] ~]
  ::  +show-create: print mailbox creation notification
  ::
  ++  show-create
    |=  =target
    ^-  card
    (note "new: {~(phat tr target)}")
  ::  +show-delete: print mailbox deletion notification
  ::
  ++  show-delete
    |=  =target
    ^-  card
    (note "del: {~(phat tr target)}")
  ::  +show-glyph: print glyph un/bind notification
  ::
  ++  show-glyph
    |=  [=glyph target=(unit target)]
    ^-  (list card)
    :_  [prompt ~]
    %-  note
    %+  weld  "set: {[glyph ~]} "
    ?~  target  "unbound"
    ~(phat tr u.target)
  ::  +show-invite: print incoming invite notification
  ::
  ++  show-invite
    |=  invite
    ^-  card
    %-  note
    %+  weld  "invited to: "
    ~(phat tr (path-to-target path))
  --
::
::  +tr: render targets
::
++  tr
  |_  ::  one: the target.
      ::
      one=target
  ::  +beat: true if one is more "relevant" than two
  ::
  ++  beat
    |=  two=target
    ^-  ?
    ::  the target that's ours is better.
    ?:  =(our-self ship.one)
      ?.  =(our-self ship.two)  &
      ?<  =(path.one path.two)
      ::  if both targets are ours, the main story is better.
      ?:  =(%inbox path.one)  &
      ?:  =(%inbox path.two)  |
      ::  if neither are, pick the "larger" one.
      (lth (lent path.one) (lent path.two))
    ::  if one isn't ours but two is, two is better.
    ?:  =(our-self ship.two)  |
    ?:  =(ship.one ship.two)
      ::  if they're from the same ship, pick the "larger" one.
      (lth (lent path.one) (lent path.two))
    ::  if they're from different ships, neither ours, pick hierarchically.
    (lth (xeb ship.one) (xeb ship.two))
  ::  +full: render target fully, always
  ::
  ++  full
    ^-  tape
    ;:  weld
      ?:(in-group.one "" "~/")
      (scow %p ship.one)
      (spud path.one)
    ==
  ::  +phat: render target with local shorthand
  ::
  ::    renders as ~ship/path.
  ::    for local mailboxes, renders just /path.
  ::    for sponsor's mailboxes, renders ^/path.
  ::
  ++  phat
    ^-  tape
    %+  weld
      ?:(in-group.one "" "~/")
    %+  weld
      ?:  =(our-self ship.one)  ~
      ?:  =((sein:title our.bowl now.bowl our-self) ship.one)  "^"
      (scow %p ship.one)
    (spud path.one)
  ::  +show: render as tape, as glyph if we can
  ::
  ++  show
    ^-  tape
    =+  cha=(~(get by bound) one)
    ?~(cha phat "{u.cha ~}")
  ::  +glyph: tape for glyph of target, defaulting to *
  ::
  ++  glyph
    ^-  tape
    [(~(gut by bound) one '*') ~]
  --
::
::  +mr: render messages
::
++  mr
  |_  $:  source=target
          envelope:store
      ==
  ::  +activate: produce sole-effect for printing message details
  ::
  ++  render-activate
    ^-  sole-effect:sole-sur
    ~[%mor [%tan meta] body]
  ::  +meta: render message metadata (serial, timestamp, author, target)
  ::
  ++  meta
    ^-  tang
    =.  when  (sub when (mod when (div when ~s0..0001)))    :: round
    =+  hed=leaf+"{(scow %uv uid)} at {(scow %da when)}"
    =/  src=tape  ~(phat tr source)
    [%rose [" " ~ ~] [hed >author< [%rose [", " "to " ~] [leaf+src]~] ~]]~
  ::  +body: long-form render of message contents
  ::
  ++  body
    |-  ^-  sole-effect:sole-sur
    ?-  -.letter
        ?(%text %me)
      =/  pre=tape  ?:(?=(%me -.letter) "@ " "")
      tan+~[leaf+"{pre}{(trip +.letter)}"]
    ::
        %url
      url+url.letter
    ::
        %code
      =/  texp=tape  ['>' ' ' (trip expression.letter)]
      :-  %mor
      |-  ^-  (list sole-effect:sole-sur)
      ?:  =("" texp)  [tan+output.letter ~]
      =/  newl  (find "\0a" texp)
      ?~  newl  [txt+texp $(texp "")]
      =+  (trim u.newl texp)
      :-  txt+(scag u.newl texp)
      $(texp [' ' ' ' (slag +(u.newl) texp)])
    ==
  ::  +render-inline: produces lines to display message body in scrollback
  ::
  ++  render-inline
    ^-  (list tape)
    =/  wyd
      ::  termwidth,
      %+  sub  width
      ::  minus autor,
      %+  add  14
      ::  minus timestamp.
      ?:((~(has in settings) %showtime) 10 0)
    =+  txs=(line wyd)
    ?~  txs  ~
    ::  nom: rendered author
    ::  den: regular indent
    ::  tam: timestamp, if desired
    ::
    =/  nom=tape  (nome author)
    =/  den=tape  (reap (lent nom) ' ')
    =/  tam=tape
      ?.  (~(has in settings) %showtime)  ""
      =.  when
        %.  [when (mul q.timez ~h1)]
        ?:(p.timez add sub)
      =+  dat=(yore when)
      =/  t
        |=  a/@
        %+  weld
          ?:((lth a 10) "0" ~)
        (scow %ud a)
      =/  time
        ;:  weld
          "~"  (t h.t.dat)
          "."  (t m.t.dat)
          "."  (t s.t.dat)
        ==
      %+  weld
        (reap (sub +(wyd) (min wyd (lent (tuba i.txs)))) ' ')
      time
    %-  flop
    %+  roll  `(list tape)`txs
    |=  [t=tape l=(list tape)]
    ?~  l  [:(weld nom t tam) ~]
    [(weld den t) l]
  ::  +nome: prints a ship name in 14 characters, left-padding with spaces
  ::
  ++  nome
    |=  =ship
    ^-  tape
    =+  raw=(cite:title ship)
    (runt [(sub 14 (lent raw)) ' '] raw)
  ::  +line: renders most important contents, tries to fit one line
  ::
  ::TODO  this should probably be rewritten someday
  ++  line
    ::  pre:  replace/append line prefix
    ::
    =|  pre=(unit (pair ? tape))
    |=  wyd=@ud
    ^-  (list tape)
    ?-  -.letter
        %code
      =+  texp=(trip expression.letter)
      =+  newline=(find "\0a" texp)
      =?  texp  ?=(^ newline)
        (weld (scag u.newline texp) "  ...")
      :-  (truncate wyd '#' ' ' texp)
      ?~  output.letter  ~
      =-  [' ' (truncate (dec wyd) ' ' -)]~
      ~(ram re (snag 0 `(list tank)`output.letter))
    ::
        %url
      :_  ~
      =+  ful=(trip url.letter)
      =+  pef=q:(fall pre [p=| q=""])
      ::  clean up prefix if needed.
      =?  pef  =((scag 1 (flop pef)) " ")
        (scag (dec (lent pef)) pef)
      =.  pef  (weld "/" pef)
      =.  wyd  (sub wyd +((lent pef)))  ::  account for prefix.
      ::  if the full url fits, just render it.
      ?:  (gte wyd (lent ful))  :(weld pef " " ful)
      ::  if it doesn't, prefix with _ and render just (the tail of) the domain.
      %+  weld  (weld pef "_")
      =+  prl=(rust ful aurf:de-purl:html)
      ?~  prl  (weld (scag (dec wyd) ful) "…")
      =+  hok=r.p.p.u.prl
      =-  (swag [a=(sub (max wyd (lent -)) wyd) b=wyd] -)
      ^-  tape
      =<  ?:  ?=(%& -.hok)
            (reel p.hok .)
          +:(scow %if p.hok)
      |=  [a=knot b=tape]
      ?~  b  (trip a)
      (welp b '.' (trip a))
    ::
        ?(%text %me)
      ::  glyph prefix
      =/  pef=tape
        ?:  &(?=(^ pre) p.u.pre)  q.u.pre
        ?:  ?=(%me -.letter)  " "
        =-  (weld - q:(fall pre [p=| q=" "]))
        ~(glyph tr source)
      =/  lis=(list tape)
        %+  simple-wrap
          ~|  [%weird-text `@`+.letter]
          `tape``(list @)`(tuba (trip +.letter))
        (sub wyd (min (div wyd 2) (lent pef)))
      =+  lef=(lent pef)
      =+  ?:((gth (lent lis) 0) (snag 0 lis) "")
      :-  (weld pef -)
      %+  turn  (slag 1 lis)
      |=(a=tape (runt [lef ' '] a))
    ==
  ::  +truncate: truncate txt to fit len, indicating truncation with _ or …
  ::
  ++  truncate
    |=  [len=@u txt=tape]
    ^-  tape
    ?:  (gth len (lent txt))  txt
    =.  txt  (scag len txt)
    |-
    ?~  txt  txt
    ?:  =(' ' i.txt)
      |-
      :-  '_'
      ?.  ?=([%' ' *] t.txt)
        t.txt
      $(txt t.txt)
    ?~  t.txt  "…"
    [i.txt $(txt t.txt)]
  --
::
++  simple-wrap
  |=  [txt=tape wid=@ud]
  ^-  (list tape)
  ?~  txt  ~
  =/  [end=@ud nex=?]
    ?:  (lte (lent txt) wid)  [(lent txt) &]
    =+  ace=(find " " (flop (scag +(wid) `tape`txt)))
    ?~  ace  [wid |]
    [(sub wid u.ace) &]
  :-  (tufa (scag end `(list @)`txt))
  $(txt (slag ?:(nex +(end) end) `tape`txt))
::
::NOTE  anything that uses this breaks moons support, because moons don't sync
::      full app state rn
++  scry-for
  |*  [=mold app=term =path]
  .^  mold
    %gx
    (scot %p our.bowl)
    app
    (scot %da now.bowl)
    (snoc `^path`path %noun)
  ==
--<|MERGE_RESOLUTION|>--- conflicted
+++ resolved
@@ -226,15 +226,8 @@
 ::
 ++  catch-up
   ^-  (quip card _state)
-<<<<<<< HEAD
-  ?.  .^(? %gu /(scot %p our.bowl)/chat-store/(scot %da now.bowl))
-    [~ state]
   =/  =inbox:store
     (scry-for inbox:store %chat-store /all)
-=======
-  =/  =inbox
-    (scry-for inbox %chat-store /all)
->>>>>>> 69b6495d
   |-  ^-  (quip card _state)
   ?~  inbox  [~ state]
   =*  path  p.n.inbox
