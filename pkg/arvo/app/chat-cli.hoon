::  chat-cli: cli chat client using chat-store and friends
::
::    pulls all known messages into a single stream.
::    type ;help for usage instructions.
::
::    note that while the chat-store only cares about paths,
::    we mostly deal with [ship path] (aka target) here.
::    when sending messages (through the chat hook),
::    we concat the ship onto the head of the path,
::    and trust it to take care of the rest.
::
/-  *chat-store, *chat-view, *chat-hook,
    *permission-store, *group-store, *invite-store,
    sole-sur=sole
/+  sole-lib=sole, chat-eval, default-agent, verb
::
|%
+$  state
  $:  grams=(list mail)                             ::  all messages
      known=(set [target serial])                   ::  known message lookup
      count=@ud                                     ::  (lent grams)
      bound=(map target glyph)                      ::  bound circle glyphs
      binds=(jug glyph target)                      ::  circle glyph lookup
      audience=(set target)                         ::  active targets
      settings=(set term)                           ::  frontend flags
      width=@ud                                     ::  display width
      timez=(pair ? @ud)                            ::  timezone adjustment
      cli=state=sole-share:sole-sur                 ::  console state
      eny=@uvJ                                      ::  entropy
  ==
::
+$  mail  [source=target envelope]
+$  target  [=ship =path]
::
+$  glyph  char
++  glyphs  "!@#$%^&()-=_+[]\{};'\\:\",.<>?"
::
+$  command
  $%  [%target (set target)]                        ::  set messaging target
      [%say letter]                                 ::  send message
      [%eval cord hoon]                             ::  send #-message
    ::
      ::
      ::  create chat
      [%create rw-security path (unit glyph) (unit ?)]
      [%delete path]                                ::  delete chat
      [%invite ?(%r %w %rw) path (set ship)]        ::  allow
      [%banish ?(%r %w %rw) path (set ship)]        ::  disallow
    ::
      [%join target (unit glyph) (unit ?)]          ::  join target
      [%leave target]                               ::  nuke target
    ::
      [%bind glyph target]                          ::  bind glyph
      [%unbind glyph (unit target)]                 ::  unbind glyph
      [%what (unit $@(char target))]                ::  glyph lookup
    ::
      [%settings ~]                                 ::  show active settings
      [%set term]                                   ::  set settings flag
      [%unset term]                                 ::  unset settings flag
      [%width @ud]                                  ::  adjust display width
      [%timezone ? @ud]                             ::  adjust time printing
    ::
      [%select $@(rel=@ud [zeros=@u abs=@ud])]      ::  rel/abs msg selection
      [%chats ~]                                    ::  list available chats
      [%help ~]                                     ::  print usage info
  ==                                                ::
::
<<<<<<< HEAD
+$  card  card:agent:gall
=======
+$  move  [bone card]
+$  card
  $%  [%diff %sole-effect sole-effect:sole-sur]
      [%poke wire dock out-action]
      [%peer wire dock path]
  ==
::
+$  out-action
  $%  [%chat-action chat-action]
      [%chat-view-action chat-view-action]
      [%chat-hook-action chat-hook-action]
      [%group-action group-action]
      [%invite-action invite-action]
  ==
>>>>>>> fad9fcb1
--
=|  state
=*  all-state  -
=<
  %+  verb  |
  ^-  agent:gall
  |_  =bowl:gall
  +*  this       .
      talk-core  +>
      tc         ~(. talk-core(eny eny.bowl) bowl)
      def        ~(. (default-agent this %|) bowl)
  ::
  ++  on-init
    ^-  (quip card _this)
    =^  cards  all-state  (prep:tc ~)
    [cards this]
  ::
  ++  on-save
    !>(all-state)
  ::
  ++  on-load
    |=  old-state=vase
    ^-  (quip card _this)
    =/  old  !<(state old-state)
    =^  cards  all-state  (prep:tc `old)
    [cards this]
  ::
  ++  on-poke
    |=  [=mark =vase]
    ^-  (quip card _this)
    =^  cards  all-state
      ?+  mark        (on-poke:def mark vase)
        %noun         (poke-noun:tc mark !<(* vase))
        %sole-action  (poke-sole-action:tc !<(sole-action:sole-sur vase))
      ==
    [cards this]
  ::
  ++  on-watch
    |=  =path
    ^-  (quip card _this)
    =^  cards  all-state  (peer:tc path)
    [cards this]
  ::
  ++  on-leave  on-leave:def
  ++  on-peek   on-peek:def
  ++  on-agent
    |=  [=wire =sign:agent:gall]
    ^-  (quip card _this)
    =^  cards  all-state
      ?-    -.sign
          %poke-ack   [- all-state]:(on-agent:def wire sign)
          %watch-ack  [- all-state]:(on-agent:def wire sign)
          %kick       ~&  %chat-cli-kicked  `all-state
          %fact
        ?+  p.cage.sign  ~|([%chat-cli-bad-sub-mark wire p.cage.sign] !!)
          %chat-update  (diff-chat-update:tc wire !<(chat-update q.cage.sign))
        ==
      ==
    [cards this]
  ::
  ++  on-arvo   on-arvo:def
  ++  on-fail   on-fail:def
  --
::
|_  =bowl:gall
::  +prep: setup & state adapter
::
++  prep
  |=  old=(unit state)
  ^-  (quip card state)
  ?^  old
    [~ u.old]
  =^  cards  all-state
    %_  catch-up
      audience  [[our-self /] ~ ~]
      settings  (sy %showtime %notify ~)
      width  80
    ==
  [[connect cards] all-state]
::  +catch-up: process all chat-store state
::
++  catch-up
  ^-  (quip card state)
  =/  =inbox
    .^  inbox
        %gx
        (scot %p our.bowl)
        %chat-store
        (scot %da now.bowl)
        /all/noun
    ==
  |-  ^-  (quip card state)
  ?~  inbox  [~ all-state]
  =*  path  p.n.inbox
  =*  mailbox  q.n.inbox
  =/  =target  (path-to-target path)
  =^  cards-n  all-state  (read-envelopes target envelopes.mailbox)
  =^  cards-l  all-state  $(inbox l.inbox)
  =^  cards-r  all-state  $(inbox r.inbox)
  [:(weld cards-n cards-l cards-r) all-state]
::  +connect: connect to the chat-store
::
++  connect
<<<<<<< HEAD
  ^-  card
  [%pass /chat-store %agent [our-self %chat-store] %watch /updates]
::  +true-self: moons to planets
=======
  ^-  move
  [ost.bowl %peer /chat-store [our-self %chat-store] /updates]
>>>>>>> fad9fcb1
::
++  our-self  (name:title our.bowl)
::  +target-to-path: prepend ship to the path
::
++  target-to-path
  |=  target
  [(scot %p ship) path]
::  +path-to-target: deduces a target from a mailbox path
::
++  path-to-target
  |=  =path
  ^-  target
  ?.  ?=([@ @ *] path)
    ::TODO  can we safely assert the above?
    ~&  [%path-without-host path]
    [our-self path]
  =+  who=(slaw %p i.path)
  ?~  who  [our-self path]
  [u.who t.path]
::  +poke-noun: debug helpers
::
++  poke-noun
  |=  a=*
  ^-  (quip card state)
  ?:  ?=(%connect a)
    [[connect ~] all-state]
  ?:  ?=(%catch-up a)
    catch-up
  [~ all-state]
::  +poke-sole-action: handle cli input
::
++  poke-sole-action
  ::TODO  use id.act to support multiple separate sessions
  |=  [act=sole-action:sole-sur]
  ^-  (quip card state)
  (sole:sh-in act)
::  +peer: accept only cli subscriptions from ourselves
::
++  peer
  |=  =path
  ^-  (quip card state)
  ?.  (team:title our-self src.bowl)
    ~|  [%peer-talk-stranger src.bowl]
    !!
  ?.  ?=([%sole *] path)
    ~|  [%peer-talk-strange path]
    !!
  ::  display a fresh prompt
  :-  [prompt:sh-out ~]
  ::  start with fresh sole state
<<<<<<< HEAD
  all-state(state.cli *sole-share:sole-sur)
=======
  this(state.cli *sole-share:sole-sur)
::
++  diff-chat-two-update
  |=  [=wire upd=chat-two-update]
  ^-  (quip move _this)
  (read-envelopes (path-to-target path.upd) envelopes.upd)
>>>>>>> fad9fcb1
::  +diff-chat-update: get new mailboxes & messages
::
++  diff-chat-update
  |=  [=wire upd=chat-update]
  ^-  (quip card state)
  ?+  -.upd  [~ all-state]
    %create   (notice-create +.upd)
    %delete   [[(show-delete:sh-out (path-to-target path.upd)) ~] all-state]
    %message  (read-envelope (path-to-target path.upd) envelope.upd)
  ==
::
++  read-envelopes
  |=  [=target envs=(list envelope)]
  ^-  (quip card state)
  ?~  envs  [~ all-state]
  =^  cards-i  all-state  (read-envelope target i.envs)
  =^  cards-t  all-state  $(envs t.envs)
  [(weld cards-i cards-t) all-state]
::
++  notice-create
  |=  =target
  ^-  (quip card state)
  =^  cards  all-state
    ?:  (~(has by bound) target)
      [~ all-state]
    (bind-default-glyph target)
  [[(show-create:sh-out target) cards] all-state]
::  +bind-default-glyph: bind to default, or random available
::
++  bind-default-glyph
  |=  =target
  ^-  (quip card state)
  =;  =glyph  (bind-glyph glyph target)
  |^  =/  g=glyph  (choose glyphs)
      ?.  (~(has by binds) g)  g
      =/  available=(list glyph)
        %~  tap  in
        (~(dif in `(set glyph)`(sy glyphs)) ~(key by binds))
      ?~  available  g
      (choose available)
  ++  choose
    |=  =(list glyph)
    =;  i=@ud  (snag i list)
    (mod (mug target) (lent list))
  --
::  +bind-glyph: add binding for glyph
::
++  bind-glyph
  |=  [=glyph =target]
  ^-  (quip card state)
  ::TODO  should send these to settings store eventually
  ::  if the target was already bound to another glyph, un-bind that
  ::
  =?  binds  (~(has by bound) target)
    (~(del ju binds) (~(got by bound) target) target)
  =.  bound  (~(put by bound) target glyph)
  =.  binds  (~(put ju binds) glyph target)
  [(show-glyph:sh-out glyph `target) all-state]
::  +unbind-glyph: remove all binding for glyph
::
++  unbind-glyph
  |=  [=glyph targ=(unit target)]
  ^-  (quip card state)
  ?^  targ
    =.  binds  (~(del ju binds) glyph u.targ)
    =.  bound  (~(del by bound) u.targ)
    [(show-glyph:sh-out glyph ~) all-state]
  =/  ole=(set target)
    (~(get ju binds) glyph)
  =.  binds  (~(del by binds) glyph)
  =.  bound
    |-
    ?~  ole  bound
    =.  bound  $(ole l.ole)
    =.  bound  $(ole r.ole)
    (~(del by bound) n.ole)
  [(show-glyph:sh-out glyph ~) all-state]
::  +decode-glyph: find the target that matches a glyph, if any
::
++  decode-glyph
  |=  =glyph
  ^-  (unit target)
  =+  lax=(~(get ju binds) glyph)
  ::  no circle
  ?:  =(~ lax)  ~
  %-  some
  ::  single circle
  ?:  ?=([* ~ ~] lax)  n.lax
  ::  in case of multiple audiences, pick the most recently active one
  |-  ^-  target
  ?~  grams  -:~(tap in lax)
  =*  source  source.i.grams
  ?:  (~(has in lax) source)
    source
  $(grams t.grams)
::  +read-envelope: add envelope to state and show it to user
::
++  read-envelope
  |=  [=target =envelope]
  ^-  (quip card state)
  ?:  (~(has in known) [target uid.envelope])
    ::NOTE  we no-op only because edits aren't possible
    [~ all-state]
  :-  (show-envelope:sh-out target envelope)
  %_  all-state
    known  (~(put in known) [target uid.envelope])
    grams  [[target envelope] grams]
    count  +(count)
  ==
::
::  +sh-in: handle user input
::
++  sh-in
  ::NOTE  interestingly, adding =,  sh-out breaks compliation
  |%
  ::  +sole: apply sole action
  ::
  ++  sole
    |=  act=sole-action:sole-sur
    ^-  (quip card state)
    ?-  -.dat.act
      %det  (edit +.dat.act)
      %clr  [~ all-state]
      %ret  obey
      %tab  [~ all-state]
    ==
  ::  +edit: apply sole edit
  ::
  ::    called when typing into the cli prompt.
  ::    applies the change and does sanitizing.
  ::
  ++  edit
    |=  cal=sole-change:sole-sur
    ^-  (quip card state)
    =^  inv  state.cli  (~(transceive sole-lib state.cli) cal)
    =+  fix=(sanity inv buf.state.cli)
    ?~  lit.fix
      [~ all-state]
    ::  just capital correction
    ?~  err.fix
      (slug fix)
    ::  allow interior edits and deletes
    ?.  &(?=($del -.inv) =(+(p.inv) (lent buf.state.cli)))
      [~ all-state]
    (slug fix)
  ::  +sanity: check input sanity
  ::
  ::    parses cli prompt using +read.
  ::    if invalid, produces error correction description, for use with +slug.
  ::
  ++  sanity
    |=  [inv=sole-edit:sole-sur buf=(list @c)]
    ^-  [lit=(list sole-edit:sole-sur) err=(unit @u)]
    =+  res=(rose (tufa buf) read)
    ?:  ?=(%& -.res)  [~ ~]
    [[inv]~ `p.res]
  ::  +slug: apply error correction to prompt input
  ::
  ++  slug
    |=  [lit=(list sole-edit:sole-sur) err=(unit @u)]
    ^-  (quip card state)
    ?~  lit  [~ all-state]
    =^  lic  state.cli
      %-  ~(transmit sole-lib state.cli)
      ^-  sole-edit:sole-sur
      ?~(t.lit i.lit [%mor lit])
    :_  all-state
    :_  ~
    %+  effect:sh-out  %mor
    :-  [%det lic]
    ?~(err ~ [%err u.err]~)
  ::  +read: command parser
  ::
  ::    parses the command line buffer.
  ::    produces commands which can be executed by +work.
  ::
  ++  read
    |^
      %+  knee  *command  |.  ~+
      =-  ;~(pose ;~(pfix mic -) message)
      ;~  pose
        (stag %target tars)
      ::
        ;~  (glue ace)
          (tag %create)
          security
          ;~  plug
            path
            (punt ;~(pfix ace glyph))
            (punt ;~(pfix ace (fuss 'y' 'n')))
          ==
        ==
        ;~((glue ace) (tag %delete) path)
        ;~((glue ace) (tag %invite) rw path ships)
        ;~((glue ace) (tag %banish) rw path ships)
      ::
        ;~  (glue ace)
          (tag %join)
          ;~  plug
            targ
            (punt ;~(pfix ace glyph))
            (punt ;~(pfix ace (fuss 'y' 'n')))
          ==
        ==
        ;~((glue ace) (tag %leave) targ)
      ::
        ;~((glue ace) (tag %bind) glyph targ)
        ;~((glue ace) (tag %unbind) ;~(plug glyph (punt ;~(pfix ace targ))))
        ;~(plug (perk %what ~) (punt ;~(pfix ace ;~(pose glyph targ))))
      ::
        ;~(plug (tag %settings) (easy ~))
        ;~((glue ace) (tag %set) flag)
        ;~((glue ace) (tag %unset) flag)
        ;~(plug (cold %width (jest 'set width ')) dem:ag)
        ;~  plug
          (cold %timezone (jest 'set timezone '))
          ;~  pose
            (cold %| (just '-'))
            (cold %& (just '+'))
          ==
          %+  sear
            |=  a=@ud
            ^-  (unit @ud)
            ?:(&((gte a 0) (lte a 14)) `a ~)
          dem:ag
        ==
      ::
        ;~(plug (tag %chats) (easy ~))
        ;~(plug (tag %help) (easy ~))
      ::
        (stag %select nump)
      ==
    ::
    ::TODO
    :: ++  cmd
    ::   |*  [cmd=term req=(list rule) opt=(list rule)]
    ::   |^  ;~  plug
    ::         (tag cmd)
    ::       ::
    ::         ::TODO  this feels slightly too dumb
    ::         ?~  req
    ::           ?~  opt  (easy ~)
    ::           (opt-rules opt)
    ::         ?~  opt  (req-rules req)
    ::         ;~(plug (req-rules req) (opt-rules opt))  ::TODO  rest-loop
    ::       ==
    ::   ++  req-rules
    ::     |*  req=(lest rule)
    ::     =-  ;~(pfix ace -)
    ::     ?~  t.req  i.req
    ::     ;~(plug i.req $(req t.req))
    ::   ++  opt-rules
    ::     |*  opt=(lest rule)
    ::     =-  (punt ;~(pfix ace -))
    ::     ?~  t.opt  ;~(pfix ace i.opt)
    ::     ;~(pfix ace ;~(plug i.opt $(opt t.opt)))
    ::   --
    ::
    ++  tag   |*(a=@tas (cold a (jest a)))  ::TODO  into stdlib
    ++  ship  ;~(pfix sig fed:ag)
    ++  path  ;~(pfix net (most net urs:ab))
    ::  +tarl: local target, as /path
    ::
    ++  tarl  (stag our-self path)
    ::  +tarp: sponsor target, as ^/path
    ::
    ++  tarp
      =-  ;~(pfix ket (stag - path))
      (sein:title our.bowl now.bowl our-self)
    ::  +targ: any target, as tarl, tarp, ~ship/path or glyph
    ::
    ++  targ
      ;~  pose
        tarl
        tarp
        ;~(plug ship path)
        (sear decode-glyph glyph)
      ==
    ::  +tars: set of comma-separated targs
    ::
    ++  tars
      %+  cook  ~(gas in *(set target))
      (most ;~(plug com (star ace)) targ)
    ::  +ships: set of comma-separated ships
    ::
    ++  ships
      %+  cook  ~(gas in *(set ^ship))
      (most ;~(plug com (star ace)) ship)
    ::
    ::  +security: security mode
    ::
    ++  security
      (perk %channel %village %journal %mailbox ~)
    ::  +rw: read, write, or read-write
    ::
    ++  rw
      (perk %rw %r %w ~)
    ::
    ::  +glyph: shorthand character
    ::
    ++  glyph  (mask glyphs)
    ::  +flag: valid flag
    ::
    ++  flag
      %-  perk  :~
        %notify
        %showtime
      ==
    ::  +nump: message number reference
    ::
    ++  nump
      ;~  pose
        ;~(pfix hep dem:ag)
        ;~  plug
          (cook lent (plus (just '0')))
          ;~(pose dem:ag (easy 0))
        ==
        (stag 0 dem:ag)
        (cook lent (star mic))
      ==
    ::  +message: all messages
    ::
    ++  message
      ;~  pose
        ;~(plug (cold %eval hax) expr)
        (stag %say letter)
      ==
    ::  +letter: simple messages
    ::
    ++  letter
      ;~  pose
        (stag %url turl)
        (stag %me ;~(pfix vat text))
        (stag %text ;~(less mic hax text))
      ==
    ::  +turl: url parser
    ::
    ++  turl
      =-  (sear - text)
      |=  t=cord
      ^-  (unit cord)
      ?~((rush t aurf:de-purl:html) ~ `t)
    ::  +text: text message body
    ::
    ++  text
      %+  cook  crip
      (plus ;~(less (jest '•') next))
    ::  +expr: parse expression into [cord hoon]
    ::
    ++  expr
      |=  tub=nail
      %.  tub
      %+  stag  (crip q.tub)
      wide:(vang & [&1:% &2:% (scot %da now.bowl) |3:%])
    --
  ::  +obey: apply result
  ::
  ::    called upon hitting return in the prompt.
  ::    if input is invalid, +slug is called.
  ::    otherwise, the appropriate work is done and
  ::    the command (if any) gets echoed to the user.
  ::
  ++  obey
    ^-  (quip card state)
    =+  buf=buf.state.cli
    =+  fix=(sanity [%nop ~] buf)
    ?^  lit.fix
      (slug fix)
    =+  jub=(rust (tufa buf) read)
    ?~  jub  [[(effect:sh-out %bel ~) ~] all-state]
    =^  cal  state.cli  (~(transmit sole-lib state.cli) [%set ~])
    =^  cards  all-state  (work u.jub)
    :_  all-state
    %+  weld
      ^-  (list card)
      ::  echo commands into scrollback
      ?.  =(`0 (find ";" buf))  ~
      [(note:sh-out (tufa `(list @)`buf)) ~]
    :_  cards
    %+  effect:sh-out  %mor
    :~  [%nex ~]
        [%det cal]
    ==
  ::  +work: run user command
  ::
  ++  work
    |=  job=command
    ^-  (quip card state)
    |^  ?-  -.job
          %target    (set-target +.job)
          %say       (say +.job)
          %eval      (eval +.job)
        ::
          %create    (create +.job)
          %delete    (delete +.job)
          %invite    (change-permission & +.job)
          %banish    (change-permission | +.job)
        ::
          %join      (join +.job)
          %leave     (leave +.job)
        ::
          %bind      (bind-glyph +.job)
          %unbind    (unbind-glyph +.job)
          %what      (lookup-glyph +.job)
        ::
          %settings  show-settings
          %set       (set-setting +.job)
          %unset     (unset-setting +.job)
          %width     (set-width +.job)
          %timezone  (set-timezone +.job)
        ::
          %select    (select +.job)
          %chats     chats
          %help      help
        ==
    ::  +act: build action card
    ::
    ++  act
      |=  [what=term app=term =cage]
      ^-  card
      :*  %pass
          /cli-command/[what]
          %agent
          [our-self app]
          %poke
          cage
      ==
    ::  +invite-card: build invite card
    ::
    ++  invite-card
      |=  [where=path who=ship]
      ^-  card
      :*  %pass
          /cli-command/invite
          %agent
          [who %invite-hook]  ::NOTE  only place chat-cli pokes others
          %poke
          %invite-action
        ::
          !>
          ^-  invite-action
          :^  %invite  /chat
            (shax (jam [our-self where] who))
          ^-  invite
          =;  desc=cord
            [our-self %chat-hook where who desc]
          %-  crip
          %+  weld
            "You have been invited to chat at "
          ~(full tr [our-self where])
      ==
    ::  +invite-move: build invite move
    ::
    ++  invite-move
      |=  [where=path who=ship]
      ^-  move
      :*  ost.bowl
          %poke
          /cli-command/invite
          [who %invite-hook]  ::NOTE  only place chat-cli pokes others
          %invite-action
        ::
          ^-  invite-action
          :^  %invite  /chat
            (shax (jam [our-self where] who))
          ^-  invite
          =;  desc=cord
            [our-self %chat-hook where who desc]
          %-  crip
          %+  weld
            "You have been invited to chat at "
          ~(full tr [our-self where])
      ==
    ::  +set-target: set audience, update prompt
    ::
    ++  set-target
      |=  tars=(set target)
      ^-  (quip card state)
      =.  audience  tars
      [[prompt:sh-out ~] all-state]
    ::  +create: new local mailbox
    ::
    ++  create
<<<<<<< HEAD
      |=  [security=chat-security =path gyf=(unit char)]
      ^-  (quip card state)
=======
      |=  [security=rw-security =path gyf=(unit char) allow-history=(unit ?)]
      ^-  (quip move _this)
>>>>>>> fad9fcb1
      ::TODO  check if already exists
      =/  =target  [our-self path]
      =.  audience  [target ~ ~]
      =^  moz  all-state
        ?.  ?=(^ gyf)  [~ all-state]
        (bind-glyph u.gyf target)
      =-  [[- moz] all-state]
      %^  act  %do-create  %chat-view
      :-  %chat-view-action
<<<<<<< HEAD
      !>
      :^  %create  path  security
      ::  ensure we can read from/write to our own chats
      ::
      :-  ::  read
=======
      :*  %create
          path
          security
          ::  ensure we can read from/write to our own chats
          ::
          ::  read
>>>>>>> fad9fcb1
          ?-  security
            ?(%channel %journal)  ~
            ?(%village %mailbox)  [our-self ~ ~]
          ==
          ::  write
          ?-  security
            ?(%channel %mailbox)  ~
            ?(%village %journal)  [our-self ~ ~]
          ==
          (fall allow-history %.y)
      ==
    ::  +delete: delete local chats
    ::
    ++  delete
      |=  =path
      ^-  (quip card state)
      =-  [[- ~] all-state]
      %^  act  %do-delete  %chat-view
      :-  %chat-view-action
      !>
      [%delete (target-to-path our-self path)]
    ::  +change-permission: modify permissions on a local chat
    ::
    ++  change-permission
      |=  [allow=? rw=?(%r %w %rw) =path ships=(set ship)]
<<<<<<< HEAD
      ^-  (quip card state)
      :_  all-state
      =;  cards=(list card)
        ?.  allow  cards
        %+  weld  cards
        %+  turn  ~(tap in ships)
        (cury invite-card path)
=======
      ^-  (quip move _this)
      :_  this
      =;  moves=(list move)
        ?.  allow  moves
        %+  weld  moves
        %+  turn  ~(tap in ships)
        (cury invite-move path)
>>>>>>> fad9fcb1
      %+  murn
        ^-  (list term)
        ?-  rw
          %r   [%read ~]
          %w   [%write ~]
          %rw  [%read %write ~]
        ==
      |=  =term
      ^-  (unit card)
      =.  path
        =-  (snoc `^path`- term)
        [%chat (target-to-path our-self path)]
      ::  whitelist: empty if no matching permission, else true if whitelist
      ::
      =/  whitelist=(unit ?)
        =;  perm=(unit permission)
          ?~(perm ~ `?=(%white kind.u.perm))
        ::TODO  +permission-of-target?
        .^  (unit permission)
            %gx
            (scot %p our-self)
            %permission-store
            (scot %da now.bowl)
            %permission
            (snoc path %noun)
        ==
      ?~  whitelist
        ~&  [%weird-no-permission path]
        ~
      %-  some
      %^  act  %do-permission  %group-store
      :-  %group-action
      !>
      ?:  =(u.whitelist allow)
        [%add ships path]
      [%remove ships path]
    ::  +join: sync with remote mailbox
    ::
    ++  join
<<<<<<< HEAD
      |=  [=target gyf=(unit char)]
      ^-  (quip card state)
      =^  moz  all-state
        ?.  ?=(^ gyf)  [~ all-state]
=======
      |=  [=target gyf=(unit char) ask-history=(unit ?)]
      ^-  (quip move _this)
      =^  moz  this
        ?.  ?=(^ gyf)  [~ this]
>>>>>>> fad9fcb1
        (bind-glyph u.gyf target)
      =.  audience  [target ~ ~]
      =;  =card
        [[card prompt:sh-out moz] all-state]
      ::TODO  ideally we'd check permission first. attempting this and failing
      ::      gives ugly %chat-hook-reap
      %^  act  %do-join  %chat-view
      :-  %chat-view-action
<<<<<<< HEAD
      !>
      [%join target]
=======
      [%join ship.target path.target (fall ask-history %.y)]
>>>>>>> fad9fcb1
    ::  +leave: unsync & destroy mailbox
    ::
    ::TODO  allow us to "mute" local chats using this
    ++  leave
      |=  =target
      =-  [[- ~] all-state]
      ?:  =(our-self ship.target)
        %-  print:sh-out
        "can't ;leave local chats, maybe use ;delete instead"
      %^  act  %do-leave  %chat-hook
      :-  %chat-hook-action
      !>
      [%remove (target-to-path target)]
    ::  +say: send messages
    ::
    ++  say
      |=  =letter
      ^-  (quip card state)
      ~!  bowl
      =/  =serial  (shaf %msg-uid eny.bowl)
      :_  all-state(eny (shax eny.bowl))
      ^-  (list card)
      %+  turn  ~(tap in audience)
      |=  =target
      %^  act  %out-message  %chat-hook
      :-  %chat-action
      !>
      :+  %message  (target-to-path target)
      [serial *@ our-self now.bowl letter]
    ::  +eval: run hoon, send code and result as message
    ::
    ::    this double-virtualizes and clams to disable .^ for security reasons
    ::
    ++  eval
      |=  [txt=cord exe=hoon]
      (say %code txt (eval:chat-eval bowl exe))
    ::  +lookup-glyph: print glyph info for all, glyph or target
    ::
    ++  lookup-glyph
      |=  qur=(unit $@(glyph target))
      ^-  (quip card state)
      =-  [[- ~] all-state]
      ?^  qur
        ?^  u.qur
          =+  gyf=(~(get by bound) u.qur)
          (print:sh-out ?~(gyf "none" [u.gyf]~))
        =+  pan=~(tap in (~(get ju binds) `@t`u.qur))
        ?:  =(~ pan)  (print:sh-out "~")
        =<  (effect:sh-out %mor (turn pan .))
        |=(t=target [%txt ~(phat tr t)])
      %-  print-more:sh-out
      %-  ~(rep by binds)
      |=  $:  [=glyph tars=(set target)]
              lis=(list tape)
          ==
      %+  weld  lis
      ^-  (list tape)
      %-  ~(rep in tars)
      |=  [t=target l=(list tape)]
      %+  weld  l
      ^-  (list tape)
      [glyph ' ' ~(phat tr t)]~
    ::  +show-settings: print enabled flags, timezone and width settings
    ::
    ++  show-settings
      ^-  (quip card state)
      :_  all-state
      :~  %-  print:sh-out
          %-  zing
          ^-  (list tape)
          :-  "flags: "
          %+  ^join  ", "
          (turn `(list @t)`~(tap in settings) trip)
        ::
          %-  print:sh-out
          %+  weld  "timezone: "
          ^-  tape
          :-  ?:(p.timez '+' '-')
          (scow %ud q.timez)
        ::
          (print:sh-out "width: {(scow %ud width)}")
      ==
    ::  +set-setting: enable settings flag
    ::
    ++  set-setting
      |=  =term
      ^-  (quip card state)
      [~ all-state(settings (~(put in settings) term))]
    ::  +unset-setting: disable settings flag
    ::
    ++  unset-setting
      |=  =term
      ^-  (quip card state)
      [~ all-state(settings (~(del in settings) term))]
    ::  +set-width: configure cli printing width
    ::
    ++  set-width
      |=  w=@ud
      [~ all-state(width w)]
    ::  +set-timezone: configure timestamp printing adjustment
    ::
    ++  set-timezone
      |=  tz=[? @ud]
      [~ all-state(timez tz)]
    ::  +select: expand message from number reference
    ::
    ++  select
      ::NOTE  rel is the nth most recent message,
      ::      abs is the last message whose numbers ends in n
      ::      (with leading zeros used for precision)
      ::
      |=  num=$@(rel=@ud [zeros=@u abs=@ud])
      ^-  (quip card state)
      |^  ?@  num
            =+  tum=(scow %s (new:si | +(num)))
            ?:  (gte rel.num count)
              %-  just-print
              "{tum}: no such telegram"
            (activate tum rel.num)
          ?.  (gte abs.num count)
            ?:  =(count 0)
              (just-print "0: no messages")
            =+  msg=(index (dec count) num)
            (activate (scow %ud msg) (sub count +(msg)))
          %-  just-print
          "…{(reap zeros.num '0')}{(scow %ud abs.num)}: no such telegram"
      ::  +just-print: full [cards state] output with a single print card
      ::
      ++  just-print
        |=  txt=tape
        [[(print:sh-out txt) ~] all-state]
      ::  +index: get message index from absolute reference
      ::
      ++  index
        |=  [max=@ud nul=@u fin=@ud]
        ^-  @ud
        =+  dog=|-(?:(=(0 fin) 1 (mul 10 $(fin (div fin 10)))))
        =.  dog  (mul dog (pow 10 nul))
        =-  ?:((lte - max) - (sub - dog))
        (add fin (sub max (mod max dog)))
      ::  +activate: echo message selector and print details
      ::
      ++  activate
        |=  [number=tape index=@ud]
        ^-  (quip card state)
        =+  gam=(snag index grams)
        =.  audience  [source.gam ~ ~]
        :_  all-state
        ^-  (list card)
        :~  (print:sh-out ['?' ' ' number])
            (effect:sh-out ~(render-activate mr gam))
            prompt:sh-out
        ==
      --
    ::  +chats: display list of local mailboxes
    ::
    ++  chats
      ^-  (quip card state)
      :_  all-state
      :_  ~
      %-  print-more:sh-out
      =/  all
        ::TODO  refactor
        ::TODO  remote scries fail... but moon support?
        .^  (set path)
            %gx
            /(scot %p our-self)/chat-store/(scot %da now.bowl)/keys/noun
        ==
      %+  turn  ~(tap in all)
      %+  cork  path-to-target
      |=  target
      (weld (scow %p ship) (spud path))
    ::  +help: print (link to) usage instructions
    ::
    ++  help
      ^-  (quip card state)
      =-  [[- ~] all-state]
      (print:sh-out "see https://urbit.org/using/operations/using-your-ship/#messaging")
    --
  --
::
::  +sh-out: output to the cli
::
++  sh-out
  |%
  ::  +effect: console effect card
  ::
  ++  effect
    |=  fec=sole-effect:sole-sur
    ^-  card
    ::TODO  don't hard-code session id 'drum' here
    [%give %fact `/sole/drum %sole-effect !>(fec)]
  ::  +print: puts some text into the cli as-is
  ::
  ++  print
    |=  txt=tape
    ^-  card
    (effect %txt txt)
  ::  +print-more: puts lines of text into the cli
  ::
  ++  print-more
    |=  txs=(list tape)
    ^-  card
    %+  effect  %mor
    (turn txs |=(t=tape [%txt t]))
  ::  +note: prints left-padded ---| txt
  ::
  ++  note
    |=  txt=tape
    ^-  card
    =+  lis=(simple-wrap txt (sub width 16))
    %-  print-more
    =+  ?:((gth (lent lis) 0) (snag 0 lis) "")
    :-  (runt [14 '-'] '|' ' ' -)
    %+  turn  (slag 1 lis)
    |=(a=tape (runt [14 ' '] '|' ' ' a))
  ::  +prompt: update prompt to display current audience
  ::
  ++  prompt
    ^-  card
    %+  effect  %pro
    :+  &  %talk-line
    ^-  tape
    =-  ?:  =(1 (lent -))  "{-} "
        "[{-}] "
    =/  all
      %+  sort  ~(tap in audience)
      |=  [a=target b=target]
      (~(beat tr a) b)
    =+  fir=&
    |-  ^-  tape
    ?~  all  ~
    ;:  welp
      ?:(fir "" " ")
      ~(show tr i.all)
      $(all t.all, fir |)
    ==
  ::  +show-envelope: print incoming message
  ::
  ::    every five messages, prints the message number also.
  ::    if the message mentions the user's (shortened) ship name,
  ::    and the %notify flag is set, emit a bell.
  ::
  ++  show-envelope
    |=  [=target =envelope]
    ^-  (list card)
    %+  weld
      ^-  (list card)
      ?.  =(0 (mod count 5))  ~
      :_  ~
      =+  num=(scow %ud count)
      %-  print
      (runt [(sub 13 (lent num)) '-'] "[{num}]")
    =+  lis=~(render-inline mr target envelope)
    ?~  lis  ~
    :_  ~
    %+  effect  %mor
    %+  turn  `(list tape)`lis
    =+  nom=(scag 7 (cite:title our-self))
    |=  t=tape
    ?.  ?&  (~(has in settings) %notify)
            ?=(^ (find nom (slag 15 t)))
        ==
      [%txt t]
    [%mor [%txt t] [%bel ~] ~]
  ::  +show-create: print mailbox creation notification
  ::
  ++  show-create
    |=  =target
    ^-  card
    (note "new: {~(phat tr target)}")
  ::  +show-delete: print mailbox deletion notification
  ::
  ++  show-delete
    |=  =target
    ^-  card
    (note "del: {~(phat tr target)}")
  ::  +show-glyph: print glyph un/bind notification
  ::
  ++  show-glyph
    |=  [=glyph target=(unit target)]
    ^-  (list card)
    :_  [prompt ~]
    %-  note
    %+  weld  "set: {[glyph ~]} "
    ?~  target  "unbound"
    ~(phat tr u.target)
  --
::
::  +tr: render targets
::
++  tr
  |_  ::  one: the target.
      ::
      one=target
  ::  +beat: true if one is more "relevant" than two
  ::
  ++  beat
    |=  two=target
    ^-  ?
    ::  the target that's ours is better.
    ?:  =(our-self ship.one)
      ?.  =(our-self ship.two)  &
      ?<  =(path.one path.two)
      ::  if both targets are ours, the main story is better.
      ?:  =(%inbox path.one)  &
      ?:  =(%inbox path.two)  |
      ::  if neither are, pick the "larger" one.
      (lth (lent path.one) (lent path.two))
    ::  if one isn't ours but two is, two is better.
    ?:  =(our-self ship.two)  |
    ?:  =(ship.one ship.two)
      ::  if they're from the same ship, pick the "larger" one.
      (lth (lent path.one) (lent path.two))
    ::  if they're from different ships, neither ours, pick hierarchically.
    (lth (xeb ship.one) (xeb ship.two))
  ::  +full: render target fully, always
  ::
  ++  full
    ^-  tape
    (weld (scow %p ship.one) (spud path.one))
  ::  +phat: render target with local shorthand
  ::
  ::    renders as ~ship/path.
  ::    for local mailboxes, renders just /path.
  ::    for sponsor's mailboxes, renders ^/path.
  ::
  ::NOTE  but, given current implementation, all will be local
  ::
  ++  phat
    ^-  tape
    %+  weld
      ?:  =(our-self ship.one)  ~
      ?:  =((sein:title our.bowl now.bowl our-self) ship.one)  "^"
      (scow %p ship.one)
    (spud path.one)
  ::  +show: render as tape, as glyph if we can
  ::
  ++  show
    ^-  tape
    =+  cha=(~(get by bound) one)
    ?~(cha phat "{u.cha ~}")
  ::  +glyph: tape for glyph of target, defaulting to *
  ::
  ++  glyph
    ^-  tape
    [(~(gut by bound) one '*') ~]
  --
::
::  +mr: render messages
::
++  mr
  |_  $:  source=target
          envelope
      ==
  ::  +activate: produce sole-effect for printing message details
  ::
  ++  render-activate
    ^-  sole-effect:sole-sur
    ~[%mor [%tan meta] body]
  ::  +meta: render message metadata (serial, timestamp, author, target)
  ::
  ++  meta
    ^-  tang
    =.  when  (sub when (mod when (div when ~s0..0001)))    :: round
    =+  hed=leaf+"{(scow %uv uid)} at {(scow %da when)}"
    =/  src=tape  ~(phat tr source)
    [%rose [" " ~ ~] [hed >author< [%rose [", " "to " ~] [leaf+src]~] ~]]~
  ::  +body: long-form render of message contents
  ::
  ++  body
    |-  ^-  sole-effect:sole-sur
    ?-  -.letter
        ?(%text %me)
      =/  pre=tape  ?:(?=(%me -.letter) "@ " "")
      tan+~[leaf+"{pre}{(trip +.letter)}"]
    ::
        %url
      url+url.letter
    ::
        %code
      =/  texp=tape  ['>' ' ' (trip expression.letter)]
      :-  %mor
      |-  ^-  (list sole-effect:sole-sur)
      ?:  =("" texp)  [tan+output.letter ~]
      =/  newl  (find "\0a" texp)
      ?~  newl  [txt+texp $(texp "")]
      =+  (trim u.newl texp)
      :-  txt+(scag u.newl texp)
      $(texp [' ' ' ' (slag +(u.newl) texp)])
    ==
  ::  +render-inline: produces lines to display message body in scrollback
  ::
  ++  render-inline
    ^-  (list tape)
    =/  wyd
      ::  termwidth,
      %+  sub  width
      ::  minus autor,
      %+  add  14
      ::  minus timestamp.
      ?:((~(has in settings) %showtime) 10 0)
    =+  txs=(line wyd)
    ?~  txs  ~
    ::  nom: rendered author
    ::  den: regular indent
    ::  tam: timestamp, if desired
    ::
    =/  nom=tape  (nome author)
    =/  den=tape  (reap (lent nom) ' ')
    =/  tam=tape
      ?.  (~(has in settings) %showtime)  ""
      =.  when
        %.  [when (mul q.timez ~h1)]
        ?:(p.timez add sub)
      =+  dat=(yore when)
      =/  t
        |=  a/@
        %+  weld
          ?:((lth a 10) "0" ~)
        (scow %ud a)
      =/  time
        ;:  weld
          "~"  (t h.t.dat)
          "."  (t m.t.dat)
          "."  (t s.t.dat)
        ==
      %+  weld
        (reap (sub +(wyd) (min wyd (lent (tuba i.txs)))) ' ')
      time
    %-  flop
    %+  roll  `(list tape)`txs
    |=  [t=tape l=(list tape)]
    ?~  l  [:(weld nom t tam) ~]
    [(weld den t) l]
  ::  +nome: prints a ship name in 14 characters, left-padding with spaces
  ::
  ++  nome
    |=  =ship
    ^-  tape
    =+  raw=(cite:title ship)
    (runt [(sub 14 (lent raw)) ' '] raw)
  ::  +line: renders most important contents, tries to fit one line
  ::
  ::TODO  this should probably be rewritten someday
  ++  line
    ::  pre:  replace/append line prefix
    ::
    =|  pre=(unit (pair ? tape))
    |=  wyd=@ud
    ^-  (list tape)
    ?-  -.letter
        %code
      =+  texp=(trip expression.letter)
      =+  newline=(find "\0a" texp)
      =?  texp  ?=(^ newline)
        (weld (scag u.newline texp) "  ...")
      :-  (truncate wyd '#' ' ' texp)
      ?~  output.letter  ~
      =-  [' ' (truncate (dec wyd) ' ' -)]~
      ~(ram re (snag 0 `(list tank)`output.letter))
    ::
        %url
      :_  ~
      =+  ful=(trip url.letter)
      =+  pef=q:(fall pre [p=| q=""])
      ::  clean up prefix if needed.
      =?  pef  =((scag 1 (flop pef)) " ")
        (scag (dec (lent pef)) pef)
      =.  pef  (weld "/" pef)
      =.  wyd  (sub wyd +((lent pef)))  ::  account for prefix.
      ::  if the full url fits, just render it.
      ?:  (gte wyd (lent ful))  :(weld pef " " ful)
      ::  if it doesn't, prefix with _ and render just (the tail of) the domain.
      %+  weld  (weld pef "_")
      =+  prl=(rust ful aurf:de-purl:html)
      ?~  prl  (weld (scag (dec wyd) ful) "…")
      =+  hok=r.p.p.u.prl
      =-  (swag [a=(sub (max wyd (lent -)) wyd) b=wyd] -)
      ^-  tape
      =<  ?:  ?=(%& -.hok)
            (reel p.hok .)
          +:(scow %if p.hok)
      |=  [a=knot b=tape]
      ?~  b  (trip a)
      (welp b '.' (trip a))
    ::
        ?(%text %me)
      ::  glyph prefix
      =/  pef=tape
        ?:  &(?=(^ pre) p.u.pre)  q.u.pre
        ?:  ?=(%me -.letter)  " "
        =-  (weld - q:(fall pre [p=| q=" "]))
        ~(glyph tr source)
      =/  lis=(list tape)
        %+  simple-wrap
          `tape``(list @)`(tuba (trip +.letter))
        (sub wyd (min (div wyd 2) (lent pef)))
      =+  lef=(lent pef)
      =+  ?:((gth (lent lis) 0) (snag 0 lis) "")
      :-  (weld pef -)
      %+  turn  (slag 1 lis)
      |=(a=tape (runt [lef ' '] a))
    ==
  ::  +truncate: truncate txt to fit len, indicating truncation with _ or …
  ::
  ++  truncate
    |=  [len=@u txt=tape]
    ^-  tape
    ?:  (gth len (lent txt))  txt
    =.  txt  (scag len txt)
    |-
    ?~  txt  txt
    ?:  =(' ' i.txt)
      |-
      :-  '_'
      ?.  ?=([%' ' *] t.txt)
        t.txt
      $(txt t.txt)
    ?~  t.txt  "…"
    [i.txt $(txt t.txt)]
  --
::
++  simple-wrap
  |=  [txt=tape wid=@ud]
  ^-  (list tape)
  ?~  txt  ~
  =+  ^-  [end=@ud nex=?]
    ?:  (lte (lent txt) wid)  [(lent txt) &]
    =+  ace=(find " " (flop (scag +(wid) `tape`txt)))
    ?~  ace  [wid |]
    [(sub wid u.ace) &]
  :-  (tufa (scag end `(list @)`txt))
  $(txt (slag ?:(nex +(end) end) `tape`txt))
--<|MERGE_RESOLUTION|>--- conflicted
+++ resolved
@@ -15,6 +15,7 @@
 /+  sole-lib=sole, chat-eval, default-agent, verb
 ::
 |%
++$  card  card:agent:gall
 +$  state
   $:  grams=(list mail)                             ::  all messages
       known=(set [target serial])                   ::  known message lookup
@@ -65,24 +66,6 @@
       [%help ~]                                     ::  print usage info
   ==                                                ::
 ::
-<<<<<<< HEAD
-+$  card  card:agent:gall
-=======
-+$  move  [bone card]
-+$  card
-  $%  [%diff %sole-effect sole-effect:sole-sur]
-      [%poke wire dock out-action]
-      [%peer wire dock path]
-  ==
-::
-+$  out-action
-  $%  [%chat-action chat-action]
-      [%chat-view-action chat-view-action]
-      [%chat-hook-action chat-hook-action]
-      [%group-action group-action]
-      [%invite-action invite-action]
-  ==
->>>>>>> fad9fcb1
 --
 =|  state
 =*  all-state  -
@@ -139,6 +122,7 @@
           %fact
         ?+  p.cage.sign  ~|([%chat-cli-bad-sub-mark wire p.cage.sign] !!)
           %chat-update  (diff-chat-update:tc wire !<(chat-update q.cage.sign))
+          %chat-two-update  (diff-chat-two-update:tc wire !<(chat-two-update q.cage.sign))
         ==
       ==
     [cards this]
@@ -186,14 +170,8 @@
 ::  +connect: connect to the chat-store
 ::
 ++  connect
-<<<<<<< HEAD
   ^-  card
   [%pass /chat-store %agent [our-self %chat-store] %watch /updates]
-::  +true-self: moons to planets
-=======
-  ^-  move
-  [ost.bowl %peer /chat-store [our-self %chat-store] /updates]
->>>>>>> fad9fcb1
 ::
 ++  our-self  (name:title our.bowl)
 ::  +target-to-path: prepend ship to the path
@@ -244,16 +222,12 @@
   ::  display a fresh prompt
   :-  [prompt:sh-out ~]
   ::  start with fresh sole state
-<<<<<<< HEAD
   all-state(state.cli *sole-share:sole-sur)
-=======
-  this(state.cli *sole-share:sole-sur)
 ::
 ++  diff-chat-two-update
   |=  [=wire upd=chat-two-update]
-  ^-  (quip move _this)
+  ^-  (quip card state)
   (read-envelopes (path-to-target path.upd) envelopes.upd)
->>>>>>> fad9fcb1
 ::  +diff-chat-update: get new mailboxes & messages
 ::
 ++  diff-chat-update
@@ -705,28 +679,6 @@
             "You have been invited to chat at "
           ~(full tr [our-self where])
       ==
-    ::  +invite-move: build invite move
-    ::
-    ++  invite-move
-      |=  [where=path who=ship]
-      ^-  move
-      :*  ost.bowl
-          %poke
-          /cli-command/invite
-          [who %invite-hook]  ::NOTE  only place chat-cli pokes others
-          %invite-action
-        ::
-          ^-  invite-action
-          :^  %invite  /chat
-            (shax (jam [our-self where] who))
-          ^-  invite
-          =;  desc=cord
-            [our-self %chat-hook where who desc]
-          %-  crip
-          %+  weld
-            "You have been invited to chat at "
-          ~(full tr [our-self where])
-      ==
     ::  +set-target: set audience, update prompt
     ::
     ++  set-target
@@ -737,13 +689,8 @@
     ::  +create: new local mailbox
     ::
     ++  create
-<<<<<<< HEAD
-      |=  [security=chat-security =path gyf=(unit char)]
+      |=  [security=rw-security =path gyf=(unit char) allow-history=(unit ?)]
       ^-  (quip card state)
-=======
-      |=  [security=rw-security =path gyf=(unit char) allow-history=(unit ?)]
-      ^-  (quip move _this)
->>>>>>> fad9fcb1
       ::TODO  check if already exists
       =/  =target  [our-self path]
       =.  audience  [target ~ ~]
@@ -753,20 +700,13 @@
       =-  [[- moz] all-state]
       %^  act  %do-create  %chat-view
       :-  %chat-view-action
-<<<<<<< HEAD
       !>
-      :^  %create  path  security
-      ::  ensure we can read from/write to our own chats
-      ::
-      :-  ::  read
-=======
       :*  %create
           path
           security
           ::  ensure we can read from/write to our own chats
           ::
           ::  read
->>>>>>> fad9fcb1
           ?-  security
             ?(%channel %journal)  ~
             ?(%village %mailbox)  [our-self ~ ~]
@@ -792,7 +732,6 @@
     ::
     ++  change-permission
       |=  [allow=? rw=?(%r %w %rw) =path ships=(set ship)]
-<<<<<<< HEAD
       ^-  (quip card state)
       :_  all-state
       =;  cards=(list card)
@@ -800,15 +739,6 @@
         %+  weld  cards
         %+  turn  ~(tap in ships)
         (cury invite-card path)
-=======
-      ^-  (quip move _this)
-      :_  this
-      =;  moves=(list move)
-        ?.  allow  moves
-        %+  weld  moves
-        %+  turn  ~(tap in ships)
-        (cury invite-move path)
->>>>>>> fad9fcb1
       %+  murn
         ^-  (list term)
         ?-  rw
@@ -848,17 +778,10 @@
     ::  +join: sync with remote mailbox
     ::
     ++  join
-<<<<<<< HEAD
-      |=  [=target gyf=(unit char)]
+      |=  [=target gyf=(unit char) ask-history=(unit ?)]
       ^-  (quip card state)
       =^  moz  all-state
         ?.  ?=(^ gyf)  [~ all-state]
-=======
-      |=  [=target gyf=(unit char) ask-history=(unit ?)]
-      ^-  (quip move _this)
-      =^  moz  this
-        ?.  ?=(^ gyf)  [~ this]
->>>>>>> fad9fcb1
         (bind-glyph u.gyf target)
       =.  audience  [target ~ ~]
       =;  =card
@@ -867,12 +790,8 @@
       ::      gives ugly %chat-hook-reap
       %^  act  %do-join  %chat-view
       :-  %chat-view-action
-<<<<<<< HEAD
       !>
-      [%join target]
-=======
       [%join ship.target path.target (fall ask-history %.y)]
->>>>>>> fad9fcb1
     ::  +leave: unsync & destroy mailbox
     ::
     ::TODO  allow us to "mute" local chats using this
