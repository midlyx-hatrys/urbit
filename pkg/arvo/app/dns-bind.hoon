/-  *dns-bind, dns, hall
/+  tapp, stdio
::
::  tapp types and boilerplate
::
=>  |%
    ++  collector-app  `dock`[~zod %dns-collector]
    +$  app-state
      $:  %0
          :: nem: authoritative state
          ::
          nem=(unit nameserver)
      ==
    +$  peek-data  _!!
    +$  in-poke-data
      $%  [%dns-authority =authority]
          [%dns-bind =ship =target]
          [%handle-http-request =inbound-request:eyre]
<<<<<<< HEAD
=======
          [%handle-http-cancel =inbound-request:eyre]
>>>>>>> da287907
          [%noun noun=*]
      ==
    +$  out-poke-data
      $%  [%dns-bind =ship =target]
          [%dns-complete =ship =binding:dns]
          [%drum-unlink =dock]
      ==
    +$  in-peer-data
      $%  [%dns-request =request:dns]
      ==
    +$  out-peer-data  ~
    ++  tapp
      %:  ^tapp
        app-state
        peek-data
        in-poke-data
        out-poke-data
        in-peer-data
        out-peer-data
      ==
    ++  tapp-async  tapp-async:tapp
    ++  stdio  (^stdio out-poke-data out-peer-data)
    --
::
::  oauth2 implementation
::
=>  |%
    ::  +oauth2-config: as one would expect
    ::
    +$  oauth2-config
      $:  auth-url=@t
          exchange-url=@t
          domain=turf
          initial-path=path
          redirect-path=path
          scopes=(list @t)
      ==
    ::  +oauth2: library core
    ::
    ++  oauth2
        |_  [our=@p now=@da config=oauth2-config code=@t =hart:eyre secrets=@t]
      ::
      ++  local-uri
        |=  [our=ship =path]
        ^-  @t
        ::  XX can't scry in +mule
        ::
        :: =/  =hart:eyre  .^(hart:eyre %e /(scot %p our)/host/real)
        (crip (en-purl:html [hart [~ path] ~]))
      ::
      ::  XX can't scry in +mule
      ::
      :: ++  code
      ::   ^-  @t
      ::   %-  crip
      ::   +:(scow %p .^(@p %j /(scot %p our)/code/(scot %da now)/(scot %p our)))
      ::
      :: to initialize these values: |init-oauth2 /com/googleapis
      ::
      ++  oauth2-secrets
        ^-  [client-id=@t client-secret=@t]
        =;  =wain
          ?>  ?=([@t @t ~] wain)
          [i.wain i.t.wain]
        ::
        %-  to-wain:format
        %-  need
        %+  de:crub:crypto  code
        %+  slav  %uw
        ::  XX can't scry in +mule
        ::
        :: .^(@ %cx :(weld /(scot %p our)/home/(scot %da now)/sec domain.config /atom))
        secrets
      ::
      ++  initial-uri  (local-uri our initial-path.config)
      ++  redirect-uri  (local-uri our redirect-path.config)
      ::
      ++  redirect-to-provider
        ^-  @t
        =/  url  (need (de-purl:html auth-url.config))
        =.  r.url
          :*  ['access_type' 'offline']
              ['response_type' 'code']
              ['prompt' 'consent']
              ['client_id' client-id:oauth2-secrets]
              ['redirect_uri' redirect-uri]
              ['scope' (rap 3 (join ' ' scopes.config))]
              r.url
          ==
        (crip (en-purl:html url))
      ::
      ++  retrieve-access-token
        |=  code=@t
        ^-  request:http
        =/  hed
          :~  ['Accept' 'application/json']
              ['Content-Type' 'application/x-www-form-urlencoded']
          ==
        =/  bod
          %-  some  %-  as-octt:mimes:html
          %-  tail  %-  tail:en-purl:html
          :~  ['client_id' client-id:oauth2-secrets]
              ::  note: required, unused parameter
              ::
              ['redirect_uri' redirect-uri]
              ['client_secret' client-secret:oauth2-secrets]
              ['grant_type' 'authorization_code']
              ['code' code]
          ==
        [%'POST' exchange-url.config hed bod]
      ::
      ++  parse-token-response
        |=  =octs
        ^-  (unit [access=@t expires=@u refresh=@t])
        %.  q.octs
        ;~  biff
          de-json:html
          =,  dejs-soft:format
          (ot 'access_token'^so 'expires_in'^ni 'refresh_token'^so ~)
        ==
      ::  XX implement
      ::
      ++  refresh-token  !!
      --
    --
::
::  helpers
::
=>  |%
    ::  +name: fully-qualified domain name for :ship
    ::
    ++  name
      |=  [=ship =turf]
      (cat 3 (en-turf:html (weld turf /(crip +:(scow %p ship)))) '.')
    ::  +lame: domain name for :ship (without trailing '.')
    ::
    ++  lame
      |=  [=ship =turf]
      (en-turf:html (weld turf /(crip +:(scow %p ship))))
    ::  +endpoint: append :path to :purl
    ::
    ++  endpoint
      |=  [=purl:eyre =path]
      ^+  purl
      purl(q.q (weld q.q.purl path))
    ::  +params: append :params to :purl
    ::
    ++  params
      |=  [=purl:eyre =quay:eyre]
      ^+  purl
      purl(r (weld r.purl quay))
    ::  +json-octs: deserialize json and apply reparser
    ::
    ++  json-octs
      |*  [bod=octs wit=fist:dejs:format]
      =/  jon  (de-json:html q.bod)
      ?~  jon  ~
      (wit u.jon)
    ::  +ship-turf: parse ship from first subdomain
    ::
    ++  ship-turf
      |=  [nam=@t aut-dom=turf]
      ^-  (unit ship)
      =/  dom=(unit host:eyre)
        (rush nam ;~(sfix thos:de-purl:html dot))
      ?:  ?|  ?=(~ dom)
              ?=(%| -.u.dom)
              ?=(~ p.u.dom)
          ==
        ~
      =/  who
        (rush (head (flop p.u.dom)) fed:ag)
      ?~  who  ~
      ?.  =(aut-dom (flop (tail (flop p.u.dom))))
        ~
      ::  galaxies always excluded
      ::
      ?:  ?=(%czar (clan:title u.who))
        ~
      who
    --
::
::  service providers
::
=>  |%
    ::  +provider: initialize provider-specific core
    ::
    ++  provider
      |=  aut=authority
      ?-  -.pro.aut
        %fcloud  ~(. fcloud aut)
        %gcloud  ~(. gcloud aut)
      ==
    ::  |fcloud: Cloudflare provider
    ::
    ++  fcloud
      =>  |%
          ++  parse-raw-record
            |=  aut-dom=turf
            ^-  $-  json
                (unit [=ship id=@ta tar=target])
            =,  dejs:format
            %+  cu
              |=  [id=@t typ=@t nam=@t dat=@t]
              ^-  (unit [=ship id=@ta tar=target])
              ::  XX fix this
              ::
              =/  him  (ship-turf (cat 3 nam '.') aut-dom)
              ?:  ?=(~ him)
                ~
              ?+  typ
                ~
              ::
                  %'A'
                =/  adr  (rush dat lip:ag)
                ?~  adr  ~
                `[u.him `@ta`id %direct %if u.adr]
              ::
                  %'CNAME'
                ::  XX fix this
                ::
                =/  for  (ship-turf (cat 3 dat '.') aut-dom)
                ?~  for  ~
                `[u.him `@ta`id %indirect u.for]
              ==
            ::  XX parse dates, proxied, ttl?
            ::
            %-  ot  :~
              'id'^so
              'type'^so
              'name'^so
              'content'^so
            ==
          --
      ::
      |_  aut=authority
      ::  +base: provider service endpoint
      ::
      ++  base
        ^-  purl:eyre
        (need (de-purl:html 'https://api.cloudflare.com/client/v4'))
      ::  +headers: standard HTTP headers for all |fcloud requests
      ::
      ++  headers
        |=  aut=authority
        ?>  ?=(%fcloud -.pro.aut)
        %-  ~(gas by *math:eyre)
        :~  ['Content-Type' ['application/json' ~]]
            ['X-Auth-Email' [email.auth.pro.aut ~]]
            ['X-Auth-Key' [key.auth.pro.aut ~]]
        ==
      ::  +zone: provider-specific zone info request
      ::
      ++  zone
        ^-  hiss:eyre
        ?>  ?=(%fcloud -.pro.aut)
        [(endpoint base /zones/[zone.pro.aut]) %get (headers aut) ~]
      ::  +record: JSON-formatted provider-specific dns record
      ::
      ++  record
        |=  [him=ship tar=target]
        ^-  json
        ?>  ?=(%fcloud -.pro.aut)
        =/  type
          ?:(?=(%direct -.tar) 'A' 'CNAME')
        =/  data
          ?:  ?=(%direct -.tar)
            (crip +:(scow %if p.tar))
          (lame p.tar dom.aut)
        :-  %o
        %-  ~(gas by *(map @t json))
        :~  ['name' %s (lame him dom.aut)]
            ['type' %s type]
            ['content' %s data]
            ::  XX make configureable?
            ::
            ['ttl' %n ~.1]
            ['proxied' %b %.n]
        ==
      ::  +create: provider-specific record-creation request
      ::
      ++  create
        |=  [him=ship tar=target pre=(unit [id=@ta tar=target])]
        ^-  hiss:eyre
        ?>  ?=(%fcloud -.pro.aut)
        =/  bod=octs
          %-  as-octt:mimes:html
          %-  en-json:html
          (record him tar)
        ?~  pre
          :-  (endpoint base /zones/[zone.pro.aut]/['dns_records'])
          [%post (headers aut) `bod]
        :-  (endpoint base /zones/[zone.pro.aut]/['dns_records']/[id.u.pre])
        [%put (headers aut) `bod]
      ::  +existing: list existing records stored by provider
      ::
      ++  existing
        |=  page=(unit @t)
        ^-  hiss:eyre
        ?>  ?=(%fcloud -.pro.aut)
        ::  XX more url params:
        ::  ?type ?per-page ?order ?direction
        ::
        :-  %+  params
              (endpoint base /zones/[zone.pro.aut]/['dns_records'])
            ?~(page ~ ['page' u.page]~)
        [%get (headers aut) ~]
      ::  +parse-list: existing records stored by provider
      ::
      ++  parse-list
        ^-  $-  json
            (pair (list [=ship id=@ta tar=target]) (unit @t))
        ?>  ?=(%fcloud -.pro.aut)
        =,  dejs:format
        %+  cu
          |=  $:  success=?
                  response=(list (unit [=ship id=@ta tar=target]))
                  paginate=[page=@ud per-page=@ud count=@ud total-count=@ud]
              ==
          ^-  (pair (list [=ship id=@ta tar=target]) (unit @t))
          ?.  success  [~ ~]
          :-  (murn response same)
          ::  XX calculate next page number if applicable
          ::
          ~
        ::  XX parse errors and messages?
        ::
        %-  ot  :~
          'success'^bo
          'result'^(ar (parse-raw-record dom.aut))
          :-  'result_info'
          %-  ot  :~
            'page'^ni
            'per_page'^ni
            'count'^ni
            'total_count'^ni
          ==
        ==
      ::  +parse-record: single record stored by provider
      ::
      ++  parse-record
        ^-  $-  json
            (unit [=ship id=@ta tar=target])
        ?>  ?=(%fcloud -.pro.aut)
        =,  dejs:format
        %+  cu
          |=  [success=? response=(unit [=ship id=@ta tar=target])]
          ^-  (unit [=ship id=@ta tar=target])
          ?.  success  ~
          response
        ::  XX parse errors and messages?
        ::
        %-  ot  :~
          'success'^bo
          'result'^(parse-raw-record dom.aut)
        ==
      --
    ::  |gcloud: GCP provider
    ::
    ++  gcloud
      |_  aut=authority
      ::  +base: provider service endpoint
      ::
      ++  base
        ^-  purl:eyre
        (need (de-purl:html 'https://www.googleapis.com/dns/v1/projects'))
      ::  +headers: standard HTTP headers for all |gcloud requests
      ::
      ++  headers
        |=  aut=authority
        ?>  ?=(%gcloud -.pro.aut)
        ?.  ?=(^ auth.pro.aut)
          ~|  %gcloud-missing-auth  !!
        %-  ~(gas by *math:eyre)
        :~  ['Content-Type' ['application/json' ~]]
            ['Authorization' [`@t`(cat 3 'Bearer ' access.u.auth.pro.aut) ~]]
        ==
      ::  +zone: provider-specific zone info request
      ::
      ++  zone
        ^-  hiss:eyre
        ?>  ?=(%gcloud -.pro.aut)
        :-  (endpoint base /[project.pro.aut]/['managedZones']/[zone.pro.aut])
        [%get (headers aut) ~]
      ::  +record: JSON-formatted provider-specific dns record
      ::
      ++  record
        |=  [him=ship tar=target]
        ^-  json
        ?>  ?=(%gcloud -.pro.aut)
        =/  type
          ?:(?=(%direct -.tar) 'A' 'CNAME')
        =/  data
          ?:  ?=(%direct -.tar)
            [%s (crip +:(scow %if p.tar))]
          [%s (name p.tar dom.aut)]
        :-  %o
        %-  ~(gas by *(map @t json))
        :~  ['name' %s (name him dom.aut)]
            ['type' %s type]
            ::  XX make configureable?
            ::
            ['ttl' %n ~.300]
            ['rrdatas' %a data ~]
        ==
      ::  +create: provider-specific record-creation request
      ::
      ++  create
        =,  eyre
        |=  [him=ship tar=target pre=(unit [id=@ta tar=target])]
        ^-  hiss
        ?>  ?=(%gcloud -.pro.aut)
        =/  url=purl
          %+  endpoint  base
          /[project.pro.aut]/['managedZones']/[zone.pro.aut]/changes
        =/  bod=octs
          %-  as-octt:mimes:html
          %-  en-json:html
          :-  %o
          %-  ~(gas by *(map @t json))
          :-  ['additions' %a (record him tar) ~]
          ?~  pre  ~
          [['deletions' %a (record him tar.u.pre) ~] ~]
        [url %post (headers aut) `bod]
      ::  +existing: list existing records stored by provider
      ::
      ++  existing
        =,  eyre
        |=  page=(unit @t)
        ^-  hiss
        ?>  ?=(%gcloud -.pro.aut)
        =/  url=purl
          %+  endpoint  base
          /[project.pro.aut]/['managedZones']/[zone.pro.aut]/rrsets
        =/  hed=math  (headers aut)
        =?  hed  ?=(^ page)
          (~(put by hed) 'pageToken' [u.page]~)
        [url %get hed ~]
      ::  +parse-list: existing records stored by provider
      ::
      ++  parse-list
        ^-  $-  json
            (pair (list [=ship id=@ta tar=target]) (unit @t))
        ?>  ?=(%gcloud -.pro.aut)
        =,  dejs:format
        =>  |%
            ++  page  (uf ~ (mu so))
            ++  records
              %+  uf  ~
              %+  cu
                |*(a=(list (unit)) (murn a same))
              (ar parse-record)
            --
        ::  XX parse but don't produce
        ::  'kind'^(su (jest "dns#resourceRecordSetsListResponse'))
        ::
        (ou 'rrsets'^records 'nextPageToken'^page ~)
      ::  +parse-record: single record stored by provider
      ::
      ++  parse-record
        ^-  $-  json
            (unit [=ship id=@ta tar=target])
        ?>  ?=(%gcloud -.pro.aut)
        =,  dejs:format
        %+  cu
          |=  [typ=@t nam=@t dat=(list @t)]
          ^-  (unit [=ship id=@ta tar=target])
          ::  gcloud doesn't expose UUIDs for bindings
          ::
          =/  id  %$
          =/  him  (ship-turf nam dom.aut)
          ?:  |(?=(~ him) ?=(~ dat) ?=(^ t.dat))
            ~
          ?+  typ
            ~
          ::
              %'A'
            =/  adr  (rush i.dat lip:ag)
            ?~  adr  ~
            `[u.him id %direct %if u.adr]
          ::
              %'CNAME'
            =/  for  (ship-turf i.dat dom.aut)
            ?~  for  ~
            `[u.him id %indirect u.for]
          ==
        ::
        %-  ot  :~
          ::  'kind'^(su (jest "dns#resourceRecordSet'))
          ::
          'type'^so
          'name'^so
          'rrdatas'^(ar so)
        ==
      --
    --
::
::  monadic helpers (XX move to stdio?)
::
=>  |%
    ::  +backoff: exponential backoff timer
    ::
    ++  backoff
      |=  [try=@ud limit=@dr]
      =/  m  (async:stdio ,~)
      ^-  form:m
      ;<  eny=@uvJ  bind:m  get-entropy:stdio
      ;<  now=@da   bind:m  get-time:stdio
      %-  wait:stdio
      %+  add  now
      %+  min  limit
      ?:  =(0 try)  ~s0
      %+  add
        (mul ~s1 (bex (dec try)))
      (mul ~s0..0001 (~(rad og eny) 1.000))
    ::
    ++  request
      |=  =hiss:eyre
      =/  m  (async:stdio (unit httr:eyre))
      ^-  form:m
      ;<  ~  bind:m  (send-hiss:stdio hiss)
      take-maybe-sigh:stdio
    ::
    ++  request-retry
      |=  [=hiss:eyre max=@ud limit=@dr]
      =/  m  (async:stdio (unit httr:eyre))
      =/  try=@ud  0
      |-  ^-  form:m
      =*  loop  $
      ?:  =(try max)
        (pure:m ~)
      ;<  ~                     bind:m  (backoff try limit)
      ;<  rep=(unit httr:eyre)  bind:m  (request hiss)
      ::  XX needs a better predicate. LTE will make this easier
      ::
      ?:  &(?=(^ rep) =(200 p.u.rep))
        (pure:m (some u.rep))
      loop(try +(try))
    --
::
::  application actions
::
=>  |%
    ++  confirm-authority
      |=  =authority
      =/  m  (async:stdio ?)
      ^-  form:m
      ;<  rep=(unit httr:eyre)  bind:m
        (request-retry zone:(provider authority) 5 ~m10)
      (pure:m &(?=(^ rep) =(200 p.u.rep)))
    ::
    ++  retrieve-existing
      |=  =authority
      =/  m  (async:stdio (map ship bound))
      ^-  form:m
      =|  existing=(map ship bound)
      =|  next-page=(unit @t)
      ;<  now=@da  bind:m  get-time:stdio
      |-  ^-  form:m
      =*  loop  $
      ;<  rep=(unit httr:eyre)  bind:m
        (request-retry (existing:(provider authority) next-page) 5 ~m10)
      ?:  ?|  ?=(~ rep)
              ?=(~ r.u.rep)
          ==
        (pure:m existing)
      ::
      =*  octs  u.r.u.rep
      =+  ^-  [dat=(list [=ship id=@ta =target]) page=(unit @t)]
        ::  XX gross
        ::
        =-  ?~(- [~ ~] -)
        (json-octs octs parse-list:(provider authority))
      =.  existing
        |-  ^+  existing
        ?~  dat
          existing
        =/  =bound  [now id.i.dat target.i.dat ~]
        $(dat t.dat, existing (~(put by existing) ship.i.dat bound))
      ?~  page
        (pure:m existing)
      loop(next-page page)
    ::
    ++  create-binding
      |=  [=authority =ship =target existing=(unit bound)]
      =/  m  (async:stdio (unit bound))
      ^-  form:m
      ?:  &(?=(^ existing) =(target cur.u.existing))
        (pure:m existing)
      ::
      =/  pre=(unit [@ta ^target])
        ?~(existing ~ (some [id cur]:u.existing))
      ;<  rep=(unit httr:eyre)  bind:m
        (request (create:(provider authority) ship target pre))
      ::  XX retryable?
      ::
      ?.  &(?=(^ rep) =(200 p.u.rep))
        ?:  &(?=(^ rep) =(401 p.u.rep))
          ::  XX automate
          ::
          ~&  %authentication-failure
          ~&  (skim q.u.rep |=((pair @t @t) ?=(%www-authenticate p)))
          (pure:m ~)
        ::
        ~&  [%create-bind-failed rep]
        (pure:m ~)
      ::
      =*  httr  u.rep
      =/  id=@ta
        ?.  ?=(%fcloud -.pro.authority)  ~.
        ?.  ?=(^ r.httr)
          ~|  [%authority-create-confirm-id rep]  !!
        =/  dat=(unit [^ship id=@ta ^target])
          (json-octs u.r.httr parse-record:(provider authority))
        ?~(dat ~. id.u.dat)
      ::
      ;<  now=@da  bind:m  get-time:stdio
      =/  =bound
        [now id target ?~(existing ~ [[wen cur] hit]:u.existing)]
      (pure:m (some bound))
    ::
    ++  initialize-authority
      |=  [aut=authority state=app-state]
      =/  m  tapp-async
      ^-  form:m
      ?>  ?=(^ nem.state)
      =*  nam  u.nem.state
      ;<  good=?  bind:m  (confirm-authority aut)
      ?.  good
        ~&  %dns-authority-failed
        (pure:m state(nem ~))
      ::
      ::  XX wait-effect
      ::
      ;<  existing=(map ship bound)  bind:m  (retrieve-existing aut)
      =.  bon.nam  (~(uni by bon.nam) existing)
      =.  nem.state  (some nam)
      ::
      ::  XX wait-effect
      ::
      ;<  ~       bind:m  (peer-app:stdio collector-app /requests)
      (pure:m state)
    --
::
::  |oauth2-core: configured oauth functionality (for |gcloud only)
::
=>  |%
    ++  oauth2-core
      |=  [=bowl:gall code=@t =hart:eyre secrets=@t]
      =/  =oauth2-config
        :*  auth-url='https://accounts.google.com/o/oauth2/v2/auth'
            exchange-url='https://www.googleapis.com/oauth2/v4/token'
            domain=/com/googleapis
            redirect-path=/dns/oauth
            initial-path=/dns/oauth/result
            :~  'https://www.googleapis.com/auth/ndev.clouddns.readwrite'
                'https://www.googleapis.com/auth/cloud-platform.read-only'
        ==  ==
      ~(. oauth2 our.bowl now.bowl oauth2-config code hart secrets)
    --
::
::  the app itself
::
=*  default-tapp  default-tapp:tapp
%-  create-tapp-all:tapp
^-  tapp-core-all:tapp
|_  [=bowl:gall state=app-state]
::
++  handle-peek  handle-peek:default-tapp
++  handle-peer  handle-peer:default-tapp
::
++  handle-init
  =/  m  tapp-async
  ^-  form:m
  ;<  success=?  bind:m  (bind-route:stdio [~ /dns/oauth] dap.bowl)
  ~|  %dns-unable-to-bind-route
  ?>  success
  ;<  ~  bind:m  (poke-app:stdio [[our %hood] [%drum-unlink our dap]]:bowl)
  (pure:m state)
::
++  handle-poke
  |=  =in-poke-data
  =/  m  tapp-async
  ^-  form:m
  ?.  (team:title [our src]:bowl)
    ~|  %bind-yoself  !!
  ?-  -.in-poke-data
      %noun
    ?:  ?=(%debug noun.in-poke-data)
      ~&  bowl
      ::  XX redact secrets
      ::
      ~&  state
      (pure:m state)
    ::
    ::  XX heavy-handed, will duplicate subscriptions
    ::  should track bones
    ::
    ?:  ?=(%resubscribe noun.in-poke-data)
      ;<  ~  bind:m  (peer-app:stdio collector-app /requests)
      (pure:m state)
    ::
    ~&  %poke-unknown
    (pure:m state)
  ::
      %dns-authority
    ?.  =(~ nem.state)
      ~|  %authority-reset-wat-do  !!
    =*  aut  authority.in-poke-data
    =/  nam=nameserver  [aut ~ ~]
    =.  nem.state  (some nam)
    ::  XX move this into the provider interface
    ::
    ?:  ?&  ?=(%gcloud -.pro.aut)
            ?=(~ auth.pro.aut)
        ==
      ~&  %do-the-oauth-thing
      ~&  initial-uri:(oauth2-core bowl scry.pro.aut)
      (pure:m state)
    ::
    (initialize-authority aut state)
  ::
      %dns-bind
    ?~  nem.state
      ~|  %bind-not-authority  !!
    =*  nam  u.nem.state
    =*  who  ship.in-poke-data
    =*  tar  target.in-poke-data
    ?:  ?=(%indirect -.tar)
      ~|  %indirect-unsupported  !!
    ::  defer %indirect where target isn't yet bound
    ::
    :: ?:  ?&  ?=(%indirect -.tar)
    ::         !(~(has by bon.nam) p.tar)
    ::     ==
    ::   =.  dep.nam  (~(put ju dep.nam) p.tar [who tar])
    ::   =.  nem.state  (some nam)
    ::   (pure:m state)
    =/  existing  (~(get by bon.nam) who)
    ;<  new=(unit bound)  bind:m  (create-binding aut.nam who tar existing)
    ?~  new
      ~&  [%bind-failed in-poke-data]
      (pure:m state)
    =/  =turf
      (weld dom.aut.nam /(crip +:(scow %p who)))
    ;<  ~  bind:m
      (poke-app:stdio collector-app [%dns-complete who +.tar turf])
    =.  bon.nam  (~(put by bon.nam) who u.new)
    =.  nem.state  (some nam)
    ::
    ::  XX wait-effect
    ::
    =/  dep=(list [=ship =target])
      ~(tap in (~(get ju dep.nam) who))
    |-  ^-  form:m
    =*  loop  $
    ?~  dep
      =.  dep.nam  (~(del by dep.nam) who)
      =.  nem.state  (some nam)
      (pure:m state)
    ;<  ~  bind:m  (poke-app:stdio [our dap]:bowl [%dns-bind ship target]:i.dep)
    loop(dep t.dep)
  ::
      %handle-http-cancel
    ~&  %tapp-http-cant-cancel
    (pure:m state)
  ::
      %handle-http-request
    ::  always stash request bone for giving response
    ::
    =/  =bone  ost.bowl
    ::  XX maybe always (set-raw-contract %request) so transaction failure is captured?
    ::
    =*  inbound-request  inbound-request.in-poke-data
    ?~  nem.state
      ~&  :*  %not-an-authority
              %http-request
              =>  inbound-request
              [authenticated secure address [method url]:request]
          ==
      ;<  ~  bind:m
        (send-effect-on-bone:stdio bone [%http-response %start [%403 ~] ~ %.y])
      (pure:m state)
    ::
    =*  nam  u.nem.state
    ?>  ?=(%gcloud -.pro.aut.nam)
    ::
    =/  parsed=(unit (pair pork:eyre quay:eyre))
      %+  rush
        url.request.inbound-request
      ;~(plug ;~(pose apat:de-purl:html (easy *pork:eyre)) yque:de-purl:html)
    ::
    ?.  ?=(^ parsed)
      ~|  [%invalid-url url.request.inbound-request]  !!
    =*  url  q.p.u.parsed
    =*  ext  p.p.u.parsed
    =*  params  q.u.parsed
  ::
    ?+  url
      ;<  ~  bind:m
        (send-effect-on-bone:stdio bone [%http-response %start [%404 ~] ~ %.y])
      (pure:m state)
    ::
        [%dns %oauth ~]
      =/  link  (trip redirect-to-provider:(oauth2-core bowl scry.pro.aut.nam))
      =/  bod=(unit octs)
        %-  some
        %-  as-octt:mimes:html
        %-  en-xml:html
        ;html
          ;head
            ;title:  :dns oauth
          ==
          ;body
            ;p  make sure that the oauth credential is configured
                with a redirect uri of {(trip redirect-uri:(oauth2-core bowl scry.pro.aut.nam))}
            ==
            ;a(href link):  {link}
          ==
        ==
      ;<  ~  bind:m
        (send-effect-on-bone:stdio bone [%http-response %start [%200 ~] bod %.y])
      (pure:m state)
    ::
        [%dns %oauth %result ~]
      =/  code  (~(got by (my params)) %code)
      ::  XX make path configurable
      ::
      =/  hed  [['Location' '/dns/oauth/success'] ~]
      ::
      ;<  ~                                       bind:m
        (send-request:stdio (retrieve-access-token:(oauth2-core bowl scry.pro.aut.nam) code))
      ;<  rep=(unit client-response:iris)  bind:m
        take-maybe-response:stdio
      ::  XX  retry
      ::
      ?>  ?&  ?=(^ rep)
              ?=(%finished -.u.rep)
              ?=(^ full-file.u.rep)
          ==
      =/  data  (parse-token-response:oauth2 data.u.full-file.u.rep)
      =.  auth.pro.aut.nam  (some [access refresh]:(need data))
      =.  nem.state  (some nam)
      ::  XX  use expiry to set refresh timer
      ::
      ::  XX may need to send this as a card so we don't wait
      ::
      ;<  ~  bind:m
        (send-effect-on-bone:stdio bone [%http-response %start [%301 hed] ~ %.y])
      (initialize-authority aut.nam state)
    ::
        [%dns %oauth %success ~]
      =/  bod=(unit octs)
        %-  some
        %-  as-octt:mimes:html
        %-  en-xml:html
        ;html
          ;head
            ;title:  :dns oauth
          ==
          ;body
            ;p: you may close the browser window
            ;p
              ;span:  XX remove me
              ::  XX make path configurable
              ::
              ;a(href "/dns/oauth"):  again
            ==
          ==
        ==
      ;<  ~  bind:m  (send-effect:stdio %http-response %start [%201 ~] bod %.y)
      (pure:m state)
    ==
  ==
::
++  handle-diff
  |=  [=dock =path =in-peer-data]
  =/  m  tapp-async
  ^-  form:m
  ?.  =(dock collector-app)
    (pure:m state)
  =*  req  request.in-peer-data
  =/  =target  [%direct address.req]
  ;<  ~  bind:m  (poke-app:stdio [our dap]:bowl [%dns-bind ship.req target])
  (pure:m state)
::
++  handle-take
  |=  =sign:tapp
  =/  m  tapp-async
  ^-  form:m
  ?.  ?=(%quit -.sign)
    ::  XX handle stuff
    ::
    (pure:m state)
  ::
  ?.  ?&  =(dock.sign collector-app)
          =(path.sign /requests)
      ==
    ~&  [%unexpected-quit-wat-do [dock path]:sign]
    (pure:m state)
  ::
  ;<  ~  bind:m  (peer-app:stdio collector-app /requests)
  (pure:m state)
--<|MERGE_RESOLUTION|>--- conflicted
+++ resolved
@@ -16,10 +16,7 @@
       $%  [%dns-authority =authority]
           [%dns-bind =ship =target]
           [%handle-http-request =inbound-request:eyre]
-<<<<<<< HEAD
-=======
           [%handle-http-cancel =inbound-request:eyre]
->>>>>>> da287907
           [%noun noun=*]
       ==
     +$  out-poke-data
