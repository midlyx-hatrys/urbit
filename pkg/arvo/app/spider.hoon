--- conflicted
+++ resolved
@@ -1,9 +1,5 @@
 /-  spider
-<<<<<<< HEAD
 /+  libstrand=strand, default-agent, verb, server
-=======
-/+  libstrand=strand, default-agent, verb, server 
->>>>>>> 84494fcd
 =,  strand=strand:libstrand
 |%
 +$  card         card:agent:gall
@@ -477,9 +473,6 @@
   :_  state(serving (~(del by serving.state) tid))
   %+  give-simple-payload:app:server  eyre-id
   ^-  simple-payload:http
-<<<<<<< HEAD
-  [[500 ~] ~]
-=======
   :_  ~  :_  ~
   ?.  ?=(http-error:spider term)
     ((slog tang) 500)
@@ -489,7 +482,6 @@
     %nonexistent  404
     %offline      504
   ==
->>>>>>> 84494fcd
 ::
 ++  thread-fail
   |=  [=yarn =term =tang]
