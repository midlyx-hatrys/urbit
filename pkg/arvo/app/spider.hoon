--- conflicted
+++ resolved
@@ -68,85 +68,6 @@
       running=(list yarn)
       tid=(map tid yarn)
   ==
-<<<<<<< HEAD
---
-::
-::  Trie operations
-::
-~%  %spider  ..card  ~
-|%
-++  get-yarn
-  |=  [=trie =yarn]
-  ^-  (unit =thread-form)
-  ?~  yarn
-    `thread-form.trie
-  =/  son  (~(get by kid.trie) i.yarn)
-  ?~  son
-    ~
-  $(trie u.son, yarn t.yarn)
-::
-++  get-yarn-children
-  |=  [=trie =yarn]
-  ^-  (list ^yarn)
-  ?~  yarn
-    (turn (tap-yarn trie) head)
-  =/  son  (~(get by kid.trie) i.yarn)
-  ?~  son
-    ~
-  $(trie u.son, yarn t.yarn)
-::
-::
-++  has-yarn
-  |=  [=trie =yarn]
-  !=(~ (get-yarn trie yarn))
-::
-++  put-yarn
-  |=  [=trie =yarn =thread-form]
-  ^+  trie
-  ?~  yarn
-    trie(thread-form thread-form)
-  =/  son  (~(gut by kid.trie) i.yarn [*^thread-form ~])
-  %=    trie
-      kid
-    %+  ~(put by kid.trie)  i.yarn
-    $(trie son, yarn t.yarn)
-  ==
-::
-++  del-yarn
-  |=  [=trie =yarn]
-  ^+  trie
-  ?~  yarn
-    trie
-  |-
-  ?~  t.yarn
-    trie(kid (~(del by kid.trie) i.yarn))
-  =/  son  (~(get by kid.trie) i.yarn)
-  ?~  son
-    trie
-  %=    trie
-      kid
-    %+  ~(put by kid.trie)  i.yarn
-    $(trie u.son, yarn t.yarn)
-  ==
-::
-++  tap-yarn
-  |=  =trie
-  %-  flop  ::  preorder
-  =|  =yarn
-  |-  ^-  (list [=^yarn =thread-form])
-  %+  welp
-    ?~  yarn
-      ~
-    [(flop yarn) thread-form.trie]~
-  =/  kids  ~(tap by kid.trie)
-  |-  ^-  (list [=^yarn =thread-form])
-  ?~  kids
-    ~
-  =/  next-1  ^$(yarn [p.i.kids yarn], trie q.i.kids)
-  =/  next-2  $(kids t.kids)
-  (welp next-1 next-2)
-=======
->>>>>>> 591bdf45
 --
 ::
 %-  agent:dbug
