--- conflicted
+++ resolved
@@ -98,27 +98,7 @@
   ::
   ++  on-init
     ^-  (quip card _this)
-<<<<<<< HEAD
     `this
-=======
-    =/  rav  [%sing %t [%da now.bol] /app/publish/notebooks]
-    :_  this
-    :~  [%pass /view-bind %arvo %e %connect [~ /'publish-view'] %publish]
-        [%pass /read/paths %arvo %c %warp our.bol q.byk.bol `rav]
-        (invite-poke:main [%create %publish])
-        :*  %pass  /invites  %agent  [our.bol %invite-store]  %watch
-            /invitatory/publish
-        ==
-        :*  %pass  /  %agent  [our.bol %invite-store]  %poke  %invite-action
-            !>([%create /publish])
-        ==
-        :*  %pass  /srv  %agent  [our.bol %file-server]
-            %poke  %file-server-action
-            !>([%serve-dir /'~publish' /app/landscape %.n %.y])
-        ==
-        [%pass /groups %agent [our.bol %group-store] %watch /groups]
-    ==
->>>>>>> 06f42fd6
   ::
   ++  on-save  !>(state)
   ::
@@ -529,7 +509,6 @@
   ++  on-agent  
     |=  [=wire =sign:agent:gall]
     ^-  (quip card _this)
-<<<<<<< HEAD
     ?.  ?=([%graph-migrate *] wire)
       (on-agent:def wire sign)
     =/  rid=resource
@@ -553,95 +532,6 @@
       (add now.bol (bex (min 19 nack-count)))
     [%pass wire %arvo %b %wait wakeup]~
   ::   
-=======
-    ?-    -.sin
-        %poke-ack
-      ?:  ?=([%join-group @ @ ~] wir)
-        ?^  p.sin
-          (on-agent:def wir sin)
-        =/  =ship
-          (slav %p i.t.wir)
-        =^  cards  state
-          (subscribe-notebook ship i.t.t.wir)
-        [cards this]
-      ?~  p.sin
-        [~ this]
-      =^  cards  state
-        (handle-poke-fail:main wir)
-      [cards this]
-    ::  If our subscribe failed, delete notebook associated with subscription if
-    ::  it exists
-    ::
-        %watch-ack
-      ?.  ?=([%subscribe @ @ ~] wir)
-        (on-agent:def wir sin)
-      ?~  p.sin
-        [~ this]
-      =/  who=@p     (slav %p i.t.wir)
-      =/  book=@tas  i.t.t.wir
-      =/  del  [%del-book who book]
-      :_  this(books (~(del by books) who book))
-      [%give %fact [/primary]~ %publish-primary-delta !>(del)]~
-    ::  Resubscribe to any subscription we get kicked from. The case of actually
-    ::  getting banned from a notebook is handled by %watch-ack
-    ::
-        %kick
-      ?+  wir
-        [~ this]
-      ::
-          [%subscribe @ @ ~]
-        =/  who=@p     (slav %p i.t.wir)
-        =/  book=@tas  i.t.t.wir
-        =/  wen=(unit @da)  (get-last-update:main who book)
-        =/  pax=path
-          ?~  wen
-            /notebook/[book]
-          /notebook/[book]/(scot %da u.wen)
-        :_  this
-        [%pass wir %agent [who %publish] %watch pax]~
-      ::
-          [%permissions ~]
-        :_  this
-        [%pass /permissions %agent [our.bol %permission-store] %watch /updates]~
-      ::
-          [%groups ~]
-        :_  this
-        [%pass /groups %agent [our.bol %group-store] %watch /groups]~
-      ::
-          [%invites ~]
-        :_  this
-        :_  ~
-        :*  %pass  /invites  %agent  [our.bol %invite-store]  %watch
-            /invitatory/publish
-        ==
-      ==
-    ::
-        %fact
-      ?+  wir  (on-agent:def wir sin)
-          [%subscribe @ @ ~]
-        =/  who=@p     (slav %p i.t.wir)
-        =/  book-name  i.t.t.wir
-        ?>  ?=(%publish-notebook-delta p.cage.sin)
-        =^  cards  state
-          (handle-notebook-delta:main !<(notebook-delta q.cage.sin) state)
-        [cards this]
-      ::
-          [%groups ~]
-        =^  cards  state
-          (handle-group-update:main !<(update:group-store q.cage.sin))
-        [cards this]
-      ::
-          [%invites ~]
-        =^  cards  state
-          (handle-invite-update:main !<(update:inv q.cage.sin))
-        [cards this]
-      ::
-          [%collection *]
-        [~ this]
-      ==
-    ==
-  ::
->>>>>>> 06f42fd6
   ++  on-arvo
     |=  [=wire =sign-arvo]
     ^-  (quip card _this)
@@ -661,510 +551,6 @@
 |_  bol=bowl:gall
 ++  grup  ~(. grpl bol)
 ::
-<<<<<<< HEAD
-=======
-++  metadata-store-poke
-  |=  act=metadata-action
-  ^-  card
-  [%pass / %agent [our.bol %metadata-store] %poke %metadata-action !>(act)]
-  ::
-::
-++  get-last-update
-  |=  [host=@p book-name=@tas]
-  ^-  (unit @da)
-  =/  book  (~(get by books) host book-name)
-  ?~  book  ~
-  =/  wen  date-created.u.book
-  %-  some
-  %-  ~(rep by notes.u.book)
-  |=  [[@tas =note] out=_wen]
-  ^-  @da
-  %+  max  out
-  %+  max  last-edit.note
-  %-  ~(rep by comments.note)
-  |=  [[@da =comment] out=_out]
-  (max date-created.comment out)
-::
-++  get-notebook-from-date
-  |=  [host=@p book-name=@tas wen=@da]
-  ^-  notebook
-  =/  book  (~(got by books) host book-name)
-  %=  book
-      notes
-    %-  ~(rep by notes.book)
-    |=  [[nom=@tas not=note] out=(map @tas note)]
-    ^-  (map @tas note)
-    ?:  (gth last-edit.not wen)
-      (~(put by out) nom not)
-    =.  comments.not
-      %-  ~(rep by comments.not)
-      |=  [[nam=@da com=comment] out=(map @da comment)]
-      ?:  (gth date-created.com wen)
-        (~(put by out) nam com)
-      out
-    ?~  comments.not
-      out
-    (~(put by out) nom not)
-  ==
-::
-++  merge-notebooks
-  |=  [base=notebook diff=notebook]
-  ^-  notebook
-  %=  diff
-      notes
-    %-  ~(rep by notes.diff)
-    |=  [[nom=@tas not=note] out=_notes.base]
-    =/  base-note=(unit note)  (~(get by out) nom)
-    ?~  base-note
-      (~(put by out) nom not)
-    =.  comments.u.base-note
-      (~(uni by comments.u.base-note) comments.not)
-    (~(put by out) nom u.base-note)
-  ==
-::
-++  read-paths
-  |=  ran=rant:clay
-  ^-  (quip card _state)
-  =/  rav  [%next %t [%da now.bol] /app/publish/notebooks]
-  =/  new  (filter-and-sort-paths !<((list path) q.r.ran))
-  =/  dif  (diff-paths our-paths new)
-  =^  del-moves  state  (del-paths del.dif)
-  =^  add-moves  state  (add-paths add.dif)
-  ::
-  =/  cards=(list card)
-    ;:  weld
-      [%pass /read/paths %arvo %c %warp our.bol q.byk.bol `rav]~
-      del-moves
-      add-moves
-    ==
-  [cards state(our-paths new)]
-::
-++  read-info
-  |=  [pax=path rot=riot:clay]
-  ^-  (quip card _state)
-  ?>  ?=([%app %publish %notebooks @ %publish-info ~] pax)
-  =/  book-name  i.t.t.t.pax
-  ?~  rot
-    [~ state]
-  =/  info=notebook-info  !<(notebook-info q.r.u.rot)
-  =/  new-book=notebook
-    :*  title.info
-        description.info
-        comments.info
-        writers.info
-        subscribers.info
-        now.bol
-        ~  ~  ~
-    ==
-  =/  rif=riff:clay  [q.byk.bol `[%next %x [%da now.bol] pax]]
-  =/  delta=notebook-delta
-    [%edit-book our.bol book-name new-book]
-  =^  cards  state
-    (handle-notebook-delta delta state)
-  :_  state
-  :*  [%pass (welp /read/info pax) %arvo %c %warp our.bol rif]
-      cards
-  ==
-::
-++  read-note
-  |=  [pax=path rot=riot:clay]
-  ^-  (quip card _state)
-  ?>  ?=([%app %publish %notebooks @ @ %udon ~] pax)
-  =/  book-name  i.t.t.t.pax
-  =/  note-name  i.t.t.t.t.pax
-  =/  book  (~(get by books) our.bol book-name)
-  ?~  book
-    [~ state]
-  =/  old-note  (~(get by notes.u.book) note-name)
-  ?~  old-note
-    [~ state]
-  ?~  rot
-    [~ state]
-  =/  udon  !<(@t q.r.u.rot)
-  =/  new-note=note  (form-note note-name udon)
-  =/  rif=riff:clay  [q.byk.bol `[%next %x [%da now.bol] pax]]
-  =/  delta=notebook-delta
-    [%edit-note our.bol book-name note-name new-note]
-  =^  cards  state
-    (handle-notebook-delta delta state)
-  :_  state
-  :*  [%pass (welp /read/note pax) %arvo %c %warp our.bol rif]
-      cards
-  ==
-::
-++  read-comment
-  |=  [pax=path rot=riot:clay]
-  ^-  (quip card _state)
-  ?>  ?=([%app %publish %notebooks @ @ @ %publish-comment ~] pax)
-  ?~  rot
-    [~ state]
-  =/  comment-date  (slaw %da i.t.t.t.t.t.pax)
-  ?~  comment-date
-    [~ state]
-  =/  book-name      i.t.t.t.pax
-  =/  note-name      i.t.t.t.t.pax
-  =/  com-2-3    !<(?(comment-2 comment-3) q.r.u.rot)
-  =/  new-comment=comment-3
-    ?:  ?=(comment-2 com-2-3)
-      [author.com-2-3 date-created.com-2-3 content.com-2-3 %.n]
-    com-2-3
-  =/  rif=riff:clay  [q.byk.bol `[%next %x [%da now.bol] pax]]
-  =/  delta=notebook-delta
-    [%edit-comment our.bol book-name note-name u.comment-date new-comment]
-  =^  cards  state
-    (handle-notebook-delta delta state)
-  :_  state
-  :*  [%pass (welp /read/comment pax) %arvo %c %warp our.bol rif]
-      cards
-  ==
-::
-++  filter-and-sort-paths
-  |=  paths=(list path)
-  ^-  (list path)
-  %+  sort
-    %+  skim  paths
-    |=  pax=path
-    ?|  ?=([%app %publish %notebooks @ %publish-info ~] pax)
-        ?=([%app %publish %notebooks @ @ %udon ~] pax)
-        ?=([%app %publish %notebooks @ @ @ %publish-comment ~] pax)
-    ==
-  |=  [a=path b=path]
-  ^-  ?
-  (lte (lent a) (lent b))
-::
-++  diff-paths
-  |=  [old=(list path) new=(list path)]
-  ^-  [del=(list path) add=(list path)]
-  =/  del=(list path)  (skim old |=(p=path ?=(~ (find [p]~ new))))
-  =/  add=(list path)  (skim new |=(p=path ?=(~ (find [p]~ old))))
-  [del add]
-::
-++  del-paths
-  |=  paths=(list path)
-  ^-  (quip card _state)
-  %+  roll  paths
-  |=  [pax=path cad=(list card) sty=_state]
-  ?+    pax  !!
-      [%app %publish %notebooks @ %publish-info ~]
-    =/  book-name  i.t.t.t.pax
-    =/  delta=notebook-delta  [%del-book our.bol book-name]
-    =^  cards  sty  (handle-notebook-delta delta sty)
-    [(weld cards cad) sty]
-  ::
-      [%app %publish %notebooks @ @ %udon ~]
-    =/  book-name  i.t.t.t.pax
-    =/  note-name  i.t.t.t.t.pax
-    =/  book  (~(get by books.sty) our.bol book-name)
-    ?~  book
-      [cad sty]
-    =.  notes.u.book  (~(del by notes.u.book) note-name)
-    =/  delta=notebook-delta  [%del-note our.bol book-name note-name]
-    =^  cards  sty  (handle-notebook-delta delta sty)
-    [(weld cards cad) sty]
-  ::
-      [%app %publish %notebooks @ @ @ %publish-comment ~]
-    =/  book-name  i.t.t.t.pax
-    =/  note-name  i.t.t.t.t.pax
-    =/  comment-date  (slaw %da i.t.t.t.t.t.pax)
-    ?~  comment-date
-      [cad sty]
-    =/  delta=notebook-delta
-      [%del-comment our.bol book-name note-name u.comment-date]
-    =^  cards  sty  (handle-notebook-delta delta sty)
-    [(weld cards cad) sty]
-  ==
-::
-++  add-paths
-  |=  paths=(list path)
-  ^-  (quip card _state)
-  %+  roll  paths
-  |=  [pax=path cad=(list card) sty=_state]
-  ^-  (quip card _state)
-  ?+    pax  !!
-      [%app %publish %notebooks @ %publish-info ~]
-    =/  book-name  i.t.t.t.pax
-    =/  info=notebook-info  .^(notebook-info %cx (welp our-beak pax))
-    =*  title  title.info
-    =*  description  description.info
-    =/  new-book=notebook
-      :*  title
-          description
-          comments.info
-          writers.info
-          subscribers.info
-          now.bol
-          ~  ~  ~
-      ==
-    =+  ^-  [grp-car=(list card) write-pax=path read-pax=path]
-      ?:  =(writers.new-book /)
-        =/  group-path  /~/(scot %p our.bol)/[book-name]
-        (make-groups book-name [group-path ~ %.n %.n] title description)
-      [~ writers.info subscribers.info]
-    =.  writers.new-book      write-pax
-    =.  subscribers.new-book  read-pax
-    =+  ^-  [read-cards=(list card) notes=(map @tas note)]
-      (watch-notes /app/publish/notebooks/[book-name])
-    =.  notes.new-book  notes
-    =/  delta=notebook-delta  [%add-book our.bol book-name new-book]
-    =/  rif=riff:clay  [q.byk.bol `[%next %x [%da now.bol] pax]]
-    =^  update-cards  sty  (handle-notebook-delta delta sty)
-    :_  sty
-    ;:  weld
-      grp-car
-      [%pass (welp /read/info pax) %arvo %c %warp our.bol rif]~
-      read-cards
-      update-cards
-      cad
-    ==
-  ::
-      [%app %publish %notebooks @ @ %udon ~]
-    =/  book-name  i.t.t.t.pax
-    =/  note-name  i.t.t.t.t.pax
-    =/  new-note=note  (scry-note pax)
-    =+  ^-  [read-cards=(list card) comments=(map @da comment)]
-      (watch-comments /app/publish/notebooks/[book-name]/[note-name])
-    =.  comments.new-note  comments
-    =/  rif=riff:clay  [q.byk.bol `[%next %x [%da now.bol] pax]]
-    =/  delta=notebook-delta
-      [%add-note our.bol book-name note-name new-note]
-    =^  update-cards  sty  (handle-notebook-delta delta sty)
-    :_  sty
-    ;:  weld
-      [%pass (welp /read/note pax) %arvo %c %warp our.bol rif]~
-      read-cards
-      update-cards
-      cad
-    ==
-  ::
-      [%app %publish %notebooks @ @ @ %publish-comment ~]
-    =/  book-name  i.t.t.t.pax
-    =/  note-name  i.t.t.t.t.pax
-    =/  comment-name  (slaw %da i.t.t.t.t.t.pax)
-    ?~  comment-name
-      [~ sty]
-    =/  com-2-3  .^(?(comment-2 comment-3) %cx (welp our-beak pax))
-    =/  new-com=comment-3
-      ?:  ?=(comment-2 com-2-3)
-        [author.com-2-3 date-created.com-2-3 content.com-2-3 %.n]
-      com-2-3
-    =/  rif=riff:clay  [q.byk.bol `[%next %x [%da now.bol] pax]]
-    ::
-    =/  delta=notebook-delta
-      [%add-comment our.bol book-name note-name u.comment-name new-com]
-    =^  update-cards  sty  (handle-notebook-delta delta sty)
-    :_  sty
-    ;:  weld
-      [%pass (welp /read/comment pax) %arvo %c %warp our.bol rif]~
-      update-cards
-      cad
-    ==
-  ==
-::
-++  watch-notes
-  |=  pax=path
-  ^-  [(list card) (map @tas note)]
-  =/  paths  .^((list path) %ct (weld our-beak pax))
-  %+  roll  paths
-  |=  [pax=path cards=(list card) notes=(map @tas note)]
-  ?.  ?=([%app %publish %notebooks @ @ %udon ~] pax)
-    [cards notes]
-  =/  book-name  i.t.t.t.pax
-  =/  note-name  i.t.t.t.t.pax
-  =/  new-note   (scry-note pax)
-  =^  comment-cards  comments.new-note
-    (watch-comments /app/publish/notebooks/[book-name]/[note-name])
-  =/  rif=riff:clay  [q.byk.bol `[%next %x [%da now.bol] pax]]
-  :_  (~(put by notes) note-name new-note)
-  ;:  weld
-    [%pass (welp /read/note pax) %arvo %c %warp our.bol rif]~
-    comment-cards
-    cards
-  ==
-::
-++  watch-comments
-  |=  pax=path
-  ^-  [(list card) (map @da comment)]
-  =/  paths  .^((list path) %ct (weld our-beak pax))
-  %+  roll  paths
-  |=  [pax=path cards=(list card) comments=(map @da comment)]
-  ?.  ?=([%app %publish %notebooks @ @ @ %publish-comment ~] pax)
-    [cards comments]
-  =/  comment-name  (slaw %da i.t.t.t.t.t.pax)
-  ?~  comment-name
-    [cards comments]
-  =/  new-com  .^(comment %cx (welp our-beak pax))
-  =/  rif=riff:clay  [q.byk.bol `[%next %x [%da now.bol] pax]]
-  :_  (~(put by comments) u.comment-name new-com)
-  [[%pass (welp /read/comment pax) %arvo %c %warp our.bol rif] cards]
-::
-++  scry-note
-  |=  pax=path
-  ^-  note
-  ?>  ?=([%app %publish %notebooks @ @ %udon ~] pax)
-  =/  note-name  i.t.t.t.t.pax
-  =/  udon=@t  .^(@t %cx (welp our-beak pax))
-  (form-note note-name udon)
-::
-++  form-snippet
-  |=  file=@t
-  ^-  @t
-  =/  front-idx     (add 3 (need (find ";>" (trip file))))
-  =/  front-matter  (cat 3 (end 3 front-idx file) 'dummy text\0a')
-  =/  body  (cut 3 [front-idx (met 3 file)] file)
-  (of-wain:format (scag 1 (to-wain:format body)))
-::
-++  form-note
-  |=  [note-name=@tas file=@t]
-  ^-  note
-  =/  snippet=@t  (form-snippet file)
-  =/  front-idx     (add 3 (need (find ";>" (trip file))))
-  =/  front-matter  (cat 3 (end 3 front-idx file) 'dummy text\0a')
-  =/  meta=(each (map term knot) tang)
-    %-  mule  |.
-    %-  ~(run by inf:(static:cram (ream front-matter)))
-    |=  a=dime  ^-  cord
-    ?+  (end 3 1 p.a)  (scot a)
-      %t  q.a
-    ==
-  ::
-  =/  author=@p  our.bol
-  =?  author  ?=(%.y -.meta)
-    %+  fall
-      (biff (~(get by p.meta) %author) (slat %p))
-    our.bol
-  ::
-  =/  title=@t  note-name
-  =?  title  ?=(%.y -.meta)
-    (fall (~(get by p.meta) %title) note-name)
-  ::
-  =/  date-created=@da  now.bol
-  =?  date-created  ?=(%.y -.meta)
-    %+  fall
-      (biff (~(get by p.meta) %date-created) (slat %da))
-    now.bol
-  ::
-  =/  last-modified=@da  now.bol
-  =?  last-modified  ?=(%.y -.meta)
-    %+  fall
-      (biff (~(get by p.meta) %last-modified) (slat %da))
-    now.bol
-  ::
-  :*  author
-      title
-      note-name
-      date-created
-      last-modified
-      %.y
-      file
-      snippet
-      ~
-      %.n
-  ==
-::
-++  handle-group-update
-  |=  =update:group-store
-  ^-  (quip card _state)
-  ?.  ?=(?(%remove-members %add-members) -.update)
-    [~ state]
-  =*  ships  ships.update
-  =/  =path
-    (en-path:resource resource.update)
-  =/  book=(unit @tas)
-    %+  roll  ~(tap by books)
-    |=  [[[who=@p nom=@tas] book=notebook] out=(unit @tas)]
-    ?.  =(who our.bol)
-      out
-    ?.  =(path subscribers.book)
-      out
-    `nom
-  ?~  book
-    [~ state]
-  :_  state
-  %-  zing
-  :-  ^-  (list card)
-    %+  roll  ~(tap by books)
-    |=  [[[who=@p book=@tas] nb=notebook] out=(list card)]
-    ^-  (list card)
-    ?.  =(who our.bol)
-      out
-    ?.  =(writers.nb path)
-      out
-    =/  rid  (de-path:resource writers.nb)
-    =/  grp=(unit group)  (scry-group:grup rid)
-    ?~  grp  out
-    ?:  hidden.u.grp
-      out
-    =/  =tag  [%publish (cat 3 'writers-' book)]
-    :_  out
-    (group-proxy-poke entity.rid %add-tag rid tag members.u.grp)
-  %+  turn  ~(tap in ships)
-  |=  who=@p
-  ?.  (allowed who %read u.book)
-    [%give %kick [/notebook/[u.book]]~ `who]~
-  ?:  ?|(?=(%remove-members -.update) (is-managed-path:grup path))
-    ~
-  =/  uid  (sham %publish who u.book eny.bol)
-  =/  =invite:inv
-    :*  our.bol  %publish  [our.bol u.book]  who
-        (crip "invite for notebook {<our.bol>}/{(trip u.book)}")
-    ==
-  =/  act=action:inv  [%invite %publish uid invite]
-  [%pass / %agent [our.bol %invite-hook] %poke %invite-action !>(act)]~
-::
-++  handle-invite-update
-  |=  upd=update:inv
-  ^-  (quip card _state)
-  ?+    -.upd   [~ state]
-      %delete   [~ state]
-      %invite   [~ state]
-      %decline  [~ state]
-  ::
-      %accepted
-    =*  rid  resource.invite.upd
-    =/  group
-      (group-from-book notebook+name.rid^~)
-    ?^  group
-      (subscribe-notebook ship.invite.upd name.rid)
-    =/  join-wire=wire
-      /join-group/[(scot %p ship.invite.upd)]/[name.rid]
-    =/  =cage
-      :-  %group-update
-      !>  ^-  action:group-store
-      [%add-members rid (sy our.bol ~)]
-    :_  state
-    [%pass join-wire %agent [entity.rid %group-push-hook] %poke cage]~
-  ==
-::
-++  subscribe-notebook
-  |=  [=ship book=@tas]
-  ^-  (quip card _state)
-  =/  pax=path  /notebook/[book]
-  =/  wir=wire  /subscribe/[(scot %p ship)]/[book]
-  =?  tile-num  (gth tile-num 0)
-    (dec tile-num)
-  =/  jon=json  (frond:enjs:format %notifications (numb:enjs:format tile-num))
-  :_  state
-  :~  [%pass wir %agent [ship %publish] %watch pax]
-      [%give %fact [/publishtile]~ %json !>(jon)]
-  ==
-::
-++  watch-notebook
-  |=  pax=path
-  ?>  ?=([%notebook @ *] pax)
-  =/  book-name  i.t.pax
-  ?.  (allowed src.bol %read book-name)
-    ~|("not permitted" !!)
-  =/  book
-    ?:  ?=([%notebook @ @ ~] pax)
-      =/  wen=@da  (slav %da i.t.t.pax)
-      (get-notebook-from-date our.bol book-name wen)
-    (~(got by books) our.bol book-name)
-  =/  delta=notebook-delta
-    [%add-book our.bol book-name book]
-  :_  state
-  [%give %fact ~ %publish-notebook-delta !>(delta)]~
-::
->>>>>>> 06f42fd6
 ++  our-beak  /(scot %p our.bol)/[q.byk.bol]/(scot %da now.bol)
 ::
 ++  perm-hook-poke
@@ -1245,703 +631,11 @@
   :-  (group-poke %add-group rid policy %.y)
   (generate-invites book (~(del in invitees.group) our.bol))
 ::
-<<<<<<< HEAD
 ++  is-managed
   |=  =path
   ^-  ?
   ?>  ?=(^ path)
   !=(i.path '~')
-=======
-++  handle-poke-fail
-  |=  wir=wire
-  ^-  (quip card _state)
-  ?+  wir
-    [~ state]
-  ::  new note failed, stash it in limbo
-  ::
-      [%forward %new-note @ @ @ ~]
-    =/  host=@p  (slav %p i.t.t.wir)
-    =/  book-name  i.t.t.t.wir
-    =/  note-name  i.t.t.t.t.wir
-    =/  book  (~(get by books) [host book-name])
-    ?~  book
-      [~ state]
-    =/  note  (~(get by notes.u.book) note-name)
-    ?~  note
-      [~ state]
-    =.  notes.limbo   (~(put by notes.limbo) [host book-name note-name] u.note)
-    =.  notes.u.book  (~(del by notes.u.book) note-name)
-    =/  del  [%del-note host book-name note-name]
-    :-  [(give-primary-delta del)]~
-    state(books (~(put by books) [host book-name] u.book))
-  ::  new comment failed, stash it in limbo
-  ::
-      [%forward %new-comment @ @ @ @ ~]
-    =/  host=@p  (slav %p i.t.t.wir)
-    =/  book-name  i.t.t.t.wir
-    =/  note-name  i.t.t.t.t.wir
-    =/  comment-date=@da  (slav %da i.t.t.t.t.t.wir)
-    =/  book  (~(get by books) [host book-name])
-    ?~  book
-      [~ state]
-    =/  note  (~(get by notes.u.book) note-name)
-    ?~  note
-      [~ state]
-    =/  comment  (~(get by comments.u.note) comment-date)
-    ?~  comment
-      [~ state]
-    =.  comments.limbo
-      %+  ~(put by comments.limbo)
-        [host book-name note-name comment-date]
-      u.comment
-    =.  comments.u.note  (~(del by comments.u.note) comment-date)
-    =.  notes.u.book  (~(put by notes.u.book) note-name u.note)
-    =/  del  [%del-comment host book-name note-name comment-date]
-    :-  [(give-primary-delta del)]~
-    state(books (~(put by books) [host book-name] u.book))
-  ::  edit note failed, restore old version
-  ::
-      [%forward %edit-note @ @ @ ~]
-    =/  host=@p  (slav %p i.t.t.wir)
-    =/  book-name  i.t.t.t.wir
-    =/  note-name  i.t.t.t.t.wir
-    =/  book  (~(get by books) [host book-name])
-    ?~  book
-      [~ state]
-    =/  note  (~(get by notes.limbo) host book-name note-name)
-    ?~  note
-      [~ state]
-    =.  notes.u.book  (~(put by notes.u.book) note-name u.note)
-    =/  del  [%edit-note host book-name note-name u.note]
-    :-  [(give-primary-delta del)]~
-    %=  state
-      books        (~(put by books) [host book-name] u.book)
-      notes.limbo  (~(del by notes.limbo) host book-name note-name)
-    ==
-  ::  edit comment failed, restore old version
-  ::
-      [%forward %new-comment @ @ @ @ ~]
-    =/  host=@p  (slav %p i.t.t.wir)
-    =/  book-name  i.t.t.t.wir
-    =/  note-name  i.t.t.t.t.wir
-    =/  comment-date=@da  (slav %da i.t.t.t.t.t.wir)
-    =/  book  (~(get by books) [host book-name])
-    ?~  book
-      [~ state]
-    =/  note  (~(get by notes.u.book) note-name)
-    ?~  note
-      [~ state]
-    =/  comment
-      (~(get by comments.limbo) host book-name note-name comment-date)
-    ?~  comment
-      [~ state]
-    =.  comments.u.note  (~(put by comments.u.note) comment-date u.comment)
-    =.  notes.u.book  (~(put by notes.u.book) note-name u.note)
-    =/  del  [%edit-comment host book-name note-name comment-date u.comment]
-    :-  [(give-primary-delta del)]~
-    %=  state
-        books  (~(put by books) [host book-name] u.book)
-    ::
-        comments.limbo
-      %+  ~(del by comments.limbo)
-        [host book-name note-name comment-date]
-      u.comment
-    ==
-  ::  delete note failed, restore old version
-  ::
-      [%forward %del-note @ @ @ ~]
-    =/  host=@p  (slav %p i.t.t.wir)
-    =/  book-name  i.t.t.t.wir
-    =/  note-name  i.t.t.t.t.wir
-    =/  book  (~(get by books) [host book-name])
-    ?~  book
-      [~ state]
-    =/  note  (~(get by notes.limbo) host book-name note-name)
-    ?~  note
-      [~ state]
-    =.  notes.u.book  (~(put by notes.u.book) note-name u.note)
-    =/  del  [%add-note host book-name note-name u.note]
-    :-  [(give-primary-delta del)]~
-    %=  state
-      books        (~(put by books) [host book-name] u.book)
-      notes.limbo  (~(del by notes.limbo) host book-name note-name)
-    ==
-  ::  delete comment failed, restore old version
-  ::
-      [%forward %del-comment @ @ @ @ ~]
-    =/  host=@p  (slav %p i.t.t.wir)
-    =/  book-name  i.t.t.t.wir
-    =/  note-name  i.t.t.t.t.wir
-    =/  comment-date=@da  (slav %da i.t.t.t.t.t.wir)
-    =/  book  (~(get by books) [host book-name])
-    ?~  book
-      [~ state]
-    =/  note  (~(get by notes.u.book) note-name)
-    ?~  note
-      [~ state]
-    =/  comment
-      (~(get by comments.limbo) host book-name note-name comment-date)
-    ?~  comment
-      [~ state]
-    =.  comments.u.note  (~(put by comments.u.note) comment-date u.comment)
-    =.  notes.u.book  (~(put by notes.u.book) note-name u.note)
-    =/  del  [%add-comment host book-name note-name comment-date u.comment]
-    :-  [(give-primary-delta del)]~
-    %=  state
-        books  (~(put by books) [host book-name] u.book)
-    ::
-        comments.limbo
-      %+  ~(del by comments.limbo)
-        [host book-name note-name comment-date]
-      u.comment
-    ==
-  ==
-::
-++  poke-publish-action
-  |=  act=action
-  ^-  (quip card _state)
-  ?-    -.act
-  ::  %new-book: Make groups and save publish info file.
-  ::
-      %new-book
-    ?.  (team:title our.bol src.bol)
-      ~|("action not permitted" !!)
-    ?:  (~(has by books) our.bol book.act)
-      ~|("notebook already exists: {<book.act>}" !!)
-    =+  ^-  [cards=(list card) write-pax=path read-pax=path]
-      (make-groups book.act group.act title.act about.act)
-    =/  new-book=notebook-info
-      :*  title.act
-          about.act
-          coms.act
-          write-pax
-          read-pax
-      ==
-    =/  pax=path  /app/publish/notebooks/[book.act]/publish-info
-    :_  state
-    [(write-file pax %publish-info !>(new-book)) cards]
-  ::  %new-note:
-  ::    If poke is from us, eagerly store new note in books. If poke is to us,
-  ::    save file, otherwise forward the poke. If forwarded poke fails, note is
-  ::    removed from books and stored in limbo.
-  ::
-      %new-note
-    =/  book=(unit notebook)  (~(get by books) who.act book.act)
-    ?~  book
-      ~|("nonexistent notebook {<book.act>}" !!)
-    ?:  (~(has by notes.u.book) note.act)
-      ~|("note already exists: {<note.act>}" !!)
-    =/  front=(map knot cord)
-      %-  my
-      :~  title+title.act
-          author+(scot %p src.bol)
-          date-created+(scot %da now.bol)
-          last-modified+(scot %da now.bol)
-      ==
-    =/  file=@t  (add-front-matter front body.act)
-    ::
-    =^  cards  books
-      ?.  =(src.bol our.bol)
-        [~ books]
-      =/  new-note=note
-        :*  src.bol
-            title.act
-            note.act
-            now.bol
-            now.bol
-            %.y
-            file
-            (form-snippet file)
-            ~
-            %.y
-        ==
-      =/  del=primary-delta  [%add-note who.act book.act note.act new-note]
-      :-  [(give-primary-delta del)]~
-      %+  ~(put by books)
-        [who.act book.act]
-      u.book(notes (~(put by notes.u.book) note.act new-note))
-    ::
-    :_  state
-    ?.  =(who.act our.bol)
-      =/  poke-wir=wire
-        /forward/new-note/(scot %p who.act)/[book.act]/[note.act]
-      :_  cards
-      [%pass poke-wir %agent [who.act %publish] %poke %publish-action !>(act)]
-    ?.  ?|  (team:title our.bol src.bol)
-            (allowed src.bol %write book.act)
-        ==
-      ~|("action not permitted" !!)
-    =/  pax=path  /app/publish/notebooks/[book.act]/[note.act]/udon
-    :_  cards
-    [(write-file pax %udon !>(file))]
-  ::  %new-comment
-  ::    If poke is from us, eagerly store new comment in books. If poke is to
-  ::    us, save file, otherwise forward the poke. If forwarded poke fails,
-  ::    comment is removed from books and stored in limbo.
-  ::
-      %new-comment
-    =/  book=(unit notebook)  (~(get by books) who.act book.act)
-    ?~  book
-      ~|("nonexistent notebook {<book.act>}" !!)
-    =/  note=(unit note)  (~(get by notes.u.book) note.act)
-    ?~  note
-      ~|("nonexistent note {<note.act>}" !!)
-    =/  new-comment=comment
-      :*  author=src.bol
-          date-created=now.bol
-          content=body.act
-          %.y
-      ==
-    ::
-    =^  cards  books
-      ?.  =(src.bol our.bol)
-        [~ books]
-      =/  new-note
-        %=  u.note
-          comments  (~(put by comments.u.note) now.bol new-comment)
-        ==
-      =/  del=primary-delta
-        [%add-comment who.act book.act note.act now.bol new-comment]
-      :-  [(give-primary-delta del)]~
-      %+  ~(put by books)
-        [who.act book.act]
-      u.book(notes (~(put by notes.u.book) note.act new-note))
-    :_  state
-    ?.  =(who.act our.bol)
-      =/  poke-wir=wire
-        :~  %forward
-            %new-comment
-            (scot %p who.act)
-            book.act
-            note.act
-            (scot %da now.bol)
-        ==
-      :_  cards
-      [%pass poke-wir %agent [who.act %publish] %poke %publish-action !>(act)]
-    ?.  ?&  ?|  (team:title our.bol src.bol)
-                (allowed src.bol %read book.act)
-            ==
-            comments.u.book
-        ==
-      ~|("action not permitted" !!)
-    =/  pax=path
-      %+  weld  /app/publish/notebooks
-      /[book.act]/[note.act]/(scot %da now.bol)/publish-comment
-    [(write-file pax %publish-comment !>(new-comment(pending %.n)))]~
-  ::  %edit-book: Make groups and save publish-info file
-  ::
-      %edit-book
-    ?.  (team:title our.bol src.bol)
-      ~|("action not permitted" !!)
-    =/  book  (~(get by books) our.bol book.act)
-    ?~  book
-      ~|("nonexistent notebook" !!)
-    =+  ^-  [cards=(list card) write-pax=path read-pax=path]
-      ?~  group.act
-        [~ writers.u.book subscribers.u.book]
-      (make-groups book.act u.group.act title.act about.act)
-    =/  new-info=notebook-info
-      :*  title.act
-          about.act
-          coms.act
-          write-pax
-          read-pax
-      ==
-    =/  pax=path  /app/publish/notebooks/[book.act]/publish-info
-    :_  state
-    [(write-file pax %publish-info !>(new-info)) cards]
-  ::  %edit-note:
-  ::    If poke is from us, eagerly store new note in books, and place the old
-  ::    note in limbo. If poke is to us, save file, otherwise forward the poke.
-  ::    If forwarded poke fails, old note is restored from limbo.
-  ::
-      %edit-note
-    =/  book=(unit notebook)  (~(get by books) who.act book.act)
-    ?~  book
-      ~|("nonexistent notebook {<book.act>}" !!)
-    =/  note=(unit note)  (~(get by notes.u.book) note.act)
-    ?~  note
-      ~|("nonexistent note: {<note.act>}" !!)
-    =/  front=(map knot cord)
-      %-  my
-      :~  title+title.act
-          author+(scot %p src.bol)
-          date-created+(scot %da date-created.u.note)
-          last-modified+(scot %da now.bol)
-      ==
-    =/  file=@t   (add-front-matter front body.act)
-    ::
-    =^  cards  state
-      ?.  =(src.bol our.bol)
-        [~ state]
-      =/  new-note
-        %=  u.note
-          author     src.bol
-          title      title.act
-          last-edit  now.bol
-          file       file
-          snippet    (form-snippet file)
-          pending    %.y
-        ==
-      =/  del=primary-delta  [%edit-note who.act book.act note.act new-note]
-      :-  [(give-primary-delta del)]~
-      %=  state
-          notes.limbo
-        (~(put by notes.limbo) [who.act book.act note.act] u.note)
-      ::
-          books
-        %+  ~(put by books)
-          [who.act book.act]
-        u.book(notes (~(put by notes.u.book) note.act new-note))
-      ==
-    ::
-    :_  state
-    ?.  =(who.act our.bol)
-      =/  poke-wir=wire
-        /forward/edit-note/(scot %p who.act)/[book.act]/[note.act]
-      :_  cards
-      [%pass poke-wir %agent [who.act %publish] %poke %publish-action !>(act)]
-    ?.  ?|  (team:title our.bol src.bol)
-            ?&  =(author.u.note src.bol)
-                (allowed src.bol %write book.act)
-            ==
-        ==
-      ~|("action not permitted" !!)
-    =/  pax=path  /app/publish/notebooks/[book.act]/[note.act]/udon
-    [(write-file pax %udon !>(file))]~
-  ::  %edit-comment:
-  ::    If poke is from us, eagerly store new comment in books, and place the
-  ::    old note in limbo. If poke is to us, save file, otherwise forward the
-  ::    poke. If forwarded poke fails, old comment is restored from limbo.
-  ::
-      %edit-comment
-    =/  book=(unit notebook)  (~(get by books) who.act book.act)
-    ?~  book
-      ~|("nonexistent notebook {<book.act>}" !!)
-    =/  note=(unit note)  (~(get by notes.u.book) note.act)
-    ?~  note
-      ~|("nonexistent note {<note.act>}" !!)
-    =/  comment-date  (slav %da comment.act)
-    =/  comment=(unit comment)  (~(get by comments.u.note) comment-date)
-    ?~  comment
-      ~|("nonexistent comment {<comment.act>}" !!)
-    =/  new-comment
-      u.comment(content body.act, pending %.y)
-    ::
-    =^  cards  state
-      ?.  =(src.bol our.bol)
-        [~ state]
-      =/  new-note
-        %=  u.note
-            comments
-          (~(put by comments.u.note) comment-date new-comment)
-        ==
-      =/  del=primary-delta
-        [%edit-comment who.act book.act note.act comment-date new-comment]
-      :-  [(give-primary-delta del)]~
-      %=  state
-          books
-        %+  ~(put by books)
-          [who.act book.act]
-        u.book(notes (~(put by notes.u.book) note.act new-note))
-      ::
-          comments.limbo
-        %+  ~(put by comments.limbo)
-          [who.act book.act note.act comment-date]
-        u.comment
-      ==
-    ::
-    :_  state
-    ?.  =(who.act our.bol)
-      =/  poke-wir
-        :~  %forward
-            %edit-comment
-            (scot %p who.act)
-            book.act
-            note.act
-            comment.act
-        ==
-      :_  cards
-      [%pass poke-wir %agent [who.act %publish] %poke %publish-action !>(act)]
-    ?.  ?|  (team:title our.bol src.bol)
-            ?&  =(author.u.comment src.bol)
-                (allowed src.bol %read book.act)
-            ==
-        ==
-      ~|("action not permitted" !!)
-    =/  pax=path
-      %+  weld  /app/publish/notebooks
-      /[book.act]/[note.act]/[comment.act]/publish-comment
-    [(write-file pax %publish-comment !>(new-comment(pending %.n)))]~
-  ::  %del-book: Delete whole notebook directory, delete groups and permissions
-  ::
-      %del-book
-    ?.  (team:title our.bol src.bol)
-      ~|("action not permitted" !!)
-    =/  book=(unit notebook)  (~(get by books) our.bol book.act)
-    ?~  book
-      ~|("nonexistent notebook {<book.act>}" !!)
-    =/  pax=path  /app/publish/notebooks/[book.act]
-    ?>  ?=(^ writers.u.book)
-    ?>  ?=(^ subscribers.u.book)
-    =/  cards=(list card)
-      ~[(delete-dir pax)]
-    =/  rid=resource
-      (de-path:resource writers.u.book)
-    =?  cards  !(is-managed:grup rid)
-      [(group-poke %remove-group rid ~) cards]
-    [cards state]
-  ::  %del-note:
-  ::    If poke is from us, eagerly remove note from books, and place the
-  ::    old note in limbo. If poke is to us, save file, otherwise forward the
-  ::    poke. If forwarded poke fails, old note is restored from limbo.
-  ::
-      %del-note
-    =/  book=(unit notebook)  (~(get by books) who.act book.act)
-    ?~  book
-      ~|("nonexistent notebook {<book.act>}" !!)
-    =/  note=(unit note)  (~(get by notes.u.book) note.act)
-    ?~  note
-      ~|("nonexistent note: {<note.act>}" !!)
-    ::
-    =^  cards  state
-      ?.  =(src.bol our.bol)
-        [~ state]
-      =/  del=primary-delta  [%del-note who.act book.act note.act]
-      =.  notes.u.book  (~(del by notes.u.book) note.act)
-      :-  [(give-primary-delta del)]~
-      %=  state
-        books        (~(put by books) [who.act book.act] u.book)
-        notes.limbo  (~(put by notes.limbo) [who.act book.act note.act] u.note)
-      ==
-    ::
-    :_  state
-    ?.  =(who.act our.bol)
-      =/  poke-wir=wire
-        /forward/del-note/(scot %p who.act)/[book.act]/[note.act]
-      :_  cards
-      [%pass poke-wir %agent [who.act %publish] %poke %publish-action !>(act)]
-    ?.  ?|  (team:title our.bol src.bol)
-            ?&  =(author.u.note src.bol)
-                (allowed src.bol %write book.act)
-            ==
-        ==
-      ~|("action not permitted" !!)
-    =/  pax=path  /app/publish/notebooks/[book.act]/[note.act]/udon
-    [(delete-file pax)]~
-  ::  %del-comment:
-  ::    If poke is from us, eagerly remove comment from books, and place the
-  ::    old note in limbo. If poke is to us, save file, otherwise forward the
-  ::    poke. If forwarded poke fails, old comment is restored from limbo.
-  ::
-      %del-comment
-    =/  book=(unit notebook)  (~(get by books) who.act book.act)
-    ?~  book
-      ~|("nonexistent notebook {<book.act>}" !!)
-    =/  note=(unit note)  (~(get by notes.u.book) note.act)
-    ?~  note
-      ~|("nonexistent note {<note.act>}" !!)
-    =/  comment-date  (slav %da comment.act)
-    =/  comment=(unit comment)  (~(get by comments.u.note) comment-date)
-    ?~  comment
-      ~|("nonexistent comment {<comment.act>}" !!)
-    ::
-    =^  cards  state
-      ?.  =(src.bol our.bol)
-        [~ state]
-      =/  del=primary-delta
-        [%del-comment who.act book.act note.act comment-date]
-      =.  comments.u.note  (~(del by comments.u.note) comment-date)
-      =.  notes.u.book     (~(put by notes.u.book) note.act u.note)
-      :-  [(give-primary-delta del)]~
-      %=  state
-          books
-        (~(put by books) [who.act book.act] u.book)
-      ::
-          comments.limbo
-        %+  ~(put by comments.limbo)
-          [who.act book.act note.act comment-date]
-        u.comment
-      ==
-    ::
-    :_  state
-    ?.  =(who.act our.bol)
-      =/  poke-wir=wire
-        :~  %forward
-            %del-comment
-            (scot %p who.act)
-            book.act
-            note.act
-            comment.act
-        ==
-      :_  cards
-      [%pass poke-wir %agent [who.act %publish] %poke %publish-action !>(act)]
-    ?.  ?|  (team:title our.bol src.bol)
-            ?&  =(author.u.comment src.bol)
-                (allowed src.bol %read book.act)
-            ==
-        ==
-      ~|("action not permitted" !!)
-    =/  pax=path
-      %+  weld  /app/publish/notebooks
-      /[book.act]/[note.act]/[comment.act]/publish-comment
-    [(delete-file pax)]~
-  ::  %subscribe
-  ::
-      %subscribe
-    ?>  (team:title our.bol src.bol)
-    ?:  =(our.bol who.act)
-      [~ state]
-    =/  join-wire=wire
-      /join-group/[(scot %p who.act)]/[book.act]
-    =/  meta=(unit (set path))
-      (metadata-resource-scry %publish /(scot %p who.act)/[book.act])
-    ?^  meta
-      (subscribe-notebook who.act book.act)
-    =/  rid=resource
-      [who.act book.act]
-    =/  =cage
-      :-  %group-update
-      !>  ^-  action:group-store
-      [%add-members rid (sy our.bol ~)]
-    :_  state
-    [%pass join-wire %agent [who.act %group-push-hook] %poke cage]~
-  ::  %unsubscribe
-  ::
-      %unsubscribe
-    ?>  (team:title our.bol src.bol)
-    =/  wir=wire  /subscribe/(scot %p who.act)/[book.act]
-    =/  del=primary-delta  [%del-book who.act book.act]
-    =/  book=notebook
-      (~(got by books) who.act book.act)
-    =/  rid=resource
-      (de-path:resource writers.book)
-    =/  =group
-      (need (scry-group:grup rid))
-    =/  cards=(list card)
-      :~  [%pass wir %agent [who.act %publish] %leave ~]
-          [%give %fact [/primary]~ %publish-primary-delta !>(del)]
-      ==
-    =?  cards  hidden.group
-      %+  weld  cards
-      :~  (group-proxy-poke who.act %remove-members rid (sy our.bol ~))
-          (group-poke %remove-group rid ~)
-      ==
-    [cards state(books (~(del by books) who.act book.act))]
-  ::  %read
-  ::
-      %read
-    ?>  (team:title our.bol src.bol)
-    =/  book=(unit notebook)
-      (~(get by books) who.act book.act)
-    ?~  book
-      ~|("nonexistent notebook: {<book.act>}" !!)
-    =/  not=(unit note)  (~(get by notes.u.book) note.act)
-    ?~  not
-      ~|("nonexistent note: {<note.act>}" !!)
-    =?  tile-num  &(!read.u.not (gth tile-num 0))
-      (dec tile-num)
-    =.  read.u.not  %.y
-    =.  notes.u.book  (~(put by notes.u.book) note.act u.not)
-    =.  books  (~(put by books) [who.act book.act] u.book)
-    :_  state
-    [%give %fact [/primary]~ %publish-primary-delta !>(act)]~
-  ::  %groupify
-  ::
-      %groupify
-    ?.  (team:title our.bol src.bol)
-      ~|("action not permitted" !!)
-    =/  book  (~(get by books) our.bol book.act)
-    ?~  book
-      ~|("nonexistent notebook: {<book.act>}" !!)
-    ::
-    =*  old-group-path  writers.u.book
-    =/  app-path  /[(scot %p our.bol)]/[book.act]
-    =/  =metadata
-      (need (metadata-scry old-group-path app-path))
-    =/  old-rid=resource
-      (de-path:resource old-group-path)
-    ?<  (is-managed:grup old-rid)
-    ?~  target.act
-      ::  just create contacts object for group
-      :_  state
-      ~[(contact-view-poke %groupify old-rid title.metadata description.metadata)]
-    ::  change associations
-    =*  group-path  u.target.act
-    =/  rid=resource
-      (de-path:resource group-path)
-    =/  old-group=group
-      (need (scry-group:grup old-rid))
-    =/  =group
-      (need (scry-group:grup rid))
-    =/  ships=(set ship)
-      (~(dif in members.old-group) members.group)
-    =.  subscribers.u.book
-      group-path
-    =.  writers.u.book
-      group-path
-    =.  books
-      (~(put by books) [our.bol book.act] u.book)
-    =/  del
-      [%edit-book our.bol book.act u.book]
-    :_  state
-    :*  [%give %fact [/primary]~ %publish-primary-delta !>(del)]
-        [%give %fact [/notebook/[book.act]]~ %publish-notebook-delta !>(del)]
-        (metadata-store-poke %remove app-path %publish app-path)
-        (metadata-store-poke %add group-path [%publish app-path] metadata)
-        (group-poke %remove-group old-rid ~)
-        ?.  inclusive.act
-          ~
-        :-  (group-poke %add-members rid ships)
-        %+  turn
-          ~(tap in ships)
-        |=  =ship
-        =/  =invite:inv
-          :*  our.bol
-              %contact-hook
-              rid
-              ship  ''
-          ==
-        =/  act=action:inv
-          [%invite %contacts (shaf %msg-uid eny.bol) invite]
-        [%pass / %agent [our.bol %invite-hook] %poke %invite-action !>(act)]
-    ==
-  ==
-::
-++  get-subscribers
-  |=  book=@tas
-  ^-  (set @p)
-  %+  roll  ~(val by sup.bol)
-  |=  [[who=@p pax=path] out=(set @p)]
-  ^-  (set @p)
-  ?.  ?=([%notebook @ ~] pax)  out
-  ?.  =(book i.t.pax)  out
-  (~(put in out) who)
-::
-++  get-notebook
-  |=  [host=@p book-name=@tas sty=_state]
-  ^-  (unit notebook)
-  (~(get by books.sty) host book-name)
-::
-++  get-unread
-  |=  book=notebook
-  ^-  @ud
-  %+  roll  ~(tap by notes.book)
-  |=  [[nom=@tas not=note] out=@ud]
-  ?:  read.not
-    out
-  +(out)
-::
-++  emit-updates-and-state
-  |=  [host=@p book-name=@tas book=notebook del=notebook-delta sty=_state]
-  ^-  (quip card _state)
-  :_  sty(books (~(put by books.sty) [host book-name] book))
-  ?:  =(our.bol host)
-    :~  [%give %fact [/notebook/[book-name]]~ %publish-notebook-delta !>(del)]
-        [%give %fact [/primary]~ %publish-primary-delta !>(del)]
-    ==
-  [%give %fact [/primary]~ %publish-primary-delta !>(del)]~
->>>>>>> 06f42fd6
 ::
 ++  group-poke
   |=  =update:group-store
