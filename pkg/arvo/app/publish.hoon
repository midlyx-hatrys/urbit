<<<<<<< HEAD
/-  *publish,
    *group,
    group-hook,
    *permission-hook,
    *permission-group-hook,
    *permission-store,
    *invite-store,
    *metadata-store,
    *metadata-hook,
    contact-view,
    pull-hook,
    push-hook
/+  *server,
    *publish,
    cram,
    default-agent,
    dbug,
    verb,
    grpl=group,
    group-store,
    resource
=======
/-  *publish
/-  *group-store
/-  *group-hook
/-  *permission-hook
/-  *permission-group-hook
/-  *permission-store
/-  *invite-store
/-  *metadata-store
/-  *metadata-hook
/-  *rw-security
/+  *server, *publish, cram, default-agent, dbug
>>>>>>> 154f1538
::
~%  %publish  ..is  ~
|%
+$  card  card:agent:gall
::
+$  collection-zero  [* pos=(map @tas *) *]
::
+$  state-zero
  $:  pubs=(map @tas collection-zero)
      *
  ==
::
+$  state-two
  $:  our-paths=(list path)
      books=(map @tas notebook-2)
      subs=(map [@p @tas] notebook-2)
      tile-num=@ud
  ==
::
+$  state-three
  $:  our-paths=(list path)
      books=(map [@p @tas] notebook)
      tile-num=@ud
      $=  limbo
      $:  notes=(map [@p @tas @tas] note)
          comments=(map [@p @tas @tas @da] comment)
      ==
  ==
::
+$  versioned-state
  $%  [%1 state-two]
      [%2 state-two]
      [%3 state-three]
  ==
::
+$  metadata-delta
  $%  $:  %add
          group-path=path
          app-path=path
          title=@t
          desc=@t
          author=@p
          created=@da
      ==
      [%remove author=@p book=@tas]
  ==
--
::
=|  [%3 state-three]
=*  state  -
%-  agent:dbug
%+  verb  |
^-  agent:gall
=<
  |_  bol=bowl:gall
  +*  this  .
      def   ~(. (default-agent this %|) bol)
      main  ~(. +> bol)
  ::
  ++  on-init
    ^-  (quip card _this)
    =/  rav  [%sing %t [%da now.bol] /app/publish/notebooks]
    :_  this
    :~  [%pass /view-bind %arvo %e %connect [~ /'publish-view'] %publish]
        [%pass /read/paths %arvo %c %warp our.bol q.byk.bol `rav]
        [%pass /permissions %agent [our.bol %permission-store] %watch /updates]
        (invite-poke:main [%create /publish])
        :*  %pass  /invites  %agent  [our.bol %invite-store]  %watch
            /invitatory/publish
        ==
        :*  %pass  /  %agent  [our.bol %invite-store]  %poke  %invite-action
            !>([%create /publish])
        ==
        :*  %pass  /srv  %agent  [our.bol %file-server]
            %poke  %file-server-action
            !>([%serve-dir /'~publish' /app/landscape %.n])
        ==
        ::  TODO: migrate to +on-load when state adapters finished
        [%pass /groups %agent [our.bol %group-store] %watch /groups]
    ==
  ::
  ++  on-save  !>(state)
  ::
  ++  on-load
    |=  old=vase
    ^-  (quip card _this)
    =/  old-state=(each versioned-state tang)
      (mule |.(!<(versioned-state old)))
    =|  cards=(list card)
    |^
    ?:  ?=(%| -.old-state)
      =/  zero  !<(state-zero old)
      =/  rav  [%next %t [%da now.bol] /app/publish/notebooks]
      =/  init-cards=(list card)
        :~  [%pass /read/paths %arvo %c %warp our.bol q.byk.bol `rav]
            :*  %pass  /permissions  %agent  [our.bol %permission-store]  %watch
                /updates
            ==
            (invite-poke:main [%create /publish])
            :*  %pass  /invites  %agent  [our.bol %invite-store]  %watch
                /invitatory/publish
            ==
            [%pass /bind %arvo %e %disconnect [~ /'~publish']]
            [%pass /view-bind %arvo %e %connect [~ /'publish-view'] %publish]
            :*  %pass  /srv  %agent  [our.bol %file-server]
                %poke  %file-server-action
                !>([%serve-dir /'~publish' /app/landscape %.n])
            ==
        ==
      =+  ^-  [kick-cards=(list card) old-subs=(jug @tas @p)]  kick-subs
      =/  inv-scry-pax
        /(scot %p our.bol)/invite-store/(scot %da now.bol)/invitatory/publish/noun
      =/  inv=(unit invitatory)  .^((unit invitatory) %gx inv-scry-pax)
      =|  new-state=state-two
      =?  tile-num.new-state  ?=(^ inv)
        ~(wyt by u.inv)
      %=  $
          old-state  [%& %2 new-state]
      ::
          cards
        ;:  weld
          kick-cards
          init-cards
          (move-files old-subs)
        ==
      ==
    ?-  -.p.old-state
        %1
      %=  $
          -.p.old-state  %2
      ::
          cards
        %-  zing
        %+  turn  ~(tap by books.p.old-state)
        |=  [name=@tas book=notebook-2]
        ^-  (list card)
        =/  group-host=(unit @p)
          ?>  ?=(^ writers.book)
          (slaw %p i.writers.book)
        ?~  group-host  ~
        ?:  =(u.group-host our.bol)  ~
        :~  %-  perm-group-hook-poke:main
            [%associate writers.book [[writers.book %white] ~ ~]]
          ::
            (perm-hook-poke:main [%add-owned writers.book writers.book])
        ==
      ==
    ::
        %2
      %=  $
          p.old-state
        =/  new-books=(map [@p @tas] notebook)
          %-  %~  uni  by
            %-  ~(run by subs.p.old-state)
            |=  old-notebook=notebook-2
            ^-  notebook-3
            (convert-notebook-2-3 old-notebook)
          ^-  (map [@p @tas] notebook)
          %-  ~(rep by books.p.old-state)
          |=  [[key=@tas val=notebook-2] out=(map [@p @tas] notebook)]
          ^-  (map [@p @tas] notebook)
          %+  ~(put by out)
            [our.bol key]
          (convert-notebook-2-3 val)
        [%3 our-paths.p.old-state new-books tile-num.p.old-state [~ ~]]
      ==
    ::
        %3
      :_  this(state p.old-state)
      %+  welp  cards
      :~  [%pass /bind %arvo %e %disconnect [~ /'~publish']]
          [%pass /view-bind %arvo %e %connect [~ /'publish-view'] %publish]
          :*  %pass  /srving  %agent  [our.bol %file-server]
              %poke  %file-server-action
              !>([%serve-dir /'~publish' /app/landscape %.n])
      ==  ==
    ==
    ::
    ++  convert-comment-2-3
      |=  prev=comment-2
      ^-  comment-3
      %=  prev
        content  [content.prev %.n]
      ==
    ::
    ++  convert-note-2-3
      |=  prev=note-2
      ^-  note-3
      %=    prev
          comments
        [(~(run by comments.prev) convert-comment-2-3) %.n]
      ==
    ::
    ++  convert-notebook-2-3
      |=  prev=notebook-2
      ^-  notebook-3
      %=    prev
          notes
        %-  ~(run by notes.prev)
        |=  =note-2
        (convert-note-2-3 note-2)
      ==
    ::
    ++  kick-subs
      ^-  [(list card) (jug @tas @p)]
      =+  ^-  [paths=(list path) subs=(jug @tas @p)]
        %+  roll  ~(tap by sup.bol)
        |=  [[duct [who=@p pax=path]] paths=(list path) subs=(jug @tas @p)]
        ^-  [(list path) (jug @tas @p)]
        ?.  ?=([%collection @ ~] pax)
          [paths subs]
        =/  book-name  i.t.pax
        :-  [pax paths]
        (~(put ju subs) book-name who)
      ?~  paths
        [~ subs]
      [[%give %kick paths ~]~ subs]
    ::
    ++  send-invites
      |=  [book=@tas subscribers=(set @p)]
      ^-  (list card)
      %+  turn  ~(tap in subscribers)
      |=  who=@p
      ^-  card
      =/  uid  (sham %publish who book eny.bol)
      =/  inv=invite
        :*  our.bol  %publish  /notebook/[book]  who
            (crip "invite for notebook {<our.bol>}/{(trip book)}")
        ==
      =/  act=invite-action  [%invite /publish uid inv]
      [%pass /invite %agent [who %invite-hook] %poke %invite-action !>(act)]
    ::
    ++  move-files
      |=  old-subs=(jug @tas @p)
      ^-  (list card)
      =+  ^-  [cards=(list card) sob=soba:clay]
        %+  roll  .^((list path) %ct (weld our-beak:main /web/publish))
        |=  [pax=path car=(list card) sob=soba:clay]
        ^-  [(list card) soba:clay]
        ?+    pax
            [car sob]
        ::
            [%web %publish @ %publish-info ~]
          =/  book-name  i.t.t.pax
          =/  old=old-info  .^(old-info %cx (welp our-beak:main pax))
          =/  group-pax  /~/(scot %p our.bol)/[book-name]
          =/  book=notebook-info
            [title.old '' =(%open comments.old) / /]
          =+  ^-  [grp-car=(list card) write-pax=path read-pax=path]
            (make-groups:main book-name [group-pax ~ %.n %.n] title.old '')
          =.  writers.book      write-pax
          =.  subscribers.book  read-pax
          =/  inv-car  (send-invites book-name (~(get ju old-subs) book-name))
          :-  :(weld car grp-car inv-car)
          ^-  soba:clay
          :+  [pax %del ~]
            :-  /app/publish/notebooks/[book-name]/publish-info
            [%ins %publish-info !>(book)]
          sob
        ::
            [%web %publish @ @ %udon ~]
          =/  book  i.t.t.pax
          =/  note  i.t.t.t.pax
          :-  car
          :+  [pax %del ~]
            :-  /app/publish/notebooks/[book]/[note]/udon
            [%ins %udon !>(.^(@t %cx (welp our-beak:main pax)))]
          sob
        ::
            [%web %publish @ @ @ %publish-comment ~]
          =/  book  i.t.t.pax
          =/  note  i.t.t.t.pax
          =/  comm  i.t.t.t.t.pax
          =/  old-com  .^(old-comment %cx (welp our-beak:main pax))
          =/  new=comment-2
            [creator.old-com date-created.old-com content.old-com]
          :-  car

          :+  [pax %del ~]
            :-  /app/publish/notebooks/[book]/[note]/[comm]/publish-comment
            [%ins %publish-comment !>(new)]
          sob
        ==
      [[%pass /move-files %arvo %c %info q.byk.bol %& sob] cards]
    --
  ::
  ++  on-poke
    |=  [mar=mark vas=vase]
    ^-  (quip card _this)
    ?+  mar  (on-poke:def mar vas)
    ::
        %noun
      ?+  q.vas
        [~ this]
      ::
          %flush-limbo  [~ this(limbo [~ ~])]
      ::
          %reset-warp
        =/  rav  [%sing %t [%da now.bol] /app/publish/notebooks]
        :_  this
        [%pass /read/paths %arvo %c %warp our.bol q.byk.bol `rav]~
      ==
    ::
        %handle-http-request
      =+  !<([id=@ta req=inbound-request:eyre] vas)
      :_  this
      %+  give-simple-payload:app    id
      %+  require-authorization:app  req
      handle-http-request:main
    ::
        %publish-action
      =^  cards  state
        (poke-publish-action:main !<(action vas))
      [cards this]
    ==
  ::
  ++  on-watch
    |=  pax=path
    ^-  (quip card _this)
    ?+    pax  (on-watch:def pax)
        [%http-response *]  [~ this]
        [%primary ~]        [~ this]
        [%notebook @ ~]
      =^  cards  state
        (watch-notebook:main pax)
      [cards this]
    ==
  ::
  ++  on-leave  on-leave:def
  ++  on-peek
    |=  pax=path
    ^-  (unit (unit cage))
    ?+  pax  (on-peek:def pax)
        [%t %limbo ~]
      :^  ~  ~  %noun
      !>  ^-  (list path)
      %+  weld
        %+  turn  ~(tap by notes.limbo)
        |=  [[who=@p book=@tas note=@tas] *]
        ^-  path
        /(scot %p who)/[book]/[note]
      %+  turn  ~(tap by comments.limbo)
      |=  [[who=@p book=@tas note=@tas comment=@da] *]
      ^-  path
      /(scot %p who)/[book]/[note]/(scot %ds comment)
    ::
        [%x %limbo @ @ @ ~]
      =/  host=(unit @p)  (slaw %p i.t.t.pax)
      ?~  host  [~ ~]
      =/  book-name  i.t.t.t.pax
      =/  note-name  i.t.t.t.t.pax
      =/  note  (~(get by notes.limbo) u.host book-name note-name)
      ?~  note  ~
      ``noun+!>(u.note)
    ::
        [%x %limbo @ @ @ @ ~]
      =/  host=(unit @p)           (slaw %p i.t.t.pax)
      =/  comment-date=(unit @da)  (slaw %da i.t.t.t.t.t.pax)
      ?~  host          [~ ~]
      ?~  comment-date  [~ ~]
      =/  book-name  i.t.t.t.pax
      =/  note-name  i.t.t.t.t.pax
      =/  comment
        (~(get by comments.limbo) u.host book-name note-name u.comment-date)
      ?~  comment  ~
      ``noun+!>(u.comment)
    ::
        [%x %book @ @ ~]
      =/  host=(unit @p)  (slaw %p i.t.t.pax)
      =/  book-name       i.t.t.t.pax
      ?~  host  [~ ~]
      =/  book  (~(get by books) u.host book-name)
      ?~  book  ~
      ``noun+!>(u.book)
    ==
  ::
  ++  on-agent
    |=  [wir=wire sin=sign:agent:gall]
    ^-  (quip card _this)
    ?-    -.sin
        %poke-ack
      ?:  ?=([%join-group @ @ ~] wir)
        ?^  p.sin
          (on-agent:def wir sin)
        =/  =ship
          (slav %p i.t.wir)
        =^  cards  state
          (subscribe-notebook ship i.t.t.wir)
        [cards this]
      ?~  p.sin
        [~ this]
      =^  cards  state
        (handle-poke-fail:main wir)
      [cards this]
    ::  If our subscribe failed, delete notebook associated with subscription if
    ::  it exists
    ::
        %watch-ack
      ?.  ?=([%subscribe @ @ ~] wir)
        (on-agent:def wir sin)
      ?~  p.sin
        [~ this]
      =/  who=@p     (slav %p i.t.wir)
      =/  book=@tas  i.t.t.wir
      =/  del  [%del-book who book]
      :_  this(books (~(del by books) who book))
      [%give %fact [/primary]~ %publish-primary-delta !>(del)]~
    ::  Resubscribe to any subscription we get kicked from. The case of actually
    ::  getting banned from a notebook is handled by %watch-ack
    ::
        %kick
      ?+  wir
        [~ this]
      ::
          [%subscribe @ @ ~]
        =/  who=@p     (slav %p i.t.wir)
        =/  book=@tas  i.t.t.wir
        :_  this
        [%pass wir %agent [who %publish] %watch /notebook/[book]]~
      ::
          [%permissions ~]
        :_  this
        [%pass /permissions %agent [our.bol %permission-store] %watch /updates]~
      ::
          [%groups ~]
        :_  this
        [%pass /groups %agent [our.bol %group-store] %watch /groups]~
      ::
          [%invites ~]
        :_  this
        :_  ~
        :*  %pass  /invites  %agent  [our.bol %invite-store]  %watch
            /invitatory/publish
        ==
      ==
    ::
        %fact
      ?+  wir  (on-agent:def wir sin)
          [%subscribe @ @ ~]
        =/  who=@p     (slav %p i.t.wir)
        =/  book-name  i.t.t.wir
        ?>  ?=(%publish-notebook-delta p.cage.sin)
        =^  cards  state
          (handle-notebook-delta:main !<(notebook-delta q.cage.sin) state)
        [cards this]
      ::
          [%groups ~]
        =^  cards  state
          (handle-group-update:main !<(update:group-store q.cage.sin))
        [cards this]
      ::
          [%invites ~]
        =^  cards  state
          (handle-invite-update:main !<(invite-update q.cage.sin))
        [cards this]
      ::
          [%collection *]
        [~ this]
      ==
    ==
  ::
  ++  on-arvo
    |=  [wir=wire sin=sign-arvo]
    ^-  (quip card _this)
    ?+  wir
      (on-arvo:def wir sin)
    ::
        [%read %paths ~]
      ?>  ?=([?(%b %c) %writ *] sin)
      =/  rot=riot:clay  +>.sin
      ?>  ?=(^ rot)
      =^  cards  state
        (read-paths:main u.rot)
      [cards this]
    ::
        [%read %info *]
      ?>  ?=([?(%b %c) %writ *] sin)
      =/  rot=riot:clay  +>.sin
      =^  cards  state
        (read-info:main t.t.wir rot)
      [cards this]
    ::
        [%read %note *]
      ?>  ?=([?(%b %c) %writ *] sin)
      =/  rot=riot:clay  +>.sin
      =^  cards  state
        (read-note:main t.t.wir rot)
      [cards this]
    ::
        [%read %comment *]
      ?>  ?=([?(%b %c) %writ *] sin)
      =/  rot=riot:clay  +>.sin
      =^  cards  state
        (read-comment:main t.t.wir rot)
      [cards this]
    ::
        [%bind ~]
      [~ this]
    ::
        [%view-bind ~]
      [~ this]
    ==
  ::
  ++  on-fail  on-fail:def
  --
::
|_  bol=bowl:gall
++  grup  ~(. grpl bol)
::
++  metadata-store-poke
  |=  act=metadata-action
  ^-  card
  [%pass / %agent [our.bol %metadata-store] %poke %metadata-action !>(act)]
  ::
::
++  read-paths
  |=  ran=rant:clay
  ^-  (quip card _state)
  =/  rav  [%next %t [%da now.bol] /app/publish/notebooks]
  =/  new  (filter-and-sort-paths !<((list path) q.r.ran))
  =/  dif  (diff-paths our-paths new)
  =^  del-moves  state  (del-paths del.dif)
  =^  add-moves  state  (add-paths add.dif)
  ::
  =/  cards=(list card)
    ;:  weld
      [%pass /read/paths %arvo %c %warp our.bol q.byk.bol `rav]~
      del-moves
      add-moves
    ==
  [cards state(our-paths new)]
::
++  read-info
  |=  [pax=path rot=riot:clay]
  ^-  (quip card _state)
  ?>  ?=([%app %publish %notebooks @ %publish-info ~] pax)
  =/  book-name  i.t.t.t.pax
  ?~  rot
    [~ state]
  =/  info=notebook-info  !<(notebook-info q.r.u.rot)
  =/  new-book=notebook
    :*  title.info
        description.info
        comments.info
        writers.info
        subscribers.info
        now.bol
        ~  ~  ~
    ==
  =/  rif=riff:clay  [q.byk.bol `[%next %x [%da now.bol] pax]]
  =/  delta=notebook-delta
    [%edit-book our.bol book-name new-book]
  =^  cards  state
    (handle-notebook-delta delta state)
  :_  state
  :*  [%pass (welp /read/info pax) %arvo %c %warp our.bol rif]
      cards
  ==
::
++  read-note
  |=  [pax=path rot=riot:clay]
  ^-  (quip card _state)
  ?>  ?=([%app %publish %notebooks @ @ %udon ~] pax)
  =/  book-name  i.t.t.t.pax
  =/  note-name  i.t.t.t.t.pax
  =/  book  (~(get by books) our.bol book-name)
  ?~  book
    [~ state]
  =/  old-note  (~(get by notes.u.book) note-name)
  ?~  old-note
    [~ state]
  ?~  rot
    [~ state]
  =/  udon  !<(@t q.r.u.rot)
  =/  new-note=note  (form-note note-name udon)
  =/  rif=riff:clay  [q.byk.bol `[%next %x [%da now.bol] pax]]
  =/  delta=notebook-delta
    [%edit-note our.bol book-name note-name new-note]
  =^  cards  state
    (handle-notebook-delta delta state)
  :_  state
  :*  [%pass (welp /read/note pax) %arvo %c %warp our.bol rif]
      cards
  ==
::
++  read-comment
  |=  [pax=path rot=riot:clay]
  ^-  (quip card _state)
  ?>  ?=([%app %publish %notebooks @ @ @ %publish-comment ~] pax)
  ?~  rot
    [~ state]
  =/  comment-date  (slaw %da i.t.t.t.t.t.pax)
  ?~  comment-date
    [~ state]
  =/  book-name      i.t.t.t.pax
  =/  note-name      i.t.t.t.t.pax
  =/  com-2-3    !<(?(comment-2 comment-3) q.r.u.rot)
  =/  new-comment=comment-3
    ?:  ?=(comment-2 com-2-3)
      [author.com-2-3 date-created.com-2-3 content.com-2-3 %.n]
    com-2-3
  =/  rif=riff:clay  [q.byk.bol `[%next %x [%da now.bol] pax]]
  =/  delta=notebook-delta
    [%edit-comment our.bol book-name note-name u.comment-date new-comment]
  =^  cards  state
    (handle-notebook-delta delta state)
  :_  state
  :*  [%pass (welp /read/comment pax) %arvo %c %warp our.bol rif]
      cards
  ==
::
++  filter-and-sort-paths
  |=  paths=(list path)
  ^-  (list path)
  %+  sort
    %+  skim  paths
    |=  pax=path
    ?|  ?=([%app %publish %notebooks @ %publish-info ~] pax)
        ?=([%app %publish %notebooks @ @ %udon ~] pax)
        ?=([%app %publish %notebooks @ @ @ %publish-comment ~] pax)
    ==
  |=  [a=path b=path]
  ^-  ?
  (lte (lent a) (lent b))
::
++  diff-paths
  |=  [old=(list path) new=(list path)]
  ^-  [del=(list path) add=(list path)]
  =/  del=(list path)  (skim old |=(p=path ?=(~ (find [p]~ new))))
  =/  add=(list path)  (skim new |=(p=path ?=(~ (find [p]~ old))))
  [del add]
::
++  del-paths
  |=  paths=(list path)
  ^-  (quip card _state)
  %+  roll  paths
  |=  [pax=path cad=(list card) sty=_state]
  ?+    pax  !!
      [%app %publish %notebooks @ %publish-info ~]
    =/  book-name  i.t.t.t.pax
    =/  delta=notebook-delta  [%del-book our.bol book-name]
    =^  cards  sty  (handle-notebook-delta delta sty)
    [(weld cards cad) sty]
  ::
      [%app %publish %notebooks @ @ %udon ~]
    =/  book-name  i.t.t.t.pax
    =/  note-name  i.t.t.t.t.pax
    =/  book  (~(get by books.sty) our.bol book-name)
    ?~  book
      [cad sty]
    =.  notes.u.book  (~(del by notes.u.book) note-name)
    =/  delta=notebook-delta  [%del-note our.bol book-name note-name]
    =^  cards  sty  (handle-notebook-delta delta sty)
    [(weld cards cad) sty]
  ::
      [%app %publish %notebooks @ @ @ %publish-comment ~]
    =/  book-name  i.t.t.t.pax
    =/  note-name  i.t.t.t.t.pax
    =/  comment-date  (slaw %da i.t.t.t.t.t.pax)
    ?~  comment-date
      [cad sty]
    =/  delta=notebook-delta
      [%del-comment our.bol book-name note-name u.comment-date]
    =^  cards  sty  (handle-notebook-delta delta sty)
    [(weld cards cad) sty]
  ==
::
++  add-paths
  |=  paths=(list path)
  ^-  (quip card _state)
  %+  roll  paths
  |=  [pax=path cad=(list card) sty=_state]
  ^-  (quip card _state)
  ?+    pax  !!
      [%app %publish %notebooks @ %publish-info ~]
    =/  book-name  i.t.t.t.pax
    =/  info=notebook-info  .^(notebook-info %cx (welp our-beak pax))
    =*  title  title.info
    =*  description  description.info
    =/  new-book=notebook
      :*  title
          description
          comments.info
          writers.info
          subscribers.info
          now.bol
          ~  ~  ~
      ==
    =+  ^-  [grp-car=(list card) write-pax=path read-pax=path]
      ?:  =(writers.new-book /)
        =/  group-path  /~/(scot %p our.bol)/[book-name]
        (make-groups book-name [group-path ~ %.n %.n] title description)
      [~ writers.info subscribers.info]
    =.  writers.new-book      write-pax
    =.  subscribers.new-book  read-pax
    =+  ^-  [read-cards=(list card) notes=(map @tas note)]
      (watch-notes /app/publish/notebooks/[book-name])
    =.  notes.new-book  notes
    =/  delta=notebook-delta  [%add-book our.bol book-name new-book]
    =/  rif=riff:clay  [q.byk.bol `[%next %x [%da now.bol] pax]]
    =^  update-cards  sty  (handle-notebook-delta delta sty)
    :_  sty
    ;:  weld
      grp-car
      [%pass (welp /read/info pax) %arvo %c %warp our.bol rif]~
      read-cards
      update-cards
      cad
    ==
  ::
      [%app %publish %notebooks @ @ %udon ~]
    =/  book-name  i.t.t.t.pax
    =/  note-name  i.t.t.t.t.pax
    =/  new-note=note  (scry-note pax)
    =+  ^-  [read-cards=(list card) comments=(map @da comment)]
      (watch-comments /app/publish/notebooks/[book-name]/[note-name])
    =.  comments.new-note  comments
    =/  rif=riff:clay  [q.byk.bol `[%next %x [%da now.bol] pax]]
    =/  delta=notebook-delta
      [%add-note our.bol book-name note-name new-note]
    =^  update-cards  sty  (handle-notebook-delta delta sty)
    :_  sty
    ;:  weld
      [%pass (welp /read/note pax) %arvo %c %warp our.bol rif]~
      read-cards
      update-cards
      cad
    ==
  ::
      [%app %publish %notebooks @ @ @ %publish-comment ~]
    =/  book-name  i.t.t.t.pax
    =/  note-name  i.t.t.t.t.pax
    =/  comment-name  (slaw %da i.t.t.t.t.t.pax)
    ?~  comment-name
      [~ sty]
    =/  com-2-3  .^(?(comment-2 comment-3) %cx (welp our-beak pax))
    =/  new-com=comment-3
      ?:  ?=(comment-2 com-2-3)
        [author.com-2-3 date-created.com-2-3 content.com-2-3 %.n]
      com-2-3
    =/  rif=riff:clay  [q.byk.bol `[%next %x [%da now.bol] pax]]
    ::
    =/  delta=notebook-delta
      [%add-comment our.bol book-name note-name u.comment-name new-com]
    =^  update-cards  sty  (handle-notebook-delta delta sty)
    :_  sty
    ;:  weld
      [%pass (welp /read/comment pax) %arvo %c %warp our.bol rif]~
      update-cards
      cad
    ==
  ==
::
++  watch-notes
  |=  pax=path
  ^-  [(list card) (map @tas note)]
  =/  paths  .^((list path) %ct (weld our-beak pax))
  %+  roll  paths
  |=  [pax=path cards=(list card) notes=(map @tas note)]
  ?.  ?=([%app %publish %notebooks @ @ %udon ~] pax)
    [cards notes]
  =/  book-name  i.t.t.t.pax
  =/  note-name  i.t.t.t.t.pax
  =/  new-note   (scry-note pax)
  =^  comment-cards  comments.new-note
    (watch-comments /app/publish/notebooks/[book-name]/[note-name])
  =/  rif=riff:clay  [q.byk.bol `[%next %x [%da now.bol] pax]]
  :_  (~(put by notes) note-name new-note)
  ;:  weld
    [%pass (welp /read/note pax) %arvo %c %warp our.bol rif]~
    comment-cards
    cards
  ==
::
++  watch-comments
  |=  pax=path
  ^-  [(list card) (map @da comment)]
  =/  paths  .^((list path) %ct (weld our-beak pax))
  %+  roll  paths
  |=  [pax=path cards=(list card) comments=(map @da comment)]
  ?.  ?=([%app %publish %notebooks @ @ @ %publish-comment ~] pax)
    [cards comments]
  =/  comment-name  (slaw %da i.t.t.t.t.t.pax)
  ?~  comment-name
    [cards comments]
  =/  new-com  .^(comment %cx (welp our-beak pax))
  =/  rif=riff:clay  [q.byk.bol `[%next %x [%da now.bol] pax]]
  :_  (~(put by comments) u.comment-name new-com)
  [[%pass (welp /read/comment pax) %arvo %c %warp our.bol rif] cards]
::
++  scry-note
  |=  pax=path
  ^-  note
  ?>  ?=([%app %publish %notebooks @ @ %udon ~] pax)
  =/  note-name  i.t.t.t.t.pax
  =/  udon=@t  .^(@t %cx (welp our-beak pax))
  (form-note note-name udon)
::
++  form-snippet
  |=  file=@t
  ^-  @t
  =/  front-idx     (add 3 (need (find ";>" (trip file))))
  =/  front-matter  (cat 3 (end 3 front-idx file) 'dummy text\0a')
  =/  body  (cut 3 [front-idx (met 3 file)] file)
  (of-wain:format (scag 1 (to-wain:format body)))
::
++  form-note
  |=  [note-name=@tas file=@t]
  ^-  note
  =/  snippet=@t  (form-snippet file)
  =/  front-idx     (add 3 (need (find ";>" (trip file))))
  =/  front-matter  (cat 3 (end 3 front-idx file) 'dummy text\0a')
  =/  meta=(each (map term knot) tang)
    %-  mule  |.
    %-  ~(run by inf:(static:cram (ream front-matter)))
    |=  a=dime  ^-  cord
    ?+  (end 3 1 p.a)  (scot a)
      %t  q.a
    ==
  ::
  =/  author=@p  our.bol
  =?  author  ?=(%.y -.meta)
    %+  fall
      (biff (~(get by p.meta) %author) (slat %p))
    our.bol
  ::
  =/  title=@t  note-name
  =?  title  ?=(%.y -.meta)
    (fall (~(get by p.meta) %title) note-name)
  ::
  =/  date-created=@da  now.bol
  =?  date-created  ?=(%.y -.meta)
    %+  fall
      (biff (~(get by p.meta) %date-created) (slat %da))
    now.bol
  ::
  =/  last-modified=@da  now.bol
  =?  last-modified  ?=(%.y -.meta)
    %+  fall
      (biff (~(get by p.meta) %last-modified) (slat %da))
    now.bol
  ::
  :*  author
      title
      note-name
      date-created
      last-modified
      %.y
      file
      snippet
      ~
      %.n
  ==
::
++  handle-group-update
  |=  =update:group-store
  ^-  (quip card _state)
  ?.  ?=(?(%remove-members %add-members) -.update)
    [~ state]
  =*  ships  ships.update
  =/  =path
    (en-path:resource resource.update)
  =/  book=(unit @tas)
    %+  roll  ~(tap by books)
    |=  [[[who=@p nom=@tas] book=notebook] out=(unit @tas)]
    ?.  =(who our.bol)
      out
    ?.  =(path subscribers.book)
      out
    `nom
  ?~  book
    [~ state]
  :_  state
  %-  zing
  %+  turn  ~(tap in ships)
  |=  who=@p
  ?.  (allowed who %read u.book)
    [%give %kick [/notebook/[u.book]]~ `who]~
  ?:  ?|(?=(%remove-members -.update) (is-managed-path:grup path))
    ~
  =/  uid  (sham %publish who u.book eny.bol)
  =/  inv=invite
    :*  our.bol  %publish  /notebook/[u.book]  who
        (crip "invite for notebook {<our.bol>}/{(trip u.book)}")
    ==
  =/  act=invite-action  [%invite /publish uid inv]
  [%pass / %agent [our.bol %invite-hook] %poke %invite-action !>(act)]~
::
++  handle-invite-update
  |=  upd=invite-update
  ^-  (quip card _state)
  ?+    -.upd
    [~ state]
  ::
      %delete
    [~ state]
  ::
      %invite
    [~ state]
  ::
      %decline
    [~ state]
  ::
      %accepted
    ?>  ?=([@ @ *] path.invite.upd)
    =/  book  i.t.path.invite.upd
    =/  group
      (group-from-book notebook+book^~)
    ?^  group
      (subscribe-notebook ship.invite.upd book)
    =/  rid=resource
      (de-path:resource ship+path.invite.upd)
    =/  join-wire=wire
      /join-group/[(scot %p ship.invite.upd)]/[book]
    =/  =cage
      :-  %group-update
      !>  ^-  action:group-store
      [%add-members rid (sy our.bol ~)]
    :_  state
    [%pass join-wire %agent [entity.rid %group-push-hook] %poke cage]~
  ==
::
++  subscribe-notebook
  |=  [=ship book=@tas]
  ^-  (quip card _state)
  =/  pax=path  /notebook/[book]
  =/  wir=wire  /subscribe/[(scot %p ship)]/[book]
  =?  tile-num  (gth tile-num 0)
    (dec tile-num)
  =/  jon=json  (frond:enjs:format %notifications (numb:enjs:format tile-num))
  :_  state
  :~  [%pass wir %agent [ship %publish] %watch pax]
      [%give %fact [/publishtile]~ %json !>(jon)]
  ==
::
++  watch-notebook
  |=  pax=path
  ?>  ?=([%notebook @ ~] pax)
  =/  book-name  i.t.pax
  ?.  (allowed src.bol %read book-name)
    ~|("not permitted" !!)
  =/  book  (~(got by books) our.bol book-name)
  =/  delta=notebook-delta
    [%add-book our.bol book-name book]
  :_  state
  [%give %fact ~ %publish-notebook-delta !>(delta)]~
::
++  our-beak  /(scot %p our.bol)/[q.byk.bol]/(scot %da now.bol)
::
++  book-writers
  |=  [host=@p book=@tas]
  ^-  (set ship)
  =/  =notebook  (~(got by books) host book)
  =/  rid=resource
    (de-path:resource writers.notebook)
  %-  ~(uni in (fall (scry-tag:grup rid %admin) ~))
  %+  fall
    (scry-tag:grup rid `tag`[%publish (cat 3 %writers- book)])
  ~
::
++  allowed
  |=  [who=@p mod=?(%read %write) book=@tas]
  ^-  ?
  =/  =notebook  (~(got by books) our.bol book)
  =/  rid=resource
    (de-path:resource writers.notebook)
  ?:  ?=(%read mod)
    (~(has in (members:grup rid)) who)
  (~(has in (book-writers our.bol book)) who)
::
++  write-file
  |=  [pax=path cay=cage]
  ^-  card
  =.  pax  (weld our-beak pax)
  [%pass (weld /write pax) %arvo %c %info (foal:space:userlib pax cay)]
::
++  delete-file
  |=  pax=path
  ^-  card
  =.  pax  (weld our-beak pax)
  [%pass (weld /delete pax) %arvo %c %info (fray:space:userlib pax)]
::
++  delete-dir
  |=  pax=path
  ^-  card
  =/  nor=nori:clay
    :-  %&
    %+  turn  .^((list path) %ct (weld our-beak pax))
    |=  pax=path
    ^-  [path miso:clay]
    [pax %del ~]
  [%pass (weld /delete pax) %arvo %c %info q.byk.bol nor]
::
++  add-front-matter
  |=  [fro=(map knot cord) udon=@t]
  ^-  @t
  %-  of-wain:format
  =/  tum  (trip udon)
  =/  id  (find ";>" tum)
  ?~  id
    %+  weld  (front-to-wain fro)
    (to-wain:format (crip :(weld ";>\0a" tum)))
  %+  weld  (front-to-wain fro)
  (to-wain:format (crip (slag u.id tum)))
::
++  front-to-wain
  |=  a=(map knot cord)
  ^-  wain
  =/  entries=wain
    %+  turn  ~(tap by a)
    |=  b=[knot cord]
    =/  c=[term cord]  (,[term cord] b)
    (crip "  [{<-.c>} {<+.c>}]")
  ::
  ?~  entries  ~
  ;:  weld
    [':-  :~' ~]
    entries
    ['    ==' ~]
  ==
::
++  give-primary-delta
  |=  del=primary-delta
  ^-  card
  [%give %fact [/primary]~ %publish-primary-delta !>(del)]
::
++  group-poke
  |=  act=action:group-store
  ^-  card
  [%pass / %agent [our.bol %group-store] %poke %group-action !>(act)]
::
++  group-proxy-poke
  |=  [who=ship act=action:group-store]
  ^-  card
  [%pass / %agent [who %group-push-hook] %poke %group-update !>(act)]
::
++  group-pull-hook-poke
  |=  act=action:pull-hook
  ^-  card
  [%pass / %agent [our.bol %group-pull-hook] %poke %pull-hook-action !>(act)]
::
++  contact-view-poke
  |=  act=contact-view-action:contact-view
  ^-  card
  [%pass / %agent [our.bol %contact-view] %poke %contact-view-action !>(act)]
::
++  contact-view-create
  |=  [=path ships=(set ship) =policy title=@t description=@t]
  =/  rid=resource
    (de-path:resource path)
  =/  act=contact-view-action:contact-view
    [%create name.rid policy title description]
  (contact-view-poke act)
::
++  perm-hook-poke
  |=  act=permission-hook-action
  ^-  card
  :*  %pass
      /
      %agent
      [our.bol %permission-hook]
      %poke
      %permission-hook-action
      !>(act)
  ==
::
++  invite-poke
  |=  act=invite-action
  ^-  card
  [%pass / %agent [our.bol %invite-store] %poke %invite-action !>(act)]
::
++  perm-group-hook-poke
  |=  act=permission-group-hook-action
  ^-  card
  :*  %pass
      /
      %agent
      [our.bol %permission-group-hook]
      %poke
      %permission-group-hook-action
      !>(act)
  ==
::
++  generate-invites
  |=  [book=@tas invitees=(set ship)]
  ^-  (list card)
  %+  turn  ~(tap in invitees)
  |=  who=ship
  =/  uid  (sham %publish who book eny.bol)
  =/  inv=invite
    :*  our.bol  %publish  /(scot %p our.bol)/[book]  who
        (crip "invite for notebook {<our.bol>}/{(trip book)}")
    ==
  =/  act=invite-action  [%invite /publish uid inv]
  [%pass / %agent [our.bol %invite-hook] %poke %invite-action !>(act)]
::
++  make-groups
  |=  [book=@tas group=group-info title=@t about=@t]
  ^-  [(list card) write=path read=path]
  ?>  ?=(^ group-path.group)
  =/  scry-path
<<<<<<< HEAD
    ;:(welp /=group-store/(scot %da now.bol) [%groups group-path.group] /noun)
=======
    ;:  weld
      /(scot %p our.bol)/group-store/(scot %da now.bol)
      group-path.group
      /noun
    ==
>>>>>>> 154f1538
  =/  grp  .^((unit ^group) %gx scry-path)
  ?:  use-preexisting.group
    ?~  grp  !!
    ?.  (is-managed group-path.group)  !!
    `[group-path.group group-path.group]
  ::
  =/  =policy
    *open:policy
  ?:  make-managed.group
    ?^  grp  [~ group-path.group group-path.group]
    ?.  (is-managed group-path.group)  !!
    =/  whole-grp  (~(put in invitees.group) our.bol)
    :_  [group-path.group group-path.group]
    [(contact-view-create [group-path.group whole-grp policy title about])]~
  ::  make unmanaged group
  =*  group-path  group-path.group
  :_  [group-path group-path]
  ?^  grp  ~
  =/  rid=resource
    (de-path:resource group-path)
  :-  (group-poke %add-group rid policy %.y)
  (generate-invites book (~(del in invitees.group) our.bol))
::
++  handle-poke-fail
  |=  wir=wire
  ^-  (quip card _state)
  ?+  wir
    [~ state]
  ::  new note failed, stash it in limbo
  ::
      [%forward %new-note @ @ @ ~]
    =/  host=@p  (slav %p i.t.t.wir)
    =/  book-name  i.t.t.t.wir
    =/  note-name  i.t.t.t.t.wir
    =/  book  (~(get by books) [host book-name])
    ?~  book
      [~ state]
    =/  note  (~(get by notes.u.book) note-name)
    ?~  note
      [~ state]
    =.  notes.limbo   (~(put by notes.limbo) [host book-name note-name] u.note)
    =.  notes.u.book  (~(del by notes.u.book) note-name)
    =/  del  [%del-note host book-name note-name]
    :-  [(give-primary-delta del)]~
    state(books (~(put by books) [host book-name] u.book))
  ::  new comment failed, stash it in limbo
  ::
      [%forward %new-comment @ @ @ @ ~]
    =/  host=@p  (slav %p i.t.t.wir)
    =/  book-name  i.t.t.t.wir
    =/  note-name  i.t.t.t.t.wir
    =/  comment-date=@da  (slav %da i.t.t.t.t.t.wir)
    =/  book  (~(get by books) [host book-name])
    ?~  book
      [~ state]
    =/  note  (~(get by notes.u.book) note-name)
    ?~  note
      [~ state]
    =/  comment  (~(get by comments.u.note) comment-date)
    ?~  comment
      [~ state]
    =.  comments.limbo
      %+  ~(put by comments.limbo)
        [host book-name note-name comment-date]
      u.comment
    =.  comments.u.note  (~(del by comments.u.note) comment-date)
    =.  notes.u.book  (~(put by notes.u.book) note-name u.note)
    =/  del  [%del-comment host book-name note-name comment-date]
    :-  [(give-primary-delta del)]~
    state(books (~(put by books) [host book-name] u.book))
  ::  edit note failed, restore old version
  ::
      [%forward %edit-note @ @ @ ~]
    =/  host=@p  (slav %p i.t.t.wir)
    =/  book-name  i.t.t.t.wir
    =/  note-name  i.t.t.t.t.wir
    =/  book  (~(get by books) [host book-name])
    ?~  book
      [~ state]
    =/  note  (~(get by notes.limbo) host book-name note-name)
    ?~  note
      [~ state]
    =.  notes.u.book  (~(put by notes.u.book) note-name u.note)
    =/  del  [%edit-note host book-name note-name u.note]
    :-  [(give-primary-delta del)]~
    %=  state
      books        (~(put by books) [host book-name] u.book)
      notes.limbo  (~(del by notes.limbo) host book-name note-name)
    ==
  ::  edit comment failed, restore old version
  ::
      [%forward %new-comment @ @ @ @ ~]
    =/  host=@p  (slav %p i.t.t.wir)
    =/  book-name  i.t.t.t.wir
    =/  note-name  i.t.t.t.t.wir
    =/  comment-date=@da  (slav %da i.t.t.t.t.t.wir)
    =/  book  (~(get by books) [host book-name])
    ?~  book
      [~ state]
    =/  note  (~(get by notes.u.book) note-name)
    ?~  note
      [~ state]
    =/  comment
      (~(get by comments.limbo) host book-name note-name comment-date)
    ?~  comment
      [~ state]
    =.  comments.u.note  (~(put by comments.u.note) comment-date u.comment)
    =.  notes.u.book  (~(put by notes.u.book) note-name u.note)
    =/  del  [%edit-comment host book-name note-name comment-date u.comment]
    :-  [(give-primary-delta del)]~
    %=  state
        books  (~(put by books) [host book-name] u.book)
    ::
        comments.limbo
      %+  ~(del by comments.limbo)
        [host book-name note-name comment-date]
      u.comment
    ==
  ::  delete note failed, restore old version
  ::
      [%forward %del-note @ @ @ ~]
    =/  host=@p  (slav %p i.t.t.wir)
    =/  book-name  i.t.t.t.wir
    =/  note-name  i.t.t.t.t.wir
    =/  book  (~(get by books) [host book-name])
    ?~  book
      [~ state]
    =/  note  (~(get by notes.limbo) host book-name note-name)
    ?~  note
      [~ state]
    =.  notes.u.book  (~(put by notes.u.book) note-name u.note)
    =/  del  [%add-note host book-name note-name u.note]
    :-  [(give-primary-delta del)]~
    %=  state
      books        (~(put by books) [host book-name] u.book)
      notes.limbo  (~(del by notes.limbo) host book-name note-name)
    ==
  ::  delete comment failed, restore old version
  ::
      [%forward %del-comment @ @ @ @ ~]
    =/  host=@p  (slav %p i.t.t.wir)
    =/  book-name  i.t.t.t.wir
    =/  note-name  i.t.t.t.t.wir
    =/  comment-date=@da  (slav %da i.t.t.t.t.t.wir)
    =/  book  (~(get by books) [host book-name])
    ?~  book
      [~ state]
    =/  note  (~(get by notes.u.book) note-name)
    ?~  note
      [~ state]
    =/  comment
      (~(get by comments.limbo) host book-name note-name comment-date)
    ?~  comment
      [~ state]
    =.  comments.u.note  (~(put by comments.u.note) comment-date u.comment)
    =.  notes.u.book  (~(put by notes.u.book) note-name u.note)
    =/  del  [%add-comment host book-name note-name comment-date u.comment]
    :-  [(give-primary-delta del)]~
    %=  state
        books  (~(put by books) [host book-name] u.book)
    ::
        comments.limbo
      %+  ~(del by comments.limbo)
        [host book-name note-name comment-date]
      u.comment
    ==
  ==
::
++  poke-publish-action
  |=  act=action
  ^-  (quip card _state)
  ?-    -.act
  ::  %new-book: Make groups and save publish info file.
  ::
      %new-book
    ?.  (team:title our.bol src.bol)
      ~|("action not permitted" !!)
    ?:  (~(has by books) our.bol book.act)
      ~|("notebook already exists: {<book.act>}" !!)
    =+  ^-  [cards=(list card) write-pax=path read-pax=path]
      (make-groups book.act group.act title.act about.act)
    =/  new-book=notebook-info
      :*  title.act
          about.act
          coms.act
          write-pax
          read-pax
      ==
    =/  pax=path  /app/publish/notebooks/[book.act]/publish-info
    :_  state
    [(write-file pax %publish-info !>(new-book)) cards]
  ::  %new-note:
  ::    If poke is from us, eagerly store new note in books. If poke is to us,
  ::    save file, otherwise forward the poke. If forwarded poke fails, note is
  ::    removed from books and stored in limbo.
  ::
      %new-note
    =/  book=(unit notebook)  (~(get by books) who.act book.act)
    ?~  book
      ~|("nonexistent notebook {<book.act>}" !!)
    ?:  (~(has by notes.u.book) note.act)
      ~|("note already exists: {<note.act>}" !!)
    =/  front=(map knot cord)
      %-  my
      :~  title+title.act
          author+(scot %p src.bol)
          date-created+(scot %da now.bol)
          last-modified+(scot %da now.bol)
      ==
    =/  file=@t  (add-front-matter front body.act)
    ::
    =^  cards  books
      ?.  =(src.bol our.bol)
        [~ books]
      =/  new-note=note
        :*  src.bol
            title.act
            note.act
            now.bol
            now.bol
            %.y
            file
            (form-snippet file)
            ~
            %.y
        ==
      =/  del=primary-delta  [%add-note who.act book.act note.act new-note]
      :-  [(give-primary-delta del)]~
      %+  ~(put by books)
        [who.act book.act]
      u.book(notes (~(put by notes.u.book) note.act new-note))
    ::
    :_  state
    ?.  =(who.act our.bol)
      =/  poke-wir=wire
        /forward/new-note/(scot %p who.act)/[book.act]/[note.act]
      :_  cards
      [%pass poke-wir %agent [who.act %publish] %poke %publish-action !>(act)]
    ?.  ?|  (team:title our.bol src.bol)
            (allowed src.bol %write book.act)
        ==
      ~|("action not permitted" !!)
    =/  pax=path  /app/publish/notebooks/[book.act]/[note.act]/udon
    :_  cards
    [(write-file pax %udon !>(file))]
  ::  %new-comment
  ::    If poke is from us, eagerly store new comment in books. If poke is to
  ::    us, save file, otherwise forward the poke. If forwarded poke fails,
  ::    comment is removed from books and stored in limbo.
  ::
      %new-comment
    =/  book=(unit notebook)  (~(get by books) who.act book.act)
    ?~  book
      ~|("nonexistent notebook {<book.act>}" !!)
    =/  note=(unit note)  (~(get by notes.u.book) note.act)
    ?~  note
      ~|("nonexistent note {<note.act>}" !!)
    =/  new-comment=comment
      :*  author=src.bol
          date-created=now.bol
          content=body.act
          %.y
      ==
    ::
    =^  cards  books
      ?.  =(src.bol our.bol)
        [~ books]
      =/  new-note
        %=  u.note
          comments  (~(put by comments.u.note) now.bol new-comment)
        ==
      =/  del=primary-delta
        [%add-comment who.act book.act note.act now.bol new-comment]
      :-  [(give-primary-delta del)]~
      %+  ~(put by books)
        [who.act book.act]
      u.book(notes (~(put by notes.u.book) note.act new-note))
    :_  state
    ?.  =(who.act our.bol)
      =/  poke-wir=wire
        :~  %forward
            %new-comment
            (scot %p who.act)
            book.act
            note.act
            (scot %da now.bol)
        ==
      :_  cards
      [%pass poke-wir %agent [who.act %publish] %poke %publish-action !>(act)]
    ?.  ?&  ?|  (team:title our.bol src.bol)
                (allowed src.bol %read book.act)
            ==
            comments.u.book
        ==
      ~|("action not permitted" !!)
    =/  pax=path
      %+  weld  /app/publish/notebooks
      /[book.act]/[note.act]/(scot %da now.bol)/publish-comment
    [(write-file pax %publish-comment !>(new-comment(pending %.n)))]~
  ::  %edit-book: Make groups and save publish-info file
  ::
      %edit-book
    ?.  (team:title our.bol src.bol)
      ~|("action not permitted" !!)
    =/  book  (~(get by books) our.bol book.act)
    ?~  book
      ~|("nonexistent notebook" !!)
    =+  ^-  [cards=(list card) write-pax=path read-pax=path]
      ?~  group.act
        [~ writers.u.book subscribers.u.book]
      (make-groups book.act u.group.act title.act about.act)
    =/  new-info=notebook-info
      :*  title.act
          about.act
          coms.act
          write-pax
          read-pax
      ==
    =/  pax=path  /app/publish/notebooks/[book.act]/publish-info
    :_  state
    [(write-file pax %publish-info !>(new-info)) cards]
  ::  %edit-note:
  ::    If poke is from us, eagerly store new note in books, and place the old
  ::    note in limbo. If poke is to us, save file, otherwise forward the poke.
  ::    If forwarded poke fails, old note is restored from limbo.
  ::
      %edit-note
    =/  book=(unit notebook)  (~(get by books) who.act book.act)
    ?~  book
      ~|("nonexistent notebook {<book.act>}" !!)
    =/  note=(unit note)  (~(get by notes.u.book) note.act)
    ?~  note
      ~|("nonexistent note: {<note.act>}" !!)
    =/  front=(map knot cord)
      %-  my
      :~  title+title.act
          author+(scot %p src.bol)
          date-created+(scot %da date-created.u.note)
          last-modified+(scot %da now.bol)
      ==
    =/  file=@t   (add-front-matter front body.act)
    ::
    =^  cards  state
      ?.  =(src.bol our.bol)
        [~ state]
      =/  new-note
        %=  u.note
          author     src.bol
          title      title.act
          last-edit  now.bol
          file       file
          snippet    (form-snippet file)
          pending    %.y
        ==
      =/  del=primary-delta  [%edit-note who.act book.act note.act new-note]
      :-  [(give-primary-delta del)]~
      %=  state
          notes.limbo
        (~(put by notes.limbo) [who.act book.act note.act] u.note)
      ::
          books
        %+  ~(put by books)
          [who.act book.act]
        u.book(notes (~(put by notes.u.book) note.act new-note))
      ==
    ::
    :_  state
    ?.  =(who.act our.bol)
      =/  poke-wir=wire
        /forward/edit-note/(scot %p who.act)/[book.act]/[note.act]
      :_  cards
      [%pass poke-wir %agent [who.act %publish] %poke %publish-action !>(act)]
    ?.  ?|  (team:title our.bol src.bol)
            ?&  =(author.u.note src.bol)
                (allowed src.bol %write book.act)
            ==
        ==
      ~|("action not permitted" !!)
    =/  pax=path  /app/publish/notebooks/[book.act]/[note.act]/udon
    [(write-file pax %udon !>(file))]~
  ::  %edit-comment:
  ::    If poke is from us, eagerly store new comment in books, and place the
  ::    old note in limbo. If poke is to us, save file, otherwise forward the
  ::    poke. If forwarded poke fails, old comment is restored from limbo.
  ::
      %edit-comment
    =/  book=(unit notebook)  (~(get by books) who.act book.act)
    ?~  book
      ~|("nonexistent notebook {<book.act>}" !!)
    =/  note=(unit note)  (~(get by notes.u.book) note.act)
    ?~  note
      ~|("nonexistent note {<note.act>}" !!)
    =/  comment-date  (slav %da comment.act)
    =/  comment=(unit comment)  (~(get by comments.u.note) comment-date)
    ?~  comment
      ~|("nonexistent comment {<comment.act>}" !!)
    =/  new-comment
      u.comment(content body.act, pending %.y)
    ::
    =^  cards  state
      ?.  =(src.bol our.bol)
        [~ state]
      =/  new-note
        %=  u.note
            comments
          (~(put by comments.u.note) comment-date new-comment)
        ==
      =/  del=primary-delta
        [%edit-comment who.act book.act note.act comment-date new-comment]
      :-  [(give-primary-delta del)]~
      %=  state
          books
        %+  ~(put by books)
          [who.act book.act]
        u.book(notes (~(put by notes.u.book) note.act new-note))
      ::
          comments.limbo
        %+  ~(put by comments.limbo)
          [who.act book.act note.act comment-date]
        u.comment
      ==
    ::
    :_  state
    ?.  =(who.act our.bol)
      =/  poke-wir
        :~  %forward
            %edit-comment
            (scot %p who.act)
            book.act
            note.act
            comment.act
        ==
      :_  cards
      [%pass poke-wir %agent [who.act %publish] %poke %publish-action !>(act)]
    ?.  ?|  (team:title our.bol src.bol)
            ?&  =(author.u.comment src.bol)
                (allowed src.bol %read book.act)
            ==
        ==
      ~|("action not permitted" !!)
    =/  pax=path
      %+  weld  /app/publish/notebooks
      /[book.act]/[note.act]/[comment.act]/publish-comment
    [(write-file pax %publish-comment !>(new-comment(pending %.n)))]~
  ::  %del-book: Delete whole notebook directory, delete groups and permissions
  ::
      %del-book
    ?.  (team:title our.bol src.bol)
      ~|("action not permitted" !!)
    =/  book=(unit notebook)  (~(get by books) our.bol book.act)
    ?~  book
      ~|("nonexistent notebook {<book.act>}" !!)
    =/  pax=path  /app/publish/notebooks/[book.act]
    ?>  ?=(^ writers.u.book)
    ?>  ?=(^ subscribers.u.book)
    =/  cards=(list card)
      ~[(delete-dir pax)]

    =/  rid=resource
      (de-path:resource writers.u.book)
    =?  cards  (is-managed:grup rid)
      [(group-poke %remove-group rid ~) cards]
    [cards state]
  ::  %del-note:
  ::    If poke is from us, eagerly remove note from books, and place the
  ::    old note in limbo. If poke is to us, save file, otherwise forward the
  ::    poke. If forwarded poke fails, old note is restored from limbo.
  ::
      %del-note
    =/  book=(unit notebook)  (~(get by books) who.act book.act)
    ?~  book
      ~|("nonexistent notebook {<book.act>}" !!)
    =/  note=(unit note)  (~(get by notes.u.book) note.act)
    ?~  note
      ~|("nonexistent note: {<note.act>}" !!)
    ::
    =^  cards  state
      ?.  =(src.bol our.bol)
        [~ state]
      =/  del=primary-delta  [%del-note who.act book.act note.act]
      =.  notes.u.book  (~(del by notes.u.book) note.act)
      :-  [(give-primary-delta del)]~
      %=  state
        books        (~(put by books) [who.act book.act] u.book)
        notes.limbo  (~(put by notes.limbo) [who.act book.act note.act] u.note)
      ==
    ::
    :_  state
    ?.  =(who.act our.bol)
      =/  poke-wir=wire
        /forward/del-note/(scot %p who.act)/[book.act]/[note.act]
      :_  cards
      [%pass poke-wir %agent [who.act %publish] %poke %publish-action !>(act)]
    ?.  ?|  (team:title our.bol src.bol)
            ?&  =(author.u.note src.bol)
                (allowed src.bol %write book.act)
            ==
        ==
      ~|("action not permitted" !!)
    =/  pax=path  /app/publish/notebooks/[book.act]/[note.act]/udon
    [(delete-file pax)]~
  ::  %del-comment:
  ::    If poke is from us, eagerly remove comment from books, and place the
  ::    old note in limbo. If poke is to us, save file, otherwise forward the
  ::    poke. If forwarded poke fails, old comment is restored from limbo.
  ::
      %del-comment
    =/  book=(unit notebook)  (~(get by books) who.act book.act)
    ?~  book
      ~|("nonexistent notebook {<book.act>}" !!)
    =/  note=(unit note)  (~(get by notes.u.book) note.act)
    ?~  note
      ~|("nonexistent note {<note.act>}" !!)
    =/  comment-date  (slav %da comment.act)
    =/  comment=(unit comment)  (~(get by comments.u.note) comment-date)
    ?~  comment
      ~|("nonexistent comment {<comment.act>}" !!)
    ::
    =^  cards  state
      ?.  =(src.bol our.bol)
        [~ state]
      =/  del=primary-delta
        [%del-comment who.act book.act note.act comment-date]
      =.  comments.u.note  (~(del by comments.u.note) comment-date)
      =.  notes.u.book     (~(put by notes.u.book) note.act u.note)
      :-  [(give-primary-delta del)]~
      %=  state
          books
        (~(put by books) [who.act book.act] u.book)
      ::
          comments.limbo
        %+  ~(put by comments.limbo)
          [who.act book.act note.act comment-date]
        u.comment
      ==
    ::
    :_  state
    ?.  =(who.act our.bol)
      =/  poke-wir=wire
        :~  %forward
            %del-comment
            (scot %p who.act)
            book.act
            note.act
            comment.act
        ==
      :_  cards
      [%pass poke-wir %agent [who.act %publish] %poke %publish-action !>(act)]
    ?.  ?|  (team:title our.bol src.bol)
            ?&  =(author.u.comment src.bol)
                (allowed src.bol %read book.act)
            ==
        ==
      ~|("action not permitted" !!)
    =/  pax=path
      %+  weld  /app/publish/notebooks
      /[book.act]/[note.act]/[comment.act]/publish-comment
    [(delete-file pax)]~
  ::  %subscribe
  ::
      %subscribe
    ?>  (team:title our.bol src.bol)
    =/  join-wire=wire
      /join-group/[(scot %p who.act)]/[book.act]
    =/  rid=resource
      [who.act book.act]
    =/  =cage
      :-  %group-update
      !>  ^-  action:group-store
      [%add-members rid (sy our.bol ~)]
    :_  state
    [%pass join-wire %agent [who.act %group-push-hook] %poke cage]~
  ::  %unsubscribe
  ::
      %unsubscribe
    ?>  (team:title our.bol src.bol)
    =/  wir=wire  /subscribe/(scot %p who.act)/[book.act]
    =/  del=primary-delta  [%del-book who.act book.act]
    =/  book=notebook
      (~(got by books) who.act book.act)
    =/  rid=resource
      (de-path:resource writers.book)
    =/  =group
      (need (scry-group:grup rid))
    :_  state(books (~(del by books) who.act book.act))
    :~  `card`[%pass wir %agent [who.act %publish] %leave ~]
        `card`[%give %fact [/primary]~ %publish-primary-delta !>(del)]
        (group-proxy-poke who.act %remove-members rid (sy our.bol ~))
        (group-poke %remove-group rid ~)
    ==
  ::  %read
  ::
      %read
    ?>  (team:title our.bol src.bol)
    =/  book=(unit notebook)
      (~(get by books) who.act book.act)
    ?~  book
      ~|("nonexistent notebook: {<book.act>}" !!)
    =/  not=(unit note)  (~(get by notes.u.book) note.act)
    ?~  not
      ~|("nonexistent note: {<note.act>}" !!)
    =?  tile-num  &(!read.u.not (gth tile-num 0))
      (dec tile-num)
    =.  read.u.not  %.y
    =.  notes.u.book  (~(put by notes.u.book) note.act u.not)
    =.  books  (~(put by books) [who.act book.act] u.book)
    :_  state
    [%give %fact [/primary]~ %publish-primary-delta !>(act)]~
  ::  %groupify
  ::
      %groupify
    ?.  (team:title our.bol src.bol)
      ~|("action not permitted" !!)
    =/  book  (~(get by books) our.bol book.act)
    ?~  book
      ~|("nonexistent notebook: {<book.act>}" !!)
    ::
    =*  old-group-path  writers.u.book
    =/  app-path  /[(scot %p our.bol)]/[book.act]
    =/  =metadata
      (need (metadata-scry old-group-path app-path))
    =/  old-rid=resource
      (de-path:resource old-group-path)
    ?<  (is-managed:grup old-rid)
    ?~  target.act
      ::  just create contacts object for group
      :_  state
      ~[(contact-view-poke %groupify old-rid title.metadata description.metadata)]
    ::  change associations
    =*  group-path  u.target.act
    =/  rid=resource
      (de-path:resource group-path)
    =/  old-group=group
      (need (scry-group:grup old-rid))
    =/  =group
      (need (scry-group:grup rid))
    =/  ships=(set ship)
      (~(dif in members.old-group) members.group)
    =.  subscribers.u.book
      group-path
    =.  writers.u.book
      group-path
    =.  books
      (~(put by books) [our.bol book.act] u.book)
    :_  state
    :*  (metadata-store-poke %remove app-path %publish app-path)
        (metadata-store-poke %add group-path [%publish app-path] metadata)
        (group-poke %remove-group old-rid ~)
        ?.  inclusive.act
          ~
        :-  (group-poke %add-members rid ships)
        %+  turn
          ~(tap in ships)
        |=  =ship
        =/  =invite
          :*  our.bol
              %contact-hook
              group-path
              ship  ''
          ==
        =/  act=invite-action  [%invite /contacts (shaf %msg-uid eny.bol) invite]
        [%pass / %agent [our.bol %invite-hook] %poke %invite-action !>(act)]
    ==
  ==
::
++  get-subscribers
  |=  book=@tas
  ^-  (set @p)
  %+  roll  ~(val by sup.bol)
  |=  [[who=@p pax=path] out=(set @p)]
  ^-  (set @p)
  ?.  ?=([%notebook @ ~] pax)  out
  ?.  =(book i.t.pax)  out
  (~(put in out) who)
::
++  get-notebook
  |=  [host=@p book-name=@tas sty=_state]
  ^-  (unit notebook)
  (~(get by books.sty) host book-name)
::
++  get-unread
  |=  book=notebook
  ^-  @ud
  %+  roll  ~(tap by notes.book)
  |=  [[nom=@tas not=note] out=@ud]
  ?:  read.not
    out
  +(out)
::
++  emit-updates-and-state
  |=  [host=@p book-name=@tas book=notebook del=notebook-delta sty=_state]
  ^-  (quip card _state)
  :_  sty(books (~(put by books.sty) [host book-name] book))
  ?:  =(our.bol host)
    :~  [%give %fact [/notebook/[book-name]]~ %publish-notebook-delta !>(del)]
        [%give %fact [/primary]~ %publish-primary-delta !>(del)]
    ==
  [%give %fact [/primary]~ %publish-primary-delta !>(del)]~
::
++  metadata-poke
  |=  act=metadata-action
  ^-  card
  [%pass / %agent [our.bol %metadata-hook] %poke %metadata-action !>(act)]
::
::
++  metadata-scry
  |=  [group-path=path app-path=path]
  ^-  (unit metadata)
  ?.  .^(? %gu (scot %p our.bol) %metadata-store (scot %da now.bol) ~)  ~
  .^  (unit metadata)
    %gx
    (scot %p our.bol)
    %metadata-store
    (scot %da now.bol)
    %metadata
    (scot %t (spat group-path))
    %publish
    (scot %t (spat app-path))
    /noun
  ==
::
++  emit-metadata
  |=  del=metadata-delta
  ^-  (list card)
  |^
  ?-  -.del
      %add
    =/  preexisting  (metadata-scry group-path.del app-path.del)
    =/  meta=metadata
      %*  .  *metadata
          title         title.del
          description   desc.del
          date-created  created.del
          creator       author.del
      ==
    ?~  preexisting
      (add group-path.del app-path.del meta)
    =.  color.meta  color.u.preexisting
    (add group-path.del app-path.del meta)
  ::
      %remove
    =/  app-path  [(scot %p author.del) /[book.del]]
    =/  group-path=(unit path)  (group-from-book app-path)
    ?~  group-path  ~
    [(metadata-poke [%remove u.group-path [%publish app-path]])]~
  ==
  ::
  ++  add
    |=  [group-path=path app-path=path =metadata]
    ^-  (list card)
    [(metadata-poke [%add group-path [%publish app-path] metadata])]~
  --
::
++  group-from-book
  |=  app-path=path
  ^-  (unit path)
  ?.  .^(? %gu (scot %p our.bol) %metadata-store (scot %da now.bol) ~)
    ?:  ?=([@ ^] app-path)
      ~&  [%assuming-ported-legacy-publish app-path]
      `[%'~' app-path]
    ~&([%weird-publish app-path] ~)
  =/  resource-indices
    .^  (jug md-resource group-path)
      %gy
      (scot %p our.bol)
      %metadata-store
      (scot %da now.bol)
      /resource-indices
    ==
  =/  groups=(unit (set path))
    (~(get by resource-indices) [%publish app-path])
  ?~  groups  ~
  =/  group-paths  ~(tap in u.groups)
  ?~  group-paths  ~
  `i.group-paths
::
++  metadata-hook-poke
  |=  act=metadata-hook-action
  ^-  card
  :*  %pass  /  %agent
      [our.bol %metadata-hook]
      %poke  %metadata-hook-action
      !>(act)
  ==
::
++  handle-notebook-delta
  |=  [del=notebook-delta sty=_state]
  ^-  (quip card _state)
  ?-    -.del
      %add-book
    ?:  =(our.bol host.del)
      =^  cards  state
        (emit-updates-and-state host.del book.del data.del del sty)
      :_  state
      %-  zing
      :~  cards
          [(metadata-hook-poke [%add-owned writers.data.del])]~
          %-  emit-metadata
          :*  %add
              writers.data.del
              [(scot %p host.del) /[book.del]]
              title.data.del
              description.data.del
              host.del
              date-created.data.del
          ==
      ==
    =^  cards  state
      (emit-updates-and-state host.del book.del data.del del sty)
    =/  rid=resource
      (de-path:resource writers.data.del)
    :_  state
    :*  (group-pull-hook-poke [%add host.del rid])
        (metadata-hook-poke [%add-synced host.del writers.data.del])
        cards
    ==
  ::
      %add-note
    =/  book=(unit notebook)
      (get-notebook host.del book.del sty)
    ?~  book
      [~ sty]
    =.  read.data.del  =(our.bol author.data.del)
    =.  notes.u.book  (~(put by notes.u.book) note.del data.del)
    (emit-updates-and-state host.del book.del u.book del sty)
  ::
      %add-comment
    =/  book=(unit notebook)
      (get-notebook host.del book.del sty)
    ?~  book
      [~ sty]
    =/  note  (~(get by notes.u.book) note.del)
    ?~  note
      [~ sty]
    =/  limbo-comment=(unit @da)
      %-  ~(rep by comments.u.note)
      |=  [[date=@da com=comment] out=(unit @da)]
      ?:  ?&  =(author.com author.data.del)
              =(content.com content.data.del)
              =(%.y pending.com)
          ==
        `date
      out
    =?  comments.u.note  ?=(^ limbo-comment)
      (~(del by comments.u.note) u.limbo-comment)
    =.  comments.u.note  (~(put by comments.u.note) comment-date.del data.del)
    =.  notes.u.book  (~(put by notes.u.book) note.del u.note)
    (emit-updates-and-state host.del book.del u.book del sty)
  ::
      %edit-book
    =/  old-book=(unit notebook)
      (get-notebook host.del book.del sty)
    ?~  old-book
      [~ sty]
    =/  new-book=notebook
      %=  data.del
        date-created  date-created.u.old-book
        notes         notes.u.old-book
        order         order.u.old-book
      ==
    =^  cards  state
      (emit-updates-and-state host.del book.del new-book del sty)
    :_  state
    %+  weld  cards
    %-  emit-metadata
    :*  %add
        writers.new-book
        [(scot %p host.del) /[book.del]]
        title.new-book
        description.new-book
        host.del
        date-created.new-book
    ==
  ::
      %edit-note
    =.  notes.limbo.sty  (~(del by notes.limbo.sty) host.del book.del note.del)
    =/  book=(unit notebook)
      (get-notebook host.del book.del sty)
    ?~  book
      [~ sty]
    =/  old-note  (~(get by notes.u.book) note.del)
    ?~  old-note
      [~ sty]
    ?:  =(our.bol author.u.old-note)
      [~ sty]
    =/  new-note=note
      %=  data.del
        date-created  date-created.u.old-note
        comments      comments.u.old-note
        read          read.u.old-note
      ==
    =.  notes.u.book  (~(put by notes.u.book) note.del new-note)
    (emit-updates-and-state host.del book.del u.book del sty)
  ::
      %edit-comment
    =.  comments.limbo.sty
      %-  ~(del by comments.limbo.sty)
      [host.del book.del note.del comment-date.del]
    =/  book=(unit notebook)
      (get-notebook host.del book.del sty)
    ?~  book
      [~ sty]
    =/  note  (~(get by notes.u.book) note.del)
    ?~  note
      [~ sty]
    =/  old-comment  (~(get by comments.u.note) comment-date.del)
    ?~  old-comment
      [~ sty]
    =.  comments.u.note  (~(put by comments.u.note) comment-date.del data.del)
    =.  notes.u.book  (~(put by notes.u.book) note.del u.note)
    (emit-updates-and-state host.del book.del u.book del sty)
  ::
      %del-book
    =/  book=(unit notebook)
      (get-notebook host.del book.del sty)
    ?~  book  [~ sty]
    :_  sty(books (~(del by books.sty) host.del book.del))
    ?.  =(our.bol host.del)
      %+  welp
        [%give %fact [/primary]~ %publish-primary-delta !>(del)]~
      ?:  (is-managed writers.u.book)  ~
      [(metadata-hook-poke [%remove writers.u.book])]~
    %-  zing
    :~  [%give %fact [/notebook/[book.del]]~ %publish-notebook-delta !>(del)]~
        [%give %fact [/primary]~ %publish-primary-delta !>(del)]~
        (emit-metadata %remove host.del book.del)
      ::
        ?:  (is-managed writers.u.book)  ~
        [(metadata-hook-poke [%remove writers.u.book])]~
    ==
  ::
      %del-note
    =.  notes.limbo.sty  (~(del by notes.limbo.sty) host.del book.del note.del)
    =/  book=(unit notebook)
      (get-notebook host.del book.del sty)
    ?~  book
      [~ sty]
    =/  not=(unit note)  (~(get by notes.u.book) note.del)
    ?~  not
      [~ sty]
    =.  notes.u.book  (~(del by notes.u.book) note.del)
    (emit-updates-and-state host.del book.del u.book del sty)
  ::
      %del-comment
    =.  comments.limbo.sty
      %-  ~(del by comments.limbo.sty)
      [host.del book.del note.del comment.del]
    =/  book=(unit notebook)
      (get-notebook host.del book.del sty)
    ?~  book
      [~ sty]
    =/  note  (~(get by notes.u.book) note.del)
    ?~  note
      [~ sty]
    =.  comments.u.note  (~(del by comments.u.note) comment.del)
    =.  notes.u.book     (~(put by notes.u.book) note.del u.note)
    (emit-updates-and-state host.del book.del u.book del sty)
  ==
::
++  get-subscribers-json
  |=  book=@tas
  ^-  json
  :-  %a
  %+  roll  ~(val by sup.bol)
  |=  [[who=@p pax=path] out=(list json)]
  ^-  (list json)
  ?.  ?=([%notebook @ ~] pax)  out
  ?.  =(book i.t.pax)  out
  [[%s (scot %p who)] out]
::
++  get-writers-json
  |=  [host=@p book=@tas]
  =/  =tag
    [%publish (cat 3 %writers- book)]
  ^-  json
  =/  writers=(list ship)
    ~(tap in (book-writers host book))
  :-  %a
  %+  turn  writers
  |=  who=@p
  ^-  json
  [%s (scot %p who)]
::
++  get-notebook-json
  |=  [host=@p book-name=@tas]
  ^-  (unit json)
  =,  enjs:format
  =/  book=(unit notebook)  (~(get by books) host book-name)
  ?~  book
    ~
  =/  notebook-json  (notebook-full:enjs host book-name u.book)
  ?>  ?=(%o -.notebook-json)
  =.  p.notebook-json
    (~(uni by p.notebook-json) (notes-page:enjs notes.u.book 0 50))
  =.  p.notebook-json
    (~(put by p.notebook-json) %subscribers (get-subscribers-json book-name))
  =/  notebooks-json  (notebooks-map:enjs our.bol books)
  =.  p.notebook-json
    (~(put by p.notebook-json) %writers (get-writers-json host book-name))
  ?>  ?=(%o -.notebooks-json)
  =/  host-books-json  (~(got by p.notebooks-json) (scot %p host))
  ?>  ?=(%o -.host-books-json)
  =.  p.host-books-json  (~(put by p.host-books-json) book-name notebook-json)
  =.  p.notebooks-json
    (~(put by p.notebooks-json) (scot %p host) host-books-json)
  `(pairs notebooks+notebooks-json ~)
::
++  get-note-json
  |=  [host=@p book-name=@tas note-name=@tas]
  ^-  (unit json)
  =,  enjs:format
  =/  book=(unit notebook)  (~(get by books) host book-name)
  ?~  book
    ~
  =/  note=(unit note)  (~(get by notes.u.book) note-name)
  ?~  note
    ~
  =/  notebook-json  (notebook-full:enjs host book-name u.book)
  ?>  ?=(%o -.notebook-json)
  =/  note-json  (note-presentation:enjs u.book note-name u.note)
  =.  p.notebook-json  (~(uni by p.notebook-json) note-json)
  =/  notebooks-json  (notebooks-map:enjs our.bol books)
  ?>  ?=(%o -.notebooks-json)
  =/  host-books-json  (~(got by p.notebooks-json) (scot %p host))
  ?>  ?=(%o -.host-books-json)
  =.  p.host-books-json  (~(put by p.host-books-json) book-name notebook-json)
  =.  p.notebooks-json
    (~(put by p.notebooks-json) (scot %p host) host-books-json)
  `(pairs notebooks+notebooks-json ~)
::
++  is-managed
  |=  =path
  ^-  ?
  ?>  ?=(^ path)
  !=(i.path '~')
::
++  handle-http-request
  |=  req=inbound-request:eyre
  ^-  simple-payload:http
  =/  url  (parse-request-line url.request.req)
  ?+  url  not-found:gen
  ::
  ::  pagination endpoints
  ::
  ::  all notebooks, short form
      [[[~ %json] [%'publish-view' %notebooks ~]] ~]
    %-  json-response:gen
    %-  json-to-octs
    (notebooks-map:enjs our.bol books)
  ::
  ::  notes pagination
      [[[~ %json] [%'publish-view' %notes @ @ @ @ ~]] ~]
    =/  host=(unit @p)  (slaw %p i.t.t.site.url)
    ?~  host
      not-found:gen
    =/  book-name  i.t.t.t.site.url
    =/  book=(unit notebook)  (~(get by books) u.host book-name)
    ?~  book
      not-found:gen
    =/  start  (rush i.t.t.t.t.site.url dem)
    ?~  start
      not-found:gen
    =/  length  (rush i.t.t.t.t.t.site.url dem)
    ?~  length
      not-found:gen
    %-  json-response:gen
    %-  json-to-octs
    :-  %o
    (notes-page:enjs notes.u.book u.start u.length)
  ::
  ::  comments pagination
      [[[~ %json] [%'publish-view' %comments @ @ @ @ @ ~]] ~]
    =/  host=(unit @p)  (slaw %p i.t.t.site.url)
    ?~  host
      not-found:gen
    =/  book-name  i.t.t.t.site.url
    =/  book=(unit notebook)  (~(get by books) u.host book-name)
    ?~  book
      not-found:gen
    =/  note-name  i.t.t.t.t.site.url
    =/  note=(unit note)  (~(get by notes.u.book) note-name)
    ?~  note
      not-found:gen
    =/  start  (rush i.t.t.t.t.t.site.url dem)
    ?~  start
      not-found:gen
    =/  length  (rush i.t.t.t.t.t.t.site.url dem)
    ?~  length
      not-found:gen
    %-  json-response:gen
    %-  json-to-octs
    (comments-page:enjs comments.u.note u.start u.length)
  ::
  ::  single notebook with initial 50 notes in short form, as json
      [[[~ %json] [%'publish-view' @ @ ~]] ~]
    =,  enjs:format
    =/  host=(unit @p)  (slaw %p i.t.site.url)
    ?~  host  not-found:gen
    =/  book-name  i.t.t.site.url
    =/  book=(unit notebook)  (~(get by books) u.host book-name)
    ?~  book  not-found:gen
    =/  notebook-json  (notebook-full:enjs u.host book-name u.book)
    ?>  ?=(%o -.notebook-json)
    =.  p.notebook-json
      (~(uni by p.notebook-json) (notes-page:enjs notes.u.book 0 50))
    =.  p.notebook-json
      (~(put by p.notebook-json) %subscribers (get-subscribers-json book-name))
    =.  p.notebook-json
      (~(put by p.notebook-json) %writers (get-writers-json u.host book-name))
    (json-response:gen (json-to-octs (pairs notebook+notebook-json ~)))
  ::
  ::  single note, with initial 50 comments, as json
      [[[~ %json] [%'publish-view' @ @ @ ~]] ~]
    =,  enjs:format
    =/  host=(unit @p)  (slaw %p i.t.site.url)
    ?~  host  not-found:gen
    =/  book-name  i.t.t.site.url
    =/  book=(unit notebook)  (~(get by books) u.host book-name)
    ?~  book  not-found:gen
    =/  note-name  i.t.t.t.site.url
    =/  note=(unit note)  (~(get by notes.u.book) note-name)
    ?~  note  not-found:gen
    =/  jon=json
      o+(note-presentation:enjs u.book note-name u.note)
    (json-response:gen (json-to-octs jon))
  ==
::
--<|MERGE_RESOLUTION|>--- conflicted
+++ resolved
@@ -1,4 +1,3 @@
-<<<<<<< HEAD
 /-  *publish,
     *group,
     group-hook,
@@ -20,19 +19,6 @@
     grpl=group,
     group-store,
     resource
-=======
-/-  *publish
-/-  *group-store
-/-  *group-hook
-/-  *permission-hook
-/-  *permission-group-hook
-/-  *permission-store
-/-  *invite-store
-/-  *metadata-store
-/-  *metadata-hook
-/-  *rw-security
-/+  *server, *publish, cram, default-agent, dbug
->>>>>>> 154f1538
 ::
 ~%  %publish  ..is  ~
 |%
@@ -1134,15 +1120,7 @@
   ^-  [(list card) write=path read=path]
   ?>  ?=(^ group-path.group)
   =/  scry-path
-<<<<<<< HEAD
     ;:(welp /=group-store/(scot %da now.bol) [%groups group-path.group] /noun)
-=======
-    ;:  weld
-      /(scot %p our.bol)/group-store/(scot %da now.bol)
-      group-path.group
-      /noun
-    ==
->>>>>>> 154f1538
   =/  grp  .^((unit ^group) %gx scry-path)
   ?:  use-preexisting.group
     ?~  grp  !!
