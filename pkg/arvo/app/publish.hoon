--- conflicted
+++ resolved
@@ -343,13 +343,8 @@
     ^-  (quip card _this)
     ?+    pax  (on-watch:def pax)
         [%http-response *]  [~ this]
-<<<<<<< HEAD
-    ::
-        [%notebook @ *]
-=======
         [%primary ~]        [~ this]
         [%notebook @ ~]
->>>>>>> 4fded000
       =^  cards  state
         (watch-notebook:main pax)
       [cards this]
