<<<<<<< HEAD
/-  *publish
/-  *group-store
/-  *group-hook
/-  *permission-hook
/-  *permission-group-hook
/-  *permission-store
/-  *invite-store
/-  *metadata-store
/-  *metadata-hook
/-  *rw-security
/+  *server, *publish, cram, default-agent, dbug
::
/=  index  /app/publish/index
::
/*  index-js            %js   /app/publish/js/index/js
/*  tile-js-raw         %js   /app/publish/js/tile/js
/*  index-css           %css  /app/publish/css/index/css
/*  popout-png          %png  /app/publish/img/popout/png
/*  search-png          %png  /app/publish/img/search/png
/*  spinner-png         %png  /app/publish/img/spinner/png
/*  switcherclosed-png  %png  /app/publish/img/switcherclosed/png
/*  switcheropen-png    %png  /app/publish/img/switcheropen/png
/*  tile-png            %png  /app/publish/img/tile/png
::
=/  as-octs  as-octs:mimes:html
=/  tile-js  (as-octs tile-js-raw)
=/  js       (as-octs index-js)
=/  css      (as-octs index-css)
::
=/  images=(map @t octs)
  =-  (~(run by -) as-octs:mimes:html)
  %-  ~(gas by *(map @t @))
  :~  popout+popout-png
      search+search-png
      [%'Spinner' spinner-png]
      [%'SwitcherClosed' switcherclosed-png]
      [%'SwitcherOpen' switcheropen-png]
      tile+tile-png
  ==
::
=======
/-  *publish,
    *group-store,
    *group-hook,
    *permission-hook,
    *permission-group-hook,
    *permission-store,
    *invite-store,
    *metadata-store,
    *metadata-hook,
    *rw-security
/+  *server, *publish, cram, default-agent, dbug
::
>>>>>>> 4fded000
~%  %publish  ..is  ~
|%
+$  card  card:agent:gall
::
+$  collection-zero  [* pos=(map @tas *) *]
::
+$  state-zero
  $:  pubs=(map @tas collection-zero)
      *
  ==
::
+$  state-two
  $:  our-paths=(list path)
      books=(map @tas notebook-2)
      subs=(map [@p @tas] notebook-2)
      tile-num=@ud
  ==
::
+$  state-three
  $:  our-paths=(list path)
      books=(map [@p @tas] notebook)
      tile-num=@ud
      $=  limbo
      $:  notes=(map [@p @tas @tas] note)
          comments=(map [@p @tas @tas @da] comment)
      ==
  ==
::
+$  versioned-state
  $%  [%1 state-two]
      [%2 state-two]
      [%3 state-three]
  ==
::
+$  metadata-delta
  $%  $:  %add
          group-path=path
          app-path=path
          title=@t
          desc=@t
          author=@p
          created=@da
      ==
      [%remove author=@p book=@tas]
  ==
--
::
=|  [%3 state-three]
=*  state  -
%-  agent:dbug
^-  agent:gall
=<
  |_  bol=bowl:gall
  +*  this  .
      def   ~(. (default-agent this %|) bol)
      main  ~(. +> bol)
  ::
  ++  on-init
    ^-  (quip card _this)
    =/  rav  [%sing %t [%da now.bol] /app/publish/notebooks]
    :_  this
    :~  [%pass /view-bind %arvo %e %connect [~ /'publish-view'] %publish]
        [%pass /read/paths %arvo %c %warp our.bol q.byk.bol `rav]
        [%pass /permissions %agent [our.bol %permission-store] %watch /updates]
        (invite-poke:main [%create /publish])
        :*  %pass  /invites  %agent  [our.bol %invite-store]  %watch
            /invitatory/publish
        ==
        :*  %pass  /  %agent  [our.bol %invite-store]  %poke  %invite-action
            !>([%create /publish])
        ==
        :*  %pass  /srv  %agent  [our.bol %file-server]
            %poke  %file-server-action
            !>([%serve-dir /'~publish' /app/landscape %.n])
        ==
    ==
  ::
  ++  on-save  !>(state)
  ::
  ++  on-load
    |=  old=vase
    ^-  (quip card _this)
    =/  old-state=(each versioned-state tang)
      (mule |.(!<(versioned-state old)))
    =|  cards=(list card)
    |^
    ?:  ?=(%| -.old-state)
      =/  zero  !<(state-zero old)
      =/  rav  [%next %t [%da now.bol] /app/publish/notebooks]
      =/  init-cards=(list card)
        :~  [%pass /read/paths %arvo %c %warp our.bol q.byk.bol `rav]
            :*  %pass  /permissions  %agent  [our.bol %permission-store]  %watch
                /updates
            ==
            (invite-poke:main [%create /publish])
            :*  %pass  /invites  %agent  [our.bol %invite-store]  %watch
                /invitatory/publish
            ==
            [%pass /bind %arvo %e %disconnect [~ /'~publish']]
            [%pass /view-bind %arvo %e %connect [~ /'publish-view'] %publish]
            :*  %pass  /srv  %agent  [our.bol %file-server]
                %poke  %file-server-action
                !>([%serve-dir /'~publish' /app/landscape %.n])
            ==
        ==
      =+  ^-  [kick-cards=(list card) old-subs=(jug @tas @p)]  kick-subs
      =/  inv-scry-pax
        /(scot %p our.bol)/invite-store/(scot %da now.bol)/invitatory/publish/noun
      =/  inv=(unit invitatory)  .^((unit invitatory) %gx inv-scry-pax)
      =|  new-state=state-two
      =?  tile-num.new-state  ?=(^ inv)
        ~(wyt by u.inv)
      %=  $
          old-state  [%& %2 new-state]
      ::
          cards
        ;:  weld
          kick-cards
          init-cards
          (move-files old-subs)
        ==
      ==
    ?-  -.p.old-state
        %1
      %=  $
          -.p.old-state  %2
      ::
          cards
        %-  zing
        %+  turn  ~(tap by books.p.old-state)
        |=  [name=@tas book=notebook-2]
        ^-  (list card)
        =/  group-host=(unit @p)
          ?>  ?=(^ writers.book)
          (slaw %p i.writers.book)
        ?~  group-host  ~
        ?:  =(u.group-host our.bol)  ~
        :~  %-  perm-group-hook-poke:main
            [%associate writers.book [[writers.book %white] ~ ~]]
          ::
            (perm-hook-poke:main [%add-owned writers.book writers.book])
        ==
      ==
    ::
        %2
      %=  $
          p.old-state
        =/  new-books=(map [@p @tas] notebook)
          %-  %~  uni  by
            %-  ~(run by subs.p.old-state)
            |=  old-notebook=notebook-2
            ^-  notebook-3
            (convert-notebook-2-3 old-notebook)
          ^-  (map [@p @tas] notebook)
          %-  ~(rep by books.p.old-state)
          |=  [[key=@tas val=notebook-2] out=(map [@p @tas] notebook)]
          ^-  (map [@p @tas] notebook)
          %+  ~(put by out)
            [our.bol key]
          (convert-notebook-2-3 val)
        [%3 our-paths.p.old-state new-books tile-num.p.old-state [~ ~]]
      ==
    ::
        %3
      :_  this(state p.old-state)
      %+  welp  cards
      :~  [%pass /bind %arvo %e %disconnect [~ /'~publish']]
          [%pass /view-bind %arvo %e %connect [~ /'publish-view'] %publish]
          :*  %pass  /srving  %agent  [our.bol %file-server]
              %poke  %file-server-action
              !>([%serve-dir /'~publish' /app/landscape %.n])
      ==  ==
    ==
    ::
    ++  convert-comment-2-3
      |=  prev=comment-2
      ^-  comment-3
      %=  prev
        content  [content.prev %.n]
      ==
    ::
    ++  convert-note-2-3
      |=  prev=note-2
      ^-  note-3
      %=    prev
          comments
        [(~(run by comments.prev) convert-comment-2-3) %.n]
      ==
    ::
    ++  convert-notebook-2-3
      |=  prev=notebook-2
      ^-  notebook-3
      %=    prev
          notes
        %-  ~(run by notes.prev)
        |=  =note-2
        (convert-note-2-3 note-2)
      ==
    ::
    ++  kick-subs
      ^-  [(list card) (jug @tas @p)]
      =+  ^-  [paths=(list path) subs=(jug @tas @p)]
        %+  roll  ~(tap by sup.bol)
        |=  [[duct [who=@p pax=path]] paths=(list path) subs=(jug @tas @p)]
        ^-  [(list path) (jug @tas @p)]
        ?.  ?=([%collection @ ~] pax)
          [paths subs]
        =/  book-name  i.t.pax
        :-  [pax paths]
        (~(put ju subs) book-name who)
      ?~  paths
        [~ subs]
      [[%give %kick paths ~]~ subs]
    ::
    ++  send-invites
      |=  [book=@tas subscribers=(set @p)]
      ^-  (list card)
      %+  turn  ~(tap in subscribers)
      |=  who=@p
      ^-  card
      =/  uid  (sham %publish who book eny.bol)
      =/  inv=invite
        :*  our.bol  %publish  /notebook/[book]  who
            (crip "invite for notebook {<our.bol>}/{(trip book)}")
        ==
      =/  act=invite-action  [%invite /publish uid inv]
      [%pass /invite %agent [who %invite-hook] %poke %invite-action !>(act)]
    ::
    ++  move-files
      |=  old-subs=(jug @tas @p)
      ^-  (list card)
      =+  ^-  [cards=(list card) sob=soba:clay]
        %+  roll  .^((list path) %ct (weld our-beak:main /web/publish))
        |=  [pax=path car=(list card) sob=soba:clay]
        ^-  [(list card) soba:clay]
        ?+    pax
            [car sob]
        ::
            [%web %publish @ %publish-info ~]
          =/  book-name  i.t.t.pax
          =/  old=old-info  .^(old-info %cx (welp our-beak:main pax))
          =/  group-pax  /~/(scot %p our.bol)/[book-name]
          =/  book=notebook-info
            [title.old '' =(%open comments.old) / /]
          =+  ^-  [grp-car=(list card) write-pax=path read-pax=path]
            (make-groups:main book-name [group-pax ~ %.n %.n] title.old '')
          =.  writers.book      write-pax
          =.  subscribers.book  read-pax
          =/  inv-car  (send-invites book-name (~(get ju old-subs) book-name))
          :-  :(weld car grp-car inv-car)
          ^-  soba:clay
          :+  [pax %del ~]
            :-  /app/publish/notebooks/[book-name]/publish-info
            [%ins %publish-info !>(book)]
          sob
        ::
            [%web %publish @ @ %udon ~]
          =/  book  i.t.t.pax
          =/  note  i.t.t.t.pax
          :-  car
          :+  [pax %del ~]
            :-  /app/publish/notebooks/[book]/[note]/udon
            [%ins %udon !>(.^(@t %cx (welp our-beak:main pax)))]
          sob
        ::
            [%web %publish @ @ @ %publish-comment ~]
          =/  book  i.t.t.pax
          =/  note  i.t.t.t.pax
          =/  comm  i.t.t.t.t.pax
          =/  old-com  .^(old-comment %cx (welp our-beak:main pax))
          =/  new=comment-2
            [creator.old-com date-created.old-com content.old-com]
          :-  car

          :+  [pax %del ~]
            :-  /app/publish/notebooks/[book]/[note]/[comm]/publish-comment
            [%ins %publish-comment !>(new)]
          sob
        ==
      [[%pass /move-files %arvo %c %info q.byk.bol %& sob] cards]
    --
  ::
  ++  on-poke
    |=  [mar=mark vas=vase]
    ^-  (quip card _this)
    ?+  mar  (on-poke:def mar vas)
    ::
        %noun
      ?+  q.vas
        [~ this]
      ::
          %flush-limbo  [~ this(limbo [~ ~])]
      ::
          %reset-warp
        =/  rav  [%sing %t [%da now.bol] /app/publish/notebooks]
        :_  this
        [%pass /read/paths %arvo %c %warp our.bol q.byk.bol `rav]~
      ==
    ::
        %handle-http-request
      =+  !<([id=@ta req=inbound-request:eyre] vas)
      :_  this
      %+  give-simple-payload:app    id
      %+  require-authorization:app  req
      handle-http-request:main
    ::
        %publish-action
      =^  cards  state
        (poke-publish-action:main !<(action vas))
      [cards this]
    ==
  ::
  ++  on-watch
    |=  pax=path
    ^-  (quip card _this)
    ?+    pax  (on-watch:def pax)
        [%http-response *]  [~ this]
        [%primary ~]        [~ this]
        [%notebook @ ~]
      =^  cards  state
        (watch-notebook:main pax)
      [cards this]
    ==
  ::
  ++  on-leave  on-leave:def
  ++  on-peek
    |=  pax=path
    ^-  (unit (unit cage))
    ?+  pax  (on-peek:def pax)
        [%t %limbo ~]
      :^  ~  ~  %noun
      !>  ^-  (list path)
      %+  weld
        %+  turn  ~(tap by notes.limbo)
        |=  [[who=@p book=@tas note=@tas] *]
        ^-  path
        /(scot %p who)/[book]/[note]
      %+  turn  ~(tap by comments.limbo)
      |=  [[who=@p book=@tas note=@tas comment=@da] *]
      ^-  path
      /(scot %p who)/[book]/[note]/(scot %ds comment)
    ::
        [%x %limbo @ @ @ ~]
      =/  host=(unit @p)  (slaw %p i.t.t.pax)
      ?~  host  [~ ~]
      =/  book-name  i.t.t.t.pax
      =/  note-name  i.t.t.t.t.pax
      =/  note  (~(get by notes.limbo) u.host book-name note-name)
      ?~  note  ~
      ``noun+!>(u.note)
    ::
        [%x %limbo @ @ @ @ ~]
      =/  host=(unit @p)           (slaw %p i.t.t.pax)
      =/  comment-date=(unit @da)  (slaw %da i.t.t.t.t.t.pax)
      ?~  host          [~ ~]
      ?~  comment-date  [~ ~]
      =/  book-name  i.t.t.t.pax
      =/  note-name  i.t.t.t.t.pax
      =/  comment
        (~(get by comments.limbo) u.host book-name note-name u.comment-date)
      ?~  comment  ~
      ``noun+!>(u.comment)
    ::
        [%x %book @ @ ~]
      =/  host=(unit @p)  (slaw %p i.t.t.pax)
      =/  book-name       i.t.t.t.pax
      ?~  host  [~ ~]
      =/  book  (~(get by books) u.host book-name)
      ?~  book  ~
      ``noun+!>(u.book)
    ==
  ::
  ++  on-agent
    |=  [wir=wire sin=sign:agent:gall]
    ^-  (quip card _this)
    ?-    -.sin
        %poke-ack
      ?~  p.sin
        [~ this]
      =^  cards  state
        (handle-poke-fail:main wir)
      [cards this]
    ::  If our subscribe failed, delete notebook associated with subscription if
    ::  it exists
    ::
        %watch-ack
      ?.  ?=([%subscribe @ @ ~] wir)
        (on-agent:def wir sin)
      ?~  p.sin
        [~ this]
      =/  who=@p     (slav %p i.t.wir)
      =/  book=@tas  i.t.t.wir
      =/  del  [%del-book who book]
      :_  this(books (~(del by books) who book))
      [%give %fact [/primary]~ %publish-primary-delta !>(del)]~
    ::  Resubscribe to any subscription we get kicked from. The case of actually
    ::  getting banned from a notebook is handled by %watch-ack
    ::
        %kick
      ?+  wir
        [~ this]
      ::
          [%subscribe @ @ ~]
        =/  who=@p     (slav %p i.t.wir)
        =/  book=@tas  i.t.t.wir
        :_  this
        [%pass wir %agent [who %publish] %watch /notebook/[book]]~
      ::
          [%permissions ~]
        :_  this
        [%pass /permissions %agent [our.bol %permission-store] %watch /updates]~
      ::
          [%invites ~]
        :_  this
        :_  ~
        :*  %pass  /invites  %agent  [our.bol %invite-store]  %watch
            /invitatory/publish
        ==
      ==
    ::
        %fact
      ?+  wir  (on-agent:def wir sin)
          [%subscribe @ @ ~]
        =/  who=@p     (slav %p i.t.wir)
        =/  book-name  i.t.t.wir
        ?>  ?=(%publish-notebook-delta p.cage.sin)
        =^  cards  state
          (handle-notebook-delta:main !<(notebook-delta q.cage.sin) state)
        [cards this]
      ::
          [%permissions ~]
        =^  cards  state
          (handle-permission-update:main !<(permission-update q.cage.sin))
        [cards this]
      ::
          [%invites ~]
        =^  cards  state
          (handle-invite-update:main !<(invite-update q.cage.sin))
        [cards this]
      ::
          [%collection *]
        [~ this]
      ==
    ==
  ::
  ++  on-arvo
    |=  [wir=wire sin=sign-arvo]
    ^-  (quip card _this)
    ?+  wir
      (on-arvo:def wir sin)
    ::
        [%read %paths ~]
      ?>  ?=([?(%b %c) %writ *] sin)
      =/  rot=riot:clay  +>.sin
      ?>  ?=(^ rot)
      =^  cards  state
        (read-paths:main u.rot)
      [cards this]
    ::
        [%read %info *]
      ?>  ?=([?(%b %c) %writ *] sin)
      =/  rot=riot:clay  +>.sin
      =^  cards  state
        (read-info:main t.t.wir rot)
      [cards this]
    ::
        [%read %note *]
      ?>  ?=([?(%b %c) %writ *] sin)
      =/  rot=riot:clay  +>.sin
      =^  cards  state
        (read-note:main t.t.wir rot)
      [cards this]
    ::
        [%read %comment *]
      ?>  ?=([?(%b %c) %writ *] sin)
      =/  rot=riot:clay  +>.sin
      =^  cards  state
        (read-comment:main t.t.wir rot)
      [cards this]
    ::
        [%bind ~]
      [~ this]
    ::
        [%view-bind ~]
      [~ this]
    ==
  ::
  ++  on-fail  on-fail:def
  --
::
|_  bol=bowl:gall
::
++  read-paths
  |=  ran=rant:clay
  ^-  (quip card _state)
  =/  rav  [%next %t [%da now.bol] /app/publish/notebooks]
  =/  new  (filter-and-sort-paths !<((list path) q.r.ran))
  =/  dif  (diff-paths our-paths new)
  =^  del-moves  state  (del-paths del.dif)
  =^  add-moves  state  (add-paths add.dif)
  ::
  =/  cards=(list card)
    ;:  weld
      [%pass /read/paths %arvo %c %warp our.bol q.byk.bol `rav]~
      del-moves
      add-moves
    ==
  [cards state(our-paths new)]
::
++  read-info
  |=  [pax=path rot=riot:clay]
  ^-  (quip card _state)
  ?>  ?=([%app %publish %notebooks @ %publish-info ~] pax)
  =/  book-name  i.t.t.t.pax
  ?~  rot
    [~ state]
  =/  info=notebook-info  !<(notebook-info q.r.u.rot)
  =/  new-book=notebook
    :*  title.info
        description.info
        comments.info
        writers.info
        subscribers.info
        now.bol
        ~  ~  ~
    ==
  =/  rif=riff:clay  [q.byk.bol `[%next %x [%da now.bol] pax]]
  =/  delta=notebook-delta
    [%edit-book our.bol book-name new-book]
  =^  cards  state
    (handle-notebook-delta delta state)
  :_  state
  :*  [%pass (welp /read/info pax) %arvo %c %warp our.bol rif]
      cards
  ==
::
++  read-note
  |=  [pax=path rot=riot:clay]
  ^-  (quip card _state)
  ?>  ?=([%app %publish %notebooks @ @ %udon ~] pax)
  =/  book-name  i.t.t.t.pax
  =/  note-name  i.t.t.t.t.pax
  =/  book  (~(get by books) our.bol book-name)
  ?~  book
    [~ state]
  =/  old-note  (~(get by notes.u.book) note-name)
  ?~  old-note
    [~ state]
  ?~  rot
    [~ state]
  =/  udon  !<(@t q.r.u.rot)
  =/  new-note=note  (form-note note-name udon)
  =/  rif=riff:clay  [q.byk.bol `[%next %x [%da now.bol] pax]]
  =/  delta=notebook-delta
    [%edit-note our.bol book-name note-name new-note]
  =^  cards  state
    (handle-notebook-delta delta state)
  :_  state
  :*  [%pass (welp /read/note pax) %arvo %c %warp our.bol rif]
      cards
  ==
::
++  read-comment
  |=  [pax=path rot=riot:clay]
  ^-  (quip card _state)
  ?>  ?=([%app %publish %notebooks @ @ @ %publish-comment ~] pax)
  ?~  rot
    [~ state]
  =/  comment-date  (slaw %da i.t.t.t.t.t.pax)
  ?~  comment-date
    [~ state]
  =/  book-name      i.t.t.t.pax
  =/  note-name      i.t.t.t.t.pax
  =/  com-2-3    !<(?(comment-2 comment-3) q.r.u.rot)
  =/  new-comment=comment-3
    ?:  ?=(comment-2 com-2-3)
      [author.com-2-3 date-created.com-2-3 content.com-2-3 %.n]
    com-2-3
  =/  rif=riff:clay  [q.byk.bol `[%next %x [%da now.bol] pax]]
  =/  delta=notebook-delta
    [%edit-comment our.bol book-name note-name u.comment-date new-comment]
  =^  cards  state
    (handle-notebook-delta delta state)
  :_  state
  :*  [%pass (welp /read/comment pax) %arvo %c %warp our.bol rif]
      cards
  ==
::
++  filter-and-sort-paths
  |=  paths=(list path)
  ^-  (list path)
  %+  sort
    %+  skim  paths
    |=  pax=path
    ?|  ?=([%app %publish %notebooks @ %publish-info ~] pax)
        ?=([%app %publish %notebooks @ @ %udon ~] pax)
        ?=([%app %publish %notebooks @ @ @ %publish-comment ~] pax)
    ==
  |=  [a=path b=path]
  ^-  ?
  (lte (lent a) (lent b))
::
++  diff-paths
  |=  [old=(list path) new=(list path)]
  ^-  [del=(list path) add=(list path)]
  =/  del=(list path)  (skim old |=(p=path ?=(~ (find [p]~ new))))
  =/  add=(list path)  (skim new |=(p=path ?=(~ (find [p]~ old))))
  [del add]
::
++  del-paths
  |=  paths=(list path)
  ^-  (quip card _state)
  %+  roll  paths
  |=  [pax=path cad=(list card) sty=_state]
  ?+    pax  !!
      [%app %publish %notebooks @ %publish-info ~]
    =/  book-name  i.t.t.t.pax
    =/  delta=notebook-delta  [%del-book our.bol book-name]
    =^  cards  sty  (handle-notebook-delta delta sty)
    [(weld cards cad) sty]
  ::
      [%app %publish %notebooks @ @ %udon ~]
    =/  book-name  i.t.t.t.pax
    =/  note-name  i.t.t.t.t.pax
    =/  book  (~(get by books.sty) our.bol book-name)
    ?~  book
      [cad sty]
    =.  notes.u.book  (~(del by notes.u.book) note-name)
    =/  delta=notebook-delta  [%del-note our.bol book-name note-name]
    =^  cards  sty  (handle-notebook-delta delta sty)
    [(weld cards cad) sty]
  ::
      [%app %publish %notebooks @ @ @ %publish-comment ~]
    =/  book-name  i.t.t.t.pax
    =/  note-name  i.t.t.t.t.pax
    =/  comment-date  (slaw %da i.t.t.t.t.t.pax)
    ?~  comment-date
      [cad sty]
    =/  delta=notebook-delta
      [%del-comment our.bol book-name note-name u.comment-date]
    =^  cards  sty  (handle-notebook-delta delta sty)
    [(weld cards cad) sty]
  ==
::
++  add-paths
  |=  paths=(list path)
  ^-  (quip card _state)
  %+  roll  paths
  |=  [pax=path cad=(list card) sty=_state]
  ^-  (quip card _state)
  ?+    pax  !!
      [%app %publish %notebooks @ %publish-info ~]
    =/  book-name  i.t.t.t.pax
    =/  info=notebook-info  .^(notebook-info %cx (welp our-beak pax))
    =*  title  title.info
    =*  description  description.info
    =/  new-book=notebook
      :*  title
          description
          comments.info
          writers.info
          subscribers.info
          now.bol
          ~  ~  ~
      ==
    =+  ^-  [grp-car=(list card) write-pax=path read-pax=path]
      ?:  =(writers.new-book /)
        =/  group-path  /~/(scot %p our.bol)/[book-name]
        (make-groups book-name [group-path ~ %.n %.n] title description)
      [~ writers.info subscribers.info]
    =.  writers.new-book      write-pax
    =.  subscribers.new-book  read-pax
    =+  ^-  [read-cards=(list card) notes=(map @tas note)]
      (watch-notes /app/publish/notebooks/[book-name])
    =.  notes.new-book  notes
    =/  delta=notebook-delta  [%add-book our.bol book-name new-book]
    =/  rif=riff:clay  [q.byk.bol `[%next %x [%da now.bol] pax]]
    =^  update-cards  sty  (handle-notebook-delta delta sty)
    :_  sty
    ;:  weld
      grp-car
      [%pass (welp /read/info pax) %arvo %c %warp our.bol rif]~
      read-cards
      update-cards
      cad
    ==
  ::
      [%app %publish %notebooks @ @ %udon ~]
    =/  book-name  i.t.t.t.pax
    =/  note-name  i.t.t.t.t.pax
    =/  new-note=note  (scry-note pax)
    =+  ^-  [read-cards=(list card) comments=(map @da comment)]
      (watch-comments /app/publish/notebooks/[book-name]/[note-name])
    =.  comments.new-note  comments
    =/  rif=riff:clay  [q.byk.bol `[%next %x [%da now.bol] pax]]
    =/  delta=notebook-delta
      [%add-note our.bol book-name note-name new-note]
    =^  update-cards  sty  (handle-notebook-delta delta sty)
    :_  sty
    ;:  weld
      [%pass (welp /read/note pax) %arvo %c %warp our.bol rif]~
      read-cards
      update-cards
      cad
    ==
  ::
      [%app %publish %notebooks @ @ @ %publish-comment ~]
    =/  book-name  i.t.t.t.pax
    =/  note-name  i.t.t.t.t.pax
    =/  comment-name  (slaw %da i.t.t.t.t.t.pax)
    ?~  comment-name
      [~ sty]
    =/  com-2-3  .^(?(comment-2 comment-3) %cx (welp our-beak pax))
    =/  new-com=comment-3
      ?:  ?=(comment-2 com-2-3)
        [author.com-2-3 date-created.com-2-3 content.com-2-3 %.n]
      com-2-3
    =/  rif=riff:clay  [q.byk.bol `[%next %x [%da now.bol] pax]]
    ::
    =/  delta=notebook-delta
      [%add-comment our.bol book-name note-name u.comment-name new-com]
    =^  update-cards  sty  (handle-notebook-delta delta sty)
    :_  sty
    ;:  weld
      [%pass (welp /read/comment pax) %arvo %c %warp our.bol rif]~
      update-cards
      cad
    ==
  ==
::
++  watch-notes
  |=  pax=path
  ^-  [(list card) (map @tas note)]
  =/  paths  .^((list path) %ct (weld our-beak pax))
  %+  roll  paths
  |=  [pax=path cards=(list card) notes=(map @tas note)]
  ?.  ?=([%app %publish %notebooks @ @ %udon ~] pax)
    [cards notes]
  =/  book-name  i.t.t.t.pax
  =/  note-name  i.t.t.t.t.pax
  =/  new-note   (scry-note pax)
  =^  comment-cards  comments.new-note
    (watch-comments /app/publish/notebooks/[book-name]/[note-name])
  =/  rif=riff:clay  [q.byk.bol `[%next %x [%da now.bol] pax]]
  :_  (~(put by notes) note-name new-note)
  ;:  weld
    [%pass (welp /read/note pax) %arvo %c %warp our.bol rif]~
    comment-cards
    cards
  ==
::
++  watch-comments
  |=  pax=path
  ^-  [(list card) (map @da comment)]
  =/  paths  .^((list path) %ct (weld our-beak pax))
  %+  roll  paths
  |=  [pax=path cards=(list card) comments=(map @da comment)]
  ?.  ?=([%app %publish %notebooks @ @ @ %publish-comment ~] pax)
    [cards comments]
  =/  comment-name  (slaw %da i.t.t.t.t.t.pax)
  ?~  comment-name
    [cards comments]
  =/  new-com  .^(comment %cx (welp our-beak pax))
  =/  rif=riff:clay  [q.byk.bol `[%next %x [%da now.bol] pax]]
  :_  (~(put by comments) u.comment-name new-com)
  [[%pass (welp /read/comment pax) %arvo %c %warp our.bol rif] cards]
::
++  scry-note
  |=  pax=path
  ^-  note
  ?>  ?=([%app %publish %notebooks @ @ %udon ~] pax)
  =/  note-name  i.t.t.t.t.pax
  =/  udon=@t  .^(@t %cx (welp our-beak pax))
  (form-note note-name udon)
::
++  form-snippet
  |=  file=@t
  ^-  @t
  =/  front-idx     (add 3 (need (find ";>" (trip file))))
  =/  front-matter  (cat 3 (end 3 front-idx file) 'dummy text\0a')
  =/  body  (cut 3 [front-idx (met 3 file)] file)
  (of-wain:format (scag 1 (to-wain:format body)))
::
++  form-note
  |=  [note-name=@tas file=@t]
  ^-  note
  =/  snippet=@t  (form-snippet file)
  =/  front-idx     (add 3 (need (find ";>" (trip file))))
  =/  front-matter  (cat 3 (end 3 front-idx file) 'dummy text\0a')
  =/  meta=(each (map term knot) tang)
    %-  mule  |.
    %-  ~(run by inf:(static:cram (ream front-matter)))
    |=  a=dime  ^-  cord
    ?+  (end 3 1 p.a)  (scot a)
      %t  q.a
    ==
  ::
  =/  author=@p  our.bol
  =?  author  ?=(%.y -.meta)
    %+  fall
      (biff (~(get by p.meta) %author) (slat %p))
    our.bol
  ::
  =/  title=@t  note-name
  =?  title  ?=(%.y -.meta)
    (fall (~(get by p.meta) %title) note-name)
  ::
  =/  date-created=@da  now.bol
  =?  date-created  ?=(%.y -.meta)
    %+  fall
      (biff (~(get by p.meta) %date-created) (slat %da))
    now.bol
  ::
  =/  last-modified=@da  now.bol
  =?  last-modified  ?=(%.y -.meta)
    %+  fall
      (biff (~(get by p.meta) %last-modified) (slat %da))
    now.bol
  ::
  :*  author
      title
      note-name
      date-created
      last-modified
      %.y
      file
      snippet
      ~
      %.n
  ==
::
++  handle-permission-update
  |=  upd=permission-update
  ^-  (quip card _state)
  ?.  ?=(?(%remove %add) -.upd)
    [~ state]
  =/  book=(unit @tas)
    %+  roll  ~(tap by books)
    |=  [[[who=@p nom=@tas] book=notebook] out=(unit @tas)]
    ?.  =(who our.bol)
      out
    ?.  =(path.upd subscribers.book)
      out
    `nom
  ?~  book
    [~ state]
  :_  state
  %-  zing
  %+  turn  ~(tap in who.upd)
  |=  who=@p
  ?.  (allowed who %read u.book)
    [%give %kick [/notebook/[u.book]]~ `who]~
  ?:  ?|(?=(%remove -.upd) (is-managed path.upd))
    ~
  =/  uid  (sham %publish who u.book eny.bol)
  =/  inv=invite
    :*  our.bol  %publish  /notebook/[u.book]  who
        (crip "invite for notebook {<our.bol>}/{(trip u.book)}")
    ==
  =/  act=invite-action  [%invite /publish uid inv]
  [%pass / %agent [our.bol %invite-hook] %poke %invite-action !>(act)]~
::
++  handle-invite-update
  |=  upd=invite-update
  ^-  (quip card _state)
  ?+    -.upd
    [~ state]
  ::
      %delete
    [~ state]
  ::
      %invite
    [~ state]
  ::
      %decline
    [~ state]
  ::
      %accepted
    ?>  ?=([%notebook @ ~] path.invite.upd)
    =/  book  i.t.path.invite.upd
    =/  wir=wire  /subscribe/(scot %p ship.invite.upd)/[book]
    :_  state
    [%pass wir %agent [ship.invite.upd %publish] %watch path.invite.upd]~
  ==
::
++  watch-notebook
  |=  pax=path
  ?>  ?=([%notebook @ ~] pax)
  =/  book-name  i.t.pax
  ?.  (allowed src.bol %read book-name)
    ~|("not permitted" !!)
  =/  book  (~(got by books) our.bol book-name)
  =/  delta=notebook-delta
    [%add-book our.bol book-name book]
  :_  state
  [%give %fact ~ %publish-notebook-delta !>(delta)]~
::
++  our-beak  /(scot %p our.bol)/[q.byk.bol]/(scot %da now.bol)
::
++  allowed
  |=  [who=@p mod=?(%read %write) book=@tas]
  ^-  ?
  =/  scry-bek  /(scot %p our.bol)/permission-store/(scot %da now.bol)
  =/  book=notebook  (~(got by books) our.bol book)
  =/  scry-pax
    ?:  =(%read mod)
      subscribers.book
    writers.book
  =/  full-pax  :(weld scry-bek /permitted/(scot %p who) scry-pax /noun)
  .^(? %gx full-pax)
::
++  write-file
  |=  [pax=path cay=cage]
  ^-  card
  =.  pax  (weld our-beak pax)
  [%pass (weld /write pax) %arvo %c %info (foal:space:userlib pax cay)]
::
++  delete-file
  |=  pax=path
  ^-  card
  =.  pax  (weld our-beak pax)
  [%pass (weld /delete pax) %arvo %c %info (fray:space:userlib pax)]
::
++  delete-dir
  |=  pax=path
  ^-  card
  =/  nor=nori:clay
    :-  %&
    %+  turn  .^((list path) %ct (weld our-beak pax))
    |=  pax=path
    ^-  [path miso:clay]
    [pax %del ~]
  [%pass (weld /delete pax) %arvo %c %info q.byk.bol nor]
::
++  add-front-matter
  |=  [fro=(map knot cord) udon=@t]
  ^-  @t
  %-  of-wain:format
  =/  tum  (trip udon)
  =/  id  (find ";>" tum)
  ?~  id
    %+  weld  (front-to-wain fro)
    (to-wain:format (crip :(weld ";>\0a" tum)))
  %+  weld  (front-to-wain fro)
  (to-wain:format (crip (slag u.id tum)))
::
++  front-to-wain
  |=  a=(map knot cord)
  ^-  wain
  =/  entries=wain
    %+  turn  ~(tap by a)
    |=  b=[knot cord]
    =/  c=[term cord]  (,[term cord] b)
    (crip "  [{<-.c>} {<+.c>}]")
  ::
  ?~  entries  ~
  ;:  weld
    [':-  :~' ~]
    entries
    ['    ==' ~]
  ==
::
++  give-primary-delta
  |=  del=primary-delta
  ^-  card
  [%give %fact [/primary]~ %publish-primary-delta !>(del)]
::
++  group-poke
  |=  act=group-action
  ^-  card
  [%pass / %agent [our.bol %group-store] %poke %group-action !>(act)]
::
++  group-hook-poke
  |=  act=group-hook-action
  ^-  card
  [%pass / %agent [our.bol %group-hook] %poke %group-hook-action !>(act)]
::
++  contact-view-create
  |=  [=path ships=(set ship) title=@t description=@t]
  =/  act  [%create path ships title description]
  ^-  card
  [%pass / %agent [our.bol %contact-view] %poke %contact-view-action !>(act)]
::
++  perm-hook-poke
  |=  act=permission-hook-action
  ^-  card
  :*  %pass
      /
      %agent
      [our.bol %permission-hook]
      %poke
      %permission-hook-action
      !>(act)
  ==
::
++  invite-poke
  |=  act=invite-action
  ^-  card
  [%pass / %agent [our.bol %invite-store] %poke %invite-action !>(act)]
::
++  perm-group-hook-poke
  |=  act=permission-group-hook-action
  ^-  card
  :*  %pass
      /
      %agent
      [our.bol %permission-group-hook]
      %poke
      %permission-group-hook-action
      !>(act)
  ==
::
++  create-security
  |=  [read=path write=path sec=rw-security]
  ^-  (list card)
  =+  ^-  [read-type=?(%black %white) write-type=?(%black %white)]
    ?-  sec
      %channel  [%black %black]
      %village  [%white %white]
      %journal  [%black %white]
      %mailbox  [%white %black]
    ==
  :~  (perm-group-hook-poke [%associate read [[read read-type] ~ ~]])
      (perm-group-hook-poke [%associate write [[write write-type] ~ ~]])
  ==
::
++  generate-invites
  |=  [book=@tas invitees=(set ship)]
  ^-  (list card)
  %+  turn  ~(tap in invitees)
  |=  who=ship
  =/  uid  (sham %publish who book eny.bol)
  =/  inv=invite
    :*  our.bol  %publish  /notebook/[book]  who
        (crip "invite for notebook {<our.bol>}/{(trip book)}")
    ==
  =/  act=invite-action  [%invite /publish uid inv]
  [%pass / %agent [our.bol %invite-hook] %poke %invite-action !>(act)]
::
++  make-groups
  |=  [book=@tas group=group-info title=@t about=@t]
  ^-  [(list card) write=path read=path]
  ?>  ?=(^ group-path.group)
  =/  scry-path
    ;:  weld
      /(scot %p our.bol)/group-store/(scot %da now.bol)
      group-path.group
      /noun
    ==
  =/  grp  .^((unit ^group) %gx scry-path)
  ?:  use-preexisting.group
    ?~  grp  !!
    ?.  (is-managed group-path.group)  !!
    :_  [group-path.group group-path.group]
    :~  %-  perm-group-hook-poke
        [%associate group-path.group [[group-path.group %white] ~ ~]]
      ::
        (perm-hook-poke [%add-owned group-path.group group-path.group])
    ==
  ::
  ?:  make-managed.group
    ?^  grp  [~ group-path.group group-path.group]
    ?.  (is-managed group-path.group)  !!
    =/  whole-grp  (~(put in invitees.group) our.bol)
    :_  [group-path.group group-path.group]
    [(contact-view-create [group-path.group whole-grp title about])]~
  ::  make unmanaged group
  =*  write-path  group-path.group
  =/  read-path   (weld write-path /read)
  ?^  grp  [~ write-path read-path]
  ?:  (is-managed group-path.group)  !!
  :_  [write-path read-path]
  %-  zing
  :~  [(group-poke [%bundle write-path])]~
      [(group-poke [%bundle read-path])]~
      [(group-hook-poke [%add our.bol write-path])]~
      [(group-hook-poke [%add our.bol read-path])]~
      [(group-poke [%add (sy our.bol ~) write-path])]~
      (create-security read-path write-path %journal)
      [(perm-hook-poke [%add-owned write-path write-path])]~
      [(perm-hook-poke [%add-owned read-path read-path])]~
      (generate-invites book (~(del in invitees.group) our.bol))
  ==
::
++  handle-poke-fail
  |=  wir=wire
  ^-  (quip card _state)
  ?+  wir
    [~ state]
  ::  new note failed, stash it in limbo
  ::
      [%forward %new-note @ @ @ ~]
    =/  host=@p  (slav %p i.t.t.wir)
    =/  book-name  i.t.t.t.wir
    =/  note-name  i.t.t.t.t.wir
    =/  book  (~(get by books) [host book-name])
    ?~  book
      [~ state]
    =/  note  (~(get by notes.u.book) note-name)
    ?~  note
      [~ state]
    =.  notes.limbo   (~(put by notes.limbo) [host book-name note-name] u.note)
    =.  notes.u.book  (~(del by notes.u.book) note-name)
    =/  del  [%del-note host book-name note-name]
    :-  [(give-primary-delta del)]~
    state(books (~(put by books) [host book-name] u.book))
  ::  new comment failed, stash it in limbo
  ::
      [%forward %new-comment @ @ @ @ ~]
    =/  host=@p  (slav %p i.t.t.wir)
    =/  book-name  i.t.t.t.wir
    =/  note-name  i.t.t.t.t.wir
    =/  comment-date=@da  (slav %da i.t.t.t.t.t.wir)
    =/  book  (~(get by books) [host book-name])
    ?~  book
      [~ state]
    =/  note  (~(get by notes.u.book) note-name)
    ?~  note
      [~ state]
    =/  comment  (~(get by comments.u.note) comment-date)
    ?~  comment
      [~ state]
    =.  comments.limbo
      %+  ~(put by comments.limbo)
        [host book-name note-name comment-date]
      u.comment
    =.  comments.u.note  (~(del by comments.u.note) comment-date)
    =.  notes.u.book  (~(put by notes.u.book) note-name u.note)
    =/  del  [%del-comment host book-name note-name comment-date]
    :-  [(give-primary-delta del)]~
    state(books (~(put by books) [host book-name] u.book))
  ::  edit note failed, restore old version
  ::
      [%forward %edit-note @ @ @ ~]
    =/  host=@p  (slav %p i.t.t.wir)
    =/  book-name  i.t.t.t.wir
    =/  note-name  i.t.t.t.t.wir
    =/  book  (~(get by books) [host book-name])
    ?~  book
      [~ state]
    =/  note  (~(get by notes.limbo) host book-name note-name)
    ?~  note
      [~ state]
    =.  notes.u.book  (~(put by notes.u.book) note-name u.note)
    =/  del  [%edit-note host book-name note-name u.note]
    :-  [(give-primary-delta del)]~
    %=  state
      books        (~(put by books) [host book-name] u.book)
      notes.limbo  (~(del by notes.limbo) host book-name note-name)
    ==
  ::  edit comment failed, restore old version
  ::
      [%forward %new-comment @ @ @ @ ~]
    =/  host=@p  (slav %p i.t.t.wir)
    =/  book-name  i.t.t.t.wir
    =/  note-name  i.t.t.t.t.wir
    =/  comment-date=@da  (slav %da i.t.t.t.t.t.wir)
    =/  book  (~(get by books) [host book-name])
    ?~  book
      [~ state]
    =/  note  (~(get by notes.u.book) note-name)
    ?~  note
      [~ state]
    =/  comment
      (~(get by comments.limbo) host book-name note-name comment-date)
    ?~  comment
      [~ state]
    =.  comments.u.note  (~(put by comments.u.note) comment-date u.comment)
    =.  notes.u.book  (~(put by notes.u.book) note-name u.note)
    =/  del  [%edit-comment host book-name note-name comment-date u.comment]
    :-  [(give-primary-delta del)]~
    %=  state
        books  (~(put by books) [host book-name] u.book)
    ::
        comments.limbo
      %+  ~(del by comments.limbo)
        [host book-name note-name comment-date]
      u.comment
    ==
  ::  delete note failed, restore old version
  ::
      [%forward %del-note @ @ @ ~]
    =/  host=@p  (slav %p i.t.t.wir)
    =/  book-name  i.t.t.t.wir
    =/  note-name  i.t.t.t.t.wir
    =/  book  (~(get by books) [host book-name])
    ?~  book
      [~ state]
    =/  note  (~(get by notes.limbo) host book-name note-name)
    ?~  note
      [~ state]
    =.  notes.u.book  (~(put by notes.u.book) note-name u.note)
    =/  del  [%add-note host book-name note-name u.note]
    :-  [(give-primary-delta del)]~
    %=  state
      books        (~(put by books) [host book-name] u.book)
      notes.limbo  (~(del by notes.limbo) host book-name note-name)
    ==
  ::  delete comment failed, restore old version
  ::
      [%forward %del-comment @ @ @ @ ~]
    =/  host=@p  (slav %p i.t.t.wir)
    =/  book-name  i.t.t.t.wir
    =/  note-name  i.t.t.t.t.wir
    =/  comment-date=@da  (slav %da i.t.t.t.t.t.wir)
    =/  book  (~(get by books) [host book-name])
    ?~  book
      [~ state]
    =/  note  (~(get by notes.u.book) note-name)
    ?~  note
      [~ state]
    =/  comment
      (~(get by comments.limbo) host book-name note-name comment-date)
    ?~  comment
      [~ state]
    =.  comments.u.note  (~(put by comments.u.note) comment-date u.comment)
    =.  notes.u.book  (~(put by notes.u.book) note-name u.note)
    =/  del  [%add-comment host book-name note-name comment-date u.comment]
    :-  [(give-primary-delta del)]~
    %=  state
        books  (~(put by books) [host book-name] u.book)
    ::
        comments.limbo
      %+  ~(del by comments.limbo)
        [host book-name note-name comment-date]
      u.comment
    ==
  ==
::
++  poke-publish-action
  |=  act=action
  ^-  (quip card _state)
  ?-    -.act
  ::  %new-book: Make groups and save publish info file.
  ::
      %new-book
    ?.  (team:title our.bol src.bol)
      ~|("action not permitted" !!)
    ?:  (~(has by books) our.bol book.act)
      ~|("notebook already exists: {<book.act>}" !!)
    =+  ^-  [cards=(list card) write-pax=path read-pax=path]
      (make-groups book.act group.act title.act about.act)
    =/  new-book=notebook-info
      :*  title.act
          about.act
          coms.act
          write-pax
          read-pax
      ==
    =/  pax=path  /app/publish/notebooks/[book.act]/publish-info
    :_  state
    [(write-file pax %publish-info !>(new-book)) cards]
  ::  %new-note:
  ::    If poke is from us, eagerly store new note in books. If poke is to us,
  ::    save file, otherwise forward the poke. If forwarded poke fails, note is
  ::    removed from books and stored in limbo.
  ::
      %new-note
    =/  book=(unit notebook)  (~(get by books) who.act book.act)
    ?~  book
      ~|("nonexistent notebook {<book.act>}" !!)
    ?:  (~(has by notes.u.book) note.act)
      ~|("note already exists: {<note.act>}" !!)
    =/  front=(map knot cord)
      %-  my
      :~  title+title.act
          author+(scot %p src.bol)
          date-created+(scot %da now.bol)
          last-modified+(scot %da now.bol)
      ==
    =/  file=@t  (add-front-matter front body.act)
    ::
    =^  cards  books
      ?.  =(src.bol our.bol)
        [~ books]
      =/  new-note=note
        :*  src.bol
            title.act
            note.act
            now.bol
            now.bol
            %.y
            file
            (form-snippet file)
            ~
            %.y
        ==
      =/  del=primary-delta  [%add-note who.act book.act note.act new-note]
      :-  [(give-primary-delta del)]~
      %+  ~(put by books)
        [who.act book.act]
      u.book(notes (~(put by notes.u.book) note.act new-note))
    ::
    :_  state
    ?.  =(who.act our.bol)
      =/  poke-wir=wire
        /forward/new-note/(scot %p who.act)/[book.act]/[note.act]
      :_  cards
      [%pass poke-wir %agent [who.act %publish] %poke %publish-action !>(act)]
    ?.  ?|  (team:title our.bol src.bol)
            (allowed src.bol %write book.act)
        ==
      ~|("action not permitted" !!)
    =/  pax=path  /app/publish/notebooks/[book.act]/[note.act]/udon
    :_  cards
    [(write-file pax %udon !>(file))]
  ::  %new-comment
  ::    If poke is from us, eagerly store new comment in books. If poke is to
  ::    us, save file, otherwise forward the poke. If forwarded poke fails,
  ::    comment is removed from books and stored in limbo.
  ::
      %new-comment
    =/  book=(unit notebook)  (~(get by books) who.act book.act)
    ?~  book
      ~|("nonexistent notebook {<book.act>}" !!)
    =/  note=(unit note)  (~(get by notes.u.book) note.act)
    ?~  note
      ~|("nonexistent note {<note.act>}" !!)
    =/  new-comment=comment
      :*  author=src.bol
          date-created=now.bol
          content=body.act
          %.y
      ==
    ::
    =^  cards  books
      ?.  =(src.bol our.bol)
        [~ books]
      =/  new-note
        %=  u.note
          comments  (~(put by comments.u.note) now.bol new-comment)
        ==
      =/  del=primary-delta
        [%add-comment who.act book.act note.act now.bol new-comment]
      :-  [(give-primary-delta del)]~
      %+  ~(put by books)
        [who.act book.act]
      u.book(notes (~(put by notes.u.book) note.act new-note))
    :_  state
    ?.  =(who.act our.bol)
      =/  poke-wir=wire
        :~  %forward
            %new-comment
            (scot %p who.act)
            book.act
            note.act
            (scot %da now.bol)
        ==
      :_  cards
      [%pass poke-wir %agent [who.act %publish] %poke %publish-action !>(act)]
    ?.  ?&  ?|  (team:title our.bol src.bol)
                (allowed src.bol %read book.act)
            ==
            comments.u.book
        ==
      ~|("action not permitted" !!)
    =/  pax=path
      %+  weld  /app/publish/notebooks
      /[book.act]/[note.act]/(scot %da now.bol)/publish-comment
    [(write-file pax %publish-comment !>(new-comment(pending %.n)))]~
  ::  %edit-book: Make groups and save publish-info file
  ::
      %edit-book
    ?.  (team:title our.bol src.bol)
      ~|("action not permitted" !!)
    =/  book  (~(get by books) our.bol book.act)
    ?~  book
      ~|("nonexistent notebook" !!)
    =+  ^-  [cards=(list card) write-pax=path read-pax=path]
      ?~  group.act
        [~ writers.u.book subscribers.u.book]
      (make-groups book.act u.group.act title.act about.act)
    =/  new-info=notebook-info
      :*  title.act
          about.act
          coms.act
          write-pax
          read-pax
      ==
    =/  pax=path  /app/publish/notebooks/[book.act]/publish-info
    :_  state
    [(write-file pax %publish-info !>(new-info)) cards]
  ::  %edit-note:
  ::    If poke is from us, eagerly store new note in books, and place the old
  ::    note in limbo. If poke is to us, save file, otherwise forward the poke.
  ::    If forwarded poke fails, old note is restored from limbo.
  ::
      %edit-note
    =/  book=(unit notebook)  (~(get by books) who.act book.act)
    ?~  book
      ~|("nonexistent notebook {<book.act>}" !!)
    =/  note=(unit note)  (~(get by notes.u.book) note.act)
    ?~  note
      ~|("nonexistent note: {<note.act>}" !!)
    =/  front=(map knot cord)
      %-  my
      :~  title+title.act
          author+(scot %p src.bol)
          date-created+(scot %da date-created.u.note)
          last-modified+(scot %da now.bol)
      ==
    =/  file=@t   (add-front-matter front body.act)
    ::
    =^  cards  state
      ?.  =(src.bol our.bol)
        [~ state]
      =/  new-note
        %=  u.note
          author     src.bol
          title      title.act
          last-edit  now.bol
          file       file
          snippet    (form-snippet file)
          pending    %.y
        ==
      =/  del=primary-delta  [%edit-note who.act book.act note.act new-note]
      :-  [(give-primary-delta del)]~
      %=  state
          notes.limbo
        (~(put by notes.limbo) [who.act book.act note.act] u.note)
      ::
          books
        %+  ~(put by books)
          [who.act book.act]
        u.book(notes (~(put by notes.u.book) note.act new-note))
      ==
    ::
    :_  state
    ?.  =(who.act our.bol)
      =/  poke-wir=wire
        /forward/edit-note/(scot %p who.act)/[book.act]/[note.act]
      :_  cards
      [%pass poke-wir %agent [who.act %publish] %poke %publish-action !>(act)]
    ?.  ?|  (team:title our.bol src.bol)
            ?&  =(author.u.note src.bol)
                (allowed src.bol %write book.act)
            ==
        ==
      ~|("action not permitted" !!)
    =/  pax=path  /app/publish/notebooks/[book.act]/[note.act]/udon
    [(write-file pax %udon !>(file))]~
  ::  %edit-comment:
  ::    If poke is from us, eagerly store new comment in books, and place the
  ::    old note in limbo. If poke is to us, save file, otherwise forward the
  ::    poke. If forwarded poke fails, old comment is restored from limbo.
  ::
      %edit-comment
    =/  book=(unit notebook)  (~(get by books) who.act book.act)
    ?~  book
      ~|("nonexistent notebook {<book.act>}" !!)
    =/  note=(unit note)  (~(get by notes.u.book) note.act)
    ?~  note
      ~|("nonexistent note {<note.act>}" !!)
    =/  comment-date  (slav %da comment.act)
    =/  comment=(unit comment)  (~(get by comments.u.note) comment-date)
    ?~  comment
      ~|("nonexistent comment {<comment.act>}" !!)
    =/  new-comment
      u.comment(content body.act, pending %.y)
    ::
    =^  cards  state
      ?.  =(src.bol our.bol)
        [~ state]
      =/  new-note
        %=  u.note
            comments
          (~(put by comments.u.note) comment-date new-comment)
        ==
      =/  del=primary-delta
        [%edit-comment who.act book.act note.act comment-date new-comment]
      :-  [(give-primary-delta del)]~
      %=  state
          books
        %+  ~(put by books)
          [who.act book.act]
        u.book(notes (~(put by notes.u.book) note.act new-note))
      ::
          comments.limbo
        %+  ~(put by comments.limbo)
          [who.act book.act note.act comment-date]
        u.comment
      ==
    ::
    :_  state
    ?.  =(who.act our.bol)
      =/  poke-wir
        :~  %forward
            %edit-comment
            (scot %p who.act)
            book.act
            note.act
            comment.act
        ==
      :_  cards
      [%pass poke-wir %agent [who.act %publish] %poke %publish-action !>(act)]
    ?.  ?|  (team:title our.bol src.bol)
            ?&  =(author.u.comment src.bol)
                (allowed src.bol %read book.act)
            ==
        ==
      ~|("action not permitted" !!)
    =/  pax=path
      %+  weld  /app/publish/notebooks
      /[book.act]/[note.act]/[comment.act]/publish-comment
    [(write-file pax %publish-comment !>(new-comment(pending %.n)))]~
  ::  %del-book: Delete whole notebook directory, delete groups and permissions
  ::
      %del-book
    ?.  (team:title our.bol src.bol)
      ~|("action not permitted" !!)
    =/  book=(unit notebook)  (~(get by books) our.bol book.act)
    ?~  book
      ~|("nonexistent notebook {<book.act>}" !!)
    =/  pax=path  /app/publish/notebooks/[book.act]
    ?>  ?=(^ writers.u.book)
    ?>  ?=(^ subscribers.u.book)
    =/  cards=(list card)
      :~  (delete-dir pax)
          (perm-hook-poke [%remove writers.u.book])
          (perm-hook-poke [%remove subscribers.u.book])
      ==
    =?  cards  =('~' i.writers.u.book)
      [(group-poke [%unbundle writers.u.book]) cards]
    =?  cards  =('~' i.subscribers.u.book)
      [(group-poke [%unbundle subscribers.u.book]) cards]
    [cards state]
  ::  %del-note:
  ::    If poke is from us, eagerly remove note from books, and place the
  ::    old note in limbo. If poke is to us, save file, otherwise forward the
  ::    poke. If forwarded poke fails, old note is restored from limbo.
  ::
      %del-note
    =/  book=(unit notebook)  (~(get by books) who.act book.act)
    ?~  book
      ~|("nonexistent notebook {<book.act>}" !!)
    =/  note=(unit note)  (~(get by notes.u.book) note.act)
    ?~  note
      ~|("nonexistent note: {<note.act>}" !!)
    ::
    =^  cards  state
      ?.  =(src.bol our.bol)
        [~ state]
      =/  del=primary-delta  [%del-note who.act book.act note.act]
      =.  notes.u.book  (~(del by notes.u.book) note.act)
      :-  [(give-primary-delta del)]~
      %=  state
        books        (~(put by books) [who.act book.act] u.book)
        notes.limbo  (~(put by notes.limbo) [who.act book.act note.act] u.note)
      ==
    ::
    :_  state
    ?.  =(who.act our.bol)
      =/  poke-wir=wire
        /forward/del-note/(scot %p who.act)/[book.act]/[note.act]
      :_  cards
      [%pass poke-wir %agent [who.act %publish] %poke %publish-action !>(act)]
    ?.  ?|  (team:title our.bol src.bol)
            ?&  =(author.u.note src.bol)
                (allowed src.bol %write book.act)
            ==
        ==
      ~|("action not permitted" !!)
    =/  pax=path  /app/publish/notebooks/[book.act]/[note.act]/udon
    [(delete-file pax)]~
  ::  %del-comment:
  ::    If poke is from us, eagerly remove comment from books, and place the
  ::    old note in limbo. If poke is to us, save file, otherwise forward the
  ::    poke. If forwarded poke fails, old comment is restored from limbo.
  ::
      %del-comment
    =/  book=(unit notebook)  (~(get by books) who.act book.act)
    ?~  book
      ~|("nonexistent notebook {<book.act>}" !!)
    =/  note=(unit note)  (~(get by notes.u.book) note.act)
    ?~  note
      ~|("nonexistent note {<note.act>}" !!)
    =/  comment-date  (slav %da comment.act)
    =/  comment=(unit comment)  (~(get by comments.u.note) comment-date)
    ?~  comment
      ~|("nonexistent comment {<comment.act>}" !!)
    ::
    =^  cards  state
      ?.  =(src.bol our.bol)
        [~ state]
      =/  del=primary-delta
        [%del-comment who.act book.act note.act comment-date]
      =.  comments.u.note  (~(del by comments.u.note) comment-date)
      =.  notes.u.book     (~(put by notes.u.book) note.act u.note)
      :-  [(give-primary-delta del)]~
      %=  state
          books
        (~(put by books) [who.act book.act] u.book)
      ::
          comments.limbo
        %+  ~(put by comments.limbo)
          [who.act book.act note.act comment-date]
        u.comment
      ==
    ::
    :_  state
    ?.  =(who.act our.bol)
      =/  poke-wir=wire
        :~  %forward
            %del-comment
            (scot %p who.act)
            book.act
            note.act
            comment.act
        ==
      :_  cards
      [%pass poke-wir %agent [who.act %publish] %poke %publish-action !>(act)]
    ?.  ?|  (team:title our.bol src.bol)
            ?&  =(author.u.comment src.bol)
                (allowed src.bol %read book.act)
            ==
        ==
      ~|("action not permitted" !!)
    =/  pax=path
      %+  weld  /app/publish/notebooks
      /[book.act]/[note.act]/[comment.act]/publish-comment
    [(delete-file pax)]~
  ::  %subscribe
  ::
      %subscribe
    ?>  (team:title our.bol src.bol)
    =/  wir=wire  /subscribe/(scot %p who.act)/[book.act]
    :_  state
    [%pass wir %agent [who.act %publish] %watch /notebook/[book.act]]~
  ::  %unsubscribe
  ::
      %unsubscribe
    ?>  (team:title our.bol src.bol)
    =/  wir=wire  /subscribe/(scot %p who.act)/[book.act]
    =/  del=primary-delta  [%del-book who.act book.act]
    :_  state(books (~(del by books) who.act book.act))
    :~  `card`[%pass wir %agent [who.act %publish] %leave ~]
        `card`[%give %fact [/primary]~ %publish-primary-delta !>(del)]
    ==
  ::  %read
  ::
      %read
    ?>  (team:title our.bol src.bol)
    =/  book=(unit notebook)
      (~(get by books) who.act book.act)
    ?~  book
      ~|("nonexistent notebook: {<book.act>}" !!)
    =/  not=(unit note)  (~(get by notes.u.book) note.act)
    ?~  not
      ~|("nonexistent note: {<note.act>}" !!)
    =?  tile-num  &(!read.u.not (gth tile-num 0))
      (dec tile-num)
    =.  read.u.not  %.y
    =.  notes.u.book  (~(put by notes.u.book) note.act u.not)
    =.  books  (~(put by books) [who.act book.act] u.book)
    :_  state
    [%give %fact [/primary]~ %publish-primary-delta !>(act)]~
  ::  %groupify
  ::
      %groupify
    ?.  (team:title our.bol src.bol)
      ~|("action not permitted" !!)
    =/  book  (~(get by books) our.bol book.act)
    ?~  book
      ~|("nonexistent notebook: {<book.act>}" !!)
    ::
    =/  old-write      writers.u.book
    =/  old-read  subscribers.u.book
    ?>  ?=([%'~' ^] old-write)
    =/  destroy-old-groups=(list card)
      :~  (group-poke [%unbundle old-write])
          (group-poke [%unbundle old-read])
          (group-hook-poke [%remove old-write])
          (group-hook-poke [%remove old-read])
          (perm-hook-poke [%remove old-write])
          (perm-hook-poke [%remove old-read])
      ==
    ::
    ?~  target.act
      :: create new group from subscribers
      ::
      =.  writers.u.book      (slag 1 writers.u.book)
      =.  subscribers.u.book  writers.u.book
      =/  del=notebook-delta  [%edit-book our.bol book.act u.book]
      :_  state(books (~(put by books) [our.bol book.act] u.book))
      %+  weld  destroy-old-groups
      ^-  (list card)
      :~  [%give %fact [/notebook/[book.act]]~ %publish-notebook-delta !>(del)]
          [%give %fact [/primary]~ %publish-primary-delta !>(del)]
          %-  contact-view-create
          :*  writers.u.book
              (get-subscribers book.act)
              title.u.book
              description.u.book
          ==
          %-  metadata-poke
          :*  %add
              writers.u.book
              [%publish /(scot %p our.bol)/[book.act]]
              title.u.book
              description.u.book
              0x0
              date-created.u.book
              our.bol
          ==
      ==
    ::
    ?>  ?=(^ u.target.act)
    =.  writers.u.book  u.target.act
    =.  subscribers.u.book  u.target.act
    =/  group-host=@p  (slav %p i.u.target.act)
    ::
    =/  scry-pax  :(weld /=group-store/(scot %da now.bol) u.target.act /noun)
    =/  old-group=(set @p)  (need .^((unit (set @p)) %gx scry-pax))
    =/  dif-peeps=(set @p)  (~(dif in (get-subscribers book.act)) old-group)
    ::
    =/  del=notebook-delta  [%edit-book our.bol book.act u.book]
    :_  state(books (~(put by books) [our.bol book.act] u.book))
    %+  weld
      %+  weld  destroy-old-groups
      ^-  (list card)
      :~  [%give %fact [/notebook/[book.act]]~ %publish-notebook-delta !>(del)]
          [%give %fact [/primary]~ %publish-primary-delta !>(del)]
          %-  metadata-poke
          :*  %add
              writers.u.book
              [%publish /(scot %p our.bol)/[book.act]]
              title.u.book
              description.u.book
              0x0
              date-created.u.book
              our.bol
          ==
      ==
    ?:  ?&  inclusive.act
            =(group-host our.bol)
        ==
      :: add all subscribers to group
      ::
      [(group-poke [%add dif-peeps u.target.act])]~
    :: kick subscribers who are not already in group
    ::
    %+  turn  ~(tap in dif-peeps)
    |=  who=@p
    ^-  card
    [%give %kick [/notebook/[book.act]]~ `who]
  ==
::
++  get-subscribers
  |=  book=@tas
  ^-  (set @p)
  %+  roll  ~(val by sup.bol)
  |=  [[who=@p pax=path] out=(set @p)]
  ^-  (set @p)
  ?.  ?=([%notebook @ ~] pax)  out
  ?.  =(book i.t.pax)  out
  (~(put in out) who)
::
++  get-notebook
  |=  [host=@p book-name=@tas sty=_state]
  ^-  (unit notebook)
  (~(get by books.sty) host book-name)
::
++  get-unread
  |=  book=notebook
  ^-  @ud
  %+  roll  ~(tap by notes.book)
  |=  [[nom=@tas not=note] out=@ud]
  ?:  read.not
    out
  +(out)
::
++  emit-updates-and-state
  |=  [host=@p book-name=@tas book=notebook del=notebook-delta sty=_state]
  ^-  (quip card _state)
  :_  sty(books (~(put by books.sty) [host book-name] book))
  ?:  =(our.bol host)
    :~  [%give %fact [/notebook/[book-name]]~ %publish-notebook-delta !>(del)]
        [%give %fact [/primary]~ %publish-primary-delta !>(del)]
    ==
  [%give %fact [/primary]~ %publish-primary-delta !>(del)]~
::
++  metadata-poke
  |=  act=metadata-action
  ^-  card
  [%pass / %agent [our.bol %metadata-hook] %poke %metadata-action !>(act)]
::
++  emit-metadata
  |=  del=metadata-delta
  ^-  (list card)
  |^
  ?-  -.del
      %add
    =/  preexisting  (metadata-scry group-path.del app-path.del)
    =/  meta=metadata
      %*  .  *metadata
          title         title.del
          description   desc.del
          date-created  created.del
          creator       author.del
      ==
    ?~  preexisting
      (add group-path.del app-path.del meta)
    =.  color.meta  color.u.preexisting
    (add group-path.del app-path.del meta)
  ::
      %remove
    =/  app-path  [(scot %p author.del) /[book.del]]
    =/  group-path=(unit path)  (group-from-book app-path)
    ?~  group-path  ~
    [(metadata-poke [%remove u.group-path [%publish app-path]])]~
  ==
  ::
  ++  add
    |=  [group-path=path app-path=path =metadata]
    ^-  (list card)
    [(metadata-poke [%add group-path [%publish app-path] metadata])]~
  ::
  ++  metadata-scry
    |=  [group-path=path app-path=path]
    ^-  (unit metadata)
    ?.  .^(? %gu (scot %p our.bol) %metadata-store (scot %da now.bol) ~)  ~
    .^  (unit metadata)
      %gx
      (scot %p our.bol)
      %metadata-store
      (scot %da now.bol)
      %metadata
      (scot %t (spat group-path))
      %publish
      (scot %t (spat app-path))
      /noun
    ==
  ::
  ++  group-from-book
    |=  app-path=path
    ^-  (unit path)
    ?.  .^(? %gu (scot %p our.bol) %metadata-store (scot %da now.bol) ~)
      ?:  ?=([@ ^] app-path)
        ~&  [%assuming-ported-legacy-publish app-path]
        `[%'~' app-path]
      ~&([%weird-publish app-path] ~)
    =/  resource-indices
      .^  (jug resource group-path)
        %gy
        (scot %p our.bol)
        %metadata-store
        (scot %da now.bol)
        /resource-indices
      ==
    =/  groups=(unit (set path))
      (~(get by resource-indices) [%publish app-path])
    ?~  groups  ~
    =/  group-paths  ~(tap in u.groups)
    ?~  group-paths  ~
    `i.group-paths
  --
::
++  metadata-hook-poke
  |=  act=metadata-hook-action
  ^-  card
  :*  %pass  /  %agent
      [our.bol %metadata-hook]
      %poke  %metadata-hook-action
      !>(act)
  ==
::
++  handle-notebook-delta
  |=  [del=notebook-delta sty=_state]
  ^-  (quip card _state)
  ?-    -.del
      %add-book
    ?:  =(our.bol host.del)
      =^  cards  state
        (emit-updates-and-state host.del book.del data.del del sty)
      :_  state
      %-  zing
      :~  cards
          [(metadata-hook-poke [%add-owned writers.data.del])]~
          %-  emit-metadata
          :*  %add
              writers.data.del
              [(scot %p host.del) /[book.del]]
              title.data.del
              description.data.del
              host.del
              date-created.data.del
          ==
      ==
    =^  cards  state
      (emit-updates-and-state host.del book.del data.del del sty)
    :_  state
    :*  (group-hook-poke [%add host.del writers.data.del])
        (group-hook-poke [%add host.del subscribers.data.del])
        (metadata-hook-poke [%add-synced host.del writers.data.del])
        cards
    ==
  ::
      %add-note
    =/  book=(unit notebook)
      (get-notebook host.del book.del sty)
    ?~  book
      [~ sty]
    =.  read.data.del  =(our.bol author.data.del)
    =.  notes.u.book  (~(put by notes.u.book) note.del data.del)
    (emit-updates-and-state host.del book.del u.book del sty)
  ::
      %add-comment
    =/  book=(unit notebook)
      (get-notebook host.del book.del sty)
    ?~  book
      [~ sty]
    =/  note  (~(get by notes.u.book) note.del)
    ?~  note
      [~ sty]
    =/  limbo-comment=(unit @da)
      %-  ~(rep by comments.u.note)
      |=  [[date=@da com=comment] out=(unit @da)]
      ?:  ?&  =(author.com author.data.del)
              =(content.com content.data.del)
              =(%.y pending.com)
          ==
        `date
      out
    =?  comments.u.note  ?=(^ limbo-comment)
      (~(del by comments.u.note) u.limbo-comment)
    =.  comments.u.note  (~(put by comments.u.note) comment-date.del data.del)
    =.  notes.u.book  (~(put by notes.u.book) note.del u.note)
    (emit-updates-and-state host.del book.del u.book del sty)
  ::
      %edit-book
    =/  old-book=(unit notebook)
      (get-notebook host.del book.del sty)
    ?~  old-book
      [~ sty]
    =/  new-book=notebook
      %=  data.del
        date-created  date-created.u.old-book
        notes         notes.u.old-book
        order         order.u.old-book
      ==
    =^  cards  state
      (emit-updates-and-state host.del book.del new-book del sty)
    :_  state
    %+  weld  cards
    %-  emit-metadata
    :*  %add
        writers.new-book
        [(scot %p host.del) /[book.del]]
        title.new-book
        description.new-book
        host.del
        date-created.new-book
    ==
  ::
      %edit-note
    =.  notes.limbo.sty  (~(del by notes.limbo.sty) host.del book.del note.del)
    =/  book=(unit notebook)
      (get-notebook host.del book.del sty)
    ?~  book
      [~ sty]
    =/  old-note  (~(get by notes.u.book) note.del)
    ?~  old-note
      [~ sty]
    ?:  =(our.bol author.u.old-note)
      [~ sty]
    =/  new-note=note
      %=  data.del
        date-created  date-created.u.old-note
        comments      comments.u.old-note
        read          read.u.old-note
      ==
    =.  notes.u.book  (~(put by notes.u.book) note.del new-note)
    (emit-updates-and-state host.del book.del u.book del sty)
  ::
      %edit-comment
    =.  comments.limbo.sty
      %-  ~(del by comments.limbo.sty)
      [host.del book.del note.del comment-date.del]
    =/  book=(unit notebook)
      (get-notebook host.del book.del sty)
    ?~  book
      [~ sty]
    =/  note  (~(get by notes.u.book) note.del)
    ?~  note
      [~ sty]
    =/  old-comment  (~(get by comments.u.note) comment-date.del)
    ?~  old-comment
      [~ sty]
    =.  comments.u.note  (~(put by comments.u.note) comment-date.del data.del)
    =.  notes.u.book  (~(put by notes.u.book) note.del u.note)
    (emit-updates-and-state host.del book.del u.book del sty)
  ::
      %del-book
    =/  book=(unit notebook)
      (get-notebook host.del book.del sty)
    ?~  book  [~ sty]
    :_  sty(books (~(del by books.sty) host.del book.del))
    ?.  =(our.bol host.del)
      %+  welp
        [%give %fact [/primary]~ %publish-primary-delta !>(del)]~
      ?:  (is-managed writers.u.book)  ~
      [(metadata-hook-poke [%remove writers.u.book])]~
    %-  zing
    :~  [%give %fact [/notebook/[book.del]]~ %publish-notebook-delta !>(del)]~
        [%give %fact [/primary]~ %publish-primary-delta !>(del)]~
        (emit-metadata %remove host.del book.del)
      ::
        ?:  (is-managed writers.u.book)  ~
        [(metadata-hook-poke [%remove writers.u.book])]~
    ==
  ::
      %del-note
    =.  notes.limbo.sty  (~(del by notes.limbo.sty) host.del book.del note.del)
    =/  book=(unit notebook)
      (get-notebook host.del book.del sty)
    ?~  book
      [~ sty]
    =/  not=(unit note)  (~(get by notes.u.book) note.del)
    ?~  not
      [~ sty]
    =.  notes.u.book  (~(del by notes.u.book) note.del)
    (emit-updates-and-state host.del book.del u.book del sty)
  ::
      %del-comment
    =.  comments.limbo.sty
      %-  ~(del by comments.limbo.sty)
      [host.del book.del note.del comment.del]
    =/  book=(unit notebook)
      (get-notebook host.del book.del sty)
    ?~  book
      [~ sty]
    =/  note  (~(get by notes.u.book) note.del)
    ?~  note
      [~ sty]
    =.  comments.u.note  (~(del by comments.u.note) comment.del)
    =.  notes.u.book     (~(put by notes.u.book) note.del u.note)
    (emit-updates-and-state host.del book.del u.book del sty)
  ==
::
++  get-subscribers-json
  |=  book=@tas
  ^-  json
  :-  %a
  %+  roll  ~(val by sup.bol)
  |=  [[who=@p pax=path] out=(list json)]
  ^-  (list json)
  ?.  ?=([%notebook @ ~] pax)  out
  ?.  =(book i.t.pax)  out
  [[%s (scot %p who)] out]
::
++  get-notebook-json
  |=  [host=@p book-name=@tas]
  ^-  (unit json)
  =,  enjs:format
  =/  book=(unit notebook)  (~(get by books) host book-name)
  ?~  book
    ~
  =/  notebook-json  (notebook-full:enjs host book-name u.book)
  ?>  ?=(%o -.notebook-json)
  =.  p.notebook-json
    (~(uni by p.notebook-json) (notes-page:enjs notes.u.book 0 50))
  =.  p.notebook-json
    (~(put by p.notebook-json) %subscribers (get-subscribers-json book-name))
  =/  notebooks-json  (notebooks-map:enjs our.bol books)
  ?>  ?=(%o -.notebooks-json)
  =/  host-books-json  (~(got by p.notebooks-json) (scot %p host))
  ?>  ?=(%o -.host-books-json)
  =.  p.host-books-json  (~(put by p.host-books-json) book-name notebook-json)
  =.  p.notebooks-json
    (~(put by p.notebooks-json) (scot %p host) host-books-json)
  `(pairs notebooks+notebooks-json ~)
::
++  get-note-json
  |=  [host=@p book-name=@tas note-name=@tas]
  ^-  (unit json)
  =,  enjs:format
  =/  book=(unit notebook)  (~(get by books) host book-name)
  ?~  book
    ~
  =/  note=(unit note)  (~(get by notes.u.book) note-name)
  ?~  note
    ~
  =/  notebook-json  (notebook-full:enjs host book-name u.book)
  ?>  ?=(%o -.notebook-json)
  =/  note-json  (note-presentation:enjs u.book note-name u.note)
  =.  p.notebook-json  (~(uni by p.notebook-json) note-json)
  =/  notebooks-json  (notebooks-map:enjs our.bol books)
  ?>  ?=(%o -.notebooks-json)
  =/  host-books-json  (~(got by p.notebooks-json) (scot %p host))
  ?>  ?=(%o -.host-books-json)
  =.  p.host-books-json  (~(put by p.host-books-json) book-name notebook-json)
  =.  p.notebooks-json
    (~(put by p.notebooks-json) (scot %p host) host-books-json)
  `(pairs notebooks+notebooks-json ~)
::
++  is-managed
  |=  =path
  ^-  ?
  ?>  ?=(^ path)
  !=(i.path '~')
::
++  handle-http-request
  |=  req=inbound-request:eyre
  ^-  simple-payload:http
  =/  url  (parse-request-line url.request.req)
<<<<<<< HEAD
  ?+    url
      not-found:gen
  ::
      [[[~ %png] [%'~publish' @t ~]] ~]
    =/  filename=@t  i.t.site.url
    =/  img=(unit octs)  (~(get by images) filename)
    ?~  img
      not-found:gen
    (png-response:gen u.img)
  ::
      [[[~ %css] [%'~publish' %index ~]] ~]
    (css-response:gen css)
  ::
      [[[~ %js] [%'~publish' %index ~]] ~]
    (js-response:gen js)
  ::
      [[[~ %js] [%'~publish' %tile ~]] ~]
    (js-response:gen tile-js)
=======
  ?+  url  not-found:gen
>>>>>>> 4fded000
  ::
  ::  pagination endpoints
  ::
  ::  all notebooks, short form
      [[[~ %json] [%'publish-view' %notebooks ~]] ~]
    %-  json-response:gen
    %-  json-to-octs
    (notebooks-map:enjs our.bol books)
  ::
  ::  notes pagination
      [[[~ %json] [%'publish-view' %notes @ @ @ @ ~]] ~]
    =/  host=(unit @p)  (slaw %p i.t.t.site.url)
    ?~  host
      not-found:gen
    =/  book-name  i.t.t.t.site.url
    =/  book=(unit notebook)  (~(get by books) u.host book-name)
    ?~  book
      not-found:gen
    =/  start  (rush i.t.t.t.t.site.url dem)
    ?~  start
      not-found:gen
    =/  length  (rush i.t.t.t.t.t.site.url dem)
    ?~  length
      not-found:gen
    %-  json-response:gen
    %-  json-to-octs
    :-  %o
    (notes-page:enjs notes.u.book u.start u.length)
  ::
  ::  comments pagination
      [[[~ %json] [%'publish-view' %comments @ @ @ @ @ ~]] ~]
    =/  host=(unit @p)  (slaw %p i.t.t.site.url)
    ?~  host
      not-found:gen
    =/  book-name  i.t.t.t.site.url
    =/  book=(unit notebook)  (~(get by books) u.host book-name)
    ?~  book
      not-found:gen
    =/  note-name  i.t.t.t.t.site.url
    =/  note=(unit note)  (~(get by notes.u.book) note-name)
    ?~  note
      not-found:gen
    =/  start  (rush i.t.t.t.t.t.site.url dem)
    ?~  start
      not-found:gen
    =/  length  (rush i.t.t.t.t.t.t.site.url dem)
    ?~  length
      not-found:gen
    %-  json-response:gen
    %-  json-to-octs
    (comments-page:enjs comments.u.note u.start u.length)
  ::
  ::  single notebook with initial 50 notes in short form, as json
      [[[~ %json] [%'publish-view' @ @ ~]] ~]
    =,  enjs:format
    =/  host=(unit @p)  (slaw %p i.t.site.url)
    ?~  host  not-found:gen
    =/  book-name  i.t.t.site.url
    =/  book=(unit notebook)  (~(get by books) u.host book-name)
    ?~  book  not-found:gen
    =/  notebook-json  (notebook-full:enjs u.host book-name u.book)
    ?>  ?=(%o -.notebook-json)
    =.  p.notebook-json
      (~(uni by p.notebook-json) (notes-page:enjs notes.u.book 0 50))
    =.  p.notebook-json
      (~(put by p.notebook-json) %subscribers (get-subscribers-json book-name))
    (json-response:gen (json-to-octs (pairs notebook+notebook-json ~)))
  ::
  ::  single note, with initial 50 comments, as json
      [[[~ %json] [%'publish-view' @ @ @ ~]] ~]
    =,  enjs:format
    =/  host=(unit @p)  (slaw %p i.t.site.url)
    ?~  host  not-found:gen
    =/  book-name  i.t.t.site.url
    =/  book=(unit notebook)  (~(get by books) u.host book-name)
    ?~  book  not-found:gen
    =/  note-name  i.t.t.t.site.url
    =/  note=(unit note)  (~(get by notes.u.book) note-name)
    ?~  note  not-found:gen
    =/  jon=json
      o+(note-presentation:enjs u.book note-name u.note)
    (json-response:gen (json-to-octs jon))
  ==
::
--<|MERGE_RESOLUTION|>--- conflicted
+++ resolved
@@ -1,4 +1,3 @@
-<<<<<<< HEAD
 /-  *publish
 /-  *group-store
 /-  *group-hook
@@ -11,48 +10,6 @@
 /-  *rw-security
 /+  *server, *publish, cram, default-agent, dbug
 ::
-/=  index  /app/publish/index
-::
-/*  index-js            %js   /app/publish/js/index/js
-/*  tile-js-raw         %js   /app/publish/js/tile/js
-/*  index-css           %css  /app/publish/css/index/css
-/*  popout-png          %png  /app/publish/img/popout/png
-/*  search-png          %png  /app/publish/img/search/png
-/*  spinner-png         %png  /app/publish/img/spinner/png
-/*  switcherclosed-png  %png  /app/publish/img/switcherclosed/png
-/*  switcheropen-png    %png  /app/publish/img/switcheropen/png
-/*  tile-png            %png  /app/publish/img/tile/png
-::
-=/  as-octs  as-octs:mimes:html
-=/  tile-js  (as-octs tile-js-raw)
-=/  js       (as-octs index-js)
-=/  css      (as-octs index-css)
-::
-=/  images=(map @t octs)
-  =-  (~(run by -) as-octs:mimes:html)
-  %-  ~(gas by *(map @t @))
-  :~  popout+popout-png
-      search+search-png
-      [%'Spinner' spinner-png]
-      [%'SwitcherClosed' switcherclosed-png]
-      [%'SwitcherOpen' switcheropen-png]
-      tile+tile-png
-  ==
-::
-=======
-/-  *publish,
-    *group-store,
-    *group-hook,
-    *permission-hook,
-    *permission-group-hook,
-    *permission-store,
-    *invite-store,
-    *metadata-store,
-    *metadata-hook,
-    *rw-security
-/+  *server, *publish, cram, default-agent, dbug
-::
->>>>>>> 4fded000
 ~%  %publish  ..is  ~
 |%
 +$  card  card:agent:gall
@@ -2158,28 +2115,7 @@
   |=  req=inbound-request:eyre
   ^-  simple-payload:http
   =/  url  (parse-request-line url.request.req)
-<<<<<<< HEAD
-  ?+    url
-      not-found:gen
-  ::
-      [[[~ %png] [%'~publish' @t ~]] ~]
-    =/  filename=@t  i.t.site.url
-    =/  img=(unit octs)  (~(get by images) filename)
-    ?~  img
-      not-found:gen
-    (png-response:gen u.img)
-  ::
-      [[[~ %css] [%'~publish' %index ~]] ~]
-    (css-response:gen css)
-  ::
-      [[[~ %js] [%'~publish' %index ~]] ~]
-    (js-response:gen js)
-  ::
-      [[[~ %js] [%'~publish' %tile ~]] ~]
-    (js-response:gen tile-js)
-=======
   ?+  url  not-found:gen
->>>>>>> 4fded000
   ::
   ::  pagination endpoints
   ::
