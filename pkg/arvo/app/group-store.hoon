::  group-store: Store groups of ships
::
::    group-store stores groups of ships, so that resources in other apps can be
::    associated with a group. The current model of group-store rolls
::    permissions and invites inside this store for simplicity reasons, although
::    these should be prised apart in a future revision of group store.
::
::
::    ## Scry paths
::
::    /y/groups:
::      A listing of the current groups
::    /x/groups/[resource]:
::      The group itself
::    /x/groups/[resource]/join/[ship]:
::      A flag indicated if the ship is permitted to join
::
::    ## Subscription paths
::
::    /groups:
::      A stream of the current updates to the state, sending the initial state
::      upon subscribe.
::
::    ##  Pokes
::
::    %group-action:
::      Modify the group. Further documented in /sur/group-store.hoon
::
::
/-  *group, permission-store
/+  store=group-store, default-agent, verb, dbug, resource
|%
+$  card  card:agent:gall
::
+$  versioned-state
  $%  state-zero
      state-one
  ==
::
+$  state-zero
  $:  %0
      =groups:state-zero:store
  ==
::
::
+$  state-one
  $:  %1
      =groups
  ==
::
+$  diff
  $%  [%group-update update:store]
      [%group-initial groups]
  ==
--
::
=|  state-one
=*  state  -
::
%-  agent:dbug
%+  verb  |
^-  agent:gall
=<
  |_  =bowl:gall
  +*  this        .
      group-core  +>
      gc          ~(. group-core bowl)
      def         ~(. (default-agent this %|) bowl)
  ::
  ++  on-init  on-init:def
  ++  on-save   !>(state)
  ++  on-load
    |=  =old=vase
    =/  old  !<(versioned-state old-vase)
    ?:  ?=(%1 -.old)
      `this(state old)
    |^
<<<<<<< HEAD
    :-  ~[kick-all]
=======
    :-  :~  [%pass / %agent [our.bowl dap.bowl] %poke %noun !>(%perm-upgrade)]
            kick-all
        ==
>>>>>>> c96705e7
    =*  paths  ~(key by groups.old)
    =/  [unmanaged=(list path) managed=(list path)]
      (skid ~(tap in paths) |=(=path =('~' (snag 0 path))))
    =.  groups  (all-unmanaged unmanaged)
    =.  groups  (all-managed managed)
    this
    ::
    ++  all-managed
      |=  paths=(list path)
      ^+  groups
      ?~  paths
        groups
      =/  [rid=resource =group]
        (migrate-group i.paths)
      %=    $
          paths  t.paths
        ::
          groups
        (~(put by groups) rid group)
      ==
    ::
    ++  all-unmanaged
      |=  paths=(list path)
      ^+  groups
      ?~  paths
        groups
<<<<<<< HEAD
      ?:  =(/~/default i.paths)
=======
      ?:  |(=(/~/default i.paths) =(4 (lent i.paths)))
>>>>>>> c96705e7
        $(paths t.paths)
      =/  [=resource =group]
        (migrate-unmanaged i.paths)
      %=    $
          paths  t.paths
        ::
          groups
        (~(put by groups) resource group)
      ==
    ++  kick-all
      ^-  card
      :+  %give  %kick
      :_  ~
      %~  tap  by
      %+  roll  ~(val by sup.bowl)
      |=  [[=ship pax=path] paths=(set path)]
      (~(put in paths) pax)
    ::
    ++  migrate-unmanaged
      |=  pax=path
      ^-  [resource group]
<<<<<<< HEAD
      =/  =group:state-zero:store
        (~(got by groups.old) pax)
      =/  [=policy members=(set ship)]
        (unmanaged-permissions pax)
      =.  members
        (~(uni in members) group)
=======
      =/  members=(set ship)
        (~(got by groups.old) pax)
      =|  =invite:policy 
>>>>>>> c96705e7
      ?>  ?=(^ pax)
      =/  rid=resource
        (resource-from-old-path t.pax)
      =/  =tags
        (~(put ju *tags) %admin entity.rid)
<<<<<<< HEAD
      [rid members tags policy %.y]
=======
      :-  rid
      [members tags invite %.y]
>>>>>>> c96705e7
    ::
    ++  resource-from-old-path
      |=  pax=path
      ^-  resource
      ?>  ?=([@ @ *] pax)
      =/  ship
        (slav %p i.pax)
      [ship i.t.pax]
    ::
<<<<<<< HEAD
    ++  unmanaged-permissions
      |=  pax=path
      ^-  [policy (set ship)]
      =/  perm
        ~|  pax
        (scry-group-permissions pax)
      ?~  perm
        [*invite:policy ~]
      ?:  ?=(%black kind.u.perm)
        :-  [%open ~ who.u.perm]
        ~
      :_  who.u.perm
      *invite:policy
    ::
    ++  migrate-group
      |=  pax=path
      =/  members
        (~(got by groups.old) pax)
      =^  =policy  members
        (migrate-permissions pax members)
=======
   ++  migrate-group
      |=  pax=path
      =/  members
        (~(got by groups.old) pax)
      =|  =invite:policy  
>>>>>>> c96705e7
      =/  rid=resource
        (resource-from-old-path pax)
      =/  =tags
        (~(put ju *tags) %admin entity.rid)
<<<<<<< HEAD
      [rid members tags policy %.n]
    ::
    ++  migrate-permissions
      |=  [pax=path ships=(set ship)]
      ^-  [policy (set ship)]
      =/  perm
        (scry-group-permissions pax)
      ?~  perm
        [*invite:policy ships]
      ?>  ?=(%white kind.u.perm)
      [[%invite ~] (~(uni in ships) who.u.perm)]
    ::
    ++  scry-unmanaged-groups
      ^-  (set path)
      .^  (set path)
        %gx
        (scot %p our.bowl)
        %permission-store
        (scot %da now.bowl)
        /keys/noun
      ==
    ::
    ++  scry-group-permissions
      |=  pax=path
      ^-  (unit permission:permission-store)
      .^  (unit permission:permission-store)
        %gx
        (scot %p our.bowl)
        %permission-store
        (scot %da now.bowl)
        ;:  weld
          /permission
          pax
          /noun
        ==
      ==
=======
      [rid members tags invite %.n]
    ::
>>>>>>> c96705e7
    --
  ::
  ++  on-poke
    |=  [=mark =vase]
    ^-  (quip card _this)
    ?>  (team:title our.bowl src.bowl)
    =^  cards  state
<<<<<<< HEAD
      ?:  ?=(?(%group-update %group-action) mark)
        (poke-group-update:gc !<(update:store vase))
      (on-poke:def mark vase)
=======
      ?+    mark  (on-poke:def mark vase)
        %noun  (poke-noun:gc vase)
        ::
          ?(%group-update %group-action)
        (poke-group-update:gc !<(update:store vase))
        ::
      ==
>>>>>>> c96705e7
    [cards this]
  ::
  ++  on-watch
    |=  =path
    ^-  (quip card _this)
    ?>  (team:title our.bowl src.bowl)
    ?>  ?=([%groups ~] path)
    :_  this
    [%give %fact ~ %group-update !>([%initial groups])]~
  ::
  ++  on-leave  on-leave:def
  ::
  ++  on-peek
    |=  =path
    ^-  (unit (unit cage))
    ?+  path  (on-peek:def path)
        [%y %groups ~]
      =/  =arch
        :-  ~
        %-  malt
        %+  turn
          ~(tap by groups)
        |=  [rid=resource *]
        ^-  [@ta ~]
        =/  group=^path
          (en-path:resource rid)
        [(spat group) ~]
      ``noun+!>(arch)
    ::
        [%x %groups %ship @ @ ~]
      =/  rid=(unit resource)
        (de-path-soft:resource t.t.path)
      ?~  rid   ~
      ``noun+!>((peek-group u.rid))
    ::
       [%x %groups %ship @ @ %join @ ~]
      =/  rid=(unit resource)
        (de-path-soft:resource t.t.path)
      =/  =ship
        (slav %p i.t.t.t.t.t.t.path)
      ?~  rid  ~
      ``noun+!>((peek-group-join u.rid ship))
    ==
  ::
  ++  on-agent  on-agent:def
  ++  on-arvo   on-arvo:def
  ++  on-fail   on-fail:def
  --
::
|_  bol=bowl:gall
++  peek-group
  |=  rid=resource
  ^-  (unit group)
  (~(get by groups) rid)

++  peek-group-join
  |=  [rid=resource =ship]
  =/  =group
    (~(gut by groups) rid *group)
  =*  policy  policy.group
  ?-  -.policy
      %invite
    ?|  (~(has in pending.policy) ship)
        (~(has in members.group) ship)
    ==
      %open
    ?!  ?|  
      (~(has in banned.policy) ship)
      (~(has in ban-ranks.policy) (clan:title ship))
    ==
  ==
<<<<<<< HEAD
=======
++  poke-noun
  |=  =vase
  ^-  (quip card _state)
  =/  noun
    !<(%perm-upgrade vase)
  |^
  =/  perms=(list path)
    ~(tap in scry-permissions)
  |-
  ?~  perms
    `state
  =*  pax  i.perms
  ?>  ?=(^ pax)
  ?:  |(!=('~' i.pax) =(4 (lent pax)))
    $(perms t.perms)
  =/  rid=resource
    (make-rid t.pax)
  =/  perm
    (scry-group-permissions pax)
  ?~  perm
    $(perms t.perms)
  ?:  (~(has by groups) rid)
    %_    $
      perms  t.perms
    ::
        groups
      %+  ~(jab by groups)  rid
      (update-existing u.perm)
    ==
  %_    $
    perms  t.perms
    ::
        groups
    %+  ~(put by groups)  rid
    (add-new u.perm)
  ==
  ++  make-rid
    |=  =path
    ^-  resource
    ?>  ?=([@ @ *] path)
    :-  (slav %p i.path)
    i.t.path 
  ::
  ++  add-new
    |=  =permission:permission-store
    ^-  group
    ?:  ?=(%black kind.permission)
      [~ ~ [%open ~ who.permission] %.y]
    [who.permission ~ [%invite ~] %.y]
  ::   
  ++  update-existing
    |=  =permission:permission-store
    |=  =group
    ^+  group
    ?:  ?=(%black kind.permission)
      group
    ?>  ?=(%invite -.policy.group)
    %_  group
      members  (~(uni in members.group) who.permission)
    ==
  ::
  ++  scry-permissions
    ^-  (set path)
    .^  (set path)
      %gx
      (scot %p our.bol)
      %permission-store
      (scot %da now.bol)
      /keys/noun
    ==
  ::
  ++  scry-group-permissions
    |=  pax=path
    ^-  (unit permission:permission-store)
    .^  (unit permission:permission-store)
      %gx
      (scot %p our.bol)
      %permission-store
      (scot %da now.bol)
      ;:  weld
        /permission
        pax
        /noun
      ==
    ==
  --
>>>>>>> c96705e7
::
++  poke-group-update
  |=  =update:store
  ^-  (quip card _state)
  ?>  (team:title our.bol src.bol)
  |^
  ?-  -.update
      %add-group       (add-group +.update)
      %add-members     (add-members +.update)
      %remove-members  (remove-members +.update)
      %add-tag         (add-tag +.update)
      %remove-tag      (remove-tag +.update)
      %change-policy   (change-policy +.update)
      %remove-group    (remove-group +.update)
      %expose          (expose +.update)
      %initial-group   (initial-group +.update)
      %initial         [~ state]
  ==
  ::  +expose: unset .hidden flag
  ::
  ++  expose
    |=  [rid=resource ~]
    ^-  (quip card _state)
    =/  =group
      (~(got by groups) rid)
    =.  hidden.group  %.n
    =.  groups
      (~(put by groups) rid group)
    :_  state
    (send-diff %expose rid ~)
  ::  +add-group: add group to store
  ::
  ::    no-op if group already exists
  ::
  ++  add-group
    |=  [rid=resource =policy hidden=?]
    ^-  (quip card _state)
    ?<  (~(has by groups) rid)
    =|  =group
    =.  policy.group   policy
    =.  hidden.group   hidden
    =.  tags.group
      (~(put ju tags.group) %admin our.bol)
    =.  groups
      (~(put by groups) rid group)
    :_  state
    (send-diff %add-group rid policy hidden)
  ::  +add-members: add members to group
  ::
  ++  add-members
    |=  [rid=resource new-ships=(set ship)]
    ^-  (quip card _state)
    =.  groups
      %+  ~(jab by groups)  rid
      |=  group
      %=  +<
        members  (~(uni in members) new-ships)
      ::
          policy
        ?.  ?=(%invite -.policy)
          policy
        policy(pending (~(dif in pending.policy) new-ships))
      ==
    :_  state
    (send-diff %add-members rid new-ships)
  ::  +remove-members: remove members from group
  ::
  ::    no-op if group does not exist
  ::
  ::
  ++  remove-members
    |=  [rid=resource ships=(set ship)]
    ^-  (quip card _state)
    ?.  (~(has by groups) rid)  [~ state]
    =.  groups
      %+  ~(jab by groups)  rid
      |=  group
      %=  +<
        members  (~(dif in members) ships)
        tags  (remove-tags +< ships)
      ==
    :_   state
    (send-diff %remove-members rid ships)
  ::  +add-tag: add tag to ships
  ::
  ::    crash if ships are not in group
  ::
  ++  add-tag
    |=  [rid=resource =tag ships=(set ship)]
    ^-  (quip card _state)
    =.  groups
      %+  ~(jab by groups)  rid
      |=  group
      ?>  ?=(~ (~(dif in ships) members))
      +<(tags (merge-tags tags ships (sy tag ~)))
    :_  state
    (send-diff %add-tag rid tag ships)
  ::  +remove-tag: remove tag from ships
  ::
  ::    crash if ships are not in group or tag does not exist
  ::
  ++  remove-tag
    |=  [rid=resource =tag ships=(set ship)]
    ^-  (quip card _state)
    =.  groups
      %+  ~(jab by groups)  rid
      |=  group
      ?>  ?&  ?=(~ (~(dif in ships) members))
              (~(has by tags) tag)
          ==
      %=    +<
        ::
          tags
        %+  ~(jab by tags)  tag
        |=((set ship) (~(dif in +<) ships))
      ==
    :_  state
    (send-diff %remove-tag rid tag ships)
  ::  initial-group: initialize foreign group
  ::
  ++  initial-group
    |=  [rid=resource =group]
    ^-  (quip card _state)
    =.  groups
      (~(put by groups) rid group)
    :_  state
    (send-diff %initial-group rid group)
  ::  +change-policy: modify group access control
  ::
  ::    If the change will kick members, then send a separate
  ::    %remove-members diff after the %change-policy diff
  ++  change-policy
    |=  [rid=resource =diff:policy]
    ^-  (quip card _state)
    ?.  (~(has by groups) rid)
      [~ state]
    =/  =group
      (~(got by groups) rid)
    |^
    =^  cards  group
      ?-  -.diff
        %open     (open +.diff)
        %invite   (invite +.diff)
        %replace  (replace +.diff)
      ==
    =.  groups
      (~(put by groups) rid group)
    :_  state
    %+  weld
      (send-diff %change-policy rid diff)
    cards
    ::
    ++  open
      |=  =diff:open:policy
      ?-  -.diff
        %allow-ranks     (allow-ranks +.diff)
        %ban-ranks       (ban-ranks +.diff)
        %allow-ships     (allow-ships +.diff)
        %ban-ships       (ban-ships +.diff)
      ==
    ::
    ++  invite
      |=  =diff:invite:policy
      ?-  -.diff
        %add-invites     (add-invites +.diff)
        %remove-invites  (remove-invites +.diff)
      ==
    ::
    ++  allow-ranks
      |=  ranks=(set rank:title)
      ^-  (quip card _group)
      ?>  ?=(%open -.policy.group)
      =.  ban-ranks.policy.group
        (~(dif in ban-ranks.policy.group) ranks)
      `group
    ::
    ++  ban-ranks
      |=  ranks=(set rank:title)
      ^-  (quip card _group)
      ?>  ?=(%open -.policy.group)
      =.  ban-ranks.policy.group
        (~(uni in ban-ranks.policy.group) ranks)
      `group
    ::
    ++  allow-ships
      |=  ships=(set ship)
      ^-  (quip card _group)
      ?>  ?=(%open -.policy.group)
      =.  banned.policy.group
        (~(dif in banned.policy.group) ships)
      `group
    ::
    ++  ban-ships
      |=  ships=(set ship)
      ^-  (quip card _group)
      ?>  ?=(%open -.policy.group)
      =.  banned.policy.group
        (~(uni in banned.policy.group) ships)
      =/  to-remove=(set ship)
        (~(int in members.group) banned.policy.group)
      :-  ~[(poke-us %remove-members rid to-remove)]
      group
    ::
    ++  add-invites
      |=  ships=(set ship)
      ^-  (quip card _group)
      ?>  ?=(%invite -.policy.group)
      =.  pending.policy.group
        (~(uni in pending.policy.group) ships)
      `group
    ::
    ++  remove-invites
      |=  ships=(set ship)
      ^-  (quip card _group)
      ?>  ?=(%invite -.policy.group)
      =.  pending.policy.group
        (~(dif in pending.policy.group) ships)
      `group
    ++  replace
      |=  =policy
      ^-  (quip card _group)
      =.  policy.group
        policy
      `group
    --
  ::  +remove-group: remove group from store
  ::
  ::    no-op if group does not exist
  ++  remove-group
    |=  [rid=resource ~]
    ^-  (quip card _state)
    ?.  (~(has by groups) rid)
      `state
    =.  groups
      (~(del by groups) rid)
    :_  state
    (send-diff %remove-group rid ~)
  ::
  --

++  merge-tags
  |=  [=tags ships=(set ship) new-tags=(set tag)]
  ^+  tags
  =/  tags-list  ~(tap in new-tags)
  |-
  ?~  tags-list
    tags
  =*  tag  i.tags-list
  =/  old-ships=(set ship)
    (~(gut by tags) tag ~)
  %=    $
    tags-list  t.tags-list
  ::
      tags
    %+  ~(put by tags)
      tag
    (~(uni in old-ships) ships)
 ==
++  remove-tags
  |=  [=group ships=(set ship)]
  ^-  tags
  %-  malt
  %+  turn
    ~(tap by tags.group)
  |=  [=tag tagged=(set ship)]
  :-  tag
  (~(dif in tagged) ships)
::
++  poke-us
  |=  =action:store
  ^-  card
  [%pass / %agent [our.bol %group-store] %poke %group-action !>(action)]
::  +send-diff: update subscribers of new state
::
::    We only allow subscriptions on /groups
::    so just give the fact there.
++  send-diff
  |=  =update:store
  ^-  (list card)
  [%give %fact ~[/groups] %group-update !>(update)]~
::
--<|MERGE_RESOLUTION|>--- conflicted
+++ resolved
@@ -75,13 +75,9 @@
     ?:  ?=(%1 -.old)
       `this(state old)
     |^
-<<<<<<< HEAD
-    :-  ~[kick-all]
-=======
     :-  :~  [%pass / %agent [our.bowl dap.bowl] %poke %noun !>(%perm-upgrade)]
             kick-all
         ==
->>>>>>> c96705e7
     =*  paths  ~(key by groups.old)
     =/  [unmanaged=(list path) managed=(list path)]
       (skid ~(tap in paths) |=(=path =('~' (snag 0 path))))
@@ -108,11 +104,7 @@
       ^+  groups
       ?~  paths
         groups
-<<<<<<< HEAD
-      ?:  =(/~/default i.paths)
-=======
       ?:  |(=(/~/default i.paths) =(4 (lent i.paths)))
->>>>>>> c96705e7
         $(paths t.paths)
       =/  [=resource =group]
         (migrate-unmanaged i.paths)
@@ -134,29 +126,16 @@
     ++  migrate-unmanaged
       |=  pax=path
       ^-  [resource group]
-<<<<<<< HEAD
-      =/  =group:state-zero:store
-        (~(got by groups.old) pax)
-      =/  [=policy members=(set ship)]
-        (unmanaged-permissions pax)
-      =.  members
-        (~(uni in members) group)
-=======
       =/  members=(set ship)
         (~(got by groups.old) pax)
       =|  =invite:policy 
->>>>>>> c96705e7
       ?>  ?=(^ pax)
       =/  rid=resource
         (resource-from-old-path t.pax)
       =/  =tags
         (~(put ju *tags) %admin entity.rid)
-<<<<<<< HEAD
-      [rid members tags policy %.y]
-=======
       :-  rid
       [members tags invite %.y]
->>>>>>> c96705e7
     ::
     ++  resource-from-old-path
       |=  pax=path
@@ -166,79 +145,17 @@
         (slav %p i.pax)
       [ship i.t.pax]
     ::
-<<<<<<< HEAD
-    ++  unmanaged-permissions
-      |=  pax=path
-      ^-  [policy (set ship)]
-      =/  perm
-        ~|  pax
-        (scry-group-permissions pax)
-      ?~  perm
-        [*invite:policy ~]
-      ?:  ?=(%black kind.u.perm)
-        :-  [%open ~ who.u.perm]
-        ~
-      :_  who.u.perm
-      *invite:policy
-    ::
-    ++  migrate-group
-      |=  pax=path
-      =/  members
-        (~(got by groups.old) pax)
-      =^  =policy  members
-        (migrate-permissions pax members)
-=======
    ++  migrate-group
       |=  pax=path
       =/  members
         (~(got by groups.old) pax)
       =|  =invite:policy  
->>>>>>> c96705e7
       =/  rid=resource
         (resource-from-old-path pax)
       =/  =tags
         (~(put ju *tags) %admin entity.rid)
-<<<<<<< HEAD
-      [rid members tags policy %.n]
-    ::
-    ++  migrate-permissions
-      |=  [pax=path ships=(set ship)]
-      ^-  [policy (set ship)]
-      =/  perm
-        (scry-group-permissions pax)
-      ?~  perm
-        [*invite:policy ships]
-      ?>  ?=(%white kind.u.perm)
-      [[%invite ~] (~(uni in ships) who.u.perm)]
-    ::
-    ++  scry-unmanaged-groups
-      ^-  (set path)
-      .^  (set path)
-        %gx
-        (scot %p our.bowl)
-        %permission-store
-        (scot %da now.bowl)
-        /keys/noun
-      ==
-    ::
-    ++  scry-group-permissions
-      |=  pax=path
-      ^-  (unit permission:permission-store)
-      .^  (unit permission:permission-store)
-        %gx
-        (scot %p our.bowl)
-        %permission-store
-        (scot %da now.bowl)
-        ;:  weld
-          /permission
-          pax
-          /noun
-        ==
-      ==
-=======
       [rid members tags invite %.n]
     ::
->>>>>>> c96705e7
     --
   ::
   ++  on-poke
@@ -246,11 +163,6 @@
     ^-  (quip card _this)
     ?>  (team:title our.bowl src.bowl)
     =^  cards  state
-<<<<<<< HEAD
-      ?:  ?=(?(%group-update %group-action) mark)
-        (poke-group-update:gc !<(update:store vase))
-      (on-poke:def mark vase)
-=======
       ?+    mark  (on-poke:def mark vase)
         %noun  (poke-noun:gc vase)
         ::
@@ -258,7 +170,6 @@
         (poke-group-update:gc !<(update:store vase))
         ::
       ==
->>>>>>> c96705e7
     [cards this]
   ::
   ++  on-watch
@@ -330,8 +241,6 @@
       (~(has in ban-ranks.policy) (clan:title ship))
     ==
   ==
-<<<<<<< HEAD
-=======
 ++  poke-noun
   |=  =vase
   ^-  (quip card _state)
@@ -418,7 +327,6 @@
       ==
     ==
   --
->>>>>>> c96705e7
 ::
 ++  poke-group-update
   |=  =update:store
