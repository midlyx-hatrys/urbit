--- conflicted
+++ resolved
@@ -1,7 +1,6 @@
 ::  chat-view: sets up chat JS client, paginates data, and combines commands
 ::  into semantic actions for the UI
 ::
-<<<<<<< HEAD
 /-  *permission-store,
     *permission-hook,
     *group,
@@ -21,21 +20,6 @@
     grpl=group,
     resource,
     mdl=metadata
-=======
-/-  *permission-store
-/-  *permission-hook
-/-  *group-store
-/-  *invite-store
-/-  *metadata-store
-/-  *permission-group-hook
-/-  *chat-hook
-/-  *metadata-hook
-/-  *rw-security
-/-  hook=chat-hook
-/+  *server, default-agent, verb, dbug
-/+  store=chat-store
-/+  view=chat-view
->>>>>>> 154f1538
 ::
 ~%  %chat-view-top  ..is  ~
 |%
