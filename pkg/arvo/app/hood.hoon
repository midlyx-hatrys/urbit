--- conflicted
+++ resolved
@@ -2,11 +2,7 @@
 /+  drum=hood-drum, helm=hood-helm, kiln=hood-kiln
 |%
 +$  state
-<<<<<<< HEAD
-  $:  %14
-=======
-  $:  %15
->>>>>>> 3fc5db75
+  $:  %16
       drum=state:drum
       helm=state:helm
       kiln=state:kiln
@@ -14,24 +10,15 @@
 +$  any-state
   $%  state
       [ver=?(%1 %2 %3 %4 %5 %6) lac=(map @tas fin-any-state)]
-<<<<<<< HEAD
-      [%7 drum=any-state:drum helm=state:helm kiln=state:kiln]
-      [%8 drum=any-state:drum helm=state:helm kiln=state:kiln]
-      [%9 drum=any-state:drum helm=state:helm kiln=state:kiln]
-      [%10 drum=any-state:drum helm=state:helm kiln=state:kiln]
-      [%11 drum=any-state:drum helm=state:helm kiln=state:kiln]
-      [%12 drum=any-state:drum helm=state:helm kiln=state:kiln]
-      [%13 drum=any-state:drum helm=state:helm kiln=state:kiln]
-=======
-      [%7 drum=state:drum helm=state:helm kiln=state-1:kiln]
-      [%8 drum=state:drum helm=state:helm kiln=state-1:kiln]
-      [%9 drum=state:drum helm=state:helm kiln=state-1:kiln]
-      [%10 drum=state:drum helm=state:helm kiln=state-1:kiln]
-      [%11 drum=state:drum helm=state:helm kiln=state-1:kiln]
-      [%12 drum=state:drum helm=state:helm kiln=state-1:kiln]
-      [%13 drum=state:drum helm=state:helm kiln=state-1:kiln]
-      [%14 drum=state:drum helm=state:helm kiln=state:kiln]
->>>>>>> 3fc5db75
+      [%7 drum=any-state:drum helm=state:helm kiln=state-1:kiln]
+      [%8 drum=any-state:drum helm=state:helm kiln=state-1:kiln]
+      [%9 drum=any-state:drum helm=state:helm kiln=state-1:kiln]
+      [%10 drum=any-state:drum helm=state:helm kiln=state-1:kiln]
+      [%11 drum=any-state:drum helm=state:helm kiln=state-1:kiln]
+      [%12 drum=any-state:drum helm=state:helm kiln=state-1:kiln]
+      [%13 drum=any-state:drum helm=state:helm kiln=state-1:kiln]
+      [%14 drum=any-state:drum helm=state:helm kiln=state:kiln]
+      [%15 drum=any-state:drum helm=state:helm kiln=state:kiln]
   ==
 +$  any-state-tuple
   $:  drum=any-state:drum
