--- conflicted
+++ resolved
@@ -160,11 +160,7 @@
       %get-nonce               `(nonce id +.params nonce:scry)
       %get-history             `(history id +.params addr:history:scry)
       %get-roller-config       `(get-config id +.params config:scry)
-<<<<<<< HEAD
-      %unsign-transaction      `(unsign-transaction id +.params chain-id:scry)
-=======
       %hash-transaction        `(hash-transaction id +.params chain-id:scry)
->>>>>>> 87556121
     ==
   --
 ::
