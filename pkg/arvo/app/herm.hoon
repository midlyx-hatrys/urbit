::  herm: stand-in for term.c with http interface
::
/-  herm
/+  default-agent, dbug, verb
<<<<<<< HEAD
/$  blit-to-json  %blit  %json
/$  json-to-blit  %json  %blit
=,  jael
=======
::  keep relevant mark conversions in cache for performance
::
/$  bj  %blit  %json
/$  jb  %json  %belt
/$  jt  %json  %herm-task
::
>>>>>>> 5385889e
|%
+$  state-0  [%0 ~]
--
::
=|  state-0
=*  state  -
%+  verb  |
%-  agent:dbug
^-  agent:gall
<<<<<<< HEAD
=======
=>  |%
    ++  pass-session
      |=  [ses=@tas tas=session-task:dill]
      [%pass /dill/[ses] %arvo %d %shot ses tas]
    --
>>>>>>> 5385889e
|_  =bowl:gall
+*  this  .
    def   ~(. (default-agent this %|) bowl)
::
++  on-init
  ^-  (quip card:agent:gall _this)
<<<<<<< HEAD
  ::  set up dill session subscription
  ::
  [[%pass [%view %$ ~] %arvo %d %view ~]~ this]
=======
  [~ this]
>>>>>>> 5385889e
::
++  on-save   !>([%0 ~])
++  on-load
  |=  old=vase
  ^-  (quip card:agent:gall _this)
  [~ this(state [%0 ~])]
::
++  on-watch
  |=  =path
  ^-  (quip card:agent:gall _this)
<<<<<<< HEAD
  ?>  =(our src):bowl
  ?>  ?=([%session @ %view ~] path)
=======
>>>>>>> 5385889e
  :_  this
  ?>  ?=([%session @ ~] path)
  =*  ses  i.t.path
  :~  ::  subscribe to the requested session
      ::
      ::NOTE  multiple views do not result in multiple subscriptions
      ::      because they go over the same wire/duct
      ::
      (pass-session ses %view ~)
      ::  tell session to refresh, so new client knows what's on screen
      ::TODO  should client be responsible for this?
      ::
      (pass-session ses %hail ~)
  ==
::
++  on-arvo
  |=  [=wire =sign-arvo]
  ^-  (quip card:agent:gall _this)
<<<<<<< HEAD
  ?+  wire  (on-arvo:def wire sign-arvo)
    [%tube *]  [~ this]  ::  we no longer care about these
  ::
=======
  ~|  wire
  ?+  wire  !!
>>>>>>> 5385889e
    ::  pass on dill blits for the session
    ::
      [%dill @ ~]
    =*  ses  i.t.wire
    ?.  ?=([%dill %blit *] sign-arvo)
      ~|  [%unexpected-sign [- +<]:sign-arvo]
      !!
    :_  this
    %+  turn  p.sign-arvo
    |=  =blit:dill
<<<<<<< HEAD
    [%give %fact [%session %$ %view ~]~ %blit !>(blit)]
=======
    [%give %fact [%session ses ~]~ %blit !>(blit)]
  ::
    ::  clean up old-style subscriptions
    ::
      [%view @ ~]
    =*  ses  i.t.wire
    :_  this
    [%pass wire %arvo %d %shot ses %flee ~]~
>>>>>>> 5385889e
  ==
::
++  on-poke
  |=  [=mark =vase]
  ^-  (quip card:agent:gall _this)
<<<<<<< HEAD
  ?>  =(our src):bowl
  ?.  ?=(%belt mark)
    ~|  [%unexpected-mark mark]
    !!
=======
>>>>>>> 5385889e
  :_  this
  :_  ~
  ?+  mark  ~|([%unexpected-mark mark] !!)
    %belt       (pass-session %$ %belt !<(belt:dill vase))
    %herm-task  (pass-session !<(task:herm vase))
  ==
::
++  on-peek
  |=  =path
  ^-  (unit (unit cage))
  ?+  path  ~
      [%x %sessions ~]
    :+  ~  ~
    :-  %json
    !>  ^-  json
    =-  a+(turn ~(tap in -) (lead %s))
    .^((set @tas) %dy /(scot %p our.bowl)//(scot %da now.bowl)/sessions)
  ==
::
++  on-leave  on-leave:def
::
++  on-agent  on-agent:def
++  on-fail   on-fail:def
--<|MERGE_RESOLUTION|>--- conflicted
+++ resolved
@@ -2,18 +2,13 @@
 ::
 /-  herm
 /+  default-agent, dbug, verb
-<<<<<<< HEAD
+::  keep relevant mark conversions in cache for performance
+::
 /$  blit-to-json  %blit  %json
 /$  json-to-blit  %json  %blit
+/$  json-to-task  %json  %herm-task
+::
 =,  jael
-=======
-::  keep relevant mark conversions in cache for performance
-::
-/$  bj  %blit  %json
-/$  jb  %json  %belt
-/$  jt  %json  %herm-task
-::
->>>>>>> 5385889e
 |%
 +$  state-0  [%0 ~]
 --
@@ -23,27 +18,18 @@
 %+  verb  |
 %-  agent:dbug
 ^-  agent:gall
-<<<<<<< HEAD
-=======
 =>  |%
     ++  pass-session
       |=  [ses=@tas tas=session-task:dill]
       [%pass /dill/[ses] %arvo %d %shot ses tas]
     --
->>>>>>> 5385889e
 |_  =bowl:gall
 +*  this  .
     def   ~(. (default-agent this %|) bowl)
 ::
 ++  on-init
   ^-  (quip card:agent:gall _this)
-<<<<<<< HEAD
-  ::  set up dill session subscription
-  ::
-  [[%pass [%view %$ ~] %arvo %d %view ~]~ this]
-=======
   [~ this]
->>>>>>> 5385889e
 ::
 ++  on-save   !>([%0 ~])
 ++  on-load
@@ -54,13 +40,9 @@
 ++  on-watch
   |=  =path
   ^-  (quip card:agent:gall _this)
-<<<<<<< HEAD
-  ?>  =(our src):bowl
+  :_  this
+  ~|  path
   ?>  ?=([%session @ %view ~] path)
-=======
->>>>>>> 5385889e
-  :_  this
-  ?>  ?=([%session @ ~] path)
   =*  ses  i.t.path
   :~  ::  subscribe to the requested session
       ::
@@ -77,14 +59,10 @@
 ++  on-arvo
   |=  [=wire =sign-arvo]
   ^-  (quip card:agent:gall _this)
-<<<<<<< HEAD
+  ~|  wire
   ?+  wire  (on-arvo:def wire sign-arvo)
     [%tube *]  [~ this]  ::  we no longer care about these
   ::
-=======
-  ~|  wire
-  ?+  wire  !!
->>>>>>> 5385889e
     ::  pass on dill blits for the session
     ::
       [%dill @ ~]
@@ -95,10 +73,7 @@
     :_  this
     %+  turn  p.sign-arvo
     |=  =blit:dill
-<<<<<<< HEAD
-    [%give %fact [%session %$ %view ~]~ %blit !>(blit)]
-=======
-    [%give %fact [%session ses ~]~ %blit !>(blit)]
+    [%give %fact [%session ses %view ~]~ %blit !>(blit)]
   ::
     ::  clean up old-style subscriptions
     ::
@@ -106,19 +81,11 @@
     =*  ses  i.t.wire
     :_  this
     [%pass wire %arvo %d %shot ses %flee ~]~
->>>>>>> 5385889e
   ==
 ::
 ++  on-poke
   |=  [=mark =vase]
   ^-  (quip card:agent:gall _this)
-<<<<<<< HEAD
-  ?>  =(our src):bowl
-  ?.  ?=(%belt mark)
-    ~|  [%unexpected-mark mark]
-    !!
-=======
->>>>>>> 5385889e
   :_  this
   :_  ~
   ?+  mark  ~|([%unexpected-mark mark] !!)
