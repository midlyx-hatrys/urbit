--- conflicted
+++ resolved
@@ -636,128 +636,11 @@
     =/  =term   i.t.t.t.path
     =/  marked-graph=(unit marked-graph:store)
       (~(get by graphs) [ship term])
-<<<<<<< HEAD
-    ?~  graph  [~ ~]
-    :-  ~  :-  ~  :-  %graph-update-2
-    !>  ^-  update:store
-    :-  now.bowl
-    :+  %add-nodes
-      [ship term]
-    %-  ~(gas by *(map index:store node:store))
-    %+  turn  (tap:orm `graph:store`(lot:orm p.u.graph start end))
-    |=  [=atom =node:store]
-    ^-  [index:store node:store]
-    [~[atom] node]
-  ::
-      [%x %node-exists @ @ @ *]
-    =/  =ship  (slav %p i.t.t.path)
-    =/  =term  i.t.t.t.path
-    =/  =index:store
-      (turn t.t.t.t.path (cury slav %ud))
-    =/  node=(unit node:store)
-      (get-node ship term index)
-    ``noun+!>(?=(^ node))
-  ::
-      [%x %node @ @ @ *]
-    =/  =ship  (slav %p i.t.t.path)
-    =/  =term  i.t.t.t.path
-    =/  =index:store
-      (turn t.t.t.t.path (cury slav %ud))
-    =/  node=(unit node:store)  (get-node ship term index)
-    ?~  node  [~ ~]
-    :-  ~  :-  ~  :-  %graph-update-2
-    !>  ^-  update:store
-    :-  now.bowl
-    :+  %add-nodes
-      [ship term]
-    (~(gas by *(map index:store node:store)) [index u.node] ~)
-  ::
-      [%x %node-siblings ?(%older %younger) @ @ @ *]
-    =/  older  ?=(%older i.t.t.path)
-    =/  =ship  (slav %p i.t.t.t.path)
-    =/  =term  i.t.t.t.t.path
-    =/  count  (slav %ud i.t.t.t.t.t.path)
-    =/  =index:store
-      (turn t.t.t.t.t.t.path (cury slav %ud))
-    =/  parent=index:store
-      (scag (dec (lent index)) index)
-    =/  graph
-      (get-node-children ship term parent)
-    ?~  graph  [~ ~]
-    :-  ~  :-  ~  :-  %graph-update-2
-    !>  ^-  update:store
-    :-  now.bowl
-    :+  %add-nodes
-      [ship term]
-    %-  ~(gas by *(map index:store node:store))
-    :: TODO time complexity not desirable
-    ::   replace with custom ordered map functions
-    %+  turn  
-      =-  ?.(older (slag (safe-sub (lent -) count) -) (scag count -))
-      %-  tap:orm
-      %+  lot:orm  u.graph
-      =/  idx
-        (snag (dec (lent index)) index)
-      ?:(older [`idx ~] [~ `idx])
-    |=  [=atom =node:store]
-    ^-  [index:store node:store]
-    [(snoc parent atom) node]
-  ::
-      [%x ?(%newest %oldest) @ @ @ *]
-    =/  newest  ?=(%newest i.t.path)
-    =/  =ship  (slav %p i.t.t.path)
-    =/  =term  i.t.t.t.path
-    =/  count=@ud
-      (slav %ud i.t.t.t.t.path)
-    =/  =index:store
-      (turn t.t.t.t.t.path (cury slav %ud))
-    =/  children
-      (get-node-children ship term index)
-    ?~  children  [~ ~]
-    :-  ~  :-  ~  :-  %graph-update-2
-    !>  ^-  update:store
-    :-  now.bowl
-    :+  %add-nodes
-      [ship term]
-    %-  ~(gas by *(map index:store node:store))
-    %+  turn
-      %+  scag  count
-      %-  ?:(newest same flop)
-      (tap:orm u.children)
-    |=  [=atom =node:store]
-    ^-  [index:store node:store]
-    [(snoc index atom) node]
-  ::
-      [%x %node-children-subset @ @ @ @ @ *]
-    =/  =ship  (slav %p i.t.t.path)
-    =/  =term  i.t.t.t.path
-    =/  start=(unit atom)  (rush i.t.t.t.t.path dem:ag)
-    =/  end=(unit atom)    (rush i.t.t.t.t.t.path dem:ag)
-    =/  =index:store
-      (turn t.t.t.t.t.t.path |=(=cord (slav %ud cord)))
-    =/  node=(unit node:store)  (get-node ship term index)
-    ?~  node  [~ ~]
-    ?-  -.children.u.node
-        %empty  [~ ~]
-        %graph
-      :-  ~  :-  ~  :-  %graph-update-2
-      !>  ^-  update:store
-      :-  now.bowl
-      :+  %add-nodes
-        [ship term]
-      %-  ~(gas by *(map index:store node:store))
-      %+  turn  (tap:orm `graph:store`(lot:orm p.children.u.node end start))
-      |=  [=atom =node:store]
-      ^-  [index:store node:store]
-      [(snoc index atom) node]
-    ==
-=======
     ?~  marked-graph  [~ ~]
     =*  graph  p.u.marked-graph
     =*  mark   q.u.marked-graph
     :-  ~  :-  ~  :-  %graph-update-2
     !>(`update:store`[now.bowl [%add-graph [ship term] graph mark %.y]])
->>>>>>> da85ee2e
   ::
       [%x %update-log @ @ *]
     =/  =ship   (slav %p i.t.t.path)
@@ -765,17 +648,6 @@
     =/  update-log
       (~(get by update-logs) [ship term])
     ?~  update-log  [~ ~]
-<<<<<<< HEAD
-    ::  orm-log is ordered backwards, so swap start and end
-    ``noun+!>((lot:orm-log u.update-log end start))
-  ::
-      [%x %update-log @ @ ~]
-    =/  =ship   (slav %p i.t.t.path)
-    =/  =term   i.t.t.t.path
-    =/  update-log=(unit update-log:store)  (~(get by update-logs) [ship term])
-    ?~  update-log  [~ ~]
-    ``noun+!>(u.update-log)
-=======
     :-  ~  :-  ~  :-  %noun
     !>
     ?+    t.t.t.t.path  (on-peek:def path)
@@ -796,51 +668,11 @@
         (slaw %da start)
       (slaw %da end)
     ==
->>>>>>> da85ee2e
   ::
       [%x %graph @ @ *]
     =/  =ship   (slav %p i.t.t.path)
     =/  =term   i.t.t.t.path
-<<<<<<< HEAD
-    =/  m-update-log=(unit update-log:store)  (~(get by update-logs) [ship term])
-    :-  ~  :-  ~  :-  %noun
-    !>  ^-  (unit time)
-    %+  biff  m-update-log
-    |=  =update-log:store
-    =/  result=(unit [=time =update:store])
-      (pry:orm-log:store update-log)
-    (bind result |=([=time update:store] time))
-  ==
-  ::
-  ++  safe-sub
-    |=  [a=@ b=@]
-    ^-  @
-    ?:  (gte b a)
-      0
-    (sub a b)
-  ::
-  ++  get-node-children
-    |=  [=ship =term =index:store]
-    ^-  (unit graph:store)
-    ?:  ?=(~ index)
-      =/  graph
-        (~(get by graphs) [ship term])
-      ?~  graph  ~
-      `p.u.graph
-    =/  node
-      (get-node ship term index)
-    ?~  node  ~
-    ?:  ?=(%empty -.children.u.node)
-      ~
-    `p.children.u.node
-  ::
-  ++  get-node
-    |=  [=ship =term =index:store]
-    ^-  (unit node:store)
-    =/  parent-graph=(unit marked-graph:store)
-=======
     =/  marked-graph=(unit marked-graph:store)
->>>>>>> da85ee2e
       (~(get by graphs) [ship term])
     ?~  marked-graph  [~ ~]
     =*  graph  p.u.marked-graph
