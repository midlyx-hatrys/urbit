::  chat-hook [landscape]:
::  mirror chat data from foreign to local based on read
::  allow sending chat messages to foreign paths based on write perms
::
/-  inv=invite-store, *metadata-store, *group-store,
    hook=chat-hook, *group, push-hook, pull-hook, store=chat-store
/+  default-agent, verb, dbug, group-store, grpl=group,
    resource, graph-store, *migrate
|%
+$  card  card:agent:gall
::
+$  versioned-state
  $%  state-10
      state-11
  ==
::
+$  migration-state  (map resource @ud)
+$  state-11  [%11 state-base migrate=migration-state]
+$  state-10  [%10 state-base]
+$  state-base
  $:  =synced:hook
      invite-created=_|
      allow-history=(map path ?)
  ==
--
=|  state-11
=*  state  -
::
%-  agent:dbug
%+  verb  |
^-  agent:gall
=<
  |_  bol=bowl:gall
  +*  this       .
      chat-core  +>
      cc         ~(. chat-core bol)
      def        ~(. (default-agent this %|) bol)
  ::
  ++  on-init
    ^-  (quip card _this)
    :_  this(invite-created %.y)
    [(invite-poke:cc [%create %chat]) ~]
  ++  on-save   !>(state)
  ++  on-load
    |=  old-vase=vase
    ^-  (quip card _this)
    |^
    =/  old  !<(versioned-state old-vase)
    =|  cards=(list card)
    |-
    ?:  ?=(%11 -.old)
      [cards this(state old)]
    =.  cards
      :_  cards
      =-  [%pass /self-poke %agent [our.bol %chat-hook] %poke -]
      noun+!>(%migrate-graph)
    $(old [%11 +.old ~])
    --
  ::
  ++  on-poke
    |=  [=mark =vase]
    ^-  (quip card _this)
    =^  cards  state
      ?+  mark  (on-poke:def mark vase)
          %noun
        %-  poke-noun:cc
        !<  ?(%migrate-graph)
        vase
      ::
          %import
        ?>  (team:title our.bol src.bol)
        (poke-import:cc q.vase)
      ==
    [cards this]
  ::
  ++  on-watch  on-watch:def
  ::
  ++  on-agent
    |=  [=wire =sign:agent:gall]
    ^-  (quip card _this)
    |^
    ?.  ?=([%migrate-graph *] wire)
      `this
    =/  rid=resource
      (de-path:resource t.wire)
    ?.  ?=(%watch-ack -.sign)
      ~|  "Expected error, please ignore"
      (on-agent:def wire sign)
    ?~  p.sign
      :_  this(migrate (~(del by migrate) rid))
      ~[(poke-graph-pull-hook %add entity.rid rid)]
    =/  nack-count=@ud
      +((~(gut by migrate) rid 0))
    ?:  (gte nack-count 24)
      ~&  >>>  "failed to migrate notebook {<rid>} to graph-store"
      [~ this]
    :_  this(migrate (~(put by migrate) rid nack-count))
    =/  wakeup=@da
      (add now.bol (mul ~s1 (bex (min 19 nack-count))))
    [%pass wire %arvo %b %wait wakeup]~
    ::
    ++  poke-graph-pull-hook
      |=  =action:pull-hook
      ^-  card
      =-  [%pass / %agent [our.bol %graph-pull-hook] %poke -]
      pull-hook-action+!>(action)
    --
  ::
  ++  on-leave  on-leave:def
<<<<<<< HEAD
  ::
  ++  on-peek
    |=  =path
    ^-  (unit (unit cage))
    ?+  path  (on-peek:def path)
        [%x %export ~]
      ``noun+!>(state)
        [%x %synced ~]
      ``noun+!>(~(key by synced))
    ==
  ::
  ++  on-arvo
=======
  ++  on-peek   on-peek:def
  ++  on-arvo   
>>>>>>> ef289cf2
    |=  [=wire =sign-arvo]
    ^-  (quip card _this)
    ?+  wire  (on-arvo:def wire sign-arvo)
        [%migrate-graph *]
      =/  rid=resource
        (de-path:resource t.wire)
      ?>  ?=([%behn %wake *] sign-arvo)
      ~?  ?=(^ error.sign-arvo)
        "behn errored in backoff timers, continuing anyway" 
      :_  this
      ~[(watch-graph:cc rid)]
    ==
  ++  on-fail   on-fail:def
  --
::
|_  bol=bowl:gall
++  grp  ~(. grpl bol)
++  watch-graph
  |=  rid=resource
  ^-  card
  =/  =path
    (en-path:resource rid)
  [%pass migrate-graph+path %agent [entity.rid %graph-push-hook] %watch resource+path]
::
++  poke-noun
  |=  a=?(%migrate-graph)
  ^-  (quip card _state)
  |^
  ?-  a
      %migrate-graph  migrate-graph
  ==
  ::
  ++  poke-our
    |=  [app=term =cage]
    ^-  card
    [%pass / %agent [our.bol app] %poke cage]
  ::
  ++  poke-graph-push-hook
    |=  =action:push-hook
    ^-  card
    (poke-our %graph-push-hook %push-hook-action !>(action))
  ::
  ++  poke-graph-store
    |=  =update:graph-store
    ^-  card
    (poke-our %graph-store %graph-update !>(update))
  ::
  ++  nobody
    ^-  @p
    (bex 128)
  ::
  ++  path-to-resource
    |=  =path
    ^-  resource
    ?.  ?=([@ @ ~] path)  
      nobody^(spat path)
    =/  m-ship=(unit ship)
      (slaw %p i.path)
    ?~  m-ship
      nobody^(spat path)
    [u.m-ship i.t.path]
  ::
  ++  migrate-graph
    ^-  (quip card _state)
    =/  syncs=(list [=path =ship])
      ~(tap by synced)
    =|  cards=(list card)
    |- 
    ?~  syncs  [cards state]
    =,  i.syncs
    =/  rid=resource
      (path-to-resource path)
    ~&  migrating+path
    ~&  to+rid
    ?:  =(nobody entity.rid) 
      %_   $
       syncs  t.syncs
       ::
         cards
        :_  cards
        %-  poke-graph-store
        :+  %0  now.bol
        archive-graph+rid
      ==
    ?:  =(our.bol ship)
      %_    $  
        cards  :_(cards (poke-graph-push-hook %add rid))
        syncs  t.syncs
      ==
    %_   $
      cards    :_(cards (watch-graph rid))
      syncs    t.syncs
      migrate  (~(put by migrate) rid 0)
    ==
  --
::
++  poke-import
  |=  arc=*
  ^-  (quip card _state)
  =/  sty=state-11
    :+  %11
      :+  (remake-map ;;((tree [path ship]) +<.arc))
        ;;(? +>-.arc)
      (remake-map ;;((tree [path ?]) +>+.arc))
    ~
  :_  sty
  :_  ~
  =-  [%pass /self-poke %agent [our.bol %chat-hook] %poke -]
  noun+!>(%migrate-graph)
::
++  invite-poke
  |=  =action:inv
  ^-  card
  [%pass / %agent [our.bol %invite-store] %poke %invite-action !>(action)]
--<|MERGE_RESOLUTION|>--- conflicted
+++ resolved
@@ -107,23 +107,8 @@
     --
   ::
   ++  on-leave  on-leave:def
-<<<<<<< HEAD
-  ::
-  ++  on-peek
-    |=  =path
-    ^-  (unit (unit cage))
-    ?+  path  (on-peek:def path)
-        [%x %export ~]
-      ``noun+!>(state)
-        [%x %synced ~]
-      ``noun+!>(~(key by synced))
-    ==
-  ::
-  ++  on-arvo
-=======
   ++  on-peek   on-peek:def
   ++  on-arvo   
->>>>>>> ef289cf2
     |=  [=wire =sign-arvo]
     ^-  (quip card _this)
     ?+  wire  (on-arvo:def wire sign-arvo)
