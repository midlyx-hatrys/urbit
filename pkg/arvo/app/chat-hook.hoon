--- conflicted
+++ resolved
@@ -2,17 +2,9 @@
 ::  mirror chat data from foreign to local based on read
 ::  allow sending chat messages to foreign paths based on write perms
 ::
-<<<<<<< HEAD
-/-  inv=invite-store, *metadata-store, *group-store, hook=chat-hook, view=chat-view, *group
-=======
-/-  *permission-store, inv=invite-store, *metadata-store,
-    *permission-hook, *group-store, *permission-group-hook,  ::TMP  for upgrade
-    hook=chat-hook,
-    view=chat-view,
-    push-hook,
-    pull-hook,
-    *group
->>>>>>> 9532a2e2
+/-  inv=invite-store, *metadata-store, *group-store,
+    hook=chat-hook, view=chat-view, *group,
+    push-hook, pull-hook
 /+  default-agent, verb, dbug, store=chat-store, group-store, grpl=group,
     resource, graph-store
 ~%  %chat-hook-top  ..is  ~
