::  chat-hook:
::  previously responsible for replication of chat data between ships
::
/-  *permission-store, *invite-store, *metadata-store,
    *permission-hook, *group-store, *permission-group-hook,  ::TMP  for upgrade
    hook=chat-hook,
    view=chat-view
/+  default-agent, verb, dbug, store=chat-store
~%  %chat-hook-top  ..is  ~
|%
+$  card  card:agent:gall
::
+$  versioned-state
  $%  state-0
      state-1
      state-2
  ==
::
+$  state-2
  $:  %2
      state-base
  ==
::
+$  state-1
  $:  %1
      loaded-cards=*
      state-base
  ==
+$  state-0  [%0 state-base]
+$  state-base
  $:  =synced:hook
      invite-created=_|
      allow-history=(map path ?)
  ==
--
=|  state-2
=*  state  -
::
%-  agent:dbug
%+  verb  |
^-  agent:gall
<<<<<<< HEAD
|_  =bowl:gall
+*  this       .
    def        ~(. (default-agent this %|) bowl)
::
++  on-init   on-init:def
++  on-save   !>(state)
++  on-load
  |=  old-vase=vase
  ^-  (quip card _this)
  =/  old  !<(versioned-state old-vase)
  :_  ?.  ?=(%1 -.old)
        ~&  'very old chat-hook state; cannot migrate your chats'
        this
      this(state old)
  :*  :*  %pass
          /
          %agent
          [our.bowl %hood]
          %poke
          %drum-start
          !>([%home %chat-push-hook])
      ==
=======
=<
  ~%  %chat-hook-agent-core  ..poke-json  ~
  |_  bol=bowl:gall
  +*  this       .
      chat-core  +>
      cc         ~(. chat-core bol)
      def        ~(. (default-agent this %|) bol)
  ::
  ++  on-init
    ^-  (quip card _this)
    :_  this(invite-created %.y)
    :~  (invite-poke:cc [%create /chat])
        [%pass /invites %agent [our.bol %invite-store] %watch /invitatory/chat]
        [%pass /permissions %agent [our.bol %permission-store] %watch /updates]
    ==
  ++  on-save   !>(state)
  ++  on-load
    |=  old-vase=vase
    ^-  (quip card _this)
    |^
    =/  old  !<(versioned-state old-vase)
    =^  moves  state
      ^-  (quip card state-2)
      ?:  ?=(%2 -.old)
      ^-  (quip card state-2)
        `old
      ::
      ?:  ?=(%1 -.old)
      ^-  (quip card state-2)
        :_  [%2 +>.old]
        %+  murn  ~(tap by wex.bol)
        |=  [[=wire =ship =term] *]
        ^-  (unit card)
        ?.  &(?=([%mailbox *] wire) =(our.bol ship) =(%chat-store term))
          ~
        `[%pass wire %agent [our.bol %chat-store] %leave ~]
      ^-  (quip card state-2)
      ::  path structure ugprade logic
      ::
      =/  keys=(set path)  (scry:cc (set path) %chat-store /keys)
      :_  [%2 +.old]
      %-  zing
      ^-  (list (list card))
      (turn ~(tap in keys) generate-cards)
    [moves this]
    ::
    ++  generate-cards
      |=  old-chat=path
      ^-  (list card)
      =/  host=ship  (slav %p (snag 0 old-chat))
      =/  new-chat  [%'~' old-chat]
      =/  newp=permission  (unify-permissions old-chat)
      =/  old-group=path  [%chat old-chat]
      %-  zing
      :~  :~  (delete-group host (snoc old-group %read))
              (delete-group host (snoc old-group %write))
          ==
        ::
          (create-group new-chat who.newp)
          (hookup-group new-chat kind.newp)
          [(record-group new-chat new-chat)]~
          (recreate-chat host old-chat new-chat)
      ==
    ::
    ++  recreate-chat
      |=  [host=ship chat=path new-chat=path]
      ^-  (list card)
      =/  old-mailbox=mailbox:store
        (need (scry:cc (unit mailbox:store) %chat-store [%mailbox chat]))
      =*  enves  envelopes.old-mailbox
      :~  (chat-poke:cc [%delete new-chat])
          (chat-poke:cc [%delete chat])
          (chat-poke:cc [%create new-chat])
          (chat-poke:cc [%messages new-chat enves])
          (chat-poke:cc [%read new-chat])
          %^  make-poke  %chat-hook  %chat-hook-action
          !>  ^-  action:hook
          ?:  =(our.bol host)  [%add-owned new-chat %.y]
          [%add-synced host new-chat %.y]
      ==
    ::
    ++  unify-permissions
      |=  chat=path
      ^-  permission
      =/  read=(unit permission)   (get-permission chat %read)
      =/  write=(unit permission)  (get-permission chat %write)
      ?.  &(?=(^ read) ?=(^ write))
        ~&  [%missing-permission chat read=?=(~ read) write=?=(~ write)]
        [%white [(slav %p (snag 0 chat)) ~ ~]]
      ?+  [kind.u.read kind.u.write]  !!
        ::  village: exclusive to writers
        ::
        [%white %white]  [%white who.u.write]
      ::
        ::  channel: merge blacklists
        ::
        [%black %black]  [%black (~(uni in who.u.read) who.u.write)]
      ::
        ::  journal: exclusive to writers
        ::
        [%black %white]  [%white who.u.write]
      ::
        ::  mailbox: exclusive to readers
        ::
        [%white %black]  [%white who.u.read]
      ==
    ::
    ++  get-permission
      |=  [chat=path what=?(%read %write)]
      %^  scry:cc  (unit permission)
        %permission-store
      [%permission %chat (snoc chat what)]
    ::
    ++  make-poke
      |=  [app=term =mark =vase]
      ^-  card
      [%pass /on-load/[app]/[mark] %agent [our.bol app] %poke mark vase]
    ::
    ++  delete-group
      |=  [host=ship group=path]
      ^-  card
      ::  if we host the group, delete it directly
      ::
      ?:  =(our.bol host)
        %^  make-poke  %group-store
          %group-action
        !>  ^-  group-action
        [%unbundle group]
      ::  else, just delete the sync in the hook
      ::
      %^  make-poke  %permission-hook
        %permission-hook-action
      !>  ^-  permission-hook-action
      [%remove group]
    ::
    ++  create-group
      |=  [group=path who=(set ship)]
      ^-  (list card)
      :~  %^  make-poke  %group-store
            %group-action
          !>  ^-  group-action
          [%bundle group]
        ::
          %^  make-poke  %group-store
            %group-action
          !>  ^-  group-action
          [%add who group]
      ==
    ::
    ++  hookup-group
      |=  [group=path =kind]
      ^-  (list card)
      :*  %^  make-poke  %permission-group-hook
            %permission-group-hook-action
          !>  ^-  permission-group-hook-action
          [%associate group [group^kind ~ ~]]
        ::
          =/  =ship  (slav %p (snag 1 group))
          ?.  =(our.bol ship)  ~
          :_  ~
          %^  make-poke  %permission-hook
            %permission-hook-action
          !>  ^-  permission-hook-action
          [%add-owned group group]
      ==
    ::
    ++  record-group
      |=  [group=path chat=path]
      ^-  card
      =/  =metadata
        ~|  [%weird-chat-path chat]
        %*  .  *metadata
          title         (snag 2 chat)
          date-created  now.bol
          creator       (slav %p (snag 1 chat))
        ==
      %^  make-poke  %metadata-store
        %metadata-action
      !>  ^-  metadata-action
      [%add group [%chat chat] metadata]
    --
  ::
  ++  on-poke
    ~/  %chat-hook-poke
    |=  [=mark =vase]
    ^-  (quip card _this)
    =^  cards  state
      ?+  mark  (on-poke:def mark vase)
          %json              (poke-json:cc !<(json vase))
          %chat-action       (poke-chat-action:cc !<(action:store vase))
          %noun              [~ state]
      ::
          %chat-hook-action
        (poke-chat-hook-action:cc !<(action:hook vase))
      ==
    [cards this]
  ::
  ++  on-watch
    ~/  %chat-hook-watch
    |=  =path
    ^-  (quip card _this)
    ?+  path          (on-watch:def path)
        [%backlog *]  [(watch-backlog:cc t.path) this]
        [%mailbox *]  [(watch-mailbox:cc t.path) this]
        [%synced *]   [(watch-synced:cc t.path) this]
    ==
>>>>>>> 064e1da7
  ::
      :*  %pass
          /
          %agent
          [our.bowl %hood]
          %poke
          %drum-start
          !>([%home %chat-pull-hook])
      ==
  ::
      %+  turn  ~(tap by wex.bowl)
      |=  [[=wire =ship =term] [acked=? =path]]
      [%pass wire %agent [ship term] %leave ~]
  ==
::
++  on-peek
  |=  =path
  ^-  (unit (unit cage))
  |^
  ?+  path              (on-peek:def path)
      [%x %contents ~]  ``noun+!>(contents)
  ==
<<<<<<< HEAD
  ++  contents
    ^-  contents:hook
    [synced allow-history]
=======
  ::
  ++  handle-permissions
    |=  [kind=?(%add %remove) pax=path who=(set ship)]
    ^-  (list card)
    %-  zing
    %+  turn
      (chats-of-group pax)
    |=  chat=path
    ^-  (list card)
    =/  owner  (~(get by synced.state) chat)
    ?~  owner  ~
    ?.  =(u.owner our.bol)  ~
    %-  zing
    %+  turn  ~(tap in who)
    |=  =ship
    ?:  (is-permitted ship chat)
      ?:  ?|(=(kind %remove) =(ship our.bol) (is-managed pax))  ~
      ::  if ship has just been added to the permitted group,
      ::  send them an invite
      ~[(send-invite chat ship)]
    ::  if ship is not permitted, kick their subscription
    [%give %kick [%mailbox chat]~ `ship]~
  ::
  ++  send-invite
    |=  [=path =ship]
    ^-  card
    =/  =invite  [our.bol %chat-hook path ship '']
    =/  act=invite-action  [%invite /chat (shaf %msg-uid eny.bol) invite]
    [%pass / %agent [our.bol %invite-hook] %poke %invite-action !>(act)]
  ::
  ++  is-managed
    |=  =path
    ^-  ?
    ?>  ?=(^ path)
    !=(i.path '~')
>>>>>>> 064e1da7
  --
::
++  on-poke   on-poke:def
++  on-watch  on-watch:def
++  on-agent  on-agent:def
++  on-leave  on-leave:def
++  on-arvo   on-arvo:def
++  on-fail   on-fail:def
--<|MERGE_RESOLUTION|>--- conflicted
+++ resolved
@@ -39,7 +39,6 @@
 %-  agent:dbug
 %+  verb  |
 ^-  agent:gall
-<<<<<<< HEAD
 |_  =bowl:gall
 +*  this       .
     def        ~(. (default-agent this %|) bowl)
@@ -50,10 +49,13 @@
   |=  old-vase=vase
   ^-  (quip card _this)
   =/  old  !<(versioned-state old-vase)
-  :_  ?.  ?=(%1 -.old)
+  :_  ^-  _this  ?-  -.old
+          %2  this(state old)
+          %1  this(state [%2 +>.old])
+          %0
         ~&  'very old chat-hook state; cannot migrate your chats'
         this
-      this(state old)
+      ==
   :*  :*  %pass
           /
           %agent
@@ -62,214 +64,6 @@
           %drum-start
           !>([%home %chat-push-hook])
       ==
-=======
-=<
-  ~%  %chat-hook-agent-core  ..poke-json  ~
-  |_  bol=bowl:gall
-  +*  this       .
-      chat-core  +>
-      cc         ~(. chat-core bol)
-      def        ~(. (default-agent this %|) bol)
-  ::
-  ++  on-init
-    ^-  (quip card _this)
-    :_  this(invite-created %.y)
-    :~  (invite-poke:cc [%create /chat])
-        [%pass /invites %agent [our.bol %invite-store] %watch /invitatory/chat]
-        [%pass /permissions %agent [our.bol %permission-store] %watch /updates]
-    ==
-  ++  on-save   !>(state)
-  ++  on-load
-    |=  old-vase=vase
-    ^-  (quip card _this)
-    |^
-    =/  old  !<(versioned-state old-vase)
-    =^  moves  state
-      ^-  (quip card state-2)
-      ?:  ?=(%2 -.old)
-      ^-  (quip card state-2)
-        `old
-      ::
-      ?:  ?=(%1 -.old)
-      ^-  (quip card state-2)
-        :_  [%2 +>.old]
-        %+  murn  ~(tap by wex.bol)
-        |=  [[=wire =ship =term] *]
-        ^-  (unit card)
-        ?.  &(?=([%mailbox *] wire) =(our.bol ship) =(%chat-store term))
-          ~
-        `[%pass wire %agent [our.bol %chat-store] %leave ~]
-      ^-  (quip card state-2)
-      ::  path structure ugprade logic
-      ::
-      =/  keys=(set path)  (scry:cc (set path) %chat-store /keys)
-      :_  [%2 +.old]
-      %-  zing
-      ^-  (list (list card))
-      (turn ~(tap in keys) generate-cards)
-    [moves this]
-    ::
-    ++  generate-cards
-      |=  old-chat=path
-      ^-  (list card)
-      =/  host=ship  (slav %p (snag 0 old-chat))
-      =/  new-chat  [%'~' old-chat]
-      =/  newp=permission  (unify-permissions old-chat)
-      =/  old-group=path  [%chat old-chat]
-      %-  zing
-      :~  :~  (delete-group host (snoc old-group %read))
-              (delete-group host (snoc old-group %write))
-          ==
-        ::
-          (create-group new-chat who.newp)
-          (hookup-group new-chat kind.newp)
-          [(record-group new-chat new-chat)]~
-          (recreate-chat host old-chat new-chat)
-      ==
-    ::
-    ++  recreate-chat
-      |=  [host=ship chat=path new-chat=path]
-      ^-  (list card)
-      =/  old-mailbox=mailbox:store
-        (need (scry:cc (unit mailbox:store) %chat-store [%mailbox chat]))
-      =*  enves  envelopes.old-mailbox
-      :~  (chat-poke:cc [%delete new-chat])
-          (chat-poke:cc [%delete chat])
-          (chat-poke:cc [%create new-chat])
-          (chat-poke:cc [%messages new-chat enves])
-          (chat-poke:cc [%read new-chat])
-          %^  make-poke  %chat-hook  %chat-hook-action
-          !>  ^-  action:hook
-          ?:  =(our.bol host)  [%add-owned new-chat %.y]
-          [%add-synced host new-chat %.y]
-      ==
-    ::
-    ++  unify-permissions
-      |=  chat=path
-      ^-  permission
-      =/  read=(unit permission)   (get-permission chat %read)
-      =/  write=(unit permission)  (get-permission chat %write)
-      ?.  &(?=(^ read) ?=(^ write))
-        ~&  [%missing-permission chat read=?=(~ read) write=?=(~ write)]
-        [%white [(slav %p (snag 0 chat)) ~ ~]]
-      ?+  [kind.u.read kind.u.write]  !!
-        ::  village: exclusive to writers
-        ::
-        [%white %white]  [%white who.u.write]
-      ::
-        ::  channel: merge blacklists
-        ::
-        [%black %black]  [%black (~(uni in who.u.read) who.u.write)]
-      ::
-        ::  journal: exclusive to writers
-        ::
-        [%black %white]  [%white who.u.write]
-      ::
-        ::  mailbox: exclusive to readers
-        ::
-        [%white %black]  [%white who.u.read]
-      ==
-    ::
-    ++  get-permission
-      |=  [chat=path what=?(%read %write)]
-      %^  scry:cc  (unit permission)
-        %permission-store
-      [%permission %chat (snoc chat what)]
-    ::
-    ++  make-poke
-      |=  [app=term =mark =vase]
-      ^-  card
-      [%pass /on-load/[app]/[mark] %agent [our.bol app] %poke mark vase]
-    ::
-    ++  delete-group
-      |=  [host=ship group=path]
-      ^-  card
-      ::  if we host the group, delete it directly
-      ::
-      ?:  =(our.bol host)
-        %^  make-poke  %group-store
-          %group-action
-        !>  ^-  group-action
-        [%unbundle group]
-      ::  else, just delete the sync in the hook
-      ::
-      %^  make-poke  %permission-hook
-        %permission-hook-action
-      !>  ^-  permission-hook-action
-      [%remove group]
-    ::
-    ++  create-group
-      |=  [group=path who=(set ship)]
-      ^-  (list card)
-      :~  %^  make-poke  %group-store
-            %group-action
-          !>  ^-  group-action
-          [%bundle group]
-        ::
-          %^  make-poke  %group-store
-            %group-action
-          !>  ^-  group-action
-          [%add who group]
-      ==
-    ::
-    ++  hookup-group
-      |=  [group=path =kind]
-      ^-  (list card)
-      :*  %^  make-poke  %permission-group-hook
-            %permission-group-hook-action
-          !>  ^-  permission-group-hook-action
-          [%associate group [group^kind ~ ~]]
-        ::
-          =/  =ship  (slav %p (snag 1 group))
-          ?.  =(our.bol ship)  ~
-          :_  ~
-          %^  make-poke  %permission-hook
-            %permission-hook-action
-          !>  ^-  permission-hook-action
-          [%add-owned group group]
-      ==
-    ::
-    ++  record-group
-      |=  [group=path chat=path]
-      ^-  card
-      =/  =metadata
-        ~|  [%weird-chat-path chat]
-        %*  .  *metadata
-          title         (snag 2 chat)
-          date-created  now.bol
-          creator       (slav %p (snag 1 chat))
-        ==
-      %^  make-poke  %metadata-store
-        %metadata-action
-      !>  ^-  metadata-action
-      [%add group [%chat chat] metadata]
-    --
-  ::
-  ++  on-poke
-    ~/  %chat-hook-poke
-    |=  [=mark =vase]
-    ^-  (quip card _this)
-    =^  cards  state
-      ?+  mark  (on-poke:def mark vase)
-          %json              (poke-json:cc !<(json vase))
-          %chat-action       (poke-chat-action:cc !<(action:store vase))
-          %noun              [~ state]
-      ::
-          %chat-hook-action
-        (poke-chat-hook-action:cc !<(action:hook vase))
-      ==
-    [cards this]
-  ::
-  ++  on-watch
-    ~/  %chat-hook-watch
-    |=  =path
-    ^-  (quip card _this)
-    ?+  path          (on-watch:def path)
-        [%backlog *]  [(watch-backlog:cc t.path) this]
-        [%mailbox *]  [(watch-mailbox:cc t.path) this]
-        [%synced *]   [(watch-synced:cc t.path) this]
-    ==
->>>>>>> 064e1da7
   ::
       :*  %pass
           /
@@ -292,47 +86,9 @@
   ?+  path              (on-peek:def path)
       [%x %contents ~]  ``noun+!>(contents)
   ==
-<<<<<<< HEAD
   ++  contents
     ^-  contents:hook
     [synced allow-history]
-=======
-  ::
-  ++  handle-permissions
-    |=  [kind=?(%add %remove) pax=path who=(set ship)]
-    ^-  (list card)
-    %-  zing
-    %+  turn
-      (chats-of-group pax)
-    |=  chat=path
-    ^-  (list card)
-    =/  owner  (~(get by synced.state) chat)
-    ?~  owner  ~
-    ?.  =(u.owner our.bol)  ~
-    %-  zing
-    %+  turn  ~(tap in who)
-    |=  =ship
-    ?:  (is-permitted ship chat)
-      ?:  ?|(=(kind %remove) =(ship our.bol) (is-managed pax))  ~
-      ::  if ship has just been added to the permitted group,
-      ::  send them an invite
-      ~[(send-invite chat ship)]
-    ::  if ship is not permitted, kick their subscription
-    [%give %kick [%mailbox chat]~ `ship]~
-  ::
-  ++  send-invite
-    |=  [=path =ship]
-    ^-  card
-    =/  =invite  [our.bol %chat-hook path ship '']
-    =/  act=invite-action  [%invite /chat (shaf %msg-uid eny.bol) invite]
-    [%pass / %agent [our.bol %invite-hook] %poke %invite-action !>(act)]
-  ::
-  ++  is-managed
-    |=  =path
-    ^-  ?
-    ?>  ?=(^ path)
-    !=(i.path '~')
->>>>>>> 064e1da7
   --
 ::
 ++  on-poke   on-poke:def
