::  chat-hook [landscape]:
::  mirror chat data from foreign to local based on read
::  allow sending chat messages to foreign paths based on write perms
::
/-  inv=invite-store, *metadata-store, *group-store, hook=chat-hook, view=chat-view, *group
/+  default-agent, verb, dbug, store=chat-store, group-store, grpl=group,
<<<<<<< HEAD
    resource
~%  %chat-hook-top  ..part  ~
=======
    resource, *migrate
~%  %chat-hook-top  ..is  ~
>>>>>>> eed45be0
|%
+$  card  card:agent:gall
::
+$  versioned-state
  $%  state-0
      state-1
      state-2
      state-3
      state-4
      state-5
      state-6
      state-7
      state-8
      state-9
      state-10
  ==
::
+$  state-10  [%10 state-base]
+$  state-9  [%9 state-base]
+$  state-8  [%8 state-base]
+$  state-7  [%7 state-base]
+$  state-6  [%6 state-base]
+$  state-5  [%5 state-base]
+$  state-4  [%4 state-base]
+$  state-3  [%3 state-base]
+$  state-2  [%2 state-base]
::
+$  state-1
  $:  %1
      loaded-cards=*
      state-base
  ==
+$  state-0  [%0 state-base]
+$  state-base
  $:  =synced:hook
      invite-created=_|
      allow-history=(map path ?)
  ==
::
+$  poke
  $%  [%chat-action action:store]
      [%invite-action action:inv]
      [%chat-view-action action:view]
  ==
::
+$  fact
  $%  [%chat-update update:store]
  ==
--
=|  state-10
=*  state  -
::
%-  agent:dbug
%+  verb  |
^-  agent:gall
=<
  ~%  %chat-hook-agent-core  ..poke-json  ~
  |_  bol=bowl:gall
  +*  this       .
      chat-core  +>
      cc         ~(. chat-core bol)
      def        ~(. (default-agent this %|) bol)
  ::
  ++  on-init
    ^-  (quip card _this)
    :_  this(invite-created %.y)
    :~  (invite-poke:cc [%create %chat])
        [%pass /invites %agent [our.bol %invite-store] %watch /invitatory/chat]
        watch-groups:cc
    ==
  ++  on-save   !>(state)
  ++  on-load
    |=  old-vase=vase
    ^-  (quip card _this)
    |^
    =/  old  !<(versioned-state old-vase)
    =|  cards=(list card)
    |-
    ?:  ?=(%10 -.old)
      [cards this(state old)]
    ?:  ?=(%9 -.old)
      =.  cards
        :_  cards
        [%pass /self-poke %agent [our.bol %chat-hook] %poke %noun !>(%run-upg9)]
      $(-.old %10)
    ?:  ?=(%8 -.old)
      $(-.old %9)
    ?:  ?=(%7 -.old)
      =.  cards
        :_  cards
        [%pass /self-poke %agent [our.bol %chat-hook] %poke %noun !>(%run-upg7)]
      $(-.old %8)
    ?:  ?=(%6 -.old)
      =.  cards
        %+  weld  cards
        ^-  (list card)
        [%pass /s %agent [our.bol %chat-hook] %poke %noun !>(%fix-out-of-sync)]~
      $(-.old %7)
    ?:  ?=(?(%3 %4 %5) -.old)
      =.  cards
        %+  weld  cards
        ^-  (list card)
        [%pass /pokeme %agent [our.bol %chat-hook] %poke %noun !>(%fix-dm)]~
      $(-.old %6)
    ?:  ?=(%2 -.old)
      =.  cards
        %+  weld  cards
        :~  watch-groups:cc
        ==
      =^  new-cards=(list card)  old
        =|  crds=(list card)
        =/  syncs
          ~(tap by synced.old)
        |-
        ?~  syncs
          [crds old]
        =/  [pax=path =ship]
          i.syncs
        ?>  ?=(^ pax)
        ?.  =('~' i.pax)
          $(syncs t.syncs)
        =/  new-path=path
          t.pax
        =.  synced.old
          (~(del by synced.old) pax)
        ?.  =(ship our.bol)
          =.  synced.old
            (~(put by synced.old) new-path ship)
          $(syncs t.syncs)
        =/  history=?
          (~(gut by allow-history.old) pax %.y)
        =.  allow-history.old
          (~(del by allow-history.old) pax)
        =.  allow-history.old
          (~(put by allow-history.old) new-path history)
        =.  crds
          %+  weld  crds
          :-  (add-owned new-path history)
          (kick-old-subs pax)
        $(syncs t.syncs)
      =.  cards
        (weld cards new-cards)
      $(-.old %3)
    ::
    ?:  ?=(%1 -.old)
      =.  cards
        %+  welp  cards
        ^-  (list card)
        %+  murn  ~(tap by wex.bol)
        |=  [[=wire =ship =term] *]
        ^-  (unit card)
        ?.  &(?=([%mailbox *] wire) =(our.bol ship) =(%chat-store term))
          ~
        `[%pass wire %agent [our.bol %chat-store] %leave ~]
      $(old [%2 +>.old])
    ::  path structure ugprade logic
    ::
    =/  keys=(set path)  (scry:cc (set path) %chat-store /keys)
    %=    $
        -.old  %2
      ::
        cards
      %-  zing
      ^-  (list (list card))
      (turn ~(tap in keys) generate-cards)
    ==
    ::
    ++  scry-for
      |*  [=mold app=term =path]
      .^  mold
        %gx
        (scot %p our.bol)
        app
        (scot %da now.bol)
        (snoc `^path`path %noun)
      ==
    ::
    ++  kick-old-subs
      |=  old-path=path
      ^-  (list card)
      ?>  ?=(^ old-path)
      ?.  =('~' i.old-path)
        ~
      [%give %kick ~[mailbox+old-path] ~]~
    ::
    ++  add-members-group
      |=  [=path ships=(set ship)]
      ^-  card
      ?>  ?=([@ @ ~] path)
      =/  rid=resource
        [(slav %p i.path) i.t.path]
      =-  [%pass / %agent [our.bol %group-store] %poke %group-action -]
      !>(`action:group-store`[%add-members rid ships])
    ::
    ++  add-synced
      |=  [=ship =path]
      ^-  card
      =-  [%pass / %agent [our.bol %chat-hook] %poke %chat-hook-action -]
      !>(`action:hook`[%add-synced ship path %.y])
    ::
    ++  add-owned
      |=  [=path history=?]
      ^-  card
      =-  [%pass / %agent [our.bol %chat-hook] %poke %chat-hook-action -]
      !>(`action:hook`[%add-owned path history])
    ::
    ++  generate-cards
      |=  old-chat=path
      ^-  (list card)
      =/  host=ship  (slav %p (snag 0 old-chat))
      =/  new-chat  [%'~' old-chat]
      =/  old-group=path  [%chat old-chat]
      %-  zing
      :~  :~  (delete-group host (snoc old-group %read))
              (delete-group host (snoc old-group %write))
          ==
        ::
          [(record-group new-chat new-chat)]~
          (recreate-chat host old-chat new-chat)
      ==
    ::
    ++  recreate-chat
      |=  [host=ship chat=path new-chat=path]
      ^-  (list card)
      =/  old-mailbox=mailbox:store
        (need (scry:cc (unit mailbox:store) %chat-store [%mailbox chat]))
      =*  enves  envelopes.old-mailbox
      :~  (chat-poke:cc [%delete new-chat])
          (chat-poke:cc [%delete chat])
          (chat-poke:cc [%create new-chat])
          (chat-poke:cc [%messages new-chat enves])
          (chat-poke:cc [%read new-chat])
          %^  make-poke  %chat-hook  %chat-hook-action
          !>  ^-  action:hook
          ?:  =(our.bol host)  [%add-owned new-chat %.y]
          [%add-synced host new-chat %.y]
      ==
    ::
    ++  make-poke
      |=  [app=term =mark =vase]
      ^-  card
      [%pass /on-load/[app]/[mark] %agent [our.bol app] %poke mark vase]
    ::
    ++  delete-group
      |=  [host=ship group=path]
      ^-  card
      %^  make-poke  %group-store
        %group-action
      !>  ^-  action:group-store
      [%remove-group (de-path:resource group) ~]
    ::
    ++  create-group
      |=  [group=path who=(set ship)]
      ^-  (list card)
      =/  rid=resource
        (de-path:resource group)
      :~  %^  make-poke  %group-store
            %group-action
          !>  ^-  action:group-store
          [%add-group rid *invite:policy %.n]
        ::
          %^  make-poke  %group-store
            %group-action
          !>  ^-  action:group-store
          [%add-members rid who]
      ==
    ::
    ++  record-group
      |=  [group=path chat=path]
      ^-  card
      =/  =metadata
        ~|  [%weird-chat-path chat]
        %*  .  *metadata
          title         (snag 2 chat)
          date-created  now.bol
          creator       (slav %p (snag 1 chat))
        ==
      %^  make-poke  %metadata-store
        %metadata-action
      !>  ^-  metadata-action
      [%add group [%chat chat] metadata]
    --
  ::
  ++  on-poke
    ~/  %chat-hook-poke
    |=  [=mark =vase]
    ^-  (quip card _this)
    =^  cards  state
      ?+  mark  (on-poke:def mark vase)
          %json         (poke-json:cc !<(json vase))
          %chat-action  (poke-chat-action:cc !<(action:store vase))
          %noun
        (poke-noun:cc !<(?(%fix-dm %fix-out-of-sync %run-upg7 %run-upg9) vase))
      ::
          %chat-hook-action
        (poke-chat-hook-action:cc !<(action:hook vase))
      ::
          %import
        ?>  (team:title our.bol src.bol)
        (poke-import:cc q.vase)
      ==
    [cards this]
  ::
  ++  on-watch
    ~/  %chat-hook-watch
    |=  =path
    ^-  (quip card _this)
    ?+  path          (on-watch:def path)
        [%backlog *]  [(watch-backlog:cc t.path) this]
        [%mailbox *]  [(watch-mailbox:cc t.path) this]
        [%synced *]   [(watch-synced:cc t.path) this]
    ==
  ::
  ++  on-agent
    ~/  %chat-hook-agent
    |=  [=wire =sign:agent:gall]
    ^-  (quip card _this)
    ?+  -.sign  (on-agent:def wire sign)
        %watch-ack
      =^  cards  state
        (watch-ack:cc wire p.sign)
      [cards this]
    ::
        %kick
      =^  cards  state
        (kick:cc wire)
      [cards this]
    ::
        %fact
      ?+  p.cage.sign  (on-agent:def wire sign)
          %chat-update
        =^  cards  state
          (fact-chat-update:cc wire !<(update:store q.cage.sign))
        [cards this]
      ::
          %invite-update
        =^  cards  state
          (fact-invite-update:cc wire !<(update:inv q.cage.sign))
        [cards this]
      ::
          %group-update
        =^  cards  state
          (fact-group-update:cc wire !<(update:group-store q.cage.sign))
        [cards this]
      ==
    ==
  ::
  ++  on-leave  on-leave:def
  ++  on-peek
    |=  =path
    ^-  (unit (unit cage))
    ?+  path  (on-peek:def path)
        [%x %export ~]
      ``noun+!>(state)
    ==
  ::
  ++  on-arvo
    |=  [=wire =sign-arvo]
    ^-  (quip card _this)
    ?.  ?=([%try-rejoin @ @ *] wire)
      (on-arvo:def wire sign-arvo)
    =/  nack-count=@ud  (slav %ud i.t.wire)
    =/  who=@p          (slav %p i.t.t.wire)
    =/  pax             t.t.t.wire
    ?>  ?=([%b %wake *] sign-arvo)
    ~?  ?=(^ error.sign-arvo)
      "behn errored in backoff timers, continuing anyway"
    :_  this
    [(try-rejoin:cc who pax +(nack-count))]~
  ::
  ++  on-fail   on-fail:def
  --
::
::
~%  %chat-hook-library  ..card  ~
|_  bol=bowl:gall
++  grp  ~(. grpl bol)
::
++  poke-noun
  |=  a=?(%fix-dm %fix-out-of-sync %run-upg7 %run-upg9)
  ^-  (quip card _state)
  |^
  ?-  a
      %fix-dm    [(fix-dm %fix-dm) state]
      %fix-out-of-sync  [(fix-out-of-sync %fix-out-of-sync) state]
      %run-upg7    run-7-to-8
      %run-upg9   run-9-to-10
  ==
  ::
  ++  scry-for
    |*  [=mold app=term =path]
    .^  mold
      %gx
      (scot %p our.bol)
      app
      (scot %da now.bol)
      (snoc `^path`path %noun)
    ==
  ::
  ++  add-synced
    |=  [=ship =path]
    ^-  card
    =-  [%pass / %agent [our.bol %chat-hook] %poke %chat-hook-action -]
    !>(`action:hook`[%add-synced ship path %.y])
  ::
  ++  add-owned
    |=  [=path history=?]
    ^-  card
    =-  [%pass / %agent [our.bol %chat-hook] %poke %chat-hook-action -]
    !>(`action:hook`[%add-owned path history])
  ::
  ++  run-7-to-8
    ^-  (quip card _state)
    :_  state
    =/  subscribers=(jug path ship)
      %+  roll  ~(val by sup.bol)
      |=  [[=ship =path] out=(jug path ship)]
      ::  /(mailbox|backlog)/~ship/resource.name
      ::
      ?.  ?=([@ @ @ *] path)  out
      =/  pax=^path  [i.t.path i.t.t.path ~]
      (~(put ju out) pax ship)
    =/  group  ~(. grpl bol)
    ^-  (list card)
    %+  murn  ~(tap in ~(key by synced.state))
    |=  =path
    ^-  (unit card)
    ?>  ?=([@ @ ~] path)
    =/  group-paths  (groups-of-chat path)
    ?~  group-paths  ~
    =/  members     (members-from-path:group i.group-paths)
    ?:  (is-managed-path:group i.group-paths)  ~
    =/  ships=(set ship)  (~(get ju subscribers) path)
    %-  some
    =+  [%invite path (~(dif in members) ships)]
    [%pass /inv %agent [our.bol %chat-view] %poke %chat-view-action !>(-)]
  ::
  ++  run-9-to-10
    ^-  (quip card _state)
    :_
      =/  list-paths=(list path)
        %+  murn  ~(tap in ~(key by synced.state))
        |=  =app=path
        ^-  (unit path)
        ?~  (groups-of-chat app-path)
          `app-path
        ~
      |-
      ?~  list-paths
        state
      =.  synced.state  (~(del by synced.state) i.list-paths)
      $(list-paths t.list-paths)
    %+  weld
      ^-  (list card)
      %+  roll  ~(tap in ~(key by wex.bol))
      |=  [[=wire =ship =term] out=(list card)]
      ?>  ?=([@ *] wire)
      ?.  ?&(=(ship our.bol) =(term %chat-hook))
        out
      :_  out
      =-  [%pass / %agent [our.bol %chat-hook] %poke %chat-hook-action !>(-)]
      [%remove t.wire]
    =/  chat-keys=(set path)  (scry-for (set path) %chat-store [%keys ~])
    ^-  (list card)
    %+  turn  ~(tap in chat-keys)
    |=  =app=path
    ^-  card
    ?>  ?=([@ @ ~] app-path)
    =/  =ship  (slav %p i.app-path)
    ?:  =(ship our.bol)
      (add-owned app-path %.y)
    (add-synced ship app-path)
  ::
  ++  fix-out-of-sync
    |=  b=%fix-out-of-sync
    ^-  (list card)
    %-  zing
    %+  turn  ~(tap by synced)
    |=  [=path host=ship]
    ^-  (list card)
    ?:  =(host our.bol)  ~
    ?>  ?=([@ @ ~] path)
    =/  =ship  (slav %p i.path)
    :~  =-  [%pass / %agent [our.bol %chat-hook] %poke %chat-hook-action -]
        !>  ^-  action:hook
        [%remove path]
    ::
        =-  [%pass / %agent [our.bol %chat-hook] %poke %chat-hook-action -]
        !>  ^-  action:hook
        [%add-synced ship path %.y]
    ==
  ::
  ++  fix-dm
    |=  b=%fix-dm
    ^-  (list card)
    %-  zing
    %+  turn
      ~(tap by synced)
    |=  [=path host=ship]
    ^-  (list card)
    ?>  ?=([@ @ *] path)
    =/  =ship  (slav %p i.path)
    ?:  =(ship our.bol)
      ::  local dm, no need to do cleanup
      ~
    ?:  ?=(^ (groups-of-chat path))
      ::  correctly initialized, no need to do cleanup
      ::
      ~
    ?.  =((end [3 4] i.t.path) 'dm--')
      ~
    :-  =-  [%pass /fixdm %agent [our.bol %chat-view] %poke %chat-view-action -]
        !>  ^-  action:view
        [%delete path]
    =/  new-dm  /(scot %p our.bol)/(crip (weld "dm--" (trip (scot %p ship))))
    =/  mailbox=(unit mailbox:store)  (chat-scry path)
    ?~  mailbox
      ~
    :~  =-  [%pass /fixdm %agent [our.bol %chat-view] %poke %chat-view-action -]
        !>  ^-  action:view
        :*  %create
            %-  crip
            (zing [(trip (scot %p our.bol)) " <-> " (trip (scot %p ship)) ~])
            ''
            new-dm
            ship+new-dm
            [%invite (silt ~[ship])]
            (silt ~[ship])
            %.y
            %.n
        ==
      ::
        =-  [%pass /fixdm %agent [our.bol %chat-store] %poke %chat-action -]
        !>  ^-  action:store
        [%messages new-dm envelopes.u.mailbox]
    ==
  --
::
++  poke-json
  |=  jon=json
  ^-  (quip card _state)
  (poke-chat-action (action:dejs:store jon))
::
++  poke-chat-action
  |=  act=action:store
  ^-  (quip card _state)
  ?>  ?=(%message -.act)
  ::  local
  :_  state
  ?:  (team:title our.bol src.bol)
    ?.  (~(has by synced) path.act)
      ~
    =*  letter  letter.envelope.act
    =?  letter  &(?=(%code -.letter) ?=(~ output.letter))
      =/  =hoon  (ream expression.letter)
      letter(output (eval:store bol hoon))
    =/  ship  (~(got by synced) path.act)
    =/  appl  ?:(=(ship our.bol) %chat-store %chat-hook)
    [%pass / %agent [ship appl] %poke %chat-action !>(act)]~
  ::  foreign
  =/  ship  (~(get by synced) path.act)
  ?~  ship  ~
  ?.  =(u.ship our.bol)  ~
  ::  check if write is permitted
  ?.  (is-member:grp src.bol (group-from-chat path.act))  ~
  =:  author.envelope.act  src.bol
      when.envelope.act  now.bol
  ==
  [%pass / %agent [our.bol %chat-store] %poke %chat-action !>(act)]~
::
++  poke-chat-hook-action
  |=  act=action:hook
  ^-  (quip card _state)
  ?-  -.act
      %add-owned
    ?>  (team:title our.bol src.bol)
    =/  chat-path  [%mailbox path.act]
    =/  chat-wire  [%store path.act]
    ?:  (~(has by synced) path.act)  [~ state]
    =:  synced  (~(put by synced) path.act our.bol)
        allow-history  (~(put by allow-history) path.act allow-history.act)
    ==
    :_  state
    :~  [%pass chat-wire %agent [our.bol %chat-store] %watch chat-path]
        [%give %fact [/synced]~ %chat-hook-update !>([%initial synced])]
    ==
  ::
      %add-synced
    ?>  (team:title our.bol src.bol)
    ?<  =(ship.act our.bol)
    ?:  (~(has by synced) path.act)  [~ state]
    =.  synced  (~(put by synced) path.act ship.act)
    ?.  ask-history.act
      =/  chat-path  [%mailbox path.act]
      :_  state
      [%pass chat-path %agent [ship.act %chat-hook] %watch chat-path]~
    =/  mailbox=(unit mailbox:store)  (chat-scry path.act)
    =/  chat-history=path
      :-  %backlog
      %+  weld  path.act
      ?~(mailbox /0 /(scot %ud (lent envelopes.u.mailbox)))
    :_  state
    :~  [%pass chat-history %agent [ship.act %chat-hook] %watch chat-history]
        [%give %fact [/synced]~ %chat-hook-update !>([%initial synced])]
    ==
  ::
      %remove
    =/  ship=(unit ship)
      =/  ship  (~(get by synced) path.act)
      ?^  ship  ship
      =?  path.act  ?=([%'~' *] path.act)  t.path.act
      ?~  path.act  ~
      (slaw %p i.path.act)
    ?~  ship
      ~&  [dap.bol %unknown-host-cannot-leave path.act]
      [~ state]
    ?:  &(!=(u.ship src.bol) ?!((team:title our.bol src.bol)))
      [~ state]
    =.  synced  (~(del by synced) path.act)
    :_  state
    :*  [%give %kick ~[[%mailbox path.act]] ~]
        [%give %fact [/synced]~ %chat-hook-update !>([%initial synced])]
        (pull-wire u.ship [%mailbox path.act])
        (pull-wire u.ship [%store path.act])
        (pull-backlog-subscriptions u.ship path.act)
    ==
  ==
::
++  poke-import
  |=  arc=*
  ^-  (quip card _state)
  =/  sty=state-10
    :*  %10
      (remake-map ;;((tree [path ship]) +<.arc))
      ;;(? +>-.arc)
      (remake-map ;;((tree [path ?]) +>+.arc))
    ==
  :_  sty
  %+  turn  ~(tap by synced.sty)
  |=  [=path =ship]
  ^-  card
  =/  watch-path=^path  [%mailbox path]
  ?:  =(our.bol ship)
    =/  store-wire=wire  [%store path]
    [%pass store-wire %agent [our.bol %chat-store] %watch watch-path]
  (try-rejoin ship watch-path 0)
::
++  try-rejoin
  |=  [who=@p pax=path nack-count=@ud]
  ^-  card
  =/  =wire
    [%try-rejoin (scot %ud nack-count) (scot %p who) pax]
  [%pass wire %agent [who %chat-hook] %watch pax]
::
++  watch-synced
  |=  pax=path
  ^-  (list card)
  ?>  (team:title our.bol src.bol)
  [%give %fact ~ %chat-hook-update !>([%initial synced])]~
::
++  watch-mailbox
  |=  pax=path
  ^-  (list card)
  ?>  ?=(^ pax)
  ?>  (~(has by synced) pax)
  ::  check if read is permitted
  ?>  (is-member:grp src.bol (group-from-chat pax))
  =/  box  (chat-scry pax)
  ?~  box  !!
  [%give %fact ~ %chat-update !>([%create pax])]~
::
++  watch-backlog
  |=  pax=path
  ^-  (list card)
  ?>  ?=(^ pax)
  =/  last  (dec (lent pax))
  =/  backlog-latest=(unit @ud)  (rush (snag last `(list @ta)`pax) dem:ag)
  =/  pas  `path`(oust [last 1] `(list @ta)`pax)
  ?>  ?=([* ^] pas)
  ?>  (is-member:grp src.bol (group-from-chat pas))
  =/  envs  envelopes:(need (chat-scry pas))
  =/  length  (lent envs)
  =/  latest
    ?~  backlog-latest  length
    ?:  (gth u.backlog-latest length)  length
    (sub length u.backlog-latest)
  =.  envs  (scag latest envs)
  =/  =vase  !>([%messages pas 0 latest envs])
  %-  zing
  :~  [%give %fact ~ %chat-update !>([%create pas])]~
      ?.  ?&(?=(^ backlog-latest) (~(has by allow-history) pas))  ~
      [%give %fact ~ %chat-update vase]~
      [%give %kick [%backlog pax]~ `src.bol]~
  ==
::
++  fact-invite-update
  |=  [wir=wire fact=update:inv]
  ^-  (quip card _state)
  :_  state
  ?+  -.fact  ~
      %accepted
    =*  resource  resource.invite.fact
    =/  =path  [(scot %p entity.resource) name.resource ~]
    :_  ~
    %-  chat-view-poke
    :^  %join  ship.invite.fact
      path
    ?=(~ (chat-scry path))
==
::
++  fact-group-update
  |=  [wir=wire =update:group-store]
  ^-  (quip card _state)
  :_  state
  ?.  ?=(%remove-members -.update)
    ~
  =/  =path
    (en-path:resource resource.update)
  =/  chats
    (chats-of-group path)
  %-  zing
  %+  turn
    chats
  |=  chat=^path
  ^-  (list card)
  =/  owner
    (~(get by synced) chat)
  ?~  owner  ~
  ?.  =(u.owner our.bol)
    ~
  %+  turn
    ~(tap in ships.update)
  |=  =ship
  [%give %kick [%mailbox chat]~ `ship]
::
++  fact-chat-update
  |=  [wir=wire =update:store]
  ^-  (quip card _state)
  ?:  (team:title our.bol src.bol)
    (handle-local update)
  (handle-foreign update)
::
++  handle-local
  |=  =update:store
  ^-  (quip card _state)
  ?+  -.update     [~ state]
      %delete
    ?.  (~(has by synced) path.update)  [~ state]
    =.  synced  (~(del by synced) path.update)
    :_  state
    :~  [%pass [%mailbox path.update] %agent [our.bol %chat-store] %leave ~]
        [%give %fact [/synced]~ %chat-hook-update !>([%initial synced])]
    ==
  ::
      %message
    :_  state
    [%give %fact [%mailbox path.update]~ %chat-update !>(update)]~
  ::
      %messages
    :_  state
    [%give %fact [%mailbox path.update]~ %chat-update !>(update)]~
  ==
::
++  handle-foreign
  |=  =update:store
  ^-  (quip card _state)
  ?+  -.update   [~ state]
      %create
    :_  state
    ?>  ?=([* ^] path.update)
    =/  shp  (~(get by synced) path.update)
    ?~  shp  ~
    ?.  =(src.bol u.shp)  ~
    [(chat-poke [%create path.update])]~
  ::
      %delete
    ?>  ?=([* ^] path.update)
    =/  shp  (~(get by synced) path.update)
    ?~  shp  [~ state]
    ?.  =(u.shp src.bol)  [~ state]
    =.  synced  (~(del by synced) path.update)
    :_  state
    :-  (chat-poke [%delete path.update])
    :~  [%pass [%mailbox path.update] %agent [src.bol %chat-hook] %leave ~]
        [%give %fact [/synced]~ %chat-hook-update !>([%initial synced])]
    ==
  ::
      %message
    :_  state
    ?>  ?=([* ^] path.update)
    =/  shp  (~(get by synced) path.update)
    ?~  shp  ~
    ?.  =(src.bol u.shp)  ~
    [(chat-poke [%message path.update envelope.update])]~
  ::
      %messages
    :_  state
    ?>  ?=([* ^] path.update)
    =/  shp  (~(get by synced) path.update)
    ?~  shp  ~
    ?.  =(src.bol u.shp)  ~
    [(chat-poke [%messages path.update envelopes.update])]~
  ==
::
++  kick
  |=  wir=wire
  ^-  (quip card _state)
  ?+  wir  !!
    [%try-rejoin @ @ *]
      $(wir t.t.t.wir)
  ::
    [%groups ~]  [~[watch-groups] state]
  ::
      [%store @ *]
    ~&  store-kick+wir
    ?:  =('~' i.t.wir)
      (migrate-store t.t.wir)
    ?.  (~(has by synced) t.wir)  [~ state]
    ~&  %chat-store-resubscribe
    =/  mailbox=(unit mailbox:store)
      (chat-scry t.wir)
    :_  state
    [%pass wir %agent [our.bol %chat-store] %watch [%mailbox t.wir]]~
  ::
      [%mailbox @ *]
    ~&  mailbox-kick+wir
    ?:  =('~' i.t.wir)
      (migrate-listen t.t.wir)
    ?.  (~(has by synced) t.wir)  [~ state]
    ~&  %chat-hook-resubscribe
    =/  =ship  (~(got by synced) t.wir)
    =/  mailbox=(unit mailbox:store)  (chat-scry t.wir)
    =/  chat-history
      %+  welp  backlog+t.wir
      ?~(mailbox /0 /(scot %ud (lent envelopes.u.mailbox)))
    :_  state
    [%pass chat-history %agent [ship %chat-hook] %watch chat-history]~
  ::
      [%backlog @ @ *]
    =/  chat=path  (oust [(dec (lent t.wir)) 1] `(list @ta)`t.wir)
    ?:  =('~' i.t.wir)
      ?>  ?=(^ chat)
      (migrate-listen t.chat)
    ?.  (~(has by synced) chat)  [~ state]
    =/  =ship
      ?:  =('~' i.t.wir)
        (slav %p i.t.t.wir)
      (slav %p i.t.wir)
    =/  =path  ?~((chat-scry chat) wir [%mailbox chat])
    :_  state
    [%pass path %agent [ship %chat-hook] %watch path]~
  ==
++  migrate-listen
  |=  =wire
  ^-  (quip card _state)
  ~&  listen-migrate+wire
  ?>  ?=([@ @ ~] wire)
  =/  =ship
    (slav %p i.wire)
  :_  state
  ~[(chat-view-poke %join ship wire %.y)]
::
++  migrate-store
  |=  =wire
  ^-  (quip card _state)
  ~&  store-migrate+wire
  (kick store+wire)
::
++  watch-ack
  |=  [wir=wire saw=(unit tang)]
  ^-  (quip card _state)
  ?~  saw  [~ state]
  ?+  wir  [~ state]
  ::
      [%store @ *]
    ?:  =('~' i.t.wir)
      (migrate-store t.t.wir)
    (poke-chat-hook-action %remove t.wir)
  ::
      [%backlog @ @ @ *]
    =/  chat=path  (oust [(dec (lent t.wir)) 1] `(list @ta)`t.wir)
    ?:  =(i.t.wir '~')
      ?>  ?=(^ chat)
      (migrate-listen t.chat)
    [~ state]
  ::
      [%try-rejoin @ *]
    =/  nack-count=@ud  (slav %ud i.t.wir)
    =/  wakeup=@da
      (add now.bol (mul ~s1 (bex (min 19 nack-count))))
    :_  state
    [%pass wir %arvo %b %wait wakeup]~
  ==
::
++  chat-poke
  |=  act=action:store
  ^-  card
  [%pass / %agent [our.bol %chat-store] %poke %chat-action !>(act)]
::
++  chat-view-poke
  |=  act=action:view
  ^-  card
  [%pass / %agent [our.bol %chat-view] %poke %chat-view-action !>(act)]
::
++  invite-poke
  |=  =action:inv
  ^-  card
  [%pass / %agent [our.bol %invite-store] %poke %invite-action !>(action)]
::
++  chat-scry
  |=  pax=path
  ^-  (unit mailbox:store)
  %^  scry  (unit mailbox:store)
    %chat-store
  [%mailbox pax]
::
++  invite-scry
  |=  uid=serial:inv
  ^-  (unit invite:inv)
  %^  scry  (unit invite:inv)
    %invite-store
  /invite/chat/(scot %uv uid)
::
++  chats-of-group
  |=  =group-path
  ^-  (list path)
  ::  if metadata-store isn't running yet, we're still in the upgrade ota phase.
  ::  we can't get chats from the metadata-store, but can make assumptions
  ::  about group path shape, and the chat that would match it.
  ::TODO  remove me at some point.
  ::
  ?.  .^(? %gu (scot %p our.bol) %metadata-store (scot %da now.bol) ~)  ~
  %+  murn
    ^-  (list md-resource)
    =;  resources
      %~  tap  in
      %+  ~(gut by resources)
        group-path
      *(set md-resource)
    .^  (jug path md-resource)
      %gy
      (scot %p our.bol)
      %metadata-store
      (scot %da now.bol)
      /group-indices
    ==
  |=  md-resource
  ^-  (unit path)
  ?.  =(%chat app-name)  ~
  `app-path
::
++  groups-of-chat
  |=  chat=path
  ^-  (list group-path)
  ::  if metadata-store isn't running yet, we're still in the upgrade ota phase.
  ::  we can't get groups from the metadata-store, but can make assumptions
  ::  about chat path shape, and the chat that would match it.
  ::TODO  remove me at some point.
  ::
  ?.  .^(? %gu (scot %p our.bol) %metadata-store (scot %da now.bol) ~)  ~
  =;  resources
    %~  tap  in
    %+  ~(gut by resources)
      [%chat chat]
    *(set group-path)
  .^  (jug md-resource group-path)
    %gy
    (scot %p our.bol)
    %metadata-store
    (scot %da now.bol)
    /resource-indices
  ==
::
++  group-from-chat
  |=  app-path=path
  ^-  group-path
  =/  groups=(list group-path)
    (groups-of-chat app-path)
  ?>  ?=(^ groups)
  i.groups
::
++  scry
  |*  [=mold app=term =path]
  .^  mold
    %gx
    (scot %p our.bol)
    app
    (scot %da now.bol)
    (snoc `^path`path %noun)
  ==
::
++  pull-backlog-subscriptions
  |=  [target=ship chat=path]
  ^-  (list card)
  %+  murn  ~(tap by wex.bol)
  |=  [[=wire =ship =term] [acked=? =path]]
  ^-  (unit card)
  ?.  ?&  =(ship target)
          ?=([%backlog *] wire)
          =(`1 (find chat wire))
      ==
    ~
  `(pull-wire target wire)
::
++  pull-wire
  |=  [=ship =wire]
  ^-  card
  ?:  =(ship our.bol)
    [%pass wire %agent [our.bol %chat-store] %leave ~]
  [%pass wire %agent [ship %chat-hook] %leave ~]
++  watch-groups
  ^-  card
  [%pass /groups %agent [our.bol %group-store] %watch /groups]
--<|MERGE_RESOLUTION|>--- conflicted
+++ resolved
@@ -4,13 +4,8 @@
 ::
 /-  inv=invite-store, *metadata-store, *group-store, hook=chat-hook, view=chat-view, *group
 /+  default-agent, verb, dbug, store=chat-store, group-store, grpl=group,
-<<<<<<< HEAD
-    resource
+    resource, *migrate
 ~%  %chat-hook-top  ..part  ~
-=======
-    resource, *migrate
-~%  %chat-hook-top  ..is  ~
->>>>>>> eed45be0
 |%
 +$  card  card:agent:gall
 ::
