--- conflicted
+++ resolved
@@ -5,11 +5,7 @@
 /-  glob
 /+  default-agent, verb, dbug
 |%
-<<<<<<< HEAD
-++  hash  0vtbs05.a6mkl.r5ark.jfj84.3fa4h
-=======
 ++  hash  0v1.4ujsp.698kt.ojftv.7jual.4hhu5
->>>>>>> 0570fb5b
 +$  state-0  [%0 hash=@uv glob=(unit (each glob:glob tid=@ta))]
 +$  all-states
   $%  state-0
