::  glob [landscape]:
::
::  prompts content delivery and Gall state storage for Landscape JS blob
::
/-  glob, *resource
/+  default-agent, verb, dbug
|%
<<<<<<< HEAD
++  landscape-hash  0v4.qs4qf.3bam7.736sg.0poq8.c6vhq
++  btc-wallet-hash  0v7.v4dng.o33qi.kc497.5jc02.ke5es
=======
++  landscape-hash  0v3.sdoer.mnnfi.opjrg.npmcj.utr8l
++  btc-wallet-hash  0v758lj.uf0s5.0nh3m.gunn6.942gj
>>>>>>> 1a8935ff
+$  state-0  [%0 hash=@uv glob=(unit (each glob:glob tid=@ta))]
+$  state-1  [%1 =globs:glob]
+$  all-states
  $%  state-0
      state-1
  ==
+$  card  card:agent:gall
--
|%
++  wait-timeout
  |=  [=path now=@da]
  ^-  card
  [%pass [%timer path] %arvo %b %wait (add now ~m30)]
::
++  wait-start
  |=  [now=@da =path]
  ^-  card
  [%pass [%start path] %arvo %b %wait now]
::
++  poke-file-server
  |=  [our=@p hash=@uv =cage]
  ^-  card
  [%pass /serving/(scot %uv hash) %agent [our %file-server] %poke cage]
::
++  poke-spider
  |=  [=path our=@p =cage]
  ^-  card
  [%pass [%running path] %agent [our %spider] %poke cage]
::
++  watch-spider
  |=  [=path our=@p =sub=path]
  ^-  card
  [%pass [%running path] %agent [our %spider] %watch sub-path]
::
++  leave-spider
  |=  [=path our=@p]
  ^-  card
  [%pass [%running path] %agent [our %spider] %leave ~]
--
=|  state=state-1
=.  globs.state
  (~(put by globs.state) /'~landscape'/js/bundle landscape-hash ~)
=.  globs.state
  (~(put by globs.state) /'~btc'/js/bundle btc-wallet-hash ~)
::
^-  agent:gall
%+  verb  |
%-  agent:dbug
^-  agent:gall
|_  =bowl:gall
+*  this  .
    def  ~(. (default-agent this %|) bowl)
++  on-init
  ^-  (quip card _this)
  ::  delay through timer to make sure %spider has started
  :_  this
  %+  turn  ~(tap by ~(key by globs.state))
  |=(=path (wait-start now.bowl path))
::
++  on-save   !>(state)
++  on-load
  |=  old-state=vase
  ^-  (quip card _this)
  =+  !<(old=all-states old-state)
  =|  cards=(list card)
  =/  upgrading=?  %.n
  |-
  ?-  -.old
      %1
    =/  [cards-1=(list card) =globs:glob]
      %-  ~(rep by globs.old)
      |=  $:  [=serve=path =glob-details:glob]
              cards=(list card)
              globs=_globs.state
          ==
      ^-  [(list card) globs:glob]
      =/  new-glob-details  (~(get by globs) serve-path)
      ?~  new-glob-details
        [cards globs]
      ?~  glob.glob-details
        :_  globs
        [(wait-start now.bowl serve-path) cards]
      ?:  ?=(%& -.u.glob.glob-details)
        ?:  =(hash.u.new-glob-details hash.glob-details)
          [cards (~(put by globs) serve-path glob-details)]
        :_  globs
        [(wait-start now.bowl serve-path) cards]
      ?:  upgrading
        :_  globs
        [(wait-start now.bowl serve-path) cards]
      =/  args  [tid.p.u.glob.glob-details &]
      =/  spider-wire  [(scot %uv hash.glob-details) serve-path]
      :_  globs
      :*  (leave-spider spider-wire our.bowl)
          (poke-spider spider-wire our.bowl %spider-stop !>(args))
          (wait-start now.bowl serve-path)
          cards
      ==
    :-  (weld cards cards-1)
    this(globs.state globs)
  ::
      %0
    =/  globs
      (~(put by globs.state) /'~landscape'/js/bundle [hash.old glob.old])
    %=  $
        old  [%1 globs]
    ::
        cards
      ?~  glob.old  ~
      ?:  =(%& -.u.glob.old)  ~
      ?>  ?=(%| -.u.glob.old)
      =/  args  [tid.p.u.glob.old &]
      :~  (leave-spider /(scot %uv hash.old) our.bowl)
          (poke-spider /(scot %uv hash.old) our.bowl %spider-stop !>(args))
      ==
    ::
        upgrading  %.y
    ==
  ==
::
++  on-poke
  |=  [=mark =vase]
  ^-  (quip card _this)
  ?+    mark  (on-poke:def mark vase)
      %glob-make
    =+  !<(dir=path vase)
    :_  this
    =/  home=path  /(scot %p our.bowl)/home/(scot %da now.bowl)
    =+  .^(paths=(list path) %ct (weld home dir))
    =+  .^(=js=tube:clay %cc (weld home /js/mime))
    =+  .^(=map=tube:clay %cc (weld home /map/mime))
    =/  =glob:glob
      %-  ~(gas by *glob:glob)
      %+  turn  paths
      |=  pax=path
      ^-  [path mime]
      =+  .^(file=@t %cx (weld home pax))
      =/  mar  (snag 0 (flop pax))
      :-  (slag (lent dir) pax)
      ?+  mar  ~|(unsupported-glob-type+mar !!)
        %js   !<(mime (js-tube !>(file)))
        %map  !<(mime (map-tube !>(file)))
      ==
    =/  =path  /(cat 3 'glob-' (scot %uv (sham glob)))/glob
    ~&  globbed+`(set ^path)`~(key by glob)
    [%pass /make %agent [our.bowl %hood] %poke %drum-put !>([path (jam glob)])]~
  ::
      %noun
    ?:  =(%kick -.q.vase)
      =+  !<([%kick =path] vase)
      =/  glob-details  (~(get by globs.state) path)
      ?~  glob-details
        ~&  no-such-glob+path
        `this
      =/  new-state
        state(globs (~(put by globs.state) path *@uv glob.u.glob-details))
      (on-load !>(new-state))
    (on-poke:def mark vase)
  ==
::
++  on-watch  on-watch:def
++  on-leave  on-leave:def
::
++  on-peek
  |=  =path
  ^-  (unit (unit cage))
  ?+  path  (on-peek:def path)
    [%x %btc-wallet ~]  ``noun+!>(btc-wallet-hash)
  ==
::
++  on-agent
  |=  [=wire =sign:agent:gall]
  ^-  (quip card _this)
  ?:  ?=([%serving @ ~] wire)
    (on-agent:def wire sign)
  ?:  ?=([%make ~] wire)
    (on-agent:def wire sign)
  ?.  ?=([%running @ *] wire)
    %-  (slog leaf+"glob: strange on-agent! {<wire -.sign>}" ~)
    (on-agent:def wire sign)
  ::
  =/  produced-hash  (slav %uv i.t.wire)
  =*  serve-path     t.t.wire
  =/  glob-details   (~(get by globs.state) serve-path)
  ?~  glob-details
    [~ this]
  ?.  =(hash.u.glob-details produced-hash)
    [~ this]
  ?-    -.sign
      %poke-ack
    ?~  p.sign
      [~ this]
    %-  (slog leaf+"glob: couldn't start thread; will retry" u.p.sign)
    :_  this(globs.state (~(put by globs.state) serve-path produced-hash ~))
    [(leave-spider t.wire our.bowl)]~
  ::
      %watch-ack
    ?~  p.sign
      [~ this]
    %-  (slog leaf+"glob: couldn't listen to thread; will retry" u.p.sign)
    [~ this(globs.state (~(put by globs.state) serve-path produced-hash ~))]
  ::
      %kick
    ?.  ?=([~ %| *] glob.u.glob-details)
      `this
    [~ this(globs.state (~(put by globs.state) serve-path produced-hash ~))]
  ::
      %fact
    ?+    p.cage.sign  (on-agent:def wire sign)
        %thread-fail
      =+  !<([=term =tang] q.cage.sign)
      %-  (slog leaf+"glob: thread failed; will retry" leaf+<term> tang)
      :-  ~
      this(globs.state (~(put by globs.state) serve-path produced-hash ~))
    ::
        %thread-done
      =+  !<(=glob:glob q.cage.sign)
      ?.  =(hash.u.glob-details (sham glob))
        %:  mean
          leaf+"glob: hash doesn't match!"
          >expected=hash.u.glob-details<
          >got=(sham glob)<
          ~
        ==
      =.  globs.state
        (~(put by globs.state) serve-path produced-hash `[%& glob])
      :_  this  :_  ~
      %:  poke-file-server
          our.bowl
          produced-hash
          %file-server-action
          !>([%serve-glob serve-path glob %&])
      ==
    ==
  ==
::
++  on-arvo
  |=  [=wire =sign-arvo]
  ^-  (quip card _this)
  ?:  ?=([%start *] wire)
    =*  serve-path  t.wire
    =/  glob-details  (~(get by globs.state) serve-path)
    ?~  glob-details
      [~ this]
    =/  new-tid=@ta  (cat 3 'glob--' (scot %uv (sham eny.bowl serve-path)))
    =/  args  [~ `new-tid %glob !>([~ hash.u.glob-details])]
    =/  action=cage  [%file-server-action !>([%unserve-dir serve-path])]
    =/  spider-wire  [(scot %uv hash.u.glob-details) serve-path]
    =.  globs.state
      (~(put by globs.state) serve-path hash.u.glob-details `[%| new-tid])
    :_  this
    :~  (poke-file-server our.bowl hash.u.glob-details action)
        (wait-timeout [new-tid serve-path] now.bowl)
        (watch-spider spider-wire our.bowl /thread-result/[new-tid])
        (poke-spider spider-wire our.bowl %spider-start !>(args))
    ==
  ::
  ?.  ?=([%timer @ *] wire)
    %-  (slog leaf+"glob: strange on-arvo wire: {<wire [- +<]:sign-arvo>}" ~)
    `this
  ?.  ?=(%wake +<.sign-arvo)
    %-  (slog leaf+"glob: strange on-arvo sign: {<wire [- +<]:sign-arvo>}" ~)
    `this
  =*  serve-path  t.wire
  =/  glob-details  (~(get by globs.state) serve-path)
  ?~  glob-details
    `this
  ?:  ?=([~ %& *] glob.u.glob-details)
    `this
  ?.  ?|  ?=(~ glob.u.glob-details)
          =(i.t.wire tid.p.u.glob.u.glob-details)
      ==
    `this
  ?^  error.sign-arvo
    %-  (slog leaf+"glob: timer handling failed; will retry" ~)
    [[(wait-timeout t.wire now.bowl)]~ this]
  %-  (slog leaf+"glob: timed out; retrying" ~)
  =/  new-details  u.glob-details(hash *@uv)
  =/  new-state    state(globs (~(put by globs.state) serve-path new-details))
  (on-load !>(new-state))
::
++  on-fail   on-fail:def
--<|MERGE_RESOLUTION|>--- conflicted
+++ resolved
@@ -5,13 +5,8 @@
 /-  glob, *resource
 /+  default-agent, verb, dbug
 |%
-<<<<<<< HEAD
-++  landscape-hash  0v4.qs4qf.3bam7.736sg.0poq8.c6vhq
-++  btc-wallet-hash  0v7.v4dng.o33qi.kc497.5jc02.ke5es
-=======
 ++  landscape-hash  0v3.sdoer.mnnfi.opjrg.npmcj.utr8l
 ++  btc-wallet-hash  0v758lj.uf0s5.0nh3m.gunn6.942gj
->>>>>>> 1a8935ff
 +$  state-0  [%0 hash=@uv glob=(unit (each glob:glob tid=@ta))]
 +$  state-1  [%1 =globs:glob]
 +$  all-states
