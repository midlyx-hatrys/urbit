--- conflicted
+++ resolved
@@ -5,11 +5,7 @@
 /-  glob
 /+  default-agent, verb, dbug
 |%
-<<<<<<< HEAD
-++  hash  0v5.c8agf.rjdcu.6p4ea.umc9e.5olmv
-=======
 ++  hash  0v5.0umdn.af5hq.bp84b.66eao.q0b98
->>>>>>> 8ce03131
 +$  state-0  [%0 hash=@uv glob=(unit (each glob:glob tid=@ta))]
 +$  all-states
   $%  state-0
