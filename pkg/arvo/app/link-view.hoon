::  link-view: frontend endpoints
::
::  endpoints, mapping onto link-store's paths. p is for page as in pagination.
::  only the /0/submissions endpoint provides updates.
::  as with link-store, urls are expected to use +wood encoding.
::
::    /json/0/submissions                             initial + updates for all
::    /json/[p]/submissions/[collection]              page for one collection
::    /json/[p]/discussions/[wood-url]/[collection]   page for url in collection
::    /json/[n]/submission/[wood-url]/[collection]    nth matching submission
::    /json/seen                                      mark-as-read updates
::
<<<<<<< HEAD
/-  *link, view=link-view,
    *invite-store, group-store,
    listen-hook=link-listen-hook,
    group-hook, permission-hook, permission-group-hook,
    metadata-hook, contact-view
=======
/-  *link, view=link-view
/-  *invite-store, group-store
/-  listen-hook=link-listen-hook
/-  group-hook, permission-hook, permission-group-hook
/-  metadata-hook, contact-view
>>>>>>> 064e1da7
/+  store=link-store, metadata, *server, default-agent, verb, dbug
~%  %link-view-top  ..is  ~
::
|%
+$  versioned-state
  $%  state-0
      state-1
  ==
+$  state-0
  $:  %0
      ~
  ==
::
+$  state-1
  $:  %1
      ~
  ==
::
+$  card  card:agent:gall
--
::
=|  state-1
=*  state  -
::
%+  verb  |
%-  agent:dbug
^-  agent:gall
=<
  |_  =bowl:gall
  +*  this  .
      do    ~(. +> bowl)
      def   ~(. (default-agent this %|) bowl)
  ::
  ++  on-init
    ^-  (quip card _this)
    :_  this
    :~  [%pass /submissions %agent [our.bowl %link-store] %watch /submissions]
        [%pass /discussions %agent [our.bowl %link-store] %watch /discussions]
        [%pass /seen %agent [our.bowl %link-store] %watch /seen]
      ::
        =+  [%invite-action !>([%create /link])]
        [%pass /invitatory/create %agent [our.bowl %invite-store] %poke -]
      ::
        =+  /invitatory/link
        [%pass - %agent [our.bowl %invite-store] %watch -]
        :*  %pass  /srv  %agent  [our.bowl %file-server]
            %poke  %file-server-action
            !>([%serve-dir /'~link' /app/landscape %.n])
        ==
    ==
  ::
  ++  on-save  !>(state)
  ++  on-load
    |=  old-vase=vase
    ^-  (quip card _this)
    =/  old  !<(versioned-state old-vase)
    ?-  -.old
        %1  [~ this]
        %0
      :_  this(state [%1 ~])
      :-  [%pass /connect %arvo %e %disconnect [~ /'~link']]
      :~  :*  %pass  /srv  %agent  [our.bowl %file-server]
          %poke  %file-server-action
          !>([%serve-dir /'~link' /app/landscape %.n])
      ==  ==
    ==
  ::
  ++  on-poke
    |=  [=mark =vase]
    ^-  (quip card _this)
    ?>  (team:title our.bowl src.bowl)
    :_  this
    ?+  mark  (on-poke:def mark vase)
        %link-action
      [(handle-action:do !<(action:store vase)) ~]
    ::
        %link-view-action
      (handle-view-action:do !<(action:view vase))
    ==
  ::
  ++  on-watch
    |=  =path
    ^-  (quip card _this)
    ?:  ?=([%json %seen ~] path)
      [~ this]
    ?:  ?=([%tile ~] path)
      :_  this
      ~[give-tile-data:do]
    ?.  ?=([%json @ @ *] path)
      (on-watch:def path)
    =/  p=@ud  (slav %ud i.t.path)
    ?+  t.t.path  (on-watch:def path)
        [%submissions ~]
      :_  this
      (give-initial-submissions:do p ~)
    ::
        [%submissions ^]
      :_  this
      (give-initial-submissions:do p t.t.t.path)
    ::
        [%submission @ ^]
      :_  this
      (give-specific-submission:do p (break-discussion-path:store t.t.t.path))
    ::
        [%discussions @ ^]
      :_  this
      (give-initial-discussions:do p (break-discussion-path:store t.t.t.path))
    ==
  ::
  ++  on-agent
    |=  [=wire =sign:agent:gall]
    ^-  (quip card _this)
    ?+  -.sign  (on-agent:def wire sign)
        %kick
      :_  this
      =/  app=term
        ?:  ?=([%invites *] wire)
          %invite-store
        %link-store
      [%pass wire %agent [our.bowl app] %watch wire]~
    ::
        %fact
      =*  mark  p.cage.sign
      =*  vase  q.cage.sign
      ?+  mark  (on-agent:def wire sign)
        %invite-update  [(handle-invite-update:do !<(invite-update vase)) this]
        %link-initial   [~ this]
      ::
          %link-update
        :_  this
        :-  (send-update:do !<(update:store vase))
        ?:  =(/discussions wire)  ~
        ~[give-tile-data:do]
      ==
    ==
  ::
  ++  on-arvo
    |=  [=wire =sign-arvo]
    ^-  (quip card _this)
    ?.  ?=([%e %bound *] sign-arvo)
      (on-arvo:def wire sign-arvo)
    ~?  !accepted.sign-arvo
      [dap.bowl "bind rejected!" binding.sign-arvo]
    [~ this]
  ::
  ++  on-peek   on-peek:def
  ++  on-leave  on-leave:def
  ++  on-fail   on-fail:def
  --
::
~%  %link-view-logic  ..card  ~
|_  =bowl:gall
+*  md  ~(. metadata bowl)
::
++  page-size  25
++  get-paginated
  |*  [page=(unit @ud) list=(list)]
  ^-  [total=@ud pages=@ud page=_list]
  =/  l=@ud  (lent list)
  :+  l
    %+  add  (div l page-size)
    (min 1 (mod l page-size))
  ?~  page  list
  %+  swag
    [(mul u.page page-size) page-size]
  list
::
++  page-to-json
  =,  enjs:format
  |*  $:  page-number=@ud
          [total-items=@ud total-pages=@ud page=(list)]
          item-to-json=$-(* json)
      ==
  ^-  json
  %-  pairs
  :~  'totalItems'^(numb total-items)
      'totalPages'^(numb total-pages)
      'pageNumber'^(numb page-number)
      'page'^a+(turn page item-to-json)
  ==
++  do-poke
  |=  [app=term =mark =vase]
  ^-  card
  [%pass /create/[app]/[mark] %agent [our.bowl app] %poke mark vase]
::
++  handle-invite-update
  |=  upd=invite-update
  ^-  (list card)
  ?.  ?=(%accepted -.upd)  ~
  ?.  =(/link path.upd)    ~
  :~  ::  sync the group
      ::
      %^  do-poke  %group-hook
        %group-hook-action
      !>  ^-  group-hook-action:group-hook
      [%add ship path]:invite.upd
    ::
      ::  sync the metadata
      ::
      %^  do-poke  %metadata-hook
        %metadata-hook-action
      !>  ^-  metadata-hook-action:metadata-hook
      [%add-synced ship path]:invite.upd
  ==
::
++  handle-action
  |=  =action:store
  ^-  card
  [%pass /action %agent [our.bowl %link-store] %poke %link-action !>(action)]
::
++  handle-view-action
  |=  act=action:view
  ^-  (list card)
  ?-  -.act
    %create  (handle-create +.act)
    %delete  (handle-delete +.act)
    %invite  (handle-invite +.act)
  ==
::
++  handle-create
  |=  [=path title=@t description=@t members=create-members:view real-group=?]
  ^-  (list card)
  =/  group-path=^path
    ?-  -.members
      %group  path.members
    ::
        %ships
      %+  weld
        ?:(real-group ~ [~.~]~)
      [(scot %p our.bowl) path]
    ==
  =;  group-setup=(list card)
    %+  weld  group-setup
    :~  ::  add collection to metadata-store
        ::
        %^  do-poke  %metadata-hook
          %metadata-action
        !>  ^-  metadata-action:md
        :^  %add  group-path
          [%link path]
        %*  .  *metadata:md
          title         title
          description   description
          date-created  now.bowl
          creator       our.bowl
        ==
      ::
        ::  expose the metadata
        ::
        %^  do-poke  %metadata-hook
          %metadata-hook-action
        !>  ^-  metadata-hook-action:metadata-hook
        [%add-owned group-path]
      ::
        ::  watch the collection ourselves
        ::
        %^  do-poke  %link-listen-hook
          %link-listen-action
        !>  ^-  action:listen-hook
        [%watch path]
    ==
  ?:  ?=(%group -.members)  ~
  ::  if the group is "real", make contact-view do the heavy lifting
  ::
  ?:  real-group
    :_  ~
    %^  do-poke  %contact-view
      %contact-view-action
    !>  ^-  contact-view-action:contact-view
    [%create group-path ships.members title description]
  ::  for "unmanaged" groups, do it ourselves
  ::
  :*  ::  create the new group
      ::
      %^  do-poke  %group-store
        %group-action
      !>  ^-  group-action:group-store
      [%bundle group-path]
    ::
      ::  fill the new group
      ::
      %^  do-poke  %group-store
        %group-action
      !>  ^-  group-action:group-store
      [%add (~(put in ships.members) our.bowl) group-path]
    ::
      ::  make group available
      ::
      %^  do-poke  %group-hook
        %group-hook-action
      !>  ^-  group-hook-action:group-hook
      [%add our.bowl group-path]
    ::
      ::  mirror group into a permission
      ::
      %^  do-poke  %permission-group-hook
        %permission-group-hook-action
      !>  ^-  permission-group-hook-action:permission-group-hook
      [%associate group-path [group-path^%white ~ ~]]
    ::
      ::  expose the permission
      ::
      %^  do-poke  %permission-hook
        %permission-hook-action
      !>  ^-  permission-hook-action:permission-hook
      [%add-owned group-path group-path]
    ::
      ::  send invites
      ::
      %+  turn  ~(tap in ships.members)
      |=  =ship
      ^-  card
      %^  do-poke  %invite-hook
        %invite-action
      !>  ^-  invite-action
      :^  %invite  /link
        (sham group-path eny.bowl)
      :*  our.bowl
          %group-hook
          group-path
          ship
          title
      ==
  ==
::
++  handle-delete
  |=  =path
  ^-  (list card)
  =/  groups=(list ^path)
    (groups-from-resource:md [%link path])
  %-  zing
  %+  turn  groups
  |=  =group=^path
  %+  snoc
    ^-  (list card)
    ::  if it's a real group, we can't/shouldn't unsync it. this leaves us with
    ::  no way to stop propagation of collection deletion.
    ::
    ?.  ?=([%'~' ^] group-path)  ~
    ::  if it's an unmanaged group, we just stop syncing the group & metadata,
    ::  and clean up the group (after un-hooking it, to not push deletion).
    ::
    :~  %^  do-poke  %group-hook
          %group-hook-action
        !>  ^-  group-hook-action:group-hook
        [%remove group-path]
      ::
        %^  do-poke  %metadata-hook
          %metadata-hook-action
        !>  ^-  metadata-hook-action:metadata-hook
        [%remove group-path]
      ::
        %^  do-poke  %group-store
          %group-action
        !>  ^-  group-action:group-store
        [%unbundle group-path]
    ==
  ::  remove collection from metadata-store
  ::
  %^  do-poke  %metadata-store
    %metadata-action
  !>  ^-  metadata-action:md
  [%remove group-path [%link path]]
::
++  handle-invite
  |=  [=path ships=(set ship)]
  ^-  (list card)
  %-  zing
  %+  turn  (groups-from-resource:md %link path)
  |=  =group=^path
  ^-  (list card)
  :-  %^  do-poke  %group-store
        %group-action
      !>  ^-  group-action:group-store
      [%add ships group-path]
  ::  for managed groups, rely purely on group logic for invites
  ::
  ?.  ?=([%'~' ^] group-path)
    ~
  ::  for unmanaged groups, send invites manually
  ::
  %+  turn  ~(tap in ships)
  |=  =ship
  ^-  card
  %^  do-poke  %invite-hook
    %invite-action
  !>  ^-  invite-action
  :^  %invite  /link
    (sham group-path eny.bowl)
  :*  our.bowl
      %group-hook
      group-path
      ship
      (rsh 3 1 (spat path))
  ==
::  +give-tile-data: total unread count as json object
::
::NOTE  the full recalc of totals here probably isn't the end of the world.
::      but in case it is, well, here it is.
::
++  give-tile-data
  ^-  card
  =;  =json
    [%give %fact ~[/tile] %json !>(json)]
  %+  frond:enjs:format  'unseen'
  %-  numb:enjs:format
  %-  %~  rep  in
      (scry-for (jug path url) /unseen)
  |=  [[=path unseen=(set url)] total=@ud]
  %+  add  total
  ~(wyt in unseen)
::
::  +give-initial-submissions: page of submissions on path
::
::    for the / path, give page for every path
::
::    result is in the shape of: {
::      "/some/path": {
::        totalItems: 1,
::        totalPages: 1,
::        pageNumber: 0,
::        page: [
::          { commentCount: 1, ...restOfTheSubmission }
::        ]
::      },
::      "/maybe/more": { etc }
::    }
::
++  give-initial-submissions
  ~/  %link-view-initial-submissions
  |=  [p=@ud =requested=path]
  ^-  (list card)
  :_  ::  only keep the base case alive (for updates), kick all others
      ::
      ?:  &(=(0 p) ?=(~ requested-path))  ~
      [%give %kick ~ ~]~
  =;  =json
    [%give %fact ~ %json !>(json)]
  %+  frond:enjs:format  'link-update'
  %+  frond:enjs:format  'initial-submissions'
  %-  pairs:enjs:format
  %+  turn
    %~  tap  by
    %+  scry-for  (map path submissions)
    [%submissions requested-path]
  |=  [=path =submissions]
  ^-  [@t json]
  :-  (spat path)
  =;  =json
    ::  add unseen count
    ::
    ?>  ?=(%o -.json)
    :-  %o
    %+  ~(put by p.json)  'unseenCount'
    %-  numb:enjs:format
    %~  wyt  in
    %+  scry-for  (set url)
    [%unseen path]
  ?:  &(=(0 p) ?=(~ requested-path))
    ::  for a broad-scope initial result, only give total counts
    ::
    =,  enjs:format
    %-  pairs
    =+  l=(lent submissions)
    :~  'totalItems'^(numb l)
        'totalPages'^(numb (div l page-size))
    ==
  %^  page-to-json  p
    %+  get-paginated  `p
    submissions
  |=  =submission
  ^-  json
  =/  =json  (submission:enjs:store submission)
  ?>  ?=([%o *] json)
  ::  add in seen status
  ::
  =.  p.json
    %+  ~(put by p.json)  'seen'
    :-  %b
    %+  scry-for  ?
    [%seen (build-discussion-path:store path url.submission)]
  ::  add in comment count
  ::
  =;  comment-count=@ud
    :-  %o
    %+  ~(put by p.json)  'commentCount'
    (numb:enjs:format comment-count)
  %-  lent
  ~|  [path url.submission]
  ^-  comments
  =-  (~(got by (~(got by -) path)) url.submission)
  %+  scry-for  (per-path-url comments)
  :-  %discussions
  (build-discussion-path:store path url.submission)
::
++  give-specific-submission
  |=  [n=@ud =path =url]
  :_  [%give %kick ~ ~]~
  =;  =json
    [%give %fact ~ %json !>(json)]
  %+  frond:enjs:format  'link-update'
  %+  frond:enjs:format  'submission'
  ^-  json
  =;  sub=(unit submission)
    ?~  sub  ~
    (submission:enjs:store u.sub)
  =/  =submissions
    =-  (~(got by -) path)
    %+  scry-for  (map ^path submissions)
    [%submissions path]
  |-
  ?~  submissions  ~
  =*  sub  i.submissions
  ?.  =(url.sub url)
    $(submissions t.submissions)
  ?:  =(0 n)  `sub
  $(n (dec n), submissions t.submissions)
::
++  give-initial-discussions
  |=  [p=@ud =path =url]
  ^-  (list card)
  :_  ?:  =(0 p)  ~
      [%give %kick ~ ~]~
  =;  =json
    [%give %fact ~ %json !>(json)]
  %+  frond:enjs:format  'link-update'
  %+  frond:enjs:format  'initial-discussions'
  %^  page-to-json  p
    %+  get-paginated  `p
    =-  (~(got by (~(got by -) path)) url)
    %+  scry-for  (per-path-url comments)
    [%discussions (build-discussion-path:store path url)]
  comment:enjs:store
::
++  send-update
  |=  =update:store
  ^-  card
  ?+  -.update  ~|([dap.bowl %unexpected-update -.update] !!)
      %submissions
    %+  give-json
      %+  frond:enjs:format  'link-update'
      (update:enjs:store update)
    :~  /json/0/submissions
        (weld /json/0/submissions path.update)
    ==
  ::
      %discussions
    %+  give-json
      %+  frond:enjs:format  'link-update'
      (update:enjs:store update)
    :_  ~
    %+  weld  /json/0/discussions
    (build-discussion-path:store [path url]:update)
  ::
      %observation
    %+  give-json
      %+  frond:enjs:format  'link-update'
      (update:enjs:store update)
    ~[/json/seen]
  ==
::
++  give-json
  |=  [=json paths=(list path)]
  ^-  card
  [%give %fact paths %json !>(json)]
::
++  scry-for
  |*  [=mold =path]
  .^  mold
    %gx
    (scot %p our.bowl)
    %link-store
    (scot %da now.bowl)
    (snoc `^path`path %noun)
  ==
--<|MERGE_RESOLUTION|>--- conflicted
+++ resolved
@@ -10,19 +10,11 @@
 ::    /json/[n]/submission/[wood-url]/[collection]    nth matching submission
 ::    /json/seen                                      mark-as-read updates
 ::
-<<<<<<< HEAD
-/-  *link, view=link-view,
-    *invite-store, group-store,
-    listen-hook=link-listen-hook,
-    group-hook, permission-hook, permission-group-hook,
-    metadata-hook, contact-view
-=======
 /-  *link, view=link-view
 /-  *invite-store, group-store
 /-  listen-hook=link-listen-hook
 /-  group-hook, permission-hook, permission-group-hook
 /-  metadata-hook, contact-view
->>>>>>> 064e1da7
 /+  store=link-store, metadata, *server, default-agent, verb, dbug
 ~%  %link-view-top  ..is  ~
 ::
