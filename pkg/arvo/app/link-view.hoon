::  link-view: frontend endpoints
::
::  endpoints, mapping onto link-store's paths. p is for page as in pagination.
::  only the /0/submissions endpoint provides updates.
::  as with link-store, urls are expected to use +wood encoding.
::
::    /json/0/submissions                             initial + updates for all
::    /json/[p]/submissions/[collection]              page for one collection
::    /json/[p]/discussions/[wood-url]/[collection]   page for url in collection
::    /json/[n]/submission/[wood-url]/[collection]    nth matching submission
::    /json/seen                                      mark-as-read updates
::
<<<<<<< HEAD
/-  *link-view
/-  *invite-store, group-store
/-  link-listen-hook
/-  group-hook, permission-hook, permission-group-hook
/-  metadata-hook, contact-view
/+  *link, metadata, *server, default-agent, verb, dbug
=======
/-  *link, view=link-view,
    *invite-store, group-store,
    listen-hook=link-listen-hook,
    group-hook, permission-hook, permission-group-hook,
    metadata-hook, contact-view
/+  store=link-store, metadata, *server, default-agent, verb, dbug
>>>>>>> 77925b06
~%  %link-view-top  ..is  ~
::
|%
+$  versioned-state
  $%  state-0
      state-1
  ==
+$  state-0
  $:  %0
      ~
  ==
::
+$  state-1
  $:  %1
      ~
  ==
::
+$  card  card:agent:gall
--
::
=|  state-1
=*  state  -
::
%+  verb  |
%-  agent:dbug
^-  agent:gall
=<
  |_  =bowl:gall
  +*  this  .
      do    ~(. +> bowl)
      def   ~(. (default-agent this %|) bowl)
  ::
  ++  on-init
    ^-  (quip card _this)
    :_  this
    :~  [%pass /submissions %agent [our.bowl %link-store] %watch /submissions]
        [%pass /discussions %agent [our.bowl %link-store] %watch /discussions]
        [%pass /seen %agent [our.bowl %link-store] %watch /seen]
      ::
        =+  [%invite-action !>([%create /link])]
        [%pass /invitatory/create %agent [our.bowl %invite-store] %poke -]
      ::
        =+  /invitatory/link
        [%pass - %agent [our.bowl %invite-store] %watch -]
        :*  %pass  /srv  %agent  [our.bowl %file-server]
            %poke  %file-server-action
            !>([%serve-dir /'~link' /app/landscape %.n])
        ==
    ==
  ::
  ++  on-save  !>(state)
  ++  on-load
    |=  old-vase=vase
    ^-  (quip card _this)
    =/  old  !<(versioned-state old-vase)
    ?-  -.old
        %1  [~ this]
        %0
      :_  this(state [%1 ~])
      :-  [%pass /connect %arvo %e %disconnect [~ /'~link']]
      :~  :*  %pass  /srv  %agent  [our.bowl %file-server]
          %poke  %file-server-action
          !>([%serve-dir /'~link' /app/landscape %.n])
      ==  ==
    ==
  ::
  ++  on-poke
    |=  [=mark =vase]
    ^-  (quip card _this)
    ?>  (team:title our.bowl src.bowl)
    :_  this
    ?+  mark  (on-poke:def mark vase)
        %link-action
      [(handle-action:do !<(action:store vase)) ~]
    ::
        %link-view-action
      (handle-view-action:do !<(action:view vase))
    ==
  ::
  ++  on-watch
    |=  =path
    ^-  (quip card _this)
    ?:  ?=([%json %seen ~] path)
      [~ this]
    ?:  ?=([%tile ~] path)
      :_  this
      ~[give-tile-data:do]
    ?.  ?=([%json @ @ *] path)
      (on-watch:def path)
    =/  p=@ud  (slav %ud i.t.path)
    ?+  t.t.path  (on-watch:def path)
        [%submissions ~]
      :_  this
      (give-initial-submissions:do p ~)
    ::
        [%submissions ^]
      :_  this
      (give-initial-submissions:do p t.t.t.path)
    ::
        [%submission @ ^]
      :_  this
      (give-specific-submission:do p (break-discussion-path:store t.t.t.path))
    ::
        [%discussions @ ^]
      :_  this
      (give-initial-discussions:do p (break-discussion-path:store t.t.t.path))
    ==
  ::
  ++  on-agent
    |=  [=wire =sign:agent:gall]
    ^-  (quip card _this)
    ?+  -.sign  (on-agent:def wire sign)
        %kick
      :_  this
      =/  app=term
        ?:  ?=([%invites *] wire)
          %invite-store
        %link-store
      [%pass wire %agent [our.bowl app] %watch wire]~
    ::
        %fact
      =*  mark  p.cage.sign
      =*  vase  q.cage.sign
      ?+  mark  (on-agent:def wire sign)
        %invite-update  [(handle-invite-update:do !<(invite-update vase)) this]
        %link-initial   [~ this]
      ::
          %link-update
        :_  this
        :-  (send-update:do !<(update:store vase))
        ?:  =(/discussions wire)  ~
        ~[give-tile-data:do]
      ==
    ==
  ::
  ++  on-arvo
    |=  [=wire =sign-arvo]
    ^-  (quip card _this)
    ?.  ?=([%e %bound *] sign-arvo)
      (on-arvo:def wire sign-arvo)
    ~?  !accepted.sign-arvo
      [dap.bowl "bind rejected!" binding.sign-arvo]
    [~ this]
  ::
  ++  on-peek   on-peek:def
  ++  on-leave  on-leave:def
  ++  on-fail   on-fail:def
  --
::
~%  %link-view-logic  ..card  ~
|_  =bowl:gall
+*  md  ~(. metadata bowl)
::
++  page-size  25
++  get-paginated
  |*  [page=(unit @ud) list=(list)]
  ^-  [total=@ud pages=@ud page=_list]
  =/  l=@ud  (lent list)
  :+  l
    %+  add  (div l page-size)
    (min 1 (mod l page-size))
  ?~  page  list
  %+  swag
    [(mul u.page page-size) page-size]
  list
::
++  page-to-json
  =,  enjs:format
  |*  $:  page-number=@ud
          [total-items=@ud total-pages=@ud page=(list)]
          item-to-json=$-(* json)
      ==
  ^-  json
  %-  pairs
  :~  'totalItems'^(numb total-items)
      'totalPages'^(numb total-pages)
      'pageNumber'^(numb page-number)
      'page'^a+(turn page item-to-json)
  ==
++  do-poke
  |=  [app=term =mark =vase]
  ^-  card
  [%pass /create/[app]/[mark] %agent [our.bowl app] %poke mark vase]
::
++  handle-invite-update
  |=  upd=invite-update
  ^-  (list card)
  ?.  ?=(%accepted -.upd)  ~
  ?.  =(/link path.upd)    ~
  :~  ::  sync the group
      ::
      %^  do-poke  %group-hook
        %group-hook-action
      !>  ^-  group-hook-action:group-hook
      [%add ship path]:invite.upd
    ::
      ::  sync the metadata
      ::
      %^  do-poke  %metadata-hook
        %metadata-hook-action
      !>  ^-  metadata-hook-action:metadata-hook
      [%add-synced ship path]:invite.upd
  ==
::
++  handle-action
  |=  =action:store
  ^-  card
  [%pass /action %agent [our.bowl %link-store] %poke %link-action !>(action)]
::
++  handle-view-action
  |=  act=action:view
  ^-  (list card)
  ?-  -.act
    %create  (handle-create +.act)
    %delete  (handle-delete +.act)
    %invite  (handle-invite +.act)
  ==
::
++  handle-create
  |=  [=path title=@t description=@t members=create-members:view real-group=?]
  ^-  (list card)
  =/  group-path=^path
    ?-  -.members
      %group  path.members
    ::
        %ships
      %+  weld
        ?:(real-group ~ [~.~]~)
      [(scot %p our.bowl) path]
    ==
  =;  group-setup=(list card)
    %+  weld  group-setup
    :~  ::  add collection to metadata-store
        ::
        %^  do-poke  %metadata-hook
          %metadata-action
        !>  ^-  metadata-action:md
        :^  %add  group-path
          [%link path]
        %*  .  *metadata:md
          title         title
          description   description
          date-created  now.bowl
          creator       our.bowl
        ==
      ::
        ::  expose the metadata
        ::
        %^  do-poke  %metadata-hook
          %metadata-hook-action
        !>  ^-  metadata-hook-action:metadata-hook
        [%add-owned group-path]
      ::
        ::  watch the collection ourselves
        ::
        %^  do-poke  %link-listen-hook
          %link-listen-action
        !>  ^-  action:listen-hook
        [%watch path]
    ==
  ?:  ?=(%group -.members)  ~
  ::  if the group is "real", make contact-view do the heavy lifting
  ::
  ?:  real-group
    :_  ~
    %^  do-poke  %contact-view
      %contact-view-action
    !>  ^-  contact-view-action:contact-view
    [%create group-path ships.members title description]
  ::  for "unmanaged" groups, do it ourselves
  ::
  :*  ::  create the new group
      ::
      %^  do-poke  %group-store
        %group-action
      !>  ^-  group-action:group-store
      [%bundle group-path]
    ::
      ::  fill the new group
      ::
      %^  do-poke  %group-store
        %group-action
      !>  ^-  group-action:group-store
      [%add (~(put in ships.members) our.bowl) group-path]
    ::
      ::  make group available
      ::
      %^  do-poke  %group-hook
        %group-hook-action
      !>  ^-  group-hook-action:group-hook
      [%add our.bowl group-path]
    ::
      ::  mirror group into a permission
      ::
      %^  do-poke  %permission-group-hook
        %permission-group-hook-action
      !>  ^-  permission-group-hook-action:permission-group-hook
      [%associate group-path [group-path^%white ~ ~]]
    ::
      ::  expose the permission
      ::
      %^  do-poke  %permission-hook
        %permission-hook-action
      !>  ^-  permission-hook-action:permission-hook
      [%add-owned group-path group-path]
    ::
      ::  send invites
      ::
      %+  turn  ~(tap in ships.members)
      |=  =ship
      ^-  card
      %^  do-poke  %invite-hook
        %invite-action
      !>  ^-  invite-action
      :^  %invite  /link
        (sham group-path eny.bowl)
      :*  our.bowl
          %group-hook
          group-path
          ship
          title
      ==
  ==
::
++  handle-delete
  |=  =path
  ^-  (list card)
  =/  groups=(list ^path)
    (groups-from-resource:md [%link path])
  %-  zing
  %+  turn  groups
  |=  =group=^path
  %+  snoc
    ^-  (list card)
    ::  if it's a real group, we can't/shouldn't unsync it. this leaves us with
    ::  no way to stop propagation of collection deletion.
    ::
    ?.  ?=([%'~' ^] group-path)  ~
    ::  if it's an unmanaged group, we just stop syncing the group & metadata,
    ::  and clean up the group (after un-hooking it, to not push deletion).
    ::
    :~  %^  do-poke  %group-hook
          %group-hook-action
        !>  ^-  group-hook-action:group-hook
        [%remove group-path]
      ::
        %^  do-poke  %metadata-hook
          %metadata-hook-action
        !>  ^-  metadata-hook-action:metadata-hook
        [%remove group-path]
      ::
        %^  do-poke  %group-store
          %group-action
        !>  ^-  group-action:group-store
        [%unbundle group-path]
    ==
  ::  remove collection from metadata-store
  ::
  %^  do-poke  %metadata-store
    %metadata-action
  !>  ^-  metadata-action:md
  [%remove group-path [%link path]]
::
++  handle-invite
  |=  [=path ships=(set ship)]
  ^-  (list card)
  %-  zing
  %+  turn  (groups-from-resource:md %link path)
  |=  =group=^path
  ^-  (list card)
  :-  %^  do-poke  %group-store
        %group-action
      !>  ^-  group-action:group-store
      [%add ships group-path]
  ::  for managed groups, rely purely on group logic for invites
  ::
  ?.  ?=([%'~' ^] group-path)
    ~
  ::  for unmanaged groups, send invites manually
  ::
  %+  turn  ~(tap in ships)
  |=  =ship
  ^-  card
  %^  do-poke  %invite-hook
    %invite-action
  !>  ^-  invite-action
  :^  %invite  /link
    (sham group-path eny.bowl)
  :*  our.bowl
      %group-hook
      group-path
      ship
      (rsh 3 1 (spat path))
  ==
::  +give-tile-data: total unread count as json object
::
::NOTE  the full recalc of totals here probably isn't the end of the world.
::      but in case it is, well, here it is.
::
++  give-tile-data
  ^-  card
  =;  =json
    [%give %fact ~[/tile] %json !>(json)]
  %+  frond:enjs:format  'unseen'
  %-  numb:enjs:format
  %-  %~  rep  in
      (scry-for (jug path url) /unseen)
  |=  [[=path unseen=(set url)] total=@ud]
  %+  add  total
  ~(wyt in unseen)
::
::  +give-initial-submissions: page of submissions on path
::
::    for the / path, give page for every path
::
::    result is in the shape of: {
::      "/some/path": {
::        totalItems: 1,
::        totalPages: 1,
::        pageNumber: 0,
::        page: [
::          { commentCount: 1, ...restOfTheSubmission }
::        ]
::      },
::      "/maybe/more": { etc }
::    }
::
++  give-initial-submissions
  ~/  %link-view-initial-submissions
  |=  [p=@ud =requested=path]
  ^-  (list card)
  :_  ::  only keep the base case alive (for updates), kick all others
      ::
      ?:  &(=(0 p) ?=(~ requested-path))  ~
      [%give %kick ~ ~]~
  =;  =json
    [%give %fact ~ %json !>(json)]
  %+  frond:enjs:format  'link-update'
  %+  frond:enjs:format  'initial-submissions'
  %-  pairs:enjs:format
  %+  turn
    %~  tap  by
    %+  scry-for  (map path submissions)
    [%submissions requested-path]
  |=  [=path =submissions]
  ^-  [@t json]
  :-  (spat path)
  =;  =json
    ::  add unseen count
    ::
    ?>  ?=(%o -.json)
    :-  %o
    %+  ~(put by p.json)  'unseenCount'
    %-  numb:enjs:format
    %~  wyt  in
    %+  scry-for  (set url)
    [%unseen path]
  ?:  &(=(0 p) ?=(~ requested-path))
    ::  for a broad-scope initial result, only give total counts
    ::
    =,  enjs:format
    %-  pairs
    =+  l=(lent submissions)
    :~  'totalItems'^(numb l)
        'totalPages'^(numb (div l page-size))
    ==
  %^  page-to-json  p
    %+  get-paginated  `p
    submissions
  |=  =submission
  ^-  json
  =/  =json  (submission:enjs:store submission)
  ?>  ?=([%o *] json)
  ::  add in seen status
  ::
  =.  p.json
    %+  ~(put by p.json)  'seen'
    :-  %b
    %+  scry-for  ?
    [%seen (build-discussion-path:store path url.submission)]
  ::  add in comment count
  ::
  =;  comment-count=@ud
    :-  %o
    %+  ~(put by p.json)  'commentCount'
    (numb:enjs:format comment-count)
  %-  lent
  ~|  [path url.submission]
  ^-  comments
  =-  (~(got by (~(got by -) path)) url.submission)
  %+  scry-for  (per-path-url comments)
  :-  %discussions
  (build-discussion-path:store path url.submission)
::
++  give-specific-submission
  |=  [n=@ud =path =url]
  :_  [%give %kick ~ ~]~
  =;  =json
    [%give %fact ~ %json !>(json)]
  %+  frond:enjs:format  'link-update'
  %+  frond:enjs:format  'submission'
  ^-  json
  =;  sub=(unit submission)
    ?~  sub  ~
    (submission:enjs:store u.sub)
  =/  =submissions
    =-  (~(got by -) path)
    %+  scry-for  (map ^path submissions)
    [%submissions path]
  |-
  ?~  submissions  ~
  =*  sub  i.submissions
  ?.  =(url.sub url)
    $(submissions t.submissions)
  ?:  =(0 n)  `sub
  $(n (dec n), submissions t.submissions)
::
++  give-initial-discussions
  |=  [p=@ud =path =url]
  ^-  (list card)
  :_  ?:  =(0 p)  ~
      [%give %kick ~ ~]~
  =;  =json
    [%give %fact ~ %json !>(json)]
  %+  frond:enjs:format  'link-update'
  %+  frond:enjs:format  'initial-discussions'
  %^  page-to-json  p
    %+  get-paginated  `p
    =-  (~(got by (~(got by -) path)) url)
    %+  scry-for  (per-path-url comments)
    [%discussions (build-discussion-path:store path url)]
  comment:enjs:store
::
++  send-update
  |=  =update:store
  ^-  card
  ?+  -.update  ~|([dap.bowl %unexpected-update -.update] !!)
      %submissions
    %+  give-json
      %+  frond:enjs:format  'link-update'
      (update:enjs:store update)
    :~  /json/0/submissions
        (weld /json/0/submissions path.update)
    ==
  ::
      %discussions
    %+  give-json
      %+  frond:enjs:format  'link-update'
      (update:enjs:store update)
    :_  ~
    %+  weld  /json/0/discussions
    (build-discussion-path:store [path url]:update)
  ::
      %observation
    %+  give-json
      %+  frond:enjs:format  'link-update'
      (update:enjs:store update)
    ~[/json/seen]
  ==
::
++  give-json
  |=  [=json paths=(list path)]
  ^-  card
  [%give %fact paths %json !>(json)]
::
++  scry-for
  |*  [=mold =path]
  .^  mold
    %gx
    (scot %p our.bowl)
    %link-store
    (scot %da now.bowl)
    (snoc `^path`path %noun)
  ==
--<|MERGE_RESOLUTION|>--- conflicted
+++ resolved
@@ -10,21 +10,12 @@
 ::    /json/[n]/submission/[wood-url]/[collection]    nth matching submission
 ::    /json/seen                                      mark-as-read updates
 ::
-<<<<<<< HEAD
-/-  *link-view
+/-  *link, view=link-view
 /-  *invite-store, group-store
-/-  link-listen-hook
+/-  listen-hook=link-listen-hook
 /-  group-hook, permission-hook, permission-group-hook
 /-  metadata-hook, contact-view
-/+  *link, metadata, *server, default-agent, verb, dbug
-=======
-/-  *link, view=link-view,
-    *invite-store, group-store,
-    listen-hook=link-listen-hook,
-    group-hook, permission-hook, permission-group-hook,
-    metadata-hook, contact-view
 /+  store=link-store, metadata, *server, default-agent, verb, dbug
->>>>>>> 77925b06
 ~%  %link-view-top  ..is  ~
 ::
 |%
