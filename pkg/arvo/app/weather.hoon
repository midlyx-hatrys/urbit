--- conflicted
+++ resolved
@@ -147,11 +147,7 @@
   |=  [wir=wire err=(unit tang)]
   ^-  (quip card _state)
   ?~  err
-<<<<<<< HEAD
-    =/  req/request:http  (request-wttr location)
-=======
-    =/  req=request:http  (request-darksky location)
->>>>>>> a92dd9e3
+    =/  req=request:http  (request-wttr location)
     =/  out  *outbound-config:iris
     :_  state(timer `(add now.bol ~h3))
     :~  [%pass /[(scot %da now.bol)] %arvo %i %request req out]
