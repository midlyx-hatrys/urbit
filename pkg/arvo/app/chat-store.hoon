:: chat-store [landscape]:
::
:: data store that holds linear sequences of chat messages
::
<<<<<<< HEAD
/+  store=chat-store, default-agent, verb, dbug, group-store
~%  %chat-store-top  ..part  ~
=======
/+  store=chat-store, default-agent, verb, dbug, group-store, *migrate
~%  %chat-store-top  ..is  ~
>>>>>>> eed45be0
|%
+$  card  card:agent:gall
+$  versioned-state
  $%  state-0
      state-1
      state-2
      state-3
  ==
::
+$  state-0  [%0 =inbox:store]
+$  state-1  [%1 =inbox:store]
+$  state-2  [%2 =inbox:store]
+$  state-3  [%3 =inbox:store]
+$  admin-action
  $%  [%trim ~]
  ==
--
::
=|  state-3
=*  state  -
::
%-  agent:dbug
%+  verb  |
^-  agent:gall
=<
  ~%  %chat-store-agent-core  ..peek-x-envelopes  ~
  |_  =bowl:gall
  +*  this       .
      chat-core  +>
      cc         ~(. chat-core bowl)
      def        ~(. (default-agent this %|) bowl)
  ::
  ++  on-init   on-init:def
  ++  on-save   !>(state)
  ++  on-load
    |=  old-vase=vase
    ^-  (quip card _this)
    |^
    =/  old  !<(versioned-state old-vase)
    =|  cards=(list card)
    |-
    ^-  (quip card _this)
    ?-  -.old
        %3  [cards this(state old)]
      ::
        %2
      =/  =inbox:store
        (migrate-path-map:group-store inbox.old)
      =/  kick-paths
        %~  tap  in
        %+  roll
          ~(val by sup.bowl)
        |=  [[=ship sub=path] subs=(set path)]
        ^-  (set path)
        ?.  ?=([@ @ *] sub)
          subs
        ?.  &(=(%mailbox i.sub) =('~' i.t.sub))
          subs
        (~(put in subs) sub)
      =?  cards  ?=(^ kick-paths)
        :_  cards
        [%give %kick kick-paths ~]
      $(old [%3 inbox])
    ::
      ?(%0 %1)  $(old (old-to-2 inbox.old))
    ::
    ==
    ::
    ++  old-to-2
      |=  =inbox:store
      ^-  state-2
      :-  %2
      %-  ~(run by inbox)
      |=  =mailbox:store
      ^-  mailbox:store
      [config.mailbox (flop envelopes.mailbox)]
    --
  ::
  ++  on-poke
    ~/  %chat-store-poke
    |=  [=mark =vase]
    ^-  (quip card _this)
    ?>  (team:title our.bowl src.bowl)
    =^  cards  state
      ?+  mark  (on-poke:def mark vase)
          %json         (poke-json:cc !<(json vase))
          %chat-action  (poke-chat-action:cc !<(action:store vase))
          %noun         [~ (poke-noun:cc !<(admin-action vase))]
          %import       (poke-import:cc q.vase)
      ==
    [cards this]
  ::
  ++  on-watch
    ~/  %chat-store-watch
    |=  =path
    ^-  (quip card _this)
    |^
    ?>  (team:title our.bowl src.bowl)
    =/  cards=(list card)
      ?+    path  (on-watch:def path)
          [%keys ~]     (give %chat-update !>([%keys ~(key by inbox)]))
          [%all ~]      (give %chat-update !>([%initial inbox]))
          [%updates ~]  ~
          [%mailbox @ *]
        ?>  (~(has by inbox) t.path)
        (give %chat-update !>([%create t.path]))
      ==
    [cards this]
    ::
    ++  give
      |=  =cage
      ^-  (list card)
      [%give %fact ~ cage]~
    --
  ::
  ++  on-leave  on-leave:def
  ++  on-peek
    ~/  %chat-store-peek
    |=  =path
    ^-  (unit (unit cage))
    ?+  path  (on-peek:def path)
        [%x %all ~]        ``noun+!>(inbox)
        [%x %keys ~]       ``noun+!>(~(key by inbox))
        [%x %envelopes *]  (peek-x-envelopes:cc t.t.path)
        [%x %mailbox *]
      ?~  t.t.path
        ~
      ``noun+!>((~(get by inbox) t.t.path))
    ::
        [%x %config *]
      ?~  t.t.path
        ~
      =/  mailbox  (~(get by inbox) t.t.path)
      ?~  mailbox
        ~
      ``noun+!>(config.u.mailbox)
    ::
        [%x %export ~]
      ``noun+!>(state)
    ==
  ::
  ++  on-agent  on-agent:def
  ++  on-arvo   on-arvo:def
  ++  on-fail   on-fail:def
  --
::
::
~%  %chat-store-library  ..card  ~
|_  bol=bowl:gall
::
++  peek-x-envelopes
  |=  pax=path
  ^-  (unit (unit [%noun vase]))
  ?+  pax  ~
      [@ @ *]
    =/  mail-path  t.t.pax
    =/  mailbox  (~(get by inbox) mail-path)
    ?~  mailbox
      [~ ~ %noun !>(~)]
    =*  envelopes  envelopes.u.mailbox
    =/  sign-test=[?(%neg %pos) @]
      %-  need
      %+  rush  i.pax
      ;~  pose
        %+  cook
          |=  n=@
          [%neg n]
        ;~(pfix hep dem:ag)
      ::
        %+  cook
          |=  n=@
          [%pos n]
        dem:ag
      ==
    =*  length  length.config.u.mailbox
    =*  start  +.sign-test
    ?:  =(-.sign-test %neg)
      ?:  (gth start length)
        [~ ~ %noun !>(envelopes)]
      [~ ~ %noun !>((swag [(sub length start) start] envelopes))]
    ::
    =/  end  (slav %ud i.t.pax)
    ?.  (lte start end)
      ~
    =.  end  ?:((lth end length) end length)
    [~ ~ %noun !>((swag [start (sub end start)] envelopes))]
  ==
::
++  poke-noun
  |=  nou=admin-action
  ^-  _state
  ~&  %trimming-chat-store
  %_  state
      inbox
    %-  ~(urn by inbox)
    |=  [=path mailbox:store]
    ^-  mailbox:store
    =/  [a=* out=(list envelope:store)]
      %+  roll  envelopes
      |=  $:  =envelope:store
              o=[[hav=(set serial:store) curr=@] out=(list envelope:store)]
          ==
      ?:  (~(has in hav.o) uid.envelope)
        [[hav.o curr.o] out.o]
      :-
      ^-  [(set serial:store) @]
      [(~(put in hav.o) uid.envelope) +(curr.o)]
      ^-  (list envelope:store)
      [envelope(number curr.o) out.o]
    =/  len  (lent out)
    ~?  !=(len (lent envelopes))  [path [%old (lent envelopes)] [%new len]]
    [[len len] (flop out)]
  ==
::
++  poke-json
  |=  jon=json
  ^-  (quip card _state)
  (poke-chat-action (action:dejs:store jon))
::
++  poke-chat-action
  |=  =action:store
  ^-  (quip card _state)
  ?-  -.action
      %create    (handle-create action)
      %delete    (handle-delete action)
      %read      (handle-read action)
      %messages  (handle-messages action)
      %message
        ?.  =(our.bol author.envelope.action)
          (handle-message action)
        =^  message-moves  state  (handle-message action)
        =^  read-moves  state  (handle-read [%read path.action])
        [(weld message-moves read-moves) state]
  ==
::
++  poke-import
  |=  arc=*
  ^-  (quip card _state)
  =/  sty=state-3  [%3 (remake-map ;;((tree [path mailbox:store]) +.arc))]
  [~ sty]
::
++  handle-create
  |=  =action:store
  ^-  (quip card _state)
  ?>  ?=(%create -.action)
  ?:  (~(has by inbox) path.action)  [~ state]
  :-  (send-diff path.action action)
  state(inbox (~(put by inbox) path.action *mailbox:store))
::
++  handle-delete
  |=  =action:store
  ^-  (quip card _state)
  ?>  ?=(%delete -.action)
  =/  mailbox=(unit mailbox:store)
    (~(get by inbox) path.action)
  ?~  mailbox  [~ state]
  :-  (send-diff path.action action)
  state(inbox (~(del by inbox) path.action))
::
++  handle-message
  |=  =action:store
  ^-  (quip card _state)
  ?>  ?=(%message -.action)
  =/  mailbox=(unit mailbox:store)
    (~(get by inbox) path.action)
  ?~  mailbox
    [~ state]
  =.  letter.envelope.action  (evaluate-letter [author letter]:envelope.action)
  =^  envelope  u.mailbox  (prepend-envelope u.mailbox envelope.action)
  :_  state(inbox (~(put by inbox) path.action u.mailbox))
  (send-diff path.action action(envelope envelope))
::
++  handle-messages
  |=  act=action:store
  ^-  (quip card _state)
  ?>  ?=(%messages -.act)
  =/  mailbox=(unit mailbox:store)
    (~(get by inbox) path.act)
  ?~  mailbox
    [~ state]
  =.  envelopes.act  (flop envelopes.act)
  =|  evaluated-envelopes=(list envelope:store)
  |-  ^-  (quip card _state)
  ?~  envelopes.act
    :_  state(inbox (~(put by inbox) path.act u.mailbox))
    %+  send-diff  path.act
    [%messages path.act 0 (lent evaluated-envelopes) evaluated-envelopes]
  =.  letter.i.envelopes.act  (evaluate-letter [author letter]:i.envelopes.act)
  =^  envelope  u.mailbox  (prepend-envelope u.mailbox i.envelopes.act)
  =.  evaluated-envelopes  [envelope evaluated-envelopes]
  $(envelopes.act t.envelopes.act)
::
++  handle-read
  |=  act=action:store
  ^-  (quip card _state)
  ?>  ?=(%read -.act)
  =/  mailbox=(unit mailbox:store)  (~(get by inbox) path.act)
  ?~  mailbox
    [~ state]
  =.  read.config.u.mailbox  length.config.u.mailbox
  :-  (send-diff path.act act)
  state(inbox (~(put by inbox) path.act u.mailbox))
::
++  evaluate-letter
  |=  [author=ship =letter:store]
  ^-  letter:store
  =?  letter
      ?&  ?=(%code -.letter)
          ?=(~ output.letter)
          (team:title our.bol author)
      ==
    =/  =hoon  (ream expression.letter)
    letter(output (eval:store bol hoon))
  letter
::
++  prepend-envelope
  |=  [=mailbox:store =envelope:store]
  ^+  [envelope mailbox]
  =.  number.envelope  +(length.config.mailbox)
  =:  length.config.mailbox  +(length.config.mailbox)
      envelopes.mailbox  [envelope envelopes.mailbox]
  ==
  [envelope mailbox]
::
++  update-subscribers
  |=  [pax=path =update:store]
  ^-  (list card)
  [%give %fact ~[pax] %chat-update !>(update)]~
::
++  send-diff
  |=  [pax=path upd=update:store]
  ^-  (list card)
  %-  zing
  :~  (update-subscribers /all upd)
      (update-subscribers /updates upd)
      (update-subscribers [%mailbox pax] upd)
      ?.  |(|(=(%read -.upd) =(%message -.upd)) =(%messages -.upd))
        ~
      ?.  |(=(%create -.upd) =(%delete -.upd))
        ~
      (update-subscribers /keys upd)
  ==
--<|MERGE_RESOLUTION|>--- conflicted
+++ resolved
@@ -2,13 +2,8 @@
 ::
 :: data store that holds linear sequences of chat messages
 ::
-<<<<<<< HEAD
-/+  store=chat-store, default-agent, verb, dbug, group-store
+/+  store=chat-store, default-agent, verb, dbug, group-store, *migrate
 ~%  %chat-store-top  ..part  ~
-=======
-/+  store=chat-store, default-agent, verb, dbug, group-store, *migrate
-~%  %chat-store-top  ..is  ~
->>>>>>> eed45be0
 |%
 +$  card  card:agent:gall
 +$  versioned-state
