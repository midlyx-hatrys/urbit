:: chat-store: data store that holds linear sequences of chat messages
::
/+  store=chat-store, default-agent, verb, dbug, group-store
~%  %chat-store-top  ..is  ~
|%
+$  card  card:agent:gall
+$  versioned-state
  $%  state-0
      state-1
      state-2
      state-3
  ==
::
+$  state-0  [%0 =inbox:store]
+$  state-1  [%1 =inbox:store]
+$  state-2  [%2 =inbox:store]
+$  state-3  [%3 =inbox:store]
+$  admin-action
  $%  [%trim ~]
  ==
--
::
=|  state-3
=*  state  -
::
%-  agent:dbug
%+  verb  |
^-  agent:gall
=<
  ~%  %chat-store-agent-core  ..peek-x-envelopes  ~
  |_  =bowl:gall
  +*  this       .
      chat-core  +>
      cc         ~(. chat-core bowl)
      def        ~(. (default-agent this %|) bowl)
  ::
  ++  on-init   on-init:def
  ++  on-save   !>(state)
  ++  on-load
    |=  old-vase=vase
    ^-  (quip card _this)
    |^
    =/  old  !<(versioned-state old-vase)
    =|  cards=(list card)
    |-
    ^-  (quip card _this)
    ?-  -.old
        %3  [cards this(state old)]
      ::
        %2
      =/  =inbox:store
        (migrate-path-map:group-store inbox.old)
      =/  kick-paths
        %~  tap  in
        %+  roll
          ~(val by sup.bowl)
        |=  [[=ship sub=path] subs=(set path)]
        ^-  (set path)
        ?.  ?=([@ @ *] sub)
          subs
        ?.  &(=(%mailbox i.sub) =('~' i.t.sub))
          subs
        (~(put in subs) sub)
      =?  cards  ?=(^ kick-paths)
        :_  cards
        [%give %kick kick-paths ~]
<<<<<<< HEAD
      $(old [%3 inbox.old])
=======
      $(old [%3 inbox])
>>>>>>> c96705e7
    ::
      ?(%0 %1)  $(old (old-to-2 inbox.old))
    ::
    ==
    ::
    ++  old-to-2
      |=  =inbox:store
      ^-  state-2
      :-  %2
      %-  ~(run by inbox)
      |=  =mailbox:store
      ^-  mailbox:store
      [config.mailbox (flop envelopes.mailbox)]
    --
  ::
  ++  on-poke
    ~/  %chat-store-poke
    |=  [=mark =vase]
    ^-  (quip card _this)
    ?>  (team:title our.bowl src.bowl)
    =^  cards  state
      ?+  mark  (on-poke:def mark vase)
        %json         (poke-json:cc !<(json vase))
        %chat-action  (poke-chat-action:cc !<(action:store vase))
        %noun         [~ (poke-noun:cc !<(admin-action vase))]
      ==
    [cards this]
  ::
  ++  on-watch
    ~/  %chat-store-watch
    |=  =path
    ^-  (quip card _this)
    |^
    ?>  (team:title our.bowl src.bowl)
    =/  cards=(list card)
      ?+    path  (on-watch:def path)
          [%keys ~]     (give %chat-update !>([%keys ~(key by inbox)]))
          [%all ~]      (give %chat-update !>([%initial inbox]))
          [%updates ~]  ~
          [%mailbox @ *]
        ?>  (~(has by inbox) t.path)
        (give %chat-update !>([%create t.path]))
      ==
    [cards this]
    ::
    ++  give
      |=  =cage
      ^-  (list card)
      [%give %fact ~ cage]~
    --
  ::
  ++  on-leave  on-leave:def
  ++  on-peek
    ~/  %chat-store-peek
    |=  =path
    ^-  (unit (unit cage))
    ?+  path  (on-peek:def path)
        [%x %all ~]        ``noun+!>(inbox)
        [%x %keys ~]       ``noun+!>(~(key by inbox))
        [%x %envelopes *]  (peek-x-envelopes:cc t.t.path)
        [%x %mailbox *]
      ?~  t.t.path
        ~
      ``noun+!>((~(get by inbox) t.t.path))
    ::
        [%x %config *]
      ?~  t.t.path
        ~
      =/  mailbox  (~(get by inbox) t.t.path)
      ?~  mailbox
        ~
      ``noun+!>(config.u.mailbox)
    ==
  ::
  ++  on-agent  on-agent:def
  ++  on-arvo   on-arvo:def
  ++  on-fail   on-fail:def
  --
::
::
~%  %chat-store-library  ..card  ~
|_  bol=bowl:gall
::
++  peek-x-envelopes
  |=  pax=path
  ^-  (unit (unit [%noun vase]))
  ?+  pax  ~
      [@ @ *]
    =/  mail-path  t.t.pax
    =/  mailbox  (~(get by inbox) mail-path)
    ?~  mailbox
      [~ ~ %noun !>(~)]
    =*  envelopes  envelopes.u.mailbox
    =/  sign-test=[?(%neg %pos) @]
      %-  need
      %+  rush  i.pax
      ;~  pose
        %+  cook
          |=  n=@
          [%neg n]
        ;~(pfix hep dem:ag)
      ::
        %+  cook
          |=  n=@
          [%pos n]
        dem:ag
      ==
    =*  length  length.config.u.mailbox
    =*  start  +.sign-test
    ?:  =(-.sign-test %neg)
      ?:  (gth start length)
        [~ ~ %noun !>(envelopes)]
      [~ ~ %noun !>((swag [(sub length start) start] envelopes))]
    ::
    =/  end  (slav %ud i.t.pax)
    ?.  (lte start end)
      ~
    =.  end  ?:((lth end length) end length)
    [~ ~ %noun !>((swag [start (sub end start)] envelopes))]
  ==
::
++  poke-noun
  |=  nou=admin-action
  ^-  _state
  ~&  %trimming-chat-store
  %_  state
      inbox
    %-  ~(urn by inbox)
    |=  [=path mailbox:store]
    ^-  mailbox:store
    =/  [a=* out=(list envelope:store)]
      %+  roll  envelopes
      |=  $:  =envelope:store
              o=[[hav=(set serial:store) curr=@] out=(list envelope:store)]
          ==
      ?:  (~(has in hav.o) uid.envelope)
        [[hav.o curr.o] out.o]
      :-
      ^-  [(set serial:store) @]
      [(~(put in hav.o) uid.envelope) +(curr.o)]
      ^-  (list envelope:store)
      [envelope(number curr.o) out.o]
    =/  len  (lent out)
    ~?  !=(len (lent envelopes))  [path [%old (lent envelopes)] [%new len]]
    [[len len] (flop out)]
  ==
::
++  poke-json
  |=  jon=json
  ^-  (quip card _state)
  (poke-chat-action (action:dejs:store jon))
::
++  poke-chat-action
  |=  =action:store
  ^-  (quip card _state)
  ?-  -.action
      %create    (handle-create action)
      %delete    (handle-delete action)
      %read      (handle-read action)
      %messages  (handle-messages action)
      %message
        ?.  =(our.bol author.envelope.action)
          (handle-message action)
        =^  message-moves  state  (handle-message action)
        =^  read-moves  state  (handle-read [%read path.action])
        [(weld message-moves read-moves) state]
  ==
::
++  handle-create
  |=  =action:store
  ^-  (quip card _state)
  ?>  ?=(%create -.action)
  ?:  (~(has by inbox) path.action)  [~ state]
  :-  (send-diff path.action action)
  state(inbox (~(put by inbox) path.action *mailbox:store))
::
++  handle-delete
  |=  =action:store
  ^-  (quip card _state)
  ?>  ?=(%delete -.action)
  =/  mailbox=(unit mailbox:store)
    (~(get by inbox) path.action)
  ?~  mailbox  [~ state]
  :-  (send-diff path.action action)
  state(inbox (~(del by inbox) path.action))
::
++  handle-message
  |=  =action:store
  ^-  (quip card _state)
  ?>  ?=(%message -.action)
  =/  mailbox=(unit mailbox:store)
    (~(get by inbox) path.action)
  ?~  mailbox
    [~ state]
  =.  letter.envelope.action  (evaluate-letter [author letter]:envelope.action)
  =^  envelope  u.mailbox  (prepend-envelope u.mailbox envelope.action)
  :_  state(inbox (~(put by inbox) path.action u.mailbox))
  (send-diff path.action action(envelope envelope))
::
++  handle-messages
  |=  act=action:store
  ^-  (quip card _state)
  ?>  ?=(%messages -.act)
  =/  mailbox=(unit mailbox:store)
    (~(get by inbox) path.act)
  ?~  mailbox
    [~ state]
  =.  envelopes.act  (flop envelopes.act)
  =|  evaluated-envelopes=(list envelope:store)
  |-  ^-  (quip card _state)
  ?~  envelopes.act
    :_  state(inbox (~(put by inbox) path.act u.mailbox))
    %+  send-diff  path.act
    [%messages path.act 0 (lent evaluated-envelopes) evaluated-envelopes]
  =.  letter.i.envelopes.act  (evaluate-letter [author letter]:i.envelopes.act)
  =^  envelope  u.mailbox  (prepend-envelope u.mailbox i.envelopes.act)
  =.  evaluated-envelopes  [envelope evaluated-envelopes]
  $(envelopes.act t.envelopes.act)
::
++  handle-read
  |=  act=action:store
  ^-  (quip card _state)
  ?>  ?=(%read -.act)
  =/  mailbox=(unit mailbox:store)  (~(get by inbox) path.act)
  ?~  mailbox
    [~ state]
  =.  read.config.u.mailbox  length.config.u.mailbox
  :-  (send-diff path.act act)
  state(inbox (~(put by inbox) path.act u.mailbox))
::
++  evaluate-letter
  |=  [author=ship =letter:store]
  ^-  letter:store
  =?  letter
      ?&  ?=(%code -.letter)
          ?=(~ output.letter)
          (team:title our.bol author)
      ==
    =/  =hoon  (ream expression.letter)
    letter(output (eval:store bol hoon))
  letter
::
++  prepend-envelope
  |=  [=mailbox:store =envelope:store]
  ^+  [envelope mailbox]
  =.  number.envelope  +(length.config.mailbox)
  =:  length.config.mailbox  +(length.config.mailbox)
      envelopes.mailbox  [envelope envelopes.mailbox]
  ==
  [envelope mailbox]
::
++  update-subscribers
  |=  [pax=path =update:store]
  ^-  (list card)
  [%give %fact ~[pax] %chat-update !>(update)]~
::
++  send-diff
  |=  [pax=path upd=update:store]
  ^-  (list card)
  %-  zing
  :~  (update-subscribers /all upd)
      (update-subscribers /updates upd)
      (update-subscribers [%mailbox pax] upd)
      ?.  |(|(=(%read -.upd) =(%message -.upd)) =(%messages -.upd))
        ~
      ?.  |(=(%create -.upd) =(%delete -.upd))
        ~
      (update-subscribers /keys upd)
  ==
--<|MERGE_RESOLUTION|>--- conflicted
+++ resolved
@@ -64,11 +64,7 @@
       =?  cards  ?=(^ kick-paths)
         :_  cards
         [%give %kick kick-paths ~]
-<<<<<<< HEAD
-      $(old [%3 inbox.old])
-=======
       $(old [%3 inbox])
->>>>>>> c96705e7
     ::
       ?(%0 %1)  $(old (old-to-2 inbox.old))
     ::
