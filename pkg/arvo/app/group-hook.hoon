::  group-hook: allow syncing group data from foreign paths to local paths
::
/-  *group, hook=group-hook, *invite-store
/+  default-agent, verb, dbug, store=group-store, grpl=group, pull-hook, push-hook, resource
~%  %group-hook-top  ..is  ~
|%
+$  card  card:agent:gall
::
++  versioned-state
  $%  state-zero
      state-one
  ==
::
::
+$  state-zero
  $:  %0
      synced=(map path ship)
  ==
::
+$  state-one
  $:  %1
      ~
  ==
::
--
::
=|  state-one
=*  state  -
::
%-  agent:dbug
%+  verb  |
^-  agent:gall
|_  =bowl:gall
+*  this        .
    group-core  +>
    gc          ~(. group-core bowl)
    def         ~(. (default-agent this %|) bowl)
::
++  on-init  on-init:def
  ::  ^-  (quip card _this)
  ::  :_  this
  ::  ~[watch-store:gc]
++  on-save  !>(state)
++  on-load
  |=  =vase
  ^-  (quip card _this)
  =/  old  !<(versioned-state vase)
  ?-  -.old
      %1  [~ this(state old)]
      %0
    :_  this(state *state-one)
    |^
<<<<<<< HEAD
    %+  turn
      ~(tap by synced.old)
    |=  [=path host=ship]
    ^-  card
    ?>  ?=([@ @ *] path)
=======
    %+  murn
      ~(tap by synced.old)
    |=  [=path host=ship]
    ^-  (unit card)
    ?>  ?=([@ @ *] path)
    :: ignore duplicate publish groups
    ?:  =(4 (lent path))
      ~&  "ignoring: {<path>}"
      ~ 
>>>>>>> c96705e7
    =/  pax=^path
      ?:  =('~' i.path)
        t.path
      path
    =/  rid=resource
      ?>  ?=([@ @ *] pax)
      =/  ship
        (slav %p i.pax)
      [ship i.t.pax]
    ?:  =(our.bowl host)
<<<<<<< HEAD
      (add-push rid)
    (add-pull rid host)
=======
      `(add-push rid)
    `(add-pull rid host)
>>>>>>> c96705e7
    ::
    ++  poke-our
      |=  [app=term =cage]
      ^-  card
      [%pass / %agent [our.bowl app] %poke cage]
    ++  add-pull
      |=  [rid=resource host=ship]
      ^-  card
      %+  poke-our
        %group-pull-hook
      :-  %pull-hook-action
      !>  ^-  action:pull-hook
      [%add host rid]
    ::
    ++  add-push
      |=  rid=resource
      ^-  card
      %+  poke-our
        %group-push-hook
      :-  %push-hook-action
      !>  ^-  action:push-hook
      [%add rid]
    --

  ==

::
++  on-poke  on-poke:def
::
++  on-agent  on-agent:def
::
++  on-watch  on-watch:def
::
++  on-leave  on-leave:def

++  on-peek   on-peek:def
++  on-arvo   on-arvo:def
++  on-fail   on-fail:def
--<|MERGE_RESOLUTION|>--- conflicted
+++ resolved
@@ -50,13 +50,6 @@
       %0
     :_  this(state *state-one)
     |^
-<<<<<<< HEAD
-    %+  turn
-      ~(tap by synced.old)
-    |=  [=path host=ship]
-    ^-  card
-    ?>  ?=([@ @ *] path)
-=======
     %+  murn
       ~(tap by synced.old)
     |=  [=path host=ship]
@@ -66,7 +59,6 @@
     ?:  =(4 (lent path))
       ~&  "ignoring: {<path>}"
       ~ 
->>>>>>> c96705e7
     =/  pax=^path
       ?:  =('~' i.path)
         t.path
@@ -77,13 +69,8 @@
         (slav %p i.pax)
       [ship i.t.pax]
     ?:  =(our.bowl host)
-<<<<<<< HEAD
-      (add-push rid)
-    (add-pull rid host)
-=======
       `(add-push rid)
     `(add-pull rid host)
->>>>>>> c96705e7
     ::
     ++  poke-our
       |=  [app=term =cage]
