--- conflicted
+++ resolved
@@ -100,7 +100,6 @@
   ++  on-watch
     |=  =path
     ^-  (quip card _this)
-<<<<<<< HEAD
     ?<  (team:title [our src]:bowl)
     ?>  ?=([%groups *] path)
     =/  =group-id
@@ -109,20 +108,6 @@
     =^  cards  state
       (start-proxy:gc src.bowl group-id)
     [cards this]
-=======
-    ?.  ?=([%group @ *] path)
-      (on-watch:def path)
-    ?.  (~(has by synced.state) t.path)
-      (on-watch:def path)
-    =/  scry-path=^path
-      :(welp /(scot %p our.bowl)/group-store/(scot %da now.bowl) t.path /noun)
-    =/  grp=(unit group)
-      .^((unit group) %gx scry-path)
-    ?~  grp
-      (on-watch:def path)
-    :_  this
-    [%give %fact ~ %group-update !>([%path u.grp t.path])]~
->>>>>>> 154f1538
   ::
   ++  on-leave
     |=  =path
@@ -374,7 +359,6 @@
   [(give-initial group-id) state]
 ::  +stop-proxy: Stop proxying .path to .who
 ::
-<<<<<<< HEAD
 ++  stop-proxy
   |=  [who=ship =group-id]
   ^-  (quip card _state)
@@ -382,7 +366,6 @@
     (~(del ju proxied) group-id who)
   `state
 ::  +can-join: check if .ship can join .group-id
-=======
 ++  group-scry
   |=  pax=path
   .^  (unit group)
@@ -392,7 +375,6 @@
     (scot %da now.bol)
     (weld pax /noun)
   ==
->>>>>>> 154f1538
 ::
 ++  can-join
   |=  [=ship =group-id]
