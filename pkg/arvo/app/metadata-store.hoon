--- conflicted
+++ resolved
@@ -354,11 +354,7 @@
   |=  [group=resource =md-resource:store =metadatum:store]
   ^-  (quip card _state)
   :-  %+  send-diff  app-name.md-resource
-<<<<<<< HEAD
-      [%add group md-resource metadata]
-=======
       [%add group md-resource metadatum]
->>>>>>> f4606327
   %=  state
       associations
     (~(put by associations) md-resource [group metadatum])
