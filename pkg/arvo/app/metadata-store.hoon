--- conflicted
+++ resolved
@@ -120,10 +120,6 @@
       %-  ~(run in indices)
       |=  [=group-path =app-path]
       :-  (new-group-path group-path)
-<<<<<<< HEAD
-      ~&  app
-=======
->>>>>>> 6b00c986
       ?.  =(%chat app)
          app-path
       (new-app-path app-path)
