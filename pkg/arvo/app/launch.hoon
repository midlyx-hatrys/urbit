--- conflicted
+++ resolved
@@ -21,25 +21,6 @@
   /:  /===/app/launch/img  /_  /png/
 ::
 =,  launch
-::
-<<<<<<< HEAD
-+$  move  [bone card]
-::
-+$  card
-  $%  [%http-response =http-event:http]
-      [%connect wire binding:eyre term]
-      [%peer wire dock path]
-      [%diff %json json]
-  ==
-+$  tile  [name=@tas subscribe=path]
-+$  tile-data  (map @tas [jon=json url=@t])
-+$  state
-  $%  [%0 tiles=(set tile) data=tile-data path-to-tile=(map path @tas)]
-  ==
-::
---
-=======
->>>>>>> 154722a8
 ::
 |_  [bol=bowl:gall sta=state]
 ::
@@ -145,7 +126,7 @@
   ==
 ::
 ++  bound
-  |=  [wir=wire success=? binding=binding:http-server]
+  |=  [wir=wire success=? binding=binding:eyre]
   ^-  (quip move _this)
   [~ this]
 ::
