--- conflicted
+++ resolved
@@ -75,27 +75,19 @@
 ::
 ++  should-proxy-update
   |=  =vase
-<<<<<<< HEAD
-  =+  !<(upd=metadata-update vase)
-  ?.  ?=(?(%add %remove) -.upd)
-    %.n
-  =/  role=(unit (unit role-tag))
-    (role-for-ship:grp group.upd src.bowl)
-  =/  =metadata
-    (need (peek-metadata:met %contacts group.upd))
-=======
   =+  !<(=update:store vase)
-  ?.  ?=(?(%add %remove %update) -.update)
+  ?.  ?=(?(%add %remove) -.update)
     %.n
   =/  role=(unit (unit role-tag))
     (role-for-ship:grp group.update src.bowl)
->>>>>>> f4606327
+  =/  =metadatum:store
+    (need (peek-metadata:met %contacts group.upd))
   ?~  role  %.n
   ?^  u.role  
     ?=(?(%admin %moderator) u.u.role)
   ?.  ?=(%add -.upd)  %.n
   ?&  =(src.bowl entity.resource.resource.upd)
-      ?=(%member-metadata vip.metadata)
+      ?=(%member-metadata vip.metadatum)
   ==
 ::
 ++  take-update
