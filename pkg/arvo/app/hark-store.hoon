::  hark-store: notifications and unread counts [landscape]
::
::  hark-store can store unread counts differently, depending on the
::  resource.
::  - last seen. This way, hark-store simply stores an index into
::  graph-store, which represents the last "seen" item, useful for
::  high-volume applications which are intrinsically time-ordered. i.e.
::  chats, comments
::  - each. Hark-store will store an index for each item that is unread.
::  Usefull for non-linear, low-volume applications, i.e. blogs,
::  collections
::  
/-  post, group-store, metadata-store
/+  resource, metadata, default-agent, dbug, graph-store, graphl=graph, verb, store=hark-store
::
::
~%  %hark-store-top  ..part  ~
|%
+$  card  card:agent:gall
+$  versioned-state
  $%  state:state-zero:store
      state-1
  ==
+$  unread-stats
  [indices=(set index:graph-store) last=@da]
::
+$  state-1
  $:  %1
      unreads-each=(jug index:store index:graph-store)
      unreads-count=(map index:store @ud)
      last-seen=(map index:store @da)
      =notifications:store
      archive=notifications:store
      current-timebox=@da
      dnd=_|
  ==
+$  inflated-state
  $:  state-1
      cache
  ==
::  $cache: useful to have precalculated, but can be derived from state
::  albeit expensively
+$  cache
  $:  by-index=(jug index:store @da)
      ~
  ==
::
++  orm  ((ordered-map @da timebox:store) gth)
--
::
=|  inflated-state
=*  state  -
::
=<
%+  verb  |
%-  agent:dbug
^-  agent:gall
~%  %hark-store-agent  ..card  ~
|_  =bowl:gall
+*  this  .
    ha    ~(. +> bowl)
    def   ~(. (default-agent this %|) bowl)
    met   ~(. metadata bowl)
    gra   ~(. graphl bowl)
::
++  on-init
  :_  this
  ~[autoseen-timer]
::
++  on-save  !>(-.state)
++  on-load
  |=  =old=vase
  ^-  (quip card _this)
  =/  old
   !<(versioned-state old-vase)
  =|  cards=(list card)
  |-  
  ?-  -.old
      %1
    [cards this(+.state (inflate-cache:ha old), -.state old)]
    ::
      %0

    %_   $
      ::
        old
      *state-1
    ==
  ==
::
++  on-watch  
  |=  =path
  ^-  (quip card _this)
  ?>  (team:title [src our]:bowl)
  |^
  ?+    path   (on-watch:def path)
    ::
      [%updates ~]
    :_  this
    [%give %fact ~ hark-update+!>(initial-updates)]~
  ==
  ::
  ++  initial-updates
    ^-  update:store
    :-  %more
    ^-  (list update:store)
    :+  give-unreads
      [%set-dnd dnd]
    %+  weld
      %+  turn
        (tap-nonempty:ha archive)
      (timebox-update &)
    %+  turn
      (tap-nonempty:ha notifications)
    (timebox-update |)
  ::
  ++  give-since-unreads
    ^-  (list [index:store index-stats:store])
    %+  turn
      ~(tap by unreads-count)
    |=  [=index:store count=@ud]
    ?>  ?=(%graph -.index)
    :*  index
        ~(wyt in (~(gut by by-index) index ~))
        [%count count]
        (~(gut by last-seen) index *time)
    ==
  ++  give-each-unreads
    ^-  (list [index:store index-stats:store])
    %+  turn
      ~(tap by unreads-each)
    |=  [=index:store indices=(set index:graph-store)]
    :*  index
        ~(wyt in (~(gut by by-index) index ~))
        [%each indices]
        (~(gut by last-seen) index *time)
    ==
  ::
  ++  give-unreads
    ^-  update:store
    :-  %unreads
    (weld give-each-unreads give-since-unreads)
  ::
  ++  timebox-update
    |=  archived=?
    |=  [time=@da =timebox:store]
    ^-  update:store
    [%timebox time archived ~(tap by timebox)]
  --
::
++  on-peek   
  |=  =path
  ^-  (unit (unit cage))
  ?+  path  (on-peek:def path)
    ::
      [%x %recent ?(%archive %inbox) @ @ ~]
    =/  is-archive
      =(%archive i.t.t.path)
    =/  offset=@ud
      (slav %ud i.t.t.t.path)
    =/  length=@ud
      (slav %ud i.t.t.t.t.path)
    :^  ~  ~  %hark-update
    !>  ^-  update:store
    :-  %more
    %+  turn
      %+  scag  length
      %+  slag  offset
      %-  tap-nonempty:ha 
      ?:(is-archive archive notifications)
    |=  [time=@da =timebox:store]
    ^-  update:store
    :^  %timebox  time  is-archive
    ~(tap by timebox)
  ==
::
++  on-poke
  ~/  %hark-store-poke
  |=  [=mark =vase]
  ^-  (quip card _this)
  |^
  ?>  (team:title our.bowl src.bowl)
  =^  cards  state
    ?+  mark           (on-poke:def mark vase)
        %hark-action   (hark-action !<(action:store vase))
        %noun   ~&  +.state  [~ state]
    ==
  [cards this]
  ::
  ++  hark-action
    |=  =action:store
    ^-  (quip card _state)
    |^
    ?-  -.action  
      %add-note      (add-note +.action)
      %archive       (do-archive +.action)
    ::
      %read-each     (read-each +.action)
      %unread-each   (unread-each +.action)
    ::
      %read-count    (read-count +.action)
      %unread-count  (unread-count +.action)
    ::
      %read-note     (read-note +.action)
      %unread-note   (unread-note +.action)
    ::
      %read-all      read-all
    ::
      %set-dnd       (set-dnd +.action)
      %seen        seen
    ==
    ::
    ++  add-note
      |=  [=index:store =notification:store]
      ^-  (quip card _state)
      =/  =timebox:store
        (gut-orm:ha notifications current-timebox)
      =/  existing-notif
        (~(get by timebox) index)
      =/  new=notification:store
        ?~  existing-notif
          notification
        (merge-notification:ha u.existing-notif notification)
      =/  new-read=?
        ?~  existing-notif
          %.y
        read.u.existing-notif
      =.  read.new  %.n
      =/  new-timebox=timebox:store
        (~(put by timebox) index new)
      :-  (give:ha [/updates]~ %added current-timebox index new)
      %_  state
        +  ?.(new-read +.state (upd-unreads:ha index current-timebox %.n))
        notifications  (put:orm notifications current-timebox new-timebox)
      ==
    ::
    ++  do-archive
      |=  [time=@da =index:store]
      ^-  (quip card _state)
      =/  =timebox:store
        (gut-orm:ha notifications time)
      =/  =notification:store
        (~(got by timebox) index)
      =/  new-timebox=timebox:store
        (~(del by timebox) index)
      :-  (give:ha [/updates]~ %archive time index)
      %_  state
        +  ?.(read.notification (upd-unreads:ha index time %.y) +.state)
        ::
          notifications
        (put:orm notifications time new-timebox)
        ::
          archive
        %^  jub-orm:ha  archive  time
        |=  archive-box=timebox:store
        ^-  timebox:store
        (~(put by archive-box) index notification(read %.y))
      ==
    ::
    ++  unread-each
      |=  [=index:store unread=index:graph-store time=@da]
      :-  (give:ha ~[/updates] %unread-each index unread time)
      %_  state
          unreads-each
        %+  jub  index
        |=  indices=(set index:graph-store)
        (~(put in indices) unread)
        ::
          last-seen
        (~(put by last-seen) index time)
      ==
    ::
    ++  jub
      |=  [=index:store f=$-((set index:graph-store) (set index:graph-store))]
      ^-  (jug index:store index:graph-store)
      =/  val=(set index:graph-store)
        (~(gut by unreads-each) index ~)
      (~(put by unreads-each) index (f val))
    ::
    ++  read-each
      |=  [=index:store ref=index:graph-store]
      =/  to-dismiss=(list @da)
        %+  skim
          ~(tap in (~(get ju by-index) index))
        |=  time=@da
        =/  =timebox:store
          (gut-orm notifications time)
        =/  not=(unit notification:store)
          (~(get by timebox) index)
        ?~  not  %.n
        ?>  ?=(%graph -.contents.u.not)
        (lien list.contents.u.not |=(p=post:post =(index.p ref)))
      =|  cards=(list card)
      |- 
      ?^  to-dismiss
        =^  crds  state
          (read-note i.to-dismiss index)
        $(cards (weld cards crds), to-dismiss t.to-dismiss)
      :-  (weld cards (give:ha ~[/updates] %read-each index ref))
      %_    state
        ::
          unreads-each
        %+  jub  index
        |=  indices=(set index:graph-store)
        (~(del in indices) ref)
      ==
    ::
    ++  read-note
      |=  [time=@da =index:store]
      ^-  (quip card _state)
      :-  (give:ha [/updates]~ %read-note time index)
      %_  state
        +  (upd-unreads:ha index time %.y)
        notifications  (change-read-status:ha time index %.y)
      ==
    ::
    ++  unread-note
      |=  [time=@da =index:store]
      ^-  (quip card _state)
      :-  (give:ha [/updates]~ %unread-note time index)
      %_  state
        +  (upd-unreads:ha index time %.n)
        notifications  (change-read-status:ha time index %.n)
      ==
    ::
    ++  read-count
      |=  =index:store
      ^-  (quip card _state)
      =^  cards  state
        (read-index index)
      :-  %+  weld  cards
          (give:ha [/updates]~ %read-count index)
      %_  state
        unreads-count  (~(put by unreads-count) index 0)
      ==
    ::
    ++  read-boxes
      |=  [boxes=(set @da) =index:store]
      ^+  state
      =/  boxes=(list @da)
        ~(tap in boxes)
      |- 
      ?~  boxes  state
      =*  box  i.boxes
      =^  cards  state
        (read-note box index)
      $(boxes t.boxes)
    ::
    ++  read-index
      |=  =index:store
      ^-  (quip card _state)
      =/  boxes=(set @da)
        (~(get ju by-index) index)
      :-  (give:ha ~[/updates] %read-index index)
      (read-boxes boxes index)
    ::
    ++  read-all
      ^-  (quip card _state)
      `state
    ::
    ++  unread-count
      |=  [=index:store time=@da]
      ^-  (quip card _state)
      :-  (give:ha [/updates]~ %unread-count index time)
      =/  curr=@ud
        (~(gut by unreads-count) index 0)
      %_  state
        last-seen      (~(put by last-seen) index time)
        unreads-count  (~(put by unreads-count) index +(curr))
      ==
    ::
    ++  seen
      ^-  (quip card _state)
      :_  state(current-timebox now.bowl)
      :~  cancel-autoseen:ha
          autoseen-timer:ha
      ==
    ::
    ++  set-dnd
      |=  d=?
      ^-  (quip card _state)
      :_  state(dnd d)
      (give:ha [/updates]~ %set-dnd d)
    --
  --
::
++  on-agent  on-agent:def
::
++  on-leave  on-leave:def
++  on-arvo  
  |=  [=wire =sign-arvo]
  ^-  (quip card _this)
  ?.  ?=([%autoseen ~] wire)
    (on-arvo:def wire sign-arvo)
<<<<<<< HEAD
  ?>  ?=([%b %wake *] sign-arvo)
  :_  this(current-timebox now.bowl)
=======
  ?>  ?=([%behn %wake *] sign-arvo)
  :_  this(last-seen now.bowl)
>>>>>>> 8c313eba
  ~[autoseen-timer:ha]
::
++  on-fail   on-fail:def
--
|_  =bowl:gall
+*  met  ~(. metadata bowl)
::
++  merge-notification
  |=  [existing=notification:store new=notification:store]
  ^-  notification:store
  ?-    -.contents.existing
    ::
      %chat
    ?>  ?=(%chat -.contents.new)
    existing(read %.n, list.contents (weld list.contents.existing list.contents.new))
    ::
      %graph
    ?>  ?=(%graph -.contents.new)
    existing(read %.n, list.contents (weld list.contents.existing list.contents.new))
    ::
       %group
    ?>  ?=(%group -.contents.new)
    existing(read %.n, list.contents (weld list.contents.existing list.contents.new))
  ==
::
++  change-read-status
  |=  [time=@da =index:store read=?]
  ^+  notifications
  %^  jub-orm  notifications  time
  |=  =timebox:store
  %+  ~(jab by timebox)  index
  |=  =notification:store
  ?>  !=(read read.notification)
  notification(read read)
::  +key-orm: +key:by for ordered maps
++   key-orm
  |=  =notifications:store
  ^-  (list @da)
  (turn (tap:orm notifications) |=([key=@da =timebox:store] key))
::  +jub-orm: combo +jab/+gut for ordered maps
::    TODO: move to zuse.hoon
++  jub-orm
  |=  [=notifications:store time=@da fun=$-(timebox:store timebox:store)]
  ^-  notifications:store
  =/  =timebox:store
    (fun (gut-orm notifications time))
  (put:orm notifications time timebox)
::  +gut-orm: +gut:by for ordered maps
::    TODO: move to zuse.hoon
++  gut-orm
  |=  [=notifications:store time=@da]
  ^-  timebox:store
  (fall (get:orm notifications time) ~)
::
++  autoseen-interval  ~h3
++  cancel-autoseen
  ^-  card
  [%pass /autoseen %arvo %b %rest (add current-timebox autoseen-interval)]
::
++  autoseen-timer
  ^-  card
  [%pass /autoseen %arvo %b %wait (add now.bowl autoseen-interval)]
::
++  scry
  |*  [=mold p=path]
  ?>  ?=(^ p)
  ?>  ?=(^ t.p)
  .^(mold i.p (scot %p our.bowl) i.t.p (scot %da now.bowl) t.t.p)
::
++  give
  |=  [paths=(list path) update=update:store]
  ^-  (list card)
  [%give %fact paths [%hark-update !>(update)]]~
::
++  upd-unreads
  |=  [=index:store time=@da read=?]
  ^+  +.state
  %_    +.state
    ::
      by-index 
    %.  [index time]
    ?:  read
      ~(del ju by-index)
    ~(put ju by-index)
  ==
::
++  group-for-index
  |=  =index:store
  ^-  (unit resource)
  ?.  ?=(%graph -.index)
    ~
  `group.index
::
++  give-dirtied-unreads
  |=  [=index:store =update:store]
  ^-  (list card)
  =/  group
    (group-for-index index)
  ?~  group  ~
  (give ~[group+(en-path:resource u.group)] update) 
::
++  tap-nonempty
  |=  =notifications:store
  ^-  (list [@da timebox:store])
  %+  skim  (tap:orm notifications)
  |=([@da =timebox:store] !=(~(wyt by timebox) 0))
::
++  inflate-cache
  |=  state-1
  ^+  +.state
  =/  nots=(list [p=@da =timebox:store])
    (tap:orm notifications)
  |-  =*  outer  $
  ?~  nots
    +.state
  =/  unreads  ~(tap by timebox.i.nots)
  |-  =*  inner  $
  ?~  unreads  
    outer(nots t.nots)
  =*  notification  q.i.unreads
  =*  index         p.i.unreads
  ?:  read.notification
    inner(unreads t.unreads)
  =.  +.state
    (upd-unreads index p.i.nots %.n)
  inner(unreads t.unreads)
--<|MERGE_RESOLUTION|>--- conflicted
+++ resolved
@@ -392,13 +392,8 @@
   ^-  (quip card _this)
   ?.  ?=([%autoseen ~] wire)
     (on-arvo:def wire sign-arvo)
-<<<<<<< HEAD
-  ?>  ?=([%b %wake *] sign-arvo)
+  ?>  ?=([%behn %wake *] sign-arvo)
   :_  this(current-timebox now.bowl)
-=======
-  ?>  ?=([%behn %wake *] sign-arvo)
-  :_  this(last-seen now.bowl)
->>>>>>> 8c313eba
   ~[autoseen-timer:ha]
 ::
 ++  on-fail   on-fail:def
