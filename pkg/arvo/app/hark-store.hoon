--- conflicted
+++ resolved
@@ -223,25 +223,17 @@
         ?~  existing-notif
           notification
         (merge-notification:ha u.existing-notif notification)
-<<<<<<< HEAD
-=======
       =/  new-read=?
         ?~  existing-notif
           %.y
         read.u.existing-notif
->>>>>>> 8ce03131
       =.  read.new  %.n
       =/  new-timebox=timebox:store
         (~(put by timebox) index new)
       :-  (give:ha [/updates]~ %added current-timebox index new)
       %_  state
-<<<<<<< HEAD
-        +  ?~(existing-notif (upd-unreads:ha index current-timebox %.n) +.state)
+        +  ?.(new-read +.state (upd-unreads:ha index current-timebox %.n))
         notifications  (put:orm notifications current-timebox new-timebox)
-=======
-        +  ?.(new-read +.state (upd-unreads:ha index last-seen %.n))
-        notifications  (put:orm notifications last-seen new-timebox)
->>>>>>> 8ce03131
       ==
     ::
     ++  do-archive
