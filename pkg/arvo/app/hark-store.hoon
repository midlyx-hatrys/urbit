--- conflicted
+++ resolved
@@ -60,19 +60,6 @@
 +$  state-7
   [%7 base-state]
 ::
-<<<<<<< HEAD
-+$  inflated-state
-  $:  state-7
-      cache
-  ==
-::  $cache: useful to have precalculated, but can be derived from state
-::  albeit expensively
-+$  cache
-  $:  by-index=(jug stats-index:store [time=@da =index:store])
-      ~
-  ==
-=======
->>>>>>> 3db93c6a
 ::
 ++  orm  ((ordered-map @da timebox:store) gth)
 --
@@ -108,19 +95,11 @@
   ?-  -.old
       %7  
     :-  (flop cards)
-<<<<<<< HEAD
-    this(-.state old, +.state (inflate-cache:ha old))
-=======
     this(state old)
->>>>>>> 3db93c6a
   ::
       %6
     %_  $
       -.old  %7
-<<<<<<< HEAD
-      notifications.old  (notifications:to-five:upgrade:store notifications.old)
-      archive.old        ~
-=======
     ::
         +.old
       %*  .  *base-state
@@ -132,7 +111,6 @@
         current-timebox    current-timebox
         dnd                dnd.old
       ==
->>>>>>> 3db93c6a
     ==
   ::
       %5  
@@ -729,41 +707,4 @@
   ^-  (list [@da timebox:store])
   %+  skim  (tap:orm notifications)
   |=([@da =timebox:store] !=(~(wyt by timebox) 0))
-<<<<<<< HEAD
-
-::
-++  upd-cache
-  |=  [read=? time=@da =index:store]
-  ^+  +.state
-  %_    +.state
-    ::
-      by-index 
-    %.  [(to-stats-index:store index) time index]
-    ?:  read
-      ~(del ju by-index)
-    ~(put ju by-index)
-  ==
-::
-++  inflate-cache
-  |=  state-7
-  ^+  +.state
-  =.  +.state
-    *cache
-  =/  nots=(list [p=@da =timebox:store])
-    (tap:orm notifications)
-  |-  =*  outer  $
-  ?~  nots  +.state
-  =/  unreads  ~(tap by timebox.i.nots)
-  |-  =*  inner  $
-  ?~  unreads  
-    outer(nots t.nots)
-  =*  notification  q.i.unreads
-  =*  index         p.i.unreads
-  ?:  read.notification
-    inner(unreads t.unreads)
-  =.  +.state
-    (upd-cache %.n p.i.nots index)
-  inner(unreads t.unreads)
-=======
->>>>>>> 3db93c6a
 --