--- conflicted
+++ resolved
@@ -578,7 +578,6 @@
         ~(tap ^in ~(key by unreads-count))
         ~(tap ^in ~(key by last-seen))
         ~(tap ^in ~(key by unreads-each))
-        ~(tap ^in ~(key by by-index))
       ==
     |=  =stats-index:store
     ?.  ?=(%graph -.stats-index)  %.n
@@ -630,21 +629,6 @@
     =.  last-seen
       ((dif-map-by-key ,@da) last-seen indices)
     poke-core
-    ::
-<<<<<<< HEAD
-=======
-    ++  get-stats-indices
-      %-  ~(gas ^in *(set stats-index:store))
-      %+  skim
-        ;:  weld
-          ~(tap ^in ~(key by unreads-count))
-          ~(tap ^in ~(key by last-seen))
-          ~(tap ^in ~(key by unreads-each))
-        ==
-      |=  =stats-index:store
-      ?.  ?=(%graph -.stats-index)  %.n
-      =(graph.stats-index rid)
->>>>>>> 99637b97
     ::
     ++  dif-map-by-key
       |*  value=mold
