--- conflicted
+++ resolved
@@ -9,23 +9,12 @@
 |%
 +$  card  card:agent:gall
 +$  versioned-state
-<<<<<<< HEAD
-  $%  state-0
-      state-1
-  ==
-::
-+$  serial   @uv
-+$  state-0  [%0 observers=(map serial observer:sur)]
-+$  state-1  [%1 observers=(map serial observer:sur)]
-::
-=======
   $%  [%0 observers=(map serial observer:sur)]
       [%1 observers=(map serial observer:sur)]
       [%2 observers=(map serial observer:sur)]
   ==
 ::
 +$  serial   @uv
->>>>>>> 63372a95
 ++  got-by-val
   |=  [a=(map serial observer:sur) b=observer:sur]
   ^-  serial
@@ -36,11 +25,7 @@
 --
 ::
 %-  agent:dbug
-<<<<<<< HEAD
-=|  state-1
-=======
 =|  [%2 observers=(map serial observer:sur)]
->>>>>>> 63372a95
 =*  state  -
 ::
 ^-  agent:gall
@@ -51,19 +36,9 @@
 ++  on-init
   |^  ^-  (quip card _this)
   :_  this
-<<<<<<< HEAD
-  :~  %+  act
-        /inv-gra
-      [%watch %invite-store /invitatory/graph %invite-accepted-graph]
-    ::
-      %+  act
-        /grp-gra
-      [%watch %group-store /groups %group-on-leave]
-=======
   :~  (act [%watch %invite-store /invitatory/graph %invite-accepted-graph])
       (act [%watch %group-store /groups %group-on-leave])
       (act [%watch %group-store /groups %group-on-remove-member])
->>>>>>> 63372a95
   ==
   ::
   ++  act
@@ -84,19 +59,6 @@
 ++  on-load
   |=  old-vase=vase
   ^-  (quip card _this)
-<<<<<<< HEAD
-  =/  old-state  !<(versioned-state old-vase)
-  ?-  -.old-state
-    %1  `this(state old-state)
-  ::
-      %0
-    =.  state  [%1 observers.old-state]
-    %+  on-poke
-      %observe-action
-    !>  ^-  action:sur
-    [%watch %group-store /groups %group-on-leave]
-  ==
-=======
   |^
   =/  old-state  !<(versioned-state old-vase)
   =|  cards=(list card)
@@ -126,7 +88,6 @@
         action
     ==
   --
->>>>>>> 63372a95
 ::
 ++  on-poke
   |=  [=mark =vase]
