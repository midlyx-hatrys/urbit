<!doctype html>
<html>
  <head>
    <title>Landscape</title>
    <meta charset="utf-8" />
    <meta name="viewport"
      content="width=device-width, initial-scale=1, shrink-to-fit=no,maximum-scale=1"/>
    <meta name="apple-mobile-web-app-capable" content="yes" />
    <meta name="apple-touch-fullscreen" content="yes" />
    <meta name="apple-mobile-web-app-status-bar-style" content="default" />
    <link rel="apple-touch-icon" href="/~landscape/img/touch_icon.png">
    <link rel="icon" type="image/png" href="/~landscape/img/Favicon.png">
    <link rel="manifest"
      href='data:application/manifest+json,{
        "name": "Landscape",
        "short_name": "Landscape",
        "description": "An%20interface%20to%20your%20Urbit.",
        "display": "standalone",
        "background_color": "%23FFFFFF",
        "theme_color": "%23000000"}' />
  </head>
  <body>
    <div id="root"></div>
    <div id="portal-root"></div>
    <script src="/~landscape/js/channel.js"></script>
    <script src="/~landscape/js/session.js"></script>
<<<<<<< HEAD
    <script src="/~landscape/js/bundle/index.6743aed2078e8ecdf60f.js"></script>
=======
    <script src="/~landscape/js/bundle/index.2eee573a41d00825e88a.js"></script>
>>>>>>> d803ac06
  </body>
</html><|MERGE_RESOLUTION|>--- conflicted
+++ resolved
@@ -24,10 +24,6 @@
     <div id="portal-root"></div>
     <script src="/~landscape/js/channel.js"></script>
     <script src="/~landscape/js/session.js"></script>
-<<<<<<< HEAD
-    <script src="/~landscape/js/bundle/index.6743aed2078e8ecdf60f.js"></script>
-=======
     <script src="/~landscape/js/bundle/index.2eee573a41d00825e88a.js"></script>
->>>>>>> d803ac06
   </body>
 </html>