<!doctype html>
<html>
  <head>
    <title>Landscape</title>
    <meta charset="utf-8" />
    <meta name="viewport"
      content="width=device-width, initial-scale=1, shrink-to-fit=no,maximum-scale=1"/>
    <meta name="apple-mobile-web-app-capable" content="yes" />
    <meta name="apple-touch-fullscreen" content="yes" />
    <meta name="apple-mobile-web-app-status-bar-style" content="default" />
    <link rel="apple-touch-icon" href="/~landscape/img/touch_icon.png">
    <link rel="icon" type="image/png" href="/~landscape/img/Favicon.png">
    <link rel="manifest"
      href='data:application/manifest+json,{
        "name": "Landscape",
        "short_name": "Landscape",
        "description": "An%20interface%20to%20your%20Urbit.",
        "display": "standalone",
        "background_color": "%23FFFFFF",
        "theme_color": "%23000000"}' />
  </head>
  <body>
    <div id="root"></div>
    <div id="portal-root"></div>
    <script src="/~landscape/js/channel.js"></script>
    <script src="/~landscape/js/session.js"></script>
<<<<<<< HEAD
    <script src="/~landscape/js/bundle/index.cf7e256e447cfc4d1d89.js"></script>
=======
    <script src="/~landscape/js/bundle/index.53e005e1d19e12dc225d.js"></script>
>>>>>>> 8a5fab28
  </body>
</html><|MERGE_RESOLUTION|>--- conflicted
+++ resolved
@@ -24,10 +24,6 @@
     <div id="portal-root"></div>
     <script src="/~landscape/js/channel.js"></script>
     <script src="/~landscape/js/session.js"></script>
-<<<<<<< HEAD
-    <script src="/~landscape/js/bundle/index.cf7e256e447cfc4d1d89.js"></script>
-=======
     <script src="/~landscape/js/bundle/index.53e005e1d19e12dc225d.js"></script>
->>>>>>> 8a5fab28
   </body>
 </html>