--- conflicted
+++ resolved
@@ -24,10 +24,6 @@
     <div id="portal-root"></div>
     <script src="/~landscape/js/channel.js"></script>
     <script src="/~landscape/js/session.js"></script>
-<<<<<<< HEAD
-    <script src="/~landscape/js/bundle/index.f83504f53de525ddc4a5.js"></script>
-=======
     <script src="/~landscape/js/bundle/index.2e81ebfd000b4945c3fe.js"></script>
->>>>>>> 8ce03131
   </body>
 </html>