<!doctype html>
<html>
  <head>
    <title>Landscape</title>
    <meta charset="utf-8" />
    <meta name="viewport"
      content="width=device-width, initial-scale=1, shrink-to-fit=no,maximum-scale=1"/>
    <meta name="apple-mobile-web-app-capable" content="yes" />
    <meta name="apple-touch-fullscreen" content="yes" />
    <meta name="apple-mobile-web-app-status-bar-style" content="default" />
    <link rel="apple-touch-icon" href="/~landscape/img/touch_icon.png">
    <link rel="icon" type="image/png" href="/~landscape/img/Favicon.png">
    <link rel="manifest"
      href='data:application/manifest+json,{
        "name": "Landscape",
        "short_name": "Landscape",
        "description": "An%20interface%20to%20your%20Urbit.",
        "display": "standalone",
        "background_color": "%23FFFFFF",
        "theme_color": "%23000000"}' />
  </head>
  <body>
    <div id="root"></div>
    <div id="portal-root"></div>
    <script src="/~landscape/js/channel.js"></script>
    <script src="/~landscape/js/session.js"></script>
<<<<<<< HEAD
    <script src="/~landscape/js/bundle/index.a6842e8d167b4e66a4e0.js"></script>
=======
    <script src="/~landscape/js/bundle/index.31fd4ffe12da870b6215.js"></script>
>>>>>>> 9487ec16
  </body>
</html><|MERGE_RESOLUTION|>--- conflicted
+++ resolved
@@ -24,10 +24,6 @@
     <div id="portal-root"></div>
     <script src="/~landscape/js/channel.js"></script>
     <script src="/~landscape/js/session.js"></script>
-<<<<<<< HEAD
-    <script src="/~landscape/js/bundle/index.a6842e8d167b4e66a4e0.js"></script>
-=======
     <script src="/~landscape/js/bundle/index.31fd4ffe12da870b6215.js"></script>
->>>>>>> 9487ec16
   </body>
 </html>