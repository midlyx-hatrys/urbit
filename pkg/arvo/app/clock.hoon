::  clock: deprecated, should be removed
::
/+  *server, default-agent, verb, dbug
<<<<<<< HEAD
/*  tile  %js  /app/clock/js/tile/js
=/  as-octs  as-octs:mimes:html
=/  tile-js   (as-octs tile)
=======
>>>>>>> 4fded000
=,  format
::
|%
::
+$  card  card:agent:gall
+$  versioned-state
  $%  state-zero
  ==
+$  state-zero  [%0 data=json]
--
%+  verb  |
%-  agent:dbug
=|  state-zero
=*  state  -
^-  agent:gall
|_  =bowl:gall
+*  this  .
    def   ~(. (default-agent this %|) bowl)
::
++  on-init  on-init:def
++  on-save   !>(%3)
++  on-load
  |=  old-state=vase
  ^-  (quip card _this)
  :_  this
  [%pass / %arvo %e %disconnect [~ /'~clock']]~
::
++  on-poke  on-poke:def
++  on-watch  on-watch:def
++  on-leave  on-leave:def
++  on-peek   on-peek:def
++  on-agent  on-agent:def
++  on-arvo   on-arvo:def
++  on-fail   on-fail:def
--<|MERGE_RESOLUTION|>--- conflicted
+++ resolved
@@ -1,12 +1,6 @@
 ::  clock: deprecated, should be removed
 ::
 /+  *server, default-agent, verb, dbug
-<<<<<<< HEAD
-/*  tile  %js  /app/clock/js/tile/js
-=/  as-octs  as-octs:mimes:html
-=/  tile-js   (as-octs tile)
-=======
->>>>>>> 4fded000
 =,  format
 ::
 |%
