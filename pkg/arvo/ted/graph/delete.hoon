<<<<<<< HEAD
/-  spider, graph-view, graph=graph-store, *metadata-store, *group, group-store
=======
<<<<<<< HEAD
/-  spider, graph-view, graph=graph-store, metadata=metadata-store, *group
=======
/-  spider, graph-view, graph=graph-store, met=metadata-store, *group
>>>>>>> origin/la/contact-store
>>>>>>> d7e34451
/+  strandio, resource
=>
|% 
++  strand  strand:spider
++  poke  poke:strandio
++  poke-our   poke-our:strandio
::
++  scry-metadata
  |=  rid=resource
<<<<<<< HEAD
  =/  m  (strand ,resource)
=======
  =/  m  (strand ,(unit resource))
>>>>>>> origin/la/contact-store
  ;<  group=(unit resource)  bind:m
    %+  scry:strandio   ,(unit resource)
    ;:  weld
      /gx/metadata-store/resource/graph
      (en-path:resource rid)
      /noun
    ==
<<<<<<< HEAD
  (pure:m (need group))
=======
  (pure:m group)
>>>>>>> origin/la/contact-store
::
++  scry-group
  |=  rid=resource
  =/  m  (strand ,group)
  ;<  ugroup=(unit group)  bind:m
    %+  scry:strandio   ,(unit group)
    ;:  weld
      /gx/group-store/groups
      (en-path:resource rid)
      /noun
    ==
  (pure:m (need ugroup))
::
++  delete-graph
  |=  [group-rid=resource rid=resource]
  =/  m  (strand ,~)
  ^-  form:m
  ;<  =bowl:spider  bind:m  get-bowl:strandio
  ;<  ~  bind:m
    (poke-our %graph-store %graph-update !>([%0 now.bowl %remove-graph rid]))
  ;<  ~  bind:m
    (poke-our %graph-push-hook %push-hook-action !>([%remove rid]))
  ;<  ~  bind:m
    %+  poke-our  %metadata-push-hook
    :-  %metadata-update
    !>  ^-  action:metadata
    [%remove group-rid [%graph rid]]
  (pure:m ~)
::
++  delete-tags
  |=  [graph=resource grp-rid=resource =group]
  =/  m  (strand ,~)
  ^-  form:m
  =/  tags=(list [=tag tagged=(set ship)])
    %+  skim  ~(tap by tags.group)
    |=  [=tag tagged=(set ship)]
    ?@  tag  %.n
    ?&  =(app.tag %graph)
        =(resource.tag graph)
    ==
  |-  =*  loop  $
  ^-  form:m
  ?~  tags
    (pure:m ~)
  ;<  ~  bind:m
    %+  poke  [entity.grp-rid %group-push-hook]
    :-  %group-update
    !>  ^-  update:group-store
    [%remove-tag grp-rid tag.i.tags tagged.i.tags]
  loop(tags t.tags)
--
::
^-  thread:spider
|=  arg=vase
=/  m  (strand ,vase)
^-  form:m
=+  !<([~ =action:graph-view] arg)
?>  ?=(%delete -.action)
;<  =bowl:spider  bind:m  get-bowl:strandio
?.  =(our.bowl entity.rid.action)
  (strand-fail:strandio %bad-request ~)
;<  group-rid=resource  bind:m  
  (scry-metadata rid.action)
;<  =group  bind:m
<<<<<<< HEAD
  (scry-group u.ugroup-rid)
;<  ~  bind:m
  (delete-tags rid.action u.ugroup-rid group)
=======
  (scry-group group-rid)
;<  ~  bind:m
  (delete-graph group-rid rid.action)
>>>>>>> d7e34451
?.  hidden.group
  (pure:m !>(~))
;<  =thread-result:strandio  bind:m
  (await-thread:strandio %group-delete !>(`[%remove rid.action]))
(pure:m !>(~))
<|MERGE_RESOLUTION|>--- conflicted
+++ resolved
@@ -1,12 +1,4 @@
-<<<<<<< HEAD
-/-  spider, graph-view, graph=graph-store, *metadata-store, *group, group-store
-=======
-<<<<<<< HEAD
-/-  spider, graph-view, graph=graph-store, metadata=metadata-store, *group
-=======
-/-  spider, graph-view, graph=graph-store, met=metadata-store, *group
->>>>>>> origin/la/contact-store
->>>>>>> d7e34451
+/-  spider, graph-view, graph=graph-store, metadata=metadata-store, *group, group-store
 /+  strandio, resource
 =>
 |% 
@@ -16,11 +8,7 @@
 ::
 ++  scry-metadata
   |=  rid=resource
-<<<<<<< HEAD
   =/  m  (strand ,resource)
-=======
-  =/  m  (strand ,(unit resource))
->>>>>>> origin/la/contact-store
   ;<  group=(unit resource)  bind:m
     %+  scry:strandio   ,(unit resource)
     ;:  weld
@@ -28,11 +16,7 @@
       (en-path:resource rid)
       /noun
     ==
-<<<<<<< HEAD
   (pure:m (need group))
-=======
-  (pure:m group)
->>>>>>> origin/la/contact-store
 ::
 ++  scry-group
   |=  rid=resource
@@ -67,8 +51,7 @@
   =/  m  (strand ,~)
   ^-  form:m
   =/  tags=(list [=tag tagged=(set ship)])
-    %+  skim  ~(tap by tags.group)
-    |=  [=tag tagged=(set ship)]
+    %+  skim  ~(tap by tags.group) |=  [=tag tagged=(set ship)]
     ?@  tag  %.n
     ?&  =(app.tag %graph)
         =(resource.tag graph)
@@ -97,15 +80,11 @@
 ;<  group-rid=resource  bind:m  
   (scry-metadata rid.action)
 ;<  =group  bind:m
-<<<<<<< HEAD
-  (scry-group u.ugroup-rid)
-;<  ~  bind:m
-  (delete-tags rid.action u.ugroup-rid group)
-=======
   (scry-group group-rid)
 ;<  ~  bind:m
+  (delete-tags rid.action group-rid group)
+;<  ~  bind:m
   (delete-graph group-rid rid.action)
->>>>>>> d7e34451
 ?.  hidden.group
   (pure:m !>(~))
 ;<  =thread-result:strandio  bind:m
