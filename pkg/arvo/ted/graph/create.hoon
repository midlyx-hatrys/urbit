/-  spider,
    graph=graph-store,
<<<<<<< HEAD
    metadata=metadata-store,
=======
    met=metadata-store,
>>>>>>> b726ee20
    *group,
    group-store,
    inv=invite-store,
    push-hook
/+  strandio, resource, graph-view
=>
|% 
++  strand  strand:spider
++  poke  poke:strandio
++  poke-our   poke-our:strandio
::
++  handle-group
  |=  [rid=resource =associated:graph-view]
  =/  m  (strand ,resource)
  ?:  ?=(%group -.associated)
    (pure:m rid.associated)
  =/  push-hook-act=cage
    :-  %push-hook-action 
    !>  ^-  action:push-hook
    [%add rid]
  ;<  ~  bind:m    
    (poke-our %metadata-push-hook push-hook-act)
  ;<  ~  bind:m
     %+  poke-our  %group-store
     :-  %group-update
     !>  ^-  update:group-store
     [%add-group rid policy.associated %.y]
  ;<  =bowl:spider  bind:m  get-bowl:strandio
  ;<  ~  bind:m
    (poke-our %group-store group-update+!>([%add-members rid (sy our.bowl ~)]))
  ;<  ~  bind:m
    (poke-our %group-push-hook push-hook-act)
  (pure:m rid)
--
::
=,  strand=strand:spider
^-  thread:spider
|=  arg=vase
=/  m  (strand ,vase)
^-  form:m
=+  !<([~ =action:graph-view] arg)
?>  ?=(%create -.action)
;<  =bowl:spider  bind:m  get-bowl:strandio
::
::  Add graph to graph-store
::
?.  =(our.bowl entity.rid.action)
  (strand-fail:strandio %bad-request ~)
=/  overwrite=?
  ?=(%policy -.associated.action)
=/  =update:graph
  [%0 now.bowl %add-graph rid.action *graph:graph mark.action overwrite]
;<  ~  bind:m
  (poke-our %graph-store graph-update+!>(update))
;<  ~  bind:m
  (poke-our %graph-push-hook %push-hook-action !>([%add rid.action]))
::
::  Add group, if graph is unmanaged
::
;<  group=resource  bind:m
  (handle-group rid.action associated.action)
::
::  Setup metadata
::
<<<<<<< HEAD
=/  =metadatum:metadata
  %*  .  *metadatum:metadata
=======
=/  =metadatum:met
  %*  .  *metadatum:met
>>>>>>> b726ee20
    title         title.action
    description   description.action
    date-created  now.bowl
    creator       our.bowl
    module        module.action
    preview       %.n
  ==
<<<<<<< HEAD
=/  met-action=action:metadata
  [%add group graph+rid.action metadatum]
=======
=/  met-action=action:met
  [%add group graph+rid.action metadatum]
;<  ~  bind:m
  (poke-our %metadata-store %metadata-action !>(met-action))
>>>>>>> b726ee20
;<  ~  bind:m
  (poke-our %metadata-push-hook metadata-update+!>(met-action))
::
::  Send invites
::
?:  ?=(%group -.associated.action)
  (pure:m !>(~))
?-    -.policy.associated.action
    %open  (pure:m !>(~))
    %invite
  =/  inv-action=action:inv
    :^  %invites  %graph  (shaf %graph-uid eny.bowl)
    ^-  multi-invite:inv
    :*  our.bowl
        %graph-push-hook
        rid.action
        pending.policy.associated.action
        description.action
    ==
  ;<  ~  bind:m
    (poke-our %invite-hook %invite-action !>(inv-action))
  (pure:m !>(~))
==<|MERGE_RESOLUTION|>--- conflicted
+++ resolved
@@ -1,10 +1,6 @@
 /-  spider,
     graph=graph-store,
-<<<<<<< HEAD
-    metadata=metadata-store,
-=======
     met=metadata-store,
->>>>>>> b726ee20
     *group,
     group-store,
     inv=invite-store,
@@ -69,13 +65,8 @@
 ::
 ::  Setup metadata
 ::
-<<<<<<< HEAD
-=/  =metadatum:metadata
-  %*  .  *metadatum:metadata
-=======
 =/  =metadatum:met
   %*  .  *metadatum:met
->>>>>>> b726ee20
     title         title.action
     description   description.action
     date-created  now.bowl
@@ -83,15 +74,8 @@
     module        module.action
     preview       %.n
   ==
-<<<<<<< HEAD
-=/  met-action=action:metadata
-  [%add group graph+rid.action metadatum]
-=======
 =/  met-action=action:met
   [%add group graph+rid.action metadatum]
-;<  ~  bind:m
-  (poke-our %metadata-store %metadata-action !>(met-action))
->>>>>>> b726ee20
 ;<  ~  bind:m
   (poke-our %metadata-push-hook metadata-update+!>(met-action))
 ::
