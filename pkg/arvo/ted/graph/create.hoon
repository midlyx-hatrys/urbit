/-  spider,
    graph=graph-store,
    met=metadata-store,
    *group,
    group-store,
    inv=invite-store,
    push-hook
/+  strandio, resource, graph-view
=>
|% 
++  strand  strand:spider
++  poke  poke:strandio
++  poke-our   poke-our:strandio
::
++  handle-group
  |=  [rid=resource =associated:graph-view]
  =/  m  (strand ,resource)
  ?:  ?=(%group -.associated)
    (pure:m rid.associated)
  =/  push-hook-act=cage
    :-  %push-hook-action 
    !>  ^-  action:push-hook
    [%add rid]
  ;<  ~  bind:m    
    (poke-our %metadata-push-hook push-hook-act)
  ;<  ~  bind:m
     %+  poke-our  %group-store
     :-  %group-update
     !>  ^-  update:group-store
     [%add-group rid policy.associated %.y]
  ;<  =bowl:spider  bind:m  get-bowl:strandio
  ;<  ~  bind:m
    (poke-our %group-store group-update+!>([%add-members rid (sy our.bowl ~)]))
  ;<  ~  bind:m
    (poke-our %group-push-hook push-hook-act)
  (pure:m rid)
--
::
=,  strand=strand:spider
^-  thread:spider
|=  arg=vase
=/  m  (strand ,vase)
^-  form:m
=+  !<([~ =action:graph-view] arg)
?>  ?=(%create -.action)
;<  =bowl:spider  bind:m  get-bowl:strandio
::
::  Add graph to graph-store
::
?.  =(our.bowl entity.rid.action)
  (strand-fail:strandio %bad-request ~)
=/  overwrite=?
  ?=(%policy -.associated.action)
=/  =update:graph
  [%0 now.bowl %add-graph rid.action *graph:graph mark.action overwrite]
;<  ~  bind:m
  (poke-our %graph-store graph-update+!>(update))
;<  ~  bind:m
  (poke-our %graph-push-hook %push-hook-action !>([%add rid.action]))
::
::  Add group, if graph is unmanaged
::
;<  group=resource  bind:m
  (handle-group rid.action associated.action)
::
::  Setup metadata
::
=/  =metadatum:met
  %*  .  *metadatum:met
    title         title.action
    description   description.action
    date-created  now.bowl
    creator       our.bowl
    module        module.action
    preview       %.n
  ==
<<<<<<< HEAD
=/  =metadata-action
  [%add group graph+rid.action metadata]
;<  ~  bind:m
  (poke-our %metadata-push-hook %metadata-update !>(metadata-action))
=======
=/  met-action=action:met
  [%add group graph+rid.action metadatum]
>>>>>>> d7e34451
;<  ~  bind:m
  (poke-our %metadata-push-hook metadata-update+!>(met-action))
::
::  Send invites
::
?:  ?=(%group -.associated.action)
  (pure:m !>(~))
?-    -.policy.associated.action
    %open  (pure:m !>(~))
    %invite
  =/  inv-action=action:inv
    :^  %invites  %graph  (shaf %graph-uid eny.bowl)
    ^-  multi-invite:inv
    :*  our.bowl
        %graph-push-hook
        rid.action
        pending.policy.associated.action
        description.action
    ==
  ;<  ~  bind:m
    (poke-our %invite-hook %invite-action !>(inv-action))
  (pure:m !>(~))
==<|MERGE_RESOLUTION|>--- conflicted
+++ resolved
@@ -74,15 +74,8 @@
     module        module.action
     preview       %.n
   ==
-<<<<<<< HEAD
-=/  =metadata-action
-  [%add group graph+rid.action metadata]
-;<  ~  bind:m
-  (poke-our %metadata-push-hook %metadata-update !>(metadata-action))
-=======
 =/  met-action=action:met
   [%add group graph+rid.action metadatum]
->>>>>>> d7e34451
 ;<  ~  bind:m
   (poke-our %metadata-push-hook metadata-update+!>(met-action))
 ::
