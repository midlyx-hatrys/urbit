::  /sys/zuse
::  %zuse: arvo library
::
=>  ..lull
~%  %zuse  ..part  ~
|%
<<<<<<< HEAD
++  zuse  %417
=======
++  zuse  %418
>>>>>>> 591bdf45
::                                                      ::  ::
::::                                                    ::  ::  (2) engines
  ::                                                    ::  ::
::                                                      ::::
::::                      ++number                      ::  (2a) number theory
  ::                                                    ::::
++  number  ^?
  |%
  ::                                                    ::  ++fu:number
  ++  fu                                                ::  modulo (mul p q)
    |=  a=[p=@ q=@]
    =+  b=?:(=([0 0] a) 0 (~(inv fo p.a) (~(sit fo p.a) q.a)))
    |%
    ::                                                  ::  ++dif:fu:number
    ++  dif                                             ::  subtract
      |=  [c=[@ @] d=[@ @]]
      [(~(dif fo p.a) -.c -.d) (~(dif fo q.a) +.c +.d)]
    ::                                                  ::  ++exp:fu:number
    ++  exp                                             ::  exponent
      |=  [c=@ d=[@ @]]
      :-  (~(exp fo p.a) (mod c (dec p.a)) -.d)
      (~(exp fo q.a) (mod c (dec q.a)) +.d)
    ::                                                  ::  ++out:fu:number
    ++  out                                             ::  garner's formula
      |=  c=[@ @]
      %+  add  +.c
      %+  mul  q.a
      %+  ~(pro fo p.a)  b
      (~(dif fo p.a) -.c (~(sit fo p.a) +.c))
    ::                                                  ::  ++pro:fu:number
    ++  pro                                             ::  multiply
      |=  [c=[@ @] d=[@ @]]
      [(~(pro fo p.a) -.c -.d) (~(pro fo q.a) +.c +.d)]
    ::                                                  ::  ++sum:fu:number
    ++  sum                                             ::  add
      |=  [c=[@ @] d=[@ @]]
      [(~(sum fo p.a) -.c -.d) (~(sum fo q.a) +.c +.d)]
    ::                                                  ::  ++sit:fu:number
    ++  sit                                             ::  represent
      |=  c=@
      [(mod c p.a) (mod c q.a)]
    --  ::fu
  ::                                                    ::  ++pram:number
  ++  pram                                              ::  rabin-miller
    |=  a=@  ^-  ?
    ?:  ?|  =(0 (end 0 a))
            =(1 a)
            =+  b=1
            |-  ^-  ?
            ?:  =(512 b)
              |
            ?|(=+(c=+((mul 2 b)) &(!=(a c) =(a (mul c (div a c))))) $(b +(b)))
        ==
      |
    =+  ^=  b
        =+  [s=(dec a) t=0]
        |-  ^-  [s=@ t=@]
        ?:  =(0 (end 0 s))
          $(s (rsh 0 s), t +(t))
        [s t]
    ?>  =((mul s.b (bex t.b)) (dec a))
    =+  c=0
    |-  ^-  ?
    ?:  =(c 64)
      &
    =+  d=(~(raw og (add c a)) (met 0 a))
    =+  e=(~(exp fo a) s.b d)
    ?&  ?|  =(1 e)
            =+  f=0
            |-  ^-  ?
            ?:  =(e (dec a))
              &
            ?:  =(f (dec t.b))
              |
            $(e (~(pro fo a) e e), f +(f))
        ==
        $(c +(c))
    ==
  ::                                                    ::  ++ramp:number
  ++  ramp                                              ::  make r-m prime
    |=  [a=@ b=(list @) c=@]  ^-  @ux                   ::  [bits snags seed]
    =>  .(c (shas %ramp c))
    =+  d=*@
    |-
    ?:  =((mul 100 a) d)
      ~|(%ar-ramp !!)
    =+  e=(~(raw og c) a)
    ?:  &((levy b |=(f=@ !=(1 (mod e f)))) (pram e))
      e
    $(c +(c), d (shax d))
  ::                                                    ::  ++curt:number
  ++  curt                                              ::  curve25519
    |=  [a=@ b=@]
    =>  %=    .
            +
          =>  +
          =+  =+  [p=486.662 q=(sub (bex 255) 19)]
              =+  fq=~(. fo q)
              [p=p q=q fq=fq]
          |%
          ::                                            ::  ++cla:curt:number
          ++  cla                                       ::
            |=  raw=@
            =+  low=(dis 248 (cut 3 [0 1] raw))
            =+  hih=(con 64 (dis 127 (cut 3 [31 1] raw)))
            =+  mid=(cut 3 [1 30] raw)
            (can 3 [[1 low] [30 mid] [1 hih] ~])
          ::                                            ::  ++sqr:curt:number
          ++  sqr                                       ::
            |=(a=@ (mul a a))
          ::                                            ::  ++inv:curt:number
          ++  inv                                       ::
            |=(a=@ (~(exp fo q) (sub q 2) a))
          ::                                            ::  ++cad:curt:number
          ++  cad                                       ::
            |=  [n=[x=@ z=@] m=[x=@ z=@] d=[x=@ z=@]]
            =+  ^=  xx
                ;:  mul  4  z.d
                  %-  sqr  %-  abs:si
                  %+  dif:si
                    (sun:si (mul x.m x.n))
                  (sun:si (mul z.m z.n))
                ==
            =+  ^=  zz
                ;:  mul  4  x.d
                  %-  sqr  %-  abs:si
                  %+  dif:si
                    (sun:si (mul x.m z.n))
                  (sun:si (mul z.m x.n))
                ==
            [(sit.fq xx) (sit.fq zz)]
          ::                                            ::  ++cub:curt:number
          ++  cub                                       ::
            |=  [x=@ z=@]
            =+  ^=  xx
                %+  mul
                  %-  sqr  %-  abs:si
                  (dif:si (sun:si x) (sun:si z))
                (sqr (add x z))
            =+  ^=  zz
                ;:  mul  4  x  z
                  :(add (sqr x) :(mul p x z) (sqr z))
                ==
            [(sit.fq xx) (sit.fq zz)]
          --  ::
        ==
    =+  one=[b 1]
    =+  i=253
    =+  r=one
    =+  s=(cub one)
    |-
    ?:  =(i 0)
      =+  x=(cub r)
      (sit.fq (mul -.x (inv +.x)))
    =+  m=(rsh [0 i] a)
    ?:  =(0 (mod m 2))
       $(i (dec i), s (cad r s one), r (cub r))
    $(i (dec i), r (cad r s one), s (cub s))
  ::                                                    ::  ++ga:number
  ++  ga                                                ::  GF (bex p.a)
    |=  a=[p=@ q=@ r=@]                                 ::  dim poly gen
    =+  si=(bex p.a)
    =+  ma=(dec si)
    =>  |%
        ::                                              ::  ++dif:ga:number
        ++  dif                                         ::  add and sub
          |=  [b=@ c=@]
          ~|  [%dif-ga a]
          ?>  &((lth b si) (lth c si))
          (mix b c)
        ::                                              ::  ++dub:ga:number
        ++  dub                                         ::  mul by x
          |=  b=@
          ~|  [%dub-ga a]
          ?>  (lth b si)
          ?:  =(1 (cut 0 [(dec p.a) 1] b))
            (dif (sit q.a) (sit (lsh 0 b)))
          (lsh 0 b)
        ::                                              ::  ++pro:ga:number
        ++  pro                                         ::  slow multiply
          |=  [b=@ c=@]
          ?:  =(0 b)
            0
          ?:  =(1 (dis 1 b))
            (dif c $(b (rsh 0 b), c (dub c)))
          $(b (rsh 0 b), c (dub c))
        ::                                              ::  ++toe:ga:number
        ++  toe                                         ::  exp+log tables
          =+  ^=  nu
              |=  [b=@ c=@]
              ^-  (map @ @)
              =+  d=*(map @ @)
              |-
              ?:  =(0 c)
                d
              %=  $
                c  (dec c)
                d  (~(put by d) c b)
              ==
          =+  [p=(nu 0 (bex p.a)) q=(nu ma ma)]
          =+  [b=1 c=0]
          |-  ^-  [p=(map @ @) q=(map @ @)]
          ?:  =(ma c)
            [(~(put by p) c b) q]
          %=  $
            b  (pro r.a b)
            c  +(c)
            p  (~(put by p) c b)
            q  (~(put by q) b c)
          ==
        ::                                              ::  ++sit:ga:number
        ++  sit                                         ::  reduce
          |=  b=@
          (mod b (bex p.a))
        --  ::
    =+  toe
    |%
    ::                                                  ::  ++fra:ga:number
    ++  fra                                             ::  divide
      |=  [b=@ c=@]
      (pro b (inv c))
    ::                                                  ::  ++inv:ga:number
    ++  inv                                             ::  invert
      |=  b=@
      ~|  [%inv-ga a]
      =+  c=(~(get by q) b)
      ?~  c  !!
      =+  d=(~(get by p) (sub ma u.c))
      (need d)
    ::                                                  ::  ++pow:ga:number
    ++  pow                                             ::  exponent
      |=  [b=@ c=@]
      =+  [d=1 e=c f=0]
      |-
      ?:  =(p.a f)
        d
      ?:  =(1 (cut 0 [f 1] b))
        $(d (pro d e), e (pro e e), f +(f))
      $(e (pro e e), f +(f))
    ::                                                  ::  ++pro:ga:number
    ++  pro                                             ::  multiply
      |=  [b=@ c=@]
      ~|  [%pro-ga a]
      =+  d=(~(get by q) b)
      ?~  d  0
      =+  e=(~(get by q) c)
      ?~  e  0
      =+  f=(~(get by p) (mod (add u.d u.e) ma))
      (need f)
    --  ::ga
  --  ::number
::                                                      ::::
::::                      ++crypto                      ::  (2b) cryptography
  ::                                                    ::::
++  crypto  ^?
  =,  ames
  =,  number
  |%
  ::                                                    ::
  ::::                    ++aes:crypto                  ::  (2b1) aes, all sizes
    ::                                                  ::::
  ++  aes    !.
    ~%  %aes  ..part  ~
    |%
    ::                                                  ::  ++ahem:aes:crypto
    ++  ahem                                            ::  kernel state
      |=  [nnk=@ nnb=@ nnr=@]
      =>
        =+  =>  [gr=(ga 8 0x11b 3) few==>(fe .(a 5))]
            [pro=pro.gr dif=dif.gr pow=pow.gr ror=ror.few]
        =>  |%                                          ::
            ++  cipa  $_  ^?                            ::  AES params
              |%
              ++  co  *[p=@ q=@ r=@ s=@]                ::  column coefficients
              ++  ix  |~(a=@ *@)                        ::  key index
              ++  ro  *[p=@ q=@ r=@ s=@]                ::  row shifts
              ++  su  *@                                ::  s-box
              --  ::cipa
            --  ::
        |%
        ::                                              ::  ++pen:ahem:aes:
        ++  pen                                         ::  encrypt
          ^-  cipa
          |%
          ::                                            ::  ++co:pen:ahem:aes:
          ++  co                                        ::  column coefficients
            [0x2 0x3 1 1]
          ::                                            ::  ++ix:pen:ahem:aes:
          ++  ix                                        ::  key index
            |~(a=@ a)
          ::                                            ::  ++ro:pen:ahem:aes:
          ++  ro                                        ::  row shifts
            [0 1 2 3]
          ::                                            ::  ++su:pen:ahem:aes:
          ++  su                                        ::  s-box
            0x16bb.54b0.0f2d.9941.6842.e6bf.0d89.a18c.
              df28.55ce.e987.1e9b.948e.d969.1198.f8e1.
              9e1d.c186.b957.3561.0ef6.0348.66b5.3e70.
              8a8b.bd4b.1f74.dde8.c6b4.a61c.2e25.78ba.
              08ae.7a65.eaf4.566c.a94e.d58d.6d37.c8e7.
              79e4.9591.62ac.d3c2.5c24.0649.0a3a.32e0.
              db0b.5ede.14b8.ee46.8890.2a22.dc4f.8160.
              7319.5d64.3d7e.a7c4.1744.975f.ec13.0ccd.
              d2f3.ff10.21da.b6bc.f538.9d92.8f40.a351.
              a89f.3c50.7f02.f945.8533.4d43.fbaa.efd0.
              cf58.4c4a.39be.cb6a.5bb1.fc20.ed00.d153.
              842f.e329.b3d6.3b52.a05a.6e1b.1a2c.8309.
              75b2.27eb.e280.1207.9a05.9618.c323.c704.
              1531.d871.f1e5.a534.ccf7.3f36.2693.fdb7.
              c072.a49c.afa2.d4ad.f047.59fa.7dc9.82ca.
              76ab.d7fe.2b67.0130.c56f.6bf2.7b77.7c63
          --
        ::                                              ::  ++pin:ahem:aes:
        ++  pin                                         ::  decrypt
          ^-  cipa
          |%
          ::                                            ::  ++co:pin:ahem:aes:
          ++  co                                        ::  column coefficients
            [0xe 0xb 0xd 0x9]
          ::                                            ::  ++ix:pin:ahem:aes:
          ++  ix                                        ::  key index
            |~(a=@ (sub nnr a))
          ::                                            ::  ++ro:pin:ahem:aes:
          ++  ro                                        ::  row shifts
            [0 3 2 1]
          ::                                            ::  ++su:pin:ahem:aes:
          ++  su                                        ::  s-box
            0x7d0c.2155.6314.69e1.26d6.77ba.7e04.2b17.
              6199.5383.3cbb.ebc8.b0f5.2aae.4d3b.e0a0.
              ef9c.c993.9f7a.e52d.0d4a.b519.a97f.5160.
              5fec.8027.5910.12b1.31c7.0788.33a8.dd1f.
              f45a.cd78.fec0.db9a.2079.d2c6.4b3e.56fc.
              1bbe.18aa.0e62.b76f.89c5.291d.711a.f147.
              6edf.751c.e837.f9e2.8535.ade7.2274.ac96.
              73e6.b4f0.cecf.f297.eadc.674f.4111.913a.
              6b8a.1301.03bd.afc1.020f.3fca.8f1e.2cd0.
              0645.b3b8.0558.e4f7.0ad3.bc8c.00ab.d890.
              849d.8da7.5746.155e.dab9.edfd.5048.706c.
              92b6.655d.cc5c.a4d4.1698.6886.64f6.f872.
              25d1.8b6d.49a2.5b76.b224.d928.66a1.2e08.
              4ec3.fa42.0b95.4cee.3d23.c2a6.3294.7b54.
              cbe9.dec4.4443.8e34.87ff.2f9b.8239.e37c.
              fbd7.f381.9ea3.40bf.38a5.3630.d56a.0952
          --
        ::                                              ::  ++mcol:ahem:aes:
        ++  mcol                                        ::
          |=  [a=(list @) b=[p=@ q=@ r=@ s=@]]
          ^-  (list @)
          =+  c=[p=*@ q=*@ r=*@ s=*@]
          |-  ^-  (list @)
          ?~  a  ~
          =>  .(p.c (cut 3 [0 1] i.a))
          =>  .(q.c (cut 3 [1 1] i.a))
          =>  .(r.c (cut 3 [2 1] i.a))
          =>  .(s.c (cut 3 [3 1] i.a))
          :_  $(a t.a)
          %+  rep  3
          %+  turn
            %-  limo
            :~  [[p.c p.b] [q.c q.b] [r.c r.b] [s.c s.b]]
                [[p.c s.b] [q.c p.b] [r.c q.b] [s.c r.b]]
                [[p.c r.b] [q.c s.b] [r.c p.b] [s.c q.b]]
                [[p.c q.b] [q.c r.b] [r.c s.b] [s.c p.b]]
            ==
          |=  [a=[@ @] b=[@ @] c=[@ @] d=[@ @]]
          :(dif (pro a) (pro b) (pro c) (pro d))
        ::                                              ::  ++pode:ahem:aes:
        ++  pode                                        ::  explode to block
          |=  [a=bloq b=@ c=@]  ^-  (list @)
          =+  d=(rip a c)
          =+  m=(met a c)
          |-
          ?:  =(m b)
            d
          $(m +(m), d (weld d (limo [0 ~])))
        ::                                              ::  ++sube:ahem:aes:
        ++  sube                                        ::  s-box word
          |=  [a=@ b=@]  ^-  @
          (rep 3 (turn (pode 3 4 a) |=(c=@ (cut 3 [c 1] b))))
        --  ::
      |%
      ::                                                ::  ++be:ahem:aes:crypto
      ++  be                                            ::  block cipher
        |=  [a=? b=@ c=@H]  ^-  @uxH
        ~|  %be-aesc
        =>  %=    .
                +
              =>  +
              |%
              ::                                        ::  ++ankh:be:ahem:aes:
              ++  ankh                                  ::
                |=  [a=cipa b=@ c=@]
                (pode 5 nnb (cut 5 [(mul (ix.a b) nnb) nnb] c))
              ::                                        ::  ++sark:be:ahem:aes:
              ++  sark                                  ::
                |=  [c=(list @) d=(list @)]
                ^-  (list @)
                ?~  c  ~
                ?~  d  !!
                [(mix i.c i.d) $(c t.c, d t.d)]
              ::                                        ::  ++srow:be:ahem:aes:
              ++  srow                                  ::
                |=  [a=cipa b=(list @)]  ^-  (list @)
                =+  [c=0 d=~ e=ro.a]
                |-
                ?:  =(c nnb)
                  d
                :_  $(c +(c))
                %+  rep  3
                %+  turn
                  (limo [0 p.e] [1 q.e] [2 r.e] [3 s.e] ~)
                |=  [f=@ g=@]
                (cut 3 [f 1] (snag (mod (add g c) nnb) b))
              ::                                        ::  ++subs:be:ahem:aes:
              ++  subs                                  ::
                |=  [a=cipa b=(list @)]  ^-  (list @)
                ?~  b  ~
                [(sube i.b su.a) $(b t.b)]
              --
            ==
        =+  [d=?:(a pen pin) e=(pode 5 nnb c) f=1]
        =>  .(e (sark e (ankh d 0 b)))
        |-
        ?.  =(nnr f)
          =>  .(e (subs d e))
          =>  .(e (srow d e))
          =>  .(e (mcol e co.d))
          =>  .(e (sark e (ankh d f b)))
          $(f +(f))
        =>  .(e (subs d e))
        =>  .(e (srow d e))
        =>  .(e (sark e (ankh d nnr b)))
        (rep 5 e)
      ::                                                ::  ++ex:ahem:aes:crypto
      ++  ex                                            ::  key expand
        |=  a=@I  ^-  @
        =+  [b=a c=0 d=su:pen i=nnk]
        |-
        ?:  =(i (mul nnb +(nnr)))
          b
        =>  .(c (cut 5 [(dec i) 1] b))
        =>  ?:  =(0 (mod i nnk))
              =>  .(c (ror 3 1 c))
              =>  .(c (sube c d))
              .(c (mix c (pow (dec (div i nnk)) 2)))
            ?:  &((gth nnk 6) =(4 (mod i nnk)))
              .(c (sube c d))
            .
        =>  .(c (mix c (cut 5 [(sub i nnk) 1] b)))
        =>  .(b (can 5 [i b] [1 c] ~))
        $(i +(i))
      ::                                                ::  ++ix:ahem:aes:crypto
      ++  ix                                            ::  key expand, inv
        |=  a=@  ^-  @
        =+  [i=1 j=*@ b=*@ c=co:pin]
        |-
        ?:  =(nnr i)
          a
        =>  .(b (cut 7 [i 1] a))
        =>  .(b (rep 5 (mcol (pode 5 4 b) c)))
        =>  .(j (sub nnr i))
        %=    $
            i  +(i)
            a
          %+  can  7
          :~  [i (cut 7 [0 i] a)]
              [1 b]
              [j (cut 7 [+(i) j] a)]
          ==
        ==
      --
    ::                                                  ::  ++ecba:aes:crypto
    ++  ecba                                            ::  AES-128 ECB
      ~%  %ecba  +>  ~
      |_  key=@H
      ::                                                ::  ++en:ecba:aes:crypto
      ++  en                                            ::  encrypt
        ~/  %en
        |=  blk=@H  ^-  @uxH
        =+  (ahem 4 4 10)
        =:
          key  (~(net fe 7) key)
          blk  (~(net fe 7) blk)
        ==
        %-  ~(net fe 7)
        (be & (ex key) blk)
      ::                                                ::  ++de:ecba:aes:crypto
      ++  de                                            ::  decrypt
        ~/  %de
        |=  blk=@H  ^-  @uxH
        =+  (ahem 4 4 10)
        =:
          key  (~(net fe 7) key)
          blk  (~(net fe 7) blk)
        ==
        %-  ~(net fe 7)
        (be | (ix (ex key)) blk)
      --  ::ecba
    ::                                                  ::  ++ecbb:aes:crypto
    ++  ecbb                                            ::  AES-192 ECB
      ~%  %ecbb  +>  ~
      |_  key=@I
      ::                                                ::  ++en:ecbb:aes:crypto
      ++  en                                            ::  encrypt
        ~/  %en
        |=  blk=@H  ^-  @uxH
        =+  (ahem 6 4 12)
        =:
          key  (rsh 6 (~(net fe 8) key))
          blk  (~(net fe 7) blk)
        ==
        %-  ~(net fe 7)
        (be & (ex key) blk)
      ::                                                ::  ++de:ecbb:aes:crypto
      ++  de                                            ::  decrypt
        ~/  %de
        |=  blk=@H  ^-  @uxH
        =+  (ahem 6 4 12)
        =:
          key  (rsh 6 (~(net fe 8) key))
          blk  (~(net fe 7) blk)
        ==
        %-  ~(net fe 7)
        (be | (ix (ex key)) blk)
      --  ::ecbb
    ::                                                  ::  ++ecbc:aes:crypto
    ++  ecbc                                            ::  AES-256 ECB
      ~%  %ecbc  +>  ~
      |_  key=@I
      ::                                                ::  ++en:ecbc:aes:crypto
      ++  en                                            ::  encrypt
        ~/  %en
        |=  blk=@H  ^-  @uxH
        =+  (ahem 8 4 14)
        =:
          key  (~(net fe 8) key)
          blk  (~(net fe 7) blk)
        ==
        %-  ~(net fe 7)
        (be & (ex key) blk)
      ::                                                ::  ++de:ecbc:aes:crypto
      ++  de                                            ::  decrypt
        ~/  %de
        |=  blk=@H  ^-  @uxH
        =+  (ahem 8 4 14)
        =:
          key  (~(net fe 8) key)
          blk  (~(net fe 7) blk)
        ==
        %-  ~(net fe 7)
        (be | (ix (ex key)) blk)
      --  ::ecbc
    ::                                                  ::  ++cbca:aes:crypto
    ++  cbca                                            ::  AES-128 CBC
      ~%  %cbca  +>  ~
      |_  [key=@H prv=@H]
      ::                                                ::  ++en:cbca:aes:crypto
      ++  en                                            ::  encrypt
        ~/  %en
        |=  txt=@  ^-  @ux
        =+  pts=?:(=(txt 0) `(list @)`~[0] (flop (rip 7 txt)))
        =|  cts=(list @)
        %+  rep  7
        ::  logically, flop twice here
        |-  ^-  (list @)
        ?~  pts
          cts
        =+  cph=(~(en ecba key) (mix prv i.pts))
        %=  $
          cts  [cph cts]
          pts  t.pts
          prv  cph
        ==
      ::                                                ::  ++de:cbca:aes:crypto
      ++  de                                            ::  decrypt
        ~/  %de
        |=  txt=@  ^-  @ux
        =+  cts=?:(=(txt 0) `(list @)`~[0] (flop (rip 7 txt)))
        =|  pts=(list @)
        %+  rep  7
        ::  logically, flop twice here
        |-  ^-  (list @)
        ?~  cts
          pts
        =+  pln=(mix prv (~(de ecba key) i.cts))
        %=  $
          pts  [pln pts]
          cts  t.cts
          prv  i.cts
        ==
      --  ::cbca
    ::                                                  ::  ++cbcb:aes:crypto
    ++  cbcb                                            ::  AES-192 CBC
      ~%  %cbcb  +>  ~
      |_  [key=@I prv=@H]
      ::                                                ::  ++en:cbcb:aes:crypto
      ++  en                                            ::  encrypt
        ~/  %en
        |=  txt=@  ^-  @ux
        =+  pts=?:(=(txt 0) `(list @)`~[0] (flop (rip 7 txt)))
        =|  cts=(list @)
        %+  rep  7
        ::  logically, flop twice here
        |-  ^-  (list @)
        ?~  pts
          cts
        =+  cph=(~(en ecbb key) (mix prv i.pts))
        %=  $
          cts  [cph cts]
          pts  t.pts
          prv  cph
        ==
      ::                                                ::  ++de:cbcb:aes:crypto
      ++  de                                            ::  decrypt
        ~/  %de
        |=  txt=@  ^-  @ux
        =+  cts=?:(=(txt 0) `(list @)`~[0] (flop (rip 7 txt)))
        =|  pts=(list @)
        %+  rep  7
        ::  logically, flop twice here
        |-  ^-  (list @)
        ?~  cts
          pts
        =+  pln=(mix prv (~(de ecbb key) i.cts))
        %=  $
          pts  [pln pts]
          cts  t.cts
          prv  i.cts
        ==
      --  ::cbcb
    ::                                                  ::  ++cbcc:aes:crypto
    ++  cbcc                                            ::  AES-256 CBC
      ~%  %cbcc  +>  ~
      |_  [key=@I prv=@H]
      ::                                                ::  ++en:cbcc:aes:crypto
      ++  en                                            ::  encrypt
        ~/  %en
        |=  txt=@  ^-  @ux
        =+  pts=?:(=(txt 0) `(list @)`~[0] (flop (rip 7 txt)))
        =|  cts=(list @)
        %+  rep  7
        ::  logically, flop twice here
        |-  ^-  (list @)
        ?~  pts
          cts
        =+  cph=(~(en ecbc key) (mix prv i.pts))
        %=  $
          cts  [cph cts]
          pts  t.pts
          prv  cph
        ==
      ::                                                ::  ++de:cbcc:aes:crypto
      ++  de                                            ::  decrypt
        ~/  %de
        |=  txt=@  ^-  @ux
        =+  cts=?:(=(txt 0) `(list @)`~[0] (flop (rip 7 txt)))
        =|  pts=(list @)
        %+  rep  7
        ::  logically, flop twice here
        |-  ^-  (list @)
        ?~  cts
          pts
        =+  pln=(mix prv (~(de ecbc key) i.cts))
        %=  $
          pts  [pln pts]
          cts  t.cts
          prv  i.cts
        ==
      --  ::cbcc
    ::                                                  ::  ++inc:aes:crypto
    ++  inc                                             ::  inc. low bloq
      |=  [mod=bloq ctr=@H]
      ^-  @uxH
      =+  bqs=(rip mod ctr)
      ?~  bqs  0x1
      %+  rep  mod
      [(~(sum fe mod) i.bqs 1) t.bqs]
    ::                                                  ::  ++ctra:aes:crypto
    ++  ctra                                            ::  AES-128 CTR
      ~%  %ctra  +>  ~
      |_  [key=@H mod=bloq len=@ ctr=@H]
      ::                                                ::  ++en:ctra:aes:crypto
      ++  en                                            ::  encrypt
        ~/  %en
        |=  txt=@
        ^-  @ux
        =/  encrypt  ~(en ecba key)
        =/  blocks  (add (div len 16) ?:(=((^mod len 16) 0) 0 1))
        ?>  (gte len (met 3 txt))
        %+  mix  txt
        %+  rsh  [3 (sub (mul 16 blocks) len)]
        %+  rep  7
        =|  seed=(list @ux)
        |-  ^+  seed
        ?:  =(blocks 0)  seed
        %=  $
          seed    [(encrypt ctr) seed]
          ctr     (inc mod ctr)
          blocks  (dec blocks)
        ==
      ::                                                ::  ++de:ctra:aes:crypto
      ++  de                                            ::  decrypt
        en
      --  ::ctra
    ::                                                  ::  ++ctrb:aes:crypto
    ++  ctrb                                            ::  AES-192 CTR
      ~%  %ctrb  +>  ~
      |_  [key=@I mod=bloq len=@ ctr=@H]
      ::                                                ::  ++en:ctrb:aes:crypto
      ++  en
        ~/  %en
        |=  txt=@
        ^-  @ux
        =/  encrypt  ~(en ecbb key)
        =/  blocks  (add (div len 16) ?:(=((^mod len 16) 0) 0 1))
        ?>  (gte len (met 3 txt))
        %+  mix  txt
        %+  rsh  [3 (sub (mul 16 blocks) len)]
        %+  rep  7
        =|  seed=(list @ux)
        |-  ^+  seed
        ?:  =(blocks 0)  seed
        %=  $
          seed    [(encrypt ctr) seed]
          ctr     (inc mod ctr)
          blocks  (dec blocks)
        ==
      ::                                                ::  ++de:ctrb:aes:crypto
      ++  de                                            ::  decrypt
        en
      --  ::ctrb
    ::                                                  ::  ++ctrc:aes:crypto
    ++  ctrc                                            ::  AES-256 CTR
      ~%  %ctrc  +>  ~
      |_  [key=@I mod=bloq len=@ ctr=@H]
      ::                                                ::  ++en:ctrc:aes:crypto
      ++  en                                            ::  encrypt
        ~/  %en
        |=  txt=@
        ^-  @ux
        =/  encrypt  ~(en ecbc key)
        =/  blocks  (add (div len 16) ?:(=((^mod len 16) 0) 0 1))
        ?>  (gte len (met 3 txt))
        %+  mix  txt
        %+  rsh  [3 (sub (mul 16 blocks) len)]
        %+  rep  7
        =|  seed=(list @ux)
        |-  ^+  seed
        ?:  =(blocks 0)  seed
        %=  $
          seed    [(encrypt ctr) seed]
          ctr     (inc mod ctr)
          blocks  (dec blocks)
        ==
      ::                                                ::  ++de:ctrc:aes:crypto
      ++  de                                            ::  decrypt
        en
      --  ::ctrc
    ::                                                  ::  ++doub:aes:crypto
    ++  doub                                            ::  double 128-bit
      |=  ::  string mod finite
          ::
          str=@H
      ::
      ::  field (see spec)
      ::
      ^-  @uxH
      %-  ~(sit fe 7)
      ?.  =((xeb str) 128)
        (lsh 0 str)
      (mix 0x87 (lsh 0 str))
    ::                                                  ::  ++mpad:aes:crypto
    ++  mpad                                            ::
      |=  [oct=@ txt=@]
      ::
      ::  pad message to multiple of 128 bits
      ::  by appending 1, then 0s
      ::  the spec is unclear, but it must be octet based
      ::  to match the test vectors
      ::
      ^-  @ux
      =+  pad=(mod oct 16)
      ?:  =(pad 0)  0x8000.0000.0000.0000.0000.0000.0000.0000
      (lsh [3 (sub 15 pad)] (mix 0x80 (lsh 3 txt)))
    ::                                                  ::  ++suba:aes:crypto
    ++  suba                                            ::  AES-128 subkeys
      |=  key=@H
      =+  l=(~(en ecba key) 0)
      =+  k1=(doub l)
      =+  k2=(doub k1)
      ^-  [@ux @ux]
      [k1 k2]
    ::                                                  ::  ++subb:aes:crypto
    ++  subb                                            ::  AES-192 subkeys
      |=  key=@I
      =+  l=(~(en ecbb key) 0)
      =+  k1=(doub l)
      =+  k2=(doub k1)
      ^-  [@ux @ux]
      [k1 k2]
    ::                                                  ::  ++subc:aes:crypto
    ++  subc                                            ::  AES-256 subkeys
      |=  key=@I
      =+  l=(~(en ecbc key) 0)
      =+  k1=(doub l)
      =+  k2=(doub k1)
      ^-  [@ux @ux]
      [k1 k2]
    ::                                                  ::  ++maca:aes:crypto
    ++  maca                                            ::  AES-128 CMAC
      ~/  %maca
      |=  [key=@H oct=(unit @) txt=@]
      ^-  @ux
      =+  [sub=(suba key) len=?~(oct (met 3 txt) u.oct)]
      =+  ^=  pdt
        ?:  &(=((mod len 16) 0) !=(len 0))
          [& txt]
        [| (mpad len txt)]
      =+  ^=  mac
        %-  ~(en cbca key 0)
        %+  mix  +.pdt
        ?-  -.pdt
          %&  -.sub
          %|  +.sub
        ==
      ::  spec says MSBs, LSBs match test vectors
      ::
      (~(sit fe 7) mac)
    ::                                                  ::  ++macb:aes:crypto
    ++  macb                                            ::  AES-192 CMAC
      ~/  %macb
      |=  [key=@I oct=(unit @) txt=@]
      ^-  @ux
      =+  [sub=(subb key) len=?~(oct (met 3 txt) u.oct)]
      =+  ^=  pdt
        ?:  &(=((mod len 16) 0) !=(len 0))
          [& txt]
        [| (mpad len txt)]
      =+  ^=  mac
        %-  ~(en cbcb key 0)
        %+  mix  +.pdt
        ?-  -.pdt
          %&  -.sub
          %|  +.sub
        ==
      ::  spec says MSBs, LSBs match test vectors
      ::
      (~(sit fe 7) mac)
    ::                                                  ::  ++macc:aes:crypto
    ++  macc                                            :: AES-256 CMAC
      ~/  %macc
      |=  [key=@I oct=(unit @) txt=@]
      ^-  @ux
      =+  [sub=(subc key) len=?~(oct (met 3 txt) u.oct)]
      =+  ^=  pdt
        ?:  &(=((mod len 16) 0) !=(len 0))
          [& txt]
        [| (mpad len txt)]
      =+  ^=  mac
        %-  ~(en cbcc key 0)
        %+  mix  +.pdt
        ?-  -.pdt
          %&  -.sub
          %|  +.sub
        ==
      ::  spec says MSBs, LSBs match test vectors
      ::
      (~(sit fe 7) mac)
    ::                                                  ::  ++s2va:aes:crypto
    ++  s2va                                            ::  AES-128 S2V
      ~/  %s2va
      |=  [key=@H ads=(list @)]
      ?~  ads  (maca key `16 0x1)
      =/  res  (maca key `16 0x0)
      %+  maca  key
      |-  ^-  [[~ @ud] @uxH]
      ?~  t.ads
        =/  wyt  (met 3 i.ads)
        ?:  (gte wyt 16)
          [`wyt (mix i.ads res)]
        [`16 (mix (doub res) (mpad wyt i.ads))]
      %=  $
        ads  t.ads
        res  (mix (doub res) (maca key ~ i.ads))
      ==
    ::                                                  ::  ++s2vb:aes:crypto
    ++  s2vb                                            ::  AES-192 S2V
      ~/  %s2vb
      |=  [key=@I ads=(list @)]
      ?~  ads  (macb key `16 0x1)
      =/  res  (macb key `16 0x0)
      %+  macb  key
      |-  ^-  [[~ @ud] @uxH]
      ?~  t.ads
        =/  wyt  (met 3 i.ads)
        ?:  (gte wyt 16)
          [`wyt (mix i.ads res)]
        [`16 (mix (doub res) (mpad wyt i.ads))]
      %=  $
        ads  t.ads
        res  (mix (doub res) (macb key ~ i.ads))
      ==
    ::                                                  ::  ++s2vc:aes:crypto
    ++  s2vc                                            ::  AES-256 S2V
      ~/  %s2vc
      |=  [key=@I ads=(list @)]
      ?~  ads  (macc key `16 0x1)
      =/  res  (macc key `16 0x0)
      %+  macc  key
      |-  ^-  [[~ @ud] @uxH]
      ?~  t.ads
        =/  wyt  (met 3 i.ads)
        ?:  (gte wyt 16)
          [`wyt (mix i.ads res)]
        [`16 (mix (doub res) (mpad wyt i.ads))]
      %=  $
        ads  t.ads
        res  (mix (doub res) (macc key ~ i.ads))
      ==
    ::                                                  ::  ++siva:aes:crypto
    ++  siva                                            ::  AES-128 SIV
      ~%  %siva  +>  ~
      |_  [key=@I vec=(list @)]
      ::                                                ::  ++en:siva:aes:crypto
      ++  en                                            ::  encrypt
        ~/  %en
        |=  txt=@
        ^-  (trel @uxH @ud @ux)
        =+  [k1=(rsh 7 key) k2=(end 7 key)]
        =+  iv=(s2va k1 (weld vec (limo ~[txt])))
        =+  len=(met 3 txt)
        =*  hib  (dis iv 0xffff.ffff.ffff.ffff.7fff.ffff.7fff.ffff)
        :+
          iv
          len
        (~(en ctra k2 7 len hib) txt)
      ::                                                ::  ++de:siva:aes:crypto
      ++  de                                            ::  decrypt
        ~/  %de
        |=  [iv=@H len=@ txt=@]
        ^-  (unit @ux)
        =+  [k1=(rsh 7 key) k2=(end 7 key)]
        =*  hib  (dis iv 0xffff.ffff.ffff.ffff.7fff.ffff.7fff.ffff)
        =+  ^=  pln
          (~(de ctra k2 7 len hib) txt)
        ?.  =((s2va k1 (weld vec (limo ~[pln]))) iv)
          ~
        `pln
      --  ::siva
    ::                                                  ::  ++sivb:aes:crypto
    ++  sivb                                            ::  AES-192 SIV
      ~%  %sivb  +>  ~
      |_  [key=@J vec=(list @)]
      ::                                                ::  ++en:sivb:aes:crypto
      ++  en                                            ::  encrypt
        ~/  %en
        |=  txt=@
        ^-  (trel @uxH @ud @ux)
        =+  [k1=(rsh [6 3] key) k2=(end [6 3] key)]
        =+  iv=(s2vb k1 (weld vec (limo ~[txt])))
        =*  hib  (dis iv 0xffff.ffff.ffff.ffff.7fff.ffff.7fff.ffff)
        =+  len=(met 3 txt)
        :+  iv
          len
        (~(en ctrb k2 7 len hib) txt)
      ::                                                ::  ++de:sivb:aes:crypto
      ++  de                                            ::  decrypt
        ~/  %de
        |=  [iv=@H len=@ txt=@]
        ^-  (unit @ux)
        =+  [k1=(rsh [6 3] key) k2=(end [6 3] key)]
        =*  hib  (dis iv 0xffff.ffff.ffff.ffff.7fff.ffff.7fff.ffff)
        =+  ^=  pln
          (~(de ctrb k2 7 len hib) txt)
        ?.  =((s2vb k1 (weld vec (limo ~[pln]))) iv)
          ~
        `pln
      --  ::sivb
    ::                                                  ::  ++sivc:aes:crypto
    ++  sivc                                            ::  AES-256 SIV
      ~%  %sivc  +>  ~
      |_  [key=@J vec=(list @)]
      ::                                                ::  ++en:sivc:aes:crypto
      ++  en                                            ::  encrypt
        ~/  %en
        |=  txt=@
        ^-  (trel @uxH @ud @ux)
        =+  [k1=(rsh 8 key) k2=(end 8 key)]
        =+  iv=(s2vc k1 (weld vec (limo ~[txt])))
        =*  hib  (dis iv 0xffff.ffff.ffff.ffff.7fff.ffff.7fff.ffff)
        =+  len=(met 3 txt)
        :+
          iv
          len
        (~(en ctrc k2 7 len hib) txt)
      ::                                                ::  ++de:sivc:aes:crypto
      ++  de                                            ::  decrypt
        ~/  %de
        |=  [iv=@H len=@ txt=@]
        ^-  (unit @ux)
        =+  [k1=(rsh 8 key) k2=(end 8 key)]
        =*  hib  (dis iv 0xffff.ffff.ffff.ffff.7fff.ffff.7fff.ffff)
        =+  ^=  pln
          (~(de ctrc k2 7 len hib) txt)
        ?.  =((s2vc k1 (weld vec (limo ~[pln]))) iv)
          ~
        `pln
      --  ::sivc
    --
  ::                                                    ::
  ::::                    ++ed:crypto                   ::  ed25519
    ::                                                  ::::
  ++  ed
    =>
      =+  =+  [b=256 q=(sub (bex 255) 19)]
          =+  fq=~(. fo q)
          =+  ^=  l
               %+  add
                 (bex 252)
               27.742.317.777.372.353.535.851.937.790.883.648.493
          =+  d=(dif.fq 0 (fra.fq 121.665 121.666))
          =+  ii=(exp.fq (div (dec q) 4) 2)
          [b=b q=q fq=fq l=l d=d ii=ii]
      ~%  %coed  ..part  ~
      |%
      ::                                                ::  ++norm:ed:crypto
      ++  norm                                          ::
        |=(x=@ ?:(=(0 (mod x 2)) x (sub q x)))
      ::                                                ::  ++xrec:ed:crypto
      ++  xrec                                          ::  recover x-coord
        |=  y=@  ^-  @
        =+  ^=  xx
            %+  mul  (dif.fq (mul y y) 1)
                     (inv.fq +(:(mul d y y)))
        =+  x=(exp.fq (div (add 3 q) 8) xx)
        ?:  !=(0 (dif.fq (mul x x) (sit.fq xx)))
          (norm (pro.fq x ii))
        (norm x)
      ::                                                ::  ++ward:ed:crypto
      ++  ward                                          ::  edwards multiply
        |=  [pp=[@ @] qq=[@ @]]  ^-  [@ @]
        =+  dp=:(pro.fq d -.pp -.qq +.pp +.qq)
        =+  ^=  xt
            %+  pro.fq
              %+  sum.fq
                (pro.fq -.pp +.qq)
              (pro.fq -.qq +.pp)
            (inv.fq (sum.fq 1 dp))
        =+  ^=  yt
            %+  pro.fq
              %+  sum.fq
                (pro.fq +.pp +.qq)
              (pro.fq -.pp -.qq)
            (inv.fq (dif.fq 1 dp))
        [xt yt]
      ::                                                ::  ++scam:ed:crypto
      ++  scam                                          ::  scalar multiply
        |=  [pp=[@ @] e=@]  ^-  [@ @]
        ?:  =(0 e)
          [0 1]
        =+  qq=$(e (div e 2))
        =>  .(qq (ward qq qq))
        ?:  =(1 (dis 1 e))
          (ward qq pp)
        qq
      ::                                                ::  ++etch:ed:crypto
      ++  etch                                          ::  encode point
        |=  pp=[@ @]  ^-  @
        (can 0 ~[[(sub b 1) +.pp] [1 (dis 1 -.pp)]])
      ::                                                ::  ++curv:ed:crypto
      ++  curv                                          ::  point on curve?
        |=  [x=@ y=@]  ^-  ?
        .=  0
            %+  dif.fq
              %+  sum.fq
                (pro.fq (sub q (sit.fq x)) x)
              (pro.fq y y)
            (sum.fq 1 :(pro.fq d x x y y))
      ::                                                ::  ++deco:ed:crypto
      ++  deco                                          ::  decode point
        |=  s=@  ^-  (unit [@ @])
        =+  y=(cut 0 [0 (dec b)] s)
        =+  si=(cut 0 [(dec b) 1] s)
        =+  x=(xrec y)
        =>  .(x ?:(!=(si (dis 1 x)) (sub q x) x))
        =+  pp=[x y]
        ?.  (curv pp)
          ~
        [~ pp]
      ::                                                ::  ++bb:ed:crypto
      ++  bb                                            ::
        =+  bby=(pro.fq 4 (inv.fq 5))
        [(xrec bby) bby]
      --  ::
    ~%  %ed  +  ~
    |%
    ::
    ++  point-add
      ~/  %point-add
      |=  [a-point=@udpoint b-point=@udpoint]
      ^-  @udpoint
      ::
      =/  a-point-decoded=[@ @]  (need (deco a-point))
      =/  b-point-decoded=[@ @]  (need (deco b-point))
      ::
      %-  etch
      (ward a-point-decoded b-point-decoded)
    ::
    ++  scalarmult
      ~/  %scalarmult
      |=  [a=@udscalar a-point=@udpoint]
      ^-  @udpoint
      ::
      =/  a-point-decoded=[@ @]  (need (deco a-point))
      ::
      %-  etch
      (scam a-point-decoded a)
    ::
    ++  scalarmult-base
      ~/  %scalarmult-base
      |=  scalar=@udscalar
      ^-  @udpoint
      %-  etch
      (scam bb scalar)
    ::
    ++  add-scalarmult-scalarmult-base
      ~/  %add-scalarmult-scalarmult-base
      |=  [a=@udscalar a-point=@udpoint b=@udscalar]
      ^-  @udpoint
      ::
      =/  a-point-decoded=[@ @]  (need (deco a-point))
      ::
      %-  etch
      %+  ward
        (scam bb b)
      (scam a-point-decoded a)
    ::
    ++  add-double-scalarmult
      ~/  %add-double-scalarmult
      |=  [a=@udscalar a-point=@udpoint b=@udscalar b-point=@udpoint]
      ^-  @udpoint
      ::
      =/  a-point-decoded=[@ @]  (need (deco a-point))
      =/  b-point-decoded=[@ @]  (need (deco b-point))
      ::
      %-  etch
      %+  ward
        (scam a-point-decoded a)
      (scam b-point-decoded b)
    ::                                                  ::  ++puck:ed:crypto
    ++  puck                                            ::  public key
      ~/  %puck
      |=  sk=@I  ^-  @
      ?:  (gth (met 3 sk) 32)  !!
      =+  h=(shal (rsh [0 3] b) sk)
      =+  ^=  a
          %+  add
            (bex (sub b 2))
          (lsh [0 3] (cut 0 [3 (sub b 5)] h))
      =+  aa=(scam bb a)
      (etch aa)
    ::                                                  ::  ++suck:ed:crypto
    ++  suck                                            ::  keypair from seed
      |=  se=@I  ^-  @uJ
      =+  pu=(puck se)
      (can 0 ~[[b se] [b pu]])
    ::                                                  ::  ++shar:ed:crypto
    ++  shar                                            ::  curve25519 secret
      ~/  %shar
      |=  [pub=@ sek=@]
      ^-  @ux
      =+  exp=(shal (rsh [0 3] b) (suck sek))
      =.  exp  (dis exp (can 0 ~[[3 0] [251 (fil 0 251 1)]]))
      =.  exp  (con exp (lsh [3 31] 0b100.0000))
      =+  prv=(end 8 exp)
      =+  crv=(fra.fq (sum.fq 1 pub) (dif.fq 1 pub))
      (curt prv crv)
    ::                                                  ::  ++sign:ed:crypto
    ++  sign                                            ::  certify
      ~/  %sign
      |=  [m=@ se=@]  ^-  @
      =+  sk=(suck se)
      =+  pk=(cut 0 [b b] sk)
      =+  h=(shal (rsh [0 3] b) sk)
      =+  ^=  a
          %+  add
            (bex (sub b 2))
          (lsh [0 3] (cut 0 [3 (sub b 5)] h))
      =+  ^=  r
          =+  hm=(cut 0 [b b] h)
          =+  ^=  i
              %+  can  0
              :~  [b hm]
                  [(met 0 m) m]
              ==
          (shaz i)
      =+  rr=(scam bb r)
      =+  ^=  ss
          =+  er=(etch rr)
          =+  ^=  ha
              %+  can  0
              :~  [b er]
                  [b pk]
                  [(met 0 m) m]
              ==
          (~(sit fo l) (add r (mul (shaz ha) a)))
      (can 0 ~[[b (etch rr)] [b ss]])
    ::                                                  ::  ++veri:ed:crypto
    ++  veri                                            ::  validate
      ~/  %veri
      |=  [s=@ m=@ pk=@]  ^-  ?
      ?:  (gth (div b 4) (met 3 s))  |
      ?:  (gth (div b 8) (met 3 pk))  |
      =+  cb=(rsh [0 3] b)
      =+  rr=(deco (cut 0 [0 b] s))
      ?~  rr  |
      =+  aa=(deco pk)
      ?~  aa  |
      =+  ss=(cut 0 [b b] s)
      =+  ha=(can 3 ~[[cb (etch u.rr)] [cb pk] [(met 3 m) m]])
      =+  h=(shaz ha)
      =((scam bb ss) (ward u.rr (scam u.aa h)))
    --  ::ed
  ::                                                    ::
  ::::                    ++scr:crypto                  ::  (2b3) scrypt
    ::                                                  ::::
  ++  scr
    ~%  %scr  ..part  ~
    |%
    ::                                                  ::  ++sal:scr:crypto
    ++  sal                                             ::  salsa20 hash
      |=  [x=@ r=@]                                     ::  with r rounds
      ?>  =((mod r 2) 0)                                ::
      =+  few==>(fe .(a 5))
      =+  ^=  rot
        |=  [a=@ b=@]
        (mix (end 5 (lsh [0 a] b)) (rsh [0 (sub 32 a)] b))
      =+  ^=  lea
        |=  [a=@ b=@]
        (net:few (sum:few (net:few a) (net:few b)))
      =>  |%
          ::                                            ::  ++qr:sal:scr:crypto
          ++  qr                                        ::  quarterround
            |=  y=[@ @ @ @ ~]
            =+  zb=(mix &2.y (rot 7 (sum:few &1.y &4.y)))
            =+  zc=(mix &3.y (rot 9 (sum:few zb &1.y)))
            =+  zd=(mix &4.y (rot 13 (sum:few zc zb)))
            =+  za=(mix &1.y (rot 18 (sum:few zd zc)))
            ~[za zb zc zd]
          ::                                            ::  ++rr:sal:scr:crypto
          ++  rr                                        ::  rowround
            |=  [y=(list @)]
            =+  za=(qr ~[&1.y &2.y &3.y &4.y])
            =+  zb=(qr ~[&6.y &7.y &8.y &5.y])
            =+  zc=(qr ~[&11.y &12.y &9.y &10.y])
            =+  zd=(qr ~[&16.y &13.y &14.y &15.y])
            ^-  (list @)  :~
              &1.za  &2.za  &3.za  &4.za
              &4.zb  &1.zb  &2.zb  &3.zb
              &3.zc  &4.zc  &1.zc  &2.zc
              &2.zd  &3.zd  &4.zd  &1.zd  ==
          ::                                            ::  ++cr:sal:scr:crypto
          ++  cr                                        ::  columnround
            |=  [x=(list @)]
            =+  ya=(qr ~[&1.x &5.x &9.x &13.x])
            =+  yb=(qr ~[&6.x &10.x &14.x &2.x])
            =+  yc=(qr ~[&11.x &15.x &3.x &7.x])
            =+  yd=(qr ~[&16.x &4.x &8.x &12.x])
            ^-  (list @)  :~
              &1.ya  &4.yb  &3.yc  &2.yd
              &2.ya  &1.yb  &4.yc  &3.yd
              &3.ya  &2.yb  &1.yc  &4.yd
              &4.ya  &3.yb  &2.yc  &1.yd  ==
          ::                                            ::  ++dr:sal:scr:crypto
          ++  dr                                        ::  doubleround
            |=  [x=(list @)]
            (rr (cr x))
          ::                                            ::  ++al:sal:scr:crypto
          ++  al                                        ::  add two lists
            |=  [a=(list @) b=(list @)]
            |-  ^-  (list @)
            ?~  a  ~  ?~  b  ~
            [i=(sum:few -.a -.b) t=$(a +.a, b +.b)]
          --  ::
      =+  xw=(rpp 5 16 x)
      =+  ^=  ow  |-  ^-  (list @)
                  ?~  r  xw
                  $(xw (dr xw), r (sub r 2))
      (rep 5 (al xw ow))
    ::                                                  ::  ++rpp:scr:crypto
    ++  rpp                                             ::  rip+filler blocks
      |=  [a=bloq b=@ c=@]
      =+  q=(rip a c)
      =+  w=(lent q)
      ?.  =(w b)
        ?.  (lth w b)  (slag (sub w b) q)
        ^+  q  (weld q (reap (sub b (lent q)) 0))
      q
    ::                                                  ::  ++bls:scr:crypto
    ++  bls                                             ::  split to sublists
      |=  [a=@ b=(list @)]
      ?>  =((mod (lent b) a) 0)
      |-  ^-  (list (list @))
      ?~  b  ~
      [i=(scag a `(list @)`b) t=$(b (slag a `(list @)`b))]
    ::                                                  ::  ++slb:scr:crypto
    ++  slb                                             ::
      |=  [a=(list (list @))]
      |-  ^-  (list @)
      ?~  a  ~
      (weld `(list @)`-.a $(a +.a))
    ::                                                  ::  ++sbm:scr:crypto
    ++  sbm                                             ::  scryptBlockMix
      |=  [r=@ b=(list @)]
      ?>  =((lent b) (mul 2 r))
      =+  [x=(snag (dec (mul 2 r)) b) c=0]
      =|  [ya=(list @) yb=(list @)]
      |-  ^-  (list @)
      ?~  b  (flop (weld yb ya))
      =.  x  (sal (mix x -.b) 8)
      ?~  (mod c 2)
        $(c +(c), b +.b, ya [i=x t=ya])
      $(c +(c), b +.b, yb [i=x t=yb])
    ::                                                  ::  ++srm:scr:crypto
    ++  srm                                             ::  scryptROMix
      |=  [r=@ b=(list @) n=@]
      ?>  ?&  =((lent b) (mul 2 r))
              =(n (bex (dec (xeb n))))
              (lth n (bex (mul r 16)))
          ==
      =+  [v=*(list (list @)) c=0]
      =.  v
        |-  ^-  (list (list @))
        =+  w=(sbm r b)
        ?:  =(c n)  (flop v)
        $(c +(c), v [i=[b] t=v], b w)
      =+  x=(sbm r (snag (dec n) v))
      |-  ^-  (list @)
      ?:  =(c n)  x
      =+  q=(snag (dec (mul r 2)) x)
      =+  z=`(list @)`(snag (mod q n) v)
      =+  ^=  w  |-  ^-  (list @)
                 ?~  x  ~  ?~  z  ~
                 [i=(mix -.x -.z) t=$(x +.x, z +.z)]
      $(x (sbm r w), c +(c))
    ::                                                  ::  ++hmc:scr:crypto
    ++  hmc                                             ::  HMAC-SHA-256
      |=  [k=@ t=@]
      (hml k (met 3 k) t (met 3 t))
    ::                                                  ::  ++hml:scr:crypto
    ++  hml                                             ::  w+length
      |=  [k=@ kl=@ t=@ tl=@]
      =>  .(k (end [3 kl] k), t (end [3 tl] t))
      =+  b=64
      =?  k  (gth kl b)  (shay kl k)
      =+  ^=  q  %+  shay  (add b tl)
       (add (lsh [3 b] t) (mix k (fil 3 b 0x36)))
      %+  shay  (add b 32)
      (add (lsh [3 b] q) (mix k (fil 3 b 0x5c)))
    ::                                                  ::  ++pbk:scr:crypto
    ++  pbk                                             :: PBKDF2-HMAC-SHA256
      ~/  %pbk
      |=  [p=@ s=@ c=@ d=@]
      (pbl p (met 3 p) s (met 3 s) c d)
    ::                                                  ::  ++pbl:scr:crypto
    ++  pbl                                             ::  w+length
      ~/  %pbl
      |=  [p=@ pl=@ s=@ sl=@ c=@ d=@]
      =>  .(p (end [3 pl] p), s (end [3 sl] s))
      =+  h=32
      ::
      ::  max key length 1GB
      ::  max iterations 2^28
      ::
      ?>  ?&  (lte d (bex 30))
              (lte c (bex 28))
              !=(c 0)
          ==
      =+  ^=  l  ?~  (mod d h)
          (div d h)
        +((div d h))
      =+  r=(sub d (mul h (dec l)))
      =+  [t=0 j=1 k=1]
      =.  t  |-  ^-  @
        ?:  (gth j l)  t
        =+  u=(add s (lsh [3 sl] (rep 3 (flop (rpp 3 4 j)))))
        =+  f=0  =.  f  |-  ^-  @
          ?:  (gth k c)  f
          =+  q=(hml p pl u ?:(=(k 1) (add sl 4) h))
          $(u q, f (mix f q), k +(k))
        $(t (add t (lsh [3 (mul (dec j) h)] f)), j +(j))
      (end [3 d] t)
    ::                                                  ::  ++hsh:scr:crypto
    ++  hsh                                             ::  scrypt
      ~/  %hsh
      |=  [p=@ s=@ n=@ r=@ z=@ d=@]
      (hsl p (met 3 p) s (met 3 s) n r z d)
    ::                                                  ::  ++hsl:scr:crypto
    ++  hsl                                             ::  w+length
      ~/  %hsl
      |=  [p=@ pl=@ s=@ sl=@ n=@ r=@ z=@ d=@]
      =|  v=(list (list @))
      =>  .(p (end [3 pl] p), s (end [3 sl] s))
      =+  u=(mul (mul 128 r) z)
      ::
      ::  n is power of 2; max 1GB memory
      ::
      ?>  ?&  =(n (bex (dec (xeb n))))
              !=(r 0)  !=(z 0)
              %+  lte
                  (mul (mul 128 r) (dec (add n z)))
                (bex 30)
              (lth pl (bex 31))
              (lth sl (bex 31))
          ==
      =+  ^=  b  =+  (rpp 3 u (pbl p pl s sl 1 u))
        %+  turn  (bls (mul 128 r) -)
        |=(a=(list @) (rpp 9 (mul 2 r) (rep 3 a)))
      ?>  =((lent b) z)
      =+  ^=  q
        =+  |-  ?~  b  (flop v)
            $(b +.b, v [i=(srm r -.b n) t=v])
        %+  turn  `(list (list @))`-
        |=(a=(list @) (rpp 3 (mul 128 r) (rep 9 a)))
      (pbl p pl (rep 3 (slb q)) u 1 d)
    ::                                                  ::  ++ypt:scr:crypto
    ++  ypt                                             ::  256bit {salt pass}
      |=  [s=@ p=@]
      ^-  @
      (hsh p s 16.384 8 1 256)
    --  ::scr
  ::                                                    ::
  ::::                    ++crub:crypto                 ::  (2b4) suite B, Ed
    ::                                                  ::::
  ++  crub  !:
    ^-  acru
    =|  [pub=[cry=@ sgn=@] sek=(unit [cry=@ sgn=@])]
    |%
    ::                                                  ::  ++as:crub:crypto
    ++  as                                              ::
      |%
      ::                                                ::  ++sign:as:crub:
      ++  sign                                          ::
        |=  msg=@
        ^-  @ux
        (jam [(sigh msg) msg])
      ::                                                ::  ++sigh:as:crub:
      ++  sigh                                          ::
        |=  msg=@
        ^-  @ux
        ?~  sek  ~|  %pubkey-only  !!
        (sign:ed msg sgn.u.sek)
      ::                                                ::  ++sure:as:crub:
      ++  sure                                          ::
        |=  txt=@
        ^-  (unit @ux)
        =+  ;;([sig=@ msg=@] (cue txt))
        ?.  (safe sig msg)  ~
        (some msg)
      ::                                                ::  ++safe:as:crub:
      ++  safe
        |=  [sig=@ msg=@]
        ^-  ?
        (veri:ed sig msg sgn.pub)
      ::                                                ::  ++seal:as:crub:
      ++  seal                                          ::
        |=  [bpk=pass msg=@]
        ^-  @ux
        ?~  sek  ~|  %pubkey-only  !!
        ?>  =('b' (end 3 bpk))
        =+  pk=(rsh 8 (rsh 3 bpk))
        =+  shar=(shax (shar:ed pk cry.u.sek))
        =+  smsg=(sign msg)
        (jam (~(en siva:aes shar ~) smsg))
      ::                                                ::  ++tear:as:crub:
      ++  tear                                          ::
        |=  [bpk=pass txt=@]
        ^-  (unit @ux)
        ?~  sek  ~|  %pubkey-only  !!
        ?>  =('b' (end 3 bpk))
        =+  pk=(rsh 8 (rsh 3 bpk))
        =+  shar=(shax (shar:ed pk cry.u.sek))
        =+  ;;([iv=@ len=@ cph=@] (cue txt))
        =+  try=(~(de siva:aes shar ~) iv len cph)
        ?~  try  ~
        (sure:as:(com:nu:crub bpk) u.try)
      --  ::as
    ::                                                  ::  ++de:crub:crypto
    ++  de                                              ::  decrypt
      |=  [key=@J txt=@]
      ^-  (unit @ux)
      =+  ;;([iv=@ len=@ cph=@] (cue txt))
      %^    ~(de sivc:aes (shaz key) ~)
          iv
        len
      cph
    ::                                                  ::  ++dy:crub:crypto
    ++  dy                                              ::  need decrypt
      |=  [key=@J cph=@]
      (need (de key cph))
    ::                                                  ::  ++en:crub:crypto
    ++  en                                              ::  encrypt
      |=  [key=@J msg=@]
      ^-  @ux
      (jam (~(en sivc:aes (shaz key) ~) msg))
    ::                                                  ::  ++ex:crub:crypto
    ++  ex                                              ::  extract
      |%
      ::                                                ::  ++fig:ex:crub:crypto
      ++  fig                                           ::  fingerprint
        ^-  @uvH
        (shaf %bfig pub)
      ::                                                ::  ++pac:ex:crub:crypto
      ++  pac                                           ::  private fingerprint
        ^-  @uvG
        ?~  sek  ~|  %pubkey-only  !!
        (end 6 (shaf %bcod sec))
      ::                                                ::  ++pub:ex:crub:crypto
      ++  pub                                           ::  public key
        ^-  pass
        (cat 3 'b' (cat 8 sgn.^pub cry.^pub))
      ::                                                ::  ++sec:ex:crub:crypto
      ++  sec                                           ::  private key
        ^-  ring
        ?~  sek  ~|  %pubkey-only  !!
        (cat 3 'B' (cat 8 sgn.u.sek cry.u.sek))
      --  ::ex
    ::                                                  ::  ++nu:crub:crypto
    ++  nu                                              ::
      |%
      ::                                                ::  ++pit:nu:crub:crypto
      ++  pit                                           ::  create keypair
        |=  [w=@ seed=@]
        =+  wid=(add (div w 8) ?:(=((mod w 8) 0) 0 1))
        =+  bits=(shal wid seed)
        =+  [c=(rsh 8 bits) s=(end 8 bits)]
        ..nu(pub [cry=(puck:ed c) sgn=(puck:ed s)], sek `[cry=c sgn=s])
      ::                                                ::  ++nol:nu:crub:crypto
      ++  nol                                           ::  activate secret
        |=  a=ring
        =+  [mag=(end 3 a) bod=(rsh 3 a)]
        ~|  %not-crub-seckey  ?>  =('B' mag)
        =+  [c=(rsh 8 bod) s=(end 8 bod)]
        ..nu(pub [cry=(puck:ed c) sgn=(puck:ed s)], sek `[cry=c sgn=s])
      ::                                                ::  ++com:nu:crub:crypto
      ++  com                                           ::  activate public
        |=  a=pass
        =+  [mag=(end 3 a) bod=(rsh 3 a)]
        ~|  %not-crub-pubkey  ?>  =('b' mag)
        ..nu(pub [cry=(rsh 8 bod) sgn=(end 8 bod)], sek ~)
      --  ::nu
    --  ::crub
  ::                                                    ::
  ::::                    ++crua:crypto                 ::  (2b5) suite B, RSA
    ::                                                  ::::
  ++  crua  !!
  ::                                                    ::
  ::::                    ++test:crypto                 ::  (2b6) test crypto
    ::                                                  ::::
  ++  test  ^?
    |%
    ::                                                  ::  ++trub:test:crypto
    ++  trub                                            ::  test crub
      |=  msg=@t
      ::
      ::  make acru cores
      ::
      =/  ali      (pit:nu:crub 512 (shaz 'Alice'))
      =/  ali-pub  (com:nu:crub pub:ex.ali)
      =/  bob      (pit:nu:crub 512 (shaz 'Robert'))
      =/  bob-pub  (com:nu:crub pub:ex.bob)
      ::
      ::  alice signs and encrypts a symmetric key to bob
      ::
      =/  secret-key  %-  shaz
          'Let there be no duplicity when taking a stand against him.'
      =/  signed-key   (sign:as.ali secret-key)
      =/  crypted-key  (seal:as.ali pub:ex.bob-pub signed-key)
      ::  bob decrypts and verifies
      =/  decrypt-key-attempt  (tear:as.bob pub:ex.ali-pub crypted-key)
      =/  decrypted-key    ~|  %decrypt-fail  (need decrypt-key-attempt)
      =/  verify-key-attempt   (sure:as.ali-pub decrypted-key)
      =/  verified-key     ~|  %verify-fail  (need verify-key-attempt)
      ::  bob encrypts with symmetric key
      =/  crypted-msg  (en.bob verified-key msg)
      ::  alice decrypts with same key
      `@t`(dy.ali secret-key crypted-msg)
    --  ::test
  ::                                                    ::
  ::::                    ++keccak:crypto               ::  (2b7) keccak family
    ::                                                  ::::
  ++  keccak
    ~%  %kecc  ..part  ~
    |%
    ::
    ::  keccak
    ::
    ++  keccak-224  ~/  %k224  |=(a=octs (keccak 1.152 448 224 a))
    ++  keccak-256  ~/  %k256  |=(a=octs (keccak 1.088 512 256 a))
    ++  keccak-384  ~/  %k384  |=(a=octs (keccak 832 768 384 a))
    ++  keccak-512  ~/  %k512  |=(a=octs (keccak 576 1.024 512 a))
    ::
    ++  keccak  (cury (cury hash keccak-f) padding-keccak)
    ::
    ++  padding-keccak  (multirate-padding 0x1)
    ::
    ::  sha3
    ::
    ++  sha3-224  |=(a=octs (sha3 1.152 448 224 a))
    ++  sha3-256  |=(a=octs (sha3 1.088 512 256 a))
    ++  sha3-384  |=(a=octs (sha3 832 768 384 a))
    ++  sha3-512  |=(a=octs (sha3 576 1.024 512 a))
    ::
    ++  sha3  (cury (cury hash keccak-f) padding-sha3)
    ::
    ++  padding-sha3  (multirate-padding 0x6)
    ::
    ::  shake
    ::
    ++  shake-128  |=([o=@ud i=octs] (shake 1.344 256 o i))
    ++  shake-256  |=([o=@ud i=octs] (shake 1.088 512 o i))
    ::
    ++  shake  (cury (cury hash keccak-f) padding-shake)
    ::
    ++  padding-shake  (multirate-padding 0x1f)
    ::
    ::  rawshake
    ::
    ++  rawshake-128  |=([o=@ud i=octs] (rawshake 1.344 256 o i))
    ++  rawshake-256  |=([o=@ud i=octs] (rawshake 1.088 512 o i))
    ::
    ++  rawshake  (cury (cury hash keccak-f) padding-rawshake)
    ::
    ++  padding-rawshake  (multirate-padding 0x7)
    ::
    ::  core
    ::
    ++  hash
      ::  per:  permutation function with configurable width.
      ::  pad:  padding function.
      ::  rat:  bitrate, size in bits of blocks to operate on.
      ::  cap:  capacity, bits of sponge padding.
      ::  out:  length of desired output, in bits.
      ::  inp:  input to hash.
      |=  $:  per=$-(@ud $-(@ @))
              pad=$-([octs @ud] octs)
              rat=@ud
              cap=@ud
              out=@ud
              inp=octs
          ==
      ^-  @
      ::  urbit's little-endian to keccak's big-endian.
      =.  q.inp  (rev 3 inp)
      %.  [inp out]
      (sponge per pad rat cap)
    ::
    ::NOTE  if ++keccak ever needs to be made to operate
    ::      on bits rather than bytes, all that needs to
    ::      be done is updating the way this padding
    ::      function works. (and also "octs" -> "bits")
    ++  multirate-padding
      ::  dsb:  domain separation byte, reverse bit order.
      |=  dsb=@ux
      ?>  (lte dsb 0xff)
      |=  [inp=octs mut=@ud]
      ^-  octs
      =.  mut  (div mut 8)
      =+  pal=(sub mut (mod p.inp mut))
      =?  pal  =(pal 0)  mut
      =.  pal  (dec pal)
      :-  (add p.inp +(pal))
      ::  padding is provided in lane bit ordering,
      ::  ie, LSB = left.
      (cat 3 (con (lsh [3 pal] dsb) 0x80) q.inp)
    ::
    ++  sponge
      ::  sponge construction
      ::
      ::  preperm:  permutation function with configurable width.
      ::  padding:  padding function.
      ::  bitrate:  size of blocks to operate on.
      ::  capacity:  sponge padding.
      |=  $:  preperm=$-(@ud $-(@ @))
              padding=$-([octs @ud] octs)
              bitrate=@ud
              capacity=@ud
          ==
      ::
      ::  preparing
      =+  bitrate-bytes=(div bitrate 8)
      =+  blockwidth=(add bitrate capacity)
      =+  permute=(preperm blockwidth)
      ::
      |=  [input=octs output=@ud]
      |^  ^-  @
        ::
        ::  padding
        =.  input  (padding input bitrate)
        ::
        ::  absorbing
        =/  pieces=(list @)
          ::  amount of bitrate-sized blocks.
          ?>  =(0 (mod p.input bitrate-bytes))
          =+  i=(div p.input bitrate-bytes)
          |-
          ?:  =(i 0)  ~
          :_  $(i (dec i))
          ::  get the bitrate-sized block of bytes
          ::  that ends with the byte at -.
          =-  (cut 3 [- bitrate-bytes] q.input)
          (mul (dec i) bitrate-bytes)
        =/  state=@
          ::  for every piece,
          %+  roll  pieces
          |=  [p=@ s=@]
          ::  pad with capacity,
          =.  p  (lsh [0 capacity] p)
          ::  xor it into the state and permute it.
          (permute (mix s (bytes-to-lanes p)))
        ::
        ::  squeezing
        =|  res=@
        =|  len=@ud
        |-
        ::  append a bitrate-sized head of state to the
        ::  result.
        =.  res
          %+  con  (lsh [0 bitrate] res)
          (rsh [0 capacity] (lanes-to-bytes state))
        =.  len  (add len bitrate)
        ?:  (gte len output)
          ::  produce the requested bits of output.
          (rsh [0 (sub len output)] res)
        $(res res, state (permute state))
      ::
      ++  bytes-to-lanes
        ::  flip byte order in blocks of 8 bytes.
        |=  a=@
        %^  run  6  a
        |=(b=@ (lsh [3 (sub 8 (met 3 b))] (swp 3 b)))
      ::
      ++  lanes-to-bytes
        ::  unflip byte order in blocks of 8 bytes.
        |=  a=@
        %+  can  6
        %+  turn
          =+  (rip 6 a)
          (weld - (reap (sub 25 (lent -)) 0x0))
        |=  a=@
        :-  1
        %+  can  3
        =-  (turn - |=(a=@ [1 a]))
        =+  (flop (rip 3 a))
        (weld (reap (sub 8 (lent -)) 0x0) -)
      --
    ::
    ++  keccak-f
      ::  keccak permutation function
      |=  [width=@ud]
      ::  assert valid blockwidth.
      ?>  =-  (~(has in -) width)
          (sy 25 50 100 200 400 800 1.600 ~)
      ::  assumes 5x5 lanes state, as is the keccak
      ::  standard.
      =+  size=5
      =+  lanes=(mul size size)
      =+  lane-bloq=(dec (xeb (div width lanes)))
      =+  lane-size=(bex lane-bloq)
      =+  rounds=(add 12 (mul 2 lane-bloq))
      |=  [input=@]
      ^-  @
      =*  a  input
      =+  round=0
      |^
        ?:  =(round rounds)  a
        ::
        ::  theta
        =/  c=@
          %+  roll  (gulf 0 (dec size))
          |=  [x=@ud c=@]
          %+  con  (lsh [lane-bloq 1] c)
          %+  roll  (gulf 0 (dec size))
          |=  [y=@ud c=@]
          (mix c (get-lane x y a))
        =/  d=@
          %+  roll  (gulf 0 (dec size))
          |=  [x=@ud d=@]
          %+  con  (lsh [lane-bloq 1] d)
          %+  mix
            =-  (get-word - size c)
            ?:(=(x 0) (dec size) (dec x))
          %^  ~(rol fe lane-bloq)  0  1
          (get-word (mod +(x) size) size c)
        =.  a
          %+  roll  (gulf 0 (dec lanes))
          |=  [i=@ud a=_a]
          %+  mix  a
          %+  lsh
            [lane-bloq (sub lanes +(i))]
          (get-word i size d)
        ::
        ::  rho and pi
        =/  b=@
          %+  roll  (gulf 0 (dec lanes))
          |=  [i=@ b=@]
          =+  x=(mod i 5)
          =+  y=(div i 5)
          %+  con  b
          %+  lsh
            :-  lane-bloq
            %+  sub  lanes
            %+  add  +(y)
            %+  mul  size
            (mod (add (mul 2 x) (mul 3 y)) size)
          %^  ~(rol fe lane-bloq)  0
            (rotation-offset i)
          (get-word i lanes a)
        ::
        ::  chi
        =.  a
          %+  roll  (gulf 0 (dec lanes))
          |=  [i=@ud a=@]
          %+  con  (lsh lane-bloq a)
          =+  x=(mod i 5)
          =+  y=(div i 5)
          %+  mix  (get-lane x y b)
          %+  dis
            =-  (get-lane - y b)
            (mod (add x 2) size)
          %^  not  lane-bloq  1
          (get-lane (mod +(x) size) y b)
        ::
        ::  iota
        =.  a
          =+  (round-constant round)
          (mix a (lsh [lane-bloq (dec lanes)] -))
        ::
        ::  next round
        $(round +(round))
      ::
      ++  get-lane
        ::  get the lane with coordinates
        |=  [x=@ud y=@ud a=@]
        =+  i=(add x (mul size y))
        (get-word i lanes a)
      ::
      ++  get-word
        ::  get word {n} from atom {a} of {m} words.
        |=  [n=@ud m=@ud a=@]
        (cut lane-bloq [(sub m +((mod n m))) 1] a)
      ::
      ++  round-constant
        |=  c=@ud
        =-  (snag (mod c 24) -)
        ^-  (list @ux)
        :~  0x1
            0x8082
            0x8000.0000.0000.808a
            0x8000.0000.8000.8000
            0x808b
            0x8000.0001
            0x8000.0000.8000.8081
            0x8000.0000.0000.8009
            0x8a
            0x88
            0x8000.8009
            0x8000.000a
            0x8000.808b
            0x8000.0000.0000.008b
            0x8000.0000.0000.8089
            0x8000.0000.0000.8003
            0x8000.0000.0000.8002
            0x8000.0000.0000.0080
            0x800a
            0x8000.0000.8000.000a
            0x8000.0000.8000.8081
            0x8000.0000.0000.8080
            0x8000.0001
            0x8000.0000.8000.8008
        ==
      ::
      ++  rotation-offset
        |=  x=@ud
        =-  (snag x -)
        ^-  (list @ud)
        :~   0   1  62  28  27
            36  44   6  55  20
             3  10  43  25  39
            41  45  15  21   8
            18   2  61  56  14
        ==
      --
    --  ::keccak
  ::                                                    ::
  ::::                    ++hmac:crypto                 ::  (2b8) hmac family
    ::                                                  ::::
  ++  hmac
    ~%  %hmac  ..part  ~
    =,  sha
    =>  |%
        ++  meet  |=([k=@ m=@] [[(met 3 k) k] [(met 3 m) m]])
        ++  flip  |=([k=@ m=@] [(swp 3 k) (swp 3 m)])
        --
    |%
    ::
    ::  use with @
    ::
    ++  hmac-sha1     (cork meet hmac-sha1l)
    ++  hmac-sha256   (cork meet hmac-sha256l)
    ++  hmac-sha512   (cork meet hmac-sha512l)
    ::
    ::  use with @t
    ::
    ++  hmac-sha1t    (cork flip hmac-sha1)
    ++  hmac-sha256t  (cork flip hmac-sha256)
    ++  hmac-sha512t  (cork flip hmac-sha512)
    ::
    ::  use with byts
    ::
    ++  hmac-sha1l    (cury hmac sha-1l 64 20)
    ++  hmac-sha256l  (cury hmac sha-256l 64 32)
    ++  hmac-sha512l  (cury hmac sha-512l 128 64)
    ::
    ::  main logic
    ::
    ++  hmac
      ~/  %hmac
      ::  boq: block size in bytes used by haj
      ::  out: bytes output by haj
      |*  [[haj=$-([@u @] @) boq=@u out=@u] key=byts msg=byts]
      ::  ensure key and message fit signaled lengths
      =.  dat.key  (end [3 wid.key] dat.key)
      =.  dat.msg  (end [3 wid.msg] dat.msg)
      ::  keys longer than block size are shortened by hashing
      =?  dat.key  (gth wid.key boq)  (haj wid.key dat.key)
      =?  wid.key  (gth wid.key boq)  out
      ::  keys shorter than block size are right-padded
      =?  dat.key  (lth wid.key boq)  (lsh [3 (sub boq wid.key)] dat.key)
      ::  pad key, inner and outer
      =+  kip=(mix dat.key (fil 3 boq 0x36))
      =+  kop=(mix dat.key (fil 3 boq 0x5c))
      ::  append inner padding to message, then hash
      =+  (haj (add wid.msg boq) (add (lsh [3 wid.msg] kip) dat.msg))
      ::  prepend outer padding to result, hash again
      (haj (add out boq) (add (lsh [3 out] kop) -))
    --  ::  hmac
  ::                                                    ::
  ::::                    ++secp:crypto                 ::  (2b9) secp family
    ::                                                  ::::
  ++  secp  !.
    ::  TODO: as-octs and hmc are outside of jet parent
    =>  :+  ..part
          hmc=hmac-sha256l:hmac:crypto
        as-octs=as-octs:mimes:html
    ~%  %secp  +<  ~
    |%
    +$  jacobian   [x=@ y=@ z=@]                    ::  jacobian point
    +$  point      [x=@ y=@]                        ::  curve point
    +$  domain
      $:  p=@                                       ::  prime modulo
          a=@                                       ::  y^2=x^3+ax+b
          b=@                                       ::
          g=point                                   ::  base point
          n=@                                       ::  prime order of g
      ==
    ++  secp
      |_  [bytes=@ =domain]
      ++  field-p  ~(. fo p.domain)
      ++  field-n  ~(. fo n.domain)
      ++  compress-point
        |=  =point
        ^-  @
        %+  can  3
        :~  [bytes x.point]
            [1 (add 2 (cut 0 [0 1] y.point))]
        ==
      ::
      ++  serialize-point
        |=  =point
        ^-  @
        %+  can  3
        :~  [bytes y.point]
            [bytes x.point]
            [1 4]
        ==
      ::
      ++  decompress-point
        |=  compressed=@
        ^-  point
        =/  x=@  (end [3 bytes] compressed)
        ?>  =(3 (mod p.domain 4))
        =/  fop  field-p
        =+  [fadd fmul fpow]=[sum.fop pro.fop exp.fop]
        =/  y=@  %+  fpow  (rsh [0 2] +(p.domain))
                 %+  fadd  b.domain
                 %+  fadd  (fpow 3 x)
                (fmul a.domain x)
        =/  s=@  (rsh [3 bytes] compressed)
        ~|  [`@ux`s `@ux`compressed]
        ?>  |(=(2 s) =(3 s))
        ::  check parity
        ::
        =?  y  !=((sub s 2) (mod y 2))
          (sub p.domain y)
        [x y]
      ::
      ++  jc                                        ::  jacobian math
        |%
        ++  from
          |=  a=jacobian
          ^-  point
          =/  fop   field-p
          =+  [fmul fpow finv]=[pro.fop exp.fop inv.fop]
          =/  z  (finv z.a)
          :-  (fmul x.a (fpow 2 z))
          (fmul y.a (fpow 3 z))
        ::
        ++  into
          |=  point
          ^-  jacobian
          [x y 1]
        ::
        ++  double
          |=  jacobian
          ^-  jacobian
          ?:  =(0 y)  [0 0 0]
          =/  fop  field-p
          =+  [fadd fsub fmul fpow]=[sum.fop dif.fop pro.fop exp.fop]
          =/  s    :(fmul 4 x (fpow 2 y))
          =/  m    %+  fadd
                     (fmul 3 (fpow 2 x))
                   (fmul a.domain (fpow 4 z))
          =/  nx   %+  fsub
                     (fpow 2 m)
                   (fmul 2 s)
          =/  ny  %+  fsub
                    (fmul m (fsub s nx))
                  (fmul 8 (fpow 4 y))
          =/  nz  :(fmul 2 y z)
          [nx ny nz]
        ::
        ++  add
          |=  [a=jacobian b=jacobian]
          ^-  jacobian
          ?:  =(0 y.a)  b
          ?:  =(0 y.b)  a
          =/  fop  field-p
          =+  [fadd fsub fmul fpow]=[sum.fop dif.fop pro.fop exp.fop]
          =/  u1  :(fmul x.a z.b z.b)
          =/  u2  :(fmul x.b z.a z.a)
          =/  s1  :(fmul y.a z.b z.b z.b)
          =/  s2  :(fmul y.b z.a z.a z.a)
          ?:  =(u1 u2)
            ?.  =(s1 s2)
              [0 0 1]
            (double a)
          =/  h     (fsub u2 u1)
          =/  r     (fsub s2 s1)
          =/  h2    (fmul h h)
          =/  h3    (fmul h2 h)
          =/  u1h2  (fmul u1 h2)
          =/  nx    %+  fsub
                      (fmul r r)
                    :(fadd h3 u1h2 u1h2)
          =/  ny    %+  fsub
                      (fmul r (fsub u1h2 nx))
                    (fmul s1 h3)
          =/  nz    :(fmul h z.a z.b)
          [nx ny nz]
        ::
        ++  mul
          |=  [a=jacobian scalar=@]
          ^-  jacobian
          ?:  =(0 y.a)
            [0 0 1]
          ?:  =(0 scalar)
            [0 0 1]
          ?:  =(1 scalar)
            a
          ?:  (gte scalar n.domain)
            $(scalar (mod scalar n.domain))
          ?:  =(0 (mod scalar 2))
            (double $(scalar (rsh 0 scalar)))
          (add a (double $(scalar (rsh 0 scalar))))
        --
      ++  add-points
        |=  [a=point b=point]
        ^-  point
        =/  j  jc
        (from.j (add.j (into.j a) (into.j b)))
      ++  mul-point-scalar
        |=  [p=point scalar=@]
        ^-  point
        =/  j  jc
        %-  from.j
        %+  mul.j
          (into.j p)
        scalar
      ::
      ++  valid-hash
        |=  has=@
        (lte (met 3 has) bytes)
      ::
      ++  in-order
        |=  i=@
        ?&  (gth i 0)
            (lth i n.domain)
        ==
      ++  priv-to-pub
        |=  private-key=@
        ^-  point
        ?>  (in-order private-key)
        (mul-point-scalar g.domain private-key)
      ::
      ++  make-k
        |=  [hash=@ private-key=@]
        ^-  @
        ?>  (in-order private-key)
        ?>  (valid-hash hash)
        =/  v  (fil 3 bytes 1)
        =/  k  0
        =.  k  %+  hmc  [bytes k]
               %-  as-octs
               %+  can  3
               :~  [bytes hash]
                   [bytes private-key]
                   [1 0]
                   [bytes v]
               ==
        =.  v  (hmc bytes^k bytes^v)
        =.  k  %+  hmc  [bytes k]
               %-  as-octs
               %+  can  3
               :~  [bytes hash]
                   [bytes private-key]
                   [1 1]
                   [bytes v]
               ==
        =.  v  (hmc bytes^k bytes^v)
        (hmc bytes^k bytes^v)
      ::
      ++  ecdsa-raw-sign
        |=  [hash=@ private-key=@]
        ^-  [r=@ s=@ y=@]
        ::  make-k and priv-to pub will validate inputs
        =/  k   (make-k hash private-key)
        =/  rp  (priv-to-pub k)
        =*  r   x.rp
        ?<  =(0 r)
        =/  fon  field-n
        =+  [fadd fmul finv]=[sum.fon pro.fon inv.fon]
        =/  s  %+  fmul  (finv k)
               %+  fadd  hash
               %+  fmul  r
               private-key
        ?<  =(0 s)
        [r s y.rp]
      ::  general recovery omitted, but possible
      --
    ++  secp256k1
      ~%  %secp256k1  +  ~
      |%
      ++  t  :: in the battery for jet matching
        ^-  domain
        :*  0xffff.ffff.ffff.ffff.ffff.ffff.ffff.ffff.
            ffff.ffff.ffff.ffff.ffff.fffe.ffff.fc2f
            0
            7
            :-  0x79be.667e.f9dc.bbac.55a0.6295.ce87.0b07.
                  029b.fcdb.2dce.28d9.59f2.815b.16f8.1798
                0x483a.da77.26a3.c465.5da4.fbfc.0e11.08a8.
                  fd17.b448.a685.5419.9c47.d08f.fb10.d4b8
            0xffff.ffff.ffff.ffff.ffff.ffff.ffff.fffe.
              baae.dce6.af48.a03b.bfd2.5e8c.d036.4141
        ==
      ::
      ++  curve             ~(. secp 32 t)
      ++  serialize-point   serialize-point:curve
      ++  compress-point    compress-point:curve
      ++  decompress-point  decompress-point:curve
      ++  add-points        add-points:curve
      ++  mul-point-scalar  mul-point-scalar:curve
      ++  make-k
        ~/  %make
        |=  [hash=@uvI private-key=@]
        ::  checks sizes
        (make-k:curve hash private-key)
      ++  priv-to-pub
        |=  private-key=@
        ::  checks sizes
        (priv-to-pub:curve private-key)
      ::
      ++  ecdsa-raw-sign
        ~/  %sign
        |=  [hash=@uvI private-key=@]
        ^-  [v=@ r=@ s=@]
        =/  c  curve
        ::  raw-sign checks sizes
        =+  (ecdsa-raw-sign.c hash private-key)
        =/  rp=point  [r y]
        =/  s-high  (gte (mul 2 s) n.domain.c)
        =?  s   s-high
          (sub n.domain.c s)
        =?  rp  s-high
          [x.rp (sub p.domain.c y.rp)]
        =/  v   (end 0 y.rp)
        =?  v   (gte x.rp n.domain.c)
          (add v 2)
        [v x.rp s]
      ::
      ++  ecdsa-raw-recover
        ~/  %reco
        |=  [hash=@ sig=[v=@ r=@ s=@]]
        ^-  point
        ?>  (lte v.sig 3)
        =/  c   curve
        ?>  (valid-hash.c hash)
        ?>  (in-order.c r.sig)
        ?>  (in-order.c s.sig)
        =/  x  ?:  (gte v.sig 2)
                 (add r.sig n.domain.c)
               r.sig
        =/  fop  field-p.c
        =+  [fadd fmul fpow]=[sum.fop pro.fop exp.fop]
        =/  ysq   (fadd (fpow 3 x) b.domain.c)
        =/  beta  (fpow (rsh [0 2] +(p.domain.c)) ysq)
        =/  y  ?:  =((end 0 v.sig) (end 0 beta))
                 beta
               (sub p.domain.c beta)
        ?>  =(0 (dif.fop ysq (fmul y y)))
        =/  nz   (sub n.domain.c hash)
        =/  j    jc.c
        =/  gz   (mul.j (into.j g.domain.c) nz)
        =/  xy   (mul.j (into.j x y) s.sig)
        =/  qr   (add.j gz xy)
        =/  qj   (mul.j qr (inv:field-n.c x))
        =/  pub  (from.j qj)
        ?<  =([0 0] pub)
        pub
      ++  schnorr
        ~%  %schnorr  ..schnorr  ~
        =>  |%
            ++  tagged-hash
              |=  [tag=@ [l=@ x=@]]
              =+  hat=(sha-256:sha (swp 3 tag))
              %-  sha-256l:sha
              :-  (add 64 l)
              (can 3 ~[[l x] [32 hat] [32 hat]])
            ++  lift-x
              |=  x=@I
              ^-  (unit point)
              =/  c  curve
              ?.  (lth x p.domain.c)
                ~
              =/  fop  field-p.c
              =+  [fadd fpow]=[sum.fop exp.fop]
              =/  cp  (fadd (fpow 3 x) 7)
              =/  y  (fpow (rsh [0 2] +(p.domain.c)) cp)
              ?.  =(cp (fpow 2 y))
                ~
              %-  some  :-  x
              ?:  =(0 (mod y 2))
                y
              (sub p.domain.c y)
            --
        |%
        ::
        ++  sign                                        ::  schnorr signature
          ~/  %sosi
          |=  [sk=@I m=@I a=@I]
          ^-  @J
          ?>  (gte 32 (met 3 m))
          ?>  (gte 32 (met 3 a))
          =/  c  curve
          ::  implies (gte 32 (met 3 sk))
          ::
          ?<  |(=(0 sk) (gte sk n.domain.c))
          =/  pp
            (mul-point-scalar g.domain.c sk)
          =/  d
            ?:  =(0 (mod y.pp 2))
              sk
            (sub n.domain.c sk)
          =/  t
            %+  mix  d
            (tagged-hash 'BIP0340/aux' [32 a])
          =/  rand
            %+  tagged-hash  'BIP0340/nonce'
            :-  96
            (rep 8 ~[m x.pp t])
          =/  kp  (mod rand n.domain.c)
          ?<  =(0 kp)
          =/  rr  (mul-point-scalar g.domain.c kp)
          =/  k
            ?:  =(0 (mod y.rr 2))
              kp
            (sub n.domain.c kp)
          =/  e
            %-  mod
            :_  n.domain.c
            %+  tagged-hash  'BIP0340/challenge'
            :-  96
            (rep 8 ~[m x.pp x.rr])
          =/  sig
            %^  cat  8
              (mod (add k (mul e d)) n.domain.c)
            x.rr
          ?>  (verify x.pp m sig)
          sig
        ::
        ++  verify                                      ::  schnorr verify
          ~/  %sove
          |=  [pk=@I m=@I sig=@J]
          ^-  ?
          ?>  (gte 32 (met 3 pk))
          ?>  (gte 32 (met 3 m))
          ?>  (gte 64 (met 3 sig))
          =/  c  curve
          =/  pup  (lift-x pk)
          ?~  pup
            %.n
          =/  pp  u.pup
          =/  r  (cut 8 [1 1] sig)
          ?:  (gte r p.domain.c)
            %.n
          =/  s  (end 8 sig)
          ?:  (gte s n.domain.c)
            %.n
          =/  e
            %-  mod
            :_  n.domain.c
            %+  tagged-hash  'BIP0340/challenge'
            :-  96
            (rep 8 ~[m x.pp r])
          =/  aa
            (mul-point-scalar g.domain.c s)
          =/  bb
            (mul-point-scalar pp (sub n.domain.c e))
          ?:  &(=(x.aa x.bb) !=(y.aa y.bb))             ::  infinite?
            %.n
          =/  rr  (add-points aa bb)
          ?.  =(0 (mod y.rr 2))
            %.n
          =(r x.rr)
        --
      --
    --
  ::
  ++  blake
    ~%  %blake  ..part  ~
    |%
    ::TODO  generalize for both blake2 variants
    ++  blake2b
      ~/  %blake2b
      |=  [msg=byts key=byts out=@ud]
      ^-  @
      ::  initialization vector
      =/  iv=@
        0x6a09.e667.f3bc.c908.
          bb67.ae85.84ca.a73b.
          3c6e.f372.fe94.f82b.
          a54f.f53a.5f1d.36f1.
          510e.527f.ade6.82d1.
          9b05.688c.2b3e.6c1f.
          1f83.d9ab.fb41.bd6b.
          5be0.cd19.137e.2179
      ::  per-round constants
      =/  sigma=(list (list @ud))
        :~
          :~   0   1   2   3   4   5   6   7   8   9  10  11  12  13  14  15  ==
          :~  14  10   4   8   9  15  13   6   1  12   0   2  11   7   5   3  ==
          :~  11   8  12   0   5   2  15  13  10  14   3   6   7   1   9   4  ==
          :~   7   9   3   1  13  12  11  14   2   6   5  10   4   0  15   8  ==
          :~   9   0   5   7   2   4  10  15  14   1  11  12   6   8   3  13  ==
          :~   2  12   6  10   0  11   8   3   4  13   7   5  15  14   1   9  ==
          :~  12   5   1  15  14  13   4  10   0   7   6   3   9   2   8  11  ==
          :~  13  11   7  14  12   1   3   9   5   0  15   4   8   6   2  10  ==
          :~   6  15  14   9  11   3   0   8  12   2  13   7   1   4  10   5  ==
          :~  10   2   8   4   7   6   1   5  15  11   9  14   3  12  13   0  ==
          :~   0   1   2   3   4   5   6   7   8   9  10  11  12  13  14  15  ==
          :~  14  10   4   8   9  15  13   6   1  12   0   2  11   7   5   3  ==
        ==
      =>  |%
          ++  get-word-list
            |=  [h=@ w=@ud]
            ^-  (list @)
            %-  flop
            =+  l=(rip 6 h)
            =-  (weld - l)
            (reap (sub w (lent l)) 0)
          ::
          ++  get-word
            |=  [h=@ i=@ud w=@ud]
            ^-  @
            %+  snag  i
            (get-word-list h w)
          ::
          ++  put-word
            |=  [h=@ i=@ud w=@ud d=@]
            ^-  @
            %+  rep  6
            =+  l=(get-word-list h w)
            %-  flop
            %+  weld  (scag i l)
            [d (slag +(i) l)]
          ::
          ++  mod-word
            |*  [h=@ i=@ud w=@ud g=$-(@ @)]
            (put-word h i w (g (get-word h i w)))
          ::
          ++  pad
            |=  [byts len=@ud]
            (lsh [3 (sub len wid)] dat)
          ::
          ++  compress
            |=  [h=@ c=@ t=@ud l=?]
            ^-  @
            ::  set up local work vector
            =+  v=(add (lsh [6 8] h) iv)
            ::  xor the counter t into v
            =.  v
              %-  mod-word
              :^  v  12  16
              (cury mix (end [0 64] t))
            =.  v
              %-  mod-word
              :^  v  13  16
              (cury mix (rsh [0 64] t))
            ::  for the last block, invert v14
            =?  v  l
              %-  mod-word
              :^  v  14  16
              (cury mix 0xffff.ffff.ffff.ffff)
            ::  twelve rounds of message mixing
            =+  i=0
            =|  s=(list @)
            |^
              ?:  =(i 12)
                ::  xor upper and lower halves of v into state h
                =.  h  (mix h (rsh [6 8] v))
                (mix h (end [6 8] v))
              ::  select message mixing schedule and mix v
              =.  s  (snag (mod i 10) sigma)
              =.  v  (do-mix 0 4 8 12 0 1)
              =.  v  (do-mix 1 5 9 13 2 3)
              =.  v  (do-mix 2 6 10 14 4 5)
              =.  v  (do-mix 3 7 11 15 6 7)
              =.  v  (do-mix 0 5 10 15 8 9)
              =.  v  (do-mix 1 6 11 12 10 11)
              =.  v  (do-mix 2 7 8 13 12 13)
              =.  v  (do-mix 3 4 9 14 14 15)
              $(i +(i))
            ::
            ++  do-mix
              |=  [na=@ nb=@ nc=@ nd=@ nx=@ ny=@]
              ^-  @
              =-  =.  v  (put-word v na 16 a)
                  =.  v  (put-word v nb 16 b)
                  =.  v  (put-word v nc 16 c)
                         (put-word v nd 16 d)
              %-  b2mix
              :*  (get-word v na 16)
                  (get-word v nb 16)
                  (get-word v nc 16)
                  (get-word v nd 16)
                  (get-word c (snag nx s) 16)
                  (get-word c (snag ny s) 16)
              ==
            --
          ::
          ++  b2mix
            |=  [a=@ b=@ c=@ d=@ x=@ y=@]
            ^-  [a=@ b=@ c=@ d=@]
            =.  x  (rev 3 8 x)
            =.  y  (rev 3 8 y)
            =+  fed=~(. fe 6)
            =.  a  :(sum:fed a b x)
            =.  d  (ror:fed 0 32 (mix d a))
            =.  c  (sum:fed c d)
            =.  b  (ror:fed 0 24 (mix b c))
            =.  a  :(sum:fed a b y)
            =.  d  (ror:fed 0 16 (mix d a))
            =.  c  (sum:fed c d)
            =.  b  (ror:fed 0 63 (mix b c))
            [a b c d]
          --
      ::  ensure inputs adhere to contraints
      =.  out  (max 1 (min out 64))
      =.  wid.msg  (min wid.msg (bex 128))
      =.  wid.key  (min wid.key 64)
      =.  dat.msg  (end [3 wid.msg] dat.msg)
      =.  dat.key  (end [3 wid.key] dat.key)
      ::  initialize state vector
      =+  h=iv
      ::  mix key length and output length into h0
      =.  h
        %-  mod-word
        :^  h  0  8
        %+  cury  mix
        %+  add  0x101.0000
        (add (lsh 3 wid.key) out)
      ::  keep track of how much we've compressed
      =*  mes  dat.msg
      =+  com=0
      =+  rem=wid.msg
      ::  if we have a key, pad it and prepend to msg
      =?  mes  (gth wid.key 0)
        (can 3 ~[rem^mes 128^(pad key 128)])
      =?  rem  (gth wid.key 0)
        (add rem 128)
      |-
      ::  compress 128-byte chunks of the message
      ?:  (gth rem 128)
        =+  c=(cut 3 [(sub rem 128) 128] mes)
        =.  com   (add com 128)
        %_  $
          rem   (sub rem 128)
          h     (compress h c com |)
        ==
      ::  compress the final bytes of the msg
      =+  c=(cut 3 [0 rem] mes)
      =.  com  (add com rem)
      =.  c  (pad [rem c] 128)
      =.  h  (compress h c com &)
      ::  produce output of desired length
      %+  rsh  [3 (sub 64 out)]
      ::  do some word
      %+  rep  6
      %+  turn  (flop (gulf 0 7))
      |=  a=@
      (rev 3 8 (get-word h a 8))
    --  ::blake
  ::
  ++  argon2
    ~%  %argon  ..part  ~
    |%
    ::
    ::  structures
    ::
    +$  argon-type  ?(%d %i %id %u)
    ::
    ::  shorthands
    ::
    ++  argon2-urbit
      |=  out=@ud
      (argon2 out %u 0x13 4 512.000 1 *byts *byts)
    ::
    ::  argon2 proper
    ::
    ::  main argon2 operation
    ++  argon2
      ::  out:       desired output size in bytes
      ::  typ:       argon2 type
      ::  version:   argon2 version (0x10/v1.0 or 0x13/v1.3)
      ::  threads:   amount of threads/parallelism
      ::  mem-cost:  kb of memory to use
      ::  time-cost: iterations to run
      ::  key:       optional secret
      ::  extra:     optional arbitrary data
      |=  $:  out=@ud
              typ=argon-type
              version=@ux
            ::
              threads=@ud
              mem-cost=@ud
              time-cost=@ud
            ::
              key=byts
              extra=byts
          ==
      ^-  $-([msg=byts sat=byts] @)
      ::
      ::  check configuration sanity
      ::
      ?:  =(0 threads)
        ~|  %parallelism-must-be-above-zero
        !!
      ?:  =(0 time-cost)
        ~|  %time-cost-must-be-above-zero
        !!
      ?:  (lth mem-cost (mul 8 threads))
        ~|  :-  %memory-cost-must-be-at-least-threads
            [threads %times 8 (mul 8 threads)]
        !!
      ?.  |(=(0x10 version) =(0x13 version))
        ~|  [%unsupported-version version %want [0x10 0x13]]
        !!
      ::
      ::  calculate constants and initialize buffer
      ::
      ::  for each thread, there is a row in the buffer.
      ::  the amount of columns depends on the memory-cost.
      ::  columns are split into groups of four.
      ::  a single such quarter section of a row is a segment.
      ::
      ::  blocks:     (m_prime)
      ::  columns:    row length (q)
      ::  seg-length: segment length
      =/  blocks=@ud
        ::  round mem-cost down to the nearest multiple of 4*threads
        =+  (mul 4 threads)
        (mul (div mem-cost -) -)
      =+  columns=(div blocks threads)
      =+  seg-length=(div columns 4)
      ::
      =/  buffer=(list (list @))
        (reap threads (reap columns 0))
      ::
      ::  main function
      ::
      ::  msg: the main input
      ::  sat: optional salt
      ~%  %argon2  ..argon2  ~
      |=  [msg=byts sat=byts]
      ^-  @
      ?:  (lth wid.sat 8)
        ~|  [%min-salt-length-is-8 wid.sat]
        !!
      ::
      ::  h0: initial 64-byte block
      =/  h0=@
        =-  (blake2b:blake - 0^0 64)
        :-  :(add 40 wid.msg wid.sat wid.key wid.extra)
        %+  can  3
        =+  (cury (cury rev 3) 4)
        :~  (prep-wid extra)
            (prep-wid key)
            (prep-wid sat)
            (prep-wid msg)
            4^(- (type-to-num typ))
            4^(- version)
            4^(- time-cost)
            4^(- mem-cost)
            4^(- out)
            4^(- threads)
        ==
      ::
      ::  do time-cost passes over the buffer
      ::
      =+  t=0
      |-
      ?:  (lth t time-cost)
        ::
        ::  process all four segments in the columns...
        ::
        =+  s=0
        |-
        ?.  (lth s 4)  ^$(t +(t))
        ::
        ::  ...of every row/thread
        ::
        =+  r=0
        |-
        ?.  (lth r threads)  ^$(s +(s))
        =;  new=_buffer
          $(buffer new, r +(r))
        %-  fill-segment
        :*  buffer   h0
            t        s          r
            blocks   columns    seg-length
            threads  time-cost  typ         version
        ==
      ::
      ::  mix all rows together and hash the result
      ::
      =+  r=0
      =|  final=@
      |-
      ?:  =(r threads)
        (hash 1.024^final out)
      =-  $(final -, r +(r))
      %+  mix  final
      (snag (dec columns) (snag r buffer))
    ::
    ::  per-segment computation
    ++  fill-segment
      |=  $:  buffer=(list (list @))
              h0=@
            ::
              itn=@ud
              seg=@ud
              row=@ud
            ::
              blocks=@ud
              columns=@ud
              seg-length=@ud
            ::
              threads=@ud
              time-cost=@ud
              typ=argon-type
              version=@ux
          ==
      ::
      ::  fill-segment utilities
      ::
      =>  |%
          ++  put-word
            |=  [rob=(list @) i=@ud d=@]
            %+  weld  (scag i rob)
            [d (slag +(i) rob)]
          --
      ^+  buffer
      ::
      ::  rob:   row buffer to operate on
      ::  do-i:  whether to use prns from input rather than state
      ::  rands: prns generated from input, if we do-i
      =+  rob=(snag row buffer)
      =/  do-i=?
        ?|  ?=(%i typ)
            &(?=(%id typ) =(0 itn) (lte seg 1))
            &(?=(%u typ) =(0 itn) (lte seg 2))
        ==
      =/  rands=(list (pair @ @))
        ?.  do-i  ~
        ::
        ::  keep going until we have a list of :seg-length prn pairs
        ::
        =+  l=0
        =+  counter=1
        |-  ^-  (list (pair @ @))
        ?:  (gte l seg-length)  ~
        =-  (weld - $(counter +(counter), l (add l 128)))
        ::
        ::  generate pseudorandom block by compressing metadata
        ::
        =/  random-block=@
          %+  compress  0
          %+  compress  0
          %+  lsh  [3 968]
          %+  rep  6
          =+  (cury (cury rev 3) 8)
          :~  (- counter)
              (- (type-to-num typ))
              (- time-cost)
              (- blocks)
              (- seg)
              (- row)
              (- itn)
          ==
        ::
        ::  split the random-block into 64-bit sections,
        ::  then extract the first two 4-byte sections from each.
        ::
        %+  turn  (flop (rip 6 random-block))
        |=  a=@
        ^-  (pair @ @)
        :-  (rev 3 4 (rsh 5 a))
        (rev 3 4 (end 5 a))
      ::
      ::  iterate over the entire segment length
      ::
      =+  sin=0
      |-
      ::
      ::  when done, produce the updated buffer
      ::
      ?:  =(sin seg-length)
        %+  weld  (scag row buffer)
        [rob (slag +(row) buffer)]
      ::
      ::  col: current column to process
      =/  col=@ud
        (add (mul seg seg-length) sin)
      ::
      ::  first two columns are generated from h0
      ::
      ?:  &(=(0 itn) (lth col 2))
        =+  (app-num (app-num 64^h0 col) row)
        =+  (hash - 1.024)
        $(rob (put-word rob col -), sin +(sin))
      ::
      ::  c1, c2: prns for picking reference block
      =/  [c1=@ c2=@]
        ?:  do-i  (snag sin rands)
        =+  =-  (snag - rob)
            ?:  =(0 col)  (dec columns)
            (mod (dec col) columns)
        :-  (rev 3 4 (cut 3 [1.020 4] -))
        (rev 3 4 (cut 3 [1.016 4] -))
      ::
      ::  ref-row: reference block row
      =/  ref-row=@ud
        ?:  &(=(0 itn) =(0 seg))  row
        (mod c2 threads)
      ::
      ::  ref-col: reference block column
      =/  ref-col=@ud
        =-  (mod - columns)
        %+  add
          ::  starting index
          ?:  |(=(0 itn) =(3 seg))  0
          (mul +(seg) seg-length)
        ::  pseudorandom offset
        =-  %+  sub  (dec -)
            %+  rsh  [0 32]
            %+  mul  -
            (rsh [0 32] (mul c1 c1))
        ::  reference area size
        ?:  =(0 itn)
          ?:  |(=(0 seg) =(row ref-row))  (dec col)
          ?:  =(0 sin)  (dec (mul seg seg-length))
          (mul seg seg-length)
        =+  sul=(sub columns seg-length)
        ?:  =(ref-row row)   (dec (add sul sin))
        ?:  =(0 sin)  (dec sul)
        sul
      ::
      ::  compress the previous and reference block
      ::  to create the new block
      ::
      =/  new=@
        %+  compress
          =-  (snag - rob)
          ::  previous index, wrap-around
          ?:  =(0 col)  (dec columns)
          (mod (dec col) columns)
        ::  get reference block
        %+  snag  ref-col
        ?:  =(ref-row row)  rob
        (snag ref-row buffer)
      ::
      ::  starting from v1.3, we xor the new block in,
      ::  rather than directly overwriting the old block
      ::
      =?  new  &(!=(0 itn) =(0x13 version))
        (mix new (snag col rob))
      $(rob (put-word rob col new), sin +(sin))
    ::
    ::  compression function (g)
    ++  compress
      ::  x, y: assumed to be 1024 bytes
      |=  [x=@ y=@]
      ^-  @
      ::
      =+  r=(mix x y)
      =|  q=(list @)
      ::
      ::  iterate over rows of r to get q
      ::
      =+  i=0
      |-
      ?:  (lth i 8)
        =;  p=(list @)
          $(q (weld q p), i +(i))
        %-  permute
        =-  (weld (reap (sub 8 (lent -)) 0) -)
        %-  flop
        %+  rip  7
        (cut 10 [(sub 7 i) 1] r)
      ::
      ::  iterate over columns of q to get z
      ::
      =/  z=(list @)  (reap 64 0)
      =.  i  0
      |-
      ::
      ::  when done, assemble z and xor it with r
      ::
      ?.  (lth i 8)
        (mix (rep 7 (flop z)) r)
      ::
      ::  permute the column
      ::
      =/  out=(list @)
        %-  permute
        :~  (snag i q)
            (snag (add i 8) q)
            (snag (add i 16) q)
            (snag (add i 24) q)
            (snag (add i 32) q)
            (snag (add i 40) q)
            (snag (add i 48) q)
            (snag (add i 56) q)
        ==
      ::
      ::  put the result into z per column
      ::
      =+  j=0
      |-
      ?:  =(8 j)  ^$(i +(i))
      =-  $(z -, j +(j))
      =+  (add i (mul j 8))
      %+  weld  (scag - z)
      [(snag j out) (slag +(-) z)]
    ::
    ::  permutation function (p)
    ++  permute
      ::NOTE  this function really just takes and produces
      ::      8 values, but taking and producing them as
      ::      lists helps clean up the code significantly.
      |=  s=(list @)
      ?>  =(8 (lent s))
      ^-  (list @)
      ::
      ::  list inputs as 16 8-byte values
      ::
      =/  v=(list @)
        %-  zing
        ^-  (list (list @))
        %+  turn  s
        |=  a=@
        ::  rev for endianness
        =+  (rip 6 (rev 3 16 a))
        (weld - (reap (sub 2 (lent -)) 0))
      ::
      ::  do permutation rounds
      ::
      =.  v  (do-round v 0 4 8 12)
      =.  v  (do-round v 1 5 9 13)
      =.  v  (do-round v 2 6 10 14)
      =.  v  (do-round v 3 7 11 15)
      =.  v  (do-round v 0 5 10 15)
      =.  v  (do-round v 1 6 11 12)
      =.  v  (do-round v 2 7 8 13)
      =.  v  (do-round v 3 4 9 14)
      ::  rev for endianness
      =.  v  (turn v (cury (cury rev 3) 8))
      ::
      ::  cat v back together into 8 16-byte values
      ::
      %+  turn  (gulf 0 7)
      |=  i=@
      =+  (mul 2 i)
      (cat 6 (snag +(-) v) (snag - v))
    ::
    ::  perform a round and produce updated value list
    ++  do-round
      |=  [v=(list @) na=@ nb=@ nc=@ nd=@]
      ^+  v
      =>  |%
          ++  get-word
            |=  i=@ud
            (snag i v)
          ::
          ++  put-word
            |=  [i=@ud d=@]
            ^+  v
            %+  weld  (scag i v)
            [d (slag +(i) v)]
          --
      =-  =.  v  (put-word na a)
          =.  v  (put-word nb b)
          =.  v  (put-word nc c)
                 (put-word nd d)
      %-  round
      :*  (get-word na)
          (get-word nb)
          (get-word nc)
          (get-word nd)
      ==
    ::
    ::  perform a round (bg) and produce updated values
    ++  round
      |=  [a=@ b=@ c=@ d=@]
      ^-  [a=@ b=@ c=@ d=@]
      ::  operate on 64 bit words
      =+  fed=~(. fe 6)
      =*  sum  sum:fed
      =*  ror  ror:fed
      =+  end=(cury end 5)
      =.  a  :(sum a b :(mul 2 (end a) (end b)))
      =.  d  (ror 0 32 (mix d a))
      =.  c  :(sum c d :(mul 2 (end c) (end d)))
      =.  b  (ror 0 24 (mix b c))
      =.  a  :(sum a b :(mul 2 (end a) (end b)))
      =.  d  (ror 0 16 (mix d a))
      =.  c  :(sum c d :(mul 2 (end c) (end d)))
      =.  b  (ror 0 63 (mix b c))
      [a b c d]
    ::
    ::  argon2 wrapper around blake2b (h')
    ++  hash
      =,  blake
      |=  [byts out=@ud]
      ^-  @
      ::
      ::  msg: input with byte-length prepended
      =+  msg=(prep-num [wid dat] out)
      ::
      ::  if requested size is low enough, hash directly
      ::
      ?:  (lte out 64)
        (blake2b msg 0^0 out)
      ::
      ::  build up the result by hashing and re-hashing
      ::  the input message, adding the first 32 bytes
      ::  of the hash to the result, until we have the
      ::  desired output size.
      ::
      =+  tmp=(blake2b msg 0^0 64)
      =+  res=(rsh [3 32] tmp)
      =.  out  (sub out 32)
      |-
      ?:  (gth out 64)
        =.  tmp  (blake2b 64^tmp 0^0 64)
        =.  res  (add (lsh [3 32] res) (rsh [3 32] tmp))
        $(out (sub out 32))
      %+  add  (lsh [3 out] res)
      (blake2b 64^tmp 0^0 out)
    ::
    ::  utilities
    ::
    ++  type-to-num
      |=  t=argon-type
      ?-  t
        %d    0
        %i    1
        %id   2
        %u   10
      ==
    ::
    ++  app-num
      |=  [byts num=@ud]
      ^-  byts
      :-  (add wid 4)
      %+  can  3
      ~[4^(rev 3 4 num) wid^dat]
    ::
    ++  prep-num
      |=  [byts num=@ud]
      ^-  byts
      :-  (add wid 4)
      %+  can  3
      ~[wid^dat 4^(rev 3 4 num)]
    ::
    ++  prep-wid
      |=  a=byts
      (prep-num a wid.a)
    --
  ::
  ++  ripemd
    ~%  %ripemd  ..part  ~
    |%
    ++  ripemd-160
      ~/  %ripemd160
      |=  byts
      ^-  @
      ::  we operate on bits rather than bytes
      =.  wid  (mul wid 8)
      ::  add padding
      =+  (md5-pad wid dat)
      ::  endianness
      =.  dat  (run 5 dat |=(a=@ (rev 3 4 a)))
      =*  x  dat
      =+  blocks=(div wid 512)
      =+  fev=~(. fe 5)
      ::  initial register values
      =+  h0=0x6745.2301
      =+  h1=0xefcd.ab89
      =+  h2=0x98ba.dcfe
      =+  h3=0x1032.5476
      =+  h4=0xc3d2.e1f0
      ::  i: current block
      =+  [i=0 j=0]
      =+  *[a=@ b=@ c=@ d=@ e=@]       ::  a..e
      =+  *[aa=@ bb=@ cc=@ dd=@ ee=@]  ::  a'..e'
      |^
        ?:  =(i blocks)
          %+  rep  5
          %+  turn  `(list @)`~[h4 h3 h2 h1 h0]
          ::  endianness
          |=(h=@ (rev 3 4 h))
        =:  a  h0     aa  h0
            b  h1     bb  h1
            c  h2     cc  h2
            d  h3     dd  h3
            e  h4     ee  h4
        ==
        ::  j: current word
        =+  j=0
        |-
        ?:  =(j 80)
          %=  ^$
            i   +(i)
            h1  :(sum:fev h2 d ee)
            h2  :(sum:fev h3 e aa)
            h3  :(sum:fev h4 a bb)
            h4  :(sum:fev h0 b cc)
            h0  :(sum:fev h1 c dd)
          ==
        %=  $
          j  +(j)
        ::
          a   e
          b   (fn j a b c d e (get (r j)) (k j) (s j))
          c   b
          d   (rol 10 c)
          e   d
        ::
          aa  ee
          bb  (fn (sub 79 j) aa bb cc dd ee (get (rr j)) (kk j) (ss j))
          cc  bb
          dd  (rol 10 cc)
          ee  dd
        ==
      ::
      ++  get  ::  word from x in block i
        |=  j=@ud
        =+  (add (mul i 16) +(j))
        (cut 5 [(sub (mul blocks 16) -) 1] x)
      ::
      ++  fn
        |=  [j=@ud a=@ b=@ c=@ d=@ e=@ m=@ k=@ s=@]
        =-  (sum:fev (rol s :(sum:fev a m k -)) e)
        =.  j  (div j 16)
        ?:  =(0 j)  (mix (mix b c) d)
        ?:  =(1 j)  (con (dis b c) (dis (not 0 32 b) d))
        ?:  =(2 j)  (mix (con b (not 0 32 c)) d)
        ?:  =(3 j)  (con (dis b d) (dis c (not 0 32 d)))
        ?:  =(4 j)  (mix b (con c (not 0 32 d)))
        !!
      ::
      ++  rol  (cury rol:fev 0)
      ::
      ++  k
        |=  j=@ud
        =.  j  (div j 16)
        ?:  =(0 j)  0x0
        ?:  =(1 j)  0x5a82.7999
        ?:  =(2 j)  0x6ed9.eba1
        ?:  =(3 j)  0x8f1b.bcdc
        ?:  =(4 j)  0xa953.fd4e
        !!
      ::
      ++  kk  ::  k'
        |=  j=@ud
        =.  j  (div j 16)
        ?:  =(0 j)  0x50a2.8be6
        ?:  =(1 j)  0x5c4d.d124
        ?:  =(2 j)  0x6d70.3ef3
        ?:  =(3 j)  0x7a6d.76e9
        ?:  =(4 j)  0x0
        !!
      ::
      ++  r
        |=  j=@ud
        %+  snag  j
        ^-  (list @)
        :~  0  1  2  3  4  5  6  7  8  9  10  11  12  13  14  15
            7  4  13  1  10  6  15  3  12  0  9  5  2  14  11  8
            3  10  14  4  9  15  8  1  2  7  0  6  13  11  5  12
            1  9  11  10  0  8  12  4  13  3  7  15  14  5  6  2
            4  0  5  9  7  12  2  10  14  1  3  8  11  6  15  13
        ==
      ::
      ++  rr  ::  r'
        |=  j=@ud
        %+  snag  j
        ^-  (list @)
        :~  5  14  7  0  9  2  11  4  13  6  15  8  1  10  3  12
            6  11  3  7  0  13  5  10  14  15  8  12  4  9  1  2
            15  5  1  3  7  14  6  9  11  8  12  2  10  0  4  13
            8  6  4  1  3  11  15  0  5  12  2  13  9  7  10  14
            12  15  10  4  1  5  8  7  6  2  13  14  0  3  9  11
        ==
      ::
      ++  s
        |=  j=@ud
        %+  snag  j
        ^-  (list @)
        :~  11  14  15  12  5  8  7  9  11  13  14  15  6  7  9  8
            7  6  8  13  11  9  7  15  7  12  15  9  11  7  13  12
            11  13  6  7  14  9  13  15  14  8  13  6  5  12  7  5
            11  12  14  15  14  15  9  8  9  14  5  6  8  6  5  12
            9  15  5  11  6  8  13  12  5  12  13  14  11  8  5  6
        ==
      ::
      ++  ss  ::  s'
        |=  j=@ud
        %+  snag  j
        ^-  (list @)
        :~  8  9  9  11  13  15  15  5  7  7  8  11  14  14  12  6
            9  13  15  7  12  8  9  11  7  7  12  7  6  15  13  11
            9  7  15  11  8  6  6  14  12  13  5  14  13  13  7  5
            15  5  8  11  14  14  6  14  6  9  12  9  12  5  15  8
            8  5  12  9  12  5  14  6  8  13  6  5  15  13  11  11
        ==
      --
    ::
    ++  md5-pad
      |=  byts
      ^-  byts
      =+  (sub 511 (mod (add wid 64) 512))
      :-  :(add 64 +(-) wid)
      %+  can  0
      ~[64^(rev 3 8 wid) +(-)^(lsh [0 -] 1) wid^dat]
    --
  ::
  ++  pbkdf
    =>  |%
        ++  meet  |=([p=@ s=@ c=@ d=@] [[(met 3 p) p] [(met 3 s) s] c d])
        ++  flip  |=  [p=byts s=byts c=@ d=@]
                  [wid.p^(rev 3 p) wid.s^(rev 3 s) c d]
        --
    |%
    ::
    ::  use with @
    ::
    ++  hmac-sha1     (cork meet hmac-sha1l)
    ++  hmac-sha256   (cork meet hmac-sha256l)
    ++  hmac-sha512   (cork meet hmac-sha512l)
    ::
    ::  use with @t
    ::
    ++  hmac-sha1t    (cork meet hmac-sha1d)
    ++  hmac-sha256t  (cork meet hmac-sha256d)
    ++  hmac-sha512t  (cork meet hmac-sha512d)
    ::
    ::  use with byts
    ::
    ++  hmac-sha1l    (cork flip hmac-sha1d)
    ++  hmac-sha256l  (cork flip hmac-sha256d)
    ++  hmac-sha512l  (cork flip hmac-sha512d)
    ::
    ::  main logic
    ::
    ++  hmac-sha1d    (cury pbkdf hmac-sha1l:hmac 20)
    ++  hmac-sha256d  (cury pbkdf hmac-sha256l:hmac 32)
    ++  hmac-sha512d  (cury pbkdf hmac-sha512l:hmac 64)
    ::
    ++  pbkdf
      ::TODO  jet me! ++hmac:hmac is an example
      |*  [[prf=$-([byts byts] @) out=@u] p=byts s=byts c=@ d=@]
      =>  .(dat.p (end [3 wid.p] dat.p), dat.s (end [3 wid.s] dat.s))
      ::
      ::  max key length 1GB
      ::  max iterations 2^28
      ::
      ~|  [%invalid-pbkdf-params c d]
      ?>  ?&  (lte d (bex 30))
              (lte c (bex 28))
              !=(c 0)
          ==
      =/  l
        ?~  (mod d out)
          (div d out)
        +((div d out))
      =+  r=(sub d (mul out (dec l)))
      =+  [t=0 j=1 k=1]
      =.  t
        |-  ^-  @
        ?:  (gth j l)  t
        =/  u
          %+  add  dat.s
          %+  lsh  [3 wid.s]
          %+  rep  3
          (flop (rpp:scr 3 4 j))
        =+  f=0
        =.  f
          |-  ^-  @
          ?:  (gth k c)  f
          =/  q
            %^  rev  3  out
            =+  ?:(=(k 1) (add wid.s 4) out)
            (prf [wid.p (rev 3 p)] [- (rev 3 - u)])
          $(u q, f (mix f q), k +(k))
        $(t (add t (lsh [3 (mul (dec j) out)] f)), j +(j))
      (rev 3 d (end [3 d] t))
    --
  --  ::crypto
::                                                      ::::
::::                      ++unity                       ::  (2c) unit promotion
  ::                                                    ::::
++  unity  ^?
  |%
  ::                                                    ::  ++drop-list:unity
  ++  drop-list                                         ::  collapse unit list
    |*  lut=(list (unit))
    ?.  |-  ^-  ?
        ?~(lut & ?~(i.lut | $(lut t.lut)))
      ~
    %-  some
    |-
    ?~  lut  ~
    [i=u:+.i.lut t=$(lut t.lut)]
  ::                                                    ::  ++drop-map:unity
  ++  drop-map                                          ::  collapse unit map
    |*  lum=(map term (unit))
    ?:  (~(rep by lum) |=([[@ a=(unit)] b=_|] |(b ?=(~ a))))
      ~
    (some (~(run by lum) need))
  ::                                                    ::  ++drop-pole:unity
  ++  drop-pole                                         ::  collapse to tuple
    |^  |*  pul=(pole (unit))
        ?:  (test-pole pul)  ~
        (some (need-pole pul))
    ::
    ++  test-pole
      |*  pul=(pole (unit))
      ^-  ?
      ?~  pul  &
      ?|  ?=(~ -.pul)
          ?~(+.pul | (test-pole +.pul))
      ==
    ::
    ++  need-pole
      |*  pul=(pole (unit))
      ?~  pul  !!
      ?~  +.pul
        u:->.pul
      [u:->.pul (need-pole +.pul)]
    --
  --
::                                                      ::::
::::                      ++format                      ::  (2d) common formats
  ::                                                    ::::
++  format  ^?
  |%
  ::  0 ending a line (invalid @t) is not preserved     ::  ++to-wain:format
  ++  to-wain                                           ::  cord to line list
    ~%  %leer  ..part  ~
    |=  txt=cord
    ^-  wain
    =/  len=@  (met 3 txt)
    =/  cut  =+(cut -(a 3, c 1, d txt))
    =/  sub  sub
    =|  [i=@ out=wain]
    |-  ^+  out
    =+  |-  ^-  j=@
        ?:  ?|  =(i len)
                =(10 (cut(b i)))
            ==
          i
        $(i +(i))
    =.  out  :_  out
      (cut(b i, c (sub j i)))
    ?:  =(j len)
      (flop out)
    $(i +(j))
  ::                                                    ::  ++of-wain:format
  ++  of-wain                                           ::  line list to cord
    |=  tez=wain  ^-  cord
    (rap 3 (join '\0a' tez))
  ::                                                    ::  ++of-wall:format
  ++  of-wall                                           ::  line list to tape
    |=  a=wall  ^-  tape
    ?~(a ~ "{i.a}\0a{$(a t.a)}")
  ::
  ++  json-rn                                           ::  json to rn parser
    %+  knee  *rn  |.
    ;~  plug
      (easy %d)
      ;~(pose (cold | hep) (easy &))
      ;~  plug  dim:ag
        ;~  pose
          ;~  pfix  dot
            %+  sear
              |=  a=tape
              =/  b  (rust a dum:ag)
              ?~  b  ~
              (some [(lent a) u.b])
            (plus (shim '0' '9'))
          ==
          (easy [0 0])
        ==
        ;~  pose
          ;~  pfix
            (mask "eE")
            ;~  plug
              ;~(pose (cold | hep) (cold & lus) (easy &))
              ;~  pose
                ;~(pfix (plus (just '0')) dim:ag)
                dim:ag
              ==
            ==
          ==
          (easy [& 0])
        ==
      ==
    ==
  ::                                                    ::  ++enjs:format
  ++  enjs  ^?                                          ::  json encoders
    |%
    ::                                                  ::  ++frond:enjs:format
    ++  frond                                           ::  object from k-v pair
      |=  [p=@t q=json]
      ^-  json
      [%o [[p q] ~ ~]]
    ::                                                  ::  ++pairs:enjs:format
    ++  pairs                                           ::  object from k-v list
      |=  a=(list [p=@t q=json])
      ^-  json
      [%o (~(gas by *(map @t json)) a)]
    ::                                                  ::  ++tape:enjs:format
    ++  tape                                            ::  string from tape
      |=  a=^tape
      ^-  json
      [%s (crip a)]
    ::                                                  ::  ++wall:enjs:format
    ++  wall                                            ::  string from wall
      |=  a=^wall
      ^-  json
      (tape (of-wall a))
    ::                                                  ::  ++ship:enjs:format
    ++  ship                                            ::  string from ship
      |=  a=^ship
      ^-  json
      [%n (rap 3 '"' (rsh [3 1] (scot %p a)) '"' ~)]
    ::                                                  ::  ++numb:enjs:format
    ++  numb                                            ::  number from unsigned
      |=  a=@u
      ^-  json
      :-  %n
      ?:  =(0 a)  '0'
      %-  crip
      %-  flop
      |-  ^-  ^tape
      ?:(=(0 a) ~ [(add '0' (mod a 10)) $(a (div a 10))])
    ::                                                  ::  ++sect:enjs:format
    ++  sect                                            ::  s timestamp
      |=  a=^time
      (numb (unt:chrono:userlib a))
    ::                                                  ::  ++time:enjs:format
    ++  time                                            ::  ms timestamp
      |=  a=^time
      (numb (unm:chrono:userlib a))
    ::                                                  ::  ++path:enjs:format
    ++  path                                            ::  string from path
      |=  a=^path
      ^-  json
      [%s (spat a)]
    ::                                                  ::  ++tank:enjs:format
    ++  tank                                            ::  tank as string arr
      |=  a=^tank
      ^-  json
      [%a (turn (wash [0 80] a) tape)]
    --  ::enjs
  ::                                                    ::  ++dejs:format
  ++  dejs                                              ::  json reparser
    =>  |%  ++  grub  *                                 ::  result
            ++  fist  $-(json grub)                     ::  reparser instance
        --  ::
    |%
    ::                                                  ::  ++ar:dejs:format
    ++  ar                                              ::  array as list
      |*  wit=fist
      |=  jon=json  ^-  (list _(wit *json))
      ?>  ?=([%a *] jon)
      (turn p.jon wit)
    ::                                                  ::  ++as:dejs:format
    ++  as                                              ::  array as set
      |*  a=fist
      (cu ~(gas in *(set _$:a)) (ar a))
    ::                                                  ::  ++at:dejs:format
    ++  at                                              ::  array as tuple
      |*  wil=(pole fist)
      |=  jon=json
      ?>  ?=([%a *] jon)
      ((at-raw wil) p.jon)
    ::                                                  ::  ++at-raw:dejs:format
    ++  at-raw                                          ::  array as tuple
      |*  wil=(pole fist)
      |=  jol=(list json)
      ?~  jol  !!
      ?-    wil                                         :: mint-vain on empty
          :: [wit=* t=*]
          [* t=*]
        =>  .(wil [wit *]=wil)
        ?~  t.wil  ?^(t.jol !! (wit.wil i.jol))
        [(wit.wil i.jol) ((at-raw t.wil) t.jol)]
      ==
    ::                                                  ::  ++bo:dejs:format
    ++  bo                                              ::  boolean
      |=(jon=json ?>(?=([%b *] jon) p.jon))
    ::                                                  ::  ++bu:dejs:format
    ++  bu                                              ::  boolean not
      |=(jon=json ?>(?=([%b *] jon) !p.jon))
    ::                                                  ::  ++ci:dejs:format
    ++  ci                                              ::  maybe transform
      |*  [poq=gate wit=fist]
      |=  jon=json
      (need (poq (wit jon)))
    ::                                                  ::  ++cu:dejs:format
    ++  cu                                              ::  transform
      |*  [poq=gate wit=fist]
      |=  jon=json
      (poq (wit jon))
    ::                                                  ::  ++di:dejs:format
    ++  di                                              ::  millisecond date
      (cu from-unix-ms:chrono:userlib ni)
    ::                                                  ::  ++du:dejs:format
    ++  du                                              ::  second date
      (cu from-unix:chrono:userlib ni)
    ::                                                  ::  ++mu:dejs:format
    ++  mu                                              ::  true unit
      |*  wit=fist
      |=  jon=json
      ?~(jon ~ (some (wit jon)))
    ::                                                  ::  ++ne:dejs:format
    ++  ne                                              ::  number as real
      |=  jon=json
      ^-  @rd
      ?>  ?=([%n *] jon)
      (rash p.jon (cook ryld (cook royl-cell:^so json-rn)))
    ::                                                  ::  ++ni:dejs:format
    ++  ni                                              ::  number as integer
      |=  jon=json
      ?>  ?=([%n *] jon)
      (rash p.jon dem)
    ::                                                  ::  ++no:dejs:format
    ++  no                                              ::  number as cord
      |=(jon=json ?>(?=([%n *] jon) p.jon))
    ::                                                  ::  ++nu:dejs:format
    ++  nu                                              ::  parse number as hex
      |=  jon=json
      ?>  ?=([%s *] jon)
      (rash p.jon hex)
    ::                                                  ::  ++of:dejs:format
    ++  of                                              ::  object as frond
      |*  wer=(pole [cord fist])
      |=  jon=json
      ?>  ?=([%o [@ *] ~ ~] jon)
      |-
      ?-    wer                                         :: mint-vain on empty
          :: [[key=@t wit=*] t=*]
          [[key=@t *] t=*]
        =>  .(wer [[* wit] *]=wer)
        ?:  =(key.wer p.n.p.jon)
          [key.wer ~|(key+key.wer (wit.wer q.n.p.jon))]
        ?~  t.wer  ~|(bad-key+p.n.p.jon !!)
        ((of t.wer) jon)
      ==
    ::                                                  ::  ++ot:dejs:format
    ++  ot                                              ::  object as tuple
      |*  wer=(pole [cord fist])
      |=  jon=json
      ?>  ?=([%o *] jon)
      ((ot-raw wer) p.jon)
    ::                                                  ::  ++ot-raw:dejs:format
    ++  ot-raw                                          ::  object as tuple
      |*  wer=(pole [cord fist])
      |=  jom=(map @t json)
      ?-    wer                                         :: mint-vain on empty
          :: [[key=@t wit=*] t=*]
          [[key=@t *] t=*]
        =>  .(wer [[* wit] *]=wer)
        =/  ten  ~|(key+key.wer (wit.wer (~(got by jom) key.wer)))
        ?~(t.wer ten [ten ((ot-raw t.wer) jom)])
      ==
    ::
    ++  ou                                              ::  object of units
      |*  wer=(pole [cord fist])
      |=  jon=json
      ?>  ?=([%o *] jon)
      ((ou-raw wer) p.jon)
    ::                                                  ::  ++ou-raw:dejs:format
    ++  ou-raw                                          ::  object of units
      |*  wer=(pole [cord fist])
      |=  jom=(map @t json)
      ?-    wer                                         :: mint-vain on empty
          :: [[key=@t wit=*] t=*]
          [[key=@t *] t=*]
        =>  .(wer [[* wit] *]=wer)
        =/  ten  ~|(key+key.wer (wit.wer (~(get by jom) key.wer)))
        ?~(t.wer ten [ten ((ou-raw t.wer) jom)])
      ==
    ::                                                  ::  ++oj:dejs:format
    ++  oj                                              ::  object as jug
      |*  =fist
      ^-  $-(json (jug cord _(fist *json)))
      (om (as fist))
    ::                                                  ::  ++om:dejs:format
    ++  om                                              ::  object as map
      |*  wit=fist
      |=  jon=json
      ?>  ?=([%o *] jon)
      (~(run by p.jon) wit)
    ::                                                  ::  ++op:dejs:format
    ++  op                                              ::  parse keys of map
      |*  [fel=rule wit=fist]
      |=  jon=json  ^-  (map _(wonk *fel) _*wit)
      =/  jom  ((om wit) jon)
      %-  malt
      %+  turn  ~(tap by jom)
      |*  [a=cord b=*]
      =>  .(+< [a b]=+<)
      [(rash a fel) b]
    ::                                                  ::  ++pa:dejs:format
    ++  pa                                              ::  string as path
      (su stap)
    ::                                                  ::  ++pe:dejs:format
    ++  pe                                              ::  prefix
      |*  [pre=* wit=fist]
      (cu |*(* [pre +<]) wit)
    ::                                                  ::  ++sa:dejs:format
    ++  sa                                              ::  string as tape
      |=(jon=json ?>(?=([%s *] jon) (trip p.jon)))
    ::                                                  ::  ++sd:dejs:format
    ++  sd                                              ::  string @ud as date
      |=  jon=json
      ^-  @da
      ?>  ?=(%s -.jon)
      `@da`(rash p.jon dem:ag)
    ::                                                  ::  ++se:dejs:format
    ++  se                                              ::  string as aura
      |=  aur=@tas
      |=  jon=json
      ?>(?=([%s *] jon) (slav aur p.jon))
    ::                                                  ::  ++so:dejs:format
    ++  so                                              ::  string as cord
      |=(jon=json ?>(?=([%s *] jon) p.jon))
    ::                                                  ::  ++su:dejs:format
    ++  su                                              ::  parse string
      |*  sab=rule
      |=  jon=json  ^+  (wonk *sab)
      ?>  ?=([%s *] jon)
      (rash p.jon sab)
    ::                                                  ::  ++uf:dejs:format
    ++  uf                                              ::  unit fall
      |*  [def=* wit=fist]
      |=  jon=(unit json)
      ?~(jon def (wit u.jon))
    ::                                                  ::  ++un:dejs:format
    ++  un                                              ::  unit need
      |*  wit=fist
      |=  jon=(unit json)
      (wit (need jon))
    ::                                                  ::  ++ul:dejs:format
    ++  ul                                              ::  null
      |=(jon=json ?~(jon ~ !!))
    ::
    ++  za                                              ::  full unit pole
      |*  pod=(pole (unit))
      ?~  pod  &
      ?~  -.pod  |
      (za +.pod)
    ::
    ++  zl                                              ::  collapse unit list
      |*  lut=(list (unit))
      ?.  |-  ^-  ?
          ?~(lut & ?~(i.lut | $(lut t.lut)))
        ~
      %-  some
      |-
      ?~  lut  ~
      [i=u:+.i.lut t=$(lut t.lut)]
    ::
    ++  zp                                              ::  unit tuple
      |*  but=(pole (unit))
      ?~  but  !!
      ?~  +.but
        u:->.but
      [u:->.but (zp +.but)]
    ::
    ++  zm                                              ::  collapse unit map
      |*  lum=(map term (unit))
      ?:  (~(rep by lum) |=([[@ a=(unit)] b=_|] |(b ?=(~ a))))
        ~
      (some (~(run by lum) need))
    --  ::dejs
  ::                                                    ::  ++dejs-soft:format
  ++  dejs-soft                                         ::  json reparse to unit
    =,  unity
    =>  |%  ++  grub  (unit *)                          ::  result
            ++  fist  $-(json grub)                     ::  reparser instance
        --  ::
    ::
    ::  XX: this is old code that replaced a rewritten dejs.
    ::      the rewritten dejs rest-looped with ++redo.  the old
    ::      code is still in revision control -- revise and replace.
    ::
    |%
    ++  ar                                              ::  array as list
      |*  wit=fist
      |=  jon=json
      ?.  ?=([%a *] jon)  ~
      %-  zl
      |-
      ?~  p.jon  ~
      [i=(wit i.p.jon) t=$(p.jon t.p.jon)]
    ::
    ++  at                                              ::  array as tuple
      |*  wil=(pole fist)
      |=  jon=json
      ?.  ?=([%a *] jon)  ~
      ?.  =((lent wil) (lent p.jon))  ~
      =+  raw=((at-raw wil) p.jon)
      ?.((za raw) ~ (some (zp raw)))
    ::
    ++  at-raw                                          ::  array as tuple
      |*  wil=(pole fist)
      |=  jol=(list json)
      ?~  wil  ~
      :-  ?~(jol ~ (-.wil i.jol))
      ((at-raw +.wil) ?~(jol ~ t.jol))
    ::
    ++  bo                                              ::  boolean
      |=(jon=json ?.(?=([%b *] jon) ~ [~ u=p.jon]))
    ::
    ++  bu                                              ::  boolean not
      |=(jon=json ?.(?=([%b *] jon) ~ [~ u=!p.jon]))
    ::
    ++  ci                                              ::  maybe transform
      |*  [poq=gate wit=fist]
      |=  jon=json
      (biff (wit jon) poq)
    ::
    ++  cu                                              ::  transform
      |*  [poq=gate wit=fist]
      |=  jon=json
      (bind (wit jon) poq)
    ::
    ++  da                                              ::  UTC date
      |=  jon=json
      ?.  ?=([%s *] jon)  ~
      (bind (stud:chrono:userlib p.jon) |=(a=date (year a)))
    ::
    ++  dank                                            ::  tank
      ^-  $-(json (unit tank))
      %+  re  *tank  |.  ~+
      %-  of  :~
        leaf+sa
        palm+(ot style+(ot mid+sa cap+sa open+sa close+sa ~) lines+(ar dank) ~)
        rose+(ot style+(ot mid+sa open+sa close+sa ~) lines+(ar dank) ~)
      ==
    ::
    ++  di                                              ::  millisecond date
      (cu from-unix-ms:chrono:userlib ni)
    ::
    ++  mu                                              ::  true unit
      |*  wit=fist
      |=  jon=json
      ?~(jon (some ~) (bind (wit jon) some))
    ::
    ++  ne                                              ::  number as real
      |=  jon=json
      ^-  (unit @rd)
      ?.  ?=([%n *] jon)  ~
      (rush p.jon (cook ryld (cook royl-cell:^so json-rn)))
    ::
    ++  ni                                              ::  number as integer
      |=  jon=json
      ?.  ?=([%n *] jon)  ~
      (rush p.jon dem)
    ::
    ++  no                                              ::  number as cord
      |=  jon=json
      ?.  ?=([%n *] jon)  ~
      (some p.jon)
    ::
    ++  of                                              ::  object as frond
      |*  wer=(pole [cord fist])
      |=  jon=json
      ?.  ?=([%o [@ *] ~ ~] jon)  ~
      |-
      ?~  wer  ~
      ?:  =(-.-.wer p.n.p.jon)
        ((pe -.-.wer +.-.wer) q.n.p.jon)
      ((of +.wer) jon)
    ::
    ++  ot                                              ::  object as tuple
      |*  wer=(pole [cord fist])
      |=  jon=json
      ?.  ?=([%o *] jon)  ~
      =+  raw=((ot-raw wer) p.jon)
      ?.((za raw) ~ (some (zp raw)))
    ::
    ++  ot-raw                                          ::  object as tuple
      |*  wer=(pole [cord fist])
      |=  jom=(map @t json)
      ?~  wer  ~
      =+  ten=(~(get by jom) -.-.wer)
      [?~(ten ~ (+.-.wer u.ten)) ((ot-raw +.wer) jom)]
    ::
    ++  om                                              ::  object as map
      |*  wit=fist
      |=  jon=json
      ?.  ?=([%o *] jon)  ~
      (zm (~(run by p.jon) wit))
    ::
    ++  op                                              ::  parse keys of map
      |*  [fel=rule wit=fist]
      %+  cu
        |=  a=(list (pair _(wonk *fel) _(need *wit)))
        (my:nl a)
      %-  ci  :_  (om wit)
      |=  a=(map cord _(need *wit))
      ^-  (unit (list _[(wonk *fel) (need *wit)]))
      %-  zl
      %+  turn  ~(tap by a)
      |=  [a=cord b=_(need *wit)]
      =+  nit=(rush a fel)
      ?~  nit  ~
      (some [u.nit b])
    ::
    ++  pe                                              ::  prefix
      |*  [pre=* wit=fist]
      (cu |*(* [pre +<]) wit)
    ::
    ++  re                                              ::  recursive reparsers
      |*  [gar=* sef=_|.(fist)]
      |=  jon=json
      ^-  (unit _gar)
      ((sef) jon)
    ::
    ++  sa                                              ::  string as tape
      |=  jon=json
      ?.(?=([%s *] jon) ~ (some (trip p.jon)))
    ::
    ++  so                                              ::  string as cord
      |=  jon=json
      ?.(?=([%s *] jon) ~ (some p.jon))
    ::
    ++  su                                              ::  parse string
      |*  sab=rule
      |=  jon=json
      ?.  ?=([%s *] jon)  ~
      (rush p.jon sab)
    ::
    ++  ul  |=(jon=json ?~(jon (some ~) ~))             ::  null
    ++  za                                              ::  full unit pole
      |*  pod=(pole (unit))
      ?~  pod  &
      ?~  -.pod  |
      (za +.pod)
    ::
    ++  zl                                              ::  collapse unit list
      |*  lut=(list (unit))
      ?.  |-  ^-  ?
          ?~(lut & ?~(i.lut | $(lut t.lut)))
        ~
      %-  some
      |-
      ?~  lut  ~
      [i=u:+.i.lut t=$(lut t.lut)]
    ::
    ++  zp                                              ::  unit tuple
      |*  but=(pole (unit))
      ?~  but  !!
      ?~  +.but
        u:->.but
      [u:->.but (zp +.but)]
    ::
    ++  zm                                              ::  collapse unit map
      |*  lum=(map term (unit))
      ?:  (~(rep by lum) |=([[@ a=(unit)] b=_|] |(b ?=(~ a))))
        ~
      (some (~(run by lum) need))
    --  ::dejs-soft
  --
::  |cloy: clay helpers
::
++  cloy
  =,  clay
  |%
  ++  new-desk
    |=  [=desk tako=(unit tako) files=(map path page)]
    [%c %park desk &/[(drop tako) (~(run by files) (lead %&))] *rang]
  --
::                                                      ::
::::                      ++differ                      ::  (2d) hunt-mcilroy
  ::                                                    ::::
++  differ  ^?
  =,  clay
  =,  format
  |%
  ::                                                    ::  ++berk:differ
  ++  berk                                              ::  invert diff patch
    |*  bur=(urge)
    |-  ^+  bur
    ?~  bur  ~
    :_  $(bur t.bur)
    ?-  -.i.bur
      %&  i.bur
      %|  [%| q.i.bur p.i.bur]
    ==
  ::                                                    ::  ++loss:differ
  ++  loss                                              ::  longest subsequence
    ~%  %loss  ..part  ~
    |*  [hel=(list) hev=(list)]
    |-  ^+  hev
    =+  ^=  sev
        =+  [inx=0 sev=*(map _i.-.hev (list @ud))]
        |-  ^+  sev
        ?~  hev  sev
        =+  guy=(~(get by sev) i.hev)
        %=  $
          hev  t.hev
          inx  +(inx)
          sev  (~(put by sev) i.hev [inx ?~(guy ~ u.guy)])
        ==
    =|  gox=[p=@ud q=(map @ud [p=@ud q=_hev])]
    =<  abet
    =<  main
    |%
    ::                                                  ::  ++abet:loss:differ
    ++  abet                                            ::  subsequence
      ^+  hev
      ?:  =(0 p.gox)  ~
      (flop q:(need (~(get by q.gox) (dec p.gox))))
    ::                                                  ::  ++hink:loss:differ
    ++  hink                                            ::  extend fits top
      |=  [inx=@ud goy=@ud]  ^-  ?
      ?|  =(p.gox inx)
          (lth goy p:(need (~(get by q.gox) inx)))
      ==
    ::                                                  ::  ++lonk:loss:differ
    ++  lonk                                            ::  extend fits bottom
      |=  [inx=@ud goy=@ud]  ^-  ?
      ?|  =(0 inx)
          (gth goy p:(need (~(get by q.gox) (dec inx))))
      ==
    ::                                                  ::  ++luna:loss:differ
    ++  luna                                            ::  extend
      |=  [inx=@ud goy=@ud]
      ^+  +>
      %_    +>.$
          gox
        :-  ?:(=(inx p.gox) +(p.gox) p.gox)
        %+  ~(put by q.gox)  inx
        :+  goy
          (snag goy hev)
        ?:(=(0 inx) ~ q:(need (~(get by q.gox) (dec inx))))
      ==
    ::                                                  ::  ++merg:loss:differ
    ++  merg                                            ::  merge all matches
      |=  gay=(list @ud)
      ^+  +>
      =+  ^=  zes
          =+  [inx=0 zes=*(list [p=@ud q=@ud])]
          |-  ^+  zes
          ?:  |(?=(~ gay) (gth inx p.gox))  zes
          ?.  (lonk inx i.gay)  $(gay t.gay)
          ?.  (hink inx i.gay)  $(inx +(inx))
          $(inx +(inx), gay t.gay, zes [[inx i.gay] zes])
      |-  ^+  +>.^$
      ?~(zes +>.^$ $(zes t.zes, +>.^$ (luna i.zes)))
    ::                                                  ::  ++main:loss:differ
    ++  main                                            ::
      =+  hol=hel
      |-  ^+  +>
      ?~  hol  +>
      =+  guy=(~(get by sev) i.hol)
      $(hol t.hol, +> (merg (flop `(list @ud)`?~(guy ~ u.guy))))
    --  ::
  ::                                                    ::  ++lurk:differ
  ++  lurk                                              ::  apply list patch
    |*  [hel=(list) rug=(urge)]
    ^+  hel
    =+  war=`_hel`~
    |-  ^+  hel
    ?~  rug  (flop war)
    ?-    -.i.rug
        %&
      %=   $
        rug  t.rug
        hel  (slag p.i.rug hel)
        war  (weld (flop (scag p.i.rug hel)) war)
      ==
    ::
        %|
      %=  $
        rug  t.rug
        hel  =+  gur=(flop p.i.rug)
             |-  ^+  hel
             ?~  gur  hel
             ?>(&(?=(^ hel) =(i.gur i.hel)) $(hel t.hel, gur t.gur))
        war  (weld q.i.rug war)
      ==
    ==
  ::                                                    ::  ++lusk:differ
  ++  lusk                                              ::  lcs to list patch
    |*  [hel=(list) hev=(list) lcs=(list)]
    =+  ^=  rag
        ^-  [$%([%& p=@ud] [%| p=_lcs q=_lcs])]
        [%& 0]
    =>  .(rag [p=rag q=*(list _rag)])
    =<  abet  =<  main
    |%
    ::                                                  ::  ++abet:lusk:differ
    ++  abet                                            ::
      =?  q.rag  !=([& 0] p.rag)  [p.rag q.rag]
      (flop q.rag)
    ::                                                  ::  ++done:lusk:differ
    ++  done                                            ::
      |=  new=_p.rag
      ^+  rag
      ?-  -.p.rag
        %|   ?-  -.new
              %|  [[%| (weld p.new p.p.rag) (weld q.new q.p.rag)] q.rag]
              %&  [new [p.rag q.rag]]
            ==
        %&   ?-  -.new
              %|  [new ?:(=(0 p.p.rag) q.rag [p.rag q.rag])]
              %&  [[%& (add p.p.rag p.new)] q.rag]
            ==
      ==
    ::                                                  ::  ++main:lusk:differ
    ++  main                                            ::
      |-  ^+  +
      ?~  hel
        ?~  hev
          ?>(?=(~ lcs) +)
        $(hev t.hev, rag (done %| ~ [i.hev ~]))
      ?~  hev
        $(hel t.hel, rag (done %| [i.hel ~] ~))
      ?~  lcs
        +(rag (done %| (flop hel) (flop hev)))
      ?:  =(i.hel i.lcs)
        ?:  =(i.hev i.lcs)
          $(lcs t.lcs, hel t.hel, hev t.hev, rag (done %& 1))
        $(hev t.hev, rag (done %| ~ [i.hev ~]))
      ?:  =(i.hev i.lcs)
        $(hel t.hel, rag (done %| [i.hel ~] ~))
      $(hel t.hel, hev t.hev, rag (done %| [i.hel ~] [i.hev ~]))
    --  ::
  --  ::differ
::                                                      ::
::::                      ++html                        ::  (2e) text encodings
  ::                                                    ::::
++  html  ^?  ::  XX rename to web-txt
  =,  eyre
  |%
  ::                                                    ::
  ::::                    ++mimes:html                  ::  (2e1) MIME
    ::                                                  ::::
  ++  mimes  ^?
    ~%  %mimes  ..part  ~
    |%
    ::                                                  ::  ++as-octs:mimes:html
    ++  as-octs                                         ::  atom to octstream
      |=  tam=@  ^-  octs
      [(met 3 tam) tam]
    ::                                                  ::  ++as-octt:mimes:html
    ++  as-octt                                         ::  tape to octstream
      |=  tep=tape  ^-  octs
      (as-octs (rap 3 tep))
    ::                                                  ::  ++en-mite:mimes:html
    ++  en-mite                                         ::  mime type to text
      |=  myn=mite
      %-  crip
      |-  ^-  tape
      ?~  myn  ~
      ?:  =(~ t.myn)  (trip i.myn)
      (weld (trip i.myn) `tape`['/' $(myn t.myn)])
    ::
    ::  |base16: en/decode arbitrary MSB-first hex strings
    ::
    ++  base16
      ~%  %base16  +  ~
      |%
      ++  en
        ~/  %en
        |=  a=octs  ^-  cord
        (crip ((x-co:co (mul p.a 2)) (end [3 p.a] q.a)))
      ::
      ++  de
        ~/  %de
        |=  a=cord  ^-  (unit octs)
        (rush a rule)
      ::
      ++  rule
        %+  cook
          |=  a=(list @)  ^-  octs
          [(add (dvr (lent a) 2)) (rep [0 4] (flop a))]
        (star hit)
      --
    ::  |base64: flexible base64 encoding for little-endian atoms
    ::
    ++  base64
      =>  |%
          +$  byte    @D
          +$  word24  @
          ::
          ++  div-ceil
            ::  divide, rounding up.
            |=  [x=@ y=@]  ^-  @
            ?:  =(0 (mod x y))
              (div x y)
            +((div x y))
          ::
          ++  explode-bytes
            ::  Explode a bytestring into list of bytes. Result is in LSB order.
            |=  =octs  ^-  (list byte)
            =/  atom-byte-width  (met 3 q.octs)
            =/  leading-zeros    (sub p.octs atom-byte-width)
            (weld (reap leading-zeros 0) (rip 3 q.octs))
          ::
          ++  explode-words
            ::  Explode a bytestring to words of bit-width `wid`. Result is in LSW order.
            |=  [wid=@ =octs]
            ^-  (list @)
            =/  atom-bit-width   (met 0 q.octs)
            =/  octs-bit-width   (mul 8 p.octs)
            =/  atom-word-width  (div-ceil atom-bit-width wid)
            =/  rslt-word-width  (div-ceil octs-bit-width wid)
            =/  pad              (sub rslt-word-width atom-word-width)
            =/  x  (rip [0 wid] q.octs)
            %+  weld  x
            (reap pad 0)
          --
      ::
      ::  pad: include padding when encoding, require when decoding
      ::  url: use url-safe characters '-' for '+' and '_' for '/'
      ::
      =+  [pad=& url=|]
      |%
      ::  +en:base64: encode +octs to base64 cord
      ::
      ::  Encode an `octs` into a base64 string.
      ::
      ::  First, we break up the input into a list of 24-bit words. The input
      ::  might not be a multiple of 24-bits, so we add 0-2 padding bytes at
      ::  the end (to the least-significant side, with a left-shift).
      ::
      ::  Then, we encode each block into four base64 characters.
      ::
      ::  Finally we remove the padding that we added at the beginning: for
      ::  each byte that was added, we replace one character with an = (unless
      ::  `pad` is false, in which case we just remove the extra characters).
      ::
      ++  en
        ^-  $-(octs cord)
        ::
        =/  cha
          ?:  url
            'ABCDEFGHIJKLMNOPQRSTUVWXYZabcdefghijklmnopqrstuvwxyz0123456789-_'
          'ABCDEFGHIJKLMNOPQRSTUVWXYZabcdefghijklmnopqrstuvwxyz0123456789+/'
        ::
        |^  |=  bs=octs  ^-  cord
            =/  [padding=@ blocks=(list word24)]
              (octs-to-blocks bs)
            (crip (flop (unpad padding (encode-blocks blocks))))
        ::
        ++  octs-to-blocks
          |=  bs=octs  ^-  [padding=@ud (list word24)]
          =/  padding=@ud  (~(dif fo 3) 0 p.bs)
          =/  padded=octs  [(add padding p.bs) (lsh [3 padding] (rev 3 bs))]
          [padding (explode-words 24 padded)]
        ::
        ++  unpad
          |=  [extra=@ t=tape]  ^-  tape
          =/  without  (slag extra t)
          ?.  pad  without
          (weld (reap extra '=') without)
        ::
        ++  encode-blocks
          |=  ws=(list word24)  ^-  tape
          (zing (turn ws encode-block))
        ::
        ++  encode-block
          |=  w=word24  ^-  tape
          =/  a  (cut 3 [(cut 0 [0 6] w) 1] cha)
          =/  b  (cut 3 [(cut 0 [6 6] w) 1] cha)
          =/  c  (cut 3 [(cut 0 [12 6] w) 1] cha)
          =/  d  (cut 3 [(cut 0 [18 6] w) 1] cha)
          ~[a b c d]
        --
      ::
      ::  +de:base64: decode base64 cord to (unit @)
      ::
      ++  de
        |=  a=cord
        ^-  (unit octs)
        (rush a parse)
      ::  +parse:base64: parse base64 cord to +octs
      ::
      ++  parse
        =<  ^-  $-(nail (like octs))
            %+  sear  reduce
            ;~  plug
              %-  plus  ;~  pose
                (cook |=(a=@ (sub a 'A')) (shim 'A' 'Z'))
                (cook |=(a=@ (sub a 'G')) (shim 'a' 'z'))
                (cook |=(a=@ (add a 4)) (shim '0' '9'))
                (cold 62 (just ?:(url '-' '+')))
                (cold 63 (just ?:(url '_' '/')))
              ==
              (stun 0^2 (cold %0 tis))
            ==
        |%
        ::  +reduce:parse:base64: reduce, measure, and swap base64 digits
        ::
        ++  reduce
          |=  [dat=(list @) dap=(list @)]
          ^-  (unit octs)
          =/  lat  (lent dat)
          =/  lap  (lent dap)
          =/  dif  (~(dif fo 4) 0 lat)
          ?:  &(pad !=(dif lap))
            ::  padding required and incorrect
            ~&(%base-64-padding-err-one ~)
          ?:  &(!pad !=(0 lap))
            ::  padding not required but present
            ~&(%base-64-padding-err-two ~)
          =/  len  (sub (mul 3 (div (add lat dif) 4)) dif)
          :+  ~  len
          %+  swp  3
          (rep [0 6] (flop (weld dat (reap dif 0))))
        --
      --
    ::
    ++  en-base58
      |=  dat=@
      =/  cha
        '123456789ABCDEFGHJKLMNPQRSTUVWXYZabcdefghijkmnopqrstuvwxyz'
      %-  flop
      |-  ^-  tape
      ?:  =(0 dat)  ~
      :-  (cut 3 [(mod dat 58) 1] cha)
      $(dat (div dat 58))
    ::
    ++  de-base58
      |=  t=tape
      =-  (scan t (bass 58 (plus -)))
      ;~  pose
        (cook |=(a=@ (sub a 56)) (shim 'A' 'H'))
        (cook |=(a=@ (sub a 57)) (shim 'J' 'N'))
        (cook |=(a=@ (sub a 58)) (shim 'P' 'Z'))
        (cook |=(a=@ (sub a 64)) (shim 'a' 'k'))
        (cook |=(a=@ (sub a 65)) (shim 'm' 'z'))
        (cook |=(a=@ (sub a 49)) (shim '1' '9'))
      ==
    --  ::mimes
  ::                                                    ::  ++en-json:html
  ++  en-json                                           ::  print json
    |^  |=(val=json (apex val ""))
    ::                                                  ::  ++apex:en-json:html
    ++  apex
      |=  [val=json rez=tape]
      ^-  tape
      ?~  val  (weld "null" rez)
      ?-    -.val
          %a
        :-  '['
        =.  rez  [']' rez]
        !.
        ?~  p.val  rez
        |-
        ?~  t.p.val  ^$(val i.p.val)
        ^$(val i.p.val, rez [',' $(p.val t.p.val)])
     ::
          %b  (weld ?:(p.val "true" "false") rez)
          %n  (weld (trip p.val) rez)
          %s
        :-  '"'
        =.  rez  ['"' rez]
        =+  viz=(trip p.val)
        !.
        |-  ^-  tape
        ?~  viz  rez
        =+  hed=(jesc i.viz)
        ?:  ?=([@ ~] hed)
          [i.hed $(viz t.viz)]
        (weld hed $(viz t.viz))
     ::
          %o
        :-  '{'
        =.  rez  ['}' rez]
        =+  viz=~(tap by p.val)
        ?~  viz  rez
        !.
        |-  ^+  rez
        ?~  t.viz  ^$(val [%s p.i.viz], rez [':' ^$(val q.i.viz)])
        =.  rez  [',' $(viz t.viz)]
        ^$(val [%s p.i.viz], rez [':' ^$(val q.i.viz)])
      ==
    ::                                                  ::  ++jesc:en-json:html
    ++  jesc                                            ::  escaped
      =+  utf=|=(a=@ ['\\' 'u' ((x-co 4):co a)])
      |=  a=@  ^-  tape
      ?+  a  ?:((gth a 0x1f) [a ~] (utf a))
        %10  "\\n"
        %34  "\\\""
        %92  "\\\\"
      ==
    --  ::en-json
  ::                                                    ::  ++de-json:html
  ++  de-json                                           ::  parse JSON
    =<  |=(a=cord `(unit json)`(rush a apex))
    |%
    ::                                                  ::  ++abox:de-json:html
    ++  abox                                            ::  array
      %+  stag  %a
      (ifix [sel (wish ser)] (more (wish com) apex))
    ::                                                  ::  ++apex:de-json:html
    ++  apex                                            ::  any value
      %+  knee  *json  |.  ~+
      %+  ifix  [spac spac]
      ;~  pose
        (cold ~ (jest 'null'))
        (stag %b bool)
        (stag %s stri)
        (cook |=(s=tape [%n p=(rap 3 s)]) numb)
        abox
        obox
      ==
    ::                                                  ::  ++bool:de-json:html
    ++  bool                                            ::  boolean
      ;~  pose
        (cold & (jest 'true'))
        (cold | (jest 'false'))
      ==
    ::                                                  ::  ++digs:de-json:html
    ++  digs                                            ::  digits
      (star (shim '0' '9'))
    ::                                                  ::  ++esca:de-json:html
    ++  esca                                            ::  escaped character
      ;~  pfix  bas
        =*  loo
          =*  lip
            ^-  (list (pair @t @))
            [b+8 t+9 n+10 f+12 r+13 ~]
          =*  wow  `(map @t @)`(malt lip)
          (sear ~(get by wow) low)
        =*  tuf  ;~(pfix (just 'u') (cook tuft qix:ab))
        ;~(pose doq fas soq bas loo tuf)
      ==
    ::                                                  ::  ++expo:de-json:html
    ++  expo                                            ::  exponent
      ;~  (comp twel)
        (piec (mask "eE"))
        (mayb (piec (mask "+-")))
        digs
      ==
    ::                                                  ::  ++frac:de-json:html
    ++  frac                                            ::  fraction
      ;~(plug dot digs)
    ::                                                  ::  ++jcha:de-json:html
    ++  jcha                                            ::  string character
      ;~(pose ;~(less doq bas prn) esca)
    ::                                                  ::  ++mayb:de-json:html
    ++  mayb                                            ::  optional
      |*(bus=rule ;~(pose bus (easy ~)))
    ::                                                  ::  ++numb:de-json:html
    ++  numb                                            ::  number
      ;~  (comp twel)
        (mayb (piec hep))
        ;~  pose
          (piec (just '0'))
          ;~(plug (shim '1' '9') digs)
        ==
        (mayb frac)
        (mayb expo)
      ==
    ::                                                  ::  ++obje:de-json:html
    ++  obje                                            ::  object list
      %+  ifix  [(wish kel) (wish ker)]
      (more (wish com) pear)
    ::                                                  ::  ++obox:de-json:html
    ++  obox                                            ::  object
      (stag %o (cook malt obje))
    ::                                                  ::  ++pear:de-json:html
    ++  pear                                            ::  key-value
      ;~(plug ;~(sfix (wish stri) (wish col)) apex)
    ::                                                  ::  ++piec:de-json:html
    ++  piec                                            ::  listify
      |*  bus=rule
      (cook |=(a=@ [a ~]) bus)
    ::                                                  ::  ++stri:de-json:html
    ++  stri                                            ::  string
      (cook crip (ifix [doq doq] (star jcha)))
    ::                                                  ::  ++tops:de-json:html
    ++  tops                                            ::  strict value
      ;~(pose abox obox)
    ::                                                  ::  ++spac:de-json:html
    ++  spac                                            ::  whitespace
      (star (mask [`@`9 `@`10 `@`13 ' ' ~]))
    ::                                                  ::  ++twel:de-json:html
    ++  twel                                            ::  tape weld
      |=([a=tape b=tape] (weld a b))
    ::                                                  ::  ++wish:de-json:html
    ++  wish                                            ::  with whitespace
      |*(sef=rule ;~(pfix spac sef))
    --  ::de-json
  ::                                                    ::  ++en-xml:html
  ++  en-xml                                            ::  xml printer
    =<  |=(a=manx `tape`(apex a ~))
    |_  _[unq=`?`| cot=`?`|]
    ::                                                  ::  ++apex:en-xml:html
    ++  apex                                            ::  top level
      |=  [mex=manx rez=tape]
      ^-  tape
      ?:  ?=([%$ [[%$ *] ~]] g.mex)
        (escp v.i.a.g.mex rez)
      =+  man=`mane`n.g.mex
      =.  unq  |(unq =(%script man) =(%style man))
      =+  tam=(name man)
      =+  att=`mart`a.g.mex
      :-  '<'
      %+  welp  tam
      =-  ?~(att rez [' ' (attr att rez)])
      ^-  rez=tape
      ?:  &(?=(~ c.mex) |(cot ?^(man | (clot man))))
        [' ' '/' '>' rez]
      :-  '>'
      (many c.mex :(weld "</" tam ">" rez))
    ::                                                  ::  ++attr:en-xml:html
    ++  attr                                            ::  attributes to tape
      |=  [tat=mart rez=tape]
      ^-  tape
      ?~  tat  rez
      =.  rez  $(tat t.tat)
      ;:  weld
        (name n.i.tat)
        "=\""
        (escp(unq |) v.i.tat '"' ?~(t.tat rez [' ' rez]))
      ==
    ::                                                  ::  ++escp:en-xml:html
    ++  escp                                            ::  escape for xml
      |=  [tex=tape rez=tape]
      ?:  unq
        (weld tex rez)
      =+  xet=`tape`(flop tex)
      !.
      |-  ^-  tape
      ?~  xet  rez
      %=    $
        xet  t.xet
        rez  ?-  i.xet
               %34  ['&' 'q' 'u' 'o' 't' ';' rez]
               %38  ['&' 'a' 'm' 'p' ';' rez]
               %39  ['&' '#' '3' '9' ';' rez]
               %60  ['&' 'l' 't' ';' rez]
               %62  ['&' 'g' 't' ';' rez]
               *    [i.xet rez]
             ==
      ==
    ::                                                  ::  ++many:en-xml:html
    ++  many                                            ::  nodelist to tape
      |=  [lix=(list manx) rez=tape]
      |-  ^-  tape
      ?~  lix  rez
      (apex i.lix $(lix t.lix))
    ::                                                  ::  ++name:en-xml:html
    ++  name                                            ::  name to tape
      |=  man=mane  ^-  tape
      ?@  man  (trip man)
      (weld (trip -.man) `tape`[':' (trip +.man)])
    ::                                                  ::  ++clot:en-xml:html
    ++  clot  ~+                                        ::  self-closing tags
      %~  has  in
      %-  silt  ^-  (list term)  :~
        %area  %base  %br  %col  %command  %embed  %hr  %img  %inputt
        %keygen  %link  %meta  %param     %source   %track  %wbr
      ==
    --  ::en-xml
  ::                                                    ::  ++de-xml:html
  ++  de-xml                                            ::  xml parser
    =<  |=(a=cord (rush a apex))
    |_  ent=_`(map term @t)`[[%apos '\''] ~ ~]
    ::                                                  ::  ++apex:de-xml:html
    ++  apex                                            ::  top level
      =+  spa=;~(pose comt whit)
      %+  knee  *manx  |.  ~+
      %+  ifix
        [;~(plug (punt decl) (star spa)) (star spa)]
      ;~  pose
        %+  sear  |=([a=marx b=marl c=mane] ?.(=(c n.a) ~ (some [a b])))
          ;~(plug head many tail)
        empt
      ==
    ::                                                  ::  ++attr:de-xml:html
    ++  attr                                            ::  attributes
      %+  knee  *mart  |.  ~+
      %-  star
      ;~  plug
        ;~(pfix (plus whit) name)
        ;~  pose
          %+  ifix
            :_  doq
            ;~(plug (ifix [. .]:(star whit) tis) doq)
          (star ;~(less doq escp))
        ::
          %+  ifix
            :_  soq
            ;~(plug (ifix [. .]:(star whit) tis) soq)
          (star ;~(less soq escp))
        ::
          (easy ~)
        ==
      ==
    ::                                                  ::  ++cdat:de-xml:html
    ++  cdat                                            ::  CDATA section
      %+  cook
        |=(a=tape ^-(mars ;/(a)))
      %+  ifix
        [(jest '<![CDATA[') (jest ']]>')]
      %-  star
      ;~(less (jest ']]>') next)
    ::                                                  ::  ++chrd:de-xml:html
    ++  chrd                                            ::  character data
      %+  cook  |=(a=tape ^-(mars ;/(a)))
      (plus ;~(pose (just `@`10) escp))
    ::                                                  ::  ++comt:de-xml:html
    ++  comt                                            ::  comments
      =-  (ifix [(jest '<!--') (jest '-->')] (star -))
      ;~  pose
        ;~(less hep prn)
        whit
        ;~(less (jest '-->') hep)
      ==
    ::
    ++  decl                                            ::  ++decl:de-xml:html
      %+  ifix                                          ::  XML declaration
        [(jest '<?xml') (jest '?>')]
      %-  star
      ;~(less (jest '?>') prn)
    ::                                                  ::  ++escp:de-xml:html
    ++  escp                                            ::
      ;~(pose ;~(less gal gar pam prn) enty)
    ::                                                  ::  ++enty:de-xml:html
    ++  enty                                            ::  entity
      %+  ifix  pam^mic
      ;~  pose
        =+  def=^+(ent (my:nl [%gt '>'] [%lt '<'] [%amp '&'] [%quot '"'] ~))
        %+  sear  ~(get by (~(uni by def) ent))
        (cook crip ;~(plug alf (stun 1^31 aln)))
        %+  cook  |=(a=@c ?:((gth a 0x10.ffff) '�' (tuft a)))
        =<  ;~(pfix hax ;~(pose - +))
        :-  (bass 10 (stun 1^8 dit))
        (bass 16 ;~(pfix (mask "xX") (stun 1^8 hit)))
      ==
    ::                                                  ::  ++empt:de-xml:html
    ++  empt                                            ::  self-closing tag
      %+  ifix  [gal (jest '/>')]
      ;~(plug ;~(plug name attr) (cold ~ (star whit)))
    ::                                                  ::  ++head:de-xml:html
    ++  head                                            ::  opening tag
      (ifix [gal gar] ;~(plug name attr))
    ::                                                  ::  ++many:de-xml:html
    ++  many                                            ::  contents
      ;~(pfix (star comt) (star ;~(sfix ;~(pose apex chrd cdat) (star comt))))
    ::                                                  ::  ++name:de-xml:html
    ++  name                                            ::  tag name
      =+  ^=  chx
          %+  cook  crip
          ;~  plug
              ;~(pose cab alf)
              (star ;~(pose cab dot alp))
          ==
      ;~(pose ;~(plug ;~(sfix chx col) chx) chx)
    ::                                                  ::  ++tail:de-xml:html
    ++  tail                                            ::  closing tag
      (ifix [(jest '</') gar] name)
    ::                                                  ::  ++whit:de-xml:html
    ++  whit                                            ::  whitespace
      (mask ~[' ' `@`0x9 `@`0xa])
    --  ::de-xml
  ::                                                    ::  ++en-urlt:html
  ++  en-urlt                                           ::  url encode
    |=  tep=tape
    ^-  tape
    %-  zing
    %+  turn  tep
    |=  tap=char
    =+  xen=|=(tig=@ ?:((gte tig 10) (add tig 55) (add tig '0')))
    ?:  ?|  &((gte tap 'a') (lte tap 'z'))
            &((gte tap 'A') (lte tap 'Z'))
            &((gte tap '0') (lte tap '9'))
            =('.' tap)
            =('-' tap)
            =('~' tap)
            =('_' tap)
        ==
      [tap ~]
    ['%' (xen (rsh [0 4] tap)) (xen (end [0 4] tap)) ~]
  ::                                                    ::  ++de-urlt:html
  ++  de-urlt                                           ::  url decode
    |=  tep=tape
    ^-  (unit tape)
    ?~  tep  [~ ~]
    ?:  =('%' i.tep)
      ?.  ?=([@ @ *] t.tep)  ~
      =+  nag=(mix i.t.tep (lsh 3 i.t.t.tep))
      =+  val=(rush nag hex:ag)
      ?~  val  ~
      =+  nex=$(tep t.t.t.tep)
      ?~(nex ~ [~ [`@`u.val u.nex]])
    =+  nex=$(tep t.tep)
    ?~(nex ~ [~ i.tep u.nex])
  ::                                                    ::  ++en-purl:html
  ++  en-purl                                           ::  print purl
    =<  |=(pul=purl `tape`(apex %& pul))
    |%
    ::                                                  ::  ++apex:en-purl:html
    ++  apex                                            ::
      |=  qur=quri  ^-  tape
      ?-  -.qur
        %&  (weld (head p.p.qur) `tape`$(qur [%| +.p.qur]))
        %|  ['/' (weld (body p.qur) (tail q.qur))]
      ==
    ::                                                  ::  ++apix:en-purl:html
    ++  apix                                            ::  purf to tape
      |=  purf
      (weld (apex %& p) ?~(q "" `tape`['#' (trip u.q)]))
    ::                                                  ::  ++body:en-purl:html
    ++  body                                            ::
      |=  pok=pork  ^-  tape
      ?~  q.pok  ~
      |-
      =+  seg=(en-urlt (trip i.q.pok))
      ?~  t.q.pok
        ?~(p.pok seg (welp seg '.' (trip u.p.pok)))
      (welp seg '/' $(q.pok t.q.pok))
    ::                                                  ::  ++head:en-purl:html
    ++  head                                            ::
      |=  har=hart
      ^-  tape
      ;:  weld
        ?:(&(p.har !?=(hoke r.har)) "https://" "http://")
      ::
        ?-  -.r.har
          %|  (trip (rsh 3 (scot %if p.r.har)))
          %&  =+  rit=(flop p.r.har)
              |-  ^-  tape
              ?~  rit  ~
              (weld (trip i.rit) ?~(t.rit "" `tape`['.' $(rit t.rit)]))
        ==
      ::
        ?~(q.har ~ `tape`[':' ((d-co:co 1) u.q.har)])
      ==
    ::                                                  ::  ++tail:en-purl:html
    ++  tail                                            ::
      |=  kay=quay
      ^-  tape
      ?:  =(~ kay)  ~
      :-  '?'
      |-  ^-  tape
      ?~  kay  ~
      ;:  welp
        (en-urlt (trip p.i.kay))
        ?~(q.i.kay ~ ['=' (en-urlt (trip q.i.kay))])
        ?~(t.kay ~ `tape`['&' $(kay t.kay)])
      ==
    --  ::
  ::                                                    ::  ++de-purl:html
  ++  de-purl                                           ::  url+header parser
    =<  |=(a=cord `(unit purl)`(rush a auri))
    |%
    ::                                                  ::  ++deft:de-purl:html
    ++  deft                                            ::  parse url extension
      |=  rax=(list @t)
      |-  ^-  pork
      ?~  rax
        [~ ~]
      ?^  t.rax
        [p.pok [ire q.pok]]:[pok=$(rax t.rax) ire=i.rax]
      =/  raf=(like term)
        %-  ;~  sfix
              %+  sear
                |=(a=@ ((sand %ta) (crip (flop (trip a)))))
              (cook |=(a=tape (rap 3 ^-((list @) a))) (star aln))
              dot
            ==
        [1^1 (flop (trip i.rax))]
      ?~  q.raf
        [~ [i.rax ~]]
      =+  `[ext=term [@ @] fyl=tape]`u.q.raf
      :-  `ext
      ?:(=(~ fyl) ~ [(crip (flop fyl)) ~])
    ::                                                  ::  ++apat:de-purl:html
    ++  apat                                            ::  2396 abs_path
      %+  cook  deft
      ;~(pfix fas (more fas smeg))
    ::                                                  ::  ++aurf:de-purl:html
    ++  aurf                                            ::  2396 with fragment
      %+  cook  |~(a=purf a)
      ;~(plug auri (punt ;~(pfix hax (cook crip (star pque)))))
    ::                                                  ::  ++auri:de-purl:html
    ++  auri                                            ::  2396 URL
      ;~  plug
        ;~(plug htts thor)
        ;~(plug ;~(pose apat (easy *pork)) yque)
      ==
    ::                                                  ::  ++auru:de-purl:html
    ++  auru                                            ::  2396 with maybe user
      %+  cook
        |=  $:  a=[p=? q=(unit user) r=[(unit @ud) host]]
                b=[pork quay]
            ==
        ^-  (pair (unit user) purl)
        [q.a [[p.a r.a] b]]
      ::
      ;~  plug
        ;~(plug htts (punt ;~(sfix urt:ab pat)) thor)
        ;~(plug ;~(pose apat (easy *pork)) yque)
      ==
    ::                                                  ::  ++htts:de-purl:html
    ++  htts                                            ::  scheme
      %+  sear  ~(get by (malt `(list (pair term ?))`[http+| https+& ~]))
      ;~(sfix scem ;~(plug col fas fas))
    ::                                                  ::  ++cock:de-purl:html
    ++  cock                                            ::  cookie
      %+  most  ;~(plug mic ace)
      ;~(plug toke ;~(pfix tis tosk))
    ::                                                  ::  ++dlab:de-purl:html
    ++  dlab                                            ::  2396 domainlabel
      %+  sear
        |=  a=@ta
        ?.(=('-' (rsh [3 (dec (met 3 a))] a)) [~ u=a] ~)
      %+  cook  |=(a=tape (crip (cass a)))
      ;~(plug aln (star alp))
    ::                                                  ::  ++fque:de-purl:html
    ++  fque                                            ::  normal query field
      (cook crip (plus pquo))
    ::                                                  ::  ++fquu:de-purl:html
    ++  fquu                                            ::  optional query field
      (cook crip (star pquo))
    ::                                                  ::  ++pcar:de-purl:html
    ++  pcar                                            ::  2396 path char
      ;~(pose pure pesc psub col pat)
    ::                                                  ::  ++pcok:de-purl:html
    ++  pcok                                            ::  cookie char
      ;~(less bas mic com doq prn)
    ::                                                  ::  ++pesc:de-purl:html
    ++  pesc                                            ::  2396 escaped
      ;~(pfix cen mes)
    ::                                                  ::  ++pold:de-purl:html
    ++  pold                                            ::
      (cold ' ' (just '+'))
    ::                                                  ::  ++pque:de-purl:html
    ++  pque                                            ::  3986 query char
      ;~(pose pcar fas wut)
    ::                                                  ::  ++pquo:de-purl:html
    ++  pquo                                            ::  normal query char
      ;~(pose pure pesc pold fas wut col com)
    ::                                                  ::  ++pure:de-purl:html
    ++  pure                                            ::  2396 unreserved
      ;~(pose aln hep cab dot zap sig tar soq pal par)
    ::                                                  ::  ++psub:de-purl:html
    ++  psub                                            ::  3986 sub-delims
      ;~  pose
        zap  buc  pam  soq  pal  par
        tar  lus  com  mic  tis
      ==
    ::                                                  ::  ++ptok:de-purl:html
    ++  ptok                                            ::  2616 token
      ;~  pose
        aln  zap  hax  buc  cen  pam  soq  tar  lus
        hep  dot  ket  cab  tic  bar  sig
      ==
    ::                                                  ::  ++scem:de-purl:html
    ++  scem                                            ::  2396 scheme
      %+  cook  |=(a=tape (crip (cass a)))
      ;~(plug alf (star ;~(pose aln lus hep dot)))
    ::                                                  ::  ++smeg:de-purl:html
    ++  smeg                                            ::  2396 segment
      (cook crip (star pcar))
    ::                                                  ::  ++tock:de-purl:html
    ++  tock                                            ::  6265 raw value
      (cook crip (plus pcok))
    ::                                                  ::  ++tosk:de-purl:html
    ++  tosk                                            ::  6265 quoted value
      ;~(pose tock (ifix [doq doq] tock))
    ::                                                  ::  ++toke:de-purl:html
    ++  toke                                            ::  2616 token
      (cook crip (plus ptok))
    ::                                                  ::  ++thor:de-purl:html
    ++  thor                                            ::  2396 host+port
      %+  cook  |*([* *] [+<+ +<-])
      ;~  plug
        thos
        ;~((bend) (easy ~) ;~(pfix col dim:ag))
      ==
    ::                                                  ::  ++thos:de-purl:html
    ++  thos                                            ::  2396 host, no local
      ;~  plug
        ;~  pose
          %+  stag  %&
          %+  sear                                      ::  LL parser weak here
            |=  a=(list @t)
            =+  b=(flop a)
            ?>  ?=(^ b)
            =+  c=(end 3 i.b)
            ?.(&((gte c 'a') (lte c 'z')) ~ [~ u=b])
          (most dot dlab)
        ::
          %+  stag  %|
          =+  tod=(ape:ag ted:ab)
          %+  bass  256
          ;~(plug tod (stun [3 3] ;~(pfix dot tod)))
        ==
      ==
    ::                                                  ::  ++yque:de-purl:html
    ++  yque                                            ::  query ending
      ;~  pose
        ;~(pfix wut yquy)
        (easy ~)
      ==
    ::                                                  ::  ++yquy:de-purl:html
    ++  yquy                                            ::  query
      ;~  pose
        ::  proper query
        ::
        %+  more
          ;~(pose pam mic)
        ;~(plug fque ;~(pose ;~(pfix tis fquu) (easy '')))
        ::
        ::  funky query
        ::
        %+  cook
          |=(a=tape [[%$ (crip a)] ~])
        (star pque)
      ==
    ::                                                  ::  ++zest:de-purl:html
    ++  zest                                            ::  2616 request-uri
      ;~  pose
        (stag %& (cook |=(a=purl a) auri))
        (stag %| ;~(plug apat yque))
      ==
    --  ::de-purl
  ::  +en-turf: encode +turf as a TLD-last domain string
  ::
  ++  en-turf
    |=  =turf
    ^-  @t
    (rap 3 (flop (join '.' turf)))
  ::  +de-turf: parse a TLD-last domain string into a TLD first +turf
  ::
  ++  de-turf
    |=  host=@t
    ^-  (unit turf)
    %+  rush  host
    %+  sear
      |=  =host:eyre
      ?.(?=(%& -.host) ~ (some p.host))
    thos:de-purl:html
  ::
  ::  MOVEME
  ::                                                    ::  ++fuel:html
  ++  fuel                                              ::  parse urbit fcgi
      |=  [bem=beam ced=noun:cred quy=quer]
      ^-  epic
      =+  qix=|-(`quay`?~(quy quy [[p q]:quy $(quy t.quy)]))
      [(malt qix) ;;(cred ced) bem]
  ::
  ++  hiss-to-request
    |=  =hiss
    ^-  request:http
    ::
    :*  ?-  p.q.hiss
          %conn  %'CONNECT'
          %delt  %'DELETE'
          %get   %'GET'
          %head  %'HEAD'
          %opts  %'OPTIONS'
          %post  %'POST'
          %put   %'PUT'
          %trac  %'TRACE'
        ==
    ::
      (crip (en-purl:html p.hiss))
    ::
      ^-  header-list:http
      ~!  q.q.hiss
      %+  turn  ~(tap by q.q.hiss)
      |=  [a=@t b=(list @t)]
      ^-  [@t @t]
      ?>  ?=(^ b)
      [a i.b]
    ::
      r.q.hiss
    ==
  --  ::  html
::                                                      ::
::::                      ++wired                       ::  wire formatting
  ::                                                    ::::
++  wired  ^?
  |%
  ::                                                    ::  ++dray:wired
  ++  dray                                              ::  load tuple in path
    ::
    ::  .=  ~[p=~.ack q=~.~sarnel r=~..y]
    ::  (dray ~[p=%tas q=%p r=%f] %ack ~sarnel &)
    ::
    =-  |*  [a=[@tas (pole @tas)] b=*]  ^-  (paf a)
        =>  .(b `,(tup -.a +.a)`b)
        ?~  +.a  [(scot -.a b) ~]
        [(scot -.a -.b) `,(paf +.a)`(..$ +.a +.b)]
    :-  paf=|*(a=(pole) ?~(a ,~ ,[(odo:raid ,-.a(. %ta)) ,(..$ +.a)]))
    ^=  tup
    |*  [a=@tas b=(pole @tas)]
    =+  c=(odo:raid a)
    ?~(b c ,[c (..$ ,-.b ,+.b)])
  ::                                                    ::  ++raid:wired
  ++  raid                                              ::  demand path odors
    ::
    ::  .=  [p=%ack q=~sarnel r=&]
    ::  (raid /ack/~sarnel+.y p=%tas q=%p r=%f ~)
    ::
    =-  |*  [a=path b=[@tas (pole @tas)]]
        =*  fog  (odo -.b)
        ?~  +.b  `fog`(slav -.b -.a)
        [`fog`(slav -.b -.a) (..$ +.a +.b)]
    ^=  odo
    |*  a=@tas
    |=  b=*
    =-  a(, (- b))                  ::  preserve face
    ?+  a   @
      %c  @c  %da  @da  %dr  @dr  %f   @f   %if  @if  %is  @is  %p   @p
      %u  @u  %uc  @uc  %ub  @ub  %ui  @ui  %ux  @ux  %uv  @uv  %uw  @uw
      %s  @s  %t   @t   %ta  @ta  %tas  @tas
    ==
::  ::                                                    ::  ++read:wired
::  ++  read                                              ::  parse odored path
::    =<  |*([a=path b=[@tas (pole @tas)]] ((+> b) a))
::    |*  b=[@tas (pole @tas)]
::    |=  a=path
::    ?~  a  ~
::    =+  hed=(slaw -.b i.a)
::    =*  fog  (odo:raid -.b)
::    ?~  +.b
::      ^-  (unit fog)
::      ?^(+.a ~ hed)
::    ^-  (unit [fog _(need *(..^$ +.b))])
::    (both hed ((..^$ +.b) +.a))
  --  ::wired
::                                                      ::
::::                      ++title                       ::  (2j) identity
  ::                                                    ::::
++  title
  ::  deep core: for vane use, with $roof for scrying
  ::
  ::    TODO: refactor to share high-level gates like +saxo
  ::          among the three cores
  ::
  =>  |%
      ++  sein
        |=  [rof=roof our=ship now=@da who=ship]
        ;;  ship
        =<  q.q  %-  need  %-  need
        (rof ~ %j `beam`[[our %sein %da now] /(scot %p who)])
      --
  ::  middle core: for userspace use, with .^
  ::
  =>  |%
      ::                                                ::  ++clan:title
      ++  clan                                          ::  ship to rank
        |=  who=ship
        ^-  rank
        =/  wid  (met 3 who)
        ?:  (lte wid 1)   %czar
        ?:  =(2 wid)      %king
        ?:  (lte wid 4)   %duke
        ?:  (lte wid 8)   %earl
        ?>  (lte wid 16)  %pawn
      ::                                                ::  ++rank:title
      +$  rank  ?(%czar %king %duke %earl %pawn)        ::  ship width class
      ::                                                ::  ++name:title
      ++  name                                          ::  identity
        |=  who=ship
        ^-  ship
        ?.  ?=(%earl (clan who))  who
        (sein who)
      ::                                                ::  ++saxo:title
      ++  saxo                                          ::  autocanon
        |=  who=ship
        ^-  (list ship)
        =/  dad  (sein who)
        [who ?:(=(who dad) ~ $(who dad))]
      ::                                                ::  ++sein:title
      ++  sein                                          ::  autoboss
        |=  who=ship
        ^-  ship
        =/  mir  (clan who)
        ?-  mir
          %czar  who
          %king  (end 3 who)
          %duke  (end 4 who)
          %earl  (end 5 who)
          %pawn  (end 4 who)
        ==
      --
  ::  surface core: stateless queries for default numeric sponsorship
  ::
  |%
  ::                                                    ::  ++cite:title
  ++  cite                                              ::  render ship
    |=  who=@p
    ^-  tape
    =/  wid  (met 4 who)
    ?:  (lte wid 2)  (scow %p who)
    ?:  (lte wid 4)
      =/  nom  (scow %p (end 5 who))
      :(weld (scag 7 nom) "^" (slag 8 nom))
    %-  trip
    %+  rap  3
    :~  '~'
        (tos:po (cut 3 [(dec (mul wid 2)) 1] who))
        (tod:po (cut 3 [(mul (dec wid) 2) 1] who))
        '_'
        (tos:po (cut 3 [1 1] who))
        (tod:po (end 3 who))
    ==
  ::                                                    ::  ++saxo:title
  ++  saxo                                              ::  autocanon
    |=  [our=ship now=@da who=ship]
    .^  (list ship)
        %j
        /(scot %p our)/saxo/(scot %da now)/(scot %p who)
    ==
  ::                                                    ::  ++sein:title
  ++  sein                                              ::  autoboss
    |=  [our=ship now=@da who=ship]
    .^  ship
        %j
        /(scot %p our)/sein/(scot %da now)/(scot %p who)
    ==
  ::                                                    ::  ++team:title
  ++  team                                              ::  our / our moon
    |=  [our=ship who=ship]
    ^-  ?
    ?|  =(our who)
        &(?=(%earl (clan who)) =(our (^sein who)))
    ==
  --  ::title
::                                                      ::
::::                      ++milly                       ::  (2k) milliseconds
  ::                                                    ::::
++  milly  ^|
  |_  now=@da
  ::                                                    ::  ++around:milly
  ++  around                                            ::  relative msec
    |=  wen=@da
    ^-  @tas
    ?:  =(wen now)  %now
    ?:  (gth wen now)
      (cat 3 (scot %ud (msec (sub wen now))) %ms)
    (cat 3 '-' $(now wen, wen now))
  ::
  ++  about                                             ::  ++about:milly
    |=  wun=(unit @da)                                  ::  unit relative msec
    ^-  @tas
    ?~(wun %no (around u.wun))
  ::                                                    ::  ++mill:milly
  ++  mill                                              ::  msec diff
    |=  one=@dr
    ^-  @tas
    ?:  =(`@`0 one)  '0ms'
    (cat 3 (scot %ud (msec one)) %ms)
  ::                                                    ::  ++msec:milly
  ++  msec                                              ::  @dr to @ud ms
    |=(a=@dr `@ud`(div a (div ~s1 1.000)))
  ::                                                    ::  ++mull:milly
  ++  mull                                              ::  unit msec diff
    |=  une=(unit @dr)
    ^-  @tas
    ?~(une %no (mill u.une))
  --
::
::::
  ::
++  contain  ^?
  |%
  ::  +by-clock: interface core for a cache using the clock replacement algorithm
  ::
  ::    Presents an interface for a mapping, but somewhat specialized, and with
  ::    stateful accessors. The clock's :depth parameter is used as the maximum
  ::    freshness that an entry can have. The standard clock algorithm has a depth
  ::    of 1, meaning that a single sweep of the arm will delete the entry. For
  ::    more scan resistance, :depth can be set to a higher number.
  ::
  ::    Internally, :clock maintains a :lookup of type
  ::    `(map key-type [val=val-type fresh=@ud])`, where :depth.clock is the
  ::    maximum value of :fresh. Looking up a key increments its freshness, and a
  ::    sweep of the clock arm decrements its freshness.
  ::
  ::    The clock arm is stored as :queue, which is a `(qeu key-type)`. The head
  ::    of the queue represents the position of the clock arm. New entries are
  ::    inserted at the tail of the queue. When the clock arm sweeps, it
  ::    pops the head off the queue. If the :fresh of the head's entry in :lookup
  ::    is 0, remove the entry from the mapping and replace it with the new entry.
  ::    Otherwise, decrement the entry's freshness, put it back at the tail of
  ::    the queue, and pop the next head off the queue and try again.
  ::
  ::    Cache entries must be immutable: a key cannot be overwritten with a new
  ::    value. This property is enforced for entries currently stored in the
  ::    cache, but it is not enforced for previously deleted entries, since we
  ::    no longer remember what that key's value was supposed to be.
  ::
  ++  by-clock
    |*  [key-type=mold val-type=mold]
    |_  clock=(clock key-type val-type)
    ::  +get: looks up a key, marking it as fresh
    ::
    ++  get
      |=  key=key-type
      ^-  [(unit val-type) _clock]
      ::
      =+  maybe-got=(~(get by lookup.clock) key)
      ?~  maybe-got
        [~ clock]
      ::
      =.  clock  (freshen key)
      ::
      [`val.u.maybe-got clock]
    ::  +put: add a new cache entry, possibly removing an old one
    ::
    ++  put
      |=  [key=key-type val=val-type]
      ^+  clock
      ::  do nothing if our size is 0 so we don't decrement-underflow
      ::
      ?:  =(0 max-size.clock)
        clock
      ::  no overwrite allowed, but allow duplicate puts
      ::
      ?^  existing=(~(get by lookup.clock) key)
        ::  val must not change
        ::
        ?>  =(val val.u.existing)
        ::
        (freshen key)
      ::
      =?  clock  =(max-size.clock size.clock)
        evict
      ::
      %_  clock
        size    +(size.clock)
        lookup  (~(put by lookup.clock) key [val 1])
        queue   (~(put to queue.clock) key)
      ==
    ::  +freshen: increment the protection level on an entry
    ::
    ++  freshen
      |=  key=key-type
      ^+  clock
      %_    clock
          lookup
        %+  ~(jab by lookup.clock)  key
        |=  entry=[val=val-type fresh=@ud]
        entry(fresh (min +(fresh.entry) depth.clock))
      ==
    ::  +resize: changes the maximum size, removing entries if needed
    ::
    ++  resize
      |=  new-max=@ud
      ^+  clock
      ::
      =.  max-size.clock  new-max
      ::
      ?:  (gte new-max size.clock)
        clock
      ::
      (trim (sub size.clock new-max))
    ::  +evict: remove an entry from the cache
    ::
    ++  evict
      ^+  clock
      ::
      =.  size.clock  (dec size.clock)
      ::
      |-
      ^+  clock
      ::
      =^  old-key  queue.clock  ~(get to queue.clock)
      =/  old-entry  (~(got by lookup.clock) old-key)
      ::
      ?:  =(0 fresh.old-entry)
        clock(lookup (~(del by lookup.clock) old-key))
      ::
      %_    $
          lookup.clock
        (~(put by lookup.clock) old-key old-entry(fresh (dec fresh.old-entry)))
      ::
          queue.clock
        (~(put to queue.clock) old-key)
      ==
    ::  +trim: remove :count entries from the cache
    ::
    ++  trim
      |=  count=@ud
      ^+  clock
      ?:  =(0 count)
        clock
      $(count (dec count), clock evict)
    ::  +purge: removes all cache entries
    ::
    ++  purge
      ^+  clock
      %_  clock
        lookup  ~
        queue   ~
        size    0
      ==
    --
  ::  +to-capped-queue: interface door for +capped-queue
  ::
  ::    Provides a queue of a limited size where pushing additional items will
  ::    force pop the items at the front of the queue.
  ::
  ++  to-capped-queue
    |*  item-type=mold
    |_  queue=(capped-queue item-type)
    ::  +put: enqueue :item, possibly popping and producing an old item
    ::
    ++  put
      |=  item=item-type
      ^-  [(unit item-type) _queue]
      ::   are we already at max capacity?
      ::
      ?.  =(size.queue max-size.queue)
        ::  we're below max capacity, so push and increment size
        ::
        =.  queue.queue  (~(put to queue.queue) item)
        =.  size.queue   +(size.queue)
        ::
        [~ queue]
      ::  max is zero, the oldest item to return is the one which just went in.
      ::
      ?:  =(~ queue.queue)
        [`item queue]
      ::  we're at max capacity, so pop before pushing; size is unchanged
      ::
      =^  oldest  queue.queue  ~(get to queue.queue)
      =.  queue.queue          (~(put to queue.queue) item)
      ::
      [`oldest queue]
    ::  +get: pop an item off the queue, adjusting size
    ::
    ++  get
      ^-  [item-type _queue]
      ::
      =.  size.queue           (dec size.queue)
      =^  oldest  queue.queue  ~(get to queue.queue)
      ::
      [oldest queue]
    ::  change the :max-size of the queue, popping items if necessary
    ::
    ++  resize
      =|  pops=(list item-type)
      |=  new-max=@ud
      ^+  [pops queue]
      ::  we're not overfull, so no need to pop off more items
      ::
      ?:  (gte new-max size.queue)
        [(flop pops) queue(max-size new-max)]
      ::  we're above capacity; pop an item off and recurse
      ::
      =^  oldest  queue  get
      ::
      $(pops [oldest pops])
    --
  --
::                                                      ::
::::                      ++userlib                     ::  (2u) non-vane utils
  ::                                                    ::::
++  userlib  ^?
  |%
  ::                                                    ::
  ::::                    ++chrono:userlib              ::  (2uB) time
    ::                                                  ::::
  ++  chrono  ^?
    |%
    ::  +from-unix: unix seconds to @da
    ::
    ++  from-unix
      |=  timestamp=@ud
      ^-  @da
      %+  add  ~1970.1.1
      (mul timestamp ~s1)
    ::  +from-unix-ms: unix milliseconds to @da
    ::
    ++  from-unix-ms
      |=  timestamp=@ud
      ^-  @da
      %+  add  ~1970.1.1
      (div (mul ~s1 timestamp) 1.000)
    ::                                                  ::  ++dawn:chrono:
    ++  dawn                                            ::  Jan 1 weekday
      |=  yer=@ud
      =+  yet=(sub yer 1)
      %-  mod  :_  7
      ;:  add
        1
        (mul 5 (mod yet 4))
        (mul 4 (mod yet 100))
        (mul 6 (mod yet 400))
      ==
    ::                                                  ::  ++daws:chrono:
    ++  daws                                            ::  date weekday
      |=  yed=date
      %-  mod  :_  7
      %+  add
        (dawn y.yed)
      (sub (yawn [y.yed m.yed d.t.yed]) (yawn y.yed 1 1))
    ::                                                  ::  ++deal:chrono:
    ++  deal                                            ::  to leap sec time
      |=  yer=@da
      =+  n=0
      =+  yud=(yore yer)
      |-  ^-  date
      ?:  (gte yer (add (snag n lef:yu) ~s1))
        (yore (year yud(s.t (add n s.t.yud))))
      ?:  &((gte yer (snag n lef:yu)) (lth yer (add (snag n lef:yu) ~s1)))
        yud(s.t (add +(n) s.t.yud))
      ?:  =(+(n) (lent lef:yu))
        (yore (year yud(s.t (add +(n) s.t.yud))))
      $(n +(n))
    ::                                                  ::  ++lead:chrono:
    ++  lead                                            ::  from leap sec time
      |=  ley=date
      =+  ler=(year ley)
      =+  n=0
      |-  ^-  @da
      =+  led=(sub ler (mul n ~s1))
      ?:  (gte ler (add (snag n les:yu) ~s1))
        led
      ?:  &((gte ler (snag n les:yu)) (lth ler (add (snag n les:yu) ~s1)))
        ?:  =(s.t.ley 60)
          (sub led ~s1)
        led
      ?:  =(+(n) (lent les:yu))
        (sub led ~s1)
      $(n +(n))
    ::                                                  ::  ++dust:chrono:
    ++  dust                                            ::  print UTC format
      |=  yed=date
      ^-  tape
      =+  wey=(daws yed)
      =/  num  (d-co:co 1)  :: print as decimal without dots
      =/  pik  |=([n=@u t=wall] `tape`(scag 3 (snag n t)))
      ::
      "{(pik wey wik:yu)}, ".
      "{(num d.t.yed)} {(pik (dec m.yed) mon:yu)} {(num y.yed)} ".
      "{(num h.t.yed)}:{(num m.t.yed)}:{(num s.t.yed)} +0000"
    ::                                                  ::  ++stud:chrono:
    ++  stud                                            ::  parse UTC format
      =<  |=  a=cord                                    ::  expose parsers
          %+  biff  (rush a (more sepa elem))
          |=  b=(list _(wonk *elem))  ^-  (unit date)
          =-  ?.((za:dejs:format -) ~ (some (zp:dejs:format -)))
          ^+  =+  [*date u=unit]
              *[(u _[a y]) (u _m) (u _d.t) (u _+.t) ~]
          :~
              |-(?~(b ~ ?.(?=(%y -.i.b) $(b t.b) `+.i.b)))
              |-(?~(b ~ ?.(?=(%m -.i.b) $(b t.b) `+.i.b)))
              |-(?~(b ~ ?.(?=(%d -.i.b) $(b t.b) `+.i.b)))
              |-(?~(b ~ ?.(?=(%t -.i.b) $(b t.b) `+.i.b)))
          ==
      |%
      ::                                                ::  ++snug:stud:chrono:
      ++  snug                                          ::  position in list
        |=  a=(list tape)
        |=  b=tape
        =+  [pos=1 len=(lent b)]
        |-  ^-  (unit @u)
        ?~  a  ~
        ?:  =(b (scag len i.a))
          `pos
        $(pos +(pos), a t.a)
      ::                                                ::  ++sepa:stud:chrono:
      ++  sepa                                          ::  separator
        ;~(pose ;~(plug com (star ace)) (plus ace))
      ::                                                ::  ++elem:stud:chrono:
      ++  elem                                          ::  date element
        ;~  pose
          (stag %t t)  (stag %y y)  (stag %m m)  (stag %d d)
          (stag %w w)  (stag %z z)
        ==
      ::                                                ::  ++y:stud:chrono:
      ++  y                                             ::  year
        (stag %& (bass 10 (stun 3^4 dit)))
      ::                                                ::  ++m:stud:chrono:
      ++  m                                             ::  month
        (sear (snug mon:yu) (plus alf))
      ::                                                ::  ++d:stud:chrono:
      ++  d                                             ::  day
        (bass 10 (stun 1^2 dit))
      ::                                                ::  ++t:stud:chrono:
      ++  t                                             ::  hours:minutes:secs
        %+  cook  |=([h=@u @ m=@u @ s=@u] ~[h m s])
        ;~(plug d col d col d)
      ::
      ::  XX day of week is currently unchecked, and
      ::  timezone outright ignored.
      ::                                                ::  ++w:stud:chrono:
      ++  w                                             ::  day of week
        (sear (snug wik:yu) (plus alf))
      ::                                                ::  ++z:stud:chrono:
      ++  z                                             ::  time zone
        ;~(plug (mask "-+") dd dd)
      ::                                                ::  ++dd:stud:chrono:
      ++  dd                                            ::  two digits
        (bass 10 (stun 2^2 dit))
      --  ::
    ::                                                  ::  ++unm:chrono:userlib
    ++  unm                                             ::  Urbit to Unix ms
      |=  a=@da
      =-  (div (mul - 1.000) ~s1)
      (sub (add a (div ~s1 2.000)) ~1970.1.1)
    ::                                                  ::  ++unt:chrono:userlib
    ++  unt                                             ::  Urbit to Unix time
      |=  a=@da
      (div (sub a ~1970.1.1) ~s1)
    ::                                                  ::  ++yu:chrono:userlib
    ++  yu                                              ::  UTC format constants
      |%
      ::                                                ::  ++mon:yu:chrono:
      ++  mon                                           ::  months
        ^-  (list tape)
        :~  "January"  "February"  "March"  "April"  "May"  "June"  "July"
            "August"  "September"  "October"  "November"  "December"
        ==
      ::                                                ::  ++wik:yu:chrono:
      ++  wik                                           ::  weeks
        ^-  (list tape)
        :~  "Sunday"  "Monday"  "Tuesday"  "Wednesday"  "Thursday"
            "Friday"  "Saturday"
        ==
      ::                                                ::  ++lef:yu:chrono:
      ++  lef                                           ::  leapsecond dates
        ^-  (list @da)
        :~  ~2016.12.31..23.59.59   ~2015.6.30..23.59.59
            ~2012.6.30..23.59.59    ~2008.12.31..23.59.58
            ~2005.12.31..23.59.57   ~1998.12.31..23.59.56
            ~1997.6.30..23.59.55    ~1995.12.31..23.59.54
            ~1994.6.30..23.59.53    ~1993.6.30..23.59.52
            ~1992.6.30..23.59.51    ~1990.12.31..23.59.50
            ~1989.12.31..23.59.49   ~1987.12.31..23.59.48
            ~1985.6.30..23.59.47    ~1983.6.30..23.59.46
            ~1982.6.30..23.59.45    ~1981.6.30..23.59.44
            ~1979.12.31..23.59.43   ~1978.12.31..23.59.42
            ~1977.12.31..23.59.41   ~1976.12.31..23.59.40
            ~1975.12.31..23.59.39   ~1974.12.31..23.59.38
            ~1973.12.31..23.59.37   ~1972.12.31..23.59.36
            ~1972.6.30..23.59.35
        ==
      ::
      ::  +les:yu:chrono: leapsecond days
      ::
      ::    https://www.ietf.org/timezones/data/leap-seconds.list
      ::
      ++  les
        ^-  (list @da)
        :~  ~2017.1.1  ~2015.7.1  ~2012.7.1  ~2009.1.1  ~2006.1.1  ~1999.1.1
            ~1997.7.1  ~1996.1.1  ~1994.7.1  ~1993.7.1  ~1992.7.1  ~1991.1.1
            ~1990.1.1  ~1988.1.1  ~1985.7.1  ~1983.7.1  ~1982.7.1  ~1981.7.1
            ~1980.1.1  ~1979.1.1  ~1978.1.1  ~1977.1.1  ~1976.1.1  ~1975.1.1
            ~1974.1.1  ~1973.1.1  ~1972.7.1
        ==
      --  ::yu
    --  ::chrono
  ::                                                    ::
  ::::                    ++space:userlib               ::  (2uC) file utils
    ::                                                  ::::
  ++  space  ^?
    =,  clay
    |%
    ::                                                  ::  ++feel:space:userlib
    ++  feel                                            ::  simple file write
      |=  [pax=path val=cage]
      ^-  miso
      =+  dir=.^(arch %cy pax)
      ?~  fil.dir  [%ins val]
      [%mut val]
    ::                                                  ::  ++file:space:userlib
    ++  file                                            ::  simple file load
      |=  pax=path
      ^-  (unit)
      =+  dir=.^(arch %cy pax)
      ?~(fil.dir ~ [~ .^(* %cx pax)])
    ::                                                  ::  ++foal:space:userlib
    ++  foal                                            ::  high-level write
      |=  [pax=path val=cage]
      ^-  toro
      ?>  ?=([* * * *] pax)
      [i.t.pax [%& [[[t.t.t.pax (feel pax val)] ~]]]]
    ::                                                  ::  ++fray:space:userlib
    ++  fray                                            ::  high-level delete
      |=  pax=path
      ^-  toro
      ?>  ?=([* * * *] pax)
      [i.t.pax [%& [[[t.t.t.pax [%del ~]] ~]]]]
    ::                                                  ::  ++furl:space:userlib
    ++  furl                                            ::  unify changes
      |=  [one=toro two=toro]
      ^-  toro
      ~|  %furl
      ?>  ?&  =(p.one p.two)                            ::  same path
              &(?=(%& -.q.one) ?=(%& -.q.two))          ::  both deltas
          ==
      [p.one [%& (weld p.q.one p.q.two)]]
    --  ::space
  ::                                                    ::
  ::::                  ++unix:userlib                  ::  (2uD) unix line-list
    ::                                                  ::::
  ++  unix  ^?
    |%
    ::                                                  ::  ++lune:unix:userlib
    ++  lune                                            ::  cord by unix line
      ~%  %lune  ..part  ~
      |=  txt=@t
      ?~  txt
        ^-  (list @t)  ~
      =+  [byt=(rip 3 txt) len=(met 3 txt)]
      =|  [lin=(list @t) off=@]
      ^-  (list @t)
      %-  flop
      |-  ^+  lin
      ?:  =(off len)
        ~|  %noeol  !!
      ?:  =((snag off byt) 10)
        ?:  =(+(off) len)
          [(rep 3 (scag off byt)) lin]
        %=  $
          lin  [(rep 3 (scag off byt)) lin]
          byt  (slag +(off) byt)
          len  (sub len +(off))
          off  0
        ==
      $(off +(off))
    ::                                                  ::  ++nule:unix:userlib
    ++  nule                                            ::  lines to unix cord
      ~%  %nule  ..part  ~
      |=  lin=(list @t)
      ^-  @t
      %+  can  3
      %+  turn  lin
      |=  t=@t
      [+((met 3 t)) (cat 3 t 10)]
    --
  ::                                                    ::
  ::::                    ++scanf:userlib               ::  (2uF) exterpolation
    ::                                                  ::::
  ++  scanf
    =<  |*  [tape (pole _;/(*[$^(rule tape)]))]         ::  formatted scan
        =>  .(+< [a b]=+<)
        (scan a (parsf b))
    |%
    ::                                                  ::  ++parsf:scanf:
    ++  parsf                                           ::  make parser from:
      |*  a=(pole _;/(*[$^(rule tape)]))                ::  ;"chars{rule}chars"
      =-  (cook - (boil (norm a)))
      |*  (list)
      ?~  +<  ~
      ?~  t  i
      [i $(+< t)]
    ::
    ::  .=  (boil ~[[& dim] [| ", "] [& dim]]:ag)
    ::  ;~(plug dim ;~(pfix com ace ;~(plug dim (easy)))):ag
    ::
    ::                                                  ::  ++boil:scanf:userlib
    ++  boil                                            ::
      |*  (list (each rule tape))
      ?~  +<  (easy ~)
      ?:  ?=(%| -.i)  ;~(pfix (jest (crip p.i)) $(+< t))
      %+  cook  |*([* *] [i t]=+<)
      ;~(plug p.i $(+< t))
    ::
    ::  .=  (norm [;"{n}, {n}"]:n=dim:ag)  ~[[& dim] [| ", "] [& dim]]:ag
    ::
    ::                                                  ::  ++norm:scanf:userlib
    ++  norm                                            ::
      |*  (pole _;/(*[$^(rule tape)]))
      ?~  +<  ~
      =>  .(+< [i=+<- t=+<+])
      :_  t=$(+< t)
      =+  rul=->->.i
      ^=  i
      ?~  rul     [%| p=rul]
      ?~  +.rul   [%| p=rul]
      ?@  &2.rul  [%| p=;;(tape rul)]
      [%& p=rul]
    --  ::scanf
  --
::  +harden: coerce %soft $hobo or pass-through
::
++  harden
  |*  task=mold
  |=  wrapped=(hobo task)
  ^-  task
  ?.  ?=(%soft -.wrapped)
    wrapped
  ;;(task +.wrapped)
::
::
++  balk
  =<  bulk
  !:
  |%
  +$  bulk
    $:  [her=ship rif=rift lyf=life]
        [van=@ta car=@ta cas=case]
        spr=spur
    ==
  ::
  ++  de-part
    |=  [=ship =rift =life =(pole knot)]
    ^-  (unit bulk)
    ?.  ?=([van=@ car=@ cas=@ spr=*] pole)  ~
    ?~  cas=(de-case cas.pole)   ~
    :-  ~
    :*  [ship rift life]
        [van.pole car.pole u.cas]
        spr.pole
    ==
  ::
  ++  de-path-soft
    |=  =(pole knot)
    ^-  (unit bulk)
    ::  [ship rift life vane care case path]
    ?.  ?=([her=@ rif=@ lyf=@ van=@ car=@ cas=@ spr=*] pole)
      ~
    ?~  her=(slaw %p her.pole)   ~
    ?~  rif=(slaw %ud rif.pole)  ~
    ?~  lyf=(slaw %ud lyf.pole)  ~
    ?~  cas=(de-case cas.pole)   ~
    :-  ~
    :*  [u.her u.rif u.lyf]
        [van.pole car.pole u.cas]
        spr.pole
    ==
  ::
  ++  de-path
    |=  =path
    ^-  bulk
    (need (de-path-soft +<))
  ::
  ++  en-path
    |=  =bulk
    ^-  path
    :*  (scot %p her.bulk)
        (scot %ud rif.bulk)
        (scot %ud lyf.bulk)
        van.bulk
        car.bulk
        (scot cas.bulk)
        spr.bulk
    ==
  ::
  ++  en-roof
    |=  =bulk
    ^-  [vis=view bem=beam]
    =/  [des=desk pax=path]
      ?^  spr.bulk  spr.bulk
      [%$ ~]
    =/  bem=beam  =,(bulk [[her des cas] pax])
    =+  vis=(cat 3 van.bulk car.bulk)
    [vis bem]
  --
--<|MERGE_RESOLUTION|>--- conflicted
+++ resolved
@@ -4,11 +4,7 @@
 =>  ..lull
 ~%  %zuse  ..part  ~
 |%
-<<<<<<< HEAD
 ++  zuse  %417
-=======
-++  zuse  %418
->>>>>>> 591bdf45
 ::                                                      ::  ::
 ::::                                                    ::  ::  (2) engines
   ::                                                    ::  ::
