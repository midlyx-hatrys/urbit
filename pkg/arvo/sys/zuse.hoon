::  /sys/zuse
::  %reference/1
::  %zuse: arvo library
::
::  %zuse is two nested cores: the first for models
::  (data structures), the second for engines (functions
::  or classes).
::
::  each of these stages is split into cores for each of
::  arvo's eight major vanes (kernel modules).  these are:
::
::      - %ames: networking         (rhymes with "games")
::      - %behn: scheduling         ("bane")
::      - %clay: revision control   ("play")
::      - %dill: console            ("pill")
::      - %eyre: http server        ("fair")
::      - %gall: application        ("ball")
::      - %iris: http client        ("virus")
::      - %jael: security           ("jail")
::
::  with %zuse in your core, the engines of any vane are
::  available at `engine:vane`.  the models (molds) are
::  available at `mold:^vane`.
::
::  every model or engine in %zuse is attached to some
::  vane, but any vane can use it (in its namespace),
::  as can any normal user-level code.
::
::  it's important to keep %zuse minimal.  models and
::  engines not used outside a vane should stay inside
::  that vane.
~%  %zuse  +>  ~
=>
::                                                      ::  ::
::::                                                    ::  ::  (1) models
  ::                                                    ::  ::
|%
::  #  %misc
::
::  miscellaneous systems types
::+|
::  +capped-queue: a +qeu with a maximum number of entries
::
++  capped-queue
  |$  [item-type]
  $:  queue=(qeu item-type)
      size=@ud
      max-size=_64
  ==
::  +clock: polymorphic cache type for use with the clock replacement algorithm
::
::     The +by-clock core wraps interface arms for manipulating a mapping from
::     :key-type to :val-type. Detailed docs for this type can be found there.
::
++  clock
  |$  ::  key-type: mold of keys
      ::  val-type: mold of values
      ::
      [key-type val-type]
  $:  lookup=(map key-type [val=val-type fresh=@ud])
      queue=(qeu key-type)
      size=@ud
      max-size=_2.048
      depth=_1
  ==
::
+$  deco  ?(~ %bl %br %un)                              ::  text decoration
+$  json                                                ::  normal json value
  $@  ~                                                 ::  null
  $%  [%a p=(list json)]                                ::  array
      [%b p=?]                                          ::  boolean
      [%o p=(map @t json)]                              ::  object
      [%n p=@ta]                                        ::  number
      [%s p=@t]                                         ::  string
  ==                                                    ::
+$  life  @ud                                           ::  ship key revision
+$  rift  @ud                                           ::  ship continuity
+$  mime  (pair mite octs)                              ::  mimetyped data
+$  octs  (pair @ud @)                                  ::  octet-stream
+$  sock  (pair ship ship)                              ::  outgoing [our his]
+$  stub  (list (pair stye (list @c)))                  ::  styled unicode
+$  stye  (pair (set deco) (pair tint tint))            ::  decos/bg/fg
+$  styl  %+  pair  (unit deco)                         ::  cascading style
          (pair (unit tint) (unit tint))                ::
+$  styx  (list $@(@t (pair styl styx)))                ::  styled text
+$  tint  ?(%r %g %b %c %m %y %k %w %~)                 ::  text color
+$  turf  (list @t)                                     ::  domain, tld first
::                                                      ::
::::                      ++jstd                        ::  json standards structures
  ::                                                    ::::
++  jstd
  |%
  ++  rpc
    |%
    +$  request
      $:  id=@t
          method=@t
          params=request-params
      ==
    ::
    +$  request-params
      $%  [%list (list json)]
          [%object (list (pair @t json))]
      ==
    +$  response
      $~  [%fail *httr:eyre]
      $%  [%result id=@t res=json]
          [%error id=@t code=@t message=@t]  ::TODO  data?
          [%fail hit=httr:eyre]
          [%batch bas=(list response)]
      ==
    --
  --
::                                                      ::::
::::                      ++ethereum-types                ::  eth surs for jael
  ::                                                    ::::
++  ethereum-types
  |%
  ::  ethereum address, 20 bytes.
  ::
  ++  address  @ux
  ::  event location
  ::
  +$  event-id  [block=@ud log=@ud]
  ::
  ++  events  (set event-id)
  --
::                                                      ::::
::::                      ++azimuth-types                 ::  az surs for jael
  ::                                                    ::::
++  azimuth-types
  =,  ethereum-types
  |%
  ++  point
    $:  ::  ownership
        ::
        $=  own
        $:  owner=address
            management-proxy=address
            voting-proxy=address
            transfer-proxy=address
        ==
      ::
        ::  networking
        ::
        $=  net
        %-  unit
        $:  =life
            =pass
            continuity-number=@ud
            sponsor=[has=? who=@p]
            escape=(unit @p)
        ==
      ::
        ::  spawning
        ::
        $=  kid
        %-  unit
        $:  spawn-proxy=address
            spawned=(set @p)  ::TODO  sparse range, pile, see old jael ++py
        ==
    ==
  ::
  +$  dnses  [pri=@t sec=@t ter=@t]
  ::
  ++  diff-azimuth
    $%  [%point who=@p dif=diff-point]
        [%dns dnses]
    ==
  ::
  ++  diff-point
    $%  [%full new=point]                           ::
        [%owner new=address]                        ::  OwnerChanged
        [%activated who=@p]                         ::  Activated
        [%spawned who=@p]                           ::  Spawned
        [%keys =life =pass]                         ::  ChangedKeys
        [%continuity new=@ud]                       ::  BrokeContinuity
        [%sponsor new=[has=? who=@p]]               ::  EscapeAcc/LostSpons
        [%escape new=(unit @p)]                     ::  EscapeReq/Can
        [%management-proxy new=address]             ::  ChangedManagementPro
        [%voting-proxy new=address]                 ::  ChangedVotingProxy
        [%spawn-proxy new=address]                  ::  ChangedSpawnProxy
        [%transfer-proxy new=address]               ::  ChangedTransferProxy
    ==
  --
::  +vane-task: general tasks shared across vanes
::
+$  vane-task
  $~  [%born ~]
  $%  ::  i/o device replaced (reset state)
      ::
      [%born ~]
      ::  error report
      ::
      [%crud p=@tas q=(list tank)]
      ::  boot completed (XX legacy)
      ::
      [%init p=ship]
      ::  trim state (in response to memory pressure)
      ::
      [%trim p=@ud]
      ::  kernel upgraded
      ::
      [%vega ~]
      ::  receive message via %ames
      ::
      ::    TODO: move .vane from $plea to here
      ::
      [%plea =ship =plea:ames]
  ==
::                                                      ::::
::::                      ++http                        ::
  ::                                                    ::::
::  http: shared representations of http concepts
::
++  http  ^?
  |%
  ::  +header-list: an ordered list of http headers
  ::
  +$  header-list
    (list [key=@t value=@t])
  ::  +method: exhaustive list of http verbs
  ::
  +$  method
    $?  %'CONNECT'
        %'DELETE'
        %'GET'
        %'HEAD'
        %'OPTIONS'
        %'POST'
        %'PUT'
        %'TRACE'
    ==
  ::  +request: a single http request
  ::
  +$  request
    $:  ::  method: http method
        ::
        method=method
        ::  url: the url requested
        ::
        ::    The url is not escaped. There is no escape.
        ::
        url=@t
        ::  header-list: headers to pass with this request
        ::
        =header-list
        ::  body: optionally, data to send with this request
        ::
        body=(unit octs)
    ==
  ::  +response-header: the status code and header list on an http request
  ::
  ::    We separate these away from the body data because we may not wait for
  ::    the entire body before we send a %progress to the caller.
  ::
  +$  response-header
    $:  ::  status: http status code
        ::
        status-code=@ud
        ::  headers: http headers
        ::
        headers=header-list
    ==
  ::  +http-event: packetized http
  ::
  ::    Urbit treats Earth's HTTP servers as pipes, where Urbit sends or
  ::    receives one or more %http-events. The first of these will always be a
  ::    %start or an %error, and the last will always be %cancel or will have
  ::    :complete set to %.y to finish the connection.
  ::
  ::    Calculation of control headers such as 'Content-Length' or
  ::    'Transfer-Encoding' should be performed at a higher level; this structure
  ::    is merely for what gets sent to or received from Earth.
  ::
  +$  http-event
    $%  ::  %start: the first packet in a response
        ::
        $:  %start
            ::  response-header: first event information
            ::
            =response-header
            ::  data: data to pass to the pipe
            ::
            data=(unit octs)
            ::  whether this completes the request
            ::
            complete=?
        ==
        ::  %continue: every subsequent packet
        ::
        $:  %continue
            ::  data: data to pass to the pipe
            ::
            data=(unit octs)
            ::  complete: whether this completes the request
            ::
            complete=?
        ==
        ::  %cancel: represents unsuccessful termination
        ::
        [%cancel ~]
    ==
  ::  +get-header: returns the value for :header, if it exists in :header-list
  ::
  ++  get-header
    |=  [header=@t =header-list]
    ^-  (unit @t)
    ::
    ?~  header-list
      ~
    ::
    ?:  =(key.i.header-list header)
      `value.i.header-list
    ::
    $(header-list t.header-list)
  ::  +set-header: sets the value of an item in the header list
  ::
  ::    This adds to the end if it doesn't exist.
  ::
  ++  set-header
    |=  [header=@t value=@t =header-list]
    ^-  ^header-list
    ::
    ?~  header-list
      ::  we didn't encounter the value, add it to the end
      ::
      [[header value] ~]
    ::
    ?:  =(key.i.header-list header)
      [[header value] t.header-list]
    ::
    [i.header-list $(header-list t.header-list)]
  ::  +delete-header: removes the first instance of a header from the list
  ::
  ++  delete-header
    |=  [header=@t =header-list]
    ^-  ^header-list
    ::
    ?~  header-list
      ~
    ::  if we see it in the list, remove it
    ::
    ?:  =(key.i.header-list header)
      t.header-list
    ::
    [i.header-list $(header-list t.header-list)]
  ::  +unpack-header: parse header field values
  ::
  ++  unpack-header
    |^  |=  value=@t
        ^-  (unit (list (map @t @t)))
        (rust (cass (trip value)) values)
    ::
    ++  values
      %+  more
        (ifix [. .]:(star ;~(pose ace (just '\09'))) com)
      pairs
    ::
    ++  pairs
      %+  cook
        ~(gas by *(map @t @t))
      %+  most  (ifix [. .]:(star ace) mic)
      ;~(plug token ;~(pose ;~(pfix tis value) (easy '')))
    ::
    ++  value
      ;~(pose token quoted-string)
    ::
    ++  token                                         ::  7230 token
      %+  cook  crip
      ::NOTE  this is ptok:de-purl:html, but can't access that here
      %-  plus
      ;~  pose
        aln  zap  hax  buc  cen  pam  soq  tar  lus
        hep  dot  ket  cab  tic  bar  sig
      ==
    ::
    ++  quoted-string                                 ::  7230 quoted string
      %+  cook  crip
      %+  ifix  [. .]:;~(less (jest '\\"') doq)
      %-  star
      ;~  pose
        ;~(pfix bas ;~(pose (just '\09') ace prn))
        ;~(pose (just '\09') ;~(less (mask "\22\5c\7f") (shim 0x20 0xff)))
      ==
    --
  ::  +simple-payload: a simple, one event response used for generators
  ::
  +$  simple-payload
    $:  ::  response-header: status code, etc
        ::
        =response-header
        ::  data: the data returned as the body
        ::
        data=(unit octs)
    ==
  --
::                                                      ::::
::::                      ++ames                          ::  (1a) network
  ::                                                    ::::
++  ames  ^?
  |%
  ::                                                    ::
  ::::                  ++able:ames                     ::  (1a1) arvo moves
    ::                                                  ::::
  ++  able  ^?
    |%
    ::  $task: job for ames
    ::
    ::    Messaging Tasks
    ::
    ::    %hear: packet from unix
    ::    %hole: report that packet handling crashed
    ::    %heed: track peer's responsiveness; gives %clog if slow
    ::    %jilt: stop tracking peer's responsiveness
    ::    %plea: request to send message
    ::
    ::    System and Lifecycle Tasks
    ::
    ::    %born: process restart notification
    ::    %crud: crash report
    ::    %init: vane boot
    ::    %sift: limit verbosity to .ships
    ::    %spew: set verbosity toggles
    ::    %trim: release memory
    ::    %vega: kernel reload notification
    ::
    +$  task
      $%  [%hear =lane =blob]
          [%hole =lane =blob]
          [%heed =ship]
          [%jilt =ship]
          $>(%plea vane-task)
      ::
          $>(%born vane-task)
          $>(%crud vane-task)
          $>(%init vane-task)
          [%sift ships=(list ship)]
          [%spew veb=(list verb)]
          [%stir arg=@t]
          $>(%trim vane-task)
          $>(%vega vane-task)
      ==
    ::  $gift: effect from ames
    ::
    ::    Messaging Gifts
    ::
    ::    %boon: response message from remote ship
    ::    %clog: notify vane that %boon's to peer are backing up locally
    ::    %done: notify vane that peer (n)acked our message
    ::    %lost: notify vane that we crashed on %boon
    ::    %send: packet to unix
    ::
    ::    System and Lifecycle Gifts
    ::
    ::    %turf: domain report, relayed from jael
    ::
    +$  gift
      $%  [%boon payload=*]
          [%clog =ship]
          [%done error=(unit error)]
          [%lost ~]
          [%send =lane =blob]
      ::
          [%turf turfs=(list turf)]
      ==
    --  ::able
  ::
  ::::                                                  ::  (1a2)
    ::
  ++  acru  $_  ^?                                      ::  asym cryptosuite
    |%                                                  ::  opaque object
    ++  as  ^?                                          ::  asym ops
      |%  ++  seal  |~([a=pass b=@] *@)                 ::  encrypt to a
          ++  sign  |~(a=@ *@)                          ::  certify as us
          ++  sure  |~(a=@ *(unit @))                   ::  authenticate from us
          ++  tear  |~([a=pass b=@] *(unit @))          ::  accept from a
      --  ::as                                          ::
    ++  de  |~([a=@ b=@] *(unit @))                     ::  symmetric de, soft
    ++  dy  |~([a=@ b=@] *@)                            ::  symmetric de, hard
    ++  en  |~([a=@ b=@] *@)                            ::  symmetric en
    ++  ex  ^?                                          ::  export
      |%  ++  fig  *@uvH                                ::  fingerprint
          ++  pac  *@uvG                                ::  default passcode
          ++  pub  *pass                                ::  public key
          ++  sec  *ring                                ::  private key
      --  ::ex                                          ::
    ++  nu  ^?                                          ::  reconstructors
      |%  ++  pit  |~([a=@ b=@] ^?(..nu))               ::  from [width seed]
          ++  nol  |~(a=ring ^?(..nu))                  ::  from ring
          ++  com  |~(a=pass ^?(..nu))                  ::  from pass
      --  ::nu                                          ::
    --  ::acru                                          ::
  ::  $address: opaque atomic transport address to or from unix
  ::
  +$  address  @uxaddress
  ::  $verb: verbosity flag for ames
  ::
  +$  verb  ?(%snd %rcv %odd %msg %ges %for %rot)
  ::  $blob: raw atom to or from unix, representing a packet
  ::
  +$  blob  @uxblob
  ::  $error: tagged diagnostic trace
  ::
  +$  error  [tag=@tas =tang]
  ::  $lane: ship transport address; either opaque $address or galaxy
  ::
  ::    The runtime knows how to look up galaxies, so we don't need to
  ::    know their transport addresses.
  ::
  +$  lane  (each @pC address)
  ::  $plea: application-level message, as a %pass
  ::
  ::    vane: destination vane on remote ship
  ::    path: internal route on the receiving ship
  ::    payload: semantic message contents
  ::
  +$  plea  [vane=@tas =path payload=*]
  ::
  :: +|  %atomics
  ::
  +$  bone           @udbone
  +$  fragment       @uwfragment
  +$  fragment-num   @udfragmentnum
  +$  message-blob   @udmessageblob
  +$  message-num    @udmessagenum
  +$  public-key     @uwpublickey
  +$  symmetric-key  @uwsymmetrickey
  ::
  :: +|  %kinetics
  ::  $ack: positive ack, nack packet, or nack trace
  ::
  +$  ack
    $%  [%ok ~]
        [%nack ~]
        [%naxplanation =error]
    ==
  ::
  :: +|  %statics
  ::  $ship-state: all we know about a peer
  ::
  ::    %alien: no PKI data, so enqueue actions to perform once we learn it
  ::    %known: we know their life and public keys, so we have a channel
  ::
  +$  ship-state
    $%  [%alien alien-agenda]
        [%known peer-state]
    ==
  ::  $alien-agenda: what to do when we learn a peer's life and keys
  ::
  ::    messages: pleas local vanes have asked us to send
  ::    packets: packets we've tried to send
  ::    heeds: local tracking requests; passed through into $peer-state
  ::
  +$  alien-agenda
    $:  messages=(list [=duct =plea])
        packets=(set =blob)
        heeds=(set duct)
    ==
  ::  $peer-state: state for a peer with known life and keys
  ::
  ::    route: transport-layer destination for packets to peer
  ::    qos: quality of service; connection status to peer
  ::    ossuary: bone<->duct mapper
  ::    snd: per-bone message pumps to send messages as fragments
  ::    rcv: per-bone message sinks to assemble messages from fragments
  ::    nax: unprocessed nacks (negative acknowledgments)
  ::         Each value is ~ when we've received the ack packet but not a
  ::         nack-trace, or an error when we've received a nack-trace but
  ::         not the ack packet.
  ::
  ::         When we hear a nack packet or an explanation, if there's no
  ::         entry in .nax, we make a new entry. Otherwise, if this new
  ::         information completes the packet+nack-trace, we remove the
  ::         entry and emit a nack to the local vane that asked us to send
  ::         the message.
  ::    heeds: listeners for %clog notifications
  ::
  +$  peer-state
    $:  $:  =symmetric-key
            =life
            =public-key
            sponsor=ship
        ==
        route=(unit [direct=? =lane])
        =qos
        =ossuary
        snd=(map bone message-pump-state)
        rcv=(map bone message-sink-state)
        nax=(set [=bone =message-num])
        heeds=(set duct)
    ==
  ::  $qos: quality of service; how is our connection to a peer doing?
  ::
  ::    .last-contact: last time we heard from peer, or if %unborn, when
  ::    we first started tracking time
  ::
  +$  qos
    $~  [%unborn *@da]
    [?(%live %dead %unborn) last-contact=@da]
  ::  $ossuary: bone<->duct bijection and .next-bone to map to a duct
  ::
  ::    The first bone is 0. They increment by 4, since each flow includes
  ::    a bit for each message determining forward vs. backward and a
  ::    second bit for whether the message is on the normal flow or the
  ::    associated diagnostic flow (for naxplanations).
  ::
  ::    The least significant bit of a $bone is:
  ::    1 if "forward", i.e. we send %plea's on this flow, or
  ::    0 if "backward", i.e. we receive %plea's on this flow.
  ::
  ::    The second-least significant bit is 1 if the bone is a
  ::    naxplanation bone, and 0 otherwise.  Only naxplanation
  ::    messages can be sent on a naxplanation bone, as %boon's.
  ::
  +$  ossuary
    $:  =next=bone
        by-duct=(map duct bone)
        by-bone=(map bone duct)
    ==
  ::  $message-pump-state: persistent state for |message-pump
  ::
  ::    Messages queue up in |message-pump's .unsent-messages until they
  ::    can be packetized and fed into |packet-pump for sending.  When we
  ::    pop a message off .unsent-messages, we push as many fragments as
  ::    we can into |packet-pump, which sends every packet it eats.
  ::    Packets rejected by |packet-pump are placed in .unsent-fragments.
  ::
  ::    When we hear a packet ack, we send it to |packet-pump to be
  ::    removed from its queue of unacked packets.
  ::
  ::    When we hear a message ack (positive or negative), we treat that
  ::    as though all fragments have been acked.  If this message is not
  ::    .current, then this ack is for a future message and .current has
  ::    not yet been acked, so we place the ack in .queued-message-acks.
  ::
  ::    If we hear a message ack before we've sent all the fragments for
  ::    that message, clear .unsent-fragments and have |packet-pump delete
  ::    all sent fragments from the message. If this early message ack was
  ::    positive, print it out because it indicates the peer is not
  ::    behaving properly.
  ::
  ::    If the ack is for the current message, have |packet-pump delete
  ::    all packets from the message, give the message ack back
  ::    to the client vane, increment .current, and check if this next
  ::    message is in .queued-message-acks.  If it is, emit the message
  ::    (n)ack, increment .current, and check the next message.  Repeat
  ::    until .current is not fully acked.
  ::
  ::    The following equation is always true:
  ::    .next - .current == number of messages in flight
  ::
  ::    At the end of a task, |message-pump sends a %halt task to
  ::    |packet-pump, which can trigger a timer to be set or cleared based
  ::    on congestion control calculations. When the timer fires, it will
  ::    generally cause a packet to be re-sent.
  ::
  ::    Message sequence numbers start at 1 so that the first message will
  ::    be greater than .last-acked.message-sink-state on the receiver.
  ::
  ::    current: sequence number of earliest message sent or being sent
  ::    next: sequence number of next message to send
  ::    unsent-messages: messages to be sent after current message
  ::    unsent-fragments: fragments of current message waiting for sending
  ::    queued-message-acks: future message acks to be applied after current
  ::    packet-pump-state: state of corresponding |packet-pump
  ::
  +$  message-pump-state
    $:  current=_`message-num`1
        next=_`message-num`1
        unsent-messages=(qeu message-blob)
        unsent-fragments=(list static-fragment)
        queued-message-acks=(map message-num ack)
        =packet-pump-state
    ==
  +$  static-fragment
    $:  =message-num
        num-fragments=fragment-num
        =fragment-num
        =fragment
    ==
  ::  $packet-pump-state: persistent state for |packet-pump
  ::
  ::    next-wake: last timer we've set, or null
  ::    live: packets in flight; sent but not yet acked
  ::    metrics: congestion control information
  ::
  +$  packet-pump-state
    $:  next-wake=(unit @da)
        live=(tree [live-packet-key live-packet-val])
        metrics=pump-metrics
    ==
  ::  $pump-metrics: congestion control state for a |packet-pump
  ::
  ::    This is an Ames adaptation of TCP's Reno congestion control
  ::    algorithm.  The information signals and their responses are
  ::    identical to those of the "NewReno" variant of Reno; the
  ::    implementation differs because Ames acknowledgments differ from
  ::    TCP's, because this code uses functional data structures, and
  ::    because TCP's sequence numbers reset when a peer becomes
  ::    unresponsive, whereas Ames sequence numbers only change when a
  ::    ship breaches.
  ::
  ::    A deviation from Reno is +fast-resend-after-ack, which re-sends
  ::    timed-out packets when a peer starts responding again after a
  ::    period of unresponsiveness.
  ::
  ::    If .skips reaches 3, we perform a fast retransmit and fast
  ::    recovery.  This corresponds to Reno's handling of "three duplicate
  ::    acks".
  ::
  ::    rto: retransmission timeout
  ::    rtt: roundtrip time estimate, low-passed using EWMA
  ::    rttvar: mean deviation of .rtt, also low-passed with EWMA
  ::    num-live: how many packets sent, awaiting ack
  ::    ssthresh: slow-start threshold
  ::    cwnd: congestion window; max unacked packets
  ::
  +$  pump-metrics
    $:  rto=_~s1
        rtt=_~s1
        rttvar=_~s1
        ssthresh=_10.000
        cwnd=_1
        num-live=@ud
        counter=@ud
    ==
  +$  live-packet
    $:  key=live-packet-key
        val=live-packet-val
    ==
  +$  live-packet-key
    $:  =message-num
        =fragment-num
    ==
  +$  live-packet-val
    $:  packet-state
        num-fragments=fragment-num
        =fragment
    ==
  +$  packet-state
    $:  last-sent=@da
        retries=@ud
        skips=@ud
    ==
  ::  $message-sink-state: state of |message-sink to assemble messages
  ::
  ::    last-acked: highest $message-num we've fully acknowledged
  ::    last-heard: highest $message-num we've heard all fragments on
  ::    pending-vane-ack: heard but not processed by local vane
  ::    live-messages: partially received messages
  ::
  +$  message-sink-state
    $:  last-acked=message-num
        last-heard=message-num
        pending-vane-ack=(qeu [=message-num message=*])
        live-messages=(map message-num partial-rcv-message)
        nax=(set message-num)
    ==
  ::  $partial-rcv-message: message for which we've received some fragments
  ::
  ::    num-fragments: total number of fragments in this message
  ::    num-received: how many fragments we've received so far
  ::    fragments: fragments we've received, eventually producing a $message
  ::
  +$  partial-rcv-message
    $:  num-fragments=fragment-num
        num-received=fragment-num
        fragments=(map fragment-num fragment)
    ==
  ::
  --  ::ames
::                                                      ::::
::::                    ++behn                            ::  (1b) timekeeping
  ::                                                    ::::
++  behn  ^?
  |%
  ::                                                    ::
  ::::                  ++able:behn                     ::  (1b1) arvo moves
    ::                                                  ::::
  ++  able  ^?
    |%
    +$  gift                                            ::  out result <-$
      $%  [%doze p=(unit @da)]                          ::  next alarm
          [%wake error=(unit tang)]                     ::  wakeup or failed
          [%meta p=vase]
          [%heck syn=sign-arvo]                         ::  response to %huck
      ==
    +$  task                                            ::  in request ->$
      $~  [%vega ~]                                     ::
      $%  $>(%born vane-task)                           ::  new unix process
          $>(%crud vane-task)                           ::  error with trace
          [%rest p=@da]                                 ::  cancel alarm
          [%drip p=vase]                                ::  give in next event
          [%huck syn=sign-arvo]                         ::  give back
          $>(%trim vane-task)                           ::  trim state
          $>(%vega vane-task)                           ::  report upgrade
          [%wait p=@da]                                 ::  set alarm
          [%wake ~]                                     ::  timer activate
      ==
    --  ::able
  --  ::behn
::                                                      ::::
::::                    ++clay                            ::  (1c) versioning
  ::                                                    ::::
++  clay  ^?
  |%
  ::                                                    ::
  ::::                  ++able:clay                     ::  (1c1) arvo moves
    ::                                                  ::::
  ++  able  ^?
    |%
    +$  gift                                            ::  out result <-$
      $%  [%boon payload=*]                             ::  ames response
          [%croz rus=(map desk [r=regs w=regs])]        ::  rules for group
          [%cruz cez=(map @ta crew)]                    ::  permission groups
          [%dirk p=@tas]                                ::  mark mount dirty
          [%ergo p=@tas q=mode]                         ::  version update
          [%hill p=(list @tas)]                         ::  mount points
          [%done error=(unit error:ames)]               ::  ames message (n)ack
          [%mere p=(each (set path) (pair term tang))]  ::  merge result
          [%note p=@tD q=tank]                          ::  debug message
          [%ogre p=@tas]                                ::  delete mount point
          [%rule red=dict wit=dict]                     ::  node r+w permissions
          [%writ p=riot]                                ::  response
          [%wris p=[%da p=@da] q=(set (pair care path))]  ::  many changes
      ==                                                ::
    +$  task                                            ::  in request ->$
      $~  [%vega ~]                                     ::
      $%  [%boat ~]                                     ::  pier rebooted
          [%cred nom=@ta cew=crew]                      ::  set permission group
          [%crew ~]                                     ::  permission groups
          [%crow nom=@ta]                               ::  group usage
          $>(%crud vane-task)                           ::  error with trace
          [%drop des=desk]                              ::  cancel pending merge
          [%info des=desk dit=nori]                     ::  internal edit
          $>(%init vane-task)                           ::  report install
          [%into des=desk all=? fis=mode]               ::  external edit
          $:  %merg                                     ::  merge desks
              des=desk                                  ::  target
              her=@p  dem=desk  cas=case                ::  source
              how=germ                                  ::  method
          ==                                            ::
          [%mont pot=term bem=beam]                     ::  mount to unix
          [%dirk des=desk]                              ::  mark mount dirty
          [%ogre pot=$@(desk beam)]                     ::  delete mount point
          [%park des=desk yok=yoki ran=rang]            ::  synchronous commit
          [%perm des=desk pax=path rit=rite]            ::  change permissions
          [%pork ~]                                     ::  resume commit
          $>(%trim vane-task)                           ::  trim state
          $>(%vega vane-task)                           ::  report upgrade
          [%warp wer=ship rif=riff]                     ::  internal file req
          [%werp who=ship wer=ship rif=riff-any]        ::  external file req
          $>(%plea vane-task)                           ::  ames request
      ==                                                ::
    --  ::able
  ::
  ::::                                                  ::  (1c2)
    ::
  +$  aeon  @ud                                         ::  version number
  +$  ankh                                              ::  fs node (new)
    $~  [~ ~]
    $:  fil=(unit [p=lobe q=cage])                      ::  file
        dir=(map @ta ankh)                              ::  folders
    ==                                                  ::
  +$  beam  [[p=ship q=desk r=case] s=path]             ::  global name
  +$  beak  [p=ship q=desk r=case]                      ::  path prefix
  +$  blob                                              ::  fs blob
    $%  [%delta p=lobe q=[p=mark q=lobe] r=page]        ::  delta on q
        [%direct p=lobe q=page]                         ::  immediate
    ==                                                  ::
  ::  +cable: a reference to something on the filesystem
  ::    face: the face to wrap around the imported file
  ::    file-path: location in clay
  +$  cable
    $:  face=(unit term)
        file-path=term
    ==
  +$  care  ?(%a %b %c %d %p %r %s %t %u %v %w %x %y %z)  ::  clay submode
  +$  case                                              ::  ship desk case spur
    $%  [%da p=@da]                                     ::  date
        [%tas p=@tas]                                   ::  label
        [%ud p=@ud]                                     ::  number
    ==                                                  ::
  +$  cass  [ud=@ud da=@da]                             ::  cases for revision
  +$  crew  (set ship)                                  ::  permissions group
  +$  dict  [src=path rul=real]                         ::  effective permission
  +$  dome                                              ::  project state
    $:  ank=ankh                                        ::  state
        let=@ud                                         ::  top id
        hit=(map @ud tako)                              ::  changes by id
        lab=(map @tas @ud)                              ::  labels
    ==                                                  ::
  +$  germ                                              ::  merge style
    $?  %init                                           ::  new desk
        %fine                                           ::  fast forward
        %meet                                           ::  orthogonal files
        %mate                                           ::  orthogonal changes
        %meld                                           ::  force merge
        %only-this                                      ::  ours with parents
        %only-that                                      ::  hers with parents
        %take-this                                      ::  ours unless absent
        %take-that                                      ::  hers unless absent
        %meet-this                                      ::  ours if conflict
        %meet-that                                      ::  hers if conflict
    ==                                                  ::
  +$  lobe  @uvI                                        ::  blob ref
  +$  maki  [p=@ta q=@ta r=@ta s=path]                  ::
  +$  miso                                              ::  ankh delta
    $%  [%del ~]                                        ::  delete
        [%ins p=cage]                                   ::  insert
        [%dif p=cage]                                   ::  mutate from diff
        [%mut p=cage]                                   ::  mutate from raw
    ==                                                  ::
  +$  misu                                              ::  computed delta
    $%  [%del ~]                                        ::  delete
        [%ins p=cage]                                   ::  insert
        [%dif p=lobe q=cage]                            ::  mutate from diff
    ==                                                  ::
  +$  mizu  [p=@u q=(map @ud tako) r=rang]              ::  new state
  +$  moar  [p=@ud q=@ud]                               ::  normal change range
  +$  moat  [from=case to=case =path]                   ::  change range
  +$  mode  (list [path (unit mime)])                   ::  external files
  +$  mood  [=care =case =path]                         ::  request in desk
  +$  mool  [=case paths=(set (pair care path))]        ::  requests in desk
  +$  nori                                              ::  repository action
    $%  [%& p=soba]                                     ::  delta
        [%| p=@tas]                                     ::  label
    ==                                                  ::
  +$  nuri                                              ::  repository action
    $%  [%& p=suba]                                     ::  delta
        [%| p=@tas]                                     ::  label
    ==                                                  ::
  +$  open  $-(path vase)                               ::  get prelude
  +$  page  (cask *)                                    ::  untyped cage
  +$  plop  blob                                        ::  unvalidated blob
  +$  rang                                              ::  repository
    $:  hut=(map tako yaki)                             ::  changes
        lat=(map lobe blob)                             ::  data
    ==                                                  ::
  +$  rant                                              ::  response to request
    $:  p=[p=care q=case r=desk]                        ::  clade release book
        q=path                                          ::  spur
        r=cage                                          ::  data
    ==                                                  ::
  +$  rave                                              ::  general request
    $%  [%sing =mood]                                   ::  single request
        [%next =mood]                                   ::  await next version
        [%mult =mool]                                   ::  next version of any
        [%many track=? =moat]                           ::  track range
    ==                                                  ::
  +$  real                                              ::  resolved permissions
    $:  mod=?(%black %white)                            ::
        who=(pair (set ship) (map @ta crew))            ::
    ==                                                  ::
  +$  regs  (map path rule)                             ::  rules for paths
  +$  riff  [p=desk q=(unit rave)]                      ::  request+desist
  +$  riff-any
<<<<<<< HEAD
    $^  [[%1 ~] riff]
    riff
  +$  rite                                              ::  new permissions
    $%  [%r red=(unit rule)]                            ::  for read
        [%w wit=(unit rule)]                            ::  for write
        [%rw red=(unit rule) wit=(unit rule)]           ::  for read and write
=======
    $%  [%1 =riff]
    ==
  ++  rite                                              ::  new permissions
    $%  {$r red/(unit rule)}                            ::  for read
        {$w wit/(unit rule)}                            ::  for write
        {$rw red/(unit rule) wit/(unit rule)}           ::  for read and write
>>>>>>> 7e4d1a0a
    ==                                                  ::
  +$  riot  (unit rant)                                 ::  response+complete
  +$  rule  [mod=?(%black %white) who=(set whom)]       ::  node permission
  +$  rump  [p=care q=case r=@tas s=path]               ::  relative path
  +$  saba  [p=ship q=@tas r=moar s=dome]               ::  patch+merge
  +$  soba  (list [p=path q=miso])                      ::  delta
  +$  suba  (list [p=path q=misu])                      ::  delta
  +$  tako  @                                           ::  yaki ref
  +$  toro  [p=@ta q=nori]                              ::  general change
  ++  unce                                              ::  change part
    |*  a=mold                                          ::
    $%  [%& p=@ud]                                      ::  skip[copy]
        [%| p=(list a) q=(list a)]                      ::  p -> q[chunk]
    ==                                                  ::
  ++  urge  |*(a=mold (list (unce a)))                  ::  list change
  +$  whom  (each ship @ta)                             ::  ship or named crew
  +$  yoki  (each yuki yaki)                            ::  commit
  +$  yuki                                              ::  proto-commit
    $:  p=(list tako)                                   ::  parents
        q=(map path (each page lobe))                   ::  namespace
    ==                                                  ::
  +$  yaki                                              ::  commit
    $:  p=(list tako)                                   ::  parents
        q=(map path lobe)                               ::  namespace
        r=tako                                          ::  self-reference
        t=@da                                           ::  date
    ==                                                  ::
  ::
  ::  +page-to-lobe: hash a page to get a lobe.
  ::
  ++  page-to-lobe  |=(page (shax (jam +<)))
  ::
  ::  +make-yaki: make commit out of a list of parents, content, and date.
  ::
  ++  make-yaki
    |=  [p=(list tako) q=(map path lobe) t=@da]
    ^-  yaki
    =+  ^=  has
        %^  cat  7  (sham [%yaki (roll p add) q t])
        (sham [%tako (roll p add) q t])
    [p q has t]
  ::  $pile: preprocessed hoon source file
  ::
  ::    /-  sur-file            ::  surface imports from /sur
  ::    /+  lib-file            ::  library imports from /lib
  ::    /=  face  /path         ::  imports built hoon file at path
  ::    /*  face  %mark  /path  ::  unbuilt file imports, as mark
  ::
  +$  pile
    $:  sur=(list taut)
        lib=(list taut)
        raw=(list [face=term =path])
        bar=(list [face=term =mark =path])
        =hoon
    ==
  ::  $taut: file import from /lib or /sur
  ::
  +$  taut  [face=(unit term) pax=term]
  ::  $mars: mark conversion request
  ::  $tube: mark conversion gate
  ::
  +$  mars  [a=mark b=mark]
  +$  tube  $-(vase vase)
  ::  $dais: processed mark core
  ::
  +$  dais
    $_  ^|
    |_  sam=vase
    ++  bunt  sam
    ++  diff  |~(new=_sam *vase)
    ++  form  *mark
    ++  join  |~([a=vase b=vase] *(unit (unit vase)))
    ++  mash
      |~  [a=[ship desk diff=vase] b=[ship desk diff=vase]]
      *(unit vase)
    ++  pact  |~(diff=vase sam)
    ++  vale  |~(noun sam)
    ++  volt  |~(noun sam)
    --
  ::
  ++  get-fit
    |=  [bek=beak pre=@tas pax=@tas]
    ^-  (unit path)
    =/  paz  (segments pax)
    |-  ^-  (unit path)
    ?~  paz
      ~
    =/  puz=path  (snoc `path`[pre i.paz] %hoon)
    =+  .^(=arch cy+[(scot %p p.bek) q.bek (scot r.bek) puz])
    ?^  fil.arch
      `puz
    $(paz t.paz)
  ::  +segments: compute all paths from :path-part, replacing some `/`s with `-`s
  ::
  ::    For example, when passed a :path-part of 'foo-bar-baz',
  ::    the product will contain:
  ::    ```
  ::    dojo> (segments 'foo-bar-baz')
  ::    ~[/foo-bar-baz /foo-bar/baz /foo/bar-baz /foo/bar/baz]
  ::    ```
  ::
  ++  segments
    |=  suffix=@tas
    ^-  (list path)
    =/  parser
      (most hep (cook crip ;~(plug low (star ;~(pose low nud)))))
    =/  torn=(list @tas)  (fall (rush suffix parser) ~[suffix])
    %-  flop
    |-  ^-  (list (list @tas))
    ?<  ?=(~ torn)
    ?:  ?=([@ ~] torn)
      ~[torn]
    %-  zing
    %+  turn  $(torn t.torn)
    |=  s=(list @tas)
    ^-  (list (list @tas))
    ?>  ?=(^ s)
    ~[[i.torn s] [(crip "{(trip i.torn)}-{(trip i.s)}") t.s]]
  --  ::clay
::                                                      ::::
::::                    ++dill                            ::  (1d) console
  ::                                                    ::::
++  dill  ^?
  |%
  ::                                                    ::
  ::::                  ++able:dill                     ::  (1d1) arvo moves
    ::                                                  ::::
  ++  able  ^?
    |%
    +$  gift                                            ::  out result <-$
      $%  [%bbye ~]                                     ::  reset prompt
          [%blit p=(list blit)]                         ::  terminal output
          [%burl p=@t]                                  ::  activate url
          [%init p=@p]                                  ::  set owner
          [%logo ~]                                     ::  logout
          [%lyra hoon=(unit @t) arvo=@t]                ::  upgrade kernel
          [%meld ~]                                     ::  unify memory
          [%pack ~]                                     ::  compact memory
          [%trim p=@ud]                                 ::  trim kernel state
          [%veer p=@ta q=path r=@t]                     ::  install vane
          [%verb ~]                                     ::  verbose mode
          [%whey ~]                                     ::  memory report
      ==                                                ::
    +$  task                                            ::  in request ->$
      $~  [%vega ~]                                     ::
      $%  [%belt p=belt]                                ::  terminal input
          [%blew p=blew]                                ::  terminal config
          [%boot lit=? p=*]                             ::  weird %dill boot
          [%crop p=@ud]                                 ::  trim kernel state
          $>(%crud vane-task)                           ::  error with trace
          [%flee session=~]                             ::  unwatch session
          [%flog p=flog]                                ::  wrapped error
          [%flow p=@tas q=(list gill:gall)]             ::  terminal config
          [%hail ~]                                     ::  terminal refresh
          [%heft ~]                                     ::  memory report
          [%hook ~]                                     ::  this term hung up
          [%harm ~]                                     ::  all terms hung up
          $>(%init vane-task)                           ::  after gall ready
          [%lyra hoon=(unit @t) arvo=@t]                ::  upgrade kernel
          [%meld ~]                                     ::  unify memory
          [%noop ~]                                     ::  no operation
          [%pack ~]                                     ::  compact memory
          [%talk p=tank]                                ::
          [%text p=tape]                                ::
          [%veer p=@ta q=path r=@t]                     ::  install vane
          [%view session=~]                             ::  watch session blits
          $>(%trim vane-task)                           ::  trim state
          $>(%vega vane-task)                           ::  report upgrade
          [%verb ~]                                     ::  verbose mode
          [%knob tag=term level=?(%hush %soft %loud)]   ::  error verbosity
      ==                                                ::
    --  ::able
  ::
  ::::                                                  ::  (1d2)
    ::
  +$  blew  [p=@ud q=@ud]                               ::  columns rows
  +$  belt                                              ::  old belt
    $%  [%aro p=?(%d %l %r %u)]                         ::  arrow key
        [%bac ~]                                        ::  true backspace
        [%ctl p=@c]                                     ::  control-key
        [%del ~]                                        ::  true delete
        [%met p=@c]                                     ::  meta-key
        [%ret ~]                                        ::  return
        [%txt p=(list @c)]                              ::  utf32 text
    ==                                                  ::
  +$  blit                                              ::  old blit
    $%  [%bel ~]                                        ::  make a noise
        [%clr ~]                                        ::  clear the screen
        [%hop p=@ud]                                    ::  set cursor position
        [%klr p=stub]                                   ::  set styled line
        [%lin p=(list @c)]                              ::  set current line
        [%mor ~]                                        ::  newline
        [%sag p=path q=*]                               ::  save to jamfile
        [%sav p=path q=@]                               ::  save to file
        [%url p=@t]                                     ::  activate url
    ==                                                  ::
  +$  dill-belt                                         ::  new belt
    $%  [%aro p=?(%d %l %r %u)]                         ::  arrow key
        [%bac ~]                                        ::  true backspace
        [%cru p=@tas q=(list tank)]                     ::  echo error
        [%ctl p=@]                                      ::  control-key
        [%del ~]                                        ::  true delete
        [%hey ~]                                        ::  refresh
        [%met p=@]                                      ::  meta-key
        [%ret ~]                                        ::  return
        [%rez p=@ud q=@ud]                              ::  resize, cols, rows
        [%txt p=(list @c)]                              ::  utf32 text
        [%yow p=gill:gall]                              ::  connect to app
    ==                                                  ::
  +$  dill-blit                                         ::  new blit
    $%  [%bel ~]                                        ::  make a noise
        [%clr ~]                                        ::  clear the screen
        [%hop p=@ud]                                    ::  set cursor position
        [%klr p=stub]                                   ::  styled text
        [%mor p=(list dill-blit)]                       ::  multiple blits
        [%pom p=stub]                                   ::  styled prompt
        [%pro p=(list @c)]                              ::  show as cursor+line
        [%qit ~]                                        ::  close console
        [%out p=(list @c)]                              ::  send output line
        [%sag p=path q=*]                               ::  save to jamfile
        [%sav p=path q=@]                               ::  save to file
        [%url p=@t]                                     ::  activate url
    ==                                                  ::
  +$  flog                                              ::  sent to %dill
    $%  [%crop p=@ud]                                   ::  trim kernel state
        [%crud p=@tas q=(list tank)]                    ::
        [%heft ~]                                       ::
        [%lyra hoon=(unit @t) arvo=@t]                  ::  upgrade kernel
        [%meld ~]                                       ::  unify memory
        [%pack ~]                                       ::  compact memory
        [%text p=tape]                                  ::
        [%veer p=@ta q=path r=@t]                       ::  install vane
        [%verb ~]                                       ::  verbose mode
    ==                                                  ::
  --  ::dill
::                                                      ::::
::::                    ++eyre                            ::  (1e) http-server
  ::                                                    ::::
++  eyre  ^?
  |%
  ++  able
    |%
    +$  gift
      $%  ::  set-config: configures the external http server
          ::
          ::    TODO: We need to actually return a (map (unit @t) http-config)
          ::    so we can apply configurations on a per-site basis
          ::
          [%set-config =http-config]
          ::  response: response to an event from earth
          ::
          [%response =http-event:http]
          ::  response to a %connect or %serve
          ::
          ::    :accepted is whether :binding was valid. Duplicate bindings are
          ::    not allowed.
          ::
          [%bound accepted=? =binding]
      ==
    ::
    +$  task
      $~  [%vega ~]
      $%  ::  event failure notification
          ::
          $>(%crud vane-task)
          ::  initializes ourselves with an identity
          ::
          $>(%init vane-task)
          ::  new unix process
          ::
          $>(%born vane-task)
          ::  trim state (in response to memory pressure)
          ::
          $>(%trim vane-task)
          ::  report upgrade
          ::
          $>(%vega vane-task)
          ::  notifies us of the ports of our live http servers
          ::
          [%live insecure=@ud secure=(unit @ud)]
          ::  update http configuration
          ::
          [%rule =http-rule]
          ::  starts handling an inbound http request
          ::
          [%request secure=? =address =request:http]
          ::  starts handling an backdoor http request
          ::
          [%request-local secure=? =address =request:http]
          ::  cancels a previous request
          ::
          [%cancel-request ~]
          ::  connects a binding to an app
          ::
          [%connect =binding app=term]
          ::  connects a binding to a generator
          ::
          [%serve =binding =generator]
          ::  disconnects a binding
          ::
          ::    This must be called with the same duct that made the binding in
          ::    the first place.
          ::
          [%disconnect =binding]
          ::  notifies us that web login code changed
          ::
          [%code-changed ~]
          ::  start responding positively to cors requests from origin
          ::
          [%approve-origin =origin]
          ::  start responding negatively to cors requests from origin
          ::
          [%reject-origin =origin]
      ==
    ::
    --
  ::  +origin: request origin as specified in an Origin header
  ::
  +$  origin  @torigin
  ::  +cors-registry: origins categorized by approval status
  ::
  +$  cors-registry
    $:  requests=(set origin)
        approved=(set origin)
        rejected=(set origin)
    ==
  ::  +outstanding-connection: open http connections not fully complete:
  ::
  ::    This refers to outstanding connections where the connection to
  ::    outside is opened and we are currently waiting on an app to
  ::    produce the results.
  ::
  +$  outstanding-connection
    $:  ::  action: the action that had matched
        ::
        =action
        ::  inbound-request: the original request which caused this connection
        ::
        =inbound-request
        ::  response-header: set when we get our first %start
        ::
        response-header=(unit response-header:http)
        ::  bytes-sent: the total bytes sent in response
        ::
        bytes-sent=@ud
    ==
  ::  +authentication-state: state used in the login system
  ::
  +$  authentication-state
    $:  ::  sessions: a mapping of session cookies to session information
        ::
        sessions=(map @uv session)
    ==
  ::  +session: server side data about a session
  ::
  +$  session
    $:  ::  expiry-time: when this session expires
        ::
        ::    We check this server side, too, so we aren't relying on the browser
        ::    to properly handle cookie expiration as a security mechanism.
        ::
        expiry-time=@da
        ::  channels: channels opened by this session
        ::
        channels=(set @t)
        ::
        ::  TODO: We should add a system for individual capabilities; we should
        ::  mint some sort of long lived cookie for mobile apps which only has
        ::  access to a single application path.
    ==
  ::  channel-state: state used in the channel system
  ::
  +$  channel-state
    $:  ::  session: mapping between an arbitrary key to a channel
        ::
        session=(map @t channel)
        ::  by-duct: mapping from ducts to session key
        ::
        duct-to-key=(map duct @t)
    ==
  ::  +timer: a reference to a timer so we can cancel or update it.
  ::
  +$  timer
    $:  ::  date: time when the timer will fire
        ::
        date=@da
        ::  duct: duct that set the timer so we can cancel
        ::
        =duct
    ==
  ::  channel-event: unacknowledged channel event, vaseless sign
  ::
  +$  channel-event
    $%  $>(%poke-ack sign:agent:gall)
        $>(%watch-ack sign:agent:gall)
        $>(%kick sign:agent:gall)
        [%fact =mark =noun]
    ==
  ::  channel: connection to the browser
  ::
  ::    Channels are the main method where a webpage communicates with Gall
  ::    apps. Subscriptions and pokes are issues with PUT requests on a path,
  ::    while GET requests on that same path open a persistent EventSource
  ::    channel.
  ::
  ::    The EventSource API is a sequence number based API that browser provide
  ::    which allow the server to push individual events to the browser over a
  ::    connection held open. In case of reconnection, the browser will send a
  ::    'Last-Event-Id: ' header to the server; the server then resends all
  ::    events since then.
  ::
  +$  channel
    $:  ::  channel-state: expiration time or the duct currently listening
        ::
        ::    For each channel, there is at most one open EventSource
        ::    connection. A 400 is issues on duplicate attempts to connect to the
        ::    same channel. When an EventSource isn't connected, we set a timer
        ::    to reap the subscriptions. This timer shouldn't be too short
        ::    because the
        ::
        state=(each timer duct)
        ::  next-id: next sequence number to use
        ::
        next-id=@ud
        ::  last-ack: time of last client ack
        ::
        ::    used for clog calculations, in combination with :unacked
        ::
        last-ack=@da
        ::  events: unacknowledged events
        ::
        ::    We keep track of all events where we haven't received a
        ::    'Last-Event-Id: ' response from the client or a per-poke {'ack':
        ::    ...} call. When there's an active EventSource connection on this
        ::    channel, we send the event but we still add it to events because we
        ::    can't assume it got received until we get an acknowledgment.
        ::
        events=(qeu [id=@ud request-id=@ud =channel-event])
        ::  unacked: unacknowledged event counts by request-id
        ::
        ::    used for clog calculations, in combination with :last-ack
        ::
        unacked=(map @ud @ud)
        ::  subscriptions: gall subscriptions by request-id
        ::
        ::    We maintain a list of subscriptions so if a channel times out, we
        ::    can cancel all the subscriptions we've made.
        ::
        subscriptions=(map @ud [ship=@p app=term =path duc=duct])
        ::  heartbeat: sse heartbeat timer
        ::
        heartbeat=(unit timer)
    ==
  ::  +binding: A rule to match a path.
  ::
  ::    A +binding is a system unique mapping for a path to match. A +binding
  ::    must be system unique because we don't want two handlers for a path;
  ::    what happens if there are two different actions for [~ /]?
  ::
  +$  binding
    $:  ::  site: the site to match.
        ::
        ::    A ~ will match the Urbit's identity site (your.urbit.org). Any
        ::    other value will match a domain literal.
        ::
        site=(unit @t)
        ::  path: matches this prefix path
        ::
        ::    /~myapp will match /~myapp or /~myapp/longer/path
        ::
        path=(list @t)
    ==
  ::  +action: the action to take when a binding matches an incoming request
  ::
  +$  action
    $%  ::  dispatch to a generator
        ::
        [%gen =generator]
        ::  dispatch to an application
        ::
        [%app app=term]
        ::  internal authentication page
        ::
        [%authentication ~]
        ::  internal logout page
        ::
        [%logout ~]
        ::  gall channel system
        ::
        [%channel ~]
        ::  gall scry endpoint
        ::
        [%scry ~]
        ::  respond with the default file not found page
        ::
        [%four-oh-four ~]
    ==
  ::  +generator: a generator on the local ship that handles requests
  ::
  ::    This refers to a generator on the local ship, run with a set of
  ::    arguments. Since http requests are time sensitive, we require that the
  ::    generator be on the current ship.
  ::
  +$  generator
    $:  ::  desk: desk on current ship that contains the generator
        ::
        =desk
        ::  path: path on :desk to the generator's hoon file
        ::
        path=(list @t)
        ::  args: arguments passed to the gate
        ::
        args=*
    ==
  :: +http-config: full http-server configuration
  ::
  +$  http-config
    $:  :: secure: PEM-encoded RSA private key and cert or cert chain
        ::
        secure=(unit [key=wain cert=wain])
        :: proxy: reverse TCP proxy HTTP(s)
        ::
        proxy=_|
        :: log: keep HTTP(s) access logs
        ::
        log=?
        :: redirect: send 301 redirects to upgrade HTTP to HTTPS
        ::
        ::   Note: requires certificate.
        ::
        redirect=?
    ==
  :: +http-rule: update configuration
  ::
  +$  http-rule
    $%  :: %cert: set or clear certificate and keypair
        ::
        [%cert cert=(unit [key=wain cert=wain])]
        :: %turf: add or remove established dns binding
        ::
        [%turf action=?(%put %del) =turf]
    ==
  ::  +address: client IP address
  ::
  +$  address
    $%  [%ipv4 @if]
        [%ipv6 @is]
        ::  [%ames @p]
    ==
  ::  +inbound-request: +http-request and metadata
  ::
  +$  inbound-request
    $:  ::  authenticated: has a valid session cookie
        ::
        authenticated=?
        ::  secure: whether this request was encrypted (https)
        ::
        secure=?
        ::  address: the source address of this request
        ::
        =address
        ::  request: the http-request itself
        ::
        =request:http
    ==
  ::
  +$  cred                                              ::  credential
    $:  hut=hart                                        ::  client host
        aut=(jug @tas @t)                               ::  client identities
        orx=oryx                                        ::  CSRF secret
        acl=(unit @t)                                   ::  accept-language
        cip=(each @if @is)                              ::  client IP
        cum=(map @tas *)                                ::  custom dirt
    ==                                                  ::
  +$  epic                                              ::  FCGI parameters
    $:  qix=(map @t @t)                                 ::  query
        ced=cred                                        ::  client credentials
        bem=beam                                        ::  original path
    ==                                                  ::
  ::
  +$  hart  [p=? q=(unit @ud) r=host]                   ::  http sec+port+host
  +$  hate  [p=purl q=@p r=moth]                        ::  semi-cooked request
  +$  hiss  [p=purl q=moth]                             ::  outbound request
  +$  host  (each turf @if)                             ::  http host
  +$  hoke  %+  each  [%localhost ~]                    ::  local host
            ?(%.0.0.0.0 %.127.0.0.1)                    ::
  +$  httq                                              ::  raw http request
    $:  p=meth                                          ::  method
        q=@t                                            ::  unparsed url
        r=(list [p=@t q=@t])                            ::  headers
        s=(unit octs)                                   ::  body
    ==                                                  ::
  +$  httr  [p=@ud q=mess r=(unit octs)]                ::  raw http response
  +$  math  (map @t (list @t))                          ::  semiparsed headers
  +$  mess  (list [p=@t q=@t])                          ::  raw http headers
  +$  meth                                              ::  http methods
    $?  %conn                                           ::  CONNECT
        %delt                                           ::  DELETE
        %get                                            ::  GET
        %head                                           ::  HEAD
        %opts                                           ::  OPTIONS
        %post                                           ::  POST
        %put                                            ::  PUT
        %trac                                           ::  TRACE
    ==                                                  ::
  +$  moth  [p=meth q=math r=(unit octs)]               ::  http operation
  +$  oryx  @t                                          ::  CSRF secret
  +$  pork  [p=(unit @ta) q=(list @t)]                  ::  fully parsed url
  :: +prox: proxy notification
  ::
  ::   Used on both the proxy (ward) and upstream sides for
  ::   sending/receiving proxied-request notifications.
  ::
  +$  prox
    $:  :: por: tcp port
        ::
        por=@ud
        :: sek: secure?
        ::
        sek=?
        :: non: authentication nonce
        ::
        non=@uvJ
    ==
  +$  purf  (pair purl (unit @t))                       ::  url with fragment
  +$  purl  [p=hart q=pork r=quay]                      ::  parsed url
  +$  quay  (list [p=@t q=@t])                          ::  parsed url query
  ++  quer  |-($@(~ [p=@t q=@t t=$]))                   ::  query tree
  +$  quri                                              ::  request-uri
    $%  [%& p=purl]                                     ::  absolute
        [%| p=pork q=quay]                              ::  relative
    ==                                                  ::
  ::  +reserved: check if an ipv4 address is in a reserved range
  ::
  ++  reserved
    |=  a=@if
    ^-  ?
    =/  b  (flop (rip 3 a))
    ::  0.0.0.0/8 (software)
    ::
    ?.  ?=([@ @ @ @ ~] b)  &
    ?|  ::  10.0.0.0/8 (private)
        ::
        =(10 i.b)
        ::  100.64.0.0/10 (carrier-grade NAT)
        ::
        &(=(100 i.b) (gte i.t.b 64) (lte i.t.b 127))
        ::  127.0.0.0/8 (localhost)
        ::
        =(127 i.b)
        ::  169.254.0.0/16 (link-local)
        ::
        &(=(169 i.b) =(254 i.t.b))
        ::  172.16.0.0/12 (private)
        ::
        &(=(172 i.b) (gte i.t.b 16) (lte i.t.b 31))
        ::  192.0.0.0/24 (protocol assignment)
        ::
        &(=(192 i.b) =(0 i.t.b) =(0 i.t.t.b))
        ::  192.0.2.0/24 (documentation)
        ::
        &(=(192 i.b) =(0 i.t.b) =(2 i.t.t.b))
        ::  192.18.0.0/15 (reserved, benchmark)
        ::
        &(=(192 i.b) |(=(18 i.t.b) =(19 i.t.b)))
        ::  192.51.100.0/24 (documentation)
        ::
        &(=(192 i.b) =(51 i.t.b) =(100 i.t.t.b))
        ::  192.88.99.0/24 (reserved, ex-anycast)
        ::
        &(=(192 i.b) =(88 i.t.b) =(99 i.t.t.b))
        ::  192.168.0.0/16 (private)
        ::
        &(=(192 i.b) =(168 i.t.b))
        ::  203.0.113/24 (documentation)
        ::
        &(=(203 i.b) =(0 i.t.b) =(113 i.t.t.b))
        ::  224.0.0.0/8 (multicast)
        ::  240.0.0.0/4 (reserved, future)
        ::  255.255.255.255/32 (broadcast)
        ::
        (gte i.b 224)
    ==
  ::  +ipa: parse ip address
  ::
  ++  ipa
    ;~(pose (stag %ipv4 ip4) (stag %ipv6 ip6))
  ::  +ip4: parse ipv4 address
  ::
  ++  ip4
    =+  byt=(ape:ag ted:ab)
    (bass 256 ;~(plug byt (stun [3 3] ;~(pfix dot byt))))
  ::  +ip6: parse ipv6 address
  ::
  ++  ip6
    %+  bass  0x1.0000
    %+  sear
      |=  hexts=(list $@(@ [~ %zeros]))
      ^-  (unit (list @))
      ::  not every list of hextets is an ipv6 address
      ::
      =/  legit=?
        =+  l=(lent hexts)
        =+  c=|=(a=* ?=([~ %zeros] a))
        ?|  &((lth l 8) ?=([* ~] (skim hexts c)))
            &(=(8 l) !(lien hexts c))
        ==
      ?.  legit  ~
      %-  some
      ::  expand zeros
      ::
      %-  zing
      %+  turn  hexts
      |=  hext=$@(@ [~ %zeros])
      ?@  hext  [hext]~
      (reap (sub 9 (lent hexts)) 0)
    ::  parse hextets, producing cell for shorthand zeroes
    ::
    |^  %+  cook
          |=  [a=(list @) b=(list [~ %zeros]) c=(list @)]
          :(welp a b c)
        ;~  plug
          (more col het)
          (stun [0 1] cel)
          (more col het)
        ==
    ++  cel  (cold `%zeros ;~(plug col col))
    ++  het  (bass 16 (stun [1 4] six:ab))
    --
  ::
  +$  rout  [p=(list host) q=path r=oryx s=path]        ::  http route (new)
  +$  user  knot                                        ::  username
  --  ::eyre
::                                                      ::::
::::                    ++gall                            ::  (1g) extensions
  ::                                                    ::::
++  gall  ^?
  |%
  ::                                                    ::
  ::::                  ++able:gall                     ::  (1g1) arvo moves
    ::                                                  ::::
  ++  able  ^?
    |%
    +$  gift                                            ::  outgoing result
      $%  [%boon payload=*]                             ::  ames response
          [%done error=(unit error:ames)]               ::  ames message (n)ack
          [%onto p=(each suss tang)]                    ::  about agent
          [%unto p=sign:agent]                          ::
      ==                                                ::
    +$  task                                            ::  incoming request
      $~  [%vega ~]                                     ::
      $%  [%conf dap=term]                              ::  start agent
          [%deal p=sock q=term r=deal]                  ::  full transmission
          [%goad force=? agent=(unit dude)]             ::  rebuild agent(s)
          [%sear =ship]                                 ::  clear pending queues
          $>(%init vane-task)                           ::  set owner
          $>(%trim vane-task)                           ::  trim state
          $>(%vega vane-task)                           ::  report upgrade
          $>(%plea vane-task)                           ::  network request
      ==                                                ::
    --  ::able
  +$  bitt  (map duct (pair ship path))                 ::  incoming subs
  +$  boat                                              ::  outgoing subs
    %+  map  [=wire =ship =term]                        ::
    [acked=? =path]                                     ::
  +$  bowl                                              ::  standard app state
          $:  $:  our=ship                              ::  host
                  src=ship                              ::  guest
                  dap=term                              ::  agent
              ==                                        ::
              $:  wex=boat                              ::  outgoing subs
                  sup=bitt                              ::  incoming subs
              ==                                        ::
              $:  act=@ud                               ::  change number
                  eny=@uvJ                              ::  entropy
                  now=@da                               ::  current time
                  byk=beak                              ::  load source
          ==  ==                                        ::
  +$  dude  term                                        ::  server identity
  +$  gill  (pair ship term)                            ::  general contact
  +$  scar                                              ::  opaque duct
    $:  p=@ud                                           ::  bone sequence
        q=(map duct bone)                               ::  by duct
        r=(map bone duct)                               ::  by bone
    ==                                                  ::
  +$  suss  (trel dude @tas @da)                        ::  config report
  +$  well  (pair desk term)                            ::
  +$  neat
    $%  [%arvo =note-arvo]
        [%agent [=ship name=term] =deal]
    ==
  +$  deal
    $%  [%raw-poke =mark =noun]
        task:agent
    ==
  ::
  ::  +agent: app core
  ::
  ++  agent
    =<  form
    |%
    +$  step  (quip card form)
    +$  card  (wind note gift)
    +$  note
      $%  [%arvo =note-arvo]
          [%agent [=ship name=term] =task]
      ==
    +$  task
      $%  [%watch =path]
          [%watch-as =mark =path]
          [%leave ~]
          [%poke =cage]
          [%poke-as =mark =cage]
      ==
    +$  gift
      $%  [%fact paths=(list path) =cage]
          [%kick paths=(list path) ship=(unit ship)]
          [%watch-ack p=(unit tang)]
          [%poke-ack p=(unit tang)]
      ==
    +$  sign
      $%  [%poke-ack p=(unit tang)]
          [%watch-ack p=(unit tang)]
          [%fact =cage]
          [%kick ~]
      ==
    ++  form
      $_  ^|
      |_  bowl
      ++  on-init
        *(quip card _^|(..on-init))
      ::
      ++  on-save
        *vase
      ::
      ++  on-load
        |~  old-state=vase
        *(quip card _^|(..on-init))
      ::
      ++  on-poke
        |~  [mark vase]
        *(quip card _^|(..on-init))
      ::
      ++  on-watch
        |~  path
        *(quip card _^|(..on-init))
      ::
      ++  on-leave
        |~  path
        *(quip card _^|(..on-init))
      ::
      ++  on-peek
        |~  path
        *(unit (unit cage))
      ::
      ++  on-agent
        |~  [wire sign]
        *(quip card _^|(..on-init))
      ::
      ++  on-arvo
        |~  [wire sign-arvo]
        *(quip card _^|(..on-init))
      ::
      ++  on-fail
        |~  [term tang]
        *(quip card _^|(..on-init))
      --
    --
  --  ::gall
::  %iris http-client interface
::
++  iris  ^?
  |%
  ++  able
    |%
    ::  +gift: effects the client can emit
    ::
    +$  gift
      $%  ::  %request: outbound http-request to earth
          ::
          ::    TODO: id is sort of wrong for this interface; the duct should
          ::    be enough to identify which request we're talking about?
          ::
          [%request id=@ud request=request:http]
          ::  %cancel-request: tell earth to cancel a previous %request
          ::
          [%cancel-request id=@ud]
          ::  %response: response to the caller
          ::
          [%http-response =client-response]
      ==
    ::
    +$  task
      $~  [%vega ~]
      $%  ::  event failure notification
          ::
          $>(%crud vane-task)
          ::  system started up; reset open connections
          ::
          $>(%born vane-task)
          ::  trim state (in response to memory pressure)
          ::
          $>(%trim vane-task)
          ::  report upgrade
          ::
          $>(%vega vane-task)
          ::  fetches a remote resource
          ::
          [%request =request:http =outbound-config]
          ::  cancels a previous fetch
          ::
          [%cancel-request ~]
          ::  receives http data from outside
          ::
          [%receive id=@ud =http-event:http]
      ==
    --
  ::  +client-response: one or more client responses given to the caller
  ::
  +$  client-response
    $%  ::  periodically sent as an update on the duct that sent %fetch
        ::
        $:  %progress
            ::  http-response-header: full transaction header
            ::
            ::    In case of a redirect chain, this is the target of the
            ::    final redirect.
            ::
            =response-header:http
            ::  bytes-read: bytes fetched so far
            ::
            bytes-read=@ud
            ::  expected-size: the total size if response had a content-length
            ::
            expected-size=(unit @ud)
            ::  incremental: data received since the last %http-progress
            ::
            incremental=(unit octs)
        ==
        ::  final response of a download, parsed as mime-data if successful
        ::
        [%finished =response-header:http full-file=(unit mime-data)]
        ::  canceled by the runtime system
        ::
        [%cancel ~]
    ==
  ::  mime-data: externally received but unvalidated mimed data
  ::
  +$  mime-data
    [type=@t data=octs]
  ::  +outbound-config: configuration for outbound http requests
  ::
  +$  outbound-config
    $:  ::  number of times to follow a 300 redirect before erroring
        ::
        ::    Common values for this will be 3 (the limit most browsers use), 5
        ::    (the limit recommended by the http standard), or 0 (let the
        ::    requester deal with 300 redirects).
        ::
        redirects=_5
        ::  number of times to retry before failing
        ::
        ::    When we retry, we'll automatically try to use the 'Range' header
        ::    to resume the download where we left off if we have the
        ::    'Accept-Range: bytes' in the original response.
        ::
        retries=_3
    ==
  ::  +to-httr: adapts to old eyre interface
  ::
  ++  to-httr
    |=  [header=response-header:http full-file=(unit mime-data)]
    ^-  httr:eyre
    ::
    =/  data=(unit octs)
      ?~(full-file ~ `data.u.full-file)
    ::
    [status-code.header headers.header data]
  --
::                                                      ::::
::::                    ++jael                          ::  (1h) security
  ::                                                    ::::
++  jael  ^?
  |%
  ::                                                    ::
  ::::                  ++able:jael                     ::  (1h1) arvo moves
    ::                                                  ::::
  ++  able  ^?
    =,  pki
    |%
    +$  public-keys-result
      $%  [%full points=(map ship point)]
          [%diff who=ship =diff:point]
          [%breach who=ship]
      ==
    ::                                                  ::
    +$  gift                                            ::  out result <-$
      $%  [%init p=ship]                                ::  report install unix
          [%done error=(unit error:ames)]               ::  ames message (n)ack
          [%boon payload=*]                             ::  ames response
          [%private-keys =life vein=(map life ring)]    ::  private keys
          [%public-keys =public-keys-result]            ::  ethereum changes
          [%turf turf=(list turf)]                      ::  domains
      ==                                                ::
    ::  +seed: private boot parameters
    ::
    +$  seed  [who=ship lyf=life key=ring sig=(unit oath:pki)]
    ::
    +$  task                                            ::  in request ->$
      $~  [%vega ~]                                     ::
      $%  [%dawn dawn-event]                            ::  boot from keys
          [%fake =ship]                                 ::  fake boot
          [%listen whos=(set ship) =source]             ::  set ethereum source
          ::TODO  %next for generating/putting new private key
          [%meet =ship =life =pass]                     ::  met after breach
          [%moon =ship =udiff:point]                    ::  register moon keys
          [%nuke whos=(set ship)]                       ::  cancel tracker from
          [%private-keys ~]                             ::  sub to privates
          [%public-keys ships=(set ship)]               ::  sub to publics
          [%rekey =life =ring]                          ::  update private keys
          $>(%trim vane-task)                           ::  trim state
          [%turf ~]                                     ::  view domains
          $>(%vega vane-task)                           ::  report upgrade
          $>(%plea vane-task)                           ::  ames request
          [%step ~]                                     ::  reset web login code
      ==                                                ::
    ::
    +$  dawn-event
      $:  =seed
          spon=(list [=ship point:azimuth-types])
          czar=(map ship [=rift =life =pass])
          turf=(list turf)
          bloq=@ud
          node=(unit purl:eyre)
      ==
    ::
    ++  block
      =<  block
      |%
      +$  hash    @uxblockhash
      +$  number  @udblocknumber
      +$  id      [=hash =number]
      +$  block   [=id =parent=hash]
      --
    ::
    ::  Azimuth points form a groupoid, where the objects are all the
    ::  possible values of +point and the arrows are the possible values
    ::  of (list point-diff).  Composition of arrows is concatenation,
    ::  and you can apply the diffs to a +point with +apply.
    ::
    ::  It's simplest to consider +point as the coproduct of three
    ::  groupoids, Rift, Keys, and Sponsor.  Recall that the coproduct
    ::  of monoids is the free monoid (Kleene star) of the coproduct of
    ::  the underlying sets of the monoids.  The construction for
    ::  groupoids is similar.  Thus, the objects of the coproduct are
    ::  the product of the objects of the underlying groupoids.  The
    ::  arrows are a list of a sum of the diff types of the underlying
    ::  groupoids.  Given an arrow=(list diff), you can project to the
    ::  underlying arrows with +skim filtering on the head of each diff.
    ::
    ::  The identity element is ~.  Clearly, composing this with any
    ::  +diff gives the original +diff.  Since this is a category,
    ::  +compose must be associative (true, because concatenation is
    ::  associative).  This is a groupoid, so we must further have that
    ::  every +point-diff has an inverse.  These are given by the
    ::  +inverse operation.
    ::
    ++  point
      =<  point
      |%
      +$  point
        $:  =rift
            =life
            keys=(map life [crypto-suite=@ud =pass])
            sponsor=(unit @p)
        ==
      ::
      +$  key-update  [=life crypto-suite=@ud =pass]
      ::
      ::  Invertible diffs
      ::
      +$  diffs  (list diff)
      +$  diff
        $%  [%rift from=rift to=rift]
            [%keys from=key-update to=key-update]
            [%spon from=(unit @p) to=(unit @p)]
        ==
      ::
      ::  Non-invertible diffs
      ::
      +$  udiffs  (list [=ship =udiff])
      +$  udiff
        $:  =id:block
        $%  [%rift =rift]
            [%keys key-update]
            [%spon sponsor=(unit @p)]
            [%disavow ~]
        ==  ==
      ::
      ++  udiff-to-diff
        |=  [=a=udiff =a=point]
        ^-  (unit diff)
        ?-    +<.a-udiff
            %disavow  ~|(%udiff-to-diff-disavow !!)
            %spon     `[%spon sponsor.a-point sponsor.a-udiff]
            %rift
          ?.  (gth rift.a-udiff rift.a-point)
            ~
          ~?  !=(rift.a-udiff +(rift.a-point))
            [%udiff-to-diff-skipped-rift a-udiff a-point]
          `[%rift rift.a-point rift.a-udiff]
        ::
            %keys
          ?.  (gth life.a-udiff life.a-point)
            ~
          ~?  !=(life.a-udiff +(life.a-point))
            [%udiff-to-diff-skipped-life a-udiff a-point]
          :^  ~  %keys
            [life.a-point (~(gut by keys.a-point) life.a-point *[@ud pass])]
          [life crypto-suite pass]:a-udiff
        ==
      ::
      ++  inverse
        |=  diffs=(list diff)
        ^-  (list diff)
        %-  flop
        %+  turn  diffs
        |=  =diff
        ^-  ^diff
        ?-  -.diff
          %rift  [%rift to from]:diff
          %keys  [%keys to from]:diff
          %spon  [%spon to from]:diff
        ==
      ::
      ++  compose
        (bake weld ,[(list diff) (list diff)])
      ::
      ++  apply
        |=  [diffs=(list diff) =a=point]
        (roll diffs (apply-diff a-point))
      ::
      ++  apply-diff
        |=  a=point
        |:  [*=diff a-point=a]
        ^-  point
        ?-    -.diff
            %rift
          ?>  =(rift.a-point from.diff)
          a-point(rift to.diff)
        ::
            %keys
          ?>  =(life.a-point life.from.diff)
          ?>  =((~(get by keys.a-point) life.a-point) `+.from.diff)
          %_  a-point
            life  life.to.diff
            keys  (~(put by keys.a-point) life.to.diff +.to.diff)
          ==
        ::
            %spon
          ?>  =(sponsor.a-point from.diff)
          a-point(sponsor to.diff)
        ==
      --
    --                                                  ::
  ::                                                    ::
  ::::                                                  ::
    ::                                                  ::
  +$  source  (each ship term)
  +$  source-id  @udsourceid
  ::
  ::  +state-eth-node: state of a connection to an ethereum node
  ::
  +$  state-eth-node                                    ::  node config + meta
    $:  top-source-id=source-id
        sources=(map source-id source)
        sources-reverse=(map source source-id)
        default-source=source-id
        ship-sources=(map ship source-id)
        ship-sources-reverse=(jug source-id ship)
    ==                                                  ::
  ::                                                    ::
  ::::                  ++pki:jael                      ::  (1h2) certificates
    ::                                                  ::::
  ++  pki  ^?
    |%
    ::TODO  update to fit azimuth-style keys
    ::  the urbit meta-certificate (++will) is a sequence
    ::  of certificates (++cert).  each cert in a will
    ::  revokes and replaces the previous cert.  the
    ::  version number of a ship is a ++life.
    ::
    ::  the deed contains an ++arms, a definition
    ::  of cosmetic identity; a semi-trusted parent,
    ::  which signs the initial certificate and provides
    ::  routing services; and a dirty bit.  if the dirty
    ::  bit is set, the new life of this ship may have
    ::  lost information that the old life had.
    ::
    +$  hand  @uvH                                      ::  128-bit hash
    +$  mind  [who=ship lyf=life]                       ::  key identifier
    +$  name  (pair @ta @t)                             ::  ascii / unicode
    +$  oath  @                                         ::  signature
    --  ::  pki
  --  ::  jael
::
+$  gift-arvo                                           ::  out result <-$
  $~  [%init ~zod]
  $%  gift:able:ames
      gift:able:behn
      gift:able:clay
      gift:able:dill
      gift:able:eyre
      gift:able:gall
      gift:able:iris
      gift:able:jael
  ==
+$  task-arvo                                           ::  in request ->$
  $%  task:able:ames
      task:able:clay
      task:able:behn
      task:able:dill
      task:able:eyre
      task:able:gall
      task:able:iris
      task:able:jael
  ==
+$  note-arvo                                           ::  out request $->
  $~  [%b %wake ~]
  $%  [%a task:able:ames]
      [%b task:able:behn]
      [%c task:able:clay]
      [%d task:able:dill]
      [%e task:able:eyre]
      [%g task:able:gall]
      [%i task:able:iris]
      [%j task:able:jael]
      [@tas %meta vase]
  ==
+$  sign-arvo                                           ::  in result $<-
  $%  [%a gift:able:ames]
      $:  %b
          $%  gift:able:behn
              $>(%wris gift:able:clay)
              $>(%writ gift:able:clay)
              $>(%mere gift:able:clay)
              $>(%unto gift:able:gall)
          ==
      ==
      [%c gift:able:clay]
      [%d gift:able:dill]
      [%e gift:able:eyre]
      [%g gift:able:gall]
      [%i gift:able:iris]
      [%j gift:able:jael]
  ==
::  $unix-task: input from unix
::
+$  unix-task                                           ::  input from unix
  $~  [%wake ~]
  $%  ::  %dill: keyboard input
      ::
      $>(%belt task:able:dill)
      ::  %dill: configure terminal (resized)
      ::
      $>(%blew task:able:dill)
      ::  %clay: new process
      ::
      $>(%boat task:able:clay)
      ::  %behn/%eyre/%iris: new process
      ::
      $>(%born vane-task)
      ::  %eyre: cancel request
      ::
      [%cancel-request ~]
      ::  any vane: error report
      ::
      $>(%crud vane-task)
      ::  %dill: reset terminal configuration
      ::
      $>(%hail task:able:dill)
      ::  %ames: hear packet
      ::
      $>(%hear task:able:ames)
      ::  %dill: hangup
      ::
      $>(%hook task:able:dill)
      ::  %clay: external edit
      ::
      $>(%into task:able:clay)
      ::  %eyre: learn ports of live http servers
      ::
      $>(%live task:able:eyre)
      ::  %iris: hear (partial) http response
      ::
      $>(%receive task:able:iris)
      ::  %eyre: starts handling an inbound http request
      ::
      $>(%request task:able:eyre)
      ::  %eyre: starts handling an backdoor http request
      ::
      $>(%request-local task:able:eyre)
      ::  %behn: wakeup
      ::
      $>(%wake task:able:behn)
  ==
--  ::
::                                                      ::  ::
::::                                                    ::  ::  (2) engines
  ::                                                    ::  ::
|%
::                                                      ::::
::::                      ++number                      ::  (2a) number theory
  ::                                                    ::::
++  number  ^?
  |%
  ::                                                    ::  ++fu:number
  ++  fu                                                ::  modulo (mul p q)
    |=  a=[p=@ q=@]
    =+  b=?:(=([0 0] a) 0 (~(inv fo p.a) (~(sit fo p.a) q.a)))
    |%
    ::                                                  ::  ++dif:fu:number
    ++  dif                                             ::  subtract
      |=  [c=[@ @] d=[@ @]]
      [(~(dif fo p.a) -.c -.d) (~(dif fo q.a) +.c +.d)]
    ::                                                  ::  ++exp:fu:number
    ++  exp                                             ::  exponent
      |=  [c=@ d=[@ @]]
      :-  (~(exp fo p.a) (mod c (dec p.a)) -.d)
      (~(exp fo q.a) (mod c (dec q.a)) +.d)
    ::                                                  ::  ++out:fu:number
    ++  out                                             ::  garner's formula
      |=  c=[@ @]
      %+  add  +.c
      %+  mul  q.a
      %+  ~(pro fo p.a)  b
      (~(dif fo p.a) -.c (~(sit fo p.a) +.c))
    ::                                                  ::  ++pro:fu:number
    ++  pro                                             ::  multiply
      |=  [c=[@ @] d=[@ @]]
      [(~(pro fo p.a) -.c -.d) (~(pro fo q.a) +.c +.d)]
    ::                                                  ::  ++sum:fu:number
    ++  sum                                             ::  add
      |=  [c=[@ @] d=[@ @]]
      [(~(sum fo p.a) -.c -.d) (~(sum fo q.a) +.c +.d)]
    ::                                                  ::  ++sit:fu:number
    ++  sit                                             ::  represent
      |=  c=@
      [(mod c p.a) (mod c q.a)]
    --  ::fu
  ::                                                    ::  ++pram:number
  ++  pram                                              ::  rabin-miller
    |=  a=@  ^-  ?
    ?:  ?|  =(0 (end 0 1 a))
            =(1 a)
            =+  b=1
            |-  ^-  ?
            ?:  =(512 b)
              |
            ?|(=+(c=+((mul 2 b)) &(!=(a c) =(a (mul c (div a c))))) $(b +(b)))
        ==
      |
    =+  ^=  b
        =+  [s=(dec a) t=0]
        |-  ^-  [s=@ t=@]
        ?:  =(0 (end 0 1 s))
          $(s (rsh 0 1 s), t +(t))
        [s t]
    ?>  =((mul s.b (bex t.b)) (dec a))
    =+  c=0
    |-  ^-  ?
    ?:  =(c 64)
      &
    =+  d=(~(raw og (add c a)) (met 0 a))
    =+  e=(~(exp fo a) s.b d)
    ?&  ?|  =(1 e)
            =+  f=0
            |-  ^-  ?
            ?:  =(e (dec a))
              &
            ?:  =(f (dec t.b))
              |
            $(e (~(pro fo a) e e), f +(f))
        ==
        $(c +(c))
    ==
  ::                                                    ::  ++ramp:number
  ++  ramp                                              ::  make r-m prime
    |=  [a=@ b=(list @) c=@]  ^-  @ux                   ::  [bits snags seed]
    =>  .(c (shas %ramp c))
    =+  d=*@
    |-
    ?:  =((mul 100 a) d)
      ~|(%ar-ramp !!)
    =+  e=(~(raw og c) a)
    ?:  &((levy b |=(f=@ !=(1 (mod e f)))) (pram e))
      e
    $(c +(c), d (shax d))
  ::                                                    ::  ++curt:number
  ++  curt                                              ::  curve25519
    |=  [a=@ b=@]
    =>  %=    .
            +
          =>  +
          =+  =+  [p=486.662 q=(sub (bex 255) 19)]
              =+  fq=~(. fo q)
              [p=p q=q fq=fq]
          |%
          ::                                            ::  ++cla:curt:number
          ++  cla                                       ::
            |=  raw=@
            =+  low=(dis 248 (cut 3 [0 1] raw))
            =+  hih=(con 64 (dis 127 (cut 3 [31 1] raw)))
            =+  mid=(cut 3 [1 30] raw)
            (can 3 [[1 low] [30 mid] [1 hih] ~])
          ::                                            ::  ++sqr:curt:number
          ++  sqr                                       ::
            |=(a=@ (mul a a))
          ::                                            ::  ++inv:curt:number
          ++  inv                                       ::
            |=(a=@ (~(exp fo q) (sub q 2) a))
          ::                                            ::  ++cad:curt:number
          ++  cad                                       ::
            |=  [n=[x=@ z=@] m=[x=@ z=@] d=[x=@ z=@]]
            =+  ^=  xx
                ;:  mul  4  z.d
                  %-  sqr  %-  abs:si
                  %+  dif:si
                    (sun:si (mul x.m x.n))
                  (sun:si (mul z.m z.n))
                ==
            =+  ^=  zz
                ;:  mul  4  x.d
                  %-  sqr  %-  abs:si
                  %+  dif:si
                    (sun:si (mul x.m z.n))
                  (sun:si (mul z.m x.n))
                ==
            [(sit.fq xx) (sit.fq zz)]
          ::                                            ::  ++cub:curt:number
          ++  cub                                       ::
            |=  [x=@ z=@]
            =+  ^=  xx
                %+  mul
                  %-  sqr  %-  abs:si
                  (dif:si (sun:si x) (sun:si z))
                (sqr (add x z))
            =+  ^=  zz
                ;:  mul  4  x  z
                  :(add (sqr x) :(mul p x z) (sqr z))
                ==
            [(sit.fq xx) (sit.fq zz)]
          --  ::
        ==
    =+  one=[b 1]
    =+  i=253
    =+  r=one
    =+  s=(cub one)
    |-
    ?:  =(i 0)
      =+  x=(cub r)
      (sit.fq (mul -.x (inv +.x)))
    =+  m=(rsh 0 i a)
    ?:  =(0 (mod m 2))
       $(i (dec i), s (cad r s one), r (cub r))
    $(i (dec i), r (cad r s one), s (cub s))
  ::                                                    ::  ++ga:number
  ++  ga                                                ::  GF (bex p.a)
    |=  a=[p=@ q=@ r=@]                                 ::  dim poly gen
    =+  si=(bex p.a)
    =+  ma=(dec si)
    =>  |%
        ::                                              ::  ++dif:ga:number
        ++  dif                                         ::  add and sub
          |=  [b=@ c=@]
          ~|  [%dif-ga a]
          ?>  &((lth b si) (lth c si))
          (mix b c)
        ::                                              ::  ++dub:ga:number
        ++  dub                                         ::  mul by x
          |=  b=@
          ~|  [%dub-ga a]
          ?>  (lth b si)
          ?:  =(1 (cut 0 [(dec p.a) 1] b))
            (dif (sit q.a) (sit (lsh 0 1 b)))
          (lsh 0 1 b)
        ::                                              ::  ++pro:ga:number
        ++  pro                                         ::  slow multiply
          |=  [b=@ c=@]
          ?:  =(0 b)
            0
          ?:  =(1 (dis 1 b))
            (dif c $(b (rsh 0 1 b), c (dub c)))
          $(b (rsh 0 1 b), c (dub c))
        ::                                              ::  ++toe:ga:number
        ++  toe                                         ::  exp+log tables
          =+  ^=  nu
              |=  [b=@ c=@]
              ^-  (map @ @)
              =+  d=*(map @ @)
              |-
              ?:  =(0 c)
                d
              %=  $
                c  (dec c)
                d  (~(put by d) c b)
              ==
          =+  [p=(nu 0 (bex p.a)) q=(nu ma ma)]
          =+  [b=1 c=0]
          |-  ^-  [p=(map @ @) q=(map @ @)]
          ?:  =(ma c)
            [(~(put by p) c b) q]
          %=  $
            b  (pro r.a b)
            c  +(c)
            p  (~(put by p) c b)
            q  (~(put by q) b c)
          ==
        ::                                              ::  ++sit:ga:number
        ++  sit                                         ::  reduce
          |=  b=@
          (mod b (bex p.a))
        --  ::
    =+  toe
    |%
    ::                                                  ::  ++fra:ga:number
    ++  fra                                             ::  divide
      |=  [b=@ c=@]
      (pro b (inv c))
    ::                                                  ::  ++inv:ga:number
    ++  inv                                             ::  invert
      |=  b=@
      ~|  [%inv-ga a]
      =+  c=(~(get by q) b)
      ?~  c  !!
      =+  d=(~(get by p) (sub ma u.c))
      (need d)
    ::                                                  ::  ++pow:ga:number
    ++  pow                                             ::  exponent
      |=  [b=@ c=@]
      =+  [d=1 e=c f=0]
      |-
      ?:  =(p.a f)
        d
      ?:  =(1 (cut 0 [f 1] b))
        $(d (pro d e), e (pro e e), f +(f))
      $(e (pro e e), f +(f))
    ::                                                  ::  ++pro:ga:number
    ++  pro                                             ::  multiply
      |=  [b=@ c=@]
      ~|  [%pro-ga a]
      =+  d=(~(get by q) b)
      ?~  d  0
      =+  e=(~(get by q) c)
      ?~  e  0
      =+  f=(~(get by p) (mod (add u.d u.e) ma))
      (need f)
    --  ::ga
  --  ::number
::                                                      ::::
::::                      ++crypto                      ::  (2b) cryptography
  ::                                                    ::::
++  crypto  ^?
  =,  ames
  =,  number
  |%
  ::                                                    ::
  ::::                    ++aes:crypto                  ::  (2b1) aes, all sizes
    ::                                                  ::::
  ++  aes    !.
    ~%  %aes  ..is  ~
    |%
    ::                                                  ::  ++ahem:aes:crypto
    ++  ahem                                            ::  kernel state
      |=  [nnk=@ nnb=@ nnr=@]
      =>
        =+  =>  [gr=(ga 8 0x11b 3) few==>(fe .(a 5))]
            [pro=pro.gr dif=dif.gr pow=pow.gr ror=ror.few]
        =>  |%                                          ::
            ++  cipa  $_  ^?                            ::  AES params
              |%
              ++  co  *[p=@ q=@ r=@ s=@]                ::  column coefficients
              ++  ix  |~(a=@ *@)                        ::  key index
              ++  ro  *[p=@ q=@ r=@ s=@]                ::  row shifts
              ++  su  *@                                ::  s-box
              --  ::cipa
            --  ::
        |%
        ::                                              ::  ++pen:ahem:aes:
        ++  pen                                         ::  encrypt
          ^-  cipa
          |%
          ::                                            ::  ++co:pen:ahem:aes:
          ++  co                                        ::  column coefficients
            [0x2 0x3 1 1]
          ::                                            ::  ++ix:pen:ahem:aes:
          ++  ix                                        ::  key index
            |~(a=@ a)
          ::                                            ::  ++ro:pen:ahem:aes:
          ++  ro                                        ::  row shifts
            [0 1 2 3]
          ::                                            ::  ++su:pen:ahem:aes:
          ++  su                                        ::  s-box
            0x16bb.54b0.0f2d.9941.6842.e6bf.0d89.a18c.
              df28.55ce.e987.1e9b.948e.d969.1198.f8e1.
              9e1d.c186.b957.3561.0ef6.0348.66b5.3e70.
              8a8b.bd4b.1f74.dde8.c6b4.a61c.2e25.78ba.
              08ae.7a65.eaf4.566c.a94e.d58d.6d37.c8e7.
              79e4.9591.62ac.d3c2.5c24.0649.0a3a.32e0.
              db0b.5ede.14b8.ee46.8890.2a22.dc4f.8160.
              7319.5d64.3d7e.a7c4.1744.975f.ec13.0ccd.
              d2f3.ff10.21da.b6bc.f538.9d92.8f40.a351.
              a89f.3c50.7f02.f945.8533.4d43.fbaa.efd0.
              cf58.4c4a.39be.cb6a.5bb1.fc20.ed00.d153.
              842f.e329.b3d6.3b52.a05a.6e1b.1a2c.8309.
              75b2.27eb.e280.1207.9a05.9618.c323.c704.
              1531.d871.f1e5.a534.ccf7.3f36.2693.fdb7.
              c072.a49c.afa2.d4ad.f047.59fa.7dc9.82ca.
              76ab.d7fe.2b67.0130.c56f.6bf2.7b77.7c63
          --
        ::                                              ::  ++pin:ahem:aes:
        ++  pin                                         ::  decrypt
          ^-  cipa
          |%
          ::                                            ::  ++co:pin:ahem:aes:
          ++  co                                        ::  column coefficients
            [0xe 0xb 0xd 0x9]
          ::                                            ::  ++ix:pin:ahem:aes:
          ++  ix                                        ::  key index
            |~(a=@ (sub nnr a))
          ::                                            ::  ++ro:pin:ahem:aes:
          ++  ro                                        ::  row shifts
            [0 3 2 1]
          ::                                            ::  ++su:pin:ahem:aes:
          ++  su                                        ::  s-box
            0x7d0c.2155.6314.69e1.26d6.77ba.7e04.2b17.
              6199.5383.3cbb.ebc8.b0f5.2aae.4d3b.e0a0.
              ef9c.c993.9f7a.e52d.0d4a.b519.a97f.5160.
              5fec.8027.5910.12b1.31c7.0788.33a8.dd1f.
              f45a.cd78.fec0.db9a.2079.d2c6.4b3e.56fc.
              1bbe.18aa.0e62.b76f.89c5.291d.711a.f147.
              6edf.751c.e837.f9e2.8535.ade7.2274.ac96.
              73e6.b4f0.cecf.f297.eadc.674f.4111.913a.
              6b8a.1301.03bd.afc1.020f.3fca.8f1e.2cd0.
              0645.b3b8.0558.e4f7.0ad3.bc8c.00ab.d890.
              849d.8da7.5746.155e.dab9.edfd.5048.706c.
              92b6.655d.cc5c.a4d4.1698.6886.64f6.f872.
              25d1.8b6d.49a2.5b76.b224.d928.66a1.2e08.
              4ec3.fa42.0b95.4cee.3d23.c2a6.3294.7b54.
              cbe9.dec4.4443.8e34.87ff.2f9b.8239.e37c.
              fbd7.f381.9ea3.40bf.38a5.3630.d56a.0952
          --
        ::                                              ::  ++mcol:ahem:aes:
        ++  mcol                                        ::
          |=  [a=(list @) b=[p=@ q=@ r=@ s=@]]
          ^-  (list @)
          =+  c=[p=*@ q=*@ r=*@ s=*@]
          |-  ^-  (list @)
          ?~  a  ~
          =>  .(p.c (cut 3 [0 1] i.a))
          =>  .(q.c (cut 3 [1 1] i.a))
          =>  .(r.c (cut 3 [2 1] i.a))
          =>  .(s.c (cut 3 [3 1] i.a))
          :_  $(a t.a)
          %+  rep  3
          %+  turn
            %-  limo
            :~  [[p.c p.b] [q.c q.b] [r.c r.b] [s.c s.b]]
                [[p.c s.b] [q.c p.b] [r.c q.b] [s.c r.b]]
                [[p.c r.b] [q.c s.b] [r.c p.b] [s.c q.b]]
                [[p.c q.b] [q.c r.b] [r.c s.b] [s.c p.b]]
            ==
          |=  [a=[@ @] b=[@ @] c=[@ @] d=[@ @]]
          :(dif (pro a) (pro b) (pro c) (pro d))
        ::                                              ::  ++pode:ahem:aes:
        ++  pode                                        ::  explode to block
          |=  [a=bloq b=@ c=@]  ^-  (list @)
          =+  d=(rip a c)
          =+  m=(met a c)
          |-
          ?:  =(m b)
            d
          $(m +(m), d (weld d (limo [0 ~])))
        ::                                              ::  ++sube:ahem:aes:
        ++  sube                                        ::  s-box word
          |=  [a=@ b=@]  ^-  @
          (rep 3 (turn (pode 3 4 a) |=(c=@ (cut 3 [c 1] b))))
        --  ::
      |%
      ::                                                ::  ++be:ahem:aes:crypto
      ++  be                                            ::  block cipher
        |=  [a=? b=@ c=@H]  ^-  @uxH
        ~|  %be-aesc
        =>  %=    .
                +
              =>  +
              |%
              ::                                        ::  ++ankh:be:ahem:aes:
              ++  ankh                                  ::
                |=  [a=cipa b=@ c=@]
                (pode 5 nnb (cut 5 [(mul (ix.a b) nnb) nnb] c))
              ::                                        ::  ++sark:be:ahem:aes:
              ++  sark                                  ::
                |=  [c=(list @) d=(list @)]
                ^-  (list @)
                ?~  c  ~
                ?~  d  !!
                [(mix i.c i.d) $(c t.c, d t.d)]
              ::                                        ::  ++srow:be:ahem:aes:
              ++  srow                                  ::
                |=  [a=cipa b=(list @)]  ^-  (list @)
                =+  [c=0 d=~ e=ro.a]
                |-
                ?:  =(c nnb)
                  d
                :_  $(c +(c))
                %+  rep  3
                %+  turn
                  (limo [0 p.e] [1 q.e] [2 r.e] [3 s.e] ~)
                |=  [f=@ g=@]
                (cut 3 [f 1] (snag (mod (add g c) nnb) b))
              ::                                        ::  ++subs:be:ahem:aes:
              ++  subs                                  ::
                |=  [a=cipa b=(list @)]  ^-  (list @)
                ?~  b  ~
                [(sube i.b su.a) $(b t.b)]
              --
            ==
        =+  [d=?:(a pen pin) e=(pode 5 nnb c) f=1]
        =>  .(e (sark e (ankh d 0 b)))
        |-
        ?.  =(nnr f)
          =>  .(e (subs d e))
          =>  .(e (srow d e))
          =>  .(e (mcol e co.d))
          =>  .(e (sark e (ankh d f b)))
          $(f +(f))
        =>  .(e (subs d e))
        =>  .(e (srow d e))
        =>  .(e (sark e (ankh d nnr b)))
        (rep 5 e)
      ::                                                ::  ++ex:ahem:aes:crypto
      ++  ex                                            ::  key expand
        |=  a=@I  ^-  @
        =+  [b=a c=0 d=su:pen i=nnk]
        |-
        ?:  =(i (mul nnb +(nnr)))
          b
        =>  .(c (cut 5 [(dec i) 1] b))
        =>  ?:  =(0 (mod i nnk))
              =>  .(c (ror 3 1 c))
              =>  .(c (sube c d))
              .(c (mix c (pow (dec (div i nnk)) 2)))
            ?:  &((gth nnk 6) =(4 (mod i nnk)))
              .(c (sube c d))
            .
        =>  .(c (mix c (cut 5 [(sub i nnk) 1] b)))
        =>  .(b (can 5 [i b] [1 c] ~))
        $(i +(i))
      ::                                                ::  ++ix:ahem:aes:crypto
      ++  ix                                            ::  key expand, inv
        |=  a=@  ^-  @
        =+  [i=1 j=*@ b=*@ c=co:pin]
        |-
        ?:  =(nnr i)
          a
        =>  .(b (cut 7 [i 1] a))
        =>  .(b (rep 5 (mcol (pode 5 4 b) c)))
        =>  .(j (sub nnr i))
        %=    $
            i  +(i)
            a
          %+  can  7
          :~  [i (cut 7 [0 i] a)]
              [1 b]
              [j (cut 7 [+(i) j] a)]
          ==
        ==
      --
    ::                                                  ::  ++ecba:aes:crypto
    ++  ecba                                            ::  AES-128 ECB
      ~%  %ecba  +>  ~
      |_  key=@H
      ::                                                ::  ++en:ecba:aes:crypto
      ++  en                                            ::  encrypt
        ~/  %en
        |=  blk=@H  ^-  @uxH
        =+  (ahem 4 4 10)
        =:
          key  (~(net fe 7) key)
          blk  (~(net fe 7) blk)
        ==
        %-  ~(net fe 7)
        (be & (ex key) blk)
      ::                                                ::  ++de:ecba:aes:crypto
      ++  de                                            ::  decrypt
        ~/  %de
        |=  blk=@H  ^-  @uxH
        =+  (ahem 4 4 10)
        =:
          key  (~(net fe 7) key)
          blk  (~(net fe 7) blk)
        ==
        %-  ~(net fe 7)
        (be | (ix (ex key)) blk)
      --  ::ecba
    ::                                                  ::  ++ecbb:aes:crypto
    ++  ecbb                                            ::  AES-192 ECB
      ~%  %ecbb  +>  ~
      |_  key=@I
      ::                                                ::  ++en:ecbb:aes:crypto
      ++  en                                            ::  encrypt
        ~/  %en
        |=  blk=@H  ^-  @uxH
        =+  (ahem 6 4 12)
        =:
          key  (rsh 6 1 (~(net fe 8) key))
          blk  (~(net fe 7) blk)
        ==
        %-  ~(net fe 7)
        (be & (ex key) blk)
      ::                                                ::  ++de:ecbb:aes:crypto
      ++  de                                            ::  decrypt
        ~/  %de
        |=  blk=@H  ^-  @uxH
        =+  (ahem 6 4 12)
        =:
          key  (rsh 6 1 (~(net fe 8) key))
          blk  (~(net fe 7) blk)
        ==
        %-  ~(net fe 7)
        (be | (ix (ex key)) blk)
      --  ::ecbb
    ::                                                  ::  ++ecbc:aes:crypto
    ++  ecbc                                            ::  AES-256 ECB
      ~%  %ecbc  +>  ~
      |_  key=@I
      ::                                                ::  ++en:ecbc:aes:crypto
      ++  en                                            ::  encrypt
        ~/  %en
        |=  blk=@H  ^-  @uxH
        =+  (ahem 8 4 14)
        =:
          key  (~(net fe 8) key)
          blk  (~(net fe 7) blk)
        ==
        %-  ~(net fe 7)
        (be & (ex key) blk)
      ::                                                ::  ++de:ecbc:aes:crypto
      ++  de                                            ::  decrypt
        ~/  %de
        |=  blk=@H  ^-  @uxH
        =+  (ahem 8 4 14)
        =:
          key  (~(net fe 8) key)
          blk  (~(net fe 7) blk)
        ==
        %-  ~(net fe 7)
        (be | (ix (ex key)) blk)
      --  ::ecbc
    ::                                                  ::  ++cbca:aes:crypto
    ++  cbca                                            ::  AES-128 CBC
      ~%  %cbca  +>  ~
      |_  [key=@H prv=@H]
      ::                                                ::  ++en:cbca:aes:crypto
      ++  en                                            ::  encrypt
        ~/  %en
        |=  txt=@  ^-  @ux
        =+  pts=?:(=(txt 0) `(list @)`~[0] (flop (rip 7 txt)))
        =|  cts=(list @)
        %+  rep  7
        ::  logically, flop twice here
        |-  ^-  (list @)
        ?~  pts
          cts
        =+  cph=(~(en ecba key) (mix prv i.pts))
        %=  $
          cts  [cph cts]
          pts  t.pts
          prv  cph
        ==
      ::                                                ::  ++de:cbca:aes:crypto
      ++  de                                            ::  decrypt
        ~/  %de
        |=  txt=@  ^-  @ux
        =+  cts=?:(=(txt 0) `(list @)`~[0] (flop (rip 7 txt)))
        =|  pts=(list @)
        %+  rep  7
        ::  logically, flop twice here
        |-  ^-  (list @)
        ?~  cts
          pts
        =+  pln=(mix prv (~(de ecba key) i.cts))
        %=  $
          pts  [pln pts]
          cts  t.cts
          prv  i.cts
        ==
      --  ::cbca
    ::                                                  ::  ++cbcb:aes:crypto
    ++  cbcb                                            ::  AES-192 CBC
      ~%  %cbcb  +>  ~
      |_  [key=@I prv=@H]
      ::                                                ::  ++en:cbcb:aes:crypto
      ++  en                                            ::  encrypt
        ~/  %en
        |=  txt=@  ^-  @ux
        =+  pts=?:(=(txt 0) `(list @)`~[0] (flop (rip 7 txt)))
        =|  cts=(list @)
        %+  rep  7
        ::  logically, flop twice here
        |-  ^-  (list @)
        ?~  pts
          cts
        =+  cph=(~(en ecbb key) (mix prv i.pts))
        %=  $
          cts  [cph cts]
          pts  t.pts
          prv  cph
        ==
      ::                                                ::  ++de:cbcb:aes:crypto
      ++  de                                            ::  decrypt
        ~/  %de
        |=  txt=@  ^-  @ux
        =+  cts=?:(=(txt 0) `(list @)`~[0] (flop (rip 7 txt)))
        =|  pts=(list @)
        %+  rep  7
        ::  logically, flop twice here
        |-  ^-  (list @)
        ?~  cts
          pts
        =+  pln=(mix prv (~(de ecbb key) i.cts))
        %=  $
          pts  [pln pts]
          cts  t.cts
          prv  i.cts
        ==
      --  ::cbcb
    ::                                                  ::  ++cbcc:aes:crypto
    ++  cbcc                                            ::  AES-256 CBC
      ~%  %cbcc  +>  ~
      |_  [key=@I prv=@H]
      ::                                                ::  ++en:cbcc:aes:crypto
      ++  en                                            ::  encrypt
        ~/  %en
        |=  txt=@  ^-  @ux
        =+  pts=?:(=(txt 0) `(list @)`~[0] (flop (rip 7 txt)))
        =|  cts=(list @)
        %+  rep  7
        ::  logically, flop twice here
        |-  ^-  (list @)
        ?~  pts
          cts
        =+  cph=(~(en ecbc key) (mix prv i.pts))
        %=  $
          cts  [cph cts]
          pts  t.pts
          prv  cph
        ==
      ::                                                ::  ++de:cbcc:aes:crypto
      ++  de                                            ::  decrypt
        ~/  %de
        |=  txt=@  ^-  @ux
        =+  cts=?:(=(txt 0) `(list @)`~[0] (flop (rip 7 txt)))
        =|  pts=(list @)
        %+  rep  7
        ::  logically, flop twice here
        |-  ^-  (list @)
        ?~  cts
          pts
        =+  pln=(mix prv (~(de ecbc key) i.cts))
        %=  $
          pts  [pln pts]
          cts  t.cts
          prv  i.cts
        ==
      --  ::cbcc
    ::                                                  ::  ++inc:aes:crypto
    ++  inc                                             ::  inc. low bloq
      |=  [mod=bloq ctr=@H]
      ^-  @uxH
      =+  bqs=(rip mod ctr)
      ?~  bqs  0x1
      %+  rep  mod
      [(~(sum fe mod) i.bqs 1) t.bqs]
    ::                                                  ::  ++ctra:aes:crypto
    ++  ctra                                            ::  AES-128 CTR
      ~%  %ctra  +>  ~
      |_  [key=@H mod=bloq len=@ ctr=@H]
      ::                                                ::  ++en:ctra:aes:crypto
      ++  en                                            ::  encrypt
        ~/  %en
        |=  txt=@
        ^-  @ux
        =/  encrypt  ~(en ecba key)
        =/  blocks  (add (div len 16) ?:(=((^mod len 16) 0) 0 1))
        ?>  (gte len (met 3 txt))
        %+  mix  txt
        %^  rsh  3  (sub (mul 16 blocks) len)
        %+  rep  7
        =|  seed=(list @ux)
        |-  ^+  seed
        ?:  =(blocks 0)  seed
        %=  $
          seed    [(encrypt ctr) seed]
          ctr     (inc mod ctr)
          blocks  (dec blocks)
        ==
      ::                                                ::  ++de:ctra:aes:crypto
      ++  de                                            ::  decrypt
        en
      --  ::ctra
    ::                                                  ::  ++ctrb:aes:crypto
    ++  ctrb                                            ::  AES-192 CTR
      ~%  %ctrb  +>  ~
      |_  [key=@I mod=bloq len=@ ctr=@H]
      ::                                                ::  ++en:ctrb:aes:crypto
      ++  en
        ~/  %en
        |=  txt=@
        ^-  @ux
        =/  encrypt  ~(en ecbb key)
        =/  blocks  (add (div len 16) ?:(=((^mod len 16) 0) 0 1))
        ?>  (gte len (met 3 txt))
        %+  mix  txt
        %^  rsh  3  (sub (mul 16 blocks) len)
        %+  rep  7
        =|  seed=(list @ux)
        |-  ^+  seed
        ?:  =(blocks 0)  seed
        %=  $
          seed    [(encrypt ctr) seed]
          ctr     (inc mod ctr)
          blocks  (dec blocks)
        ==
      ::                                                ::  ++de:ctrb:aes:crypto
      ++  de                                            ::  decrypt
        en
      --  ::ctrb
    ::                                                  ::  ++ctrc:aes:crypto
    ++  ctrc                                            ::  AES-256 CTR
      ~%  %ctrc  +>  ~
      |_  [key=@I mod=bloq len=@ ctr=@H]
      ::                                                ::  ++en:ctrc:aes:crypto
      ++  en                                            ::  encrypt
        ~/  %en
        |=  txt=@
        ^-  @ux
        =/  encrypt  ~(en ecbc key)
        =/  blocks  (add (div len 16) ?:(=((^mod len 16) 0) 0 1))
        ?>  (gte len (met 3 txt))
        %+  mix  txt
        %^  rsh  3  (sub (mul 16 blocks) len)
        %+  rep  7
        =|  seed=(list @ux)
        |-  ^+  seed
        ?:  =(blocks 0)  seed
        %=  $
          seed    [(encrypt ctr) seed]
          ctr     (inc mod ctr)
          blocks  (dec blocks)
        ==
      ::                                                ::  ++de:ctrc:aes:crypto
      ++  de                                            ::  decrypt
        en
      --  ::ctrc
    ::                                                  ::  ++doub:aes:crypto
    ++  doub                                            ::  double 128-bit
      |=  ::  string mod finite
          ::
          str=@H
      ::
      ::  field (see spec)
      ::
      ^-  @uxH
      %-  ~(sit fe 7)
      ?.  =((xeb str) 128)
        (lsh 0 1 str)
      (mix 0x87 (lsh 0 1 str))
    ::                                                  ::  ++mpad:aes:crypto
    ++  mpad                                            ::
      |=  [oct=@ txt=@]
      ::
      ::  pad message to multiple of 128 bits
      ::  by appending 1, then 0s
      ::  the spec is unclear, but it must be octet based
      ::  to match the test vectors
      ::
      ^-  @ux
      =+  pad=(mod oct 16)
      ?:  =(pad 0)  0x8000.0000.0000.0000.0000.0000.0000.0000
      (lsh 3 (sub 15 pad) (mix 0x80 (lsh 3 1 txt)))
    ::                                                  ::  ++suba:aes:crypto
    ++  suba                                            ::  AES-128 subkeys
      |=  key=@H
      =+  l=(~(en ecba key) 0)
      =+  k1=(doub l)
      =+  k2=(doub k1)
      ^-  [@ux @ux]
      [k1 k2]
    ::                                                  ::  ++subb:aes:crypto
    ++  subb                                            ::  AES-192 subkeys
      |=  key=@I
      =+  l=(~(en ecbb key) 0)
      =+  k1=(doub l)
      =+  k2=(doub k1)
      ^-  [@ux @ux]
      [k1 k2]
    ::                                                  ::  ++subc:aes:crypto
    ++  subc                                            ::  AES-256 subkeys
      |=  key=@I
      =+  l=(~(en ecbc key) 0)
      =+  k1=(doub l)
      =+  k2=(doub k1)
      ^-  [@ux @ux]
      [k1 k2]
    ::                                                  ::  ++maca:aes:crypto
    ++  maca                                            ::  AES-128 CMAC
      ~/  %maca
      |=  [key=@H oct=(unit @) txt=@]
      ^-  @ux
      =+  [sub=(suba key) len=?~(oct (met 3 txt) u.oct)]
      =+  ^=  pdt
        ?:  &(=((mod len 16) 0) !=(len 0))
          [& txt]
        [| (mpad len txt)]
      =+  ^=  mac
        %-  ~(en cbca key 0)
        %+  mix  +.pdt
        ?-  -.pdt
          %&  -.sub
          %|  +.sub
        ==
      ::  spec says MSBs, LSBs match test vectors
      ::
      (~(sit fe 7) mac)
    ::                                                  ::  ++macb:aes:crypto
    ++  macb                                            ::  AES-192 CMAC
      ~/  %macb
      |=  [key=@I oct=(unit @) txt=@]
      ^-  @ux
      =+  [sub=(subb key) len=?~(oct (met 3 txt) u.oct)]
      =+  ^=  pdt
        ?:  &(=((mod len 16) 0) !=(len 0))
          [& txt]
        [| (mpad len txt)]
      =+  ^=  mac
        %-  ~(en cbcb key 0)
        %+  mix  +.pdt
        ?-  -.pdt
          %&  -.sub
          %|  +.sub
        ==
      ::  spec says MSBs, LSBs match test vectors
      ::
      (~(sit fe 7) mac)
    ::                                                  ::  ++macc:aes:crypto
    ++  macc                                            :: AES-256 CMAC
      ~/  %macc
      |=  [key=@I oct=(unit @) txt=@]
      ^-  @ux
      =+  [sub=(subc key) len=?~(oct (met 3 txt) u.oct)]
      =+  ^=  pdt
        ?:  &(=((mod len 16) 0) !=(len 0))
          [& txt]
        [| (mpad len txt)]
      =+  ^=  mac
        %-  ~(en cbcc key 0)
        %+  mix  +.pdt
        ?-  -.pdt
          %&  -.sub
          %|  +.sub
        ==
      ::  spec says MSBs, LSBs match test vectors
      ::
      (~(sit fe 7) mac)
    ::                                                  ::  ++s2va:aes:crypto
    ++  s2va                                            ::  AES-128 S2V
      ~/  %s2va
      |=  [key=@H ads=(list @)]
      ?~  ads  (maca key `16 0x1)
      =/  res  (maca key `16 0x0)
      %+  maca  key
      |-  ^-  [[~ @ud] @uxH]
      ?~  t.ads
        =/  wyt  (met 3 i.ads)
        ?:  (gte wyt 16)
          [`wyt (mix i.ads res)]
        [`16 (mix (doub res) (mpad wyt i.ads))]
      %=  $
        ads  t.ads
        res  (mix (doub res) (maca key ~ i.ads))
      ==
    ::                                                  ::  ++s2vb:aes:crypto
    ++  s2vb                                            ::  AES-192 S2V
      ~/  %s2vb
      |=  [key=@I ads=(list @)]
      ?~  ads  (macb key `16 0x1)
      =/  res  (macb key `16 0x0)
      %+  macb  key
      |-  ^-  [[~ @ud] @uxH]
      ?~  t.ads
        =/  wyt  (met 3 i.ads)
        ?:  (gte wyt 16)
          [`wyt (mix i.ads res)]
        [`16 (mix (doub res) (mpad wyt i.ads))]
      %=  $
        ads  t.ads
        res  (mix (doub res) (macb key ~ i.ads))
      ==
    ::                                                  ::  ++s2vc:aes:crypto
    ++  s2vc                                            ::  AES-256 S2V
      ~/  %s2vc
      |=  [key=@I ads=(list @)]
      ?~  ads  (macc key `16 0x1)
      =/  res  (macc key `16 0x0)
      %+  macc  key
      |-  ^-  [[~ @ud] @uxH]
      ?~  t.ads
        =/  wyt  (met 3 i.ads)
        ?:  (gte wyt 16)
          [`wyt (mix i.ads res)]
        [`16 (mix (doub res) (mpad wyt i.ads))]
      %=  $
        ads  t.ads
        res  (mix (doub res) (macc key ~ i.ads))
      ==
    ::                                                  ::  ++siva:aes:crypto
    ++  siva                                            ::  AES-128 SIV
      ~%  %siva  +>  ~
      |_  [key=@I vec=(list @)]
      ::                                                ::  ++en:siva:aes:crypto
      ++  en                                            ::  encrypt
        ~/  %en
        |=  txt=@
        ^-  (trel @uxH @ud @ux)
        =+  [k1=(rsh 7 1 key) k2=(end 7 1 key)]
        =+  iv=(s2va k1 (weld vec (limo ~[txt])))
        =+  len=(met 3 txt)
        =*  hib  (dis iv 0xffff.ffff.ffff.ffff.7fff.ffff.7fff.ffff)
        :+
          iv
          len
        (~(en ctra k2 7 len hib) txt)
      ::                                                ::  ++de:siva:aes:crypto
      ++  de                                            ::  decrypt
        ~/  %de
        |=  [iv=@H len=@ txt=@]
        ^-  (unit @ux)
        =+  [k1=(rsh 7 1 key) k2=(end 7 1 key)]
        =*  hib  (dis iv 0xffff.ffff.ffff.ffff.7fff.ffff.7fff.ffff)
        =+  ^=  pln
          (~(de ctra k2 7 len hib) txt)
        ?.  =((s2va k1 (weld vec (limo ~[pln]))) iv)
          ~
        `pln
      --  ::siva
    ::                                                  ::  ++sivb:aes:crypto
    ++  sivb                                            ::  AES-192 SIV
      ~%  %sivb  +>  ~
      |_  [key=@J vec=(list @)]
      ::                                                ::  ++en:sivb:aes:crypto
      ++  en                                            ::  encrypt
        ~/  %en
        |=  txt=@
        ^-  (trel @uxH @ud @ux)
        =+  [k1=(rsh 6 3 key) k2=(end 6 3 key)]
        =+  iv=(s2vb k1 (weld vec (limo ~[txt])))
        =*  hib  (dis iv 0xffff.ffff.ffff.ffff.7fff.ffff.7fff.ffff)
        =+  len=(met 3 txt)
        :+  iv
          len
        (~(en ctrb k2 7 len hib) txt)
      ::                                                ::  ++de:sivb:aes:crypto
      ++  de                                            ::  decrypt
        ~/  %de
        |=  [iv=@H len=@ txt=@]
        ^-  (unit @ux)
        =+  [k1=(rsh 6 3 key) k2=(end 6 3 key)]
        =*  hib  (dis iv 0xffff.ffff.ffff.ffff.7fff.ffff.7fff.ffff)
        =+  ^=  pln
          (~(de ctrb k2 7 len hib) txt)
        ?.  =((s2vb k1 (weld vec (limo ~[pln]))) iv)
          ~
        `pln
      --  ::sivb
    ::                                                  ::  ++sivc:aes:crypto
    ++  sivc                                            ::  AES-256 SIV
      ~%  %sivc  +>  ~
      |_  [key=@J vec=(list @)]
      ::                                                ::  ++en:sivc:aes:crypto
      ++  en                                            ::  encrypt
        ~/  %en
        |=  txt=@
        ^-  (trel @uxH @ud @ux)
        =+  [k1=(rsh 8 1 key) k2=(end 8 1 key)]
        =+  iv=(s2vc k1 (weld vec (limo ~[txt])))
        =*  hib  (dis iv 0xffff.ffff.ffff.ffff.7fff.ffff.7fff.ffff)
        =+  len=(met 3 txt)
        :+
          iv
          len
        (~(en ctrc k2 7 len hib) txt)
      ::                                                ::  ++de:sivc:aes:crypto
      ++  de                                            ::  decrypt
        ~/  %de
        |=  [iv=@H len=@ txt=@]
        ^-  (unit @ux)
        =+  [k1=(rsh 8 1 key) k2=(end 8 1 key)]
        =*  hib  (dis iv 0xffff.ffff.ffff.ffff.7fff.ffff.7fff.ffff)
        =+  ^=  pln
          (~(de ctrc k2 7 len hib) txt)
        ?.  =((s2vc k1 (weld vec (limo ~[pln]))) iv)
          ~
        `pln
      --  ::sivc
    --
  ::                                                    ::
  ::::                    ++ed:crypto                   ::  ed25519
    ::                                                  ::::
  ++  ed
    =>
      =+  =+  [b=256 q=(sub (bex 255) 19)]
          =+  fq=~(. fo q)
          =+  ^=  l
               %+  add
                 (bex 252)
               27.742.317.777.372.353.535.851.937.790.883.648.493
          =+  d=(dif.fq 0 (fra.fq 121.665 121.666))
          =+  ii=(exp.fq (div (dec q) 4) 2)
          [b=b q=q fq=fq l=l d=d ii=ii]
      ~%  %coed  ..is  ~
      |%
      ::                                                ::  ++norm:ed:crypto
      ++  norm                                          ::
        |=(x=@ ?:(=(0 (mod x 2)) x (sub q x)))
      ::                                                ::  ++xrec:ed:crypto
      ++  xrec                                          ::  recover x-coord
        |=  y=@  ^-  @
        =+  ^=  xx
            %+  mul  (dif.fq (mul y y) 1)
                     (inv.fq +(:(mul d y y)))
        =+  x=(exp.fq (div (add 3 q) 8) xx)
        ?:  !=(0 (dif.fq (mul x x) (sit.fq xx)))
          (norm (pro.fq x ii))
        (norm x)
      ::                                                ::  ++ward:ed:crypto
      ++  ward                                          ::  edwards multiply
        |=  [pp=[@ @] qq=[@ @]]  ^-  [@ @]
        =+  dp=:(pro.fq d -.pp -.qq +.pp +.qq)
        =+  ^=  xt
            %+  pro.fq
              %+  sum.fq
                (pro.fq -.pp +.qq)
              (pro.fq -.qq +.pp)
            (inv.fq (sum.fq 1 dp))
        =+  ^=  yt
            %+  pro.fq
              %+  sum.fq
                (pro.fq +.pp +.qq)
              (pro.fq -.pp -.qq)
            (inv.fq (dif.fq 1 dp))
        [xt yt]
      ::                                                ::  ++scam:ed:crypto
      ++  scam                                          ::  scalar multiply
        |=  [pp=[@ @] e=@]  ^-  [@ @]
        ?:  =(0 e)
          [0 1]
        =+  qq=$(e (div e 2))
        =>  .(qq (ward qq qq))
        ?:  =(1 (dis 1 e))
          (ward qq pp)
        qq
      ::                                                ::  ++etch:ed:crypto
      ++  etch                                          ::  encode point
        |=  pp=[@ @]  ^-  @
        (can 0 ~[[(sub b 1) +.pp] [1 (dis 1 -.pp)]])
      ::                                                ::  ++curv:ed:crypto
      ++  curv                                          ::  point on curve?
        |=  [x=@ y=@]  ^-  ?
        .=  0
            %+  dif.fq
              %+  sum.fq
                (pro.fq (sub q (sit.fq x)) x)
              (pro.fq y y)
            (sum.fq 1 :(pro.fq d x x y y))
      ::                                                ::  ++deco:ed:crypto
      ++  deco                                          ::  decode point
        |=  s=@  ^-  (unit [@ @])
        =+  y=(cut 0 [0 (dec b)] s)
        =+  si=(cut 0 [(dec b) 1] s)
        =+  x=(xrec y)
        =>  .(x ?:(!=(si (dis 1 x)) (sub q x) x))
        =+  pp=[x y]
        ?.  (curv pp)
          ~
        [~ pp]
      ::                                                ::  ++bb:ed:crypto
      ++  bb                                            ::
        =+  bby=(pro.fq 4 (inv.fq 5))
        [(xrec bby) bby]
      --  ::
    ~%  %ed  +  ~
    |%
    ::
    ++  point-add
      ~/  %point-add
      |=  [a-point=@udpoint b-point=@udpoint]
      ^-  @udpoint
      ::
      =/  a-point-decoded=[@ @]  (need (deco a-point))
      =/  b-point-decoded=[@ @]  (need (deco b-point))
      ::
      %-  etch
      (ward a-point-decoded b-point-decoded)
    ::
    ++  scalarmult
      ~/  %scalarmult
      |=  [a=@udscalar a-point=@udpoint]
      ^-  @udpoint
      ::
      =/  a-point-decoded=[@ @]  (need (deco a-point))
      ::
      %-  etch
      (scam a-point-decoded a)
    ::
    ++  scalarmult-base
      ~/  %scalarmult-base
      |=  scalar=@udscalar
      ^-  @udpoint
      %-  etch
      (scam bb scalar)
    ::
    ++  add-scalarmult-scalarmult-base
      ~/  %add-scalarmult-scalarmult-base
      |=  [a=@udscalar a-point=@udpoint b=@udscalar]
      ^-  @udpoint
      ::
      =/  a-point-decoded=[@ @]  (need (deco a-point))
      ::
      %-  etch
      %+  ward
        (scam bb b)
      (scam a-point-decoded a)
    ::
    ++  add-double-scalarmult
      ~/  %add-double-scalarmult
      |=  [a=@udscalar a-point=@udpoint b=@udscalar b-point=@udpoint]
      ^-  @udpoint
      ::
      =/  a-point-decoded=[@ @]  (need (deco a-point))
      =/  b-point-decoded=[@ @]  (need (deco b-point))
      ::
      %-  etch
      %+  ward
        (scam a-point-decoded a)
      (scam b-point-decoded b)
    ::                                                  ::  ++puck:ed:crypto
    ++  puck                                            ::  public key
      ~/  %puck
      |=  sk=@I  ^-  @
      ?:  (gth (met 3 sk) 32)  !!
      =+  h=(shal (rsh 0 3 b) sk)
      =+  ^=  a
          %+  add
            (bex (sub b 2))
          (lsh 0 3 (cut 0 [3 (sub b 5)] h))
      =+  aa=(scam bb a)
      (etch aa)
    ::                                                  ::  ++suck:ed:crypto
    ++  suck                                            ::  keypair from seed
      |=  se=@I  ^-  @uJ
      =+  pu=(puck se)
      (can 0 ~[[b se] [b pu]])
    ::                                                  ::  ++shar:ed:crypto
    ++  shar                                            ::  curve25519 secret
      ~/  %shar
      |=  [pub=@ sek=@]
      ^-  @ux
      =+  exp=(shal (rsh 0 3 b) (suck sek))
      =.  exp  (dis exp (can 0 ~[[3 0] [251 (fil 0 251 1)]]))
      =.  exp  (con exp (lsh 3 31 0b100.0000))
      =+  prv=(end 8 1 exp)
      =+  crv=(fra.fq (sum.fq 1 pub) (dif.fq 1 pub))
      (curt prv crv)
    ::                                                  ::  ++sign:ed:crypto
    ++  sign                                            ::  certify
      ~/  %sign
      |=  [m=@ se=@]  ^-  @
      =+  sk=(suck se)
      =+  pk=(cut 0 [b b] sk)
      =+  h=(shal (rsh 0 3 b) sk)
      =+  ^=  a
          %+  add
            (bex (sub b 2))
          (lsh 0 3 (cut 0 [3 (sub b 5)] h))
      =+  ^=  r
          =+  hm=(cut 0 [b b] h)
          =+  ^=  i
              %+  can  0
              :~  [b hm]
                  [(met 0 m) m]
              ==
          (shaz i)
      =+  rr=(scam bb r)
      =+  ^=  ss
          =+  er=(etch rr)
          =+  ^=  ha
              %+  can  0
              :~  [b er]
                  [b pk]
                  [(met 0 m) m]
              ==
          (~(sit fo l) (add r (mul (shaz ha) a)))
      (can 0 ~[[b (etch rr)] [b ss]])
    ::                                                  ::  ++veri:ed:crypto
    ++  veri                                            ::  validate
      ~/  %veri
      |=  [s=@ m=@ pk=@]  ^-  ?
      ?:  (gth (div b 4) (met 3 s))  |
      ?:  (gth (div b 8) (met 3 pk))  |
      =+  cb=(rsh 0 3 b)
      =+  rr=(deco (cut 0 [0 b] s))
      ?~  rr  |
      =+  aa=(deco pk)
      ?~  aa  |
      =+  ss=(cut 0 [b b] s)
      =+  ha=(can 3 ~[[cb (etch u.rr)] [cb pk] [(met 3 m) m]])
      =+  h=(shaz ha)
      =((scam bb ss) (ward u.rr (scam u.aa h)))
    --  ::ed
  ::                                                    ::
  ::::                    ++scr:crypto                  ::  (2b3) scrypt
    ::                                                  ::::
  ++  scr
    ~%  %scr  ..is  ~
    |%
    ::                                                  ::  ++sal:scr:crypto
    ++  sal                                             ::  salsa20 hash
      |=  [x=@ r=@]                                     ::  with r rounds
      ?>  =((mod r 2) 0)                                ::
      =+  few==>(fe .(a 5))
      =+  ^=  rot
        |=  [a=@ b=@]
        (mix (end 5 1 (lsh 0 a b)) (rsh 0 (sub 32 a) b))
      =+  ^=  lea
        |=  [a=@ b=@]
        (net:few (sum:few (net:few a) (net:few b)))
      =>  |%
          ::                                            ::  ++qr:sal:scr:crypto
          ++  qr                                        ::  quarterround
            |=  y=[@ @ @ @ ~]
            =+  zb=(mix &2.y (rot 7 (sum:few &1.y &4.y)))
            =+  zc=(mix &3.y (rot 9 (sum:few zb &1.y)))
            =+  zd=(mix &4.y (rot 13 (sum:few zc zb)))
            =+  za=(mix &1.y (rot 18 (sum:few zd zc)))
            ~[za zb zc zd]
          ::                                            ::  ++rr:sal:scr:crypto
          ++  rr                                        ::  rowround
            |=  [y=(list @)]
            =+  za=(qr ~[&1.y &2.y &3.y &4.y])
            =+  zb=(qr ~[&6.y &7.y &8.y &5.y])
            =+  zc=(qr ~[&11.y &12.y &9.y &10.y])
            =+  zd=(qr ~[&16.y &13.y &14.y &15.y])
            ^-  (list @)  :~
              &1.za  &2.za  &3.za  &4.za
              &4.zb  &1.zb  &2.zb  &3.zb
              &3.zc  &4.zc  &1.zc  &2.zc
              &2.zd  &3.zd  &4.zd  &1.zd  ==
          ::                                            ::  ++cr:sal:scr:crypto
          ++  cr                                        ::  columnround
            |=  [x=(list @)]
            =+  ya=(qr ~[&1.x &5.x &9.x &13.x])
            =+  yb=(qr ~[&6.x &10.x &14.x &2.x])
            =+  yc=(qr ~[&11.x &15.x &3.x &7.x])
            =+  yd=(qr ~[&16.x &4.x &8.x &12.x])
            ^-  (list @)  :~
              &1.ya  &4.yb  &3.yc  &2.yd
              &2.ya  &1.yb  &4.yc  &3.yd
              &3.ya  &2.yb  &1.yc  &4.yd
              &4.ya  &3.yb  &2.yc  &1.yd  ==
          ::                                            ::  ++dr:sal:scr:crypto
          ++  dr                                        ::  doubleround
            |=  [x=(list @)]
            (rr (cr x))
          ::                                            ::  ++al:sal:scr:crypto
          ++  al                                        ::  add two lists
            |=  [a=(list @) b=(list @)]
            |-  ^-  (list @)
            ?~  a  ~  ?~  b  ~
            [i=(sum:few -.a -.b) t=$(a +.a, b +.b)]
          --  ::
      =+  xw=(rpp 5 16 x)
      =+  ^=  ow  |-  ^-  (list @)
                  ?~  r  xw
                  $(xw (dr xw), r (sub r 2))
      (rep 5 (al xw ow))
    ::                                                  ::  ++rpp:scr:crypto
    ++  rpp                                             ::  rip+filler blocks
      |=  [a=bloq b=@ c=@]
      =+  q=(rip a c)
      =+  w=(lent q)
      ?.  =(w b)
        ?.  (lth w b)  (slag (sub w b) q)
        ^+  q  (weld q (reap (sub b (lent q)) 0))
      q
    ::                                                  ::  ++bls:scr:crypto
    ++  bls                                             ::  split to sublists
      |=  [a=@ b=(list @)]
      ?>  =((mod (lent b) a) 0)
      |-  ^-  (list (list @))
      ?~  b  ~
      [i=(scag a `(list @)`b) t=$(b (slag a `(list @)`b))]
    ::                                                  ::  ++slb:scr:crypto
    ++  slb                                             ::
      |=  [a=(list (list @))]
      |-  ^-  (list @)
      ?~  a  ~
      (weld `(list @)`-.a $(a +.a))
    ::                                                  ::  ++sbm:scr:crypto
    ++  sbm                                             ::  scryptBlockMix
      |=  [r=@ b=(list @)]
      ?>  =((lent b) (mul 2 r))
      =+  [x=(snag (dec (mul 2 r)) b) c=0]
      =|  [ya=(list @) yb=(list @)]
      |-  ^-  (list @)
      ?~  b  (flop (weld yb ya))
      =.  x  (sal (mix x -.b) 8)
      ?~  (mod c 2)
        $(c +(c), b +.b, ya [i=x t=ya])
      $(c +(c), b +.b, yb [i=x t=yb])
    ::                                                  ::  ++srm:scr:crypto
    ++  srm                                             ::  scryptROMix
      |=  [r=@ b=(list @) n=@]
      ?>  ?&  =((lent b) (mul 2 r))
              =(n (bex (dec (xeb n))))
              (lth n (bex (mul r 16)))
          ==
      =+  [v=*(list (list @)) c=0]
      =.  v
        |-  ^-  (list (list @))
        =+  w=(sbm r b)
        ?:  =(c n)  (flop v)
        $(c +(c), v [i=[b] t=v], b w)
      =+  x=(sbm r (snag (dec n) v))
      |-  ^-  (list @)
      ?:  =(c n)  x
      =+  q=(snag (dec (mul r 2)) x)
      =+  z=`(list @)`(snag (mod q n) v)
      =+  ^=  w  |-  ^-  (list @)
                 ?~  x  ~  ?~  z  ~
                 [i=(mix -.x -.z) t=$(x +.x, z +.z)]
      $(x (sbm r w), c +(c))
    ::                                                  ::  ++hmc:scr:crypto
    ++  hmc                                             ::  HMAC-SHA-256
      |=  [k=@ t=@]
      (hml k (met 3 k) t (met 3 t))
    ::                                                  ::  ++hml:scr:crypto
    ++  hml                                             ::  w+length
      |=  [k=@ kl=@ t=@ tl=@]
      =>  .(k (end 3 kl k), t (end 3 tl t))
      =+  b=64
      =?  k  (gth kl b)  (shay kl k)
      =+  ^=  q  %+  shay  (add b tl)
       (add (lsh 3 b t) (mix k (fil 3 b 0x36)))
      %+  shay  (add b 32)
      (add (lsh 3 b q) (mix k (fil 3 b 0x5c)))
    ::                                                  ::  ++pbk:scr:crypto
    ++  pbk                                             :: PBKDF2-HMAC-SHA256
      ~/  %pbk
      |=  [p=@ s=@ c=@ d=@]
      (pbl p (met 3 p) s (met 3 s) c d)
    ::                                                  ::  ++pbl:scr:crypto
    ++  pbl                                             ::  w+length
      ~/  %pbl
      |=  [p=@ pl=@ s=@ sl=@ c=@ d=@]
      =>  .(p (end 3 pl p), s (end 3 sl s))
      =+  h=32
      ::
      ::  max key length 1GB
      ::  max iterations 2^28
      ::
      ?>  ?&  (lte d (bex 30))
              (lte c (bex 28))
              !=(c 0)
          ==
      =+  ^=  l  ?~  (mod d h)
          (div d h)
        +((div d h))
      =+  r=(sub d (mul h (dec l)))
      =+  [t=0 j=1 k=1]
      =.  t  |-  ^-  @
        ?:  (gth j l)  t
        =+  u=(add s (lsh 3 sl (rep 3 (flop (rpp 3 4 j)))))
        =+  f=0  =.  f  |-  ^-  @
          ?:  (gth k c)  f
          =+  q=(hml p pl u ?:(=(k 1) (add sl 4) h))
          $(u q, f (mix f q), k +(k))
        $(t (add t (lsh 3 (mul (dec j) h) f)), j +(j))
      (end 3 d t)
    ::                                                  ::  ++hsh:scr:crypto
    ++  hsh                                             ::  scrypt
      ~/  %hsh
      |=  [p=@ s=@ n=@ r=@ z=@ d=@]
      (hsl p (met 3 p) s (met 3 s) n r z d)
    ::                                                  ::  ++hsl:scr:crypto
    ++  hsl                                             ::  w+length
      ~/  %hsl
      |=  [p=@ pl=@ s=@ sl=@ n=@ r=@ z=@ d=@]
      =|  v=(list (list @))
      =>  .(p (end 3 pl p), s (end 3 sl s))
      =+  u=(mul (mul 128 r) z)
      ::
      ::  n is power of 2; max 1GB memory
      ::
      ?>  ?&  =(n (bex (dec (xeb n))))
              !=(r 0)  !=(z 0)
              %+  lte
                  (mul (mul 128 r) (dec (add n z)))
                (bex 30)
              (lth pl (bex 31))
              (lth sl (bex 31))
          ==
      =+  ^=  b  =+  (rpp 3 u (pbl p pl s sl 1 u))
        %+  turn  (bls (mul 128 r) -)
        |=(a=(list @) (rpp 9 (mul 2 r) (rep 3 a)))
      ?>  =((lent b) z)
      =+  ^=  q
        =+  |-  ?~  b  (flop v)
            $(b +.b, v [i=(srm r -.b n) t=v])
        %+  turn  `(list (list @))`-
        |=(a=(list @) (rpp 3 (mul 128 r) (rep 9 a)))
      (pbl p pl (rep 3 (slb q)) u 1 d)
    ::                                                  ::  ++ypt:scr:crypto
    ++  ypt                                             ::  256bit {salt pass}
      |=  [s=@ p=@]
      ^-  @
      (hsh p s 16.384 8 1 256)
    --  ::scr
  ::                                                    ::
  ::::                    ++crub:crypto                 ::  (2b4) suite B, Ed
    ::                                                  ::::
  ++  crub  !:
    ^-  acru
    =|  [pub=[cry=@ sgn=@] sek=(unit [cry=@ sgn=@])]
    |%
    ::                                                  ::  ++as:crub:crypto
    ++  as                                              ::
      |%
      ::                                                ::  ++sign:as:crub:
      ++  sign                                          ::
        |=  msg=@
        ^-  @ux
        ?~  sek  ~|  %pubkey-only  !!
        (jam [(sign:ed msg sgn.u.sek) msg])
      ::                                                ::  ++sure:as:crub:
      ++  sure                                          ::
        |=  txt=@
        ^-  (unit @ux)
        =+  ;;([sig=@ msg=@] (cue txt))
        ?.  (veri:ed sig msg sgn.pub)  ~
        (some msg)
      ::                                                ::  ++seal:as:crub:
      ++  seal                                          ::
        |=  [bpk=pass msg=@]
        ^-  @ux
        ?~  sek  ~|  %pubkey-only  !!
        ?>  =('b' (end 3 1 bpk))
        =+  pk=(rsh 8 1 (rsh 3 1 bpk))
        =+  shar=(shax (shar:ed pk cry.u.sek))
        =+  smsg=(sign msg)
        (jam (~(en siva:aes shar ~) smsg))
      ::                                                ::  ++tear:as:crub:
      ++  tear                                          ::
        |=  [bpk=pass txt=@]
        ^-  (unit @ux)
        ?~  sek  ~|  %pubkey-only  !!
        ?>  =('b' (end 3 1 bpk))
        =+  pk=(rsh 8 1 (rsh 3 1 bpk))
        =+  shar=(shax (shar:ed pk cry.u.sek))
        =+  ;;([iv=@ len=@ cph=@] (cue txt))
        =+  try=(~(de siva:aes shar ~) iv len cph)
        ?~  try  ~
        (sure:as:(com:nu:crub bpk) u.try)
      --  ::as
    ::                                                  ::  ++de:crub:crypto
    ++  de                                              ::  decrypt
      |=  [key=@J txt=@]
      ^-  (unit @ux)
      =+  ;;([iv=@ len=@ cph=@] (cue txt))
      %^    ~(de sivc:aes (shaz key) ~)
          iv
        len
      cph
    ::                                                  ::  ++dy:crub:crypto
    ++  dy                                              ::  need decrypt
      |=  [key=@J cph=@]
      (need (de key cph))
    ::                                                  ::  ++en:crub:crypto
    ++  en                                              ::  encrypt
      |=  [key=@J msg=@]
      ^-  @ux
      (jam (~(en sivc:aes (shaz key) ~) msg))
    ::                                                  ::  ++ex:crub:crypto
    ++  ex                                              ::  extract
      |%
      ::                                                ::  ++fig:ex:crub:crypto
      ++  fig                                           ::  fingerprint
        ^-  @uvH
        (shaf %bfig pub)
      ::                                                ::  ++pac:ex:crub:crypto
      ++  pac                                           ::  private fingerprint
        ^-  @uvG
        ?~  sek  ~|  %pubkey-only  !!
        (end 6 1 (shaf %bcod sec))
      ::                                                ::  ++pub:ex:crub:crypto
      ++  pub                                           ::  public key
        ^-  pass
        (cat 3 'b' (cat 8 sgn.^pub cry.^pub))
      ::                                                ::  ++sec:ex:crub:crypto
      ++  sec                                           ::  private key
        ^-  ring
        ?~  sek  ~|  %pubkey-only  !!
        (cat 3 'B' (cat 8 sgn.u.sek cry.u.sek))
      --  ::ex
    ::                                                  ::  ++nu:crub:crypto
    ++  nu                                              ::
      |%
      ::                                                ::  ++pit:nu:crub:crypto
      ++  pit                                           ::  create keypair
        |=  [w=@ seed=@]
        =+  wid=(add (div w 8) ?:(=((mod w 8) 0) 0 1))
        =+  bits=(shal wid seed)
        =+  [c=(rsh 8 1 bits) s=(end 8 1 bits)]
        ..nu(pub [cry=(puck:ed c) sgn=(puck:ed s)], sek `[cry=c sgn=s])
      ::                                                ::  ++nol:nu:crub:crypto
      ++  nol                                           ::  activate secret
        |=  a=ring
        =+  [mag=(end 3 1 a) bod=(rsh 3 1 a)]
        ~|  %not-crub-seckey  ?>  =('B' mag)
        =+  [c=(rsh 8 1 bod) s=(end 8 1 bod)]
        ..nu(pub [cry=(puck:ed c) sgn=(puck:ed s)], sek `[cry=c sgn=s])
      ::                                                ::  ++com:nu:crub:crypto
      ++  com                                           ::  activate public
        |=  a=pass
        =+  [mag=(end 3 1 a) bod=(rsh 3 1 a)]
        ~|  %not-crub-pubkey  ?>  =('b' mag)
        ..nu(pub [cry=(rsh 8 1 bod) sgn=(end 8 1 bod)], sek ~)
      --  ::nu
    --  ::crub
  ::                                                    ::
  ::::                    ++crua:crypto                 ::  (2b5) suite B, RSA
    ::                                                  ::::
  ++  crua  !!
  ::                                                    ::
  ::::                    ++test:crypto                 ::  (2b6) test crypto
    ::                                                  ::::
  ++  test  ^?
    |%
    ::                                                  ::  ++trub:test:crypto
    ++  trub                                            ::  test crub
      |=  msg=@t
      ::
      ::  make acru cores
      ::
      =/  ali      (pit:nu:crub 512 (shaz 'Alice'))
      =/  ali-pub  (com:nu:crub pub:ex.ali)
      =/  bob      (pit:nu:crub 512 (shaz 'Robert'))
      =/  bob-pub  (com:nu:crub pub:ex.bob)
      ::
      ::  alice signs and encrypts a symmetric key to bob
      ::
      =/  secret-key  %-  shaz
          'Let there be no duplicity when taking a stand against him.'
      =/  signed-key   (sign:as.ali secret-key)
      =/  crypted-key  (seal:as.ali pub:ex.bob-pub signed-key)
      ::  bob decrypts and verifies
      =/  decrypt-key-attempt  (tear:as.bob pub:ex.ali-pub crypted-key)
      =/  decrypted-key    ~|  %decrypt-fail  (need decrypt-key-attempt)
      =/  verify-key-attempt   (sure:as.ali-pub decrypted-key)
      =/  verified-key     ~|  %verify-fail  (need verify-key-attempt)
      ::  bob encrypts with symmetric key
      =/  crypted-msg  (en.bob verified-key msg)
      ::  alice decrypts with same key
      `@t`(dy.ali secret-key crypted-msg)
    --  ::test
  ::                                                    ::
  ::::                    ++keccak:crypto               ::  (2b7) keccak family
    ::                                                  ::::
  ++  keccak
    |%
    ::
    ::  keccak
    ::
    ++  keccak-224  |=(a=octs (keccak 1.152 448 224 a))
    ++  keccak-256  |=(a=octs (keccak 1.088 512 256 a))
    ++  keccak-384  |=(a=octs (keccak 832 768 384 a))
    ++  keccak-512  |=(a=octs (keccak 576 1.024 512 a))
    ::
    ++  keccak  (cury (cury hash keccak-f) padding-keccak)
    ::
    ++  padding-keccak  (multirate-padding 0x1)
    ::
    ::  sha3
    ::
    ++  sha3-224  |=(a=octs (sha3 1.152 448 224 a))
    ++  sha3-256  |=(a=octs (sha3 1.088 512 256 a))
    ++  sha3-384  |=(a=octs (sha3 832 768 384 a))
    ++  sha3-512  |=(a=octs (sha3 576 1.024 512 a))
    ::
    ++  sha3  (cury (cury hash keccak-f) padding-sha3)
    ::
    ++  padding-sha3  (multirate-padding 0x6)
    ::
    ::  shake
    ::
    ++  shake-128  |=([o=@ud i=octs] (shake 1.344 256 o i))
    ++  shake-256  |=([o=@ud i=octs] (shake 1.088 512 o i))
    ::
    ++  shake  (cury (cury hash keccak-f) padding-shake)
    ::
    ++  padding-shake  (multirate-padding 0x1f)
    ::
    ::  rawshake
    ::
    ++  rawshake-128  |=([o=@ud i=octs] (rawshake 1.344 256 o i))
    ++  rawshake-256  |=([o=@ud i=octs] (rawshake 1.088 512 o i))
    ::
    ++  rawshake  (cury (cury hash keccak-f) padding-rawshake)
    ::
    ++  padding-rawshake  (multirate-padding 0x7)
    ::
    ::  core
    ::
    ++  hash
      ::  per:  permutation function with configurable width.
      ::  pad:  padding function.
      ::  rat:  bitrate, size in bits of blocks to operate on.
      ::  cap:  capacity, bits of sponge padding.
      ::  out:  length of desired output, in bits.
      ::  inp:  input to hash.
      |=  $:  per=$-(@ud $-(@ @))
              pad=$-([octs @ud] octs)
              rat=@ud
              cap=@ud
              out=@ud
              inp=octs
          ==
      ^-  @
      ::  urbit's little-endian to keccak's big-endian.
      =.  q.inp  (rev 3 inp)
      %.  [inp out]
      (sponge per pad rat cap)
    ::
    ::NOTE  if ++keccak ever needs to be made to operate
    ::      on bits rather than bytes, all that needs to
    ::      be done is updating the way this padding
    ::      function works. (and also "octs" -> "bits")
    ++  multirate-padding
      ::  dsb:  domain separation byte, reverse bit order.
      |=  dsb=@ux
      ?>  (lte dsb 0xff)
      |=  [inp=octs mut=@ud]
      ^-  octs
      =.  mut  (div mut 8)
      =+  pal=(sub mut (mod p.inp mut))
      =?  pal  =(pal 0)  mut
      =.  pal  (dec pal)
      :-  (add p.inp +(pal))
      ::  padding is provided in lane bit ordering,
      ::  ie, LSB = left.
      (cat 3 (con (lsh 3 pal dsb) 0x80) q.inp)
    ::
    ++  sponge
      ::  sponge construction
      ::
      ::  preperm:  permutation function with configurable width.
      ::  padding:  padding function.
      ::  bitrate:  size of blocks to operate on.
      ::  capacity:  sponge padding.
      |=  $:  preperm=$-(@ud $-(@ @))
              padding=$-([octs @ud] octs)
              bitrate=@ud
              capacity=@ud
          ==
      ::
      ::  preparing
      =+  bitrate-bytes=(div bitrate 8)
      =+  blockwidth=(add bitrate capacity)
      =+  permute=(preperm blockwidth)
      ::
      |=  [input=octs output=@ud]
      |^  ^-  @
        ::
        ::  padding
        =.  input  (padding input bitrate)
        ::
        ::  absorbing
        =/  pieces=(list @)
          ::  amount of bitrate-sized blocks.
          ?>  =(0 (mod p.input bitrate-bytes))
          =+  i=(div p.input bitrate-bytes)
          |-
          ?:  =(i 0)  ~
          :_  $(i (dec i))
          ::  get the bitrate-sized block of bytes
          ::  that ends with the byte at -.
          =-  (cut 3 [- bitrate-bytes] q.input)
          (mul (dec i) bitrate-bytes)
        =/  state=@
          ::  for every piece,
          %+  roll  pieces
          |=  [p=@ s=@]
          ::  pad with capacity,
          =.  p  (lsh 0 capacity p)
          ::  xor it into the state and permute it.
          (permute (mix s (bytes-to-lanes p)))
        ::
        ::  squeezing
        =|  res=@
        =|  len=@ud
        |-
        ::  append a bitrate-sized head of state to the
        ::  result.
        =.  res
          %+  con  (lsh 0 bitrate res)
          (rsh 0 capacity (lanes-to-bytes state))
        =.  len  (add len bitrate)
        ?:  (gte len output)
          ::  produce the requested bits of output.
          (rsh 0 (sub len output) res)
        $(res res, state (permute state))
      ::
      ++  bytes-to-lanes
        ::  flip byte order in blocks of 8 bytes.
        |=  a=@
        %+  can  6
        %+  turn  (rip 6 a)
        |=  b=@
        :-  1
        (lsh 3 (sub 8 (met 3 b)) (swp 3 b))
      ::
      ++  lanes-to-bytes
        ::  unflip byte order in blocks of 8 bytes.
        |=  a=@
        %+  can  6
        %+  turn
          =+  (rip 6 a)
          (weld - (reap (sub 25 (lent -)) 0x0))
        |=  a=@
        :-  1
        %+  can  3
        =-  (turn - |=(a=@ [1 a]))
        =+  (flop (rip 3 a))
        (weld (reap (sub 8 (lent -)) 0x0) -)
      --
    ::
    ++  keccak-f
      ::  keccak permutation function
      |=  [width=@ud]
      ::  assert valid blockwidth.
      ?>  =-  (~(has in -) width)
          (sy 25 50 100 200 400 800 1.600 ~)
      ::  assumes 5x5 lanes state, as is the keccak
      ::  standard.
      =+  size=5
      =+  lanes=(mul size size)
      =+  lane-bloq=(dec (xeb (div width lanes)))
      =+  lane-size=(bex lane-bloq)
      =+  rounds=(add 12 (mul 2 lane-bloq))
      |=  [input=@]
      ^-  @
      =*  a  input
      =+  round=0
      |^
        ?:  =(round rounds)  a
        ::
        ::  theta
        =/  c=@
          %+  roll  (gulf 0 (dec size))
          |=  [x=@ud c=@]
          %+  con  (lsh lane-bloq 1 c)
          %+  roll  (gulf 0 (dec size))
          |=  [y=@ud c=@]
          (mix c (get-lane x y a))
        =/  d=@
          %+  roll  (gulf 0 (dec size))
          |=  [x=@ud d=@]
          %+  con  (lsh lane-bloq 1 d)
          %+  mix
            =-  (get-word - size c)
            ?:(=(x 0) (dec size) (dec x))
          %^  ~(rol fe lane-bloq)  0  1
          (get-word (mod +(x) size) size c)
        =.  a
          %+  roll  (gulf 0 (dec lanes))
          |=  [i=@ud a=_a]
          %+  mix  a
          %^  lsh  lane-bloq
            (sub lanes +(i))
          (get-word i size d)
        ::
        ::  rho and pi
        =/  b=@
          %+  roll  (gulf 0 (dec lanes))
          |=  [i=@ b=@]
          =+  x=(mod i 5)
          =+  y=(div i 5)
          %+  con  b
          %^  lsh  lane-bloq
            %+  sub  lanes
            %+  add  +(y)
            %+  mul  size
            (mod (add (mul 2 x) (mul 3 y)) size)
          %^  ~(rol fe lane-bloq)  0
            (rotation-offset i)
          (get-word i lanes a)
        ::
        ::  chi
        =.  a
          %+  roll  (gulf 0 (dec lanes))
          |=  [i=@ud a=@]
          %+  con  (lsh lane-bloq 1 a)
          =+  x=(mod i 5)
          =+  y=(div i 5)
          %+  mix  (get-lane x y b)
          %+  dis
            =-  (get-lane - y b)
            (mod (add x 2) size)
          %^  not  lane-bloq  1
          (get-lane (mod +(x) size) y b)
        ::
        ::  iota
        =.  a
          =+  (round-constant round)
          (mix a (lsh lane-bloq (dec lanes) -))
        ::
        ::  next round
        $(round +(round))
      ::
      ++  get-lane
        ::  get the lane with coordinates
        |=  [x=@ud y=@ud a=@]
        =+  i=(add x (mul size y))
        (get-word i lanes a)
      ::
      ++  get-word
        ::  get word {n} from atom {a} of {m} words.
        |=  [n=@ud m=@ud a=@]
        (cut lane-bloq [(sub m +((mod n m))) 1] a)
      ::
      ++  round-constant
        |=  c=@ud
        =-  (snag (mod c 24) -)
        ^-  (list @ux)
        :~  0x1
            0x8082
            0x8000.0000.0000.808a
            0x8000.0000.8000.8000
            0x808b
            0x8000.0001
            0x8000.0000.8000.8081
            0x8000.0000.0000.8009
            0x8a
            0x88
            0x8000.8009
            0x8000.000a
            0x8000.808b
            0x8000.0000.0000.008b
            0x8000.0000.0000.8089
            0x8000.0000.0000.8003
            0x8000.0000.0000.8002
            0x8000.0000.0000.0080
            0x800a
            0x8000.0000.8000.000a
            0x8000.0000.8000.8081
            0x8000.0000.0000.8080
            0x8000.0001
            0x8000.0000.8000.8008
        ==
      ::
      ++  rotation-offset
        |=  x=@ud
        =-  (snag x -)
        ^-  (list @ud)
        :~   0   1  62  28  27
            36  44   6  55  20
             3  10  43  25  39
            41  45  15  21   8
            18   2  61  56  14
        ==
      --
    --  ::keccak
  ::                                                    ::
  ::::                    ++hmac:crypto                 ::  (2b8) hmac family
    ::                                                  ::::
  ++  hmac
    ~%  %hmac  ..is  ~
    =,  sha
    =>  |%
        ++  meet  |=([k=@ m=@] [[(met 3 k) k] [(met 3 m) m]])
        ++  flip  |=([k=@ m=@] [(swp 3 k) (swp 3 m)])
        --
    |%
    ::
    ::  use with @
    ::
    ++  hmac-sha1     (cork meet hmac-sha1l)
    ++  hmac-sha256   (cork meet hmac-sha256l)
    ++  hmac-sha512   (cork meet hmac-sha512l)
    ::
    ::  use with @t
    ::
    ++  hmac-sha1t    (cork flip hmac-sha1)
    ++  hmac-sha256t  (cork flip hmac-sha256)
    ++  hmac-sha512t  (cork flip hmac-sha512)
    ::
    ::  use with byts
    ::
    ++  hmac-sha1l    (cury hmac sha-1l 64 20)
    ++  hmac-sha256l  (cury hmac sha-256l 64 32)
    ++  hmac-sha512l  (cury hmac sha-512l 128 64)
    ::
    ::  main logic
    ::
    ++  hmac
      ~/  %hmac
      ::  boq: block size in bytes used by haj
      ::  out: bytes output by haj
      |*  [[haj=$-([@u @] @) boq=@u out=@u] key=byts msg=byts]
      ::  ensure key and message fit signaled lengths
      =.  dat.key  (end 3 wid.key dat.key)
      =.  dat.msg  (end 3 wid.msg dat.msg)
      ::  keys longer than block size are shortened by hashing
      =?  dat.key  (gth wid.key boq)  (haj wid.key dat.key)
      =?  wid.key  (gth wid.key boq)  out
      ::  keys shorter than block size are right-padded
      =?  dat.key  (lth wid.key boq)  (lsh 3 (sub boq wid.key) dat.key)
      ::  pad key, inner and outer
      =+  kip=(mix dat.key (fil 3 boq 0x36))
      =+  kop=(mix dat.key (fil 3 boq 0x5c))
      ::  append inner padding to message, then hash
      =+  (haj (add wid.msg boq) (add (lsh 3 wid.msg kip) dat.msg))
      ::  prepend outer padding to result, hash again
      (haj (add out boq) (add (lsh 3 out kop) -))
    --  ::  hmac
  ::                                                    ::
  ::::                    ++secp:crypto                 ::  (2b9) secp family
    ::                                                  ::::
  ++  secp  !.
    ::  TODO: as-octs and hmc are outside of jet parent
    =>  :+  ..is
          hmc=hmac-sha256l:hmac:crypto
        as-octs=as-octs:mimes:html
    ~%  %secp  +<  ~
    |%
    +$  jacobian   [x=@ y=@ z=@]                    ::  jacobian point
    +$  point      [x=@ y=@]                        ::  curve point
    +$  domain
      $:  p=@                                       ::  prime modulo
          a=@                                       ::  y^2=x^3+ax+b
          b=@                                       ::
          g=point                                   ::  base point
          n=@                                       ::  prime order of g
      ==
    ++  secp
      |_  [bytes=@ =domain]
      ++  field-p  ~(. fo p.domain)
      ++  field-n  ~(. fo n.domain)
      ++  compress-point
        |=  =point
        ^-  @
        %+  can  3
        :~  [bytes x.point]
            [1 (add 2 (cut 0 [0 1] y.point))]
        ==
      ::
      ++  serialize-point
        |=  =point
        ^-  @
        %+  can  3
        :~  [bytes y.point]
            [bytes x.point]
            [1 4]
        ==
      ::
      ++  decompress-point
        |=  compressed=@
        ^-  point
        =/  x=@  (end 3 bytes compressed)
        ?>  =(3 (mod p.domain 4))
        =/  fop  field-p
        =+  [fadd fmul fpow]=[sum.fop pro.fop exp.fop]
        =/  y=@  %+  fpow  (rsh 0 2 +(p.domain))
                 %+  fadd  b.domain
                 %+  fadd  (fpow 3 x)
                (fmul a.domain x)
        =/  s=@  (rsh 3 bytes compressed)
        ~|  [`@ux`s `@ux`compressed]
        ?>  |(=(2 s) =(3 s))
        ::  check parity
        ::
        =?  y  !=((sub s 2) (mod y 2))
          (sub p.domain y)
        [x y]
      ::
      ++  jc                                        ::  jacobian math
        |%
        ++  from
          |=  a=jacobian
          ^-  point
          =/  fop   field-p
          =+  [fmul fpow finv]=[pro.fop exp.fop inv.fop]
          =/  z  (finv z.a)
          :-  (fmul x.a (fpow 2 z))
          (fmul y.a (fpow 3 z))
        ::
        ++  into
          |=  point
          ^-  jacobian
          [x y 1]
        ::
        ++  double
          |=  jacobian
          ^-  jacobian
          ?:  =(0 y)  [0 0 0]
          =/  fop  field-p
          =+  [fadd fsub fmul fpow]=[sum.fop dif.fop pro.fop exp.fop]
          =/  s    :(fmul 4 x (fpow 2 y))
          =/  m    %+  fadd
                     (fmul 3 (fpow 2 x))
                   (fmul a.domain (fpow 4 z))
          =/  nx   %+  fsub
                     (fpow 2 m)
                   (fmul 2 s)
          =/  ny  %+  fsub
                    (fmul m (fsub s nx))
                  (fmul 8 (fpow 4 y))
          =/  nz  :(fmul 2 y z)
          [nx ny nz]
        ::
        ++  add
          |=  [a=jacobian b=jacobian]
          ^-  jacobian
          ?:  =(0 y.a)  b
          ?:  =(0 y.b)  a
          =/  fop  field-p
          =+  [fadd fsub fmul fpow]=[sum.fop dif.fop pro.fop exp.fop]
          =/  u1  :(fmul x.a z.b z.b)
          =/  u2  :(fmul x.b z.a z.a)
          =/  s1  :(fmul y.a z.b z.b z.b)
          =/  s2  :(fmul y.b z.a z.a z.a)
          ?:  =(u1 u2)
            ?.  =(s1 s2)
              [0 0 1]
            (double a)
          =/  h     (fsub u2 u1)
          =/  r     (fsub s2 s1)
          =/  h2    (fmul h h)
          =/  h3    (fmul h2 h)
          =/  u1h2  (fmul u1 h2)
          =/  nx    %+  fsub
                      (fmul r r)
                    :(fadd h3 u1h2 u1h2)
          =/  ny    %+  fsub
                      (fmul r (fsub u1h2 nx))
                    (fmul s1 h3)
          =/  nz    :(fmul h z.a z.b)
          [nx ny nz]
        ::
        ++  mul
          |=  [a=jacobian scalar=@]
          ^-  jacobian
          ?:  =(0 y.a)
            [0 0 1]
          ?:  =(0 scalar)
            [0 0 1]
          ?:  =(1 scalar)
            a
          ?:  (gte scalar n.domain)
            $(scalar (mod scalar n.domain))
          ?:  =(0 (mod scalar 2))
            (double $(scalar (rsh 0 1 scalar)))
          (add a (double $(scalar (rsh 0 1 scalar))))
        --
      ++  add-points
        |=  [a=point b=point]
        ^-  point
        =/  j  jc
        (from.j (add.j (into.j a) (into.j b)))
      ++  mul-point-scalar
        |=  [p=point scalar=@]
        ^-  point
        =/  j  jc
        %-  from.j
        %+  mul.j
          (into.j p)
        scalar
      ::
      ++  valid-hash
        |=  has=@
        (lte (met 3 has) bytes)
      ::
      ++  in-order
        |=  i=@
        ?&  (gth i 0)
            (lth i n.domain)
        ==
      ++  priv-to-pub
        |=  private-key=@
        ^-  point
        ?>  (in-order private-key)
        (mul-point-scalar g.domain private-key)
      ::
      ++  make-k
        |=  [hash=@ private-key=@]
        ^-  @
        ?>  (in-order private-key)
        ?>  (valid-hash hash)
        =/  v  (fil 3 bytes 1)
        =/  k  0
        =.  k  %+  hmc  [bytes k]
               %-  as-octs
               %+  can  3
               :~  [bytes hash]
                   [bytes private-key]
                   [1 0]
                   [bytes v]
               ==
        =.  v  (hmc bytes^k bytes^v)
        =.  k  %+  hmc  [bytes k]
               %-  as-octs
               %+  can  3
               :~  [bytes hash]
                   [bytes private-key]
                   [1 1]
                   [bytes v]
               ==
        =.  v  (hmc bytes^k bytes^v)
        (hmc bytes^k bytes^v)
      ::
      ++  ecdsa-raw-sign
        |=  [hash=@ private-key=@]
        ^-  [r=@ s=@ y=@]
        ::  make-k and priv-to pub will validate inputs
        =/  k   (make-k hash private-key)
        =/  rp  (priv-to-pub k)
        =*  r   x.rp
        ?<  =(0 r)
        =/  fon  field-n
        =+  [fadd fmul finv]=[sum.fon pro.fon inv.fon]
        =/  s  %+  fmul  (finv k)
               %+  fadd  hash
               %+  fmul  r
               private-key
        ?<  =(0 s)
        [r s y.rp]
      ::  general recovery omitted, but possible
      --
    ++  secp256k1
      ~%  %secp256k1  +  ~
      |%
      ++  t  :: in the battery for jet matching
        ^-  domain
        :*  0xffff.ffff.ffff.ffff.ffff.ffff.ffff.ffff.
            ffff.ffff.ffff.ffff.ffff.fffe.ffff.fc2f
            0
            7
            :-  0x79be.667e.f9dc.bbac.55a0.6295.ce87.0b07.
                  029b.fcdb.2dce.28d9.59f2.815b.16f8.1798
                0x483a.da77.26a3.c465.5da4.fbfc.0e11.08a8.
                  fd17.b448.a685.5419.9c47.d08f.fb10.d4b8
            0xffff.ffff.ffff.ffff.ffff.ffff.ffff.fffe.
              baae.dce6.af48.a03b.bfd2.5e8c.d036.4141
        ==
      ::
      ++  curve             ~(. secp 32 t)
      ++  serialize-point   serialize-point:curve
      ++  compress-point    compress-point:curve
      ++  decompress-point  decompress-point:curve
      ++  add-points        add-points:curve
      ++  mul-point-scalar  mul-point-scalar:curve
      ++  make-k
        ~/  %make
        |=  [hash=@uvI private-key=@]
        ::  checks sizes
        (make-k:curve hash private-key)
      ++  priv-to-pub
        |=  private-key=@
        ::  checks sizes
        (priv-to-pub:curve private-key)
      ::
      ++  ecdsa-raw-sign
        ~/  %sign
        |=  [hash=@uvI private-key=@]
        ^-  [v=@ r=@ s=@]
        =/  c  curve
        ::  raw-sign checks sizes
        =+  (ecdsa-raw-sign.c hash private-key)
        =/  rp=point  [r y]
        =/  s-high  (gte (mul 2 s) n.domain.c)
        =?  s   s-high
          (sub n.domain.c s)
        =?  rp  s-high
          [x.rp (sub p.domain.c y.rp)]
        =/  v   (end 0 1 y.rp)
        =?  v   (gte x.rp n.domain.c)
          (add v 2)
        [v x.rp s]
      ::
      ++  ecdsa-raw-recover
        ~/  %reco
        |=  [hash=@ sig=[v=@ r=@ s=@]]
        ^-  point
        ?>  (lte v.sig 3)
        =/  c   curve
        ?>  (valid-hash.c hash)
        ?>  (in-order.c r.sig)
        ?>  (in-order.c s.sig)
        =/  x  ?:  (gte v.sig 2)
                 (add r.sig n.domain.c)
               r.sig
        =/  fop  field-p.c
        =+  [fadd fmul fpow]=[sum.fop pro.fop exp.fop]
        =/  ysq   (fadd (fpow 3 x) b.domain.c)
        =/  beta  (fpow (rsh 0 2 +(p.domain.c)) ysq)
        =/  y  ?:  =((end 0 1 v.sig) (end 0 1 beta))
                 beta
               (sub p.domain.c beta)
        ?>  =(0 (dif.fop ysq (fmul y y)))
        =/  nz   (sub n.domain.c hash)
        =/  j    jc.c
        =/  gz   (mul.j (into.j g.domain.c) nz)
        =/  xy   (mul.j (into.j x y) s.sig)
        =/  qr   (add.j gz xy)
        =/  qj   (mul.j qr (inv:field-n.c x))
        =/  pub  (from.j qj)
        ?<  =([0 0] pub)
        pub
      --
    --
  ::
  ++  blake
    ~%  %blake  ..is  ~
    |%
    ::TODO  generalize for both blake2 variants
    ++  blake2b
      ~/  %blake2b
      |=  [msg=byts key=byts out=@ud]
      ^-  @
      ::  initialization vector
      =/  iv=@
        0x6a09.e667.f3bc.c908.
          bb67.ae85.84ca.a73b.
          3c6e.f372.fe94.f82b.
          a54f.f53a.5f1d.36f1.
          510e.527f.ade6.82d1.
          9b05.688c.2b3e.6c1f.
          1f83.d9ab.fb41.bd6b.
          5be0.cd19.137e.2179
      ::  per-round constants
      =/  sigma=(list (list @ud))
        :~
          :~   0   1   2   3   4   5   6   7   8   9  10  11  12  13  14  15  ==
          :~  14  10   4   8   9  15  13   6   1  12   0   2  11   7   5   3  ==
          :~  11   8  12   0   5   2  15  13  10  14   3   6   7   1   9   4  ==
          :~   7   9   3   1  13  12  11  14   2   6   5  10   4   0  15   8  ==
          :~   9   0   5   7   2   4  10  15  14   1  11  12   6   8   3  13  ==
          :~   2  12   6  10   0  11   8   3   4  13   7   5  15  14   1   9  ==
          :~  12   5   1  15  14  13   4  10   0   7   6   3   9   2   8  11  ==
          :~  13  11   7  14  12   1   3   9   5   0  15   4   8   6   2  10  ==
          :~   6  15  14   9  11   3   0   8  12   2  13   7   1   4  10   5  ==
          :~  10   2   8   4   7   6   1   5  15  11   9  14   3  12  13   0  ==
          :~   0   1   2   3   4   5   6   7   8   9  10  11  12  13  14  15  ==
          :~  14  10   4   8   9  15  13   6   1  12   0   2  11   7   5   3  ==
        ==
      =>  |%
          ++  get-word-list
            |=  [h=@ w=@ud]
            ^-  (list @)
            %-  flop
            =+  l=(rip 6 h)
            =-  (weld - l)
            (reap (sub w (lent l)) 0)
          ::
          ++  get-word
            |=  [h=@ i=@ud w=@ud]
            ^-  @
            %+  snag  i
            (get-word-list h w)
          ::
          ++  put-word
            |=  [h=@ i=@ud w=@ud d=@]
            ^-  @
            %+  rep  6
            =+  l=(get-word-list h w)
            %-  flop
            %+  weld  (scag i l)
            [d (slag +(i) l)]
          ::
          ++  mod-word
            |*  [h=@ i=@ud w=@ud g=$-(@ @)]
            (put-word h i w (g (get-word h i w)))
          ::
          ++  pad
            |=  [byts len=@ud]
            (lsh 3 (sub len wid) dat)
          ::
          ++  compress
            |=  [h=@ c=@ t=@ud l=?]
            ^-  @
            ::  set up local work vector
            =+  v=(add (lsh 6 8 h) iv)
            ::  xor the counter t into v
            =.  v
              %-  mod-word
              :^  v  12  16
              (cury mix (end 0 64 t))
            =.  v
              %-  mod-word
              :^  v  13  16
              (cury mix (rsh 0 64 t))
            ::  for the last block, invert v14
            =?  v  l
              %-  mod-word
              :^  v  14  16
              (cury mix 0xffff.ffff.ffff.ffff)
            ::  twelve rounds of message mixing
            =+  i=0
            =|  s=(list @)
            |^
              ?:  =(i 12)
                ::  xor upper and lower halves of v into state h
                =.  h  (mix h (rsh 6 8 v))
                (mix h (end 6 8 v))
              ::  select message mixing schedule and mix v
              =.  s  (snag (mod i 10) sigma)
              =.  v  (do-mix 0 4 8 12 0 1)
              =.  v  (do-mix 1 5 9 13 2 3)
              =.  v  (do-mix 2 6 10 14 4 5)
              =.  v  (do-mix 3 7 11 15 6 7)
              =.  v  (do-mix 0 5 10 15 8 9)
              =.  v  (do-mix 1 6 11 12 10 11)
              =.  v  (do-mix 2 7 8 13 12 13)
              =.  v  (do-mix 3 4 9 14 14 15)
              $(i +(i))
            ::
            ++  do-mix
              |=  [na=@ nb=@ nc=@ nd=@ nx=@ ny=@]
              ^-  @
              =-  =.  v  (put-word v na 16 a)
                  =.  v  (put-word v nb 16 b)
                  =.  v  (put-word v nc 16 c)
                         (put-word v nd 16 d)
              %-  b2mix
              :*  (get-word v na 16)
                  (get-word v nb 16)
                  (get-word v nc 16)
                  (get-word v nd 16)
                  (get-word c (snag nx s) 16)
                  (get-word c (snag ny s) 16)
              ==
            --
          ::
          ++  b2mix
            |=  [a=@ b=@ c=@ d=@ x=@ y=@]
            ^-  [a=@ b=@ c=@ d=@]
            =.  x  (rev 3 8 x)
            =.  y  (rev 3 8 y)
            =+  fed=~(. fe 6)
            =.  a  :(sum:fed a b x)
            =.  d  (ror:fed 0 32 (mix d a))
            =.  c  (sum:fed c d)
            =.  b  (ror:fed 0 24 (mix b c))
            =.  a  :(sum:fed a b y)
            =.  d  (ror:fed 0 16 (mix d a))
            =.  c  (sum:fed c d)
            =.  b  (ror:fed 0 63 (mix b c))
            [a b c d]
          --
      ::  ensure inputs adhere to contraints
      =.  out  (max 1 (min out 64))
      =.  wid.msg  (min wid.msg (bex 128))
      =.  wid.key  (min wid.key 64)
      =.  dat.msg  (end 3 wid.msg dat.msg)
      =.  dat.key  (end 3 wid.key dat.key)
      ::  initialize state vector
      =+  h=iv
      ::  mix key length and output length into h0
      =.  h
        %-  mod-word
        :^  h  0  8
        %+  cury  mix
        %+  add  0x101.0000
        (add (lsh 3 1 wid.key) out)
      ::  keep track of how much we've compressed
      =*  mes  dat.msg
      =+  com=0
      =+  rem=wid.msg
      ::  if we have a key, pad it and prepend to msg
      =?  mes  (gth wid.key 0)
        (can 3 ~[rem^mes 128^(pad key 128)])
      =?  rem  (gth wid.key 0)
        (add rem 128)
      |-
      ::  compress 128-byte chunks of the message
      ?:  (gth rem 128)
        =+  c=(cut 3 [(sub rem 128) 128] mes)
        =.  com   (add com 128)
        %_  $
          rem   (sub rem 128)
          h     (compress h c com |)
        ==
      ::  compress the final bytes of the msg
      =+  c=(cut 3 [0 rem] mes)
      =.  com  (add com rem)
      =.  c  (pad [rem c] 128)
      =.  h  (compress h c com &)
      ::  produce output of desired length
      %^  rsh  3  (sub 64 out)
      ::  do some word
      %+  rep  6
      %+  turn  (flop (gulf 0 7))
      |=  a=@
      (rev 3 8 (get-word h a 8))
    --  ::blake
  ::
  ++  argon2
    ~%  %argon  ..is  ~
    |%
    ::
    ::  structures
    ::
    +$  argon-type  ?(%d %i %id %u)
    ::
    ::  shorthands
    ::
    ++  argon2-urbit
      |=  out=@ud
      (argon2 out %u 0x13 4 512.000 1 *byts *byts)
    ::
    ::  argon2 proper
    ::
    ::  main argon2 operation
    ++  argon2
      ::  out:       desired output size in bytes
      ::  typ:       argon2 type
      ::  version:   argon2 version (0x10/v1.0 or 0x13/v1.3)
      ::  threads:   amount of threads/parallelism
      ::  mem-cost:  kb of memory to use
      ::  time-cost: iterations to run
      ::  key:       optional secret
      ::  extra:     optional arbitrary data
      |=  $:  out=@ud
              typ=argon-type
              version=@ux
            ::
              threads=@ud
              mem-cost=@ud
              time-cost=@ud
            ::
              key=byts
              extra=byts
          ==
      ^-  $-([msg=byts sat=byts] @)
      ::
      ::  check configuration sanity
      ::
      ?:  =(0 threads)
        ~|  %parallelism-must-be-above-zero
        !!
      ?:  =(0 time-cost)
        ~|  %time-cost-must-be-above-zero
        !!
      ?:  (lth mem-cost (mul 8 threads))
        ~|  :-  %memory-cost-must-be-at-least-threads
            [threads %times 8 (mul 8 threads)]
        !!
      ?.  |(=(0x10 version) =(0x13 version))
        ~|  [%unsupported-version version %want [0x10 0x13]]
        !!
      ::
      ::  calculate constants and initialize buffer
      ::
      ::  for each thread, there is a row in the buffer.
      ::  the amount of columns depends on the memory-cost.
      ::  columns are split into groups of four.
      ::  a single such quarter section of a row is a segment.
      ::
      ::  blocks:     (m_prime)
      ::  columns:    row length (q)
      ::  seg-length: segment length
      =/  blocks=@ud
        ::  round mem-cost down to the nearest multiple of 4*threads
        =+  (mul 4 threads)
        (mul (div mem-cost -) -)
      =+  columns=(div blocks threads)
      =+  seg-length=(div columns 4)
      ::
      =/  buffer=(list (list @))
        (reap threads (reap columns 0))
      ::
      ::  main function
      ::
      ::  msg: the main input
      ::  sat: optional salt
      ~%  %argon2  ..argon2  ~
      |=  [msg=byts sat=byts]
      ^-  @
      ?:  (lth wid.sat 8)
        ~|  [%min-salt-length-is-8 wid.sat]
        !!
      ::
      ::  h0: initial 64-byte block
      =/  h0=@
        =-  (blake2b:blake - 0^0 64)
        :-  :(add 40 wid.msg wid.sat wid.key wid.extra)
        %+  can  3
        =+  (cury (cury rev 3) 4)
        :~  (prep-wid extra)
            (prep-wid key)
            (prep-wid sat)
            (prep-wid msg)
            4^(- (type-to-num typ))
            4^(- version)
            4^(- time-cost)
            4^(- mem-cost)
            4^(- out)
            4^(- threads)
        ==
      ::
      ::  do time-cost passes over the buffer
      ::
      =+  t=0
      |-
      ?:  (lth t time-cost)
        ::
        ::  process all four segments in the columns...
        ::
        =+  s=0
        |-
        ?.  (lth s 4)  ^$(t +(t))
        ::
        ::  ...of every row/thread
        ::
        =+  r=0
        |-
        ?.  (lth r threads)  ^$(s +(s))
        =;  new=_buffer
          $(buffer new, r +(r))
        %-  fill-segment
        :*  buffer   h0
            t        s          r
            blocks   columns    seg-length
            threads  time-cost  typ         version
        ==
      ::
      ::  mix all rows together and hash the result
      ::
      =+  r=0
      =|  final=@
      |-
      ?:  =(r threads)
        (hash 1.024^final out)
      =-  $(final -, r +(r))
      %+  mix  final
      (snag (dec columns) (snag r buffer))
    ::
    ::  per-segment computation
    ++  fill-segment
      |=  $:  buffer=(list (list @))
              h0=@
            ::
              itn=@ud
              seg=@ud
              row=@ud
            ::
              blocks=@ud
              columns=@ud
              seg-length=@ud
            ::
              threads=@ud
              time-cost=@ud
              typ=argon-type
              version=@ux
          ==
      ::
      ::  fill-segment utilities
      ::
      =>  |%
          ++  put-word
            |=  [rob=(list @) i=@ud d=@]
            %+  weld  (scag i rob)
            [d (slag +(i) rob)]
          --
      ^+  buffer
      ::
      ::  rob:   row buffer to operate on
      ::  do-i:  whether to use prns from input rather than state
      ::  rands: prns generated from input, if we do-i
      =+  rob=(snag row buffer)
      =/  do-i=?
        ?|  ?=(%i typ)
            &(?=(%id typ) =(0 itn) (lte seg 1))
            &(?=(%u typ) =(0 itn) (lte seg 2))
        ==
      =/  rands=(list (pair @ @))
        ?.  do-i  ~
        ::
        ::  keep going until we have a list of :seg-length prn pairs
        ::
        =+  l=0
        =+  counter=1
        |-  ^-  (list (pair @ @))
        ?:  (gte l seg-length)  ~
        =-  (weld - $(counter +(counter), l (add l 128)))
        ::
        ::  generate pseudorandom block by compressing metadata
        ::
        =/  random-block=@
          %+  compress  0
          %+  compress  0
          %^  lsh  3  968
          %+  rep  6
          =+  (cury (cury rev 3) 8)
          :~  (- counter)
              (- (type-to-num typ))
              (- time-cost)
              (- blocks)
              (- seg)
              (- row)
              (- itn)
          ==
        ::
        ::  split the random-block into 64-bit sections,
        ::  then extract the first two 4-byte sections from each.
        ::
        %+  turn  (flop (rip 6 random-block))
        |=  a=@
        ^-  (pair @ @)
        :-  (rev 3 4 (rsh 5 1 a))
        (rev 3 4 (end 5 1 a))
      ::
      ::  iterate over the entire segment length
      ::
      =+  sin=0
      |-
      ::
      ::  when done, produce the updated buffer
      ::
      ?:  =(sin seg-length)
        %+  weld  (scag row buffer)
        [rob (slag +(row) buffer)]
      ::
      ::  col: current column to process
      =/  col=@ud
        (add (mul seg seg-length) sin)
      ::
      ::  first two columns are generated from h0
      ::
      ?:  &(=(0 itn) (lth col 2))
        =+  (app-num (app-num 64^h0 col) row)
        =+  (hash - 1.024)
        $(rob (put-word rob col -), sin +(sin))
      ::
      ::  c1, c2: prns for picking reference block
      =/  [c1=@ c2=@]
        ?:  do-i  (snag sin rands)
        =+  =-  (snag - rob)
            ?:  =(0 col)  (dec columns)
            (mod (dec col) columns)
        :-  (rev 3 4 (cut 3 [1.020 4] -))
        (rev 3 4 (cut 3 [1.016 4] -))
      ::
      ::  ref-row: reference block row
      =/  ref-row=@ud
        ?:  &(=(0 itn) =(0 seg))  row
        (mod c2 threads)
      ::
      ::  ref-col: reference block column
      =/  ref-col=@ud
        =-  (mod - columns)
        %+  add
          ::  starting index
          ?:  |(=(0 itn) =(3 seg))  0
          (mul +(seg) seg-length)
        ::  pseudorandom offset
        =-  %+  sub  (dec -)
            %^  rsh  0  32
            %+  mul  -
            (rsh 0 32 (mul c1 c1))
        ::  reference area size
        ?:  =(0 itn)
          ?:  |(=(0 seg) =(row ref-row))  (dec col)
          ?:  =(0 sin)  (dec (mul seg seg-length))
          (mul seg seg-length)
        =+  sul=(sub columns seg-length)
        ?:  =(ref-row row)   (dec (add sul sin))
        ?:  =(0 sin)  (dec sul)
        sul
      ::
      ::  compress the previous and reference block
      ::  to create the new block
      ::
      =/  new=@
        %+  compress
          =-  (snag - rob)
          ::  previous index, wrap-around
          ?:  =(0 col)  (dec columns)
          (mod (dec col) columns)
        ::  get reference block
        %+  snag  ref-col
        ?:  =(ref-row row)  rob
        (snag ref-row buffer)
      ::
      ::  starting from v1.3, we xor the new block in,
      ::  rather than directly overwriting the old block
      ::
      =?  new  &(!=(0 itn) =(0x13 version))
        (mix new (snag col rob))
      $(rob (put-word rob col new), sin +(sin))
    ::
    ::  compression function (g)
    ++  compress
      ::  x, y: assumed to be 1024 bytes
      |=  [x=@ y=@]
      ^-  @
      ::
      =+  r=(mix x y)
      =|  q=(list @)
      ::
      ::  iterate over rows of r to get q
      ::
      =+  i=0
      |-
      ?:  (lth i 8)
        =;  p=(list @)
          $(q (weld q p), i +(i))
        %-  permute
        =-  (weld (reap (sub 8 (lent -)) 0) -)
        %-  flop
        %+  rip  7
        (cut 10 [(sub 7 i) 1] r)
      ::
      ::  iterate over columns of q to get z
      ::
      =/  z=(list @)  (reap 64 0)
      =.  i  0
      |-
      ::
      ::  when done, assemble z and xor it with r
      ::
      ?.  (lth i 8)
        (mix (rep 7 (flop z)) r)
      ::
      ::  permute the column
      ::
      =/  out=(list @)
        %-  permute
        :~  (snag i q)
            (snag (add i 8) q)
            (snag (add i 16) q)
            (snag (add i 24) q)
            (snag (add i 32) q)
            (snag (add i 40) q)
            (snag (add i 48) q)
            (snag (add i 56) q)
        ==
      ::
      ::  put the result into z per column
      ::
      =+  j=0
      |-
      ?:  =(8 j)  ^$(i +(i))
      =-  $(z -, j +(j))
      =+  (add i (mul j 8))
      %+  weld  (scag - z)
      [(snag j out) (slag +(-) z)]
    ::
    ::  permutation function (p)
    ++  permute
      ::NOTE  this function really just takes and produces
      ::      8 values, but taking and producing them as
      ::      lists helps clean up the code significantly.
      |=  s=(list @)
      ?>  =(8 (lent s))
      ^-  (list @)
      ::
      ::  list inputs as 16 8-byte values
      ::
      =/  v=(list @)
        %-  zing
        ^-  (list (list @))
        %+  turn  s
        |=  a=@
        ::  rev for endianness
        =+  (rip 6 (rev 3 16 a))
        (weld - (reap (sub 2 (lent -)) 0))
      ::
      ::  do permutation rounds
      ::
      =.  v  (do-round v 0 4 8 12)
      =.  v  (do-round v 1 5 9 13)
      =.  v  (do-round v 2 6 10 14)
      =.  v  (do-round v 3 7 11 15)
      =.  v  (do-round v 0 5 10 15)
      =.  v  (do-round v 1 6 11 12)
      =.  v  (do-round v 2 7 8 13)
      =.  v  (do-round v 3 4 9 14)
      ::  rev for endianness
      =.  v  (turn v (cury (cury rev 3) 8))
      ::
      ::  cat v back together into 8 16-byte values
      ::
      %+  turn  (gulf 0 7)
      |=  i=@
      =+  (mul 2 i)
      (cat 6 (snag +(-) v) (snag - v))
    ::
    ::  perform a round and produce updated value list
    ++  do-round
      |=  [v=(list @) na=@ nb=@ nc=@ nd=@]
      ^+  v
      =>  |%
          ++  get-word
            |=  i=@ud
            (snag i v)
          ::
          ++  put-word
            |=  [i=@ud d=@]
            ^+  v
            %+  weld  (scag i v)
            [d (slag +(i) v)]
          --
      =-  =.  v  (put-word na a)
          =.  v  (put-word nb b)
          =.  v  (put-word nc c)
                 (put-word nd d)
      %-  round
      :*  (get-word na)
          (get-word nb)
          (get-word nc)
          (get-word nd)
      ==
    ::
    ::  perform a round (bg) and produce updated values
    ++  round
      |=  [a=@ b=@ c=@ d=@]
      ^-  [a=@ b=@ c=@ d=@]
      ::  operate on 64 bit words
      =+  fed=~(. fe 6)
      =*  sum  sum:fed
      =*  ror  ror:fed
      =+  end=(cury (cury end 5) 1)
      =.  a  :(sum a b :(mul 2 (end a) (end b)))
      =.  d  (ror 0 32 (mix d a))
      =.  c  :(sum c d :(mul 2 (end c) (end d)))
      =.  b  (ror 0 24 (mix b c))
      =.  a  :(sum a b :(mul 2 (end a) (end b)))
      =.  d  (ror 0 16 (mix d a))
      =.  c  :(sum c d :(mul 2 (end c) (end d)))
      =.  b  (ror 0 63 (mix b c))
      [a b c d]
    ::
    ::  argon2 wrapper around blake2b (h')
    ++  hash
      =,  blake
      |=  [byts out=@ud]
      ^-  @
      ::
      ::  msg: input with byte-length prepended
      =+  msg=(prep-num [wid dat] out)
      ::
      ::  if requested size is low enough, hash directly
      ::
      ?:  (lte out 64)
        (blake2b msg 0^0 out)
      ::
      ::  build up the result by hashing and re-hashing
      ::  the input message, adding the first 32 bytes
      ::  of the hash to the result, until we have the
      ::  desired output size.
      ::
      =+  tmp=(blake2b msg 0^0 64)
      =+  res=(rsh 3 32 tmp)
      =.  out  (sub out 32)
      |-
      ?:  (gth out 64)
        =.  tmp  (blake2b 64^tmp 0^0 64)
        =.  res  (add (lsh 3 32 res) (rsh 3 32 tmp))
        $(out (sub out 32))
      %+  add  (lsh 3 out res)
      (blake2b 64^tmp 0^0 out)
    ::
    ::  utilities
    ::
    ++  type-to-num
      |=  t=argon-type
      ?-  t
        %d    0
        %i    1
        %id   2
        %u   10
      ==
    ::
    ++  app-num
      |=  [byts num=@ud]
      ^-  byts
      :-  (add wid 4)
      %+  can  3
      ~[4^(rev 3 4 num) wid^dat]
    ::
    ++  prep-num
      |=  [byts num=@ud]
      ^-  byts
      :-  (add wid 4)
      %+  can  3
      ~[wid^dat 4^(rev 3 4 num)]
    ::
    ++  prep-wid
      |=  a=byts
      (prep-num a wid.a)
    --
  ::
  ++  ripemd
    ~%  %ripemd  ..is  ~
    |%
    ++  ripemd-160
      ~/  %ripemd160
      |=  byts
      ^-  @
      ::  we operate on bits rather than bytes
      =.  wid  (mul wid 8)
      ::  add padding
      =+  (md5-pad wid dat)
      ::  endianness
      =.  dat
        %+  rep  5
        %+  turn  (rip 5 dat)
        |=(a=@ (rev 3 4 a))
      =*  x  dat
      =+  blocks=(div wid 512)
      =+  fev=~(. fe 5)
      ::  initial register values
      =+  h0=0x6745.2301
      =+  h1=0xefcd.ab89
      =+  h2=0x98ba.dcfe
      =+  h3=0x1032.5476
      =+  h4=0xc3d2.e1f0
      ::  i: current block
      =+  [i=0 j=0]
      =+  *[a=@ b=@ c=@ d=@ e=@]       ::  a..e
      =+  *[aa=@ bb=@ cc=@ dd=@ ee=@]  ::  a'..e'
      |^
        ?:  =(i blocks)
          %+  rep  5
          %+  turn  `(list @)`~[h4 h3 h2 h1 h0]
          ::  endianness
          |=(h=@ (rev 3 4 h))
        =:  a  h0     aa  h0
            b  h1     bb  h1
            c  h2     cc  h2
            d  h3     dd  h3
            e  h4     ee  h4
        ==
        ::  j: current word
        =+  j=0
        |-
        ?:  =(j 80)
          %=  ^$
            i   +(i)
            h1  :(sum:fev h2 d ee)
            h2  :(sum:fev h3 e aa)
            h3  :(sum:fev h4 a bb)
            h4  :(sum:fev h0 b cc)
            h0  :(sum:fev h1 c dd)
          ==
        %=  $
          j  +(j)
        ::
          a   e
          b   (fn j a b c d e (get (r j)) (k j) (s j))
          c   b
          d   (rol 10 c)
          e   d
        ::
          aa  ee
          bb  (fn (sub 79 j) aa bb cc dd ee (get (rr j)) (kk j) (ss j))
          cc  bb
          dd  (rol 10 cc)
          ee  dd
        ==
      ::
      ++  get  ::  word from x in block i
        |=  j=@ud
        =+  (add (mul i 16) +(j))
        (cut 5 [(sub (mul blocks 16) -) 1] x)
      ::
      ++  fn
        |=  [j=@ud a=@ b=@ c=@ d=@ e=@ m=@ k=@ s=@]
        =-  (sum:fev (rol s :(sum:fev a m k -)) e)
        =.  j  (div j 16)
        ?:  =(0 j)  (mix (mix b c) d)
        ?:  =(1 j)  (con (dis b c) (dis (not 0 32 b) d))
        ?:  =(2 j)  (mix (con b (not 0 32 c)) d)
        ?:  =(3 j)  (con (dis b d) (dis c (not 0 32 d)))
        ?:  =(4 j)  (mix b (con c (not 0 32 d)))
        !!
      ::
      ++  rol  (cury rol:fev 0)
      ::
      ++  k
        |=  j=@ud
        =.  j  (div j 16)
        ?:  =(0 j)  0x0
        ?:  =(1 j)  0x5a82.7999
        ?:  =(2 j)  0x6ed9.eba1
        ?:  =(3 j)  0x8f1b.bcdc
        ?:  =(4 j)  0xa953.fd4e
        !!
      ::
      ++  kk  ::  k'
        |=  j=@ud
        =.  j  (div j 16)
        ?:  =(0 j)  0x50a2.8be6
        ?:  =(1 j)  0x5c4d.d124
        ?:  =(2 j)  0x6d70.3ef3
        ?:  =(3 j)  0x7a6d.76e9
        ?:  =(4 j)  0x0
        !!
      ::
      ++  r
        |=  j=@ud
        %+  snag  j
        ^-  (list @)
        :~  0  1  2  3  4  5  6  7  8  9  10  11  12  13  14  15
            7  4  13  1  10  6  15  3  12  0  9  5  2  14  11  8
            3  10  14  4  9  15  8  1  2  7  0  6  13  11  5  12
            1  9  11  10  0  8  12  4  13  3  7  15  14  5  6  2
            4  0  5  9  7  12  2  10  14  1  3  8  11  6  15  13
        ==
      ::
      ++  rr  ::  r'
        |=  j=@ud
        %+  snag  j
        ^-  (list @)
        :~  5  14  7  0  9  2  11  4  13  6  15  8  1  10  3  12
            6  11  3  7  0  13  5  10  14  15  8  12  4  9  1  2
            15  5  1  3  7  14  6  9  11  8  12  2  10  0  4  13
            8  6  4  1  3  11  15  0  5  12  2  13  9  7  10  14
            12  15  10  4  1  5  8  7  6  2  13  14  0  3  9  11
        ==
      ::
      ++  s
        |=  j=@ud
        %+  snag  j
        ^-  (list @)
        :~  11  14  15  12  5  8  7  9  11  13  14  15  6  7  9  8
            7  6  8  13  11  9  7  15  7  12  15  9  11  7  13  12
            11  13  6  7  14  9  13  15  14  8  13  6  5  12  7  5
            11  12  14  15  14  15  9  8  9  14  5  6  8  6  5  12
            9  15  5  11  6  8  13  12  5  12  13  14  11  8  5  6
        ==
      ::
      ++  ss  ::  s'
        |=  j=@ud
        %+  snag  j
        ^-  (list @)
        :~  8  9  9  11  13  15  15  5  7  7  8  11  14  14  12  6
            9  13  15  7  12  8  9  11  7  7  12  7  6  15  13  11
            9  7  15  11  8  6  6  14  12  13  5  14  13  13  7  5
            15  5  8  11  14  14  6  14  6  9  12  9  12  5  15  8
            8  5  12  9  12  5  14  6  8  13  6  5  15  13  11  11
        ==
      --
    ::
    ++  md5-pad
      |=  byts
      ^-  byts
      =+  (sub 511 (mod (add wid 64) 512))
      :-  :(add 64 +(-) wid)
      %+  can  0
      ~[64^(rev 3 8 wid) +(-)^(lsh 0 - 1) wid^dat]
    --
  ::
  ++  pbkdf
    =>  |%
        ++  meet  |=([p=@ s=@ c=@ d=@] [[(met 3 p) p] [(met 3 s) s] c d])
        ++  flip  |=  [p=byts s=byts c=@ d=@]
                  [wid.p^(rev 3 p) wid.s^(rev 3 s) c d]
        --
    |%
    ::
    ::  use with @
    ::
    ++  hmac-sha1     (cork meet hmac-sha1l)
    ++  hmac-sha256   (cork meet hmac-sha256l)
    ++  hmac-sha512   (cork meet hmac-sha512l)
    ::
    ::  use with @t
    ::
    ++  hmac-sha1t    (cork meet hmac-sha1d)
    ++  hmac-sha256t  (cork meet hmac-sha256d)
    ++  hmac-sha512t  (cork meet hmac-sha512d)
    ::
    ::  use with byts
    ::
    ++  hmac-sha1l    (cork flip hmac-sha1d)
    ++  hmac-sha256l  (cork flip hmac-sha256d)
    ++  hmac-sha512l  (cork flip hmac-sha512d)
    ::
    ::  main logic
    ::
    ++  hmac-sha1d    (cury pbkdf hmac-sha1l:hmac 20)
    ++  hmac-sha256d  (cury pbkdf hmac-sha256l:hmac 32)
    ++  hmac-sha512d  (cury pbkdf hmac-sha512l:hmac 64)
    ::
    ++  pbkdf
      ::TODO  jet me! ++hmac:hmac is an example
      |*  [[prf=$-([byts byts] @) out=@u] p=byts s=byts c=@ d=@]
      =>  .(dat.p (end 3 p), dat.s (end 3 s))
      ::
      ::  max key length 1GB
      ::  max iterations 2^28
      ::
      ~|  [%invalid-pbkdf-params c d]
      ?>  ?&  (lte d (bex 30))
              (lte c (bex 28))
              !=(c 0)
          ==
      =/  l
        ?~  (mod d out)
          (div d out)
        +((div d out))
      =+  r=(sub d (mul out (dec l)))
      =+  [t=0 j=1 k=1]
      =.  t
        |-  ^-  @
        ?:  (gth j l)  t
        =/  u
          %+  add  dat.s
          %^  lsh  3  wid.s
          %+  rep  3
          (flop (rpp:scr 3 4 j))
        =+  f=0
        =.  f
          |-  ^-  @
          ?:  (gth k c)  f
          =/  q
            %^  rev  3  out
            =+  ?:(=(k 1) (add wid.s 4) out)
            (prf [wid.p (rev 3 p)] [- (rev 3 - u)])
          $(u q, f (mix f q), k +(k))
        $(t (add t (lsh 3 (mul (dec j) out) f)), j +(j))
      (rev 3 d (end 3 d t))
    --
  --  ::crypto
::                                                      ::::
::::                      ++unity                       ::  (2c) unit promotion
  ::                                                    ::::
++  unity  ^?
  |%
  ::                                                    ::  ++drop-list:unity
  ++  drop-list                                         ::  collapse unit list
    |*  lut=(list (unit))
    ?.  |-  ^-  ?
        ?~(lut & ?~(i.lut | $(lut t.lut)))
      ~
    %-  some
    |-
    ?~  lut  ~
    [i=u:+.i.lut t=$(lut t.lut)]
  ::                                                    ::  ++drop-map:unity
  ++  drop-map                                          ::  collapse unit map
    |*  lum=(map term (unit))
    ?:  (~(rep by lum) |=([[@ a=(unit)] b=_|] |(b ?=(~ a))))
      ~
    (some (~(run by lum) need))
  ::                                                    ::  ++drop-pole:unity
  ++  drop-pole                                         ::  collapse to tuple
    |^  |*  pul=(pole (unit))
        ?:  (test-pole pul)  ~
        (some (need-pole pul))
    ::
    ++  test-pole
      |*  pul=(pole (unit))
      ^-  ?
      ?~  pul  &
      ?|  ?=(~ -.pul)
          ?~(+.pul | (test-pole +.pul))
      ==
    ::
    ++  need-pole
      |*  pul=(pole (unit))
      ?~  pul  !!
      ?~  +.pul
        u:->.pul
      [u:->.pul (need-pole +.pul)]
    --
  --
::                                                      ::::
::::                      ++format                      ::  (2d) common formats
  ::                                                    ::::
++  format  ^?
  |%
  ::  0 ending a line (invalid @t) is not preserved     ::  ++to-wain:format
  ++  to-wain                                           ::  cord to line list
    ~%  %leer  ..is  ~
    |=  txt=cord
    ^-  wain
    =/  len=@  (met 3 txt)
    =/  cut  =+(cut -(a 3, c 1, d txt))
    =/  sub  sub
    =|  [i=@ out=wain]
    |-  ^+  out
    =+  |-  ^-  j=@
        ?:  ?|  =(i len)
                =(10 (cut(b i)))
            ==
          i
        $(i +(i))
    =.  out  :_  out
      (cut(b i, c (sub j i)))
    ?:  =(j len)
      (flop out)
    $(i +(j))
  ::                                                    ::  ++of-wain:format
  ++  of-wain                                           ::  line list to cord
    |=  tez=wain  ^-  cord
    (rap 3 (join '\0a' tez))
  ::                                                    ::  ++of-wall:format
  ++  of-wall                                           ::  line list to tape
    |=  a=wall  ^-  tape
    ?~(a ~ "{i.a}\0a{$(a t.a)}")
  ::                                                    ::  ++en-beam:format
  ++  en-beam                                           ::  beam to path
    |=  bem=beam
    ^-  path
    [(scot %p p.bem) q.bem (scot r.bem) s.bem]
  ::                                                    ::  ++de-beam:format
  ++  de-beam                                           ::  parse path to beam
    |=  pax=path
    ^-  (unit beam)
    ?.  ?=([* * * *] pax)  ~
    %+  biff  (slaw %p i.pax)
    |=  who=ship
    %+  biff  (slaw %tas i.t.pax)
    |=  dex=desk
    %+  biff  (slay i.t.t.pax)
    |=  cis=coin
    ?.  ?=([%$ case] cis)  ~
    `(unit beam)`[~ [who dex `case`p.cis] t.t.t.pax]
  ::
  ++  json-rn                                           ::  json to rn parser
    %+  knee  *rn  |.
    ;~  plug
      (easy %d)
      ;~(pose (cold | hep) (easy &))
      ;~  plug  dim:ag
        ;~  pose
          ;~  pfix  dot
            %+  sear
              |=  a=tape
              =/  b  (rust a dum:ag)
              ?~  b  ~
              (some [(lent a) u.b])
            (plus (shim '0' '9'))
          ==
          (easy [0 0])
        ==
        ;~  pose
          ;~  pfix
            (mask "eE")
            ;~  plug
              ;~(pose (cold | hep) (cold & lus) (easy &))
              ;~  pose
                ;~(pfix (plus (just '0')) dim:ag)
                dim:ag
              ==
            ==
          ==
          (easy [& 0])
        ==
      ==
    ==
  ::                                                    ::  ++enjs:format
  ++  enjs  ^?                                          ::  json encoders
    |%
    ::                                                  ::  ++frond:enjs:format
    ++  frond                                           ::  object from k-v pair
      |=  [p=@t q=json]
      ^-  json
      [%o [[p q] ~ ~]]
    ::                                                  ::  ++pairs:enjs:format
    ++  pairs                                           ::  object from k-v list
      |=  a=(list [p=@t q=json])
      ^-  json
      [%o (~(gas by *(map @t json)) a)]
    ::                                                  ::  ++tape:enjs:format
    ++  tape                                            ::  string from tape
      |=  a=^tape
      ^-  json
      [%s (crip a)]
    ::                                                  ::  ++wall:enjs:format
    ++  wall                                            ::  string from wall
      |=  a=^wall
      ^-  json
      (tape (of-wall a))
    ::                                                  ::  ++ship:enjs:format
    ++  ship                                            ::  string from ship
      |=  a=^ship
      ^-  json
      (tape (slag 1 (scow %p a)))
    ::                                                  ::  ++numb:enjs:format
    ++  numb                                            ::  number from unsigned
      |=  a=@u
      ^-  json
      :-  %n
      ?:  =(0 a)  '0'
      %-  crip
      %-  flop
      |-  ^-  ^tape
      ?:(=(0 a) ~ [(add '0' (mod a 10)) $(a (div a 10))])
    ::                                                  ::  ++time:enjs:format
    ++  time                                            ::  ms timestamp
      |=  a=^time
      =-  (numb (div (mul - 1.000) ~s1))
      (add (div ~s1 2.000) (sub a ~1970.1.1))
    ::                                                  ::  ++path:enjs:format
    ++  path                                            ::  string from path
      |=  a=^path
      ^-  json
      [%s (spat a)]
    ::                                                  ::  ++tank:enjs:format
    ++  tank                                            ::  tank as string arr
      |=  a=^tank
      ^-  json
      [%a (turn (wash [0 80] a) tape)]
    --  ::enjs
  ::                                                    ::  ++dejs:format
  ++  dejs                                              ::  json reparser
    =>  |%  ++  grub  *                                 ::  result
            ++  fist  $-(json grub)                     ::  reparser instance
        --  ::
    |%
    ::                                                  ::  ++ar:dejs:format
    ++  ar                                              ::  array as list
      |*  wit=fist
      |=  jon=json  ^-  (list _(wit *json))
      ?>  ?=([%a *] jon)
      (turn p.jon wit)
    ::                                                  ::  ++as:dejs:format
    ++  as                                              ::  array as set
      |*  a=fist
      (cu ~(gas in *(set _$:a)) (ar a))
    ::                                                  ::  ++at:dejs:format
    ++  at                                              ::  array as tuple
      |*  wil=(pole fist)
      |=  jon=json
      ?>  ?=([%a *] jon)
      ((at-raw wil) p.jon)
    ::                                                  ::  ++at-raw:dejs:format
    ++  at-raw                                          ::  array as tuple
      |*  wil=(pole fist)
      |=  jol=(list json)
      ?~  jol  !!
      ?-    wil                                         :: mint-vain on empty
          :: [wit=* t=*]
          [* t=*]
        =>  .(wil [wit *]=wil)
        ?~  t.wil  ?^(t.jol !! (wit.wil i.jol))
        [(wit.wil i.jol) ((at-raw t.wil) t.jol)]
      ==
    ::                                                  ::  ++bo:dejs:format
    ++  bo                                              ::  boolean
      |=(jon=json ?>(?=([%b *] jon) p.jon))
    ::                                                  ::  ++bu:dejs:format
    ++  bu                                              ::  boolean not
      |=(jon=json ?>(?=([%b *] jon) !p.jon))
    ::                                                  ::  ++ci:dejs:format
    ++  ci                                              ::  maybe transform
      |*  [poq=gate wit=fist]
      |=  jon=json
      (need (poq (wit jon)))
    ::                                                  ::  ++cu:dejs:format
    ++  cu                                              ::  transform
      |*  [poq=gate wit=fist]
      |=  jon=json
      (poq (wit jon))
    ::                                                  ::  ++di:dejs:format
    ++  di                                              ::  millisecond date
      %+  cu
        |=  a=@u  ^-  @da
        (add ~1970.1.1 (div (mul ~s1 a) 1.000))
      ni
    ::                                                  ::  ++mu:dejs:format
    ++  mu                                              ::  true unit
      |*  wit=fist
      |=  jon=json
      ?~(jon ~ (some (wit jon)))
    ::                                                  ::  ++ne:dejs:format
    ++  ne                                              ::  number as real
      |=  jon=json
      ^-  @rd
      ?>  ?=([%n *] jon)
      (rash p.jon (cook ryld (cook royl-cell:^so json-rn)))
    ::                                                  ::  ++ni:dejs:format
    ++  ni                                              ::  number as integer
      |=  jon=json
      ?>  ?=([%n *] jon)
      (rash p.jon dem)
    ::                                                  ::  ++no:dejs:format
    ++  no                                              ::  number as cord
      |=(jon=json ?>(?=([%n *] jon) p.jon))
    ::                                                  ::  ++of:dejs:format
    ++  of                                              ::  object as frond
      |*  wer=(pole [cord fist])
      |=  jon=json
      ?>  ?=([%o [@ *] ~ ~] jon)
      |-
      ?-    wer                                         :: mint-vain on empty
          :: [[key=@t wit=*] t=*]
          [[key=@t *] t=*]
        =>  .(wer [[* wit] *]=wer)
        ?:  =(key.wer p.n.p.jon)
          [key.wer ~|(key+key.wer (wit.wer q.n.p.jon))]
        ?~  t.wer  ~|(bad-key+p.n.p.jon !!)
        ((of t.wer) jon)
      ==
    ::                                                  ::  ++ot:dejs:format
    ++  ot                                              ::  object as tuple
      |*  wer=(pole [cord fist])
      |=  jon=json
      ?>  ?=([%o *] jon)
      ((ot-raw wer) p.jon)
    ::                                                  ::  ++ot-raw:dejs:format
    ++  ot-raw                                          ::  object as tuple
      |*  wer=(pole [cord fist])
      |=  jom=(map @t json)
      ?-    wer                                         :: mint-vain on empty
          :: [[key=@t wit=*] t=*]
          [[key=@t *] t=*]
        =>  .(wer [[* wit] *]=wer)
        =/  ten  ~|(key+key.wer (wit.wer (~(got by jom) key.wer)))
        ?~(t.wer ten [ten ((ot-raw t.wer) jom)])
      ==
    ::
    ++  ou                                              ::  object of units
      |*  wer=(pole [cord fist])
      |=  jon=json
      ?>  ?=([%o *] jon)
      ((ou-raw wer) p.jon)
    ::                                                  ::  ++ou-raw:dejs:format
    ++  ou-raw                                          ::  object of units
      |*  wer=(pole [cord fist])
      |=  jom=(map @t json)
      ?-    wer                                         :: mint-vain on empty
          :: [[key=@t wit=*] t=*]
          [[key=@t *] t=*]
        =>  .(wer [[* wit] *]=wer)
        =/  ten  ~|(key+key.wer (wit.wer (~(get by jom) key.wer)))
        ?~(t.wer ten [ten ((ou-raw t.wer) jom)])
      ==
    ::                                                  ::  ++om:dejs:format
    ++  om                                              ::  object as map
      |*  wit=fist
      |=  jon=json
      ?>  ?=([%o *] jon)
      (~(run by p.jon) wit)
    ::                                                  ::  ++op:dejs:format
    ++  op                                              ::  parse keys of map
      |*  [fel=rule wit=fist]
      |=  jon=json  ^-  (map _(wonk *fel) _*wit)
      =/  jom  ((om wit) jon)
      %-  malt
      %+  turn  ~(tap by jom)
      |*  [a=cord b=*]
      =>  .(+< [a b]=+<)
      [(rash a fel) b]
    ::                                                  ::  ++pa:dejs:format
    ++  pa                                              ::  string as path
      (su ;~(pfix fas (more fas urs:ab)))
    ::                                                  ::  ++pe:dejs:format
    ++  pe                                              ::  prefix
      |*  [pre=* wit=fist]
      (cu |*(* [pre +<]) wit)
    ::                                                  ::  ++sa:dejs:format
    ++  sa                                              ::  string as tape
      |=(jon=json ?>(?=([%s *] jon) (trip p.jon)))
    ::                                                  ::  ++se:dejs:format
    ++  se                                              ::  string as aura
      |=  aur=@tas
      |=  jon=json
      ?>(?=([%s *] jon) (slav aur p.jon))
    ::                                                  ::  ++so:dejs:format
    ++  so                                              ::  string as cord
      |=(jon=json ?>(?=([%s *] jon) p.jon))
    ::                                                  ::  ++su:dejs:format
    ++  su                                              ::  parse string
      |*  sab=rule
      |=  jon=json  ^+  (wonk *sab)
      ?>  ?=([%s *] jon)
      (rash p.jon sab)
    ::                                                  ::  ++uf:dejs:format
    ++  uf                                              ::  unit fall
      |*  [def=* wit=fist]
      |=  jon=(unit json)
      ?~(jon def (wit u.jon))
    ::                                                  ::  ++un:dejs:format
    ++  un                                              ::  unit need
      |*  wit=fist
      |=  jon=(unit json)
      (wit (need jon))
    ::                                                  ::  ++ul:dejs:format
    ++  ul                                              ::  null
      |=(jon=json ?~(jon ~ !!))
    ::
    ++  za                                              ::  full unit pole
      |*  pod=(pole (unit))
      ?~  pod  &
      ?~  -.pod  |
      (za +.pod)
    ::
    ++  zl                                              ::  collapse unit list
      |*  lut=(list (unit))
      ?.  |-  ^-  ?
          ?~(lut & ?~(i.lut | $(lut t.lut)))
        ~
      %-  some
      |-
      ?~  lut  ~
      [i=u:+.i.lut t=$(lut t.lut)]
    ::
    ++  zp                                              ::  unit tuple
      |*  but=(pole (unit))
      ?~  but  !!
      ?~  +.but
        u:->.but
      [u:->.but (zp +.but)]
    ::
    ++  zm                                              ::  collapse unit map
      |*  lum=(map term (unit))
      ?:  (~(rep by lum) |=([[@ a=(unit)] b=_|] |(b ?=(~ a))))
        ~
      (some (~(run by lum) need))
    --  ::dejs
  ::                                                    ::  ++dejs-soft:format
  ++  dejs-soft                                         ::  json reparse to unit
    =,  unity
    =>  |%  ++  grub  (unit *)                          ::  result
            ++  fist  $-(json grub)                     ::  reparser instance
        --  ::
    ::
    ::  XX: this is old code that replaced a rewritten dejs.
    ::      the rewritten dejs rest-looped with ++redo.  the old
    ::      code is still in revision control -- revise and replace.
    ::
    |%
    ++  ar                                              ::  array as list
      |*  wit=fist
      |=  jon=json
      ?.  ?=([%a *] jon)  ~
      %-  zl
      |-
      ?~  p.jon  ~
      [i=(wit i.p.jon) t=$(p.jon t.p.jon)]
    ::
    ++  at                                              ::  array as tuple
      |*  wil=(pole fist)
      |=  jon=json
      ?.  ?=([%a *] jon)  ~
      ?.  =((lent wil) (lent p.jon))  ~
      =+  raw=((at-raw wil) p.jon)
      ?.((za raw) ~ (some (zp raw)))
    ::
    ++  at-raw                                          ::  array as tuple
      |*  wil=(pole fist)
      |=  jol=(list json)
      ?~  wil  ~
      :-  ?~(jol ~ (-.wil i.jol))
      ((at-raw +.wil) ?~(jol ~ t.jol))
    ::
    ++  bo                                              ::  boolean
      |=(jon=json ?.(?=([%b *] jon) ~ [~ u=p.jon]))
    ::
    ++  bu                                              ::  boolean not
      |=(jon=json ?.(?=([%b *] jon) ~ [~ u=!p.jon]))
    ::
    ++  ci                                              ::  maybe transform
      |*  [poq=gate wit=fist]
      |=  jon=json
      (biff (wit jon) poq)
    ::
    ++  cu                                              ::  transform
      |*  [poq=gate wit=fist]
      |=  jon=json
      (bind (wit jon) poq)
    ::
    ++  da                                              ::  UTC date
      |=  jon=json
      ?.  ?=([%s *] jon)  ~
      (bind (stud:chrono:userlib p.jon) |=(a=date (year a)))
    ::
    ++  di                                              ::  millisecond date
      %+  cu
        |=  a=@u  ^-  @da
        (add ~1970.1.1 (div (mul ~s1 a) 1.000))
      ni
    ::
    ++  mu                                              ::  true unit
      |*  wit=fist
      |=  jon=json
      ?~(jon (some ~) (bind (wit jon) some))
    ::
    ++  ne                                              ::  number as real
      |=  jon=json
      ^-  (unit @rd)
      ?.  ?=([%n *] jon)  ~
      (rush p.jon (cook ryld (cook royl-cell:^so json-rn)))
    ::
    ++  ni                                              ::  number as integer
      |=  jon=json
      ?.  ?=([%n *] jon)  ~
      (rush p.jon dem)
    ::
    ++  no                                              ::  number as cord
      |=  jon=json
      ?.  ?=([%n *] jon)  ~
      (some p.jon)
    ::
    ++  of                                              ::  object as frond
      |*  wer=(pole [cord fist])
      |=  jon=json
      ?.  ?=([%o [@ *] ~ ~] jon)  ~
      |-
      ?~  wer  ~
      ?:  =(-.-.wer p.n.p.jon)
        ((pe -.-.wer +.-.wer) q.n.p.jon)
      ((of +.wer) jon)
    ::
    ++  ot                                              ::  object as tuple
      |*  wer=(pole [cord fist])
      |=  jon=json
      ?.  ?=([%o *] jon)  ~
      =+  raw=((ot-raw wer) p.jon)
      ?.((za raw) ~ (some (zp raw)))
    ::
    ++  ot-raw                                          ::  object as tuple
      |*  wer=(pole [cord fist])
      |=  jom=(map @t json)
      ?~  wer  ~
      =+  ten=(~(get by jom) -.-.wer)
      [?~(ten ~ (+.-.wer u.ten)) ((ot-raw +.wer) jom)]
    ::
    ++  om                                              ::  object as map
      |*  wit=fist
      |=  jon=json
      ?.  ?=([%o *] jon)  ~
      (zm (~(run by p.jon) wit))
    ::
    ++  op                                              ::  parse keys of map
      |*  [fel=rule wit=fist]
      %+  cu
        |=  a=(list (pair _(wonk *fel) _(need *wit)))
        (my:nl a)
      %-  ci  :_  (om wit)
      |=  a=(map cord _(need *wit))
      ^-  (unit (list _[(wonk *fel) (need *wit)]))
      %-  zl
      %+  turn  ~(tap by a)
      |=  [a=cord b=_(need *wit)]
      =+  nit=(rush a fel)
      ?~  nit  ~
      (some [u.nit b])
    ::
    ++  pe                                              ::  prefix
      |*  [pre=* wit=fist]
      (cu |*(* [pre +<]) wit)
    ::
    ++  sa                                              ::  string as tape
      |=  jon=json
      ?.(?=([%s *] jon) ~ (some (trip p.jon)))
    ::
    ++  so                                              ::  string as cord
      |=  jon=json
      ?.(?=([%s *] jon) ~ (some p.jon))
    ::
    ++  su                                              ::  parse string
      |*  sab=rule
      |=  jon=json
      ?.  ?=([%s *] jon)  ~
      (rush p.jon sab)
    ::
    ++  ul  |=(jon=json ?~(jon (some ~) ~))             ::  null
    ++  za                                              ::  full unit pole
      |*  pod=(pole (unit))
      ?~  pod  &
      ?~  -.pod  |
      (za +.pod)
    ::
    ++  zl                                              ::  collapse unit list
      |*  lut=(list (unit))
      ?.  |-  ^-  ?
          ?~(lut & ?~(i.lut | $(lut t.lut)))
        ~
      %-  some
      |-
      ?~  lut  ~
      [i=u:+.i.lut t=$(lut t.lut)]
    ::
    ++  zp                                              ::  unit tuple
      |*  but=(pole (unit))
      ?~  but  !!
      ?~  +.but
        u:->.but
      [u:->.but (zp +.but)]
    ::
    ++  zm                                              ::  collapse unit map
      |*  lum=(map term (unit))
      ?:  (~(rep by lum) |=([[@ a=(unit)] b=_|] |(b ?=(~ a))))
        ~
      (some (~(run by lum) need))
    --  ::dejs-soft
  --
::                                                      ::
::::                      ++differ                      ::  (2d) hunt-mcilroy
  ::                                                    ::::
++  differ  ^?
  =,  clay
  =,  format
  |%
  ::                                                    ::  ++berk:differ
  ++  berk                                              ::  invert diff patch
    |*  bur=(urge)
    |-  ^+  bur
    ?~  bur  ~
    :_  $(bur t.bur)
    ?-  -.i.bur
      %&  i.bur
      %|  [%| q.i.bur p.i.bur]
    ==
  ::                                                    ::  ++loss:differ
  ++  loss                                              ::  longest subsequence
    ~%  %loss  ..is  ~
    |*  [hel=(list) hev=(list)]
    |-  ^+  hev
    =+  ^=  sev
        =+  [inx=0 sev=*(map _i.-.hev (list @ud))]
        |-  ^+  sev
        ?~  hev  sev
        =+  guy=(~(get by sev) i.hev)
        %=  $
          hev  t.hev
          inx  +(inx)
          sev  (~(put by sev) i.hev [inx ?~(guy ~ u.guy)])
        ==
    =|  gox=[p=@ud q=(map @ud [p=@ud q=_hev])]
    =<  abet
    =<  main
    |%
    ::                                                  ::  ++abet:loss:differ
    ++  abet                                            ::  subsequence
      ^+  hev
      ?:  =(0 p.gox)  ~
      (flop q:(need (~(get by q.gox) (dec p.gox))))
    ::                                                  ::  ++hink:loss:differ
    ++  hink                                            ::  extend fits top
      |=  [inx=@ud goy=@ud]  ^-  ?
      ?|  =(p.gox inx)
          (lth goy p:(need (~(get by q.gox) inx)))
      ==
    ::                                                  ::  ++lonk:loss:differ
    ++  lonk                                            ::  extend fits bottom
      |=  [inx=@ud goy=@ud]  ^-  ?
      ?|  =(0 inx)
          (gth goy p:(need (~(get by q.gox) (dec inx))))
      ==
    ::                                                  ::  ++luna:loss:differ
    ++  luna                                            ::  extend
      |=  [inx=@ud goy=@ud]
      ^+  +>
      %_    +>.$
          gox
        :-  ?:(=(inx p.gox) +(p.gox) p.gox)
        %+  ~(put by q.gox)  inx
        :+  goy
          (snag goy hev)
        ?:(=(0 inx) ~ q:(need (~(get by q.gox) (dec inx))))
      ==
    ::                                                  ::  ++merg:loss:differ
    ++  merg                                            ::  merge all matches
      |=  gay=(list @ud)
      ^+  +>
      =+  ^=  zes
          =+  [inx=0 zes=*(list [p=@ud q=@ud])]
          |-  ^+  zes
          ?:  |(?=(~ gay) (gth inx p.gox))  zes
          ?.  (lonk inx i.gay)  $(gay t.gay)
          ?.  (hink inx i.gay)  $(inx +(inx))
          $(inx +(inx), gay t.gay, zes [[inx i.gay] zes])
      |-  ^+  +>.^$
      ?~(zes +>.^$ $(zes t.zes, +>.^$ (luna i.zes)))
    ::                                                  ::  ++main:loss:differ
    ++  main                                            ::
      =+  hol=hel
      |-  ^+  +>
      ?~  hol  +>
      =+  guy=(~(get by sev) i.hol)
      $(hol t.hol, +> (merg (flop `(list @ud)`?~(guy ~ u.guy))))
    --  ::
  ::                                                    ::  ++lurk:differ
  ++  lurk                                              ::  apply list patch
    |*  [hel=(list) rug=(urge)]
    ^+  hel
    =+  war=`_hel`~
    |-  ^+  hel
    ?~  rug  (flop war)
    ?-    -.i.rug
        %&
      %=   $
        rug  t.rug
        hel  (slag p.i.rug hel)
        war  (weld (flop (scag p.i.rug hel)) war)
      ==
    ::
        %|
      %=  $
        rug  t.rug
        hel  =+  gur=(flop p.i.rug)
             |-  ^+  hel
             ?~  gur  hel
             ?>(&(?=(^ hel) =(i.gur i.hel)) $(hel t.hel, gur t.gur))
        war  (weld q.i.rug war)
      ==
    ==
  ::                                                    ::  ++lusk:differ
  ++  lusk                                              ::  lcs to list patch
    |*  [hel=(list) hev=(list) lcs=(list)]
    =+  ^=  rag
        ^-  [$%([%& p=@ud] [%| p=_lcs q=_lcs])]
        [%& 0]
    =>  .(rag [p=rag q=*(list _rag)])
    =<  abet  =<  main
    |%
    ::                                                  ::  ++abet:lusk:differ
    ++  abet                                            ::
      =?  q.rag  !=([& 0] p.rag)  [p.rag q.rag]
      (flop q.rag)
    ::                                                  ::  ++done:lusk:differ
    ++  done                                            ::
      |=  new=_p.rag
      ^+  rag
      ?-  -.p.rag
        %|   ?-  -.new
              %|  [[%| (weld p.new p.p.rag) (weld q.new q.p.rag)] q.rag]
              %&  [new [p.rag q.rag]]
            ==
        %&   ?-  -.new
              %|  [new ?:(=(0 p.p.rag) q.rag [p.rag q.rag])]
              %&  [[%& (add p.p.rag p.new)] q.rag]
            ==
      ==
    ::                                                  ::  ++main:lusk:differ
    ++  main                                            ::
      |-  ^+  +
      ?~  hel
        ?~  hev
          ?>(?=(~ lcs) +)
        $(hev t.hev, rag (done %| ~ [i.hev ~]))
      ?~  hev
        $(hel t.hel, rag (done %| [i.hel ~] ~))
      ?~  lcs
        +(rag (done %| (flop hel) (flop hev)))
      ?:  =(i.hel i.lcs)
        ?:  =(i.hev i.lcs)
          $(lcs t.lcs, hel t.hel, hev t.hev, rag (done %& 1))
        $(hev t.hev, rag (done %| ~ [i.hev ~]))
      ?:  =(i.hev i.lcs)
        $(hel t.hel, rag (done %| [i.hel ~] ~))
      $(hel t.hel, hev t.hev, rag (done %| [i.hel ~] [i.hev ~]))
    --  ::
  --  ::differ
::                                                      ::
::::                      ++html                        ::  (2e) text encodings
  ::                                                    ::::
++  html  ^?  ::  XX rename to web-txt
  =,  eyre
  |%
  ::                                                    ::
  ::::                    ++mimes:html                  ::  (2e1) MIME
    ::                                                  ::::
  ++  mimes  ^?
    ~%  %mimes  ..is  ~
    |%
    ::                                                  ::  ++as-octs:mimes:html
    ++  as-octs                                         ::  atom to octstream
      |=  tam=@  ^-  octs
      [(met 3 tam) tam]
    ::                                                  ::  ++as-octt:mimes:html
    ++  as-octt                                         ::  tape to octstream
      |=  tep=tape  ^-  octs
      (as-octs (rap 3 tep))
    ::                                                  ::  ++en-mite:mimes:html
    ++  en-mite                                         ::  mime type to text
      |=  myn=mite
      %-  crip
      |-  ^-  tape
      ?~  myn  ~
      ?:  =(~ t.myn)  (trip i.myn)
      (weld (trip i.myn) `tape`['/' $(myn t.myn)])
    ::
    ::  |base16: en/decode arbitrary MSB-first hex strings
    ::
    ++  base16
      ~%  %base16  +  ~
      |%
      ++  en
        ~/  %en
        |=  a=octs  ^-  cord
        (crip ((x-co:co (mul p.a 2)) (end 3 p.a q.a)))
      ::
      ++  de
        ~/  %de
        |=  a=cord  ^-  (unit octs)
        (rush a rule)
      ::
      ++  rule
        %+  cook
          |=  a=(list @)  ^-  octs
          [(add (dvr (lent a) 2)) (repn 4 (flop a))]
        (star hit)
      --
    ::                                                  ::  ++en-base64:mimes:
    ++  en-base64                                       ::  encode base64
      |=  tig=@
      ^-  tape
      =+  poc=(~(dif fo 3) 0 (met 3 tig))
      =+  pad=(lsh 3 poc (swp 3 tig))
      =+  ^=  cha
      'ABCDEFGHIJKLMNOPQRSTUVWXYZabcdefghijklmnopqrstuvwxyz0123456789+/'
      =+  ^=  sif
          |-  ^-  tape
          ?~  pad
            ~
          =+  d=(end 0 6 pad)
          [(cut 3 [d 1] cha) $(pad (rsh 0 6 pad))]
      (weld (flop (slag poc sif)) (reap poc '='))
    ::                                                  ::  ++de-base64:mimes:
    ++  de-base64                                       ::  decode base64
      =-  |=(a=cord (rash a fel))
      =<  fel=(cook |~(a=@ `@t`(swp 3 a)) (bass 64 .))
      =-  (cook welp ;~(plug (plus siw) (stun 0^2 (cold %0 tis))))
      ^=  siw
      ;~  pose
         (cook |=(a=@ (sub a 'A')) (shim 'A' 'Z'))
         (cook |=(a=@ (sub a 'G')) (shim 'a' 'z'))
         (cook |=(a=@ (add a 4)) (shim '0' '9'))
         (cold 62 (just '+'))
         (cold 63 (just '/'))
       ==
    ::
    ++  en-base58
      |=  dat=@
      =/  cha
        '123456789ABCDEFGHJKLMNPQRSTUVWXYZabcdefghijkmnopqrstuvwxyz'
      %-  flop
      |-  ^-  tape
      ?:  =(0 dat)  ~
      :-  (cut 3 [(mod dat 58) 1] cha)
      $(dat (div dat 58))
    ::
    ++  de-base58
      |=  t=tape
      =-  (scan t (bass 58 (plus -)))
      ;~  pose
        (cook |=(a=@ (sub a 56)) (shim 'A' 'H'))
        (cook |=(a=@ (sub a 57)) (shim 'J' 'N'))
        (cook |=(a=@ (sub a 58)) (shim 'P' 'Z'))
        (cook |=(a=@ (sub a 64)) (shim 'a' 'k'))
        (cook |=(a=@ (sub a 65)) (shim 'm' 'z'))
        (cook |=(a=@ (sub a 49)) (shim '1' '9'))
      ==
    --  ::mimes
  ::                                                    ::  ++en-json:html
  ++  en-json                                           ::  print json
    |^  |=(val=json (apex val ""))
    ::                                                  ::  ++apex:en-json:html
    ++  apex
      |=  [val=json rez=tape]
      ^-  tape
      ?~  val  (weld "null" rez)
      ?-    -.val
          %a
        :-  '['
        =.  rez  [']' rez]
        !.
        ?~  p.val  rez
        |-
        ?~  t.p.val  ^$(val i.p.val)
        ^$(val i.p.val, rez [',' $(p.val t.p.val)])
     ::
          %b  (weld ?:(p.val "true" "false") rez)
          %n  (weld (trip p.val) rez)
          %s
        :-  '"'
        =.  rez  ['"' rez]
        =+  viz=(trip p.val)
        !.
        |-  ^-  tape
        ?~  viz  rez
        =+  hed=(jesc i.viz)
        ?:  ?=([@ ~] hed)
          [i.hed $(viz t.viz)]
        (weld hed $(viz t.viz))
     ::
          %o
        :-  '{'
        =.  rez  ['}' rez]
        =+  viz=~(tap by p.val)
        ?~  viz  rez
        !.
        |-  ^+  rez
        ?~  t.viz  ^$(val [%s p.i.viz], rez [':' ^$(val q.i.viz)])
        =.  rez  [',' $(viz t.viz)]
        ^$(val [%s p.i.viz], rez [':' ^$(val q.i.viz)])
      ==
    ::                                                  ::  ++jesc:en-json:html
    ++  jesc                                            ::  escaped
      =+  utf=|=(a=@ ['\\' 'u' ((x-co 4):co a)])
      |=  a=@  ^-  tape
      ?+  a  ?:((gth a 0x1f) [a ~] (utf a))
        %10  "\\n"
        %34  "\\\""
        %92  "\\\\"
      ==
    --  ::en-json
  ::                                                    ::  ++de-json:html
  ++  de-json                                           ::  parse JSON
    =<  |=(a=cord `(unit json)`(rush a apex))
    |%
    ::                                                  ::  ++abox:de-json:html
    ++  abox                                            ::  array
      %+  stag  %a
      (ifix [sel (wish ser)] (more (wish com) apex))
    ::                                                  ::  ++apex:de-json:html
    ++  apex                                            ::  any value
      %+  knee  *json  |.  ~+
      %+  ifix  [spac spac]
      ;~  pose
        (cold ~ (jest 'null'))
        (stag %b bool)
        (stag %s stri)
        (cook |=(s=tape [%n p=(rap 3 s)]) numb)
        abox
        obox
      ==
    ::                                                  ::  ++bool:de-json:html
    ++  bool                                            ::  boolean
      ;~  pose
        (cold & (jest 'true'))
        (cold | (jest 'false'))
      ==
    ::                                                  ::  ++digs:de-json:html
    ++  digs                                            ::  digits
      (star (shim '0' '9'))
    ::                                                  ::  ++esca:de-json:html
    ++  esca                                            ::  escaped character
      ;~  pfix  bas
        =*  loo
          =*  lip
            ^-  (list (pair @t @))
            [b+8 t+9 n+10 f+12 r+13 ~]
          =*  wow  `(map @t @)`(malt lip)
          (sear ~(get by wow) low)
        =*  tuf  ;~(pfix (just 'u') (cook tuft qix:ab))
        ;~(pose doq fas soq bas loo tuf)
      ==
    ::                                                  ::  ++expo:de-json:html
    ++  expo                                            ::  exponent
      ;~  (comp twel)
        (piec (mask "eE"))
        (mayb (piec (mask "+-")))
        digs
      ==
    ::                                                  ::  ++frac:de-json:html
    ++  frac                                            ::  fraction
      ;~(plug dot digs)
    ::                                                  ::  ++jcha:de-json:html
    ++  jcha                                            ::  string character
      ;~(pose ;~(less doq bas prn) esca)
    ::                                                  ::  ++mayb:de-json:html
    ++  mayb                                            ::  optional
      |*(bus=rule ;~(pose bus (easy ~)))
    ::                                                  ::  ++numb:de-json:html
    ++  numb                                            ::  number
      ;~  (comp twel)
        (mayb (piec hep))
        ;~  pose
          (piec (just '0'))
          ;~(plug (shim '1' '9') digs)
        ==
        (mayb frac)
        (mayb expo)
      ==
    ::                                                  ::  ++obje:de-json:html
    ++  obje                                            ::  object list
      %+  ifix  [(wish kel) (wish ker)]
      (more (wish com) pear)
    ::                                                  ::  ++obox:de-json:html
    ++  obox                                            ::  object
      (stag %o (cook malt obje))
    ::                                                  ::  ++pear:de-json:html
    ++  pear                                            ::  key-value
      ;~(plug ;~(sfix (wish stri) (wish col)) apex)
    ::                                                  ::  ++piec:de-json:html
    ++  piec                                            ::  listify
      |*  bus=rule
      (cook |=(a=@ [a ~]) bus)
    ::                                                  ::  ++stri:de-json:html
    ++  stri                                            ::  string
      (cook crip (ifix [doq doq] (star jcha)))
    ::                                                  ::  ++tops:de-json:html
    ++  tops                                            ::  strict value
      ;~(pose abox obox)
    ::                                                  ::  ++spac:de-json:html
    ++  spac                                            ::  whitespace
      (star (mask [`@`9 `@`10 `@`13 ' ' ~]))
    ::                                                  ::  ++twel:de-json:html
    ++  twel                                            ::  tape weld
      |=([a=tape b=tape] (weld a b))
    ::                                                  ::  ++wish:de-json:html
    ++  wish                                            ::  with whitespace
      |*(sef=rule ;~(pfix spac sef))
    --  ::de-json
  ::                                                    ::  ++en-xml:html
  ++  en-xml                                            ::  xml printer
    =<  |=(a=manx `tape`(apex a ~))
    |_  _[unq=`?`| cot=`?`|]
    ::                                                  ::  ++apex:en-xml:html
    ++  apex                                            ::  top level
      |=  [mex=manx rez=tape]
      ^-  tape
      ?:  ?=([%$ [[%$ *] ~]] g.mex)
        (escp v.i.a.g.mex rez)
      =+  man=`mane`n.g.mex
      =.  unq  |(unq =(%script man) =(%style man))
      =+  tam=(name man)
      =+  att=`mart`a.g.mex
      :-  '<'
      %+  welp  tam
      =-  ?~(att rez [' ' (attr att rez)])
      ^-  rez=tape
      ?:  &(?=(~ c.mex) |(cot ?^(man | (clot man))))
        [' ' '/' '>' rez]
      :-  '>'
      (many c.mex :(weld "</" tam ">" rez))
    ::                                                  ::  ++attr:en-xml:html
    ++  attr                                            ::  attributes to tape
      |=  [tat=mart rez=tape]
      ^-  tape
      ?~  tat  rez
      =.  rez  $(tat t.tat)
      ;:  weld
        (name n.i.tat)
        "=\""
        (escp(unq |) v.i.tat '"' ?~(t.tat rez [' ' rez]))
      ==
    ::                                                  ::  ++escp:en-xml:html
    ++  escp                                            ::  escape for xml
      |=  [tex=tape rez=tape]
      ?:  unq
        (weld tex rez)
      =+  xet=`tape`(flop tex)
      !.
      |-  ^-  tape
      ?~  xet  rez
      %=    $
        xet  t.xet
        rez  ?-  i.xet
               %34  ['&' 'q' 'u' 'o' 't' ';' rez]
               %38  ['&' 'a' 'm' 'p' ';' rez]
               %39  ['&' '#' '3' '9' ';' rez]
               %60  ['&' 'l' 't' ';' rez]
               %62  ['&' 'g' 't' ';' rez]
               *    [i.xet rez]
             ==
      ==
    ::                                                  ::  ++many:en-xml:html
    ++  many                                            ::  nodelist to tape
      |=  [lix=(list manx) rez=tape]
      |-  ^-  tape
      ?~  lix  rez
      (apex i.lix $(lix t.lix))
    ::                                                  ::  ++name:en-xml:html
    ++  name                                            ::  name to tape
      |=  man=mane  ^-  tape
      ?@  man  (trip man)
      (weld (trip -.man) `tape`[':' (trip +.man)])
    ::                                                  ::  ++clot:en-xml:html
    ++  clot  ~+                                        ::  self-closing tags
      %~  has  in
      %-  silt  ^-  (list term)  :~
        %area  %base  %br  %col  %command  %embed  %hr  %img  %inputt
        %keygen  %link  %meta  %param     %source   %track  %wbr
      ==
    --  ::en-xml
  ::                                                    ::  ++de-xml:html
  ++  de-xml                                            ::  xml parser
    =<  |=(a=cord (rush a apex))
    |_  ent=_`(map term @t)`[[%apos '\''] ~ ~]
    ::                                                  ::  ++apex:de-xml:html
    ++  apex                                            ::  top level
      =+  spa=;~(pose comt whit)
      %+  knee  *manx  |.  ~+
      %+  ifix
        [;~(plug (punt decl) (star spa)) (star spa)]
      ;~  pose
        %+  sear  |=([a=marx b=marl c=mane] ?.(=(c n.a) ~ (some [a b])))
          ;~(plug head many tail)
        empt
      ==
    ::                                                  ::  ++attr:de-xml:html
    ++  attr                                            ::  attributes
      %+  knee  *mart  |.  ~+
      %-  star
      ;~  plug
        ;~(pfix (plus whit) name)
        ;~  pose
          %+  ifix
            :_  doq
            ;~(plug (ifix [. .]:(star whit) tis) doq)
          (star ;~(less doq escp))
        ::
          %+  ifix
            :_  soq
            ;~(plug (ifix [. .]:(star whit) tis) soq)
          (star ;~(less soq escp))
        ::
          (easy ~)
        ==
      ==
    ::                                                  ::  ++cdat:de-xml:html
    ++  cdat                                            ::  CDATA section
      %+  cook
        |=(a=tape ^-(mars ;/(a)))
      %+  ifix
        [(jest '<![CDATA[') (jest ']]>')]
      %-  star
      ;~(less (jest ']]>') next)
    ::                                                  ::  ++chrd:de-xml:html
    ++  chrd                                            ::  character data
      %+  cook  |=(a=tape ^-(mars ;/(a)))
      (plus ;~(less doq ;~(pose (just `@`10) escp)))
    ::                                                  ::  ++comt:de-xml:html
    ++  comt                                            ::  comments
      =-  (ifix [(jest '<!--') (jest '-->')] (star -))
      ;~  pose
        ;~(less hep prn)
        whit
        ;~(less (jest '-->') hep)
      ==
    ::
    ++  decl                                            ::  ++decl:de-xml:html
      %+  ifix                                          ::  XML declaration
        [(jest '<?xml') (jest '?>')]
      %-  star
      ;~(less (jest '?>') prn)
    ::                                                  ::  ++escp:de-xml:html
    ++  escp                                            ::
      ;~(pose ;~(less gal gar pam prn) enty)
    ::                                                  ::  ++enty:de-xml:html
    ++  enty                                            ::  entity
      %+  ifix  pam^mic
      ;~  pose
        =+  def=^+(ent (my:nl [%gt '>'] [%lt '<'] [%amp '&'] [%quot '"'] ~))
        %+  sear  ~(get by (~(uni by def) ent))
        (cook crip ;~(plug alf (stun 1^31 aln)))
        %+  cook  |=(a=@c ?:((gth a 0x10.ffff) '�' (tuft a)))
        =<  ;~(pfix hax ;~(pose - +))
        :-  (bass 10 (stun 1^8 dit))
        (bass 16 ;~(pfix (mask "xX") (stun 1^8 hit)))
      ==
    ::                                                  ::  ++empt:de-xml:html
    ++  empt                                            ::  self-closing tag
      %+  ifix  [gal (jest '/>')]
      ;~(plug ;~(plug name attr) (cold ~ (star whit)))
    ::                                                  ::  ++head:de-xml:html
    ++  head                                            ::  opening tag
      (ifix [gal gar] ;~(plug name attr))
    ::                                                  ::  ++many:de-xml:html
    ++  many                                            ::  contents
      ;~(pfix (star comt) (star ;~(sfix ;~(pose apex chrd cdat) (star comt))))
    ::                                                  ::  ++name:de-xml:html
    ++  name                                            ::  tag name
      =+  ^=  chx
          %+  cook  crip
          ;~  plug
              ;~(pose cab alf)
              (star ;~(pose cab dot alp))
          ==
      ;~(pose ;~(plug ;~(sfix chx col) chx) chx)
    ::                                                  ::  ++tail:de-xml:html
    ++  tail                                            ::  closing tag
      (ifix [(jest '</') gar] name)
    ::                                                  ::  ++whit:de-xml:html
    ++  whit                                            ::  whitespace
      (mask ~[' ' `@`0x9 `@`0xa])
    --  ::de-xml
  ::                                                    ::  ++en-urlt:html
  ++  en-urlt                                           ::  url encode
    |=  tep=tape
    ^-  tape
    %-  zing
    %+  turn  tep
    |=  tap=char
    =+  xen=|=(tig=@ ?:((gte tig 10) (add tig 55) (add tig '0')))
    ?:  ?|  &((gte tap 'a') (lte tap 'z'))
            &((gte tap 'A') (lte tap 'Z'))
            &((gte tap '0') (lte tap '9'))
            =('.' tap)
            =('-' tap)
            =('~' tap)
            =('_' tap)
        ==
      [tap ~]
    ['%' (xen (rsh 0 4 tap)) (xen (end 0 4 tap)) ~]
  ::                                                    ::  ++de-urlt:html
  ++  de-urlt                                           ::  url decode
    |=  tep=tape
    ^-  (unit tape)
    ?~  tep  [~ ~]
    ?:  =('%' i.tep)
      ?.  ?=([@ @ *] t.tep)  ~
      =+  nag=(mix i.t.tep (lsh 3 1 i.t.t.tep))
      =+  val=(rush nag hex:ag)
      ?~  val  ~
      =+  nex=$(tep t.t.t.tep)
      ?~(nex ~ [~ [`@`u.val u.nex]])
    =+  nex=$(tep t.tep)
    ?~(nex ~ [~ i.tep u.nex])
  ::                                                    ::  ++en-purl:html
  ++  en-purl                                           ::  print purl
    =<  |=(pul=purl `tape`(apex %& pul))
    |%
    ::                                                  ::  ++apex:en-purl:html
    ++  apex                                            ::
      |=  qur=quri  ^-  tape
      ?-  -.qur
        %&  (weld (head p.p.qur) `tape`$(qur [%| +.p.qur]))
        %|  ['/' (weld (body p.qur) (tail q.qur))]
      ==
    ::                                                  ::  ++apix:en-purl:html
    ++  apix                                            ::  purf to tape
      |=  purf
      (weld (apex %& p) ?~(q "" `tape`['#' (trip u.q)]))
    ::                                                  ::  ++body:en-purl:html
    ++  body                                            ::
      |=  pok=pork  ^-  tape
      ?~  q.pok  ~
      |-
      =+  seg=(en-urlt (trip i.q.pok))
      ?~  t.q.pok
        ?~(p.pok seg (welp seg '.' (trip u.p.pok)))
      (welp seg '/' $(q.pok t.q.pok))
    ::                                                  ::  ++head:en-purl:html
    ++  head                                            ::
      |=  har=hart
      ^-  tape
      ;:  weld
        ?:(&(p.har !?=(hoke r.har)) "https://" "http://")
      ::
        ?-  -.r.har
          %|  (trip (rsh 3 1 (scot %if p.r.har)))
          %&  =+  rit=(flop p.r.har)
              |-  ^-  tape
              ?~  rit  ~
              (weld (trip i.rit) ?~(t.rit "" `tape`['.' $(rit t.rit)]))
        ==
      ::
        ?~(q.har ~ `tape`[':' ((d-co:co 1) u.q.har)])
      ==
    ::                                                  ::  ++tail:en-purl:html
    ++  tail                                            ::
      |=  kay=quay
      ^-  tape
      ?:  =(~ kay)  ~
      :-  '?'
      |-  ^-  tape
      ?~  kay  ~
      ;:  welp
        (en-urlt (trip p.i.kay))
        ?~(q.i.kay ~ ['=' (en-urlt (trip q.i.kay))])
        ?~(t.kay ~ `tape`['&' $(kay t.kay)])
      ==
    --  ::
  ::                                                    ::  ++de-purl:html
  ++  de-purl                                           ::  url+header parser
    =<  |=(a=cord `(unit purl)`(rush a auri))
    |%
    ::                                                  ::  ++deft:de-purl:html
    ++  deft                                            ::  parse url extension
      |=  rax=(list @t)
      |-  ^-  pork
      ?~  rax
        [~ ~]
      ?^  t.rax
        [p.pok [ire q.pok]]:[pok=$(rax t.rax) ire=i.rax]
      =/  raf=(like term)
        %-  ;~  sfix
              %+  sear
                |=(a=@ ((sand %ta) (crip (flop (trip a)))))
              (cook |=(a=tape (rap 3 ^-((list @) a))) (star aln))
              dot
            ==
        [1^1 (flop (trip i.rax))]
      ?~  q.raf
        [~ [i.rax ~]]
      =+  `[ext=term [@ @] fyl=tape]`u.q.raf
      :-  `ext
      ?:(=(~ fyl) ~ [(crip (flop fyl)) ~])
    ::                                                  ::  ++apat:de-purl:html
    ++  apat                                            ::  2396 abs_path
      %+  cook  deft
      ;~(pfix fas (more fas smeg))
    ::                                                  ::  ++aurf:de-purl:html
    ++  aurf                                            ::  2396 with fragment
      %+  cook  |~(a=purf a)
      ;~(plug auri (punt ;~(pfix hax (cook crip (star pque)))))
    ::                                                  ::  ++auri:de-purl:html
    ++  auri                                            ::  2396 URL
      ;~  plug
        ;~(plug htts thor)
        ;~(plug ;~(pose apat (easy *pork)) yque)
      ==
    ::                                                  ::  ++auru:de-purl:html
    ++  auru                                            ::  2396 with maybe user
      %+  cook
        |=  $:  a=[p=? q=(unit user) r=[(unit @ud) host]]
                b=[pork quay]
            ==
        ^-  (pair (unit user) purl)
        [q.a [[p.a r.a] b]]
      ::
      ;~  plug
        ;~(plug htts (punt ;~(sfix urt:ab pat)) thor)
        ;~(plug ;~(pose apat (easy *pork)) yque)
      ==
    ::                                                  ::  ++htts:de-purl:html
    ++  htts                                            ::  scheme
      %+  sear  ~(get by (malt `(list (pair term ?))`[http+| https+& ~]))
      ;~(sfix scem ;~(plug col fas fas))
    ::                                                  ::  ++cock:de-purl:html
    ++  cock                                            ::  cookie
      %+  most  ;~(plug mic ace)
      ;~(plug toke ;~(pfix tis tosk))
    ::                                                  ::  ++dlab:de-purl:html
    ++  dlab                                            ::  2396 domainlabel
      %+  sear
        |=  a=@ta
        ?.(=('-' (rsh 3 (dec (met 3 a)) a)) [~ u=a] ~)
      %+  cook  |=(a=tape (crip (cass a)))
      ;~(plug aln (star alp))
    ::                                                  ::  ++fque:de-purl:html
    ++  fque                                            ::  normal query field
      (cook crip (plus pquo))
    ::                                                  ::  ++fquu:de-purl:html
    ++  fquu                                            ::  optional query field
      (cook crip (star pquo))
    ::                                                  ::  ++pcar:de-purl:html
    ++  pcar                                            ::  2396 path char
      ;~(pose pure pesc psub col pat)
    ::                                                  ::  ++pcok:de-purl:html
    ++  pcok                                            ::  cookie char
      ;~(less bas mic com doq prn)
    ::                                                  ::  ++pesc:de-purl:html
    ++  pesc                                            ::  2396 escaped
      ;~(pfix cen mes)
    ::                                                  ::  ++pold:de-purl:html
    ++  pold                                            ::
      (cold ' ' (just '+'))
    ::                                                  ::  ++pque:de-purl:html
    ++  pque                                            ::  3986 query char
      ;~(pose pcar fas wut)
    ::                                                  ::  ++pquo:de-purl:html
    ++  pquo                                            ::  normal query char
      ;~(pose pure pesc pold fas wut col com)
    ::                                                  ::  ++pure:de-purl:html
    ++  pure                                            ::  2396 unreserved
      ;~(pose aln hep cab dot zap sig tar soq pal par)
    ::                                                  ::  ++psub:de-purl:html
    ++  psub                                            ::  3986 sub-delims
      ;~  pose
        zap  buc  pam  soq  pal  par
        tar  lus  com  mic  tis
      ==
    ::                                                  ::  ++ptok:de-purl:html
    ++  ptok                                            ::  2616 token
      ;~  pose
        aln  zap  hax  buc  cen  pam  soq  tar  lus
        hep  dot  ket  cab  tic  bar  sig
      ==
    ::                                                  ::  ++scem:de-purl:html
    ++  scem                                            ::  2396 scheme
      %+  cook  |=(a=tape (crip (cass a)))
      ;~(plug alf (star ;~(pose aln lus hep dot)))
    ::                                                  ::  ++smeg:de-purl:html
    ++  smeg                                            ::  2396 segment
      (cook crip (star pcar))
    ::                                                  ::  ++tock:de-purl:html
    ++  tock                                            ::  6265 raw value
      (cook crip (plus pcok))
    ::                                                  ::  ++tosk:de-purl:html
    ++  tosk                                            ::  6265 quoted value
      ;~(pose tock (ifix [doq doq] tock))
    ::                                                  ::  ++toke:de-purl:html
    ++  toke                                            ::  2616 token
      (cook crip (plus ptok))
    ::                                                  ::  ++thor:de-purl:html
    ++  thor                                            ::  2396 host+port
      %+  cook  |*([* *] [+<+ +<-])
      ;~  plug
        thos
        ;~((bend) (easy ~) ;~(pfix col dim:ag))
      ==
    ::                                                  ::  ++thos:de-purl:html
    ++  thos                                            ::  2396 host, no local
      ;~  plug
        ;~  pose
          %+  stag  %&
          %+  sear                                      ::  LL parser weak here
            |=  a=(list @t)
            =+  b=(flop a)
            ?>  ?=(^ b)
            =+  c=(end 3 1 i.b)
            ?.(&((gte c 'a') (lte c 'z')) ~ [~ u=b])
          (most dot dlab)
        ::
          %+  stag  %|
          =+  tod=(ape:ag ted:ab)
          %+  bass  256
          ;~(plug tod (stun [3 3] ;~(pfix dot tod)))
        ==
      ==
    ::                                                  ::  ++yque:de-purl:html
    ++  yque                                            ::  query ending
      ;~  pose
        ;~(pfix wut yquy)
        (easy ~)
      ==
    ::                                                  ::  ++yquy:de-purl:html
    ++  yquy                                            ::  query
      ;~  pose
        ::  proper query
        ::
        %+  more
          ;~(pose pam mic)
        ;~(plug fque ;~(pose ;~(pfix tis fquu) (easy '')))
        ::
        ::  funky query
        ::
        %+  cook
          |=(a=tape [[%$ (crip a)] ~])
        (star pque)
      ==
    ::                                                  ::  ++zest:de-purl:html
    ++  zest                                            ::  2616 request-uri
      ;~  pose
        (stag %& (cook |=(a=purl a) auri))
        (stag %| ;~(plug apat yque))
      ==
    --  ::de-purl
  ::  +en-turf: encode +turf as a TLD-last domain string
  ::
  ++  en-turf
    |=  =turf
    ^-  @t
    (rap 3 (flop (join '.' turf)))
  ::  +de-turf: parse a TLD-last domain string into a TLD first +turf
  ::
  ++  de-turf
    |=  host=@t
    ^-  (unit turf)
    %+  rush  host
    %+  sear
      |=  =host:eyre
      ?.(?=(%& -.host) ~ (some p.host))
    thos:de-purl:html
  ::
  ::  MOVEME
  ::                                                    ::  ++fuel:html
  ++  fuel                                              ::  parse urbit fcgi
      |=  [bem=beam ced=noun:cred quy=quer]
      ^-  epic
      =+  qix=|-(`quay`?~(quy quy [[p q]:quy $(quy t.quy)]))
      [(malt qix) ;;(cred ced) bem]
  ::
  ++  hiss-to-request
    |=  =hiss
    ^-  request:http
    ::
    :*  ?-  p.q.hiss
          %conn  %'CONNECT'
          %delt  %'DELETE'
          %get   %'GET'
          %head  %'HEAD'
          %opts  %'OPTIONS'
          %post  %'POST'
          %put   %'PUT'
          %trac  %'TRACE'
        ==
    ::
      (crip (en-purl:html p.hiss))
    ::
      ^-  header-list:http
      ~!  q.q.hiss
      %+  turn  ~(tap by q.q.hiss)
      |=  [a=@t b=(list @t)]
      ^-  [@t @t]
      ?>  ?=(^ b)
      [a i.b]
    ::
      r.q.hiss
    ==
  --  ::  html
::                                                      ::
::::                      ++wired                       ::  wire formatting
  ::                                                    ::::
++  wired  ^?
  |%
  ::                                                    ::  ++dray:wired
  ++  dray                                              ::  load tuple in path
    ::
    ::  .=  ~[p=~.ack q=~.~sarnel r=~..y]
    ::  (dray ~[p=%tas q=%p r=%f] %ack ~sarnel &)
    ::
    =-  |*  [a=[@tas (pole @tas)] b=*]  ^-  (paf a)
        =>  .(b `,(tup -.a +.a)`b)
        ?~  +.a  [(scot -.a b) ~]
        [(scot -.a -.b) `,(paf +.a)`(..$ +.a +.b)]
    :-  paf=|*(a=(pole) ?~(a ,~ ,[(odo:raid ,-.a(. %ta)) ,(..$ +.a)]))
    ^=  tup
    |*  [a=@tas b=(pole @tas)]
    =+  c=(odo:raid a)
    ?~(b c ,[c (..$ ,-.b ,+.b)])
  ::                                                    ::  ++raid:wired
  ++  raid                                              ::  demand path odors
    ::
    ::  .=  [p=%ack q=~sarnel r=&]
    ::  (raid /ack/~sarnel+.y p=%tas q=%p r=%f ~)
    ::
    =-  |*  [a=path b=[@tas (pole @tas)]]
        =*  fog  (odo -.b)
        ?~  +.b  `fog`(slav -.b -.a)
        [`fog`(slav -.b -.a) (..$ +.a +.b)]
    ^=  odo
    |*  a=@tas
    |=  b=*
    =-  a(, (- b))                  ::  preserve face
    ?+  a   @
      %c  @c  %da  @da  %dr  @dr  %f   @f   %if  @if  %is  @is  %p   @p
      %u  @u  %uc  @uc  %ub  @ub  %ui  @ui  %ux  @ux  %uv  @uv  %uw  @uw
      %s  @s  %t   @t   %ta  @ta  %tas  @tas
    ==
::  ::                                                    ::  ++read:wired
::  ++  read                                              ::  parse odored path
::    =<  |*([a=path b=[@tas (pole @tas)]] ((+> b) a))
::    |*  b=[@tas (pole @tas)]
::    |=  a=path
::    ?~  a  ~
::    =+  hed=(slaw -.b i.a)
::    =*  fog  (odo:raid -.b)
::    ?~  +.b
::      ^-  (unit fog)
::      ?^(+.a ~ hed)
::    ^-  (unit [fog _(need *(..^$ +.b))])
::    (both hed ((..^$ +.b) +.a))
  --  ::wired
::                                                      ::
::::                      ++title                       ::  (2j) namespace
  ::                                                    ::::
++  title
  =>  |%
      ::                                                ::  ++clan:title
      ++  clan                                          ::  ship to rank
        |=  who=ship
        ^-  rank
        =/  wid  (met 3 who)
        ?:  (lte wid 1)   %czar
        ?:  =(2 wid)      %king
        ?:  (lte wid 4)   %duke
        ?:  (lte wid 8)   %earl
        ?>  (lte wid 16)  %pawn
      ::                                                ::  ++rank:title
      +$  rank  ?(%czar %king %duke %earl %pawn)        ::  ship width class
      ::                                                ::  ++name:title
      ++  name                                          ::  identity
        |=  who=ship
        ^-  ship
        ?.  ?=(%earl (clan who))  who
        (sein who)
      ::                                                ::  ++saxo:title
      ++  saxo                                          ::  autocanon
        |=  who=ship
        ^-  (list ship)
        =/  dad  (sein who)
        [who ?:(=(who dad) ~ $(who dad))]
      ::                                                ::  ++sein:title
      ++  sein                                          ::  autoboss
        |=  who=ship
        ^-  ship
        =/  mir  (clan who)
        ?-  mir
          %czar  who
          %king  (end 3 1 who)
          %duke  (end 4 1 who)
          %earl  (end 5 1 who)
          %pawn  (end 4 1 who)
        ==
      --
  |%
  ::                                                    ::  ++cite:title
  ++  cite                                              ::  render ship
    |=  who=@p
    ^-  tape
    =+  kind=(clan who)
    =+  name=(scow %p who)
    ?:  =(%earl kind)
      :(weld "~" (swag [15 6] name) "^" (swag [22 6] name))
    ?:  =(%pawn kind)
      :(weld (swag [0 7] name) "_" (swag [51 6] name))
    name
  ::                                                    ::  ++saxo:title
  ++  saxo                                              ::  autocanon
    |=  [our=ship now=@da who=ship]
    .^  (list ship)
        %j
        /(scot %p our)/saxo/(scot %da now)/(scot %p who)
    ==
  ::                                                    ::  ++sein:title
  ++  sein                                              ::  autoboss
    |=  [our=ship now=@da who=ship]
    .^  ship
        %j
        /(scot %p our)/sein/(scot %da now)/(scot %p who)
    ==
  ::                                                    ::  ++team:title
  ++  team                                              ::  our / our moon
    |=  [our=ship who=ship]
    ^-  ?
    ?|  =(our who)
        &(?=(%earl (clan who)) =(our (^sein who)))
    ==
  --  ::title
::                                                      ::
::::                      ++milly                       ::  (2k) milliseconds
  ::                                                    ::::
++  milly  ^|
  |_  now=@da
  ::                                                    ::  ++around:milly
  ++  around                                            ::  relative msec
    |=  wen=@da
    ^-  @tas
    ?:  =(wen now)  %now
    ?:  (gth wen now)
      (cat 3 (scot %ud (msec (sub wen now))) %ms)
    (cat 3 '-' $(now wen, wen now))
  ::
  ++  about                                             ::  ++about:milly
    |=  wun=(unit @da)                                  ::  unit relative msec
    ^-  @tas
    ?~(wun %no (around u.wun))
  ::                                                    ::  ++mill:milly
  ++  mill                                              ::  msec diff
    |=  one=@dr
    ^-  @tas
    ?:  =(`@`0 one)  '0ms'
    (cat 3 (scot %ud (msec one)) %ms)
  ::                                                    ::  ++msec:milly
  ++  msec                                              ::  @dr to @ud ms
    |=(a=@dr `@ud`(div a (div ~s1 1.000)))
  ::                                                    ::  ++mull:milly
  ++  mull                                              ::  unit msec diff
    |=  une=(unit @dr)
    ^-  @tas
    ?~(une %no (mill u.une))
  --
::
::::
  ::
++  contain  ^?
  |%
  ::  +by-clock: interface core for a cache using the clock replacement algorithm
  ::
  ::    Presents an interface for a mapping, but somewhat specialized, and with
  ::    stateful accessors. The clock's :depth parameter is used as the maximum
  ::    freshness that an entry can have. The standard clock algorithm has a depth
  ::    of 1, meaning that a single sweep of the arm will delete the entry. For
  ::    more scan resistance, :depth can be set to a higher number.
  ::
  ::    Internally, :clock maintains a :lookup of type
  ::    `(map key-type [val=val-type fresh=@ud])`, where :depth.clock is the
  ::    maximum value of :fresh. Looking up a key increments its freshness, and a
  ::    sweep of the clock arm decrements its freshness.
  ::
  ::    The clock arm is stored as :queue, which is a `(qeu key-type)`. The head
  ::    of the queue represents the position of the clock arm. New entries are
  ::    inserted at the tail of the queue. When the clock arm sweeps, it
  ::    pops the head off the queue. If the :fresh of the head's entry in :lookup
  ::    is 0, remove the entry from the mapping and replace it with the new entry.
  ::    Otherwise, decrement the entry's freshness, put it back at the tail of
  ::    the queue, and pop the next head off the queue and try again.
  ::
  ::    Cache entries must be immutable: a key cannot be overwritten with a new
  ::    value. This property is enforced for entries currently stored in the
  ::    cache, but it is not enforced for previously deleted entries, since we
  ::    no longer remember what that key's value was supposed to be.
  ::
  ++  by-clock
    |*  [key-type=mold val-type=mold]
    |_  clock=(clock key-type val-type)
    ::  +get: looks up a key, marking it as fresh
    ::
    ++  get
      |=  key=key-type
      ^-  [(unit val-type) _clock]
      ::
      =+  maybe-got=(~(get by lookup.clock) key)
      ?~  maybe-got
        [~ clock]
      ::
      =.  clock  (freshen key)
      ::
      [`val.u.maybe-got clock]
    ::  +put: add a new cache entry, possibly removing an old one
    ::
    ++  put
      |=  [key=key-type val=val-type]
      ^+  clock
      ::  do nothing if our size is 0 so we don't decrement-underflow
      ::
      ?:  =(0 max-size.clock)
        clock
      ::  no overwrite allowed, but allow duplicate puts
      ::
      ?^  existing=(~(get by lookup.clock) key)
        ::  val must not change
        ::
        ?>  =(val val.u.existing)
        ::
        (freshen key)
      ::
      =?  clock  =(max-size.clock size.clock)
        evict
      ::
      %_  clock
        size    +(size.clock)
        lookup  (~(put by lookup.clock) key [val 1])
        queue   (~(put to queue.clock) key)
      ==
    ::  +freshen: increment the protection level on an entry
    ::
    ++  freshen
      |=  key=key-type
      ^+  clock
      %_    clock
          lookup
        %+  ~(jab by lookup.clock)  key
        |=  entry=[val=val-type fresh=@ud]
        entry(fresh (min +(fresh.entry) depth.clock))
      ==
    ::  +resize: changes the maximum size, removing entries if needed
    ::
    ++  resize
      |=  new-max=@ud
      ^+  clock
      ::
      =.  max-size.clock  new-max
      ::
      ?:  (gte new-max size.clock)
        clock
      ::
      (trim (sub size.clock new-max))
    ::  +evict: remove an entry from the cache
    ::
    ++  evict
      ^+  clock
      ::
      =.  size.clock  (dec size.clock)
      ::
      |-
      ^+  clock
      ::
      =^  old-key  queue.clock  ~(get to queue.clock)
      =/  old-entry  (~(got by lookup.clock) old-key)
      ::
      ?:  =(0 fresh.old-entry)
        clock(lookup (~(del by lookup.clock) old-key))
      ::
      %_    $
          lookup.clock
        (~(put by lookup.clock) old-key old-entry(fresh (dec fresh.old-entry)))
      ::
          queue.clock
        (~(put to queue.clock) old-key)
      ==
    ::  +trim: remove :count entries from the cache
    ::
    ++  trim
      |=  count=@ud
      ^+  clock
      ?:  =(0 count)
        clock
      $(count (dec count), clock evict)
    ::  +purge: removes all cache entries
    ::
    ++  purge
      ^+  clock
      %_  clock
        lookup  ~
        queue   ~
        size    0
      ==
    --
  ::  +to-capped-queue: interface door for +capped-queue
  ::
  ::    Provides a queue of a limited size where pushing additional items will
  ::    force pop the items at the front of the queue.
  ::
  ++  to-capped-queue
    |*  item-type=mold
    |_  queue=(capped-queue item-type)
    ::  +put: enqueue :item, possibly popping and producing an old item
    ::
    ++  put
      |=  item=item-type
      ^-  [(unit item-type) _queue]
      ::   are we already at max capacity?
      ::
      ?.  =(size.queue max-size.queue)
        ::  we're below max capacity, so push and increment size
        ::
        =.  queue.queue  (~(put to queue.queue) item)
        =.  size.queue   +(size.queue)
        ::
        [~ queue]
      ::  max is zero, the oldest item to return is the one which just went in.
      ::
      ?:  =(~ queue.queue)
        [`item queue]
      ::  we're at max capacity, so pop before pushing; size is unchanged
      ::
      =^  oldest  queue.queue  ~(get to queue.queue)
      =.  queue.queue          (~(put to queue.queue) item)
      ::
      [`oldest queue]
    ::  +get: pop an item off the queue, adjusting size
    ::
    ++  get
      ^-  [item-type _queue]
      ::
      =.  size.queue           (dec size.queue)
      =^  oldest  queue.queue  ~(get to queue.queue)
      ::
      [oldest queue]
    ::  change the :max-size of the queue, popping items if necessary
    ::
    ++  resize
      =|  pops=(list item-type)
      |=  new-max=@ud
      ^+  [pops queue]
      ::  we're not overfull, so no need to pop off more items
      ::
      ?:  (gte new-max size.queue)
        [(flop pops) queue(max-size new-max)]
      ::  we're above capacity; pop an item off and recurse
      ::
      =^  oldest  queue  get
      ::
      $(pops [oldest pops])
    --
  --
::
::  +mop: constructs and validates ordered ordered map based on key,
::  val, and comparator gate
::
++  mop
  |*  [key=mold value=mold]
  |=  ord=$-([key key] ?)
  |=  a=*
  =/  b  ;;((tree [key=key val=value]) a)
  ?>  (check-balance:((ordered-map key value) ord) b)
  b
::
::  $mk-item: constructor for +ordered-map item type
::
++  mk-item  |$  [key val]  [key=key val=val]
::  +ordered-map: treap with user-specified horizontal order
::
::    Conceptually smaller items go on the left, so the item with the
::    smallest key can be popped off the head. If $key is `@` and
::    .compare is +lte, then the numerically smallest item is the head.
::
::  WARNING: ordered-map will not work properly if two keys can be
::  unequal under noun equality but equal via the compare gate
::
++  ordered-map
  |*  [key=mold val=mold]
  =>  |%
      +$  item  (mk-item key val)
      --
  ::  +compare: item comparator for horizontal order
  ::
  |=  compare=$-([key key] ?)
  |%
  ::  +check-balance: verify horizontal and vertical orderings
  ::
  ++  check-balance
    =|  [l=(unit key) r=(unit key)]
    |=  a=(tree item)
    ^-  ?
    ::  empty tree is valid
    ::
    ?~  a  %.y
    ::  nonempty trees must maintain several criteria
    ::
    ?&  ::  if .n.a is left of .u.l, assert horizontal comparator
        ::
        ?~(l %.y (compare key.n.a u.l))
        ::  if .n.a is right of .u.r, assert horizontal comparator
        ::
        ?~(r %.y (compare u.r key.n.a))
        ::  if .a is not leftmost element, assert vertical order between
        ::  .l.a and .n.a and recurse to the left with .n.a as right
        ::  neighbor
        ::
        ?~(l.a %.y &((mor key.n.a key.n.l.a) $(a l.a, l `key.n.a)))
        ::  if .a is not rightmost element, assert vertical order
        ::  between .r.a and .n.a and recurse to the right with .n.a as
        ::  left neighbor
        ::
        ?~(r.a %.y &((mor key.n.a key.n.r.a) $(a r.a, r `key.n.a)))
    ==
  ::  +put: ordered item insert
  ::
  ++  put
    |=  [a=(tree item) =key =val]
    ^-  (tree item)
    ::  base case: replace null with single-item tree
    ::
    ?~  a  [n=[key val] l=~ r=~]
    ::  base case: overwrite existing .key with new .val
    ::
    ?:  =(key.n.a key)  a(val.n val)
    ::  if item goes on left, recurse left then rebalance vertical order
    ::
    ?:  (compare key key.n.a)
      =/  l  $(a l.a)
      ?>  ?=(^ l)
      ?:  (mor key.n.a key.n.l)
        a(l l)
      l(r a(l r.l))
    ::  item goes on right; recurse right then rebalance vertical order
    ::
    =/  r  $(a r.a)
    ?>  ?=(^ r)
    ?:  (mor key.n.a key.n.r)
      a(r r)
    r(l a(r l.r))
  ::  +peek: produce head (smallest item) or null
  ::
  ++  peek
    |=  a=(tree item)
    ^-  (unit item)
    ::
    ?~  a    ~
    ?~  l.a  `n.a
    $(a l.a)
  ::
  ::  +pop: produce .head (smallest item) and .rest or crash if empty
  ::
  ++  pop
    |=  a=(tree item)
    ^-  [head=item rest=(tree item)]
    ::
    ?~  a    !!
    ?~  l.a  [n.a r.a]
    ::
    =/  l  $(a l.a)
    :-  head.l
    ::  load .rest.l back into .a and rebalance
    ::
    ?:  |(?=(~ rest.l) (mor key.n.a key.n.rest.l))
      a(l rest.l)
    rest.l(r a(r r.rest.l))
  ::  +del: delete .key from .a if it exists, producing value iff deleted
  ::
  ++  del
    |=  [a=(tree item) =key]
    ^-  [(unit val) (tree item)]
    ::
    ?~  a  [~ ~]
    ::  we found .key at the root; delete and rebalance
    ::
    ?:  =(key key.n.a)
      [`val.n.a (nip a)]
    ::  recurse left or right to find .key
    ::
    ?:  (compare key key.n.a)
      =+  [found lef]=$(a l.a)
      [found a(l lef)]
    =+  [found rig]=$(a r.a)
    [found a(r rig)]
  ::  +nip: remove root; for internal use
  ::
  ++  nip
    |=  a=(tree item)
    ^-  (tree item)
    ::
    ?>  ?=(^ a)
    ::  delete .n.a; merge and balance .l.a and .r.a
    ::
    |-  ^-  (tree item)
    ?~  l.a  r.a
    ?~  r.a  l.a
    ?:  (mor key.n.l.a key.n.r.a)
      l.a(r $(l.a r.l.a))
    r.a(l $(r.a l.r.a))
  ::  +traverse: stateful partial inorder traversal
  ::
  ::    Mutates .state on each run of .f.  Starts at .start key, or if
  ::    .start is ~, starts at the head (item with smallest key).  Stops
  ::    when .f produces .stop=%.y.  Traverses from smaller to larger
  ::    keys.  Each run of .f can replace an item's value or delete the
  ::    item.
  ::
  ++  traverse
    |*  state=mold
    |=  $:  a=(tree item)
            =state
            f=$-([state item] [(unit val) ? state])
        ==
    ^+  [state a]
    ::  acc: accumulator
    ::
    ::    .stop: set to %.y by .f when done traversing
    ::    .state: threaded through each run of .f and produced by +abet
    ::
    =/  acc  [stop=`?`%.n state=state]
    =<  abet  =<  main
    |%
    ++  abet  [state.acc a]
    ::  +main: main recursive loop; performs a partial inorder traversal
    ::
    ++  main
      ^+  .
      ::  stop if empty or we've been told to stop
      ::
      ?~  a  .
      ?:  stop.acc  .
      ::  inorder traversal: left -> node -> right, until .f sets .stop
      ::
      =>  left
      ?:  stop.acc  .
      =>  node
      ?:  stop.acc  .
      right
    ::  +node: run .f on .n.a, updating .a, .state, and .stop
    ::
    ++  node
      ^+  .
      ::  run .f on node, updating .stop.acc and .state.acc
      ::
      =^  res  acc
        ?>  ?=(^ a)
        (f state.acc n.a)
      ::  apply update to .a from .f's product
      ::
      =.  a
        ::  if .f requested node deletion, merge and balance .l.a and .r.a
        ::
        ?~  res  (nip a)
        ::  we kept the node; replace its .val; order is unchanged
        ::
        ?>  ?=(^ a)
        a(val.n u.res)
      ::
      ..node
    ::  +left: recurse on left subtree, copying mutant back into .l.a
    ::
    ++  left
      ^+  .
      ?~  a  .
      =/  lef  main(a l.a)
      lef(a a(l a.lef))
    ::  +right: recurse on right subtree, copying mutant back into .r.a
    ::
    ++  right
      ^+  .
      ?~  a  .
      =/  rig  main(a r.a)
      rig(a a(r a.rig))
    --
  ::  +tap: convert to list, smallest to largest
  ::
  ++  tap
    |=  a=(tree item)
    ^-  (list item)
    ::
    =|  b=(list item)
    |-  ^+  b
    ?~  a  b
    ::
    $(a l.a, b [n.a $(a r.a)])
  ::  +gas: put a list of items
  ::
  ++  gas
    |=  [a=(tree item) b=(list item)]
    ^-  (tree item)
    ::
    ?~  b  a
    $(b t.b, a (put a i.b))
  ::  +uni: unify two ordered maps
  ::
  ::    .b takes precedence over .a if keys overlap.
  ::
  ++  uni
    |=  [a=(tree item) b=(tree item)]
    ^-  (tree item)
    ::
    ?~  b  a
    ?~  a  b
    ?:  =(key.n.a key.n.b)
      ::
      [n=n.b l=$(a l.a, b l.b) r=$(a r.a, b r.b)]
    ::
    ?:  (mor key.n.a key.n.b)
      ::
      ?:  (compare key.n.b key.n.a)
        $(l.a $(a l.a, r.b ~), b r.b)
      $(r.a $(a r.a, l.b ~), b l.b)
    ::
    ?:  (compare key.n.a key.n.b)
      $(l.b $(b l.b, r.a ~), a r.a)
    $(r.b $(b r.b, l.a ~), a l.a)
  ::
  ::  +get: get val at key or return ~
  ::
  ++  get
    |=  [a=(tree item) b=key]
    ^-  (unit val)
    ?~  a  ~
    ?:  =(b key.n.a)
      `val.n.a
    ?:  (compare b key.n.a)
      $(a l.a)
    $(a r.a)
  ::
  ::  +subset: take a range excluding start and/or end and all elements
  ::  outside the range
  ::
  ++  subset
    |=  $:  tre=(tree item)
            start=(unit key)
            end=(unit key)
        ==
    ^-  (tree item)
    |^
    ?:  ?&(?=(~ start) ?=(~ end))
      tre
    ?~  start
      (del-span tre %end end)
    ?~  end
      (del-span tre %start start)
    ?>  (compare u.start u.end)
    =.  tre  (del-span tre %start start)
    (del-span tre %end end)
    ::
    ++  del-span
      |=  [a=(tree item) b=?(%start %end) c=(unit key)]
      ^-  (tree item)
      ?~  a  a
      ?~  c  a
      ?-  b
          %start
        ::  found key
        ?:  =(key.n.a u.c)
          (nip a(l ~))
        ::  traverse to find key
        ?:  (compare key.n.a u.c)
          ::  found key to the left of start
          $(a (nip a(l ~)))
        ::  found key to the right of start
        a(l $(a l.a))
      ::
          %end
        ::  found key
        ?:  =(u.c key.n.a)
          (nip a(r ~))
        ::  traverse to find key
        ?:  (compare key.n.a u.c)
          :: found key to the left of end
          a(r $(a r.a))
        :: found key to the right of end
        $(a (nip a(r ~)))
      ==
    --
  --
::                                                      ::
::::                      ++userlib                     ::  (2u) non-vane utils
  ::                                                    ::::
++  userlib  ^?
  |%
  ::                                                    ::
  ::::                    ++chrono:userlib              ::  (2uB) time
    ::                                                  ::::
  ++  chrono  ^?
    |%
    ::  +from-unix: unix timestamp to @da
    ::
    ++  from-unix
      |=  timestamp=@ud
      ^-  @da
      %+  add  ~1970.1.1
      (mul timestamp ~s1)
    ::                                                  ::  ++dawn:chrono:
    ++  dawn                                            ::  Jan 1 weekday
      |=  yer=@ud
      =+  yet=(sub yer 1)
      %-  mod  :_  7
      ;:  add
        1
        (mul 5 (mod yet 4))
        (mul 4 (mod yet 100))
        (mul 6 (mod yet 400))
      ==
    ::                                                  ::  ++daws:chrono:
    ++  daws                                            ::  date weekday
      |=  yed=date
      %-  mod  :_  7
      %+  add
        (dawn y.yed)
      (sub (yawn [y.yed m.yed d.t.yed]) (yawn y.yed 1 1))
    ::                                                  ::  ++deal:chrono:
    ++  deal                                            ::  to leap sec time
      |=  yer=@da
      =+  n=0
      =+  yud=(yore yer)
      |-  ^-  date
      ?:  (gte yer (add (snag n lef:yu) ~s1))
        (yore (year yud(s.t (add n s.t.yud))))
      ?:  &((gte yer (snag n lef:yu)) (lth yer (add (snag n lef:yu) ~s1)))
        yud(s.t (add +(n) s.t.yud))
      ?:  =(+(n) (lent lef:yu))
        (yore (year yud(s.t (add +(n) s.t.yud))))
      $(n +(n))
    ::                                                  ::  ++lead:chrono:
    ++  lead                                            ::  from leap sec time
      |=  ley=date
      =+  ler=(year ley)
      =+  n=0
      |-  ^-  @da
      =+  led=(sub ler (mul n ~s1))
      ?:  (gte ler (add (snag n les:yu) ~s1))
        led
      ?:  &((gte ler (snag n les:yu)) (lth ler (add (snag n les:yu) ~s1)))
        ?:  =(s.t.ley 60)
          (sub led ~s1)
        led
      ?:  =(+(n) (lent les:yu))
        (sub led ~s1)
      $(n +(n))
    ::                                                  ::  ++dust:chrono:
    ++  dust                                            ::  print UTC format
      |=  yed=date
      ^-  tape
      =+  wey=(daws yed)
      =/  num  (d-co:co 1)  :: print as decimal without dots
      =/  pik  |=([n=@u t=wall] `tape`(scag 3 (snag n t)))
      ::
      "{(pik wey wik:yu)}, ".
      "{(num d.t.yed)} {(pik (dec m.yed) mon:yu)} {(num y.yed)} ".
      "{(num h.t.yed)}:{(num m.t.yed)}:{(num s.t.yed)} +0000"
    ::                                                  ::  ++stud:chrono:
    ++  stud                                            ::  parse UTC format
      =<  |=  a=cord                                    ::  expose parsers
          %+  biff  (rush a (more sepa elem))
          |=  b=(list _(wonk *elem))  ^-  (unit date)
          =-  ?.((za:dejs:format -) ~ (some (zp:dejs:format -)))
          ^+  =+  [*date u=unit]
              *[(u _[a y]) (u _m) (u _d.t) (u _+.t) ~]
          :~
              |-(?~(b ~ ?.(?=(%y -.i.b) $(b t.b) `+.i.b)))
              |-(?~(b ~ ?.(?=(%m -.i.b) $(b t.b) `+.i.b)))
              |-(?~(b ~ ?.(?=(%d -.i.b) $(b t.b) `+.i.b)))
              |-(?~(b ~ ?.(?=(%t -.i.b) $(b t.b) `+.i.b)))
          ==
      |%
      ::                                                ::  ++snug:stud:chrono:
      ++  snug                                          ::  position in list
        |=  a=(list tape)
        |=  b=tape
        =+  [pos=1 len=(lent b)]
        |-  ^-  (unit @u)
        ?~  a  ~
        ?:  =(b (scag len i.a))
          `pos
        $(pos +(pos), a t.a)
      ::                                                ::  ++sepa:stud:chrono:
      ++  sepa                                          ::  separator
        ;~(pose ;~(plug com (star ace)) (plus ace))
      ::                                                ::  ++elem:stud:chrono:
      ++  elem                                          ::  date element
        ;~  pose
          (stag %t t)  (stag %y y)  (stag %m m)  (stag %d d)
          (stag %w w)  (stag %z z)
        ==
      ::                                                ::  ++y:stud:chrono:
      ++  y                                             ::  year
        (stag %& (bass 10 (stun 3^4 dit)))
      ::                                                ::  ++m:stud:chrono:
      ++  m                                             ::  month
        (sear (snug mon:yu) (plus alf))
      ::                                                ::  ++d:stud:chrono:
      ++  d                                             ::  day
        (bass 10 (stun 1^2 dit))
      ::                                                ::  ++t:stud:chrono:
      ++  t                                             ::  hours:minutes:secs
        %+  cook  |=([h=@u @ m=@u @ s=@u] ~[h m s])
        ;~(plug d col d col d)
      ::
      ::  XX day of week is currently unchecked, and
      ::  timezone outright ignored.
      ::                                                ::  ++w:stud:chrono:
      ++  w                                             ::  day of week
        (sear (snug wik:yu) (plus alf))
      ::                                                ::  ++z:stud:chrono:
      ++  z                                             ::  time zone
        ;~(plug (mask "-+") dd dd)
      ::                                                ::  ++dd:stud:chrono:
      ++  dd                                            ::  two digits
        (bass 10 (stun 2^2 dit))
      --  ::
    ::                                                  ::  ++unt:chrono:userlib
    ++  unt                                             ::  Urbit to Unix time
      |=  a=@
      (div (sub a ~1970.1.1) ~s1)
    ::                                                  ::  ++yu:chrono:userlib
    ++  yu                                              ::  UTC format constants
      |%
      ::                                                ::  ++mon:yu:chrono:
      ++  mon                                           ::  months
        ^-  (list tape)
        :~  "January"  "February"  "March"  "April"  "May"  "June"  "July"
            "August"  "September"  "October"  "November"  "December"
        ==
      ::                                                ::  ++wik:yu:chrono:
      ++  wik                                           ::  weeks
        ^-  (list tape)
        :~  "Sunday"  "Monday"  "Tuesday"  "Wednesday"  "Thursday"
            "Friday"  "Saturday"
        ==
      ::                                                ::  ++lef:yu:chrono:
      ++  lef                                           ::  leapsecond dates
        ^-  (list @da)
        :~  ~2016.12.31..23.59.59   ~2015.6.30..23.59.59
            ~2012.6.30..23.59.59    ~2008.12.31..23.59.58
            ~2005.12.31..23.59.57   ~1998.12.31..23.59.56
            ~1997.6.30..23.59.55    ~1995.12.31..23.59.54
            ~1994.6.30..23.59.53    ~1993.6.30..23.59.52
            ~1992.6.30..23.59.51    ~1990.12.31..23.59.50
            ~1989.12.31..23.59.49   ~1987.12.31..23.59.48
            ~1985.6.30..23.59.47    ~1983.6.30..23.59.46
            ~1982.6.30..23.59.45    ~1981.6.30..23.59.44
            ~1979.12.31..23.59.43   ~1978.12.31..23.59.42
            ~1977.12.31..23.59.41   ~1976.12.31..23.59.40
            ~1975.12.31..23.59.39   ~1974.12.31..23.59.38
            ~1973.12.31..23.59.37   ~1972.12.31..23.59.36
            ~1972.6.30..23.59.35
        ==
      ::
      ::  +les:yu:chrono: leapsecond days
      ::
      ::    https://www.ietf.org/timezones/data/leap-seconds.list
      ::
      ++  les
        ^-  (list @da)
        :~  ~2017.1.1  ~2015.7.1  ~2012.7.1  ~2009.1.1  ~2006.1.1  ~1999.1.1
            ~1997.7.1  ~1996.1.1  ~1994.7.1  ~1993.7.1  ~1992.7.1  ~1991.1.1
            ~1990.1.1  ~1988.1.1  ~1985.7.1  ~1983.7.1  ~1982.7.1  ~1981.7.1
            ~1980.1.1  ~1979.1.1  ~1978.1.1  ~1977.1.1  ~1976.1.1  ~1975.1.1
            ~1974.1.1  ~1973.1.1  ~1972.7.1
        ==
      --  ::yu
    --  ::chrono
  ::                                                    ::
  ::::                    ++space:userlib               ::  (2uC) file utils
    ::                                                  ::::
  ++  space  ^?
    =,  clay
    |%
    ::                                                  ::  ++feel:space:userlib
    ++  feel                                            ::  simple file write
      |=  [pax=path val=cage]
      ^-  miso
      =+  dir=.^(arch %cy pax)
      ?~  fil.dir  [%ins val]
      [%mut val]
    ::                                                  ::  ++file:space:userlib
    ++  file                                            ::  simple file load
      |=  pax=path
      ^-  (unit)
      =+  dir=.^(arch %cy pax)
      ?~(fil.dir ~ [~ .^(* %cx pax)])
    ::                                                  ::  ++foal:space:userlib
    ++  foal                                            ::  high-level write
      |=  [pax=path val=cage]
      ^-  toro
      ?>  ?=([* * * *] pax)
      [i.t.pax [%& [[[t.t.t.pax (feel pax val)] ~]]]]
    ::                                                  ::  ++fray:space:userlib
    ++  fray                                            ::  high-level delete
      |=  pax=path
      ^-  toro
      ?>  ?=([* * * *] pax)
      [i.t.pax [%& [[[t.t.t.pax [%del ~]] ~]]]]
    ::                                                  ::  ++furl:space:userlib
    ++  furl                                            ::  unify changes
      |=  [one=toro two=toro]
      ^-  toro
      ~|  %furl
      ?>  ?&  =(p.one p.two)                            ::  same path
              &(?=(%& -.q.one) ?=(%& -.q.two))          ::  both deltas
          ==
      [p.one [%& (weld p.q.one p.q.two)]]
    --  ::space
  ::                                                    ::
  ::::                  ++unix:userlib                  ::  (2uD) unix line-list
    ::                                                  ::::
  ++  unix  ^?
    |%
    ::                                                  ::  ++lune:unix:userlib
    ++  lune                                            ::  cord by unix line
      ~%  %lune  ..is  ~
      |=  txt=@t
      ?~  txt
        ^-  (list @t)  ~
      =+  [byt=(rip 3 txt) len=(met 3 txt)]
      =|  [lin=(list @t) off=@]
      ^-  (list @t)
      %-  flop
      |-  ^+  lin
      ?:  =(off len)
        ~|  %noeol  !!
      ?:  =((snag off byt) 10)
        ?:  =(+(off) len)
          [(rep 3 (scag off byt)) lin]
        %=  $
          lin  [(rep 3 (scag off byt)) lin]
          byt  (slag +(off) byt)
          len  (sub len +(off))
          off  0
        ==
      $(off +(off))
    ::                                                  ::  ++nule:unix:userlib
    ++  nule                                            ::  lines to unix cord
      ~%  %nule  ..is  ~
      |=  lin=(list @t)
      ^-  @t
      %+  can  3
      %+  turn  lin
      |=  t=@t
      [+((met 3 t)) (cat 3 t 10)]
    --
  ::                                                    ::
  ::::                    ++scanf:userlib               ::  (2uF) exterpolation
    ::                                                  ::::
  ++  scanf
    =<  |*  [tape (pole _;/(*[$^(rule tape)]))]         ::  formatted scan
        =>  .(+< [a b]=+<)
        (scan a (parsf b))
    |%
    ::                                                  ::  ++parsf:scanf:
    ++  parsf                                           ::  make parser from:
      |*  a=(pole _;/(*[$^(rule tape)]))                ::  ;"chars{rule}chars"
      =-  (cook - (boil (norm a)))
      |*  (list)
      ?~  +<  ~
      ?~  t  i
      [i $(+< t)]
    ::
    ::  .=  (boil ~[[& dim] [| ", "] [& dim]]:ag)
    ::  ;~(plug dim ;~(pfix com ace ;~(plug dim (easy)))):ag
    ::
    ::                                                  ::  ++boil:scanf:userlib
    ++  boil                                            ::
      |*  (list (each rule tape))
      ?~  +<  (easy ~)
      ?:  ?=(%| -.i)  ;~(pfix (jest (crip p.i)) $(+< t))
      %+  cook  |*([* *] [i t]=+<)
      ;~(plug p.i $(+< t))
    ::
    ::  .=  (norm [;"{n}, {n}"]:n=dim:ag)  ~[[& dim] [| ", "] [& dim]]:ag
    ::
    ::                                                  ::  ++norm:scanf:userlib
    ++  norm                                            ::
      |*  (pole _;/(*[$^(rule tape)]))
      ?~  +<  ~
      =>  .(+< [i=+<- t=+<+])
      :_  t=$(+< t)
      =+  rul=->->.i
      ^=  i
      ?~  rul     [%| p=rul]
      ?~  +.rul   [%| p=rul]
      ?@  &2.rul  [%| p=;;(tape rul)]
      [%& p=rul]
    --  ::scanf
  --
::  +harden: coerce %soft $hobo or pass-through
::
++  harden
  |*  task=mold
  |=  wrapped=(hobo task)
  ^-  task
  ?.  ?=(%soft -.wrapped)
    wrapped
  ;;(task +.wrapped)
::
++  zuse  %309                                          ::  hoon+zuse kelvin
::                                                      ::
::::                      ++azimuth                     ::  (2az) azimuth
  ::                                                    ::::
++  azimuth
  !:
  =*  address  address:rpc:ethereum
  ::  types
  ::
  =>  =>  [azimuth-types ethereum-types .]
      |%
      ++  complete-ship
        $:  state=point
            history=(list diff-point)  ::TODO  maybe block/event nr?  ::  newest first
            keys=(map life pass)
        ==
      ::
      ++  fleet  (map @p complete-ship)
      ::
      ++  eth-type
        |%
        ++  point
          :~  [%bytes-n 32]   ::  encryptionKey
              [%bytes-n 32]   ::  authenticationKey
              %bool           ::  hasSponsor
              %bool           ::  active
              %bool           ::  escapeRequested
              %uint           ::  sponsor
              %uint           ::  escapeRequestedTo
              %uint           ::  cryptoSuiteVersion
              %uint           ::  keyRevisionNumber
              %uint           ::  continuityNumber
          ==
        ++  deed
          :~  %address        ::  owner
              %address        ::  managementProxy
              %address        ::  spawnProxy
              %address        ::  votingProxy
              %address        ::  transferProxy
          ==
        --
      ::
      ++  eth-noun
        |%
        ++  point
          $:  encryption-key=octs
              authentication-key=octs
              has-sponsor=?
              active=?
              escape-requested=?
              sponsor=@ud
              escape-to=@ud
              crypto-suite=@ud
              key-revision=@ud
              continuity-number=@ud
          ==
        ++  deed
          $:  owner=address
              management-proxy=address
              spawn-proxy=address
              voting-proxy=address
              transfer-proxy=address
          ==
        --
      ::
      ++  function
        |%
        ++  azimuth
          $%  [%points who=@p]
              [%rights who=@p]
              [%get-spawned who=@p]
              [%dns-domains ind=@ud]
          ==
        --
      ::
      ::  #  diffs
      ::
      ++  update
        $%  [%full ships=(map ship point) dns=dnses heard=events]
            [%difs dis=(list (pair event-id diff-azimuth))]
        ==
      ::
      ::  #  constants
      ::
      ::  contract addresses
      ++  contracts  ropsten-contracts
      ++  mainnet-contracts
        |%
        ::  azimuth: data contract
        ::
        ++  azimuth
          0x223c.067f.8cf2.8ae1.73ee.5caf.ea60.ca44.c335.fecb
        ::
        ++  ecliptic
          0x6ac0.7b7c.4601.b5ce.11de.8dfe.6335.b871.c7c4.dd4d
        ::
        ++  linear-star-release
          0x86cd.9cd0.992f.0423.1751.e376.1de4.5cec.ea5d.1801
        ::
        ++  conditional-star-release
          0x8c24.1098.c3d3.498f.e126.1421.633f.d579.86d7.4aea
        ::
        ++  delegated-sending
          0xf790.8ab1.f1e3.52f8.3c5e.bc75.051c.0565.aeae.a5fb
        ::
        ::  launch: block number of azimuth deploy
        ::
        ++  launch  6.784.800
        ::
        ::  public: block number of azimuth becoming independent
        ::
        ++  public  7.033.765
        --
      ::
      ::  Testnet contract addresses
      ::
      ++  ropsten-contracts
        |%
        ++  azimuth
          0x308a.b6a6.024c.f198.b57e.008d.0ac9.ad02.1988.6579
        ::
        ++  ecliptic
          0x8b9f.86a2.8921.d9c7.05b3.113a.755f.b979.e1bd.1bce
        ::
        ++  linear-star-release
          0x1f8e.dd03.1ee4.1474.0aed.b39b.84fb.8f2f.66ca.422f
        ::
        ++  conditional-star-release
          0x0
        ::
        ++  delegated-sending
          0x3e8c.a510.354b.c2fd.bbd6.1502.52d9.3105.c9c2.7bbe
        ::
        ++  launch  4.601.630
        ++  public  launch
        --
      ::
        ::  ++  azimuth  0x863d.9c2e.5c4c.1335.96cf.ac29.d552.55f0.d0f8.6381  ::  local bridge
      ::  hashes of ship event signatures
      ++  azimuth-events
        |%
        ::
        ::  OwnerChanged(uint32,address)
        ++  owner-changed
          0x16d0.f539.d49c.6cad.822b.767a.9445.bfb1.
            cf7e.a6f2.a6c2.b120.a7ea.4cc7.660d.8fda
        ::
        ::  Activated(uint32)
        ++  activated
          0xe74c.0380.9d07.69e1.b1f7.06cc.8414.258c.
            d1f3.b6fe.020c.d15d.0165.c210.ba50.3a0f
        ::
        ::  Spawned(uint32,uint32)
        ++  spawned
          0xb2d3.a6e7.a339.f5c8.ff96.265e.2f03.a010.
            a854.1070.f374.4a24.7090.9644.1508.1546
        ::
        ::  EscapeRequested(uint32,uint32)
        ++  escape-requested
          0xb4d4.850b.8f21.8218.141c.5665.cba3.79e5.
            3e9b.b015.b51e.8d93.4be7.0210.aead.874a
        ::
        ::  EscapeCanceled(uint32,uint32)
        ++  escape-canceled
          0xd653.bb0e.0bb7.ce83.93e6.24d9.8fbf.17cd.
            a590.2c83.28ed.0cd0.9988.f368.90d9.932a
        ::
        ::  EscapeAccepted(uint32,uint32)
        ++  escape-accepted
          0x7e44.7c9b.1bda.4b17.4b07.96e1.00bf.7f34.
            ebf3.6dbb.7fe6.6549.0b1b.fce6.246a.9da5
        ::
        ::  LostSponsor(uint32,uint32)
        ++  lost-sponsor
          0xd770.4f9a.2519.3dbd.0b0c.b4a8.09fe.ffff.
            a7f1.9d1a.ae88.17a7.1346.c194.4482.10d5
        ::
        ::  ChangedKeys(uint32,bytes32,bytes32,uint32,uint32)
        ++  changed-keys
          0xaa10.e7a0.117d.4323.f1d9.9d63.0ec1.69be.
            bb3a.988e.8957.70e3.5198.7e01.ff54.23d5
        ::
        ::  BrokeContinuity(uint32,uint32)
        ++  broke-continuity
          0x2929.4799.f1c2.1a37.ef83.8e15.f79d.d91b.
            cee2.df99.d63c.d1c1.8ac9.68b1.2951.4e6e
        ::
        ::  ChangedSpawnProxy(uint32,address)
        ++  changed-spawn-proxy
          0x9027.36af.7b3c.efe1.0d9e.840a.ed0d.687e.
            35c8.4095.122b.2505.1a20.ead8.866f.006d
        ::
        ::  ChangedTransferProxy(uint32,address)
        ++  changed-transfer-proxy
          0xcfe3.69b7.197e.7f0c.f067.93ae.2472.a9b1.
            3583.fecb.ed2f.78df.a14d.1f10.796b.847c
        ::
        ::  ChangedManagementProxy(uint32,address)
        ++  changed-management-proxy
          0xab9c.9327.cffd.2acc.168f.afed.be06.139f.
            5f55.cb84.c761.df05.e051.1c25.1e2e.e9bf
        ::
        ::  ChangedVotingProxy(uint32,address)
        ++  changed-voting-proxy
          0xcbd6.269e.c714.57f2.c7b1.a227.74f2.46f6.
            c5a2.eae3.795e.d730.0db5.1768.0c61.c805
        ::
        ::  ChangedDns(string,string,string)
        ++  changed-dns
          0xfafd.04ad.e1da.ae2e.1fdb.0fc1.cc6a.899f.
            d424.063e.d5c9.2120.e67e.0730.53b9.4898
        --
      --
  ::
  ::  logic
  ::
  |%
  ++  pass-from-eth
    |=  [enc=octs aut=octs sut=@ud]
    ^-  pass
    %^  cat  3  'b'
    ?.  &(=(1 sut) =(p.enc 32) =(p.aut 32))
      (cat 8 0 0)
    (cat 8 q.aut q.enc)
  ::
  ++  point-from-eth
    |=  [who=@p point:eth-noun deed:eth-noun]
    ^-  point
    ::
    ::  ownership
    ::
    :+  :*  owner
            management-proxy
            voting-proxy
            transfer-proxy
        ==
      ::
      ::  network state
      ::
      ?.  active  ~
      :-  ~
      :*  key-revision
        ::
          (pass-from-eth encryption-key authentication-key crypto-suite)
        ::
          continuity-number
        ::
          [has-sponsor `@p`sponsor]
        ::
          ?.  escape-requested  ~
          ``@p`escape-to
      ==
    ::
    ::  spawn state
    ::
    ?.  ?=(?(%czar %king) (clan:title who))  ~
    :-  ~
    :*  spawn-proxy
        ~  ::TODO  call getSpawned to fill this
    ==
  ::
  ++  event-log-to-point-diff
    =,  azimuth-events
    =,  abi:ethereum
    |=  log=event-log:rpc:ethereum
    ^-  (unit (pair ship diff-point))
    ~?  ?=(~ mined.log)  %processing-unmined-event
    ::
    ?:  =(i.topics.log owner-changed)
      =/  [who=@ wer=address]
          (decode-topics t.topics.log ~[%uint %address])
      `[who %owner wer]
    ::
    ?:  =(i.topics.log activated)
      =/  who=@
        (decode-topics t.topics.log ~[%uint])
      `[who %activated who]
    ::
    ?:  =(i.topics.log spawned)
      =/  [pre=@ who=@]
          (decode-topics t.topics.log ~[%uint %uint])
      `[pre %spawned who]
    ::
    ?:  =(i.topics.log escape-requested)
      =/  [who=@ wer=@]
          (decode-topics t.topics.log ~[%uint %uint])
      `[who %escape `wer]
    ::
    ?:  =(i.topics.log escape-canceled)
      =/  who=@  (decode-topics t.topics.log ~[%uint])
      `[who %escape ~]
    ::
    ?:  =(i.topics.log escape-accepted)
      =/  [who=@ wer=@]
          (decode-topics t.topics.log ~[%uint %uint])
      `[who %sponsor & wer]
    ::
    ?:  =(i.topics.log lost-sponsor)
      =/  [who=@ pos=@]
          (decode-topics t.topics.log ~[%uint %uint])
      `[who %sponsor | pos]
    ::
    ?:  =(i.topics.log changed-keys)
      =/  who=@  (decode-topics t.topics.log ~[%uint])
      =/  [enc=octs aut=octs sut=@ud rev=@ud]
          %+  decode-results  data.log
          ~[[%bytes-n 32] [%bytes-n 32] %uint %uint]
      `[who %keys rev (pass-from-eth enc aut sut)]
    ::
    ?:  =(i.topics.log broke-continuity)
      =/  who=@  (decode-topics t.topics.log ~[%uint])
      =/  num=@  (decode-results data.log ~[%uint])
      `[who %continuity num]
    ::
    ?:  =(i.topics.log changed-management-proxy)
      =/  [who=@ sox=address]
          (decode-topics t.topics.log ~[%uint %address])
      `[who %management-proxy sox]
    ::
    ?:  =(i.topics.log changed-voting-proxy)
      =/  [who=@ tox=address]
          (decode-topics t.topics.log ~[%uint %address])
      `[who %voting-proxy tox]
    ::
    ?:  =(i.topics.log changed-spawn-proxy)
      =/  [who=@ sox=address]
          (decode-topics t.topics.log ~[%uint %address])
      `[who %spawn-proxy sox]
    ::
    ?:  =(i.topics.log changed-transfer-proxy)
      =/  [who=@ tox=address]
          (decode-topics t.topics.log ~[%uint %address])
      `[who %transfer-proxy tox]
    ::
    ::  warn about unimplemented events, but ignore
    ::  the ones we know are harmless.
    ~?  ?!  .=  i.topics.log
            ::  OwnershipTransferred(address,address)
            0x8be0.079c.5316.5914.1344.cd1f.d0a4.f284.
              1949.7f97.22a3.daaf.e3b4.186f.6b64.57e0
      [%unimplemented-event i.topics.log]
    ~
  ::
  ++  apply-point-diff
    |=  [pot=point dif=diff-point]
    ^-  point
    ?-  -.dif
      %full             new.dif
    ::
        %activated
      %_  pot
        net  `[0 0 0 &^(^sein:title who.dif) ~]
        kid  ?.  ?=(?(%czar %king) (clan:title who.dif))  ~
             `[0x0 ~]
      ==
    ::
    ::  ownership
    ::
      %owner           pot(owner.own new.dif)
      %transfer-proxy  pot(transfer-proxy.own new.dif)
      %management-proxy  pot(management-proxy.own new.dif)
      %voting-proxy      pot(voting-proxy.own new.dif)
    ::
    ::  networking
    ::
        ?(%keys %continuity %sponsor %escape)
      ?>  ?=(^ net.pot)
      ?-  -.dif
          %keys
        pot(life.u.net life.dif, pass.u.net pass.dif)
      ::
          %sponsor
        %=  pot
          sponsor.u.net  new.dif
          escape.u.net   ?:(has.new.dif ~ escape.u.net.pot)
        ==
      ::
        %continuity  pot(continuity-number.u.net new.dif)
        %escape      pot(escape.u.net new.dif)
      ==
    ::
    ::  spawning
    ::
        ?(%spawned %spawn-proxy)
      ?>  ?=(^ kid.pot)
      ?-  -.dif
          %spawned
        =-  pot(spawned.u.kid -)
        (~(put in spawned.u.kid.pot) who.dif)
      ::
        %spawn-proxy  pot(spawn-proxy.u.kid new.dif)
      ==
    ==
  ::
  ++  parse-id
    |=  id=@t
    ^-  azimuth:function
    |^
      ~|  id
      %+  rash  id
      ;~  pose
        (function %points 'points' shipname)
        (function %get-spawned 'getSpawned' shipname)
        (function %dns-domains 'dnsDomains' dem:ag)
      ==
    ::
    ++  function
      |*  [tag=@tas fun=@t rul=rule]
      ;~(plug (cold tag (jest fun)) (ifix [pal par] rul))
    ::
    ++  shipname
      ;~(pfix sig fed:ag)
    --
  ::
  ++  function-to-call
    |%
    ++  azimuth
      |=  cal=azimuth:function
      ^-  [id=@t dat=call-data:rpc:ethereum]
      ?-  -.cal
          %points
        :-  (crip "points({(scow %p who.cal)})")
        ['points(uint32)' ~[uint+`@`who.cal]]
      ::
          %rights
        :-  (crip "rights({(scow %p who.cal)})")
        ['rights(uint32)' ~[uint+`@`who.cal]]
      ::
          %get-spawned
        :-  (crip "getSpawned({(scow %p who.cal)})")
        ['getSpawned(uint32)' ~[uint+`@`who.cal]]
      ::
          %dns-domains
        :-  (crip "dnsDomains({(scow %ud ind.cal)})")
        ['dnsDomains(uint256)' ~[uint+ind.cal]]
      ==
    --
  --
::                                                      ::
::::                      ++ethereum                    ::  (2eth) ethereum
  ::                                                    ::::
++  ethereum
  !:
  =>  [ethereum-types .]
  |%
  ::  deriving and using ethereum keys
  ::
  ++  key
    |%
    ++  address-from-pub
      =,  keccak:crypto
      |=  pub=@
      %^  end  3  20
      %+  keccak-256  64
      (rev 3 64 pub)
    ::
    ++  address-from-prv
      (cork pub-from-prv address-from-pub)
    ::
    ++  pub-from-prv
      =,  secp256k1:secp:crypto
      |=  prv=@
      %-  serialize-point
      (priv-to-pub prv)
    ::
    ++  sign-transaction
      =,  crypto
      |=  [tx=transaction:rpc pk=@]
      ^-  @ux
      ::  hash the raw transaction data
      =/  hash=@
        =/  dat=@
          %-  encode-atoms:rlp
          ::  with v=chain-id, r=0, s=0
          tx(chain-id [chain-id.tx 0 0 ~])
        =+  wid=(met 3 dat)
        %-  keccak-256:keccak
        [wid (rev 3 wid dat)]
      ::  sign transaction hash with private key
      =+  (ecdsa-raw-sign:secp256k1:secp hash pk)
      ::  complete transaction is raw data, with r and s
      ::  taken from the signature, and v as per eip-155
      %-  encode-atoms:rlp
      tx(chain-id [:(add (mul chain-id.tx 2) 35 v) r s ~])
    --
  ::
  ::  rlp en/decoding
  ::NOTE  https://github.com/ethereum/wiki/wiki/RLP
  ::
  ++  rlp
    |%
    ::NOTE  rlp encoding doesn't really care about leading zeroes,
    ::      but because we need to disinguish between no-bytes zero
    ::      and one-byte zero (and also empty list) we end up with
    ::      this awful type...
    +$  item
      $%  [%l l=(list item)]
          [%b b=byts]
      ==
    ::  +encode-atoms: encode list of atoms as a %l of %b items
    ::
    ++  encode-atoms
      |=  l=(list @)
      ^-  @
      %+  encode  %l
      %+  turn  l
      |=(a=@ b+[(met 3 a) a])
    ::
    ++  encode
      |=  in=item
      |^  ^-  @
          ?-  -.in
              %b
            ?:  &(=(1 wid.b.in) (lte dat.b.in 0x7f))
              dat.b.in
            =-  (can 3 ~[b.in [(met 3 -) -]])
            (encode-length wid.b.in 0x80)
          ::
              %l
            =/  out=@
              %+  roll  l.in
              |=  [ni=item en=@]
              (cat 3 (encode ni) en)
            %^  cat  3  out
            (encode-length (met 3 out) 0xc0)
          ==
      ::
      ++  encode-length
        |=  [len=@ off=@]
        ?:  (lth len 56)  (add len off)
        =-  (cat 3 len -)
        :(add (met 3 len) off 55)
      --
    ::  +decode-atoms: decode expecting a %l of %b items, producing atoms within
    ::
    ++  decode-atoms
      |=  dat=@
      ^-  (list @)
      =/  i=item  (decode dat)
      ~|  [%unexpected-data i]
      ?>  ?=(%l -.i)
      %+  turn  l.i
      |=  i=item
      ~|  [%unexpected-list i]
      ?>  ?=(%b -.i)
      dat.b.i
    ::
    ++  decode
      |=  dat=@
      ^-  item
      =/  bytes=(list @)  (flop (rip 3 dat))
      =?  bytes  ?=(~ bytes)  ~[0]
      |^  item:decode-head
      ::
      ++  decode-head
        ^-  [done=@ud =item]
        ?~  bytes
          ~|  %rlp-unexpected-end
          !!
        =*  byt  i.bytes
        ::  byte in 0x00-0x79 range encodes itself
        ::
        ?:  (lte byt 0x79)
          :-  1
          [%b 1^byt]
        ::  byte in 0x80-0xb7 range encodes string length
        ::
        ?:  (lte byt 0xb7)
          =+  len=(sub byt 0x80)
          :-  +(len)
          :-  %b
          len^(get-value 1 len)
        ::  byte in 0xb8-0xbf range encodes string length length
        ::
        ?:  (lte byt 0xbf)
          =+  led=(sub byt 0xb7)
          =+  len=(get-value 1 led)
          :-  (add +(led) len)
          :-  %b
          len^(get-value +(led) len)
        ::  byte in 0xc0-f7 range encodes list length
        ::
        ?:  (lte byt 0xf7)
          =+  len=(sub byt 0xc0)
          :-  +(len)
          :-  %l
          %.  len
          decode-list(bytes (slag 1 `(list @)`bytes))
        ::  byte in 0xf8-ff range encodes list length length
        ::
        ?:  (lte byt 0xff)
          =+  led=(sub byt 0xf7)
          =+  len=(get-value 1 led)
          :-  (add +(led) len)
          :-  %l
          %.  len
          decode-list(bytes (slag +(led) `(list @)`bytes))
        ~|  [%rip-not-bloq-3 `@ux`byt]
        !!
      ::
      ++  decode-list
        |=  rem=@ud
        ^-  (list item)
        ?:  =(0 rem)  ~
        =+  ^-  [don=@ud =item]  ::TODO  =/
          decode-head
        :-  item
        %=  $
          rem    (sub rem don)
          bytes  (slag don bytes)
        ==
      ::
      ++  get-value
        |=  [at=@ud to=@ud]
        ^-  @
        (rep 3 (flop (swag [at to] bytes)))
      --
    --
  ::
  ::  abi en/decoding
  ::NOTE  https://solidity.readthedocs.io/en/develop/abi-spec.html
  ::
  ++  abi
    =>  |%
        ::  solidity types. integer bitsizes ignored
        ++  etyp
          $@  $?  ::  static
                  %address  %bool
                  %int      %uint
                  %real     %ureal
                  ::  dynamic
                  %bytes    %string
              ==
          $%  ::  static
              [%bytes-n n=@ud]
              ::  dynamic
              [%array-n t=etyp n=@ud]
              [%array t=etyp]
          ==
        ::
        ::  solidity-style typed data. integer bitsizes ignored
        ++  data
          $%  [%address p=address]
              [%string p=tape]
              [%bool p=?]
              [%int p=@sd]
              [%uint p=@ud]
              [%real p=@rs]
              [%ureal p=@urs]
              [%array-n p=(list data)]
              [%array p=(list data)]
              [%bytes-n p=octs]  ::TODO  just @, because context knows length?
              [%bytes p=octs]
          ==
        --
    =,  mimes:html
    |%
    ::  encoding
    ::
    ++  encode-args
      ::  encode list of arguments.
      ::
      |=  das=(list data)
      ^-  tape
      (encode-data [%array-n das])
    ::
    ++  encode-data
      ::  encode typed data into ABI bytestring.
      ::
      |=  dat=data
      ^-  tape
      ?+  -.dat
        ~|  [%unsupported-type -.dat]
        !!
      ::
          %array-n
        ::  enc(X) = head(X[0]) ... head(X[k-1]) tail(X[0]) ... tail(X[k-1])
        ::  where head and tail are defined for X[i] being of a static type as
        ::  head(X[i]) = enc(X[i]) and tail(X[i]) = "" (the empty string), or as
        ::  head(X[i]) = enc(len( head(X[0])..head(X[k-1])
        ::                        tail(X[0])..tail(X[i-1]) ))
        ::  and tail(X[i]) = enc(X[i]) otherwise.
        ::
        ::  so: if it's a static type, data goes in the head. if it's a dynamic
        ::  type, a reference goes into the head and data goes into the tail.
        ::
        ::  in the head, we first put a placeholder where references need to go.
        =+  hol=(reap 64 'x')
        =/  hes=(list tape)
          %+  turn  p.dat
          |=  d=data
          ?.  (is-dynamic-type d)  ^$(dat d)
          hol
        =/  tas=(list tape)
          %+  turn  p.dat
          |=  d=data
          ?.  (is-dynamic-type d)  ""
          ^$(dat d)
        ::  once we know the head and tail, we can fill in the references in head.
        =-  (weld nes `tape`(zing tas))
        ^-  [@ud nes=tape]
        =+  led=(lent (zing hes))
        %+  roll  hes
        |=  [t=tape i=@ud nes=tape]
        :-  +(i)
        ::  if no reference needed, just put the data.
        ?.  =(t hol)  (weld nes t)
        ::  calculate byte offset of data we need to reference.
        =/  ofs=@ud
          =-  (div - 2)       ::  two hex digits per byte.
          %+  add  led        ::  count head, and
          %-  lent  %-  zing  ::  count all tail data
          (scag i tas)        ::  preceding ours.
        =+  ref=^$(dat [%uint ofs])
        ::  shouldn't hit this unless we're sending over 2gb of data?
        ~|  [%weird-ref-lent (lent ref)]
        ?>  =((lent ref) (lent hol))
        (weld nes ref)
      ::
          %array  ::  where X has k elements (k is assumed to be of type uint256):
        ::  enc(X) = enc(k) enc([X[1], ..., X[k]])
        ::  i.e. it is encoded as if it were an array of static size k, prefixed
        ::  with the number of elements.
        %+  weld  $(dat [%uint (lent p.dat)])
        $(dat [%array-n p.dat])
      ::
          %bytes-n
        ::  enc(X) is the sequence of bytes in X padded with zero-bytes to a
        ::  length of 32.
        ::  Note that for any X, len(enc(X)) is a multiple of 32.
        ~|  [%bytes-n-too-long max=32 actual=p.p.dat]
        ?>  (lte p.p.dat 32)
        (pad-to-multiple (render-hex-bytes p.dat) 64 %right)
      ::
          %bytes  ::  of length k (which is assumed to be of type uint256)
        ::  enc(X) = enc(k) pad_right(X), i.e. the number of bytes is encoded as a
        ::  uint256 followed by the actual value of X as a byte sequence, followed
        ::  by the minimum number of zero-bytes such that len(enc(X)) is a
        ::  multiple of 32.
        %+  weld  $(dat [%uint p.p.dat])
        (pad-to-multiple (render-hex-bytes p.dat) 64 %right)
      ::
          %string
        ::  enc(X) = enc(enc_utf8(X)), i.e. X is utf-8 encoded and this value is
        ::  interpreted as of bytes type and encoded further. Note that the length
        ::  used in this subsequent encoding is the number of bytes of the utf-8
        ::  encoded string, not its number of characters.
        $(dat [%bytes (lent p.dat) (swp 3 (crip p.dat))])
      ::
          %uint
        ::  enc(X) is the big-endian encoding of X, padded on the higher-order
        ::  (left) side with zero-bytes such that the length is a multiple of 32
        ::  bytes.
        (pad-to-multiple (render-hex-bytes (as-octs p.dat)) 64 %left)
      ::
          %bool
        ::  as in the uint8 case, where 1 is used for true and 0 for false
        $(dat [%uint ?:(p.dat 1 0)])
      ::
          %address
        ::  as in the uint160 case
        $(dat [%uint `@ud`p.dat])
      ==
    ::
    ++  is-dynamic-type
      |=  a=data
      ?.  ?=(%array-n -.a)
        ?=(?(%string %bytes %array) -.a)
      &(!=((lent p.a) 0) (lien p.a is-dynamic-type))
    ::
    ::  decoding
    ::
    ++  decode-topics  decode-arguments
    ::
    ++  decode-results
      ::  rex:  string of hex bytes with leading 0x.
      |*  [rex=@t tys=(list etyp)]
      =-  (decode-arguments - tys)
      %+  turn  (rip 9 (rsh 3 2 rex))
      (curr rash hex)
    ::
    ++  decode-arguments
      |*  [wos=(list @) tys=(list etyp)]
      =/  wos=(list @)  wos  ::  get rid of tmi
      =|  win=@ud
      =<  (decode-from 0 tys)
      |%
      ++  decode-from
        |*  [win=@ud tys=(list etyp)]
        ?~  tys  !!
        =-  ?~  t.tys  dat
            [dat $(win nin, tys t.tys)]
        (decode-one win ~[i.tys])
      ::
      ++  decode-one
        ::NOTE  we take (list etyp) even though we only operate on
        ::      a single etyp as a workaround for urbit/arvo#673
        |*  [win=@ud tys=(list etyp)]
        =-  [nin dat]=-  ::NOTE  ^= regular form broken
        ?~  tys  !!
        =*  typ  i.tys
        =+  wor=(snag win wos)
        ?+  typ
          ~|  [%unsupported-type typ]
          !!
        ::
            ?(%address %bool %uint)  ::  %int %real %ureal
          :-  +(win)
          ?-  typ
            %address  `@ux`wor
            %uint     `@ud`wor
            %bool     =(1 wor)
          ==
        ::
            %string
          =+  $(tys ~[%bytes])
          [nin (trip (swp 3 q.dat))]
        ::
            %bytes
          :-  +(win)
          ::  find the word index of the actual data.
          =/  lic=@ud  (div wor 32)
          ::  learn the bytelength of the data.
          =/  len=@ud  (snag lic wos)
          (decode-bytes-n +(lic) len)
        ::
            [%bytes-n *]
          :-  (add win +((div (dec n.typ) 32)))
          (decode-bytes-n win n.typ)
        ::
            [%array *]
          :-  +(win)
          ::  find the word index of the actual data.
          =.  win  (div wor 32)
          ::  read the elements from their location.
          %-  tail
          %^  decode-array-n  ~[t.typ]  +(win)
          (snag win wos)
        ::
            [%array-n *]
          (decode-array-n ~[t.typ] win n.typ)
        ==
      ::
      ++  decode-bytes-n
        |=  [fro=@ud bys=@ud]
        ^-  octs
        ::  parse {bys} bytes from {fro}.
        :-  bys
        %^  rsh  3
          =+  (mod bys 32)
          ?:(=(0 -) - (sub 32 -))
        %+  rep  8
        %-  flop
        =-  (swag [fro -] wos)
        +((div (dec bys) 32))
      ::
      ++  decode-array-n
        ::NOTE  we take (list etyp) even though we only operate on
        ::      a single etyp as a workaround for urbit/arvo#673
        ::NOTE  careful! produces lists without type info
        =|  res=(list)
        |*  [tys=(list etyp) fro=@ud len=@ud]
        ^-  [@ud (list)]
        ?~  tys  !!
        ?:  =(len 0)  [fro (flop `(list)`res)]
        =+  (decode-one fro ~[i.tys])  ::  [nin=@ud dat=*]
        $(res ^+(res [dat res]), fro nin, len (dec len))
      --
    --
  ::
  ::  communicating with rpc nodes
  ::NOTE  https://github.com/ethereum/wiki/wiki/JSON-RPC
  ::
  ++  rpc
    ::  types
    ::
    =>  =,  abi
        =,  format
        |%
        ::  raw call data
        ++  call-data
          $:  function=@t
              arguments=(list data)
          ==
        ::
        ::  raw transaction data
        +$  transaction
          $:  nonce=@ud
              gas-price=@ud
              gas=@ud
              to=address
              value=@ud
              data=@ux
              chain-id=@ux
          ==
        ::
        ::  ethereum json rpc api
        ::
        ::  supported requests.
        ++  request
          $%  [%eth-block-number ~]
              [%eth-call cal=call deb=block]
              $:  %eth-new-filter
                  fro=(unit block)
                  tob=(unit block)
                  adr=(list address)
                  top=(list ?(@ux (list @ux)))
              ==
              [%eth-get-block-by-number bon=@ud txs=?]
              [%eth-get-filter-logs fid=@ud]
              $:  %eth-get-logs
                  fro=(unit block)
                  tob=(unit block)
                  adr=(list address)
                  top=(list ?(@ux (list @ux)))
              ==
              $:  %eth-get-logs-by-hash
                  has=@
                  adr=(list address)
                  top=(list ?(@ux (list @ux)))
              ==
              [%eth-get-filter-changes fid=@ud]
              [%eth-get-transaction-count adr=address =block]
              [%eth-get-transaction-receipt txh=@ux]
              [%eth-send-raw-transaction dat=@ux]
          ==
        ::
        ::TODO  clean up & actually use
        ++  response
          $%  ::TODO
              [%eth-new-filter fid=@ud]
              [%eth-get-filter-logs los=(list event-log)]
              [%eth-get-logs los=(list event-log)]
              [%eth-get-logs-by-hash los=(list event-log)]
              [%eth-got-filter-changes los=(list event-log)]
              [%eth-transaction-hash haz=@ux]
          ==
        ::
        ++  event-log
          $:  ::  null for pending logs
              $=  mined  %-  unit
              $:  log-index=@ud
                  transaction-index=@ud
                  transaction-hash=@ux
                  block-number=@ud
                  block-hash=@ux
                  removed=?
              ==
            ::
              address=@ux
              data=@t
              ::  event data
              ::
              ::    For standard events, the first topic is the event signature
              ::    hash. For anonymous events, the first topic is the first
              ::    indexed argument.
              ::    Note that this does not support the "anonymous event with
              ::    zero topics" case. This has dubious usability, and using
              ::    +lest instead of +list saves a lot of ?~ checks.
              ::
              topics=(lest @ux)
          ==
        ::
        ::  data for eth_call.
        ++  call
          $:  from=(unit address)
              to=address
              gas=(unit @ud)
              gas-price=(unit @ud)
              value=(unit @ud)
              data=tape
          ==
        ::
        ::  minimum data needed to construct a read call
        ++  proto-read-request
          $:  id=(unit @t)
              to=address
              call-data
          ==
        ::
        ::  block to operate on.
        ++  block
          $%  [%number n=@ud]
              [%label l=?(%earliest %latest %pending)]
          ==
        --
    ::
    ::  logic
    ::
    |%
    ++  encode-call
      |=  call-data
      ^-  tape
      ::TODO  should this check to see if the data matches the function signature?
      =-  :(weld "0x" - (encode-args arguments))
      %+  scag  8
      %+  render-hex-bytes  32
      %-  keccak-256:keccak:crypto
      (as-octs:mimes:html function)
    ::
    ::  building requests
    ::
    ++  json-request
      =,  eyre
      |=  [url=purl jon=json]
      ^-  hiss
      :^  url  %post
        %-  ~(gas in *math)
        ~['Content-Type'^['application/json']~]
      (some (as-octt (en-json:html jon)))
    ::  +light-json-request: like json-request, but for %l
    ::
    ::    TODO: Exorcising +purl from our system is a much longer term effort;
    ::    get the current output types for now.
    ::
    ++  light-json-request
      |=  [url=purl:eyre jon=json]
      ^-  request:http
      ::
      :*  %'POST'
          (crip (en-purl:html url))
          ~[['content-type' 'application/json']]
          (some (as-octt (en-json:html jon)))
      ==
    ::
    ++  batch-read-request
      |=  req=(list proto-read-request)
      ^-  json
      a+(turn req read-request)
    ::
    ++  read-request
      |=  proto-read-request
      ^-  json
      %+  request-to-json  id
      :+  %eth-call
        ^-  call
        [~ to ~ ~ ~ `tape`(encode-call function arguments)]
      [%label %latest]
    ::
    ++  request-to-json
      =,  enjs:format
      |=  [riq=(unit @t) req=request]
      ^-  json
      %-  pairs
      =;  r=[met=@t pas=(list json)]
        ::TODO  should use request-to-json:rpc:jstd,
        ::      and probably (fall riq -.req)
        :*  jsonrpc+s+'2.0'
            method+s+met.r
            params+a+pas.r
            ::TODO  would just jamming the req noun for id be a bad idea?
            ?~  riq  ~
            [id+s+u.riq]~
        ==
      ?-  -.req
          %eth-block-number
        ['eth_blockNumber' ~]
      ::
          %eth-call
        :-  'eth_call'
        :~  (eth-call-to-json cal.req)
            (block-to-json deb.req)
        ==
      ::
          %eth-new-filter
        :-  'eth_newFilter'
        :_  ~
        :-  %o  %-  ~(gas by *(map @t json))
        =-  (murn - same)
        ^-  (list (unit (pair @t json)))
        :~  ?~  fro.req  ~
            `['fromBlock' (block-to-json u.fro.req)]
          ::
            ?~  tob.req  ~
            `['toBlock' (block-to-json u.tob.req)]
          ::
            ::TODO  fucking tmi
            ?:  =(0 (lent adr.req))  ~
            :+  ~  'address'
            ?:  =(1 (lent adr.req))  (tape (address-to-hex (snag 0 adr.req)))
            :-  %a
            (turn adr.req (cork address-to-hex tape))
          ::
            ?~  top.req  ~
            :+  ~  'topics'
            (topics-to-json top.req)
        ==
      ::
          %eth-get-block-by-number
        :-  'eth_getBlockByNumber'
        :~  (tape (num-to-hex bon.req))
            b+txs.req
        ==
      ::
          %eth-get-filter-logs
        ['eth_getFilterLogs' (tape (num-to-hex fid.req)) ~]
      ::
          %eth-get-logs
        :-  'eth_getLogs'
        :_  ~
        :-  %o  %-  ~(gas by *(map @t json))
        =-  (murn - same)
        ^-  (list (unit (pair @t json)))
        :~  ?~  fro.req  ~
            `['fromBlock' (block-to-json u.fro.req)]
          ::
            ?~  tob.req  ~
            `['toBlock' (block-to-json u.tob.req)]
          ::
            ?:  =(0 (lent adr.req))  ~
            :+  ~  'address'
            ?:  =(1 (lent adr.req))  (tape (address-to-hex (snag 0 adr.req)))
            :-  %a
            (turn adr.req (cork address-to-hex tape))
          ::
            ?~  top.req  ~
            :+  ~  'topics'
            (topics-to-json top.req)
        ==
      ::
          %eth-get-logs-by-hash
        :-  'eth_getLogs'
        :_  ~  :-  %o
        %-  ~(gas by *(map @t json))
        =-  (murn - same)
        ^-  (list (unit (pair @t json)))
        :~  `['blockHash' (tape (transaction-to-hex has.req))]
          ::
            ?:  =(0 (lent adr.req))  ~
            :+  ~  'address'
            ?:  =(1 (lent adr.req))  (tape (address-to-hex (snag 0 adr.req)))
            :-  %a
            (turn adr.req (cork address-to-hex tape))
          ::
            ?~  top.req  ~
            :+  ~  'topics'
            (topics-to-json top.req)
        ==
      ::
          %eth-get-filter-changes
        ['eth_getFilterChanges' (tape (num-to-hex fid.req)) ~]
      ::
          %eth-get-transaction-count
        :-  'eth_getTransactionCount'
        :~  (tape (address-to-hex adr.req))
            (block-to-json block.req)
        ==
      ::
          %eth-get-transaction-receipt
        ['eth_getTransactionReceipt' (tape (transaction-to-hex txh.req)) ~]
      ::
          %eth-send-raw-transaction
        ['eth_sendRawTransaction' (tape (num-to-hex dat.req)) ~]
      ==
    ::
    ++  eth-call-to-json
      =,  enjs:format
      |=  cal=call
      ^-  json
      :-  %o  %-  ~(gas by *(map @t json))
      =-  (murn - same)
      ^-  (list (unit (pair @t json)))
      :~  ?~  from.cal  ~
          `['from' (tape (address-to-hex u.from.cal))]
        ::
          `['to' (tape (address-to-hex to.cal))]
        ::
          ?~  gas.cal  ~
          `['gas' (tape (num-to-hex u.gas.cal))]
        ::
          ?~  gas-price.cal  ~
          `['gasPrice' (tape (num-to-hex u.gas-price.cal))]
        ::
          ?~  value.cal  ~
          `['value' (tape (num-to-hex u.value.cal))]
        ::
          ?~  data.cal  ~
          `['data' (tape data.cal)]
      ==
    ::
    ++  block-to-json
      |=  dob=block
      ^-  json
      ?-  -.dob
        %number   s+(crip '0' 'x' ((x-co:co 1) n.dob))
        %label    s+l.dob
      ==
    ::
    ++  topics-to-json
      |=  tos=(list ?(@ux (list @ux)))
      ^-  json
      :-  %a
      =/  ttj
        ;:  cork
          (cury render-hex-bytes 32)
          prefix-hex
          tape:enjs:format
        ==
      %+  turn  tos
      |=  t=?(@ (list @))
      ?@  t
        ?:  =(0 t)  ~
        (ttj `@`t)
      a+(turn t ttj)
    ::
    ::  parsing responses
    ::
    ::TODO  ++  parse-response  |=  json  ^-  response
    ::
    ++  parse-hex-result
      |=  j=json
      ^-  @
      ?>  ?=(%s -.j)
      (hex-to-num p.j)
    ::
    ++  parse-eth-new-filter-res  parse-hex-result
    ::
    ++  parse-eth-block-number  parse-hex-result
    ::
    ++  parse-transaction-hash  parse-hex-result
    ::
    ++  parse-eth-get-transaction-count  parse-hex-result
    ::
    ++  parse-event-logs
      (ar:dejs:format parse-event-log)
    ::
    ++  parse-event-log
      =,  dejs:format
      |=  log=json
      ^-  event-log
      =-  ((ot -) log)
      :~  =-  ['logIndex'^(cu - (mu so))]
          |=  li=(unit @t)
          ?~  li  ~
          =-  `((ou -) log)  ::TODO  not sure if elegant or hacky.
          :~  'logIndex'^(un (cu hex-to-num so))
              'transactionIndex'^(un (cu hex-to-num so))
              'transactionHash'^(un (cu hex-to-num so))
              'blockNumber'^(un (cu hex-to-num so))
              'blockHash'^(un (cu hex-to-num so))
              'removed'^(uf | bo)
          ==
        ::
          address+(cu hex-to-num so)
          data+so
        ::
          =-  topics+(cu - (ar so))
          |=  r=(list @t)
          ^-  (lest @ux)
          ?>  ?=([@t *] r)
          :-  (hex-to-num i.r)
          (turn t.r hex-to-num)
      ==
    --
  ::
  ::  utilities
  ::TODO  give them better homes!
  ::
  ++  num-to-hex
    |=  n=@
    ^-  tape
    %-  prefix-hex
    ?:  =(0 n)
      "0"
    %-  render-hex-bytes
    (as-octs:mimes:html n)
  ::
  ++  address-to-hex
    |=  a=address
    ^-  tape
    %-  prefix-hex
    (render-hex-bytes 20 `@`a)
  ::
  ++  transaction-to-hex
    |=  h=@
    ^-  tape
    %-  prefix-hex
    (render-hex-bytes 32 h)
  ::
  ++  prefix-hex
    |=  a=tape
    ^-  tape
    ['0' 'x' a]
  ::
  ++  render-hex-bytes
    ::  atom to string of hex bytes without 0x prefix and dots.
    |=  a=octs
    ^-  tape
    ((x-co:co (mul 2 p.a)) q.a)
  ::
  ++  pad-to-multiple
    |=  [wat=tape mof=@ud wer=?(%left %right)]
    ^-  tape
    =+  len=(lent wat)
    ?:  =(0 len)  (reap mof '0')
    =+  mad=(mod len mof)
    ?:  =(0 mad)  wat
    =+  tad=(reap (sub mof mad) '0')
    %-  weld
    ?:(?=(%left wer) [tad wat] [wat tad])
  ::
  ++  hex-to-num
    |=  a=@t
    (rash (rsh 3 2 a) hex)
  --
::
::  |jstd: json standard library
::
++  jstd
  =,  ^jstd
  |%
  ++  rpc
    =,  ^rpc
    |%
    ++  request-to-hiss
      |=  [url=purl:eyre req=request]
      ^-  hiss:eyre
      :-  url
      :+  %post
        %-  ~(gas in *math:eyre)
        ~['Content-Type'^['application/json']~]
      %-  some
      %-  as-octt:mimes:html
      (en-json:html (request-to-json req))
    ::
    ++  request-to-json
      |=  request
      ^-  json
      %-  pairs:enjs:format
      :~  jsonrpc+s+'0.2'
          id+s+id
          method+s+method
        ::
          :-  %params
          ^-  json
          ?-  -.params
            %list     [%a +.params]
            %object   [%o (~(gas by *(map @t json)) +.params)]
          ==
      ==
    --
  --
::
::  |dawn: pre-boot request/response de/serialization and validation
::
++  dawn
  =>  |%
      ::  +live: public network state of a ship
      ::
      +$  live  (unit [=life breach=?])
      --
  |%
  :: +come:dawn: mine a comet under a star
  ::
  ::    Randomly generates comet addresses until we find one whose parent is
  ::    in the list of supplied stars. Errors if any supplied ship
  ::    is not a star.
  ::
  ++  come
    |=  [tar=(list ship) eny=@uvJ]
    ::
    =|  stars=(set ship)
    =.  stars
      |-  ^+  stars
      ?~  tar  stars
      ::
      ~|  [%come-not-king i.tar]
      ?>  ?=(%king (clan:title i.tar))
      $(tar t.tar, stars (~(put in stars) i.tar))
    ::
    |-  ^-  seed:able:jael
    =/  cub=acru:ames  (pit:nu:crub:crypto 512 eny)
    =/  who=ship  `@`fig:ex:cub
    ::  disallow 64-bit or smaller addresses
    ::
    ?.  ?=(%pawn (clan:title who))
      $(eny +(eny))
    ?:  (~(has in stars) (^sein:title who))
      [who 1 sec:ex:cub ~]
    $(eny +(eny))
  ::  |give:dawn: produce requests for pre-boot validation
  ::
  ++  give
    =,  rpc:ethereum
    =,  abi:ethereum
    =/  tract  azimuth:contracts:azimuth
    |%
    ::  +bloq:give:dawn: Eth RPC for latest block number
    ::
    ++  bloq
      ^-  octs
      %-  as-octt:mimes:html
      %-  en-json:html
      %+  request-to-json
        `~.0
      [%eth-block-number ~]
    ::  +czar:give:dawn: Eth RPC for galaxy table
    ::
    ++  czar
      |=  boq=@ud
      ^-  octs
      %-  as-octt:mimes:html
      %-  en-json:html
      :-  %a
      %+  turn  (gulf 0 255)
      |=  gal=@
      %+  request-to-json
        `(cat 3 'gal-' (scot %ud gal))
      :+  %eth-call
        =-  [from=~ to=tract gas=~ price=~ value=~ data=-]
        (encode-call 'points(uint32)' [%uint gal]~)
      [%number boq]
    ::  +point:give:dawn: Eth RPC for ship's contract state
    ::
    ++  point
      |=  [boq=@ud who=ship]
      ^-  octs
      %-  as-octt:mimes:html
      %-  en-json:html
      %+  request-to-json
        `~.0
      :+  %eth-call
        =-  [from=~ to=tract gas=~ price=~ value=~ data=-]
        (encode-call 'points(uint32)' [%uint `@`who]~)
      [%number boq]
    ::  +turf:give:dawn: Eth RPC for network domains
    ::
    ++  turf
      |=  boq=@ud
      ^-  octs
      %-  as-octt:mimes:html
      %-  en-json:html
      :-  %a
      %+  turn  (gulf 0 2)
      |=  idx=@
      %+  request-to-json
        `(cat 3 'turf-' (scot %ud idx))
      :+  %eth-call
        =-  [from=~ to=tract gas=~ price=~ value=~ data=-]
        (encode-call 'dnsDomains(uint256)' [%uint idx]~)
      [%number boq]
    --
  ::  |take:dawn: parse responses for pre-boot validation
  ::
  ++  take
    =,  abi:ethereum
    =,  rpc:ethereum
    =,  azimuth
    =,  dejs-soft:format
    |%
    ::  +bloq:take:dawn: parse block number
    ::
    ++  bloq
      |=  rep=octs
      ^-  (unit @ud)
      =/  jon=(unit json)  (de-json:html q.rep)
      ?~  jon
        ~&([%bloq-take-dawn %invalid-json] ~)
      =/  res=(unit cord)  ((ot result+so ~) u.jon)
      ?~  res
        ~&([%bloq-take-dawn %invalid-response rep] ~)
      =/  out
        %-  mule  |.
        (hex-to-num:ethereum u.res)
      ?:  ?=(%& -.out)
        (some p.out)
      ~&([%bloq-take-dawn %invalid-block-number] ~)
    ::  +czar:take:dawn: parse galaxy table
    ::
    ++  czar
      |=  rep=octs
      ^-  (unit (map ship [=rift =life =pass]))
      =/  jon=(unit json)  (de-json:html q.rep)
      ?~  jon
        ~&([%czar-take-dawn %invalid-json] ~)
      =/  res=(unit (list [@t @t]))
        ((ar (ot id+so result+so ~)) u.jon)
      ?~  res
        ~&([%czar-take-dawn %invalid-response rep] ~)
      =/  dat=(unit (list [who=@p point:azimuth-types]))
        =-  ?:(?=(%| -.out) ~ (some p.out))
        ^=  out  %-  mule  |.
        %+  turn  u.res
        |=  [id=@t result=@t]
        ^-  [who=ship point:azimuth-types]
        =/  who  `@p`(slav %ud (rsh 3 4 id))
        :-  who
        %+  point-from-eth
          who
        :_  *deed:eth-noun
        %+  decode-results
          result
        point:eth-type
      ?~  dat
        ~&([%bloq-take-dawn %invalid-galaxy-table] ~)
      :-  ~
      %+  roll  u.dat
      |=  $:  [who=ship =point:azimuth-types]
              kyz=(map ship [=rift =life =pass])
          ==
      ^+  kyz
      ?~  net.point
        kyz
      (~(put by kyz) who [continuity-number life pass]:u.net.point)
    ::  +point:take:dawn: parse ship's contract state
    ::
    ++  point
      |=  [who=ship rep=octs]
      ^-  (unit point:azimuth)
      =/  jon=(unit json)  (de-json:html q.rep)
      ?~  jon
        ~&([%point-take-dawn %invalid-json] ~)
      =/  res=(unit cord)  ((ot result+so ~) u.jon)
      ?~  res
        ~&([%point-take-dawn %invalid-response rep] ~)
      ~?  =(u.res '0x')
        :-  'bad result from node; is azimuth address correct?'
        azimuth:contracts
      =/  out
        %-  mule  |.
        %+  point-from-eth
          who
        :_  *deed:eth-noun  ::TODO  call rights to fill
        (decode-results u.res point:eth-type)
      ?:  ?=(%& -.out)
        (some p.out)
      ~&([%point-take-dawn %invalid-point] ~)
    ::  +turf:take:dawn: parse network domains
    ::
    ++  turf
      |=  rep=octs
      ^-  (unit (list ^turf))
      =/  jon=(unit json)  (de-json:html q.rep)
      ?~  jon
        ~&([%turf-take-dawn %invalid-json] ~)
      =/  res=(unit (list [@t @t]))
        ((ar (ot id+so result+so ~)) u.jon)
      ?~  res
        ~&([%turf-take-dawn %invalid-response rep] ~)
      =/  dat=(unit (list (pair @ud ^turf)))
        =-  ?:(?=(%| -.out) ~ (some p.out))
        ^=  out  %-  mule  |.
        %+  turn  u.res
        |=  [id=@t result=@t]
        ^-  (pair @ud ^turf)
        :-  (slav %ud (rsh 3 5 id))
        =/  dom=tape
          (decode-results result [%string]~)
        =/  hot=host:eyre
          (scan dom thos:de-purl:html)
        ?>(?=(%& -.hot) p.hot)
      ?~  dat
        ~&([%turf-take-dawn %invalid-domains] ~)
      :-  ~
      =*  dom  u.dat
      :: sort by id, ascending, removing duplicates
      ::
      =|  tuf=(map ^turf @ud)
      |-  ^-  (list ^turf)
      ?~  dom
        %+  turn
          %+  sort  ~(tap by tuf)
          |=([a=(pair ^turf @ud) b=(pair ^turf @ud)] (lth q.a q.b))
        head
      =?  tuf  !(~(has by tuf) q.i.dom)
        (~(put by tuf) q.i.dom p.i.dom)
      $(dom t.dom)
    --
  ::  +veri:dawn: validate keys, life, discontinuity, &c
  ::
  ++  veri
    |=  [=seed:able:jael =point:azimuth =live]
    ^-  (unit error=term)
    =/  rac  (clan:title who.seed)
    =/  cub  (nol:nu:crub:crypto key.seed)
    ?-  rac
        %pawn
      ::  a comet address is the fingerprint of the keypair
      ::
      ?.  =(who.seed `@`fig:ex:cub)
        `%key-mismatch
      ::  a comet can never be breached
      ::
      ?^  live
        `%already-booted
      ::  a comet can never be re-keyed
      ::
      ?.  ?=(%1 lyf.seed)
        `%invalid-life
      ~
    ::
        %earl
      ~
    ::
        *
      ::  on-chain ships must be launched
      ::
      ?~  net.point
        `%not-keyed
      =*  net  u.net.point
      ::  boot keys must match the contract
      ::
      ?.  =(pub:ex:cub pass.net)
        ~&  [%key-mismatch pub:ex:cub pass.net]
        `%key-mismatch
      ::  life must match the contract
      ::
      ?.  =(lyf.seed life.net)
        `%life-mismatch
      ::  the boot life must be greater than and discontinuous with
      ::  the last seen life (per the sponsor)
      ::
      ?:  ?&  ?=(^ live)
              ?|  ?=(%| breach.u.live)
                  (lte life.net life.u.live)
          ==  ==
        `%already-booted
      ::  produce the sponsor for vere
      ::
      ~?  !has.sponsor.net
        [%no-sponsorship-guarantees-from who.sponsor.net]
      ~
    ==
  ::  +sponsor:dawn: retreive sponsor from point
  ::
  ++  sponsor
    |=  [who=ship =point:azimuth]
    ^-  (each ship error=term)
    ?-    (clan:title who)
        %pawn  [%& (^sein:title who)]
        %earl  [%& (^sein:title who)]
        %czar  [%& (^sein:title who)]
        *
      ?~  net.point
        [%| %not-booted]
      ?.  has.sponsor.u.net.point
        [%| %no-sponsor]
      [%& who.sponsor.u.net.point]
    ==
  --
--  ::<|MERGE_RESOLUTION|>--- conflicted
+++ resolved
@@ -956,21 +956,12 @@
   +$  regs  (map path rule)                             ::  rules for paths
   +$  riff  [p=desk q=(unit rave)]                      ::  request+desist
   +$  riff-any
-<<<<<<< HEAD
-    $^  [[%1 ~] riff]
-    riff
+    $%  [%1 =riff]
+    ==
   +$  rite                                              ::  new permissions
     $%  [%r red=(unit rule)]                            ::  for read
         [%w wit=(unit rule)]                            ::  for write
         [%rw red=(unit rule) wit=(unit rule)]           ::  for read and write
-=======
-    $%  [%1 =riff]
-    ==
-  ++  rite                                              ::  new permissions
-    $%  {$r red/(unit rule)}                            ::  for read
-        {$w wit/(unit rule)}                            ::  for write
-        {$rw red/(unit rule) wit/(unit rule)}           ::  for read and write
->>>>>>> 7e4d1a0a
     ==                                                  ::
   +$  riot  (unit rant)                                 ::  response+complete
   +$  rule  [mod=?(%black %white) who=(set whom)]       ::  node permission
