--- conflicted
+++ resolved
@@ -2313,7 +2313,6 @@
     ::
     ::  %kale only talks to %ames and itself.
     ::
-<<<<<<< HEAD
     ++  block
       =<  block
       |%
@@ -2420,252 +2419,6 @@
     +$  vent-result
       $%  [%full points=(map ship point)]
           [%diff who=ship =udiff:point]
-      ==
-    ::                                                  ::
-    ++  gift                                            ::  out result <-$
-      $%  [%init p=ship]                                ::  report install unix
-          [%mass p=mass]                                ::  memory usage report
-          [%mack p=(unit tang)]                         ::  message n/ack
-          [%source whos=(set ship) src=source]          ::
-          [%turf turf=(list turf)]                      ::  domains
-          [%private-keys =life vein=(map life ring)]    ::  private keys
-          [%public-keys p=vent-result]                  ::  ethereum changes
-      ==                                                ::
-    ::  +seed: private boot parameters
-    ::
-    +$  seed  [who=ship lyf=life key=ring sig=(unit oath:pki)]
-    ::
-    +=  task                                            ::  in request ->$
-      $~  [%vega ~]                                     ::
-      $%  $:  %dawn                                     ::  boot from keys
-              =seed:able:kale                           ::    identity params
-              spon=ship                                 ::    sponsor
-              czar=(map ship [=life =pass])             ::    galaxy table
-              turf=(list turf)                          ::    domains
-              bloq=@ud                                  ::    block number
-              node=(unit purl:eyre)                     ::    gateway url
-              snap=(unit snapshot)                      ::    head start
-          ==                                            ::
-          [%fake =ship]                                 ::  fake boot
-          [%look whos=(set ship) =source]               ::  set ethereum source
-          ::TODO  %next for generating/putting new private key
-          [%nuke whos=(set ship)]                       ::  cancel tracker from
-          [%private-keys ~]                             ::  sub to privates
-          [%public-keys ships=(set ship)]               ::  sub to publics
-          [%sources ~]
-          [%meet =ship =life =pass]                     ::  met after breach
-          [%snap snap=snapshot kick=?]                  ::  load snapshot
-          [%turf ~]                                     ::  view domains
-          [%vent-update =vent-result]                   ::  update from app
-          $>(%vega vane-task)                           ::  report upgrade
-          $>(%wegh vane-task)                           ::  memory usage request
-          $>(%west vane-task)                           ::  remote request
-          [%wind p=@ud]                                 ::  rewind before block
-      ==                                                ::
-    --                                                  ::
-  ::                                                    ::
-  ::::                                                  ::
-    ::                                                  ::
-  +$  node-src                                          ::  ethereum node comms
-    $:  node=purl:eyre                                  ::  node url
-        filter-id=@ud                                   ::  current filter
-        poll-timer=@da                                  ::  next filter poll
-    ==                                                  ::
-  ::
-  +$  source  (each ship node-src)
-  +$  source-id  @udsourceid
-  +$  snapshot  ~
-  ::
-  ::  +state-eth-node: state of a connection to an ethereum node
-  ::
-  +$  state-eth-node                                    ::  node config + meta
-    $:  yen=(set duct)
-        top-source-id=source-id
-        sources=(map source-id source)
-        sources-reverse=(map source source-id)
-        default-source=source-id
-        ship-sources=(map ship source-id)
-        ship-sources-reverse=(jug source-id ship)
-    ==                                                  ::
-  ::                                                    ::
-  ::::                  ++pki:kale                      ::  (1h2) certificates
-    ::                                                  ::::
-  ++  pki  ^?
-    |%
-    ::TODO  update to fit azimuth-style keys
-    ::  the urbit meta-certificate (++will) is a sequence
-    ::  of certificates (++cert).  each cert in a will
-    ::  revokes and replaces the previous cert.  the
-    ::  version number of a ship is a ++life.
-    ::
-    ::  the deed contains an ++arms, a definition
-    ::  of cosmetic identity; a semi-trusted parent,
-    ::  which signs the initial certificate and provides
-    ::  routing services; and a dirty bit.  if the dirty
-    ::  bit is set, the new life of this ship may have
-    ::  lost information that the old life had.
-    ::
-    ++  hand  @uvH                                      ::  128-bit hash
-    ++  mind  {who/ship lyf/life}                       ::  key identifier
-    ++  name  (pair @ta @t)                             ::  ascii / unicode
-    ++  oath  @                                         ::  signature
-    --  ::  pki
-  --  ::  kale
-::
-++  http-client  ^?
-  |%
-  ++  able
-    |%
-    ::  +gift: effects the client can emit
-    ::
-    ++  gift
-      $%  ::  %request: outbound http-request to earth
-          ::
-          ::    TODO: id is sort of wrong for this interface; the duct should
-          ::    be enough to identify which request we're talking about?
-          ::
-          [%request id=@ud request=request:http]
-          ::  %cancel-request: tell earth to cancel a previous %request
-          ::
-          [%cancel-request id=@ud]
-          ::  %response: response to the caller
-          ::
-          [%http-response =client-response]
-          ::  memory usage report
-          ::
-          [%mass p=mass]
-      ==
-    ::
-    ++  task
-      $~  [%vega ~]
-      $%  ::  event failure notification
-          ::
-          $>(%crud vane-task)
-          ::  system started up; reset open connections
-          ::
-          $>(%born vane-task)
-          ::  report upgrade
-          ::
-          $>(%vega vane-task)
-          ::  fetches a remote resource
-          ::
-          [%request =request:http =outbound-config]
-          ::  cancels a previous fetch
-          ::
-          [%cancel-request ~]
-          ::  receives http data from outside
-          ::
-          [%receive id=@ud =http-event:http]
-          ::  memory usage request
-          ::
-          $>(%wegh vane-task)
-      ==
-    --
-  ::  +client-response: one or more client responses given to the caller
-  ::
-  +$  client-response
-    $%  ::  periodically sent as an update on the duct that sent %fetch
-        ::
-        $:  %progress
-            ::  http-response-header: full transaction header
-            ::
-            ::    In case of a redirect chain, this is the target of the
-            ::    final redirect.
-            ::
-            =response-header:http
-            ::  bytes-read: bytes fetched so far
-            ::
-            bytes-read=@ud
-            ::  expected-size: the total size if response had a content-length
-            ::
-            expected-size=(unit @ud)
-            ::  incremental: data received since the last %http-progress
-            ::
-            incremental=(unit octs)
-        ==
-        ::  final response of a download, parsed as mime-data if successful
-        ::
-        [%finished =response-header:http full-file=(unit mime-data)]
-        ::  canceled by the runtime system
-        ::
-        [%cancel ~]
-    ==
-  ::  mime-data: externally received but unvalidated mimed data
-  ::
-  +$  mime-data
-    [type=@t data=octs]
-  ::  +outbound-config: configuration for outbound http requests
-  ::
-  +$  outbound-config
-    $:  ::  number of times to follow a 300 redirect before erroring
-        ::
-        ::    Common values for this will be 3 (the limit most browsers use), 5
-        ::    (the limit recommended by the http standard), or 0 (let the
-        ::    requester deal with 300 redirects).
-        ::
-        redirects=_5
-        ::  number of times to retry before failing
-        ::
-        ::    When we retry, we'll automatically try to use the 'Range' header
-        ::    to resume the download where we left off if we have the
-        ::    'Accept-Range: bytes' in the original response.
-        ::
-        retries=_3
-    ==
-  ::  +to-httr: adapts to old eyre interface
-  ::
-  ++  to-httr
-    |=  [header=response-header:http full-file=(unit mime-data)]
-    ^-  httr:eyre
-    ::
-    =/  data=(unit octs)
-      ?~(full-file ~ `data.u.full-file)
-    ::
-    [status-code.header headers.header data]
-  --
-::
-::::
-  ::
-++  http-server  ^?
-  |%
-  ++  able
-    |%
-    ++  gift
-      $%  ::  set-config: configures the external http server
-          ::
-          ::    TODO: We need to actually return a (map (unit @t) http-config)
-          ::    so we can apply configurations on a per-site basis
-          ::
-          [%set-config =http-config]
-          ::  response: response to an event from earth
-          ::
-          [%response =http-event:http]
-          ::  response to a %connect or %serve
-          ::
-          ::    :accepted is whether :binding was valid. Duplicate bindings are
-          ::    not allowed.
-          ::
-          [%bound accepted=? =binding]
-          ::  memory usage report
-          ::
-          [%mass p=mass]
-=======
-    ++  point
-      $:  =rift
-          =life
-          keys=(map life [crypto-suite=@ud =pass])
-          sponsor=(unit @p)
-      ==
-    +$  point-diff
-      $%  [%changed-continuity =rift]
-          [%changed-keys =life crypto-suite=@ud =pass]
-          [%new-sponsor sponsor=(unit @p)]
->>>>>>> 9d2cea79
-      ==
-    ::
-    +$  vent-result
-      $%  [%full points=(map ship point)]
-          [%diff who=ship =point-diff]
       ==
     ::                                                  ::
     ++  gift                                            ::  out result <-$
