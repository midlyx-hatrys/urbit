--- conflicted
+++ resolved
@@ -1975,40 +1975,9 @@
 +$  tank
   $~  leaf/~
   $@  cord
-<<<<<<< HEAD
   $%  [%leaf p=tape]
       [%palm p=(qual tape tape tape tape) q=(list tank)]
       [%rose p=(trel tape tape tape) q=(list tank)]
-=======
-  $%  [%para prefix=tile lines=(list @t)]
-      [%tree fmt=plumfmt kids=(list plum)]
-      [%sbrk kid=plum]
-  ==
-::
-::  A `plumfmt` is a description of how to render a `plum`. A `plumfmt`
-::  must include a `wide`, a `tall`, or both.
-::
-::  A `wide` is a description of how to render a plum in a single
-::  line. The nested (`kids`) sub-plums will be interleaved with `delimit`
-::  strings, and, if `enclose` is set, then the output will be enclosed
-::  with `p.u.enclose` and `q.u.enclose`.
-::
-::  For example, to build a plumfmt for string literals, we could write:
-::
-::      [wide=[~ '' [~ '"' '"']] tall=~]
-::
-::  A `tall` is a description of how to render a plum across multiple
-::  lines. The output will be prefixed by `intro`, suffixed by
-::  `final.u.indef`, and each subplum prefixed by `sigil.u.indef`.
-::
-::  For example, to build a plumfmt for cores, we could write:
-::
-::      [wide=~ tall=`['' `['++' '--']]]
-::
-+$  plumfmt
-  $:  wide=(unit [delimit=tile enclose=(unit (pair tile tile))])
-      tall=(unit [intro=tile indef=(unit [sigil=tile final=tile])])
->>>>>>> e20e7e36
   ==
 ::
 +$  tape  (list @tD)                                    ::  utf8 string as list
