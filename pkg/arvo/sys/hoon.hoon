::
::::    /sys/hoon                                       ::
  ::                                                    ::
=<  ride
=>  %140  =>
::                                                      ::
::::    0: version stub                                 ::
  ::                                                    ::
~%  %k.140  ~  ~                                        ::
|%
++  hoon-version  +
--  =>
~%  %one  +  ~
::  #  %base
::
::    basic mathematical operations
|%
::  #  %math
::    unsigned arithmetic
+|  %math
++  add
  ~/  %add
  ::  unsigned addition
  ::
  ::  a: augend
  ::  b: addend
  |=  [a=@ b=@]
  ::  sum
  ^-  @
  ?:  =(0 a)  b
  $(a (dec a), b +(b))
::
++  dec
  ~/  %dec
  ::  unsigned decrement by one.
  |=  a=@
  ~_  leaf+"decrement-underflow"
  ?<  =(0 a)
  =+  b=0
  ::  decremented integer
  |-  ^-  @
  ?:  =(a +(b))  b
  $(b +(b))
::
++  div
  ~/  %div
  ::  unsigned divide
  ::
  ::  a: dividend
  ::  b: divisor
  |:  [a=`@`1 b=`@`1]
  ::  quotient
  ^-  @
  ~_  leaf+"divide-by-zero"
  ?<  =(0 b)
  =+  c=0
  |-
  ?:  (lth a b)  c
  $(a (sub a b), c +(c))
::
++  dvr
  ~/  %dvr
  ::  unsigned divide with remainder
  ::
  ::  a: dividend
  ::  b: divisor
  |=  [a=@ b=@]
  ::  p: quotient
  ::  q: remainder
  ^-  [p=@ q=@]
  [(div a b) (mod a b)]
::
++  gte
  ~/  %gte
  ::    unsigned greater than or equals
  ::
  ::  returns whether {a >= b}.
  ::
  ::  a: left hand operand (todo: name)
  ::  b: right hand operand
  |=  [a=@ b=@]
  ::  greater than or equal to?
  ^-  ?
  !(lth a b)
::
++  gth
  ~/  %gth
  ::    unsigned greater than
  ::
  ::  returns whether {a > b}
  ::
  ::  a: left hand operand (todo: name)
  ::  b: right hand operand
  |=  [a=@ b=@]
  ::  greater than?
  ^-  ?
  !(lte a b)
::
++  lte
  ~/  %lte
  ::    unsigned less than or equals
  ::
  ::  returns whether {a >= b}.
  ::
  ::  a: left hand operand (todo: name)
  ::  b: right hand operand
  |=  [a=@ b=@]
  ::  less than or equal to?
  |(=(a b) (lth a b))
::
++  lth
  ~/  %lth
  ::    unsigned less than
  ::
  ::  a: left hand operand (todo: name)
  ::  b: right hand operand
  |=  [a=@ b=@]
  ::  less than?
  ^-  ?
  ?&  !=(a b)
      |-
      ?|  =(0 a)
          ?&  !=(0 b)
              $(a (dec a), b (dec b))
  ==  ==  ==
::
++  max
  ~/  %max
  ::  unsigned maximum
  |=  [a=@ b=@]
  ::  the maximum
  ^-  @
  ?:  (gth a b)  a
  b
::
++  min
  ~/  %min
  ::  unsigned minimum
  |=  [a=@ b=@]
  ::  the minimum
  ^-  @
  ?:  (lth a b)  a
  b
::
++  mod
  ~/  %mod
  ::  unsigned modulus
  ::
  ::  a: dividend
  ::  b: divisor
  |:  [a=`@`1 b=`@`1]
  ::  the remainder
  ^-  @
  ?<  =(0 b)
  (sub a (mul b (div a b)))
::
++  mul
  ~/  %mul
  ::  unsigned multiplication
  ::
  ::  a: multiplicand
  ::  b: multiplier
  |:  [a=`@`1 b=`@`1]
  ::  product
  ^-  @
  =+  c=0
  |-
  ?:  =(0 a)  c
  $(a (dec a), c (add b c))
::
++  sub
  ~/  %sub
  ::  unsigned subtraction
  ::
  ::  a: minuend
  ::  b: subtrahend
  |=  [a=@ b=@]
  ~_  leaf+"subtract-underflow"
  ::  difference
  ^-  @
  ?:  =(0 b)  a
  $(a (dec a), b (dec b))
::
::  #  %tree
::
::    tree addressing
+|  %tree
++  cap
  ~/  %cap
  ::    tree head
  ::
  ::  tests whether an `a` is in the head or tail of a noun. produces %2 if it
  ::  is within the head, or %3 if it is within the tail.
  |=  a=@
  ^-  ?(%2 %3)
  ?-  a
    %2        %2
    %3        %3
    ?(%0 %1)  !!
    *         $(a (div a 2))
  ==
::
++  mas
  ~/  %mas
  ::    axis within head/tail
  ::
  ::  computes the axis of `a` within either the head or tail of a noun
  ::  (depends whether `a` lies within the the head or tail).
  |=  a=@
  ^-  @
  ?-  a
    ?(%2 %3)  1
    ?(%0 %1)  !!
    *         (add (mod a 2) (mul $(a (div a 2)) 2))
  ==
::
++  peg
  ~/  %peg
  ::    axis within axis
  ::
  ::  computes the axis of {b} within axis {a}.
  |=  [a=@ b=@]
  ?<  =(0 a)
  ::  a composed axis
  ^-  @
  ?-  b
    %1  a
    %2  (mul a 2)
    %3  +((mul a 2))
    *   (add (mod b 2) (mul $(b (div b 2)) 2))
  ==
::                                                      ::
::::  2n: functional hacks                              ::
  ::                                                    ::
  ::
++  aftr  |*(a=$-(* *) |*(b=$-(* *) (pair b a)))        ::  pair after
++  cork  |*([a=$-(* *) b=$-(* *)] (corl b a))          ::  compose forward
++  corl                                                ::  compose backwards
  |*  [a=$-(* *) b=$-(* *)]
  =<  +:|.((a (b)))      ::  type check
  =+  c=+<.b
  |@  ++  $  (a (b c))
  --
::
++  cury                                                ::  curry left
  |*  [a=$-(^ *) b=*]
  =+  c=+<+.a
  |@  ++  $  (a b c)
  --
::
++  curr                                                ::  curry right
  |*  [a=$-(^ *) c=*]
  =+  b=+<+.a
  |@  ++  $  (a b c)
  --
::
++  fore  |*(a=$-(* *) |*(b=$-(* *) (pair a b)))        ::  pair before
::
++  head  |*(^ ,:+<-)                                   ::  get head
++  same  |*(* +<)                                      ::  identity
::
++  tail  |*(^ ,:+<+)                                   ::  get tail
++  test  |=(^ =(+<- +<+))                              ::  equality
::
++  lead  |*(* |*(* [+>+< +<]))                          ::  put head
++  late  |*(* |*(* [+< +>+<]))                          ::  put tail
::
::  #  %containers
::
::    the most basic of data types
+|  %containers
::
+$  bite
  ::    atom slice specifier
  ::
  $@(bloq [=bloq =step])
::
+$  bloq
  ::    blocksize
  ::
  ::  a blocksize is the power of 2 size of an atom. ie, 3 is a byte as 2^3 is
  ::  8 bits.
  @
::
++  each
  |$  [this that]
  ::    either {a} or {b}, defaulting to {a}.
  ::
  ::  mold generator: produces a discriminated fork between two types,
  ::  defaulting to {a}.
  ::
  $%  [%| p=that]
      [%& p=this]
  ==
::
+$  gate
  ::    function
  ::
  ::  a core with one arm, `$`--the empty name--which transforms a sample noun
  ::  into a product noun. If used dryly as a type, the subject must have a
  ::  sample type of `*`.
  $-(* *)
::
++  list
  |$  [item]
  ::    null-terminated list
  ::
  ::  mold generator: produces a mold of a null-terminated list of the
  ::  homogeneous type {a}.
  ::
  $@(~ [i=item t=(list item)])
::
++  lone
  |$  [item]
  ::    single item tuple
  ::
  ::  mold generator: puts the face of `p` on the passed in mold.
  ::
  p=item
::
++  lest
  |$  [item]
  ::    null-terminated non-empty list
  ::
  ::  mold generator: produces a mold of a null-terminated list of the
  ::  homogeneous type {a} with at least one element.
  [i=item t=(list item)]
::
+$  mold
  ::    normalizing gate
  ::
  ::  a gate that accepts any noun, and validates its shape, producing the
  ::  input if it fits or a default value if it doesn't.
  ::
  ::  examples: * @ud ,[p=time q=?(%a %b)]
  $~(* $-(* *))
::
++  pair
  |$  [head tail]
  ::    dual tuple
  ::
  ::  mold generator: produces a tuple of the two types passed in.
  ::
  ::  a: first type, labeled {p}
  ::  b: second type, labeled {q}
  ::
  [p=head q=tail]
::
++  pole
  |$  [item]
  ::    faceless list
  ::
  ::  like ++list, but without the faces {i} and {t}.
  ::
  $@(~ [item (pole item)])
::
++  qual
  |$  [first second third fourth]
  ::    quadruple tuple
  ::
  ::  mold generator: produces a tuple of the four types passed in.
  ::
  [p=first q=second r=third s=fourth]
::
++  quip
  |$  [item state]
  ::    pair of list of first and second
  ::
  ::  a common pattern in hoon code is to return a ++list of changes, along with
  ::  a new state.
  ::
  ::  a: type of list item
  ::  b: type of returned state
  ::
  [(list item) state]
::
++  step
  ::    atom size or offset, in bloqs
  ::
  _`@u`1
::
++  trap
  |$  [product]
  ::    a core with one arm `$`
  ::
  _|?($:product)
::
++  tree
  |$  [node]
  ::    tree mold generator
  ::
  ::  a `++tree` can be empty, or contain a node of a type and
  ::  left/right sub `++tree` of the same type. pretty-printed with `{}`.
  ::
  $@(~ [n=node l=(tree node) r=(tree node)])
::
++  trel
  |$  [first second third]
  ::    triple tuple
  ::
  ::  mold generator: produces a tuple of the three types passed in.
  ::
  [p=first q=second r=third]
::
++  unit
  |$  [item]
  ::    maybe
  ::
  ::  mold generator: either `~` or `[~ u=a]` where `a` is the
  ::  type that was passed in.
  ::
  $@(~ [~ u=item])
--  =>
::                                                      ::
::::  2: layer two                                      ::
  ::                                                    ::
  ::    2a: unit logic                                  ::
  ::    2b: list logic                                  ::
  ::    2c: bit arithmetic                              ::
  ::    2d: bit logic                                   ::
  ::    2e: insecure hashing                            ::
  ::    2f: noun ordering                               ::
  ::    2g: unsigned powers                             ::
  ::    2h: set logic                                   ::
  ::    2i: map logic                                   ::
  ::    2j: jar and jug logic                           ::
  ::    2k: queue logic                                 ::
  ::    2l: container from container                    ::
  ::    2m: container from noun                         ::
  ::    2n: functional hacks                            ::
  ::    2o: normalizing containers                      ::
  ::    2p: serialization                               ::
  ::    2q: molds and mold builders                     ::
  ::
~%  %two  +  ~
|%
::                                                      ::
::::  2a: unit logic                                    ::
  ::                                                    ::
  ::    biff, bind, bond, both, clap, drop,             ::
  ::    fall, flit, lift, mate, need, some              ::
  ::
++  biff                                                ::  apply
  |*  [a=(unit) b=$-(* (unit))]
  ?~  a  ~
  (b u.a)
::
++  bind                                                ::  argue
  |*  [a=(unit) b=gate]
  ?~  a  ~
  [~ u=(b u.a)]
::
++  bond                                                ::  replace
  |*  a=(trap)
  |*  b=(unit)
  ?~  b  $:a
  u.b
::
++  both                                                ::  all the above
  |*  [a=(unit) b=(unit)]
  ?~  a  ~
  ?~  b  ~
  [~ u=[u.a u.b]]
::
++  clap                                                ::  combine
  |*  [a=(unit) b=(unit) c=_=>(~ |=(^ +<-))]
  ?~  a  b
  ?~  b  a
  [~ u=(c u.a u.b)]
::
++  clef                                                ::  compose
  |*  [a=(unit) b=(unit) c=_=>(~ |=(^ `+<-))]
  ?~  a  ~
  ?~  b  ~
  (c u.a u.b)
::
++  drop                                                ::  enlist
  |*  a=(unit)
  ?~  a  ~
  [i=u.a t=~]
::
++  fall                                                ::  default
  |*  [a=(unit) b=*]
  ?~(a b u.a)
::
++  flit                                                ::  make filter
  |*  a=$-(* ?)
  |*  b=*
  ?.((a b) ~ [~ u=b])
::
++  hunt                                                ::  first of units
  |*  [ord=$-(^ ?) a=(unit) b=(unit)]
  ^-  %-  unit
      $?  _?>(?=(^ a) u.a)
          _?>(?=(^ b) u.b)
      ==
  ?~  a  b
  ?~  b  a
  ?:((ord u.a u.b) a b)
::
++  lift                                                ::  lift mold (fmap)
  |*  a=mold                                            ::  flipped
  |*  b=(unit)                                          ::  curried
  (bind b a)                                            ::  bind
::
++  mate                                                ::  choose
  |*  [a=(unit) b=(unit)]
  ?~  b  a
  ?~  a  b
  ?.(=(u.a u.b) ~>(%mean.'mate' !!) a)
::
++  need                                                ::  demand
  ~/  %need
  |*  a=(unit)
  ?~  a  ~>(%mean.'need' !!)
  u.a
::
++  some                                                ::  lift (pure)
  |*  a=*
  [~ u=a]
::
::::  2b: list logic                                    ::
  ::                                                    ::
  ::                                                    ::
::
::  +snoc: append an element to the end of a list
::
++  snoc
  |*  [a=(list) b=*]
  (weld a ^+(a [b]~))
::
++  fand                                                ::  all indices
  ~/  %fand
  |=  [nedl=(list) hstk=(list)]
  =|  i=@ud
  =|  fnd=(list @ud)
  |-  ^+  fnd
  =+  [n=nedl h=hstk]
  |-
  ?:  |(?=(~ n) ?=(~ h))
    (flop fnd)
  ?:  =(i.n i.h)
    ?~  t.n
      ^$(i +(i), hstk +.hstk, fnd [i fnd])
    $(n t.n, h t.h)
  ^$(i +(i), hstk +.hstk)
::
++  find                                                ::  first index
  ~/  %find
  |=  [nedl=(list) hstk=(list)]
  =|  i=@ud
  |-   ^-  (unit @ud)
  =+  [n=nedl h=hstk]
  |-
  ?:  |(?=(~ n) ?=(~ h))
     ~
  ?:  =(i.n i.h)
    ?~  t.n
      `i
    $(n t.n, h t.h)
  ^$(i +(i), hstk +.hstk)
::
++  flop                                                ::  reverse
  ~/  %flop
  |*  a=(list)
  =>  .(a (homo a))
  ^+  a
  =+  b=`_a`~
  |-
  ?~  a  b
  $(a t.a, b [i.a b])
::
++  gulf                                                ::  range inclusive
  |=  [a=@ b=@]
  ?>  (lte a b)
  |-  ^-  (list @)
  ?:(=(a +(b)) ~ [a $(a +(a))])
::
++  homo                                                ::  homogenize
  |*  a=(list)
  ^+  =<  $
    |@  ++  $  ?:(*? ~ [i=(snag 0 a) t=$])
    --
  a
::  +join: construct a new list, placing .sep between every pair in .lit
::
++  join
  |*  [sep=* lit=(list)]
  =.  sep  `_?>(?=(^ lit) i.lit)`sep
  ?~  lit  ~
  =|  out=(list _?>(?=(^ lit) i.lit))
  |-  ^+  out
  ?~  t.lit
    (flop [i.lit out])
  $(out [sep i.lit out], lit t.lit)
::
::  +bake: convert wet gate to dry gate by specifying argument mold
::
++  bake
  |*  [f=gate a=mold]
  |=  arg=a
  (f arg)
::
++  lent                                                ::  length
  ~/  %lent
  |=  a=(list)
  ^-  @
  =+  b=0
  |-
  ?~  a  b
  $(a t.a, b +(b))
::
++  levy
  ~/  %levy                                             ::  all of
  |*  [a=(list) b=$-(* ?)]
  |-  ^-  ?
  ?~  a  &
  ?.  (b i.a)  |
  $(a t.a)
::
++  lien                                                ::  some of
  ~/  %lien
  |*  [a=(list) b=$-(* ?)]
  |-  ^-  ?
  ?~  a  |
  ?:  (b i.a)  &
  $(a t.a)
::
++  limo                                                ::  listify
  |*  a=*
  ^+  =<  $
    |@  ++  $  ?~(a ~ ?:(*? [i=-.a t=$] $(a +.a)))
    --
  a
::
++  murn                                                ::  maybe transform
  ~/  %murn
  |*  [a=(list) b=$-(* (unit))]
  =>  .(a (homo a))
  |-  ^-  (list _?>(?=(^ a) (need (b i.a))))
  ?~  a  ~
  =/  c  (b i.a)
  ?~  c  $(a t.a)
  [+.c $(a t.a)]
::
++  oust                                                ::  remove
  ~/  %oust
  |*  [[a=@ b=@] c=(list)]
  (weld (scag +<-< c) (slag (add +<-< +<->) c))
::
++  reap                                                ::  replicate
  ~/  %reap
  |*  [a=@ b=*]
  |-  ^-  (list _b)
  ?~  a  ~
  [b $(a (dec a))]
::
++  rear                                                ::  last item of list
  ~/  %rear
  |*  a=(list)
  ^-  _?>(?=(^ a) i.a)
  ?>  ?=(^ a)
  ?:  =(~ t.a)  i.a  ::NOTE  avoiding tmi
  $(a t.a)
::
++  reel                                                ::  right fold
  ~/  %reel
  |*  [a=(list) b=_=>(~ |=([* *] +<+))]
  |-  ^+  ,.+<+.b
  ?~  a
    +<+.b
  (b i.a $(a t.a))
::
++  roll                                                ::  left fold
  ~/  %roll
  |*  [a=(list) b=_=>(~ |=([* *] +<+))]
  |-  ^+  ,.+<+.b
  ?~  a
    +<+.b
  $(a t.a, b b(+<+ (b i.a +<+.b)))
::
++  scag                                                ::  prefix
  ~/  %scag
  |*  [a=@ b=(list)]
  |-  ^+  b
  ?:  |(?=(~ b) =(0 a))  ~
  [i.b $(b t.b, a (dec a))]
::
++  skid                                                ::  separate
  ~/  %skid
  |*  [a=(list) b=$-(* ?)]
  |-  ^+  [p=a q=a]
  ?~  a  [~ ~]
  =+  c=$(a t.a)
  ?:((b i.a) [[i.a p.c] q.c] [p.c [i.a q.c]])
::
++  skim                                                ::  only
  ~/  %skim
  |*  [a=(list) b=$-(* ?)]
  |-
  ^+  a
  ?~  a  ~
  ?:((b i.a) [i.a $(a t.a)] $(a t.a))
::
++  skip                                                ::  except
  ~/  %skip
  |*  [a=(list) b=$-(* ?)]
  |-
  ^+  a
  ?~  a  ~
  ?:((b i.a) $(a t.a) [i.a $(a t.a)])
::
++  slag                                                ::  suffix
  ~/  %slag
  |*  [a=@ b=(list)]
  |-  ^+  b
  ?:  =(0 a)  b
  ?~  b  ~
  $(b t.b, a (dec a))
::
++  snag                                                ::  index
  ~/  %snag
  |*  [a=@ b=(list)]
  |-  ^+  ?>(?=(^ b) i.b)
  ?~  b
    ~_  leaf+"snag-fail"
    !!
  ?:  =(0 a)  i.b
  $(b t.b, a (dec a))
::
++  snip                                                ::  drop tail off list
  ~/  %snip
  |*  a=(list)
  ^+  a
  ?~  a  ~
  ?:  =(~ t.a)  ~
  [i.a $(a t.a)]
::
++  sort  !.                                            ::  quicksort
  ~/  %sort
  |*  [a=(list) b=$-([* *] ?)]
  =>  .(a ^.(homo a))
  |-  ^+  a
  ?~  a  ~
  =+  s=(skid t.a |:(c=i.a (b c i.a)))
  %+  weld
    $(a p.s)
  ^+  t.a
  [i.a $(a q.s)]
::
++  spin                                                ::  stateful turn
  ::
  ::  a: list
  ::  b: state
  ::  c: gate from list-item and state to product and new state
  ~/  %spin
  |*  [a=(list) b=* c=_|=(^ [** +<+])]
  =>  .(c `$-([_?>(?=(^ a) i.a) _b] [_-:(c) _b])`c)
  =/  acc=(list _-:(c))  ~
  ::  transformed list and updated state
  |-  ^-  (pair _acc _b)
  ?~  a
    [(flop acc) b]
  =^  res  b  (c i.a b)
  $(acc [res acc], a t.a)
::
++  spun                                                ::  internal spin
  ::
  ::  a: list
  ::  b: gate from list-item and state to product and new state
  ~/  %spun
  |*  [a=(list) b=_|=(^ [** +<+])]
  ::  transformed list
  p:(spin a +<+.b b)
::
++  swag                                                ::  slice
  |*  [[a=@ b=@] c=(list)]
  (scag +<-> (slag +<-< c))
::  +turn: transform each value of list :a using the function :b
::
++  turn
  ~/  %turn
  |*  [a=(list) b=gate]
  =>  .(a (homo a))
  ^-  (list _?>(?=(^ a) (b i.a)))
  |-
  ?~  a  ~
  [i=(b i.a) t=$(a t.a)]
::
++  weld                                                ::  concatenate
  ~/  %weld
  |*  [a=(list) b=(list)]
  =>  .(a ^.(homo a), b ^.(homo b))
  |-  ^+  b
  ?~  a  b
  [i.a $(a t.a)]
::
++  snap                                               ::  replace item
  ~/  %snap
  |*  [a=(list) b=@ c=*]
  ^+  a
  (weld (scag b a) [c (slag +(b) a)])
::
++  into                                               ::  insert item
  ~/  %into
  |*  [a=(list) b=@ c=*]
  ^+  a
  (weld (scag b a) [c (slag b a)])
::
++  welp                                                ::  faceless weld
  ~/  %welp
  =|  [* *]
  |@
  ++  $
    ?~  +<-
      +<-(. +<+)
    +<-(+ $(+<- +<->))
  --
::
++  zing                                                ::  promote
  ~/  %zing
  =|  *
  |@
  ++  $
    ?~  +<
      +<
    (welp +<- $(+< +<+))
  --
::                                                      ::
::::  2c: bit arithmetic                                ::
  ::                                                    ::
  ::
++  bex                                                 ::  binary exponent
  ~/  %bex
  |=  a=bloq
  ^-  @
  ?:  =(0 a)  1
  (mul 2 $(a (dec a)))
::
++  can                                                 ::  assemble
  ~/  %can
  |=  [a=bloq b=(list [p=step q=@])]
  ^-  @
  ?~  b  0
  (add (end [a p.i.b] q.i.b) (lsh [a p.i.b] $(b t.b)))
::
++  cat                                                 ::  concatenate
  ~/  %cat
  |=  [a=bloq b=@ c=@]
  (add (lsh [a (met a b)] c) b)
::
++  cut                                                 ::  slice
  ~/  %cut
  |=  [a=bloq [b=step c=step] d=@]
  (end [a c] (rsh [a b] d))
::
++  end                                                 ::  tail
  ~/  %end
  |=  [a=bite b=@]
  =/  [=bloq =step]  ?^(a a [a *step])
  (mod b (bex (mul (bex bloq) step)))
::
++  fil                                                 ::  fill bloqstream
  ~/  %fil
  |=  [a=bloq b=step c=@]
  =|  n=@ud
  =.  c  (end a c)
  =/  d  c
  |-  ^-  @
  ?:  =(n b)
    (rsh a d)
  $(d (add c (lsh a d)), n +(n))
::
++  lsh                                                 ::  left-shift
  ~/  %lsh
  |=  [a=bite b=@]
  =/  [=bloq =step]  ?^(a a [a *step])
  (mul b (bex (mul (bex bloq) step)))
::
++  met                                                 ::  measure
  ~/  %met
  |=  [a=bloq b=@]
  ^-  @
  =+  c=0
  |-
  ?:  =(0 b)  c
  $(b (rsh a b), c +(c))
::
++  rap                                                 ::  assemble variable
  ~/  %rap
  |=  [a=bloq b=(list @)]
  ^-  @
  ?~  b  0
  (cat a i.b $(b t.b))
::
++  rep                                                 ::  assemble fixed
  ~/  %rep
  |=  [a=bite b=(list @)]
  =/  [=bloq =step]  ?^(a a [a *step])
  =|  i=@ud
  |-  ^-  @
  ?~  b   0
  %+  add  $(i +(i), b t.b)
  (lsh [bloq (mul step i)] (end [bloq step] i.b))
::
++  rev
  ::  reverses block order, accounting for leading zeroes
  ::
  ::  boz: block size
  ::  len: size of dat, in boz
  ::  dat: data to flip
  ~/  %rev
  |=  [boz=bloq len=@ud dat=@]
  ^-  @
  =.  dat  (end [boz len] dat)
  %+  lsh
    [boz (sub len (met boz dat))]
  (swp boz dat)
::
++  rip                                                 ::  disassemble
  ~/  %rip
  |=  [a=bite b=@]
  ^-  (list @)
  ?:  =(0 b)  ~
  [(end a b) $(b (rsh a b))]
::
++  rsh                                                 ::  right-shift
  ~/  %rsh
  |=  [a=bite b=@]
  =/  [=bloq =step]  ?^(a a [a *step])
  (div b (bex (mul (bex bloq) step)))
::
++  run                                                 ::  +turn into atom
  ~/  %run
  |=  [a=bite b=@ c=$-(@ @)]
  (rep a (turn (rip a b) c))
::
++  rut                                                 ::  +turn into list
  ~/  %rut
  |*  [a=bite b=@ c=$-(@ *)]
  (turn (rip a b) c)
::
++  sew                                                 ::  stitch into
  ~/  %sew
  |=  [a=bloq [b=step c=step d=@] e=@]
  ^-  @
  %+  add
    (can a b^e c^d ~)
  =/  f  [a (add b c)]
  (lsh f (rsh f e))
::
++  swp                                                 ::  naive rev bloq order
  ~/  %swp
  |=  [a=bloq b=@]
  (rep a (flop (rip a b)))
::
++  xeb                                                 ::  binary logarithm
  ~/  %xeb
  |=  a=@
  ^-  @
  (met 0 a)
::
++  fe                                                  ::  modulo bloq
  |_  a=bloq
  ++  dif                                               ::  difference
    |=([b=@ c=@] (sit (sub (add out (sit b)) (sit c))))
  ++  inv  |=(b=@ (sub (dec out) (sit b)))              ::  inverse
  ++  net  |=  b=@  ^-  @                               ::  flip byte endianness
           =>  .(b (sit b))
           ?:  (lte a 3)
             b
           =+  c=(dec a)
           %+  con
             (lsh c $(a c, b (cut c [0 1] b)))
           $(a c, b (cut c [1 1] b))
  ++  out  (bex (bex a))                                ::  mod value
  ++  rol  |=  [b=bloq c=@ d=@]  ^-  @                  ::  roll left
           =+  e=(sit d)
           =+  f=(bex (sub a b))
           =+  g=(mod c f)
           (sit (con (lsh [b g] e) (rsh [b (sub f g)] e)))
  ++  ror  |=  [b=bloq c=@ d=@]  ^-  @                  ::  roll right
           =+  e=(sit d)
           =+  f=(bex (sub a b))
           =+  g=(mod c f)
           (sit (con (rsh [b g] e) (lsh [b (sub f g)] e)))
  ++  sum  |=([b=@ c=@] (sit (add b c)))                ::  wrapping add
  ++  sit  |=(b=@ (end a b))                            ::  enforce modulo
  --
::                                                      ::
::::  2d: bit logic                                     ::
  ::                                                    ::
  ::
++  con                                                 ::  binary or
  ~/  %con
  |=  [a=@ b=@]
  =+  [c=0 d=0]
  |-  ^-  @
  ?:  ?&(=(0 a) =(0 b))  d
  %=  $
    a   (rsh 0 a)
    b   (rsh 0 b)
    c   +(c)
    d   %+  add  d
          %+  lsh  [0 c]
          ?&  =(0 (end 0 a))
              =(0 (end 0 b))
          ==
  ==
::
++  dis                                                 ::  binary and
  ~/  %dis
  |=  [a=@ b=@]
  =|  [c=@ d=@]
  |-  ^-  @
  ?:  ?|(=(0 a) =(0 b))  d
  %=  $
    a   (rsh 0 a)
    b   (rsh 0 b)
    c   +(c)
    d   %+  add  d
          %+  lsh  [0 c]
          ?|  =(0 (end 0 a))
              =(0 (end 0 b))
          ==
  ==
::
++  mix                                                 ::  binary xor
  ~/  %mix
  |=  [a=@ b=@]
  ^-  @
  =+  [c=0 d=0]
  |-
  ?:  ?&(=(0 a) =(0 b))  d
  %=  $
    a   (rsh 0 a)
    b   (rsh 0 b)
    c   +(c)
    d   (add d (lsh [0 c] =((end 0 a) (end 0 b))))
  ==
::
++  not  |=  [a=bloq b=@ c=@]                           ::  binary not (sized)
  (mix c (dec (bex (mul b (bex a)))))
::                                                      ::
::::  2e: insecure hashing                              ::
  ::                                                    ::
  ::
++  muk                                                 ::  standard murmur3
  ~%  %muk  ..muk  ~
  =+  ~(. fe 5)
  |=  [syd=@ len=@ key=@]
  =.  syd      (end 5 syd)
  =/  pad      (sub len (met 3 key))
  =/  data     (weld (rip 3 key) (reap pad 0))
  =/  nblocks  (div len 4)  ::  intentionally off-by-one
  =/  h1  syd
  =+  [c1=0xcc9e.2d51 c2=0x1b87.3593]
  =/  blocks  (rip 5 key)
  =/  i  nblocks
  =.  h1  =/  hi  h1  |-
    ?:  =(0 i)  hi
    =/  k1  (snag (sub nblocks i) blocks)  ::  negative array index
    =.  k1  (sit (mul k1 c1))
    =.  k1  (rol 0 15 k1)
    =.  k1  (sit (mul k1 c2))
    =.  hi  (mix hi k1)
    =.  hi  (rol 0 13 hi)
    =.  hi  (sum (sit (mul hi 5)) 0xe654.6b64)
    $(i (dec i))
  =/  tail  (slag (mul 4 nblocks) data)
  =/  k1    0
  =/  tlen  (dis len 3)
  =.  h1
    ?+  tlen  h1  ::  fallthrough switch
      %3  =.  k1  (mix k1 (lsh [0 16] (snag 2 tail)))
          =.  k1  (mix k1 (lsh [0 8] (snag 1 tail)))
          =.  k1  (mix k1 (snag 0 tail))
          =.  k1  (sit (mul k1 c1))
          =.  k1  (rol 0 15 k1)
          =.  k1  (sit (mul k1 c2))
          (mix h1 k1)
      %2  =.  k1  (mix k1 (lsh [0 8] (snag 1 tail)))
          =.  k1  (mix k1 (snag 0 tail))
          =.  k1  (sit (mul k1 c1))
          =.  k1  (rol 0 15 k1)
          =.  k1  (sit (mul k1 c2))
          (mix h1 k1)
      %1  =.  k1  (mix k1 (snag 0 tail))
          =.  k1  (sit (mul k1 c1))
          =.  k1  (rol 0 15 k1)
          =.  k1  (sit (mul k1 c2))
          (mix h1 k1)
    ==
  =.  h1  (mix h1 len)
  |^  (fmix32 h1)
  ++  fmix32
    |=  h=@
    =.  h  (mix h (rsh [0 16] h))
    =.  h  (sit (mul h 0x85eb.ca6b))
    =.  h  (mix h (rsh [0 13] h))
    =.  h  (sit (mul h 0xc2b2.ae35))
    =.  h  (mix h (rsh [0 16] h))
    h
  --
::
++  mug                                                 ::  mug with murmur3
  ~/  %mug
  |=  a=*
  |^  ?@  a  (mum 0xcafe.babe 0x7fff a)
      =/  b  (cat 5 $(a -.a) $(a +.a))
      (mum 0xdead.beef 0xfffe b)
  ::
  ++  mum
    |=  [syd=@uxF fal=@F key=@]
    =/  wyd  (met 3 key)
    =|  i=@ud
    |-  ^-  @F
    ?:  =(8 i)  fal
    =/  haz=@F  (muk syd wyd key)
    =/  ham=@F  (mix (rsh [0 31] haz) (end [0 31] haz))
    ?.(=(0 ham) ham $(i +(i), syd +(syd)))
  --
::                                                      ::
::::  2f: noun ordering                                 ::
  ::                                                    ::
  ::    aor, dor, gor, mor                              ::
  ::
::  +aor: alphabetical order
::
::    Orders atoms before cells, and atoms in ascending LSB order.
::
++  aor
  ~/  %aor
  |=  [a=* b=*]
  ^-  ?
  ?:  =(a b)  &
  ?.  ?=(@ a)
    ?:  ?=(@ b)  |
    ?:  =(-.a -.b)
      $(a +.a, b +.b)
    $(a -.a, b -.b)
  ?.  ?=(@ b)  &
  |-
  =+  [c=(end 3 a) d=(end 3 b)]
  ?:  =(c d)
    $(a (rsh 3 a), b (rsh 3 b))
  (lth c d)
::  +dor: depth order
::
::    Orders in ascending tree depth.
::
++  dor
  ~/  %dor
  |=  [a=* b=*]
  ^-  ?
  ?:  =(a b)  &
  ?.  ?=(@ a)
    ?:  ?=(@ b)  |
    ?:  =(-.a -.b)
      $(a +.a, b +.b)
    $(a -.a, b -.b)
  ?.  ?=(@ b)  &
  (lth a b)
::  +gor: mug order
::
::    Orders in ascending +mug hash order, collisions fall back to +dor.
::
++  gor
  ~/  %gor
  |=  [a=* b=*]
  ^-  ?
  =+  [c=(mug a) d=(mug b)]
  ?:  =(c d)
    (dor a b)
  (lth c d)
::  +mor: (more) mug order
::
::    Orders in ascending double +mug hash order, collisions fall back to +dor.
::
++  mor
  ~/  %mor
  |=  [a=* b=*]
  ^-  ?
  =+  [c=(mug (mug a)) d=(mug (mug b))]
  ?:  =(c d)
    (dor a b)
  (lth c d)
::                                                      ::
::::                                                    ::
  ::  2g: unsigned powers                               ::
  ::                                                    ::
  ::
++  pow                                                 ::  unsigned exponent
  ~/  %pow
  |=  [a=@ b=@]
  ?:  =(b 0)  1
  |-  ?:  =(b 1)  a
  =+  c=$(b (div b 2))
  =+  d=(mul c c)
  ?~  (dis b 1)  d  (mul d a)
::
++  sqt                                                 ::  unsigned sqrt/rem
  ~/  %sqt
  |=  a=@  ^-  [p=@ q=@]
  ?~  a  [0 0]
  =+  [q=(div (dec (xeb a)) 2) r=0]
  =-  [-.b (sub a +.b)]
  ^=  b  |-
  =+  s=(add r (bex q))
  =+  t=(mul s s)
  ?:  =(q 0)
    ?:((lte t a) [s t] [r (mul r r)])
  ?:  (lte t a)
    $(r s, q (dec q))
  $(q (dec q))
::                                                      ::
::::                                                    ::
  ::                                                    ::
  ::  2h: set logic                                     ::
  ::                                                    ::
  ::
++  in                                                  ::  set engine
  ~/  %in
  =|  a=(tree)  :: (set)
  |@
  ++  all                                               ::  logical AND
    ~/  %all
    |*  b=$-(* ?)
    |-  ^-  ?
    ?~  a
      &
    ?&((b n.a) $(a l.a) $(a r.a))
  ::
  ++  any                                               ::  logical OR
    ~/  %any
    |*  b=$-(* ?)
    |-  ^-  ?
    ?~  a
      |
    ?|((b n.a) $(a l.a) $(a r.a))
  ::
  ++  apt                                               ::  check correctness
    =<  $
    ~/  %apt
    =|  [l=(unit) r=(unit)]
    |.  ^-  ?
    ?~  a   &
    ?&  ?~(l & (gor n.a u.l))
        ?~(r & (gor u.r n.a))
        ?~(l.a & ?&((mor n.a n.l.a) $(a l.a, l `n.a)))
        ?~(r.a & ?&((mor n.a n.r.a) $(a r.a, r `n.a)))
    ==
  ::
  ++  bif                                               ::  splits a by b
    ~/  %bif
    |*  b=*
    ^+  [l=a r=a]
    =<  +
    |-  ^+  a
    ?~  a
      [b ~ ~]
    ?:  =(b n.a)
      a
    ?:  (gor b n.a)
      =+  c=$(a l.a)
      ?>  ?=(^ c)
      c(r a(l r.c))
    =+  c=$(a r.a)
    ?>  ?=(^ c)
    c(l a(r l.c))
  ::
  ++  del                                               ::  b without any a
    ~/  %del
    |*  b=*
    |-  ^+  a
    ?~  a
      ~
    ?.  =(b n.a)
      ?:  (gor b n.a)
        a(l $(a l.a))
      a(r $(a r.a))
    |-  ^-  [$?(~ _a)]
    ?~  l.a  r.a
    ?~  r.a  l.a
    ?:  (mor n.l.a n.r.a)
      l.a(r $(l.a r.l.a))
    r.a(l $(r.a l.r.a))
  ::
  ++  dif                                               ::  difference
    ~/  %dif
    =+  b=a
    |@
    ++  $
      |-  ^+  a
      ?~  b
        a
      =+  c=(bif n.b)
      ?>  ?=(^ c)
      =+  d=$(a l.c, b l.b)
      =+  e=$(a r.c, b r.b)
      |-  ^-  [$?(~ _a)]
      ?~  d  e
      ?~  e  d
      ?:  (mor n.d n.e)
        d(r $(d r.d))
      e(l $(e l.e))
    --
  ::
  ++  dig                                               ::  axis of a in b
    |=  b=*
    =+  c=1
    |-  ^-  (unit @)
    ?~  a  ~
    ?:  =(b n.a)  [~ u=(peg c 2)]
    ?:  (gor b n.a)
      $(a l.a, c (peg c 6))
    $(a r.a, c (peg c 7))
  ::
  ++  gas                                               ::  concatenate
    ~/  %gas
    |=  b=(list _?>(?=(^ a) n.a))
    |-  ^+  a
    ?~  b
      a
    $(b t.b, a (put i.b))
  ::  +has: does :b exist in :a?
  ::
  ++  has
    ~/  %has
    |*  b=*
    ^-  ?
    ::  wrap extracted item type in a unit because bunting fails
    ::
    ::    If we used the real item type of _?^(a n.a !!) as the sample type,
    ::    then hoon would bunt it to create the default sample for the gate.
    ::
    ::    However, bunting that expression fails if :a is ~. If we wrap it
    ::    in a unit, the bunted unit doesn't include the bunted item type.
    ::
    ::    This way we can ensure type safety of :b without needing to perform
    ::    this failing bunt. It's a hack.
    ::
    %.  [~ b]
    |=  b=(unit _?>(?=(^ a) n.a))
    =>  .(b ?>(?=(^ b) u.b))
    |-  ^-  ?
    ?~  a
      |
    ?:  =(b n.a)
      &
    ?:  (gor b n.a)
      $(a l.a)
    $(a r.a)
  ::
  ++  int                                               ::  intersection
    ~/  %int
    =+  b=a
    |@
    ++  $
      |-  ^+  a
      ?~  b
        ~
      ?~  a
        ~
      ?.  (mor n.a n.b)
        $(a b, b a)
      ?:  =(n.b n.a)
        a(l $(a l.a, b l.b), r $(a r.a, b r.b))
      ?:  (gor n.b n.a)
        %-  uni(a $(a l.a, r.b ~))  $(b r.b)
      %-  uni(a $(a r.a, l.b ~))  $(b l.b)
    --
  ::
  ++  put                                               ::  puts b in a, sorted
    ~/  %put
    |*  b=*
    |-  ^+  a
    ?~  a
      [b ~ ~]
    ?:  =(b n.a)
      a
    ?:  (gor b n.a)
      =+  c=$(a l.a)
      ?>  ?=(^ c)
      ?:  (mor n.a n.c)
        a(l c)
      c(r a(l r.c))
    =+  c=$(a r.a)
    ?>  ?=(^ c)
    ?:  (mor n.a n.c)
      a(r c)
    c(l a(r l.c))
  ::
  ++  rep                                               ::  reduce to product
    ~/  %rep
    |*  b=_=>(~ |=([* *] +<+))
    |-
    ?~  a  +<+.b
    $(a r.a, +<+.b $(a l.a, +<+.b (b n.a +<+.b)))
  ::
  ++  run                                               ::  apply gate to values
    ~/  %run
    |*  b=gate
    =+  c=`(set _?>(?=(^ a) (b n.a)))`~
    |-  ?~  a  c
    =.  c  (~(put in c) (b n.a))
    =.  c  $(a l.a, c c)
    $(a r.a, c c)
  ::
  ++  tap                                               ::  convert to list
    =<  $
    ~/  %tap
    =+  b=`(list _?>(?=(^ a) n.a))`~
    |.  ^+  b
    ?~  a
      b
    $(a r.a, b [n.a $(a l.a)])
  ::
  ++  uni                                               ::  union
    ~/  %uni
    =+  b=a
    |@
    ++  $
      ?:  =(a b)  a
      |-  ^+  a
      ?~  b
        a
      ?~  a
        b
      ?:  =(n.b n.a)
        b(l $(a l.a, b l.b), r $(a r.a, b r.b))
      ?:  (mor n.a n.b)
        ?:  (gor n.b n.a)
          $(l.a $(a l.a, r.b ~), b r.b)
        $(r.a $(a r.a, l.b ~), b l.b)
      ?:  (gor n.a n.b)
        $(l.b $(b l.b, r.a ~), a r.a)
      $(r.b $(b r.b, l.a ~), a l.a)
    --
  ::
  ++  wyt                                               ::  size of set
    =<  $
    ~%  %wyt  +  ~
    |.  ^-  @
    ?~(a 0 +((add $(a l.a) $(a r.a))))
  --
::                                                      ::
::::  2i: map logic                                     ::
  ::                                                    ::
  ::
++  by                                                  ::  map engine
  ~/  %by
  =|  a=(tree (pair))  ::  (map)
  =*  node  ?>(?=(^ a) n.a)
  |@
  ++  all                                               ::  logical AND
    ~/  %all
    |*  b=$-(* ?)
    |-  ^-  ?
    ?~  a
      &
    ?&((b q.n.a) $(a l.a) $(a r.a))
  ::
  ++  any                                               ::  logical OR
    ~/  %any
    |*  b=$-(* ?)
    |-  ^-  ?
    ?~  a
      |
    ?|((b q.n.a) $(a l.a) $(a r.a))
  ::
  ++  bif                                               ::  splits a by b
    ~/  %bif
    |*  [b=* c=*]
    ^+  [l=a r=a]
    =<  +
    |-  ^+  a
    ?~  a
      [[b c] ~ ~]
    ?:  =(b p.n.a)
      ?:  =(c q.n.a)
        a
      a(n [b c])
    ?:  (gor b p.n.a)
      =+  d=$(a l.a)
      ?>  ?=(^ d)
      d(r a(l r.d))
    =+  d=$(a r.a)
    ?>  ?=(^ d)
    d(l a(r l.d))
  ::
  ++  del                                               ::  delete at key b
    ~/  %del
    |*  b=*
    |-  ^+  a
    ?~  a
      ~
    ?.  =(b p.n.a)
      ?:  (gor b p.n.a)
        a(l $(a l.a))
      a(r $(a r.a))
    |-  ^-  [$?(~ _a)]
    ?~  l.a  r.a
    ?~  r.a  l.a
    ?:  (mor p.n.l.a p.n.r.a)
      l.a(r $(l.a r.l.a))
    r.a(l $(r.a l.r.a))
  ::
  ++  dif                                               ::  difference
    ~/  %dif
    =+  b=a
    |@
    ++  $
      |-  ^+  a
      ?~  b
        a
      =+  c=(bif p.n.b q.n.b)
      ?>  ?=(^ c)
      =+  d=$(a l.c, b l.b)
      =+  e=$(a r.c, b r.b)
      |-  ^-  [$?(~ _a)]
      ?~  d  e
      ?~  e  d
      ?:  (mor p.n.d p.n.e)
        d(r $(d r.d))
      e(l $(e l.e))
    --
  ::
  ++  dig                                               ::  axis of b key
    |=  b=*
    =+  c=1
    |-  ^-  (unit @)
    ?~  a  ~
    ?:  =(b p.n.a)  [~ u=(peg c 2)]
    ?:  (gor b p.n.a)
      $(a l.a, c (peg c 6))
    $(a r.a, c (peg c 7))
  ::
  ++  apt                                               ::  check correctness
    =<  $
    ~/  %apt
    =|  [l=(unit) r=(unit)]
    |.  ^-  ?
    ?~  a   &
    ?&  ?~(l & &((gor p.n.a u.l) !=(p.n.a u.l)))
        ?~(r & &((gor u.r p.n.a) !=(u.r p.n.a)))
        ?~  l.a   &
        &((mor p.n.a p.n.l.a) !=(p.n.a p.n.l.a) $(a l.a, l `p.n.a))
        ?~  r.a   &
        &((mor p.n.a p.n.r.a) !=(p.n.a p.n.r.a) $(a r.a, r `p.n.a))
    ==
  ::
  ++  gas                                               ::  concatenate
    ~/  %gas
    |*  b=(list [p=* q=*])
    =>  .(b `(list _?>(?=(^ a) n.a))`b)
    |-  ^+  a
    ?~  b
      a
    $(b t.b, a (put p.i.b q.i.b))
  ::
  ++  get                                               ::  grab value by key
    ~/  %get
    |*  b=*
    =>  .(b `_?>(?=(^ a) p.n.a)`b)
    |-  ^-  (unit _?>(?=(^ a) q.n.a))
    ?~  a
      ~
    ?:  =(b p.n.a)
      (some q.n.a)
    ?:  (gor b p.n.a)
      $(a l.a)
    $(a r.a)
  ::
  ++  got                                               ::  need value by key
    |*  b=*
    (need (get b))
  ::
  ++  gut                                               ::  fall value by key
    |*  [b=* c=*]
    (fall (get b) c)
  ::
  ++  has                                               ::  key existence check
    ~/  %has
    |*  b=*
    !=(~ (get b))
  ::
  ++  int                                               ::  intersection
    ~/  %int
    =+  b=a
    |@
    ++  $
      |-  ^+  a
      ?~  b
        ~
      ?~  a
        ~
      ?:  (mor p.n.a p.n.b)
        ?:  =(p.n.b p.n.a)
          b(l $(a l.a, b l.b), r $(a r.a, b r.b))
        ?:  (gor p.n.b p.n.a)
          %-  uni(a $(a l.a, r.b ~))  $(b r.b)
        %-  uni(a $(a r.a, l.b ~))  $(b l.b)
      ?:  =(p.n.a p.n.b)
        b(l $(b l.b, a l.a), r $(b r.b, a r.a))
      ?:  (gor p.n.a p.n.b)
        %-  uni(a $(b l.b, r.a ~))  $(a r.a)
      %-  uni(a $(b r.b, l.a ~))  $(a l.a)
    --
  ::
  ++  jab
    ~/  %jab
    |*  [key=_?>(?=(^ a) p.n.a) fun=$-(_?>(?=(^ a) q.n.a) _?>(?=(^ a) q.n.a))]
    ^+  a
    ::
    ?~  a  !!
    ::
    ?:  =(key p.n.a)
      a(q.n (fun q.n.a))
    ::
    ?:  (gor key p.n.a)
      a(l $(a l.a))
    ::
    a(r $(a r.a))
  ::
  ++  mar                                               ::  add with validation
    |*  [b=* c=(unit *)]
    ?~  c
      (del b)
    (put b u.c)
  ::
  ++  put                                               ::  adds key-value pair
    ~/  %put
    |*  [b=* c=*]
    |-  ^+  a
    ?~  a
      [[b c] ~ ~]
    ?:  =(b p.n.a)
      ?:  =(c q.n.a)
        a
      a(n [b c])
    ?:  (gor b p.n.a)
      =+  d=$(a l.a)
      ?>  ?=(^ d)
      ?:  (mor p.n.a p.n.d)
        a(l d)
      d(r a(l r.d))
    =+  d=$(a r.a)
    ?>  ?=(^ d)
    ?:  (mor p.n.a p.n.d)
      a(r d)
    d(l a(r l.d))
  ::
  ++  rep                                               ::  reduce to product
    ~/  %rep
    |*  b=_=>(~ |=([* *] +<+))
    |-
    ?~  a  +<+.b
    $(a r.a, +<+.b $(a l.a, +<+.b (b n.a +<+.b)))
  ::
  ++  rib                                               ::  transform + product
    |*  [b=* c=gate]
    |-  ^+  [b a]
    ?~  a  [b ~]
    =+  d=(c n.a b)
    =.  n.a  +.d
    =+  e=$(a l.a, b -.d)
    =+  f=$(a r.a, b -.e)
    [-.f a(l +.e, r +.f)]
  ::
  ++  run                                               ::  apply gate to values
    ~/  %run
    |*  b=gate
    |-
    ?~  a  a
    [n=[p=p.n.a q=(b q.n.a)] l=$(a l.a) r=$(a r.a)]
  ::
  ++  rut                                               ::  apply gate to nodes
    |*  b=gate
    |-
    ?~  a  a
    [n=[p=p.n.a q=(b p.n.a q.n.a)] l=$(a l.a) r=$(a r.a)]
  ::
  ++  tap                                               ::  listify pairs
    =<  $
    ~/  %tap
    =+  b=`(list _?>(?=(^ a) n.a))`~
    |.  ^+  b
    ?~  a
      b
    $(a r.a, b [n.a $(a l.a)])
  ::
  ++  uni                                               ::  union, merge
    ~/  %uni
    =+  b=a
    |@
    ++  $
      |-  ^+  a
      ?~  b
        a
      ?~  a
        b
      ?:  =(p.n.b p.n.a)
        b(l $(a l.a, b l.b), r $(a r.a, b r.b))
      ?:  (mor p.n.a p.n.b)
        ?:  (gor p.n.b p.n.a)
          $(l.a $(a l.a, r.b ~), b r.b)
        $(r.a $(a r.a, l.b ~), b l.b)
      ?:  (gor p.n.a p.n.b)
        $(l.b $(b l.b, r.a ~), a r.a)
      $(r.b $(b r.b, l.a ~), a l.a)
    --
  ::
  ++  uno                                               ::  general union
    =+  b=a
    |@
    ++  $
      |=  meg=$-([_p:node _q:node _q:node] _q:node)
      |-  ^+  a
      ?~  b
        a
      ?~  a
        b
      ?:  =(p.n.b p.n.a)
        :+  [p.n.a (meg p.n.a q.n.a q.n.b)]
          $(b l.b, a l.a)
        $(b r.b, a r.a)
      ?:  (mor p.n.a p.n.b)
        ?:  (gor p.n.b p.n.a)
          $(l.a $(a l.a, r.b ~), b r.b)
        $(r.a $(a r.a, l.b ~), b l.b)
      ?:  (gor p.n.a p.n.b)
        $(l.b $(b l.b, r.a ~), a r.a)
      $(r.b $(b r.b, l.a ~), a l.a)
    --
  ::
  ::
  ++  urn                                               ::  apply gate to nodes
    ~/  %urn
    |*  b=$-([* *] *)
    |-
    ?~  a  ~
    a(n n.a(q (b p.n.a q.n.a)), l $(a l.a), r $(a r.a))
  ::
  ++  wyt                                               ::  depth of map
    =<  $
    ~%  %wyt  +  ~
    |.  ^-  @
    ?~(a 0 +((add $(a l.a) $(a r.a))))
  ::
  ++  key                                               ::  set of keys
    =<  $
    ~/  %key
    =+  b=`(set _?>(?=(^ a) p.n.a))`~
    |.  ^+  b
    ?~  a   b
    $(a r.a, b $(a l.a, b (~(put in b) p.n.a)))
  ::
  ++  val                                               ::  list of vals
    =+  b=`(list _?>(?=(^ a) q.n.a))`~
    |-  ^+  b
    ?~  a   b
    $(a r.a, b [q.n.a $(a l.a)])
  --
::                                                      ::
::::  2j: jar and jug logic                             ::
  ::                                                    ::
  ::
++  ja                                                  ::  jar engine
  =|  a=(tree (pair * (list)))  ::  (jar)
  |@
  ++  get                                               ::  gets list by key
    |*  b=*
    =+  c=(~(get by a) b)
    ?~(c ~ u.c)
  ::
  ++  add                                               ::  adds key-list pair
    |*  [b=* c=*]
    =+  d=(get b)
    (~(put by a) b [c d])
  --
++  ju                                                  ::  jug engine
  =|  a=(tree (pair * (tree)))  ::  (jug)
  |@
  ++  del                                               ::  del key-set pair
    |*  [b=* c=*]
    ^+  a
    =+  d=(get b)
    =+  e=(~(del in d) c)
    ?~  e
      (~(del by a) b)
    (~(put by a) b e)
  ::
  ++  gas                                               ::  concatenate
    |*  b=(list [p=* q=*])
    =>  .(b `(list _?>(?=([[* ^] ^] a) [p=p q=n.q]:n.a))`b)
    |-  ^+  a
    ?~  b
      a
    $(b t.b, a (put p.i.b q.i.b))
  ::
  ++  get                                               ::  gets set by key
    |*  b=*
    =+  c=(~(get by a) b)
    ?~(c ~ u.c)
  ::
  ++  has                                               ::  existence check
    |*  [b=* c=*]
    ^-  ?
    (~(has in (get b)) c)
  ::
  ++  put                                               ::  add key-set pair
    |*  [b=* c=*]
    ^+  a
    =+  d=(get b)
    (~(put by a) b (~(put in d) c))
  --
::                                                      ::
::::  2k: queue logic                                   ::
  ::                                                    ::
  ::
++  to                                                  ::  queue engine
  =|  a=(tree)  ::  (qeu)
  |@
  ++  apt                                               ::  check correctness
    |-  ^-  ?
    ?~  a  &
    ?&  ?~(l.a & ?&((mor n.a n.l.a) $(a l.a)))
        ?~(r.a & ?&((mor n.a n.r.a) $(a r.a)))
    ==
  ::
  ++  bal
    |-  ^+  a
    ?~  a  ~
    ?.  |(?=(~ l.a) (mor n.a n.l.a))
      $(a l.a(r $(a a(l r.l.a))))
    ?.  |(?=(~ r.a) (mor n.a n.r.a))
      $(a r.a(l $(a a(r l.r.a))))
    a
  ::
  ++  dep                                               ::  max depth of queue
    |-  ^-  @
    ?~  a  0
    +((max $(a l.a) $(a r.a)))
  ::
  ++  gas                                               ::  insert list to que
    |=  b=(list _?>(?=(^ a) n.a))
    |-  ^+  a
    ?~(b a $(b t.b, a (put i.b)))
  ::
  ++  get                                               ::  head-rest pair
    |-  ^+  ?>(?=(^ a) [p=n.a q=*(tree _n.a)])
    ?~  a
      !!
    ?~  r.a
      [n.a l.a]
    =+  b=$(a r.a)
    :-  p.b
    ?:  |(?=(~ q.b) (mor n.a n.q.b))
      a(r q.b)
    a(n n.q.b, l a(r l.q.b), r r.q.b)
  ::
  ++  nip                                               ::  removes root
    |-  ^+  a
    ?~  a  ~
    ?~  l.a  r.a
    ?~  r.a  l.a
    ?:  (mor n.l.a n.r.a)
      l.a(r $(l.a r.l.a))
    r.a(l $(r.a l.r.a))
  ::
  ++  nap                                               ::  removes root
    ?>  ?=(^ a)
    ?:  =(~ l.a)  r.a
    =+  b=get(a l.a)
    bal(n.a p.b, l.a q.b)
  ::
  ++  put                                               ::  insert new tail
    |*  b=*
    |-  ^+  a
    ?~  a
      [b ~ ~]
    bal(l.a $(a l.a))
  ::
  ++  tap                                               ::  adds list to end
    =+  b=`(list _?>(?=(^ a) n.a))`~
    |-  ^+  b
    =+  0                                               ::  hack for jet match
    ?~  a
      b
    $(a r.a, b [n.a $(a l.a)])
  ::
  ++  top                                               ::  produces head
    |-  ^-  (unit _?>(?=(^ a) n.a))
    ?~  a  ~
    ?~(r.a [~ n.a] $(a r.a))
  --
::
::::  2o: containers                                    ::
  ::                                                    ::
  ::
++  jar  |$  [key value]  (map key (list value))        ::  map of lists
++  jug  |$  [key value]  (map key (set value))         ::  map of sets
::
++  map
  |$  [key value]                                       ::  table
  $|  (tree (pair key value))
  |=(a=(tree (pair)) ?:(=(~ a) & ~(apt by a)))
::
++  qeu
  |$  [item]                                            ::  queue
  $|  (tree item)
  |=(a=(tree) ?:(=(~ a) & ~(apt to a)))
::
++  set
  |$  [item]                                            ::  set
  $|  (tree item)
  |=(a=(tree) ?:(=(~ a) & ~(apt in a)))
::
::::  2l: container from container                      ::
  ::                                                    ::
  ::
++  malt                                                ::  map from list
  |*  a=(list)
  (molt `(list [p=_-<.a q=_->.a])`a)
::
++  molt                                                ::  map from pair list
  |*  a=(list (pair))  ::  ^-  =,(i.-.a (map _p _q))
  (~(gas by `(tree [p=_p.i.-.a q=_q.i.-.a])`~) a)
::
++  silt                                                ::  set from list
  |*  a=(list)  ::  ^-  (set _i.-.a)
  =+  b=*(tree _?>(?=(^ a) i.a))
  (~(gas in b) a)
::                                                      ::
::::  2m: container from noun                           ::
  ::                                                    ::
  ::
++  ly                                                  ::  list from raw noun
  le:nl
::
++  my                                                  ::  map from raw noun
  my:nl
::
++  sy                                                  ::  set from raw noun
  si:nl
::
++  nl
  |%
  ::                                                    ::
  ++  le                                                ::  construct list
    |*  a=(list)
    ^+  =<  $
      |@  ++  $  ?:(*? ~ [i=(snag 0 a) t=$])
      --
    a
  ::                                                    ::
  ++  my                                                ::  construct map
    |*  a=(list (pair))
    =>  .(a ^+((le a) a))
    (~(gas by `(map _p.i.-.a _q.i.-.a)`~) a)
  ::                                                    ::
  ++  si                                                ::  construct set
    |*  a=(list)
    =>  .(a ^+((le a) a))
    (~(gas in `(set _i.-.a)`~) a)
  ::                                                    ::
  ++  snag                                              ::  index
    |*  [a=@ b=(list)]
    ?~  b
      ~_  leaf+"snag-fail"
      !!
    ?:  =(0 a)  i.b
    $(b t.b, a (dec a))
  ::                                                    ::
  ++  weld                                              ::  concatenate
    |*  [a=(list) b=(list)]
    =>  .(a ^+((le a) a), b ^+((le b) b))
    =+  42
    |-
    ?~  a  b
    [i=i.a t=$(a t.a)]
  --
::
::::  2q: molds and mold builders                       ::
  ::                                                    ::
  ::
+$  axis  @                                             ::  tree address
+$  bean  ?                                             ::  0=&=yes, 1=|=no
+$  flag  ?
+$  char  @t                                            ::  UTF8 byte
+$  cord  @t                                            ::  UTF8, LSB first
+$  byts  [wid=@ud dat=@]                               ::  bytes, MSB first
+$  date  [[a=? y=@ud] m=@ud t=tarp]                    ::  parsed date
+$  knot  @ta                                           ::  ASCII text
+$  noun  *                                             ::  any noun
+$  path  (list knot)                                   ::  like unix path
+$  stud                                                ::  standard name
          $@  mark=@tas                                 ::  auth=urbit
          $:  auth=@tas                                 ::  standards authority
              type=path                                 ::  standard label
          ==                                            ::
+$  tang  (list tank)                                   ::  bottom-first error
::
::  $tank: formatted print tree
::
::    just a cord, or
::    %leaf: just a tape
::    %palm: backstep list
::           flat-mid, open, flat-open, flat-close
::    %rose: flat list
::           flat-mid, open, close
::
+$  tank
  $~  leaf/~
  $@  cord
  $%  [%leaf p=tape]
      [%palm p=(qual tape tape tape tape) q=(list tank)]
      [%rose p=(trel tape tape tape) q=(list tank)]
  ==
::
+$  tape  (list @tD)                                    ::  utf8 string as list
+$  tour  (list @c)                                     ::  utf32 clusters
+$  tarp  [d=@ud h=@ud m=@ud s=@ud f=(list @ux)]        ::  parsed time
+$  term  @tas                                          ::  ascii symbol
+$  wain  (list cord)                                   ::  text lines
+$  wall  (list tape)                                   ::  text lines
::
::::  2p: serialization                                 ::
  ::                                                    ::
  ::
++  cue                                                 ::  unpack
  ~/  %cue
  |=  a=@
  ^-  *
  =+  b=0
  =+  m=`(map @ *)`~
  =<  q
  |-  ^-  [p=@ q=* r=(map @ *)]
  ?:  =(0 (cut 0 [b 1] a))
    =+  c=(rub +(b) a)
    [+(p.c) q.c (~(put by m) b q.c)]
  =+  c=(add 2 b)
  ?:  =(0 (cut 0 [+(b) 1] a))
    =+  u=$(b c)
    =+  v=$(b (add p.u c), m r.u)
    =+  w=[q.u q.v]
    [(add 2 (add p.u p.v)) w (~(put by r.v) b w)]
  =+  d=(rub c a)
  [(add 2 p.d) (need (~(get by m) q.d)) m]
::
++  jam                                                 ::  pack
  ~/  %jam
  |=  a=*
  ^-  @
  =+  b=0
  =+  m=`(map * @)`~
  =<  q
  |-  ^-  [p=@ q=@ r=(map * @)]
  =+  c=(~(get by m) a)
  ?~  c
    =>  .(m (~(put by m) a b))
    ?:  ?=(@ a)
      =+  d=(mat a)
      [(add 1 p.d) (lsh 0 q.d) m]
    =>  .(b (add 2 b))
    =+  d=$(a -.a)
    =+  e=$(a +.a, b (add b p.d), m r.d)
    [(add 2 (add p.d p.e)) (mix 1 (lsh [0 2] (cat 0 q.d q.e))) r.e]
  ?:  ?&(?=(@ a) (lte (met 0 a) (met 0 u.c)))
    =+  d=(mat a)
    [(add 1 p.d) (lsh 0 q.d) m]
  =+  d=(mat u.c)
  [(add 2 p.d) (mix 3 (lsh [0 2] q.d)) m]
::
++  mat                                                 ::  length-encode
  ~/  %mat
  |=  a=@
  ^-  [p=@ q=@]
  ?:  =(0 a)
    [1 1]
  =+  b=(met 0 a)
  =+  c=(met 0 b)
  :-  (add (add c c) b)
  (cat 0 (bex c) (mix (end [0 (dec c)] b) (lsh [0 (dec c)] a)))
::
++  rub                                                 ::  length-decode
  ~/  %rub
  |=  [a=@ b=@]
  ^-  [p=@ q=@]
  =+  ^=  c
      =+  [c=0 m=(met 0 b)]
      |-  ?<  (gth c m)
      ?.  =(0 (cut 0 [(add a c) 1] b))
        c
      $(c +(c))
  ?:  =(0 c)
    [1 0]
  =+  d=(add a +(c))
  =+  e=(add (bex (dec c)) (cut 0 [d (dec c)] b))
  [(add (add c c) e) (cut 0 [(add d (dec c)) e] b)]
::
++  fn  ::  float, infinity, or NaN
        ::  s=sign, e=exponent, a=arithmetic form
        ::  (-1)^s * a * 2^e
        $%  [%f s=? e=@s a=@u]
            [%i s=?]
            [%n ~]
        ==
::
++  dn  ::  decimal float, infinity, or NaN
        ::  (-1)^s * a * 10^e
        $%  [%d s=? e=@s a=@u]
            [%i s=?]
            [%n ~]
        ==
::
++  rn  ::  parsed decimal float
        ::
        $%  [%d a=? b=[c=@ [d=@ e=@] f=? i=@]]
            [%i a=?]
            [%n ~]
        ==
--  =>
::                                                      ::
::::  3: layer three                                    ::
  ::                                                    ::
  ::    3a: signed and modular ints                     ::
  ::    3b: floating point                              ::
  ::    3c: urbit time                                  ::
  ::    3d: SHA hash family                             ::
  ::    3e: (reserved)                                  ::
  ::    3f: scrambling                                  ::
  ::    3g: molds and mold builders                     ::
  ::                                                    ::
~%  %tri  +
  ==
    %year  year
    %yore  yore
    %ob    ob
  ==
|%
::
::::  3a: signed and modular ints                       ::
  ::                                                    ::
  ::
++  egcd                                                ::  schneier's egcd
  |=  [a=@ b=@]
  =+  si
  =+  [c=(sun a) d=(sun b)]
  =+  [u=[c=(sun 1) d=--0] v=[c=--0 d=(sun 1)]]
  |-  ^-  [d=@ u=@s v=@s]
  ?:  =(--0 c)
    [(abs d) d.u d.v]
  ::  ?>  ?&  =(c (sum (pro (sun a) c.u) (pro (sun b) c.v)))
  ::          =(d (sum (pro (sun a) d.u) (pro (sun b) d.v)))
  ::      ==
  =+  q=(fra d c)
  %=  $
    c  (dif d (pro q c))
    d  c
    u  [(dif d.u (pro q c.u)) c.u]
    v  [(dif d.v (pro q c.v)) c.v]
  ==
::
++  fo                                                  ::  modulo prime
  ^|
  |_  a=@
  ++  dif
    |=  [b=@ c=@]
    (sit (sub (add a b) (sit c)))
  ::
  ++  exp
    |=  [b=@ c=@]
    ?:  =(0 b)
      1
    =+  d=$(b (rsh 0 b))
    =+  e=(pro d d)
    ?:(=(0 (end 0 b)) e (pro c e))
  ::
  ++  fra
    |=  [b=@ c=@]
    (pro b (inv c))
  ::
  ++  inv
    |=  b=@
    =+  c=(dul:si u:(egcd b a) a)
    c
  ::
  ++  pro
    |=  [b=@ c=@]
    (sit (mul b c))
  ::
  ++  sit
    |=  b=@
    (mod b a)
  ::
  ++  sum
    |=  [b=@ c=@]
    (sit (add b c))
  --
::
++  si                                                  ::  signed integer
  ^?
  |%
  ++  abs  |=(a=@s (add (end 0 a) (rsh 0 a)))         ::  absolute value
  ++  dif  |=  [a=@s b=@s]                              ::  subtraction
           (sum a (new !(syn b) (abs b)))
  ++  dul  |=  [a=@s b=@]                               ::  modulus
           =+(c=(old a) ?:(-.c (mod +.c b) (sub b +.c)))
  ++  fra  |=  [a=@s b=@s]                              ::  divide
           (new =(0 (mix (syn a) (syn b))) (div (abs a) (abs b)))
  ++  new  |=  [a=? b=@]                                ::  [sign value] to @s
           `@s`?:(a (mul 2 b) ?:(=(0 b) 0 +((mul 2 (dec b)))))
  ++  old  |=(a=@s [(syn a) (abs a)])                   ::  [sign value]
  ++  pro  |=  [a=@s b=@s]                              ::  multiplication
           (new =(0 (mix (syn a) (syn b))) (mul (abs a) (abs b)))
  ++  rem  |=([a=@s b=@s] (dif a (pro b (fra a b))))    ::  remainder
  ++  sum  |=  [a=@s b=@s]                              ::  addition
           =+  [c=(old a) d=(old b)]
           ?:  -.c
             ?:  -.d
               (new & (add +.c +.d))
             ?:  (gte +.c +.d)
               (new & (sub +.c +.d))
             (new | (sub +.d +.c))
           ?:  -.d
             ?:  (gte +.c +.d)
               (new | (sub +.c +.d))
             (new & (sub +.d +.c))
           (new | (add +.c +.d))
  ++  sun  |=(a=@u (mul 2 a))                           ::  @u to @s
  ++  syn  |=(a=@s =(0 (end 0 a)))                      ::  sign test
  ++  cmp  |=  [a=@s b=@s]                              ::  compare
           ^-  @s
           ?:  =(a b)
             --0
           ?:  (syn a)
             ?:  (syn b)
               ?:  (gth a b)
                 --1
               -1
             --1
          ?:  (syn b)
            -1
          ?:  (gth a b)
            -1
          --1
  --
::                                                      ::
::::  3b: floating point                                ::
  ::                                                    ::
  ::
::
++  fl                                                  ::  arb. precision fp
  =/  [[p=@u v=@s w=@u] r=$?(%n %u %d %z %a) d=$?(%d %f %i)]
    [[113 -16.494 32.765] %n %d]
  ::  p=precision:     number of bits in arithmetic form; must be at least 2
  ::  v=min exponent:  minimum value of e
  ::  w=width:         max - min value of e, 0 is fixed point
  ::  r=rounding mode: nearest (ties to even), up, down, to zero, away from zero
  ::  d=behavior:      return denormals, flush denormals to zero,
  ::                   infinite exponent range
  =>
    ~%  %cofl  +>  ~
    ::  internal functions; mostly operating on [e=@s a=@u], in other words
    ::  positive numbers. many of these error out if a=0.
    |%
    ++  rou
      |=  [a=[e=@s a=@u]]  ^-  fn  (rau a &)
    ::
    ++  rau
      |=  [a=[e=@s a=@u] t=?]  ^-  fn
      ?-  r
        %z  (lug %fl a t)  %d  (lug %fl a t)
        %a  (lug %ce a t)  %u  (lug %ce a t)
        %n  (lug %ne a t)
      ==
    ::
    ++  add                                             ::  add; exact if e
      |=  [a=[e=@s a=@u] b=[e=@s a=@u] e=?]  ^-  fn
      =+  q=(dif:si e.a e.b)
      |-  ?.  (syn:si q)  $(b a, a b, q +(q))           ::  a has larger exp
      ?:  e
        [%f & e.b (^add (lsh [0 (abs:si q)] a.a) a.b)]
      =+  [ma=(met 0 a.a) mb=(met 0 a.b)]
      =+  ^=  w  %+  dif:si  e.a  %-  sun:si            ::  expanded exp of a
        ?:  (gth prc ma)  (^sub prc ma)  0
      =+  ^=  x  %+  sum:si  e.b  (sun:si mb)           ::  highest exp for b
      ?:  =((cmp:si w x) --1)                           ::  don't need to add
        ?-  r
          %z  (lug %fl a &)  %d  (lug %fl a &)
          %a  (lug %lg a &)  %u  (lug %lg a &)
          %n  (lug %na a &)
        ==
      (rou [e.b (^add (lsh [0 (abs:si q)] a.a) a.b)])
    ::
    ++  sub                                             ::  subtract; exact if e
      |=  [a=[e=@s a=@u] b=[e=@s a=@u] e=?]  ^-  fn
      =+  q=(dif:si e.a e.b)
      |-  ?.  (syn:si q)
        (fli $(b a, a b, q +(q), r swr))
      =+  [ma=(met 0 a.a) mb=(met 0 a.b)]
      =+  ^=  w  %+  dif:si  e.a  %-  sun:si
        ?:  (gth prc ma)  (^sub prc ma)  0
      =+  ^=  x  %+  sum:si  e.b  (sun:si +(mb))
      ?:  &(!e =((cmp:si w x) --1))
        ?-  r
          %z  (lug %sm a &)  %d  (lug %sm a &)
          %a  (lug %ce a &)  %u  (lug %ce a &)
          %n  (lug %nt a &)
        ==
      =+  j=(lsh [0 (abs:si q)] a.a)
      |-  ?.  (gte j a.b)
        (fli $(a.b j, j a.b, r swr))
      =+  i=(^sub j a.b)
      ?~  i  [%f & zer]
      ?:  e  [%f & e.b i]  (rou [e.b i])
    ::
    ++  mul                                             ::  multiply
      |=  [a=[e=@s a=@u] b=[e=@s a=@u]]  ^-  fn
      (rou (sum:si e.a e.b) (^mul a.a a.b))
    ::
    ++  div                                             ::  divide
      |=  [a=[e=@s a=@u] b=[e=@s a=@u]]  ^-  fn
      =+  [ma=(met 0 a.a) mb=(met 0 a.b)]
      =+  v=(dif:si (sun:si ma) (sun:si +((^add mb prc))))
      =.  a  ?:  (syn:si v)  a
      a(e (sum:si v e.a), a (lsh [0 (abs:si v)] a.a))
      =+  [j=(dif:si e.a e.b) q=(dvr a.a a.b)]
      (rau [j p.q] =(q.q 0))
    ::
    ++  sqt                                             ::  square root
      |=  [a=[e=@s a=@u]]  ^-  fn
      =.  a
        =+  [w=(met 0 a.a) x=(^mul +(prc) 2)]
        =+  ?:((^lth w x) (^sub x w) 0)
        =+  ?:  =((dis - 1) (dis (abs:si e.a) 1))  -
          (^add - 1)
        a(e (dif:si e.a (sun:si -)), a (lsh [0 -] a.a))
      =+  [y=(^sqt a.a) z=(fra:si e.a --2)]
      (rau [z p.y] =(q.y 0))
    ::
    ++  lth                                             ::  less-than
      |=  [a=[e=@s a=@u] b=[e=@s a=@u]]  ^-  ?
      ?:  =(e.a e.b)  (^lth a.a a.b)
      =+  c=(cmp:si (ibl a) (ibl b))
      ?:  =(c -1)  &  ?:  =(c --1)  |
      ?:  =((cmp:si e.a e.b) -1)
        (^lth (rsh [0 (abs:si (dif:si e.a e.b))] a.a) a.b)
      (^lth (lsh [0 (abs:si (dif:si e.a e.b))] a.a) a.b)
    ::
    ++  equ                                             ::  equals
      |=  [a=[e=@s a=@u] b=[e=@s a=@u]]  ^-  ?
      ?.  =((ibl a) (ibl b))  |
      ?:  =((cmp:si e.a e.b) -1)
        =((lsh [0 (abs:si (dif:si e.a e.b))] a.b) a.a)
      =((lsh [0 (abs:si (dif:si e.a e.b))] a.a) a.b)
    ::
    ::  integer binary logarithm: 2^ibl(a) <= |a| < 2^(ibl(a)+1)
    ++  ibl
      |=  [a=[e=@s a=@u]]  ^-  @s
      (sum:si (sun:si (dec (met 0 a.a))) e.a)
    ::
    ::  change to a representation where a.a is odd
    ::  every fn has a unique representation of this kind
    ++  uni
      |=  [a=[e=@s a=@u]]
      |-  ?:  =((end 0 a.a) 1)  a
      $(a.a (rsh 0 a.a), e.a (sum:si e.a --1))
    ::
    ::  expands to either full precision or to denormalized
    ++  xpd
      |=  [a=[e=@s a=@u]]
      =+  ma=(met 0 a.a)
      ?:  (gte ma prc)  a
      =+  ?:  =(den %i)  (^sub prc ma)
          =+  ^=  q
            =+  w=(dif:si e.a emn)
            ?:  (syn:si w)  (abs:si w)  0
          (min q (^sub prc ma))
      a(e (dif:si e.a (sun:si -)), a (lsh [0 -] a.a))
    ::
    ::  central rounding mechanism
    ::  can perform: floor, ceiling, smaller, larger,
    ::               nearest (round ties to: even, away from 0, toward 0)
    ::  s is sticky bit: represents a value less than ulp(a) = 2^(e.a)
    ::
    ++  lug
      ~/  %lug
      |=  [t=$?(%fl %ce %sm %lg %ne %na %nt) a=[e=@s a=@u] s=?]  ^-  fn
      ?<  =(a.a 0)
      =-
        ?.  =(den %f)  -                                ::  flush denormals
        ?.  ?=([%f *] -)  -
        ?:  =((met 0 ->+>) prc)  -  [%f & zer]
      ::
      =+  m=(met 0 a.a)
      ?>  |(s (gth m prc))                              ::  require precision
      =+  ^=  q  %+  max
          ?:  (gth m prc)  (^sub m prc)  0              ::  reduce precision
        %-  abs:si  ?:  =(den %i)  --0                  ::  enforce min. exp
        ?:  =((cmp:si e.a emn) -1)  (dif:si emn e.a)  --0
      =^  b  a  :-  (end [0 q] a.a)
        a(e (sum:si e.a (sun:si q)), a (rsh [0 q] a.a))
      ::
      ?~  a.a
        ?<  =(den %i)
        ?-  t
          %fl  [%f & zer]
          %sm  [%f & zer]
          %ce  [%f & spd]
          %lg  [%f & spd]
          %ne  ?:  s  [%f & ?:((lte b (bex (dec q))) zer spd)]
               [%f & ?:((^lth b (bex (dec q))) zer spd)]
          %nt  ?:  s  [%f & ?:((lte b (bex (dec q))) zer spd)]
               [%f & ?:((^lth b (bex (dec q))) zer spd)]
          %na  [%f & ?:((^lth b (bex (dec q))) zer spd)]
        ==
      ::
      =.  a  (xpd a)
      ::
      =.  a
        ?-  t
          %fl  a
          %lg  a(a +(a.a))
          %sm  ?.  &(=(b 0) s)  a
               ?:  &(=(e.a emn) !=(den %i))  a(a (dec a.a))
               =+  y=(dec (^mul a.a 2))
               ?.  (lte (met 0 y) prc)  a(a (dec a.a))
               [(dif:si e.a --1) y]
          %ce  ?:  &(=(b 0) s)  a  a(a +(a.a))
          %ne  ?~  b  a
               =+  y=(bex (dec q))
               ?:  &(=(b y) s)                          ::  round halfs to even
                 ?~  (dis a.a 1)  a  a(a +(a.a))
               ?:  (^lth b y)  a  a(a +(a.a))
          %na  ?~  b  a
               =+  y=(bex (dec q))
               ?:  (^lth b y)  a  a(a +(a.a))
          %nt  ?~  b  a
               =+  y=(bex (dec q))
               ?:  =(b y)  ?:  s  a  a(a +(a.a))
               ?:  (^lth b y)  a  a(a +(a.a))
        ==
      ::
      =.  a  ?.  =((met 0 a.a) +(prc))  a
        a(a (rsh 0 a.a), e (sum:si e.a --1))
      ?~  a.a  [%f & zer]
      ::
      ?:  =(den %i)  [%f & a]
      ?:  =((cmp:si emx e.a) -1)  [%i &]  [%f & a]      ::  enforce max. exp
    ::
    ++  drg                                             ::  dragon4; get
      ~/  %drg                                          ::  printable decimal;
      |=  [a=[e=@s a=@u]]  ^-  [@s @u]                  ::  guaranteed accurate
      ?<  =(a.a 0)                                      ::  for rounded floats
      =.  a  (xpd a)
      =+  r=(lsh [0 ?:((syn:si e.a) (abs:si e.a) 0)] a.a)
      =+  s=(lsh [0 ?.((syn:si e.a) (abs:si e.a) 0)] 1)
      =+  mn=(lsh [0 ?:((syn:si e.a) (abs:si e.a) 0)] 1)
      =+  mp=mn
      =>  ?.
            ?&  =(a.a (bex (dec prc)))                  ::  if next smallest
                |(!=(e.a emn) =(den %i))                ::  float is half ULP,
            ==                                          ::  tighten lower bound
          .
        %=  .
          mp  (lsh 0 mp)
          r  (lsh 0 r)
          s  (lsh 0 s)
        ==
      =+  [k=--0 q=(^div (^add s 9) 10)]
      |-  ?:  (^lth r q)
        %=  $
          k  (dif:si k --1)
          r  (^mul r 10)
          mn  (^mul mn 10)
          mp  (^mul mp 10)
        ==
      |-  ?:  (gte (^add (^mul r 2) mp) (^mul s 2))
        $(s (^mul s 10), k (sum:si k --1))
      =+  [u=0 o=0]
      |-                                                ::  r/s+o = a*10^-k
      =+  v=(dvr (^mul r 10) s)
      =>  %=  .
          k  (dif:si k --1)
          u  p.v
          r  q.v
          mn  (^mul mn 10)
          mp  (^mul mp 10)
        ==
      =+  l=(^lth (^mul r 2) mn)                        ::  in lower bound
      =+  ^=  h                                         ::  in upper bound
        ?|  (^lth (^mul s 2) mp)
            (gth (^mul r 2) (^sub (^mul s 2) mp))
        ==
      ?:  &(!l !h)
        $(o (^add (^mul o 10) u))
      =+  q=&(h |(!l (gth (^mul r 2) s)))
      =.  o  (^add (^mul o 10) ?:(q +(u) u))
      [k o]
    ::
    ++  toj                                             ::  round to integer
      |=  [a=[e=@s a=@u]]  ^-  fn
      ?.  =((cmp:si e.a --0) -1)  [%f & a]
      =+  x=(abs:si e.a)
      =+  y=(rsh [0 x] a.a)
      ?:  |(=(r %d) =(r %z))  [%f & --0 y]
      =+  z=(end [0 x] a.a)
      ?:  |(=(r %u) =(r %a))  [%f & --0 ?~(z y +(y))]
      =+  i=(bex (dec x))
      ?:  &(=(z i) =((dis y 1) 0))  [%f & --0 y]
      ?:  (^lth z i)  [%f & --0 y]  [%f & --0 +(y)]
    ::
    ++  ned                                             ::  require ?=([%f *] a)
      |=  [a=fn]  ^-  [%f s=? e=@s a=@u]
      ?:  ?=([%f *] a)  a
      ~_  leaf+"need-float"
      !!
    ::
    ++  shf                                             ::  a * 2^b; no rounding
      |=  [a=fn b=@s]
      ?:  |(?=([%n *] a) ?=([%i *] a))  a
      a(e (sum:si e.a b))
    ::
    ++  fli                                             ::  flip sign
      |=  [a=fn]  ^-  fn
      ?-(-.a %f a(s !s.a), %i a(s !s.a), %n a)
    ::
    ++  swr  ?+(r r %d %u, %u %d)                       ::  flipped rounding
    ++  prc  ?>((gth p 1) p)                            ::  force >= 2 precision
    ++  den  d                                          ::  denorm+flush+inf exp
    ++  emn  v                                          ::  minimum exponent
    ++  emx  (sum:si emn (sun:si w))                    ::  maximum exponent
    ++  spd  [e=emn a=1]                                ::  smallest denormal
    ++  spn  [e=emn a=(bex (dec prc))]                  ::  smallest normal
    ++  lfn  [e=emx a=(fil 0 prc 1)]                    ::  largest
    ++  lfe  (sum:si emx (sun:si prc))                  ::  2^lfe is > than all
    ++  zer  [e=--0 a=0]
    --
  |%
  ++  rou                                               ::  round
    |=  [a=fn]  ^-  fn
    ?.  ?=([%f *] a)  a
    ?~  a.a  [%f s.a zer]
    ?:  s.a  (^rou +>.a)
    =.(r swr (fli (^rou +>.a)))
  ::
  ++  syn                                               ::  get sign
    |=  [a=fn]  ^-  ?
    ?-(-.a %f s.a, %i s.a, %n &)
  ::
  ++  abs                                               ::  absolute value
    |=  [a=fn]  ^-  fn
    ?:  ?=([%f *] a)  [%f & e.a a.a]
    ?:  ?=([%i *] a)  [%i &]  [%n ~]
  ::
  ++  add                                               ::  add
    |=  [a=fn b=fn]  ^-  fn
    ?:  |(?=([%n *] a) ?=([%n *] b))  [%n ~]
    ?:  |(?=([%i *] a) ?=([%i *] b))
      ?:  &(?=([%i *] a) ?=([%i *] b))
        ?:  =(a b)  a  [%n ~]
      ?:  ?=([%i *] a)  a  b
    ?:  |(=(a.a 0) =(a.b 0))
      ?.  &(=(a.a 0) =(a.b 0))  %-  rou  ?~(a.a b a)
      [%f ?:(=(r %d) &(s.a s.b) |(s.a s.b)) zer]
    %-  |=  [a=fn]
        ?.  ?=([%f *] a)  a
        ?.  =(a.a 0)  a
        [%f !=(r %d) zer]
    ?:  =(s.a s.b)
      ?:  s.a  (^add +>.a +>.b |)
      =.(r swr (fli (^add +>.a +>.b |)))
    ?:  s.a  (^sub +>.a +>.b |)
    (^sub +>.b +>.a |)
  ::
  ++  ead                                               ::  exact add
    |=  [a=fn b=fn]  ^-  fn
    ?:  |(?=([%n *] a) ?=([%n *] b))  [%n ~]
    ?:  |(?=([%i *] a) ?=([%i *] b))
      ?:  &(?=([%i *] a) ?=([%i *] b))
        ?:  =(a b)  a  [%n ~]
      ?:  ?=([%i *] a)  a  b
    ?:  |(=(a.a 0) =(a.b 0))
      ?.  &(=(a.a 0) =(a.b 0))  ?~(a.a b a)
      [%f ?:(=(r %d) &(s.a s.b) |(s.a s.b)) zer]
    %-  |=  [a=fn]
        ?.  ?=([%f *] a)  a
        ?.  =(a.a 0)  a
        [%f !=(r %d) zer]
    ?:  =(s.a s.b)
      ?:  s.a  (^add +>.a +>.b &)
      (fli (^add +>.a +>.b &))
    ?:  s.a  (^sub +>.a +>.b &)
    (^sub +>.b +>.a &)
  ::
  ++  sub                                               ::  subtract
    |=  [a=fn b=fn]  ^-  fn  (add a (fli b))
  ::
  ++  mul                                               ::  multiply
    |=  [a=fn b=fn]  ^-  fn
    ?:  |(?=([%n *] a) ?=([%n *] b))  [%n ~]
    ?:  ?=([%i *] a)
      ?:  ?=([%i *] b)
        [%i =(s.a s.b)]
      ?:  =(a.b 0)  [%n ~]  [%i =(s.a s.b)]
    ?:  ?=([%i *] b)
      ?:  =(a.a 0)  [%n ~]  [%i =(s.a s.b)]
    ?:  |(=(a.a 0) =(a.b 0))  [%f =(s.a s.b) zer]
    ?:  =(s.a s.b)  (^mul +>.a +>.b)
    =.(r swr (fli (^mul +>.a +>.b)))
  ::
  ++  emu                                               ::  exact multiply
    |=  [a=fn b=fn]  ^-  fn
    ?:  |(?=([%n *] a) ?=([%n *] b))  [%n ~]
    ?:  ?=([%i *] a)
      ?:  ?=([%i *] b)
        [%i =(s.a s.b)]
      ?:  =(a.b 0)  [%n ~]  [%i =(s.a s.b)]
    ?:  ?=([%i *] b)
      ?:  =(a.a 0)  [%n ~]  [%i =(s.a s.b)]
    ?:  |(=(a.a 0) =(a.b 0))  [%f =(s.a s.b) zer]
    [%f =(s.a s.b) (sum:si e.a e.b) (^^mul a.a a.b)]
  ::
  ++  div                                               ::  divide
    |=  [a=fn b=fn]  ^-  fn
    ?:  |(?=([%n *] a) ?=([%n *] b))  [%n ~]
    ?:  ?=([%i *] a)
      ?:  ?=([%i *] b)  [%n ~]  [%i =(s.a s.b)]
    ?:  ?=([%i *] b)  [%f =(s.a s.b) zer]
    ?:  =(a.a 0)  ?:  =(a.b 0)  [%n ~]  [%f =(s.a s.b) zer]
    ?:  =(a.b 0)  [%i =(s.a s.b)]
    ?:  =(s.a s.b)  (^div +>.a +>.b)
    =.(r swr (fli (^div +>.a +>.b)))
  ::
  ++  fma                                               ::  fused multiply-add
    |=  [a=fn b=fn c=fn]  ^-  fn                        ::  (a * b) + c
    (add (emu a b) c)
  ::
  ++  sqt                                               ::  square root
    |=  [a=fn]  ^-  fn
    ?:  ?=([%n *] a)  [%n ~]
    ?:  ?=([%i *] a)  ?:(s.a a [%n ~])
    ?~  a.a  [%f s.a zer]
    ?:  s.a  (^sqt +>.a)  [%n ~]
  ::
  ++  inv                                               ::  inverse
    |=  [a=fn]  ^-  fn
    (div [%f & --0 1] a)
  ::
  ++  sun                                               ::  uns integer to float
    |=  [a=@u]  ^-  fn
    (rou [%f & --0 a])
  ::
  ++  san                                               ::  sgn integer to float
    |=  [a=@s]  ^-  fn
    =+  b=(old:si a)
    (rou [%f -.b --0 +.b])
  ::
  ::  comparisons return ~ in the event of a NaN
  ++  lth                                               ::  less-than
    |=  [a=fn b=fn]  ^-  (unit ?)
    ?:  |(?=([%n *] a) ?=([%n *] b))  ~  :-  ~
    ?:  =(a b)  |
    ?:  ?=([%i *] a)  !s.a  ?:  ?=([%i *] b)  s.b
    ?:  |(=(a.a 0) =(a.b 0))
      ?:  &(=(a.a 0) =(a.b 0))  |
      ?:  =(a.a 0)  s.b  !s.a
    ?:  !=(s.a s.b)  s.b
    ?:  s.a  (^lth +>.a +>.b)  (^lth +>.b +>.a)
  ::
  ++  lte                                               ::  less-equal
    |=  [a=fn b=fn]  ^-  (unit ?)
    %+  bind  (lth b a)  |=  a=?  !a
  ::
  ++  equ                                               ::  equal
    |=  [a=fn b=fn]  ^-  (unit ?)
    ?:  |(?=([%n *] a) ?=([%n *] b))  ~  :-  ~
    ?:  =(a b)  &
    ?:  |(?=([%i *] a) ?=([%i *] b))  |
    ?:  |(=(a.a 0) =(a.b 0))
      ?:  &(=(a.a 0) =(a.b 0))  &  |
    ?:  |(=(e.a e.b) !=(s.a s.b))  |
    (^equ +>.a +>.b)
  ::
  ++  gte                                               ::  greater-equal
    |=  [a=fn b=fn]  ^-  (unit ?)  (lte b a)
  ::
  ++  gth                                               ::  greater-than
    |=  [a=fn b=fn]  ^-  (unit ?)  (lth b a)
  ::
  ++  drg                                               ::  float to decimal
    |=  [a=fn]  ^-  dn
    ?:  ?=([%n *] a)  [%n ~]
    ?:  ?=([%i *] a)  [%i s.a]
    ?~  a.a  [%d s.a --0 0]
    [%d s.a (^drg +>.a)]
  ::
  ++  grd                                               ::  decimal to float
    |=  [a=dn]  ^-  fn
    ?:  ?=([%n *] a)  [%n ~]
    ?:  ?=([%i *] a)  [%i s.a]
    =>  .(r %n)
    =+  q=(abs:si e.a)
    ?:  (syn:si e.a)
      (mul [%f s.a --0 a.a] [%f & e.a (pow 5 q)])
    (div [%f s.a --0 a.a] [%f & (sun:si q) (pow 5 q)])
  ::
  ++  toi                                               ::  round to integer @s
    |=  [a=fn]  ^-  (unit @s)
    =+  b=(toj a)
    ?.  ?=([%f *] b)  ~  :-  ~
    =+  c=(^^mul (bex (abs:si e.b)) a.b)
    (new:si s.b c)
  ::
  ++  toj                                               ::  round to integer fn
    |=  [a=fn]  ^-  fn
    ?.  ?=([%f *] a)  a
    ?~  a.a  [%f s.a zer]
    ?:  s.a  (^toj +>.a)
    =.(r swr (fli (^toj +>.a)))
  --
::
++  ff                                                  ::  ieee 754 format fp
  |_  [[w=@u p=@u b=@s] r=$?(%n %u %d %z %a)]
  ::  this core has no use outside of the functionality
  ::  provided to ++rd, ++rs, ++rq, and ++rh
  ::
  ::  w=width:         bits in exponent field
  ::  p=precision:     bits in fraction field
  ::  b=bias:          added to exponent when storing
  ::  r=rounding mode: same as in ++fl
  ::
  ++  sb  (bex (^add w p))                              ::  sign bit
  ++  me  (dif:si (dif:si --1 b) (sun:si p))            ::  minimum exponent
  ::
  ++  pa
    %*(. fl p +(p), v me, w (^sub (bex w) 3), d %d, r r)
  ::
  ++  sea                                               ::  @r to fn
    |=  [a=@r]  ^-  fn
    =+  [f=(cut 0 [0 p] a) e=(cut 0 [p w] a)]
    =+  s=(sig a)
    ?:  =(e 0)
      ?:  =(f 0)  [%f s --0 0]  [%f s me f]
    ?:  =(e (fil 0 w 1))
      ?:  =(f 0)  [%i s]  [%n ~]
    =+  q=:(sum:si (sun:si e) me -1)
    =+  r=(^add f (bex p))
    [%f s q r]
  ::
  ++  bit  |=  [a=fn]  (bif (rou:pa a))                 ::  fn to @r w+ rounding
  ::
  ++  bif                                               ::  fn to @r no rounding
    |=  [a=fn]  ^-  @r
    ?:  ?=([%i *] a)
      =+  q=(lsh [0 p] (fil 0 w 1))
      ?:  s.a  q  (^add q sb)
    ?:  ?=([%n *] a)  (lsh [0 (dec p)] (fil 0 +(w) 1))
    ?~  a.a  ?:  s.a  `@r`0  sb
    =+  ma=(met 0 a.a)
    ?.  =(ma +(p))
      ?>  =(e.a me)
      ?>  (^lth ma +(p))
      ?:  s.a  `@r`a.a  (^add a.a sb)
    =+  q=(sum:si (dif:si e.a me) --1)
    =+  r=(^add (lsh [0 p] (abs:si q)) (end [0 p] a.a))
    ?:  s.a  r  (^add r sb)
  ::
  ++  sig                                               ::  get sign
    |=  [a=@r]  ^-  ?
    =(0 (cut 0 [(^add p w) 1] a))
  ::
  ++  exp                                               ::  get exponent
    |=  [a=@r]  ^-  @s
    (dif:si (sun:si (cut 0 [p w] a)) b)
  ::
  ++  add                                               ::  add
    |=  [a=@r b=@r]
    (bif (add:pa (sea a) (sea b)))
  ::
  ++  sub                                               ::  subtract
    |=  [a=@r b=@r]
    (bif (sub:pa (sea a) (sea b)))
  ::
  ++  mul                                               ::  multiply
    |=  [a=@r b=@r]
    (bif (mul:pa (sea a) (sea b)))
  ::
  ++  div                                               ::  divide
    |=  [a=@r b=@r]
    (bif (div:pa (sea a) (sea b)))
  ::
  ++  fma                                               ::  fused multiply-add
    |=  [a=@r b=@r c=@r]
    (bif (fma:pa (sea a) (sea b) (sea c)))
  ::
  ++  sqt                                               ::  square root
    |=  [a=@r]
    (bif (sqt:pa (sea a)))
  ::
  ++  lth                                               ::  less-than
    |=  [a=@r b=@r]  (fall (lth:pa (sea a) (sea b)) |)
  ++  lte                                               ::  less-equals
    |=  [a=@r b=@r]  (fall (lte:pa (sea a) (sea b)) |)
  ++  equ                                               ::  equals
    |=  [a=@r b=@r]  (fall (equ:pa (sea a) (sea b)) |)
  ++  gte                                               ::  greater-equals
    |=  [a=@r b=@r]  (fall (gte:pa (sea a) (sea b)) |)
  ++  gth                                               ::  greater-than
    |=  [a=@r b=@r]  (fall (gth:pa (sea a) (sea b)) |)
  ++  sun                                               ::  uns integer to @r
    |=  [a=@u]  (bit [%f & --0 a])
  ++  san                                               ::  signed integer to @r
    |=  [a=@s]  (bit [%f (syn:si a) --0 (abs:si a)])
  ++  toi                                               ::  round to integer
    |=  [a=@r]  (toi:pa (sea a))
  ++  drg                                               ::  @r to decimal float
    |=  [a=@r]  (drg:pa (sea a))
  ++  grd                                               ::  decimal float to @r
    |=  [a=dn]  (bif (grd:pa a))
  --
::
++  rlyd  |=  a=@rd  ^-  dn  (drg:rd a)                 ::  prep @rd for print
++  rlys  |=  a=@rs  ^-  dn  (drg:rs a)                 ::  prep @rs for print
++  rlyh  |=  a=@rh  ^-  dn  (drg:rh a)                 ::  prep @rh for print
++  rlyq  |=  a=@rq  ^-  dn  (drg:rq a)                 ::  prep @rq for print
++  ryld  |=  a=dn  ^-  @rd  (grd:rd a)                 ::  finish parsing @rd
++  ryls  |=  a=dn  ^-  @rs  (grd:rs a)                 ::  finish parsing @rs
++  rylh  |=  a=dn  ^-  @rh  (grd:rh a)                 ::  finish parsing @rh
++  rylq  |=  a=dn  ^-  @rq  (grd:rq a)                 ::  finish parsing @rq
::
++  rd                                                  ::  double precision fp
  ^|
  ~%  %rd  +>  ~
  |_  r=$?(%n %u %d %z)
  ::  round to nearest, round up, round down, round to zero
  ::
  ++  ma
    %*(. ff w 11, p 52, b --1.023, r r)
  ::
  ++  sea                                               ::  @rd to fn
    |=  [a=@rd]  (sea:ma a)
  ::
  ++  bit                                               ::  fn to @rd
    |=  [a=fn]  ^-  @rd  (bit:ma a)
  ::
  ++  add  ~/  %add                                     ::  add
    |=  [a=@rd b=@rd]  ^-  @rd
    ~_  leaf+"rd-fail"
    (add:ma a b)
  ::
  ++  sub  ~/  %sub                                     ::  subtract
    |=  [a=@rd b=@rd]  ^-  @rd
    ~_  leaf+"rd-fail"
    (sub:ma a b)
  ::
  ++  mul  ~/  %mul                                     ::  multiply
    |=  [a=@rd b=@rd]  ^-  @rd
    ~_  leaf+"rd-fail"
    (mul:ma a b)
  ::
  ++  div  ~/  %div                                     ::  divide
    |=  [a=@rd b=@rd]  ^-  @rd
    ~_  leaf+"rd-fail"
    (div:ma a b)
  ::
  ++  fma  ~/  %fma                                     ::  fused multiply-add
    |=  [a=@rd b=@rd c=@rd]  ^-  @rd
    ~_  leaf+"rd-fail"
    (fma:ma a b c)
  ::
  ++  sqt  ~/  %sqt                                     ::  square root
    |=  [a=@rd]  ^-  @rd  ~_  leaf+"rd-fail"
    (sqt:ma a)
  ::
  ++  lth  ~/  %lth                                     ::  less-than
    |=  [a=@rd b=@rd]
    ~_  leaf+"rd-fail"
    (lth:ma a b)
  ::
  ++  lte  ~/  %lte                                     ::  less-equals
    |=  [a=@rd b=@rd]
    ~_  leaf+"rd-fail"
    (lte:ma a b)
  ::
  ++  equ  ~/  %equ                                     ::  equals
    |=  [a=@rd b=@rd]
    ~_  leaf+"rd-fail"
    (equ:ma a b)
  ::
  ++  gte  ~/  %gte                                     ::  greater-equals
    |=  [a=@rd b=@rd]
    ~_  leaf+"rd-fail"
    (gte:ma a b)
  ::
  ++  gth  ~/  %gth                                     ::  greater-than
    |=  [a=@rd b=@rd]
    ~_  leaf+"rd-fail"
    (gth:ma a b)
  ::
  ++  sun  |=  [a=@u]  ^-  @rd  (sun:ma a)              ::  uns integer to @rd
  ++  san  |=  [a=@s]  ^-  @rd  (san:ma a)              ::  sgn integer to @rd
  ++  sig  |=  [a=@rd]  ^-  ?  (sig:ma a)               ::  get sign
  ++  exp  |=  [a=@rd]  ^-  @s  (exp:ma a)              ::  get exponent
  ++  toi  |=  [a=@rd]  ^-  (unit @s)  (toi:ma a)       ::  round to integer
  ++  drg  |=  [a=@rd]  ^-  dn  (drg:ma a)              ::  @rd to decimal float
  ++  grd  |=  [a=dn]  ^-  @rd  (grd:ma a)              ::  decimal float to @rd
  --
::
++  rs                                                  ::  single precision fp
  ~%  %rs  +>  ~
  ^|
  |_  r=$?(%n %u %d %z)
  ::  round to nearest, round up, round down, round to zero
  ::
  ++  ma
    %*(. ff w 8, p 23, b --127, r r)
  ::
  ++  sea                                               ::  @rs to fn
    |=  [a=@rs]  (sea:ma a)
  ::
  ++  bit                                               ::  fn to @rs
    |=  [a=fn]  ^-  @rs  (bit:ma a)
  ::
  ++  add  ~/  %add                                     ::  add
    |=  [a=@rs b=@rs]  ^-  @rs
    ~_  leaf+"rs-fail"
    (add:ma a b)
  ::
  ++  sub  ~/  %sub                                     ::  subtract
    |=  [a=@rs b=@rs]  ^-  @rs
    ~_  leaf+"rs-fail"
    (sub:ma a b)
  ::
  ++  mul  ~/  %mul                                     ::  multiply
    |=  [a=@rs b=@rs]  ^-  @rs
    ~_  leaf+"rs-fail"
    (mul:ma a b)
  ::
  ++  div  ~/  %div                                     ::  divide
    |=  [a=@rs b=@rs]  ^-  @rs
    ~_  leaf+"rs-fail"
    (div:ma a b)
  ::
  ++  fma  ~/  %fma                                     ::  fused multiply-add
    |=  [a=@rs b=@rs c=@rs]  ^-  @rs
    ~_  leaf+"rs-fail"
    (fma:ma a b c)
  ::
  ++  sqt  ~/  %sqt                                     ::  square root
    |=  [a=@rs]  ^-  @rs
    ~_  leaf+"rs-fail"
    (sqt:ma a)
  ::
  ++  lth  ~/  %lth                                     ::  less-than
    |=  [a=@rs b=@rs]
    ~_  leaf+"rs-fail"
    (lth:ma a b)
  ::
  ++  lte  ~/  %lte                                     ::  less-equals
    |=  [a=@rs b=@rs]
    ~_  leaf+"rs-fail"
    (lte:ma a b)
  ::
  ++  equ  ~/  %equ                                     ::  equals
    |=  [a=@rs b=@rs]
    ~_  leaf+"rs-fail"
    (equ:ma a b)
  ::
  ++  gte  ~/  %gte                                     ::  greater-equals
    |=  [a=@rs b=@rs]
    ~_  leaf+"rs-fail"
    (gte:ma a b)
  ::
  ++  gth  ~/  %gth                                     ::  greater-than
    |=  [a=@rs b=@rs]
    ~_  leaf+"rs-fail"
    (gth:ma a b)
  ::
  ++  sun  |=  [a=@u]  ^-  @rs  (sun:ma a)              ::  uns integer to @rs
  ++  san  |=  [a=@s]  ^-  @rs  (san:ma a)              ::  sgn integer to @rs
  ++  sig  |=  [a=@rs]  ^-  ?  (sig:ma a)               ::  get sign
  ++  exp  |=  [a=@rs]  ^-  @s  (exp:ma a)              ::  get exponent
  ++  toi  |=  [a=@rs]  ^-  (unit @s)  (toi:ma a)       ::  round to integer
  ++  drg  |=  [a=@rs]  ^-  dn  (drg:ma a)              ::  @rs to decimal float
  ++  grd  |=  [a=dn]  ^-  @rs  (grd:ma a)              ::  decimal float to @rs
  --
::
++  rq                                                  ::  quad precision fp
  ~%  %rq  +>  ~
  ^|
  |_  r=$?(%n %u %d %z)
  ::  round to nearest, round up, round down, round to zero
  ::
  ++  ma
    %*(. ff w 15, p 112, b --16.383, r r)
  ::
  ++  sea                                               ::  @rq to fn
    |=  [a=@rq]  (sea:ma a)
  ::
  ++  bit                                               ::  fn to @rq
    |=  [a=fn]  ^-  @rq  (bit:ma a)
  ::
  ++  add  ~/  %add                                     ::  add
    |=  [a=@rq b=@rq]  ^-  @rq
    ~_  leaf+"rq-fail"
    (add:ma a b)
  ::
  ++  sub  ~/  %sub                                     ::  subtract
    |=  [a=@rq b=@rq]  ^-  @rq
    ~_  leaf+"rq-fail"
    (sub:ma a b)
  ::
  ++  mul  ~/  %mul                                     ::  multiply
    |=  [a=@rq b=@rq]  ^-  @rq
    ~_  leaf+"rq-fail"
    (mul:ma a b)
  ::
  ++  div  ~/  %div                                     ::  divide
    |=  [a=@rq b=@rq]  ^-  @rq
    ~_  leaf+"rq-fail"
    (div:ma a b)
  ::
  ++  fma  ~/  %fma                                     ::  fused multiply-add
    |=  [a=@rq b=@rq c=@rq]  ^-  @rq
    ~_  leaf+"rq-fail"
    (fma:ma a b c)
  ::
  ++  sqt  ~/  %sqt                                     ::  square root
    |=  [a=@rq]  ^-  @rq
    ~_  leaf+"rq-fail"
    (sqt:ma a)
  ::
  ++  lth  ~/  %lth                                     ::  less-than
    |=  [a=@rq b=@rq]
    ~_  leaf+"rq-fail"
    (lth:ma a b)
  ::
  ++  lte  ~/  %lte                                     ::  less-equals
    |=  [a=@rq b=@rq]
    ~_  leaf+"rq-fail"
    (lte:ma a b)
  ::
  ++  equ  ~/  %equ                                     ::  equals
    |=  [a=@rq b=@rq]
    ~_  leaf+"rq-fail"
    (equ:ma a b)
  ::
  ++  gte  ~/  %gte                                     ::  greater-equals
    |=  [a=@rq b=@rq]
    ~_  leaf+"rq-fail"
    (gte:ma a b)
  ::
  ++  gth  ~/  %gth                                     ::  greater-than
    |=  [a=@rq b=@rq]
    ~_  leaf+"rq-fail"
    (gth:ma a b)
  ::
  ++  sun  |=  [a=@u]  ^-  @rq  (sun:ma a)              ::  uns integer to @rq
  ++  san  |=  [a=@s]  ^-  @rq  (san:ma a)              ::  sgn integer to @rq
  ++  sig  |=  [a=@rq]  ^-  ?  (sig:ma a)               ::  get sign
  ++  exp  |=  [a=@rq]  ^-  @s  (exp:ma a)              ::  get exponent
  ++  toi  |=  [a=@rq]  ^-  (unit @s)  (toi:ma a)       ::  round to integer
  ++  drg  |=  [a=@rq]  ^-  dn  (drg:ma a)              ::  @rq to decimal float
  ++  grd  |=  [a=dn]  ^-  @rq  (grd:ma a)              ::  decimal float to @rq
  --
::
++  rh                                                  ::  half precision fp
  ~%  %rh  +>  ~
  ^|
  |_  r=$?(%n %u %d %z)
  ::  round to nearest, round up, round down, round to zero
  ::
  ++  ma
    %*(. ff w 5, p 10, b --15, r r)
  ::
  ++  sea                                               ::  @rh to fn
    |=  [a=@rh]  (sea:ma a)
  ::
  ++  bit                                               ::  fn to @rh
    |=  [a=fn]  ^-  @rh  (bit:ma a)
  ::
  ++  add  ~/  %add                                     ::  add
    |=  [a=@rh b=@rh]  ^-  @rh
    ~_  leaf+"rh-fail"
    (add:ma a b)
  ::
  ++  sub  ~/  %sub                                     ::  subtract
    |=  [a=@rh b=@rh]  ^-  @rh
    ~_  leaf+"rh-fail"
    (sub:ma a b)
  ::
  ++  mul  ~/  %mul                                     ::  multiply
    |=  [a=@rh b=@rh]  ^-  @rh
    ~_  leaf+"rh-fail"
    (mul:ma a b)
  ::
  ++  div  ~/  %div                                     ::  divide
    |=  [a=@rh b=@rh]  ^-  @rh
    ~_  leaf+"rh-fail"
    (div:ma a b)
  ::
  ++  fma  ~/  %fma                                     ::  fused multiply-add
    |=  [a=@rh b=@rh c=@rh]  ^-  @rh
    ~_  leaf+"rh-fail"
    (fma:ma a b c)
  ::
  ++  sqt  ~/  %sqt                                     ::  square root
    |=  [a=@rh]  ^-  @rh
    ~_  leaf+"rh-fail"
    (sqt:ma a)
  ::
  ++  lth  ~/  %lth                                     ::  less-than
    |=  [a=@rh b=@rh]
    ~_  leaf+"rh-fail"
    (lth:ma a b)
  ::
  ++  lte  ~/  %lte                                     ::  less-equals
    |=  [a=@rh b=@rh]
    ~_  leaf+"rh-fail"
    (lte:ma a b)
  ::
  ++  equ  ~/  %equ                                     ::  equals
    |=  [a=@rh b=@rh]
    ~_  leaf+"rh-fail"
    (equ:ma a b)
  ::
  ++  gte  ~/  %gte                                     ::  greater-equals
    |=  [a=@rh b=@rh]
    ~_  leaf+"rh-fail"
    (gte:ma a b)
  ::
  ++  gth  ~/  %gth                                     ::  greater-than
    |=  [a=@rh b=@rh]
    ~_  leaf+"rh-fail"
    (gth:ma a b)
  ::
  ++  tos                                               ::  @rh to @rs
    |=  [a=@rh]  (bit:rs (sea a))
  ::
  ++  fos                                               ::  @rs to @rh
    |=  [a=@rs]  (bit (sea:rs a))
  ::
  ++  sun  |=  [a=@u]  ^-  @rh  (sun:ma a)              ::  uns integer to @rh
  ++  san  |=  [a=@s]  ^-  @rh  (san:ma a)              ::  sgn integer to @rh
  ++  sig  |=  [a=@rh]  ^-  ?  (sig:ma a)               ::  get sign
  ++  exp  |=  [a=@rh]  ^-  @s  (exp:ma a)              ::  get exponent
  ++  toi  |=  [a=@rh]  ^-  (unit @s)  (toi:ma a)       ::  round to integer
  ++  drg  |=  [a=@rh]  ^-  dn  (drg:ma a)              ::  @rh to decimal float
  ++  grd  |=  [a=dn]  ^-  @rh  (grd:ma a)              ::  decimal float to @rh
  --
::    3c: urbit time                                    ::
::::                                                    ::
  ::  year, yore, yell, yule, yall, yawn, yelp, yo      ::
  ::
++  year                                                ::  date to @d
  |=  det=date
  ^-  @da
  =+  ^=  yer
      ?:  a.det
        (add 292.277.024.400 y.det)
      (sub 292.277.024.400 (dec y.det))
  =+  day=(yawn yer m.det d.t.det)
  (yule day h.t.det m.t.det s.t.det f.t.det)
::
++  yore                                                ::  @d to date
  |=  now=@da
  ^-  date
  =+  rip=(yell now)
  =+  ger=(yall d.rip)
  :-  ?:  (gth y.ger 292.277.024.400)
        [a=& y=(sub y.ger 292.277.024.400)]
      [a=| y=+((sub 292.277.024.400 y.ger))]
  [m.ger d.ger h.rip m.rip s.rip f.rip]
::
++  yell                                                ::  tarp from @d
  |=  now=@d
  ^-  tarp
  =+  sec=(rsh 6 now)
  =+  ^=  fan
      =+  [muc=4 raw=(end 6 now)]
      |-  ^-  (list @ux)
      ?:  |(=(0 raw) =(0 muc))
        ~
      =>  .(muc (dec muc))
      [(cut 4 [muc 1] raw) $(raw (end [4 muc] raw))]
  =+  day=(div sec day:yo)
  =>  .(sec (mod sec day:yo))
  =+  hor=(div sec hor:yo)
  =>  .(sec (mod sec hor:yo))
  =+  mit=(div sec mit:yo)
  =>  .(sec (mod sec mit:yo))
  [day hor mit sec fan]
::
++  yule                                                ::  time atom
  |=  rip=tarp
  ^-  @d
  =+  ^=  sec  ;:  add
                 (mul d.rip day:yo)
                 (mul h.rip hor:yo)
                 (mul m.rip mit:yo)
                 s.rip
               ==
  =+  ^=  fac  =+  muc=4
               |-  ^-  @
               ?~  f.rip
                 0
               =>  .(muc (dec muc))
               (add (lsh [4 muc] i.f.rip) $(f.rip t.f.rip))
  (con (lsh 6 sec) fac)
::
++  yall                                                ::  day / to day of year
  |=  day=@ud
  ^-  [y=@ud m=@ud d=@ud]
  =+  [era=0 cet=0 lep=*?]
  =>  .(era (div day era:yo), day (mod day era:yo))
  =>  ^+  .
      ?:  (lth day +(cet:yo))
        .(lep &, cet 0)
      =>  .(lep |, cet 1, day (sub day +(cet:yo)))
      .(cet (add cet (div day cet:yo)), day (mod day cet:yo))
  =+  yer=(add (mul 400 era) (mul 100 cet))
  |-  ^-  [y=@ud m=@ud d=@ud]
  =+  dis=?:(lep 366 365)
  ?.  (lth day dis)
    =+  ner=+(yer)
    $(yer ner, day (sub day dis), lep =(0 (end [0 2] ner)))
  |-  ^-  [y=@ud m=@ud d=@ud]
  =+  [mot=0 cah=?:(lep moy:yo moh:yo)]
  |-  ^-  [y=@ud m=@ud d=@ud]
  =+  zis=(snag mot cah)
  ?:  (lth day zis)
    [yer +(mot) +(day)]
  $(mot +(mot), day (sub day zis))
::
++  yawn                                                ::  days since Jesus
  |=  [yer=@ud mot=@ud day=@ud]
  ^-  @ud
  =>  .(mot (dec mot), day (dec day))
  =>  ^+  .
      %=    .
          day
        =+  cah=?:((yelp yer) moy:yo moh:yo)
        |-  ^-  @ud
        ?:  =(0 mot)
          day
        $(mot (dec mot), cah (slag 1 cah), day (add day (snag 0 cah)))
      ==
  |-  ^-  @ud
  ?.  =(0 (mod yer 4))
    =+  ney=(dec yer)
    $(yer ney, day (add day ?:((yelp ney) 366 365)))
  ?.  =(0 (mod yer 100))
    =+  nef=(sub yer 4)
    $(yer nef, day (add day ?:((yelp nef) 1.461 1.460)))
  ?.  =(0 (mod yer 400))
    =+  nec=(sub yer 100)
    $(yer nec, day (add day ?:((yelp nec) 36.525 36.524)))
  (add day (mul (div yer 400) (add 1 (mul 4 36.524))))
::
++  yelp                                                ::  leap year
  |=  yer=@ud  ^-  ?
  &(=(0 (mod yer 4)) |(!=(0 (mod yer 100)) =(0 (mod yer 400))))
::
++  yo                                                  ::  time constants
  |%  ++  cet  36.524                 ::  (add 24 (mul 100 365))
      ++  day  86.400                 ::  (mul 24 hor)
      ++  era  146.097                ::  (add 1 (mul 4 cet))
      ++  hor  3.600                  ::  (mul 60 mit)
      ++  jes  106.751.991.084.417    ::  (mul 730.692.561 era)
      ++  mit  60
      ++  moh  `(list @ud)`[31 28 31 30 31 30 31 31 30 31 30 31 ~]
      ++  moy  `(list @ud)`[31 29 31 30 31 30 31 31 30 31 30 31 ~]
      ++  qad  126.144.001            ::  (add 1 (mul 4 yer))
      ++  yer  31.536.000             ::  (mul 365 day)
  --
::                                                      ::
::::  3d: SHA hash family                               ::
  ::                                                    ::
  ::
++  shad  |=(ruz=@ (shax (shax ruz)))                   ::  double sha-256
++  shaf                                                ::  half sha-256
  |=  [sal=@ ruz=@]
  =+  haz=(shas sal ruz)
  (mix (end 7 haz) (rsh 7 haz))
::
++  sham                                                ::  128bit noun hash
  |=  yux=*  ^-  @uvH  ^-  @
  ?@  yux
    (shaf %mash yux)
  (shaf %sham (jam yux))
::
++  shas                                                ::  salted hash
  ~/  %shas
  |=  [sal=@ ruz=@]
  (shax (mix sal (shax ruz)))
::
++  shax                                                ::  sha-256
  ~/  %shax
  |=  ruz=@  ^-  @
  (shay [(met 3 ruz) ruz])
::
++  shay                                                ::  sha-256 with length
  ~/  %shay
  |=  [len=@u ruz=@]  ^-  @
  =>  .(ruz (cut 3 [0 len] ruz))
  =+  [few==>(fe .(a 5)) wac=|=([a=@ b=@] (cut 5 [a 1] b))]
  =+  [sum=sum.few ror=ror.few net=net.few inv=inv.few]
  =+  ral=(lsh [0 3] len)
  =+  ^=  ful
      %+  can  0
      :~  [ral ruz]
          [8 128]
          [(mod (sub 960 (mod (add 8 ral) 512)) 512) 0]
          [64 (~(net fe 6) ral)]
      ==
  =+  lex=(met 9 ful)
  =+  ^=  kbx  0xc671.78f2.bef9.a3f7.a450.6ceb.90be.fffa.
                 8cc7.0208.84c8.7814.78a5.636f.748f.82ee.
                 682e.6ff3.5b9c.ca4f.4ed8.aa4a.391c.0cb3.
                 34b0.bcb5.2748.774c.1e37.6c08.19a4.c116.
                 106a.a070.f40e.3585.d699.0624.d192.e819.
                 c76c.51a3.c24b.8b70.a81a.664b.a2bf.e8a1.
                 9272.2c85.81c2.c92e.766a.0abb.650a.7354.
                 5338.0d13.4d2c.6dfc.2e1b.2138.27b7.0a85.
                 1429.2967.06ca.6351.d5a7.9147.c6e0.0bf3.
                 bf59.7fc7.b003.27c8.a831.c66d.983e.5152.
                 76f9.88da.5cb0.a9dc.4a74.84aa.2de9.2c6f.
                 240c.a1cc.0fc1.9dc6.efbe.4786.e49b.69c1.
                 c19b.f174.9bdc.06a7.80de.b1fe.72be.5d74.
                 550c.7dc3.2431.85be.1283.5b01.d807.aa98.
                 ab1c.5ed5.923f.82a4.59f1.11f1.3956.c25b.
                 e9b5.dba5.b5c0.fbcf.7137.4491.428a.2f98
  =+  ^=  hax  0x5be0.cd19.1f83.d9ab.9b05.688c.510e.527f.
                 a54f.f53a.3c6e.f372.bb67.ae85.6a09.e667
  =+  i=0
  |-  ^-  @
  ?:  =(i lex)
    (run 5 hax net)
  =+  ^=  wox
      =+  dux=(cut 9 [i 1] ful)
      =+  wox=(run 5 dux net)
      =+  j=16
      |-  ^-  @
      ?:  =(64 j)
        wox
      =+  :*  l=(wac (sub j 15) wox)
              m=(wac (sub j 2) wox)
              n=(wac (sub j 16) wox)
              o=(wac (sub j 7) wox)
          ==
      =+  x=:(mix (ror 0 7 l) (ror 0 18 l) (rsh [0 3] l))
      =+  y=:(mix (ror 0 17 m) (ror 0 19 m) (rsh [0 10] m))
      =+  z=:(sum n x o y)
      $(wox (con (lsh [5 j] z) wox), j +(j))
  =+  j=0
  =+  :*  a=(wac 0 hax)
          b=(wac 1 hax)
          c=(wac 2 hax)
          d=(wac 3 hax)
          e=(wac 4 hax)
          f=(wac 5 hax)
          g=(wac 6 hax)
          h=(wac 7 hax)
      ==
  |-  ^-  @
  ?:  =(64 j)
    %=  ^$
      i  +(i)
      hax  %+  rep  5
           :~  (sum a (wac 0 hax))
               (sum b (wac 1 hax))
               (sum c (wac 2 hax))
               (sum d (wac 3 hax))
               (sum e (wac 4 hax))
               (sum f (wac 5 hax))
               (sum g (wac 6 hax))
               (sum h (wac 7 hax))
           ==
    ==
  =+  l=:(mix (ror 0 2 a) (ror 0 13 a) (ror 0 22 a))    ::  s0
  =+  m=:(mix (dis a b) (dis a c) (dis b c))            ::  maj
  =+  n=(sum l m)                                       ::  t2
  =+  o=:(mix (ror 0 6 e) (ror 0 11 e) (ror 0 25 e))    ::  s1
  =+  p=(mix (dis e f) (dis (inv e) g))                 ::  ch
  =+  q=:(sum h o p (wac j kbx) (wac j wox))            ::  t1
  $(j +(j), a (sum q n), b a, c b, d c, e (sum d q), f e, g f, h g)
::
++  shaw                                                ::  hash to nbits
  |=  [sal=@ len=@ ruz=@]
  (~(raw og (shas sal (mix len ruz))) len)
::
++  shaz                                                ::  sha-512
  |=  ruz=@  ^-  @
  (shal [(met 3 ruz) ruz])
::
++  shal                                                ::  sha-512 with length
  ~/  %shal
  |=  [len=@ ruz=@]  ^-  @
  =>  .(ruz (cut 3 [0 len] ruz))
  =+  [few==>(fe .(a 6)) wac=|=([a=@ b=@] (cut 6 [a 1] b))]
  =+  [sum=sum.few ror=ror.few net=net.few inv=inv.few]
  =+  ral=(lsh [0 3] len)
  =+  ^=  ful
      %+  can  0
      :~  [ral ruz]
          [8 128]
          [(mod (sub 1.920 (mod (add 8 ral) 1.024)) 1.024) 0]
          [128 (~(net fe 7) ral)]
      ==
  =+  lex=(met 10 ful)
  =+  ^=  kbx  0x6c44.198c.4a47.5817.5fcb.6fab.3ad6.faec.
                 597f.299c.fc65.7e2a.4cc5.d4be.cb3e.42b6.
                 431d.67c4.9c10.0d4c.3c9e.be0a.15c9.bebc.
                 32ca.ab7b.40c7.2493.28db.77f5.2304.7d84.
                 1b71.0b35.131c.471b.113f.9804.bef9.0dae.
                 0a63.7dc5.a2c8.98a6.06f0.67aa.7217.6fba.
                 f57d.4f7f.ee6e.d178.eada.7dd6.cde0.eb1e.
                 d186.b8c7.21c0.c207.ca27.3ece.ea26.619c.
                 c671.78f2.e372.532b.bef9.a3f7.b2c6.7915.
                 a450.6ceb.de82.bde9.90be.fffa.2363.1e28.
                 8cc7.0208.1a64.39ec.84c8.7814.a1f0.ab72.
                 78a5.636f.4317.2f60.748f.82ee.5def.b2fc.
                 682e.6ff3.d6b2.b8a3.5b9c.ca4f.7763.e373.
                 4ed8.aa4a.e341.8acb.391c.0cb3.c5c9.5a63.
                 34b0.bcb5.e19b.48a8.2748.774c.df8e.eb99.
                 1e37.6c08.5141.ab53.19a4.c116.b8d2.d0c8.
                 106a.a070.32bb.d1b8.f40e.3585.5771.202a.
                 d699.0624.5565.a910.d192.e819.d6ef.5218.
                 c76c.51a3.0654.be30.c24b.8b70.d0f8.9791.
                 a81a.664b.bc42.3001.a2bf.e8a1.4cf1.0364.
                 9272.2c85.1482.353b.81c2.c92e.47ed.aee6.
                 766a.0abb.3c77.b2a8.650a.7354.8baf.63de.
                 5338.0d13.9d95.b3df.4d2c.6dfc.5ac4.2aed.
                 2e1b.2138.5c26.c926.27b7.0a85.46d2.2ffc.
                 1429.2967.0a0e.6e70.06ca.6351.e003.826f.
                 d5a7.9147.930a.a725.c6e0.0bf3.3da8.8fc2.
                 bf59.7fc7.beef.0ee4.b003.27c8.98fb.213f.
                 a831.c66d.2db4.3210.983e.5152.ee66.dfab.
                 76f9.88da.8311.53b5.5cb0.a9dc.bd41.fbd4.
                 4a74.84aa.6ea6.e483.2de9.2c6f.592b.0275.
                 240c.a1cc.77ac.9c65.0fc1.9dc6.8b8c.d5b5.
                 efbe.4786.384f.25e3.e49b.69c1.9ef1.4ad2.
                 c19b.f174.cf69.2694.9bdc.06a7.25c7.1235.
                 80de.b1fe.3b16.96b1.72be.5d74.f27b.896f.
                 550c.7dc3.d5ff.b4e2.2431.85be.4ee4.b28c.
                 1283.5b01.4570.6fbe.d807.aa98.a303.0242.
                 ab1c.5ed5.da6d.8118.923f.82a4.af19.4f9b.
                 59f1.11f1.b605.d019.3956.c25b.f348.b538.
                 e9b5.dba5.8189.dbbc.b5c0.fbcf.ec4d.3b2f.
                 7137.4491.23ef.65cd.428a.2f98.d728.ae22
  =+  ^=  hax  0x5be0.cd19.137e.2179.1f83.d9ab.fb41.bd6b.
                 9b05.688c.2b3e.6c1f.510e.527f.ade6.82d1.
                 a54f.f53a.5f1d.36f1.3c6e.f372.fe94.f82b.
                 bb67.ae85.84ca.a73b.6a09.e667.f3bc.c908
  =+  i=0
  |-  ^-  @
  ?:  =(i lex)
    (run 6 hax net)
  =+  ^=  wox
      =+  dux=(cut 10 [i 1] ful)
      =+  wox=(run 6 dux net)
      =+  j=16
      |-  ^-  @
      ?:  =(80 j)
        wox
      =+  :*  l=(wac (sub j 15) wox)
              m=(wac (sub j 2) wox)
              n=(wac (sub j 16) wox)
              o=(wac (sub j 7) wox)
          ==
      =+  x=:(mix (ror 0 1 l) (ror 0 8 l) (rsh [0 7] l))
      =+  y=:(mix (ror 0 19 m) (ror 0 61 m) (rsh [0 6] m))
      =+  z=:(sum n x o y)
      $(wox (con (lsh [6 j] z) wox), j +(j))
  =+  j=0
  =+  :*  a=(wac 0 hax)
          b=(wac 1 hax)
          c=(wac 2 hax)
          d=(wac 3 hax)
          e=(wac 4 hax)
          f=(wac 5 hax)
          g=(wac 6 hax)
          h=(wac 7 hax)
      ==
  |-  ^-  @
  ?:  =(80 j)
    %=  ^$
      i  +(i)
      hax  %+  rep  6
           :~  (sum a (wac 0 hax))
               (sum b (wac 1 hax))
               (sum c (wac 2 hax))
               (sum d (wac 3 hax))
               (sum e (wac 4 hax))
               (sum f (wac 5 hax))
               (sum g (wac 6 hax))
               (sum h (wac 7 hax))
           ==
    ==
  =+  l=:(mix (ror 0 28 a) (ror 0 34 a) (ror 0 39 a))   ::  S0
  =+  m=:(mix (dis a b) (dis a c) (dis b c))            ::  maj
  =+  n=(sum l m)                                       ::  t2
  =+  o=:(mix (ror 0 14 e) (ror 0 18 e) (ror 0 41 e))   ::  S1
  =+  p=(mix (dis e f) (dis (inv e) g))                 ::  ch
  =+  q=:(sum h o p (wac j kbx) (wac j wox))            ::  t1
  $(j +(j), a (sum q n), b a, c b, d c, e (sum d q), f e, g f, h g)
::
++  shan                                                ::  sha-1 (deprecated)
  |=  ruz=@
  =+  [few==>(fe .(a 5)) wac=|=([a=@ b=@] (cut 5 [a 1] b))]
  =+  [sum=sum.few ror=ror.few rol=rol.few net=net.few inv=inv.few]
  =+  ral=(lsh [0 3] (met 3 ruz))
  =+  ^=  ful
      %+  can  0
      :~  [ral ruz]
          [8 128]
          [(mod (sub 960 (mod (add 8 ral) 512)) 512) 0]
          [64 (~(net fe 6) ral)]
      ==
  =+  lex=(met 9 ful)
  =+  kbx=0xca62.c1d6.8f1b.bcdc.6ed9.eba1.5a82.7999
  =+  hax=0xc3d2.e1f0.1032.5476.98ba.dcfe.efcd.ab89.6745.2301
  =+  i=0
  |-
  ?:  =(i lex)
    (rep 5 (flop (rip 5 hax)))
  =+  ^=  wox
      =+  dux=(cut 9 [i 1] ful)
      =+  wox=(rep 5 (turn (rip 5 dux) net))
      =+  j=16
      |-  ^-  @
      ?:  =(80 j)
        wox
      =+  :*  l=(wac (sub j 3) wox)
              m=(wac (sub j 8) wox)
              n=(wac (sub j 14) wox)
              o=(wac (sub j 16) wox)
          ==
      =+  z=(rol 0 1 :(mix l m n o))
      $(wox (con (lsh [5 j] z) wox), j +(j))
  =+  j=0
  =+  :*  a=(wac 0 hax)
          b=(wac 1 hax)
          c=(wac 2 hax)
          d=(wac 3 hax)
          e=(wac 4 hax)
      ==
  |-  ^-  @
  ?:  =(80 j)
    %=  ^$
      i  +(i)
      hax  %+  rep  5
           :~
               (sum a (wac 0 hax))
               (sum b (wac 1 hax))
               (sum c (wac 2 hax))
               (sum d (wac 3 hax))
               (sum e (wac 4 hax))
           ==
    ==
  =+  fx=(con (dis b c) (dis (not 5 1 b) d))
  =+  fy=:(mix b c d)
  =+  fz=:(con (dis b c) (dis b d) (dis c d))
  =+  ^=  tem
      ?:  &((gte j 0) (lte j 19))
        :(sum (rol 0 5 a) fx e (wac 0 kbx) (wac j wox))
      ?:  &((gte j 20) (lte j 39))
        :(sum (rol 0 5 a) fy e (wac 1 kbx) (wac j wox))
      ?:  &((gte j 40) (lte j 59))
        :(sum (rol 0 5 a) fz e (wac 2 kbx) (wac j wox))
      :(sum (rol 0 5 a) fy e (wac 3 kbx) (wac j wox))
  $(j +(j), a tem, b a, c (rol 0 30 b), d c, e d)
::
++  og                                                  ::  shax-powered rng
  ~/  %og
  |_  a=@
  ++  rad                                               ::  random in range
    |=  b=@  ^-  @
    ~_  leaf+"rad-zero"
    ?<  =(0 b)
    =+  c=(raw (met 0 b))
    ?:((lth c b) c $(a +(a)))
  ::
  ++  rads                                              ::  random continuation
    |=  b=@
    =+  r=(rad b)
    [r +>.$(a (shas %og-s (mix a r)))]
  ::
  ++  raw                                               ::  random bits
    ~/  %raw
    |=  b=@  ^-  @
    %+  can
      0
    =+  c=(shas %og-a (mix b a))
    |-  ^-  (list [@ @])
    ?:  =(0 b)
      ~
    =+  d=(shas %og-b (mix b (mix a c)))
    ?:  (lth b 256)
      [[b (end [0 b] d)] ~]
    [[256 d] $(c d, b (sub b 256))]
  ::
  ++  raws                                              ::  random bits
    |=  b=@                                             ::  continuation
    =+  r=(raw b)
    [r +>.$(a (shas %og-s (mix a r)))]
  --
::
++  sha                                                 ::  correct byte-order
  ~%  %sha  ..sha  ~
  =>  |%
      ++  flin  |=(a=@ (swp 3 a))                       ::  flip input
      ++  flim  |=(byts [wid (rev 3 wid dat)])          ::  flip input w= length
      ++  flip  |=(w=@u (cury (cury rev 3) w))          ::  flip output of size
      ++  meet  |=(a=@ [(met 3 a) a])                   ::  measure input size
      --
  |%
  ::
  ::  use with @
  ::
  ++  sha-1     (cork meet sha-1l)
  ++  sha-256   :(cork flin shax (flip 32))
  ++  sha-512   :(cork flin shaz (flip 64))
  ::
  ::  use with byts
  ::
  ++  sha-256l  :(cork flim shay (flip 32))
  ++  sha-512l  :(cork flim shal (flip 64))
  ::
  ++  sha-1l
    ~/  %sha1
    |=  byts
    ^-  @
    =+  [few==>(fe .(a 5)) wac=|=([a=@ b=@] (cut 5 [a 1] b))]
    =+  [sum=sum.few ror=ror.few rol=rol.few net=net.few inv=inv.few]
    =+  ral=(lsh [0 3] wid)
    =+  ^=  ful
        %+  can  0
        :~  [ral (rev 3 wid dat)]
            [8 128]
            [(mod (sub 960 (mod (add 8 ral) 512)) 512) 0]
            [64 (~(net fe 6) ral)]
        ==
    =+  lex=(met 9 ful)
    =+  kbx=0xca62.c1d6.8f1b.bcdc.6ed9.eba1.5a82.7999
    =+  hax=0xc3d2.e1f0.1032.5476.98ba.dcfe.efcd.ab89.6745.2301
    =+  i=0
    |-
    ?:  =(i lex)
      (rep 5 (flop (rip 5 hax)))
    =+  ^=  wox
        =+  dux=(cut 9 [i 1] ful)
        =+  wox=(rep 5 (turn (rip 5 dux) net))
        =+  j=16
        |-  ^-  @
        ?:  =(80 j)
          wox
        =+  :*  l=(wac (sub j 3) wox)
                m=(wac (sub j 8) wox)
                n=(wac (sub j 14) wox)
                o=(wac (sub j 16) wox)
            ==
        =+  z=(rol 0 1 :(mix l m n o))
        $(wox (con (lsh [5 j] z) wox), j +(j))
    =+  j=0
    =+  :*  a=(wac 0 hax)
            b=(wac 1 hax)
            c=(wac 2 hax)
            d=(wac 3 hax)
            e=(wac 4 hax)
        ==
    |-  ^-  @
    ?:  =(80 j)
      %=  ^$
        i  +(i)
        hax  %+  rep  5
             :~
                 (sum a (wac 0 hax))
                 (sum b (wac 1 hax))
                 (sum c (wac 2 hax))
                 (sum d (wac 3 hax))
                 (sum e (wac 4 hax))
             ==
      ==
    =+  fx=(con (dis b c) (dis (not 5 1 b) d))
    =+  fy=:(mix b c d)
    =+  fz=:(con (dis b c) (dis b d) (dis c d))
    =+  ^=  tem
        ?:  &((gte j 0) (lte j 19))
          :(sum (rol 0 5 a) fx e (wac 0 kbx) (wac j wox))
        ?:  &((gte j 20) (lte j 39))
          :(sum (rol 0 5 a) fy e (wac 1 kbx) (wac j wox))
        ?:  &((gte j 40) (lte j 59))
          :(sum (rol 0 5 a) fz e (wac 2 kbx) (wac j wox))
        :(sum (rol 0 5 a) fy e (wac 3 kbx) (wac j wox))
    $(j +(j), a tem, b a, c (rol 0 30 b), d c, e d)
  --
::                                                      ::
::::  3e: AES encryption  (XX removed)                  ::
  ::                                                    ::
  ::
::                                                      ::
::::  3f: scrambling                                    ::
  ::                                                    ::
  ::    ob                                              ::
  ::
++  un                                                  ::  =(x (wred (wren x)))
  |%
  ++  wren                                              ::  conceal structure
    |=  pyn=@  ^-  @
    =+  len=(met 3 pyn)
    ?:  =(0 len)
      0
    =>  .(len (dec len))
    =+  mig=(zaft (xafo len (cut 3 [len 1] pyn)))
    %+  can  3
    %-  flop  ^-  (list [@ @])
    :-  [1 mig]
    |-  ^-  (list [@ @])
    ?:  =(0 len)
      ~
    =>  .(len (dec len))
    =+  mog=(zyft :(mix mig (end 3 len) (cut 3 [len 1] pyn)))
    [[1 mog] $(mig mog)]
  ::
  ++  wred                                              ::  restore structure
    |=  cry=@  ^-  @
    =+  len=(met 3 cry)
    ?:  =(0 len)
      0
    =>  .(len (dec len))
    =+  mig=(cut 3 [len 1] cry)
    %+  can  3
    %-  flop  ^-  (list [@ @])
    :-  [1 (xaro len (zart mig))]
    |-  ^-  (list [@ @])
    ?:  =(0 len)
      ~
    =>  .(len (dec len))
    =+  mog=(cut 3 [len 1] cry)
    [[1 :(mix mig (end 3 len) (zyrt mog))] $(mig mog)]
  ::
  ++  xafo  |=([a=@ b=@] +((mod (add (dec b) a) 255)))
  ++  xaro  |=([a=@ b=@] +((mod (add (dec b) (sub 255 (mod a 255))) 255)))
  ::
  ++  zaft                                              ::  forward 255-sbox
    |=  a=@D
    =+  ^=  b
        0xcc.75bc.86c8.2fb1.9a42.f0b3.79a0.92ca.21f6.1e41.cde5.fcc0.
        7e85.51ae.1005.c72d.1246.07e8.7c64.a914.8d69.d9f4.59c2.8038.
        1f4a.dca2.6fdf.66f9.f561.a12e.5a16.f7b0.a39f.364e.cb70.7318.
        1de1.ad31.63d1.abd4.db68.6a33.134d.a760.edee.5434.493a.e323.
        930d.8f3d.3562.bb81.0b24.43cf.bea5.a6eb.52b4.0229.06b2.6704.
        78c9.45ec.d75e.58af.c577.b7b9.c40e.017d.90c3.87f8.96fa.1153.
        0372.7f30.1c32.ac83.ff17.c6e4.d36d.6b55.e2ce.8c71.8a5b.b6f3.
        9d4b.eab5.8b3c.e7f2.a8fe.9574.5de0.bf20.3f15.9784.9939.5f9c.
        e609.564f.d8a4.b825.9819.94aa.2c08.8e4c.9b22.477a.2840.3ed6.
        3750.6ef1.44dd.89ef.6576.d00a.fbda.9ed2.3b6c.7b0c.bde9.2ade.
        5c88.c182.481a.1b0f.2bfd.d591.2726.57ba
    (cut 3 [(dec a) 1] b)
  ::
  ++  zart                                              ::  reverse 255-sbox
    |=  a=@D
    =+  ^=  b
        0x68.4f07.ea1c.73c9.75c2.efc8.d559.5125.f621.a7a8.8591.5613.
        dd52.40eb.65a2.60b7.4bcb.1123.ceb0.1bd6.3c84.2906.b164.19b3.
        1e95.5fec.ffbc.f187.fbe2.6680.7c77.d30e.e94a.9414.fd9a.017d.
        3a7e.5a55.8ff5.8bf9.c181.e5b6.6ab2.35da.50aa.9293.3bc0.cdc6.
        f3bf.1a58.4130.f844.3846.744e.36a0.f205.789e.32d8.5e54.5c22.
        0f76.fce7.4569.0d99.d26e.e879.dc16.2df4.887f.1ffe.4dba.6f5d.
        bbcc.2663.1762.aed7.af8a.ca20.dbb4.9bc7.a942.834c.105b.c4d4.
        8202.3e61.a671.90e6.273d.bdab.3157.cfa4.0c2e.df86.2496.f7ed.
        2b48.2a9d.5318.a343.d128.be9c.a5ad.6bb5.6dfa.c5e1.3408.128d.
        2c04.0339.97a1.2ff0.49d0.eeb8.6c0a.0b37.b967.c347.d9ac.e072.
        e409.7b9f.1598.1d3f.33de.8ce3.8970.8e7a
    (cut 3 [(dec a) 1] b)
  ::
  ++  zyft                                              ::  forward 256-sbox
    |=  a=@D
    =+  ^=  b
        0xbb49.b71f.b881.b402.17e4.6b86.69b5.1647.115f.dddb.7ca5.
          8371.4bd5.19a9.b092.605d.0d9b.e030.a0cc.78ba.5706.4d2d.
          986a.768c.f8e8.c4c7.2f1c.effe.3cae.01c0.253e.65d3.3872.
          ce0e.7a74.8ac6.daac.7e5c.6479.44ec.4143.3d20.4af0.ee6c.
          c828.deca.0377.249f.ffcd.7b4f.eb7d.66f2.8951.042e.595a.
          8e13.f9c3.a79a.f788.6199.9391.7fab.6200.4ce5.0758.e2f1.
          7594.c945.d218.4248.afa1.e61a.54fb.1482.bea4.96a2.3473.
          63c2.e7cb.155b.120a.4ed7.bfd8.b31b.4008.f329.fca3.5380.
          9556.0cb2.8722.2bea.e96e.3ac5.d1bc.10e3.2c52.a62a.b1d6.
          35aa.d05e.f6a8.0f3b.31ed.559d.09ad.f585.6d21.fd1d.8d67.
          370b.26f4.70c1.b923.4684.6fbd.cf8b.5036.0539.9cdc.d93f.
          9068.1edf.8f33.b632.d427.97fa.9ee1
    (cut 3 [a 1] b)
  ::
  ++  zyrt                                              ::  reverse 256-sbox
    |=  a=@D
    =+  ^=  b
        0x9fc8.2753.6e02.8fcf.8b35.2b20.5598.7caa.c9a9.30b0.9b48.
          47ce.6371.80f6.407d.00dd.0aa5.ed10.ecb7.0f5a.5c3a.e605.
          c077.4337.17bd.9eda.62a4.79a7.ccb8.44cd.8e64.1ec4.5b6b.
          1842.ffd8.1dfb.fd07.f2f9.594c.3be3.73c6.2cb6.8438.e434.
          8d3d.ea6a.5268.72db.a001.2e11.de8c.88d3.0369.4f7a.87e2.
          860d.0991.25d0.16b9.978a.4bf4.2a1a.e96c.fa50.85b5.9aeb.
          9dbb.b2d9.a2d1.7bba.66be.e81f.1946.29a8.f5d2.f30c.2499.
          c1b3.6583.89e1.ee36.e0b4.6092.937e.d74e.2f6f.513e.9615.
          9c5d.d581.e7ab.fe74.f01b.78b1.ae75.af57.0ec2.adc7.3245.
          12bf.2314.3967.0806.31dc.cb94.d43f.493c.54a6.0421.c3a1.
          1c4a.28ac.fc0b.26ca.5870.e576.f7f1.616d.905f.ef41.33bc.
          df4d.225e.2d56.7fd6.1395.a3f8.c582
    (cut 3 [a 1] b)
  --
::
++  ob
  ~%  %ob  ..ob
    ==
      %fein  fein
      %fynd  fynd
    ==
  |%
  ::
  ::  +fein: conceal structure, v3.
  ::
  ::    +fein conceals planet-sized atoms.  The idea is that it should not be
  ::    trivial to tell which planet a star has spawned under.
  ::
  ++  fein
    ~/  %fein
    |=  pyn=@  ^-  @
    ?:  &((gte pyn 0x1.0000) (lte pyn 0xffff.ffff))
      (add 0x1.0000 (feis (sub pyn 0x1.0000)))
    ?:  &((gte pyn 0x1.0000.0000) (lte pyn 0xffff.ffff.ffff.ffff))
      =/  lo  (dis pyn 0xffff.ffff)
      =/  hi  (dis pyn 0xffff.ffff.0000.0000)
      %+  con  hi
      $(pyn lo)
    pyn
  ::
  ::  +fynd: restore structure, v3.
  ::
  ::    Restores obfuscated values that have been enciphered with +fein.
  ::
  ++  fynd
    ~/  %fynd
    |=  cry=@  ^-  @
    ?:  &((gte cry 0x1.0000) (lte cry 0xffff.ffff))
      (add 0x1.0000 (tail (sub cry 0x1.0000)))
    ?:  &((gte cry 0x1.0000.0000) (lte cry 0xffff.ffff.ffff.ffff))
      =/  lo  (dis cry 0xffff.ffff)
      =/  hi  (dis cry 0xffff.ffff.0000.0000)
      %+  con  hi
      $(cry lo)
    cry
  ::  +feis: a four-round generalised Feistel cipher over the domain
  ::         [0, 2^32 - 2^16 - 1].
  ::
  ::    See: Black & Rogaway (2002), Ciphers for arbitrary finite domains.
  ::
  ++  feis
    |=  m=@
    ^-  @
    (fee 4 0xffff 0x1.0000 (mul 0xffff 0x1.0000) eff m)
  ::
  ::  +tail: reverse +feis.
  ::
  ++  tail
    |=  m=@
    ^-  @
    (feen 4 0xffff 0x1.0000 (mul 0xffff 0x1.0000) eff m)
  ::
  ::  +fee: "Fe" in B&R (2002).
  ::
  ::    A Feistel cipher given the following parameters:
  ::
  ::    r:    number of Feistel rounds
  ::    a, b: parameters such that ab >= k
  ::    k:    value such that the domain of the cipher is [0, k - 1]
  ::    prf:  a gate denoting a family of pseudorandom functions indexed by
  ::          its first argument and taking its second argument as input
  ::    m:    an input value in the domain [0, k - 1]
  ::
  ++  fee
    |=  [r=@ a=@ b=@ k=@ prf=$-([j=@ r=@] @) m=@]
    ^-  @
    =/  c  (fe r a b prf m)
    ?:  (lth c k)
      c
    (fe r a b prf c)
  ::
  ::  +feen: "Fe^-1" in B&R (2002).
  ::
  ::    Reverses a Feistel cipher constructed with parameters as described in
  ::    +fee.
  ::
  ++  feen
    |=  [r=@ a=@ b=@ k=@ prf=$-([j=@ r=@] @) m=@]
    ^-  @
    =/  c  (fen r a b prf m)
    ?:  (lth c k)
      c
    (fen r a b prf c)
  ::
  ::  +fe:  "fe" in B&R (2002).
  ::
  ::    An internal function to +fee.
  ::
  ::    Note that this implementation differs slightly from the reference paper
  ::    to support some legacy behaviour.  See urbit/arvo#1105.
  ::
  ++  fe
    |=  [r=@ a=@ b=@ prf=$-([j=@ r=@] @) m=@]
    =/  j  1
    =/  ell  (mod m a)
    =/  arr  (div m a)
    |-  ^-  @
    ::
    ?:  (gth j r)
      ?.  =((mod r 2) 0)
        (add (mul arr a) ell)
      ::
      :: Note that +fe differs from B&R (2002)'s "fe" below, as a previous
      :: implementation of this cipher contained a bug such that certain inputs
      :: could encipher to the same output.
      ::
      :: To correct these problem cases while also preserving the cipher's
      :: legacy behaviour on most inputs, we check for a problem case (which
      :: occurs when 'arr' is equal to 'a') and, if detected, use an alternate
      :: permutation instead.
      ::
      ?:  =(arr a)
        (add (mul arr a) ell)
      (add (mul ell a) arr)
    ::
    =/  f  (prf (sub j 1) arr)
    ::
    =/  tmp
      ?.  =((mod j 2) 0)
        (mod (add f ell) a)
      (mod (add f ell) b)
    ::
    $(j +(j), ell arr, arr tmp)
  ::
  ::  +fen:  "fe^-1" in B&R (2002).
  ::
  ::    Note that this implementation differs slightly from the reference paper
  ::    to support some legacy behaviour.  See urbit/arvo#1105.
  ::
  ++  fen
    |=  [r=@ a=@ b=@ prf=$-([j=@ r=@] @) m=@]
    =/  j  r
    ::
    =/  ahh
      ?.  =((mod r 2) 0)
        (div m a)
      (mod m a)
    ::
    =/  ale
      ?.  =((mod r 2) 0)
        (mod m a)
      (div m a)
    ::
    :: Similar to the comment in +fe, +fen differs from B&R (2002)'s "fe^-1"
    :: here in order to preserve the legacy cipher's behaviour on most inputs.
    ::
    :: Here problem cases can be identified by 'ahh' equating with 'a'; we
    :: correct those cases by swapping the values of 'ahh' and 'ale'.
    ::
    =/  ell
      ?:  =(ale a)
        ahh
      ale
    ::
    =/  arr
      ?:  =(ale a)
        ale
      ahh
    ::
    |-  ^-  @
    ?:  (lth j 1)
      (add (mul arr a) ell)
    =/  f  (prf (sub j 1) ell)
    ::
    ::  Note that there is a slight deviation here to avoid dealing with
    ::  negative values.  We add 'a' or 'b' to arr as appropriate and reduce
    ::  'f' modulo the same number before performing subtraction.
    ::
    =/  tmp
      ?.  =((mod j 2) 0)
        (mod (sub (add arr a) (mod f a)) a)
      (mod (sub (add arr b) (mod f b)) b)
    ::
    $(j (sub j 1), ell tmp, arr ell)
  ::
  ::  +eff: a murmur3-based pseudorandom function.  'F' in B&R (2002).
  ::
  ++  eff
    |=  [j=@ r=@]
    ^-  @
    (muk (snag j raku) 2 r)
  ::
  ::  +raku: seeds for eff.
  ::
  ++  raku
    ^-  (list @ux)
    :~  0xb76d.5eed
        0xee28.1300
        0x85bc.ae01
        0x4b38.7af7
    ==
  ::
  --
::
::::  3g: molds and mold builders
  ::
+$  coin  $~  [%$ %ud 0]                                ::  print format
          $%  [%$ p=dime]                               ::
              [%blob p=*]                               ::
              [%many p=(list coin)]                     ::
          ==                                            ::
+$  dime  [p=@ta q=@]                                   ::
+$  edge  [p=hair q=(unit [p=* q=nail])]                ::  parsing output
+$  hair  [p=@ud q=@ud]                                 ::  parsing trace
++  like  |*  a=$-(* *)                                 ::  generic edge
          |:  b=`*`[(hair) ~]                           ::
          :-  p=(hair -.b)                              ::
          ^=  q                                         ::
          ?@  +.b  ~                                    ::
          :-  ~                                         ::
          u=[p=(a +>-.b) q=[p=(hair -.b) q=(tape +.b)]] ::
+$  nail  [p=hair q=tape]                               ::  parsing input
+$  pint  [p=[p=@ q=@] q=[p=@ q=@]]                     ::  line+column range
+$  rule  _|:($:nail $:edge)                            ::  parsing rule
+$  spot  [p=path q=pint]                               ::  range in file
+$  tone  $%  [%0 product=*]                            ::  success
              [%1 block=*]                              ::  single block
              [%2 trace=(list [@ta *])]                 ::  error report
          ==                                            ::
+$  toon  $%  [%0 p=*]                                  ::  success
              [%1 p=*]                                  ::  block
              [%2 p=(list tank)]                        ::  stack trace
          ==                                            ::
++  wonk  =+  veq=$:edge                                ::  product from edge
          |@  ++  $  ?~(q.veq !! p.u.q.veq)             ::
          --                                            ::
--  =>
::                                                      ::
::::  4: layer four                                     ::
  ::                                                    ::
  ::    4a: exotic bases                                ::
  ::    4b: text processing                             ::
  ::    4c: tank printer                                ::
  ::    4d: parsing (tracing)                           ::
  ::    4e: parsing (combinators)                       ::
  ::    4f: parsing (rule builders)                     ::
  ::    4g: parsing (outside caller)                    ::
  ::    4h: parsing (ascii glyphs)                      ::
  ::    4i: parsing (useful idioms)                     ::
  ::    4j: parsing (bases and base digits)             ::
  ::    4k: atom printing                               ::
  ::    4l: atom parsing                                ::
  ::    4m: formatting functions                        ::
  ::    4n: virtualization                              ::
  ::    4o: molds and mold builders                     ::
  ::
~%    %qua
    +
  ==
    %mure  mure
    %mute  mute
    %show  show
  ==
|%
::
::::  4a: exotic bases
  ::
++  po                                                  ::  phonetic base
  ~/  %po
  =+  :-  ^=  sis                                       ::  prefix syllables
      'dozmarbinwansamlitsighidfidlissogdirwacsabwissib\
      /rigsoldopmodfoglidhopdardorlorhodfolrintogsilmir\
      /holpaslacrovlivdalsatlibtabhanticpidtorbolfosdot\
      /losdilforpilramtirwintadbicdifrocwidbisdasmidlop\
      /rilnardapmolsanlocnovsitnidtipsicropwitnatpanmin\
      /ritpodmottamtolsavposnapnopsomfinfonbanmorworsip\
      /ronnorbotwicsocwatdolmagpicdavbidbaltimtasmallig\
      /sivtagpadsaldivdactansidfabtarmonranniswolmispal\
      /lasdismaprabtobrollatlonnodnavfignomnibpagsopral\
      /bilhaddocridmocpacravripfaltodtiltinhapmicfanpat\
      /taclabmogsimsonpinlomrictapfirhasbosbatpochactid\
      /havsaplindibhosdabbitbarracparloddosbortochilmac\
      /tomdigfilfasmithobharmighinradmashalraglagfadtop\
      /mophabnilnosmilfopfamdatnoldinhatnacrisfotribhoc\
      /nimlarfitwalrapsarnalmoslandondanladdovrivbacpol\
      /laptalpitnambonrostonfodponsovnocsorlavmatmipfip'
      ^=  dex                                           ::  suffix syllables
      'zodnecbudwessevpersutletfulpensytdurwepserwylsun\
      /rypsyxdyrnuphebpeglupdepdysputlughecryttyvsydnex\
      /lunmeplutseppesdelsulpedtemledtulmetwenbynhexfeb\
      /pyldulhetmevruttylwydtepbesdexsefwycburderneppur\
      /rysrebdennutsubpetrulsynregtydsupsemwynrecmegnet\
      /secmulnymtevwebsummutnyxrextebfushepbenmuswyxsym\
      /selrucdecwexsyrwetdylmynmesdetbetbeltuxtugmyrpel\
      /syptermebsetdutdegtexsurfeltudnuxruxrenwytnubmed\
      /lytdusnebrumtynseglyxpunresredfunrevrefmectedrus\
      /bexlebduxrynnumpyxrygryxfeptyrtustyclegnemfermer\
      /tenlusnussyltecmexpubrymtucfyllepdebbermughuttun\
      /bylsudpemdevlurdefbusbeprunmelpexdytbyttyplevmyl\
      /wedducfurfexnulluclennerlexrupnedlecrydlydfenwel\
      /nydhusrelrudneshesfetdesretdunlernyrsebhulryllud\
      /remlysfynwerrycsugnysnyllyndyndemluxfedsedbecmun\
      /lyrtesmudnytbyrsenwegfyrmurtelreptegpecnelnevfes'
  |%
  ++  ins  ~/  %ins                                     ::  parse prefix
           |=  a=@tas
           =+  b=0
           |-  ^-  (unit @)
           ?:(=(256 b) ~ ?:(=(a (tos b)) [~ b] $(b +(b))))
  ++  ind  ~/  %ind                                     ::  parse suffix
           |=  a=@tas
           =+  b=0
           |-  ^-  (unit @)
           ?:(=(256 b) ~ ?:(=(a (tod b)) [~ b] $(b +(b))))
  ++  tos  ~/  %tos                                     ::  fetch prefix
           |=(a=@ ?>((lth a 256) (cut 3 [(mul 3 a) 3] sis)))
  ++  tod  ~/  %tod                                     ::  fetch suffix
           |=(a=@ ?>((lth a 256) (cut 3 [(mul 3 a) 3] dex)))
  --
::
++  fa                                                  ::  base58check
  =+  key='123456789ABCDEFGHJKLMNPQRSTUVWXYZabcdefghijkmnopqrstuvwxyz'
  =/  yek=@ux  ~+
      =-  yek:(roll (rip 3 key) -)
      =+  [a=*char b=*@ yek=`@ux`(fil 3 256 0xff)]
      |.
      [+(b) (mix yek (lsh [3 `@u`a] (~(inv fe 3) b)))]
  |%
  ++  cha  |=(a=char `(unit @uF)`=+(b=(cut 3 [`@`a 1] yek) ?:(=(b 0xff) ~ `b)))
  ++  tok
    |=  a=@ux  ^-  @ux
    =+  b=(pad a)
    =-  (~(net fe 5) (end [3 4] (shay 32 -)))
    (shay (add b (met 3 a)) (lsh [3 b] (swp 3 a)))
  ::
  ++  pad  |=(a=@ =+(b=(met 3 a) ?:((gte b 21) 0 (sub 21 b))))
  ++  enc  |=(a=@ux `@ux`(mix (lsh [3 4] a) (tok a)))
  ++  den
    |=  a=@ux  ^-  (unit @ux)
    =+  b=(rsh [3 4] a)
    ?.  =((tok b) (end [3 4] a))
      ~
    `b
  --
::
::::  4b: text processing
  ::
++  at                                                  ::  basic printing
  |_  a=@
  ++  r
    ?:  ?&  (gte (met 3 a) 2)
            |-
            ?:  =(0 a)
              &
            =+  vis=(end 3 a)
            ?&  ?|(=('-' vis) ?&((gte vis 'a') (lte vis 'z')))
                $(a (rsh 3 a))
            ==
        ==
      rtam
    ?:  (lte (met 3 a) 2)
      rud
    rux
  ::
  ++  rf    `tape`[?-(a %& '&', %| '|', * !!) ~]
  ++  rn    `tape`[?>(=(0 a) '~') ~]
  ++  rt    `tape`['\'' (weld (mesc (trip a)) `tape`['\'' ~])]
  ++  rta   rt
  ++  rtam  `tape`['%' (trip a)]
  ++  rub   `tape`['0' 'b' (rum 2 ~ |=(b=@ (add '0' b)))]
  ++  rud   (rum 10 ~ |=(b=@ (add '0' b)))
  ++  rum
    |=  [b=@ c=tape d=$-(@ @)]
    ^-  tape
    ?:  =(0 a)
      [(d 0) c]
    =+  e=0
    |-  ^-  tape
    ?:  =(0 a)
      c
    =+  f=&(!=(0 e) =(0 (mod e ?:(=(10 b) 3 4))))
    %=  $
      a  (div a b)
      c  [(d (mod a b)) ?:(f [?:(=(10 b) ',' '-') c] c)]
      e  +(e)
    ==
  ::
  ++  rup
    =+  b=(met 3 a)
    ^-  tape
    :-  '-'
    |-  ^-  tape
    ?:  (gth (met 5 a) 1)
      %+  weld
        $(a (rsh 5 a), b (sub b 4))
      `tape`['-' '-' $(a (end 5 a), b 4)]
    ?:  =(0 b)
      ['~' ~]
    ?:  (lte b 1)
      (trip (tos:po a))
    |-  ^-  tape
    ?:  =(2 b)
      =+  c=(rsh 3 a)
      =+  d=(end 3 a)
      (weld (trip (tod:po c)) (trip (tos:po (mix c d))))
    =+  c=(rsh [3 2] a)
    =+  d=(end [3 2] a)
    (weld ^$(a c, b (met 3 c)) `tape`['-' $(a (mix c d), b 2)])
  ::
  ++  ruv
    ^-  tape
    :+  '0'
      'v'
    %^    rum
        64
      ~
    |=  b=@
    ?:  =(63 b)
      '+'
    ?:  =(62 b)
      '-'
    ?:((lth b 26) (add 65 b) ?:((lth b 52) (add 71 b) (sub b 4)))
  ::
  ++  rux  `tape`['0' 'x' (rum 16 ~ |=(b=@ (add b ?:((lth b 10) 48 87))))]
  --
++  cass                                                ::  lowercase
  |=  vib=tape
  ^-  tape
  (turn vib |=(a=@ ?.(&((gte a 'A') (lte a 'Z')) a (add 32 a))))
::
++  cuss                                                ::  uppercase
  |=  vib=tape
  ^-  tape
  (turn vib |=(a=@ ?.(&((gte a 'a') (lte a 'z')) a (sub a 32))))
::
++  crip  |=(a=tape `@t`(rap 3 a))                      ::  tape to cord
::
++  mesc                                                ::  ctrl code escape
  |=  vib=tape
  ^-  tape
  ?~  vib
    ~
  ?:  =('\\' i.vib)
    ['\\' '\\' $(vib t.vib)]
  ?:  ?|((gth i.vib 126) (lth i.vib 32) =(`@`39 i.vib))
    ['\\' (welp ~(rux at i.vib) '/' $(vib t.vib))]
  [i.vib $(vib t.vib)]
::
++  runt                                                ::  prepend repeatedly
  |=  [[a=@ b=@] c=tape]
  ^-  tape
  ?:  =(0 a)
    c
  [b $(a (dec a))]
::
++  sand                                                ::  atom sanity
  |=  a=@ta
  (flit (sane a))
::
++  sane                                                ::  atom sanity
  |=  a=@ta
  |=  b=@  ^-  ?
  ?.  =(%t (end 3 a))
    ::  XX more and better sanity
    ::
    &
  =+  [inx=0 len=(met 3 b)]
  ?:  =(%tas a)
    |-  ^-  ?
    ?:  =(inx len)  &
    =+  cur=(cut 3 [inx 1] b)
    ?&  ?|  &((gte cur 'a') (lte cur 'z'))
            &(=('-' cur) !=(0 inx) !=(len inx))
            &(&((gte cur '0') (lte cur '9')) !=(0 inx))
        ==
        $(inx +(inx))
    ==
  ?:  =(%ta a)
    |-  ^-  ?
    ?:  =(inx len)  &
    =+  cur=(cut 3 [inx 1] b)
    ?&  ?|  &((gte cur 'a') (lte cur 'z'))
            &((gte cur '0') (lte cur '9'))
            |(=('-' cur) =('~' cur) =('_' cur) =('.' cur))
        ==
        $(inx +(inx))
    ==
  |-  ^-  ?
  ?:  =(0 b)  &
  =+  cur=(end 3 b)
  ?:  &((lth cur 32) !=(10 cur))  |
  =+  len=(teff cur)
  ?&  |(=(1 len) =+(i=1 |-(|(=(i len) &((gte (cut 3 [i 1] b) 128) $(i +(i)))))))
      $(b (rsh [3 len] b))
  ==
::
++  ruth                                                ::  biblical sanity
  |=  [a=@ta b=*]
  ^-  @
  ?^  b  !!
  ::  ?.  ((sane a) b)  !!
  b
::
++  trim                                                ::  tape split
  |=  [a=@ b=tape]
  ^-  [p=tape q=tape]
  ?~  b
    [~ ~]
  ?:  =(0 a)
    [~ b]
  =+  c=$(a (dec a), b t.b)
  [[i.b p.c] q.c]
::
++  trip                                                ::  cord to tape
  ~/  %trip
  |=  a=@  ^-  tape
  ?:  =(0 (met 3 a))
    ~
  [^-(@ta (end 3 a)) $(a (rsh 3 a))]
::
++  teff                                                ::  length utf8
  |=  a=@t  ^-  @
  =+  b=(end 3 a)
  ?:  =(0 b)
    ?>(=(`@`0 a) 0)
  ?>  |((gte b 32) =(10 b))
  ?:((lte b 127) 1 ?:((lte b 223) 2 ?:((lte b 239) 3 4)))
::
++  taft                                                ::  utf8 to utf32
  |=  a=@t
  ^-  @c
  %+  rap  5
  |-  ^-  (list @c)
  =+  b=(teff a)
  ?:  =(0 b)  ~
  =+  ^=  c
      %+  can  0
      %+  turn
        ^-  (list [p=@ q=@])
        ?+  b  !!
          %1  [[0 7] ~]
          %2  [[8 6] [0 5] ~]
          %3  [[16 6] [8 6] [0 4] ~]
          %4  [[24 6] [16 6] [8 6] [0 3] ~]
        ==
      |=([p=@ q=@] [q (cut 0 [p q] a)])
  ?>  =((tuft c) (end [3 b] a))
  [c $(a (rsh [3 b] a))]
::
++  tuba                                                ::  utf8 to utf32 tape
  |=  a=tape
  ^-  (list @c)
  (rip 5 (taft (rap 3 a)))                              ::  XX horrible
::
++  tufa                                                ::  utf32 to utf8 tape
  |=  a=(list @c)
  ^-  tape
  ?~  a  ""
  (weld (rip 3 (tuft i.a)) $(a t.a))
::
++  tuft                                                ::  utf32 to utf8 text
  |=  a=@c
  ^-  @t
  %+  rap  3
  |-  ^-  (list @)
  ?:  =(`@`0 a)
    ~
  =+  b=(end 5 a)
  =+  c=$(a (rsh 5 a))
  ?:  (lte b 0x7f)
    [b c]
  ?:  (lte b 0x7ff)
    :*  (mix 0b1100.0000 (cut 0 [6 5] b))
        (mix 0b1000.0000 (end [0 6] b))
        c
    ==
  ?:  (lte b 0xffff)
    :*  (mix 0b1110.0000 (cut 0 [12 4] b))
        (mix 0b1000.0000 (cut 0 [6 6] b))
        (mix 0b1000.0000 (end [0 6] b))
        c
    ==
  :*  (mix 0b1111.0000 (cut 0 [18 3] b))
      (mix 0b1000.0000 (cut 0 [12 6] b))
      (mix 0b1000.0000 (cut 0 [6 6] b))
      (mix 0b1000.0000 (end [0 6] b))
      c
  ==
::
++  wack                                                ::  knot escape
  |=  a=@ta
  ^-  @ta
  =+  b=(rip 3 a)
  %+  rap  3
  |-  ^-  tape
  ?~  b
    ~
  ?:  =('~' i.b)  ['~' '~' $(b t.b)]
  ?:  =('_' i.b)  ['~' '-' $(b t.b)]
  [i.b $(b t.b)]
::
++  wick                                                ::  knot unescape
  |=  a=@
  ^-  (unit @ta)
  =+  b=(rip 3 a)
  =-  ?^(b ~ (some (rap 3 (flop c))))
  =|  c=tape
  |-  ^-  [b=tape c=tape]
  ?~  b  [~ c]
  ?.  =('~' i.b)
    $(b t.b, c [i.b c])
  ?~  t.b  [b ~]
  ?-  i.t.b
    %'~'  $(b t.t.b, c ['~' c])
    %'-'  $(b t.t.b, c ['_' c])
    @     [b ~]
  ==
::
++  woad                                                ::  cord unescape
  |=  a=@ta
  ^-  @t
  %+  rap  3
  |-  ^-  (list @)
  ?:  =(`@`0 a)
    ~
  =+  b=(end 3 a)
  =+  c=(rsh 3 a)
  ?:  =('.' b)
    [' ' $(a c)]
  ?.  =('~' b)
    [b $(a c)]
  =>  .(b (end 3 c), c (rsh 3 c))
  ?+  b  =-  (weld (rip 3 (tuft p.d)) $(a q.d))
         ^=  d
         =+  d=0
         |-  ^-  [p=@ q=@]
         ?:  =('.' b)
           [d c]
         ?<  =(0 c)
         %=    $
            b  (end 3 c)
            c  (rsh 3 c)
            d  %+  add  (mul 16 d)
               %+  sub  b
               ?:  &((gte b '0') (lte b '9'))  48
               ?>(&((gte b 'a') (lte b 'z')) 87)
         ==
    %'.'  ['.' $(a c)]
    %'~'  ['~' $(a c)]
  ==
::
++  wood                                                ::  cord escape
  |=  a=@t
  ^-  @ta
  %+  rap  3
  |-  ^-  (list @)
  ?:  =(`@`0 a)
    ~
  =+  b=(teff a)
  =+  c=(taft (end [3 b] a))
  =+  d=$(a (rsh [3 b] a))
  ?:  ?|  &((gte c 'a') (lte c 'z'))
          &((gte c '0') (lte c '9'))
          =(`@`'-' c)
      ==
    [c d]
  ?+  c
    :-  '~'
    =+  e=(met 2 c)
    |-  ^-  tape
    ?:  =(0 e)
      ['.' d]
    =.  e  (dec e)
    =+  f=(rsh [2 e] c)
    [(add ?:((lte f 9) 48 87) f) $(c (end [2 e] c))]
  ::
    %' '  ['.' d]
    %'.'  ['~' '.' d]
    %'~'  ['~' '~' d]
  ==
::
::::  4c: tank printer
  ::
++  wash                                                ::  render tank at width
  |=  [[tab=@ edg=@] tac=tank]  ^-  wall
  (~(win re tac) tab edg)
::
::  |re: tank renderer
::
++  re
  |_  tac=tank
  ::  +ram: render a tank to one line (flat)
  ::
  ++  ram
    ^-  tape
    ?@  tac
      (trip tac)
    ?-    -.tac
        %leaf  p.tac
    ::
    ::  flat %palm rendered as %rose with welded openers
    ::
        %palm
      =*  mid  p.p.tac
      =*  for  (weld q.p.tac r.p.tac)
      =*  end  s.p.tac
      ram(tac [%rose [mid for end] q.tac])
    ::
    ::  flat %rose rendered with open/mid/close
    ::
        %rose
      =*  mid  p.p.tac
      =*  for  q.p.tac
      =*  end  r.p.tac
      =*  lit  q.tac
      %+  weld
        for
      |-  ^-  tape
      ?~  lit
        end
      %+  weld
        ram(tac i.lit)
      =*  voz  $(lit t.lit)
      ?~(t.lit voz (weld mid voz))
    ==
  ::  +win: render a tank to multiple lines (tall)
  ::
  ::    indented by .tab, soft-wrapped at .edg
  ::
  ++  win
    |=  [tab=@ud edg=@ud]
    ::  output stack
    ::
    =|  lug=wall
    |^  ^-  wall
        ?@  tac
          (rig (trip tac))
        ?-    -.tac
            %leaf  (rig p.tac)
        ::
            %palm
          =/  hom  ram
          ?:  (lte (lent hom) (sub edg tab))
            (rig hom)
          ::
          =*  for  q.p.tac
          =*  lit  q.tac
          ?~  lit
            (rig for)
          ?~  t.lit
            =:  tab  (add 2 tab)
                lug  $(tac i.lit)
              ==
            (rig for)
          ::
          =>  .(lit `(list tank)`lit)
          =/  lyn  (mul 2 (lent lit))
          =.  lug
            |-  ^-  wall
            ?~  lit
              lug
            =/  nyl  (sub lyn 2)
            %=  ^$
              tac  i.lit
              tab  (add tab nyl)
              lug  $(lit t.lit, lyn nyl)
            ==
          (wig for)
        ::
            %rose
          =/  hom  ram
          ?:  (lte (lent hom) (sub edg tab))
            (rig hom)
          ::
          =*  for  q.p.tac
          =*  end  r.p.tac
          =*  lit  q.tac
          =.  lug
            |-  ^-  wall
            ?~  lit
              ?~(end lug (rig end))
            %=  ^$
              tac  i.lit
              tab  (mod (add 2 tab) (mul 2 (div edg 3)))
              lug  $(lit t.lit)
            ==
          ?~(for lug (wig for))
        ==
    ::  +rig: indent tape and cons with output stack
    ::
    ++  rig
      |=  hom=tape
      ^-  wall
      [(runt [tab ' '] hom) lug]
    ::  +wig: indent tape and cons with output stack
    ::
    ::    joined with the top line if whitespace/indentation allow
    ::
    ++  wig
      |=  hom=tape
      ^-  wall
      ?~  lug
        (rig hom)
      =/  wug  :(add 1 tab (lent hom))
      ?.  =+  mir=i.lug
          |-  ^-  ?
          ?~  mir  |
          ?|  =(0 wug)
              ?&(=(' ' i.mir) $(mir t.mir, wug (dec wug)))
          ==
        (rig hom)       :: ^ XX regular form?
      :_  t.lug
      %+  runt  [tab ' ']
      (weld hom `tape`[' ' (slag wug i.lug)])
    --
  --
++  show                                                ::  XX deprecated!
  |=  vem=*
  |^  ^-  tank
      ?:  ?=(@ vem)
        [%leaf (mesc (trip vem))]
      ?-    vem
          [s=~ c=*]
        [%leaf '\'' (weld (mesc (tape +.vem)) `tape`['\'' ~])]
      ::
          [s=%a c=@]        [%leaf (mesc (trip c.vem))]
          [s=%b c=*]        (shop c.vem |=(a=@ ~(rub at a)))
          [s=[%c p=@] c=*]
        :+  %palm
          [['.' ~] ['-' ~] ~ ~]
        [[%leaf (mesc (trip p.s.vem))] $(vem c.vem) ~]
      ::
          [s=%d c=*]        (shop c.vem |=(a=@ ~(rud at a)))
          [s=%k c=*]        (tank c.vem)
          [s=%h c=*]
        :+  %rose
          [['/' ~] ['/' ~] ~]
        =+  yol=((list @ta) c.vem)
        (turn yol |=(a=@ta [%leaf (trip a)]))
      ::
          [s=%l c=*]        (shol c.vem)
          [s=%o c=*]
        %=    $
            vem
          :-  [%m '%h::[%d %d].[%d %d]>']
          [-.c.vem +<-.c.vem +<+.c.vem +>-.c.vem +>+.c.vem ~]
        ==
      ::
          [s=%p c=*]        (shop c.vem |=(a=@ ~(rup at a)))
          [s=%q c=*]        (shop c.vem |=(a=@ ~(r at a)))
          [s=%r c=*]        $(vem [[%r ' ' '{' '}'] c.vem])
          [s=%t c=*]        (shop c.vem |=(a=@ ~(rt at a)))
          [s=%v c=*]        (shop c.vem |=(a=@ ~(ruv at a)))
          [s=%x c=*]        (shop c.vem |=(a=@ ~(rux at a)))
          [s=[%m p=@] c=*]  (shep p.s.vem c.vem)
          [s=[%r p=@] c=*]
        $(vem [[%r ' ' (cut 3 [0 1] p.s.vem) (cut 3 [1 1] p.s.vem)] c.vem])
      ::
          [s=[%r p=@ q=@ r=@] c=*]
        :+  %rose
          :*  p=(mesc (trip p.s.vem))
              q=(mesc (trip q.s.vem))
              r=(mesc (trip r.s.vem))
          ==
        |-  ^-  (list tank)
        ?@  c.vem
          ~
        [^$(vem -.c.vem) $(c.vem +.c.vem)]
      ::
          [s=%z c=*]        $(vem [[%r %$ %$ %$] c.vem])
          *                 !!
      ==
  ++  shep
    |=  [fom=@ gar=*]
    ^-  tank
    =+  l=(met 3 fom)
    =+  i=0
    :-  %leaf
    |-  ^-  tape
    ?:  (gte i l)
      ~
    =+  c=(cut 3 [i 1] fom)
    ?.  =(37 c)
      (weld (mesc [c ~]) $(i +(i)))
    =+  d=(cut 3 [+(i) 1] fom)
    ?.  .?(gar)
      ['\\' '#' $(i (add 2 i))]
    (weld ~(ram re (show d -.gar)) $(i (add 2 i), gar +.gar))
  ::
  ++  shop
    |=  [aug=* vel=$-(a=@ tape)]
    ^-  tank
    ?:  ?=(@ aug)
      [%leaf (vel aug)]
    :+  %rose
      [[' ' ~] ['[' ~] [']' ~]]
    =>  .(aug `*`aug)
    |-  ^-  (list tank)
    ?:  ?=(@ aug)
      [^$ ~]
    [^$(aug -.aug) $(aug +.aug)]
  ::
  ++  shol
    |=  lim=*
    :+  %rose
      [['.' ~] ~ ~]
    |-    ^-  (list tank)
    ?:  ?=(@ lim)  ~
    :_  $(lim +.lim)
    ?+  -.lim  (show '#')
        ~   (show '$')
        c=@  (show c.lim)
        [%& %1]  (show '.')
        [%& c=@]
      [%leaf '+' ~(rud at c.lim)]
    ::
        [%| @ ~]  (show ',')
        [%| n=@ ~ c=@]
      [%leaf (weld (reap n.lim '^') ?~(c.lim "$" (trip c.lim)))]
    ==
  --
::
::::  4d: parsing (tracing)
  ::
++  last  |=  [zyc=hair naz=hair]                       ::  farther trace
          ^-  hair
          ?:  =(p.zyc p.naz)
            ?:((gth q.zyc q.naz) zyc naz)
          ?:((gth p.zyc p.naz) zyc naz)
::
++  lust  |=  [weq=char naz=hair]                       ::  detect newline
          ^-  hair
          ?:(=(`@`10 weq) [+(p.naz) 1] [p.naz +(q.naz)])
::
::::  4e: parsing (combinators)
  ::
++  bend                                                ::  conditional comp
  ~/  %bend
  =+  raq=|*([a=* b=*] [~ u=[a b]])
  |@
  ++  $
    ~/  %fun
    |*  [vex=edge sab=rule]
    ?~  q.vex
      vex
    =+  yit=(sab q.u.q.vex)
    =+  yur=(last p.vex p.yit)
    ?~  q.yit
      [p=yur q=q.vex]
    =+  vux=(raq p.u.q.vex p.u.q.yit)
    ?~  vux
      [p=yur q=q.vex]
    [p=yur q=[~ u=[p=u.vux q=q.u.q.yit]]]
  --
::
++  comp
  ~/  %comp
  =+  raq=|*([a=* b=*] [a b])                           ::  arbitrary compose
  |@
  ++  $
    ~/  %fun
    |*  [vex=edge sab=rule]
    ~!  +<
    ?~  q.vex
      vex
    =+  yit=(sab q.u.q.vex)
    =+  yur=(last p.vex p.yit)
    ?~  q.yit
      [p=yur q=q.yit]
    [p=yur q=[~ u=[p=(raq p.u.q.vex p.u.q.yit) q=q.u.q.yit]]]
  --
::
++  fail  |=(tub=nail [p=p.tub q=~])                    ::  never parse
++  glue                                                ::  add rule
  ~/  %glue
  |*  bus=rule
  ~/  %fun
  |*  [vex=edge sab=rule]
  (plug vex ;~(pfix bus sab))
::
++  less                                                ::  no first and second
  |*  [vex=edge sab=rule]
  ?~  q.vex
    =+  roq=(sab)
    [p=(last p.vex p.roq) q=q.roq]
  (fail +<.sab)
::
++  pfix                                                ::  discard first rule
  ~/  %pfix
  |*  sam=[vex=edge sab=rule]
  %.  sam
  (comp |*([a=* b=*] b))
::
++  plug                                                ::  first then second
  ~/  %plug
  |*  [vex=edge sab=rule]
  ?~  q.vex
    vex
  =+  yit=(sab q.u.q.vex)
  =+  yur=(last p.vex p.yit)
  ?~  q.yit
    [p=yur q=q.yit]
  [p=yur q=[~ u=[p=[p.u.q.vex p.u.q.yit] q=q.u.q.yit]]]
::
++  pose                                                ::  first or second
  ~/  %pose
  |*  [vex=edge sab=rule]
  ?~  q.vex
    =+  roq=(sab)
    [p=(last p.vex p.roq) q=q.roq]
  vex
::
++  simu                                                ::  first and second
  |*  [vex=edge sab=rule]
  ?~  q.vex
    vex
  =+  roq=(sab)
  roq
::
++  sfix                                                ::  discard second rule
  ~/  %sfix
  |*  sam=[vex=edge sab=rule]
  %.  sam
  (comp |*([a=* b=*] a))
::
::::  4f: parsing (rule builders)
  ::
++  bass                                                ::  leftmost base
  |*  [wuc=@ tyd=rule]
  %+  cook
    |=  waq=(list @)
    %+  roll
      waq
    =|([p=@ q=@] |.((add p (mul wuc q))))
  tyd
::
++  boss                                                ::  rightmost base
  |*  [wuc=@ tyd=rule]
  %+  cook
    |=  waq=(list @)
    %+  reel
      waq
    =|([p=@ q=@] |.((add p (mul wuc q))))
  tyd
::
++  cold                                                ::  replace w+ constant
  ~/  %cold
  |*  [cus=* sef=rule]
  ~/  %fun
  |=  tub=nail
  =+  vex=(sef tub)
  ?~  q.vex
    vex
  [p=p.vex q=[~ u=[p=cus q=q.u.q.vex]]]
::
++  cook                                                ::  apply gate
  ~/  %cook
  |*  [poq=gate sef=rule]
  ~/  %fun
  |=  tub=nail
  =+  vex=(sef tub)
  ?~  q.vex
    vex
  [p=p.vex q=[~ u=[p=(poq p.u.q.vex) q=q.u.q.vex]]]
::
++  easy                                                ::  always parse
  ~/  %easy
  |*  huf=*
  ~/  %fun
  |=  tub=nail
  ^-  (like _huf)
  [p=p.tub q=[~ u=[p=huf q=tub]]]
::
++  fuss
  |=  [sic=@t non=@t]
  ;~(pose (cold %& (jest sic)) (cold %| (jest non)))
::
++  full                                                ::  has to fully parse
  |*  sef=rule
  |=  tub=nail
  =+  vex=(sef tub)
  ?~(q.vex vex ?:(=(~ q.q.u.q.vex) vex [p=p.vex q=~]))
::
++  funk                                                ::  add to tape first
  |*  [pre=tape sef=rule]
  |=  tub=nail
  (sef p.tub (weld pre q.tub))
::
++  here                                                ::  place-based apply
  ~/  %here
  =+  [hez=|=([a=pint b=*] [a b]) sef=*rule]
  |@
  ++  $
    ~/  %fun
    |=  tub=nail
    =+  vex=(sef tub)
    ?~  q.vex
      vex
    [p=p.vex q=[~ u=[p=(hez [p.tub p.q.u.q.vex] p.u.q.vex) q=q.u.q.vex]]]
  --
::
++  inde  |*  sef=rule                                  :: indentation block
  |=  nail  ^+  (sef)
  =+  [har tap]=[p q]:+<
  =+  lev=(fil 3 (dec q.har) ' ')
  =+  eol=(just `@t`10)
  =+  =-  roq=((star ;~(pose prn ;~(sfix eol (jest lev)) -)) har tap)
      ;~(simu ;~(plug eol eol) eol)
  ?~  q.roq  roq
  =+  vex=(sef har(q 1) p.u.q.roq)
  =+  fur=p.vex(q (add (dec q.har) q.p.vex))
  ?~  q.vex  vex(p fur)
  =-  vex(p fur, u.q -)
  :+  &3.vex
    &4.vex(q.p (add (dec q.har) q.p.&4.vex))
  =+  res=|4.vex
  |-  ?~  res  |4.roq
  ?.  =(10 -.res)  [-.res $(res +.res)]
  (welp [`@t`10 (trip lev)] $(res +.res))
::
++  ifix
  |*  [fel=[rule rule] hof=rule]
  ~!  +<
  ~!  +<:-.fel
  ~!  +<:+.fel
  ;~(pfix -.fel ;~(sfix hof +.fel))
::
++  jest                                                ::  match a cord
  |=  daf=@t
  |=  tub=nail
  =+  fad=daf
  |-  ^-  (like @t)
  ?:  =(`@`0 daf)
    [p=p.tub q=[~ u=[p=fad q=tub]]]
  ?:  |(?=(~ q.tub) !=((end 3 daf) i.q.tub))
    (fail tub)
  $(p.tub (lust i.q.tub p.tub), q.tub t.q.tub, daf (rsh 3 daf))
::
++  just                                                ::  XX redundant, jest
  ~/  %just                                             ::  match a char
  |=  daf=char
  ~/  %fun
  |=  tub=nail
  ^-  (like char)
  ?~  q.tub
    (fail tub)
  ?.  =(daf i.q.tub)
    (fail tub)
  (next tub)
::
++  knee                                                ::  callbacks
  =|  [gar=* sef=_|.(*rule)]
  |@  ++  $
        |=  tub=nail
        ^-  (like _gar)
        ((sef) tub)
  --
::
++  mask                                                ::  match char in set
  ~/  %mask
  |=  bud=(list char)
  ~/  %fun
  |=  tub=nail
  ^-  (like char)
  ?~  q.tub
    (fail tub)
  ?.  (lien bud |=(a=char =(i.q.tub a)))
    (fail tub)
  (next tub)
::
++  more                                                ::  separated, *
  |*  [bus=rule fel=rule]
  ;~(pose (most bus fel) (easy ~))
::
++  most                                                ::  separated, +
  |*  [bus=rule fel=rule]
  ;~(plug fel (star ;~(pfix bus fel)))
::
++  next                                                ::  consume a char
  |=  tub=nail
  ^-  (like char)
  ?~  q.tub
    (fail tub)
  =+  zac=(lust i.q.tub p.tub)
  [zac [~ i.q.tub [zac t.q.tub]]]
::
++  perk                                                ::  parse cube fork
  |*  a=(pole @tas)
  ?~  a  fail
  ;~  pose
    (cold -.a (jest -.a))
    $(a +.a)
  ==
::
++  pick                                                ::  rule for ++each
  |*  [a=rule b=rule]
  ;~  pose
    (stag %& a)
    (stag %| b)
  ==
++  plus  |*(fel=rule ;~(plug fel (star fel)))          ::
++  punt  |*([a=rule] ;~(pose (stag ~ a) (easy ~)))     ::
++  sear                                                ::  conditional cook
  |*  [pyq=$-(* (unit)) sef=rule]
  |=  tub=nail
  =+  vex=(sef tub)
  ?~  q.vex
    vex
  =+  gey=(pyq p.u.q.vex)
  ?~  gey
    [p=p.vex q=~]
  [p=p.vex q=[~ u=[p=u.gey q=q.u.q.vex]]]
::
++  shim                                                ::  match char in range
  ~/  %shim
  |=  [les=@ mos=@]
  ~/  %fun
  |=  tub=nail
  ^-  (like char)
  ?~  q.tub
    (fail tub)
  ?.  ?&((gte i.q.tub les) (lte i.q.tub mos))
    (fail tub)
  (next tub)
::
++  stag                                                ::  add a label
  ~/  %stag
  |*  [gob=* sef=rule]
  ~/  %fun
  |=  tub=nail
  =+  vex=(sef tub)
  ?~  q.vex
    vex
  [p=p.vex q=[~ u=[p=[gob p.u.q.vex] q=q.u.q.vex]]]
::
++  stet                                                ::
  |*  leh=(list [?(@ [@ @]) rule])
  |-
  ?~  leh
    ~
  [i=[p=-.i.leh q=+.i.leh] t=$(leh t.leh)]
::
++  stew                                                ::  switch by first char
  ~/  %stew
  |*  leh=(list [p=?(@ [@ @]) q=rule])                  ::  char+range keys
  =+  ^=  wor                                           ::  range complete lth
      |=  [ort=?(@ [@ @]) wan=?(@ [@ @])]
      ?@  ort
        ?@(wan (lth ort wan) (lth ort -.wan))
      ?@(wan (lth +.ort wan) (lth +.ort -.wan))
  =+  ^=  hel                                           ::  build parser map
      =+  hel=`(tree _?>(?=(^ leh) i.leh))`~
      |-  ^+  hel
      ?~  leh
        ~
      =+  yal=$(leh t.leh)
      |-  ^+  hel
      ?~  yal
        [i.leh ~ ~]
      ?:  (wor p.i.leh p.n.yal)
        =+  nuc=$(yal l.yal)
        ?>  ?=(^ nuc)
        ?:  (mor p.n.yal p.n.nuc)
          [n.yal nuc r.yal]
        [n.nuc l.nuc [n.yal r.nuc r.yal]]
      =+  nuc=$(yal r.yal)
      ?>  ?=(^ nuc)
      ?:  (mor p.n.yal p.n.nuc)
        [n.yal l.yal nuc]
      [n.nuc [n.yal l.yal l.nuc] r.nuc]
  ~%  %fun  ..^$  ~
  |=  tub=nail
  ?~  q.tub
    (fail tub)
  |-
  ?~  hel
    (fail tub)
  ?:  ?@  p.n.hel
        =(p.n.hel i.q.tub)
      ?&((gte i.q.tub -.p.n.hel) (lte i.q.tub +.p.n.hel))
    ::  (q.n.hel [(lust i.q.tub p.tub) t.q.tub])
    (q.n.hel tub)
  ?:  (wor i.q.tub p.n.hel)
    $(hel l.hel)
  $(hel r.hel)
::
++  slug                                                ::
  |*  raq=_=>(~ |*([a=* b=*] [a b]))
  |*  [bus=rule fel=rule]
  ;~((comp raq) fel (stir +<+.raq raq ;~(pfix bus fel)))
::
++  star                                                ::  0 or more times
  |*  fel=rule
  (stir `(list _(wonk *fel))`~ |*([a=* b=*] [a b]) fel)
::
++  stir
  ~/  %stir
  |*  [rud=* raq=_=>(~ |*([a=* b=*] [a b])) fel=rule]
  ~/  %fun
  |=  tub=nail
  ^-  (like _rud)
  ::
  ::  lef: successful interim parse results (per .fel)
  ::  wag: initial accumulator (.rud in .tub at farthest success)
  ::
  =+  ^=  [lef wag]
    =|  lef=(list _(fel tub))
    |-  ^-  [_lef (pair hair [~ u=(pair _rud nail)])]
    =+  vex=(fel tub)
    ?~  q.vex
      :-  lef
      [p.vex [~ rud tub]]
    $(lef [vex lef], tub q.u.q.vex)
  ::
  ::  fold .lef into .wag, combining results with .raq
  ::
  %+  roll  lef
  |=  _[vex=(fel tub) wag=wag]  :: q.vex is always (some)
  ^+  wag
  :-  (last p.vex p.wag)
  [~ (raq p.u.+.q.vex p.u.q.wag) q.u.q.wag]
::
++  stun                                                ::  parse several times
  ~/  %stun
  |*  [lig=[@ @] fel=rule]
  |=  tub=nail
  ^-  (like (list _(wonk (fel))))
  ?:  =(0 +.lig)
    [p.tub [~ ~ tub]]
  =+  vex=(fel tub)
  ?~  q.vex
    ?:  =(0 -.lig)
      [p.vex [~ ~ tub]]
    vex
  =+  ^=  wag  %=  $
                 -.lig  ?:(=(0 -.lig) 0 (dec -.lig))
                 +.lig  ?:(=(0 +.lig) 0 (dec +.lig))
                 tub  q.u.q.vex
               ==
  ?~  q.wag
    wag
  [p.wag [~ [p.u.q.vex p.u.q.wag] q.u.q.wag]]
::
::::  4g: parsing (outside caller)
  ::
++  rash  |*([naf=@ sab=rule] (scan (trip naf) sab))
++  rose  |*  [los=tape sab=rule]
          =+  vex=(sab [[1 1] los])
          =+  len=(lent los)
          ?.  =(+(len) q.p.vex)  [%| p=(dec q.p.vex)]
          ?~  q.vex
            [%& p=~]
          [%& p=[~ u=p.u.q.vex]]
++  rush  |*([naf=@ sab=rule] (rust (trip naf) sab))
++  rust  |*  [los=tape sab=rule]
          =+  vex=((full sab) [[1 1] los])
          ?~(q.vex ~ [~ u=p.u.q.vex])
++  scan  |*  [los=tape sab=rule]
          =+  vex=((full sab) [[1 1] los])
          ?~  q.vex
            ~_  (show [%m '{%d %d}'] p.p.vex q.p.vex ~)
            ~_(leaf+"syntax error" !!)
          p.u.q.vex
::
::::  4h: parsing (ascii glyphs)
  ::
++  ace  (just ' ')                                     ::  spACE
++  bar  (just '|')                                     ::  vertical BAR
++  bas  (just '\\')                                    ::  Back Slash (escaped)
++  buc  (just '$')                                     ::  dollars BUCks
++  cab  (just '_')                                     ::  CABoose
++  cen  (just '%')                                     ::  perCENt
++  col  (just ':')                                     ::  COLon
++  com  (just ',')                                     ::  COMma
++  doq  (just '"')                                     ::  Double Quote
++  dot  (just '.')                                     ::  dot dot dot ...
++  fas  (just '/')                                     ::  Forward Slash
++  gal  (just '<')                                     ::  Greater Left
++  gar  (just '>')                                     ::  Greater Right
++  hax  (just '#')                                     ::  Hash
++  hep  (just '-')                                     ::  HyPhen
++  kel  (just '{')                                     ::  Curly Left
++  ker  (just '}')                                     ::  Curly Right
++  ket  (just '^')                                     ::  CareT
++  lus  (just '+')                                     ::  pLUS
++  mic  (just ';')                                     ::  seMIColon
++  pal  (just '(')                                     ::  Paren Left
++  pam  (just '&')                                     ::  AMPersand pampersand
++  par  (just ')')                                     ::  Paren Right
++  pat  (just '@')                                     ::  AT pat
++  sel  (just '[')                                     ::  Square Left
++  ser  (just ']')                                     ::  Square Right
++  sig  (just '~')                                     ::  SIGnature squiggle
++  soq  (just '\'')                                    ::  Single Quote
++  tar  (just '*')                                     ::  sTAR
++  tic  (just '`')                                     ::  backTiCk
++  tis  (just '=')                                     ::  'tis tis, it is
++  wut  (just '?')                                     ::  wut, what?
++  zap  (just '!')                                     ::  zap! bang! crash!!
::
::::  4i: parsing (useful idioms)
  ::
++  alf  ;~(pose low hig)                               ::  alphabetic
++  aln  ;~(pose low hig nud)                           ::  alphanumeric
++  alp  ;~(pose low hig nud hep)                       ::  alphanumeric and -
++  bet  ;~(pose (cold 2 hep) (cold 3 lus))             ::  axis syntax - +
++  bin  (bass 2 (most gon but))                        ::  binary to atom
++  but  (cook |=(a=@ (sub a '0')) (shim '0' '1'))      ::  binary digit
++  cit  (cook |=(a=@ (sub a '0')) (shim '0' '7'))      ::  octal digit
++  dem  (bass 10 (most gon dit))                       ::  decimal to atom
++  dit  (cook |=(a=@ (sub a '0')) (shim '0' '9'))      ::  decimal digit
++  dog  ;~(plug dot gay)                               ::  .  number separator
++  dof  ;~(plug hep gay)                               ::  - @q separator
++  doh  ;~(plug ;~(plug hep hep) gay)                  ::  --  phon separator
++  dun  (cold ~ ;~(plug hep hep))                      ::  -- (stop) to ~
++  duz  (cold ~ ;~(plug tis tis))                      ::  == (stet) to ~
++  gah  (mask [`@`10 ' ' ~])                           ::  newline or ace
++  gap  (cold ~ ;~(plug gaq (star ;~(pose vul gah))))  ::  plural space
++  gaq  ;~  pose                                       ::  end of line
             (just `@`10)
             ;~(plug gah ;~(pose gah vul))
             vul
         ==
++  gaw  (cold ~ (star ;~(pose vul gah)))               ::  classic white
++  gay  ;~(pose gap (easy ~))                          ::
++  gon  ;~(pose ;~(plug bas gay fas) (easy ~))         ::  long numbers \ /
++  gul  ;~(pose (cold 2 gal) (cold 3 gar))             ::  axis syntax < >
++  hex  (bass 16 (most gon hit))                       ::  hex to atom
++  hig  (shim 'A' 'Z')                                 ::  uppercase
++  hit  ;~  pose                                       ::  hex digits
           dit
           (cook |=(a=char (sub a 87)) (shim 'a' 'f'))
           (cook |=(a=char (sub a 55)) (shim 'A' 'F'))
         ==
++  iny                                                 :: indentation block
  |*  sef=rule
  |=  nail  ^+  (sef)
  =+  [har tap]=[p q]:+<
  =+  lev=(fil 3 (dec q.har) ' ')
  =+  eol=(just `@t`10)
  =+  =-  roq=((star ;~(pose prn ;~(sfix eol (jest lev)) -)) har tap)
      ;~(simu ;~(plug eol eol) eol)
  ?~  q.roq  roq
  =+  vex=(sef har(q 1) p.u.q.roq)
  =+  fur=p.vex(q (add (dec q.har) q.p.vex))
  ?~  q.vex  vex(p fur)
  =-  vex(p fur, u.q -)
  :+  &3.vex
    &4.vex(q.p (add (dec q.har) q.p.&4.vex))
  =+  res=|4.vex
  |-  ?~  res  |4.roq
  ?.  =(10 -.res)  [-.res $(res +.res)]
  (welp [`@t`10 (trip lev)] $(res +.res))
::
++  low  (shim 'a' 'z')                                 ::  lowercase
++  mes  %+  cook                                       ::  hexbyte
           |=([a=@ b=@] (add (mul 16 a) b))
         ;~(plug hit hit)
++  nix  (boss 256 (star ;~(pose aln cab)))             ::
++  nud  (shim '0' '9')                                 ::  numeric
++  prn  ;~(less (just `@`127) (shim 32 256))           ::  non-control
++  qat  ;~  pose                                       ::  chars in blockcord
             prn
             ;~(less ;~(plug (just `@`10) soz) (just `@`10))
         ==
++  qit  ;~  pose                                       ::  chars in a cord
             ;~(less bas soq prn)
             ;~(pfix bas ;~(pose bas soq mes))          ::  escape chars
         ==
++  qut  ;~  simu  soq                                  ::  cord
           ;~  pose
             ;~  less  soz
               (ifix [soq soq] (boss 256 (more gon qit)))
             ==
             =+  hed=;~(pose ;~(plug (plus ace) vul) (just '\0a'))
             %-  iny  %+  ifix
               :-  ;~(plug soz hed)
               ;~(plug (just '\0a') soz)
             (boss 256 (star qat))
           ==
         ==
++  soz  ;~(plug soq soq soq)                           ::  delimiting '''
++  sym                                                 ::  symbol
  %+  cook
    |=(a=tape (rap 3 ^-((list @) a)))
  ;~(plug low (star ;~(pose nud low hep)))
::
++  mixed-case-symbol
  %+  cook
    |=(a=tape (rap 3 ^-((list @) a)))
  ;~(plug alf (star alp))
::
++  ven  ;~  (comp |=([a=@ b=@] (peg a b)))             ::  +>- axis syntax
           bet
           =+  hom=`?`|
           |=  tub=nail
           ^-  (like @)
           =+  vex=?:(hom (bet tub) (gul tub))
           ?~  q.vex
             [p.tub [~ 1 tub]]
           =+  wag=$(p.tub p.vex, hom !hom, tub q.u.q.vex)
           ?>  ?=(^ q.wag)
           [p.wag [~ (peg p.u.q.vex p.u.q.wag) q.u.q.wag]]
         ==
++  vit                                                 ::  base64 digit
  ;~  pose
    (cook |=(a=@ (sub a 65)) (shim 'A' 'Z'))
    (cook |=(a=@ (sub a 71)) (shim 'a' 'z'))
    (cook |=(a=@ (add a 4)) (shim '0' '9'))
    (cold 62 (just '-'))
    (cold 63 (just '+'))
  ==
++  vul  %+  cold   ~                                   ::  comments
         ;~  plug  col  col
           (star prn)
           (just `@`10)
         ==
::
::::  4j: parsing (bases and base digits)
  ::
++  ab
  |%
  ++  bix  (bass 16 (stun [2 2] six))
  ++  fem  (sear |=(a=@ (cha:fa a)) aln)
  ++  haf  (bass 256 ;~(plug tep tiq (easy ~)))
  ++  hef  %+  sear  |=(a=@ ?:(=(a 0) ~ (some a)))
           %+  bass  256
           ;~(plug tip tiq (easy ~))
  ++  hif  (bass 256 ;~(plug tip tiq (easy ~)))
  ++  hof  (bass 0x1.0000 ;~(plug hef (stun [1 3] ;~(pfix hep hif))))
  ++  huf  (bass 0x1.0000 ;~(plug hef (stun [0 3] ;~(pfix hep hif))))
  ++  hyf  (bass 0x1.0000 ;~(plug hif (stun [3 3] ;~(pfix hep hif))))
  ++  pev  (bass 32 ;~(plug sev (stun [0 4] siv)))
  ++  pew  (bass 64 ;~(plug sew (stun [0 4] siw)))
  ++  piv  (bass 32 (stun [5 5] siv))
  ++  piw  (bass 64 (stun [5 5] siw))
  ++  qeb  (bass 2 ;~(plug seb (stun [0 3] sib)))
  ++  qex  (bass 16 ;~(plug sex (stun [0 3] hit)))
  ++  qib  (bass 2 (stun [4 4] sib))
  ++  qix  (bass 16 (stun [4 4] six))
  ++  seb  (cold 1 (just '1'))
  ++  sed  (cook |=(a=@ (sub a '0')) (shim '1' '9'))
  ++  sev  ;~(pose sed sov)
  ++  sew  ;~(pose sed sow)
  ++  sex  ;~(pose sed sox)
  ++  sib  (cook |=(a=@ (sub a '0')) (shim '0' '1'))
  ++  sid  (cook |=(a=@ (sub a '0')) (shim '0' '9'))
  ++  siv  ;~(pose sid sov)
  ++  siw  ;~(pose sid sow)
  ++  six  ;~(pose sid sox)
  ++  sov  (cook |=(a=@ (sub a 87)) (shim 'a' 'v'))
  ++  sow  ;~  pose
             (cook |=(a=@ (sub a 87)) (shim 'a' 'z'))
             (cook |=(a=@ (sub a 29)) (shim 'A' 'Z'))
             (cold 62 (just '-'))
             (cold 63 (just '~'))
           ==
  ++  sox  (cook |=(a=@ (sub a 87)) (shim 'a' 'f'))
  ++  ted  (bass 10 ;~(plug sed (stun [0 2] sid)))
  ++  tep  (sear |=(a=@ ?:(=(a 'doz') ~ (ins:po a))) til)
  ++  tip  (sear |=(a=@ (ins:po a)) til)
  ++  tiq  (sear |=(a=@ (ind:po a)) til)
  ++  tid  (bass 10 (stun [3 3] sid))
  ++  til  (boss 256 (stun [3 3] low))
  ++  urs  %+  cook
             |=(a=tape (rap 3 ^-((list @) a)))
           (star ;~(pose nud low hep dot sig cab))
  ++  urt  %+  cook
             |=(a=tape (rap 3 ^-((list @) a)))
           (star ;~(pose nud low hep dot sig))
  ++  urx  %+  cook
             |=(a=tape (rap 3 ^-((list @) a)))
           %-  star
           ;~  pose
             nud
             low
             hep
             cab
             (cold ' ' dot)
             (cook tuft (ifix [sig dot] hex))
             ;~(pfix sig ;~(pose sig dot))
           ==
  ++  voy  ;~(pfix bas ;~(pose bas soq bix))
  --
++  ag
  |%
  ++  ape  |*(fel=rule ;~(pose (cold 0 (just '0')) fel))
  ++  bay  (ape (bass 16 ;~(plug qeb:ab (star ;~(pfix dog qib:ab)))))
  ++  bip  =+  tod=(ape qex:ab)
           (bass 0x1.0000 ;~(plug tod (stun [7 7] ;~(pfix dog tod))))
  ++  dem  (ape (bass 1.000 ;~(plug ted:ab (star ;~(pfix dog tid:ab)))))
  ++  dim  (ape dip)
  ++  dip  (bass 10 ;~(plug sed:ab (star sid:ab)))
  ++  dum  (bass 10 (plus sid:ab))
  ++  fed  %+  cook  fynd:ob
           ;~  pose
             %+  bass  0x1.0000.0000.0000.0000          ::  oversized
               ;~  plug
                 huf:ab
                 (plus ;~(pfix doh hyf:ab))
               ==
             hof:ab                                     ::  planet or moon
             haf:ab                                     ::  star
             tiq:ab                                     ::  galaxy
           ==
  ++  feq  %+  cook  |=(a=(list @) (rep 4 (flop a)))
           ;~  plug
             ;~(pose hif:ab tiq:ab)
             (star ;~(pfix dof hif:ab))
           ==
  ++  fim  (sear den:fa (bass 58 (plus fem:ab)))
  ++  hex  (ape (bass 0x1.0000 ;~(plug qex:ab (star ;~(pfix dog qix:ab)))))
  ++  lip  =+  tod=(ape ted:ab)
           (bass 256 ;~(plug tod (stun [3 3] ;~(pfix dog tod))))
  ++  mot  ;~  pose
             ;~  pfix
               (just '1')
               (cook |=(a=@ (add 10 (sub a '0'))) (shim '0' '2'))
             ==
             sed:ab
           ==
  ++  viz  (ape (bass 0x200.0000 ;~(plug pev:ab (star ;~(pfix dog piv:ab)))))
  ++  vum  (bass 32 (plus siv:ab))
  ++  wiz  (ape (bass 0x4000.0000 ;~(plug pew:ab (star ;~(pfix dog piw:ab)))))
  --
++  mu
  |_  [top=@ bot=@]
  ++  zag  [p=(end 4 (add top bot)) q=bot]
  ++  zig  [p=(end 4 (add top (sub 0x1.0000 bot))) q=bot]
  ++  zug  (mix (lsh 4 top) bot)
  --
++  ne
  |_  tig=@
  ++  c  (cut 3 [tig 1] key:fa)
  ++  d  (add tig '0')
  ++  x  ?:((gte tig 10) (add tig 87) d)
  ++  v  ?:((gte tig 10) (add tig 87) d)
  ++  w  ?:(=(tig 63) '~' ?:(=(tig 62) '-' ?:((gte tig 36) (add tig 29) x)))
  --
::
::::  4k: atom printing
  ::
++  co
  ~%  %co  ..co  ~
  =<  |_  lot=coin
      ++  rear  |=(rom=tape rend(rep rom))
      ++  rent  ~+  `@ta`(rap 3 rend)
      ++  rend
        ^-  tape
        ~+
        ?:  ?=(%blob -.lot)
          ['~' '0' ((v-co 1) (jam p.lot))]
        ?:  ?=(%many -.lot)
          :-  '.'
          |-  ^-  tape
          ?~   p.lot
            ['_' '_' rep]
          ['_' (weld (trip (wack rent(lot i.p.lot))) $(p.lot t.p.lot))]
        =+  [yed=(end 3 p.p.lot) hay=(cut 3 [1 1] p.p.lot)]
        |-  ^-  tape
        ?+    yed  (z-co q.p.lot)
            %c   ['~' '-' (weld (rip 3 (wood (tuft q.p.lot))) rep)]
            %d
          ?+    hay  (z-co q.p.lot)
              %a
            =+  yod=(yore q.p.lot)
            =?  rep  ?=(^ f.t.yod)  ['.' (s-co f.t.yod)]
            =?  rep  !&(?=(~ f) =(0 h) =(0 m) =(0 s)):t.yod
              =.  rep  ['.' (y-co s.t.yod)]
              =.  rep  ['.' (y-co m.t.yod)]
              ['.' '.' (y-co h.t.yod)]
            =.  rep  ['.' (a-co d.t.yod)]
            =.  rep  ['.' (a-co m.yod)]
            =?  rep  !a.yod  ['-' rep]
            ['~' (a-co y.yod)]
          ::
              %r
            =+  yug=(yell q.p.lot)
            =?  rep  ?=(^ f.yug)  ['.' (s-co f.yug)]
            :-  '~'
            ?:  &(=(0 d.yug) =(0 m.yug) =(0 h.yug) =(0 s.yug))
              ['s' '0' rep]
            =?  rep  !=(0 s.yug)  ['.' 's' (a-co s.yug)]
            =?  rep  !=(0 m.yug)  ['.' 'm' (a-co m.yug)]
            =?  rep  !=(0 h.yug)  ['.' 'h' (a-co h.yug)]
            =?  rep  !=(0 d.yug)  ['.' 'd' (a-co d.yug)]
            +.rep
          ==
        ::
            %f
          ?:  =(& q.p.lot)
            ['.' 'y' rep]
          ?:(=(| q.p.lot) ['.' 'n' rep] (z-co q.p.lot))
        ::
            %n   ['~' rep]
            %i
          ?+  hay  (z-co q.p.lot)
            %f  ((ro-co [3 10 4] |=(a=@ ~(d ne a))) q.p.lot)
            %s  ((ro-co [4 16 8] |=(a=@ ~(x ne a))) q.p.lot)
          ==
        ::
            %p
          =+  sxz=(fein:ob q.p.lot)
          =+  dyx=(met 3 sxz)
          :-  '~'
          ?:  (lte dyx 1)
            (weld (trip (tod:po sxz)) rep)
          =+  dyy=(met 4 sxz)
          =|  imp=@ud
          |-  ^-  tape
          ?:  =(imp dyy)
            rep
          %=  $
            imp  +(imp)
            rep  =/  log  (cut 4 [imp 1] sxz)
                 ;:  weld
                   (trip (tos:po (rsh 3 log)))
                   (trip (tod:po (end 3 log)))
                   ?:(=((mod imp 4) 0) ?:(=(imp 0) "" "--") "-")
                   rep
          ==     ==
        ::
            %q
          :+  '.'  '~'
          =;  res=(pair ? tape)
            (weld q.res rep)
          %+  roll
            =*  val  q.p.lot
            ?:(=(0 val) ~[0] (rip 3 val))
          |=  [q=@ s=? r=tape]
          :-  !s
          %+  weld
           (trip (?:(s tod:po tos:po) q))
          ?.(&(s !=(r "")) r ['-' r])
        ::
            %r
          ?+  hay  (z-co q.p.lot)
            %d  ['.' '~' (r-co (rlyd q.p.lot))]
            %h  ['.' '~' '~' (r-co (rlyh q.p.lot))]
            %q  ['.' '~' '~' '~' (r-co (rlyq q.p.lot))]
            %s  ['.' (r-co (rlys q.p.lot))]
          ==
        ::
            %u
          ?:  ?=(%c hay)
            %+  welp  ['0' 'c' (reap (pad:fa q.p.lot) '1')]
            (c-co (enc:fa q.p.lot))
          ::
          =;  gam=(pair tape tape)
            (weld p.gam ?:(=(0 q.p.lot) `tape`['0' ~] q.gam))
          ?+  hay  [~ ((ox-co [10 3] |=(a=@ ~(d ne a))) q.p.lot)]
            %b  [['0' 'b' ~] ((ox-co [2 4] |=(a=@ ~(d ne a))) q.p.lot)]
            %i  [['0' 'i' ~] ((d-co 1) q.p.lot)]
            %x  [['0' 'x' ~] ((ox-co [16 4] |=(a=@ ~(x ne a))) q.p.lot)]
            %v  [['0' 'v' ~] ((ox-co [32 5] |=(a=@ ~(x ne a))) q.p.lot)]
            %w  [['0' 'w' ~] ((ox-co [64 5] |=(a=@ ~(w ne a))) q.p.lot)]
          ==
        ::
            %s
          %+  weld
            ?:((syn:si q.p.lot) "--" "-")
          $(yed 'u', q.p.lot (abs:si q.p.lot))
        ::
            %t
          ?:  =('a' hay)
            ?:  =('s' (cut 3 [2 1] p.p.lot))
              (weld (rip 3 q.p.lot) rep)
            ['~' '.' (weld (rip 3 q.p.lot) rep)]
          ['~' '~' (weld (rip 3 (wood q.p.lot)) rep)]
        ==
      --
  =|  rep=tape
  =<  |%
      ::  rendering idioms, output zero-padded to minimum lengths
      ::
      ::  +a-co: decimal
      ::  +c-co: base58check
      ::  +d-co: decimal, takes minimum output digits
      ::  +r-co: floating point
      ::  +s-co: list of '.'-prefixed base16, 4 digit minimum
      ::  +v-co: base32, takes minimum output digits
      ::  +w-co: base64, takes minimum output digits
      ::  +x-co: base16, takes minimum output digits
      ::  +y-co: decimal, 2 digit minimum
      ::  +z-co: '0x'-prefixed base16
      ::
      ++  a-co  |=(dat=@ ((d-co 1) dat))
      ++  c-co  (em-co [58 1] |=([? b=@ c=tape] [~(c ne b) c]))
      ++  d-co  |=(min=@ (em-co [10 min] |=([? b=@ c=tape] [~(d ne b) c])))
      ::
      ++  r-co
<<<<<<< HEAD
        |=  a=dn
        ?:  ?=([%i *] a)  (weld ?:(s.a "inf" "-inf") rep)
        ?:  ?=([%n *] a)  (weld "nan" rep)
        =/  f=(pair tape @)
          %.  a.a
          %+  ed-co(rep ~)  [10 1]
          |=([a=? b=@ c=tape] [~(d ne b) ?.(a c ['.' c])])
        =.  e.a  (sum:si e.a (sun:si (dec q.f)))
        =/  res
          %+  weld  p.f
          ?~  e.a
            rep
          %+  weld  ?:((syn:si e.a) "e" "e-")
          ((d-co 1) (abs:si e.a))
        ?:(s.a res ['-' res])
=======
        |=  a/dn
        ?:  ?=({$i *} a)  (weld ?:(s.a "inf" "-inf") rep)
        ?:  ?=({$n *} a)  (weld "nan" rep)
        =;  rep  ?:(s.a rep ['-' rep])
        =/  f  ((d-co 1) a.a)
        =^  e  e.a
          =/  e=@s  (sun:si (lent f))
          =/  sci  :(sum:si e.a e -1)
          ?:  (syn:si (dif:si e.a --3))  [--1 sci]  :: 12000 -> 12e3 e>+2
          ?:  !(syn:si (dif:si sci -2))  [--1 sci]  :: 0.001 -> 1e-3 e<-2
          [(sum:si sci --1) --0] :: 1.234e2 -> '.'@3 -> 123 .4
        =?  rep  !=(--0 e.a)
          :(weld ?:((syn:si e.a) "e" "e-") ((d-co 1) (abs:si e.a)))
        (weld (ed-co e f) rep)
>>>>>>> e8c5dd98
      ::
      ++  s-co
        |=  esc=(list @)  ^-  tape
        ?~  esc  rep
        ['.' =>(.(rep $(esc t.esc)) ((x-co 4) i.esc))]
      ::
      ++  v-co  |=(min=@ (em-co [32 min] |=([? b=@ c=tape] [~(v ne b) c])))
      ++  w-co  |=(min=@ (em-co [64 min] |=([? b=@ c=tape] [~(w ne b) c])))
      ++  x-co  |=(min=@ (em-co [16 min] |=([? b=@ c=tape] [~(x ne b) c])))
      ++  y-co  |=(dat=@ ((d-co 2) dat))
      ++  z-co  |=(dat=@ `tape`['0' 'x' ((x-co 1) dat)])
      --
  |%
  ::  +em-co: format in numeric base
  ::
  ::  in .bas, format .min digits of .hol with .par
  ::
  ::    - .hol is processed least-significant digit first
  ::    - all available digits in .hol will be processed, but
  ::      .min digits can exceed the number available in .hol
  ::    - .par handles all accumulated output on each call,
  ::      and can edit it, prepend or append digits, &c
  ::    - until .hol is exhausted, .par's sample is [| digit output],
  ::      subsequently, it's [& 0 output]
  ::
  ++  em-co
    |=  [[bas=@ min=@] par=$-([? @ tape] tape)]
    |=  hol=@
    ^-  tape
    ?:  &(=(0 hol) =(0 min))
      rep
    =/  [dar=@ rad=@]  (dvr hol bas)
    %=  $
      min  ?:(=(0 min) 0 (dec min))
      hol  dar
      rep  (par =(0 dar) rad rep)
    ==
  ::
  ::  +ed-co: format in numeric base, with output length
  ::
  ::    - like +em-co, but .par's sample will be [| digit output]
  ::      on the first call, regardless of the available digits in .hol
  ::    - used only for @r* floats
  ::
  ++  ed-co
<<<<<<< HEAD
    |=  [[bas=@ min=@] par=$-([? @ tape] tape)]
    =|  [fir=? cou=@ud]
    |=  hol=@
    ^-  [tape @]
    ?:  &(=(0 hol) =(0 min))
      [rep cou]
    =/  [dar=@ rad=@]  (dvr hol bas)
    %=  $
      min  ?:(=(0 min) 0 (dec min))
      hol  dar
      rep  (par &(=(0 dar) !fir) rad rep)
      fir  |
      cou  +(cou)
    ==
=======
    |=  [exp=@s int=tape]  ^-  tape
    =/  [pos=? dig=@u]  [=(--1 (cmp:si exp --0)) (abs:si exp)]
    ?.  pos
      (into (weld (reap +(dig) '0') int) 1 '.')
    =/  len  (lent int)
    ?:  (lth dig len)  (into int dig '.')
    (weld int (reap (sub dig len) '0'))
>>>>>>> e8c5dd98
  ::
  ::  +ox-co: format '.'-separated digit sequences in numeric base
  ::
  ::  in .bas, format each digit of .hol with .dug,
  ::  with '.' separators every .gop digits.
  ::
  ::    - .hol is processed least-significant digit first
  ::    - .dug handles individual digits, output is prepended
  ::    - every segment but the last is zero-padded to .gop
  ::
  ++  ox-co
    |=  [[bas=@ gop=@] dug=$-(@ @)]
    %+  em-co
      [(pow bas gop) 0]
    |=  [top=? seg=@ res=tape]
    %+  weld
      ?:(top ~ `tape`['.' ~])
    %.  seg
    %+  em-co(rep res)
      [bas ?:(top 0 gop)]
    |=([? b=@ c=tape] [(dug b) c])
  ::
  ::  +ro-co: format '.'-prefixed bloqs in numeric base
  ::
  ::  in .bas, for .buz bloqs 0 to .dop, format at least one
  ::  digit of .hol, prefixed with '.'
  ::
  ::    - used only for @i* addresses
  ::
  ++  ro-co
    |=  [[buz=@ bas=@ dop=@] dug=$-(@ @)]
    |=  hol=@
    ^-  tape
    ?:  =(0 dop)
      rep
    :-  '.'
    =/  pod  (dec dop)
    %.  (cut buz [pod 1] hol)
    %+  em-co(rep $(dop pod))
      [bas 1]
    |=([? b=@ c=tape] [(dug b) c])
  --
::
::::  4l: atom parsing
  ::
++  so
  ~%  %so  +  ~
  |%
  ++  bisk
    ~+
    ;~  pose
      ;~  pfix  (just '0')
        ;~  pose
          (stag %ub ;~(pfix (just 'b') bay:ag))
          (stag %uc ;~(pfix (just 'c') fim:ag))
          (stag %ui ;~(pfix (just 'i') dim:ag))
          (stag %ux ;~(pfix (just 'x') hex:ag))
          (stag %uv ;~(pfix (just 'v') viz:ag))
          (stag %uw ;~(pfix (just 'w') wiz:ag))
        ==
      ==
      (stag %ud dem:ag)
    ==
  ++  crub
    ~+
    ;~  pose
      (cook |=(det=date `dime`[%da (year det)]) when)
    ::
      %+  cook
        |=  [a=(list [p=?(%d %h %m %s) q=@]) b=(list @)]
        =+  rop=`tarp`[0 0 0 0 b]
        |-  ^-  dime
        ?~  a
          [%dr (yule rop)]
        ?-  p.i.a
          %d  $(a t.a, d.rop (add q.i.a d.rop))
          %h  $(a t.a, h.rop (add q.i.a h.rop))
          %m  $(a t.a, m.rop (add q.i.a m.rop))
          %s  $(a t.a, s.rop (add q.i.a s.rop))
        ==
      ;~  plug
        %+  most
          dot
        ;~  pose
          ;~(pfix (just 'd') (stag %d dim:ag))
          ;~(pfix (just 'h') (stag %h dim:ag))
          ;~(pfix (just 'm') (stag %m dim:ag))
          ;~(pfix (just 's') (stag %s dim:ag))
        ==
        ;~(pose ;~(pfix ;~(plug dot dot) (most dot qix:ab)) (easy ~))
      ==
    ::
      (stag %p fed:ag)
      ;~(pfix dot (stag %ta urs:ab))
      ;~(pfix sig (stag %t urx:ab))
      ;~(pfix hep (stag %c (cook taft urx:ab)))
    ==
  ++  nuck
    ~/  %nuck  |=  a=nail  %.  a
    %+  knee  *coin  |.  ~+
    %-  stew
    ^.  stet  ^.  limo
    :~  :-  ['a' 'z']  (cook |=(a=@ta [%$ %tas a]) sym)
        :-  ['0' '9']  (stag %$ bisk)
        :-  '-'        (stag %$ tash)
        :-  '.'        ;~(pfix dot perd)
        :-  '~'        ;~(pfix sig ;~(pose twid (easy [%$ %n 0])))
    ==
  ++  nusk
    ~+
    :(sear |=(a=@ta (rush a nuck)) wick urt:ab)
  ++  perd
    ~+
    ;~  pose
      (stag %$ zust)
      (stag %many (ifix [cab ;~(plug cab cab)] (more cab nusk)))
    ==
  ++  royl
    ~+
    ;~  pose
      (stag %rh royl-rh)
      (stag %rq royl-rq)
      (stag %rd royl-rd)
      (stag %rs royl-rs)
    ==
  ::
  ++  royl-rh  (cook rylh ;~(pfix ;~(plug sig sig) (cook royl-cell royl-rn)))
  ++  royl-rq  (cook rylq ;~(pfix ;~(plug sig sig sig) (cook royl-cell royl-rn)))
  ++  royl-rd  (cook ryld ;~(pfix sig (cook royl-cell royl-rn)))
  ++  royl-rs  (cook ryls (cook royl-cell royl-rn))
  ::
  ++  royl-rn
    =/  moo
      |=  a=tape
      :-  (lent a)
      (scan a (bass 10 (plus sid:ab)))
    ;~  pose
      ;~  plug
        (easy %d)
        ;~(pose (cold | hep) (easy &))
        ;~  plug  dim:ag
          ;~  pose
            ;~(pfix dot (cook moo (plus (shim '0' '9'))))
            (easy [0 0])
          ==
          ;~  pose
            ;~  pfix
              (just 'e')
              ;~(plug ;~(pose (cold | hep) (easy &)) dim:ag)
            ==
            (easy [& 0])
          ==
        ==
      ==
      ::
      ;~  plug
        (easy %i)
        ;~  sfix
          ;~(pose (cold | hep) (easy &))
          (jest 'inf')
        ==
      ==
      ::
      ;~  plug
        (easy %n)
        (cold ~ (jest 'nan'))
      ==
    ==
  ::
  ++  royl-cell
    |=  rn
    ^-  dn
    ?.  ?=([%d *] +<)  +<
    =+  ^=  h
      (dif:si (new:si f.b i.b) (sun:si d.b))
    [%d a h (add (mul c.b (pow 10 d.b)) e.b)]
  ::
  ++  tash
    ~+
    =+  ^=  neg
        |=  [syn=? mol=dime]  ^-  dime
        ?>  =('u' (end 3 p.mol))
        [(cat 3 's' (rsh 3 p.mol)) (new:si syn q.mol)]
    ;~  pfix  hep
      ;~  pose
        (cook |=(a=dime (neg | a)) bisk)
        ;~(pfix hep (cook |=(a=dime (neg & a)) bisk))
      ==
    ==
  ::
  ++  twid
    ~+
    ;~  pose
      %+  stag  %blob
      %+  sear  |=(a=@ (mole |.((cue a))))
      ;~(pfix (just '0') vum:ag)
    ::
      (stag %$ crub)
    ==
  ::
  ++  when
    ~+
    ;~  plug
      %+  cook
        |=([a=@ b=?] [b a])
      ;~(plug dim:ag ;~(pose (cold | hep) (easy &)))
      ;~(pfix dot mot:ag)   ::  month
      ;~(pfix dot dip:ag)   ::  day
      ;~  pose
        ;~  pfix
          ;~(plug dot dot)
          ;~  plug
            dum:ag
            ;~(pfix dot dum:ag)
            ;~(pfix dot dum:ag)
            ;~(pose ;~(pfix ;~(plug dot dot) (most dot qix:ab)) (easy ~))
          ==
        ==
        (easy [0 0 0 ~])
      ==
    ==
  ::
  ++  zust
    ~+
    ;~  pose
      (stag %is bip:ag)
      (stag %if lip:ag)
      royl
      (stag %f ;~(pose (cold & (just 'y')) (cold | (just 'n'))))
      (stag %q ;~(pfix sig feq:ag))
    ==
  --
::
::::  4m: formatting functions
  ::
++  scot
  ~/  %scot
  |=(mol=dime ~(rent co %$ mol))
++  scow
  ~/  %scow
  |=(mol=dime ~(rend co %$ mol))
++  slat  |=(mod=@tas |=(txt=@ta (slaw mod txt)))
++  slav  |=([mod=@tas txt=@ta] (need (slaw mod txt)))
++  slaw
  ~/  %slaw
  |=  [mod=@tas txt=@ta]
  ^-  (unit @)
  ?+    mod
      ::  slow fallback case to the full slay
      ::
      =+  con=(slay txt)
      ?.(&(?=([~ %$ @ @] con) =(p.p.u.con mod)) ~ [~ q.p.u.con])
  ::
      %da
    (rush txt ;~(pfix sig (cook year when:so)))
  ::
      %p
    (rush txt ;~(pfix sig fed:ag))
  ::
      %ud
    (rush txt dem:ag)
  ::
      %ux
    (rush txt ;~(pfix (jest '0x') hex:ag))
  ::
      %uv
    (rush txt ;~(pfix (jest '0v') viz:ag))
  ::
      %ta
    (rush txt ;~(pfix ;~(plug sig dot) urs:ab))
  ::
      %tas
    (rush txt sym)
  ==
::
++  slay
  |=  txt=@ta  ^-  (unit coin)
  =+  ^=  vex
      ?:  (gth 0x7fff.ffff txt)                         ::  XX  petty cache
        ~+  ((full nuck:so) [[1 1] (trip txt)])
      ((full nuck:so) [[1 1] (trip txt)])
  ?~  q.vex
    ~
  [~ p.u.q.vex]
::
++  smyt                                                ::  pretty print path
  |=  bon=path  ^-  tank
  :+  %rose  [['/' ~] ['/' ~] ~]
  (turn bon |=(a=@ [%leaf (trip a)]))
::
++  spat  |=(pax=path (crip (spud pax)))                ::  render path to cord
++  spud  |=(pax=path ~(ram re (smyt pax)))             ::  render path to tape
++  stab  |=(zep=@t `path`(rash zep stap))              ::  parse cord to path
++  stap  ;~(pfix fas (more fas urs:ab))                ::  path parser
::
::::  4n: virtualization
  ::
::  +mack: untyped, scry-less, unitary virtualization
::
++  mack
  |=  [sub=* fol=*]
  ^-  (unit)
  =/  ton  (mink [sub fol] |~(^ ~))
  ?.(?=(%0 -.ton) ~ `product.ton)
::  +mink: raw virtual nock
::
++  mink  !.
  ~/  %mink
  |=  $:  [subject=* formula=*]
          scry=$-(^ (unit (unit)))
      ==
  =|  trace=(list [@ta *])
  |^  ^-  tone
      ?+  formula  [%2 trace]
          [^ *]
        =/  head  $(formula -.formula)
        ?.  ?=(%0 -.head)  head
        =/  tail  $(formula +.formula)
        ?.  ?=(%0 -.tail)  tail
        [%0 product.head product.tail]
      ::
          [%0 axis=@]
        =/  part  (frag axis.formula subject)
        ?~  part  [%2 trace]
        [%0 u.part]
      ::
          [%1 constant=*]
        [%0 constant.formula]
      ::
          [%2 subject=* formula=*]
        =/  subject  $(formula subject.formula)
        ?.  ?=(%0 -.subject)  subject
        =/  formula  $(formula formula.formula)
        ?.  ?=(%0 -.formula)  formula
        %=  $
          subject  product.subject
          formula  product.formula
        ==
      ::
          [%3 argument=*]
        =/  argument  $(formula argument.formula)
        ?.  ?=(%0 -.argument)  argument
        [%0 .?(product.argument)]
      ::
          [%4 argument=*]
        =/  argument  $(formula argument.formula)
        ?.  ?=(%0 -.argument)  argument
        ?^  product.argument  [%2 trace]
        [%0 .+(product.argument)]
      ::
          [%5 a=* b=*]
        =/  a  $(formula a.formula)
        ?.  ?=(%0 -.a)  a
        =/  b  $(formula b.formula)
        ?.  ?=(%0 -.b)  b
        [%0 =(product.a product.b)]
      ::
          [%6 test=* yes=* no=*]
        =/  result  $(formula test.formula)
        ?.  ?=(%0 -.result)  result
        ?+  product.result
              [%2 trace]
          %&  $(formula yes.formula)
          %|  $(formula no.formula)
        ==
      ::
          [%7 subject=* next=*]
        =/  subject  $(formula subject.formula)
        ?.  ?=(%0 -.subject)  subject
        %=  $
          subject  product.subject
          formula  next.formula
        ==
      ::
          [%8 head=* next=*]
        =/  head  $(formula head.formula)
        ?.  ?=(%0 -.head)  head
        %=  $
          subject  [product.head subject]
          formula  next.formula
        ==
      ::
          [%9 axis=@ core=*]
        =/  core  $(formula core.formula)
        ?.  ?=(%0 -.core)  core
        =/  arm  (frag axis.formula product.core)
        ?~  arm  [%2 trace]
        %=  $
          subject  product.core
          formula  u.arm
        ==
      ::
          [%10 [axis=@ value=*] target=*]
        ?:  =(0 axis.formula)  [%2 trace]
        =/  target  $(formula target.formula)
        ?.  ?=(%0 -.target)  target
        =/  value  $(formula value.formula)
        ?.  ?=(%0 -.value)  value
        =/  mutant=(unit *)
          (edit axis.formula product.target product.value)
        ?~  mutant  [%2 trace]
        [%0 u.mutant]
      ::
          [%11 tag=@ next=*]
        =/  next  $(formula next.formula)
        ?.  ?=(%0 -.next)  next
        :-  %0
        .*  subject
        [11 tag.formula 1 product.next]
      ::
          [%11 [tag=@ clue=*] next=*]
        =/  clue  $(formula clue.formula)
        ?.  ?=(%0 -.clue)  clue
        =/  next
          =?    trace
              ?=(?(%hunk %hand %lose %mean %spot) tag.formula)
            [[tag.formula product.clue] trace]
          $(formula next.formula)
        ?.  ?=(%0 -.next)  next
        :-  %0
        .*  subject
        [11 [tag.formula 1 product.clue] 1 product.next]
      ::
          [%12 ref=* path=*]
        =/  ref  $(formula ref.formula)
        ?.  ?=(%0 -.ref)  ref
        =/  path  $(formula path.formula)
        ?.  ?=(%0 -.path)  path
        =/  result  (scry product.ref product.path)
        ?~  result
          [%1 product.path]
        ?~  u.result
          [%2 [%hunk product.ref product.path] trace]
        [%0 u.u.result]
      ==
  ::
  ++  frag
    |=  [axis=@ noun=*]
    ^-  (unit)
    ?:  =(0 axis)  ~
    |-  ^-  (unit)
    ?:  =(1 axis)  `noun
    ?@  noun  ~
    =/  pick  (cap axis)
    %=  $
      axis  (mas axis)
      noun  ?-(pick %2 -.noun, %3 +.noun)
    ==
  ::
  ++  edit
    |=  [axis=@ target=* value=*]
    ^-  (unit)
    ?:  =(1 axis)  `value
    ?@  target  ~
    =/  pick  (cap axis)
    =/  mutant
      %=  $
        axis    (mas axis)
        target  ?-(pick %2 -.target, %3 +.target)
      ==
    ?~  mutant  ~
    ?-  pick
      %2  `[u.mutant +.target]
      %3  `[-.target u.mutant]
    ==
  --
::  +mock: virtual nock
::
++  mock
  |=  [[sub=* fol=*] gul=$-(^ (unit (unit)))]
  (mook (mink [sub fol] gul))
::  +mook: convert %tone to %toon, rendering stack frames
::
++  mook
  |=  ton=tone
  ^-  toon
  ?.  ?=([%2 *] ton)
    ton
  |^  [%2 (turn skip rend)]
  ::
  ++  skip
    ^+  trace.ton
    =/  yel  (lent trace.ton)
    ?.  (gth yel 1.024)  trace.ton
    %+  weld
      (scag 512 trace.ton)
    ^+  trace.ton
    :_  (slag (sub yel 512) trace.ton)
    :-  %lose
    (crip "[skipped {(scow %ud (sub yel 1.024))} frames]")
  ::
  ::  +rend: raw stack frame to tank
  ::
  ::    $%  [%hunk ref=* path]            ::  failed scry ([~ ~])
  ::        [%lose cord]                  ::  skipped frames
  ::        [%hand *]                     ::  mug any
  ::        [%mean $@(cord (trap tank))]  ::  ~_ et al
  ::        [%spot spot]                  ::  source location
  ::    ==
  ::
  ++  rend
    |=  [tag=@ta dat=*]
    ^-  tank
    ?+    tag
    ::
      leaf+"mook.{(rip 3 tag)}"
    ::
        %hunk
      ?@  dat  leaf+"mook.hunk"
      =/  sof=(unit path)  ((soft path) +.dat)
      ?~  sof  leaf+"mook.hunk"
      (smyt u.sof)
    ::
        %lose
      ?^  dat  leaf+"mook.lose"
      leaf+(rip 3 dat)
    ::
        %hand
      leaf+(scow %p (mug dat))
    ::
        %mean
      ?@  dat  leaf+(rip 3 dat)
      =/  mac  (mack dat -.dat)
      ?~  mac  leaf+"####"
      =/  sof  ((soft tank) u.mac)
      ?~  sof  leaf+"mook.mean"
      u.sof
    ::
        %spot
      =/  sof=(unit spot)  ((soft spot) dat)
      ?~  sof  leaf+"mook.spot"
      :+  %rose  [":" ~ ~]
      :~  (smyt p.u.sof)
          =*  l   p.q.u.sof
          =*  r   q.q.u.sof
          =/  ud  |=(a=@u (scow %ud a))
          leaf+"<[{(ud p.l)} {(ud q.l)}].[{(ud p.r)} {(ud q.r)}]>"
      ==
    ==
  --
::  +mole: typed unitary virtual
::
++  mole
  ~/  %mole
  |*  tap=(trap)
  ^-  (unit _$:tap)
  =/  mur  (mure tap)
  ?~(mur ~ `$:tap)
::  +mong: virtual slam
::
++  mong
  |=  [[gat=* sam=*] gul=$-(^ (unit (unit)))]
  ^-  toon
  ?.  ?=([* ^] gat)  [%2 ~]
  (mock [gat(+< sam) %9 2 %0 1] gul)
::  +mule: typed virtual
::
++  mule
  ~/  %mule
  |*  tap=(trap)
  =/  mud  (mute tap)
  ?-  -.mud
    %&  [%& p=$:tap]
    %|  [%| p=p.mud]
  ==
::  +mure: untyped unitary virtual
::
++  mure
  |=  tap=(trap)
  ^-  (unit)
  =/  ton  (mink [tap %9 2 %0 1] |=((pair) ``.*(~ [%12 1+p 1+q])))
  ?.(?=(%0 -.ton) ~ `product.ton)
::  +mute: untyped virtual
::
++  mute
  |=  tap=(trap)
  ^-  (each * (list tank))
  =/  ton  (mock [tap %9 2 %0 1] |=((pair) ``.*(~ [%12 1+p 1+q])))
  ?-  -.ton
    %0  [%& p.ton]
  ::
    %1  =/  sof=(unit path)  ((soft path) p.ton)
        [%| ?~(sof leaf+"mute.hunk" (smyt u.sof)) ~]
  ::
    %2  [%| p.ton]
  ==
::  +slum: slam a gate on a sample using raw nock, untyped
::
++  slum
  ~/  %slum
  |=  [gat=* sam=*]
  ^-  *
  .*(gat [%9 2 %10 [6 %1 sam] %0 1])
::  +soft: virtual clam
::
++  soft
  |*  han=$-(* *)
  |=(fud=* (mole |.((han fud))))
::
::::  4o: molds and mold builders
  ::
+$  abel  typo                                          ::  original sin: type
+$  alas  (list (pair term hoon))                       ::  alias list
+$  atom  @                                             ::  just an atom
+$  aura  @ta                                           ::  atom format
+$  base                                                ::  base mold
  $@  $?  %noun                                         ::  any noun
          %cell                                         ::  any cell
          %flag                                         ::  loobean
          %null                                         ::  ~ == 0
          %void                                         ::  empty set
      ==                                                ::
  [%atom p=aura]                                        ::  atom
::
+$  woof  $@(@ [~ p=hoon])                              ::  simple embed
+$  chum  $?  lef=term                                  ::  jet name
              [std=term kel=@]                          ::  kelvin version
              [ven=term pro=term kel=@]                 ::  vendor and product
              [ven=term pro=term ver=@ kel=@]           ::  all of the above
          ==                                            ::
+$  coil  $:  p=garb                                    ::  name, wet=dry, vary
              q=type                                    ::  context
              r=(pair seminoun (map term tome))         ::  chapters
          ==                                            ::
+$  garb  (trel (unit term) poly vair)                  ::  core
+$  poly  ?(%wet %dry)                                  ::  polarity
+$  foot  $%  [%dry p=hoon]                             ::  dry arm, geometric
              [%wet p=hoon]                             ::  wet arm, generic
          ==                                            ::
+$  link                                                ::  lexical segment
          $%  [%chat p=term]                            ::  |chapter
              [%cone p=aura q=atom]                     ::  %constant
              [%frag p=term]                            ::  .leg
              [%funk p=term]                            ::  +arm
          ==                                            ::
+$  crib  [summary=cord details=(list sect)]            ::
+$  help  [links=(list link) =crib]                     ::  documentation
+$  limb  $@  term                                      ::  wing element
          $%  [%& p=axis]                               ::  by geometry
              [%| p=@ud q=(unit term)]                  ::  by name
          ==                                            ::
            ::  XX more and better sanity
            ::
+$  null  ~                                             ::  null, nil, etc
+$  onyx  (list (pair type foot))                       ::  arm activation
+$  opal                                                ::  limb match
          $%  [%& p=type]                               ::  leg
              [%| p=axis q=(set [p=type q=foot])]       ::  arm
          ==                                            ::
+$  pica  (pair ? cord)                                 ::  & prose, | code
+$  palo  (pair vein opal)                              ::  wing trace, match
+$  plat                                                ::
          $?  %hoon                                     ::
              %type                                     ::
              %nock                                     ::
              %tank                                     ::
          ==                                            ::
+$  pock  (pair axis nock)                              ::  changes
+$  port  (each palo (pair type nock))                  ::  successful match
+$  spec                                                ::  structure definition
          $~  [%base %null]                             ::
          $%  [%base p=base]                            ::  base type
              [%dbug p=spot q=spec]                     ::  set debug
              [%leaf p=term q=@]                        ::  constant atom
              [%like p=wing q=(list wing)]              ::  reference
              [%loop p=term]                            ::  hygienic reference
              [%made p=(pair term (list term)) q=spec]  ::  annotate synthetic
              [%make p=hoon q=(list spec)]              ::  composed spec
              [%name p=term q=spec]                     ::  annotate simple
              [%over p=wing q=spec]                     ::  relative to subject
          ::                                            ::
              [%bcgr p=spec q=spec]                     ::  $>, filter: require
              [%bcbc p=spec q=(map term spec)]          ::  $$, recursion
              [%bcbr p=spec q=hoon]                     ::  $|, verify
              [%bccb p=hoon]                            ::  $_, example
              [%bccl p=[i=spec t=(list spec)]]          ::  $:, tuple
              [%bccn p=[i=spec t=(list spec)]]          ::  $%, head pick
              [%bcdt p=spec q=(map term spec)]          ::  $., read-write core
              [%bcgl p=spec q=spec]                     ::  $<, filter: exclude
              [%bchp p=spec q=spec]                     ::  $-, function core
              [%bckt p=spec q=spec]                     ::  $^, cons pick
              [%bcls p=stud q=spec]                     ::  $+, standard
              [%bcfs p=spec q=(map term spec)]          ::  $/, write-only core
              [%bcmc p=hoon]                            ::  $;, manual
              [%bcpm p=spec q=hoon]                     ::  $&, repair
              [%bcsg p=hoon q=spec]                     ::  $~, default
              [%bctc p=spec q=(map term spec)]          ::  $`, read-only core
              [%bcts p=skin q=spec]                     ::  $=, name
              [%bcpt p=spec q=spec]                     ::  $@, atom pick
              [%bcwt p=[i=spec t=(list spec)]]          ::  $?, full pick
              [%bczp p=spec q=(map term spec)]          ::  $!, opaque core
          ==                                            ::
+$  tent                                                ::  model builder
          $%  [%| p=wing q=tent r=(list spec)]          ::  ~(p q r...)
              [%& p=(list wing)]                        ::  a.b:c.d
          ==                                            ::
+$  tiki                                                ::  test case
          $%  [%& p=(unit term) q=wing]                 ::  simple wing
              [%| p=(unit term) q=hoon]                 ::  named wing
          ==                                            ::
+$  skin                                                ::  texture
          $@  =term                                     ::  name/~[term %none]
          $%  [%base =base]                             ::  base match
              [%cell =skin =skin]                       ::  pair
              [%dbug =spot =skin]                       ::  trace
              [%leaf =aura =atom]                       ::  atomic constant
              [%help =help =skin]                       ::  describe
              [%name =term =skin]                       ::  apply label
              [%over =wing =skin]                       ::  relative to
              [%spec =spec =skin]                       ::  cast to
              [%wash depth=@ud]                         ::  strip faces
          ==                                            ::
+$  tome  (pair what (map term hoon))                   ::  core chapter
+$  tope                                                ::  topographic type
  $@  $?  %&                                            ::  cell or atom
          %|                                            ::  atom
      ==                                                ::
  (pair tope tope)                                      ::  cell
++  hoot                                                ::  hoon tools
  |%
  +$  beer  $@(char [~ p=hoon])                    ::  simple embed
  +$  mane  $@(@tas [@tas @tas])                    ::  XML name+space
  +$  manx  $~([[%$ ~] ~] [g=marx c=marl])          ::  dynamic XML node
  +$  marl  (list tuna)                             ::  dynamic XML nodes
  +$  mart  (list [n=mane v=(list beer)])           ::  dynamic XML attrs
  +$  marx  $~([%$ ~] [n=mane a=mart])              ::  dynamic XML tag
  +$  mare  (each manx marl)                        ::  node or nodes
  +$  maru  (each tuna marl)                        ::  interp or nodes
  +$  tuna                                          ::  maybe interpolation
      $~  [[%$ ~] ~]
      $^  manx
      $:  ?(%tape %manx %marl %call)
          p=hoon
      ==
  --                                                    ::
+$  hoon                                                ::
  $~  [%zpzp ~]
  $^  [p=hoon q=hoon]                                   ::
  $%                                                    ::
    [%$ p=axis]                                         ::  simple leg
  ::                                                    ::
    [%base p=base]                                      ::  base spec
    [%bust p=base]                                      ::  bunt base
    [%dbug p=spot q=hoon]                               ::  debug info in trace
    [%eror p=tape]                                      ::  assembly error
    [%hand p=type q=nock]                               ::  premade result
    [%note p=note q=hoon]                               ::  annotate
    [%fits p=hoon q=wing]                               ::  underlying ?=
    [%knit p=(list woof)]                               ::  assemble string
    [%leaf p=(pair term @)]                             ::  symbol spec
    [%limb p=term]                                      ::  take limb
    [%lost p=hoon]                                      ::  not to be taken
    [%rock p=term q=*]                                  ::  fixed constant
    [%sand p=term q=*]                                  ::  unfixed constant
    [%tell p=(list hoon)]                               ::  render as tape
    [%tune p=$@(term tune)]                             ::  minimal face
    [%wing p=wing]                                      ::  take wing
    [%yell p=(list hoon)]                               ::  render as tank
    [%xray p=manx:hoot]                                 ::  ;foo; templating
  ::                                            ::::::  cores
    [%brbc sample=(lest term) body=spec]                ::  |$
    [%brcb p=spec q=alas r=(map term tome)]             ::  |_
    [%brcl p=hoon q=hoon]                               ::  |:
    [%brcn p=(unit term) q=(map term tome)]             ::  |%
    [%brdt p=hoon]                                      ::  |.
    [%brkt p=hoon q=(map term tome)]                    ::  |^
    [%brhp p=hoon]                                      ::  |-
    [%brsg p=spec q=hoon]                               ::  |~
    [%brtr p=spec q=hoon]                               ::  |*
    [%brts p=spec q=hoon]                               ::  |=
    [%brpt p=(unit term) q=(map term tome)]             ::  |@
    [%brwt p=hoon]                                      ::  |?
  ::                                            ::::::  tuples
    [%clcb p=hoon q=hoon]                               ::  :_ [q p]
    [%clkt p=hoon q=hoon r=hoon s=hoon]                 ::  :^ [p q r s]
    [%clhp p=hoon q=hoon]                               ::  :- [p q]
    [%clls p=hoon q=hoon r=hoon]                        ::  :+ [p q r]
    [%clsg p=(list hoon)]                               ::  :~ [p ~]
    [%cltr p=(list hoon)]                               ::  :* p as a tuple
  ::                                            ::::::  invocations
    [%cncb p=wing q=(list (pair wing hoon))]            ::  %_
    [%cndt p=hoon q=hoon]                               ::  %.
    [%cnhp p=hoon q=hoon]                               ::  %-
    [%cncl p=hoon q=(list hoon)]                        ::  %:
    [%cntr p=wing q=hoon r=(list (pair wing hoon))]     ::  %*
    [%cnkt p=hoon q=hoon r=hoon s=hoon]                 ::  %^
    [%cnls p=hoon q=hoon r=hoon]                        ::  %+
    [%cnsg p=wing q=hoon r=(list hoon)]                 ::  %~
    [%cnts p=wing q=(list (pair wing hoon))]            ::  %=
  ::                                            ::::::  nock
    [%dtkt p=spec q=hoon]                               ::  .^  nock 11
    [%dtls p=hoon]                                      ::  .+  nock 4
    [%dttr p=hoon q=hoon]                               ::  .*  nock 2
    [%dtts p=hoon q=hoon]                               ::  .=  nock 5
    [%dtwt p=hoon]                                      ::  .?  nock 3
  ::                                            ::::::  type conversion
    [%ktbr p=hoon]                                      ::  ^|  contravariant
    [%ktdt p=hoon q=hoon]                               ::  ^.  self-cast
    [%ktls p=hoon q=hoon]                               ::  ^+  expression cast
    [%kthp p=spec q=hoon]                               ::  ^-  structure cast
    [%ktpm p=hoon]                                      ::  ^&  covariant
    [%ktsg p=hoon]                                      ::  ^~  constant
    [%ktts p=skin q=hoon]                               ::  ^=  label
    [%ktwt p=hoon]                                      ::  ^?  bivariant
    [%kttr p=spec]                                      ::  ^*  example
    [%ktcl p=spec]                                      ::  ^:  filter
  ::                                            ::::::  hints
    [%sgbr p=hoon q=hoon]                               ::  ~|  sell on trace
    [%sgcb p=hoon q=hoon]                               ::  ~_  tank on trace
    [%sgcn p=chum q=hoon r=tyre s=hoon]                 ::  ~%  general jet hint
    [%sgfs p=chum q=hoon]                               ::  ~/  function j-hint
    [%sggl p=$@(term [p=term q=hoon]) q=hoon]           ::  ~<  backward hint
    [%sggr p=$@(term [p=term q=hoon]) q=hoon]           ::  ~>  forward hint
    [%sgbc p=term q=hoon]                               ::  ~$  profiler hit
    [%sgls p=@ q=hoon]                                  ::  ~+  cache=memoize
    [%sgpm p=@ud q=hoon r=hoon]                         ::  ~&  printf=priority
    [%sgts p=hoon q=hoon]                               ::  ~=  don't duplicate
    [%sgwt p=@ud q=hoon r=hoon s=hoon]                  ::  ~?  tested printf
    [%sgzp p=hoon q=hoon]                               ::  ~!  type on trace
  ::                                            ::::::  miscellaneous
    [%mcts p=marl:hoot]                                 ::  ;=  list templating
    [%mccl p=hoon q=(list hoon)]                        ::  ;:  binary to nary
    [%mcfs p=hoon]                                      ::  ;/  [%$ [%$ p ~] ~]
    [%mcgl p=spec q=hoon r=hoon s=hoon]                 ::  ;<  bind
    [%mcsg p=hoon q=(list hoon)]                        ::  ;~  kleisli arrow
    [%mcmc p=spec q=hoon]                               ::  ;;  normalize
  ::                                            ::::::  compositions
    [%tsbr p=spec q=hoon]                               ::  =|  push bunt
    [%tscl p=(list (pair wing hoon)) q=hoon]            ::  =:  q w= p changes
    [%tsfs p=skin q=hoon r=hoon]                        ::  =/  typed variable
    [%tsmc p=skin q=hoon r=hoon]                        ::  =;  =/(q p r)
    [%tsdt p=wing q=hoon r=hoon]                        ::  =.  r with p as q
    [%tswt p=wing q=hoon r=hoon s=hoon]                 ::  =?  conditional =.
    [%tsgl p=hoon q=hoon]                               ::  =<  =>(q p)
    [%tshp p=hoon q=hoon]                               ::  =-  =+(q p)
    [%tsgr p=hoon q=hoon]                               ::  =>  q w=subject p
    [%tskt p=skin q=wing r=hoon s=hoon]                 ::  =^  state machine
    [%tsls p=hoon q=hoon]                               ::  =+  q w=[p subject]
    [%tssg p=(list hoon)]                               ::  =~  hoon stack
    [%tstr p=(pair term (unit spec)) q=hoon r=hoon]     ::  =*  new style
    [%tscm p=hoon q=hoon]                               ::  =,  overload p in q
  ::                                            ::::::  conditionals
    [%wtbr p=(list hoon)]                               ::  ?|  loobean or
    [%wthp p=wing q=(list (pair spec hoon))]            ::  ?-  pick case in q
    [%wtcl p=hoon q=hoon r=hoon]                        ::  ?:  if=then=else
    [%wtdt p=hoon q=hoon r=hoon]                        ::  ?.  ?:(p r q)
    [%wtkt p=wing q=hoon r=hoon]                        ::  ?^  if p is a cell
    [%wtgl p=hoon q=hoon]                               ::  ?<  ?:(p !! q)
    [%wtgr p=hoon q=hoon]                               ::  ?>  ?:(p q !!)
    [%wtls p=wing q=hoon r=(list (pair spec hoon))]     ::  ?+  ?-  w=default
    [%wtpm p=(list hoon)]                               ::  ?&  loobean and
    [%wtpt p=wing q=hoon r=hoon]                        ::  ?@  if p is atom
    [%wtsg p=wing q=hoon r=hoon]                        ::  ?~  if p is null
    [%wthx p=skin q=wing]                               ::  ?#  if q matches p
    [%wtts p=spec q=wing]                               ::  ?=  if q matches p
    [%wtzp p=hoon]                                      ::  ?!  loobean not
  ::                                            ::::::  special
    [%zpcm p=hoon q=hoon]                               ::  !,
    [%zpgr p=hoon]                                      ::  !>
    [%zpgl p=spec q=hoon]                               ::  !<
    [%zpmc p=hoon q=hoon]                               ::  !;
    [%zpts p=hoon]                                      ::  !=
    [%zppt p=(list wing) q=hoon r=hoon]                 ::  !@
    [%zpwt p=$@(p=@ [p=@ q=@]) q=hoon]                  ::  !?
    [%zpzp ~]                                           ::  !!
  ==                                                    ::
+$  tyre  (list [p=term q=hoon])                        ::
+$  tyke  (list (unit hoon))                            ::
::                                                      ::::::  virtual nock
+$  nock  $^  [p=nock q=nock]                           ::  autocons
          $%  [%1 p=*]                                  ::  constant
              [%2 p=nock q=nock]                        ::  compose
              [%3 p=nock]                               ::  cell test
              [%4 p=nock]                               ::  increment
              [%5 p=nock q=nock]                        ::  equality test
              [%6 p=nock q=nock r=nock]                 ::  if, then, else
              [%7 p=nock q=nock]                        ::  serial compose
              [%8 p=nock q=nock]                        ::  push onto subject
              [%9 p=@ q=nock]                           ::  select arm and fire
              [%10 p=[p=@ q=nock] q=nock]               ::  edit
              [%11 p=$@(@ [p=@ q=nock]) q=nock]         ::  hint
              [%12 p=nock q=nock]                       ::  grab data from sky
              [%0 p=@]                                  ::  axis select
          ==                                            ::
+$  note                                                ::  type annotation
          $%  [%help p=help]                            ::  documentation
              [%know p=stud]                            ::  global standard
              [%made p=term q=(unit (list wing))]       ::  structure
          ==                                            ::
+$  type  $~  %noun                                     ::
          $@  $?  %noun                                 ::  any nouns
                  %void                                 ::  no noun
              ==                                        ::
          $%  [%atom p=term q=(unit @)]                 ::  atom / constant
              [%cell p=type q=type]                     ::  ordered pair
              [%core p=type q=coil]                     ::  object
              [%face p=$@(term tune) q=type]            ::  namespace
              [%fork p=(set type)]                      ::  union
              [%hint p=(pair type note) q=type]         ::  annotation
              [%hold p=type q=hoon]                     ::  lazy evaluation
          ==                                            ::
+$  tony                                                ::  ++tone done right
          $%  [%0 p=tine q=*]                           ::  success
              [%1 p=(set)]                              ::  blocks
              [%2 p=(list [@ta *])]                     ::  error ~_s
          ==                                            ::
+$  tine                                                ::  partial noun
          $@  ~                                         ::  open
          $%  [%& p=tine q=tine]                        ::  half-blocked
              [%| p=(set)]                              ::  fully blocked
          ==                                            ::
+$  tool  $@(term tune)                                 ::  type decoration
+$  tune                                                ::  complex
          $~  [~ ~]                                     ::
          $:  p=(map term (unit hoon))                  ::  aliases
              q=(list hoon)                             ::  bridges
          ==                                            ::
+$  typo  type                                          ::  old type
+$  vase  [p=type q=*]                                  ::  type-value pair
+$  vise  [p=typo q=*]                                  ::  old vase
+$  vial  ?(%read %rite %both %free)                    ::  co/contra/in/bi
+$  vair  ?(%gold %iron %lead %zinc)                    ::  in/contra/bi/co
+$  vein  (list (unit axis))                            ::  search trace
+$  sect  (list pica)                                   ::  paragraph
+$  whit                                                ::
          $:  lab=(unit term)                           ::  label
              boy=(unit (pair cord (list sect)))        ::  body
              def=(map term (pair cord (list sect)))    ::  definitions
              use=(set term)                            ::  defs used
          ==                                            ::
+$  what  (unit (pair cord (list sect)))                ::  help slogan/section
+$  wing  (list limb)                                   ::  search path
::
::  +block: abstract identity of resource awaited
::
+$  block
  path
::
::  +result: internal interpreter result
::
+$  result
  $@(~ seminoun)
::
::  +thunk: fragment constructor
::
+$  thunk
  $-(@ud (unit noun))
::
::  +seminoun:
::
+$  seminoun
  ::  partial noun; blocked subtrees are ~
  ::
  $~  [[%full ~] ~]
  [mask=stencil data=noun]
::
::  +stencil: noun knowledge map
::
+$  stencil
  $%  ::
      ::  %half: noun has partial block substructure
      ::
      [%half left=stencil rite=stencil]
      ::
      ::  %full: noun is either fully complete, or fully blocked
      ::
      [%full blocks=(set block)]
      ::
      ::  %lazy: noun can be generated from virtual subtree
      ::
      [%lazy fragment=axis resolve=thunk]
  ==
::
+$  output
  ::  ~: interpreter stopped
  ::
  %-  unit
  $%  ::
      ::  %done: output is complete
      ::
      [%done p=noun]
      ::
      ::  %wait: output is waiting for resources
      ::
      [%wait p=(list block)]
  ==
:: profiling
+$  doss
  $:  mon=moan                                          ::  sample count
      hit=(map term @ud)                                ::  hit points
      cut=(map path hump)                               ::  cut points
  ==
+$  moan                                                ::  sample metric
  $:  fun=@ud                                           ::  samples in C
      noc=@ud                                           ::  samples in nock
      glu=@ud                                           ::  samples in glue
      mal=@ud                                           ::  samples in alloc
      far=@ud                                           ::  samples in frag
      coy=@ud                                           ::  samples in copy
      euq=@ud                                           ::  samples in equal
  ==                                                    ::
::
+$  hump
  $:  mon=moan                                          ::  sample count
      out=(map path @ud)                                ::  calls out of
      inn=(map path @ud)                                ::  calls into
  ==
--
::                                                      ::
::::  5: layer five                                     ::
  ::                                                    ::
  ::    5a: compiler utilities                          ::
  ::    5b: macro expansion                             ::
  ::    5c: compiler backend and prettyprinter          ::
  ::    5d: parser                                      ::
  ::    5e: molds and mold builders                     ::
  ::    5f: profiling support (XX remove)               ::
  ::
~%    %pen
    +
  ==
    %ap    ap
    %ut    ut
  ==
|%
::
::::  5aa: new partial nock interpreter
  ::
++  musk  !.                                            ::  nock with block set
  |%
  ++  abet
    ::  simplify raw result
    ::
    |=  $:  ::  noy: raw result
            ::
            noy=result
        ==
    ^-  output
    ::  propagate stop
    ::
    ?~  noy  ~
    :-  ~
    ::  merge all blocking sets
    ::
    =/  blocks  (squash mask.noy)
    ?:  =(~ blocks)
      ::  no blocks, data is complete
      ::
      done/data.noy
    ::  reduce block set to block list
    ::
    wait/~(tap in blocks)
  ::
  ++  araw
    ::  execute nock on partial subject
    ::
    |=  $:  ::  bus: subject, a partial noun
            ::  fol: formula, a complete noun
            ::
            bus=seminoun
            fol=noun
        ==
    ::  interpreter loop
    ::
    |-  ^-  result
    ?@  fol
      ::  bad formula, stop
      ::
      ~
    ?:  ?=(^ -.fol)
      ::  hed: interpret head
      ::
      =+  hed=$(fol -.fol)
      ::  propagate stop
      ::
      ?~  hed  ~
      ::  tal: interpret tail
      ::
      =+  tal=$(fol +.fol)
      ::  propagate stop
      ::
      ?~  tal  ~
      ::  combine
      ::
      (combine hed tal)
    ?+    fol
    ::  bad formula; stop
    ::
        ~
    ::  0; fragment
    ::
        [%0 b=@]
      ::  if bad axis, stop
      ::
      ?:  =(0 b.fol)  ~
      ::  reduce to fragment
      ::
      (fragment b.fol bus)
    ::
    ::  1; constant
    ::
        [%1 b=*]
      ::  constant is complete
      ::
      [full/~ b.fol]
    ::
    ::  2; recursion
    ::
        [%2 b=* c=*]
      ::  require complete formula
      ::
      %+  require
        ::  compute formula with current subject
        ::
        $(fol c.fol)
      |=  ::  ryf: next formula
          ::
          ryf=noun
      ::  lub: next subject
      ::
      =+  lub=^$(fol b.fol)
      ::  propagate stop
      ::
      ?~  lub  ~
      ::  recurse
      ::
      ^$(fol ryf, bus lub)
    ::
    ::  3; probe
    ::
        [%3 b=*]
      %+  require
        $(fol b.fol)
      |=  ::  fig: probe input
          ::
          fig=noun
      ::  yes if cell, no if atom
      ::
      [full/~ .?(fig)]
    ::
    ::  4; increment
    ::
        [%4 b=*]
      %+  require
        $(fol b.fol)
      |=  ::  fig: increment input
          ::
          fig=noun
      ::  stop for cells, increment for atoms
      ::
      ?^(fig ~ [full/~ +(fig)])
    ::
    ::  5; compare
    ::
        [%5 b=* c=*]
      %+  require
        $(fol b.fol)
      |=  ::  hed: left input
          ::
          hed=noun
      %+  require
        ^$(fol c.fol)
      |=  ::  tal: right input
          ::
          tal=noun
      [full/~ =(hed tal)]
    ::
    ::  6; if-then-else
    ::
        [%6 b=* c=* d=*]
      ::  semantic expansion
      ::
      %+  require
        $(fol b.fol)
      |=  ::  fig: boolean
          ::
          fig=noun
      ::  apply proper booleans
      ::
      ?:  =(& fig)  ^$(fol c.fol)
      ?:  =(| fig)  ^$(fol d.fol)
      ::  stop on bad test
      ::
      ~
    ::
    ::  7; composition
    ::
        [%7 b=* c=*]
      ::  one: input
      ::
      =+  one=$(fol b.fol)
      ::  propagate stop
      ::
      ?~  one  ~
      ::  complete composition
      ::
      $(fol c.fol, bus one)
    ::
    ::  8; introduction
    ::
        [%8 b=* c=*]
      ::  one: input
      ::
      =+  one=$(fol b.fol)
      ::  propagate stop
      ::
      ?~  one  ~
      ::  complete introduction
      ::
      $(fol c.fol, bus (combine one bus))
    ::
    ::  9; invocation
    ::
        [%9 b=* c=*]
      ::  semantic expansion
      ::
      ?^  b.fol  ~
      ::  one: core
      ::
      =+  one=$(fol c.fol)
      ::  propagate stop
      ::
      ?~  one  ~
      ::  if core is constant
      ::
      ?:  ?=([[%full ~] *] one)
        ::  then call virtual nock directly
        ::
        =+  (mack data.one [%9 b.fol %0 1])
        ::  propagate stop
        ::
        ?~  -  ~
        ::  produce result
        ::
        [[%full ~] u.-]
      ::  else complete call
      ::
      %+  require
        ::  retrieve formula
        ::
        (fragment b.fol one)
      ::  continue
      ::
      |=(noun ^$(bus one, fol +<))
    ::
    ::  10; edit
    ::
        [%10 [b=@ c=*] d=*]
      ::  tar:  target of edit
      ::
      =+  tar=$(fol d.fol)
      ::  propagate stop
      ::
      ?~  tar  ~
      ::  inn:  inner value
      ::
      =+  inn=$(fol c.fol)
      ::  propagate stop
      ::
      ?~  inn  ~
      (mutate b.fol inn tar)
    ::
    ::  11; static hint
    ::
        [%11 @ c=*]
      ::  ignore hint
      ::
      $(fol c.fol)
    ::
    ::  11; dynamic hint
    ::
        [%11 [b=* c=*] d=*]
      ::  noy: dynamic hint
      ::
      =+  noy=$(fol c.fol)
      ::  propagate stop
      ::
      ?~  noy  ~
      ::  if hint is a fully computed trace
      ::
      ?:  &(?=(%spot b.fol) ?=([[%full ~] *] noy))
        ::  compute within trace
        ::
        ~_((show %o +.noy) $(fol d.fol))
      ::  else ignore hint
      ::
      $(fol d.fol)
    ==
  ::
  ++  apex
    ::  execute nock on partial subject
    ::
    |=  $:  ::  bus: subject, a partial noun
            ::  fol: formula, a complete noun
            ::
            bus=seminoun
            fol=noun
        ==
    ~+
    ^-  output
    ::  simplify result
    ::
    (abet (araw bus fol))
  ::
  ++  combine
    ::  combine a pair of seminouns
    ::
    |=  $:  ::  hed: head of pair
            ::  tal: tail of pair
            ::
            hed=seminoun
            tal=seminoun
        ==
    ^-  seminoun
    ?.  ?&  &(?=(%full -.mask.hed) ?=(%full -.mask.tal))
            =(=(~ blocks.mask.hed) =(~ blocks.mask.tal))
        ==
      ::  default merge
      ::
      [half/[mask.hed mask.tal] [data.hed data.tal]]
    ::  both sides total
    ::
    ?:  =(~ blocks.mask.hed)
      ::  both sides are complete
      ::
      [full/~ data.hed data.tal]
    ::  both sides are blocked
    ::
    [full/(~(uni in blocks.mask.hed) blocks.mask.tal) ~]
  ::
  ++  complete
    ::  complete any laziness
    ::
    |=  bus=seminoun
    ^-  seminoun
    ?-  -.mask.bus
      %full  bus
      %lazy  ::  fragment 1 is the whole thing
             ::
             ?:  =(1 fragment.mask.bus)
               ::  blocked; we can't get fragment 1 while compiling it
               ::
               [[%full [~ ~ ~]] ~]
             ::  execute thunk
             ::
             =+  (resolve.mask.bus fragment.mask.bus)
             ::  if product is nil
             ::
             ?~  -
               ::  then blocked
               ::
               [[%full [~ ~ ~]] ~]
             ::  else use value
             ::
             [[%full ~] u.-]
      %half  ::  recursive descent
             ::
             %+  combine
               $(bus [left.mask.bus -.data.bus])
             $(bus [rite.mask.bus +.data.bus])
    ==
  ::
  ++  fragment
    ::  seek to an axis in a seminoun
    ::
    |=  $:  ::  axe: tree address of subtree
            ::  bus: partial noun
            ::
            axe=axis
            bus=seminoun
        ==
    ^-  result
    ::  1 is the root
    ::
    ?:  =(1 axe)  bus
    ::  now: top of axis (2 or 3)
    ::  lat: rest of axis
    ::
    =+  [now=(cap axe) lat=(mas axe)]
    ?-  -.mask.bus
      %lazy  ::  propagate laziness
             ::
             bus(fragment.mask (peg fragment.mask.bus axe))
    ::
      %full  ::  if fully blocked, produce self
             ::
             ?^  blocks.mask.bus  bus
             ::  descending into atom, stop
             ::
             ?@  data.bus  ~
             ::  descend into complete cell
             ::
             $(axe lat, bus [full/~ ?:(=(2 now) -.data.bus +.data.bus)])
    ::
      %half  ::  descend into partial cell
             ::
             %=  $
               axe  lat
               bus  ?:  =(2 now)
                      [left.mask.bus -.data.bus]
                    [rite.mask.bus +.data.bus]
    ==       ==
  ::
  ++  mutate
    ::  change a single axis in a seminoun
    ::
    |=  $:  ::  axe: axis within big to change
            ::  lit: (little) seminoun to insert within big at axe
            ::  big: seminoun to mutate
            ::
            axe=@
            lit=seminoun
            big=seminoun
        ==
    ^-  result
    ::  stop on zero axis
    ::
    ?~  axe  ~
    ::  edit root of big means discard it
    ::
    ?:  =(1 axe)  lit
    ::  decompose axis into path of head-tail
    ::
    |-  ^-  result
    ?:  =(2 axe)
      ::  mutate head of cell
      ::
      =+  tal=(fragment 3 big)
      ::  propagate stop
      ::
      ?~  tal  ~
      (combine lit tal)
    ?:  =(3 axe)
      ::  mutate tail of cell
      ::
      =+  hed=(fragment 2 big)
      ::  propagate stop
      ::
      ?~  hed  ~
      (combine hed lit)
    ::  deeper axis: keep one side of big and
    ::  recurse into the other with smaller axe
    ::
    =+  mor=(mas axe)
    =+  hed=(fragment 2 big)
    ::  propagate stop
    ::
    ?~  hed  ~
    =+  tal=(fragment 3 big)
    ::  propagate stop
    ::
    ?~  tal  ~
    ?:  =(2 (cap axe))
      ::  recurse into the head
      ::
      =+  mut=$(big hed, axe mor)
      ::  propagate stop
      ::
      ?~  mut  ~
      (combine mut tal)
    ::  recurse into the tail
    ::
    =+  mut=$(big tal, axe mor)
    ::  propagate stop
    ::
    ?~  mut  ~
    (combine hed mut)
  ::
  ++  require
    ::  require complete intermediate step
    ::
    |=  $:  noy=result
            yen=$-(* result)
        ==
    ^-  result
    ::  propagate stop
    ::
    ?~  noy  ~
    ::  suppress laziness
    ::
    =/  bus=seminoun  (complete noy)
    ?<  ?=(%lazy -.mask.bus)
    ::  if partial block, squash blocks and stop
    ::
    ?:  ?=(%half -.mask.bus)  [full/(squash mask.bus) ~]
    ::  if full block, propagate block
    ::
    ?:  ?=(^ blocks.mask.bus)  [mask.bus ~]
    ::  otherwise use complete noun
    ::
    (yen data.bus)
  ::
  ++  squash
    ::  convert stencil to block set
    ::
    |=  tyn=stencil
    ^-  (set block)
    ?-  -.tyn
      %lazy  $(tyn -:(complete tyn ~))
      %full  blocks.tyn
      %half  (~(uni in $(tyn left.tyn)) $(tyn rite.tyn))
    ==
  --
::
::::  5a: compiler utilities
  ::
++  bool  `type`(fork [%atom %f `0] [%atom %f `1] ~)    ::  make loobean
++  cell                                                ::  make %cell type
  ~/  %cell
  |=  [hed=type tal=type]
  ^-  type
  ?:(=(%void hed) %void ?:(=(%void tal) %void [%cell hed tal]))
::
++  core                                                ::  make %core type
  ~/  %core
  |=  [pac=type con=coil]
  ^-  type
  ?:(=(%void pac) %void [%core pac con])
::
++  hint
  |=  [p=(pair type note) q=type]
  ^-  type
  ?:  =(%void q)  %void
  ?:  =(%noun q)  %noun
  [%hint p q]
::
++  face                                                ::  make %face type
  ~/  %face
  |=  [giz=$@(term tune) der=type]
  ^-  type
  ?:  =(%void der)
    %void
  [%face giz der]
::
++  fork                                                ::  make %fork type
  ~/  %fork
  |=  yed=(list type)
  =|  lez=(set type)
  |-  ^-  type
  ?~  yed
    ?~  lez  %void
    ?:  ?=([* ~ ~] lez)  n.lez
    [%fork lez]
  %=    $
      yed  t.yed
      lez
    ?:  =(%void i.yed)  lez
    ?:  ?=([%fork *] i.yed)  (~(uni in lez) p.i.yed)
    (~(put in lez) i.yed)
  ==
::
++  cove                                                ::  extract [0 *] axis
  |=  nug=nock
  ?-    nug
      [%0 *]   p.nug
      [%11 *]  $(nug q.nug)
      *        ~_(leaf+"cove" !!)
  ==
++  comb                                                ::  combine two formulas
  ~/  %comb
  |=  [mal=nock buz=nock]
  ^-  nock
  ?:  ?&(?=([%0 *] mal) !=(0 p.mal))
    ?:  ?&(?=([%0 *] buz) !=(0 p.buz))
      [%0 (peg p.mal p.buz)]
    ?:  ?=([%2 [%0 *] [%0 *]] buz)
      [%2 [%0 (peg p.mal p.p.buz)] [%0 (peg p.mal p.q.buz)]]
    [%7 mal buz]
  ?:  ?=([^ [%0 %1]] mal)
    [%8 p.mal buz]
  ?:  =([%0 %1] buz)
    mal
  [%7 mal buz]
::
++  cond                                                ::  ?:  compile
  ~/  %cond
  |=  [pex=nock yom=nock woq=nock]
  ^-  nock
  ?-  pex
    [%1 %0]  yom
    [%1 %1]  woq
    *        [%6 pex yom woq]
  ==
::
++  cons                                                ::  make formula cell
  ~/  %cons
  |=  [vur=nock sed=nock]
  ^-  nock
  ::  this optimization can remove crashes which are essential
  ::
  ::  ?:  ?=([[%0 *] [%0 *]] +<)
  ::  ?:  ?&(=(+(p.vur) p.sed) =((div p.vur 2) (div p.sed 2)))
  ::    [%0 (div p.vur 2)]
  ::  [vur sed]
  ?:  ?=([[%1 *] [%1 *]] +<)
    [%1 p.vur p.sed]
  [vur sed]
::
++  fitz                                                ::  odor compatibility
  ~/  %fitz
  |=  [yaz=term wix=term]
  =+  ^=  fiz
      |=  mot=@ta  ^-  [p=@ q=@ta]
      =+  len=(met 3 mot)
      ?:  =(0 len)
        [0 %$]
      =+  tyl=(rsh [3 (dec len)] mot)
      ?:  &((gte tyl 'A') (lte tyl 'Z'))
        [(sub tyl 64) (end [3 (dec len)] mot)]
      [0 mot]
  =+  [yoz=(fiz yaz) wux=(fiz wix)]
  ?&  ?|  =(0 p.yoz)
          =(0 p.wux)
          &(!=(0 p.wux) (lte p.wux p.yoz))
      ==
      |-  ?|  =(%$ p.yoz)
              =(%$ p.wux)
              ?&  =((end 3 p.yoz) (end 3 p.wux))
                  $(p.yoz (rsh 3 p.yoz), p.wux (rsh 3 p.wux))
              ==
          ==
  ==
::
++  flan                                                ::  loobean  &
  ~/  %flan
  |=  [bos=nock nif=nock]
  ^-  nock
  ?:  =(bos nif)  bos
  ?:  =([%0 0] bos)  nif
  ?:  =([%0 0] nif)  bos
  ?-    bos
      [%1 %1]   bos
      [%1 %0]   nif
      *
    ?-    nif
        [%1 %1]   nif
        [%1 %0]   bos
        *       [%6 bos nif [%1 1]]
    ==
  ==
::
++  flip                                                ::  loobean negation
  ~/  %flip
  |=  dyr=nock
  ?:  =([%0 0] dyr)  dyr
  [%6 dyr [%1 1] [%1 0]]
::
++  flor                                                ::  loobean  |
  ~/  %flor
  |=  [bos=nock nif=nock]
  ^-  nock
  ?:  =(bos nif)  bos
  ?:  =([%0 0] bos)  nif
  ?:  =([%0 0] nif)  bos
  ?-  bos
      [%1 %1]   nif
      [%1 %0]   bos
      *
    ?-  nif
        [%1 %1]   bos
        [%1 %0]   nif
        *         [%6 bos [%1 0] nif]
    ==
  ==
::
++  hike
  ~/  %hike
  |=  [a=axis pac=(list (pair axis nock))]
  |^  =/  rel=(map axis nock)  (roll pac insert)
      =/  ord=(list axis)      (sort ~(tap in ~(key by rel)) gth)
      |-  ^-  nock
      ?~  ord
        [%0 a]
      =/  b=axis  i.ord
      =/  c=nock  (~(got by rel) b)
      =/  d=nock  $(ord t.ord)
      [%10 [b c] d]
  ::
  ++  contains
    |=  [container=axis contained=axis]
    ^-  ?
    =/  big=@    (met 0 container)
    =/  small=@  (met 0 contained)
    ?:  (lte small big)  |
    =/  dif=@  (sub small big)
    =(container (rsh [0 dif] contained))
  ::
  ++  parent
    |=  a=axis
    `axis`(rsh 0 a)
  ::
  ++  sibling
    |=  a=axis
    ^-  axis
    ?~  (mod a 2)
      +(a)
    (dec a)
  ::
  ++  insert
    |=  [e=[axe=axis fol=nock] n=(map axis nock)]
    ^-  (map axis nock)
    ?:  =/  a=axis  axe.e
        |-  ^-  ?
        ?:  =(1 a)  |
        ?:  (~(has by n) a)
          &
        $(a (parent a))
      ::  parent already in
      n
    =.  n
      ::  remove children
      %+  roll  ~(tap by n)
      |=  [[axe=axis fol=nock] m=_n]
      ?.  (contains axe.e axe)  m
      (~(del by m) axe)
    =/  sib  (sibling axe.e)
    =/  un   (~(get by n) sib)
    ?~  un   (~(put by n) axe.e fol.e)
    ::  replace sibling with parent
    %=  $
      n  (~(del by n) sib)
      e  :-  (parent sib)
         ?:  (gth sib axe.e)
           (cons fol.e u.un)
         (cons u.un fol.e)
    ==
  --
::
++  jock
  |=  rad=?
  |=  lot=coin  ^-  hoon
  ?-    -.lot
      ~
    ?:(rad [%rock p.lot] [%sand p.lot])
  ::
      %blob
    ?:  rad
      [%rock %$ p.lot]
    ?@(p.lot [%sand %$ p.lot] [$(p.lot -.p.lot) $(p.lot +.p.lot)])
  ::
      %many
    [%cltr (turn p.lot |=(a=coin ^$(lot a)))]
  ==
::
++  look
  ~/  %look
  |=  [cog=term dab=(map term hoon)]
  =+  axe=1
  |-  ^-  (unit [p=axis q=hoon])
  ?-  dab
      ~  ~
  ::
      [* ~ ~]
    ?:(=(cog p.n.dab) [~ axe q.n.dab] ~)
  ::
      [* ~ *]
    ?:  =(cog p.n.dab)
      [~ (peg axe 2) q.n.dab]
    ?:  (gor cog p.n.dab)
      ~
    $(axe (peg axe 3), dab r.dab)
  ::
      [* * ~]
    ?:  =(cog p.n.dab)
      [~ (peg axe 2) q.n.dab]
    ?:  (gor cog p.n.dab)
      $(axe (peg axe 3), dab l.dab)
    ~
  ::
      [* * *]
    ?:  =(cog p.n.dab)
      [~ (peg axe 2) q.n.dab]
    ?:  (gor cog p.n.dab)
      $(axe (peg axe 6), dab l.dab)
    $(axe (peg axe 7), dab r.dab)
  ==
::
++  loot
  ~/  %loot
  |=  [cog=term dom=(map term tome)]
  =+  axe=1
  |-  ^-  (unit [p=axis q=hoon])
  ?-  dom
      ~  ~
  ::
      [* ~ ~]
    %+  bind  (look cog q.q.n.dom)
    |=((pair axis hoon) [(peg axe p) q])
  ::
      [* ~ *]
    =+  yep=(look cog q.q.n.dom)
    ?^  yep
      [~ (peg (peg axe 2) p.u.yep) q.u.yep]
    $(axe (peg axe 3), dom r.dom)
  ::
      [* * ~]
    =+  yep=(look cog q.q.n.dom)
    ?^  yep
      [~ (peg (peg axe 2) p.u.yep) q.u.yep]
    $(axe (peg axe 3), dom l.dom)
  ::
      [* * *]
    =+  yep=(look cog q.q.n.dom)
    ?^  yep
      [~ (peg (peg axe 2) p.u.yep) q.u.yep]
    =+  pey=$(axe (peg axe 6), dom l.dom)
    ?^  pey  pey
    $(axe (peg axe 7), dom r.dom)
  ==
::
::::  5b: macro expansion
  ::
++  ah                                                  ::  tiki engine
  |_  tik=tiki
  ++  blue
    |=  gen=hoon
    ^-  hoon
    ?.  &(?=(%| -.tik) ?=(~ p.tik))  gen
    [%tsgr [%$ 3] gen]
  ::
  ++  teal
    |=  mod=spec
    ^-  spec
    ?:  ?=(%& -.tik)  mod
    [%over [%& 3]~ mod]
  ::
  ++  tele
    |=  syn=skin
    ^-  skin
    ?:  ?=(%& -.tik)  syn
    [%over [%& 3]~ syn]
  ::
  ++  gray
    |=  gen=hoon
    ^-  hoon
    ?-  -.tik
      %&  ?~(p.tik gen [%tstr [u.p.tik ~] [%wing q.tik] gen])
      %|  [%tsls ?~(p.tik q.tik [%ktts u.p.tik q.tik]) gen]
    ==
  ::
  ++  puce
    ^-  wing
    ?-  -.tik
      %&  ?~(p.tik q.tik [u.p.tik ~])
      %|  [[%& 2] ~]
    ==
  ::
  ++  wthp  |=  opt=(list (pair spec hoon))
            %+  gray  %wthp
            [puce (turn opt |=([a=spec b=hoon] [a (blue b)]))]
  ++  wtkt  |=([sic=hoon non=hoon] (gray [%wtkt puce (blue sic) (blue non)]))
  ++  wtls  |=  [gen=hoon opt=(list (pair spec hoon))]
            %+  gray  %wtls
            [puce (blue gen) (turn opt |=([a=spec b=hoon] [a (blue b)]))]
  ++  wtpt  |=([sic=hoon non=hoon] (gray [%wtpt puce (blue sic) (blue non)]))
  ++  wtsg  |=([sic=hoon non=hoon] (gray [%wtsg puce (blue sic) (blue non)]))
  ++  wthx  |=(syn=skin (gray [%wthx (tele syn) puce]))
  ++  wtts  |=(mod=spec (gray [%wtts (teal mod) puce]))
  --
::
++  ax
  =+  :*  ::  dom: axis to home
          ::  hay: wing to home
          ::  cox: hygienic context
          ::  bug: debug annotations
          ::  def: default expression
          ::
          dom=`axis`1
          hay=*wing
          cox=*(map term spec)
          bug=*(list spot)
          nut=*(unit note)
          def=*(unit hoon)
      ==
  |_  mod=spec
  ::
  ++  autoname
    ::  derive name from spec
    ::
    |-  ^-  (unit term)
    ?-  -.mod
      %base  ?.(?=([%atom *] p.mod) ~ ?:(=(%$ p.p.mod) `%atom `p.p.mod))
      %dbug  $(mod q.mod)
      %leaf  `p.mod
      %loop  `p.mod
      %like  ?~(p.mod ~ ?^(i.p.mod ?:(?=(%& -.i.p.mod) ~ q.i.p.mod) `i.p.mod))
      %make  ~(name ap p.mod)
      %made  $(mod q.mod)
      %over  $(mod q.mod)
      %name  $(mod q.mod)
    ::
      %bcbc  $(mod p.mod)
      %bcbr  $(mod p.mod)
      %bccb  ~(name ap p.mod)
      %bccl  $(mod i.p.mod)
      %bccn  $(mod i.p.mod)
      %bcdt  ~
      %bcgl  $(mod q.mod)
      %bcgr  $(mod q.mod)
      %bchp  $(mod p.mod)
      %bckt  $(mod q.mod)
      %bcls  $(mod q.mod)
      %bcfs  ~
      %bcmc  ~(name ap p.mod)
      %bcpm  $(mod p.mod)
      %bcsg  $(mod q.mod)
      %bctc  ~
      %bcts  $(mod q.mod)
      %bcpt  $(mod q.mod)
      %bcwt  $(mod i.p.mod)
      %bczp  ~
    ==
  ++  hint
    |=  not=note
    ^+  +>
    ?>(?=(~ nut) +>.$(nut `not))
  ::
  ++  function
    ::  construct a function example
    ::
    |=  [fun=spec arg=spec]
    ^-  hoon
    ::  minimal context as subject
    ::
    :+  %tsgr
      ::  context is example of both specs
      ::
      [example:clear(mod fun) example:clear(mod arg)]
    ::  produce an %iron (contravariant) core
    ::
    :-  %ktbr
    ::  make an actual gate
    ::
    :+  %brcl
      [%$ 2]
    [%$ 15]
  ::
  ++  interface
    ::  construct a core example
    ::
    |=  [variance=vair payload=spec arms=(map term spec)]
    ^-  hoon
    ::  attach proper variance control
    ::
    =-  ?-  variance
          %gold  -
          %lead  [%ktwt -]
          %zinc  [%ktpm -]
          %iron  [%ktbr -]
        ==
    ^-  hoon
    :+  %tsgr  example:clear(mod payload)
    :+  %brcn  ~
    =-  [[%$ ~ -] ~ ~]
    %-  ~(gas by *(map term hoon))
    %+  turn
      ~(tap by arms)
    |=  [=term =spec]
    ::
    ::  note that we *don't* make arm specs in an interface
    ::  hygienic -- we leave them in context, to support
    ::  maximum programmer flexibility
    ::
    [term example:clear(mod spec)]
  ::
  ++  home
    ::  express a hoon against the original subject
    ::
    |=  gen=hoon
    ^-  hoon
    =/  ,wing
        ?:  =(1 dom)
          hay
        (weld hay `wing`[[%& dom] ~])
    ?~  -  gen
    [%tsgr [%wing -] gen]
  ::
  ++  clear
    ::  clear annotations
    ^+  .
    .(bug ~, def ~, nut ~)
  ::
  ++  basal
    ::  example base case
    ::
    |=  bas=base
    ?-    bas
    ::
        [%atom *]
      ::  we may want sped
      ::
      [%sand p.bas ?:(=(%da p.bas) ~2000.1.1 0)]
    ::
        %noun
      ::  raw nock produces noun type
      ::
      =+([%rock %$ 0] [%ktls [%dttr - - [%rock %$ 1]] -])
    ::
        %cell
      ::  reduce to pair of nouns
      ::
      =+($(bas %noun) [- -])
    ::
        %flag
      ::  comparison produces boolean type
      ::
      =+([%rock %$ 0] [%ktls [%dtts - -] -])
    ::
        %null
      [%rock %n 0]
    ::
        %void
      [%zpzp ~]
    ==
  ::
  ++  unfold
    |=  [fun=hoon arg=(list spec)]
    ^-  hoon
    [%cncl fun (turn arg |=(spec ktcl/+<))]
  ::
  ++  unreel
    |=  [one=wing res=(list wing)]
    ^-  hoon
    ?~(res [%wing one] [%tsgl [%wing one] $(one i.res, res t.res)])
  ::
  ++  descend
    ::  record an axis to original subject
    ::
    |=  axe=axis
    +>(dom (peg axe dom))
  ::
  ++  decorate
    ::  apply documentation to expression
    ::
    |=  gen=hoon
    ^-  hoon
    =-  ?~(nut - [%note u.nut -])
    ^-  hoon
    |-  ^-  hoon
    ?~(bug gen [%dbug i.bug $(bug t.bug)])
  ::
  ++  pieces
    ::  enumerate tuple wings
    ::
    |=  =(list term)
    ^-  (^list wing)
    (turn list |=(=term `wing`[term ~]))
  ::
  ++  spore
    ::  build default sample
    ::
    ^-  hoon
    ::  sample is always typeless
    ::
    :+  %ktls
      [%bust %noun]
    ::  consume debugging context
    ::
    %-  decorate
    ::  use home as subject
    ::
    %-  home
    ::  if default is set, use it
    ::
    ?^  def  u.def
    ::  else map structure to expression
    ::
    ~+
    |-  ^-  hoon
    ?-  mod
      [%base *]  ?:(=(%void p.mod) [%rock %n 0] (basal p.mod))
      [%bcbc *]  ::  track hygienic recursion points lexically
                 ::
                 %=  $
                   mod  p.mod
                   cox  ::  merge lexically and don't forget %$
                        ::
                        (~(put by ^+(cox (~(uni by cox) q.mod))) %$ p.mod)
                 ==
      [%dbug *]  [%dbug p.mod $(mod q.mod)]
      [%leaf *]  [%rock p.mod q.mod]
      [%loop *]  ~|([%loop p.mod] $(mod (~(got by cox) p.mod)))
      [%like *]  $(mod bcmc/(unreel p.mod q.mod))
      [%made *]  $(mod q.mod)
      [%make *]  $(mod bcmc/(unfold p.mod q.mod))
      [%name *]  $(mod q.mod)
      [%over *]  $(hay p.mod, mod q.mod)
    ::
      [%bcbr *]  $(mod p.mod)
      [%bccb *]  [%rock %n 0]
      [%bccl *]  |-  ^-  hoon
                 ?~  t.p.mod  ^$(mod i.p.mod)
                 :-  ^$(mod i.p.mod)
                 $(i.p.mod i.t.p.mod, t.p.mod t.t.p.mod)
      [%bccn *]  ::  use last entry
                 ::
                 |-  ^-  hoon
                 ?~  t.p.mod  ^$(mod i.p.mod)
                 $(i.p.mod i.t.p.mod, t.p.mod t.t.p.mod)
      [%bchp *]  ::  see under %bccb
                 ::
                 [%rock %n 0]
      [%bcgl *]  $(mod q.mod)
      [%bcgr *]  $(mod q.mod)
      [%bckt *]  $(mod q.mod)
      [%bcls *]  $(mod q.mod)
      [%bcmc *]  ::  borrow sample
                 ::
                 [%tsgl [%$ 6] p.mod]
      [%bcpm *]  $(mod p.mod)
      [%bcsg *]  [%kthp q.mod p.mod]
      [%bcts *]  [%ktts p.mod $(mod q.mod)]
      [%bcpt *]  $(mod p.mod)
      [%bcwt *]  ::  use last entry
                 ::
                 |-  ^-  hoon
                 ?~  t.p.mod  ^$(mod i.p.mod)
                 $(i.p.mod i.t.p.mod, t.p.mod t.t.p.mod)
      [%bcdt *]  [%rock %n 0]
      [%bcfs *]  [%rock %n 0]
      [%bctc *]  [%rock %n 0]
      [%bczp *]  [%rock %n 0]
    ==
  ::
  ++  example
    ::  produce a correctly typed default instance
    ::
    ~+
    ^-  hoon
    ?+  mod
      ::  in the general case, make and analyze a spore
      ::
      :+  %tsls
        spore
      ~(relative analyze:(descend 3) 2)
    ::
      [%base *]  (decorate (basal p.mod))
      [%dbug *]  example(mod q.mod, bug [p.mod bug])
      [%leaf *]  (decorate [%rock p.mod q.mod])
      [%like *]  example(mod bcmc/(unreel p.mod q.mod))
      [%loop *]  [%limb p.mod]
      [%made *]  example(mod q.mod, nut `made/[p.p.mod `(pieces q.p.mod)])
      [%make *]  example(mod bcmc/(unfold p.mod q.mod))
      [%name *]  example(mod q.mod, nut `made/[p.mod ~])
      [%over *]  example(hay p.mod, mod q.mod)
    ::
      [%bccb *]  (decorate (home p.mod))
      [%bccl *]  %-  decorate
                 |-  ^-  hoon
                 ?~  t.p.mod
                   example:clear(mod i.p.mod)
                 :-  example:clear(mod i.p.mod)
                 example:clear(i.p.mod i.t.p.mod, t.p.mod t.t.p.mod)
      [%bchp *]  (decorate (function:clear p.mod q.mod))
      [%bcmc *]  (decorate (home [%tsgl [%limb %$] p.mod]))
      [%bcsg *]  [%ktls example(mod q.mod) (home p.mod)]
      [%bcls *]  (decorate example(mod q.mod))
      [%bcts *]  (decorate [%ktts p.mod example:clear(mod q.mod)])
      [%bcdt *]  (decorate (home (interface %gold p.mod q.mod)))
      [%bcfs *]  (decorate (home (interface %iron p.mod q.mod)))
      [%bczp *]  (decorate (home (interface %lead p.mod q.mod)))
      [%bctc *]  (decorate (home (interface %zinc p.mod q.mod)))
    ==
  ::
  ++  factory
    ::  make a normalizing gate (mold)
    ::
    ^-  hoon
    ::  process annotations outside construct, to catch default
    ::
    ?:  ?=(%dbug -.mod)  factory(mod q.mod, bug [p.mod bug])
    ?:  ?=(%bcsg -.mod)  factory(mod q.mod, def `[%kthp q.mod p.mod])
    ^-  hoon
    ::  if we recognize an indirection
    ::
    ?:  &(=(~ def) ?=(?(%bcmc %like %loop %make) -.mod))
      ::  then short-circuit it
      ::
      %-  decorate
      %-  home
      ?-  -.mod
        %bcmc  p.mod
        %like  (unreel p.mod q.mod)
        %loop  [%limb p.mod]
        %make  (unfold p.mod q.mod)
      ==
    ::  else build a gate
    ::
    :+  %brcl
      [%ktsg spore]
    ~(relative analyze:(descend 7) 6)
  ::
  ++  analyze
    ::  normalize a fragment of the subject
    ::
    |_  $:  ::  axe: axis to fragment
            ::
            axe=axis
        ==
    ++  basic
      |=  bas=base
      ^-  hoon
      ?-    bas
          [%atom *]
        :+  %ktls  example
        ^-  hoon
        :^    %zppt
            [[[%| 0 `%ruth] ~] ~]
          [%cnls [%limb %ruth] [%sand %ta p.bas] fetch]
        [%wtpt fetch-wing fetch [%zpzp ~]]
      ::
          %cell
        :+  %ktls  example
        =+  fetch-wing
        :-  [%wing [[%& %2] -]]
            [%wing [[%& %3] -]]
      ::
          %flag
        :^    %wtcl
            [%dtts [%rock %$ &] [%$ axe]]
          [%rock %f &]
        :+  %wtgr
          [%dtts [%rock %$ |] [%$ axe]]
        [%rock %f |]
      ::
          %noun
        fetch
      ::
          %null
        :+  %wtgr
          [%dtts [%bust %noun] [%$ axe]]
        [%rock %n ~]
      :::
          %void
        [%zpzp ~]
      ==
    ++  clear
      .(..analyze ^clear)
    ::
    ++  fetch
      ::  load the fragment
      ::
      ^-  hoon
      [%$ axe]
    ::
    ++  fetch-wing
      ::  load, as a wing
      ::
      ^-  wing
      [[%& axe] ~]
    ::
    ++  choice
      ::  match full models, by trying them
      ::
      |=  $:  ::  one: first option
              ::  rep: other options
              ::
              one=spec
              rep=(list spec)
          ==
      ^-  hoon
      ::  if no other choices, construct head
      ::
      ?~  rep  relative:clear(mod one)
      ::  build test
      ::
      :^    %wtcl
          ::  if we fit the type of this choice
          ::
          [%fits example:clear(mod one) fetch-wing]
        ::  build with this choice
        ::
        relative:clear(mod one)
      ::  continue through loop
      ::
      $(one i.rep, rep t.rep)
    ::
    ++  switch
      |=  $:  ::  one: first format
              ::  two: more formats
              ::
              one=spec
              rep=(list spec)
          ==
      |-  ^-  hoon
      ::  if no other choices, construct head
      ::
      ?~  rep  relative:clear(mod one)
      ::  fin: loop completion
      ::
      =/  fin=hoon  $(one i.rep, rep t.rep)
      ::  interrogate this instance
      ::
      :^    %wtcl
          ::  test if the head matches this wing
          ::
          :+  %fits
            [%tsgl [%$ 2] example:clear(mod one)]
          fetch-wing(axe (peg axe 2))
        ::  if so, use this form
        ::
        relative:clear(mod one)
      ::  continue in the loop
      ::
      fin
    ::
    ++  relative
      ::  local constructor
      ::
      ~+
      ^-  hoon
      ?-    mod
      ::
      ::  base
      ::
          [%base *]
        (decorate (basic:clear p.mod))
      ::
      ::  debug
      ::
          [%dbug *]
        relative(mod q.mod, bug [p.mod bug])
      ::
      ::  constant
      ::
          [%leaf *]
        %-  decorate
        :+  %wtgr
          [%dtts fetch [%rock %$ q.mod]]
        [%rock p.mod q.mod]
      ::
      ::  composite
      ::
          [%make *]
        relative(mod bcmc/(unfold p.mod q.mod))
      ::
      ::  indirect
      ::
          [%like *]
        relative(mod bcmc/(unreel p.mod q.mod))
      ::
      ::  loop
      ::
          [%loop *]
        (decorate [%cnhp [%limb p.mod] fetch])
      ::
      ::  simple named structure
      ::
          [%name *]
        relative(mod q.mod, nut `made/[p.mod ~])
      ::
      ::  synthetic named structure
      ::
          [%made *]
        relative(mod q.mod, nut `made/[p.p.mod `(pieces q.p.mod)])
      ::
      ::  subjective
      ::
          [%over *]
        relative(hay p.mod, mod q.mod)
      ::
      ::  recursive, $$
      ::
          [%bcbc *]
        ::
        ::  apply semantically
        ::
        :+  %brkt
          relative(mod p.mod, dom (peg 3 dom))
        =-  [[%$ ~ -] ~ ~]
        %-  ~(gas by *(map term hoon))
        ^-  (list (pair term hoon))
        %+  turn
          ~(tap by q.mod)
        |=  [=term =spec]
        [term relative(mod spec, dom (peg 3 dom))]
      ::
      ::  normalize, $&
      ::
          [%bcpm *]
        ::  push the raw result
        ::
        :+  %tsls  relative(mod p.mod)
        ::  push repair function
        ::
        :+  %tsls
          [%tsgr $/3 q.mod]
        ::  push repaired product
        ::
        :+  %tsls
          [%cnhp $/2 $/6]
        ::  sanity-check repaired product
        ::
        :+  %wtgr
          ::  either
          ::
          :~  %wtbr
              ::  the repair did not change anything
              ::
              [%dtts $/14 $/2]
              ::  when we fix it again, it stays fixed
              ::
              [%dtts $/2 [%cnhp $/6 $/2]]
          ==
        $/2
      ::
      ::  verify, $|
      ::
          [%bcbr *]
        ^-  hoon
        ::  push the raw product
        ::
        :+  %tsls  relative(mod p.mod)
        ^-  hoon
        ::  assert
        ::
        :+  %wtgr
          ::  run the verifier
          ::
          [%cnhp [%tsgr $/3 q.mod] $/2]
        ::  produce verified product
        ::
        $/2
      ::
      ::  special, $_
      ::
          [%bccb *]
        (decorate (home p.mod))
      ::
      ::  switch, $%
      ::
          [%bccn *]
        (decorate (switch i.p.mod t.p.mod))
      ::
      ::  tuple, $:
      ::
          [%bccl *]
        %-  decorate
        |-  ^-  hoon
        ?~  t.p.mod
          relative:clear(mod i.p.mod)
        :-  relative:clear(mod i.p.mod, axe (peg axe 2))
        %=  relative
          i.p.mod  i.t.p.mod
          t.p.mod  t.t.p.mod
          axe      (peg axe 3)
        ==
      ::
      ::  exclude, $<
      ::
          [%bcgl *]
        :+  %tsls
          relative:clear(mod q.mod)
        :+  %wtgl
          [%wtts [%over ~[&/3] p.mod] ~[&/4]]
        $/2
      ::
      ::  require, $>
      ::
          [%bcgr *]
        :+  %tsls
          relative:clear(mod q.mod)
        :+  %wtgr
          [%wtts [%over ~[&/3] p.mod] ~[&/4]]
        $/2
      ::
      ::  function
      ::
          [%bchp *]
        %-  decorate
        =/  fun  (function:clear p.mod q.mod)
        ?^  def
          [%ktls fun u.def]
        fun
      ::
      ::  bridge, $^
      ::
          [%bckt *]
        %-  decorate
        :^    %wtcl
            [%dtwt fetch(axe (peg axe 2))]
          relative:clear(mod p.mod)
        relative:clear(mod q.mod)
      ::
      ::  synthesis, $;
      ::
          [%bcmc *]
        (decorate [%cncl (home p.mod) fetch ~])
      ::
      ::  default
      ::
          [%bcsg *]
        relative(mod q.mod, def `[%kthp q.mod p.mod])
      ::
      ::  choice, $?
      ::
          [%bcwt *]
        (decorate (choice i.p.mod t.p.mod))
      ::
      ::  name, $=
      ::
          [%bcts *]
        [%ktts p.mod relative(mod q.mod)]
      ::
      ::  branch, $@
      ::
          [%bcpt *]
        %-  decorate
        :^    %wtcl
            [%dtwt fetch]
          relative:clear(mod q.mod)
        relative:clear(mod p.mod)
      ::
        [%bcls *]  relative(mod q.mod)
        [%bcdt *]  (decorate (home (interface %gold p.mod q.mod)))
        [%bcfs *]  (decorate (home (interface %iron p.mod q.mod)))
        [%bczp *]  (decorate (home (interface %lead p.mod q.mod)))
        [%bctc *]  (decorate (home (interface %zinc p.mod q.mod)))
      ==
    --
  --
::
++  ap                                                  ::  hoon engine
  ~%    %ap
      +>+
    ==
      %open  open
      %rake  rake
    ==
  |_  gen=hoon
  ::
  ++  grip
    |=  =skin
    =|  rel=wing
    |-  ^-  hoon
    ?-    skin
        @
      [%tsgl [%tune skin] gen]
        [%base *]
      ?:  ?=(%noun base.skin)
        gen
      [%kthp skin gen]
    ::
        [%cell *]
      =+  haf=~(half ap gen)
      ?^  haf
        :-  $(skin skin.skin, gen p.u.haf)
        $(skin ^skin.skin, gen q.u.haf)
      :+  %tsls
        gen
      :-  $(skin skin.skin, gen [%$ 4])
      $(skin ^skin.skin, gen [%$ 5])
    ::
        [%dbug *]
      [%dbug spot.skin $(skin skin.skin)]
    ::
        [%leaf *]
      [%kthp skin gen]
    ::
        [%help *]
      [%note [%help help.skin] $(skin skin.skin)]
    ::
        [%name *]
      [%tsgl [%tune term.skin] $(skin skin.skin)]
    ::
        [%over *]
      $(skin skin.skin, rel (weld wing.skin rel))
    ::
        [%spec *]
      :+  %kthp
        ?~(rel spec.skin [%over rel spec.skin])
      $(skin skin.skin)
    ::
        [%wash *]
      :+  %tsgl
        :-  %wing
        |-  ^-  wing
        ?:  =(0 depth.skin)  ~
        [[%| 0 ~] $(depth.skin (dec depth.skin))]
      gen
    ==
  ::
  ++  name
    |-  ^-  (unit term)
    ?+  gen  ~
      [%wing *]  ?~  p.gen  ~
                 ?^  i.p.gen
                   ?:(?=(%& -.i.p.gen) ~ q.i.p.gen)
                 `i.p.gen
      [%limb *]  `p.gen
      [%dbug *]  $(gen ~(open ap gen))
      [%tsgl *]  $(gen ~(open ap gen))
      [%tsgr *]  $(gen q.gen)
    ==
  ::
  ++  feck
    |-  ^-  (unit term)
    ?-  gen
      [%sand %tas @]  [~ q.gen]
      [%dbug *]       $(gen q.gen)
      *               ~
    ==
  ::
  ::  not used at present; see comment at %csng in ++open
::::
::++  hail
::  |=  axe=axis
::  =|  air=(list (pair wing hoon))
::  |-  ^+  air
::  =+  hav=half
::  ?~  hav  [[[[%| 0 ~] [%& axe] ~] gen] air]
::  $(gen p.u.hav, axe (peg axe 2), air $(gen q.u.hav, axe (peg axe 3)))
::
  ++  half
    |-  ^-  (unit (pair hoon hoon))
    ?+  gen  ~
      [^ *]       `[p.gen q.gen]
      [%dbug *]   $(gen q.gen)
      [%clcb *]   `[q.gen p.gen]
      [%clhp *]   `[p.gen q.gen]
      [%clkt *]   `[p.gen %clls q.gen r.gen s.gen]
      [%clsg *]   ?~(p.gen ~ `[i.p.gen %clsg t.p.gen])
      [%cltr *]   ?~  p.gen  ~
                  ?~(t.p.gen $(gen i.p.gen) `[i.p.gen %cltr t.p.gen])
    ==
::::
  ::  +flay: hoon to skin
  ::
  ++  flay
    |-  ^-  (unit skin)
    ?+    gen
      =+(open ?:(=(- gen) ~ $(gen -)))
    ::
        [^ *]
      =+  [$(gen p.gen) $(gen q.gen)]
      ?~(-< ~ ?~(-> ~ `[%cell -<+ ->+]))
    ::
        [%base *]
      `gen
    ::
        [%rock *]
      ?@(q.gen `[%leaf p.gen q.gen] ~)
    ::
        [%cnts [@ ~] ~]
      `i.p.gen
    ::
        [%tsgr *]
      %+  biff  reek(gen p.gen)
      |=  =wing
      (bind ^$(gen q.gen) |=(=skin [%over wing skin]))
    ::
        [%limb @]
      `p.gen
    ::
      ::  [%rock *]
      ::  [%spec %leaf q.gen q.gen]
    ::
        [%note [%help *] *]
      (bind $(gen q.gen) |=(=skin [%help p.p.gen skin]))
    ::
        [%wing *]
      ?:  ?=([@ ~] p.gen)
        `i.p.gen
      =/  depth  0
      |-  ^-  (unit skin)
      ?~  p.gen  `[%wash depth]
      ?.  =([%| 0 ~] i.p.gen)  ~
      $(p.gen t.p.gen)
    ::
        [%kttr *]
      `[%spec p.gen %base %noun]
    ::
        [%ktts *]
      %+  biff  $(gen q.gen)
      |=  =skin
      ?@  p.gen  `[%name p.gen skin]
      ?.  ?=([%name @ [%base %noun]] p.gen)  ~
      `[%name term.p.gen skin]
    ==
  ::
  ++  open
    ^-  hoon
    ?-    gen
        [~ *]     [%cnts [[%& p.gen] ~] ~]
    ::
        [%base *]  ~(factory ax `spec`gen)
        [%bust *]  ~(example ax %base p.gen)
        [%ktcl *]  ~(factory ax p.gen)
        [%dbug *]   q.gen
        [%eror *]  ~_((crip p.gen) !!)
    ::
        [%knit *]                                       ::
      :+  %tsgr  [%ktts %v %$ 1]                        ::  =>  v=.
      :-  %brhp                                         ::  |-
      :+  %ktls                                         ::  ^+
        :-  %brhp                                       ::  |-
        :^    %wtcl                                     ::  ?:
            [%bust %flag]                               ::  ?
          [%bust %null]                                 ::  ~
        :-  [%ktts %i [%sand 'tD' *@]]                  ::  :-  i=~~
        [%ktts %t [%limb %$]]                           ::  t=$
      |-  ^-  hoon                                      ::
      ?~  p.gen                                         ::
        [%bust %null]                                   ::  ~
      =+  res=$(p.gen t.p.gen)                          ::
      ^-  hoon                                          ::
      ?@  i.p.gen                                       ::
        [[%sand 'tD' i.p.gen] res]                      ::  [~~{i.p.gen} {res}]
      :+  %tsls                                         ::
        :-  :+  %ktts                                   ::  ^=
              %a                                        ::  a
            :+  %ktls                                   ::  ^+
              [%limb %$]                                ::  $
            [%tsgr [%limb %v] p.i.p.gen]                ::  =>(v {p.i.p.gen})
        [%ktts %b res]                                  ::  b=[res]
      ^-  hoon                                          ::
      :-  %brhp                                         ::  |-
      :^    %wtpt                                       ::  ?@
          [%a ~]                                        ::  a
        [%limb %b]                                      ::  b
      :-  [%tsgl [%$ 2] [%limb %a]]                     ::  :-  -.a
      :+  %cnts                                         ::  %=
        [%$ ~]                                          ::  $
      [[[%a ~] [%tsgl [%$ 3] [%limb %a]]] ~]            ::  a  +.a
    ::
        [%leaf *]  ~(factory ax `spec`gen)
        [%limb *]  [%cnts [p.gen ~] ~]
        [%tell *]  [%cncl [%limb %noah] [%zpgr [%cltr p.gen]] ~]
        [%wing *]  [%cnts p.gen ~]
        [%yell *]  [%cncl [%limb %cain] [%zpgr [%cltr p.gen]] ~]
        [%note *]  q.gen
    ::
        [%brbc *]  =-  ?~  -  !!
                       [%brtr [%bccl -] [%ktcl body.gen]]
                   %+  turn  `(list term)`sample.gen
                   |=  =term
                   ^-  spec
                   =/  tar  [%base %noun]
                   [%bcts term [%bcsg tar [%bchp tar tar]]]
        [%brcb *]  :+  %tsls  [%kttr p.gen]
                   :+  %brcn  ~
                   %-  ~(run by r.gen)
                   |=  =tome
                   :-  p.tome
                   %-  ~(run by q.tome)
                   |=  =hoon
                   ?~  q.gen  hoon
                   [%tstr [p.i.q.gen ~] q.i.q.gen $(q.gen t.q.gen)]
        [%brcl *]  [%tsls p.gen [%brdt q.gen]]
        [%brdt *]  :+  %brcn  ~
                   =-  [[%$ ~ -] ~ ~]
                   (~(put by *(map term hoon)) %$ p.gen)
        [%brkt *]  :+  %tsgl  [%limb %$]
                   :+  %brcn  ~
                   =+  zil=(~(get by q.gen) %$)
                   ?~  zil
                     %+  ~(put by q.gen)  %$
                     [*what [[%$ p.gen] ~ ~]]
                   %+  ~(put by q.gen)  %$
                   [p.u.zil (~(put by q.u.zil) %$ p.gen)]
        [%brhp *]  [%tsgl [%limb %$] [%brdt p.gen]]
        [%brsg *]  [%ktbr [%brts p.gen q.gen]]
        [%brtr *]  :+  %tsls  [%kttr p.gen]
                   :+  %brpt  ~
                   =-  [[%$ ~ -] ~ ~]
                   (~(put by *(map term hoon)) %$ q.gen)
        [%brts *]  :+  %brcb  p.gen
                   =-  [~ [[%$ ~ -] ~ ~]]
                   (~(put by *(map term hoon)) %$ q.gen)
        [%brwt *]  [%ktwt %brdt p.gen]
    ::
        [%clkt *]  [p.gen q.gen r.gen s.gen]
        [%clls *]  [p.gen q.gen r.gen]
        [%clcb *]  [q.gen p.gen]
        [%clhp *]  [p.gen q.gen]
        [%clsg *]
      |-  ^-  hoon
      ?~  p.gen
        [%rock %n ~]
      [i.p.gen $(p.gen t.p.gen)]
    ::
        [%cltr *]
      |-  ^-  hoon
      ?~  p.gen
        [%zpzp ~]
      ?~  t.p.gen
        i.p.gen
      [i.p.gen $(p.gen t.p.gen)]
    ::
        [%kttr *]  [%ktsg ~(example ax p.gen)]
        [%cncb *]  [%ktls [%wing p.gen] %cnts p.gen q.gen]
        [%cndt *]  [%cncl q.gen [p.gen ~]]
        [%cnkt *]  [%cncl p.gen q.gen r.gen s.gen ~]
        [%cnls *]  [%cncl p.gen q.gen r.gen ~]
        [%cnhp *]  [%cncl p.gen q.gen ~]
        ::  this probably should work, but doesn't
        ::
        ::  [%cncl *]  [%cntr [%$ ~] p.gen [[[[%& 6] ~] [%cltr q.gen]] ~]]
        [%cncl *]  [%cnsg [%$ ~] p.gen q.gen]
        [%cnsg *]
      ::  this complex matching system is a leftover from the old
      ::  "electroplating" era.  %cnsg should be removed and replaced
      ::  with the commented-out %cncl above.  but something is broken.
      ::
      :^  %cntr  p.gen  q.gen
      =+  axe=6
      |-  ^-  (list [wing hoon])
      ?~  r.gen  ~
      ?~  t.r.gen  [[[[%| 0 ~] [%& axe] ~] i.r.gen] ~]
      :-  [[[%| 0 ~] [%& (peg axe 2)] ~] i.r.gen]
      $(axe (peg axe 3), r.gen t.r.gen)
    ::
        [%cntr *]
      ?:  =(~ r.gen)
        [%tsgr q.gen [%wing p.gen]]
      :+  %tsls
        q.gen
      :+  %cnts
        (weld p.gen `wing`[[%& 2] ~])
      (turn r.gen |=([p=wing q=hoon] [p [%tsgr [%$ 3] q]]))
    ::
        [%ktdt *]  [%ktls [%cncl p.gen q.gen ~] q.gen]
        [%kthp *]  [%ktls ~(example ax p.gen) q.gen]
        [%ktts *]  (grip(gen q.gen) p.gen)
    ::
        [%sgbr *]
      :+  %sggr
        :-  %mean
        =+  fek=~(feck ap p.gen)
        ?^  fek  [%rock %tas u.fek]
        [%brdt [%cncl [%limb %cain] [%zpgr [%tsgr [%$ 3] p.gen]] ~]]
      q.gen
    ::
        [%sgcb *]  [%sggr [%mean [%brdt p.gen]] q.gen]
        [%sgcn *]
      :+  %sggl
        :-  %fast
        :-  %clls
        :+  [%rock %$ p.gen]
          [%zpts q.gen]
        :-  %clsg
        =+  nob=`(list hoon)`~
        |-  ^-  (list hoon)
        ?~  r.gen
          nob
        [[[%rock %$ p.i.r.gen] [%zpts q.i.r.gen]] $(r.gen t.r.gen)]
      s.gen
    ::
        [%sgfs *]  [%sgcn p.gen [%$ 7] ~ q.gen]
        [%sggl *]  [%tsgl [%sggr p.gen [%$ 1]] q.gen]
        [%sgbc *]  [%sggr [%live [%rock %$ p.gen]] q.gen]
        [%sgls *]  [%sggr [%memo %rock %$ p.gen] q.gen]
        [%sgpm *]
      :+  %sggr
        [%slog [%sand %$ p.gen] [%cncl [%limb %cain] [%zpgr q.gen] ~]]
      r.gen
    ::
        [%sgts *]  [%sggr [%germ p.gen] q.gen]
        [%sgwt *]
      :+  %tsls  [%wtdt q.gen [%bust %null] [[%bust %null] r.gen]]
      :^  %wtsg  [%& 2]~
        [%tsgr [%$ 3] s.gen]
      [%sgpm p.gen [%$ 5] [%tsgr [%$ 3] s.gen]]
    ::
        [%mcts *]
      |-
      ?~  p.gen  [%bust %null]
      ?-  -.i.p.gen
        ^      [[%xray i.p.gen] $(p.gen t.p.gen)]
        %manx  [p.i.p.gen $(p.gen t.p.gen)]
        %tape  [[%mcfs p.i.p.gen] $(p.gen t.p.gen)]
        %call  [%cncl p.i.p.gen [$(p.gen t.p.gen)]~]
        %marl  =-  [%cndt [p.i.p.gen $(p.gen t.p.gen)] -]
               ^-  hoon
               :+  %tsbr  [%base %cell]
               :+  %brpt  ~
               ^-  (map term tome)
               =-  [[%$ ~ -] ~ ~]
               ^-  (map term hoon)
               :_  [~ ~]
               =+  sug=[[%& 12] ~]
               :-  %$
               :^  %wtsg  sug
                 [%cnts sug [[[[%& 1] ~] [%$ 13]] ~]]
               [%cnts sug [[[[%& 3] ~] [%cnts [%$ ~] [[sug [%$ 25]] ~]]] ~]]
      ==
    ::
        [%mccl *]
      ?-    q.gen
          ~      [%zpzp ~]
          [* ~]  i.q.gen
          ^
        :+  %tsls
          p.gen
        =+  yex=`(list hoon)`q.gen
        |-  ^-  hoon
        ?-  yex
          [* ~]  [%tsgr [%$ 3] i.yex]
          [* ^]   [%cncl [%$ 2] [%tsgr [%$ 3] i.yex] $(yex t.yex) ~]
          ~      !!
        ==
      ==
    ::
        [%mcfs *]  =+(zoy=[%rock %ta %$] [%clsg [zoy [%clsg [zoy p.gen] ~]] ~])
        [%mcgl *]
      :^    %cnls
          :+  %cnhp
            q.gen
          [%ktcl p.gen]
        r.gen
      :+  %brts
        p.gen
      s.gen
    ::
        [%mcsg *]                                       ::                  ;~
      |-  ^-  hoon
      ?-  q.gen
          ~      ~_(leaf+"open-mcsg" !!)
          ^
        :+  %tsgr  [%ktts %v %$ 1]                      ::  =>  v=.
        |-  ^-  hoon                                    ::
        ?:  ?=(~ t.q.gen)                               ::
          [%tsgr [%limb %v] i.q.gen]                    ::  =>(v {i.q.gen})
        :+  %tsls  [%ktts %a $(q.gen t.q.gen)]          ::  =+  ^=  a
        :+  %tsls                                       ::    {$(q.gen t.q.gen)}
          [%ktts %b [%tsgr [%limb %v] i.q.gen]]         ::  =+  ^=  b
        :+  %tsls                                       ::    =>(v {i.q.gen})
          :+  %ktts  %c                                 ::  =+  c=,.+6.b
          :+  %tsgl                                     ::
            [%wing [%| 0 ~] [%& 6] ~]                   ::
          [%limb %b]                                    ::
        :-  %brdt                                       ::  |.
        :^    %cnls                                     ::  %+
            [%tsgr [%limb %v] p.gen]                    ::      =>(v {p.gen})
          [%cncl [%limb %b] [%limb %c] ~]               ::    (b c)
        :+  %cnts  [%a ~]                               ::  a(,.+6 c)
        [[[[%| 0 ~] [%& 6] ~] [%limb %c]] ~]            ::
      ==                                                ::
    ::
        [%mcmc *]                                       ::                  ;;
      [%cnhp ~(factory ax p.gen) q.gen]
    ::
        [%tsbr *]
      [%tsls ~(example ax p.gen) q.gen]
    ::
        [%tstr *]
      :+  %tsgl
        r.gen
      [%tune [[p.p.gen ~ ?~(q.p.gen q.gen [%kthp u.q.p.gen q.gen])] ~ ~] ~]
    ::
        [%tscl *]
      [%tsgr [%cncb [[%& 1] ~] p.gen] q.gen]
    ::
        [%tsfs *]
      [%tsls [%ktts p.gen q.gen] r.gen]
    ::
        [%tsmc *]  [%tsfs p.gen r.gen q.gen]
        [%tsdt *]
      [%tsgr [%cncb [[%& 1] ~] [[p.gen q.gen] ~]] r.gen]
        [%tswt *]                                       ::                  =?
      [%tsdt p.gen [%wtcl q.gen r.gen [%wing p.gen]] s.gen]
    ::
        [%tskt *]                                       ::                  =^
      =+  wuy=(weld q.gen `wing`[%v ~])                 ::
      :+  %tsgr  [%ktts %v %$ 1]                        ::  =>  v=.
      :+  %tsls  [%ktts %a %tsgr [%limb %v] r.gen]      ::  =+  a==>(v \r.gen)
      :^  %tsdt  wuy  [%tsgl [%$ 3] [%limb %a]]
      :+  %tsgr  :-  :+  %ktts  [%over [%v ~] p.gen]
                     [%tsgl [%$ 2] [%limb %a]]
                 [%limb %v]
      s.gen
    ::
        [%tsgl *]  [%tsgr q.gen p.gen]
        [%tsls *]  [%tsgr [p.gen [%$ 1]] q.gen]
        [%tshp *]  [%tsls q.gen p.gen]
        [%tssg *]
      |-  ^-  hoon
      ?~  p.gen    [%$ 1]
      ?~  t.p.gen  i.p.gen
      [%tsgr i.p.gen $(p.gen t.p.gen)]
    ::
        [%wtbr *]
      |-
      ?~(p.gen [%rock %f 1] [%wtcl i.p.gen [%rock %f 0] $(p.gen t.p.gen)])
    ::
        [%wtdt *]   [%wtcl p.gen r.gen q.gen]
        [%wtgl *]   [%wtcl p.gen [%zpzp ~] q.gen]
        [%wtgr *]   [%wtcl p.gen q.gen [%zpzp ~]]
        [%wtkt *]   [%wtcl [%wtts [%base %atom %$] p.gen] r.gen q.gen]
    ::
        [%wthp *]
      |-
      ?~  q.gen
        [%lost [%wing p.gen]]
      :^    %wtcl
          [%wtts p.i.q.gen p.gen]
        q.i.q.gen
      $(q.gen t.q.gen)
    ::
        [%wtls *]
      [%wthp p.gen (weld r.gen `_r.gen`[[[%base %noun] q.gen] ~])]
    ::
        [%wtpm *]
      |-
      ?~(p.gen [%rock %f 0] [%wtcl i.p.gen $(p.gen t.p.gen) [%rock %f 1]])
    ::
        [%xray *]
      |^  :-  [(open-mane n.g.p.gen) %clsg (turn a.g.p.gen open-mart)]
          [%mcts c.p.gen]
      ::
      ++  open-mane
        |=  a=mane:hoot
        ?@(a [%rock %tas a] [[%rock %tas -.a] [%rock %tas +.a]])
      ::
      ++  open-mart
        |=  [n=mane:hoot v=(list beer:hoot)]
        [(open-mane n) %knit v]
      --
    ::
        [%wtpt *]   [%wtcl [%wtts [%base %atom %$] p.gen] q.gen r.gen]
        [%wtsg *]   [%wtcl [%wtts [%base %null] p.gen] q.gen r.gen]
        [%wtts *]   [%fits ~(example ax p.gen) q.gen]
        [%wtzp *]   [%wtcl p.gen [%rock %f 1] [%rock %f 0]]
        [%zpgr *]
      [%cncl [%limb %onan] [%zpmc [%kttr [%bcmc %limb %abel]] p.gen] ~]
    ::
        [%zpwt *]
      ?:  ?:  ?=(@ p.gen)
            (lte hoon-version p.gen)
          &((lte hoon-version p.p.gen) (gte hoon-version q.p.gen))
        q.gen
      ~_(leaf+"hoon-version" !!)
    ::
        *           gen
    ==
  ::
  ++  rake  ~>(%mean.'rake-hoon' (need reek))
  ++  reek
    ^-  (unit wing)
    ?+  gen  ~
      [~ *]        `[[%& p.gen] ~]
      [%limb *]     `[p.gen ~]
      [%wing *]     `p.gen
      [%cnts * ~]  `p.gen
      [%dbug *]     reek(gen q.gen)
    ==
  ++  rusk
    ^-  term
    =+  wig=rake
    ?.  ?=([@ ~] wig)
      ~>(%mean.'rusk-hoon' !!)
    i.wig
  --
::
::::  5c: compiler backend and prettyprinter
  ::
++  ut
  ~%    %ut
      +>+
    ==
      %ar     ar
      %fan    fan
      %rib    rib
      %vet    vet
      %blow   blow
      %burp   burp
      %busk   busk
      %buss   buss
      %crop   crop
      %duck   duck
      %dune   dune
      %dunk   dunk
      %epla   epla
      %emin   emin
      %emul   emul
      %feel   feel
      %felt   felt
      %fine   fine
      %fire   fire
      %fish   fish
      %fond   fond
      %fund   fund
      %funk   funk
      %fuse   fuse
      %gain   gain
      %lose   lose
      %mile   mile
      %mine   mine
      %mint   mint
      %moot   moot
      %mull   mull
      %nest   nest
      %peel   peel
      %play   play
      %peek   peek
      %repo   repo
      %rest   rest
      %tack   tack
      %toss   toss
      %wrap   wrap
    ==
  =+  :*  fan=*(set [type hoon])
          rib=*(set [type type hoon])
          vet=`?`&
      ==
  =+  sut=`type`%noun
  |%
  ++  clip
    |=  ref=type
    ?>  ?|(!vet (nest(sut ref) & sut))
    ref
  ::
  ::  +ar: texture engine
  ::
  ++  ar  !:
    ~%    %ar
        +>
      ==
        %fish  fish
        %gain  gain
        %lose  lose
      ==
    |_  [ref=type =skin]
    ::
    ::  =fish: make a $nock that tests a .ref at .axis for .skin
    ::
    ++  fish
      |=  =axis
      ^-  nock
      ?@  skin  [%1 &]
      ?-    -.skin
      ::
          %base
        ?-  base.skin
          %cell      $(skin [%cell [%base %noun] [%base %noun]])
          %flag      ?:  (~(nest ut bool) | ref)
                       [%1 &]
                     %+  flan
                       $(skin [%base %atom %$])
                     %+  flor
                       [%5 [%0 axis] [%1 &]]
                     [%5 [%0 axis] [%1 |]]
          %noun      [%1 &]
          %null      $(skin [%leaf %n ~])
          %void      [%1 |]
          [%atom *]  ?:  (~(nest ut [%atom %$ ~]) | ref)
                       [%1 &]
                     ?:  (~(nest ut [%cell %noun %noun]) | ref)
                       [%1 |]
                     (flip [%3 %0 axis])
        ==
      ::
          %cell
        ?:  (~(nest ut [%atom %$ ~]) | ref)  [%1 |]
        %+  flan
          ?:  (~(nest ut [%cell %noun %noun]) | ref)
            [%1 &]
          [%3 %0 axis]
        %+  flan
          $(ref (peek(sut ref) %free 2), skin skin.skin)
        $(ref (peek(sut ref) %free 3), skin ^skin.skin)
      ::
          %leaf
        ?:  (~(nest ut [%atom %$ `atom.skin]) | ref)
          [%1 &]
        [%5 [%1 atom.skin] [%0 axis]]
      ::
          %dbug  $(skin skin.skin)
          %help  $(skin skin.skin)
          %name  $(skin skin.skin)
          %over  $(skin skin.skin)
          %spec  $(skin skin.skin)
          %wash  [%1 1]
      ==
    ::
    ::  -gain: make a $type by restricting .ref to .skin
    ::
    ++  gain
      |-  ^-  type
      ?@  skin  [%face skin ref]
      ?-    -.skin
      ::
          %base
        ?-    base.skin
            %cell      $(skin [%cell [%base %noun] [%base %noun]])
            %flag      (fork $(skin [%leaf %f &]) $(skin [%leaf %f |]) ~)
            %null      $(skin [%leaf %n ~])
            %void      %void
            %noun      ?:((~(nest ut %void) | ref) %void ref)
            [%atom *]
          =|  gil=(set type)
          |-  ^-  type
          ?-    ref
            %void      %void
            %noun      [%atom p.base.skin ~]
            [%atom *]  ?.  (fitz p.base.skin p.ref)
                          ~>(%mean.'atom-mismatch' !!)
                       :+  %atom
                         (max p.base.skin p.ref)
                       q.ref
            [%cell *]  %void
            [%core *]  %void
            [%face *]  (face p.ref $(ref q.ref))
            [%fork *]  (fork (turn ~(tap in p.ref) |=(=type ^$(ref type))))
            [%hint *]  (hint p.ref $(ref q.ref))
            [%hold *]  ?:  (~(has in gil) ref)  %void
                       $(gil (~(put in gil) ref), ref repo(sut ref))
          ==
        ==
      ::
          %cell
        =|  gil=(set type)
        |-  ^-  type
        ?-    ref
            %void      %void
            %noun      [%cell %noun %noun]
            [%atom *]  %void
            [%cell *]  =+  ^$(skin skin.skin, ref p.ref)
                       ?:  =(%void -)  %void
                       (cell - ^$(skin ^skin.skin, ref q.ref))
            [%core *]  =+  ^$(skin skin.skin, ref p.ref)
                       ?:  =(%void -)  %void
                       ?.  =(%noun ^skin.skin)
                         (cell - ^$(skin ^skin.skin, ref %noun))
                       [%core - q.ref]
            [%face *]  (face p.ref $(ref q.ref))
            [%fork *]  (fork (turn ~(tap in p.ref) |=(=type ^$(ref type))))
            [%hint *]  (hint p.ref $(ref q.ref))
            [%hold *]  ?:  (~(has in gil) ref)  %void
                       $(gil (~(put in gil) ref), ref repo(sut ref))
        ==
      ::
          %leaf
        =|  gil=(set type)
        |-  ^-  type
        ?-  ref
          %void      %void
          %noun      [%atom aura.skin `atom.skin]
          [%atom *]  ?:  &(?=(^ q.ref) !=(atom.skin u.q.ref))
                       %void
                     ?.  (fitz aura.skin p.ref)
                        ~>(%mean.'atom-mismatch' !!)
                     :+  %atom
                       (max aura.skin p.ref)
                     `atom.skin
          [%cell *]  %void
          [%core *]  %void
          [%face *]  (face p.ref $(ref q.ref))
          [%fork *]  (fork (turn ~(tap in p.ref) |=(=type ^$(ref type))))
          [%hint *]  (hint p.ref $(ref q.ref))
          [%hold *]  ?:  (~(has in gil) ref)  %void
                     $(gil (~(put in gil) ref), ref repo(sut ref))
        ==
      ::
          %dbug  $(skin skin.skin)
          %help  (hint [sut %help help.skin] $(skin skin.skin))
          %name  (face term.skin $(skin skin.skin))
          %over  $(skin skin.skin, sut (~(play ut sut) %wing wing.skin))
          %spec  =/  yon  $(skin skin.skin)
                 =/  hit  (~(play ut sut) ~(example ax spec.skin))
                 ?>  (~(nest ut hit) & yon)
                 hit
          %wash  =-  $(ref (~(play ut ref) -))
                 :-  %wing
                 |-  ^-  wing
                 ?:  =(0 depth.skin)  ~
                 [[%| 0 ~] $(depth.skin (dec depth.skin))]
      ==
    ::
    ::  -lose: make a $type by restricting .ref to exclude .skin
    ::
    ++  lose
      |-  ^-  type
      ?@  skin  [%face skin ref]
      ?-    -.skin
      ::
          %base
        ?-    base.skin
            %cell      $(skin [%cell [%base %noun] [%base %noun]])
            %flag      $(skin [%base %atom %f])
            %null      $(skin [%leaf %n ~])
            %void      ref
            %noun      %void
            [%atom *]
          =|  gil=(set type)
          |-  ^-  type
          ?-    ref
            %void      %void
            %noun      [%cell %noun %noun]
            [%atom *]  %void
            [%cell *]  ref
            [%core *]  ref
            [%face *]  (face p.ref $(ref q.ref))
            [%fork *]  (fork (turn ~(tap in p.ref) |=(=type ^$(ref type))))
            [%hint *]  (hint p.ref $(ref q.ref))
            [%hold *]  ?:  (~(has in gil) ref)  %void
                       $(gil (~(put in gil) ref), ref repo(sut ref))
          ==
        ==
      ::
          %cell
        =|  gil=(set type)
        |-  ^-  type
        ?-    ref
            %void      %void
            %noun      [%atom %$ ~]
            [%atom *]  ref
            [%cell *]  =+  ^$(skin skin.skin, ref p.ref)
                       ?:  =(%void -)  %void
                       (cell - ^$(skin ^skin.skin, ref q.ref))
            [%core *]  =+  ^$(skin skin.skin, ref p.ref)
                       ?:  =(%void -)  %void
                       ?.  =(%noun ^skin.skin)
                         (cell - ^$(skin ^skin.skin, ref %noun))
                       [%core - q.ref]
            [%face *]  (face p.ref $(ref q.ref))
            [%fork *]  (fork (turn ~(tap in p.ref) |=(=type ^$(ref type))))
            [%hint *]  (hint p.ref $(ref q.ref))
            [%hold *]  ?:  (~(has in gil) ref)  %void
                       $(gil (~(put in gil) ref), ref repo(sut ref))
        ==
      ::
          %leaf
        =|  gil=(set type)
        |-  ^-  type
        ?-  ref
          %void      %void
          %noun      %noun
          [%atom *]  ?:  =(q.ref `atom.skin)
                       %void
                     ref
          [%cell *]  ref
          [%core *]  ref
          [%face *]  (face p.ref $(ref q.ref))
          [%fork *]  (fork (turn ~(tap in p.ref) |=(=type ^$(ref type))))
          [%hint *]  (hint p.ref $(ref q.ref))
          [%hold *]  ?:  (~(has in gil) ref)  %void
                     $(gil (~(put in gil) ref), ref repo(sut ref))
        ==
      ::
          %dbug  $(skin skin.skin)
          %help  $(skin skin.skin)
          %name  $(skin skin.skin)
          %over  $(skin skin.skin)
          %spec  $(skin skin.skin)
          %wash  ref
      ==
    --
  ::
  ++  blow
    |=  [gol=type gen=hoon]
    ^-  [type nock]
    =+  pro=(mint gol gen)
    =+  jon=(apex:musk bran q.pro)
    ?:  |(?=(~ jon) ?=(%wait -.u.jon))
      [p.pro q.pro]
    [p.pro %1 p.u.jon]
  ::
  ++  bran
    ~+
    =+  gil=*(set type)
    |-  ~+  ^-  seminoun:musk
    ?-    sut
      %noun      [full/[~ ~ ~] ~]
      %void      [full/[~ ~ ~] ~]
      [%atom *]  ?~(q.sut [full/[~ ~ ~] ~] [full/~ u.q.sut])
      [%cell *]  (combine:musk $(sut p.sut) $(sut q.sut))
      [%core *]  %+  combine:musk
                   p.r.q.sut
                 $(sut p.sut)
      [%face *]  $(sut repo)
      [%fork *]  [full/[~ ~ ~] ~]
      [%hint *]  $(sut repo)
      [%hold *]  ?:  (~(has in gil) sut)
                   [full/[~ ~ ~] ~]
                 $(sut repo, gil (~(put in gil) sut))
    ==
  ::
  ++  burp
    ::  expel undigested seminouns
    ::
    ^-  type
    ~+
    ~=  sut
    ?+  sut      sut
      [%cell *]  [%cell burp(sut p.sut) burp(sut q.sut)]
      [%core *]  :+  %core
                   burp(sut p.sut)
                 :*  p.q.sut
                     burp(sut q.q.sut)
                     :_  q.r.q.sut
                     ?:  ?=([[%full ~] *] p.r.q.sut)
                       p.r.q.sut
                     [[%full ~ ~ ~] ~]
                  ==
      [%face *]  [%face p.sut burp(sut q.sut)]
      [%fork *]  [%fork (~(run in p.sut) |=(type burp(sut +<)))]
      [%hint *]  (hint p.sut burp(sut q.sut))
      [%hold *]  [%hold burp(sut p.sut) q.sut]
    ==
  ::
  ++  busk
    ~/  %busk
    |=  gen=hoon
    ^-  type
    [%face [~ [gen ~]] sut]
  ::
  ++  buss
    ~/  %buss
    |=  [cog=term gen=hoon]
    ^-  type
    [%face [[[cog ~ gen] ~ ~] ~] sut]
  ::
  ++  crop
    ~/  %crop
    |=  ref=type
    =+  bix=*(set [type type])
    =<  dext
    |%
    ++  dext
      ^-  type
      ~_  leaf+"crop"
      ::  ~_  (dunk 'dext: sut')
      ::  ~_  (dunk(sut ref) 'dext: ref')
      ?:  |(=(sut ref) =(%noun ref))
        %void
      ?:  =(%void ref)
        sut
      ?-    sut
          [%atom *]
        ?+  ref      sint
          [%atom *]  ?^  q.sut
                       ?^(q.ref ?:(=(q.ref q.sut) %void sut) %void)
                     ?^(q.ref sut %void)
          [%cell *]  sut
        ==
      ::
          [%cell *]
        ?+  ref      sint
          [%atom *]  sut
          [%cell *]  ?.  (nest(sut p.ref) | p.sut)  sut
                     (cell p.sut dext(sut q.sut, ref q.ref))
        ==
      ::
          [%core *]  ?:(?=(?([%atom *] [%cell *]) ref) sut sint)
          [%face *]  (face p.sut dext(sut q.sut))
          [%fork *]  (fork (turn ~(tap in p.sut) |=(type dext(sut +<))))
          [%hint *]  (hint p.sut dext(sut q.sut))
          [%hold *]  ?<  (~(has in bix) [sut ref])
                     dext(sut repo, bix (~(put in bix) [sut ref]))
          %noun      dext(sut repo)
          %void      %void
      ==
    ::
    ++  sint
      ^-  type
      ?+    ref    !!
        [%core *]  sut
        [%face *]  dext(ref repo(sut ref))
        [%fork *]  =+  yed=~(tap in p.ref)
                   |-  ^-  type
                   ?~  yed  sut
                   $(yed t.yed, sut dext(ref i.yed))
        [%hint *]  dext(ref repo(sut ref))
        [%hold *]  dext(ref repo(sut ref))
      ==
    --
  ::
  ++  cool
    |=  [pol=? hyp=wing ref=type]
    ^-  type
    =+  fid=(find %both hyp)
    ?-  -.fid
      %|  sut
      %&  =<  q
          %+  take  p.p.fid
          |=(a=type ?:(pol (fuse(sut a) ref) (crop(sut a) ref)))
    ==
  ::
  ++  duck  ^-(tank ~(duck us sut))
  ++  dune  |.(duck)
  ++  dunk
    |=  paz=term  ^-  tank
    :+  %palm
      [['.' ~] ['-' ~] ~ ~]
    [[%leaf (mesc (trip paz))] duck ~]
  ::
  ++  elbo
    |=  [lop=palo rig=(list (pair wing hoon))]
    ^-  type
    ?:  ?=(%& -.q.lop)
      |-  ^-  type
      ?~  rig
        p.q.lop
      =+  zil=(play q.i.rig)
      =+  dar=(tack(sut p.q.lop) p.i.rig zil)
      %=  $
        rig      t.rig
        p.q.lop  q.dar
      ==
    =+  hag=~(tap in q.q.lop)
    %-  fire
    |-  ^+  hag
    ?~  rig
      hag
    =+  zil=(play q.i.rig)
    =+  dix=(toss p.i.rig zil hag)
    %=  $
      rig  t.rig
      hag  q.dix
    ==
  ::
  ++  ergo
    |=  [lop=palo rig=(list (pair wing hoon))]
    ^-  (pair type nock)
    =+  axe=(tend p.lop)
    =|  hej=(list (pair axis nock))
    ?:  ?=(%& -.q.lop)
      =-  [p.- (hike axe q.-)]
      |-  ^-  (pair type (list (pair axis nock)))
      ?~  rig
        [p.q.lop hej]
      =+  zil=(mint %noun q.i.rig)
      =+  dar=(tack(sut p.q.lop) p.i.rig p.zil)
      %=  $
        rig      t.rig
        p.q.lop  q.dar
        hej      [[p.dar q.zil] hej]
      ==
    =+  hag=~(tap in q.q.lop)
    =-  [(fire p.-) [%9 p.q.lop (hike axe q.-)]]
    |-  ^-  (pair (list (pair type foot)) (list (pair axis nock)))
    ?~  rig
      [hag hej]
    =+  zil=(mint %noun q.i.rig)
    =+  dix=(toss p.i.rig p.zil hag)
    %=  $
      rig  t.rig
      hag  q.dix
      hej  [[p.dix q.zil] hej]
    ==
  ::
  ++  endo
    |=  [lop=(pair palo palo) dox=type rig=(list (pair wing hoon))]
    ^-  (pair type type)
    ?:  ?=(%& -.q.p.lop)
      ?>  ?=(%& -.q.q.lop)
      |-  ^-  (pair type type)
      ?~  rig
        [p.q.p.lop p.q.q.lop]
      =+  zil=(mull %noun dox q.i.rig)
      =+  ^=  dar
          :-  p=(tack(sut p.q.p.lop) p.i.rig p.zil)
              q=(tack(sut p.q.q.lop) p.i.rig q.zil)
      ?>  =(p.p.dar p.q.dar)
      %=  $
        rig        t.rig
        p.q.p.lop  q.p.dar
        p.q.q.lop  q.q.dar
      ==
    ?>  ?=(%| -.q.q.lop)
    ?>  =(p.q.p.lop p.q.q.lop)
    =+  hag=[p=~(tap in q.q.p.lop) q=~(tap in q.q.q.lop)]
    =-  [(fire p.-) (fire(vet |) q.-)]
    |-  ^-  (pair (list (pair type foot)) (list (pair type foot)))
    ?~  rig
      hag
    =+  zil=(mull %noun dox q.i.rig)
    =+  ^=  dix
        :-  p=(toss p.i.rig p.zil p.hag)
            q=(toss p.i.rig q.zil q.hag)
    ?>  =(p.p.dix p.q.dix)
    %=  $
      rig  t.rig
      hag  [q.p.dix q.q.dix]
    ==
  ::
  ++  ad
    |%
    ++  arc
      |%
      ++  deft                                          ::  generic
        |%
        ++  bath  *                                     ::  leg match type
        ++  claw  *                                     ::  arm match type
        ++  form  |*([* *] p=+<-)                       ::  attach build state
        ++  skin  |*(p=* p)                             ::  reveal build state
        ++  meat  |*(p=* p)                             ::  remove build state
        --
      ++  make                                          ::  for mint
        |%
        ++  bath  type                                  ::  leg match type
        ++  claw  onyx                                  ::  arm
        ++  form  |*([* *] [p=+<- q=+<+])               ::
        ++  skin  |*([p=* q=*] q)                       ::  unwrap baggage
        ++  meat  |*([p=* q=*] p)                       ::  unwrap filling
        --
      --
    ++  def
      =+  deft:arc
      |@  ++  $
      =>  +<
      |%
      ++  pord  |*(* (form +< *nock))                   ::  wrap mint formula
      ++  rosh  |*(* (form +< *(list pock)))            ::  wrap mint changes
      ++  fleg  _(pord $:bath)                          ::  legmatch + code
      ++  fram  _(pord $:claw)                          ::  armmatch +
      ++  foat  _(rosh $:bath)                          ::  leg with changes
      ++  fult  _(rosh $:claw)                          ::  arm with changes
      --  --
    ::
    ++  lib
      |%
      ++  deft
        =>  (def deft:arc)
        |%
        ++  halp  ^|(|:($:hoon $:fleg))
        ++  vant
          |%  ++  trep  ^|(|:($:,[bath wing bath] $:,[axis bath]))
              ++  tasp  ^|(|:($:,[[axis bath] fleg foat] $:foat))
              ++  tyle  ^|(|:($:foat $:foat))
          --
        ++  vunt
          |%  ++  trep  ^|(|:($:,[claw wing bath] $:,[axis claw]))
              ++  tasp  ^|(|:($:,[[axis claw] fleg fult] $:fult))
              ++  tyle  ^|(|:($:fult $:foat))
        --  --
      ::
      ++  make
        =>  (def make:arc)
        |%
        ++  halp  |~  a=hoon
                  ^-  fleg
                  (mint %noun a)
        ++  vant
          |%  ++  trep  |:  $:,[a=type b=wing c=type]
                        ^-  [axis type]
                        (tack(sut a) b c)
              ++  tasp  |:  $:,[a=(pair axis type) b=fleg c=foat]
                        ^-  foat
                        [q.a [[p.a (skin b)] (skin c)]]
              ++  tyle  |:($:foat +<)
          --
        ++  vunt
          |%  ++  trep  |:  $:,[a=claw b=wing c=bath]
                        ^-  (pair axis claw)
                        (toss b c a)
              ++  tasp  |:  $:,[a=(pair axis claw) b=fleg c=fult]
                        ^-  fult
                        [q.a [[p.a (skin b)] (skin c)]]
              ++  tyle  |:  $:fult
                        ^-  foat
                        [(fire +<-) +<+]
      --  --  --
    ::
    ++  bin
      =+  deft:lib
      |@  ++  $
      =>  +<
      |%
      ++  rame
        =>  vant  |%
            ++  clom  bath
            ++  chog  fleg
            ++  ceut  foat
        --
      ++  gelp
        =>  vunt  |%
            ++  clom  claw
            ++  chog  fram
            ++  ceut  fult
        --
      ++  ecbo  (ecco rame)
      ++  eclo  (ecco gelp)
      ++  ecco
        =+  rame
        |@  ++  $
        =>  +<
        |:  $:,[rum=clom rig=(list (pair wing hoon))]
        ^-  foat
        %-  tyle
        |-  ^-  ceut
        ?~  rig  (rosh rum)
        =+  mor=$(rig t.rig)
        =+  zil=(halp q.i.rig)
        =+  dar=(trep (meat mor) p.i.rig (meat zil))
        (tasp dar zil mor)
      --  --  --  --
  ::
  ++  oc
    =+  inc=(bin:ad)
    |@  ++  $
    =>  inc
    |%
    ++  echo
      |:  $:,[rum=bath rig=(list (pair wing hoon))]
      (ecbo rum rig)
    ::
    ++  ecmo
      |:  $:,[hag=claw rig=(list (pair wing hoon))]
      (eclo hag rig)
    --  --
  ::
  ++  etco
    |=  [lop=palo rig=(list (pair wing hoon))]
    ^-  (pair type nock)
    =+  cin=(oc (bin:ad make:lib:ad))
    =.  rig  (flop rig)         ::  XX this unbreaks, void order in devulc
    =+  axe=(tend p.lop)
    ?:  ?=(%& -.q.lop)
      =-  [p.- (hike axe q.-)]
      (echo:cin p.q.lop rig)
    =-  [p.- [%9 p.q.lop (hike axe q.-)]]
    (ecmo:cin ~(tap in q.q.lop) rig)
  ::
  ++  et
    |_  [hyp=wing rig=(list (pair wing hoon))]
    ::
    ++  play
      ^-  type
      =+  lug=(find %read hyp)
      ?:  ?=(%| -.lug)  ~>(%mean.'hoon' ?>(?=(~ rig) p.p.lug))
      (elbo p.lug rig)
    ::
    ++  mint
      |=  gol=type
      ^-  (pair type nock)
      =+  lug=(find %read hyp)
      ?:  ?=(%| -.lug)  ~>(%mean.'hoon' ?>(?=(~ rig) p.lug))
      =-  ?>(?|(!vet (nest(sut gol) & p.-)) -)
      (etco p.lug rig)
    ::
    ++  mull
      |=  [gol=type dox=type]
      ^-  [type type]
      =+  lug=[p=(find %read hyp) q=(find(sut dox) %read hyp)]
      ?:  ?=(%| -.p.lug)
        ?>   &(?=(%| -.q.lug) ?=(~ rig))
        [p.p.p.lug p.p.q.lug]
      ?>  ?=(%& -.q.lug)
      =-  ?>(?|(!vet (nest(sut gol) & p.-)) -)
      (endo [p.p.lug p.q.lug] dox rig)
    --
  ::
  ++  epla
    ~/  %epla
    |=  [hyp=wing rig=(list (pair wing hoon))]
    ^-  type
    ~(play et hyp rig)
  ::
  ++  emin
    ~/  %emin
    |=  [gol=type hyp=wing rig=(list (pair wing hoon))]
    ^-  (pair type nock)
    (~(mint et hyp rig) gol)
  ::
  ++  emul
    ~/  %emul
    |=  [gol=type dox=type hyp=wing rig=(list (pair wing hoon))]
    ^-  (pair type type)
    (~(mull et hyp rig) gol dox)
  ::
  ++  felt  !!
  ::                                                    ::
  ++  feel                                              ::  detect existence
    |=  rot=(list wing)
    ^-  ?
    =.  rot  (flop rot)
    |-  ^-  ?
    ?~  rot  &
    =/  yep  (fond %free i.rot)
    ?~  yep  |
    ?-    -.yep
      %&  %=  $
            rot  t.rot
            sut  p:(fine %& p.yep)
          ==
      %|  ?-  -.p.yep
            %&  |
            %|  %=  $
                  rot  t.rot
                  sut  p:(fine %| p.p.yep)
                ==
    ==    ==
  ::
  ++  fond
    ~/  %fond
    |=  [way=vial hyp=wing]
    =>  |%
        ++  pony                                        ::  raw match
                  $@  ~                                 ::  void
                  %+  each                              ::  natural/abnormal
                    palo                                ::  arm or leg
                  %+  each                              ::  abnormal
                    @ud                                 ::  unmatched
                  (pair type nock)                      ::  synthetic
        --
    ^-  pony
    ?~  hyp
      [%& ~ %& sut]
    =+  mor=$(hyp t.hyp)
    ?-    -.mor
        %|
      ?-    -.p.mor
          %&  mor
          %|
        =+  fex=(mint(sut p.p.p.mor) %noun [%wing i.hyp ~])
        [%| %| p.fex (comb q.p.p.mor q.fex)]
      ==
    ::
        %&
      =.  sut
        =*  lap  q.p.mor
        ?-  -.lap
          %&  p.lap
          %|  (fork (turn ~(tap in q.lap) head))
        ==
      =>  :_  +
          :*  axe=`axis`1
              lon=p.p.mor
              heg=?^(i.hyp i.hyp [%| p=0 q=(some i.hyp)])
          ==
      ?:  ?=(%& -.heg)
        [%& [`p.heg lon] %& (peek way p.heg)]
      =|  gil=(set type)
      =<  $
      |%  ++  here  ?:  =(0 p.heg)
                      [%& [~ `axe lon] %& sut]
                    [%| %& (dec p.heg)]
          ++  lose  [%| %& p.heg]
          ++  stop  ?~(q.heg here lose)
          ++  twin  |=  [hax=pony yor=pony]
                    ^-  pony
                    ~_  leaf+"find-fork"
                    ?:  =(hax yor)  hax
                    ?~  hax  yor
                    ?~  yor  hax
                    ?:  ?=(%| -.hax)
                      ?>  ?&  ?=(%| -.yor)
                              ?=(%| -.p.hax)
                              ?=(%| -.p.yor)
                              =(q.p.p.hax q.p.p.yor)
                          ==
                      :+  %|
                        %|
                      [(fork p.p.p.hax p.p.p.yor ~) q.p.p.hax]
                    ?>  ?=(%& -.yor)
                    ?>  =(p.p.hax p.p.yor)
                    ?:  &(?=(%& -.q.p.hax) ?=(%& -.q.p.yor))
                      :+  %&  p.p.hax
                      [%& (fork p.q.p.hax p.q.p.yor ~)]
                    ?>  &(?=(%| -.q.p.hax) ?=(%| -.q.p.yor))
                    ?>  =(p.q.p.hax p.q.p.yor)
                    =+  wal=(~(uni in q.q.p.hax) q.q.p.yor)
                    :+  %&  p.p.hax
                    [%| p.q.p.hax wal]
          ++  $
            ^-  pony
            ?-    sut
                %void       ~
                %noun       stop
                [%atom *]   stop
                [%cell *]
              ?~  q.heg  here
              =+  taf=$(axe (peg axe 2), sut p.sut)
              ?~  taf  ~
              ?:  |(?=(%& -.taf) ?=(%| -.p.taf))
                taf
              $(axe (peg axe 3), p.heg p.p.taf, sut q.sut)
            ::
                [%core *]
              ?~  q.heg  here
              =^  zem  p.heg
                  =+  zem=(loot u.q.heg q.r.q.sut)
                  ?~  zem  [~ p.heg]
                  ?:(=(0 p.heg) [zem 0] [~ (dec p.heg)])
              ?^  zem
                :+  %&
                  [`axe lon]
                =/  zut  ^-  foot
                         ?-  q.p.q.sut
                           %wet  [%wet q.u.zem]
                           %dry  [%dry q.u.zem]
                         ==
                [%| (peg 2 p.u.zem) [[sut zut] ~ ~]]
              =+  pec=(peel way r.p.q.sut)
              ?.  sam.pec  lose
              ?:  con.pec  $(sut p.sut, axe (peg axe 3))
              $(sut (peek(sut p.sut) way 2), axe (peg axe 6))
            ::
                [%hint *]
              $(sut repo)
            ::
                [%face *]
              ?:  ?=(~ q.heg)  here(sut q.sut)
              =*  zot  p.sut
              ?@  zot
                ?:(=(u.q.heg zot) here(sut q.sut) lose)
              =<  main
              |%
              ++  main
                ^-  pony
                =+  tyr=(~(get by p.zot) u.q.heg)
                ?~  tyr
                  next
                ?~  u.tyr
                  $(sut q.sut, lon [~ lon], p.heg +(p.heg))
                ?.  =(0 p.heg)
                  next(p.heg (dec p.heg))
                =+  tor=(fund way u.u.tyr)
                ?-  -.tor
                  %&  [%& (weld p.p.tor `vein`[~ `axe lon]) q.p.tor]
                  %|  [%| %| p.p.tor (comb [%0 axe] q.p.tor)]
                ==
              ++  next
                |-  ^-  pony
                ?~  q.zot
                  ^$(sut q.sut, lon [~ lon])
                =+  tiv=(mint(sut q.sut) %noun i.q.zot)
                =+  fid=^$(sut p.tiv, lon ~, axe 1, gil ~)
                ?~  fid  ~
                ?:  ?=([%| %& *] fid)
                  $(q.zot t.q.zot, p.heg p.p.fid)
                =/  vat=(pair type nock)
                    ?-    -.fid
                      %&  (fine %& p.fid)
                      %|  (fine %| p.p.fid)
                    ==
                [%| %| p.vat (comb (comb [%0 axe] q.tiv) q.vat)]
              --
            ::
                [%fork *]
              =+  wiz=(turn ~(tap in p.sut) |=(a=type ^$(sut a)))
              ?~  wiz  ~
              |-  ^-  pony
              ?~  t.wiz  i.wiz
              (twin i.wiz $(wiz t.wiz))
            ::
                [%hold *]
              ?:  (~(has in gil) sut)
                ~
              $(gil (~(put in gil) sut), sut repo)
            ==
      --
    ==
  ::
  ++  find
    ~/  %find
    |=  [way=vial hyp=wing]
    ^-  port
    ~_  (show [%c %find] %l hyp)
    =-  ?@  -  !!
        ?-    -<
          %&  [%& p.-]
          %|  ?-  -.p.-
                %|  [%| p.p.-]
                %&  !!
        ==    ==
    (fond way hyp)
  ::
  ++  fund
    ~/  %fund
    |=  [way=vial gen=hoon]
    ^-  port
    =+  hup=~(reek ap gen)
    ?~  hup
      [%| (mint %noun gen)]
    (find way u.hup)
  ::
  ++  fine
    ~/  %fine
    |=  tor=port
    ^-  (pair type nock)
    ?-  -.tor
      %|  p.tor
      %&  =+  axe=(tend p.p.tor)
          ?-  -.q.p.tor
            %&  [`type`p.q.p.tor %0 axe]
            %|  [(fire ~(tap in q.q.p.tor)) [%9 p.q.p.tor %0 axe]]
    ==    ==
  ::
  ++  fire
    |=  hag=(list [p=type q=foot])
    ^-  type
    ?:  ?=([[* [%wet ~ %1]] ~] hag)
      p.i.hag
    %-  fork
    %+  turn
      hag.$
    |=  [p=type q=foot]
    ?.  ?=([%core *] p)
      ~_  (dunk %fire-type)
      ~_  leaf+"expected-fork-to-be-core"
      ~_  (dunk(sut p) %fork-type)
      ~>(%mean.'fire-core' !!)
    :-  %hold
    =+  dox=[%core q.q.p q.p(r.p %gold)]
    ?:  ?=(%dry -.q)
      ::  ~_  (dunk(sut [%cell q.q.p p.p]) %fire-dry)
      ?>  ?|(!vet (nest(sut q.q.p) & p.p))
      [dox p.q]
    ?>  ?=(%wet -.q)
    ::  ~_  (dunk(sut [%cell q.q.p p.p]) %fire-wet)
    =.  p.p  (redo(sut p.p) q.q.p)
    ?>  ?|  !vet
            (~(has in rib) [sut dox p.q])
            !=(** (mull(sut p, rib (~(put in rib) sut dox p.q)) %noun dox p.q))
        ==
    [p p.q]
  ::
  ++  fish
    ~/  %fish
    |=  axe=axis
    =+  vot=*(set type)
    |-  ^-  nock
    ?-  sut
        %void       [%1 1]
        %noun       [%1 0]
        [%atom *]   ?~  q.sut
                      (flip [%3 %0 axe])
                    [%5 [%1 u.q.sut] [%0 axe]]
        [%cell *]
      %+  flan
        [%3 %0 axe]
      (flan $(sut p.sut, axe (peg axe 2)) $(sut q.sut, axe (peg axe 3)))
    ::
        [%core *]   ~>(%mean.'fish-core' !!)
        [%face *]   $(sut q.sut)
        [%fork *]   =+  yed=~(tap in p.sut)
                    |-  ^-  nock
                    ?~(yed [%1 1] (flor ^$(sut i.yed) $(yed t.yed)))
        [%hint *]   $(sut q.sut)
        [%hold *]
      ?:  (~(has in vot) sut)
        ~>(%mean.'fish-loop' !!)
      =>  %=(. vot (~(put in vot) sut))
      $(sut repo)
    ==
  ::
  ++  fuse
    ~/  %fuse
    |=  ref=type
    =+  bix=*(set [type type])
    |-  ^-  type
    ?:  ?|(=(sut ref) =(%noun ref))
      sut
    ?-    sut
        [%atom *]
      ?-    ref
          [%atom *]   =+  foc=?:((fitz p.ref p.sut) p.sut p.ref)
                      ?^  q.sut
                        ?^  q.ref
                          ?:  =(q.sut q.ref)
                            [%atom foc q.sut]
                          %void
                        [%atom foc q.sut]
                      [%atom foc q.ref]
          [%cell *]   %void
          *           $(sut ref, ref sut)
      ==
        [%cell *]
      ?-  ref
        [%cell *]   (cell $(sut p.sut, ref p.ref) $(sut q.sut, ref q.ref))
        *           $(sut ref, ref sut)
      ==
    ::
        [%core *]  $(sut repo)
        [%face *]  (face p.sut $(sut q.sut))
        [%fork *]  (fork (turn ~(tap in p.sut) |=(type ^$(sut +<))))
        [%hint *]  (hint p.sut $(sut q.sut))
        [%hold *]
      ?:  (~(has in bix) [sut ref])
        ~>(%mean.'fuse-loop' !!)
      $(sut repo, bix (~(put in bix) [sut ref]))
    ::
        %noun       ref
        %void       %void
    ==
  ::
  ++  gain
    ~/  %gain
    |=  gen=hoon  ^-  type
    (chip & gen)
  ::
  ++  hemp
    ::  generate formula from foot
    ::
    |=  [hud=poly gol=type gen=hoon]
    ^-  nock
    ~+
    =+  %hemp-141
    ?-  hud
      %dry  q:(mint gol gen)
      %wet  q:(mint(vet |) gol gen)
    ==
  ::
  ++  laze
    ::  produce lazy core generator for static execution
    ::
    |=  [nym=(unit term) hud=poly dom=(map term tome)]
    ~+
    ^-  seminoun
    =+  %hemp-141
    ::  tal: map from battery axis to foot
    ::
    =;  tal=(map @ud hoon)
      ::  produce lazy battery
      ::
      :_  ~
      :+  %lazy  1
      |=  axe=@ud
      ^-  (unit noun)
      %+  bind  (~(get by tal) axe)
      |=  gen=hoon
      %.  [hud %noun gen]
      hemp(sut (core sut [nym hud %gold] sut [[%lazy 1 ..^$] ~] dom))
    ::
    %-  ~(gas by *(map @ud hoon))
    =|  yeb=(list (pair @ud hoon))
    =+  axe=1
    |^  ?-  dom
          ~        yeb
          [* ~ ~]  (chapter q.q.n.dom)
          [* * ~]  %=  $
                     dom  l.dom
                     axe  (peg axe 3)
                     yeb  (chapter(axe (peg axe 2)) q.q.n.dom)
                   ==
          [* ~ *]  %=  $
                     dom  r.dom
                     axe  (peg axe 3)
                     yeb  (chapter(axe (peg axe 2)) q.q.n.dom)
                   ==
          [* * *]  %=  $
                     dom  r.dom
                     axe  (peg axe 7)
                     yeb  %=  $
                            dom  l.dom
                            axe  (peg axe 6)
                            yeb  (chapter(axe (peg axe 2)) q.q.n.dom)
        ==         ==     ==
    ++  chapter
      |=  dab=(map term hoon)
      ^+  yeb
      ?-  dab
        ~        yeb
        [* ~ ~]  [[axe q.n.dab] yeb]
        [* * ~]  %=  $
                   dab  l.dab
                   axe  (peg axe 3)
                   yeb  [[(peg axe 2) q.n.dab] yeb]
                 ==
        [* ~ *]  %=  $
                   dab  r.dab
                   axe  (peg axe 3)
                   yeb  [[(peg axe 2) q.n.dab] yeb]
                 ==
        [* * *]  %=  $
                   dab  r.dab
                   axe  (peg axe 7)
                   yeb  %=  $
                          dab  l.dab
                          axe  (peg axe 6)
                          yeb  [[(peg axe 2) q.n.dab] yeb]
      ==         ==     ==
    --
  ::
  ++  lose
    ~/  %lose
    |=  gen=hoon  ^-  type
    (chip | gen)
  ::
  ++  chip
    ~/  %chip
    |=  [how=? gen=hoon]  ^-  type
    ?:  ?=([%wtts *] gen)
      (cool how q.gen (play ~(example ax p.gen)))
    ?:  ?=([%wthx *] gen)
      =+  (play %wing q.gen)
      ~>  %slog.[0 [%leaf "chipping"]]
      ?:  how
        =-  ~>  %slog.[0 (dunk(sut +<) 'chip: gain: ref')]
            ~>  %slog.[0 (dunk(sut -) 'chip: gain: gain')]
            -
        ~(gain ar - p.gen)
      ~(lose ar - p.gen)
    ?:  ?&(how ?=([%wtpm *] gen))
      |-(?~(p.gen sut $(p.gen t.p.gen, sut ^$(gen i.p.gen))))
    ?:  ?&(!how ?=([%wtbr *] gen))
      |-(?~(p.gen sut $(p.gen t.p.gen, sut ^$(gen i.p.gen))))
    =+  neg=~(open ap gen)
    ?:(=(neg gen) sut $(gen neg))
  ::
  ++  bake
    |=  [dox=type hud=poly dab=(map term hoon)]
    ^-  *
    ?:  ?=(~ dab)
      ~
    =+  ^=  dov
        ::  this seems wrong but it's actually right
        ::
        ?-  hud
          %dry  (mull %noun dox q.n.dab)
          %wet  ~
        ==
    ?-  dab
      [* ~ ~]  dov
      [* ~ *]  [dov $(dab r.dab)]
      [* * ~]  [dov $(dab l.dab)]
      [* * *]  [dov $(dab l.dab) $(dab r.dab)]
    ==
  ::
  ++  balk
    |=  [dox=type hud=poly dom=(map term tome)]
    ^-  *
    ?:  ?=(~ dom)
      ~
    =+  dov=(bake dox hud q.q.n.dom)
    ?-    dom
      [* ~ ~]   dov
      [* ~ *]   [dov $(dom r.dom)]
      [* * ~]   [dov $(dom l.dom)]
      [* * *]   [dov $(dom l.dom) $(dom r.dom)]
    ==
  ::
  ++  mile
    ::  mull all chapters and feet in a core
    ::
    |=  [dox=type mel=vair nym=(unit term) hud=poly dom=(map term tome)]
    ^-  (pair type type)
    =+  yet=(core sut [nym hud %gold] sut (laze nym hud dom) dom)
    =+  hum=(core dox [nym hud %gold] dox (laze nym hud dom) dom)
    =+  (balk(sut yet) hum hud dom)
    [yet hum]
  ::
  ++  mine
    ::  mint all chapters and feet in a core
    ::
    |=  [gol=type mel=vair nym=(unit term) hud=poly dom=(map term tome)]
    ^-  (pair type nock)
    |^
    =/  log  (chapters-check (core-check gol))
    =/  dog  (get-tomes log)
    =-  :_  [%1 dez]
        (core sut [nym hud mel] sut [[%full ~] dez] dom)
    ^=  dez
    =.  sut  (core sut [nym hud %gold] sut (laze nym hud dom) dom)
    |-  ^-  ?(~ ^)
    ?:  ?=(~ dom)
      ~
    =/  dov=?(~ ^)
      =/  dab=(map term hoon)  q.q.n.dom
      =/  dag  (arms-check dab (get-arms dog p.n.dom))
      |-  ^-  ?(~ ^)
      ?:  ?=(~ dab)
        ~
      =/  gog  (get-arm-type log dag p.n.dab)
      =+  vad=(hemp hud gog q.n.dab)
      ?-    dab
        [* ~ ~]   vad
        [* ~ *]   [vad $(dab r.dab)]
        [* * ~]   [vad $(dab l.dab)]
        [* * *]   [vad $(dab l.dab) $(dab r.dab)]
      ==
    ?-    dom
      [* ~ ~]   dov
      [* ~ *]   [dov $(dom r.dom)]
      [* * ~]   [dov $(dom l.dom)]
      [* * *]   [dov $(dom l.dom) $(dom r.dom)]
    ==
    ::
    ::  all the below arms are used for gol checking and should have no
    ::  effect other than giving more specific errors
    ::
    ::  all the possible types we could be expecting.
    ::
    +$  gol-type
      $~  %noun
      $@  %noun
      $%  [%cell p=type q=type]
          [%core p=type q=coil]
          [%fork p=(set gol-type)]
      ==
    ::  check that we're looking for a core
    ::
    ++  core-check
      |=  log=type
      |-  ^-  gol-type
      ?+    log  $(log repo(sut log))
          %noun      (nice log &)
          %void      (nice %noun |)
          [%atom *]  (nice %noun |)
          [%cell *]  (nice log (nest(sut p.log) & %noun))
          [%core *]  (nice log(r.p.q %gold) &)
          [%fork *]
        =/  tys  ~(tap in p.log)
        :-  %fork
        |-  ^-  (set gol-type)
        ?~  tys
          ~
        =/  a  ^$(log i.tys)
        =/  b  $(tys t.tys)
        (~(put in b) a)
      ==
    ::  check we have the expected number of chapters
    ::
    ++  chapters-check
      |=  log=gol-type
      |-  ^-  gol-type
      ?-    log
          %noun      (nice log &)
          [%cell *]  (nice log &)
          [%core *]  ~_  leaf+"core-number-of-chapters"
                     (nice log =(~(wyt by dom) ~(wyt by q.r.q.log)))
          [%fork *]
        =/  tys  ~(tap in p.log)
        |-  ^-  gol-type
        ?~  tys
          log
        =/  a  ^$(log i.tys)
        =/  b  $(tys t.tys)
        log
      ==
    ::  get map of tomes if exists
    ::
    ++  get-tomes
      |=  log=gol-type
      ^-  (unit (map term tome))
      ?-    log
          %noun      ~
          [%cell *]  ~
          [%fork *]  ~  ::  maybe could be more aggressive
          [%core *]  `q.r.q.log
      ==
    ::  get arms in tome
    ::
    ++  get-arms
      |=  [dog=(unit (map term tome)) nam=term]
      ^-  (unit (map term hoon))
      %+  bind  dog
      |=  a=(map term tome)
      ~_  leaf+"unexpcted-chapter.{(trip nam)}"
      q:(~(got by a) nam)
    ::  check we have the expected number of arms
    ::
    ++  arms-check
      |=  [dab=(map term hoon) dag=(unit (map term hoon))]
      ?~  dag
        dag
      =/  a
        =/  exp  ~(wyt by u.dag)
        =/  hav  ~(wyt by dab)
        ~_  =/  expt  (scow %ud exp)
            =/  havt  (scow %ud hav)
            leaf+"core-number-of-arms.exp={expt}.hav={havt}"
        ~_  =/  missing  ~(tap in (~(dif in ~(key by u.dag)) ~(key by dab)))
            leaf+"missing.{<missing>}"
        ~_  =/  extra  ~(tap in (~(dif in ~(key by dab)) ~(key by u.dag)))
            leaf+"extra.{<extra>}"
        ~_  =/  have  ~(tap in ~(key by dab))
            leaf+"have.{<have>}"
        (nice dag =(exp hav))
      a
    ::  get expected type of this arm
    ::
    ++  get-arm-type
      |=  [log=gol-type dag=(unit (map term hoon)) nam=term]
      ^-  type
      %-  fall  :_  %noun
      %+  bind  dag
      |=  a=(map term hoon)
      =/  gen=hoon
        ~_  leaf+"unexpected-arm.{(trip nam)}"
        (~(got by a) nam)
      (play(sut log) gen)
    ::
    ++  nice
      |*  [typ=* gud=?]
      ?:  gud
        typ
      ~_  leaf+"core-nice"
      !!
    --
  ::
  ++  mint
    ~/  %mint
    |=  [gol=type gen=hoon]
    ^-  [p=type q=nock]
    ::~&  %pure-mint
    |^  ^-  [p=type q=nock]
    ?:  ?&(=(%void sut) !?=([%dbug *] gen))
      ?.  |(!vet ?=([%lost *] gen) ?=([%zpzp *] gen))
        ~>(%mean.'mint-vain' !!)
      [%void %0 0]
    ?-    gen
    ::
        [^ *]
      =+  hed=$(gen p.gen, gol %noun)
      =+  tal=$(gen q.gen, gol %noun)
      [(nice (cell p.hed p.tal)) (cons q.hed q.tal)]
    ::
        [%brcn *]  (grow %gold p.gen %dry [%$ 1] q.gen)
        [%brpt *]  (grow %gold p.gen %wet [%$ 1] q.gen)
    ::
        [%cnts *]  (~(mint et p.gen q.gen) gol)
    ::
        [%dtkt *]
      =+  nef=$(gen [%kttr p.gen])
      [p.nef [%12 [%1 hoon-version p.nef] q:$(gen q.gen, gol %noun)]]
    ::
        [%dtls *]  [(nice [%atom %$ ~]) [%4 q:$(gen p.gen, gol [%atom %$ ~])]]
        [%sand *]  [(nice (play gen)) [%1 q.gen]]
        [%rock *]  [(nice (play gen)) [%1 q.gen]]
    ::
        [%dttr *]
      [(nice %noun) [%2 q:$(gen p.gen, gol %noun) q:$(gen q.gen, gol %noun)]]
    ::
        [%dtts *]
      =+  [one two]=[$(gen p.gen, gol %noun) $(gen q.gen, gol %noun)]
      [(nice bool) [%5 q:$(gen p.gen, gol %noun) q:$(gen q.gen, gol %noun)]]
    ::
        [%dtwt *]  [(nice bool) [%3 q:$(gen p.gen, gol %noun)]]
        [%hand *]  [p.gen q.gen]
        [%ktbr *]  =+(vat=$(gen p.gen) [(nice (wrap(sut p.vat) %iron)) q.vat])
    ::
        [%ktls *]
      =+(hif=(nice (play p.gen)) [hif q:$(gen q.gen, gol hif)])
    ::
        [%ktpm *]  =+(vat=$(gen p.gen) [(nice (wrap(sut p.vat) %zinc)) q.vat])
        [%ktsg *]  (blow gol p.gen)
        [%tune *]  [(face p.gen sut) [%0 %1]]
        [%ktwt *]  =+(vat=$(gen p.gen) [(nice (wrap(sut p.vat) %lead)) q.vat])
    ::
        [%note *]
      =+  hum=$(gen q.gen)
      [(hint [sut p.gen] p.hum) q.hum]
    ::
        [%sgzp *]  ~_(duck(sut (play p.gen)) $(gen q.gen))
        [%sggr *]
      =+  hum=$(gen q.gen)
      :: ?:  &(huz !?=(%|(@ [?(%sgcn %sgls) ^]) p.gen))
      ::  hum
      :-  p.hum
      :+  %11
        ?-    p.gen
            @   p.gen
            ^   [p.p.gen q:$(gen q.p.gen, gol %noun)]
        ==
      q.hum
    ::
        [%tsgr *]
      =+  fid=$(gen p.gen, gol %noun)
      =+  dov=$(sut p.fid, gen q.gen)
      [p.dov (comb q.fid q.dov)]
    ::
        [%tscm *]
      $(gen q.gen, sut (busk p.gen))
    ::
        [%wtcl *]
      =+  nor=$(gen p.gen, gol bool)
      =+  fex=(gain p.gen)
      =+  wux=(lose p.gen)
      =+  ^=  duy
          ?:  =(%void fex)
            ?:(=(%void wux) [%0 0] [%1 1])
          ?:(=(%void wux) [%1 0] q.nor)
      =+  hiq=$(sut fex, gen q.gen)
      =+  ran=$(sut wux, gen r.gen)
      [(fork p.hiq p.ran ~) (cond duy q.hiq q.ran)]
    ::
        [%wthx *]
      :-  (nice bool)
      =+  fid=(find %read [[%& 1] q.gen])
      ~>  %mean.'mint-fragment'
      ?>  &(?=(%& -.fid) ?=(%& -.q.p.fid))
      (~(fish ar `type`p.q.p.fid `skin`p.gen) (tend p.p.fid))
    ::
        [%fits *]
      :-  (nice bool)
      =+  ref=(play p.gen)
      =+  fid=(find %read q.gen)
      ~|  [%test q.gen]
      |-  ^-  nock
      ?-  -.fid
        %&  ?-  -.q.p.fid
              %&  (fish(sut ref) (tend p.p.fid))
              %|  $(fid [%| (fine fid)])
            ==
        %|  [%7 q.p.fid (fish(sut ref) 1)]
      ==
    ::
        [%dbug *]
      ~_  (show %o p.gen)
      =+  hum=$(gen q.gen)
      [p.hum [%11 [%spot %1 p.gen] q.hum]]
    ::
        [%zpcm *]   [(nice (play p.gen)) [%1 q.gen]]    ::  XX validate!
        [%lost *]
      ?:  vet
        ~_  (dunk(sut (play p.gen)) 'lost')
        ~>(%mean.'mint-lost' !!)
      [%void [%0 0]]
    ::
        [%zpmc *]
      =+  vos=$(gol %noun, gen q.gen)
      =+  ref=p:$(gol %noun, gen p.gen)
      [(nice (cell ref p.vos)) (cons [%1 burp(sut p.vos)] q.vos)]
    ::
        [%zpgl *]
      =/  typ  (nice (play [%kttr p.gen]))
      =/  val
        =<  q
        %_    $
            gol  %noun
            gen
          :^    %wtcl
              :+  %cncl  [%limb %levi]
              :~  [%tsgr [%zpgr [%kttr p.gen]] [%$ 2]]
                  [%tsgr q.gen [%$ 2]]
              ==
            [%tsgr q.gen [%$ 3]]
          [%zpzp ~]
        ==
      [typ val]
    ::
        [%zpts *]   [(nice %noun) [%1 q:$(vet |, gen p.gen)]]
        [%zppt *]   ?:((feel p.gen) $(gen q.gen) $(gen r.gen))
    ::
        [%zpzp ~]  [%void [%0 0]]
        *
      =+  doz=~(open ap gen)
      ?:  =(doz gen)
        ~_  (show [%c 'hoon'] [%q gen])
        ~>(%mean.'mint-open' !!)
      $(gen doz)
    ==
    ::
    ++  nice
      |=  typ=type
      ~_  leaf+"mint-nice"
      ?>  ?|(!vet (nest(sut gol) & typ))
      typ
    ::
    ++  grow
      |=  [mel=vair nym=(unit term) hud=poly ruf=hoon dom=(map term tome)]
      ^-  [p=type q=nock]
      =+  dan=^$(gen ruf, gol %noun)
      =+  pul=(mine gol mel nym hud dom)
      [(nice p.pul) (cons q.pul q.dan)]
    --
  ::
  ++  moot
    =+  gil=*(set type)
    |-  ^-  ?
    ?-  sut
      [%atom *]  |
      [%cell *]  |($(sut p.sut) $(sut q.sut))
      [%core *]  $(sut p.sut)
      [%face *]  $(sut q.sut)
      [%fork *]  (levy ~(tap in p.sut) |=(type ^$(sut +<)))
      [%hint *]  $(sut q.sut)
      [%hold *]  |((~(has in gil) sut) $(gil (~(put in gil) sut), sut repo))
      %noun      |
      %void      &
    ==
  ::
  ++  mull
    ~/  %mull
    |=  [gol=type dox=type gen=hoon]
    |^  ^-  [p=type q=type]
    ?:  =(%void sut)
      ~>(%mean.'mull-none' !!)
    ?-    gen
    ::
        [^ *]
      =+  hed=$(gen p.gen, gol %noun)
      =+  tal=$(gen q.gen, gol %noun)
      [(nice (cell p.hed p.tal)) (cell q.hed q.tal)]
    ::
        [%brcn *]  (grow %gold p.gen %dry [%$ 1] q.gen)
        [%brpt *]  (grow %gold p.gen %wet [%$ 1] q.gen)
        [%cnts *]  (~(mull et p.gen q.gen) gol dox)
        [%dtkt *]  =+($(gen q.gen, gol %noun) $(gen [%kttr p.gen]))
        [%dtls *]  =+($(gen p.gen, gol [%atom %$ ~]) (beth [%atom %$ ~]))
        [%sand *]  (beth (play gen))
        [%rock *]  (beth (play gen))
    ::
        [%dttr *]
      =+([$(gen p.gen, gol %noun) $(gen q.gen, gol %noun)] (beth %noun))
    ::
        [%dtts *]
      =+([$(gen p.gen, gol %noun) $(gen q.gen, gol %noun)] (beth bool))
    ::
        [%dtwt *]  =+($(gen p.gen, gol %noun) (beth bool)) ::  XX  =|
        [%hand *]  [p.gen p.gen]
        [%ktbr *]
      =+(vat=$(gen p.gen) [(wrap(sut p.vat) %iron) (wrap(sut q.vat) %iron)])
    ::
        [%ktls *]
      =+  hif=[p=(nice (play p.gen)) q=(play(sut dox) p.gen)]
      =+($(gen q.gen, gol p.hif) hif)
    ::
        [%ktpm *]
      =+(vat=$(gen p.gen) [(wrap(sut p.vat) %zinc) (wrap(sut q.vat) %zinc)])
    ::
        [%tune *]
      [(face p.gen sut) (face p.gen dox)]
    ::
        [%ktwt *]
      =+(vat=$(gen p.gen) [(wrap(sut p.vat) %lead) (wrap(sut q.vat) %lead)])
    ::
        [%note *]
      =+  vat=$(gen q.gen)
      [(hint [sut p.gen] p.vat) (hint [dox p.gen] q.vat)]
    ::
        [%ktsg *]  $(gen p.gen)
        [%sgzp *]  ~_(duck(sut (play p.gen)) $(gen q.gen))
        [%sggr *]  $(gen q.gen)
        [%tsgr *]
      =+  lem=$(gen p.gen, gol %noun)
      $(gen q.gen, sut p.lem, dox q.lem)
    ::
        [%tscm *]
      =/  boc  (busk p.gen)
      =/  nuf  (busk(sut dox) p.gen)
      $(gen q.gen, sut boc, dox nuf)
    ::
        [%wtcl *]
      =+  nor=$(gen p.gen, gol bool)
      =+  ^=  hiq  ^-  [p=type q=type]
          =+  fex=[p=(gain p.gen) q=(gain(sut dox) p.gen)]
          ?:  =(%void p.fex)
            :-  %void
            ?:  =(%void q.fex)
              %void
            ~>(%mean.'if-z' (play(sut q.fex) q.gen))
          ?:  =(%void q.fex)
            ~>(%mean.'mull-bonk-b' !!)
          $(sut p.fex, dox q.fex, gen q.gen)
      =+  ^=  ran  ^-  [p=type q=type]
          =+  wux=[p=(lose p.gen) q=(lose(sut dox) p.gen)]
          ?:  =(%void p.wux)
            :-  %void
            ?:  =(%void q.wux)
              %void
            ~>(%mean.'if-a' (play(sut q.wux) r.gen))
          ?:  =(%void q.wux)
            ~>(%mean.'mull-bonk-c' !!)
          $(sut p.wux, dox q.wux, gen r.gen)
      [(nice (fork p.hiq p.ran ~)) (fork q.hiq q.ran ~)]
    ::
        [%fits *]
      =+  waz=[p=(play p.gen) q=(play(sut dox) p.gen)]
      =+  ^=  syx  :-  p=(cove q:(mint %noun [%wing q.gen]))
                   q=(cove q:(mint(sut dox) %noun [%wing q.gen]))
      =+  pov=[p=(fish(sut p.waz) p.syx) q=(fish(sut q.waz) q.syx)]
      ?.  &(=(p.syx q.syx) =(p.pov q.pov))
        ~>(%mean.'mull-bonk-a' !!)
      (beth bool)
    ::
        [%wthx *]
      ~>  %mean.'mull-bonk-x'
      =+  :-  =+  (find %read [[%& 1] q.gen])
              ?>  &(?=(%& -.-) ?=(%& -.q.p.-))
              new=[type=p.q.p.- axis=(tend p.p.-)]
          =+  (find(sut dox) %read [%& 1] q.gen)
          ?>  &(?=(%& -.-) ?=(%& -.q.p.-))
          old=[type=p.q.p.- axis=(tend p.p.-)]
      ?>  =(axis.old axis.new)
      ?>  (nest(sut type.old) & type.new)
      (beth bool)
    ::
        [%dbug *]  ~_((show %o p.gen) $(gen q.gen))
        [%zpcm *]  [(nice (play p.gen)) (play(sut dox) p.gen)]
        [%lost *]
      ?:  vet
        ::  ~_  (dunk(sut (play p.gen)) 'also')
        ~>(%mean.'mull-skip' !!)
      (beth %void)
    ::
        [%zpts *]  (beth %noun)
    ::
        [%zpmc *]
      =+  vos=$(gol %noun, gen q.gen)       ::  XX validate!
      [(nice (cell (play p.gen) p.vos)) (cell (play(sut dox) p.gen) q.vos)]
    ::
        [%zpgl *]
      ::  XX is this right?
      (beth (play [%kttr p.gen]))
    ::
        [%zppt *]
      =+  [(feel p.gen) (feel(sut dox) p.gen)]
      ?.  =(-< ->)
        ~>(%mean.'mull-bonk-f' !!)
      ?:  -<
        $(gen q.gen)
      $(gen r.gen)
    ::
        [%zpzp *]  (beth %void)
        *
      =+  doz=~(open ap gen)
      ?:  =(doz gen)
        ~_  (show [%c 'hoon'] [%q gen])
        ~>(%mean.'mull-open' !!)
      $(gen doz)
    ==
    ::
    ++  beth
      |=  typ=type
      [(nice typ) typ]
    ::
    ++  nice
      |=  typ=type
      ::  ~_  (dunk(sut gol) 'need')
      ::  ~_  (dunk(sut typ) 'have')
      ~_  leaf+"mull-nice"
      ?>  ?|(!vet (nest(sut gol) & typ))
      typ
    ::
    ++  grow
      |=  [mel=vair nym=(unit term) hud=poly ruf=hoon dom=(map term tome)]
      ::  make al
      ~_  leaf+"mull-grow"
      ^-  [p=type q=type]
      =+  dan=^$(gen ruf, gol %noun)
      =+  yaz=(mile(sut p.dan) q.dan mel nym hud dom)
      [(nice p.yaz) q.yaz]
    --
  ++  meet  |=(ref=type &((nest | ref) (nest(sut ref) | sut)))
  ::                                                    ::
  ++  miss                                              ::  nonintersection
    |=  $:  ::  ref: symmetric type
            ::
            ref=type
        ==
    ::  intersection of sut and ref is empty
    ::
    ^-  ?
    =|  gil=(set (set type))
    =<  dext
    |%
    ++  dext
      ^-  ?
      ::
      ?:  =(ref sut)
        (nest(sut %void) | sut)
      ?-  sut
        %void      &
        %noun      (nest(sut %void) | ref)
        [%atom *]  sint
        [%cell *]  sint
        [%core *]  sint(sut [%cell %noun %noun])
        [%fork *]  %+  levy  ~(tap in p.sut)
                   |=(type dext(sut +<))
        [%face *]  dext(sut q.sut)
        [%hint *]  dext(sut q.sut)
        [%hold *]  =+  (~(gas in *(set type)) `(list type)`[sut ref ~])
                   ?:  (~(has in gil) -)
                      &
                   %=  dext
                     sut  repo
                     gil  (~(put in gil) -)
      ==           ==
    ++  sint
      ?+  ref      dext(sut ref, ref sut)
        [%atom *]  ?.  ?=([%atom *] sut)  &
                   ?&  ?=(^ q.ref)
                       ?=(^ q.sut)
                       !=(q.ref q.sut)
                   ==
        [%cell *]  ?.  ?=([%cell *] sut)  &
                   ?|  dext(sut p.sut, ref p.ref)
                       dext(sut q.sut, ref q.ref)
      ==           ==
    --
  ++  mite  |=(ref=type |((nest | ref) (nest(sut ref) & sut)))
  ++  nest
    ~/  %nest
    |=  [tel=? ref=type]
    =|  $:  seg=(set type)                              ::  degenerate sut
            reg=(set type)                              ::  degenerate ref
            gil=(set [p=type q=type])                   ::  assume nest
        ==
    =<  dext
    ~%  %nest-in  ..$  ~
    |%
    ++  deem
      |=  [mel=vair ram=vair]
      ^-  ?
      ?.  |(=(mel ram) =(%lead mel) =(%gold ram))  |
      ?-  mel
        %lead  &
        %gold  meet
        %iron  dext(sut (peek(sut ref) %rite 2), ref (peek %rite 2))
        %zinc  dext(sut (peek %read 2), ref (peek(sut ref) %read 2))
      ==
    ::
    ++  deep
      |=  $:  dom=(map term tome)
              vim=(map term tome)
          ==
      ^-  ?
      ?:  ?=(~ dom)  =(vim ~)
      ?:  ?=(~ vim)  |
      ?&  =(p.n.dom p.n.vim)
          $(dom l.dom, vim l.vim)
          $(dom r.dom, vim r.vim)
      ::
          =+  [dab hem]=[q.q.n.dom q.q.n.vim]
          |-  ^-  ?
          ?:  ?=(~ dab)  =(hem ~)
          ?:  ?=(~ hem)  |
          ?&  =(p.n.dab p.n.hem)
              $(dab l.dab, hem l.hem)
              $(dab r.dab, hem r.hem)
              %=  dext
                sut  (play q.n.dab)
                ref  (play(sut ref) q.n.hem)
      ==  ==  ==
    ::
    ++  dext
      =<  $
      ~%  %nest-dext  +  ~
      |.
      ^-  ?
      =-  ?:  -  &
          ?.  tel  |
          ~_  (dunk %need)
          ~_  (dunk(sut ref) %have)
          ~>  %mean.'nest-fail'
          !!
      ?:  =(sut ref)  &
      ?-  sut
        %void      sint
        %noun      &
        [%atom *]  ?.  ?=([%atom *] ref)  sint
                   ?&  (fitz p.sut p.ref)
                       |(?=(~ q.sut) =(q.sut q.ref))
                   ==
        [%cell *]  ?.  ?=([%cell *] ref)  sint
                   ?&  dext(sut p.sut, ref p.ref, seg ~, reg ~)
                       dext(sut q.sut, ref q.ref, seg ~, reg ~)
                   ==
        [%core *]  ?.  ?=([%core *] ref)  sint
                   ?:  =(q.sut q.ref)  dext(sut p.sut, ref p.ref)
                   ?&  =(q.p.q.sut q.p.q.ref)  ::  same wet/dry
                       meet(sut q.q.sut, ref p.sut)
                       dext(sut q.q.ref, ref p.ref)
                       (deem(sut q.q.sut, ref q.q.ref) r.p.q.sut r.p.q.ref)
                       ?:  =(%wet q.p.q.sut)  =(q.r.q.sut q.r.q.ref)
                       ?|  (~(has in gil) [sut ref])
                           %.  [q.r.q.sut q.r.q.ref]
                           %=  deep
                             gil  (~(put in gil) [sut ref])
                             sut  sut(p q.q.sut, r.p.q %gold)
                             ref  ref(p q.q.ref, r.p.q %gold)
                       ==  ==
                   ==
        [%face *]  dext(sut q.sut)
        [%fork *]  ?.  ?=(?([%atom *] %noun [%cell *] [%core *]) ref)  sint
                   (lien ~(tap in p.sut) |=(type dext(tel |, sut +<)))
        [%hint *]  dext(sut q.sut)
        [%hold *]  ?:  (~(has in seg) sut)  |
                   ?:  (~(has in gil) [sut ref])  &
                   %=  dext
                     sut  repo
                     seg  (~(put in seg) sut)
                     gil  (~(put in gil) [sut ref])
      ==           ==
    ::
    ++  meet  &(dext dext(sut ref, ref sut))
    ++  sint
      ^-  ?
      ?-  ref
        %noun       |
        %void       &
        [%atom *]   |
        [%cell *]   |
        [%core *]   dext(ref repo(sut ref))
        [%face *]   dext(ref q.ref)
        [%fork *]   (levy ~(tap in p.ref) |=(type dext(ref +<)))
        [%hint *]   dext(ref q.ref)
        [%hold *]   ?:  (~(has in reg) ref)  &
                    ?:  (~(has in gil) [sut ref])  &
                    %=  dext
                      ref  repo(sut ref)
                      reg  (~(put in reg) ref)
                      gil  (~(put in gil) [sut ref])
      ==            ==
    --
  ::
  ++  peek
    ~/  %peek
    |=  [way=?(%read %rite %both %free) axe=axis]
    ^-  type
    ?:  =(1 axe)
      sut
    =+  [now=(cap axe) lat=(mas axe)]
    =+  gil=*(set type)
    |-  ^-  type
    ?-    sut
        [%atom *]   %void
        [%cell *]   ?:(=(2 now) ^$(sut p.sut, axe lat) ^$(sut q.sut, axe lat))
        [%core *]
      ?.  =(3 now)  %noun
      =+  pec=(peel way r.p.q.sut)
      =/  tow
        ?:  =(1 lat)  1
        (cap lat)
      %=    ^$
          axe  lat
          sut
        ?:  ?|  =([& &] pec)
                &(sam.pec =(tow 2))
                &(con.pec =(tow 3))
            ==
          p.sut
        ~_  leaf+"payload-block"
        ?.  =(way %read)  !!
        %+  cell
          ?.(sam.pec %noun ^$(sut p.sut, axe 2))
        ?.(con.pec %noun ^$(sut p.sut, axe 3))
      ==
    ::
        [%fork *]   (fork (turn ~(tap in p.sut) |=(type ^$(sut +<))))
        [%hold *]
      ?:  (~(has in gil) sut)
        %void
      $(gil (~(put in gil) sut), sut repo)
    ::
        %void       %void
        %noun       %noun
        *           $(sut repo)
    ==
  ::
  ++  peel
    |=  [way=vial met=?(%gold %iron %lead %zinc)]
    ^-  [sam=? con=?]
    ?:  ?=(%gold met)  [& &]
    ?-  way
      %both  [| |]
      %free  [& &]
      %read  [?=(%zinc met) |]
      %rite  [?=(%iron met) |]
    ==
  ::
  ++  play
    ~/  %play
    =>  .(vet |)
    |=  gen=hoon
    ^-  type
    ?-  gen
      [^ *]      (cell $(gen p.gen) $(gen q.gen))
      [%brcn *]  (core sut [p.gen %dry %gold] sut *seminoun q.gen)
      [%brpt *]  (core sut [p.gen %wet %gold] sut *seminoun q.gen)
      [%cnts *]  ~(play et p.gen q.gen)
      [%dtkt *]  $(gen [%kttr p.gen])
      [%dtls *]  [%atom %$ ~]
      [%rock *]  |-  ^-  type
                 ?@  q.gen  [%atom p.gen `q.gen]
                 [%cell $(q.gen -.q.gen) $(q.gen +.q.gen)]
      [%sand *]  ?@  q.gen
                   ?:  =(%n p.gen)  ?>(=(0 q.gen) [%atom p.gen `q.gen])
                   ?:  =(%f p.gen)  ?>((lte q.gen 1) bool)
                   [%atom p.gen ~]
                 $(-.gen %rock)
      [%tune *]  (face p.gen sut)
      [%dttr *]  %noun
      [%dtts *]  bool
      [%dtwt *]  bool
      [%hand *]  p.gen
      [%ktbr *]  (wrap(sut $(gen p.gen)) %iron)
      [%ktls *]  $(gen p.gen)
      [%ktpm *]  (wrap(sut $(gen p.gen)) %zinc)
      [%ktsg *]  $(gen p.gen)
      [%ktwt *]  (wrap(sut $(gen p.gen)) %lead)
      [%note *]  (hint [sut p.gen] $(gen q.gen))
      [%sgzp *]  ~_(duck(sut ^$(gen p.gen)) $(gen q.gen))
      [%sggr *]  $(gen q.gen)
      [%tsgr *]  $(gen q.gen, sut $(gen p.gen))
      [%tscm *]  $(gen q.gen, sut (busk p.gen))
      [%wtcl *]  =+  [fex=(gain p.gen) wux=(lose p.gen)]
                 %-  fork  :~
                   ?:(=(%void fex) %void $(sut fex, gen q.gen))
                   ?:(=(%void wux) %void $(sut wux, gen r.gen))
                 ==
      [%fits *]  bool
      [%wthx *]  bool
      [%dbug *]  ~_((show %o p.gen) $(gen q.gen))
      [%zpcm *]  $(gen p.gen)
      [%lost *]  %void
      [%zpmc *]  (cell $(gen p.gen) $(gen q.gen))
      [%zpgl *]  (play [%kttr p.gen])
      [%zpts *]  %noun
      [%zppt *]  ?:((feel p.gen) $(gen q.gen) $(gen r.gen))
      [%zpzp *]  %void
      *          =+  doz=~(open ap gen)
                 ?:  =(doz gen)
                   ~_  (show [%c 'hoon'] [%q gen])
                   ~>  %mean.'play-open'
                   !!
                 $(gen doz)
    ==
  ::                                                    ::
  ++  redo                                              ::  refurbish faces
    ~/  %redo
    |=  $:  ::  ref: raw payload
            ::
            ref=type
        ==
    ::  :type: subject refurbished to reference namespace
    ::
    ^-  type
    ::  hos: subject tool stack
    ::  wec: reference tool stack set
    ::  gil: repetition set
    ::
    =|  hos=(list tool)
    =/  wec=(set (list tool))  [~ ~ ~]
    =|  gil=(set (pair type type))
    =<  ::  errors imply subject/reference mismatch
        ::
        ~|  %redo-match
        ::  reduce by subject
        ::
        dext
    |%
    ::                                                  ::
    ++  dear                                            ::  resolve tool stack
      ::  :(unit (list tool)): unified tool stack
      ::
      ^-  (unit (list tool))
      ::  empty implies void
      ::
      ?~  wec  `~
      ::  any reference faces must be clear
      ::
      ?.  ?=([* ~ ~] wec)
        ~&  [%dear-many wec]
        ~
      :-  ~
      ::  har: single reference tool stack
      ::
      =/  har  n.wec
      ::  len: lengths of [sut ref] face stacks
      ::
      =/  len  [p q]=[(lent hos) (lent har)]
      ::  lip: length of sut-ref face stack overlap
      ::
      ::      AB
      ::       BC
      ::
      ::    +lip is (lent B), where +hay is forward AB
      ::    and +liv is forward BC (stack BA and CB).
      ::
      ::    overlap is a weird corner case.  +lip is
      ::    almost always 0.  brute force is fine.
      ::
      =/  lip
        =|  lup=(unit @ud)
        =|  lip=@ud
        |-  ^-  @ud
        ?:  |((gth lip p.len) (gth lip q.len))
          (fall lup 0)
        ::  lep: overlap candidate: suffix of subject face stack
        ::
        =/  lep  (slag (sub p.len lip) hos)
        ::  lap: overlap candidate: prefix of reference face stack
        ::
        =/  lap  (scag lip har)
        ::  save any match and continue
        ::
        $(lip +(lip), lup ?.(=(lep lap) lup `lip))
      ::  ~&  [har+har hos+hos len+len lip+lip]
      ::  produce combined face stack (forward ABC, stack CBA)
      ::
      (weld hos (slag lip har))
    ::                                                  ::
    ++  dext                                            ::  subject traverse
      ::  :type: refurbished subject
      ::
      ^-  type
      ::  check for trivial cases
      ::
      ?:  ?|  =(sut ref)
              ?=(?(%noun %void [?(%atom %core) *]) ref)
          ==
        done
      ::  ~_  (dunk 'redo: dext: sut')
      ::  ~_  (dunk(sut ref) 'redo: dext: ref')
      ?-    sut
          ?(%noun %void [?(%atom %core) *])
        ::  reduce reference and reassemble leaf
        ::
        done:(sint &)
      ::
          [%cell *]
        ::  reduce reference to match subject
        ::
        =>  (sint &)
        ?>  ?=([%cell *] sut)
        ::  leaf with possible recursive descent
        ::
        %=    done
            sut
          ::  clear face stacks for descent
          ::
          =:  hos  ~
              wec  [~ ~ ~]
            ==
          ::  descend into cell
          ::
          :+  %cell
            dext(sut p.sut, ref (peek(sut ref) %free 2))
          dext(sut q.sut, ref (peek(sut ref) %free 3))
        ==
      ::
          [%face *]
        ::  push face on subject stack, and descend
        ::
        dext(hos [p.sut hos], sut q.sut)
      ::
          [%hint *]
        ::  work through hint
        ::
        (hint p.sut dext(sut q.sut))
      ::
          [%fork *]
        ::  reconstruct each case in fork
        ::
        (fork (turn ~(tap in p.sut) |=(type dext(sut +<))))
      ::
          [%hold *]
        ::  reduce to hard
        ::
        =>  (sint |)
        ?>  ?=([%hold *] sut)
        ?:  (~(has in fan) [p.sut q.sut])
          ::  repo loop; redo depends on its own product
          ::
          done:(sint &)
        ?:  (~(has in gil) [sut ref])
          ::  type recursion, stop renaming
          ::
          done:(sint |)
        ::  restore unchanged holds
        ::
        =+  repo
        =-  ?:(=(- +<) sut -)
        dext(sut -, gil (~(put in gil) sut ref))
      ==
    ::                                                  ::
    ++  done                                            ::  complete assembly
      ^-  type
      ::  :type: subject refurbished
      ::
      ::  lov: combined face stack
      ::
      =/  lov
          =/  lov  dear
          ?~  lov
            ::  ~_  (dunk 'redo: dear: sut')
            ::  ~_  (dunk(sut ref) 'redo: dear: ref')
            ~&  [%wec wec]
            !!
          (need lov)
      ::  recompose faces
      ::
      |-  ^-  type
      ?~  lov  sut
      $(lov t.lov, sut (face i.lov sut))
    ::                                                  ::
    ++  sint                                            ::  reduce by reference
      |=  $:  ::  hod: expand holds
              ::
              hod=?
          ==
      ::  ::.: reference with face/fork/hold reduced
      ::
      ^+  .
      ::  =-  ~>  %slog.[0 (dunk 'sint: sut')]
      ::      ~>  %slog.[0 (dunk(sut ref) 'sint: ref')]
      ::      ~>  %slog.[0 (dunk(sut =>(- ref)) 'sint: pro')]
      ::      -
      ?+    ref  .
          [%hint *]  $(ref q.ref)
          [%face *]
        ::  extend all stacks in set
        ::
        %=  $
          ref  q.ref
          wec  (~(run in wec) |=((list tool) [p.ref +<]))
        ==
      ::
          [%fork *]
        ::  reconstruct all relevant cases
        ::
        =-  ::  ~>  %slog.[0 (dunk 'fork: sut')]
            ::  ~>  %slog.[0 (dunk(sut ref) 'fork: ref')]
            ::  ~>  %slog.[0 (dunk(sut (fork ->)) 'fork: pro')]
            +(wec -<, ref (fork ->))
        =/  moy  ~(tap in p.ref)
        |-  ^-  (pair (set (list tool)) (list type))
        ?~  moy  [~ ~]
        ::  head recurse
        ::
        =/  mor  $(moy t.moy)
        ::  prune reference cases outside subject
        ::
        ?:  (miss i.moy)  mor
        ::  unify all cases
        ::
        =/  dis  ^$(ref i.moy)
        [(~(uni in p.mor) wec.dis) [ref.dis q.mor]]
      ::
          [%hold *]
        ?.  hod  .
        $(ref repo(sut ref))
      ==
    --
  ::
  ++  repo
    ^-  type
    ?-  sut
      [%core *]   [%cell %noun p.sut]
      [%face *]   q.sut
      [%hint *]   q.sut
      [%hold *]   (rest [[p.sut q.sut] ~])
      %noun       (fork [%atom %$ ~] [%cell %noun %noun] ~)
      *           ~>(%mean.'repo-fltt' !!)
    ==
  ::
  ++  rest
    ~/  %rest
    |=  leg=(list [p=type q=hoon])
    ^-  type
    ?:  (lien leg |=([p=type q=hoon] (~(has in fan) [p q])))
      ~>(%mean.'rest-loop' !!)
    =>  .(fan (~(gas in fan) leg))
    %-  fork
    %~  tap  in
    %-  ~(gas in *(set type))
    (turn leg |=([p=type q=hoon] (play(sut p) q)))
  ::
  ++  take
    |=  [vit=vein duz=$-(type type)]
    ^-  (pair axis type)
    :-  (tend vit)
    =.  vit  (flop vit)
    |-  ^-  type
    ?~  vit  (duz sut)
    ?~  i.vit
      |-  ^-  type
      ?+  sut      ^$(vit t.vit)
        [%face *]  (face p.sut ^$(vit t.vit, sut q.sut))
        [%hint *]  (hint p.sut ^$(sut q.sut))
        [%fork *]  (fork (turn ~(tap in p.sut) |=(type ^$(sut +<))))
        [%hold *]  $(sut repo)
      ==
    =+  vil=*(set type)
    |-  ^-  type
    ?:  =(1 u.i.vit)
      ^$(vit t.vit)
    =+  [now lat]=(cap u.i.vit)^(mas u.i.vit)
    ?-  sut
      %noun      $(sut [%cell %noun %noun])
      %void      %void
      [%atom *]  %void
      [%cell *]  ?:  =(2 now)
                   (cell $(sut p.sut, u.i.vit lat) q.sut)
                  (cell p.sut $(sut q.sut, u.i.vit lat))
      [%core *]  ?:  =(2 now)
                   $(sut repo)
                 (core $(sut p.sut, u.i.vit lat) q.sut)
      [%face *]  (face p.sut $(sut q.sut))
      [%fork *]  (fork (turn ~(tap in p.sut) |=(type ^$(sut +<))))
      [%hint *]  (hint p.sut $(sut q.sut))
      [%hold *]  ?:  (~(has in vil) sut)
                   %void
                 $(sut repo, vil (~(put in vil) sut))
    ==
  ::
  ++  tack
    |=  [hyp=wing mur=type]
    ~_  (show [%c %tack] %l hyp)
    =+  fid=(find %rite hyp)
    ?>  ?=(%& -.fid)
    (take p.p.fid |=(type mur))
  ::
  ++  tend
    |=  vit=vein
    ^-  axis
    ?~(vit 1 (peg $(vit t.vit) ?~(i.vit 1 u.i.vit)))
  ::
  ++  toss
    ~/  %toss
    |=  [hyp=wing mur=type men=(list [p=type q=foot])]
    ^-  [p=axis q=(list [p=type q=foot])]
    =-  [(need p.wib) q.wib]
    ^=  wib
    |-  ^-  [p=(unit axis) q=(list [p=type q=foot])]
    ?~  men
      [*(unit axis) ~]
    =+  geq=(tack(sut p.i.men) hyp mur)
    =+  mox=$(men t.men)
    [(mate p.mox `_p.mox`[~ p.geq]) [[q.geq q.i.men] q.mox]]
  ::
  ++  wrap
    ~/  %wrap
    |=  yoz=?(%lead %iron %zinc)
    ~_  leaf+"wrap"
    ^-  type
    ?+  sut  sut
      [%cell *]  (cell $(sut p.sut) $(sut q.sut))
      [%core *]  ?>(|(=(%gold r.p.q.sut) =(%lead yoz)) sut(r.p.q yoz))
      [%face *]  (face p.sut $(sut q.sut))
      [%fork *]  (fork (turn ~(tap in p.sut) |=(type ^$(sut +<))))
      [%hint *]  (hint p.sut $(sut q.sut))
      [%hold *]  $(sut repo)
    ==
  --
++  us                                                  ::  prettyprinter
  =>  |%
      +$  cape  [p=(map @ud wine) q=wine]               ::
      +$  wine                                          ::
                $@  $?  %noun                           ::
                        %path                           ::
                        %type                           ::
                        %void                           ::
                        %wall                           ::
                        %wool                           ::
                        %yarn                           ::
                    ==                                  ::
                $%  [%mato p=term]                      ::
                    [%core p=(list @ta) q=wine]         ::
                    [%face p=term q=wine]               ::
                    [%list p=term q=wine]               ::
                    [%pear p=term q=@]                  ::
                    [%bcwt p=(list wine)]               ::
                    [%plot p=(list wine)]               ::
                    [%stop p=@ud]                       ::
                    [%tree p=term q=wine]               ::
                    [%unit p=term q=wine]               ::
                ==                                      ::
      --
  |_  sut=type
  ++  dash
    |=  [mil=tape lim=char lam=tape]
    ^-  tape
    =/  esc  (~(gas in *(set @tD)) lam)
    :-  lim
    |-  ^-  tape
    ?~  mil  [lim ~]
    ?:  ?|  =(lim i.mil)
            =('\\' i.mil)
            (~(has in esc) i.mil)
        ==
      ['\\' i.mil $(mil t.mil)]
    ?:  (lte ' ' i.mil)
      [i.mil $(mil t.mil)]
    ['\\' ~(x ne (rsh 2 i.mil)) ~(x ne (end 2 i.mil)) $(mil t.mil)]
  ::
  ++  deal  |=(lum=* (dish dole lum))
  ++  dial
    |=  ham=cape
    =+  gid=*(set @ud)
    =<  `tank`-:$
    |%
    ++  many
      |=  haz=(list wine)
      ^-  [(list tank) (set @ud)]
      ?~  haz  [~ gid]
      =^  mor  gid  $(haz t.haz)
      =^  dis  gid  ^$(q.ham i.haz)
      [[dis mor] gid]
    ::
    ++  $
      ^-  [tank (set @ud)]
      ?-    q.ham
          %noun      :_(gid [%leaf '*' ~])
          %path      :_(gid [%leaf '/' ~])
          %type      :_(gid [%leaf '#' 't' ~])
          %void      :_(gid [%leaf '#' '!' ~])
          %wool      :_(gid [%leaf '*' '"' '"' ~])
          %wall      :_(gid [%leaf '*' '\'' '\'' ~])
          %yarn      :_(gid [%leaf '"' '"' ~])
          [%mato *]  :_(gid [%leaf '@' (trip p.q.ham)])
          [%core *]
        =^  cox  gid  $(q.ham q.q.ham)
        :_  gid
        :+  %rose
          [[' ' ~] ['<' ~] ['>' ~]]
        |-  ^-  (list tank)
        ?~  p.q.ham  [cox ~]
        [[%leaf (rip 3 i.p.q.ham)] $(p.q.ham t.p.q.ham)]
      ::
          [%face *]
        =^  cox  gid  $(q.ham q.q.ham)
        :_(gid [%palm [['=' ~] ~ ~ ~] [%leaf (trip p.q.ham)] cox ~])
      ::
          [%list *]
        =^  cox  gid  $(q.ham q.q.ham)
        :_(gid [%rose [" " (weld (trip p.q.ham) "(") ")"] cox ~])
      ::
          [%bcwt *]
        =^  coz  gid  (many p.q.ham)
        :_(gid [%rose [[' ' ~] ['?' '(' ~] [')' ~]] coz])
      ::
          [%plot *]
        =^  coz  gid  (many p.q.ham)
        :_(gid [%rose [[' ' ~] ['[' ~] [']' ~]] coz])
      ::
          [%pear *]
        :_(gid [%leaf '%' ~(rend co [%$ p.q.ham q.q.ham])])
      ::
          [%stop *]
        =+  num=~(rend co [%$ %ud p.q.ham])
        ?:  (~(has in gid) p.q.ham)
          :_(gid [%leaf '#' num])
        =^  cox  gid
            %=  $
              gid    (~(put in gid) p.q.ham)
              q.ham  (~(got by p.ham) p.q.ham)
            ==
        :_(gid [%palm [['.' ~] ~ ~ ~] [%leaf ['^' '#' num]] cox ~])
      ::
          [%tree *]
        =^  cox  gid  $(q.ham q.q.ham)
        :_(gid [%rose [" " (weld (trip p.q.ham) "(") ")"] cox ~])
      ::
          [%unit *]
        =^  cox  gid  $(q.ham q.q.ham)
        :_(gid [%rose [" " (weld (trip p.q.ham) "(") ")"] cox ~])
      ==
    --
  ::
  ++  dish  !:
    |=  [ham=cape lum=*]  ^-  tank
    ~|  [%dish-h ?@(q.ham q.ham -.q.ham)]
    ~|  [%lump lum]
    ~|  [%ham ham]
    %-  need
    =|  gil=(set [@ud *])
    |-  ^-  (unit tank)
    ?-    q.ham
        %noun
      %=    $
          q.ham
        ?:  ?=(@ lum)
          [%mato %$]
        :-  %plot
        |-  ^-  (list wine)
        [%noun ?:(?=(@ +.lum) [[%mato %$] ~] $(lum +.lum))]
      ==
    ::
        %path
      :-  ~
      :+  %rose
        [['/' ~] ['/' ~] ~]
      |-  ^-  (list tank)
      ?~  lum  ~
      ?@  lum  !!
      ?>  ?=(@ -.lum)
      [[%leaf (rip 3 -.lum)] $(lum +.lum)]
    ::
        %type
      =+  tyr=|.((dial dole))
      =+  vol=tyr(sut lum)
      =+  cis=;;(tank .*(vol [%9 2 %0 1]))
      :^  ~   %palm
        [~ ~ ~ ~]
      [[%leaf '#' 't' '/' ~] cis ~]
    ::
        %wall
      :-  ~
      :+  %rose
        [[' ' ~] ['<' '|' ~] ['|' '>' ~]]
      |-  ^-  (list tank)
      ?~  lum  ~
      ?@  lum  !!
      [[%leaf (trip ;;(@ -.lum))] $(lum +.lum)]
    ::
        %wool
      :-  ~
      :+  %rose
        [[' ' ~] ['<' '<' ~] ['>' '>' ~]]
      |-  ^-  (list tank)
      ?~  lum  ~
      ?@  lum  !!
      [(need ^$(q.ham %yarn, lum -.lum)) $(lum +.lum)]
    ::
        %yarn
      [~ %leaf (dash (tape lum) '"' "\{")]
    ::
        %void
      ~
    ::
        [%mato *]
      ?.  ?=(@ lum)
        ~
      :+  ~
        %leaf
      ?+    (rash p.q.ham ;~(sfix (cook crip (star low)) (star hig)))
          ~(rend co [%$ p.q.ham lum])
        %$    ~(rend co [%$ %ud lum])
        %t    (dash (rip 3 lum) '\'' ~)
        %tas  ['%' ?.(=(0 lum) (rip 3 lum) ['$' ~])]
      ==
    ::
        [%core *]
      ::  XX  needs rethinking for core metal
      ::  ?.  ?=(^ lum)  ~
      ::  =>  .(lum `*`lum)
      ::  =-  ?~(tok ~ [~ %rose [[' ' ~] ['<' ~] ['>' ~]] u.tok])
      ::  ^=  tok
      ::  |-  ^-  (unit (list tank))
      ::  ?~  p.q.ham
      ::    =+  den=^$(q.ham q.q.ham)
      ::    ?~(den ~ [~ u.den ~])
      ::  =+  mur=$(p.q.ham t.p.q.ham, lum +.lum)
      ::  ?~(mur ~ [~ [[%leaf (rip 3 i.p.q.ham)] u.mur]])
      [~ (dial ham)]
    ::
        [%face *]
      =+  wal=$(q.ham q.q.ham)
      ?~  wal
        ~
      [~ %palm [['=' ~] ~ ~ ~] [%leaf (trip p.q.ham)] u.wal ~]
    ::
        [%list *]
      ?:  =(~ lum)
        [~ %leaf '~' ~]
      =-  ?~  tok
            ~
          [~ %rose [[' ' ~] ['~' '[' ~] [']' ~]] u.tok]
      ^=  tok
      |-  ^-  (unit (list tank))
      ?:  ?=(@ lum)
        ?.(=(~ lum) ~ [~ ~])
      =+  [for=^$(q.ham q.q.ham, lum -.lum) aft=$(lum +.lum)]
      ?.  &(?=(^ for) ?=(^ aft))
        ~
      [~ u.for u.aft]
    ::
        [%bcwt *]
      |-  ^-  (unit tank)
      ?~  p.q.ham
        ~
      =+  wal=^$(q.ham i.p.q.ham)
      ?~  wal
        $(p.q.ham t.p.q.ham)
      wal
    ::
        [%plot *]
      =-  ?~  tok
            ~
          [~ %rose [[' ' ~] ['[' ~] [']' ~]] u.tok]
      ^=  tok
      |-  ^-  (unit (list tank))
      ?~  p.q.ham
        ~
      ?:  ?=([* ~] p.q.ham)
        =+  wal=^$(q.ham i.p.q.ham)
        ?~(wal ~ [~ [u.wal ~]])
      ?@  lum
        ~
      =+  gim=^$(q.ham i.p.q.ham, lum -.lum)
      ?~  gim
        ~
      =+  myd=$(p.q.ham t.p.q.ham, lum +.lum)
      ?~  myd
        ~
      [~ u.gim u.myd]
    ::
        [%pear *]
      ?.  =(lum q.q.ham)
        ~
      =.  p.q.ham
        (rash p.q.ham ;~(sfix (cook crip (star low)) (star hig)))
      =+  fox=$(q.ham [%mato p.q.ham])
      ?>  ?=([~ %leaf ^] fox)
      ?:  ?=(?(%n %tas) p.q.ham)
        fox
      [~ %leaf '%' p.u.fox]
    ::
        [%stop *]
      ?:  (~(has in gil) [p.q.ham lum])  ~
      =+  kep=(~(get by p.ham) p.q.ham)
      ?~  kep
        ~|([%stop-loss p.q.ham] !!)
      $(gil (~(put in gil) [p.q.ham lum]), q.ham u.kep)
    ::
        [%tree *]
      =-  ?~  tok
            ~
          [~ %rose [[' ' ~] ['{' ~] ['}' ~]] u.tok]
      ^=  tok
      =+  tuk=*(list tank)
      |-  ^-  (unit (list tank))
      ?:  =(~ lum)
        [~ tuk]
      ?.  ?=([n=* l=* r=*] lum)
        ~
      =+  rol=$(lum r.lum)
      ?~  rol
        ~
      =+  tim=^$(q.ham q.q.ham, lum n.lum)
      ?~  tim
        ~
      $(lum l.lum, tuk [u.tim u.rol])
    ::
        [%unit *]
      ?@  lum
        ?.(=(~ lum) ~ [~ %leaf '~' ~])
      ?.  =(~ -.lum)
        ~
      =+  wal=$(q.ham q.q.ham, lum +.lum)
      ?~  wal
        ~
      [~ %rose [[' ' ~] ['[' ~] [']' ~]] [%leaf '~' ~] u.wal ~]
    ==
  ::
  ++  doge
    |=  ham=cape
    =-  ?+  woz  woz
          [%list * [%mato %'ta']]  %path
          [%list * [%mato %'t']]   %wall
          [%list * [%mato %'tD']]  %yarn
          [%list * %yarn]          %wool
        ==
    ^=  woz
    ^-  wine
    ?.  ?=([%stop *] q.ham)
      ?:  ?&  ?=  [%bcwt [%pear %n %0] [%plot [%pear %n %0] [%face *] ~] ~]
                q.ham
              =(1 (met 3 p.i.t.p.i.t.p.q.ham))
          ==
        [%unit =<([p q] i.t.p.i.t.p.q.ham)]
      q.ham
    =+  may=(~(get by p.ham) p.q.ham)
    ?~  may
      q.ham
    =+  nul=[%pear %n 0]
    ?.  ?&  ?=([%bcwt *] u.may)
            ?=([* * ~] p.u.may)
            |(=(nul i.p.u.may) =(nul i.t.p.u.may))
        ==
      q.ham
    =+  din=?:(=(nul i.p.u.may) i.t.p.u.may i.p.u.may)
    ?:  ?&  ?=([%plot [%face *] [%face * %stop *] ~] din)
            =(p.q.ham p.q.i.t.p.din)
            =(1 (met 3 p.i.p.din))
            =(1 (met 3 p.i.t.p.din))
        ==
      :+  %list
        (cat 3 p.i.p.din p.i.t.p.din)
      q.i.p.din
    ?:  ?&  ?=  $:  %plot
                    [%face *]
                    [%face * %stop *]
                    [[%face * %stop *] ~]
                ==
                din
            =(p.q.ham p.q.i.t.p.din)
            =(p.q.ham p.q.i.t.t.p.din)
            =(1 (met 3 p.i.p.din))
            =(1 (met 3 p.i.t.p.din))
            =(1 (met 3 p.i.t.t.p.din))
        ==
      :+  %tree
        %^    cat
            3
          p.i.p.din
        (cat 3 p.i.t.p.din p.i.t.t.p.din)
      q.i.p.din
    q.ham
  ::
  ++  dole
    ^-  cape
    =+  gil=*(set type)
    =+  dex=[p=*(map type @) q=*(map @ wine)]
    =<  [q.p q]
    |-  ^-  [p=[p=(map type @) q=(map @ wine)] q=wine]
    =-  [p.tez (doge q.p.tez q.tez)]
    ^=  tez
    ^-  [p=[p=(map type @) q=(map @ wine)] q=wine]
    ?:  (~(meet ut sut) -:!>(*type))
      [dex %type]
    ?-    sut
        %noun      [dex sut]
        %void      [dex sut]
        [%atom *]  [dex ?~(q.sut [%mato p.sut] [%pear p.sut u.q.sut])]
        [%cell *]
      =+  hin=$(sut p.sut)
      =+  yon=$(dex p.hin, sut q.sut)
      :-  p.yon
      :-  %plot
      ?:(?=([%plot *] q.yon) [q.hin p.q.yon] [q.hin q.yon ~])
    ::
        [%core *]
      =+  yad=$(sut p.sut)
      :-  p.yad
      =+  ^=  doy  ^-  [p=(list @ta) q=wine]
          ?:  ?=([%core *] q.yad)
            [p.q.yad q.q.yad]
          [~ q.yad]
      :-  %core
      :_  q.doy
      :_  p.doy
      %^  cat  3
        %~  rent  co
        :+  %$  %ud
        %-  ~(rep by (~(run by q.r.q.sut) |=(tome ~(wyt by q.+<))))
        |=([[@ a=@u] b=@u] (add a b))
      %^  cat  3
        ?-(r.p.q.sut %gold '.', %iron '|', %lead '?', %zinc '&')
      =+  gum=(mug q.r.q.sut)
      %+  can  3
      :~  [1 (add 'a' (mod gum 26))]
          [1 (add 'a' (mod (div gum 26) 26))]
          [1 (add 'a' (mod (div gum 676) 26))]
      ==
    ::
        [%hint *]
      $(sut q.sut)
    ::
        [%face *]
      =+  yad=$(sut q.sut)
      ?^(p.sut yad [p.yad [%face p.sut q.yad]])
    ::
        [%fork *]
      =+  yed=(sort ~(tap in p.sut) aor)
      =-  [p [%bcwt q]]
      |-  ^-  [p=[p=(map type @) q=(map @ wine)] q=(list wine)]
      ?~  yed
        [dex ~]
      =+  mor=$(yed t.yed)
      =+  dis=^$(dex p.mor, sut i.yed)
      [p.dis q.dis q.mor]
    ::
        [%hold *]
      =+  hey=(~(get by p.dex) sut)
      ?^  hey
        [dex [%stop u.hey]]
      ?:  (~(has in gil) sut)
        =+  dyr=+(~(wyt by p.dex))
        [[(~(put by p.dex) sut dyr) q.dex] [%stop dyr]]
      =+  rom=$(gil (~(put in gil) sut), sut ~(repo ut sut))
      =+  rey=(~(get by p.p.rom) sut)
      ?~  rey
        rom
      [[p.p.rom (~(put by q.p.rom) u.rey q.rom)] [%stop u.rey]]
    ==
  ::
  ++  duck  (dial dole)
  --
++  cain  sell                                          ::  $-(vase tank)
++  noah  text                                          ::  $-(vase tape)
++  onan  seer                                          ::  $-(vise vase)
++  levi                                                ::  $-([type type] ?)
  |=  [a=type b=type]
  (~(nest ut a) & b)
::
++  text                                                ::  tape pretty-print
  |=  vax=vase  ^-  tape
  ~(ram re (sell vax))
::
++  seem  |=(toy=typo `type`toy)                        ::  promote typo
++  seer  |=(vix=vise `vase`vix)                        ::  promote vise
::
::  +sell Pretty-print a vase to a tank using `deal`.
::
++  sell
  ~/  %sell
  |=  vax=vase
  ^-  tank
  ~|  %sell
  (~(deal us p.vax) q.vax)
::
::  +skol  $-(type tank) using `duck`.
::
++  skol
  |=  typ=type
  ^-  tank
  ~(duck ut typ)
::
++  slam                                                ::  slam a gate
  |=  [gat=vase sam=vase]  ^-  vase
  =+  :-  ^=  typ  ^-  type
          [%cell p.gat p.sam]
      ^=  gen  ^-  hoon
      [%cnsg [%$ ~] [%$ 2] [%$ 3] ~]
  =+  gun=(~(mint ut typ) %noun gen)
  [p.gun (slum q.gat q.sam)]
::
::  +slab: states whether you can access an arm in a type.
::
::  -- way: the access type ($vial): read, write, or read-and-write.
::  The fourth case of $vial, %free, is not permitted because it would
::  allow you to discover "private" information about a type,
::  information which you could not make use of in (law-abiding) hoon anyway.
::
++  slab                                                ::  test if contains
  |=  [way=?(%read %rite %both) cog=@tas typ=type]
  ?=  [%& *]
  (~(fond ut typ) way ~[cog])
::
++  slap
  |=  [vax=vase gen=hoon]  ^-  vase                     ::  untyped vase .*
  =+  gun=(~(mint ut p.vax) %noun gen)
  [p.gun .*(q.vax q.gun)]
::
++  slog                                                ::  deify printf
  =|  pri=@                                             ::  priority level
  |=  a=tang  ^+  same                                  ::  .=  ~&(%a 1)
  ?~(a same ~>(%slog.[pri i.a] $(a t.a)))               ::  ((slog ~[>%a<]) 1)
::                                                      ::
++  mean                                                ::  crash with trace
  |=  a=tang
  ^+  !!
  ?~  a  !!
  ~_(i.a $(a t.a))
::
++  road
  |*  =(trap *)
  ^+  $:trap
  =/  res  (mule trap)
  ?-  -.res
    %&  p.res
    %|  (mean p.res)
  ==
::
++  slew                                                ::  get axis in vase
  |=  [axe=@ vax=vase]  ^-  (unit vase)
  ?.  |-  ^-  ?
      ?:  =(1 axe)  &
      ?.  ?=(^ q.vax)  |
      $(axe (mas axe), q.vax .*(q.vax [0 (cap axe)]))
    ~
  `[(~(peek ut p.vax) %free axe) .*(q.vax [0 axe])]
::
++  slim                                                ::  identical to seer?
  |=  old=vise  ^-  vase
  old
::
++  slit                                                ::  type of slam
  |=  [gat=type sam=type]
  ?>  (~(nest ut (~(peek ut gat) %free 6)) & sam)
  (~(play ut [%cell gat sam]) [%cnsg [%$ ~] [%$ 2] [%$ 3] ~])
::
++  slob                                                ::  superficial arm
  |=  [cog=@tas typ=type]
  ^-  ?
  ?+  typ  |
      [%hold *]  $(typ ~(repo ut typ))
      [%hint *]  $(typ ~(repo ut typ))
      [%core *]
    |-  ^-  ?
    ?~  q.r.q.typ  |
    ?|  (~(has by q.q.n.q.r.q.typ) cog)
        $(q.r.q.typ l.q.r.q.typ)
        $(q.r.q.typ r.q.r.q.typ)
    ==
  ==
::
++  sloe                                                ::  get arms in core
  |=  typ=type
  ^-  (list term)
  ?+    typ  ~
      [%hold *]  $(typ ~(repo ut typ))
      [%hint *]  $(typ ~(repo ut typ))
      [%core *]
    %-  zing
    %+  turn  ~(tap by q.r.q.typ)
      |=  [* b=tome]
    %+  turn  ~(tap by q.b)
      |=  [a=term *]
    a
  ==
::
++  slop                                                ::  cons two vases
  |=  [hed=vase tal=vase]
  ^-  vase
  [[%cell p.hed p.tal] [q.hed q.tal]]
::
++  slot                                                ::  got axis in vase
  |=  [axe=@ vax=vase]  ^-  vase
  [(~(peek ut p.vax) %free axe) .*(q.vax [0 axe])]
::
++  slym                                                ::  slam w+o sample-type
  |=  [gat=vase sam=*]  ^-  vase
  (slap gat(+<.q sam) [%limb %$])
::
++  sped                                                ::  reconstruct type
  |=  vax=vase
  ^-  vase
  :_  q.vax
  ?@  q.vax  (~(fuse ut p.vax) [%atom %$ ~])
  ?@  -.q.vax
    ^=  typ
    %-  ~(play ut p.vax)
    [%wtgr [%wtts [%leaf %tas -.q.vax] [%& 2]~] [%$ 1]]
  (~(fuse ut p.vax) [%cell %noun %noun])
::  +swat: deferred +slap
::
++  swat
  |=  [tap=(trap vase) gen=hoon]
  ^-  (trap vase)
  =/  gun  (~(mint ut p:$:tap) %noun gen)
  |.  ~+
  [p.gun .*(q:$:tap q.gun)]
::
::::  5d: parser
  ::
++  vang                                                ::  set ++vast params
  |=  [bug=? wer=path]                                  ::  bug: debug mode
  %*(. vast bug bug, wer wer)                           ::  wer: where we are
::
++  vast                                                ::  main parsing core
  =+  [bug=`?`| wer=*path]
  |%
  ++  gash  %+  cook                                    ::  parse path
              |=  a=(list tyke)  ^-  tyke
              ?~(a ~ (weld i.a $(a t.a)))
            (more fas limp)
  ++  gasp  ;~  pose                                    ::  parse =path= etc.
              %+  cook
                |=([a=tyke b=tyke c=tyke] :(weld a b c))
              ;~  plug
                (cook |=(a=(list) (turn a |=(b=* ~))) (star tis))
                (cook |=(a=hoon [[~ a] ~]) hasp)
                (cook |=(a=(list) (turn a |=(b=* ~))) (star tis))
              ==
              (cook |=(a=(list) (turn a |=(b=* ~))) (plus tis))
            ==
  ++  glam  ~+((glue ace))
  ++  hasp  ;~  pose                                    ::  path element
              (ifix [sel ser] wide)
              (stag %cncl (ifix [pal par] (most ace wide)))
              (stag %sand (stag %tas (cold %$ buc)))
              (stag %sand (stag %t qut))
              %+  cook
                |=(a=coin [%sand ?:(?=([~ %tas *] a) %tas %ta) ~(rent co a)])
              nuck:so
            ==
  ++  limp  %+  cook
              |=  [a=(list) b=tyke]
              ?~  a  b
              $(a t.a, b [`[%sand %tas %$] b])
            ;~(plug (star fas) gasp)
  ++  mota  %+  cook
              |=([a=tape b=tape] (rap 3 (weld a b)))
            ;~(plug (star low) (star hig))
  ++  glom
    |=  [wit=whit taw=whit]
    ^-  whit
    :*  ?~(lab.wit lab.taw lab.wit)
        ?~(boy.wit boy.taw boy.wit)
        (~(uni by def.wit) def.taw)
        (~(uni in use.wit) use.taw)
    ==
  ++  docs
    |%
    ::
    ::  above core
    ::
    ++  apex
      ;~  plug
        =/  ron  (punt (indo noel))
        (punt (ifix [ron ron] (into head)))             ::  label
      ::
        =/  ron  (punt (indo null))
        (ifix [ron ron] (punt body))                    ::  body
      ::
        (cook malt (star fill))                         ::  definitions
        (easy ~)                                        ::  defs used (none)
      ==
    ::
    ::  backward line
    ::
    ++  apse
      ;~  pose
        %+  cook  |=([a=term b=cord] %*(. *whit def (my [a b ~] ~)))
        (exit fine)
      ::
        %+  cook  |=(a=cord %*(. *whit boy `[a ~]))
        (exit line)
      ::
        (easy *whit)
      ==
    ::
    ::
    ++  beer
      |=  $:  lab=(unit term)
              boy=(unit (pair cord (list sect)))
              def=(list (pair (pair term cord) (list sect)))
          ==
      ^-  whit
      =;  def  [lab boy (malt def) ~]
      (turn def |=([[a=term b=cord] c=(list sect)] [a [b c]]))
    ::
    ::
    ++  body
      ;~  pose
        ;~  plug                                        :: can duplicate ::
          (into ;~(pfix (punt ;~(plug null col gar step)) line))
          (easy ~)
        ==
        ;~  plug
          (into ;~(pfix step line))
          (rant text)
        ==
      ==
    ::
    ++  text  (pick line code)                          ::  text line
    ++  line  ;~(less ace (cook crip (star prn)))       ::  prose line
    ++  code  ;~(pfix step step (cook crip (star prn))) ::  code line
    ++  noel  ;~(plug (punt ;~(pfix step hax)) null)    ::  header padding
    ++  head  ;~(pfix hax step cen sym)                 ::  header line
    ++  null  (cold ~ (star ace))                       ::  blank line
    ++  fine                                            ::  definition line
      ;~  (glue ;~(plug col ace))
        sym
        (cook crip (star prn))
      ==
    ::
    ::
    ::  step: indent
    ::  into: :: and indent to end of line, consuming following space.
    ::  indo: :: to end of line, consuming following space.
    ::  exit: :: to end of line, not consuming following space.
    ::
    ++  step  ;~(plug ace ace)
    ++  into  |*(bod=rule (indo ;~(pfix step bod)))
    ::
    ++  indo
      |*  bod=rule
      ;~(pfix col gar ;~(sfix bod (just `@`10) (punt gap)))
    ::
    ++  exit
      |*  bod=rule
      ;~(pfix (star ace) col gal step bod)
    ::
    ::  fill: full definition
    ::
    ++  fill
      %+  cook  |=([[a=term b=cord] c=(list sect) (unit ~)] [a b c])
      ;~  plug
        (into fine)
        (rant ;~(pfix step text))
        (punt (indo null))
      ==
    ::
    ::  rant: series of sections.
    ::
    ++  rant
      |*  sec=rule
      %-  star
      ;~  pfix
        (indo null)
        (plus (into sec))
      ==
    --
  ::
  ++  plex                                              ::  reparse static path
    |=  gen=hoon  ^-  (unit path)
    ?:  ?=([%dbug *] gen)                               ::  unwrap %dbug
      $(gen q.gen)
    ?.  ?=([%clsg *] gen)  ~                            ::  require :~ hoon
    %+  reel  p.gen                                     ::  build using elements
    |=  [a=hoon b=_`(unit path)`[~ u=/]]                ::  starting from just /
    ?~  b  ~
    ?.  ?=([%sand ?(%ta %tas) @] a)  ~                  ::  /foo constants
    `[q.a u.b]
  ::
  ++  phax
    |=  ruw=(list (list woof))
    =+  [yun=*(list hoon) cah=*(list @)]
    =+  wod=|=([a=tape b=(list hoon)] ^+(b ?~(a b [[%mcfs %knit (flop a)] b])))
    |-  ^+  yun
    ?~  ruw
      (flop (wod cah yun))
    ?~  i.ruw  $(ruw t.ruw)
    ?@  i.i.ruw
      $(i.ruw t.i.ruw, cah [i.i.ruw cah])
    $(i.ruw t.i.ruw, cah ~, yun [p.i.i.ruw (wod cah yun)])
  ::
  ++  posh
    |=  [pre=(unit tyke) pof=(unit [p=@ud q=tyke])]
    ^-  (unit (list hoon))
    =-  ?^(- - ~&(%posh-fail -))
    =+  wom=(poof wer)
    %+  biff
      ?~  pre  `u=wom
      %+  bind  (poon wom u.pre)
      |=  moz=(list hoon)
      ?~(pof moz (weld moz (slag (lent u.pre) wom)))
    |=  yez=(list hoon)
    ?~  pof  `yez
    =+  zey=(flop yez)
    =+  [moz=(scag p.u.pof zey) gul=(slag p.u.pof zey)]
    =+  zom=(poon (flop moz) q.u.pof)
    ?~(zom ~ `(weld (flop gul) u.zom))
  ::
  ++  poof                                              ::  path -> (list hoon)
    |=(pax=path ^-((list hoon) (turn pax |=(a=@ta [%sand %ta a]))))
  ::
  ::  tyke is =foo== as ~[~ `foo ~ ~]
  ::  interpolate '=' path components
  ++  poon                                              ::  try to replace '='s
    |=  [pag=(list hoon) goo=tyke]                      ::    default to pag
    ^-  (unit (list hoon))                              ::    for null goo's
    ?~  goo  `~                                         ::  keep empty goo
    %+  both                                            ::  otherwise head comes
      ?^(i.goo i.goo ?~(pag ~ `u=i.pag))                ::    from goo or pag
    $(goo t.goo, pag ?~(pag ~ t.pag))                   ::  recurse on tails
  ::
  ++  poor
    %+  sear  posh
    ;~  plug
      (stag ~ gash)
      ;~(pose (stag ~ ;~(pfix cen porc)) (easy ~))
    ==
  ::
  ++  porc
    ;~  plug
      (cook |=(a=(list) (lent a)) (star cen))
      ;~(pfix fas gash)
    ==
  ::
  ++  rump
    %+  sear
      |=  [a=wing b=(unit hoon)]  ^-  (unit hoon)
      ?~(b [~ %wing a] ?.(?=([@ ~] a) ~ [~ [%rock %tas i.a] u.b]))
    ;~(plug rope ;~(pose (stag ~ wede) (easy ~)))
  ::
  ++  rood
    ;~  pfix  fas
      (stag %clsg poor)
    ==
  ::
  ++  rupl
    %+  cook
      |=  [a=? b=(list hoon) c=?]
      ?:  a
        ?:  c
          [%clsg [%clsg b] ~]
        [%clsg b]
      ?:  c
        [%clsg [%cltr b] ~]
      [%cltr b]
    ;~  plug
      ;~  pose
        (cold | (just '['))
        (cold & (jest '~['))
      ==
    ::
      ;~  pose
        (ifix [ace gap] (most gap tall))
        (most ace wide)
      ==
    ::
      ;~  pose
        (cold & (jest ']~'))
        (cold | (just ']'))
      ==
    ==
  ::
  ::
  ++  sail                                              ::  xml template
    |=  in-tall-form=?  =|  lin=?
    |%
    ::
    ++  apex                                            ::  product hoon
      %+  cook
        |=  tum=(each manx:hoot marl:hoot)  ^-  hoon
        ?-  -.tum
          %&  [%xray p.tum]
          %|  [%mcts p.tum]
        ==
      top-level
    ::
    ++  top-level                                       ::  entry-point
      ;~(pfix mic ?:(in-tall-form tall-top wide-top))
    ::
    ++  inline-embed                                    ::  brace interpolation
      %+  cook  |=(a=tuna:hoot a)
      ;~  pose
        ;~(pfix mic bracketed-elem(in-tall-form |))
        ;~(plug tuna-mode sump)
        (stag %tape sump)
      ==
    ::
    ++  script-or-style                                 ::  script or style
      %+  cook  |=(a=marx:hoot a)
      ;~  plug
        ;~(pose (jest %script) (jest %style))
        wide-attrs
      ==
    ::
    ++  tuna-mode                                       ::  xml node(s) kind
      ;~  pose
        (cold %tape hep)
        (cold %manx lus)
        (cold %marl tar)
        (cold %call cen)
      ==
    ::
    ++  wide-top                                        ::  wide outer top
      %+  knee  *(each manx:hoot marl:hoot)  |.  ~+
      ;~  pose
        (stag %| wide-quote)
        (stag %| wide-paren-elems)
        (stag %& ;~(plug tag-head wide-tail))
      ==
    ::
    ++  wide-inner-top                                  ::  wide inner top
      %+  knee  *(each tuna:hoot marl:hoot)  |.  ~+
      ;~  pose
        wide-top
        (stag %& ;~(plug tuna-mode wide))
      ==
    ::
    ++  wide-attrs                                      ::  wide attributes
      %+  cook  |=(a=(unit mart:hoot) (fall a ~))
      %-  punt
      %+  ifix  [pal par]
      %+  more  (jest ', ')
      ;~((glue ace) a-mane hopefully-quote)
    ::
    ++  wide-tail                                       ::  wide elements
      %+  cook  |=(a=marl:hoot a)
      ;~(pose ;~(pfix col wrapped-elems) (cold ~ mic) (easy ~))
    ::
    ++  wide-elems                                      ::  wide elements
      %+  cook  |=(a=marl:hoot a)
      %+  cook  join-tops
      (star ;~(pfix ace wide-inner-top))
    ::
    ++  wide-paren-elems                                ::  wide flow
      %+  cook  |=(a=marl:hoot a)
      %+  cook  join-tops
      (ifix [pal par] (more ace wide-inner-top))
    ::
    ::+|
    ::
    ++  drop-top
      |=  a=(each tuna:hoot marl:hoot)  ^-  marl:hoot
      ?-  -.a
        %&  [p.a]~
        %|  p.a
      ==
    ::
    ++  join-tops
      |=  a=(list (each tuna:hoot marl:hoot))  ^-  marl:hoot
      (zing (turn a drop-top))
    ::
    ::+|
    ::
    ++  wide-quote                                      ::  wide quote
      %+  cook  |=(a=marl:hoot a)
      ;~  pose
        ;~  less  (jest '"""')
          (ifix [doq doq] (cook collapse-chars quote-innards))
        ==
      ::
        %-  inde
        %+  ifix  [(jest '"""\0a') (jest '\0a"""')]
        (cook collapse-chars quote-innards(lin |))
      ==
    ::
    ++  quote-innards                                   ::  wide+tall flow
      %+  cook  |=(a=(list $@(@ tuna:hoot)) a)
      %-  star
      ;~  pose
        ;~(pfix bas ;~(pose (mask "-+*%;\{") bas doq bix:ab))
        inline-embed
        ;~(less bas kel ?:(in-tall-form fail doq) prn)
        ?:(lin fail ;~(less (jest '\0a"""') (just '\0a')))
      ==
    ::
    ++  bracketed-elem                                  ::  bracketed element
      %+  ifix  [kel ker]
      ;~(plug tag-head wide-elems)
    ::
    ++  wrapped-elems                                   ::  wrapped tuna
      %+  cook  |=(a=marl:hoot a)
      ;~  pose
        wide-paren-elems
        (cook |=(@t `marl`[;/((trip +<))]~) qut)
        (cook drop-top wide-top)
      ==
    ::
    ::+|
    ::
    ++  a-mane                                          ::  mane as hoon
      %+  cook
        |=  [a=@tas b=(unit @tas)]
        ?~(b a [a u.b])
      ;~  plug
        mixed-case-symbol
        ;~  pose
          %+  stag  ~
            ;~(pfix cab mixed-case-symbol)
          (easy ~)
        ==
      ==
    ::
    ++  en-class
      |=  a=(list [%class p=term])
      ^-  (unit [%class tape])
      ?~  a  ~
      %-  some
      :-  %class
      |-
      %+  welp  (trip p.i.a)
      ?~  t.a  ~
      [' ' $(a t.a)]
    ::
    ++  tag-head                                        ::  tag head
      %+  cook
        |=  [a=mane:hoot b=mart:hoot c=mart:hoot]
        ^-  marx:hoot
        [a (weld b c)]
      ;~  plug
        a-mane
      ::
        %+  cook
          |=  a=(list (unit [term (list beer:hoot)]))
          ^-  (list [term (list beer:hoot)])
          :: discard nulls
          (murn a same)
        ;~  plug
          (punt ;~(plug (cold %id hax) (cook trip sym)))
          (cook en-class (star ;~(plug (cold %class dot) sym)))
          (punt ;~(plug ;~(pose (cold %href fas) (cold %src pat)) soil))
          (easy ~)
        ==
      ::
        wide-attrs
      ==
    ::
    ::+|
    ::
    ++  tall-top                                        ::  tall top
      %+  knee  *(each manx:hoot marl:hoot)  |.  ~+
      ;~  pose
        (stag %| ;~(pfix (plus ace) (cook collapse-chars quote-innards)))
        (stag %& ;~(plug script-or-style script-style-tail))
        (stag %& tall-elem)
        (stag %| wide-quote)
        (stag %| ;~(pfix tis tall-tail))
        (stag %& ;~(pfix gar gap (stag [%div ~] cram)))
        (stag %| ;~(plug ;~((glue gap) tuna-mode tall) (easy ~)))
        (easy %| [;/("\0a")]~)
      ==
    ::
    ++  tall-attrs                                      ::  tall attributes
      %-  star
      ;~  pfix  ;~(plug gap tis)
        ;~((glue gap) a-mane hopefully-quote)
      ==
    ::
    ++  tall-elem                                       ::  tall preface
      %+  cook
        |=  [a=[p=mane:hoot q=mart:hoot] b=mart:hoot c=marl:hoot]
        ^-  manx:hoot
        [[p.a (weld q.a b)] c]
      ;~(plug tag-head tall-attrs tall-tail)
    ::
    ::+|
    ::
    ::REVIEW is there a better way to do this?
    ++  hopefully-quote                                 :: prefer "quote" form
      %+  cook  |=(a=(list beer:hoot) a)
      %+  cook  |=(a=hoon ?:(?=(%knit -.a) p.a [~ a]~))
      wide
    ::
    ++  script-style-tail                               ::  unescaped tall tail
      %+  cook  |=(a=marl:hoot a)
      %+  ifix  [gap ;~(plug gap duz)]
      %+  most  gap
      ;~  pfix  mic
        %+  cook  |=(a=tape ;/(a))
        ;~  pose
          ;~(pfix ace (star prn))
          (easy "\0a")
        ==
      ==
    ::
    ++  tall-tail                                       ::  tall tail
      ?>  in-tall-form
      %+  cook  |=(a=marl:hoot a)
      ;~  pose
        (cold ~ mic)
        ;~(pfix col wrapped-elems(in-tall-form |))
        ;~(pfix col ace (cook collapse-chars(in-tall-form |) quote-innards))
        (ifix [gap ;~(plug gap duz)] tall-kids)
      ==
    ::
    ++  tall-kids                                       ::  child elements
      %+  cook  join-tops
      ::  look for sail first, or markdown if not
      (most gap ;~(pose top-level (stag %| cram)))
    ::
    ++  collapse-chars                                  ::  group consec chars
      |=  reb=(list $@(@ tuna:hoot))
      ^-  marl:hoot
      =|  [sim=(list @) tuz=marl:hoot]
      |-  ^-  marl:hoot
      ?~  reb
        =.  sim
          ?.  in-tall-form   sim
          [10 |-(?~(sim sim ?:(=(32 i.sim) $(sim t.sim) sim)))]
        ?~(sim tuz [;/((flop sim)) tuz])
      ?@  i.reb
        $(reb t.reb, sim [i.reb sim])
      ?~  sim  [i.reb $(reb t.reb, sim ~)]
      [;/((flop sim)) i.reb $(reb t.reb, sim ~)]
    --
  ++  cram                                              ::  parse unmark
    =>  |%
        ++  item  (pair mite marl:hoot)                 ::  xml node generator
        ++  colm  @ud                                   ::  column
        ++  tarp  marl:hoot                             ::  node or generator
        ++  mite                                        ::  context
          $?  %down                                     ::  outer embed
              %lunt                                     ::  unordered list
              %lime                                     ::  list item
              %lord                                     ::  ordered list
              %poem                                     ::  verse
              %bloc                                     ::  blockquote
              %head                                     ::  heading
          ==                                            ::
        ++  trig                                        ::  line style
          $:  col=@ud                                   ::  start column
              sty=trig-style                            ::  style
          ==                                            ::
        ++  trig-style                                  ::  type of parsed line
          $%  $:  %end                                  ::  terminator
          $?  %done                                     ::  end of input
                  %stet                                 ::    == end of markdown
                  %dent                                 ::    outdent
              ==  ==                                    ::
              $:  %one                                  ::  leaf node
              $?  %rule                                 ::    --- horz rule
                  %fens                                 ::    ``` code fence
                  %expr                                 ::    ;sail expression
              ==  ==                                    ::
              [%new p=trig-new]                         ::  open container
              [%old %text]                              ::  anything else
          ==                                            ::
        ++  trig-new                                    ::  start a
          $?  %lite                                     ::    + line item
              %lint                                     ::    - line item
              %head                                     ::  # heading
              %bloc                                     ::  > block-quote
              %poem                                     ::    [ ]{8} poem
          ==                                            ::
        ++  graf                                        ::  paragraph element
          $%  [%bold p=(list graf)]                     ::  *bold*
              [%talc p=(list graf)]                     ::  _italics_
              [%quod p=(list graf)]                     ::  "double quote"
              [%code p=tape]                            ::  code literal
              [%text p=tape]                            ::  text symbol
              [%link p=(list graf) q=tape]              ::  URL
              [%mage p=tape q=tape]                     ::  image
              [%expr p=tuna:hoot]                       ::  interpolated hoon
          ==
        --
    =<  (non-empty:parse |=(nail `(like tarp)`~($ main +<)))
    |%
    ++  main
      ::
      ::  state of the parsing loop.  we maintain a construction
      ::  stack for elements and a line stack for lines in the
      ::  current block.  a blank line causes the current block
      ::  to be parsed and thrown in the current element.  when
      ::  the indent column retreats, the element stack rolls up.
      ::
      ::  verbose: debug printing enabled
      ::  err: error position
      ::  ind: outer and inner indent level
      ::  hac: stack of items under construction
      ::  cur: current item under construction
      ::  par: current "paragraph" being read in
      ::  [loc txt]: parsing state
      ::
      =/  verbose  &
      =|  err=(unit hair)
      =|  ind=[out=@ud inr=@ud]
      =|  hac=(list item)
      =/  cur=item  [%down ~]
      =|  par=(unit (pair hair wall))
      |_  [loc=hair txt=tape]
      ::
      ++  $                                           ::  resolve
        ^-  (like tarp)
        =>  line
        ::
        ::  if error position is set, produce error
        ?.  =(~ err)
          ~&  err+err
          [+.err ~]
        ::
        ::  all data was consumed
        =-  [loc `[- [loc txt]]]
        =>  close-par
        |-  ^-  tarp
        ::
        ::  fold all the way to top
        ?~  hac  cur-to-tarp
        $(..^$ close-item)
      ::
      ::+|
      ::
      ++  cur-indent
        ?-  p.cur
          %down  2
          %head  0
          %lunt  0
          %lime  2
          %lord  0
          %poem  8
          %bloc  2
        ==
      ::
      ++  back                                          ::  column retreat
        |=  luc=@ud
        ^+  +>
        ?:  (gte luc inr.ind)  +>
        ::
        ::  nex: next backward step that terminates this context
        =/  nex=@ud  cur-indent  ::  REVIEW code and poem blocks are
                                 ::  handled elsewhere
        ?:  (gth nex (sub inr.ind luc))
          ::
          ::  indenting pattern violation
          ~?  verbose  indent-pattern-violation+[p.cur nex inr.ind luc]
          ..^$(inr.ind luc, err `[p.loc luc])
        =.  ..^$  close-item
        $(inr.ind (sub inr.ind nex))
      ::
      ++  cur-to-tarp                                   ::  item to tarp
        ^-  tarp
        ?:  ?=(?(%down %head %expr) p.cur)
          (flop q.cur)
        =-  [[- ~] (flop q.cur)]~
        ?-  p.cur
          %lunt  %ul
          %lord  %ol
          %lime  %li
          %poem  %div ::REVIEW actual container element?
          %bloc  %blockquote
        ==
      ::
      ++  close-item  ^+  .                             ::  complete and pop
        ?~  hac  .
        %=  .
          hac  t.hac
          cur  [p.i.hac (weld cur-to-tarp q.i.hac)]
        ==
      ::
      ++  read-line                                     ::  capture raw line
        =|  lin=tape
        |-  ^+  [[lin *(unit _err)] +<.^$]  :: parsed tape and halt/error
        ::
        ::  no unterminated lines
        ?~  txt
          ~?  verbose  %unterminated-line
          [[~ ``loc] +<.^$]
        ?.  =(`@`10 i.txt)
          ?:  (gth inr.ind q.loc)
            ?.  =(' ' i.txt)
              ~?  verbose  expected-indent+[inr.ind loc txt]
              [[~ ``loc] +<.^$]
            $(txt t.txt, q.loc +(q.loc))
          ::
          ::  save byte and repeat
          $(txt t.txt, q.loc +(q.loc), lin [i.txt lin])
        =.  lin
        ::
        ::  trim trailing spaces
        |-  ^-  tape
          ?:  ?=([%' ' *] lin)
            $(lin t.lin)
          (flop lin)
          ::
        =/  eat-newline=nail  [[+(p.loc) 1] t.txt]
        =/  saw  look(+<.$ eat-newline)
        ::
        ?:  ?=([~ @ %end ?(%stet %dent)] saw)           ::  stop on == or dedent
          [[lin `~] +<.^$]
        [[lin ~] eat-newline]
      ::
      ++  look                                          ::  inspect line
        ^-  (unit trig)
        %+  bind  (wonk (look:parse loc txt))
        |=  a=trig  ^+  a
        ::
        ::  treat a non-terminator as a terminator
        ::  if it's outdented
        ?:  =(%end -.sty.a)  a
        ?:  (lth col.a out.ind)
          a(sty [%end %dent])
        a
      ::
      ++  close-par                                     ::  make block
        ^+  .
        ::
        ::  empty block, no action
        ?~  par  .
        ::
        ::  if block is verse
        ?:  ?=(%poem p.cur)
          ::
          ::  add break between stanzas
          =.  q.cur  ?~(q.cur q.cur [[[%br ~] ~] q.cur])
          =-  close-item(par ~, q.cur (weld - q.cur), inr.ind (sub inr.ind 8))
          %+  turn  q.u.par
          |=  tape  ^-  manx
          ::
          ::  each line is a paragraph
          :-  [%p ~]
          :_  ~
          ;/("{+<}\0a")
        ::
        ::  yex: block recomposed, with newlines
        =/  yex=tape
          %-  zing
          %+  turn  (flop q.u.par)
          |=  a=tape
          (runt [(dec inr.ind) ' '] "{a}\0a")
        ::
        ::  vex: parse of paragraph
        =/  vex=(like tarp)
          ::
          ::  either a one-line header or a paragraph
          %.  [p.u.par yex]
          ?:  ?=(%head p.cur)
            (full head:parse)
          (full para:parse)
        ::
        ::  if error, propagate correctly
        ?~  q.vex
          ~?  verbose  [%close-par p.cur yex]
          ..$(err `p.vex)
        ::
        ::  finish tag if it's a header
        =<  ?:(?=(%head p.cur) close-item ..$)
        ::
        ::  save good result, clear buffer
        ..$(par ~, q.cur (weld p.u.q.vex q.cur))
      ::
      ++  line  ^+  .                                   ::  body line loop
        ::
        ::  abort after first error
        ?:  !=(~ err)  .
        ::
        ::  saw: profile of this line
        =/  saw  look
        ~?  [debug=|]  [%look ind=ind saw=saw txt=txt]
        ::
        ::  if line is blank
        ?~  saw
          ::
          ::  break section
          =^  a=[tape fin=(unit _err)]  +<.$  read-line
          ?^  fin.a
            ..$(err u.fin.a)
          =>(close-par line)
        ::
        ::  line is not blank
        =>  .(saw u.saw)
        ::
        ::  if end of input, complete
        ?:  ?=(%end -.sty.saw)
          ..$(q.loc col.saw)
        ::
        =.  ind  ?~(out.ind [col.saw col.saw] ind)      ::  init indents
        ::
        ?:  ?|  ?=(~ par)                          :: if after a paragraph or
                ?&  ?=(?(%down %lime %bloc) p.cur)  :: unspaced new container
                    |(!=(%old -.sty.saw) (gth col.saw inr.ind))
            ==  ==
          =>  .(..$ close-par)
            ::
          ::  if column has retreated, adjust stack
          =.  ..$  (back col.saw)
            ::
          =^  col-ok  sty.saw
            ?+  (sub col.saw inr.ind)  [| sty.saw]      :: columns advanced
              %0  [& sty.saw]
              %8  [& %new %poem]
            ==
          ?.  col-ok
            ~?  verbose  [%columns-advanced col.saw inr.ind]
            ..$(err `[p.loc col.saw])
        ::
          =.  inr.ind  col.saw
      ::
          ::  unless adding a matching item, close lists
          =.  ..$
            ?:  ?|  &(?=(%lunt p.cur) !?=(%lint +.sty.saw))
                    &(?=(%lord p.cur) !?=(%lite +.sty.saw))
                ==
              close-item
            ..$
        ::
          =<  line(par `[loc ~])  ^+  ..$               ::  continue with para
          ?-    -.sty.saw
              %one  (read-one +.sty.saw)                ::  parse leaves
              %new  (open-item p.sty.saw)               ::  open containers
              %old  ..$                                 ::  just text
          ==
        ::
        ::
        ::- - - foo
        ::  detect bad block structure
        ?.  ::  first line of container is legal
            ?~  q.u.par  &
            ?-  p.cur
        ::
            ::  can't(/directly) contain text
              ?(%lord %lunt)  ~|(bad-leaf-container+p.cur !!)
        ::
            ::  only one line in a header
              %head  |
          ::
            ::  indented literals need to end with a blank line
              %poem  (gte col.saw inr.ind)
        ::
            ::  text tarps must continue aligned
              ?(%down %lunt %lime %lord %bloc)  =(col.saw inr.ind)
          ==
          ~?  verbose  bad-block-structure+[p.cur inr.ind col.saw]
          ..$(err `[p.loc col.saw])
        ::
        ::  accept line and maybe continue
        =^  a=[lin=tape fin=(unit _err)]  +<.$  read-line
        =.  par  par(q.u [lin.a q.u.par])
        ?^  fin.a  ..$(err u.fin.a)
        line
      ++  parse-block                                   ::  execute parser
        |=  fel=$-(nail (like tarp))  ^+  +>
        =/  vex=(like tarp)  (fel loc txt)
        ?~  q.vex
          ~?  verbose  [%parse-block txt]
          +>.$(err `p.vex)
        =+  [res loc txt]=u.q.vex
        %_  +>.$
          loc  loc
          txt  txt
          q.cur  (weld (flop `tarp`res) q.cur)          ::  prepend to the stack
        ==
      ::
      ++  read-one                                      ::  read %one item
        |=  sty=?(%expr %rule %fens)  ^+  +>
        ?-  sty
          %expr  (parse-block expr:parse)
          %rule  (parse-block hrul:parse)
          %fens  (parse-block (fens:parse inr.ind))
        ==
      ::
      ++  open-item                                     ::  enter list/quote
        |=  saw=trig-new
        =<  +>.$:apex
        |%
        ++  apex  ^+  .                                 ::  open container
          ?-  saw
            %poem  (push %poem)                         ::  verse literal
            %head  (push %head)                         ::  heading
            %bloc  (entr %bloc)                         ::  blockquote line
            %lint  (lent %lunt)                         ::  unordered list
            %lite  (lent %lord)                         ::  ordered list
          ==
        ::
        ++  push                                        ::  push context
          |=(mite +>(hac [cur hac], cur [+< ~]))
        ::
        ++  entr                                        ::  enter container
          |=  typ=mite
          ^+  +>
          ::
          ::  indent by 2
          =.  inr.ind  (add 2 inr.ind)
          ::
          ::  "parse" marker
          =.  txt  (slag (sub inr.ind q.loc) txt)
          =.  q.loc  inr.ind
          ::
          (push typ)
        ::
        ++  lent                                        ::  list entry
          |=  ord=?(%lord %lunt)
          ^+  +>
          =>  ?:(=(ord p.cur) +>.$ (push ord))          ::  push list if new
          (entr %lime)
        --
      --
    ::
    ++  parse                                           ::  individual parsers
      |%
      ++  look                                          ::  classify line
        %+  cook  |=(a=(unit trig) a)
        ;~  pfix  (star ace)
          %+  here                                      ::  report indent
            |=([a=pint b=?(~ trig-style)] ?~(b ~ `[q.p.a b]))
          ;~  pose
            (cold ~ (just `@`10))                       ::  blank line
          ::
            (full (easy [%end %done]))                  ::  end of input
            (cold [%end %stet] duz)                     ::  == end of markdown
          ::
            (cold [%one %rule] ;~(plug hep hep hep))    ::  --- horizontal ruler
            (cold [%one %fens] ;~(plug tic tic tic))    ::  ``` code fence
            (cold [%one %expr] mic)                     ::  ;sail expression
          ::
            (cold [%new %head] ;~(plug (star hax) ace)) ::  # heading
            (cold [%new %lint] ;~(plug hep ace))        ::  - line item
            (cold [%new %lite] ;~(plug lus ace))        ::  + line item
            (cold [%new %bloc] ;~(plug gar ace))        ::  > block-quote
          ::
            (easy [%old %text])                         ::  anything else
          ==
        ==
      ::
      ::
      ++  calf                                          ::  cash but for tic tic
        |*  tem=rule
        %-  star
        ;~  pose
          ;~(pfix bas tem)
          ;~(less tem prn)
        ==
      ++  cash                                          ::  escaped fence
        |*  tem=rule
        %-  echo
        %-  star
        ;~  pose
          whit
          ;~(plug bas tem)
          ;~(less tem prn)
        ==
      ::
      ++  cool                                          ::  reparse
        |*  $:  ::  fex: primary parser
                ::  sab: secondary parser
                ::
                fex=rule
                sab=rule
            ==
        |=  [loc=hair txt=tape]
        ^+  *sab
        ::
        ::  vex: fenced span
        =/  vex=(like tape)  (fex loc txt)
        ?~  q.vex  vex
        ::
        ::  hav: reparse full fenced text
        =/  hav  ((full sab) [loc p.u.q.vex])
        ::
        ::  reparsed error position is always at start
        ?~  q.hav  [loc ~]
        ::
        ::  the complete type with the main product
        :-  p.vex
        `[p.u.q.hav q.u.q.vex]
      ::
      ::REVIEW surely there is a less hacky "first or after space" solution
      ++  easy-sol                                      ::  parse start of line
        |*  a=*
        |=  b=nail
        ?:  =(1 q.p.b)  ((easy a) b)
        (fail b)
      ::
      ++  echo                                          ::  hoon literal
        |*  sab=rule
        |=  [loc=hair txt=tape]
        ^-  (like tape)
        ::
        ::  vex: result of parsing wide hoon
        =/  vex  (sab loc txt)
        ::
        ::  use result of expression parser
        ?~  q.vex  vex
        =-  [p.vex `[- q.u.q.vex]]
        ::
        ::  but replace payload with bytes consumed
        |-  ^-  tape
        ?:  =(q.q.u.q.vex txt)  ~
        ?~  txt  ~
        [i.txt $(txt +.txt)]
      ::
      ++  non-empty
        |*  a=rule
        |=  tub=nail  ^+  (a)
        =/  vex  (a tub)
        ~!  vex
        ?~  q.vex  vex
        ?.  =(tub q.u.q.vex)  vex
        (fail tub)
      ::
      ::
      ++  word                                          ::  tarp parser
        %+  knee  *(list graf)  |.  ~+
        %+  cook
          |=  a=$%(graf [%list (list graf)])
          ^-  (list graf)
          ?:(?=(%list -.a) +.a [a ~])
        ;~  pose
        ::
        ::  ordinary word
        ::
          %+  stag  %text
          ;~(plug ;~(pose low hig) (star ;~(pose nud low hig hep)))
        ::
        ::  naked \escape
        ::
          (stag %text ;~(pfix bas (cook trip ;~(less ace prn))))
        ::
        ::  trailing \ to add <br>
        ::
          (stag %expr (cold [[%br ~] ~] ;~(plug bas (just '\0a'))))
        ::
        ::  *bold literal*
        ::
          (stag %bold (ifix [tar tar] (cool (cash tar) werk)))
        ::
        ::  _italic literal_
        ::
          (stag %talc (ifix [cab cab] (cool (cash cab) werk)))
        ::
        ::  "quoted text"
        ::
          (stag %quod (ifix [doq doq] (cool (cash doq) werk)))
        ::
        ::  `classic markdown quote`
        ::
          (stag %code (ifix [tic tic] (calf tic)))
        ::
        ::  ++arm, +$arm, +*arm, ++arm:core, ...
        ::
          %+  stag  %code
          ;~  plug
            lus  ;~(pose lus buc tar)
            low  (star ;~(pose nud low hep col))
          ==
        ::
        ::  [arbitrary *content*](url)
        ::
          %+  stag  %link
          ;~  (glue (punt whit))
            (ifix [sel ser] (cool (cash ser) werk))
            (ifix [pal par] (cash par))
          ==
        ::
        ::  ![alt text](url)
        ::
          %+  stag  %mage
          ;~  pfix  zap
            ;~  (glue (punt whit))
              (ifix [sel ser] (cash ser))
              (ifix [pal par] (cash par))
            ==
          ==
        ::
        ::  #hoon
        ::
          %+  stag  %list
          ;~  plug
            (stag %text ;~(pose (cold " " whit) (easy-sol ~)))
            (stag %code ;~(pfix hax (echo wide)))
            ;~(simu whit (easy ~))
          ==
        ::
        ::  direct hoon constant
        ::
          %+  stag  %list
          ;~  plug
            (stag %text ;~(pose (cold " " whit) (easy-sol ~)))
          ::
            %+  stag  %code
            %-  echo
            ;~  pose
              ::REVIEW just copy in 0x... parsers directly?
              ;~(simu ;~(plug (just '0') alp) bisk:so)
            ::
              tash:so
              ;~(pfix dot perd:so)
              ;~(pfix sig ;~(pose twid:so (easy [%$ %n 0])))
              ;~(pfix cen ;~(pose sym buc pam bar qut nuck:so))
            ==
          ::
            ;~(simu whit (easy ~))
          ==
        ::
        ::  whitespace
        ::
          (stag %text (cold " " whit))
        ::
        ::  {interpolated} sail
        ::
          (stag %expr inline-embed:(sail |))
        ::
        ::  just a byte
        ::
          (stag %text (cook trip ;~(less ace prn)))
        ==
      ::
      ++  werk  (cook zing (star word))                 ::  indefinite tarp
      ::
      ++  down                                          ::  parse inline tarp
        %+  knee  *tarp  |.  ~+
        =-  (cook - werk)
        ::
        ::  collect raw tarp into xml tags
        |=  gaf=(list graf)
        ^-  tarp
        =<  main
        |%
        ++  main
          ^-  tarp
          ?~  gaf  ~
          ?.  ?=(%text -.i.gaf)
            (weld (item i.gaf) $(gaf t.gaf))
          ::
          ::  fip: accumulate text blocks
          =/  fip=(list tape)  [p.i.gaf]~
          |-  ^-  tarp
          ?~  t.gaf  [;/((zing (flop fip))) ~]
          ?.  ?=(%text -.i.t.gaf)
            [;/((zing (flop fip))) ^$(gaf t.gaf)]
          $(gaf t.gaf, fip :_(fip p.i.t.gaf))
        ::
        ++  item
          |=  nex=graf
          ^-  tarp  ::CHECK can be tuna:hoot?
          ?-  -.nex
            %text  !!  :: handled separately
            %expr  [p.nex]~
            %bold  [[%b ~] ^$(gaf p.nex)]~
            %talc  [[%i ~] ^$(gaf p.nex)]~
            %code  [[%code ~] ;/(p.nex) ~]~
            %quod  ::
                   ::  smart quotes
                   %=    ^$
                       gaf
                     :-  [%text (tufa ~-~201c. ~)]
                     %+  weld  p.nex
                     `(list graf)`[%text (tufa ~-~201d. ~)]~
                   ==
            %link  [[%a [%href q.nex] ~] ^$(gaf p.nex)]~
            %mage  [[%img [%src q.nex] ?~(p.nex ~ [%alt p.nex]~)] ~]~
          ==
        --
      ::
      ++  hrul                                          ::  empty besides fence
        %+  cold  [[%hr ~] ~]~
        ;~(plug (star ace) hep hep hep (star hep) (just '\0a'))
      ::
      ++  tics
        ;~(plug tic tic tic (just '\0a'))
      ::
      ++  fens
        |=  col=@u  ~+
        =/  ind  (stun [(dec col) (dec col)] ace)
        =/  ind-tics  ;~(plug ind tics)
        %+  cook  |=(txt=tape `tarp`[[%pre ~] ;/(txt) ~]~)
        ::
        ::  leading outdent is ok since container may
        ::  have already been parsed and consumed
        %+  ifix  [;~(plug (star ace) tics) ind-tics]
        %^  stir  ""  |=([a=tape b=tape] "{a}\0a{b}")
        ;~  pose
          %+  ifix  [ind (just '\0a')]
          ;~(less tics (star prn))
        ::
          (cold "" ;~(plug (star ace) (just '\0a')))
        ==
      ::
      ++  para                                          ::  paragraph
        %+  cook
          |=(a=tarp ?~(a ~ [[%p ~] a]~))
        ;~(pfix (punt whit) down)
      ::
      ++  expr                                          ::  expression
        =>  (sail &)                                    ::  tall-form
        %+  ifix  [(star ace) ;~(simu gap (easy))]      ::  look-ahead for gap
        (cook drop-top top-level)                       ::  list of tags
        ::
      ::
      ++  whit                                          ::  whitespace
        (cold ' ' (plus ;~(pose (just ' ') (just '\0a'))))
      ::
      ++  head                                          ::  parse heading
        %+  cook
          |=  [haxes=tape kids=tarp]  ^-  tarp
          =/  tag  (crip 'h' <(lent haxes)>)            ::  e.g. ### -> %h3
          =/  id  (contents-to-id kids)
          [[tag [%id id]~] kids]~
        ::
        ;~(pfix (star ace) ;~((glue whit) (stun [1 6] hax) down))
      ::
      ++  contents-to-id                                ::  # text into elem id
        |=  a=(list tuna:hoot)  ^-  tape
        =;  raw=tape
          %+  turn  raw
          |=  @tD
          ^-  @tD
          ?:  ?|  &((gte +< 'a') (lte +< 'z'))
                  &((gte +< '0') (lte +< '9'))
              ==
            +<
          ?:  &((gte +< 'A') (lte +< 'Z'))
            (add 32 +<)
          '-'
        ::
        ::  collect all text in header tarp
        |-  ^-  tape
        ?~  a  ~
        %+  weld
          ^-  tape
          ?-    i.a
              [[%$ [%$ *] ~] ~]                       ::  text node contents
            (murn v.i.a.g.i.a |=(a=beer:hoot ?^(a ~ (some a))))
              [^ *]  $(a c.i.a)                         ::  concatenate children
              [@ *]  ~                                  ::  ignore interpolation
          ==
        $(a t.a)
      --
    --
  ::
  ++  scad
    %+  knee  *spec  |.  ~+
    %-  stew
    ^.  stet  ^.  limo
    :~
      :-  '_'
        ;~(pfix cab (stag %bccb wide))
      :-  ','
        ;~(pfix com (stag %bcmc wide))
      :-  '$'
        (stag %like (most col rope))
      :-  '%'
        ;~  pose
          ;~  pfix  cen
            ;~  pose
              (stag %leaf (stag %tas (cold %$ buc)))
              (stag %leaf (stag %f (cold & pam)))
              (stag %leaf (stag %f (cold | bar)))
              (stag %leaf (stag %t qut))
              (stag %leaf (sear |=(a=coin ?:(?=(%$ -.a) (some +.a) ~)) nuck:so))
            ==
          ==
        ==
      :-  '('
        %+  cook  |=(spec +<)
        %+  stag  %make
        %+  ifix  [pal par]
        ;~  plug
          wide
          ;~(pose ;~(pfix ace (most ace wyde)) (easy ~))
        ==
      :-  '['
        (stag %bccl (ifix [sel ser] (most ace wyde)))
      :-  '*'
        (cold [%base %noun] tar)
      :-  '/'
        ;~(pfix fas (stag %loop ;~(pose (cold %$ buc) sym)))
      :-  '@'
        ;~(pfix pat (stag %base (stag %atom mota)))
      :-  '?'
        ;~  pose
          %+  stag  %bcwt
          ;~(pfix wut (ifix [pal par] (most ace wyde)))
        ::
          (cold [%base %flag] wut)
        ==
      :-  '~'
        (cold [%base %null] sig)
      :-  '!'
        (cold [%base %void] ;~(plug zap zap))
      :-  '^'
        ;~  pose
          (stag %like (most col rope))
          (cold [%base %cell] ket)
        ==
      :-  '='
        ;~  pfix  tis
          %+  sear
            |=  [=(unit term) =spec]
            %+  bind
              ~(autoname ax spec)
            |=  =term
            =*  name  ?~(unit term (cat 3 u.unit (cat 3 '-' term)))
            [%bcts name spec]
          ;~  pose
            ;~(plug (stag ~ ;~(sfix sym tis)) wyde)
            (stag ~ wyde)
          ==
        ==
      :-  ['a' 'z']
        ;~  pose
          (stag %bcts ;~(plug sym ;~(pfix tis wyde)))
          (stag %like (most col rope))
        ==
    ==
  ::
  ++  scat
    %+  knee  *hoon  |.  ~+
    %-  stew
    ^.  stet  ^.  limo
    :~
      :-  ','
        ;~  pose
          (stag %ktcl ;~(pfix com wyde))
          (stag %wing rope)
        ==
      :-  '!'
        ;~  pose
          (stag %wtzp ;~(pfix zap wide))
          (stag %zpzp (cold ~ ;~(plug zap zap)))
        ==
      :-  '_'
        ;~(pfix cab (stag %ktcl (stag %bccb wide)))
      :-  '$'
        ;~  pose
          ;~  pfix  buc
            ;~  pose
              ::  XX: these are all obsolete in hoon 142
              ::
              (stag %leaf (stag %tas (cold %$ buc)))
              (stag %leaf (stag %t qut))
              (stag %leaf (sear |=(a=coin ?:(?=(%$ -.a) (some +.a) ~)) nuck:so))
            ==
          ==
          rump
        ==
      :-  '%'
        ;~  pfix  cen
          ;~  pose
            (stag %clsg (sear |~([a=@ud b=tyke] (posh ~ ~ a b)) porc))
            (stag %rock (stag %tas (cold %$ buc)))
            (stag %rock (stag %f (cold & pam)))
            (stag %rock (stag %f (cold | bar)))
            (stag %rock (stag %t qut))
            (cook (jock &) nuck:so)
            (stag %clsg (sear |=(a=(list) (posh ~ ~ (lent a) ~)) (star cen)))
          ==
        ==
      :-  '&'
        ;~  pose
          (cook |=(a=wing [%cnts a ~]) rope)
          (stag %wtpm ;~(pfix pam (ifix [pal par] (most ace wide))))
          ;~(plug (stag %rock (stag %f (cold & pam))) wede)
          (stag %sand (stag %f (cold & pam)))
        ==
      :-  '\''
        (stag %sand (stag %t qut))
      :-  '('
        (stag %cncl (ifix [pal par] (most ace wide)))
      :-  '*'
        ;~  pose
          (stag %kttr ;~(pfix tar wyde))
          (cold [%base %noun] tar)
        ==
      :-  '@'
        ;~(pfix pat (stag %base (stag %atom mota)))
      :-  '+'
        ;~  pose
          (stag %dtls ;~(pfix lus (ifix [pal par] wide)))
        ::
          %+  cook
            |=  a=(list (list woof))
            :-  %mcfs
            [%knit |-(^-((list woof) ?~(a ~ (weld i.a $(a t.a)))))]
          (most dog ;~(pfix lus soil))
        ::
          (cook |=(a=wing [%cnts a ~]) rope)
        ==
      :-  '-'
        ;~  pose
          (stag %sand tash:so)
        ::
          %+  cook
            |=  a=(list (list woof))
            [%clsg (phax a)]
          (most dog ;~(pfix hep soil))
        ::
          (cook |=(a=wing [%cnts a ~]) rope)
        ==
      :-  '.'
        ;~  pose
          (cook (jock |) ;~(pfix dot perd:so))
          (cook |=(a=wing [%cnts a ~]) rope)
        ==
      :-  ['0' '9']
        %+  cook
          |=  [a=dime b=(unit hoon)]
          ?~(b [%sand a] [[%rock a] u.b])
        ;~(plug bisk:so (punt wede))
      :-  ':'
        ;~  pfix  col
          ;~  pose
            (stag %mccl (ifix [pal par] (most ace wide)))
            ;~(pfix fas (stag %mcfs wide))
          ==
        ==
      :-  '='
        ;~  pfix  tis
          ;~  pose
            (stag %dtts (ifix [pal par] ;~(glam wide wide)))
          ::
            %+  sear
              ::  mainly used for +skin formation
              ::
              |=  =spec
              ^-  (unit hoon)
              %+  bind  ~(autoname ax spec)
              |=(=term `hoon`[%ktts term %kttr spec])
            wyde
          ==
        ==
      :-  '?'
        ;~  pose
          %+  stag  %ktcl
          (stag %bcwt ;~(pfix wut (ifix [pal par] (most ace wyde))))
        ::
          (cold [%base %flag] wut)
        ==
      :-  '['
        rupl
      :-  '^'
        ;~  pose
          (stag %wing rope)
          (cold [%base %cell] ket)
        ==
      :-  '`'
        ;~  pfix  tic
          ;~  pose
            %+  cook
              |=([a=@ta b=hoon] [%ktls [%sand a 0] [%ktls [%sand %$ 0] b]])
            ;~(pfix pat ;~(plug mota ;~(pfix tic wide)))
            ;~  pfix  tar
              (stag %kthp (stag [%base %noun] ;~(pfix tic wide)))
            ==
            (stag %kthp ;~(plug wyde ;~(pfix tic wide)))
            (stag %ktls ;~(pfix lus ;~(plug wide ;~(pfix tic wide))))
            (cook |=(a=hoon [[%rock %n ~] a]) wide)
          ==
        ==
      :-  '"'
        %+  cook
          |=  a=(list (list woof))
          [%knit |-(^-((list woof) ?~(a ~ (weld i.a $(a t.a)))))]
        (most dog soil)
      :-  ['a' 'z']
        rump
      :-  '|'
        ;~  pose
          (cook |=(a=wing [%cnts a ~]) rope)
          (stag %wtbr ;~(pfix bar (ifix [pal par] (most ace wide))))
          ;~(plug (stag %rock (stag %f (cold | bar))) wede)
          (stag %sand (stag %f (cold | bar)))
        ==
      :-  '~'
        ;~  pose
          rupl
        ::
          ;~  pfix  sig
            ;~  pose
              (stag %clsg (ifix [sel ser] (most ace wide)))
            ::
              %+  stag  %cnsg
              %+  ifix
                [pal par]
              ;~(glam rope wide (most ace wide))
            ::
              (cook (jock |) twid:so)
              (stag [%bust %null] wede)
              (easy [%bust %null])
            ==
          ==
        ==
      :-  '/'
        rood
      :-  '<'
        (ifix [gal gar] (stag %tell (most ace wide)))
      :-  '>'
        (ifix [gar gal] (stag %yell (most ace wide)))
    ==
  ++  soil
    ;~  pose
      ;~  less  (jest '"""')
        %+  ifix  [doq doq]
        %-  star
        ;~  pose
          ;~(pfix bas ;~(pose bas doq kel bix:ab))
          ;~(less doq bas kel prn)
          (stag ~ sump)
        ==
      ==
    ::
      %-  iny  %+  ifix
        [(jest '"""\0a') (jest '\0a"""')]
      %-  star
      ;~  pose
        ;~(pfix bas ;~(pose bas kel bix:ab))
        ;~(less bas kel prn)
        ;~(less (jest '\0a"""') (just `@`10))
        (stag ~ sump)
      ==
    ==
  ++  sump  (ifix [kel ker] (stag %cltr (most ace wide)))
  ++  norm                                              ::  rune regular form
    |=  tol=?
    |%
    ++  structure
      %-  stew
      ^.  stet  ^.  limo
      :~  :-  '$'
            ;~  pfix  buc
              %-  stew
              ^.  stet  ^.  limo
              :~  [':' (rune col %bccl exqs)]
                  ['%' (rune cen %bccn exqs)]
                  ['<' (rune gal %bcgl exqb)]
                  ['>' (rune gar %bcgr exqb)]
                  ['^' (rune ket %bckt exqb)]
                  ['~' (rune sig %bcsg exqd)]
                  ['|' (rune bar %bcbr exqc)]
                  ['&' (rune pam %bcpm exqc)]
                  ['@' (rune pat %bcpt exqb)]
                  ['_' (rune cab %bccb expa)]
                  ['-' (rune hep %bchp exqb)]
                  ['=' (rune tis %bcts exqg)]
                  ['?' (rune wut %bcwt exqs)]
                  [';' (rune mic %bcmc expa)]
              ==
            ==
        :-  '%'
          ;~  pfix  cen
            %-  stew
            ^.  stet  ^.  limo
            :~  :-  '^'
                %+  cook
                  |=  [%cnkt a=hoon b=spec c=spec d=spec]
                  [%make a b c d ~]
                (rune ket %cnkt exqy)
            ::
                :-  '+'
                %+  cook
                  |=  [%cnls a=hoon b=spec c=spec]
                  [%make a b c ~]
                (rune lus %cnls exqx)
            ::
                :-  '-'
                %+  cook
                  |=  [%cnhp a=hoon b=spec]
                  [%make a b ~]
                (rune hep %cnhp exqd)
            ::
                :-  ':'
                %+  cook
                  |=  [%cncl a=hoon b=(list spec)]
                  [%make a b]
                (rune col %cncl exqz)
            ==
          ==
      ==
    ++  expression
      %-  stew
      ^.  stet  ^.  limo
      :~  :-  '|'
            ;~  pfix  bar
              %-  stew
              ^.  stet  ^.  limo
              :~  ['_' (rune cab %brcb exqr)]
                  ['%' (runo cen %brcn ~ expe)]
                  ['@' (runo pat %brpt ~ expe)]
                  [':' (rune col %brcl expb)]
                  ['.' (rune dot %brdt expa)]
                  ['-' (rune hep %brhp expa)]
                  ['^' (rune ket %brkt expx)]
                  ['~' (rune sig %brsg exqc)]
                  ['*' (rune tar %brtr exqc)]
                  ['=' (rune tis %brts exqc)]
                  ['?' (rune wut %brwt expa)]
                  ['$' (rune buc %brbc exqe)]
              ==
            ==
          :-  '$'
            ;~  pfix  buc
              %-  stew
              ^.  stet  ^.  limo
              :~  ['@' (stag %ktcl (rune pat %bcpt exqb))]
                  ['_' (stag %ktcl (rune cab %bccb expa))]
                  [':' (stag %ktcl (rune col %bccl exqs))]
                  ['%' (stag %ktcl (rune cen %bccn exqs))]
                  ['<' (stag %ktcl (rune gal %bcgl exqb))]
                  ['>' (stag %ktcl (rune gar %bcgr exqb))]
                  ['|' (stag %ktcl (rune bar %bcbr exqc))]
                  ['&' (stag %ktcl (rune pam %bcpm exqc))]
                  ['^' (stag %ktcl (rune ket %bckt exqb))]
                  ['~' (stag %ktcl (rune sig %bcsg exqd))]
                  ['-' (stag %ktcl (rune hep %bchp exqb))]
                  ['=' (stag %ktcl (rune tis %bcts exqg))]
                  ['?' (stag %ktcl (rune wut %bcwt exqs))]
                  ['.' (rune dot %kttr exqa)]
                  [',' (rune com %ktcl exqa)]
              ==
            ==
          :-  '%'
            ;~  pfix  cen
              %-  stew
              ^.  stet  ^.  limo
              :~  ['_' (rune cab %cncb exph)]
                  ['.' (rune dot %cndt expb)]
                  ['^' (rune ket %cnkt expd)]
                  ['+' (rune lus %cnls expc)]
                  ['-' (rune hep %cnhp expb)]
                  [':' (rune col %cncl expi)]
                  ['~' (rune sig %cnsg expn)]
                  ['*' (rune tar %cntr expm)]
                  ['=' (rune tis %cnts exph)]
              ==
            ==
          :-  ':'
            ;~  pfix  col
              %-  stew
              ^.  stet  ^.  limo
              :~  ['_' (rune cab %clcb expb)]
                  ['^' (rune ket %clkt expd)]
                  ['+' (rune lus %clls expc)]
                  ['-' (rune hep %clhp expb)]
                  ['~' (rune sig %clsg exps)]
                  ['*' (rune tar %cltr exps)]
              ==
            ==
          :-  '.'
            ;~  pfix  dot
              %-  stew
              ^.  stet  ^.  limo
              :~  ['+' (rune lus %dtls expa)]
                  ['*' (rune tar %dttr expb)]
                  ['=' (rune tis %dtts expb)]
                  ['?' (rune wut %dtwt expa)]
                  ['^' (rune ket %dtkt exqn)]
              ==
            ==
          :-  '^'
            ;~  pfix  ket
              %-  stew
              ^.  stet  ^.  limo
              :~  ['|' (rune bar %ktbr expa)]
                  ['.' (rune dot %ktdt expb)]
                  ['-' (rune hep %kthp exqc)]
                  ['+' (rune lus %ktls expb)]
                  ['&' (rune pam %ktpm expa)]
                  ['~' (rune sig %ktsg expa)]
                  ['=' (rune tis %ktts expj)]
                  ['?' (rune wut %ktwt expa)]
                  ['*' (rune tar %kttr exqa)]
                  [':' (rune col %ktcl exqa)]
              ==
            ==
          :-  '~'
            ;~  pfix  sig
              %-  stew
              ^.  stet  ^.  limo
              :~  ['|' (rune bar %sgbr expb)]
                  ['$' (rune buc %sgbc expf)]
                  ['_' (rune cab %sgcb expb)]
                  ['%' (rune cen %sgcn hind)]
                  ['/' (rune fas %sgfs hine)]
                  ['<' (rune gal %sggl hinb)]
                  ['>' (rune gar %sggr hinb)]
                  ['+' (rune lus %sgls hinc)]
                  ['&' (rune pam %sgpm hinf)]
                  ['?' (rune wut %sgwt hing)]
                  ['=' (rune tis %sgts expb)]
                  ['!' (rune zap %sgzp expb)]
              ==
            ==
          :-  ';'
            ;~  pfix  mic
              %-  stew
              ^.  stet  ^.  limo
              :~  [':' (rune col %mccl expi)]
                  ['/' (rune fas %mcfs expa)]
                  ['<' (rune gal %mcgl exp1)]
                  ['~' (rune sig %mcsg expi)]
                  [';' (rune mic %mcmc exqc)]
              ==
            ==
          :-  '='
            ;~  pfix  tis
              %-  stew
              ^.  stet  ^.  limo
              :~  ['|' (rune bar %tsbr exqc)]
                  ['.' (rune dot %tsdt expq)]
                  ['?' (rune wut %tswt expw)]
                  ['^' (rune ket %tskt expt)]
                  [':' (rune col %tscl expp)]
                  ['/' (rune fas %tsfs expo)]
                  [';' (rune mic %tsmc expo)]
                  ['<' (rune gal %tsgl expb)]
                  ['>' (rune gar %tsgr expb)]
                  ['-' (rune hep %tshp expb)]
                  ['*' (rune tar %tstr expg)]
                  [',' (rune com %tscm expb)]
                  ['+' (rune lus %tsls expb)]
                  ['~' (rune sig %tssg expi)]
              ==
            ==
          :-  '?'
            ;~  pfix  wut
              %-  stew
              ^.  stet  ^.  limo
              :~  ['|' (rune bar %wtbr exps)]
                  [':' (rune col %wtcl expc)]
                  ['.' (rune dot %wtdt expc)]
                  ['<' (rune gal %wtgl expb)]
                  ['>' (rune gar %wtgr expb)]
                  ['-' ;~(pfix hep (toad txhp))]
                  ['^' ;~(pfix ket (toad tkkt))]
                  ['=' ;~(pfix tis (toad txts))]
                  ['#' ;~(pfix hax (toad txhx))]
                  ['+' ;~(pfix lus (toad txls))]
                  ['&' (rune pam %wtpm exps)]
                  ['@' ;~(pfix pat (toad tkvt))]
                  ['~' ;~(pfix sig (toad tksg))]
                  ['!' (rune zap %wtzp expa)]
              ==
            ==
          :-  '!'
            ;~  pfix  zap
              %-  stew
              ^.  stet  ^.  limo
              :~  [':' ;~(pfix col (toad expz))]
                  ['.' ;~(pfix dot (toad |.(loaf(bug |))))]
                  [',' (rune com %zpcm expb)]
                  [';' (rune mic %zpmc expb)]
                  ['>' (rune gar %zpgr expa)]
                  ['<' (rune gal %zpgl exqc)]
                  ['@' (rune pat %zppt expy)]
                  ['=' (rune tis %zpts expa)]
                  ['?' (rune wut %zpwt hinh)]
              ==
            ==
      ==
    ::
    ++  boog  !:                                        ::  core arms
      %+  knee  [p=*term q=*hoon]  |.  ~+
      ;~  pose
        ;~  pfix  (jest '++')
          ;~  plug
            ;~(pfix gap ;~(pose (cold %$ buc) sym))
            ;~(pfix gap loaf)
          ==
        ==
      ::
        %+  cook
          |=  [b=term d=spec]
          [b [%ktcl [%name b d]]]
        ;~  pfix  (jest '+$')
          ;~  plug
            ;~(pfix gap sym)
            ;~(pfix gap loan)
          ==
        ==
      ::
        %+  cook
          |=  [b=term c=(list term) e=spec]
          ^-  [term hoon]
          :-  b
          :+  %brtr
            :-  %bccl
            =-  ?>(?=(^ -) -)
            ::  for each .term in .c, produce $=(term $~(* $-(* *)))
            ::  ie {term}=mold
            ::
            %+  turn  c
            |=  =term
            ^-  spec
            =/  tar  [%base %noun]
            [%bcts term [%bcsg tar [%bchp tar tar]]]
          [%ktcl [%made [b c] e]]
        ;~  pfix  (jest '+*')
          ;~  plug
            ;~(pfix gap sym)
            ;~(pfix gap (ifix [sel ser] (most ace sym)))
            ;~(pfix gap loan)
          ==
        ==
      ==
   ::  parses a or [a b c] or a  b  c  ==
   ++  lynx
      =/  wid  (ifix [sel ser] (most ace sym))
      =/  tal
        ;~  sfix
          (most gap sym)
          ;~(plug gap duz)
        ==
      =/  one
        %-  cook  :_  sym
        |=  a=term
        `(list term)`~[a]
      %-  cook
      :_  ;~(pose (runq wid tal) one)
      ::  lestify
      |=  a=(list term)
      ?~(a !! a)
    ++  whap  !:                                        ::  chapter
      %+  cook
        |=  a=(list (pair term hoon))
        |-  ^-  (map term hoon)
        ?~  a  ~
        =+  $(a t.a)
        %+  ~(put by -)
          p.i.a
        ?:  (~(has by -) p.i.a)
          [%eror (weld "duplicate arm: +" (trip p.i.a))]
        q.i.a
      (most muck boog)
    ::
    ++  whip                                            ::  chapter declare
      ;~  plug
        (ifix [cen gap] sym)
        whap
      ==
    ::
    ++  wasp                                            ::  $brcb aliases
      ;~  pose
        %+  ifix
          [;~(plug lus tar muck) muck]
        (most muck ;~(gunk sym loaf))
      ::
        (easy ~)
      ==
    ::
    ++  wisp  !:                                        ::  core tail
      ?.  tol  fail
      %+  cook
        |=  a=(list (pair term (map term hoon)))
        ^-  (map term tome)
        =<  p
        |-  ^-  (pair (map term tome) (map term hoon))
        ?~  a  [~ ~]
        =/  mor  $(a t.a)
        =.  q.i.a
          %-  ~(urn by q.i.a)
          |=  b=(pair term hoon)  ^+  +.b
          ?.  (~(has by q.mor) p.b)  +.b
          [%eror (weld "duplicate arm: +" (trip p.b))]
        :_  (~(uni by q.mor) q.i.a)
        %+  ~(put by p.mor)
          p.i.a
        :-  *what
        ?.  (~(has by p.mor) p.i.a)
          q.i.a
        [[%$ [%eror (weld "duplicate chapter: |" (trip p.i.a))]] ~ ~]
      ::
      ;~  pose
        dun
        ;~  sfix
          ;~  pose
            (most muck ;~(pfix (jest '+|') ;~(pfix gap whip)))
            ;~(plug (stag %$ whap) (easy ~))
          ==
          gap
          dun
        ==
      ==
    ::
    ++  toad                                            ::  untrap parser exp
      =+  har=expa
      |@  ++  $
            =+  dur=(ifix [pal par] $:har(tol |))
            ?:(tol ;~(pose ;~(pfix gap $:har(tol &)) dur) dur)
      --
    ::
    ++  rune                                            ::  build rune
      =+  [dif=*rule tuq=** har=expa]
      |@  ++  $
            ;~(pfix dif (stag tuq (toad har)))
      --
    ::
    ++  runo                                            ::  rune plus
      =+  [dif=*rule hil=** tuq=** har=expa]
      |@  ++  $
            ;~(pfix dif (stag hil (stag tuq (toad har))))
      --
    ++  runq                                            ::  wide or tall if tol
      |*  [wid=rule tal=rule]                           ::  else wide
      ?.  tol
        wid
      ;~(pose wid tal)
    ::
    ++  glop  ~+((glue mash))                           ::  separated by space
    ++  gunk  ~+((glue muck))                           ::  separated list
    ++  butt  |*  zor=rule                              ::  closing == if tall
              ?:(tol ;~(sfix zor ;~(plug gap duz)) zor)
    ++  ulva  |*  zor=rule                              ::  closing -- and tall
              ?.(tol fail ;~(sfix zor ;~(plug gap dun)))
    ++  hank  (most muck loaf)                          ::  gapped hoons
    ++  hunk  (most muck loan)                          ::  gapped specs
    ++  lore  (sear |=(=hoon ~(flay ap hoon)) loaf)     ::  skin
    ++  loaf  ?:(tol tall wide)                         ::  tall/wide hoon
    ++  loan  ?:(tol till wyde)                         ::  tall/wide spec
    ++  lomp  ;~(plug sym (punt ;~(pfix tis wyde)))     ::  typeable name
    ++  mash  ?:(tol gap ;~(plug com ace))              ::  list separator
    ++  muck  ?:(tol gap ace)                           ::  general separator
    ++  teak  %+  knee  *tiki  |.  ~+                   ::  wing or hoon
              =+  ^=  gub
                  |=  [a=term b=$%([%& p=wing] [%| p=hoon])]
                  ^-  tiki
                  ?-(-.b %& [%& [~ a] p.b], %| [%| [~ a] p.b])
              =+  ^=  wyp
                  ;~  pose
                     %+  cook  gub
                     ;~  plug
                       sym
                       ;~(pfix tis ;~(pose (stag %& rope) (stag %| wide)))
                     ==
                  ::
                     (stag %& (stag ~ rope))
                     (stag %| (stag ~ wide))
                  ==
              ?.  tol  wyp
              ;~  pose
                wyp
              ::
                ;~  pfix
                  ;~(plug ket tis gap)
                  %+  cook  gub
                  ;~  plug
                    sym
                    ;~(pfix gap ;~(pose (stag %& rope) (stag %| tall)))
                  ==
                ==
              ::
                (stag %| (stag ~ tall))
              ==
    ++  rack  (most mash ;~(gunk loaf loaf))            ::  list [hoon hoon]
    ++  ruck  (most mash ;~(gunk loan loaf))            ::  list [spec hoon]
    ++  rick  (most mash ;~(gunk rope loaf))            ::  list [wing hoon]
    ::
    ::    hoon contents
    ::
    ++  expa  |.(loaf)                                  ::  one hoon
    ++  expb  |.(;~(gunk loaf loaf))                    ::  two hoons
    ++  expc  |.(;~(gunk loaf loaf loaf))               ::  three hoons
    ++  expd  |.(;~(gunk loaf loaf loaf loaf))          ::  four hoons
    ++  expe  |.(wisp)                                  ::  core tail
    ++  expf  |.(;~(gunk ;~(pfix cen sym) loaf))        ::  %term and hoon
    ++  expg  |.(;~(gunk lomp loaf loaf))               ::  term/spec, two hoons
    ++  exph  |.((butt ;~(gunk rope rick)))             ::  wing, [spec hoon]s
    ++  expi  |.((butt ;~(gunk loaf hank)))             ::  one or more hoons
    ++  expj  |.(;~(gunk lore loaf))                    ::  skin and hoon
    ++  expk  |.(;~(gunk loaf ;~(plug loaf (easy ~))))  ::  list of two hoons
    ++  expl  |.(;~(gunk sym loaf loaf))                ::  term, two hoons
    ++  expm  |.((butt ;~(gunk rope loaf rick)))        ::  several [spec hoon]s
    ++  expn  |.  ;~  gunk  rope  loaf                  ::  wing, hoon,
                    ;~(plug loaf (easy ~))              ::  list of one hoon
                  ==                                    ::
    ++  expo  |.(;~(gunk wise loaf loaf))               ::  =;
    ++  expp  |.(;~(gunk (butt rick) loaf))             ::  [wing hoon]s, hoon
    ++  expq  |.(;~(gunk rope loaf loaf))               ::  wing and two hoons
    ++  expr  |.(;~(gunk loaf wisp))                    ::  hoon and core tail
    ++  exps  |.((butt hank))                           ::  closed gapped hoons
    ++  expt  |.(;~(gunk wise rope loaf loaf))          ::  =^
    ++  expu  |.(;~(gunk rope loaf (butt hank)))        ::  wing, hoon, hoons
    ++  expv  |.((butt rick))                           ::  just changes
    ++  expw  |.(;~(gunk rope loaf loaf loaf))          ::  wing and three hoons
    ++  expx  |.(;~(gunk loaf wisp))                    ::  hoon and core tail
    ++  expy  |.(;~(gunk ropa loaf loaf))               ::  wings and two hoons
    ++  expz  |.(loaf(bug &))                           ::  hoon with tracing
    ++  exp1  |.(;~(gunk loan loaf loaf loaf))          ::  spec and three hoons
    ::    spec contents
    ::
    ++  exqa  |.(loan)                                  ::  one hoon
    ++  exqb  |.(;~(gunk loan loan))                    ::  two specs
    ++  exqc  |.(;~(gunk loan loaf))                    ::  spec then hoon
    ++  exqd  |.(;~(gunk loaf loan))                    ::  hoon then spec
    ++  exqe  |.(;~(gunk lynx loan))                    ::  list of names then spec
    ++  exqs  |.((butt hunk))                           ::  closed gapped specs
    ++  exqg  |.(;~(gunk sym loan))                     ::  term and spec
    ++  exqk  |.(;~(gunk loaf ;~(plug loan (easy ~))))  ::  hoon with one spec
    ++  exqr  |.(;~(gunk loan ;~(plug wasp wisp)))      ::  spec/aliases?/tail
    ++  exqn  |.(;~(gunk loan (stag %cltr (butt hank))))::  autoconsed hoons
    ++  exqw  |.(;~(gunk loaf loan))                    ::  hoon and spec
    ++  exqx  |.(;~(gunk loaf loan loan))               ::  hoon, two specs
    ++  exqy  |.(;~(gunk loaf loan loan loan))          ::  hoon, three specs
    ++  exqz  |.(;~(gunk loaf (butt hunk)))             ::  hoon, n specs
    ::
    ::    tiki expansion for %wt runes
    ::
    ++  txhp  |.  %+  cook  |=  [a=tiki b=(list (pair spec hoon))]
                            (~(wthp ah a) b)
                  (butt ;~(gunk teak ruck))
    ++  tkkt  |.  %+  cook  |=  [a=tiki b=hoon c=hoon]
                            (~(wtkt ah a) b c)
                  ;~(gunk teak loaf loaf)
    ++  txls  |.  %+  cook  |=  [a=tiki b=hoon c=(list (pair spec hoon))]
                            (~(wtls ah a) b c)
                  (butt ;~(gunk teak loaf ruck))
    ++  tkvt  |.  %+  cook  |=  [a=tiki b=hoon c=hoon]
                            (~(wtpt ah a) b c)
                  ;~(gunk teak loaf loaf)
    ++  tksg  |.  %+  cook  |=  [a=tiki b=hoon c=hoon]
                            (~(wtsg ah a) b c)
                  ;~(gunk teak loaf loaf)
    ++  txts  |.  %+  cook  |=  [a=spec b=tiki]
                            (~(wtts ah b) a)
                  ;~(gunk loan teak)
    ++  txhx  |.  %+  cook  |=  [a=skin b=tiki]
                            (~(wthx ah b) a)
                  ;~(gunk lore teak)
    ::
    ::    hint syntax
    ::
    ++  hinb  |.(;~(gunk bont loaf))                    ::  hint and hoon
    ++  hinc  |.                                        ::  optional =en, hoon
              ;~(pose ;~(gunk bony loaf) (stag ~ loaf)) ::
    ++  hind  |.(;~(gunk bonk loaf bonz loaf))          ::  jet hoon "bon"s hoon
    ++  hine  |.(;~(gunk bonk loaf))                    ::  jet-hint and hoon
    ++  hinf  |.                                        ::  0-3 >s, two hoons
      ;~  pose
        ;~(gunk (cook lent (stun [1 3] gar)) loaf loaf)
        (stag 0 ;~(gunk loaf loaf))
      ==
    ++  hing  |.                                        ::  0-3 >s, three hoons
      ;~  pose
        ;~(gunk (cook lent (stun [1 3] gar)) loaf loaf loaf)
        (stag 0 ;~(gunk loaf loaf loaf))
      ==
    ++  bonk                                            ::  jet signature
      ;~  pfix  cen
        ;~  pose
          ;~(plug sym ;~(pfix col ;~(plug sym ;~(pfix dot ;~(pfix dot dem)))))
          ;~(plug sym ;~(pfix col ;~(plug sym ;~(pfix dot dem))))
          ;~(plug sym ;~(pfix dot dem))
          sym
        ==
      ==
    ++  hinh  |.                                        ::  1/2 numbers, hoon
        ;~  gunk
          ;~  pose
            dem
            (ifix [sel ser] ;~(plug dem ;~(pfix ace dem)))
          ==
          loaf
        ==
    ++  bont  ;~  (bend)                                ::  term, optional hoon
                ;~(pfix cen sym)
                ;~(pfix dot ;~(pose wide ;~(pfix muck loaf)))
              ==
    ++  bony  (cook |=(a=(list) (lent a)) (plus tis))   ::  base 1 =en count
    ++  bonz                                            ::  term-labelled hoons
      ;~  pose
        (cold ~ sig)
        %+  ifix
          ?:(tol [;~(plug duz gap) ;~(plug gap duz)] [pal par])
        (more mash ;~(gunk ;~(pfix cen sym) loaf))
      ==
    --
  ::
  ++  lang                                              ::  lung sample
    $:  ros=hoon
        $=  vil
        $%  [%tis p=hoon]
            [%col p=hoon]
            [%ket p=hoon]
            [%lit p=(list (pair wing hoon))]
        ==
    ==
  ::
  ++  lung
    ~+
    %-  bend
    |:  $:lang
    ^-  (unit hoon)
    ?-    -.vil
      %col  ?:(=([%base %flag] ros) ~ [~ %tsgl ros p.vil])
      %lit  (bind ~(reek ap ros) |=(hyp=wing [%cnts hyp p.vil]))
      %ket  [~ ros p.vil]
      %tis  =+  rud=~(flay ap ros)
            ?~(rud ~ `[%ktts u.rud p.vil])
    ==
  ::
  ++  long
    %+  knee  *hoon  |.  ~+
    ;~  lung
      scat
      ;~  pose
        ;~(plug (cold %tis tis) wide)
        ;~(plug (cold %col col) wide)
        ;~(plug (cold %ket ket) wide)
        ;~  plug
          (easy %lit)
          (ifix [pal par] lobo)
        ==
      ==
    ==
  ::
  ++  lobo  (most ;~(plug com ace) ;~(glam rope wide))
  ++  loon  (most ;~(plug com ace) ;~(glam wide wide))
  ++  lute                                              ::  tall [] noun
    ~+
    %+  cook  |=(hoon +<)
    %+  stag  %cltr
    %+  ifix
      [;~(plug sel gap) ;~(plug gap ser)]
    (most gap tall)
  ::
  ++  ropa  (most col rope)
  ++  rope                                              ::  wing form
    %+  knee  *wing
    |.  ~+
    %+  (slug |=([a=limb b=wing] [a b]))
      dot
    ;~  pose
      (cold [%| 0 ~] com)
      %+  cook
        |=([a=(list) b=term] ?~(a b [%| (lent a) `b]))
      ;~(plug (star ket) ;~(pose sym (cold %$ buc)))
    ::
      %+  cook
        |=(a=axis [%& a])
      ;~  pose
        ;~(pfix lus dim:ag)
        ;~(pfix pam (cook |=(a=@ ?:(=(0 a) 0 (mul 2 +($(a (dec a)))))) dim:ag))
        ;~(pfix bar (cook |=(a=@ ?:(=(0 a) 1 +((mul 2 $(a (dec a)))))) dim:ag))
        ven
        (cold 1 dot)
      ==
    ==
  ::
  ++  wise
    ;~  pose
      ;~  pfix  tis
        %+  sear
          |=  =spec
          ^-  (unit skin)
          %+  bind  ~(autoname ax spec)
          |=  =term
          [%name term %spec spec %base %noun]
        wyde
      ==
    ::
      %+  cook
        |=  [=term =(unit spec)]
        ^-  skin
        ?~  unit
          term
        [%name term %spec u.unit %base %noun]
      ;~  plug  sym
        (punt ;~(pfix ;~(pose fas tis) wyde))
      ==
    ::
      %+  cook
        |=  =spec
        ^-  skin
        [%spec spec %base %noun]
      wyde
    ==
  ++  tall                                              ::  full tall form
    %+  knee  *hoon
    |.(~+((wart ;~(pose expression:(norm &) long lute apex:(sail &)))))
  ++  till                                              ::  mold tall form
    %+  knee  *spec
    |.(~+((wert ;~(pose structure:(norm &) scad))))
  ++  wede                                              ::  wide bulb
    ::  XX: lus deprecated
    ::
    ;~(pfix ;~(pose lus fas) wide)
  ++  wide                                              ::  full wide form
    %+  knee  *hoon
    |.(~+((wart ;~(pose expression:(norm |) long apex:(sail |)))))
  ++  wyde                                              ::  mold wide form
    %+  knee  *spec
    |.(~+((wert ;~(pose structure:(norm |) scad))))
  ++  wart
    |*  zor=rule
    %+  here
      |=  [a=pint b=hoon]
      ?:(bug [%dbug [wer a] b] b)
    zor
  ++  wert
    |*  zor=rule
    %+  here
      |=  [a=pint b=spec]
      ?:(bug [%dbug [wer a] b] b)
    zor
  --
::
++  vest
  ~/  %vest
  |=  tub=nail
  ^-  (like hoon)
  %.  tub
  %-  full
  (ifix [gay gay] tall:vast)
::
++  vice
  |=  txt=@ta
  ^-  hoon
  (rash txt wide:vast)
::
++  make                                                ::  compile cord to nock
  |=  txt=@
  q:(~(mint ut %noun) %noun (ream txt))
::
++  rain                                                ::  parse with % path
  |=  [bon=path txt=@]
  ^-  hoon
  =+  vaz=vast
  ~|  bon
  (scan (trip txt) (full (ifix [gay gay] tall:vaz(wer bon))))
::
++  ream                                                ::  parse cord to hoon
  |=  txt=@
  ^-  hoon
  (rash txt vest)
::
++  reck                                                ::  parse hoon file
  |=  bon=path
  (rain bon .^(@t %cx (weld bon `path`[%hoon ~])))
::
++  ride                                                ::  end-to-end compiler
  |=  [typ=type txt=@]
  ^-  (pair type nock)
  ~>  %slog.[0 leaf/"ride: parsing"]
  =/  gen  (ream txt)
  ~>  %slog.[0 leaf/"ride: compiling"]
  ~<  %slog.[0 leaf/"ride: compiled"]
  (~(mint ut typ) %noun gen)
::
::::  5e: molds and mold builders
  ::
+$  mane  $@(@tas [@tas @tas])                          ::  XML name+space
+$  manx  $~([[%$ ~] ~] [g=marx c=marl])                ::  dynamic XML node
+$  marl  (list manx)                                   ::  XML node list
+$  mars  [t=[n=%$ a=[i=[n=%$ v=tape] t=~]] c=~]        ::  XML cdata
+$  mart  (list [n=mane v=tape])                        ::  XML attributes
+$  marx  $~([%$ ~] [n=mane a=mart])                    ::  dynamic XML tag
+$  mite  (list @ta)                                    ::  mime type
+$  pass  @                                             ::  public key
+$  ring  @                                             ::  private key
+$  ship  @p                                            ::  network identity
+$  shop  (each ship (list @ta))                        ::  urbit/dns identity
+$  spur  path                                          ::  ship desk case spur
+$  time  @da                                           ::  galactic time
::
::::  5f: profiling support (XX move)
  ::
::
++  pi-heck
    |=  [nam=@tas day=doss]
    ^-  doss
    =+  lam=(~(get by hit.day) nam)
    day(hit (~(put by hit.day) nam ?~(lam 1 +(u.lam))))
::
++  pi-noon                                             ::  sample trace
  |=  [mot=term paz=(list path) day=doss]
  =|  lax=(unit path)
  |-  ^-  doss
  ?~  paz  day(mon (pi-mope mot mon.day))
  %=    $
      paz  t.paz
      lax  `i.paz
      cut.day
    %+  ~(put by cut.day)  i.paz
    ^-  hump
    =+  nax=`(unit path)`?~(t.paz ~ `i.t.paz)
    =+  hup=`hump`=+(hup=(~(get by cut.day) i.paz) ?^(hup u.hup [*moan ~ ~]))
    :+  (pi-mope mot mon.hup)
      ?~  lax  out.hup
      =+  hag=(~(get by out.hup) u.lax)
      (~(put by out.hup) u.lax ?~(hag 1 +(u.hag)))
    ?~  nax  inn.hup
    =+  hag=(~(get by inn.hup) u.nax)
    (~(put by inn.hup) u.nax ?~(hag 1 +(u.hag)))
  ==
++  pi-mope                                             ::  add sample
  |=  [mot=term mon=moan]
  ?+  mot  mon
    %fun  mon(fun +(fun.mon))
    %noc  mon(noc +(noc.mon))
    %glu  mon(glu +(glu.mon))
    %mal  mon(mal +(mal.mon))
    %far  mon(far +(far.mon))
    %coy  mon(coy +(coy.mon))
    %euq  mon(euq +(euq.mon))
  ==
++  pi-moth                                             ::  count sample
  |=  mon=moan  ^-  @ud
  :(add fun.mon noc.mon glu.mon mal.mon far.mon coy.mon euq.mon)
::
++  pi-mumm                                             ::  print sample
  |=  mon=moan  ^-  tape
  =+  tot=(pi-moth mon)
  ;:  welp
    ^-  tape
    ?:  =(0 noc.mon)  ~
    (welp (scow %ud (div (mul 100 noc.mon) tot)) "n ")
  ::
    ^-  tape
    ?:  =(0 fun.mon)  ~
    (welp (scow %ud (div (mul 100 fun.mon) tot)) "c ")
  ::
    ^-  tape
    ?:  =(0 glu.mon)  ~
    (welp (scow %ud (div (mul 100 glu.mon) tot)) "g ")
  ::
    ^-  tape
    ?:  =(0 mal.mon)  ~
    (welp (scow %ud (div (mul 100 mal.mon) tot)) "m ")
  ::
    ^-  tape
    ?:  =(0 far.mon)  ~
    (welp (scow %ud (div (mul 100 far.mon) tot)) "f ")
  ::
    ^-  tape
    ?:  =(0 coy.mon)  ~
    (welp (scow %ud (div (mul 100 coy.mon) tot)) "y ")
  ::
    ^-  tape
    ?:  =(0 euq.mon)  ~
    (welp (scow %ud (div (mul 100 euq.mon) tot)) "e ")
  ==
::
++  pi-tell                                             ::  produce dump
  |=  day=doss
  ^-  (list tape)
  ?:  =(day *doss)  ~
  =+  tot=(pi-moth mon.day)
  ;:  welp
    [(welp "events: " (pi-mumm mon.day)) ~]
  ::
    %+  turn
      %+  sort  ~(tap by hit.day)
      |=  [a=[* @] b=[* @]]
      (lth +.a +.b)
    |=  [nam=term num=@ud]
    :(welp (trip nam) ": " (scow %ud num))
    ["" ~]
  ::
    %-  zing
    ^-  (list (list tape))
    %+  turn
      %+  sort  ~(tap by cut.day)
      |=  [one=(pair path hump) two=(pair path hump)]
      (gth (pi-moth mon.q.one) (pi-moth mon.q.two))
    |=  [pax=path hup=hump]
    =+  ott=(pi-moth mon.hup)
    ;:  welp
      [(welp "label: " (spud pax)) ~]
      [(welp "price: " (scow %ud (div (mul 100 ott) tot))) ~]
      [(welp "shape: " (pi-mumm mon.hup)) ~]
    ::
      ?:  =(~ out.hup)  ~
      :-  "into:"
      %+  turn
        %+  sort  ~(tap by out.hup)
        |=([[* a=@ud] [* b=@ud]] (gth a b))
      |=  [pax=path num=@ud]
      ^-  tape
      :(welp "  " (spud pax) ": " (scow %ud num))
    ::
      ?:  =(~ inn.hup)  ~
      :-  "from:"
      %+  turn
        %+  sort  ~(tap by inn.hup)
        |=([[* a=@ud] [* b=@ud]] (gth a b))
      |=  [pax=path num=@ud]
      ^-  tape
      :(welp "  " (spud pax) ": " (scow %ud num))
    ::
      ["" ~]
      ~
    ==
  ==
--<|MERGE_RESOLUTION|>--- conflicted
+++ resolved
@@ -5452,6 +5452,7 @@
 ::::  4k: atom printing
   ::
 ++  co
+  !:
   ~%  %co  ..co  ~
   =<  |_  lot=coin
       ++  rear  |=(rom=tape rend(rep rom))
@@ -5600,26 +5601,9 @@
       ++  d-co  |=(min=@ (em-co [10 min] |=([? b=@ c=tape] [~(d ne b) c])))
       ::
       ++  r-co
-<<<<<<< HEAD
         |=  a=dn
         ?:  ?=([%i *] a)  (weld ?:(s.a "inf" "-inf") rep)
         ?:  ?=([%n *] a)  (weld "nan" rep)
-        =/  f=(pair tape @)
-          %.  a.a
-          %+  ed-co(rep ~)  [10 1]
-          |=([a=? b=@ c=tape] [~(d ne b) ?.(a c ['.' c])])
-        =.  e.a  (sum:si e.a (sun:si (dec q.f)))
-        =/  res
-          %+  weld  p.f
-          ?~  e.a
-            rep
-          %+  weld  ?:((syn:si e.a) "e" "e-")
-          ((d-co 1) (abs:si e.a))
-        ?:(s.a res ['-' res])
-=======
-        |=  a/dn
-        ?:  ?=({$i *} a)  (weld ?:(s.a "inf" "-inf") rep)
-        ?:  ?=({$n *} a)  (weld "nan" rep)
         =;  rep  ?:(s.a rep ['-' rep])
         =/  f  ((d-co 1) a.a)
         =^  e  e.a
@@ -5631,7 +5615,6 @@
         =?  rep  !=(--0 e.a)
           :(weld ?:((syn:si e.a) "e" "e-") ((d-co 1) (abs:si e.a)))
         (weld (ed-co e f) rep)
->>>>>>> e8c5dd98
       ::
       ++  s-co
         |=  esc=(list @)  ^-  tape
@@ -5677,22 +5660,6 @@
   ::    - used only for @r* floats
   ::
   ++  ed-co
-<<<<<<< HEAD
-    |=  [[bas=@ min=@] par=$-([? @ tape] tape)]
-    =|  [fir=? cou=@ud]
-    |=  hol=@
-    ^-  [tape @]
-    ?:  &(=(0 hol) =(0 min))
-      [rep cou]
-    =/  [dar=@ rad=@]  (dvr hol bas)
-    %=  $
-      min  ?:(=(0 min) 0 (dec min))
-      hol  dar
-      rep  (par &(=(0 dar) !fir) rad rep)
-      fir  |
-      cou  +(cou)
-    ==
-=======
     |=  [exp=@s int=tape]  ^-  tape
     =/  [pos=? dig=@u]  [=(--1 (cmp:si exp --0)) (abs:si exp)]
     ?.  pos
@@ -5700,7 +5667,6 @@
     =/  len  (lent int)
     ?:  (lth dig len)  (into int dig '.')
     (weld int (reap (sub dig len) '0'))
->>>>>>> e8c5dd98
   ::
   ::  +ox-co: format '.'-separated digit sequences in numeric base
   ::
