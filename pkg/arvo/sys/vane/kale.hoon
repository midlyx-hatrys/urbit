!:                                                      ::  /vane/kale
::                                                      ::  %reference/0
!?  150
::
::
::  %kale: secrets and promises.
::
::  todo:
::
::    - communication with other vanes:
::      - actually use %behn for expiring secrets
::      - report %ames propagation errors to user
::
::    - nice features:
::      - scry namespace
::      - task for converting invites to tickets
::
|=  pit/vase
=,  pki:kale
=,  able:kale
=,  crypto
=,  kale
=,  ethereum
=,  rpc
=,  azimuth
=,  point=point:able:kale
::                                                      ::::
::::                    # models                        ::  data structures
  ::                                                    ::::
::  the %kale state comes in two parts: absolute
::  and relative.
::
::  ++state-relative is subjective, denormalized and
::  derived.  it consists of all the state we need to
::  manage subscriptions efficiently.
::
=>  |%
+$  state                                               ::  all vane state
  $:  ver=$0                                            ::  vane version
      pki=state-pki                                     ::
      etn=state-eth-node                                ::  eth connection state
      sap=state-snapshots                               ::  state snapshots
  ==                                                    ::
+$  state-pki                                           ::  urbit metadata
  $:  $=  own                                           ::  vault (vein)
        $:  yen=(set tracker)                           ::  trackers
            sig=(unit oath)                             ::  for a moon
            tuf=(list turf)                             ::  domains
            boq=@ud                                     ::  boot block
            nod=purl:eyre                               ::  eth gateway
            fak=_|                                      ::  fake keys
            lyf=life                                    ::  version
            jaw=(map life ring)                         ::  private keys
        ==                                              ::
      $=  zim                                           ::  public
        $:  yen=(jug tracker ship)                      ::  trackers
            ney=(jug ship tracker)                      ::  reverse trackers
            dns=dnses                                   ::  on-chain dns state
            pos=(map ship point)                        ::  on-chain ship state
        ==                                              ::
  ==                                                    ::
+$  state-snapshots                                     ::  rewind points
  $:  interval=_100                                     ::  block interval
      max-count=_10                                     ::  max snaps
      count=@ud                                         ::  length of snaps
      last-block=@ud                                    ::  number of last snap
      snaps=(qeu [block-number=@ud snap=snapshot])      ::  old states
  ==                                                    ::
+$  message                                             ::  message to her kale
  $%  [%nuke whos=(set ship)]                           ::  cancel trackers
      [%public-keys whos=(set ship)]                    ::  view ethereum events
  ==                                                    ::
+$  message-response                                    ::  response from her kale
  $%  [%public-keys-result =public-keys-result]         ::  %public-keys response
  ==
::  $tracker: client; either domestic (here=%.y) or foreign
::
+$  tracker  [here=? =duct]
+$  card                                                ::  i/o action
  (wind note gift)                                      ::
::                                                      ::
+$  move                                                ::  output
  [p=duct q=card]                                       ::
::                                                      ::
+$  note                                                ::  out request $->
  $~  [%a %plea *ship *plea:ames]                       ::
  $%  $:  %a                                            ::    to %ames
          $>(%plea task:able:ames)                      ::  send request message
      ==                                                ::
      $:  %g                                            ::    to self
          $>(%deal task:able:gall)                              ::  set ethereum source
      ==                                                ::
      $:  %k                                            ::    to self
          $>(%listen task)                              ::  set ethereum source
      ==                                                ::
      $:  @tas                                          ::
  $%  $>(%init vane-task)                               ::  report install
  ==  ==  ==                                            ::
::                                                      ::
+$  peer-sign  [=ship =udiff:point]                     ::
::                                                      ::
+$  sign                                                ::  in result $<-
<<<<<<< HEAD
  $~  [%a %done ~]                                      ::
  $%  $:  %a
          $%  $>(%boon gift:able:ames)                  ::  message response
              $>(%done gift:able:ames)                  ::  message (n)ack
  ==  ==  ==
=======
  $~  [%a %woot *ship ~]                                ::
  $%  [%a $>(%woot gift:able:ames)]                     ::  message result
      $:  %g                                            ::
          $>  $?  %onto                                 ::
                  %unto                                 ::
              ==                                        ::
          gift:able:gall                                ::
      ==
  ==                                                    ::
>>>>>>> 1391ecaf
--  ::
::                                                      ::::
::::                    # light                         ::  light cores
  ::                                                    ::::
=>  |%
::                                                      ::  ++ez
::::                    ## ethereum^light               ::  wallet algebra
  ::                                                    ::::
++  ez
  ::  simple ethereum-related utility arms.
  ::
  |%
  ::
  ::  +order-events: sort changes by block and log numbers
  ::
  ++  order-events
    |=  loz=(list (pair event-id diff-azimuth))
    ^+  loz
    %+  sort  loz
    ::  sort by block number, then by event log number,
    ::TODO  then by diff priority.
    |=  [[[b1=@ud l1=@ud] *] [[b2=@ud l2=@ud] *]]
    ?.  =(b1 b2)  (lth b1 b2)
    ?.  =(l1 l2)  (lth l1 l2)
    &
  --
--
::                                                      ::::
::::                    #  heavy                        ::  heavy engines
  ::                                                    ::::
=>  |%
::                                                      ::  ++of
::::                    ## main^heavy                   ::  main engine
  ::                                                    ::::
++  of
  ::  this core handles all top-level %kale semantics,
  ::  changing state and recording moves.
  ::
  ::  logically we could nest the ++su core within it, but
  ::  we keep them separated for clarity.  the ++curd and
  ::  ++cure arms complete relative and absolute effects,
  ::  respectively, at the top level.
  ::
  ::  XX doc
  ::
  ::  a general pattern here is that we use the ++et core
  ::  to generate absolute effects (++change), then invoke
  ::  ++su to calculate the derived effect of these changes.
  ::
  ::  for ethereum-related events, this is preceded by
  ::  invocation of ++et, which produces ethereum-level
  ::  changes (++chain). these get turned into absolute
  ::  effects by ++cute.
  ::
  ::  arvo issues: should be merged with the top-level
  ::  vane interface when that gets cleaned up a bit.
  ::
  =|  moz/(list move)
  =|  $:  $:  ::  our: identity
              ::  now: current time
              ::  eny: unique entropy
              ::
              our=ship
              now=@da
              eny=@uvJ
          ==
          ::  all vane state
          ::
          state
      ==
  ::  lex: all durable state
  ::  moz: pending actions
  ::
  =*  lex  ->
  |%
  ::                                                    ::  ++abet:of
  ++  abet                                              ::  resolve
    [(flop moz) lex]
  ::                                                    ::  ++sein:of
  ++  emit
    |=  =move
    +>.$(moz [move moz])
  ::
  ++  poke-watch
    |=  [hen=duct app=term =purl:eyre]
    %-  emit
    :*  hen
        %pass
        /[app]/poke
        %g
        %deal
        [our our]
        app
        %poke
        %azimuth-tracker-poke
        !>([%watch (crip (en-purl:html purl))])
    ==
  ::
  ++  sein                                              ::  sponsor
    |=  who=ship
    ^-  ship
    ::  XX save %dawn sponsor in .own.sub, check there
    ::
    =/  pot  (~(get by pos.zim.pki) who)
    ?:  ?&  ?=(^ pot)
            ?=(^ sponsor.u.pot)
        ==
      u.sponsor.u.pot
    (^sein:title who)
  ::                                                    ::  ++saxo:of
  ++  saxo                                              ::  sponsorship chain
    |=  who/ship
    ^-  (list ship)
    =/  dad  (sein who)
    [who ?:(=(who dad) ~ $(who dad))]
  ::                                                    ::  ++call:of
  ++  call                                              ::  invoke
    |=  $:  ::  hyr: domestic? or foreign
            ::  hen: event cause
            ::  tac: event data
            ::
            hyr=?
            hen/duct
            tac/task
        ==
    ^+  +>
    ?-    -.tac
    ::
    ::  boot from keys
    ::    $:  $dawn
    ::        =seed
    ::        spon=ship
    ::        czar=(map ship [=rift =life =pass])
    ::        turf=(list turf)}
    ::        bloq=@ud
    ::        node=purl
    ::    ==
    ::
        %dawn
      ::  single-homed
      ::
      ?>  =(our who.seed.tac)
      ::  save our boot block
      ::
      =.  boq.own.pki  bloq.tac
      ::  save our ethereum gateway (required for galaxies)
      ::
      =.  nod.own.pki
        %+  fall  node.tac
        (need (de-purl:html 'http://eth-mainnet.urbit.org:8545'))
      ::  save our parent signature (only for moons)
      ::
      =.  sig.own.pki  sig.seed.tac
      ::  if we're given a snapshot, restore it
      ::
      =.  +>.$
        ?~  snap.tac  +>.$
        (restore-snap hen u.snap.tac |)
      ::  load our initial public key, overriding snapshot
      ::
      =.  pos.zim.pki
        =/  cub  (nol:nu:crub:crypto key.seed.tac)
        %+  ~(put by pos.zim.pki)
          our
        [1 lyf.seed.tac (my [lyf.seed.tac [1 pub:ex:cub]] ~) `ship.spon.tac]
      ::  our initial private key
      ::
      =.  lyf.own.pki  lyf.seed.tac
      =.  jaw.own.pki  (my [lyf.seed.tac key.seed.tac] ~)
      ::  XX save sponsor in .own.pki
      ::  XX reconcile with .dns.eth
      ::  set initial domains
      ::
      =.  tuf.own.pki  turf.tac
      ::  our initial galaxy table as a +map from +life to +public
      ::
      =/  spon-point=point
        ~|  [%sponsor-point point]
        ?>  ?=(^ net.spon.tac)
        :*  continuity-number.u.net.spon.tac
            life.u.net.spon.tac
            (malt [life.u.net.spon.tac 1 pass.u.net.spon.tac] ~)
            ?.  has.sponsor.u.net.spon.tac
              ~
            `who.sponsor.u.net.spon.tac
        ==
      =/  points=(map =ship =point)
        %-  ~(run by czar.tac)
        |=  [=a=rift =a=life =a=pass]
        ^-  point
        [a-rift a-life (malt [a-life 1 a-pass] ~) ~]
      =.  points
        (~(put by points) ship.spon.tac spon-point)
      =.  +>.$
        %-  curd  =<  abet
        (public-keys:~(feel su hen our pki etn sap) %full points)
      ::
      ::  start subscriptions
      ::
      =.  +>.$  (poke-watch hen %azimuth-tracker nod.own.pki)
      =.  +>.$
        ?-    (clan:title our)
            %czar
          %-  curd  =<  abet
          (sources:~(feel su hen our pki etn sap) ~ [%| %azimuth-tracker])
        ::
            *
          =.  +>.$
            %-  curd  =<  abet
            %+  sources:~(feel su hen our pki etn sap)
              (silt ship.spon.tac ~)
            [%| %azimuth-tracker]
          %-  curd  =<  abet
<<<<<<< HEAD
          %-  public-keys:~(feel su hyr hen our pki etn sap)
          [%diff ship diff]:i.diffs
        $(diffs t.diffs)
=======
          (sources:~(feel su hen our pki etn sap) ~ [%& ship.spon.tac])
        ==
>>>>>>> 1391ecaf
      ::
      =.  moz
        %+  weld  moz
        ::  order is crucial!
        ::
        ::    %dill must init after %gall
        ::    the %give init (for unix) must be after %dill init
        ::    %kale init must be deferred (makes http requests)
        ::
        ^-  (list move)
        :~  [hen %give %init our]
            [hen %slip %e %init our]
            [hen %slip %d %init our]
            [hen %slip %g %init our]
            [hen %slip %c %init our]
            [hen %slip %a %init our]
        ==
      +>.$
    ::
    ::  boot fake
    ::    [%fake =ship]
    ::
        %fake
      ::  single-homed
      ::
      ?>  =(our ship.tac)
      ::  fake keys are deterministically derived from the ship
      ::
      =/  cub  (pit:nu:crub:crypto 512 our)
      ::  save our parent signature (only for moons)
      ::
      ::    XX move logic to zuse
      ::
      =.  sig.own.pki
        ?.  ?=(%earl (clan:title our))
          ~
        =/  yig  (pit:nu:crub:crypto 512 (^sein:title our))
        [~ (sign:as:yig (shaf %earl (sham our 1 pub:ex:cub)))]
      ::  our initial public key
      ::
      =.  pos.zim.pki
        %+  ~(put by pos.zim.pki)
          our
        [rift=1 life=1 (my [`@ud`1 [`life`1 pub:ex:cub]] ~) `(^sein:title our)]
      ::  our private key
      ::
      ::    Private key updates are disallowed for fake ships,
      ::    so we do this first.
      ::
      =.  lyf.own.pki  1
      =.  jaw.own.pki  (my [1 sec:ex:cub] ~)
      ::  set the fake bit
      ::
      =.  fak.own.pki  &
      ::  initialize other vanes per the usual procedure
      ::
      ::    Except for ourselves!
      ::
      =.  moz
        %+  weld  moz
        ^-  (list move)
        :~  [hen %give %init our]
            [hen %slip %e %init our]
            [hen %slip %d %init our]
            [hen %slip %g %init our]
            [hen %slip %c %init our]
            [hen %slip %a %init our]
        ==
      +>.$
    ::
    ::  set ethereum source
    ::    [%listen whos=(set ship) =source]
    ::
        %listen
      ~&  [%kale-listen whos source]:tac
      %-  curd  =<  abet
      (sources:~(feel su hyr hen our pki etn sap) [whos source]:tac)
    ::
    ::  cancel all trackers from duct
    ::    {$nuke whos=(set ship)}
    ::
<<<<<<< HEAD
        $nuke  (on-nuke [hyr hen] whos.tac)
=======
        $nuke
      =/  ships=(list ship)
        %~  tap  in
        %-  ~(int in whos.tac)
        (~(get ju yen.zim.pki) hen)
      =.  ney.zim.pki
        |-  ^-  (jug ship duct)
        ?~  ships
          ney.zim.pki
        (~(del ju $(ships t.ships)) i.ships hen)
      =.  yen.zim.pki
        |-  ^-  (jug duct ship)
        ?~  ships
          yen.zim.pki
        (~(del ju $(ships t.ships)) hen i.ships)
      ?^  whos.tac
        +>.$
      %_  +>.$
        yen.own.pki  (~(del in yen.own.pki) hen)
      ==
>>>>>>> 1391ecaf
    ::
    ::  watch public keys
    ::    [%public-keys ships=(set ship)]
    ::
        %public-keys  (on-public-keys [hyr hen] ships.tac)
    ::
    ::  seen after breach
    ::    [%meet our=ship who=ship]
    ::
        %meet
      ::  XX what do
      ~&  %meet-kale
      +>.$
    ::
    ::  restore snapshot
    ::    [%snap snap=snapshot kick=?]
        %snap
      (restore-snap hen snap.tac kick.tac)
    ::
<<<<<<< HEAD
    ::  sources subscription
    ::    [%sources ~]
    ::
        %sources
      ~&  [%kale-sources]
      (curd abet:~(sources ~(feed su hyr hen our pki etn sap) hyr hen))
    ::
=======
>>>>>>> 1391ecaf
    ::  XX should be a subscription
    ::  XX reconcile with .dns.eth
    ::  request domains
    ::    [%turf ~]
    ::
        %turf
      ::  ships with real keys must have domains,
      ::  those with fake keys must not
      ::
      ~|  [fak.own.pki tuf.own.pki]
      ?<  =(fak.own.pki ?=(^ tuf.own.pki))
      +>.$(moz [[hen %give %turf tuf.own.pki] moz])
    ::
<<<<<<< HEAD
    ::  Update from app
    ::    [%new-event =ship =udiff:point]
    ::
        %new-event
      ~&  [%kale-new-event ship udiff]:tac
      %-  curd  =<  abet
      (~(new-event su hyr hen our pki etn sap) ship.tac udiff.tac)
    ::
=======
>>>>>>> 1391ecaf
    ::  learn of kernel upgrade
    ::    [%vega ~]
    ::
        %vega
      +>.$
    ::
    ::  watch private keys
    ::    {$private-keys $~}
    ::
        %private-keys
      (curd abet:~(private-keys ~(feed su hyr hen our pki etn sap) hyr hen))
    ::
        %wegh
      %_    +>
          moz
        :_  moz
        ^-  move
        :^  hen  %give  %mass
        ^-  mass
        :+  %kale  %|
        :~  pki+&+pki
            etn+&+etn
            sap+&+sap
            dot+&+lex
        ==
      ==
    ::
    ::  authenticated remote request
    ::    [%plea =ship =plea:ames]
    ::
        %plea
      ::  send ack immediately
      ::
      =.  moz  [[hen %give %done ~] moz]
      ::  coerce and handle message
      ::
<<<<<<< HEAD
      =/  mes  ;;(message payload.plea.tac)
      ?-  -.mes
        %nuke         (on-nuke [hyr hen] whos.mes)
        %public-keys  (on-public-keys [hyr hen] whos.mes)
=======
      ::  view ethereum events
      ::    [%public-keys whos=(set ship)]
      ::
          %public-keys
        =.  moz  [[hen %give %mack ~] moz]
        $(tac mes)
      ::
      ::  receive keys result
      ::    [%public-keys-result =public-keys-result]
      ::
          %public-keys-result
        =.  moz  [[hen %give %mack ~] moz]
        %-  curd  =<  abet
        ~&  [%kale-new-from-kale public-keys-result.mes]
        (public-keys:~(feel su hen our pki etn sap) public-keys-result.mes)
>>>>>>> 1391ecaf
      ==
    ::
    ::  rewind to snapshot
    ::    {$wind p/@ud}
    ::
        %wind
      (wind hen p.tac)
    ==
  ::  +on-nuke: cancel trackers
  ::
  ++  on-nuke
    |=  [=tracker whos=(set ship)]
    ^+  +>
    ::
    =/  ships=(list ship)
      %~  tap  in
      %-  ~(int in whos)
      (~(get ju yen.zim.pki) tracker)
    =.  ney.zim.pki
      |-  ^-  (jug ship ^tracker)
      ?~  ships
        ney.zim.pki
      (~(del ju $(ships t.ships)) i.ships tracker)
    =.  yen.zim.pki
      |-  ^-  (jug ^tracker ship)
      ?~  ships
        yen.zim.pki
      (~(del ju $(ships t.ships)) tracker i.ships)
    ?^  whos
      +>.$
    %_  +>.$
      yen.own.pki  (~(del in yen.own.pki) tracker)
      yen.etn      (~(del in yen.etn) tracker)
    ==
  ::
  ++  on-public-keys
    |=  [=tracker whos=(set ship)]
    ^+  +>
    ::
    =/  feeder  ~(feed su here.tracker duct.tracker our pki etn sap)
    (curd abet:(~(public-keys feeder tracker) whos))
  ::
  ++  take
    |=  [tea=wire hyr=? hen=duct hin=sign]
    ^+  +>
<<<<<<< HEAD
    ::  at the moment, we only get a +sign from ames
    ::
    ?>  hyr
    ?>  ?=([@ *] tea)
    =*  wir  t.tea
    ?-    hin
        [%a %done *]
      ?~  error.hin  +>.$
      ~&  [%kale-ames-nack u.error.hin]
      ~_  tang.u.error.hin
      ::TODO  fail:et
      +>.$
    ::
        [%a %boon *]
      =.  moz  [[hen %give %done ~] moz]
      =+  ;;  res=message-response  payload.hin
      ?>  ?=(%public-keys-result -.res)
      ::
      %-  curd  =<  abet
      (public-keys:~(feel su hyr hen our pki etn sap) public-keys-result.res)
=======
    ?-  hin
        [%a %woot *]
      ?~  q.hin  +>.$
      ?~  u.q.hin  ~&(%ares-fine +>.$)
      ~&  [%woot-bad p.u.u.q.hin]
      ~_  q.u.u.q.hin
      ::TODO  fail:et
      +>.$
    ::
        [%g %onto *]
      ~&  [%kale-onto tea hin]
      +>.$
    ::
        [%g %unto *]
      ?-  +>-.hin
          $quit           ~|([%kale-unexpected-quit tea hin] !!)
          $http-response  ~|([%kale-unexpected-http-response tea hin] !!)
          $coup
        ?~  p.p.+>.hin
          +>.$
        %-  (slog leaf+"kale-bad-coup" u.p.p.+>.hin)
        +>.$
      ::
          $reap
        ?~  p.p.+>.hin
          +>.$
        %-  (slog u.p.p.+>.hin)
        ~|([%kale-unexpected-reap tea hin] +>.$)
      ::
          $diff
        ?>  ?=([@ *] tea)
        =*  app  i.tea
        =/  =peer-sign  ;;(peer-sign q.q.p.p.+>.hin)
        %.  [hen tea app]
        =<  pump
        %-  curd  =<  abet
        (~(new-event su hen our pki etn sap) peer-sign)
      ==
>>>>>>> 1391ecaf
    ==
  ::                                                    ::  ++curd:of
  ++  curd                                              ::  relative moves
    |=  $:  moz/(list move)
            pki/state-pki
            etn/state-eth-node
            sap/state-snapshots
        ==
    +>(pki pki, etn etn, sap sap, moz (weld (flop moz) ^moz))
  ::                                                    ::  ++wind:of
  ++  pump
    |=  [hen=duct =wire app=term]
    (emit [hen %pass wire %g %deal [our our] app %pump ~])
  ::
  ++  wind                                              ::  rewind to snap
    |=  [hen=duct block=@ud]
    ^+  +>
    ::  XX  what do
    !!
  ::                                                    ::  ++restore-block:of
  ++  restore-block                                     ::  rewind before block
    |=  [hen=duct block=@ud]
    !!
    ::  %+  cute  hen  =<  abet
    ::  XX
    ::  (~(restore-block et hen our now sub.lex etn.lex sap.lex) block)
  ::                                                    ::  ++restore-snap:of
  ++  restore-snap                                      ::  restore snapshot
    |=  [hen=duct snap=snapshot look=?]
    !!
    ::  %+  cute  hen  =<  abet
    ::  XX
    ::  %-  ~(restore-snap et hen our now sub.lex etn.lex sap.lex)
    ::  [snap look]
  --
::                                                      ::  ++su
::::                    ## relative^heavy               ::  subjective engine
  ::                                                    ::::
++  su
      ::  the ++su core handles all derived state,
      ::  subscriptions, and actions.
      ::
      ::  ++feed:su registers subscriptions.
      ::
      ::  ++feel:su checks if a ++change should notify
      ::  any subscribers.
      ::
  =|  moz=(list move)
  =|  $:  hyr=?
          hen=duct
          our=ship
          state-pki
          state-eth-node
          state-snapshots
      ==
  ::  moz: moves in reverse order
  ::  pki: relative urbit state
  ::
  =*  pki  &4.-
  =*  etn  &5.-
  =*  sap  |5.-
  |%
  ++  this-su  .
  ::                                                    ::  ++abet:su
  ++  abet                                              ::  resolve
    [(flop moz) pki etn sap]
  ::                                                    ::  ++exec:su
  ++  emit
    |=  =move
    +>.$(moz [move moz])
  ::
  ++  exec                                              ::  mass gift
    |=  {yen/(set duct) cad/card}
    =/  noy  ~(tap in yen)
    |-  ^+  this-su
    ?~  noy  this-su
    $(noy t.noy, moz [[i.noy cad] moz])
  ::
  ++  emit-peer
    |=  [app=term =path]
    %-  emit
    :*  hen
        %pass
        [app path]
        %g
        %deal
        [our our]
        app
        %peer
        path
    ==
  ::
  ++  peer
    |=  [app=term whos=(set ship)]
    ?:  =(~ whos)
      (emit-peer app /)
    =/  whol=(list ship)  ~(tap in whos)
    |-  ^+  this-su
    ?~  whol  this-su
    =.  this-su  (emit-peer app /(scot %p i.whol))
    $(whol t.whol)
  ::
  ++  public-keys-give
    |=  [yen=(set tracker) =public-keys-result]
    =+  yez=~(tap in yen)
    |-  ^+  this-su
    ?~  yez  this-su
    =*  t  i.yez
    =.  this-su
<<<<<<< HEAD
      ?:  here.t
        (emit duct.t %give %public-keys public-keys-result)
      (emit duct.t %give %boon %public-keys-result public-keys-result)
=======
      ?.  &(?=([[%a @ @ *] *] d) !=(%pubs i.t.i.d))
        %-  emit
        [d %give %public-keys public-keys-result]
      =/  our  (slav %p i.t.i.d)
      =/  who  (slav %p i.t.t.i.d)
      =/  =message  [%public-keys-result public-keys-result]
      %-  emit
      :^    d
          %pass
        /public-keys-result
      ^-  note
      [%a %want who /k/public-keys-result message]
>>>>>>> 1391ecaf
    $(yez t.yez)
  ::
  ++  get-source
    |=  who=@p
    ^-  source
    =/  ship-source  (~(get by ship-sources.etn) who)
    ?^  ship-source
      (~(got by sources) u.ship-source)
    ?:  =((clan:title who) %earl)
      [%& (^sein:title who)]
    (~(got by sources) default-source.etn)
  ::
  ++  get-source-id
    |=  =source
    ^-  [source-id _this-su]
    =/  source-reverse  (~(get by sources-reverse) source)
    ?^  source-reverse
      [u.source-reverse this-su]
    :-  top-source-id.etn
    %_  this-su
      top-source-id.etn    +(top-source-id.etn)
      sources.etn          (~(put by sources) top-source-id.etn source)
      sources-reverse.etn  (~(put by sources-reverse) source top-source-id.etn)
    ==
  ::
  ++  new-event
    |=  [=a=ship =a=udiff:point]
    ^+  this-su
    =/  a-point=point  (~(gut by pos.zim.pki) a-ship *point)
    =/  a-diff=(unit diff:point)  (udiff-to-diff:point a-udiff a-point)
    ?~  a-diff
      this-su
    (public-keys:feel %diff a-ship u.a-diff)
  ::
  ++  extract-snap                                      ::  extract rewind point
    ^-  snapshot
    ~
<<<<<<< HEAD
  ::                                                    ::  ++feed:su
  ++  feed                                              ::  subscribe to view
    |_  ::  hyr: domestic? or foreign
        ::  hen: subscription source
=======
  ::
  ++  feed
    |_  ::  hen: subscription source
>>>>>>> 1391ecaf
        ::
        $:  hyr=?
            hen=duct
        ==
    ::
    ::  Handle subscription to public-keys
    ::
    ++  public-keys
      |=  whos=(set ship)
      ^+  ..feed
      ?:  fak.own.pki
        (public-keys:fake whos)
      ::  Subscribe to parent of moons
      ::
      =.  ..feed
        =/  moons=(jug ship ship)
          %-  ~(gas ju *(jug spon=ship who=ship))
          %+  murn  ~(tap in whos)
          |=  who=ship
          ^-  (unit [spon=ship child=ship])
          ?.  =(%earl (clan:title who))
            ~
          `[(^sein:title who) who]
        =/  moonl=(list [spon=ship ships=(set ship)])
          ~(tap by moons)
        |-  ^+  ..feed
        ?~  moonl
          ..feed
        ?.  =(our spon.i.moonl)
          =.  ..feed  (sources:feel ships.i.moonl [%& spon.i.moonl])
          $(moonl t.moonl)
        =/  sec  (~(got by jaw.own.pki) lyf.own.pki)
        =/  points=(map ship point)
          =/  our-moonl  ~(tap in ships.i.moonl)
          %-  malt
          |-  ^-  (list [ship point])
          ?~  our-moonl
            ~
          =/  moon-sec  (shaf %earl (sham our lyf.own.pki i.our-moonl))
          =/  cub  (nol:nu:crub:crypto moon-sec)
          =/  =pass  pub:ex:cub
          :-  [i.our-moonl 1 1 (malt [1 1 pass] ~) `our]
          $(our-moonl t.our-moonl)
        (public-keys-give (sy hen ~) [%full points])
      ::  Add to subscriber list
      ::
      =.  ney.zim
        =/  whol=(list ship)  ~(tap in whos)
        |-  ^-  (jug ship tracker)
        ?~  whol
          ney.zim
<<<<<<< HEAD
        (~(put ju $(whol t.whol)) i.whol [hyr hen])
=======
        (~(put ju $(whol t.whol)) i.whol hen)
      =.  yen.zim
        %-  ~(gas ju yen.zim)
        %+  turn  ~(tap in whos)
        |=  who=ship
        [hen who]
      ::  Give initial result
      ::
>>>>>>> 1391ecaf
      =/  =public-keys-result
        :-  %full
        ?:  =(~ whos)
          pos.zim
        %-  my  ^-  (list (pair ship point))
        %+  murn
          ~(tap in whos)
        |=  who=ship
        ^-  (unit (pair ship point))
        =/  pub  (~(get by pos.zim) who)
        ?~  pub  ~
        ?:  =(0 life.u.pub)  ~
        `[who u.pub]
<<<<<<< HEAD
      =.  yen.zim
        %-  ~(gas ju yen.zim)
        %+  turn  ~(tap in whos)
        |=  who=ship
        [[hyr hen] who]
      =.  ..feed  (public-keys-give (sy [hyr hen] ~) public-keys-result)
=======
      =.  ..feed  (public-keys-give (sy hen ~) public-keys-result)
>>>>>>> 1391ecaf
      ..feed
    ::
    ::  Handle subscription to private-keys
    ::
    ++  private-keys
      %_  ..feed
        moz      [[hen %give %private-keys [lyf jaw]:own] moz]
        yen.own  (~(put in yen.own) hyr hen)
      ==
    ::
    ++  fake
      ?>  fak.own.pki
      |%
      ++  public-keys
        |=  whos=(set ship)
        ~&  [%fake-1 whos]
        =/  whol=(list ship)  ~(tap in whos)
        =/  passes
          |-  ^-  (list [who=ship =pass])
          ?~  whol
            ~
          =/  cub  (pit:nu:crub:crypto 512 i.whol)
          :-  [i.whol pub:ex:cub]
          $(whol t.whol)
        ~&  [%fake-2 passes]
        =/  points=(list (pair ship point))
          %+  turn  passes
          |=  [who=ship =pass]
          ^-  [who=ship =point]
          [who [rift=1 life=1 (my [1 1 pass] ~) `(^sein:title who)]]
        ~&  [%fake-3 points]
        =.  moz  [[hen %give %public-keys %full (my points)] moz]
        ~&  [%fake-4 moz]
        ..feel
      --
    --
  ::
  ++  feel
    |%
    ::
    ::  Update public-keys
    ::
    ++  public-keys
      |=  =public-keys-result
      ^+  this-su
      ?:  ?=(%full -.public-keys-result)
        =.  pos.zim  (~(uni by pos.zim) points.public-keys-result)
        =/  pointl=(list [who=ship =point])
          ~(tap by points.public-keys-result)
        |-  ^+  this-su
        ?~  pointl
          this-su
        %+  public-keys-give
          (~(get ju ney.zim) who.i.pointl)
        [%full (my i.pointl ~)]
      =*  who  who.public-keys-result
      =/  a-diff=diff:point  diff.public-keys-result
      =/  maybe-point  (~(get by pos.zim) who)
      =/  =point  (fall maybe-point *point)
      =.  point
        ?-  -.a-diff
            %spon  point(sponsor to.a-diff)
            %rift  point(rift to.a-diff)
            %keys
          %_  point
              life  life.to.a-diff
              keys
            %+  ~(put by keys.point)
              life.to.a-diff
            [crypto-suite pass]:to.a-diff
          ==
        ==
      =.  pos.zim  (~(put by pos.zim) who point)
      %+  public-keys-give
        (~(get ju ney.zim) who)
      ?~  maybe-point
        [%full (my [who point]~)]
      [%diff who a-diff]
    ::
    ::  Update private-keys
    ::
    ++  private-keys
      |=  [=life =ring]
      ^+  this-su
      ?:  &(=(lyf.own life) =((~(get by jaw.own) life) `ring))
        this-su
      =.  lyf.own  life
      =.  jaw.own  (~(put by jaw.own) life ring)
      =/  yen  (~(run in yen.own) tail)
      (exec yen [%give %private-keys lyf.own jaw.own])
    ::
    ++  sources
      |=  [whos=(set ship) =source]
      ^+  this-su
      ?:  ?=(%& -.source)
        =/  send-message
          |=  =message
<<<<<<< HEAD
          [hen %pass /public-keys %a %plea p.source %k /public-keys message]
        =.  this-su
          (emit (send-message %nuke whos))
=======
          [hen %pass /public-keys %a %want p.source /k/public-keys message]
>>>>>>> 1391ecaf
        (emit (send-message %public-keys whos))
      =^  =source-id  this-su  (get-source-id source)
      =.  this-su
        ?~  whos
          ::
          =.  default-source.etn  source-id
          this-su
        =/  whol=(list ship)  ~(tap in `(set ship)`whos)
        =.  ship-sources.etn
          |-  ^-  (map ship ^source-id)
          ?~  whol
            ship-sources.etn
          (~(put by $(whol t.whol)) i.whol source-id)
        =.  ship-sources-reverse.etn
          %-  ~(gas ju ship-sources-reverse.etn)
          (turn whol |=(=ship [source-id ship]))
<<<<<<< HEAD
        this-su
      (exec yen.etn [%give %source whos source])
=======
        ..feed
      (peer p.source whos)
>>>>>>> 1391ecaf
    --
  ::
  ::  No-op
  ::
  ++  meet
    |=  [who=ship =life =pass]
    ^+  +>
    +>.$
  --
--
::                                                      ::::
::::                    #  vane                         ::  interface
  ::                                                    ::::
::
::  lex: all durable %kale state
::
=|  lex/state
|=  $:  ::
        ::  our: identity
        ::  now: current time
        ::  eny: unique entropy
        ::  ski: namespace resolver
        ::
        our=ship
        now=@da
        eny=@uvJ
        ski=sley
    ==
^?
|%
::                                                      ::  ++call
++  call                                                ::  request
  |=  $:  ::  hen: cause of this event
          ::  hic: event data
          ::
          hen/duct
          hic/(hypo (hobo task:able))
      ==
  ^-  [(list move) _..^$]
  =/  =task:able
    ?.  ?=($soft -.q.hic)
      q.hic
    (task:able p.q.hic)
  =/  here=?  !=(%plea -.task)
  =^  did  lex
    abet:(~(call of [our now eny] lex) here hen task)
  [did ..^$]
::                                                      ::  ++load
++  load                                                ::  upgrade
  |=  $:  ::  old: previous state
          ::
          old/*
          ::  old/state
      ==
  ^+  ..^$
  ..^$
  ::  ..^$(lex old)
::                                                      ::  ++scry
++  scry                                                ::  inspect
  |=  $:  ::  fur: event security
          ::  ren: access mode
          ::  why: owner
          ::  syd: desk (branch)
          ::  lot: case (version)
          ::  tyl: rest of path
          ::
          fur/(unit (set monk))
          ren/@tas
          why/shop
          syd/desk
          lot/coin
          tyl/spur
      ==
  ^-  (unit (unit cage))
  ::  XX review for security, stability, cases other than now
  ::
  ?.  =(lot [%$ %da now])  ~
  ?.  =(%$ ren)  [~ ~]
  ?+    syd
      ~
  ::
      %code
    ?.  ?=([@ ~] tyl)  [~ ~]
    ?.  =([%& our] why)
      [~ ~]
    =/  who  (slaw %p i.tyl)
    ?~  who  [~ ~]
    =/  sec  (~(got by jaw.own.pki.lex) lyf.own.pki.lex)
    =/  cub  (nol:nu:crub:crypto sec)
    ::  XX use pac:ex:cub?
    ::
    ``[%noun !>((end 6 1 (shaf %pass (shax sec:ex:cub))))]
  ::
      %life
    ?.  ?=([@ ~] tyl)  [~ ~]
    ?.  =([%& our] why)
      [~ ~]
    =/  who  (slaw %p i.tyl)
    ?~  who  [~ ~]
    ::  fake ships always have life=1
    ::
    ?:  fak.own.pki.lex
      ``[%atom !>(1)]
    ?:  =(u.who p.why)
      ``[%atom !>(lyf.own.pki.lex)]
    =/  pub  (~(get by pos.zim.pki.lex) u.who)
    ?~  pub  ~
    ``[%atom !>(life.u.pub)]
  ::
      %rift
    ?.  ?=([@ ~] tyl)  [~ ~]
    ?.  =([%& our] why)
      [~ ~]
    =/  who  (slaw %p i.tyl)
    ?~  who  [~ ~]
    ::  fake ships always have rift=1
    ::
    ?:  fak.own.pki.lex
      ``[%atom !>(1)]
    =/  pos  (~(get by pos.zim.pki.lex) u.who)
    ?~  pos  ~
    ``[%atom !>(rift.u.pos)]
  ::
      %deed
    ?.  ?=([@ @ ~] tyl)  [~ ~]
    ?.  &(?=(%& -.why) =(p.why our))
      [~ ~]
    =/  who  (slaw %p i.tyl)
    =/  lyf  (slaw %ud i.t.tyl)
    ?~  who  [~ ~]
    ?~  lyf  [~ ~]
    =/  rac  (clan:title u.who)
    ::
    ?:  ?=(%pawn rac)
      ?.  =(u.who p.why)
        [~ ~]
      ?.  =(1 u.lyf)
        [~ ~]
      =/  sec  (~(got by jaw.own.pki.lex) u.lyf)
      =/  cub  (nol:nu:crub:crypto sec)
      =/  sig  (sign:as:cub (shaf %self (sham [u.who 1 pub:ex:cub])))
      :^  ~  ~  %noun
      !>  [1 pub:ex:cub `sig]
    ::
    ?:  ?=(%earl rac)
      ?.  =(u.who p.why)
        [~ ~]
      ?:  (gth u.lyf lyf.own.pki.lex)
        ~
      ?:  (lth u.lyf lyf.own.pki.lex)
        [~ ~]
      =/  sec  (~(got by jaw.own.pki.lex) u.lyf)
      =/  cub  (nol:nu:crub:crypto sec)
      :^  ~  ~  %noun
      !>  [u.lyf pub:ex:cub sig.own.pki.lex]
    ::
    =/  pub  (~(get by pos.zim.pki.lex) u.who)
    ?~  pub
      ~
    ?:  (gth u.lyf life.u.pub)
      ~
    =/  pas  (~(get by keys.u.pub) u.lyf)
    ?~  pas
      ~
    :^  ~  ~  %noun
    !>  [u.lyf pass.u.pas ~]
  ::
      %earl
    ?.  ?=([@ @ @ ~] tyl)  [~ ~]
    ?.  =([%& our] why)
      [~ ~]
    =/  who  (slaw %p i.tyl)
    =/  lyf  (slaw %ud i.t.tyl)
    =/  pub  (slaw %ux i.t.t.tyl)
    ?~  who  [~ ~]
    ?~  lyf  [~ ~]
    ?~  pub  [~ ~]
    ?:  (gth u.lyf lyf.own.pki.lex)
      ~
    ?:  (lth u.lyf lyf.own.pki.lex)
      [~ ~]
    :: XX check that who/lyf hasn't been booted
    ::
    =/  sec  (~(got by jaw.own.pki.lex) u.lyf)
    =/  cub  (nol:nu:crub:crypto sec)
    =/  sig  (sign:as:cub (shaf %earl (sham u.who u.lyf u.pub)))
    ``[%atom !>(sig)]
  ::
      %sein
    ?.  ?=([@ ~] tyl)  [~ ~]
    ?.  =([%& our] why)
      [~ ~]
    =/  who  (slaw %p i.tyl)
    ?~  who  [~ ~]
    :^  ~  ~  %atom
    !>  ^-  ship
    (~(sein of [our now eny] lex) u.who)
  ::
      %saxo
    ?.  ?=([@ ~] tyl)  [~ ~]
    ?.  =([%& our] why)
      [~ ~]
    =/  who  (slaw %p i.tyl)
    ?~  who  [~ ~]
    :^  ~  ~  %noun
    !>  ^-  (list ship)
    (~(saxo of [our now eny] lex) u.who)
  ::
      %sources
    ?.  ?=(~ tyl)  [~ ~]
    :^  ~  ~  %noun  !>
    etn.lex
  ::
      %snap
    ?.  ?=(~ tyl)  [~ ~]
    ?:  =(~ snaps.sap.lex)
      `~
    :^  ~  ~  %noun  !>
    |-  ^-  snapshot
    =^  snap=[@ud snap=snapshot]  snaps.sap.lex
      ~(get to snaps.sap.lex)
    ?:  =(~ snaps.sap.lex)
      snap.snap
    $
  ::
      %turf
    ?.  ?=(~ tyl)  [~ ~]
    [~ ~ %noun !>(tuf.own.pki.lex)]
  ==
::                                                      ::  ++stay
++  stay                                                ::  preserve
  lex
::                                                      ::  ++take
++  take                                                ::  accept
  |=  $:  ::  tea: order
          ::  hen: cause
          ::  hin: result
          ::
          tea/wire
          hen/duct
          hin/(hypo sign)
      ==
  ^-  [(list move) _..^$]
  =/  =sign  q.hin
  ?>  ?=(%a -.sign)
  ?>  ?=(?(%boon %done) +<.sign)
  =/  here=?  %.y
  =^  did  lex  abet:(~(take of [our now eny] lex) tea here hen sign)
  [did ..^$]
--<|MERGE_RESOLUTION|>--- conflicted
+++ resolved
@@ -88,7 +88,7 @@
           $>(%plea task:able:ames)                      ::  send request message
       ==                                                ::
       $:  %g                                            ::    to self
-          $>(%deal task:able:gall)                              ::  set ethereum source
+          $>(%deal task:able:gall)                      ::  set ethereum source
       ==                                                ::
       $:  %k                                            ::    to self
           $>(%listen task)                              ::  set ethereum source
@@ -100,23 +100,17 @@
 +$  peer-sign  [=ship =udiff:point]                     ::
 ::                                                      ::
 +$  sign                                                ::  in result $<-
-<<<<<<< HEAD
   $~  [%a %done ~]                                      ::
   $%  $:  %a
           $%  $>(%boon gift:able:ames)                  ::  message response
               $>(%done gift:able:ames)                  ::  message (n)ack
-  ==  ==  ==
-=======
-  $~  [%a %woot *ship ~]                                ::
-  $%  [%a $>(%woot gift:able:ames)]                     ::  message result
+      ==  ==
       $:  %g                                            ::
           $>  $?  %onto                                 ::
                   %unto                                 ::
               ==                                        ::
           gift:able:gall                                ::
-      ==
-  ==                                                    ::
->>>>>>> 1391ecaf
+  ==  ==
 --  ::
 ::                                                      ::::
 ::::                    # light                         ::  light cores
@@ -312,7 +306,7 @@
         (~(put by points) ship.spon.tac spon-point)
       =.  +>.$
         %-  curd  =<  abet
-        (public-keys:~(feel su hen our pki etn sap) %full points)
+        (public-keys:~(feel su hyr hen our pki etn sap) %full points)
       ::
       ::  start subscriptions
       ::
@@ -321,23 +315,17 @@
         ?-    (clan:title our)
             %czar
           %-  curd  =<  abet
-          (sources:~(feel su hen our pki etn sap) ~ [%| %azimuth-tracker])
+          (sources:~(feel su hyr hen our pki etn sap) ~ [%| %azimuth-tracker])
         ::
             *
           =.  +>.$
             %-  curd  =<  abet
-            %+  sources:~(feel su hen our pki etn sap)
+            %+  sources:~(feel su hyr hen our pki etn sap)
               (silt ship.spon.tac ~)
             [%| %azimuth-tracker]
           %-  curd  =<  abet
-<<<<<<< HEAD
-          %-  public-keys:~(feel su hyr hen our pki etn sap)
-          [%diff ship diff]:i.diffs
-        $(diffs t.diffs)
-=======
-          (sources:~(feel su hen our pki etn sap) ~ [%& ship.spon.tac])
+          (sources:~(feel su hyr hen our pki etn sap) ~ [%& ship.spon.tac])
         ==
->>>>>>> 1391ecaf
       ::
       =.  moz
         %+  weld  moz
@@ -419,30 +407,7 @@
     ::  cancel all trackers from duct
     ::    {$nuke whos=(set ship)}
     ::
-<<<<<<< HEAD
         $nuke  (on-nuke [hyr hen] whos.tac)
-=======
-        $nuke
-      =/  ships=(list ship)
-        %~  tap  in
-        %-  ~(int in whos.tac)
-        (~(get ju yen.zim.pki) hen)
-      =.  ney.zim.pki
-        |-  ^-  (jug ship duct)
-        ?~  ships
-          ney.zim.pki
-        (~(del ju $(ships t.ships)) i.ships hen)
-      =.  yen.zim.pki
-        |-  ^-  (jug duct ship)
-        ?~  ships
-          yen.zim.pki
-        (~(del ju $(ships t.ships)) hen i.ships)
-      ?^  whos.tac
-        +>.$
-      %_  +>.$
-        yen.own.pki  (~(del in yen.own.pki) hen)
-      ==
->>>>>>> 1391ecaf
     ::
     ::  watch public keys
     ::    [%public-keys ships=(set ship)]
@@ -462,16 +427,6 @@
         %snap
       (restore-snap hen snap.tac kick.tac)
     ::
-<<<<<<< HEAD
-    ::  sources subscription
-    ::    [%sources ~]
-    ::
-        %sources
-      ~&  [%kale-sources]
-      (curd abet:~(sources ~(feed su hyr hen our pki etn sap) hyr hen))
-    ::
-=======
->>>>>>> 1391ecaf
     ::  XX should be a subscription
     ::  XX reconcile with .dns.eth
     ::  request domains
@@ -485,17 +440,6 @@
       ?<  =(fak.own.pki ?=(^ tuf.own.pki))
       +>.$(moz [[hen %give %turf tuf.own.pki] moz])
     ::
-<<<<<<< HEAD
-    ::  Update from app
-    ::    [%new-event =ship =udiff:point]
-    ::
-        %new-event
-      ~&  [%kale-new-event ship udiff]:tac
-      %-  curd  =<  abet
-      (~(new-event su hyr hen our pki etn sap) ship.tac udiff.tac)
-    ::
-=======
->>>>>>> 1391ecaf
     ::  learn of kernel upgrade
     ::    [%vega ~]
     ::
@@ -532,28 +476,10 @@
       =.  moz  [[hen %give %done ~] moz]
       ::  coerce and handle message
       ::
-<<<<<<< HEAD
       =/  mes  ;;(message payload.plea.tac)
       ?-  -.mes
         %nuke         (on-nuke [hyr hen] whos.mes)
         %public-keys  (on-public-keys [hyr hen] whos.mes)
-=======
-      ::  view ethereum events
-      ::    [%public-keys whos=(set ship)]
-      ::
-          %public-keys
-        =.  moz  [[hen %give %mack ~] moz]
-        $(tac mes)
-      ::
-      ::  receive keys result
-      ::    [%public-keys-result =public-keys-result]
-      ::
-          %public-keys-result
-        =.  moz  [[hen %give %mack ~] moz]
-        %-  curd  =<  abet
-        ~&  [%kale-new-from-kale public-keys-result.mes]
-        (public-keys:~(feel su hen our pki etn sap) public-keys-result.mes)
->>>>>>> 1391ecaf
       ==
     ::
     ::  rewind to snapshot
@@ -586,7 +512,6 @@
       +>.$
     %_  +>.$
       yen.own.pki  (~(del in yen.own.pki) tracker)
-      yen.etn      (~(del in yen.etn) tracker)
     ==
   ::
   ++  on-public-keys
@@ -599,7 +524,6 @@
   ++  take
     |=  [tea=wire hyr=? hen=duct hin=sign]
     ^+  +>
-<<<<<<< HEAD
     ::  at the moment, we only get a +sign from ames
     ::
     ?>  hyr
@@ -620,15 +544,6 @@
       ::
       %-  curd  =<  abet
       (public-keys:~(feel su hyr hen our pki etn sap) public-keys-result.res)
-=======
-    ?-  hin
-        [%a %woot *]
-      ?~  q.hin  +>.$
-      ?~  u.q.hin  ~&(%ares-fine +>.$)
-      ~&  [%woot-bad p.u.u.q.hin]
-      ~_  q.u.u.q.hin
-      ::TODO  fail:et
-      +>.$
     ::
         [%g %onto *]
       ~&  [%kale-onto tea hin]
@@ -654,12 +569,9 @@
         ?>  ?=([@ *] tea)
         =*  app  i.tea
         =/  =peer-sign  ;;(peer-sign q.q.p.p.+>.hin)
-        %.  [hen tea app]
-        =<  pump
         %-  curd  =<  abet
-        (~(new-event su hen our pki etn sap) peer-sign)
+        (~(new-event su hyr hen our pki etn sap) peer-sign)
       ==
->>>>>>> 1391ecaf
     ==
   ::                                                    ::  ++curd:of
   ++  curd                                              ::  relative moves
@@ -669,10 +581,6 @@
             sap/state-snapshots
         ==
     +>(pki pki, etn etn, sap sap, moz (weld (flop moz) ^moz))
-  ::                                                    ::  ++wind:of
-  ++  pump
-    |=  [hen=duct =wire app=term]
-    (emit [hen %pass wire %g %deal [our our] app %pump ~])
   ::
   ++  wind                                              ::  rewind to snap
     |=  [hen=duct block=@ud]
@@ -769,24 +677,9 @@
     ?~  yez  this-su
     =*  t  i.yez
     =.  this-su
-<<<<<<< HEAD
       ?:  here.t
         (emit duct.t %give %public-keys public-keys-result)
       (emit duct.t %give %boon %public-keys-result public-keys-result)
-=======
-      ?.  &(?=([[%a @ @ *] *] d) !=(%pubs i.t.i.d))
-        %-  emit
-        [d %give %public-keys public-keys-result]
-      =/  our  (slav %p i.t.i.d)
-      =/  who  (slav %p i.t.t.i.d)
-      =/  =message  [%public-keys-result public-keys-result]
-      %-  emit
-      :^    d
-          %pass
-        /public-keys-result
-      ^-  note
-      [%a %want who /k/public-keys-result message]
->>>>>>> 1391ecaf
     $(yez t.yez)
   ::
   ++  get-source
@@ -824,16 +717,10 @@
   ++  extract-snap                                      ::  extract rewind point
     ^-  snapshot
     ~
-<<<<<<< HEAD
-  ::                                                    ::  ++feed:su
-  ++  feed                                              ::  subscribe to view
+  ::
+  ++  feed
     |_  ::  hyr: domestic? or foreign
         ::  hen: subscription source
-=======
-  ::
-  ++  feed
-    |_  ::  hen: subscription source
->>>>>>> 1391ecaf
         ::
         $:  hyr=?
             hen=duct
@@ -877,7 +764,7 @@
           =/  =pass  pub:ex:cub
           :-  [i.our-moonl 1 1 (malt [1 1 pass] ~) `our]
           $(our-moonl t.our-moonl)
-        (public-keys-give (sy hen ~) [%full points])
+        (public-keys-give (sy [hyr hen] ~) [%full points])
       ::  Add to subscriber list
       ::
       =.  ney.zim
@@ -885,18 +772,14 @@
         |-  ^-  (jug ship tracker)
         ?~  whol
           ney.zim
-<<<<<<< HEAD
         (~(put ju $(whol t.whol)) i.whol [hyr hen])
-=======
-        (~(put ju $(whol t.whol)) i.whol hen)
       =.  yen.zim
         %-  ~(gas ju yen.zim)
         %+  turn  ~(tap in whos)
         |=  who=ship
-        [hen who]
+        [[hyr hen] who]
       ::  Give initial result
       ::
->>>>>>> 1391ecaf
       =/  =public-keys-result
         :-  %full
         ?:  =(~ whos)
@@ -910,17 +793,7 @@
         ?~  pub  ~
         ?:  =(0 life.u.pub)  ~
         `[who u.pub]
-<<<<<<< HEAD
-      =.  yen.zim
-        %-  ~(gas ju yen.zim)
-        %+  turn  ~(tap in whos)
-        |=  who=ship
-        [[hyr hen] who]
-      =.  ..feed  (public-keys-give (sy [hyr hen] ~) public-keys-result)
-=======
-      =.  ..feed  (public-keys-give (sy hen ~) public-keys-result)
->>>>>>> 1391ecaf
-      ..feed
+      (public-keys-give (sy [hyr hen] ~) public-keys-result)
     ::
     ::  Handle subscription to private-keys
     ::
@@ -1017,13 +890,7 @@
       ?:  ?=(%& -.source)
         =/  send-message
           |=  =message
-<<<<<<< HEAD
           [hen %pass /public-keys %a %plea p.source %k /public-keys message]
-        =.  this-su
-          (emit (send-message %nuke whos))
-=======
-          [hen %pass /public-keys %a %want p.source /k/public-keys message]
->>>>>>> 1391ecaf
         (emit (send-message %public-keys whos))
       =^  =source-id  this-su  (get-source-id source)
       =.  this-su
@@ -1040,13 +907,8 @@
         =.  ship-sources-reverse.etn
           %-  ~(gas ju ship-sources-reverse.etn)
           (turn whol |=(=ship [source-id ship]))
-<<<<<<< HEAD
         this-su
-      (exec yen.etn [%give %source whos source])
-=======
-        ..feed
       (peer p.source whos)
->>>>>>> 1391ecaf
     --
   ::
   ::  No-op
