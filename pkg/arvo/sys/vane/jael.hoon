--- conflicted
+++ resolved
@@ -70,24 +70,12 @@
   [p=duct q=card]                                       ::
 ::                                                      ::
 +$  note                                                ::  out request $->
-<<<<<<< HEAD
-  $~  [%b %wait *@da]                                   ::
-  $%  $:  %b                                            ::    to %behn
-          $>  $?  %rest                                 ::  cancel timer
-                  %wait                                 ::  set timer
-              ==                                        ::
-          task:able:behn                                ::
-      ==                                                ::
-      $:  %a                                            ::    to %ames
+  $~  [%a %plea *ship *plea:ames]                       ::
+  $%  $:  %a                                            ::    to %ames
           $>(%plea task:able:ames)                      ::  send request message
-=======
-  $~  [%a %want *ship *path **]                         ::
-  $%  $:  %a                                            ::    to %ames
-          $>(%want task:able:ames)                      ::  send message
->>>>>>> da287907
       ==                                                ::
       $:  %g                                            ::    to self
-          $>(%deal task:able:gall)                              ::  set ethereum source
+          $>(%deal task:able:gall)                      ::  set ethereum source
       ==                                                ::
       $:  %j                                            ::    to self
           $>(%listen task)                              ::  set ethereum source
@@ -99,475 +87,23 @@
 +$  peer-sign  [=ship =udiff:point]                     ::
 ::                                                      ::
 +$  sign                                                ::  in result $<-
-<<<<<<< HEAD
-  $~  [%b %wake ~]                                      ::
-  $%  [%b $>(%wake gift:able:behn)]                     ::  wakeup
-      [%j $>(%vent gift)]                               ::  ethereum changes
-      [%a $>(%done gift:able:ames)]                     ::  message result
-      [%i $>(%http-response gift:able:iris)]            ::  http response
-=======
-  $~  [%a %woot *ship ~]                                ::
-  $%  [%a $>(%woot gift:able:ames)]                     ::  message result
+  $~  [%a %done ~]                                      ::
+  $%  $:  %a
+          $%  $>(%boon gift:able:ames)                  ::  message response
+              $>(%done gift:able:ames)                  ::  message (n)ack
+      ==  ==
       $:  %g                                            ::
           $>  $?  %onto                                 ::
                   %unto                                 ::
               ==                                        ::
           gift:able:gall                                ::
       ==
->>>>>>> da287907
   ==                                                    ::
 --  ::
 ::                                                      ::::
 ::::                    # light                         ::  light cores
   ::                                                    ::::
 =>  |%
-<<<<<<< HEAD
-::                                                      ::  ++py
-::::                    ## sparse/light                 ::  sparse range
-  ::                                                    ::::
-++  py
-  ::  because when you're a star with 2^16 unissued
-  ::  planets, a (set) is kind of lame...
-  ::
-  |_  a/pile
-  ::                                                    ::  ++dif:py
-  ++  dif                                               ::  add/remove a->b
-    |=  b/pile
-    ^-  (pair pile pile)
-    [(sub(a b) a) (sub b)]
-  ::                                                    ::  ++div:py
-  ++  div                                               ::  allocate
-    |=  b/@ud
-    ^-  (unit (pair pile pile))
-    =<  ?-(- %& [~ p], %| ~)
-    |-  ^-  (each (pair pile pile) @u)
-    ?:  =(0 b)
-      [%& ~ a]
-    ?~  a  [%| 0]
-    =/  al  $(a l.a)
-    ?-    -.al
-        %&  [%& p.p.al a(l q.p.al)]
-        %|
-      =.  b  (^sub b p.al)
-      =/  top  +((^sub q.n.a p.n.a))
-      ?:  =(b top)
-        [%& a(r ~) r.a]
-      ?:  (lth b top)
-        :+  %&  a(r ~, q.n (add p.n.a (dec b)))
-        =.  p.n.a  (add p.n.a b)
-        (uni(a r.a) [n.a ~ ~])
-      =/  ar  $(a r.a, b (^sub b top))
-      ?-    -.ar
-          %&  [%& a(r p.p.ar) q.p.ar]
-          %|  [%| :(add top p.al p.ar)]
-      ==
-    ==
-  ::
-  ++  gas                                               ::  ++gas:py
-    |=  b/(list @)  ^-  pile                            ::  insert list
-    ?~  b  a
-    $(b t.b, a (put i.b))
-  ::                                                    ::  ++gud:py
-  ++  gud                                               ::  validate
-    =|  {bot/(unit @) top/(unit @)}
-    |-  ^-  ?
-    ?~  a  &
-    ?&  (lte p.n.a q.n.a)
-        ?~(top & (lth +(q.n.a) u.top))
-        ?~(bot & (gth p.n.a +(u.bot)))
-    ::
-        ?~(l.a & (mor p.n.a p.n.l.a))
-        $(a l.a, top `p.n.a)
-    ::
-        ?~(l.a & (mor p.n.a p.n.l.a))
-        $(a r.a, bot `q.n.a)
-    ==
-  ::                                                    ::  ++int:py
-  ++  int                                               ::  intersection
-    |=  b/pile  ^-  pile
-    ?~  a  ~
-    ?~  b  ~
-    ?.  (mor p.n.a p.n.b)  $(a b, b a)
-    ?:  (gth p.n.a q.n.b)
-      (uni(a $(b r.b)) $(a l.a, r.b ~))
-    ?:  (lth q.n.a p.n.b)
-      (uni(a $(b l.b)) $(a r.a, l.b ~))
-    ?:  (gte p.n.a p.n.b)
-      ?:  (lte q.n.a q.n.b)
-        [n.a $(a l.a, r.b ~) $(a r.a, l.b ~)]
-      [n.a(q q.n.b) $(a l.a, r.b ~) $(l.a ~, b r.b)]
-    %-  uni(a $(r.a ~, b l.b))
-    ?:  (lte q.n.a q.n.b)
-      %-  uni(a $(l.b ~, a r.a))
-      [n.b(q q.n.a) ~ ~]
-    %-  uni(a $(l.a ~, b r.b))
-    [n.b ~ ~]
-  ::                                                    ::  ++put:py
-  ++  put                                               ::  insert
-    |=  b/@  ^-  pile
-    (uni [b b] ~ ~)
-  ::                                                    ::  ++sub:py
-  ++  sub                                               ::  subtract
-    |=  b/pile  ^-  pile
-    ?~  b  a
-    ?~  a  a
-    ?:  (gth p.n.a q.n.b)
-      $(b r.b, l.a $(a l.a, r.b ~))
-    ?:  (lth q.n.a p.n.b)
-      $(b l.b, r.a $(a r.a, l.b ~))
-    %-  uni(a $(a l.a, r.b ~))
-    %-  uni(a $(a r.a, l.b ~))
-    ?:  (gte p.n.a p.n.b)
-      ?:  (lte q.n.a q.n.b)
-        ~
-      $(b r.b, a [[+(q.n.b) q.n.a] ~ ~])
-    ?:  (lte q.n.a q.n.b)
-      $(b l.b, a [[n.a(q (min q.n.a (dec p.n.b)))] ~ ~])
-    %-  uni(a $(b r.b, a [[+(q.n.b) q.n.a] ~ ~]))
-    $(b l.b, a [[n.a(q (min q.n.a (dec p.n.b)))] ~ ~])
-  ::                                                    ::  ++tap:py
-  ++  tap                                               ::  into full list
-    =|  out/(list @)
-    |-  ^+  out
-    ?~  a  out
-    $(a l.a, out (welp (gulf n.a) $(a r.a)))
-  ::                                                    ::  ++uni:py
-  ++  uni                                               ::  merge two piles
-    |=  b/pile
-    ^-  pile
-    ?~  b  a
-    ?~  a  b
-    ?.  (mor p.n.a p.n.b)  $(a b, b a)
-    ?:  (lth +(q.n.b) p.n.a)
-      $(b r.b, l.a $(a l.a, r.b ~))
-    ?:  (lth +(q.n.a) p.n.b)
-      $(b l.b, r.a $(a r.a, l.b ~))
-    ?:  =(n.a n.b)  [n.a $(a l.a, b l.b) $(a r.a, b r.b)]
-    ?:  (lth p.n.a p.n.b)
-      ?:  (gth q.n.a q.n.b)
-        $(b l.b, a $(b r.b))
-      $(b l.b, a $(b r.b, a $(b r.a, r.a ~, q.n.a q.n.b)))
-    ?:  (gth q.n.a q.n.b)
-      $(a l.a, b $(a r.a, b $(a r.b, r.b ~, q.n.b q.n.a)))
-    $(a l.a, b $(a r.a))
-  --  ::py
-::                                                      ::  ++ry
-::::                    ## rights/light                 ::  rights algebra
-  ::                                                    ::::
-++  ry
-  ::
-  ::  we need to be able to combine rights, and
-  ::  track changes by taking differences between them.
-  ::
-  ::  ++ry must always crash when you try to make it
-  ::  do something that makes no sense.
-  ::
-  ::  language compromises: the type system can't enforce
-  ::  that lef and ryt match, hence the asserts.
-  ::
-  =<  |_  $:  ::  lef: old right
-              ::  ryt: new right
-              ::
-              lef/rite
-              ryt/rite
-          ==
-      ::                                                ::  ++uni:ry
-      ++  uni  ~(sum +> lef ryt)                        ::  add rights
-      ::                                                ::  ++dif:ry
-      ++  dif                                           ::  r->l: {add remove}
-        ^-  (pair (unit rite) (unit rite))
-        [~(dif +> ryt lef) ~(dif +> lef ryt)]
-      ::                                                ::  ++sub:ry
-      ++  sub                                           ::  l - r
-        ^-  (unit rite)
-        =/  vid  dif
-        ~|  vid
-        ?>(?=($~ q.vid) p.vid)
-      --
-  |_  $:  ::  lef: old right
-          ::  ryt: new right
-          ::
-          lef/rite
-          ryt/rite
-      ==
-  ::                                                    ::  ++sub-by:py
-  ++  sub-by                                            ::  subtract elements
-    |*  {new/(map) old/(map) sub/$-(^ *)}  ^+  new
-    %-  ~(rep by new)
-    |*  {{key/* val/*} acc/_^+(new ~)}
-    =>  .(+<- [key val]=+<-)
-    =/  var  (~(get by old) key)
-    =.  val  ?~(var val (sub val u.var))
-    ?~  val  acc
-    (~(put by ,.acc) key val)
-  ::                                                    ::  ++dif:ry
-  ++  dif                                               ::  in r and not l
-    ^-  (unit rite)
-    |^  ?-  -.lef
-          $apple  ?>(?=($apple -.ryt) (table %apple p.lef p.ryt))
-          $block  ?>(?=($block -.ryt) ~)
-          $email  ?>(?=($email -.ryt) (sable %email p.lef p.ryt))
-          $final  ?>(?=($final -.ryt) (table %final p.lef p.ryt))
-          $fungi  ?>(?=($fungi -.ryt) (noble %fungi p.lef p.ryt))
-          $guest  ?>(?=($guest -.ryt) ~)
-          $hotel  ?>(?=($hotel -.ryt) (bible %hotel p.lef p.ryt))
-          $jewel  ?>(?=($jewel -.ryt) (table %jewel p.lef p.ryt))
-          $login  ?>(?=($login -.ryt) (sable %login p.lef p.ryt))
-          $pword  ?>(?=($pword -.ryt) (ruble %pword p.lef p.ryt))
-          $token  ?>(?=($token -.ryt) (ruble %token p.lef p.ryt))
-          $urban  ?>(?=($urban -.ryt) (table %urban p.lef p.ryt))
-        ==
-    ::                                                  ::  ++cable:dif:ry
-    ++  cable                                           ::  diff atom
-      |*  {nut/@tas new/@ old/@}
-      ^-  (unit rite)
-      ?:  =(new old)  ~
-      `[nut new]
-    ::                                                  ::  ++bible:dif:ry
-    ++  bible                                           ::  diff pile
-      |*  {nut/@tas old/(map dorm pile) new/(map dorm pile)}
-      ^-  (unit rite)
-      =;  mor/_new
-        ?~(mor ~ `[nut mor])
-      %^  sub-by  new  old
-      |=({a/pile b/pile} (~(sub py a) b))
-    ::                                                  ::  ++noble:dif:ry
-    ++  noble                                           ::  diff map of @ud
-      |*  {nut/@tas old/(map * @ud) new/(map * @ud)}
-      ^-  (unit rite)
-      =;  mor/_new
-        ?~(mor ~ `[nut mor])
-      %^  sub-by  new  old
-      |=({a/@u b/@u} (sub a (min a b)))
-    ::                                                  ::  ++ruble:dif:ry
-    ++  ruble                                           ::  diff map of maps
-      |*  {nut/@tas old/(map * (map)) new/(map * (map))}
-      ^-  (unit rite)
-      =;  mor/_new
-        ?~(mor ~ `[nut mor])
-      %^  sub-by  new  old
-      =*  valu  (~(got by new))
-      |=  {a/_^+(valu ~) b/_^+(valu ~)}  ^+  a
-      (sub-by a b |*({a2/* b2/*} a2))
-    ::                                                  ::  ++sable:dif:ry
-    ++  sable                                           ::  diff set
-      |*  {nut/@tas old/(set) new/(set)}
-      ^-  (unit rite)
-      =;  mor  ?~(mor ~ `[nut mor])
-      (~(dif in new) old)
-    ::                                                  ::  ++table:dif:ry
-    ++  table                                           ::  diff map
-      |*  {nut/@tas old/(map) new/(map)}
-      ^-  (unit rite)
-      =;  mor  ?~(mor ~ `[nut mor])
-      (sub-by new old |*({a/* b/*} a))
-    --  ::dif
-  ::                                                    ::  ++sum:ry
-  ++  sum                                               ::  lef new, ryt old
-    ^-  rite
-    |^  ?-  -.lef
-          $apple  ?>(?=($apple -.ryt) [%apple (table p.lef p.ryt)])
-          $block  ?>(?=($block -.ryt) [%block ~])
-          $email  ?>(?=($email -.ryt) [%email (sable p.lef p.ryt)])
-          $final  ?>(?=($final -.ryt) [%final (table p.lef p.ryt)])
-          $fungi  ?>(?=($fungi -.ryt) [%fungi (noble p.lef p.ryt)])
-          $guest  ?>(?=($guest -.ryt) [%guest ~])
-          $hotel  ?>(?=($hotel -.ryt) [%hotel (bible p.lef p.ryt)])
-          $jewel  ?>(?=($jewel -.ryt) [%jewel (table p.lef p.ryt)])
-          $login  ?>(?=($login -.ryt) [%login (sable p.lef p.ryt)])
-          $pword  ?>(?=($pword -.ryt) [%pword (ruble p.lef p.ryt)])
-          $token  ?>(?=($token -.ryt) [%token (ruble p.lef p.ryt)])
-          $urban  ?>(?=($urban -.ryt) [%urban (table p.lef p.ryt)])
-        ==
-    ::                                                  ::  ++bible:uni:ry
-    ++  bible                                           ::  union pile
-      |=  {new/(map dorm pile) old/(map dorm pile)}
-      ^+  new
-      %-  (~(uno by old) new)
-      |=  (trel dorm pile pile)
-      (~(uni py q) r)
-    ::                                                  ::  ++noble:uni:ry
-    ++  noble                                           ::  union map of @ud
-      |=  {new/(map term @ud) old/(map term @ud)}
-      ^+  new
-      %-  (~(uno by old) new)
-      |=  (trel term @ud @ud)
-      (add q r)
-    ::                                                  ::  ++ruble:uni:ry
-    ++  ruble                                           ::  union map of maps
-      |=  {new/(map site (map @t @t)) old/(map site (map @t @t))}
-      ^+  new
-      %-  (~(uno by old) new)
-      |=  (trel site (map @t @t) (map @t @t))
-      %-  (~(uno by q) r)
-      |=  (trel @t @t @t)
-      ?>(=(q r) r)
-    ::                                                  ::  ++sable:uni:ry
-    ++  sable                                           ::  union set
-      |*  {new/(set) old/(set)}
-      ^+  new
-      (~(uni in old) new)
-    ::                                                  ::  ++table:uni:ry
-    ++  table                                           ::  union map
-      |*  {new/(map) old/(map)}
-      ^+  new
-      %-  (~(uno by old) new)
-      |=  (trel _p.-<.new _q.->.new _q.->.new)
-      ?>(=(q r) r)
-    --  ::uni
-  --  ::ry
-::                                                      ::  ++up
-::::                    ## wallet^light                 ::  wallet algebra
-  ::                                                    ::::
-++  up
-  ::  a set of rites is stored as a tree (++safe), sorted
-  ::  by ++gor on the stem, balanced by ++mor on the stem.
-  ::  (this is essentially a ++map with stem as key, but
-  ::  ++map doesn't know how to link stem and bulb types.)
-  ::  the goal of the design is to make it easy to add new
-  ::  kinds of rite without a state adapter.
-  ::
-  ::  wallet operations always crash if impossible;
-  ::  %jael has no concept of negative rights.
-  ::
-  ::  performance issues: ++differ and ++splice, naive.
-  ::
-  ::  external issues: much copy and paste from ++by.  it
-  ::  would be nice to resolve this somehow, but not urgent.
-  ::
-  ::  language issues: if hoon had an equality test
-  ::  that informed inference, ++expose could be
-  ::  properly inferred, eliminating the ?>.
-  ::
-  |_  pig/safe
-  ::                                                    ::  ++delete:up
-  ++  delete                                            ::  delete right
-    |=  ryt/rite
-    ^-  safe
-    ?~  pig
-      ~
-    ?.  =(-.ryt -.n.pig)
-      ?:  (gor -.ryt -.n.pig)
-        [n.pig $(pig l.pig) r.pig]
-      [n.pig l.pig $(pig r.pig)]
-    =/  dub  ~(sub ry n.pig ryt)
-    ?^  dub  [u.dub l.pig r.pig]
-    |-  ^-  safe
-    ?~  l.pig  r.pig
-    ?~  r.pig  l.pig
-    ?:  (mor -.n.l.pig -.n.r.pig)
-      [n.l.pig l.l.pig $(l.pig r.l.pig)]
-    [n.r.pig $(r.pig l.r.pig) r.r.pig]
-  ::                                                    ::  ++differ:up
-  ++  differ                                            ::  delta pig->gob
-    |=  gob/safe
-    ^-  bump
-    |^  [way way(pig gob, gob pig)]
-    ++  way
-      %-  intern(pig ~)
-      %+  skip  linear(pig gob)
-      |=(rite (~(has in pig) +<))
-    --
-  ::                                                    ::  ++exists:up
-  ++  exists                                            ::  test presence
-    |=  tag/@tas
-    !=(~ (expose tag))
-  ::                                                    ::  ++expose:up
-  ++  expose                                            ::  typed extract
-    |=  tag/@tas
-    ^-  (unit rite)
-    ?~  pig  ~
-    ?:  =(tag -.n.pig)
-      [~ u=n.pig]
-    ?:((gor tag -.n.pig) $(pig l.pig) $(pig r.pig))
-  ::                                                    ::  ++insert:up
-  ++  insert                                            ::  insert item
-    |=  ryt/rite
-    ^-  safe
-    ?~  pig
-      [ryt ~ ~]
-    ?:  =(-.ryt -.n.pig)
-      [~(uni ry ryt n.pig) l.pig r.pig]
-    ?:  (gor -.ryt -.n.pig)
-      =.  l.pig  $(pig l.pig)
-      ?>  ?=(^ l.pig)
-      ?:  (mor -.n.pig -.n.l.pig)
-        [n.pig l.pig r.pig]
-      [n.l.pig l.l.pig [n.pig r.l.pig r.pig]]
-    =.  r.pig  $(pig r.pig)
-    ?>  ?=(^ r.pig)
-    ?:  (mor -.n.pig -.n.r.pig)
-      [n.pig l.pig r.pig]
-    [n.r.pig [n.pig l.pig l.r.pig] r.r.pig]
-  ::                                                    ::  ++intern:up
-  ++  intern                                            ::  insert list
-    |=  lin/(list rite)
-    ^-  safe
-    ?~  lin  pig
-    =.  pig  $(lin t.lin)
-    (insert i.lin)
-  ::                                                    ::  ++linear:up
-  ++  linear                                            ::  convert to list
-    =|  lin/(list rite)
-    |-  ^+  lin
-    ?~  pig  ~
-    $(pig r.pig, lin [n.pig $(pig l.pig)])
-  ::                                                    ::  ++redact:up
-  ++  redact                                            ::  conceal secrets
-    |-  ^-  safe
-    ?~  pig  ~
-    :_  [$(pig l.pig) $(pig r.pig)]
-    =*  rys  n.pig
-    ^-  rite
-    ?+    -.rys  rys
-        $apple
-      [%apple (~(run by p.rys) |=(@ (shax +<)))]
-    ::
-        $final
-      [%final (~(run by p.rys) |=(@ (shax +<)))]
-    ::
-        $login
-      [%login ~]
-    ::
-        $pword
-      :-  %pword
-      %-  ~(run by p.rys)
-      |=  (map @ta @t)
-      (~(run by +<) |=(@t (fil 3 (met 3 +<) '*')))
-    ::
-        $jewel
-      [%jewel (~(run by p.rys) |=(@ (shax +<)))]
-    ::
-        $token
-      :-  %token
-      %-  ~(run by p.rys)
-      |=((map @ta @) (~(run by +<) |=(@ (shax +<))))
-    ::
-        $urban
-      [%urban (~(run by p.rys) |=({@da @} [+<- (shax +<+)]))]
-    ==
-  ::                                                    ::  ++remove:up
-  ++  remove                                            ::  pig minus gob
-    |=  gob/safe
-    ^-  safe
-    =/  buv  ~(tap by gob)
-    |-  ?~  buv  pig
-        $(buv t.buv, pig (delete i.buv))
-  ::                                                    ::  ++splice:up
-  ++  splice                                            ::  pig plus gob
-    |=  gob/safe
-    ^-  safe
-    =/  buv  ~(tap by gob)
-    |-  ?~  buv  pig
-        $(buv t.buv, pig (insert i.buv))
-  ::                                                    ::  ++update:up
-  ++  update                                            ::  arbitrary change
-    |=  del/bump
-    ^-  safe
-    (splice(pig (remove les.del)) mor.del)
-  --
-=======
->>>>>>> da287907
 ::                                                      ::  ++ez
 ::::                    ## ethereum^light               ::  wallet algebra
   ::                                                    ::::
@@ -916,24 +452,7 @@
       +>.$
     ::
     ::  watch private keys
-<<<<<<< HEAD
-    ::    {$vein $~}
-    ::
-        $vein
-      (curd abet:~(vein ~(feed su hen our urb sub etn sap) hen))
-    ::
-    ::  watch ethereum events
-    ::    [%vent ~]
-    ::
-        %vent
-      =.  moz  [[hen %give %done ~] moz]
-      (curd abet:~(vent ~(feed su hen our urb sub etn sap) hen))
-    ::
-    ::  monitor assets
-    ::    {$vest $~}
-=======
     ::    {$private-keys $~}
->>>>>>> da287907
     ::
         %private-keys
       (curd abet:~(private-keys ~(feed su hen our pki etn) hen))
@@ -964,33 +483,23 @@
       ::    [%nuke whos=(set ship)]
       ::
           %nuke
-        =.  moz  [[hen %give %mack ~] moz]
+        =.  moz  [[hen %give %done ~] moz]
         $(tac mes)
       ::
       ::  view ethereum events
       ::    [%public-keys whos=(set ship)]
       ::
           %public-keys
-        =.  moz  [[hen %give %mack ~] moz]
+        =.  moz  [[hen %give %done ~] moz]
         $(tac mes)
       ::
       ::  receive keys result
       ::    [%public-keys-result =public-keys-result]
       ::
-<<<<<<< HEAD
-          %vent-result
-        ::  ignore if not from currently configured source.
-        ?.  &(-.source.etn =(her p.source.etn))
-          +>.$
+          %public-keys-result
         =.  moz  [[hen %give %done ~] moz]
-        %+  cute  hen  =<  abet
-        (~(hear-vent et hen our now urb.lex sub.lex etn.lex sap.lex) p.mes)
-=======
-          %public-keys-result
-        =.  moz  [[hen %give %mack ~] moz]
         %-  curd  =<  abet
         (public-keys:~(feel su hen our pki etn) public-keys-result.mes)
->>>>>>> da287907
       ==
     ==
   ::
@@ -1125,15 +634,7 @@
       =/  who  (slav %p i.t.t.i.d)
       =/  =message  [%public-keys-result public-keys-result]
       %-  emit
-      :^    d
-          %pass
-        /public-keys-result
-      ^-  note
-<<<<<<< HEAD
-      [%a %plea who %j /(scot %p our)/vent-result %vent-result res]
-=======
-      [%a %want who /j/public-keys-result message]
->>>>>>> da287907
+      [d %give %boon message]
     $(yez t.yez)
   ::
   ++  get-source
@@ -1260,42 +761,7 @@
           [who [rift=1 life=1 (my [1 1 pass] ~) `(^sein:title who)]]
         =.  moz  [[hen %give %public-keys %full (my points)] moz]
         ..feel
-<<<<<<< HEAD
-      =.  lyf.own  p.yam
-      =.  jaw.own  q.yam
-      (exec yen.own [%give %vein lyf.own jaw.own])
-    ::                                                  ::  ++vest:feel:su
-    ++  vest                                            ::  kick balance
-      |=  hug/action
-      ^+  ..feel
-      ?:  =([~ ~] +.q.hug)  ..feel
-      ::
-      ::  notify all local listeners
-      ::
-      =.  ..feel  (exec yen.bal [%give %vest %| p.hug q.hug])
-      ::
-      ::  pig: purse report for partner
-      ::
-      ?.  ?=(%| -.q.hug)  ..feel
-      =*  pig  (~(lawn ur urb) our p.hug)
-      %_    ..feel
-          moz
-        :_  moz
-        :^  *duct  %pass  /vest/(scot %p p.hug)
-        :+  %a  %plea
-        :^  p.hug  %j  /
-        [%hail |+pig]
-      ==
-    ::
-    ++  vent
-      |=  ver=vent-result
-      ^+  ..feel
-      ::TODO  see ++abet
-      :: (exec yen.eth [%give %vent can])
-      (vent-pass yen.eth ver)
-=======
       --
->>>>>>> da287907
     --
   ::
   ++  feel
@@ -1340,276 +806,7 @@
         [%full (my [who point]~)]
       [%diff who a-diff]
     ::
-<<<<<<< HEAD
-    ++  hail                                            ::  ++hail:ex:ur
-      |=  {pal/ship rem/remote}                         ::  report rights
-      ^+  +>
-      =/  gob  (~(gut by shy) pal *safe)
-      ::  yer: pair of change and updated safe.
-      =/  yer  ^-  (pair bump safe)
-        ?-  -.rem
-          ::  change: add rem. result: old + rem.
-          %&  [[p.rem ~] (~(splice up gob) p.rem)]
-          ::  change: difference. result: rem.
-          %|  [(~(differ up gob) p.rem) p.rem]
-        ==
-      %_  +>.$
-        shy  (~(put by shy) pal q.yer)
-        hab  [[%rite rex pal p.yer] hab]
-      ==
-    ::                                                  ::  ++lean:ex:ur
-    ++  lean                                            ::  private keys
-      ^-  (pair life (map life ring))
-      ::
-      ::  par: promises by rex, to rex
-      ::  jel: %jewel rights
-      ::  lyf: latest life of
-      ::
-      =*  par  (~(got by shy) rex)
-      =/  jel=rite  (need (~(expose up par) %jewel))
-      ?>  ?=($jewel -.jel)
-      =;  lyf=life
-        [lyf p.jel]
-      %+  roll  ~(tap in ~(key by p.jel))
-      |=  [liv=life max=life]
-      ?:((gth liv max) liv max)
-    ::                                                  ::  ++lawn:ex:ur
-    ++  lawn                                            ::  liabilities to pal
-      |=  pal/ship
-      ^-  safe
-      =-(?~(- ~ u.-) (~(get by shy) pal))
-    --
-  --
-::                                                      ::  ++et
-::::                    ## ethereum^heavy               ::  ethereum engine
-  ::                                                    ::::
-++  et
-  ::
-  ::  the ++et core handles all logic necessary to maintain the
-  ::  absolute record of on-chain state changes, "events".
-  ::
-  ::  we either subscribe to a parent ship's existing record, or
-  ::  communicate directly with an ethereum node.
-  ::
-  ::  moves: effects; either behn timers, subscriptions,
-  ::         or ethereum node rpc requests.
-  ::  reset: whether the found changes assume a fresh state.
-  ::  changes: on-chain changes heard from our source.
-  ::
-  =|  moves=(list move)
-  =+  reset=|
-  =|  changes=logs
-  =|  rewind-block=(unit @ud)
-  =|  $:  hen=duct
-          our=ship
-          now=@da
-          state-absolute
-          state-relative
-          state-eth-node
-          state-snapshots
-      ==
-  =*  urb  ->+>-
-  =*  sub  ->+>+<
-  =*  etn  ->+>+>-
-  =*  sap  ->+>+>+
-  ::
-  ::  +|  outward
-  |%
-  ::
-  ::  +abet: produce results
-  ::
-  ++  abet
-    ^-  $:  (list move)  chain  state-absolute  state-relative
-            state-eth-node  state-snapshots
-        ==
-    =.  .
-      ?~  rewind-block
-        .
-      ::  if we're rewinding to a block, then we throw away any moves
-      ::  and changes we were going to make.
-      ::
-      =:  moves    *(list move)
-          changes  *logs
-        ==
-      (restore-block u.rewind-block)
-    [(flop moves) ?:(reset &+changes |+changes) urb sub etn sap]
-  ::
-  ::  +put-move: store side-effect
-  ::
-  ++  put-move
-    |=  mov=move
-    %_(+> moves [mov moves])
-  ::
-  ::  +put-request: store rpc request to ethereum node
-  ::
-  ++  put-request
-    |=  [wir=wire id=(unit @t) req=request]
-    (put-move (rpc-hiss wir (request-to-json id req)))
-  ::
-  ::  +put-change: store change made by event
-  ::
-  ++  put-change
-    |=  [cause=event-id dif=diff-azimuth]
-    ?:  (~(has by changes) cause)  ::  one diff per event
-      ~&  [%duplicate-cause cause]
-      !!
-    +>(changes (~(put by changes) cause dif))
-  ::
-  ::  +|  move-generation
-  ::
-  ::  +wrap-note: %pass a note using a made-up duct
-  ::
-  ++  wrap-note
-    |=  [wir=wire not=note]
-    ^-  move
-    :-  [/jael/eth-logic ~ ~]
-    [%pass (weld /(scot %p our) wir) not]
-  ::
-  ::
-  ::  +rpc-hiss: make an http request to our ethereum rpc source
-  ::
-  ++  rpc-hiss
-    |=  [wir=wire jon=json]
-    ^-  move
-    %+  wrap-note  wir
-    :^  %i  %request
-      ?>  ?=(%| -.source)
-      (light-json-request node.p.source jon)
-    *outbound-config:iris
-  ::
-  ::  +|  source-operations
-  ::
-  ::  +listen-to-ship: depend on who for ethereum events
-  ::
-  ++  listen-to-ship
-    |=  [our=ship who=ship]
-    %-  put-move(source &+who)
-    %+  wrap-note  /vent/(scot %p who)
-    [%a %plea who %j /(scot %p our)/vent `*`[%vent ~]]
-  ::
-  ::  +unsubscribe-from-source: stop listening to current source ship
-  ::
-  ++  unsubscribe-from-source
-    |=  our=ship
-    %-  put-move
-    ?>  ?=(%& -.source)
-    %+  wrap-note  /vent/(scot %p p.source)
-    ::TODO  should we maybe have a %nuke-vent,
-    ::      or do we have a unique duct here?
-    [%a %plea p.source %j /(scot %p our)/vent `*`[%nuke ~]]
-  ::
-  ::  +listen-to-node: start syncing from a node
-  ::
-  ::    Get latest block from eth node and compare to our own latest block.
-  ::    Get intervening blocks in chunks until we're caught up, then set
-  ::    up a filter going forward.
-  ::
-  ++  listen-to-node
-    |=  url=purl:eyre
-    get-latest-block(source |+%*(. *node-src node url))
-  ::
-  ::  +|  catch-up-operations
-  ::
-  ::  +get-latest-block
-  ::
-  ::    Get latest known block number from eth node.
-  ::
-  ++  get-latest-block
-    (put-request /catch-up/block-number `'block number' %eth-block-number ~)
-  ::
-  ::  +catch-up: get next chunk
-  ::
-  ++  catch-up
-    |=  from-block=@ud
-    ?:  (gte from-block foreign-block)
-      new-filter
-    =/  next-block  (min foreign-block (add from-block 5.760)) ::  ~d1
-    ~&  [%catching-up from=from-block to=foreign-block]
-    %-  put-request
-    :+  /catch-up/step/(scot %ud from-block)/(scot %ud next-block)
-      `'catch up'
-    :*  %eth-get-logs
-        `number+from-block
-        `number+next-block
-        ~[azimuth:contracts]
-        ~
-    ==
-  ::
-  ::  +|  filter-operations
-  ::
-  ::  +new-filter: request a new polling filter
-  ::
-  ::    Listens only to the Azimuth state contract, and only from
-  ::    the last-heard block onward.
-  ::
-  ++  new-filter
-    %-  put-request
-    :+  /filter/new  `'new filter'
-    :*  %eth-new-filter
-        `number+latest-block
-        ::  XX We want to load from a snapshot at least 40 blocks behind, then
-        ::  replay to the present
-        ::  `[%number ?:((lte latest-block 40) 0 (sub.add latest-block 40))]
-        ::TODO  or Azimuth origin block when 0
-        ~  ::TODO  we should probably chunck these, maybe?
-        ::  https://stackoverflow.com/q/49339489
-        ~[azimuth:contracts]
-        ~
-    ==
-  ::
-  ::  +read-filter: get all events the filter captures
-  ::
-  ++  read-filter
-    ?>  ?=(%| -.source)
-    %-  put-request
-    :+  /filter/logs  `'filter logs'
-    [%eth-get-filter-logs filter-id.p.source]
-  ::
-  ::  +poll-filter: get all new events since the last poll (or filter creation)
-  ::
-  ++  poll-filter
-    ?>  ?=(%| -.source)
-    ?:  =(0 filter-id.p.source)
-      ~&  %no-filter-bad-poll
-      .
-    %-  put-request
-    :+  /filter/changes  `'poll filter'
-    [%eth-get-filter-changes filter-id.p.source]
-  ::
-  ::  +wait-poll: remind us to poll in four minutes
-  ::
-  ::    Four minutes because Ethereum RPC filters time out after five.
-  ::    We don't check for an existing timer or clear an old one here,
-  ::    sane flows shouldn't see this being called superfluously.
-  ::
-  ++  wait-poll
-    ?>  ?=(%| -.source)
-    =+  wen=(add now ~m4)
-    %-  put-move(poll-timer.p.source wen)
-    (wrap-note /poll %b %wait wen)
-  ::
-  ::  +cancel-wait-poll: remove poll reminder
-  ::
-  ++  cancel-wait-poll
-    ?>  ?=(%| -.source)
-    %-  put-move(poll-timer.p.source *@da)
-    %+  wrap-note  /poll/cancel
-    [%b %rest poll-timer.p.source]
-  ::
-  ::  +|  configuration
-  ::
-  ::  +init: initialize with default ethereum connection
-  ::
-  ::    for galaxies, we default to a localhost geth node.
-  ::    for stars and under, we default to the parent ship.
-  ::
-  ++  init
-    |=  [our=ship bos=ship]
-    ^+  +>
-    ::  TODO: ship or node as sample?
-=======
     ::  Update private-keys
->>>>>>> da287907
     ::
     ++  private-keys
       |=  [=life =ring]
@@ -1628,7 +825,7 @@
       ?:  ?=(%& -.source)
         =/  send-message
           |=  =message
-          [hen %pass /public-keys %a %want p.source /j/public-keys message]
+          [hen %pass /public-keys %a %plea p.source %j /public-keys message]
         (emit (send-message %public-keys whos))
       =^  =source-id  this-su  (get-source-id source)
       =.  ..feed
@@ -1652,63 +849,7 @@
   ++  meet
     |=  [who=ship =life =pass]
     ^+  +>
-<<<<<<< HEAD
-    ::  update pub subscribers
-    ::
-    =.  +>.$
-      =/  subs=(list (pair ship (set duct)))
-        ~(tap by yen.puk.sub)
-      |-  ^+  +>.^$
-      ?~  subs  +>.^$
-      =/  pub  (~(gut by kyz.snap) p.i.subs *public)
-      =.  +>.^$  (exec q.i.subs [%give %pubs pub])
-      $(subs t.subs)
-    ::  update vent subscribers
-    ::
-    =.  +>.$  (vent-pass yen.eth snap+snap)
-    ::  keep the following in sync with ++extract-snap:file:su
-    ::
-    %=    +>.$
-        heard.etn         heard.snap
-        latest-block.etn  latest-block.snap
-        kyz.puk.sub       kyz.snap
-        dns.eth.sub       dns.eth.snap
-        pos.eth.sub       pos.eth.snap
-        sap               sap(last-block 0)
-        moves
-      ?.  look  moves
-      =-  [[hen %pass /wind/look %j %look -] moves]
-      ?-  -.source.etn
-        %&  &+p.source.etn
-        %|  |+node.p.source.etn
-      ==
-    ==
-  ::                                                    ::  ++exec:et
-  ++  exec                                              ::  mass gift
-    |=  {yen/(set duct) cad/card}
-    =/  noy  ~(tap in yen)
-    |-  ^+  ..exec
-    ?~  noy  ..exec
-    $(noy t.noy, moves [[i.noy cad] moves])
-  ::                                                    ::  ++vent-pass:et
-  ++  vent-pass                                         ::  "give" vent
-    |=  [yen=(set duct) res=vent-result]
-    =+  yez=~(tap in yen)
-    |-  ^+  ..vent-pass
-    ?~  yez  ..vent-pass
-    =*  d  i.yez
-    ?>  ?=([[%a @ @ *] *] d)
-    =+  our=(slav %p i.t.i.d)
-    =+  who=(slav %p i.t.t.i.d)
-    %+  exec  [d ~ ~]
-    :+  %pass
-      /(scot %p our)/vent-result
-    ^-  note
-    [%a %plea who %j /(scot %p our)/vent-result %vent-result res]
-  ::                                                    ::  ++feed:su
-=======
     +>.$
->>>>>>> da287907
   --
 --
 ::                                                      ::::
@@ -1861,23 +1002,7 @@
       :^  ~  ~  %noun
       !>  [1 pub:ex:cub `sig]
     ::
-<<<<<<< HEAD
-    ?:  ?=(%earl rac)
-      ?.  =(u.who p.why)
-        [~ ~]
-      ?:  (gth u.lyf lyf.own.sub.lex)
-        ~
-      ?:  (lth u.lyf lyf.own.sub.lex)
-        [~ ~]
-      =/  sec  (~(got by jaw.own.sub.lex) u.lyf)
-      =/  cub  (nol:nu:crub:crypto sec)
-      :^  ~  ~  %noun
-      !>  [u.lyf pub:ex:cub sig.own.sub.lex]
-    ::
-    =/  pub  (~(get by kyz.puk.sub.lex) u.who)
-=======
     =/  pub  (~(get by pos.zim.pki.lex) u.who)
->>>>>>> da287907
     ?~  pub
       ~
     ?:  (gth u.lyf life.u.pub)
@@ -1886,11 +1011,7 @@
     ?~  pas
       ~
     :^  ~  ~  %noun
-<<<<<<< HEAD
-    !>  [u.lyf u.pas ~]
-=======
-    !>  `deed:ames`[u.lyf pass.u.pas ~]
->>>>>>> da287907
+    !>  [u.lyf pass.u.pas ~]
   ::
       %earl
     ?.  ?=([@ @ ~] tyl)  [~ ~]
