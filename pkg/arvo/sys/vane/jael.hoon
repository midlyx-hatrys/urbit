!:                                                      ::  /vane/jael
::                                                      ::  %reference/0
!?  150
::
::
::  %jael: secrets and promises.
::
::  todo:
::
::    - communication with other vanes:
::      - actually use %behn for expiring secrets
::      - report %ames propagation errors to user
::
::    - nice features:
::      - scry namespace
::      - task for converting invites to tickets
::
|=  pit/vase
=,  pki:jael
=,  able:jael
=,  crypto
=,  jael
=,  ethereum
=,  rpc
=,  azimuth
=,  point=point:able:jael
::                                                      ::::
::::                    # models                        ::  data structures
  ::                                                    ::::
::  the %jael state comes in two parts: absolute
::  and relative.
::
::  ++state-relative is subjective, denormalized and
::  derived.  it consists of all the state we need to
::  manage subscriptions efficiently.
::
=>  |%
+$  any-state  $%(state-0 state-1)
::
+$  state-0
  $:  %0
      pki=state-pki-0                                   ::
      etn=state-eth-node                                ::  eth connection state
  ==                                                    ::
+$  state-1
  $:  %1
      pki=state-pki-1                                   ::
      etn=state-eth-node                                ::  eth connection state
  ==                                                    ::
+$  state-pki-0                                         ::  urbit metadata
  $:  $=  own                                           ::  vault (vein)
        $:  yen=(set duct)                              ::  trackers
            sig=(unit oath)                             ::  for a moon
            tuf=(list turf)                             ::  domains
            boq=@ud                                     ::  boot block
            nod=purl:eyre                               ::  eth gateway
            fak=_|                                      ::  fake keys
            lyf=life                                    ::  version
            jaw=(map life ring)                         ::  private keys
        ==                                              ::
      $=  zim                                           ::  public
        $:  yen=(jug duct ship)                         ::  trackers
            ney=(jug ship duct)                         ::  reverse trackers
            nel=(set duct)                              ::  trackers of all
            dns=dnses                                   ::  on-chain dns state
            pos=(map ship point)                        ::  on-chain ship state
        ==                                              ::
  ==                                                    ::
+$  state-pki-1                                         ::  urbit metadata
  $:  $=  own                                           ::  vault (vein)
        $:  yen=(set duct)                              ::  trackers
            sig=(unit oath)                             ::  for a moon
            tuf=(list turf)                             ::  domains
            boq=@ud                                     ::  boot block
            nod=purl:eyre                               ::  eth gateway
            fak=_|                                      ::  fake keys
            lyf=life                                    ::  version
            step=@ud                                    ::  login code step
            jaw=(map life ring)                         ::  private keys
        ==                                              ::
      $=  zim                                           ::  public
        $:  yen=(jug duct ship)                         ::  trackers
            ney=(jug ship duct)                         ::  reverse trackers
            nel=(set duct)                              ::  trackers of all
            dns=dnses                                   ::  on-chain dns state
            pos=(map ship point)                        ::  on-chain ship state
        ==                                              ::
  ==                                                    ::
+$  message                                             ::  message to her jael
  $%  [%nuke whos=(set ship)]                           ::  cancel trackers
      [%public-keys whos=(set ship)]                    ::  view ethereum events
  ==                                                    ::
+$  message-result
  $%  [%public-keys-result =public-keys-result]         ::  public keys boon
  ==
+$  card                                                ::  i/o action
  (wind note gift)                                      ::
::                                                      ::
+$  move                                                ::  output
  [p=duct q=card]                                       ::
::                                                      ::
+$  note                                                ::  out request $->
  $~  [%a %plea *ship *plea:ames]                       ::
  $%  $:  %a                                            ::    to %ames
          $>(%plea task:able:ames)                      ::  send request message
      ==                                                ::
      $:  %b                                            ::    to %behn
          $>(%wait task:able:behn)                      ::  set timer
      ==                                                ::
      $:  %e                                            ::    to %eyre
          [%code-changed ~]                             ::  notify code changed
      ==                                                ::
      $:  %g                                            ::    to %gall
          $>(%deal task:able:gall)                      ::  talk to app
      ==                                                ::
      $:  %j                                            ::    to self
          $>(%listen task)                              ::  set ethereum source
      ==                                                ::
      $:  @tas                                          ::
  $%  $>(%init vane-task)                               ::  report install
  ==  ==  ==                                            ::
::                                                      ::
+$  peer-sign  [=ship =udiff:point]                     ::
::                                                      ::
+$  sign                                                ::  in result $<-
  $~  [%a %done ~]                                      ::
  $%  $:  %a                                            ::
          $%  $>(%boon gift:able:ames)                  ::  message response
              $>(%done gift:able:ames)                  ::  message (n)ack
              $>(%lost gift:able:ames)                  ::  lost boon
      ==  ==                                            ::
      $:  %b                                            ::
          $>(%wake gift:able:behn)                      ::
      ==                                                ::
      $:  %g                                            ::
          $>  $?  %onto                                 ::
                  %unto                                 ::
              ==                                        ::
          gift:able:gall                                ::
      ==
  ==                                                    ::
--  ::
::                                                      ::::
::::                    # light                         ::  light cores
  ::                                                    ::::
=>  |%
::                                                      ::  ++ez
::::                    ## ethereum^light               ::  wallet algebra
  ::                                                    ::::
++  ez
  ::  simple ethereum-related utility arms.
  ::
  |%
  ::
  ::  +order-events: sort changes by block and log numbers
  ::
  ++  order-events
    |=  loz=(list (pair event-id diff-azimuth))
    ^+  loz
    %+  sort  loz
    ::  sort by block number, then by event log number,
    ::TODO  then by diff priority.
    |=  [[[b1=@ud l1=@ud] *] [[b2=@ud l2=@ud] *]]
    ?.  =(b1 b2)  (lth b1 b2)
    ?.  =(l1 l2)  (lth l1 l2)
    &
  --
--
::                                                      ::::
::::                    #  heavy                        ::  heavy engines
  ::                                                    ::::
=>
~%  %jael  ..is  ~
|%
::                                                      ::  ++of
::::                    ## main^heavy                   ::  main engine
  ::                                                    ::::
++  of
  ::  this core handles all top-level %jael semantics,
  ::  changing state and recording moves.
  ::
  ::  logically we could nest the ++su core within it, but
  ::  we keep them separated for clarity.  the ++curd and
  ::  ++cure arms complete relative and absolute effects,
  ::  respectively, at the top level.
  ::
  ::  XX doc
  ::
  ::  a general pattern here is that we use the ++et core
  ::  to generate absolute effects (++change), then invoke
  ::  ++su to calculate the derived effect of these changes.
  ::
  ::  for ethereum-related events, this is preceded by
  ::  invocation of ++et, which produces ethereum-level
  ::  changes (++chain). these get turned into absolute
  ::  effects by ++cute.
  ::
  ::  arvo issues: should be merged with the top-level
  ::  vane interface when that gets cleaned up a bit.
  ::
  =|  moz/(list move)
  =|  $:  $:  ::  our: identity
              ::  now: current time
              ::  eny: unique entropy
              ::
              our=ship
              now=@da
              eny=@uvJ
          ==
          ::  all vane state
          ::
          state-1
      ==
  ::  lex: all durable state
  ::  moz: pending actions
  ::
  =*  lex  ->
  |%
  ::                                                    ::  ++abet:of
  ++  abet                                              ::  resolve
    [(flop moz) lex]
  ::                                                    ::  ++sein:of
  ++  emit
    |=  =move
    +>.$(moz [move moz])
  ::
  ++  poke-watch
    |=  [hen=duct app=term =purl:eyre]
    %-  emit
    :*  hen
        %pass
        /[app]/poke
        %g
        %deal
        [our our]
        app
        %poke
        %azimuth-tracker-poke
        !>([%watch (crip (en-purl:html purl))])
    ==
  ::
  ++  sein                                              ::  sponsor
    |=  who=ship
    ^-  ship
    ::  XX save %dawn sponsor in .own.sub, check there
    ::
    =/  pot  (~(get by pos.zim.pki) who)
    ?:  ?&  ?=(^ pot)
            ?=(^ sponsor.u.pot)
        ==
      u.sponsor.u.pot
    (^sein:title who)
  ::                                                    ::  ++saxo:of
  ++  saxo                                              ::  sponsorship chain
    |=  who/ship
    ^-  (list ship)
    =/  dad  (sein who)
    [who ?:(=(who dad) ~ $(who dad))]
  ::                                                    ::  ++call:of
  ++  call                                              ::  invoke
    |=  $:  ::  hen: event cause
            ::  tac: event data
            ::
            hen/duct
            tac/task
        ==
    ^+  +>
    ?-    -.tac
    ::
    ::  boot from keys
    ::    $:  $dawn
    ::        =seed
    ::        spon=ship
    ::        czar=(map ship [=rift =life =pass])
    ::        turf=(list turf)}
    ::        bloq=@ud
    ::        node=purl
    ::    ==
    ::
        %dawn
      ::  single-homed
      ::
      ~|  [our who.seed.tac]
      ?>  =(our who.seed.tac)
      ::  save our boot block
      ::
      =.  boq.own.pki  bloq.tac
      ::  save our ethereum gateway (required for galaxies)
      ::
      =.  nod.own.pki
        %+  fall  node.tac
        (need (de-purl:html 'http://eth-mainnet.urbit.org:8545'))
      ::  save our parent signature (only for moons)
      ::
      =.  sig.own.pki  sig.seed.tac
      ::  load our initial public key
      ::
      =/  spon-ship=(unit ship)
        =/  flopped-spon  (flop spon.tac)
        ?~(flopped-spon ~ `ship.i.flopped-spon)
      =.  pos.zim.pki
        =/  cub  (nol:nu:crub:crypto key.seed.tac)
        %+  ~(put by pos.zim.pki)
          our
        [0 lyf.seed.tac (my [lyf.seed.tac [1 pub:ex:cub]] ~) spon-ship]
      ::  our initial private key
      ::
      =.  lyf.own.pki  lyf.seed.tac
      =.  jaw.own.pki  (my [lyf.seed.tac key.seed.tac] ~)
      ::  XX save sponsor in .own.pki
      ::  XX reconcile with .dns.eth
      ::  set initial domains
      ::
      =.  tuf.own.pki  turf.tac
      ::  our initial galaxy table as a +map from +life to +public
      ::
      =/  spon-points=(list [ship point])
        %+  turn  spon.tac
        |=  [=ship az-point=point:azimuth]
        ~|  [%sponsor-point az-point]
        ?>  ?=(^ net.az-point)
        :*  ship
            continuity-number.u.net.az-point
            life.u.net.az-point
            (malt [life.u.net.az-point 1 pass.u.net.az-point] ~)
            ?.  has.sponsor.u.net.az-point
              ~
            `who.sponsor.u.net.az-point
        ==
      =/  points=(map =ship =point)
        %-  ~(run by czar.tac)
        |=  [=a=rift =a=life =a=pass]
        ^-  point
        [a-rift a-life (malt [a-life 1 a-pass] ~) ~]
      =.  points
        (~(gas by points) spon-points)
      =.  +>.$
        %-  curd  =<  abet
        (public-keys:~(feel su hen our now pki etn) %full points)
      ::
      ::  start subscriptions
      ::
      =.  +>.$  (poke-watch hen %azimuth-tracker nod.own.pki)
      =.  +>.$
        ::  get everything from azimuth-tracker because jael subscriptions
        ::  seem to be flaky for now
        ::
        ?:  &
          %-  curd  =<  abet
          (sources:~(feel su hen our now pki etn) ~ [%| %azimuth-tracker])
        ::
        ?-    (clan:title our)
            %czar
          %-  curd  =<  abet
          (sources:~(feel su hen our now pki etn) ~ [%| %azimuth-tracker])
        ::
            *
          =.  +>.$
            %-  curd  =<  abet
            %+  sources:~(feel su hen our now pki etn)
              (silt (turn spon-points head))
            [%| %azimuth-tracker]
          %-  curd  =<  abet
          (sources:~(feel su hen our now pki etn) ~ [%& (need spon-ship)])
        ==
      ::
      =.  moz
        %+  weld  moz
        ::  order is crucial!
        ::
        ::    %dill must init after %gall
        ::    the %give init (for unix) must be after %dill init
        ::    %jael init must be deferred (makes http requests)
        ::
        ^-  (list move)
        :~  [hen %give %init our]
            [hen %slip %e %init our]
            [hen %slip %d %init our]
            [hen %slip %g %init our]
            [hen %slip %c %init our]
            [hen %slip %a %init our]
        ==
      +>.$
    ::
    ::  boot fake
    ::    [%fake =ship]
    ::
        %fake
      ::  single-homed
      ::
      ?>  =(our ship.tac)
      ::  fake keys are deterministically derived from the ship
      ::
      =/  cub  (pit:nu:crub:crypto 512 our)
      ::  our initial public key
      ::
      =.  pos.zim.pki
        %+  ~(put by pos.zim.pki)
          our
        [rift=1 life=1 (my [`@ud`1 [`life`1 pub:ex:cub]] ~) `(^sein:title our)]
      ::  our private key
      ::
      ::    Private key updates are disallowed for fake ships,
      ::    so we do this first.
      ::
      =.  lyf.own.pki  1
      =.  jaw.own.pki  (my [1 sec:ex:cub] ~)
      ::  set the fake bit
      ::
      =.  fak.own.pki  &
      ::  initialize other vanes per the usual procedure
      ::
      ::    Except for ourselves!
      ::
      =.  moz
        %+  weld  moz
        ^-  (list move)
        :~  [hen %give %init our]
            [hen %slip %e %init our]
            [hen %slip %d %init our]
            [hen %slip %g %init our]
            [hen %slip %c %init our]
            [hen %slip %a %init our]
        ==
      +>.$
    ::
    ::  set ethereum source
    ::    [%listen whos=(set ship) =source]
    ::
        %listen
      ~&  [%jael-listen whos source]:tac
      %-  curd  =<  abet
      (sources:~(feel su hen our now pki etn) [whos source]:tac)
    ::
    ::  cancel all trackers from duct
    ::    {$nuke whos=(set ship)}
    ::
        $nuke
      =/  ships=(list ship)
        %~  tap  in
        %-  ~(int in whos.tac)
        (~(get ju yen.zim.pki) hen)
      =.  ney.zim.pki
        |-  ^-  (jug ship duct)
        ?~  ships
          ney.zim.pki
        (~(del ju $(ships t.ships)) i.ships hen)
      =.  yen.zim.pki
        |-  ^-  (jug duct ship)
        ?~  ships
          yen.zim.pki
        (~(del ju $(ships t.ships)) hen i.ships)
      =?  nel.zim.pki  ?=(~ whos.tac)
        (~(del in nel.zim.pki) hen)
      ?^  whos.tac
        +>.$
      %_  +>.$
        yen.own.pki  (~(del in yen.own.pki) hen)
      ==
    ::
    ::  update private keys
    ::
        %rekey
      %-  curd  =<  abet
      (private-keys:~(feel su hen our now pki etn) life.tac ring.tac)
    ::
    ::  update private keys
    ::
        %moon
      ?.  =(%earl (clan:title ship.tac))
        ~&  [%not-moon ship.tac]
        +>.$
      ?.  =(our (^sein:title ship.tac))
        ~&  [%not-our-moon ship.tac]
        +>.$
      %-  curd  =<  abet
      (~(new-event su hen our now pki etn) [ship udiff]:tac)
    ::
    ::  rotate web login code
    ::
        %step
      %=  +>.$
        step.own.pki  +(step.own.pki)
        moz           [[hen %pass / %e %code-changed ~] moz]
      ==
    ::
    ::  watch public keys
    ::    [%public-keys ships=(set ship)]
    ::
        %public-keys
      %-  curd  =<  abet
      (~(public-keys ~(feed su hen our now pki etn) hen) ships.tac)
    ::
    ::  seen after breach
    ::    [%meet our=ship who=ship]
    ::
        %meet
      +>.$
    ::
    ::  XX should be a subscription
    ::  XX reconcile with .dns.eth
    ::  request domains
    ::    [%turf ~]
    ::
        %turf
      ::  ships with real keys must have domains,
      ::  those with fake keys must not
      ::
      ~|  [fak.own.pki tuf.own.pki]
      ?<  =(fak.own.pki ?=(^ tuf.own.pki))
      +>.$(moz [[hen %give %turf tuf.own.pki] moz])
    ::
    ::  learn of kernel upgrade
    ::    [%vega ~]
    ::
        %vega
      +>.$::
    ::  in response to memory pressure
    ::    [%trim p=@ud]
    ::
        %trim
      +>.$
    ::
    ::  watch private keys
    ::    {$private-keys $~}
    ::
        %private-keys
      (curd abet:~(private-keys ~(feed su hen our now pki etn) hen))
    ::
    ::  authenticated remote request
    ::    {$west p/ship q/path r/*}
    ::
        %plea
      =*  her  ship.tac
      =/  mes  ;;(message payload.plea.tac)
      ?-    -.mes
      ::
      ::  cancel trackers
      ::    [%nuke whos=(set ship)]
      ::
          %nuke
        =.  moz  [[hen %give %done ~] moz]
        $(tac mes)
      ::
      ::  view ethereum events
      ::    [%public-keys whos=(set ship)]
      ::
          %public-keys
        =.  moz  [[hen %give %done ~] moz]
        $(tac mes)
      ==
    ==
  ::
  ++  take
    |=  [tea=wire hen=duct hin=sign]
    ^+  +>
    ?-  hin
        [%a %done *]
      ?~  error.hin  +>.$
      ~&  [%done-bad tag.u.error.hin]
      %-  (slog tang.u.error.hin)
      ::TODO  fail:et
      +>.$
    ::
        [%a %boon *]
      =+  ;;  [%public-keys-result =public-keys-result]  payload.hin
      %-  curd  =<  abet
      (public-keys:~(feel su hen our now pki etn) public-keys-result)
    ::
        [%a %lost *]
      ::  TODO: better error handling
      ::
      ~|  %jael-ames-lost
      !!
    ::
        [%b %wake *]
      ?^  error.hin
        %-  %+  slog
              leaf+"jael unable to resubscribe, run :azimuth-tracker|listen"
            u.error.hin
          +>.$
      ?>  ?=([%breach @ ~] tea)
      =/  =source-id  (slav %ud i.t.tea)
      =/  =source  (~(got by sources.etn) source-id)
      =/  ships  (~(get ju ship-sources-reverse.etn) source-id)
      %-  curd  =<  abet
      (sources:~(feel su hen our now pki etn) ships source)
    ::
        [%g %onto *]
      ~&  [%jael-onto tea hin]
      +>.$
    ::
        [%g %unto *]
      ?-  +>-.hin
          $kick      ~|([%jael-unexpected-quit tea hin] !!)
          $poke-ack
        ?~  p.p.+>.hin
          +>.$
        %-  (slog leaf+"jael-bad-coup" u.p.p.+>.hin)
        +>.$
      ::
          $watch-ack
        ?~  p.p.+>.hin
          +>.$
        %-  (slog u.p.p.+>.hin)
        ~|([%jael-unexpected-reap tea hin] +>.$)
      ::
          $fact
        ?>  ?=([@ *] tea)
        =*  app  i.tea
        =/  =peer-sign  ;;(peer-sign q.q.cage.p.+>.hin)
        %-  curd  =<  abet
        (~(new-event su hen our now pki etn) peer-sign)
      ==
    ==
  ::                                                    ::  ++curd:of
  ++  curd                                              ::  relative moves
    |=  $:  moz/(list move)
            pki/state-pki-1
            etn/state-eth-node
        ==
    +>(pki pki, etn etn, moz (weld (flop moz) ^moz))
  --
::                                                      ::  ++su
::::                    ## relative^heavy               ::  subjective engine
  ::                                                    ::::
++  su
      ::  the ++su core handles all derived state,
      ::  subscriptions, and actions.
      ::
      ::  ++feed:su registers subscriptions.
      ::
      ::  ++feel:su checks if a ++change should notify
      ::  any subscribers.
      ::
  =|  moz=(list move)
  =|  $:  hen=duct
          our=ship
          now=@da
          state-pki-1
          state-eth-node
      ==
  ::  moz: moves in reverse order
  ::  pki: relative urbit state
  ::
  =*  pki  ->+>-
  =*  etn  ->+>+
  |%
  ++  this-su  .
  ::                                                    ::  ++abet:su
  ++  abet                                              ::  resolve
    [(flop moz) pki etn]
  ::                                                    ::  ++exec:su
  ++  emit
    |=  =move
    +>.$(moz [move moz])
  ::
  ++  exec                                              ::  mass gift
    |=  {yen/(set duct) cad/card}
    =/  noy  ~(tap in yen)
    |-  ^+  this-su
    ?~  noy  this-su
    $(noy t.noy, moz [[i.noy cad] moz])
  ::
  ++  emit-peer
    |=  [app=term =path]
    %-  emit
    :*  hen
        %pass
        [app path]
        %g
        %deal
        [our our]
        app
        %watch
        path
    ==
  ::
  ++  peer
    |=  [app=term whos=(set ship)]
    ?:  =(~ whos)
      (emit-peer app /)
    =/  whol=(list ship)  ~(tap in whos)
    |-  ^+  this-su
    ?~  whol  this-su
    =.  this-su  (emit-peer app /(scot %p i.whol))
    $(whol t.whol)
  ::
  ++  public-keys-give
    |=  [yen=(set duct) =public-keys-result]
    |^
    =+  yez=(sort ~(tap in yen) sorter)
    |-  ^+  this-su
    ?~  yez  this-su
    =*  d  i.yez
    =.  this-su
      ?.  &(?=([[%a @ @ *] *] d) !=(%public-keys i.t.i.d))
        %-  emit
        [d %give %public-keys public-keys-result]
      %-  emit
      [d %give %boon %public-keys-result public-keys-result]
    $(yez t.yez)
    ::
    ::  We want to notify Ames, then Clay, then Gall.  This happens to
    ::  be alphabetical, but this is mostly a coincidence.
    ::
    ++  sorter
      |=  [a=duct b=duct]
      ?.  ?=([[@ *] *] a)
        |
      ?.  ?=([[@ *] *] b)
        &
      (lth i.i.a i.i.b)
    --
  ::
  ++  get-source
    |=  who=@p
    ^-  source
    =/  ship-source  (~(get by ship-sources.etn) who)
    ?^  ship-source
      (~(got by sources) u.ship-source)
    ?:  =((clan:title who) %earl)
      [%& (^sein:title who)]
    (~(got by sources) default-source.etn)
  ::
  ++  get-source-id
    |=  =source
    ^-  [source-id _this-su]
    =/  source-reverse  (~(get by sources-reverse) source)
    ?^  source-reverse
      [u.source-reverse this-su]
    :-  top-source-id.etn
    %_  this-su
      top-source-id.etn    +(top-source-id.etn)
      sources.etn          (~(put by sources) top-source-id.etn source)
      sources-reverse.etn  (~(put by sources-reverse) source top-source-id.etn)
    ==
  ::
  ++  new-event
    |=  [=a=ship =a=udiff:point]
    ^+  this-su
    =/  a-point=point  (~(gut by pos.zim.pki) a-ship *point)
    =/  a-diff=(unit diff:point)  (udiff-to-diff:point a-udiff a-point)
    ?~  a-diff
      this-su
    (public-keys:feel %diff a-ship u.a-diff)
  ::
  ++  subscribers-on-ship
    |=  =ship
    ^-  (set duct)
    =/  specific-subs  (~(get ju ney.zim) ship)
    =/  general-subs=(set duct)
      ?:  ?=(?(%czar %king %duke) (clan:title ship))
        nel.zim
      ~
    (~(uni in specific-subs) general-subs)
  ::
  ++  feed
    |_  ::  hen: subscription source
        ::
        hen/duct
    ::
    ::  Handle subscription to public-keys
    ::
    ++  public-keys
      |=  whos=(set ship)
      ?:  fak.own.pki
        (public-keys:fake whos)
      ::  Subscribe to parent of moons
      ::
      =.  ..feed
        =/  moons=(jug ship ship)
          %-  ~(gas ju *(jug spon=ship who=ship))
          %+  murn  ~(tap in whos)
          |=  who=ship
          ^-  (unit [spon=ship child=ship])
          ?.  =(%earl (clan:title who))
            ~
          ?:  (~(has by ship-sources) who)
            ~
          `[(^sein:title who) who]
        =/  moonl=(list [spon=ship ships=(set ship)])
          ~(tap by moons)
        |-  ^+  ..feed
        ?~  moonl
          ..feed
        ?:  =(our spon.i.moonl)
          $(moonl t.moonl)
        =.  ..feed  (sources:feel ships.i.moonl [%& spon.i.moonl])
        $(moonl t.moonl)
      ::  Add to subscriber list
      ::
      =.  ney.zim
        =/  whol=(list ship)  ~(tap in whos)
        |-  ^-  (jug ship duct)
        ?~  whol
          ney.zim
        (~(put ju $(whol t.whol)) i.whol hen)
      =.  yen.zim
        %-  ~(gas ju yen.zim)
        %+  turn  ~(tap in whos)
        |=  who=ship
        [hen who]
      =?  nel.zim  ?=(~ whos)
        (~(put in nel.zim) hen)
      ::  Give initial result
      ::
      =/  =public-keys-result
        :-  %full
        ?:  =(~ whos)
          pos.zim
        %-  my  ^-  (list (pair ship point))
        %+  murn
          ~(tap in whos)
        |=  who=ship
        ^-  (unit (pair ship point))
        =/  pub  (~(get by pos.zim) who)
        ?~  pub  ~
        ?:  =(0 life.u.pub)  ~
        `[who u.pub]
      =.  ..feed  (public-keys-give (sy hen ~) public-keys-result)
      ..feed
    ::
    ::  Handle subscription to private-keys
    ::
    ++  private-keys
      %_  ..feed
        moz      [[hen %give %private-keys [lyf jaw]:own] moz]
        yen.own  (~(put in yen.own) hen)
      ==
    ::
    ++  fake
      ?>  fak.own.pki
      |%
      ++  public-keys
        |=  whos=(set ship)
        =/  whol=(list ship)  ~(tap in whos)
        =/  passes
          |-  ^-  (list [who=ship =pass])
          ?~  whol
            ~
          =/  cub  (pit:nu:crub:crypto 512 i.whol)
          :-  [i.whol pub:ex:cub]
          $(whol t.whol)
        =/  points=(list (pair ship point))
          %+  turn  passes
          |=  [who=ship =pass]
          ^-  [who=ship =point]
          [who [rift=1 life=1 (my [1 1 pass] ~) `(^sein:title who)]]
        =.  moz  [[hen %give %public-keys %full (my points)] moz]
        ..feel
      --
    --
  ::
  ++  feel
    |%
    ::
    ::  Update public-keys
    ::
    ++  public-keys
      |=  =public-keys-result
      ^+  ..feel
      ?:  ?=(%full -.public-keys-result)
        =/  pointl=(list [who=ship =point])
          ~(tap by points.public-keys-result)
        |-  ^+  ..feel
        ?~  pointl
          ..feel(pos.zim (~(uni by pos.zim) points.public-keys-result))
        ::  if changing rift upward, then signal a breach
        ::
        =?    ..feel
            =/  point
              (~(get by pos.zim) who.i.pointl)
            ?&  ?=(^ point)
                (gth rift.point.i.pointl rift.u.point)
            ==
          =.  ..feel
            %+  public-keys-give
              (subscribers-on-ship who.i.pointl)
            [%breach who.i.pointl]
          =/  sor  (~(get by sources-reverse) %& who.i.pointl)
          ?~  sor
            ..feel
          ::  delay resubscribing because Ames is going to clear any
          ::  messages we send now.
          ::
          (emit hen %pass /breach/(scot %ud u.sor) %b %wait now)
        ::
        =.  ..feel
          %+  public-keys-give
            (subscribers-on-ship who.i.pointl)
          [%full (my i.pointl ~)]
        $(pointl t.pointl)
      ::
      ?:  ?=(%breach -.public-keys-result)
        ::  we calculate our own breaches based on our local state
        ::
        ..feel
      =*  who  who.public-keys-result
      =/  a-diff=diff:point  diff.public-keys-result
      =/  maybe-point  (~(get by pos.zim) who)
      =/  =point  (fall maybe-point *point)
      ::  if changing rift upward, then signal a breach
      ::
      =?    ..feel
          ?&  ?=(^ maybe-point)
              ?=(%rift -.a-diff)
              (gth to.a-diff rift.point)
          ==
        =.  ..feel
          %+  public-keys-give
            (subscribers-on-ship who)
          [%breach who]
        =/  sor  (~(get by sources-reverse) %& who)
        ?~  sor
          ..feel
        ::  delay resubscribing because Ames is going to clear any
        ::  messages we send now.
        ::
        (emit hen %pass /breach/(scot %ud u.sor) %b %wait now)
      ::
      =.  point
        ?-  -.a-diff
            %spon  point(sponsor to.a-diff)
            %rift  point(rift to.a-diff)
            %keys
          %_  point
              life  life.to.a-diff
              keys
            %+  ~(put by keys.point)
              life.to.a-diff
            [crypto-suite pass]:to.a-diff
          ==
        ==
      ::
      =.  pos.zim  (~(put by pos.zim) who point)
      %+  public-keys-give
        (subscribers-on-ship who)
      ?~  maybe-point
        [%full (my [who point]~)]
      [%diff who a-diff]
    ::
    ::  Update private-keys
    ::
    ++  private-keys
      |=  [=life =ring]
      ^+  ..feel
      ?:  &(=(lyf.own life) =((~(get by jaw.own) life) `ring))
        ..feel
      =.  lyf.own  life
      =.  jaw.own  (~(put by jaw.own) life ring)
      (exec yen.own [%give %private-keys lyf.own jaw.own])
    ::
    ::  Change sources for ships
    ::
    ++  sources
      |=  [whos=(set ship) =source]
      ^+  ..feel
      =^  =source-id  this-su  (get-source-id source)
      =.  ..feed
        ?~  whos
          ..feed(default-source.etn source-id)
        =/  whol=(list ship)  ~(tap in `(set ship)`whos)
        =.  ship-sources.etn
          |-  ^-  (map ship ^source-id)
          ?~  whol
            ship-sources.etn
          (~(put by $(whol t.whol)) i.whol source-id)
        =.  ship-sources-reverse.etn
          %-  ~(gas ju ship-sources-reverse.etn)
          (turn whol |=(=ship [source-id ship]))
        ..feed
      ::
      ?:  ?=(%& -.source)
        =/  send-message
          |=  =message
          [hen %pass /public-keys %a %plea p.source %j /public-keys message]
        (emit (send-message %public-keys whos))
      (peer p.source whos)
    --
  ::
  ::  No-op
  ::
  ++  meet
    |=  [who=ship =life =pass]
    ^+  +>
    +>.$
  --
--
::                                                      ::::
::::                    #  vane                         ::  interface
  ::                                                    ::::
::
::  lex: all durable %jael state
::
=|  lex/state-1
|=  $:  ::
        ::  our: identity
        ::  now: current time
        ::  eny: unique entropy
        ::  ski: namespace resolver
        ::
        our=ship
        now=@da
        eny=@uvJ
        ski=sley
    ==
^?
|%
::                                                      ::  ++call
++  call                                                ::  request
  |=  $:  ::  hen: cause of this event
          ::  hic: event data
          ::
          hen/duct
          dud=(unit goof)
          hic/(hypo (hobo task:able))
      ==
  ^-  [(list move) _..^$]
  ?^  dud
    ~|(%jael-call-dud (mean tang.u.dud))
  ::
  =/  =task:able  ((harden task:able) q.hic)
  =^  did  lex
    abet:(~(call of [our now eny] lex) hen task)
  [did ..^$]
::                                                      ::  ++load
++  load                                                ::  upgrade
  |=  $:  ::  old: previous state
          ::
          ::  old/*
          old/any-state
      ==
  ^+  ..^$
  =/  new=state-1
    ?-  -.old
      %0  old(- %1, |7.own.pki [step=0 |7.own.pki.old])
      %1  old
    ==
  ..^$(lex new)
::                                                      ::  ++scry
++  scry                                                ::  inspect
  |=  $:  ::  fur: event security
          ::  ren: access mode
          ::  why: owner
          ::  syd: desk (branch)
          ::  lot: case (version)
          ::  tyl: rest of path
          ::
          fur/(unit (set monk))
          ren/@tas
          why/shop
          syd/desk
          lot/coin
          tyl/spur
      ==
  ^-  (unit (unit cage))
  ::  XX review for security, stability, cases other than now
  ::
  ?.  =(lot [%$ %da now])  ~
  ?.  =(%$ ren)  [~ ~]
  ?:  =(tyl /whey)
    =/  maz=(list mass)
      :~  pki+&+pki.lex
          etn+&+etn.lex
      ==
    ``mass+!>(maz)
  ?+    syd
      ~
  ::
      %step
    ?.  ?=([@ ~] tyl)  [~ ~]
    ?.  =([%& our] why)
      [~ ~]
    =/  who  (slaw %p i.tyl)
    ?~  who  [~ ~]
    ``[%noun !>(step.own.pki.lex)]
  ::
      %code
    ?.  ?=([@ ~] tyl)  [~ ~]
    ?.  =([%& our] why)
      [~ ~]
    =/  who  (slaw %p i.tyl)
    ?~  who  [~ ~]
    =/  sec  (~(got by jaw.own.pki.lex) lyf.own.pki.lex)
<<<<<<< HEAD
    ``[%noun !>((end 6 1 (shaf %pass (shax sec))))]
=======
    =/  cub  (nol:nu:crub:crypto sec)
    ::  XX use pac:ex:cub?
    ::
    =/  sal  (add %pass step.own.pki.lex)
    ``[%noun !>((end 6 1 (shaf sal (shax sec:ex:cub))))]
>>>>>>> 235bfbbd
  ::
      %life
    ?.  ?=([@ ~] tyl)  [~ ~]
    ?.  =([%& our] why)
      [~ ~]
    =/  who  (slaw %p i.tyl)
    ?~  who  [~ ~]
    ::  fake ships always have life=1
    ::
    ?:  fak.own.pki.lex
      ``[%atom !>(1)]
    ?:  =(u.who p.why)
      ``[%atom !>(lyf.own.pki.lex)]
    =/  pub  (~(get by pos.zim.pki.lex) u.who)
    ?~  pub  ~
    ``[%atom !>(life.u.pub)]
  ::
      %lyfe                                             ::  unitized %life
    ?.  ?=([@ ~] tyl)  [~ ~]
    ?.  =([%& our] why)
      [~ ~]
    =/  who  (slaw %p i.tyl)
    ?~  who  [~ ~]
    ::  fake ships always have life=1
    ::
    ?:  fak.own.pki.lex
      ``[%noun !>((some 1))]
    ?:  =(u.who p.why)
      ``[%noun !>((some lyf.own.pki.lex))]
    =/  pub  (~(get by pos.zim.pki.lex) u.who)
    ?~  pub  ``[%noun !>(~)]
    ``[%noun !>((some life.u.pub))]
  ::
      %rift
    ?.  ?=([@ ~] tyl)  [~ ~]
    ?.  =([%& our] why)
      [~ ~]
    =/  who  (slaw %p i.tyl)
    ?~  who  [~ ~]
    ::  fake ships always have rift=1
    ::
    ?:  fak.own.pki.lex
      ``[%atom !>(1)]
    =/  pos  (~(get by pos.zim.pki.lex) u.who)
    ?~  pos  ~
    ``[%atom !>(rift.u.pos)]
  ::
      %ryft                                             ::  unitized %rift
    ?.  ?=([@ ~] tyl)  [~ ~]
    ?.  =([%& our] why)
      [~ ~]
    =/  who  (slaw %p i.tyl)
    ?~  who  [~ ~]
    ::  fake ships always have rift=1
    ::
    ?:  fak.own.pki.lex
      ``[%noun !>((some 1))]
    =/  pos  (~(get by pos.zim.pki.lex) u.who)
    ?~  pos  ``[%noun !>(~)]
    ``[%noun !>((some rift.u.pos))]
  ::
      %vein
    ?.  ?=([@ ~] tyl)  [~ ~]
    ?.  &(?=(%& -.why) =(p.why our))
      [~ ~]
    =/  lyf  (slaw %ud i.tyl)
    ?~  lyf  [~ ~]
    ::
    ?~  r=(~(get by jaw.own.pki.lex) u.lyf)
      [~ ~]
    ::
    [~ ~ %noun !>(u.r)]
  ::
      %deed
    ?.  ?=([@ @ ~] tyl)  [~ ~]
    ?.  &(?=(%& -.why) =(p.why our))
      [~ ~]
    =/  who  (slaw %p i.tyl)
    =/  lyf  (slaw %ud i.t.tyl)
    ?~  who  [~ ~]
    ?~  lyf  [~ ~]
    ::
    ?:  fak.own.pki.lex
      =/  cub  (pit:nu:crub:crypto 512 u.who)
      :^  ~  ~  %noun
      !>  [1 pub:ex:cub ~]
    ::
    =/  rac  (clan:title u.who)
    ?:  ?=(%pawn rac)
      ?.  =(u.who p.why)
        [~ ~]
      ?.  =(1 u.lyf)
        [~ ~]
      =/  sec  (~(got by jaw.own.pki.lex) u.lyf)
      =/  cub  (nol:nu:crub:crypto sec)
      =/  sig  (sign:as:cub (shaf %self (sham [u.who 1 pub:ex:cub])))
      :^  ~  ~  %noun
      !>  [1 pub:ex:cub `sig]
    ::
    =/  pub  (~(get by pos.zim.pki.lex) u.who)
    ?~  pub
      ~
    ?:  (gth u.lyf life.u.pub)
      ~
    =/  pas  (~(get by keys.u.pub) u.lyf)
    ?~  pas
      ~
    :^  ~  ~  %noun
    !>  [u.lyf pass.u.pas ~]
  ::
      %earl
    ?.  ?=([@ @ ~] tyl)  [~ ~]
    ?.  =([%& our] why)
      [~ ~]
    =/  who  (slaw %p i.tyl)
    =/  lyf  (slaw %ud i.t.tyl)
    ?~  who  [~ ~]
    ?~  lyf  [~ ~]
    ?:  (gth u.lyf lyf.own.pki.lex)
      ~
    ?:  (lth u.lyf lyf.own.pki.lex)
      [~ ~]
    :: XX check that who/lyf hasn't been booted
    ::
    =/  sec  (~(got by jaw.own.pki.lex) u.lyf)
    =/  moon-sec  (shaf %earl (sham our u.lyf sec u.who))
    =/  cub  (pit:nu:crub:crypto 128 moon-sec)
    =/  =seed  [u.who 1 sec:ex:cub ~]
    ``[%seed !>(seed)]
  ::
      %sein
    ?.  ?=([@ ~] tyl)  [~ ~]
    ?.  =([%& our] why)
      [~ ~]
    =/  who  (slaw %p i.tyl)
    ?~  who  [~ ~]
    :^  ~  ~  %atom
    !>  ^-  ship
    (~(sein of [our now eny] lex) u.who)
  ::
      %saxo
    ?.  ?=([@ ~] tyl)  [~ ~]
    ?.  =([%& our] why)
      [~ ~]
    =/  who  (slaw %p i.tyl)
    ?~  who  [~ ~]
    :^  ~  ~  %noun
    !>  ^-  (list ship)
    (~(saxo of [our now eny] lex) u.who)
  ::
      %subscriptions
    ?.  ?=([@ ~] tyl)  [~ ~]
    ?.  =([%& our] why)
      [~ ~]
    :^  ~  ~  %noun
    !>([yen ney nel]:zim.pki.lex)
  ::
      %sources
    ?.  ?=(~ tyl)  [~ ~]
    :^  ~  ~  %noun  !>
    etn.lex
  ::
      %turf
    ?.  ?=(~ tyl)  [~ ~]
    [~ ~ %noun !>(tuf.own.pki.lex)]
  ==
::                                                      ::  ++stay
++  stay                                                ::  preserve
  lex
::                                                      ::  ++take
++  take                                                ::  accept
  |=  $:  ::  tea: order
          ::  hen: cause
          ::  hin: result
          ::
          tea/wire
          hen/duct
          dud=(unit goof)
          hin/(hypo sign)
      ==
  ^-  [(list move) _..^$]
  ?^  dud
    ~|(%jael-take-dud (mean tang.u.dud))
  ::
  =^  did  lex  abet:(~(take of [our now eny] lex) tea hen q.hin)
  [did ..^$]
--<|MERGE_RESOLUTION|>--- conflicted
+++ resolved
@@ -1083,15 +1083,7 @@
     =/  who  (slaw %p i.tyl)
     ?~  who  [~ ~]
     =/  sec  (~(got by jaw.own.pki.lex) lyf.own.pki.lex)
-<<<<<<< HEAD
     ``[%noun !>((end 6 1 (shaf %pass (shax sec))))]
-=======
-    =/  cub  (nol:nu:crub:crypto sec)
-    ::  XX use pac:ex:cub?
-    ::
-    =/  sal  (add %pass step.own.pki.lex)
-    ``[%noun !>((end 6 1 (shaf sal (shax sec:ex:cub))))]
->>>>>>> 235bfbbd
   ::
       %life
     ?.  ?=([@ ~] tyl)  [~ ~]
