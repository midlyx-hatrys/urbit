!:                                                      ::  /vane/jael
::                                                      ::  %reference/0
!?  150
::
::
::  %jael: secrets and promises.
::
::  todo:
::
::    - communication with other vanes:
::      - actually use %behn for expiring secrets
::      - report %ames propagation errors to user
::
::    - nice features:
::      - scry namespace
::      - task for converting invites to tickets
::
|=  our=ship
=,  pki:jael
=,  able:jael
=,  crypto
=,  jael
=,  ethereum
=,  rpc
=,  azimuth
=,  point=point:able:jael
::                                                      ::::
::::                    # models                        ::  data structures
  ::                                                    ::::
::  the %jael state comes in two parts: absolute
::  and relative.
::
::  ++state-relative is subjective, denormalized and
::  derived.  it consists of all the state we need to
::  manage subscriptions efficiently.
::
=>  |%
+$  state-1
  $:  %1
      pki=state-pki-1                                   ::
      etn=state-eth-node                                ::  eth connection state
  ==                                                    ::
+$  state-pki-1                                         ::  urbit metadata
  $:  $=  own                                           ::  vault (vein)
        $:  yen=(set duct)                              ::  trackers
            sig=(unit oath)                             ::  for a moon
            tuf=(list turf)                             ::  domains
            boq=@ud                                     ::  boot block
            nod=purl:eyre                               ::  eth gateway
            fak=_|                                      ::  fake keys
            lyf=life                                    ::  version
            step=@ud                                    ::  login code step
            jaw=(map life ring)                         ::  private keys
        ==                                              ::
      $=  zim                                           ::  public
        $:  yen=(jug duct ship)                         ::  trackers
            ney=(jug ship duct)                         ::  reverse trackers
            nel=(set duct)                              ::  trackers of all
            dns=dnses                                   ::  on-chain dns state
            pos=(map ship point)                        ::  on-chain ship state
        ==                                              ::
  ==                                                    ::
+$  message-all
  $%  [%0 message]
  ==
+$  message                                             ::  message to her jael
  $%  [%nuke whos=(set ship)]                           ::  cancel trackers
      [%public-keys whos=(set ship)]                    ::  view ethereum events
  ==                                                    ::
+$  message-result
  $%  [%public-keys-result =public-keys-result]         ::  public keys boon
  ==
+$  card                                                ::  i/o action
  (wind note gift)                                      ::
::                                                      ::
+$  move                                                ::  output
  [p=duct q=card]                                       ::
::                                                      ::
+$  note                                                ::  out request $->
  $~  [%a %plea *ship *plea:ames]                       ::
  $%  $:  %a                                            ::    to %ames
          $>(%plea task:able:ames)                      ::  send request message
      ==                                                ::
      $:  %b                                            ::    to %behn
          $>(%wait task:able:behn)                      ::  set timer
      ==                                                ::
      $:  %e                                            ::    to %eyre
          [%code-changed ~]                             ::  notify code changed
      ==                                                ::
      $:  %g                                            ::    to %gall
          $>(%deal task:able:gall)                      ::  talk to app
      ==                                                ::
      $:  %j                                            ::    to self
          $>(%listen task)                              ::  set ethereum source
      ==                                                ::
      $:  @tas                                          ::
  $%  $>(%init vane-task)                               ::  report install
  ==  ==  ==                                            ::
::                                                      ::
+$  sign                                                ::  in result $<-
  $~  [%a %done ~]                                      ::
  $%  $:  %a                                            ::
          $%  $>(%boon gift:able:ames)                  ::  message response
              $>(%done gift:able:ames)                  ::  message (n)ack
              $>(%lost gift:able:ames)                  ::  lost boon
      ==  ==                                            ::
      $:  %b                                            ::
          $>(%wake gift:able:behn)                      ::
      ==                                                ::
      $:  %g                                            ::
          $>  $?  %onto                                 ::
                  %unto                                 ::
              ==                                        ::
          gift:able:gall                                ::
      ==
  ==                                                    ::
--  ::
::                                                      ::::
::::                    # light                         ::  light cores
  ::                                                    ::::
=>  |%
::                                                      ::  ++ez
::::                    ## ethereum^light               ::  wallet algebra
  ::                                                    ::::
++  ez
  ::  simple ethereum-related utility arms.
  ::
  |%
  ::
  ::  +order-events: sort changes by block and log numbers
  ::
  ++  order-events
    |=  loz=(list (pair event-id diff-azimuth))
    ^+  loz
    %+  sort  loz
    ::  sort by block number, then by event log number,
    ::TODO  then by diff priority.
    |=  [[[b1=@ud l1=@ud] *] [[b2=@ud l2=@ud] *]]
    ?.  =(b1 b2)  (lth b1 b2)
    ?.  =(l1 l2)  (lth l1 l2)
    &
  --
--
::                                                      ::::
::::                    #  heavy                        ::  heavy engines
  ::                                                    ::::
=>
~%  %jael  ..part  ~
|%
::                                                      ::  ++of
::::                    ## main^heavy                   ::  main engine
  ::                                                    ::::
++  of
  ::  this core handles all top-level %jael semantics,
  ::  changing state and recording moves.
  ::
  ::  logically we could nest the ++su core within it, but
  ::  we keep them separated for clarity.  the ++curd and
  ::  ++cure arms complete relative and absolute effects,
  ::  respectively, at the top level.
  ::
  ::  XX doc
  ::
  ::  a general pattern here is that we use the ++et core
  ::  to generate absolute effects (++change), then invoke
  ::  ++su to calculate the derived effect of these changes.
  ::
  ::  for ethereum-related events, this is preceded by
  ::  invocation of ++et, which produces ethereum-level
  ::  changes (++chain). these get turned into absolute
  ::  effects by ++cute.
  ::
  ::  arvo issues: should be merged with the top-level
  ::  vane interface when that gets cleaned up a bit.
  ::
  =|  moz=(list move)
  =|  $:  $:  ::  now: current time
              ::  eny: unique entropy
              ::
              now=@da
              eny=@uvJ
          ==
          ::  all vane state
          ::
          state-1
      ==
  ::  lex: all durable state
  ::  moz: pending actions
  ::
  =*  lex  ->
  |%
  ::                                                    ::  ++abet:of
  ++  abet                                              ::  resolve
    [(flop moz) lex]
  ::                                                    ::  ++sein:of
  ++  emit
    |=  =move
    +>.$(moz [move moz])
  ::
  ++  poke-watch
    |=  [hen=duct app=term =purl:eyre]
    %-  emit
    :*  hen
        %pass
        /[app]/poke
        %g
        %deal
        [our our]
        app
        %poke
        %azimuth-tracker-poke
        !>([%watch (crip (en-purl:html purl))])
    ==
  ::
  ++  sein                                              ::  sponsor
    |=  who=ship
    ^-  ship
    ::  XX save %dawn sponsor in .own.sub, check there
    ::
    =/  pot  (~(get by pos.zim.pki) who)
    ?:  ?&  ?=(^ pot)
            ?=(^ sponsor.u.pot)
        ==
      u.sponsor.u.pot
    (^sein:title who)
  ::                                                    ::  ++saxo:of
  ++  saxo                                              ::  sponsorship chain
    |=  who=ship
    ^-  (list ship)
    =/  dad  (sein who)
    [who ?:(=(who dad) ~ $(who dad))]
  ::                                                    ::  ++call:of
  ++  call                                              ::  invoke
    |=  $:  ::  hen: event cause
            ::  tac: event data
            ::
            hen=duct
            tac=task
        ==
    ^+  +>
    ?-    -.tac
    ::
    ::  boot from keys
    ::    $:  %dawn
    ::        =seed
    ::        spon=ship
    ::        czar=(map ship [=rift =life =pass])
    ::        turf=(list turf)
    ::        bloq=@ud
    ::        node=purl
    ::    ==
    ::
        %dawn
      ::  single-homed
      ::
      ~|  [our who.seed.tac]
      ?>  =(our who.seed.tac)
      ::  save our boot block
      ::
      =.  boq.own.pki  bloq.tac
      ::  save our ethereum gateway (required for galaxies)
      ::
      =.  nod.own.pki
        %+  fall  node.tac
        (need (de-purl:html 'http://eth-mainnet.urbit.org:8545'))
      ::  save our parent signature (only for moons)
      ::
      =.  sig.own.pki  sig.seed.tac
      ::  load our initial public key
      ::
      =/  spon-ship=(unit ship)
        =/  flopped-spon  (flop spon.tac)
        ?~(flopped-spon ~ `ship.i.flopped-spon)
      =.  pos.zim.pki
        =/  cub  (nol:nu:crub:crypto key.seed.tac)
        %+  ~(put by pos.zim.pki)
          our
        [0 lyf.seed.tac (my [lyf.seed.tac [1 pub:ex:cub]] ~) spon-ship]
      ::  our initial private key
      ::
      =.  lyf.own.pki  lyf.seed.tac
      =.  jaw.own.pki  (my [lyf.seed.tac key.seed.tac] ~)
      ::  XX save sponsor in .own.pki
      ::  XX reconcile with .dns.eth
      ::  set initial domains
      ::
      =.  tuf.own.pki  turf.tac
      ::  our initial galaxy table as a +map from +life to +public
      ::
      =/  spon-points=(list [ship point])
        %+  turn  spon.tac
        |=  [=ship az-point=point:azimuth]
        ~|  [%sponsor-point az-point]
        ?>  ?=(^ net.az-point)
        :*  ship
            continuity-number.u.net.az-point
            life.u.net.az-point
            (malt [life.u.net.az-point 1 pass.u.net.az-point] ~)
            ?.  has.sponsor.u.net.az-point
              ~
            `who.sponsor.u.net.az-point
        ==
      =/  points=(map =ship =point)
        %-  ~(run by czar.tac)
        |=  [=a=rift =a=life =a=pass]
        ^-  point
        [a-rift a-life (malt [a-life 1 a-pass] ~) ~]
      =.  points
        (~(gas by points) spon-points)
      =.  +>.$
        %-  curd  =<  abet
<<<<<<< HEAD
        (public-keys:~(feel su hen now pki etn) %full points)
=======
        (public-keys:~(feel su hen our now pki etn) pos.zim.pki %full points)
>>>>>>> eed45be0
      ::
      ::  start subscriptions
      ::
      =.  +>.$  (poke-watch hen %azimuth-tracker nod.own.pki)
      =.  +>.$
        ::  get everything from azimuth-tracker because jael subscriptions
        ::  seem to be flaky for now
        ::
        ?:  &
          %-  curd  =<  abet
          (sources:~(feel su hen now pki etn) ~ [%| %azimuth-tracker])
        ::
        ?-    (clan:title our)
            %czar
          %-  curd  =<  abet
          (sources:~(feel su hen now pki etn) ~ [%| %azimuth-tracker])
        ::
            *
          =.  +>.$
            %-  curd  =<  abet
            %+  sources:~(feel su hen now pki etn)
              (silt (turn spon-points head))
            [%| %azimuth-tracker]
          %-  curd  =<  abet
          (sources:~(feel su hen now pki etn) ~ [%& (need spon-ship)])
        ==
      ::
      =.  moz
        %+  weld  moz
        ::  order is crucial!
        ::
        ::    %dill must init after %gall
        ::    the %give init (for unix) must be after %dill init
        ::    %jael init must be deferred (makes http requests)
        ::
        ^-  (list move)
        :~  [hen %slip %e %init ~]
            [hen %slip %d %init ~]
            [hen %slip %g %init ~]
            [hen %slip %c %init ~]
            [hen %slip %a %init ~]
        ==
      +>.$
    ::
    ::  boot fake
    ::    [%fake =ship]
    ::
        %fake
      ::  single-homed
      ::
      ?>  =(our ship.tac)
      ::  fake keys are deterministically derived from the ship
      ::
      =/  cub  (pit:nu:crub:crypto 512 our)
      ::  our initial public key
      ::
      =.  pos.zim.pki
        %+  ~(put by pos.zim.pki)
          our
        [rift=1 life=1 (my [`@ud`1 [`life`1 pub:ex:cub]] ~) `(^sein:title our)]
      ::  our private key
      ::
      ::    Private key updates are disallowed for fake ships,
      ::    so we do this first.
      ::
      =.  lyf.own.pki  1
      =.  jaw.own.pki  (my [1 sec:ex:cub] ~)
      ::  set the fake bit
      ::
      =.  fak.own.pki  &
      ::  initialize other vanes per the usual procedure
      ::
      ::    Except for ourselves!
      ::
      =.  moz
        %+  weld  moz
        ^-  (list move)
        :~  [hen %slip %e %init ~]
            [hen %slip %d %init ~]
            [hen %slip %g %init ~]
            [hen %slip %c %init ~]
            [hen %slip %a %init ~]
        ==
      +>.$
    ::
    ::  set ethereum source
    ::    [%listen whos=(set ship) =source]
    ::
        %listen
      ~&  [%jael-listen whos source]:tac
      %-  curd  =<  abet
      (sources:~(feel su hen now pki etn) [whos source]:tac)
    ::
    ::  cancel all trackers from duct
    ::    [%nuke whos=(set ship)]
    ::
        %nuke
      =/  ships=(list ship)
        %~  tap  in
        %-  ~(int in whos.tac)
        (~(get ju yen.zim.pki) hen)
      =.  ney.zim.pki
        |-  ^-  (jug ship duct)
        ?~  ships
          ney.zim.pki
        (~(del ju $(ships t.ships)) i.ships hen)
      =.  yen.zim.pki
        |-  ^-  (jug duct ship)
        ?~  ships
          yen.zim.pki
        (~(del ju $(ships t.ships)) hen i.ships)
      =?  nel.zim.pki  ?=(~ whos.tac)
        (~(del in nel.zim.pki) hen)
      ?^  whos.tac
        +>.$
      %_  +>.$
        yen.own.pki  (~(del in yen.own.pki) hen)
      ==
    ::
    ::  update private keys
    ::
        %rekey
      %-  curd  =<  abet
      (private-keys:~(feel su hen now pki etn) life.tac ring.tac)
    ::
    ::  update private keys
    ::
        %moon
      ?.  =(%earl (clan:title ship.tac))
        ~&  [%not-moon ship.tac]
        +>.$
      ?.  =(our (^sein:title ship.tac))
        ~&  [%not-our-moon ship.tac]
        +>.$
      %-  curd  =<  abet
<<<<<<< HEAD
      (~(new-event su hen now pki etn) [ship udiff]:tac)
=======
      (~(new-event su hen our now pki etn) [ship udiff]~:tac)
>>>>>>> eed45be0
    ::
    ::  rotate web login code
    ::
        %step
      %=  +>.$
        step.own.pki  +(step.own.pki)
        moz           [[hen %pass / %e %code-changed ~] moz]
      ==
    ::
    ::  watch public keys
    ::    [%public-keys ships=(set ship)]
    ::
        %public-keys
      %-  curd  =<  abet
      (~(public-keys ~(feed su hen now pki etn) hen) ships.tac)
    ::
    ::  seen after breach
    ::    [%meet our=ship who=ship]
    ::
        %meet
      +>.$
    ::
    ::  XX should be a subscription
    ::  XX reconcile with .dns.eth
    ::  request domains
    ::    [%turf ~]
    ::
        %turf
      ::  ships with real keys must have domains,
      ::  those with fake keys must not
      ::
      ~|  [fak.own.pki tuf.own.pki]
      ?<  =(fak.own.pki ?=(^ tuf.own.pki))
      +>.$(moz [[hen %give %turf tuf.own.pki] moz])
    ::
    ::  learn of kernel upgrade
    ::    [%vega ~]
    ::
        %vega
      +>.$::
    ::  in response to memory pressure
    ::    [%trim p=@ud]
    ::
        %trim
      +>.$
    ::
    ::  watch private keys
    ::    [%private-keys ~]
    ::
        %private-keys
      (curd abet:~(private-keys ~(feed su hen now pki etn) hen))
    ::
    ::  authenticated remote request
    ::    [%west p=ship q=path r=*]
    ::
        %plea
      =*  her  ship.tac
      =+  ;;(=message-all payload.plea.tac)
      ?>  ?=(%0 -.message-all)
      =/  =message  +.message-all
      ?-    -.message
      ::
      ::  cancel trackers
      ::    [%nuke whos=(set ship)]
      ::
          %nuke
        =.  moz  [[hen %give %done ~] moz]
        $(tac message)
      ::
      ::  view ethereum events
      ::    [%public-keys whos=(set ship)]
      ::
          %public-keys
        =.  moz  [[hen %give %done ~] moz]
        $(tac message)
      ==
    ==
  ::
  ++  take
    |=  [tea=wire hen=duct hin=sign]
    ^+  +>
    ?-  hin
        [%a %done *]
      ?~  error.hin  +>.$
      ~&  [%done-bad tag.u.error.hin]
      %-  (slog tang.u.error.hin)
      ::TODO  fail:et
      +>.$
    ::
        [%a %boon *]
      =+  ;;  [%public-keys-result =public-keys-result]  payload.hin
      %-  curd  =<  abet
<<<<<<< HEAD
      (public-keys:~(feel su hen now pki etn) public-keys-result)
=======
      (public-keys:~(feel su hen our now pki etn) pos.zim.pki public-keys-result)
>>>>>>> eed45be0
    ::
        [%a %lost *]
      ::  TODO: better error handling
      ::
      ~|  %jael-ames-lost
      !!
    ::
        [%b %wake *]
      ?^  error.hin
        %-  %+  slog
              leaf+"jael unable to resubscribe, run :azimuth-tracker|listen"
            u.error.hin
          +>.$
      ?>  ?=([%breach @ ~] tea)
      =/  =source-id  (slav %ud i.t.tea)
      =/  =source  (~(got by sources.etn) source-id)
      =/  ships  (~(get ju ship-sources-reverse.etn) source-id)
      %-  curd  =<  abet
      (sources:~(feel su hen now pki etn) ships source)
    ::
        [%g %onto *]
      ~&  [%jael-onto tea hin]
      +>.$
    ::
        [%g %unto *]
      ?-  +>-.hin
          %kick      ~|([%jael-unexpected-quit tea hin] !!)
          %poke-ack
        ?~  p.p.+>.hin
          +>.$
        %-  (slog leaf+"jael-bad-coup" u.p.p.+>.hin)
        +>.$
      ::
          %watch-ack
        ?~  p.p.+>.hin
          +>.$
        %-  (slog u.p.p.+>.hin)
        ~|([%jael-unexpected-reap tea hin] +>.$)
      ::
          %fact
        ?>  ?=([@ *] tea)
        =*  app  i.tea
        =+  ;;(=udiffs:point q.q.cage.p.+>.hin)
        %-  curd  =<  abet
<<<<<<< HEAD
        (~(new-event su hen now pki etn) peer-sign)
=======
        (~(new-event su hen our now pki etn) udiffs)
>>>>>>> eed45be0
      ==
    ==
  ::                                                    ::  ++curd:of
  ++  curd                                              ::  relative moves
    |=  $:  moz=(list move)
            pki=state-pki-1
            etn=state-eth-node
        ==
    +>(pki pki, etn etn, moz (weld (flop moz) ^moz))
  --
::                                                      ::  ++su
::::                    ## relative^heavy               ::  subjective engine
  ::                                                    ::::
++  su
      ::  the ++su core handles all derived state,
      ::  subscriptions, and actions.
      ::
      ::  ++feed:su registers subscriptions.
      ::
      ::  ++feel:su checks if a ++change should notify
      ::  any subscribers.
      ::
  =|  moz=(list move)
  =|  $:  hen=duct
          now=@da
          state-pki-1
          state-eth-node
      ==
  ::  moz: moves in reverse order
  ::  pki: relative urbit state
  ::
  =*  pki  ->+<
  =*  etn  ->+>
  |%
  ++  this-su  .
  ::                                                    ::  ++abet:su
  ++  abet                                              ::  resolve
    [(flop moz) pki etn]
  ::                                                    ::  ++exec:su
  ++  emit
    |=  =move
    +>.$(moz [move moz])
  ::
  ++  exec                                              ::  mass gift
    |=  [yen=(set duct) cad=card]
    =/  noy  ~(tap in yen)
    |-  ^+  this-su
    ?~  noy  this-su
    $(noy t.noy, moz [[i.noy cad] moz])
  ::
  ++  emit-peer
    |=  [app=term =path]
    %-  emit
    :*  hen
        %pass
        [app path]
        %g
        %deal
        [our our]
        app
        %watch
        path
    ==
  ::
  ++  peer
    |=  [app=term whos=(set ship)]
    ?:  =(~ whos)
      (emit-peer app /)
    =/  whol=(list ship)  ~(tap in whos)
    |-  ^+  this-su
    ?~  whol  this-su
    =.  this-su  (emit-peer app /(scot %p i.whol))
    $(whol t.whol)
  ::
  ++  public-keys-give
    |=  [yen=(set duct) =public-keys-result]
    |^
    =+  yez=(sort ~(tap in yen) sorter)
    |-  ^+  this-su
    ?~  yez  this-su
    =*  d  i.yez
    =.  this-su
      ?.  &(?=([[%a @ @ *] *] d) !=(%public-keys i.t.i.d))
        %-  emit
        [d %give %public-keys public-keys-result]
      %-  emit
      [d %give %boon %public-keys-result public-keys-result]
    $(yez t.yez)
    ::
    ::  We want to notify Ames, then Clay, then Gall.  This happens to
    ::  be alphabetical, but this is mostly a coincidence.
    ::
    ++  sorter
      |=  [a=duct b=duct]
      ?.  ?=([[@ *] *] a)
        |
      ?.  ?=([[@ *] *] b)
        &
      (lth i.i.a i.i.b)
    --
  ::
  ++  get-source
    |=  who=@p
    ^-  source
    =/  ship-source  (~(get by ship-sources.etn) who)
    ?^  ship-source
      (~(got by sources) u.ship-source)
    ?:  =((clan:title who) %earl)
      [%& (^sein:title who)]
    (~(got by sources) default-source.etn)
  ::
  ++  get-source-id
    |=  =source
    ^-  [source-id _this-su]
    =/  source-reverse  (~(get by sources-reverse) source)
    ?^  source-reverse
      [u.source-reverse this-su]
    :-  top-source-id.etn
    %_  this-su
      top-source-id.etn    +(top-source-id.etn)
      sources.etn          (~(put by sources) top-source-id.etn source)
      sources-reverse.etn  (~(put by sources-reverse) source top-source-id.etn)
    ==
  ::
  ++  new-event
    |=  =udiffs:point
    ^+  this-su
    =/  original-pos  pos.zim.pki
    |-  ^+  this-su
    ?~  udiffs
      this-su
    =/  a-point=point  (~(gut by pos.zim.pki) ship.i.udiffs *point)
    =/  a-diff=(unit diff:point)  (udiff-to-diff:point udiff.i.udiffs a-point)
    =?  this-su  ?=(^ a-diff)
      (public-keys:feel original-pos %diff ship.i.udiffs u.a-diff)
    $(udiffs t.udiffs)
  ::
  ++  subscribers-on-ship
    |=  =ship
    ^-  (set duct)
    =/  specific-subs  (~(get ju ney.zim) ship)
    =/  general-subs=(set duct)
      ?:  ?=(?(%czar %king %duke) (clan:title ship))
        nel.zim
      ~
    (~(uni in specific-subs) general-subs)
  ::
  ++  feed
    |_  ::  hen: subscription source
        ::
        hen=duct
    ::
    ::  Handle subscription to public-keys
    ::
    ++  public-keys
      |=  whos=(set ship)
      ?:  fak.own.pki
        (public-keys:fake whos)
      ::  Subscribe to parent of moons
      ::
      =.  ..feed
        =/  moons=(jug ship ship)
          %-  ~(gas ju *(jug spon=ship who=ship))
          %+  murn  ~(tap in whos)
          |=  who=ship
          ^-  (unit [spon=ship child=ship])
          ?.  =(%earl (clan:title who))
            ~
          ?:  (~(has by ship-sources) who)
            ~
          `[(^sein:title who) who]
        =/  moonl=(list [spon=ship ships=(set ship)])
          ~(tap by moons)
        |-  ^+  ..feed
        ?~  moonl
          ..feed
        ?:  =(our spon.i.moonl)
          $(moonl t.moonl)
        =.  ..feed  (sources:feel ships.i.moonl [%& spon.i.moonl])
        $(moonl t.moonl)
      ::  Add to subscriber list
      ::
      =.  ney.zim
        =/  whol=(list ship)  ~(tap in whos)
        |-  ^-  (jug ship duct)
        ?~  whol
          ney.zim
        (~(put ju $(whol t.whol)) i.whol hen)
      =.  yen.zim
        %-  ~(gas ju yen.zim)
        %+  turn  ~(tap in whos)
        |=  who=ship
        [hen who]
      =?  nel.zim  ?=(~ whos)
        (~(put in nel.zim) hen)
      ::  Give initial result
      ::
      =/  =public-keys-result
        :-  %full
        ?:  =(~ whos)
          pos.zim
        %-  my  ^-  (list (pair ship point))
        %+  murn
          ~(tap in whos)
        |=  who=ship
        ^-  (unit (pair ship point))
        =/  pub  (~(get by pos.zim) who)
        ?~  pub  ~
        ?:  =(0 life.u.pub)  ~
        `[who u.pub]
      =.  ..feed  (public-keys-give (sy hen ~) public-keys-result)
      ..feed
    ::
    ::  Handle subscription to private-keys
    ::
    ++  private-keys
      %_  ..feed
        moz      [[hen %give %private-keys [lyf jaw]:own] moz]
        yen.own  (~(put in yen.own) hen)
      ==
    ::
    ++  fake
      ?>  fak.own.pki
      |%
      ++  public-keys
        |=  whos=(set ship)
        =/  whol=(list ship)  ~(tap in whos)
        =/  passes
          |-  ^-  (list [who=ship =pass])
          ?~  whol
            ~
          =/  cub  (pit:nu:crub:crypto 512 i.whol)
          :-  [i.whol pub:ex:cub]
          $(whol t.whol)
        =/  points=(list (pair ship point))
          %+  turn  passes
          |=  [who=ship =pass]
          ^-  [who=ship =point]
          [who [rift=1 life=1 (my [1 1 pass] ~) `(^sein:title who)]]
        =.  moz  [[hen %give %public-keys %full (my points)] moz]
        ..feel
      --
    --
  ::
  ++  feel
    |%
    ::
    ::  Update public-keys
    ::
    ++  public-keys
      |=  [original=(map ship point) =public-keys-result]
      ^+  ..feel
      ?:  ?=(%full -.public-keys-result)
        =/  pointl=(list [who=ship =point])
          ~(tap by points.public-keys-result)
        |-  ^+  ..feel
        ?~  pointl
          ..feel(pos.zim (~(uni by pos.zim) points.public-keys-result))
        ::  if changing rift upward and we already had keys for them,
        ::  then signal a breach
        ::
        =?    ..feel
            =/  point
              (~(get by pos.zim) who.i.pointl)
            ?&  (~(has by original) who.i.pointl)
                ?=(^ point)
                (gth rift.point.i.pointl rift.u.point)
            ==
          =.  ..feel
            %+  public-keys-give
              (subscribers-on-ship who.i.pointl)
            [%breach who.i.pointl]
          =/  sor  (~(get by sources-reverse) %& who.i.pointl)
          ?~  sor
            ..feel
          ::  delay resubscribing because Ames is going to clear any
          ::  messages we send now.
          ::
          (emit hen %pass /breach/(scot %ud u.sor) %b %wait now)
        ::
        =.  ..feel
          %+  public-keys-give
            (subscribers-on-ship who.i.pointl)
          [%full (my i.pointl ~)]
        $(pointl t.pointl)
      ::
      ?:  ?=(%breach -.public-keys-result)
        ::  we calculate our own breaches based on our local state
        ::
        ..feel
      =*  who  who.public-keys-result
      =/  a-diff=diff:point  diff.public-keys-result
      =/  maybe-point  (~(get by pos.zim) who)
      =/  =point  (fall maybe-point *point)
      ::  if changing rift upward and we already had keys for them, then
      ::  signal a breach
      ::
      =?    ..feel
          ?&  (~(has by original) who)
              ?=(^ maybe-point)
              ?=(%rift -.a-diff)
              (gth to.a-diff rift.point)
          ==
        =.  ..feel
          %+  public-keys-give
            (subscribers-on-ship who)
          [%breach who]
        =/  sor  (~(get by sources-reverse) %& who)
        ?~  sor
          ..feel
        ::  delay resubscribing because Ames is going to clear any
        ::  messages we send now.
        ::
        (emit hen %pass /breach/(scot %ud u.sor) %b %wait now)
      ::
      =.  point
        ?-  -.a-diff
            %spon  point(sponsor to.a-diff)
            %rift  point(rift to.a-diff)
            %keys
          %_  point
              life  life.to.a-diff
              keys
            %+  ~(put by keys.point)
              life.to.a-diff
            [crypto-suite pass]:to.a-diff
          ==
        ==
      ::
      =.  pos.zim  (~(put by pos.zim) who point)
      %+  public-keys-give
        (subscribers-on-ship who)
      ?~  maybe-point
        [%full (my [who point]~)]
      [%diff who a-diff]
    ::
    ::  Update private-keys
    ::
    ++  private-keys
      |=  [=life =ring]
      ^+  ..feel
      ?:  &(=(lyf.own life) =((~(get by jaw.own) life) `ring))
        ..feel
      =.  lyf.own  life
      =.  jaw.own  (~(put by jaw.own) life ring)
      (exec yen.own [%give %private-keys lyf.own jaw.own])
    ::
    ::  Change sources for ships
    ::
    ++  sources
      |=  [whos=(set ship) =source]
      ^+  ..feel
      =^  =source-id  this-su  (get-source-id source)
      =.  ..feed
        ?~  whos
          ..feed(default-source.etn source-id)
        =/  whol=(list ship)  ~(tap in `(set ship)`whos)
        =.  ship-sources.etn
          |-  ^-  (map ship ^source-id)
          ?~  whol
            ship-sources.etn
          (~(put by $(whol t.whol)) i.whol source-id)
        =.  ship-sources-reverse.etn
          %-  ~(gas ju ship-sources-reverse.etn)
          (turn whol |=(=ship [source-id ship]))
        ..feed
      ::
      ?:  ?=(%& -.source)
        %-  emit
        =/  =message-all  [%0 %public-keys whos]
        [hen %pass /public-keys %a %plea p.source %j /public-keys message-all]
      (peer p.source whos)
    --
  ::
  ::  No-op
  ::
  ++  meet
    |=  [who=ship =life =pass]
    ^+  +>
    +>.$
  --
--
::                                                      ::::
::::                    #  vane                         ::  interface
  ::                                                    ::::
::
::  lex: all durable %jael state
::
=|  lex=state-1
|=  $:  ::  now: current time
        ::  eny: unique entropy
        ::  ski: namespace resolver
        ::
        now=@da
        eny=@uvJ
        rof=roof
    ==
^?
|%
::                                                      ::  ++call
++  call                                                ::  request
  |=  $:  ::  hen: cause of this event
          ::  hic: event data
          ::
          hen=duct
          dud=(unit goof)
          hic=(hobo task:able)
      ==
  ^-  [(list move) _..^$]
  ?^  dud
    ~|(%jael-call-dud (mean tang.u.dud))
  ::
  =/  =task:able  ((harden task:able) hic)
  =^  did  lex
    abet:(~(call of [now eny] lex) hen task)
  [did ..^$]
::                                                      ::  ++load
++  load                                                ::  upgrade
  |=  old=state-1
  ^+  ..^$
  ..^$(lex old)
::                                                      ::  ++scry
++  scry                                                ::  inspect
  |=  [lyc=gang cyr=term bem=beam]
  ^-  (unit (unit cage))
  =*  ren  cyr
  =*  why=shop  &/p.bem
  =*  syd  q.bem
  =*  lot=coin  $/r.bem
  =*  tyl  s.bem
  ::
  ::  XX review for security, stability, cases other than now
  ::
  ?.  =(lot [%$ %da now])  ~
  ?.  =(%$ ren)  [~ ~]
  ?:  =(tyl /whey)
    =/  maz=(list mass)
      :~  pki+&+pki.lex
          etn+&+etn.lex
      ==
    ``mass+!>(maz)
  ?+    syd
      ~
  ::
      %step
    ?.  ?=([@ ~] tyl)  [~ ~]
    ?.  =([%& our] why)
      [~ ~]
    =/  who  (slaw %p i.tyl)
    ?~  who  [~ ~]
    ``[%noun !>(step.own.pki.lex)]
  ::
      %code
    ?.  ?=([@ ~] tyl)  [~ ~]
    ?.  =([%& our] why)
      [~ ~]
    =/  who  (slaw %p i.tyl)
    ?~  who  [~ ~]
    =/  sec  (~(got by jaw.own.pki.lex) lyf.own.pki.lex)
    ``[%noun !>((end 6 (shaf %pass (shax sec))))]
  ::
      %life
    ?.  ?=([@ ~] tyl)  [~ ~]
    ?.  =([%& our] why)
      [~ ~]
    =/  who  (slaw %p i.tyl)
    ?~  who  [~ ~]
    ::  fake ships always have life=1
    ::
    ?:  fak.own.pki.lex
      ``[%atom !>(1)]
    ?:  =(u.who p.why)
      ``[%atom !>(lyf.own.pki.lex)]
    =/  pub  (~(get by pos.zim.pki.lex) u.who)
    ?~  pub  ~
    ``[%atom !>(life.u.pub)]
  ::
      %lyfe                                             ::  unitized %life
    ?.  ?=([@ ~] tyl)  [~ ~]
    ?.  =([%& our] why)
      [~ ~]
    =/  who  (slaw %p i.tyl)
    ?~  who  [~ ~]
    ::  fake ships always have life=1
    ::
    ?:  fak.own.pki.lex
      ``[%noun !>((some 1))]
    ?:  =(u.who p.why)
      ``[%noun !>((some lyf.own.pki.lex))]
    =/  pub  (~(get by pos.zim.pki.lex) u.who)
    ?~  pub  ``[%noun !>(~)]
    ``[%noun !>((some life.u.pub))]
  ::
      %rift
    ?.  ?=([@ ~] tyl)  [~ ~]
    ?.  =([%& our] why)
      [~ ~]
    =/  who  (slaw %p i.tyl)
    ?~  who  [~ ~]
    ::  fake ships always have rift=1
    ::
    ?:  fak.own.pki.lex
      ``[%atom !>(1)]
    =/  pos  (~(get by pos.zim.pki.lex) u.who)
    ?~  pos  ~
    ``[%atom !>(rift.u.pos)]
  ::
      %ryft                                             ::  unitized %rift
    ?.  ?=([@ ~] tyl)  [~ ~]
    ?.  =([%& our] why)
      [~ ~]
    =/  who  (slaw %p i.tyl)
    ?~  who  [~ ~]
    ::  fake ships always have rift=1
    ::
    ?:  fak.own.pki.lex
      ``[%noun !>((some 1))]
    =/  pos  (~(get by pos.zim.pki.lex) u.who)
    ?~  pos  ``[%noun !>(~)]
    ``[%noun !>((some rift.u.pos))]
  ::
      %vein
    ?.  ?=([@ ~] tyl)  [~ ~]
    ?.  &(?=(%& -.why) =(p.why our))
      [~ ~]
    =/  lyf  (slaw %ud i.tyl)
    ?~  lyf  [~ ~]
    ::
    ?~  r=(~(get by jaw.own.pki.lex) u.lyf)
      [~ ~]
    ::
    [~ ~ %noun !>(u.r)]
  ::
      %vile
    =*   life  lyf.own.pki.lex
    =/  =seed  [our life (~(got by jaw.own.pki.lex) life) ~]
    [~ ~ %atom !>((jam seed))]
  ::
      %deed
    ?.  ?=([@ @ ~] tyl)  [~ ~]
    ?.  &(?=(%& -.why) =(p.why our))
      [~ ~]
    =/  who  (slaw %p i.tyl)
    =/  lyf  (slaw %ud i.t.tyl)
    ?~  who  [~ ~]
    ?~  lyf  [~ ~]
    ::
    ?:  fak.own.pki.lex
      =/  cub  (pit:nu:crub:crypto 512 u.who)
      :^  ~  ~  %noun
      !>  [1 pub:ex:cub ~]
    ::
    =/  rac  (clan:title u.who)
    ?:  ?=(%pawn rac)
      ?.  =(u.who p.why)
        [~ ~]
      ?.  =(1 u.lyf)
        [~ ~]
      =/  sec  (~(got by jaw.own.pki.lex) u.lyf)
      =/  cub  (nol:nu:crub:crypto sec)
      =/  sig  (sign:as:cub (shaf %self (sham [u.who 1 pub:ex:cub])))
      :^  ~  ~  %noun
      !>  [1 pub:ex:cub `sig]
    ::
    =/  pub  (~(get by pos.zim.pki.lex) u.who)
    ?~  pub
      ~
    ?:  (gth u.lyf life.u.pub)
      ~
    =/  pas  (~(get by keys.u.pub) u.lyf)
    ?~  pas
      ~
    :^  ~  ~  %noun
    !>  [u.lyf pass.u.pas ~]
  ::
      %earl
    ?.  ?=([@ @ ~] tyl)  [~ ~]
    ?.  =([%& our] why)
      [~ ~]
    =/  who  (slaw %p i.tyl)
    =/  lyf  (slaw %ud i.t.tyl)
    ?~  who  [~ ~]
    ?~  lyf  [~ ~]
    ?:  (gth u.lyf lyf.own.pki.lex)
      ~
    ?:  (lth u.lyf lyf.own.pki.lex)
      [~ ~]
    :: XX check that who/lyf hasn't been booted
    ::
    =/  sec  (~(got by jaw.own.pki.lex) u.lyf)
    =/  moon-sec  (shaf %earl (sham our u.lyf sec u.who))
    =/  cub  (pit:nu:crub:crypto 128 moon-sec)
    =/  =seed  [u.who 1 sec:ex:cub ~]
    ``[%seed !>(seed)]
  ::
      %sein
    ?.  ?=([@ ~] tyl)  [~ ~]
    ?.  =([%& our] why)
      [~ ~]
    =/  who  (slaw %p i.tyl)
    ?~  who  [~ ~]
    :^  ~  ~  %atom
    !>  ^-  ship
    (~(sein of [now eny] lex) u.who)
  ::
      %saxo
    ?.  ?=([@ ~] tyl)  [~ ~]
    ?.  =([%& our] why)
      [~ ~]
    =/  who  (slaw %p i.tyl)
    ?~  who  [~ ~]
    :^  ~  ~  %noun
    !>  ^-  (list ship)
    (~(saxo of [now eny] lex) u.who)
  ::
      %subscriptions
    ?.  ?=([@ ~] tyl)  [~ ~]
    ?.  =([%& our] why)
      [~ ~]
    :^  ~  ~  %noun
    !>([yen ney nel]:zim.pki.lex)
  ::
      %sources
    ?.  ?=(~ tyl)  [~ ~]
    :^  ~  ~  %noun  !>
    etn.lex
  ::
      %turf
    ?.  ?=(~ tyl)  [~ ~]
    [~ ~ %noun !>(tuf.own.pki.lex)]
  ==
::                                                      ::  ++stay
++  stay                                                ::  preserve
  lex
::                                                      ::  ++take
++  take                                                ::  accept
  |=  $:  ::  tea: order
          ::  hen: cause
          ::  hin: result
          ::
          tea=wire
          hen=duct
          dud=(unit goof)
          hin=sign
      ==
  ^-  [(list move) _..^$]
  ?^  dud
    ~|(%jael-take-dud (mean tang.u.dud))
  ::
  =^  did  lex  abet:(~(take of [now eny] lex) tea hen hin)
  [did ..^$]
--<|MERGE_RESOLUTION|>--- conflicted
+++ resolved
@@ -309,11 +309,7 @@
         (~(gas by points) spon-points)
       =.  +>.$
         %-  curd  =<  abet
-<<<<<<< HEAD
-        (public-keys:~(feel su hen now pki etn) %full points)
-=======
-        (public-keys:~(feel su hen our now pki etn) pos.zim.pki %full points)
->>>>>>> eed45be0
+        (public-keys:~(feel su hen now pki etn) pos.zim.pki %full points)
       ::
       ::  start subscriptions
       ::
@@ -449,11 +445,7 @@
         ~&  [%not-our-moon ship.tac]
         +>.$
       %-  curd  =<  abet
-<<<<<<< HEAD
-      (~(new-event su hen now pki etn) [ship udiff]:tac)
-=======
-      (~(new-event su hen our now pki etn) [ship udiff]~:tac)
->>>>>>> eed45be0
+      (~(new-event su hen now pki etn) [ship udiff]~:tac)
     ::
     ::  rotate web login code
     ::
@@ -546,11 +538,7 @@
         [%a %boon *]
       =+  ;;  [%public-keys-result =public-keys-result]  payload.hin
       %-  curd  =<  abet
-<<<<<<< HEAD
-      (public-keys:~(feel su hen now pki etn) public-keys-result)
-=======
-      (public-keys:~(feel su hen our now pki etn) pos.zim.pki public-keys-result)
->>>>>>> eed45be0
+      (public-keys:~(feel su hen now pki etn) pos.zim.pki public-keys-result)
     ::
         [%a %lost *]
       ::  TODO: better error handling
@@ -595,11 +583,7 @@
         =*  app  i.tea
         =+  ;;(=udiffs:point q.q.cage.p.+>.hin)
         %-  curd  =<  abet
-<<<<<<< HEAD
-        (~(new-event su hen now pki etn) peer-sign)
-=======
-        (~(new-event su hen our now pki etn) udiffs)
->>>>>>> eed45be0
+        (~(new-event su hen now pki etn) udiffs)
       ==
     ==
   ::                                                    ::  ++curd:of
