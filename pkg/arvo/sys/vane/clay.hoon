::  clay (4c), revision control
!:
::  The way to understand Clay is to take it section-by-section:
::
::  - Data structures.  You *must* start here; make sure you understand
::  the entire contents of +raft.
::
::  - Individual reads.  +aver is the entry point, follow it through
::  +read-at-aeon to understand each kind of read.
::
::  - Subscriptions.  +wake is the center of this mechanism; nothing
::  else responds to subscriptions.  +wake has no arguments, which means
::  every subscription response happens when something in Clay's *state*
::  has changed.  No edge-triggered responses.
::
::  - Receiving foreign data.  For individual requests, this is
::  +take-foreign-answer.  For sync requests (%many, which is %sing %v
::  for a foreign desk), this is +foreign-update.
::
::  - Ford.  +ford builds hoon files and gives files their types.
::  Read +build-file for the first, and +read-file is the second.
::
::  - Writing to a desk.  Every write to a desk goes through +park, read
::  it thoroughly.
::
::  - Merges.  Control flow starts at +start-merge, then +merge, but
::  everything is scaffolding for +merge-by-germ, which is the ideal of
::  a merge function: it takes two commits and a merge strategy and
::  produces a new commit.
::
::  - Tombstoning.  This is in +tomb.
::
::::::::::::::::::::::::::::::::::::::::::::::::::::::::::::::::::::::::::::::
::
::  Here are the structures.  `++raft` is the formal arvo state.  It's also
::  worth noting that many of the clay-related structures are defined in lull.
::
::::::::::::::::::::::::::::::::::::::::::::::::::::::::::::::::::::::::::::::
=/  bud
  ^~
  =/  zuse  !>(..zuse)
  :*  zuse=zuse
      nave=(slap zuse !,(*hoon nave:clay))
      cork=(slap zuse !,(*hoon cork))
      same=(slap zuse !,(*hoon same))
      mime=(slap zuse !,(*hoon mime))
      cass=(slap zuse !,(*hoon cass:clay))
  ==
::
|=  our=ship
=,  clay
=>  |%
+$  aeon  @ud                                           ::  version number
::
::  Part of ++mery, representing the set of changes between the mergebase and
::  one of the desks being merged.
::
::  --  `new` is the set of files in the new desk and not in the mergebase.
::  --  `cal` is the set of changes in the new desk from the mergebase except
::      for any that are also in the other new desk.
::  --  `can` is the set of changes in the new desk from the mergebase and that
::      are also in the other new desk (potential conflicts).
::  --  `old` is the set of files in the mergebase and not in the new desk.
::
+$  cane
  $:  new=(map path lobe)
      cal=(map path lobe)
      can=(map path cage)
      old=(map path ~)
  ==
::
::  Type of request.
::
::  %d produces a set of desks, %p gets file permissions, %t gets all paths
::  with the specified prefix, %u checks for existence, %v produces a ++dome
::  of all desk data, %w gets @ud and @da variants for the given case, %x
::  gets file contents, %y gets a directory listing, and %z gets a recursive
::  hash of the file contents and children.
::
:: ++  care  ?(%d %p %t %u %v %w %x %y %z)
::
::  Keeps track of subscribers.
::
::  A map of requests to a set of all the subscribers who should be notified
::  when the request is filled/updated.
::
+$  cult  (jug wove duct)
::
::  State for ongoing %fuse merges. `con` maintains the ordering,
::  `sto` stores the data needed to merge, and `bas` is the base
::  beak for the merge.
::
+$  melt  [bas=beak con=(list [beak germ]) sto=(map beak (unit dome:clay))]
::
::  Domestic desk state.
::
::  Includes subscriber list, dome (desk content), possible commit state (for
::  local changes), possible merge state (for incoming merges), and permissions.
::
+$  dojo
  $:  qyx=cult                                          ::  subscribers
      dom=dome                                          ::  desk state
      per=regs                                          ::  read perms per path
      pew=regs                                          ::  write perms per path
      fiz=melt                                          ::  state for mega merges
  ==
::
::  Desk state.
::
::  Includes a checked-out ankh with current content, most recent version, map
::  of all version numbers to commit hashes (commits are in hut.rang), and map
::  of labels to version numbers.
::
::  `mim` is a cache of the content in the directories that are mounted
::  to unix.  Often, we convert to/from mime without anything really
::  having changed; this lets us short-circuit that in some cases.
::  Whenever you give an `%ergo`, you must update this.
::
+$  dome
  $:  ank=ankh                                          ::  state
      let=aeon                                          ::  top id
      hit=(map aeon tako)                               ::  versions by id
      lab=(map @tas aeon)                               ::  labels
      tom=(map tako norm)                               ::  tomb policies
      nor=norm                                          ::  default policy
      mim=(map path mime)                               ::  mime cache
      fod=ford-cache                                    ::  ford cache
  ==                                                    ::
::
::  Commit state.
::
::  --  `del` is the paths we're deleting.
::  --  `ink` is the insertions of hoon files (short-circuited for
::      bootstrapping).
::  --  `ins` is all the other insertions.
::  --  `dif` is the diffs in `dig` applied to their files.
::  --  `mut` is the diffs between `muc` and the original files.
::
+$  dork                                                ::  diff work
  $:  del=(list path)                                   ::  deletes
      ink=(list (pair path cage))                       ::  hoon inserts
      ins=(list (pair path cage))                       ::  inserts
      dif=(list (trel path lobe cage))                  ::  changes
      mut=(list (trel path lobe cage))                  ::  mutations
  ==                                                    ::
::
::  Over-the-wire backfill request/response
::
+$  fill
  $%  [%0 =desk =lobe]
      [%1 =desk =lobe]
  ==
+$  fell
  $%  [%direct p=lobe q=page]
      [%delta p=lobe q=[p=mark q=lobe] r=page]
      [%dead p=lobe ~]
      [%1 peg=(unit page)]
  ==
::
::  Ford cache
::
+$  ford-cache
  $:  files=(map path [res=vase dez=(set [dir=? =path])])
      naves=(map mark [res=vase dez=(set [dir=? =path])])
      marks=(map mark [res=dais dez=(set [dir=? =path])])
      casts=(map mars [res=vase dez=(set [dir=? =path])])
      tubes=(map mars [res=tube dez=(set [dir=? =path])])
  ==
::
::  New desk data.
::
::  Sent to other ships to update them about a particular desk.  Includes a map
::  of all new aeons to hashes of their commits, the most recent aeon, and sets
::  of all new commits and data.
::
+$  nako                                                ::  subscription state
  $:  gar=(map aeon tako)                               ::  new ids
      let=aeon                                          ::  next id
      lar=(set yaki)                                    ::  new commits
      bar=~                                             ::  new content
  ==                                                    ::
::
::
::  Formal vane state.
::
::  --  `rom` is our domestic state.
::  --  `hoy` is a collection of foreign ships where we know something about
::      their clay.
::  --  `ran` is the object store.
::  --  `mon` is a collection of mount points (mount point name to urbit
::      location).
::  --  `hez` is the unix duct that %ergo's should be sent to.
::  --  `cez` is a collection of named permission groups.
::  --  `pud` is an update that's waiting on a kernel upgrade
::
+$  raft                                                ::  filesystem
  $:  rom=room                                          ::  domestic
      hoy=(map ship rung)                               ::  foreign
      ran=rang                                          ::  hashes
      mon=(map term beam)                               ::  mount points
      hez=(unit duct)                                   ::  sync duct
      cez=(map @ta crew)                                ::  permission groups
      pud=(unit [=desk =yoki])                          ::  pending update
  ==                                                    ::
::
::  Unvalidated response to a request.
::
::  Like a +$rant, but with a page of data rather than a cage of it.
::
+$  rand                                                ::  unvalidated rant
          $:  p=[p=care q=case r=@tas]                  ::  clade release book
              q=path                                    ::  spur
              r=page                                    ::  data
          ==                                            ::
::
::  Generic desk state.
::
::  --  `lim` is the most recent date we're confident we have all the
::      information for.  For local desks, this is always `now`.  For foreign
::      desks, this is the last time we got a full update from the foreign
::      urbit.
::  --  `ref` is a possible request manager.  For local desks, this is null.
::      For foreign desks, this keeps track of all pending foreign requests
::      plus a cache of the responses to previous requests.
::  --  `qyx` is the set of subscriptions, with listening ducts. These
::      subscriptions exist only until they've been filled.
::  --  `dom` is the actual state of the filetree.  Since this is used almost
::      exclusively in `++ze`, we describe it there.
::
+$  rede                                                ::  universal project
          $:  lim=@da                                   ::  complete to
              ref=(unit rind)                           ::  outgoing requests
              qyx=cult                                  ::  subscribers
              dom=dome                                  ::  revision state
              per=regs                                  ::  read perms per path
              pew=regs                                  ::  write perms per path
              fiz=melt                                  ::  domestic mega merges
          ==                                            ::
::
::  Foreign request manager.
::
::  When we send a request to a foreign ship, we keep track of it in here.  This
::  includes a request counter, a map of request numbers to requests, a reverse
::  map of requesters to request numbers, a simple cache of common %sing
::  requests, and a possible nako if we've received data from the other ship and
::  are in the process of validating it.
::
+$  rind                                                ::  request manager
  $:  nix=@ud                                           ::  request index
      bom=(map @ud update-state)                        ::  outstanding
      fod=(map duct @ud)                                ::  current requests
      haw=(map mood (unit cage))                        ::  simple cache
      sek=seek-state                                    ::  outstanding seeks
  ==                                                    ::
::
::  Seeking for tombstone contents
::
++  seek-state
  $:  need=(list lobe)
      have=(map lobe blob)
      busy=_|
  ==
::
::  Active downloads
::
+$  update-state
  $:  =duct
      =rave
      need=(list lobe)
      nako=(qeu (unit nako))
      busy=_|
  ==
::
::  Domestic ship.
::
::  `hun` is the duct to dill, and `dos` is a collection of our desks.
::
+$  room                                                ::  fs per ship
          $:  hun=duct                                  ::  terminal duct
              dos=(map desk dojo)                       ::  native desk
          ==                                            ::
::
::  Stored request.
::
::  Like a +$rave but with caches of current versions for %next and %many.
::  Generally used when we store a request in our state somewhere.
::
+$  cach  (unit (unit cage))                            ::  cached result
+$  wove  [for=(unit [=ship ver=@ud]) =rove]            ::  stored source + req
+$  rove                                                ::  stored request
          $%  [%sing =mood]                             ::  single request
              [%next =mood aeon=(unit aeon) =cach]      ::  next version of one
              $:  %mult                                 ::  next version of any
                  =mool                                 ::  original request
                  aeon=(unit aeon)                      ::  checking for change
                  old-cach=(map [=care =path] cach)     ::  old version
                  new-cach=(map [=care =path] cach)     ::  new version
              ==                                        ::
              [%many track=? =moat lobes=(map path lobe)] ::  change range
          ==                                            ::
::
::  Foreign desk data.
::
+$  rung
          $:  rus=(map desk rede)                       ::  neighbor desks
          ==
::
+$  card  (wind note gift)                              ::  local card
+$  move  [p=duct q=card]                               ::  local move
+$  note                                                ::  out request $->
  $~  [%b %wait *@da]                                   ::
  $%  $:  %$                                            ::  to arvo
          $>(%what waif)                                ::
      ==                                                ::
      $:  %a                                            ::  to %ames
          $>(%plea task:ames)                           ::
      ==                                                ::
      $:  %b                                            ::  to %behn
          $>  $?  %drip                                 ::
                  %rest                                 ::
                  %wait                                 ::
              ==                                        ::
          task:behn                                     ::
      ==                                                ::
      $:  %c                                            ::  to %clay
          $>  $?  %info                                 ::  internal edit
                  %merg                                 ::  merge desks
                  %fuse                                 ::  merge many
                  %park                                 ::
                  %perm                                 ::
                  %pork                                 ::
                  %warp                                 ::
                  %werp                                 ::
              ==                                        ::
          task                                          ::
      ==                                                ::
      $:  %d                                            ::  to %dill
          $>(%flog task:dill)                           ::
      ==                                                ::
      $:  %g                                            ::  to %gall
          $>  $?  %deal
                  %jolt
              ==
          task:gall
      ==                                                ::
      $:  %j                                            ::  by %jael
          $>(%public-keys task:jael)                    ::
  ==  ==                                                ::
+$  riot  (unit rant)                                   ::  response+complete
+$  sign                                                ::  in result $<-
  $~  [%behn %wake ~]                                   ::
  $%  $:  %ames                                         ::
          $>  $?  %boon                                 ::  response
                  %done                                 ::  (n)ack
                  %lost                                 ::  lost boon
              ==                                        ::
          gift:ames                                     ::
      ==                                                ::
      $:  %behn                                         ::
          $%  $>(%wake gift:behn)                       ::  timer activate
              $>(%writ gift)                            ::
      ==  ==                                            ::
      $:  %clay                                         ::
          $>  $?  %mere                                 ::
                  %note                                 ::
                  %writ                                 ::
              ==                                        ::
          gift                                          ::
      ==                                                ::
      $:  %gall
          $>  $?  %onto
                  %unto
              ==
          gift:gall
      ==
      $:  %jael                                         ::
          $>(%public-keys gift:jael)                    ::
  ==  ==                                                ::
--  =>
~%  %clay-utilities  ..part  ~
::  %utilities
::
|%
::  +sort-by-head: sorts alphabetically using the head of each element
::
++  sort-by-head
  |=([a=(pair path *) b=(pair path *)] (aor p.a p.b))
::
::  By convention: paf == (weld pax pat)
::
++  mode-to-commit
  |=  [hat=(map path lobe) pax=path all=? mod=mode]
  ^-  [deletes=(set path) changes=(map path cage)]
  =/  deletes
    %-  silt
    %+  turn
      ^-  (list path)
      %+  weld
        ^-  (list path)
        %+  murn  mod
        |=  [pat=path mim=(unit mime)]
        ^-  (unit path)
        ?^  mim
          ~
        `pat
      ^-  (list path)
      ?.  all
        ~
      =+  mad=(malt mod)
      =+  len=(lent pax)
      =/  descendants=(list path)
        %+  turn
          %+  skim  ~(tap by hat)
          |=  [paf=path lob=lobe]
          =(pax (scag len paf))
        |=  [paf=path lob=lobe]
        (slag len paf)
      %+  skim
        descendants
      |=  pat=path
      (~(has by mad) pat)
    |=  pat=path
    (weld pax pat)
  ::
  =/  changes
    %-  malt
    %+  murn  mod
    |=  [pat=path mim=(unit mime)]
    ^-  (unit [path cage])
    ?~  mim
      ~
    `[(weld pax pat) %mime !>(u.mim)]
  ::
  [deletes changes]
::
++  fell-to-page
  |=  =fell
  ^-  (unit page)
  ?-  -.fell
    %dead    ~
    %direct  `q.fell
    %delta   ~
    %1       peg.fell
  ==
::
++  rave-to-rove
  |=  rav=rave
  ^-  rove
  ?-  -.rav
    %sing  rav
    %next  [- mood ~ ~]:rav
    %mult  [- mool ~ ~ ~]:rav
    %many  [- track moat ~]:rav
  ==
::
++  rove-to-rave
  |=  rov=rove
  ^-  rave
  ?-  -.rov
    %sing  rov
    %next  [- mood]:rov
    %mult  [- mool]:rov
    %many  [- track moat]:rov
  ==
--  =>
~%  %clay  +  ~
|%
::  Printable form of a wove; useful for debugging
::
++  print-wove
  |=  =wove
  :-  for.wove
  ?-  -.rove.wove
    %sing  [%sing mood.rove.wove]
    %next  [%next [mood aeon]:rove.wove]
    %mult  [%mult [mool aeon]:rove.wove]
    %many  [%many [track moat]:rove.wove]
  ==
::
::  Printable form of a cult; useful for debugging
::
++  print-cult
  |=  =cult
  %+  turn  ~(tap by cult)
  |=  [=wove ducts=(set duct)]
  [ducts (print-wove wove)]
::
++  fusion
  |%
  ::  +wrap: external wrapper
  ::
  ++  wrap
    |*  [* state:ford]
    [+<- +<+>-]  ::  cache.state
  ::
  ++  with-face  |=([face=@tas =vase] vase(p [%face face p.vase]))
  ++  with-faces
    =|  res=(unit vase)
    |=  vaz=(list [face=@tas =vase])
    ^-  vase
    ?~  vaz  (need res)
    =/  faz  (with-face i.vaz)
    =.  res  `?~(res faz (slop faz u.res))
    $(vaz t.vaz)
  ::
  ++  ford
    =>  |%
        +$  build
          $%  [%file =path]
              [%mark =mark]
              [%dais =mark]
              [%cast =mars]
              [%tube =mars]
              [%vale =path]
          ==
        +$  state
          $:  baked=(map path cage)
              cache=ford-cache
              stack=(list (set [dir=? =path]))
              cycle=(set build)
          ==
        +$  args
          $:  =ankh
              deletes=(set path)
              changes=(map path (each page lobe))
              file-store=(map lobe page)
              =ford-cache
          ==
        --
    |=  args
    ::  nub: internal mutable state for this computation
    ::
    =|  nub=state
    =.  cache.nub  ford-cache
    |%
    ::  +pop-stack: pop build stack, copying deps downward
    ::
    ++  pop-stack
      ^-  [(set [dir=? =path]) _stack.nub]
      =^  top=(set [dir=? =path])  stack.nub  stack.nub
      =?  stack.nub  ?=(^ stack.nub)
        stack.nub(i (~(uni in i.stack.nub) top))
      [top stack.nub]
    ::  +read-file: retrieve marked, validated file contents at path
    ::
    ++  read-file
      |=  =path
      ^-  [cage state]
      ~|  %error-validating^path
      ?^  got=(~(get by baked.nub) path)
        [u.got nub]
      =;  [res=cage bun=state]
        =.  nub  bun
        =.  baked.nub  (~(put by baked.nub) path res)
        [res nub]
      ?:  (~(has in cycle.nub) vale+path)
        ~|(cycle+vale+path^stack.nub !!)
      =.  cycle.nub  (~(put in cycle.nub) vale+path)
      ::~>  %slog.0^leaf/"ford: read file {(spud path)}"
      ?^  change=(~(get by changes) path)
        =/  page
          ?:  ?=(%& -.u.change)
            p.u.change
          ~|  %tombstoned-file^path^p.u.change
          (~(got by file-store) p.u.change)
        =^  cage  nub  (validate-page path page)
        [cage nub]
      ?<  (~(has in deletes) path)
      ~|  %file-not-found^path
      :_(nub q:(need (~(get ^de ankh) path)))
    ::  +build-nave: build a statically typed mark core
    ::
    ++  build-nave
      |=  mak=mark
      ^-  [vase state]
      ~|  %error-building-mark^mak
      ?^  got=(~(get by naves.cache.nub) mak)
        =?  stack.nub  ?=(^ stack.nub)
          stack.nub(i (~(uni in i.stack.nub) dez.u.got))
        [res.u.got nub]
      ?:  (~(has in cycle.nub) mark+mak)
        ~|(cycle+mark+mak^stack.nub !!)
      =.  cycle.nub  (~(put in cycle.nub) mark+mak)
      =.  stack.nub  [~ stack.nub]
      =;  res=[=vase nub=state]
        =.  nub  nub.res
        =^  top  stack.nub  pop-stack
        =.  naves.cache.nub  (~(put by naves.cache.nub) mak [vase.res top])
        [vase.res nub]
      :: ~>  %slog.0^leaf/"ford: make mark {<mak>}"
      =^  cor=vase  nub  (build-fit %mar mak)
      =/  gad=vase  (slap cor limb/%grad)
      ?@  q.gad
        =+  !<(mok=mark gad)
        =^  deg=vase  nub  $(mak mok)
        =^  tub=vase  nub  (build-cast mak mok)
        =^  but=vase  nub  (build-cast mok mak)
        :_  nub
        ^-  vase  ::  vase of nave
        %+  slap
          (with-faces deg+deg tub+tub but+but cor+cor nave+nave.bud ~)
        !,  *hoon
        =/  typ  _+<.cor
        =/  dif  diff:deg
        ^-  (nave typ dif)
        |%
        ++  diff
          |=  [old=typ new=typ]
          ^-  dif
          (diff:deg (tub old) (tub new))
        ++  form  form:deg
        ++  join  join:deg
        ++  mash  mash:deg
        ++  pact
          |=  [v=typ d=dif]
          ^-  typ
          (but (pact:deg (tub v) d))
        ++  vale  noun:grab:cor
        --
      :_  nub
      ^-  vase  ::  vase of nave
      %+  slap  (slop (with-face cor+cor) zuse.bud)
      !,  *hoon
      =/  typ  _+<.cor
      =/  dif  _*diff:grad:cor
      ^-  (nave:clay typ dif)
      |%
      ++  diff  |=([old=typ new=typ] (diff:~(grad cor old) new))
      ++  form  form:grad:cor
      ++  join
        |=  [a=dif b=dif]
        ^-  (unit (unit dif))
        ?:  =(a b)
          ~
        `(join:grad:cor a b)
      ++  mash
        |=  [a=[=ship =desk =dif] b=[=ship =desk =dif]]
        ^-  (unit dif)
        ?:  =(dif.a dif.b)
          ~
        `(mash:grad:cor a b)
      ++  pact  |=([v=typ d=dif] (pact:~(grad cor v) d))
      ++  vale  noun:grab:cor
      --
    ::  +build-dais: build a dynamically typed mark definition
    ::
    ++  build-dais
      |=  mak=mark
      ^-  [dais state]
      ~|  %error-building-dais^mak
      ?^  got=(~(get by marks.cache.nub) mak)
        =?  stack.nub  ?=(^ stack.nub)
          stack.nub(i (~(uni in i.stack.nub) dez.u.got))
        [res.u.got nub]
      ?:  (~(has in cycle.nub) dais+mak)
        ~|(cycle+dais+mak^stack.nub !!)
      =.  cycle.nub  (~(put in cycle.nub) dais+mak)
      =.  stack.nub  [~ stack.nub]
      =;  res=[=dais nub=state]
        =.  nub  nub.res
        =^  top  stack.nub  pop-stack
        =.  marks.cache.nub  (~(put by marks.cache.nub) mak [dais.res top])
        [dais.res nub]
      =^  nav=vase  nub  (build-nave mak)
      ::~>  %slog.0^leaf/"ford: make dais {<mak>}"
      :_  nub
      ^-  dais
      =>  [..zuse nav=nav]
      |_  sam=vase
      ++  diff
        |=  new=vase
        (slam (slap nav limb/%diff) (slop sam new))
      ++  form  !<(mark (slap nav limb/%form))
      ++  join
        |=  [a=vase b=vase]
        ^-  (unit (unit vase))
        =/  res=vase  (slam (slap nav limb/%join) (slop a b))
        ?~  q.res    ~
        ?~  +.q.res  [~ ~]
        ``(slap res !,(*hoon ?>(?=([~ ~ *] .) u.u)))
      ++  mash
        |=  [a=[=ship =desk diff=vase] b=[=ship =desk diff=vase]]
        ^-  (unit vase)
        =/  res=vase
          %+  slam  (slap nav limb/%mash)
          %+  slop
            :(slop =>([..zuse ship.a] !>(+)) =>([..zuse desk.a] !>(+)) diff.a)
          :(slop =>([..zuse ship.b] !>(+)) =>([..zuse desk.b] !>(+)) diff.b)
        ?~  q.res
          ~
        `(slap res !,(*hoon ?>((^ .) u)))
      ++  pact
        |=  diff=vase
        (slam (slap nav limb/%pact) (slop sam diff))
      ++  vale
        |:  noun=q:(slap nav !,(*hoon *vale))
        (slam (slap nav limb/%vale) noun/noun)
      --
    ::  +build-cast: produce gate to convert mark .a to, statically typed
    ::
    ++  build-cast
      |=  [a=mark b=mark]
      ^-  [vase state]
      ~|  error-building-cast+[a b]
      ?:  =([%mime %hoon] [a b])
        :_(nub =>(..zuse !>(|=(m=mime q.q.m))))
      ?^  got=(~(get by casts.cache.nub) [a b])
        =?  stack.nub  ?=(^ stack.nub)
          stack.nub(i (~(uni in i.stack.nub) dez.u.got))
        [res.u.got nub]
      ?:  (~(has in cycle.nub) cast+[a b])
        ~|(cycle+cast+[a b]^stack.nub !!)
      =.  stack.nub  [~ stack.nub]
      =;  res=[=vase nub=state]
        =.  nub  nub.res
        =^  top  stack.nub  pop-stack
        =.  casts.cache.nub  (~(put by casts.cache.nub) [a b] [vase.res top])
        [vase.res nub]
      ::  try +grow; is there a +grow core with a .b arm?
      ::
      :: ~>  %slog.0^leaf/"ford: make cast {<a>} -> {<b>}"
      =^  old=vase  nub  (build-fit %mar a)
      ?:  =/  ram  (mule |.((slap old !,(*hoon grow))))
          ?:  ?=(%| -.ram)  %.n
          =/  lab  (mule |.((slob b p.p.ram)))
          ?:  ?=(%| -.lab)  %.n
          p.lab
        ::  +grow core has .b arm; use that
        ::
        :_  nub
        %+  slap  (with-faces cor+old ~)
        ^-  hoon
        :+  %brcl  !,(*hoon v=+<.cor)
        :+  %tsgl  limb/b
        !,(*hoon ~(grow cor v))
      ::  try direct +grab
      ::
      =^  new=vase  nub  (build-fit %mar b)
      =/  rab  (mule |.((slap new tsgl/[limb/a limb/%grab])))
      ?:  &(?=(%& -.rab) ?=(^ q.p.rab))
        :_(nub p.rab)
      ::  try +jump
      ::
      =/  jum  (mule |.((slap old tsgl/[limb/b limb/%jump])))
      ?:  ?=(%& -.jum)
        (compose-casts a !<(mark p.jum) b)
      ?:  ?=(%& -.rab)
        (compose-casts a !<(mark p.rab) b)
      ?:  ?=(%noun b)
        :_(nub same.bud)
      ~|(no-cast-from+[a b] !!)
    ::
    ++  compose-casts
      |=  [x=mark y=mark z=mark]
      ^-  [vase state]
      =^  uno=vase  nub  (build-cast x y)
      =^  dos=vase  nub  (build-cast y z)
      :_  nub
      %+  slap
        (with-faces uno+uno dos+dos cork+=>([..zuse cork] !>(+)) ~)
      !,(*hoon (cork uno dos))
    ::  +build-tube: produce a $tube mark conversion gate from .a to .b
    ::
    ++  build-tube
      |=  [a=mark b=mark]
      ^-  [tube state]
      ~|  error-building-tube+[a b]
      ?^  got=(~(get by tubes.cache.nub) [a b])
        =?  stack.nub  ?=(^ stack.nub)
          stack.nub(i (~(uni in i.stack.nub) dez.u.got))
        [res.u.got nub]
      ?:  (~(has in cycle.nub) tube+[a b])
        ~|(cycle+tube+[a b]^stack.nub !!)
      =.  stack.nub  [~ stack.nub]
      =;  res=[=tube nub=state]
        =.  nub  nub.res
        =^  top  stack.nub  pop-stack
        =.  tubes.cache.nub  (~(put by tubes.cache.nub) [a b] [tube.res top])
        [tube.res nub]
      =^  gat=vase  nub  (build-cast a b)
      :: ~>  %slog.0^leaf/"ford: make tube {<a>} -> {<b>}"
      :_(nub =>([..zuse gat=gat] |=(v=vase (slam gat v))))
    ::
    ++  validate-page
      |=  [=path =page]
      ^-  [cage state]
      ~|  validate-page-fail+path^from+p.page
      =/  mak=mark  (head (flop path))
      ?:  =(mak p.page)
        (page-to-cage page)
      =^  [mark vax=vase]  nub  (page-to-cage page)
      =^  =tube  nub  (build-tube p.page mak)
      :_(nub [mak (tube vax)])
    ::
    ++  page-to-cage
      |=  =page
      ^-  [cage state]
      ?:  =(%hoon p.page)
        :_(nub [%hoon -:!>(*@t) q.page])
      ?:  =(%mime p.page)
        :_(nub [%mime =>([..zuse ;;(mime q.page)] !>(+))])
      =^  =dais  nub  (build-dais p.page)
      :_(nub [p.page (vale:dais q.page)])
    ::
    ++  cast-path
      |=  [=path mak=mark]
      ^-  [cage state]
      =/  mok  (head (flop path))
      ~|  error-casting-path+[path mok mak]
      =^  cag=cage  nub  (read-file path)
      ?:  =(mok mak)
        [cag nub]
      =^  =tube  nub  (build-tube mok mak)
      ~|  error-running-cast+[path mok mak]
      :_(nub [mak (tube q.cag)])
    ::
    ++  run-pact
      |=  [old=page diff=page]
      ^-  [cage state]
      ?:  ?=(%hoon p.old)
        =/  txt=wain  (to-wain:format ;;(@t q.old))
        =+  ;;(dif=(urge cord) q.diff)
        =/  new=@t  (of-wain:format (lurk:differ txt dif))
        :_(nub [%hoon =>([..zuse new] !>(+))])
      =^  dys=dais  nub  (build-dais p.old)
      =^  syd=dais  nub  (build-dais p.diff)
      :_(nub [p.old (~(pact dys (vale:dys q.old)) (vale:syd q.diff))])
    ::
    ++  prelude
      |=  =path
      ^-  vase
      =^  cag=cage  nub  (read-file path)
      ?>  =(%hoon p.cag)
      =/  tex=tape  (trip !<(@t q.cag))
      =/  =pile  (parse-pile path tex)
      =.  hoon.pile  !,(*hoon .)
      =^  res=vase  nub  (run-pile pile)
      res
    ::
    ++  build-dependency
      |=  dep=(each [dir=path fil=path] path)
      ^-  [vase state]
      =/  =path
        ?:(?=(%| -.dep) p.dep fil.p.dep)
      ~|  %error-building^path
      ?^  got=(~(get by files.cache.nub) path)
        =?  stack.nub  ?=(^ stack.nub)
          stack.nub(i (~(uni in i.stack.nub) dez.u.got))
        [res.u.got nub]
      ?:  (~(has in cycle.nub) file+path)
        ~|(cycle+file+path^stack.nub !!)
      =.  cycle.nub  (~(put in cycle.nub) file+path)
      =.  stack.nub
        =-  [(sy - ~) stack.nub]
        ?:(?=(%| -.dep) dep [& dir.p.dep])
      :: ~>  %slog.0^leaf/"ford: make file {(spud path)}"
      =^  cag=cage  nub  (read-file path)
      ?>  =(%hoon p.cag)
      =/  tex=tape  (trip !<(@t q.cag))
      =/  =pile  (parse-pile path tex)
      =^  res=vase  nub  (run-pile pile)
      =^  top  stack.nub  pop-stack
      =.  files.cache.nub  (~(put by files.cache.nub) path [res top])
      [res nub]
    ::
    ++  build-file
      |=  =path
      (build-dependency |+path)
    ::  +build-directory: builds files in top level of a directory
    ::
    ::    this excludes files directly at /path/hoon,
    ::    instead only including files in the unix-style directory at /path,
    ::    such as /path/file/hoon, but not /path/more/file/hoon.
    ::
    ++  build-directory
      |=  =path
      ^-  [(map @ta vase) state]
      =/  fiz=(list @ta)
        =/  nuk=_ankh  (~(dip ^de ankh) path)
        %+  murn
          ~(tap by dir.nuk)
        |=  [nom=@ta nak=_ankh]
        ?.  ?=([~ [~ *] *] (~(get by dir.nak) %hoon))  ~
        `nom
      ::
      =|  rez=(map @ta vase)
      |-
      ?~  fiz
        [rez nub]
      =*  nom=@ta    i.fiz
      =/  pax=^path  (weld path nom %hoon ~)
      =^  res  nub   (build-dependency &+[path pax])
      $(fiz t.fiz, rez (~(put by rez) nom res))
    ::
    ++  run-pile
      |=  =pile
      =/  sut=vase  zuse.bud
      =^  sut=vase  nub  (run-tauts sut %sur sur.pile)
      =^  sut=vase  nub  (run-tauts sut %lib lib.pile)
      =^  sut=vase  nub  (run-raw sut raw.pile)
      =^  sut=vase  nub  (run-raz sut raz.pile)
      =^  sut=vase  nub  (run-maz sut maz.pile)
      =^  sut=vase  nub  (run-caz sut caz.pile)
      =^  sut=vase  nub  (run-bar sut bar.pile)
      =/  res=vase  (road |.((slap sut hoon.pile)))
      [res nub]
    ::
    ++  parse-pile
      |=  [pax=path tex=tape]
      ^-  pile
      =/  [=hair res=(unit [=pile =nail])]  ((pile-rule pax) [1 1] tex)
      ?^  res  pile.u.res
      %-  mean  %-  flop
      =/  lyn  p.hair
      =/  col  q.hair
      :~  leaf+"syntax error at [{<lyn>} {<col>}] in {<pax>}"
          leaf+(trip (snag (dec lyn) (to-wain:format (crip tex))))
          leaf+(runt [(dec col) '-'] "^")
      ==
    ::
    ++  pile-rule
      |=  pax=path
      %-  full
      %+  ifix
        :_  gay
        ::  parse optional /? and ignore
        ::
        ;~(plug gay (punt ;~(plug fas wut gap dem gap)))
      |^
      ;~  plug
        %+  cook  (bake zing (list (list taut)))
        %+  rune  hep
        (most ;~(plug com gaw) taut-rule)
      ::
        %+  cook  (bake zing (list (list taut)))
        %+  rune  lus
        (most ;~(plug com gaw) taut-rule)
      ::
        %+  rune  tis
        ;~(plug sym ;~(pfix gap stap))
      ::
        %+  rune  sig
        ;~((glue gap) sym wyde:vast stap)
      ::
        %+  rune  cen
        ;~(plug sym ;~(pfix gap ;~(pfix cen sym)))
      ::
        %+  rune  buc
        ;~  (glue gap)
          sym
          ;~(pfix cen sym)
          ;~(pfix cen sym)
        ==
      ::
        %+  rune  tar
        ;~  (glue gap)
          sym
          ;~(pfix cen sym)
          ;~(pfix stap)
        ==
      ::
        %+  stag  %tssg
        (most gap tall:(vang & pax))
      ==
      ::
      ++  pant
        |*  fel=^rule
        ;~(pose fel (easy ~))
      ::
      ++  mast
        |*  [bus=^rule fel=^rule]
        ;~(sfix (more bus fel) bus)
      ::
      ++  rune
        |*  [bus=^rule fel=^rule]
        %-  pant
        %+  mast  gap
        ;~(pfix fas bus gap fel)
      --
    ::
    ++  taut-rule
      %+  cook  |=(taut +<)
      ;~  pose
        (stag ~ ;~(pfix tar sym))
        ;~(plug (stag ~ sym) ;~(pfix tis sym))
        (cook |=(a=term [`a a]) sym)
      ==
    ::
    ++  run-tauts
      |=  [sut=vase wer=?(%lib %sur) taz=(list taut)]
      ^-  [vase state]
      ?~  taz  [sut nub]
      =^  pin=vase  nub  (build-fit wer pax.i.taz)
      =?  p.pin  ?=(^ face.i.taz)  [%face u.face.i.taz p.pin]
      $(sut (slop pin sut), taz t.taz)
    ::
    ++  run-raw
      |=  [sut=vase raw=(list [face=term =path])]
      ^-  [vase state]
      ?~  raw  [sut nub]
      =^  pin=vase  nub  (build-file (snoc path.i.raw %hoon))
      =.  p.pin  [%face face.i.raw p.pin]
      $(sut (slop pin sut), raw t.raw)
    ::
    ++  run-raz
      |=  [sut=vase raz=(list [face=term =spec =path])]
      ^-  [vase state]
      ?~  raz  [sut nub]
      =^  res=(map @ta vase)  nub
        (build-directory path.i.raz)
      =;  pin=vase
        =.  p.pin  [%face face.i.raz p.pin]
        $(sut (slop pin sut), raz t.raz)
      ::
      =/  =type  (~(play ut p.sut) [%kttr spec.i.raz])
      ::  ensure results nest in the specified type,
      ::  and produce a homogenous map containing that type.
      ::
      :-  %-  ~(play ut p.sut)
          [%kttr %make [%wing ~[%map]] ~[[%base %atom %ta] spec.i.raz]]
      |-
      ?~  res  ~
      ?.  (~(nest ut type) | p.q.n.res)
        ~|  [%nest-fail path.i.raz p.n.res]
        !!
      :-  [p.n.res q.q.n.res]
      [$(res l.res) $(res r.res)]
    ::
    ++  run-maz
      |=  [sut=vase maz=(list [face=term =mark])]
      ^-  [vase state]
      ?~  maz  [sut nub]
      =^  pin=vase  nub  (build-nave mark.i.maz)
      =.  p.pin  [%face face.i.maz p.pin]
      $(sut (slop pin sut), maz t.maz)
    ::
    ++  run-caz
      |=  [sut=vase caz=(list [face=term =mars])]
      ^-  [vase state]
      ?~  caz  [sut nub]
      =^  pin=vase  nub  (build-cast mars.i.caz)
      =.  p.pin  [%face face.i.caz p.pin]
      $(sut (slop pin sut), caz t.caz)
    ::
    ++  run-bar
      |=  [sut=vase bar=(list [face=term =mark =path])]
      ^-  [vase state]
      ?~  bar  [sut nub]
      =^  =cage  nub  (cast-path [path mark]:i.bar)
      =.  p.q.cage  [%face face.i.bar p.q.cage]
      $(sut (slop q.cage sut), bar t.bar)
    ::
    ::  +build-fit: build file at path, maybe converting '-'s to '/'s in path
    ::
    ++  build-fit
      |=  [pre=@tas pax=@tas]
      ^-  [vase state]
      (build-file (fit-path pre pax))
    ::
    ::  +fit-path: find path, maybe converting '-'s to '/'s
    ::
    ::    Try '-' before '/', applied left-to-right through the path,
    ::    e.g. 'a-foo/bar' takes precedence over 'a/foo-bar'.
    ::
    ++  fit-path
      |=  [pre=@tas pax=@tas]
      ^-  path
      =/  paz  (segments pax)
      |-  ^-  path
      ?~  paz  ~_(leaf/"clay: no files match /{(trip pre)}/{(trip pax)}/hoon" !!)
      =/  pux=path  pre^(snoc i.paz %hoon)
      ?:  (~(has in deletes) pux)
        $(paz t.paz)
      ?:  (~(has by changes) pux)
        pux
      ?^  (~(get ^de ankh) pux)
        pux
      $(paz t.paz)
    --
  --
::::::::::::::::::::::::::::::::::::::::::::::::::::::::::::::::::::::::::::::
::  section 4cA, filesystem logic
::
::  This core contains the main logic of clay.  Besides `++ze`, this directly
::  contains the logic for commiting new revisions (local urbits), managing
::  and notifying subscribers (reactivity), and pulling and validating content
::  (remote urbits).
::
::  The state includes:
::
::  --  local urbit `our`
::  --  current time `now`
::  --  current duct `hen`
::  --  scry handler `ski`
::  --  all vane state `++raft` (rarely used, except for the object store)
::  --  target urbit `her`
::  --  target desk `syd`
::
::  For local desks, `our` == `her` is one of the urbits on our pier.  For
::  foreign desks, `her` is the urbit the desk is on and `our` is the local
::  urbit that's managing the relationship with the foreign urbit.  Don't mix
::  up those two, or there will be wailing and gnashing of teeth.
::
::  While setting up `++de`, we check if `our` == `her`. If so, we get
::  the desk information from `dos.rom`.  Otherwise, we get the rung from
::  `hoy` and get the desk information from `rus` in there.  In either case,
::  we normalize the desk information to a `++rede`, which is all the
::  desk-specific data that we utilize in `++de`.  Because it's effectively
::  a part of the `++de` state, let's look at what we've got:
::
::  --  `lim` is the most recent date we're confident we have all the
::      information for.  For local desks, this is always `now`.  For foreign
::      desks, this is the last time we got a full update from the foreign
::      urbit.
::  --  `ref` is a possible request manager.  For local desks, this is null.
::      For foreign desks, this keeps track of all pending foreign requests
::      plus a cache of the responses to previous requests.
::  --  `qyx` is the set of subscriptions, with listening ducts. These
::      subscriptions exist only until they've been filled.
::  --  `dom` is the actual state of the filetree.  Since this is used almost
::      exclusively in `++ze`, we describe it there.
::
::::::::::::::::::::::::::::::::::::::::::::::::::::::::::::::::::::::::::::::
++  de                                                  ::  per desk
  |=  [now=@da rof=roof hen=duct raft]
  |=  [her=ship syd=desk]
  ::  NB: ruf=raft crashes in the compiler
  ::
  =*  ruf  |3.+6.^$
  ::
  =/  [mow=(list move) hun=(unit duct) rede]
      ?.  =(our her)
        ::  no duct, foreign +rede or default
        ::
        :+  ?:  (~(has by hoy.ruf) her)
              ~
            [hun.rom.ruf %pass /sinks %j %public-keys (silt her ~)]~
          ~
        =/  rus  rus:(~(gut by hoy.ruf) her *rung)
        %+  ~(gut by rus)  syd
        [lim=~2000.1.1 ref=`*rind qyx=~ dom=*dome per=~ pew=~ fiz=*melt]
      ::  administrative duct, domestic +rede
      ::
      :+  ~  `hun.rom.ruf
      =/  jod  (~(gut by dos.rom.ruf) syd *dojo)
      [lim=now ref=~ [qyx dom per pew fiz]:jod]
  ::
  =*  red=rede  ->+
  |%
  ++  abet                                              ::  resolve
    ^-  [(list move) raft]
    :-  (flop mow)
    ?.  =(our her)
      ::  save foreign +rede
      ::
      =/  run  (~(gut by hoy.ruf) her *rung)
      =/  rug  (~(put by rus.run) syd red)
      ruf(hoy (~(put by hoy.ruf) her run(rus rug)))
    ::  save domestic +room
    ::
    %=  ruf
      hun.rom  (need hun)
      dos.rom  (~(put by dos.rom.ruf) syd [qyx dom per pew fiz]:red)
    ==
  ::
  ::  Handle `%sing` requests
  ::
  ++  aver
    |=  [for=(unit ship) mun=mood]
    ^-  [(unit (unit cage)) ford-cache]
    =+  ezy=?~(ref ~ (~(get by haw.u.ref) mun))
    ?^  ezy
      [`u.ezy fod.dom.red]
    ?:  ?=([%s [%ud *] %late *] mun)
      :_  fod.dom.red
      ^-  (unit (unit cage))
      :+  ~  ~
      ^-  cage
      :-  %cass
      ?~  let.dom
        !>([0 *@da])
      !>([let.dom t:(~(got by hut.ran) (~(got by hit.dom) let.dom))])
    =+  nao=(case-to-aeon case.mun)
    ?~(nao [~ fod.dom.red] (read-at-aeon:ze for u.nao mun))
  ::
  ::  Queue a move.
  ::
  ++  emit
    |=  mof=move
    %_(+> mow [mof mow])
  ::
  ::  Queue a list of moves
  ::
  ++  emil
    |=  mof=(list move)
    %_(+> mow (weld (flop mof) mow))
  ::
  ::  Queue a list of moves, to be emitted before the rest
  ::
  ++  lime
    |=  mof=(list move)
    %_(+> mow (weld mow (flop mof)))
  ::
  ::  Set timer.
  ::
  ++  bait
    |=  [hen=duct tym=@da]
    (emit hen %pass /tyme/(scot %p her)/[syd] %b %wait tym)
  ::
  ::  Cancel timer.
  ::
  ++  best
    |=  [hen=duct tym=@da]
    (emit hen %pass /tyme/(scot %p her)/[syd] %b %rest tym)
  ::
  ::  Give %writ, or slip a drip if foreign desk
  ::
  ++  writ
    |=  res=(unit [=mood =cage])
    ^-  card
    =/  =riot
      ?~  res
        ~
      `[[care.mood case.mood syd] path.mood cage]:[u.res syd=syd]
    ?~  ref
      [%give %writ riot]
    [%slip %b %drip !>([%writ riot])]
  ::
  ++  case-to-date
    |=  =case
    ^-  @da
    ::  if the case is already a date, use it.
    ::
    ?:  ?=([%da *] case)
      p.case
    ::  translate other cases to dates
    ::
    =/  aey  (case-to-aeon-before lim case)
    ?~  aey  `@da`0
    ?:  =(0 u.aey)  `@da`0
    t:(aeon-to-yaki:ze u.aey)
  ::
  ++  case-to-aeon  (cury case-to-aeon-before lim)
  ::
  ::  Reduce a case to an aeon (version number)
  ::
  ::  We produce null if we can't yet reduce the case for whatever
  ::  resaon (usually either the time or aeon hasn't happened yet or
  ::  the label hasn't been created).
  ::
  ++  case-to-aeon-before
    |=  [lim=@da lok=case]
    ^-  (unit aeon)
    ?-    -.lok
        %da
      ?:  (gth p.lok lim)  ~
      |-  ^-  (unit aeon)
      ?:  =(0 let.dom)  [~ 0]                         ::  avoid underflow
      ?:  %+  gte  p.lok
          =<  t
          ~|  [%letdom let=let.dom hit=hit.dom hut=~(key by hut.ran)]
          ~|  [%getdom (~(get by hit.dom) let.dom)]
          %-  aeon-to-yaki:ze
          let.dom
        [~ let.dom]
      $(let.dom (dec let.dom))
    ::
        %tas  (~(get by lab.dom) p.lok)
        %ud   ?:((gth p.lok let.dom) ~ [~ p.lok])
    ==
  ::
  ++  static-ford-args  [ank.dom ~ ~ lat.ran fod.dom]
  ::  Create a ford appropriate for the aeon
  ::
  ::  Don't forget to call +aeon-ford-cache!
  ::
  ++  aeon-ford
    |=  yon=aeon
    %-  ford:fusion
    ?:  =(let.dom yon)
      static-ford-args
    =/  changes  (~(run by q:(aeon-to-yaki:ze yon)) |=(=lobe |+lobe))
    [*ankh ~ changes lat.ran *ford-cache]
  ::  Produce ford cache appropriate for the aeon
  ::
  ++  aeon-ford-cache
    |*  [yon=aeon res=* fod=ford-cache]
    :-  res
    ?:  =(let.dom yon)
      fod
    fod.dom
  ::  Transfer a request to another ship's clay.
  ::
  ++  send-over-ames
    |=  [=duct =ship index=@ud =riff]
    ^+  +>
    ::
    =/  =desk  p.riff
    =/  =wire  /warp-index/(scot %p ship)/(scot %tas desk)/(scot %ud index)
    =/  =path  [%question desk (scot %ud index) ~]
    (emit duct %pass wire %a %plea ship %c path `riff-any`[%1 riff])
  ::
  ++  foreign-capable
    |=  =rave
    |^
    ?-    -.rave
        %many  &
        %sing  (good-care care.mood.rave)
        %next  (good-care care.mood.rave)
        %mult
      %-  ~(all in paths.mool.rave)
      |=  [=care =path]
      (good-care care)
    ==
    ::
    ++  good-care
      |=  =care
      (~(has in ^~((silt `(list ^care)`~[%u %w %x %y %z]))) care)
    --
  ::
  ::  Create a request that cannot be filled immediately.
  ::
  ::  If it's a local request, we just put in in `qyx`, setting a timer if it's
  ::  waiting for a particular time.  If it's a foreign request, we add it to
  ::  our request manager (ref, which is a ++rind) and make the request to the
  ::  foreign ship.
  ::
  ++  duce                                              ::  produce request
    |=  wov=wove
    ^+  +>
    =.  wov  (dedupe wov)
    =.  qyx  (~(put ju qyx) wov hen)
    ?~  ref
      (run-if-future rove.wov |=(@da (bait hen +<)))
    |-  ^+  +>+.$
    =/  =rave  (rove-to-rave rove.wov)
    =.  rave
      ?.  ?=([%sing %v *] rave)  rave
      [%many %| [%ud let.dom] case.mood.rave path.mood.rave]
    ::
    ?.  (foreign-capable rave)
      ~|([%clay-bad-foreign-request-care rave] !!)
    ::
    =+  inx=nix.u.ref
    =.  +>+.$
      =<  ?>(?=(^ ref) .)
      (send-over-ames hen her inx syd `rave)
    %=  +>+.$
      nix.u.ref  +(nix.u.ref)
      bom.u.ref  (~(put by bom.u.ref) inx [hen rave ~ ~ |])
      fod.u.ref  (~(put by fod.u.ref) hen inx)
    ==
  ::
  ::  If a similar request exists, switch to the existing request.
  ::
  ::  "Similar" requests are those %next and %many requests which are the same
  ::  up to starting case, but we're already after the starting case.  This
  ::  stacks later requests for something onto the same request so that they
  ::  all get filled at once.
  ::
  ++  dedupe                                            ::  find existing alias
    |=  wov=wove
    ^-  wove
    =;  won=(unit wove)  (fall won wov)
    =*  rov  rove.wov
    ?-    -.rov
        %sing  ~
        %next
      =+  aey=(case-to-aeon case.mood.rov)
      ?~  aey  ~
      %-  ~(rep in ~(key by qyx))
      |=  [haw=wove res=(unit wove)]
      ?^  res  res
      ?.  =(for.wov for.haw)  ~
      =*  hav  rove.haw
      =-  ?:(- `haw ~)
      ?&  ?=(%next -.hav)
          =(mood.hav mood.rov(case case.mood.hav))
        ::
          ::  only a match if this request is before
          ::  or at our starting case.
          =+  hay=(case-to-aeon case.mood.hav)
          ?~(hay | (lte u.hay u.aey))
      ==
    ::
        %mult
      =+  aey=(case-to-aeon case.mool.rov)
      ?~  aey  ~
      %-  ~(rep in ~(key by qyx))
      |=  [haw=wove res=(unit wove)]
      ?^  res  res
      ?.  =(for.wov for.haw)  ~
      =*  hav  rove.haw
      =-  ?:(- `haw ~)
      ?&  ?=(%mult -.hav)
          =(mool.hav mool.rov(case case.mool.hav))
        ::
          ::  only a match if this request is before
          ::  or at our starting case, and it has been
          ::  tested at least that far.
          =+  hay=(case-to-aeon case.mool.hav)
          ?&  ?=(^ hay)
              (lte u.hay u.aey)
              ?=(^ aeon.hav)
              (gte u.aeon.hav u.aey)
          ==
      ==
    ::
        %many
      =+  aey=(case-to-aeon from.moat.rov)
      ?~  aey  ~
      %-  ~(rep in ~(key by qyx))
      |=  [haw=wove res=(unit wove)]
      ?^  res  res
      ?.  =(for.wov for.haw)  ~
      =*  hav  rove.haw
      =-  ?:(- `haw ~)
      ?&  ?=(%many -.hav)
          =(hav rov(from.moat from.moat.hav))
        ::
          ::  only a match if this request is before
          ::  or at our starting case.
          =+  hay=(case-to-aeon from.moat.hav)
          ?~(hay | (lte u.hay u.aey))
      ==
    ==
  ::
  ++  set-norm
    |=  =norm
    =.  nor.dom  norm
    ..park
  ::
  ++  set-worn
    |=  [=tako =norm]
    ?:  &(=(our her) =(tako (aeon-to-tako:ze let.dom)))
      (mean leaf+"clay: can't set norm for current commit in {<syd>}" ~)
    =.  tom.dom  (~(put by tom.dom) tako norm)
    ..park
  ::
  ::  Attach label to aeon
  ::
  ++  label
    |=  [bel=@tas aey=(unit aeon)]
    ^+  ..park
    =/  yon  ?~(aey let.dom u.aey)
    =/  yen  (~(get by lab.dom) bel)  :: existing aeon?
    ::  no existing aeon is bound to this label
    ::
    ?~  yen
      =.  lab.dom  (~(put by lab.dom) bel yon)
      ..park
    ::  an aeon is bound to this label,
    ::  but it is the same as the existing one, so we no-op
    ::
    ?:  =(u.yen yon)
      ~&  "clay: tried to rebind existing label {<bel>} to equivalent aeon {<yon>}"
      ..park
    ::  an existing aeon bound to the label
    ::  that is distinct from the requested one.
    ::  rewriting would violate referential transparency
    ::
    ~|  %tried-to-rewrite-existing-label
    ~|  "requested aeon: {<yon>}, existing aeon: {<u.yen>}"
    !!
  ::
  ::  Porcelain commit
  ::
  ++  info
    |=  [deletes=(set path) changes=(map path cage)]
    ^+  ..park
    ?:  =(0 let.dom)
      ?>  ?=(~ deletes)
      =/  data=(map path (each page lobe))
        (~(run by changes) |=(=cage &+[p q.q]:cage))
      (park | &+[~ data] *rang)
    ::
    =/  parent-tako=tako  (aeon-to-tako:ze let.dom)
    =/  data=(map path (each page lobe))
      =/  parent-yaki  (tako-to-yaki:ze parent-tako)
      =/  after-deletes
        %-  ~(dif by q.parent-yaki)
        (malt (turn ~(tap in deletes) |=(=path [path *lobe])))
      =/  after=(map path (each page lobe))
        (~(run by after-deletes) |=(=lobe |+lobe))
      %-  ~(uni by after)
      ^-  (map path (each page lobe))
      (~(run by changes) |=(=cage &+[p q.q]:cage))
    ::
    =/  =yuki  [~[parent-tako] data]
    (park | &+yuki *rang)
  ::
  ::  Unix commit
  ::
  ++  into
    |=  [pax=path all=? mod=(list [pax=path mim=(unit mime)])]
    ^+  ..park
    ::  filter out unchanged, cached %mime values
    ::
    =.  mod
      %+  skip  mod
      |=  [pax=path mim=(unit mime)]
      ?~  mim
        |
      ?~  mum=(~(get by mim.dom) pax)
        |
      ::  TODO: check mimetype
      ::
      =(q.u.mim q.u.mum)
    =/  =yaki
      ?:  =(0 let.dom)
        *yaki
      (~(got by hut.ran) (~(got by hit.dom) let.dom))
    (info (mode-to-commit q.yaki pax all mod))
  ::
  ::  Plumbing commit
  ::
  ::    Guaranteed to finish in one event.
  ::
  ::    TODO: needs to check tako in rang
  ::
  ++  park
    =/  check-sane  |
    |^
    |=  [updated=? =yoki =rang]
    ^+  ..park
    =:  hut.ran  (~(uni by hut.rang) hut.ran)
        lat.ran  (~(uni by lat.rang) lat.ran)
      ==
    =/  new-data=(map path (each page lobe))
      ?-  -.yoki
        %&  q.p.yoki
        %|  (~(run by q.p.yoki) |=(=lobe |+lobe))
      ==
    ?.  %-  ~(all in new-data)  ::  use +all:in so we get the key
        |=  [=path tum=(each page lobe)]
        ?:  |(?=(%& -.tum) (~(has by lat.ran) p.tum))
          &
        (mean leaf/"clay: commit failed, file tombstoned: {<path>} {<`@uv`p.tum>}" ~)
      !!
    ::  find desk kelvin
    ::
    =/  kel=weft  (get-kelvin yoki)
    ?.  |(=(%base syd) =(kel [%zuse zuse]))
      ~>(%mean.|.(leaf/"clay: bad-kelvin, {<[need=zuse/zuse have=kel]>}") !!)
    ::
    =/  old-yaki
      ?:  =(0 let.dom)
        *yaki
      (aeon-to-yaki:ze let.dom)
    =/  [deletes=(set path) changes=(map path (each page lobe))]
      (get-changes q.old-yaki new-data)
    ~|  [from=let.dom deletes=deletes changes=~(key by changes)]
    ::
    ::  promote ford cache
    ::  promote and fill in ankh
    ::  promote and fill in mime cache
    ::
    =/  invalid  (~(uni in deletes) ~(key by changes))
    ?:  &(=(%base syd) !updated (~(any in invalid) is-kernel-path))
      (sys-update yoki new-data)
    ::
    ~?  (did-kernel-update invalid)  %clay-kernel-updated
    =?  updated  updated  (did-kernel-update invalid)
    =>  ?.  updated  .
        ~>(%slog.0^leaf/"clay: rebuilding {<syd>} after kernel update" .)
    ::  clear caches if zuse reloaded
    ::
    =.  fod.dom
      ?:  updated  *ford-cache
      (promote-ford fod.dom invalid)
    =?  ank.dom  updated  *ankh
    =?  changes  updated  (changes-for-upgrade q.old-yaki deletes changes)
    ::
    =/  =args:ford:fusion  [ank.dom deletes changes lat.ran fod.dom]
    ::
    =^  change-cages  ford-cache.args  (checkout-changes args changes)
    =/  sane-continuation  (sane-changes changes change-cages)
    =/  new-pages=(map lobe page)
      %-  malt
      %+  turn  ~(tap by change-cages)
      |=  [=path =lobe =cage]
      [lobe [p q.q]:cage]
    =/  data=(map path lobe)
      %-  ~(urn by new-data)
      |=  [=path value=(each page lobe)]
      ?-  -.value
        %|  p.value
        %&  lobe:(~(got by change-cages) path)
      ==
    ::  if we didn't change the data and it's not a merge commit, abort
    ::
    ::  very important to keep all permanent changes below this point
    ::
    ?:  &(=([r.old-yaki ~] p.p.yoki) =(data q.old-yaki))
      ..park
    =/  =yaki
      ?-  -.yoki
        %&  (make-yaki p.p.yoki data now)
        %|  ?>  =(data q.p.yoki)
            p.yoki
      ==
    =:  let.dom  +(let.dom)
        hit.dom  (~(put by hit.dom) +(let.dom) r.yaki)
        hut.ran  (~(put by hut.ran) r.yaki yaki)
        lat.ran  (~(uni by new-pages) lat.ran)
      ==
    =.  file-store.args  lat.ran
    ::
    =^  ankh  ford-cache.args
      (checkout-ankh args deletes change-cages ank.dom)
    =/  null  (sane-ankh sane-continuation ankh)
    =.  ankh.args  ankh
    =.  ank.dom  ankh
    =^  mim  ford-cache.args
      (checkout-mime args deletes ~(key by changes))
    =.  mim.dom  (apply-changes-to-mim mim.dom mim)
    =.  fod.dom  ford-cache.args
    =.  ..park  (emil (print q.old-yaki data))
    wake:(ergo mim)
    ::
    ::  +is-kernel-path: should changing .pax cause a kernel or vane reload?
    ::
    ++  is-kernel-path  |=(pax=path ?=([%sys *] pax))
    ::
    ++  did-kernel-update
      |=  invalid=(set path)
      ?.  |(=(%base syd) &(=(%home syd)))
        |
      %-  ~(any in invalid)
      |=(p=path &((is-kernel-path p) !?=([%sys %vane *] p)))
    ::  +get-kelvin: read the desk's kernel version from /sys/kelvin
    ::
    ++  get-kelvin
      |=  =yoki
      ^-  weft
      |^  ?-    -.yoki
              %|
            %-  lobe-to-weft
            ~>  %mean.(cat 3 'clay: missing /sys/kelvin on ' syd)
            ~|  ~(key by q.p.yoki)
            (~(got by q.p.yoki) /sys/kelvin)
          ::
              %&
            =/  fil=(each page lobe)
              ~>  %mean.(cat 3 'clay: missing /sys/kelvin on ' syd)
              ~|  ~(key by q.p.yoki)
              (~(got by q.p.yoki) /sys/kelvin)
            ?-    -.fil
                %&  (page-to-weft p.fil)
                %|  (lobe-to-weft p.fil)
            ==
          ==
      ::
      ++  lobe-to-weft
        |=  =lobe
        ^-  weft
        =/  peg=(unit page)  (~(get by lat.ran) lobe)
        ?~  peg  ~|([%sys-kelvin-tombstoned syd] !!)
        (page-to-weft u.peg)
      ::
      ++  page-to-weft
        |=  =page
        ^-  weft
        ?+    p.page  ~|(clay-bad-kelvin-mark/p.page !!)
            %kelvin  ;;(weft q.page)
            %mime
          =+  ;;(=mime q.page)
          !<(weft (slap !>(~) (ream q.q.mime)))
        ==
      --
    ::
    ::  Find which files changed or were deleted
    ::
    ++  get-changes
      |=  [old=(map path lobe) new=(map path (each page lobe))]
      ^-  [deletes=(set path) changes=(map path (each page lobe))]
      =/  old=(map path (each page lobe))
        (~(run by old) |=(=lobe |+lobe))
      :*  %-  silt  ^-  (list path)
          %+  murn  ~(tap by (~(uni by old) new))
          |=  [=path *]
          ^-  (unit ^path)
          =/  a  (~(get by new) path)
          =/  b  (~(get by old) path)
          ?:  |(=(a b) !=(~ a))
            ~
          `path
        ::
          %-  malt  ^-  (list [path (each page lobe)])
          %+  murn  ~(tap by (~(uni by old) new))
          |=  [=path *]
          ^-  (unit [^path (each page lobe)])
          =/  a  (~(get by new) path)
          =/  b  (~(get by old) path)
          ?:  |(=(a b) ?=(~ a))
            ~
          `[path u.a]
      ==
    ::  Find all files for full desk rebuild
    ::
    ++  changes-for-upgrade
      |=  $:  old=(map path lobe)
              deletes=(set path)
              changes=(map path (each page lobe))
          ==
      ^+  changes
      =.  old
        %+  roll  ~(tap in deletes)
        |=  [pax=path old=_old]
        (~(del by old) pax)
      =/  pre=_changes  (~(run by old) |=(lob=lobe |+lob))
      (~(uni by pre) changes)
    ::
    ::  Keep any parts of the ford cache whose dependencies didn't change
    ::
    ::    Make sure to invalidate any paths whose '-'s or '/'s could be
    ::    converted in an import; i.e. /mar, /lib, and /sur hoon files.
    ::
    ::    If anything in the kernel other than a vane updated,
    ::    clear the cache.
    ::
    ++  promote-ford
      |=  [=ford-cache invalid=(set path)]
      ^+  ford-cache
      ::
      =.  invalid
        %-  ~(gas in invalid)
        %-  zing
        %+  turn  ~(tap in invalid)
        |=  pax=path
        ^-  (list path)
        =/  xap=path  (flop pax)
        ?.  &(=(%hoon (head xap)) ?=([?(%mar %sur %lib) @ @ *] pax))
          ~
        =-  (turn - |=(suf=path [i.pax (snoc suf %hoon)]))
        %-  segments
        %-  crip
        =/  xup  (tail xap)                ::  lose %hoon extension
        =/  pux  (tail (flop xup))         ::  lose static prefix
        %+  turn  (tail (spud pux))        ::  lose leading '/'
        |=(c=@tD `@tD`?:(=('/' c) '-' c))  ::  convert '/' to '-'
      ::
      :*  ((invalidate path vase) files.ford-cache invalid)
          ((invalidate mark vase) naves.ford-cache invalid)
          ((invalidate mark dais) marks.ford-cache invalid)
          ((invalidate mars vase) casts.ford-cache invalid)
          ((invalidate mars tube) tubes.ford-cache invalid)
      ==
    ::
    ++  invalidate
      |*  [key=mold value=mold]
      |=  [cache=(map key [value dez=(set [dir=? =path])]) invalid=(set path)]
      =/  builds=(list [key value dez=(set [dir=? =path])])
        ~(tap by cache)
      |-  ^+  cache
      ?~  builds
        ~
      ?:  %-  ~(any in dez.i.builds)
          |=  [dir=? =path]
          ?.  dir  (~(has in invalid) path)
          =+  l=(lent path)
          %-  ~(any in invalid)
          |=  i=^path
          &(=(path (scag l i)) ?=([@ %hoon ~] (slag l i)))
        $(builds t.builds)
      (~(put by $(builds t.builds)) i.builds)
    ::
    ++  page-to-cord
      |=  =page
      ^-  @t
      ?+  p.page  ~|([%sys-bad-mark p.page] !!)
        %hoon  ;;(@t q.page)
        %mime  q.q:;;(mime q.page)
      ==
    ::
    ++  lobe-to-cord
      |=  =lobe
      ^-  @t
      =/  peg=(unit page)  (~(get by lat.ran) lobe)
      ?~  peg
        ~|([%lobe-to-cord-tombstoned syd lobe] !!)
      ;;(@t q.u.peg)
    ::
    ::  Updated q.yaki
    ::
    ++  checkout-changes
      |=  [=ford=args:ford:fusion changes=(map path (each page lobe))]
      ^-  [(map path [=lobe =cage]) ford-cache]
      %+  roll  `(list [path (each page lobe)])`~(tap by changes)
      |=  $:  [=path change=(each page lobe)]
              [built=(map path [lobe cage]) cache=_ford-cache.ford-args]
          ==
      ^+  [built cache]
      =.  ford-cache.ford-args  cache
      =^  cage  ford-cache.ford-args
        ::  ~>  %slog.[0 leaf/"clay: validating {(spud path)}"]
        %-  wrap:fusion
        (read-file:(ford:fusion ford-args) path)
      =/  =lobe
        ?-  -.change
          %|  p.change
          ::  Don't use p.change.i.cans because that's before casting to
          ::  the correct mark.
          ::
          %&  (page-to-lobe [p q.q]:cage)
        ==
      [(~(put by built) path [lobe cage]) ford-cache.ford-args]
    ::
    ::  Update ankh
    ::
    ++  checkout-ankh
      |=  $:  =ford=args:ford:fusion
              deletes=(set path)
              changes=(map path [lobe cage])
              =ankh
          ==
      ^+  [ankh ford-cache.ford-args]
      ::  Delete
      ::
      =.  ankh
        =/  dels  ~(tap in deletes)
        |-  ^-  ^ankh
        =*  outer-loop  $
        ?~  dels
          ankh
        =.  ankh
          |-  ^-  ^ankh
          =*  inner-loop  $
          ?~  i.dels
            ankh(fil ~)
          %=    ankh
              dir
            %+  ~(put by dir.ankh)  i.i.dels
            %=  inner-loop
              i.dels  t.i.dels
              ankh    (~(gut by dir.ankh) i.i.dels *^ankh)
            ==
          ==
        outer-loop(dels t.dels)
      ::  Add/change
      ::
      =/  cans=(list [=path =lobe =cage])  ~(tap by changes)
      |-  ^+  [ankh ford-cache.ford-args]
      =*  outer-loop  $
      ?~  cans
        [ankh ford-cache.ford-args]
      =^  new-ankh  ford-cache.ford-args
        |-  ^+  [ankh ford-cache.ford-args]
        =*  inner-loop  $
        ?^  path.i.cans
          =^  child-ankh  ford-cache.ford-args
            %=  inner-loop
              path.i.cans  t.path.i.cans
              ankh         (~(gut by dir.ankh) i.path.i.cans *^ankh)
            ==
          :-  ankh(dir (~(put by dir.ankh) i.path.i.cans child-ankh))
          ford-cache.ford-args
        [ankh(fil `[lobe.i.cans cage.i.cans]) ford-cache.ford-args]
      =.  ankh  new-ankh
      outer-loop(cans t.cans)
    ::
    ::  Print notification to console
    ::
    ++  print
      |=  [old=(map path lobe) new=(map path lobe)]
      ^-  (list move)
      =/  [deletes=(set path) upserts=(map path (each page lobe))]
        (get-changes old (~(run by new) |=(=lobe |+lobe)))
      =/  upsert-set  ~(key by upserts)
      =/  old-set     ~(key by old)
      =/  changes=(set path)    (~(int in upsert-set) old-set)
      =/  additions=(set path)  (~(dif in upsert-set) old-set)
      ?~  hun
        ~
      ?:  (lte let.dom 1)
        ~
      |^
      ;:  weld
        (paths-to-notes '-' deletes)
        (paths-to-notes ':' changes)
        (paths-to-notes '+' additions)
      ==
      ::
      ++  paths-to-notes
        |=  [prefix=@tD paths=(set path)]
        %+  turn  ~(tap in paths)
        |=  =path
        [u.hun %give %note prefix (path-to-tank path)]
      ::
      ++  path-to-tank
        |=  =path
        =/  pre=^path  ~[(scot %p our) syd (scot %ud let.dom)]
        :+  %rose  ["/" "/" ~]
        %+  turn  (weld pre path)
        |=  a=cord
        ^-  tank
        ?:  ((sane %ta) a)
          [%leaf (trip a)]
        [%leaf (dash:us (trip a) '\'' ~)]
      --
    ::
    ::  Check sanity
    ::
    ++  sane-changes
      |=  $:  changes=(map path (each page lobe))
              change-cages=(map path [lobe cage])
          ==
      ^-  (unit [(map path [lobe cage]) args:ford:fusion])
      ?.  check-sane
        ~
      =/  tak=(unit tako)  (~(get by hit.dom) let.dom)
      ?~  tak
        ~
      =/  =yaki  (~(got by hut.ran) u.tak)
      ::  Assert all pages hash to their lobe
      ::
      =/  foo
        %-  ~(urn by lat.ran)
        |=  [=lobe =page]
        =/  actual-lobe=^lobe  `@uv`(page-to-lobe page)
        ~|  [%bad-lobe have=lobe need=actual-lobe]
        ?>  =(lobe actual-lobe)
        ~
      ::  Assert we calculated the same change-cages w/o cache
      ::
      ::  ? remove deletes
      ::
      =/  all-changes=(map path (each page lobe))
        =/  original=(map path (each page lobe))
          (~(run by q.yaki) |=(=lobe |+lobe))
        (~(uni by original) changes)
      =/  =args:ford:fusion  [*ankh ~ all-changes lat.ran *ford-cache]
      =^  all-change-cages  ford-cache.args
        (checkout-changes args all-changes)
      =/  ccs=(list [=path =lobe =cage])  ~(tap by change-cages)
      |-  ^+  *sane-changes
      ?^  ccs
        ?.  =(`[lobe cage]:i.ccs (~(get by all-change-cages) path.i.ccs))
          ~|  not-same-cages+path.i.ccs
          !!
        $(ccs t.ccs)
      `[all-change-cages args]
    ::
    ++  sane-ankh
      |=  $:  $=  cont
              (unit [all-changes=(map path [lobe cage]) =ford=args:ford:fusion])
              =test=ankh
          ==
      ?.  check-sane
        ~
      ::  Assert all new lobes are reachable.
      ::
      ::  Needs to run after dome is updated
      ::
      =/  tak=(unit tako)  (~(get by hit.dom) let.dom)
      ?~  tak
        ~
      =/  =yaki  (~(got by hut.ran) u.tak)
      =/  files=(list [=path =lobe])  ~(tap by q.yaki)
      |-  ^+  *sane-ankh
      ?^  files
        ?.  (~(has by lat.ran) lobe.i.files)
          ~|  missing-lobe=[path lobe]
          !!
        $(files t.files)
      ::
      ::  Assert we can rebuild the ankh
      ::
      ?~  cont
        ~
      =+  u.cont
      =^  ankh  ford-cache.ford-args
        (checkout-ankh ford-args ~ all-changes *ankh)
      =|  =path
      |-  ^-  ~
      =*  loop  $
      =/  fil   (bind fil.ankh |=([=lobe =cage] [lobe p.cage q.q.cage]))
      =/  test  (bind fil.ankh |=([=lobe =cage] [lobe p.cage q.q.cage]))
      ?.  =(fil test)
        ~|  [%not-same-file path ?=(~ fil.ankh) ?=(~ fil.test-ankh)]
        ~|  ?~(fil.ankh ~ [[p p.q]:u.fil.ankh `@uv`(page-to-lobe [p q.q]:q.u.fil.ankh)])
        ~|  ?~(fil.test-ankh ~ [[p p.q]:u.fil.test-ankh `@uv`(page-to-lobe [p q.q]:q.u.fil.test-ankh)])
        !!
      ?.  =(~(key by dir.ankh) ~(key by dir.test-ankh))
        ~|  [%not-same-children path ~(key by dir.ankh) ~(key by dir.test-ankh)]
        !!
      =<  ~
      %+  turn  ~(tap by dir.ankh)
      |=  [=@ta =child=^ankh]
      ~|  sane-ankh=[path ta]
      %=  loop
        path       (snoc path ta)
        ankh       child-ankh
        test-ankh  (~(got by dir.test-ankh) ta)
      ==
    ::
    ::  Delay current update until sys update is complete
    ::
    ++  sys-update
      |=  $:  =yoki
              data=(map path (each page lobe))
          ==
      ^+  ..park
      ?>  =(~ pud)
      =.  pud  `[syd yoki]
      |^  %.  [hen %slip %c %pork ~]
          emit:(pass-what files)
      ::
      ++  files
        ^-  (list (pair path (cask)))
        %+  murn
          ~(tap by data)
        |=  [pax=path dat=(each page lobe)]
        ^-  (unit (pair path (cask)))
        =/  xap  (flop pax)
        ?>  ?=(^ xap)
        ?.  ?=(%hoon i.xap)  ~
        :^  ~  (flop t.xap)  %hoon
        ~|  [pax=pax p.dat]
        ?-  -.dat
          %&  (page-to-cord p.dat)
          %|  (lobe-to-cord p.dat)
        ==
      ::
      ++  pass-what
        |=  fil=(list (pair path (cask)))
        ^+  ..park
        (emit hen %pass /what %$ what/fil)
      --
    --
  ::
  ::  We always say we're merging from 'ali' to 'bob'.  The basic steps,
  ::  not all of which are always needed, are:
  ::
  ::  --  fetch ali's desk, async in case it's remote
  ::  --  diff ali's desk against the mergebase
  ::  --  diff bob's desk against the mergebase
  ::  --  merge the diffs
  ::  --  commit
  ::
  ++  start-merge
    |=  [=ali=ship =ali=desk =case =germ]
    ^+  ..start-merge
    =/  =wire  /merge/[syd]/(scot %p ali-ship)/[ali-desk]/[germ]
    (emit hen %pass wire %c %warp ali-ship ali-desk `[%sing %v case /])
  ::
  ++  make-melt
    |=  [bas=beak con=(list [beak germ])]
    ^-  melt
    :+  bas  con
    %-  ~(gas by *(map beak (unit dome:clay)))
    :-  [bas *(unit dome:clay)]
    (turn con |=(a=[beak germ] [-.a *(unit dome:clay)]))
  ::
  ++  start-fuse
    |=  [bas=beak con=(list [beak germ])]
    ^+  ..start-fuse
    =/  moves=(list move)
      %+  turn
        [[bas *germ] con]
      |=  [bec=beak germ]
      ^-  move
      =/  wir=wire  /fuse/[syd]/(scot %p p.bec)/[q.bec]/(scot r.bec)
      [hen %pass wir %c %warp p.bec q.bec `[%sing %v r.bec /]]
    ::
    ::  We also want to clear the state (fiz) associated with this
    ::  merge and print a warning if it's non trivial i.e. we're
    ::  starting a new fuse before the previous one terminated.
    ::
    =/  err=tang
      ?~  con.fiz
        ~
      =/  discarded=tang
        %+  turn
          ~(tap in sto.fiz)
        |=  [k=beak v=(unit dome:clay)]
        ^-  tank
        =/  received=tape  ?~(v "missing" "received")
        leaf+"{<(en-beam k ~)>} {received}"
      :_  discarded
      leaf+"fusing into {<syd>} from {<bas>} {<con>} - overwriting prior fuse"
    =.  fiz  (make-melt bas con)
    ((slog err) (emil moves))
  ::
  ++  take-fuse
    |^
    ::
    |=  [bec=beak =riot]
    ^+  ..take-fuse
    ?~  riot
      ::
      ::  By setting fiz to *melt the merge is aborted - any further
      ::  responses we get for the merge will cause take-fuse to crash
      ::
      =.  fiz  *melt
      =/  msg=tape  <(en-beam bec ~)>
      ((slog [leaf+"clay: fuse failed, missing {msg}"]~) ..take-fuse)
    ?.  (~(has by sto.fiz) bec)
      =/  msg=tape  <(en-beam bec ~)>
      ((slog [leaf+"clay: got strange fuse response {<msg>}"]~) ..take-fuse)
    =.  fiz
        :+  bas.fiz  con.fiz
        (~(put by sto.fiz) bec `!<(dome:clay q.r.u.riot))
    =/  all-done=flag
      %-  ~(all by sto.fiz)
      |=  res=(unit dome:clay)
      ^-  flag
      !=(res ~)
    ?.  all-done
      ..take-fuse
    =|  rag=rang
    =/  clean-state  ..take-fuse
    =/  initial-dome=dome:clay  (need (~(got by sto.fiz) bas.fiz))
    =/  next-yaki=yaki
      (~(got by hut.ran) (~(got by hit.initial-dome) let.initial-dome))
    =/  parents=(list tako)  ~[(~(got by hit.initial-dome) let.initial-dome)]
    =/  merges  con.fiz
    |-
    ^+  ..take-fuse
    ?~  merges
      =.  ..take-fuse  (done-fuse clean-state %& ~)
      (park | [%| next-yaki(p (flop parents))] rag)
    =/  [bec=beak g=germ]  i.merges
    =/  ali-dom=dome:clay  (need (~(got by sto.fiz) bec))
    =/  result  (merge-helper p.bec q.bec g ali-dom `next-yaki)
    ?-    -.result
        %|
      =/  failing-merge=tape  "{<bec>} {<g>}"
      (done-fuse clean-state %| %fuse-merge-failed leaf+failing-merge p.result)
    ::
        %&
      =/  merge-result=(unit merge-result)  +.result
      ?~  merge-result
        ::
        ::  This merge was a no-op, just continue
        ::
        $(merges t.merges)
      ?^  conflicts.u.merge-result
        ::
        :: If there are merge conflicts send the error and abort the merge
        ::
        (done-fuse clean-state %& conflicts.u.merge-result)
      =/  merged-yaki=yaki
        ?-    -.new.u.merge-result
            %|  +.new.u.merge-result
            %&
          ::
          ::  Convert the yuki to yaki
          ::
          =/  yuk=yuki  +.new.u.merge-result
          =/  lobes=(map path lobe)
            %-  ~(run by q.yuk)
            |=  val=(each page lobe)
            ^-  lobe
            ?-  -.val
              %&  (page-to-lobe +.val)
              %|  +.val
            ==
          (make-yaki p.yuk lobes now)
        ==
      %=  $
        next-yaki  merged-yaki
        merges     t.merges
        hut.ran    (~(put by hut.ran) r.merged-yaki merged-yaki)
        lat.rag    (~(uni by lat.u.merge-result) lat.rag)
        parents    [(~(got by hit.ali-dom) let.ali-dom) parents]
      ==
    ==
    ::  +done-fuse: restore state after a fuse is attempted, whether it
    ::  succeeds or fails.
    ::
    ++  done-fuse
      |=  [to-restore=_..take-fuse result=(each (set path) (pair term tang))]
      ^+  ..take-fuse
      =.  fiz.to-restore  *melt
      (done:to-restore result)
    --
  ::
  ++  done
    |=  result=(each (set path) (pair term tang))
    ^+  ..merge
    (emit hen %give %mere result)
  ::
  ++  merge
    |=  [=ali=ship =ali=desk =germ =riot]
    ^+  ..merge
    ?~  riot
      (done %| %ali-unavailable ~[>[ali-ship ali-desk germ]<])
    =/  ali-dome=dome:clay  !<(dome:clay q.r.u.riot)
    =/  result=(each (unit merge-result) (pair term tang))
      (merge-helper ali-ship ali-desk germ ali-dome ~)
    ?-    -.result
        %|  (done %| +.result)
        %&
      =/  mr=(unit merge-result)  +.result
      ?~  mr
        (done %& ~)
      =.  ..merge  (done %& conflicts.u.mr)
      (park | new.u.mr ~ lat.u.mr)
    ==
  ::
  +$  merge-result  [conflicts=(set path) new=yoki lat=(map lobe page)]
  ::
  ++  merge-helper
    |=  [=ali=ship =ali=desk =germ ali-dome=dome:clay next-yaki=(unit yaki)]
    ^-  (each (unit merge-result) [term tang])
    |^
    ^-  (each (unit merge-result) [term tang])
    =/  ali-yaki=yaki  (~(got by hut.ran) (~(got by hit.ali-dome) let.ali-dome))
    =/  bob-yaki=(unit yaki)
      ?~  next-yaki
        ?~  let.dom
          ~
        (~(get by hut.ran) (~(got by hit.dom) let.dom))
      next-yaki
    =/  res  (mule |.((merge-by-germ ali-yaki bob-yaki)))
    ?-  -.res
      %&  &+p.res
      %|  |+merge-failed+p.res
    ==
    ::
    ++  merge-by-germ
      |=  [=ali=yaki bob-yaki=(unit yaki)]
      ^-  (unit merge-result)
      ::
      ::  If this is an %init merge, we set the ali's commit to be
      ::  bob's.
      ::
      ?:  ?=(%init germ)
        ?>  ?=(~ bob-yaki)
        `[conflicts=~ new=|+ali-yaki lat=~]
      ::
      =/  bob-yaki  (need bob-yaki)
      |^
      ^-  (unit merge-result)
      ?-    germ
      ::
      ::  If this is a %only-this merge, we check to see if ali's and bob's
      ::  commits are the same, in which case we're done.
      ::  Otherwise, we create a new commit with bob's data plus ali and
      ::  bob as parents.
      ::
          %only-this
        ?:  =(r.ali-yaki r.bob-yaki)
          ~
        :*  ~
            conflicts=~
            new=&+[[r.bob-yaki r.ali-yaki ~] (to-yuki q.bob-yaki)]
            lat=~
        ==
      ::
      ::  If this is a %only-that merge, we check to see if ali's and bob's
      ::  commits are the same, in which case we're done.  Otherwise, we
      ::  create a new commit with ali's data plus ali and bob as
      ::  parents.
      ::
          %only-that
        ?:  =(r.ali-yaki r.bob-yaki)
          ~
        :*  ~
            conflicts=~
            new=&+[[r.bob-yaki r.ali-yaki ~] (to-yuki q.ali-yaki)]
            lat=~
        ==
      ::
      ::  Create a merge commit with exactly the contents of the
      ::  destination desk except take any files from the source commit
      ::  which are not in the destination desk.
      ::
          %take-this
        ?:  =(r.ali-yaki r.bob-yaki)
          ~
        =/  new-data  (~(uni by q.ali-yaki) q.bob-yaki)
        :*  ~
            conflicts=~
            new=&+[[r.bob-yaki r.ali-yaki ~] (to-yuki new-data)]
            lat=~
        ==
      ::
      ::  Create a merge commit with exactly the contents of the source
      ::  commit except preserve any files from the destination desk
      ::  which are not in the source commit.
      ::
          %take-that
        ?:  =(r.ali-yaki r.bob-yaki)
          ~
        =/  new-data  (~(uni by q.bob-yaki) q.ali-yaki)
        :*  ~
            conflicts=~
            new=&+[[r.bob-yaki r.ali-yaki ~] (to-yuki new-data)]
            lat=~
        ==
      ::
      ::  If this is a %fine merge, we check to see if ali's and bob's
      ::  commits are the same, in which case we're done.  Otherwise, we
      ::  check to see if ali's commit is in the ancestry of bob's, in
      ::  which case we're done.  Otherwise, we check to see if bob's
      ::  commit is in the ancestry of ali's.  If not, this is not a
      ::  fast-forward merge, so we error out.  If it is, we add ali's
      ::  commit to bob's desk and checkout.
      ::
          %fine
        ?:  =(r.ali-yaki r.bob-yaki)
          ~
        ?:  (~(has in (reachable-takos:ze r.bob-yaki)) r.ali-yaki)
          ~
        ?.  (~(has in (reachable-takos:ze r.ali-yaki)) r.bob-yaki)
          ~_  %bad-fine-merge
          ~|  "tried fast-forward but is not ancestor or descendant"
          !!
        `[conflicts=~ new=|+ali-yaki lat=~]
      ::
          ?(%meet %mate %meld %meet-this %meet-that)
        ?:  =(r.ali-yaki r.bob-yaki)
          ~
        ?:  (~(has in (reachable-takos:ze r.bob-yaki)) r.ali-yaki)
          ~
        ?:  (~(has in (reachable-takos:ze r.ali-yaki)) r.bob-yaki)
          $(germ %fine)
        =/  merge-points  (find-merge-points ali-yaki bob-yaki)
        ?~  merge-points
          ~_  %merge-no-merge-base
          ~|  "consider a %this or %that merge to get a mergebase"
          !!
        =/  merge-point=yaki  n.merge-points
        ?:  ?=(?(%mate %meld) germ)
          =/  ali-diffs=cane  (diff-base ali-yaki bob-yaki merge-point)
          =/  bob-diffs=cane  (diff-base bob-yaki ali-yaki merge-point)
          =/  bof=(map path (unit cage))
            (merge-conflicts can.ali-diffs can.bob-diffs)
          (build ali-yaki bob-yaki merge-point ali-diffs bob-diffs bof)
        =/  ali-diffs=cane  (calc-diffs ali-yaki merge-point)
        =/  bob-diffs=cane  (calc-diffs bob-yaki merge-point)
        =/  both-diffs=(map path *)
          %-  %~  int  by
              %-  ~(uni by `(map path *)`new.ali-diffs)
              %-  ~(uni by `(map path *)`cal.ali-diffs)
              %-  ~(uni by `(map path *)`can.ali-diffs)
              `(map path *)`old.ali-diffs
          %-  ~(uni by `(map path *)`new.bob-diffs)
          %-  ~(uni by `(map path *)`cal.bob-diffs)
          %-  ~(uni by `(map path *)`can.bob-diffs)
          `(map path *)`old.bob-diffs
        ?:  &(?=(%meet germ) !=(~ both-diffs))
          ~_  %meet-conflict
          ~|  [~(key by both-diffs) "consider a %mate merge"]
          !!
        =/  both-done=(map path lobe)
          |^
          ?-  germ
            %meet       ~
            %meet-this  (resolve (~(uni by new.bob-diffs) cal.bob-diffs))
            %meet-that  (resolve (~(uni by new.ali-diffs) cal.ali-diffs))
          ==
          ++  resolve
            |=  news=(map path lobe)
            %-  malt  ^-  (list [path lobe])
            %+  murn  ~(tap by both-diffs)
            |=  [=path *]
            ^-  (unit [^path lobe])
            =/  new  (~(get by news) path)
            ?~  new
              ~
            `[path u.new]
          --
        ::
        =/  deleted
          %-  ~(dif by (~(uni by old.ali-diffs) old.bob-diffs))
          (~(run by both-done) |=(* ~))
        =/  not-deleted=(map path lobe)
          %+  roll  ~(tap by deleted)
          =<  .(not-deleted q.merge-point)
          |=  [[pax=path ~] not-deleted=(map path lobe)]
          (~(del by not-deleted) pax)
        =/  hat=(map path lobe)
          %-  ~(uni by not-deleted)
          %-  ~(uni by new.ali-diffs)
          %-  ~(uni by new.bob-diffs)
          %-  ~(uni by cal.ali-diffs)
          cal.bob-diffs
        :*  ~
            conflicts=~
            new=&+[[r.bob-yaki r.ali-yaki ~] (to-yuki hat)]
            lat=~
        ==
      ==
      ::
      ++  to-yuki
        |=  m=(map path lobe)
        ^-  (map path (each page lobe))
        (~(run by m) |=(=lobe |+lobe))
      ::
      ::  The set of changes between the mergebase and one of the desks
      ::  being merged
      ::
      ::  --  `new` is the set of files in the new desk and not in the
      ::  mergebase.
      ::  --  `cal` is the set of changes in the new desk from the
      ::  mergebase except for any that are also in the other new desk.
      ::  --  `can` is the set of changes in the new desk from the
      ::  mergebase that are also in the other new desk (potential
      ::  conflicts).
      ::  --  `old` is the set of files in the mergebase and not in the
      ::  new desk.
      ::
      +$  cane
        $:  new=(map path lobe)
            cal=(map path lobe)
            can=(map path cage)
            old=(map path ~)
        ==
      ::
      ::  Calculate cane knowing there are no files changed by both
      ::  desks
      ::
      ++  calc-diffs
        |=  [hed=yaki bas=yaki]
        ^-  cane
        :*  %-  molt
            %+  skip  ~(tap by q.hed)
            |=  [pax=path lob=lobe]
            (~(has by q.bas) pax)
          ::
            %-  molt
            %+  skip  ~(tap by q.hed)
            |=  [pax=path lob=lobe]
            =+  (~(get by q.bas) pax)
            |(=(~ -) =([~ lob] -))
          ::
            ~
          ::
            %-  malt  ^-  (list [path ~])
            %+  murn  ~(tap by q.bas)
            |=  [pax=path lob=lobe]
            ^-  (unit (pair path ~))
            ?.  =(~ (~(get by q.hed) pax))
              ~
            `[pax ~]
        ==
      ::
      ::  Diff yak against bas where different from yuk
      ::
      ++  diff-base
        |=  [yak=yaki yuk=yaki bas=yaki]
        ^-  cane
        =/  new=(map path lobe)
          %-  malt
          %+  skip  ~(tap by q.yak)
          |=  [=path =lobe]
          (~(has by q.bas) path)
        ::
        =/  cal=(map path lobe)
          %-  malt  ^-  (list [path lobe])
          %+  murn  ~(tap by q.bas)
          |=  [pax=path lob=lobe]
          ^-  (unit (pair path lobe))
          =+  a=(~(get by q.yak) pax)
          =+  b=(~(get by q.yuk) pax)
          ?.  ?&  ?=(^ a)
                  !=([~ lob] a)
                  =([~ lob] b)
              ==
            ~
          `[pax +.a]
        ::
        =/  can=(map path cage)
          %-  malt
          %+  murn  ~(tap by q.bas)
          |=  [=path =lobe]
          ^-  (unit [^path cage])
          =/  in-yak  (~(get by q.yak) path)
          ?~  in-yak
            ~
          ?:  =(lobe u.in-yak)
            ~
          =/  in-yuk  (~(get by q.yuk) path)
          ?~  in-yuk
            ~
          ?:  =(lobe u.in-yuk)
            ~
          ?:  =(u.in-yak u.in-yuk)
            ~
          =/  cug=(unit cage)  (diff-lobes lobe u.in-yak)
          ?~  cug
            ~_  %tombstoned-mergebase
            ~|  path
            ~|  "consider a 2-way merge such as %only-this or %only-that"
            !!
          `[path u.cug]
        ::
        =/  old=(map path ~)
            %-  malt  ^-  (list [path ~])
            %+  murn  ~(tap by q.bas)
            |=  [pax=path lob=lobe]
            ?.  =(~ (~(get by q.yak) pax))
              ~
            (some pax ~)
        ::
        [new cal can old]
      ::
      ::  These can/should save their caches
      ::
      ++  lobe-to-cage
        |=  =lobe
        ^-  (unit cage)
        =/  peg=(unit page)  (~(get by lat.ran) lobe)
        ?~  peg
          ~
        =^  =cage  fod.dom
          %-  wrap:fusion
          (page-to-cage:(ford:fusion static-ford-args) u.peg)
        `cage
      ::
      ++  get-dais
        |=  =mark
        ^-  dais
        =^  =dais  fod.dom
          %-  wrap:fusion
          (build-dais:(ford:fusion static-ford-args) mark)
        dais
      ::
      ::  Diff two files on bob-desk
      ::
      ++  diff-lobes
        |=  [=a=lobe =b=lobe]
        ^-  (unit cage)
        =/  a-cage  (lobe-to-cage a-lobe)
        =/  b-cage  (lobe-to-cage b-lobe)
        ?:  |(?=(~ a-cage) ?=(~ b-cage))
          ~
        ?>  =(p.u.a-cage p.u.b-cage)
        =/  =dais  (get-dais p.u.a-cage)
        `[form:dais (~(diff dais q.u.a-cage) q.u.b-cage)]
      ::
      ::  Merge diffs that are on the same file.
      ::
      ++  merge-conflicts
        |=  [ali-conflicts=(map path cage) bob-conflicts=(map path cage)]
        ^-  (map path (unit cage))
        %-  ~(urn by (~(int by ali-conflicts) bob-conflicts))
        |=  [=path *]
        ^-  (unit cage)
        =/  cal=cage  (~(got by ali-conflicts) path)
        =/  cob=cage  (~(got by bob-conflicts) path)
        =/  =mark
          =+  (slag (dec (lent path)) path)
          ?~(- %$ i.-)
        =/  =dais  (get-dais mark)
        =/  res=(unit (unit vase))  (~(join dais *vale:dais) q.cal q.cob)
        ?~  res
          `[form:dais q.cob]
        ?~  u.res
          ~
        `[form:dais u.u.res]
      ::
      ::  Apply the patches in bof to get the new merged content.
      ::
      ::  Gather all the changes between ali's and bob's commits and the
      ::  mergebase.  This is similar to the %meet of ++merge, except
      ::  where they touch the same file, we use the merged versions.
      ::
      ++  build
        |=  $:  ali=yaki
                bob=yaki
                bas=yaki
                dal=cane
                dob=cane
                bof=(map path (unit cage))
            ==
        ^-  (unit merge-result)
        =/  both-patched=(map path cage)
          %-  malt
          %+  murn  ~(tap by bof)
          |=  [=path cay=(unit cage)]
          ^-  (unit [^path cage])
          ?~  cay
            ~
          :+  ~  path
          =+  (~(get by q.bas) path)
          ?~  -
            ~|  %mate-strange-diff-no-base
            !!
          ::  +need ok because we would have crashed in +diff-base
          ::
          =/  =cage  ~|([%build-need path] (need (lobe-to-cage u.-)))
          =/  =dais  (get-dais p.cage)
          ?>  =(p.u.cay form.dais)
          :-  p.cage
          (~(pact dais q.cage) q.u.cay)
        =/  con=(map path *)                            ::  2-change conflict
          %-  molt
          %+  skim  ~(tap by bof)
          |=([pax=path cay=(unit cage)] ?=(~ cay))
        =/  cab=(map path lobe)                         ::  conflict base
          %-  ~(urn by con)
          |=  [pax=path *]
          (~(got by q.bas) pax)
        =.  con                                         ::  change+del conflict
          %-  ~(uni by con)
          %-  malt  ^-  (list [path *])
          %+  skim  ~(tap by old.dal)
          |=  [pax=path ~]
          ?:  (~(has by new.dob) pax)
            ~|  %strange-add-and-del
            !!
          (~(has by can.dob) pax)
        =.  con                                         ::  change+del conflict
          %-  ~(uni by con)
          %-  malt  ^-  (list [path *])
          %+  skim  ~(tap by old.dob)
          |=  [pax=path ~]
          ?:  (~(has by new.dal) pax)
            ~|  %strange-del-and-add
            !!
          (~(has by can.dal) pax)
        =.  con                                         ::  add+add conflict
          %-  ~(uni by con)
          %-  malt  ^-  (list [path *])
          %+  skip  ~(tap by (~(int by new.dal) new.dob))
          |=  [pax=path *]
          =((~(got by new.dal) pax) (~(got by new.dob) pax))
        ?:  &(?=(%mate germ) ?=(^ con))
          =+  (turn ~(tap by `(map path *)`con) |=([path *] >[+<-]<))
          ~_  %mate-conflict
          ~|  (turn ~(tap by `(map path *)`con) |=([path *] +<-))
          !!
        =/  old=(map path lobe)                         ::  oldies but goodies
          %+  roll  ~(tap by (~(uni by old.dal) old.dob))
          =<  .(old q.bob)
          |=  [[pax=path ~] old=(map path lobe)]
          (~(del by old) pax)
        =/  [hot=(map path lobe) lat=(map lobe page)]   ::  new content
          %+  roll  ~(tap by both-patched)
          |=  [[pax=path cay=cage] hat=(map path lobe) lat=(map lobe page)]
          =/  =page  [p q.q]:cay
          =/  =lobe  (page-to-lobe page)
          :-  (~(put by hat) pax lobe)
          ?:  (~(has by lat) lobe)
            lat
          (~(uni by (malt [lobe page] ~)) lat)
        =/  hat=(map path lobe)                         ::  all the content
          %-  ~(uni by old)
          %-  ~(uni by new.dal)
          %-  ~(uni by new.dob)
          %-  ~(uni by cal.dal)
          %-  ~(uni by cal.dob)
          %-  ~(uni by hot)
          cab
        =/  del=(map path ?)
          (~(run by (~(uni by old.dal) old.dob)) |=(~ %|))
        =/  new  &+[[r.bob r.ali ~] (~(run by hat) |=(=lobe |+lobe))]
        :*  ~
            (silt (turn ~(tap by con) head))
            new
            lat
        ==
      --
    --
  ::
  ::  Find the most recent common ancestor(s).
  ::
  ::    For performance, this depends on +reachable-takos being
  ::    memoized.
  ::
  ++  find-merge-points
    |=  [=ali=yaki =bob=yaki]
    ^-  (set yaki)
    ::  Loop through ancestors breadth-first, lazily generating ancestry
    ::
    =/  ali-takos  (reachable-takos:ze r.ali-yaki)
    ::  Tako worklist
    ::
    =/  takos=(qeu tako)  [r.bob-yaki ~ ~]
    ::  Mergebase candidates.  Have proven they're common ancestors, but
    ::  not that they're a most recent
    ::
    =|  bases=(set tako)
    ::  Takos we've already checked or are in our worklist
    ::
    =|  done=(set tako)
    |-  ^-  (set yaki)
    =*  outer-loop  $
    ::  If we've finished our worklist, convert to yakis and return
    ::
    ?:  =(~ takos)
      (silt (turn ~(tap in bases) ~(got by hut.ran)))
    =^  =tako  takos  ~(get to takos)
    =.  done  (~(put in done) tako)
    ::  If this is a common ancestor, stop recursing through our
    ::  parentage.  Check if it's comparable to any existing candidate.
    ::
    ?:  (~(has in ali-takos) tako)
      =/  base-list  ~(tap in bases)
      |-  ^-  (set yaki)
      =*  bases-loop  $
      ?~  base-list
        ::  Proven it's not an ancestor of any previous candidate.
        ::  Remove all ancestors of new candidate and add it to the
        ::  candidate list.
        ::
        =.  bases
          =/  new-reachable  (reachable-takos:ze tako)
          (~(put in (~(dif in bases) new-reachable)) tako)
        outer-loop
      ::  If it's an ancestor of another candidate, this is not most
      ::  recent, so skip and try next in worklist.
      ::
      =/  base-reachable  (reachable-takos:ze i.base-list)
      ?:  (~(has in base-reachable) tako)
        outer-loop
      bases-loop(base-list t.base-list)
    ::  Append parents to list and recurse
    ::
    =/  bob-yaki  (~(got by hut.ran) tako)
    =/  new-candidates  (skip p.bob-yaki ~(has in done))
    %_  outer-loop
      done   (~(gas in done) new-candidates)
      takos  (~(gas to takos) new-candidates)
    ==
  ::
  ::  Update mime cache
  ::
  ++  checkout-mime
    |=  $:  =ford=args:ford:fusion
            deletes=(set path)
            changes=(set path)
        ==
    ^-  [(map path (unit mime)) ford-cache]
    =/  mim=(map path (unit mime))
      =/  dels=(list path)  ~(tap by deletes)
      |-  ^-  (map path (unit mime))
      ?~  dels
        ~
      (~(put by $(dels t.dels)) i.dels ~)
    =/  cans=(list path)  ~(tap by changes)
    |-  ^-  [(map path (unit mime)) ford-cache]
    ?~  cans
      [mim ford-cache.ford-args]
    =^  cage  ford-cache.ford-args
      ~|  mime-cast-fail+i.cans
      (wrap:fusion (cast-path:(ford:fusion ford-args) i.cans %mime))
    =^  mim  ford-cache.ford-args  $(cans t.cans)
    [(~(put by mim) i.cans `!<(mime q.cage)) ford-cache.ford-args]
  ::
  ::  Add or remove entries to the mime cache
  ::
  ++  apply-changes-to-mim
    |=  [mim=(map path mime) changes=(map path (unit mime))]
    ^-  (map path mime)
    =/  changes-l=(list [pax=path change=(unit mime)])
      ~(tap by changes)
    |-  ^-  (map path mime)
    ?~  changes-l
      mim
    ?~  change.i.changes-l
      $(changes-l t.changes-l, mim (~(del by mim) pax.i.changes-l))
    $(changes-l t.changes-l, mim (~(put by mim) [pax u.change]:i.changes-l))
  ::
  ::  Emit update to unix sync
  ::
  ++  ergo
    |=  mim=(map path (unit mime))
    ^+  ..park
    =/  must  (must-ergo her syd mon (turn ~(tap by mim) head))
    %-  emil
    %+  turn  ~(tap by must)
    |=  [pot=term len=@ud pak=(set path)]
    :*  (need hez)  %give  %ergo  pot
        %+  turn  ~(tap in pak)
        |=  pax=path
        [(slag len pax) (~(got by mim) pax)]
    ==
  ::
  ::  Output is a map of mount points to {length-of-mounted-path set-of-paths}.
  ::
  ++  must-ergo
    |=  [our=ship syd=desk mon=(map term beam) can=(list path)]
    ^-  (map term (pair @ud (set path)))
    %-  malt  ^-  (list (trel term @ud (set path)))
    %+  murn  ~(tap by mon)
    |=  [nam=term bem=beam]
    ^-  (unit (trel term @ud (set path)))
    =-  ?~(- ~ `[nam (lent s.bem) (silt `(list path)`-)])
    %+  skim  can
    |=  pax=path
    &(=(p.bem our) =(q.bem syd) =(s.bem (scag (lent s.bem) pax)))
  ::
  ::  Mount a beam to unix
  ::
  ++  mount
    |=  [pot=term =case =spur]
    ^+  ..mount
    =/  old-mon  (~(get by mon) pot)
    ?^  old-mon
      %-  (slog >%already-mounted< >u.old-mon< ~)
      ..mount
    =.  mon  (~(put by mon) pot [her syd case] spur)
    =/  =yaki  (~(got by hut.ran) (~(got by hit.dom) let.dom))
    =/  changes  (~(run by q.yaki) |=(=lobe |+lobe))
    =/  =args:ford:fusion  [ank.dom ~ changes lat.ran fod.dom]
    =^  mim  ford-cache.args
      (checkout-mime args ~ ~(key by changes))
    =.  mim.dom  (apply-changes-to-mim mim.dom mim)
    =.  fod.dom  ford-cache.args
    (ergo mim)
  ::
  ::  Set permissions for a node.
  ::
  ++  perm
    |=  [pax=path rit=rite]
    ^+  +>
    =/  mis=(set @ta)
      %+  roll
        =-  ~(tap in -)
        ?-  -.rit
          %r    who:(fall red.rit *rule)
          %w    who:(fall wit.rit *rule)
          %rw   (~(uni in who:(fall red.rit *rule)) who:(fall wit.rit *rule))
        ==
      |=  [w=whom s=(set @ta)]
      ?:  |(?=(%& -.w) (~(has by cez) p.w))  s
      (~(put in s) p.w)
    ?^  mis
      ::  TODO remove this nasty hack
      ::
      ?.  ?=([[%a *] *] hen)
        +>.$
      =-  (emit hen %give %done `[%perm-fail [%leaf "No such group(s): {-}"]~])
      %+  roll  ~(tap in `(set @ta)`mis)
      |=  [g=@ta t=tape]
      ?~  t  (trip g)
      :(weld t ", " (trip g))
    ::  TODO remove this nasty hack
    ::
    =<  ?.  ?=([[%a *] *] hen)
          .
        (emit hen %give %done ~)
    ::
    ?-  -.rit
      %r    wake(per (put-perm per pax red.rit))
      %w    wake(pew (put-perm pew pax wit.rit))
      %rw   wake(per (put-perm per pax red.rit), pew (put-perm pew pax wit.rit))
    ==
  ::
  ++  put-perm
    |=  [pes=regs pax=path new=(unit rule)]
    ?~  new  (~(del by pes) pax)
    (~(put by pes) pax u.new)
  ::
  ::  Remove a group from all rules.
  ::
  ++  forget-crew
    |=  nom=@ta
    %=  +>
      per  (forget-crew-in nom per)
      pew  (forget-crew-in nom pew)
    ==
  ::
  ++  forget-crew-in
    |=  [nom=@ta pes=regs]
    %-  ~(run by pes)
    |=  r=rule
    r(who (~(del in who.r) |+nom))
  ::
  ::  Cancel a request.
  ::
  ::  For local requests, we just remove it from `qyx`.  For foreign requests,
  ::  we remove it from `ref` and tell the foreign ship to cancel as well.
  ::
  ++  cancel-request                                    ::  release request
    ^+  ..cancel-request
    =^  wos=(list wove)  qyx
      :_  (~(run by qyx) |=(a=(set duct) (~(del in a) hen)))
      %-  ~(rep by qyx)
      |=  [[a=wove b=(set duct)] c=(list wove)]
      ?.((~(has in b) hen) c [a c])
    ::
    ?~  ref
      =>  .(ref `(unit rind)`ref)
      ?:  =(~ wos)  ..cancel-request          ::  TODO handle?
      |-  ^+  ..cancel-request
      ?~  wos  ..cancel-request
      =.  ..cancel-request  (run-if-future rove.i.wos |=(@da (best hen +<)))
      $(wos t.wos)
    ::
    ?~  nux=(~(get by fod.u.ref) hen)
      ..cancel-request(ref `(unit rind)`ref)
    =:  fod.u.ref  (~(del by fod.u.ref) hen)
        bom.u.ref  (~(del by bom.u.ref) u.nux)
      ==
    %.  [hen her u.nux [syd ~]]
    send-over-ames(ref `(unit rind)`ref)
  ::
  ::  Handles a request.
  ::
  ::  `%sing` requests are handled by ++aver.  `%next` requests are handled by
  ::  running ++aver at the given case, and then subsequent cases until we find
  ::  a case where the two results aren't equivalent.  If it hasn't happened
  ::  yet, we wait.  `%many` requests are handled by producing as much as we can
  ::  and then waiting if the subscription range extends into the future.
  ::
  ++  start-request
    |=  [for=(unit [ship @ud]) rav=rave]
    ^+  ..start-request
    ?:  &(?=(^ for) !(foreign-capable rav))
      ~&  [%bad-foreign-request-care from=for rav]
      ..start-request
    =^  [new-sub=(unit rove) cards=(list card)]  fod.dom
      (try-fill-sub for (rave-to-rove rav))
    =.  ..start-request  (send-cards cards [hen ~ ~])
    ?~  new-sub
      ..start-request
    (duce for u.new-sub)
  ::
  ::  Called when a foreign ship answers one of our requests.
  ::
  ::  If it's a `%many` request, process in +take-foreign-update
  ::
  ::  After updating ref (our request manager), we handle %x, %w, and %y
  ::  responses.  For %x, we call ++validate-x to validate the type of
  ::  the response.  For %y, we coerce the result to an arch.
  ::
  ++  take-foreign-answer                              ::  external change
    |=  [inx=@ud rut=(unit rand)]
    ^+  +>
    ?>  ?=(^ ref)
    =+  ruv=(~(get by bom.u.ref) inx)
    ?~  ruv  +>.$
    =/  rav=rave  rave.u.ruv
    ?:  ?=(%many -.rav)
      abet:(apex:(foreign-update inx) rut)
    ?~  rut
      ::  nothing here, so cache that
      ::
      %_    wake
          haw.u.ref
        ?.  ?=(%sing -.rav)  haw.u.ref
        (~(put by haw.u.ref) mood.rav ~)
      ==
    |^
    =/  result=(unit cage)  (validate u.rut)
    =/  =mood  [p.p q.p q]:u.rut
    =:  haw.u.ref  (~(put by haw.u.ref) mood result)
        bom.u.ref  (~(del by bom.u.ref) inx)
        fod.u.ref  (~(del by fod.u.ref) hen)
      ==
    wake
    ::  something here, so validate
    ::
    ++  validate
      |=  =rand
      ^-  (unit cage)
      ?-    p.p.rand
          %a  ~|  %no-big-ford-builds-across-network-for-now  !!
          %b  ~|  %i-guess-you-ought-to-build-your-own-marks  !!
          %c  ~|  %casts-should-be-compiled-on-your-own-ship  !!
          %d  ~|  %totally-temporary-error-please-replace-me  !!
          %e  ~|  %yes-naves-also-shouldnt-cross-the-network  !!
          %f  ~|  %even-static-casts-should-be-built-locally  !!
          %p  ~|  %requesting-foreign-permissions-is-invalid  !!
          %r  ~|  %no-cages-please-they-are-just-way-too-big  !!
          %s  ~|  %please-dont-get-your-takos-over-a-network  !!
          %t  ~|  %requesting-foreign-directory-is-vaporware  !!
          %v  ~|  %weird-shouldnt-get-v-request-from-network  !!
          %u  `(validate-u r.rand)
          %w  `(validate-w r.rand)
          %x  (validate-x [p.p q.p q r]:rand)
          %y  `[p.r.rand !>(;;(arch q.r.rand))]
          %z  `(validate-z r.rand)
      ==
    ::
    ::  Make sure the incoming data is a %u response
    ::
    ++  validate-u
      |=  =page
      ^-  cage
      ?>  ?=(%flag p.page)
      :-  p.page
      !>  ;;(? q.page)
    ::
    ::  Make sure the incoming data is a %w response
    ::
    ++  validate-w
      |=  =page
      ^-  cage
      :-  p.page
      ?+  p.page  ~|  %strange-w-over-nextwork  !!
        %cass  !>(;;(cass q.page))
        %null  [[%atom %n ~] ~]
        %nako  !>(~|([%molding [&1 &2 &3]:q.page] ;;(nako q.page)))
      ==
    ::
    ::  Make sure that incoming data is of the mark it claims to be.
    ::
    ++  validate-x
      |=  [car=care cas=case pax=path peg=page]
      ^-  (unit cage)
      =/  vale-result
        %-  mule  |.
        %-  wrap:fusion
        ::  Use %base's marks to validate, so we don't have to build the
        ::  foreign hoon/zuse
        ::
        =/  args  %*(static-ford-args . dom dom:(~(got by dos.rom) %base))
        (page-to-cage:(ford:fusion args) peg)
      ?:  ?=(%| -.vale-result)
        %-  (slog >%validate-x-failed< p.vale-result)
        ~
      `-.p.vale-result
    ::
    ::  Make sure the incoming data is a %z response
    ::
    ++  validate-z
      |=  =page
      ^-  cage
      ?>  ?=(%uvi p.page)
      :-  p.page
      !>  ;;(@uvI q.page)
    --
  ::
  ::  Respond to backfill request
  ::
  ::  Maybe should verify the requester is allowed to access this lobe?
  ::
  ++  give-backfill
    |=  [ver=?(%0 %1) =lobe]
    ^+  ..give-backfill
    =/  peg=(unit page)  (~(get by lat.ran) lobe)
    =/  res
      ?-  ver
        %0  ?~(peg ~ [%direct lobe u.peg])
        %1  [%1 peg]
      ==
    (emit hen %give %boon res)
  ::
  ::  Ingest foreign update, requesting missing lobes if necessary
  ::
  ++  foreign-update
    |=  inx=@ud
    ?>  ?=(^ ref)
    =/  [sat=update-state lost=?]
      =/  ruv  (~(get by bom.u.ref) inx)
      ?~  ruv
        ~&  [%clay-foreign-update-lost her syd inx]
        [*update-state &]
      [u.ruv |]
    =/  done=?  |
    =.  hen  duct.sat
    |%
    ++  abet
      ^+  ..foreign-update
      ?:  lost
        ..foreign-update
      ?:  done
        =:  bom.u.ref  (~(del by bom.u.ref) inx)
            fod.u.ref  (~(del by fod.u.ref) hen)
          ==
        =<(?>(?=(^ ref) .) wake)
      =.  bom.u.ref  (~(put by bom.u.ref) inx sat)
      ..foreign-update
    ::
    ++  apex
      |=  rut=(unit rand)
      ^+  ..abet
      ?:  lost  ..abet
      ?~  rut
        =.  nako.sat  (~(put to nako.sat) ~)
        work
      ?>  ?=(%nako p.r.u.rut)
      =/  nako  ;;(nako q.r.u.rut)
      =/  missing  (missing-lobes nako)
      =.  need.sat  (welp need.sat ~(tap in missing))
      =.  nako.sat  (~(put to nako.sat) ~ nako)
      work
    ::
    ++  missing-lobes
      |=  =nako
      ^-  (set lobe)
      =|  missing=(set lobe)
      =/  yakis  ~(tap in lar.nako)
      |-  ^-  (set lobe)
      =*  yaki-loop  $
      ?~  yakis
        missing
      =/  =norm  (~(gut by tom.dom) r.i.yakis nor.dom)
      =/  lobes=(list [=path =lobe])  ~(tap by q.i.yakis)
      |-  ^-  (set lobe)
      =*  lobe-loop  $
      ?~  lobes
        yaki-loop(yakis t.yakis)
      ?:  (~(has by lat.ran) lobe.i.lobes)
        lobe-loop(lobes t.lobes)
      ?:  =([~ %|] (~(fit ^de norm) path.i.lobes))
        lobe-loop(lobes t.lobes)
      =.  missing  (~(put in missing) lobe.i.lobes)
      lobe-loop(lobes t.lobes)
    ::
    ::  Receive backfill response
    ::
    ++  take-backfill
      |=  =fell
      ^+  ..abet
      ?:  lost  ..abet
<<<<<<< HEAD
      =/  =blob  (blub-to-blob blub)
      ?:  ?&  ?=(%dead -.blob)
              (lien let.need.sat |=(=lobe =(p.blob lobe)))
          ==
        %-  (slog leaf+"clay: got dead backfill but need answer for {<p.blob>}" ~)
        ..abet
      =?  need.sat  ?=(%delta -.blob)
        =/  one  (~(get by lat.ran) q.blob)
        =/  two  (~(get by have.sat) q.blob)
        ?:  ?&  ?|  ?=(~ one)
                    ?=(%dead -.u.one)
                ==
                ?|  ?=(~ two)
                    ?=(%dead -.u.two)
                ==
            ==
          [[q.blob let.need.sat] old.need.sat]
        need.sat
      ::  We can't put a blob in lat.ran if its parent isn't already
      ::  there.
      ::
      =.  ..abet
        ?:  ?&  ?=(%delta -.blob)
                =/  bob  (~(get by lat.ran) q.blob)
                |(?=(~ bob) ?=(%dead -.u.bob))
          ..abet(have.sat (uni-blobs have.sat (malt [p.blob `^blob`blob] ~)))
        ..abet(lat.ran (uni-blobs lat.ran (malt [p.blob blob] ~)))
=======
      =/  peg=(unit page)  (fell-to-page fell)
      =?  lat.ran  ?=(^ peg)
        (~(uni by (malt [(page-to-lobe u.peg) u.peg] ~)) lat.ran)
>>>>>>> 8805e0ee
      work(busy.sat |)
    ::
    ::  Fetch next lobe
    ::
    ++  work
      ^+  ..abet
      ?:  busy.sat
        ..abet
      |-  ^+  ..abet
      ?~  need.sat
        ::  NB: if you change to release nakos as we get enough lobes
        ::  for them instead of all at the end, you *must* store the
        ::  `lim` that should be applied after the nako is complete and
        ::  not use the one in the rave, since that will apply to the
        ::  end of subscription.
        ::
        |-  ^+  ..abet
        ?:  =(~ nako.sat)
          ..abet
        =^  next=(unit nako)  nako.sat  ~(get to nako.sat)
        ?~  next
          ..abet(done &)
        =.  ..abet  =>((apply-foreign-update u.next) ?>(?=(~ need.sat) .))
        =.  ..foreign-update  =<(?>(?=(^ ref) .) wake)
        $
<<<<<<< HEAD
      ?~  let.need.sat
        ::  This is what removes an item from `need`.  This happens every
        ::  time we take a backfill response, but it could happen more than
        ::  once if we somehow got this data in the meantime (maybe from
        ::  another desk updating concurrently, or a previous update on this
        ::  same desk).
        ::
        ::  XX  is this an ames loop if we need something that's
        ::  tombstoned?
        ::
        ?>  ?=(^ old.need.sat)
        ?:  ?|  (~(has by lat.ran) i.old.need.sat)
                (~(has by have.sat) i.old.need.sat)
            ==
          $(old.need.sat t.old.need.sat)
        (fetch i.old.need.sat)
      =/  one  (~(get by lat.ran) i.let.need.sat)
      =/  two  (~(get by have.sat) i.let.need.sat)
      ?:  ?|  ?&  ?=(^ one)
                  !?=(%dead -.u.one)
              ==
              ?&  ?=(^ two)
                  !?=(%dead -.u.two)
              ==
          ==
        $(let.need.sat t.let.need.sat)
      (fetch i.let.need.sat)
=======
      ::  This is what removes an item from `need`.  This happens every
      ::  time we take a backfill response, but it could happen more than
      ::  once if we somehow got this data in the meantime (maybe from
      ::  another desk updating concurrently, or a previous update on this
      ::  same desk).
      ?:  (~(has by lat.ran) i.need.sat)
        $(need.sat t.need.sat)
      (fetch i.need.sat)
>>>>>>> 8805e0ee
    ::
    ++  fetch
      |=  =lobe
      ^+  ..abet
      =/  =fill  [%0 syd lobe]
      =/  =wire  /back-index/(scot %p her)/[syd]/(scot %ud inx)
      =/  =path  [%backfill syd (scot %ud inx) ~]
      =.  ..foreign-update
        =<  ?>(?=(^ ref) .)
        (emit hen %pass wire %a %plea her %c path fill)
      ..abet(busy.sat &)
    ::
    ::  When we get a %w foreign update, store this in our state.
    ::
    ::  We get the commits from the nako and add them to our object
    ::  store, then we update the map of aeons to commits and the latest
    ::  aeon.
    ::
    ++  apply-foreign-update
      |=  =nako
      ^+  ..abet
      ::  hit: updated commit-hashes by @ud case
      ::  nut: new commit-hash/commit pairs
      ::  hut: updated commits by hash
      ::
      =/  hit  (~(uni by hit.dom) gar.nako)
      =/  nut  (turn ~(tap in lar.nako) |=(=yaki [r.yaki yaki]))
      =/  hut  (~(uni by (malt nut)) hut.ran)
      ::  traverse updated state and sanity check
      ::
      =+  ~|  :*  %bad-foreign-update
                  [gar=gar.nako let=let.nako nut=(turn nut head)]
                  [hitdom=hit.dom letdom=let.dom]
              ==
        ?:  =(0 let.nako)
          ~
        =/  =aeon  1
        |-  ^-  ~
        =/  =tako
          ~|  [%missing-aeon aeon]  (~(got by hit) aeon)
        =/  =yaki
          ~|  [%missing-tako tako]  (~(got by hut) tako)
        ?:  =(let.nako aeon)
          ~
        $(aeon +(aeon))
      ::  produce updated state
      ::
      =/  =rave  rave:(~(got by bom.u.ref) inx)
      ?>  ?=(%many -.rave)
      =:  let.dom   (max let.nako let.dom)
          hit.dom   hit
          hut.ran   hut
          ::  Is this correct?  Seeems like it should only go to `to` if
          ::  we've gotten all the way to the end.  Leaving this
          ::  behavior unchanged for now, but I believe it's wrong.
          ::
          lim       ?.(?=(%da -.to.moat.rave) lim p.to.moat.rave)
        ==
      ..abet
    --
  ::
  ++  seek
    |=  =cash
    ^+  ..park
    ?>  ?=(^ ref)
    =/  =tako
      ?:  ?=(%tako -.cash)
        p.cash
      (aeon-to-tako:ze (case-to-aeon cash))
    =/  =yaki  (tako-to-yaki:ze tako)
    =.  need.sek.u.ref
      %+  welp  need.sek.u.ref
      %+  murn  ~(tap by q.yaki)
      |=  [=path =lobe]
      =/  bob=(unit blob)  (~(get by lat.ran) lobe)
      ?.  ?|  ?=(~ bob)
              ?=(%dead -.u.bob)
          ==
        `lobe
      ~
    seek-work
  ::
  ++  seek-work
    ^+  ..park
    ?>  ?=(^ ref)
    ?:  busy.sek.u.ref
      ..park
    ?~  need.sek.u.ref
      =.  lat.ran  (uni-blobs lat.ran have.sek.u.ref)
      ..park
    =.  ..park
      =/  =fill  [%0 syd i.need.sek.u.ref]
      =/  =wire  /seek/(scot %p ship)/[syd]
      =/  =path  [%seek syd ~]
      (emit hen %pass wire %a %plea her %c path fill)
    ..park(need.sek.u.ref t.need.sek.u.ref, busy.sek.u.ref &)
  ::
  ++  seek-take
    |=  =blub
    ^+  ..park
    ?>  ?=(^ ref)
    =/  =blob  (blub-to-blob blub)
    ?:  &(?=(%delta -.blob)
  ::
  ::  fire function if request is in future
  ::
  ++  run-if-future
    |=  [rov=rove fun=$-(@da _.)]
    ^+  +>.$
    %+  fall
      %+  bind
        ^-  (unit @da)
        ?-    -.rov
            %sing
          ?.  ?=(%da -.case.mood.rov)  ~
          `p.case.mood.rov
        ::
            %next  ~
            %mult  ~
            %many
          %^  hunt  lth
            ?.  ?=(%da -.from.moat.rov)    ~
            ?.  (lth now p.from.moat.rov)  ~
            [~ p.from.moat.rov]
          ?.  ?=(%da -.to.moat.rov)  ~
          `(max now p.to.moat.rov)
        ==
      fun
    +>.$
  ::
  ++  send-cards
    |=  [cards=(list card) ducts=(set duct)]
    ^+  ..wake
    %-  emil
    %-  zing
    %+  turn  cards
    |=  =card
    %+  turn  ~(tap by ducts)
    |=  =duct
    [duct card]
  ::
  ::  Loop through open subscriptions and check if we can fill any of
  ::  them.
  ::
  ++  wake
    ^+  .
    =/  subs=(list [=wove ducts=(set duct)])  ~(tap by qyx)
    =|  qux=cult
    |-  ^+  ..wake
    ?~  subs
      ..wake(qyx qux)
    ?:  =(~ ducts.i.subs)
      $(subs t.subs)
    =^  [new-sub=(unit rove) cards=(list card)]  fod.dom
      (try-fill-sub wove.i.subs)
    =.  ..wake  (send-cards cards ducts.i.subs)
    =?  qux  ?=(^ new-sub)
      =/  =wove  [for.wove.i.subs u.new-sub]
      %+  ~(put by qux)  wove
      (~(uni in ducts.i.subs) (fall (~(get by qux) wove) ~))
    $(subs t.subs)
  ::
  ::  Try to fill a subscription
  ::
  ++  try-fill-sub
    |=  [far=(unit [=ship ver=@ud]) rov=rove]
    ^-  [[(unit rove) (list card)] ford-cache]
    =/  for=(unit ship)  ?~(far ~ `ship.u.far)
    ?-    -.rov
        %sing
      =/  cache-value=(unit (unit cage))
        ?~(ref ~ (~(get by haw.u.ref) mood.rov))
      ?^  cache-value
        ::  if we have a result in our cache, produce it
        ::
        :_  fod.dom  :-  ~  :_  ~
        (writ ?~(u.cache-value ~ `[mood.rov u.u.cache-value]))
      ::  else, check to see if rove is for an aeon we know
      ::
      =/  aeon=(unit aeon)  (case-to-aeon case.mood.rov)
      ?~  aeon
        [[`rov ~] fod.dom]
      ::  we have the appropriate aeon, so read in the data
      ::
      =^  value=(unit (unit cage))  fod.dom
        (read-at-aeon:ze for u.aeon mood.rov)
      ?~  value
        ::  we don't have the data directly.  how can we fetch it?
        ::
        ?:  =(0 u.aeon)
          ~&  [%clay-sing-indirect-data-0 `path`[syd '0' path.mood.rov]]
          [[~ ~] fod.dom]
        ~&  [%clay-sing-indirect-data desk=syd mood=mood.rov aeon=u.aeon]
        [[`rov ~] fod.dom]
      ::  we have the data, so produce the results
      ::
      :_  fod.dom  :-  ~  :_  ~
      %-  writ
      ?~  u.value
        ~
      `[mood.rov u.u.value]
    ::
    ::  %next is just %mult with one path, so we pretend %next = %mult here.
    ::
        ?(%next %mult)
      ::  because %mult requests need to wait on multiple files for each
      ::  revision that needs to be checked for changes, we keep two
      ::  cache maps.  {old} is the revision at {(dec aeon)}, {new} is
      ::  the revision at {aeon}.  if we have no {aeon} yet, that means
      ::  it was still unknown last time we checked.
      ::
      =*  vor  rov
      |^
      =/  rov=rove
        ?:  ?=(%mult -.vor)  vor
        :*  %mult
            [case [[care path] ~ ~]]:mood.vor
            aeon.vor
            [[[care.mood.vor path.mood.vor] cach.vor] ~ ~]
            ~
        ==
      ?>  ?=(%mult -.rov)
      ::  recurse here on next aeon if possible/needed.
      ::
      |-
      ::  if we don't have an aeon yet, see if we have one now.
      ::
      ?~  aeon.rov
        =/  aeon=(unit aeon)  (case-to-aeon case.mool.rov)
        ::  if we still don't, wait.
        ::
        ?~  aeon  [(store rov) fod.dom]
        ::  if we do, update the request and retry.
        ::
        $(aeon.rov `+(u.aeon), old-cach.rov ~, new-cach.rov ~)
      ::  if old isn't complete, try filling in the gaps.
      ::
      =^  o  fod.dom
        ?:  (complete old-cach.rov)
          [old-cach.rov fod.dom]
        (read-unknown mool.rov(case [%ud (dec u.aeon.rov)]) old-cach.rov)
      =.  old-cach.rov  o
      ::  if the next aeon we want to compare is in the future, wait again.
      ::
      =/  next-aeon=(unit aeon)  (case-to-aeon [%ud u.aeon.rov])
      ?~  next-aeon  [(store rov) fod.dom]
      ::  if new isn't complete, try filling in the gaps.
      ::
      =^  n  fod.dom
        ?:  (complete new-cach.rov)
          [new-cach.rov fod.dom]
        (read-unknown mool.rov(case [%ud u.aeon.rov]) new-cach.rov)
      =.  new-cach.rov  n
      ::  if new still isn't complete, wait again.
      ::
      ?.  (complete new-cach.rov)
        [(store rov) fod.dom]
      ::  if old not complete, give a result (possible false positive).
      ::
      ?:  !(complete old-cach.rov)
        :_  fod.dom
        %-  respond
        %-  malt
        %+  murn  ~(tap in paths.mool.rov)
        |=  [=care =path]
        ^-  (unit [mood (unit cage)])
        =/  cached  (~(get by new-cach.rov) [care path])
        ?.  ?=([~ ~ *] cached)
          %-  (slog 'clay: strange new-cache' >[care path cached]< ~)
          ~
        `u=[[care [%ud let.dom] path] u.u.cached]
      ::  both complete, so check if anything has changed
      ::
      =/  changes=(map mood (unit cage))
        %+  roll  ~(tap by old-cach.rov)
        |=  $:  [[car=care pax=path] old-cach-value=cach]
                changes=(map mood (unit cage))
            ==
        =/  new-cach-value=cach  (~(got by new-cach.rov) car pax)
        ?<  |(?=(~ old-cach-value) ?=(~ new-cach-value))
        =/  new-entry=(unit (pair mood (unit cage)))
          =/  =mood  [car [%ud u.aeon.rov] pax]
          ?~  u.new-cach-value
            ::  if new does not exist, always notify
            ::
            `[mood ~]
          ?~  u.old-cach-value
            ::  added
            ::
            `[mood `u.u.new-cach-value]
          ?:  =([p q.q]:u.u.new-cach-value [p q.q]:u.u.old-cach-value)
            ::  unchanged
            ::
            ~
          ::  changed
          ::
          `[mood `u.u.new-cach-value]
        ::  if changed, save the change
        ::
        ?~  new-entry
          changes
        (~(put by changes) u.new-entry)
      ::  if there are any changes, send response. if none, move on to
      ::  next aeon.
      ::
      ?^  changes  [(respond changes) fod.dom]
      $(u.aeon.rov +(u.aeon.rov), new-cach.rov ~)
      ::
      ::  check again later
      ::
      ++  store
        |=  rov=rove
        ^-  [(unit rove) (list card)]
        =/  new-rove=rove
          ?>  ?=(%mult -.rov)
          ?:  ?=(%mult -.vor)  rov
          ?>  ?=([* ~ ~] old-cach.rov)
          =*  one  n.old-cach.rov
          [%next [care.p.one case.mool.rov path.p.one] aeon.rov q.one]
        [`new-rove ~]
      ::
      ::  send changes
      ::
      ++  respond
        |=  res=(map mood (unit cage))
        ^-  [(unit rove) (list card)]
        :-  ~
        ?:  ?=(%mult -.vor)
          :_  ~
          =/  moods  ~(key by res)
          =/  cas
            ?>  ?=(^ moods)
            [%da (case-to-date case.n.moods)]
          =/  res
            (~(run in moods) |=(m=mood [care.m path.m]))
          =/  gift  [%wris cas res]
          ?:  ?=(^ ref)
            [%slip %b %drip !>(gift)]
          [%give gift]
        ?>  ?=([* ~ ~] res)
        :_  ~
        %-  writ
        ?~  q.n.res
          ~
        `[p u.q]:n.res
      ::
      ::  no unknowns
      ::
      ++  complete
        |=  hav=(map (pair care path) cach)
        ?&  ?=(^ hav)
            (levy ~(tap by `(map (pair care path) cach)`hav) know)
        ==
      ::
      ::  know about file in cach
      ::
      ++  know  |=([(pair care path) c=cach] ?=(^ c))
      ::
      ::  fill in the blanks
      ::
      ++  read-unknown
        |=  [=mool hav=(map (pair care path) cach)]
        ^-  [_hav ford-cache]
        =?  hav  ?=(~ hav)
          %-  malt  ^-  (list (pair (pair care path) cach))
          %+  turn
            ~(tap in paths.mool)
          |=  [c=care p=path]
          ^-  [[care path] cach]
          [[c p] ~]
        |-  ^+  [hav fod.dom]
        ?~  hav  [hav fod.dom]
        =^  lef  fod.dom  $(hav l.hav)
        =.  l.hav  lef
        =^  rig  fod.dom  $(hav r.hav)
        =.  r.hav  rig
        =/  [[=care =path] =cach]  n.hav
        ?^  cach
          [hav fod.dom]
        =^  q  fod.dom  (aver for care case.mool path)
        =.  q.n.hav  q
        [hav fod.dom]
      --
    ::
        %many
      :_  fod.dom
      =/  from-aeon  (case-to-aeon from.moat.rov)
      ?~  from-aeon
        ::  haven't entered the relevant range, so do nothing
        ::
        [`rov ~]
      =/  to-aeon  (case-to-aeon to.moat.rov)
      =/  up-to  ?~(to-aeon let.dom u.to-aeon)
      =/  ver  ?~(far %1 ver.u.far)
      =/  new-lobes=(map path lobe)
        (lobes-at-path:ze for up-to path.moat.rov)
      =.  from.moat.rov  [%ud +(let.dom)]
      =/  cards=(list card)
        ?:  =(lobes.rov new-lobes)
          ::  if no changes, don't produce results
          ::
          ~
        ::  else changes, so produce them
        ::
        =/  =cage
          ?:  track.rov
            [%null [%atom %n ~] ~]
          [%nako !>((make-nako:ze ver u.from-aeon up-to))]
        [(writ ~ [%w ud+let.dom /] cage) ~]
      ?~  to-aeon
        ::  we're in the middle of the range, so produce what we can,
        ::  but don't end the subscription
        ::
        [`rov cards]
      ::  we're past the end of the range, so end subscription
      ::
      [~ (snoc cards (writ ~))]
    ==
  ::
  ::::::::::::::::::::::::::::::::::::::::::::::::::::::::::::::::::::::::::::
  ::
  ::  This core has no additional state, and the distinction exists purely for
  ::  documentation.  The overarching theme is that `++de` directly contains
  ::  logic for metadata about the desk, while `++ze` is composed primarily
  ::  of helper functions for manipulating the desk state (`++dome`) itself.
  ::  Functions include:
  ::
  ::  --  converting between cases, commit hashes, commits, content hashes,
  ::      and content
  ::  --  creating commits and content and adding them to the tree
  ::  --  finding which data needs to be sent over the network to keep the
  ::      other urbit up-to-date
  ::  --  reading from the file tree through different `++care` options
  ::  --  the `++me` core for merging.
  ::
  ::  The dome is composed of the following:
  ::
  ::  --  `ank` is the ankh, which is the file data itself.  An ankh is both
  ::      a possible file and a possible directory.  An ankh has both:
  ::      --  `fil`, a possible file, stored as both a cage and its hash
  ::      --  `dir`, a map of @ta to more ankhs.
  ::  --  `let` is the number of the most recent revision.
  ::  --  `hit` is a map of revision numbers to commit hashes.
  ::  --  `lab` is a map of labels to revision numbers.
  ::
  ::::::::::::::::::::::::::::::::::::::::::::::::::::::::::::::::::::::::::::
  ::
  ::
  ::  Other utility functions
  ::
  ++  ze
    |%
    ::  These convert between aeon (version number), tako (commit hash),
    ::  and yaki (commit data structure)
    ::
    ++  aeon-to-tako  ~(got by hit.dom)
    ++  aeon-to-yaki  |=(=aeon (tako-to-yaki (aeon-to-tako aeon)))
    ++  tako-to-yaki  ~(got by hut.ran)
    ::
    ::  Gets a map of the data at the given path and all children of it.
    ::
    ++  lobes-at-path
      |=  [for=(unit ship) yon=aeon pax=path]
      ^-  (map path lobe)
      ?:  =(0 yon)  ~
      ::  we use %z for the check because it looks at all child paths.
      ?.  |(?=(~ for) (may-read u.for %z yon pax))  ~
      %-  malt
      %+  skim
        %~  tap  by
        =<  q
        %-  aeon-to-yaki
        yon
      |=  [p=path q=lobe]
      ?|  ?=(~ pax)
          ?&  !?=(~ p)
              =(-.pax -.p)
              $(p +.p, pax +.pax)
      ==  ==
    ::
    ::  Creates a nako of all the changes between a and b.
    ::
    ++  make-nako
      |=  [ver=@ud a=aeon b=aeon]
      ^-  nako
      :+  ?>  (lte b let.dom)
          |-
          ?:  =(b let.dom)
            hit.dom
          ::  del everything after b
          $(hit.dom (~(del by hit.dom) let.dom), let.dom (dec let.dom))
        b
      ?:  =(0 b)
        [~ ~]
      =/  excludes=(set tako)
          =|  acc=(set tako)
          =/  lower=@ud  1
          |-
          ::  a should be excluded, so wait until we're past it
          ?:  (gte lower +(a))
            acc
          =/  res=(set tako)  (reachable-takos (~(got by hit.dom) lower))
          $(acc (~(uni in acc) res), lower +(lower))
      =/  includes=(set tako)
          =|  acc=(set tako)
          =/  upper=@ud  b
          |-
          ?:  (lte upper a)
            acc
          =/  res=(set tako)  (reachable-takos (~(got by hit.dom) upper))
          $(acc (~(uni in acc) res), upper (dec upper))
      [(~(run in (~(dif in includes) excludes)) tako-to-yaki) ~]
    ::  Traverse parentage and find all ancestor hashes
    ::
    ++  reachable-takos                                 ::  reachable
      |=  p=tako
      ^-  (set tako)
      ~+
      =|  s=(set tako)
      |-  ^-  (set tako)
      =.  s  (~(put in s) p)
      =+  y=(tako-to-yaki p)
      |-  ^-  (set tako)
      ?~  p.y
        s
      ?:  (~(has in s) i.p.y)
        $(p.y t.p.y)
      =.  s  ^$(p i.p.y)
      $(p.y t.p.y)
    ::
    ++  read-a
      !.
      |=  [=aeon =path]
      ^-  [(unit (unit cage)) ford-cache]
      =^  =vase  fod.dom
        ~_  leaf/"clay: %a build failed {<[syd aeon path]>}"
        %+  aeon-ford-cache  aeon
        %-  wrap:fusion
        (build-file:(aeon-ford aeon) path)
      :_(fod.dom [~ ~ %vase !>(vase)])
    ::
    ++  read-b
      !.
      |=  [=aeon =path]
      ^-  [(unit (unit cage)) ford-cache]
      ?.  ?=([@ ~] path)
        [[~ ~] fod.dom]
      =^  =dais  fod.dom
        %+  aeon-ford-cache  aeon
        %-  wrap:fusion
        (build-dais:(aeon-ford aeon) i.path)
      :_(fod.dom [~ ~ %dais !>(dais)])
    ::
    ++  read-c
      !.
      |=  [=aeon =path]
      ^-  [(unit (unit cage)) ford-cache]
      ?.  ?=([@ @ ~] path)
        [[~ ~] fod.dom]
      =^  =tube  fod.dom
        %+  aeon-ford-cache  aeon
        %-  wrap:fusion
        (build-tube:(aeon-ford aeon) [i i.t]:path)
      :_(fod.dom [~ ~ %tube !>(tube)])
    ::
    ++  read-e
      !.
      |=  [=aeon =path]
      ^-  [(unit (unit cage)) ford-cache]
      ?.  ?=([@ ~] path)
        [[~ ~] fod.dom]
      =^  =vase  fod.dom
        %+  aeon-ford-cache  aeon
        %-  wrap:fusion
        (build-nave:(aeon-ford aeon) i.path)
      :_(fod.dom [~ ~ %nave vase])
    ::
    ++  read-f
      !.
      |=  [=aeon =path]
      ^-  [(unit (unit cage)) ford-cache]
      ?.  ?=([@ @ ~] path)
        [[~ ~] fod.dom]
      =^  =vase  fod.dom
        %+  aeon-ford-cache  aeon
        %-  wrap:fusion
        (build-cast:(aeon-ford aeon) [i i.t]:path)
      :_(fod.dom [~ ~ %cast vase])
    ::
    ++  read-d
      !.
      |=  [=aeon =path]
      ^-  (unit (unit cage))
      ?.  =(our her)
        [~ ~]
      ?^  path
        ~&(%no-cd-path [~ ~])
      [~ ~ %noun !>(~(key by dos.rom.ruf))]
    ::
    ::  Gets the permissions that apply to a particular node.
    ::
    ::  If the node has no permissions of its own, we use its parent's.
    ::  If no permissions have been set for the entire tree above the node,
    ::  we default to fully private (empty whitelist).
    ::
    ++  read-p
      |=  pax=path
      ^-  (unit (unit cage))
      =-  [~ ~ %noun !>(-)]
      :-  (read-p-in pax per.red)
      (read-p-in pax pew.red)
    ::
    ++  read-p-in
      |=  [pax=path pes=regs]
      ^-  dict
      =/  rul=(unit rule)  (~(get by pes) pax)
      ?^  rul
        :+  pax  mod.u.rul
        %-  ~(rep in who.u.rul)
        |=  [w=whom out=(pair (set ship) (map @ta crew))]
        ?:  ?=([%& @p] w)
          [(~(put in p.out) +.w) q.out]
        =/  cru=(unit crew)  (~(get by cez.ruf) +.w)
        ?~  cru  out
        [p.out (~(put by q.out) +.w u.cru)]
      ?~  pax  [/ %white ~ ~]
      $(pax (scag (dec (lent pax)) `path`pax))
    ::
    ++  may-read
      |=  [who=ship car=care yon=aeon pax=path]
      ^-  ?
      ?+  car
        (allowed-by who pax per.red)
      ::
          %p
        =(who our)
      ::
          ?(%y %z)
        =+  tak=(~(get by hit.dom) yon)
        ?~  tak  |
        =+  yak=(tako-to-yaki u.tak)
        =+  len=(lent pax)
        =-  (levy ~(tap in -) |=(p=path (allowed-by who p per.red)))
        %+  roll  ~(tap in (~(del in ~(key by q.yak)) pax))
        |=  [p=path s=(set path)]
        ?.  =(pax (scag len p))  s
        %-  ~(put in s)
        ?:  ?=(%z car)  p
        (scag +(len) p)
      ==
    ::
    ++  may-write
      |=  [w=ship p=path]
      (allowed-by w p pew.red)
    ::
    ++  allowed-by
      |=  [who=ship pax=path pes=regs]
      ^-  ?
      =/  rul=real  rul:(read-p-in pax pes)
      =/  in-list/?
        ?|  (~(has in p.who.rul) who)
          ::
            %-  ~(rep by q.who.rul)
            |=  [[@ta cru=crew] out=_|]
            ?:  out  &
            (~(has in cru) who)
        ==
      ?:  =(%black mod.rul)
        !in-list
      in-list
    ::  +content-hash: get hash of contents (%cz hash)
    ::
    ++  content-hash
      |=  [=yaki pax=path]
      ^-  @uvI
      =+  len=(lent pax)
      =/  descendants=(list (pair path lobe))
          %+  turn
            %+  skim  ~(tap by (~(del by q.yaki) pax))
            |=  [paf=path lob=lobe]
            =(pax (scag len paf))
          |=  [paf=path lob=lobe]
          [(slag len paf) lob]
      =+  us=(~(get by q.yaki) pax)
      ?:  &(?=(~ descendants) ?=(~ us))
        *@uvI
      %+  roll
        ^-  (list (pair path lobe))
        [[~ ?~(us *lobe u.us)] descendants]
      |=([[path lobe] @uvI] (shax (jam +<)))
    ::  +read-r: %x wrapped in a vase
    ::
    ++  read-r
      |=  [yon=aeon pax=path]
      ^-  [(unit (unit cage)) ford-cache]
      =^  x  fod.dom  (read-x yon pax)
      :_  fod.dom
      ?~  x    ~
      ?~  u.x  [~ ~]
      ``[p.u.u.x !>(q.u.u.x)]
    ::  +read-s: produce miscellaneous
    ::
    ++  read-s
      |=  [yon=aeon pax=path]
      ^-  (unit (unit cage))
      ?.  ?=([?(%tako %yaki %blob %hash %cage %open %late %base) * *] pax)
        `~
      ?-    i.pax
          %tako  ``tako+[-:!>(*tako) (aeon-to-tako:ze yon)]
          %yaki
        =/  yak=(unit yaki)  (~(get by hut.ran) (slav %uv i.t.pax))
        ?~  yak
          ~
        ``yaki+[-:!>(*yaki) u.yak]
      ::
          %blob
        =/  peg=(unit page)  (~(get by lat.ran) (slav %uv i.t.pax))
        ?~  peg
          ~
        ``blob+[-:!>(*page) u.peg]
      ::
          %hash
        =/  yak=(unit yaki)  (~(get by hut.ran) (slav %uv i.t.pax))
        ?~  yak
          ~
        ``uvi+[-:!>(*@uvI) (content-hash u.yak /)]
      ::
          %cage
        ::  should save ford cache
        ::
        =/  =lobe  (slav %uv i.t.pax)
        =/  peg=(unit page)  (~(get by lat.ran) lobe)
        ?~  peg
          ~
        =^  =cage  fod.dom
          %-  wrap:fusion
          (page-to-cage:(ford:fusion static-ford-args) u.peg)
        ``cage+[-:!>(*^cage) cage]
      ::
          %open
        ``open+!>(prelude:(ford:fusion static-ford-args))
      ::
          %late  !!  :: handled in +aver
          %base
        ?>  ?=(^ t.t.pax)
        :^  ~  ~  %uvs  !>
        ^-  (list @uv)
        =/  him  (slav %p i.t.pax)
        =/  other  dom:((de now rof hen ruf) him i.t.t.pax)
        ?:  =(0 let.other)
          ~
        =/  our-yaki  (~(got by hut.ran) (~(got by hit.dom) yon))
        =/  other-yaki  (~(got by hut.ran) (~(got by hit.other) let.other))
        %+  turn  ~(tap in (find-merge-points other-yaki our-yaki))
        |=  =yaki
        r.yaki
      ==
    ::  +read-t: produce the list of paths within a yaki with :pax as prefix
    ::
    ++  read-t
      |=  [yon=aeon pax=path]
      ^-  (unit (unit [%file-list (hypo (list path))]))
      ::  if asked for version 0, produce an empty list of files
      ::
      ?:  =(0 yon)
        ``[%file-list -:!>(*(list path)) *(list path)]
      ::  if asked for a future version, we don't have an answer
      ::
      ?~  tak=(~(get by hit.dom) yon)
        ~
      ::  look up the yaki snapshot based on the version
      ::
      =/  yak=yaki  (tako-to-yaki u.tak)
      ::  calculate the path length once outside the loop
      ::
      =/  path-length  (lent pax)
      ::
      :^  ~  ~  %file-list
      :-  -:!>(*(list path))
      ^-  (list path)
      ::  sort the matching paths alphabetically
      ::
      =-  (sort - aor)
      ::  traverse the filesystem, filtering for paths with :pax as prefix
      ::
      %+  skim  ~(tap in ~(key by q.yak))
      |=(paf=path =(pax (scag path-length paf)))
    ::
    ::  Checks for existence of a node at an aeon.
    ::
    ::  This checks for existence of content at the node, and does *not* look
    ::  at any of its children.
    ::
    ++  read-u
      |=  [yon=aeon pax=path]
      ^-  (unit (unit [%flag (hypo ?)]))
      ::  if asked for version 0, that never exists, so always give false
      ::
      ?:  =(0 yon)
        ``[%flag -:!>(*?) |]
      ::  if asked for a future version, we don't have an answer
      ::
      ?~  tak=(~(get by hit.dom) yon)
        ~
      ::  look up the yaki snapshot based on the version
      ::
      =/  yak=yaki  (tako-to-yaki u.tak)
      ::  produce the result based on whether or not there's a file at :pax
      ::
      ``[%flag -:!>(*?) (~(has by q.yak) pax)]
    ::
    ::  Gets the dome (desk state) at a particular aeon.
    ::
    ::  For past aeons, we don't give an actual ankh in the dome, but the rest
    ::  of the data is legit. We also never send the mime cache over the wire.
    ::
    ++  read-v
      |=  [yon=aeon pax=path]
      ^-  (unit (unit [%dome (hypo dome:clay)]))
      ?:  (lth yon let.dom)
        :*  ~  ~  %dome  -:!>(*dome:clay)
            ^-  dome:clay
            :*  ank=`[[%ank-in-old-v-not-implemented *ankh] ~ ~]
                let=yon
                hit=(molt (skim ~(tap by hit.dom) |=([p=@ud *] (lte p yon))))
                lab=(molt (skim ~(tap by lab.dom) |=([* p=@ud] (lte p yon))))
                tom=tom.dom
                nor=nor.dom
        ==  ==
      ?:  (gth yon let.dom)
        ~
      ``[%dome -:!>(*dome:clay) [ank let hit lab tom nor]:dom]
    ::
    ::  Gets all cases refering to the same revision as the given case.
    ::
    ::  For the %da case, we give just the canonical timestamp of the revision.
    ::
    ++  read-w
      |=  cas=case
      ^-  (unit (unit cage))
      =+  aey=(case-to-aeon cas)
      ?~  aey  ~
      =-  [~ ~ %cass !>(-)]
      ^-  cass
      :-  u.aey
      ?:  =(0 u.aey)  `@da`0
      t:(aeon-to-yaki u.aey)
    ::
    ::  Get the data at a node.
    ::
    ::  If it's in our ankh (current state cache), we can just produce
    ::  the result.  Otherwise, we've got to look up the node at the
    ::  aeon to get the content hash, use that to find the page.  We
    ::  also special-case the hoon mark for bootstrapping purposes.
    ::
    ++  read-x
      |=  [yon=aeon pax=path]
      ^-  [(unit (unit cage)) ford-cache]
      ?:  =(0 yon)
        [[~ ~] fod.dom]
      =+  tak=(~(get by hit.dom) yon)
      ?~  tak
        [~ fod.dom]
      ?:  &(?=(~ ref) =(let.dom yon))
        :_  fod.dom  :-  ~
        %+  bind
          (~(get ^de ank.dom) pax)
        |=(a=[p=lobe q=cage] q.a)
      =+  yak=(tako-to-yaki u.tak)
      =+  lob=(~(get by q.yak) pax)
      ?~  lob
        [[~ ~] fod.dom]
      =/  pig=(unit page)  (~(get by lat.ran) u.lob)
      ::  if tombstoned, nothing to return
      ::
      ?~  pig
        [~ fod.dom]
      ::  should convert any lobe to cage
      ::
      ?:  ?=(%hoon p.u.pig)
        [``[%hoon [%atom %t ~] ;;(@t q.u.pig)] fod.dom]
      =/  peg=(unit page)  (~(get by lat.ran) u.lob)
      ?~  peg
        [~ fod.dom]
      =^  =cage  fod.dom
        %-  wrap:fusion
        (page-to-cage:(ford:fusion static-ford-args) u.peg)
      [``cage fod.dom]
    ::
    ::  Gets an arch (directory listing) at a node.
    ::
    ++  read-y
      |=  [yon=aeon pax=path]
      ^-  (unit (unit [%arch (hypo arch)]))
      ?:  =(0 yon)
        ``[%arch -:!>(*arch) *arch]
      =+  tak=(~(get by hit.dom) yon)
      ?~  tak
        ~
      =+  yak=(tako-to-yaki u.tak)
      =+  len=(lent pax)
      :^  ~  ~  %arch
      ::  ~&  cy+pax
      :-  -:!>(*arch)
      ^-  arch
      :-  (~(get by q.yak) pax)
      ^-  (map knot ~)
      %-  molt  ^-  (list (pair knot ~))
      %+  turn
        ^-  (list (pair path lobe))
        %+  skim  ~(tap by (~(del by q.yak) pax))
        |=  [paf=path lob=lobe]
        =(pax (scag len paf))
      |=  [paf=path lob=lobe]
      =+  pat=(slag len paf)
      [?>(?=(^ pat) i.pat) ~]
    ::
    ::  Gets a recursive hash of a node and all its children.
    ::
    ++  read-z
      |=  [yon=aeon pax=path]
      ^-  (unit (unit [%uvi (hypo @uvI)]))
      ?:  =(0 yon)
        ``uvi+[-:!>(*@uvI) *@uvI]
      =+  tak=(~(get by hit.dom) yon)
      ?~  tak
        ~
      [~ ~ %uvi -:!>(*@uvI) (content-hash (tako-to-yaki u.tak) pax)]
    ::
    ::  Get a value at an aeon.
    ::
    ::  Value can be either null, meaning we don't have it yet, [null null],
    ::  meaning we know it doesn't exist, or [null null cage],
    ::  meaning we either have the value directly or a content hash of the
    ::  value.
    ::
    ++  read-at-aeon                                    ::    read-at-aeon:ze
      |=  [for=(unit ship) yon=aeon mun=mood]           ::  seek and read
      ^-  [(unit (unit cage)) ford-cache]
      ?.  |(?=(~ for) (may-read u.for care.mun yon path.mun))
        [~ fod.dom]
      ::  virtualize to catch and produce deterministic failures
      ::
      !:
      |^  =/  res  (mule |.(read))
          ?:  ?=(%& -.res)  p.res
          %.  [[~ ~] fod.dom]
          (slog leaf+"clay: read-at-aeon fail {<[desk=syd mun]>}" p.res)
      ::
      ++  read
        ^-  [(unit (unit cage)) ford-cache]
        ?-  care.mun
          %a  (read-a yon path.mun)
          %b  (read-b yon path.mun)
          %c  (read-c yon path.mun)
          %d  [(read-d yon path.mun) fod.dom]
          %e  (read-e yon path.mun)
          %f  (read-f yon path.mun)
          %p  [(read-p path.mun) fod.dom]
          %r  (read-r yon path.mun)
          %s  [(read-s yon path.mun) fod.dom]
          %t  [(read-t yon path.mun) fod.dom]
          %u  [(read-u yon path.mun) fod.dom]
          %v  [(read-v yon path.mun) fod.dom]
          %w  [(read-w case.mun) fod.dom]
          %x  (read-x yon path.mun)
          %y  [(read-y yon path.mun) fod.dom]
          %z  [(read-z yon path.mun) fod.dom]
        ==
      --
    --
  --
--
::::::::::::::::::::::::::::::::::::::::::::::::::::::::::::::::::::::::::::::
::              section 4cA, filesystem vane
::
::  This is the arvo interface vane.  Our formal state is a `++raft`, which
::  has five components:
::
::  --  `rom` is the state for all local desks.
::  --  `hoy` is the state for all foreign desks.
::  --  `ran` is the global, hash-addressed object store.
::  --  `mon` is the set of mount points in unix.
::  --  `hez` is the duct to the unix sync.
::
::::::::::::::::::::::::::::::::::::::::::::::::::::::::::::::::::::::::::::::
=|                                                    ::  instrument state
    $:  ver=%12                                       ::  vane version
        ruf=raft                                      ::  revision tree
    ==                                                ::
|=  [now=@da eny=@uvJ rof=roof]                       ::  current invocation
~%  %clay-top  ..part  ~
|%                                                    ::
++  call                                              ::  handle request
  ~/  %clay-call
  |=  $:  hen=duct
          dud=(unit goof)
          wrapped-task=(hobo task)
      ==
  ^-  [(list move) _..^$]
  ::
  =/  req=task  ((harden task) wrapped-task)
  ::
  ::  TODO handle error notifications
  ::
  ?^  dud
    [[[hen %slip %d %flog %crud [-.req tang.u.dud]] ~] ..^$]
  ::
  ?-    -.req
      %boat
    :_  ..^$
    [hen %give %hill (turn ~(tap by mon.ruf) head)]~
  ::
      %cred
    =.  cez.ruf
      ?~  cew.req  (~(del by cez.ruf) nom.req)
      (~(put by cez.ruf) nom.req cew.req)
    ::  wake all desks, a request may have been affected.
    =|  mos=(list move)
    =/  des  ~(tap in ~(key by dos.rom.ruf))
    |-
    ?~  des  [[[hen %give %done ~] mos] ..^^$]
    =/  den  ((de now rof hen ruf) our i.des)
    =^  mor  ruf
      =<  abet:wake
      ?:  ?=(^ cew.req)  den
      (forget-crew:den nom.req)
    $(des t.des, mos (weld mos mor))
  ::
      %crew
    [[hen %give %cruz cez.ruf]~ ..^$]
  ::
      %crow
    =/  des  ~(tap by dos.rom.ruf)
    =|  rus=(map desk [r=regs w=regs])
    |^
      ?~  des  [[hen %give %croz rus]~ ..^^$]
      =+  per=(filter-rules per.q.i.des)
      =+  pew=(filter-rules pew.q.i.des)
      =?  rus  |(?=(^ per) ?=(^ pew))
        (~(put by rus) p.i.des per pew)
      $(des t.des)
    ::
    ++  filter-rules
      |=  pes=regs
      ^+  pes
      =-  (~(gas in *regs) -)
      %+  skim  ~(tap by pes)
      |=  [p=path r=rule]
      (~(has in who.r) |+nom.req)
    --
  ::
      %drop
    ~&  %clay-idle
    [~ ..^$]
  ::
      %info
    ?:  ?=(%| -.dit.req)
      =/  bel=@tas         p.dit.req
      =/  aey=(unit aeon)  q.dit.req
      =^  mos  ruf
        =/  den  ((de now rof hen ruf) our des.req)
        abet:(label:den bel aey)
      [mos ..^$]
    =/  [deletes=(set path) changes=(map path cage)]
      =/  =soba  p.dit.req
      =|  deletes=(set path)
      =|  changes=(map path cage)
      |-  ^+  [deletes changes]
      ?~  soba
        [deletes changes]
      ?-  -.q.i.soba
        %del  $(soba t.soba, deletes (~(put in deletes) p.i.soba))
        %ins  $(soba t.soba, changes (~(put by changes) [p p.q]:i.soba))
        %mut  $(soba t.soba, changes (~(put by changes) [p p.q]:i.soba))
        %dif  ~|(%dif-not-implemented !!)
      ==
    =^  mos  ruf
      =/  den  ((de now rof hen ruf) our des.req)
      abet:(info:den deletes changes)
    [mos ..^$]
  ::
      %init
    [~ ..^$(hun.rom.ruf hen)]
  ::
      %into
    =.  hez.ruf  `hen
    =+  bem=(~(get by mon.ruf) des.req)
    ?:  &(?=(~ bem) !=(%$ des.req))
      ~|([%bad-mount-point-from-unix des.req] !!)
    =/  bem=beam
        ?^  bem
          u.bem
        [[our %base %ud 1] ~]  ::  TODO: remove this fallback?
    =/  dos  (~(get by dos.rom.ruf) q.bem)
    ?~  dos
      !!  ::  fire next in queue
    =^  mos  ruf
      =/  den  ((de now rof hen ruf) our q.bem)
      abet:(into:den s.bem all.req fis.req)
    [mos ..^$]
  ::
      %merg                                               ::  direct state up
    ?:  =(%$ des.req)
      ~&(%merg-no-desk !!)
    =^  mos  ruf
      =/  den  ((de now rof hen ruf) our des.req)
      abet:(start-merge:den her.req dem.req cas.req how.req)
    [mos ..^$]
  ::
      %fuse
    ?:  =(%$ des.req)
      ~&(%fuse-no-desk !!)
    =^  mos  ruf
      =/  den  ((de now rof hen ruf) our des.req)
      abet:(start-fuse:den bas.req con.req)
    [mos ..^$]
  ::
      %mont
    =.  hez.ruf  ?^(hez.ruf hez.ruf `[[%$ %sync ~] ~])
    =^  mos  ruf
      =/  den  ((de now rof hen ruf) p.bem.req q.bem.req)
      abet:(mount:den pot.req r.bem.req s.bem.req)
    [mos ..^$]
  ::
      %dirk
    ?~  hez.ruf
      ~&  %no-sync-duct
      [~ ..^$]
    ?.  (~(has by mon.ruf) des.req)
      ~&  [%not-mounted des.req]
      [~ ..^$]
    [~[[u.hez.ruf %give %dirk des.req]] ..^$]
  ::
      %ogre
    ?~  hez.ruf
      ~&  %no-sync-duct
      [~ ..^$]
    =*  pot  pot.req
    ?@  pot
      ?.  (~(has by mon.ruf) pot)
        ~&  [%not-mounted pot]
        [~ ..^$]
      :_  ..^$(mon.ruf (~(del by mon.ruf) pot))
      [u.hez.ruf %give %ogre pot]~
    :_  %_    ..^$
            mon.ruf
          %-  molt
          %+  skip  ~(tap by mon.ruf)
          (corl (cury test pot) tail)
        ==
    %+  turn
      (skim ~(tap by mon.ruf) (corl (cury test pot) tail))
    |=  [pon=term bem=beam]
    [u.hez.ruf %give %ogre pon]
  ::
      %park
    =^  mos  ruf
      =/  den  ((de now rof hen ruf) our des.req)
      abet:(park:den | [yok ran]:req)
    [mos ..^$]
  ::
      %pork
    =/  [syd=desk =yoki]  (need pud.ruf)
    =.  pud.ruf  ~
    =^  mos  ruf
      =/  den  ((de now rof hen ruf) our syd)
      abet:(park:den & yoki *rang)
    [mos ..^$]
  ::
      %perm
    =^  mos  ruf
      =/  den  ((de now rof hen ruf) our des.req)
      abet:(perm:den pax.req rit.req)
    [mos ..^$]
  ::
      %tomb  (tomb-clue:tomb hen clue.req)
      %trim  [~ ..^$]
  ::
      %vega
    ::  wake all desks, then send pending notifications
    ::
    =^  wake-moves  ..^$
      =/  desks=(list [=ship =desk])
        %+  welp
          (turn ~(tap by dos.rom.ruf) |=([=desk *] [our desk]))
        %-  zing
        %+  turn  ~(tap by hoy.ruf)
        |=  [=ship =rung]
        %+  turn  ~(tap by rus.rung)
        |=  [=desk *]
        [ship desk]
      |-  ^+  [*(list move) ..^^$]
      ?~  desks
        [~ ..^^$]
      =^  moves-1  ..^^$  $(desks t.desks)
      =^  moves-2  ruf  abet:wake:((de now rof hen ruf) [ship desk]:i.desks)
      [(weld moves-1 moves-2) ..^^$]
    [wake-moves ..^$]
  ::
      ?(%warp %werp)
    ::  capture whether this read is on behalf of another ship
    ::  for permissions enforcement
    ::
    =^  for  req
      ?:  ?=(%warp -.req)
        [~ req]
      ::  ?:  =(our who.req)
      ::    [~ [%warp wer.req rif.req]]
      :-  ?:(=(our who.req) ~ `[who.req -.rif.req])
      [%warp wer.req riff.rif.req]
    ::
    ?>  ?=(%warp -.req)
    =*  rif  rif.req
    =^  mos  ruf
      =/  den  ((de now rof hen ruf) wer.req p.rif)
      =<  abet
      ?~  q.rif
        cancel-request:den
      (start-request:den for u.q.rif)
    [mos ..^$]
  ::
      %plea
    =*  her  ship.req
    =*  pax  path.plea.req
    =*  res  payload.plea.req
    ::
    ?:  ?=([%backfill *] pax)
      =+  ;;(=fill res)
      =^  mos  ruf
        =/  den  ((de now rof hen ruf) our desk.fill)
        abet:(give-backfill:den -.fill lobe.fill)
      [[[hen %give %done ~] mos] ..^$]
    ?>  ?=([%question *] pax)
    =+  ryf=;;(riff-any res)
    :_  ..^$
    :~  [hen %give %done ~]
        =/  =wire
          [%foreign-warp (scot %p her) t.pax]
        [hen %pass wire %c %werp her our ryf]
    ==
  ==
::
++  load
  =>  |%
      +$  raft-any
        $%  [%12 raft-12]
            [%11 raft-11]
            [%10 raft-10]
            [%9 raft-9]
            [%8 raft-8]
            [%7 raft-7]
            [%6 raft-6]
        ==
      +$  raft-12  raft
      +$  raft-11
        $:  rom=room-11
            hoy=(map ship rung-11)
            ran=rang-11
            mon=(map term beam)
            hez=(unit duct)
            cez=(map @ta crew)
            pud=(unit [=desk =yoki])
        ==
      +$  rang-11
        $:  hut=(map tako yaki)
            lat=(map lobe blob-11)
        ==
      +$  blob-11
        $%  [%delta p=lobe q=[p=mark q=lobe] r=page]
            [%direct p=lobe q=page]
            [%dead p=lobe ~]
        ==
      +$  room-11
        $:  hun=duct
            dos=(map desk dojo-11)
        ==
      +$  dojo-11
        $:  qyx=cult
            dom=dome-11
            per=regs
            pew=regs
            fiz=melt-11
        ==
      +$  dome-11
        $:  ank=ankh
            let=aeon
            hit=(map aeon tako)
            lab=(map @tas aeon)
            mim=(map path mime)
            fod=ford-cache
        ==
      +$  rung-11
        $:  rus=(map desk rede-11)
        ==
      +$  rede-11
        $:  lim=@da
            ref=(unit rind-11)
            qyx=cult
            dom=dome-11
            per=regs
            pew=regs
            fiz=melt-11
        ==
      +$  rind-11
        $:  nix=@ud
            bom=(map @ud update-state-11)
            fod=(map duct @ud)
            haw=(map mood (unit cage))
        ==
      +$  update-state-11
        $:  =duct
            =rave
            have=(map lobe blob-11)
            need=(list lobe)
            nako=(qeu (unit nako-11))
            busy=_|
        ==
      +$  nako-11
        $:  gar=(map aeon tako)
            let=aeon
            lar=(set yaki)
            bar=(set blob-11)
        ==
      +$  melt-11
        [bas=beak con=(list [beak germ]) sto=(map beak (unit dome-clay-11))]
      +$  dome-clay-11
        $:  ank=ankh
            let=@ud
            hit=(map @ud tako)
            lab=(map @tas @ud)
        ==
      +$  raft-10
        $:  rom=room-10
            hoy=(map ship rung-10)
            ran=rang-11
            mon=(map term beam)
            hez=(unit duct)
            cez=(map @ta crew)
            pud=(unit [=desk =yoki])
            dist-upgraded=_|
        ==
      +$  room-10
        $:  hun=duct
            dos=(map desk dojo-10)
        ==
      +$  dojo-10
        $:  qyx=cult-10
            dom=dome-11
            per=regs
            pew=regs
            fiz=melt-11
        ==
      +$  cult-10  (jug wove-10 duct)
      +$  wove-10  [for=(unit [=ship ver=@ud]) =rove-10]
      +$  rove-10
        $%  [%sing =mood]
            [%next =mood aeon=(unit aeon) =cach-10]
            $:  %mult
                =mool
                aeon=(unit aeon)
                old-cach=(map [=care =path] cach-10)
                new-cach=(map [=care =path] cach-10)
            ==
            [%many track=? =moat lobes=(map path lobe)]
        ==
      +$  cach-10  (unit (unit (each cage lobe)))
      +$  rung-10
        $:  rus=(map desk rede-10)
        ==
      +$  rede-10
        $:  lim=@da
            ref=(unit rind-10)
            qyx=cult-10
            dom=dome-11
            per=regs
            pew=regs
            fiz=melt-11
        ==
      +$  rind-10
        $:  nix=@ud
            bom=(map @ud update-state-11)
            fod=(map duct @ud)
            haw=(map mood (unit cage))
        ==
      +$  raft-9
        $:  rom=room-10
            hoy=(map ship rung-10)
            ran=rang-11
            mon=(map term beam)
            hez=(unit duct)
            cez=(map @ta crew)
            pud=(unit [=desk =yoki])
        ==
      +$  raft-8
        $:  rom=room-8
            hoy=(map ship rung-8)
            ran=rang-11
            mon=(map term beam)
            hez=(unit duct)
            cez=(map @ta crew)
            pud=(unit [=desk =yoki])
        ==
      +$  room-8
        $:  hun=duct
            dos=(map desk dojo-8)
        ==
      +$  rung-8
        $:  rus=(map desk rede-8)
        ==
      +$  dojo-8
        $:  qyx=cult-10
            dom=dome-8
            per=regs
            pew=regs
            fiz=melt-11
        ==
      +$  dome-8
        $:  ank=ankh
            let=aeon
            hit=(map aeon tako)
            lab=(map @tas aeon)
            mim=(map path mime)
            fod=ford-cache
            fer=*  ::  reef cache, obsolete
        ==
      +$  rede-8
        $:  lim=@da
            ref=(unit rind-10)
            qyx=cult-10
            dom=dome-8
            per=regs
            pew=regs
            fiz=melt-11
        ==
      +$  raft-7
        $:  rom=room-7
            hoy=(map ship rung-7)
            ran=rang-11
            mon=(map term beam)
            hez=(unit duct)
            cez=(map @ta crew)
            pud=(unit [=desk =yoki])
        ==
      +$  room-7
        $:  hun=duct
            dos=(map desk dojo-7)
        ==
      +$  rung-7
        $:  rus=(map desk rede-7)
        ==
      +$  dojo-7
        $:  qyx=cult-10
            dom=dome-8
            per=regs
            pew=regs
        ==
      +$  rede-7
        $:  lim=@da
            ref=(unit rind-10)
            qyx=cult-10
            dom=dome-8
            per=regs
            pew=regs
        ==
      +$  ford-cache-7  ford-cache
      +$  raft-6
        $:  rom=room-6
            hoy=(map ship rung-6)
            ran=rang-11
            mon=(map term beam)
            hez=(unit duct)
            cez=(map @ta crew)
            pud=(unit [=desk =yoki])
        ==                                              ::
      +$  room-6  [hun=duct dos=(map desk dojo-6)]
      +$  dojo-6
        $:  qyx=cult-10
            dom=dome-6
            per=regs
            pew=regs
        ==
      +$  dome-6
        $:  ank=ankh
            let=aeon
            hit=(map aeon tako)
            lab=(map @tas aeon)
            mim=(map path mime)
            fod=ford-cache-6
            fer=*
        ==
      +$  rung-6
        $:  rus=(map desk rede-6)
        ==
      +$  rede-6
        $:  lim=@da
            ref=(unit rind-10)
            qyx=cult-10
            dom=dome-6
            per=regs
            pew=regs
        ==
      +$  ford-cache-6  *                               ::  discard old cache
      --
  |=  old=raft-any
  |^
  =?  old  ?=(%6 -.old)  7+(raft-6-to-7 +.old)
  =?  old  ?=(%7 -.old)  8+(raft-7-to-8 +.old)
  =?  old  ?=(%8 -.old)  9+(raft-8-to-9 +.old)
  =?  old  ?=(%9 -.old)  10+(raft-9-to-10 +.old)
  =?  old  ?=(%10 -.old)  11+(raft-10-to-11 +.old)
  =?  old  ?=(%11 -.old)  12+(raft-11-to-12 +.old)
  ?>  ?=(%12 -.old)
  ..^^$(ruf +.old)
  ::  +raft-6-to-7: delete stale ford caches (they could all be invalid)
  ::
  ++  raft-6-to-7
    |=  raf=raft-6
    ^-  raft-7
    %=    raf
        dos.rom
      %-  ~(run by dos.rom.raf)
      |=  doj=dojo-6
      ^-  dojo-7
      doj(fod.dom *ford-cache-7)
    ::
        hoy
      %-  ~(run by hoy.raf)
      |=  =rung-6
      %-  ~(run by rus.rung-6)
      |=  =rede-6
      rede-6(dom dom.rede-6(fod *ford-cache-7))
    ==
  ::  +raft-7-to-8: create bunted melts in each dojo/rede
  ::
  ++  raft-7-to-8
    |=  raf=raft-7
    ^-  raft-8
    %=    raf
        dos.rom
      %-  ~(run by dos.rom.raf)
      |=  doj=dojo-7
      ^-  dojo-8
      [qyx.doj dom.doj per.doj pew.doj *melt-11]
    ::
        hoy
      %-  ~(run by hoy.raf)
      |=  =rung-7
      %-  ~(run by rus.rung-7)
      |=  r=rede-7
      ^-  rede-8
      [lim.r ref.r qyx.r dom.r per.r pew.r *melt-11]
    ==
  ::  +raft-8-to-9: remove reef cache
  ::
  ++  raft-8-to-9
    |=  raf=raft-8
    ^-  raft-9
    %=    raf
        dos.rom
      %-  ~(run by dos.rom.raf)
      |=  =dojo-8
      ^-  dojo-10
      =/  dom  dom.dojo-8
      dojo-8(dom [ank.dom let.dom hit.dom lab.dom mim.dom *ford-cache])
    ::
        hoy
      %-  ~(run by hoy.raf)
      |=  =rung-8
      %-  ~(run by rus.rung-8)
      |=  =rede-8
      ^-  rede-10
      =/  dom  dom.rede-8
      rede-8(dom [ank.dom let.dom hit.dom lab.dom mim.dom *ford-cache])
    ==
  ::  +raft-9-to-10: add .dist-upgraded
  ++  raft-9-to-10
    |=  raf=raft-9
    ^-  raft-10
    raf(pud [pud.raf dist-upgraded=|])
  ::
  ::  +raft-10-to-11:
  ::
  ::    remove .dist-upgraded
  ::    upgrade +cach
  ::    upgrade need:update-state
  ::
  ++  raft-10-to-11
    |=  raf=raft-10
    |^
    ^-  raft-11
    %=    raf
        |6       pud.raf
        dos.rom
      ^-  (map desk dojo-11)
      %-  ~(run by dos.rom.raf)
      |=  =dojo-10
      ^-  dojo-11
      dojo-10(qyx (cult-10-to-cult qyx.dojo-10))
    ::
        hoy
      ^-  (map ship rung-11)
      %-  ~(run by hoy.raf)
      |=  =rung-10
      %-  ~(run by rus.rung-10)
      |=  =rede-10
      ^-  rede-11
      %=    rede-10
          qyx  (cult-10-to-cult qyx.rede-10)
      ==
    ==
    ++  cult-10-to-cult
      |=  qyx=cult-10
      ^-  cult
      =/  qux=(list [=wove-10 ducts=(set duct)])  ~(tap by qyx)
      %-  malt
      |-  ^-  (list [wove (set duct)])
      ?~  qux
        ~
      :_  $(qux t.qux)
      %=    i.qux
          rove-10.wove-10
        ?-    -.rove-10.wove-10.i.qux
            %sing  rove-10.wove-10.i.qux
            %many  rove-10.wove-10.i.qux
            %next
          %=  rove-10.wove-10.i.qux
            cach-10  (cach-10-to-cach cach-10.rove-10.wove-10.i.qux)
          ==
        ::
            %mult
          %=  rove-10.wove-10.i.qux
            old-cach  (caches-10-to-caches old-cach.rove-10.wove-10.i.qux)
            new-cach  (caches-10-to-caches new-cach.rove-10.wove-10.i.qux)
          ==
        ==
      ==
    ::
    ++  cach-10-to-cach
      |=  =cach-10
      ^-  cach
      ?~  cach-10
        ~
      ?~  u.cach-10
        [~ ~]
      ?-  -.u.u.cach-10
        %&  ``p.u.u.cach-10
        %|  ~
      ==
    ::
    ++  caches-10-to-caches
      |=  caches-10=(map [=care =path] cach-10)
      ^-  (map [=care =path] cach)
      (~(run by caches-10) cach-10-to-cach)
    --
  ::
  ::  +raft-11-to-12:
  ::
  ::    add tom and nor to dome
  ::    remove parent-mark from delta blobs
  ::    change blobs to pages
  ::    remove have from update-state
  ::    remove bar from nako
  ::
  ++  raft-11-to-12
    |=  raf=raft-11
    ^-  raft-12
    %=    raf
        lat.ran
      %-  ~(gas by *(map lobe page))
      %+  murn  ~(tap by lat.ran.raf)
      |=  [=lobe =blob-11]
      ^-  (unit [^lobe page])
      ?-  -.blob-11
        %delta   ((slog 'clay: tombstoning delta!' ~) ~)
        %dead    ~
        %direct  `[lobe q.blob-11]
      ==
    ::
        dos.rom
      %-  ~(run by dos.rom.raf)
      |=  =dojo-11
      ^-  dojo
      dojo-11(|4.dom [~ *norm |4.dom.dojo-11], fiz *melt)
    ::
        hoy
      %-  ~(run by hoy.raf)
      |=  =rung-11
      %-  ~(run by rus.rung-11)
      |=  =rede-11
      ^-  rede
      %=    rede-11
          |4.dom  [~ *norm |4.dom.rede-11]
          fiz     *melt
          ref
        ?~  ref.rede-11
          ~
        %=    ref.rede-11
            bom.u
          %-  ~(run by bom.u.ref.rede-11)
          |=  =update-state-11
          %=    update-state-11
              |2
            %=    |3.update-state-11
                nako
              %-  ~(gas to *(qeu (unit nako)))
              %+  turn  ~(tap to nako.update-state-11)
              |=  nak=(unit nako-11)
              ?~  nak  ~
              `u.nak(bar ~)
            ==
          ==
        ==
      ==
    ==
  --
::
++  scry                                              ::  inspect
  ~/  %clay-scry
  ^-  roon
  |=  [lyc=gang car=term bem=beam]
  ^-  (unit (unit cage))
  |^
  =*  ren  car
  =/  why=shop  &/p.bem
  =*  syd  q.bem
  =/  lot=coin  $/r.bem
  =*  tyl  s.bem
  ::
  ?.  ?=(%& -.why)  ~
  =*  his  p.why
  ?:  &(=(ren %$) =(tyl /whey))
    ``mass+!>(whey)
  ::  ~&  scry+[ren `path`[(scot %p his) syd ~(rent co lot) tyl]]
  ::  =-  ~&  %scry-done  -
  =+  luk=?.(?=(%$ -.lot) ~ ((soft case) p.lot))
  ?~  luk  [~ ~]
  ?:  =(%$ ren)
    [~ ~]
  =+  run=((soft care) ren)
  ?~  run  [~ ~]
  ::TODO  if it ever gets filled properly, pass in the full fur.
  ::
  =/  for=(unit ship)  ?~(lyc ~ ?~(u.lyc ~ `n.u.lyc))
  ?:  &(=(our his) =(%x ren) =(%$ syd) =([%da now] u.luk))
    (read-buc u.run tyl)
  =/  den  ((de now rof [/scryduct ~] ruf) his syd)
  =/  result  (mule |.(-:(aver:den for u.run u.luk tyl)))
  ?:  ?=(%| -.result)
    %-  (slog >%clay-scry-fail< p.result)
    ~
  ?~  p.result               ~
  ?~  u.p.result             [~ ~]
  ``u.u.p.result
  ::
  ++  read-buc
    |=  [=care =path]
    ^-  (unit (unit cage))
    ?~  path
      ~
    ?+    i.path  ~
        %rang   ``[%rang !>(ran.ruf)]
        %domes
      =/  domes
        %-  ~(gas by *cone)
        %+  turn  ~(tap by dos.rom.ruf)
        |=  [=desk =dojo]
        [[our desk] [ank let hit lab tom nor]:dom.dojo]
      =.  domes
        %-  ~(uni by domes)
        %-  ~(gas by *cone)
        ^-  (list [[ship desk] dome:clay])
        %-  zing
        ^-  (list (list [[ship desk] dome:clay]))
        %+  turn  ~(tap by hoy.ruf)
        |=  [=ship =rung]
        ^-  (list [[^ship desk] dome:clay])
        %+  turn  ~(tap by rus.rung)
        |=  [=desk =rede]
        [[ship desk] [ank let hit lab tom nor]:dom.rede]
      ``[%domes !>(`cone`domes)]
    ==
  --
::
::  We clear the ford cache by replacing it with its bunt as a literal.
::  This nests within +ford-cache without reference to +type, +hoon, or
::  anything else in the sample of cache objects.  Otherwise we would be
::  contravariant in the those types, which makes them harder to change.
::
++  stay
  :-  ver
  %=    ruf
      dos.rom
    %-  ~(run by dos.rom.ruf)
    |=  =dojo
    dojo(fod.dom [~ ~ ~ ~ ~])
  ::
      hoy
    %-  ~(run by hoy.ruf)
    |=  =rung
    %=    rung
        rus
      %-  ~(run by rus.rung)
      |=  =rede
      rede(fod.dom [~ ~ ~ ~ ~])
    ==
  ==
::
++  take                                              ::  accept response
  ~/  %clay-take
  |=  [tea=wire hen=duct dud=(unit goof) hin=sign]
  ^+  [*(list move) ..^$]
  ?^  dud
    ~|(%clay-take-dud (mean tang.u.dud))
  ?:  ?=([%dist *] tea)
    ?:  ?=(%onto +<.hin)
      [~ ..^$]
    ?>  ?=(%unto +<.hin)
    ?>  ?=(%poke-ack -.p.hin)
    ?~  p.p.hin
      [~ ..^$]
    =+  ((slog 'clay: dist migration failed' u.p.p.hin) ~)
    !!
  ::
  ?:  ?=([%merge @ @ @ @ ~] tea)
    ?>  ?=(%writ +<.hin)
    =*  syd  i.t.tea
    =/  ali-ship  (slav %p i.t.t.tea)
    =*  ali-desk  i.t.t.t.tea
    =/  germ  (germ i.t.t.t.t.tea)
    =^  mos  ruf
      =/  den  ((de now rof hen ruf) our i.t.tea)
      abet:(merge:den ali-ship ali-desk germ p.hin)
    [mos ..^$]
  ::
  ?:  ?=([%fuse @ @ @ @ ~] tea)
    ?>  ?=(%writ +<.hin)
    =*  syd  i.t.tea
    =/  ali-ship=@p  (slav %p i.t.t.tea)
    =*  ali-desk=desk  i.t.t.t.tea
    =/  ali-case  (rash i.t.t.t.t.tea nuck:so)
    ?>  ?=([%$ *] ali-case)
    =^  mos  ruf
      =/  den  ((de now rof hen ruf) our i.t.tea)
      abet:(take-fuse:den [ali-ship ali-desk (case +.ali-case)] p.hin)
    [mos ..^$]
  ::
  ?:  ?=([%foreign-warp *] tea)
    ?>  ?=(%writ +<.hin)
    :_  ..^$
    [hen %give %boon `(unit rand)`(bind `riot`p.hin rant-to-rand)]~
  ::
  ?:  ?=([%warp-index @ @ @ ~] tea)
    ?+    +<.hin  ~|  %clay-warp-index-strange  !!
        %done
      ?~  error.hin
        [~ ..^$]
      ::  TODO better error handling
      ::
      ~&  %clay-take-warp-index-error^our^tea^tag.u.error.hin
      %-  (slog tang.u.error.hin)
      [~ ..^$]
    ::
        %lost
      %-  (slog leaf+"clay: lost warp from {<tea>}" ~)
      [~ ..^$]
    ::
        %boon
      =+  ;;  res=(unit rand)  payload.hin
      ::
      =/  her=ship   (slav %p i.t.tea)
      =/  =desk      (slav %tas i.t.t.tea)
      =/  index=@ud  (slav %ud i.t.t.t.tea)
      ::
      =^  mos  ruf
        =/  den  ((de now rof hen ruf) her desk)
        abet:(take-foreign-answer:den index res)
      [mos ..^$]
    ==
  ::
  ?:  ?=([%back-index @ @ @ ~] tea)
    ?+    +<.hin  ~|  %clay-backfill-index-strange  !!
        %done
      ?~  error.hin
        [~ ..^$]
      ::  TODO better error handling
      ::
      ~&  %clay-take-backfill-index-error^our^tea^tag.u.error.hin
      %-  (slog tang.u.error.hin)
      [~ ..^$]
    ::
        %lost
      %-  (slog leaf+"clay: lost backfill from {<tea>}" ~)
      [~ ..^$]
    ::
        %boon
      =+  ;;  =fell  payload.hin
      ::
      =/  her=ship   (slav %p i.t.tea)
      =/  =desk      (slav %tas i.t.t.tea)
      =/  index=@ud  (slav %ud i.t.t.t.tea)
      ::
      =^  mos  ruf
        =/  den  ((de now rof hen ruf) her desk)
        abet:abet:(take-backfill:(foreign-update:den index) fell)
      [mos ..^$]
    ==
  ::
  ?:  ?=([%seek @ @ ~] tea)
    ?+    +<.hin  ~|  %clay-seek-strange  !!
        %done
      ?~  error.hin
        [~ ..^$]
      %-  (slog leaf+"clay: seek nack from {<tea>}" u.error.hin)
      [~ ..^$]
    ::
        %lost
      %-  (slog leaf+"clay: lost boon from {<tea>}" ~)
      [~ ..^$]
    ::
        %boon
      =+  ;;  =blub payload.hin
      ::
      =/  her=ship  (slav %p i.t.tea)
      =/  =desk     (slav %tas i.t.t.tea)
      =^  mos  ruf
        =/  den  ((de now rof hen ruf) her desk)
        abet:(seek-take:den blub)
      [mos ..^$]
    ==
  ::
  ?:  ?=([%sinks ~] tea)
    ?>  ?=(%public-keys +<.hin)
    ?.  ?=(%breach -.public-keys-result.hin)
      [~ ..^$]
    =/  who  who.public-keys-result.hin
    ?:  =(our who)
      [~ ..^$]
    ::  Cancel subscriptions
    ::
    =/  foreign-desk=(unit rung)
      (~(get by hoy.ruf) who)
    ?~  foreign-desk
      [~ ..^$]
    =/  cancel-ducts=(list duct)
      %-  zing  ^-  (list (list duct))
      %+  turn  ~(tap by rus.u.foreign-desk)
      |=  [=desk =rede]
      ^-  (list duct)  %-  zing  ^-  (list (list duct))
      %+  turn  ~(tap by qyx.rede)
      |=  [=wove ducts=(set duct)]
      ::  ~&  [%sunk-wove desk (print-wove wove) ducts]
      ~(tap in ducts)
    =/  cancel-moves=(list move)
      %+  turn  cancel-ducts
      |=(=duct [duct %slip %b %drip !>([%writ ~])])
    ::  delete local state of foreign desk
    ::
    =.  hoy.ruf  (~(del by hoy.ruf) who)
    [cancel-moves ..^$]
  ::
  ?-    -.+.hin
      %public-keys  ~|([%public-keys-raw tea] !!)
  ::
      %mere
    ?:  ?=(%& -.p.+.hin)
      ~&  'initial merge succeeded'
      [~ ..^$]
    ~>  %slog.
        :^  0  %rose  [" " "[" "]"]
        :^    leaf+"initial merge failed"
            leaf+"my most sincere apologies"
          >p.p.p.+.hin<
        q.p.p.+.hin
    [~ ..^$]
  ::
      %note  [[hen %give +.hin]~ ..^$]
      %wake
    ::  TODO: handle behn errors
    ::
    ?^  error.hin
      [[hen %slip %d %flog %crud %wake u.error.hin]~ ..^$]
    ::
    ?.  ?=([%tyme @ @ ~] tea)
      ~&  [%clay-strange-timer tea]
      [~ ..^$]
    =/  her  (slav %p i.t.tea)
    =/  syd  (slav %tas i.t.t.tea)
    =^  mos  ruf
      =/  den  ((de now rof hen ruf) her syd)
      abet:wake:den
    [mos ..^$]
  ::
      ::  handled in the wire dispatcher
      ::
      %boon  !!
      %lost  !!
      %onto  !!
      %unto  !!
      %writ
    %-  (slog leaf+"clay: strange writ (expected on upgrade to Fusion)" ~)
    [~ ..^$]
  ::
      %done
    ?~  error=error.hin
      [~ ..^$]
    %-  (slog >%clay-lost< >tag.u.error< tang.u.error)
    [~ ..^$]
  ==
::
++  rant-to-rand
  |=  rant
  ^-  rand
  [p q [p q.q]:r]
::  +whey: produce memory usage report
::
++  whey
  ^-  (list mass)
  =/  domestic
    %+  turn  (sort ~(tap by dos.rom.ruf) aor)
    |=  [=desk =dojo]
    :+  desk  %|
    |^
    :~  ankh+&+ank.dom.dojo
        mime+&+mim.dom.dojo
        ford-files+|+files
        ford-naves+|+naves
        ford-marks+|+marks
        ford-casts+|+casts
        ford-tubes+|+tubes
    ==
    ++  marks
      ^-  (list mass)
      %+  turn  (sort ~(tap by marks.fod.dom.dojo) aor)
      |=  [=mark res=*]
      ^-  mass
      [mark %& res]
    ::
    ++  casts
      ^-  (list mass)
      %+  turn  (sort ~(tap by casts.fod.dom.dojo) aor)
      |=  [=mars res=*]
      ^-  mass
      [`@t`(rap 3 [a '-' b ~]:mars) %& res]
    ::
    ++  naves
      ^-  (list mass)
      %+  turn  (sort ~(tap by naves.fod.dom.dojo) aor)
      |=  [=mark res=*]
      ^-  mass
      [mark %& res]
    ::
    ++  tubes
      ^-  (list mass)
      %+  turn  (sort ~(tap by tubes.fod.dom.dojo) aor)
      |=  [=mars res=*]
      ^-  mass
      [`@t`(rap 3 [a '-' b ~]:mars) %& res]
    ::
    ++  files
      ^-  (list mass)
      %+  turn  (sort ~(tap by files.fod.dom.dojo) aor)
      |=  [=path res=*]
      ^-  mass
      [(spat path) %& res]
    --
  :~  domestic+|+domestic
      foreign+&+hoy.ruf
      :+  %object-store  %|
      :~  commits+&+hut.ran.ruf
          pages+&+lat.ran.ruf
      ==
  ==
::
++  tomb
  |%
  ::  +tomb-clue: safely remove objects
  ::
  ++  tomb-clue
    |=  [=duct =clue]
    ^-  [(list move) _..^$]
    ?-    -.clue
        %lobe  `(tomb-lobe lobe.clue &)
        %all
      =/  lobes=(list [=lobe =page])  ~(tap by lat.ran.ruf)
      |-
      ?~  lobes
        `..^^$
      =.  ..^^$  (tomb-lobe lobe.i.lobes &)
      $(lobes t.lobes)
    ::
        %pick  pick
        %norm
      =^  mos  ruf
        =/  den  ((de now rof duct ruf) ship.clue desk.clue)
        abet:(set-norm:den norm.clue)
      [mos ..^$]
    ::
        %worn
      =^  mos  ruf
        =/  den  ((de now rof duct ruf) ship.clue desk.clue)
        abet:(set-worn:den tako.clue norm.clue)
      [mos ..^$]
    ::
        %seek
      =^  mos  ruf
        =/  den  ((de now rof duct ruf) ship.clue desk.clue)
        abet:(seek:den cash.clue)
      [mos ..^$]
    ==
  ::  +tomb-lobe: remove specific lobe
  ::
  ++  tomb-lobe
    |=  [lob=lobe veb=?]
    ^+  ..^$
    =/  peg=(unit page)  (~(get by lat.ran.ruf) lob)
    ?~  peg
      (noop veb leaf+"clay: file already tombstoned" ~)
    ::
    =/  used=(unit beam)
      =/  desks=(list [=desk =dojo])  ~(tap by dos.rom.ruf)
      |-
      =*  desk-loop  $
      ?~  desks
        ~
      ?:  =(0 let.dom.dojo.i.desks)
        desk-loop(desks t.desks)
      =/  =yaki
        %-  ~(got by hut.ran.ruf)
        %-  ~(got by hit.dom.dojo.i.desks)
        let.dom.dojo.i.desks
      =/  paths=(list [=path =lobe])  ~(tap by q.yaki)
      |-
      =*  path-loop  $
      ?~  paths
        desk-loop(desks t.desks)
      ?:  =(lob lobe.i.paths)
        `[[our desk.i.desks ud+let.dom.dojo.i.desks] path.i.paths]
      path-loop(paths t.paths)
    ::
    ?^  used
      (noop veb leaf+"clay: file used in {<(en-beam u.used)>}" ~)
    ::
    =.  lat.ran.ruf  (~(del by lat.ran.ruf) lob)
    (noop veb leaf+"clay: file successfully tombstoned" ~)
  ::
  ++  noop
    |=  [veb=? =tang]
    ?.  veb
      ..^$
    ((slog tang) ..^$)
  ::
  ++  draw-raft
    ^-  (set [norm yaki])
    =/  room-yakis
      =/  rooms=(list [=desk =dojo])  ~(tap by dos.rom.ruf)
      |-  ^-  (set [norm yaki])
      ?~  rooms
        ~
      (~(uni in $(rooms t.rooms)) (draw-dome dom.dojo.i.rooms))
    =/  rung-yakis
      =/  rungs=(list [=ship =rung])  ~(tap by hoy.ruf)
      |-  ^-  (set [norm yaki])
      ?~  rungs
        ~
      %-  ~(uni in $(rungs t.rungs))
      =/  redes=(list [=desk =rede])  ~(tap by rus.rung.i.rungs)
      |-  ^-  (set [norm yaki])
      ?~  redes
        ~
      (~(uni in $(redes t.redes)) (draw-dome dom.rede.i.redes))
    (~(uni in room-yakis) rung-yakis)
  ::
  ++  draw-dome
    |=  =dome
    ^-  (set [norm yaki])
    =/  keep-all=norm  (~(put ^de *norm) / &)
    =/  =aeon  1
    |-  ^-  (set [norm yaki])
    ?:  (lth let.dome aeon)
      ~
    =/  =tako  (~(got by hit.dome) aeon)
    =/  yakis=(set [norm yaki])
      ?.  =(let.dome aeon)
        ~
      [[keep-all (~(got by hut.ran.ruf) tako)] ~ ~]
    %-  ~(uni in yakis)
    %-  ~(uni in (draw-tako tom.dome nor.dome tako))
    $(aeon +(aeon))
  ::
  ++  draw-tako
    |=  [tom=(map tako norm) nor=norm =tako]
    ^-  (set [norm yaki])
    ~+
    =/  =norm  (~(gut by tom) tako nor)
    =/  =yaki  (~(got by hut.ran.ruf) tako)
    =/  takos
      |-  ^-  (set [^norm ^yaki])
      ?~  p.yaki
        ~
      (~(uni in $(p.yaki t.p.yaki)) ^$(tako i.p.yaki))
    (~(put in takos) norm yaki)
  ::
  ::  +pick: copying gc based on norms
  ::
  ++  pick
    =|  lat=(map lobe page)
    =|  sen=(set [norm (map path lobe)])
    |^
    =.  ..pick-raft  pick-raft
    =.  lat.ran.ruf  lat
    `..^$
    ::
    ++  pick-raft
      ^+  ..pick-raft
      =/  yakis=(list [=norm =yaki])  ~(tap in draw-raft)
      |-  ^+  ..pick-raft
      ?~  yakis
        ..pick-raft
      $(yakis t.yakis, ..pick-raft (pick-yaki i.yakis))
    ::
    ::  NB: recurring tree-wise with the `sen` cache provides
    ::  approximately a 100x speedup on a mainnet moon in 4/2022
    ::
    ++  pick-yaki
      |=  [=norm =yaki]
      ^+  ..pick-raft
      |-  ^+  ..pick-raft
      ?~  q.yaki
        ..pick-raft
      ?:  (~(has in sen) norm q.yaki)
        ..pick-raft
      =.  sen  (~(put in sen) norm q.yaki)
      =/  peg=(unit page)  (~(get by lat) q.n.q.yaki)
      =?  lat  &(?=(^ peg) !=([~ %|] +:(~(fit ^de norm) p.n.q.yaki)))
        (~(uni by `(map lobe page)`[[q.n.q.yaki u.peg] ~ ~]) lat)
      =.  ..pick-raft  $(q.yaki l.q.yaki)
      $(q.yaki r.q.yaki)
    --
  ::
  ++  seek
    |=  [=ship =desk =tako]
    =/  =yaki  (~(got by hut.ran) tako)
    =/  lobes=(list lobe)
      %+  murn  ~(tap by q.yaki)
      |=  [=path =lobe]
      =/  bob=(unit blob)  (~(get by lat.ran) lobe)
      ?.  ?|  ?=(~ bob)
              ?=(%dead -.u.bob)
          ==
        `lobe
      ~
    %+  turn  lobes
    |=  =lobe
    =/  =fill  [%0 desk lobe]
    =/  =wire  /seek/(scot %p ship)/[desk]
    =/  =path  [%backfill desk ~]
    [hen %pass wire %a %plea ship %c path fill]
  ::
  ++  seek-take
    |=  [=ship =desk =blub]
    =/  =blob  (blub-to-blob blub)
    =.  lat.ran.ruf  (uni-blobs lat.ran [p.blob blob] ~ ~)
    !!
  --￼
--<|MERGE_RESOLUTION|>--- conflicted
+++ resolved
@@ -250,16 +250,7 @@
       bom=(map @ud update-state)                        ::  outstanding
       fod=(map duct @ud)                                ::  current requests
       haw=(map mood (unit cage))                        ::  simple cache
-      sek=seek-state                                    ::  outstanding seeks
   ==                                                    ::
-::
-::  Seeking for tombstone contents
-::
-++  seek-state
-  $:  need=(list lobe)
-      have=(map lobe blob)
-      busy=_|
-  ==
 ::
 ::  Active downloads
 ::
@@ -3101,39 +3092,7 @@
       |=  =fell
       ^+  ..abet
       ?:  lost  ..abet
-<<<<<<< HEAD
-      =/  =blob  (blub-to-blob blub)
-      ?:  ?&  ?=(%dead -.blob)
-              (lien let.need.sat |=(=lobe =(p.blob lobe)))
-          ==
-        %-  (slog leaf+"clay: got dead backfill but need answer for {<p.blob>}" ~)
-        ..abet
-      =?  need.sat  ?=(%delta -.blob)
-        =/  one  (~(get by lat.ran) q.blob)
-        =/  two  (~(get by have.sat) q.blob)
-        ?:  ?&  ?|  ?=(~ one)
-                    ?=(%dead -.u.one)
-                ==
-                ?|  ?=(~ two)
-                    ?=(%dead -.u.two)
-                ==
-            ==
-          [[q.blob let.need.sat] old.need.sat]
-        need.sat
-      ::  We can't put a blob in lat.ran if its parent isn't already
-      ::  there.
-      ::
-      =.  ..abet
-        ?:  ?&  ?=(%delta -.blob)
-                =/  bob  (~(get by lat.ran) q.blob)
-                |(?=(~ bob) ?=(%dead -.u.bob))
-          ..abet(have.sat (uni-blobs have.sat (malt [p.blob `^blob`blob] ~)))
-        ..abet(lat.ran (uni-blobs lat.ran (malt [p.blob blob] ~)))
-=======
-      =/  peg=(unit page)  (fell-to-page fell)
-      =?  lat.ran  ?=(^ peg)
-        (~(uni by (malt [(page-to-lobe u.peg) u.peg] ~)) lat.ran)
->>>>>>> 8805e0ee
+      =.  ..park  =>((take-fell fell) ?>(?=(^ ref) .))
       work(busy.sat |)
     ::
     ::  Fetch next lobe
@@ -3159,35 +3118,6 @@
         =.  ..abet  =>((apply-foreign-update u.next) ?>(?=(~ need.sat) .))
         =.  ..foreign-update  =<(?>(?=(^ ref) .) wake)
         $
-<<<<<<< HEAD
-      ?~  let.need.sat
-        ::  This is what removes an item from `need`.  This happens every
-        ::  time we take a backfill response, but it could happen more than
-        ::  once if we somehow got this data in the meantime (maybe from
-        ::  another desk updating concurrently, or a previous update on this
-        ::  same desk).
-        ::
-        ::  XX  is this an ames loop if we need something that's
-        ::  tombstoned?
-        ::
-        ?>  ?=(^ old.need.sat)
-        ?:  ?|  (~(has by lat.ran) i.old.need.sat)
-                (~(has by have.sat) i.old.need.sat)
-            ==
-          $(old.need.sat t.old.need.sat)
-        (fetch i.old.need.sat)
-      =/  one  (~(get by lat.ran) i.let.need.sat)
-      =/  two  (~(get by have.sat) i.let.need.sat)
-      ?:  ?|  ?&  ?=(^ one)
-                  !?=(%dead -.u.one)
-              ==
-              ?&  ?=(^ two)
-                  !?=(%dead -.u.two)
-              ==
-          ==
-        $(let.need.sat t.let.need.sat)
-      (fetch i.let.need.sat)
-=======
       ::  This is what removes an item from `need`.  This happens every
       ::  time we take a backfill response, but it could happen more than
       ::  once if we somehow got this data in the meantime (maybe from
@@ -3196,7 +3126,6 @@
       ?:  (~(has by lat.ran) i.need.sat)
         $(need.sat t.need.sat)
       (fetch i.need.sat)
->>>>>>> 8805e0ee
     ::
     ++  fetch
       |=  =lobe
@@ -3265,41 +3194,30 @@
     =/  =tako
       ?:  ?=(%tako -.cash)
         p.cash
-      (aeon-to-tako:ze (case-to-aeon cash))
+      (aeon-to-tako:ze (need (case-to-aeon cash)))
     =/  =yaki  (tako-to-yaki:ze tako)
-    =.  need.sek.u.ref
-      %+  welp  need.sek.u.ref
+    =/  lobes=(list lobe)
       %+  murn  ~(tap by q.yaki)
       |=  [=path =lobe]
-      =/  bob=(unit blob)  (~(get by lat.ran) lobe)
-      ?.  ?|  ?=(~ bob)
-              ?=(%dead -.u.bob)
-          ==
-        `lobe
-      ~
-    seek-work
-  ::
-  ++  seek-work
+      ?:  (~(has by lat.ran) lobe)
+        ~
+      `lobe
+    %-  emil
+    %+  turn  lobes
+    |=  =lobe
+    =/  =fill  [%1 syd lobe]
+    =/  =wire  /seek/(scot %p her)/[syd]
+    =/  =path  [%seek syd ~]
+    [hen %pass wire %a %plea her %c path fill]
+  ::
+  ++  take-fell
+    |=  =fell
     ^+  ..park
     ?>  ?=(^ ref)
-    ?:  busy.sek.u.ref
-      ..park
-    ?~  need.sek.u.ref
-      =.  lat.ran  (uni-blobs lat.ran have.sek.u.ref)
-      ..park
-    =.  ..park
-      =/  =fill  [%0 syd i.need.sek.u.ref]
-      =/  =wire  /seek/(scot %p ship)/[syd]
-      =/  =path  [%seek syd ~]
-      (emit hen %pass wire %a %plea her %c path fill)
-    ..park(need.sek.u.ref t.need.sek.u.ref, busy.sek.u.ref &)
-  ::
-  ++  seek-take
-    |=  =blub
-    ^+  ..park
-    ?>  ?=(^ ref)
-    =/  =blob  (blub-to-blob blub)
-    ?:  &(?=(%delta -.blob)
+    =/  peg=(unit page)  (fell-to-page fell)
+    =?  lat.ran  ?=(^ peg)
+      (~(uni by (malt [(page-to-lobe u.peg) u.peg] ~)) lat.ran)
+    ..park
   ::
   ::  fire function if request is in future
   ::
@@ -5118,13 +5036,13 @@
       [~ ..^$]
     ::
         %boon
-      =+  ;;  =blub payload.hin
+      =+  ;;  =fell  payload.hin
       ::
       =/  her=ship  (slav %p i.t.tea)
       =/  =desk     (slav %tas i.t.t.tea)
       =^  mos  ruf
         =/  den  ((de now rof hen ruf) her desk)
-        abet:(seek-take:den blub)
+        abet:(take-fell:den fell)
       [mos ..^$]
     ==
   ::
@@ -5436,30 +5354,5 @@
       =.  ..pick-raft  $(q.yaki l.q.yaki)
       $(q.yaki r.q.yaki)
     --
-  ::
-  ++  seek
-    |=  [=ship =desk =tako]
-    =/  =yaki  (~(got by hut.ran) tako)
-    =/  lobes=(list lobe)
-      %+  murn  ~(tap by q.yaki)
-      |=  [=path =lobe]
-      =/  bob=(unit blob)  (~(get by lat.ran) lobe)
-      ?.  ?|  ?=(~ bob)
-              ?=(%dead -.u.bob)
-          ==
-        `lobe
-      ~
-    %+  turn  lobes
-    |=  =lobe
-    =/  =fill  [%0 desk lobe]
-    =/  =wire  /seek/(scot %p ship)/[desk]
-    =/  =path  [%backfill desk ~]
-    [hen %pass wire %a %plea ship %c path fill]
-  ::
-  ++  seek-take
-    |=  [=ship =desk =blub]
-    =/  =blob  (blub-to-blob blub)
-    =.  lat.ran.ruf  (uni-blobs lat.ran [p.blob blob] ~ ~)
-    !!
-  --￼
+  --
 --