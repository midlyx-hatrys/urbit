--- conflicted
+++ resolved
@@ -2408,10 +2408,6 @@
     ::    Must uni the old-lat into the new-lat so that if we recreate
     ::    the same blob hash, we use the old blob not the new one.  Else
     ::    you get mutually recurring %delta blobs.
-<<<<<<< HEAD
-    ::
-=======
->>>>>>> da287907
     ++  add-blobs
       |=  [new-blobs=(map path blob) old-lat=(map lobe blob)]
       ^-  (map lobe blob)
@@ -4162,19 +4158,6 @@
     [[[hen %slip %d %flog req] ~] ..^$]
   ::
       %drop
-<<<<<<< HEAD
-      ?:  =(~ act.ruf)
-        ~&  %clay-idle
-        [~ ..^$]
-      ~&  :-  %clay-cancelling
-          ?>  ?=(^ act.ruf)
-          [hen -.req -.eval-data]:u.act.ruf
-      =.  act.ruf  ~
-      ?~  cue.ruf
-        [~ ..^$]
-      =/  =duct  duct:(need ~(top to cue.ruf))
-      [[duct %pass /queued-request %b %wait now]~ ..^$]
-=======
     ~?  =(~ act.ruf)
       [%clay-idle cue-length=~(wyt in cue.ruf)]
     ~?  ?=(^ act.ruf)
@@ -4184,7 +4167,6 @@
       [~ ..^$]
     =/  =duct  duct:(need ~(top to cue.ruf))
     [[duct %pass /queued-request %b %wait now]~ ..^$]
->>>>>>> da287907
   ::
       %info
     ?:  =(%$ des.req)
