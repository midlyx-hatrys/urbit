--- conflicted
+++ resolved
@@ -3280,36 +3280,22 @@
         work
       ?>  ?=(%nako p.r.u.rut)
       =/  nako  ;;(nako q.r.u.rut)
-<<<<<<< HEAD
+      ::  must be appended because we delete off front
+      ::
       =.  need.sat  (welp need.sat (missing-lobes nako))
-=======
-      =/  missing  (missing-lobes nako)
-      ::  must be appended because we delete off front
-      ::
-      =.  need.sat  (welp need.sat ~(tap in missing))
->>>>>>> 7f63f548
       =.  nako.sat  (~(put to nako.sat) ~ nako)
       work
     ::
     ++  missing-lobes
       |=  =nako
-<<<<<<< HEAD
+      ^-  (list [tako path lobe])
       =|  miss=(set lobe)
-      ^-  (list [tako path lobe])
-=======
-      ^-  (set lobe)
-      =|  missing=(set lobe)
       =/  let-tako  (~(got by gar.nako) let.nako)
->>>>>>> 7f63f548
       =/  yakis  ~(tap in lar.nako)
       |-  ^-  (list [tako path lobe])
       =*  yaki-loop  $
       ?~  yakis
-<<<<<<< HEAD
         ~
-      =/  =norm  (~(gut by tom.dom) r.i.yakis nor.dom)
-=======
-        missing
       =/  =norm
         ::  Always try to fetch the entire last commit, because often we
         ::  want to merge from it.
@@ -3317,22 +3303,15 @@
         ?:  =(let-tako r.i.yakis)
           *norm:clay
         (~(gut by tom.dom) r.i.yakis nor.dom)
->>>>>>> 7f63f548
       =/  lobes=(list [=path =lobe])  ~(tap by q.i.yakis)
       |-  ^-  (list [tako path lobe])
       =*  blob-loop  $
       ?~  lobes
         yaki-loop(yakis t.yakis)
-<<<<<<< HEAD
       =*  lobe  lobe.i.lobes
       ?:  ?|  (~(has by lat.ran) lobe)
-              =([~ %|] (~(fit of norm) path.i.lobes))
+              =([~ %|] +:(~(fit of norm) path.i.lobes))
               (~(has in miss) lobe)
-=======
-      =?    missing
-          ?&  !(~(has by lat.ran) lobe.i.lobes)
-              !=([~ %|] +:(~(fit of norm) path.i.lobes))
->>>>>>> 7f63f548
           ==
         blob-loop(lobes t.lobes)
       :-  [r.i.yakis i.lobes]
@@ -3371,28 +3350,16 @@
         =.  ..abet  =>((apply-foreign-update u.next) ?>(?=(~ need.sat) .))
         =.  ..foreign-update  =<(?>(?=(^ ref) .) wake)
         $
-<<<<<<< HEAD
-      ::  This is what removes an item from `need`.  This happens every
-      ::  time we take a backfill response, but it could happen more than
-      ::  once if we somehow got this data in the meantime (maybe from
-      ::  another desk updating concurrently, or a previous update on this
-      ::  same desk).
-      ::
-      =/  =lobe
-        ?@  i.need.sat  i.need.sat
-        lobe.i.need.sat
-      ?:  ?|  (~(has by lat.ran) lobe)
-              (~(has by have.sat) lobe)
-          ==
-=======
       ::  This used to be what always removed an item from `need`.  Now,
       ::  we remove in +take-backfill, but in the meantime we could have
       ::  received the next data from elsewhere (such as another desk
       ::  updating).  Additionally, this is needed for backward
       ::  compatibility with old /backfill wires.
       ::
-      ?:  (~(has by lat.ran) i.need.sat)
->>>>>>> 7f63f548
+      =/  =lobe
+        ?@  i.need.sat  i.need.sat
+        lobe.i.need.sat
+      ?:  (~(has by lat.ran) lobe)
         $(need.sat t.need.sat)
       ::  otherwise, fetch the next blob (aka fell)
       ::
