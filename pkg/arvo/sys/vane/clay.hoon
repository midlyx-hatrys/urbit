::  clay (4c), revision control
!:
::  The way to understand Clay is to take it section-by-section:
::
::  - Data structures.  You *must* start here; make sure you understand
::  the entire contents of +raft.
::
::  - Individual reads.  +aver is the entry point, follow it through
::  +read-at-tako to understand each kind of read.
::
::  - Subscriptions.  +wake is the center of this mechanism; nothing
::  else responds to subscriptions.  +wake has no arguments, which means
::  every subscription response happens when something in Clay's *state*
::  has changed.  No edge-triggered responses.
::
::  - Receiving foreign data.  For individual requests, this is
::  +take-foreign-answer.  For sync requests (%many, which is %sing %v
::  for a foreign desk), this is +foreign-update.
::
::  - Ford.  +ford builds hoon files and gives files their types.
::  Read +build-file for the first, and +read-file is the second.
::
::  - Writing to a desk.  Every write to a desk goes through +park, read
::  it thoroughly.
::
::  - Merges.  Control flow starts at +start-merge, then +merge, but
::  everything is scaffolding for +merge-by-germ, which is the ideal of
::  a merge function: it takes two commits and a merge strategy and
::  produces a new commit.
::
::  - Tombstoning.  This is in +tomb.
::
::::::::::::::::::::::::::::::::::::::::::::::::::::::::::::::::::::::::::::::
::
::  Here are the structures.  `++raft` is the formal arvo state.  It's also
::  worth noting that many of the clay-related structures are defined in lull.
::
::::::::::::::::::::::::::::::::::::::::::::::::::::::::::::::::::::::::::::::
=/  bud
  ^~
  =/  zuse  !>(..zuse)
  :*  zuse=zuse
      nave=(slap zuse !,(*hoon nave:clay))
      cork=(slap zuse !,(*hoon cork))
      same=(slap zuse !,(*hoon same))
      mime=(slap zuse !,(*hoon mime))
      cass=(slap zuse !,(*hoon cass:clay))
  ==
::
|=  our=ship
=,  clay
=>  |%
+$  aeon  @ud                                           ::  version number
::
::  Part of ++mery, representing the set of changes between the mergebase and
::  one of the desks being merged.
::
::  --  `new` is the set of files in the new desk and not in the mergebase.
::  --  `cal` is the set of changes in the new desk from the mergebase except
::      for any that are also in the other new desk.
::  --  `can` is the set of changes in the new desk from the mergebase and that
::      are also in the other new desk (potential conflicts).
::  --  `old` is the set of files in the mergebase and not in the new desk.
::
+$  cane
  $:  new=(map path lobe)
      cal=(map path lobe)
      can=(map path cage)
      old=(map path ~)
  ==
::
::  Type of request.
::
::  %d produces a set of desks, %p gets file permissions, %t gets all paths
::  with the specified prefix, %u checks for existence, %v produces a ++dome
::  of all desk data, %w gets @ud and @da variants for the given case, %x
::  gets file contents, %y gets a directory listing, and %z gets a recursive
::  hash of the file contents and children.
::
:: ++  care  ?(%d %p %t %u %v %w %x %y %z)
::
::  Keeps track of subscribers.
::
::  A map of requests to a set of all the subscribers who should be notified
::  when the request is filled/updated.
::
+$  cult  (jug wove duct)
::
::  State for ongoing %fuse merges. `con` maintains the ordering,
::  `sto` stores the data needed to merge, and `bas` is the base
::  beak for the merge.
::
+$  melt  [bas=beak con=(list [beak germ]) sto=(map beak (unit dome:clay))]
::
::  Domestic desk state.
::
::  Includes subscriber list, dome (desk content), possible commit state (for
::  local changes), possible merge state (for incoming merges), and permissions.
::
+$  dojo
  $:  qyx=cult                                          ::  subscribers
      dom=dome                                          ::  desk state
      per=regs                                          ::  read perms per path
      pew=regs                                          ::  write perms per path
      fiz=melt                                          ::  state for mega merges
  ==
::
::  Desk state.
::
::  Includes a checked-out ankh with current content, most recent version, map
::  of all version numbers to commit hashes (commits are in hut.rang), and map
::  of labels to version numbers.
::
::  `mim` is a cache of the content in the directories that are mounted
::  to unix.  Often, we convert to/from mime without anything really
::  having changed; this lets us short-circuit that in some cases.
::  Whenever you give an `%ergo`, you must update this.
::
+$  dome
  $:  let=aeon                                          ::  top id
      hit=(map aeon tako)                               ::  versions by id
      lab=(map @tas aeon)                               ::  labels
      tom=(map tako norm)                               ::  tomb policies
      nor=norm                                          ::  default policy
      mim=(map path mime)                               ::  mime cache
      fod=flue                                          ::  ford cache
  ==                                                    ::
::
::  Commit state.
::
::  --  `del` is the paths we're deleting.
::  --  `ink` is the insertions of hoon files (short-circuited for
::      bootstrapping).
::  --  `ins` is all the other insertions.
::  --  `dif` is the diffs in `dig` applied to their files.
::  --  `mut` is the diffs between `muc` and the original files.
::
+$  dork                                                ::  diff work
  $:  del=(list path)                                   ::  deletes
      ink=(list (pair path cage))                       ::  hoon inserts
      ins=(list (pair path cage))                       ::  inserts
      dif=(list (trel path lobe cage))                  ::  changes
      mut=(list (trel path lobe cage))                  ::  mutations
  ==                                                    ::
::
::  Over-the-wire backfill request/response
::
+$  fill
  $%  [%0 =desk =lobe]
      [%1 =desk =lobe]
  ==
::
+$  fell
  $%  [%direct p=lobe q=page]
      [%delta p=lobe q=[p=mark q=lobe] r=page]
      [%dead p=lobe ~]
      [%1 peg=(unit page)]
  ==
::
::  Global ford cache
::
::    Refcount includes references from other items in the cache, and
::    from spills in each desk
::
::    This is optimized for minimizing the number of rebuilds, and given
::    that, minimizing the amount of memory used.  It is relatively slow
::    to lookup, because generating a cache key can be fairly slow (for
::    files, it requires parsing; for tubes, it even requires building
::    the marks).
::
+$  flow  (map leak [refs=@ud =soak])
::
::  Per-desk ford cache
::
::    Spill is the set of "roots" we have into the global ford cache.
::    We add a root for everything referenced directly or indirectly on
::    a desk, then invalidate them on commit only if their dependencies
::    change.
::
::    Sprig is a fast-lookup index over the global ford cache.  The only
::    goal is to make cache hits fast.
::
+$  flue  [spill=(set leak) sprig=(map mist [=leak =soak])]
::
::  Ford build without content.
::
+$  mist
  $%  [%file =path]
      [%nave =mark]
      [%dais =mark]
      [%cast =mars]
      [%tube =mars]
      [%vale =path]
      [%arch =path]
  ==
::
::  Ford build with content.
::
+$  pour
  $%  [%file =path]
      [%nave =mark]
      [%dais =mark]
      [%cast =mars]
      [%tube =mars]
      ::  leafs
      ::
      [%vale =path =lobe]
      [%arch =path =(map path lobe)]
  ==
::
::  Ford result.
::
+$  soak
  $%  [%cage =cage]
      [%vase =vase]
      [%arch dir=(map @ta vase)]
      [%dais =dais]
      [%tube =tube]
  ==
::
::  Ford cache key
::
::    This includes all build inputs, including transitive dependencies,
::    recursively.
::
+$  leak
  $~  [*pour ~]
  $:  =pour
      deps=(set leak)
  ==
::
::  New desk data.
::
::  Sent to other ships to update them about a particular desk.
::  Includes a map of all new aeons to hashes of their commits, the most
::  recent aeon, and sets of all new commits and data.  `bar` is always
::  empty now because we expect you to request any data you don't have
::  yet
::
+$  nako                                                ::  subscription state
  $:  gar=(map aeon tako)                               ::  new ids
      let=aeon                                          ::  next id
      lar=(set yaki)                                    ::  new commits
      bar=~                                             ::  new content
  ==                                                    ::
::
::
::  Formal vane state.
::
::  --  `rom` is our domestic state.
::  --  `hoy` is a collection of foreign ships where we know something about
::      their clay.
::  --  `ran` is the object store.
::  --  `mon` is a collection of mount points (mount point name to urbit
::      location).
::  --  `hez` is the unix duct that %ergo's should be sent to.
::  --  `cez` is a collection of named permission groups.
::  --  `pud` is an update that's waiting on a kernel upgrade
::
+$  raft                                                ::  filesystem
  $:  rom=room                                          ::  domestic
      hoy=(map ship rung)                               ::  foreign
      ran=rang                                          ::  hashes
      fad=flow                                          ::  ford cache
      mon=(map term beam)                               ::  mount points
      hez=(unit duct)                                   ::  sync duct
      cez=(map @ta crew)                                ::  permission groups
      pud=(unit [=desk =yoki])                          ::  pending update
<<<<<<< HEAD
      sad=(map ship @da)                                ::  scry known broken
=======
      bug=[veb=@ mas=@]                                 ::  verbosity
>>>>>>> ad6a5acf
  ==                                                    ::
::
::  Unvalidated response to a request.
::
::  Like a +$rant, but with a page of data rather than a cage of it.
::
+$  rand                                                ::  unvalidated rant
          $:  p=[p=care q=case r=@tas]                  ::  clade release book
              q=path                                    ::  spur
              r=page                                    ::  data
          ==                                            ::
::
::  Generic desk state.
::
::  --  `lim` is the most recent date we're confident we have all the
::      information for.  For local desks, this is always `now`.  For foreign
::      desks, this is the last time we got a full update from the foreign
::      urbit.
::  --  `ref` is a possible request manager.  For local desks, this is null.
::      For foreign desks, this keeps track of all pending foreign requests
::      plus a cache of the responses to previous requests.
::  --  `qyx` is the set of subscriptions, with listening ducts. These
::      subscriptions exist only until they've been filled.
::  --  `dom` is the actual state of the filetree.  Since this is used almost
::      exclusively in `++ze`, we describe it there.
::
+$  rede                                                ::  universal project
          $:  lim=@da                                   ::  complete to
              ref=(unit rind)                           ::  outgoing requests
              qyx=cult                                  ::  subscribers
              dom=dome                                  ::  revision state
              per=regs                                  ::  read perms per path
              pew=regs                                  ::  write perms per path
              fiz=melt                                  ::  domestic mega merges
          ==                                            ::
::
::  Foreign request manager.
::
::  When we send a request to a foreign ship, we keep track of it in here.  This
::  includes a request counter, a map of request numbers to requests, a reverse
::  map of requesters to request numbers, a simple cache of common %sing
::  requests, and a possible nako if we've received data from the other ship and
::  are in the process of validating it.
::
+$  rind                                                ::  request manager
  $:  nix=@ud                                           ::  request index
      bom=(map @ud update-state)                        ::  outstanding
      fod=(map duct @ud)                                ::  current requests
      haw=(map mood (unit cage))                        ::  simple cache
  ==                                                    ::
::
::  Active downloads
::
+$  update-state
  $:  =duct
      =rave
      have=(map lobe fell)
      need=(list $@(lobe [=tako =path =lobe]))          ::  opt deets for scry
      nako=(qeu (unit nako))
      busy=(unit $@(%ames [kind=@ta =time =path]))      ::  pending request
  ==
::
::  Domestic ship.
::
::  `hun` is the duct to dill, and `dos` is a collection of our desks.
::
+$  room                                                ::  fs per ship
          $:  hun=duct                                  ::  terminal duct
              dos=(map desk dojo)                       ::  native desk
          ==                                            ::
::
::  Stored request.
::
::  Like a +$rave but with caches of current versions for %next and %many.
::  Generally used when we store a request in our state somewhere.
::
::  TODO: remove lobes from %many
::
+$  cach  (unit (unit cage))                            ::  cached result
+$  wove  [for=(unit [=ship ver=@ud]) =rove]            ::  stored source + req
+$  rove                                                ::  stored request
          $%  [%sing =mood]                             ::  single request
              [%next =mood aeon=(unit aeon) =cach]      ::  next version of one
              $:  %mult                                 ::  next version of any
                  =mool                                 ::  original request
                  aeon=(unit aeon)                      ::  checking for change
                  old-cach=(map [=care =path] cach)     ::  old version
                  new-cach=(map [=care =path] cach)     ::  new version
              ==                                        ::
              [%many track=? =moat lobes=(map path lobe)] ::  change range
          ==                                            ::
::
::  Foreign desk data.
::
+$  rung
          $:  rus=(map desk rede)                       ::  neighbor desks
          ==
::
+$  card  (wind note gift)                              ::  local card
+$  move  [p=duct q=card]                               ::  local move
+$  note                                                ::  out request $->
  $~  [%b %wait *@da]                                   ::
  $%  $:  %$                                            ::  to arvo
          $>(%what waif)                                ::
      ==                                                ::
      $:  %a                                            ::  to %ames
          $>(?(%plea %keen %yawn) task:ames)            ::
      ==                                                ::
      $:  %b                                            ::  to %behn
          $>  $?  %drip                                 ::
                  %rest                                 ::
                  %wait                                 ::
              ==                                        ::
          task:behn                                     ::
      ==                                                ::
      $:  %c                                            ::  to %clay
          $>  $?  %info                                 ::  internal edit
                  %merg                                 ::  merge desks
                  %fuse                                 ::  merge many
                  %park                                 ::
                  %perm                                 ::
                  %pork                                 ::
                  %warp                                 ::
                  %werp                                 ::
              ==                                        ::
          task                                          ::
      ==                                                ::
      $:  %d                                            ::  to %dill
          $>(%flog task:dill)                           ::
      ==                                                ::
      $:  %g                                            ::  to %gall
          $>  $?  %deal
                  %jolt
              ==
          task:gall
      ==                                                ::
      $:  %j                                            ::  by %jael
          $>(%public-keys task:jael)                    ::
  ==  ==                                                ::
+$  riot  (unit rant)                                   ::  response+complete
+$  sign                                                ::  in result $<-
  $~  [%behn %wake ~]                                   ::
  $%  $:  %ames                                         ::
          $>  $?  %boon                                 ::  response
                  %done                                 ::  (n)ack
                  %lost                                 ::  lost boon
                  %tune                                 ::  scry response
              ==                                        ::
          gift:ames                                     ::
      ==                                                ::
      $:  %behn                                         ::
          $%  $>(%wake gift:behn)                       ::  timer activate
              $>(%writ gift)                            ::
      ==  ==                                            ::
      $:  %clay                                         ::
          $>  $?  %mere                                 ::
                  %note                                 ::
                  %writ                                 ::
              ==                                        ::
          gift                                          ::
      ==                                                ::
      $:  %gall
          $>  $?  %onto
                  %unto
              ==
          gift:gall
      ==
      $:  %jael                                         ::
          $>(%public-keys gift:jael)                    ::
  ==  ==                                                ::
--  =>
~%  %clay-utilities  ..part  ~
::  %utilities
::
|%
++  scry-timeout-time  ~m5
++  scry-retry-time    ~h1
::  +sort-by-head: sorts alphabetically using the head of each element
::
++  sort-by-head
  |=([a=(pair path *) b=(pair path *)] (aor p.a p.b))
::
::  By convention: paf == (weld pax pat)
::
++  mode-to-commit
  |=  [hat=(map path lobe) pax=path all=? mod=mode]
  ^-  [deletes=(set path) changes=(map path cage)]
  =/  deletes
    %-  silt
    %+  turn
      ^-  (list path)
      %+  weld
        ^-  (list path)
        %+  murn  mod
        |=  [pat=path mim=(unit mime)]
        ^-  (unit path)
        ?^  mim
          ~
        `pat
      ^-  (list path)
      ?.  all
        ~
      =+  mad=(malt mod)
      =+  len=(lent pax)
      =/  descendants=(list path)
        %+  turn
          %+  skim  ~(tap by hat)
          |=  [paf=path lob=lobe]
          =(pax (scag len paf))
        |=  [paf=path lob=lobe]
        (slag len paf)
      %+  skim
        descendants
      |=  pat=path
      (~(has by mad) pat)
    |=  pat=path
    (weld pax pat)
  ::
  =/  changes
    %-  malt
    %+  murn  mod
    |=  [pat=path mim=(unit mime)]
    ^-  (unit [path cage])
    ?~  mim
      ~
    `[(weld pax pat) %mime !>(u.mim)]
  ::
  [deletes changes]
::
++  pour-to-mist
  |=  =pour
  ^-  mist
  ?+    -.pour  pour
      %vale  [%vale path.pour]
      %arch  [%arch path.pour]
  ==
::
++  fell-to-page
  |=  =fell
  ^-  (unit page)
  ?-  -.fell
    %dead    ~
    %direct  `q.fell
    %delta   ~
    %1       peg.fell
  ==
::
++  rave-to-rove
  |=  rav=rave
  ^-  rove
  ?-  -.rav
    %sing  rav
    %next  [- mood ~ ~]:rav
    %mult  [- mool ~ ~ ~]:rav
    %many  [- track moat ~]:rav
  ==
::
++  rove-to-rave
  |=  rov=rove
  ^-  rave
  ?-  -.rov
    %sing  rov
    %next  [- mood]:rov
    %mult  [- mool]:rov
    %many  [- track moat]:rov
  ==
--  =>
~%  %clay  +  ~
|%
::  Printable form of a wove; useful for debugging
::
++  print-wove
  |=  =wove
  :-  for.wove
  ?-  -.rove.wove
    %sing  [%sing mood.rove.wove]
    %next  [%next [mood aeon]:rove.wove]
    %mult  [%mult [mool aeon]:rove.wove]
    %many  [%many [track moat]:rove.wove]
  ==
::
::  Printable form of a cult; useful for debugging
::
++  print-cult
  |=  =cult
  %+  turn  ~(tap by cult)
  |=  [=wove ducts=(set duct)]
  [ducts (print-wove wove)]
::
++  fusion
  |%
  ::  +wrap: external wrapper
  ::
  ++  wrap
    |*  [* state:ford]
    [+<- +<+< +<+>-]  ::  [result cache.state flue]
  ::
  ++  with-face  |=([face=@tas =vase] vase(p [%face face p.vase]))
  ++  with-faces
    =|  res=(unit vase)
    |=  vaz=(list [face=@tas =vase])
    ^-  vase
    ?~  vaz  (need res)
    =/  faz  (with-face i.vaz)
    =.  res  `?~(res faz (slop faz u.res))
    $(vaz t.vaz)
  ::
  ++  ford
    =>  |%
        +$  state
          $:  cache=flow
              flue
              cycle=(set mist)
              drain=(map mist leak)
              stack=(list (set leak))
          ==
        +$  args
          $:  files=(map path (each page lobe))
              file-store=(map lobe page)
              verb=@
              cache=flow
              flue
          ==
        --
    |=  args
    ::  nub: internal mutable state for this computation
    ::
    =|  nub=state
    =.  cache.nub  cache
    =.  spill.nub  spill
    =.  sprig.nub  sprig
    |%
    ::  +read-file: retrieve marked, validated file contents at path
    ::
    ++  read-file
      |=  =path
      ^-  [cage state]
      ~|  %error-validating^path
      %-  soak-cage
      %+  gain-sprig  vale+path  |.
      =.  stack.nub  [~ stack.nub]
      ?:  (~(has in cycle.nub) vale+path)
        ~|(cycle+vale+path^cycle.nub !!)
      =.  cycle.nub  (~(put in cycle.nub) vale+path)
      %+  gain-leak  vale+path
      |=  nob=state
      =.  nub  nob
      %-  (trace 1 |.("read file {(spud path)}"))
      =/  file
        ~|  %file-not-found^path
        (~(got by files) path)
      =/  page
        ?:  ?=(%& -.file)
          p.file
        ~|  %tombstoned-file^path^p.file
        (~(got by file-store) p.file)
      =^  =cage  nub  (validate-page path page)
      [[%cage cage] nub]
    ::
    ::  +build-nave: build a statically typed mark core
    ::
    ++  build-nave
      |=  mak=mark
      ^-  [vase state]
      ~|  %error-building-mark^mak
      %-  soak-vase
      %+  gain-sprig  nave+mak  |.
      =.  stack.nub  [~ stack.nub]
      ?:  (~(has in cycle.nub) nave+mak)
        ~|(cycle+nave+mak^cycle.nub !!)
      =.  cycle.nub  (~(put in cycle.nub) nave+mak)
      %-  (trace 1 |.("make mark {<mak>}"))
      =^  cor=vase  nub  (build-fit %mar mak)
      =/  gad=vase  (slap cor limb/%grad)
      ?@  q.gad
        =+  !<(mok=mark gad)
        =^  deg=vase  nub  ^$(mak mok)
        =^  tub=vase  nub  (build-cast mak mok)
        =^  but=vase  nub  (build-cast mok mak)
        %+  gain-leak  nave+mak
        |=  nob=state
        =.  nub  nob
        :_  nub  :-  %vase
        ^-  vase  ::  vase of nave
        %+  slap
          (with-faces deg+deg tub+tub but+but cor+cor nave+nave.bud ~)
        !,  *hoon
        =/  typ  _+<.cor
        =/  dif  _*diff:deg
        ^-  (nave typ dif)
        |%
        ++  diff
          |=  [old=typ new=typ]
          ^-  dif
          (diff:deg (tub old) (tub new))
        ++  form  form:deg
        ++  join  join:deg
        ++  mash  mash:deg
        ++  pact
          |=  [v=typ d=dif]
          ^-  typ
          (but (pact:deg (tub v) d))
        ++  vale  noun:grab:cor
        --
      %+  gain-leak  nave+mak
      |=  nob=state
      =.  nub  nob
      :_  nub  :-  %vase
      ^-  vase  ::  vase of nave
      %+  slap  (slop (with-face cor+cor) zuse.bud)
      !,  *hoon
      =/  typ  _+<.cor
      =/  dif  _*diff:grad:cor
      ^-  (nave:clay typ dif)
      |%
      ++  diff  |=([old=typ new=typ] (diff:~(grad cor old) new))
      ++  form  form:grad:cor
      ++  join
        |=  [a=dif b=dif]
        ^-  (unit (unit dif))
        ?:  =(a b)
          ~
        `(join:grad:cor a b)
      ++  mash
        |=  [a=[=ship =desk =dif] b=[=ship =desk =dif]]
        ^-  (unit dif)
        ?:  =(dif.a dif.b)
          ~
        `(mash:grad:cor a b)
      ++  pact  |=([v=typ d=dif] (pact:~(grad cor v) d))
      ++  vale  noun:grab:cor
      --
    ::  +build-dais: build a dynamically typed mark definition
    ::
    ++  build-dais
      |=  mak=mark
      ^-  [dais state]
      ~|  %error-building-dais^mak
      %-  soak-dais
      %+  gain-sprig  dais+mak  |.
      =.  stack.nub  [~ stack.nub]
      ?:  (~(has in cycle.nub) dais+mak)
        ~|(cycle+dais+mak^cycle.nub !!)
      =.  cycle.nub  (~(put in cycle.nub) dais+mak)
      =^  nav=vase  nub  (build-nave mak)
      %+  gain-leak  dais+mak
      |=  nob=state
      =.  nub  nob
      %-  (trace 1 |.("make dais {<mak>}"))
      :_  nub  :-  %dais
      ^-  dais
      =>  [nav=nav ..zuse]
      |_  sam=vase
      ++  diff
        |=  new=vase
        (slam (slap nav limb/%diff) (slop sam new))
      ++  form  !<(mark (slap nav limb/%form))
      ++  join
        |=  [a=vase b=vase]
        ^-  (unit (unit vase))
        =/  res=vase  (slam (slap nav limb/%join) (slop a b))
        ?~  q.res    ~
        ?~  +.q.res  [~ ~]
        ``(slap res !,(*hoon ?>(?=([~ ~ *] .) u.u)))
      ++  mash
        |=  [a=[=ship =desk diff=vase] b=[=ship =desk diff=vase]]
        ^-  (unit vase)
        =/  res=vase
          %+  slam  (slap nav limb/%mash)
          %+  slop
            :(slop [[%atom %p ~] ship.a] [[%atom %tas ~] desk.a] diff.a)
          :(slop [[%atom %p ~] ship.b] [[%atom %tas ~] desk.b] diff.b)
        ?~  q.res
          ~
        `(slap res !,(*hoon ?>((^ .) u)))
      ++  pact
        |=  diff=vase
        (slam (slap nav limb/%pact) (slop sam diff))
      ++  vale
        |:  noun=q:(slap nav !,(*hoon *vale))
        (slam (slap nav limb/%vale) noun/noun)
      --
    ::  +build-cast: produce gate to convert mark .a to, statically typed
    ::
    ++  build-cast
      |=  [a=mark b=mark]
      ^-  [vase state]
      ~|  error-building-cast+[a b]
      %-  soak-vase
      %+  gain-sprig  cast+a^b  |.
      =.  stack.nub  [~ stack.nub]
      ?:  (~(has in cycle.nub) cast+[a b])
        ~|(cycle+cast+[a b]^cycle.nub !!)
      ?:  =([%mime %hoon] [a b])
        :_(nub [%vase =>(..zuse !>(|=(m=mime q.q.m)))])
      ::  try +grow; is there a +grow core with a .b arm?
      ::
      %-  (trace 1 |.("make cast {<a>} -> {<b>}"))
      =^  old=vase  nub  (build-fit %mar a)
      ?:  =/  ram  (mule |.((slap old !,(*hoon grow))))
          ?:  ?=(%| -.ram)  %.n
          =/  lab  (mule |.((slob b p.p.ram)))
          ?:  ?=(%| -.lab)  %.n
          p.lab
        ::  +grow core has .b arm; use that
        ::
        %+  gain-leak  cast+a^b
        |=  nob=state
        =.  nub  nob
        :_  nub  :-  %vase
        %+  slap  (with-faces cor+old ~)
        ^-  hoon
        :+  %brcl  !,(*hoon v=+<.cor)
        :+  %tsgl  limb/b
        !,(*hoon ~(grow cor v))
      ::  try direct +grab
      ::
      =^  new=vase  nub  (build-fit %mar b)
      =/  rab  (mule |.((slap new tsgl/[limb/a limb/%grab])))
      ?:  &(?=(%& -.rab) ?=(^ q.p.rab))
        %+  gain-leak  cast+a^b
        |=  nob=state
        =.  nub  nob
        :_(nub vase+p.rab)
      ::  try +jump
      ::
      =/  jum  (mule |.((slap old tsgl/[limb/b limb/%jump])))
      ?:  ?=(%& -.jum)
        (compose-casts a !<(mark p.jum) b)
      ?:  ?=(%& -.rab)
        (compose-casts a !<(mark p.rab) b)
      ?:  ?=(%noun b)
        %+  gain-leak  cast+a^b
        |=  nob=state
        =.  nub  nob
        :_(nub vase+same.bud)
      ~|(no-cast-from+[a b] !!)
    ::
    ++  compose-casts
      |=  [x=mark y=mark z=mark]
      ^-  [soak state]
      =^  uno=vase  nub  (build-cast x y)
      =^  dos=vase  nub  (build-cast y z)
      %+  gain-leak  cast+x^z
      |=  nob=state
      =.  nub  nob
      :_  nub  :-  %vase
      %+  slap
        (with-faces uno+uno dos+dos ~)
      !,(*hoon |=(_+<.uno (dos (uno +<))))
    ::  +build-tube: produce a $tube mark conversion gate from .a to .b
    ::
    ++  build-tube
      |=  [a=mark b=mark]
      ^-  [tube state]
      ~|  error-building-tube+[a b]
      %-  soak-tube
      %+  gain-sprig  tube+a^b  |.
      =.  stack.nub  [~ stack.nub]
      ?:  (~(has in cycle.nub) tube+[a b])
        ~|(cycle+tube+[a b]^cycle.nub !!)
      =^  gat=vase  nub  (build-cast a b)
      %+  gain-leak  tube+a^b
      |=  nob=state
      =.  nub  nob
      %-  (trace 1 |.("make tube {<a>} -> {<b>}"))
      :_(nub [%tube =>([gat=gat ..zuse] |=(v=vase (slam gat v)))])
    ::
    ++  validate-page
      |=  [=path =page]
      ^-  [cage state]
      ~|  validate-page-fail+path^from+p.page
      =/  mak=mark  (head (flop path))
      ?:  =(mak p.page)
        (page-to-cage page)
      =^  [mark vax=vase]  nub  (page-to-cage page)
      =^  =tube  nub  (build-tube p.page mak)
      :_(nub [mak (road |.((tube vax)))])
    ::
    ++  page-to-cage
      |=  =page
      ^-  [cage state]
      ?:  =(%hoon p.page)
        :_(nub [%hoon [%atom %t ~] q.page])
      ?:  =(%mime p.page)
        :_(nub [%mime =>([;;(mime q.page) ..zuse] !>(-))])
      =^  =dais  nub  (build-dais p.page)
      :_(nub [p.page (vale:dais q.page)])
    ::
    ++  cast-path
      |=  [=path mak=mark]
      ^-  [cage state]
      =/  mok  (head (flop path))
      ~|  error-casting-path+[path mok mak]
      =^  cag=cage  nub  (read-file path)
      ?:  =(mok mak)
        [cag nub]
      =^  =tube  nub  (build-tube mok mak)
      ~|  error-running-cast+[path mok mak]
      :_(nub [mak (road |.((tube q.cag)))])
    ::
    ++  run-pact
      |=  [old=page diff=page]
      ^-  [cage state]
      ?:  ?=(%hoon p.old)
        =/  txt=wain  (to-wain:format ;;(@t q.old))
        =+  ;;(dif=(urge cord) q.diff)
        =/  new=@t  (of-wain:format (lurk:differ txt dif))
        :_(nub [%hoon =>([new ..zuse] !>(-))])
      =^  dys=dais  nub  (build-dais p.old)
      =^  syd=dais  nub  (build-dais p.diff)
      :_(nub [p.old (~(pact dys (vale:dys q.old)) (vale:syd q.diff))])
    ::
    ++  prelude
      |=  =path
      ^-  vase
      =^  cag=cage  nub  (read-file path)
      ?>  =(%hoon p.cag)
      =/  tex=tape  (trip !<(@t q.cag))
      =/  =pile  (parse-pile path tex)
      =.  hoon.pile  !,(*hoon .)
      =^  res=vase  nub  (run-prelude pile)
      res
    ::
    ++  build-dependency
      |=  dep=(each [dir=path fil=path] path)
      ^-  [vase state]
      =/  =path
        ?:(?=(%| -.dep) p.dep fil.p.dep)
      ~|  %error-building^path
      %-  soak-vase
      %+  gain-sprig  file+path  |.
      =.  stack.nub  [~ stack.nub]
<<<<<<< HEAD
      :: ~>  %slog.0^leaf/"ford: make file {(spud path)}"
=======
      %-  (trace 1 |.("make file {(spud path)}"))
>>>>>>> ad6a5acf
      ?:  (~(has in cycle.nub) file+path)
        ~|(cycle+file+path^cycle.nub !!)
      =.  cycle.nub  (~(put in cycle.nub) file+path)
      =^  cag=cage  nub  (read-file path)
      ?>  =(%hoon p.cag)
      =/  tex=tape  (trip !<(@t q.cag))
      =/  =pile  (parse-pile path tex)
      =^  sut=vase  nub  (run-prelude pile)
      %+  gain-leak  file+path
      |=  nob=state
      =.  nub  nob
      =/  res=vase  (road |.((slap sut hoon.pile)))
      [[%vase res] nub]
    ::
    ++  build-file
      |=  =path
      (build-dependency |+path)
    ::  +build-directory: builds files in top level of a directory
    ::
    ::    this excludes files directly at /path/hoon,
    ::    instead only including files in the unix-style directory at /path,
    ::    such as /path/file/hoon, but not /path/more/file/hoon.
    ::
    ++  build-directory
      |=  =path
      ^-  [(map @ta vase) state]
      %-  soak-arch
      %+  gain-sprig  arch+path  |.
      =.  stack.nub  [~ stack.nub]
      %+  gain-leak  arch+path
      |=  nob=state
      =.  nub  nob
      =/  fiz=(list @ta)
        =/  len  (lent path)
        %+  murn  ~(tap by files)
        |=  [pax=^path *]
        ^-  (unit @ta)
        ?.  =(path (scag len pax))
          ~
        =/  pat  (slag len pax)
        ?:  ?=([@ %hoon ~] pat)
          `i.pat
        ~
      ::
      =|  rez=(map @ta vase)
      |-
      ?~  fiz
        [[%arch rez] nub]
      =*  nom=@ta    i.fiz
      =/  pax=^path  (weld path nom %hoon ~)
      =^  res  nub   (build-dependency &+[path pax])
      $(fiz t.fiz, rez (~(put by rez) nom res))
    ::
    ++  run-prelude
      |=  =pile
      =/  sut=vase  zuse.bud
      =^  sut=vase  nub  (run-tauts sut %sur sur.pile)
      =^  sut=vase  nub  (run-tauts sut %lib lib.pile)
      =^  sut=vase  nub  (run-raw sut raw.pile)
      =^  sut=vase  nub  (run-raz sut raz.pile)
      =^  sut=vase  nub  (run-maz sut maz.pile)
      =^  sut=vase  nub  (run-caz sut caz.pile)
      =^  sut=vase  nub  (run-bar sut bar.pile)
      [sut nub]
    ::
    ++  parse-pile
      |=  [pax=path tex=tape]
      ^-  pile
      =/  [=hair res=(unit [=pile =nail])]  ((pile-rule pax) [1 1] tex)
      ?^  res  pile.u.res
      %-  mean  %-  flop
      =/  lyn  p.hair
      =/  col  q.hair
      ^-  (list tank)
      :~  leaf+"syntax error at [{<lyn>} {<col>}] in {<pax>}"
        ::
          =/  =wain  (to-wain:format (crip tex))
          ?:  (gth lyn (lent wain))
            '<<end of file>>'
          (snag (dec lyn) wain)
        ::
          leaf+(runt [(dec col) '-'] "^")
      ==
    ::
    ++  pile-rule
      |=  pax=path
      %-  full
      %+  ifix
        :_  gay
        ::  parse optional /? and ignore
        ::
        ;~(plug gay (punt ;~(plug fas wut gap dem gap)))
      |^
      ;~  plug
        %+  cook  (bake zing (list (list taut)))
        %+  rune  hep
        (most ;~(plug com gaw) taut-rule)
      ::
        %+  cook  (bake zing (list (list taut)))
        %+  rune  lus
        (most ;~(plug com gaw) taut-rule)
      ::
        %+  rune  tis
        ;~(plug sym ;~(pfix gap stap))
      ::
        %+  rune  sig
        ;~((glue gap) sym wyde:vast stap)
      ::
        %+  rune  cen
        ;~(plug sym ;~(pfix gap ;~(pfix cen sym)))
      ::
        %+  rune  buc
        ;~  (glue gap)
          sym
          ;~(pfix cen sym)
          ;~(pfix cen sym)
        ==
      ::
        %+  rune  tar
        ;~  (glue gap)
          sym
          ;~(pfix cen sym)
          ;~(pfix stap)
        ==
      ::
        %+  stag  %tssg
        (most gap tall:(vang & pax))
      ==
      ::
      ++  pant
        |*  fel=^rule
        ;~(pose fel (easy ~))
      ::
      ++  mast
        |*  [bus=^rule fel=^rule]
        ;~(sfix (more bus fel) bus)
      ::
      ++  rune
        |*  [bus=^rule fel=^rule]
        %-  pant
        %+  mast  gap
        ;~(pfix fas bus gap fel)
      --
    ::
    ++  taut-rule
      %+  cook  |=(taut +<)
      ;~  pose
        (stag ~ ;~(pfix tar sym))
        ;~(plug (stag ~ sym) ;~(pfix tis sym))
        (cook |=(a=term [`a a]) sym)
      ==
    ::
    ++  run-tauts
      |=  [sut=vase wer=?(%lib %sur) taz=(list taut)]
      ^-  [vase state]
      ?~  taz  [sut nub]
      =^  pin=vase  nub  (build-fit wer pax.i.taz)
      =?  p.pin  ?=(^ face.i.taz)  [%face u.face.i.taz p.pin]
      $(sut (slop pin sut), taz t.taz)
    ::
    ++  run-raw
      |=  [sut=vase raw=(list [face=term =path])]
      ^-  [vase state]
      ?~  raw  [sut nub]
      =^  pin=vase  nub  (build-file (snoc path.i.raw %hoon))
      =.  p.pin  [%face face.i.raw p.pin]
      $(sut (slop pin sut), raw t.raw)
    ::
    ++  run-raz
      |=  [sut=vase raz=(list [face=term =spec =path])]
      ^-  [vase state]
      ?~  raz  [sut nub]
      =^  res=(map @ta vase)  nub
        (build-directory path.i.raz)
      =;  pin=vase
        =.  p.pin  [%face face.i.raz p.pin]
        $(sut (slop pin sut), raz t.raz)
      ::
      =/  =type  (~(play ut p.sut) [%kttr spec.i.raz])
      ::  ensure results nest in the specified type,
      ::  and produce a homogenous map containing that type.
      ::
      :-  %-  ~(play ut p.sut)
          [%kttr %make [%wing ~[%map]] ~[[%base %atom %ta] spec.i.raz]]
      |-
      ?~  res  ~
      ?.  (~(nest ut type) | p.q.n.res)
        ~|  [%nest-fail path.i.raz p.n.res]
        !!
      :-  [p.n.res q.q.n.res]
      [$(res l.res) $(res r.res)]
    ::
    ++  run-maz
      |=  [sut=vase maz=(list [face=term =mark])]
      ^-  [vase state]
      ?~  maz  [sut nub]
      =^  pin=vase  nub  (build-nave mark.i.maz)
      =.  p.pin  [%face face.i.maz p.pin]
      $(sut (slop pin sut), maz t.maz)
    ::
    ++  run-caz
      |=  [sut=vase caz=(list [face=term =mars])]
      ^-  [vase state]
      ?~  caz  [sut nub]
      =^  pin=vase  nub  (build-cast mars.i.caz)
      =.  p.pin  [%face face.i.caz p.pin]
      $(sut (slop pin sut), caz t.caz)
    ::
    ++  run-bar
      |=  [sut=vase bar=(list [face=term =mark =path])]
      ^-  [vase state]
      ?~  bar  [sut nub]
      =^  =cage  nub  (cast-path [path mark]:i.bar)
      =.  p.q.cage  [%face face.i.bar p.q.cage]
      $(sut (slop q.cage sut), bar t.bar)
    ::
    ::  +build-fit: build file at path, maybe converting '-'s to '/'s in path
    ::
    ++  build-fit
      |=  [pre=@tas pax=@tas]
      ^-  [vase state]
      (build-file (fit-path pre pax))
    ::
    ::  +fit-path: find path, maybe converting '-'s to '/'s
    ::
    ::    Try '-' before '/', applied left-to-right through the path,
    ::    e.g. 'a-foo/bar' takes precedence over 'a/foo-bar'.
    ::
    ++  fit-path
      |=  [pre=@tas pax=@tas]
      ^-  path
      =/  paz  (segments pax)
      |-  ^-  path
      ?~  paz
        ~_(leaf/"clay: no files match /{(trip pre)}/{(trip pax)}/hoon" !!)
      =/  pux=path  pre^(snoc i.paz %hoon)
      ?:  (~(has by files) pux)
        pux
      $(paz t.paz)
    ::
    ++  all-fits
      |=  [=term suf=term]
      ^-  (list path)
      %+  turn  (segments suf)
      |=  seg=path
      [term (snoc seg %hoon)]
    ::
    ::  Gets a map of the data at the given path and all children of it.
    ::
    ::    i.e. +dip:of for a map, except doesn't shorten paths
    ::
    ++  dip-hat
      |=  pax=path
      ^-  (map path (each page lobe))
      %-  malt
      %+  skim  ~(tap by files)
      |=  [p=path *]
      ?|  ?=(~ pax)
          ?&  !?=(~ p)
              =(-.pax -.p)
              $(p +.p, pax +.pax)
      ==  ==
    ::
    ++  trace
      |=  [pri=@ print=(trap tape)]
      (^trace verb pri print)
    ::
    ++  mist-to-pour
      |=  =mist
      ^-  pour
      ?+    -.mist  mist
          %vale
        :+  %vale  path.mist
        ~|  %file-not-found-mist^path.mist
        =/  lob  (~(got by files) path.mist)
        ?-  -.lob
          %&  (page-to-lobe p.lob)
          %|  p.lob
        ==
      ::
          %arch
        =/  dip  (dip-hat path.mist)
        :+  %arch  path.mist
        %-  ~(run by dip)
        |=  file=(each page lobe)
        ?-  -.file
          %&  (page-to-lobe p.file)
          %|  p.file
        ==
      ==
    ::
    ++  soak-cage  |=([s=soak n=state] ?>(?=(%cage -.s) [cage.s n]))
    ++  soak-vase  |=([s=soak n=state] ?>(?=(%vase -.s) [vase.s n]))
    ++  soak-dais  |=([s=soak n=state] ?>(?=(%dais -.s) [dais.s n]))
    ++  soak-tube  |=([s=soak n=state] ?>(?=(%tube -.s) [tube.s n]))
    ++  soak-arch  |=([s=soak n=state] ?>(?=(%arch -.s) [dir.s n]))
    ::
    ++  gain-sprig
      |=  [=mist next=(trap [soak state])]
      ^-  [soak state]
      ?~  got=(~(get by sprig.nub) mist)
        $:next
      =?  stack.nub  ?=(^ stack.nub)
        stack.nub(i (~(put in i.stack.nub) leak.u.got))
      [soak.u.got nub]
    ::
    ++  gain-leak
      |=  [=mist next=$-(state [soak state])]
      ^-  [soak state]
      =^  top=(set leak)  stack.nub  stack.nub
      =/  =leak  [(mist-to-pour mist) top]
      =.  cycle.nub  (~(del in cycle.nub) mist)
      =?  stack.nub  ?=(^ stack.nub)
        stack.nub(i (~(put in i.stack.nub) leak))
      =/  spilt  (~(has in spill.nub) leak)
      =^  =soak  nub
        ?^  got=(~(get by cache.nub) leak)
          %-  %+  trace  3  |.
              =/  refs    ?:(spilt 0 1)
              %+  welp  "cache {<pour.leak>}: adding {<refs>}, "
              "giving {<(add refs refs.u.got)>}"
          =?  cache.nub  !spilt
            (~(put by cache.nub) leak [+(refs.u.got) soak.u.got])
          [soak.u.got nub]
<<<<<<< HEAD
        :: %-  (slog leaf+"ford: cache {<pour.leak>}: creating" ~)
=======
        %-  (trace 2 |.("cache {<pour.leak>}: creating"))
>>>>>>> ad6a5acf
        =^  =soak  nub  (next nub)
        =.  cache.nub  (~(put by cache.nub) leak [1 soak])
        ::  If we're creating a cache entry, add refs to our dependencies
        ::
        =/  deps  ~(tap in deps.leak)
        |-
        ?~  deps
          [soak nub]
        =/  got  (~(got by cache.nub) i.deps)
        %-  %+  trace  3  |.
            %+  welp  "cache {<pour.leak>} for {<pour.i.deps>}"
            ": bumping to ref {<refs.got>}"
        =.  cache.nub  (~(put by cache.nub) i.deps got(refs +(refs.got)))
        $(deps t.deps)
      ?:  spilt
        [soak nub]
      %-  (trace 3 |.("spilt {<mist>}"))
      =:  spill.nub  (~(put in spill.nub) leak)
          sprig.nub  (~(put by sprig.nub) mist leak soak)
        ==
      [soak nub]
    --
  ::
  ++  lose-leak
    |=  [verb=@ fad=flow =leak]
    ^-  flow
    ?~  got=(~(get by fad) leak)
<<<<<<< HEAD
      :: %-  (slog leaf+"ford: lose missing leak {<leak>}" ~)
      fad
    ?:  (lth 1 refs.u.got)
      :: =/  tape  "ford: cache {<pour.leak>}: decrementing from {<refs.u.got>}"
      :: %-  (slog leaf+tape ~)
      =.  fad  (~(put by fad) leak u.got(refs (dec refs.u.got)))
      fad
    =+  ?.  =(0 refs.u.got)  ~
        ~  :: ((slog leaf+"ford: lose zero leak {<leak>}" ~) ~)
    :: %-  (slog leaf+"ford: cache {<pour.leak>}: freeing" ~)
=======
      %-  (trace verb 0 |.("lose missing leak {<leak>}"))
      fad
    ?:  (lth 1 refs.u.got)
      %-  (trace verb 3 |.("cache {<pour.leak>}: decrementing from {<refs.u.got>}"))
      =.  fad  (~(put by fad) leak u.got(refs (dec refs.u.got)))
      fad
    =+  ?.  =(0 refs.u.got)  ~
        ((trace verb 0 |.("lose zero leak {<leak>}")) ~)
    %-  (trace verb 2 |.("cache {<pour.leak>}: freeing"))
>>>>>>> ad6a5acf
    =.  fad  (~(del by fad) leak)
    =/  leaks  ~(tap in deps.leak)
    |-  ^-  flow
    ?~  leaks
      fad
    =.  fad  ^$(leak i.leaks)
    $(leaks t.leaks)
  ::
  ++  lose-leaks
    |=  [verb=@ fad=flow leaks=(set leak)]
    ^-  flow
    =/  leaks  ~(tap in leaks)
    |-
    ?~  leaks
      fad
    $(fad (lose-leak verb fad i.leaks), leaks t.leaks)
  ::
  ++  trace
    |=  [verb=@ pri=@ print=(trap tape)]
    ?:  (lth verb pri)
      same
    (slog leaf+"ford: {(print)}" ~)
  --
::::::::::::::::::::::::::::::::::::::::::::::::::::::::::::::::::::::::::::::
::  section 4cA, filesystem logic
::
::  This core contains the main logic of clay.  Besides `++ze`, this directly
::  contains the logic for commiting new revisions (local urbits), managing
::  and notifying subscribers (reactivity), and pulling and validating content
::  (remote urbits).
::
::  The state includes:
::
::  --  local urbit `our`
::  --  current time `now`
::  --  current duct `hen`
::  --  scry handler `ski`
::  --  all vane state `++raft` (rarely used, except for the object store)
::  --  target urbit `her`
::  --  target desk `syd`
::
::  For local desks, `our` == `her` is one of the urbits on our pier.  For
::  foreign desks, `her` is the urbit the desk is on and `our` is the local
::  urbit that's managing the relationship with the foreign urbit.  Don't mix
::  up those two, or there will be wailing and gnashing of teeth.
::
::  While setting up `++de`, we check if `our` == `her`. If so, we get
::  the desk information from `dos.rom`.  Otherwise, we get the rung from
::  `hoy` and get the desk information from `rus` in there.  In either case,
::  we normalize the desk information to a `++rede`, which is all the
::  desk-specific data that we utilize in `++de`.  Because it's effectively
::  a part of the `++de` state, let's look at what we've got:
::
::  --  `lim` is the most recent date we're confident we have all the
::      information for.  For local desks, this is always `now`.  For foreign
::      desks, this is the last time we got a full update from the foreign
::      urbit.
::  --  `ref` is a possible request manager.  For local desks, this is null.
::      For foreign desks, this keeps track of all pending foreign requests
::      plus a cache of the responses to previous requests.
::  --  `qyx` is the set of subscriptions, with listening ducts. These
::      subscriptions exist only until they've been filled.
::  --  `dom` is the actual state of the filetree.  Since this is used almost
::      exclusively in `++ze`, we describe it there.
::
::::::::::::::::::::::::::::::::::::::::::::::::::::::::::::::::::::::::::::::
++  de                                                  ::  per desk
  |=  [now=@da rof=roof hen=duct raft]
  |=  [her=ship syd=desk]
  ::  NB: ruf=raft crashes in the compiler
  ::
  =*  ruf  |3.+6.^$
  ::
  =/  [mow=(list move) hun=(unit duct) rede]
      ?.  =(our her)
        ::  no duct, foreign +rede or default
        ::
        :+  ?:  (~(has by hoy.ruf) her)
              ~
            [hun.rom.ruf %pass /sinks %j %public-keys (silt her ~)]~
          ~
        =/  rus  rus:(~(gut by hoy.ruf) her *rung)
        %+  ~(gut by rus)  syd
        [lim=~2000.1.1 ref=`*rind qyx=~ dom=*dome per=~ pew=~ fiz=*melt]
      ::  administrative duct, domestic +rede
      ::
      :+  ~  `hun.rom.ruf
      =/  jod  (~(gut by dos.rom.ruf) syd *dojo)
      [lim=now ref=~ [qyx dom per pew fiz]:jod]
  ::
  =*  red=rede  ->+
  |%
  ++  abet                                              ::  resolve
    ^-  [(list move) raft]
    :-  (flop mow)
    ?.  =(our her)
      ::  save foreign +rede
      ::
      =/  run  (~(gut by hoy.ruf) her *rung)
      =/  rug  (~(put by rus.run) syd red)
      ruf(hoy (~(put by hoy.ruf) her run(rus rug)))
    ::  save domestic +room
    ::
    %=  ruf
      hun.rom  (need hun)
      dos.rom  (~(put by dos.rom.ruf) syd [qyx dom per pew fiz]:red)
    ==
  ::
  ::  Handle `%sing` requests
  ::
  ++  aver
    |=  [for=(unit ship) mun=mood]
    ^-  [(unit (unit cage)) _..park]
    =+  ezy=?~(ref ~ (~(get by haw.u.ref) mun))
    ?^  ezy
      [`u.ezy ..park]
    ?:  ?=([%s [%ud *] %late *] mun)
      :_  ..park
      ^-  (unit (unit cage))
      :+  ~  ~
      ^-  cage
      :-  %cass
      ?~  let.dom
        !>([0 *@da])
      !>([let.dom t:(~(got by hut.ran) (~(got by hit.dom) let.dom))])
    =+  tak=(case-to-tako case.mun)
    ?:  ?=([%s case %case ~] mun)
      ::  case existence check
      [``[%flag !>(!=(~ tak))] ..park]
    ?~(tak [~ ..park] (read-at-tako:ze for u.tak mun))
  ::
  ::  Queue a move.
  ::
  ++  emit
    |=  mof=move
    %_(+> mow [mof mow])
  ::
  ::  Queue a list of moves
  ::
  ++  emil
    |=  mof=(list move)
    %_(+> mow (weld (flop mof) mow))
  ::
  ::  Queue a list of moves, to be emitted before the rest
  ::
  ++  lime
    |=  mof=(list move)
    %_(+> mow (weld mow (flop mof)))
  ::
  ::  Set timer.
  ::
  ++  bait
    |=  [hen=duct tym=@da]
    (emit hen %pass /tyme/(scot %p her)/[syd] %b %wait tym)
  ::
  ::  Cancel timer.
  ::
  ++  best
    |=  [hen=duct tym=@da]
    (emit hen %pass /tyme/(scot %p her)/[syd] %b %rest tym)
  ::
  ::  Give %writ, or slip a drip if foreign desk
  ::
  ++  writ
    |=  res=(unit [=mood =cage])
    ^-  card
    =/  =riot
      ?~  res
        ~
      `[[care.mood case.mood syd] path.mood cage]:[u.res syd=syd]
    ?~  ref
      [%give %writ riot]
    [%slip %b %drip !>([%writ riot])]
  ::
  ++  case-to-date
    |=  =case
    ^-  @da
    ::  if the case is already a date, use it.
    ::
    ?:  ?=([%da *] case)
      p.case
    ::  translate other cases to dates
    ::
    =/  aey  (case-to-aeon-before lim case)
    ?~  aey  `@da`0
    ?:  =(0 u.aey)  `@da`0
    t:(aeon-to-yaki:ze u.aey)
  ::
  ++  case-to-aeon  (cury case-to-aeon-before lim)
  ::
  ::  Reduce a case to an aeon (version number)
  ::
  ::  We produce null if we can't yet reduce the case for whatever
  ::  resaon (usually either the time or aeon hasn't happened yet or
  ::  the label hasn't been created).
  ::
  ++  case-to-aeon-before
    |=  [lim=@da lok=case]
    ^-  (unit aeon)
    ?-    -.lok
        %tas  (~(get by lab.dom) p.lok)
        %ud   ?:((gth p.lok let.dom) ~ [~ p.lok])
        %uv   `(tako-to-aeon:ze p.lok)
        %da
      ?:  (gth p.lok lim)  ~
      |-  ^-  (unit aeon)
      ?:  =(0 let.dom)  [~ 0]                         ::  avoid underflow
      ?:  %+  gte  p.lok
          =<  t
          ~|  [%letdom let=let.dom hit=hit.dom hut=~(key by hut.ran)]
          ~|  [%getdom (~(get by hit.dom) let.dom)]
          %-  aeon-to-yaki:ze
          let.dom
        [~ let.dom]
      $(let.dom (dec let.dom))
    ==
  ::
  ++  case-to-tako
    |=  lok=case
    ^-  (unit tako)
    ?:  ?=(%uv -.lok)
      ?:((~(has by hut.ran) p.lok) `p.lok ~)
    (bind (case-to-aeon-before lim lok) aeon-to-tako:ze)
  ::
  ::  Create a ford appropriate for the aeon
  ::
  ::  Don't forget to call +aeon-flow!
  ::
  ++  tako-ford
    |=  tak=tako
    %-  ford:fusion
<<<<<<< HEAD
    =/  files  (~(run by q:(tako-to-yaki:ze tak)) |=(=lobe |+lobe))
    [files lat.ran fad ?:(=(tak (aeon-to-tako:ze let.dom)) fod.dom [~ ~])]
=======
    =/  files  (~(run by q:(aeon-to-yaki:ze yon)) |=(=lobe |+lobe))
    [files lat.ran veb.bug fad ?:(=(yon let.dom) fod.dom [~ ~])]
>>>>>>> ad6a5acf
  ::  Produce ford cache appropriate for the aeon
  ::
  ++  tako-flow
    |*  [tak=tako res=* fud=flow fod=flue]
    :-  res
    ^+  ..park
    ?:  &(?=(~ ref) =((aeon-to-tako:ze let.dom) tak))
      ..park(fad fud, fod.dom fod)
    :: if in the past, don't update ford cache, since any results have
    :: no roots
    ::
    ..park
  ::
  ++  request-wire
    |=  [kind=@ta =ship =desk index=@ud]
    /[kind]/(scot %p ship)/[desk]/(scot %ud index)
  ::
  ::  Transfer a request to another ship's clay.
  ::
  ++  send-over-ames
    |=  [=duct =ship index=@ud =riff]
    ^+  +>
    ::
    =/  =desk  p.riff
    =/  =wire  (request-wire %warp-index ship desk index)
    =/  =path  [%question desk (scot %ud index) ~]
    (emit duct %pass wire %a %plea ship %c path `riff-any`[%1 riff])
  ::
  ++  send-over-scry
    |=  [kind=@ta =duct =ship index=@ud =desk =mood]
    ^-  [[timeout=@da =path] _..send-over-scry]
    =/  =time  (add now scry-timeout-time)
    =/  =wire  (request-wire kind ship desk index)
    =/  =path
      =,  mood
      [%c care (scot case) desk path]
    ~&  scrying/path^index
    :-  [time path]
    %-  emil
    :~  [hen %pass wire %a %keen ship path]
        [hen %pass wire %b %wait time]
    ==
  ::
  ++  cancel-scry-timeout
    |=  inx=@ud
    ~|  [%strange-timeout-cancel-no-scry-request her syd inx]
    ?>  ?=(^ ref)
    =/  sat=update-state  (~(got by bom.u.ref) inx)
    ?>  ?=([~ ^] busy.sat)
    =/  =wire  (request-wire kind.u.busy.sat her syd inx)
    (emit hen %pass wire %b %rest time.u.busy.sat)
  ::
  ++  foreign-capable
    |=  =rave
    |^
    ?-    -.rave
        %many  &
        %sing  (good-care care.mood.rave)
        %next  (good-care care.mood.rave)
        %mult
      %-  ~(all in paths.mool.rave)
      |=  [=care =path]
      (good-care care)
    ==
    ::
    ++  good-care
      |=  =care
      (~(has in ^~((silt `(list ^care)`~[%u %w %x %y %z]))) care)
    --
  ::
  ::  Create a request that cannot be filled immediately.
  ::
  ::  If it's a local request, we just put in in `qyx`, setting a timer if it's
  ::  waiting for a particular time.  If it's a foreign request, we add it to
  ::  our request manager (ref, which is a ++rind) and make the request to the
  ::  foreign ship.
  ::
  ++  duce                                              ::  produce request
    |=  wov=wove
    ^+  +>
    =.  wov  (dedupe wov)
    =.  qyx  (~(put ju qyx) wov hen)
    ?~  ref
      (run-if-future rove.wov |=(@da (bait hen +<)))
    |-  ^+  +>+.$
    =/  =rave  (rove-to-rave rove.wov)
    =?   rave  ?=([%sing %v *] rave)
      [%many %| [%ud let.dom] case.mood.rave path.mood.rave]
    ::  if it is a single request, and
    ::  :ship's remote scry isn't known to be broken,
    ::  or we learned it was broken more than an hour ago,
    ::
    ?:  ?&  ?=([%sing %x *] rave)
        ?|  !(~(has by sad) her)
            (gth now (add scry-retry-time (~(got by sad) her)))
        ==  ==
      ::  send request as remote scry
      ::TODO  can be deduplicated with the below?
      ::
      =*  inx  nix.u.ref
      =^  scry  +>+.$
        =<  ?>(?=(^ ref) .)
        (send-over-scry %warp-index hen her inx syd mood.rave)
      %=  +>+.$
        nix.u.ref  +(nix.u.ref)
        bom.u.ref  (~(put by bom.u.ref) inx [hen rave ~ ~ ~ `warp-index+scry])
        fod.u.ref  (~(put by fod.u.ref) hen inx)
      ==
    ::
    ?.  (foreign-capable rave)
      ~|([%clay-bad-foreign-request-care rave] !!)
    ::
    =+  inx=nix.u.ref
    =.  +>+.$
      =<  ?>(?=(^ ref) .)
      (send-over-ames hen her inx syd `rave)
    %=  +>+.$
      nix.u.ref  +(nix.u.ref)
      bom.u.ref  (~(put by bom.u.ref) inx [hen rave ~ ~ ~ ~])
      fod.u.ref  (~(put by fod.u.ref) hen inx)
    ==
  ::
  ::  If a similar request exists, switch to the existing request.
  ::
  ::  "Similar" requests are those %next and %many requests which are the same
  ::  up to starting case, but we're already after the starting case.  This
  ::  stacks later requests for something onto the same request so that they
  ::  all get filled at once.
  ::
  ++  dedupe                                            ::  find existing alias
    |=  wov=wove
    ^-  wove
    =;  won=(unit wove)  (fall won wov)
    =*  rov  rove.wov
    ?-    -.rov
        %sing  ~
        %next
      =+  aey=(case-to-aeon case.mood.rov)
      ?~  aey  ~
      %-  ~(rep in ~(key by qyx))
      |=  [haw=wove res=(unit wove)]
      ?^  res  res
      ?.  =(for.wov for.haw)  ~
      =*  hav  rove.haw
      =-  ?:(- `haw ~)
      ?&  ?=(%next -.hav)
          =(mood.hav mood.rov(case case.mood.hav))
        ::
          ::  only a match if this request is before
          ::  or at our starting case.
          =+  hay=(case-to-aeon case.mood.hav)
          ?~(hay | (lte u.hay u.aey))
      ==
    ::
        %mult
      =+  aey=(case-to-aeon case.mool.rov)
      ?~  aey  ~
      %-  ~(rep in ~(key by qyx))
      |=  [haw=wove res=(unit wove)]
      ?^  res  res
      ?.  =(for.wov for.haw)  ~
      =*  hav  rove.haw
      =-  ?:(- `haw ~)
      ?&  ?=(%mult -.hav)
          =(mool.hav mool.rov(case case.mool.hav))
        ::
          ::  only a match if this request is before
          ::  or at our starting case, and it has been
          ::  tested at least that far.
          =+  hay=(case-to-aeon case.mool.hav)
          ?&  ?=(^ hay)
              (lte u.hay u.aey)
              ?=(^ aeon.hav)
              (gte u.aeon.hav u.aey)
          ==
      ==
    ::
        %many
      =+  aey=(case-to-aeon from.moat.rov)
      ?~  aey  ~
      %-  ~(rep in ~(key by qyx))
      |=  [haw=wove res=(unit wove)]
      ?^  res  res
      ?.  =(for.wov for.haw)  ~
      =*  hav  rove.haw
      =-  ?:(- `haw ~)
      ?&  ?=(%many -.hav)
          =(hav rov(from.moat from.moat.hav))
        ::
          ::  only a match if this request is before
          ::  or at our starting case.
          =+  hay=(case-to-aeon from.moat.hav)
          ?~(hay | (lte u.hay u.aey))
      ==
    ==
  ::
  ++  set-norm
    |=  =norm
    =.  nor.dom  norm
    ..park
  ::
  ++  set-worn
    |=  [=tako =norm]
    ?:  &(=(our her) =(tako (aeon-to-tako:ze let.dom)))
      (mean leaf+"clay: can't set norm for current commit in {<syd>}" ~)
    =.  tom.dom  (~(put by tom.dom) tako norm)
    ..park
  ::
  ::  Attach label to aeon
  ::
  ++  label
    |=  [bel=@tas aey=(unit aeon)]
    ^+  ..park
    =/  yon  ?~(aey let.dom u.aey)
    =/  yen  (~(get by lab.dom) bel)  :: existing aeon?
    ::  no existing aeon is bound to this label
    ::
    ?~  yen
      =.  lab.dom  (~(put by lab.dom) bel yon)
      ..park
    ::  an aeon is bound to this label,
    ::  but it is the same as the existing one, so we no-op
    ::
    ?:  =(u.yen yon)
      ~&  "clay: tried to rebind existing label {<bel>} to equivalent aeon {<yon>}"
      ..park
    ::  an existing aeon bound to the label
    ::  that is distinct from the requested one.
    ::  rewriting would violate referential transparency
    ::
    ~|  %tried-to-rewrite-existing-label
    ~|  "requested aeon: {<yon>}, existing aeon: {<u.yen>}"
    !!
  ::
  ::  Porcelain commit
  ::
  ++  info
    |=  [deletes=(set path) changes=(map path cage)]
    ^+  ..park
    ?:  =(0 let.dom)
      ?>  ?=(~ deletes)
      =/  data=(map path (each page lobe))
        (~(run by changes) |=(=cage &+[p q.q]:cage))
      (park | &+[~ data] *rang)
    ::
    =/  parent-tako=tako  (aeon-to-tako:ze let.dom)
    =/  data=(map path (each page lobe))
      =/  parent-yaki  (tako-to-yaki:ze parent-tako)
      =/  after-deletes
        %-  ~(dif by q.parent-yaki)
        (malt (turn ~(tap in deletes) |=(=path [path *lobe])))
      =/  after=(map path (each page lobe))
        (~(run by after-deletes) |=(=lobe |+lobe))
      %-  ~(uni by after)
      ^-  (map path (each page lobe))
      (~(run by changes) |=(=cage &+[p q.q]:cage))
    ::
    =/  =yuki  [~[parent-tako] data]
    (park | &+yuki *rang)
  ::
  ::  Unix commit
  ::
  ++  into
    |=  [pax=path all=? mod=(list [pax=path mim=(unit mime)])]
    ^+  ..park
    ::  filter out unchanged, cached %mime values
    ::
    =.  mod
      %+  skip  mod
      |=  [pax=path mim=(unit mime)]
      ?~  mim
        |
      ?~  mum=(~(get by mim.dom) pax)
        |
      ::  TODO: check mimetype
      ::
      =(q.u.mim q.u.mum)
    =/  =yaki
      ?:  =(0 let.dom)
        *yaki
      (~(got by hut.ran) (~(got by hit.dom) let.dom))
    (info (mode-to-commit q.yaki pax all mod))
  ::
  ::  Plumbing commit
  ::
  ::    Guaranteed to finish in one event.
  ::
  ::    TODO: needs to check tako in rang
  ::
  ++  park
    =/  check-sane  |
    |^
    |=  [updated=? =yoki =rang]
    ^+  ..park
    =:  hut.ran  (~(uni by hut.rang) hut.ran)
        lat.ran  (~(uni by lat.rang) lat.ran)
      ==
    =/  new-data=(map path (each page lobe))
      ?-  -.yoki
        %&  q.p.yoki
        %|  (~(run by q.p.yoki) |=(=lobe |+lobe))
      ==
    ?.  %-  ~(all in new-data)  ::  use +all:in so we get the key
        |=  [=path tum=(each page lobe)]
        ?:  |(?=(%& -.tum) (~(has by lat.ran) p.tum))
          &
        (mean leaf/"clay: commit failed, file tombstoned: {<path>} {<`@uv`p.tum>}" ~)
      !!
    ::  find desk kelvin
    ::
    =/  kel=weft  (get-kelvin yoki)
    ?.  |(=(%base syd) =(kel [%zuse zuse]))
      ~>(%mean.|.(leaf/"clay: bad-kelvin, {<[need=zuse/zuse have=kel]>}") !!)
    ::
    =/  old-yaki
      ?:  =(0 let.dom)
        *yaki
      (aeon-to-yaki:ze let.dom)
    =/  [deletes=(set path) changes=(map path (each page lobe))]
      (get-changes q.old-yaki new-data)
    ~|  [from=let.dom deletes=deletes changes=~(key by changes)]
    ::
    ::  promote ford cache
    ::  promote and fill in mime cache
    ::
    =/  invalid  (~(uni in deletes) ~(key by changes))
    ?:  &(=(%base syd) !updated (~(any in invalid) is-kernel-path))
      (sys-update yoki new-data)
    ::
    =+  ?.  (did-kernel-update invalid)  ~
        ((slog 'clay: kernel updated' ~) ~)
    =?  updated  updated  (did-kernel-update invalid)
    =>  ?.  updated  .
        ~>(%slog.0^leaf/"clay: rebuilding {<syd>} after kernel update" .)
    ::  clear caches if zuse reloaded
    ::
    =/  old-fod  fod.dom
    =.  fod.dom
      ?:  updated  [~ ~]
      (promote-ford fod.dom invalid)
    =.  fad
      (lose-leaks:fusion veb.bug fad (~(dif in spill.old-fod) spill.fod.dom))
    =?  changes  updated  (changes-for-upgrade q.old-yaki deletes changes)
    ::
    =/  files
      =/  original=(map path (each page lobe))
        (~(run by q.old-yaki) |=(=lobe |+lobe))
      %-  ~(dif by (~(uni by original) changes))
      %-  ~(gas by *(map path (each page lobe)))
      (turn ~(tap in deletes) |=(=path [path |+*lobe]))
    =/  =args:ford:fusion  [files lat.ran veb.bug fad fod.dom]
    ::
    =^  change-cages  args  (checkout-changes args changes)
    =/  sane-continuation  (sane-changes changes change-cages)
    =/  new-pages=(map lobe page)
      %-  malt
      %+  turn  ~(tap by change-cages)
      |=  [=path =lobe =cage]
      [lobe [p q.q]:cage]
    =/  data=(map path lobe)
      %-  ~(urn by new-data)
      |=  [=path value=(each page lobe)]
      ?-  -.value
        %|  p.value
        %&  lobe:(~(got by change-cages) path)
      ==
    ::  if we didn't change the data and it's not a merge commit, abort
    ::
    ::  very important to keep all permanent changes below this point
    ::
    ?:  &(=([r.old-yaki ~] p.p.yoki) =(data q.old-yaki))
      ..park
    =/  =yaki
      ?-  -.yoki
        %&  (make-yaki p.p.yoki data now)
        %|  ?>  =(data q.p.yoki)
            p.yoki
      ==
    =:  let.dom  +(let.dom)
        hit.dom  (~(put by hit.dom) +(let.dom) r.yaki)
        hut.ran  (~(put by hut.ran) r.yaki yaki)
        lat.ran  (~(uni by new-pages) lat.ran)
      ==
    =.  file-store.args  lat.ran
    ::
    =/  mem  (want-mime 0)
    =/  res=[mum=(map path (unit mime)) mim=_mim.dom args=_args]
      ?.  mem  [~ ~ args]
      =^  mum  args  (checkout-mime args deletes ~(key by changes))
      [mum (apply-changes-to-mim mim.dom mum) args]
    =.  mim.dom  mim.res
    =.  args     args.res
    ::
    =.  fod.dom  [spill sprig]:args
    =.  fad      cache.args
    =.  ..park   (emil (print q.old-yaki data))
    wake:?:(mem (ergo 0 mum.res) ..park)
    ::
    ::  +is-kernel-path: should changing .pax cause a kernel or vane reload?
    ::
    ++  is-kernel-path  |=(pax=path ?=([%sys *] pax))
    ::
    ++  did-kernel-update
      |=  invalid=(set path)
      ?.  =(%base syd)
        |
      %-  ~(any in invalid)
      |=(p=path &((is-kernel-path p) !?=([%sys %vane *] p)))
    ::  +get-kelvin: read the desk's kernel version from /sys/kelvin
    ::
    ++  get-kelvin
      |=  =yoki
      ^-  weft
      |^  ?-    -.yoki
              %|
            %-  lobe-to-weft
            ~>  %mean.(cat 3 'clay: missing /sys/kelvin on ' syd)
            ~|  ~(key by q.p.yoki)
            (~(got by q.p.yoki) /sys/kelvin)
          ::
              %&
            =/  fil=(each page lobe)
              ~>  %mean.(cat 3 'clay: missing /sys/kelvin on ' syd)
              ~|  ~(key by q.p.yoki)
              (~(got by q.p.yoki) /sys/kelvin)
            ?-    -.fil
                %&  (page-to-weft p.fil)
                %|  (lobe-to-weft p.fil)
            ==
          ==
      ::
      ++  lobe-to-weft
        |=  =lobe
        ^-  weft
        =/  peg=(unit page)  (~(get by lat.ran) lobe)
        ?~  peg  ~|([%sys-kelvin-tombstoned syd] !!)
        (page-to-weft u.peg)
      ::
      ++  page-to-weft
        |=  =page
        ^-  weft
        ?+    p.page  ~|(clay-bad-kelvin-mark/p.page !!)
            %kelvin  ;;(weft q.page)
            %mime
          =+  ;;(=mime q.page)
          !<(weft (slap !>(~) (ream q.q.mime)))
        ==
      --
    ::
    ::  Find which files changed or were deleted
    ::
    ++  get-changes
      |=  [old=(map path lobe) new=(map path (each page lobe))]
      ^-  [deletes=(set path) changes=(map path (each page lobe))]
      =/  old=(map path (each page lobe))
        (~(run by old) |=(=lobe |+lobe))
      :*  %-  silt  ^-  (list path)
          %+  murn  ~(tap by (~(uni by old) new))
          |=  [=path *]
          ^-  (unit ^path)
          =/  a  (~(get by new) path)
          =/  b  (~(get by old) path)
          ?:  |(=(a b) !=(~ a))
            ~
          `path
        ::
          %-  malt  ^-  (list [path (each page lobe)])
          %+  murn  ~(tap by (~(uni by old) new))
          |=  [=path *]
          ^-  (unit [^path (each page lobe)])
          =/  a  (~(get by new) path)
          =/  b  (~(get by old) path)
          ?:  |(=(a b) ?=(~ a))
            ~
          `[path u.a]
      ==
    ::  Find all files for full desk rebuild
    ::
    ++  changes-for-upgrade
      |=  $:  old=(map path lobe)
              deletes=(set path)
              changes=(map path (each page lobe))
          ==
      ^+  changes
      =.  old
        %+  roll  ~(tap in deletes)
        |=  [pax=path old=_old]
        (~(del by old) pax)
      =/  pre=_changes  (~(run by old) |=(lob=lobe |+lob))
      (~(uni by pre) changes)
    ::
    ++  promote-ford
      |=  [fod=flue invalid=(set path)]
      ^-  flue
      =/  old=(list leak)  ~(tap in spill.fod)
      =|  new=flue
      |-  ^-  flue
      ?~  old
        new
      =/  invalid
        |-  ^-  ?
        ?|  ?+    -.pour.i.old  %|
                %vale  (~(has in invalid) path.pour.i.old)
                %arch
              ::  TODO: overly conservative, should be only direct hoon
              ::  children
              ::
              =/  len  (lent path.pour.i.old)
              %-  ~(any in invalid)
              |=  =path
              =(path.pour.i.old (scag len path))
            ==
          ::
            =/  deps  ~(tap in deps.i.old)
            |-  ^-  ?
            ?~  deps
              %|
            ?|  ^$(i.old i.deps)
                $(deps t.deps)
            ==
        ==
      =?  new  !invalid
        :-  (~(put in spill.new) i.old)
        =/  =mist  (pour-to-mist pour.i.old)
        ?~  got=(~(get by sprig.fod) mist)
          sprig.new
        (~(put by sprig.new) mist u.got)
      $(old t.old)
    ::
    ++  page-to-cord
      |=  =page
      ^-  @t
      ?+  p.page  ~|([%sys-bad-mark p.page] !!)
        %hoon  ;;(@t q.page)
        %mime  q.q:;;(mime q.page)
      ==
    ::
    ++  lobe-to-cord
      |=  =lobe
      ^-  @t
      =/  peg=(unit page)  (~(get by lat.ran) lobe)
      ?~  peg
        ~|([%lobe-to-cord-tombstoned syd lobe] !!)
      ;;(@t q.u.peg)
    ::
    ::  Updated q.yaki
    ::
    ++  checkout-changes
      |=  [=ford=args:ford:fusion changes=(map path (each page lobe))]
      ^-  [(map path [=lobe =cage]) args:ford:fusion]
      %+  roll  `(list [path (each page lobe)])`~(tap by changes)
      |=  $:  [=path change=(each page lobe)]
              [built=(map path [lobe cage]) cache=_ford-args]
          ==
      ^+  [built ford-args]
      =.  ford-args  cache
      =/  [=cage fud=flow fod=flue]
        ::  ~>  %slog.[0 leaf/"clay: validating {(spud path)}"]
        %-  wrap:fusion
        (read-file:(ford:fusion ford-args) path)
      =.  cache.ford-args  fud
      =.  spill.ford-args  spill.fod
      =.  sprig.ford-args  sprig.fod
      =/  =lobe
        ?-  -.change
          %|  p.change
          ::  Don't use p.change.i.cans because that's before casting to
          ::  the correct mark.
          ::
          %&  (page-to-lobe [p q.q]:cage)
        ==
      [(~(put by built) path [lobe cage]) ford-args]
    ::
    ::  Print notification to console
    ::
    ++  print
      |=  [old=(map path lobe) new=(map path lobe)]
      ^-  (list move)
      =/  [deletes=(set path) upserts=(map path (each page lobe))]
        (get-changes old (~(run by new) |=(=lobe |+lobe)))
      =/  upsert-set  ~(key by upserts)
      =/  old-set     ~(key by old)
      =/  changes=(set path)    (~(int in upsert-set) old-set)
      =/  additions=(set path)  (~(dif in upsert-set) old-set)
      ?~  hun
        ~
      ?:  (lte let.dom 1)
        ~
      |^
      ;:  weld
        (paths-to-notes '-' deletes)
        (paths-to-notes ':' changes)
        (paths-to-notes '+' additions)
      ==
      ::
      ++  paths-to-notes
        |=  [prefix=@tD paths=(set path)]
        %+  turn  ~(tap in paths)
        |=  =path
        [u.hun %give %note prefix (path-to-tank path)]
      ::
      ++  path-to-tank
        |=  =path
        =/  pre=^path  ~[(scot %p our) syd (scot %ud let.dom)]
        :+  %rose  ["/" "/" ~]
        %+  turn  (weld pre path)
        |=  a=cord
        ^-  tank
        ?:  ((sane %ta) a)
          [%leaf (trip a)]
        [%leaf (dash:us (trip a) '\'' ~)]
      --
    ::
    ::  Check sanity
    ::
    ++  sane-changes
      |=  $:  changes=(map path (each page lobe))
              change-cages=(map path [lobe cage])
          ==
      ^-  (unit [(map path [lobe cage]) args:ford:fusion])
      ?.  check-sane
        ~
      =/  tak=(unit tako)  (~(get by hit.dom) let.dom)
      ?~  tak
        ~
      =/  =yaki  (~(got by hut.ran) u.tak)
      ::  Assert all pages hash to their lobe
      ::
      =/  foo
        %-  ~(urn by lat.ran)
        |=  [=lobe =page]
        =/  actual-lobe=^lobe  `@uv`(page-to-lobe page)
        ~|  [%bad-lobe have=lobe need=actual-lobe]
        ?>  =(lobe actual-lobe)
        ~
      ::  Assert we calculated the same change-cages w/o cache
      ::
      ::  ? remove deletes
      ::
      =/  all-changes=(map path (each page lobe))
        =/  original=(map path (each page lobe))
          (~(run by q.yaki) |=(=lobe |+lobe))
        (~(uni by original) changes)
      =/  =args:ford:fusion  [all-changes lat.ran veb.bug ~ ~ ~]
      =^  all-change-cages  args  (checkout-changes args all-changes)
      =/  ccs=(list [=path =lobe =cage])  ~(tap by change-cages)
      |-  ^+  *sane-changes
      ?^  ccs
        ?.  =(`[lobe cage]:i.ccs (~(get by all-change-cages) path.i.ccs))
          ~|  not-same-cages+path.i.ccs
          !!
        $(ccs t.ccs)
      `[all-change-cages args]
    ::
    ::  Delay current update until sys update is complete
    ::
    ++  sys-update
      |=  $:  =yoki
              data=(map path (each page lobe))
          ==
      ^+  ..park
      ?>  =(~ pud)
      =.  pud  `[syd yoki]
      |^  %.  [hen %slip %c %pork ~]
          emit:(pass-what files)
      ::
      ++  files
        ^-  (list (pair path (cask)))
        %+  murn
          ~(tap by data)
        |=  [pax=path dat=(each page lobe)]
        ^-  (unit (pair path (cask)))
        =/  xap  (flop pax)
        ?>  ?=(^ xap)
        ?.  ?=(%hoon i.xap)  ~
        :^  ~  (flop t.xap)  %hoon
        ~|  [pax=pax p.dat]
        ?-  -.dat
          %&  (page-to-cord p.dat)
          %|  (lobe-to-cord p.dat)
        ==
      ::
      ++  pass-what
        |=  fil=(list (pair path (cask)))
        ^+  ..park
        (emit hen %pass /what %$ what/fil)
      --
    --
  ::
  ::  We always say we're merging from 'ali' to 'bob'.  The basic steps,
  ::  not all of which are always needed, are:
  ::
  ::  --  fetch ali's desk, async in case it's remote
  ::  --  diff ali's desk against the mergebase
  ::  --  diff bob's desk against the mergebase
  ::  --  merge the diffs
  ::  --  commit
  ::
  ++  start-merge
    |=  [=ali=ship =ali=desk =case =germ]
    ^+  ..start-merge
    =/  =wire  /merge/[syd]/(scot %p ali-ship)/[ali-desk]/[germ]
    (emit hen %pass wire %c %warp ali-ship ali-desk `[%sing %v case /])
  ::
  ++  make-melt
    |=  [bas=beak con=(list [beak germ])]
    ^-  melt
    :+  bas  con
    %-  ~(gas by *(map beak (unit dome:clay)))
    :-  [bas *(unit dome:clay)]
    (turn con |=(a=[beak germ] [-.a *(unit dome:clay)]))
  ::
  ++  start-fuse
    |=  [bas=beak con=(list [beak germ])]
    ^+  ..start-fuse
    =/  moves=(list move)
      %+  turn
        [[bas *germ] con]
      |=  [bec=beak germ]
      ^-  move
      =/  wir=wire  /fuse/[syd]/(scot %p p.bec)/[q.bec]/(scot r.bec)
      [hen %pass wir %c %warp p.bec q.bec `[%sing %v r.bec /]]
    ::
    ::  We also want to clear the state (fiz) associated with this
    ::  merge and print a warning if it's non trivial i.e. we're
    ::  starting a new fuse before the previous one terminated.
    ::
    =/  err=tang
      ?~  con.fiz
        ~
      =/  discarded=tang
        %+  turn
          ~(tap in sto.fiz)
        |=  [k=beak v=(unit dome:clay)]
        ^-  tank
        =/  received=tape  ?~(v "missing" "received")
        leaf+"{<(en-beam k ~)>} {received}"
      :_  discarded
      leaf+"fusing into {<syd>} from {<bas>} {<con>} - overwriting prior fuse"
    =.  fiz  (make-melt bas con)
    ((slog err) (emil moves))
  ::
  ++  take-fuse
    |^
    ::
    |=  [bec=beak =riot]
    ^+  ..take-fuse
    ?~  riot
      ::
      ::  By setting fiz to *melt the merge is aborted - any further
      ::  responses we get for the merge will cause take-fuse to crash
      ::
      =.  fiz  *melt
      =/  msg=tape  <(en-beam bec ~)>
      ((slog [leaf+"clay: fuse failed, missing {msg}"]~) ..take-fuse)
    ?.  (~(has by sto.fiz) bec)
      =/  msg=tape  <(en-beam bec ~)>
      ((slog [leaf+"clay: got strange fuse response {<msg>}"]~) ..take-fuse)
    =.  fiz
        :+  bas.fiz  con.fiz
        (~(put by sto.fiz) bec `!<(dome:clay q.r.u.riot))
    =/  all-done=flag
      %-  ~(all by sto.fiz)
      |=  res=(unit dome:clay)
      ^-  flag
      !=(res ~)
    ?.  all-done
      ..take-fuse
    =|  rag=rang
    =/  clean-state  ..take-fuse
    =/  initial-dome=dome:clay  (need (~(got by sto.fiz) bas.fiz))
    =/  next-yaki=yaki
      (~(got by hut.ran) (~(got by hit.initial-dome) let.initial-dome))
    =/  parents=(list tako)  ~[(~(got by hit.initial-dome) let.initial-dome)]
    =/  merges  con.fiz
    |-
    ^+  ..take-fuse
    ?~  merges
      =.  ..take-fuse  (done-fuse clean-state %& ~)
      (park | [%| next-yaki(p (flop parents))] rag)
    =/  [bec=beak g=germ]  i.merges
    =/  ali-dom=dome:clay  (need (~(got by sto.fiz) bec))
    =/  result  (merge-helper p.bec q.bec g ali-dom `next-yaki)
    ?-    -.result
        %|
      =/  failing-merge=tape  "{<bec>} {<g>}"
      (done-fuse clean-state %| %fuse-merge-failed leaf+failing-merge p.result)
    ::
        %&
      =/  merge-result=(unit merge-result)  +.result
      ?~  merge-result
        ::
        ::  This merge was a no-op, just continue
        ::
        $(merges t.merges)
      ?^  conflicts.u.merge-result
        ::
        :: If there are merge conflicts send the error and abort the merge
        ::
        (done-fuse clean-state %& conflicts.u.merge-result)
      =/  merged-yaki=yaki
        ?-    -.new.u.merge-result
            %|  +.new.u.merge-result
            %&
          ::
          ::  Convert the yuki to yaki
          ::
          =/  yuk=yuki  +.new.u.merge-result
          =/  lobes=(map path lobe)
            %-  ~(run by q.yuk)
            |=  val=(each page lobe)
            ^-  lobe
            ?-  -.val
              %&  (page-to-lobe +.val)
              %|  +.val
            ==
          (make-yaki p.yuk lobes now)
        ==
      %=  $
        next-yaki  merged-yaki
        merges     t.merges
        hut.ran    (~(put by hut.ran) r.merged-yaki merged-yaki)
        lat.rag    (~(uni by lat.u.merge-result) lat.rag)
        lat.ran    (~(uni by lat.u.merge-result) lat.ran)
        parents    [(~(got by hit.ali-dom) let.ali-dom) parents]
      ==
    ==
    ::  +done-fuse: restore state after a fuse is attempted, whether it
    ::  succeeds or fails.
    ::
    ++  done-fuse
      |=  [to-restore=_..take-fuse result=(each (set path) (pair term tang))]
      ^+  ..take-fuse
      =.  fiz.to-restore  *melt
      (done:to-restore result)
    --
  ::
  ++  done
    |=  result=(each (set path) (pair term tang))
    ^+  ..merge
    (emit hen %give %mere result)
  ::
  ++  merge
    |=  [=ali=ship =ali=desk =germ =riot]
    ^+  ..merge
    ?~  riot
      (done %| %ali-unavailable ~[>[ali-ship ali-desk germ]<])
    =/  ali-dome=dome:clay
      ?:  &(?=(@ -.q.q.r.u.riot) !=(~ -.q.q.r.u.riot))
        !<(dome:clay q.r.u.riot)
      +:!<([* dome:clay] q.r.u.riot)
    =/  result=(each (unit merge-result) (pair term tang))
      (merge-helper ali-ship ali-desk germ ali-dome ~)
    ?-    -.result
        %|  (done %| +.result)
        %&
      =/  mr=(unit merge-result)  +.result
      ?~  mr
        (done %& ~)
      =.  ..merge  (done %& conflicts.u.mr)
      (park | new.u.mr ~ lat.u.mr)
    ==
  ::
  +$  merge-result  [conflicts=(set path) new=yoki lat=(map lobe page)]
  ::
  ++  merge-helper
    |=  [=ali=ship =ali=desk =germ ali-dome=dome:clay next-yaki=(unit yaki)]
    ^-  (each (unit merge-result) [term tang])
    |^
    ^-  (each (unit merge-result) [term tang])
    =/  ali-yaki=yaki  (~(got by hut.ran) (~(got by hit.ali-dome) let.ali-dome))
    =/  bob-yaki=(unit yaki)
      ?~  next-yaki
        ?~  let.dom
          ~
        (~(get by hut.ran) (~(got by hit.dom) let.dom))
      next-yaki
    =/  res  (mule |.((merge-by-germ ali-yaki bob-yaki)))
    ?-  -.res
      %&  &+p.res
      %|  |+merge-failed+p.res
    ==
    ::
    ++  merge-by-germ
      |=  [=ali=yaki bob-yaki=(unit yaki)]
      ^-  (unit merge-result)
      ::
      ::  If this is an %init merge, we set the ali's commit to be
      ::  bob's.
      ::
      ?:  ?=(%init germ)
        ?>  ?=(~ bob-yaki)
        `[conflicts=~ new=|+ali-yaki lat=~]
      ::
      =/  bob-yaki  (need bob-yaki)
      |^
      ^-  (unit merge-result)
      ?-    germ
      ::
      ::  If this is a %only-this merge, we check to see if ali's and bob's
      ::  commits are the same, in which case we're done.
      ::  Otherwise, we create a new commit with bob's data plus ali and
      ::  bob as parents.
      ::
          %only-this
        ?:  =(r.ali-yaki r.bob-yaki)
          ~
        :*  ~
            conflicts=~
            new=&+[[r.bob-yaki r.ali-yaki ~] (to-yuki q.bob-yaki)]
            lat=~
        ==
      ::
      ::  If this is a %only-that merge, we check to see if ali's and bob's
      ::  commits are the same, in which case we're done.  Otherwise, we
      ::  create a new commit with ali's data plus ali and bob as
      ::  parents.
      ::
          %only-that
        ?:  =(r.ali-yaki r.bob-yaki)
          ~
        :*  ~
            conflicts=~
            new=&+[[r.bob-yaki r.ali-yaki ~] (to-yuki q.ali-yaki)]
            lat=~
        ==
      ::
      ::  Create a merge commit with exactly the contents of the
      ::  destination desk except take any files from the source commit
      ::  which are not in the destination desk.
      ::
          %take-this
        ?:  =(r.ali-yaki r.bob-yaki)
          ~
        =/  new-data  (~(uni by q.ali-yaki) q.bob-yaki)
        :*  ~
            conflicts=~
            new=&+[[r.bob-yaki r.ali-yaki ~] (to-yuki new-data)]
            lat=~
        ==
      ::
      ::  Create a merge commit with exactly the contents of the source
      ::  commit except preserve any files from the destination desk
      ::  which are not in the source commit.
      ::
          %take-that
        ?:  =(r.ali-yaki r.bob-yaki)
          ~
        =/  new-data  (~(uni by q.bob-yaki) q.ali-yaki)
        :*  ~
            conflicts=~
            new=&+[[r.bob-yaki r.ali-yaki ~] (to-yuki new-data)]
            lat=~
        ==
      ::
      ::  If this is a %fine merge, we check to see if ali's and bob's
      ::  commits are the same, in which case we're done.  Otherwise, we
      ::  check to see if ali's commit is in the ancestry of bob's, in
      ::  which case we're done.  Otherwise, we check to see if bob's
      ::  commit is in the ancestry of ali's.  If not, this is not a
      ::  fast-forward merge, so we error out.  If it is, we add ali's
      ::  commit to bob's desk and checkout.
      ::
          %fine
        ?:  =(r.ali-yaki r.bob-yaki)
          ~
        ?:  (~(has in (reachable-takos:ze r.bob-yaki)) r.ali-yaki)
          ~
        ?.  (~(has in (reachable-takos:ze r.ali-yaki)) r.bob-yaki)
          ~_  %bad-fine-merge
          ~|  "tried fast-forward but is not ancestor or descendant"
          !!
        `[conflicts=~ new=|+ali-yaki lat=~]
      ::
          ?(%meet %mate %meld %meet-this %meet-that)
        ?:  =(r.ali-yaki r.bob-yaki)
          ~
        ?:  (~(has in (reachable-takos:ze r.bob-yaki)) r.ali-yaki)
          ~
        ?:  (~(has in (reachable-takos:ze r.ali-yaki)) r.bob-yaki)
          $(germ %fine)
        =/  merge-points  (find-merge-points ali-yaki bob-yaki)
        ?~  merge-points
          ~_  %merge-no-merge-base
          ~|  "consider a %this or %that merge to get a mergebase"
          !!
        =/  merge-point=yaki  n.merge-points
        ?:  ?=(?(%mate %meld) germ)
          =/  ali-diffs=cane  (diff-base ali-yaki bob-yaki merge-point)
          =/  bob-diffs=cane  (diff-base bob-yaki ali-yaki merge-point)
          =/  bof=(map path (unit cage))
            (merge-conflicts can.ali-diffs can.bob-diffs)
          (build ali-yaki bob-yaki merge-point ali-diffs bob-diffs bof)
        =/  ali-diffs=cane  (calc-diffs ali-yaki merge-point)
        =/  bob-diffs=cane  (calc-diffs bob-yaki merge-point)
        =/  both-diffs=(map path *)
          %-  %~  int  by
              %-  ~(uni by `(map path *)`new.ali-diffs)
              %-  ~(uni by `(map path *)`cal.ali-diffs)
              %-  ~(uni by `(map path *)`can.ali-diffs)
              `(map path *)`old.ali-diffs
          %-  ~(uni by `(map path *)`new.bob-diffs)
          %-  ~(uni by `(map path *)`cal.bob-diffs)
          %-  ~(uni by `(map path *)`can.bob-diffs)
          `(map path *)`old.bob-diffs
        ?:  &(?=(%meet germ) !=(~ both-diffs))
          ~_  %meet-conflict
          ~|  [~(key by both-diffs) "consider a %mate merge"]
          !!
        =/  both-done=(map path lobe)
          |^
          ?-  germ
            %meet       ~
            %meet-this  (resolve (~(uni by new.bob-diffs) cal.bob-diffs))
            %meet-that  (resolve (~(uni by new.ali-diffs) cal.ali-diffs))
          ==
          ++  resolve
            |=  news=(map path lobe)
            %-  malt  ^-  (list [path lobe])
            %+  murn  ~(tap by both-diffs)
            |=  [=path *]
            ^-  (unit [^path lobe])
            =/  new  (~(get by news) path)
            ?~  new
              ~
            `[path u.new]
          --
        ::
        =/  deleted
          %-  ~(dif by (~(uni by old.ali-diffs) old.bob-diffs))
          (~(run by both-done) |=(* ~))
        =/  not-deleted=(map path lobe)
          %+  roll  ~(tap by deleted)
          =<  .(not-deleted q.merge-point)
          |=  [[pax=path ~] not-deleted=(map path lobe)]
          (~(del by not-deleted) pax)
        =/  hat=(map path lobe)
          %-  ~(uni by not-deleted)
          %-  ~(uni by new.ali-diffs)
          %-  ~(uni by new.bob-diffs)
          %-  ~(uni by cal.ali-diffs)
          cal.bob-diffs
        :*  ~
            conflicts=~
            new=&+[[r.bob-yaki r.ali-yaki ~] (to-yuki hat)]
            lat=~
        ==
      ==
      ::
      ++  to-yuki
        |=  m=(map path lobe)
        ^-  (map path (each page lobe))
        (~(run by m) |=(=lobe |+lobe))
      ::
      ::  The set of changes between the mergebase and one of the desks
      ::  being merged
      ::
      ::  --  `new` is the set of files in the new desk and not in the
      ::  mergebase.
      ::  --  `cal` is the set of changes in the new desk from the
      ::  mergebase except for any that are also in the other new desk.
      ::  --  `can` is the set of changes in the new desk from the
      ::  mergebase that are also in the other new desk (potential
      ::  conflicts).
      ::  --  `old` is the set of files in the mergebase and not in the
      ::  new desk.
      ::
      +$  cane
        $:  new=(map path lobe)
            cal=(map path lobe)
            can=(map path cage)
            old=(map path ~)
        ==
      ::
      ::  Calculate cane knowing there are no files changed by both
      ::  desks
      ::
      ++  calc-diffs
        |=  [hed=yaki bas=yaki]
        ^-  cane
        :*  %-  molt
            %+  skip  ~(tap by q.hed)
            |=  [pax=path lob=lobe]
            (~(has by q.bas) pax)
          ::
            %-  molt
            %+  skip  ~(tap by q.hed)
            |=  [pax=path lob=lobe]
            =+  (~(get by q.bas) pax)
            |(=(~ -) =([~ lob] -))
          ::
            ~
          ::
            %-  malt  ^-  (list [path ~])
            %+  murn  ~(tap by q.bas)
            |=  [pax=path lob=lobe]
            ^-  (unit (pair path ~))
            ?.  =(~ (~(get by q.hed) pax))
              ~
            `[pax ~]
        ==
      ::
      ::  Diff yak against bas where different from yuk
      ::
      ++  diff-base
        |=  [yak=yaki yuk=yaki bas=yaki]
        ^-  cane
        =/  new=(map path lobe)
          %-  malt
          %+  skip  ~(tap by q.yak)
          |=  [=path =lobe]
          (~(has by q.bas) path)
        ::
        =/  cal=(map path lobe)
          %-  malt  ^-  (list [path lobe])
          %+  murn  ~(tap by q.bas)
          |=  [pax=path lob=lobe]
          ^-  (unit (pair path lobe))
          =+  a=(~(get by q.yak) pax)
          =+  b=(~(get by q.yuk) pax)
          ?.  ?&  ?=(^ a)
                  !=([~ lob] a)
                  =([~ lob] b)
              ==
            ~
          `[pax +.a]
        ::
        =/  can=(map path cage)
          %-  malt
          %+  murn  ~(tap by q.bas)
          |=  [=path =lobe]
          ^-  (unit [^path cage])
          =/  in-yak  (~(get by q.yak) path)
          ?~  in-yak
            ~
          ?:  =(lobe u.in-yak)
            ~
          =/  in-yuk  (~(get by q.yuk) path)
          ?~  in-yuk
            ~
          ?:  =(lobe u.in-yuk)
            ~
          ?:  =(u.in-yak u.in-yuk)
            ~
          =/  cug=(unit cage)  (diff-lobes lobe u.in-yak)
          ?~  cug
            ~_  %tombstoned-mergebase
            ~|  path
            ~|  "consider a 2-way merge such as %only-this or %only-that"
            !!
          `[path u.cug]
        ::
        =/  old=(map path ~)
            %-  malt  ^-  (list [path ~])
            %+  murn  ~(tap by q.bas)
            |=  [pax=path lob=lobe]
            ?.  =(~ (~(get by q.yak) pax))
              ~
            (some pax ~)
        ::
        [new cal can old]
      ::
      ::  These can/should save their caches
      ::
      ++  lobe-to-cage
        |=  =lobe
        ^-  (unit cage)
        =/  peg=(unit page)  (~(get by lat.ran) lobe)
        ?~  peg
          ~
        =/  [=cage *]
          %-  wrap:fusion
          (page-to-cage:(tako-ford (~(got by hit.dom) let.dom)) u.peg)
        `cage
      ::
      ++  get-dais
        |=  =mark
        ^-  dais
        =/  [=dais *]
          %-  wrap:fusion
          (build-dais:(tako-ford (~(got by hit.dom) let.dom)) mark)
        dais
      ::
      ::  Diff two files on bob-desk
      ::
      ++  diff-lobes
        |=  [=a=lobe =b=lobe]
        ^-  (unit cage)
        =/  a-cage  (lobe-to-cage a-lobe)
        =/  b-cage  (lobe-to-cage b-lobe)
        ?:  |(?=(~ a-cage) ?=(~ b-cage))
          ~
        ?>  =(p.u.a-cage p.u.b-cage)
        =/  =dais  (get-dais p.u.a-cage)
        `[form:dais (~(diff dais q.u.a-cage) q.u.b-cage)]
      ::
      ::  Merge diffs that are on the same file.
      ::
      ++  merge-conflicts
        |=  [ali-conflicts=(map path cage) bob-conflicts=(map path cage)]
        ^-  (map path (unit cage))
        %-  ~(urn by (~(int by ali-conflicts) bob-conflicts))
        |=  [=path *]
        ^-  (unit cage)
        =/  cal=cage  (~(got by ali-conflicts) path)
        =/  cob=cage  (~(got by bob-conflicts) path)
        =/  =mark
          =+  (slag (dec (lent path)) path)
          ?~(- %$ i.-)
        =/  =dais  (get-dais mark)
        =/  res=(unit (unit vase))  (~(join dais *vale:dais) q.cal q.cob)
        ?~  res
          `[form:dais q.cob]
        ?~  u.res
          ~
        `[form:dais u.u.res]
      ::
      ::  Apply the patches in bof to get the new merged content.
      ::
      ::  Gather all the changes between ali's and bob's commits and the
      ::  mergebase.  This is similar to the %meet of ++merge, except
      ::  where they touch the same file, we use the merged versions.
      ::
      ++  build
        |=  $:  ali=yaki
                bob=yaki
                bas=yaki
                dal=cane
                dob=cane
                bof=(map path (unit cage))
            ==
        ^-  (unit merge-result)
        =/  both-patched=(map path cage)
          %-  malt
          %+  murn  ~(tap by bof)
          |=  [=path cay=(unit cage)]
          ^-  (unit [^path cage])
          ?~  cay
            ~
          :+  ~  path
          =+  (~(get by q.bas) path)
          ?~  -
            ~|  %mate-strange-diff-no-base
            !!
          ::  +need ok because we would have crashed in +diff-base
          ::
          =/  =cage  ~|([%build-need path] (need (lobe-to-cage u.-)))
          =/  =dais  (get-dais p.cage)
          ?>  =(p.u.cay form.dais)
          :-  p.cage
          (~(pact dais q.cage) q.u.cay)
        =/  con=(map path *)                            ::  2-change conflict
          %-  molt
          %+  skim  ~(tap by bof)
          |=([pax=path cay=(unit cage)] ?=(~ cay))
        =/  cab=(map path lobe)                         ::  conflict base
          %-  ~(urn by con)
          |=  [pax=path *]
          (~(got by q.bas) pax)
        =.  con                                         ::  change+del conflict
          %-  ~(uni by con)
          %-  malt  ^-  (list [path *])
          %+  skim  ~(tap by old.dal)
          |=  [pax=path ~]
          ?:  (~(has by new.dob) pax)
            ~|  %strange-add-and-del
            !!
          (~(has by can.dob) pax)
        =.  con                                         ::  change+del conflict
          %-  ~(uni by con)
          %-  malt  ^-  (list [path *])
          %+  skim  ~(tap by old.dob)
          |=  [pax=path ~]
          ?:  (~(has by new.dal) pax)
            ~|  %strange-del-and-add
            !!
          (~(has by can.dal) pax)
        =.  con                                         ::  add+add conflict
          %-  ~(uni by con)
          %-  malt  ^-  (list [path *])
          %+  skip  ~(tap by (~(int by new.dal) new.dob))
          |=  [pax=path *]
          =((~(got by new.dal) pax) (~(got by new.dob) pax))
        ?:  &(?=(%mate germ) ?=(^ con))
          =+  (turn ~(tap by `(map path *)`con) |=([path *] >[+<-]<))
          ~_  %mate-conflict
          ~|  (turn ~(tap by `(map path *)`con) |=([path *] +<-))
          !!
        =/  old=(map path lobe)                         ::  oldies but goodies
          %+  roll  ~(tap by (~(uni by old.dal) old.dob))
          =<  .(old q.bob)
          |=  [[pax=path ~] old=(map path lobe)]
          (~(del by old) pax)
        =/  [hot=(map path lobe) lat=(map lobe page)]   ::  new content
          %+  roll  ~(tap by both-patched)
          |=  [[pax=path cay=cage] hat=(map path lobe) lat=(map lobe page)]
          =/  =page  [p q.q]:cay
          =/  =lobe  (page-to-lobe page)
          :-  (~(put by hat) pax lobe)
          ?:  (~(has by lat) lobe)
            lat
          (~(uni by (malt [lobe page] ~)) lat)
        =/  hat=(map path lobe)                         ::  all the content
          %-  ~(uni by old)
          %-  ~(uni by new.dal)
          %-  ~(uni by new.dob)
          %-  ~(uni by cal.dal)
          %-  ~(uni by cal.dob)
          %-  ~(uni by hot)
          cab
        =/  del=(map path ?)
          (~(run by (~(uni by old.dal) old.dob)) |=(~ %|))
        =/  new  &+[[r.bob r.ali ~] (~(run by hat) |=(=lobe |+lobe))]
        :*  ~
            (silt (turn ~(tap by con) head))
            new
            lat
        ==
      --
    --
  ::
  ::  Find the most recent common ancestor(s).
  ::
  ::    For performance, this depends on +reachable-takos being
  ::    memoized.
  ::
  ++  find-merge-points
    |=  [=ali=yaki =bob=yaki]
    ^-  (set yaki)
    ::  Loop through ancestors breadth-first, lazily generating ancestry
    ::
    =/  ali-takos  (reachable-takos:ze r.ali-yaki)
    ::  Tako worklist
    ::
    =/  takos=(qeu tako)  [r.bob-yaki ~ ~]
    ::  Mergebase candidates.  Have proven they're common ancestors, but
    ::  not that they're a most recent
    ::
    =|  bases=(set tako)
    ::  Takos we've already checked or are in our worklist
    ::
    =|  done=(set tako)
    |-  ^-  (set yaki)
    =*  outer-loop  $
    ::  If we've finished our worklist, convert to yakis and return
    ::
    ?:  =(~ takos)
      (silt (turn ~(tap in bases) ~(got by hut.ran)))
    =^  =tako  takos  ~(get to takos)
    =.  done  (~(put in done) tako)
    ::  If this is a common ancestor, stop recursing through our
    ::  parentage.  Check if it's comparable to any existing candidate.
    ::
    ?:  (~(has in ali-takos) tako)
      =/  base-list  ~(tap in bases)
      |-  ^-  (set yaki)
      =*  bases-loop  $
      ?~  base-list
        ::  Proven it's not an ancestor of any previous candidate.
        ::  Remove all ancestors of new candidate and add it to the
        ::  candidate list.
        ::
        =.  bases
          =/  new-reachable  (reachable-takos:ze tako)
          (~(put in (~(dif in bases) new-reachable)) tako)
        outer-loop
      ::  If it's an ancestor of another candidate, this is not most
      ::  recent, so skip and try next in worklist.
      ::
      =/  base-reachable  (reachable-takos:ze i.base-list)
      ?:  (~(has in base-reachable) tako)
        outer-loop
      bases-loop(base-list t.base-list)
    ::  Append parents to list and recurse
    ::
    =/  bob-yaki  (~(got by hut.ran) tako)
    =/  new-candidates  (skip p.bob-yaki ~(has in done))
    %_  outer-loop
      done   (~(gas in done) new-candidates)
      takos  (~(gas to takos) new-candidates)
    ==
  ::
  ++  want-mime
    |=  yon=aeon
    %-  ~(any by mon)
    |=  =beam
    &(=(p.beam her) =(q.beam syd) =(r.beam ud+yon))
  ::
  ::  Update mime cache
  ::
  ++  checkout-mime
    |=  $:  =ford=args:ford:fusion
            deletes=(set path)
            changes=(set path)
        ==
    ^-  [(map path (unit mime)) args:ford:fusion]
    =/  mim=(map path (unit mime))
      =/  dels=(list path)  ~(tap by deletes)
      |-  ^-  (map path (unit mime))
      ?~  dels
        ~
      (~(put by $(dels t.dels)) i.dels ~)
    =/  cans=(list path)  ~(tap by changes)
    |-  ^-  [(map path (unit mime)) args:ford:fusion]
    ?~  cans
      [mim ford-args]
    =/  [=cage fud=flow fod=flue]
      ~|  mime-cast-fail+i.cans
      (wrap:fusion (cast-path:(ford:fusion ford-args) i.cans %mime))
    =.  cache.ford-args  fud
    =.  spill.ford-args  spill.fod
    =.  sprig.ford-args  sprig.fod
    =^  mim  ford-args  $(cans t.cans)
    [(~(put by mim) i.cans `!<(mime q.cage)) ford-args]
  ::
  ::  Add or remove entries to the mime cache
  ::
  ++  apply-changes-to-mim
    |=  [mim=(map path mime) changes=(map path (unit mime))]
    ^-  (map path mime)
    =/  changes-l=(list [pax=path change=(unit mime)])
      ~(tap by changes)
    |-  ^-  (map path mime)
    ?~  changes-l
      mim
    ?~  change.i.changes-l
      $(changes-l t.changes-l, mim (~(del by mim) pax.i.changes-l))
    $(changes-l t.changes-l, mim (~(put by mim) [pax u.change]:i.changes-l))
  ::
  ::  Emit update to unix sync
  ::
  ++  ergo
    |=  [yon=aeon mim=(map path (unit mime))]
    ^+  ..park
    =/  must  (must-ergo yon mon (turn ~(tap by mim) head))
    %-  emil
    %+  turn  ~(tap by must)
    |=  [pot=term len=@ud pak=(set path)]
    :*  (need hez)  %give  %ergo  pot
        %+  turn  ~(tap in pak)
        |=  pax=path
        [(slag len pax) (~(got by mim) pax)]
    ==
  ::
  ::  Output is a map of mount points to {length-of-mounted-path set-of-paths}.
  ::
  ++  must-ergo
    |=  [yon=aeon mon=(map term beam) can=(list path)]
    ^-  (map term (pair @ud (set path)))
    %-  malt  ^-  (list (trel term @ud (set path)))
    %+  murn  ~(tap by mon)
    |=  [nam=term bem=beam]
    ^-  (unit (trel term @ud (set path)))
    =-  ?~(- ~ `[nam (lent s.bem) (silt `(list path)`-)])
    %+  skim  can
    |=  pax=path
    &(=(p.bem her) =(q.bem syd) =(r.bem ud+yon) =(s.bem (scag (lent s.bem) pax)))
  ::
  ::  Mount a beam to unix
  ::
  ++  mount
    |=  [pot=term =case =spur]
    ^+  ..mount
    =/  old-mon  (~(get by mon) pot)
    ?^  old-mon
      %-  (slog >%already-mounted< >u.old-mon< ~)
      ..mount
    =/  yon  (case-to-aeon case)
    ?~  yon
      %-  (slog >%unknown-case< >[her syd case spur]< ~)
      ..mount
    =/  for-yon  ?:(=(let.dom u.yon) 0 u.yon)
    =.  mon
      (~(put by mon) pot [her syd ud+for-yon] spur)
    =/  =yaki  (~(got by hut.ran) (~(got by hit.dom) u.yon))
    =/  files  (~(run by q.yaki) |=(=lobe |+lobe))
    =/  =args:ford:fusion
      [files lat.ran veb.bug fad ?:(=(yon let.dom) fod.dom [~ ~])]
    =^  mim  args
      (checkout-mime args ~ ~(key by files))
    =.  mim.dom  (apply-changes-to-mim mim.dom mim)
    (ergo for-yon mim)
  ::
  ::  Unmount a beam
  ::
  ++  unmount
    |=  [pot=term =case =spur]
    ^+  ..unmount
    ?>  ?=(^ hez.ruf)
    =.  mon  (~(del by mon) pot)
    =?  mim.dom  !(want-mime 0)  ~
    (emit u.hez.ruf %give %ogre pot)
  ::
  ::  Set permissions for a node.
  ::
  ++  perm
    |=  [pax=path rit=rite]
    ^+  +>
    =/  mis=(set @ta)
      %+  roll
        =-  ~(tap in -)
        ?-  -.rit
          %r    who:(fall red.rit *rule)
          %w    who:(fall wit.rit *rule)
          %rw   (~(uni in who:(fall red.rit *rule)) who:(fall wit.rit *rule))
        ==
      |=  [w=whom s=(set @ta)]
      ?:  |(?=(%& -.w) (~(has by cez) p.w))  s
      (~(put in s) p.w)
    ?^  mis
      ::  TODO remove this nasty hack
      ::
      ?.  ?=([[%a *] *] hen)
        +>.$
      =-  (emit hen %give %done `[%perm-fail [%leaf "No such group(s): {-}"]~])
      %+  roll  ~(tap in `(set @ta)`mis)
      |=  [g=@ta t=tape]
      ?~  t  (trip g)
      :(weld t ", " (trip g))
    ::  TODO remove this nasty hack
    ::
    =<  ?.  ?=([[%a *] *] hen)
          .
        (emit hen %give %done ~)
    ::
    ?-  -.rit
      %r    wake(per (put-perm per pax red.rit))
      %w    wake(pew (put-perm pew pax wit.rit))
      %rw   wake(per (put-perm per pax red.rit), pew (put-perm pew pax wit.rit))
    ==
  ::
  ++  put-perm
    |=  [pes=regs pax=path new=(unit rule)]
    ?~  new  (~(del by pes) pax)
    (~(put by pes) pax u.new)
  ::
  ::  Remove a group from all rules.
  ::
  ++  forget-crew
    |=  nom=@ta
    %=  +>
      per  (forget-crew-in nom per)
      pew  (forget-crew-in nom pew)
    ==
  ::
  ++  forget-crew-in
    |=  [nom=@ta pes=regs]
    %-  ~(run by pes)
    |=  r=rule
    r(who (~(del in who.r) |+nom))
  ::
  ::  Cancel a request.
  ::
  ::  For local requests, we just remove it from `qyx`.  For foreign requests,
  ::  we remove it from `ref` and tell the foreign ship to cancel as well.
  ::
  ++  cancel-request                                    ::  release request
    ^+  ..cancel-request
    =^  wos=(list wove)  qyx
      :_  (~(run by qyx) |=(a=(set duct) (~(del in a) hen)))
      %-  ~(rep by qyx)
      |=  [[a=wove b=(set duct)] c=(list wove)]
      ?:((~(has in b) hen) [a c] c)
    ::
    ?~  ref
      =>  .(ref `(unit rind)`ref)
      ?:  =(~ wos)  ..cancel-request          ::  TODO handle?
      |-  ^+  ..cancel-request
      ?~  wos  ..cancel-request
      =.  ..cancel-request  (run-if-future rove.i.wos |=(@da (best hen +<)))
      $(wos t.wos)
    ::
    ?~  nux=(~(get by fod.u.ref) hen)
      ..cancel-request(ref `(unit rind)`ref)  ::  XX TMI
    =/  sat  (~(got by bom.u.ref) u.nux)
    =:  fod.u.ref  (~(del by fod.u.ref) hen)
        bom.u.ref  (~(del by bom.u.ref) u.nux)
      ==
    ::  cancel the request as appropriate
    ::
    ?.  ?=([~ ^] busy.sat)
      %.  [hen her u.nux [syd ~]]
      send-over-ames(ref `(unit rind)`ref)      ::  XX TMI
    %-  emil
    =*  bus  u.busy.sat
    =/  =wire  (request-wire kind.bus her syd u.nux)
    ~&  %cancel-request-yawn
    :~  [hen %pass wire %a %yawn her path.bus]
        [hen %pass wire %b %rest time.bus]
    ==
  ::
  ::  Handles a request.
  ::
  ::  `%sing` requests are handled by ++aver.  `%next` requests are handled by
  ::  running ++aver at the given case, and then subsequent cases until we find
  ::  a case where the two results aren't equivalent.  If it hasn't happened
  ::  yet, we wait.  `%many` requests are handled by producing as much as we can
  ::  and then waiting if the subscription range extends into the future.
  ::
  ++  start-request
    |=  [for=(unit [ship @ud]) rav=rave]
    ^+  ..start-request
    ?:  &(?=(^ for) !(foreign-capable rav))
      ~&  [%bad-foreign-request-care from=for rav]
      ..start-request
    =^  [new-sub=(unit rove) cards=(list card)]  ..start-request
      (try-fill-sub for (rave-to-rove rav))
    =.  ..start-request  (send-cards cards [hen ~ ~])
    ?~  new-sub
      ..start-request
    (duce for u.new-sub)
  ::
  ::  +retry-with-ames: we tried scrying. now try with ames instead.
  ::
  ++  retry-with-ames
    |=  [kind=@ta inx=@ud]
    ^+  ..retry-with-ames
    ~|  [%strange-retry-no-request her syd inx]
    ?>  ?=(^ ref)
    =/  sat=update-state  (~(got by bom.u.ref) inx)
    ::  mark her as having broken scry comms
    ::
    =.  sad  (~(put by sad) her now)
    ::  clean up scry request & timer
    ::
    =.  ..retry-with-ames
      =<  ?>(?=(^ ref) .)
      ~|  [%strange-retry-not-scry her syd inx busy.sat -.rave.sat]
      =/  bus  ?>(?=([~ ^] busy.sat) u.busy.sat)
      =/  =wire  (request-wire kind her syd inx)
      %-  emil
    ~&  %retry-with-ames-yawn
      :~  [hen %pass wire %b %rest time.bus]
          [hen %pass wire %a %yawn her path.bus]
      ==
    ::  re-send over ames
    ::
    =.  bom.u.ref  (~(put by bom.u.ref) inx sat(busy ~))
    ?:  =(%warp-index kind)
      (send-over-ames hen her inx syd `rave.sat)
    abet:work:(foreign-update inx)
  ::
  ::  Called when a foreign ship answers one of our requests.
  ::
  ::  If it's a `%many` request, process in +take-foreign-update
  ::
  ::  After updating ref (our request manager), we handle %x, %w, and %y
  ::  responses.  For %x, we call ++validate-x to validate the type of
  ::  the response.  For %y, we coerce the result to an arch.
  ::
  ++  take-foreign-answer                              ::  external change
    |=  [inx=@ud rut=(unit rand)]
    ^+  +>
    ?>  ?=(^ ref)
    ~&  take-foreign/inx
    =+  ruv=(~(get by bom.u.ref) inx)
    ?~  ruv
      ~&  %bad-answer
       +>.$
    =/  rav=rave  rave.u.ruv
    ?:  ?=(%many -.rav)
      abet:(apex:(foreign-update inx) rut)
    ?~  rut
      ::  nothing here, so cache that
      ::
      %_    wake
          haw.u.ref
        ?.  ?=(%sing -.rav)  haw.u.ref
        (~(put by haw.u.ref) mood.rav ~)
      ==
    |^
    =/  result=(unit cage)  (validate u.rut)
    =/  =mood  [p.p q.p q]:u.rut
    =:  haw.u.ref  (~(put by haw.u.ref) mood result)
        bom.u.ref  (~(del by bom.u.ref) inx)
        fod.u.ref  (~(del by fod.u.ref) hen)
      ==
    wake
    ::  something here, so validate
    ::
    ++  validate
      |=  =rand
      ^-  (unit cage)
      ?-    p.p.rand
          %a  ~|  %no-big-ford-builds-across-network-for-now  !!
          %b  ~|  %i-guess-you-ought-to-build-your-own-marks  !!
          %c  ~|  %casts-should-be-compiled-on-your-own-ship  !!
          %d  ~|  %totally-temporary-error-please-replace-me  !!
          %e  ~|  %yes-naves-also-shouldnt-cross-the-network  !!
          %f  ~|  %even-static-casts-should-be-built-locally  !!
          %p  ~|  %requesting-foreign-permissions-is-invalid  !!
          %r  ~|  %no-cages-please-they-are-just-way-too-big  !!
          %s  ~|  %please-dont-get-your-takos-over-a-network  !!
          %t  ~|  %requesting-foreign-directory-is-vaporware  !!
          %v  ~|  %weird-shouldnt-get-v-request-from-network  !!
          %u  `(validate-u r.rand)
          %w  `(validate-w r.rand)
          %x  (validate-x [p.p q.p q r]:rand)
          %y  `[p.r.rand !>(;;(arch q.r.rand))]
          %z  `(validate-z r.rand)
      ==
    ::
    ::  Make sure the incoming data is a %u response
    ::
    ++  validate-u
      |=  =page
      ^-  cage
      ?>  ?=(%flag p.page)
      :-  p.page
      !>  ;;(? q.page)
    ::
    ::  Make sure the incoming data is a %w response
    ::
    ++  validate-w
      |=  =page
      ^-  cage
      :-  p.page
      ?+  p.page  ~|  %strange-w-over-nextwork  !!
        %cass  !>(;;(cass q.page))
        %null  [[%atom %n ~] ~]
        %nako  !>(~|([%molding [&1 &2 &3]:q.page] ;;(nako q.page)))
      ==
    ::
    ::  Make sure that incoming data is of the mark it claims to be.
    ::
    ++  validate-x
      |=  [car=care cas=case pax=path peg=page]
      ^-  (unit cage)
      =/  vale-result
        %-  mule  |.
        %-  wrap:fusion
        ::  Use %base's marks to validate, so we don't have to build the
        ::  foreign marks
        ::
        =/  base-dome  dom:(~(got by dos.rom) %base)
        =/  f
          %-  %*(. tako-ford dom base-dome)
          (~(got by hit.base-dome) let.base-dome)
        (page-to-cage:f peg)
      ?:  ?=(%| -.vale-result)
        %-  (slog >%validate-x-failed< p.vale-result)
        ~
      `-.p.vale-result
    ::
    ::  Make sure the incoming data is a %z response
    ::
    ++  validate-z
      |=  =page
      ^-  cage
      ?>  ?=(%uvi p.page)
      :-  p.page
      !>  ;;(@uvI q.page)
    --
  ::
  ::  Respond to backfill request
  ::
  ::  Maybe should verify the requester is allowed to access this lobe?
  ::
  ++  give-backfill
    |=  [ver=?(%0 %1) =lobe]
    ^+  ..give-backfill
    =/  peg=(unit page)  (~(get by lat.ran) lobe)
    =/  res
      ?-  ver
        %0  ?~(peg [%1 ~] [%direct lobe u.peg])
        %1  [%1 peg]
      ==
    (emit hen %give %boon res)
  ::
  ::  Ingest foreign update, requesting missing lobes if necessary
  ::
  ++  foreign-update
    |=  inx=@ud
    ?>  ?=(^ ref)
    =/  [sat=update-state lost=?]
      =/  ruv  (~(get by bom.u.ref) inx)
      ?~  ruv
        ~&  [%clay-foreign-update-lost her syd inx]
        [*update-state &]
      [u.ruv |]
    =/  done=?  |
    =.  hen  duct.sat
    |%
    ++  abet
      ^+  ..foreign-update
      ?:  lost
        ..foreign-update
      ?:  done
        =:  bom.u.ref  (~(del by bom.u.ref) inx)
            fod.u.ref  (~(del by fod.u.ref) hen)
          ==
        =<(?>(?=(^ ref) .) wake)
      =.  bom.u.ref  (~(put by bom.u.ref) inx sat)
      ..foreign-update
    ::
    ++  apex
      |=  rut=(unit rand)
      ^+  ..abet
      ?:  lost  ..abet
      ?~  rut
        =.  nako.sat  (~(put to nako.sat) ~)
        work
      ?>  ?=(%nako p.r.u.rut)
      =/  nako  ;;(nako q.r.u.rut)
      ::  must be appended because we delete off front
      ::
      =.  need.sat  (welp need.sat (missing-lobes nako))
      =.  nako.sat  (~(put to nako.sat) ~ nako)
      work
    ::
    ++  missing-lobes
      |=  =nako
      ^-  (list [tako path lobe])
      =|  miss=(set lobe)
      =/  let-tako  (~(got by gar.nako) let.nako)
      =/  yakis  ~(tap in lar.nako)
      |-  ^-  (list [tako path lobe])
      =*  yaki-loop  $
      ?~  yakis
        ~
      =/  =norm
        ::  Always try to fetch the entire last commit, because often we
        ::  want to merge from it.
        ::
        ?:  =(let-tako r.i.yakis)
          *norm:clay
        (~(gut by tom.dom) r.i.yakis nor.dom)
      =/  lobes=(list [=path =lobe])  ~(tap by q.i.yakis)
      |-  ^-  (list [tako path lobe])
      =*  blob-loop  $
      ?~  lobes
        yaki-loop(yakis t.yakis)
      =*  lobe  lobe.i.lobes
      ?:  ?|  (~(has by lat.ran) lobe)
              =([~ %|] +:(~(fit of norm) path.i.lobes))
              (~(has in miss) lobe)
          ==
        blob-loop(lobes t.lobes)
      :-  [r.i.yakis i.lobes]
      blob-loop(lobes t.lobes, miss (~(put in miss) lobe))
    ::
    ::  Receive backfill response
    ::
    ++  take-backfill
      |=  =fell
      ^+  ..abet
      ?:  lost  ..abet
      =?  need.sat  ?=(^ need.sat)  t.need.sat
      =.  ..park  =>((take-fell fell) ?>(?=(^ ref) .))
      work(busy.sat ~)
    ::
    ::  Fetch next lobe
    ::
    ++  work
      ^+  ..abet
      ?.  =(~ busy.sat)  ::NOTE  tmi
        ..abet
      |-  ^+  ..abet
      ?~  need.sat
        ::  NB: if you change to release nakos as we get enough lobes
        ::  for them instead of all at the end, you *must* store the
        ::  `lim` that should be applied after the nako is complete and
        ::  not use the one in the rave, since that will apply to the
        ::  end of subscription.
        ::
        |-  ^+  ..abet
        ?:  =(~ nako.sat)
          ..abet
        =^  next=(unit nako)  nako.sat  ~(get to nako.sat)
        ?~  next
          ..abet(done &)
        =.  ..abet  =>((apply-foreign-update u.next) ?>(?=(~ need.sat) .))
        =.  ..foreign-update  =<(?>(?=(^ ref) .) wake)
        $
      ::  This used to be what always removed an item from `need`.  Now,
      ::  we remove in +take-backfill, but in the meantime we could have
      ::  received the next data from elsewhere (such as another desk
      ::  updating).  Additionally, this is needed for backward
      ::  compatibility with old /backfill wires.
      ::
      =/  =lobe
        ?@  i.need.sat  i.need.sat
        lobe.i.need.sat
      ?:  (~(has by lat.ran) lobe)
        $(need.sat t.need.sat)
      ::  otherwise, fetch the next blob (aka fell)
      ::
      =^  scry=(unit [@ta @da path])  ..foreign-update
        =<  ?>(?=(^ ref) .)
        ::  if we know a revision & path for the blob,
        ::  and :ship's remote scry isn't known to be broken,
        ::  or we learned it was broken more than an hour ago,
        ::
        ?:  ?&  ?=(^ i.need.sat)
            ?|  !(~(has by sad) her)
                (gth now (add scry-retry-time (~(got by sad) her)))
            ==  ==
          ::  make the request over remote scry
          ::
          =/  =mood  [%x uv+tako path]:i.need.sat
          =<  [`[%back-index -] +]
          (send-over-scry %back-index hen her inx syd mood)
        ::  otherwise, request over ames
        ::
        :-  ~
        =/  =wire  (request-wire %back-index her syd inx)
        =/  =path  [%backfill syd (scot %ud inx) ~]
        ::  TODO: upgrade to %1 when most ships have upgaded
        =/  =fill  [%0 syd lobe]
        (emit hen %pass wire %a %plea her %c path fill)
      ..abet(busy.sat ?~(scry `%ames scry))
    ::
    ::  When we get a %w foreign update, store this in our state.
    ::
    ::  We get the commits from the nako and add them to our object
    ::  store, then we update the map of aeons to commits and the latest
    ::  aeon.
    ::
    ++  apply-foreign-update
      |=  =nako
      ^+  ..abet
      ::  hit: updated commit-hashes by @ud case
      ::  nut: new commit-hash/commit pairs
      ::  hut: updated commits by hash
      ::
      =/  hit  (~(uni by hit.dom) gar.nako)
      =/  nut  (turn ~(tap in lar.nako) |=(=yaki [r.yaki yaki]))
      =/  hut  (~(uni by (malt nut)) hut.ran)
      ::  traverse updated state and sanity check
      ::
      =+  ~|  :*  %bad-foreign-update
                  [gar=gar.nako let=let.nako nut=(turn nut head)]
                  [hitdom=hit.dom letdom=let.dom]
              ==
        ?:  =(0 let.nako)
          ~
        =/  =aeon  1
        |-  ^-  ~
        =/  =tako
          ~|  [%missing-aeon aeon]  (~(got by hit) aeon)
        =/  =yaki
          ~|  [%missing-tako tako]  (~(got by hut) tako)
        ?:  =(let.nako aeon)
          ~
        $(aeon +(aeon))
      ::  produce updated state
      ::
      =/  =rave  rave:(~(got by bom.u.ref) inx)
      ?>  ?=(%many -.rave)
      =:  let.dom   (max let.nako let.dom)
          hit.dom   hit
          hut.ran   hut
          ::  Is this correct?  Seeems like it should only go to `to` if
          ::  we've gotten all the way to the end.  Leaving this
          ::  behavior unchanged for now, but I believe it's wrong.
          ::
          lim       ?.(?=(%da -.to.moat.rave) lim p.to.moat.rave)
        ==
      ..abet
    --
  ::
  ++  seek
    |=  =cash
    ^+  ..park
    ?>  ?=(^ ref)
    =/  =tako
      ?:  ?=(%tako -.cash)
        p.cash
      (aeon-to-tako:ze (need (case-to-aeon cash)))
    =/  =yaki  (tako-to-yaki:ze tako)
    =/  lobes=(list lobe)
      %+  murn  ~(tap by q.yaki)
      |=  [=path =lobe]
      ?:  (~(has by lat.ran) lobe)
        ~
      `lobe
    %-  emil
    %+  turn  lobes
    |=  =lobe
    ::  TODO: upgrade to %1 when most ships have upgaded
    ::
    =/  =fill  [%0 syd lobe]
    =/  =wire  /seek/(scot %p her)/[syd]
    =/  =path  [%backfill syd ~]
    [hen %pass wire %a %plea her %c path fill]
  ::
  ++  take-fell
    |=  =fell
    ^+  ..park
    ?>  ?=(^ ref)
    =/  peg=(unit page)  (fell-to-page fell)
    =?  lat.ran  ?=(^ peg)
      (~(uni by (malt [(page-to-lobe u.peg) u.peg] ~)) lat.ran)
    ..park
  ::
  ::  fire function if request is in future
  ::
  ++  run-if-future
    |=  [rov=rove fun=$-(@da _.)]
    ^+  +>.$
    =/  date=(unit @da)
      ?-    -.rov
          %sing
        ?.  ?=(%da -.case.mood.rov)  ~
        `p.case.mood.rov
      ::
          %next  ~
          %mult  ~
          %many
        %^  hunt  lth
          ?.  ?=(%da -.from.moat.rov)    ~
          ?.  (lth now p.from.moat.rov)  ~
          [~ p.from.moat.rov]
        ?.  ?=(%da -.to.moat.rov)  ~
        `(max now p.to.moat.rov)
      ==
    ?~  date
      +>.$
    (fun u.date)
  ::
  ++  send-cards
    |=  [cards=(list card) ducts=(set duct)]
    ^+  ..wake
    %-  emil
    %-  zing
    %+  turn  cards
    |=  =card
    %+  turn  ~(tap by ducts)
    |=  =duct
    [duct card]
  ::
  ::  Loop through open subscriptions and check if we can fill any of
  ::  them.
  ::
  ++  wake
    ^+  .
    =/  subs=(list [=wove ducts=(set duct)])  ~(tap by qyx)
    =|  qux=cult
    |-  ^+  ..wake
    ?~  subs
      ..wake(qyx qux)
    ?:  =(~ ducts.i.subs)
      $(subs t.subs)
    =^  [new-sub=(unit rove) cards=(list card)]  ..park
      (try-fill-sub wove.i.subs)
    =.  ..wake  (send-cards cards ducts.i.subs)
    =?  qux  ?=(^ new-sub)
      =/  =wove  [for.wove.i.subs u.new-sub]
      %+  ~(put by qux)  wove
      (~(uni in ducts.i.subs) (~(get ju qux) wove))
    $(subs t.subs)
  ::
  ::  Try to fill a subscription
  ::
  ++  try-fill-sub
    |=  [far=(unit [=ship ver=@ud]) rov=rove]
    ^-  [[(unit rove) (list card)] _..park]
    =/  for=(unit ship)  ?~(far ~ `ship.u.far)
    ?-    -.rov
        %sing
      =/  cache-value=(unit (unit cage))
        ?~(ref ~ (~(get by haw.u.ref) mood.rov))
      ?^  cache-value
        ::  if we have a result in our cache, produce it
        ::
        :_  ..park  :-  ~  :_  ~
        (writ ?~(u.cache-value ~ `[mood.rov u.u.cache-value]))
      ::  else, check to see if rove is for an aeon we know
      ::
      =/  tako=(unit tako)  (case-to-tako case.mood.rov)
      ?~  tako
        [[`rov ~] ..park]
      ::  we have the appropriate tako, so read in the data
      ::
      =^  value=(unit (unit cage))  ..park
        (read-at-tako:ze for u.tako mood.rov)
      ?~  value
        ::  we don't have the data directly.  how can we fetch it?
        ::
        ?:  =(0v0 u.tako)
          ~&  [%clay-sing-indirect-data-0 `path`[syd '0' path.mood.rov]]
          [[~ ~] ..park]
        ~&  [%clay-sing-indirect-data desk=syd mood=mood.rov tako=u.tako]
        [[`rov ~] ..park]
      ::  we have the data, so produce the results
      ::
      :_  ..park  :-  ~  :_  ~
      %-  writ
      ?~  u.value
        ~
      `[mood.rov u.u.value]
    ::
    ::  %next is just %mult with one path, so we pretend %next = %mult here.
    ::
        ?(%next %mult)
      ::  because %mult requests need to wait on multiple files for each
      ::  revision that needs to be checked for changes, we keep two
      ::  cache maps.  {old} is the revision at {(dec aeon)}, {new} is
      ::  the revision at {aeon}.  if we have no {aeon} yet, that means
      ::  it was still unknown last time we checked.
      ::
      =*  vor  rov
      |^
      =/  rov=rove
        ?:  ?=(%mult -.vor)  vor
        :*  %mult
            [case [[care path] ~ ~]]:mood.vor
            aeon.vor
            [[[care.mood.vor path.mood.vor] cach.vor] ~ ~]
            ~
        ==
      ?>  ?=(%mult -.rov)
      ::  recurse here on next aeon if possible/needed.
      ::
      |-
      ::  if we don't have an aeon yet, see if we have one now.
      ::
      ?~  aeon.rov
        =/  aeon=(unit aeon)  (case-to-aeon case.mool.rov)
        ::  if we still don't, wait.
        ::
        ?~  aeon  [(store rov) ..park]
        ::  if we do, update the request and retry.
        ::
        $(aeon.rov `+(u.aeon), old-cach.rov ~, new-cach.rov ~)
      ::  if old isn't complete, try filling in the gaps.
      ::
      =^  o  ..park
        ?:  (complete old-cach.rov)
          [old-cach.rov ..park]
        (read-unknown mool.rov(case [%ud (dec u.aeon.rov)]) old-cach.rov)
      =.  old-cach.rov  o
      ::  if the next aeon we want to compare is in the future, wait again.
      ::
      =/  next-aeon=(unit aeon)  (case-to-aeon [%ud u.aeon.rov])
      ?~  next-aeon  [(store rov) ..park]
      ::  if new isn't complete, try filling in the gaps.
      ::
      =^  n  ..park
        ?:  (complete new-cach.rov)
          [new-cach.rov ..park]
        (read-unknown mool.rov(case [%ud u.aeon.rov]) new-cach.rov)
      =.  new-cach.rov  n
      ::  if new still isn't complete, wait again.
      ::
      ?.  (complete new-cach.rov)
        [(store rov) ..park]
      ::  if old not complete, give a result (possible false positive).
      ::
      ?:  !(complete old-cach.rov)
        :_  ..park
        %-  respond
        %-  malt
        %+  murn  ~(tap in paths.mool.rov)
        |=  [=care =path]
        ^-  (unit [mood (unit cage)])
        =/  cached  (~(get by new-cach.rov) [care path])
        ?.  ?=([~ ~ *] cached)
          %-  (slog 'clay: strange new-cache' >[care path cached]< ~)
          ~
        `u=[[care [%ud let.dom] path] u.u.cached]
      ::  both complete, so check if anything has changed
      ::
      =/  changes=(map mood (unit cage))
        %+  roll  ~(tap by old-cach.rov)
        |=  $:  [[car=care pax=path] old-cach=cach]
                changes=(map mood (unit cage))
            ==
        =/  new-cach=cach  (~(got by new-cach.rov) car pax)
        ?<  |(?=(~ old-cach) ?=(~ new-cach))
        =/  new-entry=(unit (pair mood (unit cage)))
          =/  =mood  [car [%ud u.aeon.rov] pax]
          ?~  u.new-cach
            ::  if new does not exist, always notify
            ::
            `[mood ~]
          ?~  u.old-cach
            ::  added
            ::
            `[mood `u.u.new-cach]
          ?:  =([p q.q]:u.u.new-cach [p q.q]:u.u.old-cach)
            ::  unchanged
            ::
            ~
          ::  changed
          ::
          `[mood `u.u.new-cach]
        ::  if changed, save the change
        ::
        ?~  new-entry
          changes
        (~(put by changes) u.new-entry)
      ::  if there are any changes, send response. if none, move on to
      ::  next aeon.
      ::
      ?^  changes  [(respond changes) ..park]
      $(u.aeon.rov +(u.aeon.rov), new-cach.rov ~)
      ::
      ::  check again later
      ::
      ++  store
        |=  rov=rove
        ^-  [(unit rove) (list card)]
        =/  new-rove=rove
          ?>  ?=(%mult -.rov)
          ?:  ?=(%mult -.vor)  rov
          ?>  ?=([* ~ ~] old-cach.rov)
          =*  one  n.old-cach.rov
          [%next [care.p.one case.mool.rov path.p.one] aeon.rov q.one]
        [`new-rove ~]
      ::
      ::  send changes
      ::
      ++  respond
        |=  res=(map mood (unit cage))
        ^-  [(unit rove) (list card)]
        :-  ~
        ?:  ?=(%mult -.vor)
          :_  ~
          =/  moods  ~(key by res)
          =/  cas
            ?>  ?=(^ moods)
            [%da (case-to-date case.n.moods)]
          =/  res
            (~(run in moods) |=(m=mood [care.m path.m]))
          =/  gift  [%wris cas res]
          ?:  ?=(^ ref)
            [%slip %b %drip !>(gift)]
          [%give gift]
        ?>  ?=([* ~ ~] res)
        :_  ~
        %-  writ
        ?~  q.n.res
          ~
        `[p u.q]:n.res
      ::
      ::  no unknowns
      ::
      ++  complete
        |=  hav=(map (pair care path) cach)
        ?&  !=(~ hav)
            (levy ~(tap by hav) know)
        ==
      ::
      ::  know about file in cach
      ::
      ++  know  |=([(pair care path) c=cach] ?=(^ c))
      ::
      ::  fill in the blanks
      ::
      ++  read-unknown
        |=  [=mool hav=(map (pair care path) cach)]
        ^-  [_hav _..park]
        =?  hav  ?=(~ hav)
          %-  malt  ^-  (list (pair (pair care path) cach))
          %+  turn
            ~(tap in paths.mool)
          |=  [c=care p=path]
          ^-  [[care path] cach]
          [[c p] ~]
        |-  ^+  [hav ..park]
        ?~  hav  [hav ..park]
        =^  lef  ..park  $(hav l.hav)
        =.  l.hav  lef
        =^  rig  ..park  $(hav r.hav)
        =.  r.hav  rig
        =/  [[=care =path] =cach]  n.hav
        ?^  cach
          [hav ..park]
        =^  q  ..park  (aver for care case.mool path)
        =.  q.n.hav  q
        [hav ..park]
      --
    ::
        %many
      :_  ..park
      =/  from-aeon  (case-to-aeon from.moat.rov)
      ?~  from-aeon
        ::  haven't entered the relevant range, so do nothing
        ::
        [`rov ~]
      =/  to-aeon  (case-to-aeon to.moat.rov)
      ::  TODO: shouldn't skip if tracking
      ::
      =/  up-to  ?~(to-aeon let.dom u.to-aeon)
      =/  ver  ?~(far %1 ver.u.far)
      =.  from.moat.rov  [%ud +(let.dom)]
      =/  =card
        =/  =cage
          ?:  track.rov
            [%null [%atom %n ~] ~]
          [%nako !>((make-nako:ze ver u.from-aeon up-to))]
        (writ ~ [%w ud+let.dom /] cage)
      ?~  to-aeon
        ::  we're in the middle of the range, so produce what we can,
        ::  but don't end the subscription
        ::
        [`rov card ~]
      ::  we're past the end of the range, so end subscription
      ::
      [~ [card (writ ~) ~]]
    ==
  ::
  ::::::::::::::::::::::::::::::::::::::::::::::::::::::::::::::::::::::::::::
  ::
  ::  This core has no additional state, and the distinction exists purely for
  ::  documentation.  The overarching theme is that `++de` directly contains
  ::  logic for metadata about the desk, while `++ze` is composed primarily
  ::  of helper functions for manipulating the desk state (`++dome`) itself.
  ::  Functions include:
  ::
  ::  --  converting between cases, commit hashes, commits, content hashes,
  ::      and content
  ::  --  creating commits and content and adding them to the tree
  ::  --  finding which data needs to be sent over the network to keep the
  ::      other urbit up-to-date
  ::  --  reading from the file tree through different `++care` options
  ::  --  the `++me` core for merging.
  ::
  ::  The dome is composed of the following:
  ::
  ::  --  `let` is the number of the most recent revision.
  ::  --  `hit` is a map of revision numbers to commit hashes.
  ::  --  `lab` is a map of labels to revision numbers.
  ::
  ::::::::::::::::::::::::::::::::::::::::::::::::::::::::::::::::::::::::::::
  ::
  ::
  ::  Other utility functions
  ::
  ++  ze
    |%
    ::  These convert between aeon (version number), tako (commit hash),
    ::  and yaki (commit data structure)
    ::
    ++  aeon-to-tako  |=(=aeon ?:(=(0 aeon) 0v0 (~(got by hit.dom) aeon)))
    ++  aeon-to-yaki  |=(=aeon (tako-to-yaki (aeon-to-tako aeon)))
    ++  tako-to-yaki  ~(got by hut.ran)
    ::
    ++  tako-to-aeon
      |=  tak=tako
      ^-  aeon  ~+
      ?:  =(0v0 tak)  0
      =/  a=aeon  1
      |-
      ?:  (gth a let.dom)  ~|([%tako-mia tak] !!)
      ?:  (~(has in (reachable-takos (~(got by hit.dom) a))) tak)  a
      $(a +(a))
    ::
    ::  Creates a nako of all the changes between a and b.
    ::
    ++  make-nako
      |=  [ver=@ud a=aeon b=aeon]
      ^-  nako
      :+  ?>  (lte b let.dom)
          |-
          ?:  =(b let.dom)
            hit.dom
          ::  del everything after b
          $(hit.dom (~(del by hit.dom) let.dom), let.dom (dec let.dom))
        b
      ?:  =(0 b)
        [~ ~]
      =/  excludes=(set tako)
          =|  acc=(set tako)
          =/  lower=@ud  1
          |-
          ::  a should be excluded, so wait until we're past it
          ?:  (gte lower +(a))
            acc
          =/  res=(set tako)  (reachable-takos (~(got by hit.dom) lower))
          $(acc (~(uni in acc) res), lower +(lower))
      =/  includes=(set tako)
          =|  acc=(set tako)
          =/  upper=@ud  b
          |-
          ?:  (lte upper a)
            acc
          =/  res=(set tako)  (reachable-takos (~(got by hit.dom) upper))
          $(acc (~(uni in acc) res), upper (dec upper))
      [(~(run in (~(dif in includes) excludes)) tako-to-yaki) ~]
    ::  Traverse parentage and find all ancestor hashes
    ::
    ++  reachable-takos                                 ::  reachable
      |=  p=tako
      ^-  (set tako)
      ~+
      =|  s=(set tako)
      |-  ^-  (set tako)
      =.  s  (~(put in s) p)
      =+  y=(tako-to-yaki p)
      |-  ^-  (set tako)
      ?~  p.y
        s
      ?:  (~(has in s) i.p.y)
        $(p.y t.p.y)
      =.  s  ^$(p i.p.y)
      $(p.y t.p.y)
    ::
    ++  read-a
      !.
      |=  [=tako =path]
      ^-  [(unit (unit cage)) _..park]
      =^  =vase  ..park
        ~_  leaf/"clay: %a build failed {<[syd tako path]>}"
        %+  tako-flow  tako
        %-  wrap:fusion
        (build-file:(tako-ford tako) path)
      :_(..park [~ ~ %vase !>(vase)])
    ::
    ++  read-b
      !.
      |=  [=tako =path]
      ^-  [(unit (unit cage)) _..park]
      ?.  ?=([@ ~] path)
        [[~ ~] ..park]
      =^  =dais  ..park
        %+  tako-flow  tako
        %-  wrap:fusion
        (build-dais:(tako-ford tako) i.path)
      :_(..park [~ ~ %dais !>(dais)])
    ::
    ++  read-c
      !.
      |=  [=tako =path]
      ^-  [(unit (unit cage)) _..park]
      ?.  ?=([@ @ ~] path)
        [[~ ~] ..park]
      =^  =tube  ..park
        %+  tako-flow  tako
        %-  wrap:fusion
        (build-tube:(tako-ford tako) [i i.t]:path)
      :_(..park [~ ~ %tube !>(tube)])
    ::
    ++  read-e
      !.
      |=  [=tako =path]
      ^-  [(unit (unit cage)) _..park]
      ?.  ?=([@ ~] path)
        [[~ ~] ..park]
      =^  =vase  ..park
        %+  tako-flow  tako
        %-  wrap:fusion
        (build-nave:(tako-ford tako) i.path)
      :_(..park [~ ~ %nave vase])
    ::
    ++  read-f
      !.
      |=  [=tako =path]
      ^-  [(unit (unit cage)) _..park]
      ?.  ?=([@ @ ~] path)
        [[~ ~] ..park]
      =^  =vase  ..park
        %+  tako-flow  tako
        %-  wrap:fusion
        (build-cast:(tako-ford tako) [i i.t]:path)
      :_(..park [~ ~ %cast vase])
    ::
    ::  XX move to +read-buc
    ::
    ++  read-d
      !.
      |=  [=tako =path]
      ^-  (unit (unit cage))
      ~&  [%clay %d-on-desk-deprecated desk=syd %use-empty-desk]
      ?.  =(our her)
        [~ ~]
      ?^  path
        ~&(%no-cd-path [~ ~])
      [~ ~ %noun !>(~(key by dos.rom.ruf))]
    ::
    ::  Gets the permissions that apply to a particular node.
    ::
    ::  If the node has no permissions of its own, we use its parent's.
    ::  If no permissions have been set for the entire tree above the node,
    ::  we default to fully private (empty whitelist).
    ::
    ++  read-p
      |=  pax=path
      ^-  (unit (unit cage))
      =-  [~ ~ %noun !>(-)]
      :-  (read-p-in pax per.red)
      (read-p-in pax pew.red)
    ::
    ++  read-p-in
      |=  [pax=path pes=regs]
      ^-  dict
      =/  rul=(unit rule)  (~(get by pes) pax)
      ?^  rul
        :+  pax  mod.u.rul
        %-  ~(rep in who.u.rul)
        |=  [w=whom out=(pair (set ship) (map @ta crew))]
        ?:  ?=([%& @p] w)
          [(~(put in p.out) +.w) q.out]
        =/  cru=(unit crew)  (~(get by cez.ruf) +.w)
        ?~  cru  out
        [p.out (~(put by q.out) +.w u.cru)]
      ?~  pax  [/ %white ~ ~]
      $(pax (scag (dec (lent pax)) `path`pax))
    ::
    ++  may-read
      |=  [who=ship car=care tak=tako pax=path]
      ^-  ?
      ?+  car
        (allowed-by who pax per.red)
      ::
          %p
        =(who our)
      ::
          ?(%y %z)
        =+  yak=(tako-to-yaki tak)
        =+  len=(lent pax)
        =-  (levy ~(tap in -) |=(p=path (allowed-by who p per.red)))
        %+  roll  ~(tap in (~(del in ~(key by q.yak)) pax))
        |=  [p=path s=(set path)]
        ?.  =(pax (scag len p))  s
        %-  ~(put in s)
        ?:  ?=(%z car)  p
        (scag +(len) p)
      ==
    ::
    ++  may-write
      |=  [w=ship p=path]
      (allowed-by w p pew.red)
    ::
    ++  allowed-by
      |=  [who=ship pax=path pes=regs]
      ^-  ?
      =/  rul=real  rul:(read-p-in pax pes)
      =/  in-list/?
        ?|  (~(has in p.who.rul) who)
          ::
            %-  ~(rep by q.who.rul)
            |=  [[@ta cru=crew] out=_|]
            ?:  out  &
            (~(has in cru) who)
        ==
      ?:  =(%black mod.rul)
        !in-list
      in-list
    ::  +content-hash: get hash of contents (%cz hash)
    ::
    ++  content-hash
      |=  [=yaki pax=path]
      ^-  @uvI
      =+  len=(lent pax)
      =/  descendants=(list (pair path lobe))
          %+  turn
            %+  skim  ~(tap by (~(del by q.yaki) pax))
            |=  [paf=path lob=lobe]
            =(pax (scag len paf))
          |=  [paf=path lob=lobe]
          [(slag len paf) lob]
      =+  us=(~(get by q.yaki) pax)
      ?:  &(?=(~ descendants) ?=(~ us))
        *@uvI
      %+  roll
        ^-  (list (pair path lobe))
        [[~ ?~(us *lobe u.us)] descendants]
      |=([[path lobe] @uvI] (shax (jam +<)))
    ::  +read-r: %x wrapped in a vase
    ::
    ++  read-r
      |=  [tak=tako pax=path]
      ^-  [(unit (unit cage)) _..park]
      =^  x  ..park  (read-x tak pax)
      :_  ..park
      ?~  x    ~
      ?~  u.x  [~ ~]
      ``[p.u.u.x !>(q.u.u.x)]
    ::  +read-s: produce miscellaneous
    ::
    ++  read-s
      |=  [tak=tako pax=path]
      ^-  (unit (unit cage))
      ?.  ?=([@ * *] pax)
        `~
      ?+    i.pax  `~
          %tako
        ``tako+[-:!>(*tako) tak]
      ::
          %yaki
        =/  yak=(unit yaki)  (~(get by hut.ran) (slav %uv i.t.pax))
        ?~  yak
          ~
        ``yaki+[-:!>(*yaki) u.yak]
      ::
          %blob
        =/  peg=(unit page)  (~(get by lat.ran) (slav %uv i.t.pax))
        ?~  peg
          ~
        ``blob+[-:!>(*page) u.peg]
      ::
          %hash
        =/  yak=(unit yaki)  (~(get by hut.ran) (slav %uv i.t.pax))
        ?~  yak
          ~
        ``uvi+[-:!>(*@uvI) (content-hash u.yak /)]
      ::
          %cage
        ::  should save ford cache
        ::
        =/  =lobe  (slav %uv i.t.pax)
        =/  peg=(unit page)  (~(get by lat.ran) lobe)
        ?~  peg
          ~
        =/  [=cage *]
          %-  wrap:fusion
          (page-to-cage:(tako-ford tak) u.peg)
        ``cage+[-:!>(*^cage) cage]
      ::
          %open  ``open+!>(prelude:(tako-ford tak))
          %late  !!  :: handled in +aver
          %case  !!  :: handled in +aver
          %base-tako
        ::  XX this ignores the given beak
        ::  maybe move to +aver?
        ?>  ?=(^ t.t.pax)
        :^  ~  ~  %uvs  !>
        ^-  (list @uv)
        =/  tako-a  (slav %uv i.t.pax)
        =/  tako-b  (slav %uv i.t.t.pax)
        =/  yaki-a  (~(got by hut.ran) tako-a)
        =/  yaki-b  (~(got by hut.ran) tako-b)
        %+  turn    ~(tap in (find-merge-points yaki-a yaki-b))
        |=  =yaki
        r.yaki
      ::
          %base
        ?>  ?=(^ t.t.pax)
        :^  ~  ~  %uvs  !>
        ^-  (list @uv)
        =/  him  (slav %p i.t.pax)
        =/  other  dom:((de now rof hen ruf) him i.t.t.pax)
        ?:  =(0 let.other)
          ~
        =/  our-yaki  (~(got by hut.ran) tak)
        =/  other-yaki  (~(got by hut.ran) (~(got by hit.other) let.other))
        %+  turn  ~(tap in (find-merge-points other-yaki our-yaki))
        |=  =yaki
        r.yaki
      ==
    ::  +read-t: produce the list of paths within a yaki with :pax as prefix
    ::
    ++  read-t
      |=  [tak=tako pax=path]
      ^-  (unit (unit [%file-list (hypo (list path))]))
      ::  if asked for version 0, produce an empty list of files
      ::
      ?:  =(0v0 tak)
        ``[%file-list -:!>(*(list path)) *(list path)]
      ::  look up the yaki snapshot based on the version
      ::
      =/  yak=yaki  (tako-to-yaki tak)
      ::  calculate the path length once outside the loop
      ::
      =/  path-length  (lent pax)
      ::
      :^  ~  ~  %file-list
      :-  -:!>(*(list path))
      ^-  (list path)
      ::  sort the matching paths alphabetically
      ::
      =-  (sort - aor)
      ::  traverse the filesystem, filtering for paths with :pax as prefix
      ::
      %+  skim  ~(tap in ~(key by q.yak))
      |=(paf=path =(pax (scag path-length paf)))
    ::
    ::  Checks for existence of a node at an aeon.
    ::
    ::  This checks for existence of content at the node, and does *not* look
    ::  at any of its children.
    ::
    ++  read-u
      |=  [tak=tako pax=path]
      ^-  (unit (unit [%flag (hypo ?)]))
      ::  if asked for version 0, that never exists, so always give false
      ::
      ?:  =(0v0 tak)
        ``[%flag -:!>(*?) |]
      ::  look up the yaki snapshot based on the version
      ::
      =/  yak=yaki  (tako-to-yaki tak)
      ::  produce the result based on whether or not there's a file at :pax
      ::
      ``[%flag -:!>(*?) (~(has by q.yak) pax)]
    ::
    ::  Gets the dome (desk state) at a particular aeon.
    ::
    ++  read-v
      |=  [tak=tako pax=path]
      ^-  (unit (unit [%dome (hypo dome:clay)]))
      =/  yon=aeon  (tako-to-aeon:ze tak)
      ?:  (lth yon let.dom)
        :*  ~  ~  %dome  -:!>(*dome:clay)
            ^-  dome:clay
            :*  let=yon
                hit=(molt (skim ~(tap by hit.dom) |=([p=@ud *] (lte p yon))))
                lab=(molt (skim ~(tap by lab.dom) |=([* p=@ud] (lte p yon))))
        ==  ==
      ?:  (gth yon let.dom)
        ~
      ``[%dome -:!>(*dome:clay) [let hit lab]:dom]
    ::
    ::  Gets all cases refering to the same revision as the given case.
    ::
    ::  For the %da case, we give just the canonical timestamp of the revision.
    ::
    ++  read-w
      |=  tak=tako
      ^-  (unit (unit cage))
      =-  [~ ~ %cass !>(-)]
      ^-  cass  ::TODO  should include %uv case
      :-  (tako-to-aeon tak)
      ?:  =(0v0 tak)  `@da`0
      t:(tako-to-yaki tak)
    ::
    ::  Get the data at a node.
    ::
    ::  Use ford to read the file.  Note this special-cases the hoon
    ::  mark for bootstrapping purposes.
    ::
    ++  read-x
      |=  [tak=tako pax=path]
      ^-  [(unit (unit cage)) _..park]
      ?:  =(0v0 tak)
        [[~ ~] ..park]
      =+  yak=(tako-to-yaki tak)
      =+  lob=(~(get by q.yak) pax)
      ?~  lob
        [[~ ~] ..park]
      =/  peg=(unit page)  (~(get by lat.ran) u.lob)
      ::  if tombstoned, nothing to return
      ::
      ?~  peg
        [~ ..park]
      ::  should convert any lobe to cage
      ::
      =^  =cage  ..park
        %+  tako-flow  tak
        %-  wrap:fusion
        (page-to-cage:(tako-ford tak) u.peg)
      [``cage ..park]
    ::
    ::  Gets an arch (directory listing) at a node.
    ::
    ++  read-y
      |=  [tak=tako pax=path]
      ^-  (unit (unit [%arch (hypo arch)]))
      ?:  =(0v0 tak)
        ``[%arch -:!>(*arch) *arch]
      =+  yak=(tako-to-yaki tak)
      =+  len=(lent pax)
      :^  ~  ~  %arch
      ::  ~&  cy+pax
      :-  -:!>(*arch)
      ^-  arch
      :-  (~(get by q.yak) pax)
      ^-  (map knot ~)
      %-  molt  ^-  (list (pair knot ~))
      %+  turn
        ^-  (list (pair path lobe))
        %+  skim  ~(tap by (~(del by q.yak) pax))
        |=  [paf=path lob=lobe]
        =(pax (scag len paf))
      |=  [paf=path lob=lobe]
      =+  pat=(slag len paf)
      [?>(?=(^ pat) i.pat) ~]
    ::
    ::  Gets a recursive hash of a node and all its children.
    ::
    ++  read-z
      |=  [tak=tako pax=path]
      ^-  (unit (unit [%uvi (hypo @uvI)]))
      ?:  =(0v0 tak)
        ``uvi+[-:!>(*@uvI) *@uvI]
      [~ ~ %uvi [%atom %'uvI' ~] (content-hash (tako-to-yaki tak) pax)]
    ::
    ::  Get a value at an aeon.
    ::
    ::  Value can be either null, meaning we don't have it yet, [null null],
    ::  meaning we know it doesn't exist, or [null null cage],
    ::  meaning we either have the value directly or a content hash of the
    ::  value.
    ::
    ++  read-at-tako                                    ::    read-at-tako:ze
      |=  [for=(unit ship) tak=tako mun=mood]           ::  seek and read
      ^-  [(unit (unit cage)) _..park]
      ?.  |(?=(~ for) (may-read u.for care.mun tak path.mun))
        [~ ..park]
      ::  the commit must be known, and reachable from within this desk
      ::
      ?.  ?|  =(0v0 tak)
          ?&  (~(has by hut.ran) tak)
              (~(has in (reachable-takos (aeon-to-tako:ze let.dom))) tak)
          ==  ==
        [~ ..park]
      ::  virtualize to catch and produce deterministic failures
      ::
      !:
      |^  =/  res  (mule |.(read))
          ?:  ?=(%& -.res)  p.res
          %.  [[~ ~] ..park]
          (slog leaf+"clay: read-at-tako fail {<[desk=syd mun]>}" p.res)
      ::
      ++  read
        ^-  [(unit (unit cage)) _..park]
        ?-  care.mun
          %a  (read-a tak path.mun)
          %b  (read-b tak path.mun)
          %c  (read-c tak path.mun)
          %d  [(read-d tak path.mun) ..park]
          %e  (read-e tak path.mun)
          %f  (read-f tak path.mun)
          %p  [(read-p path.mun) ..park]
          %r  (read-r tak path.mun)
          %s  [(read-s tak path.mun) ..park]
          %t  [(read-t tak path.mun) ..park]
          %u  [(read-u tak path.mun) ..park]
          %v  [(read-v tak path.mun) ..park]
          %w  [(read-w tak) ..park]
          %x  (read-x tak path.mun)
          %y  [(read-y tak path.mun) ..park]
          %z  [(read-z tak path.mun) ..park]
        ==
      --
    --
  --
--
::::::::::::::::::::::::::::::::::::::::::::::::::::::::::::::::::::::::::::::
::              section 4cA, filesystem vane
::
::  This is the arvo interface vane.  Our formal state is a `++raft`, which
::  has five components:
::
::  --  `rom` is the state for all local desks.
::  --  `hoy` is the state for all foreign desks.
::  --  `ran` is the global, hash-addressed object store.
::  --  `mon` is the set of mount points in unix.
::  --  `hez` is the duct to the unix sync.
::
::::::::::::::::::::::::::::::::::::::::::::::::::::::::::::::::::::::::::::::
=|                                                    ::  instrument state
    $:  ver=%12                                       ::  vane version
        ruf=raft                                      ::  revision tree
    ==                                                ::
|=  [now=@da eny=@uvJ rof=roof]                       ::  current invocation
~%  %clay-top  ..part  ~
|%                                                    ::
++  call                                              ::  handle request
  ~/  %clay-call
  |=  $:  hen=duct
          dud=(unit goof)
          wrapped-task=(hobo task)
      ==
  ^-  [(list move) _..^$]
  ::
  =/  req=task  ((harden task) wrapped-task)
  ::
  ::  TODO handle error notifications
  ::
  ?^  dud
    [[[hen %slip %d %flog %crud [-.req tang.u.dud]] ~] ..^$]
  ::
  ?-    -.req
      %boat
    :_  ..^$
    [hen %give %hill (turn ~(tap by mon.ruf) head)]~
  ::
      %cred
    =.  cez.ruf
      ?~  cew.req  (~(del by cez.ruf) nom.req)
      (~(put by cez.ruf) nom.req cew.req)
    ::  wake all desks, a request may have been affected.
    =|  mos=(list move)
    =/  des  ~(tap in ~(key by dos.rom.ruf))
    |-
    ?~  des  [[[hen %give %done ~] mos] ..^^$]
    =/  den  ((de now rof hen ruf) our i.des)
    =^  mor  ruf
      =<  abet:wake
      ?:  ?=(^ cew.req)  den
      (forget-crew:den nom.req)
    $(des t.des, mos (weld mos mor))
  ::
      %crew
    [[hen %give %cruz cez.ruf]~ ..^$]
  ::
      %crow
    =/  des  ~(tap by dos.rom.ruf)
    =|  rus=(map desk [r=regs w=regs])
    |^
      ?~  des  [[hen %give %croz rus]~ ..^^$]
      =+  per=(filter-rules per.q.i.des)
      =+  pew=(filter-rules pew.q.i.des)
      =?  rus  |(?=(^ per) ?=(^ pew))
        (~(put by rus) p.i.des per pew)
      $(des t.des)
    ::
    ++  filter-rules
      |=  pes=regs
      ^+  pes
      =-  (~(gas in *regs) -)
      %+  skim  ~(tap by pes)
      |=  [p=path r=rule]
      (~(has in who.r) |+nom.req)
    --
  ::
      %drop
    ~&  %clay-idle
    [~ ..^$]
  ::
      %info
    ?:  ?=(%| -.dit.req)
      =/  bel=@tas         p.dit.req
      =/  aey=(unit aeon)  q.dit.req
      =^  mos  ruf
        =/  den  ((de now rof hen ruf) our des.req)
        abet:(label:den bel aey)
      [mos ..^$]
    =/  [deletes=(set path) changes=(map path cage)]
      =/  =soba  p.dit.req
      =|  deletes=(set path)
      =|  changes=(map path cage)
      |-  ^+  [deletes changes]
      ?~  soba
        [deletes changes]
      ?-  -.q.i.soba
        %del  $(soba t.soba, deletes (~(put in deletes) p.i.soba))
        %ins  $(soba t.soba, changes (~(put by changes) [p p.q]:i.soba))
        %mut  $(soba t.soba, changes (~(put by changes) [p p.q]:i.soba))
        %dif  ~|(%dif-not-implemented !!)
      ==
    =^  mos  ruf
      =/  den  ((de now rof hen ruf) our des.req)
      abet:(info:den deletes changes)
    [mos ..^$]
  ::
      %init
    [~ ..^$(hun.rom.ruf hen)]
  ::
      %into
    =.  hez.ruf  `hen
    =+  bem=(~(get by mon.ruf) des.req)
    ?:  &(?=(~ bem) !=(%$ des.req))
      ~|([%bad-mount-point-from-unix des.req] !!)
    =/  bem=beam
        ?^  bem
          u.bem
        [[our %base %ud 1] ~]  ::  TODO: remove this fallback?
    =/  dos  (~(get by dos.rom.ruf) q.bem)
    ?~  dos
      !!  ::  fire next in queue
    =^  mos  ruf
      =/  den  ((de now rof hen ruf) our q.bem)
      abet:(into:den s.bem all.req fis.req)
    [mos ..^$]
  ::
      %merg                                               ::  direct state up
    ?:  =(%$ des.req)
      ~&(%merg-no-desk !!)
    =^  mos  ruf
      =/  den  ((de now rof hen ruf) our des.req)
      abet:(start-merge:den her.req dem.req cas.req how.req)
    [mos ..^$]
  ::
      %fuse
    ?:  =(%$ des.req)
      ~&(%fuse-no-desk !!)
    =^  mos  ruf
      =/  den  ((de now rof hen ruf) our des.req)
      abet:(start-fuse:den bas.req con.req)
    [mos ..^$]
  ::
      %mont
    =.  hez.ruf  ?^(hez.ruf hez.ruf `[[%$ %sync ~] ~])
    =^  mos  ruf
      =/  den  ((de now rof hen ruf) p.bem.req q.bem.req)
      abet:(mount:den pot.req r.bem.req s.bem.req)
    [mos ..^$]
  ::
      %dirk
    ?~  hez.ruf
      ~&  %no-sync-duct
      [~ ..^$]
    ?.  (~(has by mon.ruf) pot.req)
      ~&  [%not-mounted pot.req]
      [~ ..^$]
    [~[[u.hez.ruf %give %dirk pot.req]] ..^$]
  ::
      %ogre
    ?:  =(~ hez.ruf)
      ~&  %no-sync-duct
      [~ ..^$]
    =*  pot  pot.req
    =/  bem=(list [pot=term beam])
      ?@  pot
        ?~  got=(~(get by mon.ruf) pot)
          ~&  [%not-mounted pot]
          ~
        [pot u.got]~
      %+  skim  ~(tap by mon.ruf)
      |=  [=term =beam]
      =(pot beam)
    |-  ^-  [(list move) _..^^$]
    ?~  bem
      [~ ..^^$]
    =^  moves-1  ruf
      =/  den  ((de now rof hen ruf) p.i.bem q.i.bem)
      abet:(unmount:den pot.i.bem r.i.bem s.i.bem)
    =^  moves-2  ..^^$  $(bem t.bem)
    [(weld moves-1 moves-2) ..^^$]
  ::
      %park
    =^  mos  ruf
      =/  den  ((de now rof hen ruf) our des.req)
      abet:(park:den | [yok ran]:req)
    [mos ..^$]
  ::
      %pork
    =/  [syd=desk =yoki]  (need pud.ruf)
    =.  pud.ruf  ~
    =^  mos  ruf
      =/  den  ((de now rof hen ruf) our syd)
      abet:(park:den & yoki *rang)
    [mos ..^$]
  ::
      %perm
    =^  mos  ruf
      =/  den  ((de now rof hen ruf) our des.req)
      abet:(perm:den pax.req rit.req)
    [mos ..^$]
  ::
      %stir
    ?+  arg.req  ~|(%strange-stir !!)
      [%verb @]  [~ ..^$(veb.bug.ruf +.arg.req)]
      [%mass @]  [~ ..^$(mas.bug.ruf +.arg.req)]
    ==
  ::
      %tomb  (tomb-clue:tomb hen clue.req)
      %trim
    =:    fad.ruf      *flow
          dos.rom.ruf
        %-  ~(run by dos.rom.ruf)
        |=  =dojo
        dojo(fod.dom *flue)
      ::
          hoy.ruf
        %-  ~(run by hoy.ruf)
        |=  =rung
        %=    rung
            rus
          %-  ~(run by rus.rung)
          |=  =rede
          rede(fod.dom *flue)
        ==
      ==
    [~ ..^$]
  ::
      %vega
    ::  wake all desks, then send pending notifications
    ::
    =^  wake-moves  ..^$
      =/  desks=(list [=ship =desk])
        %+  welp
          (turn ~(tap by dos.rom.ruf) |=([=desk *] [our desk]))
        %-  zing
        %+  turn  ~(tap by hoy.ruf)
        |=  [=ship =rung]
        %+  turn  ~(tap by rus.rung)
        |=  [=desk *]
        [ship desk]
      |-  ^+  [*(list move) ..^^$]
      ?~  desks
        [~ ..^^$]
      =^  moves-1  ..^^$  $(desks t.desks)
      =^  moves-2  ruf  abet:wake:((de now rof hen ruf) [ship desk]:i.desks)
      [(weld moves-1 moves-2) ..^^$]
    [wake-moves ..^$]
  ::
      ?(%warp %werp)
    ::  capture whether this read is on behalf of another ship
    ::  for permissions enforcement
    ::
    =^  for  req
      ?:  ?=(%warp -.req)
        [~ req]
      ::  ?:  =(our who.req)
      ::    [~ [%warp wer.req rif.req]]
      :-  ?:(=(our who.req) ~ `[who.req -.rif.req])
      [%warp wer.req riff.rif.req]
    ::
    ?>  ?=(%warp -.req)
    =*  rif  rif.req
    =^  mos  ruf
      =/  den  ((de now rof hen ruf) wer.req p.rif)
      =<  abet
      ?~  q.rif
        cancel-request:den
      (start-request:den for u.q.rif)
    [mos ..^$]
  ::
      %plea
    =*  her  ship.req
    =*  pax  path.plea.req
    =*  res  payload.plea.req
    ::
    ?:  ?=([%backfill *] pax)
      =+  ;;(=fill res)
      =^  mos  ruf
        =/  den  ((de now rof hen ruf) our desk.fill)
        abet:(give-backfill:den -.fill lobe.fill)
      [[[hen %give %done ~] mos] ..^$]
    ?>  ?=([%question *] pax)
    =+  ryf=;;(riff-any res)
    :_  ..^$
    :~  [hen %give %done ~]
        =/  =wire
          [%foreign-warp (scot %p her) t.pax]
        [hen %pass wire %c %werp her our ryf]
    ==
  ==
::
++  load
  =>  |%
      +$  raft-any
        $%  [%12 raft-12]
            [%11 raft-11]
            [%10 raft-10]
            [%9 raft-9]
            [%8 raft-8]
            [%7 raft-7]
            [%6 raft-6]
        ==
      +$  raft-12  raft
      +$  raft-11
        $:  rom=room
            hoy=(map ship rung)
            ran=rang
            fad=flow
            mon=(map term beam)
            hez=(unit duct)
            cez=(map @ta crew)
            pud=(unit [=desk =yoki])
        ==
      +$  raft-10
        $:  rom=room-10
            hoy=(map ship rung-10)
            ran=rang-10
            mon=(map term beam)
            hez=(unit duct)
            cez=(map @ta crew)
            pud=(unit [=desk =yoki])
            dist-upgraded=_|
        ==
      +$  rang-10
        $:  hut=(map tako yaki)
            lat=(map lobe blob-10)
        ==
      +$  blob-10
        $%  [%delta p=lobe q=[p=mark q=lobe] r=page]
            [%direct p=lobe q=page]
            [%dead p=lobe ~]
        ==
      +$  room-10
        $:  hun=duct
            dos=(map desk dojo-10)
        ==
      +$  dojo-10
        $:  qyx=cult-10
            dom=dome-10
            per=regs
            pew=regs
            fiz=melt-10
        ==
      +$  dome-10
        $:  ank=ankh-10
            let=aeon
            hit=(map aeon tako)
            lab=(map @tas aeon)
            mim=(map path mime)
            fod=*
        ==
      +$  ankh-10  (axal [p=lobe q=cage])
      +$  rung-10
        $:  rus=(map desk rede-10)
        ==
      +$  rede-10
        $:  lim=@da
            ref=(unit rind-10)
            qyx=cult-10
            dom=dome-10
            per=regs
            pew=regs
            fiz=melt-10
        ==
      +$  rind-10
        $:  nix=@ud
            bom=(map @ud update-state-10)
            fod=(map duct @ud)
            haw=(map mood (unit cage))
        ==
      +$  update-state-10
        $:  =duct
            =rave
            have=(map lobe blob-10)
            need=(list lobe)
            nako=(qeu (unit nako-10))
            busy=_|
        ==
      +$  nako-10
        $:  gar=(map aeon tako)
            let=aeon
            lar=(set yaki)
            bar=(set blob-10)
        ==
      +$  melt-10
        [bas=beak con=(list [beak germ]) sto=(map beak (unit dome-clay-10))]
      +$  dome-clay-10
        $:  ank=ankh-10
            let=@ud
            hit=(map @ud tako)
            lab=(map @tas @ud)
        ==
      +$  cult-10  (jug wove-10 duct)
      +$  wove-10  [for=(unit [=ship ver=@ud]) =rove-10]
      +$  rove-10
        $%  [%sing =mood]
            [%next =mood aeon=(unit aeon) =cach-10]
            $:  %mult
                =mool
                aeon=(unit aeon)
                old-cach=(map [=care =path] cach-10)
                new-cach=(map [=care =path] cach-10)
            ==
            [%many track=? =moat lobes=(map path lobe)]
        ==
      +$  cach-10  (unit (unit (each cage lobe)))
      +$  raft-9
        $:  rom=room-10
            hoy=(map ship rung-10)
            ran=rang-10
            mon=(map term beam)
            hez=(unit duct)
            cez=(map @ta crew)
            pud=(unit [=desk =yoki])
        ==
      +$  raft-8
        $:  rom=room-8
            hoy=(map ship rung-8)
            ran=rang-10
            mon=(map term beam)
            hez=(unit duct)
            cez=(map @ta crew)
            pud=(unit [=desk =yoki])
        ==
      +$  room-8
        $:  hun=duct
            dos=(map desk dojo-8)
        ==
      +$  rung-8
        $:  rus=(map desk rede-8)
        ==
      +$  dojo-8
        $:  qyx=cult-10
            dom=dome-8
            per=regs
            pew=regs
            fiz=melt-10
        ==
      +$  dome-8
        $:  ank=ankh-10
            let=aeon
            hit=(map aeon tako)
            lab=(map @tas aeon)
            mim=(map path mime)
            fod=*
            fer=*  ::  reef cache, obsolete
        ==
      +$  rede-8
        $:  lim=@da
            ref=(unit rind-10)
            qyx=cult-10
            dom=dome-8
            per=regs
            pew=regs
            fiz=melt-10
        ==
      +$  raft-7
        $:  rom=room-7
            hoy=(map ship rung-7)
            ran=rang-10
            mon=(map term beam)
            hez=(unit duct)
            cez=(map @ta crew)
            pud=(unit [=desk =yoki])
        ==
      +$  room-7
        $:  hun=duct
            dos=(map desk dojo-7)
        ==
      +$  rung-7
        $:  rus=(map desk rede-7)
        ==
      +$  dojo-7
        $:  qyx=cult-10
            dom=dome-8
            per=regs
            pew=regs
        ==
      +$  rede-7
        $:  lim=@da
            ref=(unit rind-10)
            qyx=cult-10
            dom=dome-8
            per=regs
            pew=regs
        ==
      +$  raft-6
        $:  rom=room-6
            hoy=(map ship rung-6)
            ran=rang-10
            mon=(map term beam)
            hez=(unit duct)
            cez=(map @ta crew)
            pud=(unit [=desk =yoki])
        ==                                              ::
      +$  room-6  [hun=duct dos=(map desk dojo-6)]
      +$  dojo-6
        $:  qyx=cult-10
            dom=dome-6
            per=regs
            pew=regs
        ==
      +$  dome-6
        $:  ank=ankh-10
            let=aeon
            hit=(map aeon tako)
            lab=(map @tas aeon)
            mim=(map path mime)
            fod=*
            fer=*
        ==
      +$  rung-6
        $:  rus=(map desk rede-6)
        ==
      +$  rede-6
        $:  lim=@da
            ref=(unit rind-10)
            qyx=cult-10
            dom=dome-6
            per=regs
            pew=regs
        ==
      --
  |=  old=raft-any
  |^
  =?  old  ?=(%6 -.old)  7+(raft-6-to-7 +.old)
  =?  old  ?=(%7 -.old)  8+(raft-7-to-8 +.old)
  =?  old  ?=(%8 -.old)  9+(raft-8-to-9 +.old)
  =?  old  ?=(%9 -.old)  10+(raft-9-to-10 +.old)
  =?  old  ?=(%10 -.old)  11+(raft-10-to-11 +.old)
  =?  old  ?=(%11 -.old)  12+(raft-11-to-12 +.old)
  ?>  ?=(%12 -.old)
  ..^^$(ruf +.old)
  ::  +raft-6-to-7: delete stale ford caches (they could all be invalid)
  ::
  ++  raft-6-to-7
    |=  raf=raft-6
    ^-  raft-7
    %=    raf
        dos.rom
      %-  ~(run by dos.rom.raf)
      |=  doj=dojo-6
      ^-  dojo-7
      doj(fod.dom **)
    ::
        hoy
      %-  ~(run by hoy.raf)
      |=  =rung-6
      %-  ~(run by rus.rung-6)
      |=  =rede-6
      rede-6(dom dom.rede-6(fod **))
    ==
  ::  +raft-7-to-8: create bunted melts in each dojo/rede
  ::
  ++  raft-7-to-8
    |=  raf=raft-7
    ^-  raft-8
    %=    raf
        dos.rom
      %-  ~(run by dos.rom.raf)
      |=  doj=dojo-7
      ^-  dojo-8
      [qyx.doj dom.doj per.doj pew.doj *melt-10]
    ::
        hoy
      %-  ~(run by hoy.raf)
      |=  =rung-7
      %-  ~(run by rus.rung-7)
      |=  r=rede-7
      ^-  rede-8
      [lim.r ref.r qyx.r dom.r per.r pew.r *melt-10]
    ==
  ::  +raft-8-to-9: remove reef cache
  ::
  ++  raft-8-to-9
    |=  raf=raft-8
    ^-  raft-9
    %=    raf
        dos.rom
      %-  ~(run by dos.rom.raf)
      |=  =dojo-8
      ^-  dojo-10
      =/  dom  dom.dojo-8
      dojo-8(dom [ank.dom let.dom hit.dom lab.dom mim.dom *flow])
    ::
        hoy
      %-  ~(run by hoy.raf)
      |=  =rung-8
      %-  ~(run by rus.rung-8)
      |=  =rede-8
      ^-  rede-10
      =/  dom  dom.rede-8
      rede-8(dom [ank.dom let.dom hit.dom lab.dom mim.dom *flow])
    ==
  ::  +raft-9-to-10: add .dist-upgraded
  ::
  ++  raft-9-to-10
    |=  raf=raft-9
    ^-  raft-10
    raf(pud [pud.raf dist-upgraded=|])
  ::
  ::  +raft-10-to-11:
  ::
  ::    add tom and nor to dome
  ::    remove parent-mark from delta blobs
  ::    change blobs to pages
  ::    remove have from update-state
  ::    remove bar from nako
  ::    remove ankh
  ::    set cases in mon to ud+0
  ::    add fad
  ::    change fod type in dom
  ::    change bom type in dom
  ::
  ++  raft-10-to-11
    |=  raf=raft-10
    |^
    ^-  raft-11
    %=    raf
        dos.rom
      %-  ~(run by dos.rom.raf)
      |=  =dojo-10
      ^-  dojo
      %=    dojo-10
          fiz  *melt
          qyx  (cult-10-to-cult qyx.dojo-10)
          dom
        :*  let.dom.dojo-10
            hit.dom.dojo-10
            lab.dom.dojo-10
            ~
            *norm
            mim.dom.dojo-10
            ~
            ~
        ==
      ==
    ::
        hoy
      %-  ~(run by hoy.raf)
      |=  =rung-10
      %-  ~(run by rus.rung-10)
      |=  =rede-10
      ^-  rede
      %=    rede-10
          fiz     *melt
          qyx     (cult-10-to-cult qyx.rede-10)
          dom
        :*  let.dom.rede-10
            hit.dom.rede-10
            lab.dom.rede-10
            ~
            *norm
            mim.dom.rede-10
            ~
            ~
        ==
      ::
          ref
        ?~  ref.rede-10
          ~
        %=    ref.rede-10
            bom.u
          %-  ~(run by bom.u.ref.rede-10)
          |=  =update-state-10
          ^-  update-state
          %=    update-state-10
              |2
            ^-  [(map lobe fell) (list $@(lobe [tako path lobe])) (qeu (unit nako)) (unit $@(%ames [@ta @da path]))]
            %=    |2.update-state-10
                busy  ?:(busy.update-state-10 `%ames ~)
            ::
                nako
              %-  ~(gas to *(qeu (unit nako)))
              %+  turn  ~(tap to nako.update-state-10)
              |=  nak=(unit nako-10)
              ?~  nak  ~
              `u.nak(bar ~)
            ==
          ==
        ==
      ==
    ::
        lat.ran
      %-  ~(gas by *(map lobe page))
      %+  murn  ~(tap by lat.ran.raf)
      |=  [=lobe =blob-10]
      ^-  (unit [^lobe page])
      ?-  -.blob-10
        %delta   ((slog 'clay: tombstoning delta!' ~) ~)
        %dead    ~
        %direct  `[lobe q.blob-10]
      ==
    ::
        |3
      :-  *flow
      %=  |3.raf
        mon  (~(run by mon.raf) |=(=beam beam(r ud+0)))
        |3   [pud.raf ~]
      ==
    ==
    ::
    ++  cult-10-to-cult
      |=  qyx=cult-10
      ^-  cult
      =/  qux=(list [=wove-10 ducts=(set duct)])  ~(tap by qyx)
      %-  malt
      |-  ^-  (list [wove (set duct)])
      ?~  qux
        ~
      :_  $(qux t.qux)
      %=    i.qux
          rove-10.wove-10
        ?-    -.rove-10.wove-10.i.qux
            %sing  rove-10.wove-10.i.qux
            %many  rove-10.wove-10.i.qux
            %next
          %=  rove-10.wove-10.i.qux
            cach-10  (cach-10-to-cach cach-10.rove-10.wove-10.i.qux)
          ==
        ::
            %mult
          %=  rove-10.wove-10.i.qux
            old-cach  (caches-10-to-caches old-cach.rove-10.wove-10.i.qux)
            new-cach  (caches-10-to-caches new-cach.rove-10.wove-10.i.qux)
          ==
        ==
      ==
    ::
    ++  cach-10-to-cach
      |=  =cach-10
      ^-  cach
      ?~  cach-10
        ~
      ?~  u.cach-10
        [~ ~]
      ?-  -.u.u.cach-10
        %&  ``p.u.u.cach-10
        %|  ~
      ==
    ::
    ++  caches-10-to-caches
      |=  caches-10=(map [=care =path] cach-10)
      ^-  (map [=care =path] cach)
      (~(run by caches-10) cach-10-to-cach)
    --
  ::  +raft-11-to-12: add bug
  ::
  ++  raft-11-to-12
    |=  raf=raft-11
    ^-  raft-12
    raf(pud [pud.raf 0 0])
  --
::
++  scry                                              ::  inspect
  ~/  %clay-scry
  ^-  roon
  |=  [lyc=gang car=term bem=beam]
  ^-  (unit (unit cage))
  =*  scry-loop  $
  |^
  =*  ren  car
  =/  why=shop  &/p.bem
  =*  syd  q.bem
  =/  lot=coin  $/r.bem
  =*  tyl  s.bem
  ::
  ?.  ?=(%& -.why)  ~
  =*  his  p.why
  ?:  &(=(ren %$) =(tyl /whey))
    ``mass+!>(whey)
  ::  ~&  scry+[ren `path`[(scot %p his) syd ~(rent co lot) tyl]]
  ::  =-  ~&  %scry-done  -
  =+  luk=?.(?=(%$ -.lot) ~ ((soft case) p.lot))
  ?~  luk  [~ ~]
  ?:  =(%$ ren)
    [~ ~]
  =+  run=((soft care) ren)
  ?~  run  [~ ~]
  ::TODO  if it ever gets filled properly, pass in the full fur.
  ::
  =/  for=(unit ship)  ?~(lyc ~ ?~(u.lyc ~ `n.u.lyc))
  ?:  &(=(our his) ?=(?(%d %x) ren) =(%$ syd) =([%da now] u.luk))
    ?-  ren
      %d  (read-buc-d tyl)
      %x  (read-buc-x tyl)
    ==
  =/  den  ((de now rof [/scryduct ~] ruf) his syd)
  =/  result  (mule |.(-:(aver:den for u.run u.luk tyl)))
  ?:  ?=(%| -.result)
    %-  (slog >%clay-scry-fail< p.result)
    ~
  p.result
  ::
  ++  read-buc-d
    |=  =path
    ^-  (unit (unit cage))
    ?^  path  ~&(%no-cd-path [~ ~])
    [~ ~ %noun !>(~(key by dos.rom.ruf))]
  ::
  ++  read-buc-x
    |=  =path
    ^-  (unit (unit cage))
    ?~  path
      ~
    ?+    i.path  ~
        %sweep  ``[%sweep !>(sweep)]
        %rang   ``[%rang !>(ran.ruf)]
        %tomb   ``[%flag !>((tomb t.path))]
        %domes  domes
    ==
  ::
  ++  domes
    =/  domes
      %-  ~(gas by *cone)
      %+  turn  ~(tap by dos.rom.ruf)
      |=  [=desk =dojo]
      [[our desk] [[let hit lab] tom nor]:dom.dojo]
    =.  domes
      %-  ~(uni by domes)
      %-  ~(gas by *cone)
      ^-  (list [[ship desk] dome:clay (map tako norm) norm])
      %-  zing
      ^-  (list (list [[ship desk] dome:clay (map tako norm) norm]))
      %+  turn  ~(tap by hoy.ruf)
      |=  [=ship =rung]
      ^-  (list [[^ship desk] dome:clay (map tako norm) norm])
      %+  turn  ~(tap by rus.rung)
      |=  [=desk =rede]
      [[ship desk] [[let hit lab] tom nor]:dom.rede]
    ``[%domes !>(`cone`domes)]
  ::
  ::  True if file is accessible
  ::
  ++  tomb
    |=  =path
    ^-  ?
    =/  bem  (de-beam path)
    ?~  bem       %|
    =/  cay  scry-loop(car %y, bem u.bem)
    ?~  cay       %|
    ?~  u.cay     %|
    =+  !<(=arch q.u.u.cay)
    ?~  fil.arch  %|
    (~(has by lat.ran.ruf) u.fil.arch)
  ::
  ::  Check for refcount errors
  ::
  ++  sweep
    ^-  (list [need=@ud have=@ud leak])
    =/  marked=(map leak [need=@ud have=@ud])
      (~(run by fad.ruf) |=([refs=@ud *] [0 refs]))
    =.  marked
      =/  items=(list [=leak *])  ~(tap by fad.ruf)
      |-  ^+  marked
      ?~  items
        marked
      =/  deps  ~(tap in deps.leak.i.items)
      |-  ^+  marked
      ?~  deps
        ^$(items t.items)
      =.  marked
        %+  ~(put by marked)  i.deps
        =/  gut  (~(gut by marked) i.deps [0 0])
        [+(-.gut) +.gut]
      $(deps t.deps)
    ::
    =/  spills=(list (set leak))
      %+  welp
        %+  turn  ~(tap by dos.rom.ruf)
        |=  [* =dojo]
        spill.fod.dom.dojo
      %-  zing
      %+  turn  ~(tap by hoy.ruf)
      |=  [* =rung]
      %+  turn  ~(tap by rus.rung)
      |=  [* =rede]
      spill.fod.dom.rede
    ::
    =.  marked
      |-
      ?~  spills
        marked
      =/  leaks  ~(tap in i.spills)
      |-
      ?~  leaks
        ^$(spills t.spills)
      =.  marked
        %+  ~(put by marked)  i.leaks
        =/  gut  (~(gut by marked) i.leaks [0 0])
        [+(-.gut) +.gut]
      $(leaks t.leaks)
    ::
    %+  murn  ~(tap by marked)
    |=  [=leak need=@ud have=@ud]
    ?:  =(need have)
      ~
    `u=[need have leak]
  --
::
::  We clear the ford cache by replacing it with its bunt as a literal.
::  This nests within +flow without reference to +type, +hoon, or
::  anything else in the sample of cache objects.  Otherwise we would be
::  contravariant in the those types, which makes them harder to change.
::
++  stay
  :-  ver
  %=    ruf
      fad  ~
      dos.rom
    %-  ~(run by dos.rom.ruf)
    |=  =dojo
    dojo(fod.dom `flue`[~ ~])
  ::
      hoy
    %-  ~(run by hoy.ruf)
    |=  =rung
    %=    rung
        rus
      %-  ~(run by rus.rung)
      |=  =rede
      rede(fod.dom `flue`[~ ~])
    ==
  ==
::
++  take                                              ::  accept response
  ~/  %clay-take
  |=  [tea=wire hen=duct dud=(unit goof) hin=sign]
  ^+  [*(list move) ..^$]
  ?^  dud
    ~|(%clay-take-dud (mean tang.u.dud))
  ?:  ?=([%dist *] tea)
    ?:  ?=(%onto +<.hin)
      [~ ..^$]
    ?>  ?=(%unto +<.hin)
    ?>  ?=(%poke-ack -.p.hin)
    ?~  p.p.hin
      [~ ..^$]
    =+  ((slog 'clay: dist migration failed' u.p.p.hin) ~)
    !!
  ::
  ?:  ?=([%merge @ @ @ @ ~] tea)
    ?>  ?=(%writ +<.hin)
    =*  syd  i.t.tea
    =/  ali-ship  (slav %p i.t.t.tea)
    =*  ali-desk  i.t.t.t.tea
    =/  germ  (germ i.t.t.t.t.tea)
    =^  mos  ruf
      =/  den  ((de now rof hen ruf) our i.t.tea)
      abet:(merge:den ali-ship ali-desk germ p.hin)
    [mos ..^$]
  ::
  ?:  ?=([%fuse @ @ @ @ ~] tea)
    ?>  ?=(%writ +<.hin)
    =*  syd  i.t.tea
    =/  ali-ship=@p  (slav %p i.t.t.tea)
    =*  ali-desk=desk  i.t.t.t.tea
    =/  ali-case  (rash i.t.t.t.t.tea nuck:so)
    ?>  ?=([%$ *] ali-case)
    =^  mos  ruf
      =/  den  ((de now rof hen ruf) our i.t.tea)
      abet:(take-fuse:den [ali-ship ali-desk (case +.ali-case)] p.hin)
    [mos ..^$]
  ::
  ?:  ?=([%foreign-warp *] tea)
    ?>  ?=(%writ +<.hin)
    :_  ..^$
    [hen %give %boon `(unit rand)`(bind `riot`p.hin rant-to-rand)]~
  ::
  ?:  ?=([%warp-index @ @ @ ~] tea)
    ?+    +<.hin  ~|  %clay-warp-index-strange  !!
        %done
      ?~  error.hin
        [~ ..^$]
      ::  TODO better error handling
      ::
      ~&  %clay-take-warp-index-error^our^tea^tag.u.error.hin
      %-  (slog tang.u.error.hin)
      [~ ..^$]
    ::
        %lost
      %-  (slog leaf+"clay: lost warp from {<tea>}" ~)
      [~ ..^$]
    ::
        ?(%boon %tune)
      =/  her=ship   (slav %p i.t.tea)
      =/  =desk      (slav %tas i.t.t.tea)
      =/  index=@ud  (slav %ud i.t.t.t.tea)
      ::
      =^  mos  ruf
        =;  res=(unit rand)
          ~&  taking-foreign-answer/=(~ res)
          =/  den  ((de now rof hen ruf) her desk)
          =?  den  ?=(%tune +<.hin)
            (cancel-scry-timeout:den index)
          abet:(take-foreign-answer:den index res)
        ?:  ?=(%boon +<.hin)  ;;((unit rand) payload.hin)
        %+  bind  data.hin
        |=  =(cask)
        ^-  rand
        ::  retrieve the request from the scry path
        ::
        =+  (need (de-omen path.hin))
        =/  =care  ;;(care ?@(vis (rsh 3 vis) car.vis))
        [[care r.bem q.bem] s.bem cask]
      [mos ..^$]
    ::
        %wake
      ?^  error.hin
        [[hen %slip %d %flog %crud %wake u.error.hin]~ ..^$]
      =/  her=ship   (slav %p i.t.tea)
      =/  =desk      (slav %tas i.t.t.tea)
      =/  index=@ud  (slav %ud i.t.t.t.tea)
      ~&  [%clay %scry-broken her]
      =^  mos  ruf
        =/  den  ((de now rof hen ruf) her desk)
        abet:(retry-with-ames:den %warp-index index)
      [mos ..^$]
    ==
  ::
  ?:  ?=([%back-index @ @ @ *] tea)
    ?+    +<.hin  ~|  %clay-backfill-index-strange  !!
        %done
      ?~  error.hin
        [~ ..^$]
      ::  TODO better error handling
      ::
      ~&  %clay-take-backfill-index-error^our^tea^tag.u.error.hin
      %-  (slog tang.u.error.hin)
      [~ ..^$]
    ::
        %lost
      %-  (slog leaf+"clay: lost backfill from {<tea>}" ~)
      [~ ..^$]
    ::
        ?(%boon %tune)
      =/  her=ship   (slav %p i.t.tea)
      =/  =desk      (slav %tas i.t.t.tea)
      =/  index=@ud  (slav %ud i.t.t.t.tea)
      ::
      =/  fell=(unit fell)
        ?:  ?=(%boon +<.hin)  `;;(fell payload.hin)
        ?~  data.hin  ~
        `[%direct (page-to-lobe u.data.hin) u.data.hin]
      ::
      =^  mos  ruf
        =/  den  ((de now rof hen ruf) her desk)
        ?~  fell
          abet:(retry-with-ames:den %back-index index)
        =?  den  ?=(%tune +<.hin)
          (cancel-scry-timeout:den index)
        abet:abet:(take-backfill:(foreign-update:den index) u.fell)
      [mos ..^$]
    ::
         %wake
      ?^  error.hin
        [[hen %slip %d %flog %crud %wake u.error.hin]~ ..^$]
      =/  her=ship   (slav %p i.t.tea)
      =/  =desk      (slav %tas i.t.t.tea)
      =/  index=@ud  (slav %ud i.t.t.t.tea)
      =^  mos  ruf
        =/  den  ((de now rof hen ruf) her desk)
        abet:(retry-with-ames:den %back-index index)
      [mos ..^$]
    ==
  ::
  ?:  ?=([%seek @ @ ~] tea)
    ?+    +<.hin  ~|  %clay-seek-strange  !!
        %done
      ?~  error.hin
        [~ ..^$]
      %-  (slog leaf+"clay: seek nack from {<tea>}" u.error.hin)
      [~ ..^$]
    ::
        %lost
      %-  (slog leaf+"clay: lost boon from {<tea>}" ~)
      [~ ..^$]
    ::
        %boon
      =+  ;;  =fell  payload.hin
      ::
      =/  her=ship  (slav %p i.t.tea)
      =/  =desk     (slav %tas i.t.t.tea)
      =^  mos  ruf
        =/  den  ((de now rof hen ruf) her desk)
        abet:(take-fell:den fell)
      [mos ..^$]
    ==
  ::
  ?:  ?=([%sinks ~] tea)
    ?>  ?=(%public-keys +<.hin)
    ?.  ?=(%breach -.public-keys-result.hin)
      [~ ..^$]
    =/  who  who.public-keys-result.hin
    ?:  =(our who)
      [~ ..^$]
    ::  Cancel subscriptions
    ::
    =/  foreign-desk=(unit rung)
      (~(get by hoy.ruf) who)
    ?~  foreign-desk
      [~ ..^$]
    =/  cancel-ducts=(list duct)
      %-  zing  ^-  (list (list duct))
      %+  turn  ~(tap by rus.u.foreign-desk)
      |=  [=desk =rede]
      ^-  (list duct)  %-  zing  ^-  (list (list duct))
      %+  turn  ~(tap by qyx.rede)
      |=  [=wove ducts=(set duct)]
      ::  ~&  [%sunk-wove desk (print-wove wove) ducts]
      ~(tap in ducts)
    =/  cancel-moves=(list move)
      %+  turn  cancel-ducts
      |=(=duct [duct %slip %b %drip !>([%writ ~])])
    ::  delete local state of foreign desk
    ::
    =.  hoy.ruf  (~(del by hoy.ruf) who)
    [cancel-moves ..^$]
  ::
  ?-    -.+.hin
      %public-keys  ~|([%public-keys-raw tea] !!)
  ::
      %mere
    ?:  ?=(%& -.p.+.hin)
      ~&  'initial merge succeeded'
      [~ ..^$]
    ~>  %slog.
        :^  0  %rose  [" " "[" "]"]
        :^    leaf+"initial merge failed"
            leaf+"my most sincere apologies"
          >p.p.p.+.hin<
        q.p.p.+.hin
    [~ ..^$]
  ::
      %note  [[hen %give +.hin]~ ..^$]
      %wake
    ::  TODO: handle behn errors
    ::
    ?^  error.hin
      [[hen %slip %d %flog %crud %wake u.error.hin]~ ..^$]
    ::
    ?.  ?=([%tyme @ @ ~] tea)
      ~&  [%clay-strange-timer tea]
      [~ ..^$]
    =/  her  (slav %p i.t.tea)
    =/  syd  (slav %tas i.t.t.tea)
    =^  mos  ruf
      =/  den  ((de now rof hen ruf) her syd)
      abet:wake:den
    [mos ..^$]
  ::
      ::  handled in the wire dispatcher
      ::
      %boon  !!
      %tune  !!
      %lost  !!
      %onto  !!
      %unto  !!
      %writ
    %-  (slog leaf+"clay: strange writ (expected on upgrade to Fusion)" ~)
    [~ ..^$]
  ::
      %done
    ?~  error=error.hin
      [~ ..^$]
    %-  (slog >%clay-lost< >tag.u.error< tang.u.error)
    [~ ..^$]
  ==
::
++  rant-to-rand
  |=  rant
  ^-  rand
  [p q [p q.q]:r]
::  +whey: produce memory usage report
::
++  whey
  ^-  (list mass)
  ?:  (gth mas.bug.ruf 0)
    =/  domestic
      %+  turn  (sort ~(tap by dos.rom.ruf) aor)
      |=  [=desk =dojo]
      :+  desk  %|
      :~  mime+&+mim.dom.dojo
          flue+&+fod.dom.dojo
          dojo+&+dojo
      ==
    :~  :+  %object-store  %|
        :~  commits+&+hut.ran.ruf
            :+  %pages  %|
            %+  turn  ~(tap by lat.ran.ruf)
            |=  [=lobe =page]
            [(scot %uv lobe) %& page]
        ==
        domestic+|+domestic
        foreign+&+hoy.ruf
        ford-cache+&+fad.ruf
    ==
  =/  domestic
    %+  turn  (sort ~(tap by dos.rom.ruf) aor)
    |=  [=desk =dojo]
    :+  desk  %|
    :~  mime+&+mim.dom.dojo
        flue+&+fod.dom.dojo
        dojo+&+dojo
    ==
  :~  :+  %object-store  %|
      :~  commits+&+hut.ran.ruf
          pages+&+lat.ran.ruf
      ==
      domestic+|+domestic
      foreign+&+hoy.ruf
      ford-cache+&+fad.ruf
  ==
::
++  tomb
  |%
  ::  +tomb-clue: safely remove objects
  ::
  ++  tomb-clue
    |=  [=duct =clue]
    ^-  [(list move) _..^$]
    ?-    -.clue
        %lobe  `(tomb-lobe lobe.clue &)
        %all
      =/  lobes=(list [=lobe =page])  ~(tap by lat.ran.ruf)
      |-
      ?~  lobes
        `..^^$
      =.  ..^^$  (tomb-lobe lobe.i.lobes &)
      $(lobes t.lobes)
    ::
        %pick  pick
        %norm
      =^  mos  ruf
        =/  den  ((de now rof duct ruf) ship.clue desk.clue)
        abet:(set-norm:den norm.clue)
      [mos ..^$]
    ::
        %worn
      =^  mos  ruf
        =/  den  ((de now rof duct ruf) ship.clue desk.clue)
        abet:(set-worn:den tako.clue norm.clue)
      [mos ..^$]
    ::
        %seek
      =^  mos  ruf
        =/  den  ((de now rof duct ruf) ship.clue desk.clue)
        abet:(seek:den cash.clue)
      [mos ..^$]
    ==
  ::  +tomb-lobe: remove specific lobe
  ::
  ++  tomb-lobe
    |=  [lob=lobe veb=?]
    ^+  ..^$
    =/  peg=(unit page)  (~(get by lat.ran.ruf) lob)
    ?~  peg
      (noop veb leaf+"clay: file already tombstoned" ~)
    ::
    =/  used=(unit beam)
      =/  desks=(list [=desk =dojo])  ~(tap by dos.rom.ruf)
      |-
      =*  desk-loop  $
      ?~  desks
        ~
      ?:  =(0 let.dom.dojo.i.desks)
        desk-loop(desks t.desks)
      =/  =yaki
        %-  ~(got by hut.ran.ruf)
        %-  ~(got by hit.dom.dojo.i.desks)
        let.dom.dojo.i.desks
      =/  paths=(list [=path =lobe])  ~(tap by q.yaki)
      |-
      =*  path-loop  $
      ?~  paths
        desk-loop(desks t.desks)
      ?:  =(lob lobe.i.paths)
        `[[our desk.i.desks ud+let.dom.dojo.i.desks] path.i.paths]
      path-loop(paths t.paths)
    ::
    ?^  used
      (noop veb leaf+"clay: file used in {<(en-beam u.used)>}" ~)
    ::
    =.  lat.ran.ruf  (~(del by lat.ran.ruf) lob)
    (noop veb leaf+"clay: file successfully tombstoned" ~)
  ::
  ++  noop
    |=  [veb=? =tang]
    ?.  veb
      ..^$
    ((slog tang) ..^$)
  ::
  ++  draw-raft
    ^-  (set [norm yaki])
    =/  room-yakis
      =/  rooms=(list [=desk =dojo])  ~(tap by dos.rom.ruf)
      |-  ^-  (set [norm yaki])
      ?~  rooms
        ~
      (~(uni in $(rooms t.rooms)) (draw-dome %& dom.dojo.i.rooms))
    =/  rung-yakis
      =/  rungs=(list [=ship =rung])  ~(tap by hoy.ruf)
      |-  ^-  (set [norm yaki])
      ?~  rungs
        ~
      %-  ~(uni in $(rungs t.rungs))
      =/  redes=(list [=desk =rede])  ~(tap by rus.rung.i.rungs)
      |-  ^-  (set [norm yaki])
      ?~  redes
        ~
      (~(uni in $(redes t.redes)) (draw-dome %| dom.rede.i.redes))
    (~(uni in room-yakis) rung-yakis)
  ::
  ++  draw-dome
    |=  [domestic=? =dome]
    ^-  (set [norm yaki])
    =/  =aeon  1
    |-  ^-  (set [norm yaki])
    ?:  (lth let.dome aeon)
      ~
    =/  =tako  (~(got by hit.dome) aeon)
    =/  yakis=(set [norm yaki])
      ?.  &(=(let.dome aeon) domestic)
        ~
      [[*norm (~(got by hut.ran.ruf) tako)] ~ ~]
    %-  ~(uni in yakis)
    %-  ~(uni in (draw-tako tom.dome nor.dome tako))
    $(aeon +(aeon))
  ::
  ++  draw-tako
    |=  [tom=(map tako norm) nor=norm =tako]
    ^-  (set [norm yaki])
    ~+
    =/  =norm  (~(gut by tom) tako nor)
    =/  =yaki  (~(got by hut.ran.ruf) tako)
    =/  takos
      |-  ^-  (set [^norm ^yaki])
      ?~  p.yaki
        ~
      (~(uni in $(p.yaki t.p.yaki)) ^$(tako i.p.yaki))
    (~(put in takos) norm yaki)
  ::
  ::  +pick: copying gc based on norms
  ::
  ++  pick
    =|  lat=(map lobe page)
    =|  sen=(set [norm (map path lobe)])
    |^
    =.  ..pick-raft  pick-raft
    =.  lat.ran.ruf  lat
    `..^$
    ::
    ++  pick-raft
      ^+  ..pick-raft
      =/  yakis=(list [=norm =yaki])  ~(tap in draw-raft)
      |-  ^+  ..pick-raft
      ?~  yakis
        ..pick-raft
      ::  ~&  >  [%picking [norm r.yaki]:i.yakis]
      $(yakis t.yakis, ..pick-raft (pick-yaki i.yakis))
    ::
    ::  NB: recurring tree-wise with the `sen` cache provides
    ::  approximately a 100x speedup on a mainnet moon in 4/2022
    ::
    ++  pick-yaki
      |=  [=norm =yaki]
      ^+  ..pick-raft
      |-  ^+  ..pick-raft
      ?~  q.yaki
        ..pick-raft
      ?:  (~(has in sen) norm q.yaki)
        ..pick-raft
      =.  sen  (~(put in sen) norm q.yaki)
      =/  peg=(unit page)  (~(get by lat.ran.ruf) q.n.q.yaki)
      ::  ~&  >>  [%picking-lobe ?=(^ peg) +:(~(fit of norm) p.n.q.yaki) n.q.yaki]
      =?  lat  &(?=(^ peg) !=([~ %|] +:(~(fit of norm) p.n.q.yaki)))
        (~(uni by `(map lobe page)`[[q.n.q.yaki u.peg] ~ ~]) lat)
      =.  ..pick-raft  $(q.yaki l.q.yaki)
      $(q.yaki r.q.yaki)
    --
  --
--<|MERGE_RESOLUTION|>--- conflicted
+++ resolved
@@ -266,11 +266,8 @@
       hez=(unit duct)                                   ::  sync duct
       cez=(map @ta crew)                                ::  permission groups
       pud=(unit [=desk =yoki])                          ::  pending update
-<<<<<<< HEAD
       sad=(map ship @da)                                ::  scry known broken
-=======
       bug=[veb=@ mas=@]                                 ::  verbosity
->>>>>>> ad6a5acf
   ==                                                    ::
 ::
 ::  Unvalidated response to a request.
@@ -904,11 +901,7 @@
       %-  soak-vase
       %+  gain-sprig  file+path  |.
       =.  stack.nub  [~ stack.nub]
-<<<<<<< HEAD
-      :: ~>  %slog.0^leaf/"ford: make file {(spud path)}"
-=======
       %-  (trace 1 |.("make file {(spud path)}"))
->>>>>>> ad6a5acf
       ?:  (~(has in cycle.nub) file+path)
         ~|(cycle+file+path^cycle.nub !!)
       =.  cycle.nub  (~(put in cycle.nub) file+path)
@@ -1233,11 +1226,7 @@
           =?  cache.nub  !spilt
             (~(put by cache.nub) leak [+(refs.u.got) soak.u.got])
           [soak.u.got nub]
-<<<<<<< HEAD
-        :: %-  (slog leaf+"ford: cache {<pour.leak>}: creating" ~)
-=======
         %-  (trace 2 |.("cache {<pour.leak>}: creating"))
->>>>>>> ad6a5acf
         =^  =soak  nub  (next nub)
         =.  cache.nub  (~(put by cache.nub) leak [1 soak])
         ::  If we're creating a cache entry, add refs to our dependencies
@@ -1265,18 +1254,6 @@
     |=  [verb=@ fad=flow =leak]
     ^-  flow
     ?~  got=(~(get by fad) leak)
-<<<<<<< HEAD
-      :: %-  (slog leaf+"ford: lose missing leak {<leak>}" ~)
-      fad
-    ?:  (lth 1 refs.u.got)
-      :: =/  tape  "ford: cache {<pour.leak>}: decrementing from {<refs.u.got>}"
-      :: %-  (slog leaf+tape ~)
-      =.  fad  (~(put by fad) leak u.got(refs (dec refs.u.got)))
-      fad
-    =+  ?.  =(0 refs.u.got)  ~
-        ~  :: ((slog leaf+"ford: lose zero leak {<leak>}" ~) ~)
-    :: %-  (slog leaf+"ford: cache {<pour.leak>}: freeing" ~)
-=======
       %-  (trace verb 0 |.("lose missing leak {<leak>}"))
       fad
     ?:  (lth 1 refs.u.got)
@@ -1286,7 +1263,6 @@
     =+  ?.  =(0 refs.u.got)  ~
         ((trace verb 0 |.("lose zero leak {<leak>}")) ~)
     %-  (trace verb 2 |.("cache {<pour.leak>}: freeing"))
->>>>>>> ad6a5acf
     =.  fad  (~(del by fad) leak)
     =/  leaks  ~(tap in deps.leak)
     |-  ^-  flow
@@ -1518,13 +1494,8 @@
   ++  tako-ford
     |=  tak=tako
     %-  ford:fusion
-<<<<<<< HEAD
-    =/  files  (~(run by q:(tako-to-yaki:ze tak)) |=(=lobe |+lobe))
-    [files lat.ran fad ?:(=(tak (aeon-to-tako:ze let.dom)) fod.dom [~ ~])]
-=======
-    =/  files  (~(run by q:(aeon-to-yaki:ze yon)) |=(=lobe |+lobe))
-    [files lat.ran veb.bug fad ?:(=(yon let.dom) fod.dom [~ ~])]
->>>>>>> ad6a5acf
+    :-  (~(run by q:(tako-to-yaki:ze tak)) |=(=lobe |+lobe))
+    [lat.ran veb.bug fad ?:(=(tak (aeon-to-tako:ze let.dom)) fod.dom [~ ~])]
   ::  Produce ford cache appropriate for the aeon
   ::
   ++  tako-flow
@@ -4369,7 +4340,7 @@
 ::
 ::::::::::::::::::::::::::::::::::::::::::::::::::::::::::::::::::::::::::::::
 =|                                                    ::  instrument state
-    $:  ver=%12                                       ::  vane version
+    $:  ver=%13                                       ::  vane version
         ruf=raft                                      ::  revision tree
     ==                                                ::
 |=  [now=@da eny=@uvJ rof=roof]                       ::  current invocation
@@ -4652,7 +4623,8 @@
 ++  load
   =>  |%
       +$  raft-any
-        $%  [%12 raft-12]
+        $%  [%13 raft-13]
+            [%12 *] ::raft-12]  ::TODO  see below
             [%11 raft-11]
             [%10 raft-10]
             [%9 raft-9]
@@ -4660,7 +4632,18 @@
             [%7 raft-7]
             [%6 raft-6]
         ==
-      +$  raft-12  raft
+      +$  raft-13  raft
+      +$  raft-12
+        $:  rom=room
+            hoy=(map ship rung)
+            ran=rang
+            fad=flow
+            mon=(map term beam)
+            hez=(unit duct)
+            cez=(map @ta crew)
+            pud=(unit [=desk =yoki])
+            bug=[veb=@ mas=@]
+        ==
       +$  raft-11
         $:  rom=room
             hoy=(map ship rung)
@@ -4889,7 +4872,10 @@
   =?  old  ?=(%9 -.old)  10+(raft-9-to-10 +.old)
   =?  old  ?=(%10 -.old)  11+(raft-10-to-11 +.old)
   =?  old  ?=(%11 -.old)  12+(raft-11-to-12 +.old)
-  ?>  ?=(%12 -.old)
+  ::TODO  ;; because $case changed, but that shouldn't matter?
+  ::      figure out a better way to do this.
+  =?  old  ?=(%12 -.old)  13+(raft-12-to-13 ;;(raft-12 +.old))
+  ?>  ?=(%13 -.old)
   ..^^$(ruf +.old)
   ::  +raft-6-to-7: delete stale ford caches (they could all be invalid)
   ::
@@ -4991,8 +4977,7 @@
             ~
             *norm
             mim.dom.dojo-10
-            ~
-            ~
+            [~ ~]
         ==
       ==
     ::
@@ -5012,8 +4997,7 @@
             ~
             *norm
             mim.dom.rede-10
-            ~
-            ~
+            [~ ~]
         ==
       ::
           ref
@@ -5053,10 +5037,11 @@
       ==
     ::
         |3
+      ^+  |3:*raft-11
       :-  *flow
       %=  |3.raf
         mon  (~(run by mon.raf) |=(=beam beam(r ud+0)))
-        |3   [pud.raf ~]
+        |3   pud.raf
       ==
     ==
     ::
@@ -5109,7 +5094,13 @@
   ++  raft-11-to-12
     |=  raf=raft-11
     ^-  raft-12
-    raf(pud [pud.raf 0 0])
+    raf(pud [pud.raf [0 0]])
+  ::  +raft-12-to-13: add bug
+  ::
+  ++  raft-12-to-13
+    |=  raf=raft-12
+    ^-  raft-13
+    raf(bug [~ bug.raf])
   --
 ::
 ++  scry                                              ::  inspect
