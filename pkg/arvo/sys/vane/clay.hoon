::  clay (4c), revision control
!:
::  The way to understand Clay is to take it section-by-section:
::
::  - Data structures.  You *must* start here; make sure you understand
::  the entire contents of +raft.
::
::  - Individual reads.  +aver is the entry point, follow it through
::  +read-at-aeon to understand each kind of read.
::
::  - Subscriptions.  +wake is the center of this mechanism; nothing
::  else responds to subscriptions.  +wake has no arguments, which means
::  every subscription response happens when something in Clay's *state*
::  has changed.  No edge-triggered responses.
::
::  - Receiving foreign data.  For individual requests, this is
::  +take-foreign-answer.  For sync requests (%many, which is %sing %v
::  for a foreign desk), this is +foreign-update.
::
::  - Ford.  +ford builds hoon files and gives files their types.
::  Read +build-file for the first, and +read-file is the second.
::
::  - Writing to a desk.  Every write to a desk goes through +park, read
::  it thoroughly.
::
::  - Merges.  Control flow starts at +start-merge, then +merge, but
::  everything is scaffolding for +merge-by-germ, which is the ideal of
::  a merge function: it takes two commits and a merge strategy and
::  produces a new commit.
::
::  - Tombstoning.  This is in +tomb.
::
::::::::::::::::::::::::::::::::::::::::::::::::::::::::::::::::::::::::::::::
::
::  Here are the structures.  `++raft` is the formal arvo state.  It's also
::  worth noting that many of the clay-related structures are defined in lull.
::
::::::::::::::::::::::::::::::::::::::::::::::::::::::::::::::::::::::::::::::
=/  bud
  ^~
  =/  zuse  !>(..zuse)
  :*  zuse=zuse
      nave=(slap zuse !,(*hoon nave:clay))
      cork=(slap zuse !,(*hoon cork))
      same=(slap zuse !,(*hoon same))
      mime=(slap zuse !,(*hoon mime))
      cass=(slap zuse !,(*hoon cass:clay))
  ==
::
|=  our=ship
=,  clay
=>  |%
+$  aeon  @ud                                           ::  version number
::
::  Part of ++mery, representing the set of changes between the mergebase and
::  one of the desks being merged.
::
::  --  `new` is the set of files in the new desk and not in the mergebase.
::  --  `cal` is the set of changes in the new desk from the mergebase except
::      for any that are also in the other new desk.
::  --  `can` is the set of changes in the new desk from the mergebase and that
::      are also in the other new desk (potential conflicts).
::  --  `old` is the set of files in the mergebase and not in the new desk.
::
+$  cane
  $:  new=(map path lobe)
      cal=(map path lobe)
      can=(map path cage)
      old=(map path ~)
  ==
::
::  Type of request.
::
::  %d produces a set of desks, %p gets file permissions, %t gets all paths
::  with the specified prefix, %u checks for existence, %v produces a ++dome
::  of all desk data, %w gets @ud and @da variants for the given case, %x
::  gets file contents, %y gets a directory listing, and %z gets a recursive
::  hash of the file contents and children.
::
:: ++  care  ?(%d %p %t %u %v %w %x %y %z)
::
::  Keeps track of subscribers.
::
::  A map of requests to a set of all the subscribers who should be notified
::  when the request is filled/updated.
::
+$  cult  (jug wove duct)
::
::  State for ongoing %fuse merges. `con` maintains the ordering,
::  `sto` stores the data needed to merge, and `bas` is the base
::  beak for the merge.
::
+$  melt  [bas=beak con=(list [beak germ]) sto=(map beak (unit dome:clay))]
::
::  Domestic desk state.
::
::  Includes subscriber list, dome (desk content), possible commit state (for
::  local changes), possible merge state (for incoming merges), and permissions.
::
+$  dojo
  $:  qyx=cult                                          ::  subscribers
      dom=dome                                          ::  desk state
      per=regs                                          ::  read perms per path
      pew=regs                                          ::  write perms per path
      fiz=melt                                          ::  state for mega merges
  ==
::
::  Desk state.
::
::  Includes a checked-out ankh with current content, most recent version, map
::  of all version numbers to commit hashes (commits are in hut.rang), and map
::  of labels to version numbers.
::
::  `mim` is a cache of the content in the directories that are mounted
::  to unix.  Often, we convert to/from mime without anything really
::  having changed; this lets us short-circuit that in some cases.
::  Whenever you give an `%ergo`, you must update this.
::
+$  dome
  $:  let=aeon                                          ::  top id
      hit=(map aeon tako)                               ::  versions by id
      lab=(map @tas aeon)                               ::  labels
      tom=(map tako norm)                               ::  tomb policies
      nor=norm                                          ::  default policy
      mim=(map path mime)                               ::  mime cache
      fod=flue                                          ::  ford cache
  ==                                                    ::
::
::  Commit state.
::
::  --  `del` is the paths we're deleting.
::  --  `ink` is the insertions of hoon files (short-circuited for
::      bootstrapping).
::  --  `ins` is all the other insertions.
::  --  `dif` is the diffs in `dig` applied to their files.
::  --  `mut` is the diffs between `muc` and the original files.
::
+$  dork                                                ::  diff work
  $:  del=(list path)                                   ::  deletes
      ink=(list (pair path cage))                       ::  hoon inserts
      ins=(list (pair path cage))                       ::  inserts
      dif=(list (trel path lobe cage))                  ::  changes
      mut=(list (trel path lobe cage))                  ::  mutations
  ==                                                    ::
::
::  Over-the-wire backfill request/response
::
+$  fill
  $%  [%0 =desk =lobe]
      [%1 =desk =lobe]
  ==
::
+$  fell
  $%  [%direct p=lobe q=page]
      [%delta p=lobe q=[p=mark q=lobe] r=page]
      [%dead p=lobe ~]
      [%1 peg=(unit page)]
  ==
::
::  Global ford cache
::
::    Refcount includes references from other items in the cache, and
::    from spills in each desk
::
::    This is optimized for minimizing the number of rebuilds, and given
::    that, minimizing the amount of memory used.  It is relatively slow
::    to lookup, because generating a cache key can be fairly slow (for
::    files, it requires parsing; for tubes, it even requires building
::    the marks).
::
+$  flow  (map leak [refs=@ud =soak])
::
::  Per-desk ford cache
::
::    Spill is the set of "roots" we have into the global ford cache.
::    We add a root for everything referenced directly or indirectly on
::    a desk, then invalidate them on commit only if their dependencies
::    change.
::
::    Sprig is a fast-lookup index over the global ford cache.  The only
::    goal is to make cache hits fast.
::
+$  flue  [spill=(set leak) sprig=(map mist [=leak =soak])]
::
::  Ford build without content.
::
+$  mist
  $%  [%file =path]
      [%nave =mark]
      [%dais =mark]
      [%cast =mars]
      [%tube =mars]
      [%vale =path]
      [%arch =path]
  ==
::
::  Ford build with content.
::
+$  pour
  $%  [%file =path]
      [%nave =mark]
      [%dais =mark]
      [%cast =mars]
      [%tube =mars]
      ::  leafs
      ::
      [%vale =path =lobe]
      [%arch =path =(map path lobe)]
  ==
::
::  Ford result.
::
+$  soak
  $%  [%cage =cage]
      [%vase =vase]
      [%arch dir=(map @ta vase)]
      [%dais =dais]
      [%tube =tube]
  ==
::
::  Ford cache key
::
::    This includes all build inputs, including transitive dependencies,
::    recursively.
::
+$  leak
  $~  [*pour ~]
  $:  =pour
      deps=(set leak)
  ==
::
::  New desk data.
::
::  Sent to other ships to update them about a particular desk.
::  Includes a map of all new aeons to hashes of their commits, the most
::  recent aeon, and sets of all new commits and data.  `bar` is always
::  empty now because we expect you to request any data you don't have
::  yet
::
+$  nako                                                ::  subscription state
  $:  gar=(map aeon tako)                               ::  new ids
      let=aeon                                          ::  next id
      lar=(set yaki)                                    ::  new commits
      bar=~                                             ::  new content
  ==                                                    ::
::
::
::  Formal vane state.
::
::  --  `rom` is our domestic state.
::  --  `hoy` is a collection of foreign ships where we know something about
::      their clay.
::  --  `ran` is the object store.
::  --  `mon` is a collection of mount points (mount point name to urbit
::      location).
::  --  `hez` is the unix duct that %ergo's should be sent to.
::  --  `cez` is a collection of named permission groups.
::  --  `pud` is an update that's waiting on a kernel upgrade
::
+$  raft                                                ::  filesystem
  $:  rom=room                                          ::  domestic
      hoy=(map ship rung)                               ::  foreign
      ran=rang                                          ::  hashes
      fad=flow                                          ::  ford cache
      mon=(map term beam)                               ::  mount points
      hez=(unit duct)                                   ::  sync duct
      cez=(map @ta crew)                                ::  permission groups
      pud=(unit [=desk =yoki])                          ::  pending update
<<<<<<< HEAD
      sad=(map ship @da)                                ::  scry known broken
  ==                                                    ::
::
::  Object store.
::
::  Maps of commit hashes to commits and content hashes to content.
::
+$  rang                                                ::
  $:  hut=(map tako yaki)                               ::
      lat=(map lobe blob)                               ::
=======
>>>>>>> 591bdf45
  ==                                                    ::
::
::  Unvalidated response to a request.
::
::  Like a +$rant, but with a page of data rather than a cage of it.
::
+$  rand                                                ::  unvalidated rant
          $:  p=[p=care q=case r=@tas]                  ::  clade release book
              q=path                                    ::  spur
              r=page                                    ::  data
          ==                                            ::
::
::  Generic desk state.
::
::  --  `lim` is the most recent date we're confident we have all the
::      information for.  For local desks, this is always `now`.  For foreign
::      desks, this is the last time we got a full update from the foreign
::      urbit.
::  --  `ref` is a possible request manager.  For local desks, this is null.
::      For foreign desks, this keeps track of all pending foreign requests
::      plus a cache of the responses to previous requests.
::  --  `qyx` is the set of subscriptions, with listening ducts. These
::      subscriptions exist only until they've been filled.
::  --  `dom` is the actual state of the filetree.  Since this is used almost
::      exclusively in `++ze`, we describe it there.
::
+$  rede                                                ::  universal project
          $:  lim=@da                                   ::  complete to
              ref=(unit rind)                           ::  outgoing requests
              qyx=cult                                  ::  subscribers
              dom=dome                                  ::  revision state
              per=regs                                  ::  read perms per path
              pew=regs                                  ::  write perms per path
              fiz=melt                                  ::  domestic mega merges
          ==                                            ::
::
::  Foreign request manager.
::
::  When we send a request to a foreign ship, we keep track of it in here.  This
::  includes a request counter, a map of request numbers to requests, a reverse
::  map of requesters to request numbers, a simple cache of common %sing
::  requests, and a possible nako if we've received data from the other ship and
::  are in the process of validating it.
::
+$  rind                                                ::  request manager
  $:  nix=@ud                                           ::  request index
      bom=(map @ud update-state)                        ::  outstanding
      fod=(map duct @ud)                                ::  current requests
      haw=(map mood (unit cage))                        ::  simple cache
  ==                                                    ::
::
::  Active downloads
::
+$  update-state
  $:  =duct
      =rave
<<<<<<< HEAD
      scry=(unit @da)                                   ::  if scry, timeout
      have=(map lobe blob)
      need=(list $@(lobe [=aeon =path =lobe]))          ::  opt deets for scry
=======
      need=(list lobe)
>>>>>>> 591bdf45
      nako=(qeu (unit nako))
      busy=_|
  ==
::
::  Domestic ship.
::
::  `hun` is the duct to dill, and `dos` is a collection of our desks.
::
+$  room                                                ::  fs per ship
          $:  hun=duct                                  ::  terminal duct
              dos=(map desk dojo)                       ::  native desk
          ==                                            ::
::
::  Stored request.
::
::  Like a +$rave but with caches of current versions for %next and %many.
::  Generally used when we store a request in our state somewhere.
::
::  TODO: remove lobes from %many
::
+$  cach  (unit (unit cage))                            ::  cached result
+$  wove  [for=(unit [=ship ver=@ud]) =rove]            ::  stored source + req
+$  rove                                                ::  stored request
          $%  [%sing =mood]                             ::  single request
              [%next =mood aeon=(unit aeon) =cach]      ::  next version of one
              $:  %mult                                 ::  next version of any
                  =mool                                 ::  original request
                  aeon=(unit aeon)                      ::  checking for change
                  old-cach=(map [=care =path] cach)     ::  old version
                  new-cach=(map [=care =path] cach)     ::  new version
              ==                                        ::
              [%many track=? =moat lobes=(map path lobe)] ::  change range
          ==                                            ::
::
::  Foreign desk data.
::
+$  rung
          $:  rus=(map desk rede)                       ::  neighbor desks
          ==
::
+$  card  (wind note gift)                              ::  local card
+$  move  [p=duct q=card]                               ::  local move
+$  note                                                ::  out request $->
  $~  [%b %wait *@da]                                   ::
  $%  $:  %$                                            ::  to arvo
          $>(%what waif)                                ::
      ==                                                ::
      $:  %a                                            ::  to %ames
          $>(?(%plea %keen %yawn) task:ames)            ::
      ==                                                ::
      $:  %b                                            ::  to %behn
          $>  $?  %drip                                 ::
                  %rest                                 ::
                  %wait                                 ::
              ==                                        ::
          task:behn                                     ::
      ==                                                ::
      $:  %c                                            ::  to %clay
          $>  $?  %info                                 ::  internal edit
                  %merg                                 ::  merge desks
                  %fuse                                 ::  merge many
                  %park                                 ::
                  %perm                                 ::
                  %pork                                 ::
                  %warp                                 ::
                  %werp                                 ::
              ==                                        ::
          task                                          ::
      ==                                                ::
      $:  %d                                            ::  to %dill
          $>(%flog task:dill)                           ::
      ==                                                ::
      $:  %g                                            ::  to %gall
          $>  $?  %deal
                  %jolt
              ==
          task:gall
      ==                                                ::
      $:  %j                                            ::  by %jael
          $>(%public-keys task:jael)                    ::
  ==  ==                                                ::
+$  riot  (unit rant)                                   ::  response+complete
+$  sign                                                ::  in result $<-
  $~  [%behn %wake ~]                                   ::
  $%  $:  %ames                                         ::
          $>  $?  %boon                                 ::  response
                  %done                                 ::  (n)ack
                  %lost                                 ::  lost boon
                  %tune                                 ::  scry response
              ==                                        ::
          gift:ames                                     ::
      ==                                                ::
      $:  %behn                                         ::
          $%  $>(%wake gift:behn)                       ::  timer activate
              $>(%writ gift)                            ::
      ==  ==                                            ::
      $:  %clay                                         ::
          $>  $?  %mere                                 ::
                  %note                                 ::
                  %writ                                 ::
              ==                                        ::
          gift                                          ::
      ==                                                ::
      $:  %gall
          $>  $?  %onto
                  %unto
              ==
          gift:gall
      ==
      $:  %jael                                         ::
          $>(%public-keys gift:jael)                    ::
  ==  ==                                                ::
--  =>
~%  %clay-utilities  ..part  ~
::  %utilities
::
|%
++  scry-timeout-time  ~s5
++  scry-retry-time    ~s30
::  +sort-by-head: sorts alphabetically using the head of each element
::
++  sort-by-head
  |=([a=(pair path *) b=(pair path *)] (aor p.a p.b))
::
::  By convention: paf == (weld pax pat)
::
++  mode-to-commit
  |=  [hat=(map path lobe) pax=path all=? mod=mode]
  ^-  [deletes=(set path) changes=(map path cage)]
  =/  deletes
    %-  silt
    %+  turn
      ^-  (list path)
      %+  weld
        ^-  (list path)
        %+  murn  mod
        |=  [pat=path mim=(unit mime)]
        ^-  (unit path)
        ?^  mim
          ~
        `pat
      ^-  (list path)
      ?.  all
        ~
      =+  mad=(malt mod)
      =+  len=(lent pax)
      =/  descendants=(list path)
        %+  turn
          %+  skim  ~(tap by hat)
          |=  [paf=path lob=lobe]
          =(pax (scag len paf))
        |=  [paf=path lob=lobe]
        (slag len paf)
      %+  skim
        descendants
      |=  pat=path
      (~(has by mad) pat)
    |=  pat=path
    (weld pax pat)
  ::
  =/  changes
    %-  malt
    %+  murn  mod
    |=  [pat=path mim=(unit mime)]
    ^-  (unit [path cage])
    ?~  mim
      ~
    `[(weld pax pat) %mime !>(u.mim)]
  ::
  [deletes changes]
::
++  pour-to-mist
  |=  =pour
  ^-  mist
  ?+    -.pour  pour
      %vale  [%vale path.pour]
      %arch  [%arch path.pour]
  ==
::
++  fell-to-page
  |=  =fell
  ^-  (unit page)
  ?-  -.fell
    %dead    ~
    %direct  `q.fell
    %delta   ~
    %1       peg.fell
  ==
::
++  rave-to-rove
  |=  rav=rave
  ^-  rove
  ?-  -.rav
    %sing  rav
    %next  [- mood ~ ~]:rav
    %mult  [- mool ~ ~ ~]:rav
    %many  [- track moat ~]:rav
  ==
::
++  rove-to-rave
  |=  rov=rove
  ^-  rave
  ?-  -.rov
    %sing  rov
    %next  [- mood]:rov
    %mult  [- mool]:rov
    %many  [- track moat]:rov
  ==
--  =>
~%  %clay  +  ~
|%
::  Printable form of a wove; useful for debugging
::
++  print-wove
  |=  =wove
  :-  for.wove
  ?-  -.rove.wove
    %sing  [%sing mood.rove.wove]
    %next  [%next [mood aeon]:rove.wove]
    %mult  [%mult [mool aeon]:rove.wove]
    %many  [%many [track moat]:rove.wove]
  ==
::
::  Printable form of a cult; useful for debugging
::
++  print-cult
  |=  =cult
  %+  turn  ~(tap by cult)
  |=  [=wove ducts=(set duct)]
  [ducts (print-wove wove)]
::
++  fusion
  |%
  ::  +wrap: external wrapper
  ::
  ++  wrap
    |*  [* state:ford]
    [+<- +<+< +<+>-]  ::  [result cache.state flue]
  ::
  ++  with-face  |=([face=@tas =vase] vase(p [%face face p.vase]))
  ++  with-faces
    =|  res=(unit vase)
    |=  vaz=(list [face=@tas =vase])
    ^-  vase
    ?~  vaz  (need res)
    =/  faz  (with-face i.vaz)
    =.  res  `?~(res faz (slop faz u.res))
    $(vaz t.vaz)
  ::
  ++  ford
    =>  |%
        +$  state
          $:  cache=flow
              flue
              cycle=(set mist)
              drain=(map mist leak)
              stack=(list (set leak))
          ==
        +$  args
          $:  files=(map path (each page lobe))
              file-store=(map lobe page)
              cache=flow
              flue
          ==
        --
    |=  args
    ::  nub: internal mutable state for this computation
    ::
    =|  nub=state
    =.  cache.nub  cache
    =.  spill.nub  spill
    =.  sprig.nub  sprig
    |%
    ::  +read-file: retrieve marked, validated file contents at path
    ::
    ++  read-file
      |=  =path
      ^-  [cage state]
      ~|  %error-validating^path
      %-  soak-cage
      %+  gain-sprig  vale+path  |.
      ?^  got=(~(get by sprig.nub) vale+path)
        =?  stack.nub  ?=(^ stack.nub)
          stack.nub(i (~(put in i.stack.nub) leak.u.got))
        [soak.u.got nub]
      =.  stack.nub  [~ stack.nub]
      ?:  (~(has in cycle.nub) vale+path)
        ~|(cycle+vale+path^cycle.nub !!)
      =.  cycle.nub  (~(put in cycle.nub) vale+path)
      %+  gain-leak  vale+path
      |=  nob=state
      =.  nub  nob
      ::~>  %slog.0^leaf/"ford: read file {(spud path)}"
      =/  file
        ~|  %file-not-found^path
        (~(got by files) path)
      =/  page
        ?:  ?=(%& -.file)
          p.file
        ~|  %tombstoned-file^path^p.file
        (~(got by file-store) p.file)
      =^  =cage  nub  (validate-page path page)
      [[%cage cage] nub]
    ::
    ::  +build-nave: build a statically typed mark core
    ::
    ++  build-nave
      |=  mak=mark
      ^-  [vase state]
      ~|  %error-building-mark^mak
      %-  soak-vase
      %+  gain-sprig  nave+mak  |.
      =.  stack.nub  [~ stack.nub]
      ?:  (~(has in cycle.nub) nave+mak)
        ~|(cycle+nave+mak^cycle.nub !!)
      =.  cycle.nub  (~(put in cycle.nub) nave+mak)
      :: ~>  %slog.0^leaf/"ford: make mark {<mak>}"
      =^  cor=vase  nub  (build-fit %mar mak)
      =/  gad=vase  (slap cor limb/%grad)
      ?@  q.gad
        =+  !<(mok=mark gad)
        =^  deg=vase  nub  ^$(mak mok)
        =^  tub=vase  nub  (build-cast mak mok)
        =^  but=vase  nub  (build-cast mok mak)
        %+  gain-leak  nave+mak
        |=  nob=state
        =.  nub  nob
        :_  nub  :-  %vase
        ^-  vase  ::  vase of nave
        %+  slap
          (with-faces deg+deg tub+tub but+but cor+cor nave+nave.bud ~)
        !,  *hoon
        =/  typ  _+<.cor
        =/  dif  diff:deg
        ^-  (nave typ dif)
        |%
        ++  diff
          |=  [old=typ new=typ]
          ^-  dif
          (diff:deg (tub old) (tub new))
        ++  form  form:deg
        ++  join  join:deg
        ++  mash  mash:deg
        ++  pact
          |=  [v=typ d=dif]
          ^-  typ
          (but (pact:deg (tub v) d))
        ++  vale  noun:grab:cor
        --
      %+  gain-leak  nave+mak
      |=  nob=state
      =.  nub  nob
      :_  nub  :-  %vase
      ^-  vase  ::  vase of nave
      %+  slap  (slop (with-face cor+cor) zuse.bud)
      !,  *hoon
      =/  typ  _+<.cor
      =/  dif  _*diff:grad:cor
      ^-  (nave:clay typ dif)
      |%
      ++  diff  |=([old=typ new=typ] (diff:~(grad cor old) new))
      ++  form  form:grad:cor
      ++  join
        |=  [a=dif b=dif]
        ^-  (unit (unit dif))
        ?:  =(a b)
          ~
        `(join:grad:cor a b)
      ++  mash
        |=  [a=[=ship =desk =dif] b=[=ship =desk =dif]]
        ^-  (unit dif)
        ?:  =(dif.a dif.b)
          ~
        `(mash:grad:cor a b)
      ++  pact  |=([v=typ d=dif] (pact:~(grad cor v) d))
      ++  vale  noun:grab:cor
      --
    ::  +build-dais: build a dynamically typed mark definition
    ::
    ++  build-dais
      |=  mak=mark
      ^-  [dais state]
      ~|  %error-building-dais^mak
      %-  soak-dais
      %+  gain-sprig  dais+mak  |.
      =.  stack.nub  [~ stack.nub]
      ?:  (~(has in cycle.nub) dais+mak)
        ~|(cycle+dais+mak^cycle.nub !!)
      =.  cycle.nub  (~(put in cycle.nub) dais+mak)
      =^  nav=vase  nub  (build-nave mak)
      %+  gain-leak  dais+mak
      |=  nob=state
      =.  nub  nob
      ::~>  %slog.0^leaf/"ford: make dais {<mak>}"
      :_  nub  :-  %dais
      ^-  dais
      =>  [..zuse nav=nav]
      |_  sam=vase
      ++  diff
        |=  new=vase
        (slam (slap nav limb/%diff) (slop sam new))
      ++  form  !<(mark (slap nav limb/%form))
      ++  join
        |=  [a=vase b=vase]
        ^-  (unit (unit vase))
        =/  res=vase  (slam (slap nav limb/%join) (slop a b))
        ?~  q.res    ~
        ?~  +.q.res  [~ ~]
        ``(slap res !,(*hoon ?>(?=([~ ~ *] .) u.u)))
      ++  mash
        |=  [a=[=ship =desk diff=vase] b=[=ship =desk diff=vase]]
        ^-  (unit vase)
        =/  res=vase
          %+  slam  (slap nav limb/%mash)
          %+  slop
            :(slop =>([..zuse ship.a] !>(+)) =>([..zuse desk.a] !>(+)) diff.a)
          :(slop =>([..zuse ship.b] !>(+)) =>([..zuse desk.b] !>(+)) diff.b)
        ?~  q.res
          ~
        `(slap res !,(*hoon ?>((^ .) u)))
      ++  pact
        |=  diff=vase
        (slam (slap nav limb/%pact) (slop sam diff))
      ++  vale
        |:  noun=q:(slap nav !,(*hoon *vale))
        (slam (slap nav limb/%vale) noun/noun)
      --
    ::  +build-cast: produce gate to convert mark .a to, statically typed
    ::
    ++  build-cast
      |=  [a=mark b=mark]
      ^-  [vase state]
      ~|  error-building-cast+[a b]
      %-  soak-vase
      %+  gain-sprig  cast+a^b  |.
      =.  stack.nub  [~ stack.nub]
      ?:  =([%mime %hoon] [a b])
        :_(nub [%vase =>(..zuse !>(|=(m=mime q.q.m)))])
      ?:  (~(has in cycle.nub) cast+[a b])
        ~|(cycle+cast+[a b]^cycle.nub !!)
      ::  try +grow; is there a +grow core with a .b arm?
      ::
      :: ~>  %slog.0^leaf/"ford: make cast {<a>} -> {<b>}"
      =^  old=vase  nub  (build-fit %mar a)
      ?:  =/  ram  (mule |.((slap old !,(*hoon grow))))
          ?:  ?=(%| -.ram)  %.n
          =/  lab  (mule |.((slob b p.p.ram)))
          ?:  ?=(%| -.lab)  %.n
          p.lab
        ::  +grow core has .b arm; use that
        ::
        %+  gain-leak  cast+a^b
        |=  nob=state
        =.  nub  nob
        :_  nub  :-  %vase
        %+  slap  (with-faces cor+old ~)
        ^-  hoon
        :+  %brcl  !,(*hoon v=+<.cor)
        :+  %tsgl  limb/b
        !,(*hoon ~(grow cor v))
      ::  try direct +grab
      ::
      =^  new=vase  nub  (build-fit %mar b)
      =/  rab  (mule |.((slap new tsgl/[limb/a limb/%grab])))
      ?:  &(?=(%& -.rab) ?=(^ q.p.rab))
        %+  gain-leak  cast+a^b
        |=  nob=state
        =.  nub  nob
        :_(nub vase+p.rab)
      ::  try +jump
      ::
      =/  jum  (mule |.((slap old tsgl/[limb/b limb/%jump])))
      ?:  ?=(%& -.jum)
        (compose-casts a !<(mark p.jum) b)
      ?:  ?=(%& -.rab)
        (compose-casts a !<(mark p.rab) b)
      ?:  ?=(%noun b)
        %+  gain-leak  cast+a^b
        |=  nob=state
        =.  nub  nob
        :_(nub vase+same.bud)
      ~|(no-cast-from+[a b] !!)
    ::
    ++  compose-casts
      |=  [x=mark y=mark z=mark]
      ^-  [soak state]
      =^  uno=vase  nub  (build-cast x y)
      =^  dos=vase  nub  (build-cast y z)
      %+  gain-leak  cast+x^z
      |=  nob=state
      =.  nub  nob
      :_  nub  :-  %vase
      %+  slap
        (with-faces uno+uno dos+dos cork+=>([..zuse cork] !>(+)) ~)
      !,(*hoon (cork uno dos))
    ::  +build-tube: produce a $tube mark conversion gate from .a to .b
    ::
    ++  build-tube
      |=  [a=mark b=mark]
      ^-  [tube state]
      ~|  error-building-tube+[a b]
      %-  soak-tube
      %+  gain-sprig  tube+a^b  |.
      =.  stack.nub  [~ stack.nub]
      ?:  (~(has in cycle.nub) tube+[a b])
        ~|(cycle+tube+[a b]^cycle.nub !!)
      =^  gat=vase  nub  (build-cast a b)
      %+  gain-leak  tube+a^b
      |=  nob=state
      =.  nub  nob
      :: ~>  %slog.0^leaf/"ford: make tube {<a>} -> {<b>}"
      :_(nub [%tube =>([..zuse gat=gat] |=(v=vase (slam gat v)))])
    ::
    ++  validate-page
      |=  [=path =page]
      ^-  [cage state]
      ~|  validate-page-fail+path^from+p.page
      =/  mak=mark  (head (flop path))
      ?:  =(mak p.page)
        (page-to-cage page)
      =^  [mark vax=vase]  nub  (page-to-cage page)
      =^  =tube  nub  (build-tube p.page mak)
      :_(nub [mak (tube vax)])
    ::
    ++  page-to-cage
      |=  =page
      ^-  [cage state]
      ?:  =(%hoon p.page)
        :_(nub [%hoon [%atom %t ~] q.page])
      ?:  =(%mime p.page)
        :_(nub [%mime =>([..zuse ;;(mime q.page)] !>(+))])
      =^  =dais  nub  (build-dais p.page)
      :_(nub [p.page (vale:dais q.page)])
    ::
    ++  cast-path
      |=  [=path mak=mark]
      ^-  [cage state]
      =/  mok  (head (flop path))
      ~|  error-casting-path+[path mok mak]
      =^  cag=cage  nub  (read-file path)
      ?:  =(mok mak)
        [cag nub]
      =^  =tube  nub  (build-tube mok mak)
      ~|  error-running-cast+[path mok mak]
      :_(nub [mak (tube q.cag)])
    ::
    ++  run-pact
      |=  [old=page diff=page]
      ^-  [cage state]
      ?:  ?=(%hoon p.old)
        =/  txt=wain  (to-wain:format ;;(@t q.old))
        =+  ;;(dif=(urge cord) q.diff)
        =/  new=@t  (of-wain:format (lurk:differ txt dif))
        :_(nub [%hoon =>([..zuse new] !>(+))])
      =^  dys=dais  nub  (build-dais p.old)
      =^  syd=dais  nub  (build-dais p.diff)
      :_(nub [p.old (~(pact dys (vale:dys q.old)) (vale:syd q.diff))])
    ::
    ++  prelude
      |=  =path
      ^-  vase
      =^  cag=cage  nub  (read-file path)
      ?>  =(%hoon p.cag)
      =/  tex=tape  (trip !<(@t q.cag))
      =/  =pile  (parse-pile path tex)
      =.  hoon.pile  !,(*hoon .)
      =^  res=vase  nub  (run-prelude pile)
      res
    ::
    ++  build-dependency
      |=  dep=(each [dir=path fil=path] path)
      ^-  [vase state]
      =/  =path
        ?:(?=(%| -.dep) p.dep fil.p.dep)
      ~|  %error-building^path
      %-  soak-vase
      %+  gain-sprig  file+path  |.
      =.  stack.nub  [~ stack.nub]
      ~>  %slog.0^leaf/"ford: make file {(spud path)}"
      ?:  (~(has in cycle.nub) file+path)
        ~|(cycle+file+path^cycle.nub !!)
      =.  cycle.nub  (~(put in cycle.nub) file+path)
      =^  cag=cage  nub  (read-file path)
      ?>  =(%hoon p.cag)
      =/  tex=tape  (trip !<(@t q.cag))
      =/  =pile  (parse-pile path tex)
      =^  sut=vase  nub  (run-prelude pile)
      %+  gain-leak  file+path
      |=  nob=state
      =.  nub  nob
      =/  res=vase  (road |.((slap sut hoon.pile)))
      [[%vase res] nub]
    ::
    ++  build-file
      |=  =path
      (build-dependency |+path)
    ::  +build-directory: builds files in top level of a directory
    ::
    ::    this excludes files directly at /path/hoon,
    ::    instead only including files in the unix-style directory at /path,
    ::    such as /path/file/hoon, but not /path/more/file/hoon.
    ::
    ++  build-directory
      |=  =path
      ^-  [(map @ta vase) state]
      %-  soak-arch
      %+  gain-sprig  arch+path  |.
      %+  gain-leak  arch+path
      |=  nob=state
      =.  nub  nob
      =/  fiz=(list @ta)
        =/  len  (lent path)
        %+  murn  ~(tap by files)
        |=  [pax=^path *]
        ^-  (unit @ta)
        ?.  =(path (scag len pax))
          ~
        =/  pat  (slag len pax)
        ?:  ?=([@ %hoon ~] pat)
          `i.pat
        ~
      ::
      =|  rez=(map @ta vase)
      |-
      ?~  fiz
        [[%arch rez] nub]
      =*  nom=@ta    i.fiz
      =/  pax=^path  (weld path nom %hoon ~)
      =^  res  nub   (build-dependency &+[path pax])
      $(fiz t.fiz, rez (~(put by rez) nom res))
    ::
    ++  run-prelude
      |=  =pile
      =/  sut=vase  zuse.bud
      =^  sut=vase  nub  (run-tauts sut %sur sur.pile)
      =^  sut=vase  nub  (run-tauts sut %lib lib.pile)
      =^  sut=vase  nub  (run-raw sut raw.pile)
      =^  sut=vase  nub  (run-raz sut raz.pile)
      =^  sut=vase  nub  (run-maz sut maz.pile)
      =^  sut=vase  nub  (run-caz sut caz.pile)
      =^  sut=vase  nub  (run-bar sut bar.pile)
      [sut nub]
    ::
    ++  parse-pile
      |=  [pax=path tex=tape]
      ^-  pile
      =/  [=hair res=(unit [=pile =nail])]  ((pile-rule pax) [1 1] tex)
      ?^  res  pile.u.res
      %-  mean  %-  flop
      =/  lyn  p.hair
      =/  col  q.hair
      :~  leaf+"syntax error at [{<lyn>} {<col>}] in {<pax>}"
          leaf+(trip (snag (dec lyn) (to-wain:format (crip tex))))
          leaf+(runt [(dec col) '-'] "^")
      ==
    ::
    ++  pile-rule
      |=  pax=path
      %-  full
      %+  ifix
        :_  gay
        ::  parse optional /? and ignore
        ::
        ;~(plug gay (punt ;~(plug fas wut gap dem gap)))
      |^
      ;~  plug
        %+  cook  (bake zing (list (list taut)))
        %+  rune  hep
        (most ;~(plug com gaw) taut-rule)
      ::
        %+  cook  (bake zing (list (list taut)))
        %+  rune  lus
        (most ;~(plug com gaw) taut-rule)
      ::
        %+  rune  tis
        ;~(plug sym ;~(pfix gap stap))
      ::
        %+  rune  sig
        ;~((glue gap) sym wyde:vast stap)
      ::
        %+  rune  cen
        ;~(plug sym ;~(pfix gap ;~(pfix cen sym)))
      ::
        %+  rune  buc
        ;~  (glue gap)
          sym
          ;~(pfix cen sym)
          ;~(pfix cen sym)
        ==
      ::
        %+  rune  tar
        ;~  (glue gap)
          sym
          ;~(pfix cen sym)
          ;~(pfix stap)
        ==
      ::
        %+  stag  %tssg
        (most gap tall:(vang & pax))
      ==
      ::
      ++  pant
        |*  fel=^rule
        ;~(pose fel (easy ~))
      ::
      ++  mast
        |*  [bus=^rule fel=^rule]
        ;~(sfix (more bus fel) bus)
      ::
      ++  rune
        |*  [bus=^rule fel=^rule]
        %-  pant
        %+  mast  gap
        ;~(pfix fas bus gap fel)
      --
    ::
    ++  taut-rule
      %+  cook  |=(taut +<)
      ;~  pose
        (stag ~ ;~(pfix tar sym))
        ;~(plug (stag ~ sym) ;~(pfix tis sym))
        (cook |=(a=term [`a a]) sym)
      ==
    ::
    ++  run-tauts
      |=  [sut=vase wer=?(%lib %sur) taz=(list taut)]
      ^-  [vase state]
      ?~  taz  [sut nub]
      =^  pin=vase  nub  (build-fit wer pax.i.taz)
      =?  p.pin  ?=(^ face.i.taz)  [%face u.face.i.taz p.pin]
      $(sut (slop pin sut), taz t.taz)
    ::
    ++  run-raw
      |=  [sut=vase raw=(list [face=term =path])]
      ^-  [vase state]
      ?~  raw  [sut nub]
      =^  pin=vase  nub  (build-file (snoc path.i.raw %hoon))
      =.  p.pin  [%face face.i.raw p.pin]
      $(sut (slop pin sut), raw t.raw)
    ::
    ++  run-raz
      |=  [sut=vase raz=(list [face=term =spec =path])]
      ^-  [vase state]
      ?~  raz  [sut nub]
      =^  res=(map @ta vase)  nub
        (build-directory path.i.raz)
      =;  pin=vase
        =.  p.pin  [%face face.i.raz p.pin]
        $(sut (slop pin sut), raz t.raz)
      ::
      =/  =type  (~(play ut p.sut) [%kttr spec.i.raz])
      ::  ensure results nest in the specified type,
      ::  and produce a homogenous map containing that type.
      ::
      :-  %-  ~(play ut p.sut)
          [%kttr %make [%wing ~[%map]] ~[[%base %atom %ta] spec.i.raz]]
      |-
      ?~  res  ~
      ?.  (~(nest ut type) | p.q.n.res)
        ~|  [%nest-fail path.i.raz p.n.res]
        !!
      :-  [p.n.res q.q.n.res]
      [$(res l.res) $(res r.res)]
    ::
    ++  run-maz
      |=  [sut=vase maz=(list [face=term =mark])]
      ^-  [vase state]
      ?~  maz  [sut nub]
      =^  pin=vase  nub  (build-nave mark.i.maz)
      =.  p.pin  [%face face.i.maz p.pin]
      $(sut (slop pin sut), maz t.maz)
    ::
    ++  run-caz
      |=  [sut=vase caz=(list [face=term =mars])]
      ^-  [vase state]
      ?~  caz  [sut nub]
      =^  pin=vase  nub  (build-cast mars.i.caz)
      =.  p.pin  [%face face.i.caz p.pin]
      $(sut (slop pin sut), caz t.caz)
    ::
    ++  run-bar
      |=  [sut=vase bar=(list [face=term =mark =path])]
      ^-  [vase state]
      ?~  bar  [sut nub]
      =^  =cage  nub  (cast-path [path mark]:i.bar)
      =.  p.q.cage  [%face face.i.bar p.q.cage]
      $(sut (slop q.cage sut), bar t.bar)
    ::
    ::  +build-fit: build file at path, maybe converting '-'s to '/'s in path
    ::
    ++  build-fit
      |=  [pre=@tas pax=@tas]
      ^-  [vase state]
      (build-file (fit-path pre pax))
    ::
    ::  +fit-path: find path, maybe converting '-'s to '/'s
    ::
    ::    Try '-' before '/', applied left-to-right through the path,
    ::    e.g. 'a-foo/bar' takes precedence over 'a/foo-bar'.
    ::
    ++  fit-path
      |=  [pre=@tas pax=@tas]
      ^-  path
      =/  paz  (segments pax)
      |-  ^-  path
      ?~  paz  ~_(leaf/"clay: no files match /{(trip pre)}/{(trip pax)}/hoon" !!)
      =/  pux=path  pre^(snoc i.paz %hoon)
      ?:  (~(has by files) pux)
        pux
      $(paz t.paz)
    ::
    ++  all-fits
      |=  [=term suf=term]
      ^-  (list path)
      %+  turn  (segments suf)
      |=  seg=path
      [term (snoc seg %hoon)]
    ::
    ::  Gets a map of the data at the given path and all children of it.
    ::
    ::    i.e. +dip:of for a map, except doesn't shorten paths
    ::
    ++  dip-hat
      |=  pax=path
      ^-  (map path (each page lobe))
      %-  malt
      %+  skim  ~(tap by files)
      |=  [p=path *]
      ?|  ?=(~ pax)
          ?&  !?=(~ p)
              =(-.pax -.p)
              $(p +.p, pax +.pax)
      ==  ==
    ::
    ++  mist-to-pour
      |=  =mist
      ^-  pour
      ?+    -.mist  mist
          %vale
        :+  %vale  path.mist
        ~|  %file-not-found-mist^path.mist
        =/  lob  (~(got by files) path.mist)
        ?-  -.lob
          %&  (page-to-lobe p.lob)
          %|  p.lob
        ==
      ::
          %arch
        =/  dip  (dip-hat path.mist)
        :+  %arch  path.mist
        %-  ~(run by dip)
        |=  file=(each page lobe)
        ?-  -.file
          %&  (page-to-lobe p.file)
          %|  p.file
        ==
      ==
    ::
    ++  soak-cage  |=([s=soak n=state] ?>(?=(%cage -.s) [cage.s n]))
    ++  soak-vase  |=([s=soak n=state] ?>(?=(%vase -.s) [vase.s n]))
    ++  soak-dais  |=([s=soak n=state] ?>(?=(%dais -.s) [dais.s n]))
    ++  soak-tube  |=([s=soak n=state] ?>(?=(%tube -.s) [tube.s n]))
    ++  soak-arch  |=([s=soak n=state] ?>(?=(%arch -.s) [dir.s n]))
    ::
    ++  gain-sprig
      |=  [=mist next=(trap [soak state])]
      ^-  [soak state]
      ?~  got=(~(get by sprig.nub) mist)
        $:next
      =?  stack.nub  ?=(^ stack.nub)
        stack.nub(i (~(put in i.stack.nub) leak.u.got))
      [soak.u.got nub]
    ::
    ++  gain-leak
      |=  [=mist next=$-(state [soak state])]
      ^-  [soak state]
      =^  top=(set leak)  stack.nub  stack.nub
      =/  =leak  [(mist-to-pour mist) top]
      =.  cycle.nub  (~(del in cycle.nub) mist)
      =?  stack.nub  ?=(^ stack.nub)
        stack.nub(i (~(put in i.stack.nub) leak))
      =/  spilt  (~(has in spill.nub) leak)
      =^  =soak  nub
        ?^  got=(~(get by cache.nub) leak)
          =/  refs   ?:(spilt 0 1)
          ::  %-  =/  tape-1  "ford: cache {<pour.leak>}: adding {<refs>}"
          ::      =/  tape-2  ", giving {<(add refs refs.u.got)>}"
          ::      (slog leaf+(welp tape-1 tape-2) ~)
          =?  cache.nub  !=(0 refs)
            (~(put by cache.nub) leak [(add refs refs.u.got) soak.u.got])
          [soak.u.got nub]
        %-  (slog leaf+"ford: cache {<pour.leak>}: creating" ~)
        =^  =soak  nub  (next nub)
        =.  cache.nub  (~(put by cache.nub) leak [1 soak])
        ::  If we're creating a cache entry, add refs to our dependencies
        ::
        =/  deps  ~(tap in deps.leak)
        |-
        ?~  deps
          [soak nub]
        =/  got  (~(got by cache.nub) i.deps)
        ::  %-  =/  tape-1  "ford: cache {<pour.leak>} for {<pour.i.deps>}"
        ::      =/  tape-2  ": bumping to ref {<refs.got>}"
        ::      (slog leaf+(welp tape-1 tape-2) ~)
        =.  cache.nub  (~(put by cache.nub) i.deps got(refs +(refs.got)))
        $(deps t.deps)
      ?:  spilt
        [soak nub]
      ::  %-  (slog leaf+"ford: spilt: {<spilt>}" ~)
      =:  spill.nub  (~(put in spill.nub) leak)
          sprig.nub  (~(put by sprig.nub) mist leak soak)
        ==
      [soak nub]
    --
  ::
  ++  lose-leak
    |=  [fad=flow =leak]
    ^-  flow
    ?~  got=(~(get by fad) leak)
      %-  (slog leaf+"ford: lose missing leak {<leak>}" ~)
      fad
    ?:  (lth 1 refs.u.got)
      =/  tape  "ford: cache {<pour.leak>}: decrementing from {<refs.u.got>}"
      %-  (slog leaf+tape ~)
      =.  fad  (~(put by fad) leak u.got(refs (dec refs.u.got)))
      fad
    =+  ?.  =(0 refs.u.got)  ~
        ((slog leaf+"ford: lose zero leak {<leak>}" ~) ~)
    %-  (slog leaf+"ford: cache {<pour.leak>}: freeing" ~)
    =.  fad  (~(del by fad) leak)
    =/  leaks  ~(tap in deps.leak)
    |-  ^-  flow
    ?~  leaks
      fad
    =.  fad  ^$(leak i.leaks)
    $(leaks t.leaks)
  ::
  ++  lose-leaks
    |=  [fad=flow leaks=(set leak)]
    ^-  flow
    =/  leaks  ~(tap in leaks)
    |-
    ?~  leaks
      fad
    $(fad (lose-leak fad i.leaks), leaks t.leaks)
  --
::::::::::::::::::::::::::::::::::::::::::::::::::::::::::::::::::::::::::::::
::  section 4cA, filesystem logic
::
::  This core contains the main logic of clay.  Besides `++ze`, this directly
::  contains the logic for commiting new revisions (local urbits), managing
::  and notifying subscribers (reactivity), and pulling and validating content
::  (remote urbits).
::
::  The state includes:
::
::  --  local urbit `our`
::  --  current time `now`
::  --  current duct `hen`
::  --  scry handler `ski`
::  --  all vane state `++raft` (rarely used, except for the object store)
::  --  target urbit `her`
::  --  target desk `syd`
::
::  For local desks, `our` == `her` is one of the urbits on our pier.  For
::  foreign desks, `her` is the urbit the desk is on and `our` is the local
::  urbit that's managing the relationship with the foreign urbit.  Don't mix
::  up those two, or there will be wailing and gnashing of teeth.
::
::  While setting up `++de`, we check if `our` == `her`. If so, we get
::  the desk information from `dos.rom`.  Otherwise, we get the rung from
::  `hoy` and get the desk information from `rus` in there.  In either case,
::  we normalize the desk information to a `++rede`, which is all the
::  desk-specific data that we utilize in `++de`.  Because it's effectively
::  a part of the `++de` state, let's look at what we've got:
::
::  --  `lim` is the most recent date we're confident we have all the
::      information for.  For local desks, this is always `now`.  For foreign
::      desks, this is the last time we got a full update from the foreign
::      urbit.
::  --  `ref` is a possible request manager.  For local desks, this is null.
::      For foreign desks, this keeps track of all pending foreign requests
::      plus a cache of the responses to previous requests.
::  --  `qyx` is the set of subscriptions, with listening ducts. These
::      subscriptions exist only until they've been filled.
::  --  `dom` is the actual state of the filetree.  Since this is used almost
::      exclusively in `++ze`, we describe it there.
::
::::::::::::::::::::::::::::::::::::::::::::::::::::::::::::::::::::::::::::::
++  de                                                  ::  per desk
  |=  [now=@da rof=roof hen=duct raft]
  |=  [her=ship syd=desk]
  ::  NB: ruf=raft crashes in the compiler
  ::
  =*  ruf  |3.+6.^$
  ::
  =/  [mow=(list move) hun=(unit duct) rede]
      ?.  =(our her)
        ::  no duct, foreign +rede or default
        ::
        :+  ?:  (~(has by hoy.ruf) her)
              ~
            [hun.rom.ruf %pass /sinks %j %public-keys (silt her ~)]~
          ~
        =/  rus  rus:(~(gut by hoy.ruf) her *rung)
        %+  ~(gut by rus)  syd
        [lim=~2000.1.1 ref=`*rind qyx=~ dom=*dome per=~ pew=~ fiz=*melt]
      ::  administrative duct, domestic +rede
      ::
      :+  ~  `hun.rom.ruf
      =/  jod  (~(gut by dos.rom.ruf) syd *dojo)
      [lim=now ref=~ [qyx dom per pew fiz]:jod]
  ::
  =*  red=rede  ->+
  |%
  ++  abet                                              ::  resolve
    ^-  [(list move) raft]
    :-  (flop mow)
    ?.  =(our her)
      ::  save foreign +rede
      ::
      =/  run  (~(gut by hoy.ruf) her *rung)
      =/  rug  (~(put by rus.run) syd red)
      ruf(hoy (~(put by hoy.ruf) her run(rus rug)))
    ::  save domestic +room
    ::
    %=  ruf
      hun.rom  (need hun)
      dos.rom  (~(put by dos.rom.ruf) syd [qyx dom per pew fiz]:red)
    ==
  ::
  ::  Handle `%sing` requests
  ::
  ++  aver
    |=  [for=(unit ship) mun=mood]
    ^-  [(unit (unit cage)) _..park]
    =+  ezy=?~(ref ~ (~(get by haw.u.ref) mun))
    ?^  ezy
      [`u.ezy ..park]
    ?:  ?=([%s [%ud *] %late *] mun)
      :_  ..park
      ^-  (unit (unit cage))
      :+  ~  ~
      ^-  cage
      :-  %cass
      ?~  let.dom
        !>([0 *@da])
      !>([let.dom t:(~(got by hut.ran) (~(got by hit.dom) let.dom))])
    =+  nao=(case-to-aeon case.mun)
    ?:  ?=([%s case %case ~] mun)
      ::  case existence check
      [``[%flag !>(!=(~ nao))] ..park]
    ?~(nao [~ ..park] (read-at-aeon:ze for u.nao mun))
  ::
  ::  Queue a move.
  ::
  ++  emit
    |=  mof=move
    %_(+> mow [mof mow])
  ::
  ::  Queue a list of moves
  ::
  ++  emil
    |=  mof=(list move)
    %_(+> mow (weld (flop mof) mow))
  ::
  ::  Queue a list of moves, to be emitted before the rest
  ::
  ++  lime
    |=  mof=(list move)
    %_(+> mow (weld mow (flop mof)))
  ::
  ::  Set timer.
  ::
  ++  bait
    |=  [hen=duct tym=@da]
    (emit hen %pass /tyme/(scot %p her)/[syd] %b %wait tym)
  ::
  ::  Cancel timer.
  ::
  ++  best
    |=  [hen=duct tym=@da]
    (emit hen %pass /tyme/(scot %p her)/[syd] %b %rest tym)
  ::
  ::  Give %writ, or slip a drip if foreign desk
  ::
  ++  writ
    |=  res=(unit [=mood =cage])
    ^-  card
    =/  =riot
      ?~  res
        ~
      `[[care.mood case.mood syd] path.mood cage]:[u.res syd=syd]
    ?~  ref
      [%give %writ riot]
    [%slip %b %drip !>([%writ riot])]
  ::
  ++  case-to-date
    |=  =case
    ^-  @da
    ::  if the case is already a date, use it.
    ::
    ?:  ?=([%da *] case)
      p.case
    ::  translate other cases to dates
    ::
    =/  aey  (case-to-aeon-before lim case)
    ?~  aey  `@da`0
    ?:  =(0 u.aey)  `@da`0
    t:(aeon-to-yaki:ze u.aey)
  ::
  ++  case-to-aeon  (cury case-to-aeon-before lim)
  ::
  ::  Reduce a case to an aeon (version number)
  ::
  ::  We produce null if we can't yet reduce the case for whatever
  ::  resaon (usually either the time or aeon hasn't happened yet or
  ::  the label hasn't been created).
  ::
  ++  case-to-aeon-before
    |=  [lim=@da lok=case]
    ^-  (unit aeon)
    ?-    -.lok
        %tas  (~(get by lab.dom) p.lok)
        %ud   ?:((gth p.lok let.dom) ~ [~ p.lok])
        %da
      ?:  (gth p.lok lim)  ~
      |-  ^-  (unit aeon)
      ?:  =(0 let.dom)  [~ 0]                         ::  avoid underflow
      ?:  %+  gte  p.lok
          =<  t
          ~|  [%letdom let=let.dom hit=hit.dom hut=~(key by hut.ran)]
          ~|  [%getdom (~(get by hit.dom) let.dom)]
          %-  aeon-to-yaki:ze
          let.dom
        [~ let.dom]
      $(let.dom (dec let.dom))
    ==
  ::
  ::  Create a ford appropriate for the aeon
  ::
  ::  Don't forget to call +aeon-flow!
  ::
  ++  aeon-ford
    |=  yon=aeon
    %-  ford:fusion
    =/  files  (~(run by q:(aeon-to-yaki:ze yon)) |=(=lobe |+lobe))
    [files lat.ran fad ?:(=(yon let.dom) fod.dom [~ ~])]
  ::  Produce ford cache appropriate for the aeon
  ::
<<<<<<< HEAD
  ++  request-wire
    |=  [kind=@ta =ship =desk index=@ud]
    /[kind]/(scot %p ship)/[desk]/(scot %ud index)
  ::
=======
  ++  aeon-flow
    |*  [yon=aeon res=* fud=flow fod=flue]
    :-  res
    ^+  ..park
    ?:  &(?=(~ ref) =(let.dom yon))
      ..park(fad fud, fod.dom fod)
    :: if in the past, don't update ford cache, since any results have
    :: no roots
    ::
    ..park
>>>>>>> 591bdf45
  ::  Transfer a request to another ship's clay.
  ::
  ++  send-over-ames
    |=  [=duct =ship index=@ud =riff]
    ^+  +>
    ::
    =/  =desk  p.riff
    =/  =wire  (request-wire %warp-index ship desk index)
    =/  =path  [%question desk (scot %ud index) ~]
    (emit duct %pass wire %a %plea ship %c path `riff-any`[%1 riff])
  ::
  ++  send-over-scry
    |=  [kind=@ta =duct =ship index=@ud =desk =mood]
    ^-  [timeout=@da _..send-over-scry]
    =/  =time  (add now scry-timeout-time)
    =/  =wire  (request-wire kind ship desk index)
    =/  =path
      =,  mood
      [%c care (scot case) desk path]
    ~&  scrying/path^index
    :-  time
    %-  emil
    :~  [hen %pass wire %a %keen ship path]
        [hen %pass wire %b %wait time]
    ==
  ::
  ++  cancel-scry-timeout  ::TODO  make arg order more consistent
    |=  [kind=@ta =duct =ship index=@ud =desk time=@da]
    =/  =wire  (request-wire kind ship desk index)
    (emit duct %pass wire %b %rest time)
  ::
  ++  foreign-capable
    |=  =rave
    |^
    ?-    -.rave
        %many  &
        %sing  (good-care care.mood.rave)
        %next  (good-care care.mood.rave)
        %mult
      %-  ~(all in paths.mool.rave)
      |=  [=care =path]
      (good-care care)
    ==
    ::
    ++  good-care
      |=  =care
      (~(has in ^~((silt `(list ^care)`~[%u %w %x %y %z]))) care)
    --
  ::
  ::  Create a request that cannot be filled immediately.
  ::
  ::  If it's a local request, we just put in in `qyx`, setting a timer if it's
  ::  waiting for a particular time.  If it's a foreign request, we add it to
  ::  our request manager (ref, which is a ++rind) and make the request to the
  ::  foreign ship.
  ::
  ++  duce                                              ::  produce request
    |=  wov=wove
    ^+  +>
    =.  wov  (dedupe wov)
    =.  qyx  (~(put ju qyx) wov hen)
    ?~  ref
      (run-if-future rove.wov |=(@da (bait hen +<)))
    |-  ^+  +>+.$
    =/  =rave  (rove-to-rave rove.wov)
    =?   rave  ?=([%sing %v *] rave)
      [%many %| [%ud let.dom] case.mood.rave path.mood.rave]
    ::  if it is a single request, and
    ::  :ship's remote scry isn't known to be broken,
    ::  or we learned it was broken more than an hour ago,
    ::
    ?:  ?&  ?=([%sing %x *] rave)
        ?|  !(~(has by sad) her)
            (gth now (add scry-retry-time (~(got by sad) her)))
        ==  ==
      ::  send request as remote scry
      ::TODO  can be deduplicated with the below?
      ::
      =*  inx  nix.u.ref
      =^  time=@da  +>+.$
        =<  ?>(?=(^ ref) .)
        (send-over-scry %warp-index hen her inx syd mood.rave)
      %=  +>+.$
        nix.u.ref  +(nix.u.ref)
        bom.u.ref  (~(put by bom.u.ref) inx [hen rave `time ~ ~ ~ |])
        fod.u.ref  (~(put by fod.u.ref) hen inx)
      ==
    ::
    ?.  (foreign-capable rave)
      ~|([%clay-bad-foreign-request-care rave] !!)
    ::
    =+  inx=nix.u.ref
    =.  +>+.$
      =<  ?>(?=(^ ref) .)
      (send-over-ames hen her inx syd `rave)
    %=  +>+.$
      nix.u.ref  +(nix.u.ref)
<<<<<<< HEAD
      bom.u.ref  (~(put by bom.u.ref) inx [hen rave ~ ~ ~ ~ |])
=======
      bom.u.ref  (~(put by bom.u.ref) inx [hen rave ~ ~ |])
>>>>>>> 591bdf45
      fod.u.ref  (~(put by fod.u.ref) hen inx)
    ==
  ::
  ::  If a similar request exists, switch to the existing request.
  ::
  ::  "Similar" requests are those %next and %many requests which are the same
  ::  up to starting case, but we're already after the starting case.  This
  ::  stacks later requests for something onto the same request so that they
  ::  all get filled at once.
  ::
  ++  dedupe                                            ::  find existing alias
    |=  wov=wove
    ^-  wove
    =;  won=(unit wove)  (fall won wov)
    =*  rov  rove.wov
    ?-    -.rov
        %sing  ~
        %next
      =+  aey=(case-to-aeon case.mood.rov)
      ?~  aey  ~
      %-  ~(rep in ~(key by qyx))
      |=  [haw=wove res=(unit wove)]
      ?^  res  res
      ?.  =(for.wov for.haw)  ~
      =*  hav  rove.haw
      =-  ?:(- `haw ~)
      ?&  ?=(%next -.hav)
          =(mood.hav mood.rov(case case.mood.hav))
        ::
          ::  only a match if this request is before
          ::  or at our starting case.
          =+  hay=(case-to-aeon case.mood.hav)
          ?~(hay | (lte u.hay u.aey))
      ==
    ::
        %mult
      =+  aey=(case-to-aeon case.mool.rov)
      ?~  aey  ~
      %-  ~(rep in ~(key by qyx))
      |=  [haw=wove res=(unit wove)]
      ?^  res  res
      ?.  =(for.wov for.haw)  ~
      =*  hav  rove.haw
      =-  ?:(- `haw ~)
      ?&  ?=(%mult -.hav)
          =(mool.hav mool.rov(case case.mool.hav))
        ::
          ::  only a match if this request is before
          ::  or at our starting case, and it has been
          ::  tested at least that far.
          =+  hay=(case-to-aeon case.mool.hav)
          ?&  ?=(^ hay)
              (lte u.hay u.aey)
              ?=(^ aeon.hav)
              (gte u.aeon.hav u.aey)
          ==
      ==
    ::
        %many
      =+  aey=(case-to-aeon from.moat.rov)
      ?~  aey  ~
      %-  ~(rep in ~(key by qyx))
      |=  [haw=wove res=(unit wove)]
      ?^  res  res
      ?.  =(for.wov for.haw)  ~
      =*  hav  rove.haw
      =-  ?:(- `haw ~)
      ?&  ?=(%many -.hav)
          =(hav rov(from.moat from.moat.hav))
        ::
          ::  only a match if this request is before
          ::  or at our starting case.
          =+  hay=(case-to-aeon from.moat.hav)
          ?~(hay | (lte u.hay u.aey))
      ==
    ==
  ::
  ++  set-norm
    |=  =norm
    =.  nor.dom  norm
    ..park
  ::
  ++  set-worn
    |=  [=tako =norm]
    ?:  &(=(our her) =(tako (aeon-to-tako:ze let.dom)))
      (mean leaf+"clay: can't set norm for current commit in {<syd>}" ~)
    =.  tom.dom  (~(put by tom.dom) tako norm)
    ..park
  ::
  ::  Attach label to aeon
  ::
  ++  label
    |=  [bel=@tas aey=(unit aeon)]
    ^+  ..park
    =/  yon  ?~(aey let.dom u.aey)
    =/  yen  (~(get by lab.dom) bel)  :: existing aeon?
    ::  no existing aeon is bound to this label
    ::
    ?~  yen
      =.  lab.dom  (~(put by lab.dom) bel yon)
      ..park
    ::  an aeon is bound to this label,
    ::  but it is the same as the existing one, so we no-op
    ::
    ?:  =(u.yen yon)
      ~&  "clay: tried to rebind existing label {<bel>} to equivalent aeon {<yon>}"
      ..park
    ::  an existing aeon bound to the label
    ::  that is distinct from the requested one.
    ::  rewriting would violate referential transparency
    ::
    ~|  %tried-to-rewrite-existing-label
    ~|  "requested aeon: {<yon>}, existing aeon: {<u.yen>}"
    !!
  ::
  ::  Porcelain commit
  ::
  ++  info
    |=  [deletes=(set path) changes=(map path cage)]
    ^+  ..park
    ?:  =(0 let.dom)
      ?>  ?=(~ deletes)
      =/  data=(map path (each page lobe))
        (~(run by changes) |=(=cage &+[p q.q]:cage))
      (park | &+[~ data] *rang)
    ::
    =/  parent-tako=tako  (aeon-to-tako:ze let.dom)
    =/  data=(map path (each page lobe))
      =/  parent-yaki  (tako-to-yaki:ze parent-tako)
      =/  after-deletes
        %-  ~(dif by q.parent-yaki)
        (malt (turn ~(tap in deletes) |=(=path [path *lobe])))
      =/  after=(map path (each page lobe))
        (~(run by after-deletes) |=(=lobe |+lobe))
      %-  ~(uni by after)
      ^-  (map path (each page lobe))
      (~(run by changes) |=(=cage &+[p q.q]:cage))
    ::
    =/  =yuki  [~[parent-tako] data]
    (park | &+yuki *rang)
  ::
  ::  Unix commit
  ::
  ++  into
    |=  [pax=path all=? mod=(list [pax=path mim=(unit mime)])]
    ^+  ..park
    ::  filter out unchanged, cached %mime values
    ::
    =.  mod
      %+  skip  mod
      |=  [pax=path mim=(unit mime)]
      ?~  mim
        |
      ?~  mum=(~(get by mim.dom) pax)
        |
      ::  TODO: check mimetype
      ::
      =(q.u.mim q.u.mum)
    =/  =yaki
      ?:  =(0 let.dom)
        *yaki
      (~(got by hut.ran) (~(got by hit.dom) let.dom))
    (info (mode-to-commit q.yaki pax all mod))
  ::
  ::  Plumbing commit
  ::
  ::    Guaranteed to finish in one event.
  ::
  ::    TODO: needs to check tako in rang
  ::
  ++  park
    =/  check-sane  |
    |^
    |=  [updated=? =yoki =rang]
    ^+  ..park
    =:  hut.ran  (~(uni by hut.rang) hut.ran)
        lat.ran  (~(uni by lat.rang) lat.ran)
      ==
    =/  new-data=(map path (each page lobe))
      ?-  -.yoki
        %&  q.p.yoki
        %|  (~(run by q.p.yoki) |=(=lobe |+lobe))
      ==
    ?.  %-  ~(all in new-data)  ::  use +all:in so we get the key
        |=  [=path tum=(each page lobe)]
        ?:  |(?=(%& -.tum) (~(has by lat.ran) p.tum))
          &
        (mean leaf/"clay: commit failed, file tombstoned: {<path>} {<`@uv`p.tum>}" ~)
      !!
    ::  find desk kelvin
    ::
    =/  kel=weft  (get-kelvin yoki)
    ?.  |(=(%base syd) =(kel [%zuse zuse]))
      ~>(%mean.|.(leaf/"clay: bad-kelvin, {<[need=zuse/zuse have=kel]>}") !!)
    ::
    =/  old-yaki
      ?:  =(0 let.dom)
        *yaki
      (aeon-to-yaki:ze let.dom)
    =/  [deletes=(set path) changes=(map path (each page lobe))]
      (get-changes q.old-yaki new-data)
    ~|  [from=let.dom deletes=deletes changes=~(key by changes)]
    ::
    ::  promote ford cache
    ::  promote and fill in mime cache
    ::
    =/  invalid  (~(uni in deletes) ~(key by changes))
    ?:  &(=(%base syd) !updated (~(any in invalid) is-kernel-path))
      (sys-update yoki new-data)
    ::
    ~?  (did-kernel-update invalid)  %clay-kernel-updated
    =?  updated  updated  (did-kernel-update invalid)
    =>  ?.  updated  .
        ~>(%slog.0^leaf/"clay: rebuilding {<syd>} after kernel update" .)
    ::  clear caches if zuse reloaded
    ::
    =/  old-fod  fod.dom
    =.  fod.dom
      ?:  updated  [~ ~]
      (promote-ford fod.dom invalid)
    =.  fad  (lose-leaks:fusion fad (~(dif in spill.old-fod) spill.fod.dom))
    =?  changes  updated  (changes-for-upgrade q.old-yaki deletes changes)
    ::
    =/  files
      =/  original=(map path (each page lobe))
        (~(run by q.old-yaki) |=(=lobe |+lobe))
      %-  ~(dif by (~(uni by original) changes))
      %-  ~(gas by *(map path (each page lobe)))
      (turn ~(tap in deletes) |=(=path [path |+*lobe]))
    =/  =args:ford:fusion  [files lat.ran fad fod.dom]
    ::
    =^  change-cages  args  (checkout-changes args changes)
    =/  sane-continuation  (sane-changes changes change-cages)
    =/  new-pages=(map lobe page)
      %-  malt
      %+  turn  ~(tap by change-cages)
      |=  [=path =lobe =cage]
      [lobe [p q.q]:cage]
    =/  data=(map path lobe)
      %-  ~(urn by new-data)
      |=  [=path value=(each page lobe)]
      ?-  -.value
        %|  p.value
        %&  lobe:(~(got by change-cages) path)
      ==
    ::  if we didn't change the data and it's not a merge commit, abort
    ::
    ::  very important to keep all permanent changes below this point
    ::
    ?:  &(=([r.old-yaki ~] p.p.yoki) =(data q.old-yaki))
      ..park
    =/  =yaki
      ?-  -.yoki
        %&  (make-yaki p.p.yoki data now)
        %|  ?>  =(data q.p.yoki)
            p.yoki
      ==
    =:  let.dom  +(let.dom)
        hit.dom  (~(put by hit.dom) +(let.dom) r.yaki)
        hut.ran  (~(put by hut.ran) r.yaki yaki)
        lat.ran  (~(uni by new-pages) lat.ran)
      ==
    =.  file-store.args  lat.ran
    ::
    =^  mim  args  (checkout-mime args deletes ~(key by changes))
    =.  mim.dom  (apply-changes-to-mim mim.dom mim)
    =.  fod.dom  [spill sprig]:args
    =.  fad      cache.args
    =.  ..park  (emil (print q.old-yaki data))
<<<<<<< HEAD
    wake:(ergo mim)
=======
    wake:(ergo 0 mim)
    ::
>>>>>>> 591bdf45
    ::  +is-kernel-path: should changing .pax cause a kernel or vane reload?
    ::
    ++  is-kernel-path  |=(pax=path ?=([%sys *] pax))
    ::
    ++  did-kernel-update
      |=  invalid=(set path)
<<<<<<< HEAD
      ?.  =(%base syd)
=======
      ?.  |(=(%base syd) &(=(%home syd)))
>>>>>>> 591bdf45
        |
      %-  ~(any in invalid)
      |=(p=path &((is-kernel-path p) !?=([%sys %vane *] p)))
    ::  +get-kelvin: read the desk's kernel version from /sys/kelvin
    ::
    ++  get-kelvin
      |=  =yoki
      ^-  weft
      |^  ?-    -.yoki
              %|
            %-  lobe-to-weft
            ~>  %mean.(cat 3 'clay: missing /sys/kelvin on ' syd)
            ~|  ~(key by q.p.yoki)
            (~(got by q.p.yoki) /sys/kelvin)
          ::
              %&
            =/  fil=(each page lobe)
              ~>  %mean.(cat 3 'clay: missing /sys/kelvin on ' syd)
              ~|  ~(key by q.p.yoki)
              (~(got by q.p.yoki) /sys/kelvin)
            ?-    -.fil
                %&  (page-to-weft p.fil)
                %|  (lobe-to-weft p.fil)
            ==
          ==
      ::
      ++  lobe-to-weft
        |=  =lobe
        ^-  weft
        =/  peg=(unit page)  (~(get by lat.ran) lobe)
        ?~  peg  ~|([%sys-kelvin-tombstoned syd] !!)
        (page-to-weft u.peg)
      ::
      ++  page-to-weft
        |=  =page
        ^-  weft
        ?+    p.page  ~|(clay-bad-kelvin-mark/p.page !!)
            %kelvin  ;;(weft q.page)
            %mime
          =+  ;;(=mime q.page)
          !<(weft (slap !>(~) (ream q.q.mime)))
        ==
      --
    ::
    ::  Find which files changed or were deleted
    ::
    ++  get-changes
      |=  [old=(map path lobe) new=(map path (each page lobe))]
      ^-  [deletes=(set path) changes=(map path (each page lobe))]
      =/  old=(map path (each page lobe))
        (~(run by old) |=(=lobe |+lobe))
      :*  %-  silt  ^-  (list path)
          %+  murn  ~(tap by (~(uni by old) new))
          |=  [=path *]
          ^-  (unit ^path)
          =/  a  (~(get by new) path)
          =/  b  (~(get by old) path)
          ?:  |(=(a b) !=(~ a))
            ~
          `path
        ::
          %-  malt  ^-  (list [path (each page lobe)])
          %+  murn  ~(tap by (~(uni by old) new))
          |=  [=path *]
          ^-  (unit [^path (each page lobe)])
          =/  a  (~(get by new) path)
          =/  b  (~(get by old) path)
          ?:  |(=(a b) ?=(~ a))
            ~
          `[path u.a]
      ==
    ::  Find all files for full desk rebuild
    ::
    ++  changes-for-upgrade
      |=  $:  old=(map path lobe)
              deletes=(set path)
              changes=(map path (each page lobe))
          ==
      ^+  changes
      =.  old
        %+  roll  ~(tap in deletes)
        |=  [pax=path old=_old]
        (~(del by old) pax)
      =/  pre=_changes  (~(run by old) |=(lob=lobe |+lob))
      (~(uni by pre) changes)
    ::
    ++  promote-ford
      |=  [fod=flue invalid=(set path)]
      ^-  flue
      =/  old=(list leak)  ~(tap in spill.fod)
      =|  new=flue
      |-  ^-  flue
      ?~  old
        new
      =/  invalid
        |-  ^-  ?
        ?|  ?+    -.pour.i.old  %|
                %vale  (~(has in invalid) path.pour.i.old)
                %arch
              ::  TODO: overly conservative, should be only direct hoon
              ::  children
              ::
              =/  len  (lent path.pour.i.old)
              %-  ~(any in invalid)
              |=  =path
              =(path.pour.i.old (scag len path))
            ==
          ::
            =/  deps  ~(tap in deps.i.old)
            |-  ^-  ?
            ?~  deps
              %|
            ?|  ^$(i.old i.deps)
                $(deps t.deps)
            ==
        ==
      =?  new  !invalid
        :-  (~(put in spill.new) i.old)
        =/  =mist  (pour-to-mist pour.i.old)
        ?~  got=(~(get by sprig.fod) mist)
          sprig.new
        (~(put by sprig.new) mist u.got)
      $(old t.old)
    ::
    ++  page-to-cord
      |=  =page
      ^-  @t
      ?+  p.page  ~|([%sys-bad-mark p.page] !!)
        %hoon  ;;(@t q.page)
        %mime  q.q:;;(mime q.page)
      ==
    ::
    ++  lobe-to-cord
      |=  =lobe
      ^-  @t
      =/  peg=(unit page)  (~(get by lat.ran) lobe)
      ?~  peg
        ~|([%lobe-to-cord-tombstoned syd lobe] !!)
      ;;(@t q.u.peg)
    ::
    ::  Updated q.yaki
    ::
    ++  checkout-changes
      |=  [=ford=args:ford:fusion changes=(map path (each page lobe))]
      ^-  [(map path [=lobe =cage]) args:ford:fusion]
      %+  roll  `(list [path (each page lobe)])`~(tap by changes)
      |=  $:  [=path change=(each page lobe)]
              [built=(map path [lobe cage]) cache=_ford-args]
          ==
      ^+  [built ford-args]
      =.  ford-args  cache
      =/  [=cage fud=flow fod=flue]
        ::  ~>  %slog.[0 leaf/"clay: validating {(spud path)}"]
        %-  wrap:fusion
        (read-file:(ford:fusion ford-args) path)
      =.  cache.ford-args  fud
      =.  spill.ford-args  spill.fod
      =.  sprig.ford-args  sprig.fod
      =/  =lobe
        ?-  -.change
          %|  p.change
          ::  Don't use p.change.i.cans because that's before casting to
          ::  the correct mark.
          ::
          %&  (page-to-lobe [p q.q]:cage)
        ==
      [(~(put by built) path [lobe cage]) ford-args]
    ::
    ::  Print notification to console
    ::
    ++  print
      |=  [old=(map path lobe) new=(map path lobe)]
      ^-  (list move)
      =/  [deletes=(set path) upserts=(map path (each page lobe))]
        (get-changes old (~(run by new) |=(=lobe |+lobe)))
      =/  upsert-set  ~(key by upserts)
      =/  old-set     ~(key by old)
      =/  changes=(set path)    (~(int in upsert-set) old-set)
      =/  additions=(set path)  (~(dif in upsert-set) old-set)
      ?~  hun
        ~
      ?:  (lte let.dom 1)
        ~
      |^
      ;:  weld
        (paths-to-notes '-' deletes)
        (paths-to-notes ':' changes)
        (paths-to-notes '+' additions)
      ==
      ::
      ++  paths-to-notes
        |=  [prefix=@tD paths=(set path)]
        %+  turn  ~(tap in paths)
        |=  =path
        [u.hun %give %note prefix (path-to-tank path)]
      ::
      ++  path-to-tank
        |=  =path
        =/  pre=^path  ~[(scot %p our) syd (scot %ud let.dom)]
        :+  %rose  ["/" "/" ~]
        %+  turn  (weld pre path)
        |=  a=cord
        ^-  tank
        ?:  ((sane %ta) a)
          [%leaf (trip a)]
        [%leaf (dash:us (trip a) '\'' ~)]
      --
    ::
    ::  Check sanity
    ::
    ++  sane-changes
      |=  $:  changes=(map path (each page lobe))
              change-cages=(map path [lobe cage])
          ==
      ^-  (unit [(map path [lobe cage]) args:ford:fusion])
      ?.  check-sane
        ~
      =/  tak=(unit tako)  (~(get by hit.dom) let.dom)
      ?~  tak
        ~
      =/  =yaki  (~(got by hut.ran) u.tak)
      ::  Assert all pages hash to their lobe
      ::
      =/  foo
        %-  ~(urn by lat.ran)
        |=  [=lobe =page]
        =/  actual-lobe=^lobe  `@uv`(page-to-lobe page)
        ~|  [%bad-lobe have=lobe need=actual-lobe]
        ?>  =(lobe actual-lobe)
        ~
      ::  Assert we calculated the same change-cages w/o cache
      ::
      ::  ? remove deletes
      ::
      =/  all-changes=(map path (each page lobe))
        =/  original=(map path (each page lobe))
          (~(run by q.yaki) |=(=lobe |+lobe))
        (~(uni by original) changes)
      =/  =args:ford:fusion  [all-changes lat.ran ~ ~ ~]
      =^  all-change-cages  args  (checkout-changes args all-changes)
      =/  ccs=(list [=path =lobe =cage])  ~(tap by change-cages)
      |-  ^+  *sane-changes
      ?^  ccs
        ?.  =(`[lobe cage]:i.ccs (~(get by all-change-cages) path.i.ccs))
          ~|  not-same-cages+path.i.ccs
          !!
        $(ccs t.ccs)
      `[all-change-cages args]
    ::
    ::  Delay current update until sys update is complete
    ::
    ++  sys-update
      |=  $:  =yoki
              data=(map path (each page lobe))
          ==
      ^+  ..park
      ?>  =(~ pud)
      =.  pud  `[syd yoki]
      |^  %.  [hen %slip %c %pork ~]
          emit:(pass-what files)
      ::
      ++  files
        ^-  (list (pair path (cask)))
        %+  murn
          ~(tap by data)
        |=  [pax=path dat=(each page lobe)]
        ^-  (unit (pair path (cask)))
        =/  xap  (flop pax)
        ?>  ?=(^ xap)
        ?.  ?=(%hoon i.xap)  ~
        :^  ~  (flop t.xap)  %hoon
        ~|  [pax=pax p.dat]
        ?-  -.dat
          %&  (page-to-cord p.dat)
          %|  (lobe-to-cord p.dat)
        ==
      ::
      ++  pass-what
        |=  fil=(list (pair path (cask)))
        ^+  ..park
        (emit hen %pass /what %$ what/fil)
      --
    --
  ::
  ::  We always say we're merging from 'ali' to 'bob'.  The basic steps,
  ::  not all of which are always needed, are:
  ::
  ::  --  fetch ali's desk, async in case it's remote
  ::  --  diff ali's desk against the mergebase
  ::  --  diff bob's desk against the mergebase
  ::  --  merge the diffs
  ::  --  commit
  ::
  ++  start-merge
    |=  [=ali=ship =ali=desk =case =germ]
    ^+  ..start-merge
    =/  =wire  /merge/[syd]/(scot %p ali-ship)/[ali-desk]/[germ]
    (emit hen %pass wire %c %warp ali-ship ali-desk `[%sing %v case /])
  ::
  ++  make-melt
    |=  [bas=beak con=(list [beak germ])]
    ^-  melt
    :+  bas  con
    %-  ~(gas by *(map beak (unit dome:clay)))
    :-  [bas *(unit dome:clay)]
    (turn con |=(a=[beak germ] [-.a *(unit dome:clay)]))
  ::
  ++  start-fuse
    |=  [bas=beak con=(list [beak germ])]
    ^+  ..start-fuse
    =/  moves=(list move)
      %+  turn
        [[bas *germ] con]
      |=  [bec=beak germ]
      ^-  move
      =/  wir=wire  /fuse/[syd]/(scot %p p.bec)/[q.bec]/(scot r.bec)
      [hen %pass wir %c %warp p.bec q.bec `[%sing %v r.bec /]]
    ::
    ::  We also want to clear the state (fiz) associated with this
    ::  merge and print a warning if it's non trivial i.e. we're
    ::  starting a new fuse before the previous one terminated.
    ::
    =/  err=tang
      ?~  con.fiz
        ~
      =/  discarded=tang
        %+  turn
          ~(tap in sto.fiz)
        |=  [k=beak v=(unit dome:clay)]
        ^-  tank
        =/  received=tape  ?~(v "missing" "received")
        leaf+"{<(en-beam k ~)>} {received}"
      :_  discarded
      leaf+"fusing into {<syd>} from {<bas>} {<con>} - overwriting prior fuse"
    =.  fiz  (make-melt bas con)
    ((slog err) (emil moves))
  ::
  ++  take-fuse
    |^
    ::
    |=  [bec=beak =riot]
    ^+  ..take-fuse
    ?~  riot
      ::
      ::  By setting fiz to *melt the merge is aborted - any further
      ::  responses we get for the merge will cause take-fuse to crash
      ::
      =.  fiz  *melt
      =/  msg=tape  <(en-beam bec ~)>
      ((slog [leaf+"clay: fuse failed, missing {msg}"]~) ..take-fuse)
    ?.  (~(has by sto.fiz) bec)
      =/  msg=tape  <(en-beam bec ~)>
      ((slog [leaf+"clay: got strange fuse response {<msg>}"]~) ..take-fuse)
    =.  fiz
        :+  bas.fiz  con.fiz
        (~(put by sto.fiz) bec `!<(dome:clay q.r.u.riot))
    =/  all-done=flag
      %-  ~(all by sto.fiz)
      |=  res=(unit dome:clay)
      ^-  flag
      !=(res ~)
    ?.  all-done
      ..take-fuse
    =|  rag=rang
    =/  clean-state  ..take-fuse
    =/  initial-dome=dome:clay  (need (~(got by sto.fiz) bas.fiz))
    =/  next-yaki=yaki
      (~(got by hut.ran) (~(got by hit.initial-dome) let.initial-dome))
    =/  parents=(list tako)  ~[(~(got by hit.initial-dome) let.initial-dome)]
    =/  merges  con.fiz
    |-
    ^+  ..take-fuse
    ?~  merges
      =.  ..take-fuse  (done-fuse clean-state %& ~)
      (park | [%| next-yaki(p (flop parents))] rag)
    =/  [bec=beak g=germ]  i.merges
    =/  ali-dom=dome:clay  (need (~(got by sto.fiz) bec))
    =/  result  (merge-helper p.bec q.bec g ali-dom `next-yaki)
    ?-    -.result
        %|
      =/  failing-merge=tape  "{<bec>} {<g>}"
      (done-fuse clean-state %| %fuse-merge-failed leaf+failing-merge p.result)
    ::
        %&
      =/  merge-result=(unit merge-result)  +.result
      ?~  merge-result
        ::
        ::  This merge was a no-op, just continue
        ::
        $(merges t.merges)
      ?^  conflicts.u.merge-result
        ::
        :: If there are merge conflicts send the error and abort the merge
        ::
        (done-fuse clean-state %& conflicts.u.merge-result)
      =/  merged-yaki=yaki
        ?-    -.new.u.merge-result
            %|  +.new.u.merge-result
            %&
          ::
          ::  Convert the yuki to yaki
          ::
          =/  yuk=yuki  +.new.u.merge-result
          =/  lobes=(map path lobe)
            %-  ~(run by q.yuk)
            |=  val=(each page lobe)
            ^-  lobe
            ?-  -.val
              %&  (page-to-lobe +.val)
              %|  +.val
            ==
          (make-yaki p.yuk lobes now)
        ==
      %=  $
        next-yaki  merged-yaki
        merges     t.merges
        hut.ran    (~(put by hut.ran) r.merged-yaki merged-yaki)
        lat.rag    (~(uni by lat.u.merge-result) lat.rag)
        lat.ran    (~(uni by lat.u.merge-result) lat.ran)
        parents    [(~(got by hit.ali-dom) let.ali-dom) parents]
      ==
    ==
    ::  +done-fuse: restore state after a fuse is attempted, whether it
    ::  succeeds or fails.
    ::
    ++  done-fuse
      |=  [to-restore=_..take-fuse result=(each (set path) (pair term tang))]
      ^+  ..take-fuse
      =.  fiz.to-restore  *melt
      (done:to-restore result)
    --
  ::
  ++  done
    |=  result=(each (set path) (pair term tang))
    ^+  ..merge
    (emit hen %give %mere result)
  ::
  ++  merge
    |=  [=ali=ship =ali=desk =germ =riot]
    ^+  ..merge
    ?~  riot
      (done %| %ali-unavailable ~[>[ali-ship ali-desk germ]<])
    =/  ali-dome=dome:clay  !<(dome:clay q.r.u.riot)
    =/  result=(each (unit merge-result) (pair term tang))
      (merge-helper ali-ship ali-desk germ ali-dome ~)
    ?-    -.result
        %|  (done %| +.result)
        %&
      =/  mr=(unit merge-result)  +.result
      ?~  mr
        (done %& ~)
      =.  ..merge  (done %& conflicts.u.mr)
      (park | new.u.mr ~ lat.u.mr)
    ==
  ::
  +$  merge-result  [conflicts=(set path) new=yoki lat=(map lobe page)]
  ::
  ++  merge-helper
    |=  [=ali=ship =ali=desk =germ ali-dome=dome:clay next-yaki=(unit yaki)]
    ^-  (each (unit merge-result) [term tang])
    |^
    ^-  (each (unit merge-result) [term tang])
    =/  ali-yaki=yaki  (~(got by hut.ran) (~(got by hit.ali-dome) let.ali-dome))
    =/  bob-yaki=(unit yaki)
      ?~  next-yaki
        ?~  let.dom
          ~
        (~(get by hut.ran) (~(got by hit.dom) let.dom))
      next-yaki
    =/  res  (mule |.((merge-by-germ ali-yaki bob-yaki)))
    ?-  -.res
      %&  &+p.res
      %|  |+merge-failed+p.res
    ==
    ::
    ++  merge-by-germ
      |=  [=ali=yaki bob-yaki=(unit yaki)]
      ^-  (unit merge-result)
      ::
      ::  If this is an %init merge, we set the ali's commit to be
      ::  bob's.
      ::
      ?:  ?=(%init germ)
        ?>  ?=(~ bob-yaki)
        `[conflicts=~ new=|+ali-yaki lat=~]
      ::
      =/  bob-yaki  (need bob-yaki)
      |^
      ^-  (unit merge-result)
      ?-    germ
      ::
      ::  If this is a %only-this merge, we check to see if ali's and bob's
      ::  commits are the same, in which case we're done.
      ::  Otherwise, we create a new commit with bob's data plus ali and
      ::  bob as parents.
      ::
          %only-this
        ?:  =(r.ali-yaki r.bob-yaki)
          ~
        :*  ~
            conflicts=~
            new=&+[[r.bob-yaki r.ali-yaki ~] (to-yuki q.bob-yaki)]
            lat=~
        ==
      ::
      ::  If this is a %only-that merge, we check to see if ali's and bob's
      ::  commits are the same, in which case we're done.  Otherwise, we
      ::  create a new commit with ali's data plus ali and bob as
      ::  parents.
      ::
          %only-that
        ?:  =(r.ali-yaki r.bob-yaki)
          ~
        :*  ~
            conflicts=~
            new=&+[[r.bob-yaki r.ali-yaki ~] (to-yuki q.ali-yaki)]
            lat=~
        ==
      ::
      ::  Create a merge commit with exactly the contents of the
      ::  destination desk except take any files from the source commit
      ::  which are not in the destination desk.
      ::
          %take-this
        ?:  =(r.ali-yaki r.bob-yaki)
          ~
        =/  new-data  (~(uni by q.ali-yaki) q.bob-yaki)
        :*  ~
            conflicts=~
            new=&+[[r.bob-yaki r.ali-yaki ~] (to-yuki new-data)]
            lat=~
        ==
      ::
      ::  Create a merge commit with exactly the contents of the source
      ::  commit except preserve any files from the destination desk
      ::  which are not in the source commit.
      ::
          %take-that
        ?:  =(r.ali-yaki r.bob-yaki)
          ~
        =/  new-data  (~(uni by q.bob-yaki) q.ali-yaki)
        :*  ~
            conflicts=~
            new=&+[[r.bob-yaki r.ali-yaki ~] (to-yuki new-data)]
            lat=~
        ==
      ::
      ::  If this is a %fine merge, we check to see if ali's and bob's
      ::  commits are the same, in which case we're done.  Otherwise, we
      ::  check to see if ali's commit is in the ancestry of bob's, in
      ::  which case we're done.  Otherwise, we check to see if bob's
      ::  commit is in the ancestry of ali's.  If not, this is not a
      ::  fast-forward merge, so we error out.  If it is, we add ali's
      ::  commit to bob's desk and checkout.
      ::
          %fine
        ?:  =(r.ali-yaki r.bob-yaki)
          ~
        ?:  (~(has in (reachable-takos:ze r.bob-yaki)) r.ali-yaki)
          ~
        ?.  (~(has in (reachable-takos:ze r.ali-yaki)) r.bob-yaki)
          ~_  %bad-fine-merge
          ~|  "tried fast-forward but is not ancestor or descendant"
          !!
        `[conflicts=~ new=|+ali-yaki lat=~]
      ::
          ?(%meet %mate %meld %meet-this %meet-that)
        ?:  =(r.ali-yaki r.bob-yaki)
          ~
        ?:  (~(has in (reachable-takos:ze r.bob-yaki)) r.ali-yaki)
          ~
        ?:  (~(has in (reachable-takos:ze r.ali-yaki)) r.bob-yaki)
          $(germ %fine)
        =/  merge-points  (find-merge-points ali-yaki bob-yaki)
        ?~  merge-points
          ~_  %merge-no-merge-base
          ~|  "consider a %this or %that merge to get a mergebase"
          !!
        =/  merge-point=yaki  n.merge-points
        ?:  ?=(?(%mate %meld) germ)
          =/  ali-diffs=cane  (diff-base ali-yaki bob-yaki merge-point)
          =/  bob-diffs=cane  (diff-base bob-yaki ali-yaki merge-point)
          =/  bof=(map path (unit cage))
            (merge-conflicts can.ali-diffs can.bob-diffs)
          (build ali-yaki bob-yaki merge-point ali-diffs bob-diffs bof)
        =/  ali-diffs=cane  (calc-diffs ali-yaki merge-point)
        =/  bob-diffs=cane  (calc-diffs bob-yaki merge-point)
        =/  both-diffs=(map path *)
          %-  %~  int  by
              %-  ~(uni by `(map path *)`new.ali-diffs)
              %-  ~(uni by `(map path *)`cal.ali-diffs)
              %-  ~(uni by `(map path *)`can.ali-diffs)
              `(map path *)`old.ali-diffs
          %-  ~(uni by `(map path *)`new.bob-diffs)
          %-  ~(uni by `(map path *)`cal.bob-diffs)
          %-  ~(uni by `(map path *)`can.bob-diffs)
          `(map path *)`old.bob-diffs
        ?:  &(?=(%meet germ) !=(~ both-diffs))
          ~_  %meet-conflict
          ~|  [~(key by both-diffs) "consider a %mate merge"]
          !!
        =/  both-done=(map path lobe)
          |^
          ?-  germ
            %meet       ~
            %meet-this  (resolve (~(uni by new.bob-diffs) cal.bob-diffs))
            %meet-that  (resolve (~(uni by new.ali-diffs) cal.ali-diffs))
          ==
          ++  resolve
            |=  news=(map path lobe)
            %-  malt  ^-  (list [path lobe])
            %+  murn  ~(tap by both-diffs)
            |=  [=path *]
            ^-  (unit [^path lobe])
            =/  new  (~(get by news) path)
            ?~  new
              ~
            `[path u.new]
          --
        ::
        =/  deleted
          %-  ~(dif by (~(uni by old.ali-diffs) old.bob-diffs))
          (~(run by both-done) |=(* ~))
        =/  not-deleted=(map path lobe)
          %+  roll  ~(tap by deleted)
          =<  .(not-deleted q.merge-point)
          |=  [[pax=path ~] not-deleted=(map path lobe)]
          (~(del by not-deleted) pax)
        =/  hat=(map path lobe)
          %-  ~(uni by not-deleted)
          %-  ~(uni by new.ali-diffs)
          %-  ~(uni by new.bob-diffs)
          %-  ~(uni by cal.ali-diffs)
          cal.bob-diffs
        :*  ~
            conflicts=~
            new=&+[[r.bob-yaki r.ali-yaki ~] (to-yuki hat)]
            lat=~
        ==
      ==
      ::
      ++  to-yuki
        |=  m=(map path lobe)
        ^-  (map path (each page lobe))
        (~(run by m) |=(=lobe |+lobe))
      ::
      ::  The set of changes between the mergebase and one of the desks
      ::  being merged
      ::
      ::  --  `new` is the set of files in the new desk and not in the
      ::  mergebase.
      ::  --  `cal` is the set of changes in the new desk from the
      ::  mergebase except for any that are also in the other new desk.
      ::  --  `can` is the set of changes in the new desk from the
      ::  mergebase that are also in the other new desk (potential
      ::  conflicts).
      ::  --  `old` is the set of files in the mergebase and not in the
      ::  new desk.
      ::
      +$  cane
        $:  new=(map path lobe)
            cal=(map path lobe)
            can=(map path cage)
            old=(map path ~)
        ==
      ::
      ::  Calculate cane knowing there are no files changed by both
      ::  desks
      ::
      ++  calc-diffs
        |=  [hed=yaki bas=yaki]
        ^-  cane
        :*  %-  molt
            %+  skip  ~(tap by q.hed)
            |=  [pax=path lob=lobe]
            (~(has by q.bas) pax)
          ::
            %-  molt
            %+  skip  ~(tap by q.hed)
            |=  [pax=path lob=lobe]
            =+  (~(get by q.bas) pax)
            |(=(~ -) =([~ lob] -))
          ::
            ~
          ::
            %-  malt  ^-  (list [path ~])
            %+  murn  ~(tap by q.bas)
            |=  [pax=path lob=lobe]
            ^-  (unit (pair path ~))
            ?.  =(~ (~(get by q.hed) pax))
              ~
            `[pax ~]
        ==
      ::
      ::  Diff yak against bas where different from yuk
      ::
      ++  diff-base
        |=  [yak=yaki yuk=yaki bas=yaki]
        ^-  cane
        =/  new=(map path lobe)
          %-  malt
          %+  skip  ~(tap by q.yak)
          |=  [=path =lobe]
          (~(has by q.bas) path)
        ::
        =/  cal=(map path lobe)
          %-  malt  ^-  (list [path lobe])
          %+  murn  ~(tap by q.bas)
          |=  [pax=path lob=lobe]
          ^-  (unit (pair path lobe))
          =+  a=(~(get by q.yak) pax)
          =+  b=(~(get by q.yuk) pax)
          ?.  ?&  ?=(^ a)
                  !=([~ lob] a)
                  =([~ lob] b)
              ==
            ~
          `[pax +.a]
        ::
        =/  can=(map path cage)
          %-  malt
          %+  murn  ~(tap by q.bas)
          |=  [=path =lobe]
          ^-  (unit [^path cage])
          =/  in-yak  (~(get by q.yak) path)
          ?~  in-yak
            ~
          ?:  =(lobe u.in-yak)
            ~
          =/  in-yuk  (~(get by q.yuk) path)
          ?~  in-yuk
            ~
          ?:  =(lobe u.in-yuk)
            ~
          ?:  =(u.in-yak u.in-yuk)
            ~
          =/  cug=(unit cage)  (diff-lobes lobe u.in-yak)
          ?~  cug
            ~_  %tombstoned-mergebase
            ~|  path
            ~|  "consider a 2-way merge such as %only-this or %only-that"
            !!
          `[path u.cug]
        ::
        =/  old=(map path ~)
            %-  malt  ^-  (list [path ~])
            %+  murn  ~(tap by q.bas)
            |=  [pax=path lob=lobe]
            ?.  =(~ (~(get by q.yak) pax))
              ~
            (some pax ~)
        ::
        [new cal can old]
      ::
      ::  These can/should save their caches
      ::
      ++  lobe-to-cage
        |=  =lobe
        ^-  (unit cage)
        =/  peg=(unit page)  (~(get by lat.ran) lobe)
        ?~  peg
          ~
        =/  [=cage *]
          %-  wrap:fusion
          (page-to-cage:(aeon-ford let.dom) u.peg)
        `cage
      ::
      ++  get-dais
        |=  =mark
        ^-  dais
        =/  [=dais *]
          %-  wrap:fusion
          (build-dais:(aeon-ford let.dom) mark)
        dais
      ::
      ::  Diff two files on bob-desk
      ::
      ++  diff-lobes
        |=  [=a=lobe =b=lobe]
        ^-  (unit cage)
        =/  a-cage  (lobe-to-cage a-lobe)
        =/  b-cage  (lobe-to-cage b-lobe)
        ?:  |(?=(~ a-cage) ?=(~ b-cage))
          ~
        ?>  =(p.u.a-cage p.u.b-cage)
        =/  =dais  (get-dais p.u.a-cage)
        `[form:dais (~(diff dais q.u.a-cage) q.u.b-cage)]
      ::
      ::  Merge diffs that are on the same file.
      ::
      ++  merge-conflicts
        |=  [ali-conflicts=(map path cage) bob-conflicts=(map path cage)]
        ^-  (map path (unit cage))
        %-  ~(urn by (~(int by ali-conflicts) bob-conflicts))
        |=  [=path *]
        ^-  (unit cage)
        =/  cal=cage  (~(got by ali-conflicts) path)
        =/  cob=cage  (~(got by bob-conflicts) path)
        =/  =mark
          =+  (slag (dec (lent path)) path)
          ?~(- %$ i.-)
        =/  =dais  (get-dais mark)
        =/  res=(unit (unit vase))  (~(join dais *vale:dais) q.cal q.cob)
        ?~  res
          `[form:dais q.cob]
        ?~  u.res
          ~
        `[form:dais u.u.res]
      ::
      ::  Apply the patches in bof to get the new merged content.
      ::
      ::  Gather all the changes between ali's and bob's commits and the
      ::  mergebase.  This is similar to the %meet of ++merge, except
      ::  where they touch the same file, we use the merged versions.
      ::
      ++  build
        |=  $:  ali=yaki
                bob=yaki
                bas=yaki
                dal=cane
                dob=cane
                bof=(map path (unit cage))
            ==
        ^-  (unit merge-result)
        =/  both-patched=(map path cage)
          %-  malt
          %+  murn  ~(tap by bof)
          |=  [=path cay=(unit cage)]
          ^-  (unit [^path cage])
          ?~  cay
            ~
          :+  ~  path
          =+  (~(get by q.bas) path)
          ?~  -
            ~|  %mate-strange-diff-no-base
            !!
          ::  +need ok because we would have crashed in +diff-base
          ::
          =/  =cage  ~|([%build-need path] (need (lobe-to-cage u.-)))
          =/  =dais  (get-dais p.cage)
          ?>  =(p.u.cay form.dais)
          :-  p.cage
          (~(pact dais q.cage) q.u.cay)
        =/  con=(map path *)                            ::  2-change conflict
          %-  molt
          %+  skim  ~(tap by bof)
          |=([pax=path cay=(unit cage)] ?=(~ cay))
        =/  cab=(map path lobe)                         ::  conflict base
          %-  ~(urn by con)
          |=  [pax=path *]
          (~(got by q.bas) pax)
        =.  con                                         ::  change+del conflict
          %-  ~(uni by con)
          %-  malt  ^-  (list [path *])
          %+  skim  ~(tap by old.dal)
          |=  [pax=path ~]
          ?:  (~(has by new.dob) pax)
            ~|  %strange-add-and-del
            !!
          (~(has by can.dob) pax)
        =.  con                                         ::  change+del conflict
          %-  ~(uni by con)
          %-  malt  ^-  (list [path *])
          %+  skim  ~(tap by old.dob)
          |=  [pax=path ~]
          ?:  (~(has by new.dal) pax)
            ~|  %strange-del-and-add
            !!
          (~(has by can.dal) pax)
        =.  con                                         ::  add+add conflict
          %-  ~(uni by con)
          %-  malt  ^-  (list [path *])
          %+  skip  ~(tap by (~(int by new.dal) new.dob))
          |=  [pax=path *]
          =((~(got by new.dal) pax) (~(got by new.dob) pax))
        ?:  &(?=(%mate germ) ?=(^ con))
          =+  (turn ~(tap by `(map path *)`con) |=([path *] >[+<-]<))
          ~_  %mate-conflict
          ~|  (turn ~(tap by `(map path *)`con) |=([path *] +<-))
          !!
        =/  old=(map path lobe)                         ::  oldies but goodies
          %+  roll  ~(tap by (~(uni by old.dal) old.dob))
          =<  .(old q.bob)
          |=  [[pax=path ~] old=(map path lobe)]
          (~(del by old) pax)
        =/  [hot=(map path lobe) lat=(map lobe page)]   ::  new content
          %+  roll  ~(tap by both-patched)
          |=  [[pax=path cay=cage] hat=(map path lobe) lat=(map lobe page)]
          =/  =page  [p q.q]:cay
          =/  =lobe  (page-to-lobe page)
          :-  (~(put by hat) pax lobe)
          ?:  (~(has by lat) lobe)
            lat
          (~(uni by (malt [lobe page] ~)) lat)
        =/  hat=(map path lobe)                         ::  all the content
          %-  ~(uni by old)
          %-  ~(uni by new.dal)
          %-  ~(uni by new.dob)
          %-  ~(uni by cal.dal)
          %-  ~(uni by cal.dob)
          %-  ~(uni by hot)
          cab
        =/  del=(map path ?)
          (~(run by (~(uni by old.dal) old.dob)) |=(~ %|))
        =/  new  &+[[r.bob r.ali ~] (~(run by hat) |=(=lobe |+lobe))]
        :*  ~
            (silt (turn ~(tap by con) head))
            new
            lat
        ==
      --
    --
  ::
  ::  Find the most recent common ancestor(s).
  ::
  ::    For performance, this depends on +reachable-takos being
  ::    memoized.
  ::
  ++  find-merge-points
    |=  [=ali=yaki =bob=yaki]
    ^-  (set yaki)
    ::  Loop through ancestors breadth-first, lazily generating ancestry
    ::
    =/  ali-takos  (reachable-takos:ze r.ali-yaki)
    ::  Tako worklist
    ::
    =/  takos=(qeu tako)  [r.bob-yaki ~ ~]
    ::  Mergebase candidates.  Have proven they're common ancestors, but
    ::  not that they're a most recent
    ::
    =|  bases=(set tako)
    ::  Takos we've already checked or are in our worklist
    ::
    =|  done=(set tako)
    |-  ^-  (set yaki)
    =*  outer-loop  $
    ::  If we've finished our worklist, convert to yakis and return
    ::
    ?:  =(~ takos)
      (silt (turn ~(tap in bases) ~(got by hut.ran)))
    =^  =tako  takos  ~(get to takos)
    =.  done  (~(put in done) tako)
    ::  If this is a common ancestor, stop recursing through our
    ::  parentage.  Check if it's comparable to any existing candidate.
    ::
    ?:  (~(has in ali-takos) tako)
      =/  base-list  ~(tap in bases)
      |-  ^-  (set yaki)
      =*  bases-loop  $
      ?~  base-list
        ::  Proven it's not an ancestor of any previous candidate.
        ::  Remove all ancestors of new candidate and add it to the
        ::  candidate list.
        ::
        =.  bases
          =/  new-reachable  (reachable-takos:ze tako)
          (~(put in (~(dif in bases) new-reachable)) tako)
        outer-loop
      ::  If it's an ancestor of another candidate, this is not most
      ::  recent, so skip and try next in worklist.
      ::
      =/  base-reachable  (reachable-takos:ze i.base-list)
      ?:  (~(has in base-reachable) tako)
        outer-loop
      bases-loop(base-list t.base-list)
    ::  Append parents to list and recurse
    ::
    =/  bob-yaki  (~(got by hut.ran) tako)
    =/  new-candidates  (skip p.bob-yaki ~(has in done))
    %_  outer-loop
      done   (~(gas in done) new-candidates)
      takos  (~(gas to takos) new-candidates)
    ==
  ::
  ::  Update mime cache
  ::
  ++  checkout-mime
    |=  $:  =ford=args:ford:fusion
            deletes=(set path)
            changes=(set path)
        ==
    ^-  [(map path (unit mime)) args:ford:fusion]
    =/  mim=(map path (unit mime))
      =/  dels=(list path)  ~(tap by deletes)
      |-  ^-  (map path (unit mime))
      ?~  dels
        ~
      (~(put by $(dels t.dels)) i.dels ~)
    =/  cans=(list path)  ~(tap by changes)
    |-  ^-  [(map path (unit mime)) args:ford:fusion]
    ?~  cans
      [mim ford-args]
    =/  [=cage fud=flow fod=flue]
      ~|  mime-cast-fail+i.cans
      (wrap:fusion (cast-path:(ford:fusion ford-args) i.cans %mime))
    =.  cache.ford-args  fud
    =.  spill.ford-args  spill.fod
    =.  sprig.ford-args  sprig.fod
    =^  mim  ford-args  $(cans t.cans)
    [(~(put by mim) i.cans `!<(mime q.cage)) ford-args]
  ::
  ::  Add or remove entries to the mime cache
  ::
  ++  apply-changes-to-mim
    |=  [mim=(map path mime) changes=(map path (unit mime))]
    ^-  (map path mime)
    =/  changes-l=(list [pax=path change=(unit mime)])
      ~(tap by changes)
    |-  ^-  (map path mime)
    ?~  changes-l
      mim
    ?~  change.i.changes-l
      $(changes-l t.changes-l, mim (~(del by mim) pax.i.changes-l))
    $(changes-l t.changes-l, mim (~(put by mim) [pax u.change]:i.changes-l))
  ::
  ::  Emit update to unix sync
  ::
  ++  ergo
    |=  [yon=aeon mim=(map path (unit mime))]
    ^+  ..park
    =/  must  (must-ergo her syd yon mon (turn ~(tap by mim) head))
    %-  emil
    %+  turn  ~(tap by must)
    |=  [pot=term len=@ud pak=(set path)]
    :*  (need hez)  %give  %ergo  pot
        %+  turn  ~(tap in pak)
        |=  pax=path
        [(slag len pax) (~(got by mim) pax)]
    ==
  ::
  ::  Output is a map of mount points to {length-of-mounted-path set-of-paths}.
  ::
  ++  must-ergo
    |=  [our=ship syd=desk yon=aeon mon=(map term beam) can=(list path)]
    ^-  (map term (pair @ud (set path)))
    %-  malt  ^-  (list (trel term @ud (set path)))
    %+  murn  ~(tap by mon)
    |=  [nam=term bem=beam]
    ^-  (unit (trel term @ud (set path)))
    =-  ?~(- ~ `[nam (lent s.bem) (silt `(list path)`-)])
    %+  skim  can
    |=  pax=path
    &(=(p.bem our) =(q.bem syd) =(r.bem ud+yon) =(s.bem (scag (lent s.bem) pax)))
  ::
  ::  Mount a beam to unix
  ::
  ++  mount
    |=  [pot=term =case =spur]
    ^+  ..mount
    =/  old-mon  (~(get by mon) pot)
    ?^  old-mon
      %-  (slog >%already-mounted< >u.old-mon< ~)
      ..mount
    =/  yon  (case-to-aeon case)
    ?~  yon
      %-  (slog >%unknown-case< >[her syd case spur]< ~)
      ..mount
    =/  for-yon  ?:(=(let.dom u.yon) 0 u.yon)
    =.  mon
      (~(put by mon) pot [her syd ud+for-yon] spur)
    =/  =yaki  (~(got by hut.ran) (~(got by hit.dom) u.yon))
    =/  files  (~(run by q.yaki) |=(=lobe |+lobe))
    =/  =args:ford:fusion
      [files lat.ran fad ?:(=(yon let.dom) fod.dom [~ ~])]
    =^  mim  args
      (checkout-mime args ~ ~(key by files))
    =.  mim.dom  (apply-changes-to-mim mim.dom mim)
    (ergo for-yon mim)
  ::
  ::  Set permissions for a node.
  ::
  ++  perm
    |=  [pax=path rit=rite]
    ^+  +>
    =/  mis=(set @ta)
      %+  roll
        =-  ~(tap in -)
        ?-  -.rit
          %r    who:(fall red.rit *rule)
          %w    who:(fall wit.rit *rule)
          %rw   (~(uni in who:(fall red.rit *rule)) who:(fall wit.rit *rule))
        ==
      |=  [w=whom s=(set @ta)]
      ?:  |(?=(%& -.w) (~(has by cez) p.w))  s
      (~(put in s) p.w)
    ?^  mis
      ::  TODO remove this nasty hack
      ::
      ?.  ?=([[%a *] *] hen)
        +>.$
      =-  (emit hen %give %done `[%perm-fail [%leaf "No such group(s): {-}"]~])
      %+  roll  ~(tap in `(set @ta)`mis)
      |=  [g=@ta t=tape]
      ?~  t  (trip g)
      :(weld t ", " (trip g))
    ::  TODO remove this nasty hack
    ::
    =<  ?.  ?=([[%a *] *] hen)
          .
        (emit hen %give %done ~)
    ::
    ?-  -.rit
      %r    wake(per (put-perm per pax red.rit))
      %w    wake(pew (put-perm pew pax wit.rit))
      %rw   wake(per (put-perm per pax red.rit), pew (put-perm pew pax wit.rit))
    ==
  ::
  ++  put-perm
    |=  [pes=regs pax=path new=(unit rule)]
    ?~  new  (~(del by pes) pax)
    (~(put by pes) pax u.new)
  ::
  ::  Remove a group from all rules.
  ::
  ++  forget-crew
    |=  nom=@ta
    %=  +>
      per  (forget-crew-in nom per)
      pew  (forget-crew-in nom pew)
    ==
  ::
  ++  forget-crew-in
    |=  [nom=@ta pes=regs]
    %-  ~(run by pes)
    |=  r=rule
    r(who (~(del in who.r) |+nom))
  ::
  ::  Cancel a request.
  ::
  ::  For local requests, we just remove it from `qyx`.  For foreign requests,
  ::  we remove it from `ref` and tell the foreign ship to cancel as well.
  ::
  ++  cancel-request                                    ::  release request
    ^+  ..cancel-request
    =^  wos=(list wove)  qyx
      :_  (~(run by qyx) |=(a=(set duct) (~(del in a) hen)))
      %-  ~(rep by qyx)
      |=  [[a=wove b=(set duct)] c=(list wove)]
      ?:((~(has in b) hen) [a c] c)
    ::
    ?~  ref
      =>  .(ref `(unit rind)`ref)
      ?:  =(~ wos)  ..cancel-request          ::  TODO handle?
      |-  ^+  ..cancel-request
      ?~  wos  ..cancel-request
      =.  ..cancel-request  (run-if-future rove.i.wos |=(@da (best hen +<)))
      $(wos t.wos)
    ::
    ?~  nux=(~(get by fod.u.ref) hen)
<<<<<<< HEAD
      ..cancel-request(ref `(unit rind)`ref)  ::  XX TMI
    =/  sat  (~(got by bom.u.ref) u.nux)
    =:  fod.u.ref  (~(del by fod.u.ref) hen)
        bom.u.ref  (~(del by bom.u.ref) u.nux)
      ==
    ::  cancel the request as appropriate
    ::
    ?~  scry.sat
      %.  [hen her u.nux [syd ~]]
      send-over-ames(ref `(unit rind)`ref)      ::  XX TMI
    =/  =path
      ~|  [%strange-scried-request rave.sat]
      ?>  ?=(%sing -.rave.sat)
      =,  mood.rave.sat
      [(cat 3 %c care) (scot %p her) syd (scot case) path]
    %-  emil
    ::NOTE  we don't know exactly which kind of request is exstant at
    ::      this time. or at least it seems very hard to find out.
    ::      so instead we simply emit the cancellation moves on both
    ::      possible wires. one will silently no-op, the other will
    ::      do what we want. this is ugly, but we should refactor the
    ::      separate flows eventually anyway.
    =/  x=wire  (request-wire %warp-index her syd u.nux)
    =/  y=wire  (request-wire %back-index her syd u.nux)
    :~  [hen %pass x %a %yawn her path]
        [hen %pass y %a %yawn her path]
        [hen %pass x %b %rest u.scry.sat]
        [hen %pass y %b %rest u.scry.sat]
    ==
=======
      ..cancel-request(ref `(unit rind)`ref)
    =:  fod.u.ref  (~(del by fod.u.ref) hen)
        bom.u.ref  (~(del by bom.u.ref) u.nux)
      ==
    %.  [hen her u.nux [syd ~]]
    send-over-ames(ref `(unit rind)`ref)
>>>>>>> 591bdf45
  ::
  ::  Handles a request.
  ::
  ::  `%sing` requests are handled by ++aver.  `%next` requests are handled by
  ::  running ++aver at the given case, and then subsequent cases until we find
  ::  a case where the two results aren't equivalent.  If it hasn't happened
  ::  yet, we wait.  `%many` requests are handled by producing as much as we can
  ::  and then waiting if the subscription range extends into the future.
  ::
  ++  start-request
    |=  [for=(unit [ship @ud]) rav=rave]
    ^+  ..start-request
    ?:  &(?=(^ for) !(foreign-capable rav))
      ~&  [%bad-foreign-request-care from=for rav]
      ..start-request
    =^  [new-sub=(unit rove) cards=(list card)]  ..start-request
      (try-fill-sub for (rave-to-rove rav))
    =.  ..start-request  (send-cards cards [hen ~ ~])
    ?~  new-sub
      ..start-request
    (duce for u.new-sub)
  ::
  ::  +retry-with-ames: we tried scrying. now try with ames instead.
  ::
  ++  retry-with-ames
    |=  [kind=@ta inx=@ud]
    ^+  ..retry-with-ames
    ~|  [%strange-retry-no-request her syd inx]
    ?>  ?=(^ ref)
    =/  sat=update-state  (~(got by bom.u.ref) inx)
    ::  clean up scry request & timer
    ::
    =.  ..retry-with-ames
      =<  ?>(?=(^ ref) .)
      ~|  [%strange-retry-not-scry her syd inx scry.sat -.rave]
      ?>  ?=(^ scry.sat)
      ?>  ?=(%sing -.rave.sat)
      =/  =wire  (request-wire kind her syd inx)
      =/  =path
        =,  mood.rave.sat
        [(cat 3 %c care) (scot %p her) syd (scot case) path]
      %-  emil
      :~  [hen %pass wire %b %rest u.scry.sat]
          [hen %pass wire %a %yawn her path]
      ==
    ::  re-send over ames
    ::
    =.  ..retry-with-ames
      =<  ?>(?=(^ ref) .)
      (send-over-ames hen her inx syd `rave.sat)
    =.  bom.u.ref  (~(put by bom.u.ref) inx sat(scry ~))
    ..retry-with-ames
  ::
  ::  Called when a foreign ship answers one of our requests.
  ::
  ::  If it's a `%many` request, process in +take-foreign-update
  ::
  ::  After updating ref (our request manager), we handle %x, %w, and %y
  ::  responses.  For %x, we call ++validate-x to validate the type of
  ::  the response.  For %y, we coerce the result to an arch.
  ::
  ++  take-foreign-answer                              ::  external change
    |=  [inx=@ud rut=(unit rand)]
    ^+  +>
    ?>  ?=(^ ref)
    ~&  take-foreign/inx
    =+  ruv=(~(get by bom.u.ref) inx)
    ?~  ruv
      ~&  %bad-answer
       +>.$
    =?  ..take-foreign-answer  ?=(^ scry.u.ruv)
      =<  ?>(?=(^ ref) .)
      (cancel-scry-timeout %warp-index hen her inx syd u.scry.u.ruv)
    =/  rav=rave  rave.u.ruv
    ?:  ?=(%many -.rav)
      abet:(apex:(foreign-update inx) rut)
    ?~  rut
      ::  nothing here, so cache that
      ::
      %_    wake
          haw.u.ref
        ?.  ?=(%sing -.rav)  haw.u.ref
        (~(put by haw.u.ref) mood.rav ~)
      ==
    |^
    =/  result=(unit cage)  (validate u.rut)
    =/  =mood  [p.p q.p q]:u.rut
    =:  haw.u.ref  (~(put by haw.u.ref) mood result)
        bom.u.ref  (~(del by bom.u.ref) inx)
        fod.u.ref  (~(del by fod.u.ref) hen)
      ==
    wake
    ::  something here, so validate
    ::
    ++  validate
      |=  =rand
      ^-  (unit cage)
      ?-    p.p.rand
          %a  ~|  %no-big-ford-builds-across-network-for-now  !!
          %b  ~|  %i-guess-you-ought-to-build-your-own-marks  !!
          %c  ~|  %casts-should-be-compiled-on-your-own-ship  !!
          %d  ~|  %totally-temporary-error-please-replace-me  !!
          %e  ~|  %yes-naves-also-shouldnt-cross-the-network  !!
          %f  ~|  %even-static-casts-should-be-built-locally  !!
          %p  ~|  %requesting-foreign-permissions-is-invalid  !!
          %r  ~|  %no-cages-please-they-are-just-way-too-big  !!
          %s  ~|  %please-dont-get-your-takos-over-a-network  !!
          %t  ~|  %requesting-foreign-directory-is-vaporware  !!
          %v  ~|  %weird-shouldnt-get-v-request-from-network  !!
          %u  `(validate-u r.rand)
          %w  `(validate-w r.rand)
          %x  (validate-x [p.p q.p q r]:rand)
          %y  `[p.r.rand !>(;;(arch q.r.rand))]
          %z  `(validate-z r.rand)
      ==
    ::
    ::  Make sure the incoming data is a %u response
    ::
    ++  validate-u
      |=  =page
      ^-  cage
      ?>  ?=(%flag p.page)
      :-  p.page
      !>  ;;(? q.page)
    ::
    ::  Make sure the incoming data is a %w response
    ::
    ++  validate-w
      |=  =page
      ^-  cage
      :-  p.page
      ?+  p.page  ~|  %strange-w-over-nextwork  !!
        %cass  !>(;;(cass q.page))
        %null  [[%atom %n ~] ~]
        %nako  !>(~|([%molding [&1 &2 &3]:q.page] ;;(nako q.page)))
      ==
    ::
    ::  Make sure that incoming data is of the mark it claims to be.
    ::
    ++  validate-x
      |=  [car=care cas=case pax=path peg=page]
      ^-  (unit cage)
      =/  vale-result
        %-  mule  |.
        %-  wrap:fusion
        ::  Use %base's marks to validate, so we don't have to build the
        ::  foreign marks
        ::
        =/  base-dome  dom:(~(got by dos.rom) %base)
        =/  f  (%*(. aeon-ford dom base-dome) let.base-dome)
        (page-to-cage:f peg)
      ?:  ?=(%| -.vale-result)
        %-  (slog >%validate-x-failed< p.vale-result)
        ~
      `-.p.vale-result
    ::
    ::  Make sure the incoming data is a %z response
    ::
    ++  validate-z
      |=  =page
      ^-  cage
      ?>  ?=(%uvi p.page)
      :-  p.page
      !>  ;;(@uvI q.page)
    --
  ::
  ::  Respond to backfill request
  ::
  ::  Maybe should verify the requester is allowed to access this lobe?
  ::
  ++  give-backfill
    |=  [ver=?(%0 %1) =lobe]
    ^+  ..give-backfill
    =/  peg=(unit page)  (~(get by lat.ran) lobe)
    =/  res
      ?-  ver
        %0  ?~(peg ~ [%direct lobe u.peg])
        %1  [%1 peg]
      ==
    (emit hen %give %boon res)
  ::
  ::  Ingest foreign update, requesting missing lobes if necessary
  ::
  ++  foreign-update
    |=  inx=@ud
    ?>  ?=(^ ref)
    =/  [sat=update-state lost=?]
      =/  ruv  (~(get by bom.u.ref) inx)
      ?~  ruv
        ~&  [%clay-foreign-update-lost her syd inx]
        [*update-state &]
      [u.ruv |]
    =/  done=?  |
    =.  hen  duct.sat
    ::  if the request was done over scry, clear the timeout timer
    ::
    =?  ..foreign-update  ?=(^ scry.sat)
      =<  ?>(?=(^ ref) .)
      (cancel-scry-timeout %back-index hen her inx syd u.scry.sat)
    =.  scry.sat  ~
    |%
    ++  abet
      ^+  ..foreign-update
      ?:  lost
        ..foreign-update
      ?:  done
        =:  bom.u.ref  (~(del by bom.u.ref) inx)
            fod.u.ref  (~(del by fod.u.ref) hen)
          ==
        =<(?>(?=(^ ref) .) wake)
      =.  bom.u.ref  (~(put by bom.u.ref) inx sat)
      ..foreign-update
    ::
    ++  apex
      |=  rut=(unit rand)
      ^+  ..abet
      ?:  lost  ..abet
      ?~  rut
        =.  nako.sat  (~(put to nako.sat) ~)
        work
      ?>  ?=(%nako p.r.u.rut)
      =/  nako  ;;(nako q.r.u.rut)
<<<<<<< HEAD
      =.  need.sat  (welp need.sat (missing-blobs nako))
=======
      =/  missing  (missing-lobes nako)
      =.  need.sat  (welp need.sat ~(tap in missing))
>>>>>>> 591bdf45
      =.  nako.sat  (~(put to nako.sat) ~ nako)
      work
    ::
    ++  missing-lobes
      |=  =nako
<<<<<<< HEAD
      =|  miss=(set lobe)
      ^-  (list [aeon path lobe])
=======
      ^-  (set lobe)
      =|  missing=(set lobe)
>>>>>>> 591bdf45
      =/  yakis  ~(tap in lar.nako)
      |-  ^-  (list [aeon path lobe])
      =*  yaki-loop  $
      ?~  yakis
        missing
      =/  =norm  (~(gut by tom.dom) r.i.yakis nor.dom)
      =/  lobes=(list [=path =lobe])  ~(tap by q.i.yakis)
<<<<<<< HEAD
      |-  ^-  (list [aeon path lobe])
      =*  blob-loop  $
      ?~  lobes
        yaki-loop(yakis t.yakis)
      =*  lobe  lobe.i.lobes
      ?:  ?|  (~(has by lat.ran) lobe)
              (~(has in miss) lobe)
          ==
        blob-loop(lobes t.lobes)
      =;  =aeon
        :-  [aeon i.lobes]
        blob-loop(lobes t.lobes, miss (~(put in miss) lobe))
      ::  find the aeon corresponding to the commit containing this lobe.
      ::  we unfortunately do not have a reverse lookup map.
      ::
      =/  l=(list [a=aeon t=tako])  ~(tap by gar.nako)
      |-
      ?~  l  ~|([%missing-aeon-for-tako her syd `@uw`tako] !!)
      ?:(=(r.i.yakis t.i.l) a.i.l $(l t.l))
=======
      |-  ^-  (set lobe)
      =*  lobe-loop  $
      ?~  lobes
        yaki-loop(yakis t.yakis)
      =?    missing
          ?&  !(~(has by lat.ran) lobe.i.lobes)
              !=([~ %|] (~(fit of norm) path.i.lobes))
          ==
        (~(put in missing) lobe.i.lobes)
      lobe-loop(lobes t.lobes)
>>>>>>> 591bdf45
    ::
    ::  Receive backfill response
    ::
    ++  take-backfill
      |=  =fell
      ^+  ..abet
      ?:  lost  ..abet
      =.  ..park  =>((take-fell fell) ?>(?=(^ ref) .))
      work(busy.sat |)
    ::
    ::  Fetch next lobe
    ::
    ++  work
      ^+  ..abet
      ?:  busy.sat
        ..abet
      |-  ^+  ..abet
      ?~  need.sat
        ::  NB: if you change to release nakos as we get enough lobes
        ::  for them instead of all at the end, you *must* store the
        ::  `lim` that should be applied after the nako is complete and
        ::  not use the one in the rave, since that will apply to the
        ::  end of subscription.
        ::
        |-  ^+  ..abet
        ?:  =(~ nako.sat)
          ..abet
        =^  next=(unit nako)  nako.sat  ~(get to nako.sat)
        ?~  next
          ..abet(done &)
        =.  ..abet  =>((apply-foreign-update u.next) ?>(?=(~ need.sat) .))
        =.  ..foreign-update  =<(?>(?=(^ ref) .) wake)
        $
      ::  This is what removes an item from `need`.  This happens every
      ::  time we take a backfill response, but it could happen more than
      ::  once if we somehow got this data in the meantime (maybe from
      ::  another desk updating concurrently, or a previous update on this
      ::  same desk).
<<<<<<< HEAD
      ::
      =/  =lobe
        ?@  i.need.sat  i.need.sat
        lobe.i.need.sat
      ?:  ?|  (~(has by lat.ran) lobe)
              (~(has by have.sat) lobe)
          ==
=======
      ?:  (~(has by lat.ran) i.need.sat)
>>>>>>> 591bdf45
        $(need.sat t.need.sat)
      (fetch i.need.sat)
    ::
    ++  fetch
      |=  =lobe
      ^+  ..abet
      ::  TODO: upgrade to %1 when most ships have upgaded
      ::
<<<<<<< HEAD
      =^  time=(unit @da)  ..foreign-update
=======
      =/  =fill  [%0 syd lobe]
      =/  =wire  /back-index/(scot %p her)/[syd]/(scot %ud inx)
      =/  =path  [%backfill syd (scot %ud inx) ~]
      =.  ..foreign-update
>>>>>>> 591bdf45
        =<  ?>(?=(^ ref) .)
        ::  if we know a revision & path for the blob,
        ::  and :ship's remote scry isn't known to be broken,
        ::  or we learned it was broken more than an hour ago,
        ::
        ?:  ?&  ?=(^ i.need.sat)
            ?|  !(~(has by sad) her)
                (gth now (add scry-retry-time (~(got by sad) her)))
            ==  ==
          ::  make the request over remote scry
          ::
          =/  =mood
            [%x ud+aeon path]:i.need.sat
          [`- +]:(send-over-scry %back-index hen her inx syd mood)
        ::  otherwise, request over ames
        ::
        :-  ~
        =/  =wire  (request-wire %back-index her syd inx)
        =/  =path  [%backfill syd (scot %ud inx) ~]
        =/  =fill  [%0 syd lobe]
        (emit hen %pass wire %a %plea her %c path fill)
      ..abet(busy.sat &, scry.sat time)
    ::
    ::  When we get a %w foreign update, store this in our state.
    ::
    ::  We get the commits from the nako and add them to our object
    ::  store, then we update the map of aeons to commits and the latest
    ::  aeon.
    ::
    ++  apply-foreign-update
      |=  =nako
      ^+  ..abet
      ::  hit: updated commit-hashes by @ud case
      ::  nut: new commit-hash/commit pairs
      ::  hut: updated commits by hash
      ::
      =/  hit  (~(uni by hit.dom) gar.nako)
      =/  nut  (turn ~(tap in lar.nako) |=(=yaki [r.yaki yaki]))
      =/  hut  (~(uni by (malt nut)) hut.ran)
      ::  traverse updated state and sanity check
      ::
      =+  ~|  :*  %bad-foreign-update
                  [gar=gar.nako let=let.nako nut=(turn nut head)]
                  [hitdom=hit.dom letdom=let.dom]
              ==
        ?:  =(0 let.nako)
          ~
        =/  =aeon  1
        |-  ^-  ~
        =/  =tako
          ~|  [%missing-aeon aeon]  (~(got by hit) aeon)
        =/  =yaki
          ~|  [%missing-tako tako]  (~(got by hut) tako)
        ?:  =(let.nako aeon)
          ~
        $(aeon +(aeon))
      ::  produce updated state
      ::
      =/  =rave  rave:(~(got by bom.u.ref) inx)
      ?>  ?=(%many -.rave)
      =:  let.dom   (max let.nako let.dom)
          hit.dom   hit
          hut.ran   hut
          ::  Is this correct?  Seeems like it should only go to `to` if
          ::  we've gotten all the way to the end.  Leaving this
          ::  behavior unchanged for now, but I believe it's wrong.
          ::
          lim       ?.(?=(%da -.to.moat.rave) lim p.to.moat.rave)
        ==
      ..abet
    --
  ::
  ++  seek
    |=  =cash
    ^+  ..park
    ?>  ?=(^ ref)
    =/  =tako
      ?:  ?=(%tako -.cash)
        p.cash
      (aeon-to-tako:ze (need (case-to-aeon cash)))
    =/  =yaki  (tako-to-yaki:ze tako)
    =/  lobes=(list lobe)
      %+  murn  ~(tap by q.yaki)
      |=  [=path =lobe]
      ?:  (~(has by lat.ran) lobe)
        ~
      `lobe
    %-  emil
    %+  turn  lobes
    |=  =lobe
    ::  TODO: upgrade to %1 when most ships have upgaded
    ::
    =/  =fill  [%0 syd lobe]
    =/  =wire  /seek/(scot %p her)/[syd]
    =/  =path  [%backfill syd ~]
    [hen %pass wire %a %plea her %c path fill]
  ::
  ++  take-fell
    |=  =fell
    ^+  ..park
    ?>  ?=(^ ref)
    =/  peg=(unit page)  (fell-to-page fell)
    =?  lat.ran  ?=(^ peg)
      (~(uni by (malt [(page-to-lobe u.peg) u.peg] ~)) lat.ran)
    ..park
  ::
  ::  fire function if request is in future
  ::
  ++  run-if-future
    |=  [rov=rove fun=$-(@da _.)]
    ^+  +>.$
    =/  date=(unit @da)
      ?-    -.rov
          %sing
        ?.  ?=(%da -.case.mood.rov)  ~
        `p.case.mood.rov
      ::
          %next  ~
          %mult  ~
          %many
        %^  hunt  lth
          ?.  ?=(%da -.from.moat.rov)    ~
          ?.  (lth now p.from.moat.rov)  ~
          [~ p.from.moat.rov]
        ?.  ?=(%da -.to.moat.rov)  ~
        `(max now p.to.moat.rov)
      ==
    ?~  date
      +>.$
    (fun u.date)
  ::
  ++  send-cards
    |=  [cards=(list card) ducts=(set duct)]
    ^+  ..wake
    %-  emil
    %-  zing
    %+  turn  cards
    |=  =card
    %+  turn  ~(tap by ducts)
    |=  =duct
    [duct card]
  ::
  ::  Loop through open subscriptions and check if we can fill any of
  ::  them.
  ::
  ++  wake
    ^+  .
    =/  subs=(list [=wove ducts=(set duct)])  ~(tap by qyx)
    =|  qux=cult
    |-  ^+  ..wake
    ?~  subs
      ..wake(qyx qux)
    ?:  =(~ ducts.i.subs)
      $(subs t.subs)
    =^  [new-sub=(unit rove) cards=(list card)]  ..park
      (try-fill-sub wove.i.subs)
    =.  ..wake  (send-cards cards ducts.i.subs)
    =?  qux  ?=(^ new-sub)
      =/  =wove  [for.wove.i.subs u.new-sub]
      %+  ~(put by qux)  wove
      (~(uni in ducts.i.subs) (~(get ju qux) wove))
    $(subs t.subs)
  ::
  ::  Try to fill a subscription
  ::
  ++  try-fill-sub
    |=  [far=(unit [=ship ver=@ud]) rov=rove]
    ^-  [[(unit rove) (list card)] _..park]
    =/  for=(unit ship)  ?~(far ~ `ship.u.far)
    ?-    -.rov
        %sing
      =/  cache-value=(unit (unit cage))
        ?~(ref ~ (~(get by haw.u.ref) mood.rov))
      ?^  cache-value
        ::  if we have a result in our cache, produce it
        ::
        :_  ..park  :-  ~  :_  ~
        (writ ?~(u.cache-value ~ `[mood.rov u.u.cache-value]))
      ::  else, check to see if rove is for an aeon we know
      ::
      =/  aeon=(unit aeon)  (case-to-aeon case.mood.rov)
      ?~  aeon
        [[`rov ~] ..park]
      ::  we have the appropriate aeon, so read in the data
      ::
      =^  value=(unit (unit cage))  ..park
        (read-at-aeon:ze for u.aeon mood.rov)
      ?~  value
        ::  we don't have the data directly.  how can we fetch it?
        ::
        ?:  =(0 u.aeon)
          ~&  [%clay-sing-indirect-data-0 `path`[syd '0' path.mood.rov]]
          [[~ ~] ..park]
        ~&  [%clay-sing-indirect-data desk=syd mood=mood.rov aeon=u.aeon]
        [[`rov ~] ..park]
      ::  we have the data, so produce the results
      ::
      :_  ..park  :-  ~  :_  ~
      %-  writ
      ?~  u.value
        ~
      `[mood.rov u.u.value]
    ::
    ::  %next is just %mult with one path, so we pretend %next = %mult here.
    ::
        ?(%next %mult)
      ::  because %mult requests need to wait on multiple files for each
      ::  revision that needs to be checked for changes, we keep two
      ::  cache maps.  {old} is the revision at {(dec aeon)}, {new} is
      ::  the revision at {aeon}.  if we have no {aeon} yet, that means
      ::  it was still unknown last time we checked.
      ::
      =*  vor  rov
      |^
      =/  rov=rove
        ?:  ?=(%mult -.vor)  vor
        :*  %mult
            [case [[care path] ~ ~]]:mood.vor
            aeon.vor
            [[[care.mood.vor path.mood.vor] cach.vor] ~ ~]
            ~
        ==
      ?>  ?=(%mult -.rov)
      ::  recurse here on next aeon if possible/needed.
      ::
      |-
      ::  if we don't have an aeon yet, see if we have one now.
      ::
      ?~  aeon.rov
        =/  aeon=(unit aeon)  (case-to-aeon case.mool.rov)
        ::  if we still don't, wait.
        ::
        ?~  aeon  [(store rov) ..park]
        ::  if we do, update the request and retry.
        ::
        $(aeon.rov `+(u.aeon), old-cach.rov ~, new-cach.rov ~)
      ::  if old isn't complete, try filling in the gaps.
      ::
      =^  o  ..park
        ?:  (complete old-cach.rov)
          [old-cach.rov ..park]
        (read-unknown mool.rov(case [%ud (dec u.aeon.rov)]) old-cach.rov)
      =.  old-cach.rov  o
      ::  if the next aeon we want to compare is in the future, wait again.
      ::
      =/  next-aeon=(unit aeon)  (case-to-aeon [%ud u.aeon.rov])
      ?~  next-aeon  [(store rov) ..park]
      ::  if new isn't complete, try filling in the gaps.
      ::
      =^  n  ..park
        ?:  (complete new-cach.rov)
          [new-cach.rov ..park]
        (read-unknown mool.rov(case [%ud u.aeon.rov]) new-cach.rov)
      =.  new-cach.rov  n
      ::  if new still isn't complete, wait again.
      ::
      ?.  (complete new-cach.rov)
        [(store rov) ..park]
      ::  if old not complete, give a result (possible false positive).
      ::
      ?:  !(complete old-cach.rov)
        :_  ..park
        %-  respond
        %-  malt
        %+  murn  ~(tap in paths.mool.rov)
        |=  [=care =path]
        ^-  (unit [mood (unit cage)])
        =/  cached  (~(get by new-cach.rov) [care path])
        ?.  ?=([~ ~ *] cached)
          %-  (slog 'clay: strange new-cache' >[care path cached]< ~)
          ~
        `u=[[care [%ud let.dom] path] u.u.cached]
      ::  both complete, so check if anything has changed
      ::
      =/  changes=(map mood (unit cage))
        %+  roll  ~(tap by old-cach.rov)
        |=  $:  [[car=care pax=path] old-cach=cach]
                changes=(map mood (unit cage))
            ==
        =/  new-cach=cach  (~(got by new-cach.rov) car pax)
        ?<  |(?=(~ old-cach) ?=(~ new-cach))
        =/  new-entry=(unit (pair mood (unit cage)))
          =/  =mood  [car [%ud u.aeon.rov] pax]
          ?~  u.new-cach
            ::  if new does not exist, always notify
            ::
            `[mood ~]
          ?~  u.old-cach
            ::  added
            ::
            `[mood `u.u.new-cach]
          ?:  =([p q.q]:u.u.new-cach [p q.q]:u.u.old-cach)
            ::  unchanged
            ::
            ~
          ::  changed
          ::
          `[mood `u.u.new-cach]
        ::  if changed, save the change
        ::
        ?~  new-entry
          changes
        (~(put by changes) u.new-entry)
      ::  if there are any changes, send response. if none, move on to
      ::  next aeon.
      ::
      ?^  changes  [(respond changes) ..park]
      $(u.aeon.rov +(u.aeon.rov), new-cach.rov ~)
      ::
      ::  check again later
      ::
      ++  store
        |=  rov=rove
        ^-  [(unit rove) (list card)]
        =/  new-rove=rove
          ?>  ?=(%mult -.rov)
          ?:  ?=(%mult -.vor)  rov
          ?>  ?=([* ~ ~] old-cach.rov)
          =*  one  n.old-cach.rov
          [%next [care.p.one case.mool.rov path.p.one] aeon.rov q.one]
        [`new-rove ~]
      ::
      ::  send changes
      ::
      ++  respond
        |=  res=(map mood (unit cage))
        ^-  [(unit rove) (list card)]
        :-  ~
        ?:  ?=(%mult -.vor)
          :_  ~
          =/  moods  ~(key by res)
          =/  cas
            ?>  ?=(^ moods)
            [%da (case-to-date case.n.moods)]
          =/  res
            (~(run in moods) |=(m=mood [care.m path.m]))
          =/  gift  [%wris cas res]
          ?:  ?=(^ ref)
            [%slip %b %drip !>(gift)]
          [%give gift]
        ?>  ?=([* ~ ~] res)
        :_  ~
        %-  writ
        ?~  q.n.res
          ~
        `[p u.q]:n.res
      ::
      ::  no unknowns
      ::
      ++  complete
        |=  hav=(map (pair care path) cach)
        ?&  !=(~ hav)
            (levy ~(tap by hav) know)
        ==
      ::
      ::  know about file in cach
      ::
      ++  know  |=([(pair care path) c=cach] ?=(^ c))
      ::
      ::  fill in the blanks
      ::
      ++  read-unknown
        |=  [=mool hav=(map (pair care path) cach)]
        ^-  [_hav _..park]
        =?  hav  ?=(~ hav)
          %-  malt  ^-  (list (pair (pair care path) cach))
          %+  turn
            ~(tap in paths.mool)
          |=  [c=care p=path]
          ^-  [[care path] cach]
          [[c p] ~]
        |-  ^+  [hav ..park]
        ?~  hav  [hav ..park]
        =^  lef  ..park  $(hav l.hav)
        =.  l.hav  lef
        =^  rig  ..park  $(hav r.hav)
        =.  r.hav  rig
        =/  [[=care =path] =cach]  n.hav
        ?^  cach
          [hav ..park]
        =^  q  ..park  (aver for care case.mool path)
        =.  q.n.hav  q
        [hav ..park]
      --
    ::
        %many
      :_  ..park
      =/  from-aeon  (case-to-aeon from.moat.rov)
      ?~  from-aeon
        ::  haven't entered the relevant range, so do nothing
        ::
        [`rov ~]
      =/  to-aeon  (case-to-aeon to.moat.rov)
      ::  TODO: shouldn't skip if tracking
      ::
      =/  up-to  ?~(to-aeon let.dom u.to-aeon)
      =/  ver  ?~(far %1 ver.u.far)
      =.  from.moat.rov  [%ud +(let.dom)]
      =/  =card
        =/  =cage
          ?:  track.rov
            [%null [%atom %n ~] ~]
          [%nako !>((make-nako:ze ver u.from-aeon up-to))]
        (writ ~ [%w ud+let.dom /] cage)
      ?~  to-aeon
        ::  we're in the middle of the range, so produce what we can,
        ::  but don't end the subscription
        ::
        [`rov card ~]
      ::  we're past the end of the range, so end subscription
      ::
      [~ [card (writ ~) ~]]
    ==
  ::
  ::::::::::::::::::::::::::::::::::::::::::::::::::::::::::::::::::::::::::::
  ::
  ::  This core has no additional state, and the distinction exists purely for
  ::  documentation.  The overarching theme is that `++de` directly contains
  ::  logic for metadata about the desk, while `++ze` is composed primarily
  ::  of helper functions for manipulating the desk state (`++dome`) itself.
  ::  Functions include:
  ::
  ::  --  converting between cases, commit hashes, commits, content hashes,
  ::      and content
  ::  --  creating commits and content and adding them to the tree
  ::  --  finding which data needs to be sent over the network to keep the
  ::      other urbit up-to-date
  ::  --  reading from the file tree through different `++care` options
  ::  --  the `++me` core for merging.
  ::
  ::  The dome is composed of the following:
  ::
  ::  --  `let` is the number of the most recent revision.
  ::  --  `hit` is a map of revision numbers to commit hashes.
  ::  --  `lab` is a map of labels to revision numbers.
  ::
  ::::::::::::::::::::::::::::::::::::::::::::::::::::::::::::::::::::::::::::
  ::
  ::
  ::  Other utility functions
  ::
  ++  ze
    |%
    ::  These convert between aeon (version number), tako (commit hash),
    ::  and yaki (commit data structure)
    ::
    ++  aeon-to-tako  ~(got by hit.dom)
    ++  aeon-to-yaki  |=(=aeon (tako-to-yaki (aeon-to-tako aeon)))
    ++  tako-to-yaki  ~(got by hut.ran)
    ::
    ::  Creates a nako of all the changes between a and b.
    ::
    ++  make-nako
      |=  [ver=@ud a=aeon b=aeon]
      ^-  nako
      :+  ?>  (lte b let.dom)
          |-
          ?:  =(b let.dom)
            hit.dom
          ::  del everything after b
          $(hit.dom (~(del by hit.dom) let.dom), let.dom (dec let.dom))
        b
      ?:  =(0 b)
        [~ ~]
      =/  excludes=(set tako)
          =|  acc=(set tako)
          =/  lower=@ud  1
          |-
          ::  a should be excluded, so wait until we're past it
          ?:  (gte lower +(a))
            acc
          =/  res=(set tako)  (reachable-takos (~(got by hit.dom) lower))
          $(acc (~(uni in acc) res), lower +(lower))
      =/  includes=(set tako)
          =|  acc=(set tako)
          =/  upper=@ud  b
          |-
          ?:  (lte upper a)
            acc
          =/  res=(set tako)  (reachable-takos (~(got by hit.dom) upper))
          $(acc (~(uni in acc) res), upper (dec upper))
      [(~(run in (~(dif in includes) excludes)) tako-to-yaki) ~]
    ::  Traverse parentage and find all ancestor hashes
    ::
    ++  reachable-takos                                 ::  reachable
      |=  p=tako
      ^-  (set tako)
      ~+
      =|  s=(set tako)
      |-  ^-  (set tako)
      =.  s  (~(put in s) p)
      =+  y=(tako-to-yaki p)
      |-  ^-  (set tako)
      ?~  p.y
        s
      ?:  (~(has in s) i.p.y)
        $(p.y t.p.y)
      =.  s  ^$(p i.p.y)
      $(p.y t.p.y)
    ::
    ++  read-a
      !.
      |=  [=aeon =path]
      ^-  [(unit (unit cage)) _..park]
      =^  =vase  ..park
        ~_  leaf/"clay: %a build failed {<[syd aeon path]>}"
        %+  aeon-flow  aeon
        %-  wrap:fusion
        (build-file:(aeon-ford aeon) path)
      :_(..park [~ ~ %vase !>(vase)])
    ::
    ++  read-b
      !.
      |=  [=aeon =path]
      ^-  [(unit (unit cage)) _..park]
      ?.  ?=([@ ~] path)
        [[~ ~] ..park]
      =^  =dais  ..park
        %+  aeon-flow  aeon
        %-  wrap:fusion
        (build-dais:(aeon-ford aeon) i.path)
      :_(..park [~ ~ %dais !>(dais)])
    ::
    ++  read-c
      !.
      |=  [=aeon =path]
      ^-  [(unit (unit cage)) _..park]
      ?.  ?=([@ @ ~] path)
        [[~ ~] ..park]
      =^  =tube  ..park
        %+  aeon-flow  aeon
        %-  wrap:fusion
        (build-tube:(aeon-ford aeon) [i i.t]:path)
      :_(..park [~ ~ %tube !>(tube)])
    ::
    ++  read-e
      !.
      |=  [=aeon =path]
      ^-  [(unit (unit cage)) _..park]
      ?.  ?=([@ ~] path)
        [[~ ~] ..park]
      =^  =vase  ..park
        %+  aeon-flow  aeon
        %-  wrap:fusion
        (build-nave:(aeon-ford aeon) i.path)
      :_(..park [~ ~ %nave vase])
    ::
    ++  read-f
      !.
      |=  [=aeon =path]
      ^-  [(unit (unit cage)) _..park]
      ?.  ?=([@ @ ~] path)
        [[~ ~] ..park]
      =^  =vase  ..park
        %+  aeon-flow  aeon
        %-  wrap:fusion
        (build-cast:(aeon-ford aeon) [i i.t]:path)
      :_(..park [~ ~ %cast vase])
    ::
    ::  XX move to +read-buc
    ::
    ++  read-d
      !.
      |=  [=aeon =path]
      ^-  (unit (unit cage))
      ?.  =(our her)
        [~ ~]
      ?^  path
        ~&(%no-cd-path [~ ~])
      [~ ~ %noun !>(~(key by dos.rom.ruf))]
    ::
    ::  Gets the permissions that apply to a particular node.
    ::
    ::  If the node has no permissions of its own, we use its parent's.
    ::  If no permissions have been set for the entire tree above the node,
    ::  we default to fully private (empty whitelist).
    ::
    ++  read-p
      |=  pax=path
      ^-  (unit (unit cage))
      =-  [~ ~ %noun !>(-)]
      :-  (read-p-in pax per.red)
      (read-p-in pax pew.red)
    ::
    ++  read-p-in
      |=  [pax=path pes=regs]
      ^-  dict
      =/  rul=(unit rule)  (~(get by pes) pax)
      ?^  rul
        :+  pax  mod.u.rul
        %-  ~(rep in who.u.rul)
        |=  [w=whom out=(pair (set ship) (map @ta crew))]
        ?:  ?=([%& @p] w)
          [(~(put in p.out) +.w) q.out]
        =/  cru=(unit crew)  (~(get by cez.ruf) +.w)
        ?~  cru  out
        [p.out (~(put by q.out) +.w u.cru)]
      ?~  pax  [/ %white ~ ~]
      $(pax (scag (dec (lent pax)) `path`pax))
    ::
    ++  may-read
      |=  [who=ship car=care yon=aeon pax=path]
      ^-  ?
      ?+  car
        (allowed-by who pax per.red)
      ::
          %p
        =(who our)
      ::
          ?(%y %z)
        =+  tak=(~(get by hit.dom) yon)
        ?~  tak  |
        =+  yak=(tako-to-yaki u.tak)
        =+  len=(lent pax)
        =-  (levy ~(tap in -) |=(p=path (allowed-by who p per.red)))
        %+  roll  ~(tap in (~(del in ~(key by q.yak)) pax))
        |=  [p=path s=(set path)]
        ?.  =(pax (scag len p))  s
        %-  ~(put in s)
        ?:  ?=(%z car)  p
        (scag +(len) p)
      ==
    ::
    ++  may-write
      |=  [w=ship p=path]
      (allowed-by w p pew.red)
    ::
    ++  allowed-by
      |=  [who=ship pax=path pes=regs]
      ^-  ?
      =/  rul=real  rul:(read-p-in pax pes)
      =/  in-list/?
        ?|  (~(has in p.who.rul) who)
          ::
            %-  ~(rep by q.who.rul)
            |=  [[@ta cru=crew] out=_|]
            ?:  out  &
            (~(has in cru) who)
        ==
      ?:  =(%black mod.rul)
        !in-list
      in-list
    ::  +content-hash: get hash of contents (%cz hash)
    ::
    ++  content-hash
      |=  [=yaki pax=path]
      ^-  @uvI
      =+  len=(lent pax)
      =/  descendants=(list (pair path lobe))
          %+  turn
            %+  skim  ~(tap by (~(del by q.yaki) pax))
            |=  [paf=path lob=lobe]
            =(pax (scag len paf))
          |=  [paf=path lob=lobe]
          [(slag len paf) lob]
      =+  us=(~(get by q.yaki) pax)
      ?:  &(?=(~ descendants) ?=(~ us))
        *@uvI
      %+  roll
        ^-  (list (pair path lobe))
        [[~ ?~(us *lobe u.us)] descendants]
      |=([[path lobe] @uvI] (shax (jam +<)))
    ::  +read-r: %x wrapped in a vase
    ::
    ++  read-r
      |=  [yon=aeon pax=path]
      ^-  [(unit (unit cage)) _..park]
      =^  x  ..park  (read-x yon pax)
      :_  ..park
      ?~  x    ~
      ?~  u.x  [~ ~]
      ``[p.u.u.x !>(q.u.u.x)]
    ::  +read-s: produce miscellaneous
    ::
    ++  read-s
      |=  [yon=aeon pax=path]
      ^-  (unit (unit cage))
      ?.  ?=([@ * *] pax)
        `~
      ?+    i.pax  `~
          %tako
        =/  tak=(unit tako)  (~(get by hit.dom) yon)
        ?~  tak
          ~
        ``tako+[-:!>(*tako) u.tak]
      ::
          %yaki
        =/  yak=(unit yaki)  (~(get by hut.ran) (slav %uv i.t.pax))
        ?~  yak
          ~
        ``yaki+[-:!>(*yaki) u.yak]
      ::
          %blob
        =/  peg=(unit page)  (~(get by lat.ran) (slav %uv i.t.pax))
        ?~  peg
          ~
        ``blob+[-:!>(*page) u.peg]
      ::
          %hash
        =/  yak=(unit yaki)  (~(get by hut.ran) (slav %uv i.t.pax))
        ?~  yak
          ~
        ``uvi+[-:!>(*@uvI) (content-hash u.yak /)]
      ::
          %cage
        ::  should save ford cache
        ::
        =/  =lobe  (slav %uv i.t.pax)
        =/  peg=(unit page)  (~(get by lat.ran) lobe)
        ?~  peg
          ~
        =/  [=cage *]
          %-  wrap:fusion
          (page-to-cage:(aeon-ford yon) u.peg)
        ``cage+[-:!>(*^cage) cage]
      ::
          %open  ``open+!>(prelude:(aeon-ford yon))
          %late  !!  :: handled in +aver
          %case  !!  :: handled in +aver
          %base-tako
        ::  XX this ignores the given beak
        ::  maybe move to +aver?
        ?>  ?=(^ t.t.pax)
        :^  ~  ~  %uvs  !>
        ^-  (list @uv)
        =/  tako-a  (slav %uv i.t.pax)
        =/  tako-b  (slav %uv i.t.t.pax)
        =/  yaki-a  (~(got by hut.ran) tako-a)
        =/  yaki-b  (~(got by hut.ran) tako-b)
        %+  turn    ~(tap in (find-merge-points yaki-a yaki-b))
        |=  =yaki
        r.yaki
      ::
          %base
        ?>  ?=(^ t.t.pax)
        :^  ~  ~  %uvs  !>
        ^-  (list @uv)
        =/  him  (slav %p i.t.pax)
        =/  other  dom:((de now rof hen ruf) him i.t.t.pax)
        ?:  =(0 let.other)
          ~
        =/  our-yaki  (~(got by hut.ran) (~(got by hit.dom) yon))
        =/  other-yaki  (~(got by hut.ran) (~(got by hit.other) let.other))
        %+  turn  ~(tap in (find-merge-points other-yaki our-yaki))
        |=  =yaki
        r.yaki
      ==
    ::  +read-t: produce the list of paths within a yaki with :pax as prefix
    ::
    ++  read-t
      |=  [yon=aeon pax=path]
      ^-  (unit (unit [%file-list (hypo (list path))]))
      ::  if asked for version 0, produce an empty list of files
      ::
      ?:  =(0 yon)
        ``[%file-list -:!>(*(list path)) *(list path)]
      ::  if asked for a future version, we don't have an answer
      ::
      ?~  tak=(~(get by hit.dom) yon)
        ~
      ::  look up the yaki snapshot based on the version
      ::
      =/  yak=yaki  (tako-to-yaki u.tak)
      ::  calculate the path length once outside the loop
      ::
      =/  path-length  (lent pax)
      ::
      :^  ~  ~  %file-list
      :-  -:!>(*(list path))
      ^-  (list path)
      ::  sort the matching paths alphabetically
      ::
      =-  (sort - aor)
      ::  traverse the filesystem, filtering for paths with :pax as prefix
      ::
      %+  skim  ~(tap in ~(key by q.yak))
      |=(paf=path =(pax (scag path-length paf)))
    ::
    ::  Checks for existence of a node at an aeon.
    ::
    ::  This checks for existence of content at the node, and does *not* look
    ::  at any of its children.
    ::
    ++  read-u
      |=  [yon=aeon pax=path]
      ^-  (unit (unit [%flag (hypo ?)]))
      ::  if asked for version 0, that never exists, so always give false
      ::
      ?:  =(0 yon)
        ``[%flag -:!>(*?) |]
      ::  if asked for a future version, we don't have an answer
      ::
      ?~  tak=(~(get by hit.dom) yon)
        ~
      ::  look up the yaki snapshot based on the version
      ::
      =/  yak=yaki  (tako-to-yaki u.tak)
      ::  produce the result based on whether or not there's a file at :pax
      ::
      ``[%flag -:!>(*?) (~(has by q.yak) pax)]
    ::
    ::  Gets the dome (desk state) at a particular aeon.
    ::
    ++  read-v
      |=  [yon=aeon pax=path]
      ^-  (unit (unit [%dome (hypo dome:clay)]))
      ?:  (lth yon let.dom)
        :*  ~  ~  %dome  -:!>(*dome:clay)
            ^-  dome:clay
            :*  let=yon
                hit=(molt (skim ~(tap by hit.dom) |=([p=@ud *] (lte p yon))))
                lab=(molt (skim ~(tap by lab.dom) |=([* p=@ud] (lte p yon))))
        ==  ==
      ?:  (gth yon let.dom)
        ~
      ``[%dome -:!>(*dome:clay) [let hit lab]:dom]
    ::
    ::  Gets all cases refering to the same revision as the given case.
    ::
    ::  For the %da case, we give just the canonical timestamp of the revision.
    ::
    ++  read-w
      |=  yon=aeon
      ^-  (unit (unit cage))
      =-  [~ ~ %cass !>(-)]
      ^-  cass
      :-  yon
      ?:  =(0 yon)  `@da`0
      t:(aeon-to-yaki yon)
    ::
    ::  Get the data at a node.
    ::
    ::  Use ford to read the file.  Note this special-cases the hoon
    ::  mark for bootstrapping purposes.
    ::
    ++  read-x
      |=  [yon=aeon pax=path]
      ^-  [(unit (unit cage)) _..park]
      ?:  =(0 yon)
        [[~ ~] ..park]
      =+  tak=(~(get by hit.dom) yon)
      ?~  tak
        [~ ..park]
      =+  yak=(tako-to-yaki u.tak)
      =+  lob=(~(get by q.yak) pax)
      ?~  lob
        [[~ ~] ..park]
      =/  peg=(unit page)  (~(get by lat.ran) u.lob)
      ::  if tombstoned, nothing to return
      ::
      ?~  peg
        [~ ..park]
      ::  should convert any lobe to cage
      ::
      =^  =cage  ..park
        %+  aeon-flow  yon
        %-  wrap:fusion
        (page-to-cage:(aeon-ford yon) u.peg)
      [``cage ..park]
    ::
    ::  Gets an arch (directory listing) at a node.
    ::
    ++  read-y
      |=  [yon=aeon pax=path]
      ^-  (unit (unit [%arch (hypo arch)]))
      ?:  =(0 yon)
        ``[%arch -:!>(*arch) *arch]
      =+  tak=(~(get by hit.dom) yon)
      ?~  tak
        ~
      =+  yak=(tako-to-yaki u.tak)
      =+  len=(lent pax)
      :^  ~  ~  %arch
      ::  ~&  cy+pax
      :-  -:!>(*arch)
      ^-  arch
      :-  (~(get by q.yak) pax)
      ^-  (map knot ~)
      %-  molt  ^-  (list (pair knot ~))
      %+  turn
        ^-  (list (pair path lobe))
        %+  skim  ~(tap by (~(del by q.yak) pax))
        |=  [paf=path lob=lobe]
        =(pax (scag len paf))
      |=  [paf=path lob=lobe]
      =+  pat=(slag len paf)
      [?>(?=(^ pat) i.pat) ~]
    ::
    ::  Gets a recursive hash of a node and all its children.
    ::
    ++  read-z
      |=  [yon=aeon pax=path]
      ^-  (unit (unit [%uvi (hypo @uvI)]))
      ?:  =(0 yon)
        ``uvi+[-:!>(*@uvI) *@uvI]
      =+  tak=(~(get by hit.dom) yon)
      ?~  tak
        ~
      [~ ~ %uvi [%atom %'uvI' ~] (content-hash (tako-to-yaki u.tak) pax)]
    ::
    ::  Get a value at an aeon.
    ::
    ::  Value can be either null, meaning we don't have it yet, [null null],
    ::  meaning we know it doesn't exist, or [null null cage],
    ::  meaning we either have the value directly or a content hash of the
    ::  value.
    ::
    ++  read-at-aeon                                    ::    read-at-aeon:ze
      |=  [for=(unit ship) yon=aeon mun=mood]           ::  seek and read
      ^-  [(unit (unit cage)) _..park]
      ?.  |(?=(~ for) (may-read u.for care.mun yon path.mun))
        [~ ..park]
      ::  virtualize to catch and produce deterministic failures
      ::
      !:
      |^  =/  res  (mule |.(read))
          ?:  ?=(%& -.res)  p.res
          %.  [[~ ~] ..park]
          (slog leaf+"clay: read-at-aeon fail {<[desk=syd mun]>}" p.res)
      ::
      ++  read
        ^-  [(unit (unit cage)) _..park]
        ?-  care.mun
          %a  (read-a yon path.mun)
          %b  (read-b yon path.mun)
          %c  (read-c yon path.mun)
          %d  [(read-d yon path.mun) ..park]
          %e  (read-e yon path.mun)
          %f  (read-f yon path.mun)
          %p  [(read-p path.mun) ..park]
          %r  (read-r yon path.mun)
          %s  [(read-s yon path.mun) ..park]
          %t  [(read-t yon path.mun) ..park]
          %u  [(read-u yon path.mun) ..park]
          %v  [(read-v yon path.mun) ..park]
          %w  [(read-w yon) ..park]
          %x  (read-x yon path.mun)
          %y  [(read-y yon path.mun) ..park]
          %z  [(read-z yon path.mun) ..park]
        ==
      --
    --
  --
--
::::::::::::::::::::::::::::::::::::::::::::::::::::::::::::::::::::::::::::::
::              section 4cA, filesystem vane
::
::  This is the arvo interface vane.  Our formal state is a `++raft`, which
::  has five components:
::
::  --  `rom` is the state for all local desks.
::  --  `hoy` is the state for all foreign desks.
::  --  `ran` is the global, hash-addressed object store.
::  --  `mon` is the set of mount points in unix.
::  --  `hez` is the duct to the unix sync.
::
::::::::::::::::::::::::::::::::::::::::::::::::::::::::::::::::::::::::::::::
=|                                                    ::  instrument state
    $:  ver=%11                                       ::  vane version
        ruf=raft                                      ::  revision tree
    ==                                                ::
|=  [now=@da eny=@uvJ rof=roof]                       ::  current invocation
~%  %clay-top  ..part  ~
|%                                                    ::
++  call                                              ::  handle request
  ~/  %clay-call
  |=  $:  hen=duct
          dud=(unit goof)
          wrapped-task=(hobo task)
      ==
  ^-  [(list move) _..^$]
  ::
  =/  req=task  ((harden task) wrapped-task)
  ::
  ::  TODO handle error notifications
  ::
  ?^  dud
    [[[hen %slip %d %flog %crud [-.req tang.u.dud]] ~] ..^$]
  ::
  ?-    -.req
      %boat
    :_  ..^$
    [hen %give %hill (turn ~(tap by mon.ruf) head)]~
  ::
      %cred
    =.  cez.ruf
      ?~  cew.req  (~(del by cez.ruf) nom.req)
      (~(put by cez.ruf) nom.req cew.req)
    ::  wake all desks, a request may have been affected.
    =|  mos=(list move)
    =/  des  ~(tap in ~(key by dos.rom.ruf))
    |-
    ?~  des  [[[hen %give %done ~] mos] ..^^$]
    =/  den  ((de now rof hen ruf) our i.des)
    =^  mor  ruf
      =<  abet:wake
      ?:  ?=(^ cew.req)  den
      (forget-crew:den nom.req)
    $(des t.des, mos (weld mos mor))
  ::
      %crew
    [[hen %give %cruz cez.ruf]~ ..^$]
  ::
      %crow
    =/  des  ~(tap by dos.rom.ruf)
    =|  rus=(map desk [r=regs w=regs])
    |^
      ?~  des  [[hen %give %croz rus]~ ..^^$]
      =+  per=(filter-rules per.q.i.des)
      =+  pew=(filter-rules pew.q.i.des)
      =?  rus  |(?=(^ per) ?=(^ pew))
        (~(put by rus) p.i.des per pew)
      $(des t.des)
    ::
    ++  filter-rules
      |=  pes=regs
      ^+  pes
      =-  (~(gas in *regs) -)
      %+  skim  ~(tap by pes)
      |=  [p=path r=rule]
      (~(has in who.r) |+nom.req)
    --
  ::
      %drop
    ~&  %clay-idle
    [~ ..^$]
  ::
      %info
    ?:  ?=(%| -.dit.req)
      =/  bel=@tas         p.dit.req
      =/  aey=(unit aeon)  q.dit.req
      =^  mos  ruf
        =/  den  ((de now rof hen ruf) our des.req)
        abet:(label:den bel aey)
      [mos ..^$]
    =/  [deletes=(set path) changes=(map path cage)]
      =/  =soba  p.dit.req
      =|  deletes=(set path)
      =|  changes=(map path cage)
      |-  ^+  [deletes changes]
      ?~  soba
        [deletes changes]
      ?-  -.q.i.soba
        %del  $(soba t.soba, deletes (~(put in deletes) p.i.soba))
        %ins  $(soba t.soba, changes (~(put by changes) [p p.q]:i.soba))
        %mut  $(soba t.soba, changes (~(put by changes) [p p.q]:i.soba))
        %dif  ~|(%dif-not-implemented !!)
      ==
    =^  mos  ruf
      =/  den  ((de now rof hen ruf) our des.req)
      abet:(info:den deletes changes)
    [mos ..^$]
  ::
      %init
    [~ ..^$(hun.rom.ruf hen)]
  ::
      %into
    =.  hez.ruf  `hen
    =+  bem=(~(get by mon.ruf) des.req)
    ?:  &(?=(~ bem) !=(%$ des.req))
      ~|([%bad-mount-point-from-unix des.req] !!)
    =/  bem=beam
        ?^  bem
          u.bem
        [[our %base %ud 1] ~]  ::  TODO: remove this fallback?
    =/  dos  (~(get by dos.rom.ruf) q.bem)
    ?~  dos
      !!  ::  fire next in queue
    =^  mos  ruf
      =/  den  ((de now rof hen ruf) our q.bem)
      abet:(into:den s.bem all.req fis.req)
    [mos ..^$]
  ::
      %merg                                               ::  direct state up
    ?:  =(%$ des.req)
      ~&(%merg-no-desk !!)
    =^  mos  ruf
      =/  den  ((de now rof hen ruf) our des.req)
      abet:(start-merge:den her.req dem.req cas.req how.req)
    [mos ..^$]
  ::
      %fuse
    ?:  =(%$ des.req)
      ~&(%fuse-no-desk !!)
    =^  mos  ruf
      =/  den  ((de now rof hen ruf) our des.req)
      abet:(start-fuse:den bas.req con.req)
    [mos ..^$]
  ::
      %mont
    =.  hez.ruf  ?^(hez.ruf hez.ruf `[[%$ %sync ~] ~])
    =^  mos  ruf
      =/  den  ((de now rof hen ruf) p.bem.req q.bem.req)
      abet:(mount:den pot.req r.bem.req s.bem.req)
    [mos ..^$]
  ::
      %dirk
    ?~  hez.ruf
      ~&  %no-sync-duct
      [~ ..^$]
    ?.  (~(has by mon.ruf) des.req)
      ~&  [%not-mounted des.req]
      [~ ..^$]
    [~[[u.hez.ruf %give %dirk des.req]] ..^$]
  ::
      %ogre
    ?~  hez.ruf
      ~&  %no-sync-duct
      [~ ..^$]
    =*  pot  pot.req
    ?@  pot
      ?.  (~(has by mon.ruf) pot)
        ~&  [%not-mounted pot]
        [~ ..^$]
      :_  ..^$(mon.ruf (~(del by mon.ruf) pot))
      [u.hez.ruf %give %ogre pot]~
    :_  %_    ..^$
            mon.ruf
          %-  molt
          %+  skip  ~(tap by mon.ruf)
          (corl (cury test pot) tail)
        ==
    %+  turn
      (skim ~(tap by mon.ruf) (corl (cury test pot) tail))
    |=  [pon=term bem=beam]
    [u.hez.ruf %give %ogre pon]
  ::
      %park
    =^  mos  ruf
      =/  den  ((de now rof hen ruf) our des.req)
      abet:(park:den | [yok ran]:req)
    [mos ..^$]
  ::
      %pork
    =/  [syd=desk =yoki]  (need pud.ruf)
    =.  pud.ruf  ~
    =^  mos  ruf
      =/  den  ((de now rof hen ruf) our syd)
      abet:(park:den & yoki *rang)
    [mos ..^$]
  ::
      %perm
    =^  mos  ruf
      =/  den  ((de now rof hen ruf) our des.req)
      abet:(perm:den pax.req rit.req)
    [mos ..^$]
  ::
      %tomb  (tomb-clue:tomb hen clue.req)
      %trim  [~ ..^$]
  ::
      %vega
    ::  wake all desks, then send pending notifications
    ::
    =^  wake-moves  ..^$
      =/  desks=(list [=ship =desk])
        %+  welp
          (turn ~(tap by dos.rom.ruf) |=([=desk *] [our desk]))
        %-  zing
        %+  turn  ~(tap by hoy.ruf)
        |=  [=ship =rung]
        %+  turn  ~(tap by rus.rung)
        |=  [=desk *]
        [ship desk]
      |-  ^+  [*(list move) ..^^$]
      ?~  desks
        [~ ..^^$]
      =^  moves-1  ..^^$  $(desks t.desks)
      =^  moves-2  ruf  abet:wake:((de now rof hen ruf) [ship desk]:i.desks)
      [(weld moves-1 moves-2) ..^^$]
    [wake-moves ..^$]
  ::
      ?(%warp %werp)
    ::  capture whether this read is on behalf of another ship
    ::  for permissions enforcement
    ::
    =^  for  req
      ?:  ?=(%warp -.req)
        [~ req]
      ::  ?:  =(our who.req)
      ::    [~ [%warp wer.req rif.req]]
      :-  ?:(=(our who.req) ~ `[who.req -.rif.req])
      [%warp wer.req riff.rif.req]
    ::
    ?>  ?=(%warp -.req)
    =*  rif  rif.req
    =^  mos  ruf
      =/  den  ((de now rof hen ruf) wer.req p.rif)
      =<  abet
      ?~  q.rif
        cancel-request:den
      (start-request:den for u.q.rif)
    [mos ..^$]
  ::
      %plea
    =*  her  ship.req
    =*  pax  path.plea.req
    =*  res  payload.plea.req
    ::
    ?:  ?=([%backfill *] pax)
      =+  ;;(=fill res)
      =^  mos  ruf
        =/  den  ((de now rof hen ruf) our desk.fill)
        abet:(give-backfill:den -.fill lobe.fill)
      [[[hen %give %done ~] mos] ..^$]
    ?>  ?=([%question *] pax)
    =+  ryf=;;(riff-any res)
    :_  ..^$
    :~  [hen %give %done ~]
        =/  =wire
          [%foreign-warp (scot %p her) t.pax]
        [hen %pass wire %c %werp her our ryf]
    ==
  ==
::
++  load
  =>  |%
      +$  raft-any
        $%  [%11 raft-11]
            [%10 raft-10]
            [%9 raft-9]
            [%8 raft-8]
            [%7 raft-7]
            [%6 raft-6]
        ==
      +$  raft-11  raft
      +$  raft-10
<<<<<<< HEAD
        $:  rom=room
            hoy=(map ship rung-10)
            ran=rang
=======
        $:  rom=room-10
            hoy=(map ship rung-10)
            ran=rang-10
>>>>>>> 591bdf45
            mon=(map term beam)
            hez=(unit duct)
            cez=(map @ta crew)
            pud=(unit [=desk =yoki])
            dist-upgraded=_|
        ==
<<<<<<< HEAD
=======
      +$  rang-10
        $:  hut=(map tako yaki)
            lat=(map lobe blob-10)
        ==
      +$  blob-10
        $%  [%delta p=lobe q=[p=mark q=lobe] r=page]
            [%direct p=lobe q=page]
            [%dead p=lobe ~]
        ==
      +$  room-10
        $:  hun=duct
            dos=(map desk dojo-10)
        ==
      +$  dojo-10
        $:  qyx=cult-10
            dom=dome-10
            per=regs
            pew=regs
            fiz=melt-10
        ==
      +$  dome-10
        $:  ank=ankh-10
            let=aeon
            hit=(map aeon tako)
            lab=(map @tas aeon)
            mim=(map path mime)
            fod=*
        ==
      +$  ankh-10  (axal [p=lobe q=cage])
>>>>>>> 591bdf45
      +$  rung-10
        $:  rus=(map desk rede-10)
        ==
      +$  rede-10
        $:  lim=@da
            ref=(unit rind-10)
<<<<<<< HEAD
            qyx=cult
            dom=dome
            per=regs
            pew=regs
            fiz=melt
=======
            qyx=cult-10
            dom=dome-10
            per=regs
            pew=regs
            fiz=melt-10
>>>>>>> 591bdf45
        ==
      +$  rind-10
        $:  nix=@ud
            bom=(map @ud update-state-10)
            fod=(map duct @ud)
            haw=(map mood (unit cage))
        ==
      +$  update-state-10
        $:  =duct
            =rave
<<<<<<< HEAD
            have=(map lobe blob)
            need=(list lobe)
            nako=(qeu (unit nako))
            busy=_|
        ==
      +$  raft-9
        $:  rom=room                                    ::  domestic
            hoy=(map ship rung-10)                      ::  foreign
            ran=rang                                    ::  hashes
            mon=(map term beam)                         ::  mount points
            hez=(unit duct)                             ::  sync duct
            cez=(map @ta crew)                          ::  permission groups
            pud=(unit [=desk =yoki])                    ::  pending update
        ==                                              ::
=======
            have=(map lobe blob-10)
            need=(list lobe)
            nako=(qeu (unit nako-10))
            busy=_|
        ==
      +$  nako-10
        $:  gar=(map aeon tako)
            let=aeon
            lar=(set yaki)
            bar=(set blob-10)
        ==
      +$  melt-10
        [bas=beak con=(list [beak germ]) sto=(map beak (unit dome-clay-10))]
      +$  dome-clay-10
        $:  ank=ankh-10
            let=@ud
            hit=(map @ud tako)
            lab=(map @tas @ud)
        ==
      +$  cult-10  (jug wove-10 duct)
      +$  wove-10  [for=(unit [=ship ver=@ud]) =rove-10]
      +$  rove-10
        $%  [%sing =mood]
            [%next =mood aeon=(unit aeon) =cach-10]
            $:  %mult
                =mool
                aeon=(unit aeon)
                old-cach=(map [=care =path] cach-10)
                new-cach=(map [=care =path] cach-10)
            ==
            [%many track=? =moat lobes=(map path lobe)]
        ==
      +$  cach-10  (unit (unit (each cage lobe)))
      +$  raft-9
        $:  rom=room-10
            hoy=(map ship rung-10)
            ran=rang-10
            mon=(map term beam)
            hez=(unit duct)
            cez=(map @ta crew)
            pud=(unit [=desk =yoki])
        ==
>>>>>>> 591bdf45
      +$  raft-8
        $:  rom=room-8
            hoy=(map ship rung-8)
            ran=rang-10
            mon=(map term beam)
            hez=(unit duct)
            cez=(map @ta crew)
            pud=(unit [=desk =yoki])
        ==
      +$  room-8
        $:  hun=duct
            dos=(map desk dojo-8)
        ==
      +$  rung-8
        $:  rus=(map desk rede-8)
        ==
      +$  dojo-8
        $:  qyx=cult-10
            dom=dome-8
            per=regs
            pew=regs
            fiz=melt-10
        ==
      +$  dome-8
        $:  ank=ankh-10
            let=aeon
            hit=(map aeon tako)
            lab=(map @tas aeon)
            mim=(map path mime)
            fod=*
            fer=*  ::  reef cache, obsolete
        ==
      +$  rede-8
        $:  lim=@da
            ref=(unit rind-10)
<<<<<<< HEAD
            qyx=cult
=======
            qyx=cult-10
>>>>>>> 591bdf45
            dom=dome-8
            per=regs
            pew=regs
            fiz=melt-10
        ==
      +$  raft-7
        $:  rom=room-7
            hoy=(map ship rung-7)
            ran=rang-10
            mon=(map term beam)
            hez=(unit duct)
            cez=(map @ta crew)
            pud=(unit [=desk =yoki])
        ==
      +$  room-7
        $:  hun=duct
            dos=(map desk dojo-7)
        ==
      +$  rung-7
        $:  rus=(map desk rede-7)
        ==
      +$  dojo-7
        $:  qyx=cult-10
            dom=dome-8
            per=regs
            pew=regs
        ==
      +$  rede-7
        $:  lim=@da
            ref=(unit rind-10)
<<<<<<< HEAD
            qyx=cult
=======
            qyx=cult-10
>>>>>>> 591bdf45
            dom=dome-8
            per=regs
            pew=regs
        ==
      +$  raft-6
        $:  rom=room-6
            hoy=(map ship rung-6)
            ran=rang-10
            mon=(map term beam)
            hez=(unit duct)
            cez=(map @ta crew)
            pud=(unit [=desk =yoki])
        ==                                              ::
      +$  room-6  [hun=duct dos=(map desk dojo-6)]
      +$  dojo-6
        $:  qyx=cult-10
            dom=dome-6
            per=regs
            pew=regs
        ==
      +$  dome-6
        $:  ank=ankh-10
            let=aeon
            hit=(map aeon tako)
            lab=(map @tas aeon)
            mim=(map path mime)
            fod=*
            fer=*
        ==
      +$  rung-6
        $:  rus=(map desk rede-6)
        ==
      +$  rede-6
        $:  lim=@da
            ref=(unit rind-10)
<<<<<<< HEAD
            qyx=cult
=======
            qyx=cult-10
>>>>>>> 591bdf45
            dom=dome-6
            per=regs
            pew=regs
        ==
      --
  |=  old=raft-any
  |^
<<<<<<< HEAD
  =?  old  ?=(%6 -.old)   7+(raft-6-to-7 +.old)
  =?  old  ?=(%7 -.old)   8+(raft-7-to-8 +.old)
  =?  old  ?=(%8 -.old)   9+(raft-8-to-9 +.old)
  =?  old  ?=(%9 -.old)   10+(raft-9-to-10 +.old)
=======
  =?  old  ?=(%6 -.old)  7+(raft-6-to-7 +.old)
  =?  old  ?=(%7 -.old)  8+(raft-7-to-8 +.old)
  =?  old  ?=(%8 -.old)  9+(raft-8-to-9 +.old)
  =?  old  ?=(%9 -.old)  10+(raft-9-to-10 +.old)
>>>>>>> 591bdf45
  =?  old  ?=(%10 -.old)  11+(raft-10-to-11 +.old)
  ?>  ?=(%11 -.old)
  ..^^$(ruf +.old)
  ::  +raft-6-to-7: delete stale ford caches (they could all be invalid)
  ::
  ++  raft-6-to-7
    |=  raf=raft-6
    ^-  raft-7
    %=    raf
        dos.rom
      %-  ~(run by dos.rom.raf)
      |=  doj=dojo-6
      ^-  dojo-7
      doj(fod.dom **)
    ::
        hoy
      %-  ~(run by hoy.raf)
      |=  =rung-6
      %-  ~(run by rus.rung-6)
      |=  =rede-6
      rede-6(dom dom.rede-6(fod **))
    ==
  ::  +raft-7-to-8: create bunted melts in each dojo/rede
  ::
  ++  raft-7-to-8
    |=  raf=raft-7
    ^-  raft-8
    %=    raf
        dos.rom
      %-  ~(run by dos.rom.raf)
      |=  doj=dojo-7
      ^-  dojo-8
      [qyx.doj dom.doj per.doj pew.doj *melt-10]
    ::
        hoy
      %-  ~(run by hoy.raf)
      |=  =rung-7
      %-  ~(run by rus.rung-7)
      |=  r=rede-7
      ^-  rede-8
      [lim.r ref.r qyx.r dom.r per.r pew.r *melt-10]
    ==
  ::  +raft-8-to-9: remove reef cache
  ::
  ++  raft-8-to-9
    |=  raf=raft-8
    ^-  raft-9
    %=    raf
        dos.rom
      %-  ~(run by dos.rom.raf)
      |=  =dojo-8
      ^-  dojo-10
      =/  dom  dom.dojo-8
      dojo-8(dom [ank.dom let.dom hit.dom lab.dom mim.dom *flow])
    ::
        hoy
      %-  ~(run by hoy.raf)
      |=  =rung-8
      %-  ~(run by rus.rung-8)
      |=  =rede-8
      ^-  rede-10
      =/  dom  dom.rede-8
      rede-8(dom [ank.dom let.dom hit.dom lab.dom mim.dom *flow])
    ==
  ::  +raft-9-to-10: add .dist-upgraded
  ++  raft-9-to-10
    |=  raf=raft-9
    ^-  raft-10
    raf(pud [pud.raf dist-upgraded=|])
<<<<<<< HEAD
  ::  +raft-10-to-11: remove dist flag, add scry availability tracker
  ::
  ++  raft-10-to-11
    |=  raf=raft-10
    ^-  raft-11
    =-  raf(hoy -, dist-upgraded ~)
    %-  ~(run by hoy.raf)
    |=  =rung-10
    %-  ~(run by rus.rung-10)
    |=  =rede-10
    ^-  rede
    =-  rede-10(ref -)
    ?~  ref.rede-10  ~
    =-  ref.rede-10(bom.u -)
    %-  ~(run by bom.u.ref.rede-10)
    |=  update-state-10
    ^-  update-state
    [duct rave ~ have need nako busy]
=======
  ::
  ::  +raft-10-to-11:
  ::
  ::    add tom and nor to dome
  ::    remove parent-mark from delta blobs
  ::    change blobs to pages
  ::    remove have from update-state
  ::    remove bar from nako
  ::    remove ankh
  ::    set cases in mon to ud+0
  ::    add fad
  ::    change fod type in dom
  ::
  ::
  ++  raft-10-to-11
    |=  raf=raft-10
    |^
    ^-  raft-11
    %=    raf
        dos.rom
      %-  ~(run by dos.rom.raf)
      |=  =dojo-10
      ^-  dojo
      %=    dojo-10
          fiz  *melt
          qyx  (cult-10-to-cult qyx.dojo-10)
          dom
        :*  let.dom.dojo-10
            hit.dom.dojo-10
            lab.dom.dojo-10
            ~
            *norm
            mim.dom.dojo-10
            ~
            ~
        ==
      ==
    ::
        hoy
      %-  ~(run by hoy.raf)
      |=  =rung-10
      %-  ~(run by rus.rung-10)
      |=  =rede-10
      ^-  rede
      %=    rede-10
          fiz     *melt
          qyx     (cult-10-to-cult qyx.rede-10)
          dom
        :*  let.dom.rede-10
            hit.dom.rede-10
            lab.dom.rede-10
            ~
            *norm
            mim.dom.rede-10
            ~
            ~
        ==
      ::
          ref
        ?~  ref.rede-10
          ~
        %=    ref.rede-10
            bom.u
          %-  ~(run by bom.u.ref.rede-10)
          |=  =update-state-10
          %=    update-state-10
              |2
            %=    |3.update-state-10
                nako
              %-  ~(gas to *(qeu (unit nako)))
              %+  turn  ~(tap to nako.update-state-10)
              |=  nak=(unit nako-10)
              ?~  nak  ~
              `u.nak(bar ~)
            ==
          ==
        ==
      ==
    ::
        lat.ran
      %-  ~(gas by *(map lobe page))
      %+  murn  ~(tap by lat.ran.raf)
      |=  [=lobe =blob-10]
      ^-  (unit [^lobe page])
      ?-  -.blob-10
        %delta   ((slog 'clay: tombstoning delta!' ~) ~)
        %dead    ~
        %direct  `[lobe q.blob-10]
      ==
    ::
        |3
      :-  *flow
      %=  |3.raf
        mon  (~(run by mon.raf) |=(=beam beam(r ud+0)))
        |3   pud.raf
      ==
    ==
    ::
    ++  cult-10-to-cult
      |=  qyx=cult-10
      ^-  cult
      =/  qux=(list [=wove-10 ducts=(set duct)])  ~(tap by qyx)
      %-  malt
      |-  ^-  (list [wove (set duct)])
      ?~  qux
        ~
      :_  $(qux t.qux)
      %=    i.qux
          rove-10.wove-10
        ?-    -.rove-10.wove-10.i.qux
            %sing  rove-10.wove-10.i.qux
            %many  rove-10.wove-10.i.qux
            %next
          %=  rove-10.wove-10.i.qux
            cach-10  (cach-10-to-cach cach-10.rove-10.wove-10.i.qux)
          ==
        ::
            %mult
          %=  rove-10.wove-10.i.qux
            old-cach  (caches-10-to-caches old-cach.rove-10.wove-10.i.qux)
            new-cach  (caches-10-to-caches new-cach.rove-10.wove-10.i.qux)
          ==
        ==
      ==
    ::
    ++  cach-10-to-cach
      |=  =cach-10
      ^-  cach
      ?~  cach-10
        ~
      ?~  u.cach-10
        [~ ~]
      ?-  -.u.u.cach-10
        %&  ``p.u.u.cach-10
        %|  ~
      ==
    ::
    ++  caches-10-to-caches
      |=  caches-10=(map [=care =path] cach-10)
      ^-  (map [=care =path] cach)
      (~(run by caches-10) cach-10-to-cach)
    --
>>>>>>> 591bdf45
  --
::
++  scry                                              ::  inspect
  ~/  %clay-scry
  ^-  roon
  |=  [lyc=gang car=term bem=beam]
  ^-  (unit (unit cage))
  |^
  =*  ren  car
  =/  why=shop  &/p.bem
  =*  syd  q.bem
  =/  lot=coin  $/r.bem
  =*  tyl  s.bem
  ::
  ?.  ?=(%& -.why)  ~
  =*  his  p.why
  ?:  &(=(ren %$) =(tyl /whey))
    ``mass+!>(whey)
  ::  ~&  scry+[ren `path`[(scot %p his) syd ~(rent co lot) tyl]]
  ::  =-  ~&  %scry-done  -
  =+  luk=?.(?=(%$ -.lot) ~ ((soft case) p.lot))
  ?~  luk  [~ ~]
  ?:  =(%$ ren)
    [~ ~]
  =+  run=((soft care) ren)
  ?~  run  [~ ~]
  ::TODO  if it ever gets filled properly, pass in the full fur.
  ::
  =/  for=(unit ship)  ?~(lyc ~ ?~(u.lyc ~ `n.u.lyc))
  ?:  &(=(our his) =(%x ren) =(%$ syd) =([%da now] u.luk))
    (read-buc u.run tyl)
  =/  den  ((de now rof [/scryduct ~] ruf) his syd)
  =/  result  (mule |.(-:(aver:den for u.run u.luk tyl)))
  ?:  ?=(%| -.result)
    %-  (slog >%clay-scry-fail< p.result)
    ~
  p.result
  ::
  ++  read-buc
    |=  [=care =path]
    ^-  (unit (unit cage))
    ?~  path
      ~
    ?+    i.path  ~
        %sweep  ``[%sweep !>(sweep)]
        %rang   ``[%rang !>(ran.ruf)]
        %domes
      =/  domes
        %-  ~(gas by *cone)
        %+  turn  ~(tap by dos.rom.ruf)
        |=  [=desk =dojo]
        [[our desk] [let hit lab]:dom.dojo]
      =.  domes
        %-  ~(uni by domes)
        %-  ~(gas by *cone)
        ^-  (list [[ship desk] dome:clay])
        %-  zing
        ^-  (list (list [[ship desk] dome:clay]))
        %+  turn  ~(tap by hoy.ruf)
        |=  [=ship =rung]
        ^-  (list [[^ship desk] dome:clay])
        %+  turn  ~(tap by rus.rung)
        |=  [=desk =rede]
        [[ship desk] [let hit lab]:dom.rede]
      ``[%domes !>(`cone`domes)]
    ==
  ::
  ::  Check for refcount errors
  ::
  ++  sweep
    ^-  (list [need=@ud have=@ud leak])
    =/  marked=(map leak [need=@ud have=@ud])
      (~(run by fad.ruf) |=([refs=@ud *] [0 refs]))
    =.  marked
      =/  items=(list [=leak *])  ~(tap by fad.ruf)
      |-  ^+  marked
      ?~  items
        marked
      =/  deps  ~(tap in deps.leak.i.items)
      |-  ^+  marked
      ?~  deps
        ^$(items t.items)
      =.  marked
        %+  ~(put by marked)  i.deps
        =/  gut  (~(gut by marked) i.deps [0 0])
        [+(-.gut) +.gut]
      $(deps t.deps)
    ::
    =/  spills=(list (set leak))
      %+  welp
        %+  turn  ~(tap by dos.rom.ruf)
        |=  [* =dojo]
        spill.fod.dom.dojo
      %-  zing
      %+  turn  ~(tap by hoy.ruf)
      |=  [* =rung]
      %+  turn  ~(tap by rus.rung)
      |=  [* =rede]
      spill.fod.dom.rede
    ::
    =.  marked
      |-
      ?~  spills
        marked
      =/  leaks  ~(tap in i.spills)
      |-
      ?~  leaks
        ^$(spills t.spills)
      =.  marked
        %+  ~(put by marked)  i.leaks
        =/  gut  (~(gut by marked) i.leaks [0 0])
        [+(-.gut) +.gut]
      $(leaks t.leaks)
    ::
    %+  murn  ~(tap by marked)
    |=  [=leak need=@ud have=@ud]
    ?:  =(need have)
      ~
    `u=[need have leak]
  --
::
::  We clear the ford cache by replacing it with its bunt as a literal.
::  This nests within +flow without reference to +type, +hoon, or
::  anything else in the sample of cache objects.  Otherwise we would be
::  contravariant in the those types, which makes them harder to change.
::
++  stay
  :-  ver
  %=    ruf
      fad  ~
      dos.rom
    %-  ~(run by dos.rom.ruf)
    |=  =dojo
    dojo(fod.dom `flue`[~ ~])
  ::
      hoy
    %-  ~(run by hoy.ruf)
    |=  =rung
    %=    rung
        rus
      %-  ~(run by rus.rung)
      |=  =rede
      rede(fod.dom `flue`[~ ~])
    ==
  ==
::
++  take                                              ::  accept response
  ~/  %clay-take
  |=  [tea=wire hen=duct dud=(unit goof) hin=sign]
  ^+  [*(list move) ..^$]
  ?^  dud
    ~|(%clay-take-dud (mean tang.u.dud))
  ?:  ?=([%dist *] tea)
    ?:  ?=(%onto +<.hin)
      [~ ..^$]
    ?>  ?=(%unto +<.hin)
    ?>  ?=(%poke-ack -.p.hin)
    ?~  p.p.hin
      [~ ..^$]
    =+  ((slog 'clay: dist migration failed' u.p.p.hin) ~)
    !!
  ::
  ?:  ?=([%merge @ @ @ @ ~] tea)
    ?>  ?=(%writ +<.hin)
    =*  syd  i.t.tea
    =/  ali-ship  (slav %p i.t.t.tea)
    =*  ali-desk  i.t.t.t.tea
    =/  germ  (germ i.t.t.t.t.tea)
    =^  mos  ruf
      =/  den  ((de now rof hen ruf) our i.t.tea)
      abet:(merge:den ali-ship ali-desk germ p.hin)
    [mos ..^$]
  ::
  ?:  ?=([%fuse @ @ @ @ ~] tea)
    ?>  ?=(%writ +<.hin)
    =*  syd  i.t.tea
    =/  ali-ship=@p  (slav %p i.t.t.tea)
    =*  ali-desk=desk  i.t.t.t.tea
    =/  ali-case  (rash i.t.t.t.t.tea nuck:so)
    ?>  ?=([%$ *] ali-case)
    =^  mos  ruf
      =/  den  ((de now rof hen ruf) our i.t.tea)
      abet:(take-fuse:den [ali-ship ali-desk (case +.ali-case)] p.hin)
    [mos ..^$]
  ::
  ?:  ?=([%foreign-warp *] tea)
    ?>  ?=(%writ +<.hin)
    :_  ..^$
    [hen %give %boon `(unit rand)`(bind `riot`p.hin rant-to-rand)]~
  ::
  ?:  ?=([%warp-index @ @ @ ~] tea)
    ?+    +<.hin  ~|  %clay-warp-index-strange  !!
        %done
      ?~  error.hin
        [~ ..^$]
      ::  TODO better error handling
      ::
      ~&  %clay-take-warp-index-error^our^tea^tag.u.error.hin
      %-  (slog tang.u.error.hin)
      [~ ..^$]
    ::
        %lost
      %-  (slog leaf+"clay: lost warp from {<tea>}" ~)
      [~ ..^$]
    ::
        ?(%boon %tune)
      =/  her=ship   (slav %p i.t.tea)
      =/  =desk      (slav %tas i.t.t.tea)
      =/  index=@ud  (slav %ud i.t.t.t.tea)
      ::
      =^  mos  ruf
        =;  res=(unit rand)
          ~&  taking-foreign-answer/=(~ res)
          =/  den  ((de now rof hen ruf) her desk)
          abet:(take-foreign-answer:den index res)
        ?:  ?=(%boon +<.hin)  ;;((unit rand) payload.hin)
        %+  bind  data.hin
        |=  =(cask)
        ^-  rand
        ::  retrieve the request from the scry path
        ::
        =+  (need (de-omen path.hin))
        =/  =care  ;;(care ?@(vis (rsh 3 vis) car.vis))
        [[care r.bem q.bem] s.bem cask]
      [mos ..^$]
    ::
        %wake
      ?^  error.hin
        [[hen %slip %d %flog %crud %wake u.error.hin]~ ..^$]
      =/  her=ship   (slav %p i.t.tea)
      =/  =desk      (slav %tas i.t.t.tea)
      =/  index=@ud  (slav %ud i.t.t.t.tea)
      ~&  [%clay %scry-broken her]
      =^  mos  ruf
        =.  sad.ruf  (~(put by sad.ruf) her now)
        =/  den  ((de now rof hen ruf) her desk)
        abet:(retry-with-ames:den %warp-index index)
      [mos ..^$]
    ==
  ::
  ?:  ?=([%back-index @ @ @ ~] tea)
    ?+    +<.hin  ~|  %clay-backfill-index-strange  !!
        %done
      ?~  error.hin
        [~ ..^$]
      ::  TODO better error handling
      ::
      ~&  %clay-take-backfill-index-error^our^tea^tag.u.error.hin
      %-  (slog tang.u.error.hin)
      [~ ..^$]
    ::
        %lost
      %-  (slog leaf+"clay: lost backfill from {<tea>}" ~)
      [~ ..^$]
    ::
<<<<<<< HEAD
        ?(%boon %tune)
=======
        %boon
      =+  ;;  =fell  payload.hin
      ::
>>>>>>> 591bdf45
      =/  her=ship   (slav %p i.t.tea)
      =/  =desk      (slav %tas i.t.t.tea)
      =/  index=@ud  (slav %ud i.t.t.t.tea)
      ::
      =/  blob=(unit blob)
        ?:  ?=(%boon +<.hin)  `;;(blob payload.hin)
        ?~  data.hin  ~
        `[%direct (page-to-lobe u.data.hin) u.data.hin]
      ::
      =^  mos  ruf
        =/  den  ((de now rof hen ruf) her desk)
        ?~  blob
          abet:(retry-with-ames:den %back-index index)
        abet:abet:(take-backfill:(foreign-update:den index) u.blob)
      [mos ..^$]
    ::
         %wake
      ?^  error.hin
        [[hen %slip %d %flog %crud %wake u.error.hin]~ ..^$]
      =/  her=ship   (slav %p i.t.tea)
      =/  =desk      (slav %tas i.t.t.tea)
      =/  index=@ud  (slav %ud i.t.t.t.tea)
      =^  mos  ruf
        =.  sad.ruf  (~(put by sad.ruf) her now)
        =/  den  ((de now rof hen ruf) her desk)
<<<<<<< HEAD
        abet:(retry-with-ames:den %back-index index)
=======
        abet:abet:(take-backfill:(foreign-update:den index) fell)
      [mos ..^$]
    ==
  ::
  ?:  ?=([%seek @ @ ~] tea)
    ?+    +<.hin  ~|  %clay-seek-strange  !!
        %done
      ?~  error.hin
        [~ ..^$]
      %-  (slog leaf+"clay: seek nack from {<tea>}" u.error.hin)
      [~ ..^$]
    ::
        %lost
      %-  (slog leaf+"clay: lost boon from {<tea>}" ~)
      [~ ..^$]
    ::
        %boon
      =+  ;;  =fell  payload.hin
      ::
      =/  her=ship  (slav %p i.t.tea)
      =/  =desk     (slav %tas i.t.t.tea)
      =^  mos  ruf
        =/  den  ((de now rof hen ruf) her desk)
        abet:(take-fell:den fell)
>>>>>>> 591bdf45
      [mos ..^$]
    ==
  ::
  ?:  ?=([%sinks ~] tea)
    ?>  ?=(%public-keys +<.hin)
    ?.  ?=(%breach -.public-keys-result.hin)
      [~ ..^$]
    =/  who  who.public-keys-result.hin
    ?:  =(our who)
      [~ ..^$]
    ::  Cancel subscriptions
    ::
    =/  foreign-desk=(unit rung)
      (~(get by hoy.ruf) who)
    ?~  foreign-desk
      [~ ..^$]
    =/  cancel-ducts=(list duct)
      %-  zing  ^-  (list (list duct))
      %+  turn  ~(tap by rus.u.foreign-desk)
      |=  [=desk =rede]
      ^-  (list duct)  %-  zing  ^-  (list (list duct))
      %+  turn  ~(tap by qyx.rede)
      |=  [=wove ducts=(set duct)]
      ::  ~&  [%sunk-wove desk (print-wove wove) ducts]
      ~(tap in ducts)
    =/  cancel-moves=(list move)
      %+  turn  cancel-ducts
      |=(=duct [duct %slip %b %drip !>([%writ ~])])
    ::  delete local state of foreign desk
    ::
    =.  hoy.ruf  (~(del by hoy.ruf) who)
    [cancel-moves ..^$]
  ::
  ?-    -.+.hin
      %public-keys  ~|([%public-keys-raw tea] !!)
  ::
      %mere
    ?:  ?=(%& -.p.+.hin)
      ~&  'initial merge succeeded'
      [~ ..^$]
    ~>  %slog.
        :^  0  %rose  [" " "[" "]"]
        :^    leaf+"initial merge failed"
            leaf+"my most sincere apologies"
          >p.p.p.+.hin<
        q.p.p.+.hin
    [~ ..^$]
  ::
      %note  [[hen %give +.hin]~ ..^$]
      %wake
    ::  TODO: handle behn errors
    ::
    ?^  error.hin
      [[hen %slip %d %flog %crud %wake u.error.hin]~ ..^$]
    ::
    ?.  ?=([%tyme @ @ ~] tea)
      ~&  [%clay-strange-timer tea]
      [~ ..^$]
    =/  her  (slav %p i.t.tea)
    =/  syd  (slav %tas i.t.t.tea)
    =^  mos  ruf
      =/  den  ((de now rof hen ruf) her syd)
      abet:wake:den
    [mos ..^$]
  ::
      ::  handled in the wire dispatcher
      ::
      %boon  !!
      %tune  !!
      %lost  !!
      %onto  !!
      %unto  !!
      %writ
    %-  (slog leaf+"clay: strange writ (expected on upgrade to Fusion)" ~)
    [~ ..^$]
  ::
      %done
    ?~  error=error.hin
      [~ ..^$]
    %-  (slog >%clay-lost< >tag.u.error< tang.u.error)
    [~ ..^$]
  ==
::
++  rant-to-rand
  |=  rant
  ^-  rand
  [p q [p q.q]:r]
::  +whey: produce memory usage report
::
++  whey
  ^-  (list mass)
  =/  domestic
    %+  turn  (sort ~(tap by dos.rom.ruf) aor)
    |=  [=desk =dojo]
    :+  desk  %|
    :~  mime+&+mim.dom.dojo
        flue+&+fod.dom.dojo
        dome+&+dom.dojo
    ==
  :~  domestic+|+domestic
      foreign+&+hoy.ruf
      ford-cache+&+fad.ruf
      :+  %object-store  %|
      :~  commits+&+hut.ran.ruf
          pages+&+lat.ran.ruf
      ==
  ==
::
++  tomb
  |%
  ::  +tomb-clue: safely remove objects
  ::
  ++  tomb-clue
    |=  [=duct =clue]
    ^-  [(list move) _..^$]
    ?-    -.clue
        %lobe  `(tomb-lobe lobe.clue &)
        %all
      =/  lobes=(list [=lobe =page])  ~(tap by lat.ran.ruf)
      |-
      ?~  lobes
        `..^^$
      =.  ..^^$  (tomb-lobe lobe.i.lobes &)
      $(lobes t.lobes)
    ::
        %pick  pick
        %norm
      =^  mos  ruf
        =/  den  ((de now rof duct ruf) ship.clue desk.clue)
        abet:(set-norm:den norm.clue)
      [mos ..^$]
    ::
        %worn
      =^  mos  ruf
        =/  den  ((de now rof duct ruf) ship.clue desk.clue)
        abet:(set-worn:den tako.clue norm.clue)
      [mos ..^$]
    ::
        %seek
      =^  mos  ruf
        =/  den  ((de now rof duct ruf) ship.clue desk.clue)
        abet:(seek:den cash.clue)
      [mos ..^$]
    ==
  ::  +tomb-lobe: remove specific lobe
  ::
  ++  tomb-lobe
    |=  [lob=lobe veb=?]
    ^+  ..^$
    =/  peg=(unit page)  (~(get by lat.ran.ruf) lob)
    ?~  peg
      (noop veb leaf+"clay: file already tombstoned" ~)
    ::
    =/  used=(unit beam)
      =/  desks=(list [=desk =dojo])  ~(tap by dos.rom.ruf)
      |-
      =*  desk-loop  $
      ?~  desks
        ~
      ?:  =(0 let.dom.dojo.i.desks)
        desk-loop(desks t.desks)
      =/  =yaki
        %-  ~(got by hut.ran.ruf)
        %-  ~(got by hit.dom.dojo.i.desks)
        let.dom.dojo.i.desks
      =/  paths=(list [=path =lobe])  ~(tap by q.yaki)
      |-
      =*  path-loop  $
      ?~  paths
        desk-loop(desks t.desks)
      ?:  =(lob lobe.i.paths)
        `[[our desk.i.desks ud+let.dom.dojo.i.desks] path.i.paths]
      path-loop(paths t.paths)
    ::
    ?^  used
      (noop veb leaf+"clay: file used in {<(en-beam u.used)>}" ~)
    ::
    =.  lat.ran.ruf  (~(del by lat.ran.ruf) lob)
    (noop veb leaf+"clay: file successfully tombstoned" ~)
  ::
  ++  noop
    |=  [veb=? =tang]
    ?.  veb
      ..^$
    ((slog tang) ..^$)
  ::
  ++  draw-raft
    ^-  (set [norm yaki])
    =/  room-yakis
      =/  rooms=(list [=desk =dojo])  ~(tap by dos.rom.ruf)
      |-  ^-  (set [norm yaki])
      ?~  rooms
        ~
      (~(uni in $(rooms t.rooms)) (draw-dome dom.dojo.i.rooms))
    =/  rung-yakis
      =/  rungs=(list [=ship =rung])  ~(tap by hoy.ruf)
      |-  ^-  (set [norm yaki])
      ?~  rungs
        ~
      %-  ~(uni in $(rungs t.rungs))
      =/  redes=(list [=desk =rede])  ~(tap by rus.rung.i.rungs)
      |-  ^-  (set [norm yaki])
      ?~  redes
        ~
      (~(uni in $(redes t.redes)) (draw-dome dom.rede.i.redes))
    (~(uni in room-yakis) rung-yakis)
  ::
  ++  draw-dome
    |=  =dome
    ^-  (set [norm yaki])
    =/  =aeon  1
    |-  ^-  (set [norm yaki])
    ?:  (lth let.dome aeon)
      ~
    =/  =tako  (~(got by hit.dome) aeon)
    =/  yakis=(set [norm yaki])
      ?.  =(let.dome aeon)
        ~
      [[*norm (~(got by hut.ran.ruf) tako)] ~ ~]
    %-  ~(uni in yakis)
    %-  ~(uni in (draw-tako tom.dome nor.dome tako))
    $(aeon +(aeon))
  ::
  ++  draw-tako
    |=  [tom=(map tako norm) nor=norm =tako]
    ^-  (set [norm yaki])
    ~+
    =/  =norm  (~(gut by tom) tako nor)
    =/  =yaki  (~(got by hut.ran.ruf) tako)
    =/  takos
      |-  ^-  (set [^norm ^yaki])
      ?~  p.yaki
        ~
      (~(uni in $(p.yaki t.p.yaki)) ^$(tako i.p.yaki))
    (~(put in takos) norm yaki)
  ::
  ::  +pick: copying gc based on norms
  ::
  ++  pick
    =|  lat=(map lobe page)
    =|  sen=(set [norm (map path lobe)])
    |^
    =.  ..pick-raft  pick-raft
    =.  lat.ran.ruf  lat
    `..^$
    ::
    ++  pick-raft
      ^+  ..pick-raft
      =/  yakis=(list [=norm =yaki])  ~(tap in draw-raft)
      |-  ^+  ..pick-raft
      ?~  yakis
        ..pick-raft
      ::  ~&  >  [%picking [norm r.yaki]:i.yakis]
      $(yakis t.yakis, ..pick-raft (pick-yaki i.yakis))
    ::
    ::  NB: recurring tree-wise with the `sen` cache provides
    ::  approximately a 100x speedup on a mainnet moon in 4/2022
    ::
    ++  pick-yaki
      |=  [=norm =yaki]
      ^+  ..pick-raft
      |-  ^+  ..pick-raft
      ?~  q.yaki
        ..pick-raft
      ?:  (~(has in sen) norm q.yaki)
        ..pick-raft
      =.  sen  (~(put in sen) norm q.yaki)
      =/  peg=(unit page)  (~(get by lat.ran.ruf) q.n.q.yaki)
      ::  ~&  >>  [%picking-lobe ?=(^ peg) +:(~(fit of norm) p.n.q.yaki) n.q.yaki]
      =?  lat  &(?=(^ peg) !=([~ %|] +:(~(fit of norm) p.n.q.yaki)))
        (~(uni by `(map lobe page)`[[q.n.q.yaki u.peg] ~ ~]) lat)
      =.  ..pick-raft  $(q.yaki l.q.yaki)
      $(q.yaki r.q.yaki)
    --
  --
--<|MERGE_RESOLUTION|>--- conflicted
+++ resolved
@@ -266,19 +266,7 @@
       hez=(unit duct)                                   ::  sync duct
       cez=(map @ta crew)                                ::  permission groups
       pud=(unit [=desk =yoki])                          ::  pending update
-<<<<<<< HEAD
       sad=(map ship @da)                                ::  scry known broken
-  ==                                                    ::
-::
-::  Object store.
-::
-::  Maps of commit hashes to commits and content hashes to content.
-::
-+$  rang                                                ::
-  $:  hut=(map tako yaki)                               ::
-      lat=(map lobe blob)                               ::
-=======
->>>>>>> 591bdf45
   ==                                                    ::
 ::
 ::  Unvalidated response to a request.
@@ -335,13 +323,9 @@
 +$  update-state
   $:  =duct
       =rave
-<<<<<<< HEAD
       scry=(unit @da)                                   ::  if scry, timeout
-      have=(map lobe blob)
+      have=(map lobe fell)
       need=(list $@(lobe [=aeon =path =lobe]))          ::  opt deets for scry
-=======
-      need=(list lobe)
->>>>>>> 591bdf45
       nako=(qeu (unit nako))
       busy=_|
   ==
@@ -1492,12 +1476,6 @@
     [files lat.ran fad ?:(=(yon let.dom) fod.dom [~ ~])]
   ::  Produce ford cache appropriate for the aeon
   ::
-<<<<<<< HEAD
-  ++  request-wire
-    |=  [kind=@ta =ship =desk index=@ud]
-    /[kind]/(scot %p ship)/[desk]/(scot %ud index)
-  ::
-=======
   ++  aeon-flow
     |*  [yon=aeon res=* fud=flow fod=flue]
     :-  res
@@ -1508,7 +1486,11 @@
     :: no roots
     ::
     ..park
->>>>>>> 591bdf45
+  ::
+  ++  request-wire
+    |=  [kind=@ta =ship =desk index=@ud]
+    /[kind]/(scot %p ship)/[desk]/(scot %ud index)
+  ::
   ::  Transfer a request to another ship's clay.
   ::
   ++  send-over-ames
@@ -1606,11 +1588,7 @@
       (send-over-ames hen her inx syd `rave)
     %=  +>+.$
       nix.u.ref  +(nix.u.ref)
-<<<<<<< HEAD
       bom.u.ref  (~(put by bom.u.ref) inx [hen rave ~ ~ ~ ~ |])
-=======
-      bom.u.ref  (~(put by bom.u.ref) inx [hen rave ~ ~ |])
->>>>>>> 591bdf45
       fod.u.ref  (~(put by fod.u.ref) hen inx)
     ==
   ::
@@ -1880,23 +1858,15 @@
     =.  fod.dom  [spill sprig]:args
     =.  fad      cache.args
     =.  ..park  (emil (print q.old-yaki data))
-<<<<<<< HEAD
-    wake:(ergo mim)
-=======
     wake:(ergo 0 mim)
     ::
->>>>>>> 591bdf45
     ::  +is-kernel-path: should changing .pax cause a kernel or vane reload?
     ::
     ++  is-kernel-path  |=(pax=path ?=([%sys *] pax))
     ::
     ++  did-kernel-update
       |=  invalid=(set path)
-<<<<<<< HEAD
       ?.  =(%base syd)
-=======
-      ?.  |(=(%base syd) &(=(%home syd)))
->>>>>>> 591bdf45
         |
       %-  ~(any in invalid)
       |=(p=path &((is-kernel-path p) !?=([%sys %vane *] p)))
@@ -3046,7 +3016,6 @@
       $(wos t.wos)
     ::
     ?~  nux=(~(get by fod.u.ref) hen)
-<<<<<<< HEAD
       ..cancel-request(ref `(unit rind)`ref)  ::  XX TMI
     =/  sat  (~(got by bom.u.ref) u.nux)
     =:  fod.u.ref  (~(del by fod.u.ref) hen)
@@ -3076,14 +3045,6 @@
         [hen %pass x %b %rest u.scry.sat]
         [hen %pass y %b %rest u.scry.sat]
     ==
-=======
-      ..cancel-request(ref `(unit rind)`ref)
-    =:  fod.u.ref  (~(del by fod.u.ref) hen)
-        bom.u.ref  (~(del by bom.u.ref) u.nux)
-      ==
-    %.  [hen her u.nux [syd ~]]
-    send-over-ames(ref `(unit rind)`ref)
->>>>>>> 591bdf45
   ::
   ::  Handles a request.
   ::
@@ -3306,38 +3267,28 @@
         work
       ?>  ?=(%nako p.r.u.rut)
       =/  nako  ;;(nako q.r.u.rut)
-<<<<<<< HEAD
-      =.  need.sat  (welp need.sat (missing-blobs nako))
-=======
-      =/  missing  (missing-lobes nako)
-      =.  need.sat  (welp need.sat ~(tap in missing))
->>>>>>> 591bdf45
+      =.  need.sat  (welp need.sat (missing-lobes nako))
       =.  nako.sat  (~(put to nako.sat) ~ nako)
       work
     ::
     ++  missing-lobes
       |=  =nako
-<<<<<<< HEAD
       =|  miss=(set lobe)
       ^-  (list [aeon path lobe])
-=======
-      ^-  (set lobe)
-      =|  missing=(set lobe)
->>>>>>> 591bdf45
       =/  yakis  ~(tap in lar.nako)
       |-  ^-  (list [aeon path lobe])
       =*  yaki-loop  $
       ?~  yakis
-        missing
+        ~
       =/  =norm  (~(gut by tom.dom) r.i.yakis nor.dom)
       =/  lobes=(list [=path =lobe])  ~(tap by q.i.yakis)
-<<<<<<< HEAD
       |-  ^-  (list [aeon path lobe])
       =*  blob-loop  $
       ?~  lobes
         yaki-loop(yakis t.yakis)
       =*  lobe  lobe.i.lobes
       ?:  ?|  (~(has by lat.ran) lobe)
+              =([~ %|] (~(fit of norm) path.i.lobes))
               (~(has in miss) lobe)
           ==
         blob-loop(lobes t.lobes)
@@ -3349,20 +3300,8 @@
       ::
       =/  l=(list [a=aeon t=tako])  ~(tap by gar.nako)
       |-
-      ?~  l  ~|([%missing-aeon-for-tako her syd `@uw`tako] !!)
+      ?~  l  ~|([%missing-aeon-for-tako her syd `@uw`r.i.yakis] !!)
       ?:(=(r.i.yakis t.i.l) a.i.l $(l t.l))
-=======
-      |-  ^-  (set lobe)
-      =*  lobe-loop  $
-      ?~  lobes
-        yaki-loop(yakis t.yakis)
-      =?    missing
-          ?&  !(~(has by lat.ran) lobe.i.lobes)
-              !=([~ %|] (~(fit of norm) path.i.lobes))
-          ==
-        (~(put in missing) lobe.i.lobes)
-      lobe-loop(lobes t.lobes)
->>>>>>> 591bdf45
     ::
     ::  Receive backfill response
     ::
@@ -3401,7 +3340,6 @@
       ::  once if we somehow got this data in the meantime (maybe from
       ::  another desk updating concurrently, or a previous update on this
       ::  same desk).
-<<<<<<< HEAD
       ::
       =/  =lobe
         ?@  i.need.sat  i.need.sat
@@ -3409,25 +3347,10 @@
       ?:  ?|  (~(has by lat.ran) lobe)
               (~(has by have.sat) lobe)
           ==
-=======
-      ?:  (~(has by lat.ran) i.need.sat)
->>>>>>> 591bdf45
         $(need.sat t.need.sat)
-      (fetch i.need.sat)
-    ::
-    ++  fetch
-      |=  =lobe
-      ^+  ..abet
-      ::  TODO: upgrade to %1 when most ships have upgaded
-      ::
-<<<<<<< HEAD
+      ::  otherwise, fetch the next blob (aka fell)
+      ::
       =^  time=(unit @da)  ..foreign-update
-=======
-      =/  =fill  [%0 syd lobe]
-      =/  =wire  /back-index/(scot %p her)/[syd]/(scot %ud inx)
-      =/  =path  [%backfill syd (scot %ud inx) ~]
-      =.  ..foreign-update
->>>>>>> 591bdf45
         =<  ?>(?=(^ ref) .)
         ::  if we know a revision & path for the blob,
         ::  and :ship's remote scry isn't known to be broken,
@@ -3447,6 +3370,7 @@
         :-  ~
         =/  =wire  (request-wire %back-index her syd inx)
         =/  =path  [%backfill syd (scot %ud inx) ~]
+        ::  TODO: upgrade to %1 when most ships have upgaded
         =/  =fill  [%0 syd lobe]
         (emit hen %pass wire %a %plea her %c path fill)
       ..abet(busy.sat &, scry.sat time)
@@ -4654,23 +4578,15 @@
         ==
       +$  raft-11  raft
       +$  raft-10
-<<<<<<< HEAD
-        $:  rom=room
-            hoy=(map ship rung-10)
-            ran=rang
-=======
         $:  rom=room-10
             hoy=(map ship rung-10)
             ran=rang-10
->>>>>>> 591bdf45
             mon=(map term beam)
             hez=(unit duct)
             cez=(map @ta crew)
             pud=(unit [=desk =yoki])
             dist-upgraded=_|
         ==
-<<<<<<< HEAD
-=======
       +$  rang-10
         $:  hut=(map tako yaki)
             lat=(map lobe blob-10)
@@ -4700,26 +4616,17 @@
             fod=*
         ==
       +$  ankh-10  (axal [p=lobe q=cage])
->>>>>>> 591bdf45
       +$  rung-10
         $:  rus=(map desk rede-10)
         ==
       +$  rede-10
         $:  lim=@da
             ref=(unit rind-10)
-<<<<<<< HEAD
-            qyx=cult
-            dom=dome
-            per=regs
-            pew=regs
-            fiz=melt
-=======
             qyx=cult-10
             dom=dome-10
             per=regs
             pew=regs
             fiz=melt-10
->>>>>>> 591bdf45
         ==
       +$  rind-10
         $:  nix=@ud
@@ -4730,22 +4637,6 @@
       +$  update-state-10
         $:  =duct
             =rave
-<<<<<<< HEAD
-            have=(map lobe blob)
-            need=(list lobe)
-            nako=(qeu (unit nako))
-            busy=_|
-        ==
-      +$  raft-9
-        $:  rom=room                                    ::  domestic
-            hoy=(map ship rung-10)                      ::  foreign
-            ran=rang                                    ::  hashes
-            mon=(map term beam)                         ::  mount points
-            hez=(unit duct)                             ::  sync duct
-            cez=(map @ta crew)                          ::  permission groups
-            pud=(unit [=desk =yoki])                    ::  pending update
-        ==                                              ::
-=======
             have=(map lobe blob-10)
             need=(list lobe)
             nako=(qeu (unit nako-10))
@@ -4788,7 +4679,6 @@
             cez=(map @ta crew)
             pud=(unit [=desk =yoki])
         ==
->>>>>>> 591bdf45
       +$  raft-8
         $:  rom=room-8
             hoy=(map ship rung-8)
@@ -4824,11 +4714,7 @@
       +$  rede-8
         $:  lim=@da
             ref=(unit rind-10)
-<<<<<<< HEAD
-            qyx=cult
-=======
             qyx=cult-10
->>>>>>> 591bdf45
             dom=dome-8
             per=regs
             pew=regs
@@ -4859,11 +4745,7 @@
       +$  rede-7
         $:  lim=@da
             ref=(unit rind-10)
-<<<<<<< HEAD
-            qyx=cult
-=======
             qyx=cult-10
->>>>>>> 591bdf45
             dom=dome-8
             per=regs
             pew=regs
@@ -4899,11 +4781,7 @@
       +$  rede-6
         $:  lim=@da
             ref=(unit rind-10)
-<<<<<<< HEAD
-            qyx=cult
-=======
             qyx=cult-10
->>>>>>> 591bdf45
             dom=dome-6
             per=regs
             pew=regs
@@ -4911,17 +4789,10 @@
       --
   |=  old=raft-any
   |^
-<<<<<<< HEAD
-  =?  old  ?=(%6 -.old)   7+(raft-6-to-7 +.old)
-  =?  old  ?=(%7 -.old)   8+(raft-7-to-8 +.old)
-  =?  old  ?=(%8 -.old)   9+(raft-8-to-9 +.old)
-  =?  old  ?=(%9 -.old)   10+(raft-9-to-10 +.old)
-=======
   =?  old  ?=(%6 -.old)  7+(raft-6-to-7 +.old)
   =?  old  ?=(%7 -.old)  8+(raft-7-to-8 +.old)
   =?  old  ?=(%8 -.old)  9+(raft-8-to-9 +.old)
   =?  old  ?=(%9 -.old)  10+(raft-9-to-10 +.old)
->>>>>>> 591bdf45
   =?  old  ?=(%10 -.old)  11+(raft-10-to-11 +.old)
   ?>  ?=(%11 -.old)
   ..^^$(ruf +.old)
@@ -4991,26 +4862,6 @@
     |=  raf=raft-9
     ^-  raft-10
     raf(pud [pud.raf dist-upgraded=|])
-<<<<<<< HEAD
-  ::  +raft-10-to-11: remove dist flag, add scry availability tracker
-  ::
-  ++  raft-10-to-11
-    |=  raf=raft-10
-    ^-  raft-11
-    =-  raf(hoy -, dist-upgraded ~)
-    %-  ~(run by hoy.raf)
-    |=  =rung-10
-    %-  ~(run by rus.rung-10)
-    |=  =rede-10
-    ^-  rede
-    =-  rede-10(ref -)
-    ?~  ref.rede-10  ~
-    =-  ref.rede-10(bom.u -)
-    %-  ~(run by bom.u.ref.rede-10)
-    |=  update-state-10
-    ^-  update-state
-    [duct rave ~ have need nako busy]
-=======
   ::
   ::  +raft-10-to-11:
   ::
@@ -5023,7 +4874,7 @@
   ::    set cases in mon to ud+0
   ::    add fad
   ::    change fod type in dom
-  ::
+  ::    change bom type in dom
   ::
   ++  raft-10-to-11
     |=  raf=raft-10
@@ -5076,9 +4927,12 @@
             bom.u
           %-  ~(run by bom.u.ref.rede-10)
           |=  =update-state-10
+          ^-  update-state
           %=    update-state-10
               |2
-            %=    |3.update-state-10
+            :-  `(unit @da)`~
+            ^-  [(map lobe fell) (list $@(lobe [aeon path lobe])) (qeu (unit nako)) _|]
+            %=    |2.update-state-10
                 nako
               %-  ~(gas to *(qeu (unit nako)))
               %+  turn  ~(tap to nako.update-state-10)
@@ -5105,7 +4959,7 @@
       :-  *flow
       %=  |3.raf
         mon  (~(run by mon.raf) |=(=beam beam(r ud+0)))
-        |3   pud.raf
+        |3   [pud.raf ~]
       ==
     ==
     ::
@@ -5153,7 +5007,6 @@
       ^-  (map [=care =path] cach)
       (~(run by caches-10) cach-10-to-cach)
     --
->>>>>>> 591bdf45
   --
 ::
 ++  scry                                              ::  inspect
@@ -5409,27 +5262,21 @@
       %-  (slog leaf+"clay: lost backfill from {<tea>}" ~)
       [~ ..^$]
     ::
-<<<<<<< HEAD
         ?(%boon %tune)
-=======
-        %boon
-      =+  ;;  =fell  payload.hin
-      ::
->>>>>>> 591bdf45
       =/  her=ship   (slav %p i.t.tea)
       =/  =desk      (slav %tas i.t.t.tea)
       =/  index=@ud  (slav %ud i.t.t.t.tea)
       ::
-      =/  blob=(unit blob)
-        ?:  ?=(%boon +<.hin)  `;;(blob payload.hin)
+      =/  fell=(unit fell)
+        ?:  ?=(%boon +<.hin)  `;;(fell payload.hin)
         ?~  data.hin  ~
         `[%direct (page-to-lobe u.data.hin) u.data.hin]
       ::
       =^  mos  ruf
         =/  den  ((de now rof hen ruf) her desk)
-        ?~  blob
+        ?~  fell
           abet:(retry-with-ames:den %back-index index)
-        abet:abet:(take-backfill:(foreign-update:den index) u.blob)
+        abet:abet:(take-backfill:(foreign-update:den index) u.fell)
       [mos ..^$]
     ::
          %wake
@@ -5441,10 +5288,7 @@
       =^  mos  ruf
         =.  sad.ruf  (~(put by sad.ruf) her now)
         =/  den  ((de now rof hen ruf) her desk)
-<<<<<<< HEAD
         abet:(retry-with-ames:den %back-index index)
-=======
-        abet:abet:(take-backfill:(foreign-update:den index) fell)
       [mos ..^$]
     ==
   ::
@@ -5468,7 +5312,6 @@
       =^  mos  ruf
         =/  den  ((de now rof hen ruf) her desk)
         abet:(take-fell:den fell)
->>>>>>> 591bdf45
       [mos ..^$]
     ==
   ::
