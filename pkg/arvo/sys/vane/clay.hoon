::  clay (4c), revision control
!:
::  This is split in three top-level sections:  structure definitions, main
::  logic, and arvo interface.
::
::::::::::::::::::::::::::::::::::::::::::::::::::::::::::::::::::::::::::::::
::
::  Here are the structures.  `++raft` is the formal arvo state.  It's also
::  worth noting that many of the clay-related structures are defined in zuse.
::
::::::::::::::::::::::::::::::::::::::::::::::::::::::::::::::::::::::::::::::
|=  pit/vase
=,  clay
=>  |%
+$  aeon  @ud                                           ::  version number
::
::  Recursive structure of a desk's data.
::
::  We keep an ankh only for the current version of local desks.  Everywhere
::  else we store it as (map path lobe).
::
+$  ankh                                                ::  expanded node
  $~  [~ ~]
  $:  fil/(unit {p/lobe q/cage})                        ::  file
      dir/(map @ta ankh)                                ::  folders
  ==                                                    ::
::
::  Part of ++mery, representing the set of changes between the mergebase and
::  one of the desks being merged.
::
::  --  `new` is the set of files in the new desk and not in the mergebase.
::  --  `cal` is the set of changes in the new desk from the mergebase except
::      for any that are also in the other new desk.
::  --  `can` is the set of changes in the new desk from the mergebase and that
::      are also in the other new desk (potential conflicts).
::  --  `old` is the set of files in the mergebase and not in the new desk.
::
+$  cane
  $:  new/(map path lobe)
      cal/(map path lobe)
      can/(map path cage)
      old/(map path ~)
  ==
::
::  Type of request.
::
::  %d produces a set of desks, %p gets file permissions, %u checks for
::  existence, %v produces a ++dome of all desk data, %w gets @ud and @da
::  variants for the given case, %x gets file contents, %y gets a directory
::  listing, and %z gets a recursive hash of the file contents and children.
::
:: ++  care  ?($d $p $u $v $w $x $y $z)
::
::  Keeps track of subscribers.
::
::  A map of requests to a set of all the subscribers who should be notified
::  when the request is filled/updated.
::
+$  cult  (jug wove duct)
::
::  Domestic desk state.
::
::  Includes subscriber list, dome (desk content), possible commit state (for
::  local changes), possible merge state (for incoming merges), and permissions.
::
++  dojo
  $:  qyx/cult                                          ::  subscribers
      dom/dome                                          ::  desk state
      per/regs                                          ::  read perms per path
      pew/regs                                          ::  write perms per path
  ==
::
::  Desk state.
::
::  Includes a checked-out ankh with current content, most recent version, map
::  of all version numbers to commit hashes (commits are in hut.rang), and map
::  of labels to version numbers.
::
::  `mim` is a cache of the content in the directories that are mounted
::  to unix.  Often, we convert to/from mime without anything really
::  having changed; this lets us short-circuit that in some cases.
::  Whenever you give an `%ergo`, you must update this.
::
++  dome
  $:  ank/ankh                                          ::  state
      let/aeon                                          ::  top id
      hit/(map aeon tako)                               ::  versions by id
      lab/(map @tas aeon)                               ::  labels
      mim/(map path mime)                               ::  mime cache
  ==                                                    ::
::
::  Commit state.
::
::  --  `del` is the paths we're deleting.
::  --  `ink` is the insertions of hoon files (short-circuited for
::      bootstrapping).
::  --  `ins` is all the other insertions.
::  --  `dif` is the diffs in `dig` applied to their files.
::  --  `mut` is the diffs between `muc` and the original files.
::
++  dork                                                ::  diff work
  $:  del/(list path)                                   ::  deletes
      ink/(list (pair path cage))                       ::  hoon inserts
      ins/(list (pair path cage))                       ::  inserts
      dif/(list (trel path lobe cage))                  ::  changes
      mut/(list (trel path lobe cage))                  ::  mutations
  ==                                                    ::
::
::  Hash of a blob, for lookup in the object store (lat.ran)
::
++  lobe  @uvI                                          ::  blob ref
::
::  New desk data.
::
::  Sent to other ships to update them about a particular desk.  Includes a map
::  of all new aeons to hashes of their commits, the most recent aeon, and sets
::  of all new commits and data.
::
++  nako                                                ::  subscription state
  $:  gar/(map aeon tako)                               ::  new ids
      let/aeon                                          ::  next id
      lar/(set yaki)                                    ::  new commits
      bar/(set plop)                                    ::  new content
  ==                                                    ::
::
::  Formal vane state.
::
::  --  `rom` is our domestic state.
::  --  `hoy` is a collection of foreign ships where we know something about
::      their clay.
::  --  `ran` is the object store.
::  --  `mon` is a collection of mount points (mount point name to urbit
::      location).
::  --  `hez` is the unix duct that %ergo's should be sent to.
::  --  `cez` is a collection of named permission groups.
::  --  `cue` is a queue of requests to perform in later events.
::  --  `tip` is the date of the last write; if now, enqueue incoming requests.
::
++  raft                                                ::  filesystem
  $:  rom=room                                          ::  domestic
      hoy=(map ship rung)                               ::  foreign
      ran=rang                                          ::  hashes
      mon=(map term beam)                               ::  mount points
      hez=(unit duct)                                   ::  sync duct
      cez=(map @ta crew)                                ::  permission groups
      cue=(qeu [=duct =task:able])                      ::  queued requests
      act=active-write                                  ::  active write
  ==                                                    ::
::
::  Currently active write
::
++  active-write
  %-  unit
  $:  hen=duct
      req=task:able
      $=  eval-data
      $%  [%commit commit=eval-form:eval:commit-clad]
          [%merge merge=eval-form:eval:merge-clad]
          [%mount mount=eval-form:eval:mount-clad]
      ==
  ==
::
::  The clad monad for commits.
::
::  --  `dome` is the new dome -- each writer has a lock on the dome for
::      that desk
::  --  `rang` is a superset of the global rang, but we uni:by it into
::      the global rang because other things might add stuff to it.
::      Thus, writers do *not* have a lock on the global rang.
::
++  commit-clad  (clad ,[dome rang])
::
::  The clad monad for merges.
::
::  Same as +commit-clad, except includes a set of paths documenting the
::  conflicts encountered in the merge.
::
++  merge-clad  (clad ,[(set path) dome rang])
::
::  The clad monad for mounts.
::
::  Just a new mount point and mime cache.
::
++  mount-clad  (clad ,[new-mon=(pair term beam) mim=(map path mime)])
::
::  Object store.
::
::  Maps of commit hashes to commits and content hashes to content.
::
++  rang                                                ::
  $:  hut/(map tako yaki)                               ::
      lat/(map lobe blob)                               ::
  ==                                                    ::
::
::  Unvalidated response to a request.
::
::  Like a ++rant, but with a page of data rather than a cage of it.
::
++  rand                                                ::  unvalidated rant
          $:  p/{p/care q/case r/@tas}                  ::  clade release book
              q/path                                    ::  spur
              r/page                                    ::  data
          ==                                            ::
::
::  Generic desk state.
::
::  --  `lim` is the most recent date we're confident we have all the
::      information for.  For local desks, this is always `now`.  For foreign
::      desks, this is the last time we got a full update from the foreign
::      urbit.
::  --  `ref` is a possible request manager.  For local desks, this is null.
::      For foreign desks, this keeps track of all pending foreign requests
::      plus a cache of the responses to previous requests.
::  --  `qyx` is the set of subscriptions, with listening ducts. These
::      subscriptions exist only until they've been filled.
::  --  `dom` is the actual state of the filetree.  Since this is used almost
::      exclusively in `++ze`, we describe it there.
::
++  rede                                                ::  universal project
          $:  lim/@da                                   ::  complete to
              ref/(unit rind)                           ::  outgoing requests
              qyx/cult                                  ::  subscribers
              dom/dome                                  ::  revision state
              per/regs                                  ::  read perms per path
              pew/regs                                  ::  write perms per path
          ==                                            ::
::
::  Foreign request manager.
::
::  When we send a request to a foreign ship, we keep track of it in here.  This
::  includes a request counter, a map of request numbers to requests, a reverse
::  map of requesters to request numbers, a simple cache of common %sing
::  requests, and a possible nako if we've received data from the other ship and
::  are in the process of validating it.
::
++  rind                                                ::  request manager
          $:  nix/@ud                                   ::  request index
              bom/(map @ud {p/duct q/rave})             ::  outstanding
              fod/(map duct @ud)                        ::  current requests
              haw/(map mood (unit cage))                ::  simple cache
              pud/update-qeu                            ::  active updates
              pur/request-map                           ::  active requests
          ==                                            ::
::
::  Result of a subscription
::
++  sub-result
  $%  [%blab =mood data=(each cage lobe)]
      [%bleb ins=@ud range=(unit (pair aeon aeon))]
      [%balk cage=(unit (each cage lobe)) =mood]
      [%blas moods=(set mood)]
      [%blub ~]
  ==
::
::  The clad monad for foreign updates.
::
::  Same as +commit-clad, except includes `lim`, as in +rede.  Null if
::  subscription ended.
::
++  update-clad  (clad ,(unit [lim=@da dome rang]))
++  update-qeu
  $:  waiting=(qeu [inx=@ud rut=(unit rand)])
      eval-data=(unit [inx=@ud rut=(unit rand) =eval-form:eval:update-clad])
  ==
::
::  The clad monad for foreign simple requests
::
++  request-clad  (clad ,cage)
++  request-map   ,(map inx=@ud [=rand =eval-form:eval:request-clad])
::
::  Domestic ship.
::
::  `hun` is the duct to dill, and `dos` is a collection of our desks.
::
++  room                                                ::  fs per ship
          $:  hun/duct                                  ::  terminal duct
              dos/(map desk dojo)                       ::  native desk
          ==                                            ::
::
::  Stored request.
::
::  Like a ++rave but with caches of current versions for %next and %many.
::  Generally used when we store a request in our state somewhere.
::
++  cach  (unit (unit (each cage lobe)))                ::  cached result
+$  wove  [for=(unit ship) =rove]                       ::  stored source + req
++  rove                                                ::  stored request
          $%  [%sing =mood]                             ::  single request
              [%next =mood aeon=(unit aeon) =cach]      ::  next version of one
              $:  %mult                                 ::  next version of any
                  =mool                                 ::  original request
                  aeon=(unit aeon)                      ::  checking for change
                  old-cach=(map [=care =path] cach)     ::  old version
                  new-cach=(map [=care =path] cach)     ::  new version
              ==                                        ::
              [%many track=? =moat lobes=(map path lobe)] ::  change range
          ==                                            ::
::
::  Foreign desk data.
::
++  rung
          $:  rus=(map desk rede)                       ::  neighbor desks
          ==
::
::  Hash of a commit, for lookup in the object store (hut.ran)
::
++  tako  @                                             ::  yaki ref
::
::  Commit.
::
::  List of parents, content, hash of self, and time commited.
::
++  yaki                                                ::  snapshot
          $:  p/(list tako)                             ::  parents
              q/(map path lobe)                         ::  fileset
              r/tako                                    ::
          ::                                            ::  XX s?
              t/@da                                     ::  date
          ==                                            ::
::
::  Unvalidated blob
::
++  plop  blob                                          ::  unvalidated blob
::
::  The clay monad, for easier-to-follow state machines.
::
::  The best way to think about a clad is that it's a transaction that
::  may take multiple arvo events, and may send notes to other vanes to
::  get information.
::
+$  clad-input  [now=@da new-rang=rang =sign]
::
::  notes:   notes to send immediately.  These will go out even if a
::           later stage of the process fails, so they shouldn't have any
::           semantic effect on the rest of the system.  Path is
::           included exclusively for documentation and |verb.
::  effects: moves to send after the process ends.
::  wait:    don't move on, stay here.  The next sign should come back
::           to this same callback.
::  cont:    continue process with new callback.
::  fail:    abort process; don't send effects
::  done:    finish process; send effects
::
++  clad-output-raw
  |*  a=mold
  $~  [~ ~ %done *a]
  $:  notes=(list [path note])
      effects=(list move)
      $=  next
      $%  [%wait ~]
          [%cont self=(clad-form-raw a)]
          [%fail err=(pair term tang)]
          [%done value=a]
      ==
  ==
::
++  clad-form-raw
  |*  a=mold
  $-(clad-input (clad-output-raw a))
::
++  clad-fail
  |=  err=(pair term tang)
  |=  clad-input
  [~ ~ %fail err]
::
++  clad-init-sign  `sign`[%y %init-clad ~]
::
++  clad
  |*  a=mold
  |%
  ++  output  (clad-output-raw a)
  ++  form  (clad-form-raw a)
  ++  pure
    |=  arg=a
    ^-  form
    |=  clad-input
    [~ ~ %done arg]
  ::
  ++  bind
    |*  b=mold
    |=  [m-b=(clad-form-raw b) fun=$-(b form)]
    ^-  form
    |=  input=clad-input
    =/  b-res=(clad-output-raw b)
      (m-b input)
    ^-  output
    :+  notes.b-res  effects.b-res
    ?-    -.next.b-res
      %wait  [%wait ~]
      %cont  [%cont ..$(m-b self.next.b-res)]
      %fail  [%fail err.next.b-res]
      %done  [%cont (fun value.next.b-res)]
    ==
  ::
  ::  The clad monad must be evaluted in a particular way to maintain
  ::  its monadic character.  +take:eval implements this.
  ::
  ++  eval
    |%
    ::  Indelible state of a clad
    ::
    +$  eval-form
      $:  effects=(list move)
          =form
      ==
    ::
    ::  Convert initial form to eval-form
    ::
    ++  from-form
      |=  =form
      ^-  eval-form
      [~ form]
    ::
    ::  The cases of results of +take
    ::
    +$  eval-result
      $%  [%next ~]
          [%fail err=(pair term tang)]
          [%done value=a]
      ==
    ::
    ::  Take a new sign and run the clad against it
    ::
    ++  take
      ::  moves: accumulate throughout recursion the moves to be
      ::         produced now
      =|  moves=(list move)
      |=  [=eval-form =duct =our=wire =clad-input]
      ^-  [[(list move) =eval-result] _eval-form]
      ::  run the clad callback
      ::
      =/  =output  (form.eval-form clad-input)
      ::  add notes to moves
      ::
      =.  moves
        %+  welp
          moves
        %+  turn  notes.output
        |=  [=path =note]
        [duct %pass (weld our-wire path) note]
      ::  add effects to list to be produced when done
      ::
      =.  effects.eval-form
        (weld effects.eval-form effects.output)
      ::  if done, produce effects
      ::
      =?  moves  ?=(%done -.next.output)
        %+  welp
          moves
        effects.eval-form
      ::  case-wise handle next steps
      ::
      ?-  -.next.output
          %wait  [[moves %next ~] eval-form]
          %fail  [[moves %fail err.next.output] eval-form]
          %done  [[moves %done value.next.output] eval-form]
          %cont
        ::  recurse to run continuation with initialization move
        ::
        %_  $
          form.eval-form   self.next.output
          sign.clad-input  clad-init-sign
        ==
      ==
    --
  --
::
::
++  move  {p/duct q/(wind note gift:able)}              ::  local move
++  note                                                ::  out request $->
  $~  [%b %wait *@da]                                   ::
  $%  $:  %a                                            ::  to %ames
          $>(%plea task:able:ames)                      ::
      ==                                                ::
      $:  %b                                            ::  to %behn
          $>  $?  %drip                                 ::
                  %rest                                 ::
                  %wait                                 ::
              ==                                        ::
          task:able:behn                                ::
      ==                                                ::
      $:  %c                                            ::  to %clay
          $>  $?  %info                                 ::  internal edit
                  %merg                                 ::  merge desks
                  %warp                                 ::
                  %werp                                 ::
              ==                                        ::
          task:able                                     ::
      ==                                                ::
      $:  %d                                            ::  to %dill
          $>(%flog task:able:dill)                      ::
      ==                                                ::
      $:  %f                                            ::  to %ford
          $>  $?  %build                                ::
                  %keep                                 ::
                  %wipe                                 ::
              ==                                        ::
          task:able:ford                                ::
      ==                                                ::
      $:  %j                                            ::  by %jael
          $>(%public-keys task:able:jael)               ::
  ==  ==                                                ::
++  riot  (unit rant)                                   ::  response+complete
++  sign                                                ::  in result $<-
  $~  [%b %wake ~]                                      ::
  $%  $:  %y                                            ::
          $%  [%init-clad ~]                            ::
      ==  ==                                            ::
      $:  %a                                            ::  by %ames
<<<<<<< HEAD
          $>  $?  %woot                                 ::
=======
          $>  $?  %boon                                 ::  response
                  %done                                 ::  (n)ack
                  %lost                                 ::  lost boon
>>>>>>> 96621c60
              ==                                        ::
          gift:able:ames                                ::
      ==                                                ::
      $:  %b                                            ::  by %behn
          $%  $>(%wake gift:able:behn)                  ::  timer activate
              $>(%writ gift:able)                       ::  XX %slip
      ==  ==                                            ::
      $:  %c                                            ::  by %clay
          $>  $?  %mere                                 ::
                  %note                                 ::
                  %writ                                 ::
              ==                                        ::
          gift:able                                     ::
      ==                                                ::
      $:  %f                                            ::  by %ford
          $>(%made gift:able:ford)                      ::
      ==                                                ::
      $:  %j                                            ::  by %jael
          $>(%public-keys gift:able:jael)               ::
      ==                                                ::
      $:  @tas                                          ::  by any
          $>(%crud vane-task)                           ::  XX strange
  ==  ==                                                ::
--  =>
::  %utilities
::
|%
::  +sort-by-head: sorts alphabetically using the head of each element
::
++  sort-by-head
  |=([a=(pair path *) b=(pair path *)] (aor p.a p.b))
::
::  Just send a note.
::
++  just-do
  |=  [=path =note]
  =/  m  (clad ,~)
  ^-  form:m
  |=  clad-input
  [[path note]~ ~ %done ~]
::
::  Wait for ford to respond
::
++  expect-ford
  =/  m  (clad ,made-result:ford)
  ^-  form:m
  |=  clad-input
  ?:  ?=(%init-clad +<.sign)
    [~ ~ %wait ~]
  ?:  ?=(%made +<.sign)
    [~ ~ %done result.sign]
  ~|  [%expected-made got=+<.sign]
  !!
::
::  Wait for clay to respond
::
::    This setup where we take in a new-rang in +clad-input but only
::    apply it when calling +expect-clay is suspicious.  I'm not sure
::    what's the best approach to reading in potentially new state that
::    we also may have changed but haven't committed.
::
++  expect-clay
  |=  ran=rang
  =/  m  (clad ,[riot rang])
  ^-  form:m
  |=  clad-input
  ?:  ?=(%init-clad +<.sign)
    [~ ~ %wait ~]
  ?:  ?=(%writ +<.sign)
    =/  uni-rang=rang
      :-  (~(uni by hut.new-rang) hut.ran)
      (~(uni by lat.new-rang) lat.ran)
    [~ ~ %done p.sign uni-rang]
  ~|  [%expected-writ got=+<.sign]
  !!
--  =>
|%
::  Printable form of a wove; useful for debugging
::
++  print-wove
  |=  =wove
  :-  for.wove
  ?-  -.rove.wove
    %sing  [%sing mood.rove.wove]
    %next  [%next [mood aeon]:rove.wove]
    %mult  [%mult [mool aeon]:rove.wove]
    %many  [%many [track moat]:rove.wove]
  ==
::
::  Printable form of a cult; useful for debugging
::
++  print-cult
  |=  =cult
  %+  turn  ~(tap by cult)
  |=  [=wove ducts=(set duct)]
  [ducts (print-wove wove)]
::
::
::  Make a new commit with the given +nori of changes.
::
++  commit
  ::  Global constants.  These do not change during a commit.
  ::
  |=  $:  our=ship
          syd=desk
          wen=@da
          mon=(map term beam)
          hez=(unit duct)
          hun=duct
      ==
  |^
  ::  Initial arguments
  ::
  |=  [lem=nori original-dome=dome ran=rang]
  =/  m  commit-clad
  ^-  form:m
  ?:  ?=(%| -.lem)
    ::  If the change is just adding a label, handle it directly.
    ::
    =.  original-dome
      (execute-label:(state:util original-dome original-dome ran) p.lem)
    =/  e  (cor original-dome ran)
    ;<  ~  bind:m  (print-changes:e %| p.lem)
    (pure:m dom:e ran:e)
  ::
  ::  Else, collect the data, apply it, fill in our local cache, let
  ::  unix know, and print a notification to the screen.
  ::
  =/  e  (cor original-dome ran)
  ;<  [=dork mim=(map path mime)]  bind:m  (fill-dork:e wen p.lem)
  ;<  [=suba e=_*cor]              bind:m  (apply-dork:e wen dork)
  ;<  e=_*cor                      bind:m  checkout-new-state:e
  ;<  mim=(map path mime)          bind:m  (ergo-changes:e suba mim)
  ;<  ~                            bind:m  (print-changes:e %& suba)
  =.  mim.dom.e  mim
  (pure:m dom:e ran:e)
  ::
  ::  A stateful core, where the global state is a dome and a rang.
  ::
  ::    These are the global state variables that an edit may change.
  ::
  ++  cor
    |=  [dom=dome ran=rang]
    =/  original-dome  dom
    |%
    ++  this-cor  .
    ++  sutil  (state:util original-dome dom ran)
    ::
    ::  Collect all the insertions, deletions, diffs, and mutations
    ::  which are requested.
    ::
    ::  Sends them through ford for casting, patching, and diffing so
    ::  that the produced dork has all the relevant cages filled in.
    ::
    ::  Also fills in the mime cache.  Often we need to convert to mime
    ::  anyway to send (back) to unix, so we just keep it around rather
    ::  than recalculating it.  This is less necessary than before
    ::  because of the ford cache.
    ::
    ++  fill-dork
      |=  [wen=@da =soba]
      =/  m  (clad ,[=dork mim=(map path mime)])
      ^-  form:m
      =|  $=  nuz
          $:  del=(list (pair path miso))
              ins=(list (pair path miso))
              dif=(list (pair path miso))
              mut=(list (pair path miso))
              ink=(list (pair path miso))
          ==
      ::
      =.  nuz
        |-  ^+  nuz
        ?~  soba  nuz
        ::
        ?-    -.q.i.soba
            %del  $(soba t.soba, del.nuz [i.soba del.nuz])
            %dif  $(soba t.soba, dif.nuz [i.soba dif.nuz])
            %ins
          =/  pax=path  p.i.soba
          =/  mar=mark  p.p.q.i.soba
          ::
          ::  We store `%hoon` files directly to `ink` so that we add
          ::  them without requiring any mark definitions.  `%hoon`
          ::  files have to be treated specially to make the
          ::  bootstrapping sequence work, since the mark definitions
          ::  are themselves `%hoon` files.
          ::
          ?:  ?&  ?=([%hoon *] (flop pax))
                  ?=(%mime mar)
              ==
            $(soba t.soba, ink.nuz [i.soba ink.nuz])
          $(soba t.soba, ins.nuz [i.soba ins.nuz])
        ::
            %mut
          =/  pax=path  p.i.soba
          =/  mis=miso  q.i.soba
          ?>  ?=(%mut -.mis)
          =/  cag=cage  p.mis
          ::  if :mis has the %mime mark and it's the same as cached, no-op
          ::
          ?:  ?.  =(%mime p.cag)
                %.n
              ?~  cached=(~(get by mim.dom) pax)
                %.n
              =(q:;;(mime q.q.cag) q.u.cached)
            ::
            $(soba t.soba)
          ::  if the :mis mark is the target mark and the value is the same, no-op
          ::
          ?:  =/  target-mark=mark  =+(spur=(flop pax) ?~(spur !! i.spur))
              ?.  =(target-mark p.cag)
                %.n
              ::
              =/  stored  (need (need (read-x:sutil & let.dom pax)))
              =/  stored-cage=cage  ?>(?=(%& -.stored) p.stored)
              ::
              =(q.q.stored-cage q.q.cag)
            ::
            $(soba t.soba)
          ::  the value differs from what's stored, so register mutation
          ::
          $(soba t.soba, mut.nuz [i.soba mut.nuz])
        ==
      ::  sort each section alphabetically for determinism
      ::
      =.  nuz  :*
        (sort del.nuz sort-by-head)
        (sort ins.nuz sort-by-head)
        (sort dif.nuz sort-by-head)
        (sort mut.nuz sort-by-head)
        (sort ink.nuz sort-by-head)
      ==
      =/  ink
         %+  turn  ink.nuz
         |=  {pax/path mis/miso}
         ^-  (pair path cage)
         ?>  ?=($ins -.mis)
         =+  =>((flop pax) ?~(. %$ i))
         [pax - [%atom %t ~] ;;(@t +>.q.q.p.mis)]
      ::
      =/  mim
        ::  add the new files to the new mime cache
        ::
        %-  malt
        ^-  (list (pair path mime))
        ;:  weld
          ^-  (list (pair path mime))
          %+  murn  ins.nuz
          |=  {pax/path mis/miso}
          ^-  (unit (pair path mime))
          ?>  ?=($ins -.mis)
          ?.  ?=($mime p.p.mis)
            ~
          `[pax ;;(mime q.q.p.mis)]
        ::
          ^-  (list (pair path mime))
          %+  murn  ink.nuz
          |=  {pax/path mis/miso}
          ^-  (unit (pair path mime))
          ?>  ?=($ins -.mis)
          ?>  ?=($mime p.p.mis)
          `[pax ;;(mime q.q.p.mis)]
        ::
          ^-  (list (pair path mime))
          %+  murn  mut.nuz
          |=  {pax/path mis/miso}
          ^-  (unit (pair path mime))
          ?>  ?=($mut -.mis)
          ?.  ?=($mime p.p.mis)
            ~
          `[pax ;;(mime q.q.p.mis)]
        ==
      ::
      ;<  ins=(list (pair path cage))       bind:m  (calc-inserts wen ins.nuz)
      ;<  dif=(list (trel path lobe cage))  bind:m  (calc-diffs wen dif.nuz)
      ;<  mut=(list (trel path lobe cage))  bind:m  (calc-mutates wen mut.nuz)
      %+  pure:m
        ^-  dork
        [del=(turn del.nuz head) ink ins dif mut]
      mim
    ::
    ::  Build the list of insertions by casting to the correct mark.
    ::
    ++  calc-inserts
      |=  [wen=@da ins=(list (pair path miso))]
      =/  m  (clad (list (pair path cage)))
      ^-  form:m
      ;<  ~  bind:m
        %+  just-do  /inserts
        :*  %f  %build  live=%.n  %pin  wen  %list
            ^-  (list schematic:ford)
            %+  turn  ins
            |=  [pax=path mis=miso]
            ?>  ?=($ins -.mis)
            :-  [%$ %path -:!>(*path) pax]
            =+  =>((flop pax) ?~(. %$ i))
            [%cast [our syd] - [%$ p.mis]]
        ==
      ;<  res=made-result:ford  bind:m  expect-ford
      ^-  form:m
      |=  clad-input
      :^  ~  ~  %done
      ^-  (list (pair path cage))
      %+  turn  (made-result-to-success-cages:util res)
      |=  {pax/cage cay/cage}
      ?.  ?=($path p.pax)
        ~|(%clay-take-inserting-strange-path-mark !!)
      [;;(path q.q.pax) cay]
    ::
    ::  Build the list of diffs by apply the given diffs to the existing
    ::  data.
    ::
    ++  calc-diffs
      |=  [wen=@da dif=(list (pair path miso))]
      =/  m  (clad (list (trel path lobe cage)))
      ^-  form:m
      ;<  ~  bind:m
        %+  just-do  /diffs
        :*  %f  %build  live=%.n  %pin  wen  %list
            ^-  (list schematic:ford)
            %+  turn  dif
            |=  {pax/path mis/miso}
            ?>  ?=($dif -.mis)
            =+  (need (need (read-x:sutil & let.dom pax)))
            ?>  ?=(%& -<)
            :-  [%$ %path -:!>(*path) pax]
            [%pact [our syd] [%$ p.-] [%$ p.mis]]
        ==
      ;<  res=made-result:ford  bind:m  expect-ford
      ^-  form:m
      |=  clad-input
      :^  ~  ~  %done
      ^-  (list (trel path lobe cage))
      =/  dig=(map path cage)
        %-  malt
        (turn dif |=({pax/path mis/miso} ?>(?=($dif -.mis) [pax p.mis])))
      %+  turn  (made-result-to-cages:util res)
      |=  {pax/cage cay/cage}
      ^-  (pair path (pair lobe cage))
      ?.  ?=($path p.pax)
        ~|(%clay-take-diffing-strange-path-mark !!)
      =+  paf=;;(path q.q.pax)
      [paf (page-to-lobe:sutil [p q.q]:cay) (~(got by dig) paf)]
    ::
    ::  Build the list of mutations by casting to the correct mark and
    ::  diffing against the existing data.
    ::
    ++  calc-mutates
      |=  [wen=@da mut=(list (pair path miso))]
      =/  m  (clad (list (trel path lobe cage)))
      ^-  form:m
      ;<  ~  bind:m
        %+  just-do  /casts
        :*  %f  %build  live=%.n  %pin  wen  %list
            ::~  [her syd %da wen]  %tabl
            ^-  (list schematic:ford)
            %+  turn  mut
            |=  {pax/path mis/miso}
            ?>  ?=($mut -.mis)
            :-  [%$ %path -:!>(*path) pax]
            =/  mar
              %-  lobe-to-mark:sutil
              (~(got by q:(aeon-to-yaki:sutil let.dom)) pax)
            [%cast [our syd] mar [%$ p.mis]]
        ==
      ;<  res=made-result:ford    bind:m  expect-ford
      ;<  hashes=(map path lobe)  bind:m
        |=  clad-input
        =+  ^-  cat/(list (pair path cage))
            %+  turn  (made-result-to-cages:util res)
            |=  {pax/cage cay/cage}
            ?.  ?=($path p.pax)
              ~|(%castify-bad-path-mark !!)
            [;;(path q.q.pax) cay]
        :_  :+  ~  %done
            ^-  (map path lobe)
            %-  malt
            %+  turn  cat
            |=  {pax/path cay/cage}
            [pax (page-to-lobe:sutil [p q.q]:cay)]
        ^-  (list [path note])
        :_  ~
        :*  /mutates
            %f  %build  live=%.n  %pin  wen  %list
            ^-  (list schematic:ford)
            %+  turn  cat
            |=  {pax/path cay/cage}
            :-  [%$ %path -:!>(*path) pax]
            =/  scheme
              %^  lobe-to-schematic:sutil  [our syd]  pax
              (~(got by q:(aeon-to-yaki:sutil let.dom)) pax)
            [%diff [our syd] scheme [%$ cay]]
        ==
      ;<  res=made-result:ford    bind:m  expect-ford
      %-  pure:m
      ^-  (list (trel path lobe cage))
      %+  murn  (made-result-to-cages:util res)
      |=  {pax/cage cay/cage}
      ^-  (unit (pair path (pair lobe cage)))
      ?.  ?=($path p.pax)
        ~|(%clay-take-mutating-strange-path-mark !!)
      ?:  ?=($null p.cay)
        ~
      =+  paf=;;(path q.q.pax)
      `[paf (~(got by hashes) paf) cay]
    ::
    ::  Collect the relevant data from dok and run +execute-changes to
    ::  apply them to our state.
    ::
    ++  apply-dork
      |=  [wen=@da =dork]
      =/  m  (clad ,[=suba _this-cor])
      ^-  form:m
      =+  ^-  sim=(list (pair path misu))
          ;:  weld
            ^-  (list (pair path misu))
            (turn del.dork |=(pax/path [pax %del ~]))
          ::
            ^-  (list (pair path misu))
            (turn ink.dork |=({pax/path cay/cage} [pax %ins cay]))
          ::
            ^-  (list (pair path misu))
            (turn ins.dork |=({pax/path cay/cage} [pax %ins cay]))
          ::
            ^-  (list (pair path misu))
            (turn dif.dork |=({pax/path cal/{lobe cage}} [pax %dif cal]))
          ::
            ^-  (list (pair path misu))
            (turn mut.dork |=({pax/path cal/{lobe cage}} [pax %dif cal]))
          ==
      =/  res=(unit [=dome =rang])
        (execute-changes:sutil wen sim)
      ?~  res
        (clad-fail %dork-fail ~)
      =:  dom  dome.u.res
          ran  rang.u.res
        ==
      (pure:m sim this-cor)
    ::
    ::  Take the map of paths to lobes, convert to blobs, and save the
    ::  resulting ankh to the dome.
    ::
    ++  checkout-new-state
      =/  m  (clad ,_this-cor)
      ^-  form:m
      ;<  ~  bind:m
        %+  just-do  /checkout
        =/  new-yaki  (aeon-to-yaki:sutil let.dom)
        :*  %f  %build  live=%.n  %list
            ^-  (list schematic:ford)
            %+  turn  (sort ~(tap by q.new-yaki) sort-by-head)
            |=  {a/path b/lobe}
            ^-  schematic:ford
            :-  [%$ %path-hash !>([a b])]
            (lobe-to-schematic:sutil [our syd] a b)
        ==
      ;<  res=made-result:ford  bind:m  expect-ford
      ?.  ?=([%complete %success *] res)
        =/  message  (made-result-as-error:ford res)
        (clad-fail %checkout-fail leaf+"clay patch failed" message)
      ::
      =+  ^-  cat/(list (trel path lobe cage))
          %+  turn  (made-result-to-cages:util res)
          |=  {pax/cage cay/cage}
          ?.  ?=($path-hash p.pax)
            ~|(%patch-bad-path-mark !!)
          [-< -> +]:[;;({path lobe} q.q.pax) cay]
      =.  ank.dom  (map-to-ankh:sutil (malt cat))
      (pure:m this-cor)
    ::
    ::  Choose which changes must be synced to unix, and do so.  We
    ::  convert to mime before dropping the ergo event to unix.
    ::
    ++  ergo-changes
      |=  [=suba mim=(map path mime)]
      =/  m  (clad ,mim=(map path mime))
      ^-  form:m
      ?~  hez  (pure:m mim)
      =+  must=(must-ergo:util our syd mon (turn suba head))
      ?:  =(~ must)
        (pure:m mim)
      =+  ^-  all-paths/(set path)
          %+  roll
            (turn ~(tap by must) (corl tail tail))
          |=  {pak/(set path) acc/(set path)}
          (~(uni in acc) pak)
      =/  changes  (malt suba)
      ;<  ~  bind:m
        %+  just-do  /ergo
        :*  %f  %build  live=%.n  %list
            ^-  (list schematic:ford)
            %+  turn  ~(tap in all-paths)
            |=  a/path
            ^-  schematic:ford
            :-  [%$ %path !>(a)]
            =+  b=(~(got by changes) a)
            ?:  ?=($del -.b)
              [%$ %null !>(~)]
            =+  (~(get by mim) a)
            ?^  -  [%$ %mime !>(u.-)]
            :^  %cast  [our syd]  %mime
            =/  x  (need (need (read-x:sutil & let.dom a)))
            ?:  ?=(%& -<)
              [%$ p.x]
            (lobe-to-schematic:sutil [our syd] a p.x)
        ==
      ;<  res=made-result:ford  bind:m  expect-ford
      ?:  ?=([%incomplete *] res)
        (clad-fail %ergo-fail-incomplete leaf+"clay ergo incomplete" tang.res)
      ?.  ?=([%complete %success *] res)
        (clad-fail %ergo-fail leaf+"clay ergo failed" message.build-result.res)
      =/  changes=(map path (unit mime))
          %-  malt  ^-  mode
          %+  turn  (made-result-to-cages:util res)
          |=  [pax=cage mim=cage]
          ?.  ?=($path p.pax)
            ~|(%ergo-bad-path-mark !!)
          :-  ;;(path q.q.pax)
          ?.  ?=($mime p.mim)
            ~
          `;;(mime q.q.mim)
      =.  mim  (apply-changes-to-mim:util mim changes)
      ;<  ~  bind:m  (give-ergo:util u.hez our syd mon changes)
      (pure:m mim)
    ::
    ::  Print a summary of changes to dill.
    ::
    ++  print-changes
      |=  lem=nuri
      =/  m  (clad ,~)
      ^-  form:m
      ::  skip full change output for initial filesystem
      ::
      ?:  ?&  =(%base syd)
              |(=(1 let.dom) =(2 let.dom))
              ?=([%& ^] lem)
          ==
        =/  msg=tape
          %+  weld
            "clay: committed initial filesystem"
          ?:(=(1 let.dom) " (hoon)" " (all)")
        |=  clad-input
        :-  ~  :_  [%done ~]
        [hun %pass / %d %flog %text msg]~
      ::
      =+  pre=`path`~[(scot %p our) syd (scot %ud let.dom)]
      ?-  -.lem
          %|  (print-to-dill '=' %leaf :(weld (trip p.lem) " " (spud pre)))
          %&
        |-  ^-  form:m
        ?~  p.lem  (pure:m ~)
        ;<  ~  bind:m
          %+  print-to-dill
            ?-(-.q.i.p.lem $del '-', $ins '+', $dif ':')
          :+  %rose  ["/" "/" ~]
          %+  turn  (weld pre p.i.p.lem)
          |=  a/cord
          ?:  ((sane %ta) a)
            [%leaf (trip a)]
          [%leaf (dash:us (trip a) '\'' ~)]
        ^$(p.lem t.p.lem)
      ==
    ::
    ::  Send a tank straight to dill for printing.
    ::
    ++  print-to-dill
      |=  {car/@tD tan/tank}
      =/  m  (clad ,~)
      ^-  form:m
      |=  clad-input
      :-  ~  :_  [%done ~]
      [hun %give %note car tan]~
    --
  --
::
::  This transaction respresents a currently running merge.  We always
::  say we're merging from 'ali' to 'bob'.  The basic steps, not all of
::  which are always needed, are:
::
::  --  fetch ali's desk
::  --  diff ali's desk against the mergebase
::  --  diff bob's desk against the mergebase
::  --  merge the diffs
::  --  build the new state
::  --  "checkout" (apply to actual `++dome`) the new state
::  --  "ergo" (tell unix about) any changes
::
++  merge
  ::  Global constants.  These do not change during a merge.
  ::
  |=  $:  our=ship
          wen=@da
          ali-disc=(pair ship desk)
          bob-disc=(pair ship desk)
          cas=case
          mon=(map term beam)
          hez=(unit duct)
      ==
  ::  Run ford operations on ali unless it's a foreign desk
  ::
  =/  ford-disc=disc:ford
    ?:  =(p.ali-disc p.bob-disc)
      ali-disc
    bob-disc
  |^
  ::  Initial arguments
  ::
  |=  [gem=germ dom=dome ran=rang]
  =/  m  merge-clad
  ^-  form:m
  =/  e  (cor dom ran)
  ;<  [bob=(unit yaki) gem=germ]  bind:m  (get-bob:e gem)
  ;<  [ali=yaki e=_*cor]          bind:m  fetch-ali:e
  ;<    $=  res
        %-  unit
        $:  conflicts=(set path)
            bop=(map path cage)
            new=yaki
            erg=(map path ?)
            e=_*cor
        ==
      bind:m
    (merge:e gem cas ali bob)
  ?~  res
    ::  if no changes, we're done
    ::
    (pure:m ~ dom:e ran:e)
  =.  e  e.u.res
  ;<  e=_*cor   bind:m     (checkout:e gem cas bob new.u.res bop.u.res)
  ;<  mim=(map path mime)  bind:m  (ergo:e gem cas mon erg.u.res new.u.res)
  =.  mim.dom.e  mim
  (pure:m conflicts.u.res dom:e ran:e)
  ::
  ::  A stateful core, where the global state is a dome and a rang.
  ::
  ::    These are the global state variables that a merge may change.
  ::
  ++  cor
    |=  [dom=dome ran=rang]
    =/  original-dome  dom
    |%
    ++  this-cor  .
    ++  sutil  (state:util original-dome dom ran)
    ::
    ::  Fetch the local disk, if it's there.
    ::
    ++  get-bob
      |=  gem=germ
      =/  m  (clad ,[bob=(unit yaki) gem=germ])
      ^-  form:m
      ?:  &(=(0 let.dom) !?=(?(%init %that) gem))
        (error:he cas %no-bob-disc ~)
      ?:  =(0 let.dom)
        (pure:m ~ %init)
      =/  tak  (~(get by hit.dom) let.dom)
      ?~  tak
        (error:he cas %no-bob-version ~)
      =/  bob  (~(get by hut.ran) u.tak)
      ?~  bob
        (error:he cas %no-bob-commit ~)
      (pure:m `u.bob gem)
    ::
    ::  Tell clay to get the state at the requested case for ali's desk.
    ::
    ++  fetch-ali
      =/  m  (clad ,[ali=yaki e=_this-cor])
      ^-  form:m
      ;<  ~  bind:m
        %+  just-do  /fetch-ali
        [%c %warp p.ali-disc q.ali-disc `[%sing %v cas /]]
      ;<  [rot=riot r=rang]  bind:m  (expect-clay ran)
      =.  ran  r
      ?~  rot
        (error:he cas %bad-fetch-ali ~)
      =/  ali-dome
          ;;  $:  ank=*
                  let=@ud
                  hit=(map @ud tako)
                  lab=(map @tas @ud)
              ==
          q.q.r.u.rot
      ?:  =(0 let.ali-dome)
        (error:he cas %no-ali-disc ~)
      =/  tak  (~(get by hit.ali-dome) let.ali-dome)
      ?~  tak
        (error:he cas %no-ali-version ~)
      =/  ali  (~(get by hut.ran) u.tak)
      ?~  ali
        (error:he cas %no-ali-commit ~)
      (pure:m u.ali this-cor)
    ::
    ::  Produce null if nothing to do; else perform merge
    ::
    ++  merge
      |=  [gem=germ cas=case ali=yaki bob=(unit yaki)]
      =/  m
        %-  clad
        %-  unit
        $:  conflicts=(set path)
            bop=(map path cage)
            new=yaki
            erg=(map path ?)
            e=_this-cor
        ==
      ^-  form:m
      ?-    gem
      ::
      ::  If this is an %init merge, we set the ali's commit to be bob's, and
      ::  we checkout the new state.
      ::
          $init
        %^  pure:m  ~  ~
        :^    ~
            ali
          (~(run by q.ali) |=(lobe %&))
        this-cor(hut.ran (~(put by hut.ran) r.ali ali))
      ::
      ::  If this is a %this merge, we check to see if ali's and bob's commits
      ::  are the same, in which case we're done.  Otherwise, we check to see
      ::  if ali's commit is in the ancestry of bob's, in which case we're
      ::  done.  Otherwise, we create a new commit with bob's data plus ali
      ::  and bob as parents.
      ::
          $this
        =/  bob  (need bob)
        ?:  =(r.ali r.bob)
          (pure:m ~)
        ?:  (~(has in (reachable-takos:sutil r.bob)) r.ali)
          (pure:m ~)
        =/  new  (make-yaki:sutil [r.ali r.bob ~] q.bob wen)
        %^  pure:m  ~  ~
        :^    ~
            new
          ~
        this-cor(hut.ran (~(put by hut.ran) r.new new))
      ::
      ::  If this is a %that merge, we check to see if ali's and bob's commits
      ::  are the same, in which case we're done.  Otherwise, we create a new
      ::  commit with ali's data plus ali and bob as parents.
      ::
          $that
        =/  bob  (need bob)
        ?:  =(r.ali r.bob)
          (pure:m ~)
        =/  new  (make-yaki:sutil [r.ali r.bob ~] q.ali wen)
        %^  pure:m  ~  ~
        :^    ~
            new
          %-  malt  ^-  (list {path ?})
          %+  murn  ~(tap by (~(uni by q.bob) q.ali))
          |=  {pax/path lob/lobe}
          ^-  (unit {path ?})
          =+  a=(~(get by q.ali) pax)
          =+  b=(~(get by q.bob) pax)
          ?:  =(a b)
            ~
          `[pax !=(~ a)]
        this-cor(hut.ran (~(put by hut.ran) r.new new))
      ::
      ::  If this is a %fine merge, we check to see if ali's and bob's commits
      ::  are the same, in which case we're done.  Otherwise, we check to see
      ::  if ali's commit is in the ancestry of bob's, in which case we're
      ::  done.  Otherwise, we check to see if bob's commit is in the ancestry
      ::  of ali's.  If not, this is not a fast-forward merge, so we error
      ::  out.  If it is, we add ali's commit to bob's desk and checkout.
      ::
          $fine
        =/  bob  (need bob)
        ?:  =(r.ali r.bob)
          (pure:m ~)
        ?:  (~(has in (reachable-takos:sutil r.bob)) r.ali)
          (pure:m ~)
        ?.  (~(has in (reachable-takos:sutil r.ali)) r.bob)
          (error:he cas %bad-fine-merge ~)
        %^  pure:m  ~  ~
        :^    ~
            ali
          %-  malt  ^-  (list {path ?})
          %+  murn  ~(tap by (~(uni by q.bob) q.ali))
          |=  {pax/path lob/lobe}
          ^-  (unit {path ?})
          =+  a=(~(get by q.ali) pax)
          =+  b=(~(get by q.bob) pax)
          ?:  =(a b)
            ~
          `[pax !=(~ a)]
        this-cor
      ::
      ::  If this is a %meet, %mate, or %meld merge, we may need to
      ::  fetch more data.  If this merge is either trivial or a
      ::  fast-forward, we short-circuit to either ++done or the %fine
      ::  case.
      ::
      ::  Otherwise, we find the best common ancestor(s) with
      ::  ++find-merge-points.  If there's no common ancestor, we error
      ::  out.  Additionally, if there's more than one common ancestor
      ::  (i.e. this is a criss-cross merge), we error out.  Something
      ::  akin to git's recursive merge should probably be used here,
      ::  but it isn't.
      ::
      ::  Once we have our single best common ancestor (merge base), we
      ::  store it in bas.  If this is a %mate or %meld merge, we diff
      ::  both against the mergebase, merge the conflicts, and build the
      ::  new commit.
      ::
      ::  Otherwise (i.e. this is a %meet merge), we create a list of
      ::  all the changes between the mergebase and ali's commit and
      ::  store it in ali-diffs, and we put a similar list for bob's
      ::  commit in bob-diffs.  Then we create bof, which is the a set
      ::  of changes in both ali and bob's commits.  If this has any
      ::  members, we have conflicts, which is an error in a %meet
      ::  merge, so we error out.
      ::
      ::  Otherwise, we merge the merge base data with ali's data and
      ::  bob's data, which produces the data for the new commit.
      ::
          ?($meet $mate $meld)
        =/  bob  (need bob)
        ?:  =(r.ali r.bob)
          (pure:m ~)
        ?.  (~(has by hut.ran) r.bob)
          (error:he cas %bad-bob-tako >r.bob< ~)
        ?:  (~(has in (reachable-takos:sutil r.bob)) r.ali)
          (pure:m ~)
        ?:  (~(has in (reachable-takos:sutil r.ali)) r.bob)
          $(gem %fine)
        =+  r=(find-merge-points:he ali bob)
        ?~  r
          (error:he cas %merge-no-merge-base ~)
        ?.  ?=({* ~ ~} r)
          =+  (lent ~(tap in `(set yaki)`r))
          (error:he cas %merge-criss-cross >[-]< ~)
        =/  bas  n.r
        ?:  ?=(?($mate $meld) gem)
          ;<  ali-diffs=cane              bind:m  (diff-bas ali bob bas)
          ;<  bob-diffs=cane              bind:m  (diff-bas bob ali bas)
          ;<  bof=(map path (unit cage))  bind:m
            (merge-conflicts can.ali-diffs can.bob-diffs)
          ;<    $:  conflicts=(set path)
                    bop=(map path cage)
                    new=yaki
                    erg=(map path ?)
                    e=_this-cor
                ==
              bind:m
            (build gem ali bob bas ali-diffs bob-diffs bof)
          (pure:m `[conflicts bop new erg e])
        =/  ali-diffs=cane  (calc-diffs:he ali bas)
        =/  bob-diffs=cane  (calc-diffs:he bob bas)
        =/  bof=(map path *)
          %-  %~  int  by
              %-  ~(uni by `(map path *)`new.ali-diffs)
              %-  ~(uni by `(map path *)`cal.ali-diffs)
              %-  ~(uni by `(map path *)`can.ali-diffs)
              `(map path *)`old.ali-diffs
          %-  ~(uni by `(map path *)`new.bob-diffs)
          %-  ~(uni by `(map path *)`cal.bob-diffs)
          %-  ~(uni by `(map path *)`can.bob-diffs)
          `(map path *)`old.bob-diffs
        ?.  =(~ bof)
          (error:he cas %meet-conflict >~(key by bof)< ~)
        =/  old=(map path lobe)
          %+  roll  ~(tap by (~(uni by old.ali-diffs) old.bob-diffs))
          =<  .(old q.bas)
          |=  {{pax/path ~} old/(map path lobe)}
          (~(del by old) pax)
        =/  hat=(map path lobe)
          %-  ~(uni by old)
          %-  ~(uni by new.ali-diffs)
          %-  ~(uni by new.bob-diffs)
          %-  ~(uni by cal.ali-diffs)
          cal.bob-diffs
        =/  del=(map path ?)
          (~(run by (~(uni by old.ali-diffs) old.bob-diffs)) |=(~ %|))
        =/  new  (make-yaki:sutil [r.ali r.bob ~] hat wen)
        %^  pure:m  ~  ~
        :^    ~
            new
          %-  ~(uni by del)
          ^-  (map path ?)
          %.  |=(lobe %&)
          ~(run by (~(uni by new.ali-diffs) cal.ali-diffs))
        this-cor(hut.ran (~(put by hut.ran) r.new new))
      ==
    ::
    ::  Diff a commit against the mergebase.
    ::
    ++  diff-bas
      |=  [yak=yaki yuk=yaki bas=yaki]
      =/  m  (clad ,cane)
      ^-  form:m
      ;<  ~  bind:m
        %+  just-do  /diff-bas
        :*  %f  %build  live=%.n  %pin  wen
            %list
            ^-  (list schematic:ford)
            %+  murn  ~(tap by q.bas)
            |=  {pax/path lob/lobe}
            ^-  (unit schematic:ford)
            =+  a=(~(get by q.yak) pax)
            ?~  a
              ~
            ?:  =(lob u.a)
              ~
            =+  (~(get by q.yuk) pax)
            ?~  -
              ~
            ?:  =(u.a u.-)
              ~
            :-  ~
            =/  disc  ford-disc
            :-  [%$ %path !>(pax)]
            :^  %diff  ford-disc
              (lobe-to-schematic:sutil disc pax lob)
            (lobe-to-schematic:sutil disc pax u.a)
        ==
      ;<  res=made-result:ford  bind:m  expect-ford
      =+  tay=(made-result-to-cages-or-error:util res)
      ?:  ?=(%| -.tay)
        (error:he cas %diff-ali-bad-made leaf+"merge diff ali failed" p.tay)
      =+  can=(cages-to-map:util p.tay)
      ?:  ?=(%| -.can)
        (error:he cas %diff-ali p.can)
      %-  pure:m
      :*  %-  molt
          %+  skip  ~(tap by q.yak)
          |=  {pax/path lob/lobe}
          (~(has by q.bas) pax)
        ::
          %-  molt  ^-  (list (pair path lobe))
          %+  murn  ~(tap by q.bas)
          |=  {pax/path lob/lobe}
          ^-  (unit (pair path lobe))
          =+  a=(~(get by q.yak) pax)
          =+  b=(~(get by q.yuk) pax)
          ?.  ?&  ?=(^ a)
                  !=([~ lob] a)
                  =([~ lob] b)
              ==
            ~
          `[pax +.a]
        ::
          p.can
        ::
          %-  malt  ^-  (list {path ~})
          %+  murn  ~(tap by q.bas)
          |=  {pax/path lob/lobe}
          ?.  =(~ (~(get by q.yak) pax))
            ~
          (some pax ~)
      ==
    ::
    ::  Merge diffs that are on the same file.
    ::
    ++  merge-conflicts
      |=  [conflicts-ali=(map path cage) conflicts-bob=(map path cage)]
      =/  m  (clad ,bof=(map path (unit cage)))
      ^-  form:m
      ;<  ~  bind:m
        %+  just-do  /merge-conflicts
        :*  %f  %build  live=%.n  %list
            ^-  (list schematic:ford)
            %+  turn
              ~(tap by (~(int by conflicts-ali) conflicts-bob))
            |=  {pax/path *}
            ^-  schematic:ford
            =+  cal=(~(got by conflicts-ali) pax)
            =+  cob=(~(got by conflicts-bob) pax)
            =/  her
                =+  (slag (dec (lent pax)) pax)
                ?~(- %$ i.-)
            :-  [%$ %path !>(pax)]
            [%join [p.bob-disc q.bob-disc] her [%$ cal] [%$ cob]]
        ==
      ;<  res=made-result:ford  bind:m  expect-ford
      =+  tay=(made-result-to-cages-or-error:util res)
      ?:  ?=(%| -.tay)
        (error:he cas %merge-bad-made leaf+"merging failed" p.tay)
      =+  can=(cages-to-map:util p.tay)
      ?:  ?=(%| -.can)
        (error:he cas %merge p.can)
      %-  pure:m
      (~(run by p.can) (flit |=({a/mark ^} !?=($null a))))
    ::
    ::  Apply the patches in bof to get the new merged content.
    ::
    ::  Gather all the changes between ali's and bob's commits and the
    ::  mergebase.  This is similar to the %meet of ++merge, except
    ::  where they touch the same file, we use the merged versions.
    ::
    ++  build
      |=  $:  gem=germ
              ali=yaki
              bob=yaki
              bas=yaki
              dal=cane
              dob=cane
              bof=(map path (unit cage))
          ==
      =/  m
        %-  clad
        $:  conflicts=(set path)
            bop=(map path cage)
            new=yaki
            erg=(map path ?)
            e=_this-cor
        ==
      ^-  form:m
      ;<  ~  bind:m
        %+  just-do  /build
        :*  %f  %build  live=%.n  %list
            ^-  (list schematic:ford)
            %+  murn  ~(tap by bof)
            |=  {pax/path cay/(unit cage)}
            ^-  (unit schematic:ford)
            ?~  cay
              ~
            :-  ~
            :-  [%$ %path !>(pax)]
            =+  (~(get by q.bas) pax)
            ?~  -
              ~|  %mate-strange-diff-no-base
              !!
            :*  %pact
                [p.bob-disc q.bob-disc]
                (lobe-to-schematic:sutil ford-disc pax u.-)
                [%$ u.cay]
            ==
        ==
      ;<  res=made-result:ford  bind:m  expect-ford
      =+  tay=(made-result-to-cages-or-error:util res)
      ?:  ?=(%| -.tay)
        (error:he cas %build-bad-made leaf+"delta building failed" p.tay)
      =/  bop  (cages-to-map:util p.tay)
      ?:  ?=(%| -.bop)
        (error:he cas %built p.bop)
      =/  both-patched  p.bop
      =/  con=(map path *)                            ::  2-change conflict
        %-  molt
        %+  skim  ~(tap by bof)
        |=({pax/path cay/(unit cage)} ?=(~ cay))
      =/  cab=(map path lobe)                         ::  conflict base
        %-  ~(urn by con)
        |=  {pax/path *}
        (~(got by q.bas) pax)
      =.  con                                         ::  change+del conflict
        %-  ~(uni by con)
        %-  malt  ^-  (list {path *})
        %+  skim  ~(tap by old.dal)
        |=  {pax/path ~}
        ?:  (~(has by new.dob) pax)
          ~|  %strange-add-and-del
          !!
        (~(has by can.dob) pax)
      =.  con                                         ::  change+del conflict
        %-  ~(uni by con)
        %-  malt  ^-  (list {path *})
        %+  skim  ~(tap by old.dob)
        |=  {pax/path ~}
        ?:  (~(has by new.dal) pax)
          ~|  %strange-del-and-add
          !!
        (~(has by can.dal) pax)
      =.  con                                         ::  add+add conflict
        %-  ~(uni by con)
        %-  malt  ^-  (list {path *})
        %+  skip  ~(tap by (~(int by new.dal) new.dob))
        |=  {pax/path *}
        =((~(got by new.dal) pax) (~(got by new.dob) pax))
      ?:  &(?=($mate gem) ?=(^ con))
        =+  (turn ~(tap by `(map path *)`con) |=({path *} >[+<-]<))
        (error:he cas %mate-conflict -)
      =/  old=(map path lobe)                         ::  oldies but goodies
        %+  roll  ~(tap by (~(uni by old.dal) old.dob))
        =<  .(old q.bas)
        |=  {{pax/path ~} old/(map path lobe)}
        (~(del by old) pax)
      =/  can=(map path cage)                         ::  content changes
        %-  molt
        ^-  (list (pair path cage))
        %+  murn  ~(tap by bof)
        |=  {pax/path cay/(unit cage)}
        ^-  (unit (pair path cage))
        ?~  cay
          ~
        `[pax u.cay]
      =^  hot  lat.ran                                ::  new content
        ^-  {(map path lobe) (map lobe blob)}
        %+  roll  ~(tap by can)
        =<  .(lat lat.ran)
        |=  {{pax/path cay/cage} hat/(map path lobe) lat/(map lobe blob)}
        =+  ^=  bol
            =+  (~(get by q.bas) pax)
            ?~  -
              ~|  %mate-strange-diff-no-base
              !!
            %^    make-delta-blob:sutil
                (page-to-lobe:sutil [p q.q]:(~(got by both-patched) pax))
              [(lobe-to-mark:sutil u.-) u.-]
            [p q.q]:cay
        :-  (~(put by hat) pax p.bol)
        ?:  (~(has by lat) p.bol)
          lat
        (~(put by lat) p.bol bol)
      ::  ~&  old=(~(run by old) mug)
      ::  ~&  newdal=(~(run by new.dal) mug)
      ::  ~&  newdob=(~(run by new.dob) mug)
      ::  ~&  caldal=(~(run by cal.dal) mug)
      ::  ~&  caldob=(~(run by cal.dob) mug)
      ::  ~&  hot=(~(run by hot) mug)
      ::  ~&  cas=(~(run by cas) mug)
      =/  hat=(map path lobe)                         ::  all the content
        %-  ~(uni by old)
        %-  ~(uni by new.dal)
        %-  ~(uni by new.dob)
        %-  ~(uni by cal.dal)
        %-  ~(uni by cal.dob)
        %-  ~(uni by hot)
        cab
      =/  del=(map path ?)
          (~(run by (~(uni by old.dal) old.dob)) |=(~ %|))
      =/  new  (make-yaki:sutil [r.ali r.bob ~] hat wen)
      %-  pure:m
      :*  (silt (turn ~(tap by con) head))
          both-patched
          new
        ::
          %-  ~(uni by del)
          ^-  (map path ?)
          %.  |=(lobe %&)
          %~  run  by
          %-  ~(uni by new.dal)
          %-  ~(uni by cal.dal)
          %-  ~(uni by cab)
          hot
        ::
          this-cor(hut.ran (~(put by hut.ran) r.new new))
      ==
    ::
    ::  Convert new commit into actual data (i.e. blobs rather than
    ::  lobes).  Apply the new commit to our state
    ::
    ++  checkout
      |=  [gem=germ cas=case bob=(unit yaki) new=yaki bop=(map path cage)]
      =/  m  (clad ,_this-cor)
      ^-  form:m
      ;<  ~  bind:m
        =/  val=beak
            ?:  ?=($init gem)
              [p.ali-disc q.ali-disc cas]
            [p.bob-disc q.bob-disc da+wen]
        %+  just-do  /checkout
        :*  %f  %build  live=%.n  %pin  wen  %list
            ^-  (list schematic:ford)
            %+  murn  ~(tap by q.new)
            |=  {pax/path lob/lobe}
            ^-  (unit schematic:ford)
            ?:  (~(has by bop) pax)
              ~
            :+  ~
              [%$ %path !>(pax)]
            (merge-lobe-to-schematic:he (fall bob *yaki) ford-disc pax lob)
        ==
      ;<  res=made-result:ford  bind:m  expect-ford
      =+  tay=(made-result-to-cages-or-error:util res)
      ?:  ?=(%| -.tay)
        (error:he cas %checkout-bad-made leaf+"merge checkout failed" p.tay)
      =+  can=(cages-to-map:util p.tay)
      ?:  ?=(%| -.can)
        (error:he cas %checkout p.can)
      =.  let.dom  +(let.dom)
      =.  hit.dom  (~(put by hit.dom) let.dom r.new)
      =.  ank.dom
        %-  map-to-ankh:sutil
        %-  ~(run by (~(uni by bop) p.can))
        |=(cage [(page-to-lobe:sutil p q.q) +<])
      (pure:m this-cor)
    ::
    ::  Cast all the content that we're going to tell unix about to
    ::  %mime, then tell unix.
    ::
    ++  ergo
      |=  [gem=germ cas=case mon=(map term beam) erg=(map path ?) new=yaki]
      =/  m  (clad ,mim=(map path mime))
      ^-  form:m
      =+  must=(must-ergo:util our q.bob-disc mon (turn ~(tap by erg) head))
      ?:  =(~ must)
        (pure:m mim.dom)
      =/  sum=(set path)
        =+  (turn ~(tap by must) (corl tail tail))
        %+  roll  -
        |=  {pak/(set path) acc/(set path)}
        (~(uni in acc) pak)
      =/  val=beak
        ?:  ?=($init gem)
          [p.ali-disc q.ali-disc cas]
        [p.bob-disc q.bob-disc da+wen]
      ;<  ~  bind:m
        %+  just-do  /ergo
        :*  %f  %build  live=%.n  %pin  wen  %list
            ^-  (list schematic:ford)
            %+  turn  ~(tap in sum)
            |=  a/path
            ^-  schematic:ford
            :-  [%$ %path !>(a)]
            =+  b=(~(got by erg) a)
            ?.  b
              [%$ %null !>(~)]
            =/  disc  ford-disc  ::  [p q]:val
            :^  %cast  ford-disc  %mime
            (lobe-to-schematic:sutil disc a (~(got by q.new) a))
        ==
      ;<  res=made-result:ford  bind:m  expect-ford
      =+  tay=(made-result-to-cages-or-error:util res)
      ?:  ?=(%| -.tay)
        (error:he cas %ergo-bad-made leaf+"merge ergo failed" p.tay)
      =+  =|  nac=mode
          |-  ^-  tan=$^(mode {p/term q/tang})
          ?~  p.tay  nac
          =*  pax  p.i.p.tay
          ?.  ?=($path p.pax)
            [%ergo >[%expected-path got=p.pax]< ~]
          =*  mim  q.i.p.tay
          =+  mit=?.(?=($mime p.mim) ~ `;;(mime q.q.mim))
          $(p.tay t.p.tay, nac :_(nac [;;(path q.q.pax) mit]))
      ?:  ?=([@ *] tan)  (error:he cas tan)
      =/  changes=(map path (unit mime))  (malt tan)
      =/  mim  (apply-changes-to-mim:util mim.dom changes)
      ?~  hez
        (error:he cas %ergo-no-hez ~)
      ;<  ~  bind:m  (give-ergo:util u.hez our q.bob-disc mon changes)
      (pure:m mim)
    ::
    ::  A small set of helper functions to assist in merging.
    ::
    ++  he
      |%
      ::
      ::  Cancel the merge gracefully and produce an error.
      ::
      ++  error
        |=  [cas=case err=term tan=(list tank)]
        (clad-fail err >ali-disc< >bob-disc< >cas< tan)
      ::
      ++  calc-diffs
        |=  [hed=yaki bas=yaki]
        ^-  cane
        :*  %-  molt
            %+  skip  ~(tap by q.hed)
            |=  {pax/path lob/lobe}
            (~(has by q.bas) pax)
          ::
            %-  molt
            %+  skip  ~(tap by q.hed)
            |=  {pax/path lob/lobe}
            =+  (~(get by q.bas) pax)
            |(=(~ -) =([~ lob] -))
          ::
            ~
          ::
            %-  malt  ^-  (list {path ~})
            %+  murn  ~(tap by q.bas)
            |=  {pax/path lob/lobe}
            ^-  (unit (pair path ~))
            ?.  =(~ (~(get by q.hed) pax))
              ~
            `[pax ~]
        ==
      ::
      ::  Create a schematic to turn a lobe into a blob.
      ::
      ::  We short-circuit if we already have the content somewhere.
      ::
      ++  merge-lobe-to-schematic
        |=  [bob=yaki disc=disc:ford pax=path lob=lobe]
        ^-  schematic:ford
        =+  lol=(~(get by q.bob) pax)
        |-  ^-  schematic:ford
        ?:  =([~ lob] lol)
          =+  (need (need (read-x:sutil & let.dom pax)))
          ?>  ?=(%& -<)
          [%$ p.-]
        ::  ?:  =([~ lob] lal)
        ::    [%$ +:(need fil.ank:(descend-path:(zu:sutil ank:(need alh)) pax))]
        =+  bol=(~(got by lat.ran) lob)
        ?-  -.bol
            $direct  (page-to-schematic:sutil disc q.bol)
            $delta
          [%pact disc $(lob q.q.bol) (page-to-schematic:sutil disc r.bol)]
        ==
      ::
      ::  Find the most recent common ancestor(s).
      ::
      ++  find-merge-points
        |=  {p/yaki q/yaki}                           ::  maybe need jet
        ^-  (set yaki)
        %-  reduce-merge-points
        =+  r=(reachable-takos:sutil r.p)
        |-  ^-  (set yaki)
        ?:  (~(has in r) r.q)  (~(put in *(set yaki)) q)
        %+  roll  p.q
        |=  {t/tako s/(set yaki)}
        ?:  (~(has in r) t)
          (~(put in s) (tako-to-yaki:sutil t))        ::  found
        (~(uni in s) ^$(q (tako-to-yaki:sutil t)))    ::  traverse
      ::
      ::  Helper for ++find-merge-points.
      ::
      ++  reduce-merge-points
        |=  unk/(set yaki)                            ::  maybe need jet
        =|  gud/(set yaki)
        =+  ^=  zar
            ^-  (map tako (set tako))
            %+  roll  ~(tap in unk)
            |=  {yak/yaki qar/(map tako (set tako))}
            (~(put by qar) r.yak (reachable-takos:sutil r.yak))
        |-
        ^-  (set yaki)
        ?~  unk  gud
        =+  bun=(~(del in `(set yaki)`unk) n.unk)
        ?:  %+  levy  ~(tap by (~(uni in gud) bun))
            |=  yak/yaki
            !(~(has in (~(got by zar) r.yak)) r.n.unk)
          $(gud (~(put in gud) n.unk), unk bun)
        $(unk bun)
      --
    --
  --
::
::  Mount a beam to unix
::
++  mount
  |=  $:  our=ship
          syd=desk
          wen=@da
          hez=duct
          dom=dome
          ran=rang
      ==
  |^
  |=  [pot=term bem=beam mon=(map term beam)]
  =/  m  mount-clad
  ^-  form:m
  =/  old-mon  (~(get by mon) pot)
  ?^  old-mon
    (clad-fail %already-mounted >u.old-mon< ~)
  =.  mon  (~(put by mon) pot bem)
  ;<  changes=(map path (unit mime))  bind:m  (cast-to-mime bem)
  ;<  ~                               bind:m  (ergo changes mon)
  =/  mim  (apply-changes-to-mim:util mim.dom changes)
  (pure:m [pot bem] mim)
  ::
  ++  sutil  (state:util dom dom ran)
  ::  Initializes a new mount point.
  ::
  ++  cast-to-mime
    |=  bem=beam
    =/  m  (clad ,(map path (unit mime)))
    ^-  form:m
    =*  pax  s.bem
    =/  =aeon  (need (case-to-aeon-before:sutil wen r.bem))
    =/  must
      =/  all  (turn ~(tap by q:(aeon-to-yaki:sutil aeon)) head)
      (skim all |=(paf/path =(pax (scag (lent pax) paf))))
    ?~  must
      (pure:m ~)
    ;<  ~  bind:m
      %+  just-do  /ergoing
      :*  %f  %build  live=%.n  %list
          ^-  (list schematic:ford)
          %+  turn  `(list path)`must
          |=  a/path
          :-  [%$ %path !>(a)]
          :^  %cast  [our %home]  %mime
          =+  (need (need (read-x:sutil & aeon a)))
          ?:  ?=(%& -<)
            [%$ p.-]
          (lobe-to-schematic:sutil [our %home] a p.-)
      ==
    ;<  res=made-result:ford  bind:m  expect-ford
    ?:  ?=([%incomplete *] res)
      (clad-fail %ergo-fail-incomplete leaf+"clay ergo incomplete" tang.res)
    ?.  ?=([%complete %success *] res)
      (clad-fail %ergo-fail leaf+"clay ergo failed" message.build-result.res)
    %-  pure:m
    %-  malt  ^-  mode
    %+  turn  (made-result-to-cages:util res)
    |=  [pax=cage mim=cage]
    ?.  ?=($path p.pax)
      ~|(%ergo-bad-path-mark !!)
    :-  ;;(path q.q.pax)
    ?.  ?=($mime p.mim)
      ~
    `;;(mime q.q.mim)
  ::
  ::  Send changes to unix
  ::
  ++  ergo
    |=  [changes=(map path (unit mime)) mon=(map term beam)]
    (give-ergo:util hez our syd mon changes)
  --
::
::  A simple foreign request.
::
++  foreign-request
  |=  $:  our=ship
          her=ship
          syd=desk
          wen=@da
      ==
  |^
  |=  [=rave =rand]
  =/  m  request-clad
  ^-  form:m
  ?-    p.p.rand
      $d  ~|  %totally-temporary-error-please-replace-me  !!
      $p  ~|  %requesting-foreign-permissions-is-invalid  !!
      $t  ~|  %requesting-foreign-directory-is-vaporware  !!
      $u  ~|  %prolly-poor-idea-to-get-rang-over-network  !!
      $v  ~|  %weird-shouldnt-get-v-request-from-network  !!
      $z  ~|  %its-prolly-not-reasonable-to-request-ankh  !!
      $x  (validate-x [p.p q.p q r]:rand)
  ::
      $y
    (pure:m [p.r.rand !>(;;(arch q.r.rand))])
  ::
      $w
    %-  pure:m
    :-  p.r.rand
    ?+  p.r.rand  ~|  %strange-w-over-nextwork  !!
      $cass  !>(;;(cass q.r.rand))
      $null  [[%atom %n ~] ~]
      $nako  !>(~|([%molding [&1 &2 &3]:q.r.rand] ;;(nako q.r.rand)))
    ==
  ==
  ::
  ::  Make sure that incoming data is of the mark it claims to be.
  ::
  ++  validate-x
    |=  [car=care cas=case pax=path peg=page]
    =/  m  (clad ,cage)
    ;<  ~  bind:m
      %+  just-do  /foreign-x
      [%f %build live=%.n %pin wen (vale-page:util [our %home] peg)]
    ;<  res=made-result:ford  bind:m  expect-ford
    ^-  form:m
    ?.  ?=([%complete %success *] res)
      =/  message  (made-result-as-error:ford res)
      (clad-fail %validate-foreign-x-failed message)
    (pure:m (result-to-cage:ford build-result.res))
  --
::
::  A full foreign update.  Validate and apply to our local cache of
::  their state.
::
++  foreign-update
  |=  $:  our=ship
          her=ship
          syd=desk
          wen=@da
      ==
  |^
  |=  [=moat rand=(unit rand) lim=@da dom=dome ran=rang]
  =/  m  update-clad
  ^-  form:m
  ?~  rand
    (pure:m ~)
  =/  lem  ?.(?=(%da -.to.moat) lim p.to.moat)
  ?>  ?=(%nako p.r.u.rand)
  =/  nako  ;;(nako q.r.u.rand)
  ?:  =(0 let.dom)
    ;<  [dom=dome ran=rang]  bind:m  (apply-foreign-update nako dom ran)
    (pure:m ~ lem dom ran)
  ;<  blobs=(set blob)     bind:m  (validate-plops bar.nako)
  ;<  [dom=dome ran=rang]  bind:m
    (apply-foreign-update nako(bar blobs) dom ran)
  (pure:m ~ lem dom ran)
  ::
  ::  Make sure that incoming data is of the mark it claims to be.
  ::
  ++  validate-plops
    |=  plops=(set plop)
    =/  m  (clad ,(set blob))
    ^-  form:m
    ;<  ~  bind:m
      %+  just-do  /validate-plops
      :*  %f  %build  live=%.n  %pin  wen
          %list
          ^-  (list schematic:ford)
          %+  turn  ~(tap in plops)
          |=  a/plop
          ?-  -.a
              $direct
            :-  [%$ %blob !>([%direct p.a *page])]
            (vale-page:util [our %home] p.q.a q.q.a)
          ::
              $delta
            :-  [%$ %blob !>([%delta p.a q.a *page])]
            (vale-page:util [our %home] p.r.a q.r.a)
          ==
      ==
    ;<  res=made-result:ford  bind:m  expect-ford
    =/  cages  (made-result-to-cages-or-error:util res)
    ?:  ?=(%| -.cages)
      (clad-fail %validate-plops-failed p.cages)
    =|  blobs=(list blob)
    |-  ^-  form:m
    ?~  p.cages
      (pure:m (silt blobs))
    =*  bob  p.i.p.cages
    =*  cay  q.i.p.cages
    ?.  ?=(%blob p.bob)
      (clad-fail %validate-plops-not-blob >p.bob< ~)
    =/  new-blob=blob
      =/  blob  ;;(blob q.q.bob)
      ?-  -.blob
        %delta   [-.blob p.blob q.blob p.cay q.q.cay]
        %direct  [-.blob p.blob p.cay q.q.cay]
      ==
    $(p.cages t.p.cages, blobs [new-blob blobs])
  ::
  ::  When we get a %w foreign update, store this in our state.
  ::
  ::  We get the commits and blobs from the nako and add them to our object
  ::  store, then we update the map of aeons to commits and the latest aeon.
  ::
  ++  apply-foreign-update
    |=  [=nako dom=dome ran=rang]
    =/  m  (clad ,[dome rang])
    ^-  form:m
    ::  hit: updated commit-hashes by @ud case
    ::
    =/  hit  (~(uni by hit.dom) gar.nako)
    ::  nut: new commit-hash/commit pairs
    ::
    =/  nut
      (turn ~(tap in lar.nako) |=(=yaki [r.yaki yaki]))
    ::  hut: updated commits by hash
    ::
    =/  hut  (~(uni by (malt nut)) hut.ran)
    ::  nat: new blob-hash/blob pairs
    ::
    =/  nat
      (turn ~(tap in bar.nako) |=(=blob [p.blob blob]))
    ::  lat: updated blobs by hash
    ::
    =/  lat  (~(uni by (malt nat)) lat.ran)
    ::  traverse updated state and sanity check
    ::
    =+  ~|  :*  %bad-foreign-update
                [gar=gar let=let.nako nut=(turn nut head) nat=(turn nat head)]
                [hitdom=hit.dom letdom=let.dom]
            ==
      ?:  =(0 let.nako)
        ~
      =/  =aeon  1
      |-  ^-  ~
      =/  =tako
        ~|  [%missing-aeon aeon]  (~(got by hit) aeon)
      =/  =yaki
        ~|  [%missing-tako tako]  (~(got by hut) tako)
      =+  %+  turn
            ~(tap by q.yaki)
          |=  [=path =lobe]
          ~|  [%missing-blob path lobe]
          ?>  (~(has by lat) lobe)
          ~
      ?:  =(let.nako aeon)
        ~
      $(aeon +(aeon))
    ::  produce updated state
    ::
    =:  let.dom   (max let.nako let.dom)
        hit.dom   hit
        hut.ran   hut
        lat.ran   lat
      ==
    (pure:m dom ran)
  --
::
::  An assortment of useful functions, used in +commit, +merge, and +de
::
++  util
  |%
  ::  Takes a list of changed paths and finds those paths that are inside a
  ::  mount point (listed in `mon`).
  ::
  ::  Output is a map of mount points to {length-of-mounted-path set-of-paths}.
  ::
  ++  must-ergo
    |=  [our=ship syd=desk mon=(map term beam) can/(list path)]
    ^-  (map term (pair @ud (set path)))
    %-  malt  ^-  (list (trel term @ud (set path)))
    %+  murn  ~(tap by mon)
    |=  {nam/term bem/beam}
    ^-  (unit (trel term @ud (set path)))
    =-  ?~(- ~ `[nam (lent s.bem) (silt `(list path)`-)])
    %+  skim  can
    |=  pax/path
    &(=(p.bem our) =(q.bem syd) =((flop s.bem) (scag (lent s.bem) pax)))
  ::
  ::  Send changes to unix
  ::
  ++  give-ergo
    |=  $:  hez=duct
            our=ship
            syd=desk
            mon=(map term beam)
            changes=(map path (unit mime))
        ==
    =/  m  (clad ,~)
    ^-  form:m
    =/  must  (must-ergo our syd mon (turn ~(tap by changes) head))
    |=  clad-input
    :-  ~  :_  [%done ~]
    %+  turn  ~(tap by must)
    |=  [pot=term len=@ud pak=(set path)]
    :*  hez  %give  %ergo  pot
        %+  turn  ~(tap in pak)
        |=  pax=path
        [(slag len pax) (~(got by changes) pax)]
    ==
  ::
  ::  Add or remove entries to the mime cache
  ::
  ++  apply-changes-to-mim
    |=  [mim=(map path mime) changes=(map path (unit mime))]
    ^-  (map path mime)
    =/  changes-l=(list [pax=path change=(unit mime)])
      ~(tap by changes)
    |-  ^-  (map path mime)
    ?~  changes-l
      mim
    ?~  change.i.changes-l
      $(changes-l t.changes-l, mim (~(del by mim) pax.i.changes-l))
    $(changes-l t.changes-l, mim (~(put by mim) [pax u.change]:i.changes-l))
  ::
  ::  Create a schematic to validate a page.
  ::
  ::  If the mark is %hoon, we short-circuit the validation for bootstrapping
  ::  purposes.
  ::
  ++  vale-page
    |=  [=disc:ford a=page]
    ^-  schematic:ford
    ?.  ?=($hoon p.a)  [%vale disc a]
    ?.  ?=(@t q.a)  [%dude >%weird-hoon< %ride [%zpzp ~] %$ *cage]
    [%$ p.a [%atom %t ~] q.a]
  ::
  ::  Crashes on ford failure
  ::
  ++  ford-fail  |=(tan/tang ~|(%ford-fail (mean tan)))
  ::
  ::  Takes either a result or a stack trace.  If it's a stack trace, we crash;
  ::  else, we produce the result.
  ::
  ++  unwrap-tang
    |*  res/(each * tang)
    ?:(?=(%& -.res) p.res (mean p.res))
  ::
  ::  Parse a gage to a list of pairs of cages, crashing on error.
  ::
  ::  Composition of ++gage-to-cages-or-error and ++unwrap-tang.  Maybe same as
  ::  ++gage-to-success-cages?
  ::
  ++  made-result-to-cages
    |=  result=made-result:ford
    ^-  (list (pair cage cage))
    (unwrap-tang (made-result-to-cages-or-error result))
  ::
  ::  Same as ++gage-to-cages-or-error except crashes on error.  Maybe same as
  ::  ++gage-to-cages?
  ::
  ++  made-result-to-success-cages
    |=  result=made-result:ford
    ^-  (list (pair cage cage))
    ?.  ?=([%complete %success %list *] result)
      (ford-fail >%strange-ford-result< ~)
    ::  process each row in the list, filtering out errors
    ::
    %+  murn  results.build-result.result
    |=  row=build-result:ford
    ^-  (unit [cage cage])
    ::
    ?:  ?=([%error *] row)
      ~&  [%clay-whole-build-failed message.row]
      ~
    ?:  ?=([%success [%error *] *] row)
      ~&  [%clay-first-failure message.head.row]
      ~
    ?:  ?=([%success [%success *] [%error *]] row)
      ~&  %clay-second-failure
      %-  (slog message.tail.row)
      ~
    ?.  ?=([%success [%success *] [%success *]] row)
      ~
    `[(result-to-cage:ford head.row) (result-to-cage:ford tail.row)]
  ::
  ::  Expects a single-level gage (i.e. a list of pairs of cages).  If the
  ::  result is of a different form, or if some of the computations in the gage
  ::  failed, we produce a stack trace.  Otherwise, we produce the list of pairs
  ::  of cages.
  ::
  ++  made-result-to-cages-or-error
    |=  result=made-result:ford
    ^-  (each (list (pair cage cage)) tang)
    ::
    ?:  ?=([%incomplete *] result)
      (mule |.(`~`(ford-fail tang.result)))
    ?.  ?=([%complete %success %list *] result)
      (mule |.(`~`(ford-fail >%strange-ford-result -.build-result.result< ~)))
    =/  results=(list build-result:ford)
      results.build-result.result
    =<  ?+(. [%& .] {@ *} .)
    |-
    ^-  ?((list [cage cage]) (each ~ tang))
    ?~  results  ~
    ::
    ?.  ?=([%success ^ *] i.results)
      (mule |.(`~`(ford-fail >%strange-ford-result< ~)))
    ?:  ?=([%error *] head.i.results)
      (mule |.(`~`(ford-fail message.head.i.results)))
    ?:  ?=([%error *] tail.i.results)
      (mule |.(`~`(ford-fail message.tail.i.results)))
    ::
    =+  $(results t.results)
    ?:  ?=([@ *] -)  -
    :_  -
    [(result-to-cage:ford head.i.results) (result-to-cage:ford tail.i.results)]
  ::
  ::  Assumes the list of pairs of cages is actually a listified map of paths
  ::  to cages, and converts it to (map path cage) or a stack trace on error.
  ::
  ++  cages-to-map
    |=  tay/(list (pair cage cage))
    =|  can/(map path cage)
    |-  ^-  (each (map path cage) tang)
    ?~  tay   [%& can]
    =*  pax  p.i.tay
    ?.  ?=($path p.pax)
      (mule |.(`~`~|([%expected-path got=p.pax] !!)))
    $(tay t.tay, can (~(put by can) ;;(path q.q.pax) q.i.tay))
  ::
  ::  Useful functions which operate on a dome and a rang.
  ::
  ::  `original-dome` is the dome which we had when the transaction
  ::  started.  This is used as a lobe-to-blob cache in
  ::  +lobe-to-schematic so we don't have to recalculate the blobs for
  ::  files which haven't changed.
  ::
  ++  state
    |=  [original-dome=dome dom=dome ran=rang]
    |%
    ::  These convert between aeon (version number), tako (commit hash), yaki
    ::  (commit data structure), lobe (content hash), and blob (content).
    ++  aeon-to-tako  ~(got by hit.dom)
    ++  aeon-to-yaki  |=(=aeon (tako-to-yaki (aeon-to-tako aeon)))
    ++  lobe-to-blob  ~(got by lat.ran)
    ++  tako-to-yaki  ~(got by hut.ran)
    ++  lobe-to-mark
      |=  a/lobe
      =>  (lobe-to-blob a)
      ?-  -
        $delta      p.q
        $direct     p.q
      ==
    ::
    ::  Create a schematic out of a page (which is a [mark noun]).
    ::
    ++  page-to-schematic
      |=  [disc=disc:ford a=page]
      ^-  schematic:ford
      ?.  ?=($hoon p.a)  [%volt disc a]
      ::  %hoon bootstrapping
      [%$ p.a [%atom %t ~] q.a]
    ::
    ::  Create a schematic out of a lobe (content hash).
    ::
    ++  lobe-to-schematic  (cury lobe-to-schematic-p &)
    ++  lobe-to-schematic-p
      =.  dom  original-dome
      |=  [local=? disc=disc:ford pax=path lob=lobe]
      ^-  schematic:ford
      ::
      =+  ^-  hat/(map path lobe)
          ?:  =(let.dom 0)
            ~
          q:(aeon-to-yaki let.dom)
      =+  lol=`(unit lobe)`?.(local `0vsen.tinel (~(get by hat) pax))
      |-  ^-  schematic:ford
      ?:  =([~ lob] lol)
        =+  (need (need (read-x & let.dom pax)))
        ?>  ?=(%& -<)
        [%$ p.-]
      =+  bol=(~(got by lat.ran) lob)
      ?-  -.bol
        $direct  (page-to-schematic disc q.bol)
        $delta   ~|  delta+q.q.bol
                 [%pact disc $(lob q.q.bol) (page-to-schematic disc r.bol)]
      ==
    ::
    ::  Hash a page to get a lobe.
    ::
    ++  page-to-lobe  |=(page (shax (jam +<)))
    ::
    ::  Make a direct blob out of a page.
    ::
    ++  make-direct-blob
      |=  p/page
      ^-  blob
      [%direct (page-to-lobe p) p]
    ::
    ::  Make a delta blob out of a lobe, mark, lobe of parent, and page of diff.
    ::
    ++  make-delta-blob
      |=  {p/lobe q/{p/mark q/lobe} r/page}
      ^-  blob
      [%delta p q r]
    ::
    ::  Make a commit out of a list of parents, content, and date.
    ::
    ++  make-yaki
      |=  {p/(list tako) q/(map path lobe) t/@da}
      ^-  yaki
      =+  ^=  has
          %^  cat  7  (sham [%yaki (roll p add) q t])
          (sham [%tako (roll p add) q t])
      [p q has t]
    ::
    ++  case-to-date
      |=  [now=@da =case]
      ^-  @da
      ::  if the case is already a date, use it.
      ::
      ?:  ?=([%da *] case)
        p.case
      ::  translate other cases to dates
      ::
      =/  aey  (case-to-aeon-before now case)
      ?~  aey  `@da`0
      ?:  =(0 u.aey)  `@da`0
      t:(aeon-to-yaki u.aey)
    ::
    ::  Reduce a case to an aeon (version number)
    ::
    ::  We produce null if we can't yet reduce the case for whatever
    ::  resaon (usually either the time or aeon hasn't happened yet or
    ::  the label hasn't been created).
    ::
    ++  case-to-aeon-before
      |=  [lim=@da lok=case]
      ^-  (unit aeon)
      ?-    -.lok
          $da
        ?:  (gth p.lok lim)  ~
        |-  ^-  (unit aeon)
        ?:  =(0 let.dom)  [~ 0]                         ::  avoid underflow
        ?:  %+  gte  p.lok
            =<  t
            ~|  [%letdom let=let.dom hit=hit.dom hut=~(key by hut.ran)]
            ~|  [%getdom (~(get by hit.dom) let.dom)]
            %-  aeon-to-yaki
            let.dom
          [~ let.dom]
        $(let.dom (dec let.dom))
      ::
          $tas  (~(get by lab.dom) p.lok)
          $ud   ?:((gth p.lok let.dom) ~ [~ p.lok])
      ==
    ::
    ::  Convert a map of paths to data into an ankh.
    ::
    ++  map-to-ankh
      |=  hat/(map path (pair lobe cage))
      ^-  ankh
      %+  roll  ~(tap by hat)
      |=  {{pat/path lob/lobe zar/cage} ank/ankh}
      ^-  ankh
      ?~  pat
        ank(fil [~ lob zar])
      =+  nak=(~(get by dir.ank) i.pat)
      %=  ank
        dir  %+  ~(put by dir.ank)  i.pat
             $(pat t.pat, ank (fall nak *ankh))
      ==
    ::
    ::  Update the object store with new blobs.
    ::
    ::    Must uni the old-lat into the new-lat so that if we recreate
    ::    the same blob hash, we use the old blob not the new one.  Else
    ::    you get mutually recurring %delta blobs.
    ++  add-blobs
      |=  [new-blobs=(map path blob) old-lat=(map lobe blob)]
      ^-  (map lobe blob)
      =/  new-lat=(map lobe blob)
        %-  malt
        %+  turn
          ~(tap by new-blobs)
        |=  [=path =blob]
        [p.blob blob]
      (~(uni by new-lat) old-lat)
    ::
    ::  Apply a change list, creating the commit and applying it to
    ::  the current state.
    ::
    ++  execute-changes
      |=  [wen=@da lem=suba]
      ^-  (unit [dome rang])
      =/  parent
        ?:  =(0 let.dom)
          ~
        [(aeon-to-tako let.dom)]~
      =/  new-blobs  (apply-changes lem)
      =.  lat.ran  (add-blobs new-blobs lat.ran)
      =/  new-lobes  (~(run by new-blobs) |=(=blob p.blob))
      =/  new-yaki  (make-yaki parent new-lobes wen)
      ::  if no changes and not first commit or merge, abort
      ?.  ?|  =(0 let.dom)
              !=((lent p.new-yaki) 1)
              !=(q.new-yaki q:(aeon-to-yaki let.dom))
          ==
          ~
      =:  let.dom  +(let.dom)
          hit.dom  (~(put by hit.dom) +(let.dom) r.new-yaki)
          hut.ran  (~(put by hut.ran) r.new-yaki new-yaki)
      ==
      `[dom ran]
    ::
    ::  Apply label to current revision
    ::
    ++  execute-label
      |=  lab=@tas
      ?<  (~(has by lab.dom) lab)
      dom(lab (~(put by lab.dom) lab let.dom))
    ::
    ::  Apply a list of changes against the current state and produce
    ::  the new state.
    ::
    ++  apply-changes                                   ::   apply-changes
      |=  [change-files=(list [p=path q=misu])]
      ^-  (map path blob)
      =+  ^=  old-files                                 ::  current state
          ?:  =(let.dom 0)                              ::  initial commit
            ~                                           ::  has nothing
          =<  q
          %-  aeon-to-yaki
          let.dom
      =;  new-files=(map path blob)
          =+  sar=(silt (turn change-files head))       ::  changed paths
          %+  roll  ~(tap by old-files)                 ::  find unchanged
          =<  .(bat new-files)
          |=  [[pax=path gar=lobe] bat=(map path blob)]
          ?:  (~(has in sar) pax)                       ::  has update
            bat
          %+  ~(put by bat)  pax
          ~|  [pax gar (lent ~(tap by lat.ran))]
          (lobe-to-blob gar)                            ::  use original
      %+  roll  change-files
      |=  {{pax/path mys/misu} new-files/(map path blob)}
      ^+  new-files
      ?-    -.mys
          $ins                                          ::  insert if not exist
        ?:  (~(has by new-files) pax)
          ~|([%ins-new-files pax] !!)
        ?:  (~(has by old-files) pax)
          ~|([%ins-old-files pax] !!)
        %+  ~(put by new-files)  pax
        %-  make-direct-blob
        ?:  &(?=($mime -.p.mys) =([%hoon ~] (slag (dec (lent pax)) pax)))
          `page`[%hoon +.+.q.q.p.mys]
        [p q.q]:p.mys
      ::
          $del                                          ::  delete if exists
        ?>  |((~(has by old-files) pax) (~(has by new-files) pax))
        (~(del by new-files) pax)
      ::
          $dif                                          ::  mutate, must exist
        =+  ber=(~(get by new-files) pax)               ::  XX  typed
        =+  her==>((flop pax) ?~(. %$ i))
        ?~  ber
          =+  har=(~(get by old-files) pax)
          ?~  har  !!
          %+  ~(put by new-files)  pax
          (make-delta-blob p.mys [(lobe-to-mark u.har) u.har] [p q.q]:q.mys)
                                                        :: XX check vase !evil
        ::  XX of course that's a problem, p.u.ber isn't in rang since it
        ::     was just created.  We shouldn't be sending multiple
        ::     diffs
        ::  %+  ~(put by bar)  pax
        ::  %^  make-delta-blob  p.mys
        ::    [(lobe-to-mark p.u.ber) p.u.ber]
        ::  [p q.q]:q.mys
        ::                                              :: XX check vase !evil
        ~|([%two-diffs-for-same-file pax] !!)
      ==
    ::
    ::  Traverse parentage and find all ancestor hashes
    ::
    ++  reachable-takos                                 ::  reachable
      |=  p/tako
      ^-  (set tako)
      =+  y=(tako-to-yaki p)
      %+  roll  p.y
      =<  .(s (~(put in *(set tako)) p))
      |=  {q/tako s/(set tako)}
      ?:  (~(has in s) q)                               ::  already done
        s                                               ::  hence skip
      (~(uni in s) ^$(p q))                             ::  otherwise traverse
    ::
    ::  Get the data at a node.
    ::
    ::  If it's in our ankh (current state cache), we can just produce
    ::  the result.  Otherwise, we've got to look up the node at the
    ::  aeon to get the content hash, use that to find the blob, and use
    ::  the blob to get the data.  We also special-case the hoon mark
    ::  for bootstrapping purposes.
    ::
    ++  read-x
      |=  [local=? yon=aeon pax=path]
      ^-  (unit (unit (each cage lobe)))
      ?:  =(0 yon)
        [~ ~]
      =+  tak=(~(get by hit.dom) yon)
      ?~  tak
        ~
      ?:  &(local =(yon let.dom))
        :-  ~
        %+  bind
          fil.ank:(descend-path:(zu ank.dom) pax)
        |=(a/{p/lobe q/cage} [%& q.a])
      =+  yak=(tako-to-yaki u.tak)
      =+  lob=(~(get by q.yak) pax)
      ?~  lob
        [~ ~]
      =+  mar=(lobe-to-mark u.lob)
      ?.  ?=($hoon mar)
        [~ ~ %| u.lob]
      :^  ~  ~  %&
      :+  mar  [%atom %t ~]
      |-  ^-  @t                      ::  (urge cord) would be faster
      =+  bol=(lobe-to-blob u.lob)
      ?:  ?=($direct -.bol)
        ;;(@t q.q.bol)
      ?>  ?=($delta -.bol)
      =+  txt=$(u.lob q.q.bol)
      ?>  ?=($txt-diff p.r.bol)
      =+  dif=;;((urge cord) q.r.bol)
      =,  format
      =+  pac=(of-wain (lurk:differ (to-wain (cat 3 txt '\0a')) dif))
      (end 3 (dec (met 3 pac)) pac)
    ::
    ::  Traverse an ankh.
    ::
    ++  zu                                              ::  filesystem
      |=  ank/ankh                                      ::  filesystem state
      =|  ram/path                                      ::  reverse path into
      |%
      ++  descend                                       ::  descend
        |=  lol/@ta
        ^+  +>
        =+  you=(~(get by dir.ank) lol)
        +>.$(ram [lol ram], ank ?~(you [~ ~] u.you))
      ::
      ++  descend-path                                  ::  descend recursively
        |=  way/path
        ^+  +>
        ?~(way +> $(way t.way, +> (descend i.way)))
      --
    --
  --
::::::::::::::::::::::::::::::::::::::::::::::::::::::::::::::::::::::::::::::
::  section 4cA, filesystem logic
::
::  This core contains the main logic of clay.  Besides `++ze`, this directly
::  contains the logic for commiting new revisions (local urbits), managing
::  and notifying subscribers (reactivity), and pulling and validating content
::  (remote urbits).
::
::  The state includes:
::
::  --  local urbit `our`
::  --  current time `now`
::  --  current duct `hen`
::  --  scry handler `ski`
::  --  all vane state `++raft` (rarely used, except for the object store)
::  --  target urbit `her`
::  --  target desk `syd`
::
::  For local desks, `our` == `her` is one of the urbits on our pier.  For
::  foreign desks, `her` is the urbit the desk is on and `our` is the local
::  urbit that's managing the relationship with the foreign urbit.  Don't mix
::  up those two, or there will be wailing and gnashing of teeth.
::
::  While setting up `++de`, we check if `our` == `her`. If so, we get
::  the desk information from `dos.rom`.  Otherwise, we get the rung from
::  `hoy` and get the desk information from `rus` in there.  In either case,
::  we normalize the desk information to a `++rede`, which is all the
::  desk-specific data that we utilize in `++de`.  Because it's effectively
::  a part of the `++de` state, let's look at what we've got:
::
::  --  `lim` is the most recent date we're confident we have all the
::      information for.  For local desks, this is always `now`.  For foreign
::      desks, this is the last time we got a full update from the foreign
::      urbit.
::  --  `ref` is a possible request manager.  For local desks, this is null.
::      For foreign desks, this keeps track of all pending foreign requests
::      plus a cache of the responses to previous requests.
::  --  `qyx` is the set of subscriptions, with listening ducts. These
::      subscriptions exist only until they've been filled.
::  --  `dom` is the actual state of the filetree.  Since this is used almost
::      exclusively in `++ze`, we describe it there.
::
::::::::::::::::::::::::::::::::::::::::::::::::::::::::::::::::::::::::::::::
++  de                                                  ::  per desk
  |=  [our=ship now=@da ski=sley hen=duct raft]
  |=  [her=ship syd=desk]
  ::  XX ruf=raft crashes in the compiler
  ::
  =*  ruf  |4.+6.^$
  ::
  =+  ^-  [mow=(list move) hun=(unit duct) rede]
      ?.  =(our her)
        ::  no duct, foreign +rede or default
        ::
        :+  ?:  (~(has by hoy.ruf) her)
              ~
            [hun.rom.ruf %pass /sinks %j %public-keys (silt her ~)]~
          ~
        =/  rus  rus:(~(gut by hoy.ruf) her *rung)
        %+  ~(gut by rus)  syd
        [lim=~2000.1.1 ref=`*rind qyx=~ dom=*dome per=~ pew=~]
      ::  administrative duct, domestic +rede
      ::
      :+  ~  `hun.rom.ruf
      =/  jod  (~(gut by dos.rom.ruf) syd *dojo)
      [lim=now ref=~ [qyx dom per pew]:jod]
  ::
  =*  red=rede  ->+
  |%
  ++  abet                                              ::  resolve
    ^-  [(list move) raft]
    :-  (flop mow)
    ?.  =(our her)
      ::  save foreign +rede
      ::
      =/  run  (~(gut by hoy.ruf) her *rung)
      =/  rug  (~(put by rus.run) syd red)
      ruf(hoy (~(put by hoy.ruf) her run(rus rug)))
    ::  save domestic +room
    ::
    %=  ruf
      hun.rom  (need hun)
      dos.rom  (~(put by dos.rom.ruf) syd [qyx dom per pew]:red)
    ==
  ::
  ::  Handle `%sing` requests
  ::
  ++  aver
    |=  {for/(unit ship) mun/mood}
    ^-  (unit (unit (each cage lobe)))
    =+  ezy=?~(ref ~ (~(get by haw.u.ref) mun))
    ?^  ezy
      `(bind u.ezy |=(a/cage [%& a]))
    =+  nao=(case-to-aeon case.mun)
    ::  ~&  [%aver-mun nao [%from syd lim case.mun]]
    ?~(nao ~ (read-at-aeon:ze for u.nao mun))
  ::
  ::  Queue a move.
  ::
  ++  emit
    |=  mof/move
    %_(+> mow [mof mow])
  ::
  ::  Queue a list of moves
  ::
  ++  emil
    |=  mof/(list move)
    %_(+> mow (weld (flop mof) mow))
  ::
  ::  Produce either null or a result along a subscription.
  ::
  ::  Producing null means subscription has been completed or cancelled.
  ::
  ++  balk
    |=  {hen/duct cay/(unit (each cage lobe)) mun/mood}
    ^+  +>
    ?~  cay  (blub hen)
    (blab hen mun u.cay)
  ::
  ::  Set timer.
  ::
  ++  bait
    |=  {hen/duct tym/@da}
    (emit hen %pass /tyme/(scot %p her)/[syd] %b %wait tym)
  ::
  ::  Cancel timer.
  ::
  ++  best
    |=  {hen/duct tym/@da}
    (emit hen %pass /tyme/(scot %p her)/[syd] %b %rest tym)
  ::
  ::  Give subscription result.
  ::
  ::  Result can be either a direct result (cage) or a lobe of a result.  In
  ::  the latter case we fetch the data at the lobe and produce that.
  ::
  ++  blab
    |=  {hen/duct mun/mood dat/(each cage lobe)}
    ^+  +>
    ?:  ?=(%& -.dat)
      %-  emit
      :*  hen  %slip  %b  %drip
          !>([%writ ~ [care.mun case.mun syd] path.mun p.dat])
      ==
    %-  emit
    :*  hen  %pass  [%blab care.mun (scot case.mun) syd path.mun]
        %f  %build  live=%.n  %pin
        (case-to-date case.mun)
        (lobe-to-schematic [her syd] path.mun p.dat)
    ==
  ::
  ++  case-to-date  (cury case-to-date:util lim)
  ++  case-to-aeon  (cury case-to-aeon-before:util lim)
  ++  lobe-to-schematic  (cury lobe-to-schematic-p:util ?=(~ ref))
  ::
  ++  blas
    |=  {hen/duct das/(set mood)}
    ^+  +>
    ?>  ?=(^ das)
    ::  translate the case to a date
    ::
    =/  cas  [%da (case-to-date case.n.das)]
    =-  (emit hen %slip %b %drip !>([%wris cas -]))
    (~(run in `(set mood)`das) |=(m/mood [care.m path.m]))
  ::
  ::  Give next step in a subscription.
  ::
  ++  bleb
    |=  {hen/duct ins/@ud hip/(unit (pair aeon aeon))}
    ^+  +>
    %^  blab  hen  [%w [%ud ins] ~]
    :-  %&
    ?~  hip
      [%null [%atom %n ~] ~]
    [%nako !>((make-nako:ze u.hip))]
  ::
  ::  Tell subscriber that subscription is done.
  ::
  ++  blub
    |=  hen/duct
    (emit hen %slip %b %drip !>([%writ ~]))
  ::
  ::  Lifts a function so that a single result can be fanned out over a set of
  ::  subscriber ducts.
  ::
  ::  Thus, `((duct-lift func) subs arg)` runs `(func sub arg)` for each `sub`
  ::  in `subs`.
  ::
  ++  duct-lift
    |*  send/_|=({duct *} ..duct-lift)
    |=  {a/(set duct) arg/_+<+.send}  ^+  ..duct-lift
    =+  all=~(tap by a)
    |-  ^+  ..duct-lift
    ?~  all  ..duct-lift
    =.  +>.send  ..duct-lift
    $(all t.all, duct-lift (send i.all arg))
  ::
  ++  blub-all  (duct-lift |=([a=duct ~] (blub a)))
  ++  blab-all  (duct-lift blab)
  ++  blas-all  (duct-lift blas)
  ++  balk-all  (duct-lift balk)
  ++  bleb-all  (duct-lift bleb)
  ::
  ::  Transfer a request to another ship's clay.
  ::
  ++  send-over-ames
    |=  [=duct =ship index=@ud =riff]
    ^+  +>
    ::
    =/  =desk  p.riff
    =/  =wire  /warp-index/(scot %p ship)/(scot %tas desk)/(scot %ud index)
    =/  =path  [%question desk (scot %ud index) ~]
    (emit duct %pass wire %a %plea ship %c path riff)
  ::
  ::  Create a request that cannot be filled immediately.
  ::
  ::  If it's a local request, we just put in in `qyx`, setting a timer if it's
  ::  waiting for a particular time.  If it's a foreign request, we add it to
  ::  our request manager (ref, which is a ++rind) and make the request to the
  ::  foreign ship.
  ::
  ++  duce                                              ::  produce request
    |=  wov=wove
    ^+  +>
    =.  wov  (dedupe wov)
    =.  qyx  (~(put ju qyx) wov hen)
    ?~  ref
      (run-if-future rove.wov |=(@da (bait hen +<)))
    |-  ^+  +>+.$
    =/  =rave  (rove-to-rave rove.wov)
    =.  rave
      ?.  ?=([%sing %v *] rave)  rave
      [%many %| [%ud let.dom] case.mood.rave path.mood.rave]
    =+  inx=nix.u.ref
    =.  +>+.$
      =<  ?>(?=(^ ref) .)
      (send-over-ames hen her inx syd `rave)
    %=  +>+.$
      nix.u.ref  +(nix.u.ref)
      bom.u.ref  (~(put by bom.u.ref) inx [hen rave])
      fod.u.ref  (~(put by fod.u.ref) hen inx)
    ==
  ::
  ::  If a similar request exists, switch to the existing request.
  ::
  ::  "Similar" requests are those %next and %many requests which are the same
  ::  up to starting case, but we're already after the starting case.  This
  ::  stacks later requests for something onto the same request so that they
  ::  all get filled at once.
  ::
  ++  dedupe                                            ::  find existing alias
    |=  wov/wove
    ^-  wove
    =;  won/(unit wove)  (fall won wov)
    =*  rov  rove.wov
    ?-    -.rov
        $sing  ~
        $next
      =+  aey=(case-to-aeon case.mood.rov)
      ?~  aey  ~
      %-  ~(rep in ~(key by qyx))
      |=  {haw/wove res/(unit wove)}
      ?^  res  res
      ?.  =(for.wov for.haw)  ~
      =*  hav  rove.haw
      =-  ?:(- `haw ~)
      ?&  ?=($next -.hav)
          =(mood.hav mood.rov(case case.mood.hav))
        ::
          ::  only a match if this request is before
          ::  or at our starting case.
          =+  hay=(case-to-aeon case.mood.hav)
          ?~(hay | (lte u.hay u.aey))
      ==
    ::
        $mult
      =+  aey=(case-to-aeon case.mool.rov)
      ?~  aey  ~
      %-  ~(rep in ~(key by qyx))
      |=  {haw/wove res/(unit wove)}
      ?^  res  res
      ?.  =(for.wov for.haw)  ~
      =*  hav  rove.haw
      =-  ?:(- `haw ~)
      ?&  ?=($mult -.hav)
          =(mool.hav mool.rov(case case.mool.hav))
        ::
          ::  only a match if this request is before
          ::  or at our starting case, and it has been
          ::  tested at least that far.
          =+  hay=(case-to-aeon case.mool.hav)
          ?&  ?=(^ hay)
              (lte u.hay u.aey)
              ?=(^ aeon.hav)
              (gte u.aeon.hav u.aey)
          ==
      ==
    ::
        $many
      =+  aey=(case-to-aeon from.moat.rov)
      ?~  aey  ~
      %-  ~(rep in ~(key by qyx))
      |=  {haw/wove res/(unit wove)}
      ?^  res  res
      ?.  =(for.wov for.haw)  ~
      =*  hav  rove.haw
      =-  ?:(- `haw ~)
      ?&  ?=($many -.hav)
          =(hav rov(from.moat from.moat.hav))
        ::
          ::  only a match if this request is before
          ::  or at our starting case.
          =+  hay=(case-to-aeon from.moat.hav)
          ?~(hay | (lte u.hay u.aey))
      ==
    ==
  ::
  ::  Set permissions for a node.
  ::
  ++  perm
    |=  {pax/path rit/rite}
    ^+  +>
    =/  mis/(set @ta)
      %+  roll
        =-  ~(tap in -)
        ?-  -.rit
          $r    who:(fall red.rit *rule)
          $w    who:(fall wit.rit *rule)
          $rw   (~(uni in who:(fall red.rit *rule)) who:(fall wit.rit *rule))
        ==
      |=  {w/whom s/(set @ta)}
      ?:  |(?=(%& -.w) (~(has by cez) p.w))  s
      (~(put in s) p.w)
    ?^  mis
      ::  TODO remove this nasty hack
      ::
      ?.  ?=([[%a *] *] hen)
        +>.$
      =-  (emit hen %give %done `[%perm-fail [%leaf "No such group(s): {-}"]~])
      %+  roll  ~(tap in `(set @ta)`mis)
      |=  {g/@ta t/tape}
      ?~  t  (trip g)
      :(weld t ", " (trip g))
    ::  TODO remove this nasty hack
    ::
    =<  ?.  ?=([[%a *] *] hen)
          .
        (emit hen %give %done ~)
    ::
    ?-  -.rit
      $r    wake(per (put-perm per pax red.rit))
      $w    wake(pew (put-perm pew pax wit.rit))
      $rw   wake(per (put-perm per pax red.rit), pew (put-perm pew pax wit.rit))
    ==
  ::
  ++  put-perm
    |=  {pes/regs pax/path new/(unit rule)}
    ?~  new  (~(del by pes) pax)
    (~(put by pes) pax u.new)
  ::
  ::  Remove a group from all rules.
  ::
  ++  forget-crew
    |=  nom/@ta
    %=  +>
      per  (forget-crew-in nom per)
      pew  (forget-crew-in nom pew)
    ==
  ::
  ++  forget-crew-in
    |=  {nom/@ta pes/regs}
    %-  ~(run by pes)
    |=  r/rule
    r(who (~(del in who.r) |+nom))
  ::
  ::  Cancel a request.
  ::
  ::  For local requests, we just remove it from `qyx`.  For foreign requests,
  ::  we remove it from `ref` and tell the foreign ship to cancel as well.
  ::
  ++  cancel-request                                    ::  release request
    ^+  .
    =^  wos/(list wove)  qyx
      :_  (~(run by qyx) |=(a/(set duct) (~(del in a) hen)))
      %-  ~(rep by qyx)
      |=  {{a/wove b/(set duct)} c/(list wove)}
      ?.((~(has in b) hen) c [a c])
    ?~  ref
      =>  .(ref `(unit rind)`ref)     ::  XX TMI
      ?:  =(~ wos)  +                                   ::  XX handle?
      |-  ^+  +>
      ?~  wos  +>
      $(wos t.wos, +> (run-if-future rove.i.wos |=(@da (best hen +<))))
    ^+  ..cancel-request
    =+  nux=(~(get by fod.u.ref) hen)
    ?~  nux  ..cancel-request
    =:  fod.u.ref  (~(del by fod.u.ref) hen)
        bom.u.ref  (~(del by bom.u.ref) u.nux)
      ==
    (send-over-ames hen her u.nux syd ~)
  ::
  ::  Handles a request.
  ::
  ::  `%sing` requests are handled by ++aver.  `%next` requests are handled by
  ::  running ++aver at the given case, and then subsequent cases until we find
  ::  a case where the two results aren't equivalent.  If it hasn't happened
  ::  yet, we wait.  `%many` requests are handled by producing as much as we can
  ::  and then waiting if the subscription range extends into the future.
  ::
  ++  start-request
    |=  [for=(unit ship) rav=rave]
    ^+  ..start-request
    =+  ^-  [new-sub=(unit rove) sub-results=(list sub-result)]
        (try-fill-sub for (rave-to-rove rav))
    =.  ..start-request  (send-sub-results sub-results [hen ~ ~])
    ?~  new-sub
      ..start-request
    (duce for u.new-sub)
  ::
  ::  Continue committing
  ::
  ++  take-commit
    |=  =sign
    ^+  +>
    =/  m  commit-clad
    ?~  act
      ~|(%no-active-write !!)
    ?.  ?=(%commit -.eval-data.u.act)
      ~|(%active-not-commit !!)
    =^  r=[moves=(list move) =eval-result:eval:m]  commit.eval-data.u.act
      (take:eval:m commit.eval-data.u.act hen /commit/[syd] now ran sign)
    =>  .(+>.$ (emil moves.r))  :: TMI
    ?-  -.eval-result.r
      %next  +>.$
      %fail  (fail-commit err.eval-result.r)
      %done  (done-commit value.eval-result.r)
    ==
  ::
  ::  Don't release effects or apply state changes; print error
  ::
  ++  fail-commit
    |=  err=(pair term tang)
    ^+  +>
    =?  +>.$  ?=(^ q.err)
      %-  emit
      :*  (need hun)  %give  %note
          '!'  %rose  [" " "" ""]
          leaf+"clay commit error"
          leaf+(trip p.err)
          q.err
      ==
    finish-write
  ::
  ::  Release effects and apply state changes
  ::
  ++  done-commit
    |=  [=dome =rang]
    ^+  +>
    =:  dom      dome
        hut.ran  (~(uni by hut.rang) hut.ran)
        lat.ran  (~(uni by lat.rang) lat.ran)
      ==
    =.  +>.$  wake
    finish-write
  ::
  ::  Continue merging
  ::
  ++  take-merge
    |=  =sign
    ^+  +>
    =/  m  merge-clad
    ?~  act
      ~|(%no-active-write !!)
    ?.  ?=(%merge -.eval-data.u.act)
      ~|(%active-not-merge !!)
    =^  r=[moves=(list move) =eval-result:eval:m]  merge.eval-data.u.act
      (take:eval:m merge.eval-data.u.act hen /merge/[syd] now ran sign)
    =>  .(+>.$ (emil moves.r))  :: TMI
    ?-  -.eval-result.r
      %next  +>.$
      %fail  (fail-merge err.eval-result.r)
      %done  (done-merge value.eval-result.r)
    ==
  ::
  ::  Don't release effects or apply state changes; print error
  ::
  ++  fail-merge
    |=  err=(pair term tang)
    ^+  +>
    =.  +>.$
      (emit [hen %slip %b %drip !>([%mere %| err])])
    finish-write
  ::
  ::  Release effects and apply state changes
  ::
  ++  done-merge
    |=  [conflicts=(set path) =dome =rang]
    ^+  +>
    =.  +>.$  (emit [hen %slip %b %drip !>([%mere %& conflicts])])
    =:  dom      dome
        hut.ran  (~(uni by hut.rang) hut.ran)
        lat.ran  (~(uni by lat.rang) lat.ran)
      ==
    =.  +>.$  wake
    finish-write
  ::
  ::  Continue mounting
  ::
  ++  take-mount
    |=  =sign
    ^+  +>
    =/  m  mount-clad
    ?~  act
      ~|(%no-active-write !!)
    ?.  ?=(%mount -.eval-data.u.act)
      ~|(%active-not-mount !!)
    =^  r=[moves=(list move) =eval-result:eval:m]  mount.eval-data.u.act
      (take:eval:m mount.eval-data.u.act hen /mount/[syd] now ran sign)
    =>  .(+>.$ (emil moves.r))  :: TMI
    ?-  -.eval-result.r
      %next  +>.$
      %fail  (fail-mount err.eval-result.r)
      %done  (done-mount value.eval-result.r)
    ==
  ::
  ::  Don't release effects or apply state changes; print error
  ::
  ++  fail-mount
    |=  err=(pair term tang)
    ^+  +>
    %-  (slog leaf+"mount failed" leaf+(trip p.err) q.err)
    finish-write
  ::
  ::  Release effects and apply state changes
  ::
  ++  done-mount
    |=  [new-mon=(pair term beam) mim=(map path mime)]
    ^+  +>
    =:  mon      (~(put by mon) new-mon)
        mim.dom  mim
      ==
    finish-write
  ::
  ::  Start next item in write queue
  ::
  ++  finish-write
    ^+  .
    =.  act  ~
    ?~  cue
      .
    =/  =duct  duct:(need ~(top to cue))
    (emit [duct %pass /queued-request %b %wait now])
  ::
  ::  Continue foreign request
  ::
  ++  take-foreign-request
    |=  [inx=@ud =sign]
    ^+  +>
    =/  m  request-clad
    ?>  ?=(^ ref)
    ?~  request=(~(get by pur.u.ref) inx)
      ~|(%no-active-foreign-request !!)
    =^  r=[moves=(list move) =eval-result:eval:m]  eval-form.u.request
      %-  take:eval:m
      :*  eval-form.u.request
          hen
          /foreign-request/(scot %p her)/[syd]/(scot %ud inx)
          now
          ran
          sign
      ==
    =>  .(+>.$ (emil moves.r))  :: TMI
    ?-  -.eval-result.r
      %next  +>.$
      %fail  (fail-foreign-request inx rand.u.request err.eval-result.r)
      %done  (done-foreign-request inx rand.u.request value.eval-result.r)
    ==
  ::
  ::  Fail foreign request
  ::
  ++  fail-foreign-request
    |=  [inx=@ud =rand err=(pair term tang)]
    ^+  +>
    %-  (slog leaf+"foreign request failed" leaf+(trip p.err) q.err)
    ?>  ?=(^ ref)
    =/  =mood  [p.p q.p q]:rand
    =:  haw.u.ref  (~(put by haw.u.ref) mood ~)
        bom.u.ref  (~(del by bom.u.ref) inx)
        fod.u.ref  (~(del by fod.u.ref) hen)
      ==
    wake
  ::
  ::  Finish foreign request
  ::
  ++  done-foreign-request
    |=  [inx=@ud =rand =cage]
    ^+  +>
    ?>  ?=(^ ref)
    =/  =mood  [p.p q.p q]:rand
    =:  haw.u.ref  (~(put by haw.u.ref) mood `cage)
        bom.u.ref  (~(del by bom.u.ref) inx)
        fod.u.ref  (~(del by fod.u.ref) hen)
      ==
    wake
  ::
  ::  Called when a foreign ship answers one of our requests.
  ::
  ::  If it's a `%many` request, start a `+foreign-update`.  Else start
  ::  a `+foreign-request`.
  ::
  ::  After updating ref (our request manager), we handle %x, %w, and %y
  ::  responses.  For %x, we call ++validate-x to validate the type of
  ::  the response.  For %y, we coerce the result to an arch.
  ::
  ++  take-foreign-answer                              ::  external change
    |=  [inx=@ud rut=(unit rand)]
    ^+  +>
    ?>  ?=(^ ref)
    =+  ruv=(~(get by bom.u.ref) inx)
    ?~  ruv  +>.$
    =/  rav=rave  q.u.ruv
    ?:  ?=(%many -.rav)
      ::  add to update queue
      ::
      =.  waiting.pud.u.ref
        (~(put to waiting.pud.u.ref) inx rut)
      ::  start update if nothing active
      ::
      start-next-foreign-update
    ?~  rut
      ::  nothing here, so cache that
      ::
      %_    wake
          haw.u.ref
        ?.  ?=($sing -.rav)  haw.u.ref
        (~(put by haw.u.ref) mood.rav ~)
      ==
    ::  something here, so kick off a validator
    ::
    =.  pur.u.ref
      %+  ~(put by pur.u.ref)
        inx
      :-  u.rut
      %-  from-form:eval:request-clad
      ((foreign-request our her syd now) rav u.rut)
    (take-foreign-request inx clad-init-sign)
  ::
  ::  Continue foreign update
  ::
  ++  take-foreign-update
    |=  =sign
    ^+  +>
    =/  m  update-clad
    ?>  ?=(^ ref)
    ?~  eval-data.pud.u.ref
      ~|(%no-active-foreign-update !!)
    =*  ed  u.eval-data.pud.u.ref
    =/  inx  inx.ed
    =^    r=[moves=(list move) =eval-result:eval:m]
        eval-form.u.eval-data.pud.u.ref
      %-  take:eval:m
      :*  eval-form.ed
          hen
          /foreign-update/(scot %p her)/[syd]
          now
          ran
          sign
      ==
    =>  .(+>.$ (emil moves.r))  :: TMI
    ?-  -.eval-result.r
      %next  +>.$
      %fail  (fail-foreign-update inx err.eval-result.r)
      %done  (done-foreign-update inx value.eval-result.r)
    ==
  ::
  ::  Fail foreign update
  ::
  ++  fail-foreign-update
    |=  [inx=@ud err=(pair term tang)]
    ^+  +>
    %-  (slog leaf+"foreign update failed" leaf+(trip p.err) q.err)
    ?>  ?=(^ ref)
    =:  bom.u.ref  (~(del by bom.u.ref) inx)
        fod.u.ref  (~(del by fod.u.ref) hen)
      ==
    =.  +>.$  =<(?>(?=(^ ref) .) wake)
    =.  eval-data.pud.u.ref  ~
    start-next-foreign-update
  ::
  ::  Finish foreign update
  ::
  ++  done-foreign-update
    |=  [inx=@ud res=(unit [new-lim=@da =new=dome =new=rang])]
    ^+  +>
    ?>  ?=(^ ref)
    =:  bom.u.ref  (~(del by bom.u.ref) inx)
        fod.u.ref  (~(del by fod.u.ref) hen)
      ==
    ?~  res
      wake
    =:  lim  new-lim.u.res
        dom  new-dome.u.res
        ran  new-rang.u.res
      ==
    =.  +>.$  =<(?>(?=(^ ref) .) wake)
    =.  eval-data.pud.u.ref  ~
    start-next-foreign-update
  ::
  ::  Kick off the the next foreign update in the queue
  ::
  ++  start-next-foreign-update
    ^+  .
    ?>  ?=(^ ref)
    ?.  =(~ eval-data.pud.u.ref)
      .
    ?:  =(~ waiting.pud.u.ref)
      .
    =^  next=[inx=@ud rut=(unit rand)]  waiting.pud.u.ref
      ~(get to waiting.pud.u.ref)
    =/  ruv  (~(get by bom.u.ref) inx.next)
    ?~  ruv
      ~&  [%clay-foreign-update-lost her syd inx.next]
      start-next-foreign-update
    =.  hen  p.u.ruv
    =/  =rave  q.u.ruv
    ?>  ?=(%many -.rave)
    =.  eval-data.pud.u.ref
      :-  ~
      :+  inx.next
        rut.next
      %-  from-form:eval:update-clad
      ((foreign-update our her syd now) moat.rave rut.next lim dom ran)
    (take-foreign-update clad-init-sign)
  ::
  ::  fire function if request is in future
  ::
  ++  run-if-future
    |=  [rov=rove fun=$-(@da _.)]
    ^+  +>.$
    %+  fall
      %+  bind
        ^-  (unit @da)
        ?-    -.rov
            %sing
          ?.  ?=(%da -.case.mood.rov)  ~
          `p.case.mood.rov
        ::
            %next  ~
            %mult  ~
            %many
          %^  hunt  lth
            ?.  ?=(%da -.from.moat.rov)    ~
            ?.  (lth now p.from.moat.rov)  ~
            [~ p.from.moat.rov]
          ?.  ?=(%da -.to.moat.rov)  ~
          `(max now p.to.moat.rov)
        ==
      fun
    +>.$
  ::
  ++  rave-to-rove
    |=  rav/rave
    ^-  rove
    ?-  -.rav
      %sing  rav
      %next  [- mood ~ ~]:rav
      %mult  [- mool ~ ~ ~]:rav
      %many  [- track moat ~]:rav
    ==
  ::
  ++  rove-to-rave
    |=  rov/rove
    ^-  rave
    ?-  -.rov
      %sing  rov
      %next  [- mood]:rov
      %mult  [- mool]:rov
      %many  [- track moat]:rov
    ==
  ::
  ++  send-sub-results
    |=  [sub-results=(list sub-result) ducts=(set duct)]
    ^+  ..wake
    ?~  sub-results
      ..wake
    =.  ..wake
      ?-  -.i.sub-results
        %blab  (blab-all ducts +.i.sub-results)
        %bleb  (bleb-all ducts +.i.sub-results)
        %balk  (balk-all ducts +.i.sub-results)
        %blas  (blas-all ducts +.i.sub-results)
        %blub  (blub-all ducts +.i.sub-results)
      ==
    $(sub-results t.sub-results)
  ::
  ::  Loop through open subscriptions and check if we can fill any of
  ::  them.
  ::
  ++  wake
    ^+  .
    =/  old-subs=(list [=wove ducts=(set duct)])  ~(tap by qyx)
    =|  new-subs=(list [=wove ducts=(set duct)])
    |-  ^+  ..wake
    ?~  old-subs
      ::  install new subs
      ::
      ..wake(qyx (~(gas by *cult) new-subs))
    ?:  =(~ ducts.i.old-subs)
      ::  drop forgotten roves
      ::
      $(old-subs t.old-subs)
    =+  ^-  [new-sub=(unit rove) sub-results=(list sub-result)]
        (try-fill-sub wove.i.old-subs)
    =.  ..wake  (send-sub-results sub-results ducts.i.old-subs)
    =.  new-subs
      ?~  new-sub
        new-subs
      [[[for.wove.i.old-subs u.new-sub] ducts.i.old-subs] new-subs]
    $(old-subs t.old-subs)
  ::
  ::  Try to fill a subscription
  ::
  ++  try-fill-sub
    |=  [for=(unit ship) rov=rove]
    ^-  [new-sub=(unit rove) (list sub-result)]
    ?-    -.rov
        %sing
      =/  cache-value=(unit (unit cage))
        ?~(ref ~ (~(get by haw.u.ref) mood.rov))
      ?^  cache-value
        ::  if we have a result in our cache, produce it
        ::
        :-  ~
        ?~  u.cache-value
          [%blub ~]~
        [%blab mood.rov %& u.u.cache-value]~
      ::  else, check to see if rove is for an aeon we know
      ::
      =/  aeon=(unit aeon)  (case-to-aeon case.mood.rov)
      ?~  aeon
        [`rov ~]
      ::  we have the appropriate aeon, so read in the data
      ::
      =/  value=(unit (unit (each cage lobe)))
        (read-at-aeon:ze for u.aeon mood.rov)
      ?~  value
        ::  We don't have the data directly, which is potentially
        ::  problematical.  How can we fetch the data?
        ::
        ?:  =(0 u.aeon)
          ~&  [%clay-sing-indirect-data-0 `path`[syd '0' path.mood.rov]]
          [~ ~]
        ~&  [%clay-sing-indirect-data desk=syd mood=mood.rov aeon=u.aeon]
        [`rov ~]
      ::  we have the data, so we produce the results
      ::
      [~ [%balk u.value mood.rov]~]
    ::
    ::  %next is just %mult with one path, so we pretend %next = %mult here.
    ::
        ?(%next %mult)
      ::  because %mult requests need to wait on multiple files for each
      ::  revision that needs to be checked for changes, we keep two
      ::  cache maps.  {old} is the revision at {(dec aeon)}, {new} is
      ::  the revision at {aeon}.  if we have no {aeon} yet, that means
      ::  it was still unknown last time we checked.
      ::
      =*  vor  rov
      |^
      =/  rov=rove
        ?:  ?=(%mult -.vor)  vor
        :*  %mult
            [case [[care path] ~ ~]]:mood.vor
            aeon.vor
            [[[care.mood.vor path.mood.vor] cach.vor] ~ ~]
            ~
        ==
      ?>  ?=(%mult -.rov)
      ::  we will either respond or store the maybe updated request.
      ::
      =;  res=(each (map mood (unit (each cage lobe))) rove)
          ?:  ?=(%& -.res)
            (respond p.res)
          (store p.res)
      ::  recurse here on next aeon if possible/needed.
      ::
      |-  ^-  (each (map mood (unit (each cage lobe))) rove)
      ::  if we don't have an aeon yet, see if we have one now.
      ::
      ?~  aeon.rov
        =/  aeon=(unit aeon)  (case-to-aeon case.mool.rov)
        ::  if we still don't, wait.
        ::
        ?~  aeon  |+rov
        ::  if we do, update the request and retry.
        ::
        $(aeon.rov `+(u.aeon), old-cach.rov ~, new-cach.rov ~)
      ::  if old isn't complete, try filling in the gaps.
      ::
      =?  old-cach.rov  !(complete old-cach.rov)
        (read-unknown mool.rov(case [%ud (dec u.aeon.rov)]) old-cach.rov)
      ::  if the next aeon we want to compare is in the future, wait again.
      ::
      =/  next-aeon=(unit aeon)  (case-to-aeon [%ud u.aeon.rov])
      ?~  next-aeon  |+rov
      ::  if new isn't complete, try filling in the gaps.
      ::
      =?  new-cach.rov  !(complete new-cach.rov)
        (read-unknown mool.rov(case [%ud u.aeon.rov]) new-cach.rov)
      ::  if they're still not both complete, wait again.
      ::
      ?.  ?&  (complete old-cach.rov)
              (complete new-cach.rov)
          ==
        |+rov
      ::  both complete, so check if anything has changed
      ::
      =/  changes=(map mood (unit (each cage lobe)))
        %+  roll  ~(tap by old-cach.rov)
        |=  $:  [[car=care pax=path] old-cach-value=cach]
                changes=(map mood (unit (each cage lobe)))
            ==
        =/  new-cach-value=cach  (~(got by new-cach.rov) car pax)
        ?<  |(?=(~ old-cach-value) ?=(~ new-cach-value))
        =/  new-entry=(unit (pair mood (unit (each cage lobe))))
          =/  =mood  [car [%ud u.aeon.rov] pax]
          ?~  u.old-cach-value
            ?~  u.new-cach-value
              ::  not added
              ::
              ~
            ::  added
            ::
            `[mood `u.u.new-cach-value]
          ?~  u.new-cach-value
            ::  deleted
            ::
            `[mood ~]
          ?:  (equivalent-data:ze u.u.new-cach-value u.u.old-cach-value)
            ::  unchanged
            ::
            ~
          ::  changed
          ::
          `[mood `u.u.new-cach-value]
        ::  if changed, save the change
        ::
        ?~  new-entry
          changes
        (~(put by changes) u.new-entry)
      ::  if there are any changes, send response. if none, move on to
      ::  next aeon.
      ::
      ?^  changes  &+changes
      $(u.aeon.rov +(u.aeon.rov), new-cach.rov ~)
      ::
      ::  check again later
      ::
      ++  store
        |=  rov=rove
        ^-  [new-sub=(unit rove) (list sub-result)]
        =/  new-rove=rove
          ?>  ?=(%mult -.rov)
          ?:  ?=(%mult -.vor)  rov
          ?>  ?=([* ~ ~] old-cach.rov)
          =*  one  n.old-cach.rov
          [%next [care.p.one case.mool.rov path.p.one] aeon.rov q.one]
        [`new-rove ~]
      ::
      ::  send changes
      ::
      ++  respond
        |=  res=(map mood (unit (each cage lobe)))
        ^-  [new-sub=(unit rove) (list sub-result)]
        :-  ~
        ?:  ?=(%mult -.vor)
          [%blas ~(key by res)]~
        ?>  ?=([* ~ ~] res)
        ?~  q.n.res
          [%blub ~]~
        [%blab [p u.q]:n.res]~
      ::
      ::  no unknowns
      ::
      ++  complete
        |=  hav=(map (pair care path) cach)
        ?&  ?=(^ hav)
            (levy ~(tap by `(map (pair care path) cach)`hav) know)
        ==
      ::
      ::  know about file in cach
      ::
      ++  know  |=({(pair care path) c/cach} ?=(^ c))
      ::
      ::  fill in the blanks
      ::
      ++  read-unknown
        |=  [=mool hav=(map (pair care path) cach)]
        =?  hav  ?=(~ hav)
          %-  malt  ^-  (list (pair (pair care path) cach))
          %+  turn
            ~(tap in paths.mool)
          |=  [c=care p=path]
          ^-  [[care path] cach]
          [[c p] ~]
        %-  ~(urn by hav)
        |=  [[c=care p=path] o=cach]
        ?^(o o (aver for c case.mool p))
      --
    ::
        %many
      =/  from-aeon  (case-to-aeon from.moat.rov)
      ?~  from-aeon
        ::  haven't entered the relevant range, so do nothing
        ::
        [`rov ~]
      =/  to-aeon  (case-to-aeon to.moat.rov)
      ?~  to-aeon
        ::  we're in the middle of the range, so produce what we can,
        ::  but don't end the subscription
        ::
        ::  update "from" case to the aeon after now
        ::
        =.  from.moat.rov
          [%ud +(let.dom)]
        :-  `rov
        =/  new-lobes=(map path lobe)
          (lobes-at-path:ze for let.dom path.moat.rov)
        ?:  =(lobes.rov new-lobes)
          ::  if no changes, don't produce results
          ::
          ~
        ::  else changes, so produce them
        ::
        [%bleb let.dom ?:(track.rov ~ `[u.from-aeon let.dom])]~
      ::  we're past the end of the range, so end subscription
      ::
      :-  ~
      =/  new-lobes=(map path lobe)
        (lobes-at-path:ze for u.to-aeon path.moat.rov)
      ::  if changed, give subscription result
      ::
      =/  bleb=(list sub-result)
        ?:  =(lobes.rov new-lobes)
          ~
        [%bleb +(u.from-aeon) ?:(track.rov ~ `[u.from-aeon u.to-aeon])]~
      ::  end subscription
      ::
      =/  blub=(list sub-result)
        [%blub ~]~
      (weld bleb blub)
    ==
  ::
  ++  drop-me
    ^+  .
    ~|  %clay-drop-me-not-implemented
    !!
    ::  ?~  mer
    ::    .
    ::  %-  emit(mer ~)  ^-  move  :*
    ::    hen.u.mer  %give  %mere  %|  %user-interrupt
    ::    >sor.u.mer<  >our<  >cas.u.mer<  >gem.u.mer<  ~
    ::  ==
  ::
  ::::::::::::::::::::::::::::::::::::::::::::::::::::::::::::::::::::::::::::
  ::
  ::  This core has no additional state, and the distinction exists purely for
  ::  documentation.  The overarching theme is that `++de` directly contains
  ::  logic for metadata about the desk, while `++ze` is composed primarily
  ::  of helper functions for manipulating the desk state (`++dome`) itself.
  ::  Functions include:
  ::
  ::  --  converting between cases, commit hashes, commits, content hashes,
  ::      and content
  ::  --  creating commits and content and adding them to the tree
  ::  --  finding which data needs to be sent over the network to keep the
  ::      other urbit up-to-date
  ::  --  reading from the file tree through different `++care` options
  ::  --  the `++me` core for merging.
  ::
  ::  The dome is composed of the following:
  ::
  ::  --  `ank` is the ankh, which is the file data itself.  An ankh is both
  ::      a possible file and a possible directory.  An ankh has both:
  ::      --  `fil`, a possible file, stored as both a cage and its hash
  ::      --  `dir`, a map of @ta to more ankhs.
  ::  --  `let` is the number of the most recent revision.
  ::  --  `hit` is a map of revision numbers to commit hashes.
  ::  --  `lab` is a map of labels to revision numbers.
  ::
  ::::::::::::::::::::::::::::::::::::::::::::::::::::::::::::::::::::::::::::
  ::
  ::  The useful utility functions that are common to several cores
  ::
  ++  util  (state:[^util] dom dom ran)
  ::
  ::  Other utility functions
  ::
  ++  ze
    |%
    ::  These convert between aeon (version number), tako (commit hash), yaki
    ::  (commit data structure), lobe (content hash), and blob (content).
    ::
    ::    XX the following are duplicated from the +state core
    ::
    ++  aeon-to-tako  ~(got by hit.dom)
    ++  aeon-to-yaki  |=(=aeon (tako-to-yaki (aeon-to-tako aeon)))
    ++  lobe-to-blob  ~(got by lat.ran)
    ++  tako-to-yaki  ~(got by hut.ran)
    ++  page-to-lobe  page-to-lobe:util
    ::
    ::  Checks whether two pieces of data (either cages or lobes) are the same.
    ::
    ++  equivalent-data
      |=  {one/(each cage lobe) two/(each cage lobe)}
      ^-  ?
      ?:  ?=(%& -.one)
        ?:  ?=(%& -.two)
          =([p q.q]:p.one [p q.q]:p.two)
        =(p.two (page-to-lobe [p q.q]:p.one))
      ?:  ?=(%& -.two)
        =(p.one (page-to-lobe [p q.q]:p.two))
      =(p.one p.two)
    ::
    ::  Gets a map of the data at the given path and all children of it.
    ::
    ++  lobes-at-path
      |=  {for/(unit ship) yon/aeon pax/path}
      ^-  (map path lobe)
      ?:  =(0 yon)  ~
      ::  we use %z for the check because it looks at all child paths.
      ?.  |(?=(~ for) (may-read u.for %z yon pax))  ~
      %-  malt
      %+  skim
        %~  tap  by
        =<  q
        %-  aeon-to-yaki
        yon
      |=  {p/path q/lobe}
      ?|  ?=(~ pax)
          ?&  !?=(~ p)
              =(-.pax -.p)
              $(p +.p, pax +.pax)
      ==  ==
    ::
    ::  Creates a nako of all the changes between a and b.
    ::
    ++  make-nako
      |=  {a/aeon b/aeon}
      ^-  nako
      :+  ?>  (lte b let.dom)
          |-
          ?:  =(b let.dom)
            hit.dom
          $(hit.dom (~(del by hit.dom) let.dom), let.dom (dec let.dom))
        b
      ?:  =(0 b)
        [~ ~]
      (data-twixt-takos (~(get by hit.dom) a) (aeon-to-tako b))
    ::
    ::  Gets the data between two commit hashes, assuming the first is an
    ::  ancestor of the second.
    ::
    ::  Get all the takos before `a`, then get all takos before `b` except the
    ::  ones we found before `a`.  Then convert the takos to yakis and also get
    ::  all the data in all the yakis.
    ::
    ++  data-twixt-takos
      |=  {a/(unit tako) b/tako}
      ^-  {(set yaki) (set plop)}
      =+  old=?~(a ~ (reachable-takos:util u.a))
      =+  ^-  yal/(set tako)
          %-  silt
          %+  skip
            ~(tap in (reachable-takos:util b))
          |=(tak/tako (~(has in old) tak))
      :-  (silt (turn ~(tap in yal) tako-to-yaki))
      (silt (turn ~(tap in (new-lobes (new-lobes ~ old) yal)) lobe-to-blob))
    ::
    ::  Get all the lobes that are referenced in `a` except those that are
    ::  already in `b`.
    ::
    ++  new-lobes                                       ::  object hash set
      |=  {b/(set lobe) a/(set tako)}                   ::  that aren't in b
      ^-  (set lobe)
      %+  roll  ~(tap in a)
      |=  {tak/tako bar/(set lobe)}
      ^-  (set lobe)
      =+  yak=(tako-to-yaki tak)
      %+  roll  ~(tap by q.yak)
      =<  .(far bar)
      |=  {{path lob/lobe} far/(set lobe)}
      ^-  (set lobe)
      ?~  (~(has in b) lob)                             ::  don't need
        far
      =+  gar=(lobe-to-blob lob)
      ?-  -.gar
        $direct    (~(put in far) lob)
        $delta     (~(put in $(lob q.q.gar)) lob)
      ==
    ::
    ::  Gets the permissions that apply to a particular node.
    ::
    ::  If the node has no permissions of its own, we use its parent's.
    ::  If no permissions have been set for the entire tree above the node,
    ::  we default to fully private (empty whitelist).
    ::
    ++  read-p
      |=  pax/path
      ^-  (unit (unit (each cage lobe)))
      =-  [~ ~ %& %noun !>(-)]
      :-  (read-p-in pax per.red)
      (read-p-in pax pew.red)
    ::
    ++  read-p-in
      |=  {pax/path pes/regs}
      ^-  dict
      =/  rul/(unit rule)  (~(get by pes) pax)
      ?^  rul
        :+  pax  mod.u.rul
        %-  ~(rep in who.u.rul)
        |=  {w/whom out/(pair (set ship) (map @ta crew))}
        ?:  ?=({%& @p} w)
          [(~(put in p.out) +.w) q.out]
        =/  cru/(unit crew)  (~(get by cez.ruf) +.w)
        ?~  cru  out
        [p.out (~(put by q.out) +.w u.cru)]
      ?~  pax  [/ %white ~ ~]
      $(pax (scag (dec (lent pax)) `path`pax))
    ::
    ++  may-read
      |=  {who/ship car/care yon/aeon pax/path}
      ^-  ?
      ?+  car
        (allowed-by who pax per.red)
      ::
          $p
        =(who our)
      ::
          ?($y $z)
        =+  tak=(~(get by hit.dom) yon)
        ?~  tak  |
        =+  yak=(tako-to-yaki u.tak)
        =+  len=(lent pax)
        =-  (levy ~(tap in -) |=(p/path (allowed-by who p per.red)))
        %+  roll  ~(tap in (~(del in ~(key by q.yak)) pax))
        |=  {p/path s/(set path)}
        ?.  =(pax (scag len p))  s
        %-  ~(put in s)
        ?:  ?=($z car)  p
        (scag +(len) p)
      ==
    ::
    ++  may-write
      |=  {w/ship p/path}
      (allowed-by w p pew.red)
    ::
    ++  allowed-by
      |=  {who/ship pax/path pes/regs}
      ^-  ?
      =/  rul/real  rul:(read-p-in pax pes)
      =/  in-list/?
        ?|  (~(has in p.who.rul) who)
          ::
            %-  ~(rep by q.who.rul)
            |=  {{@ta cru/crew} out/_|}
            ?:  out  &
            (~(has in cru) who)
        ==
      ?:  =(%black mod.rul)
        !in-list
      in-list
    ::  +read-t: produce the list of paths within a yaki with :pax as prefix
    ::
    ++  read-t
      |=  [yon=aeon pax=path]
      ^-  (unit (unit [%file-list (hypo (list path))]))
      ::  if asked for version 0, produce an empty list of files
      ::
      ?:  =(0 yon)
        ``[%file-list -:!>(*(list path)) *(list path)]
      ::  if asked for a future version, we don't have an answer
      ::
      ?~  tak=(~(get by hit.dom) yon)
        ~
      ::  look up the yaki snapshot based on the version
      ::
      =/  yak=yaki  (tako-to-yaki u.tak)
      ::  calculate the path length once outside the loop
      ::
      =/  path-length  (lent pax)
      ::
      :^  ~  ~  %file-list
      :-  -:!>(*(list path))
      ^-  (list path)
      ::  sort the matching paths alphabetically
      ::
      =-  (sort - aor)
      ::  traverse the filesystem, filtering for paths with :pax as prefix
      ::
      %+  skim  ~(tap in ~(key by q.yak))
      |=(paf=path =(pax (scag path-length paf)))
    ::
    ::  Checks for existence of a node at an aeon.
    ::
    ::  This checks for existence of content at the node, and does *not* look
    ::  at any of its children.
    ::
    ++  read-u
      |=  {yon/aeon pax/path}
      ^-  (unit (unit (each {$null (hypo ~)} lobe)))
      =+  tak=(~(get by hit.dom) yon)
      ?~  tak
        ~
      ``[%& %null [%atom %n ~] ~]
    ::
    ::  Gets the dome (desk state) at a particular aeon.
    ::
    ::  For past aeons, we don't give an actual ankh in the dome, but the rest
    ::  of the data is legit. We also never send the mime cache over the wire.
    ::
    ++  read-v
      |=  {yon/aeon pax/path}
      ^-  (unit (unit {$dome (hypo dome:clay)}))
      ?:  (lth yon let.dom)
        :*  ~  ~  %dome  -:!>(%dome)
            ^-  dome:clay
            :*  ank=`[[%ank-in-old-v-not-implemented *ankh] ~ ~]
                let=yon
                hit=(molt (skim ~(tap by hit.dom) |=({p/@ud *} (lte p yon))))
                lab=(molt (skim ~(tap by lab.dom) |=({* p/@ud} (lte p yon))))
        ==  ==
      ?:  (gth yon let.dom)
        ~
      ``[%dome -:!>(*dome:clay) [ank let hit lab]:dom]
    ::
    ::  Gets all cases refering to the same revision as the given case.
    ::
    ::  For the %da case, we give just the canonical timestamp of the revision.
    ::
    ++  read-w
      |=  cas/case
      ^-  (unit (unit (each cage lobe)))
      =+  aey=(case-to-aeon cas)
      ?~  aey  ~
      =-  [~ ~ %& %cass !>(-)]
      ^-  cass
      :-  u.aey
      ?:  =(0 u.aey)  `@da`0
      t:(aeon-to-yaki u.aey)
    ::
    ::  Gets the data at a node.
    ::
    ++  read-x  (cury read-x:util ?=(~ ref))
    ::
    ::  Gets an arch (directory listing) at a node.
    ::
    ++  read-y
      |=  {yon/aeon pax/path}
      ^-  (unit (unit {$arch (hypo arch)}))
      ?:  =(0 yon)
        ``[%arch -:!>(*arch) *arch]
      =+  tak=(~(get by hit.dom) yon)
      ?~  tak
        ~
      =+  yak=(tako-to-yaki u.tak)
      =+  len=(lent pax)
      :^  ~  ~  %arch
      ::  ~&  cy+pax
      :-  -:!>(*arch)
      ^-  arch
      :-  (~(get by q.yak) pax)
      ^-  (map knot ~)
      %-  molt  ^-  (list (pair knot ~))
      %+  turn
        ^-  (list (pair path lobe))
        %+  skim  ~(tap by (~(del by q.yak) pax))
        |=  {paf/path lob/lobe}
        =(pax (scag len paf))
      |=  {paf/path lob/lobe}
      =+  pat=(slag len paf)
      [?>(?=(^ pat) i.pat) ~]
    ::
    ::  Gets a recursive hash of a node and all its children.
    ::
    ++  read-z
      |=  {yon/aeon pax/path}
      ^-  (unit (unit {$uvi (hypo @uvI)}))
      ?:  =(0 yon)
        ``uvi+[-:!>(*@uvI) *@uvI]
      =+  tak=(~(get by hit.dom) yon)
      ?~  tak
        ~
      =+  yak=(tako-to-yaki u.tak)
      =+  len=(lent pax)
      :: ~&  read-z+[yon=yon qyt=~(wyt by q.yak) pax=pax]
      =+  ^-  descendants/(list (pair path lobe))
          ::  ~&  %turning
          ::  =-  ~&  %turned  -
          %+  turn
            ::  ~&  %skimming
            ::  =-  ~&  %skimmed  -
            %+  skim  ~(tap by (~(del by q.yak) pax))
            |=  {paf/path lob/lobe}
            =(pax (scag len paf))
          |=  {paf/path lob/lobe}
          [(slag len paf) lob]
      =+  us=(~(get by q.yak) pax)
      ^-  (unit (unit {$uvi (hypo @uvI)}))
      :^  ~  ~  %uvi
      :-  -:!>(*@uvI)
      ?:  &(?=(~ descendants) ?=(~ us))
        *@uvI
      %+  roll
        ^-  (list (pair path lobe))
        [[~ ?~(us *lobe u.us)] descendants]
      |=({{path lobe} @uvI} (shax (jam +<)))
    ::
    ::  Get a value at an aeon.
    ::
    ::  Value can be either null, meaning we don't have it yet, [null null],
    ::  meaning we know it doesn't exist, or [null null (each cage lobe)],
    ::  meaning we either have the value directly or a content hash of the
    ::  value.
    ::
    ++  read-at-aeon                                    ::    read-at-aeon:ze
      |=  [for=(unit ship) yon=aeon mun=mood]           ::  seek and read
      ^-  (unit (unit (each cage lobe)))
      ?.  |(?=(~ for) (may-read u.for care.mun yon path.mun))
        ~
      ?-  care.mun
          %d
        ::  XX this should only allow reads at the current date
        ::
        ?:  !=(our her)
          [~ ~]
        ?^  path.mun
          ~&(%no-cd-path [~ ~])
        [~ ~ %& %noun !>(~(key by dos.rom.ruf))]
      ::
        %p  (read-p path.mun)
        %t  (bind (read-t yon path.mun) (lift |=(a=cage [%& a])))
        %u  (read-u yon path.mun)
        %v  (bind (read-v yon path.mun) (lift |=(a/cage [%& a])))
        %w  (read-w case.mun)
        %x  (read-x yon path.mun)
        %y  (bind (read-y yon path.mun) (lift |=(a/cage [%& a])))
        %z  (bind (read-z yon path.mun) (lift |=(a/cage [%& a])))
      ==
    ++  zu  zu:util
    --
  --
--
::::::::::::::::::::::::::::::::::::::::::::::::::::::::::::::::::::::::::::::
::              section 4cA, filesystem vane
::
::  This is the arvo interface vane.  Our formal state is a `++raft`, which
::  has five components:
::
::  --  `rom` is the state for all local desks.
::  --  `hoy` is the state for all foreign desks.
::  --  `ran` is the global, hash-addressed object store.
::  --  `mon` is the set of mount points in unix.
::  --  `hez` is the duct to the unix sync.
::
::::::::::::::::::::::::::::::::::::::::::::::::::::::::::::::::::::::::::::::
=|                                                    ::  instrument state
    $:  ver=%2                                        ::  vane version
        ruf=raft                                      ::  revision tree
    ==                                                ::
|=  [our=ship now=@da eny=@uvJ ski=sley]              ::  current invocation
^?                                                    ::  opaque core
|%                                                    ::
++  call                                              ::  handle request
  |=  $:  hen=duct
          type=*
          wrapped-task=(hobo task:able)
      ==
  ^-  [(list move) _..^$]
  ::
  =/  req=task:able
    ?.  ?=(%soft -.wrapped-task)
      wrapped-task
    ;;(task:able p.wrapped-task)
  ::
  ::  only one of these should be going at once, so queue
  ::
  ?:  ?=(?(%info %merg %mont) -.req)
    ::  If there's an active write or a queue, enqueue
    ::
    ::    We only want one active write so each can be a clean
    ::    transaction.  We don't intercept `%into` because it
    ::    immediately translates itself into one or two `%info` calls.
    ::
    ?:  |(!=(~ act.ruf) !=(~ cue.ruf))
      =.  cue.ruf  (~(put to cue.ruf) [hen req])
      ::  ~&  :*  %clall-enqueing
      ::          cue=(turn ~(tap to cue.ruf) |=([=duct =task:able] [duct -.task]))
      ::          ^=  act
      ::          ?~  act.ruf
      ::            ~
      ::          [hen req -.eval-data]:u.act.ruf
      ::      ==
      [~ ..^$]
    ::  If the last commit happened in this event, enqueue
    ::
    ::    Without this, two commits could have the same date, which
    ::    would make clay violate referential transparency.
    ::
    =/  =desk  des.req
    =/  =dojo  (~(gut by dos.rom.ruf) desk *dojo)
    ?:  =(0 let.dom.dojo)
      (handle-task hen req)
    =/  sutil  (state:util dom.dojo dom.dojo ran.ruf)
    =/  last-write=@da  t:(aeon-to-yaki:sutil let.dom.dojo)
    ?:  !=(last-write now)
      (handle-task hen req)
    =.  cue.ruf  (~(put to cue.ruf) [hen req])
    =/  wait-behn  [hen %pass /queued-request %b %wait now]
    [[wait-behn ~] ..^$]
  (handle-task hen req)
::
::  Handle a task, without worrying about write queueing
::
++  handle-task
  |=  [hen=duct req=task:able]
  ^-  [(list move) _..^$]
  ?-    -.req
      %boat
    :_  ..^$
    [hen %give %hill (turn ~(tap by mon.ruf) head)]~
  ::
      %cred
    =.  cez.ruf
      ?~  cew.req  (~(del by cez.ruf) nom.req)
      (~(put by cez.ruf) nom.req cew.req)
    ::  wake all desks, a request may have been affected.
    =|  mos/(list move)
    =/  des  ~(tap in ~(key by dos.rom.ruf))
    |-
    ?~  des  [[[hen %give %done ~] mos] ..^^$]
    =/  den  ((de our now ski hen ruf) our i.des)
    =^  mor  ruf
      =<  abet:wake
      ?:  ?=(^ cew.req)  den
      (forget-crew:den nom.req)
    $(des t.des, mos (weld mos mor))
  ::
      %crew
    [[hen %give %cruz cez.ruf]~ ..^$]
  ::
      %crow
    =/  des  ~(tap by dos.rom.ruf)
    =|  rus/(map desk {r/regs w/regs})
    |^
      ?~  des  [[hen %give %croz rus]~ ..^^$]
      =+  per=(filter-rules per.q.i.des)
      =+  pew=(filter-rules pew.q.i.des)
      =?  rus  |(?=(^ per) ?=(^ pew))
        (~(put by rus) p.i.des per pew)
      $(des t.des)
    ::
    ++  filter-rules
      |=  pes/regs
      ^+  pes
      =-  (~(gas in *regs) -)
      %+  skim  ~(tap by pes)
      |=  {p/path r/rule}
      (~(has in who.r) |+nom.req)
    --
  ::
      %crud
    [[[hen %slip %d %flog req] ~] ..^$]
  ::
      %drop
    ~?  =(~ act.ruf)
      [%clay-idle cue-length=~(wyt in cue.ruf)]
    ~?  ?=(^ act.ruf)
      [%clay-cancelling hen -.req -.eval-data]:u.act.ruf
    =.  act.ruf  ~
    ?~  cue.ruf
      [~ ..^$]
    =/  =duct  duct:(need ~(top to cue.ruf))
    [[duct %pass /queued-request %b %wait now]~ ..^$]
  ::
      %info
    ?:  =(%$ des.req)
      ~|(%info-no-desk !!)
    =.  act.ruf
      =/  =dojo  (~(gut by dos.rom.ruf) des.req *dojo)
      =/  writer=form:commit-clad
        %-  %-  commit
            :*  our
                des.req
                now
                mon.ruf
                hez.ruf
                hun.rom.ruf
            ==
        :*  dit.req
            dom.dojo
            ran.ruf
        ==
      `[hen req %commit (from-form:eval:commit-clad writer)]
    =^  mos  ruf
      =/  den  ((de our now ski hen ruf) our des.req)
      abet:(take-commit:den clad-init-sign)
    [mos ..^$]
  ::
      %init
    [~ ..^$(hun.rom.ruf hen)]
  ::
      %into
    =.  hez.ruf  `hen
    :_  ..^$
    =+  bem=(~(get by mon.ruf) des.req)
    ?:  &(?=(~ bem) !=(%$ des.req))
      ~|([%bad-mount-point-from-unix des.req] !!)
    =+  ^-  bem/beam
        ?^  bem
          u.bem
        [[our %base %ud 1] ~]
    =/  dos  (~(get by dos.rom.ruf) q.bem)
    ?~  dos
      !!  ::  fire next in queue
    ?:  =(0 let.dom.u.dos)
      =+  cos=(mode-to-soba ~ s.bem all.req fis.req)
      =+  ^-  [one=soba two=soba]
          %+  skid  cos
          |=  [a=path b=miso]
          ?&  ?=(%ins -.b)
              ?=(%mime p.p.b)
              ?=([%hoon ~] (slag (dec (lent a)) a))
          ==
      :~  [hen %pass /one %c %info q.bem %& one]
          [hen %pass /two %c %info q.bem %& two]
      ==
    =+  yak=(~(got by hut.ran.ruf) (~(got by hit.dom.u.dos) let.dom.u.dos))
    =+  cos=(mode-to-soba q.yak (flop s.bem) all.req fis.req)
    [hen %pass /both %c %info q.bem %& cos]~
  ::
      %merg                                               ::  direct state up
    ?:  =(%$ des.req)
      ~&(%merg-no-desk !!)
    =.  act.ruf
      =/  =dojo  (~(gut by dos.rom.ruf) des.req *dojo)
      =/  writer=form:merge-clad
        %-  %-  merge
            :*  our
                now
                [her dem]:req
                [our des.req]
                cas.req
                mon.ruf
                hez.ruf
            ==
        :*  how.req
            dom.dojo
            ran.ruf
        ==
      `[hen req %merge (from-form:eval:merge-clad writer)]
    =^  mos  ruf
      =/  den  ((de our now ski hen ruf) our des.req)
      abet:(take-merge:den clad-init-sign)
    [mos ..^$]
  ::
      %mont
    =.  hez.ruf  ?^(hez.ruf hez.ruf `[[%$ %sync ~] ~])
    =.  act.ruf
      =/  =dojo  (~(gut by dos.rom.ruf) q.bem.req *dojo)
      =/  writer=form:mount-clad
        %-  %-  mount
            :*  our
                q.bem.req
                now
                (need hez.ruf)
                dom.dojo
                ran.ruf
            ==
        :*  des.req
            bem.req
            mon.ruf
        ==
      `[hen req %mount (from-form:eval:mount-clad writer)]
    =^  mos  ruf
      =/  den  ((de our now ski hen ruf) p.bem.req q.bem.req)
      abet:(take-mount:den clad-init-sign)
    [mos ..^$]
  ::
      %dirk
    ?~  hez.ruf
      ~&  %no-sync-duct
      [~ ..^$]
    ?.  (~(has by mon.ruf) des.req)
      ~&  [%not-mounted des.req]
      [~ ..^$]
    :-  ~[[u.hez.ruf %give %dirk des.req]]
        ..^$
  ::
      %ogre
    ?~  hez.ruf
      ~&  %no-sync-duct
      [~ ..^$]
    =*  pot  pot.req
    ?@  pot
      ?.  (~(has by mon.ruf) pot)
        ~&  [%not-mounted pot]
        [~ ..^$]
      :_  ..^$(mon.ruf (~(del by mon.ruf) pot))
      [u.hez.ruf %give %ogre pot]~
    :_  %_    ..^$
            mon.ruf
          %-  molt
          %+  skip  ~(tap by mon.ruf)
          (corl (cury test pot) tail)
        ==
    %+  turn
      (skim ~(tap by mon.ruf) (corl (cury test pot) tail))
    |=  {pon/term bem/beam}
    [u.hez.ruf %give %ogre pon]
  ::
      %perm
    =^  mos  ruf
      =/  den  ((de our now ski hen ruf) our des.req)
      abet:(perm:den pax.req rit.req)
    [mos ..^$]
  ::
      %trim  [~ ..^$]
  ::
      %vega  [~ ..^$]
  ::
      ?(%warp %werp)
    ::  capture whether this read is on behalf of another ship
    ::  for permissions enforcement
    ::
    =^  for  req
      ?:  ?=(%warp -.req)
        [~ req]
      :-  ?:(=(our who.req) ~ `who.req)
      [%warp wer.req rif.req]
    ::
    ?>  ?=(%warp -.req)
    =*  rif  rif.req
    =^  mos  ruf
      =/  den  ((de our now ski hen ruf) wer.req p.rif)
      =<  abet
      ?~  q.rif
        cancel-request:den
      (start-request:den for u.q.rif)
    [mos ..^$]
  ::
      %plea
    =*  her  ship.req
    =*  pax  path.plea.req
    =*  res  payload.plea.req
    ::
    ?>  ?=({%question *} pax)
    =+  ryf=;;(riff res)
    :_  ..^$
    :~  [hen %give %done ~]
        =/  =wire
          [%foreign-warp (scot %p her) t.pax]
        [hen %pass wire %c %werp her our ryf]
    ==
  ::
      %wegh
    :_  ..^$  :_  ~
    :^  hen  %give  %mass
    :+  %clay  %|
    :~  domestic+&+rom.ruf
        foreign+&+hoy.ruf
        :+  %object-store  %|
        :~  commits+&+hut.ran.ruf
            blobs+&+lat.ran.ruf
        ==
        dot+&+ruf
    ==
  ==
::
++  load
  !:
  |=  [%2 =raft]
  ..^$(ruf raft)
::
++  scry                                              ::  inspect
  |=  {fur/(unit (set monk)) ren/@tas why/shop syd/desk lot/coin tyl/path}
  ^-  (unit (unit cage))
  ?.  ?=(%& -.why)  ~
  =*  his  p.why
  ::  ~&  scry+[ren `path`[(scot %p his) syd ~(rent co lot) tyl]]
  ::  =-  ~&  %scry-done  -
  =+  luk=?.(?=(%$ -.lot) ~ ((soft case) p.lot))
  ?~  luk  [~ ~]
  ?:  =(%$ ren)
    [~ ~]
  =+  run=((soft care) ren)
  ?~  run  [~ ~]
  ::TODO  if it ever gets filled properly, pass in the full fur.
  =/  for/(unit ship)
    %-  ~(rep in (fall fur ~))
    |=  {m/monk s/(unit ship)}
    ?^  s  s
    ?:  ?=(%| -.m)  ~
    ?:  =(p.m his)  ~
    `p.m
  =/  den  ((de our now ski [/scryduct ~] ruf) his syd)
  =+  (aver:den for u.run u.luk tyl)
  ?~  -               -
  ?~  u.-             -
  ?:  ?=(%& -.u.u.-)  ``p.u.u.-
  ~
::
++  stay  [ver ruf]
++  take                                              ::  accept response
  |=  [tea=wire hen=duct hin=(hypo sign)]
  ^+  [*(list move) ..^$]
  ?:  ?=([%commit @ *] tea)
    =*  syd  i.t.tea
    =^  mos  ruf
      =/  den  ((de our now ski hen ruf) our syd)
      abet:(take-commit:den q.hin)
    [mos ..^$]
  ::
  ?:  ?=([%merge @ *] tea)
    =*  syd  i.t.tea
    =^  mos  ruf
      =/  den  ((de our now ski hen ruf) our syd)
      abet:(take-merge:den q.hin)
    [mos ..^$]
  ::
  ?:  ?=([%mount @ *] tea)
    =*  syd  i.t.tea
    =^  mos  ruf
      =/  den  ((de our now ski hen ruf) our syd)
      abet:(take-mount:den q.hin)
    [mos ..^$]
  ::
  ?:  ?=([%foreign-warp *] tea)
    ?>  ?=(%writ +<.q.hin)
    :_  ..^$
    [hen %give %boon `(unit rand)`(bind `riot`p.q.hin rant-to-rand)]~
  ::
  ?:  ?=([%foreign-request @ @ @ *] tea)
    =/  her  (slav %p i.t.tea)
    =/  syd  (slav %tas i.t.t.tea)
    =/  inx  (slav %ud i.t.t.t.tea)
    =^  mos  ruf
      =/  den  ((de our now ski hen ruf) her syd)
      abet:(take-foreign-request:den inx q.hin)
    [mos ..^$]
  ::
  ?:  ?=([%foreign-update @ @ *] tea)
    =/  her  (slav %p i.t.tea)
    =/  syd  (slav %tas i.t.t.tea)
    =^  mos  ruf
      =/  den  ((de our now ski hen ruf) her syd)
      abet:(take-foreign-update:den q.hin)
    [mos ..^$]
  ::
  ?:  ?=([%blab care @ @ *] tea)
    ?>  ?=(%made +<.q.hin)
    ?.  ?=([%complete %success *] result.q.hin)
      ~|  %blab-fail
      ~>  %mean.|.((made-result-as-error:ford result.q.hin))
      !!                              ::  interpolate ford fail into stack trace
    :_  ..^$  :_  ~
    :*  hen  %slip  %b  %drip  !>
    :*  %writ  ~
        ^-  [care case @tas]
        [i.t.tea ;;(case +>:(slay i.t.t.tea)) i.t.t.t.tea]
    ::
        `path`t.t.t.t.tea
        `cage`(result-to-cage:ford build-result.result.q.hin)
    ==  ==
  ::
  ?:  ?=([%warp-index @ @ @ ~] tea)
    ?+    +<.q.hin  ~|  %clay-warp-index-strange  !!
        %done
      ?~  error.q.hin
        [~ ..^$]
      ::  TODO better error handling
      ::
      ~&  %clay-take-warp-index-error^our^tea^tag.u.error.q.hin
      %-  (slog tang.u.error.q.hin)
      [~ ..^$]
    ::
        %lost
      ~|  %clay-take-lost^our
      ::  TODO better error handling
      !!
    ::
        %boon
      =+  ;;  res=(unit rand)  payload.q.hin
      ::
      =/  her=ship   (slav %p i.t.tea)
      =/  =desk      (slav %tas i.t.t.tea)
      =/  index=@ud  (slav %ud i.t.t.t.tea)
      ::
      =^  mos  ruf
        =/  den  ((de our now ski hen ruf) her desk)
        abet:(take-foreign-answer:den index res)
      [mos ..^$]
    ==
  ::
  ?:  ?=([%sinks ~] tea)
    ?>  ?=(%public-keys +<.q.hin)
    ?.  ?=(%breach -.public-keys-result.q.hin)
      [~ ..^$]
    =/  who  who.public-keys-result.q.hin
    ?:  =(our who)
      [~ ..^$]
    ::  Cancel subscriptions
    ::
    =/  foreign-desk=(unit rung)
      (~(get by hoy.ruf) who)
    ?~  foreign-desk
      [~ ..^$]
    =/  cancel-ducts=(list duct)
      %-  zing  ^-  (list (list duct))
      %+  turn  ~(tap by rus.u.foreign-desk)
      |=  [=desk =rede]
      ^-  (list duct)  %-  zing  ^-  (list (list duct))
      %+  turn  ~(tap by qyx.rede)
      |=  [=wove ducts=(set duct)]
      ::  ~&  [%sunk-wove desk (print-wove wove) ducts]
      ~(tap in ducts)
    =/  cancel-moves=(list move)
      %+  turn  cancel-ducts
      |=  =duct
      [duct %slip %b %drip !>([%writ ~])]
    ::  Clear ford cache
    ::
    =/  clear-ford-cache-moves=(list move)
      :~  [hen %pass /clear/keep %f %keep 0 1]
          [hen %pass /clear/wipe %f %wipe 100]
          [hen %pass /clear/kep %f %keep 2.048 64]
      ==
    ::  delete local state of foreign desk
    ::
    =.  hoy.ruf  (~(del by hoy.ruf) who)
    [(weld clear-ford-cache-moves cancel-moves) ..^$]
  ::
  ?-    -.+.q.hin
      %public-keys  ~|([%public-keys-raw tea] !!)
      %init-clad
    ~|(%clad-not-real !!)
  ::
      %crud
    [[[hen %slip %d %flog +.q.hin] ~] ..^$]
  ::
      %made  ~|(%clay-raw-ford !!)
      %mere
    ?:  ?=(%& -.p.+.q.hin)
      ~&  'initial merge succeeded'
      [~ ..^$]
    ~>  %slog.
        :^  0  %rose  [" " "[" "]"]
        :^    leaf+"initial merge failed"
            leaf+"my most sincere apologies"
          >p.p.p.+.q.hin<
        q.p.p.+.q.hin
    [~ ..^$]
  ::
      %note  [[hen %give +.q.hin]~ ..^$]
      %wake
    ::  TODO: handle behn errors
    ::
    ?^  error.q.hin
      [[hen %slip %d %flog %crud %wake u.error.q.hin]~ ..^$]
    ::
    ?:  ?=([%tyme @ @ ~] tea)
      =/  her  (slav %p i.t.tea)
      =/  syd  (slav %tas i.t.t.tea)
      =^  mos  ruf
        =/  den  ((de our now ski hen ruf) her syd)
        abet:wake:den
      [mos ..^$]
    ::
    =^  queued  cue.ruf  ~(get to cue.ruf)
    ::
    =/  queued-duct=duct       -.queued
    =/  queued-task=task:able  +.queued
    ::
    ::  ~&  :*  %clay-waking
    ::          queued-duct
    ::          hen
    ::          ?~(cue.ruf /empty -:(need ~(top to cue.ruf)))
    ::      ==
    ~|  [%mismatched-ducts %queued queued-duct %timer hen]
    ?>  =(hen queued-duct)
    ::
    (handle-task hen queued-task)
  ::
<<<<<<< HEAD
      %writ
    ?>  ?=({@ @ *} tea)
    ~|  i=i.tea
    ~|  it=i.t.tea
    =+  him=(slav %p i.t.tea)
    :_  ..^$
    :~  :*  hen  %pass  /writ-want  %a
            %want  him  [%c %answer t.t.tea]
            (bind p.+.q.hin rant-to-rand)
        ==
    ==
  ::
      %woot
    ?~  q.q.hin
=======
      ::  handled in the wire dispatcher
      ::
      %boon  !!
      %lost  !!
      %writ  !!
  ::
      %done
    ?~  error=error.q.hin
>>>>>>> 96621c60
      [~ ..^$]
    %-  (slog >%clay-lost< >tag.u.error< tang.u.error)
    [~ ..^$]
  ==
::
++  rant-to-rand
  |=  rant
  ^-  rand
  [p q [p q.q]:r]
::
++  mode-to-soba
  |=  {hat/(map path lobe) pax/path all/? mod/mode}
  ^-  soba
  %+  weld
    ^-  (list (pair path miso))
    ?.  all
      ~
    =+  mad=(malt mod)
    =+  len=(lent pax)
    =+  ^-  descendants/(list path)
        %+  turn
          %+  skim  ~(tap by hat)
          |=  {paf/path lob/lobe}
          =(pax (scag len paf))
        |=  {paf/path lob/lobe}
        (slag len paf)
    %+  murn
      descendants
    |=  pat/path
    ^-  (unit (pair path {$del ~}))
    ?:  (~(has by mad) pat)
      ~
    `[(weld pax pat) %del ~]
  ^-  (list (pair path miso))
  %+  murn  mod
  |=  {pat/path mim/(unit mime)}
  ^-  (unit (pair path miso))
  =+  paf=(weld pax pat)
  ?~  mim
    =+  (~(get by hat) paf)
    ?~  -
      ~&  [%deleting-already-gone pax pat]
      ~
    `[paf %del ~]
  =+  (~(get by hat) paf)
  ?~  -
    `[paf %ins %mime -:!>(*mime) u.mim]
  `[paf %mut %mime -:!>(*mime) u.mim]
--<|MERGE_RESOLUTION|>--- conflicted
+++ resolved
@@ -507,13 +507,9 @@
           $%  [%init-clad ~]                            ::
       ==  ==                                            ::
       $:  %a                                            ::  by %ames
-<<<<<<< HEAD
-          $>  $?  %woot                                 ::
-=======
           $>  $?  %boon                                 ::  response
                   %done                                 ::  (n)ack
                   %lost                                 ::  lost boon
->>>>>>> 96621c60
               ==                                        ::
           gift:able:ames                                ::
       ==                                                ::
@@ -4578,22 +4574,6 @@
     ::
     (handle-task hen queued-task)
   ::
-<<<<<<< HEAD
-      %writ
-    ?>  ?=({@ @ *} tea)
-    ~|  i=i.tea
-    ~|  it=i.t.tea
-    =+  him=(slav %p i.t.tea)
-    :_  ..^$
-    :~  :*  hen  %pass  /writ-want  %a
-            %want  him  [%c %answer t.t.tea]
-            (bind p.+.q.hin rant-to-rand)
-        ==
-    ==
-  ::
-      %woot
-    ?~  q.q.hin
-=======
       ::  handled in the wire dispatcher
       ::
       %boon  !!
@@ -4602,7 +4582,6 @@
   ::
       %done
     ?~  error=error.q.hin
->>>>>>> 96621c60
       [~ ..^$]
     %-  (slog >%clay-lost< >tag.u.error< tang.u.error)
     [~ ..^$]
