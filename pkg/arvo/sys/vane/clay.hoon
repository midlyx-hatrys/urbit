--- conflicted
+++ resolved
@@ -4207,336 +4207,8 @@
   ==
 ::
 ++  load
-<<<<<<< HEAD
-  !:
-  |^
-  |=  old=any-state
-  ~!  [old=old new=*state-4]
-  =?  old  ?=(%2 -.old)  (load-2-to-3 old)
-  =?  old  ?=(%3 -.old)  (load-3-to-4 old)
-  =?  old  ?=(%4 -.old)  (load-4-to-5 old)
-  ?>  ?=(%5 -.old)
-  ..^^$(ruf +.old)
-  ::
-  ++  load-4-to-5
-    |=  =state-4
-    ^-  state-5
-    state-4(- %5, pun ~)
-  ::
-  ++  load-3-to-4
-    |=  =state-3
-    ^-  state-4
-    |^
-    =-  state-3(- %4, hoy hoy.-, rom (room-3-to-4 rom.state-3))
-    ^-  hoy=(map ship rung)
-    %-  ~(run by hoy.state-3)
-    |=  =rung-3
-    ^-  rung
-    %-  ~(run by rus.rung-3)
-    |=  =rede-3
-    ^-  rede
-    =-  rede-3(ref ref.-, qyx (cult-3-to-4 qyx.rede-3))
-    ^-  ref=(unit rind)
-    ?~  ref.rede-3
-      ~
-    =-  `u.ref.rede-3(bom bom.-)
-    ^-  bom=(map @ud update-state)
-    %-  ~(run by bom.u.ref.rede-3)
-    |=  [=duct =rave]
-    ^-  update-state
-    [duct rave ~ ~ ~ |]
-    ::
-    ++  room-3-to-4
-      |=  =room-3
-      ^-  room
-      =-  room-3(dos dos.-)
-      ^-  dos=(map desk dojo)
-      %-  ~(run by dos.room-3)
-      |=  =dojo-3
-      ^-  dojo
-      dojo-3(qyx (cult-3-to-4 qyx.dojo-3))
-    ::
-    ++  cult-3-to-4
-      |=  =cult-3
-      ^-  cult
-      %-  malt
-      %+  turn  ~(tap by cult-3)
-      |=  [=wove-3 ducts=(set duct)]
-      ^-  [wove (set duct)]
-      :_  ducts  :_  rove.wove-3
-      ?~  for.wove-3
-        ~
-      `[u.for.wove-3 %0]
-    --
-  ::
-  ++  load-2-to-3
-    |=  =state-2
-    ^-  state-3
-    |^
-    =-  state-2(- %3, rom rom.-, hoy hoy.-, |7 [pud=~ pun.-])
-    :+  ^-  pun=(list move)
-        %+  welp
-          ?~  act.state-2
-            ~
-          ?.  =(%merge -.eval-data.u.act.state-2)
-            ~
-          =/  err
-            :-  %ford-fusion
-            [leaf+"active merge canceled due to upgrade to ford fusion" ~]
-          [hen.u.act.state-2 %slip %b %drip !>([%mere %| err])]~
-        ^-  (list move)
-        %+  murn  ~(tap to cue.state-2)
-        ::  use ^ so we don't have to track definition of +task
-        ::
-        |=  [=duct task=^]
-        ^-  (unit move)
-        ?.  =(%merg -.task)
-          ~&  "queued clay write canceled due to upgrade to ford fusion:"
-          ~&  [duct [- +<]:task]
-          ~
-        =/  err
-          :-  %ford-fusion
-          [leaf+"queued merge canceled due to upgrade to ford fusion" ~]
-        `[duct %slip %b %drip !>([%mere %| err])]
-      ^-  rom=room-3
-      :-  hun.rom.state-2
-      %-  ~(urn by dos.rom.state-2)
-      |=  [=desk =dojo-2]
-      ^-  dojo-3
-      =-  dojo-2(dom -)
-      ^-  dome
-      =/  fer=(unit reef-cache)
-        ?~  let.dom.dojo-2
-          ~
-        =/  =yaki
-          (~(got by hut.ran.state-2) (~(got by hit.dom.dojo-2) let.dom.dojo-2))
-        `(build-reef desk q.yaki)
-      [ank let hit lab mim fod=*ford-cache fer=fer]:[dom.dojo-2 .]
-    ^-  hoy=(map ship rung-3)
-    %-  ~(run by hoy.state-2)
-    |=  =rung-2
-    ^-  rung-3
-    %-  ~(run by rus.rung-2)
-    |=  =rede-2
-    ^-  rede-3
-    =-  rede-2(ref ref.-, dom dom.-)
-    :-  ^-  dom=dome
-        [ank let hit lab mim fod=*ford-cache fer=~]:[dom.rede-2 .]
-    ^-  ref=(unit rind-3)
-    ?~  ref.rede-2
-      ~
-    :-  ~
-    ^-  rind-3
-    =/  rin=rind-3  [nix bom fod haw]:u.ref.rede-2
-    =.  rin
-      =/  pur=(list [inx=@ud =rand *])  ~(tap by pur.u.ref.rede-2)
-      |-  ^+  rin
-      ?~  pur  rin
-      =/  =mood  [p.p q.p q]:rand.i.pur
-      =:  haw.rin  (~(put by haw.rin) mood ~)
-          bom.rin  (~(del by bom.rin) inx.i.pur)
-          fod.rin  ?~  got=(~(get by bom.rin) inx.i.pur)
-                     fod.rin
-                   (~(del by fod.rin) p.u.got)
-        ==
-      $(pur t.pur)
-    =/  pud  ~(tap to waiting.pud.u.ref.rede-2)
-    |-  ^+  rin
-    ?~  pud  rin
-    =:  bom.rin  (~(del by bom.rin) inx.i.pud)
-        fod.rin  ?~  got=(~(get by bom.rin) inx.i.pud)
-                   fod.rin
-                 (~(del by fod.rin) p.u.got)
-      ==
-    $(pud t.pud)
-    ::
-    ++  build-reef
-      |=  [=desk data=(map path lobe)]
-      ^-  reef-cache
-      ~>  %slog.0^leaf+"clay: building reef on {<desk>}"
-      ?:  =(%home desk)
-        [!>(..ride) !>(..is) !>(..zuse)]
-      |^
-      =/  [home=? hoon=vase]
-        ?:  (same-as-home /sys/hoon/hoon)
-          &+!>(..ride)
-        |+build-hoon
-      :-  hoon
-      =/  [home=? arvo=vase]
-        ?:  &(home (same-as-home /sys/arvo/hoon))
-          &+!>(..is)
-        |+(build-arvo hoon)
-      :-  arvo
-      ?:  &(home (same-as-home /sys/zuse/hoon))
-        !>(..zuse)
-      (build-zuse arvo)
-      ::
-      ++  build-hoon
-        %-  road  |.
-        ~>  %slog.0^leaf+"clay: building hoon on {<desk>}"
-        =/  gen
-          ~>  %mean.%hoon-parse-fail
-          %+  rain  /sys/hoon/hoon
-          (lobe-to-cord (~(got by data) /sys/hoon/hoon))
-        ~>  %mean.%hoon-compile-fail
-        (slot 7 (slap !>(0) gen))
-      ::
-      ++  build-arvo
-        |=  hoon=vase
-        %-  road  |.
-        ~>  %slog.0^leaf+"clay: building arvo on {<desk>}"
-        =/  gen
-          ~>  %mean.%arvo-parse-fail
-          %+  rain  /sys/arvo/hoon
-          (lobe-to-cord (~(got by data) /sys/arvo/hoon))
-        ~>  %mean.%arvo-compile-fail
-        (slap (slap hoon gen) !,(*^hoon ..is))
-      ::
-      ++  build-zuse
-        |=  arvo=vase
-        %-  road  |.
-        ~>  %slog.0^leaf+"clay: building zuse on {<desk>}"
-        =/  gen
-          ~>  %mean.%zuse-parse-fail
-          %+  rain  /sys/zuse/hoon
-          (lobe-to-cord (~(got by data) /sys/zuse/hoon))
-        ~>  %mean.%zuse-compile-fail
-        (slap arvo gen)
-      ::
-      ++  same-as-home
-        |=  =path
-        ^-  ?
-        =/  our-lobe=lobe  (~(got by data) path)
-        =/  =dome-2  dom:(~(got by dos.rom.state-2) %home)
-        =/  =yaki  (~(got by hut.ran.state-2) (~(got by hit.dome-2) let.dome-2))
-        =(`our-lobe (~(get by q.yaki) path))
-      ::
-      ++  lobe-to-cord
-        |=  =lobe
-        ^-  @t
-        =-  ?:(?=(%& -<) p.- (of-wain:format p.-))
-        |-  ^-  (each @t wain)
-        =/  =blob  (~(got by lat.ran.state-2) lobe)
-        ?-    -.blob
-            %direct  [%& ;;(@t q.q.blob)]
-            %delta
-          :-  %|
-          %+  lurk:differ
-            =-  ?:(?=(%| -<) p.- (to-wain:format p.-))
-            $(lobe q.q.blob)
-          ~|  diff=r.blob
-          ;;((urge cord) q.r.blob)
-        ==
-      --
-    --
-  ::
-  +$  any-state  $%(state-5 state-4 state-3 state-2)
-  +$  state-5  [%5 raft]
-  +$  state-4
-    $:  %4
-        rom=room
-        hoy=(map ship rung)
-        ran=rang
-        mon=(map term beam)
-        hez=(unit duct)
-        cez=(map @ta crew)
-        pud=(unit [=desk =yoki])
-        pun=(list *)
-    ==
-  +$  state-3
-    $:  %3
-        rom=room-3
-        hoy=(map ship rung-3)
-        ran=rang
-        mon=(map term beam)
-        hez=(unit duct)
-        cez=(map @ta crew)
-        pud=(unit [=desk =yoki])
-        pun=(list *)
-    ==
-  +$  rung-3  rus=(map desk rede-3)
-  +$  rede-3
-    $:  lim=@da
-        ref=(unit rind-3)
-        qyx=cult-3
-        dom=dome
-        per=regs
-        pew=regs
-    ==
-  +$  rind-3
-    $:  nix=@ud
-        bom=(map @ud [p=duct q=rave])
-        fod=(map duct @ud)
-        haw=(map mood (unit cage))
-    ==
-  +$  room-3
-    $:  hun=duct
-        dos=(map desk dojo-3)
-    ==
-  ++  dojo-3
-    $:  qyx=cult-3
-        dom=dome
-        per=regs
-        pew=regs
-    ==
-  +$  cult-3  (jug wove-3 duct)
-  +$  wove-3  [for=(unit ship) =rove]
-  +$  state-2
-    $:  %2
-        rom=room-2                                      ::  domestic
-        hoy=(map ship rung-2)                           ::  foreign
-        ran=rang                                        ::  hashes
-        mon=(map term beam)                             ::  mount points
-        hez=(unit duct)                                 ::  sync duct
-        cez=(map @ta crew)                              ::  permission groups
-        cue=(qeu [=duct task=^])                        ::  queued requests
-        act=active-write-2                              ::  active write
-    ==                                                  ::
-  +$  room-2
-    $:  hun=duct                                        ::  terminal duct
-        dos=(map desk dojo-2)                           ::  native desk
-    ==                                                  ::
-  +$  dojo-2
-    $:  qyx=cult-3                                      ::  subscribers
-        dom=dome-2                                      ::  desk state
-        per=regs                                        ::  read perms per path
-        pew=regs                                        ::  write perms per path
-    ==
-  +$  dome-2
-    $:  ank=ankh                                        ::  state
-        let=aeon                                        ::  top id
-        hit=(map aeon tako)                             ::  versions by id
-        lab=(map @tas aeon)                             ::  labels
-        mim=(map path mime)                             ::  mime cache
-    ==                                                  ::
-  +$  rung-2  rus=(map desk rede-2)
-  +$  rede-2
-    $:  lim=@da                                         ::  complete to
-        ref=(unit rind-2)                               ::  outgoing requests
-        qyx=cult-3                                      ::  subscribers
-        dom=dome-2                                      ::  revision state
-        per=regs                                        ::  read perms per path
-        pew=regs                                        ::  write perms per path
-    ==                                                  ::
-  +$  rind-2
-    $:  nix=@ud                                         ::  request index
-        bom=(map @ud [p=duct q=rave])                   ::  outstanding
-        fod=(map duct @ud)                              ::  current requests
-        haw=(map mood (unit cage))                      ::  simple cache
-        pud=update-qeu-2                                ::  active updates
-        pur=request-map-2                               ::  active requests
-    ==                                                  ::
-  +$  request-map-2  (map inx=@ud [=rand eval-form=*])
-  +$  update-qeu-2
-    $:  waiting=(qeu [inx=@ud rut=(unit rand)])
-        eval-data=(unit [inx=@ud rut=(unit rand) eval-form=*])
-    ==
-  +$  active-write-2  (unit [hen=duct req=* eval-data=^])
-  --
-=======
   |=  old=[%6 raft]
   ..^$(ruf +.old)
->>>>>>> 97cb62bc
 ::
 ++  scry                                              ::  inspect
   |=  [lyc=gang cyr=term bem=beam]
