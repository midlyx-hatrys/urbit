--- conflicted
+++ resolved
@@ -1853,7 +1853,6 @@
     ::
     ::  Delay current update until sys update is complete
     ::
-<<<<<<< HEAD
     ++  sys-update
       |=  $:  =yoki
               data=(map path (each page lobe))
@@ -1882,55 +1881,6 @@
             $(vanes t.vanes)
           =.  ..park  (reload i.t.t.path.i.vanes)
           $(vanes t.vanes)
-=======
-    ++  read-x
-      |=  [local=? yon=aeon pax=path]
-      ^-  (unit (unit (each cage lobe)))
-      ?:  =(0 yon)
-        [~ ~]
-      =+  tak=(~(get by hit.dom) yon)
-      ?~  tak
-        ~
-      ?:  &(local =(yon let.dom))
-        :-  ~
-        %+  bind
-          fil.ank:(descend-path:(zu ank.dom) pax)
-        |=(a/{p/lobe q/cage} [%& q.a])
-      =+  yak=(tako-to-yaki u.tak)
-      =+  lob=(~(get by q.yak) pax)
-      ?~  lob
-        [~ ~]
-      =+  mar=(lobe-to-mark u.lob)
-      ?.  ?=($hoon mar)
-        [~ ~ %| u.lob]
-      :^  ~  ~  %&
-      :+  mar  [%atom %t ~]
-      |-  ^-  @t                      ::  (urge cord) would be faster
-      =+  bol=(lobe-to-blob u.lob)
-      ?:  ?=($direct -.bol)
-        ;;(@t q.q.bol)
-      ?>  ?=($delta -.bol)
-      =+  txt=$(u.lob q.q.bol)
-      ?>  ?=($txt-diff p.r.bol)
-      =+  dif=;;((urge cord) q.r.bol)
-      =,  format
-      =+  pac=(of-wain (lurk:differ (to-wain (cat 3 txt '\0a')) dif))
-      ?~  pac
-        ''
-      (end 3 (dec (met 3 pac)) pac)
-    ::
-    ::  Traverse an ankh.
-    ::
-    ++  zu                                              ::  filesystem
-      |=  ank/ankh                                      ::  filesystem state
-      =|  ram/path                                      ::  reverse path into
-      |%
-      ++  descend                                       ::  descend
-        |=  lol/@ta
-        ^+  +>
-        =+  you=(~(get by dir.ank) lol)
-        +>.$(ram [lol ram], ank ?~(you [~ ~] u.you))
->>>>>>> 18e396cf
       ::
       ++  reset
         |=  new-hoon=?
@@ -3624,6 +3574,8 @@
       =+  dif=;;((urge cord) q.r.bol)
       =,  format
       =+  pac=(of-wain (lurk:differ (to-wain (cat 3 txt '\0a')) dif))
+      ?~  pac
+        ''
       (end 3 (dec (met 3 pac)) pac)
     ::
     ::  Gets an arch (directory listing) at a node.
@@ -3813,24 +3765,8 @@
     [[[hen %slip %d %flog req] ~] ..^$]
   ::
       %drop
-<<<<<<< HEAD
     ~&  %clay-idle
     [~ ..^$]
-=======
-    ~?  =(~ act.ruf)
-      [%clay-idle cue-length=~(wyt in cue.ruf)]
-    ~?  ?=(^ act.ruf)
-      [%clay-cancelling hen -.req -.eval-data]:u.act.ruf
-    =.  act.ruf  ~
-    ?:  =(~ cue.ruf)
-      [~ ..^$]
-    ?:  =(%force des.req)
-      =^  queued  cue.ruf  ~(get to cue.ruf)
-      ~&  [%dropping-hard [duct -.task]:p.queued cue-length=~(wyt in cue.ruf)]
-      [~ ..^$]
-    =/  =duct  duct:(need ~(top to cue.ruf))
-    [[duct %pass /queued-request %b %wait now]~ ..^$]
->>>>>>> 18e396cf
   ::
       %info
     ?:  ?=(%| -.dit.req)
