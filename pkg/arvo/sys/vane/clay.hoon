--- conflicted
+++ resolved
@@ -2099,11 +2099,7 @@
         |=  [k=beak v=(unit dome:clay)]
         ^-  tank
         =/  received=tape  ?~(v "missing" "received")
-<<<<<<< HEAD
-        leaf+"{<k>} {received}"
-=======
         leaf+"{<(en-beam k ~)>} {received}"
->>>>>>> da85ee2e
       :_  discarded
       leaf+"fusing into {<syd>} from {<bas>} {<con>} - overwriting prior fuse"
     =.  fiz  (make-melt bas con)
@@ -2120,16 +2116,11 @@
       ::  responses we get for the merge will cause take-fuse to crash
       ::
       =.  fiz  *melt
-<<<<<<< HEAD
-      ((slog [leaf+"clay: fuse failed, missing {<bec>}"]~) ..take-fuse)
-    ?>  (~(has by sto.fiz) bec)
-=======
       =/  msg=tape  <(en-beam bec ~)>
       ((slog [leaf+"clay: fuse failed, missing {msg}"]~) ..take-fuse)
     ?.  (~(has by sto.fiz) bec)
       =/  msg=tape  <(en-beam bec ~)>
       ((slog [leaf+"clay: got strange fuse response {<msg>}"]~) ..take-fuse)
->>>>>>> da85ee2e
     =.  fiz
         :+  bas.fiz  con.fiz
         (~(put by sto.fiz) bec `!<(dome:clay q.r.u.riot))
@@ -2150,10 +2141,6 @@
     |-
     ^+  ..take-fuse
     ?~  merges
-<<<<<<< HEAD
-      =/  t=tang  [leaf+"{<syd>} fused from {<bas.fiz>} {<con.fiz>}" ~]
-=======
->>>>>>> da85ee2e
       =.  ..take-fuse  (done-fuse clean-state %& ~)
       (park | [%| continuation-yaki(p (flop parents))] rag)
     =/  [bec=beak g=germ]  i.merges
@@ -2161,12 +2148,8 @@
     =/  result  (merge-helper p.bec q.bec g ali-dom `continuation-yaki)
     ?-    -.result
         %|
-<<<<<<< HEAD
-      (done-fuse clean-state %| %fuse-merge-failed p.result)
-=======
       =/  failing-merge=tape  "{<bec>} {<g>}"
       (done-fuse clean-state %| %fuse-merge-failed leaf+failing-merge p.result)
->>>>>>> da85ee2e
     ::
         %&
       =/  merge-result=(unit merge-result)  +.result
@@ -3683,11 +3666,7 @@
           =/  lower=@ud  1
           |-
           ::  a should be excluded, so wait until we're past it
-<<<<<<< HEAD
-          ?:  =(lower +(a))
-=======
           ?:  (gte lower +(a))
->>>>>>> da85ee2e
             acc
           =/  res=(set tako)  (reachable-takos (~(got by hit.dom) lower))
           $(acc (~(uni in acc) res), lower +(lower))
@@ -3695,11 +3674,7 @@
           =|  acc=(set tako)
           =/  upper=@ud  b
           |-
-<<<<<<< HEAD
-          ?:  =(upper a)
-=======
           ?:  (lte upper a)
->>>>>>> da85ee2e
             acc
           =/  res=(set tako)  (reachable-takos (~(got by hit.dom) upper))
           $(acc (~(uni in acc) res), upper (dec upper))
