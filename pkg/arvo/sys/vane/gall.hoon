--- conflicted
+++ resolved
@@ -229,116 +229,6 @@
       %_  adult-gate
         state  [- +>]:spore(eggs *(map term yoke))
       ==
-<<<<<<< HEAD
-=======
-      ::
-      ++  upgrade
-        |=  =all-state
-        ^-  spore-7
-        ::
-        =?  all-state  ?=(%0 -.all-state)
-          (state-0-to-1 all-state)
-        ::
-        =?  all-state  ?=(%1 -.all-state)
-          (state-1-to-2 all-state)
-        ::
-        =?  all-state  ?=(%2 -.all-state)
-          (state-2-to-3 all-state)
-        ::
-        =?  all-state  ?=(%3 -.all-state)
-          (state-3-to-4 all-state)
-        ::
-        =?  all-state  ?=(%4 -.all-state)
-          (state-4-to-5 all-state)
-        ::
-        =?  all-state  ?=(%5 -.all-state)
-          (state-5-to-spore-6 all-state)
-        ::
-        =?  all-state  ?=(%6 -.all-state)
-          (spore-6-to-7 all-state)
-        ::
-        ?>  ?=(%7 -.all-state)
-        all-state
-      ::  +all-state: upgrade path
-      ::
-      +$  all-state
-        $%  state-0  state-1  state-2  state-3  state-4  state-5
-            spore-6  spore-7
-        ==
-      ::
-      ++  spore-6-to-7  |=(s=spore-6 `spore-7`[%7 & +.s])
-      ::
-      ++  state-5-to-spore-6
-        |=  s=state-5
-        ^-  spore-6
-        %=    s
-            -  %6
-            outstanding  ~  ::  TODO: do we need to process these somehow?
-            running
-          ::  XXX &+ should be in next state adapter
-          %-  ~(run by running.s)
-          |=  y=yoke-0
-          [+< %nonce +>]:y(agent &+on-save:agent.y)
-        ==
-      ::
-      ++  state-4-to-5  |=(s=state-4 `state-5`s(- %5, outstanding ~))
-      ++  state-3-to-4  |=(s=state-3 `state-4`s(- %4, outstanding ~))
-      ++  state-2-to-3  |=(s=state-2 `state-3`s(- %3))
-      ++  state-1-to-2  |=(s=state-1 `state-2`s(- %2, +< +<.s, +> `+>.s))
-      ++  state-0-to-1  |=(s=state-0 `state-1`s(- %1))
-      ::
-      +$  spore-7  ^spore
-      +$  spore-6  [%6 _+>:*spore-7]
-      +$  state-5  [%5 agents-2]
-      +$  state-4  [%4 agents-2]
-      +$  state-3  [%3 agents-2]
-      +$  state-2  [%2 agents-2]
-      +$  state-1  [%1 agents-0]
-      +$  state-0  [%0 agents-0]
-      ::
-      +$  agents-2
-        $:  system-duct=duct
-            outstanding=(map [wire duct] (qeu remote-request))
-            contacts=(set ship)
-            running=(map term yoke-0)
-            blocked=(map term (qeu blocked-move))
-        ==
-      ::
-      +$  agents-0
-        $:  system-duct=duct
-            contacts=(set ship)
-            running=(map term yoke-0)
-            blocked=(map term (qeu blocked-move))
-        ==
-      ::
-      +$  yoke-0
-        $:  cache=worm
-            control-duct=duct
-            live=?
-            =stats
-            =watches
-            agent=any-agent
-            =beak
-            marks=(map duct mark)
-        ==
-      ::
-      ++  any-agent
-        $_
-        ^|
-        |_  bowl
-        ++  on-init   **
-        ++  on-save   *vase
-        ++  on-load   **
-        ++  on-poke   **
-        ++  on-watch  **
-        ++  on-leave  **
-        ++  on-peek   **
-        ++  on-agent  **
-        ++  on-arvo   **
-        ++  on-fail   **
-        --
-      --
->>>>>>> 7259b2c1
     --
 ::  adult gall vane interface, for type compatibility with pupa
 ::
