--- conflicted
+++ resolved
@@ -671,28 +671,6 @@
         $2  [%| p.ton]
       ==
     ::
-<<<<<<< HEAD
-    ++  ap-fill                                         ::  add to queue
-      ^-  {? _.}
-      =+  suy=(~(gut by qel.ged) ost 0)
-      =/  subscriber=(unit (pair ship path))
-        (~(get by sup.ged) ost)
-      ?:  ?&  =(20 suy)
-              ?|  ?=(~ subscriber)
-                  !=(our p.u.subscriber)
-              ==
-          ==
-        ~&  [%gall-pulling-20 ost (~(get by sup.ged) ost) (~(get by r.zam) ost)]
-        [%| ..ap-fill]
-      ::  ~&  :*  %gall-pushing-20
-      ::          ost
-      ::          suy=suy
-      ::          (~(get by r.zam) ost)
-      ::      ==
-      [%& ..ap-fill(qel.ged (~(put by qel.ged) ost +(suy)))]
-    ::
-=======
->>>>>>> e6e2b6d1
     ++  ap-find                                         ::  general arm
       ~/  %ap-find
       |=  {cog/term pax/path}
