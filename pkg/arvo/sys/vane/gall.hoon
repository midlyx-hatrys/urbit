!:
::  ::  %gall, agent execution
!?  163
::
::::
|=  our=ship
=,  gall
=>
|%
+|  %main
::
::  $move: Arvo-level move
::
+$  move  [=duct move=(wind note-arvo gift-arvo)]
::  $state-8: overall gall state, versioned
::
+$  state-8  [%8 state]
::  $state: overall gall state
::
::    system-duct: TODO document
::    outstanding: outstanding request queue
::    contacts: other ships we're in communication with
::    yokes: running agents
::    blocked: moves to agents that haven't been started yet
::
+$  state
  $:  system-duct=duct
      outstanding=(map [wire duct] (qeu remote-request))
      contacts=(set ship)
      yokes=(map term yoke)
      blocked=(map term (qeu blocked-move))
  ==
::  $watches: subscribers and publications
::
::    TODO: rename this, to $ties?
::    TODO: rename $boat and $bitt and document
::
+$  watches  [inbound=bitt outbound=boat]
::  $routes: new cuff; TODO: document
::
+$  routes
  $:  disclosing=(unit (set ship))
      attributing=ship
  ==
::  $yoke: agent runner state
::
::    control-duct: TODO document
::    live: is this agent running? TODO document better
::    stats: TODO document
::    watches: incoming and outgoing subscription state
::    agent: agent core
::    beak: compilation source
::    marks: mark conversion requests
::
+$  yoke
  $:  control-duct=duct
      nonce=@t
      live=?  ::TODO  remove, replaced by -.agent
      =stats
      =watches
      agent=(each agent vase)
      =beak
      marks=(map duct mark)
  ==
::  $blocked-move: enqueued move to an agent
::
+$  blocked-move  [=duct =routes move=(each deal unto)]
::  $stats: statistics
::
::    change: how many moves this agent has processed
::    eny: entropy
::    time: date of current event processing
::
+$  stats  [change=@ud eny=@uvJ time=@da]
::  $ames-response: network response message (%boon)
::
::    %d: fact
::    %x: quit
::
+$  ames-response
  $%  [%d =mark noun=*]
      [%x ~]
  ==
::  $ames-request: network request (%plea)
::
::    %m: poke
::    %l: watch-as
::    %s: watch
::    %u: leave
::
+$  ames-request-all
  $%  [%0 ames-request]
  ==
+$  ames-request
  $%  [%m =mark noun=*]
      [%l =mark =path]
      [%s =path]
      [%u ~]
  ==
::  $remote-request: kinds of agent actions that can cross the network
::
::    Used in wires to identify the kind of remote request we made.
::    Bijective with the tags of $ames-request.
::
+$  remote-request
  $?  %watch
      %watch-as
      %poke
      %leave
      %missing
  ==
::  |migrate: data structures for upgrades
::
+|  %migrate
::
::  $spore: structures for update, produced by +stay
::
+$  spore
  $:  %8
      system-duct=duct
      outstanding=(map [wire duct] (qeu remote-request))
      contacts=(set ship)
      eggs=(map term egg)
      blocked=(map term (qeu blocked-move))
  ==
::  $egg: migratory agent state; $yoke with .old-state instead of .agent
::
+$  egg
  $:  control-duct=duct
      nonce=@t
      live=?
      =stats
      =watches
      old-state=(each vase vase)
      =beak
      marks=(map duct mark)
  ==
--
::  pupal gall core, on upgrade
::
=<  =*  adult-gate  .
    =|  =spore
    |=  [now=@da eny=@uvJ rof=roof]
    =*  pupal-gate  .
    =*  adult-core  (adult-gate +<)
    =<  |%
        ++  call  ^call
        ++  load  ^load
        ++  scry  ^scry
        ++  stay  ^stay
        ++  take  ^take
        --
    |%
    ++  molt
      |=  [=duct fec=(unit move)]
      ^-  [(list move) _adult-gate]
      ~>  %slog.[0 leaf+"gall: molting"]
      ~<  %slog.[0 leaf+"gall: molted"]
      ::  +molt should never notify its client about agent changes
      ::
      =-  :_  ->
          %+  welp
            (skip -< |=(move ?=([* %give %onto *] +<)))
          [^duct %pass /whiz/gall %$ %whiz ~]~
      =/  adult  adult-core
      =.  state.adult
        [%8 system-duct outstanding contacts yokes=~ blocked]:spore
      =/  mo-core  (mo-abed:mo:adult duct)
      =.  mo-core
        =/  apps=(list [dap=term =egg])  ~(tap by eggs.spore)
        |-  ^+  mo-core
        ?~  apps  mo-core
        ?.  =(%base q.beak.egg.i.apps)
          ~>  %slog.[0 leaf+"gall: suspending {<dap.i.apps>}"]
          =.  old-state.egg.i.apps
            =/  old  old-state.egg.i.apps
            |/?-(-.old %| p.old, %& p.old)
          =/  ap-core  (ap-abut:ap:mo-core i.apps)
          $(apps t.apps, mo-core ap-abet:ap-core)
        ~>  %slog.[0 leaf+"gall: upgrading {<dap.i.apps>}"]
        =/  ap-core  (ap-abut:ap:mo-core i.apps)
        =?  ap-core  ?=(%& -.old-state.egg.i.apps)
          =^  tan  ap-core  (ap-install:ap-core `p.old-state.egg.i.apps)
          ?^  tan
            (mean u.tan)
          ap-core
        $(apps t.apps, mo-core ap-abet:ap-core)
      =.  mo-core  (mo-subscribe-to-agent-builds:mo-core now)
      =^  moves  adult-gate  mo-abet:mo-core
      =?  moves  ?=(^ fec)  (weld moves [u.fec]~)
      [moves adult-gate]
    ::
    ++  call
      |=  [=duct dud=(unit goof) wrapped-task=(hobo task)]
      =*  call-args  +<
      ?:  =(~ eggs.spore)
        ~>  %slog.[0 leaf+"gall: direct morphogenesis"]
        =.  state.adult-gate  spore(eggs *(map term yoke))
        (call:adult-core call-args)
      ?^  dud
        ~>  %slog.[0 leaf+"gall: pupa call dud"]
        (mean >mote.u.dud< tang.u.dud)
      =/  task  ((harden task:gall) wrapped-task)
      ?:  ?=(%vega -.task)
        [~ pupal-gate]
      (molt duct `[duct %slip %g task])
    ::
    ++  scry  scry:adult-core
    ++  stay  spore
    ++  take
      |=  [=wire =duct dud=(unit goof) sign=sign-arvo]
      =*  take-args  +<
      ?:  =(~ eggs.spore)
        ~>  %slog.[0 leaf+"gall: direct morphogenesis"]
        =.  state.adult-gate  spore(eggs *(map term yoke))
        (take:adult-core take-args)
      ?^  dud
        ~>  %slog.[0 leaf+"gall: pupa take dud"]
        (mean >mote.u.dud< tang.u.dud)
      ?:  =(/sys/lyv wire)
        (molt duct ~)
      (molt duct `[duct %pass wire %b %huck sign])
    ::
    ++  load
      |^  |=  old=spore-any
          =?  old  ?=(%7 -.old)
            (spore-7-to-8 old)
          ?>  ?=(%8 -.old)
          =.  spore  old
          ?.  =(~ eggs.spore)
            pupal-gate
          ~>  %slog.[0 leaf+"gall: direct morphogenesis"]
          %_  adult-gate
            state  spore(eggs *(map term yoke))
          ==
      ::
      +$  spore-any  $%(^spore spore-7)
      +$  spore-7
        $:  %7
            wipe-eyre-subs=_|  ::NOTE  band-aid for #3196
            system-duct=duct
            outstanding=(map [wire duct] (qeu remote-request))
            contacts=(set ship)
            eggs=(map term egg)
            blocked=(map term (qeu blocked-move))
        ==
      ::
      ++  spore-7-to-8
        |=  old=spore-7
        ^-  ^spore
        :-  %8
        =.  eggs.old
          %-  ~(urn by eggs.old)
          |=  [a=term e=egg]
          ::NOTE  kiln will kick off appropriate app revival
          e(old-state [%| p.old-state.e])
        +>.old
      --
    --
::  adult gall vane interface, for type compatibility with pupa
::
=|  state=state-8
|=  [now=@da eny=@uvJ rof=roof]
=*  gall-payload  .
=<  ~%  %gall-wrap  ..mo  ~
    |%
    ++  call  ^call
    ++  load  ^load
    ++  scry  ^scry
    ++  stay  ^stay
    ++  take  ^take
    --
~%  %gall-top  ..part  ~
|%
::  +mo: Arvo-level move handling
::
::    An outer core responsible for routing moves to and from Arvo; it calls
::    an inner core, +ap, to route internal moves to and from agents.
::
++  mo
  ~%  %gall-mo  +>  ~
  |_  [hen=duct moves=(list move)]
  ::  +mo-abed: initialise state with the provided duct
  ::  +mo-abet: finalize, reversing moves
  ::  +mo-pass: prepend a standard %pass to the current list of moves
  ::  +mo-give: prepend a standard %give to the current list of moves
  ::  +mo-talk: build task to print config report or failure trace
  ::
  ++  mo-core  .
  ++  mo-abed  |=(hun=duct mo-core(hen hun))
  ++  mo-abet  [(flop moves) gall-payload]
  ++  mo-pass  |=(p=[wire note-arvo] mo-core(moves [[hen pass+p] moves]))
  ++  mo-give  |=(g=gift mo-core(moves [[hen give+g] moves]))
<<<<<<< HEAD
  ++  mo-past
    |=  =(list [wire note-arvo])
    ?~  list
      mo-core
    =.  mo-core  (mo-pass i.list)
    $(list t.list)
  ::  +mo-jolt: (re)start agent if not already started on this desk
  ::
  ++  mo-jolt
    |=  [dap=term =ship =desk]
    ^+  mo-core
    =/  yak  (~(get by yokes.state) dap)
    ?~  yak
      (mo-boot dap ship desk)
    ?.  -.agent.u.yak
      (mo-boot dap ship desk)
    ?.  =(desk q.beak.u.yak)
      (mo-boot dap ship desk)
    mo-core
=======
  ++  mo-talk
    |=  rup=(each suss tang)
    ^-  [wire note-arvo]
    :+  /sys/say  %d
    ^-  task:dill
    ?-  -.rup
      %&  [%text "gall: {(t q)}ed %{(t p)}":[t=trip p.rup]]
      %|  [%talk leaf+"gall: failed" (flop p.rup)]
    ==
>>>>>>> 5385889e
  ::  +mo-boot: ask %ford to build us a core for the specified agent.
  ::
  ++  mo-boot
    |=  [dap=term =ship =desk]
    ^+  mo-core
    =/  =case  [%da now]
    =/  =wire  /sys/cor/[dap]/(scot %p ship)/[desk]/(scot case)
    (mo-pass wire %c %warp ship desk ~ %sing %a case /app/[dap]/hoon)
  ::  +mo-receive-core: receives an app core built by %ford.
  ::
  ::    Presuming we receive a good core, we first check to see if the agent
  ::    is already running.  If so, we update its beak in %gall's state,
  ::    initialise an +ap core for the agent, install the core we got from
  ::    %ford, and then resolve any moves associated with it.
  ::
  ::    If we're dealing with a new agent, we create one using the result we
  ::    got from %ford, add it to the collection of agents %gall is keeping
  ::    track of, and then do more or less the same procedure as we did for the
  ::    running agent case.
  ::
  ++  mo-receive-core
    ~/  %mo-receive-core
    |=  [dap=term bek=beak =agent]
    ^+  mo-core
    ::
    =/  yak  (~(get by yokes.state) dap)
    =/  tex
      ?~  yak  "installing"
      ?-  -.agent.u.yak
        %&  "reloading"
        %|  "reviving"
      ==
    ~>  %slog.[0 leaf+"gall: {tex} {<dap>}"]
    ::
    ?^  yak
      =.  yokes.state
        (~(put by yokes.state) dap u.yak(beak bek))
      =/  ap-core  (ap-abed:ap dap `our)
      =.  ap-core  (ap-reinstall:ap-core agent)
      =.  mo-core  ap-abet:ap-core
      (mo-clear-queue dap)
    ::
    =.  yokes.state
      %+  ~(put by yokes.state)  dap
      %*  .  *yoke
        control-duct  hen
        beak          bek
        agent         &+agent
        nonce         (scot %uw (end 5 (shas %yoke-nonce eny)))
      ==
    ::
    =/  old  mo-core
    =/  wag
      =/  ap-core  (ap-abed:ap dap `our)
      (ap-upgrade-state:ap-core ~)
    ::
    =/  maybe-tang  -.wag
    =/  ap-core  +.wag
    ?^  maybe-tang
      =.  mo-core  old
      (mo-pass (mo-talk %.n u.maybe-tang))
    ::
    =.  mo-core  ap-abet:ap-core
    =.  mo-core  (mo-clear-queue dap)
    =/  =suss  [dap %boot now]
    (mo-pass (mo-talk %.y suss))
  ::  +mo-subscribe-to-agent-builds: request agent update notices
  ::
  ::    Also subscribe to our own source path, in case we get reloaded
  ::    but none of the agents do.  This way, Clay will still notify us,
  ::    and we'll be able to exit the chrysalis.
  ::
  ++  mo-subscribe-to-agent-builds
    |=  date=@da
    ^+  mo-core
    =.  mo-core  (mo-abed system-duct.state)
    ::
    =/  sources=(jug desk [care:clay path])
      %+  ~(put by *(jug desk [care:clay path]))  %base
      %-  sy
      :~  [%z /sys/hoon/hoon]
          [%z /sys/arvo/hoon]
          [%z /sys/lull/hoon]
          [%z /sys/zuse/hoon]
          [%z /sys/vane/gall/hoon]
          [%z /sys/kelvin]
      ==
    ::
    =.  sources
      =/  apps=(list [dap=term =yoke])  ~(tap by yokes.state)
      |-  ^+  sources
      ?~  apps
        sources
      =?  sources  ?=(%& -.agent.yoke.i.apps)
        (~(put ju sources) q.beak.yoke.i.apps %a /app/[dap.i.apps]/hoon)
      $(apps t.apps)
    ::
    %-  mo-past
    %-  zing
    %+  turn  ~(tap by sources)
    |=  [=desk paths=(set [care:clay path])]
    :~  [/sys/lyv %c %warp our desk ~]
        [/sys/lyv %c %warp our desk ~ %mult da+date paths]
    ==
  ::  +mo-scry-agent-cage: read $agent core from clay
  ::
  ++  mo-scry-agent-cage
    |=  [dap=term =desk =case:clay]
    ^-  (each agent tang)
    =/  bek=beak  [our desk case]
    =/  sky  (rof ~ %ca bek /app/[dap]/hoon)
    ?~  sky  |+[leaf+"gall: {<dap>} scry blocked"]~
    ?~  u.sky  |+[leaf+"gall: {<dap>} scry failed"]~
    =/  =cage  u.u.sky
    ?.  =(%vase p.cage)
      |+[leaf+"gall: bad mark {<p.cage>} for agent {<dap>}"]~
    =/  res  (mule |.(!<(agent !<(vase q.cage))))
    ?:  ?=(%& -.res)
      &+p.res
    |+[[leaf+"gall: {<dap>} not valid agent"] p.res]
  ::  +mo-send-foreign-request: handle local request to .ship
  ::
  ++  mo-send-foreign-request
    ~/  %mo-send-foreign-request
    |=  [=ship foreign-agent=term =deal]
    ^+  mo-core
    ::
    =.  mo-core  (mo-track-ship ship)
    ?<  ?=(?(%raw-poke %poke-as) -.deal)
    =/  =ames-request-all
      :-  %0
      ?-  -.deal
        %poke      [%m p.cage.deal q.q.cage.deal]
        %leave     [%u ~]
        %watch-as  [%l [mark path]:deal]
        %watch     [%s path.deal]
      ==
    ::
    =/  wire
      /sys/way/(scot %p ship)/[foreign-agent]
    ::
    =/  =note-arvo
      =/  =path  /ge/[foreign-agent]
      [%a %plea ship %g path ames-request-all]
    ::
    =.  outstanding.state
      =/  stand
        (~(gut by outstanding.state) [wire hen] *(qeu remote-request))
      (~(put by outstanding.state) [wire hen] (~(put to stand) -.deal))
    (mo-pass wire note-arvo)
  ::  +mo-track-ship: subscribe to ames and jael for notices about .ship
  ::
  ++  mo-track-ship
    |=  =ship
    ^+  mo-core
    ::  if already contacted, no-op
    ::
    ?:  (~(has in contacts.state) ship)
      mo-core
    ::  first contact; update state and subscribe to notifications
    ::
    =.  contacts.state  (~(put in contacts.state) ship)
    ::  ask ames to track .ship's connectivity
    ::
    =.  moves  [[system-duct.state %pass /sys/lag %a %heed ship] moves]
    ::  ask jael to track .ship's breaches
    ::
    =/  =note-arvo  [%j %public-keys (silt ship ~)]
    =.  moves
      [[system-duct.state %pass /sys/era note-arvo] moves]
    mo-core
  ::  +mo-untrack-ship: cancel subscriptions to ames and jael for .ship
  ::
  ++  mo-untrack-ship
    |=  =ship
    ^+  mo-core
    ::  if already canceled, no-op
    ::
    ?.  (~(has in contacts.state) ship)
      mo-core
    ::  delete .ship from state and kill subscriptions
    ::
    =.  contacts.state  (~(del in contacts.state) ship)
    ::
    =.  moves  [[system-duct.state %pass /sys/lag %a %jilt ship] moves]
    ::
    =/  =note-arvo  [%j %nuke (silt ship ~)]
    =.  moves
      [[system-duct.state %pass /sys/era note-arvo] moves]
    mo-core
  ::  +mo-breach: ship breached, so forget about them
  ::
  ++  mo-breach
    |=  =ship
    ^+  mo-core
    =.  mo-core  (mo-untrack-ship ship)
    =.  mo-core  (mo-filter-queue ship)
    =/  agents=(list [name=term =yoke])  ~(tap by yokes.state)
    =.  outstanding.state
      %-  malt
      %+  skip  ~(tap by outstanding.state)
      |=  [[=wire duct] (qeu remote-request)]
      =(/sys/way/(scot %p ship) (scag 3 wire))
    ::
    |-  ^+  mo-core
    ?~  agents
      mo-core
    =.  mo-core
      =/  =routes  [disclosing=~ attributing=ship]
      =/  app  (ap-abed:ap name.i.agents routes)
      ap-abet:(ap-breach:app ship)
    $(agents t.agents)
  ::  +mo-handle-sys: handle a +sign incoming over /sys.
  ::
  ::    (Note that /sys implies the +sign should be routed to a vane.)
  ::
  ++  mo-handle-sys
    ~/  %mo-handle-sys
    |=  [=wire =sign-arvo]
    ^+  mo-core
    ::
    ?+  -.wire  !!
      %lyv  (mo-handle-sys-lyv wire sign-arvo)
      %era  (mo-handle-sys-era wire sign-arvo)
      %cor  (mo-handle-sys-cor wire sign-arvo)
      %lag  (mo-handle-sys-lag wire sign-arvo)
      %req  (mo-handle-sys-req wire sign-arvo)
      %way  (mo-handle-sys-way wire sign-arvo)
    ==
  ::  +mo-handle-sys-era: receive update about contact
  ::
  ++  mo-handle-sys-era
    |=  [=wire =sign-arvo]
    ^+  mo-core
    ?>  ?=([%jael %public-keys *] sign-arvo)
    ?>  ?=([%era ~] wire)
    ?.  ?=(%breach -.public-keys-result.sign-arvo)
      mo-core
    (mo-breach who.public-keys-result.sign-arvo)
  ::  +mo-handle-sys-cor: receive a built agent from %clay
  ::
  ++  mo-handle-sys-cor
    |=  [=wire =sign-arvo]
    ^+  mo-core
    ::
    ?>  ?=([%cor @ @ @ @ ~] wire)
    =/  [dap=term her=@ta desk=@ta dat=@ta ~]  t.wire
    =/  =beak  [(slav %p her) desk da+now]
    ?>  ?=([?(%behn %clay) %writ *] sign-arvo)
    ?~  p.sign-arvo
      (mean leaf+"gall: failed to build agent {<dap>}" ~)
    =/  cag=cage  r.u.p.sign-arvo
    ?.  =(%vase p.cag)
      (mean leaf+"gall: bad %writ {<p.cag>} for {<dap>}" ~)
    =/  res  (mule |.(!<(agent !<(vase q.cag))))
    ?:  ?=(%| -.res)
      (mean leaf+["gall: bad agent {<dap>}"] p.res)
    =.  mo-core  (mo-receive-core dap beak p.res)
<<<<<<< HEAD
    (mo-subscribe-to-agent-builds now)
=======
    (mo-subscribe-to-agent-builds tim)
    ::
    ++  fail
      |=  =tang
      ^+  mo-core
      =.  mo-core  (mo-pass (mo-talk |+tang))
      =/  =case  [%da tim]
      =/  =wire  /sys/cor/[dap]/[her]/[desk]/(scot case)
      (mo-pass wire %c %warp p.beak desk ~ %next %a case /app/[dap]/hoon)
    --
>>>>>>> 5385889e
  ::  +mo-handle-sys-lyv: handle notice that agents have been rebuilt
  ::
  ++  mo-handle-sys-lyv
    |=  [=wire =sign-arvo]
    ^+  mo-core
    ?>  ?=([%lyv ~] wire)
    ?>  ?=([?(%behn %clay) %wris *] sign-arvo)
    =/  nex=(list [=care:clay =path])  ~(tap in q.sign-arvo)
    ~>  %slog.[0 leaf+"gall: reloading agents"]
    ~<  %slog.[0 leaf+"gall: reloaded agents"]
    =;  cor  (mo-subscribe-to-agent-builds:cor now)
    %+  roll  nex
    |=  [[=care:clay =path] cor=_mo-core]
    ^+  cor
    ::  We throw away %z results because we only have them to guarantee
    ::  molting.  Clay will tell us if e.g. changing hoon.hoon affects
    ::  the result of a particular app (usually it will).
    ::
    ?.  =(%a care)
      cor
    ~|  path=path
    =/  dap  dap:;;([%app dap=@tas %hoon ~] path)
    =/  yok=(unit yoke)  (~(get by yokes.state) dap)
    ?~  yok
      ~>  %slog.[0 leaf+"gall: no agent to reload: {<dap>}"]
      cor
    ?:  ?=(%| -.agent.u.yok)
      ~>  %slog.[0 leaf+"gall: dead agent reload: {<dap>}"]
      cor
    =/  bek=beak  [our q.beak.u.yok da+now]
    =/  rag  (mo-scry-agent-cage dap q.bek da+now)
    ?:  ?=(%| -.rag)
      (mean p.rag)
    (mo-receive-core:cor dap bek p.rag)
  ::  +mo-handle-sys-lag: handle an ames %clog notification
  ::
  ++  mo-handle-sys-lag
    |=  [=wire =sign-arvo]
    ^+  mo-core
    ::
    ?>  ?=([%lag ~] wire)
    ?>  ?=([%ames %clog *] sign-arvo)
    ::
    =/  agents=(list term)  ~(tap in ~(key by yokes.state))
    |-  ^+  mo-core
    ?~  agents  mo-core
    ::
    =.  mo-core
      =/  app  (ap-abed:ap i.agents `our)
      ap-abet:(ap-clog:app ship.sign-arvo)
    ::
    $(agents t.agents)
  ::  +mo-handle-sys-req: TODO description
  ::
  ::    TODO: what should we do if the remote nacks our %pull?
  ++  mo-handle-sys-req
    |=  [=wire =sign-arvo]
    ^+  mo-core
    ::
    ?>  ?=([%req @ @ ~] wire)
    =/  him  (slav %p i.t.wire)
    =/  dap  i.t.t.wire
    ::
    ?>  ?=([?(%gall %behn) %unto *] sign-arvo)
    =/  =unto  +>.sign-arvo
    ::
    ?-    -.unto
        %raw-fact  ~|([%gall-raw-req wire] !!)
        %poke-ack
      =/  err=(unit error:ames)
        ?~  p.unto  ~
        `[%poke-ack u.p.unto]
      (mo-give %done err)
    ::
        %fact
      =+  [mark noun]=[p q.q]:cage.unto
      (mo-give %boon %d mark noun)
    ::
        %kick
      (mo-give %boon %x ~)
    ::
        %watch-ack
      =/  err=(unit error:ames)
        ?~  p.unto  ~
        `[%watch-ack u.p.unto]
      (mo-give %done err)
    ==
  ::  +mo-handle-sys-way: handle response to outgoing remote request
  ::
  ++  mo-handle-sys-way
    |=  [=wire =sign-arvo]
    ^+  mo-core
    ?>  ?=([%way @ @ $@(~ [@ ~])] wire)
    =/  =ship           (slav %p i.t.wire)
    =/  foreign-agent   i.t.t.wire
    ::
    ?+    sign-arvo  !!
        [%ames %done *]
      =^  remote-request  outstanding.state
        ?~  t.t.t.wire
          =/  full-wire  sys+wire
          =/  stand
            (~(gut by outstanding.state) [full-wire hen] ~)
          ::
          ::  default is to send both ack types; should only hit if
          ::  cleared queue in +load 3-to-4 or +load-4-to-5
          ::
          =?  stand  ?=(~ stand)
            ~&  [%gall-missing wire hen]
            (~(put to *(qeu remote-request)) %missing)
          ~|  [full-wire=full-wire hen=hen stand=stand]
          =^  rr  stand  ~(get to stand)
          [rr (~(put by outstanding.state) [full-wire hen] stand)]
        ::  non-null case of wire is old, remove on next breach after
        ::  2019/12
        ::
        [;;(remote-request i.t.t.t.wire) outstanding.state]
      ::
      =/  err=(unit tang)
        ?~  error=error.sign-arvo
          ~
        `[[%leaf (trip tag.u.error)] tang.u.error]
      ::
      ?-  remote-request
        %watch-as  (mo-give %unto %watch-ack err)
        %watch     (mo-give %unto %watch-ack err)
        %poke      (mo-give %unto %poke-ack err)
        %leave     mo-core
        %missing   (mo-give:(mo-give %unto %watch-ack err) %unto %poke-ack err)
      ==
    ::
        [%ames %boon *]
      ?^  t.t.t.wire
        ::  kill subscriptions which use the old wire format
        ::
        !!
      =/  =ames-response  ;;(ames-response payload.sign-arvo)
      (mo-handle-ames-response ames-response)
    ::
        [%ames %lost *]
      ::  note this should only happen on reverse bones, so only facts
      ::  and kicks
      ::
      ::  TODO: %drip %kick so app crash can't kill the remote %pull
      ::
      =.  mo-core  (mo-send-foreign-request ship foreign-agent %leave ~)
      =.  mo-core  (mo-give %unto %kick ~)
      mo-core
    ==
  ::  +mo-handle-use: handle a typed +sign incoming on /use.
  ::
  ::    (Note that /use implies the +sign should be routed to an agent.)
  ::
  ::    Initialises the specified agent and then performs an agent-level
  ::    +take on the supplied +sign.
  ::
  ++  mo-handle-use
    ~/  %mo-handle-use
    |=  [=wire =sign-arvo]
    ^+  mo-core
    ::
    ?.  ?=([@ @ @ *] wire)
      ~&  [%mo-handle-use-bad-wire wire]
      !!
    ::
    =/  dap=term  i.wire
    =/  yoke  (~(get by yokes.state) dap)
    ?~  yoke
      %-  (slog leaf+"gall: {<dap>} dead, got {<+<.sign-arvo>}" ~)
      mo-core
    ?.  =(nonce.u.yoke i.t.wire)
      %-  (slog leaf+"gall: got old {<+<.sign-arvo>} for {<dap>}" ~)
      mo-core
    ?.  ?=([?(%gall %behn) %unto *] sign-arvo)
      ?:  ?=(%| -.agent.u.yoke)
        %-  (slog leaf+"gall: {<dap>} dozing, dropping {<+<.sign-arvo>}" ~)
        mo-core
      =/  app
        =/  =ship  (slav %p i.t.t.wire)
        =/  =routes  [disclosing=~ attributing=ship]
        (ap-abed:ap dap routes)
      ::
      =.  app  (ap-generic-take:app t.t.t.wire sign-arvo)
      ap-abet:app
    ?>  ?=([%out @ @ *] t.t.wire)
    =/  =ship  (slav %p i.t.t.t.wire)
    =/  =routes  [disclosing=~ attributing=ship]
    =/  =unto  +>.sign-arvo
    ?:  ?=(%| -.agent.u.yoke)
      =/  blocked=(qeu blocked-move)
        =/  waiting  (~(get by blocked.state) dap)
        =/  deals  (fall waiting *(qeu blocked-move))
        =/  deal  [hen routes |+unto]
        (~(put to deals) deal)
      ::
      %-  (slog leaf+"gall: {<dap>} dozing, got {<-.unto>}" ~)
      %_  mo-core
        blocked.state  (~(put by blocked.state) dap blocked)
      ==
    =/  app  (ap-abed:ap dap routes)
    =.  app
      (ap-specific-take:app t.t.wire unto)
    ap-abet:app
  ::  +mo-clear-queue: clear blocked tasks from the specified running agent.
  ::
  ++  mo-clear-queue
    |=  dap=term
    ^+  mo-core
    ?.  (~(has by yokes.state) dap)
      mo-core
    ?~  maybe-blocked=(~(get by blocked.state) dap)
      mo-core
    =/  blocked=(qeu blocked-move)  u.maybe-blocked
    |-  ^+  mo-core
    ?:  =(~ blocked)
      =.  blocked.state  (~(del by blocked.state) dap)
      mo-core
    =^  [=duct =routes blocker=(each deal unto)]  blocked
      ~(get to blocked)
    ?:  ?=(%| -.blocker)  $
    =/  =move
      =/  =sock  [attributing.routes our]
      =/  card   [%slip %g %deal sock dap p.blocker]
      [duct card]
    $(moves [move moves])
  ::  +mo-filter-queue: remove all blocked tasks from ship.
  ::
  ++  mo-filter-queue
    |=  =ship
    =/  agents=(list [name=term blocked=(qeu blocked-move)])
      ~(tap by blocked.state)
    =|  new-agents=(map term (qeu blocked-move))
    |-  ^+  mo-core
    ?~  agents
      mo-core(blocked.state new-agents)
    =|  new-blocked=(qeu blocked-move)
    |-  ^+  mo-core
    ?:  =(~ blocked.i.agents)
      ?~  new-blocked
        ^$(agents t.agents)
      %=  ^$
        agents      t.agents
        new-agents  (~(put by new-agents) name.i.agents new-blocked)
      ==
    =^  mov=blocked-move  blocked.i.agents  ~(get to blocked.i.agents)
    =?  new-blocked  !=(ship attributing.routes.mov)
      (~(put to new-blocked) mov)
    $
  ::  +mo-idle: put agent to sleep
  ::
  ++  mo-idle
    |=  dap=dude
    ^+  mo-core
    ?.  (~(has by yokes.state) dap)
      ~>  %slog.0^leaf/"gall: ignoring %idle for {<dap>}, not running"
      mo-core
    ap-abet:ap-idle:(ap-abed:ap dap `our)
  ::  +mo-nuke: delete agent completely
  ::
  ++  mo-nuke
    |=  dap=dude
    ^+  mo-core
    ?.  (~(has by yokes.state) dap)
      ~>  %slog.0^leaf/"gall: ignoring %nuke for {<dap>}, not running"
      mo-core
    ~>  %slog.0^leaf/"gall: nuking {<dap>}"
    =.  mo-core  ap-abet:ap-nuke:(ap-abed:ap dap `our)
    mo-core(yokes.state (~(del by yokes.state) dap))
  ::  +mo-peek:  call to +ap-peek (which is not accessible outside of +mo).
  ::
  ++  mo-peek
    ~/  %mo-peek
    |=  [dap=term =routes care=term =path]
    ^-  (unit (unit cage))
    ::
    =/  app  (ap-abed:ap dap routes)
    (ap-peek:app care path)
  ::
  ++  mo-apply
    |=  [dap=term =routes =deal]
    ^+  mo-core
    ?-    -.deal
        ?(%watch %watch-as %leave %poke)
      (mo-apply-sure dap routes deal)
    ::
        %raw-poke
      =/  =case:clay  da+now
      =/  =desk  q.beak:(~(got by yokes.state) dap)
      =/  sky  (rof ~ %cb [our desk case] /[mark.deal])
      ?-    sky
          ?(~ [~ ~])
        =/  ror  "gall: raw-poke fail :{(trip dap)} {<mark.deal>}"
        (mo-give %unto %poke-ack `[leaf+ror]~)
      ::
          [~ ~ *]
        =+  !<(=dais:clay q.u.u.sky)
        =/  res  (mule |.((vale:dais noun.deal)))
        ?:  ?=(%| -.res)
          =/  ror  "gall: raw-poke vale fail :{(trip dap)} {<mark.deal>}"
          (mo-give %unto %poke-ack `[leaf+ror p.res])
        =.  mo-core
          %+  mo-pass  /nowhere
          [%c %warp our desk ~ %sing %b case /[mark.deal]]
        (mo-apply-sure dap routes [%poke mark.deal p.res])
      ==
    ::
        %poke-as
      =/  =case:clay  da+now
      =/  =mars:clay  [p.cage mark]:deal
      =/  mars-path   /[a.mars]/[b.mars]
      =/  =desk  q.beak:(~(got by yokes.state) dap)
      =/  sky  (rof ~ %cc [our desk case] mars-path)
      ?-    sky
          ?(~ [~ ~])
        =/  ror  "gall: poke cast fail :{(trip dap)} {<mars>}"
        (mo-give %unto %poke-ack `[leaf+ror]~)
      ::
          [~ ~ *]
        =+  !<(=tube:clay q.u.u.sky)
        =/  res  (mule |.((tube q.cage.deal)))
        ?:  ?=(%| -.res)
          =/  ror  "gall: poke-as cast fail :{(trip dap)} {<mars>}"
          (mo-give %unto %poke-ack `[leaf+ror p.res])
        =.  mo-core
          %+  mo-pass  /nowhere
          [%c %warp our desk ~ %sing %c case /[a.mars]/[b.mars]]
        (mo-apply-sure dap routes [%poke mark.deal p.res])
      ==
    ==
  ::
  ++  mo-apply-sure
    |=  [dap=term =routes =deal]
    ^+  mo-core
    =/  app  (ap-abed:ap dap routes)
    =.  app  (ap-apply:app deal)
    ap-abet:app
  ::  +mo-handle-local: handle locally.
  ::
  ::    If the agent is not running or blocked, assign it the supplied
  ::    +deal.  Otherwise simply apply the action to the agent.
  ::
  ++  mo-handle-local
    |=  [=ship agent=term =deal]
    ^+  mo-core
    ::
    =/  =routes  [disclosing=~ attributing=ship]
    =/  running  (~(get by yokes.state) agent)
    =/  is-running  ?~(running %| ?=(%& -.agent.u.running))
    =/  is-blocked  (~(has by blocked.state) agent)
    ::
    ?:  |(!is-running is-blocked)
      =/  blocked=(qeu blocked-move)
        =/  waiting  (~(get by blocked.state) agent)
        =/  deals  (fall waiting *(qeu blocked-move))
        =/  deal  [hen routes &+deal]
        (~(put to deals) deal)
      ::
      %-  (slog leaf+"gall: not running {<agent>} yet, got {<-.deal>}" ~)
      %_  mo-core
        blocked.state  (~(put by blocked.state) agent blocked)
      ==
    (mo-apply agent routes deal)
  ::  +mo-handle-ames-request: handle %ames request message.
  ::
  ++  mo-handle-ames-request
    |=  [=ship agent-name=term =ames-request]
    ^+  mo-core
    ::  %u/%leave gets automatically acked
    ::
    =.  mo-core  (mo-track-ship ship)
    =?  mo-core  ?=(%u -.ames-request)  (mo-give %done ~)
    ::
    =/  =wire  /sys/req/(scot %p ship)/[agent-name]
    ::
    =/  =deal
      ?-  -.ames-request
        %m  [%raw-poke [mark noun]:ames-request]
        %l  [%watch-as [mark path]:ames-request]
        %s  [%watch path.ames-request]
        %u  [%leave ~]
      ==
    (mo-pass wire %g %deal [ship our] agent-name deal)
  ::  +mo-handle-ames-response: handle ames response message.
  ::
  ++  mo-handle-ames-response
    |=  =ames-response
    ^+  mo-core
      ::  %d: diff; ask clay to validate .noun as .mark
      ::  %x: kick; tell agent the publisher canceled the subscription
      ::
    ?-  -.ames-response
      %d  (mo-give %unto %raw-fact mark.ames-response noun.ames-response)
      %x  (mo-give %unto %kick ~)
    ==
  ::  +ap: agent engine
  ::
  ::    An inner, agent-level core.  The sample refers to the agent we're
  ::    currently focused on.
  ::
  ++  ap
    ~%  %gall-ap  +>  ~
    |_  $:  agent-name=term
            agent-routes=routes
            agent-duct=duct
            agent-moves=(list move)
            agent-config=(list (each suss tang))
            =yoke
        ==
    ++  ap-core  .
    ::  +ap-abed: initialise state for an agent, with the supplied routes.
    ::
    ::    The agent must already be running in +gall -- here we simply update
    ::    +ap's state to focus on it.
    ::
    ++  ap-abed
      ~/  %ap-abed
      |=  [dap=term =routes]
      ^+  ap-core
      (ap-yoke dap routes (~(got by yokes.state) dap))
    ::  +ap-hatch: initialize agent state from $egg, after upgrade
    ::
    ++  ap-abut
      |=  [dap=term =egg]
      ^+  ap-core
      =/  yak=^yoke
        ?:  ?=(%| -.old-state.egg)
          egg
        =/  res  (mo-scry-agent-cage dap q.beak.egg da+now)
        ?:  ?=(%| -.res)
          (mean p.res)
        egg(p.old-state `agent`p.res)
      (ap-yoke dap `our yak)
    ::  +ap-yoke: initialize agent state, starting from a $yoke
    ::
    ++  ap-yoke
      |=  [dap=term =routes yak=^yoke]
      ^+  ap-core
      =.  stats.yak
        :+  +(change.stats.yak)
          (shaz (mix (add dap change.stats.yak) eny))
        now
      =.  agent-name  dap
      =.  agent-routes  routes
      =.  yoke  yak
      =.  agent-duct  hen
      ap-core
    ::  +ap-abet: resolve moves.
    ::
    ++  ap-abet
      ^+  mo-core
      ::
      =/  running  (~(put by yokes.state) agent-name yoke)
      =/  moves
        =/  talker  |=(report=(each suss tang) [hen %pass (mo-talk report)])
        =/  from-suss  (turn agent-config talker)
        :(weld agent-moves from-suss moves)
      ::
      %_  mo-core
        yokes.state  running
        moves        moves
      ==
    ::
    ++  ap-idle
      ?:  ?=(%| -.agent.yoke)  ap-core
      ap-core(agent.yoke |+on-save:ap-agent-core)
    ::
    ++  ap-nuke
      ^+  ap-core
      =/  out=(list [[=wire =ship =term] ? =path])
        ~(tap by outbound.watches.yoke)
      =/  inbound-paths=(set path)
        %-  silt
        %+  turn  ~(tap by inbound.watches.yoke)
        |=  [=duct =ship =path]
        path
      =/  will=(list card:agent:gall)
        %+  welp
          ?:  =(~ inbound-paths)
            ~
          [%give %kick ~(tap in inbound-paths) ~]~
        %+  turn  ~(tap by outbound.watches.yoke)
        |=  [[=wire =ship =term] ? =path]
        [%pass wire %agent [ship term] %leave ~]
      =^  maybe-tang  ap-core  (ap-ingest ~ |.([will *agent]))
      ap-core
    ::  +ap-from-internal: internal move to move.
    ::
    ::    We convert from cards to duct-indexed moves when resolving
    ::    them in Arvo.
    ::
    ::    We accept %huck to "fake" being a message to a ship but
    ::    actually send it to a vane.
    ::
    +$  neet
      $%  neat
          [%huck [=ship name=term] =note-arvo]
      ==
    ::
    ++  ap-from-internal
      ~/  %ap-from-internal
      |=  card=(wind neet gift:agent)
      ^-  (list move)
      ::
      ?-    -.card
          %slip  !!
      ::
          %give
        =/  =gift:agent  p.card
        ?:  ?=(%kick -.gift)
          =/  ducts=(list duct)  (ap-ducts-from-paths paths.gift ship.gift)
          %+  turn  ducts
          |=  =duct
          ~?  &(=(duct system-duct.state) !=(agent-name %hood))
            [%agent-giving-on-system-duct agent-name -.gift]
          [duct %give %unto %kick ~]
        ::
        ?.  ?=(%fact -.gift)
          [agent-duct %give %unto gift]~
        ::
        =/  ducts=(list duct)  (ap-ducts-from-paths paths.gift ~)
        =/  =cage  cage.gift
        %-  zing
        %+  turn  ducts
        |=  =duct
        ^-  (list move)
        ~?  &(=(duct system-duct.state) !=(agent-name %hood))
          [%agent-giving-on-system-duct agent-name -.gift]
        =/  =mark  (~(gut by marks.yoke) duct p.cage)
        ::
        ?:  =(mark p.cage)
          [duct %give %unto %fact cage.gift]~
        =/  =mars:clay  [p.cage mark]
        =/  =case:clay  da+now
        =/  bek=beak    [our q.beak.yoke case]
        =/  mars-path  /[a.mars]/[b.mars]
        =/  sky  (rof ~ %cc bek mars-path)
        ?-    sky
            ?(~ [~ ~])
          %-  (slog leaf+"watch-as fact conversion find-fail" >sky< ~)
          (ap-kill-up-slip duct)
        ::
            [~ ~ *]
          =+  !<(=tube:clay q.u.u.sky)
          =/  res  (mule |.((tube q.cage)))
          ?:  ?=(%| -.res)
            %-  (slog leaf+"watch-as fact conversion failure" p.res)
            (ap-kill-up-slip duct)
          :~  :*  duct  %pass  /nowhere  %c  %warp  our  q.beak.yoke  ~
                  %sing  %c  case  mars-path
              ==
              [duct %give %unto %fact b.mars p.res]
          ==
        ==
      ::
          %pass
        =/  =duct  system-duct.state
        =/  =wire  p.card
        =/  =neet  q.card
        ?:  ?=(%pyre -.neet)
          %:  mean
            leaf/"gall: %pyre from {<agent-name>}, killing event"
            leaf/"wire: {<wire>}"
            tang.neet
          ==
        =.  wire
          ?-  -.neet
            %agent  [%out (scot %p ship.neet) name.neet wire]
            %huck   [%out (scot %p ship.neet) name.neet wire]
            %arvo   [(scot %p attributing.agent-routes) wire]
          ==
        =.  wire  [%use agent-name nonce.yoke wire]
        =/  =note-arvo
          ?-  -.neet
            %arvo   note-arvo.neet
            %huck   note-arvo.neet
            %agent  [%g %deal [our ship.neet] [name deal]:neet]
          ==
        [duct %pass wire note-arvo]~
      ==
    ::  +ap-breach: ship breached, so forget about them
    ::
    ++  ap-breach
      |=  =ship
      ^+  ap-core
      =/  in=(list [=duct =^ship =path])
        ~(tap by inbound.watches.yoke)
      |-  ^+  ap-core
      ?^  in
        =?  ap-core  =(ship ship.i.in)
          =/  core  ap-load-delete(agent-duct duct.i.in)
          core(agent-duct agent-duct)
        $(in t.in)
      ::
      =/  out=(list [[=wire =^ship =term] ? =path])
        ~(tap by outbound.watches.yoke)
      |-  ^+  ap-core
      ?~  out
        ap-core
      =?  ap-core  =(ship ship.i.out)
        =/  core
          =.  agent-duct  system-duct.state
          =/  way  [%out (scot %p ship) term.i.out wire.i.out]
          (ap-specific-take way %kick ~)
        core(agent-duct agent-duct)
      $(out t.out)
    ::  +ap-clog: handle %clog notification from ames
    ::
    ::    Kills subscriptions from .ship in both directions:
    ::      - notifies local app that subscription is dead
    ::      - gives remote %quit to notify subscriber ship
    ::    TODO: %drip local app notification for error isolation
    ::
    ++  ap-clog
      |=  =ship
      ^+  ap-core
      ::
      =/  in=(list [=duct =^ship =path])
        ~(tap by inbound.watches.yoke)
      |-  ^+  ap-core
      ?~  in  ap-core
      ::
      =?  ap-core  =(ship ship.i.in)
        =/  core  ap-kill-up(agent-duct duct.i.in)
        core(agent-duct agent-duct)
      $(in t.in)
    ::  +ap-agent-core: agent core with current bowl and state
    ::
    ++  ap-agent-core
      ?>  ?=(%& -.agent.yoke)
      ~(. p.agent.yoke ap-construct-bowl)
    ::  +ap-ducts-from-paths: get ducts subscribed to paths
    ::
    ++  ap-ducts-from-paths
      |=  [target-paths=(list path) target-ship=(unit ship)]
      ^-  (list duct)
      ?~  target-paths
        ?~  target-ship
          ~[agent-duct]
        %+  murn  ~(tap by inbound.watches.yoke)
        |=  [=duct =ship =path]
        ^-  (unit ^duct)
        ?:  =(target-ship `ship)
          `duct
        ~
      %-  zing
      %+  turn  target-paths
      |=  =path
      (ap-ducts-from-path path target-ship)
    ::  +ap-ducts-from-path: get ducts subscribed to path
    ::
    ++  ap-ducts-from-path
      |=  [target-path=path target-ship=(unit ship)]
      ^-  (list duct)
      %+  murn  ~(tap by inbound.watches.yoke)
      |=  [=duct =ship =path]
      ^-  (unit ^duct)
      ?:  ?&  =(target-path path)
              |(=(target-ship ~) =(target-ship `ship))
          ==
        `duct
      ~
    ::  +ap-apply: apply effect.
    ::
    ++  ap-apply
      |=  =deal
      ^+  ap-core
      ?-  -.deal
        %watch-as  (ap-subscribe-as +.deal)
        %poke      (ap-poke +.deal)
        %watch     (ap-subscribe +.deal)
        %raw-poke  !!
        %poke-as   !!
        %leave     ap-load-delete
      ==
    ::  +ap-peek: peek.
    ::
    ++  ap-peek
      ~/  %ap-peek
      |=  [care=term tyl=path]
      ^-  (unit (unit cage))
      ::  take trailing mark off path for %x scrys
      ::
      =^  want=mark  tyl
        ?.  ?=(%x care)  [%$ tyl]
        =.  tyl  (flop tyl)
        [(head tyl) (flop (tail tyl))]
      ::  call the app's +on-peek, producing [~ ~] if it crashes
      ::
      =/  peek-result=(each (unit (unit cage)) tang)
        (ap-mule-peek |.((on-peek:ap-agent-core [care tyl])))
      ?:  ?=(%| -.peek-result)
        ((slog leaf+"peek bad result" p.peek-result) [~ ~])
      ::  for non-%x scries, or failed %x scries, or %x results that already
      ::  have the requested mark, produce the result as-is
      ::
      ?.  ?&  ?=(%x care)
              ?=([~ ~ *] p.peek-result)
              !=(mark p.u.u.p.peek-result)
          ==
        p.peek-result
      ::  for %x scries, attempt to convert to the requested mark if needed
      ::
      =*  have  p.u.u.p.peek-result
      =*  vase  q.u.u.p.peek-result
      =/  tub=(unit tube:clay)
        ?:  =(have want)  `(bake same ^vase)
        =/  tuc=(unit (unit cage))
          (rof ~ %cc [our q.beak.yoke da+now] /[have]/[want])
        ?.  ?=([~ ~ *] tuc)  ~
        `!<(tube:clay q.u.u.tuc)
      ?~  tub
        ((slog leaf+"peek no tube from {(trip have)} to {(trip want)}" ~) ~)
      =/  res  (mule |.((u.tub vase)))
      ?:  ?=(%& -.res)
        ``want^p.res
      ((slog leaf+"peek failed tube from {(trip have)} to {(trip want)}" ~) ~)
    ::  +ap-update-subscription: update subscription.
    ::
    ++  ap-update-subscription
      ~/  %ap-update-subscription
      |=  [is-ok=? =other=ship other-agent=term =wire]
      ^+  ap-core
      ?:  is-ok
        ap-core
      (ap-kill-down wire [other-ship other-agent])
    ::  +ap-move: send move
    ::
    ++  ap-move
      |=  =(list move)
      ap-core(agent-moves (weld (flop list) agent-moves))
    ::  +ap-give: return result.
    ::
    ++  ap-give
      |=  =gift:agent
      (ap-move (ap-from-internal %give gift))
    ::  +ap-pass: request action.
    ::
    ++  ap-pass
      |=  [=path =neet]
      (ap-move (ap-from-internal %pass path neet))
    ::  +ap-construct-bowl: set up bowl.
    ::
    ++  ap-construct-bowl
      ^-  bowl
      :*  :*  our                                     ::  host
              attributing.agent-routes                ::  guest
              agent-name                              ::  agent
          ==                                          ::
          :*  wex=outbound.watches.yoke               ::  outgoing
              sup=inbound.watches.yoke                ::  incoming
          ==                                          ::
          :*  act=change.stats.yoke                   ::  tick
              eny=eny.stats.yoke                      ::  nonce
              now=time.stats.yoke                     ::  time
              byk=beak.yoke                           ::  source
      ==  ==
    ::  +ap-reinstall: reinstall.
    ::
    ++  ap-reinstall
      ~/  %ap-reinstall
      |=  =agent
      ^+  ap-core
      =/  old-state=vase
        ?:  ?=(%& -.agent.yoke)
          on-save:ap-agent-core
        p.agent.yoke
      =^  error  ap-core
        (ap-install(agent.yoke &+agent) `old-state)
      ?~  error
        ap-core
      (mean >%load-failed< u.error)
    ::  +ap-subscribe-as: apply %watch-as.
    ::
    ++  ap-subscribe-as
      |=  [=mark =path]
      ^+  ap-core
      =.  marks.yoke  (~(put by marks.yoke) agent-duct mark)
      (ap-subscribe path)
    ::  +ap-subscribe: apply %watch.
    ::
    ++  ap-subscribe
      ~/  %ap-subscribe
      |=  pax=path
      ^+  ap-core
      =/  incoming  [attributing.agent-routes pax]
      =.  inbound.watches.yoke
        (~(put by inbound.watches.yoke) agent-duct incoming)
      =^  maybe-tang  ap-core
        %+  ap-ingest  %watch-ack  |.
        (on-watch:ap-agent-core pax)
      ?^  maybe-tang
        ap-silent-delete
      ap-core
    ::  +ap-poke: apply %poke.
    ::
    ++  ap-poke
      ~/  %ap-poke
      |=  =cage
      ^+  ap-core
      =^  maybe-tang  ap-core
        %+  ap-ingest  %poke-ack  |.
        (on-poke:ap-agent-core cage)
      ap-core
    ::  +ap-error: pour error.
    ::
    ++  ap-error
      |=  [=term =tang]
      ^+  ap-core
      =/  form  |=(=tank [%rose [~ "! " ~] tank ~])
      =^  maybe-tang  ap-core
        %+  ap-ingest  ~  |.
        (on-fail:ap-agent-core term (turn tang form))
      ap-core
    ::  +ap-generic-take: generic take.
    ::
    ++  ap-generic-take
      ~/  %ap-generic-take
      |=  [=wire =sign-arvo]
      ^+  ap-core
      =^  maybe-tang  ap-core
        %+  ap-ingest  ~  |.
        (on-arvo:ap-agent-core wire sign-arvo)
      ?^  maybe-tang
        (ap-error %arvo-response u.maybe-tang)
      ap-core
    ::  +ap-specific-take: specific take.
    ::
    ++  ap-specific-take
      |=  [=wire =unto]
      ^+  ap-core
      ~|  wire=wire
      ?>  ?=([%out @ @ *] wire)
      =/  other-ship  (slav %p i.t.wire)
      =/  other-agent  i.t.t.wire
      =/  =dock  [other-ship other-agent]
      =/  agent-wire  t.t.t.wire
      ::
      =^  =sign:agent  ap-core
        ?.  ?=(%raw-fact -.unto)
          [unto ap-core]
        =/  =case:clay  da+now
        ?:  ?=(%spider agent-name)
          :-  [%fact mark.unto !>(noun.unto)]
          ap-core
        =/  sky  (rof ~ %cb [our q.beak.yoke case] /[mark.unto])
        ?.  ?=([~ ~ *] sky)
          (mean leaf+"gall: ames mark fail {<mark.unto>}" ~)
        ::
        =+  !<(=dais:clay q.u.u.sky)
        =/  res  (mule |.((vale:dais noun.unto)))
        ?:  ?=(%| -.res)
          (mean leaf+"gall: ames vale fail {<mark.unto>}" p.res)
        :-  [%fact mark.unto p.res]
        %-  ap-move  :_  ~
        :^  hen  %pass  /nowhere
        [%c %warp our q.beak.yoke ~ %sing %b case /[mark.unto]]
      ::
      ::  if subscription ack or close, handle before calling user code
      ::
      =?  outbound.watches.yoke  ?=(%kick -.sign)
        %-  ~(del by outbound.watches.yoke)
        [agent-wire dock]
      ?:  ?&  ?=(%watch-ack -.sign)
              !(~(has by outbound.watches.yoke) [agent-wire dock])
          ==
        %-  %:  slog
              leaf+"{<agent-name>}: got ack for nonexistent subscription"
              leaf+"{<dock>}: {<agent-wire>}"
              >wire=wire<
              ~
            ==
        ap-core
      ::
      =?  outbound.watches.yoke  ?=(%watch-ack -.sign)
        ?^  p.sign
          %-  ~(del by outbound.watches.yoke)
          [agent-wire dock]
        %+  ~(jab by outbound.watches.yoke)  [agent-wire dock]
        |=  [acked=? =path]
        =.  .
          ?.  acked
            .
          %-  =/  =tape
                "{<agent-name>}: received 2nd watch-ack on {<wire dock path>}"
              (slog leaf+tape ~)
          .
        [& path]
      ::
      =^  maybe-tang  ap-core
        %+  ap-ingest  ~  |.
        (on-agent:ap-agent-core agent-wire sign)
      ::  if failed %fact handling, kill subscription
      ::
      =?  ap-core  ?=(%fact -.sign)
        (ap-update-subscription =(~ maybe-tang) p.dock q.dock agent-wire)
      ?^  maybe-tang
        (ap-error -.sign leaf/"closing subscription" u.maybe-tang)
      ap-core
    ::  +ap-install: install wrapper.
    ::
    ++  ap-install
      |=  old-agent-state=(unit vase)
      ^-  [(unit tang) _ap-core]
      ::
      =^  maybe-tang  ap-core  (ap-upgrade-state old-agent-state)
      ::
      =.  agent-config
        :_  agent-config
        ^-  (each suss tang)
        ?^  maybe-tang
          |/u.maybe-tang
        &/[agent-name ?~(old-agent-state %boot %bump) now]
      ::
      [maybe-tang ap-core]
    ::  +ap-upgrade-state: low-level install.
    ::
    ++  ap-upgrade-state
      ~/  %ap-upgrade-state
      |=  maybe-vase=(unit vase)
      ^-  [(unit tang) _ap-core]
      ::
      =^  maybe-tang  ap-core
        %+  ap-ingest  ~
        ?~  maybe-vase
          |.  on-init:ap-agent-core
        |.  (on-load:ap-agent-core u.maybe-vase)
      [maybe-tang ap-core]
    ::  +ap-silent-delete: silent delete.
    ::
    ++  ap-silent-delete
      ^+  ap-core
      ::
      %=    ap-core
          inbound.watches.yoke
        (~(del by inbound.watches.yoke) agent-duct)
      ==
    ::  +ap-load-delete: load delete.
    ::
    ++  ap-load-delete
      ^+  ap-core
      ::
      =/  maybe-incoming
        (~(get by inbound.watches.yoke) agent-duct)
      ?~  maybe-incoming
        ap-core
      ::
      =/  incoming  u.maybe-incoming
      =.  inbound.watches.yoke
        (~(del by inbound.watches.yoke) agent-duct)
      ::
      =^  maybe-tang  ap-core
        %+  ap-ingest  ~  |.
        (on-leave:ap-agent-core q.incoming)
      ?^  maybe-tang
        (ap-error %leave u.maybe-tang)
      ap-core
    ::  +ap-kill-up: 2-sided kill from publisher side
    ::
    ++  ap-kill-up
      ^+  ap-core
      ::
      =>  ap-load-delete
      (ap-give %kick ~ ~)
    ::  +ap-kill-up-slip: 2-sided kill from publisher side by slip
    ::
    ::  +ap-kill-up is reentrant if you call it in the
    ::  middle of processing another deal
    ::
    ::  Should probably call +ap-error with error message
    ::
    ++  ap-kill-up-slip
      |=  =duct
      ^-  (list move)
      ::
      :~  [duct %slip %g %deal [our our] agent-name %leave ~]
          [duct %give %unto %kick ~]
      ==
    ::  +ap-kill-down: 2-sided kill from subscriber side
    ::
    ::    Must process leave first in case kick handler rewatches.
    ::
    ++  ap-kill-down
      |=  [=wire =dock]
      ^+  ap-core
      ::
      =.  ap-core
        (ap-pass wire %agent dock %leave ~)
      (ap-pass wire %huck dock %b %huck `sign-arvo`[%gall %unto %kick ~])
    ::  +ap-mule: run virtualized with intercepted scry, preserving type
    ::
    ::    Compare +mute and +mule.  Those pass through scry, which
    ::    doesn't allow us to catch crashes due to blocking scry.  If
    ::    you intercept scry, you can't preserve the type
    ::    polymorphically.  By monomorphizing, we are able to do so
    ::    safely.
    ::
    ++  ap-mule
      |=  run=_^?(|.(*step:agent))
      ^-  (each step:agent tang)
      =/  res  (mock [run %9 2 %0 1] (look rof ~))
      ?-  -.res
        %0  [%& !<(step:agent [-:!>(*step:agent) p.res])]
        %1  [%| (smyt ;;(path p.res)) ~]
        %2  [%| p.res]
      ==
    ::  +ap-mule-peek: same as +ap-mule but for (unit (unit cage))
    ::
    ++  ap-mule-peek
      |=  run=_^?(|.(*(unit (unit cage))))
      ^-  (each (unit (unit cage)) tang)
      =/  res  (mock [run %9 2 %0 1] (look rof ~))
      ?-  -.res
        %0  [%& !<((unit (unit cage)) [-:!>(*(unit (unit cage))) p.res])]
        %1  [%| (smyt ;;(path p.res)) ~]
        %2  [%| p.res]
      ==
    ::  +ap-ingest: call agent arm
    ::
    ::    Handle acks here because they need to be emitted before the
    ::    rest of the moves.
    ::
    ++  ap-ingest
      |=  [ack=?(%poke-ack %watch-ack ~) run=_^?(|.(*step:agent))]
      ^-  [(unit tang) _ap-core]
      =/  result  (ap-mule run)
      =^  new-moves  ap-core  (ap-handle-result result)
      =/  maybe-tang=(unit tang)
        ?:  ?=(%& -.result)
          ~
        `p.result
      =/  ack-moves=(list move)
        %-  zing
        %-  turn  :_  ap-from-internal
        ^-  (list card:agent)
        ?-  ack
          ~      ~
          %poke-ack   [%give %poke-ack maybe-tang]~
          %watch-ack  [%give %watch-ack maybe-tang]~
        ==
      ::
      =.  agent-moves
        :(weld (flop new-moves) ack-moves agent-moves)
      [maybe-tang ap-core]
    ::  +ap-handle-result: handle result.
    ::
    ++  ap-handle-result
      ~/  %ap-handle-result
      |=  result=(each step:agent tang)
      ^-  [(list move) _ap-core]
      ?:  ?=(%| -.result)
        `ap-core
      ::
      =.  agent.yoke  &++.p.result
      =/  moves  (zing (turn -.p.result ap-from-internal))
      =.  inbound.watches.yoke
        (ap-handle-kicks moves)
      (ap-handle-peers moves)
    ::  +ap-handle-kicks: handle cancels of inbound.watches
    ::
    ++  ap-handle-kicks
      ~/  %ap-handle-kicks
      |=  moves=(list move)
      ^-  bitt
      =/  quits=(list duct)
        %+  murn  moves
        |=  =move
        ^-  (unit duct)
        ?.  ?=([* %give %unto %kick *] move)
          ~
        `duct.move
      ::
      =/  quit-map=bitt
        (malt (turn quits |=(=duct [duct *[ship path]])))
      (~(dif by inbound.watches.yoke) quit-map)
    ::  +ap-handle-peers: handle new outbound.watches
    ::
    ++  ap-handle-peers
      ~/  %ap-handle-peers
      |=  moves=(list move)
      ^-  [(list move) _ap-core]
      =|  new-moves=(list move)
      |-  ^-  [(list move) _ap-core]
      ?~  moves
        [(flop new-moves) ap-core]
      =/  =move  i.moves
      ?:  ?=([* %pass * %g %deal * * %leave *] move)
        =/  =wire  p.move.move
        ?>  ?=([%use @ @ %out @ @ *] wire)
        =/  short-wire  t.t.t.t.t.t.wire
        =/  =dock  [q.p q]:q.move.move
        =.  outbound.watches.yoke
          (~(del by outbound.watches.yoke) [short-wire dock])
        $(moves t.moves, new-moves [move new-moves])
      ?.  ?=([* %pass * %g %deal * * ?(%watch %watch-as) *] move)
        $(moves t.moves, new-moves [move new-moves])
      =/  =wire  p.move.move
      ?>  ?=([%use @ @ %out @ @ *] wire)
      =/  short-wire  t.t.t.t.t.t.wire
      =/  =dock  [q.p q]:q.move.move
      =/  =path
        ?-  -.r.q.move.move
          %watch     path.r.q.move.move
          %watch-as  path.r.q.move.move
        ==
      ?:  (~(has by outbound.watches.yoke) short-wire dock)
        =.  ap-core
          =/  =tang
            ~[leaf+"subscribe wire not unique" >agent-name< >short-wire< >dock<]
          =/  have
            (~(got by outbound.watches.yoke) short-wire dock)
          %-  (slog >out=have< tang)
          (ap-error %watch-not-unique tang)  ::  reentrant, maybe bad?
        $(moves t.moves)
      =.  outbound.watches.yoke
        (~(put by outbound.watches.yoke) [short-wire dock] [| path])
      $(moves t.moves, new-moves [move new-moves])
    --
  --
::  +call: request
::
++  call
  ~%  %gall-call  +>   ~
  |=  [=duct dud=(unit goof) hic=(hobo task)]
  ^-  [(list move) _gall-payload]
  ?^  dud
    ~|(%gall-call-dud (mean tang.u.dud))
  ::
  ~|  [%gall-call-failed duct hic]
  =/  =task  ((harden task) hic)
  ::
  =/  mo-core  (mo-abed:mo duct)
  ?-    -.task
      %deal
    =/  [=sock =term =deal]  [p q r]:task
    ?.  =(q.sock our)
      ?>  =(p.sock our)
      mo-abet:(mo-send-foreign-request:mo-core q.sock term deal)
    mo-abet:(mo-handle-local:mo-core p.sock term deal)
  ::
      %init  [~ gall-payload(system-duct.state duct)]
      %plea
    =/  =ship  ship.task
    =/  =path  path.plea.task
    =/  =noun  payload.plea.task
    ::
    ~|  [ship=ship plea-path=path]
    ?>  ?=([%ge @ ~] path)
    =/  agent-name  i.t.path
    ::
    =+  ;;(=ames-request-all noun)
    ?>  ?=(%0 -.ames-request-all)
    =>  (mo-handle-ames-request:mo-core ship agent-name +.ames-request-all)
    mo-abet
  ::
      %sear  mo-abet:(mo-filter-queue:mo-core ship.task)
      %jolt  mo-abet:(mo-jolt:mo-core dude.task our desk.task)
      %idle  mo-abet:(mo-idle:mo-core dude.task)
      %nuke  mo-abet:(mo-nuke:mo-core dude.task)
      %trim  [~ gall-payload]
      %vega  [~ gall-payload]
  ==
::  +load: recreate vane; note, only valid if called from pupa
::
++  load  !!
::  +scry: standard scry
::
++  scry
  ~/  %gall-scry
  ^-  roon
  |=  [lyc=gang care=term bem=beam]
  ^-  (unit (unit cage))
  =/  =shop  &/p.bem
  =*  dap  q.bem
  =/  =coin  $/r.bem
  =*  path  s.bem
  ::
  ?.  ?=(%.y -.shop)
    ~
  =/  =ship  p.shop
  ?:  &(=(care %$) =(path /whey))
    =/  blocked
      =/  queued  (~(run by blocked.state) |=((qeu blocked-move) [%.y +<]))
      (sort ~(tap by queued) aor)
    ::
    =/  running
      =/  active  (~(run by yokes.state) |=(yoke [%.y +<]))
      (sort ~(tap by active) aor)
    ::
    =/  maz=(list mass)
      :~  [%foreign %.y contacts.state]
          [%blocked %.n blocked]
          [%active %.n running]
      ==
    ``mass+!>(maz)
  ::
  ?:  ?&  =(%u care)
          =(~ path)
          =([%$ %da now] coin)
          =(our ship)
      ==
    =;  hav=?
      [~ ~ noun+!>(hav)]
    =/  yok=(unit yoke)  (~(get by yokes.state) dap)
    ?~(yok | -.agent.u.yok)
  ::
  ?:  ?&  =(%d care)
          =(~ path)
          =([%$ %da now] coin)
          =(our ship)
      ==
    =/  yok=(unit yoke)  (~(get by yokes.state) dap)
    ?~  yok
      [~ ~]
    [~ ~ desk+!>(q.beak.u.yok)]
  ::
  ?:  ?&  =(%e care)
          =(~ path)
          =([%$ %da now] coin)
          =(our ship)
      ==
    :+  ~  ~
    :-  %apps  !>  ^-  (set [=dude live=?])
    =*  syd=desk  dap
    %+  roll  ~(tap by yokes.state)
    |=  [[=dude =yoke] acc=(set [=dude live=?])]
    ?.  =(syd q.beak.yoke)
      acc
    (~(put in acc) [dude -.agent.yoke])
  ::
  ?.  =(our ship)
    ~
  ?.  =([%$ %da now] coin)
    ~
  ?.  (~(has by yokes.state) dap)
    [~ ~]
  ?.  ?=(^ path)
    ~
  =/  =routes  [~ ship]
  (mo-peek:mo dap routes care path)
::  +stay: save without cache; suspend non-%base agents
::
::    TODO: superfluous? see +molt
::
++  stay
  ^-  spore
  =;  eggs=(map term egg)  state(yokes eggs)
  %-  ~(run by yokes.state)
  |=  =yoke
  ^-  egg
  %=    yoke
      agent
    ?:  ?=(%| -.agent.yoke)
      [%| p.agent.yoke]
    ?:  =(%base q.beak.yoke)
      [%& on-save:p.agent.yoke]
    [%| on-save:p.agent.yoke]
  ==
::  +take: response
::
++  take
  ~/  %gall-take
  |=  [=wire =duct dud=(unit goof) syn=sign-arvo]
  ^-  [(list move) _gall-payload]
  ?^  dud
    ~&(%gall-take-dud ((slog tang.u.dud) [~ gall-payload]))
  ?:  =(/nowhere wire)
    [~ gall-payload]
  ?:  =(/clear-huck wire)
    =/  =gift  ?>(?=([%behn %heck %gall *] syn) +>+.syn)
    [[duct %give gift]~ gall-payload]
  ::
  ~|  [%gall-take-failed wire]
  ?>  ?=([?(%sys %use) *] wire)
  =<  mo-abet
  %.  [t.wire ?:(?=([%behn %heck *] syn) syn.syn syn)]
  ?-  i.wire
    %sys  mo-handle-sys:(mo-abed:mo duct)
    %use  mo-handle-use:(mo-abed:mo duct)
  ==
--<|MERGE_RESOLUTION|>--- conflicted
+++ resolved
@@ -160,7 +160,7 @@
       ::
       =-  :_  ->
           %+  welp
-            (skip -< |=(move ?=([* %give %onto *] +<)))
+            (skip -< |=(move ?=([* %pass [%sys %say ~] *] +<)))
           [^duct %pass /whiz/gall %$ %whiz ~]~
       =/  adult  adult-core
       =.  state.adult
@@ -291,27 +291,6 @@
   ++  mo-abet  [(flop moves) gall-payload]
   ++  mo-pass  |=(p=[wire note-arvo] mo-core(moves [[hen pass+p] moves]))
   ++  mo-give  |=(g=gift mo-core(moves [[hen give+g] moves]))
-<<<<<<< HEAD
-  ++  mo-past
-    |=  =(list [wire note-arvo])
-    ?~  list
-      mo-core
-    =.  mo-core  (mo-pass i.list)
-    $(list t.list)
-  ::  +mo-jolt: (re)start agent if not already started on this desk
-  ::
-  ++  mo-jolt
-    |=  [dap=term =ship =desk]
-    ^+  mo-core
-    =/  yak  (~(get by yokes.state) dap)
-    ?~  yak
-      (mo-boot dap ship desk)
-    ?.  -.agent.u.yak
-      (mo-boot dap ship desk)
-    ?.  =(desk q.beak.u.yak)
-      (mo-boot dap ship desk)
-    mo-core
-=======
   ++  mo-talk
     |=  rup=(each suss tang)
     ^-  [wire note-arvo]
@@ -321,7 +300,25 @@
       %&  [%text "gall: {(t q)}ed %{(t p)}":[t=trip p.rup]]
       %|  [%talk leaf+"gall: failed" (flop p.rup)]
     ==
->>>>>>> 5385889e
+  ++  mo-past
+    |=  =(list [wire note-arvo])
+    ?~  list
+      mo-core
+    =.  mo-core  (mo-pass i.list)
+    $(list t.list)
+  ::  +mo-jolt: (re)start agent if not already started on this desk
+  ::
+  ++  mo-jolt
+    |=  [dap=term =ship =desk]
+    ^+  mo-core
+    =/  yak  (~(get by yokes.state) dap)
+    ?~  yak
+      (mo-boot dap ship desk)
+    ?.  -.agent.u.yak
+      (mo-boot dap ship desk)
+    ?.  =(desk q.beak.u.yak)
+      (mo-boot dap ship desk)
+    mo-core
   ::  +mo-boot: ask %ford to build us a core for the specified agent.
   ::
   ++  mo-boot
@@ -580,20 +577,7 @@
     ?:  ?=(%| -.res)
       (mean leaf+["gall: bad agent {<dap>}"] p.res)
     =.  mo-core  (mo-receive-core dap beak p.res)
-<<<<<<< HEAD
     (mo-subscribe-to-agent-builds now)
-=======
-    (mo-subscribe-to-agent-builds tim)
-    ::
-    ++  fail
-      |=  =tang
-      ^+  mo-core
-      =.  mo-core  (mo-pass (mo-talk |+tang))
-      =/  =case  [%da tim]
-      =/  =wire  /sys/cor/[dap]/[her]/[desk]/(scot case)
-      (mo-pass wire %c %warp p.beak desk ~ %next %a case /app/[dap]/hoon)
-    --
->>>>>>> 5385889e
   ::  +mo-handle-sys-lyv: handle notice that agents have been rebuilt
   ::
   ++  mo-handle-sys-lyv
