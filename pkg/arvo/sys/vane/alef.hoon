::    Ames extends Arvo's %pass/%give move semantics across the network.
::
::    A "forward flow" message, which is like a request, is passed to
::    Ames from a local vane.  Ames transmits the message to the peer's
::    Ames, which passes the message to the destination vane.
::
::    Once the peer has processed the "forward flow" message, it sends a
::    message acknowledgment over the wire back to the local Ames.  This
::    ack can either be positive or negative, in which case we call it a
::    "nack".  (Don't confuse Ames nacks with TCP nacks, which are a
::    different concept).
::
::    When the local Ames receives either a positive message ack or a
::    combination of a nack and nack-trace (explained in more detail
::    below), it gives an %done move to the local vane that had
::    requested the original "forward flow" message be sent.
::
::    A "backward flow" message, which is similar to a response or a
::    subscription update, is given to Ames from a local vane.  Ames
::    transmits the message to the peer's Ames, which gives the message
::    to the destination vane.
::
::    Ames will give a %memo to a vane upon hearing the message from a
::    remote. This message is a "backward flow" message, forming one of
::    potentially many responses to a "forward flow" message that a
::    local vane had passed to our local Ames, and which local Ames had
::    relayed to the remote.  Ames gives the %memo on the same duct the
::    local vane had originally used to pass Ames the "forward flow"
::    message.
::
::    Backward flow messages are acked automatically by the receiver.
::    They cannot be nacked, and Ames only uses the ack internally,
::    without notifying the client vane.
::
::    Forward flow messages can be nacked, in which case the peer will
::    send both a message-nack packet and a nack-trace message, which is
::    sent on a special diagnostic flow so as not to interfere with
::    normal operation.  The nack-trace is sent as a full Ames message,
::    instead of just a packet, because the contained error information
::    can be arbitrarily large.
::
::    Once the local Ames has received the nack-trace, it knows the peer
::    has received the full message and failed to process it.  This
::    means if we later hear an ack packet on the failed message, we can
::    ignore it.
::
::    Also, due to Ames's exactly-once delivery semantics, we know that
::    when we receive a nack-trace for message n, we know the peer has
::    positively acked all messages m+1 through n-1, where m is the last
::    message for which we heard a nack-trace.  If we haven't heard acks
::    on all those messages, we apply positive acks when we hear the
::    nack-trace.
::
::  protocol-version: current version of the ames wire protocol
::
!:
=/  protocol-version=?(%0 %1 %2 %3 %4 %5 %6 %7)  %0
=,  ames
=,  able
=*  point               point:able:jael
=*  public-keys-result  public-keys-result:able:jael
=>
=/  veb
  :*  pak=%.n
      snd=%.n
      rcv=%.n
      odd=%.n
      msg=%.y
  ==
|%
++  trace
  |=  [verb=? print=(trap tape)]
  ?.  verb
    same
  (slog leaf/"ames: {(print)}" ~)
--
=>
|%
+|  %generics
::  $mk-item: constructor for +ordered-map item type
::
++  mk-item  |$  [key val]  [key=key val=val]
::  +ordered-map: treap with user-specified horizontal order
::
::    Conceptually smaller items go on the left, so the item with the
::    smallest key can be popped off the head. If $key is `@` and
::    .compare is +lte, then the numerically smallest item is the head.
::
++  ordered-map
  |*  [key=mold val=mold]
  =>  |%
      +$  item  (mk-item key val)
      --
  ::  +compare: item comparator for horizontal order
  ::
  |=  compare=$-([key key] ?)
  |%
  ::  +check-balance: verify horizontal and vertical orderings
  ::
  ++  check-balance
    =|  [l=(unit key) r=(unit key)]
    |=  a=(tree item)
    ^-  ?
    ::  empty tree is valid
    ::
    ?~  a  %.y
    ::  nonempty trees must maintain several criteria
    ::
    ?&  ::  if .n.a is left of .u.l, assert horizontal comparator
        ::
        ?~(l %.y (compare key.n.a u.l))
        ::  if .n.a is right of .u.r, assert horizontal comparator
        ::
        ?~(r %.y (compare u.r key.n.a))
        ::  if .a is not leftmost element, assert vertical order between
        ::  .l.a and .n.a and recurse to the left with .n.a as right
        ::  neighbor
        ::
        ?~(l.a %.y &((mor key.n.a key.n.l.a) $(a l.a, l `key.n.a)))
        ::  if .a is not rightmost element, assert vertical order
        ::  between .r.a and .n.a and recurse to the right with .n.a as
        ::  left neighbor
        ::
        ?~(r.a %.y &((mor key.n.a key.n.r.a) $(a r.a, r `key.n.a)))
    ==
  ::  +put: ordered item insert
  ::
  ++  put
    |=  [a=(tree item) =key =val]
    ^-  (tree item)
    ::  base case: replace null with single-item tree
    ::
    ?~  a  [n=[key val] l=~ r=~]
    ::  base case: overwrite existing .key with new .val
    ::
    ?:  =(key.n.a key)  a(val.n val)
    ::  if item goes on left, recurse left then rebalance vertical order
    ::
    ?:  (compare key key.n.a)
      =/  l  $(a l.a)
      ?>  ?=(^ l)
      ?:  (mor key.n.a key.n.l)
        a(l l)
      l(r a(l r.l))
    ::  item goes on right; recurse right then rebalance vertical order
    ::
    =/  r  $(a r.a)
    ?>  ?=(^ r)
    ?:  (mor key.n.a key.n.r)
      a(r r)
    r(l a(r l.r))
  ::  +peek: produce head (smallest item) or null
  ::
  ++  peek
    |=  a=(tree item)
    ^-  (unit item)
    ::
    ?~  a    ~
    ?~  l.a  `n.a
    $(a l.a)
  ::  +pop: produce .head (smallest item) and .rest or crash if empty
  ::
  ++  pop
    |=  a=(tree item)
    ^-  [head=item rest=(tree item)]
    ::
    ?~  a    !!
    ?~  l.a  [n.a r.a]
    ::
    =/  l  $(a l.a)
    :-  head.l
    ::  load .rest.l back into .a and rebalance
    ::
    ?:  |(?=(~ rest.l) (mor key.n.a key.n.rest.l))
      a(l rest.l)
    rest.l(r a(r r.rest.l))
  ::  +del: delete .key from .a if it exists, producing value iff deleted
  ::
  ++  del
    |=  [a=(tree item) =key]
    ^-  [(unit val) (tree item)]
    ::
    ?~  a  [~ ~]
    ::  we found .key at the root; delete and rebalance
    ::
    ?:  =(key key.n.a)
      [`val.n.a (nip a)]
    ::  recurse left or right to find .key
    ::
    ?:  (compare key key.n.a)
      =+  [found lef]=$(a l.a)
      [found a(l lef)]
    =+  [found rig]=$(a r.a)
    [found a(r rig)]
  ::  +nip: remove root; for internal use
  ::
  ++  nip
    |=  a=(tree item)
    ^-  (tree item)
    ::
    ?>  ?=(^ a)
    ::  delete .n.a; merge and balance .l.a and .r.a
    ::
    |-  ^-  (tree item)
    ?~  l.a  r.a
    ?~  r.a  l.a
    ?:  (mor key.n.l.a key.n.r.a)
      l.a(r $(l.a r.l.a))
    r.a(l $(r.a l.r.a))
  ::  +traverse: stateful partial inorder traversal
  ::
  ::    Mutates .state on each run of .f.  Starts at .start key, or if
  ::    .start is ~, starts at the head (item with smallest key).  Stops
  ::    when .f produces .stop=%.y.  Traverses from smaller to larger
  ::    keys.  Each run of .f can replace an item's value or delete the
  ::    item.
  ::
  ++  traverse
    |*  state=mold
    |=  $:  a=(tree item)
            =state
            f=$-([state item] [(unit val) ? state])
        ==
    ^+  [state a]
    ::  acc: accumulator
    ::
    ::    .stop: set to %.y by .f when done traversing
    ::    .state: threaded through each run of .f and produced by +abet
    ::
    =/  acc  [stop=`?`%.n state=state]
    =<  abet  =<  main
    |%
    ++  abet  [state.acc a]
    ::  +main: main recursive loop; performs a partial inorder traversal
    ::
    ++  main
      ^+  .
      ::  stop if empty or we've been told to stop
      ::
      ?~  a  .
      ?:  stop.acc  .
      ::  inorder traversal: left -> node -> right, until .f sets .stop
      ::
      =>  left
      ?:  stop.acc  .
      =>  node
      ?:  stop.acc  .
      right
    ::  +node: run .f on .n.a, updating .a, .state, and .stop
    ::
    ++  node
      ^+  .
      ::  run .f on node, updating .stop.acc and .state.acc
      ::
      =^  res  acc
        ?>  ?=(^ a)
        (f state.acc n.a)
      ::  apply update to .a from .f's product
      ::
      =.  a
        ::  if .f requested node deletion, merge and balance .l.a and .r.a
        ::
        ?~  res  (nip a)
        ::  we kept the node; replace its .val; order is unchanged
        ::
        ?>  ?=(^ a)
        a(val.n u.res)
      ::
      ..node
    ::  +left: recurse on left subtree, copying mutant back into .l.a
    ::
    ++  left
      ^+  .
      ?~  a  .
      =/  lef  main(a l.a)
      lef(a a(l a.lef))
    ::  +right: recurse on right subtree, copying mutant back into .r.a
    ::
    ++  right
      ^+  .
      ?~  a  .
      =/  rig  main(a r.a)
      rig(a a(r a.rig))
    --
  ::  +tap: convert to list, smallest to largest
  ::
  ++  tap
    |=  a=(tree item)
    ^-  (list item)
    ::
    =|  b=(list item)
    |-  ^+  b
    ?~  a  b
    ::
    $(a l.a, b [n.a $(a r.a)])
  ::  +gas: put a list of items
  ::
  ++  gas
    |=  [a=(tree item) b=(list item)]
    ^-  (tree item)
    ::
    ?~  b  a
    $(b t.b, a (put a i.b))
  ::  +uni: unify two ordered maps
  ::
  ::    .b takes precedence over .a if keys overlap.
  ::
  ++  uni
    |=  [a=(tree item) b=(tree item)]
    ^-  (tree item)
    ::
    ?~  b  a
    ?~  a  b
    ?:  =(key.n.a key.n.b)
      ::
      [n=n.b l=$(a l.a, b l.b) r=$(a r.a, b r.b)]
    ::
    ?:  (mor key.n.a key.n.b)
      ::
      ?:  (compare key.n.b key.n.a)
        $(l.a $(a l.a, r.b ~), b r.b)
      $(r.a $(a r.a, l.b ~), b l.b)
    ::
    ?:  (compare key.n.a key.n.b)
      $(l.b $(b l.b, r.a ~), a r.a)
    $(r.b $(b r.b, l.a ~), a l.a)
  --
::
+|  %atomics
::
+$  bone           @udbone
+$  fragment       @uwfragment
+$  fragment-num   @udfragmentnum
+$  message-blob   @udmessageblob
+$  message-num    @udmessagenum
+$  private-key    @uwprivatekey
+$  public-key     @uwpublickey
+$  signature      @uwsignature
+$  symmetric-key  @uwsymmetrickey
::  $rank: which kind of ship address, by length
::
::    0: galaxy or star -- 2  bytes
::    1: planet         -- 4  bytes
::    2: moon           -- 8  bytes
::    3: comet          -- 16 bytes
::
+$  rank  ?(%0 %1 %2 %3)
::
+|  %kinetics
::  $channel: combined sender and receiver identifying data
::
+$  channel
  $:  [our=ship her=ship]
      now=@da
      ::  our data, common to all dyads
      ::
      $:  =our=life
          crypto-core=acru:ames
      ==
      ::  her data, specific to this dyad
      ::
      $:  =symmetric-key
          =her=life
          =her=public-key
          her-sponsor=ship
  ==  ==
::  $dyad: pair of sender and receiver ships
::
+$  dyad  [sndr=ship rcvr=ship]
::  $packet: noun representation of an ames datagram packet
::
::    Roundtrips losslessly through atom encoding and decoding.
::
::    .origin is ~ unless the packet is being forwarded.  If present,
::    it's an atom that encodes a route to another ship, such as an IPv4
::    address.  Routes are opaque to Arvo and only have meaning in the
::    interpreter. This enforces that Ames is transport-agnostic.
::
+$  packet  [dyad encrypted=? origin=(unit lane) content=*]
::  $open-packet: unencrypted packet payload, for comet self-attestation
::
::    The .signature applies to all other fields in this data structure.
::
+$  open-packet
  $:  =signature
      =public-key
      sndr=ship
      =sndr=life
      rcvr=ship
      =rcvr=life
  ==
::  $shut-packet: encrypted packet payload
::
+$  shut-packet
  $:  =sndr=life
      =rcvr=life
      =bone
      =message-num
      meat=(each fragment-meat ack-meat)
  ==
::  $fragment-meat: contents of a message-fragment packet
::
+$  fragment-meat
  $:  num-fragments=fragment-num
      =fragment-num
      =fragment
  ==
::  $ack-meat: contents of an acknowledgment packet; fragment or message
::
::    Fragment acks reference the $fragment-num of the target packet.
::
::    Message acks contain a success flag .ok, which is %.n in case of
::    negative acknowledgment (nack), along with .lag that describes the
::    time it took to process the message. .lag is zero if the message
::    was processed during a single Arvo event. At the moment, .lag is
::    always zero.
::
+$  ack-meat  (each fragment-num [ok=? lag=@dr])
::  $naxplanation: nack trace; explains which message failed and why
::
+$  naxplanation  [=message-num =error]
::
+|  %statics
::
::  $ames-state: state for entire vane
::
+$  ames-state
  $:  peers=(map ship ship-state)
      =unix=duct
      =life
      crypto-core=acru:ames
  ==
::  $ship-state: all we know about a peer
::
::    %alien: no PKI data, so enqueue actions to perform once we learn it
::    %known: we know their life and public keys, so we have a channel
::
+$  ship-state
  $%  [%alien alien-agenda]
      [%known peer-state]
  ==
::  $alien-agenda: what to do when we learn a peer's life and keys
::
::    messages: pleas local vanes have asked us to send
::    packets: packets we've tried to send
::    heeds: local tracking requests; passed through into $peer-state
::
+$  alien-agenda
  $:  messages=(list [=duct =plea])
      packets=(set =blob)
      heeds=(set duct)
  ==
::  $peer-state: state for a peer with known life and keys
::
::    route: transport-layer destination for packets to peer
::    qos: quality of service; connection status to peer
::    ossuary: bone<->duct mapper
::    snd: per-bone message pumps to send messages as fragments
::    rcv: per-bone message sinks to assemble messages from fragments
::    nax: unprocessed nacks (negative acknowledgments)
::         Each value is ~ when we've received the ack packet but not a
::         nack-trace, or an error when we've received a nack-trace but
::         not the ack packet.
::
::         When we hear a nack packet or an explanation, if there's no
::         entry in .nax, we make a new entry. Otherwise, if this new
::         information completes the packet+nack-trace, we remove the
::         entry and emit a nack to the local vane that asked us to send
::         the message.
::    heeds: listeners for %clog notifications
::
+$  peer-state
  $:  $:  =symmetric-key
          =life
          =public-key
          sponsor=ship
      ==
      route=(unit [direct=? =lane])
      =qos
      =ossuary
      snd=(map bone message-pump-state)
      rcv=(map bone message-sink-state)
      nax=(set [=bone =message-num])
      heeds=(set duct)
  ==
::  $qos: quality of service; how is our connection to a peer doing?
::
+$  qos
  $~  [%unborn ~]
  $%  [%live last-contact=@da]
      [%dead last-contact=@da]
      [%unborn ~]
  ==
::  $ossuary: bone<->duct bijection and .next-bone to map to a duct
::
::    The first bone is 0. They increment by 4, since each flow includes
::    a bit for each message determining forward vs. backward and a
::    second bit for whether the message is on the normal flow or the
::    associated diagnostic flow (for nack-traces).
::
+$  ossuary
  $:  =next=bone
      by-duct=(map duct bone)
      by-bone=(map bone duct)
  ==
::  $message-pump-state: persistent state for |message-pump
::
::    Messages queue up in |message-pump's .unsent-messages until they
::    can be packetized and fed into |packet-pump for sending.  When we
::    pop a message off .unsent-messages, we push as many fragments as
::    we can into |packet-pump, then place the remaining in
::    .unsent-fragments.
::
::    When we hear a packet ack, we send it to |packet-pump.  If we
::    haven't seen it before, |packet-pump reports the fresh ack.
::
::    When we hear a message ack (positive or negative), we treat that
::    as though all fragments have been acked.  If this message is not
::    .current, then it's a future message and .current has not yet been
::    acked, so we place the message in .queued-message-acks.
::
::    If we hear a message ack before we've sent all the
::    fragments for that message, clear .unsent-fragments. If the
::    message ack was positive, print it out because it indicates the
::    peer is not behaving properly.
::
::    If the ack is for the current message, emit the message ack,
::    increment .current, and check if this next message is in
::    .queued-message-acks.  If it is, emit the message (n)ack,
::    increment .current, and check the next message.  Repeat until
::    .current is not fully acked.
::
::    When we hear a message nack, we send it to |packet-pump, which
::    deletes all packets from that message.  If .current gets nacked,
::    clear .unsent-fragments and go into the same flow as when we hear
::    the last packet ack on a message.
::
::    The following equation is always true:
::    .next - .current == number of messages in flight
::
::    At the end of a task, |message-pump sends a %halt task to
::    |packet-pump, which can trigger a timer to be set or cleared based
::    on congestion control calculations. When it fires, the timer will
::    generally cause one or more packets to be resent.
::
::    Message sequence numbers start at 1 so the first message will be
::    greater than .last-acked.message-sink-state on the receiver.
::
::    current: sequence number of earliest message sent or being sent
::    next: sequence number of next message to send
::    unsent-messages: messages to be sent after current message
::    unsent-fragments: fragments of current message waiting for sending
::    queued-message-acks: future message acks to be applied after current
::    packet-pump-state: state of corresponding |packet-pump
::
+$  message-pump-state
  $:  current=_`message-num`1
      next=_`message-num`1
      unsent-messages=(qeu message-blob)
      unsent-fragments=(list static-fragment)
      queued-message-acks=(map message-num ok=?)
      =packet-pump-state
  ==
+$  static-fragment
  $:  =message-num
      num-fragments=fragment-num
      =fragment-num
      =fragment
  ==
::  $packet-pump-state: persistent state for |packet-pump
::
::    next-wake: last timer we've set, or null
::    live: packets in flight; sent but not yet acked
::    metrics: congestion control information
::
+$  packet-pump-state
  $:  next-wake=(unit @da)
      live=(tree [live-packet-key live-packet-val])
      metrics=pump-metrics
  ==
::  $pump-metrics: congestion control state for a |packet-pump
::
::    This is an Ames adaptation of TCP's Reno congestion control
::    algorithm.  The information signals and their responses are
::    identical to those of the "NewReno" variant of Reno; the
::    implementation differs because Ames acknowledgments differ from
::    TCP's and because we're using functional data structures.
::
::    If .skips reaches 3, we perform a fast retransmit and fast
::    recovery.  This corresponds to Reno's handling of "three duplicate
::    acks".
::
::    rto: retransmission timeout
::    rtt: roundtrip time estimate, low-passed using EWMA
::    rttvar: mean deviation of .rtt, also low-passed with EWMA
::    num-live: how many packets sent, awaiting ack
::    ssthresh: slow-start threshold
::    cwnd: congestion window; max unacked packets
::
+$  pump-metrics
  $:  rto=_~s1
      rtt=_~s1
      rttvar=_~s1
      ssthresh=_10.000
      cwnd=_1
      num-live=@ud
      counter=@ud
  ==
+$  live-packet
  $:  key=live-packet-key
      val=live-packet-val
  ==
+$  live-packet-key
  $:  =message-num
      =fragment-num
  ==
+$  live-packet-val
  $:  packet-state
      num-fragments=fragment-num
      =fragment
  ==
+$  packet-state
  $:  last-sent=@da
      retries=@ud
      skips=@ud
  ==
::  $message-sink-state: state of |message-sink to assemble messages
::
::    last-acked: highest $message-num we've fully acknowledged
::    last-heard: highest $message-num we've heard all fragments on
::    pending-vane-ack: heard but not processed by local vane
::    live-messages: partially received messages
::
+$  message-sink-state
  $:  last-acked=message-num
      last-heard=message-num
      pending-vane-ack=(qeu [=message-num message=*])
      live-messages=(map message-num partial-rcv-message)
      nax=(set message-num)
  ==
::  $partial-rcv-message: message for which we've received some fragments
::
::    num-fragments: total number of fragments in this message
::    num-received: how many fragments we've received so far
::    fragments: fragments we've received, eventually producing a $message
::
+$  partial-rcv-message
  $:  num-fragments=fragment-num
      num-received=fragment-num
      fragments=(map fragment-num fragment)
  ==
::
+|  %dialectics
::
::  $move: output effect; either request or response
::
+$  move  [=duct card=(wind note gift)]
::  $queued-event: event to be handled after initial boot completes
::
+$  queued-event
  $%  [%call =duct type=* wrapped-task=(hobo task)]
      [%take =wire =duct type=* =sign]
  ==
::  $note: request to other vane
::
::    TODO: specialize gall interface for subscription management
::
::    Ames passes a %plea note to another vane when it receives a
::    message on a "forward flow" from a peer, originally passed from
::    one of the peer's vanes to the peer's Ames.
::
::    Ames passes a %plea to itself to trigger a heartbeat message to
::    our sponsor.
::
::    Ames passes a %private-keys to Jael to request our private keys.
::    Ames passes a %public-keys to Jael to request a peer's public
::    keys.
::
+$  note
  $~  [%b %wait *@da]
  $%  $:  %b
      $%  [%wait date=@da]
          [%rest date=@da]
      ==  ==
      $:  %d
      $%  [%flog flog:dill]
      ==  ==
      $:  %j
      $%  [%private-keys ~]
          [%public-keys ships=(set ship)]
          [%turf ~]
      ==  ==
      $:  @tas
      $%  [%plea =ship =plea]
  ==  ==  ==
::  $sign: response from other vane
::
::    A vane gives a %boon sign to Ames on a duct on which it had
::    previously received a message on a "forward flow".  Ames will
::    transmit the message to the peer that had originally sent the
::    message on the forward flow.  The peer's Ames will then give the
::    message to the remote vane from which the forward flow message
::    originated.
::
+$  sign
  $~  [%b %wake ~]
  $%  $:  %b
      $%  [%wake error=(unit tang)]
      ==  ==
      $:  %j
      $%  [%private-keys =life vein=(map life ring)]
          [%public-keys =public-keys-result]
          [%turf turfs=(list turf)]
      ==  ==
      $:  @tas
      $%  [%done error=(unit error)]
          [%boon payload=*]
  ==  ==  ==
::  $message-pump-task: job for |message-pump
::
::    %memo: packetize and send application-level message
::    %hear: handle receipt of ack on fragment or message
::    %wake: handle timer firing
::
+$  message-pump-task
  $%  [%memo =message-blob]
      [%hear =message-num =ack-meat]
      [%wake ~]
  ==
::  $message-pump-gift: effect from |message-pump
::
::    %done: report message acknowledgment
::    %send: emit message fragment
::    %wait: set a new timer at .date
::    %rest: cancel timer at .date
::
+$  message-pump-gift
  $%  [%done =message-num ok=?]
      [%send =static-fragment]
      [%wait date=@da]
      [%rest date=@da]
  ==
::  $packet-pump-task: job for |packet-pump
::
::    %hear: deal with a packet acknowledgment
::    %done: deal with message acknowledgment
::    %halt: finish event, possibly updating timer
::    %wake: handle timer firing
::
+$  packet-pump-task
  $%  [%hear =message-num =fragment-num]
      [%done =message-num lag=@dr]
      [%halt ~]
      [%wake ~]
  ==
::  $packet-pump-gift: effect from |packet-pump
::
::    %send: emit message fragment
::    %wait: set a new timer at .date
::    %rest: cancel timer at .date
::
+$  packet-pump-gift
  $%  [%send =static-fragment]
      [%wait date=@da]
      [%rest date=@da]
  ==
::  $message-sink-task: job for |message-sink
::
::    %done: receive confirmation from vane of processing or failure
::    %drop: clear .message-num from .nax.state
::    %hear: handle receiving a message fragment packet
::      .ok: %.y unless previous failed attempt
::
+$  message-sink-task
  $%  [%done ok=?]
      [%drop =message-num]
      [%hear =lane =shut-packet ok=?]
  ==
::  $message-sink-gift: effect from |message-sink
::
::    %memo: assembled from received packets
::    %send: emit an ack packet
::
+$  message-sink-gift
  $%  [%memo =message-num message=*]
      [%send =message-num =ack-meat]
  ==
--
::  external vane interface
::
|=  pit=vase
::  larval ames, before %born sets .unix-duct; wraps adult ames core
::
=<  =*  adult-gate  .
    =|  queued-events=(qeu queued-event)
    ::
    |=  [our=ship now=@da eny=@ scry-gate=sley]
    =*  larval-gate  .
    =*  adult-core   (adult-gate +<)
    |%
    ::  +call: handle request $task
    ::
    ++  call
      |=  [=duct type=* wrapped-task=(hobo task)]
      ::
      =/  =task
        ?.  ?=(%soft -.wrapped-task)
          wrapped-task
        ~|  our^%ames-fail-soft
        ;;(task p.wrapped-task)
      ::  %born: set .unix-duct and start draining .queued-events
      ::
      ?:  ?=(%born -.task)
        ::  process %born using wrapped adult ames
        ::
        =^  moves  adult-gate  (call:adult-core duct type task)
        ::  if no events were queued up, metamorphose
        ::
        ?~  queued-events
          ~>  %slog.0^leaf/"ames: metamorphosis"
          [moves adult-gate]
        ::  kick off a timer to process the first of .queued-events
        ::
        =.  moves  :_(moves [duct %pass /larva %b %wait now])
        [moves larval-gate]
      ::  any other event: enqueue it until we have a .unix-duct
      ::
      =.  queued-events  (~(put to queued-events) %call duct type task)
      [~ larval-gate]
    ::  +take: handle response $sign
    ::
    ++  take
      |=  [=wire =duct type=* =sign]
      ::  enqueue event if not a larval drainage timer
      ::
      ?.  =(/larva wire)
        =.  queued-events  (~(put to queued-events) %take wire duct type sign)
        [~ larval-gate]
      ::  larval event drainage timer; pop and process a queued event
      ::
      ?.  ?=([%b %wake *] sign)
        ~>  %slog.0^leaf/"ames: larva: strange sign"
        [~ larval-gate]
      =^  first-event  queued-events  ~(get to queued-events)
      =^  moves  adult-gate
        ?-  -.first-event
          %call  (call:adult-core +.first-event)
          %take  (take:adult-core +.first-event)
        ==
      ::  .queued-events has been cleared; metamorphose
      ::
      ?~  queued-events
        ~>  %slog.0^leaf/"ames: metamorphosis"
        [moves adult-gate]
      ~>  %slog.0^leaf/"ames: larva: drain"
      ::  set timer to drain next event
      ::
      =.  moves  :_(moves [duct %pass /larva %b %wait now])
      [moves larval-gate]
    ::  lifecycle arms; mostly pass-throughs to the contained adult ames
    ::
    ++  scry  scry:adult-core
    ++  stay  [%larva queued-events ames-state.adult-gate]
    ++  load
      |=  $=  old
          $%  [%larva events=_queued-events state=_ames-state.adult-gate]
              [%adult state=_ames-state.adult-gate]
          ==
      ::
      ?-    -.old
          %adult
        (load:adult-core state.old)
      ::
          %larva
        ~>  %slog.0^leaf/"ames: larva: load"
        =.  queued-events  events.old
        =.  adult-gate     (load:adult-core state.old)
        larval-gate
      ==
    --
::  adult ames, after metamorphosis from larva
::
=<
=|  =ames-state
|=  [our=ship now=@da eny=@ scry-gate=sley]
=*  ames-gate  .
|%
::  +call: handle request $task
::
++  call
  |=  [=duct type=* wrapped-task=(hobo task)]
  ^-  [(list move) _ames-gate]
  ::
  =/  =task
    ?.  ?=(%soft -.wrapped-task)
      wrapped-task
    ~|  %ames-bad-task^p.wrapped-task
    ;;(task p.wrapped-task)
  ::
  =/  event-core  (per-event [our now eny scry-gate] duct ames-state)
  ::
  =^  moves  ames-state
    =<  abet
    ?-  -.task
      %born  on-born:event-core
      %crud  (on-crud:event-core [p q]:task)
      %hear  (on-hear:event-core [lane blob]:task)
      %heed  (on-heed:event-core ship.task)
      %hole  (on-hole:event-core [lane blob]:task)
      %init  (on-init:event-core ship=p.task)
      %jilt  (on-jilt:event-core ship.task)
      %vega  on-vega:event-core
      %wegh  on-wegh:event-core
      %plea  (on-plea:event-core [ship plea]:task)
    ==
  ::
  [moves ames-gate]
::  +take: handle response $sign
::
++  take
  |=  [=wire =duct type=* =sign]
  ^-  [(list move) _ames-gate]
  ::
  =/  event-core  (per-event [our now eny scry-gate] duct ames-state)
  ::
  =^  moves  ames-state
    =<  abet
    ?-  sign
      [@ %done *]   (on-take-done:event-core wire error.sign)
      [@ %boon *]   (on-take-boon:event-core wire payload.sign)
    ::
      [%b %wake *]  (on-take-wake:event-core wire error.sign)
    ::
      [%j %turf *]          (on-take-turf:event-core turfs.sign)
      [%j %private-keys *]  (on-priv:event-core [life vein]:sign)
      [%j %public-keys *]   (on-publ:event-core wire public-keys-result.sign)
    ==
  ::
  [moves ames-gate]
::  +stay: extract state before reload
::
++  stay  [%adult ames-state]
::  +load: load in old state after reload
::
++  load
  |=  old-state=_ames-state
  ^+  ames-gate
  ames-gate(ames-state old-state)
::  +scry: dereference namespace
::
++  scry
  |=  [fur=(unit (set monk)) ren=@tas why=shop syd=desk lot=coin tyl=path]
  ^-  (unit (unit cage))
  ::
  [~ ~]
--
::  helpers
::
|%
++  per-event
  =|  moves=(list move)
  |=  [[our=ship now=@da eny=@ scry-gate=sley] =duct =ames-state]
  |%
  ++  event-core  .
  ++  abet  [(flop moves) ames-state]
  ++  emit  |=(=move event-core(moves [move moves]))
  ::  +on-take-done: handle notice from vane that it processed a message
  ::
  ++  on-take-done
    |=  [=wire error=(unit error)]
    ^+  event-core
    ::  relay the vane ack to the foreign peer
    ::
    =+  ^-  [her=ship =bone]  (parse-bone-wire wire)
    ::
    =/  =peer-state  (got-peer-state her)
    =/  =channel     [[our her] now |2.ames-state -.peer-state]
    =/  peer-core    (make-peer-core peer-state channel)
    ::  if processing succeded, send positive ack packet and exit
    ::
    ?~  error
      abet:(run-message-sink:peer-core bone %done ok=%.y)
    ::  failed; send message nack packet
    ::
    =.  event-core  abet:(run-message-sink:peer-core bone %done ok=%.n)
    ::  construct nack-trace message, referencing .failed $message-num
    ::
    =/  failed=message-num  last-acked:(~(got by rcv.peer-state) bone)
    =/  =naxplanation  [failed u.error]
    =/  =message-blob  (jam naxplanation)
    ::  send nack-trace message on associated .nack-trace-bone
    ::
    =.  peer-core              (make-peer-core peer-state channel)
    =/  nack-trace-bone=^bone  (mix 0b10 bone)
    ::
    abet:(run-message-pump:peer-core nack-trace-bone %memo message-blob)
  ::  +on-crud: handle event failure; print to dill
  ::
  ++  on-crud
    |=  =error
    ^+  event-core
    (emit duct %pass /crud %d %flog %crud error)
  ::  +on-heed: handle request to track .ship's responsiveness
  ::
  ++  on-heed
    |=  =ship
    ^+  event-core
    =/  ship-state  (~(get by peers.ames-state) ship)
    ?.  ?=([~ %known *] ship-state)
      %+  enqueue-alien-todo  ship
      |=  todos=alien-agenda
      todos(heeds (~(put in heeds.todos) duct))
    ::
    =/  =peer-state  +.u.ship-state
    =/  =channel     [[our ship] now |2.ames-state -.peer-state]
    abet:on-heed:(make-peer-core peer-state channel)
  ::  +on-jilt: handle request to stop tracking .ship's responsiveness
  ::
  ++  on-jilt
    |=  =ship
    ^+  event-core
    =/  ship-state  (~(get by peers.ames-state) ship)
    ?.  ?=([~ %known *] ship-state)
      %+  enqueue-alien-todo  ship
      |=  todos=alien-agenda
      todos(heeds (~(del in heeds.todos) duct))
    ::
    =/  =peer-state  +.u.ship-state
    =/  =channel     [[our ship] now |2.ames-state -.peer-state]
    abet:on-jilt:(make-peer-core peer-state channel)
  ::  +on-hear: handle raw packet receipt
  ::
  ++  on-hear
    |=  [=lane =blob]
    ^+  event-core
    (on-hear-packet lane (decode-packet blob) ok=%.y)
  ::  +on-hole: handle packet crash notification
  ::
  ++  on-hole
    |=  [=lane =blob]
    ^+  event-core
    ::
    ~>  %slog.0^leaf/"ames: %hole"
    (on-hear-packet lane (decode-packet blob) ok=%.n)
  ::  +on-hear-packet: handle mildly processed packet receipt
  ::
  ++  on-hear-packet
    |=  [=lane =packet ok=?]
    ^+  event-core
    ::
    ?:  =(our sndr.packet)
      event-core
    ::
    %.  +<
    ::
    ?.  =(our rcvr.packet)
      on-hear-forward
    ::
    ?:  encrypted.packet
      on-hear-shut
    on-hear-open
  ::  +on-hear-forward: maybe forward a packet to someone else
  ::
  ::    Note that this performs all forwarding requests without
  ::    filtering.  Any protection against DDoS amplification will be
  ::    provided by Vere.
  ::
  ++  on-hear-forward
    |=  [=lane =packet ok=?]
    ^+  event-core
    ::  set .origin.packet if it doesn't already have one, re-encode, and send
    ::
    =?  origin.packet  ?=(~ origin.packet)  `lane
    =/  =blob  (encode-packet packet)
    (send-blob rcvr.packet blob)
  ::  +on-hear-open: handle receipt of plaintext comet self-attestation
  ::
  ++  on-hear-open
    |=  [=lane =packet ok=?]
    ^+  event-core
    ::  if we already know .sndr, ignore duplicate attestation
    ::
    =/  ship-state  (~(get by peers.ames-state) sndr.packet)
    ?:  ?=([~ %known *] ship-state)
      event-core
    ::
    =/  =open-packet  ;;(open-packet packet)
    ::  assert .our and .her and lives match
    ::
    ?>  .=       sndr.open-packet  sndr.packet
    ?>  .=       rcvr.open-packet  our
    ?>  .=  sndr-life.open-packet  1
    ?>  .=  rcvr-life.open-packet  life.ames-state
    ::  no ghost comets allowed
    ::
    ?>  (lte 256 (^sein:title sndr.packet))
    ::  comet public-key must hash to its @p address
    ::
    ::    TODO how does this validation work elsewhere?
    ::
    ?>  =(`@`sndr.packet `@`(shaf %pawn public-key.open-packet))
    ::  everything after .signature is signed
    ::
    ::    TODO: should this double-cue instead of re-jamming?
    ::
    =/  signed=@  (jam +.open-packet)
    ?>  (verify-signature signed [public-key signature]:open-packet)
    ::  store comet as peer in our state
    ::
    =.  peers.ames-state
      %+  ~(put by peers.ames-state)  sndr.packet
      ^-  ^ship-state
      :-  %known
      =|  =peer-state
      =/  our-private-key  sec:ex:crypto-core.ames-state
      =/  =symmetric-key
        (derive-symmetric-key public-key.open-packet our-private-key)
      ::
      %_  peer-state
        symmetric-key  symmetric-key
        life           sndr-life.open-packet
        public-key     public-key.open-packet
        sponsor        (^sein:title sndr.packet)
        route          `[direct=%.y lane]
      ==
    ::
    event-core
  ::  +on-hear-shut: handle receipt of encrypted packet
  ::
  ++  on-hear-shut
    |=  [=lane =packet ok=?]
    ^+  event-core
    ::  encrypted packet content must be an encrypted atom
    ::
    ?>  ?=(@ content.packet)
    ::
    =/  sndr-state  (~(get by peers.ames-state) sndr.packet)
    ::  if we don't know them, maybe enqueue a jael %public-keys request
    ::
    ?.  ?=([~ %known *] sndr-state)
      (enqueue-alien-todo sndr.packet |=(alien-agenda +<))
    ::  decrypt packet contents using symmetric-key.channel
    ::
    ::    If we know them, we have a $channel with them, which we've
    ::    populated with a .symmetric-key derived from our private key
    ::    and their public key using elliptic curve Diffie-Hellman.
    ::
    =/  =peer-state   +.u.sndr-state
    =/  =channel      [[our sndr.packet] now |2.ames-state -.peer-state]
    =/  =shut-packet  (decrypt symmetric-key.channel content.packet)
    ::  ward against replay attacks
    ::
    ::    We only accept packets from a ship at their known life, and to
    ::    us at our current life.
    ::
<<<<<<< HEAD
    ~|  [sndr=sndr.packet rcvr=rcvr.packet]
    ~|  [sndr-life=sndr-life.shut-packet expected=her-life.channel]
    ~|  [rcvr-life=rcvr-life.shut-packet expected=our-life.channel]
=======
    ~|  [[her our-life her-life]:channel [sndr-life rcvr-life]:shut-packet]
>>>>>>> 4446c968
    ?>  =(sndr-life.shut-packet her-life.channel)
    ?>  =(rcvr-life.shut-packet our-life.channel)
    ::  non-galaxy: update route with heard lane or forwarded lane
    ::
    =?  route.peer-state  !=(%czar (clan:title her.channel))
      ?~  origin.packet
        `[direct=%.y lane]
      `[direct=%.n u.origin.packet]
    ::  perform peer-specific handling of packet
    ::
    =/  peer-core  (make-peer-core peer-state channel)
    abet:(on-hear-shut-packet:peer-core lane shut-packet ok)
  ::  +on-take-boon: receive request to give message to peer
  ::
  ++  on-take-boon
    |=  [=wire payload=*]
    ^+  event-core
    ::
    =+  ^-  [her=ship =bone]  (parse-bone-wire wire)
    ::
    =/  =peer-state  (got-peer-state her)
    =/  =channel     [[our her] now |2.ames-state -.peer-state]
    ::
    abet:(on-memo:(make-peer-core peer-state channel) bone payload)
  ::  +on-plea: handle request to send message
  ::
  ++  on-plea
    |=  [=ship =plea]
    ^+  event-core
    ::  .plea is from local vane to foreign ship
    ::
    =/  ship-state  (~(get by peers.ames-state) ship)
    ::
    ?.  ?=([~ %known *] ship-state)
      %+  enqueue-alien-todo  ship
      |=  todos=alien-agenda
      todos(messages [[duct plea] messages.todos])
    ::
    =/  =peer-state  +.u.ship-state
    =/  =channel     [[our ship] now |2.ames-state -.peer-state]
    ::
    =^  =bone  ossuary.peer-state  (bind-duct ossuary.peer-state duct)
    %-  %+  trace  msg.veb
        |.  ^-  tape
        =/  sndr  [our our-life.channel]
        =/  rcvr  [ship her-life.channel]
        "plea {<sndr^rcvr^bone^vane.plea^path.plea>}"
    ::
    abet:(on-memo:(make-peer-core peer-state channel) bone plea)
  ::  +on-take-wake: receive wakeup or error notification from behn
  ::
  ++  on-take-wake
    |=  [=wire error=(unit tang)]
    ^+  event-core
    ::
    =+  ^-  [her=ship =bone]  (parse-pump-timer-wire wire)
    ::
    =/  =peer-state  (got-peer-state her)
    =/  =channel     [[our her] now |2.ames-state -.peer-state]
    ::
    abet:(on-wake:(make-peer-core peer-state channel) bone error)
  ::  +on-init: first boot; subscribe to our info from jael
  ::
  ++  on-init
    |=  our=ship
    ^+  event-core
    ::
    =~  (emit duct %pass /turf %j %turf ~)
        (emit duct %pass /private-keys %j %private-keys ~)
    ==
  ::  +on-priv: set our private key to jael's response
  ::
  ++  on-priv
    |=  [=life vein=(map life private-key)]
    ^+  event-core
    ::
    =/  =private-key            (~(got by vein) life)
    =.  life.ames-state         life
    =.  crypto-core.ames-state  (nol:nu:crub:crypto private-key)
    ::  recalculate each peer's symmetric key
    ::
    =/  our-private-key  sec:ex:crypto-core.ames-state
    =.  peers.ames-state
      %-  ~(run by peers.ames-state)
      |=  =ship-state
      ^+  ship-state
      ::
      ?.  ?=(%known -.ship-state)
        ship-state
      ::
      =/  =peer-state  +.ship-state
      =.  symmetric-key.peer-state
        (derive-symmetric-key public-key.+.ship-state our-private-key)
      ::
      [%known peer-state]
    ::
    event-core
  ::  +on-publ: update pki data for peer or self
  ::
  ++  on-publ
    |=  [=wire =public-keys-result]
    ^+  event-core
    ::
    |^  ^+  event-core
        ::
        ?-    public-keys-result
            [%diff @ %rift *]
          (on-publ-breach who.public-keys-result)
        ::
            [%diff @ %keys *]
          (on-publ-rekey [who to.diff]:public-keys-result)
        ::
            [%diff @ %spon *]
          (on-publ-sponsor [who to.diff]:public-keys-result)
        ::
            [%full *]
          (on-publ-full points.public-keys-result)
        ::
            [%breach *]
          (on-publ-breach who.public-keys-result)
        ==
    ::  +on-publ-breach: handle continuity breach of .ship; wipe its state
    ::
    ::    Abandon all pretense of continuity and delete all messaging state
    ::    associated with .ship, including sent and unsent messages.
    ::
    ++  on-publ-breach
      |=  =ship
      ^+  event-core
      ::
      =/  ship-state  (~(get by peers.ames-state) ship)
      ::  we shouldn't be hearing about ships we don't care about
      ::
      ?~  ship-state
        ~>  %slog.0^leaf/"ames: breach unknown {<our^ship>}"
        event-core
      ::  if an alien breached, this doesn't affect us
      ::
      ?:  ?=([~ %alien *] ship-state)
        ~>  %slog.0^leaf/"ames: breach alien {<our^ship>}"
        event-core
      ~>  %slog.0^leaf/"ames: breach peer {<our^ship>}"
      ::  a peer breached; drop messaging state
      ::
      =/  =peer-state  +.u.ship-state
      =/  old-qos=qos  qos.peer-state
      ::  cancel all timers related to .ship
      ::
      =.  event-core
        %+  roll  ~(tap by snd.peer-state)
        |=  [[=snd=bone =message-pump-state] core=_event-core]
        ^+  core
        ::
        ?~  next-wake=next-wake.packet-pump-state.message-pump-state
          core
        ::  note: copies +on-pump-rest:message-pump
        ::
        =/  wire  (make-pump-timer-wire ship snd-bone)
        =/  duct  ~[/ames]
        (emit:core duct %pass wire %b %rest u.next-wake)
      ::  reset all peer state other than pki data
      ::
      =.  +.peer-state  +:*^peer-state
      ::  print change to quality of service, if any
      ::
      =/  text=(unit tape)  (qos-update-text ship old-qos qos.peer-state)
      ::
      =?  event-core  ?=(^ text)
        (emit duct %pass /qos %d %flog %text u.text)
      ::  reinitialize galaxy route if applicable
      ::
      =?  route.peer-state  =(%czar (clan:title ship))
        `[direct=%.y lane=[%& ship]]
      ::
      =.  peers.ames-state
        (~(put by peers.ames-state) ship [%known peer-state])
      ::
      event-core
    ::  +on-publ-rekey: handle new key for peer
    ::
    ::    TODO: assert .crypto-suite compatibility
    ::
    ++  on-publ-rekey
      |=  $:  =ship
              =life
              crypto-suite=@ud
              =public-key
          ==
      ^+  event-core
      ::
      ~>  %slog.0^leaf/"ames: rekey {<our^ship^life>}"
      ::
      =/  ship-state  (~(get by peers.ames-state) ship)
      ?.  ?=([~ %known *] ship-state)
        =|  =point
        =.  life.point     life
        =.  keys.point     (my [life crypto-suite public-key]~)
        =.  sponsor.point  `(^sein:title ship)
        ::
        (on-publ-full (my [ship point]~))
      ::
      =/  =peer-state  +.u.ship-state
      ::
      =/  =private-key              sec:ex:crypto-core.ames-state
      =.  symmetric-key.peer-state
        (derive-symmetric-key public-key private-key)
      ::
      =.  life.peer-state           life
      =.  public-key.peer-state     public-key
      ::
      =.  peers.ames-state  (~(put by peers.ames-state) ship %known peer-state)
      event-core
    ::  +on-publ-sponsor: handle new or lost sponsor for peer
    ::
    ::    TODO: handle sponsor loss
    ::
    ++  on-publ-sponsor
      |=  [=ship sponsor=(unit ship)]
      ^+  event-core
      ::
      ?~  sponsor
        ~|  %ames-lost-sponsor^our^ship  !!
      ::
      =/  =peer-state         (got-peer-state ship)
      =.  sponsor.peer-state  u.sponsor
      ::
      =.  peers.ames-state  (~(put by peers.ames-state) ship %known peer-state)
      event-core
    ::  +on-publ-full: handle new pki data for peer(s)
    ::
    ++  on-publ-full
      |=  points=(map ship point)
      ^+  event-core
      ::
      =>  .(points ~(tap by points))
      |^  ^+  event-core
          ?~  points  event-core
          ::
          =+  ^-  [=ship =point]  i.points
          ::
          =/  old-ship-state  (~(get by peers.ames-state) ship)
          ::
          =.  event-core  (insert-peer-state ship point)
          ::
          =?  event-core  ?=([~ %alien *] old-ship-state)
            (meet-alien ship point +.u.old-ship-state)
          ::
          $(points t.points)
      ::
      ++  meet-alien
        |=  [=ship =point todos=alien-agenda]
        ^+  event-core
        ::  if we're a comet, send self-attestation packet first
        ::
        =?  event-core  =(%pawn (clan:title our))
          (send-blob ship (attestation-packet ship life.point))
        ::  apply outgoing messages, reversing for FIFO order
        ::
        =.  event-core
          %+  reel  messages.todos
          |=  [[=^duct =plea] core=_event-core]
          (on-plea:core(duct duct) ship plea)
        ::  apply outgoing packet blobs
        ::
        =.  event-core
          %+  roll  ~(tap in packets.todos)
          |=  [=blob core=_event-core]
          (send-blob:core ship blob)
        ::
        event-core
      --
    ::
    ++  insert-peer-state
      |=  [=ship =point]
      ^+  event-core
      ::
      =/  =peer-state     (gut-peer-state ship)
      =/  =public-key     pass:(~(got by keys.point) life.point)
      =/  =private-key    sec:ex:crypto-core.ames-state
      =/  =symmetric-key  (derive-symmetric-key public-key private-key)
      ::
      =.  life.peer-state           life.point
      =.  public-key.peer-state     public-key
      =.  symmetric-key.peer-state  symmetric-key
      =.  sponsor.peer-state        (fall sponsor.point (^sein:title ship))
      ::  automatically set galaxy route, since unix handles lookup
      ::
      =?  route.peer-state  ?=(%czar (clan:title ship))
        `[direct=%.y lane=[%& ship]]
      ::
      =.  peers.ames-state
        (~(put by peers.ames-state) ship %known peer-state)
      ::
      event-core
    --
  ::  +on-take-turf: relay %turf move from jael to unix
  ::
  ++  on-take-turf
    |=  turfs=(list turf)
    ^+  event-core
    ::
    (emit unix-duct.ames-state %give %turf turfs)
  ::  +on-wegh: produce memory usage report
  ::
  ++  on-wegh
    ^+  event-core
    ::
    =+  [known alien]=(skid ~(tap by peers.ames-state) |=(^ =(%known +<-)))
    ::
    %-  emit
    :^  duct  %give  %mass
    :+  %ames  %|
    :~  peers-known+&+known
        peers-alien+&+alien
        dot+&+ames-state
    ==
  ::  +on-born: handle unix process restart
  ::
  ++  on-born
    ^+  event-core
    ::
    =.  unix-duct.ames-state  duct
    ::
    =/  turfs
      ;;  (list turf)
      =<  q.q  %-  need  %-  need
      (scry-gate [%141 %noun] ~ %j `beam`[[our %turf %da now] /])
    ::
    (emit unix-duct.ames-state %give %turf turfs)
  ::  +on-vega: handle kernel reload
  ::
  ++  on-vega  event-core
  ::  +enqueue-alien-todo: helper to enqueue a pending request
  ::
  ::    Also requests key and life from Jael on first request.
  ::    On a comet, enqueues self-attestation packet on first request.
  ::
  ++  enqueue-alien-todo
    |=  [=ship mutate=$-(alien-agenda alien-agenda)]
    ^+  event-core
    ::
    =/  ship-state  (~(get by peers.ames-state) ship)
    ::  create a default $alien-agenda on first contact
    ::
    =+  ^-  [already-pending=? todos=alien-agenda]
        ?~  ship-state
          [%.n *alien-agenda]
        [%.y ?>(?=(%alien -.u.ship-state) +.u.ship-state)]
    ::  mutate .todos and apply to permanent state
    ::
    =.  todos             (mutate todos)
    =.  peers.ames-state  (~(put by peers.ames-state) ship %alien todos)
    ::  ask jael for .sndr life and keys on first contact
    ::
    ?:  already-pending
      event-core
    (emit duct %pass /public-keys %j %public-keys [n=ship ~ ~])
  ::  +send-blob: fire packet at .ship and maybe sponsors
  ::
  ::    Send to .ship and sponsors until we find a direct lane or
  ::    encounter .our in the sponsorship chain.
  ::
  ::    If we have no PKI data for a recipient, enqueue the packet and
  ::    request the information from Jael if we haven't already.
  ::
  ++  send-blob
    |=  [=ship =blob]
    ::
    |^  ^+  event-core
        ::
        =/  ship-state  (~(get by peers.ames-state) ship)
        ::
        ?.  ?=([~ %known *] ship-state)
          %+  enqueue-alien-todo  ship
          |=  todos=alien-agenda
          todos(packets (~(put in packets.todos) blob))
        ::
        =/  =peer-state  +.u.ship-state
        ::
        ?~  route=route.peer-state
          (try-next-sponsor sponsor.peer-state)
        ::
        =.  event-core
          (emit unix-duct.ames-state %give %send lane.u.route blob)
        ::
        ?:  direct.u.route
          event-core
        (try-next-sponsor sponsor.peer-state)
    ::
    ++  try-next-sponsor
      |=  sponsor=^ship
      ^+  event-core
      ::
      ?:  =(ship sponsor)
        event-core
      ?:  =(our sponsor)
        event-core
      ^$(ship sponsor)
    --
  ::  +attestation-packet: generate signed self-attestation for .her
  ::
  ::    Sent by a comet on first contact with a peer.  Not acked.
  ::
  ++  attestation-packet
    |=  [her=ship =her=life]
    ^-  blob
    ::
    =/  signed=_+:*open-packet
      :*  ^=  public-key  pub:ex:crypto-core.ames-state
          ^=        sndr  our
          ^=   sndr-life  life.ames-state
          ^=        rcvr  her
          ^=   rcvr-life  her-life
      ==
    ::
    =/  =private-key  sec:ex:crypto-core.ames-state
    =/  =signature    (sign-open-packet private-key signed)
    =/  =open-packet  [signature signed]
    =/  =packet       [[our her] encrypted=%.n origin=~ open-packet]
    ::
    (encode-packet packet)
  ::  +got-peer-state: lookup .her state or crash
  ::
  ++  got-peer-state
    |=  her=ship
    ^-  peer-state
    ::
    ~|  %freaky-alien^her
    =-  ?>(?=(%known -<) ->)
    (~(got by peers.ames-state) her)
  ::  +gut-peer-state: lookup .her state or default
  ::
  ++  gut-peer-state
    |=  her=ship
    ^-  peer-state
    =/  ship-state  (~(get by peers.ames-state) her)
    ?.  ?=([~ %known *] ship-state)
      *peer-state
    +.u.ship-state
  ::  +make-peer-core: create nested |peer-core for per-peer processing
  ::
  ++  make-peer-core
    |=  [=peer-state =channel]
    |%
    ++  peer-core  .
    ++  emit  |=(move peer-core(event-core (^emit +<)))
    ::
    ++  abet
      ^+  event-core
      ::
      =.  peers.ames-state
        (~(put by peers.ames-state) her.channel %known peer-state)
      ::
      event-core
    ::
    ++  on-heed  peer-core(heeds.peer-state (~(put in heeds.peer-state) duct))
    ++  on-jilt  peer-core(heeds.peer-state (~(del in heeds.peer-state) duct))
    ::  +update-qos: update and maybe print connection status
    ::
    ++  update-qos
      |=  =new=qos
      ^+  peer-core
      ::
      =^  old-qos  qos.peer-state  [qos.peer-state new-qos]
      ::  if no update worth reporting, we're done
      ::
      ?~  text=(qos-update-text her.channel old-qos new-qos)
        peer-core
      ::  print message
      ::
      =.  peer-core  (emit duct %pass /qos %d %flog %text u.text)
      ::  if peer is ok, we're done
      ::
      ?.  ?=(?(%dead %unborn) -.qos.peer-state)
        peer-core
      ::  peer has stopped responding; notify client vanes
      ::
      %+  roll  ~(tap in heeds.peer-state)
      |=([d=^duct core=_peer-core] (emit:core d %give %clog her.channel))
    ::  +on-hear-shut-packet: handle receipt of ack or message fragment
    ::
    ++  on-hear-shut-packet
      |=  [=lane =shut-packet ok=?]
      ^+  peer-core
      ::  update and print connection status
      ::
      =.  peer-core  (update-qos %live last-contact=now)
      ::
      =/  =bone  bone.shut-packet
      ::
      ?:  ?=(%& -.meat.shut-packet)
        (run-message-sink bone %hear lane shut-packet ok)
      ::  ignore .ok for |message-pump; just try again on error
      ::
      (run-message-pump bone %hear [message-num +.meat]:shut-packet)
    ::  +on-memo: handle request to send message
    ::
    ++  on-memo
      |=  [=bone payload=*]
      ^+  peer-core
      ::
      =/  =message-blob  (jam payload)
      (run-message-pump bone %memo message-blob)
    ::  +on-wake: handle timer expiration
    ::
    ++  on-wake
      |=  [=bone error=(unit tang)]
      ^+  peer-core
      ::  if we previously errored out, print and reset timer for later
      ::
      ::    This really shouldn't happen, but if it does, make sure we
      ::    don't brick either this messaging flow or Behn.
      ::
      ?^  error
        =.  peer-core
          (emit duct %pass /wake-fail %d %flog %crud %ames-wake u.error)
        ::
        ?~  message-pump-state=(~(get by snd.peer-state) bone)
          peer-core
        ?~  next-wake.packet-pump-state.u.message-pump-state
          peer-core
        ::
        =/  =wire  (make-pump-timer-wire her.channel bone)
        (emit duct %pass wire %b %wait (add now.channel ~s30))
      ::  update and print connection state
      ::
      =.  peer-core  %-  update-qos
        ?:  ?=(%unborn -.qos.peer-state)
          [%dead now]
        ?.  ?&  ?=(%live -.qos.peer-state)
                (gte now (add ~s30 last-contact.qos.peer-state))
            ==
          qos.peer-state
        [%dead last-contact.qos.peer-state]
      ::  expire direct route
      ::
      ::    Since a packet's timer expired, mark the .lane.route as
      ::    indirect.  The next packets we emit will be sent to the
      ::    receiver's sponsorship chain in case the receiver's
      ::    transport address has changed and this lane is no longer
      ::    valid.
      ::
      ::    If .her is a galaxy, the lane will always remain direct.
      ::
      =?    route.peer-state
          ?&  ?=(^ route.peer-state)
              direct.u.route.peer-state
              !=(%czar (clan:title her.channel))
          ==
        route.peer-state(direct.u %.n)
      ::  resend comet attestation packet if first message times out
      ::
      ::    The attestation packet doesn't get acked, so if we tried to
      ::    send a packet but it timed out, maybe they didn't get our
      ::    attestation.
      ::
      ::    Only resend on timeout of packets in the first message we
      ::    send them, since they should remember forever.
      ::
      =?    event-core
          ?&  ?=(%pawn (clan:title our))
              =(1 current:(~(got by snd.peer-state) bone))
          ==
        (send-blob her.channel (attestation-packet [her her-life]:channel))
      ::  maybe resend some timed out packets
      ::
      (run-message-pump bone %wake ~)
    ::  +send-shut-packet: fire encrypted packet at rcvr and maybe sponsors
    ::
    ++  send-shut-packet
      |=  =shut-packet
      ^+  peer-core
      ::  swizzle bone just before sending; TODO document
      ::
      =.  bone.shut-packet  (mix 1 bone.shut-packet)
      ::
      =/  content  (encrypt symmetric-key.channel shut-packet)
      =/  =packet  [[our her.channel] encrypted=%.y origin=~ content]
      =/  =blob    (encode-packet packet)
      ::
      =.  event-core  (send-blob her.channel blob)
      peer-core
    ::  +got-duct: look up $duct by .bone, asserting already bound
    ::
    ++  got-duct
      |=  =bone
      ^-  ^duct
      ~|  %dangling-bone^her.channel^bone
      (~(got by by-bone.ossuary.peer-state) bone)
    ::  +run-message-pump: process $message-pump-task and its effects
    ::
    ++  run-message-pump
      |=  [=bone task=message-pump-task]
      ^+  peer-core
      ::  pass .task to the |message-pump and apply state mutations
      ::
      =/  =message-pump-state
        (~(gut by snd.peer-state) bone *message-pump-state)
      ::
      =/  message-pump    (make-message-pump message-pump-state channel)
      =^  pump-gifts      message-pump-state  (work:message-pump task)
      =.  snd.peer-state  (~(put by snd.peer-state) bone message-pump-state)
      ::  process effects from |message-pump
      ::
      |^  ^+  peer-core
          ?~  pump-gifts  peer-core
          =*  gift  i.pump-gifts
          =.  peer-core
            ?-  -.gift
              %done  (on-pump-done [message-num ok]:gift)
              %send  (on-pump-send static-fragment.gift)
              %wait  (on-pump-wait date.gift)
              %rest  (on-pump-rest date.gift)
            ==
          $(pump-gifts t.pump-gifts)
      ::  +on-pump-done: handle |message-pump's report of message (n)ack
      ::
      ++  on-pump-done
        |=  [=message-num ok=?]
        ^+  peer-core
        ::  if odd bone, ack is on "subscription update" message; no-op
        ::
        ?:  =(1 (end 0 1 bone))
          peer-core
        ::  even bone; is this bone a nack-trace bone?
        ::
        ?:  =(1 (end 0 1 (rsh 0 1 bone)))
          ::  nack-trace bone; assume .ok, clear nack from |message-sink
          ::
          =/  target-bone=^bone  (mix 0b10 bone)
          ::
          (run-message-sink target-bone %drop message-num)
        ::  not a nack-trace bone; positive ack gets emitted trivially
        ::
        ?:  ok
          (emit (got-duct bone) %give %done error=~)
        ::  nack; enqueue, pending nack-trace message
        ::
        ::    The pump must never emit duplicate acks.  If we heard the
        ::    nack-trace message already, the pump should not generate a
        ::    duplicate %done event when we hear a message nack packet.
        ::
        =/  nax-key  [bone message-num]
        ?<  (~(has in nax.peer-state) nax-key)
        =.  nax.peer-state  (~(put in nax.peer-state) nax-key)
        ::
        peer-core
      ::  +on-pump-send: emit message fragment requested by |message-pump
      ::
      ++  on-pump-send
        |=  =static-fragment
        ^+  peer-core
        ::  encrypt and encode .static-fragment to .blob bitstream
        ::
        %-  send-shut-packet  :*
          our-life.channel
          her-life.channel
          bone
          message-num.static-fragment
          %&  +.static-fragment
        ==
      ::  +on-pump-wait: relay |message-pump's set-timer request
      ::
      ++  on-pump-wait
        |=  date=@da
        ^+  peer-core
        ::
        =/  =wire  (make-pump-timer-wire her.channel bone)
        =/  duct   ~[/ames]
        (emit duct %pass wire %b %wait date)
      ::  +on-pump-rest: relay |message-pump's unset-timer request
      ::
      ++  on-pump-rest
        |=  date=@da
        ^+  peer-core
        ::
        =/  =wire  (make-pump-timer-wire her.channel bone)
        =/  duct   ~[/ames]
        (emit duct %pass wire %b %rest date)
      --
    ::  +run-message-sink: process $message-sink-task and its effects
    ::
    ++  run-message-sink
      |=  [=bone task=message-sink-task]
      ^+  peer-core
      ::  pass .task to the |message-sink and apply state mutations
      ::
      =/  =message-sink-state
        (~(gut by rcv.peer-state) bone *message-sink-state)
      ::
      =/  message-sink    (make-message-sink message-sink-state channel)
      =^  sink-gifts      message-sink-state  (work:message-sink task)
      =.  rcv.peer-state  (~(put by rcv.peer-state) bone message-sink-state)
      ::  process effects from |message-sink
      ::
      |^  ^+  peer-core
          ?~  sink-gifts  peer-core
          =*  gift  i.sink-gifts
          =.  peer-core
            ?-  -.gift
              %memo  (on-sink-memo [message-num message]:gift)
              %send  (on-sink-send [message-num ack-meat]:gift)
            ==
          $(sink-gifts t.sink-gifts)
      ::  +on-sink-send: emit ack packet as requested by |message-sink
      ::
      ++  on-sink-send
        |=  [=message-num =ack-meat]
        ^+  peer-core
        ::
        %-  send-shut-packet  :*
          our-life.channel
          her-life.channel
          bone
          message-num
          %|  ack-meat
        ==
      ::  +on-sink-memo: dispatch message received by |message-sink
      ::
      ::    odd bone:                %plea request message
      ::    even bone, 0 second bit: %boon response message
      ::    even bone, 1 second bit: nack-trace %boon message
      ::
      ++  on-sink-memo
        ?:  =(1 (end 0 1 bone))
          on-sink-plea
        ?:  =(0 (end 0 1 (rsh 0 1 bone)))
          on-sink-boon
        on-sink-nack-trace
      ::  +on-sink-boon: handle response message received by |message-sink
      ::
      ::    .bone must be mapped in .ossuary.peer-state, or we crash.
      ::    This means a malformed message will kill a channel.  We
      ::    could change this to a no-op if we had some sort of security
      ::    reporting.
      ::
      ::    TODO: This handles a previous crash in the client vane, but not in
      ::    Ames itself.
      ::
      ++  on-sink-boon
        |=  [=message-num message=*]
        ^+  peer-core
        ::  send ack unconditionally
        ::
        =.  peer-core  (run-message-sink bone %done ok=%.y)
        ::
        ?.  ?=([%hear * * ok=%.n] task)
          ::  fresh boon; give message to client vane
          ::
          %-  (trace msg.veb |.("boon {<her.channel^bone>}"))
          (emit (got-duct bone) %give %boon message)
        ::  we previously crashed on this message; notify client vane
        ::
        %-  (trace msg.veb |.("crashed on boon {<her.channel^bone>}"))
        (emit (got-duct bone) %give %lost ~)
      ::  +on-sink-nack-trace: handle nack-trace received by |message-sink
      ::
      ++  on-sink-nack-trace
        |=  [=message-num message=*]
        ^+  peer-core
        %-  (trace msg.veb |.("nack trace {<her.channel^bone>}"))
        ::
        =+  ;;  =naxplanation  message
        ::  ack nack-trace message (only applied if we don't later crash)
        ::
        =.  peer-core  (run-message-sink bone %done ok=%.y)
        ::  flip .bone's second bit to find referenced flow
        ::
        =/  target-bone=^bone  (mix 0b10 bone)
        =/  nax-key            [target-bone message-num.naxplanation]
        ::  if we haven't heard a message nack, pretend we have
        ::
        ::    The nack-trace message counts as a valid message nack on
        ::    the original failed message.
        ::
        ::    This prevents us from having to wait for a message nack
        ::    packet, which would mean we couldn't immediately ack the
        ::    nack-trace message, which would in turn violate the
        ::    semantics of backward flows.
        ::
        =?  peer-core  !(~(has in nax.peer-state) nax-key)
          %-  run-message-pump
          [target-bone %hear message-num.naxplanation %| ok=%.n lag=`@dr`0]
        ::  clear the nack from our state and relay to vane
        ::
        =.  nax.peer-state  (~(del in nax.peer-state) nax-key)
        ::
        (emit (got-duct target-bone) %give %done `error.naxplanation)
      ::  +on-sink-plea: handle request message received by |message-sink
      ::
      ++  on-sink-plea
        |=  [=message-num message=*]
        ^+  peer-core
        %-  (trace msg.veb |.("plea {<her.channel^bone>}"))
        ::  is this the first time we're trying to process this message?
        ::
        ?.  ?=([%hear * * ok=%.n] task)
          ::  fresh plea; pass to client vane
          ::
          =+  ;;  =plea  message
          ::
          =/  =wire  (make-bone-wire her.channel bone)
          ::
          ?+  vane.plea  ~|  %ames-evil-vane^our^her.channel^vane.plea  !!
            %a  (emit duct %pass wire %a %plea her.channel plea)
            %c  (emit duct %pass wire %c %plea her.channel plea)
            %g  (emit duct %pass wire %g %plea her.channel plea)
            %j  (emit duct %pass wire %j %plea her.channel plea)
          ==
        ::  we previously crashed on this message; send nack
        ::
        =.  peer-core  (run-message-sink bone %done ok=%.n)
        ::  also send nack-trace with blank .error for security
        ::
        =/  nack-trace-bone=^bone  (mix 0b10 bone)
        =/  =naxplanation  [message-num *error]
        =/  =message-blob  (jam naxplanation)
        ::
        (run-message-pump nack-trace-bone %memo message-blob)
      --
    --
  --
::  +make-message-pump: constructor for |message-pump
::
++  make-message-pump
  |=  [state=message-pump-state =channel]
  =|  gifts=(list message-pump-gift)
  ::
  |%
  ++  message-pump  .
  ++  give  |=(gift=message-pump-gift message-pump(gifts [gift gifts]))
  ++  packet-pump  (make-packet-pump packet-pump-state.state channel)
  ::  +work: handle a $message-pump-task
  ::
  ++  work
    |=  task=message-pump-task
    ^+  [gifts state]
    ::
    =~  (dispatch-task task)
        feed-packets
        (run-packet-pump %halt ~)
        [(flop gifts) state]
    ==
  ::  +dispatch-task: perform task-specific processing
  ::
  ++  dispatch-task
    |=  task=message-pump-task
    ^+  message-pump
    ::
    ?-  -.task
      %memo  (on-memo message-blob.task)
      %wake  (run-packet-pump task)
      %hear
        ?-  -.ack-meat.task
          %&  (on-hear [message-num fragment-num=p.ack-meat]:task)
          %|  (on-done [message-num [ok lag]:p.ack-meat]:task)
    ==  ==
  ::  +on-memo: handle request to send a message
  ::
  ++  on-memo
    |=  =message-blob
    ^+  message-pump
    ::
    =.  unsent-messages.state  (~(put to unsent-messages.state) message-blob)
    message-pump
  ::  +on-hear: handle packet acknowledgment
  ::
  ++  on-hear
    |=  [=message-num =fragment-num]
    ^+  message-pump
    ::  pass to |packet-pump unless duplicate or future ack
    ::
    ?.  (is-message-num-in-range message-num)
      %-  (trace snd.veb |.("hear pump out of range"))
      message-pump
    (run-packet-pump %hear message-num fragment-num)
  ::  +on-done: handle message acknowledgment
  ::
  ++  on-done
    ::  check-old: loop terminator variable
    ::
    =/  check-old=?  %.y
    |=  [=message-num ok=? lag=@dr]
    ^+  message-pump
    ::  unsent messages from the future should never get acked
    ::
    ?>  (lth message-num next.state)
    ::  ignore duplicate message acks
    ::
    ?:  (lth message-num current.state)
      message-pump
    ::  future nack implies positive ack on all earlier messages
    ::
    ?:  &(!ok check-old)
      |-  ^+  message-pump
      ::  base case: current message got nacked; handle same as ack
      ::
      ?:  =(message-num current.state)
        ^$(check-old %.n)
      ::  recursive case: future message got nacked
      ::
      =.  message-pump  ^$(ok %.y, message-num current.state)
      $
    ::  ignore duplicate and future acks
    ::
    ?.  (is-message-num-in-range message-num)
      message-pump
    ::  clear and print .unsent-fragments if nonempty
    ::
    =?    unsent-fragments.state
        &(=(current next) ?=(^ unsent-fragments)):state
      ::
      ~>  %slog.0^leaf/"ames: early message ack {<ok^her.channel>}"
      ~
    ::  clear all packets from this message from the packet pump
    ::
    =.  message-pump  (run-packet-pump %done message-num lag)
    ::  enqueue this ack to be sent back to local client vane
    ::
    =.  queued-message-acks.state
      (~(put by queued-message-acks.state) message-num ok)
    ::  emit local acks from .queued-message-acks until incomplete
    ::
    |-  ^+  message-pump
    ::  if .current hasn't been fully acked, we're done
    ::
    ?~  ack=(~(get by queued-message-acks.state) current.state)
      message-pump
    ::  .current is complete; pop, emit local ack, and try next message
    ::
    =.  queued-message-acks.state
      (~(del by queued-message-acks.state) current.state)
    ::
    =.  message-pump  (give %done current.state ok.u.ack)
    ::
    $(current.state +(current.state))
  ::  +is-message-num-in-range: %.y unless duplicate or future ack
  ::
  ++  is-message-num-in-range
    |=  =message-num
    ^-  ?
    ::
    ?:  (gte message-num next.state)
      %.n
    ?:  (lth message-num current.state)
      %.n
    !(~(has by queued-message-acks.state) message-num)
  ::  +feed-packets: give packets to |packet-pump until full
  ::
  ++  feed-packets
    ::  if nothing to send, no-op
    ::
    ?:  &(=(~ unsent-messages) =(~ unsent-fragments)):state
      message-pump
    ::  we have unsent fragments of the current message; feed them
    ::
    ?.  =(~ unsent-fragments.state)
      =/  res  (feed:packet-pump unsent-fragments.state)
      =+  [unsent packet-pump-gifts packet-pump-state]=res
      ::
      =.  unsent-fragments.state   unsent
      =.  packet-pump-state.state  packet-pump-state
      ::
      =.  message-pump  (process-packet-pump-gifts packet-pump-gifts)
      ::  if it sent all of them, feed it more; otherwise, we're done
      ::
      ?~  unsent
        feed-packets
      message-pump
    ::  .unsent-messages is nonempty; pop a message off and feed it
    ::
    =^  =message-blob  unsent-messages.state  ~(get to unsent-messages.state)
    ::  break .message into .chunks and set as .unsent-fragments
    ::
    =.  unsent-fragments.state  (split-message next.state message-blob)
    ::  try to feed packets from the next message
    ::
    =.  next.state  +(next.state)
    feed-packets
  ::  +run-packet-pump: call +work:packet-pump and process results
  ::
  ++  run-packet-pump
    |=  =packet-pump-task
    ^+  message-pump
    ::
    =^  packet-pump-gifts  packet-pump-state.state
      (work:packet-pump packet-pump-task)
    ::
    (process-packet-pump-gifts packet-pump-gifts)
  ::  +process-packet-pump-gifts: pass |packet-pump effects up the chain
  ::
  ++  process-packet-pump-gifts
    |=  packet-pump-gifts=(list packet-pump-gift)
    ^+  message-pump
    ::
    ?~  packet-pump-gifts
      message-pump
    =.  message-pump  (give i.packet-pump-gifts)
    ::
    $(packet-pump-gifts t.packet-pump-gifts)
  --
::  +make-packet-pump: construct |packet-pump core
::
++  make-packet-pump
  |=  [state=packet-pump-state =channel]
  =|  gifts=(list packet-pump-gift)
  |%
  ++  packet-pump  .
  ++  give  |=(packet-pump-gift packet-pump(gifts [+< gifts]))
  ::  +packet-queue: type for all sent fragments, ordered by sequence number
  ::
  ++  packet-queue
    %-  (ordered-map live-packet-key live-packet-val)
    |=  [a=live-packet-key b=live-packet-key]
    ^-  ?
    ::
    ?:  (lth message-num.a message-num.b)
      %.y
    ?:  (gth message-num.a message-num.b)
      %.n
    (lte fragment-num.a fragment-num.b)
  ::  +gauge: inflate a |pump-gauge to track congestion control
  ::
  ++  gauge  (make-pump-gauge now.channel metrics.state)
  ::  +work: handle $packet-pump-task request
  ::
  ++  work
    |=  task=packet-pump-task
    ^+  [gifts state]
    ::
    =-  [(flop gifts) state]
    ::
    ?-  -.task
      %hear  (on-hear [message-num fragment-num]:task)
      %done  (on-done message-num.task)
      %wake  on-wake
      %halt  set-wake
    ==
  ::  +on-wake: handle packet timeout
  ::
  ++  on-wake
    ^+  packet-pump
    ::  assert temporal coherence
    ::
    ?<  =(~ next-wake.state)
    ?>  (gte now.channel (need next-wake.state))
    =.  next-wake.state  ~
    ::  tell congestion control a packet timed out
    ::
    =.  metrics.state  on-timeout:gauge
    ::  re-send first packet and update its state in-place
    ::
    =-  =*  res  -
        =.  live.state   live.res
        =.  packet-pump  (give %send static-fragment.res)
        %-  %+  trace  snd.veb
            |.("dead {<fragment-num.static-fragment.res^show:gauge>}")
        packet-pump
    ::
    =|  acc=static-fragment
    ^+  [static-fragment=acc live=live.state]
    ::
    %^  (traverse:packet-queue _acc)  live.state  acc
    |=  $:  acc=_acc
            key=live-packet-key
            val=live-packet-val
        ==
    ^-  [new-val=(unit live-packet-val) stop=? _acc]
    ::  packet has expired; update it in-place, stop, and produce it
    ::
    =.  last-sent.val  now.channel
    =.  retries.val    +(retries.val)
    ::
    [`val stop=%.y (to-static-fragment key val)]
  ::  +feed: try to send a list of packets, returning unsent and effects
  ::
  ++  feed
    |=  fragments=(list static-fragment)
    ^+  [fragments gifts state]
    ::  return unsent back to caller and reverse effects to finalize
    ::
    =-  [unsent (flop gifts) state]
    ::
    ^+  [unsent=fragments packet-pump]
    ::  bite off as many fragments as we can send
    ::
    =/  num-slots  num-slots:gauge
    =/  sent       (scag num-slots fragments)
    =/  unsent     (slag num-slots fragments)
    ::
    :-  unsent
    ^+  packet-pump
    ::  if nothing to send, we're done
    ::
    ?~  sent  packet-pump
    ::  convert $static-fragment's into +ordered-set [key val] pairs
    ::
    =/  send-list
      %+  turn  sent
      |=  static-fragment
      ^-  [key=live-packet-key val=live-packet-val]
      ::
      :-  [message-num fragment-num]
      :-  [sent-date=now.channel retries=0 skips=0]
      [num-fragments fragment]
    ::  update .live and .metrics
    ::
    =.  live.state     (gas:packet-queue live.state send-list)
    =.  metrics.state  (on-sent:gauge (lent send-list))
    ::  TMI
    ::
    =>  .(sent `(list static-fragment)`sent)
    ::  emit a $packet-pump-gift for each packet to send
    ::
    %+  roll  sent
    |=  [packet=static-fragment core=_packet-pump]
    (give:core %send packet)
  ::  +on-hear: handle ack on a live packet
  ::
  ::    If the packet was in our queue, delete it and update our
  ::    metrics.  Otherwise, no-op.
  ::
  ++  on-hear
    |=  [=message-num =fragment-num]
    ^+  packet-pump
    ::
    =-  ::  if no sent packet matches the ack, don't apply mutations or effects
        ::
        ?.  found.-
          %-  (trace snd.veb |.("miss {<show:gauge>}"))
          packet-pump
        ::
        =.  metrics.state  metrics.-
        =.  live.state     live.-
        %-  %+  trace
              ?.  snd.veb  %.n
              ?|  =(0 fragment-num)
                  =(0 (mod counter.metrics.state 20))
              ==
            |.("{<[fragment-num show:gauge]>}")
        ::  .resends is backward, so fold backward and emit
        ::
        %+  reel  resends.-
        |=  [packet=static-fragment core=_packet-pump]
        (give:core %send packet)
    ::
    =/  acc
      :*  found=`?`%.n
          resends=*(list static-fragment)
          metrics=metrics.state
      ==
    ::
    ^+  [acc live=live.state]
    ::
    %^  (traverse:packet-queue _acc)  live.state  acc
    |=  $:  acc=_acc
            key=live-packet-key
            val=live-packet-val
        ==
    ^-  [new-val=(unit live-packet-val) stop=? _acc]
    ::
    =/  gauge  (make-pump-gauge now.channel metrics.acc)
    ::  is this the acked packet?
    ::
    ?:  =(key [message-num fragment-num])
      ::  delete acked packet, update metrics, and stop traversal
      ::
      =.  found.acc    %.y
      =.  metrics.acc  (on-ack:gauge -.val)
      [new-val=~ stop=%.y acc]
    ::  ack was on later packet; mark skipped, tell gauge, and continue
    ::
    =.  skips.val  +(skips.val)
    =^  resend  metrics.acc  (on-skipped-packet:gauge -.val)
    ?.  resend
      [new-val=`val stop=%.n acc]
    ::
    =.  last-sent.val  now.channel
    =.  retries.val    +(retries.val)
    =.  resends.acc    [(to-static-fragment key val) resends.acc]
    [new-val=`val stop=%.n acc]
  ::  +on-done: apply ack to all packets from .message-num
  ::
  ++  on-done
    |=  =message-num
    ^+  packet-pump
    ::
    =-  =.  metrics.state  metrics.-
        =.  live.state     live.-
        ::
        %-  (trace snd.veb |.("done {<message-num^show:gauge>}"))
        packet-pump
    ::
    ^+  [metrics=metrics.state live=live.state]
    ::
    %^  (traverse:packet-queue pump-metrics)  live.state  acc=metrics.state
    |=  $:  metrics=pump-metrics
            key=live-packet-key
            val=live-packet-val
        ==
    ^-  [new-val=(unit live-packet-val) stop=? pump-metrics]
    ::
    =/  gauge  (make-pump-gauge now.channel metrics)
    ::  if we get an out-of-order ack for a message, no-op
    ::
    ::    We need to receive message acks in order, so if we get an ack
    ::    for anything other than the first unacked message, pretend we
    ::    never heard it.  If the other end is correct, the first
    ::    message will get acked, and we'll re-send the second message
    ::    once it times out.
    ::
    ::    This arrangement could probably be optimized, but it isn't
    ::    very likely to happen, so it's more important we stay correct.
    ::
    ?:  (lth message-num.key message-num)
      [new-val=`val stop=%.y metrics]
    ::  if packet was from acked message, delete it and continue
    ::
    ?:  =(message-num.key message-num)
      [new-val=~ stop=%.n metrics=(on-ack:gauge -.val)]
    ::  we've gone past the acked message; we're done
    ::
    [new-val=`val stop=%.y metrics]
  ::  +set-wake: set, unset, or reset timer, emitting moves
  ::
  ++  set-wake
    ^+  packet-pump
    ::  if nonempty .live, peek at head to get next wake time
    ::
    =/  new-wake=(unit @da)
      ?~  head=(peek:packet-queue live.state)
        ~
      `next-expiry:gauge
    ::  no-op if no change
    ::
    ?:  =(new-wake next-wake.state)  packet-pump
    ::  unset old timer if non-null
    ::
    =?  packet-pump  !=(~ next-wake.state)
      =/  old  (need next-wake.state)
      =.  next-wake.state  ~
      (give %rest old)
    ::  set new timer if non-null
    ::
    =?  packet-pump  ?=(^ new-wake)
      =.  next-wake.state  new-wake
      (give %wait u.new-wake)
    ::
    packet-pump
  --
::  +to-static-fragment: convenience function for |packet-pump
::
++  to-static-fragment
  |=  [live-packet-key live-packet-val]
  ^-  static-fragment
  [message-num num-fragments fragment-num fragment]
::  +make-pump-gauge: construct |pump-gauge congestion control core
::
++  make-pump-gauge
  |=  [now=@da pump-metrics]
  =*  metrics  +<+
  |%
  ::  +next-expiry: when should a newly sent fresh packet time out?
  ::
  ::    Use rtt + 4*sigma, where sigma is the mean deviation of rtt.
  ::    This should make it unlikely that a packet would time out from a
  ::    delay, as opposed to an actual packet loss.
  ::
  ++  next-expiry
    ^-  @da
    (add now rto)
  ::  +num-slots: how many packets can we send right now?
  ::
  ++  num-slots
    ^-  @ud
    (sub-safe cwnd num-live)
  ::  +on-sent: adjust metrics based on sending .num-sent fresh packets
  ::
  ++  on-sent
    |=  num-sent=@ud
    ^-  pump-metrics
    ::
    =.  num-live  (add num-live num-sent)
    metrics
  ::  +on-ack: adjust metrics based on a packet getting acknowledged
  ::
  ++  on-ack
    |=  =packet-state
    ^-  pump-metrics
    ::
    =.  counter  +(counter)
    =.  num-live  (dec num-live)
    ::  if below congestion threshold, add 1; else, add avg. 1 / cwnd
    ::
    =.  cwnd
      ?:  in-slow-start
        +(cwnd)
      (add cwnd !=(0 (mod (mug now) cwnd)))
    ::  if this was a re-send, don't adjust rtt or downstream state
    ::
    ?.  =(0 retries.packet-state)
      metrics
    ::  rtt-datum: new rtt measurement based on this packet roundtrip
    ::
    =/  rtt-datum=@dr  (sub-safe now last-sent.packet-state)
    ::  rtt-error: difference between this rtt measurement and expected
    ::
    =/  rtt-error=@dr
      ?:  (gte rtt-datum rtt)
        (sub rtt-datum rtt)
      (sub rtt rtt-datum)
    ::  exponential weighting ratio for .rtt and .rttvar
    ::
    =.  rtt     (div (add rtt-datum (mul rtt 7)) 8)
    =.  rttvar  (div (add rtt-error (mul rttvar 7)) 8)
    =.  rto     (clamp-rto (add rtt (mul 4 rttvar)))
    ::
    metrics
  ::  +on-skipped-packet: handle misordered ack
  ::
  ++  on-skipped-packet
    |=  packet-state
    ^-  [resend=? pump-metrics]
    ::
    =/  resend=?  &(=(0 retries) |(in-recovery (gte skips 3)))
    :-  resend
    ::
    =?  cwnd  !in-recovery  (max 2 (div cwnd 2))
    %-  %+  trace  snd.veb
        |.("skip {<[resend=resend in-recovery=in-recovery show]>}")
    metrics
  ::  +on-timeout: (re)enter slow-start mode on packet loss
  ::
  ++  on-timeout
    ^-  pump-metrics
    ::
    =:  ssthresh  (max 1 (div cwnd 2))
            cwnd  1
             rto  (clamp-rto (mul rto 2))
      ==
    metrics
  ::  +clamp-rto: apply min and max to an .rto value
  ::
  ++  clamp-rto
    |=  rto=@dr
    ^+  rto
    (min ~m2 (max ^~((div ~s1 5)) rto))
  ::  +in-slow-start: %.y iff we're in "slow-start" mode
  ::
  ++  in-slow-start
    ^-  ?
    (lth cwnd ssthresh)
  ::  +in-recovery: %.y iff we're recovering from a skipped packet
  ::
  ::    We finish recovering when .num-live finally dips back down to
  ::    .cwnd.
  ::
  ++  in-recovery
    ^-  ?
    (gth num-live cwnd)
  ::  +sub-safe: subtract with underflow protection
  ::
  ++  sub-safe
    |=  [a=@ b=@]
    ^-  @
    ?:((lte a b) 0 (sub a b))
  ::  +show: produce a printable version of .metrics
  ::
  ++  show
    =/  ms  (div ~s1 1.000)
    ::
    :*  rto=(div rto ms)
        rtt=(div rtt ms)
        rttvar=(div rttvar ms)
        ssthresh=ssthresh
        cwnd=cwnd
        num-live=num-live
        counter=counter
    ==
  --
::  +make-message-sink: construct |message-sink message receiver core
::
++  make-message-sink
  |=  [state=message-sink-state =channel]
  =|  gifts=(list message-sink-gift)
  |%
  ++  message-sink  .
  ++  give  |=(message-sink-gift message-sink(gifts [+< gifts]))
  ++  work
    |=  task=message-sink-task
    ^+  [gifts state]
    ::
    =-  [(flop gifts) state]
    ::
    ?-  -.task
      %done  (on-done ok.task)
      %drop  (on-drop message-num.task)
      %hear  (on-hear [lane shut-packet ok]:task)
    ==
  ::  +on-hear: receive message fragment, possibly completing message
  ::
  ++  on-hear
    |=  [=lane =shut-packet ok=?]
    ^+  message-sink
    ::  we know this is a fragment, not an ack; expose into namespace
    ::
    ?>  ?=(%& -.meat.shut-packet)
    =+  [num-fragments fragment-num fragment]=+.meat.shut-packet
    ::  seq: message sequence number, for convenience
    ::
    =/  seq  message-num.shut-packet
    ::  ignore messages from far future; limit to 10 in progress
    ::
    ?:  (gte seq (add 10 last-acked.state))
      %-  (trace odd.veb |.("future %hear {<seq^last-acked.state>}"))
      message-sink
    ::
    =/  is-last-fragment=?  =(+(fragment-num) num-fragments)
    ::  always ack a dupe!
    ::
    ?:  (lte seq last-acked.state)
      ?.  is-last-fragment
        ::  single packet ack
        ::
        %-  (trace rcv.veb |.("send dupe ack {<seq^fragment-num>}"))
        (give %send seq %& fragment-num)
      ::  whole message (n)ack
      ::
      =/  ok=?  !(~(has in nax.state) seq)
      %-  (trace rcv.veb |.("send dupe message ack {<seq>} ok={<ok>}"))
      (give %send seq %| ok lag=`@dr`0)
    ::  last-acked<seq<=last-heard; heard message, unprocessed
    ::
    ?:  (lte seq last-heard.state)
      ?:  is-last-fragment
        ::  drop last packet since we don't know whether to ack or nack
        ::
        %-  (trace rcv.veb |.("hear last in-progress {<her.channel^seq>}"))
        message-sink
      ::  ack all other packets
      ::
      %-  (trace rcv.veb |.("send ack {<seq^fragment-num>}"))
      (give %send seq %& fragment-num)
    ::  last-heard<seq<10+last-heard; this is a packet in a live message
    ::
    =/  =partial-rcv-message
      ::  create default if first fragment
      ::
      ?~  existing=(~(get by live-messages.state) seq)
        [num-fragments num-received=0 fragments=~]
      ::  we have an existing partial message; check parameters match
      ::
      ?>  (gth num-fragments.u.existing fragment-num)
      ?>  =(num-fragments.u.existing num-fragments)
      ::
      u.existing
    ::
    =/  already-heard-fragment=?
      (~(has by fragments.partial-rcv-message) fragment-num)
    ::  ack dupes except for the last fragment, in which case drop
    ::
    ?:  already-heard-fragment
      ?:  is-last-fragment
        %-  (trace rcv.veb |.("hear last dupe {<her.channel^seq>}"))
        message-sink
      %-  (trace rcv.veb |.("send dupe ack {<her.channel^seq^fragment-num>}"))
      (give %send seq %& fragment-num)
    ::  new fragment; store in state and check if message is done
    ::
    =.  num-received.partial-rcv-message
      +(num-received.partial-rcv-message)
    ::
    =.  fragments.partial-rcv-message
      (~(put by fragments.partial-rcv-message) fragment-num fragment)
    ::
    =.  live-messages.state
      (~(put by live-messages.state) seq partial-rcv-message)
    ::  ack any packet other than the last one, and continue either way
    ::
    =?  message-sink  !is-last-fragment
      %-  (trace rcv.veb |.("send ack {<seq^fragment-num>}"))
      (give %send seq %& fragment-num)
    ::  enqueue all completed messages starting at +(last-heard.state)
    ::
    |-  ^+  message-sink
    ::  if this is not the next message to ack, we're done
    ::
    ?.  =(seq +(last-heard.state))
      message-sink
    ::  if we haven't heard anything from this message, we're done
    ::
    ?~  live=(~(get by live-messages.state) seq)
      message-sink
    ::  if the message isn't done yet, we're done
    ::
    ?.  =(num-received num-fragments):u.live
      message-sink
    ::  we have whole message; update state, assemble, and send to vane
    ::
    =.  last-heard.state     +(last-heard.state)
    =.  live-messages.state  (~(del by live-messages.state) seq)
    ::
    %-  (trace msg.veb |.("hear {<her.channel>} {<num-fragments.u.live>}kb"))
    =/  message=*  (assemble-fragments [num-fragments fragments]:u.live)
    =.  message-sink  (enqueue-to-vane seq message)
    ::
    $(seq +(seq))
  ::  +enqueue-to-vane: enqueue message to be sent to local vane
  ::
  ++  enqueue-to-vane
    |=  [seq=message-num message=*]
    ^+  message-sink
    ::
    =/  empty=?  =(~ pending-vane-ack.state)
    =.  pending-vane-ack.state  (~(put to pending-vane-ack.state) seq message)
    ?.  empty
      message-sink
    (give %memo seq message)
  ::  +on-done: handle confirmation of message processing from vane
  ::
  ++  on-done
    |=  ok=?
    ^+  message-sink
    ::
    =^  pending  pending-vane-ack.state  ~(get to pending-vane-ack.state)
    =/  =message-num  message-num.p.pending
    ::
    =.  last-acked.state  +(last-acked.state)
    =?  nax.state  !ok  (~(put in nax.state) message-num)
    ::
    (give %send message-num %| ok lag=`@dr`0)
  ::  +on-drop: drop .message-num from our .nax state
  ::
  ++  on-drop
    |=  =message-num
    ^+  message-sink
    ::
    =.  nax.state  (~(del in nax.state) message-num)
    ::
    message-sink
  --
::  +qos-update-text: notice text for if connection state changes
::
++  qos-update-text
  |=  [=ship old=qos new=qos]
  ^-  (unit tape)
  ::
  ?+  [-.old -.new]  ~
    [%unborn %live]  `"; {(scow %p ship)} is your neighbor"
    [%dead %live]    `"; {(scow %p ship)} is ok"
    [%live %dead]    `"; {(scow %p ship)} not responding still trying"
    [%unborn %dead]  `"; {(scow %p ship)} not responding still trying"
    [%live %unborn]  `"; {(scow %p ship)} is dead"
    [%dead %unborn]  `"; {(scow %p ship)} is dead"
  ==
::  +split-message: split message into kilobyte-sized fragments
::
++  split-message
  |=  [=message-num =message-blob]
  ^-  (list static-fragment)
  ::
  =/  fragments=(list fragment)   (rip 13 message-blob)
  =/  num-fragments=fragment-num  (lent fragments)
  =|  counter=@
  ::
  |-  ^-  (list static-fragment)
  ?~  fragments  ~
  ::
  :-  [message-num num-fragments counter i.fragments]
  ::
  $(fragments t.fragments, counter +(counter))
::  +assemble-fragments: concatenate fragments into a $message
::
++  assemble-fragments
  |=  [num-fragments=fragment-num fragments=(map fragment-num fragment)]
  ^-  *
  ::
  =|  sorted=(list fragment)
  =.  sorted
    =/  index=fragment-num  0
    |-  ^+  sorted
    ?:  =(index num-fragments)
      sorted
    $(index +(index), sorted [(~(got by fragments) index) sorted])
  ::
  %-  cue
  %+  can   13
  %+  turn  (flop sorted)
  |=(a=@ [1 a])
::  +bind-duct: find or make new $bone for .duct in .ossuary
::
++  bind-duct
  |=  [=ossuary =duct]
  ^+  [next-bone.ossuary ossuary]
  ::
  ?^  existing=(~(get by by-duct.ossuary) duct)
    [u.existing ossuary]
  ::
  :-  next-bone.ossuary
  :+  (add 4 next-bone.ossuary)
    (~(put by by-duct.ossuary) duct next-bone.ossuary)
  (~(put by by-bone.ossuary) next-bone.ossuary duct)
::  +make-bone-wire: encode ship and bone in wire for sending to vane
::
++  make-bone-wire
  |=  [her=ship =bone]
  ^-  wire
  ::
  /bone/(scot %p her)/(scot %ud bone)
::  +parse-bone-wire: decode ship and bone from wire from local vane
::
++  parse-bone-wire
  |=  =wire
  ^-  [her=ship =bone]
  ::
  ~|  %ames-wire-bone^wire
  ?>  ?=([%bone @ @ ~] wire)
  [`@p`(slav %p i.t.wire) `@ud`(slav %ud i.t.t.wire)]
::  +make-pump-timer-wire: construct wire for |packet-pump timer
::
++  make-pump-timer-wire
  |=  [her=ship =bone]
  ^-  wire
  /pump/(scot %p her)/(scot %ud bone)
::  +parse-pump-timer-wire: parse .her and .bone from |packet-pump wire
::
++  parse-pump-timer-wire
  |=  =wire
  ^-  [her=ship =bone]
  ::
  ~|  %ames-wire-timer^wire
  ?>  ?=([%pump @ @ ~] wire)
  [`@p`(slav %p i.t.wire) `@ud`(slav %ud i.t.t.wire)]
::  +sign-open-packet: sign the contents of an $open-packet
::
++  sign-open-packet
  |=  [=private-key signed=_+:*open-packet]
  ^-  signature
  ::
  (sign:ed:crypto private-key (jam signed))
::  +verify-signature: use .public-key to verify .signature on .content
::
++  verify-signature
  |=  [content=@ =public-key =signature]
  ^-  ?
  ::
  (veri:ed:crypto signature content public-key)
::  +derive-symmetric-key: $symmetric-key from $private-key and $public-key
::
::    Assumes keys have a tag on them like the result of the |ex:crub core.
::
++  derive-symmetric-key
  |=  [=public-key =private-key]
  ^-  symmetric-key
  ::
  ?>  =('b' (end 3 1 public-key))
  =.  public-key  (rsh 8 1 (rsh 3 1 public-key))
  ::
  ?>  =('B' (end 3 1 private-key))
  =.  private-key  (rsh 8 1 (rsh 3 1 private-key))
  ::
  `@`(shar:ed:crypto public-key private-key)
::  +encrypt: encrypt $shut-packet into atomic packet content
::
++  encrypt
  |=  [=symmetric-key plaintext=shut-packet]
  ^-  @
  ::
  (en:crub:crypto symmetric-key (jam plaintext))
::  +decrypt: decrypt packet content to a $shut-packet or die
::
++  decrypt
  |=  [=symmetric-key ciphertext=@]
  ^-  shut-packet
  ::
  ;;  shut-packet
  %-  cue
  %-  need
  (de:crub:crypto symmetric-key ciphertext)
::  +encode-packet: serialize a packet into a bytestream
::
++  encode-packet
  |=  packet
  ^-  blob
  ::
  =/  sndr-meta  (encode-ship-metadata sndr)
  =/  rcvr-meta  (encode-ship-metadata rcvr)
  ::  body: <<sndr rcvr (jam [origin content])>>
  ::
  ::    The .sndr and .rcvr ship addresses are encoded with fixed
  ::    lengths specified by the packet header. They live outside
  ::    the jammed-data section to simplify packet filtering in the
  ::    interpreter.
  ::
  =/  body=@
    ;:  mix
      sndr
      (lsh 3 size.sndr-meta rcvr)
      (lsh 3 (add size.sndr-meta size.rcvr-meta) (jam [origin content]))
    ==
  ::  header: 32-bit header assembled from bitstreams of fields
  ::
  ::    <<version checksum sndr-rank rcvr-rank encryption-type unused>>
  ::    4 bits at the end of the header are unused.
  ::
  =/  header=@
    %+  can  0
    :~  [3 protocol-version]
        [20 (mug body)]
        [2 rank.sndr-meta]
        [2 rank.rcvr-meta]
        [5 ?:(encrypted %0 %1)]
    ==
  ::  result is <<header body>>
  ::
  (mix header (lsh 5 1 body))
::  +decode-packet: deserialize packet from bytestream or crash
::
++  decode-packet
  |=  =blob
  ^-  packet
  ::  first 32 (2^5) bits are header; the rest is body
  ::
  =/  header  (end 5 1 blob)
  =/  body    (rsh 5 1 blob)
  ::
  =/  version    (end 0 3 header)
  =/  checksum   (cut 0 [3 20] header)
  =/  sndr-size  (decode-ship-size (cut 0 [23 2] header))
  =/  rcvr-size  (decode-ship-size (cut 0 [25 2] header))
  =/  encrypted  ?+((cut 0 [27 5] header) !! %0 %.y, %1 %.n)
  ::
  =/  =dyad
    :-  sndr=(end 3 sndr-size body)
    rcvr=(cut 3 [sndr-size rcvr-size] body)
  ::
  ?.  =(protocol-version version)
    ~|  %ames-protocol^version^dyad  !!
  ?.  =(checksum (end 0 20 (mug body)))
    ~|  %ames-checksum^dyad  !!
  ::
  =+  ~|  %ames-invalid-packet
      ;;  [origin=(unit lane) content=*]
      ~|  %ames-invalid-noun
      %-  cue
      (rsh 3 (add rcvr-size sndr-size) body)
  ::
  [dyad encrypted origin content]
::  +decode-ship-size: decode a 2-bit ship type specifier into a byte width
::
::    Type 0: galaxy or star -- 2 bytes
::    Type 1: planet         -- 4 bytes
::    Type 2: moon           -- 8 bytes
::    Type 3: comet          -- 16 bytes
::
++  decode-ship-size
  |=  rank=@
  ^-  @
  ::
  ?+  rank  !!
    %0  2
    %1  4
    %2  8
    %3  16
  ==
::  +encode-ship-metadata: produce size (in bytes) and address rank for .ship
::
::    0: galaxy or star
::    1: planet
::    2: moon
::    3: comet
::
++  encode-ship-metadata
  |=  =ship
  ^-  [size=@ =rank]
  ::
  =/  size=@  (met 3 ship)
  ::
  ?:  (lte size 2)  [2 %0]
  ?:  (lte size 4)  [4 %1]
  ?:  (lte size 8)  [8 %2]
  [16 %3]
--<|MERGE_RESOLUTION|>--- conflicted
+++ resolved
@@ -1147,19 +1147,14 @@
     ::
     =/  =peer-state   +.u.sndr-state
     =/  =channel      [[our sndr.packet] now |2.ames-state -.peer-state]
+    ~|  %ames-crashed-on-packet-from^her.channel
     =/  =shut-packet  (decrypt symmetric-key.channel content.packet)
     ::  ward against replay attacks
     ::
     ::    We only accept packets from a ship at their known life, and to
     ::    us at our current life.
     ::
-<<<<<<< HEAD
-    ~|  [sndr=sndr.packet rcvr=rcvr.packet]
-    ~|  [sndr-life=sndr-life.shut-packet expected=her-life.channel]
-    ~|  [rcvr-life=rcvr-life.shut-packet expected=our-life.channel]
-=======
     ~|  [[her our-life her-life]:channel [sndr-life rcvr-life]:shut-packet]
->>>>>>> 4446c968
     ?>  =(sndr-life.shut-packet her-life.channel)
     ?>  =(rcvr-life.shut-packet our-life.channel)
     ::  non-galaxy: update route with heard lane or forwarded lane
