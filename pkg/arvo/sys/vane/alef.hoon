--- conflicted
+++ resolved
@@ -1147,11 +1147,7 @@
     ::
     =/  =peer-state   +.u.sndr-state
     =/  =channel      [[our sndr.packet] now |2.ames-state -.peer-state]
-<<<<<<< HEAD
     ~|  %ames-crash-on-packet-from^her.channel
-=======
-    ~|  %ames-crashed-on-packet-from^her.channel
->>>>>>> c7252bce
     =/  =shut-packet  (decrypt symmetric-key.channel content.packet)
     ::  ward against replay attacks
     ::
