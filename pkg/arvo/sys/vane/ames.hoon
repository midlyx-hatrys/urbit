::    Ames extends Arvo's %pass/%give move semantics across the network.
::
::    Ames receives packets as Arvo events and emits packets as Arvo
::    effects.  The runtime is responsible for transferring the bytes in
::    an Ames packet across a physical network to another ship.
::
::    The runtime tells Ames which physical address a packet came from,
::    represented as an opaque atom.  Ames can emit a packet effect to
::    one of those opaque atoms or to the Urbit address of a galaxy
::    (root node), which the runtime is responsible for translating to a
::    physical address.  One runtime implementation sends UDP packets
::    using IPv4 addresses for ships and DNS lookups for galaxies, but
::    other implementations may overlay over other kinds of networks.
::
::    A local vane can pass Ames a %plea request message.  Ames
::    transmits the message over the wire to the peer ship's Ames, which
::    passes the message to the destination vane.
::
::    Once the peer has processed the %plea message, it sends a
::    message-acknowledgment packet over the wire back to the local
::    Ames.  This ack can either be positive to indicate the request was
::    processed, or negative to indicate the request failed, in which
::    case it's called a "nack".  (Don't confuse Ames nacks with TCP
::    nacks, which are a different concept).
::
::    When the local Ames receives either a positive message-ack or a
::    combination of a nack and naxplanation (explained in more detail
::    below), it gives an %done move to the local vane that had
::    requested the original %plea message be sent.
::
::    A local vane can give Ames zero or more %boon response messages in
::    response to a %plea, on the same duct that Ames used to pass the
::    %plea to the vane.  Ames transmits a %boon over the wire to the
::    peer's Ames, which gives it to the destination vane on the same
::    duct the vane had used to pass the original %plea to Ames.
::
::    %boon messages are acked automatically by the receiver Ames.  They
::    cannot be nacked, and Ames only uses the ack internally, without
::    notifying the client vane that gave Ames the %boon.
::
::    If the Arvo event that completed receipt of a %boon message
::    crashes, Ames instead sends the client vane a %lost message
::    indicating the %boon was missed.
::
::    %plea messages can be nacked, in which case the peer will send
::    both a message-nack packet and a naxplanation message, which is
::    sent in a way that does not interfere with normal operation.  The
::    naxplanation is sent as a full Ames message, instead of just a
::    packet, because the contained error information can be arbitrarily
::    large.  A naxplanation can only give rise to a positive ack --
::    never ack an ack, and never nack a naxplanation.
::
::    Ames guarantees a total ordering of messages within a "flow",
::    identified in other vanes by a duct and over the wire by a "bone":
::    an opaque number.  Each flow has a FIFO queue of %plea requests
::    from the requesting ship to the responding ship and a FIFO queue
::    of %boon's in the other direction.
::
::    Message order across flows is not specified and may vary based on
::    network conditions.
::
::    Ames guarantees that a message will only be delivered once to the
::    destination vane.
::
::    Ames encrypts every message using symmetric-key encryption by
::    performing an elliptic curve Diffie-Hellman using our private key
::    and the public key of the peer.  For ships in the Jael PKI
::    (public-key infrastructure), Ames looks up the peer's public key
::    from Jael.  Comets (128-bit ephemeral addresses) are not
::    cryptographic assets and must self-attest over Ames by sending a
::    single self-signed packet containing their public key.
::
::    When a peer suffers a continuity breach, Ames removes all
::    messaging state related to it.  Ames does not guarantee that all
::    messages will be fully delivered to the now-stale peer.  From
::    Ames's perspective, the newly restarted peer is a new ship.
::    Ames's guarantees are not maintained across a breach.
::
::    A vane can pass Ames a %heed $task to request Ames track a peer's
::    responsiveness.  If our %boon's to it start backing up locally,
::    Ames will give a %clog back to the requesting vane containing the
::    unresponsive peer's urbit address.  This interaction does not use
::    ducts as unique keys.  Stop tracking a peer by sending Ames a
::    %jilt $task.
::
::    Debug output can be adjusted using %sift and %spew $task's.
::
::TODO  fine
::  - receiving packets: +on-hear (1st) -> +on-hear-packet -> %fine
::  - sending packets: +on-plea -> +make-peer-core (make a function kind of like +on-memo) -> call +on-pump-send kind of like how +run-message-pump does
::    (assuming as event, scry just stateless)
<<<<<<< HEAD
::
::  protocol-version: current version of the ames wire protocol
=======
>>>>>>> a2cab527
::
!:
=,  ames
=*  point               point:jael
=*  public-keys-result  public-keys-result:jael
::  veb: verbosity flags
::
=/  veb-all-off
  :*  snd=`?`%.n  ::  sending packets
      rcv=`?`%.n  ::  receiving packets
      odd=`?`%.n  ::  unusual events
      msg=`?`%.n  ::  message-level events
      ges=`?`%.n  ::  congestion control
      for=`?`%.n  ::  packet forwarding
      rot=`?`%.n  ::  routing attempts
  ==
=>
~%  %ames  ..part  ~
|%
+|  %helpers
::  +trace: print if .verb is set and we're tracking .ship
::
++  trace
  |=  [verb=? =ship ships=(set ship) print=(trap tape)]
  ^+  same
  ?.  verb
    same
  ?.  =>  [ship=ship ships=ships in=in]
      ~+  |(=(~ ships) (~(has in ships) ship))
    same
  (slog leaf/"ames: {(scow %p ship)}: {(print)}" ~)
::  +qos-update-text: notice text for if connection state changes
::
++  qos-update-text
  |=  [=ship old=qos new=qos]
  ^-  (unit tape)
  ::
  ?+  [-.old -.new]  ~
    [%unborn %live]  `"; {(scow %p ship)} is your neighbor"
    [%dead %live]    `"; {(scow %p ship)} is ok"
    [%live %dead]    `"; {(scow %p ship)} not responding still trying"
    [%unborn %dead]  `"; {(scow %p ship)} not responding still trying"
    [%live %unborn]  `"; {(scow %p ship)} has sunk"
    [%dead %unborn]  `"; {(scow %p ship)} has sunk"
  ==
::  +lte-packets: yes if a is before b
::
++  lte-packets
  |=  [a=live-packet-key b=live-packet-key]
  ^-  ?
  ::
  ?:  (lth message-num.a message-num.b)
    %.y
  ?:  (gth message-num.a message-num.b)
    %.n
  (lte fragment-num.a fragment-num.b)
::  +split-message: split message into kilobyte-sized fragments
::
::    We don't literally split it here since that would allocate many
::    large atoms with no structural sharing.  Instead, each
::    static-fragment has the entire message and a counter.  In
::    +encrypt, we interpret this to get the actual fragment.
::
++  split-message
  ~/  %split-message
  |=  [=message-num =message-blob]
  ^-  (list static-fragment)
  ::
  =/  num-fragments=fragment-num  (met 13 message-blob)
  =|  counter=@
  ::
  |-  ^-  (list static-fragment)
  ?:  (gte counter num-fragments)
    ~
  ::
  :-  [message-num num-fragments counter `@`message-blob]
  $(counter +(counter))
::  +assemble-fragments: concatenate fragments into a $message
::
++  assemble-fragments
  ~/  %assemble-fragments
  |=  [num-fragments=fragment-num fragments=(map fragment-num fragment)]
  ^-  *
  ::
  =|  sorted=(list fragment)
  =.  sorted
    =/  index=fragment-num  0
    |-  ^+  sorted
    ?:  =(index num-fragments)
      sorted
    $(index +(index), sorted [(~(got by fragments) index) sorted])
  ::
  (cue (rep 13 (flop sorted)))
::  +jim: caching +jam
::
++  jim  |=(n=* ~+((jam n)))
::  +bind-duct: find or make new $bone for .duct in .ossuary
::
++  bind-duct
  |=  [=ossuary =duct]
  ^+  [next-bone.ossuary ossuary]
  ::
  ?^  existing=(~(get by by-duct.ossuary) duct)
    [u.existing ossuary]
  ::
  :-  next-bone.ossuary
  :+  (add 4 next-bone.ossuary)
    (~(put by by-duct.ossuary) duct next-bone.ossuary)
  (~(put by by-bone.ossuary) next-bone.ossuary duct)
::  +make-bone-wire: encode ship, rift and bone in wire for sending to vane
::
++  make-bone-wire
  |=  [her=ship =rift =bone]
  ^-  wire
  ::
  /bone/(scot %p her)/(scot %ud rift)/(scot %ud bone)
::  +parse-bone-wire: decode ship, bone and rift from wire from local vane
::
++  parse-bone-wire
  |=  =wire
  ^-  %-  unit
      $%  [%old her=ship =bone]
          [%new her=ship =rift =bone]
      ==
  ?.  ?|  ?=([%bone @ @ @ ~] wire)
          ?=([%bone @ @ ~] wire)
      ==
    ::  ignore malformed wires
    ::
    ~
  ?+    wire  ~
      [%bone @ @ ~]
    ::  later on we drop events that come in an old wire but
    ::  tracking it here let us print a notification to the user
    ::
    `[%old `@p`(slav %p i.t.wire) `@ud`(slav %ud i.t.t.wire)]
  ::
      [%bone @ @ @ ~]
    %-  some
    :^    %new
        `@p`(slav %p i.t.wire)
      `@ud`(slav %ud i.t.t.wire)
    `@ud`(slav %ud i.t.t.t.wire)
  ==
::  +make-pump-timer-wire: construct wire for |packet-pump timer
::
++  make-pump-timer-wire
  |=  [her=ship =bone]
  ^-  wire
  /pump/(scot %p her)/(scot %ud bone)
::  +parse-pump-timer-wire: parse .her and .bone from |packet-pump wire
::
++  parse-pump-timer-wire
  |=  =wire
  ^-  (unit [her=ship =bone])
  ::
  ~|  %ames-wire-timer^wire
  ?.  ?=([%pump @ @ ~] wire)
    ~
  ?~  ship=`(unit @p)`(slaw %p i.t.wire)
    ~
  ?~  bone=`(unit @ud)`(slaw %ud i.t.t.wire)
    ~
  `[u.ship u.bone]
::  +derive-symmetric-key: $symmetric-key from $private-key and $public-key
::
::    Assumes keys have a tag on them like the result of the |ex:crub core.
::
++  derive-symmetric-key
  ~/  %derive-symmetric-key
  |=  [=public-key =private-key]
  ^-  symmetric-key
  ::
  ?>  =('b' (end 3 public-key))
  =.  public-key  (rsh 8 (rsh 3 public-key))
  ::
  ?>  =('B' (end 3 private-key))
  =.  private-key  (rsh 8 (rsh 3 private-key))
  ::
  `@`(shar:ed:crypto public-key private-key)
<<<<<<< HEAD
::  +encode-packet: serialize a packet into a bytestream
::
++  encode-packet
  |=  [ames=? packet]
  ^-  blob
  ::
  =/  sndr-meta  (encode-ship-metadata sndr)
  =/  rcvr-meta  (encode-ship-metadata rcvr)
  ::
  =/  body=@
    ;:  mix
      sndr-tick
      (lsh 2 rcvr-tick)
      (lsh 3 sndr)
      (lsh [3 +(size.sndr-meta)] rcvr)
      (lsh [3 +((add size.sndr-meta size.rcvr-meta))] content)
    ==
  =/  checksum  (end [0 20] (mug body))
  =?  body  ?=(^ origin)  (mix u.origin (lsh [3 6] body))
  ::
  =/  header=@
    %+  can  0
    :~  [3 reserved=0]
        [1 is-ames=ames]
        [3 protocol-version]
        [2 rank.sndr-meta]
        [2 rank.rcvr-meta]
        [20 checksum]
        [1 relayed=.?(origin)]
    ==
  (mix header (lsh 5 body))
::
++  decode-request
  |=  =hoot
  ^-  twit
  :-  sig=(cut 3 [0 64] hoot)
  -:(decode-request-info (rsh 3^64 hoot))
::
++  decode-request-info
  |=  =hoot
  ^-  [=peep =purr]
  =+  num=(cut 3 [0 4] hoot)
  =+  len=(cut 3 [4 2] hoot)
  =+  pat=(cut 3 [6 len] hoot)
  :-  [(stab pat) num]
  ::  if there is data remaining, it's the response
  (rsh [3 (add 6 len)] hoot)
::
++  decode-response-packet
  |=  =purr
  =;  =rawr
    ~?  !=(wid.rawr (met 3 dat.rawr))  [%fine %unexpected-dat-size]
    rawr
  :*  sig=(cut 3 [0 64] purr)
      siz=(cut 3 [64 4] purr)
      wid=(cut 3 [68 2] purr)
      dat=(rsh 3^70 purr)
  ==
++  response-size  13  ::  1kb 
::
++  decode-response-msg
  |=  [total=@ud hav=(list have)]
  ^-  roar
  =/  mess=@
    %+  rep  response-size
    %+  turn  (flop hav)
    |=  =have
    dat.have
  :-  sig=(cut 3 [0 64] mess)
  =+  dat=(rsh 3^64 mess)
  ?~  dat  ~
  ~|  [%fine %response-not-cask]
  ;;((cask) (cue dat))
::  +decode-packet: deserialize packet from bytestream or crash
::
++  decode-packet
  |=  =blob
  ^-  [ames=? =packet]
  ~|  %decode-packet-fail
  ::  first 32 (2^5) bits are header; the rest is body
  ::
  =/  header  (end 5 blob)
  =/  body    (rsh 5 blob)
  ::  read header; first three bits are reserved
  ::
  =/  is-ames  (cut 0 [3 1] header)
  :-  =(& is-ames)
  ::
  =/  version  (cut 0 [4 3] header)
  ?.  =(protocol-version version)
    ~|  ames-protocol-version+version  !!
  ::
  =/  sndr-size  (decode-ship-size (cut 0 [7 2] header))
  =/  rcvr-size  (decode-ship-size (cut 0 [9 2] header))
  =/  checksum   (cut 0 [11 20] header)
  =/  relayed    (cut 0 [31 1] header)
  ::  origin, if present, is 6 octets long, at the end of the body
  ::
  =^  origin=(unit @)  body
    ?:  =(| relayed)
      [~ body]
    =/  len  (sub (met 3 body) 6)
    [`(end [3 6] body) (rsh [3 6] body)]
  ::  .checksum does not apply to the origin
  ::
  ?.  =(checksum (end [0 20] (mug body)))
    ~|  %ames-checksum  !!
  ::  read fixed-length sndr and rcvr life data from body
  ::
  ::    These represent the last four bits of the sender and receiver
  ::    life fields, to be used for quick dropping of honest packets to
  ::    or from the wrong life.
  ::
  =/  sndr-tick  (cut 0 [0 4] body)
  =/  rcvr-tick  (cut 0 [4 4] body)
  ::  read variable-length .sndr and .rcvr addresses
  ::
  =/  off   1
  =^  sndr  off  [(cut 3 [off sndr-size] body) (add off sndr-size)]
  ?.  (is-valid-rank sndr sndr-size)
    ~|  ames-sender-impostor+[sndr sndr-size]  !!
  ::
  =^  rcvr  off  [(cut 3 [off rcvr-size] body) (add off rcvr-size)]
  ?.  (is-valid-rank rcvr rcvr-size)
    ~|  ames-receiver-impostor+[rcvr rcvr-size]  !!
  ::  read variable-length .content from the rest of .body
  ::
  =/  content  (cut 3 [off (sub (met 3 body) off)] body)
  [[sndr rcvr] sndr-tick rcvr-tick origin content]
::  +is-valid-rank: does .ship match its stated .size?
::
++  is-valid-rank
  |=  [=ship size=@ubC]
  ^-  ?
  .=  size
  =/  wid  (met 3 ship)
  ?:  (lte wid 1)   2
  ?:  =(2 wid)      2
  ?:  (lte wid 4)   4
  ?:  (lte wid 8)   8
  ?>  (lte wid 16)  16
=======
::
++  decode-response-packet
  |=  =purr
  =;  =rawr
    ~?  !=(wid.rawr (met 3 dat.rawr))  [%fine %unexpected-dat-size]
    rawr
  :*  sig=(cut 3 [0 64] purr)
      siz=(cut 3 [64 4] purr)
      wid=(cut 3 [68 2] purr)
      dat=(rsh 3^70 purr)
  ==
++  response-size  13  ::  1kb 
::
++  decode-response-msg
  |=  [total=@ud hav=(list have)]
  ^-  roar
  =/  mess=@
    %+  rep  response-size
    %+  turn  (flop hav)
    |=  =have
    dat.have
  :-  sig=(cut 3 [0 64] mess)
  =+  dat=(rsh 3^64 mess)
  ?~  dat  ~
  ~|  [%fine %response-not-cask]
  ;;((cask) (cue dat))
>>>>>>> a2cab527
::  +welt: like +weld but first argument is reversed
::    TODO: move to hoon.hoon
++  welt
  ~/  %welt
  |*  [a=(list) b=(list)]
  =>  .(a ^.(homo a), b ^.(homo b))
  |-  ^+  b
  ?~  a  b
  $(a t.a, b [i.a b])
::  +encode-open-packet: convert $open-packet attestation to $packet
::
++  encode-open-packet
  ~/  %encode-open-packet
  |=  [pac=open-packet =acru:ames]
  ^-  packet
  :*  [sndr rcvr]:pac
      (mod sndr-life.pac 16)
      (mod rcvr-life.pac 16)
      origin=~
      content=`@`(sign:as:acru (jam pac))
  ==
::  +decode-open-packet: decode comet attestation into an $open-packet
::
++  decode-open-packet
  ~/  %decode-open-packet
  |=  [=packet our=ship our-life=@]
  ^-  open-packet
  ::  deserialize and type-check packet contents
  ::
  =+  ;;  [signature=@ signed=@]  (cue content.packet)
  =+  ;;  =open-packet            (cue signed)
  ::  assert .our and .her and lives match
  ::
  ?>  .=       sndr.open-packet  sndr.packet
  ?>  .=       rcvr.open-packet  our
  ?>  .=  sndr-life.open-packet  1
  ?>  .=  rcvr-life.open-packet  our-life
  ::  only a star can sponsor a comet
  ::
  ?>  =(%king (clan:title (^sein:title sndr.packet)))
  =/  crub  (com:nu:crub:crypto public-key.open-packet)
  ::  comet public-key must hash to its @p address
  ::
  ?>  =(sndr.packet fig:ex:crub)
  ::  verify signature
  ::
  ?>  (safe:as:crub signature signed)
  open-packet
::  +encode-shut-packet: encrypt and packetize a $shut-packet
::
++  encode-shut-packet
  ~/  %encode-shut-packet
  :: TODO add rift to signed messages to prevent replay attacks?
  ::
  |=  $:  =shut-packet
          =symmetric-key
          sndr=ship
          rcvr=ship
          sndr-life=@
          rcvr-life=@
      ==
  ^-  packet
  ::
  =?    meat.shut-packet
      ?&  ?=(%& -.meat.shut-packet)
          (gth (met 13 fragment.p.meat.shut-packet) 1)
      ==
    %_    meat.shut-packet
        fragment.p
      (cut 13 [[fragment-num 1] fragment]:p.meat.shut-packet)
    ==
  ::
  =/  vec  ~[sndr rcvr sndr-life rcvr-life]
  =/  [siv=@uxH len=@ cyf=@ux]
    (~(en sivc:aes:crypto (shaz symmetric-key) vec) (jam shut-packet))
  =/  content  :(mix siv (lsh 7 len) (lsh [3 18] cyf))
  [[sndr rcvr] (mod sndr-life 16) (mod rcvr-life 16) origin=~ content]
::  +decode-shut-packet: decrypt a $shut-packet from a $packet
::
++  decode-shut-packet
  ~/  %decode-shut-packet
  |=  [=packet =symmetric-key sndr-life=@ rcvr-life=@]
  ^-  shut-packet
  ?.  =(sndr-tick.packet (mod sndr-life 16))
    ~|  ames-sndr-tick+sndr-tick.packet  !!
  ?.  =(rcvr-tick.packet (mod rcvr-life 16))
    ~|  ames-rcvr-tick+rcvr-tick.packet  !!
  =/  siv  (end 7 content.packet)
  =/  len  (end 4 (rsh 7 content.packet))
  =/  cyf  (rsh [3 18] content.packet)
  ~|  ames-decrypt+[[sndr rcvr origin]:packet len siv]
  =/  vec  ~[sndr.packet rcvr.packet sndr-life rcvr-life]
  ;;  shut-packet  %-  cue  %-  need
  (~(de sivc:aes:crypto (shaz symmetric-key) vec) siv len cyf)
<<<<<<< HEAD
::  +decode-ship-size: decode a 2-bit ship type specifier into a byte width
::
::    Type 0: galaxy or star -- 2 bytes
::    Type 1: planet         -- 4 bytes
::    Type 2: moon           -- 8 bytes
::    Type 3: comet          -- 16 bytes
::
++  decode-ship-size
  |=  rank=@ubC
  ^-  @
  ::
  ?+  rank  !!
    %0b0   2
    %0b1   4
    %0b10  8
    %0b11  16
  ==
::  +encode-ship-metadata: produce size (in bytes) and address rank for .ship
::
::    0: galaxy or star
::    1: planet
::    2: moon
::    3: comet
::
++  encode-ship-metadata
  |=  =ship
  ^-  [size=@ =rank]
  ::
  =/  size=@  (met 3 ship)
  ::
  ?:  (lte size 2)  [2 %0b0]
  ?:  (lte size 4)  [4 %0b1]
  ?:  (lte size 8)  [8 %0b10]
  [16 %0b11]
=======
>>>>>>> a2cab527
+|  %atomics
::
+$  private-key    @uwprivatekey
+$  signature      @uwsignature
<<<<<<< HEAD
::  $rank: which kind of ship address, by length
::
::    0b0: galaxy or star -- 2  bytes
::    0b1: planet         -- 4  bytes
::    0b10: moon           -- 8  bytes
::    0b11: comet          -- 16 bytes
::
+$  rank  ?(%0b0 %0b1 %0b10 %0b11)
=======
>>>>>>> a2cab527
+$  byuts  [wid=@ud dat=@ux]
::
+|  %kinetics
::  $channel: combined sender and receiver identifying data
::
+$  channel
  $:  [our=ship her=ship]
      now=@da
      ::  our data, common to all dyads
      ::
      $:  =our=life
          crypto-core=acru:ames
          =bug
      ==
      ::  her data, specific to this dyad
      ::
      $:  =symmetric-key
          =her=life
          =her=rift
          =her=public-key
          her-sponsor=ship
  ==  ==
::  $open-packet: unencrypted packet payload, for comet self-attestation
::
::    This data structure gets signed and jammed to form the .contents
::    field of a $packet.
::
:: TODO add rift to prevent replay attacks
::
+$  open-packet
  $:  =public-key
      sndr=ship
      =sndr=life
      rcvr=ship
      =rcvr=life
  ==
::  $shut-packet: encrypted packet payload
::
+$  shut-packet
  $:  =bone
      =message-num
      meat=(each fragment-meat ack-meat)
  ==
::  $fragment-meat: contents of a message-fragment packet
::
+$  fragment-meat
  $:  num-fragments=fragment-num
      =fragment-num
      =fragment
  ==
::  $ack-meat: contents of an acknowledgment packet; fragment or message
::
::    Fragment acks reference the $fragment-num of the target packet.
::
::    Message acks contain a success flag .ok, which is %.n in case of
::    negative acknowledgment (nack), along with .lag that describes the
::    time it took to process the message. .lag is zero if the message
::    was processed during a single Arvo event. At the moment, .lag is
::    always zero.
::
+$  ack-meat  (each fragment-num [ok=? lag=@dr])
::  $naxplanation: nack trace; explains which message failed and why
::
+$  naxplanation  [=message-num =error]
::
+$  ames-state-4  ames-state-5
+$  ames-state-5
  $:  peers=(map ship ship-state-5)
      =unix=duct
      =life
      crypto-core=acru:ames
      =bug
  ==
::
+$  ship-state-4  ship-state-5
+$  ship-state-5
  $%  [%alien alien-agenda-6]
      [%known peer-state-5]
  ==
::
+$  alien-agenda-6
  $:  messages=(list [=duct =plea])
      packets=(set =blob)
      heeds=(set duct)
  ==
::
+$  peer-state-5
  $:  $:  =symmetric-key
          =life
          =public-key
          sponsor=ship
      ==
      route=(unit [direct=? =lane])
      =qos
      =ossuary
      snd=(map bone message-pump-state)
      rcv=(map bone message-sink-state)
      nax=(set [=bone =message-num])
      heeds=(set duct)
  ==
::
+$  ship-state-6
  $%  [%alien alien-agenda-6]
      [%known peer-state-6]
  ==
::
+$  peer-state-6
  $:  $:  =symmetric-key
          =life
          =rift
          =public-key
          sponsor=ship
      ==
      route=(unit [direct=? =lane])
      =qos
      =ossuary
      snd=(map bone message-pump-state)
      rcv=(map bone message-sink-state)
      nax=(set [=bone =message-num])
      heeds=(set duct)
  ==
+$  ames-state-6
  $:  peers=(map ship ship-state-6)
      =unix=duct
      =life
      crypto-core=acru:ames
      =bug
  ==
::
+|  %statics
::
::  $ames-state: state for entire vane
::
::    peers:       states of connections to other ships
::    unix-duct:   handle to give moves to unix
::    life:        our $life; how many times we've rekeyed
::    crypto-core: interface for encryption and signing
::    bug:         debug printing configuration
::
+$  ames-state
  $:  peers=(map ship ship-state)
      =unix=duct
      =life
      =rift
      crypto-core=acru:ames
      =bug
  ==
::
<<<<<<< HEAD
=======
+$  ames-state-5
  $:  peers=(map ship ship-state-5)
      =unix=duct
      =life
      crypto-core=acru-5
      =bug
  ==
+$  ship-state-5
  $%  [%alien alien-agenda-5]
      [%known peer-state-5]
  ==
::
+$  peer-state-5
  $:  $:  =symmetric-key
          =life
          =public-key
          sponsor=ship
      ==
      route=(unit [direct=? =lane])
      =qos
      =ossuary
      snd=(map bone message-pump-state)
      rcv=(map bone message-sink-state)
      nax=(set [=bone =message-num])
      heeds=(set duct)
  ==
::
+$  alien-agenda-5
  $:  messages=(list [=duct =plea])
      packets=(set =blob)
      heeds=(set duct)
  ==
>>>>>>> a2cab527
++  acru-5  $_  ^?
  |%
  ++  as  ^?
    |%  ++  seal  |~([a=pass b=@] *@)
        ++  sign  |~(a=@ *@)
        ++  sure  |~(a=@ *(unit @))
        ++  tear  |~([a=pass b=@] *(unit @))
    --
  ++  de  |~([a=@ b=@] *(unit @))
  ++  dy  |~([a=@ b=@] *@)
  ++  en  |~([a=@ b=@] *@)
  ++  ex  ^?
    |%  ++  fig  *@uvH
        ++  pac  *@uvG
        ++  pub  *pass
        ++  sec  *ring
    --
  ++  nu  ^?
    |%  ++  pit  |~([a=@ b=@] ^?(..nu))
        ++  nol  |~(a=ring ^?(..nu))
        ++  com  |~(a=pass ^?(..nu))
    --
  --
::
<<<<<<< HEAD
+$  twit  ::  signed request
  $:  signature=@
      peep
  ==
::
+$  peep  ::  request data
  $:  =path
      num=@ud
  ==
::
+$  rawr  ::  response packet  ::TODO  meow
  $:  sig=@
      siz=@ud
      byts
  ==
::
=======
>>>>>>> a2cab527
+$  roar  ::  response message
  $:  sig=@
      dat=$@(~ (cask))
  ==
::  $partial-fine: partial remote scry response
::
+$  partial-fine
  $:  num-fragments=@ud
      num-received=@ud
      fragments=(map @ud byts)  ::TODO  not byts, always 1024 bytes, just @
  ==
::  $bug: debug printing configuration
::
::    veb: verbosity toggles
::    ships: identity filter; if ~, print for all
::
+$  bug
  $:  veb=_veb-all-off
      ships=(set ship)
  ==
::
+|  %dialectics
::
::  $move: output effect; either request or response
::
+$  move  [=duct card=(wind note gift)]
::  $queued-event: event to be handled after initial boot completes
::
+$  queued-event
  $%  [%call =duct wrapped-task=(hobo task)]
      [%take =wire =duct =sign]
  ==
::  $note: request to other vane
::
::    Ames passes a %plea note to another vane when it receives a
::    message on a "forward flow" from a peer, originally passed from
::    one of the peer's vanes to the peer's Ames.
::
::    Ames passes a %plea to itself to trigger a heartbeat message to
::    our sponsor.
::
::    Ames passes a %private-keys to Jael to request our private keys.
::    Ames passes a %public-keys to Jael to request a peer's public
::    keys.
::
+$  note
  $~  [%b %wait *@da]
  $%  $:  %b
      $%  [%wait date=@da]
          [%rest date=@da]
      ==  ==
      $:  %c
      $%  $>(%warp task:clay)
      ==  ==
      $:  %d
      $%  [%flog flog:dill]
      ==  ==
      $:  %j
      $%  [%private-keys ~]
          [%public-keys ships=(set ship)]
          [%turf ~]
      ==  ==
      $:  @tas
      $%  [%plea =ship =plea]
  ==  ==  ==
::  $sign: response from other vane
::
+$  sign
  $~  [%behn %wake ~]
  $%  $:  %behn
      $%  $>(%wake gift:behn)
      ==  ==
      $:  ?(%behn %clay)
      $%  [%writ p=riot:clay]
      ==  ==
      $:  %jael
      $%  [%private-keys =life vein=(map life ring)]
          [%public-keys =public-keys-result]
          [%turf turfs=(list turf)]
      ==  ==
      $:  @tas
      $%  [%done error=(unit error)]
          [%boon payload=*]
  ==  ==  ==
::  $message-pump-task: job for |message-pump
::
::    %memo: packetize and send application-level message
::    %hear: handle receipt of ack on fragment or message
::    %near: handle receipt of naxplanation
::    %wake: handle timer firing
::
+$  message-pump-task
  $%  [%memo =message-blob]
      [%hear =message-num =ack-meat]
      [%near =naxplanation]
      [%wake ~]
  ==
::  $message-pump-gift: effect from |message-pump
::
::    %done: report message acknowledgment
::    %send: emit message fragment
::    %wait: set a new timer at .date
::    %rest: cancel timer at .date
::
+$  message-pump-gift
  $%  [%done =message-num error=(unit error)]
      [%send =static-fragment]
      [%wait date=@da]
      [%rest date=@da]
  ==
::  $packet-pump-task: job for |packet-pump
::
::    %hear: deal with a packet acknowledgment
::    %done: deal with message acknowledgment
::    %halt: finish event, possibly updating timer
::    %wake: handle timer firing
::
+$  packet-pump-task
  $%  [%hear =message-num =fragment-num]
      [%done =message-num lag=@dr]
      [%halt ~]
      [%wake current=message-num]
  ==
::  $packet-pump-gift: effect from |packet-pump
::
::    %send: emit message fragment
::    %wait: set a new timer at .date
::    %rest: cancel timer at .date
::
+$  packet-pump-gift
  $%  [%send =static-fragment]
      [%wait date=@da]
      [%rest date=@da]
  ==
::  $message-sink-task: job for |message-sink
::
::    %done: receive confirmation from vane of processing or failure
::    %drop: clear .message-num from .nax.state
::    %hear: handle receiving a message fragment packet
::      .ok: %.y unless previous failed attempt
::
+$  message-sink-task
  $%  [%done ok=?]
      [%drop =message-num]
      [%hear =lane =shut-packet ok=?]
  ==
::  $message-sink-gift: effect from |message-sink
::
::    %memo: assembled from received packets
::    %send: emit an ack packet
::
+$  message-sink-gift
  $%  [%memo =message-num message=*]
      [%send =message-num =ack-meat]
  ==
--
::  external vane interface
::
|=  our=ship
::  larval ames, before %born sets .unix-duct; wraps adult ames core
::
=<  =*  adult-gate  .
    =|  queued-events=(qeu queued-event)
    ::
    |=  [now=@da eny=@ rof=roof]
    =*  larval-gate  .
    =*  adult-core   (adult-gate +<)
    |%
    ::  +call: handle request $task
    ::
    ++  call
      |=  [=duct dud=(unit goof) wrapped-task=(hobo task)]
      ::
      =/  =task  ((harden task) wrapped-task)
      ::  reject larval error notifications
      ::
      ?^  dud
        ~|(%ames-larval-call-dud (mean tang.u.dud))
      ::
      ::  %born: set .unix-duct and start draining .queued-events
      ::
      ?:  ?=(%born -.task)
        ::  process %born using wrapped adult ames
        ::
        =^  moves  adult-gate  (call:adult-core duct dud task)
        ::  if no events were queued up, metamorphose
        ::
        ?~  queued-events
          ~>  %slog.0^leaf/"ames: metamorphosis"
          [moves adult-gate]
        ::  kick off a timer to process the first of .queued-events
        ::
        =.  moves  :_(moves [duct %pass /larva %b %wait now])
        [moves larval-gate]
      ::  any other event: enqueue it until we have a .unix-duct
      ::
      ::    XX what to do with errors?
      ::
      =.  queued-events  (~(put to queued-events) %call duct task)
      [~ larval-gate]
    ::  +take: handle response $sign
    ::
    ++  take
      |=  [=wire =duct dud=(unit goof) =sign]
      ?^  dud
        ~|(%ames-larval-take-dud (mean tang.u.dud))
      ::  enqueue event if not a larval drainage timer
      ::
      ::    XX what to do with errors?
      ::
      ?.  =(/larva wire)
        =.  queued-events  (~(put to queued-events) %take wire duct sign)
        [~ larval-gate]
      ::  larval event drainage timer; pop and process a queued event
      ::
      ?.  ?=([%behn %wake *] sign)
        ~>  %slog.0^leaf/"ames: larva: strange sign"
        [~ larval-gate]
      ::  if crashed, print, dequeue, and set next drainage timer
      ::
      ?^  error.sign
        ::  .queued-events should never be ~ here, but if it is, don't crash
        ::
        ?:  =(~ queued-events)
          =/  =tang  [leaf/"ames: cursed metamorphosis" u.error.sign]
          =/  moves  [duct %pass /larva-crash %d %flog %crud %larva tang]~
          [moves adult-gate]
        ::  dequeue and discard crashed event
        ::
        =.  queued-events  +:~(get to queued-events)
        ::  .queued-events has been cleared; metamorphose
        ::
        ?~  queued-events
          ~>  %slog.0^leaf/"ames: metamorphosis"
          [~ adult-gate]
        ::  set timer to drain next event
        ::
        =/  moves
          =/  =tang  [leaf/"ames: larva: drain crash" u.error.sign]
          :~  [duct %pass /larva-crash %d %flog %crud %larva tang]
              [duct %pass /larva %b %wait now]
          ==
        [moves larval-gate]
      ::  normal drain timer; dequeue and run event
      ::
      =^  first-event  queued-events  ~(get to queued-events)
      =^  moves  adult-gate
        ?-  -.first-event
          %call  (call:adult-core [duct ~ wrapped-task]:+.first-event)
          %take  (take:adult-core [wire duct ~ sign]:+.first-event)
        ==
      ::  .queued-events has been cleared; metamorphose
      ::
      ?~  queued-events
        ~>  %slog.0^leaf/"ames: metamorphosis"
        [moves adult-gate]
      ::  set timer to drain next event
      ::
      =.  moves  :_(moves [duct %pass /larva %b %wait now])
      [moves larval-gate]
    ::  lifecycle arms; mostly pass-throughs to the contained adult ames
    ::
    ++  scry  scry:adult-core
<<<<<<< HEAD
    ++  stay  [%7 %larva queued-events ames-state.adult-gate]
=======
    ++  stay  [%6 %larva queued-events ames-state.adult-gate]
>>>>>>> a2cab527
    ++  load
      |=  $=  old
          $%  $:  %4
              $%  $:  %larva
                      events=(qeu queued-event)
<<<<<<< HEAD
                      state=ames-state-4
                  ==
                  [%adult state=ames-state-4]
=======
                      state=ames-state-5
                  ==
                  [%adult state=ames-state-5]
>>>>>>> a2cab527
              ==  ==
              $:  %5
              $%  $:  %larva
                      events=(qeu queued-event)
                      state=ames-state-5
                  ==
                  [%adult state=ames-state-5]
              ==  ==
              $:  %6
              $%  $:  %larva
                      events=(qeu queued-event)
<<<<<<< HEAD
                      state=ames-state-6
                  ==
                  [%adult state=ames-state-6]
              ==  ==
              $:  %7
              $%  $:  %larva
                      events=(qeu queued-event)
=======
>>>>>>> a2cab527
                      state=_ames-state.adult-gate
                  ==
                  [%adult state=_ames-state.adult-gate]
          ==  ==  ==
      ?-    old
          [%4 %adult *]  (load:adult-core %4 state.old)
      ::
          [%4 %larva *]
        ~>  %slog.1^leaf/"ames: larva: load"
        =.  queued-events  events.old
        =.  adult-gate     (load:adult-core %4 state.old)
        larval-gate
      ::
          [%5 %adult *]
        ~>  %slog.1^leaf/"ames: larva reload"
        =.  adult-gate     (load:adult-core %5 state.old)
        larval-gate
      ::
          [%5 %larva *]
        ~>  %slog.1^leaf/"ames: larva: load"
        =.  queued-events  events.old
        larval-gate
      ::
          [%6 %adult *]  (load:adult-core %6 state.old)
      ::
          [%6 %larva *]
        ~>  %slog.1^leaf/"ames: larva: load"
        =.  queued-events  events.old
        =.  adult-gate     (load:adult-core %6 state.old)
        larval-gate
      ::
          [%7 %adult *]  (load:adult-core %7 state.old)
      ::
          [%7 %larva *]
        ~>  %slog.1^leaf/"ames: larva: load"
        =.  queued-events  events.old
        =.  adult-gate     (load:adult-core %7 state.old)
        larval-gate
      ::
          [%6 %adult *]  (load:adult-core %6 state.old)
      ::
          [%6 %larva *]
        ~>  %slog.1^leaf/"ames: larva: load"
        =.  queued-events  events.old
        =.  adult-gate     (load:adult-core %6 state.old)
        larval-gate
      ==
    --
::  adult ames, after metamorphosis from larva
::
=<
=|  =ames-state
|=  [now=@da eny=@ rof=roof]
=*  ames-gate  .
=*  veb  veb.bug.ames-state
|%
::  +call: handle request $task
::
++  call
  |=  [=duct dud=(unit goof) wrapped-task=(hobo task)]
  ^-  [(list move) _ames-gate]
  ::
  =/  =task  ((harden task) wrapped-task)
  =/  event-core  (per-event [now eny rof] duct ames-state)
  ::
  =^  moves  ames-state
    =<  abet
    ::  handle error notifications
    ::
    ?^  dud
      ?+  -.task
          (on-crud:event-core -.task tang.u.dud)
        %hear  (on-hear:event-core lane.task blob.task dud)
      ==
    ::
    ?-  -.task
      %born  on-born:event-core
      %hear  (on-hear:event-core [lane blob ~]:task)
      %heed  (on-heed:event-core ship.task)
      %init  on-init:event-core
      %jilt  (on-jilt:event-core ship.task)
      %sift  (on-sift:event-core ships.task)
      %spew  (on-spew:event-core veb.task)
      %stir  (on-stir:event-core arg.task)
      %trim  on-trim:event-core
      %vega  on-vega:event-core
      %plea  (on-plea:event-core [ship plea]:task)
    ::
<<<<<<< HEAD
      %pine  (on-pine:fine:event-core +.task)
      %keen  (on-keen:fine:event-core +.task)
      %yawn  (on-yawn:fine:event-core +.task)
=======
      %keen  (on-keen:fine:event-core +.task)
      %yawn  (on-yawn:fine:event-core +.task)
      %bide  (on-bide:fine:event-core +.task)
>>>>>>> a2cab527
    ==
  ::
  [moves ames-gate]
::  +take: handle response $sign
::
++  take
  |=  [=wire =duct dud=(unit goof) =sign]
  ^-  [(list move) _ames-gate]
  ?^  dud
    ~|(%ames-take-dud (mean tang.u.dud))
  ::
  ::
  =/  event-core  (per-event [now eny rof] duct ames-state)
  ::
  =^  moves  ames-state
    =<  abet
    ?-  sign
      [@ %done *]   (on-take-done:event-core wire error.sign)
      [@ %boon *]   (on-take-boon:event-core wire payload.sign)
    ::
      [?(%clay %behn) %writ *]  (on-take-clay-bide:fine:event-core wire p.sign)
    ::
      [%behn %wake *]  (on-take-wake:event-core wire error.sign)
    ::
      [%jael %turf *]          (on-take-turf:event-core turfs.sign)
      [%jael %private-keys *]  (on-priv:event-core [life vein]:sign)
      [%jael %public-keys *]   (on-publ:event-core wire public-keys-result.sign)
    ==
  ::
  [moves ames-gate]
::  +stay: extract state before reload
::
<<<<<<< HEAD
++  stay  [%7 %adult ames-state]
=======
++  stay  [%6 %adult ames-state]
>>>>>>> a2cab527
::  +load: load in old state after reload
::
++  load
  |^
  |=  $=  old-state
<<<<<<< HEAD
      $%  [%4 ames-state-4]
          [%5 ames-state-5]
          [%6 ames-state-6]
          [%7 ^ames-state]
=======
      $%  [%4 ames-state-5]
          [%5 ames-state-5]
          [%6 ^ames-state]
>>>>>>> a2cab527
      ==
  ^+  ames-gate
  =?  old-state  ?=(%4 -.old-state)  %5^(state-4-to-5 +.old-state)
  =?  old-state  ?=(%5 -.old-state)  %6^(state-5-to-6 +.old-state)
<<<<<<< HEAD
  =?  old-state  ?=(%6 -.old-state)  %7^(state-6-to-7 +.old-state)
  ::
  ?>  ?=(%7 -.old-state)
  ames-gate(ames-state +.old-state)
  ::
  ++  state-6-to-7
    |=  old=ames-state-6
    ^-  ^ames-state
    =+  !<  =rift
        q:(need (need (rof ~ %j `beam`[[our %rift %da now] /(scot %p our)])))
    :*  peers=(~(run by peers.old) ship-state-6-to-7)
        unix-duct.old
        life.old
        rift
=======
  ::
  ?>  ?=(%6 -.old-state)
  ames-gate(ames-state +.old-state)
  ::
  ++  state-5-to-6
    |=  old=ames-state-5
    ^-  ^ames-state
    :*  peers=(~(run by peers.old) ship-state-5-to-6)
        unix-duct.old
        life.old
>>>>>>> a2cab527
        crypto-core=(nol:nu:crub:crypto sec:ex:crypto-core.old)
        bug.old
    ==
  ::
<<<<<<< HEAD
  ++  ship-state-6-to-7
    |=  old=ship-state-6
    ^-  ship-state
    ?:  ?=(%alien -.old)  
      old(heeds [heeds.old ~ ~])
    old(heeds [heeds.old *scry-state])
  ::
  ++  state-5-to-6
    |=  ames-state=ames-state-5
    ^-  ames-state-6
    :_  +.ames-state
    %-  ~(rut by peers.ames-state)
    |=  [=ship ship-state=ship-state-5]
    ^-  ship-state-6
    ?.  ?=(%known -.ship-state)
      ship-state
    =/  peer-state=peer-state-5  +.ship-state
    =|  =rift
    =/  scry=(unit (unit cage))
      (rof ~ %j `beam`[[our %rift %da now] /(scot %p ship)])
    =?  rift  ?=([~ ~ ^] scry)
      ;;(@ud q.q:u.u.scry)
    =/  peer-state=peer-state-6
      :_  +.peer-state
      =,  -.peer-state
      [symmetric-key life rift public-key sponsor]
    ^-  ship-state-6
    [-.ship-state peer-state]

  ::
=======
  ++  ship-state-5-to-6
    |=  old=ship-state-5
    ^-  ship-state
    ?:  ?=(%alien -.old)  
      old(heeds [heeds.old ~])
    old(heeds [heeds.old *scry-state])
  ::
>>>>>>> a2cab527
  ++  state-4-to-5
    |=  ames-state=ames-state-5
    ^-  ames-state-5
    =.  peers.ames-state
      %-  ~(run by peers.ames-state)
      |=  ship-state=ship-state-5
      ?.  ?=(%known -.ship-state)
        ship-state
      =.  snd.ship-state
        %-  ~(run by snd.ship-state)
        |=  =message-pump-state
        =.  num-live.metrics.packet-pump-state.message-pump-state
          ~(wyt in live.packet-pump-state.message-pump-state)
        message-pump-state
      ship-state
    ames-state
  --
::  +scry: dereference namespace
::
++  scry
  ^-  roon
  |=  [lyc=gang car=term bem=beam]
  ^-  (unit (unit cage))
  =*  ren  car
  =*  why=shop  &/p.bem
  =*  syd  q.bem
  =*  lot=coin  $/r.bem
  =*  tyl  s.bem
  ::
  ::TODO  don't special-case whey scry
  ::
  ?:  &(=(%$ ren) =(tyl /whey))
    =/  maz=(list mass)
      =+  [known alien]=(skid ~(val by peers.ames-state) |=(^ =(%known +<-)))
      :~  peers-known+&+known
          peers-alien+&+alien
      ==
    ``mass+!>(maz)
  ::  only respond for the local identity, %$ desk, current timestamp
  ::
  ?.  ?&  =(&+our why)
          =([%$ %da now] lot)
          =(%$ syd)
      ==
    ?.  for.veb.bug.ames-state  ~
    ~>  %slog.0^leaf/"ames: scry-fail {<[why=why lot=lot now=now syd=syd]>}"
    ~
  ::  /ax/protocol/version           @
  ::  /ax/peers                      (map ship ?(%alien %known))
  ::  /ax/peers/[ship]               ship-state
  ::  /ax/peers/[ship]/forward-lane  (list lane)
  ::  /ax/bones/[ship]               [snd=(set bone) rcv=(set bone)]
  ::  /ax/snd-bones/[ship]/[bone]    vase
  ::  /ax/fine/message/[path/...]    song
  ::
  ?.  ?=(%x ren)  ~
  ?+    tyl  ~
      [%protocol %version ~]
    ``noun+!>(protocol-version)
  ::
      [%peers ~]
    :^  ~  ~  %noun
    !>  ^-  (map ship ?(%alien %known))
    (~(run by peers.ames-state) head)
  ::
      [%peers @ *]
    =/  who  (slaw %p i.t.tyl)
    ?~  who  [~ ~]
    =/  peer  (~(get by peers.ames-state) u.who)
    ?+    t.t.tyl  [~ ~]
        ~
      ?~  peer
        [~ ~]
      ``noun+!>(u.peer)
    ::
        [%forward-lane ~]
      ::
      ::  this duplicates the routing hack from +send-blob:event-core
      ::  so long as neither the peer nor the peer's sponsoring galaxy is us:
      ::
      ::    - no route to the peer: send to the peer's sponsoring galaxy
      ::    - direct route to the peer: use that
      ::    - indirect route to the peer: send to both that route and the
      ::      the peer's sponsoring galaxy
      ::
      :^  ~  ~  %noun
      !>  ^-  (list lane)
      ?.  ?&  ?=([~ %known *] peer)
              !=(our u.who)
          ==
        ~
      =;  zar=(trap (list lane))
        ?~  route.u.peer  $:zar
        =*  rot  u.route.u.peer
        ?:(direct.rot [lane.rot ~] [lane.rot $:zar])
      ::
      |.  ^-  (list lane)
      ?:  ?=(%czar (clan:title sponsor.u.peer))
        ?:  =(our sponsor.u.peer)
          ~
        [%& sponsor.u.peer]~
      =/  next  (~(get by peers.ames-state) sponsor.u.peer)
      ?.  ?=([~ %known *] next)
        ~
      $(peer next)
    ==
  ::
      [%bones @ ~]
    =/  who  (slaw %p i.t.tyl)
    ?~  who  [~ ~]
    =/  per  (~(get by peers.ames-state) u.who)
    ?.  ?=([~ %known *] per)  [~ ~]
    =/  res
      =,  u.per
      [snd=~(key by snd) rcv=~(key by rcv)]
    ``noun+!>(res)
  ::
      [%snd-bones @ @ ~]
    =/  who  (slaw %p i.t.tyl)
    ?~  who  [~ ~]
    =/  ost  (slaw %ud i.t.t.tyl)
    ?~  ost  [~ ~]
    =/  per  (~(get by peers.ames-state) u.who)
    ?.  ?=([~ %known *] per)  [~ ~]
    =/  mps  (~(get by snd.u.per) u.ost)
    ?~  mps  [~ ~]
    =/  res
      u.mps
    ``noun+!>(!>(res))
  ::
      [%fine %message @ *]
    ::TODO  separate endpoint for the full message (instead of packet list)
    ::  t.t.tyl is expected to be a scry path of the shape /vc/desk/rev/etc,
    ::  so we need to give it the right shape
    ::
    =*  path  t.t.tyl
<<<<<<< HEAD
    ?~  blk=(de-path-soft:balk path)  ~
    =+  nom=(en-roof:balk u.blk)
=======
    ?~  nom=(de-omen path)  ~
>>>>>>> a2cab527
    ::  we only support scrying into clay,
    ::  and only if the data is fully public.
    ::
    :: ?.  =(%c (end 3 (snag 0 path)))  ~
    :: =/  perm-omen  (need (de-omen %cp (slag 1 path)))
    :: =+  pem=(rof lyc perm-omen)
    :: ?>  ?=(^ pem)
    :: ?>  ?=(^ u.pem)
    :: =+  per=!<([r=dict:clay w=dict:clay] q.u.u.pem)
    :: ?>  =([%black ~ ~] rul.r.per)
<<<<<<< HEAD
    =+  res=(rof lyc nom)
=======
    =+  res=(rof lyc u.nom)
>>>>>>> a2cab527
    ::TODO  suggests we need to factor differently
    =+  ven=(per-event [now 0v0 rof] *duct ames-state)
    ?-  res
      ~        ~
      [~ ~]    ``noun+!>((encode-response:fine:ven path ~))
      [~ ~ *]  ``noun+!>((encode-response:fine:ven path [p q.q]:u.u.res))
    ==
  ==
--
::  |per-event: inner event-handling core
::
~%  %per-event  ..trace  ~
|%
++  per-event
  =|  moves=(list move)
  ~%  %event-gate  ..per-event  ~
  |=  [[now=@da eny=@ rof=roof] =duct =ames-state]
  =*  veb  veb.bug.ames-state
  ~%  %event-core  ..$  ~
  |%
  ++  event-core  .
  ++  abet  [(flop moves) ames-state]
  ++  emit  |=(=move event-core(moves [move moves]))
  ++  emil  |=(mos=(list move) event-core(moves (weld (flop mos) moves)))
  ++  channel-state  [life crypto-core bug]:ames-state
  ++  trace
    |=  [verb=? =ship print=(trap tape)]
    ^+  same
    (^trace verb ship ships.bug.ames-state print)
  ::  +on-take-done: handle notice from vane that it processed a message
  ::
  ++  on-take-done
    |=  [=wire error=(unit error)]
    ^+  event-core
    ::  relay the vane ack to the foreign peer
    ::
    ?:  ?=([%fine %pine *] wire)
      event-core
    ?~  parsed=(parse-bone-wire wire)
      ::  no-op?
      ::
      =/  =tape  "; ames dropping malformed wire {<wire>}"
      (emit duct %pass /parse-wire %d %flog %text tape)
    ?>  ?=([@ her=ship *] u.parsed)
    =*  her  her.u.parsed
    =/  =peer-state  (got-peer-state her)
    =/  =channel     [[our her] now channel-state -.peer-state]

    =/  peer-core    (make-peer-core peer-state channel)
    |^
    ?-    u.parsed
        [%old *]
      ::  ignore events from old wire
      ::
      =/  =tape  "; ames dropping old wire format"
      (emit duct %pass /parse-wire %d %flog %text tape)
    ::
        [%new *]
      ?:  (lth rift.u.parsed rift.peer-state)
        ::  ignore events from an old rift
        ::
        =/  =tape  "; ames dropping wire with old rift ({<rift.u.parsed>})"
        (emit duct %pass /parse-wire %d %flog %text tape)
      ?~  error
        (send-ack bone.u.parsed)
      (send-nack bone.u.parsed u.error)
    ==
    ::  if processing succeded, send positive ack packet and exit
    ::
    ++  send-ack
      |=  =bone
      ^+  event-core
      abet:(run-message-sink:peer-core bone %done ok=%.y)
    ::  failed; send message nack packet
    ::
    ++  send-nack
      |=  [=bone =^error]
      ^+  event-core
      =.  event-core  abet:(run-message-sink:peer-core bone %done ok=%.n)
      =/  =^peer-state  (got-peer-state her)
      =/  =^channel     [[our her] now channel-state -.peer-state]
      ::  construct nack-trace message, referencing .failed $message-num
      ::
      =/  failed=message-num  last-acked:(~(got by rcv.peer-state) bone)
      =/  =naxplanation  [failed error]
      =/  =message-blob  (jam naxplanation)
      ::  send nack-trace message on associated .nack-trace-bone
      ::
      =.  peer-core              (make-peer-core peer-state channel)
      =/  nack-trace-bone=^bone  (mix 0b10 bone)
      ::
      abet:(run-message-pump:peer-core nack-trace-bone %memo message-blob)
    --
  ::  +on-sift: handle request to filter debug output by ship
  ::
  ++  on-sift
    |=  ships=(list ship)
    ^+  event-core
    =.  ships.bug.ames-state  (sy ships)
    event-core
  ::  +on-spew: handle request to set verbosity toggles on debug output
  ::
  ++  on-spew
    |=  verbs=(list verb)
    ^+  event-core
    ::  start from all %.n's, then flip requested toggles
    ::
    =.  veb.bug.ames-state
      %+  roll  verbs
      |=  [=verb acc=_veb-all-off]
      ^+  veb.bug.ames-state
      ?-  verb
        %snd  acc(snd %.y)
        %rcv  acc(rcv %.y)
        %odd  acc(odd %.y)
        %msg  acc(msg %.y)
        %ges  acc(ges %.y)
        %for  acc(for %.y)
        %rot  acc(rot %.y)
      ==
    event-core
  ::  +on-stir: start timers for any flow that lack them
  ::
  ::    .arg is unused, meant to ease future debug commands
  ::
  ++  on-stir
    |=  arg=@t
    =/  states=(list [ship peer-state])
      %+  murn  ~(tap by peers.ames-state)
      |=  [=ship =ship-state]
      ^-  (unit [^ship peer-state])
      ?.  ?=(%known -.ship-state)
        ~
      `[ship +.ship-state]
    =/  snds=(list (list [ship bone message-pump-state]))
      %+  turn  states
      |=  [=ship peer-state]
      %+  turn  ~(tap by snd)
      |=  [=bone =message-pump-state]
      [ship bone message-pump-state]
    =/  next-wakes
      %+  turn  `(list [ship bone message-pump-state])`(zing snds)
      |=  [=ship =bone message-pump-state]
      [ship bone next-wake.packet-pump-state]
    =/  next-real-wakes=(list [=ship =bone =@da])
      %+  murn  next-wakes
      |=  [=ship =bone tym=(unit @da)]
      ^-  (unit [^ship ^bone @da])
      ?~(tym ~ `[ship bone u.tym])
    =/  timers
      %-  silt
      ;;  (list [@da ^duct])
      =<  q.q  %-  need  %-  need
      (rof ~ %b [[our %timers da+now] /])
    =/  to-stir
      %+  skip  next-real-wakes
      |=  [=ship =bone =@da]
      (~(has in timers) [da `^duct`~[a+(make-pump-timer-wire ship bone) /ames]])
    ~&  [%stirring to-stir]
    |-  ^+  event-core
    ?~  to-stir
      event-core
    =/  =wire  (make-pump-timer-wire [ship bone]:i.to-stir)
    =.  event-core  (emit duct %pass wire %b %wait da.i.to-stir)
    $(to-stir t.to-stir)
  ::  +on-crud: handle event failure; print to dill
  ::
  ++  on-crud
    |=  =error
    ^+  event-core
    (emit duct %pass /crud %d %flog %crud error)
  ::  +on-heed: handle request to track .ship's responsiveness
  ::
  ++  on-heed
    |=  =ship
    ^+  event-core
    =/  ship-state  (~(get by peers.ames-state) ship)
    ?.  ?=([~ %known *] ship-state)
      %+  enqueue-alien-todo  ship
      |=  todos=alien-agenda
      todos(heeds (~(put in heeds.todos) duct))
    ::
    =/  =peer-state  +.u.ship-state
    =/  =channel     [[our ship] now channel-state -.peer-state]
    abet:on-heed:(make-peer-core peer-state channel)
  ::  +on-jilt: handle request to stop tracking .ship's responsiveness
  ::
  ++  on-jilt
    |=  =ship
    ^+  event-core
    =/  ship-state  (~(get by peers.ames-state) ship)
    ?.  ?=([~ %known *] ship-state)
      %+  enqueue-alien-todo  ship
      |=  todos=alien-agenda
      todos(heeds (~(del in heeds.todos) duct))
    ::
    =/  =peer-state  +.u.ship-state
    =/  =channel     [[our ship] now channel-state -.peer-state]
    abet:on-jilt:(make-peer-core peer-state channel)
  ::  +on-hear: handle raw packet receipt
  ::
  ++  on-hear
    |=  [l=lane b=blob d=(unit goof)]
    ^+  event-core
    =/  [ames=? =packet]
      (decode-packet b)
    ?:  ames
      (on-hear-packet l packet d)
    ?.  response==(& (cut 0 [2 1] b))
      ~|([%fine %request-events-forbidden] !!)
    (on-hear-response:fine l packet d)
  ::  +on-hear-packet: handle mildly processed packet receipt
  ::
  ++  on-hear-packet
    ~/  %on-hear-packet
    |=  [=lane =packet dud=(unit goof)]
    ^+  event-core
    ::
    ?:  =(our sndr.packet)
      event-core
    ::
    %.  +<
    ::
    ?.  =(our rcvr.packet)
      on-hear-forward
    ::
    ?:  ?&  ?=(%pawn (clan:title sndr.packet))
            !?=([~ %known *] (~(get by peers.ames-state) sndr.packet))
        ==
      on-hear-open
    on-hear-shut
  ::  +on-hear-forward: maybe forward a packet to someone else
  ::
  ::    Note that this performs all forwarding requests without
  ::    filtering.  Any protection against DDoS amplification will be
  ::    provided by Vere.
  ::
  ++  on-hear-forward
    ~/  %on-hear-forward
    |=  [=lane =packet dud=(unit goof)]
    ^+  event-core
    %-  %^  trace  for.veb  sndr.packet
        |.("forward: {<sndr.packet>} -> {<rcvr.packet>}")
    ::  set .origin.packet if it doesn't already have one, re-encode, and send
    ::
    =?    origin.packet
        &(?=(~ origin.packet) !=(%czar (clan:title sndr.packet)))
      ?:  ?=(%& -.lane)
        ~
      ?.  (lte (met 3 p.lane) 6)
        ~|  ames-lane-size+p.lane  !!
      `p.lane
    ::
    =/  =blob  (encode-packet & packet)
    (send-blob & rcvr.packet blob)
  ::  +on-hear-open: handle receipt of plaintext comet self-attestation
  ::
  ++  on-hear-open
    ~/  %on-hear-open
    |=  [=lane =packet dud=(unit goof)]
    ^+  event-core
    ::  assert the comet can't pretend to be a moon or other address
    ::
    ?>  ?=(%pawn (clan:title sndr.packet))
    ::  if we already know .sndr, ignore duplicate attestation
    ::
    =/  ship-state  (~(get by peers.ames-state) sndr.packet)
    ?:  ?=([~ %known *] ship-state)
      event-core
    ::
    =/  =open-packet  (decode-open-packet packet our life.ames-state)
    ::  store comet as peer in our state
    ::
    =.  peers.ames-state
      %+  ~(put by peers.ames-state)  sndr.packet
      ^-  ^ship-state
      :-  %known
      =|  =peer-state
      =/  our-private-key  sec:ex:crypto-core.ames-state
      =/  =symmetric-key
        (derive-symmetric-key public-key.open-packet our-private-key)
      ::
      %_  peer-state
        qos            [%unborn now]
        symmetric-key  symmetric-key
        life           sndr-life.open-packet
        public-key     public-key.open-packet
        sponsor        (^sein:title sndr.packet)
        route          `[direct=%.n lane]
      ==
    ::
    event-core
  ::  +on-hear-shut: handle receipt of encrypted packet
  ::
  ++  on-hear-shut
    ~/  %on-hear-shut
    |=  [=lane =packet dud=(unit goof)]
    ^+  event-core
    =/  sndr-state  (~(get by peers.ames-state) sndr.packet)
    ::  if we don't know them, ask jael for their keys and enqueue
    ::
    ?.  ?=([~ %known *] sndr-state)
      (enqueue-alien-todo sndr.packet |=(alien-agenda +<))
    ::  decrypt packet contents using symmetric-key.channel
    ::
    ::    If we know them, we have a $channel with them, which we've
    ::    populated with a .symmetric-key derived from our private key
    ::    and their public key using elliptic curve Diffie-Hellman.
    ::
    =/  =peer-state   +.u.sndr-state
    =/  =channel      [[our sndr.packet] now channel-state -.peer-state]
    ~|  %ames-crash-on-packet-from^her.channel
    =/  =shut-packet
      (decode-shut-packet packet [symmetric-key her-life our-life]:channel)
    ::  non-galaxy: update route with heard lane or forwarded lane
    ::
    =?  route.peer-state  !=(%czar (clan:title her.channel))
      ::  if new packet is direct, use that.  otherwise, if the new new
      ::  and old lanes are indirect, use the new one.  if the new lane
      ::  is indirect but the old lane is direct, then if the lanes are
      ::  identical, don't mark it indirect; if they're not identical,
      ::  use the new lane and mark it indirect.
      ::
      ::  if you mark lane as indirect because you got an indirect
      ::  packet even though you already had a direct identical lane,
      ::  then delayed forwarded packets will come later and reset to
      ::  indirect, so you're unlikely to get a stable direct route
      ::  (unless the forwarder goes offline for a while).
      ::
      ::  conversely, if you don't accept indirect routes with different
      ::  lanes, then if your lane is stale and they're trying to talk
      ::  to you, your acks will go to the stale lane, and you'll never
      ::  time it out unless you reach out to them.  this manifests as
      ::  needing to |hi or dotpost to get a response when the other
      ::  ship has changed lanes.
      ::
      ?:  ?=(~ origin.packet)
        `[direct=%.y lane]
      ?:  ?=([~ %& *] route.peer-state)
        ?:  =(lane.u.route.peer-state |+u.origin.packet)
          route.peer-state
        `[direct=%.n |+u.origin.packet]
      `[direct=%.n |+u.origin.packet]
    ::  perform peer-specific handling of packet
    ::
    =/  peer-core  (make-peer-core peer-state channel)
    abet:(on-hear-shut-packet:peer-core lane shut-packet dud)
  ::  +on-take-boon: receive request to give message to peer
  ::
  ++  on-take-boon
    |=  [=wire payload=*]
    ^+  event-core
    ?:  ?=([%fine %pine @ *] wire)
      ?~  her=(slaw %p i.t.t.wire)
        =/  =tape  "; fine dropping malformed wire {<wire>}"
        (emit duct %pass /parse-wire %d %flog %text tape)
      (on-pine-boon:fine u.her t.t.t.wire payload)
    ::
    ?~  parsed=(parse-bone-wire wire)
      =/  =tape  "; ames dropping malformed wire {<wire>}"
      (emit duct %pass /parse-wire %d %flog %text tape)
    ::
    ?>  ?=([@ her=ship *] u.parsed)
    =/  =peer-state  (got-peer-state her.u.parsed)
    =/  =channel     [[our her.u.parsed] now channel-state -.peer-state]
    ::
    ?-    u.parsed
        [%old *]
      =/  =tape  "; ames dropping old wire"
      (emit duct %pass /parse-wire %d %flog %text tape)
    ::
        [%new *]
      =,  u.parsed
      ?:  (lth rift rift.peer-state)
        ::  ignore events from an old rift
        ::
        =/  =tape  "; ames dropping wire with old rift ({<rift>})"
        (emit duct %pass /parse-wire %d %flog %text tape)
      abet:(on-memo:(make-peer-core peer-state channel) bone payload %boon)
    ==
  ::  +on-plea: handle request to send message
  ::
  ++  on-plea
    |=  [=ship =plea]
    ^+  event-core
    ::  .plea is from local vane to foreign ship
    ::
    =/  ship-state  (~(get by peers.ames-state) ship)
    ::
    ?.  ?=([~ %known *] ship-state)
      %+  enqueue-alien-todo  ship
      |=  todos=alien-agenda
      todos(messages [[duct plea] messages.todos])
    ::
    ?:  &(=(/pine path.plea) =(our her:;;(balk payload.plea)))
      (on-pine-plea:fine ship payload.plea)
    ::
    =/  =peer-state  +.u.ship-state
    =/  =channel     [[our ship] now channel-state -.peer-state]
    ::
    =^  =bone  ossuary.peer-state  (bind-duct ossuary.peer-state duct)
    %-  %^  trace  msg.veb  ship
        |.  ^-  tape
        =/  sndr  [our our-life.channel]
        =/  rcvr  [ship her-life.channel]
        "plea {<sndr^rcvr^bone=bone^vane.plea^path.plea>}"
    ::
    abet:(on-memo:(make-peer-core peer-state channel) bone plea %plea)
  ::  +on-take-wake: receive wakeup or error notification from behn
  ::
  ++  on-take-wake
    |=  [=wire error=(unit tang)]
    ^+  event-core
    ?:  ?=([%fine %behn %wake *] wire)
      (on-take-wake:fine t.t.t.wire error)
    ::
    =/  res=(unit [her=ship =bone])  (parse-pump-timer-wire wire)
    ?~  res
      %-  (slog leaf+"ames: got timer for strange wire: {<wire>}" ~)
      event-core
    ::
    =/  state=(unit peer-state)  (get-peer-state her.u.res)
    ?~  state
      %-  (slog leaf+"ames: got timer for strange ship: {<her.u.res>}, ignoring" ~)
      event-core
    ::
    =/  =channel  [[our her.u.res] now channel-state -.u.state]
    ::
    abet:(on-wake:(make-peer-core u.state channel) bone.u.res error)
  ::  +on-init: first boot; subscribe to our info from jael
  ::
  ++  on-init
    ^+  event-core
    ::
    =~  (emit duct %pass /turf %j %turf ~)
        (emit duct %pass /private-keys %j %private-keys ~)
    ==
  ::  +on-priv: set our private key to jael's response
  ::
  ++  on-priv
    |=  [=life vein=(map life private-key)]
    ^+  event-core
    ::
    =/  =private-key            (~(got by vein) life)
    =.  life.ames-state         life
    =.  crypto-core.ames-state  (nol:nu:crub:crypto private-key)
    ::  recalculate each peer's symmetric key
    ::
    =/  our-private-key  sec:ex:crypto-core.ames-state
    =.  peers.ames-state
      %-  ~(run by peers.ames-state)
      |=  =ship-state
      ^+  ship-state
      ::
      ?.  ?=(%known -.ship-state)
        ship-state
      ::
      =/  =peer-state  +.ship-state
      =.  symmetric-key.peer-state
        (derive-symmetric-key public-key.+.ship-state our-private-key)
      ::
      [%known peer-state]
    ::
    event-core
  ::  +on-publ: update pki data for peer or self
  ::
  ++  on-publ
    |=  [=wire =public-keys-result]
    ^+  event-core
    ::
    |^  ^+  event-core
        ::
        ?-    public-keys-result
            [%diff @ %rift *]
          :: event-core
          (on-publ-rift [who to.diff]:public-keys-result)
        ::
            [%diff @ %keys *]
          (on-publ-rekey [who to.diff]:public-keys-result)
        ::
            [%diff @ %spon *]
          (on-publ-sponsor [who to.diff]:public-keys-result)
        ::
            [%full *]
          (on-publ-full points.public-keys-result)
        ::
            [%breach *]
          (on-publ-breach who.public-keys-result)
        ==
    ::  +on-publ-breach: handle continuity breach of .ship; wipe its state
    ::
    ::    Abandon all pretense of continuity and delete all messaging state
    ::    associated with .ship, including sent and unsent messages.
    ::    Also cancel all timers related to .ship.
    ::
    ++  on-publ-breach
      |=  =ship
      ^+  event-core
      ::
      =/  ship-state  (~(get by peers.ames-state) ship)
      ::  we shouldn't be hearing about ships we don't care about
      ::
      ?~  ship-state
        ~>  %slog.0^leaf/"ames: breach unknown {<our^ship>}"
        event-core
      ::  if an alien breached, this doesn't affect us
      ::
      ?:  ?=([~ %alien *] ship-state)
        ~>  %slog.0^leaf/"ames: breach alien {<our^ship>}"
        event-core
      ~>  %slog.0^leaf/"ames: breach peer {<our^ship>}"
      ::  a peer breached; drop messaging state
      ::
      =/  =peer-state  +.u.ship-state
      =/  old-qos=qos  qos.peer-state
      ::  cancel all timers related to .ship
      ::
      =.  event-core
        %+  roll  ~(tap by snd.peer-state)
        |=  [[=snd=bone =message-pump-state] core=_event-core]
        ^+  core
        ::
        ?~  next-wake=next-wake.packet-pump-state.message-pump-state
          core
        ::  note: copies +on-pump-rest:message-pump
        ::
        =/  wire  (make-pump-timer-wire ship snd-bone)
        =/  duct  ~[/ames]
        (emit:core duct %pass wire %b %rest u.next-wake)
      ::  reset all peer state other than pki data
      ::
      =.  +.peer-state  +:*^peer-state
      ::  print change to quality of service, if any
      ::
      =/  text=(unit tape)  (qos-update-text ship old-qos qos.peer-state)
      ::
      =?  event-core  ?=(^ text)
        (emit duct %pass /qos %d %flog %text u.text)
      ::  reinitialize galaxy route if applicable
      ::
      =?  route.peer-state  =(%czar (clan:title ship))
        `[direct=%.y lane=[%& ship]]
      ::
      =.  peers.ames-state
        (~(put by peers.ames-state) ship [%known peer-state])
      ::
      event-core
    ::  +on-publ-rekey: handle new key for peer
    ::
    ::    TODO: assert .crypto-suite compatibility
    ::
    ++  on-publ-rekey
      |=  $:  =ship
              =life
              crypto-suite=@ud
              =public-key
          ==
      ^+  event-core
      ::
      =/  ship-state  (~(get by peers.ames-state) ship)
      ?.  ?=([~ %known *] ship-state)
        =|  =point
        =.  life.point     life
        =.  keys.point     (my [life crypto-suite public-key]~)
        =.  sponsor.point  `(^^sein:title rof our now ship)
        ::
        (on-publ-full (my [ship point]~))
      ::
      =/  =peer-state  +.u.ship-state
      ::
      =/  =private-key              sec:ex:crypto-core.ames-state
      =.  symmetric-key.peer-state
        (derive-symmetric-key public-key private-key)
      ::
      =.  life.peer-state           life
      =.  public-key.peer-state     public-key
      ::
      =.  peers.ames-state  (~(put by peers.ames-state) ship %known peer-state)
      event-core
    ::  +on-publ-sponsor: handle new or lost sponsor for peer
    ::
    ::    TODO: handle sponsor loss
    ::
    ++  on-publ-sponsor
      |=  [=ship sponsor=(unit ship)]
      ^+  event-core
      ::
      ?~  sponsor
        ~|  %ames-lost-sponsor^our^ship  !!
      ::
      =/  state=(unit peer-state)  (get-peer-state ship)
      ?~  state
        %-  (slog leaf+"ames: missing peer-state, ignoring" ~)
        event-core
      =.  sponsor.u.state   u.sponsor
      =.  peers.ames-state  (~(put by peers.ames-state) ship %known u.state)
      event-core
    ::  +on-publ-full: handle new pki data for peer(s)
    ::
    ++  on-publ-full
      |=  points=(map ship point)
      ^+  event-core
      ::
      =>  .(points ~(tap by points))
      |^  ^+  event-core
          ?~  points  event-core
          ::
          =+  ^-  [=ship =point]  i.points
          ::
          ?.  (~(has by keys.point) life.point)
            $(points t.points)
          ::
          =/  old-ship-state  (~(get by peers.ames-state) ship)
          ::
          =.  event-core  (insert-peer-state ship point)
          ::
          =?  event-core  ?=([~ %alien *] old-ship-state)
            (meet-alien ship point +.u.old-ship-state)
          ::
          $(points t.points)
      ::
      ++  meet-alien
        |=  [=ship =point todos=alien-agenda]
        ^+  event-core
        ::  if we're a comet, send self-attestation packet first
        ::
        =?  event-core  =(%pawn (clan:title our))
          (send-blob | ship (attestation-packet ship life.point))
        ::  save current duct
        ::
        =/  original-duct  duct
        ::  apply heeds
        ::
        =.  event-core
          %+  roll  ~(tap in heeds.todos)
          |=  [=^duct core=_event-core]
          (on-heed:core(duct duct) ship)
        ::  apply outgoing messages, reversing for FIFO order
        ::
        =.  event-core
          %+  reel  messages.todos
          |=  [[=^duct =plea] core=_event-core]
          (on-plea:core(duct duct) ship plea)
        ::  apply outgoing packet blobs
        ::
        =.  event-core
          %+  roll  ~(tap in packets.todos)
          |=  [=blob core=_event-core]
          (send-blob:core | ship blob)
        ::  apply remote scry requests
        ::
        =.  event-core
<<<<<<< HEAD
          =+  pe-core=(need (pe-abed:fine-peer:fine ship))
          =.  pe-core  (pe-meet-alien-keen:pe-core keens.todos)
          =.  pe-core  (pe-meet-alien-pine:pe-core pines.todos)
          pe-abet:pe-core
=======
          =<  pe-abet
          (pe-meet-alien:(need (pe-abed:fine-peer:fine ship)) keens.todos)
>>>>>>> a2cab527
        ::
        event-core(duct original-duct)
      --
    ::  on-publ-rift: XX
    ::
    ++  on-publ-rift
      |=  [=ship =rift]
      ^+  event-core
      ?~  ship-state=(~(get by peers.ames-state) ship)
        ::  print error here? %rift was probably called before %keys
        ::
        ~>  %slog.1^leaf/"ames: missing peer-state on-publ-rift"
        event-core
      ?:  ?=([%alien *] u.ship-state)
        ::  ignore aliens
        ::
        event-core
      =/  =peer-state       +.u.ship-state
      =.  rift.peer-state   rift
      =.  peers.ames-state  (~(put by peers.ames-state) ship %known peer-state)
      event-core
    ::
    ++  insert-peer-state
      |=  [=ship =point]
      ^+  event-core
      ::
      =/  =peer-state     (gut-peer-state ship)
      =/  =public-key     pass:(~(got by keys.point) life.point)
      =/  =private-key    sec:ex:crypto-core.ames-state
      =/  =symmetric-key  (derive-symmetric-key public-key private-key)
      ::
      =.  qos.peer-state            [%unborn now]
      =.  life.peer-state           life.point
      =.  public-key.peer-state     public-key
      =.  symmetric-key.peer-state  symmetric-key
      =.  sponsor.peer-state
        ?^  sponsor.point
          u.sponsor.point
        (^^sein:title rof our now ship)
      ::  automatically set galaxy route, since unix handles lookup
      ::
      =?  route.peer-state  ?=(%czar (clan:title ship))
        `[direct=%.y lane=[%& ship]]
      ::
      =.  peers.ames-state
        (~(put by peers.ames-state) ship %known peer-state)
      ::
      event-core
    --
  ::  +on-take-turf: relay %turf move from jael to unix
  ::
  ++  on-take-turf
    |=  turfs=(list turf)
    ^+  event-core
    ::
    (emit unix-duct.ames-state %give %turf turfs)
  ::  +on-born: handle unix process restart
  ::
  ++  on-born
    ^+  event-core
    ::
    =.  unix-duct.ames-state  duct
    ::
    =/  turfs
      ;;  (list turf)
      =<  q.q  %-  need  %-  need
      (rof ~ %j `beam`[[our %turf %da now] /])
    ::
    (emit unix-duct.ames-state %give %turf turfs)
  ::  +on-vega: handle kernel reload
  ::  +on-trim: handle request to free memory
  ::
  ++  on-vega  event-core
  ++  on-trim  event-core  ::TODO  trim fine parts on high prio
  ::  +enqueue-alien-todo: helper to enqueue a pending request
  ::
  ::    Also requests key and life from Jael on first request.
  ::    On a comet, enqueues self-attestation packet on first request.
  ::
  ++  enqueue-alien-todo
    |=  [=ship mutate=$-(alien-agenda alien-agenda)]
    ^+  event-core
    ::
    =/  ship-state  (~(get by peers.ames-state) ship)
    ::  create a default $alien-agenda on first contact
    ::
    =+  ^-  [already-pending=? todos=alien-agenda]
        ?~  ship-state
          [%.n *alien-agenda]
        [%.y ?>(?=(%alien -.u.ship-state) +.u.ship-state)]
    ::  mutate .todos and apply to permanent state
    ::
    =.  todos             (mutate todos)
    =.  peers.ames-state  (~(put by peers.ames-state) ship %alien todos)
    ::  ask jael for .sndr life and keys on first contact
    ::
    ?:  already-pending
      event-core
    ::  NB: we specifically look for this wire in +public-keys-give in
    ::  Jael.  if you change it here, you must change it there.
    ::
    (emit duct %pass /public-keys %j %public-keys [n=ship ~ ~])
  ::  +send-blob: fire packet at .ship and maybe sponsors
  ::
  ::    Send to .ship and sponsors until we find a direct lane,
  ::    skipping .our in the sponsorship chain.
  ::
  ::    If we have no PKI data for a recipient, enqueue the packet and
  ::    request the information from Jael if we haven't already.
  ::
  ++  send-blob
    ~/  %send-blob
    |=  [for=? =ship =blob]
    ::
    =/  final-ship  ship
    %-  (trace rot.veb final-ship |.("send-blob: to {<ship>}"))
    |-
    |^  ^+  event-core
        ::
        =/  ship-state  (~(get by peers.ames-state) ship)
        ::
        ?.  ?=([~ %known *] ship-state)
          %+  enqueue-alien-todo  ship
          |=  todos=alien-agenda
          todos(packets (~(put in packets.todos) blob))
        ::
        =/  =peer-state  +.u.ship-state
        ::
        ::  XX  routing hack to mimic old ames.
        ::
        ::    Before removing this, consider: moons when their planet is
        ::    behind a NAT; a planet receiving initial acknowledgment
        ::    from a star; a planet talking to another planet under
        ::    another galaxy.
        ::
        ?:  ?|  =(our ship)
                ?&  !=(final-ship ship)
                    !=(%czar (clan:title ship))
                ==
            ==
          (try-next-sponsor sponsor.peer-state)
        ::
        ?:  =(our ship)
          ::  if forwarding, don't send to sponsor to avoid loops
          ::
          ?:  for
            event-core
          (try-next-sponsor sponsor.peer-state)
        ::
        ?~  route=route.peer-state
          %-  (trace rot.veb final-ship |.("no route to:  {<ship>}"))
          (try-next-sponsor sponsor.peer-state)
        ::
        %-  (trace rot.veb final-ship |.("trying route: {<ship>}"))
        =.  event-core
          (emit unix-duct.ames-state %give %send lane.u.route blob)
        ::
        ?:  direct.u.route
          event-core
        (try-next-sponsor sponsor.peer-state)
    ::
    ++  try-next-sponsor
      |=  sponsor=^ship
      ^+  event-core
      ::
      ?:  =(ship sponsor)
        event-core
      ^$(ship sponsor)
    --
  ::  +attestation-packet: generate signed self-attestation for .her
  ::
  ::    Sent by a comet on first contact with a peer.  Not acked.
  ::
  ++  attestation-packet
    |=  [her=ship =her=life]
    ^-  blob
    %+  encode-packet  &
    %-  encode-open-packet
    :_  crypto-core.ames-state
    :*  ^=  public-key  pub:ex:crypto-core.ames-state
        ^=        sndr  our
        ^=   sndr-life  life.ames-state
        ^=        rcvr  her
        ^=   rcvr-life  her-life
    ==
  ::  +get-peer-state: lookup .her state or ~
  ::
  ++  get-peer-state
    |=  her=ship
    ^-  (unit peer-state)
    ::
    =-  ?.(?=([~ %known *] -) ~ `+.u)
    (~(get by peers.ames-state) her)
  ::  +got-peer-state: lookup .her state or crash
  ::
  ++  got-peer-state
    |=  her=ship
    ^-  peer-state
    ::
    ~|  %freaky-alien^her
    =-  ?>(?=(%known -<) ->)
    (~(got by peers.ames-state) her)
  ::  +gut-peer-state: lookup .her state or default
  ::
  ++  gut-peer-state
    |=  her=ship
    ^-  peer-state
    =/  ship-state  (~(get by peers.ames-state) her)
    ?.  ?=([~ %known *] ship-state)
      *peer-state
    +.u.ship-state
  ::  +make-peer-core: create nested |peer-core for per-peer processing
  ::
  ++  make-peer-core
    |=  [=peer-state =channel]
    =*  veb  veb.bug.channel
    |%
    ++  peer-core  .
    ++  emit  |=(move peer-core(event-core (^emit +<)))
    ++  abet
      ^+  event-core
      ::
      =.  peers.ames-state
        (~(put by peers.ames-state) her.channel %known peer-state)
      ::
      event-core
    ++  trace
      |=  [verb=? print=(trap tape)]
      ^+  same
      (^trace verb her.channel print)
    ++  on-heed  peer-core(heeds.peer-state (~(put in heeds.peer-state) duct))
    ++  on-jilt  peer-core(heeds.peer-state (~(del in heeds.peer-state) duct))
    ::  +update-qos: update and maybe print connection status
    ::
    ++  update-qos
      |=  =new=qos
      ^+  peer-core
      ::
      =^  old-qos  qos.peer-state  [qos.peer-state new-qos]
      ::  if no update worth reporting, we're done
      ::
      ?~  text=(qos-update-text her.channel old-qos new-qos)
        peer-core
      ::  print message
      ::
      =.  peer-core  (emit duct %pass /qos %d %flog %text u.text)
      ::  if peer has stopped responding, check if %boon's are backing up
      ::
      ?.  ?=(?(%dead %unborn) -.qos.peer-state)
        peer-core
      check-clog
    ::  +check-clog: notify clients if peer has stopped responding
    ::
    ++  check-clog
      ^+  peer-core
      ::
      ::    Only look at response bones.  Request bones are unregulated,
      ::    since requests tend to be much smaller than responses.
      ::
      =/  pumps=(list message-pump-state)
        %+  murn  ~(tap by snd.peer-state)
        |=  [=bone =message-pump-state]
        ?:  =(0 (end 0 bone))
          ~
        `u=message-pump-state
      ::  clogged: are five or more response messages unsent to this peer?
      ::
      =/  clogged=?
        =|  acc=@ud
        |-  ^-  ?
        ?~  pumps
          %.n
        =.  acc
          %+  add  acc
          %+  add
            ::  in-flight messages
            ::
            (sub [next current]:i.pumps)
          ::  queued messages
          ::
          ~(wyt in unsent-messages.i.pumps)
        ::
        ?:  (gte acc 5)
          %.y
        $(pumps t.pumps)
      ::  if clogged, notify client vanek
      ::
      ?.  clogged
        peer-core
      %+  roll  ~(tap in heeds.peer-state)
      |=([d=^duct core=_peer-core] (emit:core d %give %clog her.channel))
    ::  +on-hear-shut-packet: handle receipt of ack or message fragment
    ::
    ++  on-hear-shut-packet
      |=  [=lane =shut-packet dud=(unit goof)]
      ^+  peer-core
      ::  update and print connection status
      ::
      =.  peer-core  (update-qos %live last-contact=now)
      ::
      =/  =bone  bone.shut-packet
      ::
      ?:  ?=(%& -.meat.shut-packet)
        =+  ?.  &(?=(^ dud) msg.veb)  ~
            %.  ~
            %-  slog
            :_  tang.u.dud
            leaf+"ames: {<her.channel>} fragment crashed {<mote.u.dud>}"
        (run-message-sink bone %hear lane shut-packet ?=(~ dud))
      ::  Just try again on error, printing trace
      ::
      ::    Note this implies that vanes should never crash on %done,
      ::    since we have no way to continue using the flow if they do.
      ::
      =+  ?~  dud  ~
          %.  ~
          %+  slog  leaf+"ames: {<her.channel>} ack crashed {<mote.u.dud>}"
          ?.  msg.veb  ~
          :-  >[bone=bone message-num=message-num meat=meat]:shut-packet<
          tang.u.dud
      (run-message-pump bone %hear [message-num +.meat]:shut-packet)
    ::  +on-memo: handle request to send message
    ::
    ++  on-memo
      |=  [=bone payload=* valence=?(%plea %boon)]
      ^+  peer-core
      =/  =message-blob  (dedup-message (jim payload))
      =.  peer-core  (run-message-pump bone %memo message-blob)
      ::
      ?:  ?&  =(%boon valence)
              (gte now (add ~s30 last-contact.qos.peer-state))
          ==
        check-clog
      peer-core
    ::  +dedup-message: replace with any existing copy of this message
    ::
    ++  dedup-message
      |=  =message-blob
      ^+  message-blob
      ?:  (lte (met 13 message-blob) 1)
        message-blob
      =/  peers-l=(list [=ship =ship-state])  ~(tap by peers.ames-state)
      |-  ^+  message-blob
      =*  peer-loop  $
      ?~  peers-l
        message-blob
      ?.  ?=(%known -.ship-state.i.peers-l)
        peer-loop(peers-l t.peers-l)
      =/  snd-l=(list [=bone =message-pump-state])
        ~(tap by snd.ship-state.i.peers-l)
      |-  ^+  message-blob
      =*  bone-loop  $
      ?~  snd-l
        peer-loop(peers-l t.peers-l)
      =/  blob-l=(list ^message-blob)
        ~(tap to unsent-messages.message-pump-state.i.snd-l)
      |-  ^+  message-blob
      =*  blob-loop  $
      ?^  blob-l
        ?:  =(i.blob-l message-blob)
          i.blob-l
        blob-loop(blob-l t.blob-l)
      ?~  unsent-fragments.message-pump-state.i.snd-l
        bone-loop(snd-l t.snd-l)
      ?:  =(message-blob fragment.i.unsent-fragments.message-pump-state.i.snd-l)
        `@`fragment.i.unsent-fragments.message-pump-state.i.snd-l
      bone-loop(snd-l t.snd-l)
    ::  +on-wake: handle timer expiration
    ::
    ++  on-wake
      |=  [=bone error=(unit tang)]
      ^+  peer-core
      ::  if we previously errored out, print and reset timer for later
      ::
      ::    This really shouldn't happen, but if it does, make sure we
      ::    don't brick either this messaging flow or Behn.
      ::
      ?^  error
        =.  peer-core
          (emit duct %pass /wake-fail %d %flog %crud %ames-wake u.error)
        ::
        ?~  message-pump-state=(~(get by snd.peer-state) bone)
          peer-core
        ?~  next-wake.packet-pump-state.u.message-pump-state
          peer-core
        ::  If we crashed because we woke up too early, assume another
        ::  timer is already set.
        ::
        ?:  (lth now.channel u.next-wake.packet-pump-state.u.message-pump-state)
          peer-core
        ::
        =/  =wire  (make-pump-timer-wire her.channel bone)
        (emit duct %pass wire %b %wait (add now.channel ~s30))
      ::  update and print connection state
      ::
      =.  peer-core  %-  update-qos
        =/  expiry=@da  (add ~s30 last-contact.qos.peer-state)
        =?    -.qos.peer-state
            (gte now.channel expiry)
          %dead
        qos.peer-state
      ::  expire direct route
      ::
      ::    If the peer is not responding, mark the .lane.route as
      ::    indirect.  The next packets we emit will be sent to the
      ::    receiver's sponsorship chain in case the receiver's
      ::    transport address has changed and this lane is no longer
      ::    valid.
      ::
      ::    If .her is a galaxy, the lane will always remain direct.
      ::
      =?    route.peer-state
          ?&  ?=(%dead -.qos.peer-state)
              ?=(^ route.peer-state)
              direct.u.route.peer-state
              !=(%czar (clan:title her.channel))
          ==
        route.peer-state(direct.u %.n)
      ::  resend comet attestation packet if first message times out
      ::
      ::    The attestation packet doesn't get acked, so if we tried to
      ::    send a packet but it timed out, maybe they didn't get our
      ::    attestation.
      ::
      ::    Only resend on timeout of packets in the first message we
      ::    send them, since they should remember forever.
      ::
      =?    event-core
          ?&  ?=(%pawn (clan:title our))
              =(1 current:(~(got by snd.peer-state) bone))
          ==
        (send-blob | her.channel (attestation-packet [her her-life]:channel))
      ::  maybe resend some timed out packets
      ::
      (run-message-pump bone %wake ~)
    ::  +send-shut-packet: fire encrypted packet at rcvr and maybe sponsors
    ::
    ++  send-shut-packet
      |=  =shut-packet
      ^+  peer-core
      ::  swizzle last bone bit before sending
      ::
      ::    The peer has the opposite perspective from ours about what
      ::    kind of flow this is (forward/backward), so flip the bit
      ::    here.
      ::
      =.  event-core
        %^  send-blob  |  her.channel
        %+  encode-packet  &
        %:  encode-shut-packet
          shut-packet(bone (mix 1 bone.shut-packet))
          symmetric-key.channel
          our               her.channel
          our-life.channel  her-life.channel
        ==
      peer-core
    ::  +got-duct: look up $duct by .bone, asserting already bound
    ::
    ++  got-duct
      |=  =bone
      ^-  ^duct
      ~|  %dangling-bone^her.channel^bone
      (~(got by by-bone.ossuary.peer-state) bone)
    ::  +run-message-pump: process $message-pump-task and its effects
    ::
    ++  run-message-pump
      |=  [=bone task=message-pump-task]
      ^+  peer-core
      ::  pass .task to the |message-pump and apply state mutations
      ::
      =/  =message-pump-state
        (~(gut by snd.peer-state) bone *message-pump-state)
      ::
      =/  message-pump    (make-message-pump message-pump-state channel)
      =^  pump-gifts      message-pump-state  (work:message-pump task)
      =.  snd.peer-state  (~(put by snd.peer-state) bone message-pump-state)
      ::  process effects from |message-pump
      ::
      |^  ^+  peer-core
          ?~  pump-gifts  peer-core
          =*  gift  i.pump-gifts
          =.  peer-core
            ?-  -.gift
              %done  (on-pump-done [message-num error]:gift)
              %send  (on-pump-send static-fragment.gift)
              %wait  (on-pump-wait date.gift)
              %rest  (on-pump-rest date.gift)
            ==
          $(pump-gifts t.pump-gifts)
      ::  +on-pump-done: handle |message-pump's report of message (n)ack
      ::
      ++  on-pump-done
        |=  [=message-num error=(unit error)]
        ^+  peer-core
        ::  if odd bone, ack is on "subscription update" message; no-op
        ::
        ?:  =(1 (end 0 bone))
          peer-core
        ::  even bone; is this bone a nack-trace bone?
        ::
        ?:  =(1 (end 0 (rsh 0 bone)))
          ::  nack-trace bone; assume .ok, clear nack from |message-sink
          ::
          =/  target-bone=^bone  (mix 0b10 bone)
          ::
          (run-message-sink target-bone %drop message-num)
        ::  not a nack-trace bone; relay ack to client vane
        ::
        (emit (got-duct bone) %give %done error)
      ::  +on-pump-send: emit message fragment requested by |message-pump
      ::
      ++  on-pump-send
        |=(f=static-fragment (send-shut-packet bone [message-num %& +]:f))
      ::  +on-pump-wait: relay |message-pump's set-timer request
      ::
      ++  on-pump-wait
        |=  date=@da
        ^+  peer-core
        ::
        =/  =wire  (make-pump-timer-wire her.channel bone)
        =/  duct   ~[/ames]
        (emit duct %pass wire %b %wait date)
      ::  +on-pump-rest: relay |message-pump's unset-timer request
      ::
      ++  on-pump-rest
        |=  date=@da
        ^+  peer-core
        ::
        =/  =wire  (make-pump-timer-wire her.channel bone)
        =/  duct   ~[/ames]
        (emit duct %pass wire %b %rest date)
      --
    ::  +run-message-sink: process $message-sink-task and its effects
    ::
    ++  run-message-sink
      |=  [=bone task=message-sink-task]
      ^+  peer-core
      ::  pass .task to the |message-sink and apply state mutations
      ::
      =/  =message-sink-state
        (~(gut by rcv.peer-state) bone *message-sink-state)
      ::
      =/  message-sink    (make-message-sink message-sink-state channel)
      =^  sink-gifts      message-sink-state  (work:message-sink task)
      =.  rcv.peer-state  (~(put by rcv.peer-state) bone message-sink-state)
      ::  process effects from |message-sink
      ::
      |^  ^+  peer-core
          ?~  sink-gifts  peer-core
          =*  gift  i.sink-gifts
          =.  peer-core
            ?-  -.gift
              %memo  (on-sink-memo [message-num message]:gift)
              %send  (on-sink-send [message-num ack-meat]:gift)
            ==
          $(sink-gifts t.sink-gifts)
      ::  +on-sink-send: emit ack packet as requested by |message-sink
      ::
      ++  on-sink-send
        |=([num=message-num ack=ack-meat] (send-shut-packet bone num %| ack))
      ::  +on-sink-memo: dispatch message received by |message-sink
      ::
      ::    odd bone:                %plea request message
      ::    even bone, 0 second bit: %boon response message
      ::    even bone, 1 second bit: nack-trace %boon message
      ::
      ++  on-sink-memo
        ?:  =(1 (end 0 bone))
          on-sink-plea
        ?:  =(0 (end 0 (rsh 0 bone)))
          on-sink-boon
        on-sink-nack-trace
      ::  +on-sink-boon: handle response message received by |message-sink
      ::
      ::    .bone must be mapped in .ossuary.peer-state, or we crash.
      ::    This means a malformed message will kill a flow.  We
      ::    could change this to a no-op if we had some sort of security
      ::    reporting.
      ::
      ::    Note that if we had several consecutive packets in the queue
      ::    and crashed while processing any of them, the %hole card
      ::    will turn *all* of them into losts/nacks.
      ::
      ::    TODO: This handles a previous crash in the client vane, but not in
      ::    Ames itself.
      ::
      ++  on-sink-boon
        |=  [=message-num message=*]
        ^+  peer-core
        ::  send ack unconditionally
        ::
        =.  peer-core  (emit (got-duct bone) %give %boon message)
        =.  peer-core  (run-message-sink bone %done ok=%.y)
        ::
        ?.  ?=([%hear * * ok=%.n] task)
          ::  fresh boon; give message to client vane
          ::
          %-  %+  trace  msg.veb
              =/  dat  [her.channel bone=bone message-num=message-num -.task]
              |.("sink boon {<dat>}")
          peer-core
        ::  we previously crashed on this message; notify client vane
        ::
        %-  %+  trace  msg.veb
            =/  dat  [her.channel bone=bone message-num=message-num -.task]
            |.("crashed on sink boon {<dat>}")
        boon-to-lost
      ::  +boon-to-lost: convert all boons to losts
      ::
      ++  boon-to-lost
        ^+  peer-core
        =.  moves
          %+  turn  moves
          |=  =move
          ?.  ?=([* %give %boon *] move)
            move
          [duct.move %give %lost ~]
        peer-core
      ::  +on-sink-nack-trace: handle nack-trace received by |message-sink
      ::
      ++  on-sink-nack-trace
        |=  [=message-num message=*]
        ^+  peer-core
        %-  %+  trace  msg.veb
            =/  dat  [her.channel bone=bone message-num=message-num]
            |.("sink naxplanation {<dat>}")
        ::
        =+  ;;  =naxplanation  message
        ::  ack nack-trace message (only applied if we don't later crash)
        ::
        =.  peer-core  (run-message-sink bone %done ok=%.y)
        ::  flip .bone's second bit to find referenced flow
        ::
        =/  target-bone=^bone  (mix 0b10 bone)
        ::  notify |message-pump that this message got naxplained
        ::
        (run-message-pump target-bone %near naxplanation)
      ::  +on-sink-plea: handle request message received by |message-sink
      ::
      ++  on-sink-plea
        |=  [=message-num message=*]
        ^+  peer-core
        %-  %+  trace  msg.veb
            =/  dat  [her.channel bone=bone message-num=message-num]
            |.("sink plea {<dat>}")
        ::  is this the first time we're trying to process this message?
        ::
        ?.  ?=([%hear * * ok=%.n] task)
          ::  fresh plea; pass to client vane
          ::
          =+  ;;  =plea  message
          ::
          =/  =wire  (make-bone-wire her.channel her-rift.channel bone)
          ::
          ?+  vane.plea  ~|  %ames-evil-vane^our^her.channel^vane.plea  !!
            %a  (emit duct %pass wire %a %plea her.channel plea)
            %c  (emit duct %pass wire %c %plea her.channel plea)
            %g  (emit duct %pass wire %g %plea her.channel plea)
            %j  (emit duct %pass wire %j %plea her.channel plea)
          ==
        ::  we previously crashed on this message; send nack
        ::
        =.  peer-core  (run-message-sink bone %done ok=%.n)
        ::  also send nack-trace with blank .error for security
        ::
        =/  nack-trace-bone=^bone  (mix 0b10 bone)
        =/  =naxplanation  [message-num *error]
        =/  =message-blob  (jam naxplanation)
        ::
        (run-message-pump nack-trace-bone %memo message-blob)
      --
    --
  ::
  ++  fine
    =<  |%
        ++  fine-peer
          |_  $:  =ship
                  peer=peer-state
              ==
          +*  scry   scry.peer
          ++  pe-core  .
          ++  pe-abed
            |=  s=^ship
            ^-  (unit _pe-core)
            ?~  sta=(get-peer-state s)
               ~
            `pe-core(ship s, peer u.sta)
          ::
          ++  pe-abet
            ^+  event-core
            =.  peers.ames-state  
              (~(put by peers.ames-state) ship known/peer)
            event-core
          ++  pe-lane  (get-lane ship)
          ++  pe-keen
            |=  [=path =^duct]
            ?:  (~(has by order.scry) path)
              ke-abet:(ke-sub:(ke-abed:keen-core path) duct)
            =/  keen-id=@ud  seq.scry
            =.  seq.scry  +(seq.scry)
            =.  order.scry
              (~(put by order.scry) path keen-id)
            =|  =keen-state
            =.  keens.scry  (put:orm keens.scry keen-id keen-state)
            ke-abet:(ke-start:(ke-abed:keen-core path) duct)
          ::
<<<<<<< HEAD
          ++  pe-pine
            |=  [=path =^duct]
            ^+  pe-core
            ?~  blk=(de-part:balk ship rift.peer life.peer path)
              !!  :: XX: ???
            =+  wir=`wire`[%fine %pine (scot %p ship) path]
            =.  event-core
              (emit duct %pass wir %a %plea ship %a /pine `*`u.blk)
            pe-core
          ::
          ++  pe-pine-boon
            |=  [=path payload=*]
            ^+  pe-core
            ?~  blk=(de-part:balk ship rift.peer life.peer path)
              !!
            =+  ;;(case=@ud payload)
            =.  cas.u.blk  ud+case
            (pe-keen (slag 3 (en-path:balk u.blk)) duct)
          ::
          ++  pe-meet-alien-pine
            |=  pines=(jug path ^duct)
            %+  roll  ~(tap by pines)
            |=  [[=path ducts=(set ^duct)] cor=_pe-core]
            ^+  cor
            %+  roll  ~(tap in ducts)
            |=  [=^duct c=_cor]
            ^+  c
            (pe-pine:c path duct)
          ::
          ++  pe-meet-alien-keen
            |=  keens=(jug path ^duct)
            %+  roll  ~(tap by keens)
=======
          ++  pe-meet-alien
            |=  agenda=(jug path ^duct)
            %+  roll  ~(tap by agenda)
>>>>>>> a2cab527
            |=  [[=path ducts=(set ^duct)] cor=_pe-core]
            ^+  cor
            %+  roll  ~(tap in ducts)
            |=  [=^duct c=_cor]
            ^+  c
            (pe-keen:c path duct)
          ::
          ++  pe-yawn
            |=  =path
            ke-abet:(ke-unsub:(ke-abed:keen-core path) duct)
          ::
          ++  pe-hear
            |=  [=lane =packet]
            ?>  =(sndr-tick.packet (mod life.peer 16))
            ::
            =/  [=peep =purr]  (decode-request-info `@ux`content.packet)
<<<<<<< HEAD
            =/  =path  (slag 3 path.peep)
            ?.  (~(has by order.scry) path)
              ~&(dead-response/peep pe-core)
            =<  ke-abet
            (ke-rcv:(ke-abed:keen-core path) num.peep purr lane)
=======
            ?.  (~(has by order.scry) path.peep)
              ~&(dead-response/peep pe-core)
            =<  ke-abet
            (ke-rcv:(ke-abed:keen-core path.peep) num.peep purr lane)
>>>>>>> a2cab527
          ::
          ++  pe-update-qos
            |=  =new=qos
            =^  old-qos  qos.peer  [qos.peer new-qos]
            ?~  text=(qos-update-text ship old-qos new-qos)
              pe-core
            ::  print message
            ::
            =.  event-core  (emit duct %pass /qos %d %flog %text u.text)
            pe-core
          ::
          ++  pe-take-wake
            |=  =wire
            ^+  pe-core
            ke-abet:ke-take-wake:(ke-abed:keen-core wire)
          ::
          ++  keen-core
            |_  $:  =path
                    keen-id=@ud
                    keen=keen-state
                ==
            ++  ke-core  .
            ++  ke-abet  
              ^+  pe-core
              =/  gone=?
                =,  keen
                ::  num-fragments is 0 when unknown (i.e. no response
                ::  yet)
                ::  if no-one is listening, kill request
                ?|  =(~ listeners.keen)
                    &(!=(0 num-fragments) =(num-fragments num-received))
                ==
              ?:  gone
                ke-abet-gone
              =.  ke-core  ke-set-wake
              =.  keens.scry  
                (put:orm keens.scry keen-id keen)
              pe-core
            ::
            ++  ke-show
              =,  keen
              :*  nex=(lent nex) 
                  hav=(lent hav)
                  num-fragments=num-fragments
                  num-received=num-received
                  next-wake=next-wake
                  metrics=metrics
               ==
            ::
            ++  ke-abet-gone
              =.  ke-core  ke-set-wake
              =.  keens.scry
                +:(del:orm keens.scry keen-id)
              =.  order.scry
                (~(del by order.scry) path)
              pe-core
            ::
            ++  ke-abed 
              |=  p=^path
              ~|  no-keen-for-path/p
              =.  keen-id  (~(got by order.scry) p)
              ke-core(path p, keen (got:orm keens.scry keen-id))
            ::
            ++  ke-abed-id
              |=  id=@ud
              %-  ke-abed
              ~|  no-path-for-id/id
              %-  need 
              ^-  (unit ^path)
              %-  ~(rep by order.scry)
              |=  [[p=^path i=@ud] out=(unit ^path)]
              ^-  (unit ^path)
              ?^  out  out
              ?:(=(id i) `p ~)
            ++  ke-deq
              (deq want)
<<<<<<< HEAD
            ++  ke-full-path
               :^    (scot %p ship)
                   (scot %ud rift.peer)
                 (scot %ud life.peer)
               path
            ::
            ++  ke-encode-req
              |=  frag=@ud
              (encode-request ship ke-full-path frag)
=======
            ::
            ++  ke-encode-req
              |=  frag=@ud
              (encode-request ship path frag)
>>>>>>> a2cab527
          ::
            ++  ke-on-ack
              =|  marked=(list want)
              |=  fra=@ud 
              ^-  [? _ke-core]
              =;  [[found=? cor=_ke-core] wan=(pha want)]
                ?.  found
                  [found ke-core]
                [found cor(wan.keen wan)]
              %^  (dip-left:ke-deq ,[found=? cor=_ke-core])  wan.keen
                [| ke-core]
              |=  [[found=? cor=_ke-core] =want]
              ^-  [(unit _want) stop=? [found=? cor=_ke-core]]
              =.  ke-core  cor
              ?:  =(fra fra.want)
                =.  metrics.keen
                  (on-ack:ke-gauge +>.want)
                [~ %.y %.y ke-core]
              =.  skips.want  +(skips.want)
              =^  resend=?  metrics.keen
                (on-skipped-packet:ke-gauge +>.want)
              ?.  resend
                [`want %.n found ke-core]
              =.  tries.want  +(tries.want)
              =.  last-sent.want  now
              =.  ke-core
                (ke-resend [fra hoot]:want)
              [`want %.n found ke-core]
            ::
            ++  ke-start
              |=  =^duct
              ~&  start/now
              =.  ke-core  (ke-sub duct)
              ?>  =(num-fragments.keen 0)
              =/  fra=@  1
              =/  req  (ke-encode-req fra)
              =/  =want  [fra req now 1 0]
              =.  wan.keen  (cons:ke-deq *(pha ^want) want)
              =.  metrics.keen  (on-sent:ke-gauge 1)
              =-  ke-core(event-core -)
              %-  emit
              [unix-duct.ames-state %give %send pe-lane `@ux`req]
            ::
            ++  ke-done
              |=  [sig=@ data=$@(~ (cask))]
<<<<<<< HEAD
              ?>  (meri:keys ship life.peer ke-full-path sig data)
=======
              ?>  (meri:keys ship life.peer path sig data)
>>>>>>> a2cab527
              ~&  got-response/path
              =/  listeners  ~(tap in listeners.keen)
              =/  dat=(unit (cask))
               ?~(data ~ `data)
              |-  ^+  ke-core
              ?~  listeners
                ke-core
              =.  event-core
<<<<<<< HEAD
                (emit i.listeners %give %tune ke-full-path sig dat)
=======
                (emit i.listeners %give %tune path dat)
>>>>>>> a2cab527
              $(listeners t.listeners)
            ::
            ++  ke-first-rcv
              |=  =rawr
              ^+  ke-core
              =-  ke-core(keen -)
              ::
              =/  paz=(list want)
                %+  turn  (gulf 1 siz.rawr)
                |=  fra=@ud
                ^-  want
                [fra (ke-encode-req fra) now 0 0]
              ::
              %_  keen
                num-fragments  siz.rawr
                nex  (tail paz)
              ==
            ::  +ke-continue: send packets according to normal congestion flow
            ::
            ++  ke-continue
              =|  inx=@ud
              =|  sent=(list @ud)
              =/  max  num-slots:ke-gauge
              |-  ^+  ke-core
              ?:  |(=(~ nex.keen) =(inx max))
                ke-core
              =^  =want  nex.keen  nex.keen
              =.  last-sent.want  now
              =.  tries.want  +(tries.want)
              =.  wan.keen  (snoc:ke-deq wan.keen want)
              =.  metrics.keen  (on-sent:ke-gauge 1)
              =.  ke-core  (ke-emit hoot.want)
              $(inx +(inx))
            ::
            ++  ke-resend
              |=  [fra=@ud =hoot]
              (ke-emit hoot)
            ::
            ++  ke-sub
              |=  =^duct
              =.  listeners.keen  (~(put in listeners.keen) duct)
              ke-core
            ::  scry is autocancelled in +ke-abet if no more listeners
            ::
            ++  ke-unsub
              |=  =^duct
              =.  listeners.keen  (~(del in listeners.keen) duct)
              ke-core
            ::
            ++  ke-emit
              |=  =hoot
              ^+  ke-core
              =-  ke-core(event-core -)
              %-  emit
              [unix-duct.ames-state %give %send pe-lane `@ux`hoot]
            ::
            ++  ke-decode-full
              =,  keen
<<<<<<< HEAD
=======
              ~&  num/num-received
>>>>>>> a2cab527
              ~|  %frag-mismatch
              ~|  have/num-received
              ~|  need/num-fragments
              ~|  path/path
              ?>  =(num-fragments num-received)
              ?>  =((lent hav) num-received)
              (decode-response-msg num-fragments hav)
            ::
            ::
            ++  ke-rcv
              |=  [fra=@ud =purr =lane:ames]
              ^+  ke-core
              =/  =rawr          (decode-response-packet purr)
              =/  og  ke-core
              =.  pe-core  (pe-update-qos %live last-contact=now)
              ::  handle empty
              ?:  =(0 siz.rawr)
                ?>  =(~ dat.rawr)
                (ke-done sig.rawr ~)
              ::  update congestion, or fill details
              ::
              =?  ke-core  =(0 num-fragments.keen)
                ?>  =(fra 1)
                (ke-first-rcv rawr)
              ::
              ~|  failed-signature/fra^`@ux`sig.rawr
              ~|  life.peer
<<<<<<< HEAD
              ?>  (veri-fra:keys ship life.peer ke-full-path fra [dat sig]:rawr)
=======
              ?>  (veri-fra:keys ship life.peer path fra [dat sig]:rawr)
>>>>>>> a2cab527
              =^  found=?  ke-core
                (ke-on-ack fra)
              ::
              ?.  found
                (ke-fast-retransmit:og fra)
              =/  =have   [fra rawr]
              =.  hav.keen
                `(list ^have)`[have hav.keen]
              =.  num-received.keen  +(num-received.keen)
              ?:  =(num-fragments num-received):keen
                (ke-done [sig dat]:ke-decode-full)
              ke-continue
            ::
            ++  ke-fast-retransmit
              |=  fra=@ud
              =;  [cor=_ke-core wants=(pha want)]
                cor(wan.keen wants)
              %^  (dip-left:ke-deq ,cor=_ke-core)  wan.keen
                ke-core
              |=  [cor=_ke-core =want]
              ^-  [(unit ^want) stop=? cor=_ke-core]
              ?.  (lte fra.want fra)
                [`want & cor]
              ?:  (gth (next-expiry:ke-gauge:cor +>.want) now)
                [`want & cor]
              =.  last-sent.want  now
              =.  cor
                (ke-emit:cor hoot.want)
              [`want | cor]
            ::
            ++  ke-gauge
              =*  bug  bug.ames-state
              (make-pump-gauge now metrics.keen ship bug)
            ::
            ++  ke-timer-wire
              `wire`(welp /fine/behn/wake/(scot %p ship) path)
            ::
            ++  ke-pass-timer
              |=  =note
              ke-core(event-core (emit unix-duct.ames-state %pass ke-timer-wire note))
            ::
            ++  ke-wait  |=(tim=@da (ke-pass-timer %b %wait tim))
            ++  ke-rest  |=(tim=@da (ke-pass-timer %b %rest tim))
            ++  ke-set-wake
              ^+  ke-core
              =/  next-wake=(unit @da)
                 =/  want=(unit want)  (peek-left:ke-deq wan.keen)
                 ?~  want  ~
                `(next-expiry:ke-gauge +>:u.want)
              ?:  =(next-wake next-wake.keen)
                ke-core
              =?  ke-core  !=(~ next-wake.keen)
                =/  old  (need next-wake.keen)
                =.  next-wake.keen  ~
                (ke-rest old)
              =?  ke-core  ?=(^ next-wake)
                =.  next-wake.keen  next-wake
                (ke-wait u.next-wake)
              ke-core
            ::  +ke-take-wake: handle request packet timeout
            ::
            ++  ke-take-wake
              ^+  ke-core
              =.  next-wake.keen  ~
              =.  pe-core  %-  pe-update-qos
                =/  expiry=@da  (add ~s30 last-contact.qos.peer)
                =?    -.qos.peer
                    (gte now expiry)
                  %dead
                qos.peer
              ::  expire direct route
              =?    route.peer
                  ?&  ?=(%dead -.qos.peer)
                      ?=(^ route.peer)
                      direct.u.route.peer
                      !=(%czar (clan:title ship))
                  ==
                route.peer(direct.u %.n)
              =.  metrics.keen  on-timeout:ke-gauge
              =^  want=(unit want)  wan.keen
                (pop-left:ke-deq wan.keen)
              ~|  %took-wake-for-empty-want
              ?>  ?=(^ want)
              =:  tries.u.want  +(tries.u.want)
                  last-sent.u.want  now
                ==
              =.  wan.keen  (cons:ke-deq wan.keen u.want)
              (ke-resend [fra hoot]:u.want)
            --
          --
<<<<<<< HEAD
        ::
        ++  on-pine-plea
          |=  [=ship payload=*]
          ^+  event-core
          =+  ;;(blk=balk payload)
          ?>  =(%c van.blk)
          =.  car.blk  %w
          =.  cas.blk  da+now
          =.  spr.blk  
            ?>  ?=(^ spr.blk)
            ^-  path
            ~[i.spr.blk]
          =+  !<(=cass:clay q:(need (need (rof ~ (en-roof:balk blk)))))
          =.  event-core
            (emit duct %give %boon ud.cass)
          (emit duct %give %done ~)
        ::
        ++  on-pine-boon
          |=  [=ship =path payload=*]
          =/  pe-core  (need (pe-abed:fine-peer ship))
          pe-abet:(pe-pine-boon:pe-core path payload)
        ::
        ++  on-pine
          |=  [=ship =path]
          ^+  event-core
          ?.  =(our ship)
            =/  peer-core
              (pe-abed:fine-peer ship)
            ?^  peer-core
              pe-abet:(pe-pine:u.peer-core path duct)
            %+  enqueue-alien-todo  ship
            |=  todos=alien-agenda
            todos(pines (~(put ju keens.todos) path duct))
          ::  XX: crashing correct behaviour?
          =+  blk=(need (de-part:balk our rift.ames-state life.ames-state path))
          ?>  ?=(%c van.blk)
          =+  nom=(en-roof:balk blk(car %w, cas [%da now]))
          =+  cag=(rof ~ nom)
          ?-  cag
            ~      !!
            [~ ~]  (emit duct %give %miss (en-path:balk blk))
          ::
              [~ ~ *]
            =+  !<(=cass:clay q.u.u.cag)
            (emit duct %give %boon `*`ud.cass)
          ==
        ++  on-keen
          |=  [=ship =path]
          ^+  event-core
=======
        ++  on-keen
          |=  =path
          ^+  event-core
          =/  omen
            ~|  [%fine %invalid-namespace-path path]
            (need (de-omen path))
          =*  ship  p.bem.omen
>>>>>>> a2cab527
          =/  peer-core  (pe-abed:fine-peer ship)
          ?^  peer-core  pe-abet:(pe-keen:u.peer-core path duct)
          %+  enqueue-alien-todo  ship
          |=  todos=alien-agenda
          todos(keens (~(put ju keens.todos) path duct))
        ::
        ++  on-yawn
<<<<<<< HEAD
          |=  [=ship =path]
=======
          |=  =path
>>>>>>> a2cab527
          ^+  event-core
          =/  omen
            ~|  [%fine %invalid-namespace-path path]
            (need (de-omen path))
          =/  peer-core  (pe-abed:fine-peer p.bem.omen)
          ?~  peer-core  
            ~|(%no-ship-for-yawn !!)
          pe-abet:(pe-yawn:u.peer-core path)
        ::
<<<<<<< HEAD
=======
        ++  on-bide
          |=  =path
          ^+  event-core
          ::  TODO: other vanes?
          (bide-clay path)
        ::
        ++  bide-clay
          |=  =path
          ^+  event-core
          ?>  ?=([@ @ *] path)
          =/  =wire
            (welp /fine/bide path)
          =/  =ship  (slav %p i.t.path)
          =/  [vis=view bem=beam]
            (need (de-omen path))
          =+  ;;  =care:clay
              ?^  vis  car.vis
              (rsh 3^1 vis)
          =/  =rave:clay
            [%sing care r.bem s.bem]
          (emit duct %pass wire %c %warp p.bem q.bem `rave)
        ::
        ++  on-take-clay-bide
          |=  [=wire =riot:clay]
          ?>  ?=([%fine %bide @ *] wire)
          =/  pax=path  t.t.wire
          =/  cas=(unit (cask))
            ?~  riot  ~
            `[p q.q]:r.u.riot
          =/  =song
            (encode-response pax (fall cas ~))
          %-  emit
          [unix-duct.ames-state %give %howl pax song]
        ::
>>>>>>> a2cab527
        ++  on-take-wake
          |=  [=wire error=(unit tang)]
          ^+  event-core
          ~|  fine-on-take-wake/wire
          ?^  error
            %-  (slog leaf/"bad wake" u.error)
            event-core
          ::  TODO: handle error case
          ?>  ?=([@ *] wire)
          =/  =ship  (slav %p i.wire)
          ~|  %no-ship-for-wake
          =/  peer-core  (need (pe-abed:fine-peer ship))
          pe-abet:(pe-take-wake:peer-core t.wire)
        ::
        ++  on-hear-response
          |=  [=lane =packet dud=(unit goof)]
          ^+  event-core
          ?^  dud
            ::TODO  handle
            ~&  [%fine %done-goofed mote.u.dud]
            %-  (slog tang.u.dud)
            event-core
          ::NOTE  we only send requests to ships we know,
          ::      so we should only get responses from ships we know.
          ::      below we assume sndr.packet is a known peer.
          =*  from  sndr.packet
          =/  peer-core  (need (pe-abed:fine-peer from))
          pe-abet:(pe-hear:peer-core lane packet)
        --
    |%
    +$  twit  ::  signed request
      $:  signature=@
          peep
      ==
    ::
    +$  peep  ::  request data
      $:  =path
          num=@ud
      ==
    ::
    +$  rawr  ::  response packet  ::TODO  meow
      $:  sig=@
          siz=@ud
          byts
      ==
    ::
    +$  roar  ::  response message
      $:  sig=@
          dat=$@(~ (cask))
      ==
    ++  orm  ((on @ud keen-state) lte)
    ::
    ++  spit
      |=  =path
      ^-  [pat=@t wid=@ud]
      =+  pat=(spat path)
      =+  wid=(met 3 pat)
      ?>  (lte wid 384)  ::TODO  check when we handle %keen, in addition to here
      [pat wid]
    ::
    ++  request-body
      |=  [=path num=@ud]
      ::NOTE  path is expected to be a namespace path without the ship
      ^-  byts
      ?>  (lth num (bex 32))
      =+  (spit path)
      :-  :(add 4 2 wid)
      %+  can  3
      :~  4^num       ::  fragment number
          2^wid       ::  path size
          wid^`@`pat  ::  namespace path
      ==
    ::
    ++  encode-request
      |=  [=ship =path num=@ud]
      ::NOTE  path is expected to be a namespace path without the ship
      ^-  hoot  ^-  @
      =+  bod=(request-body path num)
      =+  sig=64^(sign:keys dat.bod)
      =+  syn=(can 3 sig bod ~)
      %+  con  0b100  ::NOTE  request bit
      %^  encode-packet  |
        [our ship]
      [(mod life.ames-state 16) (mod (lyfe:keys ship) 16) ~ syn]
    ::
    ++  encode-response  ::TODO  unit tests
      |=  [=path data=$@(~ (cask))]
      ^-  song
      ::  prepend request descriptions to each response packet
      ::
      =;  pacs=(list @ux)
        %-  head
        %^  spin  pacs  1
        |=  [pac=@ux num=@ud]
        ^-  [purr _num]
        :_  +(num)
        ^-  @ux
        ::NOTE  we stub out the receiver & origin details,
        ::      runtime should replace them as appropriate.
        (encode-packet | [our ~zod] (mod life.ames-state 16) 0b0 ~ pac)
      ::  prepend a signature and split the data into 1024-byte fragments
      ::
      =/  frag=(list @)
        =/  sig=@  (full:keys path data)
        ?~  data  [sig]~
        %+  rip  response-size  ::NOTE  1024 bytes
        (cat 9 sig (jam data))  ::TODO  should include life
      ::  sign & packetize the fragments
      ::
      %-  head
      %^  spin  frag  1
      |=  [dat=@ num=@ud]
      :_  +(num)
      ^-  @ux
      =/  req=byts  (request-body path num)
      =/  bod=byts
        =/  wid=@ud  (met 3 dat)
        :-  :(add 4 2 wid)
        %+  can  3
        :~  4^(lent frag)  ::  number of fragments
            2^wid          ::  response data fragment size in bytes
            wid^dat        ::  response data fragment
        ==
      =/  sig=byts
        64^(sign-fra:keys path num dat)
      (can 3 req sig bod ~)
    ::
    ++  keys
      |%
      ++  mess
        |=([@p life path $@(~ (cask))] (jam +<))
      ::
      ++  full
        |=  [=path data=$@(~ (cask))]
        (sign (mess our life.ames-state path data))
      ::
      ++  sign-fra
        |=  [=path fra=@ dat=@ux]
        (sign (jam path fra dat))
      ::
      ++  veri-fra
        |=  [who=ship lyf=life =path fra=@ dat=@ux sig=@]
        (veri who lyf sig (jam path fra dat))
      ::
      ++  sign
        sigh:as:crypto-core.ames-state
      ::
      ++  lyfe
        |=  who=ship
        ^-  life
        ~|  [%fine %unknown-peer who]
        =/  ship-state  (~(got by peers.ames-state) who)
        ?>  ?=([%known *] ship-state)
        life.ship-state
      ::
      ++  pass
        |=  [who=ship lyf=life]
        ~|  [%fine %unknown-peer who lyf]
        =/  ship-state  (~(got by peers.ames-state) who)
        ?>  ?=([%known *] ship-state)
        ~|  [%fine %life-mismatch who lyf]
        ?>  =(lyf life.ship-state)
        public-key.ship-state
      ::
      ++  veri
        |=  [who=ship lyf=life sig=@ dat=@]
        ^-  ?
        =/  =^pass  (pass who lyf)
        (safe:as:(com:nu:crub:crypto pass) sig dat)
      ::
      ++  meri
        |=  [who=ship lyf=life pax=path sig=@ dat=$@(~ (cask))]
        (veri who lyf sig (mess who lyf pax dat))
      --
    ::  TODO: should not crash,
    ::    improve routing?
    ++  get-lane
      |=  =ship
      ^-  lane:ames
      =/  =peer-state
        (got-peer-state ship)
      lane:(need route.peer-state)
    --
  --
::  +make-message-pump: constructor for |message-pump
::
++  make-message-pump
  |=  [state=message-pump-state =channel]
  =*  veb  veb.bug.channel
  =|  gifts=(list message-pump-gift)
  ::
  |%
  ++  message-pump  .
  ++  give  |=(gift=message-pump-gift message-pump(gifts [gift gifts]))
  ++  packet-pump  (make-packet-pump packet-pump-state.state channel)
  ++  trace
    |=  [verb=? print=(trap tape)]
    ^+  same
    (^trace verb her.channel ships.bug.channel print)
  ::  +work: handle a $message-pump-task
  ::
  ++  work
    |=  task=message-pump-task
    ^+  [gifts state]
    ::
    =~  (dispatch-task task)
        feed-packets
        (run-packet-pump %halt ~)
        assert
        [(flop gifts) state]
    ==
  ::  +dispatch-task: perform task-specific processing
  ::
  ++  dispatch-task
    |=  task=message-pump-task
    ^+  message-pump
    ::
    ?-  -.task
      %memo  (on-memo message-blob.task)
      %wake  (run-packet-pump %wake current.state)
      %hear
        ?-  -.ack-meat.task
          %&  (on-hear [message-num fragment-num=p.ack-meat]:task)
          %|  (on-done [message-num ?:(ok.p.ack-meat [%ok ~] [%nack ~])]:task)
        ==
      %near  (on-done [message-num %naxplanation error]:naxplanation.task)
    ==
  ::  +on-memo: handle request to send a message
  ::
  ++  on-memo
    |=  =message-blob
    ^+  message-pump
    ::
    =.  unsent-messages.state  (~(put to unsent-messages.state) message-blob)
    message-pump
  ::  +on-hear: handle packet acknowledgment
  ::
  ++  on-hear
    |=  [=message-num =fragment-num]
    ^+  message-pump
    ::  pass to |packet-pump unless duplicate or future ack
    ::
    ?.  (is-message-num-in-range message-num)
      %-  (trace snd.veb |.("hear pump out of range"))
      message-pump
    (run-packet-pump %hear message-num fragment-num)
  ::  +on-done: handle message acknowledgment
  ::
  ::    A nack-trace message counts as a valid message nack on the
  ::    original failed message.
  ::
  ::    This prevents us from having to wait for a message nack packet,
  ::    which would mean we couldn't immediately ack the nack-trace
  ::    message, which would in turn violate the semantics of backward
  ::    flows.
  ::
  ++  on-done
    |=  [=message-num =ack]
    ^+  message-pump
    ~?  (gte message-num next.state)
      "unsent message from the future"^[message-num next.state current.state]
    ::  unsent messages from the future should never get acked
    ::
    ?>  (lth message-num next.state)
    ::  ignore duplicate message acks
    ::
    ?:  (lth message-num current.state)
      %-  %+  trace  snd.veb
          |.("duplicate done {<current=current.state message-num=message-num>}")
      message-pump
    ::  ignore duplicate and future acks
    ::
    ?.  (is-message-num-in-range message-num)
      message-pump
    ::  clear and print .unsent-fragments if nonempty
    ::
    =?    unsent-fragments.state
        &(=(current next) ?=(^ unsent-fragments)):state
      ::
      ~>  %slog.0^leaf/"ames: early message ack {<her.channel>}"
      ~
    ::  clear all packets from this message from the packet pump
    ::
    =.  message-pump  (run-packet-pump %done message-num lag=*@dr)
    ::  enqueue this ack to be sent back to local client vane
    ::
    ::    Don't clobber a naxplanation with just a nack packet.
    ::
    =?    queued-message-acks.state
        =/  old  (~(get by queued-message-acks.state) message-num)
        !?=([~ %naxplanation *] old)
      (~(put by queued-message-acks.state) message-num ack)
    ::  emit local acks from .queued-message-acks until incomplete
    ::
    |-  ^+  message-pump
    ::  if .current hasn't been fully acked, we're done
    ::
    ?~  cur=(~(get by queued-message-acks.state) current.state)
      message-pump
    ::  .current is complete; pop, emit local ack, and try next message
    ::
    =.  queued-message-acks.state
      (~(del by queued-message-acks.state) current.state)
    ::  clear all packets from this message from the packet pump
    ::
    ::    Note we did this when the original packet came in, a few lines
    ::    above.  It's not clear why, but it doesn't always clear the
    ::    packets when it's not the current message.  As a workaround,
    ::    we clear the packets again when we catch up to this packet.
    ::
    ::    This is slightly inefficient because we run this twice for
    ::    each packet and it may emit a few unnecessary packets, but
    ::    but it's not incorrect.  pump-metrics are updated only once,
    ::    at the time when we actually delete the packet.
    ::
    =.  message-pump  (run-packet-pump %done current.state lag=*@dr)
    ::  give %done to vane if we're ready
    ::
    ?-    -.u.cur
        %ok
      =.  message-pump  (give %done current.state ~)
      $(current.state +(current.state))
    ::
        %nack
      message-pump
    ::
        %naxplanation
      =.  message-pump  (give %done current.state `error.u.cur)
      $(current.state +(current.state))
    ==
  ::  +is-message-num-in-range: %.y unless duplicate or future ack
  ::
  ++  is-message-num-in-range
    |=  =message-num
    ^-  ?
    ::
    ?:  (gte message-num next.state)
      %.n
    ?:  (lth message-num current.state)
      %.n
    !(~(has by queued-message-acks.state) message-num)
  ::  +feed-packets: give packets to |packet-pump until full
  ::
  ++  feed-packets
    ::  if nothing to send, no-op
    ::
    ?:  &(=(~ unsent-messages) =(~ unsent-fragments)):state
      message-pump
    ::  we have unsent fragments of the current message; feed them
    ::
    ?.  =(~ unsent-fragments.state)
      =/  res  (feed:packet-pump unsent-fragments.state)
      =+  [unsent packet-pump-gifts packet-pump-state]=res
      ::
      =.  unsent-fragments.state   unsent
      =.  packet-pump-state.state  packet-pump-state
      ::
      =.  message-pump  (process-packet-pump-gifts packet-pump-gifts)
      ::  if it sent all of them, feed it more; otherwise, we're done
      ::
      ?~  unsent
        feed-packets
      message-pump
    ::  .unsent-messages is nonempty; pop a message off and feed it
    ::
    =^  =message-blob  unsent-messages.state  ~(get to unsent-messages.state)
    ::  break .message into .chunks and set as .unsent-fragments
    ::
    =.  unsent-fragments.state  (split-message next.state message-blob)
    ::  try to feed packets from the next message
    ::
    =.  next.state  +(next.state)
    feed-packets
  ::  +run-packet-pump: call +work:packet-pump and process results
  ::
  ++  run-packet-pump
    |=  =packet-pump-task
    ^+  message-pump
    ::
    =^  packet-pump-gifts  packet-pump-state.state
      (work:packet-pump packet-pump-task)
    ::
    (process-packet-pump-gifts packet-pump-gifts)
  ::  +process-packet-pump-gifts: pass |packet-pump effects up the chain
  ::
  ++  process-packet-pump-gifts
    |=  packet-pump-gifts=(list packet-pump-gift)
    ^+  message-pump
    ::
    ?~  packet-pump-gifts
      message-pump
    =.  message-pump  (give i.packet-pump-gifts)
    ::
    $(packet-pump-gifts t.packet-pump-gifts)
  ::  +assert: sanity checks to isolate error cases
  ::
  ++  assert
    ^+  message-pump
    =/  top-live
      (pry:packet-queue:*make-packet-pump live.packet-pump-state.state)
    ?.  |(?=(~ top-live) (lte current.state message-num.key.u.top-live))
      ~|  [%strange-current current=current.state key.u.top-live]
      !!
    message-pump
  --
::  +make-packet-pump: construct |packet-pump core
::
++  make-packet-pump
  |=  [state=packet-pump-state =channel]
  =*  veb  veb.bug.channel
  =|  gifts=(list packet-pump-gift)
  |%
  ++  packet-pump  .
  ++  give  |=(packet-pump-gift packet-pump(gifts [+< gifts]))
  ++  trace
    |=  [verb=? print=(trap tape)]
    ^+  same
    (^trace verb her.channel ships.bug.channel print)
  ::  +packet-queue: type for all sent fragments, ordered by sequence number
  ::
  ++  packet-queue
    %-  (ordered-map live-packet-key live-packet-val)
    lte-packets
  ::  +gauge: inflate a |pump-gauge to track congestion control
  ::
  ++  gauge  (make-pump-gauge now.channel metrics.state [her bug]:channel)
  ::  +work: handle $packet-pump-task request
  ::
  ++  work
    |=  task=packet-pump-task
    ^+  [gifts state]
    ::
    =-  [(flop gifts) state]
    ::
    ?-  -.task
      %hear  (on-hear [message-num fragment-num]:task)
      %done  (on-done message-num.task)
      %wake  (on-wake current.task)
      %halt  set-wake
    ==
  ::  +on-wake: handle packet timeout
  ::
  ++  on-wake
    |=  current=message-num
    ^+  packet-pump
    ::  assert temporal coherence
    ::
    ?<  =(~ next-wake.state)
    ?>  (gte now.channel (need next-wake.state))
    =.  next-wake.state  ~
    ::  tell congestion control a packet timed out
    ::
    =.  metrics.state  on-timeout:gauge
    ::  re-send first packet and update its state in-place
    ::
    =-  =*  res  -
        =.  live.state   live.res
        =?  packet-pump  ?=(^ static-fragment)
          %-  %+  trace  snd.veb
              =/  nums  [message-num fragment-num]:u.static-fragment.res
              |.("dead {<nums^show:gauge>}")
          (give %send u.static-fragment.res)
        packet-pump
    ::
    =|  acc=(unit static-fragment)
    ^+  [static-fragment=acc live=live.state]
    ::
    %^  (dip:packet-queue _acc)  live.state  acc
    |=  $:  acc=_acc
            key=live-packet-key
            val=live-packet-val
        ==
    ^-  [new-val=(unit live-packet-val) stop=? _acc]
    ::  if already acked later message, don't resend
    ::
    ?:  (lth message-num.key current)
      %-  %-  slog  :_  ~
          leaf+"ames: strange wake queue, expected {<current>}, got {<key>}"
      [~ stop=%.n ~]
    ::  packet has expired; update it in-place, stop, and produce it
    ::
    =.  last-sent.val  now.channel
    =.  tries.val    +(tries.val)
    ::
    [`val stop=%.y `(to-static-fragment key val)]
  ::  +feed: try to send a list of packets, returning unsent and effects
  ::
  ++  feed
    |=  fragments=(list static-fragment)
    ^+  [fragments gifts state]
    ::  return unsent back to caller and reverse effects to finalize
    ::
    =-  [unsent (flop gifts) state]
    ::
    ^+  [unsent=fragments packet-pump]
    ::  bite off as many fragments as we can send
    ::
    =/  num-slots  num-slots:gauge
    =/  sent       (scag num-slots fragments)
    =/  unsent     (slag num-slots fragments)
    ::
    :-  unsent
    ^+  packet-pump
    ::  if nothing to send, we're done
    ::
    ?~  sent  packet-pump
    ::  convert $static-fragment's into +ordered-set [key val] pairs
    ::
    =/  send-list
      %+  turn  sent
      |=  static-fragment
      ^-  [key=live-packet-key val=live-packet-val]
      ::
      :-  [message-num fragment-num]
      :-  [sent-date=now.channel tries=1 skips=0]
      [num-fragments fragment]
    ::  update .live and .metrics
    ::
    =.  live.state     (gas:packet-queue live.state send-list)
    =.  metrics.state  (on-sent:gauge (lent send-list))
    ::  TMI
    ::
    =>  .(sent `(list static-fragment)`sent)
    ::  emit a $packet-pump-gift for each packet to send
    ::
    %+  roll  sent
    |=  [packet=static-fragment core=_packet-pump]
    (give:core %send packet)
  ::  +fast-resend-after-ack: resend timed out packets
  ::
  ::    After we finally receive an ack, we want to resend all the live
  ::    packets that have been building up.
  ::
  ++  fast-resend-after-ack
    |=  [=message-num =fragment-num]
    ^+  packet-pump
    =;  res=[resends=(list static-fragment) live=_live.state]
      =.  live.state  live.res
      %+  reel  resends.res
      |=  [packet=static-fragment core=_packet-pump]
      (give:core %send packet)
    ::
    =/  acc
      resends=*(list static-fragment)
    ::
    %^  (dip:packet-queue _acc)  live.state  acc
    |=  $:  acc=_acc
            key=live-packet-key
            val=live-packet-val
        ==
    ^-  [new-val=(unit live-packet-val) stop=? _acc]
    ?:  (lte-packets key [message-num fragment-num])
      [new-val=`val stop=%.n acc]
    ::
    ?:  (gth (next-expiry:gauge -.val) now.channel)
      [new-val=`val stop=%.y acc]
    ::
    =.  last-sent.val  now.channel
    =.  resends.acc  [(to-static-fragment key val) resends.acc]
    [new-val=`val stop=%.n acc]
  ::  +on-hear: handle ack on a live packet
  ::
  ::    If the packet was in our queue, delete it and update our
  ::    metrics, possibly re-sending skipped packets.  Otherwise, no-op.
  ::
  ++  on-hear
    |=  [=message-num =fragment-num]
    ^+  packet-pump
    ::
    =-  ::  if no sent packet matches the ack, don't apply mutations or effects
        ::
        ?.  found.-
          %-  (trace snd.veb |.("miss {<show:gauge>}"))
          packet-pump
        ::
        =.  metrics.state  metrics.-
        =.  live.state     live.-
        %-  ?.  ?|  =(0 fragment-num)
                    =(0 (mod counter.metrics.state 20))
                ==
              same
            (trace snd.veb |.("send: {<[fragment=fragment-num show:gauge]>}"))
        ::  .resends is backward, so fold backward and emit
        ::
        =.  packet-pump
          %+  reel  resends.-
          |=  [packet=static-fragment core=_packet-pump]
          (give:core %send packet)
        (fast-resend-after-ack message-num fragment-num)
    ::
    =/  acc
      :*  found=`?`%.n
          resends=*(list static-fragment)
          metrics=metrics.state
      ==
    ::
    ^+  [acc live=live.state]
    ::
    %^  (dip:packet-queue _acc)  live.state  acc
    |=  $:  acc=_acc
            key=live-packet-key
            val=live-packet-val
        ==
    ^-  [new-val=(unit live-packet-val) stop=? _acc]
    ::
    =/  gauge  (make-pump-gauge now.channel metrics.acc [her bug]:channel)
    ::  is this the acked packet?
    ::
    ?:  =(key [message-num fragment-num])
      ::  delete acked packet, update metrics, and stop traversal
      ::
      =.  found.acc    %.y
      =.  metrics.acc  (on-ack:gauge -.val)
      [new-val=~ stop=%.y acc]
    ::  is this a duplicate ack?
    ::
    ?.  (lte-packets key [message-num fragment-num])
      ::  stop, nothing more to do
      ::
      [new-val=`val stop=%.y acc]
    ::  ack was on later packet; mark skipped, tell gauge, and continue
    ::
    =.  skips.val  +(skips.val)
    =^  resend  metrics.acc  (on-skipped-packet:gauge -.val)
    ?.  resend
      [new-val=`val stop=%.n acc]
    ::
    =.  last-sent.val  now.channel
    =.  tries.val    +(tries.val)
    =.  resends.acc    [(to-static-fragment key val) resends.acc]
    [new-val=`val stop=%.n acc]
  ::  +on-done: apply ack to all packets from .message-num
  ::
  ++  on-done
    |=  =message-num
    ^+  packet-pump
    ::
    =-  =.  metrics.state  metrics.-
        =.  live.state     live.-
        ::
        %-  (trace snd.veb |.("done {<message-num=message-num^show:gauge>}"))
        (fast-resend-after-ack message-num `fragment-num`0)
    ::
    ^+  [metrics=metrics.state live=live.state]
    ::
    %^  (dip:packet-queue pump-metrics)  live.state  acc=metrics.state
    |=  $:  metrics=pump-metrics
            key=live-packet-key
            val=live-packet-val
        ==
    ^-  [new-val=(unit live-packet-val) stop=? pump-metrics]
    ::
    =/  gauge  (make-pump-gauge now.channel metrics [her bug]:channel)
    ::  if we get an out-of-order ack for a message, skip until it
    ::
    ?:  (lth message-num.key message-num)
      [new-val=`val stop=%.n metrics]
    ::  if packet was from acked message, delete it and continue
    ::
    ?:  =(message-num.key message-num)
      [new-val=~ stop=%.n metrics=(on-ack:gauge -.val)]
    ::  we've gone past the acked message; we're done
    ::
    [new-val=`val stop=%.y metrics]
  ::  +set-wake: set, unset, or reset timer, emitting moves
  ::
  ++  set-wake
    ^+  packet-pump
    ::  if nonempty .live, pry at head to get next wake time
    ::
    =/  new-wake=(unit @da)
      ?~  head=(pry:packet-queue live.state)
        ~
      `(next-expiry:gauge -.val.u.head)
    ::  no-op if no change
    ::
    ?:  =(new-wake next-wake.state)  packet-pump
    ::  unset old timer if non-null
    ::
    =?  packet-pump  !=(~ next-wake.state)
      =/  old  (need next-wake.state)
      =.  next-wake.state  ~
      (give %rest old)
    ::  set new timer if non-null
    ::
    =?  packet-pump  ?=(^ new-wake)
      =.  next-wake.state  new-wake
      (give %wait u.new-wake)
    ::
    packet-pump
  --
::  +to-static-fragment: convenience function for |packet-pump
::
++  to-static-fragment
  |=  [live-packet-key live-packet-val]
  ^-  static-fragment
  [message-num num-fragments fragment-num fragment]
::  +make-pump-gauge: construct |pump-gauge congestion control core
::
++  make-pump-gauge
  |=  [now=@da pump-metrics =ship =bug]
  =*  veb  veb.bug
  =*  metrics  +<+<
  |%
  ++  trace
    |=  [verb=? print=(trap tape)]
    ^+  same
    (^trace verb ship ships.bug print)
  ::  +next-expiry: when should a newly sent fresh packet time out?
  ::
  ::    Use rtt + 4*sigma, where sigma is the mean deviation of rtt.
  ::    This should make it unlikely that a packet would time out from a
  ::    delay, as opposed to an actual packet loss.
  ::
  ++  next-expiry
    |=  packet-state
    ^-  @da
    (add last-sent rto)
  ::  +num-slots: how many packets can we send right now?
  ::
  ++  num-slots
    ^-  @ud
    (sub-safe cwnd num-live)
  ::  +on-sent: adjust metrics based on sending .num-sent fresh packets
  ::
  ++  on-sent
    |=  num-sent=@ud
    ^-  pump-metrics
    ::
    =.  num-live  (add num-live num-sent)
    metrics
  ::  +on-ack: adjust metrics based on a packet getting acknowledged
  ::
  ++  on-ack
    |=  =packet-state
    ^-  pump-metrics
    ::
    =.  counter  +(counter)
    =.  num-live  (dec num-live)
    ::  if below congestion threshold, add 1; else, add avg. 1 / cwnd
    ::
    =.  cwnd
      ?:  in-slow-start
        +(cwnd)
      (add cwnd !=(0 (mod (mug now) cwnd)))
    ::  if this was a re-send, don't adjust rtt or downstream state
    ::
    ?:  (gth tries.packet-state 1)
      metrics
    ::  rtt-datum: new rtt measurement based on this packet roundtrip
    ::
    =/  rtt-datum=@dr  (sub-safe now last-sent.packet-state)
    ::  rtt-error: difference between this rtt measurement and expected
    ::
    =/  rtt-error=@dr
      ?:  (gte rtt-datum rtt)
        (sub rtt-datum rtt)
      (sub rtt rtt-datum)
    ::  exponential weighting ratio for .rtt and .rttvar
    ::
    %-  %+  trace  ges.veb
        |.("ack update {<show rtt-datum=rtt-datum rtt-error=rtt-error>}")
    =.  rtt     (div (add rtt-datum (mul rtt 7)) 8)
    =.  rttvar  (div (add rtt-error (mul rttvar 7)) 8)
    =.  rto     (clamp-rto (add rtt (mul 4 rttvar)))
    ::
    metrics
  ::  +on-skipped-packet: handle misordered ack
  ::
  ++  on-skipped-packet
    |=  packet-state
    ^-  [resend=? pump-metrics]
    ::
    =/  resend=?  &((lte tries 1) |(in-recovery (gte skips 3)))
    :-  resend
    ::
    =?  cwnd  !in-recovery  (max 2 (div cwnd 2))
    %-  %+  trace  snd.veb
        |.("skip {<[resend=resend in-recovery=in-recovery show]>}")
    metrics
  ::  +on-timeout: (re)enter slow-start mode on packet loss
  ::
  ++  on-timeout
    ^-  pump-metrics
    ::
    %-  (trace ges.veb |.("timeout update {<show>}"))
    =:  ssthresh  (max 1 (div cwnd 2))
            cwnd  1
             rto  (clamp-rto (mul rto 2))
      ==
    metrics
  ::  +clamp-rto: apply min and max to an .rto value
  ::
  ++  clamp-rto
    |=  rto=@dr
    ^+  rto
    (min ~m2 (max ^~((div ~s1 5)) rto))
  ::  +in-slow-start: %.y iff we're in "slow-start" mode
  ::
  ++  in-slow-start
    ^-  ?
    (lth cwnd ssthresh)
  ::  +in-recovery: %.y iff we're recovering from a skipped packet
  ::
  ::    We finish recovering when .num-live finally dips back down to
  ::    .cwnd.
  ::
  ++  in-recovery
    ^-  ?
    (gth num-live cwnd)
  ::  +sub-safe: subtract with underflow protection
  ::
  ++  sub-safe
    |=  [a=@ b=@]
    ^-  @
    ?:((lte a b) 0 (sub a b))
  ::  +show: produce a printable version of .metrics
  ::
  ++  show
    =/  ms  (div ~s1 1.000)
    ::
    :*  rto=(div rto ms)
        rtt=(div rtt ms)
        rttvar=(div rttvar ms)
        ssthresh=ssthresh
        cwnd=cwnd
        num-live=num-live
        counter=counter
    ==
  --
::  +make-message-sink: construct |message-sink message receiver core
::
++  make-message-sink
  |=  [state=message-sink-state =channel]
  =*  veb  veb.bug.channel
  =|  gifts=(list message-sink-gift)
  |%
  ++  message-sink  .
  ++  give  |=(message-sink-gift message-sink(gifts [+< gifts]))
  ++  trace
    |=  [verb=? print=(trap tape)]
    ^+  same
    (^trace verb her.channel ships.bug.channel print)
  ::  +work: handle a $message-sink-task
  ::
  ++  work
    |=  task=message-sink-task
    ^+  [gifts state]
    ::
    =-  [(flop gifts) state]
    ::
    ?-  -.task
      %done  (on-done ok.task)
      %drop  (on-drop message-num.task)
      %hear  (on-hear [lane shut-packet ok]:task)
    ==
  ::  +on-hear: receive message fragment, possibly completing message
  ::
  ++  on-hear
    |=  [=lane =shut-packet ok=?]
    ^+  message-sink
    ::  we know this is a fragment, not an ack; expose into namespace
    ::
    ?>  ?=(%& -.meat.shut-packet)
    =+  [num-fragments fragment-num fragment]=+.meat.shut-packet
    ::  seq: message sequence number, for convenience
    ::
    =/  seq  message-num.shut-packet
    ::  ignore messages from far future; limit to 10 in progress
    ::
    ?:  (gte seq (add 10 last-acked.state))
      %-  %+  trace  odd.veb
          |.("future %hear {<seq=seq^last-acked=last-acked.state>}")
      message-sink
    ::
    =/  is-last-fragment=?  =(+(fragment-num) num-fragments)
    ::  always ack a dupe!
    ::
    ?:  (lte seq last-acked.state)
      ?.  is-last-fragment
        ::  single packet ack
        ::
        %-  %+  trace  rcv.veb
            |.("send dupe ack {<seq=seq^fragment-num=fragment-num>}")
        (give %send seq %& fragment-num)
      ::  whole message (n)ack
      ::
      =/  ok=?  !(~(has in nax.state) seq)
      %-  (trace rcv.veb |.("send dupe message ack {<seq=seq>} ok={<ok>}"))
      (give %send seq %| ok lag=`@dr`0)
    ::  last-acked<seq<=last-heard; heard message, unprocessed
    ::
    ::    Only true if we've heard some packets we haven't acked, which
    ::    doesn't happen for boons.
    ::
    ?:  (lte seq last-heard.state)
      ?:  is-last-fragment
        ::  drop last packet since we don't know whether to ack or nack
        ::
        %-  %+  trace  rcv.veb
            |.  ^-  tape
            =/  data
              :*  her.channel  seq=seq
                  fragment-num=fragment-num  num-fragments=num-fragments
                  la=last-acked.state  lh=last-heard.state
              ==
            "hear last in-progress {<data>}"
        message-sink
      ::  ack all other packets
      ::
      %-  %+  trace  rcv.veb  |.
          =/  data
            [seq=seq fragment-num=fragment-num num-fragments=num-fragments]
          "send ack-1 {<data>}"
      (give %send seq %& fragment-num)
    ::  last-heard<seq<10+last-heard; this is a packet in a live message
    ::
    =/  =partial-rcv-message
      ::  create default if first fragment
      ::
      ?~  existing=(~(get by live-messages.state) seq)
        [num-fragments num-received=0 fragments=~]
      ::  we have an existing partial message; check parameters match
      ::
      ?>  (gth num-fragments.u.existing fragment-num)
      ?>  =(num-fragments.u.existing num-fragments)
      ::
      u.existing
    ::
    =/  already-heard-fragment=?
      (~(has by fragments.partial-rcv-message) fragment-num)
    ::  ack dupes except for the last fragment, in which case drop
    ::
    ?:  already-heard-fragment
      ?:  is-last-fragment
        %-  %+  trace  rcv.veb  |.
            =/  data
              [her.channel seq=seq lh=last-heard.state la=last-acked.state]
            "hear last dupe {<data>}"
        message-sink
      %-  %+  trace  rcv.veb
          |.("send dupe ack {<her.channel^seq=seq^fragment-num=fragment-num>}")
      (give %send seq %& fragment-num)
    ::  new fragment; store in state and check if message is done
    ::
    =.  num-received.partial-rcv-message
      +(num-received.partial-rcv-message)
    ::
    =.  fragments.partial-rcv-message
      (~(put by fragments.partial-rcv-message) fragment-num fragment)
    ::
    =.  live-messages.state
      (~(put by live-messages.state) seq partial-rcv-message)
    ::  ack any packet other than the last one, and continue either way
    ::
    =?  message-sink  !is-last-fragment
      %-  %+  trace  rcv.veb  |.
          =/  data
            [seq=seq fragment-num=fragment-num num-fragments=num-fragments]
          "send ack-2 {<data>}"
      (give %send seq %& fragment-num)
    ::  enqueue all completed messages starting at +(last-heard.state)
    ::
    |-  ^+  message-sink
    ::  if this is not the next message to ack, we're done
    ::
    ?.  =(seq +(last-heard.state))
      message-sink
    ::  if we haven't heard anything from this message, we're done
    ::
    ?~  live=(~(get by live-messages.state) seq)
      message-sink
    ::  if the message isn't done yet, we're done
    ::
    ?.  =(num-received num-fragments):u.live
      message-sink
    ::  we have whole message; update state, assemble, and send to vane
    ::
    =.  last-heard.state     +(last-heard.state)
    =.  live-messages.state  (~(del by live-messages.state) seq)
    ::
    %-  %+  trace  msg.veb
        |.("hear {<her.channel>} {<seq=seq>} {<num-fragments.u.live>}kb")
    =/  message=*  (assemble-fragments [num-fragments fragments]:u.live)
    =.  message-sink  (enqueue-to-vane seq message)
    ::
    $(seq +(seq))
  ::  +enqueue-to-vane: enqueue message to be sent to local vane
  ::
  ++  enqueue-to-vane
    |=  [seq=message-num message=*]
    ^+  message-sink
    ::
    =/  empty=?  =(~ pending-vane-ack.state)
    =.  pending-vane-ack.state  (~(put to pending-vane-ack.state) seq message)
    ?.  empty
      message-sink
    (give %memo seq message)
  ::  +on-done: handle confirmation of message processing from vane
  ::
  ++  on-done
    |=  ok=?
    ^+  message-sink
    ::
    =^  pending  pending-vane-ack.state  ~(get to pending-vane-ack.state)
    =/  =message-num  message-num.p.pending
    ::
    =.  last-acked.state  +(last-acked.state)
    =?  nax.state  !ok  (~(put in nax.state) message-num)
    ::
    =.  message-sink  (give %send message-num %| ok lag=`@dr`0)
    =/  next  ~(top to pending-vane-ack.state)
    ?~  next
      message-sink
    (give %memo u.next)
  ::  +on-drop: drop .message-num from our .nax state
  ::
  ++  on-drop
    |=  =message-num
    ^+  message-sink
    ::
    =.  nax.state  (~(del in nax.state) message-num)
    ::
    message-sink
  --
--<|MERGE_RESOLUTION|>--- conflicted
+++ resolved
@@ -89,11 +89,6 @@
 ::  - receiving packets: +on-hear (1st) -> +on-hear-packet -> %fine
 ::  - sending packets: +on-plea -> +make-peer-core (make a function kind of like +on-memo) -> call +on-pump-send kind of like how +run-message-pump does
 ::    (assuming as event, scry just stateless)
-<<<<<<< HEAD
-::
-::  protocol-version: current version of the ames wire protocol
-=======
->>>>>>> a2cab527
 ::
 !:
 =,  ames
@@ -274,54 +269,6 @@
   =.  private-key  (rsh 8 (rsh 3 private-key))
   ::
   `@`(shar:ed:crypto public-key private-key)
-<<<<<<< HEAD
-::  +encode-packet: serialize a packet into a bytestream
-::
-++  encode-packet
-  |=  [ames=? packet]
-  ^-  blob
-  ::
-  =/  sndr-meta  (encode-ship-metadata sndr)
-  =/  rcvr-meta  (encode-ship-metadata rcvr)
-  ::
-  =/  body=@
-    ;:  mix
-      sndr-tick
-      (lsh 2 rcvr-tick)
-      (lsh 3 sndr)
-      (lsh [3 +(size.sndr-meta)] rcvr)
-      (lsh [3 +((add size.sndr-meta size.rcvr-meta))] content)
-    ==
-  =/  checksum  (end [0 20] (mug body))
-  =?  body  ?=(^ origin)  (mix u.origin (lsh [3 6] body))
-  ::
-  =/  header=@
-    %+  can  0
-    :~  [3 reserved=0]
-        [1 is-ames=ames]
-        [3 protocol-version]
-        [2 rank.sndr-meta]
-        [2 rank.rcvr-meta]
-        [20 checksum]
-        [1 relayed=.?(origin)]
-    ==
-  (mix header (lsh 5 body))
-::
-++  decode-request
-  |=  =hoot
-  ^-  twit
-  :-  sig=(cut 3 [0 64] hoot)
-  -:(decode-request-info (rsh 3^64 hoot))
-::
-++  decode-request-info
-  |=  =hoot
-  ^-  [=peep =purr]
-  =+  num=(cut 3 [0 4] hoot)
-  =+  len=(cut 3 [4 2] hoot)
-  =+  pat=(cut 3 [6 len] hoot)
-  :-  [(stab pat) num]
-  ::  if there is data remaining, it's the response
-  (rsh [3 (add 6 len)] hoot)
 ::
 ++  decode-response-packet
   |=  =purr
@@ -348,102 +295,6 @@
   ?~  dat  ~
   ~|  [%fine %response-not-cask]
   ;;((cask) (cue dat))
-::  +decode-packet: deserialize packet from bytestream or crash
-::
-++  decode-packet
-  |=  =blob
-  ^-  [ames=? =packet]
-  ~|  %decode-packet-fail
-  ::  first 32 (2^5) bits are header; the rest is body
-  ::
-  =/  header  (end 5 blob)
-  =/  body    (rsh 5 blob)
-  ::  read header; first three bits are reserved
-  ::
-  =/  is-ames  (cut 0 [3 1] header)
-  :-  =(& is-ames)
-  ::
-  =/  version  (cut 0 [4 3] header)
-  ?.  =(protocol-version version)
-    ~|  ames-protocol-version+version  !!
-  ::
-  =/  sndr-size  (decode-ship-size (cut 0 [7 2] header))
-  =/  rcvr-size  (decode-ship-size (cut 0 [9 2] header))
-  =/  checksum   (cut 0 [11 20] header)
-  =/  relayed    (cut 0 [31 1] header)
-  ::  origin, if present, is 6 octets long, at the end of the body
-  ::
-  =^  origin=(unit @)  body
-    ?:  =(| relayed)
-      [~ body]
-    =/  len  (sub (met 3 body) 6)
-    [`(end [3 6] body) (rsh [3 6] body)]
-  ::  .checksum does not apply to the origin
-  ::
-  ?.  =(checksum (end [0 20] (mug body)))
-    ~|  %ames-checksum  !!
-  ::  read fixed-length sndr and rcvr life data from body
-  ::
-  ::    These represent the last four bits of the sender and receiver
-  ::    life fields, to be used for quick dropping of honest packets to
-  ::    or from the wrong life.
-  ::
-  =/  sndr-tick  (cut 0 [0 4] body)
-  =/  rcvr-tick  (cut 0 [4 4] body)
-  ::  read variable-length .sndr and .rcvr addresses
-  ::
-  =/  off   1
-  =^  sndr  off  [(cut 3 [off sndr-size] body) (add off sndr-size)]
-  ?.  (is-valid-rank sndr sndr-size)
-    ~|  ames-sender-impostor+[sndr sndr-size]  !!
-  ::
-  =^  rcvr  off  [(cut 3 [off rcvr-size] body) (add off rcvr-size)]
-  ?.  (is-valid-rank rcvr rcvr-size)
-    ~|  ames-receiver-impostor+[rcvr rcvr-size]  !!
-  ::  read variable-length .content from the rest of .body
-  ::
-  =/  content  (cut 3 [off (sub (met 3 body) off)] body)
-  [[sndr rcvr] sndr-tick rcvr-tick origin content]
-::  +is-valid-rank: does .ship match its stated .size?
-::
-++  is-valid-rank
-  |=  [=ship size=@ubC]
-  ^-  ?
-  .=  size
-  =/  wid  (met 3 ship)
-  ?:  (lte wid 1)   2
-  ?:  =(2 wid)      2
-  ?:  (lte wid 4)   4
-  ?:  (lte wid 8)   8
-  ?>  (lte wid 16)  16
-=======
-::
-++  decode-response-packet
-  |=  =purr
-  =;  =rawr
-    ~?  !=(wid.rawr (met 3 dat.rawr))  [%fine %unexpected-dat-size]
-    rawr
-  :*  sig=(cut 3 [0 64] purr)
-      siz=(cut 3 [64 4] purr)
-      wid=(cut 3 [68 2] purr)
-      dat=(rsh 3^70 purr)
-  ==
-++  response-size  13  ::  1kb 
-::
-++  decode-response-msg
-  |=  [total=@ud hav=(list have)]
-  ^-  roar
-  =/  mess=@
-    %+  rep  response-size
-    %+  turn  (flop hav)
-    |=  =have
-    dat.have
-  :-  sig=(cut 3 [0 64] mess)
-  =+  dat=(rsh 3^64 mess)
-  ?~  dat  ~
-  ~|  [%fine %response-not-cask]
-  ;;((cask) (cue dat))
->>>>>>> a2cab527
 ::  +welt: like +weld but first argument is reversed
 ::    TODO: move to hoon.hoon
 ++  welt
@@ -538,58 +389,10 @@
   =/  vec  ~[sndr.packet rcvr.packet sndr-life rcvr-life]
   ;;  shut-packet  %-  cue  %-  need
   (~(de sivc:aes:crypto (shaz symmetric-key) vec) siv len cyf)
-<<<<<<< HEAD
-::  +decode-ship-size: decode a 2-bit ship type specifier into a byte width
-::
-::    Type 0: galaxy or star -- 2 bytes
-::    Type 1: planet         -- 4 bytes
-::    Type 2: moon           -- 8 bytes
-::    Type 3: comet          -- 16 bytes
-::
-++  decode-ship-size
-  |=  rank=@ubC
-  ^-  @
-  ::
-  ?+  rank  !!
-    %0b0   2
-    %0b1   4
-    %0b10  8
-    %0b11  16
-  ==
-::  +encode-ship-metadata: produce size (in bytes) and address rank for .ship
-::
-::    0: galaxy or star
-::    1: planet
-::    2: moon
-::    3: comet
-::
-++  encode-ship-metadata
-  |=  =ship
-  ^-  [size=@ =rank]
-  ::
-  =/  size=@  (met 3 ship)
-  ::
-  ?:  (lte size 2)  [2 %0b0]
-  ?:  (lte size 4)  [4 %0b1]
-  ?:  (lte size 8)  [8 %0b10]
-  [16 %0b11]
-=======
->>>>>>> a2cab527
 +|  %atomics
 ::
 +$  private-key    @uwprivatekey
 +$  signature      @uwsignature
-<<<<<<< HEAD
-::  $rank: which kind of ship address, by length
-::
-::    0b0: galaxy or star -- 2  bytes
-::    0b1: planet         -- 4  bytes
-::    0b10: moon           -- 8  bytes
-::    0b11: comet          -- 16 bytes
-::
-+$  rank  ?(%0b0 %0b1 %0b10 %0b11)
-=======
->>>>>>> a2cab527
 +$  byuts  [wid=@ud dat=@ux]
 ::
 +|  %kinetics
@@ -738,41 +541,6 @@
       =bug
   ==
 ::
-<<<<<<< HEAD
-=======
-+$  ames-state-5
-  $:  peers=(map ship ship-state-5)
-      =unix=duct
-      =life
-      crypto-core=acru-5
-      =bug
-  ==
-+$  ship-state-5
-  $%  [%alien alien-agenda-5]
-      [%known peer-state-5]
-  ==
-::
-+$  peer-state-5
-  $:  $:  =symmetric-key
-          =life
-          =public-key
-          sponsor=ship
-      ==
-      route=(unit [direct=? =lane])
-      =qos
-      =ossuary
-      snd=(map bone message-pump-state)
-      rcv=(map bone message-sink-state)
-      nax=(set [=bone =message-num])
-      heeds=(set duct)
-  ==
-::
-+$  alien-agenda-5
-  $:  messages=(list [=duct =plea])
-      packets=(set =blob)
-      heeds=(set duct)
-  ==
->>>>>>> a2cab527
 ++  acru-5  $_  ^?
   |%
   ++  as  ^?
@@ -797,25 +565,6 @@
     --
   --
 ::
-<<<<<<< HEAD
-+$  twit  ::  signed request
-  $:  signature=@
-      peep
-  ==
-::
-+$  peep  ::  request data
-  $:  =path
-      num=@ud
-  ==
-::
-+$  rawr  ::  response packet  ::TODO  meow
-  $:  sig=@
-      siz=@ud
-      byts
-  ==
-::
-=======
->>>>>>> a2cab527
 +$  roar  ::  response message
   $:  sig=@
       dat=$@(~ (cask))
@@ -888,9 +637,6 @@
   $%  $:  %behn
       $%  $>(%wake gift:behn)
       ==  ==
-      $:  ?(%behn %clay)
-      $%  [%writ p=riot:clay]
-      ==  ==
       $:  %jael
       $%  [%private-keys =life vein=(map life ring)]
           [%public-keys =public-keys-result]
@@ -1079,25 +825,15 @@
     ::  lifecycle arms; mostly pass-throughs to the contained adult ames
     ::
     ++  scry  scry:adult-core
-<<<<<<< HEAD
     ++  stay  [%7 %larva queued-events ames-state.adult-gate]
-=======
-    ++  stay  [%6 %larva queued-events ames-state.adult-gate]
->>>>>>> a2cab527
     ++  load
       |=  $=  old
           $%  $:  %4
               $%  $:  %larva
                       events=(qeu queued-event)
-<<<<<<< HEAD
                       state=ames-state-4
                   ==
                   [%adult state=ames-state-4]
-=======
-                      state=ames-state-5
-                  ==
-                  [%adult state=ames-state-5]
->>>>>>> a2cab527
               ==  ==
               $:  %5
               $%  $:  %larva
@@ -1109,7 +845,6 @@
               $:  %6
               $%  $:  %larva
                       events=(qeu queued-event)
-<<<<<<< HEAD
                       state=ames-state-6
                   ==
                   [%adult state=ames-state-6]
@@ -1117,8 +852,6 @@
               $:  %7
               $%  $:  %larva
                       events=(qeu queued-event)
-=======
->>>>>>> a2cab527
                       state=_ames-state.adult-gate
                   ==
                   [%adult state=_ames-state.adult-gate]
@@ -1156,14 +889,6 @@
         ~>  %slog.1^leaf/"ames: larva: load"
         =.  queued-events  events.old
         =.  adult-gate     (load:adult-core %7 state.old)
-        larval-gate
-      ::
-          [%6 %adult *]  (load:adult-core %6 state.old)
-      ::
-          [%6 %larva *]
-        ~>  %slog.1^leaf/"ames: larva: load"
-        =.  queued-events  events.old
-        =.  adult-gate     (load:adult-core %6 state.old)
         larval-gate
       ==
     --
@@ -1207,15 +932,9 @@
       %vega  on-vega:event-core
       %plea  (on-plea:event-core [ship plea]:task)
     ::
-<<<<<<< HEAD
       %pine  (on-pine:fine:event-core +.task)
       %keen  (on-keen:fine:event-core +.task)
       %yawn  (on-yawn:fine:event-core +.task)
-=======
-      %keen  (on-keen:fine:event-core +.task)
-      %yawn  (on-yawn:fine:event-core +.task)
-      %bide  (on-bide:fine:event-core +.task)
->>>>>>> a2cab527
     ==
   ::
   [moves ames-gate]
@@ -1236,8 +955,6 @@
       [@ %done *]   (on-take-done:event-core wire error.sign)
       [@ %boon *]   (on-take-boon:event-core wire payload.sign)
     ::
-      [?(%clay %behn) %writ *]  (on-take-clay-bide:fine:event-core wire p.sign)
-    ::
       [%behn %wake *]  (on-take-wake:event-core wire error.sign)
     ::
       [%jael %turf *]          (on-take-turf:event-core turfs.sign)
@@ -1248,31 +965,20 @@
   [moves ames-gate]
 ::  +stay: extract state before reload
 ::
-<<<<<<< HEAD
 ++  stay  [%7 %adult ames-state]
-=======
-++  stay  [%6 %adult ames-state]
->>>>>>> a2cab527
 ::  +load: load in old state after reload
 ::
 ++  load
   |^
   |=  $=  old-state
-<<<<<<< HEAD
       $%  [%4 ames-state-4]
           [%5 ames-state-5]
           [%6 ames-state-6]
           [%7 ^ames-state]
-=======
-      $%  [%4 ames-state-5]
-          [%5 ames-state-5]
-          [%6 ^ames-state]
->>>>>>> a2cab527
       ==
   ^+  ames-gate
   =?  old-state  ?=(%4 -.old-state)  %5^(state-4-to-5 +.old-state)
   =?  old-state  ?=(%5 -.old-state)  %6^(state-5-to-6 +.old-state)
-<<<<<<< HEAD
   =?  old-state  ?=(%6 -.old-state)  %7^(state-6-to-7 +.old-state)
   ::
   ?>  ?=(%7 -.old-state)
@@ -1287,23 +993,10 @@
         unix-duct.old
         life.old
         rift
-=======
-  ::
-  ?>  ?=(%6 -.old-state)
-  ames-gate(ames-state +.old-state)
-  ::
-  ++  state-5-to-6
-    |=  old=ames-state-5
-    ^-  ^ames-state
-    :*  peers=(~(run by peers.old) ship-state-5-to-6)
-        unix-duct.old
-        life.old
->>>>>>> a2cab527
         crypto-core=(nol:nu:crub:crypto sec:ex:crypto-core.old)
         bug.old
     ==
   ::
-<<<<<<< HEAD
   ++  ship-state-6-to-7
     |=  old=ship-state-6
     ^-  ship-state
@@ -1334,15 +1027,6 @@
     [-.ship-state peer-state]
 
   ::
-=======
-  ++  ship-state-5-to-6
-    |=  old=ship-state-5
-    ^-  ship-state
-    ?:  ?=(%alien -.old)  
-      old(heeds [heeds.old ~])
-    old(heeds [heeds.old *scry-state])
-  ::
->>>>>>> a2cab527
   ++  state-4-to-5
     |=  ames-state=ames-state-5
     ^-  ames-state-5
@@ -1479,12 +1163,8 @@
     ::  so we need to give it the right shape
     ::
     =*  path  t.t.tyl
-<<<<<<< HEAD
     ?~  blk=(de-path-soft:balk path)  ~
     =+  nom=(en-roof:balk u.blk)
-=======
-    ?~  nom=(de-omen path)  ~
->>>>>>> a2cab527
     ::  we only support scrying into clay,
     ::  and only if the data is fully public.
     ::
@@ -1495,11 +1175,7 @@
     :: ?>  ?=(^ u.pem)
     :: =+  per=!<([r=dict:clay w=dict:clay] q.u.u.pem)
     :: ?>  =([%black ~ ~] rul.r.per)
-<<<<<<< HEAD
     =+  res=(rof lyc nom)
-=======
-    =+  res=(rof lyc u.nom)
->>>>>>> a2cab527
     ::TODO  suggests we need to factor differently
     =+  ven=(per-event [now 0v0 rof] *duct ames-state)
     ?-  res
@@ -2152,15 +1828,10 @@
         ::  apply remote scry requests
         ::
         =.  event-core
-<<<<<<< HEAD
           =+  pe-core=(need (pe-abed:fine-peer:fine ship))
           =.  pe-core  (pe-meet-alien-keen:pe-core keens.todos)
           =.  pe-core  (pe-meet-alien-pine:pe-core pines.todos)
           pe-abet:pe-core
-=======
-          =<  pe-abet
-          (pe-meet-alien:(need (pe-abed:fine-peer:fine ship)) keens.todos)
->>>>>>> a2cab527
         ::
         event-core(duct original-duct)
       --
@@ -2867,7 +2538,6 @@
             =.  keens.scry  (put:orm keens.scry keen-id keen-state)
             ke-abet:(ke-start:(ke-abed:keen-core path) duct)
           ::
-<<<<<<< HEAD
           ++  pe-pine
             |=  [=path =^duct]
             ^+  pe-core
@@ -2900,11 +2570,6 @@
           ++  pe-meet-alien-keen
             |=  keens=(jug path ^duct)
             %+  roll  ~(tap by keens)
-=======
-          ++  pe-meet-alien
-            |=  agenda=(jug path ^duct)
-            %+  roll  ~(tap by agenda)
->>>>>>> a2cab527
             |=  [[=path ducts=(set ^duct)] cor=_pe-core]
             ^+  cor
             %+  roll  ~(tap in ducts)
@@ -2921,18 +2586,11 @@
             ?>  =(sndr-tick.packet (mod life.peer 16))
             ::
             =/  [=peep =purr]  (decode-request-info `@ux`content.packet)
-<<<<<<< HEAD
             =/  =path  (slag 3 path.peep)
             ?.  (~(has by order.scry) path)
               ~&(dead-response/peep pe-core)
             =<  ke-abet
             (ke-rcv:(ke-abed:keen-core path) num.peep purr lane)
-=======
-            ?.  (~(has by order.scry) path.peep)
-              ~&(dead-response/peep pe-core)
-            =<  ke-abet
-            (ke-rcv:(ke-abed:keen-core path.peep) num.peep purr lane)
->>>>>>> a2cab527
           ::
           ++  pe-update-qos
             |=  =new=qos
@@ -3009,7 +2667,6 @@
               ?:(=(id i) `p ~)
             ++  ke-deq
               (deq want)
-<<<<<<< HEAD
             ++  ke-full-path
                :^    (scot %p ship)
                    (scot %ud rift.peer)
@@ -3019,12 +2676,6 @@
             ++  ke-encode-req
               |=  frag=@ud
               (encode-request ship ke-full-path frag)
-=======
-            ::
-            ++  ke-encode-req
-              |=  frag=@ud
-              (encode-request ship path frag)
->>>>>>> a2cab527
           ::
             ++  ke-on-ack
               =|  marked=(list want)
@@ -3070,11 +2721,7 @@
             ::
             ++  ke-done
               |=  [sig=@ data=$@(~ (cask))]
-<<<<<<< HEAD
               ?>  (meri:keys ship life.peer ke-full-path sig data)
-=======
-              ?>  (meri:keys ship life.peer path sig data)
->>>>>>> a2cab527
               ~&  got-response/path
               =/  listeners  ~(tap in listeners.keen)
               =/  dat=(unit (cask))
@@ -3083,11 +2730,7 @@
               ?~  listeners
                 ke-core
               =.  event-core
-<<<<<<< HEAD
                 (emit i.listeners %give %tune ke-full-path sig dat)
-=======
-                (emit i.listeners %give %tune path dat)
->>>>>>> a2cab527
               $(listeners t.listeners)
             ::
             ++  ke-first-rcv
@@ -3146,10 +2789,6 @@
             ::
             ++  ke-decode-full
               =,  keen
-<<<<<<< HEAD
-=======
-              ~&  num/num-received
->>>>>>> a2cab527
               ~|  %frag-mismatch
               ~|  have/num-received
               ~|  need/num-fragments
@@ -3177,11 +2816,7 @@
               ::
               ~|  failed-signature/fra^`@ux`sig.rawr
               ~|  life.peer
-<<<<<<< HEAD
               ?>  (veri-fra:keys ship life.peer ke-full-path fra [dat sig]:rawr)
-=======
-              ?>  (veri-fra:keys ship life.peer path fra [dat sig]:rawr)
->>>>>>> a2cab527
               =^  found=?  ke-core
                 (ke-on-ack fra)
               ::
@@ -3272,7 +2907,6 @@
               (ke-resend [fra hoot]:u.want)
             --
           --
-<<<<<<< HEAD
         ::
         ++  on-pine-plea
           |=  [=ship payload=*]
@@ -3322,15 +2956,6 @@
         ++  on-keen
           |=  [=ship =path]
           ^+  event-core
-=======
-        ++  on-keen
-          |=  =path
-          ^+  event-core
-          =/  omen
-            ~|  [%fine %invalid-namespace-path path]
-            (need (de-omen path))
-          =*  ship  p.bem.omen
->>>>>>> a2cab527
           =/  peer-core  (pe-abed:fine-peer ship)
           ?^  peer-core  pe-abet:(pe-keen:u.peer-core path duct)
           %+  enqueue-alien-todo  ship
@@ -3338,11 +2963,7 @@
           todos(keens (~(put ju keens.todos) path duct))
         ::
         ++  on-yawn
-<<<<<<< HEAD
           |=  [=ship =path]
-=======
-          |=  =path
->>>>>>> a2cab527
           ^+  event-core
           =/  omen
             ~|  [%fine %invalid-namespace-path path]
@@ -3352,43 +2973,6 @@
             ~|(%no-ship-for-yawn !!)
           pe-abet:(pe-yawn:u.peer-core path)
         ::
-<<<<<<< HEAD
-=======
-        ++  on-bide
-          |=  =path
-          ^+  event-core
-          ::  TODO: other vanes?
-          (bide-clay path)
-        ::
-        ++  bide-clay
-          |=  =path
-          ^+  event-core
-          ?>  ?=([@ @ *] path)
-          =/  =wire
-            (welp /fine/bide path)
-          =/  =ship  (slav %p i.t.path)
-          =/  [vis=view bem=beam]
-            (need (de-omen path))
-          =+  ;;  =care:clay
-              ?^  vis  car.vis
-              (rsh 3^1 vis)
-          =/  =rave:clay
-            [%sing care r.bem s.bem]
-          (emit duct %pass wire %c %warp p.bem q.bem `rave)
-        ::
-        ++  on-take-clay-bide
-          |=  [=wire =riot:clay]
-          ?>  ?=([%fine %bide @ *] wire)
-          =/  pax=path  t.t.wire
-          =/  cas=(unit (cask))
-            ?~  riot  ~
-            `[p q.q]:r.u.riot
-          =/  =song
-            (encode-response pax (fall cas ~))
-          %-  emit
-          [unix-duct.ames-state %give %howl pax song]
-        ::
->>>>>>> a2cab527
         ++  on-take-wake
           |=  [=wire error=(unit tang)]
           ^+  event-core
