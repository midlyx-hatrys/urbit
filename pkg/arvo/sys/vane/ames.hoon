::    Ames extends Arvo's %pass/%give move semantics across the network.
::
::    Ames receives packets as Arvo events and emits packets as Arvo
::    effects.  The runtime is responsible for transferring the bytes in
::    an Ames packet across a physical network to another ship.
::
::    The runtime tells Ames which physical address a packet came from,
::    represented as an opaque atom.  Ames can emit a packet effect to
::    one of those opaque atoms or to the Urbit address of a galaxy
::    (root node), which the runtime is responsible for translating to a
::    physical address.  One runtime implementation sends UDP packets
::    using IPv4 addresses for ships and DNS lookups for galaxies, but
::    other implementations may overlay over other kinds of networks.
::
::    A local vane can pass Ames a %plea request message.  Ames
::    transmits the message over the wire to the peer ship's Ames, which
::    passes the message to the destination vane.
::
::    Once the peer has processed the %plea message, it sends a
::    message-acknowledgment packet over the wire back to the local
::    Ames.  This ack can either be positive to indicate the request was
::    processed, or negative to indicate the request failed, in which
::    case it's called a "nack".  (Don't confuse Ames nacks with TCP
::    nacks, which are a different concept).
::
::    When the local Ames receives either a positive message-ack or a
::    combination of a nack and naxplanation (explained in more detail
::    below), it gives an %done move to the local vane that had
::    requested the original %plea message be sent.
::
::    A local vane can give Ames zero or more %boon response messages in
::    response to a %plea, on the same duct that Ames used to pass the
::    %plea to the vane.  Ames transmits a %boon over the wire to the
::    peer's Ames, which gives it to the destination vane on the same
::    duct the vane had used to pass the original %plea to Ames.
::
::    %boon messages are acked automatically by the receiver Ames.  They
::    cannot be nacked, and Ames only uses the ack internally, without
::    notifying the client vane that gave Ames the %boon.
::
::    If the Arvo event that completed receipt of a %boon message
::    crashes, Ames instead sends the client vane a %lost message
::    indicating the %boon was missed.
::
::    %plea messages can be nacked, in which case the peer will send
::    both a message-nack packet and a naxplanation message, which is
::    sent in a way that does not interfere with normal operation.  The
::    naxplanation is sent as a full Ames message, instead of just a
::    packet, because the contained error information can be arbitrarily
::    large.  A naxplanation can only give rise to a positive ack --
::    never ack an ack, and never nack a naxplanation.
::
::    Ames guarantees a total ordering of messages within a "flow",
::    identified in other vanes by a duct and over the wire by a "bone":
::    an opaque number.  Each flow has a FIFO queue of %plea requests
::    from the requesting ship to the responding ship and a FIFO queue
::    of %boon's in the other direction.
::
::    Message order across flows is not specified and may vary based on
::    network conditions.
::
::    Ames guarantees that a message will only be delivered once to the
::    destination vane.
::
::    Ames encrypts every message using symmetric-key encryption by
::    performing an elliptic curve Diffie-Hellman using our private key
::    and the public key of the peer.  For ships in the Jael PKI
::    (public-key infrastructure), Ames looks up the peer's public key
::    from Jael.  Comets (128-bit ephemeral addresses) are not
::    cryptographic assets and must self-attest over Ames by sending a
::    single self-signed packet containing their public key.
::
::    When a peer suffers a continuity breach, Ames removes all
::    messaging state related to it.  Ames does not guarantee that all
::    messages will be fully delivered to the now-stale peer.  From
::    Ames's perspective, the newly restarted peer is a new ship.
::    Ames's guarantees are not maintained across a breach.
::
::    A vane can pass Ames a %heed $task to request Ames track a peer's
::    responsiveness.  If our %boon's to it start backing up locally,
::    Ames will give a %clog back to the requesting vane containing the
::    unresponsive peer's urbit address.  This interaction does not use
::    ducts as unique keys.  Stop tracking a peer by sending Ames a
::    %jilt $task.
::
::    Debug output can be adjusted using %sift and %spew $task's.
::
::  protocol-version: current version of the ames wire protocol
::
!:
=/  protocol-version=?(%0 %1 %2 %3 %4 %5 %6 %7)  %0
=,  ames
=*  point               point:jael
=*  public-keys-result  public-keys-result:jael
::  veb: verbosity flags
::
=/  veb-all-off
  :*  snd=`?`%.n  ::  sending packets
      rcv=`?`%.n  ::  receiving packets
      odd=`?`%.n  ::  unusual events
      msg=`?`%.n  ::  message-level events
      ges=`?`%.n  ::  congestion control
      for=`?`%.n  ::  packet forwarding
      rot=`?`%.n  ::  routing attempts
  ==
=>
~%  %ames  ..part  ~
|%
+|  %helpers
::  +trace: print if .verb is set and we're tracking .ship
::
++  trace
  |=  [verb=? =ship ships=(set ship) print=(trap tape)]
  ^+  same
  ?.  verb
    same
  ?.  =>  [ship=ship ships=ships in=in]
      ~+  |(=(~ ships) (~(has in ships) ship))
    same
  (slog leaf/"ames: {(scow %p ship)}: {(print)}" ~)
::  +qos-update-text: notice text for if connection state changes
::
++  qos-update-text
  |=  [=ship old=qos new=qos]
  ^-  (unit tape)
  ::
  ?+  [-.old -.new]  ~
    [%unborn %live]  `"; {(scow %p ship)} is your neighbor"
    [%dead %live]    `"; {(scow %p ship)} is ok"
    [%live %dead]    `"; {(scow %p ship)} not responding still trying"
    [%unborn %dead]  `"; {(scow %p ship)} not responding still trying"
    [%live %unborn]  `"; {(scow %p ship)} has sunk"
    [%dead %unborn]  `"; {(scow %p ship)} has sunk"
  ==
::  +lte-packets: yes if a is before b
::
++  lte-packets
  |=  [a=live-packet-key b=live-packet-key]
  ^-  ?
  ::
  ?:  (lth message-num.a message-num.b)
    %.y
  ?:  (gth message-num.a message-num.b)
    %.n
  (lte fragment-num.a fragment-num.b)
::  +split-message: split message into kilobyte-sized fragments
::
::    We don't literally split it here since that would allocate many
::    large atoms with no structural sharing.  Instead, each
::    static-fragment has the entire message and a counter.  In
::    +encrypt, we interpret this to get the actual fragment.
::
++  split-message
  ~/  %split-message
  |=  [=message-num =message-blob]
  ^-  (list static-fragment)
  ::
  =/  num-fragments=fragment-num  (met 13 message-blob)
  =|  counter=@
  ::
  |-  ^-  (list static-fragment)
  ?:  (gte counter num-fragments)
    ~
  ::
  :-  [message-num num-fragments counter `@`message-blob]
  $(counter +(counter))
::  +assemble-fragments: concatenate fragments into a $message
::
++  assemble-fragments
  ~/  %assemble-fragments
  |=  [num-fragments=fragment-num fragments=(map fragment-num fragment)]
  ^-  *
  ::
  =|  sorted=(list fragment)
  =.  sorted
    =/  index=fragment-num  0
    |-  ^+  sorted
    ?:  =(index num-fragments)
      sorted
    $(index +(index), sorted [(~(got by fragments) index) sorted])
  ::
  (cue (rep 13 (flop sorted)))
::  +jim: caching +jam
::
++  jim  |=(n=* ~+((jam n)))
::  +bind-duct: find or make new $bone for .duct in .ossuary
::
++  bind-duct
  |=  [=ossuary =duct]
  ^+  [next-bone.ossuary ossuary]
  ::
  ?^  existing=(~(get by by-duct.ossuary) duct)
    [u.existing ossuary]
  ::
  :-  next-bone.ossuary
  :+  (add 4 next-bone.ossuary)
    (~(put by by-duct.ossuary) duct next-bone.ossuary)
  (~(put by by-bone.ossuary) next-bone.ossuary duct)
::  +make-bone-wire: encode ship, rift and bone in wire for sending to vane
::
++  make-bone-wire
  |=  [her=ship =rift =bone]
  ^-  wire
  ::
  /bone/(scot %p her)/(scot %ud rift)/(scot %ud bone)
::  +parse-bone-wire: decode ship, bone and rift from wire from local vane
::
++  parse-bone-wire
  |=  =wire
  ^-  %-  unit
      $%  [%old her=ship =bone]
          [%new her=ship =rift =bone]
      ==
  ?.  ?|  ?=([%bone @ @ @ ~] wire)
          ?=([%bone @ @ ~] wire)
      ==
    ::  ignore malformed wires
    ::
    ~
  ?+    wire  ~
      [%bone @ @ ~]
    `[%old `@p`(slav %p i.t.wire) `@ud`(slav %ud i.t.t.wire)]
  ::
      [%bone @ @ @ ~]
    %-  some
    :^    %new
        `@p`(slav %p i.t.wire)
      `@ud`(slav %ud i.t.t.wire)
    `@ud`(slav %ud i.t.t.t.wire)
  ==
::  +make-pump-timer-wire: construct wire for |packet-pump timer
::
++  make-pump-timer-wire
  |=  [her=ship =bone]
  ^-  wire
  /pump/(scot %p her)/(scot %ud bone)
::  +parse-pump-timer-wire: parse .her and .bone from |packet-pump wire
::
++  parse-pump-timer-wire
  |=  =wire
  ^-  (unit [her=ship =bone])
  ::
  ~|  %ames-wire-timer^wire
  ?.  ?=([%pump @ @ ~] wire)
    ~
  ?~  ship=`(unit @p)`(slaw %p i.t.wire)
    ~
  ?~  bone=`(unit @ud)`(slaw %ud i.t.t.wire)
    ~
  `[u.ship u.bone]
::  +derive-symmetric-key: $symmetric-key from $private-key and $public-key
::
::    Assumes keys have a tag on them like the result of the |ex:crub core.
::
++  derive-symmetric-key
  ~/  %derive-symmetric-key
  |=  [=public-key =private-key]
  ^-  symmetric-key
  ::
  ?>  =('b' (end 3 public-key))
  =.  public-key  (rsh 8 (rsh 3 public-key))
  ::
  ?>  =('B' (end 3 private-key))
  =.  private-key  (rsh 8 (rsh 3 private-key))
  ::
  `@`(shar:ed:crypto public-key private-key)
::  +encode-packet: serialize a packet into a bytestream
::
++  encode-packet
  ~/  %encode-packet
  |=  packet
  ^-  blob
  ::
  =/  sndr-meta  (encode-ship-metadata sndr)
  =/  rcvr-meta  (encode-ship-metadata rcvr)
  ::
  =/  body=@
    ;:  mix
      sndr-tick
      (lsh 2 rcvr-tick)
      (lsh 3 sndr)
      (lsh [3 +(size.sndr-meta)] rcvr)
      (lsh [3 +((add size.sndr-meta size.rcvr-meta))] content)
    ==
  =/  checksum  (end [0 20] (mug body))
  =?  body  ?=(^ origin)  (mix u.origin (lsh [3 6] body))
  ::
  =/  header=@
    %+  can  0
    :~  [3 reserved=0]
        [1 is-ames=&]
        [3 protocol-version]
        [2 rank.sndr-meta]
        [2 rank.rcvr-meta]
        [20 checksum]
        [1 relayed=.?(origin)]
    ==
  (mix header (lsh 5 body))
::  +decode-packet: deserialize packet from bytestream or crash
::
++  decode-packet
  ~/  %decode-packet
  |=  =blob
  ^-  packet
  ~|  %decode-packet-fail
  ::  first 32 (2^5) bits are header; the rest is body
  ::
  =/  header  (end 5 blob)
  =/  body    (rsh 5 blob)
  ::  read header; first three bits are reserved
  ::
  =/  is-ames  (cut 0 [3 1] header)
  ?.  =(& is-ames)
    ~|  %ames-not-ames  !!
  ::
  =/  version  (cut 0 [4 3] header)
  ?.  =(protocol-version version)
    ~|  ames-protocol-version+version  !!
  ::
  =/  sndr-size  (decode-ship-size (cut 0 [7 2] header))
  =/  rcvr-size  (decode-ship-size (cut 0 [9 2] header))
  =/  checksum   (cut 0 [11 20] header)
  =/  relayed    (cut 0 [31 1] header)
  ::  origin, if present, is 6 octets long, at the end of the body
  ::
  =^  origin=(unit @)  body
    ?:  =(| relayed)
      [~ body]
    =/  len  (sub (met 3 body) 6)
    [`(end [3 6] body) (rsh [3 6] body)]
  ::  .checksum does not apply to the origin
  ::
  ?.  =(checksum (end [0 20] (mug body)))
    ~|  %ames-checksum  !!
  ::  read fixed-length sndr and rcvr life data from body
  ::
  ::    These represent the last four bits of the sender and receiver
  ::    life fields, to be used for quick dropping of honest packets to
  ::    or from the wrong life.
  ::
  =/  sndr-tick  (cut 0 [0 4] body)
  =/  rcvr-tick  (cut 0 [4 4] body)
  ::  read variable-length .sndr and .rcvr addresses
  ::
  =/  off   1
  =^  sndr  off  [(cut 3 [off sndr-size] body) (add off sndr-size)]
  ?.  (is-valid-rank sndr sndr-size)
    ~|  ames-sender-impostor+[sndr sndr-size]  !!
  ::
  =^  rcvr  off  [(cut 3 [off rcvr-size] body) (add off rcvr-size)]
  ?.  (is-valid-rank rcvr rcvr-size)
    ~|  ames-receiver-impostor+[rcvr rcvr-size]  !!
  ::  read variable-length .content from the rest of .body
  ::
  =/  content  (cut 3 [off (sub (met 3 body) off)] body)
  [[sndr rcvr] sndr-tick rcvr-tick origin content]
::  +is-valid-rank: does .ship match its stated .size?
::
++  is-valid-rank
  ~/  %is-valid-rank
  |=  [=ship size=@ubC]
  ^-  ?
  .=  size
  ?-  (clan:title ship)
    %czar  2
    %king  2
    %duke  4
    %earl  8
    %pawn  16
  ==
::  +encode-open-packet: convert $open-packet attestation to $packet
::
++  encode-open-packet
  ~/  %encode-open-packet
  |=  [pac=open-packet =acru:ames]
  ^-  packet
  :*  [sndr rcvr]:pac
      (mod sndr-life.pac 16)
      (mod rcvr-life.pac 16)
      origin=~
      content=`@`(sign:as:acru (jam pac))
  ==
::  +decode-open-packet: decode comet attestation into an $open-packet
::
++  decode-open-packet
  ~/  %decode-open-packet
  |=  [=packet our=ship our-life=@]
  ^-  open-packet
  ::  deserialize and type-check packet contents
  ::
  =+  ;;  [signature=@ signed=@]  (cue content.packet)
  =+  ;;  =open-packet            (cue signed)
  ::  assert .our and .her and lives match
  ::
  ?>  .=       sndr.open-packet  sndr.packet
  ?>  .=       rcvr.open-packet  our
  ?>  .=  sndr-life.open-packet  1
  ?>  .=  rcvr-life.open-packet  our-life
  ::  only a star can sponsor a comet
  ::
  ?>  =(%king (clan:title (^sein:title sndr.packet)))
  ::  comet public-key must hash to its @p address
  ::
  ?>  =(sndr.packet fig:ex:(com:nu:crub:crypto public-key.open-packet))
  ::  verify signature
  ::
  ::    Logic duplicates +com:nu:crub:crypto and +sure:as:crub:crypto.
  ::
  =/  key  (end 8 (rsh 3 public-key.open-packet))
  ?>  (veri:ed:crypto signature signed key)
  open-packet
::  +encode-shut-packet: encrypt and packetize a $shut-packet
::
++  encode-shut-packet
  ~/  %encode-shut-packet
  :: TODO add rift to signed messages to prevent replay attacks?
  ::
  |=  $:  =shut-packet
          =symmetric-key
          sndr=ship
          rcvr=ship
          sndr-life=@
          rcvr-life=@
      ==
  ^-  packet
  ::
  =?    meat.shut-packet
      ?&  ?=(%& -.meat.shut-packet)
          (gth (met 13 fragment.p.meat.shut-packet) 1)
      ==
    %_    meat.shut-packet
        fragment.p
      (cut 13 [[fragment-num 1] fragment]:p.meat.shut-packet)
    ==
  ::
  =/  vec  ~[sndr rcvr sndr-life rcvr-life]
  =/  [siv=@uxH len=@ cyf=@ux]
    (~(en sivc:aes:crypto (shaz symmetric-key) vec) (jam shut-packet))
  =/  content  :(mix siv (lsh 7 len) (lsh [3 18] cyf))
  [[sndr rcvr] (mod sndr-life 16) (mod rcvr-life 16) origin=~ content]
::  +decode-shut-packet: decrypt a $shut-packet from a $packet
::
++  decode-shut-packet
  ~/  %decode-shut-packet
  |=  [=packet =symmetric-key sndr-life=@ rcvr-life=@]
  ^-  shut-packet
  ?.  =(sndr-tick.packet (mod sndr-life 16))
    ~|  ames-sndr-tick+sndr-tick.packet  !!
  ?.  =(rcvr-tick.packet (mod rcvr-life 16))
    ~|  ames-rcvr-tick+rcvr-tick.packet  !!
  =/  siv  (end 7 content.packet)
  =/  len  (end 4 (rsh 7 content.packet))
  =/  cyf  (rsh [3 18] content.packet)
  ~|  ames-decrypt+[[sndr rcvr origin]:packet len siv]
  =/  vec  ~[sndr.packet rcvr.packet sndr-life rcvr-life]
  ;;  shut-packet  %-  cue  %-  need
  (~(de sivc:aes:crypto (shaz symmetric-key) vec) siv len cyf)
::  +decode-ship-size: decode a 2-bit ship type specifier into a byte width
::
::    Type 0: galaxy or star -- 2 bytes
::    Type 1: planet         -- 4 bytes
::    Type 2: moon           -- 8 bytes
::    Type 3: comet          -- 16 bytes
::
++  decode-ship-size
  ~/  %decode-ship-size
  |=  rank=@ubC
  ^-  @
  ::
  ?+  rank  !!
    %0b0   2
    %0b1   4
    %0b10  8
    %0b11  16
  ==
::  +encode-ship-metadata: produce size (in bytes) and address rank for .ship
::
::    0: galaxy or star
::    1: planet
::    2: moon
::    3: comet
::
++  encode-ship-metadata
  ~/  %encode-ship-metadata
  |=  =ship
  ^-  [size=@ =rank]
  ::
  =/  size=@  (met 3 ship)
  ::
  ?:  (lte size 2)  [2 %0b0]
  ?:  (lte size 4)  [4 %0b1]
  ?:  (lte size 8)  [8 %0b10]
  [16 %0b11]
+|  %atomics
::
+$  private-key    @uwprivatekey
+$  signature      @uwsignature
::  $rank: which kind of ship address, by length
::
::    0b0: galaxy or star -- 2  bytes
::    0b1: planet         -- 4  bytes
::    0b10: moon           -- 8  bytes
::    0b11: comet          -- 16 bytes
::
+$  rank  ?(%0b0 %0b1 %0b10 %0b11)
::
+|  %kinetics
::  $channel: combined sender and receiver identifying data
::
+$  channel
  $:  [our=ship her=ship]
      now=@da
      ::  our data, common to all dyads
      ::
      $:  =our=life
          crypto-core=acru:ames
          =bug
      ==
      ::  her data, specific to this dyad
      ::
      $:  =symmetric-key
          =her=life
          =her=rift
          =her=public-key
          her-sponsor=ship
  ==  ==
::  $dyad: pair of sender and receiver ships
::
+$  dyad  [sndr=ship rcvr=ship]
::  $packet: noun representation of an ames datagram packet
::
::    Roundtrips losslessly through atom encoding and decoding.
::
::    .origin is ~ unless the packet is being forwarded.  If present,
::    it's an atom that encodes a route to another ship, such as an IPv4
::    address.  Routes are opaque to Arvo and only have meaning in the
::    interpreter. This enforces that Ames is transport-agnostic.
::
+$  packet
  $:  dyad
      sndr-tick=@ubC
      rcvr-tick=@ubC
      origin=(unit @uxaddress)
      content=@uxcontent
  ==
::  $open-packet: unencrypted packet payload, for comet self-attestation
::
::    This data structure gets signed and jammed to form the .contents
::    field of a $packet.
::
:: TODO add rift to prevent replay attacks
::
+$  open-packet
  $:  =public-key
      sndr=ship
      =sndr=life
      rcvr=ship
      =rcvr=life
  ==
::  $shut-packet: encrypted packet payload
::
+$  shut-packet
  $:  =bone
      =message-num
      meat=(each fragment-meat ack-meat)
  ==
::  $fragment-meat: contents of a message-fragment packet
::
+$  fragment-meat
  $:  num-fragments=fragment-num
      =fragment-num
      =fragment
  ==
::  $ack-meat: contents of an acknowledgment packet; fragment or message
::
::    Fragment acks reference the $fragment-num of the target packet.
::
::    Message acks contain a success flag .ok, which is %.n in case of
::    negative acknowledgment (nack), along with .lag that describes the
::    time it took to process the message. .lag is zero if the message
::    was processed during a single Arvo event. At the moment, .lag is
::    always zero.
::
+$  ack-meat  (each fragment-num [ok=? lag=@dr])
::  $naxplanation: nack trace; explains which message failed and why
::
+$  naxplanation  [=message-num =error]
::
+|  %statics
::
::  $ames-state: state for entire vane
::
::    peers:       states of connections to other ships
::    unix-duct:   handle to give moves to unix
::    life:        our $life; how many times we've rekeyed
::    crypto-core: interface for encryption and signing
::    bug:         debug printing configuration
::
+$  ames-state
  $:  peers=(map ship ship-state)
      =unix=duct
      =life
      crypto-core=acru:ames
      =bug
  ==
::
+$  ames-state-4  ames-state-5
+$  ames-state-5
  $:  peers=(map ship ship-state-5)
      =unix=duct
      =life
      crypto-core=acru:ames
      =bug
  ==
::
+$  ship-state-4  ship-state-5
+$  ship-state-5
  $%  [%alien alien-agenda]
      [%known peer-state-5]
  ==
::
+$  peer-state-5
  $:  $:  =symmetric-key
          =life
          =public-key
          sponsor=ship
      ==
      route=(unit [direct=? =lane])
      =qos
      =ossuary
      snd=(map bone message-pump-state)
      rcv=(map bone message-sink-state)
      nax=(set [=bone =message-num])
      heeds=(set duct)
  ==
::
+$  ames-state-6
  $:  peers=(map ship ship-state-6)
      =unix=duct
      =life
      crypto-core=acru:ames
      =bug
  ==
::
+$  ship-state-6
    $%  [%alien alien-agenda]
        [%known peer-state-6]
    ==
::
+$  peer-state-6
  $:  $:  =symmetric-key
          =life
          =rift
          =public-key
          sponsor=ship
      ==
      route=(unit [direct=? =lane])
      =qos
      =ossuary
      snd=(map bone message-pump-state)
      rcv=(map bone message-sink-state)
      nax=(set [=bone =message-num])
      heeds=(set duct)
  ==
::  $bug: debug printing configuration
::
::    veb: verbosity toggles
::    ships: identity filter; if ~, print for all
::
+$  bug
  $:  veb=_veb-all-off
      ships=(set ship)
  ==
::
+|  %dialectics
::
::  $move: output effect; either request or response
::
+$  move  [=duct card=(wind note gift)]
::  $queued-event: event to be handled after initial boot completes
::
+$  queued-event
  $%  [%call =duct wrapped-task=(hobo task)]
      [%take =wire =duct =sign]
  ==
::  $note: request to other vane
::
::    Ames passes a %plea note to another vane when it receives a
::    message on a "forward flow" from a peer, originally passed from
::    one of the peer's vanes to the peer's Ames.
::
::    Ames passes a %plea to itself to trigger a heartbeat message to
::    our sponsor.
::
::    Ames passes a %private-keys to Jael to request our private keys.
::    Ames passes a %public-keys to Jael to request a peer's public
::    keys.
::
+$  note
  $~  [%b %wait *@da]
  $%  $:  %b
      $%  [%wait date=@da]
          [%rest date=@da]
      ==  ==
      $:  %d
      $%  [%flog flog:dill]
      ==  ==
      $:  %j
      $%  [%private-keys ~]
          [%public-keys ships=(set ship)]
          [%turf ~]
      ==  ==
      $:  @tas
      $%  [%plea =ship =plea]
  ==  ==  ==
::  $sign: response from other vane
::
+$  sign
  $~  [%behn %wake ~]
  $%  $:  %behn
      $%  $>(%wake gift:behn)
      ==  ==
      $:  %jael
      $%  [%private-keys =life vein=(map life ring)]
          [%public-keys =public-keys-result]
          [%turf turfs=(list turf)]
      ==  ==
      $:  @tas
      $%  [%done error=(unit error)]
          [%boon payload=*]
  ==  ==  ==
::  $message-pump-task: job for |message-pump
::
::    %memo: packetize and send application-level message
::    %hear: handle receipt of ack on fragment or message
::    %near: handle receipt of naxplanation
::    %wake: handle timer firing
::
+$  message-pump-task
  $%  [%memo =message-blob]
      [%hear =message-num =ack-meat]
      [%near =naxplanation]
      [%wake ~]
  ==
::  $message-pump-gift: effect from |message-pump
::
::    %done: report message acknowledgment
::    %cork: kill flow
::    %send: emit message fragment
::    %wait: set a new timer at .date
::    %rest: cancel timer at .date
::
+$  message-pump-gift
  $%  [%done =message-num error=(unit error)]
      [%cork ~]
      [%send =static-fragment]
      [%wait date=@da]
      [%rest date=@da]
  ==
::  $packet-pump-task: job for |packet-pump
::
::    %hear: deal with a packet acknowledgment
::    %done: deal with message acknowledgment
::    %halt: finish event, possibly updating timer
::    %wake: handle timer firing
::
+$  packet-pump-task
  $%  [%hear =message-num =fragment-num]
      [%done =message-num lag=@dr]
      [%halt ~]
      [%wake current=message-num]
  ==
::  $packet-pump-gift: effect from |packet-pump
::
::    %send: emit message fragment
::    %wait: set a new timer at .date
::    %rest: cancel timer at .date
::
+$  packet-pump-gift
  $%  [%send =static-fragment]
      [%wait date=@da]
      [%rest date=@da]
  ==
::  $message-sink-task: job for |message-sink
::
::    %done: receive confirmation from vane of processing or failure
::    %drop: clear .message-num from .nax.state
::    %hear: handle receiving a message fragment packet
::      .ok: %.y unless previous failed attempt
::
+$  message-sink-task
  $%  [%done ok=? cork=?]
      [%drop =message-num]
      [%hear =lane =shut-packet ok=?]
  ==
::  $message-sink-gift: effect from |message-sink
::
::    %memo: assembled from received packets
::    %send: emit an ack packet
::
+$  message-sink-gift
  $%  [%memo =message-num message=*]
      [%send =message-num =ack-meat]
      [%cork ~]
  ==
--
::  external vane interface
::
|=  our=ship
::  larval ames, before %born sets .unix-duct; wraps adult ames core
::
=<  =*  adult-gate  .
    =|  queued-events=(qeu queued-event)
    =|  cached-state=(unit [%5 ames-state-5])
    ::
    |=  [now=@da eny=@ rof=roof]
    =*  larval-gate  .
    =*  adult-core   (adult-gate +<)
=<  |%
        ++  call  ^call
        ++  load  ^load
        ++  scry  ^scry
        ++  stay  ^stay
        ++  take  ^take
        --
    |%
    ::  +call: handle request $task
    ::
    ++  call
      |=  [=duct dud=(unit goof) wrapped-task=(hobo task)]
      ::
      =/  =task  ((harden task) wrapped-task)
      ::  reject larval error notifications
      ::
      ?^  dud
        ~|(%ames-larval-call-dud (mean tang.u.dud))
      ::
<<<<<<< HEAD
      =/  update-ready=?
        ?&  ?=(^ cached-state)
            ?=(~ queued-events)
        ==
      ?:  update-ready
        =.  ames-state.adult-gate
          %-  state-6-to-7:load:adult-core
          ?>  ?=(^ cached-state)
          (state-5-to-6:load:adult-core +.u.cached-state)
        =.  cached-state  ~
        ~>  %slog.1^leaf/"ames: metamorphosis reload"
        [~ adult-gate]
=======
      ?:  &(?=(^ cached-state) ?=(~ queued-events))
        (molt ~)
>>>>>>> 2553573b
      ::  %born: set .unix-duct and start draining .queued-events
      ::
      ?:  ?=(%born -.task)
        ::  process %born using wrapped adult ames
        ::
        =^  moves  adult-gate  (call:adult-core duct dud task)
        ::  if no events were queued up, metamorphose
        ::
        ?~  queued-events
          ~>  %slog.0^leaf/"ames: metamorphosis"
          [moves adult-gate]
        ::  kick off a timer to process the first of .queued-events
        ::
        =.  moves  :_(moves [duct %pass /larva %b %wait now])
        [moves larval-gate]
      ::  any other event: enqueue it until we have a .unix-duct
      ::
      ::    XX what to do with errors?
      ::
      =.  queued-events  (~(put to queued-events) %call duct task)
      [~ larval-gate]
    ::  +take: handle response $sign
    ::
    ++  take
      |=  [=wire =duct dud=(unit goof) =sign]
      ?^  dud
        ~|(%ames-larval-take-dud (mean tang.u.dud))
      ::  enqueue event if not a larval drainage timer
      ::
      =?  queued-events  !=(/larva wire)
        (~(put to queued-events) %take wire duct sign)
      ::  start drainage timer if have regressed from adult ames
      ::
      ?:  ?&  !=(/larva wire)
              ?=(^ cached-state)
          ==
        [[duct %pass /larva %b %wait now]~ larval-gate]
      ::    XX what to do with errors?
      ::
      ?.  =(/larva wire)  [~ larval-gate]
      ::  larval event drainage timer; pop and process a queued event
      ::
      ?.  ?=([%behn %wake *] sign)
        ~>  %slog.0^leaf/"ames: larva: strange sign"
        [~ larval-gate]
      ::  if crashed, print, dequeue, and set next drainage timer
      ::
      ?^  error.sign
        ::  .queued-events should never be ~ here, but if it is, don't crash
        ::
        ?:  =(~ queued-events)
          =/  =tang  [leaf/"ames: cursed metamorphosis" u.error.sign]
          =/  moves  [duct %pass /larva-crash %d %flog %crud %larva tang]~
          [moves adult-gate]
        ::  dequeue and discard crashed event
        ::
        =.  queued-events  +:~(get to queued-events)
        ::  .queued-events has been cleared; metamorphose
        ::
        ?~  queued-events
          ~>  %slog.0^leaf/"ames: metamorphosis"
          [~ adult-gate]
        ::  set timer to drain next event
        ::
        =/  moves
          =/  =tang  [leaf/"ames: larva: drain crash" u.error.sign]
          :~  [duct %pass /larva-crash %d %flog %crud %larva tang]
              [duct %pass /larva %b %wait now]
          ==
        [moves larval-gate]
      ::  normal drain timer; dequeue and run event
      ::
      =^  first-event  queued-events  ~(get to queued-events)
      =^  moves  adult-gate
        ?-  -.first-event
          %call  (call:adult-core [duct ~ wrapped-task]:+.first-event)
          %take  (take:adult-core [wire duct ~ sign]:+.first-event)
        ==
<<<<<<< HEAD
      =/  update-ready=?
        ?&  ?=(^ cached-state)
            ?=(~ queued-events)
        ==
      ?:  update-ready
        =.  ames-state.adult-gate
          %-  state-6-to-7:load:adult-core
          ?>  ?=(^ cached-state)
          (state-5-to-6:load:adult-core +.u.cached-state)
        =.  cached-state  ~
        ~>  %slog.1^leaf/"ames: metamorphosis reload"
        [moves adult-gate]
=======
>>>>>>> 2553573b
      ::  .queued-events has been cleared; metamorphose
      ::
      ?~  queued-events
        ?:  ?=(^ cached-state)  (molt moves)
        ~>  %slog.0^leaf/"ames: metamorphosis"
        [moves adult-gate]
      ::  set timer to drain next event
      ::
      =.  moves  :_(moves [duct %pass /larva %b %wait now])
      [moves larval-gate]
    ::  lifecycle arms; mostly pass-throughs to the contained adult ames
    ::
    ++  scry  scry:adult-core
    ++  stay  [%7 %larva queued-events ames-state.adult-gate]
    ++  load
      |=  $=  old
          $%  $:  %4
              $%  $:  %larva
                      events=(qeu queued-event)
                      state=ames-state-4
                  ==
                  [%adult state=ames-state-4]
              ==  ==
              $:  %5
              $%  $:  %larva
                      events=(qeu queued-event)
                      state=ames-state-5
                  ==
                  [%adult state=ames-state-5]
              ==  ==
              $:  %6
              $%  $:  %larva
                      events=(qeu queued-event)
                      state=ames-state-6
                  ==
                  [%adult state=ames-state-6]
              ==  ==
              $:  %7
              $%  $:  %larva
                      events=(qeu queued-event)
                      state=_ames-state.adult-gate
                  ==
                  [%adult state=_ames-state.adult-gate]
          ==  ==  ==
      ?-    old
          [%4 %adult *]
        $(old [%5 %adult (state-4-to-5:load:adult-core state.old)])
      ::
          [%4 %larva *]
        =.  state.old  (state-4-to-5:load:adult-core state.old)
        $(-.old %5)
      ::
          [%5 %adult *]
        =.  cached-state  `[%5 state.old]
        ~>  %slog.1^leaf/"ames: larva reload"
        larval-gate
      ::
          [%5 %larva *]
        ~>  %slog.1^leaf/"ames: larva: load"
        =.  queued-events  events.old
        larval-gate
      ::
          [%6 %adult *]  (load:adult-core %6 state.old)
      ::
          [%6 %larva *]
        ~>  %slog.1^leaf/"ames: larva: load"
        =.  queued-events  events.old
        =.  adult-gate     (load:adult-core %6 state.old)
        larval-gate
       ::
          [%7 %adult *]  (load:adult-core %7 state.old)
      ::
          [%7 %larva *]
        ~>  %slog.1^leaf/"ames: larva: load"
        =.  queued-events  events.old
        =.  adult-gate     (load:adult-core %7 state.old)
        larval-gate
       ::
      ==
    ::  +molt: re-evolve to adult-ames
    ::
    ++  molt
      |=  moves=(list move)
      ^-  (quip move _adult-gate)
      =.  ames-state.adult-gate
        ?>  ?=(^ cached-state)
        (state-5-to-6:load:adult-core +.u.cached-state)
      =.  cached-state  ~
      ~>  %slog.1^leaf/"ames: metamorphosis reload"
      [~ adult-gate]
    --
::  adult ames, after metamorphosis from larva
::
=<
=|  =ames-state
|=  [now=@da eny=@ rof=roof]
=*  ames-gate  .
=*  veb  veb.bug.ames-state
|%
::  +call: handle request $task
::
++  call
  |=  [=duct dud=(unit goof) wrapped-task=(hobo task)]
  ^-  [(list move) _ames-gate]
  ::
  =/  =task  ((harden task) wrapped-task)
  =/  event-core  (per-event [now eny rof] duct ames-state)
  ::
  =^  moves  ames-state
    =<  abet
    ::  handle error notifications
    ::
    ?^  dud
      ?+  -.task
          (on-crud:event-core -.task tang.u.dud)
        %hear  (on-hear:event-core lane.task blob.task dud)
      ==
    ::
    ?-  -.task
      %born  on-born:event-core
      %hear  (on-hear:event-core [lane blob ~]:task)
      %heed  (on-heed:event-core ship.task)
      %init  on-init:event-core
      %jilt  (on-jilt:event-core ship.task)
      %sift  (on-sift:event-core ships.task)
      %spew  (on-spew:event-core veb.task)
      %stir  (on-stir:event-core arg.task)
      %trim  on-trim:event-core
      %vega  on-vega:event-core
      %plea  (on-plea:event-core [ship plea]:task)
      %cork  (on-cork:event-core ship.task)
    ==
  ::
  [moves ames-gate]
::  +take: handle response $sign
::
++  take
  |=  [=wire =duct dud=(unit goof) =sign]
  ^-  [(list move) _ames-gate]
  ?^  dud
    ~|(%ames-take-dud (mean tang.u.dud))
  ::
  ::
  =/  event-core  (per-event [now eny rof] duct ames-state)
  ::
  =^  moves  ames-state
    =<  abet
    ?-  sign
      [@ %done *]   (on-take-done:event-core wire error.sign)
      [@ %boon *]   (on-take-boon:event-core wire payload.sign)
    ::
      [%behn %wake *]  (on-take-wake:event-core wire error.sign)
    ::
      [%jael %turf *]          (on-take-turf:event-core turfs.sign)
      [%jael %private-keys *]  (on-priv:event-core [life vein]:sign)
      [%jael %public-keys *]   (on-publ:event-core wire public-keys-result.sign)
    ==
  ::
  [moves ames-gate]
::  +stay: extract state before reload
::
++  stay  [%7 %adult ames-state]
::  +load: load in old state after reload
::
++  load
  =<  |=  $=  old-state
          $%  [%6 ames-state-6]
              [%7 ^ames-state]
          ==
      ^+  ames-gate
      =?  old-state  ?=(%6 -.old-state)  %7^(state-6-to-7 +.old-state)
      ?>  ?=(%7 -.old-state)
      ames-gate(ames-state +.old-state)
  ::
  |%
  ::  +state-4-to-5 called from larval-ames
  ::
  ++  state-4-to-5
    |=  ames-state=ames-state-4
    ^-  ames-state-5
    =.  peers.ames-state
      %-  ~(run by peers.ames-state)
      |=  ship-state=ship-state-4
      ?.  ?=(%known -.ship-state)
        ship-state
      =.  snd.ship-state
        %-  ~(run by snd.ship-state)
        |=  =message-pump-state
        =.  num-live.metrics.packet-pump-state.message-pump-state
          ~(wyt in live.packet-pump-state.message-pump-state)
        message-pump-state
      ship-state
    ames-state
  ::  +state-5-to-6 called from larval-ames
  ::
  ++  state-5-to-6
    |=  ames-state=ames-state-5
    ^-  ames-state-6
    :_  +.ames-state
    %-  ~(rut by peers.ames-state)
    |=  [=ship ship-state=ship-state-5]
    ^-  ship-state-6
    ?.  ?=(%known -.ship-state)
      ship-state
    =/  peer-state=peer-state-5  +.ship-state
    =/  =rift
      ::  harcoded because %jael doesn't have data about comets
      ::
      ?:  ?=(%pawn (clan:title ship))  0
      ;;  @ud
      =<  q.q  %-  need  %-  need
      (rof ~ %j `beam`[[our %rift %da now] /(scot %p ship)])
    :-   -.ship-state
    :_  +.peer-state
    =,  -.peer-state
    [symmetric-key life rift public-key sponsor]
  ::
  ++  state-6-to-7
    |=  ames-state=ames-state-6
    ^-  ^^ames-state
    :_  +.ames-state
    %-  ~(run by peers.ames-state)
    |=  ship-state=ship-state-6
    ^-  ^ship-state
    ?.  ?=(%known -.ship-state)
      ship-state
    :-  %known
    ^-  peer-state
    :-  +<.ship-state
    [route qos ossuary snd rcv nax heeds ~ ~]:ship-state
  --
::  +scry: dereference namespace
::
++  scry
  ^-  roon
  |=  [lyc=gang car=term bem=beam]
  ^-  (unit (unit cage))
  =*  ren  car
  =*  why=shop  &/p.bem
  =*  syd  q.bem
  =*  lot=coin  $/r.bem
  =*  tyl  s.bem
  ::
  ::TODO  don't special-case whey scry
  ::
  ?:  &(=(%$ ren) =(tyl /whey))
    =/  maz=(list mass)
      =+  [known alien]=(skid ~(val by peers.ames-state) |=(^ =(%known +<-)))
      :~  peers-known+&+known
          peers-alien+&+alien
      ==
    ``mass+!>(maz)
  ::  only respond for the local identity, %$ desk, current timestamp
  ::
  ?.  ?&  =(&+our why)
          =([%$ %da now] lot)
          =(%$ syd)
      ==
    ?.  for.veb.bug.ames-state  ~
    ~>  %slog.0^leaf/"ames: scry-fail {<[why=why lot=lot now=now syd=syd]>}"
    ~
  ::  /ax/protocol/version           @
  ::  /ax/peers                      (map ship ?(%alien %known))
  ::  /ax/peers/[ship]               ship-state
  ::  /ax/peers/[ship]/forward-lane  (list lane)
  ::  /ax/bones/[ship]               [snd=(set bone) rcv=(set bone)]
  ::  /ax/snd-bones/[ship]/[bone]    vase
  ::
  ?.  ?=(%x ren)  ~
  ?+    tyl  ~
      [%protocol %version ~]
    ``noun+!>(protocol-version)
  ::
      [%peers ~]
    :^  ~  ~  %noun
    !>  ^-  (map ship ?(%alien %known))
    (~(run by peers.ames-state) head)
  ::
      [%peers @ *]
    =/  who  (slaw %p i.t.tyl)
    ?~  who  [~ ~]
    =/  peer  (~(get by peers.ames-state) u.who)
    ?+    t.t.tyl  [~ ~]
        ~
      ?~  peer
        [~ ~]
      ``noun+!>(u.peer)
    ::
        [%forward-lane ~]
      ::
      ::  this duplicates the routing hack from +send-blob:event-core
      ::  so long as neither the peer nor the peer's sponsoring galaxy is us:
      ::
      ::    - no route to the peer: send to the peer's sponsoring galaxy
      ::    - direct route to the peer: use that
      ::    - indirect route to the peer: send to both that route and the
      ::      the peer's sponsoring galaxy
      ::
      :^  ~  ~  %noun
      !>  ^-  (list lane)
      ?.  ?&  ?=([~ %known *] peer)
              !=(our u.who)
          ==
        ~
      =;  zar=(trap (list lane))
        ?~  route.u.peer  $:zar
        =*  rot  u.route.u.peer
        ?:(direct.rot [lane.rot ~] [lane.rot $:zar])
      ::
      |.  ^-  (list lane)
      ?:  ?=(%czar (clan:title sponsor.u.peer))
        ?:  =(our sponsor.u.peer)
          ~
        [%& sponsor.u.peer]~
      =/  next  (~(get by peers.ames-state) sponsor.u.peer)
      ?.  ?=([~ %known *] next)
        ~
      $(peer next)
    ==
  ::
      [%bones @ ~]
    =/  who  (slaw %p i.t.tyl)
    ?~  who  [~ ~]
    =/  per  (~(get by peers.ames-state) u.who)
    ?.  ?=([~ %known *] per)  [~ ~]
    =/  res
      =,  u.per
      [snd=~(key by snd) rcv=~(key by rcv)]
    ``noun+!>(res)
  ::
      [%snd-bones @ @ ~]
    =/  who  (slaw %p i.t.tyl)
    ?~  who  [~ ~]
    =/  ost  (slaw %ud i.t.t.tyl)
    ?~  ost  [~ ~]
    =/  per  (~(get by peers.ames-state) u.who)
    ?.  ?=([~ %known *] per)  [~ ~]
    =/  mps  (~(get by snd.u.per) u.ost)
    ?~  mps  [~ ~]
    =/  res
      u.mps
    ``noun+!>(!>(res))
  ==
--
::  |per-event: inner event-handling core
::
~%  %per-event  ..decode-packet  ~
|%
++  per-event
  =|  moves=(list move)
  ~%  %event-gate  ..per-event  ~
  |=  [[now=@da eny=@ rof=roof] =duct =ames-state]
  =*  veb  veb.bug.ames-state
  ~%  %event-core  ..$  ~
  |%
  ++  event-core  .
  ++  abet  [(flop moves) ames-state]
  ++  emit  |=(=move event-core(moves [move moves]))
  ++  channel-state  [life crypto-core bug]:ames-state
  ++  trace
    |=  [verb=? =ship print=(trap tape)]
    ^+  same
    (^trace verb ship ships.bug.ames-state print)
  ::  +on-take-done: handle notice from vane that it processed a message
  ::
  ++  on-take-done
    |=  [=wire error=(unit error)]
    ^+  event-core
    ::  relay the vane ack to the foreign peer
    ::
    ?~  parsed=(parse-bone-wire wire)
      ::  no-op
      ::
      ~>  %slog.0^leaf/"ames: dropping malformed wire: {(spud wire)}"
      event-core
    ?>  ?=([@ her=ship *] u.parsed)
    =*  her          her.u.parsed
    =/  =peer-state  (got-peer-state her)
    =/  =channel     [[our her] now channel-state -.peer-state]
    =/  peer-core    (make-peer-core peer-state channel)
    |^
    ?:  ?&  ?=([%new *] u.parsed)
            (lth rift.u.parsed rift.peer-state)
        ==
      ::  ignore events from an old rift
      ::
      %-  %^  trace  odd.veb  her
          |.("dropping old rift wire: {(spud wire)}")
      event-core
    =/  =bone
      ?-(u.parsed [%new *] bone.u.parsed, [%old *] bone.u.parsed)
    =?  peer-core  ?=([%old *] u.parsed)
      %-  %^  trace  odd.veb  her
          |.("parsing old wire: {(spud wire)}")
      peer-core
    ?~  error
      (send-ack bone)
    (send-nack bone u.error)
    ::
    ::  if processing succeded, send positive ack packet and exit
    ::
    ++  send-ack
      |=  =bone
      ^+  event-core
      =/  cork=?  (~(has in closing.peer-state) bone)
      abet:(run-message-sink:peer-core bone %done ok=%.y cork)
    ::  failed; send message nack packet
    ::
    ++  send-nack
      |=  [=bone =^error]
      ^+  event-core
      =.  event-core  abet:(run-message-sink:peer-core bone %done ok=%.n cork=%.n)
      =/  =^peer-state  (got-peer-state her)
      =/  =^channel     [[our her] now channel-state -.peer-state]
      ::  construct nack-trace message, referencing .failed $message-num
      ::
      =/  failed=message-num  last-acked:(~(got by rcv.peer-state) bone)
      =/  =naxplanation  [failed error]
      =/  =message-blob  (jam naxplanation)
      ::  send nack-trace message on associated .nack-trace-bone
      ::
      =.  peer-core              (make-peer-core peer-state channel)
      =/  nack-trace-bone=^bone  (mix 0b10 bone)
      ::
      abet:(run-message-pump:peer-core nack-trace-bone %memo message-blob)
    --
  ::  +on-sift: handle request to filter debug output by ship
  ::
  ++  on-sift
    |=  ships=(list ship)
    ^+  event-core
    =.  ships.bug.ames-state  (sy ships)
    event-core
  ::  +on-spew: handle request to set verbosity toggles on debug output
  ::
  ++  on-spew
    |=  verbs=(list verb)
    ^+  event-core
    ::  start from all %.n's, then flip requested toggles
    ::
    =.  veb.bug.ames-state
      %+  roll  verbs
      |=  [=verb acc=_veb-all-off]
      ^+  veb.bug.ames-state
      ?-  verb
        %snd  acc(snd %.y)
        %rcv  acc(rcv %.y)
        %odd  acc(odd %.y)
        %msg  acc(msg %.y)
        %ges  acc(ges %.y)
        %for  acc(for %.y)
        %rot  acc(rot %.y)
      ==
    event-core
  ::  +on-stir: start timers for any flow that lack them
  ::
  ::    .arg is unused, meant to ease future debug commands
  ::
  ++  on-stir
    |=  arg=@t
    =/  states=(list [ship peer-state])
      %+  murn  ~(tap by peers.ames-state)
      |=  [=ship =ship-state]
      ^-  (unit [^ship peer-state])
      ?.  ?=(%known -.ship-state)
        ~
      `[ship +.ship-state]
    =/  snds=(list (list [ship bone message-pump-state]))
      %+  turn  states
      |=  [=ship peer-state]
      %+  turn  ~(tap by snd)
      |=  [=bone =message-pump-state]
      [ship bone message-pump-state]
    =/  next-wakes
      %+  turn  `(list [ship bone message-pump-state])`(zing snds)
      |=  [=ship =bone message-pump-state]
      [ship bone next-wake.packet-pump-state]
    =/  next-real-wakes=(list [=ship =bone =@da])
      %+  murn  next-wakes
      |=  [=ship =bone tym=(unit @da)]
      ^-  (unit [^ship ^bone @da])
      ?~(tym ~ `[ship bone u.tym])
    =/  timers
      %-  silt
      ;;  (list [@da ^duct])
      =<  q.q  %-  need  %-  need
      (rof ~ %b [[our %timers da+now] /])
    =/  to-stir
      %+  skip  next-real-wakes
      |=  [=ship =bone =@da]
      (~(has in timers) [da `^duct`~[a+(make-pump-timer-wire ship bone) /ames]])
    ~&  [%stirring to-stir]
    |-  ^+  event-core
    ?~  to-stir
      event-core
    =/  =wire  (make-pump-timer-wire [ship bone]:i.to-stir)
    =.  event-core  (emit duct %pass wire %b %wait da.i.to-stir)
    $(to-stir t.to-stir)
  ::  +on-crud: handle event failure; print to dill
  ::
  ++  on-crud
    |=  =error
    ^+  event-core
    (emit duct %pass /crud %d %flog %crud error)
  ::  +on-heed: handle request to track .ship's responsiveness
  ::
  ++  on-heed
    |=  =ship
    ^+  event-core
    =/  ship-state  (~(get by peers.ames-state) ship)
    ?.  ?=([~ %known *] ship-state)
      %+  enqueue-alien-todo  ship
      |=  todos=alien-agenda
      todos(heeds (~(put in heeds.todos) duct))
    ::
    =/  =peer-state  +.u.ship-state
    =/  =channel     [[our ship] now channel-state -.peer-state]
    abet:on-heed:(make-peer-core peer-state channel)
  ::  +on-jilt: handle request to stop tracking .ship's responsiveness
  ::
  ++  on-jilt
    |=  =ship
    ^+  event-core
    =/  ship-state  (~(get by peers.ames-state) ship)
    ?.  ?=([~ %known *] ship-state)
      %+  enqueue-alien-todo  ship
      |=  todos=alien-agenda
      todos(heeds (~(del in heeds.todos) duct))
    ::
    =/  =peer-state  +.u.ship-state
    =/  =channel     [[our ship] now channel-state -.peer-state]
    abet:on-jilt:(make-peer-core peer-state channel)
  ::  +on-hear: handle raw packet receipt
  ::
  ++  on-hear
    |=  [l=lane b=blob d=(unit goof)]
    (on-hear-packet l (decode-packet b) d)
  ::  +on-hear-packet: handle mildly processed packet receipt
  ::
  ++  on-hear-packet
    ~/  %on-hear-packet
    |=  [=lane =packet dud=(unit goof)]
    ^+  event-core
    ::
    ?:  =(our sndr.packet)
      event-core
    ::
    %.  +<
    ::
    ?.  =(our rcvr.packet)
      on-hear-forward
    ::
    ?:  ?&  ?=(%pawn (clan:title sndr.packet))
            !?=([~ %known *] (~(get by peers.ames-state) sndr.packet))
        ==
      on-hear-open
    on-hear-shut
  ::  +on-hear-forward: maybe forward a packet to someone else
  ::
  ::    Note that this performs all forwarding requests without
  ::    filtering.  Any protection against DDoS amplification will be
  ::    provided by Vere.
  ::
  ++  on-hear-forward
    ~/  %on-hear-forward
    |=  [=lane =packet dud=(unit goof)]
    ^+  event-core
    %-  %^  trace  for.veb  sndr.packet
        |.("forward: {<sndr.packet>} -> {<rcvr.packet>}")
    ::  set .origin.packet if it doesn't already have one, re-encode, and send
    ::
    =?    origin.packet
        &(?=(~ origin.packet) !=(%czar (clan:title sndr.packet)))
      ?:  ?=(%& -.lane)
        ~
      ?.  (lte (met 3 p.lane) 6)
        ~|  ames-lane-size+p.lane  !!
      `p.lane
    ::
    =/  =blob  (encode-packet packet)
    (send-blob & rcvr.packet blob)
  ::  +on-hear-open: handle receipt of plaintext comet self-attestation
  ::
  ++  on-hear-open
    ~/  %on-hear-open
    |=  [=lane =packet dud=(unit goof)]
    ^+  event-core
    ::  assert the comet can't pretend to be a moon or other address
    ::
    ?>  ?=(%pawn (clan:title sndr.packet))
    ::  if we already know .sndr, ignore duplicate attestation
    ::
    =/  ship-state  (~(get by peers.ames-state) sndr.packet)
    ?:  ?=([~ %known *] ship-state)
      event-core
    ::
    =/  =open-packet  (decode-open-packet packet our life.ames-state)
    ::  store comet as peer in our state
    ::
    =.  peers.ames-state
      %+  ~(put by peers.ames-state)  sndr.packet
      ^-  ^ship-state
      :-  %known
      =|  =peer-state
      =/  our-private-key  sec:ex:crypto-core.ames-state
      =/  =symmetric-key
        (derive-symmetric-key public-key.open-packet our-private-key)
      ::
      %_  peer-state
        qos            [%unborn now]
        symmetric-key  symmetric-key
        life           sndr-life.open-packet
        public-key     public-key.open-packet
        sponsor        (^sein:title sndr.packet)
        route          `[direct=%.n lane]
      ==
    ::
    event-core
  ::  +on-hear-shut: handle receipt of encrypted packet
  ::
  ++  on-hear-shut
    ~/  %on-hear-shut
    |=  [=lane =packet dud=(unit goof)]
    ^+  event-core
    =/  sndr-state  (~(get by peers.ames-state) sndr.packet)
    ::  if we don't know them, ask jael for their keys and enqueue
    ::
    ?.  ?=([~ %known *] sndr-state)
      (enqueue-alien-todo sndr.packet |=(alien-agenda +<))
    ::  decrypt packet contents using symmetric-key.channel
    ::
    ::    If we know them, we have a $channel with them, which we've
    ::    populated with a .symmetric-key derived from our private key
    ::    and their public key using elliptic curve Diffie-Hellman.
    ::
    =/  =peer-state   +.u.sndr-state
    =/  =channel      [[our sndr.packet] now channel-state -.peer-state]
    ~|  %ames-crash-on-packet-from^her.channel
    =/  =shut-packet
      (decode-shut-packet packet [symmetric-key her-life our-life]:channel)
    ::  non-galaxy: update route with heard lane or forwarded lane
    ::
    =?  route.peer-state  !=(%czar (clan:title her.channel))
      ::  if new packet is direct, use that.  otherwise, if the new new
      ::  and old lanes are indirect, use the new one.  if the new lane
      ::  is indirect but the old lane is direct, then if the lanes are
      ::  identical, don't mark it indirect; if they're not identical,
      ::  use the new lane and mark it indirect.
      ::
      ::  if you mark lane as indirect because you got an indirect
      ::  packet even though you already had a direct identical lane,
      ::  then delayed forwarded packets will come later and reset to
      ::  indirect, so you're unlikely to get a stable direct route
      ::  (unless the forwarder goes offline for a while).
      ::
      ::  conversely, if you don't accept indirect routes with different
      ::  lanes, then if your lane is stale and they're trying to talk
      ::  to you, your acks will go to the stale lane, and you'll never
      ::  time it out unless you reach out to them.  this manifests as
      ::  needing to |hi or dotpost to get a response when the other
      ::  ship has changed lanes.
      ::
      ?:  ?=(~ origin.packet)
        `[direct=%.y lane]
      ?:  ?=([~ %& *] route.peer-state)
        ?:  =(lane.u.route.peer-state |+u.origin.packet)
          route.peer-state
        `[direct=%.n |+u.origin.packet]
      `[direct=%.n |+u.origin.packet]
    ::  perform peer-specific handling of packet
    ::
    =/  peer-core  (make-peer-core peer-state channel)
    abet:(on-hear-shut-packet:peer-core lane shut-packet dud)
  ::  +on-take-boon: receive request to give message to peer
  ::
  ++  on-take-boon
    |=  [=wire payload=*]
    ^+  event-core
    ?~  parsed=(parse-bone-wire wire)
      ~>  %slog.0^leaf/"ames: dropping malformed wire: {(spud wire)}"
      event-core
    ::
    ?>  ?=([@ her=ship *] u.parsed)
    =*  her          her.u.parsed
    =/  =peer-state  (got-peer-state her)
    =/  =channel     [[our her] now channel-state -.peer-state]
    =/  peer-core    (make-peer-core peer-state channel)
    ::
    ?:  ?&  ?=([%new *] u.parsed)
            (lth rift.u.parsed rift.peer-state)
        ==
      ::  ignore events from an old rift
      ::
      %-  %^  trace  odd.veb  her
          |.("dropping old rift wire: {(spud wire)}")
      event-core
    =/  =bone
      ?-(u.parsed [%new *] bone.u.parsed, [%old *] bone.u.parsed)
    =?  peer-core  ?=([%old *] u.parsed)
      %-  %^  trace  odd.veb  her
          |.("parsing old wire: {(spud wire)}")
      peer-core
    abet:(on-memo:peer-core bone payload %boon)
  ::  +on-plea: handle request to send message
  ::
  ++  on-plea
    |=  [=ship =plea]
    ^+  event-core
    ::  .plea is from local vane to foreign ship
    ::
    =/  ship-state  (~(get by peers.ames-state) ship)
    ::
    ?.  ?=([~ %known *] ship-state)
      %+  enqueue-alien-todo  ship
      |=  todos=alien-agenda
      todos(messages [[duct plea] messages.todos])
    ::
    =/  =peer-state  +.u.ship-state
    =/  =channel     [[our ship] now channel-state -.peer-state]
    ::
    =^  =bone  ossuary.peer-state  (bind-duct ossuary.peer-state duct)
    %-  %^  trace  msg.veb  ship
        |.  ^-  tape
        =/  sndr  [our our-life.channel]
        =/  rcvr  [ship her-life.channel]
        "plea {<sndr^rcvr^bone=bone^vane.plea^path.plea>}"
    ::  since flow kill goes like:
    ::  client vane cork task -> client ames pass cork as plea ->
    ::  -> server ames sinks plea -> server ames +on-plea (we are here);
    ::  if it's %cork plea passed to ames from its sink,
    ::  give %done and process flow closing after +on-take-done call
    ::
    ?:  &(=(vane.plea %a) =(path.plea `path`/close) ?=(~ payload.plea))
      (emit duct %give %done ~)
    abet:(on-memo:(make-peer-core peer-state channel) bone plea %plea)
  ::  +on-cork: handle request to kill a flow
  ::
  ++  on-cork
    |=  =ship
    ^+  event-core
    =/  ship-state  (~(get by peers.ames-state) ship)
    ::
    ?>  ?=([~ %known *] ship-state)
    =/  =peer-state  +.u.ship-state
    =/  =channel     [[our ship] now channel-state -.peer-state]
    ::
    =/  =plea  [%a /flow [%cork ~]]
    ::
    =^  =bone  ossuary.peer-state  (bind-duct ossuary.peer-state duct)
    ::
    =.  closing.peer-state  (~(put in closing.peer-state) bone)
    abet:(on-memo:(make-peer-core peer-state channel) bone plea %plea)
  ::  +on-take-wake: receive wakeup or error notification from behn
  ::
  ++  on-take-wake
    |=  [=wire error=(unit tang)]
    ^+  event-core
    ::
    =/  res=(unit [her=ship =bone])  (parse-pump-timer-wire wire)
    ?~  res
      %-  (slog leaf+"ames: got timer for strange wire: {<wire>}" ~)
      event-core
    ::
    =/  state=(unit peer-state)  (get-peer-state her.u.res)
    ?~  state
      %.  event-core
      (slog leaf+"ames: got timer for strange ship: {<her.u.res>}, ignoring" ~)
    ::
    =/  =channel  [[our her.u.res] now channel-state -.u.state]
    ::
    abet:(on-wake:(make-peer-core u.state channel) bone.u.res error)
  ::  +on-init: first boot; subscribe to our info from jael
  ::
  ++  on-init
    ^+  event-core
    ::
    =~  (emit duct %pass /turf %j %turf ~)
        (emit duct %pass /private-keys %j %private-keys ~)
    ==
  ::  +on-priv: set our private key to jael's response
  ::
  ++  on-priv
    |=  [=life vein=(map life private-key)]
    ^+  event-core
    ::
    =/  =private-key            (~(got by vein) life)
    =.  life.ames-state         life
    =.  crypto-core.ames-state  (nol:nu:crub:crypto private-key)
    ::  recalculate each peer's symmetric key
    ::
    =/  our-private-key  sec:ex:crypto-core.ames-state
    =.  peers.ames-state
      %-  ~(run by peers.ames-state)
      |=  =ship-state
      ^+  ship-state
      ::
      ?.  ?=(%known -.ship-state)
        ship-state
      ::
      =/  =peer-state  +.ship-state
      =.  symmetric-key.peer-state
        (derive-symmetric-key public-key.+.ship-state our-private-key)
      ::
      [%known peer-state]
    ::
    event-core
  ::  +on-publ: update pki data for peer or self
  ::
  ++  on-publ
    |=  [=wire =public-keys-result]
    ^+  event-core
    ::
    |^  ^+  event-core
        ::
        ?-    public-keys-result
            [%diff @ %rift *]
          (on-publ-rift [who to.diff]:public-keys-result)
        ::
            [%diff @ %keys *]
          (on-publ-rekey [who to.diff]:public-keys-result)
        ::
            [%diff @ %spon *]
          (on-publ-sponsor [who to.diff]:public-keys-result)
        ::
            [%full *]
          (on-publ-full points.public-keys-result)
        ::
            [%breach *]
          (on-publ-breach who.public-keys-result)
        ==
    ::  +on-publ-breach: handle continuity breach of .ship; wipe its state
    ::
    ::    Abandon all pretense of continuity and delete all messaging state
    ::    associated with .ship, including sent and unsent messages.
    ::    Also cancel all timers related to .ship.
    ::
    ++  on-publ-breach
      |=  =ship
      ^+  event-core
      ::
      =/  ship-state  (~(get by peers.ames-state) ship)
      ::  we shouldn't be hearing about ships we don't care about
      ::
      ?~  ship-state
        ~>  %slog.0^leaf/"ames: breach unknown {<our^ship>}"
        event-core
      ::  if an alien breached, this doesn't affect us
      ::
      ?:  ?=([~ %alien *] ship-state)
        ~>  %slog.0^leaf/"ames: breach alien {<our^ship>}"
        event-core
      ~>  %slog.0^leaf/"ames: breach peer {<our^ship>}"
      ::  a peer breached; drop messaging state
      ::
      =/  =peer-state  +.u.ship-state
      =/  old-qos=qos  qos.peer-state
      ::  cancel all timers related to .ship
      ::
      =.  event-core
        %+  roll  ~(tap by snd.peer-state)
        |=  [[=snd=bone =message-pump-state] core=_event-core]
        ^+  core
        ::
        ?~  next-wake=next-wake.packet-pump-state.message-pump-state
          core
        ::  note: copies +on-pump-rest:message-pump
        ::
        =/  wire  (make-pump-timer-wire ship snd-bone)
        =/  duct  ~[/ames]
        (emit:core duct %pass wire %b %rest u.next-wake)
      ::  reset all peer state other than pki data
      ::
      =.  +.peer-state  +:*^peer-state
      ::  print change to quality of service, if any
      ::
      =/  text=(unit tape)  (qos-update-text ship old-qos qos.peer-state)
      ::
      =?  event-core  ?=(^ text)
        (emit duct %pass /qos %d %flog %text u.text)
      ::  reinitialize galaxy route if applicable
      ::
      =?  route.peer-state  =(%czar (clan:title ship))
        `[direct=%.y lane=[%& ship]]
      ::
      =.  peers.ames-state
        (~(put by peers.ames-state) ship [%known peer-state])
      ::
      event-core
    ::  +on-publ-rekey: handle new key for peer
    ::
    ::    TODO: assert .crypto-suite compatibility
    ::
    ++  on-publ-rekey
      |=  $:  =ship
              =life
              crypto-suite=@ud
              =public-key
          ==
      ^+  event-core
      ::
      =/  ship-state  (~(get by peers.ames-state) ship)
      ?.  ?=([~ %known *] ship-state)
        =|  =point
        =.  life.point     life
        =.  keys.point     (my [life crypto-suite public-key]~)
        =.  sponsor.point  `(^^sein:title rof our now ship)
        ::
        (on-publ-full (my [ship point]~))
      ::
      =/  =peer-state  +.u.ship-state
      ::
      =/  =private-key              sec:ex:crypto-core.ames-state
      =.  symmetric-key.peer-state
        (derive-symmetric-key public-key private-key)
      ::
      =.  life.peer-state           life
      =.  public-key.peer-state     public-key
      ::
      =.  peers.ames-state  (~(put by peers.ames-state) ship %known peer-state)
      event-core
    ::  +on-publ-sponsor: handle new or lost sponsor for peer
    ::
    ::    TODO: handle sponsor loss
    ::
    ++  on-publ-sponsor
      |=  [=ship sponsor=(unit ship)]
      ^+  event-core
      ::
      ?~  sponsor
        ~|  %ames-lost-sponsor^our^ship  !!
      ::
      =/  state=(unit peer-state)  (get-peer-state ship)
      ?~  state
        %-  (slog leaf+"ames: missing peer-state, ignoring" ~)
        event-core
      =.  sponsor.u.state   u.sponsor
      =.  peers.ames-state  (~(put by peers.ames-state) ship %known u.state)
      event-core
    ::  +on-publ-full: handle new pki data for peer(s)
    ::
    ++  on-publ-full
      |=  points=(map ship point)
      ^+  event-core
      ::
      =>  .(points ~(tap by points))
      |^  ^+  event-core
          ?~  points  event-core
          ::
          =+  ^-  [=ship =point]  i.points
          ::
          ?.  (~(has by keys.point) life.point)
            $(points t.points)
          ::
          =/  old-ship-state  (~(get by peers.ames-state) ship)
          ::
          =.  event-core  (insert-peer-state ship point)
          ::
          =?  event-core  ?=([~ %alien *] old-ship-state)
            (meet-alien ship point +.u.old-ship-state)
          ::
          $(points t.points)
      ::
      ++  meet-alien
        |=  [=ship =point todos=alien-agenda]
        ^+  event-core
        ::  if we're a comet, send self-attestation packet first
        ::
        =?  event-core  =(%pawn (clan:title our))
          (send-blob | ship (attestation-packet ship life.point))
        ::  save current duct
        ::
        =/  original-duct  duct
        ::  apply heeds
        ::
        =.  event-core
          %+  roll  ~(tap in heeds.todos)
          |=  [=^duct core=_event-core]
          (on-heed:core(duct duct) ship)
        ::  apply outgoing messages, reversing for FIFO order
        ::
        =.  event-core
          %+  reel  messages.todos
          |=  [[=^duct =plea] core=_event-core]
          (on-plea:core(duct duct) ship plea)
        ::  apply outgoing packet blobs
        ::
        =.  event-core
          %+  roll  ~(tap in packets.todos)
          |=  [=blob core=_event-core]
          (send-blob:core | ship blob)
        ::
        event-core(duct original-duct)
      --
    ::  on-publ-rift: XX
    ::
    ++  on-publ-rift
      |=  [=ship =rift]
      ^+  event-core
      ?~  ship-state=(~(get by peers.ames-state) ship)
        ::  print error here? %rift was probably called before %keys
        ::
        ~>  %slog.1^leaf/"ames: missing peer-state on-publ-rift"
        event-core
      ?:  ?=([%alien *] u.ship-state)
        ::  ignore aliens
        ::
        event-core
      =/  =peer-state       +.u.ship-state
      =.  rift.peer-state   rift
      =.  peers.ames-state  (~(put by peers.ames-state) ship %known peer-state)
      event-core
    ::
    ++  insert-peer-state
      |=  [=ship =point]
      ^+  event-core
      ::
      =/  =peer-state     (gut-peer-state ship)
      =/  =public-key     pass:(~(got by keys.point) life.point)
      =/  =private-key    sec:ex:crypto-core.ames-state
      =/  =symmetric-key  (derive-symmetric-key public-key private-key)
      ::
      =.  qos.peer-state            [%unborn now]
      =.  life.peer-state           life.point
      =.  public-key.peer-state     public-key
      =.  symmetric-key.peer-state  symmetric-key
      =.  sponsor.peer-state
        ?^  sponsor.point
          u.sponsor.point
        (^^sein:title rof our now ship)
      ::  automatically set galaxy route, since unix handles lookup
      ::
      =?  route.peer-state  ?=(%czar (clan:title ship))
        `[direct=%.y lane=[%& ship]]
      ::
      =.  peers.ames-state
        (~(put by peers.ames-state) ship %known peer-state)
      ::
      event-core
    --
  ::  +on-take-turf: relay %turf move from jael to unix
  ::
  ++  on-take-turf
    |=  turfs=(list turf)
    ^+  event-core
    ::
    (emit unix-duct.ames-state %give %turf turfs)
  ::  +on-born: handle unix process restart
  ::
  ++  on-born
    ^+  event-core
    ::
    =.  unix-duct.ames-state  duct
    ::
    =/  turfs
      ;;  (list turf)
      =<  q.q  %-  need  %-  need
      (rof ~ %j `beam`[[our %turf %da now] /])
    ::
    (emit unix-duct.ames-state %give %turf turfs)
  ::  +on-vega: handle kernel reload
  ::  +on-trim: handle request to free memory
  ::
  ++  on-vega  event-core
  ++  on-trim  event-core
  ::  +enqueue-alien-todo: helper to enqueue a pending request
  ::
  ::    Also requests key and life from Jael on first request.
  ::    On a comet, enqueues self-attestation packet on first request.
  ::
  ++  enqueue-alien-todo
    |=  [=ship mutate=$-(alien-agenda alien-agenda)]
    ^+  event-core
    ::
    =/  ship-state  (~(get by peers.ames-state) ship)
    ::  create a default $alien-agenda on first contact
    ::
    =+  ^-  [already-pending=? todos=alien-agenda]
        ?~  ship-state
          [%.n *alien-agenda]
        [%.y ?>(?=(%alien -.u.ship-state) +.u.ship-state)]
    ::  mutate .todos and apply to permanent state
    ::
    =.  todos             (mutate todos)
    =.  peers.ames-state  (~(put by peers.ames-state) ship %alien todos)
    ::  ask jael for .sndr life and keys on first contact
    ::
    ?:  already-pending
      event-core
    ::  NB: we specifically look for this wire in +public-keys-give in
    ::  Jael.  if you change it here, you must change it there.
    ::
    (emit duct %pass /public-keys %j %public-keys [n=ship ~ ~])
  ::  +send-blob: fire packet at .ship and maybe sponsors
  ::
  ::    Send to .ship and sponsors until we find a direct lane,
  ::    skipping .our in the sponsorship chain.
  ::
  ::    If we have no PKI data for a recipient, enqueue the packet and
  ::    request the information from Jael if we haven't already.
  ::
  ++  send-blob
    ~/  %send-blob
    |=  [for=? =ship =blob]
    ::
    =/  final-ship  ship
    %-  (trace rot.veb final-ship |.("send-blob: to {<ship>}"))
    |-
    |^  ^+  event-core
        ::
        =/  ship-state  (~(get by peers.ames-state) ship)
        ::
        ?.  ?=([~ %known *] ship-state)
          %+  enqueue-alien-todo  ship
          |=  todos=alien-agenda
          todos(packets (~(put in packets.todos) blob))
        ::
        =/  =peer-state  +.u.ship-state
        ::
        ::  XX  routing hack to mimic old ames.
        ::
        ::    Before removing this, consider: moons when their planet is
        ::    behind a NAT; a planet receiving initial acknowledgment
        ::    from a star; a planet talking to another planet under
        ::    another galaxy.
        ::
        ?:  ?|  =(our ship)
                ?&  !=(final-ship ship)
                    !=(%czar (clan:title ship))
                ==
            ==
          (try-next-sponsor sponsor.peer-state)
        ::
        ?:  =(our ship)
          ::  if forwarding, don't send to sponsor to avoid loops
          ::
          ?:  for
            event-core
          (try-next-sponsor sponsor.peer-state)
        ::
        ?~  route=route.peer-state
          %-  (trace rot.veb final-ship |.("no route to:  {<ship>}"))
          (try-next-sponsor sponsor.peer-state)
        ::
        %-  (trace rot.veb final-ship |.("trying route: {<ship>}"))
        =.  event-core
          (emit unix-duct.ames-state %give %send lane.u.route blob)
        ::
        ?:  direct.u.route
          event-core
        (try-next-sponsor sponsor.peer-state)
    ::
    ++  try-next-sponsor
      |=  sponsor=^ship
      ^+  event-core
      ::
      ?:  =(ship sponsor)
        event-core
      ^$(ship sponsor)
    --
  ::  +attestation-packet: generate signed self-attestation for .her
  ::
  ::    Sent by a comet on first contact with a peer.  Not acked.
  ::
  ++  attestation-packet
    |=  [her=ship =her=life]
    ^-  blob
    %-  encode-packet
    %-  encode-open-packet
    :_  crypto-core.ames-state
    :*  ^=  public-key  pub:ex:crypto-core.ames-state
        ^=        sndr  our
        ^=   sndr-life  life.ames-state
        ^=        rcvr  her
        ^=   rcvr-life  her-life
    ==
  ::  +get-peer-state: lookup .her state or ~
  ::
  ++  get-peer-state
    |=  her=ship
    ^-  (unit peer-state)
    ::
    =-  ?.(?=([~ %known *] -) ~ `+.u)
    (~(get by peers.ames-state) her)
  ::  +got-peer-state: lookup .her state or crash
  ::
  ++  got-peer-state
    |=  her=ship
    ^-  peer-state
    ::
    ~|  %freaky-alien^her
    =-  ?>(?=(%known -<) ->)
    (~(got by peers.ames-state) her)
  ::  +gut-peer-state: lookup .her state or default
  ::
  ++  gut-peer-state
    |=  her=ship
    ^-  peer-state
    =/  ship-state  (~(get by peers.ames-state) her)
    ?.  ?=([~ %known *] ship-state)
      *peer-state
    +.u.ship-state
  ::  +make-peer-core: create nested |peer-core for per-peer processing
  ::
  ++  make-peer-core
    |=  [=peer-state =channel]
    =*  veb  veb.bug.channel
    |%
    ++  peer-core  .
    ++  emit  |=(move peer-core(event-core (^emit +<)))
    ++  abet
      ^+  event-core
      ::
      =.  peers.ames-state
        (~(put by peers.ames-state) her.channel %known peer-state)
      ::
      event-core
    ++  trace
      |=  [verb=? print=(trap tape)]
      ^+  same
      (^trace verb her.channel print)
    ++  on-heed  peer-core(heeds.peer-state (~(put in heeds.peer-state) duct))
    ++  on-jilt  peer-core(heeds.peer-state (~(del in heeds.peer-state) duct))
    ::  +update-qos: update and maybe print connection status
    ::
    ++  update-qos
      |=  =new=qos
      ^+  peer-core
      ::
      =^  old-qos  qos.peer-state  [qos.peer-state new-qos]
      ::  if no update worth reporting, we're done
      ::
      ?~  text=(qos-update-text her.channel old-qos new-qos)
        peer-core
      ::  print message
      ::
      =.  peer-core  (emit duct %pass /qos %d %flog %text u.text)
      ::  if peer has stopped responding, check if %boon's are backing up
      ::
      ?.  ?=(?(%dead %unborn) -.qos.peer-state)
        peer-core
      check-clog
    ::  +check-clog: notify clients if peer has stopped responding
    ::
    ++  check-clog
      ^+  peer-core
      ::
      ::    Only look at response bones.  Request bones are unregulated,
      ::    since requests tend to be much smaller than responses.
      ::
      =/  pumps=(list message-pump-state)
        %+  murn  ~(tap by snd.peer-state)
        |=  [=bone =message-pump-state]
        ?:  =(0 (end 0 bone))
          ~
        `u=message-pump-state
      ::  clogged: are five or more response messages unsent to this peer?
      ::
      =/  clogged=?
        =|  acc=@ud
        |-  ^-  ?
        ?~  pumps
          %.n
        =.  acc
          %+  add  acc
          %+  add
            ::  in-flight messages
            ::
            (sub [next current]:i.pumps)
          ::  queued messages
          ::
          ~(wyt in unsent-messages.i.pumps)
        ::
        ?:  (gte acc 5)
          %.y
        $(pumps t.pumps)
      ::  if clogged, notify client vanek
      ::
      ?.  clogged
        peer-core
      %+  roll  ~(tap in heeds.peer-state)
      |=([d=^duct core=_peer-core] (emit:core d %give %clog her.channel))
    ::  +on-hear-shut-packet: handle receipt of ack or message fragment
    ::
    ++  on-hear-shut-packet
      |=  [=lane =shut-packet dud=(unit goof)]
      ^+  peer-core
      ::  update and print connection status
      ::
      =.  peer-core  (update-qos %live last-contact=now)
      ::
      =/  =bone  bone.shut-packet
      ::
      ?:  ?=(%& -.meat.shut-packet)
        =+  ?.  &(?=(^ dud) msg.veb)  ~
            %.  ~
            %-  slog
            :_  tang.u.dud
            leaf+"ames: {<her.channel>} fragment crashed {<mote.u.dud>}"
        (run-message-sink bone %hear lane shut-packet ?=(~ dud))
      ::  Just try again on error, printing trace
      ::
      ::    Note this implies that vanes should never crash on %done,
      ::    since we have no way to continue using the flow if they do.
      ::
      =+  ?~  dud  ~
          %.  ~
          %+  slog  leaf+"ames: {<her.channel>} ack crashed {<mote.u.dud>}"
          ?.  msg.veb  ~
          :-  >[bone=bone message-num=message-num meat=meat]:shut-packet<
          tang.u.dud
      (run-message-pump bone %hear [message-num +.meat]:shut-packet)
    ::  +on-memo: handle request to send message
    ::
    ++  on-memo
      |=  [=bone payload=* valence=?(%plea %boon)]
      ^+  peer-core
      =/  =message-blob  (dedup-message (jim payload))
      =.  peer-core  (run-message-pump bone %memo message-blob)
      ::
      ?:  ?&  =(%boon valence)
              (gte now (add ~s30 last-contact.qos.peer-state))
          ==
        check-clog
      peer-core
    ::  +dedup-message: replace with any existing copy of this message
    ::
    ++  dedup-message
      |=  =message-blob
      ^+  message-blob
      ?:  (lte (met 13 message-blob) 1)
        message-blob
      =/  peers-l=(list [=ship =ship-state])  ~(tap by peers.ames-state)
      |-  ^+  message-blob
      =*  peer-loop  $
      ?~  peers-l
        message-blob
      ?.  ?=(%known -.ship-state.i.peers-l)
        peer-loop(peers-l t.peers-l)
      =/  snd-l=(list [=bone =message-pump-state])
        ~(tap by snd.ship-state.i.peers-l)
      |-  ^+  message-blob
      =*  bone-loop  $
      ?~  snd-l
        peer-loop(peers-l t.peers-l)
      =/  blob-l=(list ^message-blob)
        ~(tap to unsent-messages.message-pump-state.i.snd-l)
      |-  ^+  message-blob
      =*  blob-loop  $
      ?^  blob-l
        ?:  =(i.blob-l message-blob)
          i.blob-l
        blob-loop(blob-l t.blob-l)
      ?~  unsent-fragments.message-pump-state.i.snd-l
        bone-loop(snd-l t.snd-l)
      ?:  =(message-blob fragment.i.unsent-fragments.message-pump-state.i.snd-l)
        `@`fragment.i.unsent-fragments.message-pump-state.i.snd-l
      bone-loop(snd-l t.snd-l)
    ::  +on-wake: handle timer expiration
    ::
    ++  on-wake
      |=  [=bone error=(unit tang)]
      ^+  peer-core
      ::  if we previously errored out, print and reset timer for later
      ::
      ::    This really shouldn't happen, but if it does, make sure we
      ::    don't brick either this messaging flow or Behn.
      ::
      ?^  error
        =.  peer-core
          (emit duct %pass /wake-fail %d %flog %crud %ames-wake u.error)
        ::
        ?~  message-pump-state=(~(get by snd.peer-state) bone)
          peer-core
        ?~  next-wake.packet-pump-state.u.message-pump-state
          peer-core
        ::  If we crashed because we woke up too early, assume another
        ::  timer is already set.
        ::
        ?:  (lth now.channel u.next-wake.packet-pump-state.u.message-pump-state)
          peer-core
        ::
        =/  =wire  (make-pump-timer-wire her.channel bone)
        (emit duct %pass wire %b %wait (add now.channel ~s30))
      ::  update and print connection state
      ::
      =.  peer-core  %-  update-qos
        =/  expiry=@da  (add ~s30 last-contact.qos.peer-state)
        =?    -.qos.peer-state
            (gte now.channel expiry)
          %dead
        qos.peer-state
      ::  expire direct route
      ::
      ::    If the peer is not responding, mark the .lane.route as
      ::    indirect.  The next packets we emit will be sent to the
      ::    receiver's sponsorship chain in case the receiver's
      ::    transport address has changed and this lane is no longer
      ::    valid.
      ::
      ::    If .her is a galaxy, the lane will always remain direct.
      ::
      =?    route.peer-state
          ?&  ?=(%dead -.qos.peer-state)
              ?=(^ route.peer-state)
              direct.u.route.peer-state
              !=(%czar (clan:title her.channel))
          ==
        route.peer-state(direct.u %.n)
      ::  resend comet attestation packet if first message times out
      ::
      ::    The attestation packet doesn't get acked, so if we tried to
      ::    send a packet but it timed out, maybe they didn't get our
      ::    attestation.
      ::
      ::    Only resend on timeout of packets in the first message we
      ::    send them, since they should remember forever.
      ::
      =?    event-core
          ?&  ?=(%pawn (clan:title our))
              =(1 current:(~(got by snd.peer-state) bone))
          ==
        (send-blob | her.channel (attestation-packet [her her-life]:channel))
      ::  maybe resend some timed out packets
      ::
      (run-message-pump bone %wake ~)
    ::  +send-shut-packet: fire encrypted packet at rcvr and maybe sponsors
    ::
    ++  send-shut-packet
      |=  =shut-packet
      ^+  peer-core
      ::  swizzle last bone bit before sending
      ::
      ::    The peer has the opposite perspective from ours about what
      ::    kind of flow this is (forward/backward), so flip the bit
      ::    here.
      ::
      =.  event-core
        %^  send-blob  |  her.channel
        %-  encode-packet
        %:  encode-shut-packet
          shut-packet(bone (mix 1 bone.shut-packet))
          symmetric-key.channel
          our               her.channel
          our-life.channel  her-life.channel
        ==
      peer-core
    ::  +got-duct: look up $duct by .bone, asserting already bound
    ::
    ++  got-duct
      |=  =bone
      ^-  ^duct
      ~|  %dangling-bone^her.channel^bone
      (~(got by by-bone.ossuary.peer-state) bone)
    ::  +run-message-pump: process $message-pump-task and its effects
    ::
    ++  run-message-pump
      |=  [=bone task=message-pump-task]
      ^+  peer-core
      ::  pass .task to the |message-pump and apply state mutations
      ::
      =/  =message-pump-state
        (~(gut by snd.peer-state) bone *message-pump-state)
      ::
      =/  closing=?       (~(has in closing.peer-state) bone)
      =/  message-pump    (make-message-pump message-pump-state channel closing)
      =^  pump-gifts      message-pump-state  (work:message-pump task)
      =.  snd.peer-state  (~(put by snd.peer-state) bone message-pump-state)
      ::  process effects from |message-pump
      ::
      |^  ^+  peer-core
          ?~  pump-gifts  peer-core
          =*  gift  i.pump-gifts
          =.  peer-core
            ?-  -.gift
              %done  (on-pump-done [message-num error]:gift)
              %cork  on-pump-cork
              %send  (on-pump-send static-fragment.gift)
              %wait  (on-pump-wait date.gift)
              %rest  (on-pump-rest date.gift)
            ==
          $(pump-gifts t.pump-gifts)
      ::  +on-pump-done: handle |message-pump's report of message (n)ack
      ::
      ++  on-pump-done
        |=  [=message-num error=(unit error)]
        ^+  peer-core
        ::  if odd bone, ack is on "subscription update" message; no-op
        ::
        ?:  =(1 (end 0 bone))
          peer-core
        ::  even bone; is this bone a nack-trace bone?
        ::
        ?:  =(1 (end 0 (rsh 0 bone)))
          ::  nack-trace bone; assume .ok, clear nack from |message-sink
          ::
          =/  target-bone=^bone  (mix 0b10 bone)
          ::
          (run-message-sink target-bone %drop message-num)
        ?:  &(closing ?=(%near -.task))
          ::  if the bone belongs to a closing flow and we got a naxplanation,
          ::  don't relay the ack to the client vane, and wait for the next try
          ::
          peer-core
        ::  not a nack-trace bone; relay ack to client vane
        ::
        (emit (got-duct bone) %give %done error)
      ::  +on-pump-cork: kill flow on cork sender side
      ::
      ++  on-pump-cork
        ^+  peer-core
        =.  peer-state
          =,  peer-state
          %_  peer-state
            snd              (~(del by snd) bone)
            rcv              (~(del by rcv) bone)
            corked           (~(put in corked) bone)
            closing          (~(del in closing) bone)
            by-duct.ossuary  (~(del by by-duct.ossuary) (got-duct bone))
            by-bone.ossuary  (~(del by by-bone.ossuary) bone)
          ==
        peer-core
      ::  +on-pump-send: emit message fragment requested by |message-pump
      ::
      ++  on-pump-send
        |=  f=static-fragment
        (send-shut-packet bone [message-num %& +]:f)
      ::  +on-pump-wait: relay |message-pump's set-timer request
      ::
      ++  on-pump-wait
        |=  date=@da
        ^+  peer-core
        ::
        =/  =wire  (make-pump-timer-wire her.channel bone)
        =/  duct   ~[/ames]
        (emit duct %pass wire %b %wait date)
      ::  +on-pump-rest: relay |message-pump's unset-timer request
      ::
      ++  on-pump-rest
        |=  date=@da
        ^+  peer-core
        ::
        =/  =wire  (make-pump-timer-wire her.channel bone)
        =/  duct   ~[/ames]
        (emit duct %pass wire %b %rest date)
      --
    ::  +run-message-sink: process $message-sink-task and its effects
    ::
    ++  run-message-sink
      |=  [=bone task=message-sink-task]
      ^+  peer-core
      ?:  (~(has in corked.peer-state) bone)  peer-core
      ::  pass .task to the |message-sink and apply state mutations
      ::
      =/  =message-sink-state
        (~(gut by rcv.peer-state) bone *message-sink-state)
      ::
      =/  message-sink    (make-message-sink message-sink-state channel)
      =^  sink-gifts      message-sink-state  (work:message-sink task)
      =.  rcv.peer-state  (~(put by rcv.peer-state) bone message-sink-state)
      ::  process effects from |message-sink
      ::
      |^  ^+  peer-core
          ?~  sink-gifts  peer-core
          =*  gift  i.sink-gifts
          =.  peer-core
            ?-  -.gift
              %memo  (on-sink-memo [message-num message]:gift)
              %send  (on-sink-send [message-num ack-meat]:gift)
              %cork  on-sink-cork
            ==
          $(sink-gifts t.sink-gifts)
      ::  +on-sink-cork: handle flow kill after server ames has taken %done
      ::
      ++  on-sink-cork
        ^+  peer-core
        =/  =message-pump-state
          (~(gut by snd.peer-state) bone *message-pump-state)
        =?  peer-core  ?=(^ next-wake.packet-pump-state.message-pump-state)
          =*  next-wake  u.next-wake.packet-pump-state.message-pump-state
          =/  =wire  (make-pump-timer-wire her.channel bone)
          :: resetting timer for boons
          ::
          (emit [/ames]~ %pass wire %b %rest next-wake)
        =.  peer-state
          =,  peer-state
          %_  peer-state
            rcv      (~(del by rcv) bone)
            snd      (~(del by snd) bone)
            corked   (~(put in corked) bone)
            closing  (~(del in closing) bone)
          ==
        peer-core
      ::  +on-sink-send: emit ack packet as requested by |message-sink
      ::
      ++  on-sink-send
        |=([num=message-num ack=ack-meat] (send-shut-packet bone num %| ack))
      ::  +on-sink-memo: dispatch message received by |message-sink
      ::
      ::    odd bone:                %plea request message
      ::    even bone, 0 second bit: %boon response message
      ::    even bone, 1 second bit: nack-trace %boon message
      ::
      ++  on-sink-memo
        ?:  =(1 (end 0 bone))
          on-sink-plea
        ?:  =(0 (end 0 (rsh 0 bone)))
          on-sink-boon
        on-sink-nack-trace
      ::  +on-sink-boon: handle response message received by |message-sink
      ::
      ::    .bone must be mapped in .ossuary.peer-state, or we crash.
      ::    This means a malformed message will kill a flow.  We
      ::    could change this to a no-op if we had some sort of security
      ::    reporting.
      ::
      ::    Note that if we had several consecutive packets in the queue
      ::    and crashed while processing any of them, the %hole card
      ::    will turn *all* of them into losts/nacks.
      ::
      ::    TODO: This handles a previous crash in the client vane, but not in
      ::    Ames itself.
      ::
      ++  on-sink-boon
        |=  [=message-num message=*]
        ^+  peer-core
        ?:  ?|  (~(has in closing.peer-state) bone)
                (~(has in corked.peer-state) bone)
            ==
          peer-core
        ::  send ack unconditionally
        ::
        =.  peer-core  (emit (got-duct bone) %give %boon message)
        =.  peer-core  (run-message-sink bone %done ok=%.y cork=%.n)
        ::
        ?.  ?=([%hear * * ok=%.n] task)
          ::  fresh boon; give message to client vane
          ::
          %-  %+  trace  msg.veb
              =/  dat  [her.channel bone=bone message-num=message-num -.task]
              |.("sink boon {<dat>}")
          peer-core
        ::  we previously crashed on this message; notify client vane
        ::
        %-  %+  trace  msg.veb
            =/  dat  [her.channel bone=bone message-num=message-num -.task]
            |.("crashed on sink boon {<dat>}")
        boon-to-lost
      ::  +boon-to-lost: convert all boons to losts
      ::
      ++  boon-to-lost
        ^+  peer-core
        =.  moves
          %+  turn  moves
          |=  =move
          ?.  ?=([* %give %boon *] move)
            move
          [duct.move %give %lost ~]
        peer-core
      ::  +on-sink-nack-trace: handle nack-trace received by |message-sink
      ::
      ++  on-sink-nack-trace
        |=  [=message-num message=*]
        ^+  peer-core
        %-  %+  trace  msg.veb
            =/  dat  [her.channel bone=bone message-num=message-num]
            |.("sink naxplanation {<dat>}")
        ::
        =+  ;;  =naxplanation  message
        ::  ack nack-trace message (only applied if we don't later crash)
        ::
        =.  peer-core  (run-message-sink bone %done ok=%.y cork=%.n)
        ::  flip .bone's second bit to find referenced flow
        ::
        =/  target-bone=^bone  (mix 0b10 bone)
        ::  notify |message-pump that this message got naxplained
        ::
        =.  peer-core  (run-message-pump target-bone %near naxplanation)
        ::
        ?.  (~(has in closing.peer-state) target-bone)
          peer-core
        =/  =message-pump-state
          (~(gut by snd.peer-state) target-bone *message-pump-state)
        =/  message-pump
          (make-message-pump message-pump-state channel %.y)
        ::  we don't process the gifts here and instead wait for
        ::  the timer to handle the %cork plea added to the pump
        ::
        =^  *  message-pump-state
          %-  work:message-pump
          %memo^(dedup-message (jim [%a /flow [%cork ~]]))
        =.  snd.peer-state
          (~(put by snd.peer-state) target-bone message-pump-state)
        ::  if we get a naxplanation for a %cork, the publisher is behind
        ::  receiving the OTA, so we set up a timer to retry in one hour.
        ::
        %-  %+  trace  msg.veb
            |.("resend %cork on bone={<target-bone>} in ~h1")
        =/  =wire  (make-pump-timer-wire her.channel target-bone)
        (emit [/ames]~ %pass wire %b %wait `@da`(add now ~h1))
      ::  +on-sink-plea: handle request message received by |message-sink
      ::
      ++  on-sink-plea
        |=  [=message-num message=*]
        ^+  peer-core
        ?:  ?|  (~(has in closing.peer-state) bone)
                (~(has in corked.peer-state) bone)
            ==
          peer-core
        %-  %+  trace  msg.veb
            =/  dat  [her.channel bone=bone message-num=message-num]
            |.("sink plea {<dat>}")
        ::  is this the first time we're trying to process this message?
        ::
        ?.  ?=([%hear * * ok=%.n] task)
          ::  fresh plea; pass to client vane
          ::
          =+  ;;  =plea  message
          =/  =wire  (make-bone-wire her.channel her-rift.channel bone)
          ::
          ::
          ?:  =(vane.plea %a)
            ::  only ames-to-ames %cork pleas are handled
            ::
            ~|  %non-cork-ames-plea^our^her.channel^path.plea
            ?>  &(?=([%cork *] payload.plea) =(path.plea `path`/flow))
            =.  closing.peer-state  (~(put in closing.peer-state) bone)
            (emit duct %pass wire %a %plea her.channel [%a /close ~])
          ?+  vane.plea  ~|  %ames-evil-vane^our^her.channel^vane.plea  !!
            %c  (emit duct %pass wire %c %plea her.channel plea)
            %g  (emit duct %pass wire %g %plea her.channel plea)
            %j  (emit duct %pass wire %j %plea her.channel plea)
          ==
        ::  we previously crashed on this message; send nack
        ::
        =.  peer-core  (run-message-sink bone %done ok=%.n cork=%.n)
        ::  also send nack-trace with blank .error for security
        ::
        =/  nack-trace-bone=^bone  (mix 0b10 bone)
        =/  =naxplanation  [message-num *error]
        =/  =message-blob  (jam naxplanation)
        ::
        (run-message-pump nack-trace-bone %memo message-blob)
      --
    --
  --
::  +make-message-pump: constructor for |message-pump
::
++  make-message-pump
  |=  [state=message-pump-state =channel closing=?]
  =*  veb  veb.bug.channel
  =|  gifts=(list message-pump-gift)
  ::
  |%
  ++  message-pump  .
  ++  give  |=(gift=message-pump-gift message-pump(gifts [gift gifts]))
  ++  packet-pump  (make-packet-pump packet-pump-state.state channel)
  ++  trace
    |=  [verb=? print=(trap tape)]
    ^+  same
    (^trace verb her.channel ships.bug.channel print)
  ::  +work: handle a $message-pump-task
  ::
  ++  work
    |=  task=message-pump-task
    ^+  [gifts state]
    ::
    =~  (dispatch-task task)
        feed-packets
        (run-packet-pump %halt ~)
        assert
        [(flop gifts) state]
    ==
  ::  +dispatch-task: perform task-specific processing
  ::
  ++  dispatch-task
    |=  task=message-pump-task
    ^+  message-pump
    ::
    ?-  -.task
      %memo  (on-memo message-blob.task)
      %wake  (run-packet-pump %wake current.state)
      %hear
        ?-    -.ack-meat.task
            %&
         (on-hear [message-num fragment-num=p.ack-meat]:task)
        ::
            %|
          =/  cork=?
            =/  top-live
              (pry:packet-queue:*make-packet-pump live.packet-pump-state.state)
            ::  If we send a %cork and get an ack, we can know by
            ::  sequence number that the ack is for the %cork message
            ::
            ?&  closing
                ?=(^ top-live)
                =(1 ~(wyt by live.packet-pump-state.state))
                =(message-num:task message-num.key.u.top-live)
            ==
          =*  ack  p.ack-meat.task
          %-  on-done
          [[message-num:task ?:(ok.ack [%ok ~] [%nack ~])] cork]
        ==
      %near  (on-done [[message-num %naxplanation error]:naxplanation.task %&])
    ==
  ::  +on-memo: handle request to send a message
  ::
  ++  on-memo
    |=  =message-blob
    ^+  message-pump
    ::
    =.  unsent-messages.state  (~(put to unsent-messages.state) message-blob)
    message-pump
  ::  +on-hear: handle packet acknowledgment
  ::
  ++  on-hear
    |=  [=message-num =fragment-num]
    ^+  message-pump
    ::  pass to |packet-pump unless duplicate or future ack
    ::
    ?.  (is-message-num-in-range message-num)
      %-  (trace snd.veb |.("hear pump out of range"))
      message-pump
    (run-packet-pump %hear message-num fragment-num)
  ::  +on-done: handle message acknowledgment
  ::
  ::    A nack-trace message counts as a valid message nack on the
  ::    original failed message.
  ::
  ::    This prevents us from having to wait for a message nack packet,
  ::    which would mean we couldn't immediately ack the nack-trace
  ::    message, which would in turn violate the semantics of backward
  ::    flows.
  ::
  ++  on-done
    |=  [[=message-num =ack] cork=?]
    ^+  message-pump
    ::  unsent messages from the future should never get acked
    ::
    ?>  (lth message-num next.state)
    ::  ignore duplicate message acks
    ::
    ?:  (lth message-num current.state)
      %-  %+  trace  snd.veb
          |.("duplicate done {<current=current.state message-num=message-num>}")
      message-pump
    ::  ignore duplicate and future acks
    ::
    ?.  (is-message-num-in-range message-num)
      message-pump
    ::  clear and print .unsent-fragments if nonempty
    ::
    =?    unsent-fragments.state
        &(=(current next) ?=(^ unsent-fragments)):state
      ::
      ~>  %slog.0^leaf/"ames: early message ack {<her.channel>}"
      ~
    ::  clear all packets from this message from the packet pump
    ::
    =.  message-pump  (run-packet-pump %done message-num lag=*@dr)
    ::  enqueue this ack to be sent back to local client vane
    ::
    ::    Don't clobber a naxplanation with just a nack packet.
    ::
    =?    queued-message-acks.state
        =/  old  (~(get by queued-message-acks.state) message-num)
        !?=([~ %naxplanation *] old)
      (~(put by queued-message-acks.state) message-num ack)
    ::  emit local acks from .queued-message-acks until incomplete
    ::
    |-  ^+  message-pump
    ::  if .current hasn't been fully acked, we're done
    ::
    ?~  cur=(~(get by queued-message-acks.state) current.state)
      message-pump
    ::  .current is complete; pop, emit local ack, and try next message
    ::
    =.  queued-message-acks.state
      (~(del by queued-message-acks.state) current.state)
    ::  clear all packets from this message from the packet pump
    ::
    ::    Note we did this when the original packet came in, a few lines
    ::    above.  It's not clear why, but it doesn't always clear the
    ::    packets when it's not the current message.  As a workaround,
    ::    we clear the packets again when we catch up to this packet.
    ::
    ::    This is slightly inefficient because we run this twice for
    ::    each packet and it may emit a few unnecessary packets, but
    ::    but it's not incorrect.  pump-metrics are updated only once,
    ::    at the time when we actually delete the packet.
    ::
    =.  message-pump  (run-packet-pump %done current.state lag=*@dr)
    ::  give %done to vane if we're ready
    ::
    ?-    -.u.cur
        %ok
      =.  message-pump  (give %done current.state ~)
      =?  message-pump  cork  (give %cork ~)
      $(current.state +(current.state))
    ::
        %nack
      message-pump
    ::
        %naxplanation
      =.  message-pump  (give %done current.state `error.u.cur)
      $(current.state +(current.state))
    ==
  ::  +is-message-num-in-range: %.y unless duplicate or future ack
  ::
  ++  is-message-num-in-range
    |=  =message-num
    ^-  ?
    ::
    ?:  (gte message-num next.state)
      %.n
    ?:  (lth message-num current.state)
      %.n
    !(~(has by queued-message-acks.state) message-num)
  ::  +feed-packets: give packets to |packet-pump until full
  ::
  ++  feed-packets
    ::  if nothing to send, no-op
    ::
    ?:  &(=(~ unsent-messages) =(~ unsent-fragments)):state
      message-pump
    ::  we have unsent fragments of the current message; feed them
    ::
    ?.  =(~ unsent-fragments.state)
      =/  res  (feed:packet-pump unsent-fragments.state)
      =+  [unsent packet-pump-gifts packet-pump-state]=res
      ::
      =.  unsent-fragments.state   unsent
      =.  packet-pump-state.state  packet-pump-state
      ::
      =.  message-pump  (process-packet-pump-gifts packet-pump-gifts)
      ::  if it sent all of them, feed it more; otherwise, we're done
      ::
      ?~  unsent
        feed-packets
      message-pump
    ::  .unsent-messages is nonempty; pop a message off and feed it
    ::
    =^  =message-blob  unsent-messages.state  ~(get to unsent-messages.state)
    ::  break .message into .chunks and set as .unsent-fragments
    ::
    =.  unsent-fragments.state  (split-message next.state message-blob)
    ::  try to feed packets from the next message
    ::
    =.  next.state  +(next.state)
    feed-packets
  ::  +run-packet-pump: call +work:packet-pump and process results
  ::
  ++  run-packet-pump
    |=  =packet-pump-task
    ^+  message-pump
    ::
    =^  packet-pump-gifts  packet-pump-state.state
      (work:packet-pump packet-pump-task)
    ::
    (process-packet-pump-gifts packet-pump-gifts)
  ::  +process-packet-pump-gifts: pass |packet-pump effects up the chain
  ::
  ++  process-packet-pump-gifts
    |=  packet-pump-gifts=(list packet-pump-gift)
    ^+  message-pump
    ::
    ?~  packet-pump-gifts
      message-pump
    =.  message-pump  (give i.packet-pump-gifts)
    ::
    $(packet-pump-gifts t.packet-pump-gifts)
  ::  +assert: sanity checks to isolate error cases
  ::
  ++  assert
    ^+  message-pump
    =/  top-live
      (pry:packet-queue:*make-packet-pump live.packet-pump-state.state)
    ?.  |(?=(~ top-live) (lte current.state message-num.key.u.top-live))
      ~|  [%strange-current current=current.state key.u.top-live]
      !!
    message-pump
  --
::  +make-packet-pump: construct |packet-pump core
::
++  make-packet-pump
  |=  [state=packet-pump-state =channel]
  =*  veb  veb.bug.channel
  =|  gifts=(list packet-pump-gift)
  |%
  ++  packet-pump  .
  ++  give  |=(packet-pump-gift packet-pump(gifts [+< gifts]))
  ++  trace
    |=  [verb=? print=(trap tape)]
    ^+  same
    (^trace verb her.channel ships.bug.channel print)
  ::  +packet-queue: type for all sent fragments, ordered by sequence number
  ::
  ++  packet-queue
    %-  (ordered-map live-packet-key live-packet-val)
    lte-packets
  ::  +gauge: inflate a |pump-gauge to track congestion control
  ::
  ++  gauge  (make-pump-gauge now.channel metrics.state [her bug]:channel)
  ::  +work: handle $packet-pump-task request
  ::
  ++  work
    |=  task=packet-pump-task
    ^+  [gifts state]
    ::
    =-  [(flop gifts) state]
    ::
    ?-  -.task
      %hear  (on-hear [message-num fragment-num]:task)
      %done  (on-done message-num.task)
      %wake  (on-wake current.task)
      %halt  set-wake
    ==
  ::  +on-wake: handle packet timeout
  ::
  ++  on-wake
    |=  current=message-num
    ^+  packet-pump
    ::  assert temporal coherence
    ::
    ?<  =(~ next-wake.state)
    ?>  (gte now.channel (need next-wake.state))
    =.  next-wake.state  ~
    ::  tell congestion control a packet timed out
    ::
    =.  metrics.state  on-timeout:gauge
    ::  re-send first packet and update its state in-place
    ::
    =-  =*  res  -
        =.  live.state   live.res
        =?  packet-pump  ?=(^ static-fragment)
          %-  %+  trace  snd.veb
              =/  nums  [message-num fragment-num]:u.static-fragment.res
              |.("dead {<nums^show:gauge>}")
          (give %send u.static-fragment.res)
        packet-pump
    ::
    =|  acc=(unit static-fragment)
    ^+  [static-fragment=acc live=live.state]
    ::
    %^  (dip:packet-queue _acc)  live.state  acc
    |=  $:  acc=_acc
            key=live-packet-key
            val=live-packet-val
        ==
    ^-  [new-val=(unit live-packet-val) stop=? _acc]
    ::  if already acked later message, don't resend
    ::
    ?:  (lth message-num.key current)
      %-  %-  slog  :_  ~
          leaf+"ames: strange wake queue, expected {<current>}, got {<key>}"
      [~ stop=%.n ~]
    ::  packet has expired; update it in-place, stop, and produce it
    ::
    =.  last-sent.val  now.channel
    =.  retries.val    +(retries.val)
    ::
    [`val stop=%.y `(to-static-fragment key val)]
  ::  +feed: try to send a list of packets, returning unsent and effects
  ::
  ++  feed
    |=  fragments=(list static-fragment)
    ^+  [fragments gifts state]
    ::  return unsent back to caller and reverse effects to finalize
    ::
    =-  [unsent (flop gifts) state]
    ::
    ^+  [unsent=fragments packet-pump]
    ::  bite off as many fragments as we can send
    ::
    =/  num-slots  num-slots:gauge
    =/  sent       (scag num-slots fragments)
    =/  unsent     (slag num-slots fragments)
    ::
    :-  unsent
    ^+  packet-pump
    ::  if nothing to send, we're done
    ::
    ?~  sent  packet-pump
    ::  convert $static-fragment's into +ordered-set [key val] pairs
    ::
    =/  send-list
      %+  turn  sent
      |=  static-fragment
      ^-  [key=live-packet-key val=live-packet-val]
      ::
      :-  [message-num fragment-num]
      :-  [sent-date=now.channel retries=0 skips=0]
      [num-fragments fragment]
    ::  update .live and .metrics
    ::
    =.  live.state     (gas:packet-queue live.state send-list)
    =.  metrics.state  (on-sent:gauge (lent send-list))
    ::  TMI
    ::
    =>  .(sent `(list static-fragment)`sent)
    ::  emit a $packet-pump-gift for each packet to send
    ::
    %+  roll  sent
    |=  [packet=static-fragment core=_packet-pump]
    (give:core %send packet)
  ::  +fast-resend-after-ack: resend timed out packets
  ::
  ::    After we finally receive an ack, we want to resend all the live
  ::    packets that have been building up.
  ::
  ++  fast-resend-after-ack
    |=  [=message-num =fragment-num]
    ^+  packet-pump
    =;  res=[resends=(list static-fragment) live=_live.state]
      =.  live.state  live.res
      %+  reel  resends.res
      |=  [packet=static-fragment core=_packet-pump]
      (give:core %send packet)
    ::
    =/  acc
      resends=*(list static-fragment)
    ::
    %^  (dip:packet-queue _acc)  live.state  acc
    |=  $:  acc=_acc
            key=live-packet-key
            val=live-packet-val
        ==
    ^-  [new-val=(unit live-packet-val) stop=? _acc]
    ?:  (lte-packets key [message-num fragment-num])
      [new-val=`val stop=%.n acc]
    ::
    ?:  (gth (next-expiry:gauge key val) now.channel)
      [new-val=`val stop=%.y acc]
    ::
    =.  last-sent.val  now.channel
    =.  resends.acc  [(to-static-fragment key val) resends.acc]
    [new-val=`val stop=%.n acc]
  ::  +on-hear: handle ack on a live packet
  ::
  ::    If the packet was in our queue, delete it and update our
  ::    metrics, possibly re-sending skipped packets.  Otherwise, no-op.
  ::
  ++  on-hear
    |=  [=message-num =fragment-num]
    ^+  packet-pump
    ::
    =-  ::  if no sent packet matches the ack, don't apply mutations or effects
        ::
        ?.  found.-
          %-  (trace snd.veb |.("miss {<show:gauge>}"))
          packet-pump
        ::
        =.  metrics.state  metrics.-
        =.  live.state     live.-
        %-  ?.  ?|  =(0 fragment-num)
                    =(0 (mod counter.metrics.state 20))
                ==
              same
            (trace snd.veb |.("send: {<[fragment=fragment-num show:gauge]>}"))
        ::  .resends is backward, so fold backward and emit
        ::
        =.  packet-pump
          %+  reel  resends.-
          |=  [packet=static-fragment core=_packet-pump]
          (give:core %send packet)
        (fast-resend-after-ack message-num fragment-num)
    ::
    =/  acc
      :*  found=`?`%.n
          resends=*(list static-fragment)
          metrics=metrics.state
      ==
    ::
    ^+  [acc live=live.state]
    ::
    %^  (dip:packet-queue _acc)  live.state  acc
    |=  $:  acc=_acc
            key=live-packet-key
            val=live-packet-val
        ==
    ^-  [new-val=(unit live-packet-val) stop=? _acc]
    ::
    =/  gauge  (make-pump-gauge now.channel metrics.acc [her bug]:channel)
    ::  is this the acked packet?
    ::
    ?:  =(key [message-num fragment-num])
      ::  delete acked packet, update metrics, and stop traversal
      ::
      =.  found.acc    %.y
      =.  metrics.acc  (on-ack:gauge -.val)
      [new-val=~ stop=%.y acc]
    ::  is this a duplicate ack?
    ::
    ?.  (lte-packets key [message-num fragment-num])
      ::  stop, nothing more to do
      ::
      [new-val=`val stop=%.y acc]
    ::  ack was on later packet; mark skipped, tell gauge, and continue
    ::
    =.  skips.val  +(skips.val)
    =^  resend  metrics.acc  (on-skipped-packet:gauge -.val)
    ?.  resend
      [new-val=`val stop=%.n acc]
    ::
    =.  last-sent.val  now.channel
    =.  retries.val    +(retries.val)
    =.  resends.acc    [(to-static-fragment key val) resends.acc]
    [new-val=`val stop=%.n acc]
  ::  +on-done: apply ack to all packets from .message-num
  ::
  ++  on-done
    |=  =message-num
    ^+  packet-pump
    ::
    =-  =.  metrics.state  metrics.-
        =.  live.state     live.-
        ::
        %-  (trace snd.veb |.("done {<message-num=message-num^show:gauge>}"))
        (fast-resend-after-ack message-num `fragment-num`0)
    ::
    ^+  [metrics=metrics.state live=live.state]
    ::
    %^  (dip:packet-queue pump-metrics)  live.state  acc=metrics.state
    |=  $:  metrics=pump-metrics
            key=live-packet-key
            val=live-packet-val
        ==
    ^-  [new-val=(unit live-packet-val) stop=? pump-metrics]
    ::
    =/  gauge  (make-pump-gauge now.channel metrics [her bug]:channel)
    ::  if we get an out-of-order ack for a message, skip until it
    ::
    ?:  (lth message-num.key message-num)
      [new-val=`val stop=%.n metrics]
    ::  if packet was from acked message, delete it and continue
    ::
    ?:  =(message-num.key message-num)
      [new-val=~ stop=%.n metrics=(on-ack:gauge -.val)]
    ::  we've gone past the acked message; we're done
    ::
    [new-val=`val stop=%.y metrics]
  ::  +set-wake: set, unset, or reset timer, emitting moves
  ::
  ++  set-wake
    ^+  packet-pump
    ::  if nonempty .live, pry at head to get next wake time
    ::
    =/  new-wake=(unit @da)
      ?~  head=(pry:packet-queue live.state)
        ~
      `(next-expiry:gauge u.head)
    ::  no-op if no change
    ::
    ?:  =(new-wake next-wake.state)  packet-pump
    ::  unset old timer if non-null
    ::
    =?  packet-pump  !=(~ next-wake.state)
      =/  old  (need next-wake.state)
      =.  next-wake.state  ~
      (give %rest old)
    ::  set new timer if non-null
    ::
    =?  packet-pump  ?=(^ new-wake)
      =.  next-wake.state  new-wake
      (give %wait u.new-wake)
    ::
    packet-pump
  --
::  +to-static-fragment: convenience function for |packet-pump
::
++  to-static-fragment
  |=  [live-packet-key live-packet-val]
  ^-  static-fragment
  [message-num num-fragments fragment-num fragment]
::  +make-pump-gauge: construct |pump-gauge congestion control core
::
++  make-pump-gauge
  |=  [now=@da pump-metrics =ship =bug]
  =*  veb  veb.bug
  =*  metrics  +<+<
  |%
  ++  trace
    |=  [verb=? print=(trap tape)]
    ^+  same
    (^trace verb ship ships.bug print)
  ::  +next-expiry: when should a newly sent fresh packet time out?
  ::
  ::    Use rtt + 4*sigma, where sigma is the mean deviation of rtt.
  ::    This should make it unlikely that a packet would time out from a
  ::    delay, as opposed to an actual packet loss.
  ::
  ++  next-expiry
    |=  [live-packet-key live-packet-val]
    ^-  @da
    (add last-sent rto)
  ::  +num-slots: how many packets can we send right now?
  ::
  ++  num-slots
    ^-  @ud
    (sub-safe cwnd num-live)
  ::  +on-sent: adjust metrics based on sending .num-sent fresh packets
  ::
  ++  on-sent
    |=  num-sent=@ud
    ^-  pump-metrics
    ::
    =.  num-live  (add num-live num-sent)
    metrics
  ::  +on-ack: adjust metrics based on a packet getting acknowledged
  ::
  ++  on-ack
    |=  =packet-state
    ^-  pump-metrics
    ::
    =.  counter  +(counter)
    =.  num-live  (dec num-live)
    ::  if below congestion threshold, add 1; else, add avg. 1 / cwnd
    ::
    =.  cwnd
      ?:  in-slow-start
        +(cwnd)
      (add cwnd !=(0 (mod (mug now) cwnd)))
    ::  if this was a re-send, don't adjust rtt or downstream state
    ::
    ?.  =(0 retries.packet-state)
      metrics
    ::  rtt-datum: new rtt measurement based on this packet roundtrip
    ::
    =/  rtt-datum=@dr  (sub-safe now last-sent.packet-state)
    ::  rtt-error: difference between this rtt measurement and expected
    ::
    =/  rtt-error=@dr
      ?:  (gte rtt-datum rtt)
        (sub rtt-datum rtt)
      (sub rtt rtt-datum)
    ::  exponential weighting ratio for .rtt and .rttvar
    ::
    %-  %+  trace  ges.veb
        |.("ack update {<show rtt-datum=rtt-datum rtt-error=rtt-error>}")
    =.  rtt     (div (add rtt-datum (mul rtt 7)) 8)
    =.  rttvar  (div (add rtt-error (mul rttvar 7)) 8)
    =.  rto     (clamp-rto (add rtt (mul 4 rttvar)))
    ::
    metrics
  ::  +on-skipped-packet: handle misordered ack
  ::
  ++  on-skipped-packet
    |=  packet-state
    ^-  [resend=? pump-metrics]
    ::
    =/  resend=?  &(=(0 retries) |(in-recovery (gte skips 3)))
    :-  resend
    ::
    =?  cwnd  !in-recovery  (max 2 (div cwnd 2))
    %-  %+  trace  snd.veb
        |.("skip {<[resend=resend in-recovery=in-recovery show]>}")
    metrics
  ::  +on-timeout: (re)enter slow-start mode on packet loss
  ::
  ++  on-timeout
    ^-  pump-metrics
    ::
    %-  (trace ges.veb |.("timeout update {<show>}"))
    =:  ssthresh  (max 1 (div cwnd 2))
            cwnd  1
             rto  (clamp-rto (mul rto 2))
      ==
    metrics
  ::  +clamp-rto: apply min and max to an .rto value
  ::
  ++  clamp-rto
    |=  rto=@dr
    ^+  rto
    (min ~m2 (max ^~((div ~s1 5)) rto))
  ::  +in-slow-start: %.y iff we're in "slow-start" mode
  ::
  ++  in-slow-start
    ^-  ?
    (lth cwnd ssthresh)
  ::  +in-recovery: %.y iff we're recovering from a skipped packet
  ::
  ::    We finish recovering when .num-live finally dips back down to
  ::    .cwnd.
  ::
  ++  in-recovery
    ^-  ?
    (gth num-live cwnd)
  ::  +sub-safe: subtract with underflow protection
  ::
  ++  sub-safe
    |=  [a=@ b=@]
    ^-  @
    ?:((lte a b) 0 (sub a b))
  ::  +show: produce a printable version of .metrics
  ::
  ++  show
    =/  ms  (div ~s1 1.000)
    ::
    :*  rto=(div rto ms)
        rtt=(div rtt ms)
        rttvar=(div rttvar ms)
        ssthresh=ssthresh
        cwnd=cwnd
        num-live=num-live
        counter=counter
    ==
  --
::  +make-message-sink: construct |message-sink message receiver core
::
++  make-message-sink
  |=  [state=message-sink-state =channel]
  =*  veb  veb.bug.channel
  =|  gifts=(list message-sink-gift)
  |%
  ++  message-sink  .
  ++  give  |=(message-sink-gift message-sink(gifts [+< gifts]))
  ++  trace
    |=  [verb=? print=(trap tape)]
    ^+  same
    (^trace verb her.channel ships.bug.channel print)
  ::  +work: handle a $message-sink-task
  ::
  ++  work
    |=  task=message-sink-task
    ^+  [gifts state]
    ::
    =-  [(flop gifts) state]
    ::
    ?-  -.task
      %done  (on-done ok.task cork.task)
      %drop  (on-drop message-num.task)
      %hear  (on-hear [lane shut-packet ok]:task)
    ==
  ::  +on-hear: receive message fragment, possibly completing message
  ::
  ++  on-hear
    |=  [=lane =shut-packet ok=?]
    ^+  message-sink
    ::  we know this is a fragment, not an ack; expose into namespace
    ::
    ?>  ?=(%& -.meat.shut-packet)
    =+  [num-fragments fragment-num fragment]=+.meat.shut-packet
    ::  seq: message sequence number, for convenience
    ::
    =/  seq  message-num.shut-packet
    ::  ignore messages from far future; limit to 10 in progress
    ::
    ?:  (gte seq (add 10 last-acked.state))
      %-  %+  trace  odd.veb
          |.("future %hear {<seq=seq^last-acked=last-acked.state>}")
      message-sink
    ::
    =/  is-last-fragment=?  =(+(fragment-num) num-fragments)
    ::  always ack a dupe!
    ::
    ?:  (lte seq last-acked.state)
      ?.  is-last-fragment
        ::  single packet ack
        ::
        %-  %+  trace  rcv.veb
            |.("send dupe ack {<seq=seq^fragment-num=fragment-num>}")
        (give %send seq %& fragment-num)
      ::  whole message (n)ack
      ::
      =/  ok=?  !(~(has in nax.state) seq)
      %-  (trace rcv.veb |.("send dupe message ack {<seq=seq>} ok={<ok>}"))
      (give %send seq %| ok lag=`@dr`0)
    ::  last-acked<seq<=last-heard; heard message, unprocessed
    ::
    ::    Only true if we've heard some packets we haven't acked, which
    ::    doesn't happen for boons.
    ::
    ?:  (lte seq last-heard.state)
      ?:  is-last-fragment
        ::  drop last packet since we don't know whether to ack or nack
        ::
        %-  %+  trace  rcv.veb
            |.  ^-  tape
            =/  data
              :*  her.channel  seq=seq
                  fragment-num=fragment-num  num-fragments=num-fragments
                  la=last-acked.state  lh=last-heard.state
              ==
            "hear last in-progress {<data>}"
        message-sink
      ::  ack all other packets
      ::
      %-  %+  trace  rcv.veb  |.
          =/  data
            [seq=seq fragment-num=fragment-num num-fragments=num-fragments]
          "send ack-1 {<data>}"
      (give %send seq %& fragment-num)
    ::  last-heard<seq<10+last-heard; this is a packet in a live message
    ::
    =/  =partial-rcv-message
      ::  create default if first fragment
      ::
      ?~  existing=(~(get by live-messages.state) seq)
        [num-fragments num-received=0 fragments=~]
      ::  we have an existing partial message; check parameters match
      ::
      ?>  (gth num-fragments.u.existing fragment-num)
      ?>  =(num-fragments.u.existing num-fragments)
      ::
      u.existing
    ::
    =/  already-heard-fragment=?
      (~(has by fragments.partial-rcv-message) fragment-num)
    ::  ack dupes except for the last fragment, in which case drop
    ::
    ?:  already-heard-fragment
      ?:  is-last-fragment
        %-  %+  trace  rcv.veb  |.
            =/  data
              [her.channel seq=seq lh=last-heard.state la=last-acked.state]
            "hear last dupe {<data>}"
        message-sink
      %-  %+  trace  rcv.veb
          |.("send dupe ack {<her.channel^seq=seq^fragment-num=fragment-num>}")
      (give %send seq %& fragment-num)
    ::  new fragment; store in state and check if message is done
    ::
    =.  num-received.partial-rcv-message
      +(num-received.partial-rcv-message)
    ::
    =.  fragments.partial-rcv-message
      (~(put by fragments.partial-rcv-message) fragment-num fragment)
    ::
    =.  live-messages.state
      (~(put by live-messages.state) seq partial-rcv-message)
    ::  ack any packet other than the last one, and continue either way
    ::
    =?  message-sink  !is-last-fragment
      %-  %+  trace  rcv.veb  |.
          =/  data
            [seq=seq fragment-num=fragment-num num-fragments=num-fragments]
          "send ack-2 {<data>}"
      (give %send seq %& fragment-num)
    ::  enqueue all completed messages starting at +(last-heard.state)
    ::
    |-  ^+  message-sink
    ::  if this is not the next message to ack, we're done
    ::
    ?.  =(seq +(last-heard.state))
      message-sink
    ::  if we haven't heard anything from this message, we're done
    ::
    ?~  live=(~(get by live-messages.state) seq)
      message-sink
    ::  if the message isn't done yet, we're done
    ::
    ?.  =(num-received num-fragments):u.live
      message-sink
    ::  we have whole message; update state, assemble, and send to vane
    ::
    =.  last-heard.state     +(last-heard.state)
    =.  live-messages.state  (~(del by live-messages.state) seq)
    ::
    %-  %+  trace  msg.veb
        |.("hear {<her.channel>} {<seq=seq>} {<num-fragments.u.live>}kb")
    =/  message=*  (assemble-fragments [num-fragments fragments]:u.live)
    =.  message-sink  (enqueue-to-vane seq message)
    ::
    $(seq +(seq))
  ::  +enqueue-to-vane: enqueue message to be sent to local vane
  ::
  ++  enqueue-to-vane
    |=  [seq=message-num message=*]
    ^+  message-sink
    ::
    =/  empty=?  =(~ pending-vane-ack.state)
    =.  pending-vane-ack.state  (~(put to pending-vane-ack.state) seq message)
    ?.  empty
      message-sink
    (give %memo seq message)
  ::  +on-done: handle confirmation of message processing from vane
  ::
  ++  on-done
    |=  [ok=? cork=?]
    ^+  message-sink
    ::
    =^  pending  pending-vane-ack.state  ~(get to pending-vane-ack.state)
    =/  =message-num  message-num.p.pending
    ::
    =.  last-acked.state  +(last-acked.state)
    =?  nax.state  !ok  (~(put in nax.state) message-num)
    ::
    =.  message-sink  (give %send message-num %| ok lag=`@dr`0)
    =?  message-sink  cork  (give %cork ~)
    =/  next  ~(top to pending-vane-ack.state)
    ?~  next
      message-sink
    (give %memo u.next)
  ::  +on-drop: drop .message-num from our .nax state
  ::
  ++  on-drop
    |=  =message-num
    ^+  message-sink
    ::
    =.  nax.state  (~(del in nax.state) message-num)
    ::
    message-sink
  --
--<|MERGE_RESOLUTION|>--- conflicted
+++ resolved
@@ -816,7 +816,7 @@
     |=  [now=@da eny=@ rof=roof]
     =*  larval-gate  .
     =*  adult-core   (adult-gate +<)
-=<  |%
+    =<  |%
         ++  call  ^call
         ++  load  ^load
         ++  scry  ^scry
@@ -835,23 +835,8 @@
       ?^  dud
         ~|(%ames-larval-call-dud (mean tang.u.dud))
       ::
-<<<<<<< HEAD
-      =/  update-ready=?
-        ?&  ?=(^ cached-state)
-            ?=(~ queued-events)
-        ==
-      ?:  update-ready
-        =.  ames-state.adult-gate
-          %-  state-6-to-7:load:adult-core
-          ?>  ?=(^ cached-state)
-          (state-5-to-6:load:adult-core +.u.cached-state)
-        =.  cached-state  ~
-        ~>  %slog.1^leaf/"ames: metamorphosis reload"
-        [~ adult-gate]
-=======
       ?:  &(?=(^ cached-state) ?=(~ queued-events))
         (molt ~)
->>>>>>> 2553573b
       ::  %born: set .unix-duct and start draining .queued-events
       ::
       ?:  ?=(%born -.task)
@@ -930,21 +915,6 @@
           %call  (call:adult-core [duct ~ wrapped-task]:+.first-event)
           %take  (take:adult-core [wire duct ~ sign]:+.first-event)
         ==
-<<<<<<< HEAD
-      =/  update-ready=?
-        ?&  ?=(^ cached-state)
-            ?=(~ queued-events)
-        ==
-      ?:  update-ready
-        =.  ames-state.adult-gate
-          %-  state-6-to-7:load:adult-core
-          ?>  ?=(^ cached-state)
-          (state-5-to-6:load:adult-core +.u.cached-state)
-        =.  cached-state  ~
-        ~>  %slog.1^leaf/"ames: metamorphosis reload"
-        [moves adult-gate]
-=======
->>>>>>> 2553573b
       ::  .queued-events has been cleared; metamorphose
       ::
       ?~  queued-events
@@ -1030,6 +1000,7 @@
       |=  moves=(list move)
       ^-  (quip move _adult-gate)
       =.  ames-state.adult-gate
+        %-  state-6-to-7:load:adult-core
         ?>  ?=(^ cached-state)
         (state-5-to-6:load:adult-core +.u.cached-state)
       =.  cached-state  ~
