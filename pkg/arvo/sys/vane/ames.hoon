--- conflicted
+++ resolved
@@ -221,12 +221,6 @@
     ~
   ?+    wire  ~
       [%bone @ @ ~]
-<<<<<<< HEAD
-    ::  later on we drop events that come in an old wire but
-    ::  tracking it here let us print a notification to the user
-    ::
-=======
->>>>>>> 7f63f548
     `[%old `@p`(slav %p i.t.wire) `@ud`(slav %ud i.t.t.wire)]
   ::
       [%bone @ @ @ ~]
@@ -283,7 +277,7 @@
       wid=(cut 3 [68 2] purr)
       dat=(rsh 3^70 purr)
   ==
-++  response-size  13  ::  1kb 
+++  response-size  13  ::  1kb
 ::
 ++  decode-response-msg
   |=  [total=@ud hav=(list have)]
@@ -472,7 +466,6 @@
 ::
 +$  ship-state-4  ship-state-5
 +$  ship-state-5
-<<<<<<< HEAD
   $%  [%alien alien-agenda-6]
       [%known peer-state-5]
   ==
@@ -483,12 +476,6 @@
       heeds=(set duct)
   ==
 ::
-=======
-  $%  [%alien alien-agenda]
-      [%known peer-state-5]
-  ==
-::
->>>>>>> 7f63f548
 +$  peer-state-5
   $:  $:  =symmetric-key
           =life
@@ -504,7 +491,6 @@
       heeds=(set duct)
   ==
 ::
-<<<<<<< HEAD
 +$  ship-state-6
   $%  [%alien alien-agenda-6]
       [%known peer-state-6]
@@ -533,8 +519,6 @@
       =bug
   ==
 ::
-=======
->>>>>>> 7f63f548
 +|  %statics
 ::
 ::  $ames-state: state for entire vane
@@ -742,7 +726,7 @@
 ::
 =<  =*  adult-gate  .
     =|  queued-events=(qeu queued-event)
-    =|  cached-state=(unit [%5 ames-state-5])
+    =|  cached-state=(unit [%6 ames-state-6])
     ::
     |=  [now=@da eny=@ rof=roof]
     =*  larval-gate  .
@@ -859,11 +843,7 @@
     ::  lifecycle arms; mostly pass-throughs to the contained adult ames
     ::
     ++  scry  scry:adult-core
-<<<<<<< HEAD
     ++  stay  [%7 %larva queued-events ames-state.adult-gate]
-=======
-    ++  stay  [%6 %larva queued-events ames-state.adult-gate]
->>>>>>> 7f63f548
     ++  load
       |=  $=  old
           $%  $:  %4
@@ -883,7 +863,6 @@
               $:  %6
               $%  $:  %larva
                       events=(qeu queued-event)
-<<<<<<< HEAD
                       state=ames-state-6
                   ==
                   [%adult state=ames-state-6]
@@ -891,8 +870,6 @@
               $:  %7
               $%  $:  %larva
                       events=(qeu queued-event)
-=======
->>>>>>> 7f63f548
                       state=_ames-state.adult-gate
                   ==
                   [%adult state=_ames-state.adult-gate]
@@ -905,29 +882,14 @@
         =.  state.old  (state-4-to-5:load:adult-core state.old)
         $(-.old %5)
       ::
-          [%5 %adult *]
-        =.  cached-state  `[%5 state.old]
-        ~>  %slog.0^leaf/"ames: larva reload"
-        larval-gate
-      ::
           [%5 %larva *]
         ~>  %slog.0^leaf/"ames: larva: load"
         =.  queued-events  events.old
         larval-gate
       ::
-<<<<<<< HEAD
           [%5 %adult *]
         ~>  %slog.1^leaf/"ames: larva reload"
         =.  adult-gate     (load:adult-core %5 state.old)
-        larval-gate
-=======
-          [%6 %adult *]  (load:adult-core %6 state.old)
->>>>>>> 7f63f548
-      ::
-          [%6 %larva *]
-        ~>  %slog.0^leaf/"ames: larva: load"
-        =.  queued-events  events.old
-<<<<<<< HEAD
         larval-gate
       ::
           [%6 %adult *]  (load:adult-core %6 state.old)
@@ -944,9 +906,6 @@
         ~>  %slog.1^leaf/"ames: larva: load"
         =.  queued-events  events.old
         =.  adult-gate     (load:adult-core %7 state.old)
-=======
-        =.  adult-gate     (load:adult-core %6 state.old)
->>>>>>> 7f63f548
         larval-gate
       ==
     ::  +molt: re-evolve to adult-ames
@@ -956,7 +915,7 @@
       ^-  (quip move _adult-gate)
       =.  ames-state.adult-gate
         ?>  ?=(^ cached-state)
-        (state-5-to-6:load:adult-core +.u.cached-state)
+        (state-6-to-7:load:adult-core +.u.cached-state)
       =.  cached-state  ~
       ~>  %slog.0^leaf/"ames: metamorphosis reload"
       [~ adult-gate]
@@ -1035,7 +994,6 @@
   [moves ames-gate]
 ::  +stay: extract state before reload
 ::
-<<<<<<< HEAD
 ++  stay  [%7 %adult ames-state]
 ::  +load: load in old state after reload
 ::
@@ -1054,18 +1012,6 @@
   ::
   ?>  ?=(%7 -.old-state)
   ames-gate(ames-state +.old-state)
-=======
-++  stay  [%6 %adult ames-state]
-::  +load: load in old state after reload
-::
-++  load
-  =<  |=  old-state=[%6 ^ames-state]
-      ^+  ames-gate
-      ?>  ?=(%6 -.old-state)
-      ames-gate(ames-state +.old-state)
-  |%
-  ::  +state-4-to-5 called from larval-ames
->>>>>>> 7f63f548
   ::
   ++  state-6-to-7
     |=  old=ames-state-6
@@ -1083,7 +1029,7 @@
   ++  ship-state-6-to-7
     |=  old=ship-state-6
     ^-  ship-state
-    ?:  ?=(%alien -.old)  
+    ?:  ?=(%alien -.old)
       old(heeds [heeds.old ~ ~])
     old(heeds [heeds.old *scry-state])
   ::
@@ -1097,33 +1043,26 @@
     ?.  ?=(%known -.ship-state)
       ship-state
     =/  peer-state=peer-state-5  +.ship-state
-    =|  =rift
-    =/  scry=(unit (unit cage))
+    =/  =rift
+      ::  harcoded because %jael doesn't have data about comets
+      ::
+      ?:  ?=(%pawn (clan:title ship))  0
+      ;;  @ud
+      =<  q.q  %-  need  %-  need
       (rof ~ %j `beam`[[our %rift %da now] /(scot %p ship)])
-    =?  rift  ?=([~ ~ ^] scry)
-      ;;(@ud q.q:u.u.scry)
     =/  peer-state=peer-state-6
       :_  +.peer-state
       =,  -.peer-state
       [symmetric-key life rift public-key sponsor]
     ^-  ship-state-6
     [-.ship-state peer-state]
-
   ::
   ++  state-4-to-5
-<<<<<<< HEAD
-    |=  ames-state=ames-state-5
-    ^-  ames-state-5
-    =.  peers.ames-state
-      %-  ~(run by peers.ames-state)
-      |=  ship-state=ship-state-5
-=======
     |=  ames-state=ames-state-4
     ^-  ames-state-4
     =.  peers.ames-state
       %-  ~(run by peers.ames-state)
       |=  ship-state=ship-state-4
->>>>>>> 7f63f548
       ?.  ?=(%known -.ship-state)
         ship-state
       =.  snd.ship-state
@@ -1134,31 +1073,6 @@
         message-pump-state
       ship-state
     ames-state
-  ::  +state-5-to-6 called from larval-ames
-  ::
-  ++  state-5-to-6
-    |=  ames-state=ames-state-5
-    ^-  ^^ames-state
-    :_  +.ames-state
-    %-  ~(rut by peers.ames-state)
-    |=  [=ship ship-state=ship-state-5]
-    ^-  ^ship-state
-    ?.  ?=(%known -.ship-state)
-      ship-state
-    =/  peer-state=peer-state-5  +.ship-state
-    =/  =rift
-      ::  harcoded because %jael doesn't have data about comets
-      ::
-      ?:  ?=(%pawn (clan:title ship))  0
-      ;;  @ud
-      =<  q.q  %-  need  %-  need
-      (rof ~ %j `beam`[[our %rift %da now] /(scot %p ship)])
-    =/  =^peer-state
-      :_  +.peer-state
-      =,  -.peer-state
-      [symmetric-key life rift public-key sponsor]
-    ^-  ^ship-state
-    [-.ship-state peer-state]
   --
 ::  +scry: dereference namespace
 ::
@@ -1279,17 +1193,20 @@
     ::  so we need to give it the right shape
     ::
     =*  path  t.t.tyl
+    ~|  path
     ?~  blk=(de-path-soft:balk path)  ~
     =+  nom=(en-roof:balk u.blk)
+    ~|  nom
     ::  we only support scrying into clay,
     ::  and only if the data is fully public.
     ::
     ?.  =(%c ?@(vis.nom (end 3 vis.nom) way.vis.nom))  ~
     =+  pem=(rof lyc nom(vis %cp))
-    ?.  ?=(^ pem)    ~&  %denied-lol  ~
-    ?.  ?=(^ u.pem)  ~&  %denied-lol  ~
+    ?.  ?=(^ pem)    ~
+    ?.  ?=(^ u.pem)  ~
+    ~|  u.u.pem
     =+  per=!<([r=dict:clay w=dict:clay] q.u.u.pem)
-    ?.  =([%black ~ ~] rul.r.per)  ~&  %denied-lol  ~
+    ?.  =([%black ~ ~] rul.r.per)  ~
     =+  res=(rof lyc nom)
     ::TODO  suggests we need to factor differently
     =+  ven=(per-event [now 0v0 rof] *duct ames-state)
@@ -1327,17 +1244,8 @@
     ^+  event-core
     ::  relay the vane ack to the foreign peer
     ::
-<<<<<<< HEAD
     ?:  ?=([%fine %pine *] wire)
       event-core
-    ?~  parsed=(parse-bone-wire wire)
-      ::  no-op?
-      ::
-      =/  =tape  "; ames dropping malformed wire {<wire>}"
-      (emit duct %pass /parse-wire %d %flog %text tape)
-    ?>  ?=([@ her=ship *] u.parsed)
-    =*  her  her.u.parsed
-=======
     ?~  parsed=(parse-bone-wire wire)
       ::  no-op
       ::
@@ -1345,31 +1253,11 @@
       event-core
     ?>  ?=([@ her=ship *] u.parsed)
     =*  her          her.u.parsed
->>>>>>> 7f63f548
     =/  =peer-state  (got-peer-state her)
     =/  =channel     [[our her] now channel-state -.peer-state]
 
     =/  peer-core    (make-peer-core peer-state channel)
     |^
-<<<<<<< HEAD
-    ?-    u.parsed
-        [%old *]
-      ::  ignore events from old wire
-      ::
-      =/  =tape  "; ames dropping old wire format"
-      (emit duct %pass /parse-wire %d %flog %text tape)
-    ::
-        [%new *]
-      ?:  (lth rift.u.parsed rift.peer-state)
-        ::  ignore events from an old rift
-        ::
-        =/  =tape  "; ames dropping wire with old rift ({<rift.u.parsed>})"
-        (emit duct %pass /parse-wire %d %flog %text tape)
-      ?~  error
-        (send-ack bone.u.parsed)
-      (send-nack bone.u.parsed u.error)
-    ==
-=======
     ?:  ?&  ?=([%new *] u.parsed)
             (lth rift.u.parsed rift.peer-state)
         ==
@@ -1388,7 +1276,6 @@
       (send-ack bone)
     (send-nack bone u.error)
     ::
->>>>>>> 7f63f548
     ::  if processing succeded, send positive ack packet and exit
     ::
     ++  send-ack
@@ -1400,11 +1287,7 @@
     ++  send-nack
       |=  [=bone =^error]
       ^+  event-core
-<<<<<<< HEAD
-      =.  event-core  abet:(run-message-sink:peer-core bone %done ok=%.n)
-=======
       =.  event-core    abet:(run-message-sink:peer-core bone %done ok=%.n)
->>>>>>> 7f63f548
       =/  =^peer-state  (got-peer-state her)
       =/  =^channel     [[our her] now channel-state -.peer-state]
       ::  construct nack-trace message, referencing .failed $message-num
@@ -1705,36 +1588,12 @@
   ++  on-take-boon
     |=  [=wire payload=*]
     ^+  event-core
-<<<<<<< HEAD
     ?:  ?=([%fine %pine @ *] wire)
       ?~  her=(slaw %p i.t.t.wire)
         =/  =tape  "; fine dropping malformed wire {<wire>}"
         (emit duct %pass /parse-wire %d %flog %text tape)
       (on-pine-boon:fine u.her t.t.t.wire payload)
     ::
-    ?~  parsed=(parse-bone-wire wire)
-      =/  =tape  "; ames dropping malformed wire {<wire>}"
-      (emit duct %pass /parse-wire %d %flog %text tape)
-    ::
-    ?>  ?=([@ her=ship *] u.parsed)
-    =/  =peer-state  (got-peer-state her.u.parsed)
-    =/  =channel     [[our her.u.parsed] now channel-state -.peer-state]
-    ::
-    ?-    u.parsed
-        [%old *]
-      =/  =tape  "; ames dropping old wire"
-      (emit duct %pass /parse-wire %d %flog %text tape)
-    ::
-        [%new *]
-      =,  u.parsed
-      ?:  (lth rift rift.peer-state)
-        ::  ignore events from an old rift
-        ::
-        =/  =tape  "; ames dropping wire with old rift ({<rift>})"
-        (emit duct %pass /parse-wire %d %flog %text tape)
-      abet:(on-memo:(make-peer-core peer-state channel) bone payload %boon)
-    ==
-=======
     ?~  parsed=(parse-bone-wire wire)
       ~>  %slog.0^leaf/"ames: dropping malformed wire: {(spud wire)}"
       event-core
@@ -1760,7 +1619,6 @@
           |.("parsing old wire: {(spud wire)}")
       peer-core
     abet:(on-memo:peer-core bone payload %boon)
->>>>>>> 7f63f548
   ::  +on-plea: handle request to send message
   ::
   ++  on-plea
@@ -2264,7 +2122,7 @@
     |=  her=ship
     ^-  blob
     ?>  ?=(%pawn (clan:title her))
-    %-  encode-packet
+    %+  encode-packet  &
     %-  encode-shut-packet
     :*  ^=    shut-packet  *shut-packet
         ^=  symmetric-key  *symmetric-key
@@ -2777,7 +2635,7 @@
           ::
           ++  pe-abet
             ^+  event-core
-            =.  peers.ames-state  
+            =.  peers.ames-state
               (~(put by peers.ames-state) ship known/peer)
             event-core
           ++  pe-lane  (get-lane ship)
@@ -2868,7 +2726,7 @@
                     keen=keen-state
                 ==
             ++  ke-core  .
-            ++  ke-abet  
+            ++  ke-abet
               ^+  pe-core
               =/  gone=?
                 =,  keen
@@ -2881,13 +2739,13 @@
               ?:  gone
                 ke-abet-gone
               =.  ke-core  ke-set-wake
-              =.  keens.scry  
+              =.  keens.scry
                 (put:orm keens.scry keen-id keen)
               pe-core
             ::
             ++  ke-show
               =,  keen
-              :*  nex=(lent nex) 
+              :*  nex=(lent nex)
                   hav=(lent hav)
                   num-fragments=num-fragments
                   num-received=num-received
@@ -2904,7 +2762,7 @@
                 (~(del by order.scry) path)
               pe-core
             ::
-            ++  ke-abed 
+            ++  ke-abed
               |=  p=^path
               ~|  no-keen-for-path/p
               =.  keen-id  (~(got by order.scry) p)
@@ -2914,7 +2772,7 @@
               |=  id=@ud
               %-  ke-abed
               ~|  no-path-for-id/id
-              %-  need 
+              %-  need
               ^-  (unit ^path)
               %-  ~(rep by order.scry)
               |=  [[p=^path i=@ud] out=(unit ^path)]
@@ -2935,7 +2793,7 @@
           ::
             ++  ke-on-ack
               =|  marked=(list want)
-              |=  fra=@ud 
+              |=  fra=@ud
               ^-  [? _ke-core]
               =;  [[found=? cor=_ke-core] wan=(pha want)]
                 ?.  found
@@ -3171,7 +3029,7 @@
           ?>  =(%c van.blk)
           =.  car.blk  %w
           =.  cas.blk  da+now
-          =.  spr.blk  
+          =.  spr.blk
             ?>  ?=(^ spr.blk)
             ^-  path
             ~[i.spr.blk]
@@ -3225,7 +3083,7 @@
             ~|  [%fine %invalid-namespace-path path]
             (need (de-omen path))
           =/  peer-core  (pe-abed:fine-peer p.bem.omen)
-          ?~  peer-core  
+          ?~  peer-core
             ~|(%no-ship-for-yawn !!)
           pe-abet:(pe-yawn:u.peer-core path)
         ::
