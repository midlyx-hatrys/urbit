::    Ames extends Arvo's %pass/%give move semantics across the network.
::
::    Ames receives packets as Arvo events and emits packets as Arvo
::    effects.  The runtime is responsible for transferring the bytes in
::    an Ames packet across a physical network to another ship.
::
::    The runtime tells Ames which physical address a packet came from,
::    represented as an opaque atom.  Ames can emit a packet effect to
::    one of those opaque atoms or to the Urbit address of a galaxy
::    (root node), which the runtime is responsible for translating to a
::    physical address.  One runtime implementation sends UDP packets
::    using IPv4 addresses for ships and DNS lookups for galaxies, but
::    other implementations may overlay over other kinds of networks.
::
::    A local vane can pass Ames a %plea request message.  Ames
::    transmits the message over the wire to the peer ship's Ames, which
::    passes the message to the destination vane.
::
::    Once the peer has processed the %plea message, it sends a
::    message-acknowledgment packet over the wire back to the local
::    Ames.  This ack can either be positive to indicate the request was
::    processed, or negative to indicate the request failed, in which
::    case it's called a "nack".  (Don't confuse Ames nacks with TCP
::    nacks, which are a different concept).
::
::    When the local Ames receives either a positive message-ack or a
::    combination of a nack and naxplanation (explained in more detail
::    below), it gives an %done move to the local vane that had
::    requested the original %plea message be sent.
::
::    A local vane can give Ames zero or more %boon response messages in
::    response to a %plea, on the same duct that Ames used to pass the
::    %plea to the vane.  Ames transmits a %boon over the wire to the
::    peer's Ames, which gives it to the destination vane on the same
::    duct the vane had used to pass the original %plea to Ames.
::
::    %boon messages are acked automatically by the receiver Ames.  They
::    cannot be nacked, and Ames only uses the ack internally, without
::    notifying the client vane that gave Ames the %boon.
::
::    If the Arvo event that completed receipt of a %boon message
::    crashes, Ames instead sends the client vane a %lost message
::    indicating the %boon was missed.
::
::    %plea messages can be nacked, in which case the peer will send
::    both a message-nack packet and a naxplanation message, which is
::    sent in a way that does not interfere with normal operation.  The
::    naxplanation is sent as a full Ames message, instead of just a
::    packet, because the contained error information can be arbitrarily
::    large.  A naxplanation can only give rise to a positive ack --
::    never ack an ack, and never nack a naxplanation.
::
::    Ames guarantees a total ordering of messages within a "flow",
::    identified in other vanes by a duct and over the wire by a "bone":
::    an opaque number.  Each flow has a FIFO queue of %plea requests
::    from the requesting ship to the responding ship and a FIFO queue
::    of %boon's in the other direction.
::
::    Message order across flows is not specified and may vary based on
::    network conditions.
::
::    Ames guarantees that a message will only be delivered once to the
::    destination vane.
::
::    Ames encrypts every message using symmetric-key encryption by
::    performing an elliptic curve Diffie-Hellman using our private key
::    and the public key of the peer.  For ships in the Jael PKI
::    (public-key infrastructure), Ames looks up the peer's public key
::    from Jael.  Comets (128-bit ephemeral addresses) are not
::    cryptographic assets and must self-attest over Ames by sending a
::    single self-signed packet containing their public key.
::
::    When a peer suffers a continuity breach, Ames removes all
::    messaging state related to it.  Ames does not guarantee that all
::    messages will be fully delivered to the now-stale peer.  From
::    Ames's perspective, the newly restarted peer is a new ship.
::    Ames's guarantees are not maintained across a breach.
::
::    A vane can pass Ames a %heed $task to request Ames track a peer's
::    responsiveness.  If our %boon's to it start backing up locally,
::    Ames will give a %clog back to the requesting vane containing the
::    unresponsive peer's urbit address.  This interaction does not use
::    ducts as unique keys.  Stop tracking a peer by sending Ames a
::    %jilt $task.
::
::    Debug output can be adjusted using %sift and %spew $task's.
::
::TODO  fine
::  - receiving packets: +on-hear (1st) -> +on-hear-packet -> %fine
::  - sending packets: +on-plea -> +make-peer-core (make a function kind of like +on-memo) -> call +on-pump-send kind of like how +run-message-pump does
::    (assuming as event, scry just stateless)
::
::  protocol-version: current version of the ames wire protocol
::
!:
=/  protocol-version=?(%0 %1 %2 %3 %4 %5 %6 %7)  %0
=,  ames
=*  point               point:jael
=*  public-keys-result  public-keys-result:jael
::  veb: verbosity flags
::
=/  veb-all-off
  :*  snd=`?`%.n  ::  sending packets
      rcv=`?`%.n  ::  receiving packets
      odd=`?`%.n  ::  unusual events
      msg=`?`%.n  ::  message-level events
      ges=`?`%.n  ::  congestion control
      for=`?`%.n  ::  packet forwarding
      rot=`?`%.n  ::  routing attempts
  ==
=>
~%  %ames  ..part  ~
|%
+|  %helpers
::  +trace: print if .verb is set and we're tracking .ship
::
++  trace
  |=  [verb=? =ship ships=(set ship) print=(trap tape)]
  ^+  same
  ?.  verb
    same
  ?.  =>  [ship=ship ships=ships in=in]
      ~+  |(=(~ ships) (~(has in ships) ship))
    same
  (slog leaf/"ames: {(scow %p ship)}: {(print)}" ~)
::  +qos-update-text: notice text for if connection state changes
::
++  qos-update-text
  |=  [=ship old=qos new=qos]
  ^-  (unit tape)
  ::
  ?+  [-.old -.new]  ~
    [%unborn %live]  `"; {(scow %p ship)} is your neighbor"
    [%dead %live]    `"; {(scow %p ship)} is ok"
    [%live %dead]    `"; {(scow %p ship)} not responding still trying"
    [%unborn %dead]  `"; {(scow %p ship)} not responding still trying"
    [%live %unborn]  `"; {(scow %p ship)} has sunk"
    [%dead %unborn]  `"; {(scow %p ship)} has sunk"
  ==
::  +lte-packets: yes if a is before b
::
++  lte-packets
  |=  [a=live-packet-key b=live-packet-key]
  ^-  ?
  ::
  ?:  (lth message-num.a message-num.b)
    %.y
  ?:  (gth message-num.a message-num.b)
    %.n
  (lte fragment-num.a fragment-num.b)
::  +split-message: split message into kilobyte-sized fragments
::
::    We don't literally split it here since that would allocate many
::    large atoms with no structural sharing.  Instead, each
::    static-fragment has the entire message and a counter.  In
::    +encrypt, we interpret this to get the actual fragment.
::
++  split-message
  ~/  %split-message
  |=  [=message-num =message-blob]
  ^-  (list static-fragment)
  ::
  =/  num-fragments=fragment-num  (met 13 message-blob)
  =|  counter=@
  ::
  |-  ^-  (list static-fragment)
  ?:  (gte counter num-fragments)
    ~
  ::
  :-  [message-num num-fragments counter `@`message-blob]
  $(counter +(counter))
::  +assemble-fragments: concatenate fragments into a $message
::
++  assemble-fragments
  ~/  %assemble-fragments
  |=  [num-fragments=fragment-num fragments=(map fragment-num fragment)]
  ^-  *
  ::
  =|  sorted=(list fragment)
  =.  sorted
    =/  index=fragment-num  0
    |-  ^+  sorted
    ?:  =(index num-fragments)
      sorted
    $(index +(index), sorted [(~(got by fragments) index) sorted])
  ::
  (cue (rep 13 (flop sorted)))
::  +jim: caching +jam
::
++  jim  |=(n=* ~+((jam n)))
::  +bind-duct: find or make new $bone for .duct in .ossuary
::
++  bind-duct
  |=  [=ossuary =duct]
  ^+  [next-bone.ossuary ossuary]
  ::
  ?^  existing=(~(get by by-duct.ossuary) duct)
    [u.existing ossuary]
  ::
  :-  next-bone.ossuary
  :+  (add 4 next-bone.ossuary)
    (~(put by by-duct.ossuary) duct next-bone.ossuary)
  (~(put by by-bone.ossuary) next-bone.ossuary duct)
::  +make-bone-wire: encode ship and bone in wire for sending to vane
::
++  make-bone-wire
  |=  [her=ship =bone]
  ^-  wire
  ::
  /bone/(scot %p her)/(scot %ud bone)
::  +parse-bone-wire: decode ship and bone from wire from local vane
::
++  parse-bone-wire
  |=  =wire
  ^-  [her=ship =bone]
  ::
  ~|  %ames-wire-bone^wire
  ?>  ?=([%bone @ @ ~] wire)
  [`@p`(slav %p i.t.wire) `@ud`(slav %ud i.t.t.wire)]
::  +make-pump-timer-wire: construct wire for |packet-pump timer
::
++  make-pump-timer-wire
  |=  [her=ship =bone]
  ^-  wire
  /pump/(scot %p her)/(scot %ud bone)
::  +parse-pump-timer-wire: parse .her and .bone from |packet-pump wire
::
++  parse-pump-timer-wire
  |=  =wire
  ^-  (unit [her=ship =bone])
  ::
  ~|  %ames-wire-timer^wire
  ?.  ?=([%pump @ @ ~] wire)
    ~
  ?~  ship=`(unit @p)`(slaw %p i.t.wire)
    ~
  ?~  bone=`(unit @ud)`(slaw %ud i.t.t.wire)
    ~
  `[u.ship u.bone]
::  +derive-symmetric-key: $symmetric-key from $private-key and $public-key
::
::    Assumes keys have a tag on them like the result of the |ex:crub core.
::
++  derive-symmetric-key
  ~/  %derive-symmetric-key
  |=  [=public-key =private-key]
  ^-  symmetric-key
  ::
  ?>  =('b' (end 3 public-key))
  =.  public-key  (rsh 8 (rsh 3 public-key))
  ::
  ?>  =('B' (end 3 private-key))
  =.  private-key  (rsh 8 (rsh 3 private-key))
  ::
  `@`(shar:ed:crypto public-key private-key)
::  +encode-packet: serialize a packet into a bytestream
::
++  encode-packet
  |=  [ames=? packet]
  ^-  blob
  ::
  =/  sndr-meta  (encode-ship-metadata sndr)
  =/  rcvr-meta  (encode-ship-metadata rcvr)
  ::
  =/  body=@
    ;:  mix
      sndr-tick
      (lsh 2 rcvr-tick)
      (lsh 3 sndr)
      (lsh [3 +(size.sndr-meta)] rcvr)
      (lsh [3 +((add size.sndr-meta size.rcvr-meta))] content)
    ==
  =/  checksum  (end [0 20] (mug body))
  =?  body  ?=(^ origin)  (mix u.origin (lsh [3 6] body))
  ::
  =/  header=@
    %+  can  0
    :~  [3 reserved=0]
        [1 is-ames=ames]
        [3 protocol-version]
        [2 rank.sndr-meta]
        [2 rank.rcvr-meta]
        [20 checksum]
        [1 relayed=.?(origin)]
    ==
  (mix header (lsh 5 body))
::
++  decode-request
  |=  =hoot
  ^-  twit
  :-  sig=(cut 3 [0 64] hoot)
  -:(decode-request-info (rsh 3^64 hoot))
::
++  decode-request-info
  |=  =hoot
  ^-  [=peep =purr]
  =+  num=(cut 3 [0 4] hoot)
  =+  len=(cut 3 [4 2] hoot)
  =+  pat=(cut 3 [6 len] hoot)
  :-  [(stab pat) num]
  ::  if there is data remaining, it's the response
  (rsh [3 (add 6 len)] hoot)
::
++  decode-response-packet
  |=  =purr
  =;  =rawr
    ~?  !=(wid.rawr (met 3 dat.rawr))  [%fine %unexpected-dat-size]
    rawr
  :*  sig=(cut 3 [0 64] purr)
      siz=(cut 3 [64 4] purr)
      wid=(cut 3 [68 2] purr)
      dat=(rsh 3^70 purr)
  ==
::
++  verify-response-packet
  |=  rawr
  !!
::
++  decode-response-msg
  |=  partial-fine  ::TODO  maybe take @ instead
  ^-  roar
  =/  mess=@
    %+  rep  13
    %+  turn  (gulf 1 num-fragments)
    |=  num=@ud
    =/  frag=byts  (~(got by fragments) num)
    dat.frag
  =+  sig=(end 3^64 mess)
  :-  sig
  ~|  [%fine %response-not-cask]
  ;;((cask) (cue (rsh 3^64 mess)))
::

::  +decode-packet: deserialize packet from bytestream or crash
::
++  decode-packet
  |=  =blob
  ^-  [ames=? =packet]
  ~|  %decode-packet-fail
  ::  first 32 (2^5) bits are header; the rest is body
  ::
  =/  header  (end 5 blob)
  =/  body    (rsh 5 blob)
  ::  read header; first three bits are reserved
  ::
  =/  is-ames  (cut 0 [3 1] header)
  :-  =(& is-ames)
  ::
  =/  version  (cut 0 [4 3] header)
  ?.  =(protocol-version version)
    ~|  ames-protocol-version+version  !!
  ::
  =/  sndr-size  (decode-ship-size (cut 0 [7 2] header))
  =/  rcvr-size  (decode-ship-size (cut 0 [9 2] header))
  =/  checksum   (cut 0 [11 20] header)
  =/  relayed    (cut 0 [31 1] header)
  ::  origin, if present, is 6 octets long, at the end of the body
  ::
  =^  origin=(unit @)  body
    ?:  =(| relayed)
      [~ body]
    =/  len  (sub (met 3 body) 6)
    [`(end [3 6] body) (rsh [3 6] body)]
  ::  .checksum does not apply to the origin
  ::
  ?.  =(checksum (end [0 20] (mug body)))
    ~|  %ames-checksum  !!
  ::  read fixed-length sndr and rcvr life data from body
  ::
  ::    These represent the last four bits of the sender and receiver
  ::    life fields, to be used for quick dropping of honest packets to
  ::    or from the wrong life.
  ::
  =/  sndr-tick  (cut 0 [0 4] body)
  =/  rcvr-tick  (cut 0 [4 4] body)
  ::  read variable-length .sndr and .rcvr addresses
  ::
  =/  off   1
  =^  sndr  off  [(cut 3 [off sndr-size] body) (add off sndr-size)]
  ?.  (is-valid-rank sndr sndr-size)
    ~|  ames-sender-impostor+[sndr sndr-size]  !!
  ::
  =^  rcvr  off  [(cut 3 [off rcvr-size] body) (add off rcvr-size)]
  ?.  (is-valid-rank rcvr rcvr-size)
    ~|  ames-receiver-impostor+[rcvr rcvr-size]  !!
  ::  read variable-length .content from the rest of .body
  ::
  =/  content  (cut 3 [off (sub (met 3 body) off)] body)
  [[sndr rcvr] sndr-tick rcvr-tick origin content]
::  +is-valid-rank: does .ship match its stated .size?
::
++  is-valid-rank
  |=  [=ship size=@ubC]
  ^-  ?
  .=  size
  =/  wid  (met 3 ship)
  ?:  (lte wid 1)   2
  ?:  =(2 wid)      2
  ?:  (lte wid 4)   4
  ?:  (lte wid 8)   8
  ?>  (lte wid 16)  16
::  +encode-open-packet: convert $open-packet attestation to $packet
::
++  encode-open-packet
  ~/  %encode-open-packet
  |=  [pac=open-packet =acru:ames]
  ^-  packet
  :*  [sndr rcvr]:pac
      (mod sndr-life.pac 16)
      (mod rcvr-life.pac 16)
      origin=~
      content=`@`(sign:as:acru (jam pac))
  ==
::  +decode-open-packet: decode comet attestation into an $open-packet
::
++  decode-open-packet
  ~/  %decode-open-packet
  |=  [=packet our=ship our-life=@]
  ^-  open-packet
  ::  deserialize and type-check packet contents
  ::
  =+  ;;  [signature=@ signed=@]  (cue content.packet)
  =+  ;;  =open-packet            (cue signed)
  ::  assert .our and .her and lives match
  ::
  ?>  .=       sndr.open-packet  sndr.packet
  ?>  .=       rcvr.open-packet  our
  ?>  .=  sndr-life.open-packet  1
  ?>  .=  rcvr-life.open-packet  our-life
  ::  only a star can sponsor a comet
  ::
  ?>  =(%king (clan:title (^sein:title sndr.packet)))
  =/  crub  (com:nu:crub:crypto public-key.open-packet)
  ::  comet public-key must hash to its @p address
  ::
  ?>  =(sndr.packet fig:ex:crub)
  ::  verify signature
  ::
  ?>  (safe:as:crub signature signed)
  open-packet
::  +encode-shut-packet: encrypt and packetize a $shut-packet
::
++  encode-shut-packet
  ~/  %encode-shut-packet
  |=  $:  =shut-packet
          =symmetric-key
          sndr=ship
          rcvr=ship
          sndr-life=@
          rcvr-life=@
      ==
  ^-  packet
  ::
  =?    meat.shut-packet
      ?&  ?=(%& -.meat.shut-packet)
          (gth (met 13 fragment.p.meat.shut-packet) 1)
      ==
    %_    meat.shut-packet
        fragment.p
      (cut 13 [[fragment-num 1] fragment]:p.meat.shut-packet)
    ==
  ::
  =/  vec  ~[sndr rcvr sndr-life rcvr-life]
  =/  [siv=@uxH len=@ cyf=@ux]
    (~(en sivc:aes:crypto (shaz symmetric-key) vec) (jam shut-packet))
  =/  content  :(mix siv (lsh 7 len) (lsh [3 18] cyf))
  [[sndr rcvr] (mod sndr-life 16) (mod rcvr-life 16) origin=~ content]
::  +decode-shut-packet: decrypt a $shut-packet from a $packet
::
++  decode-shut-packet
  ~/  %decode-shut-packet
  |=  [=packet =symmetric-key sndr-life=@ rcvr-life=@]
  ^-  shut-packet
  ?.  =(sndr-tick.packet (mod sndr-life 16))
    ~|  ames-sndr-tick+sndr-tick.packet  !!
  ?.  =(rcvr-tick.packet (mod rcvr-life 16))
    ~|  ames-rcvr-tick+rcvr-tick.packet  !!
  =/  siv  (end 7 content.packet)
  =/  len  (end 4 (rsh 7 content.packet))
  =/  cyf  (rsh [3 18] content.packet)
  ~|  ames-decrypt+[[sndr rcvr origin]:packet len siv]
  =/  vec  ~[sndr.packet rcvr.packet sndr-life rcvr-life]
  ;;  shut-packet  %-  cue  %-  need
  (~(de sivc:aes:crypto (shaz symmetric-key) vec) siv len cyf)
::  +decode-ship-size: decode a 2-bit ship type specifier into a byte width
::
::    Type 0: galaxy or star -- 2 bytes
::    Type 1: planet         -- 4 bytes
::    Type 2: moon           -- 8 bytes
::    Type 3: comet          -- 16 bytes
::
++  decode-ship-size
  |=  rank=@ubC
  ^-  @
  ::
  ?+  rank  !!
    %0b0   2
    %0b1   4
    %0b10  8
    %0b11  16
  ==
::  +encode-ship-metadata: produce size (in bytes) and address rank for .ship
::
::    0: galaxy or star
::    1: planet
::    2: moon
::    3: comet
::
++  encode-ship-metadata
  |=  =ship
  ^-  [size=@ =rank]
  ::
  =/  size=@  (met 3 ship)
  ::
  ?:  (lte size 2)  [2 %0b0]
  ?:  (lte size 4)  [4 %0b1]
  ?:  (lte size 8)  [8 %0b10]
  [16 %0b11]
+|  %atomics
::
+$  private-key    @uwprivatekey
+$  signature      @uwsignature
::  $rank: which kind of ship address, by length
::
::    0b0: galaxy or star -- 2  bytes
::    0b1: planet         -- 4  bytes
::    0b10: moon           -- 8  bytes
::    0b11: comet          -- 16 bytes
::
+$  rank  ?(%0b0 %0b1 %0b10 %0b11)
+$  byuts  [wid=@ud dat=@ux]
::
+|  %kinetics
::  $channel: combined sender and receiver identifying data
::
+$  channel
  $:  [our=ship her=ship]
      now=@da
      ::  our data, common to all dyads
      ::
      $:  =our=life
          crypto-core=acru:ames
          =bug
      ==
      ::  her data, specific to this dyad
      ::
      $:  =symmetric-key
          =her=life
          =her=public-key
          her-sponsor=ship
  ==  ==
::  $dyad: pair of sender and receiver ships
::
+$  dyad  [sndr=ship rcvr=ship]
::  $packet: noun representation of an ames datagram packet
::
::    Roundtrips losslessly through atom encoding and decoding.
::
::    .origin is ~ unless the packet is being forwarded.  If present,
::    it's an atom that encodes a route to another ship, such as an IPv4
::    address.  Routes are opaque to Arvo and only have meaning in the
::    interpreter. This enforces that Ames is transport-agnostic.
::
+$  packet
  $:  dyad
      sndr-tick=@ubC
      rcvr-tick=@ubC
      origin=(unit @uxaddress)
      content=@uxcontent
  ==
::  $open-packet: unencrypted packet payload, for comet self-attestation
::
::    This data structure gets signed and jammed to form the .contents
::    field of a $packet.
::
+$  open-packet
  $:  =public-key
      sndr=ship
      =sndr=life
      rcvr=ship
      =rcvr=life
  ==
::  $shut-packet: encrypted packet payload
::
+$  shut-packet
  $:  =bone
      =message-num
      meat=(each fragment-meat ack-meat)
  ==
::  $fragment-meat: contents of a message-fragment packet
::
+$  fragment-meat
  $:  num-fragments=fragment-num
      =fragment-num
      =fragment
  ==
::  $ack-meat: contents of an acknowledgment packet; fragment or message
::
::    Fragment acks reference the $fragment-num of the target packet.
::
::    Message acks contain a success flag .ok, which is %.n in case of
::    negative acknowledgment (nack), along with .lag that describes the
::    time it took to process the message. .lag is zero if the message
::    was processed during a single Arvo event. At the moment, .lag is
::    always zero.
::
+$  ack-meat  (each fragment-num [ok=? lag=@dr])
::  $naxplanation: nack trace; explains which message failed and why
::
+$  naxplanation  [=message-num =error]
::
+|  %statics
::
::  $ames-state: state for entire vane
::
::    peers:       states of connections to other ships
::    unix-duct:   handle to give moves to unix
::    life:        our $life; how many times we've rekeyed
::    crypto-core: interface for encryption and signing
::    bug:         debug printing configuration
::
+$  ames-state
  $:  peers=(map ship ship-state)
      =unix=duct
      =life
      crypto-core=acru:ames
      =bug
      =fine-state
  ==
::
+$  ames-state-5
  $:  peers=(map ship ship-state-5)
      =unix=duct
      =life
      crypto-core=acru-5
      =bug
  ==
+$  ship-state-5
  $%  [%alien alien-agenda-5]
      [%known peer-state]
  ==
+$  alien-agenda-5
  $:  messages=(list [=duct =plea])
      packets=(set =blob)
      heeds=(set duct)
  ==
++  acru-5  $_  ^?
  |%
  ++  as  ^?
    |%  ++  seal  |~([a=pass b=@] *@)
        ++  sign  |~(a=@ *@)
        ++  sure  |~(a=@ *(unit @))
        ++  tear  |~([a=pass b=@] *(unit @))
    --
  ++  de  |~([a=@ b=@] *(unit @))
  ++  dy  |~([a=@ b=@] *@)
  ++  en  |~([a=@ b=@] *@)
  ++  ex  ^?
    |%  ++  fig  *@uvH
        ++  pac  *@uvG
        ++  pub  *pass
        ++  sec  *ring
    --
  ++  nu  ^?
    |%  ++  pit  |~([a=@ b=@] ^?(..nu))
        ++  nol  |~(a=ring ^?(..nu))
        ++  com  |~(a=pass ^?(..nu))
    --
  --
::  $fine-state: remote scry subsystem state
::
::    hear: awaiting existence
::    want: awaiting response
::    part: partial responses
::
+$  fine-state
  $:  hear=(jug path duct)
      want=(jug path duct)
      part=(map path partial-fine)
      ::TODO  re-send request timers?
  ==
+$  twit  ::  signed request
  $:  signature=@
      peep
  ==
::
+$  peep  ::  request data
  $:  =path
      num=@ud
  ==
::
+$  rawr  ::  response packet  ::TODO  meow
  $:  sig=@
      siz=@ud
      byts
  ==
::
+$  roar  ::  response message
  $:  sig=@
      dat=(cask)
  ==
::  $partial-fine: partial remote scry response
::
+$  partial-fine
  $:  num-fragments=@ud
      num-received=@ud
      fragments=(map @ud byts)  ::TODO  not byts, always 1024 bytes, just @
  ==
::  $bug: debug printing configuration
::
::    veb: verbosity toggles
::    ships: identity filter; if ~, print for all
::
+$  bug
  $:  veb=_veb-all-off
      ships=(set ship)
  ==
::
+|  %dialectics
::
::  $move: output effect; either request or response
::
+$  move  [=duct card=(wind note gift)]
::  $queued-event: event to be handled after initial boot completes
::
+$  queued-event
  $%  [%call =duct wrapped-task=(hobo task)]
      [%take =wire =duct =sign]
  ==
::  $note: request to other vane
::
::    Ames passes a %plea note to another vane when it receives a
::    message on a "forward flow" from a peer, originally passed from
::    one of the peer's vanes to the peer's Ames.
::
::    Ames passes a %plea to itself to trigger a heartbeat message to
::    our sponsor.
::
::    Ames passes a %private-keys to Jael to request our private keys.
::    Ames passes a %public-keys to Jael to request a peer's public
::    keys.
::
+$  note
  $~  [%b %wait *@da]
  $%  $:  %b
      $%  [%wait date=@da]
          [%rest date=@da]
      ==  ==
      $:  %c
      $%  $>(%warp task:clay)
      ==  ==
      $:  %d
      $%  [%flog flog:dill]
      ==  ==
      $:  %j
      $%  [%private-keys ~]
          [%public-keys ships=(set ship)]
          [%turf ~]
      ==  ==
      $:  @tas
      $%  [%plea =ship =plea]
  ==  ==  ==
::  $sign: response from other vane
::
+$  sign
  $~  [%behn %wake ~]
  $%  $:  %behn
      $%  $>(%wake gift:behn)
      ==  ==
      $:  ?(%behn %clay)
      $%  [%writ p=riot:clay]
      ==  ==
      $:  %jael
      $%  [%private-keys =life vein=(map life ring)]
          [%public-keys =public-keys-result]
          [%turf turfs=(list turf)]
      ==  ==
      $:  @tas
      $%  [%done error=(unit error)]
          [%boon payload=*]
  ==  ==  ==
::  $message-pump-task: job for |message-pump
::
::    %memo: packetize and send application-level message
::    %hear: handle receipt of ack on fragment or message
::    %near: handle receipt of naxplanation
::    %wake: handle timer firing
::
+$  message-pump-task
  $%  [%memo =message-blob]
      [%hear =message-num =ack-meat]
      [%near =naxplanation]
      [%wake ~]
  ==
::  $message-pump-gift: effect from |message-pump
::
::    %done: report message acknowledgment
::    %send: emit message fragment
::    %wait: set a new timer at .date
::    %rest: cancel timer at .date
::
+$  message-pump-gift
  $%  [%done =message-num error=(unit error)]
      [%send =static-fragment]
      [%wait date=@da]
      [%rest date=@da]
  ==
::  $packet-pump-task: job for |packet-pump
::
::    %hear: deal with a packet acknowledgment
::    %done: deal with message acknowledgment
::    %halt: finish event, possibly updating timer
::    %wake: handle timer firing
::
+$  packet-pump-task
  $%  [%hear =message-num =fragment-num]
      [%done =message-num lag=@dr]
      [%halt ~]
      [%wake current=message-num]
  ==
::  $packet-pump-gift: effect from |packet-pump
::
::    %send: emit message fragment
::    %wait: set a new timer at .date
::    %rest: cancel timer at .date
::
+$  packet-pump-gift
  $%  [%send =static-fragment]
      [%wait date=@da]
      [%rest date=@da]
  ==
::  $message-sink-task: job for |message-sink
::
::    %done: receive confirmation from vane of processing or failure
::    %drop: clear .message-num from .nax.state
::    %hear: handle receiving a message fragment packet
::      .ok: %.y unless previous failed attempt
::
+$  message-sink-task
  $%  [%done ok=?]
      [%drop =message-num]
      [%hear =lane =shut-packet ok=?]
  ==
::  $message-sink-gift: effect from |message-sink
::
::    %memo: assembled from received packets
::    %send: emit an ack packet
::
+$  message-sink-gift
  $%  [%memo =message-num message=*]
      [%send =message-num =ack-meat]
  ==
--
::  external vane interface
::
|=  our=ship
::  larval ames, before %born sets .unix-duct; wraps adult ames core
::
=<  =*  adult-gate  .
    =|  queued-events=(qeu queued-event)
    ::
    |=  [now=@da eny=@ rof=roof]
    =*  larval-gate  .
    =*  adult-core   (adult-gate +<)
    |%
    ::  +call: handle request $task
    ::
    ++  call
      |=  [=duct dud=(unit goof) wrapped-task=(hobo task)]
      ::
      =/  =task  ((harden task) wrapped-task)
      ::
      ::  reject larval error notifications
      ::
      ?^  dud
        ~|(%ames-larval-call-dud (mean tang.u.dud))
      ::
      ::  %born: set .unix-duct and start draining .queued-events
      ::
      ?:  ?=(%born -.task)
        ::  process %born using wrapped adult ames
        ::
        =^  moves  adult-gate  (call:adult-core duct dud task)
        ::  if no events were queued up, metamorphose
        ::
        ?~  queued-events
          ~>  %slog.0^leaf/"ames: metamorphosis"
          [moves adult-gate]
        ::  kick off a timer to process the first of .queued-events
        ::
        =.  moves  :_(moves [duct %pass /larva %b %wait now])
        [moves larval-gate]
      ::  any other event: enqueue it until we have a .unix-duct
      ::
      ::    XX what to do with errors?
      ::
      =.  queued-events  (~(put to queued-events) %call duct task)
      [~ larval-gate]
    ::  +take: handle response $sign
    ::
    ++  take
      |=  [=wire =duct dud=(unit goof) =sign]
      ?^  dud
        ~|(%ames-larval-take-dud (mean tang.u.dud))
      ::  enqueue event if not a larval drainage timer
      ::
      ::    XX what to do with errors?
      ::
      ?.  =(/larva wire)
        =.  queued-events  (~(put to queued-events) %take wire duct sign)
        [~ larval-gate]
      ::  larval event drainage timer; pop and process a queued event
      ::
      ?.  ?=([%behn %wake *] sign)
        ~>  %slog.0^leaf/"ames: larva: strange sign"
        [~ larval-gate]
      ::  if crashed, print, dequeue, and set next drainage timer
      ::
      ?^  error.sign
        ::  .queued-events should never be ~ here, but if it is, don't crash
        ::
        ?:  =(~ queued-events)
          =/  =tang  [leaf/"ames: cursed metamorphosis" u.error.sign]
          =/  moves  [duct %pass /larva-crash %d %flog %crud %larva tang]~
          [moves adult-gate]
        ::  dequeue and discard crashed event
        ::
        =.  queued-events  +:~(get to queued-events)
        ::  .queued-events has been cleared; metamorphose
        ::
        ?~  queued-events
          ~>  %slog.0^leaf/"ames: metamorphosis"
          [~ adult-gate]
        ::  set timer to drain next event
        ::
        =/  moves
          =/  =tang  [leaf/"ames: larva: drain crash" u.error.sign]
          :~  [duct %pass /larva-crash %d %flog %crud %larva tang]
              [duct %pass /larva %b %wait now]
          ==
        [moves larval-gate]
      ::  normal drain timer; dequeue and run event
      ::
      =^  first-event  queued-events  ~(get to queued-events)
      =^  moves  adult-gate
        ?-  -.first-event
          %call  (call:adult-core [duct ~ wrapped-task]:+.first-event)
          %take  (take:adult-core [wire duct ~ sign]:+.first-event)
        ==
      ::  .queued-events has been cleared; metamorphose
      ::
      ?~  queued-events
        ~>  %slog.0^leaf/"ames: metamorphosis"
        [moves adult-gate]
      ::  set timer to drain next event
      ::
      =.  moves  :_(moves [duct %pass /larva %b %wait now])
      [moves larval-gate]
    ::  lifecycle arms; mostly pass-throughs to the contained adult ames
    ::
    ++  scry  scry:adult-core
    ++  stay  [%6 %larva queued-events ames-state.adult-gate]
    ++  load
      |=  $=  old
          $%  $:  %4
              $%  $:  %larva
                      events=(qeu queued-event)
                      state=ames-state-5
                  ==
                  [%adult state=ames-state-5]
              ==  ==
              $:  %5
              $%  $:  %larva
                      events=(qeu queued-event)
                      state=ames-state-5
                  ==
                  [%adult state=ames-state-5]
              ==  ==
              $:  %6
              $%  $:  %larva
                      events=(qeu queued-event)
                      state=_ames-state.adult-gate
                  ==
                  [%adult state=_ames-state.adult-gate]
              ==  ==
          ==
      ?-    old
          [%4 %adult *]  (load:adult-core %4 state.old)
      ::
          [%4 %larva *]
        ~>  %slog.1^leaf/"ames: larva: load"
        =.  queued-events  events.old
        =.  adult-gate     (load:adult-core %4 state.old)
        larval-gate
      ::
          [%5 %adult *]  (load:adult-core %5 state.old)
      ::
          [%5 %larva *]
        ~>  %slog.1^leaf/"ames: larva: load"
        =.  queued-events  events.old
        =.  adult-gate     (load:adult-core %5 state.old)
        larval-gate
      ::
          [%6 %adult *]  (load:adult-core %6 state.old)
      ::
          [%6 %larva *]
        ~>  %slog.1^leaf/"ames: larva: load"
        =.  queued-events  events.old
        =.  adult-gate     (load:adult-core %6 state.old)
        larval-gate
      ==
    --
::  adult ames, after metamorphosis from larva
::
=<
=|  =ames-state
|=  [now=@da eny=@ rof=roof]
=*  ames-gate  .
=*  veb  veb.bug.ames-state
|%
::  +call: handle request $task
::
++  call
  |=  [=duct dud=(unit goof) wrapped-task=(hobo task)]
  ^-  [(list move) _ames-gate]
  ::
  =/  =task  ((harden task) wrapped-task)
  =/  event-core  (per-event [now eny rof] duct ames-state)
  ::
  =^  moves  ames-state
    =<  abet
    ::  handle error notifications
    ::
    ?^  dud
      ?+  -.task
          (on-crud:event-core -.task tang.u.dud)
        %hear  (on-hear:event-core lane.task blob.task dud)
      ==
    ::
    ?-  -.task
      %born  on-born:event-core
      %hear  (on-hear:event-core [lane blob ~]:task)
      %heed  (on-heed:event-core ship.task)
      %init  on-init:event-core
      %jilt  (on-jilt:event-core ship.task)
      %sift  (on-sift:event-core ships.task)
      %spew  (on-spew:event-core veb.task)
      %stir  (on-stir:event-core arg.task)
      %trim  on-trim:event-core
      %vega  on-vega:event-core
      %plea  (on-plea:event-core [ship plea]:task)
    ::
      %keen  (on-keen:fine:event-core +.task)
      %yawn  (on-yawn:fine:event-core +.task)
      %bide  (on-bide:fine:event-core +.task)
    ==
  ::
  [moves ames-gate]
::  +take: handle response $sign
::
++  take
  |=  [=wire =duct dud=(unit goof) =sign]
  ^-  [(list move) _ames-gate]
  ?^  dud
    ~|(%ames-take-dud (mean tang.u.dud))
  ::
  ::
  =/  event-core  (per-event [now eny rof] duct ames-state)
  ::
  =^  moves  ames-state
    =<  abet
    ?-  sign
      [@ %done *]   (on-take-done:event-core wire error.sign)
      [@ %boon *]   (on-take-boon:event-core wire payload.sign)
    ::
      [?(%clay %behn) %writ *]  (on-take-clay-bide:fine:event-core wire p.sign)
    ::
      [%behn %wake *]  (on-take-wake:event-core wire error.sign)
    ::
      [%jael %turf *]          (on-take-turf:event-core turfs.sign)
      [%jael %private-keys *]  (on-priv:event-core [life vein]:sign)
      [%jael %public-keys *]   (on-publ:event-core wire public-keys-result.sign)
    ==
  ::
  [moves ames-gate]
::  +stay: extract state before reload
::
++  stay  [%6 %adult ames-state]
::  +load: load in old state after reload
::
++  load
  |^
  |=  $=  old-state
      $%  [%4 ames-state-5]
          [%5 ames-state-5]
          [%6 ^ames-state]
      ==
  ^+  ames-gate
  =?  old-state  ?=(%4 -.old-state)  %5^(state-4-to-5 +.old-state)
  =?  old-state  ?=(%5 -.old-state)  %6^(state-5-to-6 +.old-state)
  ::
  ?>  ?=(%6 -.old-state)
  ames-gate(ames-state +.old-state)
  ::
  ++  state-5-to-6
    |=  old=ames-state-5
    ^-  ^ames-state
    %=  old
      peers        (~(run by peers.old) ship-state-5-to-6)
      bug          [bug.old *fine-state]
      crypto-core  (nol:nu:crub:crypto sec:ex:crypto-core.old)
    ==
  ::
  ++  ship-state-5-to-6
    |=  old=ship-state-5
    ^-  ship-state
    ?.  ?=(%alien -.old)  old
    old(heeds [heeds.old ~])
  ::
  ++  state-4-to-5
    |=  ames-state=ames-state-5
    ^-  ames-state-5
    =.  peers.ames-state
      %-  ~(run by peers.ames-state)
      |=  ship-state=ship-state-5
      ?.  ?=(%known -.ship-state)
        ship-state
      =.  snd.ship-state
        %-  ~(run by snd.ship-state)
        |=  =message-pump-state
        =.  num-live.metrics.packet-pump-state.message-pump-state
          ~(wyt in live.packet-pump-state.message-pump-state)
        message-pump-state
      ship-state
    ames-state
  --
::  +scry: dereference namespace
::
++  scry
  ^-  roon
  |=  [lyc=gang car=term bem=beam]
  ^-  (unit (unit cage))
  =*  ren  car
  =*  why=shop  &/p.bem
  =*  syd  q.bem
  =*  lot=coin  $/r.bem
  =*  tyl  s.bem
  ::
  ::TODO  don't special-case whey scry
  ::
  ?:  &(=(%$ ren) =(tyl /whey))
    =/  maz=(list mass)
      =+  [known alien]=(skid ~(val by peers.ames-state) |=(^ =(%known +<-)))
      :~  peers-known+&+known
          peers-alien+&+alien
      ==
    ``mass+!>(maz)
  ::  only respond for the local identity, %$ desk, current timestamp
  ::
  ?.  ?&  =(&+our why)
          =([%$ %da now] lot)
          =(%$ syd)
      ==
    ?.  for.veb.bug.ames-state  ~
    ~>  %slog.0^leaf/"ames: scry-fail {<[why=why lot=lot now=now syd=syd]>}"
    ~
  ::  /ax/protocol/version           @
  ::  /ax/peers                      (map ship ?(%alien %known))
  ::  /ax/peers/[ship]               ship-state
  ::  /ax/peers/[ship]/forward-lane  (list lane)
  ::  /ax/bones/[ship]               [snd=(set bone) rcv=(set bone)]
  ::  /ax/snd-bones/[ship]/[bone]    vase
  ::  /ax/fine/message/[path/...]    song
  ::
  ?.  ?=(%x ren)  ~
  ?+    tyl  ~
      [%protocol %version ~]
    ``noun+!>(protocol-version)
  ::
      [%peers ~]
    :^  ~  ~  %noun
    !>  ^-  (map ship ?(%alien %known))
    (~(run by peers.ames-state) head)
  ::
      [%peers @ *]
    =/  who  (slaw %p i.t.tyl)
    ?~  who  [~ ~]
    =/  peer  (~(get by peers.ames-state) u.who)
    ?+    t.t.tyl  [~ ~]
        ~
      ?~  peer
        [~ ~]
      ``noun+!>(u.peer)
    ::
        [%forward-lane ~]
      ::
      ::  this duplicates the routing hack from +send-blob:event-core
      ::  so long as neither the peer nor the peer's sponsoring galaxy is us:
      ::
      ::    - no route to the peer: send to the peer's sponsoring galaxy
      ::    - direct route to the peer: use that
      ::    - indirect route to the peer: send to both that route and the
      ::      the peer's sponsoring galaxy
      ::
      :^  ~  ~  %noun
      !>  ^-  (list lane)
      ?.  ?&  ?=([~ %known *] peer)
              !=(our u.who)
          ==
        ~
      =;  zar=(trap (list lane))
        ?~  route.u.peer  $:zar
        =*  rot  u.route.u.peer
        ?:(direct.rot [lane.rot ~] [lane.rot $:zar])
      ::
      |.  ^-  (list lane)
      ?:  ?=(%czar (clan:title sponsor.u.peer))
        ?:  =(our sponsor.u.peer)
          ~
        [%& sponsor.u.peer]~
      =/  next  (~(get by peers.ames-state) sponsor.u.peer)
      ?.  ?=([~ %known *] next)
        ~
      $(peer next)
    ==
  ::
      [%bones @ ~]
    =/  who  (slaw %p i.t.tyl)
    ?~  who  [~ ~]
    =/  per  (~(get by peers.ames-state) u.who)
    ?.  ?=([~ %known *] per)  [~ ~]
    =/  res
      =,  u.per
      [snd=~(key by snd) rcv=~(key by rcv)]
    ``noun+!>(res)
  ::
      [%snd-bones @ @ ~]
    =/  who  (slaw %p i.t.tyl)
    ?~  who  [~ ~]
    =/  ost  (slaw %ud i.t.t.tyl)
    ?~  ost  [~ ~]
    =/  per  (~(get by peers.ames-state) u.who)
    ?.  ?=([~ %known *] per)  [~ ~]
    =/  mps  (~(get by snd.u.per) u.ost)
    ?~  mps  [~ ~]
    =/  res
      u.mps
    ``noun+!>(!>(res))
  ::
      [%fine %message @ *]
    ::TODO  separate endpoint for the full message (instead of packet list)
    ::  t.t.tyl is expected to be a scry path of the shape /vc/desk/rev/etc,
    ::  so we need to give it the right shape
    ::
    =*  path  t.t.tyl
    ?~  nom=(de-omen path)  ~
    ::  we only support scrying into clay,
    ::  and only if the data is fully public.
    ::
    :: ?.  =(%c (end 3 (snag 0 path)))  ~
    :: =/  perm-omen  (need (de-omen %cp (slag 1 path)))
    :: =+  pem=(rof lyc perm-omen)
    :: ?>  ?=(^ pem)
    :: ?>  ?=(^ u.pem)
    :: =+  per=!<([r=dict:clay w=dict:clay] q.u.u.pem)
    :: ?>  =([%black ~ ~] rul.r.per)
    =+  res=(rof lyc u.nom)
    ::TODO  suggests we need to factor differently
    =+  ven=(per-event [now 0v0 rof] *duct ames-state)
    ?-  res
      ~        ~
      [~ ~]    ``noun+!>((encode-response:fine:ven path ~))
      [~ ~ *]  ``noun+!>((encode-response:fine:ven path `[p q.q]:u.u.res))
    ==
  ==
--
::  |per-event: inner event-handling core
::
~%  %per-event  ..decode-packet  ~
|%
++  per-event
  =|  moves=(list move)
  ~%  %event-gate  ..per-event  ~
  |=  [[now=@da eny=@ rof=roof] =duct =ames-state]
  =*  veb  veb.bug.ames-state
  ~%  %event-core  ..$  ~
  |%
  ++  event-core  .
  ++  abet  [(flop moves) ames-state]
  ++  emit  |=(=move event-core(moves [move moves]))
  ++  emil  |=(mos=(list move) event-core(moves (weld (flop mos) moves)))
  ++  channel-state  [life crypto-core bug]:ames-state
  ++  trace
    |=  [verb=? =ship print=(trap tape)]
    ^+  same
    (^trace verb ship ships.bug.ames-state print)
  ::  +on-take-done: handle notice from vane that it processed a message
  ::
  ++  on-take-done
    |=  [=wire error=(unit error)]
    ^+  event-core
    ::  relay the vane ack to the foreign peer
    ::
    =+  ^-  [her=ship =bone]  (parse-bone-wire wire)
    ::
    =/  =peer-state  (got-peer-state her)
    =/  =channel     [[our her] now channel-state -.peer-state]
    =/  peer-core    (make-peer-core peer-state channel)
    ::  if processing succeded, send positive ack packet and exit
    ::
    ?~  error
      abet:(run-message-sink:peer-core bone %done ok=%.y)
    ::  failed; send message nack packet
    ::
    =.  event-core  abet:(run-message-sink:peer-core bone %done ok=%.n)
    =/  =^peer-state  (got-peer-state her)
    =/  =^channel     [[our her] now channel-state -.peer-state]
    ::  construct nack-trace message, referencing .failed $message-num
    ::
    =/  failed=message-num  last-acked:(~(got by rcv.peer-state) bone)
    =/  =naxplanation  [failed u.error]
    =/  =message-blob  (jam naxplanation)
    ::  send nack-trace message on associated .nack-trace-bone
    ::
    =.  peer-core              (make-peer-core peer-state channel)
    =/  nack-trace-bone=^bone  (mix 0b10 bone)
    ::
    abet:(run-message-pump:peer-core nack-trace-bone %memo message-blob)
  ::  +on-sift: handle request to filter debug output by ship
  ::
  ++  on-sift
    |=  ships=(list ship)
    ^+  event-core
    =.  ships.bug.ames-state  (sy ships)
    event-core
  ::  +on-spew: handle request to set verbosity toggles on debug output
  ::
  ++  on-spew
    |=  verbs=(list verb)
    ^+  event-core
    ::  start from all %.n's, then flip requested toggles
    ::
    =.  veb.bug.ames-state
      %+  roll  verbs
      |=  [=verb acc=_veb-all-off]
      ^+  veb.bug.ames-state
      ?-  verb
        %snd  acc(snd %.y)
        %rcv  acc(rcv %.y)
        %odd  acc(odd %.y)
        %msg  acc(msg %.y)
        %ges  acc(ges %.y)
        %for  acc(for %.y)
        %rot  acc(rot %.y)
      ==
    event-core
  ::  +on-stir: start timers for any flow that lack them
  ::
  ::    .arg is unused, meant to ease future debug commands
  ::
  ++  on-stir
    |=  arg=@t
    =/  states=(list [ship peer-state])
      %+  murn  ~(tap by peers.ames-state)
      |=  [=ship =ship-state]
      ^-  (unit [^ship peer-state])
      ?.  ?=(%known -.ship-state)
        ~
      `[ship +.ship-state]
    =/  snds=(list (list [ship bone message-pump-state]))
      %+  turn  states
      |=  [=ship peer-state]
      %+  turn  ~(tap by snd)
      |=  [=bone =message-pump-state]
      [ship bone message-pump-state]
    =/  next-wakes
      %+  turn  `(list [ship bone message-pump-state])`(zing snds)
      |=  [=ship =bone message-pump-state]
      [ship bone next-wake.packet-pump-state]
    =/  next-real-wakes=(list [=ship =bone =@da])
      %+  murn  next-wakes
      |=  [=ship =bone tym=(unit @da)]
      ^-  (unit [^ship ^bone @da])
      ?~(tym ~ `[ship bone u.tym])
    =/  timers
      %-  silt
      ;;  (list [@da ^duct])
      =<  q.q  %-  need  %-  need
      (rof ~ %b [[our %timers da+now] /])
    =/  to-stir
      %+  skip  next-real-wakes
      |=  [=ship =bone =@da]
      (~(has in timers) [da `^duct`~[a+(make-pump-timer-wire ship bone) /ames]])
    ~&  [%stirring to-stir]
    |-  ^+  event-core
    ?~  to-stir
      event-core
    =/  =wire  (make-pump-timer-wire [ship bone]:i.to-stir)
    =.  event-core  (emit duct %pass wire %b %wait da.i.to-stir)
    $(to-stir t.to-stir)
  ::  +on-crud: handle event failure; print to dill
  ::
  ++  on-crud
    |=  =error
    ^+  event-core
    (emit duct %pass /crud %d %flog %crud error)
  ::  +on-heed: handle request to track .ship's responsiveness
  ::
  ++  on-heed
    |=  =ship
    ^+  event-core
    =/  ship-state  (~(get by peers.ames-state) ship)
    ?.  ?=([~ %known *] ship-state)
      %+  enqueue-alien-todo  ship
      |=  todos=alien-agenda
      todos(heeds (~(put in heeds.todos) duct))
    ::
    =/  =peer-state  +.u.ship-state
    =/  =channel     [[our ship] now channel-state -.peer-state]
    abet:on-heed:(make-peer-core peer-state channel)
  ::  +on-jilt: handle request to stop tracking .ship's responsiveness
  ::
  ++  on-jilt
    |=  =ship
    ^+  event-core
    =/  ship-state  (~(get by peers.ames-state) ship)
    ?.  ?=([~ %known *] ship-state)
      %+  enqueue-alien-todo  ship
      |=  todos=alien-agenda
      todos(heeds (~(del in heeds.todos) duct))
    ::
    =/  =peer-state  +.u.ship-state
    =/  =channel     [[our ship] now channel-state -.peer-state]
    abet:on-jilt:(make-peer-core peer-state channel)
  ::  +on-hear: handle raw packet receipt
  ::
  ++  on-hear
    |=  [l=lane b=blob d=(unit goof)]
    ^+  event-core
    =/  [ames=? =packet]
      (decode-packet b)
    ?:  ames
      (on-hear-packet l packet d)
    ?.  response==(& (cut 0 [2 1] b))
      ~|([%fine %request-events-forbidden] !!)
    (on-hear-response:fine l packet d)
  ::  +on-hear-packet: handle mildly processed packet receipt
  ::
  ++  on-hear-packet
    ~/  %on-hear-packet
    |=  [=lane =packet dud=(unit goof)]
    ^+  event-core
    ::
    ?:  =(our sndr.packet)
      event-core
    ::
    %.  +<
    ::
    ?.  =(our rcvr.packet)
      on-hear-forward
    ::
    ?:  ?&  ?=(%pawn (clan:title sndr.packet))
            !?=([~ %known *] (~(get by peers.ames-state) sndr.packet))
        ==
      on-hear-open
    on-hear-shut
  ::  +on-hear-forward: maybe forward a packet to someone else
  ::
  ::    Note that this performs all forwarding requests without
  ::    filtering.  Any protection against DDoS amplification will be
  ::    provided by Vere.
  ::
  ++  on-hear-forward
    ~/  %on-hear-forward
    |=  [=lane =packet dud=(unit goof)]
    ^+  event-core
    %-  %^  trace  for.veb  sndr.packet
        |.("forward: {<sndr.packet>} -> {<rcvr.packet>}")
    ::  set .origin.packet if it doesn't already have one, re-encode, and send
    ::
    =?    origin.packet
        &(?=(~ origin.packet) !=(%czar (clan:title sndr.packet)))
      ?:  ?=(%& -.lane)
        ~
      ?.  (lte (met 3 p.lane) 6)
        ~|  ames-lane-size+p.lane  !!
      `p.lane
    ::
    =/  =blob  (encode-packet & packet)
    (send-blob & rcvr.packet blob)
  ::  +on-hear-open: handle receipt of plaintext comet self-attestation
  ::
  ++  on-hear-open
    ~/  %on-hear-open
    |=  [=lane =packet dud=(unit goof)]
    ^+  event-core
    ::  assert the comet can't pretend to be a moon or other address
    ::
    ?>  ?=(%pawn (clan:title sndr.packet))
    ::  if we already know .sndr, ignore duplicate attestation
    ::
    =/  ship-state  (~(get by peers.ames-state) sndr.packet)
    ?:  ?=([~ %known *] ship-state)
      event-core
    ::
    =/  =open-packet  (decode-open-packet packet our life.ames-state)
    ::  store comet as peer in our state
    ::
    =.  peers.ames-state
      %+  ~(put by peers.ames-state)  sndr.packet
      ^-  ^ship-state
      :-  %known
      =|  =peer-state
      =/  our-private-key  sec:ex:crypto-core.ames-state
      =/  =symmetric-key
        (derive-symmetric-key public-key.open-packet our-private-key)
      ::
      %_  peer-state
        qos            [%unborn now]
        symmetric-key  symmetric-key
        life           sndr-life.open-packet
        public-key     public-key.open-packet
        sponsor        (^sein:title sndr.packet)
        route          `[direct=%.n lane]
      ==
    ::
    event-core
  ::  +on-hear-shut: handle receipt of encrypted packet
  ::
  ++  on-hear-shut
    ~/  %on-hear-shut
    |=  [=lane =packet dud=(unit goof)]
    ^+  event-core
    =/  sndr-state  (~(get by peers.ames-state) sndr.packet)
    ::  if we don't know them, ask jael for their keys and enqueue
    ::
    ?.  ?=([~ %known *] sndr-state)
      (enqueue-alien-todo sndr.packet |=(alien-agenda +<))
    ::  decrypt packet contents using symmetric-key.channel
    ::
    ::    If we know them, we have a $channel with them, which we've
    ::    populated with a .symmetric-key derived from our private key
    ::    and their public key using elliptic curve Diffie-Hellman.
    ::
    =/  =peer-state   +.u.sndr-state
    =/  =channel      [[our sndr.packet] now channel-state -.peer-state]
    ~|  %ames-crash-on-packet-from^her.channel
    =/  =shut-packet
      (decode-shut-packet packet [symmetric-key her-life our-life]:channel)
    ::  non-galaxy: update route with heard lane or forwarded lane
    ::
    =?  route.peer-state  !=(%czar (clan:title her.channel))
      ::  if new packet is direct, use that.  otherwise, if the new new
      ::  and old lanes are indirect, use the new one.  if the new lane
      ::  is indirect but the old lane is direct, then if the lanes are
      ::  identical, don't mark it indirect; if they're not identical,
      ::  use the new lane and mark it indirect.
      ::
      ::  if you mark lane as indirect because you got an indirect
      ::  packet even though you already had a direct identical lane,
      ::  then delayed forwarded packets will come later and reset to
      ::  indirect, so you're unlikely to get a stable direct route
      ::  (unless the forwarder goes offline for a while).
      ::
      ::  conversely, if you don't accept indirect routes with different
      ::  lanes, then if your lane is stale and they're trying to talk
      ::  to you, your acks will go to the stale lane, and you'll never
      ::  time it out unless you reach out to them.  this manifests as
      ::  needing to |hi or dotpost to get a response when the other
      ::  ship has changed lanes.
      ::
      ?:  ?=(~ origin.packet)
        `[direct=%.y lane]
      ?:  ?=([~ %& *] route.peer-state)
        ?:  =(lane.u.route.peer-state |+u.origin.packet)
          route.peer-state
        `[direct=%.n |+u.origin.packet]
      `[direct=%.n |+u.origin.packet]
    ::  perform peer-specific handling of packet
    ::
    =/  peer-core  (make-peer-core peer-state channel)
    abet:(on-hear-shut-packet:peer-core lane shut-packet dud)
  ::  +on-take-boon: receive request to give message to peer
  ::
  ++  on-take-boon
    |=  [=wire payload=*]
    ^+  event-core
    ::
    =+  ^-  [her=ship =bone]  (parse-bone-wire wire)
    ::
    =/  =peer-state  (got-peer-state her)
    =/  =channel     [[our her] now channel-state -.peer-state]
    ::
    abet:(on-memo:(make-peer-core peer-state channel) bone payload %boon)
  ::  +on-plea: handle request to send message
  ::
  ++  on-plea
    |=  [=ship =plea]
    ^+  event-core
    ::  .plea is from local vane to foreign ship
    ::
    =/  ship-state  (~(get by peers.ames-state) ship)
    ::
    ?.  ?=([~ %known *] ship-state)
      %+  enqueue-alien-todo  ship
      |=  todos=alien-agenda
      todos(messages [[duct plea] messages.todos])
    ::
    =/  =peer-state  +.u.ship-state
    =/  =channel     [[our ship] now channel-state -.peer-state]
    ::
    =^  =bone  ossuary.peer-state  (bind-duct ossuary.peer-state duct)
    %-  %^  trace  msg.veb  ship
        |.  ^-  tape
        =/  sndr  [our our-life.channel]
        =/  rcvr  [ship her-life.channel]
        "plea {<sndr^rcvr^bone=bone^vane.plea^path.plea>}"
    ::
    abet:(on-memo:(make-peer-core peer-state channel) bone plea %plea)
  ::  +on-take-wake: receive wakeup or error notification from behn
  ::
  ++  on-take-wake
    |=  [=wire error=(unit tang)]
    ^+  event-core
    ::
    =/  res=(unit [her=ship =bone])  (parse-pump-timer-wire wire)
    ?~  res
      %-  (slog leaf+"ames: got timer for strange wire: {<wire>}" ~)
      event-core
    ::
    =/  state=(unit peer-state)  (get-peer-state her.u.res)
    ?~  state
      %-  (slog leaf+"ames: got timer for strange ship: {<her.u.res>}, ignoring" ~)
      event-core
    ::
    =/  =channel  [[our her.u.res] now channel-state -.u.state]
    ::
    abet:(on-wake:(make-peer-core u.state channel) bone.u.res error)
  ::  +on-init: first boot; subscribe to our info from jael
  ::
  ++  on-init
    ^+  event-core
    ::
    =~  (emit duct %pass /turf %j %turf ~)
        (emit duct %pass /private-keys %j %private-keys ~)
    ==
  ::  +on-priv: set our private key to jael's response
  ::
  ++  on-priv
    |=  [=life vein=(map life private-key)]
    ^+  event-core
    ::
    =/  =private-key            (~(got by vein) life)
    =.  life.ames-state         life
    =.  crypto-core.ames-state  (nol:nu:crub:crypto private-key)
    ::  recalculate each peer's symmetric key
    ::
    =/  our-private-key  sec:ex:crypto-core.ames-state
    =.  peers.ames-state
      %-  ~(run by peers.ames-state)
      |=  =ship-state
      ^+  ship-state
      ::
      ?.  ?=(%known -.ship-state)
        ship-state
      ::
      =/  =peer-state  +.ship-state
      =.  symmetric-key.peer-state
        (derive-symmetric-key public-key.+.ship-state our-private-key)
      ::
      [%known peer-state]
    ::
    event-core
  ::  +on-publ: update pki data for peer or self
  ::
  ++  on-publ
    |=  [=wire =public-keys-result]
    ^+  event-core
    ::
    |^  ^+  event-core
        ::
        ?-    public-keys-result
            [%diff @ %rift *]
          event-core
        ::
            [%diff @ %keys *]
          (on-publ-rekey [who to.diff]:public-keys-result)
        ::
            [%diff @ %spon *]
          (on-publ-sponsor [who to.diff]:public-keys-result)
        ::
            [%full *]
          (on-publ-full points.public-keys-result)
        ::
            [%breach *]
          (on-publ-breach who.public-keys-result)
        ==
    ::  +on-publ-breach: handle continuity breach of .ship; wipe its state
    ::
    ::    Abandon all pretense of continuity and delete all messaging state
    ::    associated with .ship, including sent and unsent messages.
    ::    Also cancel all timers related to .ship.
    ::
    ++  on-publ-breach
      |=  =ship
      ^+  event-core
      ::
      =/  ship-state  (~(get by peers.ames-state) ship)
      ::  we shouldn't be hearing about ships we don't care about
      ::
      ?~  ship-state
        ~>  %slog.0^leaf/"ames: breach unknown {<our^ship>}"
        event-core
      ::  if an alien breached, this doesn't affect us
      ::
      ?:  ?=([~ %alien *] ship-state)
        ~>  %slog.0^leaf/"ames: breach alien {<our^ship>}"
        event-core
      ~>  %slog.0^leaf/"ames: breach peer {<our^ship>}"
      ::  a peer breached; drop messaging state
      ::
      =/  =peer-state  +.u.ship-state
      =/  old-qos=qos  qos.peer-state
      ::  cancel all timers related to .ship
      ::
      =.  event-core
        %+  roll  ~(tap by snd.peer-state)
        |=  [[=snd=bone =message-pump-state] core=_event-core]
        ^+  core
        ::
        ?~  next-wake=next-wake.packet-pump-state.message-pump-state
          core
        ::  note: copies +on-pump-rest:message-pump
        ::
        =/  wire  (make-pump-timer-wire ship snd-bone)
        =/  duct  ~[/ames]
        (emit:core duct %pass wire %b %rest u.next-wake)
      ::  reset all peer state other than pki data
      ::
      =.  +.peer-state  +:*^peer-state
      ::  print change to quality of service, if any
      ::
      =/  text=(unit tape)  (qos-update-text ship old-qos qos.peer-state)
      ::
      =?  event-core  ?=(^ text)
        (emit duct %pass /qos %d %flog %text u.text)
      ::  reinitialize galaxy route if applicable
      ::
      =?  route.peer-state  =(%czar (clan:title ship))
        `[direct=%.y lane=[%& ship]]
      ::
      =.  peers.ames-state
        (~(put by peers.ames-state) ship [%known peer-state])
      ::
      event-core
    ::  +on-publ-rekey: handle new key for peer
    ::
    ::    TODO: assert .crypto-suite compatibility
    ::
    ++  on-publ-rekey
      |=  $:  =ship
              =life
              crypto-suite=@ud
              =public-key
          ==
      ^+  event-core
      ::
      =/  ship-state  (~(get by peers.ames-state) ship)
      ?.  ?=([~ %known *] ship-state)
        =|  =point
        =.  life.point     life
        =.  keys.point     (my [life crypto-suite public-key]~)
        =.  sponsor.point  `(^^sein:title rof our now ship)
        ::
        (on-publ-full (my [ship point]~))
      ::
      =/  =peer-state  +.u.ship-state
      ::
      =/  =private-key              sec:ex:crypto-core.ames-state
      =.  symmetric-key.peer-state
        (derive-symmetric-key public-key private-key)
      ::
      =.  life.peer-state           life
      =.  public-key.peer-state     public-key
      ::
      =.  peers.ames-state  (~(put by peers.ames-state) ship %known peer-state)
      event-core
    ::  +on-publ-sponsor: handle new or lost sponsor for peer
    ::
    ::    TODO: handle sponsor loss
    ::
    ++  on-publ-sponsor
      |=  [=ship sponsor=(unit ship)]
      ^+  event-core
      ::
      ?~  sponsor
        ~|  %ames-lost-sponsor^our^ship  !!
      ::
      =/  =peer-state         (got-peer-state ship)
      =.  sponsor.peer-state  u.sponsor
      ::
      =.  peers.ames-state  (~(put by peers.ames-state) ship %known peer-state)
      event-core
    ::  +on-publ-full: handle new pki data for peer(s)
    ::
    ++  on-publ-full
      |=  points=(map ship point)
      ^+  event-core
      ::
      =>  .(points ~(tap by points))
      |^  ^+  event-core
          ?~  points  event-core
          ::
          =+  ^-  [=ship =point]  i.points
          ::
          ?.  (~(has by keys.point) life.point)
            $(points t.points)
          ::
          =/  old-ship-state  (~(get by peers.ames-state) ship)
          ::
          =.  event-core  (insert-peer-state ship point)
          ::
          =?  event-core  ?=([~ %alien *] old-ship-state)
            (meet-alien ship point +.u.old-ship-state)
          ::
          $(points t.points)
      ::
      ++  meet-alien
        |=  [=ship =point todos=alien-agenda]
        ^+  event-core
        ::  if we're a comet, send self-attestation packet first
        ::
        =?  event-core  =(%pawn (clan:title our))
          (send-blob | ship (attestation-packet ship life.point))
        ::  save current duct
        ::
        =/  original-duct  duct
        ::  apply heeds
        ::
        =.  event-core
          %+  roll  ~(tap in heeds.todos)
          |=  [=^duct core=_event-core]
          (on-heed:core(duct duct) ship)
        ::  apply outgoing messages, reversing for FIFO order
        ::
        =.  event-core
          %+  reel  messages.todos
          |=  [[=^duct =plea] core=_event-core]
          (on-plea:core(duct duct) ship plea)
        ::  apply outgoing packet blobs
        ::
        =.  event-core
          %+  roll  ~(tap in packets.todos)
          |=  [=blob core=_event-core]
          (send-blob:core | ship blob)
        ::  apply remote scry requests
        ::
        =.  event-core
          %+  roll  ~(tap in keens.todos)
          |=  [=path core=_event-core]
          (send-request:fine:core ship path 1)
        ::
        event-core(duct original-duct)
      --
    ::
    ++  insert-peer-state
      |=  [=ship =point]
      ^+  event-core
      ::
      =/  =peer-state     (gut-peer-state ship)
      =/  =public-key     pass:(~(got by keys.point) life.point)
      =/  =private-key    sec:ex:crypto-core.ames-state
      =/  =symmetric-key  (derive-symmetric-key public-key private-key)
      ::
      =.  qos.peer-state            [%unborn now]
      =.  life.peer-state           life.point
      =.  public-key.peer-state     public-key
      =.  symmetric-key.peer-state  symmetric-key
      =.  sponsor.peer-state
        ?^  sponsor.point
          u.sponsor.point
        (^^sein:title rof our now ship)
      ::  automatically set galaxy route, since unix handles lookup
      ::
      =?  route.peer-state  ?=(%czar (clan:title ship))
        `[direct=%.y lane=[%& ship]]
      ::
      =.  peers.ames-state
        (~(put by peers.ames-state) ship %known peer-state)
      ::
      event-core
    --
  ::  +on-take-turf: relay %turf move from jael to unix
  ::
  ++  on-take-turf
    |=  turfs=(list turf)
    ^+  event-core
    ::
    (emit unix-duct.ames-state %give %turf turfs)
  ::  +on-born: handle unix process restart
  ::
  ++  on-born
    ^+  event-core
    ::
    =.  unix-duct.ames-state  duct
    ::
    =/  turfs
      ;;  (list turf)
      =<  q.q  %-  need  %-  need
      (rof ~ %j `beam`[[our %turf %da now] /])
    ::
    (emit unix-duct.ames-state %give %turf turfs)
  ::  +on-trim: handle request to free memory
  ::  +on-vega: handle kernel reload
  ::  +on-trim: handle request to free memory
  ::
  ++  on-vega  event-core
  ++  on-trim  event-core  ::TODO  trim fine parts on high prio
  ::  +enqueue-alien-todo: helper to enqueue a pending request
  ::
  ::    Also requests key and life from Jael on first request.
  ::    On a comet, enqueues self-attestation packet on first request.
  ::
  ++  enqueue-alien-todo
    |=  [=ship mutate=$-(alien-agenda alien-agenda)]
    ^+  event-core
    ::
    =/  ship-state  (~(get by peers.ames-state) ship)
    ::  create a default $alien-agenda on first contact
    ::
    =+  ^-  [already-pending=? todos=alien-agenda]
        ?~  ship-state
          [%.n *alien-agenda]
        [%.y ?>(?=(%alien -.u.ship-state) +.u.ship-state)]
    ::  mutate .todos and apply to permanent state
    ::
    =.  todos             (mutate todos)
    =.  peers.ames-state  (~(put by peers.ames-state) ship %alien todos)
    ::  ask jael for .sndr life and keys on first contact
    ::
    ?:  already-pending
      event-core
    ::  NB: we specifically look for this wire in +public-keys-give in
    ::  Jael.  if you change it here, you must change it there.
    ::
    (emit duct %pass /public-keys %j %public-keys [n=ship ~ ~])
  ::  +send-blob: fire packet at .ship and maybe sponsors
  ::
  ::    Send to .ship and sponsors until we find a direct lane,
  ::    skipping .our in the sponsorship chain.
  ::
  ::    If we have no PKI data for a recipient, enqueue the packet and
  ::    request the information from Jael if we haven't already.
  ::
  ++  send-blob
    ~/  %send-blob
    |=  [for=? =ship =blob]
    ::
    =/  final-ship  ship
    %-  (trace rot.veb final-ship |.("send-blob: to {<ship>}"))
    |-
    |^  ^+  event-core
        ::
        =/  ship-state  (~(get by peers.ames-state) ship)
        ::
        ?.  ?=([~ %known *] ship-state)
          %+  enqueue-alien-todo  ship
          |=  todos=alien-agenda
          todos(packets (~(put in packets.todos) blob))
        ::
        =/  =peer-state  +.u.ship-state
        ::
        ::  XX  routing hack to mimic old ames.
        ::
        ::    Before removing this, consider: moons when their planet is
        ::    behind a NAT; a planet receiving initial acknowledgment
        ::    from a star; a planet talking to another planet under
        ::    another galaxy.
        ::
        ?:  ?|  =(our ship)
                ?&  !=(final-ship ship)
                    !=(%czar (clan:title ship))
                ==
            ==
          (try-next-sponsor sponsor.peer-state)
        ::
        ?:  =(our ship)
          ::  if forwarding, don't send to sponsor to avoid loops
          ::
          ?:  for
            event-core
          (try-next-sponsor sponsor.peer-state)
        ::
        ?~  route=route.peer-state
          %-  (trace rot.veb final-ship |.("no route to:  {<ship>}"))
          (try-next-sponsor sponsor.peer-state)
        ::
        %-  (trace rot.veb final-ship |.("trying route: {<ship>}"))
        =.  event-core
          (emit unix-duct.ames-state %give %send lane.u.route blob)
        ::
        ?:  direct.u.route
          event-core
        (try-next-sponsor sponsor.peer-state)
    ::
    ++  try-next-sponsor
      |=  sponsor=^ship
      ^+  event-core
      ::
      ?:  =(ship sponsor)
        event-core
      ^$(ship sponsor)
    --
  ::  +attestation-packet: generate signed self-attestation for .her
  ::
  ::    Sent by a comet on first contact with a peer.  Not acked.
  ::
  ++  attestation-packet
    |=  [her=ship =her=life]
    ^-  blob
    %+  encode-packet  &
    %-  encode-open-packet
    :_  crypto-core.ames-state
    :*  ^=  public-key  pub:ex:crypto-core.ames-state
        ^=        sndr  our
        ^=   sndr-life  life.ames-state
        ^=        rcvr  her
        ^=   rcvr-life  her-life
    ==
  ::  +get-peer-state: lookup .her state or ~
  ::
  ++  get-peer-state
    |=  her=ship
    ^-  (unit peer-state)
    ::
    =-  ?.(?=([~ %known *] -) ~ `+.u)
    (~(get by peers.ames-state) her)
  ::  +got-peer-state: lookup .her state or crash
  ::
  ++  got-peer-state
    |=  her=ship
    ^-  peer-state
    ::
    ~|  %freaky-alien^her
    =-  ?>(?=(%known -<) ->)
    (~(got by peers.ames-state) her)
  ::  +gut-peer-state: lookup .her state or default
  ::
  ++  gut-peer-state
    |=  her=ship
    ^-  peer-state
    =/  ship-state  (~(get by peers.ames-state) her)
    ?.  ?=([~ %known *] ship-state)
      *peer-state
    +.u.ship-state
  ::  +make-peer-core: create nested |peer-core for per-peer processing
  ::
  ++  make-peer-core
    |=  [=peer-state =channel]
    =*  veb  veb.bug.channel
    |%
    ++  peer-core  .
    ++  emit  |=(move peer-core(event-core (^emit +<)))
    ++  abet
      ^+  event-core
      ::
      =.  peers.ames-state
        (~(put by peers.ames-state) her.channel %known peer-state)
      ::
      event-core
    ++  trace
      |=  [verb=? print=(trap tape)]
      ^+  same
      (^trace verb her.channel print)
    ++  on-heed  peer-core(heeds.peer-state (~(put in heeds.peer-state) duct))
    ++  on-jilt  peer-core(heeds.peer-state (~(del in heeds.peer-state) duct))
    ::  +update-qos: update and maybe print connection status
    ::
    ++  update-qos
      |=  =new=qos
      ^+  peer-core
      ::
      =^  old-qos  qos.peer-state  [qos.peer-state new-qos]
      ::  if no update worth reporting, we're done
      ::
      ?~  text=(qos-update-text her.channel old-qos new-qos)
        peer-core
      ::  print message
      ::
      =.  peer-core  (emit duct %pass /qos %d %flog %text u.text)
      ::  if peer has stopped responding, check if %boon's are backing up
      ::
      ?.  ?=(?(%dead %unborn) -.qos.peer-state)
        peer-core
      check-clog
    ::  +check-clog: notify clients if peer has stopped responding
    ::
    ++  check-clog
      ^+  peer-core
      ::
      ::    Only look at response bones.  Request bones are unregulated,
      ::    since requests tend to be much smaller than responses.
      ::
      =/  pumps=(list message-pump-state)
        %+  murn  ~(tap by snd.peer-state)
        |=  [=bone =message-pump-state]
        ?:  =(0 (end 0 bone))
          ~
        `u=message-pump-state
      ::  clogged: are five or more response messages unsent to this peer?
      ::
      =/  clogged=?
        =|  acc=@ud
        |-  ^-  ?
        ?~  pumps
          %.n
        =.  acc
          %+  add  acc
          %+  add
            ::  in-flight messages
            ::
            (sub [next current]:i.pumps)
          ::  queued messages
          ::
          ~(wyt in unsent-messages.i.pumps)
        ::
        ?:  (gte acc 5)
          %.y
        $(pumps t.pumps)
      ::  if clogged, notify client vanek
      ::
      ?.  clogged
        peer-core
      %+  roll  ~(tap in heeds.peer-state)
      |=([d=^duct core=_peer-core] (emit:core d %give %clog her.channel))
    ::  +on-hear-shut-packet: handle receipt of ack or message fragment
    ::
    ++  on-hear-shut-packet
      |=  [=lane =shut-packet dud=(unit goof)]
      ^+  peer-core
      ::  update and print connection status
      ::
      =.  peer-core  (update-qos %live last-contact=now)
      ::
      =/  =bone  bone.shut-packet
      ::
      ?:  ?=(%& -.meat.shut-packet)
        =+  ?.  &(?=(^ dud) msg.veb)  ~
            %.  ~
            %-  slog
            :_  tang.u.dud
            leaf+"ames: {<her.channel>} fragment crashed {<mote.u.dud>}"
        (run-message-sink bone %hear lane shut-packet ?=(~ dud))
      ::  Just try again on error, printing trace
      ::
      ::    Note this implies that vanes should never crash on %done,
      ::    since we have no way to continue using the flow if they do.
      ::
      =+  ?~  dud  ~
          %.  ~
          %+  slog  leaf+"ames: {<her.channel>} ack crashed {<mote.u.dud>}"
          ?.  msg.veb  ~
          :-  >[bone=bone message-num=message-num meat=meat]:shut-packet<
          tang.u.dud
      (run-message-pump bone %hear [message-num +.meat]:shut-packet)
    ::  +on-memo: handle request to send message
    ::
    ++  on-memo
      |=  [=bone payload=* valence=?(%plea %boon)]
      ^+  peer-core
      =/  =message-blob  (dedup-message (jim payload))
      =.  peer-core  (run-message-pump bone %memo message-blob)
      ::
      ?:  ?&  =(%boon valence)
              (gte now (add ~s30 last-contact.qos.peer-state))
          ==
        check-clog
      peer-core
    ::  +dedup-message: replace with any existing copy of this message
    ::
    ++  dedup-message
      |=  =message-blob
      ^+  message-blob
      ?:  (lte (met 13 message-blob) 1)
        message-blob
      =/  peers-l=(list [=ship =ship-state])  ~(tap by peers.ames-state)
      |-  ^+  message-blob
      =*  peer-loop  $
      ?~  peers-l
        message-blob
      ?.  ?=(%known -.ship-state.i.peers-l)
        peer-loop(peers-l t.peers-l)
      =/  snd-l=(list [=bone =message-pump-state])
        ~(tap by snd.ship-state.i.peers-l)
      |-  ^+  message-blob
      =*  bone-loop  $
      ?~  snd-l
        peer-loop(peers-l t.peers-l)
      =/  blob-l=(list ^message-blob)
        ~(tap to unsent-messages.message-pump-state.i.snd-l)
      |-  ^+  message-blob
      =*  blob-loop  $
      ?^  blob-l
        ?:  =(i.blob-l message-blob)
          i.blob-l
        blob-loop(blob-l t.blob-l)
      ?~  unsent-fragments.message-pump-state.i.snd-l
        bone-loop(snd-l t.snd-l)
      ?:  =(message-blob fragment.i.unsent-fragments.message-pump-state.i.snd-l)
        `@`fragment.i.unsent-fragments.message-pump-state.i.snd-l
      bone-loop(snd-l t.snd-l)
    ::  +on-wake: handle timer expiration
    ::
    ++  on-wake
      |=  [=bone error=(unit tang)]
      ^+  peer-core
      ::  if we previously errored out, print and reset timer for later
      ::
      ::    This really shouldn't happen, but if it does, make sure we
      ::    don't brick either this messaging flow or Behn.
      ::
      ?^  error
        =.  peer-core
          (emit duct %pass /wake-fail %d %flog %crud %ames-wake u.error)
        ::
        ?~  message-pump-state=(~(get by snd.peer-state) bone)
          peer-core
        ?~  next-wake.packet-pump-state.u.message-pump-state
          peer-core
        ::  If we crashed because we woke up too early, assume another
        ::  timer is already set.
        ::
        ?:  (lth now.channel u.next-wake.packet-pump-state.u.message-pump-state)
          peer-core
        ::
        =/  =wire  (make-pump-timer-wire her.channel bone)
        (emit duct %pass wire %b %wait (add now.channel ~s30))
      ::  update and print connection state
      ::
      =.  peer-core  %-  update-qos
        =/  expiry=@da  (add ~s30 last-contact.qos.peer-state)
        =?    -.qos.peer-state
            (gte now.channel expiry)
          %dead
        qos.peer-state
      ::  expire direct route
      ::
      ::    If the peer is not responding, mark the .lane.route as
      ::    indirect.  The next packets we emit will be sent to the
      ::    receiver's sponsorship chain in case the receiver's
      ::    transport address has changed and this lane is no longer
      ::    valid.
      ::
      ::    If .her is a galaxy, the lane will always remain direct.
      ::
      =?    route.peer-state
          ?&  ?=(%dead -.qos.peer-state)
              ?=(^ route.peer-state)
              direct.u.route.peer-state
              !=(%czar (clan:title her.channel))
          ==
        route.peer-state(direct.u %.n)
      ::  resend comet attestation packet if first message times out
      ::
      ::    The attestation packet doesn't get acked, so if we tried to
      ::    send a packet but it timed out, maybe they didn't get our
      ::    attestation.
      ::
      ::    Only resend on timeout of packets in the first message we
      ::    send them, since they should remember forever.
      ::
      =?    event-core
          ?&  ?=(%pawn (clan:title our))
              =(1 current:(~(got by snd.peer-state) bone))
          ==
        (send-blob | her.channel (attestation-packet [her her-life]:channel))
      ::  maybe resend some timed out packets
      ::
      (run-message-pump bone %wake ~)
    ::  +send-shut-packet: fire encrypted packet at rcvr and maybe sponsors
    ::
    ++  send-shut-packet
      |=  =shut-packet
      ^+  peer-core
      ::  swizzle last bone bit before sending
      ::
      ::    The peer has the opposite perspective from ours about what
      ::    kind of flow this is (forward/backward), so flip the bit
      ::    here.
      ::
      =.  event-core
        %^  send-blob  |  her.channel
        %+  encode-packet  &
        %:  encode-shut-packet
          shut-packet(bone (mix 1 bone.shut-packet))
          symmetric-key.channel
          our               her.channel
          our-life.channel  her-life.channel
        ==
      peer-core
    ::  +got-duct: look up $duct by .bone, asserting already bound
    ::
    ++  got-duct
      |=  =bone
      ^-  ^duct
      ~|  %dangling-bone^her.channel^bone
      (~(got by by-bone.ossuary.peer-state) bone)
    ::  +run-message-pump: process $message-pump-task and its effects
    ::
    ++  run-message-pump
      |=  [=bone task=message-pump-task]
      ^+  peer-core
      ::  pass .task to the |message-pump and apply state mutations
      ::
      =/  =message-pump-state
        (~(gut by snd.peer-state) bone *message-pump-state)
      ::
      =/  message-pump    (make-message-pump message-pump-state channel)
      =^  pump-gifts      message-pump-state  (work:message-pump task)
      =.  snd.peer-state  (~(put by snd.peer-state) bone message-pump-state)
      ::  process effects from |message-pump
      ::
      |^  ^+  peer-core
          ?~  pump-gifts  peer-core
          =*  gift  i.pump-gifts
          =.  peer-core
            ?-  -.gift
              %done  (on-pump-done [message-num error]:gift)
              %send  (on-pump-send static-fragment.gift)
              %wait  (on-pump-wait date.gift)
              %rest  (on-pump-rest date.gift)
            ==
          $(pump-gifts t.pump-gifts)
      ::  +on-pump-done: handle |message-pump's report of message (n)ack
      ::
      ++  on-pump-done
        |=  [=message-num error=(unit error)]
        ^+  peer-core
        ::  if odd bone, ack is on "subscription update" message; no-op
        ::
        ?:  =(1 (end 0 bone))
          peer-core
        ::  even bone; is this bone a nack-trace bone?
        ::
        ?:  =(1 (end 0 (rsh 0 bone)))
          ::  nack-trace bone; assume .ok, clear nack from |message-sink
          ::
          =/  target-bone=^bone  (mix 0b10 bone)
          ::
          (run-message-sink target-bone %drop message-num)
        ::  not a nack-trace bone; relay ack to client vane
        ::
        (emit (got-duct bone) %give %done error)
      ::  +on-pump-send: emit message fragment requested by |message-pump
      ::
      ++  on-pump-send
        |=(f=static-fragment (send-shut-packet bone [message-num %& +]:f))
      ::  +on-pump-wait: relay |message-pump's set-timer request
      ::
      ++  on-pump-wait
        |=  date=@da
        ^+  peer-core
        ::
        =/  =wire  (make-pump-timer-wire her.channel bone)
        =/  duct   ~[/ames]
        (emit duct %pass wire %b %wait date)
      ::  +on-pump-rest: relay |message-pump's unset-timer request
      ::
      ++  on-pump-rest
        |=  date=@da
        ^+  peer-core
        ::
        =/  =wire  (make-pump-timer-wire her.channel bone)
        =/  duct   ~[/ames]
        (emit duct %pass wire %b %rest date)
      --
    ::  +run-message-sink: process $message-sink-task and its effects
    ::
    ++  run-message-sink
      |=  [=bone task=message-sink-task]
      ^+  peer-core
      ::  pass .task to the |message-sink and apply state mutations
      ::
      =/  =message-sink-state
        (~(gut by rcv.peer-state) bone *message-sink-state)
      ::
      =/  message-sink    (make-message-sink message-sink-state channel)
      =^  sink-gifts      message-sink-state  (work:message-sink task)
      =.  rcv.peer-state  (~(put by rcv.peer-state) bone message-sink-state)
      ::  process effects from |message-sink
      ::
      |^  ^+  peer-core
          ?~  sink-gifts  peer-core
          =*  gift  i.sink-gifts
          =.  peer-core
            ?-  -.gift
              %memo  (on-sink-memo [message-num message]:gift)
              %send  (on-sink-send [message-num ack-meat]:gift)
            ==
          $(sink-gifts t.sink-gifts)
      ::  +on-sink-send: emit ack packet as requested by |message-sink
      ::
      ++  on-sink-send
        |=([num=message-num ack=ack-meat] (send-shut-packet bone num %| ack))
      ::  +on-sink-memo: dispatch message received by |message-sink
      ::
      ::    odd bone:                %plea request message
      ::    even bone, 0 second bit: %boon response message
      ::    even bone, 1 second bit: nack-trace %boon message
      ::
      ++  on-sink-memo
        ?:  =(1 (end 0 bone))
          on-sink-plea
        ?:  =(0 (end 0 (rsh 0 bone)))
          on-sink-boon
        on-sink-nack-trace
      ::  +on-sink-boon: handle response message received by |message-sink
      ::
      ::    .bone must be mapped in .ossuary.peer-state, or we crash.
      ::    This means a malformed message will kill a flow.  We
      ::    could change this to a no-op if we had some sort of security
      ::    reporting.
      ::
      ::    Note that if we had several consecutive packets in the queue
      ::    and crashed while processing any of them, the %hole card
      ::    will turn *all* of them into losts/nacks.
      ::
      ::    TODO: This handles a previous crash in the client vane, but not in
      ::    Ames itself.
      ::
      ++  on-sink-boon
        |=  [=message-num message=*]
        ^+  peer-core
        ::  send ack unconditionally
        ::
        =.  peer-core  (emit (got-duct bone) %give %boon message)
        =.  peer-core  (run-message-sink bone %done ok=%.y)
        ::
        ?.  ?=([%hear * * ok=%.n] task)
          ::  fresh boon; give message to client vane
          ::
          %-  %+  trace  msg.veb
              =/  dat  [her.channel bone=bone message-num=message-num -.task]
              |.("sink boon {<dat>}")
          peer-core
        ::  we previously crashed on this message; notify client vane
        ::
        %-  %+  trace  msg.veb
            =/  dat  [her.channel bone=bone message-num=message-num -.task]
            |.("crashed on sink boon {<dat>}")
        boon-to-lost
      ::  +boon-to-lost: convert all boons to losts
      ::
      ++  boon-to-lost
        ^+  peer-core
        =.  moves
          %+  turn  moves
          |=  =move
          ?.  ?=([* %give %boon *] move)
            move
          [duct.move %give %lost ~]
        peer-core
      ::  +on-sink-nack-trace: handle nack-trace received by |message-sink
      ::
      ++  on-sink-nack-trace
        |=  [=message-num message=*]
        ^+  peer-core
        %-  %+  trace  msg.veb
            =/  dat  [her.channel bone=bone message-num=message-num]
            |.("sink naxplanation {<dat>}")
        ::
        =+  ;;  =naxplanation  message
        ::  ack nack-trace message (only applied if we don't later crash)
        ::
        =.  peer-core  (run-message-sink bone %done ok=%.y)
        ::  flip .bone's second bit to find referenced flow
        ::
        =/  target-bone=^bone  (mix 0b10 bone)
        ::  notify |message-pump that this message got naxplained
        ::
        (run-message-pump target-bone %near naxplanation)
      ::  +on-sink-plea: handle request message received by |message-sink
      ::
      ++  on-sink-plea
        |=  [=message-num message=*]
        ^+  peer-core
        %-  %+  trace  msg.veb
            =/  dat  [her.channel bone=bone message-num=message-num]
            |.("sink plea {<dat>}")
        ::  is this the first time we're trying to process this message?
        ::
        ?.  ?=([%hear * * ok=%.n] task)
          ::  fresh plea; pass to client vane
          ::
          =+  ;;  =plea  message
          ::
          =/  =wire  (make-bone-wire her.channel bone)
          ::
          ?+  vane.plea  ~|  %ames-evil-vane^our^her.channel^vane.plea  !!
            %a  (emit duct %pass wire %a %plea her.channel plea)
            %c  (emit duct %pass wire %c %plea her.channel plea)
            %g  (emit duct %pass wire %g %plea her.channel plea)
            %j  (emit duct %pass wire %j %plea her.channel plea)
          ==
        ::  we previously crashed on this message; send nack
        ::
        =.  peer-core  (run-message-sink bone %done ok=%.n)
        ::  also send nack-trace with blank .error for security
        ::
        =/  nack-trace-bone=^bone  (mix 0b10 bone)
        =/  =naxplanation  [message-num *error]
        =/  =message-blob  (jam naxplanation)
        ::
        (run-message-pump nack-trace-bone %memo message-blob)
      --
    --
  ::
  ++  fine
    =*  state  fine-state.ames-state
    =<  |%
        ++  on-keen
          |=  =path
          ^+  event-core
          =/  omen
            ~|  [%fine %invalid-namespace-path path]
            (need (de-omen path))
          =*  ship  p.bem.omen
          =.  want.state  (~(put ju want.state) path duct)
          ?:  (~(has by part.state) path)
            ::  request is already ongoing
            ::
            event-core
          =.  part.state  (~(put by part.state) path *partial-fine)
          ::  if we don't know the target yet, store the request for later
          ::
          =/  peer  (~(get by peers.ames-state) ship)
          ?:  ?=([~ %known *] peer)
            (send-request p.bem.omen path 1)
          %+  enqueue-alien-todo  ship
          |=  todos=alien-agenda
          todos(keens (~(put in keens.todos) path))
        ::
        ++  on-yawn
          |=  =path
          ^+  event-core
          =.  want.state  (~(del ju want.state) path duct)
          event-core
        ::
        ++  on-bide
          |=  =path
          ^+  event-core
          =.  hear.state  (~(put ju hear.state) path duct)
          ::  TODO: other vanes?
          (bide-clay path)
        ::
        ++  bide-clay
          |=  =path
          ^+  event-core
          ?>  ?=([@ @ *] path)
          =/  =wire
            (welp /fine/bide path)
          =/  =ship  (slav %p i.t.path)
          =/  [vis=view bem=beam]
            (need (de-omen path))
          =+  ;;  =care:clay
              ?^  vis  car.vis
              (rsh 3^1 vis)
          =/  =rave:clay
            [%sing care r.bem s.bem]
          (emit duct %pass wire %c %warp p.bem q.bem `rave)
        ::
        ++  on-take-clay-bide
          |=  [=wire =riot:clay]
          ?>  ?=([%fine %bide @ *] wire)
          =/  pax=path  t.t.wire
          =/  cas=(unit (cask))
            ?~  riot  ~
            `[p q.q]:r.u.riot 
          =/  wanted        (~(get ju want.state) pax)
          =.  want.state    (~(del by want.state) pax)
          =/  =song
            (encode-response pax cas)
          %-  emil
          %+  turn  [unix-duct.ames-state ~(tap in wanted)]
          |=  d=^duct
          [d %give %howl pax song]
        ::
        ++  on-hear-response
          |=  [=lane =packet dud=(unit goof)]
          ^+  event-core
          ?^  dud
            ::TODO  handle
            ~&  [%fine %done-goofed mote.u.dud]
            %-  (slog tang.u.dud)
            event-core
          ::NOTE  we only send requests to ships we know,
          ::      so we should only get responses from ships we know.
          ::      below we assume sndr.packet is a known peer.
          =*  from  sndr.packet
          =/  peer  (~(got by peers.ames-state) from)
          ?>  ?=(%known -.peer)
          ?>  =(sndr-tick.packet (mod life.peer 16))
          ::
          =/  [=peep =purr]  (decode-request-info `@ux`content.packet)
          =/  =rawr          (decode-response-packet purr)
          (handle-response [from life.peer lane] peep rawr)
        --
    |%
    +$  twit  ::  signed request
      $:  signature=@
          peep
      ==
    ::
    +$  peep  ::  request data
      $:  =path
          num=@ud
      ==
    ::
    +$  rawr  ::  response packet  ::TODO  meow
      $:  sig=@
          siz=@ud
          byts
      ==
    ::
    +$  roar  ::  response message
      $:  sig=@
          dat=$@(~ (cask))
      ==
    ::
    ++  spit
      |=  =path
      ^-  [pat=@t wid=@ud]
      =+  pat=(spat path)
      =+  wid=(met 3 pat)
      ?>  (lte wid 384)  ::TODO  check when we handle %keen, in addition to here
      [pat wid]
    ::
    ++  request-body
      |=  [=path num=@ud]
      ::NOTE  path is expected to be a namespace path without the ship
      ^-  byts
      ?>  (lth num (bex 32))
      =+  (spit path)
      :-  :(add 4 2 wid)
      %+  can  3
      :~  4^num       ::  fragment number
          2^wid       ::  path size
          wid^`@`pat  ::  namespace path
      ==
    ::
    ++  encode-request
      |=  [=ship =path num=@ud]
      ::NOTE  path is expected to be a namespace path without the ship
      ^-  hoot  ^-  @
      =+  bod=(request-body path num)
      =+  syn=(can 3 64^(sign:keys dat.bod) bod ~)
      %+  con  0b100  ::NOTE  request bit
      %^  encode-packet  |
        [our ship]
      [(mod life.ames-state 16) (mod (lyfe:keys ship) 16) ~ syn]
    ::
    ++  encode-response  ::TODO  unit tests
      |=  [=path data=(unit (cask))]
      ^-  song
      ::  prepend request descriptions to each response packet
      ::
      =;  pacs=(list @ux)
        %-  head
        %^  spin  pacs  1
        |=  [pac=@ux num=@ud]
        ^-  [purr _num]
        :_  +(num)
        ^-  @ux
        ::NOTE  we stub out the receiver & origin details,
        ::      runtime should replace them as appropriate.
        (encode-packet | [our ~zod] (mod life.ames-state 16) 0b0 ~ pac)
      ::  prepend a signature and split the data into 1024-byte fragments
      ::
      =/  frag=(list @)
<<<<<<< HEAD
        =/  sig=@  (full:keys path data)
=======
        ::TODO  should also sign the request path
        =/  sig=@  ::(full:keys path (fall data ~))
           (fil 5 16 0xdead.beef)
>>>>>>> 9dad9633
        ?~  data  [sig]~
        %+  rip  13  ::NOTE  1024 bytes
        (cat 3 sig (jam data))  ::TODO  should include life
      ::  sign & packetize the fragments
      ::
      %-  head
      %^  spin  frag  1
      |=  [dat=@ num=@ud]
      :_  +(num)
      ^-  @ux
      =/  req=byts  (request-body path num)
      =/  bod=byts
        =/  wid=@ud  (met 3 dat)
        :-  :(add 4 2 wid)
        %+  can  3
        :~  4^(lent frag)  ::  number of fragments
            2^wid          ::  response data fragment size in bytes
            wid^dat        ::  response data fragment
        ==
      =/  sig=byts
        64^(fil 5 16 0xcafe.face)
        :: 64^(fil (sign:keys (can 3 req bod ~))
      (can 3 req sig bod ~)
    ::
    ++  keys
      |%
      ++  mess
        |=([@p life path $@(~ (cask))] (jam +<))
      ::
      ++  full
        |=  [=path data=$@(~ (cask))]
        (sign (mess our life.ames-state path data))
      ::
      ++  sign
<<<<<<< HEAD
        sigh:as:crypto-core.ames-state
=======
        |=  msg=@
        (fil 5 16 0xdead.beef)
        :: %+  sign:ed:crypto  msg
        ::TODO  get just the sgn key!
        :: sec:ex:crypto-core.ames-state
>>>>>>> 9dad9633
      ::
      ++  lyfe
        |=  who=ship
        ^-  life
        ~|  [%fine %unknown-peer who]
        =/  ship-state  (~(got by peers.ames-state) who)
        ?>  ?=([%known *] ship-state)
        life.ship-state
      ::
      ++  pass
        |=  [who=ship lyf=life]
        ~|  [%fine %unknown-peer who lyf]
        =/  ship-state  (~(got by peers.ames-state) who)
        ?>  ?=([%known *] ship-state)
        ~|  [%fine %life-mismatch who lyf]
        ?>  =(lyf life.ship-state)
        public-key.ship-state
      ::
      ++  veri
        |=  [who=ship lyf=life sig=@ dat=@]
<<<<<<< HEAD
        ^-  ?
        =/  =^pass  (pass who lyf)
        (safe:as:(com:nu:crub:crypto pass) sig dat)
=======
        &

        ::%^  veri:ed:crypto  sig
          :: dat
        ::TODO  get jsut the sign key!
       ::  pub:ex:(com:nu:crub:crypto (pass:keys who lyf))
>>>>>>> 9dad9633
      ::
      ++  meri
        |=  [who=ship lyf=life pax=path sig=@ dat=$@(~ (cask))]
        (veri who lyf sig (mess who lyf pax dat))
      --
    ::  TODO: should not crash,
    ::    improve routing?
    ++  get-lane
      |=  =ship
      ^-  lane:ames
      =/  =peer-state
        (got-peer-state ship)
      lane:(need route.peer-state)
    ::
    ++  decode-request
      |=  =hoot
      ^-  twit
      :-  sig=(cut 3 [0 64] hoot)
      -:(decode-request-info (rsh 3^64 hoot))
    ::
    ++  decode-request-info
      |=  =hoot
      ^-  [=peep =purr]
      =+  num=(cut 3 [0 4] hoot)
      =+  len=(cut 3 [4 2] hoot)
      =+  pat=(cut 3 [6 len] hoot)
      :-  [(stab pat) num]
      ::  if there is data remaining, it's the response
      (rsh [3 (add 6 len)] hoot)
    ::
    ++  decode-response-packet
      |=  =purr
      =;  =rawr
        ~?  !=(wid.rawr (met 3 dat.rawr))  [%fine %unexpected-dat-size]
        rawr
      :*  sig=(cut 3 [0 64] purr)
          siz=(cut 3 [64 4] purr)
          wid=(cut 3 [68 2] purr)
          dat=(rsh 3^70 purr)
      ==
    ::
    ++  decode-response-msg
      |=  partial-fine  ::TODO  maybe take @ instead
      ^-  roar
      =/  mess=@
        %+  can  3  ::TODO  just (rep 13 -)
        %+  turn  (gulf 1 num-fragments)
        ~(got by fragments)
      :-  sig=(cut 3 [0 64] mess)
      =+  dat=(rsh 3^64 mess)
      ?~  dat  ~
      ~|  [%fine %response-not-cask]
      ;;((cask) (cue dat))
    ::
    ++  send-request
      |=  [=ship =path num=@ud]
      ^+  event-core
      =/  =lane:ames  (get-lane ship)
      =/  =hoot       (encode-request ship path 1)
      %-  emit
      [unix-duct.ames-state %give %send lane `@ux`hoot]
    ::
    ++  process-response
      |=  [[from=ship =life] =path sig=@ data=$@(~ (cask))]
      ^+  event-core
      ?>  (meri:keys from life path sig data)
      =.  event-core
        %-  emil
        %+  turn  ~(tap in (~(get ju want.state) path))
        (late [%give %tune path ?@(data data `data)])
      =.  want.state  (~(del by want.state) path)
      =.  part.state  (~(del by part.state) path)
      event-core
    ::
    ++  handle-response
      |=  [[from=ship =life =lane:ames] =peep =rawr]
      ^+  event-core
      ?:  =(0 siz.rawr)
        ?>  =(~ dat.rawr)
        (process-response [from life] path.peep sig.rawr ~)
      ?.  (~(has by part.state) path.peep)
        ::  we did not initiate this request, or it's been cancelled
        ::
        !!
      =/  partial=partial-fine
        (~(got by part.state) path.peep)
      =.  partial
        ?:  (~(has by fragments.partial) num.peep)
          partial
        =,  partial
        :+  ~|  [%fine %response-size-changed have=num-fragments new=siz.rawr]
            ?>  |(=(0 num-fragments) =(num-fragments siz.rawr))
            siz.rawr
          +(num-received)
        ?>  (veri:keys from life [sig dat]:rawr)
        (~(put by fragments) num.peep [wid dat]:rawr)
      ::
      ?:  =(num-fragments num-received):partial
        ::  we have all the parts now, construct the full response
        ::
        =/  =roar  (decode-response-msg partial)
        (process-response [from life] path.peep [sig dat]:roar)
      ::  otherwise, store the part, and send out the next request
      ::
      =.  part.state  (~(put by part.state) path.peep partial)
      =/  next-num=@ud
        =/  next=@ud  +(num.peep)
        ::  we should receive responses in order, but in case we don't...
        ::
        |-
        ?.  (~(has by fragments.partial) next)  next
        $(next +((mod next num-fragments.partial)))
      ::
      =/  =hoot  (encode-request from path.peep next-num)
      ::TODO  ask amsden, should we shotgun? we can tweak this
      ::      for now (mvp) though, stay 1-to-1
      ::TODO  update lane in ames state
      ::TODO  is reusing the lane fine?
      %-  emit
      [unix-duct.ames-state %give %send lane `@ux`hoot]
    --
  --
::  +make-message-pump: constructor for |message-pump
::
++  make-message-pump
  |=  [state=message-pump-state =channel]
  =*  veb  veb.bug.channel
  =|  gifts=(list message-pump-gift)
  ::
  |%
  ++  message-pump  .
  ++  give  |=(gift=message-pump-gift message-pump(gifts [gift gifts]))
  ++  packet-pump  (make-packet-pump packet-pump-state.state channel)
  ++  trace
    |=  [verb=? print=(trap tape)]
    ^+  same
    (^trace verb her.channel ships.bug.channel print)
  ::  +work: handle a $message-pump-task
  ::
  ++  work
    |=  task=message-pump-task
    ^+  [gifts state]
    ::
    =~  (dispatch-task task)
        feed-packets
        (run-packet-pump %halt ~)
        assert
        [(flop gifts) state]
    ==
  ::  +dispatch-task: perform task-specific processing
  ::
  ++  dispatch-task
    |=  task=message-pump-task
    ^+  message-pump
    ::
    ?-  -.task
      %memo  (on-memo message-blob.task)
      %wake  (run-packet-pump %wake current.state)
      %hear
        ?-  -.ack-meat.task
          %&  (on-hear [message-num fragment-num=p.ack-meat]:task)
          %|  (on-done [message-num ?:(ok.p.ack-meat [%ok ~] [%nack ~])]:task)
        ==
      %near  (on-done [message-num %naxplanation error]:naxplanation.task)
    ==
  ::  +on-memo: handle request to send a message
  ::
  ++  on-memo
    |=  =message-blob
    ^+  message-pump
    ::
    =.  unsent-messages.state  (~(put to unsent-messages.state) message-blob)
    message-pump
  ::  +on-hear: handle packet acknowledgment
  ::
  ++  on-hear
    |=  [=message-num =fragment-num]
    ^+  message-pump
    ::  pass to |packet-pump unless duplicate or future ack
    ::
    ?.  (is-message-num-in-range message-num)
      %-  (trace snd.veb |.("hear pump out of range"))
      message-pump
    (run-packet-pump %hear message-num fragment-num)
  ::  +on-done: handle message acknowledgment
  ::
  ::    A nack-trace message counts as a valid message nack on the
  ::    original failed message.
  ::
  ::    This prevents us from having to wait for a message nack packet,
  ::    which would mean we couldn't immediately ack the nack-trace
  ::    message, which would in turn violate the semantics of backward
  ::    flows.
  ::
  ++  on-done
    |=  [=message-num =ack]
    ^+  message-pump
    ::  unsent messages from the future should never get acked
    ::
    ?>  (lth message-num next.state)
    ::  ignore duplicate message acks
    ::
    ?:  (lth message-num current.state)
      %-  %+  trace  snd.veb
          |.("duplicate done {<current=current.state message-num=message-num>}")
      message-pump
    ::  ignore duplicate and future acks
    ::
    ?.  (is-message-num-in-range message-num)
      message-pump
    ::  clear and print .unsent-fragments if nonempty
    ::
    =?    unsent-fragments.state
        &(=(current next) ?=(^ unsent-fragments)):state
      ::
      ~>  %slog.0^leaf/"ames: early message ack {<her.channel>}"
      ~
    ::  clear all packets from this message from the packet pump
    ::
    =.  message-pump  (run-packet-pump %done message-num lag=*@dr)
    ::  enqueue this ack to be sent back to local client vane
    ::
    ::    Don't clobber a naxplanation with just a nack packet.
    ::
    =?    queued-message-acks.state
        =/  old  (~(get by queued-message-acks.state) message-num)
        !?=([~ %naxplanation *] old)
      (~(put by queued-message-acks.state) message-num ack)
    ::  emit local acks from .queued-message-acks until incomplete
    ::
    |-  ^+  message-pump
    ::  if .current hasn't been fully acked, we're done
    ::
    ?~  cur=(~(get by queued-message-acks.state) current.state)
      message-pump
    ::  .current is complete; pop, emit local ack, and try next message
    ::
    =.  queued-message-acks.state
      (~(del by queued-message-acks.state) current.state)
    ::  clear all packets from this message from the packet pump
    ::
    ::    Note we did this when the original packet came in, a few lines
    ::    above.  It's not clear why, but it doesn't always clear the
    ::    packets when it's not the current message.  As a workaround,
    ::    we clear the packets again when we catch up to this packet.
    ::
    ::    This is slightly inefficient because we run this twice for
    ::    each packet and it may emit a few unnecessary packets, but
    ::    but it's not incorrect.  pump-metrics are updated only once,
    ::    at the time when we actually delete the packet.
    ::
    =.  message-pump  (run-packet-pump %done current.state lag=*@dr)
    ::  give %done to vane if we're ready
    ::
    ?-    -.u.cur
        %ok
      =.  message-pump  (give %done current.state ~)
      $(current.state +(current.state))
    ::
        %nack
      message-pump
    ::
        %naxplanation
      =.  message-pump  (give %done current.state `error.u.cur)
      $(current.state +(current.state))
    ==
  ::  +is-message-num-in-range: %.y unless duplicate or future ack
  ::
  ++  is-message-num-in-range
    |=  =message-num
    ^-  ?
    ::
    ?:  (gte message-num next.state)
      %.n
    ?:  (lth message-num current.state)
      %.n
    !(~(has by queued-message-acks.state) message-num)
  ::  +feed-packets: give packets to |packet-pump until full
  ::
  ++  feed-packets
    ::  if nothing to send, no-op
    ::
    ?:  &(=(~ unsent-messages) =(~ unsent-fragments)):state
      message-pump
    ::  we have unsent fragments of the current message; feed them
    ::
    ?.  =(~ unsent-fragments.state)
      =/  res  (feed:packet-pump unsent-fragments.state)
      =+  [unsent packet-pump-gifts packet-pump-state]=res
      ::
      =.  unsent-fragments.state   unsent
      =.  packet-pump-state.state  packet-pump-state
      ::
      =.  message-pump  (process-packet-pump-gifts packet-pump-gifts)
      ::  if it sent all of them, feed it more; otherwise, we're done
      ::
      ?~  unsent
        feed-packets
      message-pump
    ::  .unsent-messages is nonempty; pop a message off and feed it
    ::
    =^  =message-blob  unsent-messages.state  ~(get to unsent-messages.state)
    ::  break .message into .chunks and set as .unsent-fragments
    ::
    =.  unsent-fragments.state  (split-message next.state message-blob)
    ::  try to feed packets from the next message
    ::
    =.  next.state  +(next.state)
    feed-packets
  ::  +run-packet-pump: call +work:packet-pump and process results
  ::
  ++  run-packet-pump
    |=  =packet-pump-task
    ^+  message-pump
    ::
    =^  packet-pump-gifts  packet-pump-state.state
      (work:packet-pump packet-pump-task)
    ::
    (process-packet-pump-gifts packet-pump-gifts)
  ::  +process-packet-pump-gifts: pass |packet-pump effects up the chain
  ::
  ++  process-packet-pump-gifts
    |=  packet-pump-gifts=(list packet-pump-gift)
    ^+  message-pump
    ::
    ?~  packet-pump-gifts
      message-pump
    =.  message-pump  (give i.packet-pump-gifts)
    ::
    $(packet-pump-gifts t.packet-pump-gifts)
  ::  +assert: sanity checks to isolate error cases
  ::
  ++  assert
    ^+  message-pump
    =/  top-live
      (pry:packet-queue:*make-packet-pump live.packet-pump-state.state)
    ?.  |(?=(~ top-live) (lte current.state message-num.key.u.top-live))
      ~|  [%strange-current current=current.state key.u.top-live]
      !!
    message-pump
  --
::  +make-packet-pump: construct |packet-pump core
::
++  make-packet-pump
  |=  [state=packet-pump-state =channel]
  =*  veb  veb.bug.channel
  =|  gifts=(list packet-pump-gift)
  |%
  ++  packet-pump  .
  ++  give  |=(packet-pump-gift packet-pump(gifts [+< gifts]))
  ++  trace
    |=  [verb=? print=(trap tape)]
    ^+  same
    (^trace verb her.channel ships.bug.channel print)
  ::  +packet-queue: type for all sent fragments, ordered by sequence number
  ::
  ++  packet-queue
    %-  (ordered-map live-packet-key live-packet-val)
    lte-packets
  ::  +gauge: inflate a |pump-gauge to track congestion control
  ::
  ++  gauge  (make-pump-gauge now.channel metrics.state [her bug]:channel)
  ::  +work: handle $packet-pump-task request
  ::
  ++  work
    |=  task=packet-pump-task
    ^+  [gifts state]
    ::
    =-  [(flop gifts) state]
    ::
    ?-  -.task
      %hear  (on-hear [message-num fragment-num]:task)
      %done  (on-done message-num.task)
      %wake  (on-wake current.task)
      %halt  set-wake
    ==
  ::  +on-wake: handle packet timeout
  ::
  ++  on-wake
    |=  current=message-num
    ^+  packet-pump
    ::  assert temporal coherence
    ::
    ?<  =(~ next-wake.state)
    ?>  (gte now.channel (need next-wake.state))
    =.  next-wake.state  ~
    ::  tell congestion control a packet timed out
    ::
    =.  metrics.state  on-timeout:gauge
    ::  re-send first packet and update its state in-place
    ::
    =-  =*  res  -
        =.  live.state   live.res
        =?  packet-pump  ?=(^ static-fragment)
          %-  %+  trace  snd.veb
              =/  nums  [message-num fragment-num]:u.static-fragment.res
              |.("dead {<nums^show:gauge>}")
          (give %send u.static-fragment.res)
        packet-pump
    ::
    =|  acc=(unit static-fragment)
    ^+  [static-fragment=acc live=live.state]
    ::
    %^  (dip:packet-queue _acc)  live.state  acc
    |=  $:  acc=_acc
            key=live-packet-key
            val=live-packet-val
        ==
    ^-  [new-val=(unit live-packet-val) stop=? _acc]
    ::  if already acked later message, don't resend
    ::
    ?:  (lth message-num.key current)
      %-  %-  slog  :_  ~
          leaf+"ames: strange wake queue, expected {<current>}, got {<key>}"
      [~ stop=%.n ~]
    ::  packet has expired; update it in-place, stop, and produce it
    ::
    =.  last-sent.val  now.channel
    =.  retries.val    +(retries.val)
    ::
    [`val stop=%.y `(to-static-fragment key val)]
  ::  +feed: try to send a list of packets, returning unsent and effects
  ::
  ++  feed
    |=  fragments=(list static-fragment)
    ^+  [fragments gifts state]
    ::  return unsent back to caller and reverse effects to finalize
    ::
    =-  [unsent (flop gifts) state]
    ::
    ^+  [unsent=fragments packet-pump]
    ::  bite off as many fragments as we can send
    ::
    =/  num-slots  num-slots:gauge
    =/  sent       (scag num-slots fragments)
    =/  unsent     (slag num-slots fragments)
    ::
    :-  unsent
    ^+  packet-pump
    ::  if nothing to send, we're done
    ::
    ?~  sent  packet-pump
    ::  convert $static-fragment's into +ordered-set [key val] pairs
    ::
    =/  send-list
      %+  turn  sent
      |=  static-fragment
      ^-  [key=live-packet-key val=live-packet-val]
      ::
      :-  [message-num fragment-num]
      :-  [sent-date=now.channel retries=0 skips=0]
      [num-fragments fragment]
    ::  update .live and .metrics
    ::
    =.  live.state     (gas:packet-queue live.state send-list)
    =.  metrics.state  (on-sent:gauge (lent send-list))
    ::  TMI
    ::
    =>  .(sent `(list static-fragment)`sent)
    ::  emit a $packet-pump-gift for each packet to send
    ::
    %+  roll  sent
    |=  [packet=static-fragment core=_packet-pump]
    (give:core %send packet)
  ::  +fast-resend-after-ack: resend timed out packets
  ::
  ::    After we finally receive an ack, we want to resend all the live
  ::    packets that have been building up.
  ::
  ++  fast-resend-after-ack
    |=  [=message-num =fragment-num]
    ^+  packet-pump
    =;  res=[resends=(list static-fragment) live=_live.state]
      =.  live.state  live.res
      %+  reel  resends.res
      |=  [packet=static-fragment core=_packet-pump]
      (give:core %send packet)
    ::
    =/  acc
      resends=*(list static-fragment)
    ::
    %^  (dip:packet-queue _acc)  live.state  acc
    |=  $:  acc=_acc
            key=live-packet-key
            val=live-packet-val
        ==
    ^-  [new-val=(unit live-packet-val) stop=? _acc]
    ?:  (lte-packets key [message-num fragment-num])
      [new-val=`val stop=%.n acc]
    ::
    ?:  (gth (next-expiry:gauge key val) now.channel)
      [new-val=`val stop=%.y acc]
    ::
    =.  last-sent.val  now.channel
    =.  resends.acc  [(to-static-fragment key val) resends.acc]
    [new-val=`val stop=%.n acc]
  ::  +on-hear: handle ack on a live packet
  ::
  ::    If the packet was in our queue, delete it and update our
  ::    metrics, possibly re-sending skipped packets.  Otherwise, no-op.
  ::
  ++  on-hear
    |=  [=message-num =fragment-num]
    ^+  packet-pump
    ::
    =-  ::  if no sent packet matches the ack, don't apply mutations or effects
        ::
        ?.  found.-
          %-  (trace snd.veb |.("miss {<show:gauge>}"))
          packet-pump
        ::
        =.  metrics.state  metrics.-
        =.  live.state     live.-
        %-  ?.  ?|  =(0 fragment-num)
                    =(0 (mod counter.metrics.state 20))
                ==
              same
            (trace snd.veb |.("send: {<[fragment=fragment-num show:gauge]>}"))
        ::  .resends is backward, so fold backward and emit
        ::
        =.  packet-pump
          %+  reel  resends.-
          |=  [packet=static-fragment core=_packet-pump]
          (give:core %send packet)
        (fast-resend-after-ack message-num fragment-num)
    ::
    =/  acc
      :*  found=`?`%.n
          resends=*(list static-fragment)
          metrics=metrics.state
      ==
    ::
    ^+  [acc live=live.state]
    ::
    %^  (dip:packet-queue _acc)  live.state  acc
    |=  $:  acc=_acc
            key=live-packet-key
            val=live-packet-val
        ==
    ^-  [new-val=(unit live-packet-val) stop=? _acc]
    ::
    =/  gauge  (make-pump-gauge now.channel metrics.acc [her bug]:channel)
    ::  is this the acked packet?
    ::
    ?:  =(key [message-num fragment-num])
      ::  delete acked packet, update metrics, and stop traversal
      ::
      =.  found.acc    %.y
      =.  metrics.acc  (on-ack:gauge -.val)
      [new-val=~ stop=%.y acc]
    ::  is this a duplicate ack?
    ::
    ?.  (lte-packets key [message-num fragment-num])
      ::  stop, nothing more to do
      ::
      [new-val=`val stop=%.y acc]
    ::  ack was on later packet; mark skipped, tell gauge, and continue
    ::
    =.  skips.val  +(skips.val)
    =^  resend  metrics.acc  (on-skipped-packet:gauge -.val)
    ?.  resend
      [new-val=`val stop=%.n acc]
    ::
    =.  last-sent.val  now.channel
    =.  retries.val    +(retries.val)
    =.  resends.acc    [(to-static-fragment key val) resends.acc]
    [new-val=`val stop=%.n acc]
  ::  +on-done: apply ack to all packets from .message-num
  ::
  ++  on-done
    |=  =message-num
    ^+  packet-pump
    ::
    =-  =.  metrics.state  metrics.-
        =.  live.state     live.-
        ::
        %-  (trace snd.veb |.("done {<message-num=message-num^show:gauge>}"))
        (fast-resend-after-ack message-num `fragment-num`0)
    ::
    ^+  [metrics=metrics.state live=live.state]
    ::
    %^  (dip:packet-queue pump-metrics)  live.state  acc=metrics.state
    |=  $:  metrics=pump-metrics
            key=live-packet-key
            val=live-packet-val
        ==
    ^-  [new-val=(unit live-packet-val) stop=? pump-metrics]
    ::
    =/  gauge  (make-pump-gauge now.channel metrics [her bug]:channel)
    ::  if we get an out-of-order ack for a message, skip until it
    ::
    ?:  (lth message-num.key message-num)
      [new-val=`val stop=%.n metrics]
    ::  if packet was from acked message, delete it and continue
    ::
    ?:  =(message-num.key message-num)
      [new-val=~ stop=%.n metrics=(on-ack:gauge -.val)]
    ::  we've gone past the acked message; we're done
    ::
    [new-val=`val stop=%.y metrics]
  ::  +set-wake: set, unset, or reset timer, emitting moves
  ::
  ++  set-wake
    ^+  packet-pump
    ::  if nonempty .live, pry at head to get next wake time
    ::
    =/  new-wake=(unit @da)
      ?~  head=(pry:packet-queue live.state)
        ~
      `(next-expiry:gauge u.head)
    ::  no-op if no change
    ::
    ?:  =(new-wake next-wake.state)  packet-pump
    ::  unset old timer if non-null
    ::
    =?  packet-pump  !=(~ next-wake.state)
      =/  old  (need next-wake.state)
      =.  next-wake.state  ~
      (give %rest old)
    ::  set new timer if non-null
    ::
    =?  packet-pump  ?=(^ new-wake)
      =.  next-wake.state  new-wake
      (give %wait u.new-wake)
    ::
    packet-pump
  --
::  +to-static-fragment: convenience function for |packet-pump
::
++  to-static-fragment
  |=  [live-packet-key live-packet-val]
  ^-  static-fragment
  [message-num num-fragments fragment-num fragment]
::  +make-pump-gauge: construct |pump-gauge congestion control core
::
++  make-pump-gauge
  |=  [now=@da pump-metrics =ship =bug]
  =*  veb  veb.bug
  =*  metrics  +<+<
  |%
  ++  trace
    |=  [verb=? print=(trap tape)]
    ^+  same
    (^trace verb ship ships.bug print)
  ::  +next-expiry: when should a newly sent fresh packet time out?
  ::
  ::    Use rtt + 4*sigma, where sigma is the mean deviation of rtt.
  ::    This should make it unlikely that a packet would time out from a
  ::    delay, as opposed to an actual packet loss.
  ::
  ++  next-expiry
    |=  [live-packet-key live-packet-val]
    ^-  @da
    (add last-sent rto)
  ::  +num-slots: how many packets can we send right now?
  ::
  ++  num-slots
    ^-  @ud
    (sub-safe cwnd num-live)
  ::  +on-sent: adjust metrics based on sending .num-sent fresh packets
  ::
  ++  on-sent
    |=  num-sent=@ud
    ^-  pump-metrics
    ::
    =.  num-live  (add num-live num-sent)
    metrics
  ::  +on-ack: adjust metrics based on a packet getting acknowledged
  ::
  ++  on-ack
    |=  =packet-state
    ^-  pump-metrics
    ::
    =.  counter  +(counter)
    =.  num-live  (dec num-live)
    ::  if below congestion threshold, add 1; else, add avg. 1 / cwnd
    ::
    =.  cwnd
      ?:  in-slow-start
        +(cwnd)
      (add cwnd !=(0 (mod (mug now) cwnd)))
    ::  if this was a re-send, don't adjust rtt or downstream state
    ::
    ?.  =(0 retries.packet-state)
      metrics
    ::  rtt-datum: new rtt measurement based on this packet roundtrip
    ::
    =/  rtt-datum=@dr  (sub-safe now last-sent.packet-state)
    ::  rtt-error: difference between this rtt measurement and expected
    ::
    =/  rtt-error=@dr
      ?:  (gte rtt-datum rtt)
        (sub rtt-datum rtt)
      (sub rtt rtt-datum)
    ::  exponential weighting ratio for .rtt and .rttvar
    ::
    %-  %+  trace  ges.veb
        |.("ack update {<show rtt-datum=rtt-datum rtt-error=rtt-error>}")
    =.  rtt     (div (add rtt-datum (mul rtt 7)) 8)
    =.  rttvar  (div (add rtt-error (mul rttvar 7)) 8)
    =.  rto     (clamp-rto (add rtt (mul 4 rttvar)))
    ::
    metrics
  ::  +on-skipped-packet: handle misordered ack
  ::
  ++  on-skipped-packet
    |=  packet-state
    ^-  [resend=? pump-metrics]
    ::
    =/  resend=?  &(=(0 retries) |(in-recovery (gte skips 3)))
    :-  resend
    ::
    =?  cwnd  !in-recovery  (max 2 (div cwnd 2))
    %-  %+  trace  snd.veb
        |.("skip {<[resend=resend in-recovery=in-recovery show]>}")
    metrics
  ::  +on-timeout: (re)enter slow-start mode on packet loss
  ::
  ++  on-timeout
    ^-  pump-metrics
    ::
    %-  (trace ges.veb |.("timeout update {<show>}"))
    =:  ssthresh  (max 1 (div cwnd 2))
            cwnd  1
             rto  (clamp-rto (mul rto 2))
      ==
    metrics
  ::  +clamp-rto: apply min and max to an .rto value
  ::
  ++  clamp-rto
    |=  rto=@dr
    ^+  rto
    (min ~m2 (max ^~((div ~s1 5)) rto))
  ::  +in-slow-start: %.y iff we're in "slow-start" mode
  ::
  ++  in-slow-start
    ^-  ?
    (lth cwnd ssthresh)
  ::  +in-recovery: %.y iff we're recovering from a skipped packet
  ::
  ::    We finish recovering when .num-live finally dips back down to
  ::    .cwnd.
  ::
  ++  in-recovery
    ^-  ?
    (gth num-live cwnd)
  ::  +sub-safe: subtract with underflow protection
  ::
  ++  sub-safe
    |=  [a=@ b=@]
    ^-  @
    ?:((lte a b) 0 (sub a b))
  ::  +show: produce a printable version of .metrics
  ::
  ++  show
    =/  ms  (div ~s1 1.000)
    ::
    :*  rto=(div rto ms)
        rtt=(div rtt ms)
        rttvar=(div rttvar ms)
        ssthresh=ssthresh
        cwnd=cwnd
        num-live=num-live
        counter=counter
    ==
  --
::  +make-message-sink: construct |message-sink message receiver core
::
++  make-message-sink
  |=  [state=message-sink-state =channel]
  =*  veb  veb.bug.channel
  =|  gifts=(list message-sink-gift)
  |%
  ++  message-sink  .
  ++  give  |=(message-sink-gift message-sink(gifts [+< gifts]))
  ++  trace
    |=  [verb=? print=(trap tape)]
    ^+  same
    (^trace verb her.channel ships.bug.channel print)
  ::  +work: handle a $message-sink-task
  ::
  ++  work
    |=  task=message-sink-task
    ^+  [gifts state]
    ::
    =-  [(flop gifts) state]
    ::
    ?-  -.task
      %done  (on-done ok.task)
      %drop  (on-drop message-num.task)
      %hear  (on-hear [lane shut-packet ok]:task)
    ==
  ::  +on-hear: receive message fragment, possibly completing message
  ::
  ++  on-hear
    |=  [=lane =shut-packet ok=?]
    ^+  message-sink
    ::  we know this is a fragment, not an ack; expose into namespace
    ::
    ?>  ?=(%& -.meat.shut-packet)
    =+  [num-fragments fragment-num fragment]=+.meat.shut-packet
    ::  seq: message sequence number, for convenience
    ::
    =/  seq  message-num.shut-packet
    ::  ignore messages from far future; limit to 10 in progress
    ::
    ?:  (gte seq (add 10 last-acked.state))
      %-  %+  trace  odd.veb
          |.("future %hear {<seq=seq^last-acked=last-acked.state>}")
      message-sink
    ::
    =/  is-last-fragment=?  =(+(fragment-num) num-fragments)
    ::  always ack a dupe!
    ::
    ?:  (lte seq last-acked.state)
      ?.  is-last-fragment
        ::  single packet ack
        ::
        %-  %+  trace  rcv.veb
            |.("send dupe ack {<seq=seq^fragment-num=fragment-num>}")
        (give %send seq %& fragment-num)
      ::  whole message (n)ack
      ::
      =/  ok=?  !(~(has in nax.state) seq)
      %-  (trace rcv.veb |.("send dupe message ack {<seq=seq>} ok={<ok>}"))
      (give %send seq %| ok lag=`@dr`0)
    ::  last-acked<seq<=last-heard; heard message, unprocessed
    ::
    ::    Only true if we've heard some packets we haven't acked, which
    ::    doesn't happen for boons.
    ::
    ?:  (lte seq last-heard.state)
      ?:  is-last-fragment
        ::  drop last packet since we don't know whether to ack or nack
        ::
        %-  %+  trace  rcv.veb
            |.  ^-  tape
            =/  data
              :*  her.channel  seq=seq
                  fragment-num=fragment-num  num-fragments=num-fragments
                  la=last-acked.state  lh=last-heard.state
              ==
            "hear last in-progress {<data>}"
        message-sink
      ::  ack all other packets
      ::
      %-  %+  trace  rcv.veb  |.
          =/  data
            [seq=seq fragment-num=fragment-num num-fragments=num-fragments]
          "send ack-1 {<data>}"
      (give %send seq %& fragment-num)
    ::  last-heard<seq<10+last-heard; this is a packet in a live message
    ::
    =/  =partial-rcv-message
      ::  create default if first fragment
      ::
      ?~  existing=(~(get by live-messages.state) seq)
        [num-fragments num-received=0 fragments=~]
      ::  we have an existing partial message; check parameters match
      ::
      ?>  (gth num-fragments.u.existing fragment-num)
      ?>  =(num-fragments.u.existing num-fragments)
      ::
      u.existing
    ::
    =/  already-heard-fragment=?
      (~(has by fragments.partial-rcv-message) fragment-num)
    ::  ack dupes except for the last fragment, in which case drop
    ::
    ?:  already-heard-fragment
      ?:  is-last-fragment
        %-  %+  trace  rcv.veb  |.
            =/  data
              [her.channel seq=seq lh=last-heard.state la=last-acked.state]
            "hear last dupe {<data>}"
        message-sink
      %-  %+  trace  rcv.veb
          |.("send dupe ack {<her.channel^seq=seq^fragment-num=fragment-num>}")
      (give %send seq %& fragment-num)
    ::  new fragment; store in state and check if message is done
    ::
    =.  num-received.partial-rcv-message
      +(num-received.partial-rcv-message)
    ::
    =.  fragments.partial-rcv-message
      (~(put by fragments.partial-rcv-message) fragment-num fragment)
    ::
    =.  live-messages.state
      (~(put by live-messages.state) seq partial-rcv-message)
    ::  ack any packet other than the last one, and continue either way
    ::
    =?  message-sink  !is-last-fragment
      %-  %+  trace  rcv.veb  |.
          =/  data
            [seq=seq fragment-num=fragment-num num-fragments=num-fragments]
          "send ack-2 {<data>}"
      (give %send seq %& fragment-num)
    ::  enqueue all completed messages starting at +(last-heard.state)
    ::
    |-  ^+  message-sink
    ::  if this is not the next message to ack, we're done
    ::
    ?.  =(seq +(last-heard.state))
      message-sink
    ::  if we haven't heard anything from this message, we're done
    ::
    ?~  live=(~(get by live-messages.state) seq)
      message-sink
    ::  if the message isn't done yet, we're done
    ::
    ?.  =(num-received num-fragments):u.live
      message-sink
    ::  we have whole message; update state, assemble, and send to vane
    ::
    =.  last-heard.state     +(last-heard.state)
    =.  live-messages.state  (~(del by live-messages.state) seq)
    ::
    %-  %+  trace  msg.veb
        |.("hear {<her.channel>} {<seq=seq>} {<num-fragments.u.live>}kb")
    =/  message=*  (assemble-fragments [num-fragments fragments]:u.live)
    =.  message-sink  (enqueue-to-vane seq message)
    ::
    $(seq +(seq))
  ::  +enqueue-to-vane: enqueue message to be sent to local vane
  ::
  ++  enqueue-to-vane
    |=  [seq=message-num message=*]
    ^+  message-sink
    ::
    =/  empty=?  =(~ pending-vane-ack.state)
    =.  pending-vane-ack.state  (~(put to pending-vane-ack.state) seq message)
    ?.  empty
      message-sink
    (give %memo seq message)
  ::  +on-done: handle confirmation of message processing from vane
  ::
  ++  on-done
    |=  ok=?
    ^+  message-sink
    ::
    =^  pending  pending-vane-ack.state  ~(get to pending-vane-ack.state)
    =/  =message-num  message-num.p.pending
    ::
    =.  last-acked.state  +(last-acked.state)
    =?  nax.state  !ok  (~(put in nax.state) message-num)
    ::
    =.  message-sink  (give %send message-num %| ok lag=`@dr`0)
    =/  next  ~(top to pending-vane-ack.state)
    ?~  next
      message-sink
    (give %memo u.next)
  ::  +on-drop: drop .message-num from our .nax state
  ::
  ++  on-drop
    |=  =message-num
    ^+  message-sink
    ::
    =.  nax.state  (~(del in nax.state) message-num)
    ::
    message-sink
  --
--<|MERGE_RESOLUTION|>--- conflicted
+++ resolved
@@ -1270,7 +1270,7 @@
     ?-  res
       ~        ~
       [~ ~]    ``noun+!>((encode-response:fine:ven path ~))
-      [~ ~ *]  ``noun+!>((encode-response:fine:ven path `[p q.q]:u.u.res))
+      [~ ~ *]  ``noun+!>((encode-response:fine:ven path [p q.q]:u.u.res))
     ==
   ==
 --
@@ -2575,11 +2575,11 @@
           =/  pax=path  t.t.wire
           =/  cas=(unit (cask))
             ?~  riot  ~
-            `[p q.q]:r.u.riot 
+            `[p q.q]:r.u.riot
           =/  wanted        (~(get ju want.state) pax)
           =.  want.state    (~(del by want.state) pax)
           =/  =song
-            (encode-response pax cas)
+            (encode-response pax (fall cas ~))
           %-  emil
           %+  turn  [unix-duct.ames-state ~(tap in wanted)]
           |=  d=^duct
@@ -2660,7 +2660,7 @@
       [(mod life.ames-state 16) (mod (lyfe:keys ship) 16) ~ syn]
     ::
     ++  encode-response  ::TODO  unit tests
-      |=  [=path data=(unit (cask))]
+      |=  [=path data=$@(~ (cask))]
       ^-  song
       ::  prepend request descriptions to each response packet
       ::
@@ -2677,13 +2677,7 @@
       ::  prepend a signature and split the data into 1024-byte fragments
       ::
       =/  frag=(list @)
-<<<<<<< HEAD
         =/  sig=@  (full:keys path data)
-=======
-        ::TODO  should also sign the request path
-        =/  sig=@  ::(full:keys path (fall data ~))
-           (fil 5 16 0xdead.beef)
->>>>>>> 9dad9633
         ?~  data  [sig]~
         %+  rip  13  ::NOTE  1024 bytes
         (cat 3 sig (jam data))  ::TODO  should include life
@@ -2718,15 +2712,7 @@
         (sign (mess our life.ames-state path data))
       ::
       ++  sign
-<<<<<<< HEAD
         sigh:as:crypto-core.ames-state
-=======
-        |=  msg=@
-        (fil 5 16 0xdead.beef)
-        :: %+  sign:ed:crypto  msg
-        ::TODO  get just the sgn key!
-        :: sec:ex:crypto-core.ames-state
->>>>>>> 9dad9633
       ::
       ++  lyfe
         |=  who=ship
@@ -2747,18 +2733,9 @@
       ::
       ++  veri
         |=  [who=ship lyf=life sig=@ dat=@]
-<<<<<<< HEAD
         ^-  ?
         =/  =^pass  (pass who lyf)
         (safe:as:(com:nu:crub:crypto pass) sig dat)
-=======
-        &
-
-        ::%^  veri:ed:crypto  sig
-          :: dat
-        ::TODO  get jsut the sign key!
-       ::  pub:ex:(com:nu:crub:crypto (pass:keys who lyf))
->>>>>>> 9dad9633
       ::
       ++  meri
         |=  [who=ship lyf=life pax=path sig=@ dat=$@(~ (cask))]
