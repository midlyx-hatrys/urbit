::    Ames extends Arvo's %pass/%give move semantics across the network.
::
::    Ames receives packets as Arvo events and emits packets as Arvo
::    effects.  The runtime is responsible for transferring the bytes in
::    an Ames packet across a physical network to another ship.
::
::    The runtime tells Ames which physical address a packet came from,
::    represented as an opaque atom.  Ames can emit a packet effect to
::    one of those opaque atoms or to the Urbit address of a galaxy
::    (root node), which the runtime is responsible for translating to a
::    physical address.  One runtime implementation sends UDP packets
::    using IPv4 addresses for ships and DNS lookups for galaxies, but
::    other implementations may overlay over other kinds of networks.
::
::    A local vane can pass Ames a %plea request message.  Ames
::    transmits the message over the wire to the peer ship's Ames, which
::    passes the message to the destination vane.
::
::    Once the peer has processed the %plea message, it sends a
::    message-acknowledgment packet over the wire back to the local
::    Ames.  This ack can either be positive to indicate the request was
::    processed, or negative to indicate the request failed, in which
::    case it's called a "nack".  (Don't confuse Ames nacks with TCP
::    nacks, which are a different concept).
::
::    When the local Ames receives either a positive message-ack or a
::    combination of a nack and naxplanation (explained in more detail
::    below), it gives an %done move to the local vane that had
::    requested the original %plea message be sent.
::
::    A local vane can give Ames zero or more %boon response messages in
::    response to a %plea, on the same duct that Ames used to pass the
::    %plea to the vane.  Ames transmits a %boon over the wire to the
::    peer's Ames, which gives it to the destination vane on the same
::    duct the vane had used to pass the original %plea to Ames.
::
::    %boon messages are acked automatically by the receiver Ames.  They
::    cannot be nacked, and Ames only uses the ack internally, without
::    notifying the client vane that gave Ames the %boon.
::
::    If the Arvo event that completed receipt of a %boon message
::    crashes, Ames instead sends the client vane a %lost message
::    indicating the %boon was missed.
::
::    %plea messages can be nacked, in which case the peer will send
::    both a message-nack packet and a naxplanation message, which is
::    sent in a way that does not interfere with normal operation.  The
::    naxplanation is sent as a full Ames message, instead of just a
::    packet, because the contained error information can be arbitrarily
::    large.  A naxplanation can only give rise to a positive ack --
::    never ack an ack, and never nack a naxplanation.
::
::    Ames guarantees a total ordering of messages within a "flow",
::    identified in other vanes by a duct and over the wire by a "bone":
::    an opaque number.  Each flow has a FIFO queue of %plea requests
::    from the requesting ship to the responding ship and a FIFO queue
::    of %boon's in the other direction.
::
::    Message order across flows is not specified and may vary based on
::    network conditions.
::
::    Ames guarantees that a message will only be delivered once to the
::    destination vane.
::
::    Ames encrypts every message using symmetric-key encryption by
::    performing an elliptic curve Diffie-Hellman using our private key
::    and the public key of the peer.  For ships in the Jael PKI
::    (public-key infrastructure), Ames looks up the peer's public key
::    from Jael.  Comets (128-bit ephemeral addresses) are not
::    cryptographic assets and must self-attest over Ames by sending a
::    single self-signed packet containing their public key.
::
::    When a peer suffers a continuity breach, Ames removes all
::    messaging state related to it.  Ames does not guarantee that all
::    messages will be fully delivered to the now-stale peer.  From
::    Ames's perspective, the newly restarted peer is a new ship.
::    Ames's guarantees are not maintained across a breach.
::
::    A vane can pass Ames a %heed $task to request Ames track a peer's
::    responsiveness.  If our %boon's to it start backing up locally,
::    Ames will give a %clog back to the requesting vane containing the
::    unresponsive peer's urbit address.  This interaction does not use
::    ducts as unique keys.  Stop tracking a peer by sending Ames a
::    %jilt $task.
::
::    Debug output can be adjusted using %sift and %spew $task's.
::
::  protocol-version: current version of the ames wire protocol
::
!:
=/  protocol-version=?(%0 %1 %2 %3 %4 %5 %6 %7)  %0
=,  ames
=*  point               point:jael
=*  public-keys-result  public-keys-result:jael
::  veb: verbosity flags
::
=/  veb-all-off
  :*  snd=`?`%.n  ::  sending packets
      rcv=`?`%.n  ::  receiving packets
      odd=`?`%.n  ::  unusual events
      msg=`?`%.n  ::  message-level events
      ges=`?`%.n  ::  congestion control
      for=`?`%.n  ::  packet forwarding
      rot=`?`%.n  ::  routing attempts
  ==
=>
~%  %ames  ..part  ~
|%
+|  %helpers
::  +trace: print if .verb is set and we're tracking .ship
::
++  trace
  |=  [verb=? =ship ships=(set ship) print=(trap tape)]
  ^+  same
  ?.  verb
    same
  ?.  =>  [ship=ship ships=ships in=in]
      ~+  |(=(~ ships) (~(has in ships) ship))
    same
  (slog leaf/"ames: {(scow %p ship)}: {(print)}" ~)
::  +qos-update-text: notice text for if connection state changes
::
++  qos-update-text
  |=  [=ship old=qos new=qos]
  ^-  (unit tape)
  ::
  ?+  [-.old -.new]  ~
    [%unborn %live]  `"; {(scow %p ship)} is your neighbor"
    [%dead %live]    `"; {(scow %p ship)} is ok"
    [%live %dead]    `"; {(scow %p ship)} not responding still trying"
    [%unborn %dead]  `"; {(scow %p ship)} not responding still trying"
    [%live %unborn]  `"; {(scow %p ship)} has sunk"
    [%dead %unborn]  `"; {(scow %p ship)} has sunk"
  ==
::  +lte-packets: yes if a is before b
::
++  lte-packets
  |=  [a=live-packet-key b=live-packet-key]
  ^-  ?
  ::
  ?:  (lth message-num.a message-num.b)
    %.y
  ?:  (gth message-num.a message-num.b)
    %.n
  (lte fragment-num.a fragment-num.b)
::  +split-message: split message into kilobyte-sized fragments
::
::    We don't literally split it here since that would allocate many
::    large atoms with no structural sharing.  Instead, each
::    static-fragment has the entire message and a counter.  In
::    +encrypt, we interpret this to get the actual fragment.
::
++  split-message
  ~/  %split-message
  |=  [=message-num =message-blob]
  ^-  (list static-fragment)
  ::
  =/  num-fragments=fragment-num  (met 13 message-blob)
  =|  counter=@
  ::
  |-  ^-  (list static-fragment)
  ?:  (gte counter num-fragments)
    ~
  ::
  :-  [message-num num-fragments counter `@`message-blob]
  $(counter +(counter))
::  +assemble-fragments: concatenate fragments into a $message
::
++  assemble-fragments
  ~/  %assemble-fragments
  |=  [num-fragments=fragment-num fragments=(map fragment-num fragment)]
  ^-  *
  ::
  =|  sorted=(list fragment)
  =.  sorted
    =/  index=fragment-num  0
    |-  ^+  sorted
    ?:  =(index num-fragments)
      sorted
    $(index +(index), sorted [(~(got by fragments) index) sorted])
  ::
  (cue (rep 13 (flop sorted)))
::  +jim: caching +jam
::
++  jim  |=(n=* ~+((jam n)))
::  +bind-duct: find or make new $bone for .duct in .ossuary
::
++  bind-duct
  |=  [=ossuary =duct]
  ^+  [next-bone.ossuary ossuary]
  ::
  ?^  existing=(~(get by by-duct.ossuary) duct)
    [u.existing ossuary]
  ::
  :-  next-bone.ossuary
  :+  (add 4 next-bone.ossuary)
    (~(put by by-duct.ossuary) duct next-bone.ossuary)
  (~(put by by-bone.ossuary) next-bone.ossuary duct)
::  +make-bone-wire: encode ship, rift and bone in wire for sending to vane
::
++  make-bone-wire
  |=  [her=ship =rift =bone]
  ^-  wire
  ::
  /bone/(scot %p her)/(scot %ud rift)/(scot %ud bone)
::  +parse-bone-wire: decode ship, bone and rift from wire from local vane
::
++  parse-bone-wire
  |=  =wire
  ^-  %-  unit
      $%  [%old her=ship =bone]
          [%new her=ship =rift =bone]
      ==
  ?.  ?|  ?=([%bone @ @ @ ~] wire)
          ?=([%bone @ @ ~] wire)
      ==
    ::  ignore malformed wires
    ::
    ~
  ?+    wire  ~
      [%bone @ @ ~]
    `[%old `@p`(slav %p i.t.wire) `@ud`(slav %ud i.t.t.wire)]
  ::
      [%bone @ @ @ ~]
    %-  some
    :^    %new
        `@p`(slav %p i.t.wire)
      `@ud`(slav %ud i.t.t.wire)
    `@ud`(slav %ud i.t.t.t.wire)
  ==
::  +make-pump-timer-wire: construct wire for |packet-pump timer
::
++  make-pump-timer-wire
  |=  [her=ship =bone]
  ^-  wire
  /pump/(scot %p her)/(scot %ud bone)
::  +parse-pump-timer-wire: parse .her and .bone from |packet-pump wire
::
++  parse-pump-timer-wire
  |=  =wire
  ^-  (unit [her=ship =bone])
  ::
  ~|  %ames-wire-timer^wire
  ?.  ?=([%pump @ @ ~] wire)
    ~
  ?~  ship=`(unit @p)`(slaw %p i.t.wire)
    ~
  ?~  bone=`(unit @ud)`(slaw %ud i.t.t.wire)
    ~
  `[u.ship u.bone]
::  +derive-symmetric-key: $symmetric-key from $private-key and $public-key
::
::    Assumes keys have a tag on them like the result of the |ex:crub core.
::
++  derive-symmetric-key
  ~/  %derive-symmetric-key
  |=  [=public-key =private-key]
  ^-  symmetric-key
  ::
  ?>  =('b' (end 3 public-key))
  =.  public-key  (rsh 8 (rsh 3 public-key))
  ::
  ?>  =('B' (end 3 private-key))
  =.  private-key  (rsh 8 (rsh 3 private-key))
  ::
  `@`(shar:ed:crypto public-key private-key)
::  +encode-packet: serialize a packet into a bytestream
::
++  encode-packet
  ~/  %encode-packet
  |=  packet
  ^-  blob
  ::
  =/  sndr-meta  (encode-ship-metadata sndr)
  =/  rcvr-meta  (encode-ship-metadata rcvr)
  ::
  =/  body=@
    ;:  mix
      sndr-tick
      (lsh 2 rcvr-tick)
      (lsh 3 sndr)
      (lsh [3 +(size.sndr-meta)] rcvr)
      (lsh [3 +((add size.sndr-meta size.rcvr-meta))] content)
    ==
  =/  checksum  (end [0 20] (mug body))
  =?  body  ?=(^ origin)  (mix u.origin (lsh [3 6] body))
  ::
  =/  header=@
    %+  can  0
    :~  [3 reserved=0]
        [1 is-ames=&]
        [3 protocol-version]
        [2 rank.sndr-meta]
        [2 rank.rcvr-meta]
        [20 checksum]
        [1 relayed=.?(origin)]
    ==
  (mix header (lsh 5 body))
::  +decode-packet: deserialize packet from bytestream or crash
::
++  decode-packet
  ~/  %decode-packet
  |=  =blob
  ^-  packet
  ~|  %decode-packet-fail
  ::  first 32 (2^5) bits are header; the rest is body
  ::
  =/  header  (end 5 blob)
  =/  body    (rsh 5 blob)
  ::  read header; first three bits are reserved
  ::
  =/  is-ames  (cut 0 [3 1] header)
  ?.  =(& is-ames)
    ~|  %ames-not-ames  !!
  ::
  =/  version  (cut 0 [4 3] header)
  ?.  =(protocol-version version)
    ~|  ames-protocol-version+version  !!
  ::
  =/  sndr-size  (decode-ship-size (cut 0 [7 2] header))
  =/  rcvr-size  (decode-ship-size (cut 0 [9 2] header))
  =/  checksum   (cut 0 [11 20] header)
  =/  relayed    (cut 0 [31 1] header)
  ::  origin, if present, is 6 octets long, at the end of the body
  ::
  =^  origin=(unit @)  body
    ?:  =(| relayed)
      [~ body]
    =/  len  (sub (met 3 body) 6)
    [`(end [3 6] body) (rsh [3 6] body)]
  ::  .checksum does not apply to the origin
  ::
  ?.  =(checksum (end [0 20] (mug body)))
    ~|  %ames-checksum  !!
  ::  read fixed-length sndr and rcvr life data from body
  ::
  ::    These represent the last four bits of the sender and receiver
  ::    life fields, to be used for quick dropping of honest packets to
  ::    or from the wrong life.
  ::
  =/  sndr-tick  (cut 0 [0 4] body)
  =/  rcvr-tick  (cut 0 [4 4] body)
  ::  read variable-length .sndr and .rcvr addresses
  ::
  =/  off   1
  =^  sndr  off  [(cut 3 [off sndr-size] body) (add off sndr-size)]
  ?.  (is-valid-rank sndr sndr-size)
    ~|  ames-sender-impostor+[sndr sndr-size]  !!
  ::
  =^  rcvr  off  [(cut 3 [off rcvr-size] body) (add off rcvr-size)]
  ?.  (is-valid-rank rcvr rcvr-size)
    ~|  ames-receiver-impostor+[rcvr rcvr-size]  !!
  ::  read variable-length .content from the rest of .body
  ::
  =/  content  (cut 3 [off (sub (met 3 body) off)] body)
  [[sndr rcvr] sndr-tick rcvr-tick origin content]
::  +is-valid-rank: does .ship match its stated .size?
::
++  is-valid-rank
  ~/  %is-valid-rank
  |=  [=ship size=@ubC]
  ^-  ?
  .=  size
  ?-  (clan:title ship)
    %czar  2
    %king  2
    %duke  4
    %earl  8
    %pawn  16
  ==
::  +encode-open-packet: convert $open-packet attestation to $packet
::
++  encode-open-packet
  ~/  %encode-open-packet
  |=  [pac=open-packet =acru:ames]
  ^-  packet
  :*  [sndr rcvr]:pac
      (mod sndr-life.pac 16)
      (mod rcvr-life.pac 16)
      origin=~
      content=`@`(sign:as:acru (jam pac))
  ==
::  +decode-open-packet: decode comet attestation into an $open-packet
::
++  decode-open-packet
  ~/  %decode-open-packet
  |=  [=packet our=ship our-life=@]
  ^-  open-packet
  ::  deserialize and type-check packet contents
  ::
  =+  ;;  [signature=@ signed=@]  (cue content.packet)
  =+  ;;  =open-packet            (cue signed)
  ::  assert .our and .her and lives match
  ::
  ?>  .=       sndr.open-packet  sndr.packet
  ?>  .=       rcvr.open-packet  our
  ?>  .=  sndr-life.open-packet  1
  ?>  .=  rcvr-life.open-packet  our-life
  ::  only a star can sponsor a comet
  ::
  ?>  =(%king (clan:title (^sein:title sndr.packet)))
  ::  comet public-key must hash to its @p address
  ::
  ?>  =(sndr.packet fig:ex:(com:nu:crub:crypto public-key.open-packet))
  ::  verify signature
  ::
  ::    Logic duplicates +com:nu:crub:crypto and +sure:as:crub:crypto.
  ::
  =/  key  (end 8 (rsh 3 public-key.open-packet))
  ?>  (veri:ed:crypto signature signed key)
  open-packet
::  +encode-shut-packet: encrypt and packetize a $shut-packet
::
++  encode-shut-packet
  ~/  %encode-shut-packet
  :: TODO add rift to signed messages to prevent replay attacks?
  ::
  |=  $:  =shut-packet
          =symmetric-key
          sndr=ship
          rcvr=ship
          sndr-life=@
          rcvr-life=@
      ==
  ^-  packet
  ::
  =?    meat.shut-packet
      ?&  ?=(%& -.meat.shut-packet)
          (gth (met 13 fragment.p.meat.shut-packet) 1)
      ==
    %_    meat.shut-packet
        fragment.p
      (cut 13 [[fragment-num 1] fragment]:p.meat.shut-packet)
    ==
  ::
  =/  vec  ~[sndr rcvr sndr-life rcvr-life]
  =/  [siv=@uxH len=@ cyf=@ux]
    (~(en sivc:aes:crypto (shaz symmetric-key) vec) (jam shut-packet))
  =/  content  :(mix siv (lsh 7 len) (lsh [3 18] cyf))
  [[sndr rcvr] (mod sndr-life 16) (mod rcvr-life 16) origin=~ content]
::  +decode-shut-packet: decrypt a $shut-packet from a $packet
::
++  decode-shut-packet
  ~/  %decode-shut-packet
  |=  [=packet =symmetric-key sndr-life=@ rcvr-life=@]
  ^-  shut-packet
  ?.  =(sndr-tick.packet (mod sndr-life 16))
    ~|  ames-sndr-tick+sndr-tick.packet  !!
  ?.  =(rcvr-tick.packet (mod rcvr-life 16))
    ~|  ames-rcvr-tick+rcvr-tick.packet  !!
  =/  siv  (end 7 content.packet)
  =/  len  (end 4 (rsh 7 content.packet))
  =/  cyf  (rsh [3 18] content.packet)
  ~|  ames-decrypt+[[sndr rcvr origin]:packet len siv]
  =/  vec  ~[sndr.packet rcvr.packet sndr-life rcvr-life]
  ;;  shut-packet  %-  cue  %-  need
  (~(de sivc:aes:crypto (shaz symmetric-key) vec) siv len cyf)
::  +decode-ship-size: decode a 2-bit ship type specifier into a byte width
::
::    Type 0: galaxy or star -- 2 bytes
::    Type 1: planet         -- 4 bytes
::    Type 2: moon           -- 8 bytes
::    Type 3: comet          -- 16 bytes
::
++  decode-ship-size
  ~/  %decode-ship-size
  |=  rank=@ubC
  ^-  @
  ::
  ?+  rank  !!
    %0b0   2
    %0b1   4
    %0b10  8
    %0b11  16
  ==
::  +encode-ship-metadata: produce size (in bytes) and address rank for .ship
::
::    0: galaxy or star
::    1: planet
::    2: moon
::    3: comet
::
++  encode-ship-metadata
  ~/  %encode-ship-metadata
  |=  =ship
  ^-  [size=@ =rank]
  ::
  =/  size=@  (met 3 ship)
  ::
  ?:  (lte size 2)  [2 %0b0]
  ?:  (lte size 4)  [4 %0b1]
  ?:  (lte size 8)  [8 %0b10]
  [16 %0b11]
+|  %atomics
::
+$  private-key    @uwprivatekey
+$  signature      @uwsignature
::  $rank: which kind of ship address, by length
::
::    0b0: galaxy or star -- 2  bytes
::    0b1: planet         -- 4  bytes
::    0b10: moon           -- 8  bytes
::    0b11: comet          -- 16 bytes
::
+$  rank  ?(%0b0 %0b1 %0b10 %0b11)
::
+|  %kinetics
::  $channel: combined sender and receiver identifying data
::
+$  channel
  $:  [our=ship her=ship]
      now=@da
      ::  our data, common to all dyads
      ::
      $:  =our=life
          crypto-core=acru:ames
          =bug
      ==
      ::  her data, specific to this dyad
      ::
      $:  =symmetric-key
          =her=life
          =her=rift
          =her=public-key
          her-sponsor=ship
  ==  ==
::  $dyad: pair of sender and receiver ships
::
+$  dyad  [sndr=ship rcvr=ship]
::  $packet: noun representation of an ames datagram packet
::
::    Roundtrips losslessly through atom encoding and decoding.
::
::    .origin is ~ unless the packet is being forwarded.  If present,
::    it's an atom that encodes a route to another ship, such as an IPv4
::    address.  Routes are opaque to Arvo and only have meaning in the
::    interpreter. This enforces that Ames is transport-agnostic.
::
+$  packet
  $:  dyad
      sndr-tick=@ubC
      rcvr-tick=@ubC
      origin=(unit @uxaddress)
      content=@uxcontent
  ==
::  $open-packet: unencrypted packet payload, for comet self-attestation
::
::    This data structure gets signed and jammed to form the .contents
::    field of a $packet.
::
:: TODO add rift to prevent replay attacks
::
+$  open-packet
  $:  =public-key
      sndr=ship
      =sndr=life
      rcvr=ship
      =rcvr=life
  ==
::  $shut-packet: encrypted packet payload
::
+$  shut-packet
  $:  =bone
      =message-num
      meat=(each fragment-meat ack-meat)
  ==
::  $fragment-meat: contents of a message-fragment packet
::
+$  fragment-meat
  $:  num-fragments=fragment-num
      =fragment-num
      =fragment
  ==
::  $ack-meat: contents of an acknowledgment packet; fragment or message
::
::    Fragment acks reference the $fragment-num of the target packet.
::
::    Message acks contain a success flag .ok, which is %.n in case of
::    negative acknowledgment (nack), along with .lag that describes the
::    time it took to process the message. .lag is zero if the message
::    was processed during a single Arvo event. At the moment, .lag is
::    always zero.
::
+$  ack-meat  (each fragment-num [ok=? lag=@dr])
::  $naxplanation: nack trace; explains which message failed and why
::
+$  naxplanation  [=message-num =error]
::
+|  %statics
::
::  $ames-state: state for entire vane
::
::    peers:       states of connections to other ships
::    unix-duct:   handle to give moves to unix
::    life:        our $life; how many times we've rekeyed
::    crypto-core: interface for encryption and signing
::    bug:         debug printing configuration
::
+$  ames-state
  $:  peers=(map ship ship-state)
      =unix=duct
      =life
      crypto-core=acru:ames
      =bug
  ==
::
+$  ames-state-4  ames-state-5
+$  ames-state-5
  $:  peers=(map ship ship-state-5)
      =unix=duct
      =life
      crypto-core=acru:ames
      =bug
  ==
::
+$  ship-state-4  ship-state-5
+$  ship-state-5
  $%  [%alien alien-agenda]
      [%known peer-state-5]
  ==
::
+$  peer-state-5
  $:  $:  =symmetric-key
          =life
          =public-key
          sponsor=ship
      ==
      route=(unit [direct=? =lane])
      =qos
      =ossuary
      snd=(map bone message-pump-state)
      rcv=(map bone message-sink-state)
      nax=(set [=bone =message-num])
      heeds=(set duct)
  ==
::
+$  ames-state-6
  $:  peers=(map ship ship-state-6)
      =unix=duct
      =life
      crypto-core=acru:ames
      =bug
  ==
::
+$  ship-state-6
    $%  [%alien alien-agenda]
        [%known peer-state-6]
    ==
::
+$  peer-state-6
  $:  $:  =symmetric-key
          =life
          =rift
          =public-key
          sponsor=ship
      ==
      route=(unit [direct=? =lane])
      =qos
      =ossuary
      snd=(map bone message-pump-state)
      rcv=(map bone message-sink-state)
      nax=(set [=bone =message-num])
      heeds=(set duct)
  ==
::  $bug: debug printing configuration
::
::    veb: verbosity toggles
::    ships: identity filter; if ~, print for all
::
+$  bug
  $:  veb=_veb-all-off
      ships=(set ship)
  ==
::
+|  %dialectics
::
::  $move: output effect; either request or response
::
+$  move  [=duct card=(wind note gift)]
::  $queued-event: event to be handled after initial boot completes
::
+$  queued-event
  $%  [%call =duct wrapped-task=(hobo task)]
      [%take =wire =duct =sign]
  ==
::  $note: request to other vane
::
::    Ames passes a %plea note to another vane when it receives a
::    message on a "forward flow" from a peer, originally passed from
::    one of the peer's vanes to the peer's Ames.
::
::    Ames passes a %plea to itself to trigger a heartbeat message to
::    our sponsor.
::
::    Ames passes a %private-keys to Jael to request our private keys.
::    Ames passes a %public-keys to Jael to request a peer's public
::    keys.
::
+$  note
  $~  [%b %wait *@da]
  $%  $:  %b
      $%  [%wait date=@da]
          [%rest date=@da]
      ==  ==
      $:  %d
      $%  [%flog flog:dill]
      ==  ==
      $:  %j
      $%  [%private-keys ~]
          [%public-keys ships=(set ship)]
          [%turf ~]
      ==  ==
      $:  @tas
      $%  [%plea =ship =plea]
  ==  ==  ==
::  $sign: response from other vane
::
+$  sign
  $~  [%behn %wake ~]
  $%  $:  %behn
      $%  $>(%wake gift:behn)
      ==  ==
      $:  %jael
      $%  [%private-keys =life vein=(map life ring)]
          [%public-keys =public-keys-result]
          [%turf turfs=(list turf)]
      ==  ==
      $:  @tas
      $%  [%done error=(unit error)]
          [%boon payload=*]
  ==  ==  ==
::  $message-pump-task: job for |message-pump
::
::    %memo: packetize and send application-level message
::    %hear: handle receipt of ack on fragment or message
::    %near: handle receipt of naxplanation
::    %wake: handle timer firing
::
+$  message-pump-task
  $%  [%memo =message-blob]
      [%hear =message-num =ack-meat]
      [%near =naxplanation]
      [%wake ~]
  ==
::  $message-pump-gift: effect from |message-pump
::
::    %done: report message acknowledgment
::    %cork: kill flow
::    %send: emit message fragment
::    %wait: set a new timer at .date
::    %rest: cancel timer at .date
::
+$  message-pump-gift
  $%  [%done =message-num error=(unit error)]
      [%cork ~]
      [%send =static-fragment]
      [%wait date=@da]
      [%rest date=@da]
  ==
::  $packet-pump-task: job for |packet-pump
::
::    %hear: deal with a packet acknowledgment
::    %done: deal with message acknowledgment
::    %halt: finish event, possibly updating timer
::    %wake: handle timer firing
::
+$  packet-pump-task
  $%  [%hear =message-num =fragment-num]
      [%done =message-num lag=@dr]
      [%halt ~]
      [%wake current=message-num]
  ==
::  $packet-pump-gift: effect from |packet-pump
::
::    %send: emit message fragment
::    %wait: set a new timer at .date
::    %rest: cancel timer at .date
::
+$  packet-pump-gift
  $%  [%send =static-fragment]
      [%wait date=@da]
      [%rest date=@da]
  ==
::  $message-sink-task: job for |message-sink
::
::    %done: receive confirmation from vane of processing or failure
::    %drop: clear .message-num from .nax.state
::    %hear: handle receiving a message fragment packet
::      .ok: %.y unless previous failed attempt
::
+$  message-sink-task
  $%  [%done ok=? cork=?]
      [%drop =message-num]
      [%hear =lane =shut-packet ok=?]
  ==
::  $message-sink-gift: effect from |message-sink
::
::    %memo: assembled from received packets
::    %send: emit an ack packet
::
+$  message-sink-gift
  $%  [%memo =message-num message=*]
      [%send =message-num =ack-meat]
      [%cork ~]
  ==
--
::  external vane interface
::
|=  our=ship
::  larval ames, before %born sets .unix-duct; wraps adult ames core
::
=<  =*  adult-gate  .
    =|  queued-events=(qeu queued-event)
    =|  cached-state=(unit [%6 ames-state-6])
    ::
    |=  [now=@da eny=@ rof=roof]
    =*  larval-gate  .
    =*  adult-core   (adult-gate +<)
    |%
    ::  +call: handle request $task
    ::
    ++  call
      |=  [=duct dud=(unit goof) wrapped-task=(hobo task)]
      ::
      =/  =task  ((harden task) wrapped-task)
      ::  reject larval error notifications
      ::
      ?^  dud
        ~|(%ames-larval-call-dud (mean tang.u.dud))
      ::
      =/  update-ready=?
        ?&  ?=(^ cached-state)
            ?=(~ queued-events)
        ==
      ?:  update-ready
        =.  ames-state.adult-gate
          ?>  ?=(^ cached-state)
          (state-6-to-7:load:adult-core +.u.cached-state)
        =.  cached-state  ~
        ~>  %slog.1^leaf/"ames: metamorphosis reload"
        [~ adult-gate]
      ::  %born: set .unix-duct and start draining .queued-events
      ::
      ?:  ?=(%born -.task)
        ::  process %born using wrapped adult ames
        ::
        =^  moves  adult-gate  (call:adult-core duct dud task)
        ::  if no events were queued up, metamorphose
        ::
        ?~  queued-events
          ~>  %slog.0^leaf/"ames: metamorphosis"
          [moves adult-gate]
        ::  kick off a timer to process the first of .queued-events
        ::
        =.  moves  :_(moves [duct %pass /larva %b %wait now])
        [moves larval-gate]
      ::  any other event: enqueue it until we have a .unix-duct
      ::
      ::    XX what to do with errors?
      ::
      =.  queued-events  (~(put to queued-events) %call duct task)
      [~ larval-gate]
    ::  +take: handle response $sign
    ::
    ++  take
      |=  [=wire =duct dud=(unit goof) =sign]
      ?^  dud
        ~|(%ames-larval-take-dud (mean tang.u.dud))
      ::  enqueue event if not a larval drainage timer
      ::
      ::    XX what to do with errors?
      ::
      ?.  =(/larva wire)
        =.  queued-events  (~(put to queued-events) %take wire duct sign)
        [~ larval-gate]
      ::  larval event drainage timer; pop and process a queued event
      ::
      ?.  ?=([%behn %wake *] sign)
        ~>  %slog.0^leaf/"ames: larva: strange sign"
        [~ larval-gate]
      ::  if crashed, print, dequeue, and set next drainage timer
      ::
      ?^  error.sign
        ::  .queued-events should never be ~ here, but if it is, don't crash
        ::
        ?:  =(~ queued-events)
          =/  =tang  [leaf/"ames: cursed metamorphosis" u.error.sign]
          =/  moves  [duct %pass /larva-crash %d %flog %crud %larva tang]~
          [moves adult-gate]
        ::  dequeue and discard crashed event
        ::
        =.  queued-events  +:~(get to queued-events)
        ::  .queued-events has been cleared; metamorphose
        ::
        ?~  queued-events
          ~>  %slog.0^leaf/"ames: metamorphosis"
          [~ adult-gate]
        ::  set timer to drain next event
        ::
        =/  moves
          =/  =tang  [leaf/"ames: larva: drain crash" u.error.sign]
          :~  [duct %pass /larva-crash %d %flog %crud %larva tang]
              [duct %pass /larva %b %wait now]
          ==
        [moves larval-gate]
      ::  normal drain timer; dequeue and run event
      ::
      =^  first-event  queued-events  ~(get to queued-events)
      =^  moves  adult-gate
        ?-  -.first-event
          %call  (call:adult-core [duct ~ wrapped-task]:+.first-event)
          %take  (take:adult-core [wire duct ~ sign]:+.first-event)
        ==
      =/  update-ready=?
        ?&  ?=(^ cached-state)
            ?=(~ queued-events)
        ==
      ?:  update-ready
        =.  ames-state.adult-gate
          ?>  ?=(^ cached-state)
          (state-6-to-7:load:adult-core +.u.cached-state)
        =.  cached-state  ~
        ~>  %slog.1^leaf/"ames: metamorphosis reload"
        [moves adult-gate]
      ::  .queued-events has been cleared; metamorphose
      ::
      ?~  queued-events
        ~>  %slog.0^leaf/"ames: metamorphosis"
        [moves adult-gate]
      ::  set timer to drain next event
      ::
      =.  moves  :_(moves [duct %pass /larva %b %wait now])
      [moves larval-gate]
    ::  lifecycle arms; mostly pass-throughs to the contained adult ames
    ::
    ++  scry  scry:adult-core
    ++  stay  [%7 %larva queued-events ames-state.adult-gate]
    ++  load
      |=  $=  old
          $%  $:  %4
              $%  $:  %larva
                      events=(qeu queued-event)
                      state=ames-state-4
                  ==
                  [%adult state=ames-state-4]
              ==  ==
              $:  %5
              $%  $:  %larva
                      events=(qeu queued-event)
                      state=ames-state-5
                  ==
                  [%adult state=ames-state-5]
              ==  ==
              $:  %6
              $%  $:  %larva
                      events=(qeu queued-event)
                      state=ames-state-6
                  ==
                  [%adult state=ames-state-6]
              ==  ==
              $:  %7
              $%  $:  %larva
                      events=(qeu queued-event)
                      state=_ames-state.adult-gate
                  ==
                  [%adult state=_ames-state.adult-gate]
          ==  ==  ==
      ?-    old
          [%4 %adult *]
        $(old [%5 %adult (state-4-to-5:load:adult-core state.old)])
      ::
          [%4 %larva *]
        =.  state.old  (state-4-to-5:load:adult-core state.old)
        $(-.old %5)
      ::
          [%5 %adult *]  (load:adult-core %5 state.old)
      ::
          [%5 %larva *]
        ~>  %slog.1^leaf/"ames: larva: load"
        =.  queued-events  events.old
        =.  adult-gate     (load:adult-core %5 state.old)
        larval-gate
      ::
          [%6 %adult *]
        =.  cached-state  `[%6 state.old]
        ~>  %slog.1^leaf/"ames: larva reload"
        larval-gate
      ::
          [%6 %larva *]
        ~>  %slog.1^leaf/"ames: larva: load"
        =.  queued-events  events.old
        larval-gate
       ::
          [%7 %adult *]  (load:adult-core %7 state.old)
      ::
          [%7 %larva *]
        ~>  %slog.1^leaf/"ames: larva: load"
        =.  queued-events  events.old
        =.  adult-gate     (load:adult-core %7 state.old)
        larval-gate
       ::
      ==
    --
::  adult ames, after metamorphosis from larva
::
=<
=|  =ames-state
|=  [now=@da eny=@ rof=roof]
=*  ames-gate  .
=*  veb  veb.bug.ames-state
|%
::  +call: handle request $task
::
++  call
  |=  [=duct dud=(unit goof) wrapped-task=(hobo task)]
  ^-  [(list move) _ames-gate]
  ::
  =/  =task  ((harden task) wrapped-task)
  =/  event-core  (per-event [now eny rof] duct ames-state)
  ::
  =^  moves  ames-state
    =<  abet
    ::  handle error notifications
    ::
    ?^  dud
      ?+  -.task
          (on-crud:event-core -.task tang.u.dud)
        %hear  (on-hear:event-core lane.task blob.task dud)
      ==
    ::
    ?-  -.task
      %born  on-born:event-core
      %hear  (on-hear:event-core [lane blob ~]:task)
      %heed  (on-heed:event-core ship.task)
      %init  on-init:event-core
      %jilt  (on-jilt:event-core ship.task)
      %sift  (on-sift:event-core ships.task)
      %spew  (on-spew:event-core veb.task)
      %stir  (on-stir:event-core arg.task)
      %trim  on-trim:event-core
      %vega  on-vega:event-core
      %plea  (on-plea:event-core [ship plea]:task)
      %cork  (on-cork:event-core ship.task)
    ==
  ::
  [moves ames-gate]
::  +take: handle response $sign
::
++  take
  |=  [=wire =duct dud=(unit goof) =sign]
  ^-  [(list move) _ames-gate]
  ?^  dud
    ~|(%ames-take-dud (mean tang.u.dud))
  ::
  ::
  =/  event-core  (per-event [now eny rof] duct ames-state)
  ::
  =^  moves  ames-state
    =<  abet
    ?-  sign
      [@ %done *]   (on-take-done:event-core wire error.sign)
      [@ %boon *]   (on-take-boon:event-core wire payload.sign)
    ::
      [%behn %wake *]  (on-take-wake:event-core wire error.sign)
    ::
      [%jael %turf *]          (on-take-turf:event-core turfs.sign)
      [%jael %private-keys *]  (on-priv:event-core [life vein]:sign)
      [%jael %public-keys *]   (on-publ:event-core wire public-keys-result.sign)
    ==
  ::
  [moves ames-gate]
::  +stay: extract state before reload
::
++  stay  [%7 %adult ames-state]
::  +load: load in old state after reload
::
++  load
<<<<<<< HEAD
  =<  |=  $=  old-state
          $%  [%4 ames-state-4]
              [%5 ames-state-5]
              [%6 ames-state-6]
              [%7 ^ames-state]
          ==
      ^+  ames-gate
      =?  old-state  ?=(%4 -.old-state)  %5^(state-4-to-5 +.old-state)
      =?  old-state  ?=(%5 -.old-state)  %6^(state-5-to-6 +.old-state)
      ?<  ?=(%6 -.old-state)
      ::  XX  this would crash with ames-state-6 but load is never
      ::  called with it -- the upgrade is handled by the larval load
      ::
      ?>  ?=(%7 -.old-state)
=======
  =<  |=  old-state=[%6 ^ames-state]
      ^+  ames-gate
      ?>  ?=(%6 -.old-state)
>>>>>>> 5d6b2d89
      ames-gate(ames-state +.old-state)
  ::
  |%
  ::  +state-4-to-5 called from larval-ames
  ::
  ++  state-4-to-5
    |=  ames-state=ames-state-4
    ^-  ames-state-5
    =.  peers.ames-state
      %-  ~(run by peers.ames-state)
      |=  ship-state=ship-state-4
      ?.  ?=(%known -.ship-state)
        ship-state
      =.  snd.ship-state
        %-  ~(run by snd.ship-state)
        |=  =message-pump-state
        =.  num-live.metrics.packet-pump-state.message-pump-state
          ~(wyt in live.packet-pump-state.message-pump-state)
        message-pump-state
      ship-state
    ames-state
  ::  +state-5-to-6 called from larval-ames
  ::
  ++  state-5-to-6
    |=  ames-state=ames-state-5
    ^-  ames-state-6
    :_  +.ames-state
    %-  ~(rut by peers.ames-state)
    |=  [=ship ship-state=ship-state-5]
    ^-  ship-state-6
    ?.  ?=(%known -.ship-state)
      ship-state
    =/  peer-state=peer-state-5  +.ship-state
    =/  =rift
      ::  harcoded because %jael doesn't have data about comets
      ::
      ?:  ?=(%pawn (clan:title ship))  0
      ;;  @ud
      =<  q.q  %-  need  %-  need
      (rof ~ %j `beam`[[our %rift %da now] /(scot %p ship)])
    :-   -.ship-state
    :_  +.peer-state
    =,  -.peer-state
    [symmetric-key life rift public-key sponsor]
  ::
  ++  state-6-to-7
    |=  ames-state=ames-state-6
    ^-  ^^ames-state
    :_  +.ames-state
    %-  ~(run by peers.ames-state)
    |=  ship-state=ship-state-6
    ^-  ^ship-state
    ?.  ?=(%known -.ship-state)
      ship-state
    :-  %known
    ^-  peer-state
    :-  +<.ship-state
    [route qos ossuary snd rcv nax heeds ~ ~]:ship-state
  --
::  +scry: dereference namespace
::
++  scry
  ^-  roon
  |=  [lyc=gang car=term bem=beam]
  ^-  (unit (unit cage))
  =*  ren  car
  =*  why=shop  &/p.bem
  =*  syd  q.bem
  =*  lot=coin  $/r.bem
  =*  tyl  s.bem
  ::
  ::TODO  don't special-case whey scry
  ::
  ?:  &(=(%$ ren) =(tyl /whey))
    =/  maz=(list mass)
      =+  [known alien]=(skid ~(val by peers.ames-state) |=(^ =(%known +<-)))
      :~  peers-known+&+known
          peers-alien+&+alien
      ==
    ``mass+!>(maz)
  ::  only respond for the local identity, %$ desk, current timestamp
  ::
  ?.  ?&  =(&+our why)
          =([%$ %da now] lot)
          =(%$ syd)
      ==
    ?.  for.veb.bug.ames-state  ~
    ~>  %slog.0^leaf/"ames: scry-fail {<[why=why lot=lot now=now syd=syd]>}"
    ~
  ::  /ax/protocol/version           @
  ::  /ax/peers                      (map ship ?(%alien %known))
  ::  /ax/peers/[ship]               ship-state
  ::  /ax/peers/[ship]/forward-lane  (list lane)
  ::  /ax/bones/[ship]               [snd=(set bone) rcv=(set bone)]
  ::  /ax/snd-bones/[ship]/[bone]    vase
  ::
  ?.  ?=(%x ren)  ~
  ?+    tyl  ~
      [%protocol %version ~]
    ``noun+!>(protocol-version)
  ::
      [%peers ~]
    :^  ~  ~  %noun
    !>  ^-  (map ship ?(%alien %known))
    (~(run by peers.ames-state) head)
  ::
      [%peers @ *]
    =/  who  (slaw %p i.t.tyl)
    ?~  who  [~ ~]
    =/  peer  (~(get by peers.ames-state) u.who)
    ?+    t.t.tyl  [~ ~]
        ~
      ?~  peer
        [~ ~]
      ``noun+!>(u.peer)
    ::
        [%forward-lane ~]
      ::
      ::  this duplicates the routing hack from +send-blob:event-core
      ::  so long as neither the peer nor the peer's sponsoring galaxy is us:
      ::
      ::    - no route to the peer: send to the peer's sponsoring galaxy
      ::    - direct route to the peer: use that
      ::    - indirect route to the peer: send to both that route and the
      ::      the peer's sponsoring galaxy
      ::
      :^  ~  ~  %noun
      !>  ^-  (list lane)
      ?.  ?&  ?=([~ %known *] peer)
              !=(our u.who)
          ==
        ~
      =;  zar=(trap (list lane))
        ?~  route.u.peer  $:zar
        =*  rot  u.route.u.peer
        ?:(direct.rot [lane.rot ~] [lane.rot $:zar])
      ::
      |.  ^-  (list lane)
      ?:  ?=(%czar (clan:title sponsor.u.peer))
        ?:  =(our sponsor.u.peer)
          ~
        [%& sponsor.u.peer]~
      =/  next  (~(get by peers.ames-state) sponsor.u.peer)
      ?.  ?=([~ %known *] next)
        ~
      $(peer next)
    ==
  ::
      [%bones @ ~]
    =/  who  (slaw %p i.t.tyl)
    ?~  who  [~ ~]
    =/  per  (~(get by peers.ames-state) u.who)
    ?.  ?=([~ %known *] per)  [~ ~]
    =/  res
      =,  u.per
      [snd=~(key by snd) rcv=~(key by rcv)]
    ``noun+!>(res)
  ::
      [%snd-bones @ @ ~]
    =/  who  (slaw %p i.t.tyl)
    ?~  who  [~ ~]
    =/  ost  (slaw %ud i.t.t.tyl)
    ?~  ost  [~ ~]
    =/  per  (~(get by peers.ames-state) u.who)
    ?.  ?=([~ %known *] per)  [~ ~]
    =/  mps  (~(get by snd.u.per) u.ost)
    ?~  mps  [~ ~]
    =/  res
      u.mps
    ``noun+!>(!>(res))
  ==
--
::  |per-event: inner event-handling core
::
~%  %per-event  ..decode-packet  ~
|%
++  per-event
  =|  moves=(list move)
  ~%  %event-gate  ..per-event  ~
  |=  [[now=@da eny=@ rof=roof] =duct =ames-state]
  =*  veb  veb.bug.ames-state
  ~%  %event-core  ..$  ~
  |%
  ++  event-core  .
  ++  abet  [(flop moves) ames-state]
  ++  emit  |=(=move event-core(moves [move moves]))
  ++  channel-state  [life crypto-core bug]:ames-state
  ++  trace
    |=  [verb=? =ship print=(trap tape)]
    ^+  same
    (^trace verb ship ships.bug.ames-state print)
  ::  +on-take-done: handle notice from vane that it processed a message
  ::
  ++  on-take-done
    |=  [=wire error=(unit error)]
    ^+  event-core
    ::  relay the vane ack to the foreign peer
    ::
    ?~  parsed=(parse-bone-wire wire)
      ::  no-op
      ::
      ~>  %slog.0^leaf/"ames: dropping malformed wire: {(spud wire)}"
      event-core
    ?>  ?=([@ her=ship *] u.parsed)
    =*  her          her.u.parsed
    =/  =peer-state  (got-peer-state her)
    =/  =channel     [[our her] now channel-state -.peer-state]
    =/  peer-core    (make-peer-core peer-state channel)
    |^
    ?:  ?&  ?=([%new *] u.parsed)
            (lth rift.u.parsed rift.peer-state)
        ==
      ::  ignore events from an old rift
      ::
      %-  %^  trace  odd.veb  her
          |.("dropping old rift wire: {(spud wire)}")
      event-core
    =/  =bone
      ?-(u.parsed [%new *] bone.u.parsed, [%old *] bone.u.parsed)
    =?  peer-core  ?=([%old *] u.parsed)
      %-  %^  trace  odd.veb  her
          |.("parsing old wire: {(spud wire)}")
      peer-core
    ?~  error
      (send-ack bone)
    (send-nack bone u.error)
    ::
    ::  if processing succeded, send positive ack packet and exit
    ::
    ++  send-ack
      |=  =bone
      ^+  event-core
      =/  cork=?  (~(has in closing.peer-state) bone)
      abet:(run-message-sink:peer-core bone %done ok=%.y cork)
    ::  failed; send message nack packet
    ::
    ++  send-nack
      |=  [=bone =^error]
      ^+  event-core
      =.  event-core  abet:(run-message-sink:peer-core bone %done ok=%.n cork=%.n)
      =/  =^peer-state  (got-peer-state her)
      =/  =^channel     [[our her] now channel-state -.peer-state]
      ::  construct nack-trace message, referencing .failed $message-num
      ::
      =/  failed=message-num  last-acked:(~(got by rcv.peer-state) bone)
      =/  =naxplanation  [failed error]
      =/  =message-blob  (jam naxplanation)
      ::  send nack-trace message on associated .nack-trace-bone
      ::
      =.  peer-core              (make-peer-core peer-state channel)
      =/  nack-trace-bone=^bone  (mix 0b10 bone)
      ::
      abet:(run-message-pump:peer-core nack-trace-bone %memo message-blob)
    --
  ::  +on-sift: handle request to filter debug output by ship
  ::
  ++  on-sift
    |=  ships=(list ship)
    ^+  event-core
    =.  ships.bug.ames-state  (sy ships)
    event-core
  ::  +on-spew: handle request to set verbosity toggles on debug output
  ::
  ++  on-spew
    |=  verbs=(list verb)
    ^+  event-core
    ::  start from all %.n's, then flip requested toggles
    ::
    =.  veb.bug.ames-state
      %+  roll  verbs
      |=  [=verb acc=_veb-all-off]
      ^+  veb.bug.ames-state
      ?-  verb
        %snd  acc(snd %.y)
        %rcv  acc(rcv %.y)
        %odd  acc(odd %.y)
        %msg  acc(msg %.y)
        %ges  acc(ges %.y)
        %for  acc(for %.y)
        %rot  acc(rot %.y)
      ==
    event-core
  ::  +on-stir: start timers for any flow that lack them
  ::
  ::    .arg is unused, meant to ease future debug commands
  ::
  ++  on-stir
    |=  arg=@t
    =/  states=(list [ship peer-state])
      %+  murn  ~(tap by peers.ames-state)
      |=  [=ship =ship-state]
      ^-  (unit [^ship peer-state])
      ?.  ?=(%known -.ship-state)
        ~
      `[ship +.ship-state]
    =/  snds=(list (list [ship bone message-pump-state]))
      %+  turn  states
      |=  [=ship peer-state]
      %+  turn  ~(tap by snd)
      |=  [=bone =message-pump-state]
      [ship bone message-pump-state]
    =/  next-wakes
      %+  turn  `(list [ship bone message-pump-state])`(zing snds)
      |=  [=ship =bone message-pump-state]
      [ship bone next-wake.packet-pump-state]
    =/  next-real-wakes=(list [=ship =bone =@da])
      %+  murn  next-wakes
      |=  [=ship =bone tym=(unit @da)]
      ^-  (unit [^ship ^bone @da])
      ?~(tym ~ `[ship bone u.tym])
    =/  timers
      %-  silt
      ;;  (list [@da ^duct])
      =<  q.q  %-  need  %-  need
      (rof ~ %b [[our %timers da+now] /])
    =/  to-stir
      %+  skip  next-real-wakes
      |=  [=ship =bone =@da]
      (~(has in timers) [da `^duct`~[a+(make-pump-timer-wire ship bone) /ames]])
    ~&  [%stirring to-stir]
    |-  ^+  event-core
    ?~  to-stir
      event-core
    =/  =wire  (make-pump-timer-wire [ship bone]:i.to-stir)
    =.  event-core  (emit duct %pass wire %b %wait da.i.to-stir)
    $(to-stir t.to-stir)
  ::  +on-crud: handle event failure; print to dill
  ::
  ++  on-crud
    |=  =error
    ^+  event-core
    (emit duct %pass /crud %d %flog %crud error)
  ::  +on-heed: handle request to track .ship's responsiveness
  ::
  ++  on-heed
    |=  =ship
    ^+  event-core
    =/  ship-state  (~(get by peers.ames-state) ship)
    ?.  ?=([~ %known *] ship-state)
      %+  enqueue-alien-todo  ship
      |=  todos=alien-agenda
      todos(heeds (~(put in heeds.todos) duct))
    ::
    =/  =peer-state  +.u.ship-state
    =/  =channel     [[our ship] now channel-state -.peer-state]
    abet:on-heed:(make-peer-core peer-state channel)
  ::  +on-jilt: handle request to stop tracking .ship's responsiveness
  ::
  ++  on-jilt
    |=  =ship
    ^+  event-core
    =/  ship-state  (~(get by peers.ames-state) ship)
    ?.  ?=([~ %known *] ship-state)
      %+  enqueue-alien-todo  ship
      |=  todos=alien-agenda
      todos(heeds (~(del in heeds.todos) duct))
    ::
    =/  =peer-state  +.u.ship-state
    =/  =channel     [[our ship] now channel-state -.peer-state]
    abet:on-jilt:(make-peer-core peer-state channel)
  ::  +on-hear: handle raw packet receipt
  ::
  ++  on-hear
    |=  [l=lane b=blob d=(unit goof)]
    (on-hear-packet l (decode-packet b) d)
  ::  +on-hear-packet: handle mildly processed packet receipt
  ::
  ++  on-hear-packet
    ~/  %on-hear-packet
    |=  [=lane =packet dud=(unit goof)]
    ^+  event-core
    ::
    ?:  =(our sndr.packet)
      event-core
    ::
    %.  +<
    ::
    ?.  =(our rcvr.packet)
      on-hear-forward
    ::
    ?:  ?&  ?=(%pawn (clan:title sndr.packet))
            !?=([~ %known *] (~(get by peers.ames-state) sndr.packet))
        ==
      on-hear-open
    on-hear-shut
  ::  +on-hear-forward: maybe forward a packet to someone else
  ::
  ::    Note that this performs all forwarding requests without
  ::    filtering.  Any protection against DDoS amplification will be
  ::    provided by Vere.
  ::
  ++  on-hear-forward
    ~/  %on-hear-forward
    |=  [=lane =packet dud=(unit goof)]
    ^+  event-core
    %-  %^  trace  for.veb  sndr.packet
        |.("forward: {<sndr.packet>} -> {<rcvr.packet>}")
    ::  set .origin.packet if it doesn't already have one, re-encode, and send
    ::
    =?    origin.packet
        &(?=(~ origin.packet) !=(%czar (clan:title sndr.packet)))
      ?:  ?=(%& -.lane)
        ~
      ?.  (lte (met 3 p.lane) 6)
        ~|  ames-lane-size+p.lane  !!
      `p.lane
    ::
    =/  =blob  (encode-packet packet)
    (send-blob & rcvr.packet blob)
  ::  +on-hear-open: handle receipt of plaintext comet self-attestation
  ::
  ++  on-hear-open
    ~/  %on-hear-open
    |=  [=lane =packet dud=(unit goof)]
    ^+  event-core
    ::  assert the comet can't pretend to be a moon or other address
    ::
    ?>  ?=(%pawn (clan:title sndr.packet))
    ::  if we already know .sndr, ignore duplicate attestation
    ::
    =/  ship-state  (~(get by peers.ames-state) sndr.packet)
    ?:  ?=([~ %known *] ship-state)
      event-core
    ::
    =/  =open-packet  (decode-open-packet packet our life.ames-state)
    ::  store comet as peer in our state
    ::
    =.  peers.ames-state
      %+  ~(put by peers.ames-state)  sndr.packet
      ^-  ^ship-state
      :-  %known
      =|  =peer-state
      =/  our-private-key  sec:ex:crypto-core.ames-state
      =/  =symmetric-key
        (derive-symmetric-key public-key.open-packet our-private-key)
      ::
      %_  peer-state
        qos            [%unborn now]
        symmetric-key  symmetric-key
        life           sndr-life.open-packet
        public-key     public-key.open-packet
        sponsor        (^sein:title sndr.packet)
        route          `[direct=%.n lane]
      ==
    ::
    event-core
  ::  +on-hear-shut: handle receipt of encrypted packet
  ::
  ++  on-hear-shut
    ~/  %on-hear-shut
    |=  [=lane =packet dud=(unit goof)]
    ^+  event-core
    =/  sndr-state  (~(get by peers.ames-state) sndr.packet)
    ::  if we don't know them, ask jael for their keys and enqueue
    ::
    ?.  ?=([~ %known *] sndr-state)
      (enqueue-alien-todo sndr.packet |=(alien-agenda +<))
    ::  decrypt packet contents using symmetric-key.channel
    ::
    ::    If we know them, we have a $channel with them, which we've
    ::    populated with a .symmetric-key derived from our private key
    ::    and their public key using elliptic curve Diffie-Hellman.
    ::
    =/  =peer-state   +.u.sndr-state
    =/  =channel      [[our sndr.packet] now channel-state -.peer-state]
    ~|  %ames-crash-on-packet-from^her.channel
    =/  =shut-packet
      (decode-shut-packet packet [symmetric-key her-life our-life]:channel)
    ::  non-galaxy: update route with heard lane or forwarded lane
    ::
    =?  route.peer-state  !=(%czar (clan:title her.channel))
      ::  if new packet is direct, use that.  otherwise, if the new new
      ::  and old lanes are indirect, use the new one.  if the new lane
      ::  is indirect but the old lane is direct, then if the lanes are
      ::  identical, don't mark it indirect; if they're not identical,
      ::  use the new lane and mark it indirect.
      ::
      ::  if you mark lane as indirect because you got an indirect
      ::  packet even though you already had a direct identical lane,
      ::  then delayed forwarded packets will come later and reset to
      ::  indirect, so you're unlikely to get a stable direct route
      ::  (unless the forwarder goes offline for a while).
      ::
      ::  conversely, if you don't accept indirect routes with different
      ::  lanes, then if your lane is stale and they're trying to talk
      ::  to you, your acks will go to the stale lane, and you'll never
      ::  time it out unless you reach out to them.  this manifests as
      ::  needing to |hi or dotpost to get a response when the other
      ::  ship has changed lanes.
      ::
      ?:  ?=(~ origin.packet)
        `[direct=%.y lane]
      ?:  ?=([~ %& *] route.peer-state)
        ?:  =(lane.u.route.peer-state |+u.origin.packet)
          route.peer-state
        `[direct=%.n |+u.origin.packet]
      `[direct=%.n |+u.origin.packet]
    ::  perform peer-specific handling of packet
    ::
    =/  peer-core  (make-peer-core peer-state channel)
    abet:(on-hear-shut-packet:peer-core lane shut-packet dud)
  ::  +on-take-boon: receive request to give message to peer
  ::
  ++  on-take-boon
    |=  [=wire payload=*]
    ^+  event-core
    ?~  parsed=(parse-bone-wire wire)
      ~>  %slog.0^leaf/"ames: dropping malformed wire: {(spud wire)}"
      event-core
    ::
    ?>  ?=([@ her=ship *] u.parsed)
    =*  her          her.u.parsed
    =/  =peer-state  (got-peer-state her)
    =/  =channel     [[our her] now channel-state -.peer-state]
    =/  peer-core    (make-peer-core peer-state channel)
    ::
    ?:  ?&  ?=([%new *] u.parsed)
            (lth rift.u.parsed rift.peer-state)
        ==
      ::  ignore events from an old rift
      ::
      %-  %^  trace  odd.veb  her
          |.("dropping old rift wire: {(spud wire)}")
      event-core
    =/  =bone
      ?-(u.parsed [%new *] bone.u.parsed, [%old *] bone.u.parsed)
    =?  peer-core  ?=([%old *] u.parsed)
      %-  %^  trace  odd.veb  her
          |.("parsing old wire: {(spud wire)}")
      peer-core
    abet:(on-memo:peer-core bone payload %boon)
  ::  +on-plea: handle request to send message
  ::
  ++  on-plea
    |=  [=ship =plea]
    ^+  event-core
    ::  .plea is from local vane to foreign ship
    ::
    =/  ship-state  (~(get by peers.ames-state) ship)
    ::
    ?.  ?=([~ %known *] ship-state)
      %+  enqueue-alien-todo  ship
      |=  todos=alien-agenda
      todos(messages [[duct plea] messages.todos])
    ::
    =/  =peer-state  +.u.ship-state
    =/  =channel     [[our ship] now channel-state -.peer-state]
    ::
    =^  =bone  ossuary.peer-state  (bind-duct ossuary.peer-state duct)
    %-  %^  trace  msg.veb  ship
        |.  ^-  tape
        =/  sndr  [our our-life.channel]
        =/  rcvr  [ship her-life.channel]
        "plea {<sndr^rcvr^bone=bone^vane.plea^path.plea>}"
    ::  since flow kill goes like:
    ::  client vane cork task -> client ames pass cork as plea ->
    ::  -> server ames sinks plea -> server ames +on-plea (we are here);
    ::  if it's %cork plea passed to ames from its sink,
    ::  give %done and process flow closing after +on-take-done call
    ::
    ?:  &(=(vane.plea %a) =(path.plea `path`/close) ?=(~ payload.plea))
      (emit duct %give %done ~)
    abet:(on-memo:(make-peer-core peer-state channel) bone plea %plea)
  ::  +on-cork: handle request to kill a flow
  ::
  ++  on-cork
    |=  =ship
    ^+  event-core
    =/  ship-state  (~(get by peers.ames-state) ship)
    ::
    ?>  ?=([~ %known *] ship-state)
    =/  =peer-state  +.u.ship-state
    =/  =channel     [[our ship] now channel-state -.peer-state]
    ::
    =/  =plea  [%a /flow [%cork ~]]
    ::
    =^  =bone  ossuary.peer-state  (bind-duct ossuary.peer-state duct)
    ::
    =.  closing.peer-state  (~(put in closing.peer-state) bone)
    abet:(on-memo:(make-peer-core peer-state channel) bone plea %plea)
  ::  +on-take-wake: receive wakeup or error notification from behn
  ::
  ++  on-take-wake
    |=  [=wire error=(unit tang)]
    ^+  event-core
    ::
    =/  res=(unit [her=ship =bone])  (parse-pump-timer-wire wire)
    ?~  res
      %-  (slog leaf+"ames: got timer for strange wire: {<wire>}" ~)
      event-core
    ::
    =/  state=(unit peer-state)  (get-peer-state her.u.res)
    ?~  state
      %.  event-core
      (slog leaf+"ames: got timer for strange ship: {<her.u.res>}, ignoring" ~)
    ::
    =/  =channel  [[our her.u.res] now channel-state -.u.state]
    ::
    abet:(on-wake:(make-peer-core u.state channel) bone.u.res error)
  ::  +on-init: first boot; subscribe to our info from jael
  ::
  ++  on-init
    ^+  event-core
    ::
    =~  (emit duct %pass /turf %j %turf ~)
        (emit duct %pass /private-keys %j %private-keys ~)
    ==
  ::  +on-priv: set our private key to jael's response
  ::
  ++  on-priv
    |=  [=life vein=(map life private-key)]
    ^+  event-core
    ::
    =/  =private-key            (~(got by vein) life)
    =.  life.ames-state         life
    =.  crypto-core.ames-state  (nol:nu:crub:crypto private-key)
    ::  recalculate each peer's symmetric key
    ::
    =/  our-private-key  sec:ex:crypto-core.ames-state
    =.  peers.ames-state
      %-  ~(run by peers.ames-state)
      |=  =ship-state
      ^+  ship-state
      ::
      ?.  ?=(%known -.ship-state)
        ship-state
      ::
      =/  =peer-state  +.ship-state
      =.  symmetric-key.peer-state
        (derive-symmetric-key public-key.+.ship-state our-private-key)
      ::
      [%known peer-state]
    ::
    event-core
  ::  +on-publ: update pki data for peer or self
  ::
  ++  on-publ
    |=  [=wire =public-keys-result]
    ^+  event-core
    ::
    |^  ^+  event-core
        ::
        ?-    public-keys-result
            [%diff @ %rift *]
          (on-publ-rift [who to.diff]:public-keys-result)
        ::
            [%diff @ %keys *]
          (on-publ-rekey [who to.diff]:public-keys-result)
        ::
            [%diff @ %spon *]
          (on-publ-sponsor [who to.diff]:public-keys-result)
        ::
            [%full *]
          (on-publ-full points.public-keys-result)
        ::
            [%breach *]
          (on-publ-breach who.public-keys-result)
        ==
    ::  +on-publ-breach: handle continuity breach of .ship; wipe its state
    ::
    ::    Abandon all pretense of continuity and delete all messaging state
    ::    associated with .ship, including sent and unsent messages.
    ::    Also cancel all timers related to .ship.
    ::
    ++  on-publ-breach
      |=  =ship
      ^+  event-core
      ::
      =/  ship-state  (~(get by peers.ames-state) ship)
      ::  we shouldn't be hearing about ships we don't care about
      ::
      ?~  ship-state
        ~>  %slog.0^leaf/"ames: breach unknown {<our^ship>}"
        event-core
      ::  if an alien breached, this doesn't affect us
      ::
      ?:  ?=([~ %alien *] ship-state)
        ~>  %slog.0^leaf/"ames: breach alien {<our^ship>}"
        event-core
      ~>  %slog.0^leaf/"ames: breach peer {<our^ship>}"
      ::  a peer breached; drop messaging state
      ::
      =/  =peer-state  +.u.ship-state
      =/  old-qos=qos  qos.peer-state
      ::  cancel all timers related to .ship
      ::
      =.  event-core
        %+  roll  ~(tap by snd.peer-state)
        |=  [[=snd=bone =message-pump-state] core=_event-core]
        ^+  core
        ::
        ?~  next-wake=next-wake.packet-pump-state.message-pump-state
          core
        ::  note: copies +on-pump-rest:message-pump
        ::
        =/  wire  (make-pump-timer-wire ship snd-bone)
        =/  duct  ~[/ames]
        (emit:core duct %pass wire %b %rest u.next-wake)
      ::  reset all peer state other than pki data
      ::
      =.  +.peer-state  +:*^peer-state
      ::  print change to quality of service, if any
      ::
      =/  text=(unit tape)  (qos-update-text ship old-qos qos.peer-state)
      ::
      =?  event-core  ?=(^ text)
        (emit duct %pass /qos %d %flog %text u.text)
      ::  reinitialize galaxy route if applicable
      ::
      =?  route.peer-state  =(%czar (clan:title ship))
        `[direct=%.y lane=[%& ship]]
      ::
      =.  peers.ames-state
        (~(put by peers.ames-state) ship [%known peer-state])
      ::
      event-core
    ::  +on-publ-rekey: handle new key for peer
    ::
    ::    TODO: assert .crypto-suite compatibility
    ::
    ++  on-publ-rekey
      |=  $:  =ship
              =life
              crypto-suite=@ud
              =public-key
          ==
      ^+  event-core
      ::
      =/  ship-state  (~(get by peers.ames-state) ship)
      ?.  ?=([~ %known *] ship-state)
        =|  =point
        =.  life.point     life
        =.  keys.point     (my [life crypto-suite public-key]~)
        =.  sponsor.point  `(^^sein:title rof our now ship)
        ::
        (on-publ-full (my [ship point]~))
      ::
      =/  =peer-state  +.u.ship-state
      ::
      =/  =private-key              sec:ex:crypto-core.ames-state
      =.  symmetric-key.peer-state
        (derive-symmetric-key public-key private-key)
      ::
      =.  life.peer-state           life
      =.  public-key.peer-state     public-key
      ::
      =.  peers.ames-state  (~(put by peers.ames-state) ship %known peer-state)
      event-core
    ::  +on-publ-sponsor: handle new or lost sponsor for peer
    ::
    ::    TODO: handle sponsor loss
    ::
    ++  on-publ-sponsor
      |=  [=ship sponsor=(unit ship)]
      ^+  event-core
      ::
      ?~  sponsor
        ~|  %ames-lost-sponsor^our^ship  !!
      ::
      =/  state=(unit peer-state)  (get-peer-state ship)
      ?~  state
        %-  (slog leaf+"ames: missing peer-state, ignoring" ~)
        event-core
      =.  sponsor.u.state   u.sponsor
      =.  peers.ames-state  (~(put by peers.ames-state) ship %known u.state)
      event-core
    ::  +on-publ-full: handle new pki data for peer(s)
    ::
    ++  on-publ-full
      |=  points=(map ship point)
      ^+  event-core
      ::
      =>  .(points ~(tap by points))
      |^  ^+  event-core
          ?~  points  event-core
          ::
          =+  ^-  [=ship =point]  i.points
          ::
          ?.  (~(has by keys.point) life.point)
            $(points t.points)
          ::
          =/  old-ship-state  (~(get by peers.ames-state) ship)
          ::
          =.  event-core  (insert-peer-state ship point)
          ::
          =?  event-core  ?=([~ %alien *] old-ship-state)
            (meet-alien ship point +.u.old-ship-state)
          ::
          $(points t.points)
      ::
      ++  meet-alien
        |=  [=ship =point todos=alien-agenda]
        ^+  event-core
        ::  if we're a comet, send self-attestation packet first
        ::
        =?  event-core  =(%pawn (clan:title our))
          (send-blob | ship (attestation-packet ship life.point))
        ::  save current duct
        ::
        =/  original-duct  duct
        ::  apply heeds
        ::
        =.  event-core
          %+  roll  ~(tap in heeds.todos)
          |=  [=^duct core=_event-core]
          (on-heed:core(duct duct) ship)
        ::  apply outgoing messages, reversing for FIFO order
        ::
        =.  event-core
          %+  reel  messages.todos
          |=  [[=^duct =plea] core=_event-core]
          (on-plea:core(duct duct) ship plea)
        ::  apply outgoing packet blobs
        ::
        =.  event-core
          %+  roll  ~(tap in packets.todos)
          |=  [=blob core=_event-core]
          (send-blob:core | ship blob)
        ::
        event-core(duct original-duct)
      --
    ::  on-publ-rift: XX
    ::
    ++  on-publ-rift
      |=  [=ship =rift]
      ^+  event-core
      ?~  ship-state=(~(get by peers.ames-state) ship)
        ::  print error here? %rift was probably called before %keys
        ::
        ~>  %slog.1^leaf/"ames: missing peer-state on-publ-rift"
        event-core
      ?:  ?=([%alien *] u.ship-state)
        ::  ignore aliens
        ::
        event-core
      =/  =peer-state       +.u.ship-state
      =.  rift.peer-state   rift
      =.  peers.ames-state  (~(put by peers.ames-state) ship %known peer-state)
      event-core
    ::
    ++  insert-peer-state
      |=  [=ship =point]
      ^+  event-core
      ::
      =/  =peer-state     (gut-peer-state ship)
      =/  =public-key     pass:(~(got by keys.point) life.point)
      =/  =private-key    sec:ex:crypto-core.ames-state
      =/  =symmetric-key  (derive-symmetric-key public-key private-key)
      ::
      =.  qos.peer-state            [%unborn now]
      =.  life.peer-state           life.point
      =.  public-key.peer-state     public-key
      =.  symmetric-key.peer-state  symmetric-key
      =.  sponsor.peer-state
        ?^  sponsor.point
          u.sponsor.point
        (^^sein:title rof our now ship)
      ::  automatically set galaxy route, since unix handles lookup
      ::
      =?  route.peer-state  ?=(%czar (clan:title ship))
        `[direct=%.y lane=[%& ship]]
      ::
      =.  peers.ames-state
        (~(put by peers.ames-state) ship %known peer-state)
      ::
      event-core
    --
  ::  +on-take-turf: relay %turf move from jael to unix
  ::
  ++  on-take-turf
    |=  turfs=(list turf)
    ^+  event-core
    ::
    (emit unix-duct.ames-state %give %turf turfs)
  ::  +on-born: handle unix process restart
  ::
  ++  on-born
    ^+  event-core
    ::
    =.  unix-duct.ames-state  duct
    ::
    =/  turfs
      ;;  (list turf)
      =<  q.q  %-  need  %-  need
      (rof ~ %j `beam`[[our %turf %da now] /])
    ::
    (emit unix-duct.ames-state %give %turf turfs)
  ::  +on-vega: handle kernel reload
  ::  +on-trim: handle request to free memory
  ::
  ++  on-vega  event-core
  ++  on-trim  event-core
  ::  +enqueue-alien-todo: helper to enqueue a pending request
  ::
  ::    Also requests key and life from Jael on first request.
  ::    On a comet, enqueues self-attestation packet on first request.
  ::
  ++  enqueue-alien-todo
    |=  [=ship mutate=$-(alien-agenda alien-agenda)]
    ^+  event-core
    ::
    =/  ship-state  (~(get by peers.ames-state) ship)
    ::  create a default $alien-agenda on first contact
    ::
    =+  ^-  [already-pending=? todos=alien-agenda]
        ?~  ship-state
          [%.n *alien-agenda]
        [%.y ?>(?=(%alien -.u.ship-state) +.u.ship-state)]
    ::  mutate .todos and apply to permanent state
    ::
    =.  todos             (mutate todos)
    =.  peers.ames-state  (~(put by peers.ames-state) ship %alien todos)
    ::  ask jael for .sndr life and keys on first contact
    ::
    ?:  already-pending
      event-core
    ::  NB: we specifically look for this wire in +public-keys-give in
    ::  Jael.  if you change it here, you must change it there.
    ::
    (emit duct %pass /public-keys %j %public-keys [n=ship ~ ~])
  ::  +send-blob: fire packet at .ship and maybe sponsors
  ::
  ::    Send to .ship and sponsors until we find a direct lane,
  ::    skipping .our in the sponsorship chain.
  ::
  ::    If we have no PKI data for a recipient, enqueue the packet and
  ::    request the information from Jael if we haven't already.
  ::
  ++  send-blob
    ~/  %send-blob
    |=  [for=? =ship =blob]
    ::
    =/  final-ship  ship
    %-  (trace rot.veb final-ship |.("send-blob: to {<ship>}"))
    |-
    |^  ^+  event-core
        ::
        =/  ship-state  (~(get by peers.ames-state) ship)
        ::
        ?.  ?=([~ %known *] ship-state)
          %+  enqueue-alien-todo  ship
          |=  todos=alien-agenda
          todos(packets (~(put in packets.todos) blob))
        ::
        =/  =peer-state  +.u.ship-state
        ::
        ::  XX  routing hack to mimic old ames.
        ::
        ::    Before removing this, consider: moons when their planet is
        ::    behind a NAT; a planet receiving initial acknowledgment
        ::    from a star; a planet talking to another planet under
        ::    another galaxy.
        ::
        ?:  ?|  =(our ship)
                ?&  !=(final-ship ship)
                    !=(%czar (clan:title ship))
                ==
            ==
          (try-next-sponsor sponsor.peer-state)
        ::
        ?:  =(our ship)
          ::  if forwarding, don't send to sponsor to avoid loops
          ::
          ?:  for
            event-core
          (try-next-sponsor sponsor.peer-state)
        ::
        ?~  route=route.peer-state
          %-  (trace rot.veb final-ship |.("no route to:  {<ship>}"))
          (try-next-sponsor sponsor.peer-state)
        ::
        %-  (trace rot.veb final-ship |.("trying route: {<ship>}"))
        =.  event-core
          (emit unix-duct.ames-state %give %send lane.u.route blob)
        ::
        ?:  direct.u.route
          event-core
        (try-next-sponsor sponsor.peer-state)
    ::
    ++  try-next-sponsor
      |=  sponsor=^ship
      ^+  event-core
      ::
      ?:  =(ship sponsor)
        event-core
      ^$(ship sponsor)
    --
  ::  +attestation-packet: generate signed self-attestation for .her
  ::
  ::    Sent by a comet on first contact with a peer.  Not acked.
  ::
  ++  attestation-packet
    |=  [her=ship =her=life]
    ^-  blob
    %-  encode-packet
    %-  encode-open-packet
    :_  crypto-core.ames-state
    :*  ^=  public-key  pub:ex:crypto-core.ames-state
        ^=        sndr  our
        ^=   sndr-life  life.ames-state
        ^=        rcvr  her
        ^=   rcvr-life  her-life
    ==
  ::  +get-peer-state: lookup .her state or ~
  ::
  ++  get-peer-state
    |=  her=ship
    ^-  (unit peer-state)
    ::
    =-  ?.(?=([~ %known *] -) ~ `+.u)
    (~(get by peers.ames-state) her)
  ::  +got-peer-state: lookup .her state or crash
  ::
  ++  got-peer-state
    |=  her=ship
    ^-  peer-state
    ::
    ~|  %freaky-alien^her
    =-  ?>(?=(%known -<) ->)
    (~(got by peers.ames-state) her)
  ::  +gut-peer-state: lookup .her state or default
  ::
  ++  gut-peer-state
    |=  her=ship
    ^-  peer-state
    =/  ship-state  (~(get by peers.ames-state) her)
    ?.  ?=([~ %known *] ship-state)
      *peer-state
    +.u.ship-state
  ::  +make-peer-core: create nested |peer-core for per-peer processing
  ::
  ++  make-peer-core
    |=  [=peer-state =channel]
    =*  veb  veb.bug.channel
    |%
    ++  peer-core  .
    ++  emit  |=(move peer-core(event-core (^emit +<)))
    ++  abet
      ^+  event-core
      ::
      =.  peers.ames-state
        (~(put by peers.ames-state) her.channel %known peer-state)
      ::
      event-core
    ++  trace
      |=  [verb=? print=(trap tape)]
      ^+  same
      (^trace verb her.channel print)
    ++  on-heed  peer-core(heeds.peer-state (~(put in heeds.peer-state) duct))
    ++  on-jilt  peer-core(heeds.peer-state (~(del in heeds.peer-state) duct))
    ::  +update-qos: update and maybe print connection status
    ::
    ++  update-qos
      |=  =new=qos
      ^+  peer-core
      ::
      =^  old-qos  qos.peer-state  [qos.peer-state new-qos]
      ::  if no update worth reporting, we're done
      ::
      ?~  text=(qos-update-text her.channel old-qos new-qos)
        peer-core
      ::  print message
      ::
      =.  peer-core  (emit duct %pass /qos %d %flog %text u.text)
      ::  if peer has stopped responding, check if %boon's are backing up
      ::
      ?.  ?=(?(%dead %unborn) -.qos.peer-state)
        peer-core
      check-clog
    ::  +check-clog: notify clients if peer has stopped responding
    ::
    ++  check-clog
      ^+  peer-core
      ::
      ::    Only look at response bones.  Request bones are unregulated,
      ::    since requests tend to be much smaller than responses.
      ::
      =/  pumps=(list message-pump-state)
        %+  murn  ~(tap by snd.peer-state)
        |=  [=bone =message-pump-state]
        ?:  =(0 (end 0 bone))
          ~
        `u=message-pump-state
      ::  clogged: are five or more response messages unsent to this peer?
      ::
      =/  clogged=?
        =|  acc=@ud
        |-  ^-  ?
        ?~  pumps
          %.n
        =.  acc
          %+  add  acc
          %+  add
            ::  in-flight messages
            ::
            (sub [next current]:i.pumps)
          ::  queued messages
          ::
          ~(wyt in unsent-messages.i.pumps)
        ::
        ?:  (gte acc 5)
          %.y
        $(pumps t.pumps)
      ::  if clogged, notify client vanek
      ::
      ?.  clogged
        peer-core
      %+  roll  ~(tap in heeds.peer-state)
      |=([d=^duct core=_peer-core] (emit:core d %give %clog her.channel))
    ::  +on-hear-shut-packet: handle receipt of ack or message fragment
    ::
    ++  on-hear-shut-packet
      |=  [=lane =shut-packet dud=(unit goof)]
      ^+  peer-core
      ::  update and print connection status
      ::
      =.  peer-core  (update-qos %live last-contact=now)
      ::
      =/  =bone  bone.shut-packet
      ::
      ?:  ?=(%& -.meat.shut-packet)
        =+  ?.  &(?=(^ dud) msg.veb)  ~
            %.  ~
            %-  slog
            :_  tang.u.dud
            leaf+"ames: {<her.channel>} fragment crashed {<mote.u.dud>}"
        (run-message-sink bone %hear lane shut-packet ?=(~ dud))
      ::  Just try again on error, printing trace
      ::
      ::    Note this implies that vanes should never crash on %done,
      ::    since we have no way to continue using the flow if they do.
      ::
      =+  ?~  dud  ~
          %.  ~
          %+  slog  leaf+"ames: {<her.channel>} ack crashed {<mote.u.dud>}"
          ?.  msg.veb  ~
          :-  >[bone=bone message-num=message-num meat=meat]:shut-packet<
          tang.u.dud
      (run-message-pump bone %hear [message-num +.meat]:shut-packet)
    ::  +on-memo: handle request to send message
    ::
    ++  on-memo
      |=  [=bone payload=* valence=?(%plea %boon)]
      ^+  peer-core
      =/  =message-blob  (dedup-message (jim payload))
      =.  peer-core  (run-message-pump bone %memo message-blob)
      ::
      ?:  ?&  =(%boon valence)
              (gte now (add ~s30 last-contact.qos.peer-state))
          ==
        check-clog
      peer-core
    ::  +dedup-message: replace with any existing copy of this message
    ::
    ++  dedup-message
      |=  =message-blob
      ^+  message-blob
      ?:  (lte (met 13 message-blob) 1)
        message-blob
      =/  peers-l=(list [=ship =ship-state])  ~(tap by peers.ames-state)
      |-  ^+  message-blob
      =*  peer-loop  $
      ?~  peers-l
        message-blob
      ?.  ?=(%known -.ship-state.i.peers-l)
        peer-loop(peers-l t.peers-l)
      =/  snd-l=(list [=bone =message-pump-state])
        ~(tap by snd.ship-state.i.peers-l)
      |-  ^+  message-blob
      =*  bone-loop  $
      ?~  snd-l
        peer-loop(peers-l t.peers-l)
      =/  blob-l=(list ^message-blob)
        ~(tap to unsent-messages.message-pump-state.i.snd-l)
      |-  ^+  message-blob
      =*  blob-loop  $
      ?^  blob-l
        ?:  =(i.blob-l message-blob)
          i.blob-l
        blob-loop(blob-l t.blob-l)
      ?~  unsent-fragments.message-pump-state.i.snd-l
        bone-loop(snd-l t.snd-l)
      ?:  =(message-blob fragment.i.unsent-fragments.message-pump-state.i.snd-l)
        `@`fragment.i.unsent-fragments.message-pump-state.i.snd-l
      bone-loop(snd-l t.snd-l)
    ::  +on-wake: handle timer expiration
    ::
    ++  on-wake
      |=  [=bone error=(unit tang)]
      ^+  peer-core
      ::  if we previously errored out, print and reset timer for later
      ::
      ::    This really shouldn't happen, but if it does, make sure we
      ::    don't brick either this messaging flow or Behn.
      ::
      ?^  error
        =.  peer-core
          (emit duct %pass /wake-fail %d %flog %crud %ames-wake u.error)
        ::
        ?~  message-pump-state=(~(get by snd.peer-state) bone)
          peer-core
        ?~  next-wake.packet-pump-state.u.message-pump-state
          peer-core
        ::  If we crashed because we woke up too early, assume another
        ::  timer is already set.
        ::
        ?:  (lth now.channel u.next-wake.packet-pump-state.u.message-pump-state)
          peer-core
        ::
        =/  =wire  (make-pump-timer-wire her.channel bone)
        (emit duct %pass wire %b %wait (add now.channel ~s30))
      ::  update and print connection state
      ::
      =.  peer-core  %-  update-qos
        =/  expiry=@da  (add ~s30 last-contact.qos.peer-state)
        =?    -.qos.peer-state
            (gte now.channel expiry)
          %dead
        qos.peer-state
      ::  expire direct route
      ::
      ::    If the peer is not responding, mark the .lane.route as
      ::    indirect.  The next packets we emit will be sent to the
      ::    receiver's sponsorship chain in case the receiver's
      ::    transport address has changed and this lane is no longer
      ::    valid.
      ::
      ::    If .her is a galaxy, the lane will always remain direct.
      ::
      =?    route.peer-state
          ?&  ?=(%dead -.qos.peer-state)
              ?=(^ route.peer-state)
              direct.u.route.peer-state
              !=(%czar (clan:title her.channel))
          ==
        route.peer-state(direct.u %.n)
      ::  resend comet attestation packet if first message times out
      ::
      ::    The attestation packet doesn't get acked, so if we tried to
      ::    send a packet but it timed out, maybe they didn't get our
      ::    attestation.
      ::
      ::    Only resend on timeout of packets in the first message we
      ::    send them, since they should remember forever.
      ::
      =?    event-core
          ?&  ?=(%pawn (clan:title our))
              =(1 current:(~(got by snd.peer-state) bone))
          ==
        (send-blob | her.channel (attestation-packet [her her-life]:channel))
      ::  maybe resend some timed out packets
      ::
      (run-message-pump bone %wake ~)
    ::  +send-shut-packet: fire encrypted packet at rcvr and maybe sponsors
    ::
    ++  send-shut-packet
      |=  =shut-packet
      ^+  peer-core
      ::  swizzle last bone bit before sending
      ::
      ::    The peer has the opposite perspective from ours about what
      ::    kind of flow this is (forward/backward), so flip the bit
      ::    here.
      ::
      =.  event-core
        %^  send-blob  |  her.channel
        %-  encode-packet
        %:  encode-shut-packet
          shut-packet(bone (mix 1 bone.shut-packet))
          symmetric-key.channel
          our               her.channel
          our-life.channel  her-life.channel
        ==
      peer-core
    ::  +got-duct: look up $duct by .bone, asserting already bound
    ::
    ++  got-duct
      |=  =bone
      ^-  ^duct
      ~|  %dangling-bone^her.channel^bone
      (~(got by by-bone.ossuary.peer-state) bone)
    ::  +run-message-pump: process $message-pump-task and its effects
    ::
    ++  run-message-pump
      |=  [=bone task=message-pump-task]
      ^+  peer-core
      ::  pass .task to the |message-pump and apply state mutations
      ::
      =/  =message-pump-state
        (~(gut by snd.peer-state) bone *message-pump-state)
      ::
      =/  closing=?       (~(has in closing.peer-state) bone)
      =/  message-pump    (make-message-pump message-pump-state channel closing)
      =^  pump-gifts      message-pump-state  (work:message-pump task)
      =.  snd.peer-state  (~(put by snd.peer-state) bone message-pump-state)
      ::  process effects from |message-pump
      ::
      |^  ^+  peer-core
          ?~  pump-gifts  peer-core
          =*  gift  i.pump-gifts
          =.  peer-core
            ?-  -.gift
              %done  (on-pump-done [message-num error]:gift)
              %cork  on-pump-cork
              %send  (on-pump-send static-fragment.gift)
              %wait  (on-pump-wait date.gift)
              %rest  (on-pump-rest date.gift)
            ==
          $(pump-gifts t.pump-gifts)
      ::  +on-pump-done: handle |message-pump's report of message (n)ack
      ::
      ++  on-pump-done
        |=  [=message-num error=(unit error)]
        ^+  peer-core
        ::  if odd bone, ack is on "subscription update" message; no-op
        ::
        ?:  =(1 (end 0 bone))
          peer-core
        ::  even bone; is this bone a nack-trace bone?
        ::
        ?:  =(1 (end 0 (rsh 0 bone)))
          ::  nack-trace bone; assume .ok, clear nack from |message-sink
          ::
          =/  target-bone=^bone  (mix 0b10 bone)
          ::
          (run-message-sink target-bone %drop message-num)
        ::  not a nack-trace bone; relay ack to client vane
        ::
        (emit (got-duct bone) %give %done error)
      ::  +on-pump-cork: kill flow on cork sender side
      ::
      ++  on-pump-cork
        ^+  peer-core
        =.  peer-state
          =,  peer-state
          %_  peer-state
            snd              (~(del by snd) bone)
            rcv              (~(del by rcv) bone)
            corked           (~(put in corked) bone)
            closing          (~(del in closing) bone)
            by-duct.ossuary  (~(del by by-duct.ossuary) (got-duct bone))
            by-bone.ossuary  (~(del by by-bone.ossuary) bone)
          ==
        peer-core
      ::  +on-pump-send: emit message fragment requested by |message-pump
      ::
      ++  on-pump-send
        |=  f=static-fragment
        (send-shut-packet bone [message-num %& +]:f)
      ::  +on-pump-wait: relay |message-pump's set-timer request
      ::
      ++  on-pump-wait
        |=  date=@da
        ^+  peer-core
        ::
        =/  =wire  (make-pump-timer-wire her.channel bone)
        =/  duct   ~[/ames]
        (emit duct %pass wire %b %wait date)
      ::  +on-pump-rest: relay |message-pump's unset-timer request
      ::
      ++  on-pump-rest
        |=  date=@da
        ^+  peer-core
        ::
        =/  =wire  (make-pump-timer-wire her.channel bone)
        =/  duct   ~[/ames]
        (emit duct %pass wire %b %rest date)
      --
    ::  +run-message-sink: process $message-sink-task and its effects
    ::
    ++  run-message-sink
      |=  [=bone task=message-sink-task]
      ^+  peer-core
      ?:  (~(has in corked.peer-state) bone)  peer-core
      ::  pass .task to the |message-sink and apply state mutations
      ::
      =/  =message-sink-state
        (~(gut by rcv.peer-state) bone *message-sink-state)
      ::
      =/  message-sink    (make-message-sink message-sink-state channel)
      =^  sink-gifts      message-sink-state  (work:message-sink task)
      =.  rcv.peer-state  (~(put by rcv.peer-state) bone message-sink-state)
      ::  process effects from |message-sink
      ::
      |^  ^+  peer-core
          ?~  sink-gifts  peer-core
          =*  gift  i.sink-gifts
          =.  peer-core
            ?-  -.gift
              %memo  (on-sink-memo [message-num message]:gift)
              %send  (on-sink-send [message-num ack-meat]:gift)
              %cork  on-sink-cork
            ==
          $(sink-gifts t.sink-gifts)
      ::  +on-sink-cork: handle flow kill after server ames has taken %done
      ::
      ++  on-sink-cork
        ^+  peer-core
        =/  =message-pump-state
          (~(gut by snd.peer-state) bone *message-pump-state)
        =?  peer-core  ?=(^ next-wake.packet-pump-state.message-pump-state)
          =*  next-wake  u.next-wake.packet-pump-state.message-pump-state
          =/  =wire  (make-pump-timer-wire her.channel bone)
          :: resetting timer for boons
          ::
          (emit [/ames]~ %pass wire %b %rest next-wake)
        =.  peer-state
          =,  peer-state
          %_  peer-state
            rcv      (~(del by rcv) bone)
            snd      (~(del by snd) bone)
            corked   (~(put in corked) bone)
            closing  (~(del in closing) bone)
          ==
        peer-core
      ::  +on-sink-send: emit ack packet as requested by |message-sink
      ::
      ++  on-sink-send
        |=([num=message-num ack=ack-meat] (send-shut-packet bone num %| ack))
      ::  +on-sink-memo: dispatch message received by |message-sink
      ::
      ::    odd bone:                %plea request message
      ::    even bone, 0 second bit: %boon response message
      ::    even bone, 1 second bit: nack-trace %boon message
      ::
      ++  on-sink-memo
        ?:  =(1 (end 0 bone))
          on-sink-plea
        ?:  =(0 (end 0 (rsh 0 bone)))
          on-sink-boon
        on-sink-nack-trace
      ::  +on-sink-boon: handle response message received by |message-sink
      ::
      ::    .bone must be mapped in .ossuary.peer-state, or we crash.
      ::    This means a malformed message will kill a flow.  We
      ::    could change this to a no-op if we had some sort of security
      ::    reporting.
      ::
      ::    Note that if we had several consecutive packets in the queue
      ::    and crashed while processing any of them, the %hole card
      ::    will turn *all* of them into losts/nacks.
      ::
      ::    TODO: This handles a previous crash in the client vane, but not in
      ::    Ames itself.
      ::
      ++  on-sink-boon
        |=  [=message-num message=*]
        ^+  peer-core
        ?:  ?|  (~(has in closing.peer-state) bone)
                (~(has in corked.peer-state) bone)
            ==
          peer-core
        ::  send ack unconditionally
        ::
        =.  peer-core  (emit (got-duct bone) %give %boon message)
        =.  peer-core  (run-message-sink bone %done ok=%.y cork=%.n)
        ::
        ?.  ?=([%hear * * ok=%.n] task)
          ::  fresh boon; give message to client vane
          ::
          %-  %+  trace  msg.veb
              =/  dat  [her.channel bone=bone message-num=message-num -.task]
              |.("sink boon {<dat>}")
          peer-core
        ::  we previously crashed on this message; notify client vane
        ::
        %-  %+  trace  msg.veb
            =/  dat  [her.channel bone=bone message-num=message-num -.task]
            |.("crashed on sink boon {<dat>}")
        boon-to-lost
      ::  +boon-to-lost: convert all boons to losts
      ::
      ++  boon-to-lost
        ^+  peer-core
        =.  moves
          %+  turn  moves
          |=  =move
          ?.  ?=([* %give %boon *] move)
            move
          [duct.move %give %lost ~]
        peer-core
      ::  +on-sink-nack-trace: handle nack-trace received by |message-sink
      ::
      ++  on-sink-nack-trace
        |=  [=message-num message=*]
        ^+  peer-core
        %-  %+  trace  msg.veb
            =/  dat  [her.channel bone=bone message-num=message-num]
            |.("sink naxplanation {<dat>}")
        ::
        =+  ;;  =naxplanation  message
        ::  ack nack-trace message (only applied if we don't later crash)
        ::
        =.  peer-core  (run-message-sink bone %done ok=%.y cork=%.n)
        ::  flip .bone's second bit to find referenced flow
        ::
        =/  target-bone=^bone  (mix 0b10 bone)
        ::  notify |message-pump that this message got naxplained
        ::
        =.  peer-core  (run-message-pump target-bone %near naxplanation)
        ::
        ?.  (~(has in closing.peer-state) target-bone)
          peer-core
        =/  =message-pump-state
          (~(gut by snd.peer-state) target-bone *message-pump-state)
        =/  message-pump
          (make-message-pump message-pump-state channel %.y)
        ::  we don't process the gifts here and instead wait for
        ::  the timer to handle the %cork plea added to the pump
        ::
        =^  *  message-pump-state
          %-  work:message-pump
          %memo^(dedup-message (jim [%a /flow [%cork ~]]))
        =.  snd.peer-state
          (~(put by snd.peer-state) target-bone message-pump-state)
        ::  if we get a naxplanation for a %cork, the publisher is behind
        ::  receiving the OTA, so we set up a timer to retry in one hour.
        ::
        =/  =wire  (make-pump-timer-wire her.channel target-bone)
        (emit [/ames]~ %pass wire %b %wait `@da`(add now ~h1))
      ::  +on-sink-plea: handle request message received by |message-sink
      ::
      ++  on-sink-plea
        |=  [=message-num message=*]
        ^+  peer-core
        ?:  ?|  (~(has in closing.peer-state) bone)
                (~(has in corked.peer-state) bone)
            ==
          peer-core
        %-  %+  trace  msg.veb
            =/  dat  [her.channel bone=bone message-num=message-num]
            |.("sink plea {<dat>}")
        ::  is this the first time we're trying to process this message?
        ::
        ?.  ?=([%hear * * ok=%.n] task)
          ::  fresh plea; pass to client vane
          ::
          =+  ;;  =plea  message
          =/  =wire  (make-bone-wire her.channel her-rift.channel bone)
          ::
          ::
          ?:  =(vane.plea %a)
            ::  only ames-to-ames %cork pleas are handled
            ::
            ~|  %non-cork-ames-plea^our^her.channel^path.plea
            ?>  &(?=([%cork *] payload.plea) =(path.plea `path`/flow))
            =.  closing.peer-state  (~(put in closing.peer-state) bone)
            (emit duct %pass wire %a %plea her.channel [%a /close ~])
          ?+  vane.plea  ~|  %ames-evil-vane^our^her.channel^vane.plea  !!
            %c  (emit duct %pass wire %c %plea her.channel plea)
            %g  (emit duct %pass wire %g %plea her.channel plea)
            %j  (emit duct %pass wire %j %plea her.channel plea)
          ==
        ::  we previously crashed on this message; send nack
        ::
        =.  peer-core  (run-message-sink bone %done ok=%.n cork=%.n)
        ::  also send nack-trace with blank .error for security
        ::
        =/  nack-trace-bone=^bone  (mix 0b10 bone)
        =/  =naxplanation  [message-num *error]
        =/  =message-blob  (jam naxplanation)
        ::
        (run-message-pump nack-trace-bone %memo message-blob)
      --
    --
  --
::  +make-message-pump: constructor for |message-pump
::
++  make-message-pump
  |=  [state=message-pump-state =channel closing=?]
  =*  veb  veb.bug.channel
  =|  gifts=(list message-pump-gift)
  ::
  |%
  ++  message-pump  .
  ++  give  |=(gift=message-pump-gift message-pump(gifts [gift gifts]))
  ++  packet-pump  (make-packet-pump packet-pump-state.state channel)
  ++  trace
    |=  [verb=? print=(trap tape)]
    ^+  same
    (^trace verb her.channel ships.bug.channel print)
  ::  +work: handle a $message-pump-task
  ::
  ++  work
    |=  task=message-pump-task
    ^+  [gifts state]
    ::
    =~  (dispatch-task task)
        feed-packets
        (run-packet-pump %halt ~)
        assert
        [(flop gifts) state]
    ==
  ::  +dispatch-task: perform task-specific processing
  ::
  ++  dispatch-task
    |=  task=message-pump-task
    ^+  message-pump
    ::
    ?-  -.task
      %memo  (on-memo message-blob.task)
      %wake  (run-packet-pump %wake current.state)
      %hear
        ?-    -.ack-meat.task
            %&
         (on-hear [message-num fragment-num=p.ack-meat]:task)
        ::
            %|
          =/  cork=?
            =/  top-live
              (pry:packet-queue:*make-packet-pump live.packet-pump-state.state)
            ::  If we send a %cork and get an ack, we can know by
            ::  sequence number that the ack is for the %cork message
            ::
            ?&  closing
                ?=(^ top-live)
                =(1 ~(wyt by live.packet-pump-state.state))
                =(message-num:task message-num.key.u.top-live)
            ==
          =*  ack  p.ack-meat.task
          %-  on-done
          [[message-num:task ?:(ok.ack [%ok ~] [%nack ~])] cork]
        ==
      %near  (on-done [[message-num %naxplanation error]:naxplanation.task %&])
    ==
  ::  +on-memo: handle request to send a message
  ::
  ++  on-memo
    |=  =message-blob
    ^+  message-pump
    ::
    =.  unsent-messages.state  (~(put to unsent-messages.state) message-blob)
    message-pump
  ::  +on-hear: handle packet acknowledgment
  ::
  ++  on-hear
    |=  [=message-num =fragment-num]
    ^+  message-pump
    ::  pass to |packet-pump unless duplicate or future ack
    ::
    ?.  (is-message-num-in-range message-num)
      %-  (trace snd.veb |.("hear pump out of range"))
      message-pump
    (run-packet-pump %hear message-num fragment-num)
  ::  +on-done: handle message acknowledgment
  ::
  ::    A nack-trace message counts as a valid message nack on the
  ::    original failed message.
  ::
  ::    This prevents us from having to wait for a message nack packet,
  ::    which would mean we couldn't immediately ack the nack-trace
  ::    message, which would in turn violate the semantics of backward
  ::    flows.
  ::
  ++  on-done
    |=  [[=message-num =ack] cork=?]
    ^+  message-pump
    ::  unsent messages from the future should never get acked
    ::
    ?>  (lth message-num next.state)
    ::  ignore duplicate message acks
    ::
    ?:  (lth message-num current.state)
      %-  %+  trace  snd.veb
          |.("duplicate done {<current=current.state message-num=message-num>}")
      message-pump
    ::  ignore duplicate and future acks
    ::
    ?.  (is-message-num-in-range message-num)
      message-pump
    ::  clear and print .unsent-fragments if nonempty
    ::
    =?    unsent-fragments.state
        &(=(current next) ?=(^ unsent-fragments)):state
      ::
      ~>  %slog.0^leaf/"ames: early message ack {<her.channel>}"
      ~
    ::  clear all packets from this message from the packet pump
    ::
    =.  message-pump  (run-packet-pump %done message-num lag=*@dr)
    ::  enqueue this ack to be sent back to local client vane
    ::
    ::    Don't clobber a naxplanation with just a nack packet.
    ::
    =?    queued-message-acks.state
        =/  old  (~(get by queued-message-acks.state) message-num)
        !?=([~ %naxplanation *] old)
      (~(put by queued-message-acks.state) message-num ack)
    ::  emit local acks from .queued-message-acks until incomplete
    ::
    |-  ^+  message-pump
    ::  if .current hasn't been fully acked, we're done
    ::
    ?~  cur=(~(get by queued-message-acks.state) current.state)
      message-pump
    ::  .current is complete; pop, emit local ack, and try next message
    ::
    =.  queued-message-acks.state
      (~(del by queued-message-acks.state) current.state)
    ::  clear all packets from this message from the packet pump
    ::
    ::    Note we did this when the original packet came in, a few lines
    ::    above.  It's not clear why, but it doesn't always clear the
    ::    packets when it's not the current message.  As a workaround,
    ::    we clear the packets again when we catch up to this packet.
    ::
    ::    This is slightly inefficient because we run this twice for
    ::    each packet and it may emit a few unnecessary packets, but
    ::    but it's not incorrect.  pump-metrics are updated only once,
    ::    at the time when we actually delete the packet.
    ::
    =.  message-pump  (run-packet-pump %done current.state lag=*@dr)
    ::  give %done to vane if we're ready
    ::
    ?-    -.u.cur
        %ok
      =.  message-pump  (give %done current.state ~)
      =?  message-pump  cork  (give %cork ~)
      $(current.state +(current.state))
    ::
        %nack
      message-pump
    ::
        %naxplanation
      =.  message-pump  (give %done current.state `error.u.cur)
      $(current.state +(current.state))
    ==
  ::  +is-message-num-in-range: %.y unless duplicate or future ack
  ::
  ++  is-message-num-in-range
    |=  =message-num
    ^-  ?
    ::
    ?:  (gte message-num next.state)
      %.n
    ?:  (lth message-num current.state)
      %.n
    !(~(has by queued-message-acks.state) message-num)
  ::  +feed-packets: give packets to |packet-pump until full
  ::
  ++  feed-packets
    ::  if nothing to send, no-op
    ::
    ?:  &(=(~ unsent-messages) =(~ unsent-fragments)):state
      message-pump
    ::  we have unsent fragments of the current message; feed them
    ::
    ?.  =(~ unsent-fragments.state)
      =/  res  (feed:packet-pump unsent-fragments.state)
      =+  [unsent packet-pump-gifts packet-pump-state]=res
      ::
      =.  unsent-fragments.state   unsent
      =.  packet-pump-state.state  packet-pump-state
      ::
      =.  message-pump  (process-packet-pump-gifts packet-pump-gifts)
      ::  if it sent all of them, feed it more; otherwise, we're done
      ::
      ?~  unsent
        feed-packets
      message-pump
    ::  .unsent-messages is nonempty; pop a message off and feed it
    ::
    =^  =message-blob  unsent-messages.state  ~(get to unsent-messages.state)
    ::  break .message into .chunks and set as .unsent-fragments
    ::
    =.  unsent-fragments.state  (split-message next.state message-blob)
    ::  try to feed packets from the next message
    ::
    =.  next.state  +(next.state)
    feed-packets
  ::  +run-packet-pump: call +work:packet-pump and process results
  ::
  ++  run-packet-pump
    |=  =packet-pump-task
    ^+  message-pump
    ::
    =^  packet-pump-gifts  packet-pump-state.state
      (work:packet-pump packet-pump-task)
    ::
    (process-packet-pump-gifts packet-pump-gifts)
  ::  +process-packet-pump-gifts: pass |packet-pump effects up the chain
  ::
  ++  process-packet-pump-gifts
    |=  packet-pump-gifts=(list packet-pump-gift)
    ^+  message-pump
    ::
    ?~  packet-pump-gifts
      message-pump
    =.  message-pump  (give i.packet-pump-gifts)
    ::
    $(packet-pump-gifts t.packet-pump-gifts)
  ::  +assert: sanity checks to isolate error cases
  ::
  ++  assert
    ^+  message-pump
    =/  top-live
      (pry:packet-queue:*make-packet-pump live.packet-pump-state.state)
    ?.  |(?=(~ top-live) (lte current.state message-num.key.u.top-live))
      ~|  [%strange-current current=current.state key.u.top-live]
      !!
    message-pump
  --
::  +make-packet-pump: construct |packet-pump core
::
++  make-packet-pump
  |=  [state=packet-pump-state =channel]
  =*  veb  veb.bug.channel
  =|  gifts=(list packet-pump-gift)
  |%
  ++  packet-pump  .
  ++  give  |=(packet-pump-gift packet-pump(gifts [+< gifts]))
  ++  trace
    |=  [verb=? print=(trap tape)]
    ^+  same
    (^trace verb her.channel ships.bug.channel print)
  ::  +packet-queue: type for all sent fragments, ordered by sequence number
  ::
  ++  packet-queue
    %-  (ordered-map live-packet-key live-packet-val)
    lte-packets
  ::  +gauge: inflate a |pump-gauge to track congestion control
  ::
  ++  gauge  (make-pump-gauge now.channel metrics.state [her bug]:channel)
  ::  +work: handle $packet-pump-task request
  ::
  ++  work
    |=  task=packet-pump-task
    ^+  [gifts state]
    ::
    =-  [(flop gifts) state]
    ::
    ?-  -.task
      %hear  (on-hear [message-num fragment-num]:task)
      %done  (on-done message-num.task)
      %wake  (on-wake current.task)
      %halt  set-wake
    ==
  ::  +on-wake: handle packet timeout
  ::
  ++  on-wake
    |=  current=message-num
    ^+  packet-pump
    ::  assert temporal coherence
    ::
    ?<  =(~ next-wake.state)
    ?>  (gte now.channel (need next-wake.state))
    =.  next-wake.state  ~
    ::  tell congestion control a packet timed out
    ::
    =.  metrics.state  on-timeout:gauge
    ::  re-send first packet and update its state in-place
    ::
    =-  =*  res  -
        =.  live.state   live.res
        =?  packet-pump  ?=(^ static-fragment)
          %-  %+  trace  snd.veb
              =/  nums  [message-num fragment-num]:u.static-fragment.res
              |.("dead {<nums^show:gauge>}")
          (give %send u.static-fragment.res)
        packet-pump
    ::
    =|  acc=(unit static-fragment)
    ^+  [static-fragment=acc live=live.state]
    ::
    %^  (dip:packet-queue _acc)  live.state  acc
    |=  $:  acc=_acc
            key=live-packet-key
            val=live-packet-val
        ==
    ^-  [new-val=(unit live-packet-val) stop=? _acc]
    ::  if already acked later message, don't resend
    ::
    ?:  (lth message-num.key current)
      %-  %-  slog  :_  ~
          leaf+"ames: strange wake queue, expected {<current>}, got {<key>}"
      [~ stop=%.n ~]
    ::  packet has expired; update it in-place, stop, and produce it
    ::
    =.  last-sent.val  now.channel
    =.  retries.val    +(retries.val)
    ::
    [`val stop=%.y `(to-static-fragment key val)]
  ::  +feed: try to send a list of packets, returning unsent and effects
  ::
  ++  feed
    |=  fragments=(list static-fragment)
    ^+  [fragments gifts state]
    ::  return unsent back to caller and reverse effects to finalize
    ::
    =-  [unsent (flop gifts) state]
    ::
    ^+  [unsent=fragments packet-pump]
    ::  bite off as many fragments as we can send
    ::
    =/  num-slots  num-slots:gauge
    =/  sent       (scag num-slots fragments)
    =/  unsent     (slag num-slots fragments)
    ::
    :-  unsent
    ^+  packet-pump
    ::  if nothing to send, we're done
    ::
    ?~  sent  packet-pump
    ::  convert $static-fragment's into +ordered-set [key val] pairs
    ::
    =/  send-list
      %+  turn  sent
      |=  static-fragment
      ^-  [key=live-packet-key val=live-packet-val]
      ::
      :-  [message-num fragment-num]
      :-  [sent-date=now.channel retries=0 skips=0]
      [num-fragments fragment]
    ::  update .live and .metrics
    ::
    =.  live.state     (gas:packet-queue live.state send-list)
    =.  metrics.state  (on-sent:gauge (lent send-list))
    ::  TMI
    ::
    =>  .(sent `(list static-fragment)`sent)
    ::  emit a $packet-pump-gift for each packet to send
    ::
    %+  roll  sent
    |=  [packet=static-fragment core=_packet-pump]
    (give:core %send packet)
  ::  +fast-resend-after-ack: resend timed out packets
  ::
  ::    After we finally receive an ack, we want to resend all the live
  ::    packets that have been building up.
  ::
  ++  fast-resend-after-ack
    |=  [=message-num =fragment-num]
    ^+  packet-pump
    =;  res=[resends=(list static-fragment) live=_live.state]
      =.  live.state  live.res
      %+  reel  resends.res
      |=  [packet=static-fragment core=_packet-pump]
      (give:core %send packet)
    ::
    =/  acc
      resends=*(list static-fragment)
    ::
    %^  (dip:packet-queue _acc)  live.state  acc
    |=  $:  acc=_acc
            key=live-packet-key
            val=live-packet-val
        ==
    ^-  [new-val=(unit live-packet-val) stop=? _acc]
    ?:  (lte-packets key [message-num fragment-num])
      [new-val=`val stop=%.n acc]
    ::
    ?:  (gth (next-expiry:gauge key val) now.channel)
      [new-val=`val stop=%.y acc]
    ::
    =.  last-sent.val  now.channel
    =.  resends.acc  [(to-static-fragment key val) resends.acc]
    [new-val=`val stop=%.n acc]
  ::  +on-hear: handle ack on a live packet
  ::
  ::    If the packet was in our queue, delete it and update our
  ::    metrics, possibly re-sending skipped packets.  Otherwise, no-op.
  ::
  ++  on-hear
    |=  [=message-num =fragment-num]
    ^+  packet-pump
    ::
    =-  ::  if no sent packet matches the ack, don't apply mutations or effects
        ::
        ?.  found.-
          %-  (trace snd.veb |.("miss {<show:gauge>}"))
          packet-pump
        ::
        =.  metrics.state  metrics.-
        =.  live.state     live.-
        %-  ?.  ?|  =(0 fragment-num)
                    =(0 (mod counter.metrics.state 20))
                ==
              same
            (trace snd.veb |.("send: {<[fragment=fragment-num show:gauge]>}"))
        ::  .resends is backward, so fold backward and emit
        ::
        =.  packet-pump
          %+  reel  resends.-
          |=  [packet=static-fragment core=_packet-pump]
          (give:core %send packet)
        (fast-resend-after-ack message-num fragment-num)
    ::
    =/  acc
      :*  found=`?`%.n
          resends=*(list static-fragment)
          metrics=metrics.state
      ==
    ::
    ^+  [acc live=live.state]
    ::
    %^  (dip:packet-queue _acc)  live.state  acc
    |=  $:  acc=_acc
            key=live-packet-key
            val=live-packet-val
        ==
    ^-  [new-val=(unit live-packet-val) stop=? _acc]
    ::
    =/  gauge  (make-pump-gauge now.channel metrics.acc [her bug]:channel)
    ::  is this the acked packet?
    ::
    ?:  =(key [message-num fragment-num])
      ::  delete acked packet, update metrics, and stop traversal
      ::
      =.  found.acc    %.y
      =.  metrics.acc  (on-ack:gauge -.val)
      [new-val=~ stop=%.y acc]
    ::  is this a duplicate ack?
    ::
    ?.  (lte-packets key [message-num fragment-num])
      ::  stop, nothing more to do
      ::
      [new-val=`val stop=%.y acc]
    ::  ack was on later packet; mark skipped, tell gauge, and continue
    ::
    =.  skips.val  +(skips.val)
    =^  resend  metrics.acc  (on-skipped-packet:gauge -.val)
    ?.  resend
      [new-val=`val stop=%.n acc]
    ::
    =.  last-sent.val  now.channel
    =.  retries.val    +(retries.val)
    =.  resends.acc    [(to-static-fragment key val) resends.acc]
    [new-val=`val stop=%.n acc]
  ::  +on-done: apply ack to all packets from .message-num
  ::
  ++  on-done
    |=  =message-num
    ^+  packet-pump
    ::
    =-  =.  metrics.state  metrics.-
        =.  live.state     live.-
        ::
        %-  (trace snd.veb |.("done {<message-num=message-num^show:gauge>}"))
        (fast-resend-after-ack message-num `fragment-num`0)
    ::
    ^+  [metrics=metrics.state live=live.state]
    ::
    %^  (dip:packet-queue pump-metrics)  live.state  acc=metrics.state
    |=  $:  metrics=pump-metrics
            key=live-packet-key
            val=live-packet-val
        ==
    ^-  [new-val=(unit live-packet-val) stop=? pump-metrics]
    ::
    =/  gauge  (make-pump-gauge now.channel metrics [her bug]:channel)
    ::  if we get an out-of-order ack for a message, skip until it
    ::
    ?:  (lth message-num.key message-num)
      [new-val=`val stop=%.n metrics]
    ::  if packet was from acked message, delete it and continue
    ::
    ?:  =(message-num.key message-num)
      [new-val=~ stop=%.n metrics=(on-ack:gauge -.val)]
    ::  we've gone past the acked message; we're done
    ::
    [new-val=`val stop=%.y metrics]
  ::  +set-wake: set, unset, or reset timer, emitting moves
  ::
  ++  set-wake
    ^+  packet-pump
    ::  if nonempty .live, pry at head to get next wake time
    ::
    =/  new-wake=(unit @da)
      ?~  head=(pry:packet-queue live.state)
        ~
      `(next-expiry:gauge u.head)
    ::  no-op if no change
    ::
    ?:  =(new-wake next-wake.state)  packet-pump
    ::  unset old timer if non-null
    ::
    =?  packet-pump  !=(~ next-wake.state)
      =/  old  (need next-wake.state)
      =.  next-wake.state  ~
      (give %rest old)
    ::  set new timer if non-null
    ::
    =?  packet-pump  ?=(^ new-wake)
      =.  next-wake.state  new-wake
      (give %wait u.new-wake)
    ::
    packet-pump
  --
::  +to-static-fragment: convenience function for |packet-pump
::
++  to-static-fragment
  |=  [live-packet-key live-packet-val]
  ^-  static-fragment
  [message-num num-fragments fragment-num fragment]
::  +make-pump-gauge: construct |pump-gauge congestion control core
::
++  make-pump-gauge
  |=  [now=@da pump-metrics =ship =bug]
  =*  veb  veb.bug
  =*  metrics  +<+<
  |%
  ++  trace
    |=  [verb=? print=(trap tape)]
    ^+  same
    (^trace verb ship ships.bug print)
  ::  +next-expiry: when should a newly sent fresh packet time out?
  ::
  ::    Use rtt + 4*sigma, where sigma is the mean deviation of rtt.
  ::    This should make it unlikely that a packet would time out from a
  ::    delay, as opposed to an actual packet loss.
  ::
  ++  next-expiry
    |=  [live-packet-key live-packet-val]
    ^-  @da
    (add last-sent rto)
  ::  +num-slots: how many packets can we send right now?
  ::
  ++  num-slots
    ^-  @ud
    (sub-safe cwnd num-live)
  ::  +on-sent: adjust metrics based on sending .num-sent fresh packets
  ::
  ++  on-sent
    |=  num-sent=@ud
    ^-  pump-metrics
    ::
    =.  num-live  (add num-live num-sent)
    metrics
  ::  +on-ack: adjust metrics based on a packet getting acknowledged
  ::
  ++  on-ack
    |=  =packet-state
    ^-  pump-metrics
    ::
    =.  counter  +(counter)
    =.  num-live  (dec num-live)
    ::  if below congestion threshold, add 1; else, add avg. 1 / cwnd
    ::
    =.  cwnd
      ?:  in-slow-start
        +(cwnd)
      (add cwnd !=(0 (mod (mug now) cwnd)))
    ::  if this was a re-send, don't adjust rtt or downstream state
    ::
    ?.  =(0 retries.packet-state)
      metrics
    ::  rtt-datum: new rtt measurement based on this packet roundtrip
    ::
    =/  rtt-datum=@dr  (sub-safe now last-sent.packet-state)
    ::  rtt-error: difference between this rtt measurement and expected
    ::
    =/  rtt-error=@dr
      ?:  (gte rtt-datum rtt)
        (sub rtt-datum rtt)
      (sub rtt rtt-datum)
    ::  exponential weighting ratio for .rtt and .rttvar
    ::
    %-  %+  trace  ges.veb
        |.("ack update {<show rtt-datum=rtt-datum rtt-error=rtt-error>}")
    =.  rtt     (div (add rtt-datum (mul rtt 7)) 8)
    =.  rttvar  (div (add rtt-error (mul rttvar 7)) 8)
    =.  rto     (clamp-rto (add rtt (mul 4 rttvar)))
    ::
    metrics
  ::  +on-skipped-packet: handle misordered ack
  ::
  ++  on-skipped-packet
    |=  packet-state
    ^-  [resend=? pump-metrics]
    ::
    =/  resend=?  &(=(0 retries) |(in-recovery (gte skips 3)))
    :-  resend
    ::
    =?  cwnd  !in-recovery  (max 2 (div cwnd 2))
    %-  %+  trace  snd.veb
        |.("skip {<[resend=resend in-recovery=in-recovery show]>}")
    metrics
  ::  +on-timeout: (re)enter slow-start mode on packet loss
  ::
  ++  on-timeout
    ^-  pump-metrics
    ::
    %-  (trace ges.veb |.("timeout update {<show>}"))
    =:  ssthresh  (max 1 (div cwnd 2))
            cwnd  1
             rto  (clamp-rto (mul rto 2))
      ==
    metrics
  ::  +clamp-rto: apply min and max to an .rto value
  ::
  ++  clamp-rto
    |=  rto=@dr
    ^+  rto
    (min ~m2 (max ^~((div ~s1 5)) rto))
  ::  +in-slow-start: %.y iff we're in "slow-start" mode
  ::
  ++  in-slow-start
    ^-  ?
    (lth cwnd ssthresh)
  ::  +in-recovery: %.y iff we're recovering from a skipped packet
  ::
  ::    We finish recovering when .num-live finally dips back down to
  ::    .cwnd.
  ::
  ++  in-recovery
    ^-  ?
    (gth num-live cwnd)
  ::  +sub-safe: subtract with underflow protection
  ::
  ++  sub-safe
    |=  [a=@ b=@]
    ^-  @
    ?:((lte a b) 0 (sub a b))
  ::  +show: produce a printable version of .metrics
  ::
  ++  show
    =/  ms  (div ~s1 1.000)
    ::
    :*  rto=(div rto ms)
        rtt=(div rtt ms)
        rttvar=(div rttvar ms)
        ssthresh=ssthresh
        cwnd=cwnd
        num-live=num-live
        counter=counter
    ==
  --
::  +make-message-sink: construct |message-sink message receiver core
::
++  make-message-sink
  |=  [state=message-sink-state =channel]
  =*  veb  veb.bug.channel
  =|  gifts=(list message-sink-gift)
  |%
  ++  message-sink  .
  ++  give  |=(message-sink-gift message-sink(gifts [+< gifts]))
  ++  trace
    |=  [verb=? print=(trap tape)]
    ^+  same
    (^trace verb her.channel ships.bug.channel print)
  ::  +work: handle a $message-sink-task
  ::
  ++  work
    |=  task=message-sink-task
    ^+  [gifts state]
    ::
    =-  [(flop gifts) state]
    ::
    ?-  -.task
      %done  (on-done ok.task cork.task)
      %drop  (on-drop message-num.task)
      %hear  (on-hear [lane shut-packet ok]:task)
    ==
  ::  +on-hear: receive message fragment, possibly completing message
  ::
  ++  on-hear
    |=  [=lane =shut-packet ok=?]
    ^+  message-sink
    ::  we know this is a fragment, not an ack; expose into namespace
    ::
    ?>  ?=(%& -.meat.shut-packet)
    =+  [num-fragments fragment-num fragment]=+.meat.shut-packet
    ::  seq: message sequence number, for convenience
    ::
    =/  seq  message-num.shut-packet
    ::  ignore messages from far future; limit to 10 in progress
    ::
    ?:  (gte seq (add 10 last-acked.state))
      %-  %+  trace  odd.veb
          |.("future %hear {<seq=seq^last-acked=last-acked.state>}")
      message-sink
    ::
    =/  is-last-fragment=?  =(+(fragment-num) num-fragments)
    ::  always ack a dupe!
    ::
    ?:  (lte seq last-acked.state)
      ?.  is-last-fragment
        ::  single packet ack
        ::
        %-  %+  trace  rcv.veb
            |.("send dupe ack {<seq=seq^fragment-num=fragment-num>}")
        (give %send seq %& fragment-num)
      ::  whole message (n)ack
      ::
      =/  ok=?  !(~(has in nax.state) seq)
      %-  (trace rcv.veb |.("send dupe message ack {<seq=seq>} ok={<ok>}"))
      (give %send seq %| ok lag=`@dr`0)
    ::  last-acked<seq<=last-heard; heard message, unprocessed
    ::
    ::    Only true if we've heard some packets we haven't acked, which
    ::    doesn't happen for boons.
    ::
    ?:  (lte seq last-heard.state)
      ?:  is-last-fragment
        ::  drop last packet since we don't know whether to ack or nack
        ::
        %-  %+  trace  rcv.veb
            |.  ^-  tape
            =/  data
              :*  her.channel  seq=seq
                  fragment-num=fragment-num  num-fragments=num-fragments
                  la=last-acked.state  lh=last-heard.state
              ==
            "hear last in-progress {<data>}"
        message-sink
      ::  ack all other packets
      ::
      %-  %+  trace  rcv.veb  |.
          =/  data
            [seq=seq fragment-num=fragment-num num-fragments=num-fragments]
          "send ack-1 {<data>}"
      (give %send seq %& fragment-num)
    ::  last-heard<seq<10+last-heard; this is a packet in a live message
    ::
    =/  =partial-rcv-message
      ::  create default if first fragment
      ::
      ?~  existing=(~(get by live-messages.state) seq)
        [num-fragments num-received=0 fragments=~]
      ::  we have an existing partial message; check parameters match
      ::
      ?>  (gth num-fragments.u.existing fragment-num)
      ?>  =(num-fragments.u.existing num-fragments)
      ::
      u.existing
    ::
    =/  already-heard-fragment=?
      (~(has by fragments.partial-rcv-message) fragment-num)
    ::  ack dupes except for the last fragment, in which case drop
    ::
    ?:  already-heard-fragment
      ?:  is-last-fragment
        %-  %+  trace  rcv.veb  |.
            =/  data
              [her.channel seq=seq lh=last-heard.state la=last-acked.state]
            "hear last dupe {<data>}"
        message-sink
      %-  %+  trace  rcv.veb
          |.("send dupe ack {<her.channel^seq=seq^fragment-num=fragment-num>}")
      (give %send seq %& fragment-num)
    ::  new fragment; store in state and check if message is done
    ::
    =.  num-received.partial-rcv-message
      +(num-received.partial-rcv-message)
    ::
    =.  fragments.partial-rcv-message
      (~(put by fragments.partial-rcv-message) fragment-num fragment)
    ::
    =.  live-messages.state
      (~(put by live-messages.state) seq partial-rcv-message)
    ::  ack any packet other than the last one, and continue either way
    ::
    =?  message-sink  !is-last-fragment
      %-  %+  trace  rcv.veb  |.
          =/  data
            [seq=seq fragment-num=fragment-num num-fragments=num-fragments]
          "send ack-2 {<data>}"
      (give %send seq %& fragment-num)
    ::  enqueue all completed messages starting at +(last-heard.state)
    ::
    |-  ^+  message-sink
    ::  if this is not the next message to ack, we're done
    ::
    ?.  =(seq +(last-heard.state))
      message-sink
    ::  if we haven't heard anything from this message, we're done
    ::
    ?~  live=(~(get by live-messages.state) seq)
      message-sink
    ::  if the message isn't done yet, we're done
    ::
    ?.  =(num-received num-fragments):u.live
      message-sink
    ::  we have whole message; update state, assemble, and send to vane
    ::
    =.  last-heard.state     +(last-heard.state)
    =.  live-messages.state  (~(del by live-messages.state) seq)
    ::
    %-  %+  trace  msg.veb
        |.("hear {<her.channel>} {<seq=seq>} {<num-fragments.u.live>}kb")
    =/  message=*  (assemble-fragments [num-fragments fragments]:u.live)
    =.  message-sink  (enqueue-to-vane seq message)
    ::
    $(seq +(seq))
  ::  +enqueue-to-vane: enqueue message to be sent to local vane
  ::
  ++  enqueue-to-vane
    |=  [seq=message-num message=*]
    ^+  message-sink
    ::
    =/  empty=?  =(~ pending-vane-ack.state)
    =.  pending-vane-ack.state  (~(put to pending-vane-ack.state) seq message)
    ?.  empty
      message-sink
    (give %memo seq message)
  ::  +on-done: handle confirmation of message processing from vane
  ::
  ++  on-done
    |=  [ok=? cork=?]
    ^+  message-sink
    ::
    =^  pending  pending-vane-ack.state  ~(get to pending-vane-ack.state)
    =/  =message-num  message-num.p.pending
    ::
    =.  last-acked.state  +(last-acked.state)
    =?  nax.state  !ok  (~(put in nax.state) message-num)
    ::
    =.  message-sink  (give %send message-num %| ok lag=`@dr`0)
    =?  message-sink  cork  (give %cork ~)
    =/  next  ~(top to pending-vane-ack.state)
    ?~  next
      message-sink
    (give %memo u.next)
  ::  +on-drop: drop .message-num from our .nax state
  ::
  ++  on-drop
    |=  =message-num
    ^+  message-sink
    ::
    =.  nax.state  (~(del in nax.state) message-num)
    ::
    message-sink
  --
--<|MERGE_RESOLUTION|>--- conflicted
+++ resolved
@@ -1075,26 +1075,9 @@
 ::  +load: load in old state after reload
 ::
 ++  load
-<<<<<<< HEAD
-  =<  |=  $=  old-state
-          $%  [%4 ames-state-4]
-              [%5 ames-state-5]
-              [%6 ames-state-6]
-              [%7 ^ames-state]
-          ==
-      ^+  ames-gate
-      =?  old-state  ?=(%4 -.old-state)  %5^(state-4-to-5 +.old-state)
-      =?  old-state  ?=(%5 -.old-state)  %6^(state-5-to-6 +.old-state)
-      ?<  ?=(%6 -.old-state)
-      ::  XX  this would crash with ames-state-6 but load is never
-      ::  called with it -- the upgrade is handled by the larval load
-      ::
-      ?>  ?=(%7 -.old-state)
-=======
   =<  |=  old-state=[%6 ^ames-state]
       ^+  ames-gate
       ?>  ?=(%6 -.old-state)
->>>>>>> 5d6b2d89
       ames-gate(ames-state +.old-state)
   ::
   |%
