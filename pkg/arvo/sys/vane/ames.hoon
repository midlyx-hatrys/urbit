::    Ames extends Arvo's %pass/%give move semantics across the network.
::
::    Ames receives packets as Arvo events and emits packets as Arvo
::    effects.  The runtime is responsible for transferring the bytes in
::    an Ames packet across a physical network to another ship.
::
::    The runtime tells Ames which physical address a packet came from,
::    represented as an opaque atom.  Ames can emit a packet effect to
::    one of those opaque atoms or to the Urbit address of a galaxy
::    (root node), which the runtime is responsible for translating to a
::    physical address.  One runtime implementation sends UDP packets
::    using IPv4 addresses for ships and DNS lookups for galaxies, but
::    other implementations may overlay over other kinds of networks.
::
::    A local vane can pass Ames a %plea request message.  Ames
::    transmits the message over the wire to the peer ship's Ames, which
::    passes the message to the destination vane.
::
::    Once the peer has processed the %plea message, it sends a
::    message-acknowledgment packet over the wire back to the local
::    Ames.  This ack can either be positive to indicate the request was
::    processed, or negative to indicate the request failed, in which
::    case it's called a "nack".  (Don't confuse Ames nacks with TCP
::    nacks, which are a different concept).
::
::    When the local Ames receives either a positive message-ack or a
::    combination of a nack and naxplanation (explained in more detail
::    below), it gives an %done move to the local vane that had
::    requested the original %plea message be sent.
::
::    A local vane can give Ames zero or more %boon response messages in
::    response to a %plea, on the same duct that Ames used to pass the
::    %plea to the vane.  Ames transmits a %boon over the wire to the
::    peer's Ames, which gives it to the destination vane on the same
::    duct the vane had used to pass the original %plea to Ames.
::
::    %boon messages are acked automatically by the receiver Ames.  They
::    cannot be nacked, and Ames only uses the ack internally, without
::    notifying the client vane that gave Ames the %boon.
::
::    If the Arvo event that completed receipt of a %boon message
::    crashes, Ames instead sends the client vane a %lost message
::    indicating the %boon was missed.
::
::    %plea messages can be nacked, in which case the peer will send
::    both a message-nack packet and a naxplanation message, which is
::    sent in a way that does not interfere with normal operation.  The
::    naxplanation is sent as a full Ames message, instead of just a
::    packet, because the contained error information can be arbitrarily
::    large.  A naxplanation can only give rise to a positive ack --
::    never ack an ack, and never nack a naxplanation.
::
::    Ames guarantees a total ordering of messages within a "flow",
::    identified in other vanes by a duct and over the wire by a "bone":
::    an opaque number.  Each flow has a FIFO queue of %plea requests
::    from the requesting ship to the responding ship and a FIFO queue
::    of %boon's in the other direction.
::
::    Message order across flows is not specified and may vary based on
::    network conditions.
::
::    Ames guarantees that a message will only be delivered once to the
::    destination vane.
::
::    Ames encrypts every message using symmetric-key encryption by
::    performing an elliptic curve Diffie-Hellman using our private key
::    and the public key of the peer.  For ships in the Jael PKI
::    (public-key infrastructure), Ames looks up the peer's public key
::    from Jael.  Comets (128-bit ephemeral addresses) are not
::    cryptographic assets and must self-attest over Ames by sending a
::    single self-signed packet containing their public key.
::
::    When a peer suffers a continuity breach, Ames removes all
::    messaging state related to it.  Ames does not guarantee that all
::    messages will be fully delivered to the now-stale peer.  From
::    Ames's perspective, the newly restarted peer is a new ship.
::    Ames's guarantees are not maintained across a breach.
::
::    A vane can pass Ames a %heed $task to request Ames track a peer's
::    responsiveness.  If our %boon's to it start backing up locally,
::    Ames will give a %clog back to the requesting vane containing the
::    unresponsive peer's urbit address.  This interaction does not use
::    ducts as unique keys.  Stop tracking a peer by sending Ames a
::    %jilt $task.
::
::    Debug output can be adjusted using %sift and %spew $task's.
::
::TODO  fine
::  - receiving packets: +on-hear (1st) -> +on-hear-packet -> %fine
::  - sending packets: +on-plea -> +make-peer-core (make a function kind of like +on-memo) -> call +on-pump-send kind of like how +run-message-pump does
::    (assuming as event, scry just stateless)
::
!:
=,  ames
=*  point               point:jael
=*  public-keys-result  public-keys-result:jael
::  veb: verbosity flags
::
=/  veb-all-off
  :*  snd=`?`%.n  ::  sending packets
      rcv=`?`%.n  ::  receiving packets
      odd=`?`%.n  ::  unusual events
      msg=`?`%.n  ::  message-level events
      ges=`?`%.n  ::  congestion control
      for=`?`%.n  ::  packet forwarding
      rot=`?`%.n  ::  routing attempts
  ==
=>
~%  %ames  ..part  ~
|%
+|  %helpers
::  +trace: print if .verb is set and we're tracking .ship
::
++  trace
  |=  [verb=? =ship ships=(set ship) print=(trap tape)]
  ^+  same
  ?.  verb
    same
  ?.  =>  [ship=ship ships=ships in=in]
      ~+  |(=(~ ships) (~(has in ships) ship))
    same
  (slog leaf/"ames: {(scow %p ship)}: {(print)}" ~)
::  +qos-update-text: notice text for if connection state changes
::
++  qos-update-text
  |=  [=ship old=qos new=qos]
  ^-  (unit tape)
  ::
  ?+  [-.old -.new]  ~
    [%unborn %live]  `"; {(scow %p ship)} is your neighbor"
    [%dead %live]    `"; {(scow %p ship)} is ok"
    [%live %dead]    `"; {(scow %p ship)} not responding still trying"
    [%unborn %dead]  `"; {(scow %p ship)} not responding still trying"
    [%live %unborn]  `"; {(scow %p ship)} has sunk"
    [%dead %unborn]  `"; {(scow %p ship)} has sunk"
  ==
::  +lte-packets: yes if a is before b
::
++  lte-packets
  |=  [a=live-packet-key b=live-packet-key]
  ^-  ?
  ::
  ?:  (lth message-num.a message-num.b)
    %.y
  ?:  (gth message-num.a message-num.b)
    %.n
  (lte fragment-num.a fragment-num.b)
::  +split-message: split message into kilobyte-sized fragments
::
::    We don't literally split it here since that would allocate many
::    large atoms with no structural sharing.  Instead, each
::    static-fragment has the entire message and a counter.  In
::    +encrypt, we interpret this to get the actual fragment.
::
++  split-message
  ~/  %split-message
  |=  [=message-num =message-blob]
  ^-  (list static-fragment)
  ::
  =/  num-fragments=fragment-num  (met 13 message-blob)
  =|  counter=@
  ::
  |-  ^-  (list static-fragment)
  ?:  (gte counter num-fragments)
    ~
  ::
  :-  [message-num num-fragments counter `@`message-blob]
  $(counter +(counter))
::  +assemble-fragments: concatenate fragments into a $message
::
++  assemble-fragments
  ~/  %assemble-fragments
  |=  [num-fragments=fragment-num fragments=(map fragment-num fragment)]
  ^-  *
  ::
  =|  sorted=(list fragment)
  =.  sorted
    =/  index=fragment-num  0
    |-  ^+  sorted
    ?:  =(index num-fragments)
      sorted
    $(index +(index), sorted [(~(got by fragments) index) sorted])
  ::
  (cue (rep 13 (flop sorted)))
::  +jim: caching +jam
::
++  jim  |=(n=* ~+((jam n)))
::  +bind-duct: find or make new $bone for .duct in .ossuary
::
++  bind-duct
  |=  [=ossuary =duct]
  ^+  [next-bone.ossuary ossuary]
  ::
  ?^  existing=(~(get by by-duct.ossuary) duct)
    [u.existing ossuary]
  ::
  :-  next-bone.ossuary
  :+  (add 4 next-bone.ossuary)
    (~(put by by-duct.ossuary) duct next-bone.ossuary)
  (~(put by by-bone.ossuary) next-bone.ossuary duct)
::  +make-bone-wire: encode ship, rift and bone in wire for sending to vane
::
++  make-bone-wire
  |=  [her=ship =rift =bone]
  ^-  wire
  ::
  /bone/(scot %p her)/(scot %ud rift)/(scot %ud bone)
::  +parse-bone-wire: decode ship, bone and rift from wire from local vane
::
++  parse-bone-wire
  |=  =wire
  ^-  %-  unit
      $%  [%old her=ship =bone]
          [%new her=ship =rift =bone]
      ==
  ?.  ?|  ?=([%bone @ @ @ ~] wire)
          ?=([%bone @ @ ~] wire)
      ==
    ::  ignore malformed wires
    ::
    ~
  ?+    wire  ~
      [%bone @ @ ~]
    `[%old `@p`(slav %p i.t.wire) `@ud`(slav %ud i.t.t.wire)]
  ::
      [%bone @ @ @ ~]
    %-  some
    :^    %new
        `@p`(slav %p i.t.wire)
      `@ud`(slav %ud i.t.t.wire)
    `@ud`(slav %ud i.t.t.t.wire)
  ==
::  +make-pump-timer-wire: construct wire for |packet-pump timer
::
++  make-pump-timer-wire
  |=  [her=ship =bone]
  ^-  wire
  /pump/(scot %p her)/(scot %ud bone)
::  +parse-pump-timer-wire: parse .her and .bone from |packet-pump wire
::
++  parse-pump-timer-wire
  |=  =wire
  ^-  (unit [her=ship =bone])
  ::
  ~|  %ames-wire-timer^wire
  ?.  ?=([%pump @ @ ~] wire)
    ~
  ?~  ship=`(unit @p)`(slaw %p i.t.wire)
    ~
  ?~  bone=`(unit @ud)`(slaw %ud i.t.t.wire)
    ~
  `[u.ship u.bone]
::  +derive-symmetric-key: $symmetric-key from $private-key and $public-key
::
::    Assumes keys have a tag on them like the result of the |ex:crub core.
::
++  derive-symmetric-key
  ~/  %derive-symmetric-key
  |=  [=public-key =private-key]
  ^-  symmetric-key
  ::
  ?>  =('b' (end 3 public-key))
  =.  public-key  (rsh 8 (rsh 3 public-key))
  ::
  ?>  =('B' (end 3 private-key))
  =.  private-key  (rsh 8 (rsh 3 private-key))
  ::
  `@`(shar:ed:crypto public-key private-key)
<<<<<<< HEAD
=======
::  +encode-packet: serialize a packet into a bytestream
::
++  encode-packet
  ~/  %encode-packet
  |=  packet
  ^-  blob
  ::
  =/  sndr-meta  (encode-ship-metadata sndr)
  =/  rcvr-meta  (encode-ship-metadata rcvr)
  ::
  =/  body=@
    ;:  mix
      sndr-tick
      (lsh 2 rcvr-tick)
      (lsh 3 sndr)
      (lsh [3 +(size.sndr-meta)] rcvr)
      (lsh [3 +((add size.sndr-meta size.rcvr-meta))] content)
    ==
  =/  checksum  (end [0 20] (mug body))
  =?  body  ?=(^ origin)  (mix u.origin (lsh [3 6] body))
  ::
  =/  header=@
    %+  can  0
    :~  [3 reserved=0]
        [1 is-ames=&]
        [3 protocol-version]
        [2 rank.sndr-meta]
        [2 rank.rcvr-meta]
        [20 checksum]
        [1 relayed=.?(origin)]
    ==
  (mix header (lsh 5 body))
::  +decode-packet: deserialize packet from bytestream or crash
::
++  decode-packet
  ~/  %decode-packet
  |=  =blob
  ^-  packet
  ~|  %decode-packet-fail
  ::  first 32 (2^5) bits are header; the rest is body
  ::
  =/  header  (end 5 blob)
  =/  body    (rsh 5 blob)
  ::  read header; first three bits are reserved
  ::
  =/  is-ames  (cut 0 [3 1] header)
  ?.  =(& is-ames)
    ~|  %ames-not-ames  !!
  ::
  =/  version  (cut 0 [4 3] header)
  ?.  =(protocol-version version)
    ~|  ames-protocol-version+version  !!
  ::
  =/  sndr-size  (decode-ship-size (cut 0 [7 2] header))
  =/  rcvr-size  (decode-ship-size (cut 0 [9 2] header))
  =/  checksum   (cut 0 [11 20] header)
  =/  relayed    (cut 0 [31 1] header)
  ::  origin, if present, is 6 octets long, at the end of the body
  ::
  =^  origin=(unit @)  body
    ?:  =(| relayed)
      [~ body]
    =/  len  (sub (met 3 body) 6)
    [`(end [3 6] body) (rsh [3 6] body)]
  ::  .checksum does not apply to the origin
  ::
  ?.  =(checksum (end [0 20] (mug body)))
    ~|  %ames-checksum  !!
  ::  read fixed-length sndr and rcvr life data from body
  ::
  ::    These represent the last four bits of the sender and receiver
  ::    life fields, to be used for quick dropping of honest packets to
  ::    or from the wrong life.
  ::
  =/  sndr-tick  (cut 0 [0 4] body)
  =/  rcvr-tick  (cut 0 [4 4] body)
  ::  read variable-length .sndr and .rcvr addresses
  ::
  =/  off   1
  =^  sndr  off  [(cut 3 [off sndr-size] body) (add off sndr-size)]
  ?.  (is-valid-rank sndr sndr-size)
    ~|  ames-sender-impostor+[sndr sndr-size]  !!
  ::
  =^  rcvr  off  [(cut 3 [off rcvr-size] body) (add off rcvr-size)]
  ?.  (is-valid-rank rcvr rcvr-size)
    ~|  ames-receiver-impostor+[rcvr rcvr-size]  !!
  ::  read variable-length .content from the rest of .body
  ::
  =/  content  (cut 3 [off (sub (met 3 body) off)] body)
  [[sndr rcvr] sndr-tick rcvr-tick origin content]
::  +is-valid-rank: does .ship match its stated .size?
::
++  is-valid-rank
  ~/  %is-valid-rank
  |=  [=ship size=@ubC]
  ^-  ?
  .=  size
  ?-  (clan:title ship)
    %czar  2
    %king  2
    %duke  4
    %earl  8
    %pawn  16
  ==
::  +encode-keys-packet: create key request $packet
::
++  encode-keys-packet
  ~/  %encode-keys-packet
  |=  [sndr=ship rcvr=ship sndr-life=life]
  ^-  packet
  :*  [sndr rcvr]
      (mod sndr-life 16)
      `@`1
      origin=~
      content=`@`%keys
  ==
::  +encode-open-packet: convert $open-packet attestation to $packet
>>>>>>> ad6a5acf
::
++  response-size  13  ::  1kb
::  +sift-roar: assemble scry response fragments into full message
::
++  sift-roar
  |=  [total=@ud hav=(list have)]
  ^-  roar
  =/  mes=@
    %+  rep  response-size
    %+  turn  (flop hav)
    |=  =have
    dat.have
  =+  sig=(end 9 mes)
  :-  sig
  =+  dat=(rsh 9 mes)
  ?~  dat  ~
  ~|  [%fine %response-not-cask]
  ;;((cask) (cue dat))
::  +welt: like +weld but first argument is reversed
::    TODO: move to hoon.hoon
++  welt
  ~/  %welt
  |*  [a=(list) b=(list)]
  =>  .(a ^.(homo a), b ^.(homo b))
  |-  ^+  b
  ?~  a  b
  $(a t.a, b [i.a b])
::  +etch-open-packet: convert $open-packet attestation to $shot
::
++  etch-open-packet
  ~/  %etch-open-packet
  |=  [pac=open-packet =acru:ames]
  ^-  shot
  :*  [sndr rcvr]:pac
      req=&  sam=&
      (mod sndr-life.pac 16)
      (mod rcvr-life.pac 16)
      origin=~
      content=`@`(sign:as:acru (jam pac))
  ==
::  +sift-open-packet: decode comet attestation into an $open-packet
::
++  sift-open-packet
  ~/  %sift-open-packet
  |=  [=shot our=ship our-life=@]
  ^-  open-packet
  ::  deserialize and type-check packet contents
  ::
  =+  ;;  [signature=@ signed=@]  (cue content.shot)
  =+  ;;  =open-packet            (cue signed)
  ::  assert .our and .her and lives match
  ::
  ?>  .=       sndr.open-packet  sndr.shot
  ?>  .=       rcvr.open-packet  our
  ?>  .=  sndr-life.open-packet  1
  ?>  .=  rcvr-life.open-packet  our-life
  ::  only a star can sponsor a comet
  ::
  ?>  =(%king (clan:title (^sein:title sndr.shot)))
  =/  crub  (com:nu:crub:crypto public-key.open-packet)
  ::  comet public-key must hash to its @p address
  ::
  ?>  =(sndr.shot fig:ex:crub)
  ::  verify signature
  ::
  ?>  (safe:as:crub signature signed)
  open-packet
::  +etch-shut-packet: encrypt and packetize a $shut-packet
::
++  etch-shut-packet
  ~/  %etch-shut-packet
  :: TODO add rift to signed messages to prevent replay attacks?
  ::
  |=  $:  =shut-packet
          =symmetric-key
          sndr=ship
          rcvr=ship
          sndr-life=@
          rcvr-life=@
      ==
  ^-  shot
  ::
  =?    meat.shut-packet
      ?&  ?=(%& -.meat.shut-packet)
          (gth (met 13 fragment.p.meat.shut-packet) 1)
      ==
    %_    meat.shut-packet
        fragment.p
      (cut 13 [[fragment-num 1] fragment]:p.meat.shut-packet)
    ==
  ::
  =/  vec  ~[sndr rcvr sndr-life rcvr-life]
  =/  [siv=@uxH len=@ cyf=@ux]
    (~(en sivc:aes:crypto (shaz symmetric-key) vec) (jam shut-packet))
  ::
  :*  ^=       dyad  [sndr rcvr]
      ^=        req  ?=(%& -.meat.shut-packet)
      ^=        sam  &
      ^=  sndr-tick  (mod sndr-life 16)
      ^=  sndr-tick  (mod rcvr-life 16)
      ^=     origin  ~
      ^=    content  :(mix siv (lsh 7 len) (lsh [3 18] cyf))
  ==
::  +sift-shut-packet: decrypt a $shut-packet from a $shot
::
++  sift-shut-packet
  ~/  %sift-shut-packet
  |=  [=shot =symmetric-key sndr-life=@ rcvr-life=@]
  ^-  shut-packet
  ?.  =(sndr-tick.shot (mod sndr-life 16))
    ~|  ames-sndr-tick+sndr-tick.shot  !!
  ?.  =(rcvr-tick.shot (mod rcvr-life 16))
    ~|  ames-rcvr-tick+rcvr-tick.shot  !!
  =/  siv  (end 7 content.shot)
  =/  len  (end 4 (rsh 7 content.shot))
  =/  cyf  (rsh [3 18] content.shot)
  ~|  ames-decrypt+[[sndr rcvr origin]:shot len siv]
  =/  vec  ~[sndr.shot rcvr.shot sndr-life rcvr-life]
  ;;  shut-packet  %-  cue  %-  need
  (~(de sivc:aes:crypto (shaz symmetric-key) vec) siv len cyf)
+|  %atomics
::
+$  private-key    @uwprivatekey
+$  signature      @uwsignature
+$  byuts  [wid=@ud dat=@ux]
::
+|  %kinetics
::  $channel: combined sender and receiver identifying data
::
+$  channel
  $:  [our=ship her=ship]
      now=@da
      ::  our data, common to all dyads
      ::
      $:  =our=life
          crypto-core=acru:ames
          =bug
      ==
      ::  her data, specific to this dyad
      ::
      $:  =symmetric-key
          =her=life
          =her=rift
          =her=public-key
          her-sponsor=ship
  ==  ==
::  $open-packet: unencrypted packet payload, for comet self-attestation
::
::    This data structure gets signed and jammed to form the .contents
::    field of a $packet.
::
:: TODO add rift to prevent replay attacks
::
+$  open-packet
  $:  =public-key
      sndr=ship
      =sndr=life
      rcvr=ship
      =rcvr=life
  ==
::  $shut-packet: encrypted packet payload
::
+$  shut-packet
  $:  =bone
      =message-num
      meat=(each fragment-meat ack-meat)
  ==
::  $fragment-meat: contents of a message-fragment packet
::
+$  fragment-meat
  $:  num-fragments=fragment-num
      =fragment-num
      =fragment
  ==
::  $ack-meat: contents of an acknowledgment packet; fragment or message
::
::    Fragment acks reference the $fragment-num of the target packet.
::
::    Message acks contain a success flag .ok, which is %.n in case of
::    negative acknowledgment (nack), along with .lag that describes the
::    time it took to process the message. .lag is zero if the message
::    was processed during a single Arvo event. At the moment, .lag is
::    always zero.
::
+$  ack-meat  (each fragment-num [ok=? lag=@dr])
::  $naxplanation: nack trace; explains which message failed and why
::
+$  naxplanation  [=message-num =error]
::
+$  ames-state-4  ames-state-5
+$  ames-state-5
  $:  peers=(map ship ship-state-5)
      =unix=duct
      =life
      crypto-core=acru:ames
      =bug
  ==
::
+$  ship-state-4  ship-state-5
+$  ship-state-5
  $%  [%alien alien-agenda-6]
      [%known peer-state-5]
  ==
::
+$  alien-agenda-6
  $:  messages=(list [=duct =plea])
      packets=(set =blob)
      heeds=(set duct)
  ==
::
+$  peer-state-5
  $:  $:  =symmetric-key
          =life
          =public-key
          sponsor=ship
      ==
      route=(unit [direct=? =lane])
      =qos
      =ossuary
      snd=(map bone message-pump-state)
      rcv=(map bone message-sink-state)
      nax=(set [=bone =message-num])
      heeds=(set duct)
  ==
::
+$  ship-state-6
  $%  [%alien alien-agenda-6]
      [%known peer-state-6]
  ==
::
+$  peer-state-6
  $:  $:  =symmetric-key
          =life
          =rift
          =public-key
          sponsor=ship
      ==
      route=(unit [direct=? =lane])
      =qos
      =ossuary
      snd=(map bone message-pump-state)
      rcv=(map bone message-sink-state)
      nax=(set [=bone =message-num])
      heeds=(set duct)
  ==
+$  ames-state-6
  $:  peers=(map ship ship-state-6)
      =unix=duct
      =life
      crypto-core=acru:ames
      =bug
  ==
::
+|  %statics
::
::  $ames-state: state for entire vane
::
::    peers:       states of connections to other ships
::    unix-duct:   handle to give moves to unix
::    life:        our $life; how many times we've rekeyed
::    crypto-core: interface for encryption and signing
::    bug:         debug printing configuration
::
+$  ames-state
  $:  peers=(map ship ship-state)
      =unix=duct
      =life
      =rift
      crypto-core=acru:ames
      =bug
  ==
::
++  acru-5  $_  ^?
  |%
  ++  as  ^?
    |%  ++  seal  |~([a=pass b=@] *@)
        ++  sign  |~(a=@ *@)
        ++  sure  |~(a=@ *(unit @))
        ++  tear  |~([a=pass b=@] *(unit @))
    --
  ++  de  |~([a=@ b=@] *(unit @))
  ++  dy  |~([a=@ b=@] *@)
  ++  en  |~([a=@ b=@] *@)
  ++  ex  ^?
    |%  ++  fig  *@uvH
        ++  pac  *@uvG
        ++  pub  *pass
        ++  sec  *ring
    --
  ++  nu  ^?
    |%  ++  pit  |~([a=@ b=@] ^?(..nu))
        ++  nol  |~(a=ring ^?(..nu))
        ++  com  |~(a=pass ^?(..nu))
    --
  --
::  $bug: debug printing configuration
::
::    veb: verbosity toggles
::    ships: identity filter; if ~, print for all
::
+$  bug
  $:  veb=_veb-all-off
      ships=(set ship)
  ==
::
+|  %dialectics
::
::  $move: output effect; either request or response
::
+$  move  [=duct card=(wind note gift)]
::  $queued-event: event to be handled after initial boot completes
::
+$  queued-event
  $%  [%call =duct wrapped-task=(hobo task)]
      [%take =wire =duct =sign]
  ==
::  $note: request to other vane
::
::    Ames passes a %plea note to another vane when it receives a
::    message on a "forward flow" from a peer, originally passed from
::    one of the peer's vanes to the peer's Ames.
::
::    Ames passes a %plea to itself to trigger a heartbeat message to
::    our sponsor.
::
::    Ames passes a %private-keys to Jael to request our private keys.
::    Ames passes a %public-keys to Jael to request a peer's public
::    keys.
::
+$  note
  $~  [%b %wait *@da]
  $%  $:  %b
      $%  [%wait date=@da]
          [%rest date=@da]
      ==  ==
      $:  %c
      $%  $>(%warp task:clay)
      ==  ==
      $:  %d
      $%  [%flog flog:dill]
      ==  ==
      $:  %j
      $%  [%private-keys ~]
          [%public-keys ships=(set ship)]
          [%turf ~]
      ==  ==
      $:  @tas
      $%  [%plea =ship =plea]
  ==  ==  ==
::  $sign: response from other vane
::
+$  sign
  $~  [%behn %wake ~]
  $%  $:  %behn
      $%  $>(%wake gift:behn)
      ==  ==
      $:  %jael
      $%  [%private-keys =life vein=(map life ring)]
          [%public-keys =public-keys-result]
          [%turf turfs=(list turf)]
      ==  ==
      $:  @tas
      $%  [%done error=(unit error)]
          [%boon payload=*]
  ==  ==  ==
::  $message-pump-task: job for |message-pump
::
::    %memo: packetize and send application-level message
::    %hear: handle receipt of ack on fragment or message
::    %near: handle receipt of naxplanation
::    $prod: reset congestion control
::    %wake: handle timer firing
::
+$  message-pump-task
  $%  [%memo =message-blob]
      [%hear =message-num =ack-meat]
      [%near =naxplanation]
      [%prod ~]
      [%wake ~]
  ==
::  $message-pump-gift: effect from |message-pump
::
::    %done: report message acknowledgment
::    %send: emit message fragment
::    %wait: set a new timer at .date
::    %rest: cancel timer at .date
::
+$  message-pump-gift
  $%  [%done =message-num error=(unit error)]
      [%send =static-fragment]
      [%wait date=@da]
      [%rest date=@da]
  ==
::  $packet-pump-task: job for |packet-pump
::
::    %hear: deal with a packet acknowledgment
::    %done: deal with message acknowledgment
::    %halt: finish event, possibly updating timer
::    %wake: handle timer firing
::    %prod: reset congestion control
::
+$  packet-pump-task
  $%  [%hear =message-num =fragment-num]
      [%done =message-num lag=@dr]
      [%halt ~]
      [%wake current=message-num]
      [%prod ~]
  ==
::  $packet-pump-gift: effect from |packet-pump
::
::    %send: emit message fragment
::    %wait: set a new timer at .date
::    %rest: cancel timer at .date
::
+$  packet-pump-gift
  $%  [%send =static-fragment]
      [%wait date=@da]
      [%rest date=@da]
  ==
::  $message-sink-task: job for |message-sink
::
::    %done: receive confirmation from vane of processing or failure
::    %drop: clear .message-num from .nax.state
::    %hear: handle receiving a message fragment packet
::      .ok: %.y unless previous failed attempt
::
+$  message-sink-task
  $%  [%done ok=?]
      [%drop =message-num]
      [%hear =lane =shut-packet ok=?]
  ==
::  $message-sink-gift: effect from |message-sink
::
::    %memo: assembled from received packets
::    %send: emit an ack packet
::
+$  message-sink-gift
  $%  [%memo =message-num message=*]
      [%send =message-num =ack-meat]
  ==
--
::  external vane interface
::
|=  our=ship
::  larval ames, before %born sets .unix-duct; wraps adult ames core
::
=<  =*  adult-gate  .
    =|  queued-events=(qeu queued-event)
    =|  cached-state=(unit [%6 ames-state-6])
    ::
    |=  [now=@da eny=@ rof=roof]
    =*  larval-gate  .
    =*  adult-core   (adult-gate +<)
    =<  |%
        ++  call  ^call
        ++  load  ^load
        ++  scry  ^scry
        ++  stay  ^stay
        ++  take  ^take
        --
    |%
    ::  +call: handle request $task
    ::
    ++  call
      |=  [=duct dud=(unit goof) wrapped-task=(hobo task)]
      ::
      =/  =task  ((harden task) wrapped-task)
      ::  reject larval error notifications
      ::
      ?^  dud
        ~|(%ames-larval-call-dud (mean tang.u.dud))
      ::
      ?:  &(?=(^ cached-state) ?=(~ queued-events))
        =^  moves  adult-gate  (call:adult-core duct dud task)
        (molt moves)
      ::  %born: set .unix-duct and start draining .queued-events
      ::
      ?:  ?=(%born -.task)
        ::  process %born using wrapped adult ames
        ::
        =^  moves  adult-gate  (call:adult-core duct dud task)
        ::  if no events were queued up, metamorphose
        ::
        ?~  queued-events
          ~>  %slog.0^leaf/"ames: metamorphosis"
          [moves adult-gate]
        ::  kick off a timer to process the first of .queued-events
        ::
        =.  moves  :_(moves [duct %pass /larva %b %wait now])
        [moves larval-gate]
      ::  any other event: enqueue it until we have a .unix-duct
      ::
      ::    XX what to do with errors?
      ::
      =.  queued-events  (~(put to queued-events) %call duct task)
      [~ larval-gate]
    ::  +take: handle response $sign
    ::
    ++  take
      |=  [=wire =duct dud=(unit goof) =sign]
      ?^  dud
        ~|(%ames-larval-take-dud (mean tang.u.dud))
      ::  enqueue event if not a larval drainage timer
      ::
      =?  queued-events  !=(/larva wire)
        (~(put to queued-events) %take wire duct sign)
      ::  start drainage timer if have regressed from adult ames
      ::
      ?:  ?&  !=(/larva wire)
              ?=(^ cached-state)
          ==
        [[duct %pass /larva %b %wait now]~ larval-gate]
      ::    XX what to do with errors?
      ::
      ?.  =(/larva wire)  [~ larval-gate]
      ::  larval event drainage timer; pop and process a queued event
      ::
      ?.  ?=([%behn %wake *] sign)
        ~>  %slog.0^leaf/"ames: larva: strange sign"
        [~ larval-gate]
      ::  if crashed, print, dequeue, and set next drainage timer
      ::
      ?^  error.sign
        ::  .queued-events should never be ~ here, but if it is, don't crash
        ::
        ?:  =(~ queued-events)
          =/  =tang  [leaf/"ames: cursed metamorphosis" u.error.sign]
          =/  moves  [duct %pass /larva-crash %d %flog %crud %larva tang]~
          [moves adult-gate]
        ::  dequeue and discard crashed event
        ::
        =.  queued-events  +:~(get to queued-events)
        ::  .queued-events has been cleared; metamorphose
        ::
        ?~  queued-events
          ~>  %slog.0^leaf/"ames: metamorphosis"
          [~ adult-gate]
        ::  set timer to drain next event
        ::
        =/  moves
          =/  =tang  [leaf/"ames: larva: drain crash" u.error.sign]
          :~  [duct %pass /larva-crash %d %flog %crud %larva tang]
              [duct %pass /larva %b %wait now]
          ==
        [moves larval-gate]
      ::  normal drain timer; dequeue and run event
      ::
      =^  first-event  queued-events  ~(get to queued-events)
      =^  moves  adult-gate
        ?-  -.first-event
          %call  (call:adult-core [duct ~ wrapped-task]:+.first-event)
          %take  (take:adult-core [wire duct ~ sign]:+.first-event)
        ==
      ::  .queued-events has been cleared; metamorphose
      ::
      ?~  queued-events
        ?:  ?=(^ cached-state)  (molt moves)
        ~>  %slog.0^leaf/"ames: metamorphosis"
        [moves adult-gate]
      ::  set timer to drain next event
      ::
      =.  moves  :_(moves [duct %pass /larva %b %wait now])
      [moves larval-gate]
    ::  lifecycle arms; mostly pass-throughs to the contained adult ames
    ::
    ++  scry  scry:adult-core
    ++  stay  [%7 %larva queued-events ames-state.adult-gate]
    ++  load
      |=  $=  old
          $%  $:  %4
              $%  $:  %larva
                      events=(qeu queued-event)
                      state=ames-state-4
                  ==
                  [%adult state=ames-state-4]
              ==  ==
              $:  %5
              $%  $:  %larva
                      events=(qeu queued-event)
                      state=ames-state-5
                  ==
                  [%adult state=ames-state-5]
              ==  ==
              $:  %6
              $%  $:  %larva
                      events=(qeu queued-event)
                      state=ames-state-6
                  ==
                  [%adult state=ames-state-6]
              ==  ==
              $:  %7
              $%  $:  %larva
                      events=(qeu queued-event)
                      state=_ames-state.adult-gate
                  ==
                  [%adult state=_ames-state.adult-gate]
          ==  ==  ==
      ?-    old
          [%4 %adult *]
        $(old [%5 %adult (state-4-to-5:load:adult-core state.old)])
      ::
          [%4 %larva *]
        =.  state.old  (state-4-to-5:load:adult-core state.old)
        $(-.old %5)
      ::
          [%5 %larva *]
        ~>  %slog.0^leaf/"ames: larva: load"
        =.  queued-events  events.old
        larval-gate
      ::
          [%5 %adult *]
        ~>  %slog.1^leaf/"ames: larva reload"
        =.  adult-gate     (load:adult-core %5 state.old)
        larval-gate
      ::
          [%6 %adult *]  (load:adult-core %6 state.old)
      ::
          [%6 %larva *]
        ~>  %slog.1^leaf/"ames: larva: load"
        =.  queued-events  events.old
        =.  adult-gate     (load:adult-core %6 state.old)
        larval-gate
      ::
          [%7 %adult *]  (load:adult-core %7 state.old)
      ::
          [%7 %larva *]
        ~>  %slog.1^leaf/"ames: larva: load"
        =.  queued-events  events.old
        =.  adult-gate     (load:adult-core %7 state.old)
        larval-gate
      ==
    ::  +molt: re-evolve to adult-ames
    ::
    ++  molt
      |=  moves=(list move)
      ^-  (quip move _adult-gate)
      =.  ames-state.adult-gate
        ?>  ?=(^ cached-state)
        (state-6-to-7:load:adult-core +.u.cached-state)
      =.  cached-state  ~
      ~>  %slog.0^leaf/"ames: metamorphosis reload"
      [moves adult-gate]
    --
::  adult ames, after metamorphosis from larva
::
=<
=|  =ames-state
|=  [now=@da eny=@ rof=roof]
=*  ames-gate  .
=*  veb  veb.bug.ames-state
|%
::  +call: handle request $task
::
++  call
  |=  [=duct dud=(unit goof) wrapped-task=(hobo task)]
  ^-  [(list move) _ames-gate]
  ::
  =/  =task  ((harden task) wrapped-task)
  =/  event-core  (per-event [now eny rof] duct ames-state)
  ::
  =^  moves  ames-state
    =<  abet
    ::  handle error notifications
    ::
    ?^  dud
      ?+  -.task
          (on-crud:event-core -.task tang.u.dud)
        %hear  (on-hear:event-core lane.task blob.task dud)
      ==
    ::
    ?-  -.task
      %born  on-born:event-core
      %hear  (on-hear:event-core [lane blob ~]:task)
      %heed  (on-heed:event-core ship.task)
      %init  on-init:event-core
      %jilt  (on-jilt:event-core ship.task)
      %prod  (on-prod:event-core ships.task)
      %sift  (on-sift:event-core ships.task)
      %spew  (on-spew:event-core veb.task)
      %stir  (on-stir:event-core arg.task)
      %trim  on-trim:event-core
      %vega  on-vega:event-core
      %plea  (on-plea:event-core [ship plea]:task)
    ::
      %pine  (on-pine:fine:event-core +.task)
      %keen  (on-keen:fine:event-core +.task)
      %yawn  (on-yawn:fine:event-core +.task)
    ==
  ::
  [moves ames-gate]
::  +take: handle response $sign
::
++  take
  |=  [=wire =duct dud=(unit goof) =sign]
  ^-  [(list move) _ames-gate]
  ?^  dud
    ~|(%ames-take-dud (mean tang.u.dud))
  ::
  ::
  =/  event-core  (per-event [now eny rof] duct ames-state)
  ::
  =^  moves  ames-state
    =<  abet
    ?-  sign
      [@ %done *]   (on-take-done:event-core wire error.sign)
      [@ %boon *]   (on-take-boon:event-core wire payload.sign)
    ::
      [%behn %wake *]  (on-take-wake:event-core wire error.sign)
    ::
      [%jael %turf *]          (on-take-turf:event-core turfs.sign)
      [%jael %private-keys *]  (on-priv:event-core [life vein]:sign)
      [%jael %public-keys *]   (on-publ:event-core wire public-keys-result.sign)
    ==
  ::
  [moves ames-gate]
::  +stay: extract state before reload
::
++  stay  [%7 %adult ames-state]
::  +load: load in old state after reload
::
++  load
  |^
  |=  $=  old-state
      $%  [%4 ames-state-4]
          [%5 ames-state-5]
          [%6 ames-state-6]
          [%7 ^ames-state]
      ==
  ^+  ames-gate
  =?  old-state  ?=(%4 -.old-state)  %5^(state-4-to-5 +.old-state)
  =?  old-state  ?=(%5 -.old-state)  %6^(state-5-to-6 +.old-state)
  =?  old-state  ?=(%6 -.old-state)  %7^(state-6-to-7 +.old-state)
  ::
  ?>  ?=(%7 -.old-state)
  ames-gate(ames-state +.old-state)
  ::
  ++  state-6-to-7
    |=  old=ames-state-6
    ^-  ^ames-state
    =+  !<  =rift
        q:(need (need (rof ~ %j `beam`[[our %rift %da now] /(scot %p our)])))
    :*  peers=(~(run by peers.old) ship-state-6-to-7)
        unix-duct.old
        life.old
        rift
        crypto-core=(nol:nu:crub:crypto sec:ex:crypto-core.old)
        bug.old
    ==
  ::
  ++  ship-state-6-to-7
    |=  old=ship-state-6
    ^-  ship-state
    ?:  ?=(%alien -.old)
      old(heeds [heeds.old ~ ~])
    old(heeds [heeds.old *scry-state])
  ::
  ++  state-5-to-6
    |=  ames-state=ames-state-5
    ^-  ames-state-6
    :_  +.ames-state
    %-  ~(rut by peers.ames-state)
    |=  [=ship ship-state=ship-state-5]
    ^-  ship-state-6
    ?.  ?=(%known -.ship-state)
      ship-state
    =/  peer-state=peer-state-5  +.ship-state
    =/  =rift
      ::  harcoded because %jael doesn't have data about comets
      ::
      ?:  ?=(%pawn (clan:title ship))  0
      ;;  @ud
      =<  q.q  %-  need  %-  need
      (rof ~ %j `beam`[[our %rift %da now] /(scot %p ship)])
    =/  peer-state=peer-state-6
      :_  +.peer-state
      =,  -.peer-state
      [symmetric-key life rift public-key sponsor]
    ^-  ship-state-6
    [-.ship-state peer-state]
  ::
  ++  state-4-to-5
    |=  ames-state=ames-state-4
    ^-  ames-state-4
    =.  peers.ames-state
      %-  ~(run by peers.ames-state)
      |=  ship-state=ship-state-4
      ?.  ?=(%known -.ship-state)
        ship-state
      =.  snd.ship-state
        %-  ~(run by snd.ship-state)
        |=  =message-pump-state
        =.  num-live.metrics.packet-pump-state.message-pump-state
          ~(wyt in live.packet-pump-state.message-pump-state)
        message-pump-state
      ship-state
    ames-state
  --
::  +scry: dereference namespace
::
++  scry
  ^-  roon
  |=  [lyc=gang car=term bem=beam]
  ^-  (unit (unit cage))
  =*  ren  car
  =*  why=shop  &/p.bem
  =*  syd  q.bem
  =*  lot=coin  $/r.bem
  =*  tyl  s.bem
  ::
  ::TODO  don't special-case whey scry
  ::
  ?:  &(=(%$ ren) =(tyl /whey))
    =/  maz=(list mass)
      =+  [known alien]=(skid ~(val by peers.ames-state) |=(^ =(%known +<-)))
      :~  peers-known+&+known
          peers-alien+&+alien
      ==
    ``mass+!>(maz)
  ::  only respond for the local identity, %$ desk, current timestamp
  ::
  ?.  ?&  =(&+our why)
          =([%$ %da now] lot)
          =(%$ syd)
      ==
    ?.  for.veb.bug.ames-state  ~
    ~>  %slog.0^leaf/"ames: scry-fail {<[why=why lot=lot now=now syd=syd]>}"
    ~
  ::  /ax/protocol/version           @
  ::  /ax/peers                      (map ship ?(%alien %known))
  ::  /ax/peers/[ship]               ship-state
  ::  /ax/peers/[ship]/forward-lane  (list lane)
  ::  /ax/bones/[ship]               [snd=(set bone) rcv=(set bone)]
  ::  /ax/snd-bones/[ship]/[bone]    vase
  ::  /ax/fine/hunk/[path/...]       (list @ux) scry response fragments
  ::
  ?.  ?=(%x ren)  ~
  =>  .(tyl `(pole knot)`tyl)
  ?+    tyl  ~
      [%protocol %version ~]
    ``noun+!>(protocol-version)
  ::
      [%peers ~]
    :^  ~  ~  %noun
    !>  ^-  (map ship ?(%alien %known))
    (~(run by peers.ames-state) head)
  ::
      [%peers her=@ req=*]
    =/  who  (slaw %p her.tyl)
    ?~  who  [~ ~]
    =/  peer  (~(get by peers.ames-state) u.who)
    ?+    req.tyl  [~ ~]
        ~
      ?~  peer
        [~ ~]
      ``noun+!>(u.peer)
    ::
        [%forward-lane ~]
      ::
      ::  this duplicates the routing hack from +send-blob:event-core
      ::  so long as neither the peer nor the peer's sponsoring galaxy is us:
      ::
      ::    - no route to the peer: send to the peer's sponsoring galaxy
      ::    - direct route to the peer: use that
      ::    - indirect route to the peer: send to both that route and the
      ::      the peer's sponsoring galaxy
      ::
      :^  ~  ~  %noun
      !>  ^-  (list lane)
      ?:  =(our u.who)
        ~
      ?.  ?=([~ %known *] peer)
        =/  sax  (rof ~ %j `beam`[[our %saxo %da now] /(scot %p u.who)])
        ?.  ?=([~ ~ *] sax)
          ~
        =/  gal  (rear ;;((list ship) q.q.u.u.sax))
        ?:  =(our gal)
          ~
        [%& gal]~
      =;  zar=(trap (list lane))
        ?~  route.u.peer  $:zar
        =*  rot  u.route.u.peer
        ?:(direct.rot [lane.rot ~] [lane.rot $:zar])
      ::
      |.  ^-  (list lane)
      ?:  ?=(%czar (clan:title sponsor.u.peer))
        ?:  =(our sponsor.u.peer)
          ~
        [%& sponsor.u.peer]~
      =/  next  (~(get by peers.ames-state) sponsor.u.peer)
      ?.  ?=([~ %known *] next)
        ~
      $(peer next)
    ==
  ::
      [%bones her=@ ~]
    =/  who  (slaw %p her.tyl)
    ?~  who  [~ ~]
    =/  per  (~(get by peers.ames-state) u.who)
    ?.  ?=([~ %known *] per)  [~ ~]
    =/  res
      =,  u.per
      [snd=~(key by snd) rcv=~(key by rcv)]
    ``noun+!>(res)
  ::
      [%snd-bones her=@ bon=@ ~]
    =/  who  (slaw %p her.tyl)
    ?~  who  [~ ~]
    =/  ost  (slaw %ud bon.tyl)
    ?~  ost  [~ ~]
    =/  per  (~(get by peers.ames-state) u.who)
    ?.  ?=([~ %known *] per)  [~ ~]
    =/  mps  (~(get by snd.u.per) u.ost)
    ?~  mps  [~ ~]
    =/  res
      u.mps
    ``noun+!>(!>(res))
  ::
      [%fine %hunk lop=@t len=@t pax=^]
    ::TODO  separate endpoint for the full message (instead of packet list)
    ::  .pax is expected to be a scry path of the shape /vc/desk/rev/etc,
    ::  so we need to give it the right shape
    ::
    ?~  blk=(de-path-soft:balk pax.tyl)  ~
    =+  nom=(en-roof:balk u.blk)
    ~|  nom
    ::  we only support scrying into clay,
    ::  and only if the data is fully public.
    ::
    ?.  =(%c ?@(vis.nom (end 3 vis.nom) way.vis.nom))  ~
    =+  pem=(rof lyc nom(vis %cp))
    ?.  ?=(^ pem)    ~
    ?.  ?=(^ u.pem)  ~
    ~|  u.u.pem
    =+  per=!<([r=dict:clay w=dict:clay] q.u.u.pem)
    ?.  =([%black ~ ~] rul.r.per)  ~
    =+  res=(rof lyc nom)
    =/  =hunk  [(slav %ud lop.tyl) (slav %ud len.tyl)]
    ::TODO  suggests we need to factor differently
    =/  fin  fine:(per-event [now 0v0 rof] *duct ames-state)
    ?-  res
      ~        ~
      [~ ~]    ``noun+!>((etch-hunk:fin pax.tyl hunk ~))
      [~ ~ *]  ``noun+!>((etch-hunk:fin pax.tyl hunk [p q.q]:u.u.res))
    ==
  ==
--
::  |per-event: inner event-handling core
::
~%  %per-event  ..trace  ~
|%
++  per-event
  =|  moves=(list move)
  ~%  %event-gate  ..per-event  ~
  |=  [[now=@da eny=@ rof=roof] =duct =ames-state]
  =*  veb  veb.bug.ames-state
  ~%  %event-core  ..$  ~
  |%
  ++  event-core  .
  ++  abet  [(flop moves) ames-state]
  ++  emit  |=(=move event-core(moves [move moves]))
  ++  emil  |=(mos=(list move) event-core(moves (weld (flop mos) moves)))
  ++  channel-state  [life crypto-core bug]:ames-state
  ++  trace
    |=  [verb=? =ship print=(trap tape)]
    ^+  same
    (^trace verb ship ships.bug.ames-state print)
  ::  +on-take-done: handle notice from vane that it processed a message
  ::
  ++  on-take-done
    |=  [=wire error=(unit error)]
    ^+  event-core
    ::  relay the vane ack to the foreign peer
    ::
    ?:  ?=([%fine %pine *] wire)
      event-core
    ?~  parsed=(parse-bone-wire wire)
      ::  no-op
      ::
      ~>  %slog.0^leaf/"ames: dropping malformed wire: {(spud wire)}"
      event-core
    ?>  ?=([@ her=ship *] u.parsed)
    =*  her          her.u.parsed
    =/  =peer-state  (got-peer-state her)
    =/  =channel     [[our her] now channel-state -.peer-state]

    =/  peer-core    (make-peer-core peer-state channel)
    |^
    ?:  ?&  ?=([%new *] u.parsed)
            (lth rift.u.parsed rift.peer-state)
        ==
      ::  ignore events from an old rift
      ::
      %-  %^  trace  odd.veb  her
          |.("dropping old rift wire: {(spud wire)}")
      event-core
    =/  =bone
      ?-(u.parsed [%new *] bone.u.parsed, [%old *] bone.u.parsed)
    =?  peer-core  ?=([%old *] u.parsed)
      %-  %^  trace  odd.veb  her
          |.("parsing old wire: {(spud wire)}")
      peer-core
    ?~  error
      (send-ack bone)
    (send-nack bone u.error)
    ::
    ::  if processing succeded, send positive ack packet and exit
    ::
    ++  send-ack
      |=  =bone
      ^+  event-core
      abet:(run-message-sink:peer-core bone %done ok=%.y)
    ::  failed; send message nack packet
    ::
    ++  send-nack
      |=  [=bone =^error]
      ^+  event-core
      =.  event-core    abet:(run-message-sink:peer-core bone %done ok=%.n)
      =/  =^peer-state  (got-peer-state her)
      =/  =^channel     [[our her] now channel-state -.peer-state]
      ::  construct nack-trace message, referencing .failed $message-num
      ::
      =/  failed=message-num  last-acked:(~(got by rcv.peer-state) bone)
      =/  =naxplanation  [failed error]
      =/  =message-blob  (jam naxplanation)
      ::  send nack-trace message on associated .nack-trace-bone
      ::
      =.  peer-core              (make-peer-core peer-state channel)
      =/  nack-trace-bone=^bone  (mix 0b10 bone)
      ::
      abet:(run-message-pump:peer-core nack-trace-bone %memo message-blob)
    --
  ::  +on-sift: handle request to filter debug output by ship
  ::
  ++  on-sift
    |=  ships=(list ship)
    ^+  event-core
    =.  ships.bug.ames-state  (sy ships)
    event-core
  ::  +on-spew: handle request to set verbosity toggles on debug output
  ::
  ++  on-spew
    |=  verbs=(list verb)
    ^+  event-core
    ::  start from all %.n's, then flip requested toggles
    ::
    =.  veb.bug.ames-state
      %+  roll  verbs
      |=  [=verb acc=_veb-all-off]
      ^+  veb.bug.ames-state
      ?-  verb
        %snd  acc(snd %.y)
        %rcv  acc(rcv %.y)
        %odd  acc(odd %.y)
        %msg  acc(msg %.y)
        %ges  acc(ges %.y)
        %for  acc(for %.y)
        %rot  acc(rot %.y)
      ==
    event-core
  ::  +on-prod: re-send a packet per flow to each of .ships
  ::
  ++  on-prod
    |=  ships=(list ship)
    ^+  event-core
    =?  ships  =(~ ships)  ~(tap in ~(key by peers.ames-state))
    |^  ^+  event-core
    ?~  ships  event-core
    $(ships t.ships, event-core (prod-peer i.ships))
    ::
    ++  prod-peer
      |=  her=ship
      ^+  event-core
      =/  par  (get-peer-state her)
      ?~  par  event-core
      =/  =channel  [[our her] now channel-state -.u.par]
      =/  peer-core  (make-peer-core u.par channel)
      =/  bones  ~(tap in ~(key by snd.u.par))
      |-  ^+  event-core
      ?~  bones  abet:peer-core
      =.  peer-core  (run-message-pump:peer-core i.bones %prod ~)
      $(bones t.bones)
    --
  ::  +on-stir: start timers for any flow that lack them
  ::
  ::    .arg is unused, meant to ease future debug commands
  ::
  ++  on-stir
    |=  arg=@t
    =/  states=(list [ship peer-state])
      %+  murn  ~(tap by peers.ames-state)
      |=  [=ship =ship-state]
      ^-  (unit [^ship peer-state])
      ?.  ?=(%known -.ship-state)
        ~
      `[ship +.ship-state]
    =/  snds=(list (list [ship bone message-pump-state]))
      %+  turn  states
      |=  [=ship peer-state]
      %+  turn  ~(tap by snd)
      |=  [=bone =message-pump-state]
      [ship bone message-pump-state]
    =/  next-wakes
      %+  turn  `(list [ship bone message-pump-state])`(zing snds)
      |=  [=ship =bone message-pump-state]
      [ship bone next-wake.packet-pump-state]
    =/  next-real-wakes=(list [=ship =bone =@da])
      %+  murn  next-wakes
      |=  [=ship =bone tym=(unit @da)]
      ^-  (unit [^ship ^bone @da])
      ?~(tym ~ `[ship bone u.tym])
    =/  timers
      %-  silt
      ;;  (list [@da ^duct])
      =<  q.q  %-  need  %-  need
      (rof ~ %b [[our %timers da+now] /])
    =/  to-stir
      %+  skip  next-real-wakes
      |=  [=ship =bone =@da]
      (~(has in timers) [da `^duct`~[a+(make-pump-timer-wire ship bone) /ames]])
    ~&  [%stirring to-stir]
    |-  ^+  event-core
    ?~  to-stir
      event-core
    =/  =wire  (make-pump-timer-wire [ship bone]:i.to-stir)
    =.  event-core  (emit duct %pass wire %b %wait da.i.to-stir)
    $(to-stir t.to-stir)
  ::  +on-crud: handle event failure; print to dill
  ::
  ++  on-crud
    |=  =error
    ^+  event-core
    (emit duct %pass /crud %d %flog %crud error)
  ::  +on-heed: handle request to track .ship's responsiveness
  ::
  ++  on-heed
    |=  =ship
    ^+  event-core
    =/  ship-state  (~(get by peers.ames-state) ship)
    ?.  ?=([~ %known *] ship-state)
      %+  enqueue-alien-todo  ship
      |=  todos=alien-agenda
      todos(heeds (~(put in heeds.todos) duct))
    ::
    =/  =peer-state  +.u.ship-state
    =/  =channel     [[our ship] now channel-state -.peer-state]
    abet:on-heed:(make-peer-core peer-state channel)
  ::  +on-jilt: handle request to stop tracking .ship's responsiveness
  ::
  ++  on-jilt
    |=  =ship
    ^+  event-core
    =/  ship-state  (~(get by peers.ames-state) ship)
    ?.  ?=([~ %known *] ship-state)
      %+  enqueue-alien-todo  ship
      |=  todos=alien-agenda
      todos(heeds (~(del in heeds.todos) duct))
    ::
    =/  =peer-state  +.u.ship-state
    =/  =channel     [[our ship] now channel-state -.peer-state]
    abet:on-jilt:(make-peer-core peer-state channel)
  ::  +on-hear: handle raw packet receipt
  ::
  ++  on-hear
    |=  [l=lane b=blob d=(unit goof)]
    ^+  event-core
    =/  =shot  (sift-shot b)
    ?:  sam.shot
      (on-hear-packet l shot d)
    ?:  req.shot
      ~|([%fine %request-events-forbidden] !!)
    (on-hear-response:fine l shot d)
  ::  +on-hear-packet: handle mildly processed packet receipt
  ::
  ++  on-hear-packet
    ~/  %on-hear-packet
    |=  [=lane =shot dud=(unit goof)]
    ^+  event-core
    %-  %^  trace  odd.veb  sndr.packet
        |.("received packet")
    ::
    ?:  =(our sndr.shot)
      event-core
    ::
    %.  +<
    ::
    ?.  =(our rcvr.shot)
      on-hear-forward
    ::
<<<<<<< HEAD
    ?:  ?&  ?=(%pawn (clan:title sndr.shot))
            !?=([~ %known *] (~(get by peers.ames-state) sndr.shot))
=======
    ?:  =(%keys content.packet)
      on-hear-keys
    ?:  ?&  ?=(%pawn (clan:title sndr.packet))
            !?=([~ %known *] (~(get by peers.ames-state) sndr.packet))
>>>>>>> ad6a5acf
        ==
      on-hear-open
    on-hear-shut
  ::  +on-hear-forward: maybe forward a packet to someone else
  ::
  ::    Note that this performs all forwarding requests without
  ::    filtering.  Any protection against DDoS amplification will be
  ::    provided by Vere.
  ::
  ++  on-hear-forward
    ~/  %on-hear-forward
    |=  [=lane =shot dud=(unit goof)]
    ^+  event-core
    %-  %^  trace  for.veb  sndr.shot
        |.("forward: {<sndr.shot>} -> {<rcvr.shot>}")
    ::  set .origin.shot if it doesn't already have one, re-encode, and send
    ::
    =?    origin.shot
        &(?=(~ origin.shot) !=(%czar (clan:title sndr.shot)))
      ?:  ?=(%& -.lane)
        ~
      ?.  (lte (met 3 p.lane) 6)
        ~|  ames-lane-size+p.lane  !!
      `p.lane
    ::
<<<<<<< HEAD
    =/  =blob  (etch-shot shot)
    (send-blob & rcvr.shot blob)
=======
    =/  =blob  (encode-packet packet)
    (send-blob & rcvr.packet blob)
  ::  +on-hear-keys: handle receipt of attestion request
  ::
  ++  on-hear-keys
    ~/  %on-hear-keys
    |=  [=lane =packet dud=(unit goof)]
    =+  %^  trace  msg.veb  sndr.packet
        |.("requested attestation")
    ?.  =(%pawn (clan:title our))
      event-core
    (send-blob | sndr.packet (attestation-packet sndr.packet 1))
>>>>>>> ad6a5acf
  ::  +on-hear-open: handle receipt of plaintext comet self-attestation
  ::
  ++  on-hear-open
    ~/  %on-hear-open
    |=  [=lane =shot dud=(unit goof)]
    ^+  event-core
    =+  %^  trace  msg.veb  sndr.packet
        |.("got attestation")
    ::  assert the comet can't pretend to be a moon or other address
    ::
    ?>  ?=(%pawn (clan:title sndr.shot))
    ::  if we already know .sndr, ignore duplicate attestation
    ::
    =/  ship-state  (~(get by peers.ames-state) sndr.shot)
    ?:  ?=([~ %known *] ship-state)
      event-core
    ::
    =/  =open-packet  (sift-open-packet shot our life.ames-state)
    ::  add comet as an %alien if we haven't already
    ::
    =?  peers.ames-state  ?=(~ ship-state)
      (~(put by peers.ames-state) sndr.shot %alien *alien-agenda)
    ::  upgrade comet to %known via on-publ-full
    ::
    =.  event-core
      =/  crypto-suite=@ud  1
      =/  keys
        (my [sndr-life.open-packet crypto-suite public-key.open-packet]~)
      =/  =point
        :*  ^=     rift  0
            ^=     life  sndr-life.open-packet
<<<<<<< HEAD
            ^=     keys  (my [sndr-life.open-packet crypto-suite public-key.open-packet]~)
            ^=  sponsor  `(^sein:title sndr.shot)
=======
            ^=     keys  keys
            ^=  sponsor  `(^sein:title sndr.packet)
>>>>>>> ad6a5acf
        ==
      (on-publ / [%full (my [sndr.shot point]~)])
    ::  manually add the lane to the peer state
    ::
    =.  peers.ames-state
      =/  =peer-state  (gut-peer-state sndr.shot)
      =.  route.peer-state  `[direct=%.n lane]
      (~(put by peers.ames-state) sndr.shot %known peer-state)
    ::
    event-core
  ::  +on-hear-shut: handle receipt of encrypted packet
  ::
  ++  on-hear-shut
    ~/  %on-hear-shut
    |=  [=lane =shot dud=(unit goof)]
    ^+  event-core
<<<<<<< HEAD
    =/  sndr-state  (~(get by peers.ames-state) sndr.shot)
    ::  If we don't know them, ask Jael for their keys. On comets, this will
    ::  also cause us to send a self-attestation to the sender. The packet
    ::  itself is dropped; we can assume it will be resent.
=======
    =/  sndr-state  (~(get by peers.ames-state) sndr.packet)
    ::  If we don't know them, ask Jael for their keys. If they're a
    ::  comet, this will also cause us to request a self-attestation
    ::  from the sender. The packet itself is dropped; we can assume it
    ::  will be resent.
>>>>>>> ad6a5acf
    ::
    ?.  ?=([~ %known *] sndr-state)
      (enqueue-alien-todo sndr.shot |=(alien-agenda +<))
    ::  decrypt packet contents using symmetric-key.channel
    ::
    ::    If we know them, we have a $channel with them, which we've
    ::    populated with a .symmetric-key derived from our private key
    ::    and their public key using elliptic curve Diffie-Hellman.
    ::
    =/  =peer-state   +.u.sndr-state
    =/  =channel      [[our sndr.shot] now channel-state -.peer-state]
    ~|  %ames-crash-on-packet-from^her.channel
    =/  =shut-packet
      (sift-shut-packet shot [symmetric-key her-life our-life]:channel)
    ::  non-galaxy: update route with heard lane or forwarded lane
    ::
    =?  route.peer-state  !=(%czar (clan:title her.channel))
      ::  if new packet is direct, use that.  otherwise, if the new new
      ::  and old lanes are indirect, use the new one.  if the new lane
      ::  is indirect but the old lane is direct, then if the lanes are
      ::  identical, don't mark it indirect; if they're not identical,
      ::  use the new lane and mark it indirect.
      ::
      ::  if you mark lane as indirect because you got an indirect
      ::  packet even though you already had a direct identical lane,
      ::  then delayed forwarded packets will come later and reset to
      ::  indirect, so you're unlikely to get a stable direct route
      ::  (unless the forwarder goes offline for a while).
      ::
      ::  conversely, if you don't accept indirect routes with different
      ::  lanes, then if your lane is stale and they're trying to talk
      ::  to you, your acks will go to the stale lane, and you'll never
      ::  time it out unless you reach out to them.  this manifests as
      ::  needing to |hi or dotpost to get a response when the other
      ::  ship has changed lanes.
      ::
      ?:  ?=(~ origin.shot)
        `[direct=%.y lane]
      ?:  ?=([~ %& *] route.peer-state)
        ?:  =(lane.u.route.peer-state |+u.origin.shot)
          route.peer-state
        `[direct=%.n |+u.origin.shot]
      `[direct=%.n |+u.origin.shot]
    ::  perform peer-specific handling of packet
    ::
    =/  peer-core  (make-peer-core peer-state channel)
    abet:(on-hear-shut-packet:peer-core lane shut-packet dud)
  ::  +on-take-boon: receive request to give message to peer
  ::
  ++  on-take-boon
    |=  [=wire payload=*]
    ^+  event-core
    ?:  ?=([%fine %pine @ *] wire)
      ?~  her=(slaw %p i.t.t.wire)
        =/  =tape  "; fine dropping malformed wire {<wire>}"
        (emit duct %pass /parse-wire %d %flog %text tape)
      (on-pine-boon:fine u.her t.t.t.wire payload)
    ::
    ?~  parsed=(parse-bone-wire wire)
      ~>  %slog.0^leaf/"ames: dropping malformed wire: {(spud wire)}"
      event-core
    ::
    ?>  ?=([@ her=ship *] u.parsed)
    =*  her          her.u.parsed
    =/  =peer-state  (got-peer-state her)
    =/  =channel     [[our her] now channel-state -.peer-state]
    =/  peer-core    (make-peer-core peer-state channel)
    ::
    ?:  ?&  ?=([%new *] u.parsed)
            (lth rift.u.parsed rift.peer-state)
        ==
      ::  ignore events from an old rift
      ::
      %-  %^  trace  odd.veb  her
          |.("dropping old rift wire: {(spud wire)}")
      event-core
    =/  =bone
      ?-(u.parsed [%new *] bone.u.parsed, [%old *] bone.u.parsed)
    =?  peer-core  ?=([%old *] u.parsed)
      %-  %^  trace  odd.veb  her
          |.("parsing old wire: {(spud wire)}")
      peer-core
    abet:(on-memo:peer-core bone payload %boon)
  ::  +on-plea: handle request to send message
  ::
  ++  on-plea
    |=  [=ship =plea]
    ^+  event-core
    ::  .plea is from local vane to foreign ship
    ::
    =/  ship-state  (~(get by peers.ames-state) ship)
    ::
    ?.  ?=([~ %known *] ship-state)
      %+  enqueue-alien-todo  ship
      |=  todos=alien-agenda
      todos(messages [[duct plea] messages.todos])
    ::
    ?:  &(=(/pine path.plea) =(our her:;;(balk payload.plea)))
      (on-pine-plea:fine ship payload.plea)
    ::
    =/  =peer-state  +.u.ship-state
    =/  =channel     [[our ship] now channel-state -.peer-state]
    ::
    =^  =bone  ossuary.peer-state  (bind-duct ossuary.peer-state duct)
    %-  %^  trace  msg.veb  ship
        |.  ^-  tape
        =/  sndr  [our our-life.channel]
        =/  rcvr  [ship her-life.channel]
        "plea {<sndr^rcvr^bone=bone^vane.plea^path.plea>}"
    ::
    abet:(on-memo:(make-peer-core peer-state channel) bone plea %plea)
  ::  +on-take-wake: receive wakeup or error notification from behn
  ::
  ++  on-take-wake
    |=  [=wire error=(unit tang)]
    ^+  event-core
    ?:  ?=([%fine %behn %wake *] wire)
      (on-take-wake:fine t.t.t.wire error)
    ::
    ?:  ?=([%alien @ ~] wire)
      ::  if we haven't received an attestation, ask again
      ::
      ?^  error
        %-  (slog leaf+"ames: attestation timer failed: {<u.error>}" ~)
        event-core
      ?~  ship=`(unit @p)`(slaw %p i.t.wire)
        %-  (slog leaf+"ames: got timer for strange wire: {<wire>}" ~)
        event-core
      =/  ship-state  (~(get by peers.ames-state) u.ship)
      ?:  ?=([~ %known *] ship-state)
        event-core
      (request-attestation u.ship)
    ::
    =/  res=(unit [her=ship =bone])  (parse-pump-timer-wire wire)
    ?~  res
      %-  (slog leaf+"ames: got timer for strange wire: {<wire>}" ~)
      event-core
    ::
    =/  state=(unit peer-state)  (get-peer-state her.u.res)
    ?~  state
      %-  (slog leaf+"ames: got timer for strange ship: {<her.u.res>}, ignoring" ~)
      event-core
    ::
    =/  =channel  [[our her.u.res] now channel-state -.u.state]
    ::
    abet:(on-wake:(make-peer-core u.state channel) bone.u.res error)
  ::  +on-init: first boot; subscribe to our info from jael
  ::
  ++  on-init
    ^+  event-core
    ::
    =~  (emit duct %pass /turf %j %turf ~)
        (emit duct %pass /private-keys %j %private-keys ~)
    ==
  ::  +on-priv: set our private key to jael's response
  ::
  ++  on-priv
    |=  [=life vein=(map life private-key)]
    ^+  event-core
    ::
    =/  =private-key            (~(got by vein) life)
    =.  life.ames-state         life
    =.  crypto-core.ames-state  (nol:nu:crub:crypto private-key)
    ::  recalculate each peer's symmetric key
    ::
    =/  our-private-key  sec:ex:crypto-core.ames-state
    =.  peers.ames-state
      %-  ~(run by peers.ames-state)
      |=  =ship-state
      ^+  ship-state
      ::
      ?.  ?=(%known -.ship-state)
        ship-state
      ::
      =/  =peer-state  +.ship-state
      =.  symmetric-key.peer-state
        (derive-symmetric-key public-key.+.ship-state our-private-key)
      ::
      [%known peer-state]
    ::
    event-core
  ::  +on-publ: update pki data for peer or self
  ::
  ++  on-publ
    |=  [=wire =public-keys-result]
    ^+  event-core
    ::
    |^  ^+  event-core
        ::
        ?-    public-keys-result
            [%diff @ %rift *]
          :: event-core
          (on-publ-rift [who to.diff]:public-keys-result)
        ::
            [%diff @ %keys *]
          (on-publ-rekey [who to.diff]:public-keys-result)
        ::
            [%diff @ %spon *]
          (on-publ-sponsor [who to.diff]:public-keys-result)
        ::
            [%full *]
          (on-publ-full points.public-keys-result)
        ::
            [%breach *]
          (on-publ-breach who.public-keys-result)
        ==
    ::  +on-publ-breach: handle continuity breach of .ship; wipe its state
    ::
    ::    Abandon all pretense of continuity and delete all messaging state
    ::    associated with .ship, including sent and unsent messages.
    ::    Also cancel all timers related to .ship.
    ::
    ++  on-publ-breach
      |=  =ship
      ^+  event-core
      ::
      =/  ship-state  (~(get by peers.ames-state) ship)
      ::  we shouldn't be hearing about ships we don't care about
      ::
      ?~  ship-state
        ~>  %slog.0^leaf/"ames: breach unknown {<our^ship>}"
        event-core
      ::  if an alien breached, this doesn't affect us
      ::
      ?:  ?=([~ %alien *] ship-state)
        ~>  %slog.0^leaf/"ames: breach alien {<our^ship>}"
        event-core
      ~>  %slog.0^leaf/"ames: breach peer {<our^ship>}"
      ::  a peer breached; drop messaging state
      ::
      =/  =peer-state  +.u.ship-state
      =/  old-qos=qos  qos.peer-state
      ::  cancel all timers related to .ship
      ::
      =.  event-core
        %+  roll  ~(tap by snd.peer-state)
        |=  [[=snd=bone =message-pump-state] core=_event-core]
        ^+  core
        ::
        ?~  next-wake=next-wake.packet-pump-state.message-pump-state
          core
        ::  note: copies +on-pump-rest:message-pump
        ::
        =/  wire  (make-pump-timer-wire ship snd-bone)
        =/  duct  ~[/ames]
        (emit:core duct %pass wire %b %rest u.next-wake)
      ::  reset all peer state other than pki data
      ::
      =.  +.peer-state  +:*^peer-state
      ::  print change to quality of service, if any
      ::
      =/  text=(unit tape)  (qos-update-text ship old-qos qos.peer-state)
      ::
      =?  event-core  ?=(^ text)
        (emit duct %pass /qos %d %flog %text u.text)
      ::  reinitialize galaxy route if applicable
      ::
      =?  route.peer-state  =(%czar (clan:title ship))
        `[direct=%.y lane=[%& ship]]
      ::
      =.  peers.ames-state
        (~(put by peers.ames-state) ship [%known peer-state])
      ::
      event-core
    ::  +on-publ-rekey: handle new key for peer
    ::
    ::    TODO: assert .crypto-suite compatibility
    ::
    ++  on-publ-rekey
      |=  $:  =ship
              =life
              crypto-suite=@ud
              =public-key
          ==
      ^+  event-core
      ::
      =/  ship-state  (~(get by peers.ames-state) ship)
      ?.  ?=([~ %known *] ship-state)
        =|  =point
        =.  life.point     life
        =.  keys.point     (my [life crypto-suite public-key]~)
        =.  sponsor.point  `(^^sein:title rof our now ship)
        ::
        (on-publ-full (my [ship point]~))
      ::
      =/  =peer-state  +.u.ship-state
      ::
      =/  =private-key              sec:ex:crypto-core.ames-state
      =.  symmetric-key.peer-state
        (derive-symmetric-key public-key private-key)
      ::
      =.  life.peer-state           life
      =.  public-key.peer-state     public-key
      ::
      =.  peers.ames-state  (~(put by peers.ames-state) ship %known peer-state)
      event-core
    ::  +on-publ-sponsor: handle new or lost sponsor for peer
    ::
    ::    TODO: handle sponsor loss
    ::
    ++  on-publ-sponsor
      |=  [=ship sponsor=(unit ship)]
      ^+  event-core
      ::
      ?~  sponsor
        ~|  %ames-lost-sponsor^our^ship  !!
      ::
      =/  state=(unit peer-state)  (get-peer-state ship)
      ?~  state
        %-  (slog leaf+"ames: missing peer-state, ignoring" ~)
        event-core
      =.  sponsor.u.state   u.sponsor
      =.  peers.ames-state  (~(put by peers.ames-state) ship %known u.state)
      event-core
    ::  +on-publ-full: handle new pki data for peer(s)
    ::
    ++  on-publ-full
      |=  points=(map ship point)
      ^+  event-core
      ::
      =>  .(points ~(tap by points))
      |^  ^+  event-core
          ?~  points  event-core
          ::
          =+  ^-  [=ship =point]  i.points
          ::
          ?.  (~(has by keys.point) life.point)
            $(points t.points)
          ::
          =/  old-ship-state  (~(get by peers.ames-state) ship)
          ::
          =.  event-core  (insert-peer-state ship point)
          ::
          =?  event-core  ?=([~ %alien *] old-ship-state)
            (meet-alien ship point +.u.old-ship-state)
          ::
          $(points t.points)
      ::
      ++  meet-alien
        |=  [=ship =point todos=alien-agenda]
        ^+  event-core
        ::  if we're a comet, send self-attestation packet first
        ::
        =?  event-core  =(%pawn (clan:title our))
          (send-blob | ship (attestation-packet ship life.point))
        ::  save current duct
        ::
        =/  original-duct  duct
        ::  apply heeds
        ::
        =.  event-core
          %+  roll  ~(tap in heeds.todos)
          |=  [=^duct core=_event-core]
          (on-heed:core(duct duct) ship)
        ::  apply outgoing messages, reversing for FIFO order
        ::
        =.  event-core
          %+  reel  messages.todos
          |=  [[=^duct =plea] core=_event-core]
          (on-plea:core(duct duct) ship plea)
        ::  apply outgoing packet blobs
        ::
        =.  event-core
          %+  roll  ~(tap in packets.todos)
          |=  [=blob core=_event-core]
          (send-blob:core | ship blob)
        ::  apply remote scry requests
        ::
        =.  event-core
          =+  pe-core=(need (pe-abed:fine-peer:fine ship))
          =.  pe-core  (pe-meet-alien-keen:pe-core keens.todos)
          =.  pe-core  (pe-meet-alien-pine:pe-core pines.todos)
          pe-abet:pe-core
        ::
        event-core(duct original-duct)
      --
    ::  on-publ-rift: XX
    ::
    ++  on-publ-rift
      |=  [=ship =rift]
      ^+  event-core
      ?~  ship-state=(~(get by peers.ames-state) ship)
        ::  print error here? %rift was probably called before %keys
        ::
        ~>  %slog.1^leaf/"ames: missing peer-state on-publ-rift"
        event-core
      ?:  ?=([%alien *] u.ship-state)
        ::  ignore aliens
        ::
        event-core
      =/  =peer-state       +.u.ship-state
      =.  rift.peer-state   rift
      =.  peers.ames-state  (~(put by peers.ames-state) ship %known peer-state)
      event-core
    ::
    ++  insert-peer-state
      |=  [=ship =point]
      ^+  event-core
      ::
      =/  =peer-state     (gut-peer-state ship)
      =/  =public-key     pass:(~(got by keys.point) life.point)
      =/  =private-key    sec:ex:crypto-core.ames-state
      =/  =symmetric-key  (derive-symmetric-key public-key private-key)
      ::
      =.  qos.peer-state            [%unborn now]
      =.  life.peer-state           life.point
      =.  public-key.peer-state     public-key
      =.  symmetric-key.peer-state  symmetric-key
      =.  sponsor.peer-state
        ?^  sponsor.point
          u.sponsor.point
        (^^sein:title rof our now ship)
      ::  automatically set galaxy route, since unix handles lookup
      ::
      =?  route.peer-state  ?=(%czar (clan:title ship))
        `[direct=%.y lane=[%& ship]]
      ::
      =.  peers.ames-state
        (~(put by peers.ames-state) ship %known peer-state)
      ::
      event-core
    --
  ::  +on-take-turf: relay %turf move from jael to unix
  ::
  ++  on-take-turf
    |=  turfs=(list turf)
    ^+  event-core
    ::
    (emit unix-duct.ames-state %give %turf turfs)
  ::  +on-born: handle unix process restart
  ::
  ++  on-born
    ^+  event-core
    ::
    =.  unix-duct.ames-state  duct
    ::
    =/  turfs
      ;;  (list turf)
      =<  q.q  %-  need  %-  need
      (rof ~ %j `beam`[[our %turf %da now] /])
    ::
    (emit unix-duct.ames-state %give %turf turfs)
  ::  +on-vega: handle kernel reload
  ::  +on-trim: handle request to free memory
  ::
  ++  on-vega  event-core
  ++  on-trim  event-core  ::TODO  trim fine parts on high prio
  ::  +enqueue-alien-todo: helper to enqueue a pending request
  ::
  ::    Also requests key and life from Jael on first request.
  ::    If talking to a comet, requests attestation packet.
  ::
  ++  enqueue-alien-todo
    |=  [=ship mutate=$-(alien-agenda alien-agenda)]
    ^+  event-core
    ::
    =/  ship-state  (~(get by peers.ames-state) ship)
    ::  create a default $alien-agenda on first contact
    ::
    =+  ^-  [already-pending=? todos=alien-agenda]
        ?~  ship-state
          [%.n *alien-agenda]
        [%.y ?>(?=(%alien -.u.ship-state) +.u.ship-state)]
    ::  mutate .todos and apply to permanent state
    ::
    =.  todos             (mutate todos)
    =.  peers.ames-state  (~(put by peers.ames-state) ship %alien todos)
    ?:  already-pending
      event-core
    ::
    ?:  =(%pawn (clan:title ship))
      (request-attestation ship)
    ::  NB: we specifically look for this wire in +public-keys-give in
    ::  Jael.  if you change it here, you must change it there.
    ::
    (emit duct %pass /public-keys %j %public-keys [n=ship ~ ~])
  ::  +request-attestation: helper to request attestation from comet
  ::
  ::    Also sets a timer to resend the request every 30s.
  ::
  ++  request-attestation
    |=  =ship
    ^+  event-core
    =+  (trace msg.veb ship |.("requesting attestion"))
    =.  event-core  (send-blob | ship (sendkeys-packet ship))
    =/  =wire  /alien/(scot %p ship)
    (emit duct %pass wire %b %wait (add now ~s30))
  ::  +send-blob: fire packet at .ship and maybe sponsors
  ::
  ::    Send to .ship and sponsors until we find a direct lane,
  ::    skipping .our in the sponsorship chain.
  ::
  ::    If we have no PKI data for a recipient, enqueue the packet and
  ::    request the information from Jael if we haven't already.
  ::
  ++  send-blob
    ~/  %send-blob
    |=  [for=? =ship =blob]
    ::
    =/  final-ship  ship
    %-  (trace rot.veb final-ship |.("send-blob: to {<ship>}"))
    |-
    |^  ^+  event-core
        ::
        =/  ship-state  (~(get by peers.ames-state) ship)
        ::
        ?.  ?=([~ %known *] ship-state)
          ?:  ?=(%pawn (clan:title ship))
            (try-next-sponsor (^sein:title ship))
          %+  enqueue-alien-todo  ship
          |=  todos=alien-agenda
          todos(packets (~(put in packets.todos) blob))
        ::
        =/  =peer-state  +.u.ship-state
        ::
        ::  XX  routing hack to mimic old ames.
        ::
        ::    Before removing this, consider: moons when their planet is
        ::    behind a NAT; a planet receiving initial acknowledgment
        ::    from a star; a planet talking to another planet under
        ::    another galaxy.
        ::
        ?:  ?|  =(our ship)
                ?&  !=(final-ship ship)
                    !=(%czar (clan:title ship))
                ==
            ==
          (try-next-sponsor sponsor.peer-state)
        ::
        ?:  =(our ship)
          ::  if forwarding, don't send to sponsor to avoid loops
          ::
          ?:  for
            event-core
          (try-next-sponsor sponsor.peer-state)
        ::
        ?~  route=route.peer-state
          %-  (trace rot.veb final-ship |.("no route to:  {<ship>}"))
          (try-next-sponsor sponsor.peer-state)
        ::
        %-  (trace rot.veb final-ship |.("trying route: {<ship>}"))
        =.  event-core
          (emit unix-duct.ames-state %give %send lane.u.route blob)
        ::
        ?:  direct.u.route
          event-core
        (try-next-sponsor sponsor.peer-state)
    ::
    ++  try-next-sponsor
      |=  sponsor=^ship
      ^+  event-core
      ::
      ?:  =(ship sponsor)
        event-core
      ^$(ship sponsor)
    --
  ::  +attestation-packet: generate signed self-attestation for .her
  ::
  ::    Sent by a comet on first contact with a peer.  Not acked.
  ::
  ++  attestation-packet
    |=  [her=ship =her=life]
    ^-  blob
    %-  etch-shot
    %-  etch-open-packet
    :_  crypto-core.ames-state
    :*  ^=  public-key  pub:ex:crypto-core.ames-state
        ^=        sndr  our
        ^=   sndr-life  life.ames-state
        ^=        rcvr  her
        ^=   rcvr-life  her-life
    ==
  ::  +sendkeys-packet: generate a request for a self-attestation.
  ::
  ::    Sent by non-comets to comets.  Not acked.
  ::
  ++  sendkeys-packet
    |=  her=ship
    ^-  blob
    ?>  ?=(%pawn (clan:title her))
<<<<<<< HEAD
    %-  etch-shot
    %-  etch-shut-packet
    :*  ^=    shut-packet  *shut-packet
        ^=  symmetric-key  *symmetric-key
        ^=           sndr  our
        ^=           rcvr  her
        ^=      sndr-life  0
        ^=      rcvr-life  0
    ==
=======
    %-  encode-packet
    (encode-keys-packet our her life.ames-state)
>>>>>>> ad6a5acf
  ::  +get-peer-state: lookup .her state or ~
  ::
  ++  get-peer-state
    |=  her=ship
    ^-  (unit peer-state)
    ::
    =-  ?.(?=([~ %known *] -) ~ `+.u)
    (~(get by peers.ames-state) her)
  ::  +got-peer-state: lookup .her state or crash
  ::
  ++  got-peer-state
    |=  her=ship
    ^-  peer-state
    ::
    ~|  %freaky-alien^her
    =-  ?>(?=(%known -<) ->)
    (~(got by peers.ames-state) her)
  ::  +gut-peer-state: lookup .her state or default
  ::
  ++  gut-peer-state
    |=  her=ship
    ^-  peer-state
    =/  ship-state  (~(get by peers.ames-state) her)
    ?.  ?=([~ %known *] ship-state)
      *peer-state
    +.u.ship-state
  ::  +make-peer-core: create nested |peer-core for per-peer processing
  ::
  ++  make-peer-core
    |=  [=peer-state =channel]
    =*  veb  veb.bug.channel
    |%
    ++  peer-core  .
    ++  emit  |=(move peer-core(event-core (^emit +<)))
    ++  abet
      ^+  event-core
      ::
      =.  peers.ames-state
        (~(put by peers.ames-state) her.channel %known peer-state)
      ::
      event-core
    ++  trace
      |=  [verb=? print=(trap tape)]
      ^+  same
      (^trace verb her.channel print)
    ++  on-heed  peer-core(heeds.peer-state (~(put in heeds.peer-state) duct))
    ++  on-jilt  peer-core(heeds.peer-state (~(del in heeds.peer-state) duct))
    ::  +update-qos: update and maybe print connection status
    ::
    ++  update-qos
      |=  =new=qos
      ^+  peer-core
      ::
      =^  old-qos  qos.peer-state  [qos.peer-state new-qos]
      ::  if no update worth reporting, we're done
      ::
      ?~  text=(qos-update-text her.channel old-qos new-qos)
        peer-core
      ::  print message
      ::
      =.  peer-core  (emit duct %pass /qos %d %flog %text u.text)
      ::  if peer has stopped responding, check if %boon's are backing up
      ::
      ?.  ?=(?(%dead %unborn) -.qos.peer-state)
        peer-core
      check-clog
    ::  +check-clog: notify clients if peer has stopped responding
    ::
    ++  check-clog
      ^+  peer-core
      ::
      ::    Only look at response bones.  Request bones are unregulated,
      ::    since requests tend to be much smaller than responses.
      ::
      =/  pumps=(list message-pump-state)
        %+  murn  ~(tap by snd.peer-state)
        |=  [=bone =message-pump-state]
        ?:  =(0 (end 0 bone))
          ~
        `u=message-pump-state
      ::  clogged: are five or more response messages unsent to this peer?
      ::
      =/  clogged=?
        =|  acc=@ud
        |-  ^-  ?
        ?~  pumps
          %.n
        =.  acc
          %+  add  acc
          %+  add
            ::  in-flight messages
            ::
            (sub [next current]:i.pumps)
          ::  queued messages
          ::
          ~(wyt in unsent-messages.i.pumps)
        ::
        ?:  (gte acc 5)
          %.y
        $(pumps t.pumps)
      ::  if clogged, notify client vanek
      ::
      ?.  clogged
        peer-core
      %+  roll  ~(tap in heeds.peer-state)
      |=([d=^duct core=_peer-core] (emit:core d %give %clog her.channel))
    ::  +on-hear-shut-packet: handle receipt of ack or message fragment
    ::
    ++  on-hear-shut-packet
      |=  [=lane =shut-packet dud=(unit goof)]
      ^+  peer-core
      ::  update and print connection status
      ::
      =.  peer-core  (update-qos %live last-contact=now)
      ::
      =/  =bone  bone.shut-packet
      ::
      ?:  ?=(%& -.meat.shut-packet)
        =+  ?.  &(?=(^ dud) msg.veb)  ~
            %.  ~
            %-  slog
            :_  tang.u.dud
            leaf+"ames: {<her.channel>} fragment crashed {<mote.u.dud>}"
        (run-message-sink bone %hear lane shut-packet ?=(~ dud))
      ::  Just try again on error, printing trace
      ::
      ::    Note this implies that vanes should never crash on %done,
      ::    since we have no way to continue using the flow if they do.
      ::
      =+  ?~  dud  ~
          %.  ~
          %+  slog  leaf+"ames: {<her.channel>} ack crashed {<mote.u.dud>}"
          ?.  msg.veb  ~
          :-  >[bone=bone message-num=message-num meat=meat]:shut-packet<
          tang.u.dud
      (run-message-pump bone %hear [message-num +.meat]:shut-packet)
    ::  +on-memo: handle request to send message
    ::
    ++  on-memo
      |=  [=bone payload=* valence=?(%plea %boon)]
      ^+  peer-core
      =/  =message-blob  (dedup-message (jim payload))
      =.  peer-core  (run-message-pump bone %memo message-blob)
      ::
      ?:  ?&  =(%boon valence)
              (gte now (add ~s30 last-contact.qos.peer-state))
          ==
        check-clog
      peer-core
    ::  +dedup-message: replace with any existing copy of this message
    ::
    ++  dedup-message
      |=  =message-blob
      ^+  message-blob
      ?:  (lte (met 13 message-blob) 1)
        message-blob
      =/  peers-l=(list [=ship =ship-state])  ~(tap by peers.ames-state)
      |-  ^+  message-blob
      =*  peer-loop  $
      ?~  peers-l
        message-blob
      ?.  ?=(%known -.ship-state.i.peers-l)
        peer-loop(peers-l t.peers-l)
      =/  snd-l=(list [=bone =message-pump-state])
        ~(tap by snd.ship-state.i.peers-l)
      |-  ^+  message-blob
      =*  bone-loop  $
      ?~  snd-l
        peer-loop(peers-l t.peers-l)
      =/  blob-l=(list ^message-blob)
        ~(tap to unsent-messages.message-pump-state.i.snd-l)
      |-  ^+  message-blob
      =*  blob-loop  $
      ?^  blob-l
        ?:  =(i.blob-l message-blob)
          i.blob-l
        blob-loop(blob-l t.blob-l)
      ?~  unsent-fragments.message-pump-state.i.snd-l
        bone-loop(snd-l t.snd-l)
      ?:  =(message-blob fragment.i.unsent-fragments.message-pump-state.i.snd-l)
        `@`fragment.i.unsent-fragments.message-pump-state.i.snd-l
      bone-loop(snd-l t.snd-l)
    ::  +on-wake: handle timer expiration
    ::
    ++  on-wake
      |=  [=bone error=(unit tang)]
      ^+  peer-core
      ::  if we previously errored out, print and reset timer for later
      ::
      ::    This really shouldn't happen, but if it does, make sure we
      ::    don't brick either this messaging flow or Behn.
      ::
      ?^  error
        =.  peer-core
          (emit duct %pass /wake-fail %d %flog %crud %ames-wake u.error)
        ::
        ?~  message-pump-state=(~(get by snd.peer-state) bone)
          peer-core
        ?~  next-wake.packet-pump-state.u.message-pump-state
          peer-core
        ::  If we crashed because we woke up too early, assume another
        ::  timer is already set.
        ::
        ?:  (lth now.channel u.next-wake.packet-pump-state.u.message-pump-state)
          peer-core
        ::
        =/  =wire  (make-pump-timer-wire her.channel bone)
        (emit duct %pass wire %b %wait (add now.channel ~s30))
      ::  update and print connection state
      ::
      =.  peer-core  %-  update-qos
        =/  expiry=@da  (add ~s30 last-contact.qos.peer-state)
        =?    -.qos.peer-state
            (gte now.channel expiry)
          %dead
        qos.peer-state
      ::  expire direct route
      ::
      ::    If the peer is not responding, mark the .lane.route as
      ::    indirect.  The next packets we emit will be sent to the
      ::    receiver's sponsorship chain in case the receiver's
      ::    transport address has changed and this lane is no longer
      ::    valid.
      ::
      ::    If .her is a galaxy, the lane will always remain direct.
      ::
      =?    route.peer-state
          ?&  ?=(%dead -.qos.peer-state)
              ?=(^ route.peer-state)
              direct.u.route.peer-state
              !=(%czar (clan:title her.channel))
          ==
        route.peer-state(direct.u %.n)
      ::  resend comet attestation packet if first message times out
      ::
      ::    The attestation packet doesn't get acked, so if we tried to
      ::    send a packet but it timed out, maybe they didn't get our
      ::    attestation.
      ::
      ::    Only resend on timeout of packets in the first message we
      ::    send them, since they should remember forever.
      ::
      =?    event-core
          ?&  ?=(%pawn (clan:title our))
              =(1 current:(~(got by snd.peer-state) bone))
          ==
        (send-blob | her.channel (attestation-packet [her her-life]:channel))
      ::  maybe resend some timed out packets
      ::
      (run-message-pump bone %wake ~)
    ::  +send-shut-packet: fire encrypted packet at rcvr and maybe sponsors
    ::
    ++  send-shut-packet
      |=  =shut-packet
      ^+  peer-core
      ::  swizzle last bone bit before sending
      ::
      ::    The peer has the opposite perspective from ours about what
      ::    kind of flow this is (forward/backward), so flip the bit
      ::    here.
      ::
      =.  event-core
        %^  send-blob  |  her.channel
        %-  etch-shot
        %:  etch-shut-packet
          shut-packet(bone (mix 1 bone.shut-packet))
          symmetric-key.channel
          our               her.channel
          our-life.channel  her-life.channel
        ==
      peer-core
    ::  +got-duct: look up $duct by .bone, asserting already bound
    ::
    ++  got-duct
      |=  =bone
      ^-  ^duct
      ~|  %dangling-bone^her.channel^bone
      (~(got by by-bone.ossuary.peer-state) bone)
    ::  +run-message-pump: process $message-pump-task and its effects
    ::
    ++  run-message-pump
      |=  [=bone task=message-pump-task]
      ^+  peer-core
      ::  pass .task to the |message-pump and apply state mutations
      ::
      =/  =message-pump-state
        (~(gut by snd.peer-state) bone *message-pump-state)
      ::
      =/  message-pump    (make-message-pump message-pump-state channel)
      =^  pump-gifts      message-pump-state  (work:message-pump task)
      =.  snd.peer-state  (~(put by snd.peer-state) bone message-pump-state)
      ::  process effects from |message-pump
      ::
      |^  ^+  peer-core
          ?~  pump-gifts  peer-core
          =*  gift  i.pump-gifts
          =.  peer-core
            ?-  -.gift
              %done  (on-pump-done [message-num error]:gift)
              %send  (on-pump-send static-fragment.gift)
              %wait  (on-pump-wait date.gift)
              %rest  (on-pump-rest date.gift)
            ==
          $(pump-gifts t.pump-gifts)
      ::  +on-pump-done: handle |message-pump's report of message (n)ack
      ::
      ++  on-pump-done
        |=  [=message-num error=(unit error)]
        ^+  peer-core
        ::  if odd bone, ack is on "subscription update" message; no-op
        ::
        ?:  =(1 (end 0 bone))
          peer-core
        ::  even bone; is this bone a nack-trace bone?
        ::
        ?:  =(1 (end 0 (rsh 0 bone)))
          ::  nack-trace bone; assume .ok, clear nack from |message-sink
          ::
          =/  target-bone=^bone  (mix 0b10 bone)
          ::
          (run-message-sink target-bone %drop message-num)
        ::  not a nack-trace bone; relay ack to client vane
        ::
        (emit (got-duct bone) %give %done error)
      ::  +on-pump-send: emit message fragment requested by |message-pump
      ::
      ++  on-pump-send
        |=(f=static-fragment (send-shut-packet bone [message-num %& +]:f))
      ::  +on-pump-wait: relay |message-pump's set-timer request
      ::
      ++  on-pump-wait
        |=  date=@da
        ^+  peer-core
        ::
        =/  =wire  (make-pump-timer-wire her.channel bone)
        =/  duct   ~[/ames]
        (emit duct %pass wire %b %wait date)
      ::  +on-pump-rest: relay |message-pump's unset-timer request
      ::
      ++  on-pump-rest
        |=  date=@da
        ^+  peer-core
        ::
        =/  =wire  (make-pump-timer-wire her.channel bone)
        =/  duct   ~[/ames]
        (emit duct %pass wire %b %rest date)
      --
    ::  +run-message-sink: process $message-sink-task and its effects
    ::
    ++  run-message-sink
      |=  [=bone task=message-sink-task]
      ^+  peer-core
      ::  pass .task to the |message-sink and apply state mutations
      ::
      =/  =message-sink-state
        (~(gut by rcv.peer-state) bone *message-sink-state)
      ::
      =/  message-sink    (make-message-sink message-sink-state channel)
      =^  sink-gifts      message-sink-state  (work:message-sink task)
      =.  rcv.peer-state  (~(put by rcv.peer-state) bone message-sink-state)
      ::  process effects from |message-sink
      ::
      |^  ^+  peer-core
          ?~  sink-gifts  peer-core
          =*  gift  i.sink-gifts
          =.  peer-core
            ?-  -.gift
              %memo  (on-sink-memo [message-num message]:gift)
              %send  (on-sink-send [message-num ack-meat]:gift)
            ==
          $(sink-gifts t.sink-gifts)
      ::  +on-sink-send: emit ack packet as requested by |message-sink
      ::
      ++  on-sink-send
        |=([num=message-num ack=ack-meat] (send-shut-packet bone num %| ack))
      ::  +on-sink-memo: dispatch message received by |message-sink
      ::
      ::    odd bone:                %plea request message
      ::    even bone, 0 second bit: %boon response message
      ::    even bone, 1 second bit: nack-trace %boon message
      ::
      ++  on-sink-memo
        ?:  =(1 (end 0 bone))
          on-sink-plea
        ?:  =(0 (end 0 (rsh 0 bone)))
          on-sink-boon
        on-sink-nack-trace
      ::  +on-sink-boon: handle response message received by |message-sink
      ::
      ::    .bone must be mapped in .ossuary.peer-state, or we crash.
      ::    This means a malformed message will kill a flow.  We
      ::    could change this to a no-op if we had some sort of security
      ::    reporting.
      ::
      ::    Note that if we had several consecutive packets in the queue
      ::    and crashed while processing any of them, the %hole card
      ::    will turn *all* of them into losts/nacks.
      ::
      ::    TODO: This handles a previous crash in the client vane, but not in
      ::    Ames itself.
      ::
      ++  on-sink-boon
        |=  [=message-num message=*]
        ^+  peer-core
        ::  send ack unconditionally
        ::
        =.  peer-core  (emit (got-duct bone) %give %boon message)
        =.  peer-core  (run-message-sink bone %done ok=%.y)
        ::
        ?.  ?=([%hear * * ok=%.n] task)
          ::  fresh boon; give message to client vane
          ::
          %-  %+  trace  msg.veb
              =/  dat  [her.channel bone=bone message-num=message-num -.task]
              |.("sink boon {<dat>}")
          peer-core
        ::  we previously crashed on this message; notify client vane
        ::
        %-  %+  trace  msg.veb
            =/  dat  [her.channel bone=bone message-num=message-num -.task]
            |.("crashed on sink boon {<dat>}")
        boon-to-lost
      ::  +boon-to-lost: convert all boons to losts
      ::
      ++  boon-to-lost
        ^+  peer-core
        =.  moves
          %+  turn  moves
          |=  =move
          ?.  ?=([* %give %boon *] move)
            move
          [duct.move %give %lost ~]
        peer-core
      ::  +on-sink-nack-trace: handle nack-trace received by |message-sink
      ::
      ++  on-sink-nack-trace
        |=  [=message-num message=*]
        ^+  peer-core
        %-  %+  trace  msg.veb
            =/  dat  [her.channel bone=bone message-num=message-num]
            |.("sink naxplanation {<dat>}")
        ::
        =+  ;;  =naxplanation  message
        ::  ack nack-trace message (only applied if we don't later crash)
        ::
        =.  peer-core  (run-message-sink bone %done ok=%.y)
        ::  flip .bone's second bit to find referenced flow
        ::
        =/  target-bone=^bone  (mix 0b10 bone)
        ::  notify |message-pump that this message got naxplained
        ::
        (run-message-pump target-bone %near naxplanation)
      ::  +on-sink-plea: handle request message received by |message-sink
      ::
      ++  on-sink-plea
        |=  [=message-num message=*]
        ^+  peer-core
        %-  %+  trace  msg.veb
            =/  dat  [her.channel bone=bone message-num=message-num]
            |.("sink plea {<dat>}")
        ::  is this the first time we're trying to process this message?
        ::
        ?.  ?=([%hear * * ok=%.n] task)
          ::  fresh plea; pass to client vane
          ::
          =+  ;;  =plea  message
          ::
          =/  =wire  (make-bone-wire her.channel her-rift.channel bone)
          ::
          ?+  vane.plea  ~|  %ames-evil-vane^our^her.channel^vane.plea  !!
            %c  (emit duct %pass wire %c %plea her.channel plea)
            %g  (emit duct %pass wire %g %plea her.channel plea)
            %j  (emit duct %pass wire %j %plea her.channel plea)
          ==
        ::  we previously crashed on this message; send nack
        ::
        =.  peer-core  (run-message-sink bone %done ok=%.n)
        ::  also send nack-trace with blank .error for security
        ::
        =/  nack-trace-bone=^bone  (mix 0b10 bone)
        =/  =naxplanation  [message-num *error]
        =/  =message-blob  (jam naxplanation)
        ::
        (run-message-pump nack-trace-bone %memo message-blob)
      --
    --
  ::
  ++  fine
    =<  |%
        ++  fine-peer
          |_  $:  =ship
                  peer=peer-state
              ==
          +*  scry   scry.peer
          ++  pe-core  .
          ++  pe-abed
            |=  s=^ship
            ^-  (unit _pe-core)
            ?~  sta=(get-peer-state s)
               ~
            `pe-core(ship s, peer u.sta)
          ::
          ++  pe-abet
            ^+  event-core
            =.  peers.ames-state
              (~(put by peers.ames-state) ship known/peer)
            event-core
          ++  pe-keen
            |=  [=path =^duct]
            ?:  (~(has by order.scry) path)
              ~>  %slog.0^leaf/"fine: dupe {(spud path)}"
              ke-abet:(ke-sub:(ke-abed:keen-core path) duct)
            =^  keen-id=@ud  seq.scry  [seq.scry +(seq.scry)]
            =.  order.scry  (~(put by order.scry) path keen-id)
            =.  keens.scry  (put:orm keens.scry keen-id *keen-state)
            ke-abet:(ke-start:(ke-abed:keen-core path) duct)
          ::
          ++  pe-pine
            |=  [=path =^duct]
            ^+  pe-core
            ?~  blk=(de-part:balk ship rift.peer life.peer path)
              !!  :: XX: ???
            =+  wir=`wire`[%fine %pine (scot %p ship) path]
            =.  event-core
              (emit duct %pass wir %a %plea ship %a /pine `*`u.blk)
            pe-core
          ::
          ++  pe-pine-boon
            |=  [=path payload=*]
            ^+  pe-core
            ?~  blk=(de-part:balk ship rift.peer life.peer path)
              !!
            =+  ;;(case=@ud payload)
            =.  cas.u.blk  ud+case
            (pe-keen (slag 3 (en-path:balk u.blk)) duct)
          ::
          ++  pe-meet-alien-pine
            |=  pines=(jug path ^duct)
            %+  roll  ~(tap by pines)
            |=  [[=path ducts=(set ^duct)] cor=_pe-core]
            ^+  cor
            %+  roll  ~(tap in ducts)
            |=  [=^duct c=_cor]
            ^+  c
            (pe-pine:c path duct)
          ::
          ++  pe-meet-alien-keen
            |=  keens=(jug path ^duct)
            %+  roll  ~(tap by keens)
            |=  [[=path ducts=(set ^duct)] cor=_pe-core]
            ^+  cor
            %+  roll  ~(tap in ducts)
            |=  [=^duct c=_cor]
            ^+  c
            (pe-keen:c path duct)
          ::
          ++  pe-yawn
            |=  =path
            ke-abet:(ke-unsub:(ke-abed:keen-core path) duct)
          ::
          ++  pe-hear
            |=  [=lane =shot]
            ?>  =(sndr-tick.shot (mod life.peer 16))
            ::
            =/  [=peep =meow]  (sift-purr `@ux`content.shot)
            =/  =path  (slag 3 path.peep)
            ?.  (~(has by order.scry) path)
              ~&(dead-response/peep pe-core)
            =<  ke-abet
            (ke-rcv:(ke-abed:keen-core path) peep meow lane)
          ::
          ++  pe-update-qos
            |=  =new=qos
            =^  old-qos  qos.peer  [qos.peer new-qos]
            ?~  text=(qos-update-text ship old-qos new-qos)
              pe-core
            ::  print message
            ::
            =.  event-core  (emit duct %pass /qos %d %flog %text u.text)
            pe-core
          ::
          ++  pe-take-wake
            |=  =wire
            ^+  pe-core
            ke-abet:ke-take-wake:(ke-abed:keen-core wire)
          ::
          ++  keen-core
            |_  $:  =path
                    keen-id=@ud
                    keen=keen-state
                ==
            ++  ke-core  .
            ++  ke-abet
              ^+  pe-core
              =/  gone=?
                =,  keen
                ::  num-fragments is 0 when unknown (i.e. no response
                ::  yet)
                ::  if no-one is listening, kill request
                ?|  =(~ listeners.keen)
                    &(!=(0 num-fragments) =(num-fragments num-received))
                ==
              ?:  gone
                ke-abet-gone
              =.  ke-core  ke-set-wake
              =.  keens.scry
                (put:orm keens.scry keen-id keen)
              pe-core
            ::
            ++  ke-show
              =,  keen
              :*  nex=(lent nex)
                  hav=(lent hav)
                  num-fragments=num-fragments
                  num-received=num-received
                  next-wake=next-wake
                  metrics=metrics
               ==
            ::
            ++  ke-abet-gone
              =?  ke-core  ?=(^ next-wake.keen)
                (ke-rest u.next-wake.keen)
              =.  keens.scry
                +:(del:orm keens.scry keen-id)
              =.  order.scry
                (~(del by order.scry) path)
              pe-core
            ::
            ++  ke-abed
              |=  p=^path
              ~|  no-keen-for-path/p
              =.  keen-id  (~(got by order.scry) p)
              ke-core(path p, keen (got:orm keens.scry keen-id))
            ::
            ++  ke-abed-id
              |=  id=@ud
              %-  ke-abed
              ~|  no-path-for-id/id
              %-  need
              ^-  (unit ^path)
              %-  ~(rep by order.scry)
              |=  [[p=^path i=@ud] out=(unit ^path)]
              ^-  (unit ^path)
              ?^  out  out
              ?:(=(id i) `p ~)
            ++  ke-deq
              (deq want)
            ++  ke-full-path
               :^    (scot %p ship)
                   (scot %ud rift.peer)
                 (scot %ud life.peer)
               path
            ::
            ++  ke-etch-keen
              |=  frag=@ud
              (etch-keen ship ke-full-path frag)
            ::
            ++  ke-on-ack
              =|  marked=(list want)
              |=  fra=@ud
              ^-  [? _ke-core]
              =;  [[found=? cor=_ke-core] wan=(pha want)]
                ?.  found
                  [found ke-core]
                [found cor(wan.keen wan)]
              %^  (dip-left:ke-deq ,[found=? cor=_ke-core])  wan.keen
                [| ke-core]
              |=  [[found=? cor=_ke-core] =want]
              ^-  [(unit _want) stop=? [found=? cor=_ke-core]]
              =.  ke-core  cor
              ?:  =(fra fra.want)
                =.  metrics.keen
                  (on-ack:ke-gauge +>.want)
                [~ %.y %.y ke-core]
              =.  skips.want  +(skips.want)
              =^  resend=?  metrics.keen
                (on-skipped-packet:ke-gauge +>.want)
              ?.  resend
                [`want %.n found ke-core]
              =.  tries.want  +(tries.want)
              =.  last-sent.want  now
              =.  ke-core  (ke-send hoot.want)
              [`want %.n found ke-core]
            ::
            ++  ke-start
              |=  =^duct
              ~>  %slog.0^leaf/"fine: keen {(spud ke-full-path)}"
              =.  ke-core  (ke-sub duct)
              ?>  =(num-fragments.keen 0)
              =/  fra=@  1
              =/  req  (ke-etch-keen fra)
              =/  =want  [fra req now 1 0]
              =.  wan.keen  (cons:ke-deq *(pha ^want) want)
              =.  metrics.keen  (on-sent:ke-gauge 1)
              (ke-send req)
            ::
            ++  ke-done
              |=  [sig=@ data=$@(~ (cask))]
              ?>  (meri:keys ship life.peer ke-full-path sig data)
              ~>  %slog.0^leaf/"fine: done {(spud ke-full-path)}"
              =/  listeners  ~(tap in listeners.keen)
              =/  dat=(unit (cask))
               ?~(data ~ `data)
              |-  ^+  ke-core
              ?~  listeners
                ke-core
              =.  event-core
                (emit i.listeners %give %tune ke-full-path sig dat)
              $(listeners t.listeners)
            ::
            ++  ke-first-rcv
              |=  =meow
              ^+  ke-core
              =-  ke-core(keen -)
              ::
              =/  paz=(list want)
                %+  turn  (gulf 1 num.meow)
                |=  fra=@ud
                ^-  want
                [fra (ke-etch-keen fra) now 0 0]
              ::
              %_  keen
                num-fragments  num.meow
                nex  (tail paz)
              ==
            ::  +ke-continue: send packets according to normal congestion flow
            ::
            ++  ke-continue
              =|  inx=@ud
              =|  sent=(list @ud)
              =/  max  num-slots:ke-gauge
              |-  ^+  ke-core
              ?:  |(=(~ nex.keen) =(inx max))
                ke-core
              =^  =want  nex.keen  nex.keen
              =.  last-sent.want  now
              =.  tries.want  +(tries.want)
              =.  wan.keen  (snoc:ke-deq wan.keen want)
              =.  metrics.keen  (on-sent:ke-gauge 1)
              =.  ke-core  (ke-send hoot.want)
              $(inx +(inx))
            ::
            ++  ke-sub
              |=  =^duct
              ke-core(listeners.keen (~(put in listeners.keen) duct))
            ::  scry is autocancelled in +ke-abet if no more listeners
            ::
            ++  ke-unsub
              |=  =^duct
              ke-core(listeners.keen (~(del in listeners.keen) duct))
            ::
            ++  ke-send
              |=  =hoot
              ke-core(event-core (send-blob for=| ship `@ux`hoot))
            ::
            ++  ke-sift-full
              =,  keen
              ~|  %frag-mismatch
              ~|  have/num-received
              ~|  need/num-fragments
              ~|  path/path
              ?>  =(num-fragments num-received)
              ?>  =((lent hav) num-received)
              (sift-roar num-fragments hav)
            ::
            ++  ke-rcv
              |=  [[=full=^path num=@ud] =meow =lane:ames]
              ^+  ke-core
              =/  og  ke-core
              =.  pe-core  (pe-update-qos %live last-contact=now)
              ::  handle empty
              ?:  =(0 num.meow)
                ?>  =(~ dat.meow)
                (ke-done sig.meow ~)
              ::  update congestion, or fill details
              ::
              =?  ke-core  =(0 num-fragments.keen)
                ?>  =(num 1)
                (ke-first-rcv meow)
              ::
              ?.  ?=([@ @ @ *] full-path)
                ~|  fine-path-too-short+full-path
                !!
              ?.  =(`ship (slaw %p i.full-path))
                ~|  fine-path-bunk-ship+[full-path ship]
                !!
              ?.  =(`life.peer (slaw %ud i.t.t.full-path))
                ~|  fine-path-bunk-life+[full-path life.peer]
                !!
              ?.  =(`rift.peer (slaw %ud i.t.full-path))
                ~|  fine-path-bunk-rift+[full-path rift.peer]
                !!
              ?.  %-  veri-fra:keys
                  [ship life.peer full-path num [dat sig]:meow]
                ~|  fine-purr-fail-signature/num^`@ux`sig.meow
                ~|  life.peer
                !!
              ::
              =^  found=?  ke-core  (ke-on-ack num)
              ?.  found
                (ke-fast-retransmit:og num)
              =:  hav.keen           [[num meow] hav.keen]
                  num-received.keen  +(num-received.keen)
                ==
              ?.  =(num-fragments num-received):keen
                ke-continue
              (ke-done [sig dat]:ke-sift-full)
            ::
            ++  ke-fast-retransmit
              |=  fra=@ud
              =;  [cor=_ke-core wants=(pha want)]
                cor(wan.keen wants)
              %^  (dip-left:ke-deq ,cor=_ke-core)  wan.keen
                ke-core
              |=  [cor=_ke-core =want]
              ^-  [(unit ^want) stop=? cor=_ke-core]
              ?.  (lte fra.want fra)
                [`want & cor]
              ?:  (gth (next-expiry:ke-gauge:cor +>.want) now)
                [`want & cor]
              =.  last-sent.want  now
              =.  cor  (ke-send:cor hoot.want)
              [`want | cor]
            ::
            ++  ke-gauge
              =*  bug  bug.ames-state
              (make-pump-gauge now metrics.keen ship bug)
            ::
            ++  ke-timer-wire
              `wire`(welp /fine/behn/wake/(scot %p ship) path)
            ::
            ++  ke-pass-timer
              |=  =note
              ke-core(event-core (emit unix-duct.ames-state %pass ke-timer-wire note))
            ::
            ++  ke-wait  |=(tim=@da (ke-pass-timer %b %wait tim))
            ++  ke-rest  |=(tim=@da (ke-pass-timer %b %rest tim))
            ++  ke-set-wake
              ^+  ke-core
              =/  next-wake=(unit @da)
                 =/  want=(unit want)  (peek-left:ke-deq wan.keen)
                 ?~  want  ~
                `(next-expiry:ke-gauge +>:u.want)
              ?:  =(next-wake next-wake.keen)
                ke-core
              =?  ke-core  !=(~ next-wake.keen)
                =/  old  (need next-wake.keen)
                =.  next-wake.keen  ~
                (ke-rest old)
              =?  ke-core  ?=(^ next-wake)
                =.  next-wake.keen  next-wake
                (ke-wait u.next-wake)
              ke-core
            ::  +ke-take-wake: handle request packet timeout
            ::
            ++  ke-take-wake
              ^+  ke-core
              =.  next-wake.keen  ~
              =.  pe-core  %-  pe-update-qos
                =/  expiry=@da  (add ~s30 last-contact.qos.peer)
                =?    -.qos.peer
                    (gte now expiry)
                  %dead
                qos.peer
              ::  expire direct route
              =?    route.peer
                  ?&  ?=(%dead -.qos.peer)
                      ?=(^ route.peer)
                      direct.u.route.peer
                      !=(%czar (clan:title ship))
                  ==
                route.peer(direct.u %.n)
              =.  metrics.keen  on-timeout:ke-gauge
              =^  want=(unit want)  wan.keen
                (pop-left:ke-deq wan.keen)
              ~|  %took-wake-for-empty-want
              ?>  ?=(^ want)
              =:  tries.u.want  +(tries.u.want)
                  last-sent.u.want  now
                ==
              =.  wan.keen  (cons:ke-deq wan.keen u.want)
              (ke-send hoot.u.want)
            --
          --
        ::
        ++  on-pine-plea
          |=  [=ship payload=*]
          ^+  event-core
          =+  ;;(blk=balk payload)
          ?>  =(%c van.blk)
          =.  car.blk  %w
          =.  cas.blk  da+now
          =.  spr.blk
            ?>  ?=(^ spr.blk)
            ^-  path
            ~[i.spr.blk]
          =+  !<(=cass:clay q:(need (need (rof ~ (en-roof:balk blk)))))
          =.  event-core
            (emit duct %give %boon ud.cass)
          (emit duct %give %done ~)
        ::
        ++  on-pine-boon
          |=  [=ship =path payload=*]
          =/  pe-core  (need (pe-abed:fine-peer ship))
          pe-abet:(pe-pine-boon:pe-core path payload)
        ::
        ++  on-pine
          |=  [=ship =path]
          ^+  event-core
          ?.  =(our ship)
            =/  peer-core
              (pe-abed:fine-peer ship)
            ?^  peer-core
              pe-abet:(pe-pine:u.peer-core path duct)
            %+  enqueue-alien-todo  ship
            |=  todos=alien-agenda
            todos(pines (~(put ju keens.todos) path duct))
          ::  XX: crashing correct behaviour?
          =+  blk=(need (de-part:balk our rift.ames-state life.ames-state path))
          ?>  ?=(%c van.blk)
          =+  nom=(en-roof:balk blk(car %w, cas [%da now]))
          =+  cag=(rof ~ nom)
          ?-  cag
            ~      !!
            [~ ~]  (emit duct %give %miss (en-path:balk blk))
          ::
              [~ ~ *]
            =+  !<(=cass:clay q.u.u.cag)
            (emit duct %give %boon `*`ud.cass)
          ==
        ::
        ++  on-keen
          |=  [=ship =path]
          ^+  event-core
          =+  ~:(spit path)  ::  assert length
          =/  peer-core  (pe-abed:fine-peer ship)
          ?^  peer-core  pe-abet:(pe-keen:u.peer-core path duct)
          %+  enqueue-alien-todo  ship
          |=  todos=alien-agenda
          todos(keens (~(put ju keens.todos) path duct))
        ::
        ++  on-yawn
          |=  [=ship =path]
          ^+  event-core
          =/  peer-core  (pe-abed:fine-peer ship)
          ?~  peer-core  ~|(%no-ship-for-yawn !!)
          pe-abet:(pe-yawn:u.peer-core path)
        ::
        ++  on-take-wake
          |=  [=wire error=(unit tang)]
          ^+  event-core
          ~|  fine-on-take-wake/wire
          ?^  error
            %-  (slog leaf/"bad wake" u.error)
            event-core
          ::  TODO: handle error case
          ?>  ?=([@ *] wire)
          =/  =ship  (slav %p i.wire)
          ~|  %no-ship-for-wake
          =/  peer-core  (need (pe-abed:fine-peer ship))
          pe-abet:(pe-take-wake:peer-core t.wire)
        ::
        ++  on-hear-response
          |=  [=lane =shot dud=(unit goof)]
          ^+  event-core
          ?^  dud
            ::TODO  handle
            ~&  [%fine %done-goofed mote.u.dud]
            %-  (slog tang.u.dud)
            event-core
          ::  TODO no longer true
          ::NOTE  we only send requests to ships we know,
          ::      so we should only get responses from ships we know.
          ::      below we assume sndr.packet is a known peer.
          =*  from  sndr.shot
          =/  peer-core  (need (pe-abed:fine-peer from))
          pe-abet:(pe-hear:peer-core lane shot)
        --
    |%
    ::
    ++  orm  ((on @ud keen-state) lte)
    ::  +gum: glue together a list of $byts into one
    ::
    ::    TODO: move to hoon.hoon
    ::
    ++  gum
      ::~/  %gum
      |=  biz=(list byts)
      ^-  byts
      :-  (roll biz |=([[wid=@ *] acc=@] (add wid acc)))
      (can 3 biz)
    ::
    ++  spit
      |=  =path
      ^-  [pat=@t wid=@ud]
      =+  pat=(spat path)
      =+  wid=(met 3 pat)
      ?>  (lte wid 384)
      [pat wid]
    ::
    ++  etch-peep
      |=  [=path num=@ud]
      ^-  byts
      ?>  (lth num (bex 32))
      =+  (spit path)
      %-  gum
      :~  4^num       ::  fragment number
          2^wid       ::  path size
          wid^`@`pat  ::  namespace path
      ==
    ::  +show-meow: prepare $meow for printing
    ::
    ++  show-meow
      |=  =meow
      :*  sig=`@q`(mug sig.meow)
          num=num.meow
          siz=siz.meow
          dat=`@q`(mug dat.meow)
      ==
    ::
    ++  make-meow
      |=  [=path mes=@ num=@ud]
      ^-  meow
      =/  tot  (met 13 mes)
      =/  dat  (cut 13 [(dec num) 1] mes)
      =/  wid  (met 3 dat)
      :*  sig=(sign-fra:keys path num dat)      ::  fragment signature
          num=tot                               ::  number of fragments
          siz=?:(=(num tot) (met 3 dat) 1.024)  ::  fragment byte width
          dat=dat                               ::  response data fragment
      ==
    ::
    ++  etch-meow
      |=  =meow
      ^-  @uxmeow
      %+  can  3
      :~  64^sig.meow
          4^num.meow
          2^siz.meow
          (met 3 dat.meow)^dat.meow
      ==
    ::
    ++  etch-keen
      |=  [=ship =path num=@ud]
      ^-  hoot  ^-  @
      =/  sic  (mod life.ames-state 16)
      =/  ric  (mod (lyfe:keys ship) 16)
      =/  syn
        =/  bod  (etch-peep path num)
        =/  sig  64^(sign:keys dat.bod)
        (can 3 sig bod ~)
      (etch-shot [our ship] req=& sam=| sic ric ~ syn)
    ::
    ++  etch-hunk
      |=  [=path =hunk data=$@(~ (cask))]
      ^-  (list @uxmeow)
      =/  mes=@
        =/  sig=@  (full:keys path data)
        ?~  data  sig
        (mix sig (lsh 9 (jam data)))
        ::(cat 9 sig (jam data))
      ::
      =/  las  (met 13 mes)
      =/  tip  (dec (add [lop len]:hunk))
      =/  top  (min las tip)
      =/  num  lop.hunk
      ?>  (lte num top)
      =|  res=(list @uxmeow)
      |-  ^+  res
      ?:  =(num top)
        =-  (flop - res)
        (etch-meow (make-meow path mes num))
      $(num +(num), res :_(res (etch-meow (make-meow path mes num))))
    ::
    ++  keys
      |%
      ++  mess
        |=  [=ship life=@ud =path dat=$@(~ (cask))]
        (jam +<)
      ::
      ++  full
        |=  [=path data=$@(~ (cask))]
        =/  buf  (mess our life.ames-state path data)
        ::=/  nam  (crip "sign-full {<(met 3 buf)>}")
        ::~>  %bout.[1 nam]
        (sign buf)
      ::
      ++  frag
        |=  [=path fra=@ud dat=@ux]
        (jam +<)
      ::
      ++  sign-fra
        |=  [=path fra=@ud dat=@ux]
        ::~>  %bout.[1 %sign-fra]
        (sign (frag path fra dat))
      ::
      ++  veri-fra
        |=  [who=ship lyf=life =path fra=@ud dat=@ux sig=@]
        (veri who lyf sig (frag path fra dat))
      ::
      ++  sign
        sigh:as:crypto-core.ames-state
      ::
      ++  lyfe
        |=  who=ship
        ^-  life
        ~|  [%fine %unknown-peer who]
        =/  ship-state  (~(got by peers.ames-state) who)
        ?>  ?=([%known *] ship-state)
        life.ship-state
      ::
      ++  pass
        |=  [who=ship lyf=life]
        ~|  [%fine %unknown-peer who lyf]
        =/  ship-state  (~(got by peers.ames-state) who)
        ?>  ?=([%known *] ship-state)
        ~|  [%fine %life-mismatch who lyf]
        ?>  =(lyf life.ship-state)
        public-key.ship-state
      ::
      ++  veri
        |=  [who=ship lyf=life sig=@ dat=@]
        ^-  ?
        =/  =^pass  (pass who lyf)
        (safe:as:(com:nu:crub:crypto pass) sig dat)
      ::
      ++  meri
        |=  [who=ship lyf=life pax=path sig=@ dat=$@(~ (cask))]
        (veri who lyf sig (mess who lyf pax dat))
      --
    --
  --
::  +make-message-pump: constructor for |message-pump
::
++  make-message-pump
  |=  [state=message-pump-state =channel]
  =*  veb  veb.bug.channel
  =|  gifts=(list message-pump-gift)
  ::
  |%
  ++  message-pump  .
  ++  give  |=(gift=message-pump-gift message-pump(gifts [gift gifts]))
  ++  packet-pump  (make-packet-pump packet-pump-state.state channel)
  ++  trace
    |=  [verb=? print=(trap tape)]
    ^+  same
    (^trace verb her.channel ships.bug.channel print)
  ::  +work: handle a $message-pump-task
  ::
  ++  work
    |=  task=message-pump-task
    ^+  [gifts state]
    ::
    =~  (dispatch-task task)
        feed-packets
        (run-packet-pump %halt ~)
        assert
        [(flop gifts) state]
    ==
  ::  +dispatch-task: perform task-specific processing
  ::
  ++  dispatch-task
    |=  task=message-pump-task
    ^+  message-pump
    ::
    ?-  -.task
      %prod  (run-packet-pump %prod ~)
      %memo  (on-memo message-blob.task)
      %wake  (run-packet-pump %wake current.state)
      %hear
        ?-  -.ack-meat.task
          %&  (on-hear [message-num fragment-num=p.ack-meat]:task)
          %|  (on-done [message-num ?:(ok.p.ack-meat [%ok ~] [%nack ~])]:task)
        ==
      %near  (on-done [message-num %naxplanation error]:naxplanation.task)
    ==
  ::  +on-memo: handle request to send a message
  ::
  ++  on-memo
    |=  =message-blob
    ^+  message-pump
    ::
    =.  unsent-messages.state  (~(put to unsent-messages.state) message-blob)
    message-pump
  ::  +on-hear: handle packet acknowledgment
  ::
  ++  on-hear
    |=  [=message-num =fragment-num]
    ^+  message-pump
    ::  pass to |packet-pump unless duplicate or future ack
    ::
    ?.  (is-message-num-in-range message-num)
      %-  (trace snd.veb |.("hear pump out of range"))
      message-pump
    (run-packet-pump %hear message-num fragment-num)
  ::  +on-done: handle message acknowledgment
  ::
  ::    A nack-trace message counts as a valid message nack on the
  ::    original failed message.
  ::
  ::    This prevents us from having to wait for a message nack packet,
  ::    which would mean we couldn't immediately ack the nack-trace
  ::    message, which would in turn violate the semantics of backward
  ::    flows.
  ::
  ++  on-done
    |=  [=message-num =ack]
    ^+  message-pump
    ~?  (gte message-num next.state)
      "unsent message from the future"^[message-num next.state current.state]
    ::  unsent messages from the future should never get acked
    ::
    ?>  (lth message-num next.state)
    ::  ignore duplicate message acks
    ::
    ?:  (lth message-num current.state)
      %-  %+  trace  snd.veb
          |.("duplicate done {<current=current.state message-num=message-num>}")
      message-pump
    ::  ignore duplicate and future acks
    ::
    ?.  (is-message-num-in-range message-num)
      message-pump
    ::  clear and print .unsent-fragments if nonempty
    ::
    =?    unsent-fragments.state
        &(=(current next) ?=(^ unsent-fragments)):state
      ::
      ~>  %slog.0^leaf/"ames: early message ack {<her.channel>}"
      ~
    ::  clear all packets from this message from the packet pump
    ::
    =.  message-pump  (run-packet-pump %done message-num lag=*@dr)
    ::  enqueue this ack to be sent back to local client vane
    ::
    ::    Don't clobber a naxplanation with just a nack packet.
    ::
    =?    queued-message-acks.state
        =/  old  (~(get by queued-message-acks.state) message-num)
        !?=([~ %naxplanation *] old)
      (~(put by queued-message-acks.state) message-num ack)
    ::  emit local acks from .queued-message-acks until incomplete
    ::
    |-  ^+  message-pump
    ::  if .current hasn't been fully acked, we're done
    ::
    ?~  cur=(~(get by queued-message-acks.state) current.state)
      message-pump
    ::  .current is complete; pop, emit local ack, and try next message
    ::
    =.  queued-message-acks.state
      (~(del by queued-message-acks.state) current.state)
    ::  clear all packets from this message from the packet pump
    ::
    ::    Note we did this when the original packet came in, a few lines
    ::    above.  It's not clear why, but it doesn't always clear the
    ::    packets when it's not the current message.  As a workaround,
    ::    we clear the packets again when we catch up to this packet.
    ::
    ::    This is slightly inefficient because we run this twice for
    ::    each packet and it may emit a few unnecessary packets, but
    ::    but it's not incorrect.  pump-metrics are updated only once,
    ::    at the time when we actually delete the packet.
    ::
    =.  message-pump  (run-packet-pump %done current.state lag=*@dr)
    ::  give %done to vane if we're ready
    ::
    ?-    -.u.cur
        %ok
      =.  message-pump  (give %done current.state ~)
      $(current.state +(current.state))
    ::
        %nack
      message-pump
    ::
        %naxplanation
      =.  message-pump  (give %done current.state `error.u.cur)
      $(current.state +(current.state))
    ==
  ::  +is-message-num-in-range: %.y unless duplicate or future ack
  ::
  ++  is-message-num-in-range
    |=  =message-num
    ^-  ?
    ::
    ?:  (gte message-num next.state)
      %.n
    ?:  (lth message-num current.state)
      %.n
    !(~(has by queued-message-acks.state) message-num)
  ::  +feed-packets: give packets to |packet-pump until full
  ::
  ++  feed-packets
    ::  if nothing to send, no-op
    ::
    ?:  &(=(~ unsent-messages) =(~ unsent-fragments)):state
      message-pump
    ::  we have unsent fragments of the current message; feed them
    ::
    ?.  =(~ unsent-fragments.state)
      =/  res  (feed:packet-pump unsent-fragments.state)
      =+  [unsent packet-pump-gifts packet-pump-state]=res
      ::
      =.  unsent-fragments.state   unsent
      =.  packet-pump-state.state  packet-pump-state
      ::
      =.  message-pump  (process-packet-pump-gifts packet-pump-gifts)
      ::  if it sent all of them, feed it more; otherwise, we're done
      ::
      ?~  unsent
        feed-packets
      message-pump
    ::  .unsent-messages is nonempty; pop a message off and feed it
    ::
    =^  =message-blob  unsent-messages.state  ~(get to unsent-messages.state)
    ::  break .message into .chunks and set as .unsent-fragments
    ::
    =.  unsent-fragments.state  (split-message next.state message-blob)
    ::  try to feed packets from the next message
    ::
    =.  next.state  +(next.state)
    feed-packets
  ::  +run-packet-pump: call +work:packet-pump and process results
  ::
  ++  run-packet-pump
    |=  =packet-pump-task
    ^+  message-pump
    ::
    =^  packet-pump-gifts  packet-pump-state.state
      (work:packet-pump packet-pump-task)
    ::
    (process-packet-pump-gifts packet-pump-gifts)
  ::  +process-packet-pump-gifts: pass |packet-pump effects up the chain
  ::
  ++  process-packet-pump-gifts
    |=  packet-pump-gifts=(list packet-pump-gift)
    ^+  message-pump
    ::
    ?~  packet-pump-gifts
      message-pump
    =.  message-pump  (give i.packet-pump-gifts)
    ::
    $(packet-pump-gifts t.packet-pump-gifts)
  ::  +assert: sanity checks to isolate error cases
  ::
  ++  assert
    ^+  message-pump
    =/  top-live
      (pry:packet-queue:*make-packet-pump live.packet-pump-state.state)
    ?.  |(?=(~ top-live) (lte current.state message-num.key.u.top-live))
      ~|  [%strange-current current=current.state key.u.top-live]
      !!
    message-pump
  --
::  +make-packet-pump: construct |packet-pump core
::
++  make-packet-pump
  |=  [state=packet-pump-state =channel]
  =*  veb  veb.bug.channel
  =|  gifts=(list packet-pump-gift)
  |%
  ++  packet-pump  .
  ++  give  |=(packet-pump-gift packet-pump(gifts [+< gifts]))
  ++  trace
    |=  [verb=? print=(trap tape)]
    ^+  same
    (^trace verb her.channel ships.bug.channel print)
  ::  +packet-queue: type for all sent fragments, ordered by sequence number
  ::
  ++  packet-queue
    %-  (ordered-map live-packet-key live-packet-val)
    lte-packets
  ::  +gauge: inflate a |pump-gauge to track congestion control
  ::
  ++  gauge  (make-pump-gauge now.channel metrics.state [her bug]:channel)
  ::  +work: handle $packet-pump-task request
  ::
  ++  work
    |=  task=packet-pump-task
    ^+  [gifts state]
    ::
    =-  [(flop gifts) state]
    ::
    ?-  -.task
      %hear  (on-hear [message-num fragment-num]:task)
      %done  (on-done message-num.task)
      %wake  (on-wake current.task)
      %prod  on-prod
      %halt  set-wake
    ==
  ::  +on-prod: reset congestion control, re-send packets
  ::
  ++  on-prod
    ^+  packet-pump
    ?:  =(~ next-wake.state)
      packet-pump
    ::
    =.  metrics.state  %*(. *pump-metrics counter counter.metrics.state)
    =.  live.state
      %+  run:packet-queue  live.state
      |=(p=live-packet-val p(- *packet-state))
    ::
    =/  sot  (max 1 num-slots:gauge)
    =/  liv  live.state
    |-  ^+  packet-pump
    ?:  =(0 sot)  packet-pump
    ?:  =(~ liv)  packet-pump
    =^  hed  liv  (pop:packet-queue liv)
    =.  packet-pump  (give %send (to-static-fragment hed))
    $(sot (dec sot))
  ::  +on-wake: handle packet timeout
  ::
  ++  on-wake
    |=  current=message-num
    ^+  packet-pump
    ::  assert temporal coherence
    ::
    ?<  =(~ next-wake.state)
    =.  next-wake.state  ~
    ::  tell congestion control a packet timed out
    ::
    =.  metrics.state  on-timeout:gauge
    ::  re-send first packet and update its state in-place
    ::
    =-  =*  res  -
        =.  live.state   live.res
        =?  packet-pump  ?=(^ static-fragment)
          %-  %+  trace  snd.veb
              =/  nums  [message-num fragment-num]:u.static-fragment.res
              |.("dead {<nums^show:gauge>}")
          (give %send u.static-fragment.res)
        packet-pump
    ::
    =|  acc=(unit static-fragment)
    ^+  [static-fragment=acc live=live.state]
    ::
    %^  (dip:packet-queue _acc)  live.state  acc
    |=  $:  acc=_acc
            key=live-packet-key
            val=live-packet-val
        ==
    ^-  [new-val=(unit live-packet-val) stop=? _acc]
    ::  if already acked later message, don't resend
    ::
    ?:  (lth message-num.key current)
      %-  %-  slog  :_  ~
          leaf+"ames: strange wake queue, expected {<current>}, got {<key>}"
      [~ stop=%.n ~]
    ::  packet has expired; update it in-place, stop, and produce it
    ::
    =.  last-sent.val  now.channel
    =.  tries.val    +(tries.val)
    ::
    [`val stop=%.y `(to-static-fragment key val)]
  ::  +feed: try to send a list of packets, returning unsent and effects
  ::
  ++  feed
    |=  fragments=(list static-fragment)
    ^+  [fragments gifts state]
    ::  return unsent back to caller and reverse effects to finalize
    ::
    =-  [unsent (flop gifts) state]
    ::
    ^+  [unsent=fragments packet-pump]
    ::  bite off as many fragments as we can send
    ::
    =/  num-slots  num-slots:gauge
    =/  sent       (scag num-slots fragments)
    =/  unsent     (slag num-slots fragments)
    ::
    :-  unsent
    ^+  packet-pump
    ::  if nothing to send, we're done
    ::
    ?~  sent  packet-pump
    ::  convert $static-fragment's into +ordered-set [key val] pairs
    ::
    =/  send-list
      %+  turn  sent
      |=  static-fragment
      ^-  [key=live-packet-key val=live-packet-val]
      ::
      :-  [message-num fragment-num]
      :-  [sent-date=now.channel tries=1 skips=0]
      [num-fragments fragment]
    ::  update .live and .metrics
    ::
    =.  live.state     (gas:packet-queue live.state send-list)
    =.  metrics.state  (on-sent:gauge (lent send-list))
    ::  TMI
    ::
    =>  .(sent `(list static-fragment)`sent)
    ::  emit a $packet-pump-gift for each packet to send
    ::
    %+  roll  sent
    |=  [packet=static-fragment core=_packet-pump]
    (give:core %send packet)
  ::  +fast-resend-after-ack: resend timed out packets
  ::
  ::    After we finally receive an ack, we want to resend all the live
  ::    packets that have been building up.
  ::
  ++  fast-resend-after-ack
    |=  [=message-num =fragment-num]
    ^+  packet-pump
    =;  res=[resends=(list static-fragment) live=_live.state]
      =.  live.state  live.res
      %+  reel  resends.res
      |=  [packet=static-fragment core=_packet-pump]
      (give:core %send packet)
    ::
    =/  acc
      resends=*(list static-fragment)
    ::
    %^  (dip:packet-queue _acc)  live.state  acc
    |=  $:  acc=_acc
            key=live-packet-key
            val=live-packet-val
        ==
    ^-  [new-val=(unit live-packet-val) stop=? _acc]
    ?:  (lte-packets key [message-num fragment-num])
      [new-val=`val stop=%.n acc]
    ::
    ?:  (gth (next-expiry:gauge -.val) now.channel)
      [new-val=`val stop=%.y acc]
    ::
    =.  last-sent.val  now.channel
    =.  resends.acc  [(to-static-fragment key val) resends.acc]
    [new-val=`val stop=%.n acc]
  ::  +on-hear: handle ack on a live packet
  ::
  ::    If the packet was in our queue, delete it and update our
  ::    metrics, possibly re-sending skipped packets.  Otherwise, no-op.
  ::
  ++  on-hear
    |=  [=message-num =fragment-num]
    ^+  packet-pump
    ::
    =-  ::  if no sent packet matches the ack, don't apply mutations or effects
        ::
        ?.  found.-
          %-  (trace snd.veb |.("miss {<show:gauge>}"))
          packet-pump
        ::
        =.  metrics.state  metrics.-
        =.  live.state     live.-
        %-  ?.  ?|  =(0 fragment-num)
                    =(0 (mod counter.metrics.state 20))
                ==
              same
            (trace snd.veb |.("send: {<[fragment=fragment-num show:gauge]>}"))
        ::  .resends is backward, so fold backward and emit
        ::
        =.  packet-pump
          %+  reel  resends.-
          |=  [packet=static-fragment core=_packet-pump]
          (give:core %send packet)
        (fast-resend-after-ack message-num fragment-num)
    ::
    =/  acc
      :*  found=`?`%.n
          resends=*(list static-fragment)
          metrics=metrics.state
      ==
    ::
    ^+  [acc live=live.state]
    ::
    %^  (dip:packet-queue _acc)  live.state  acc
    |=  $:  acc=_acc
            key=live-packet-key
            val=live-packet-val
        ==
    ^-  [new-val=(unit live-packet-val) stop=? _acc]
    ::
    =/  gauge  (make-pump-gauge now.channel metrics.acc [her bug]:channel)
    ::  is this the acked packet?
    ::
    ?:  =(key [message-num fragment-num])
      ::  delete acked packet, update metrics, and stop traversal
      ::
      =.  found.acc    %.y
      =.  metrics.acc  (on-ack:gauge -.val)
      [new-val=~ stop=%.y acc]
    ::  is this a duplicate ack?
    ::
    ?.  (lte-packets key [message-num fragment-num])
      ::  stop, nothing more to do
      ::
      [new-val=`val stop=%.y acc]
    ::  ack was on later packet; mark skipped, tell gauge, and continue
    ::
    =.  skips.val  +(skips.val)
    =^  resend  metrics.acc  (on-skipped-packet:gauge -.val)
    ?.  resend
      [new-val=`val stop=%.n acc]
    ::
    =.  last-sent.val  now.channel
    =.  tries.val    +(tries.val)
    =.  resends.acc    [(to-static-fragment key val) resends.acc]
    [new-val=`val stop=%.n acc]
  ::  +on-done: apply ack to all packets from .message-num
  ::
  ++  on-done
    |=  =message-num
    ^+  packet-pump
    ::
    =-  =.  metrics.state  metrics.-
        =.  live.state     live.-
        ::
        %-  (trace snd.veb |.("done {<message-num=message-num^show:gauge>}"))
        (fast-resend-after-ack message-num `fragment-num`0)
    ::
    ^+  [metrics=metrics.state live=live.state]
    ::
    %^  (dip:packet-queue pump-metrics)  live.state  acc=metrics.state
    |=  $:  metrics=pump-metrics
            key=live-packet-key
            val=live-packet-val
        ==
    ^-  [new-val=(unit live-packet-val) stop=? pump-metrics]
    ::
    =/  gauge  (make-pump-gauge now.channel metrics [her bug]:channel)
    ::  if we get an out-of-order ack for a message, skip until it
    ::
    ?:  (lth message-num.key message-num)
      [new-val=`val stop=%.n metrics]
    ::  if packet was from acked message, delete it and continue
    ::
    ?:  =(message-num.key message-num)
      [new-val=~ stop=%.n metrics=(on-ack:gauge -.val)]
    ::  we've gone past the acked message; we're done
    ::
    [new-val=`val stop=%.y metrics]
  ::  +set-wake: set, unset, or reset timer, emitting moves
  ::
  ++  set-wake
    ^+  packet-pump
    ::  if nonempty .live, pry at head to get next wake time
    ::
    =/  new-wake=(unit @da)
      ?~  head=(pry:packet-queue live.state)
        ~
      `(next-expiry:gauge -.val.u.head)
    ::  no-op if no change
    ::
    ?:  =(new-wake next-wake.state)  packet-pump
    ::  unset old timer if non-null
    ::
    =?  packet-pump  !=(~ next-wake.state)
      =/  old  (need next-wake.state)
      =.  next-wake.state  ~
      (give %rest old)
    ::  set new timer if non-null
    ::
    =?  packet-pump  ?=(^ new-wake)
      =.  next-wake.state  new-wake
      (give %wait u.new-wake)
    ::
    packet-pump
  --
::  +to-static-fragment: convenience function for |packet-pump
::
++  to-static-fragment
  |=  [live-packet-key live-packet-val]
  ^-  static-fragment
  [message-num num-fragments fragment-num fragment]
::  +make-pump-gauge: construct |pump-gauge congestion control core
::
++  make-pump-gauge
  |=  [now=@da pump-metrics =ship =bug]
  =*  veb  veb.bug
  =*  metrics  +<+<
  |%
  ++  trace
    |=  [verb=? print=(trap tape)]
    ^+  same
    (^trace verb ship ships.bug print)
  ::  +next-expiry: when should a newly sent fresh packet time out?
  ::
  ::    Use rtt + 4*sigma, where sigma is the mean deviation of rtt.
  ::    This should make it unlikely that a packet would time out from a
  ::    delay, as opposed to an actual packet loss.
  ::
  ++  next-expiry
    |=  packet-state
    ^-  @da
    (add last-sent rto)
  ::  +num-slots: how many packets can we send right now?
  ::
  ++  num-slots
    ^-  @ud
    (sub-safe cwnd num-live)
  ::  +on-sent: adjust metrics based on sending .num-sent fresh packets
  ::
  ++  on-sent
    |=  num-sent=@ud
    ^-  pump-metrics
    ::
    =.  num-live  (add num-live num-sent)
    metrics
  ::  +on-ack: adjust metrics based on a packet getting acknowledged
  ::
  ++  on-ack
    |=  =packet-state
    ^-  pump-metrics
    ::
    =.  counter  +(counter)
    =.  num-live  (dec num-live)
    ::  if below congestion threshold, add 1; else, add avg. 1 / cwnd
    ::
    =.  cwnd
      ?:  in-slow-start
        +(cwnd)
      (add cwnd !=(0 (mod (mug now) cwnd)))
    ::  if this was a re-send, don't adjust rtt or downstream state
    ::
    ?:  (gth tries.packet-state 1)
      metrics
    ::  rtt-datum: new rtt measurement based on this packet roundtrip
    ::
    =/  rtt-datum=@dr  (sub-safe now last-sent.packet-state)
    ::  rtt-error: difference between this rtt measurement and expected
    ::
    =/  rtt-error=@dr
      ?:  (gte rtt-datum rtt)
        (sub rtt-datum rtt)
      (sub rtt rtt-datum)
    ::  exponential weighting ratio for .rtt and .rttvar
    ::
    %-  %+  trace  ges.veb
        |.("ack update {<show rtt-datum=rtt-datum rtt-error=rtt-error>}")
    =.  rtt     (div (add rtt-datum (mul rtt 7)) 8)
    =.  rttvar  (div (add rtt-error (mul rttvar 7)) 8)
    =.  rto     (clamp-rto (add rtt (mul 4 rttvar)))
    ::
    metrics
  ::  +on-skipped-packet: handle misordered ack
  ::
  ++  on-skipped-packet
    |=  packet-state
    ^-  [resend=? pump-metrics]
    ::
    =/  resend=?  &((lte tries 1) |(in-recovery (gte skips 3)))
    :-  resend
    ::
    =?  cwnd  !in-recovery  (max 2 (div cwnd 2))
    %-  %+  trace  snd.veb
        |.("skip {<[resend=resend in-recovery=in-recovery show]>}")
    metrics
  ::  +on-timeout: (re)enter slow-start mode on packet loss
  ::
  ++  on-timeout
    ^-  pump-metrics
    ::
    %-  (trace ges.veb |.("timeout update {<show>}"))
    =:  ssthresh  (max 1 (div cwnd 2))
            cwnd  1
             rto  (clamp-rto (mul rto 2))
      ==
    metrics
  ::  +clamp-rto: apply min and max to an .rto value
  ::
  ++  clamp-rto
    |=  rto=@dr
    ^+  rto
    (min ~s5 (max ^~((div ~s1 5)) rto))
  ::  +in-slow-start: %.y iff we're in "slow-start" mode
  ::
  ++  in-slow-start
    ^-  ?
    (lth cwnd ssthresh)
  ::  +in-recovery: %.y iff we're recovering from a skipped packet
  ::
  ::    We finish recovering when .num-live finally dips back down to
  ::    .cwnd.
  ::
  ++  in-recovery
    ^-  ?
    (gth num-live cwnd)
  ::  +sub-safe: subtract with underflow protection
  ::
  ++  sub-safe
    |=  [a=@ b=@]
    ^-  @
    ?:((lte a b) 0 (sub a b))
  ::  +show: produce a printable version of .metrics
  ::
  ++  show
    =/  ms  (div ~s1 1.000)
    ::
    :*  rto=(div rto ms)
        rtt=(div rtt ms)
        rttvar=(div rttvar ms)
        ssthresh=ssthresh
        cwnd=cwnd
        num-live=num-live
        counter=counter
    ==
  --
::  +make-message-sink: construct |message-sink message receiver core
::
++  make-message-sink
  |=  [state=message-sink-state =channel]
  =*  veb  veb.bug.channel
  =|  gifts=(list message-sink-gift)
  |%
  ++  message-sink  .
  ++  give  |=(message-sink-gift message-sink(gifts [+< gifts]))
  ++  trace
    |=  [verb=? print=(trap tape)]
    ^+  same
    (^trace verb her.channel ships.bug.channel print)
  ::  +work: handle a $message-sink-task
  ::
  ++  work
    |=  task=message-sink-task
    ^+  [gifts state]
    ::
    =-  [(flop gifts) state]
    ::
    ?-  -.task
      %done  (on-done ok.task)
      %drop  (on-drop message-num.task)
      %hear  (on-hear [lane shut-packet ok]:task)
    ==
  ::  +on-hear: receive message fragment, possibly completing message
  ::
  ++  on-hear
    |=  [=lane =shut-packet ok=?]
    ^+  message-sink
    ::  we know this is a fragment, not an ack; expose into namespace
    ::
    ?>  ?=(%& -.meat.shut-packet)
    =+  [num-fragments fragment-num fragment]=+.meat.shut-packet
    ::  seq: message sequence number, for convenience
    ::
    =/  seq  message-num.shut-packet
    ::  ignore messages from far future; limit to 10 in progress
    ::
    ?:  (gte seq (add 10 last-acked.state))
      %-  %+  trace  odd.veb
          |.("future %hear {<seq=seq^last-acked=last-acked.state>}")
      message-sink
    ::
    =/  is-last-fragment=?  =(+(fragment-num) num-fragments)
    ::  always ack a dupe!
    ::
    ?:  (lte seq last-acked.state)
      ?.  is-last-fragment
        ::  single packet ack
        ::
        %-  %+  trace  rcv.veb
            |.("send dupe ack {<seq=seq^fragment-num=fragment-num>}")
        (give %send seq %& fragment-num)
      ::  whole message (n)ack
      ::
      =/  ok=?  !(~(has in nax.state) seq)
      %-  (trace rcv.veb |.("send dupe message ack {<seq=seq>} ok={<ok>}"))
      (give %send seq %| ok lag=`@dr`0)
    ::  last-acked<seq<=last-heard; heard message, unprocessed
    ::
    ::    Only true if we've heard some packets we haven't acked, which
    ::    doesn't happen for boons.
    ::
    ?:  (lte seq last-heard.state)
      ?:  is-last-fragment
        ::  drop last packet since we don't know whether to ack or nack
        ::
        %-  %+  trace  rcv.veb
            |.  ^-  tape
            =/  data
              :*  her.channel  seq=seq
                  fragment-num=fragment-num  num-fragments=num-fragments
                  la=last-acked.state  lh=last-heard.state
              ==
            "hear last in-progress {<data>}"
        message-sink
      ::  ack all other packets
      ::
      %-  %+  trace  rcv.veb  |.
          =/  data
            [seq=seq fragment-num=fragment-num num-fragments=num-fragments]
          "send ack-1 {<data>}"
      (give %send seq %& fragment-num)
    ::  last-heard<seq<10+last-heard; this is a packet in a live message
    ::
    =/  =partial-rcv-message
      ::  create default if first fragment
      ::
      ?~  existing=(~(get by live-messages.state) seq)
        [num-fragments num-received=0 fragments=~]
      ::  we have an existing partial message; check parameters match
      ::
      ?>  (gth num-fragments.u.existing fragment-num)
      ?>  =(num-fragments.u.existing num-fragments)
      ::
      u.existing
    ::
    =/  already-heard-fragment=?
      (~(has by fragments.partial-rcv-message) fragment-num)
    ::  ack dupes except for the last fragment, in which case drop
    ::
    ?:  already-heard-fragment
      ?:  is-last-fragment
        %-  %+  trace  rcv.veb  |.
            =/  data
              [her.channel seq=seq lh=last-heard.state la=last-acked.state]
            "hear last dupe {<data>}"
        message-sink
      %-  %+  trace  rcv.veb
          |.("send dupe ack {<her.channel^seq=seq^fragment-num=fragment-num>}")
      (give %send seq %& fragment-num)
    ::  new fragment; store in state and check if message is done
    ::
    =.  num-received.partial-rcv-message
      +(num-received.partial-rcv-message)
    ::
    =.  fragments.partial-rcv-message
      (~(put by fragments.partial-rcv-message) fragment-num fragment)
    ::
    =.  live-messages.state
      (~(put by live-messages.state) seq partial-rcv-message)
    ::  ack any packet other than the last one, and continue either way
    ::
    =?  message-sink  !is-last-fragment
      %-  %+  trace  rcv.veb  |.
          =/  data
            [seq=seq fragment-num=fragment-num num-fragments=num-fragments]
          "send ack-2 {<data>}"
      (give %send seq %& fragment-num)
    ::  enqueue all completed messages starting at +(last-heard.state)
    ::
    |-  ^+  message-sink
    ::  if this is not the next message to ack, we're done
    ::
    ?.  =(seq +(last-heard.state))
      message-sink
    ::  if we haven't heard anything from this message, we're done
    ::
    ?~  live=(~(get by live-messages.state) seq)
      message-sink
    ::  if the message isn't done yet, we're done
    ::
    ?.  =(num-received num-fragments):u.live
      message-sink
    ::  we have whole message; update state, assemble, and send to vane
    ::
    =.  last-heard.state     +(last-heard.state)
    =.  live-messages.state  (~(del by live-messages.state) seq)
    ::
    %-  %+  trace  msg.veb
        |.("hear {<her.channel>} {<seq=seq>} {<num-fragments.u.live>}kb")
    =/  message=*  (assemble-fragments [num-fragments fragments]:u.live)
    =.  message-sink  (enqueue-to-vane seq message)
    ::
    $(seq +(seq))
  ::  +enqueue-to-vane: enqueue message to be sent to local vane
  ::
  ++  enqueue-to-vane
    |=  [seq=message-num message=*]
    ^+  message-sink
    ::
    =/  empty=?  =(~ pending-vane-ack.state)
    =.  pending-vane-ack.state  (~(put to pending-vane-ack.state) seq message)
    ?.  empty
      message-sink
    (give %memo seq message)
  ::  +on-done: handle confirmation of message processing from vane
  ::
  ++  on-done
    |=  ok=?
    ^+  message-sink
    ::
    =^  pending  pending-vane-ack.state  ~(get to pending-vane-ack.state)
    =/  =message-num  message-num.p.pending
    ::
    =.  last-acked.state  +(last-acked.state)
    =?  nax.state  !ok  (~(put in nax.state) message-num)
    ::
    =.  message-sink  (give %send message-num %| ok lag=`@dr`0)
    =/  next  ~(top to pending-vane-ack.state)
    ?~  next
      message-sink
    (give %memo u.next)
  ::  +on-drop: drop .message-num from our .nax state
  ::
  ++  on-drop
    |=  =message-num
    ^+  message-sink
    ::
    =.  nax.state  (~(del in nax.state) message-num)
    ::
    message-sink
  --
--<|MERGE_RESOLUTION|>--- conflicted
+++ resolved
@@ -266,126 +266,20 @@
   =.  private-key  (rsh 8 (rsh 3 private-key))
   ::
   `@`(shar:ed:crypto public-key private-key)
-<<<<<<< HEAD
-=======
-::  +encode-packet: serialize a packet into a bytestream
-::
-++  encode-packet
-  ~/  %encode-packet
-  |=  packet
-  ^-  blob
-  ::
-  =/  sndr-meta  (encode-ship-metadata sndr)
-  =/  rcvr-meta  (encode-ship-metadata rcvr)
-  ::
-  =/  body=@
-    ;:  mix
-      sndr-tick
-      (lsh 2 rcvr-tick)
-      (lsh 3 sndr)
-      (lsh [3 +(size.sndr-meta)] rcvr)
-      (lsh [3 +((add size.sndr-meta size.rcvr-meta))] content)
-    ==
-  =/  checksum  (end [0 20] (mug body))
-  =?  body  ?=(^ origin)  (mix u.origin (lsh [3 6] body))
-  ::
-  =/  header=@
-    %+  can  0
-    :~  [3 reserved=0]
-        [1 is-ames=&]
-        [3 protocol-version]
-        [2 rank.sndr-meta]
-        [2 rank.rcvr-meta]
-        [20 checksum]
-        [1 relayed=.?(origin)]
-    ==
-  (mix header (lsh 5 body))
-::  +decode-packet: deserialize packet from bytestream or crash
-::
-++  decode-packet
-  ~/  %decode-packet
-  |=  =blob
-  ^-  packet
-  ~|  %decode-packet-fail
-  ::  first 32 (2^5) bits are header; the rest is body
-  ::
-  =/  header  (end 5 blob)
-  =/  body    (rsh 5 blob)
-  ::  read header; first three bits are reserved
-  ::
-  =/  is-ames  (cut 0 [3 1] header)
-  ?.  =(& is-ames)
-    ~|  %ames-not-ames  !!
-  ::
-  =/  version  (cut 0 [4 3] header)
-  ?.  =(protocol-version version)
-    ~|  ames-protocol-version+version  !!
-  ::
-  =/  sndr-size  (decode-ship-size (cut 0 [7 2] header))
-  =/  rcvr-size  (decode-ship-size (cut 0 [9 2] header))
-  =/  checksum   (cut 0 [11 20] header)
-  =/  relayed    (cut 0 [31 1] header)
-  ::  origin, if present, is 6 octets long, at the end of the body
-  ::
-  =^  origin=(unit @)  body
-    ?:  =(| relayed)
-      [~ body]
-    =/  len  (sub (met 3 body) 6)
-    [`(end [3 6] body) (rsh [3 6] body)]
-  ::  .checksum does not apply to the origin
-  ::
-  ?.  =(checksum (end [0 20] (mug body)))
-    ~|  %ames-checksum  !!
-  ::  read fixed-length sndr and rcvr life data from body
-  ::
-  ::    These represent the last four bits of the sender and receiver
-  ::    life fields, to be used for quick dropping of honest packets to
-  ::    or from the wrong life.
-  ::
-  =/  sndr-tick  (cut 0 [0 4] body)
-  =/  rcvr-tick  (cut 0 [4 4] body)
-  ::  read variable-length .sndr and .rcvr addresses
-  ::
-  =/  off   1
-  =^  sndr  off  [(cut 3 [off sndr-size] body) (add off sndr-size)]
-  ?.  (is-valid-rank sndr sndr-size)
-    ~|  ames-sender-impostor+[sndr sndr-size]  !!
-  ::
-  =^  rcvr  off  [(cut 3 [off rcvr-size] body) (add off rcvr-size)]
-  ?.  (is-valid-rank rcvr rcvr-size)
-    ~|  ames-receiver-impostor+[rcvr rcvr-size]  !!
-  ::  read variable-length .content from the rest of .body
-  ::
-  =/  content  (cut 3 [off (sub (met 3 body) off)] body)
-  [[sndr rcvr] sndr-tick rcvr-tick origin content]
-::  +is-valid-rank: does .ship match its stated .size?
-::
-++  is-valid-rank
-  ~/  %is-valid-rank
-  |=  [=ship size=@ubC]
-  ^-  ?
-  .=  size
-  ?-  (clan:title ship)
-    %czar  2
-    %king  2
-    %duke  4
-    %earl  8
-    %pawn  16
-  ==
 ::  +encode-keys-packet: create key request $packet
 ::
 ++  encode-keys-packet
   ~/  %encode-keys-packet
   |=  [sndr=ship rcvr=ship sndr-life=life]
-  ^-  packet
+  ^-  shot
   :*  [sndr rcvr]
+      &
+      &
       (mod sndr-life 16)
       `@`1
       origin=~
       content=`@`%keys
   ==
-::  +encode-open-packet: convert $open-packet attestation to $packet
->>>>>>> ad6a5acf
 ::
 ++  response-size  13  ::  1kb
 ::  +sift-roar: assemble scry response fragments into full message
@@ -580,7 +474,7 @@
   $:  peers=(map ship ship-state-5)
       =unix=duct
       =life
-      crypto-core=acru:ames
+      crypto-core=acru-6
       =bug
   ==
 ::
@@ -588,12 +482,6 @@
 +$  ship-state-5
   $%  [%alien alien-agenda-6]
       [%known peer-state-5]
-  ==
-::
-+$  alien-agenda-6
-  $:  messages=(list [=duct =plea])
-      packets=(set =blob)
-      heeds=(set duct)
   ==
 ::
 +$  peer-state-5
@@ -614,6 +502,12 @@
 +$  ship-state-6
   $%  [%alien alien-agenda-6]
       [%known peer-state-6]
+  ==
+::
++$  alien-agenda-6
+  $:  messages=(list [=duct =plea])
+      packets=(set =blob)
+      heeds=(set duct)
   ==
 ::
 +$  peer-state-6
@@ -631,11 +525,36 @@
       nax=(set [=bone =message-num])
       heeds=(set duct)
   ==
+::
+++  acru-6  $_  ^?
+  |%
+  ++  as  ^?
+    |%  ++  seal  |~([a=pass b=@] *@)
+        ++  sign  |~(a=@ *@)
+        ++  sure  |~(a=@ *(unit @))
+        ++  tear  |~([a=pass b=@] *(unit @))
+    --
+  ++  de  |~([a=@ b=@] *(unit @))
+  ++  dy  |~([a=@ b=@] *@)
+  ++  en  |~([a=@ b=@] *@)
+  ++  ex  ^?
+    |%  ++  fig  *@uvH
+        ++  pac  *@uvG
+        ++  pub  *pass
+        ++  sec  *ring
+    --
+  ++  nu  ^?
+    |%  ++  pit  |~([a=@ b=@] ^?(..nu))
+        ++  nol  |~(a=ring ^?(..nu))
+        ++  com  |~(a=pass ^?(..nu))
+    --
+  --
+::
 +$  ames-state-6
   $:  peers=(map ship ship-state-6)
       =unix=duct
       =life
-      crypto-core=acru:ames
+      crypto-core=acru-6
       =bug
   ==
 ::
@@ -834,7 +753,7 @@
 ::
 =<  =*  adult-gate  .
     =|  queued-events=(qeu queued-event)
-    =|  cached-state=(unit [%6 ames-state-6])
+    =|  cached-state=(unit $%([%5 ames-state-5] [%6 ames-state-6]))
     ::
     |=  [now=@da eny=@ rof=roof]
     =*  larval-gate  .
@@ -991,22 +910,34 @@
         =.  state.old  (state-4-to-5:load:adult-core state.old)
         $(-.old %5)
       ::
+      ::     [%5 %larva *]
+      ::   ~>  %slog.0^leaf/"ames: larva: load"
+      ::   =.  queued-events  events.old
+      ::   larval-gate
+      :: ::
+      ::     [%5 %adult *]
+      ::   ~>  %slog.1^leaf/"ames: larva reload"
+      ::   =.  adult-gate     (load:adult-core %5 state.old)
+      ::   larval-gate
+      ::
+           [%5 %adult *]
+        =.  cached-state  `[%5 state.old]
+        ~>  %slog.0^leaf/"ames: larva reload"
+        larval-gate
+      ::
           [%5 %larva *]
         ~>  %slog.0^leaf/"ames: larva: load"
         =.  queued-events  events.old
         larval-gate
       ::
-          [%5 %adult *]
-        ~>  %slog.1^leaf/"ames: larva reload"
-        =.  adult-gate     (load:adult-core %5 state.old)
+            [%6 %adult *]
+        =.  cached-state  `[%6 state.old]
+        ~>  %slog.0^leaf/"ames: larva reload"
         larval-gate
       ::
-          [%6 %adult *]  (load:adult-core %6 state.old)
-      ::
           [%6 %larva *]
-        ~>  %slog.1^leaf/"ames: larva: load"
+        ~>  %slog.0^leaf/"ames: larva: load"
         =.  queued-events  events.old
-        =.  adult-gate     (load:adult-core %6 state.old)
         larval-gate
       ::
           [%7 %adult *]  (load:adult-core %7 state.old)
@@ -1022,8 +953,12 @@
     ++  molt
       |=  moves=(list move)
       ^-  (quip move _adult-gate)
+      ~&  [%hmm now]
       =.  ames-state.adult-gate
         ?>  ?=(^ cached-state)
+        =?  u.cached-state  ?=(%5 -.u.cached-state)
+          [%6 (state-5-to-6:load:adult-core +.u.cached-state)]
+        ?>  ?=(%6 -.u.cached-state)
         (state-6-to-7:load:adult-core +.u.cached-state)
       =.  cached-state  ~
       ~>  %slog.0^leaf/"ames: metamorphosis reload"
@@ -1107,25 +1042,16 @@
 ::  +load: load in old state after reload
 ::
 ++  load
-  |^
-  |=  $=  old-state
-      $%  [%4 ames-state-4]
-          [%5 ames-state-5]
-          [%6 ames-state-6]
-          [%7 ^ames-state]
-      ==
-  ^+  ames-gate
-  =?  old-state  ?=(%4 -.old-state)  %5^(state-4-to-5 +.old-state)
-  =?  old-state  ?=(%5 -.old-state)  %6^(state-5-to-6 +.old-state)
-  =?  old-state  ?=(%6 -.old-state)  %7^(state-6-to-7 +.old-state)
-  ::
-  ?>  ?=(%7 -.old-state)
-  ames-gate(ames-state +.old-state)
+  |^  |=  old-state=[%7 ^ames-state]
+      ^+  ames-gate
+      ?>  ?=(%7 -.old-state)
+      ames-gate(ames-state +.old-state)
   ::
   ++  state-6-to-7
     |=  old=ames-state-6
     ^-  ^ames-state
     =+  !<  =rift
+        ~&  :-  %uhh  `beam`[[our %rift %da now] /(scot %p our)]
         q:(need (need (rof ~ %j `beam`[[our %rift %da now] /(scot %p our)])))
     :*  peers=(~(run by peers.old) ship-state-6-to-7)
         unix-duct.old
@@ -1563,7 +1489,7 @@
     ~/  %on-hear-packet
     |=  [=lane =shot dud=(unit goof)]
     ^+  event-core
-    %-  %^  trace  odd.veb  sndr.packet
+    %-  %^  trace  odd.veb  sndr.shot
         |.("received packet")
     ::
     ?:  =(our sndr.shot)
@@ -1574,15 +1500,10 @@
     ?.  =(our rcvr.shot)
       on-hear-forward
     ::
-<<<<<<< HEAD
+    ?:  =(%keys content.shot)
+      on-hear-keys
     ?:  ?&  ?=(%pawn (clan:title sndr.shot))
             !?=([~ %known *] (~(get by peers.ames-state) sndr.shot))
-=======
-    ?:  =(%keys content.packet)
-      on-hear-keys
-    ?:  ?&  ?=(%pawn (clan:title sndr.packet))
-            !?=([~ %known *] (~(get by peers.ames-state) sndr.packet))
->>>>>>> ad6a5acf
         ==
       on-hear-open
     on-hear-shut
@@ -1608,30 +1529,25 @@
         ~|  ames-lane-size+p.lane  !!
       `p.lane
     ::
-<<<<<<< HEAD
     =/  =blob  (etch-shot shot)
     (send-blob & rcvr.shot blob)
-=======
-    =/  =blob  (encode-packet packet)
-    (send-blob & rcvr.packet blob)
   ::  +on-hear-keys: handle receipt of attestion request
   ::
   ++  on-hear-keys
     ~/  %on-hear-keys
-    |=  [=lane =packet dud=(unit goof)]
-    =+  %^  trace  msg.veb  sndr.packet
+    |=  [=lane =shot dud=(unit goof)]
+    =+  %^  trace  msg.veb  sndr.shot
         |.("requested attestation")
     ?.  =(%pawn (clan:title our))
       event-core
-    (send-blob | sndr.packet (attestation-packet sndr.packet 1))
->>>>>>> ad6a5acf
+    (send-blob | sndr.shot (attestation-packet sndr.shot 1))
   ::  +on-hear-open: handle receipt of plaintext comet self-attestation
   ::
   ++  on-hear-open
     ~/  %on-hear-open
     |=  [=lane =shot dud=(unit goof)]
     ^+  event-core
-    =+  %^  trace  msg.veb  sndr.packet
+    =+  %^  trace  msg.veb  sndr.shot
         |.("got attestation")
     ::  assert the comet can't pretend to be a moon or other address
     ::
@@ -1656,13 +1572,8 @@
       =/  =point
         :*  ^=     rift  0
             ^=     life  sndr-life.open-packet
-<<<<<<< HEAD
-            ^=     keys  (my [sndr-life.open-packet crypto-suite public-key.open-packet]~)
+            ^=     keys  keys
             ^=  sponsor  `(^sein:title sndr.shot)
-=======
-            ^=     keys  keys
-            ^=  sponsor  `(^sein:title sndr.packet)
->>>>>>> ad6a5acf
         ==
       (on-publ / [%full (my [sndr.shot point]~)])
     ::  manually add the lane to the peer state
@@ -1679,18 +1590,11 @@
     ~/  %on-hear-shut
     |=  [=lane =shot dud=(unit goof)]
     ^+  event-core
-<<<<<<< HEAD
     =/  sndr-state  (~(get by peers.ames-state) sndr.shot)
-    ::  If we don't know them, ask Jael for their keys. On comets, this will
-    ::  also cause us to send a self-attestation to the sender. The packet
-    ::  itself is dropped; we can assume it will be resent.
-=======
-    =/  sndr-state  (~(get by peers.ames-state) sndr.packet)
     ::  If we don't know them, ask Jael for their keys. If they're a
     ::  comet, this will also cause us to request a self-attestation
     ::  from the sender. The packet itself is dropped; we can assume it
     ::  will be resent.
->>>>>>> ad6a5acf
     ::
     ?.  ?=([~ %known *] sndr-state)
       (enqueue-alien-todo sndr.shot |=(alien-agenda +<))
@@ -2271,20 +2175,8 @@
     |=  her=ship
     ^-  blob
     ?>  ?=(%pawn (clan:title her))
-<<<<<<< HEAD
     %-  etch-shot
-    %-  etch-shut-packet
-    :*  ^=    shut-packet  *shut-packet
-        ^=  symmetric-key  *symmetric-key
-        ^=           sndr  our
-        ^=           rcvr  her
-        ^=      sndr-life  0
-        ^=      rcvr-life  0
-    ==
-=======
-    %-  encode-packet
     (encode-keys-packet our her life.ames-state)
->>>>>>> ad6a5acf
   ::  +get-peer-state: lookup .her state or ~
   ::
   ++  get-peer-state
@@ -3258,7 +3150,7 @@
           ::  TODO no longer true
           ::NOTE  we only send requests to ships we know,
           ::      so we should only get responses from ships we know.
-          ::      below we assume sndr.packet is a known peer.
+          ::      below we assume sndr.shot is a known peer.
           =*  from  sndr.shot
           =/  peer-core  (need (pe-abed:fine-peer from))
           pe-abet:(pe-hear:peer-core lane shot)
