!:
|=  pit=vase
|=  [our=ship now=@da eny=@uvJ ski=sley]
|%
<<<<<<< HEAD
::  +move: arvo moves that ford can emit
::
+=  move
  ::
  $:  ::  duct: request identifier
      ::
      =duct
      ::  card: move contents; either a +note or a +gift:able
      ::
      card=(wind note gift:able)
  ==
::  +note: private request from ford to another vane
::
+$  note
  $~  [%c %warp *@p *riff:clay]
  $%  ::  %c: to clay
      ::
      $:  %c
          ::  %warp: internal (intra-ship) file request
          ::
          $>(%warp task:able:clay)
  ==  ==
::  +sign: private response from another vane to ford
::
+$  sign
  $~  [%c %writ *riot:clay]
  $?  ::  %c: from clay
      ::
      ::    XX also from behn due to %slip asynchronicity
      ::
      $:  ?(%b %c)
          $>  $?  ::  %writ: internal (intra-ship) file response
                  ::
                  %writ
                  ::  %wris: response to %mult; many changed files
                  ::
                  %wris
              ==
          gift:able:clay
  ==  ==
--
|%
::  +axle: overall ford state, tagged by version
::
+=  axle
  $%  [%~2018.12.13 state=ford-state]
      [%~2020.2.21 state=ford-state]
  ==
::  +ford-state: all state that ford maintains
::
+=  ford-state
  $:  ::  builds: per-build state machine for all builds
      ::
      ::    Ford holds onto all in-progress builds that were either directly
      ::    requested by a duct (root builds) or that are dependencies
      ::    (sub-builds) of a directly requested build.
      ::
      ::    It also stores the last completed version of each live build tree
      ::    (root build and sub-builds), and any cached builds.
      ::
      builds=(map build build-status)
      ::  ducts: per-duct state machine for all incoming ducts (build requests)
      ::
      ::    Ford tracks every duct that has requested a build until it has
      ::    finished dealing with that request.
      ::
      ::    For live ducts, we store the duct while we repeatedly run new
      ::    versions of the live build it requested until it is explicitly
      ::    canceled by the requester.
      ::
      ::    A once (non-live) duct, on the other hand, will be removed
      ::    as soon as the requested build has been completed.
      ::
      ducts=(map duct duct-status)
      ::  builds-by-schematic: all attempted builds, sorted by time
      ::
      ::    For each schematic we've attempted to build at any time,
      ::    list the formal dates of all build attempts, sorted newest first.
      ::
      builds-by-schematic=(map schematic (list @da))
      ::  pending-scrys: outgoing requests for static resources
      ::
      pending-scrys=(request-tracker scry-request)
      ::  pending-subscriptions: outgoing subscriptions on live resources
      ::
      pending-subscriptions=(request-tracker subscription)
      ::  build-cache: fifo queue of completed root builds
      ::
      $=  build-cache
      $:  ::  next-anchor-id: incrementing identifier for cache anchors
          ::
          next-anchor-id=@ud
          ::  queue: fifo queue of root builds identified by anchor id
          ::
          queue=(capped-queue build-cache-key)
      ==
      ::  compiler-cache: clock based cache of build results
      ::
      compiler-cache=(clock compiler-cache-key build-result)
  ==
::  +anchor: something which holds on to builds
::
::    An anchor is a reference which keeps builds. This is either a %duct, in
::    which case the build is live because a duct is waiting for a response, or
::    a %cache, in which case the anchor is a cached build.
::
::    When a duct would be removed from a build, the %duct anchor is replaced
::    with a %cache anchor. This %cache anchor refers to a FIFO queue of cached
::    builds.
::
+=  anchor
  $%  ::  %duct: this is anchored on a duct
      ::
      [%duct =duct]
      ::  %cache: this is anchored to a cache entry
      ::
      [%cache id=@ud]
  ==
::  +build-status: current data for a build, including construction status
::
::    +build-status stores the construction status of a build as a finite state
::    machine (:state). It stores links to dependent sub-builds in :subs, and
::    per-duct client builds in :clients.
::
+=  build-status
  $:  ::  requesters: ducts for whom this build is the root build
      ::
      requesters=(set anchor)
      ::  clients: per duct information for this build
      ::
      clients=(jug anchor build)
      ::  subs: sub-builds of this build, for whom this build is a client
      ::
      subs=(map build build-relation)
      ::  state: a state machine for tracking the build's progress
      ::
      $=  state
      $%  $:  ::  %untried: build has not been started yet
              ::
              %untried  ~
          ==
          $:  ::  %blocked: build blocked on either sub-builds or resource
              ::
              ::    If we're in this state and there are no blocks in :subs,
              ::    then we're blocked on a resource.
              ::
              %blocked  ~
          ==
          $:  ::  %unblocked: we were blocked but now we aren't
              ::
              %unblocked  ~
          ==
          $:  ::  %complete: build has finished running and has a result
              ::
              %complete
              ::  build-record: the product of the build, possibly tombstoned
              ::
              =build-record
  ==  ==  ==
::  +duct-status: information relating a build to a duct
::
+=  duct-status
  $:  ::  live: whether this duct is being run live
      ::
      $=  live
      $%  [%once in-progress=@da]
          $:  %live
              ::
              ::
              in-progress=(unit @da)
              ::  the last subscription we made
              ::
              ::    This can possibly have an empty set of resources, in which
              ::    we never sent a move.
              ::
              ::    NOTE: This implies that a single live build can only depend
              ::    on live resources from a single disc. We don't have a
              ::    working plan for fixing this and will need to think very
              ::    hard about the future.
              ::
              last-sent=(unit [date=@da subscription=(unit subscription)])
      ==  ==
      ::  root-schematic: the requested build for this duct
      ::
      root-schematic=schematic
  ==
::  +build-relation: how do two builds relate to each other?
::
::    A +build-relation can be either :verified or not, and :blocked or not.
::    It is a symmetric relation between two builds, in the sense that both
::    the client and the sub will store the same relation, just pointing to
::    the other build.
::
::    If it's not :verified, then the relation is a guess based on previous
::    builds. These guesses are used to ensure that we hold onto builds we
::    expect to be used in future builds. Each time we run +make on a build,
::    it might produce new :verified sub-builds, which may have been unverified
::    until then. Once a build completes, any unverified sub-builds must be
::    cleaned up, since it turned out they weren't used by the build after all.
::
::    :blocked is used to note that a build can't be completed until that
::    sub-build has been completed. A relation can be :blocked but not :verified
::    if we're trying to promote a build, but we haven't run all its sub-builds
::    yet. In that case, we'll try to promote or run the sub-build in order to
::    determine whether we can promote the client. Until the sub-build has been
::    completed, the client is provisionally blocked on the sub-build.
::
+=  build-relation
  $:  ::  verified: do we know this relation is real, or is it only a guess?
      ::
      verified=?
      ::  is this build blocked on this other build?
      ::
      blocked=?
  ==
::  +build-record: information associated with the result of a completed +build
::
+=  build-record
  $%  $:  ::  %tombstone: the build's result has been wiped
          ::
          %tombstone  ~
      ==
      $:  ::  %value: we have the +build-result
          ::
          %value
          ::  last-accessed: last time we looked at the result
          ::
          ::    This is used for LRU cache reclamation.
          ::
          last-accessed=@da
          ::  build-result: the stored value of the build's product
          ::
          =build-result
  ==  ==
::  +build: a referentially transparent request for a build
::
::    Each unique +build will always produce the same +build-result
::    when run (if it completes). A live build consists of a sequence of
::    instances of +build with the same :schematic and increasing :date.
::
+=  build
  $:  ::  date: the formal date of this build; unrelated to time of execution
      ::
      date=@da
      ::  schematic: the schematic that determines how to run this build
      ::
      =schematic
  ==
::  +request-tracker: generic tracker and multiplexer for pending requests
::
++  request-tracker
  |*  request-type=mold
  %+  map  request-type
  $:  ::  waiting: ducts blocked on this request
      ::
      waiting=(set duct)
      ::  originator: the duct that kicked off the request
      ::
      originator=duct
  ==
::  +subscription: a single subscription to changes on a set of resources
::
+=  subscription
  $:  ::  date: date this was made
      ::
      date=@da
      ::  disc: ship and desk for all :resources
      ::
      =disc
      ::  resources: we will be notified if any of these resources change
      ::
      resources=(set resource)
  ==
::  +scry-request: parsed arguments to a scry operation
::
+=  scry-request
  $:  ::  vane: the vane from which to make the request
      ::
      ::    If we add other vanes in the future, this will become a fork type.
      ::    For now, though, Ford only knows how to make asynchronous scry
      ::    requests to Clay.
      ::
      vane=%c
      ::  care: type of request
      ::
      care=care:clay
      ::  beam: request path
      ::
      =beam
  ==
::  +compiler-cache-key: content addressable build definitions
::
+=  compiler-cache-key
  $%  [%call gate=vase sample=vase]
      [%hood =beam txt=@t]
      [%ride formula=hoon subject=vase]
      [%slim subject-type=type formula=hoon]
      [%slit gate=type sample=type]
  ==
::  +build-cache-key: key for the fifo cache of completed build trees
::
+=  build-cache-key
  $:  ::  id: incrementing identifier for an +anchor
      ::
      id=@ud
      ::  root-build: the root build associated with this anchor
      ::
      root-build=build
  ==
::  +build-receipt: result of running +make
::
::    A +build-receipt contains all information necessary to perform the
::    effects and state mutations indicated by a call to +make. If :build
::    succeeded, :result will be %build-result; otherwise, it will be %blocks.
::
::    After +make runs on a batch of builds, the resulting +build-receipt's are
::    applied one at a time.
::
+=  build-receipt
  $:  ::  build: the build we worked on
      ::
      =build
      ::  result: the outcome of this build
      ::
      $=  result
      $%  ::  %build-result: the build produced a result
          ::
          $:  %build-result
              =build-result
          ==
          ::  %blocks: the build blocked on the following builds or resource
          ::
          $:  %blocks
              ::  builds: builds that :build blocked on
              ::
              builds=(list build)
          ==
      ==
      ::  sub-builds: subbuilds of :build
      ::
      ::    While running +make on :build, we need to keep track of any
      ::    sub-builds that we try to access so we can keep track of
      ::    component linkages and cache access times.
      ::
      sub-builds=(list build)
      ::  cache-access: if not ~, cache this result as :compiler-cache-key.
      ::
      cache-access=(unit [=compiler-cache-key new=?])
  ==
--
=,  format
|%
::  +tear: split a +term into segments delimited by `-`
::
::  Example:
::  ```
::  dojo> (tear 'foo-bar-baz')
::  ['foo' 'bar' 'baz']
::  ```
::
++  tear
  |=  a=term
  ^-  (list term)
  ::  sym-no-heps: a parser for terms with no heps and a leading letter
  ::
  =/  sym-no-heps  (cook crip ;~(plug low (star ;~(pose low nud))))
  ::
  (fall (rush a (most hep sym-no-heps)) /[a])
::  +segments: compute all paths from :path-part, replacing some `/`s with `-`s
::
::    For example, when passed a :path-part of 'foo-bar-baz',
::    the product will contain:
::    ```
::    dojo> (segments 'foo-bar-baz')
::    [/foo/bar/baz /foo/bar-baz /foo-bar/baz /foo-bar-baz]
::    ```
::
++  segments
  |=  path-part=@tas
  ^-  (list path)
  ::
  =/  join  |=([a=@tas b=@tas] (crip "{(trip a)}-{(trip b)}"))
  ::
  =/  torn=(list @tas)  (tear path-part)
  ::
  |-  ^-  (list (list @tas))
  ::
  ?<  ?=(~ torn)
  ::
  ?:  ?=([@ ~] torn)
    ~[torn]
  ::
  %-  zing
  %+  turn  $(torn t.torn)
  |=  s=(list @tas)
  ^-  (list (list @tas))
  ::
  ?>  ?=(^ s)
  ~[[i.torn s] [(join i.torn i.s) t.s]]
::  +build-to-tape: convert :build to a printable format
::
::    Builds often contain the standard library and large types, so
::    this function should always be called when trying to print a +build.
::
++  build-to-tape
  |=  =build
  ^-  tape
  ~+
  ::
  =/  enclose  |=(tape "[{+<}]")
  =/  date=@da  date.build
  =/  =schematic  schematic.build
  ::
  %-  enclose
  %+  welp  (trip (scot %da date))
  %+  welp  " "
  ::
  ?+      -.schematic
        :(welp "[" (trip -.schematic) " {<`@uvI`(mug schematic)>}]")
      ::
      %$
    "literal"
  ::
      ^
    %-  enclose
    ;:(welp $(build [date head.schematic]) " " $(build [date tail.schematic]))
  ::
      %alts
    ;:  welp
      %+  roll  choices.schematic
      |=  [choice=^schematic txt=_"[alts"]
      :(welp txt " " ^$(schematic.build choice))
    ::
      "]"
    ==
  ::
      %core
    :(welp "[core " (spud (en-beam (rail-to-beam source-path.schematic))) "]")
  ::
      %hood
    :(welp "[hood " (spud (en-beam (rail-to-beam source-path.schematic))) "]")
  ::
      %plan
    ;:  welp
      "[plan "
      (spud (en-beam (rail-to-beam path-to-render.schematic)))
      "]"
    ==
  ::
      %scry
    (spud (en-beam (extract-beam resource.schematic ~)))
  ::
    ::    %slim
    ::  "slim {<subject-type.schematic>} {<formula.schematic>}"
  ::
      %vale
    ;:  welp
      "[vale ["
      (trip (scot %p ship.disc.schematic))
      " "
      (trip desk.disc.schematic)
      "] "
      (trip mark.schematic)
      "]"
    ==
  ==
::  +rail-to-beam: convert :rail to a +beam, filling in the case with `[%ud 0]`
::
++  rail-to-beam
  |=  =rail
  ^-  beam
  [[ship.disc.rail desk.disc.rail [%ud 0]] spur.rail]
::  +rail-to-path: pretty-printable rail
::
++  rail-to-path
  |=  =rail
  ^-  path
  (en-beam (rail-to-beam rail))
::  +unify-jugs: make a new jug, unifying sets for all keys
::
::    Example:
::    ```
::    dojo> %+  unify-jugs
::            (~(gas by *(jug @tas @ud)) ~[[%a (sy 1 2 ~)] [%b (sy 4 5 ~)]])
::          (~(gas by *(jug @tas @ud)) ~[[%b (sy 5 6 ~)] [%c (sy 7 8 ~)]])
::
::    {[p=%a q={1 2 3}] [p=%b q={4 5 6}] [p=%c q={7 8}]}
::    ```
::
++  unify-jugs
  |*  [a=(jug) b=(jug)]
  ^+  a
  ::
  =/  tapped  ~(tap by b)
  ::
  |-  ^+  a
  ?~  tapped  a
  ::
  =/  key  p.i.tapped
  =/  vals  ~(tap in q.i.tapped)
  ::
  =.  a
    |-  ^+  a
    ?~  vals  a
    ::
    $(vals t.vals, a (~(put ju a) key i.vals))
  ::
  $(tapped t.tapped)
::  +path-to-resource: decode a +resource from a +wire
::
++  path-to-resource
  |=  =path
  ^-  (unit resource)
  ::
  =/  scry-request=(unit scry-request)  (path-to-scry-request path)
  ?~  scry-request
    ~
  =+  [vane care bem]=u.scry-request
  =/  =beam  bem
  =/  =rail  [disc=[p.beam q.beam] spur=s.beam]
  `[vane care rail]
::  +scry-request-to-path: encode a +scry-request in a +wire
::
::    Example:
::    ```
::    dojo> %-  scry-request-to-path
::          [%c %x [[~zod %home [%da ~2018.1.1]] /hoon/bar]])
::
::    /cx/~zod/home/~2018.1.1/bar/hoon
::    ```
::
++  scry-request-to-path
  |=  =scry-request
  ^-  path
  =/  =term  (cat 3 [vane care]:scry-request)
  [term (en-beam beam.scry-request)]
::  +path-to-scry-request: parse :path's components into :vane, :care, and :rail
::
++  path-to-scry-request
  |=  =path
  ^-  (unit scry-request)
  ::
  ?~  path
    ~
  ?~  vane=((soft ,%c) (end 3 1 i.path))
    ~
  ?~  care=((soft care:clay) (rsh 3 1 i.path))
    ~
  ?~  beam=(de-beam t.path)
    ~
  ?.  ?=(%da -.r.u.beam)
    ~
  `[u.vane u.care u.beam]
::  +scry-request-to-build: convert a +scry-request to a %scry build
::
++  scry-request-to-build
  |=  =scry-request
  ^-  build
  ::  we only operate on dates, not other kinds of +case:clay
  ::
  ?>  ?=(%da -.r.beam.scry-request)
  ::
  =,  scry-request
  [p.r.beam [%scry [vane care `rail`[[p q] s]:beam]]]
::  +extract-beam: obtain a +beam from a +resource
::
::    Fills case with [%ud 0] for live resources if :date is `~`.
::    For once resources, ignore :date.
::
++  extract-beam
  |=  [=resource date=(unit @da)]  ^-  beam
  ::
  =/  =case  ?~(date [%ud 0] [%da u.date])
  ::
  =,  rail.resource
  [[ship.disc desk.disc case] spur]
::  +extract-disc: obtain a +disc from a +resource
::
++  extract-disc
  |=  =resource  ^-  disc
  disc.rail.resource
::  +get-sub-schematics: find any schematics contained within :schematic
::
++  get-sub-schematics
  |=  =schematic
  ^-  (list ^schematic)
  ?-    -.schematic
      ^      ~[head.schematic tail.schematic]
      %$     ~
      %pin   ~[schematic.schematic]
      %alts  choices.schematic
      %bake  ~
      %bunt  ~
      %call  ~[gate.schematic sample.schematic]
      %cast  ~[input.schematic]
      %core  ~
      %diff  ~[start.schematic end.schematic]
      %dude  ~[attempt.schematic]
      %hood  ~
      %join  ~[first.schematic second.schematic]
      %list  schematics.schematic
      %mash  ~[schematic.first.schematic schematic.second.schematic]
      %mute  [subject.schematic (turn mutations.schematic tail)]
      %pact  ~[start.schematic diff.schematic]
      %path  ~
      %plan  ~
      %reef  ~
      %ride  ~[subject.schematic]
      %same  ~[schematic.schematic]
      %scry  ~
      %slim  ~
      %slit  ~
      %vale  ~
      %volt  ~
      %walk  ~
  ==
::  +by-schematic: door for manipulating :by-schematic.builds.ford-state
::
::    The :dates list for each key in :builds is sorted in reverse
::    chronological order. These operations access and mutate keys and values
::    of :builds and maintain that sort order.
::
++  by-schematic
  |_  builds=(map schematic (list @da))
  ::  +put: add a +build to :builds
  ::
  ::    If :build already exists in :builds, this is a no-op.
  ::    Otherwise, replace the value at the key :schematic.build
  ::    with a new :dates list that contains :date.build.
  ::
  ++  put
    |=  =build
    ^+  builds
    %+  ~(put by builds)  schematic.build
    ::
    =/  dates  (~(gut by builds) schematic.build ~)
    |-
    ^+  dates
    ?~  dates
      [date.build ~]
    ?:  =(i.dates date.build)
      dates
    ?:  (gth date.build i.dates)
      [date.build dates]
    [i.dates $(dates t.dates)]
  ::  +del: remove a +build from :builds
  ::
  ::    Removes :build from :builds by replacing the value at
  ::    the key :schematic.build with a new :dates list with
  ::    :date.build omitted. If the resulting :dates list is
  ::    empty, then remove the key-value pair from :builds.
  ::
  ++  del
    |=  =build
    ^+  builds
    =.  builds
      %+  ~(jab by builds)  schematic.build
      |=  dates=(list @da)
      ~|  build+build
      =/  date-index  (need (find [date.build]~ dates))
      (oust [date-index 1] dates)
    ::  if :builds has an empty entry for :build, delete it
    ::
    =?    builds
        =(~ (~(got by builds) schematic.build))
      (~(del by builds) schematic.build)
    ::
    builds
  ::  +find-previous: find the most recent older build with :schematic.build
  ::
  ++  find-previous
    |=  =build
    ^-  (unit ^build)
    ::
    =/  dates=(list @da)  (~(gut by builds) schematic.build ~)
    ::
    |-  ^-  (unit ^build)
    ?~  dates  ~
    ::
    ?:  (lth i.dates date.build)
      `[i.dates schematic.build]
    $(dates t.dates)
  ::  +find-next: find the earliest build of :schematic.build later than :build
  ::
  ++  find-next
    |=  =build
    ^-  (unit ^build)
    ::
    =/  dates=(list @da)  (flop (~(gut by builds) schematic.build ~))
    ::
    |-  ^-  (unit ^build)
    ?~  dates  ~
    ::
    ?:  (gth i.dates date.build)
      `[i.dates schematic.build]
    $(dates t.dates)
  --
::  +get-request-ducts: all ducts waiting on this request
::
++  get-request-ducts
  |*  [tracker=(request-tracker) request=*]
  ^-  (list duct)
  ::
  ?~  val=(~(get by tracker) request)
    ~
  ~(tap in waiting.u.val)
::  +put-request: associates a +duct with a request
::
++  put-request
  |*  [tracker=(request-tracker) request=* =duct]
  ::
  %+  ~(put by tracker)  request
  ?~  existing=(~(get by tracker) request)
    [(sy duct ~) duct]
  u.existing(waiting (~(put in waiting.u.existing) duct))
::  +del-request: remove a duct and produce the originating duct if empty
::
++  del-request
  |*  [tracker=(request-tracker) request=* =duct]
  ^-  [(unit ^duct) _tracker]
  ::  remove :duct from the existing :record of this :request
  ::
  =/  record  (~(got by tracker) request)
  =.  waiting.record  (~(del in waiting.record) duct)
  ::  if no more ducts wait on :request, delete it
  ::
  ?^  waiting.record
    [~ (~(put by tracker) request record)]
  [`originator.record (~(del by tracker) request)]
::  +parse-scaffold: produces a parser for a hoon file with +crane instances
::
::    Ford parses a superset of hoon which contains additional runes to
::    represent +crane s. This parses to a +scaffold.
::
::    src-beam: +beam of the source file we're parsing
::
++  parse-scaffold
  |=  src-beam=beam
  ::
  =/  hoon-parser  (vang & (en-beam src-beam))
  |^  ::
      %+  cook
        |=  a=[@ud (list ^cable) (list ^cable) (list ^crane) (list hoon)]
        ^-  scaffold
        [[[p q] s]:src-beam a]
      ::
      %+  ifix  [gay gay]
      ;~  plug
      ::  parses the zuse version, eg "/?  309"
      ::
        ;~  pose
          (ifix [;~(plug net wut gap) gap] dem)
          (easy zuse)
        ==
      ::  pareses the structures, eg "/-  types"
      ::
        ;~  pose
          (ifix [;~(plug net hep gap) gap] (most ;~(plug com gaw) cable))
          (easy ~)
        ==
      ::  parses the libraries, eg "/+  lib1, lib2"
      ::
        ;~  pose
          (ifix [;~(plug net lus gap) gap] (most ;~(plug com gaw) cable))
          (easy ~)
        ==
      ::
        (star ;~(sfix crane gap))
      ::
        (most gap tall:hoon-parser)
      ==
  ::  +beam: parses a hood path and converts it to a beam
  ::
  ++  beam
    %+  sear  de-beam
    ;~  pfix
      net
      (sear plex (stag %clsg poor)):hoon-parser
    ==
  ::  +cable: parses a +^cable, a reference to something on the filesystem
  ::
  ::    This parses:
  ::
  ::      `library`       ->  wraps `library` around the library `library`
  ::      `face=library`  ->  wraps `face` around the library `library`
  ::      `*library`      ->  exposes `library` directly to the subject
  ::
  ++  cable
    %+  cook  |=(a=^cable a)
    ;~  pose
      (stag ~ ;~(pfix tar sym))
      (cook |=([face=term tis=@ file=term] [`face file]) ;~(plug sym tis sym))
      (cook |=(a=term [`a a]) sym)
    ==
  ::  +crane: all runes that start with / which aren't /?, /-, /+ or //.
  ::
  ++  crane
    =<  apex
    ::  whether we allow tall form
    =|  allow-tall-form=?
    ::
    |%
    ++  apex
      %+  knee  *^crane  |.  ~+
      ;~  pfix  net
        ;~  pose
          ::  `/~`  hoon literal
          ::
          (stag %fssg ;~(pfix sig hoon))
          ::  `/$`  process query string
          ::
          (stag %fsbc ;~(pfix bus hoon))
          ::  `/|`  first of many options that succeeds
          ::
          (stag %fsbr ;~(pfix bar parse-alts))
          ::  `/=`  wrap a face around a crane
          ::
          (stag %fsts ;~(pfix tis parse-face))
          ::  `/.`  null terminated list
          ::
          (stag %fsdt ;~(pfix dot parse-list))
          ::  `/,`  switch by path
          ::
          (stag %fscm ;~(pfix com parse-switch))
          ::  `/&`  pass through a series of mark
          ::
          (stag %fspm ;~(pfix pad parse-pipe))
          ::  `/_`  run a crane on each file in the current directory
          ::
          (stag %fscb ;~(pfix cab subcrane))
          ::  `/;`  passes date through a gate
          ::
          (stag %fssm ;~(pfix mic parse-gate))
          ::  `/:`  evaluate at path
          ::
          (stag %fscl ;~(pfix col parse-at-path))
          ::  `/^`  cast
          ::
          (stag %fskt ;~(pfix ket parse-cast))
          ::  `/*`  run a crane on each file with current path as prefix
          ::
          (stag %fstr ;~(pfix tar subcrane))
          ::  `/!mark/ evaluate as hoon, then pass through mark
          ::
          (stag %fszp ;~(pfix zap ;~(sfix sym net)))
          ::  `/mark/` passes current path through :mark
          ::
          (stag %fszy ;~(sfix sym net))
        ==
      ==
    ::  +parse-alts: parse a set of alternatives
    ::
    ++  parse-alts
      %+  wide-or-tall
        (ifix [lit rit] (most ace subcrane))
      ;~(sfix (star subcrane) gap duz)
    ::  +parse-face: parse a face around a subcrane
    ::
    ++  parse-face
      %+  wide-or-tall
        ;~(plug sym ;~(pfix tis subcrane))
      ;~(pfix gap ;~(plug sym subcrane))
    ::  +parse-list: parse a null terminated list of cranes
    ::
    ++  parse-list
      %+  wide-or-tall
        fail
      ;~(sfix (star subcrane) gap duz)
    ::  +parse-switch: parses a list of [path crane]
    ::
    ++  parse-switch
      %+  wide-or-tall
        fail
      =-  ;~(sfix (star -) gap duz)
      ;~(pfix gap net ;~(plug static-path subcrane))
    ::  +parse-pipe: parses a pipe of mark conversions
    ::
    ++  parse-pipe
      %+  wide-or-tall
        ;~(plug (plus ;~(sfix sym pad)) subcrane)
      =+  (cook |=(a=term [a ~]) sym)
      ;~(pfix gap ;~(plug - subcrane))
    ::  +parse-gate: parses a gate applied to a crane
    ::
    ++  parse-gate
      %+  wide-or-tall
        ;~(plug ;~(sfix wide:hoon-parser mic) subcrane)
      ;~(pfix gap ;~(plug tall:hoon-parser subcrane))
    ::  +parse-at-path: parses a late bound bath
    ::
    ++  parse-at-path
      %+  wide-or-tall
        ;~(plug ;~(sfix late-bound-path col) subcrane)
      ;~(pfix gap ;~(plug late-bound-path subcrane))
    ::  +parse-cast: parses a mold and then the subcrane to apply that mold to
    ::
    ++  parse-cast
      %+  wide-or-tall
        ;~(plug ;~(sfix wyde:hoon-parser ket) subcrane)
      ;~(pfix gap ;~(plug till:hoon-parser subcrane))
    ::  +subcrane: parses a subcrane
    ::
    ++  subcrane
      %+  wide-or-tall
        apex(allow-tall-form |)
      ;~(pfix gap apex)
    ::  +wide-or-tall: parses tall form hoon if :allow-tall-form is %.y
    ::
    ++  wide-or-tall
      |*  [wide=rule tall=rule]
      ?.  allow-tall-form  wide
      ;~(pose wide tall)
    ::  +hoon: parses hoon as an argument to a crane
    ::
    ++  hoon
      %+  wide-or-tall
        (ifix [lac rac] (stag %cltr (most ace wide:hoon-parser)))
      ;~(pfix gap tall:hoon-parser)
    --
  ::  +static-path: parses a path
  ::
  ++  static-path
    (sear plex (stag %clsg (more net hasp))):hoon-parser
  ::  +late-bound-path: a path whose time varies
  ::
  ++  late-bound-path
    ;~  pfix  net
      %+  cook  |=(a=truss a)
      =>  hoon-parser
      ;~  plug
        (stag ~ gash)
        ;~(pose (stag ~ ;~(pfix cen porc)) (easy ~))
      ==
    ==
  --
::  +per-event: per-event core; main build engine
::
::    This arm produces a gate that when called with state and event
::    information produces the core of Ford's main build engine.
::
::    The main build engine core has the following entry points:
::
::      +start-build  start performing a build
::      +rebuild      rerun a live build at a new date
::      +unblock      continue a build that was waiting on a resource
::      +cancel       stop trying to run a build and delete its tracking info
::      +wipe         wipe the build storage to free memory
::      +keep         resize caches, deleting entries if necessary
::
::    The main internal arm is +execute-loop, which is called from +start-build,
::    +rebuild, and +unblock. +execute defines Ford's build loop.
::
++  per-event
  ::  moves: the moves to be sent out at the end of this event, reversed
  ::
  =|  moves=(list move)
  ::  scry-results: responses to scry's to handle in this event
  ::
  ::    If a value is `~`, the requested resource is not available.
  ::    Otherwise, the value will contain a +cage.
  ::
  =|  scry-results=(map scry-request (unit cage))
  ::  next-builds: builds to perform in the next iteration
  ::
  =|  next-builds=(set build)
  ::  candidate-builds: builds which might go into next-builds
  ::
  =|  candidate-builds=(set build)
  ::  gate that produces the +per-event core from event information
  ::
  ::    Produces a core containing Ford's main build engine.
  ::
  ~%  %f  ..is  ~
  |=  [[our=@p =duct now=@da scry=sley] state=ford-state]
  ::
  ~%  %per-event  +  ~
  |%
  ::  +finalize: extract moves and state from the +per-event core
  ::
  ::    Run once at the end of processing an event.
  ::
  ++  finalize
    ^-  [(list move) ford-state]
    [(flop moves) state]
  ::  |entry-points: externally fired arms
  ::
  ::+|  entry-points
  ::
  ::  +start-build: perform a fresh +build, either live or once
  ::
  ::    This might complete the build, or the build might block on one or more
  ::    requests for resources. Calls +execute-loop.
  ::
  ++  start-build
    ~/  %start-build
    |=  [=build live=?]
    ^-  [(list move) ford-state]
    ::
    =<  finalize
    ::  associate :duct with :build in :ducts.state
    ::
    =.  ducts.state
      %+  ~(put by ducts.state)  duct
      :_  schematic.build
      ?:  live
        [%live in-progress=`date.build last-sent=~]
      [%once in-progress=date.build]
    ::  register a state machine for :build in :builds.state
    ::
    =.  state  (add-build build)
    ::  :anchor: the reason we hold onto the root of this build tree
    ::
    =/  =anchor  [%duct duct]
    ::  register :duct as an anchor in :requesters.build-status
    ::
    ::    This establishes :build as the root build for :duct.
    ::
    =.  builds.state
      %+  ~(jab by builds.state)  build
      |=  =build-status
      build-status(requesters (~(put in requesters.build-status) anchor))
    ::  copy :anchor into any preexisting descendants
    ::
    ::    Sub-builds will reference :build in their :clients.build-status,
    ::    using `[%duct duct]` as the key. Some sub-builds might already
    ::    exist if we've already started running :build, so make sure they
    ::    know who their daddy is.
    ::
    =.  builds.state  (add-anchor-to-subs anchor build)
    ::  run +execute on :build in a loop until it completes or blocks
    ::
    (execute-loop (sy [build ~]))
  ::  +rebuild: rebuild a live build based on +resource updates
  ::
  ::    For every changed resource, run the %scry build for that
  ::    for that resource. Then rebuild upward using the main +execute-loop
  ::    until all relevant builds either complete or block on external
  ::    resources. Use dependency tracking information from the previous
  ::    run of this live build to inform the dependency tracking for this
  ::    new rebuild.
  ::
  ++  rebuild
    ~/  %rebuild
    |=  $:  =subscription
            new-date=@da
            =disc
            care-paths=(set [care=care:clay =path])
        ==
    ^-  [(list move) ford-state]
    ::
    ~|  [%rebuilding new-date disc]
    ::
    =<  finalize
    ::  mark this subscription as complete now that we've heard a response
    ::
    =.  pending-subscriptions.state
      +:(del-request pending-subscriptions.state subscription duct)
    ::  for every changed resource, create a %scry build
    ::
    =/  builds=(list build)
      %+  turn  ~(tap in care-paths)
      |=  [care=care:clay =path]
      ^-  build
      ::
      [new-date [%scry [%c care rail=[disc spur=(flop path)]]]]
    ::  sanity check; only rebuild live builds, not once builds
    ::
    =/  duct-status  (~(got by ducts.state) duct)
    ?>  ?=(%live -.live.duct-status)
    ::  sanity check; only rebuild once we've completed the previous one
    ::
    ?>  ?=(~ in-progress.live.duct-status)
    ?>  ?=(^ last-sent.live.duct-status)
    ::  set the in-progress date for this new build
    ::
    =.  ducts.state
      %+  ~(put by ducts.state)  duct
      duct-status(in-progress.live `new-date)
    ::  copy the previous build's tree as provisional sub-builds
    ::
    ::    This provides an upward rebuild path from leaves to root,
    ::    so that once the %scry builds complete, we'll know to rebuild
    ::    their clients. This process will continue up through rebuilding
    ::    the root build.
    ::
    ::    If the build at this new date ends up with a different set of
    ::    dependencies from its previous incarnation, provisional sub-builds
    ::    that weren't actually used will be removed in
    ::    +cleanup-orphaned-provisional-builds.
    ::
    =/  old-root=build
      [date.u.last-sent.live.duct-status root-schematic.duct-status]
    ::
    =.  state
      ::
      ~|  [%duct-doesnt-refer-to-real-build live.duct-status]
      ~|  [%missing-build (build-to-tape old-root)]
      ~|  [%dates (~(get by builds-by-schematic.state) root-schematic.duct-status)]
      ?>  (~(has by builds.state) old-root)
      ::
      (copy-build-tree-as-provisional old-root new-date=new-date)
    ::  gather all the :builds, forcing reruns
    ::
    ::    The normal +gather logic would promote the previous results
    ::    for these %scry builds, since we have subscriptions on them.
    ::    We pass `force=%.y` to ensure the builds get enqueued instead
    ::    of promoted.
    ::
    =.  ..execute  (gather (sy builds) force=%.y)
    ::  rebuild resource builds at the new date
    ::
    ::    This kicks off the main build loop, which will first build
    ::    :builds, then rebuild upward toward the root. If the whole
    ::    build tree completes synchronously, then this will produce
    ::    %made moves at the end of this event. Otherwise, it will
    ::    block on resources and complete during a later event.
    ::
    (execute-loop ~)
  ::  +unblock: continue builds that had blocked on :resource
  ::
  ::    A build can be stymied temporarily if it depends on a resource
  ::    that must be fetched asynchronously. +unblock is called when
  ::    we receive a response to a resource request that blocked a build.
  ::
  ::    We pick up the build from where we left off, starting with the
  ::    %scry build that blocked on this resource last time we tried it.
  ::
  ++  unblock
    ~/  %unblock
    |=  [=scry-request scry-result=(unit cage)]
    ^-  [(list move) ford-state]
    ::
    =<  finalize
    ::  place :scry-result in :scry-results.per-event
    ::
    ::    We don't want to call the actual +scry function again,
    ::    because we already tried that in a previous event and it
    ::    had no synchronous answer. This +unblock call is a result
    ::    of the response to the asynchronous request we made to
    ::    retrieve that resource from another vane.
    ::
    ::    Instead, we'll intercept any calls to +scry by looking up
    ::    the arguments in :scry-results.per-event. This is ok because
    ::    in this function we attempt to run every +build that had
    ::    blocked on the resource, so the information is guaranteed
    ::    to be used during this event before it goes out of scope.
    ::
    =.  scry-results  (~(put by scry-results) scry-request scry-result)
    ::  mark this +scry-request as complete now that we have a response
    ::
    =.  pending-scrys.state
      +:(del-request pending-scrys.state scry-request duct)
    ::  update :unblocked-build's state machine to reflect its new status
    ::
    =/  unblocked-build=build  (scry-request-to-build scry-request)
    =.  builds.state
      %+  ~(jab by builds.state)  unblocked-build
      |=  =build-status
      build-status(state [%unblocked ~])
    ::  jump into the main build loop, starting with :unblocked-build
    ::
    (execute-loop (sy unblocked-build ~))
  ::  +wipe: forcibly decimate build results from the state
  ::
  ::    +wipe decimates both the :compiler-cache and the results in
  ::    :builds.state. It removes the specified percentage of build results
  ::    from the state. For simplicity, it considers the weight of each
  ::    compiler cache line to be equal to the weight of a build result.
  ::
  ::    It deletes cache entries before dipping into :builds.state; it only
  ::    converts entries in :builds.state to %tombstone's if there aren't
  ::    enough entries in the compiler cache to sate the request's bloodlust.
  ::
  ::    When deleting results from :builds.state, it first sorts them by
  ::    their :last-accessed date so that the stalest builds are deleted first.
  ::    We do not touch the :build-cache directly, but because the results
  ::    of the builds in :build-cache live in :builds.state, the results of
  ::    both FIFO-cached builds and active builds are all sorted and trimmed.
  ::
  ++  wipe
    ~/  %wipe
    |=  percent-to-remove=@ud
    ^+  state
    ::  removing 0% is the same as doing nothing, so do nothing
    ::
    ?:  =(0 percent-to-remove)
      ~&  %wipe-no-op
      state
    ::
    ~|  [%wipe percent-to-remove=percent-to-remove]
    ?>  (lte percent-to-remove 100)
    ::  find all completed builds, sorted by :last-accessed date
    ::
    =/  completed-builds=(list build)
      =-  (turn - head)
      %+  sort
        ::  filter for builds with a stored +build-result
        ::
        %+  skim  ~(tap by builds.state)
        |=  [=build =build-status]
        ^-  ?
        ::
        ?=([%complete %value *] state.build-status)
      ::  sort by :last-accessed date
      ::
      |=  [[* a=build-status] [* b=build-status]]
      ^-  ?
      ::
      ?>  ?=([%complete %value *] state.a)
      ?>  ?=([%complete %value *] state.b)
      ::
      %+  lte
        last-accessed.build-record.state.a
      last-accessed.build-record.state.b
    ::  determine how many builds should remain after decimation
    ::
    ::    This formula has the property that repeated applications
    ::    of +wipe with anything other than 100% retention rate will
    ::    always eventually remove every build.
    ::
    =/  num-completed-builds=@ud
      (add (lent completed-builds) size.compiler-cache.state)
    =/  percent-to-keep=@ud  (sub 100 percent-to-remove)
    =/  num-to-keep=@ud  (div (mul percent-to-keep num-completed-builds) 100)
    =/  num-to-remove=@ud  (sub num-completed-builds num-to-keep)
    ::
    |^  ^+  state
        ::
        =+  cache-size=size.compiler-cache.state
        ?:  (lte num-to-remove cache-size)
          (remove-from-cache num-to-remove)
        =.  compiler-cache.state
          %~  purge
            (by-clock compiler-cache-key build-result)
          compiler-cache.state
        (tombstone-builds (sub num-to-remove cache-size))
    ::
    ++  remove-from-cache
      |=  count=@ud
      %_    state
          compiler-cache
        %-  %~  trim
                (by-clock compiler-cache-key build-result)
                compiler-cache.state
        count
      ==
    ::
    ++  tombstone-builds
      |=  num-to-remove=@ud
      ::
      ~|  [%wipe num-to-remove=num-to-remove]
      ::  the oldest :num-to-remove builds are considered stale
      ::
      =/  stale-builds  (scag num-to-remove completed-builds)
      ::  iterate over :stale-builds, replacing with %tombstone's
      ::
      |-  ^+  state
      ?~  stale-builds  state
      ::  replace the build's entry in :builds.state with a %tombstone
      ::
      =.  builds.state
        =<  builds
        %+  update-build-status  i.stale-builds
        |=  =build-status
        build-status(state [%complete %tombstone ~])
      ::
      $(stale-builds t.stale-builds)
    --
  ::  +keep: resize caches
  ::
  ::    Ford maintains two caches: a :build-cache for caching previously
  ::    completed build trees, and a :compiler-cache for caching various
  ::    compiler operations that tend to be shared among multiple builds.
  ::
  ::    To handle this command, we reset the maximum sizes of both of
  ::    these caches, removing entries from the caches if necessary.
  ::
  ++  keep
    ~/  %keep
    |=  [compiler-cache-size=@ud build-cache-size=@ud]
    ^+  state
    ::  pop old builds out of :build-cache and remove their cache anchors
    ::
    =^  pops  queue.build-cache.state
      %.  build-cache-size
      ~(resize (to-capped-queue build-cache-key) queue.build-cache.state)
    ::
    =.  state
      |-  ^+  state
      ?~  pops  state
      ::
      =.  state  (remove-anchor-from-root root-build.i.pops [%cache id.i.pops])
      ::
      $(pops t.pops)
    ::  resize the :compiler-cache
    ::
    %_    state
        compiler-cache
      %-  %~  resize
              (by-clock compiler-cache-key build-result)
              compiler-cache.state
      compiler-cache-size
    ==
  ::  +cancel: cancel a build
  ::
  ::    When called on a live build, removes all tracking related to the live
  ::    build, and no more %made moves will be sent for that build.
  ::
  ::    When called on a once build, removes all tracking related to the once
  ::    build, and that build will never be completed or have a %made sent.
  ::
  ::    When called on a build that isn't registered in :state, such as a
  ::    completed once build, or a build that has already been canceled,
  ::    prints and no-ops.
  ::
  ++  cancel  ^+  [moves state]
    ::
    =<  finalize
    ::
    ?~  duct-status=(~(get by ducts.state) duct)
      ~&  [%no-build-for-duct duct]
      ..execute
    ::  :duct is being canceled, so remove it unconditionally
    ::
    =.  ducts.state  (~(del by ducts.state) duct)
    ::  if the duct was not live, cancel any in-progress builds
    ::
    ?:  ?=(%once -.live.u.duct-status)
      ::
      =/  root-build=build  [in-progress.live root-schematic]:u.duct-status
      ::
      =.  ..execute  (cancel-scrys root-build)
      =.  state  (remove-anchor-from-root root-build [%duct duct])
      ..execute
    ::  if the duct was live and has an unfinished build, cancel it
    ::
    =?  ..execute  ?=(^ in-progress.live.u.duct-status)
      ::
      =/  root-build=build  [u.in-progress.live root-schematic]:u.duct-status
      ::
      =.  ..execute  (cancel-scrys root-build)
      =.  state  (remove-anchor-from-root root-build [%duct duct])
      ..execute
    ::  if there is no completed build for the live duct, we're done
    ::
    ?~  last-sent=last-sent.live.u.duct-status
      ..execute
    ::  there is a completed build for the live duct, so delete it
    ::
    =/  root-build=build  [date.u.last-sent root-schematic.u.duct-status]
    ::
    =.  state  (remove-anchor-from-root root-build [%duct duct])
    ::
    ?~  subscription.u.last-sent
      ..execute
    (cancel-clay-subscription u.subscription.u.last-sent)
  ::  +cancel-scrys: cancel all blocked %scry sub-builds of :root-builds
  ::
  ++  cancel-scrys
    |=  root-build=build
    ^+  ..execute
    ::
    =/  blocked-sub-scrys  ~(tap in (collect-blocked-sub-scrys root-build))
    ::
    |-  ^+  ..execute
    ?~  blocked-sub-scrys  ..execute
    ::
    =.  ..execute  (cancel-scry-request i.blocked-sub-scrys)
    ::
    $(blocked-sub-scrys t.blocked-sub-scrys)
  ::  +move-root-to-cache: replace :duct with a %cache anchor in :build's tree
  ::
  ++  move-root-to-cache
    ~/  %move-root-to-cache
    |=  =build
    ^+  state
    ::  obtain the new cache id and increment the :next-anchor-id in the state
    ::
    =^  new-id  next-anchor-id.build-cache.state
      =/  id=@ud  next-anchor-id.build-cache.state
      [id +(id)]
    ::  replace the requester in the root build
    ::
    =.  builds.state
      %+  ~(jab by builds.state)  build
      |=  =build-status
      %_    build-status
          requesters
        =-  (~(del in -) [%duct duct])
        =-  (~(put in -) [%cache new-id])
        requesters.build-status
      ==
    ::  enqueue :build into cache, possibly popping and deleting a stale build
    ::
    =^  oldest  queue.build-cache.state
      %.  [new-id build]
      ~(put (to-capped-queue build-cache-key) queue.build-cache.state)
    ::
    =?    state
        ?=(^ oldest)
      (remove-anchor-from-root root-build.u.oldest [%cache id.u.oldest])
    ::  recursively replace :clients in :build and descendants
    ::
    |-  ^+  state
    ::
    =/  client-status=build-status  (got-build build)
    =/  subs=(list ^build)  ~(tap in ~(key by subs.client-status))
    ::
    |-  ^+  state
    ?~  subs  state
    ::
    =.  builds.state
      %+  ~(jab by builds.state)  i.subs
      |=  =build-status
      %_    build-status
          clients
        ::  if we've already encountered :i.subs, don't overwrite
        ::
        ?:  (~(has by clients.build-status) [%cache new-id])
          clients.build-status
        ::
        =/  old-clients-on-duct  (~(get ju clients.build-status) [%duct duct])
        ::
        =-  (~(del by -) [%duct duct])
        =-  (~(put by -) [%cache new-id] old-clients-on-duct)
        clients.build-status
      ==
    ::
    =.  state  ^$(build i.subs)
    ::
    $(subs t.subs)
  ::  +remove-anchor-from-root: remove :anchor from :build's tree
  ::
  ++  remove-anchor-from-root
    ~/  %remove-anchor-from-root
    |=  [=build =anchor]
    ^+  state
    ::
    =.  builds.state
      %+  ~(jab by builds.state)  build
      |=  =build-status
      build-status(requesters (~(del in requesters.build-status) anchor))
    ::
    =.  builds.state  (remove-anchor-from-subs build anchor)
    ::
    (cleanup build)
  ::  +remove-anchor-from-subs: recursively remove :anchor from sub-builds
  ::
  ++  remove-anchor-from-subs
    ~/  %remove-anchor-from-subs
    |=  [=build =anchor]
    ^+  builds.state
    ::
    =/  =build-status  (got-build build)
    =/  subs=(list ^build)  ~(tap in ~(key by subs.build-status))
    =/  client=^build  build
    ::
    |-  ^+  builds.state
    ?~  subs  builds.state
    ::
    =/  sub-status=^build-status  (got-build i.subs)
    ::
    =.  clients.sub-status
      (~(del ju clients.sub-status) anchor client)
    ::
    =.  builds.state  (~(put by builds.state) i.subs sub-status)
    ::
    =?  builds.state  !(~(has by clients.sub-status) anchor)
      ::
      ^$(build i.subs)
    ::
    $(subs t.subs)
  ::  +add-anchors-to-build-subs: for each sub, add all of :build's anchors
  ::
  ++  add-anchors-to-build-subs
    ~/  %add-anchors-to-build-subs
    |=  =build
    ^+  state
    ::
    =/  =build-status  (got-build build)
    =/  new-anchors
      ~(tap in (~(put in ~(key by clients.build-status)) [%duct duct]))
    =/  subs  ~(tap in ~(key by subs.build-status))
    ::
    =.  state
      |-
      ^+  state
      ?~  subs  state
      ::
      =.  state  (add-build i.subs)
      ::
      $(subs t.subs)
    ::
    =.  builds.state
      |-  ^+  builds.state
      ?~  new-anchors  builds.state
      ::
      =.  builds.state  (add-anchor-to-subs i.new-anchors build)
      ::
      $(new-anchors t.new-anchors)
    ::
    state
  ::  +add-anchor-to-subs: attach :duct to :build's descendants
  ::
  ++  add-anchor-to-subs
    ~/  %add-anchor-to-subs
    |=  [=anchor =build]
    ^+  builds.state
    ::
    =/  =build-status  (got-build build)
    =/  subs=(list ^build)  ~(tap in ~(key by subs.build-status))
    =/  client=^build  build
    ::
    |-  ^+  builds.state
    ?~  subs  builds.state
    ::
    =/  sub-status=^build-status  (got-build i.subs)
    ::
    =/  already-had-anchor=?  (~(has by clients.sub-status) anchor)
    ::
    =.  clients.sub-status
      (~(put ju clients.sub-status) anchor client)
    ::
    =.  builds.state  (~(put by builds.state) i.subs sub-status)
    ::
    =?  builds.state  !already-had-anchor  ^$(build i.subs)
    ::
    $(subs t.subs)
  ::  +copy-build-tree-as-provisional: prepopulate new live build
  ::
  ::    Make a provisional copy of the completed old root build tree at the
  ::    :new time.
  ::
  ++  copy-build-tree-as-provisional
    ~/  %copy-build-tree-as-provisional
    |=  [old-root=build new-date=@da]
    ^+  state
    ~|  [old-root=(build-to-tape old-root) new-date=new-date]
    ::
    =/  old-client=build  old-root
    =/  new-client=build  old-client(date new-date)
    =.  state  (add-build new-client)
    ::
    =.  builds.state
      %+  ~(jab by builds.state)  new-client
      |=  =build-status
      build-status(requesters (~(put in requesters.build-status) [%duct duct]))
    ::
    =<  copy-node
    ::
    |%
    ++  copy-node
      ^+  state
      ::
      =/  old-build-status=build-status  (got-build old-client)
      ::
      =/  old-subs=(list build)  ~(tap in ~(key by subs.old-build-status))
      =/  new-subs=(list build)  (turn old-subs |=(a=build a(date new-date)))
      ::
      =.  builds.state
        (add-subs-to-client new-client new-subs [verified=%.n blocked=%.y])
      ::
      |-
      ^+  state
      ?~  old-subs
        state
      ::
      =.  state  (add-client-to-sub i.old-subs)
      =.  state
        copy-node(old-client i.old-subs, new-client i.old-subs(date new-date))
      ::
      $(old-subs t.old-subs)
    ::
    ++  add-client-to-sub
      |=  old-sub=build
      ^+  state
      ::
      =/  new-sub  old-sub(date new-date)
      =.  state  (add-build new-sub)
      ::
      =.  builds.state
        %+  ~(jab by builds.state)  new-sub
        |=  =build-status
        %_  build-status
          clients  (~(put ju clients.build-status) [%duct duct] new-client)
        ==
      ::
      state
    --
  ::  +add-subs-to-client: register :new-subs as subs of :new-client
  ::
  ++  add-subs-to-client
    ~/  %add-subs-to-client
    |=  [new-client=build new-subs=(list build) =build-relation]
    ^+  builds.state
    ::
    %+  ~(jab by builds.state)  new-client
    |=  =build-status
    %_    build-status
        subs
      %-  ~(gas by subs.build-status)
      %+  murn  new-subs
      |=  sub=build
      ^-  (unit (pair build ^build-relation))
      ::
      ?^  (~(get by subs.build-status) sub)
        ~
      `[sub build-relation]
    ==
  ::  |construction: arms for performing builds
  ::
  ::+|  construction
  ::
  ::  +execute-loop: +execute repeatedly until there's no more work to do
  ::
  ::    Keep running +execute until all relevant builds either complete or
  ::    block on external resource requests. See +execute for details of each
  ::    loop execution.
  ::
  ::    This implementation is for simplicity. In the longer term, we'd
  ::    like to just perform a single run through +execute and set a Behn timer
  ::    to wake us up immediately. This has the advantage that Ford stops hard
  ::    blocking the main Urbit event loop, letting other work be done.
  ::
  ++  execute-loop  !.
    ~/  %execute-loop
    |=  builds=(set build)
    ^+  ..execute
    ::
    =.  ..execute  (execute builds)
    ::
    ?:  ?&  ?=(~ next-builds)
            ?=(~ candidate-builds)
        ==
      ..execute
    ::
    $(builds ~)
  ::  +execute: main recursive construction algorithm
  ::
  ::    Performs the three step build process: First, figure out which builds
  ::    we're going to run this loop through the ford algorithm. Second, run
  ::    the gathered builds, possibly in parallel. Third, apply the
  ::    +build-receipt algorithms to the ford state.
  ::
  ++  execute
    ~/  %execute
    |=  builds=(set build)
    ^+  ..execute
    ::
    =.  ..execute  (gather builds force=%.n)
    ::
    =^  build-receipts  ..execute  run-builds
    ::
    (reduce build-receipts)
  ::  +gather: collect builds to be run in a batch
  ::
  ::    The +gather phase is the first of the three parts of +execute. In
  ::    +gather, we look through each item in :candidate-builds.  If we
  ::    should run the candidate build this cycle through the +execute loop, we
  ::    place it in :next-builds. +gather runs until it has no more candidates.
  ::
  ++  gather  !.
    ~/  %gather
    |=  [builds=(set build) force=?]
    ^+  ..execute
    ::  add builds that were triggered by incoming event to the candidate list
    ::
    =.  candidate-builds  (~(uni in candidate-builds) builds)
    ::
    |^  ^+  ..execute
        ::
        ?:  =(~ candidate-builds)
          ..execute
        ::
        =/  next=build
          ?<  ?=(~ candidate-builds)
          n.candidate-builds
        =.  candidate-builds  (~(del in candidate-builds) next)
        ::
        $(..execute (gather-build next))
    ::  +gather-build: looks at a single candidate build
    ::
    ::    This gate inspects a single build. It might move it to :next-builds,
    ::    or promote it using an old build. It also might add this build's
    ::    sub-builds to :candidate-builds.
    ::
    ++  gather-build
      |=  =build
      ^+  ..execute
      ~|  [%duct duct]
      =/  duct-status  (~(got by ducts.state) duct)
      ::  if we already have a result for this build, don't rerun the build
      ::
      =^  current-result  builds.state  (access-build-record build)
      ::
      ?:  ?=([~ %value *] current-result)
        (on-build-complete build)
      ::  place :build in :builds.state if it isn't already there
      ::
      =.  state  (add-build build)
      ::  ignore blocked builds
      ::
      =/  =build-status  (got-build build)
      ?:  ?=(%blocked -.state.build-status)
        =.  state  (add-anchors-to-build-subs build)
        ::
        =/  sub-scrys=(list scry-request)
          ~(tap in (collect-blocked-sub-scrys build))
        ::
        =.  pending-scrys.state
          |-  ^+  pending-scrys.state
          ?~  sub-scrys  pending-scrys.state
          ::
          =.  pending-scrys.state
            (put-request pending-scrys.state i.sub-scrys duct)
          ::
          $(sub-scrys t.sub-scrys)
        ::
        ..execute
      ::  old-build: most recent previous build with :schematic.build
      ::
      =/  old-build=(unit ^build)
        ?:  ?&  ?=(%live -.live.duct-status)
                ?=(^ last-sent.live.duct-status)
            ==
          ::  check whether :build was run as part of the last live build tree
          ::
          ::    If we had build this schematic as part of the build tree
          ::    during the last run of this live build, then we can compare
          ::    our result to that build. It might not be the most recent,
          ::    but if our sub-builds have the same results as they did then,
          ::    we can promote them. This is especially helpful for a %scry
          ::    build, because we don't have to make a new request for the
          ::    resource if the last live build subscribed to it.
          ::
          ::    Otherwise, default to looking up the most recent build of this
          ::    schematic in :builds-by-schematic.state. We'll have to rerun
          ::    any %scry sub-builds, but other than that, we should still be
          ::    able to promote its result if its sub-builds have the same
          ::    results as ours.
          ::
          =/  possible-build=^build
            [date.u.last-sent.live.duct-status schematic.build]
          ?:  (~(has by builds.state) possible-build)
            `possible-build
          (~(find-previous by-schematic builds-by-schematic.state) build)
        (~(find-previous by-schematic builds-by-schematic.state) build)
      ::  if no previous builds exist, we need to run :build
      ::
      ?~  old-build
        (add-build-to-next build)
      ::
      =/  old-build-status=^build-status  (got-build u.old-build)
      ::  selectively promote scry builds
      ::
      ::    We can only promote a scry if it's not forced and we ran the same
      ::    scry schematic as a descendant of the root build schematic at the
      ::    last sent time for this duct.
      ::
      ?:  ?&  ?=(%scry -.schematic.build)
              ?|  force
                  ?!
                  ?&  ?=(%live -.live.duct-status)
                      ?=(^ last-sent.live.duct-status)
                  ::
                      =/  subscription=(unit subscription)
                        subscription.u.last-sent.live.duct-status
                      ::
                      ?~  subscription
                        %.n
                      %-  ~(has in resources.u.subscription)
                      resource.schematic.build
          ==  ==  ==
        (add-build-to-next build)
      ::  if we don't have :u.old-build's result cached, we need to run :build
      ::
      =^  old-build-record  builds.state  (access-build-record u.old-build)
      ?.  ?=([~ %value *] old-build-record)
        (add-build-to-next build)
      ::
      =.  old-build-status  (got-build u.old-build)
      ::
      =/  old-subs=(list ^build)  ~(tap in ~(key by subs.old-build-status))
      =/  new-subs=(list ^build)
        (turn old-subs |=(^build +<(date date.build)))
      ::  link sub-builds provisionally, blocking on incomplete
      ::
      ::    We don't know that :build will end up depending on :new-subs,
      ::    so they're not :verified.
      ::
      =/  split-new-subs
        %+  skid  new-subs
        |=  sub=^build
        ^-  ?
        ::
        ?~  maybe-build-status=(~(get by builds.state) sub)
          %.n
        ::
        ?&  ?=(%complete -.state.u.maybe-build-status)
            ?=(%value -.build-record.state.u.maybe-build-status)
        ==
      ::
      =/  stored-new-subs=(list ^build)     -.split-new-subs
      =/  un-stored-new-subs=(list ^build)  +.split-new-subs
      ::
      =.  builds.state
        (add-subs-to-client build stored-new-subs [verified=%.n blocked=%.n])
      =.  builds.state
        (add-subs-to-client build un-stored-new-subs [verified=%.n blocked=%.y])
      ::
      =.  state  (add-anchors-to-build-subs build)
      ::
      ?^  un-stored-new-subs
        ::  enqueue incomplete sub-builds to be promoted or run
        ::
        ::    When not all our sub builds have results, we can't add :build to
        ::    :next-builds.state. Instead, put all the remaining uncached new
        ::    subs into :candidate-builds.
        ::
        ::    If all of our sub-builds finish immediately (i.e. promoted) when
        ::    they pass through +gather-internal, they will add :build back to
        ::    :candidate-builds and we will run again before +execute runs
        ::    +make.
        ::
        %_    ..execute
            candidate-builds
          (~(gas in candidate-builds) un-stored-new-subs)
        ==
      ::
      =^  promotable  builds.state  (are-subs-unchanged old-subs new-subs)
      ?.  promotable
        (add-build-to-next build)
      ::
      ?>  =(schematic.build schematic.u.old-build)
      ?>  (~(has by builds.state) build)
      (promote-build u.old-build date.build new-subs)
    ::  +are-subs-unchanged: checks sub-build equivalence, updating access time
    ::
    ++  are-subs-unchanged
      |=  [old-subs=(list build) new-subs=(list build)]
      ^-  [? _builds.state]
      ::
      ?~  old-subs
        [%.y builds.state]
      ?>  ?=(^ new-subs)
      ::
      =^  old-build-record  builds.state  (access-build-record i.old-subs)
      ?.  ?=([~ %value *] old-build-record)
        [%.n builds.state]
      ::
      =^  new-build-record  builds.state  (access-build-record i.new-subs)
      ?.  ?=([~ %value *] new-build-record)
        [%.n builds.state]
      ::
      ?.  =(build-result.u.old-build-record build-result.u.new-build-record)
        [%.n builds.state]
      $(new-subs t.new-subs, old-subs t.old-subs)
    ::  +add-build-to-next: run this build during the +make phase
    ::
    ++  add-build-to-next
      |=  =build
      ..execute(next-builds (~(put in next-builds) build))
    ::  +promote-build: promote result of :build to newer :date
    ::
    ::    Also performs relevant accounting, and possibly sends %made moves.
    ::
    ++  promote-build
      |=  [old-build=build new-date=@da new-subs=(list build)]
      ^+  ..execute
      ::  grab the previous result, freshening the cache
      ::
      =^  old-build-record  builds.state  (access-build-record old-build)
      ::  we can only promote a cached result, not missing or a %tombstone
      ::
      ?>  ?=([~ %value *] old-build-record)
      =/  =build-result  build-result.u.old-build-record
      ::  :new-build is :old-build at :date; promotion destination
      ::
      =/  new-build=build  old-build(date new-date)
      ::
      =.  builds.state
        %+  ~(jab by builds.state)  new-build
        |=  =build-status
        ^+  build-status
        ::
        %_    build-status
        ::  verify linkages between :new-build and subs
        ::
            subs
          ::
          ^-  (map build build-relation)
          %-  my
          ^-  (list (pair build build-relation))
          %+  turn  new-subs
          |=  sub=build
          ::
          [sub [verified=& blocked=|]]
        ::  copy the old result to :new-build
        ::
            state
          [%complete [%value last-accessed=now build-result=build-result]]
        ==
      ::
      (on-build-complete new-build)
    --
  ::  +run-builds: run the builds and produce +build-receipts
  ::
  ::    Runs the builds and cleans up the build lists afterwards.
  ::
  ::    When the vere interpreter has a parallel variant of +turn, use
  ::    that as each build might take a while and there are no data
  ::    dependencies between builds here. For now, though, run them serially.
  ::
  ++  run-builds
    =<  $
    ~%  %run-builds  +  ~
    |.
    ^-  [(list build-receipt) _..execute]
    ::
    =/  build-receipts=(list build-receipt)
      (turn ~(tap in next-builds) make)
    ::
    =.  next-builds  ~
    [build-receipts ..execute]
  ::  reduce: apply +build-receipts produce from the +make phase.
  ::
  ::    +gather produces builds to run make on. +make produces
  ::    +build-receipts. It is in +reduce where we take these +build-receipts
  ::    and apply them to ..execute.
  ::
  ++  reduce  !.
    ~/  %reduce
    |=  build-receipts=(list build-receipt)
    ^+  ..execute
    ::  sort :build-receipts so blocks are processed before completions
    ::
    ::    It's possible for a build to block on a sub-build that was run
    ::    in the same batch. If that's the case, make sure we register
    ::    that the build blocked on the sub-build before registering the
    ::    completion of the sub-build. This way, when we do register the
    ::    completion of the sub-build, we will know which builds are blocked
    ::    on the sub-build, so we can enqueue those blocked clients to be
    ::    rerun.
    ::
    =.  build-receipts
      %+  sort  build-receipts
      |=  [a=build-receipt b=build-receipt]
      ^-  ?
      ?=(%blocks -.result.a)
    ::
    |^  ^+  ..execute
        ?~  build-receipts  ..execute
        ::
        =.  ..execute  (apply-build-receipt i.build-receipts)
        $(build-receipts t.build-receipts)
    ::  +apply-build-receipt: applies a single state diff to ..execute
    ::
    ++  apply-build-receipt
      |=  made=build-receipt
      ^+  ..execute
      ::  process :sub-builds.made
      ::
      =.  state  (track-sub-builds build.made sub-builds.made)
      ::
      ?-    -.result.made
          %build-result
        (apply-build-result [build build-result.result cache-access]:made)
      ::
          %blocks
        (apply-blocks [build builds.result]:made)
      ==
    ::  +track-sub-builds:
    ::
    ::    For every sub-build discovered while running :build, we have to make
    ::    sure that we track that sub-build and that it is associated with the
    ::    right ducts.
    ::
    ++  track-sub-builds
      |=  [client=build sub-builds=(list build)]
      ^+  state
      ::  mark :sub-builds as :subs in :build's +build-status
      ::
      =^  build-status  builds.state
        %+  update-build-status  client
        |=  =build-status
        %_    build-status
            subs
          %-  ~(gas by subs.build-status)
          %+  turn  sub-builds
          |=  sub=build
          ::
          =/  blocked=?
            ?~  sub-status=(~(get by builds.state) sub)
              %.y
            !?=([%complete %value *] state.u.sub-status)
          ::
          [sub [verified=& blocked]]
        ==
      ::
      =.  state  (add-anchors-to-build-subs client)
      ::
      |-  ^+  state
      ?~  sub-builds  state
      ::
      =.  builds.state
        %+  ~(jab by builds.state)  i.sub-builds
        |=  build-status=^build-status
        %_    build-status
        ::  freshen :last-accessed date
        ::
            state
          ::
          ?.  ?=([%complete %value *] state.build-status)
            state.build-status
          state.build-status(last-accessed.build-record now)
        ==
      ::
      $(sub-builds t.sub-builds)
    ::  +apply-build-result: apply a %build-result +build-receipt to ..execute
    ::
    ::    Our build produced an actual result.
    ::
    ++  apply-build-result
      |=  [=build =build-result cache-access=(unit [=compiler-cache-key new=?])]
      ^+  ..execute
      ::
      =?  compiler-cache.state  ?=(^ cache-access)
        =+  by-clock=(by-clock compiler-cache-key ^build-result)
        ?.  new.u.cache-access
          =^  ignored  compiler-cache.state
            (~(get by-clock compiler-cache.state) compiler-cache-key.u.cache-access)
          compiler-cache.state
        ::
        %+  ~(put by-clock compiler-cache.state)
          compiler-cache-key.u.cache-access
        build-result
      ::
      =.  builds.state
        %+  ~(jab by builds.state)  build
        |=  =build-status
        build-status(state [%complete [%value last-accessed=now build-result]])
      ::
      (on-build-complete build)
    ::  +apply-blocks: apply a %blocks +build-receipt to ..execute
    ::
    ::    :build blocked. Record information about what builds it blocked on
    ::    and try those blocked builds as candidates in the next pass.
    ::
    ++  apply-blocks
      |=  [=build blocks=(list build)]
      ^+  ..execute
      ::  if a %scry blocked, register it and maybe send an async request
      ::
      =?    ..execute
          ?=(~ blocks)
        ?>  ?=(%scry -.schematic.build)
        =,  resource.schematic.build
        %-  start-scry-request
        [vane care [[ship.disc.rail desk.disc.rail [%da date.build]] spur.rail]]
      ::  we must run +apply-build-receipt on :build.made before :block
      ::
      ?<  %+  lien  blocks
          |=  block=^build
          ?~  maybe-build-status=(~(get by builds.state) block)
            %.n
          ?=(%complete -.state.u.maybe-build-status)
      ::  transition :build's state machine to the %blocked state
      ::
      =.  builds.state
        %+  ~(jab by builds.state)  build
        |=  =build-status
        build-status(state [%blocked ~])
      ::  enqueue :blocks to be run next
      ::
      =.  candidate-builds  (~(gas in candidate-builds) blocks)
      ::
      ..execute
    --
  ::  +make: attempt to perform :build, non-recursively
  ::
  ::    Registers component linkages between :build and its sub-builds.
  ::    Attempts to perform +scry if necessary. Does not directly enqueue
  ::    any moves.
  ::
  ++  make
    ~/  %make
    |=  =build
    ^-  build-receipt
    ::  out: receipt to return to caller
    ::
    =|  out=build-receipt
    ::  ~&  [%turbo-make (build-to-tape build)]
    ::  dispatch based on the kind of +schematic in :build
    ::
    |^  =,  schematic.build
        ::
        =.  build.out  build
        ::
        ?-    -.schematic.build
        ::
            ^  (make-autocons [head tail])
        ::
            %$  (make-literal literal)
        ::
            %pin   (make-pin date schematic)
            %alts  (make-alts choices ~)
            %bake  (make-bake renderer query-string path-to-render)
            %bunt  (make-bunt disc mark)
            %call  (make-call gate sample)
            %cast  (make-cast disc mark input)
            %core  (make-core source-path)
            %diff  (make-diff disc start end)
            %dude  (make-dude error attempt)
            %hood  (make-hood source-path)
            %join  (make-join disc mark first second)
            %list  (make-list schematics)
            %mash  (make-mash disc mark first second)
            %mute  (make-mute subject mutations)
            %pact  (make-pact disc start diff)
            %path  (make-path disc prefix raw-path)
            %plan  (make-plan path-to-render query-string scaffold)
            %reef  (make-reef disc)
            %ride  (make-ride formula subject)
            %same  (make-same schematic)
            %scry  (make-scry resource)
            %slim  (make-slim subject-type formula)
            %slit  (make-slit gate sample)
            %vale  (make-vale disc mark input)
            %volt  (make-volt disc mark input)
            %walk  (make-walk disc source target)
        ==
    ::  |schematic-handlers:make: implementation of the schematics
    ::
    ::    All of these produce a value of the same type as +make itself.
    ::
    ::  +|  schematic-handlers
    ::
    ++  make-autocons
      ~%  %make-autocons  ..^^$  ~
      |=  [head=schematic tail=schematic]
      ^-  build-receipt
      ::
      =/  head-build=^build  [date.build head]
      =/  tail-build=^build  [date.build tail]
      =^  head-result  out  (depend-on head-build)
      =^  tail-result  out  (depend-on tail-build)
      ::
      =|  blocks=(list ^build)
      =?  blocks  ?=(~ head-result)  [head-build blocks]
      =?  blocks  ?=(~ tail-result)  [tail-build blocks]
      ::  if either build blocked, we're not done
      ::
      ?^  blocks
        ::
        (return-blocks blocks)
      ::
      ?<  ?=(~ head-result)
      ?<  ?=(~ tail-result)
      ::
      (return-result %success u.head-result u.tail-result)
    ::
    ++  make-literal
      ~%  %make-literal  ..^^$  ~
      |=  =cage
      ^-  build-receipt
      (return-result %success %$ cage)
    ::
    ++  make-pin
      ~%  %make-pin  ..^^$  ~
      |=  [date=@da =schematic]
      ^-  build-receipt
      ::  pinned-sub: sub-build with the %pin date as formal date
      ::
      =/  pinned-sub=^build  [date schematic]
      ::
      =^  result  out  (depend-on pinned-sub)
      ::
      ?~  result
        (return-blocks ~[pinned-sub])
      ::
      (return-result u.result)
    ::
    ++  make-alts
      ~%  %make-alts  ..^^$  ~
      |=  [choices=(list schematic) errors=(list tank)]
      ^-  build-receipt
      ::
      ?~  choices
        (return-error [[%leaf "%alts: all options failed"] errors])
      ::
      =/  choice=^build  [date.build i.choices]
      ::
      =^  result  out  (depend-on choice)
      ?~  result
        (return-blocks ~[choice])
      ::
      ?:  ?=([%error *] u.result)
        ::
        =/  braces  [[' ' ' ' ~] ['{' ~] ['}' ~]]
        =/  wrapped-error=tank
          [%rose braces `(list tank)`message.u.result]
        =.  errors
          (weld errors `(list tank)`[[%leaf "option"] wrapped-error ~])
        $(choices t.choices)
      ::
      (return-result %success %alts u.result)
    ::
    ++  make-bake
      ~%  %make-bake  ..^^$  ~
      |=  [renderer=term query-string=coin path-to-render=rail]
      ^-  build-receipt
      ::  path-build: find the file path for the renderer source
      ::
      =/  path-build=^build
        [date.build [%path disc.path-to-render %ren renderer]]
      ::
      =^  path-result  out  (depend-on path-build)
      ?~  path-result
        (return-blocks [path-build]~)
      ::
      |^  ^-  build-receipt
          ::  if there's a renderer called :renderer, use it on :path-to-render
          ::
          ::    Otherwise, fall back to running the contents of :path-to-render
          ::    through a mark that has the same name as :renderer.
          ::
          ?:  ?=([~ %success %path *] path-result)
            (try-renderer-then-mark rail.u.path-result)
          (try-mark ~)
      ::  +try-renderer-then-mark: try to render a path, then fall back to mark
      ::
      ++  try-renderer-then-mark
        |=  =rail
        ^-  build-receipt
        ::  build a +scaffold from the renderer source
        ::
        =/  hood-build=^build  [date.build [%hood rail]]
        ::
        =^  hood-result  out  (depend-on hood-build)
        ?~  hood-result
          (return-blocks [hood-build]~)
        ::  if we can't find and parse the renderer, try the mark instead
        ::
        ?:  ?=([~ %error *] hood-result)
          (try-mark message.u.hood-result)
        ?>  ?=([~ %success %hood *] hood-result)
        ::  link the renderer, passing through :path-to-render and :query-string
        ::
        =/  plan-build=^build
          :-  date.build
          [%plan path-to-render query-string scaffold.u.hood-result]
        ::
        =^  plan-result  out  (depend-on plan-build)
        ?~  plan-result
          (return-blocks [plan-build]~)
        ::  if compiling the renderer errors out, try the mark instead
        ::
        ?:  ?=([~ %error *] plan-result)
          (try-mark message.u.plan-result)
        ?>  ?=([~ %success %plan *] plan-result)
        ::  renderers return their name as the mark
        ::
        ::    We should rethink whether we want this to be the case going
        ::    forward, but for now, Eyre depends on this detail to work.
        ::
        (return-result [%success %bake renderer vase.u.plan-result])
      ::   +try-mark: try to cast a file's contents through a mark
      ::
      ::     :errors contains any error messages from our previous attempt to
      ::     run a renderer, if we made one. This way if both the renderer and
      ::     mark fail, the requester will see the errors of both attempts.
      ::
      ++  try-mark
        |=  errors=(list tank)
        ^-  build-receipt
        ::  no renderer, try mark; retrieve directory listing of :path-to-render
        ::
        ::    There might be multiple files of different marks stored at
        ::    :path-to-render. Retrieve the directory listing for
        ::    :path-to-render, then check which of the path segments in
        ::    that directory are files (not just folders), then for each
        ::    file try to %cast its mark to the desired mark (:renderer).
        ::
        ::    Start by retrieving the directory listing, using :toplevel-build.
        ::
        =/  toplevel-build=^build
          [date.build [%scry %c %y path-to-render]]
        ::
        =^  toplevel-result  out  (depend-on toplevel-build)
        ?~  toplevel-result
          (return-blocks [toplevel-build]~)
        ::
        ?:  ?=([~ %error *] toplevel-result)
          ::
          =/  =path  (rail-to-path path-to-render)
          ?~  errors
            %-  return-error
            :-  [%leaf "ford: %bake {<renderer>} on {<path>} failed:"]
            message.u.toplevel-result
          ::
          =/  braces  [[' ' ' ' ~] ['{' ~] ['}' ~]]
          %-  return-error  :~
            [%leaf "ford: %bake {<renderer>} on {<path>} failed:"]
            [%leaf "as-renderer"]
            [%rose braces errors]
            [%leaf "as-mark"]
            [%rose braces message.u.toplevel-result]
          ==
        ?>  ?=([~ %success %scry *] toplevel-result)
        ::
        =/  toplevel-arch=arch  ;;(arch q.q.cage.u.toplevel-result)
        ::  find the :sub-path-segments that could be files
        ::
        ::    Filter out path segments that aren't a +term,
        ::    since those aren't valid marks and therefore can't
        ::    be the last segment of a filepath in Clay.
        ::
        =/  sub-path-segments=(list @ta)
          (skim (turn ~(tap by dir.toplevel-arch) head) (sane %tas))
        ::
        =/  sub-schematics=(list [sub-path=@ta =schematic])
          %+  turn  sub-path-segments
          |=  sub=@ta
          :-  sub
          [%scry %c %y path-to-render(spur [sub spur.path-to-render])]
        ::
        =^  maybe-schematic-results  out
          %-  perform-schematics  :*
            ;:  weld
              "ford: %bake "  (trip renderer)  " on "
              (spud (rail-to-path path-to-render))  " contained failures:"
            ==
            sub-schematics
            %fail-on-errors
            *@ta
          ==
        ?~  maybe-schematic-results
          out
        ::  marks: list of the marks of the files at :path-to-render
        ::
        =/  marks=(list @tas)
          %+  murn  u.maybe-schematic-results
          |=  [sub-path=@ta result=build-result]
          ^-  (unit @tas)
          ::
          ?>  ?=([%success %scry *] result)
          ::
          =/  =arch  ;;(arch q.q.cage.result)
          ::  if it's a directory, not a file, we can't load it
          ::
          ?~  fil.arch
            ~
          [~ `@tas`sub-path]
        ::  sort marks in alphabetical order
        ::
        =.  marks  (sort marks lte)
        ::  try to convert files to the destination mark, in order
        ::
        =/  alts-build=^build
          ::
          :+  date.build  %alts
          ^=  choices  ^-  (list schematic)
          ::
          %+  turn  marks
          |=  mark=term
          ^-  schematic
          ::
          =/  file=rail  path-to-render(spur [mark spur.path-to-render])
          ::
          [%cast disc.file renderer [%scry %c %x file]]
        ::
        =^  alts-result  out  (depend-on alts-build)
        ?~  alts-result
          (return-blocks [alts-build]~)
        ::
        ?:  ?=([~ %error *] alts-result)
          =/  =path  (rail-to-path path-to-render)
          ?~  errors
            %-  return-error
            :-  [%leaf "ford: %bake {<renderer>} on {<path>} failed:"]
            message.u.alts-result
          ::
          =/  braces  [[' ' ' ' ~] ['{' ~] ['}' ~]]
          %-  return-error  :~
            [%leaf "ford: %bake {<renderer>} on {<path>} failed:"]
            [%leaf "as-renderer"]
            [%rose braces errors]
            [%leaf "as-mark"]
            [%rose braces message.u.alts-result]
          ==
        ::
        ?>  ?=([~ %success %alts *] alts-result)
        ::
        =/  =build-result
          [%success %bake (result-to-cage u.alts-result)]
        ::
        (return-result build-result)
      --
    ::
    ++  make-bunt
      ~%  %make-bunt  ..^^$  ~
      |=  [=disc mark=term]
      ^-  build-receipt
      ::  resolve path of the mark definition file
      ::
      =/  path-build=^build  [date.build [%path disc %mar mark]]
      ::
      =^  path-result  out  (depend-on path-build)
      ?~  path-result
        (return-blocks [path-build]~)
      ::
      ?:  ?=([~ %error *] path-result)
        %-  return-error
        :_  message.u.path-result
        :-  %leaf
        "ford: %bunt resolving path for {<mark>} on {<disc>} failed:"
      ::
      ?>  ?=([~ %success %path *] path-result)
      ::  build the mark core from source
      ::
      =/  core-build=^build  [date.build [%core rail.u.path-result]]
      ::
      =^  core-result  out  (depend-on core-build)
      ?~  core-result
        (return-blocks [core-build]~)
      ::
      ?:  ?=([~ %error *] core-result)
        %-  return-error
        :_  message.u.core-result
        :-  %leaf
        "ford: %bunt compiling mark {<mark>} on {<disc>} failed:"
      ::
      ?>  ?=([~ %success %core *] core-result)
      ::  extract the sample from the mark core
      ::
      =/  mark-vase=vase    vase.u.core-result
      ~|  %mark-vase
      =+  [sample-type=p sample-value=q]:(slot 6 mark-vase)
      ::  if sample is wrapped in a face, unwrap it
      ::
      =?  sample-type  ?=(%face -.sample-type)  q.sample-type
      ::
      =/  =cage  [mark sample-type sample-value]
      (return-result %success %bunt cage)
    ::
    ++  make-call
      ~%  %make-call  ..^^$  ~
      |=  [gate=schematic sample=schematic]
      ^-  build-receipt
      ::
      =/  gate-build=^build  [date.build gate]
      =^  gate-result    out  (depend-on gate-build)
      ::
      =/  sample-build=^build  [date.build sample]
      =^  sample-result  out  (depend-on sample-build)
      ::
      =|  blocks=(list ^build)
      =?  blocks  ?=(~ gate-result)    [[date.build gate] blocks]
      =?  blocks  ?=(~ sample-result)  [[date.build sample] blocks]
      ?^  blocks
        (return-blocks blocks)
      ::
      ?<  ?=(~ gate-result)
      ?:  ?=([~ %error *] gate-result)
        %-  return-error
        :-  [%leaf "ford: %call failed to build gate:"]
        message.u.gate-result
      ::
      ?<  ?=(~ sample-result)
      ?:  ?=([~ %error *] sample-result)
        %-  return-error
        :-  [%leaf "ford: %call failed to build sample:"]
        message.u.sample-result
      ::
      =/  gate-vase=vase    q:(result-to-cage u.gate-result)
      =/  sample-vase=vase  q:(result-to-cage u.sample-result)
      ::  run %slit to get the resulting type of calculating the gate
      ::
      =/  slit-schematic=schematic  [%slit gate-vase sample-vase]
      =/  slit-build=^build  [date.build slit-schematic]
      =^  slit-result  out  (depend-on slit-build)
      ?~  slit-result
        (return-blocks [date.build slit-schematic]~)
      ::
      ?:  ?=([~ %error *] slit-result)
        %-  return-error
        :-  [%leaf "ford: %call failed type calculation"]
        message.u.slit-result
      ::
      ?>  ?=([~ %success %slit *] slit-result)
      ::
      =/  =compiler-cache-key  [%call gate-vase sample-vase]
      =^  cached-result  out  (access-cache compiler-cache-key)
      ?^  cached-result
        (return-result u.cached-result)
      ::
      ?>  &(?=(^ q.gate-vase) ?=(^ +.q.gate-vase))
      =/  val
        (mong [q.gate-vase q.sample-vase] intercepted-scry)
      ::
      ?-    -.val
          %0
        (return-result %success %call [type.u.slit-result p.val])
      ::
          %1
        =/  blocked-path=path  ;;(path p.val)
        (blocked-paths-to-receipt %call blocked-path ~)
      ::
          %2
        (return-error [[%leaf "ford: %call execution failed:"] p.val])
      ==
    ::
    ++  make-cast
      ~%  %make-cast  ..^^$  ~
      |=  [=disc mark=term input=schematic]
      ^-  build-receipt
      ::
      =/  input-build=^build  [date.build input]
      ::
      =^  input-result  out  (depend-on input-build)
      ?~  input-result
        (return-blocks [input-build]~)
      ::
      ?:  ?=([~ %error *] input-result)
        %-  return-error
        :_  message.u.input-result
        :-  %leaf
        ;:  weld
          "ford: %cast "  (trip mark)  " on ["  (trip (scot %p ship.disc))
          " "  (trip desk.disc)  "] failed on input:"
        ==
      ::
      ?>  ?=([~ %success *] input-result)
      ::
      =/  result-cage=cage  (result-to-cage u.input-result)
      ::
      =/  translation-path-build=^build
        [date.build [%walk disc p.result-cage mark]]
      =^  translation-path-result  out
        (depend-on translation-path-build)
      ::
      ?~  translation-path-result
        (return-blocks [translation-path-build]~)
      ::
      ?:  ?=([~ %error *] translation-path-result)
        %-  return-error
        :_  message.u.translation-path-result
        :-  %leaf
        ;:  weld
          "ford: %cast "  (trip mark)  " on ["  (trip (scot %p ship.disc))
          " "  (trip desk.disc)  "] failed:"
        ==
      ::
      ?>  ?=([~ %success %walk *] translation-path-result)
      ::
      =/  translation-path=(list mark-action)
        results.u.translation-path-result
      ::
      |^  ^-  build-receipt
          ?~  translation-path
            (return-result %success %cast result-cage)
          ::
          =^  action-result  out
            =,  i.translation-path
            ?-  -.i.translation-path
              %grow  (run-grow source target result-cage)
              %grab  (run-grab source target result-cage)
            ==
          ::
          ?-    -.action-result
              %success
            %_  $
              translation-path  t.translation-path
              result-cage  cage.action-result
            ==
          ::
              %blocks
            (return-blocks blocks.action-result)
          ::
              %error
            (return-error [leaf+"ford: failed to %cast" tang.action-result])
        ==
      ::
      +=  action-result
        $%  ::  translation was successful and here's a cage for you
            [%success =cage]
            ::  it was an error. sorry.
            [%error =tang]
            ::  we block on a build
            [%blocks blocks=(list ^build)]
        ==
      ::
      ++  run-grab
        |=  [source-mark=term target-mark=term input-cage=cage]
        ^-  [action-result _out]
        ::
        =/  mark-path-build=^build
          [date.build [%path disc %mar target-mark]]
        ::
        =^  mark-path-result  out
          (depend-on mark-path-build)
        ?~  mark-path-result
          [[%blocks [mark-path-build]~] out]
        ::
        ?.  ?=([~ %success %path *] mark-path-result)
          %-  cast-wrap-error  :*
            source-mark
            target-mark
            ;:  weld
              "ford: %cast failed to find path for mark "  (trip source-mark)
              " during +grab:"
            ==
            mark-path-result
          ==
        ::
        =/  mark-core-build=^build  [date.build [%core rail.u.mark-path-result]]
        ::
        =^  mark-core-result  out  (depend-on mark-core-build)
        ?~  mark-core-result
          [[%blocks ~[mark-core-build]] out]
        ::  find +grab within the destination mark core
        ::
        =/  grab-build=^build
          :-  date.build
          [%ride [%limb %grab] [%$ (result-to-cage u.mark-core-result)]]
        ::
        =^  grab-result  out  (depend-on grab-build)
        ?~  grab-result
          [[%blocks [grab-build]~] out]
        ::
        ?.  ?=([~ %success %ride *] grab-result)
          =/  =path  (rail-to-path rail.u.mark-path-result)
          %-  cast-wrap-error  :*
            source-mark
            target-mark
            :(weld "ford: %cast failed to ride " (spud path) " during +grab:")
            grab-result
          ==
        ::  find an arm for the input's mark within the +grab core
        ::
        =/  grab-mark-build=^build
          :-  date.build
          [%ride [%limb source-mark] [%$ %noun vase.u.grab-result]]
        ::
        =^  grab-mark-result  out  (depend-on grab-mark-build)
        ?~  grab-mark-result
          [[%blocks [grab-mark-build]~] out]
        ::
        ?.  ?=([~ %success %ride *] grab-mark-result)
          =/  =path  (rail-to-path rail.u.mark-path-result)
          %-  cast-wrap-error  :*
            source-mark
            target-mark
            :(weld "ford: %cast failed to ride " (spud path) " during +grab:")
            grab-mark-result
          ==
        ::  slam the +mark-name:grab gate on the result of running :input
        ::
        =/  call-build=^build
          :-  date.build
          [%call gate=[%$ %noun vase.u.grab-mark-result] sample=[%$ input-cage]]
        ::
        =^  call-result  out  (depend-on call-build)
        ?~  call-result
          [[%blocks [call-build]~] out]
        ::
        ?.  ?=([~ %success %call *] call-result)
          =/  =path  (rail-to-path rail.u.mark-path-result)
          %-  cast-wrap-error  :*
            source-mark
            target-mark
            :(weld "ford: %cast failed to call +grab arm in " (spud path) ":")
            call-result
          ==
        ::
        [[%success [mark vase.u.call-result]] out]
      ::  +grow: grow from the input mark to the destination mark
      ::
      ++  run-grow
        |=  [source-mark=term target-mark=term input-cage=cage]
        ^-  [action-result _out]
        ::
        =/  starting-mark-path-build=^build
          [date.build [%path disc %mar source-mark]]
        ::
        =^  starting-mark-path-result  out
          (depend-on starting-mark-path-build)
        ?~  starting-mark-path-result
          [[%blocks [starting-mark-path-build]~] out]
        ::
        ?.  ?=([~ %success %path *] starting-mark-path-result)
          %-  cast-wrap-error  :*
            source-mark
            target-mark
            ;:  weld
              "ford: %cast failed to find path for mark "  (trip source-mark)
              " during +grow:"
            ==
            starting-mark-path-result
          ==
        ::  grow the value from the initial mark to the final mark
        ::
        ::  Replace the input mark's sample with the input's result,
        ::  then fire the mark-name:grow arm to produce a result.
        ::
        =/  grow-build=^build
          :-  date.build
          :+  %ride
            formula=`hoon`[%tsld [%wing ~[target-mark]] [%wing ~[%grow]]]
          ^=  subject
          ^-  schematic
          :*  %mute
              ^-  schematic
              [%core rail.u.starting-mark-path-result]
              ^=  mutations
              ^-  (list [wing schematic])
              [[%& 6]~ [%$ input-cage]]~
          ==
        ::
        =^  grow-result  out  (depend-on grow-build)
        ?~  grow-result
          [[%blocks [grow-build]~] out]
        ::
        ?.  ?=([~ %success %ride *] grow-result)
          =/  =path  (rail-to-path rail.u.starting-mark-path-result)
          %-  cast-wrap-error  :*
            source-mark
            target-mark
            :(weld "ford: %cast failed to ride " (spud path) " during +grow:")
            grow-result
          ==
        ::  make sure the product nests in the sample of the destination mark
        ::
        =/  bunt-build=^build  [date.build [%bunt disc target-mark]]
        ::
        =^  bunt-result  out  (depend-on bunt-build)
        ?~  bunt-result
          [[%blocks [bunt-build]~] out]
        ::
        ?.  ?=([~ %success %bunt *] bunt-result)
          %-  cast-wrap-error  :*
            source-mark
            target-mark
            :(weld "ford: %cast failed to bunt " (trip target-mark) ":")
            bunt-result
          ==
        ::
        ?.  (~(nest ut p.q.cage.u.bunt-result) | p.vase.u.grow-result)
          =*  src  source-mark
          =*  dst  target-mark
          :_  out
          :-  %error
          :_  ~
          :-  %leaf
          ;:  weld
            "ford: %cast from "  (trip src)  " to "  (trip dst)
            " failed: nest fail"
          ==
        ::
        [[%success mark vase.u.grow-result] out]
      ::
      ++  cast-wrap-error
        |=  $:  source-mark=term
                target-mark=term
                description=tape
                result=(unit build-result)
            ==
        ^-  [action-result _out]
        ::
        ?>  ?=([~ %error *] result)
        ::
        :_  out
        :-  %error
        :*  :-  %leaf
            ;:  weld
              "ford: %cast failed while trying to cast from "
              (trip source-mark)  " to "  (trip target-mark)  ":"
            ==
            [%leaf description]
            message.u.result
        ==
      --
    ::
    ++  make-core
      ~%  %make-core  ..^^$  ~
      |=  source-path=rail
      ^-  build-receipt
      ::  convert file at :source-path to a +scaffold
      ::
      =/  hood-build=^build  [date.build [%hood source-path]]
      ::
      =^  hood-result  out  (depend-on hood-build)
      ?~  hood-result
        (return-blocks [hood-build]~)
      ::
      ?:  ?=(%error -.u.hood-result)
        %-  return-error
        :-  [%leaf "ford: %core on {<(rail-to-path source-path)>} failed:"]
        message.u.hood-result
      ::  build the +scaffold into a program
      ::
      ?>  ?=([%success %hood *] u.hood-result)
      ::
      =/  plan-build=^build
        [date.build [%plan source-path `coin`[%many ~] scaffold.u.hood-result]]
      ::
      =^  plan-result  out  (depend-on plan-build)
      ?~  plan-result
        (return-blocks [plan-build]~)
      ::
      ?:  ?=(%error -.u.plan-result)
        %-  return-error
        :-  [%leaf "ford: %core on {<(rail-to-path source-path)>} failed:"]
        message.u.plan-result
      ::
      ?>  ?=([%success %plan *] u.plan-result)
      (return-result %success %core vase.u.plan-result)
    ::
    ++  make-diff
      ~%  %make-diff  ..^^$  ~
      |=  [=disc start=schematic end=schematic]
      ^-  build-receipt
      ::  run both input schematics as an autocons build
      ::
      =/  sub-build=^build  [date.build [start end]]
      ::
      =^  sub-result  out  (depend-on sub-build)
      ?~  sub-result
        (return-blocks [sub-build]~)
      ::
      ?.  ?=([~ %success ^ ^] sub-result)
        (wrap-error sub-result)
      ?.  ?=([%success *] head.u.sub-result)
        (wrap-error `head.u.sub-result)
      ?.  ?=([%success *] tail.u.sub-result)
        (wrap-error `tail.u.sub-result)
      ::
      =/  start-cage=cage  (result-to-cage head.u.sub-result)
      =/  end-cage=cage    (result-to-cage tail.u.sub-result)
      ::  if the marks aren't the same, we can't diff them
      ::
      ?.  =(p.start-cage p.end-cage)
        %-  return-error  :_  ~  :-  %leaf
        "ford: %diff failed: mark mismatch: %{<p.start-cage>} / %{<p.end-cage>}"
      ::  if the values are the same, the diff is null
      ::
      ?:  =(q.q.start-cage q.q.end-cage)
        =/  =build-result
          [%success %diff [%null [%atom %n ~] ~]]
        ::
        (return-result build-result)
      ::
      =/  mark-path-build=^build  [date.build [%path disc %mar p.start-cage]]
      ::
      =^  mark-path-result  out  (depend-on mark-path-build)
      ?~  mark-path-result
        (return-blocks [mark-path-build]~)
      ::
      ?:  ?=([~ %error *] mark-path-result)
        %-  return-error
        :-  [%leaf "ford: %diff failed on {<disc>}:"]
        message.u.mark-path-result
      ::
      ?>  ?=([~ %success %path *] mark-path-result)
      ::
      =/  mark-build=^build  [date.build [%core rail.u.mark-path-result]]
      ::
      =^  mark-result  out  (depend-on mark-build)
      ?~  mark-result
        (return-blocks [mark-build]~)
      ::
      ?:  ?=([~ %error *] mark-result)
        %-  return-error
        :-  [%leaf "ford: %diff failed on {<disc>}:"]
        message.u.mark-result
      ::
      ?>  ?=([~ %success %core *] mark-result)
      ::
      ?.  (slab %grad p.vase.u.mark-result)
        %-  return-error  :_  ~  :-  %leaf
        "ford: %diff failed: %{<p.start-cage>} mark has no +grad arm"
      ::
      =/  grad-build=^build
        [date.build [%ride [%limb %grad] [%$ %noun vase.u.mark-result]]]
      ::
      =^  grad-result  out  (depend-on grad-build)
      ?~  grad-result
        (return-blocks [grad-build]~)
      ::
      ?:  ?=([~ %error *] grad-result)
        %-  return-error
        :-  [%leaf "ford: %diff failed on {<disc>}:"]
        message.u.grad-result
      ::
      ?>  ?=([~ %success %ride *] grad-result)
      ::  if +grad produced a @tas, convert to that mark and diff those
      ::
      ?@  q.vase.u.grad-result
        =/  mark=(unit @tas)  ((sand %tas) q.vase.u.grad-result)
        ?~  mark
          %-  return-error  :_  ~  :-  %leaf
          "ford: %diff failed: %{<p.start-cage>} mark has invalid +grad arm"
        ::
        =/  diff-build=^build
          :-  date.build
          :^    %diff
              disc
            [%cast disc u.mark [%$ start-cage]]
          [%cast disc u.mark [%$ end-cage]]
        ::
        =^  diff-result  out  (depend-on diff-build)
        ?~  diff-result
          (return-blocks [diff-build]~)
        ::
        ?.  ?=([~ %success %diff *] diff-result)
          (wrap-error diff-result)
        ::
        =/  =build-result
          [%success %diff cage.u.diff-result]
        ::
        (return-result build-result)
      ::  +grad produced a cell, which should be a core with a +form arm
      ::
      ?.  (slab %form p.vase.u.grad-result)
        %-  return-error  :_  ~  :-  %leaf
        "ford: %diff failed: %{<p.start-cage>} mark has no +form:grab arm"
      ::  the +grab core should also contain a +diff arm
      ::
      ?.  (slab %diff p.vase.u.grad-result)
        %-  return-error  :_  ~  :-  %leaf
        "ford: %diff failed: %{<p.start-cage>} mark has no +diff:grab arm"
      ::
      =/  diff-build=^build
        :-  date.build
        :+  %call
          ::
          ^=  gate
          :+  %ride
            ::
            formula=`hoon`[%tsld [%wing ~[%diff]] [%wing ~[%grad]]]
          ::
          ^=  subject
          :+  %mute
            ::
            subject=`schematic`[%$ %noun vase.u.mark-result]
          ::
          ^=  mutations
          ^-  (list [wing schematic])
          [[%& 6]~ [%$ start-cage]]~
        ::
        sample=`schematic`[%$ end-cage]
      ::
      =^  diff-result  out  (depend-on diff-build)
      ?~  diff-result
        (return-blocks [diff-build]~)
      ::
      ?.  ?=([~ %success %call *] diff-result)
        (wrap-error diff-result)
      ::
      =/  form-build=^build
        [date.build [%ride [%limb %form] [%$ %noun vase.u.grad-result]]]
      ::
      =^  form-result  out  (depend-on form-build)
      ?~  form-result
        (return-blocks [form-build]~)
      ::
      ?.  ?=([~ %success %ride *] form-result)
        (wrap-error form-result)
      ::
      =/  mark=(unit @tas)  ((soft @tas) q.vase.u.form-result)
      ?~  mark
        %-  return-error  :_  ~  :-  %leaf
        "ford: %diff failed: invalid +form result: {(text vase.u.form-result)}"
      ::
      =/  =build-result
        [%success %diff [u.mark vase.u.diff-result]]
      ::
      (return-result build-result)
    ::
    ++  make-dude
      ~%  %make-dude  ..^^$  ~
      |=  [error=tank attempt=schematic]
      ^-  build-receipt
      ::
      =/  attempt-build=^build  [date.build attempt]
      =^  attempt-result  out  (depend-on attempt-build)
      ?~  attempt-result
        ::
        (return-blocks ~[[date.build attempt]])
      ::
      ?.  ?=([%error *] u.attempt-result)
        (return-result u.attempt-result)
      ::
      (return-error [error message.u.attempt-result])
    ::
    ++  make-hood
      ~%  %make-hood  ..^^$  ~
      |=  source-rail=rail
      ^-  build-receipt
      ::
      =/  scry-build=^build  [date.build [%scry [%c %x source-rail]]]
      =^  scry-result  out  (depend-on scry-build)
      ?~  scry-result
        ::
        (return-blocks ~[scry-build])
      ::
      ?:  ?=([~ %error *] scry-result)
        =/  =path  (rail-to-path source-rail)
        %-  return-error
        :-  [%leaf "ford: %hood failed for {<path>}:"]
        message.u.scry-result
      =+  as-cage=(result-to-cage u.scry-result)
      ::  hoon files must be atoms to parse
      ::
      ?.  ?=(@ q.q.as-cage)
        =/  =path  (rail-to-path source-rail)
        %-  return-error
        :_  ~
        :-  %leaf
        "ford: %hood: path {<path>} not an atom"
      ::
      =/  src-beam=beam  [[ship.disc desk.disc [%ud 0]] spur]:source-rail
      ::
      =/  =compiler-cache-key  [%hood src-beam q.q.as-cage]
      =^  cached-result  out  (access-cache compiler-cache-key)
      ?^  cached-result
        (return-result u.cached-result)
      ::
      =/  parsed
        ((full (parse-scaffold src-beam)) [1 1] (trip q.q.as-cage))
      ::
      ?~  q.parsed
        =/  =path  (rail-to-path source-rail)
        %-  return-error
        =/  lyn  p.p.parsed
        =/  col  q.p.parsed
        :~  leaf+(runt [(dec col) '-'] "^")
            leaf+(trip (snag (dec lyn) (to-wain:format q.q.as-cage)))
            leaf+"ford: %hood: syntax error at [{<lyn>} {<col>}] in {<path>}"
        ==
      ::
      (return-result %success %hood p.u.q.parsed)
    ::
    ++  make-join
      ~%  %make-join  ..^^$  ~
      |=  [disc=disc mark=term first=schematic second=schematic]
      ^-  build-receipt
      ::
      =/  initial-build=^build
        [date.build [first second] [%path disc %mar mark]]
      ::
      =^  initial-result  out  (depend-on initial-build)
      ?~  initial-result
        (return-blocks [initial-build]~)
      ::
      ?.  ?=([~ %success [%success ^ ^] %success %path *] initial-result)
        (wrap-error initial-result)
      ?.  ?=([%success *] head.head.u.initial-result)
        (wrap-error `head.head.u.initial-result)
      ?.  ?=([%success *] tail.head.u.initial-result)
        (wrap-error `tail.head.u.initial-result)
      ::
      =/  first-cage=cage   (result-to-cage head.head.u.initial-result)
      =/  second-cage=cage  (result-to-cage tail.head.u.initial-result)
      =/  mark-path=rail    rail.tail.u.initial-result
      ::  TODO: duplicate logic with +make-pact and others
      ::
      =/  mark-build=^build  [date.build [%core mark-path]]
      ::
      =^  mark-result  out  (depend-on mark-build)
      ?~  mark-result
        (return-blocks [mark-build]~)
      ::
      ?:  ?=([~ %error *] mark-result)
        %-  return-error
        :-  [%leaf "ford: %join to {<mark>} on {<disc>} failed:"]
        message.u.mark-result
      ::
      ?>  ?=([~ %success %core *] mark-result)
      ::
      =/  mark-vase=vase  vase.u.mark-result
      ::
      ?.  (slab %grad p.mark-vase)
        %-  return-error  :_  ~  :-  %leaf
        "ford: %join failed: %{<mark>} mark has no +grad arm"
      ::
      =/  grad-build=^build
        [date.build [%ride [%limb %grad] [%$ %noun mark-vase]]]
      ::
      =^  grad-result  out  (depend-on grad-build)
      ?~  grad-result
        (return-blocks [grad-build]~)
      ::
      ?:  ?=([~ %error *] grad-result)
        %-  return-error
        :-  [%leaf "ford: %join to {<mark>} on {<disc>} failed:"]
        message.u.grad-result
      ::
      ?>  ?=([~ %success %ride *] grad-result)
      ::
      =/  grad-vase=vase  vase.u.grad-result
      ::  if +grad produced a mark, delegate %join behavior to that mark
      ::
      ?@  q.grad-vase
        ::  if +grad produced a term, make sure it's a valid mark
        ::
        =/  grad-mark=(unit term)  ((sand %tas) q.grad-vase)
        ?~  grad-mark
          %-  return-error  :_  ~  :-  %leaf
          "ford: %join failed: %{<mark>} mark invalid +grad"
        ::  todo: doesn't catch full cycles of +grad arms, only simple cases
        ::
        ?:  =(u.grad-mark mark)
          %-  return-error  :_  ~  :-  %leaf
          "ford: %join failed: %{<mark>} mark +grad arm refers to self"
        ::
        =/  join-build=^build
          [date.build [%join disc u.grad-mark [%$ first-cage] [%$ second-cage]]]
        ::
        =^  join-result  out  (depend-on join-build)
        ?~  join-result
          (return-blocks [join-build]~)
        ::
        ?:  ?=([~ %error *] join-result)
          %-  return-error
          :-  [%leaf "ford: %join to {<mark>} on {<disc>} failed:"]
          message.u.join-result
        ::
        ?>  ?=([~ %success %join *] join-result)
        ::
        (return-result u.join-result)
      ::  make sure the +grad core has a +form arm
      ::
      ?.  (slab %form p.grad-vase)
        %-  return-error  :_  ~  :-  %leaf
        "ford: %join failed: no +form:grad in %{<mark>} mark"
      ::  make sure the +grad core has a +join arm
      ::
      ?.  (slab %join p.grad-vase)
        %-  return-error  :_  ~  :-  %leaf
        "ford: %join failed: no +join:grad in %{<mark>} mark"
      ::  fire the +form:grad arm, which should produce a mark
      ::
      =/  form-build=^build
        [date.build [%ride [%limb %form] [%$ %noun grad-vase]]]
      ::
      =^  form-result  out  (depend-on form-build)
      ?~  form-result
        (return-blocks [form-build]~)
      ::
      ?.  ?=([~ %success %ride *] form-result)
        (wrap-error form-result)
      ::
      =/  form-mark=(unit term)  ((soft @tas) q.vase.u.form-result)
      ?~  form-mark
        %-  return-error  :_  ~  :-  %leaf
        "ford: %join failed: %{<mark>} mark invalid +form:grad"
      ::  the mark produced by +form:grad should match both diffs
      ::
      ?.  &(=(u.form-mark p.first-cage) =(u.form-mark p.second-cage))
        %-  return-error  :_  ~  :-  %leaf
        "ford: %join failed: mark mismatch"
      ::  if the diffs are identical, just produce the first
      ::
      ?:  =(q.q.first-cage q.q.second-cage)
        (return-result %success %join first-cage)
      ::  call the +join:grad gate on the two diffs
      ::
      =/  diff-build=^build
        :-  date.build
        :+  %call
          :+  %ride
            [%limb %join]
          [%$ %noun grad-vase]
        [%$ %noun (slop q.first-cage q.second-cage)]
      ::
      =^  diff-result  out  (depend-on diff-build)
      ?~  diff-result
        (return-blocks [diff-build]~)
      ::
      ?:  ?=([~ %error *] diff-result)
        %-  return-error
        :-  [%leaf "ford: %join to {<mark>} on {<disc>} failed:"]
        message.u.diff-result
      ::
      ?>  ?=([~ %success %call *] diff-result)
      ::  the result was a unit; if `~`, use %null mark; otherwise grab tail
      ::
      =/  =build-result
        :+  %success  %join
        ?@  q.vase.u.diff-result
          [%null vase.u.diff-result]
        [u.form-mark (slot 3 vase.u.diff-result)]
      ::
      (return-result build-result)
    ::
    ++  make-list
      ~%  %make-list  ..^^$  ~
      |=  schematics=(list schematic)
      ^-  build-receipt
      ::
      =/  key-and-schematics
        (turn schematics |=(=schematic [~ schematic]))
      ::  depend on builds of each schematic
      ::
      =^  maybe-schematic-results  out
        (perform-schematics "" key-and-schematics %ignore-errors *~)
      ?~  maybe-schematic-results
        out
      ::  return all builds
      ::
      =/  =build-result
        :+  %success  %list
        ::  the roll above implicitly flopped the results
        ::
        (flop (turn u.maybe-schematic-results tail))
      (return-result build-result)
    ::
    ++  make-mash
      ~%  %make-mash  ..^^$  ~
      |=  $:  disc=disc
              mark=term
              first=[disc=disc mark=term =schematic]
              second=[disc=disc mark=term =schematic]
          ==
      ^-  build-receipt
      ::
      =/  initial-build=^build
        [date.build [schematic.first schematic.second] [%path disc %mar mark]]
      ::
      =^  initial-result  out  (depend-on initial-build)
      ?~  initial-result
        (return-blocks [initial-build]~)
      ::  TODO: duplicate logic with +make-join
      ::
      ?.  ?=([~ %success [%success ^ ^] %success %path *] initial-result)
        (wrap-error initial-result)
      ?.  ?=([%success *] head.head.u.initial-result)
        (wrap-error `head.head.u.initial-result)
      ?.  ?=([%success *] tail.head.u.initial-result)
        (wrap-error `tail.head.u.initial-result)
      ::
      =/  first-cage=cage   (result-to-cage head.head.u.initial-result)
      =/  second-cage=cage  (result-to-cage tail.head.u.initial-result)
      =/  mark-path=rail    rail.tail.u.initial-result
      ::  TODO: duplicate logic with +make-pact and others
      ::
      =/  mark-build=^build  [date.build [%core mark-path]]
      ::
      =^  mark-result  out  (depend-on mark-build)
      ?~  mark-result
        (return-blocks [mark-build]~)
      ::
      ?.  ?=([~ %success %core *] mark-result)
        (wrap-error mark-result)
      ::
      =/  mark-vase=vase  vase.u.mark-result
      ::
      ?.  (slab %grad p.mark-vase)
        %-  return-error  :_  ~  :-  %leaf
        "ford: %mash failed: %{<mark>} mark has no +grad arm"
      ::
      =/  grad-build=^build
        [date.build [%ride [%limb %grad] [%$ %noun mark-vase]]]
      ::
      =^  grad-result  out  (depend-on grad-build)
      ?~  grad-result
        (return-blocks [grad-build]~)
      ::
      ?.  ?=([~ %success %ride *] grad-result)
        (wrap-error grad-result)
      ::
      =/  grad-vase=vase  vase.u.grad-result
      ::  if +grad produced a mark, delegate %mash behavior to that mark
      ::
      ?@  q.grad-vase
        ::  if +grad produced a term, make sure it's a valid mark
        ::
        =/  grad-mark=(unit term)  ((sand %tas) q.grad-vase)
        ?~  grad-mark
          %-  return-error  :_  ~  :-  %leaf
          "ford: %mash failed: %{<mark>} mark invalid +grad"
        ::
        =/  mash-build=^build
          :-  date.build
          :-  %mash
          :^  disc  u.grad-mark
            [disc.first mark.first [%$ first-cage]]
          [disc.second mark.second [%$ second-cage]]
        ::
        =^  mash-result  out  (depend-on mash-build)
        ?~  mash-result
          (return-blocks [mash-build]~)
        ::
        ?.  ?=([~ %success %mash *] mash-result)
          (wrap-error mash-result)
        ::
        =/  =build-result
          [%success %mash cage.u.mash-result]
        ::
        (return-result build-result)
      ::
      ?.  (slab %form p.grad-vase)
        %-  return-error  :_  ~  :-  %leaf
        "ford: %mash failed: %{<mark>} mark has no +form:grad"
      ::
      ?.  (slab %mash p.grad-vase)
        %-  return-error  :_  ~  :-  %leaf
        "ford: %mash failed: %{<mark>} mark has no +mash:grad"
      ::
      =/  form-build=^build
        [date.build [%ride [%limb %form] [%$ %noun grad-vase]]]
      ::
      =^  form-result  out  (depend-on form-build)
      ?~  form-result
        (return-blocks [form-build]~)
      ::
      ?.  ?=([~ %success %ride *] form-result)
        (wrap-error form-result)
      ::
      =/  form-mark=(unit term)  ((soft @tas) q.vase.u.form-result)
      ?~  form-mark
        %-  return-error  :_  ~  :-  %leaf
        "ford: %mash failed: %{<mark>} mark invalid +form:grad"
      ::
      ?.  &(=(u.form-mark p.first-cage) =(u.form-mark p.second-cage))
        %-  return-error  :_  ~  :-  %leaf
        "ford: %mash failed: mark mismatch"
      ::
      ?:  =(q.q.first-cage q.q.second-cage)
        =/  =build-result
          [%success %mash [%null [%atom %n ~] ~]]
        ::
        (return-result build-result)
      ::  call the +mash:grad gate on two [ship desk diff] triples
      ::
      =/  mash-build=^build
        :-  date.build
        :+  %call
          :+  %ride
            [%limb %mash]
          [%$ %noun grad-vase]
        :+  %$  %noun
        %+  slop
          ;:  slop
            [[%atom %p ~] ship.disc.first]
            [[%atom %tas ~] desk.disc.first]
            q.first-cage
          ==
        ;:  slop
          [[%atom %p ~] ship.disc.second]
          [[%atom %tas ~] desk.disc.second]
          q.second-cage
        ==
      ::
      =^  mash-result  out  (depend-on mash-build)
      ?~  mash-result
        (return-blocks [mash-build]~)
      ::
      ?.  ?=([~ %success %call *] mash-result)
        (wrap-error mash-result)
      ::
      =/  =build-result
        [%success %mash [u.form-mark vase.u.mash-result]]
      ::
      (return-result build-result)
    ::
    ++  make-mute
      ~%  %make-mute  ..^^$  ~
      |=  [subject=schematic mutations=(list [=wing =schematic])]
      ^-  build-receipt
      ::  run the subject build to produce the noun to be mutated
      ::
      =/  subject-build=^build  [date.build subject]
      =^  subject-result  out  (depend-on subject-build)
      ?~  subject-result
        (return-blocks [subject-build]~)
      ::
      ?.  ?=([~ %success *] subject-result)
        (wrap-error subject-result)
      ::
      =/  subject-cage=cage  (result-to-cage u.subject-result)
      ::
      =/  subject-vase=vase  q.subject-cage
      ::
      =^  maybe-schematic-results  out
        %-  perform-schematics  :*
          "ford: %mute contained failures:"
          mutations
          %fail-on-errors
          *wing
        ==
      ?~  maybe-schematic-results
        out
      ::  all builds succeeded; retrieve vases from results
      ::
      =/  successes=(list [=wing =vase])
        %+  turn  u.maybe-schematic-results
        |=  [=wing result=build-result]
        ^-  [^wing vase]
        ::
        ?>  ?=([%success *] result)
        ::
        [wing q:(result-to-cage result)]
      ::  create and run a +build to apply all mutations in order
      ::
      =/  ride-build=^build
        :-  date.build
        :+  %ride
          ::  formula: a `%_` +hoon that applies a list of mutations
          ::
          ::    The hoon ends up looking like:
          ::    ```
          ::    %_  +2
          ::      wing-1  +6
          ::      wing-2  +14
          ::      ...
          ::    ==
          ::    ```
          ::
          ^=  formula
          ^-  hoon
          :+  %cncb  [%& 2]~
          =/  axis  3
          ::
          |-  ^-  (list [wing hoon])
          ?~  successes  ~
          ::
          :-  [wing.i.successes [%$ (peg axis 2)]]
          $(successes t.successes, axis (peg axis 3))
        ::  subject: list of :subject-vase and mutations, as literal schematic
        ::
        ::    The subject ends up as a vase of something like this:
        ::    ```
        ::    :~  original-subject
        ::        mutant-1
        ::        mutant-2
        ::        ...
        ::    ==
        ::    ```
        ::
        ^=  subject  ^-  schematic
        :+  %$  %noun
        ^-  vase
        %+  slop  subject-vase
        |-  ^-  vase
        ?~  successes  [[%atom %n ~] ~]
        ::
        (slop vase.i.successes $(successes t.successes))
      ::
      =^  ride-result  out  (depend-on ride-build)
      ?~  ride-result
        (return-blocks [ride-build]~)
      ::
      ?.  ?=([~ %success %ride *] ride-result)
        (wrap-error ride-result)
      ::
      =/  =build-result
        [%success %mute p.subject-cage vase.u.ride-result]
      ::
      (return-result build-result)
    ::
    ++  make-pact
      ~%  %make-pact  ..^^$  ~
      |=  [disc=disc start=schematic diff=schematic]
      ^-  build-receipt
      ::  first, build the inputs
      ::
      =/  initial-build=^build  [date.build start diff]
      ::
      =^  initial-result  out  (depend-on initial-build)
      ?~  initial-result
        (return-blocks [initial-build]~)
      ::
      ?>  ?=([~ %success ^ ^] initial-result)
      =/  start-result=build-result  head.u.initial-result
      =/  diff-result=build-result    tail.u.initial-result
      ::
      ?.  ?=(%success -.start-result)
        (wrap-error `start-result)
      ?.  ?=(%success -.diff-result)
        (wrap-error `diff-result)
      ::
      =/  start-cage=cage  (result-to-cage start-result)
      =/  diff-cage=cage    (result-to-cage diff-result)
      ::
      =/  start-mark=term  p.start-cage
      =/  diff-mark=term    p.diff-cage
      ::  load the starting mark from the filesystem
      ::
      =/  mark-path-build=^build  [date.build [%path disc %mar start-mark]]
      ::
      =^  mark-path-result  out
        (depend-on mark-path-build)
      ::
      ?~  mark-path-result
        (return-blocks [mark-path-build]~)
      ::
      ?.  ?=([~ %success %path *] mark-path-result)
        (wrap-error mark-path-result)
      ::
      =/  mark-build=^build  [date.build [%core rail.u.mark-path-result]]
      ::
      =^  mark-result  out  (depend-on mark-build)
      ?~  mark-result
        (return-blocks [mark-build]~)
      ::
      ?.  ?=([~ %success %core *] mark-result)
        (wrap-error mark-result)
      ::
      =/  mark-vase=vase  vase.u.mark-result
      ::  fire the +grad arm of the mark core
      ::
      ?.  (slab %grad p.mark-vase)
        %-  return-error  :_  ~  :-  %leaf
        "ford: %pact failed: %{<start-mark>} mark has no +grad arm"
      ::
      =/  grad-build=^build
        [date.build [%ride [%limb %grad] [%$ %noun mark-vase]]]
      ::
      =^  grad-result  out  (depend-on grad-build)
      ?~  grad-result
        (return-blocks [grad-build]~)
      ::
      ?.  ?=([~ %success %ride *] grad-result)
        (wrap-error grad-result)
      ::
      =/  grad-vase=vase  vase.u.grad-result
      ::  +grad can produce a term or a core
      ::
      ::    If a mark's +grad arm produces a mark (as a +term),
      ::    it means we should use that mark's machinery to run %pact.
      ::    In this way, a mark can delegate its patching machinery to
      ::    another mark.
      ::
      ::    First we cast :start-cage to the +grad mark, then we run
      ::    a new %pact build on the result of that, which will use the
      ::    +grad mark's +grad arm. Finally we cast the %pact result back to
      ::    :start-mark, since we're trying to produce a patched version of
      ::    the initial marked value (:start-cage).
      ::
      ?@  q.grad-vase
        ::  if +grad produced a term, make sure it's a valid mark
        ::
        =/  grad-mark=(unit term)  ((sand %tas) q.grad-vase)
        ?~  grad-mark
          %-  return-error  :_  ~  :-  %leaf
          "ford: %pact failed: %{<start-mark>} mark invalid +grad"
        ::  cast :start-cage to :grad-mark, %pact that, then cast back to start
        ::
        =/  cast-build=^build
          :-  date.build
          :^  %cast  disc  start-mark
          :^  %pact  disc
            :^  %cast  disc  u.grad-mark
            [%$ start-cage]
          [%$ diff-cage]
        ::
        =^  cast-result  out  (depend-on cast-build)
        ?~  cast-result
          (return-blocks [cast-build]~)
        ::
        ?.  ?=([~ %success %cast *] cast-result)
          (wrap-error cast-result)
        ::
        =/  =build-result
          [%success %pact cage.u.cast-result]
        ::
        (return-result build-result)
      ::  +grad produced a core; make sure it has a +form arm
      ::
      ::    +grad can produce a core containing +pact and +form
      ::    arms. +form:grad, which produces a mark (as a term), is used
      ::    to verify that the diff is of the correct mark.
      ::
      ::    +pact:grad produces a gate that gets slammed with the diff
      ::    as its sample and produces a mutant version of :start-cage
      ::    by applying the diff.
      ::
      ?.  (slab %form p.grad-vase)
        %-  return-error  :_  ~  :-  %leaf
        "ford: %pact failed: no +form:grad in %{<start-mark>} mark"
      ::  we also need a +pact arm in the +grad core
      ::
      ?.  (slab %pact p.grad-vase)
        %-  return-error  :_  ~  :-  %leaf
        "ford: %pact failed: no +pact:grad in %{<start-mark>} mark"
      ::  fire the +form arm in the core produced by +grad
      ::
      =/  form-build=^build
        [date.build [%ride [%limb %form] [%$ %noun grad-vase]]]
      ::
      =^  form-result  out  (depend-on form-build)
      ?~  form-result
        (return-blocks [form-build]~)
      ::
      ?.  ?=([~ %success %ride *] form-result)
        (wrap-error form-result)
      ::  +form:grad should produce a mark
      ::
      =/  form-mark=(unit @tas)  ((soft @tas) q.vase.u.form-result)
      ?~  form-mark
        %-  return-error  :_  ~  :-  %leaf
        "ford: %pact failed: %{<start-mark>} mark invalid +form:grad"
      ::  mark produced by +form:grad needs to match the mark of the diff
      ::
      ?.  =(u.form-mark diff-mark)
        %-  return-error  :_  ~  :-  %leaf
        "ford: %pact failed: %{<start-mark>} mark invalid +form:grad"
      ::  call +pact:grad on the diff
      ::
      =/  pact-build=^build
        :-  date.build
        :+  %call
          ^-  schematic
          :+  %ride
            [%tsld [%limb %pact] [%limb %grad]]
          ^-  schematic
          :+  %mute
            ^-  schematic
            [%$ %noun mark-vase]
          ^-  (list [wing schematic])
          [[%& 6]~ [%$ start-cage]]~
        ^-  schematic
        [%$ diff-cage]
      ::
      =^  pact-result  out  (depend-on pact-build)
      ?~  pact-result
        (return-blocks [pact-build]~)
      ::
      ?.  ?=([~ %success %call *] pact-result)
        (wrap-error pact-result)
      ::
      =/  =build-result
        [%success %pact start-mark vase.u.pact-result]
      ::
      (return-result build-result)
    ::
    ++  make-path
      ~%  %make-path  ..^^$  ~
      |=  [disc=disc prefix=@tas raw-path=@tas]
      ^-  build-receipt
      ::  possible-spurs: flopped paths to which :raw-path could resolve
      ::
      =/  possible-spurs=(list spur)  (turn (segments raw-path) flop)
      ::  rails-and-schematics: scrys to check each path in :possible-paths
      ::
      =/  rails-and-schematics=(list [=rail =schematic])
        %+  turn  possible-spurs
        |=  possible-spur=spur
        ^-  [rail schematic]
        ::  full-spur: wrap :possible-spur with :prefix and /hoon suffix
        ::
        =/  full-spur=spur  :(welp /hoon possible-spur /[prefix])
        ::
        :-  [disc full-spur]
        [%scry %c %x `rail`[disc full-spur]]
      ::  depend on builds of each schematic
      ::
      =^  maybe-schematic-results  out
        %-  perform-schematics  :*
          ;:  weld
            "ford: %path resolution of "  (trip raw-path)  "at prefix "
            (trip prefix)  " contained failures:"
          ==
          rails-and-schematics
          %filter-errors
          *rail
        ==
      ?~  maybe-schematic-results
        out
      ::  matches: builds that completed with a successful result
      ::
      =/  matches  u.maybe-schematic-results
      ::  if no matches, error out
      ::
      ?~  matches
        =/  =beam
          [[ship.disc desk.disc [%da date.build]] /hoon/[raw-path]/[prefix]]
        ::
        %-  return-error
        :_  ~
        :-  %leaf
        (weld "%path: no matches for " (spud (en-beam beam)))
      ::  if exactly one path matches, succeed with the matching path
      ::
      ?:  ?=([* ~] matches)
        (return-result %success %path key.i.matches)
      ::  multiple paths matched; error out
      ::
      %-  return-error
      ::
      :-  [%leaf "multiple matches for %path: "]
      ::  tmi; cast :matches back to +list
      ::
      %+  roll  `_u.maybe-schematic-results`matches
      |=  [[key=rail result=build-result] message=tang]
      ^-  tang
      ::  beam: reconstruct request from :kid's schematic and date
      ::
      =/  =beam  [[ship.disc desk.disc [%da date.build]] spur.key]
      ::
      [[%leaf (spud (en-beam beam))] message]
    ::
    ++  make-plan
      ~%  %make-plan  ..^^$  ~
      |=  [path-to-render=rail query-string=coin =scaffold]
      ^-  build-receipt
      ::  blocks: accumulator for blocked sub-builds
      ::
      =|  blocks=(list ^build)
      ::  error-message: accumulator for failed sub-builds
      ::
      =|  error-message=tang
      ::
      |^  ::  imports: structure and library +cables, with %sur/%lib prefixes
          ::
          =/  imports=(list [prefix=?(%sur %lib) =cable])
            %+  welp
              (turn structures.scaffold |=(cable [%sur +<]))
            (turn libraries.scaffold |=(cable [%lib +<]))
          ::  path-builds: %path sub-builds to resolve import paths
          ::
          =/  path-builds  (gather-path-builds imports)
          ::
          =^  path-results  ..$  (resolve-builds path-builds)
          ?^  blocks
            (return-blocks blocks)
          ::
          ?^  error-message
            (return-error error-message)
          ::  tmi; remove type specializations
          ::
          =>  .(blocks *(list ^build), error-message *tang)
          ::  core-builds: %core sub-builds to produce library vases
          ::
          =/  core-builds  (gather-core-builds path-results)
          ::
          =^  core-results  ..$  (resolve-builds core-builds)
          ?^  blocks
            (return-blocks blocks)
          ::
          ?^  error-message
            (return-error error-message)
          ::  reef-build: %reef build to produce standard library
          ::
          =/  reef-build=^build  [date.build [%reef disc.path-to-render]]
          ::
          =^  reef-result  out  (depend-on reef-build)
          ?~  reef-result
            (return-blocks [reef-build]~)
          ::
          ?.  ?=([~ %success %reef *] reef-result)
            (wrap-error reef-result)
          ::  subject: tuple of imports and standard library
          ::
          =/  subject=vase
            (link-imports imports vase.u.reef-result core-results)
          ::  tmi; remove type specializations
          ::
          =>  .(blocks *(list ^build), error-message *tang)
          ::  iterate over each crane
          ::
          =^  crane-result  ..$
            (compose-cranes [%noun subject] cranes.scaffold)
          ?:  ?=(%error -.crane-result)
            (return-error message.crane-result)
          ?:  ?=(%block -.crane-result)
            (return-blocks builds.crane-result)
          ::  combined-hoon: source hoons condensed into a single +hoon
          ::
          =/  combined-hoon=hoon  [%tssg sources.scaffold]
          ::  compile :combined-hoon against :subject
          ::
          =/  compile=^build
            [date.build [%ride combined-hoon [%$ subject.crane-result]]]
          ::
          =^  compiled  out  (depend-on compile)
          ::  compilation blocked; produce block on sub-build
          ::
          ?~  compiled
            (return-blocks ~[compile])
          ::  compilation failed; error out
          ::
          ?.  ?=([~ %success %ride *] compiled)
            (wrap-error compiled)
          ::  compilation succeeded: produce resulting +vase
          ::
          (return-result %success %plan vase.u.compiled)
      ::  +compose-result: the result of a single composition
      ::
      +=  compose-result
        $%  [%subject subject=cage]
            [%block builds=(list ^build)]
            [%error message=tang]
        ==
      ::  +compose-cranes: runs each crane and composes the results
      ::
      ::    For each crane in :cranes, runs it and composes its result into a
      ::    new subject, which is returned if there are no errors or blocks.
      ::
      ++  compose-cranes
        |=  [subject=cage cranes=(list crane)]
        ^-  $:  compose-result
                _..compose-cranes
            ==
        ::
        ?~  cranes
          [[%subject subject] ..compose-cranes]
        ::
        =^  result  ..compose-cranes  (run-crane subject i.cranes)
        ?+    -.result  [result ..compose-cranes]
        ::
            %subject
          $(cranes t.cranes, subject [%noun (slop q.subject.result q.subject)])
        ==
      ::  +run-crane: runs an individual :crane against :subject
      ::
      ++  run-crane
        |=  [subject=cage =crane]
        ^-  compose-cranes
        ::
        |^  ?-  -.crane
              %fssg  (run-fssg +.crane)
              %fsbc  (run-fsbc +.crane)
              %fsbr  (run-fsbr +.crane)
              %fsts  (run-fsts +.crane)
              %fscm  (run-fscm +.crane)
              %fspm  (run-fspm +.crane)
              %fscb  (run-fscb +.crane)
              %fsdt  (run-fsdt +.crane)
              %fssm  (run-fssm +.crane)
              %fscl  (run-fscl +.crane)
              %fskt  (run-fskt +.crane)
              %fstr  (run-fstr +.crane)
              %fszp  (run-fszp +.crane)
              %fszy  (run-fszy +.crane)
            ==
        ::  +run-fssg: runs the `/~` rune
        ::
        ++  run-fssg
          |=  =hoon
          ^-  compose-cranes
          ::
          =/  ride-build=^build
            [date.build [%ride hoon [%$ subject]]]
          =^  ride-result  out  (depend-on ride-build)
          ?~  ride-result
            [[%block [ride-build]~] ..run-crane]
          ?:  ?=([~ %error *] ride-result)
            [[%error [leaf+"/~ failed: " message.u.ride-result]] ..run-crane]
          ?>  ?=([~ %success %ride *] ride-result)
          [[%subject %noun vase.u.ride-result] ..run-crane]
        ::  +run-fsbc: runs the `/$` rune
        ::
        ++  run-fsbc
          |=  =hoon
          ^-  compose-cranes
          ::
          =/  query-compile-build=^build
            [date.build [%ride ((jock |) query-string) [%$ %noun !>(~)]]]
          =^  query-compile-result  out  (depend-on query-compile-build)
          ?~  query-compile-result
            [[%block [query-compile-build]~] ..run-crane]
          ?:  ?=([~ %error *] query-compile-result)
            :-  [%error [leaf+"/; failed: " message.u.query-compile-result]]
            ..run-crane
          ?>  ?=([~ %success %ride *] query-compile-result)
          ::
          =/  =beam
            =,  path-to-render
            [[ship.disc desk.disc [%da date.build]] spur]
          =+  arguments=(slop !>(beam) vase.u.query-compile-result)
          ::
          =/  call-build=^build
            [date.build [%call [%ride hoon [%$ subject]] [%$ %noun arguments]]]
          =^  call-result  out  (depend-on call-build)
          ?~  call-result
            [[%block [call-build]~] ..run-crane]
          ?:  ?=([~ %error *] call-result)
            [[%error [leaf+"/; failed: " message.u.call-result]] ..run-crane]
          ?>  ?=([~ %success %call *] call-result)
          ::
          [[%subject %noun vase.u.call-result] ..run-crane]
        ::  +run-fsbr: runs the `/|` rune
        ::
        ++  run-fsbr
          |=  choices=(list ^crane)
          ^-  compose-cranes
          ::
          ?~  choices
            [[%error [leaf+"/| failed: out of options"]~] ..run-crane]
          ::
          =^  child  ..run-crane  (run-crane subject i.choices)
          ?.  ?=([%error *] child)
            [child ..run-crane]
          $(choices t.choices)
        ::  +run-fsts: runs the `/=` rune
        ::
        ++  run-fsts
          |=  [face=term sub-crane=^crane]
          ^-  compose-cranes
          ::
          =^  child  ..run-crane  (run-crane subject sub-crane)
          ?.  ?=([%subject *] child)
            [child ..run-crane]
          :_  ..run-crane
          :*  %subject
              p.subject.child
              [[%face face p.q.subject.child] q.q.subject.child]
          ==
        ::  +run-fscm: runs the `/,` rune
        ::
        ++  run-fscm
          |=  cases=(list [=spur crane=^crane])
          ^-  compose-cranes
          ::
          ?~  cases
            [[%error [leaf+"/, failed: no match"]~] ..run-crane]
          ::
          ?.  .=  spur.i.cases
              (scag (lent spur.i.cases) (flop spur.path-to-render))
            $(cases t.cases)
          ::
          (run-crane subject crane.i.cases)
        ::  +run-fspm: runs the `/&` rune
        ::
        ++  run-fspm
          |=  [marks=(list mark) sub-crane=^crane]
          ^-  compose-cranes
          ::
          =^  child  ..run-crane  (run-crane subject sub-crane)
          ?.  ?=([%subject *] child)
            [child ..run-crane]
          ::
          =/  cast-build=^build
            :-  date.build
            |-
            ^-  schematic
            ?~  marks
              ::  TODO: If we were keeping track of the mark across runes, this
              ::  wouldn't have %noun here. This is a case where it might matter.
              ::
              [%$ subject.child]
            [%cast disc.source-rail.scaffold i.marks $(marks t.marks)]
          =^  cast-result  out  (depend-on cast-build)
          ?~  cast-result
            [[%block [cast-build]~] ..run-crane]
          ::
          ?:  ?=([~ %error *] cast-result)
            [[%error [leaf+"/& failed: " message.u.cast-result]] ..run-crane]
          ?>  ?=([~ %success %cast *] cast-result)
          ::
          [[%subject cage.u.cast-result] ..run-crane]
        ::  +run-fscb: runs the `/_` rune
        ::
        ++  run-fscb
          |=  sub-crane=^crane
          ^-  compose-cranes
          ::  perform a scry to get the contents of +path-to-render
          ::
          =/  toplevel-build=^build
            [date.build [%scry [%c %y path-to-render]]]
          ::
          =^  toplevel-result  out  (depend-on toplevel-build)
          ?~  toplevel-result
            [[%block ~[toplevel-build]] ..run-crane]
          ::
          ?:  ?=([~ %error *] toplevel-result)
            :-  [%error [leaf+"/_ failed: " message.u.toplevel-result]]
            ..run-crane
          ?>  ?=([~ %success %scry *] toplevel-result)
          ::
          =/  toplevel-arch=arch  ;;(arch q.q.cage.u.toplevel-result)
          ::  sub-path: each possible sub-directory to check
          ::
          =/  sub-paths=(list @ta)
            (turn ~(tap by dir.toplevel-arch) head)
          ::  for each directory in :toplevel-arch, issue a sub-build
          ::
          =/  sub-builds=(list ^build)
            %+  turn  sub-paths
            |=  sub=@ta
            ^-  ^build
            :-  date.build
            [%scry [%c %y path-to-render(spur [sub spur.path-to-render])]]
          ::  results: accumulator for results of sub-builds
          ::
          =|  $=  results
              (list [kid=^build sub-path=@ta results=(unit build-result)])
          ::  resolve all the :sub-builds
          ::
          =/  subs-results
            |-  ^+  [results out]
            ?~  sub-builds  [results out]
            ?>  ?=(^ sub-paths)
            ::
            =/  kid=^build  i.sub-builds
            =/  sub-path=@ta  i.sub-paths
            ::
            =^  result  out  (depend-on kid)
            =.  results  [[kid sub-path result] results]
            ::
            $(sub-builds t.sub-builds, sub-paths t.sub-paths)
          ::  apply mutations from depending on sub-builds
          ::
          =:  results  -.subs-results
              out      +.subs-results
          ==
          ::  split :results into completed :mades and incomplete :blocks
          ::
          =+  ^=  split-results
              (skid results |=([* * r=(unit build-result)] ?=(^ r)))
          ::
          =/  mades=_results   -.split-results
          =/  blocks=_results  +.split-results
          ::  if any builds blocked, produce them all in %blocks
          ::
          ?^  blocks
            [[%block (turn `_results`blocks head)] ..run-crane]
          ::  find the first error and return it if exists
          ::
          =/  errors=_results
            %+  skim  results
            |=  [* * r=(unit build-result)]
            ?=([~ %error *] r)
          ?^  errors
            ?>  ?=([~ %error *] results.i.errors)
            [[%error message.u.results.i.errors] ..run-crane]
          ::  get a list of valid sub-paths
          ::
          ::    :results is now a list of the :build-result of %cy on each path
          ::    in :toplevel-arch. What we want is to now filter this list so
          ::    that we filter files out.
          ::
          =/  sub-paths=(list [=rail sub-path=@ta])
            %+  murn  results
            |=  [build=^build sub-path=@ta result=(unit build-result)]
            ^-  (unit [rail @ta])
            ::
            ?>  ?=([@da %scry %c %y *] build)
            ?>  ?=([~ %success %scry *] result)
            =/  =arch  ;;(arch q.q.cage.u.result)
            ::
            ?~  dir.arch
              ~
            `[rail.resource.schematic.build sub-path]
          ::  keep track of the original value so we can reset it
          ::
          =/  old-path-to-render  path-to-render
          ::  apply each of the filtered :sub-paths to the :sub-crane.
          ::
          =^  crane-results  ..run-crane
            %+  roll  sub-paths
            |=  $:  [=rail sub-path=@ta]
                    $=  accumulator
                    [(list [sub-path=@ta =compose-result]) _..run-crane]
                ==
            =.  ..run-crane  +.accumulator
            =.  path-to-render  rail
            =^  result  ..run-crane  (run-crane subject sub-crane)
            [[[sub-path result] -.accumulator] ..run-crane]
          ::  set :path-to-render back
          ::
          =.  path-to-render  old-path-to-render
          ::  if any sub-cranes error, return the first error
          ::
          =/  error-list=(list [@ta =compose-result])
            %+  skim  crane-results
            |=  [@ta =compose-result]
            =(%error -.compose-result)
          ::
          ?^  error-list
            [compose-result.i.error-list ..run-crane]
          ::  if any sub-cranes block, return all blocks
          ::
          =/  block-list=(list ^build)
            =|  block-list=(list ^build)
            |-
            ^+  block-list
            ?~  crane-results
              block-list
            ?.  ?=(%block -.compose-result.i.crane-results)
              $(crane-results t.crane-results)
            =.  block-list
              (weld builds.compose-result.i.crane-results block-list)
            $(crane-results t.crane-results)
          ::
          ?^  block-list
            [[%block block-list] ..run-crane]
          ::  put the data in map order
          ::
          =/  result-map=(map @ta vase)
            %-  my
            %+  turn  crane-results
            |=  [path=@ta =compose-result]
            ^-  (pair @ta vase)
            ::
            ?>  ?=([%subject *] compose-result)
            [path q.subject.compose-result]
          ::  convert the map into a flat format for return
          ::
          ::    This step flattens the values out of the map for return. Let's
          ::    say we're doing a /_ over a directory of files that just have a
          ::    single @ud in them. We want the return value of /_ to have the
          ::    nest in (map @ta @ud) instead of returning a (map @ta vase).
          ::
          =/  as-vase=vase
            |-
            ^-  vase
            ::
            ?~  result-map
              [[%atom %n `0] 0]
            ::
            %+  slop
              (slop [[%atom %ta ~] p.n.result-map] q.n.result-map)
            (slop $(result-map l.result-map) $(result-map r.result-map))
          ::
          [[%subject %noun as-vase] ..run-crane]
        ::  +run-fsdt: runs the `/.` rune
        ::
        ++  run-fsdt
          |=  sub-cranes=(list ^crane)
          ^-  compose-cranes
          ::
          =^  list-results  ..run-crane
            %+  roll  sub-cranes
            |=  $:  sub-crane=^crane
                    accumulator=[(list compose-result) _..run-crane]
                ==
            =.  ..run-crane  +.accumulator
            =^  result  ..run-crane  (run-crane subject sub-crane)
            [[result -.accumulator] ..run-crane]
          ::  if any sub-cranes error, return the first error
          ::
          =/  error-list=(list compose-result)
            %+  skim  list-results
            |=  =compose-result
            =(%error -.compose-result)
          ::
          ?^  error-list
            [i.error-list ..run-crane]
          ::  if any sub-cranes block, return all blocks
          ::
          =/  block-list=(list ^build)
            =|  block-list=(list ^build)
            |-
            ^+  block-list
            ?~  list-results
              block-list
            ?.  ?=(%block -.i.list-results)
              $(list-results t.list-results)
            =.  block-list  (weld builds.i.list-results block-list)
            $(list-results t.list-results)
          ::
          ?^  block-list
            [[%block block-list] ..run-crane]
          ::  concatenate all the results together with null termination
          ::
          =.  list-results  (flop list-results)
          ::
          =/  final-result=vase
            |-
            ^-  vase
            ?~  list-results
              [[%atom %n `~] 0]
            ?>  ?=(%subject -.i.list-results)
            (slop q.subject.i.list-results $(list-results t.list-results))
          ::
          [[%subject %noun final-result] ..run-crane]
        ::  +run-fssm: runs the `/;` rune
        ::
        ++  run-fssm
          |=  [=hoon sub-crane=^crane]
          ^-  compose-cranes
          ::
          =^  child  ..run-crane  (run-crane subject sub-crane)
          ?.  ?=([%subject *] child)
            [child ..run-crane]
          ::
          =/  call-build=^build
            [date.build [%call [%ride hoon [%$ subject]] [%$ subject.child]]]
          =^  call-result  out  (depend-on call-build)
          ?~  call-result
            [[%block [call-build]~] ..run-crane]
          ?:  ?=([~ %error *] call-result)
            [[%error [leaf+"/; failed: " message.u.call-result]] ..run-crane]
          ?>  ?=([~ %success %call *] call-result)
          ::
          [[%subject %noun vase.u.call-result] ..run-crane]
        ::  +run-fscl: runs the `/:` rune
        ::
        ++  run-fscl
          |=  [=truss sub-crane=^crane]
          ^-  compose-cranes
          ::
          =/  beam-to-render=beam
            [[ship.disc desk.disc %ud 0] spur]:path-to-render
          ::
          =/  hoon-parser  (vang & (en-beam beam-to-render))
          ::
          =+  tuz=(posh:hoon-parser truss)
          ?~  tuz
            [[%error [leaf+"/: failed: bad tusk: {<truss>}"]~] ..run-crane]
          =+  pax=(plex:hoon-parser %clsg u.tuz)
          ?~  pax
            [[%error [leaf+"/: failed: bad path: {<u.tuz>}"]~] ..run-crane]
          =+  bem=(de-beam u.pax)
          ?~  bem
            [[%error [leaf+"/: failed: bad beam: {<u.pax>}"]~] ..run-crane]
          ::
          =.  path-to-render  [[p q] s]:u.bem
          (run-crane subject sub-crane)
        ::  +run-fskt: runs the `/^` rune
        ::
        ++  run-fskt
          |=  [=spec sub-crane=^crane]
          ^-  compose-cranes
          ::
          =^  child  ..run-crane  (run-crane subject sub-crane)
          ?.  ?=([%subject *] child)
            [child ..run-crane]
          ::
          =/  bunt-build=^build
            [date.build [%ride [%kttr spec] [%$ subject]]]
          =^  bunt-result  out  (depend-on bunt-build)
          ?~  bunt-result
            [[%block [bunt-build]~] ..run-crane]
          ?:  ?=([~ %error *] bunt-result)
            [[%error [leaf+"/^ failed: " message.u.bunt-result]] ..run-crane]
          ?>  ?=([~ %success %ride *] bunt-result)
          ::
          ?.  (~(nest ut p.vase.u.bunt-result) | p.q.subject.child)
            [[%error [leaf+"/^ failed: nest-fail"]~] ..run-crane]
          :_  ..run-crane
          [%subject %noun [p.vase.u.bunt-result q.q.subject.child]]
        ::  +run-fstr: runs the `/*` rune
        ::
        ::    TODO: some duplicate code with +run-fscb
        ::
        ++  run-fstr
          |=  sub-crane=^crane
          ^-  compose-cranes
          ::
          =/  tree-build=^build
            [date.build [%scry [%c %t path-to-render]]]
          ::
          =^  tree-result  out  (depend-on tree-build)
          ?~  tree-result
            [[%block ~[tree-build]] ..run-crane]
          ::
          ?:  ?=([~ %error *] tree-result)
            :-  [%error [%leaf "/* failed: "] message.u.tree-result]
            ..run-crane
          ?>  ?=([~ %success %scry *] tree-result)
          ::
          =/  file-list=(list path)  ;;((list path) q.q.cage.u.tree-result)
          ::  trim file extensions off the file paths
          ::
          ::    This is pretty ugly, but Ford expects :path-to-render not to
          ::    have a file extension, so we need to trim it off each path.
          ::
          =.  file-list
            ::  deduplicate since multiple files could share a trimmed path
            ::
            =-  ~(tap in (~(gas in *(set path)) `(list path)`-))
            %+  turn  file-list
            |=  =path
            ^+  path
            (scag (sub (lent path) 1) path)
          ::
          =/  old-path-to-render  path-to-render
          ::  apply each of the paths in :file-list to the :sub-crane
          ::
          =^  crane-results  ..run-crane
            %+  roll  file-list
            |=  $:  =path
                    $=  accumulator
                    [(list [=path =compose-result]) _..run-crane]
                ==
            =.  ..run-crane  +.accumulator
            =.  spur.path-to-render  (flop path)
            ::
            =^  result  ..run-crane  (run-crane subject sub-crane)
            [[[path result] -.accumulator] ..run-crane]
          ::
          =.  path-to-render  old-path-to-render
          ::  if any sub-cranes error, return the first error
          ::
          =/  error-list=(list [=path =compose-result])
            %+  skim  crane-results
            |=  [=path =compose-result]
            =(%error -.compose-result)
          ::
          ?^  error-list
            [compose-result.i.error-list ..run-crane]
          ::  if any sub-cranes block, return all blocks
          ::
          =/  block-list=(list ^build)
            =|  block-list=(list ^build)
            |-  ^+  block-list
            ?~  crane-results  block-list
            ::
            ?.  ?=(%block -.compose-result.i.crane-results)
              $(crane-results t.crane-results)
            =.  block-list
              (weld builds.compose-result.i.crane-results block-list)
            ::
            $(crane-results t.crane-results)
          ::
          ?^  block-list
            [[%block block-list] ..run-crane]
          ::
          =/  result-map=(map path vase)
            %-  my
            %+  turn  crane-results
            |=  [=path =compose-result]
            ^-  (pair ^path vase)
            ::
            ?>  ?=(%subject -.compose-result)
            [path q.subject.compose-result]
          ::
          =/  as-vase
            =/  path-type  -:!>(*path)
            |-  ^-  vase
            ?~  result-map  [[%atom %n `0] 0]
            ::
            %+  slop
              (slop [path-type p.n.result-map] q.n.result-map)
            (slop $(result-map l.result-map) $(result-map r.result-map))
          ::
          [[%subject %noun as-vase] ..run-crane]
        ::  +run-fszp: runs the `/!mark/` "rune"
        ::
        ++  run-fszp
          |=  =mark
          ^-  compose-cranes
          ::
          =/  hoon-path=rail
            =,  path-to-render
            [disc [%hoon spur]]
          ::
          =/  hood-build=^build  [date.build [%hood hoon-path]]
          =^  hood-result  out  (depend-on hood-build)
          ?~  hood-result
            [[%block [hood-build]~] ..run-crane]
          ?:  ?=([~ %error *] hood-result)
            [[%error [leaf+"/! failed: " message.u.hood-result]] ..run-crane]
          ?>  ?=([~ %success %hood *] hood-result)
          ::
          =/  plan-build=^build
            :-  date.build
            [%plan path-to-render query-string scaffold.u.hood-result]
          =^  plan-result  out  (depend-on plan-build)
          ?~  plan-result
            [[%block [plan-build]~] ..run-crane]
          ?:  ?=([~ %error *] plan-result)
            [[%error [leaf+"/! failed: " message.u.plan-result]] ..run-crane]
          ?>  ?=([~ %success %plan *] plan-result)
          ::  if :mark is %noun, don't perform mark translation; just return
          ::
          ::    If we were to verify the product type with %noun, this would
          ::    cast to *, which would overwrite :vase.u.plan-result's actual
          ::    product type
          ::
          ?:  =(%noun mark)
            [[%subject %noun vase.u.plan-result] ..run-crane]
          ::
          =/  vale-build=^build
            :-  date.build
            [%vale disc.source-rail.scaffold mark q.vase.u.plan-result]
          =^  vale-result  out  (depend-on vale-build)
          ?~  vale-result
            [[%block [vale-build]~] ..run-crane]
          ?:  ?=([~ %error *] vale-result)
            [[%error [leaf+"/! failed: " message.u.vale-result]] ..run-crane]
          ?>  ?=([~ %success %vale *] vale-result)
          ::
          [[%subject cage.u.vale-result] ..run-crane]
        ::  +run-fszy: runs the `/mark/` "rune"
        ::
        ++  run-fszy
          |=  =mark
          ^-  compose-cranes
          ::
          =/  bake-build=^build
            :-  date.build
            [%bake mark query-string path-to-render]
          =^  bake-result  out  (depend-on bake-build)
          ?~  bake-result
            [[%block [bake-build]~] ..run-crane]
          ?:  ?=([~ %error *] bake-result)
            :_  ..run-crane
            [%error [leaf+"/{(trip mark)}/ failed: " message.u.bake-result]]
          ?>  ?=([~ %success %bake *] bake-result)
          ::
          [[%subject cage.u.bake-result] ..run-crane]
        --
      ::  +gather-path-builds: produce %path builds to resolve import paths
      ::
      ++  gather-path-builds
        |=  imports=(list [prefix=?(%sur %lib) =cable])
        ^-  (list ^build)
        ::
        %+  turn  imports
        |=  [prefix=?(%sur %lib) =cable]
        ^-  ^build
        [date.build [%path disc.source-rail.scaffold prefix file-path.cable]]
      ::  +resolve-builds: run a list of builds and collect results
      ::
      ::    If a build blocks, put its +tang in :error-message and stop.
      ::    All builds that block get put in :blocks. Results of
      ::    successful builds are produced in :results.
      ::
      ++  resolve-builds
        =|  results=(list build-result)
        |=  builds=(list ^build)
        ^+  [results ..^$]
        ::
        ?~  builds
          [results ..^$]
        ::
        =^  result  out  (depend-on i.builds)
        ?~  result
          =.  blocks  [i.builds blocks]
          $(builds t.builds)
        ::
        ?.  ?=(%success -.u.result)
          =.  error-message  [[%leaf "%plan failed: "] message.u.result]
          [results ..^$]
        ::
        =.  results  [u.result results]
        $(builds t.builds)
      ::  +gather-core-builds: produce %core builds from resolved paths
      ::
      ++  gather-core-builds
        |=  path-results=(list build-result)
        ^-  (list ^build)
        %+  turn  path-results
        |=  result=build-result
        ^-  ^build
        ::
        ?>  ?=([%success %path *] result)
        ::
        [date.build [%core rail.result]]
      ::  +link-imports: link libraries and structures with standard library
      ::
      ::    Prepends each library vase onto the standard library vase.
      ::    Wraps a face around each library to prevent namespace leakage
      ::    unless imported as *lib-name.
      ::
      ++  link-imports
        |=  $:  imports=(list [?(%lib %sur) =cable])
                reef=vase
                core-results=(list build-result)
            ==
        ^-  vase
        ::
        =/  subject=vase  reef
        ::
        =/  core-vases=(list vase)
          %+  turn  core-results
          |=  result=build-result
          ^-  vase
          ?>  ?=([%success %core *] result)
          vase.result
        ::  link structures and libraries into a subject for compilation
        ::
        |-  ^+  subject
        ?~  core-vases  subject
        ?<  ?=(~ imports)
        ::  cons this vase onto the head of the subject
        ::
        =.  subject
          %-  slop  :_  subject
          ::  check if the programmer named the library
          ::
          ?~  face.cable.i.imports
            ::  no face assigned to this library, so use vase as-is
            ::
            i.core-vases
          ::  use the library name as a face to prevent namespace leakage
          ::
          ^-  vase
          [[%face u.face.cable.i.imports p.i.core-vases] q.i.core-vases]
        ::
        $(core-vases t.core-vases, imports t.imports)
      --
    ::
    ++  make-reef
      ~%  %make-reef  ..^^$  ~
      |=  =disc
      ^-  build-receipt
      ::
      =/  hoon-scry
        [date.build [%scry %c %x [disc /hoon/hoon/sys]]]
      ::
      =^  hoon-scry-result  out  (depend-on hoon-scry)
      ::
      =/  arvo-scry
        [date.build [%scry %c %x [disc /hoon/arvo/sys]]]
      ::
      =^  arvo-scry-result  out  (depend-on arvo-scry)
      ::
      =/  zuse-scry
        [date.build [%scry %c %x [disc /hoon/zuse/sys]]]
      ::
      =^  zuse-scry-result  out  (depend-on zuse-scry)
      ::
      =|  blocks=(list ^build)
      =?  blocks  ?=(~ hoon-scry-result)  [hoon-scry blocks]
      =?  blocks  ?=(~ arvo-scry-result)  [arvo-scry blocks]
      =?  blocks  ?=(~ zuse-scry-result)  [zuse-scry blocks]
      ::
      ?^  blocks
        (return-blocks blocks)
      ::
      ?.  ?=([~ %success %scry *] hoon-scry-result)
        (wrap-error hoon-scry-result)
      ::
      ?.  ?=([~ %success %scry *] arvo-scry-result)
        (wrap-error arvo-scry-result)
      ::
      ?.  ?=([~ %success %scry *] zuse-scry-result)
        (wrap-error zuse-scry-result)
      ::
      ::  short-circuit to .pit during boot
      ::
      ::    This avoids needing to recompile the kernel if we're asked
      ::    to build %hoon one the home desk, at revision 1 or 2.
      ::
      ?:  ?&  =(our ship.disc)
              ?=(?(%base %home) desk.disc)
          ::
              =/  =beam
                [[ship.disc desk.disc [%da date.build]] /hoon/hoon/sys]
              =/  cass
                (scry [%141 %noun] [~ %cw beam])
              ?=([~ ~ %cass * ?(%1 %2) *] cass)
          ==
        ::
        (return-result %success %reef pit)
      ::  omit case from path to prevent cache misses
      ::
      =/  hoon-path=path
        /(scot %p ship.disc)/(scot %tas desk.disc)/hoon/hoon/sys
      =/  hoon-hoon=(each hoon tang)
        %-  mule  |.
        (rain hoon-path ;;(@t q.q.cage.u.hoon-scry-result))
      ?:  ?=(%| -.hoon-hoon)
        (return-error leaf+"ford: %reef failed to compile hoon" p.hoon-hoon)
      ::
      =/  arvo-path=path
        /(scot %p ship.disc)/(scot %tas desk.disc)/hoon/arvo/sys
      =/  arvo-hoon=(each hoon tang)
        %-  mule  |.
        (rain arvo-path ;;(@t q.q.cage.u.arvo-scry-result))
      ?:  ?=(%| -.arvo-hoon)
        (return-error leaf+"ford: %reef failed to compile arvo" p.arvo-hoon)
      ::
      =/  zuse-path=path
        /(scot %p ship.disc)/(scot %tas desk.disc)/hoon/zuse/sys
      =/  zuse-hoon=(each hoon tang)
        %-  mule  |.
        (rain zuse-path ;;(@t q.q.cage.u.zuse-scry-result))
      ?:  ?=(%| -.zuse-hoon)
        (return-error leaf+"ford: %reef failed to compile zuse" p.zuse-hoon)
      ::
      =/  zuse-build=^build
        :*  date.build
            %ride  p.zuse-hoon
            ::  hoon for `..is` to grab the :pit out of the arvo core
            ::
            %ride  [%cnts ~[[%& 1] %is] ~]
            %ride  p.arvo-hoon
            %ride  [%$ 7]
            %ride  p.hoon-hoon
            [%$ %noun !>(~)]
        ==
      ::
      =^  zuse-build-result  out  (depend-on zuse-build)
      ?~  zuse-build-result
        (return-blocks [zuse-build]~)
      ::
      ?.  ?=([~ %success %ride *] zuse-build-result)
        (wrap-error zuse-build-result)
      ::
      (return-result %success %reef vase.u.zuse-build-result)
    ::
    ++  make-ride
      ~%  %make-ride  ..^^$  ~
      |=  [formula=hoon =schematic]
      ^-  build-receipt
      ::
      =^  result  out  (depend-on [date.build schematic])
      ?~  result
        (return-blocks [date.build schematic]~)
      ::
      =*  subject-vase  q:(result-to-cage u.result)
      =/  slim-schematic=^schematic  [%slim p.subject-vase formula]
      =^  slim-result  out  (depend-on [date.build slim-schematic])
      ?~  slim-result
        (return-blocks [date.build slim-schematic]~)
      ::
      ?:  ?=([~ %error *] slim-result)
        %-  return-error
        :*  [%leaf "ford: %ride failed to compute type:"]
            message.u.slim-result
        ==
      ::
      ?>  ?=([~ %success %slim *] slim-result)
      ::
      =/  =compiler-cache-key  [%ride formula subject-vase]
      =^  cached-result  out  (access-cache compiler-cache-key)
      ?^  cached-result
        (return-result u.cached-result)
      ::
      =/  val
        (mock [q.subject-vase nock.u.slim-result] intercepted-scry)
      ::  val is a toon, which might be a list of blocks.
      ::
      ?-    -.val
      ::
          %0
        (return-result %success %ride [type.u.slim-result p.val])
      ::
          %1
        =/  blocked-path=path  ;;(path p.val)
        (blocked-paths-to-receipt %ride blocked-path ~)
      ::
          %2
        (return-error [[%leaf "ford: %ride failed to execute:"] p.val])
      ==
    ::
    ++  make-same
      ~%  %make-same  ..^^$  ~
      |=  =schematic
      ^-  build-receipt
      ::
      =^  result  out  (depend-on [date.build schematic])
      ::
      ?~  result
        (return-blocks [date.build schematic]~)
      (return-result u.result)
    ::
    ++  make-scry
      ~%  %make-scry  ..^^$  ~
      |=  =resource
      ^-  build-receipt
      ::  construct a full +beam to make the scry request
      ::
      =/  =beam          (extract-beam resource `date.build)
      =/  =scry-request  [vane.resource care.resource beam]
      ::  perform scry operation if we don't already know the result
      ::
      ::    Look up :scry-request in :scry-results.per-event to avoid
      ::    rerunning a previously blocked +scry.
      ::
      =/  scry-response
        ?:  (~(has by scry-results) scry-request)
          (~(get by scry-results) scry-request)
        (scry [%141 %noun] ~ `@tas`(cat 3 [vane care]:resource) beam)
      ::  scry blocked
      ::
      ?~  scry-response
        (return-blocks ~)
      ::  scry failed
      ::
      ?~  u.scry-response
        %-  return-error
        :~  leaf+"scry failed for"
            leaf+:(weld "%c" (trip care.resource) " " (spud (en-beam beam)))
        ==
      ::  scry succeeded
      ::
      (return-result %success %scry u.u.scry-response)
    ::
    ++  make-slim
      ~%  %make-slim  ..^^$  ~
      |=  [subject-type=type formula=hoon]
      ^-  build-receipt
      ::
      =/  =compiler-cache-key  [%slim subject-type formula]
      =^  cached-result  out  (access-cache compiler-cache-key)
      ?^  cached-result
        (return-result u.cached-result)
      ::
      =/  compiled=(each (pair type nock) tang)
        (mule |.((~(mint ut subject-type) [%noun formula])))
      ::
      %_    out
          result
        ?-  -.compiled
          %|  [%build-result %error [leaf+"ford: %slim failed: " p.compiled]]
          %&  [%build-result %success %slim p.compiled]
        ==
      ==
    ::  TODO: Take in +type instead of +vase?
    ::
    ++  make-slit
      ~%  %make-slit  ..^^$  ~
      |=  [gate=vase sample=vase]
      ^-  build-receipt
      ::
      =/  =compiler-cache-key  [%slit p.gate p.sample]
      =^  cached-result  out  (access-cache compiler-cache-key)
      ?^  cached-result
        (return-result u.cached-result)
      ::
      =/  product=(each type tang)
        (mule |.((slit p.gate p.sample)))
      ::
      %_    out
          result
        ?-  -.product
          %|  :*  %build-result   %error
                  :*  (~(dunk ut p.sample) %have)
                      (~(dunk ut (~(peek ut p.gate) %free 6)) %want)
                      leaf+"ford: %slit failed:"
                      p.product
                  ==
              ==
          %&  [%build-result %success %slit p.product]
        ==
      ==
    ::
    ++  make-volt
      ~%  %make-volt  ..^^$  ~
      |=  [=disc mark=term input=*]
      ^-  build-receipt
      ::
      =/  bunt-build=^build  [date.build [%bunt disc mark]]
      ::
      =^  bunt-result  out  (depend-on bunt-build)
      ?~  bunt-result
        (return-blocks [bunt-build]~)
      ::
      ?:  ?=([~ %error *] bunt-result)
        %-  return-error
        :-  [%leaf "ford: %volt {<mark>} on {<disc>} failed:"]
        message.u.bunt-result
      ::
      ?>  ?=([~ %success %bunt *] bunt-result)
      ::
      =/  =build-result
        [%success %volt [mark p.q.cage.u.bunt-result input]]
      ::
      (return-result build-result)
    ::
    ++  make-vale
      ~%  %make-vale  ..^^$  ~
      ::  TODO: better docs
      ::
      |=  [=disc mark=term input=*]
      ^-  build-receipt
      ::  don't validate for the %noun mark
      ::
      ?:  =(%noun mark)
        =/  =build-result  [%success %vale [%noun %noun input]]
        ::
        (return-result build-result)
      ::
      =/  path-build  [date.build [%path disc %mar mark]]
      ::
      =^  path-result  out  (depend-on path-build)
      ?~  path-result
        (return-blocks [path-build]~)
      ::
      ?:  ?=([~ %error *] path-result)
        %-  return-error
        :-  leaf+"ford: %vale failed while searching for {<mark>}:"
        message.u.path-result
      ::
      ?>  ?=([~ %success %path *] path-result)
      ::
      =/  bunt-build=^build  [date.build [%bunt disc mark]]
      ::
      =^  bunt-result  out  (depend-on bunt-build)
      ?~  bunt-result
        (return-blocks [bunt-build]~)
      ::
      ?.  ?=([~ %success %bunt *] bunt-result)
        (wrap-error bunt-result)
      ::
      =/  mark-sample=vase  q.cage.u.bunt-result
      ::
      =/  call-build=^build
        :^    date.build
            %call
          ^=  gate
          :*  %ride
              ::  (ream 'noun:grab')
              formula=`hoon`[%tsld [%wing ~[%noun]] [%wing ~[%grab]]]
              subject=`schematic`[%core rail.u.path-result]
          ==
        sample=[%$ %noun %noun input]
      ::
      =^  call-result  out  (depend-on call-build)
      ?~  call-result
        (return-blocks [call-build]~)
      ::
      ?:  ?=([~ %error *] call-result)
        ::
        %-  return-error
        =/  =beam
          [[ship.disc desk.disc %da date.build] spur.rail.u.path-result]
        :*  :-  %leaf
            "ford: %vale failed: invalid input for mark: {<(en-beam beam)>}"
            message.u.call-result
        ==
      ::
      ?>  ?=([~ %success %call *] call-result)
      =/  product=vase  vase.u.call-result
      ::  +grab might produce the wrong type
      ::
      ?.  (~(nest ut p.mark-sample) | p.product)
        %-  return-error
        :~  leaf+"ford: %vale failed"
            leaf+"+grab has wrong type in mark {<mark>} on disc {<disc>}"
        ==
      ::
      =/  =build-result
        [%success %vale [mark p.mark-sample q.product]]
      ::
      (return-result build-result)
    ::
    ++  make-walk
      ~%  %make-walk  ..^^$  ~
      |=  [=disc source=term target=term]
      ^-  build-receipt
      ::  define some types used in this gate
      ::
      =>  |%
          ::  +load-node: a queued arm to run from a mark core
          ::
          +=  load-node  [type=?(%grab %grow) mark=term]
          ::  edge-jug: directed graph from :source mark to :target marks
          ::
          ::    :source can be converted to :target either by running
          ::    its own +grow arm, or by running the target's +grab arm.
          ::
          +=  edge-jug  (jug source=term [target=term arm=?(%grow %grab)])
          ::  mark-path: a path through the mark graph
          ::
          ::    +mark-path represents a series of mark translation
          ::    operations to be performed to 'walk' from one mark to another.
          ::
          ::    +mark-action is defined in Zuse. It represents a conversion
          ::    from a source mark to a target mark, and it specifies
          ::    whether it will use +grow or +grab.
          ::
          +=  mark-path  (list mark-action)
          --
      ::
      |^  ^-  build-receipt
          ?:  =(source target)
            (return-result %success %walk ~)
          ::  load all marks.
          ::
          =^  marks-result  out
            (load-marks-reachable-from [[%grow source] [%grab target] ~])
          ?~  -.marks-result
            out
          ::  find a path through the graph
          ::
          ::    Make a list of individual mark translation actions which will
          ::    take us from :source to :term.
          ::
          =/  path  (find-path-through u.-.marks-result)
          ::  if there is no path between these marks, give an error message
          ::
          ?~  path
            ::  we failed; surface errors from +load-marks-reachable-from
            ::
            =/  braces  [[' ' ' ' ~] ['{' ~] ['}' ~]]
            =/  errors=(list tank)
              %-  zing
              %+  turn  ~(tap in +.marks-result)
              |=  [mark=term err=tang]
              ^-  tang
              :~  [%leaf :(weld "while compiling " (trip mark) ":")]
                  [%rose braces err]
              ==
            ::
            %_    out
                result
              :*  %build-result  %error
                  :*  :-  %leaf
                      ;:  weld
                        "ford: no mark path from "  (trip source)  " to "
                        (trip target)
                      ==
                      errors
              ==  ==
            ==
          ::
          (return-result %success %walk path)
      ::  +load-marks-reachable-from: partial mark graph loading
      ::
      ::    While we can just load all marks in the %/mar directory, this is
      ::    rather slow. What we do instead is traverse forwards and backwards
      ::    from the source and target marks: we start at the source mark,
      ::    check all the grow arms, and then check their grow arms. At the
      ::    same time, we start from the target mark, check all the grab arms,
      ::    and then check their grab arms. This gives us a much smaller
      ::    dependency set than loading the entire %/mar directory.
      ::
      ++  load-marks-reachable-from
        |=  queued-nodes=(list load-node)
        ::  list of nodes in the graph that we've already checked
        ::
        =|  visited=(set load-node)
        ::  graph of the available edges
        ::
        =|  =edge-jug
        ::  compile-failures: mark files which didn't compile
        ::
        =|  compile-failures=(map term tang)
        ::
        |-
        ^-  [[(unit ^edge-jug) _compile-failures] _out]
        ::  no ?~ to prevent tmi
        ::
        ?:  =(~ queued-nodes)
          [[`edge-jug compile-failures] out]
        ::
        =/  nodes-and-schematics
          %+  turn  queued-nodes
          |=  =load-node
          ^-  [^load-node schematic]
          :-  load-node
          [%path disc %mar mark.load-node]
        ::  get the path for each mark name
        ::
        ::    For %path builds, any ambiguous path is just filtered out.
        ::
        =^  maybe-path-results  out
          %-  perform-schematics  :*
            ;:  weld
              "ford: %walk from "  (trip source)  " to "  (trip target)
              " contained failures:"
            ==
            nodes-and-schematics
            %filter-errors
            *load-node
          ==
        ?~  maybe-path-results
          [[~ ~] out]
        ::
        =/  nodes-and-cores
          %+  turn  u.maybe-path-results
          |=  [=load-node =build-result]
          ^-  [^load-node schematic]
          ::
          ?>  ?=([%success %path *] build-result)
          ::
          :-  load-node
          [%core rail.build-result]
        ::
        =^  maybe-core-results  out
          %-  perform-schematics  :*
            ;:  weld
              "ford: %walk from "  (trip source)  " to "  (trip target)
              " contained failures:"
            ==
            nodes-and-cores
            %ignore-errors
            *load-node
          ==
        ?~  maybe-core-results
          [[~ ~] out]
        ::  clear the queue before we process the new results
        ::
        =.  queued-nodes  ~
        ::
        =/  cores  u.maybe-core-results
        ::
        |-
        ?~  cores
          ^$
        ::  mark this node as visited
        ::
        =.  visited  (~(put in visited) key.i.cores)
        ::  add core errors to compile failures
        ::
        =?  compile-failures  ?=([%error *] result.i.cores)
          %+  ~(put by compile-failures)  mark.key.i.cores
          message.result.i.cores
        ::
        =/  target-arms=(list load-node)
          ?.  ?=([%success %core *] result.i.cores)
            ~
          ?:  =(%grow type.key.i.cores)
            (get-arms-of-type %grow vase.result.i.cores)
          (get-arms-of-type %grab vase.result.i.cores)
        ::  filter places we know we've already been.
        ::
        =.  target-arms
          %+  skip  target-arms  ~(has in visited)
        =.  queued-nodes  (weld target-arms queued-nodes)
        ::
        =.  edge-jug
          |-
          ?~  target-arms
            edge-jug
          ::
          =.  edge-jug
            ?-    type.i.target-arms
            ::
                %grab
              (~(put ju edge-jug) mark.i.target-arms [mark.key.i.cores %grab])
            ::
                %grow
              (~(put ju edge-jug) mark.key.i.cores [mark.i.target-arms %grow])
            ==
          $(target-arms t.target-arms)
        ::
        $(cores t.cores)
      ::
      ++  get-arms-of-type
        |=  [type=?(%grab %grow) =vase]
        ^-  (list load-node)
        ::  it is valid for this node to not have a +grow arm.
        ::
        ?.  (slob type p.vase)
          ~
        ::
        %+  turn
          (sloe p:(slap vase [%limb type]))
        |=  arm=term
        [type arm]
      ::  +find-path-through: breadth first search over the mark graph
      ::
      ++  find-path-through
        |=  edges=edge-jug
        ^-  mark-path
        ::  the source node starts out visited
        =/  visited-nodes=(set mark)  [source ~ ~]
        ::  these paths are flopped so we're always inserting to the front.
        =|  path-queue=(qeu mark-path)
        ::  start the queue with all the edges which start at the source mark
        ::
        =.  path-queue
          =/  start-links  (find-links-in-edges edges source)
          ::
          |-
          ^+  path-queue
          ?~  start-links
            path-queue
          ::
          =.  path-queue  (~(put to path-queue) [i.start-links]~)
          ::
          $(start-links t.start-links)
        ::
        |-
        ^-  mark-path
        ::
        ?:  =(~ path-queue)
          ::  no path found
          ~
        =^  current  path-queue  [p q]:~(get to path-queue)
        ?>  ?=(^ current)
        ::
        ?:  =(target target.i.current)
          ::  we have a completed path. paths in the queue are backwards
          (flop current)
        ::
        =+  next-steps=(find-links-in-edges edges target.i.current)
        ::  filter out already visited nodes
        ::
        =.  next-steps
          %+  skip  next-steps
          |=  link=mark-action
          (~(has in visited-nodes) source.link)
        ::  then add the new ones to the set of already visited nodes
        ::
        =.  visited-nodes
          (~(gas in visited-nodes) (turn next-steps |=(mark-action source)))
        ::  now all next steps go in the queue
        ::
        =.  path-queue
          %-  ~(gas to path-queue)
          %+  turn  next-steps
          |=  new-link=mark-action
          [new-link current]
        ::
        $
      ::  +find-links-in-edges: gets edges usable by +find-path-through
      ::
      ::    This deals with disambiguating between %grab and %grow so we always
      ::    pick %grab over %grow.
      ::
      ++  find-links-in-edges
        |=  [edges=edge-jug source=term]
        ^-  (list mark-action)
        ::
        =+  links=~(tap in (~(get ju edges) source))
        ::
        =|  results=(set mark-action)
        |-
        ^-  (list mark-action)
        ?~  links
          ~(tap in results)
        ::
        ?-    arm.i.links
            %grab
          ::  if :results has a %grow entry, remove it before adding our %grab
          =/  grow-entry=mark-action  [%grow source target.i.links]
          =?  results  (~(has in results) grow-entry)
            (~(del in results) grow-entry)
          ::
          =.  results  (~(put in results) [%grab source target.i.links])
          $(links t.links)
        ::
            %grow
          ::  if :results has a %grab entry, don't add a %grow entry
          ?:  (~(has in results) [%grab source target.i.links])
            $(links t.links)
          ::
          =.  results  (~(put in results) [%grow source target.i.links])
          $(links t.links)
        ==
      --
    ::  |utilities:make: helper arms
    ::
    ::+|  utilities
    ::
    ::  +perform-schematics: helper function that performs a list of builds
    ::
    ::    We often need to run a list of builds. This helper method will
    ::    depend on all :builds, will return a +build-receipt of either the
    ::    blocks or the first error, or a list of all completed results.
    ::
    ::    This is a wet gate so individual callers can associate their own
    ::    key types with schematics.
    ::
    ++  perform-schematics
      |*  $:  failure=tape
              builds=(list [key=* =schematic])
              on-error=?(%fail-on-errors %filter-errors %ignore-errors)
              key-bunt=*
          ==
      ^-  $:  (unit (list [key=_key-bunt result=build-result]))
              _out
          ==
      ::
      |^  =^  results  out
            =|  results=(list [_key-bunt ^build (unit build-result)])
            |-
            ^+  [results out]
            ::
            ?~  builds
              [results out]
            ::
            =/  sub-build=^build  [date.build schematic.i.builds]
            =^  result  out  (depend-on sub-build)
            =.  results  [[key.i.builds sub-build result] results]
            ::
            $(builds t.builds)
          ?:  =(%fail-on-errors on-error)
            (check-errors results)
          ?:  =(%filter-errors on-error)
            (filter-errors results)
          (handle-rest results)
      ::
      ++  check-errors
        |=  results=(list [_key-bunt ^build (unit build-result)])
        ::
        =/  braces  [[' ' ' ' ~] ['{' ~] ['}' ~]]
        =/  errors=(list tank)
          %+  murn  results
          |=  [* * result=(unit build-result)]
          ^-  (unit tank)
          ?.  ?=([~ %error *] result)
            ~
          `[%rose braces message.u.result]
        ::
        ?^  errors
          :-  ~
          %-  return-error
          :-  [%leaf failure]
          errors
        ::
        (handle-rest results)
      ::
      ++  filter-errors
        |=  results=(list [_key-bunt ^build (unit build-result)])
        =.  results
          %+  skip  results
          |=  [* * r=(unit build-result)]
          ?=([~ %error *] r)
        (handle-rest results)
      ::
      ++  handle-rest
        |=  results=(list [_key-bunt ^build (unit build-result)])
        ::  if any sub-builds blocked, produce all blocked sub-builds
        ::
        =/  blocks=(list ^build)
          %+  murn  `(list [* ^build (unit build-result)])`results
          |=  [* sub=^build result=(unit build-result)]
          ^-  (unit ^build)
          ?^  result
            ~
          `sub
        ::
        ?^  blocks
          [~ (return-blocks blocks)]
        ::
        :_  out
        :-  ~
        %+  turn  results
        |*  [key=_key-bunt ^build result=(unit build-result)]
        ^-  [_key-bunt build-result]
        [key (need result)]
      --
    ::  +wrap-error: wrap an error message around a failed sub-build
    ::
    ++  wrap-error
      |=  result=(unit build-result)
      ^-  build-receipt
      ::
      ?>  ?=([~ %error *] result)
      =/  message=tang
        [[%leaf "ford: {<-.schematic.build>} failed: "] message.u.result]
      ::
      (return-error message)
    ::  +return-blocks: exit +make as a blocked build
    ::
    ++  return-blocks
      |=  builds=(list ^build)
      ^-  build-receipt
      out(result [%blocks builds])
    ::  +return-error: exit +make with a specific failure message
    ::
    ++  return-error
      |=  =tang
      ^-  build-receipt
      out(result [%build-result %error tang])
    ::  +return-result: exit +make with a completed build
    ::
    ++  return-result
      |=  =build-result
      ^-  build-receipt
      out(result [%build-result build-result])
    ::
    ++  access-cache
      |=  =compiler-cache-key
      ^-  [(unit build-result) _out]
      ::
      ?~  entry=(~(get by lookup.compiler-cache.state) compiler-cache-key)
        [~ out(cache-access `[compiler-cache-key new=%.y])]
      ::
      [`val.u.entry out(cache-access `[compiler-cache-key new=%.n])]
    ::
    ++  depend-on
      |=  kid=^build
      ^-  [(unit build-result) _out]
      ::
      ?:  =(kid build)
        ~|  [%depend-on-self (build-to-tape kid)]
        !!
      ::
      =.  sub-builds.out  [kid sub-builds.out]
      ::  +access-build-record will mutate :results.state
      ::
      ::    It's okay to ignore this because the accessed-builds get gathered
      ::    and merged during the +reduce step.
      ::
      =/  maybe-build-record  -:(access-build-record kid)
      ?~  maybe-build-record
        [~ out]
      ::
      =*  build-record  u.maybe-build-record
      ?:  ?=(%tombstone -.build-record)
        [~ out]
      ::
      [`build-result.build-record out]
    ::  +blocked-paths-to-receipt: handle the %2 case for mock
    ::
    ::    Multiple schematics handle +toon instances. This handles the %2 case
    ::    for a +toon and transforms it into a +build-receipt so we depend on
    ::    the blocked paths correctly.
    ::
    ++  blocked-paths-to-receipt
      |=  [name=term blocked-paths=(list path)]
      ^-  build-receipt
      ::
      =/  blocks-or-failures=(list (each ^build tank))
        %+  turn  blocked-paths
        |=  =path
        ::
        =/  scry-request=(unit scry-request)  (path-to-scry-request path)
        ?~  scry-request
          [%| [%leaf "ford: {<name>}: invalid scry path: {<path>}"]]
        ::
        =*  case  r.beam.u.scry-request
        ::
        ?.  ?=(%da -.case)
          [%| [%leaf "ford: {<name>}: invalid case in scry path: {<path>}"]]
        ::
        =/  date=@da  p.case
        ::
        =/  resource=(unit resource)  (path-to-resource path)
        ?~  resource
          :-  %|
          [%leaf "ford: {<name>}: invalid resource in scry path: {<path>}"]
        ::
        =/  sub-schematic=schematic  [%pin date %scry u.resource]
        ::
        [%& `^build`[date sub-schematic]]
      ::
      =/  failed=tang
        %+  murn  blocks-or-failures
        |=  block=(each ^build tank)
        ^-  (unit tank)
        ?-  -.block
          %&  ~
          %|  `p.block
        ==
      ::
      ?^  failed
        ::  some failed
        ::
        out(result [%build-result %error failed])
      ::  no failures
      ::
      =/  blocks=(list ^build)
        %+  turn  blocks-or-failures
        |=  block=(each ^build tank)
        ?>  ?=(%& -.block)
        ::
        p.block
      ::
      =.  out
        %+  roll  blocks
        |=  [block=^build accumulator=_out]
        =.  out  accumulator
        +:(depend-on [date.block schematic.block])
      ::
      (return-blocks blocks)
    --
  ::  |utilities:per-event: helper arms
  ::
  ::+|  utilities
  ::
  ::  +got-build: lookup :build in state, asserting presence
  ::
  ++  got-build
    |=  =build
    ^-  build-status
    ~|  [%ford-missing-build build=(build-to-tape build) duct=duct]
    (~(got by builds.state) build)
  ::  +add-build: store a fresh, unstarted build in the state
  ::
  ++  add-build
    ~/  %add-build
    |=  =build
    ^+  state
    ::  don't overwrite an existing entry
    ::
    ?:  (~(has by builds.state) build)
      state
    ::
    %_    state
        builds-by-schematic
      (~(put by-schematic builds-by-schematic.state) build)
    ::
        builds
      %+  ~(put by builds.state)  build
      =|  =build-status
      build-status(state [%untried ~])
    ==
  ::  +remove-builds: remove builds and their sub-builds
  ::
  ++  remove-builds
    ~/  %remove-builds
    |=  builds=(list build)
    ::
    |^  ^+  state
        ::
        ?~  builds
          state
        ::
        ?~  maybe-build-status=(~(get by builds.state) i.builds)
          $(builds t.builds)
        =/  subs  ~(tap in ~(key by subs.u.maybe-build-status))
        ::
        =^  removed  state  (remove-single-build i.builds u.maybe-build-status)
        ?.  removed
          $(builds t.builds)
        ::
        $(builds (welp t.builds subs))
    ::  +remove-build: stop storing :build in the state
    ::
    ::    Removes all linkages to and from sub-builds
    ::
    ++  remove-single-build
      |=  [=build =build-status]
      ^+  [removed=| state]
      ::  never delete a build that something depends on
      ::
      ?^  clients.build-status
        [removed=| state]
      ?^  requesters.build-status
        [removed=| state]
      ::  nothing depends on :build, so we'll remove it
      ::
      :-  removed=&
      ::
      %_    state
          builds-by-schematic
        (~(del by-schematic builds-by-schematic.state) build)
      ::
          builds
        (~(del by builds.state) build)
      ==
    --
  ::  +update-build-status: replace :build's +build-status by running a function
  ::
  ++  update-build-status
    ~/  %update-build-status
    |=  [=build update-func=$-(build-status build-status)]
    ^-  [build-status builds=_builds.state]
    ::
    =/  original=build-status  (got-build build)
    =/  mutant=build-status  (update-func original)
    ::
    [mutant (~(put by builds.state) build mutant)]
  ::  +intercepted-scry: augment real scry with local %scry build results
  ::
  ::    Try to deduplicate requests for possibly remote resources by looking up
  ::    the result in local state if the real scry has no synchronous
  ::    answer (it produced `~`).
  ::
  ++  intercepted-scry
    %-  sloy  ^-  slyd
    ~/  %intercepted-scry
    |=  [ref=* (unit (set monk)) =term =beam]
    ^-  (unit (unit (cask meta)))
    ::  if the actual scry produces a value, use that value; otherwise use local
    ::
    =/  scry-response  (scry +<.$)
    ::
    ?^  scry-response
      scry-response
    ::
    =/  vane=(unit %c)  ((soft ,%c) (end 3 1 term))
    ?~  vane
      ~
    =/  care=(unit care:clay)  ((soft care:clay) (rsh 3 1 term))
    ?~  care
      ~
    ?.  ?=(%da -.r.beam)
      ~
    =/  =resource  [u.vane u.care rail=[[p.beam q.beam] s.beam]]
    =/  =build     [date=p.r.beam %scry resource]
    ::  look up the scry result from our permanent state
    ::
    ::    Note: we can't freshen :build's :last-accessed date because
    ::    we can't mutate :state from this gate. %scry results might get
    ::    deleted during %wipe more quickly than they should because of this.
    ::
    =/  local-result  -:(access-build-record build)
    ?~  local-result
      ~
    ?:  ?=(%tombstone -.u.local-result)
      ~
    ::
    =/  local-cage=cage  (result-to-cage build-result.u.local-result)
    ::  if :local-result does not nest in :type, produce an error
    ::
    ?.  -:(nets:wa +.ref `type`p.q.local-cage)
      [~ ~]
    ::
    [~ ~ local-cage]
  ::  +unblock-clients-on-duct: unblock and produce clients blocked on :build
  ::
  ++  unblock-clients-on-duct
    =|  unblocked=(list build)
    ~%  %unblock-clients-on-duct  +>+  ~
    |=  =build
    ^+  [unblocked builds.state]
    ::
    =/  =build-status  (got-build build)
    ::
    =/  clients=(list ^build)  ~(tap in (~(get ju clients.build-status) [%duct duct]))
    ::
    |-
    ^+  [unblocked builds.state]
    ?~  clients
      [unblocked builds.state]
    ::
    =^  client-status  builds.state
      %+  update-build-status  i.clients
      |=  client-status=^build-status
      ::
      =.  subs.client-status
        %+  ~(jab by subs.client-status)  build
        |=  original=build-relation
        original(blocked |)
      ::
      =?    state.client-status
          ?&  ?=(%blocked -.state.client-status)
          ::
              ?!
              %-  ~(any by subs.client-status)
              |=(build-relation &(blocked verified))
          ==
        ::
        [%unblocked ~]
      client-status
    ::
    =?  unblocked  !?=(%blocked -.state.client-status)
      [i.clients unblocked]
    ::
    $(clients t.clients)
  ::  +on-build-complete: handles completion of any build
  ::
  ++  on-build-complete
    ~/  %on-build-complete
    |=  =build
    ^+  ..execute
    ::
    =.  ..execute  (cleanup-orphaned-provisional-builds build)
    ::
    =/  duct-status  (~(got by ducts.state) duct)
    ::
    =/  =build-status  (got-build build)
    ?:  (~(has in requesters.build-status) [%duct duct])
      (on-root-build-complete build)
    ::
    =^  unblocked-clients  builds.state  (unblock-clients-on-duct build)
    =.  candidate-builds  (~(gas in candidate-builds) unblocked-clients)
    ::
    ..execute
  ::  +on-root-build-complete: handle completion or promotion of a root build
  ::
  ::    When a build completes for a duct, we might have to send a %made move
  ::    on the requesting duct and also do duct and build book-keeping.
  ::
  ++  on-root-build-complete
    ~/  %on-root-build-complete
    |=  =build
    ^+  ..execute
    ::
    =;  res=_..execute
        =/  duct-status=(unit duct-status)
          (~(get by ducts.state.res) duct)
        ?~  duct-status  res
        ::  debugging assertions to try to track down failure in
        ::  +copy-build-tree-as-provisional
        ::
        ~|  [%failed-to-preserve-live-build (build-to-tape build)]
        ?>  ?=(%live -.live.u.duct-status)
        ~|  %failed-2
        ?>  ?=(^ last-sent.live.u.duct-status)
        ~|  %failed-3
        ?>  .=  build
            [date.u.last-sent.live.u.duct-status root-schematic.u.duct-status]
        ~|  %failed-4
        ?>  (~(has by builds.state.res) build)
        ::
        res
    ::
    =/  =build-status  (got-build build)
    =/  =duct-status  (~(got by ducts.state) duct)
    ::  make sure we have something to send
    ::
    ?>  ?=([%complete %value *] state.build-status)
    ::  send a %made move unless it's an unchanged live build
    ::
    =?    moves
        ?!
        ?&  ?=(%live -.live.duct-status)
            ?=(^ last-sent.live.duct-status)
            ::
            =/  last-build-status
              %-  ~(got by builds.state)
              [date.u.last-sent.live.duct-status schematic.build]
            ::
            ?>  ?=(%complete -.state.last-build-status)
            ?&  ?=(%value -.build-record.state.last-build-status)
            ::
                .=  build-result.build-record.state.last-build-status
                    build-result.build-record.state.build-status
        ==  ==
      :_  moves
      ^-  move
      ::
      :*  duct  %give  %made  date.build  %complete
          build-result.build-record.state.build-status
      ==
    ::
    ?-    -.live.duct-status
        %once
      =.  ducts.state  (~(del by ducts.state) duct)
      =.  state  (move-root-to-cache build)
      ::
      ..execute
    ::
        %live
      ::  clean up previous build
      ::
      =?  state  ?=(^ last-sent.live.duct-status)
        =/  old-build=^build  build(date date.u.last-sent.live.duct-status)
        ~?  =(date.build date.old-build)
          :+  "old and new builds have same date, will probably crash!"
            (build-to-tape build)
          (build-to-tape old-build)
        ::
        (remove-anchor-from-root old-build [%duct duct])
      ::
      =/  resource-list=(list [=disc resources=(set resource)])
        ~(tap by (collect-live-resources build))
      ::  we can only handle a single subscription
      ::
      ::    In the long term, we need Clay's interface to change so we can
      ::    subscribe to multiple desks at the same time.
      ::
      ?:  (lth 1 (lent resource-list))
        =.  ..execute
          %+  send-incomplete  build  :~
            [%leaf "root build {(build-to-tape build)}"]
            [%leaf "on duct:"]
            [%leaf "{<duct>}"]
            [%leaf "tried to subscribe to multiple discs:"]
            [%leaf "{<resource-list>}"]
          ==
        ::  delete this instead of caching it, since it wasn't right
        ::
        =.  ducts.state  (~(del by ducts.state) duct)
        =.  state  (remove-anchor-from-root build [%duct duct])
        ..execute
      ::
      =/  subscription=(unit subscription)
        ?~  resource-list
          ~
        `[date.build disc.i.resource-list resources.i.resource-list]
      ::
      =?  ..execute  ?=(^ subscription)
        (start-clay-subscription u.subscription)
      ::
      =.  ducts.state
        %+  ~(put by ducts.state)  duct
        %_    duct-status
            live
          [%live in-progress=~ last-sent=`[date.build subscription]]
        ==
      ::
      ..execute
    ==
  ::  +send-incomplete: emit a move indicating we can't complete :build
  ::
  ++  send-incomplete
    |=  [=build message=tang]
    ^+  ..execute
    ::
    =.  moves
      :_  moves
      `move`[duct %give %made date.build %incomplete message]
    ::
    ..execute
  ::  +cleanup-orphaned-provisional-builds: delete extraneous sub-builds
  ::
  ::    Remove unverified linkages to sub builds. If a sub-build has no other
  ::    clients on this duct, then it is orphaned and we remove the duct from
  ::    its subs and call +cleanup on it.
  ::
  ++  cleanup-orphaned-provisional-builds
    ~/  %cleanup-orphaned-provisional-builds
    |=  =build
    ^+  ..execute
    ::
    =/  =build-status  (got-build build)
    ::
    =/  orphans=(list ^build)
      %+  murn  ~(tap by subs.build-status)
      |=  [sub=^build =build-relation]
      ^-  (unit ^build)
      ::
      ?:  verified.build-relation
        ~
      `sub
    ::  dequeue orphans in case we were about to run them
    ::
    =/  orphan-set        (~(gas in *(set ^build)) orphans)
    =.  next-builds       (~(dif in next-builds) orphan-set)
    =.  candidate-builds  (~(dif in candidate-builds) orphan-set)
    ::  remove links to orphans in :build's +build-status
    ::
    =^  build-status  builds.state
      %+  update-build-status  build
      |=  build-status=^build-status
      %_    build-status
          subs
        ::
        |-  ^+  subs.build-status
        ?~  orphans  subs.build-status
        ::
        =.  subs.build-status  (~(del by subs.build-status) i.orphans)
        ::
        $(orphans t.orphans)
      ==
    ::
    =/  =anchor  [%duct duct]
    ::
    |-  ^+  ..execute
    ?~  orphans  ..execute
    ::  remove link to :build in :i.orphan's +build-status
    ::
    =^  orphan-status  builds.state
      %+  update-build-status  i.orphans
      |=  orphan-status=_build-status
      %_  orphan-status
        clients  (~(del ju clients.orphan-status) anchor build)
      ==
    ::
    ?:  (~(has by clients.orphan-status) anchor)
      $(orphans t.orphans)
    ::  :build was the last client on this duct so remove it
    ::
    =.  builds.state  (remove-anchor-from-subs i.orphans anchor)
    =.  state  (cleanup i.orphans)
    $(orphans t.orphans)
  ::  +access-build-record: access a +build-record, updating :last-accessed
  ::
  ::    Usage:
  ::    ```
  ::    =^  maybe-build-record  builds.state  (access-build-record build)
  ::    ```
  ::
  ++  access-build-record
    ~/  %access-build-record
    |=  =build
    ^-  [(unit build-record) _builds.state]
    ::
    ?~  maybe-build-status=(~(get by builds.state) build)
      [~ builds.state]
    ::
    =/  =build-status  u.maybe-build-status
    ::
    ?.  ?=(%complete -.state.build-status)
      [~ builds.state]
    ::
    ?:  ?=(%tombstone -.build-record.state.build-status)
      [`build-record.state.build-status builds.state]
    ::
    =.  last-accessed.build-record.state.build-status  now
    ::
    :-  `build-record.state.build-status
    (~(put by builds.state) build build-status)
  ::  +cleanup: try to clean up a build and its sub-builds
  ::
  ++  cleanup
    ~/  %cleanup
    |=  =build
    ^+  state
    ::   does this build even exist?!
    ::
    ?~  maybe-build-status=(~(get by builds.state) build)
      state
    ::
    =/  =build-status  u.maybe-build-status
    ::  never delete a build that something depends on
    ::
    ?^  clients.build-status
      state
    ?^  requesters.build-status
      state
    ::
    (remove-builds ~[build])
  ::  +collect-live-resources: produces all live resources from sub-scrys
  ::
  ++  collect-live-resources
    ~/  %collect-live-resources
    |=  =build
    ^-  (jug disc resource)
    ::
    ?:  ?=(%scry -.schematic.build)
      =*  resource  resource.schematic.build
      (my [(extract-disc resource) (sy [resource]~)]~)
    ::
    ?:  ?=(%pin -.schematic.build)
      ~
    ::
    =/  subs  ~(tap in ~(key by subs:(got-build build)))
    =|  resources=(jug disc resource)
    |-
    ?~  subs
      resources
    ::
    =/  sub-resources=(jug disc resource)  ^$(build i.subs)
    =.  resources  (unify-jugs resources sub-resources)
    $(subs t.subs)
  ::  +collect-blocked-resources: produces all blocked resources from sub-scrys
  ::
  ++  collect-blocked-sub-scrys
    ~/  %collect-blocked-sub-scrys
    |=  =build
    ^-  (set scry-request)
    ::
    ?:  ?=(%scry -.schematic.build)
      =,  resource.schematic.build
      =/  =scry-request
        :+  vane  care
        ^-  beam
        [[ship.disc.rail desk.disc.rail [%da date.build]] spur.rail]
      (sy [scry-request ~])
    ::  only recurse on blocked sub-builds
    ::
    =/  subs=(list ^build)
      %+  murn  ~(tap by subs:(got-build build))
      |=  [sub=^build =build-relation]
      ^-  (unit ^build)
      ::
      ?.  blocked.build-relation
        ~
      `sub
    ::
    =|  scrys=(set scry-request)
    |-
    ^+  scrys
    ?~  subs
      scrys
    ::
    =.  scrys  (~(uni in scrys) ^$(build i.subs))
    $(subs t.subs)
  ::  +start-clay-subscription: listen for changes in the filesystem
  ::
  ++  start-clay-subscription
    ~/  %start-clay-subscription
    |=  =subscription
    ^+  ..execute
    ::
    =/  already-subscribed=?
      (~(has by pending-subscriptions.state) subscription)
    ::
    =.  pending-subscriptions.state
      (put-request pending-subscriptions.state subscription duct)
    ::  don't send a duplicate move if we're already subscribed
    ::
    ?:  already-subscribed
      ..execute
    ::
    =/  =wire  (clay-subscription-wire [date disc]:subscription)
    ::
    =/  =note
      ::  request-contents: the set of [care path]s to subscribe to in clay
      ::
      =/  request-contents=(set [care:clay path])
        %-  sy  ^-  (list [care:clay path])
        %+  murn  ~(tap in `(set resource)`resources.subscription)
        |=  =resource  ^-  (unit [care:clay path])
        ::
        `[care.resource (flop spur.rail.resource)]
      ::  if :request-contents is `~`, this code is incorrect
      ::
      ?<  ?=(~ request-contents)
      ::  their: requestee +ship
      ::
      =+  [their desk]=disc.subscription
      ::
      :^  %c  %warp  ship=their
      ^-  riff:clay
      [desk `[%mult `case`[%da date.subscription] request-contents]]
    ::
    =.  moves  [`move`[duct [%pass wire note]] moves]
    ::
    ..execute
  ::  +cancel-clay-subscription: remove a subscription on :duct
  ::
  ++  cancel-clay-subscription
    ~/  %cancel-clay-subscription
    |=  =subscription
    ^+  ..execute
    ::
    =^  originator  pending-subscriptions.state
      (del-request pending-subscriptions.state subscription duct)
    ::  if there are still other ducts on this subscription, don't send a move
    ::
    ?~  originator
      ..execute
    ::
    =/  =wire  (clay-subscription-wire [date disc]:subscription)
    ::
    =/  =note
      =+  [their desk]=disc.subscription
      [%c %warp ship=their `riff:clay`[desk ~]]
    ::
    =.  moves  [`move`[u.originator [%pass wire note]] moves]
    ::
    ..execute
  ::  +clay-sub-wire: the wire to use for a clay subscription
  ::
  ::    While it is possible for two different root builds to make
  ::    subscriptions with the same wire, those wires will always be associated
  ::    with different ducts, so there's no risk of duplicates.
  ::
  ++  clay-subscription-wire
    |=  [date=@da =disc]
    ^-  wire
    ::
    =+  [their desk]=disc
    ::
    /clay-sub/(scot %p their)/[desk]/(scot %da date)
  ::  +start-scry-request: kick off an asynchronous request for a resource
  ::
  ++  start-scry-request
    |=  =scry-request
    ^+  ..execute
    ::  if we are the first block depending on this scry, send a move
    ::
    =/  already-started=?  (~(has by pending-scrys.state) scry-request)
    ::
    =.  pending-scrys.state
      (put-request pending-scrys.state scry-request duct)
    ::  don't send a duplicate move if we've already sent one
    ::
    ?:  already-started
      ..execute
    ::
    =/  =wire  (scry-request-wire scry-request)
    ::
    =/  =note
      =,  scry-request
      =/  =disc  [p q]:beam
      :*  %c  %warp  their=ship.disc  desk.disc
          `[%sing care case=r.beam (flop s.beam)]
      ==
    ::
    =.  moves  [`move`[duct [%pass wire note]] moves]
    ::
    ..execute
  ::  +cancel-scry-request: cancel a pending asynchronous scry request
  ::
  ++  cancel-scry-request
    |=  =scry-request
    ^+  ..execute
    ::
    =^  originator  pending-scrys.state
      (del-request pending-scrys.state scry-request duct)
    ::  if there are still other ducts on this subscription, don't send a move
    ::
    ?~  originator
      ..execute
    ::
    =/  =wire  (scry-request-wire scry-request)
    ::
    =/  =note
      =+  [their desk]=[p q]:beam.scry-request
      [%c %warp ship=their `riff:clay`[desk ~]]
    ::
    =.  moves  [`move`[u.originator [%pass wire note]] moves]
    ::
    ..execute
  ::  +scry-request-wire
  ::
  ++  scry-request-wire
    |=  =scry-request
    ^-  wire
    (welp /scry-request (scry-request-to-path scry-request))
  --
--
::
::  end the =~
::
.  ==
::
::::  vane interface
  ::
::  begin with a default +axle as a blank slate
::
=|  ax=axle
::  a vane is activated with identity, the current date, entropy,
::  and a namespace function
::
|=  [our=ship now=@da eny=@uvJ scry-gate=sley]
=*  ford-gate  .
::  allow jets to be registered within this core
::
~%  %ford  ..is  ~
|%
::  +call: handle a +task:able from arvo
::
::    Ford can be tasked with:
::
::      %build: perform a build
::      %keep: resize caches
::      %kill: cancel a build
::      %wipe: clear memory
::
::    Most requests get converted into operations to be performed inside
::    the +per-event core, which is Ford's main build engine.
::
++  call
  |=  [=duct dud=(unit goof) type=* wrapped-task=(hobo task:able)]
  ^-  [(list move) _ford-gate]
  ?^  dud
    ~|(%ford-call-dud (mean tang.u.dud))
  ::
  =/  task=task:able  ((harden task:able) wrapped-task)
  ::  we wrap +per-event with a call that binds our event args
  ::
  =*  this-event  (per-event [our duct now scry-gate] state.ax)
  ::
  ?-    -.task
      ::  %build: request to perform a build
      ::
      %build
    ::  perform the build indicated by :task
    ::
    ::    We call :start-build on :this-event, which is the |per-event core
    ::    with the our event-args already bound. :start-build performs the
    ::    build and produces a pair of :moves and a mutant :state.
    ::    We update our :state and produce it along with :moves.
    ::
    =/  =build  [now schematic.task]
    =^  moves  state.ax  (start-build:this-event build live.task)
    ::
    [moves ford-gate]
  ::
      ::  %keep: keep :count cache entries
      ::
      %keep
    ::
    =.  state.ax  (keep:this-event [compiler-cache build-cache]:task)
    ::
    [~ ford-gate]
  ::
      ::  %kill: cancel a %build
      ::
      %kill
    ::
    =^  moves  state.ax  cancel:this-event
    ::
    [moves ford-gate]
  ::
      ::  %trim: in response to memory pressure
      ::
      %trim
    ::
    ?.  =(0 p.task)
      ::  low-priority: remove 50% of cache/stored-builds
      ::
      ~>  %slog.[0 leaf+"ford: trim: pruning caches"]
      =.  state.ax  (wipe:this-event 50)
      [~ ford-gate]
    ::
    ::  high-priority: remove 100% of cache/stored-builds
    ::
    ::    We use %keep to ensure that cache-keys are also purged,
    ::    then restore original limits to allow future caching.
    ::
    ::    XX cancel in-progress builds?
    ::
    ~>  %slog.[0 leaf+"ford: trim: clearing caches"]
    =/  b-max  max-size.queue.build-cache.state.ax
    =/  c-max  max-size.compiler-cache.state.ax
    =.  state.ax  (keep:this-event 0 0)
    =.  state.ax  (keep:this-event c-max b-max)
    [~ ford-gate]
  ::
      ::  %vega: learn of kernel upgrade
      ::
      ::    XX clear cache, rebuild live builds
      ::
      %vega
    ::
    [~ ford-gate]
  ::
      ::  %wipe: wipe stored builds, clearing :percent-to-remove of the entries
      ::
      %wipe
    ::
    =.  state.ax  (wipe:this-event percent-to-remove.task)
    ::
    [~ ford-gate]
  ::
      %wegh
    :_  ford-gate
    :_  ~
    :^  duct  %give  %mass
    ^-  mass
    :+  %ford  %|
    :~  builds+&+builds.state.ax
        compiler-cache+&+compiler-cache.state.ax
        dot+&+ax
    ==
  ==
::  +take: receive a response from another vane
::
::    A +take is a response to a request that Ford made of another vane.
::
::    Ford decodes the type of response based on the +wire in the +take.
::    The possibilities are:
::
::      %clay-sub: Clay notification of an update to a subscription
::
::        If Ford receives this, it will rebuild one or more live builds,
::        taking into account the new date and changed resources.
::
::      %scry-request: Clay response to a request for a resource
::
::        If Ford receives this, it will continue building one or more builds
::        that were blocked on this resource.
::
::    The +sign gets converted into operations to be performed inside
::    the +per-event core, which is Ford's main build engine.
::
++  take
  |=  [=wire =duct dud=(unit goof) wrapped-sign=(hypo sign)]
  ^-  [(list move) _ford-gate]
  ?^  dud
    ~|(%ford-take-dud (mean tang.u.dud))
  ::  unwrap :sign, ignoring unneeded +type in :p.wrapped-sign
  ::
  =/  =sign  q.wrapped-sign
  ::  :wire must at least contain a tag for dispatching
  ::
  ?>  ?=([@ *] wire)
  ::
  |^  ^-  [(list move) _ford-gate]
      ::
      =^  moves  state.ax
        ?+  i.wire     ~|([%bad-take-wire wire] !!)
          %clay-sub      take-rebuilds
          %scry-request  take-unblocks
        ==
      ::
      [moves ford-gate]
    ::  +take-rebuilds: rebuild all live builds affected by the Clay changes
    ::
    ++  take-rebuilds
      ^-  [(list move) ford-state]
      ::
      ~|  [%ford-take-rebuilds wire=wire duct=duct]
      ?>  ?=([@tas %wris *] sign)
      =*  case-sign  p.sign
      =*  care-paths-sign  q.sign
      =+  [ship desk date]=(raid:wired t.wire ~[%p %tas %da])
      =/  disc  [ship desk]
      ::  ignore spurious clay updates
      ::
      ::    Due to asynchronicity of Clay notifications, we might get a
      ::    subscription update on an already-canceled duct.  This is
      ::    normal; no-op.
      ::
      ?~  duct-status=(~(get by ducts.state.ax) duct)
        [~ state.ax]
      ::
      =/  =subscription
        ?>  ?=(%live -.live.u.duct-status)
        (need subscription:(need last-sent.live.u.duct-status))
      ::
      =/  ducts=(list ^duct)
        ::  sanity check; there must be at least one duct per subscription
        ::
        =-  ?<(=(~ -) -)
        (get-request-ducts pending-subscriptions.state.ax subscription)
      ::
      =|  moves=(list move)
      |-  ^+  [moves state.ax]
      ?~  ducts  [moves state.ax]
      ::
      =*  event-args  [[our i.ducts now scry-gate] state.ax]
      =*  rebuild  rebuild:(per-event event-args)
      =^  duct-moves  state.ax
        (rebuild subscription p.case-sign disc care-paths-sign)
      ::
      $(ducts t.ducts, moves (weld moves duct-moves))
    ::  +take-unblocks: unblock all builds waiting on this scry request
    ::
    ++  take-unblocks
      ^-  [(list move) ford-state]
      ::
      ~|  [%ford-take-unblocks wire=wire duct=duct]
      ?>  ?=([@tas %writ *] sign)
      =*  riot-sign  p.sign
      ::  scry-request: the +scry-request we had previously blocked on
      ::
      =/  =scry-request  (need (path-to-scry-request t.wire))
      ::  scry-result: parse a (unit cage) from :sign
      ::
      ::    If the result is `~`, the requested resource was not available.
      ::
      =/  scry-result=(unit cage)
        ?~  riot-sign
          ~
        `r.u.riot-sign
      ::  if spurious Clay response, :ducts will be empty, causing no-op
      ::
      =/  ducts=(list ^duct)
        (get-request-ducts pending-scrys.state.ax scry-request)
      ::
      =|  moves=(list move)
      |-  ^+  [moves state.ax]
      ?~  ducts  [moves state.ax]
      ::
      =*  event-args  [[our i.ducts now scry-gate] state.ax]
      ::  unblock the builds that had blocked on :resource
      ::
      =*  unblock  unblock:(per-event event-args)
      =^  duct-moves  state.ax  (unblock scry-request scry-result)
      ::
      $(ducts t.ducts, moves (weld moves duct-moves))
  --
::  +load: either flush or migrate old state (called on vane reload)
::
::    If it has the old state version, flush the ford state. Otherwise trim
::    build results in case a change to our code invalidated an old build
::    result.
::
::    Flushing state of the old version is a temporary measure for the OS1
::    %publish update. We can flush all build state like this because only gall
::    and %publish use ford live builds currently. :goad will handle remaking
::    builds for gall, and the new %publish does not use ford.
::
++  load
  |=  old=axle
  ^+  ford-gate
  ?:  =(%~2018.12.13 -.old)
    =.  -.ax  %~2020.2.21
    ford-gate
  =.  ax  [%~2020.2.21 state.old]
  =.  ford-gate  +:(call ~[/ford-load-self] ~ *type %trim 0)
  ford-gate
::  +stay: produce current state
::
++  stay  `axle`ax
::  +scry: request a path in the urbit namespace
::
++  scry
  |=  *
  [~ ~]
=======
++  call  |=(* ((slog leaf+"ford: gone (+call)" ~) `..^$))
++  take  |=(* ((slog leaf+"ford: gone (+take)" ~) `..^$))
++  scry  |=(* ``mass+!>(*(list mass)))
++  stay  ~
++  load  |=(* ..^$)
>>>>>>> c96705e7
--<|MERGE_RESOLUTION|>--- conflicted
+++ resolved
@@ -2,6246 +2,9 @@
 |=  pit=vase
 |=  [our=ship now=@da eny=@uvJ ski=sley]
 |%
-<<<<<<< HEAD
-::  +move: arvo moves that ford can emit
-::
-+=  move
-  ::
-  $:  ::  duct: request identifier
-      ::
-      =duct
-      ::  card: move contents; either a +note or a +gift:able
-      ::
-      card=(wind note gift:able)
-  ==
-::  +note: private request from ford to another vane
-::
-+$  note
-  $~  [%c %warp *@p *riff:clay]
-  $%  ::  %c: to clay
-      ::
-      $:  %c
-          ::  %warp: internal (intra-ship) file request
-          ::
-          $>(%warp task:able:clay)
-  ==  ==
-::  +sign: private response from another vane to ford
-::
-+$  sign
-  $~  [%c %writ *riot:clay]
-  $?  ::  %c: from clay
-      ::
-      ::    XX also from behn due to %slip asynchronicity
-      ::
-      $:  ?(%b %c)
-          $>  $?  ::  %writ: internal (intra-ship) file response
-                  ::
-                  %writ
-                  ::  %wris: response to %mult; many changed files
-                  ::
-                  %wris
-              ==
-          gift:able:clay
-  ==  ==
---
-|%
-::  +axle: overall ford state, tagged by version
-::
-+=  axle
-  $%  [%~2018.12.13 state=ford-state]
-      [%~2020.2.21 state=ford-state]
-  ==
-::  +ford-state: all state that ford maintains
-::
-+=  ford-state
-  $:  ::  builds: per-build state machine for all builds
-      ::
-      ::    Ford holds onto all in-progress builds that were either directly
-      ::    requested by a duct (root builds) or that are dependencies
-      ::    (sub-builds) of a directly requested build.
-      ::
-      ::    It also stores the last completed version of each live build tree
-      ::    (root build and sub-builds), and any cached builds.
-      ::
-      builds=(map build build-status)
-      ::  ducts: per-duct state machine for all incoming ducts (build requests)
-      ::
-      ::    Ford tracks every duct that has requested a build until it has
-      ::    finished dealing with that request.
-      ::
-      ::    For live ducts, we store the duct while we repeatedly run new
-      ::    versions of the live build it requested until it is explicitly
-      ::    canceled by the requester.
-      ::
-      ::    A once (non-live) duct, on the other hand, will be removed
-      ::    as soon as the requested build has been completed.
-      ::
-      ducts=(map duct duct-status)
-      ::  builds-by-schematic: all attempted builds, sorted by time
-      ::
-      ::    For each schematic we've attempted to build at any time,
-      ::    list the formal dates of all build attempts, sorted newest first.
-      ::
-      builds-by-schematic=(map schematic (list @da))
-      ::  pending-scrys: outgoing requests for static resources
-      ::
-      pending-scrys=(request-tracker scry-request)
-      ::  pending-subscriptions: outgoing subscriptions on live resources
-      ::
-      pending-subscriptions=(request-tracker subscription)
-      ::  build-cache: fifo queue of completed root builds
-      ::
-      $=  build-cache
-      $:  ::  next-anchor-id: incrementing identifier for cache anchors
-          ::
-          next-anchor-id=@ud
-          ::  queue: fifo queue of root builds identified by anchor id
-          ::
-          queue=(capped-queue build-cache-key)
-      ==
-      ::  compiler-cache: clock based cache of build results
-      ::
-      compiler-cache=(clock compiler-cache-key build-result)
-  ==
-::  +anchor: something which holds on to builds
-::
-::    An anchor is a reference which keeps builds. This is either a %duct, in
-::    which case the build is live because a duct is waiting for a response, or
-::    a %cache, in which case the anchor is a cached build.
-::
-::    When a duct would be removed from a build, the %duct anchor is replaced
-::    with a %cache anchor. This %cache anchor refers to a FIFO queue of cached
-::    builds.
-::
-+=  anchor
-  $%  ::  %duct: this is anchored on a duct
-      ::
-      [%duct =duct]
-      ::  %cache: this is anchored to a cache entry
-      ::
-      [%cache id=@ud]
-  ==
-::  +build-status: current data for a build, including construction status
-::
-::    +build-status stores the construction status of a build as a finite state
-::    machine (:state). It stores links to dependent sub-builds in :subs, and
-::    per-duct client builds in :clients.
-::
-+=  build-status
-  $:  ::  requesters: ducts for whom this build is the root build
-      ::
-      requesters=(set anchor)
-      ::  clients: per duct information for this build
-      ::
-      clients=(jug anchor build)
-      ::  subs: sub-builds of this build, for whom this build is a client
-      ::
-      subs=(map build build-relation)
-      ::  state: a state machine for tracking the build's progress
-      ::
-      $=  state
-      $%  $:  ::  %untried: build has not been started yet
-              ::
-              %untried  ~
-          ==
-          $:  ::  %blocked: build blocked on either sub-builds or resource
-              ::
-              ::    If we're in this state and there are no blocks in :subs,
-              ::    then we're blocked on a resource.
-              ::
-              %blocked  ~
-          ==
-          $:  ::  %unblocked: we were blocked but now we aren't
-              ::
-              %unblocked  ~
-          ==
-          $:  ::  %complete: build has finished running and has a result
-              ::
-              %complete
-              ::  build-record: the product of the build, possibly tombstoned
-              ::
-              =build-record
-  ==  ==  ==
-::  +duct-status: information relating a build to a duct
-::
-+=  duct-status
-  $:  ::  live: whether this duct is being run live
-      ::
-      $=  live
-      $%  [%once in-progress=@da]
-          $:  %live
-              ::
-              ::
-              in-progress=(unit @da)
-              ::  the last subscription we made
-              ::
-              ::    This can possibly have an empty set of resources, in which
-              ::    we never sent a move.
-              ::
-              ::    NOTE: This implies that a single live build can only depend
-              ::    on live resources from a single disc. We don't have a
-              ::    working plan for fixing this and will need to think very
-              ::    hard about the future.
-              ::
-              last-sent=(unit [date=@da subscription=(unit subscription)])
-      ==  ==
-      ::  root-schematic: the requested build for this duct
-      ::
-      root-schematic=schematic
-  ==
-::  +build-relation: how do two builds relate to each other?
-::
-::    A +build-relation can be either :verified or not, and :blocked or not.
-::    It is a symmetric relation between two builds, in the sense that both
-::    the client and the sub will store the same relation, just pointing to
-::    the other build.
-::
-::    If it's not :verified, then the relation is a guess based on previous
-::    builds. These guesses are used to ensure that we hold onto builds we
-::    expect to be used in future builds. Each time we run +make on a build,
-::    it might produce new :verified sub-builds, which may have been unverified
-::    until then. Once a build completes, any unverified sub-builds must be
-::    cleaned up, since it turned out they weren't used by the build after all.
-::
-::    :blocked is used to note that a build can't be completed until that
-::    sub-build has been completed. A relation can be :blocked but not :verified
-::    if we're trying to promote a build, but we haven't run all its sub-builds
-::    yet. In that case, we'll try to promote or run the sub-build in order to
-::    determine whether we can promote the client. Until the sub-build has been
-::    completed, the client is provisionally blocked on the sub-build.
-::
-+=  build-relation
-  $:  ::  verified: do we know this relation is real, or is it only a guess?
-      ::
-      verified=?
-      ::  is this build blocked on this other build?
-      ::
-      blocked=?
-  ==
-::  +build-record: information associated with the result of a completed +build
-::
-+=  build-record
-  $%  $:  ::  %tombstone: the build's result has been wiped
-          ::
-          %tombstone  ~
-      ==
-      $:  ::  %value: we have the +build-result
-          ::
-          %value
-          ::  last-accessed: last time we looked at the result
-          ::
-          ::    This is used for LRU cache reclamation.
-          ::
-          last-accessed=@da
-          ::  build-result: the stored value of the build's product
-          ::
-          =build-result
-  ==  ==
-::  +build: a referentially transparent request for a build
-::
-::    Each unique +build will always produce the same +build-result
-::    when run (if it completes). A live build consists of a sequence of
-::    instances of +build with the same :schematic and increasing :date.
-::
-+=  build
-  $:  ::  date: the formal date of this build; unrelated to time of execution
-      ::
-      date=@da
-      ::  schematic: the schematic that determines how to run this build
-      ::
-      =schematic
-  ==
-::  +request-tracker: generic tracker and multiplexer for pending requests
-::
-++  request-tracker
-  |*  request-type=mold
-  %+  map  request-type
-  $:  ::  waiting: ducts blocked on this request
-      ::
-      waiting=(set duct)
-      ::  originator: the duct that kicked off the request
-      ::
-      originator=duct
-  ==
-::  +subscription: a single subscription to changes on a set of resources
-::
-+=  subscription
-  $:  ::  date: date this was made
-      ::
-      date=@da
-      ::  disc: ship and desk for all :resources
-      ::
-      =disc
-      ::  resources: we will be notified if any of these resources change
-      ::
-      resources=(set resource)
-  ==
-::  +scry-request: parsed arguments to a scry operation
-::
-+=  scry-request
-  $:  ::  vane: the vane from which to make the request
-      ::
-      ::    If we add other vanes in the future, this will become a fork type.
-      ::    For now, though, Ford only knows how to make asynchronous scry
-      ::    requests to Clay.
-      ::
-      vane=%c
-      ::  care: type of request
-      ::
-      care=care:clay
-      ::  beam: request path
-      ::
-      =beam
-  ==
-::  +compiler-cache-key: content addressable build definitions
-::
-+=  compiler-cache-key
-  $%  [%call gate=vase sample=vase]
-      [%hood =beam txt=@t]
-      [%ride formula=hoon subject=vase]
-      [%slim subject-type=type formula=hoon]
-      [%slit gate=type sample=type]
-  ==
-::  +build-cache-key: key for the fifo cache of completed build trees
-::
-+=  build-cache-key
-  $:  ::  id: incrementing identifier for an +anchor
-      ::
-      id=@ud
-      ::  root-build: the root build associated with this anchor
-      ::
-      root-build=build
-  ==
-::  +build-receipt: result of running +make
-::
-::    A +build-receipt contains all information necessary to perform the
-::    effects and state mutations indicated by a call to +make. If :build
-::    succeeded, :result will be %build-result; otherwise, it will be %blocks.
-::
-::    After +make runs on a batch of builds, the resulting +build-receipt's are
-::    applied one at a time.
-::
-+=  build-receipt
-  $:  ::  build: the build we worked on
-      ::
-      =build
-      ::  result: the outcome of this build
-      ::
-      $=  result
-      $%  ::  %build-result: the build produced a result
-          ::
-          $:  %build-result
-              =build-result
-          ==
-          ::  %blocks: the build blocked on the following builds or resource
-          ::
-          $:  %blocks
-              ::  builds: builds that :build blocked on
-              ::
-              builds=(list build)
-          ==
-      ==
-      ::  sub-builds: subbuilds of :build
-      ::
-      ::    While running +make on :build, we need to keep track of any
-      ::    sub-builds that we try to access so we can keep track of
-      ::    component linkages and cache access times.
-      ::
-      sub-builds=(list build)
-      ::  cache-access: if not ~, cache this result as :compiler-cache-key.
-      ::
-      cache-access=(unit [=compiler-cache-key new=?])
-  ==
---
-=,  format
-|%
-::  +tear: split a +term into segments delimited by `-`
-::
-::  Example:
-::  ```
-::  dojo> (tear 'foo-bar-baz')
-::  ['foo' 'bar' 'baz']
-::  ```
-::
-++  tear
-  |=  a=term
-  ^-  (list term)
-  ::  sym-no-heps: a parser for terms with no heps and a leading letter
-  ::
-  =/  sym-no-heps  (cook crip ;~(plug low (star ;~(pose low nud))))
-  ::
-  (fall (rush a (most hep sym-no-heps)) /[a])
-::  +segments: compute all paths from :path-part, replacing some `/`s with `-`s
-::
-::    For example, when passed a :path-part of 'foo-bar-baz',
-::    the product will contain:
-::    ```
-::    dojo> (segments 'foo-bar-baz')
-::    [/foo/bar/baz /foo/bar-baz /foo-bar/baz /foo-bar-baz]
-::    ```
-::
-++  segments
-  |=  path-part=@tas
-  ^-  (list path)
-  ::
-  =/  join  |=([a=@tas b=@tas] (crip "{(trip a)}-{(trip b)}"))
-  ::
-  =/  torn=(list @tas)  (tear path-part)
-  ::
-  |-  ^-  (list (list @tas))
-  ::
-  ?<  ?=(~ torn)
-  ::
-  ?:  ?=([@ ~] torn)
-    ~[torn]
-  ::
-  %-  zing
-  %+  turn  $(torn t.torn)
-  |=  s=(list @tas)
-  ^-  (list (list @tas))
-  ::
-  ?>  ?=(^ s)
-  ~[[i.torn s] [(join i.torn i.s) t.s]]
-::  +build-to-tape: convert :build to a printable format
-::
-::    Builds often contain the standard library and large types, so
-::    this function should always be called when trying to print a +build.
-::
-++  build-to-tape
-  |=  =build
-  ^-  tape
-  ~+
-  ::
-  =/  enclose  |=(tape "[{+<}]")
-  =/  date=@da  date.build
-  =/  =schematic  schematic.build
-  ::
-  %-  enclose
-  %+  welp  (trip (scot %da date))
-  %+  welp  " "
-  ::
-  ?+      -.schematic
-        :(welp "[" (trip -.schematic) " {<`@uvI`(mug schematic)>}]")
-      ::
-      %$
-    "literal"
-  ::
-      ^
-    %-  enclose
-    ;:(welp $(build [date head.schematic]) " " $(build [date tail.schematic]))
-  ::
-      %alts
-    ;:  welp
-      %+  roll  choices.schematic
-      |=  [choice=^schematic txt=_"[alts"]
-      :(welp txt " " ^$(schematic.build choice))
-    ::
-      "]"
-    ==
-  ::
-      %core
-    :(welp "[core " (spud (en-beam (rail-to-beam source-path.schematic))) "]")
-  ::
-      %hood
-    :(welp "[hood " (spud (en-beam (rail-to-beam source-path.schematic))) "]")
-  ::
-      %plan
-    ;:  welp
-      "[plan "
-      (spud (en-beam (rail-to-beam path-to-render.schematic)))
-      "]"
-    ==
-  ::
-      %scry
-    (spud (en-beam (extract-beam resource.schematic ~)))
-  ::
-    ::    %slim
-    ::  "slim {<subject-type.schematic>} {<formula.schematic>}"
-  ::
-      %vale
-    ;:  welp
-      "[vale ["
-      (trip (scot %p ship.disc.schematic))
-      " "
-      (trip desk.disc.schematic)
-      "] "
-      (trip mark.schematic)
-      "]"
-    ==
-  ==
-::  +rail-to-beam: convert :rail to a +beam, filling in the case with `[%ud 0]`
-::
-++  rail-to-beam
-  |=  =rail
-  ^-  beam
-  [[ship.disc.rail desk.disc.rail [%ud 0]] spur.rail]
-::  +rail-to-path: pretty-printable rail
-::
-++  rail-to-path
-  |=  =rail
-  ^-  path
-  (en-beam (rail-to-beam rail))
-::  +unify-jugs: make a new jug, unifying sets for all keys
-::
-::    Example:
-::    ```
-::    dojo> %+  unify-jugs
-::            (~(gas by *(jug @tas @ud)) ~[[%a (sy 1 2 ~)] [%b (sy 4 5 ~)]])
-::          (~(gas by *(jug @tas @ud)) ~[[%b (sy 5 6 ~)] [%c (sy 7 8 ~)]])
-::
-::    {[p=%a q={1 2 3}] [p=%b q={4 5 6}] [p=%c q={7 8}]}
-::    ```
-::
-++  unify-jugs
-  |*  [a=(jug) b=(jug)]
-  ^+  a
-  ::
-  =/  tapped  ~(tap by b)
-  ::
-  |-  ^+  a
-  ?~  tapped  a
-  ::
-  =/  key  p.i.tapped
-  =/  vals  ~(tap in q.i.tapped)
-  ::
-  =.  a
-    |-  ^+  a
-    ?~  vals  a
-    ::
-    $(vals t.vals, a (~(put ju a) key i.vals))
-  ::
-  $(tapped t.tapped)
-::  +path-to-resource: decode a +resource from a +wire
-::
-++  path-to-resource
-  |=  =path
-  ^-  (unit resource)
-  ::
-  =/  scry-request=(unit scry-request)  (path-to-scry-request path)
-  ?~  scry-request
-    ~
-  =+  [vane care bem]=u.scry-request
-  =/  =beam  bem
-  =/  =rail  [disc=[p.beam q.beam] spur=s.beam]
-  `[vane care rail]
-::  +scry-request-to-path: encode a +scry-request in a +wire
-::
-::    Example:
-::    ```
-::    dojo> %-  scry-request-to-path
-::          [%c %x [[~zod %home [%da ~2018.1.1]] /hoon/bar]])
-::
-::    /cx/~zod/home/~2018.1.1/bar/hoon
-::    ```
-::
-++  scry-request-to-path
-  |=  =scry-request
-  ^-  path
-  =/  =term  (cat 3 [vane care]:scry-request)
-  [term (en-beam beam.scry-request)]
-::  +path-to-scry-request: parse :path's components into :vane, :care, and :rail
-::
-++  path-to-scry-request
-  |=  =path
-  ^-  (unit scry-request)
-  ::
-  ?~  path
-    ~
-  ?~  vane=((soft ,%c) (end 3 1 i.path))
-    ~
-  ?~  care=((soft care:clay) (rsh 3 1 i.path))
-    ~
-  ?~  beam=(de-beam t.path)
-    ~
-  ?.  ?=(%da -.r.u.beam)
-    ~
-  `[u.vane u.care u.beam]
-::  +scry-request-to-build: convert a +scry-request to a %scry build
-::
-++  scry-request-to-build
-  |=  =scry-request
-  ^-  build
-  ::  we only operate on dates, not other kinds of +case:clay
-  ::
-  ?>  ?=(%da -.r.beam.scry-request)
-  ::
-  =,  scry-request
-  [p.r.beam [%scry [vane care `rail`[[p q] s]:beam]]]
-::  +extract-beam: obtain a +beam from a +resource
-::
-::    Fills case with [%ud 0] for live resources if :date is `~`.
-::    For once resources, ignore :date.
-::
-++  extract-beam
-  |=  [=resource date=(unit @da)]  ^-  beam
-  ::
-  =/  =case  ?~(date [%ud 0] [%da u.date])
-  ::
-  =,  rail.resource
-  [[ship.disc desk.disc case] spur]
-::  +extract-disc: obtain a +disc from a +resource
-::
-++  extract-disc
-  |=  =resource  ^-  disc
-  disc.rail.resource
-::  +get-sub-schematics: find any schematics contained within :schematic
-::
-++  get-sub-schematics
-  |=  =schematic
-  ^-  (list ^schematic)
-  ?-    -.schematic
-      ^      ~[head.schematic tail.schematic]
-      %$     ~
-      %pin   ~[schematic.schematic]
-      %alts  choices.schematic
-      %bake  ~
-      %bunt  ~
-      %call  ~[gate.schematic sample.schematic]
-      %cast  ~[input.schematic]
-      %core  ~
-      %diff  ~[start.schematic end.schematic]
-      %dude  ~[attempt.schematic]
-      %hood  ~
-      %join  ~[first.schematic second.schematic]
-      %list  schematics.schematic
-      %mash  ~[schematic.first.schematic schematic.second.schematic]
-      %mute  [subject.schematic (turn mutations.schematic tail)]
-      %pact  ~[start.schematic diff.schematic]
-      %path  ~
-      %plan  ~
-      %reef  ~
-      %ride  ~[subject.schematic]
-      %same  ~[schematic.schematic]
-      %scry  ~
-      %slim  ~
-      %slit  ~
-      %vale  ~
-      %volt  ~
-      %walk  ~
-  ==
-::  +by-schematic: door for manipulating :by-schematic.builds.ford-state
-::
-::    The :dates list for each key in :builds is sorted in reverse
-::    chronological order. These operations access and mutate keys and values
-::    of :builds and maintain that sort order.
-::
-++  by-schematic
-  |_  builds=(map schematic (list @da))
-  ::  +put: add a +build to :builds
-  ::
-  ::    If :build already exists in :builds, this is a no-op.
-  ::    Otherwise, replace the value at the key :schematic.build
-  ::    with a new :dates list that contains :date.build.
-  ::
-  ++  put
-    |=  =build
-    ^+  builds
-    %+  ~(put by builds)  schematic.build
-    ::
-    =/  dates  (~(gut by builds) schematic.build ~)
-    |-
-    ^+  dates
-    ?~  dates
-      [date.build ~]
-    ?:  =(i.dates date.build)
-      dates
-    ?:  (gth date.build i.dates)
-      [date.build dates]
-    [i.dates $(dates t.dates)]
-  ::  +del: remove a +build from :builds
-  ::
-  ::    Removes :build from :builds by replacing the value at
-  ::    the key :schematic.build with a new :dates list with
-  ::    :date.build omitted. If the resulting :dates list is
-  ::    empty, then remove the key-value pair from :builds.
-  ::
-  ++  del
-    |=  =build
-    ^+  builds
-    =.  builds
-      %+  ~(jab by builds)  schematic.build
-      |=  dates=(list @da)
-      ~|  build+build
-      =/  date-index  (need (find [date.build]~ dates))
-      (oust [date-index 1] dates)
-    ::  if :builds has an empty entry for :build, delete it
-    ::
-    =?    builds
-        =(~ (~(got by builds) schematic.build))
-      (~(del by builds) schematic.build)
-    ::
-    builds
-  ::  +find-previous: find the most recent older build with :schematic.build
-  ::
-  ++  find-previous
-    |=  =build
-    ^-  (unit ^build)
-    ::
-    =/  dates=(list @da)  (~(gut by builds) schematic.build ~)
-    ::
-    |-  ^-  (unit ^build)
-    ?~  dates  ~
-    ::
-    ?:  (lth i.dates date.build)
-      `[i.dates schematic.build]
-    $(dates t.dates)
-  ::  +find-next: find the earliest build of :schematic.build later than :build
-  ::
-  ++  find-next
-    |=  =build
-    ^-  (unit ^build)
-    ::
-    =/  dates=(list @da)  (flop (~(gut by builds) schematic.build ~))
-    ::
-    |-  ^-  (unit ^build)
-    ?~  dates  ~
-    ::
-    ?:  (gth i.dates date.build)
-      `[i.dates schematic.build]
-    $(dates t.dates)
-  --
-::  +get-request-ducts: all ducts waiting on this request
-::
-++  get-request-ducts
-  |*  [tracker=(request-tracker) request=*]
-  ^-  (list duct)
-  ::
-  ?~  val=(~(get by tracker) request)
-    ~
-  ~(tap in waiting.u.val)
-::  +put-request: associates a +duct with a request
-::
-++  put-request
-  |*  [tracker=(request-tracker) request=* =duct]
-  ::
-  %+  ~(put by tracker)  request
-  ?~  existing=(~(get by tracker) request)
-    [(sy duct ~) duct]
-  u.existing(waiting (~(put in waiting.u.existing) duct))
-::  +del-request: remove a duct and produce the originating duct if empty
-::
-++  del-request
-  |*  [tracker=(request-tracker) request=* =duct]
-  ^-  [(unit ^duct) _tracker]
-  ::  remove :duct from the existing :record of this :request
-  ::
-  =/  record  (~(got by tracker) request)
-  =.  waiting.record  (~(del in waiting.record) duct)
-  ::  if no more ducts wait on :request, delete it
-  ::
-  ?^  waiting.record
-    [~ (~(put by tracker) request record)]
-  [`originator.record (~(del by tracker) request)]
-::  +parse-scaffold: produces a parser for a hoon file with +crane instances
-::
-::    Ford parses a superset of hoon which contains additional runes to
-::    represent +crane s. This parses to a +scaffold.
-::
-::    src-beam: +beam of the source file we're parsing
-::
-++  parse-scaffold
-  |=  src-beam=beam
-  ::
-  =/  hoon-parser  (vang & (en-beam src-beam))
-  |^  ::
-      %+  cook
-        |=  a=[@ud (list ^cable) (list ^cable) (list ^crane) (list hoon)]
-        ^-  scaffold
-        [[[p q] s]:src-beam a]
-      ::
-      %+  ifix  [gay gay]
-      ;~  plug
-      ::  parses the zuse version, eg "/?  309"
-      ::
-        ;~  pose
-          (ifix [;~(plug net wut gap) gap] dem)
-          (easy zuse)
-        ==
-      ::  pareses the structures, eg "/-  types"
-      ::
-        ;~  pose
-          (ifix [;~(plug net hep gap) gap] (most ;~(plug com gaw) cable))
-          (easy ~)
-        ==
-      ::  parses the libraries, eg "/+  lib1, lib2"
-      ::
-        ;~  pose
-          (ifix [;~(plug net lus gap) gap] (most ;~(plug com gaw) cable))
-          (easy ~)
-        ==
-      ::
-        (star ;~(sfix crane gap))
-      ::
-        (most gap tall:hoon-parser)
-      ==
-  ::  +beam: parses a hood path and converts it to a beam
-  ::
-  ++  beam
-    %+  sear  de-beam
-    ;~  pfix
-      net
-      (sear plex (stag %clsg poor)):hoon-parser
-    ==
-  ::  +cable: parses a +^cable, a reference to something on the filesystem
-  ::
-  ::    This parses:
-  ::
-  ::      `library`       ->  wraps `library` around the library `library`
-  ::      `face=library`  ->  wraps `face` around the library `library`
-  ::      `*library`      ->  exposes `library` directly to the subject
-  ::
-  ++  cable
-    %+  cook  |=(a=^cable a)
-    ;~  pose
-      (stag ~ ;~(pfix tar sym))
-      (cook |=([face=term tis=@ file=term] [`face file]) ;~(plug sym tis sym))
-      (cook |=(a=term [`a a]) sym)
-    ==
-  ::  +crane: all runes that start with / which aren't /?, /-, /+ or //.
-  ::
-  ++  crane
-    =<  apex
-    ::  whether we allow tall form
-    =|  allow-tall-form=?
-    ::
-    |%
-    ++  apex
-      %+  knee  *^crane  |.  ~+
-      ;~  pfix  net
-        ;~  pose
-          ::  `/~`  hoon literal
-          ::
-          (stag %fssg ;~(pfix sig hoon))
-          ::  `/$`  process query string
-          ::
-          (stag %fsbc ;~(pfix bus hoon))
-          ::  `/|`  first of many options that succeeds
-          ::
-          (stag %fsbr ;~(pfix bar parse-alts))
-          ::  `/=`  wrap a face around a crane
-          ::
-          (stag %fsts ;~(pfix tis parse-face))
-          ::  `/.`  null terminated list
-          ::
-          (stag %fsdt ;~(pfix dot parse-list))
-          ::  `/,`  switch by path
-          ::
-          (stag %fscm ;~(pfix com parse-switch))
-          ::  `/&`  pass through a series of mark
-          ::
-          (stag %fspm ;~(pfix pad parse-pipe))
-          ::  `/_`  run a crane on each file in the current directory
-          ::
-          (stag %fscb ;~(pfix cab subcrane))
-          ::  `/;`  passes date through a gate
-          ::
-          (stag %fssm ;~(pfix mic parse-gate))
-          ::  `/:`  evaluate at path
-          ::
-          (stag %fscl ;~(pfix col parse-at-path))
-          ::  `/^`  cast
-          ::
-          (stag %fskt ;~(pfix ket parse-cast))
-          ::  `/*`  run a crane on each file with current path as prefix
-          ::
-          (stag %fstr ;~(pfix tar subcrane))
-          ::  `/!mark/ evaluate as hoon, then pass through mark
-          ::
-          (stag %fszp ;~(pfix zap ;~(sfix sym net)))
-          ::  `/mark/` passes current path through :mark
-          ::
-          (stag %fszy ;~(sfix sym net))
-        ==
-      ==
-    ::  +parse-alts: parse a set of alternatives
-    ::
-    ++  parse-alts
-      %+  wide-or-tall
-        (ifix [lit rit] (most ace subcrane))
-      ;~(sfix (star subcrane) gap duz)
-    ::  +parse-face: parse a face around a subcrane
-    ::
-    ++  parse-face
-      %+  wide-or-tall
-        ;~(plug sym ;~(pfix tis subcrane))
-      ;~(pfix gap ;~(plug sym subcrane))
-    ::  +parse-list: parse a null terminated list of cranes
-    ::
-    ++  parse-list
-      %+  wide-or-tall
-        fail
-      ;~(sfix (star subcrane) gap duz)
-    ::  +parse-switch: parses a list of [path crane]
-    ::
-    ++  parse-switch
-      %+  wide-or-tall
-        fail
-      =-  ;~(sfix (star -) gap duz)
-      ;~(pfix gap net ;~(plug static-path subcrane))
-    ::  +parse-pipe: parses a pipe of mark conversions
-    ::
-    ++  parse-pipe
-      %+  wide-or-tall
-        ;~(plug (plus ;~(sfix sym pad)) subcrane)
-      =+  (cook |=(a=term [a ~]) sym)
-      ;~(pfix gap ;~(plug - subcrane))
-    ::  +parse-gate: parses a gate applied to a crane
-    ::
-    ++  parse-gate
-      %+  wide-or-tall
-        ;~(plug ;~(sfix wide:hoon-parser mic) subcrane)
-      ;~(pfix gap ;~(plug tall:hoon-parser subcrane))
-    ::  +parse-at-path: parses a late bound bath
-    ::
-    ++  parse-at-path
-      %+  wide-or-tall
-        ;~(plug ;~(sfix late-bound-path col) subcrane)
-      ;~(pfix gap ;~(plug late-bound-path subcrane))
-    ::  +parse-cast: parses a mold and then the subcrane to apply that mold to
-    ::
-    ++  parse-cast
-      %+  wide-or-tall
-        ;~(plug ;~(sfix wyde:hoon-parser ket) subcrane)
-      ;~(pfix gap ;~(plug till:hoon-parser subcrane))
-    ::  +subcrane: parses a subcrane
-    ::
-    ++  subcrane
-      %+  wide-or-tall
-        apex(allow-tall-form |)
-      ;~(pfix gap apex)
-    ::  +wide-or-tall: parses tall form hoon if :allow-tall-form is %.y
-    ::
-    ++  wide-or-tall
-      |*  [wide=rule tall=rule]
-      ?.  allow-tall-form  wide
-      ;~(pose wide tall)
-    ::  +hoon: parses hoon as an argument to a crane
-    ::
-    ++  hoon
-      %+  wide-or-tall
-        (ifix [lac rac] (stag %cltr (most ace wide:hoon-parser)))
-      ;~(pfix gap tall:hoon-parser)
-    --
-  ::  +static-path: parses a path
-  ::
-  ++  static-path
-    (sear plex (stag %clsg (more net hasp))):hoon-parser
-  ::  +late-bound-path: a path whose time varies
-  ::
-  ++  late-bound-path
-    ;~  pfix  net
-      %+  cook  |=(a=truss a)
-      =>  hoon-parser
-      ;~  plug
-        (stag ~ gash)
-        ;~(pose (stag ~ ;~(pfix cen porc)) (easy ~))
-      ==
-    ==
-  --
-::  +per-event: per-event core; main build engine
-::
-::    This arm produces a gate that when called with state and event
-::    information produces the core of Ford's main build engine.
-::
-::    The main build engine core has the following entry points:
-::
-::      +start-build  start performing a build
-::      +rebuild      rerun a live build at a new date
-::      +unblock      continue a build that was waiting on a resource
-::      +cancel       stop trying to run a build and delete its tracking info
-::      +wipe         wipe the build storage to free memory
-::      +keep         resize caches, deleting entries if necessary
-::
-::    The main internal arm is +execute-loop, which is called from +start-build,
-::    +rebuild, and +unblock. +execute defines Ford's build loop.
-::
-++  per-event
-  ::  moves: the moves to be sent out at the end of this event, reversed
-  ::
-  =|  moves=(list move)
-  ::  scry-results: responses to scry's to handle in this event
-  ::
-  ::    If a value is `~`, the requested resource is not available.
-  ::    Otherwise, the value will contain a +cage.
-  ::
-  =|  scry-results=(map scry-request (unit cage))
-  ::  next-builds: builds to perform in the next iteration
-  ::
-  =|  next-builds=(set build)
-  ::  candidate-builds: builds which might go into next-builds
-  ::
-  =|  candidate-builds=(set build)
-  ::  gate that produces the +per-event core from event information
-  ::
-  ::    Produces a core containing Ford's main build engine.
-  ::
-  ~%  %f  ..is  ~
-  |=  [[our=@p =duct now=@da scry=sley] state=ford-state]
-  ::
-  ~%  %per-event  +  ~
-  |%
-  ::  +finalize: extract moves and state from the +per-event core
-  ::
-  ::    Run once at the end of processing an event.
-  ::
-  ++  finalize
-    ^-  [(list move) ford-state]
-    [(flop moves) state]
-  ::  |entry-points: externally fired arms
-  ::
-  ::+|  entry-points
-  ::
-  ::  +start-build: perform a fresh +build, either live or once
-  ::
-  ::    This might complete the build, or the build might block on one or more
-  ::    requests for resources. Calls +execute-loop.
-  ::
-  ++  start-build
-    ~/  %start-build
-    |=  [=build live=?]
-    ^-  [(list move) ford-state]
-    ::
-    =<  finalize
-    ::  associate :duct with :build in :ducts.state
-    ::
-    =.  ducts.state
-      %+  ~(put by ducts.state)  duct
-      :_  schematic.build
-      ?:  live
-        [%live in-progress=`date.build last-sent=~]
-      [%once in-progress=date.build]
-    ::  register a state machine for :build in :builds.state
-    ::
-    =.  state  (add-build build)
-    ::  :anchor: the reason we hold onto the root of this build tree
-    ::
-    =/  =anchor  [%duct duct]
-    ::  register :duct as an anchor in :requesters.build-status
-    ::
-    ::    This establishes :build as the root build for :duct.
-    ::
-    =.  builds.state
-      %+  ~(jab by builds.state)  build
-      |=  =build-status
-      build-status(requesters (~(put in requesters.build-status) anchor))
-    ::  copy :anchor into any preexisting descendants
-    ::
-    ::    Sub-builds will reference :build in their :clients.build-status,
-    ::    using `[%duct duct]` as the key. Some sub-builds might already
-    ::    exist if we've already started running :build, so make sure they
-    ::    know who their daddy is.
-    ::
-    =.  builds.state  (add-anchor-to-subs anchor build)
-    ::  run +execute on :build in a loop until it completes or blocks
-    ::
-    (execute-loop (sy [build ~]))
-  ::  +rebuild: rebuild a live build based on +resource updates
-  ::
-  ::    For every changed resource, run the %scry build for that
-  ::    for that resource. Then rebuild upward using the main +execute-loop
-  ::    until all relevant builds either complete or block on external
-  ::    resources. Use dependency tracking information from the previous
-  ::    run of this live build to inform the dependency tracking for this
-  ::    new rebuild.
-  ::
-  ++  rebuild
-    ~/  %rebuild
-    |=  $:  =subscription
-            new-date=@da
-            =disc
-            care-paths=(set [care=care:clay =path])
-        ==
-    ^-  [(list move) ford-state]
-    ::
-    ~|  [%rebuilding new-date disc]
-    ::
-    =<  finalize
-    ::  mark this subscription as complete now that we've heard a response
-    ::
-    =.  pending-subscriptions.state
-      +:(del-request pending-subscriptions.state subscription duct)
-    ::  for every changed resource, create a %scry build
-    ::
-    =/  builds=(list build)
-      %+  turn  ~(tap in care-paths)
-      |=  [care=care:clay =path]
-      ^-  build
-      ::
-      [new-date [%scry [%c care rail=[disc spur=(flop path)]]]]
-    ::  sanity check; only rebuild live builds, not once builds
-    ::
-    =/  duct-status  (~(got by ducts.state) duct)
-    ?>  ?=(%live -.live.duct-status)
-    ::  sanity check; only rebuild once we've completed the previous one
-    ::
-    ?>  ?=(~ in-progress.live.duct-status)
-    ?>  ?=(^ last-sent.live.duct-status)
-    ::  set the in-progress date for this new build
-    ::
-    =.  ducts.state
-      %+  ~(put by ducts.state)  duct
-      duct-status(in-progress.live `new-date)
-    ::  copy the previous build's tree as provisional sub-builds
-    ::
-    ::    This provides an upward rebuild path from leaves to root,
-    ::    so that once the %scry builds complete, we'll know to rebuild
-    ::    their clients. This process will continue up through rebuilding
-    ::    the root build.
-    ::
-    ::    If the build at this new date ends up with a different set of
-    ::    dependencies from its previous incarnation, provisional sub-builds
-    ::    that weren't actually used will be removed in
-    ::    +cleanup-orphaned-provisional-builds.
-    ::
-    =/  old-root=build
-      [date.u.last-sent.live.duct-status root-schematic.duct-status]
-    ::
-    =.  state
-      ::
-      ~|  [%duct-doesnt-refer-to-real-build live.duct-status]
-      ~|  [%missing-build (build-to-tape old-root)]
-      ~|  [%dates (~(get by builds-by-schematic.state) root-schematic.duct-status)]
-      ?>  (~(has by builds.state) old-root)
-      ::
-      (copy-build-tree-as-provisional old-root new-date=new-date)
-    ::  gather all the :builds, forcing reruns
-    ::
-    ::    The normal +gather logic would promote the previous results
-    ::    for these %scry builds, since we have subscriptions on them.
-    ::    We pass `force=%.y` to ensure the builds get enqueued instead
-    ::    of promoted.
-    ::
-    =.  ..execute  (gather (sy builds) force=%.y)
-    ::  rebuild resource builds at the new date
-    ::
-    ::    This kicks off the main build loop, which will first build
-    ::    :builds, then rebuild upward toward the root. If the whole
-    ::    build tree completes synchronously, then this will produce
-    ::    %made moves at the end of this event. Otherwise, it will
-    ::    block on resources and complete during a later event.
-    ::
-    (execute-loop ~)
-  ::  +unblock: continue builds that had blocked on :resource
-  ::
-  ::    A build can be stymied temporarily if it depends on a resource
-  ::    that must be fetched asynchronously. +unblock is called when
-  ::    we receive a response to a resource request that blocked a build.
-  ::
-  ::    We pick up the build from where we left off, starting with the
-  ::    %scry build that blocked on this resource last time we tried it.
-  ::
-  ++  unblock
-    ~/  %unblock
-    |=  [=scry-request scry-result=(unit cage)]
-    ^-  [(list move) ford-state]
-    ::
-    =<  finalize
-    ::  place :scry-result in :scry-results.per-event
-    ::
-    ::    We don't want to call the actual +scry function again,
-    ::    because we already tried that in a previous event and it
-    ::    had no synchronous answer. This +unblock call is a result
-    ::    of the response to the asynchronous request we made to
-    ::    retrieve that resource from another vane.
-    ::
-    ::    Instead, we'll intercept any calls to +scry by looking up
-    ::    the arguments in :scry-results.per-event. This is ok because
-    ::    in this function we attempt to run every +build that had
-    ::    blocked on the resource, so the information is guaranteed
-    ::    to be used during this event before it goes out of scope.
-    ::
-    =.  scry-results  (~(put by scry-results) scry-request scry-result)
-    ::  mark this +scry-request as complete now that we have a response
-    ::
-    =.  pending-scrys.state
-      +:(del-request pending-scrys.state scry-request duct)
-    ::  update :unblocked-build's state machine to reflect its new status
-    ::
-    =/  unblocked-build=build  (scry-request-to-build scry-request)
-    =.  builds.state
-      %+  ~(jab by builds.state)  unblocked-build
-      |=  =build-status
-      build-status(state [%unblocked ~])
-    ::  jump into the main build loop, starting with :unblocked-build
-    ::
-    (execute-loop (sy unblocked-build ~))
-  ::  +wipe: forcibly decimate build results from the state
-  ::
-  ::    +wipe decimates both the :compiler-cache and the results in
-  ::    :builds.state. It removes the specified percentage of build results
-  ::    from the state. For simplicity, it considers the weight of each
-  ::    compiler cache line to be equal to the weight of a build result.
-  ::
-  ::    It deletes cache entries before dipping into :builds.state; it only
-  ::    converts entries in :builds.state to %tombstone's if there aren't
-  ::    enough entries in the compiler cache to sate the request's bloodlust.
-  ::
-  ::    When deleting results from :builds.state, it first sorts them by
-  ::    their :last-accessed date so that the stalest builds are deleted first.
-  ::    We do not touch the :build-cache directly, but because the results
-  ::    of the builds in :build-cache live in :builds.state, the results of
-  ::    both FIFO-cached builds and active builds are all sorted and trimmed.
-  ::
-  ++  wipe
-    ~/  %wipe
-    |=  percent-to-remove=@ud
-    ^+  state
-    ::  removing 0% is the same as doing nothing, so do nothing
-    ::
-    ?:  =(0 percent-to-remove)
-      ~&  %wipe-no-op
-      state
-    ::
-    ~|  [%wipe percent-to-remove=percent-to-remove]
-    ?>  (lte percent-to-remove 100)
-    ::  find all completed builds, sorted by :last-accessed date
-    ::
-    =/  completed-builds=(list build)
-      =-  (turn - head)
-      %+  sort
-        ::  filter for builds with a stored +build-result
-        ::
-        %+  skim  ~(tap by builds.state)
-        |=  [=build =build-status]
-        ^-  ?
-        ::
-        ?=([%complete %value *] state.build-status)
-      ::  sort by :last-accessed date
-      ::
-      |=  [[* a=build-status] [* b=build-status]]
-      ^-  ?
-      ::
-      ?>  ?=([%complete %value *] state.a)
-      ?>  ?=([%complete %value *] state.b)
-      ::
-      %+  lte
-        last-accessed.build-record.state.a
-      last-accessed.build-record.state.b
-    ::  determine how many builds should remain after decimation
-    ::
-    ::    This formula has the property that repeated applications
-    ::    of +wipe with anything other than 100% retention rate will
-    ::    always eventually remove every build.
-    ::
-    =/  num-completed-builds=@ud
-      (add (lent completed-builds) size.compiler-cache.state)
-    =/  percent-to-keep=@ud  (sub 100 percent-to-remove)
-    =/  num-to-keep=@ud  (div (mul percent-to-keep num-completed-builds) 100)
-    =/  num-to-remove=@ud  (sub num-completed-builds num-to-keep)
-    ::
-    |^  ^+  state
-        ::
-        =+  cache-size=size.compiler-cache.state
-        ?:  (lte num-to-remove cache-size)
-          (remove-from-cache num-to-remove)
-        =.  compiler-cache.state
-          %~  purge
-            (by-clock compiler-cache-key build-result)
-          compiler-cache.state
-        (tombstone-builds (sub num-to-remove cache-size))
-    ::
-    ++  remove-from-cache
-      |=  count=@ud
-      %_    state
-          compiler-cache
-        %-  %~  trim
-                (by-clock compiler-cache-key build-result)
-                compiler-cache.state
-        count
-      ==
-    ::
-    ++  tombstone-builds
-      |=  num-to-remove=@ud
-      ::
-      ~|  [%wipe num-to-remove=num-to-remove]
-      ::  the oldest :num-to-remove builds are considered stale
-      ::
-      =/  stale-builds  (scag num-to-remove completed-builds)
-      ::  iterate over :stale-builds, replacing with %tombstone's
-      ::
-      |-  ^+  state
-      ?~  stale-builds  state
-      ::  replace the build's entry in :builds.state with a %tombstone
-      ::
-      =.  builds.state
-        =<  builds
-        %+  update-build-status  i.stale-builds
-        |=  =build-status
-        build-status(state [%complete %tombstone ~])
-      ::
-      $(stale-builds t.stale-builds)
-    --
-  ::  +keep: resize caches
-  ::
-  ::    Ford maintains two caches: a :build-cache for caching previously
-  ::    completed build trees, and a :compiler-cache for caching various
-  ::    compiler operations that tend to be shared among multiple builds.
-  ::
-  ::    To handle this command, we reset the maximum sizes of both of
-  ::    these caches, removing entries from the caches if necessary.
-  ::
-  ++  keep
-    ~/  %keep
-    |=  [compiler-cache-size=@ud build-cache-size=@ud]
-    ^+  state
-    ::  pop old builds out of :build-cache and remove their cache anchors
-    ::
-    =^  pops  queue.build-cache.state
-      %.  build-cache-size
-      ~(resize (to-capped-queue build-cache-key) queue.build-cache.state)
-    ::
-    =.  state
-      |-  ^+  state
-      ?~  pops  state
-      ::
-      =.  state  (remove-anchor-from-root root-build.i.pops [%cache id.i.pops])
-      ::
-      $(pops t.pops)
-    ::  resize the :compiler-cache
-    ::
-    %_    state
-        compiler-cache
-      %-  %~  resize
-              (by-clock compiler-cache-key build-result)
-              compiler-cache.state
-      compiler-cache-size
-    ==
-  ::  +cancel: cancel a build
-  ::
-  ::    When called on a live build, removes all tracking related to the live
-  ::    build, and no more %made moves will be sent for that build.
-  ::
-  ::    When called on a once build, removes all tracking related to the once
-  ::    build, and that build will never be completed or have a %made sent.
-  ::
-  ::    When called on a build that isn't registered in :state, such as a
-  ::    completed once build, or a build that has already been canceled,
-  ::    prints and no-ops.
-  ::
-  ++  cancel  ^+  [moves state]
-    ::
-    =<  finalize
-    ::
-    ?~  duct-status=(~(get by ducts.state) duct)
-      ~&  [%no-build-for-duct duct]
-      ..execute
-    ::  :duct is being canceled, so remove it unconditionally
-    ::
-    =.  ducts.state  (~(del by ducts.state) duct)
-    ::  if the duct was not live, cancel any in-progress builds
-    ::
-    ?:  ?=(%once -.live.u.duct-status)
-      ::
-      =/  root-build=build  [in-progress.live root-schematic]:u.duct-status
-      ::
-      =.  ..execute  (cancel-scrys root-build)
-      =.  state  (remove-anchor-from-root root-build [%duct duct])
-      ..execute
-    ::  if the duct was live and has an unfinished build, cancel it
-    ::
-    =?  ..execute  ?=(^ in-progress.live.u.duct-status)
-      ::
-      =/  root-build=build  [u.in-progress.live root-schematic]:u.duct-status
-      ::
-      =.  ..execute  (cancel-scrys root-build)
-      =.  state  (remove-anchor-from-root root-build [%duct duct])
-      ..execute
-    ::  if there is no completed build for the live duct, we're done
-    ::
-    ?~  last-sent=last-sent.live.u.duct-status
-      ..execute
-    ::  there is a completed build for the live duct, so delete it
-    ::
-    =/  root-build=build  [date.u.last-sent root-schematic.u.duct-status]
-    ::
-    =.  state  (remove-anchor-from-root root-build [%duct duct])
-    ::
-    ?~  subscription.u.last-sent
-      ..execute
-    (cancel-clay-subscription u.subscription.u.last-sent)
-  ::  +cancel-scrys: cancel all blocked %scry sub-builds of :root-builds
-  ::
-  ++  cancel-scrys
-    |=  root-build=build
-    ^+  ..execute
-    ::
-    =/  blocked-sub-scrys  ~(tap in (collect-blocked-sub-scrys root-build))
-    ::
-    |-  ^+  ..execute
-    ?~  blocked-sub-scrys  ..execute
-    ::
-    =.  ..execute  (cancel-scry-request i.blocked-sub-scrys)
-    ::
-    $(blocked-sub-scrys t.blocked-sub-scrys)
-  ::  +move-root-to-cache: replace :duct with a %cache anchor in :build's tree
-  ::
-  ++  move-root-to-cache
-    ~/  %move-root-to-cache
-    |=  =build
-    ^+  state
-    ::  obtain the new cache id and increment the :next-anchor-id in the state
-    ::
-    =^  new-id  next-anchor-id.build-cache.state
-      =/  id=@ud  next-anchor-id.build-cache.state
-      [id +(id)]
-    ::  replace the requester in the root build
-    ::
-    =.  builds.state
-      %+  ~(jab by builds.state)  build
-      |=  =build-status
-      %_    build-status
-          requesters
-        =-  (~(del in -) [%duct duct])
-        =-  (~(put in -) [%cache new-id])
-        requesters.build-status
-      ==
-    ::  enqueue :build into cache, possibly popping and deleting a stale build
-    ::
-    =^  oldest  queue.build-cache.state
-      %.  [new-id build]
-      ~(put (to-capped-queue build-cache-key) queue.build-cache.state)
-    ::
-    =?    state
-        ?=(^ oldest)
-      (remove-anchor-from-root root-build.u.oldest [%cache id.u.oldest])
-    ::  recursively replace :clients in :build and descendants
-    ::
-    |-  ^+  state
-    ::
-    =/  client-status=build-status  (got-build build)
-    =/  subs=(list ^build)  ~(tap in ~(key by subs.client-status))
-    ::
-    |-  ^+  state
-    ?~  subs  state
-    ::
-    =.  builds.state
-      %+  ~(jab by builds.state)  i.subs
-      |=  =build-status
-      %_    build-status
-          clients
-        ::  if we've already encountered :i.subs, don't overwrite
-        ::
-        ?:  (~(has by clients.build-status) [%cache new-id])
-          clients.build-status
-        ::
-        =/  old-clients-on-duct  (~(get ju clients.build-status) [%duct duct])
-        ::
-        =-  (~(del by -) [%duct duct])
-        =-  (~(put by -) [%cache new-id] old-clients-on-duct)
-        clients.build-status
-      ==
-    ::
-    =.  state  ^$(build i.subs)
-    ::
-    $(subs t.subs)
-  ::  +remove-anchor-from-root: remove :anchor from :build's tree
-  ::
-  ++  remove-anchor-from-root
-    ~/  %remove-anchor-from-root
-    |=  [=build =anchor]
-    ^+  state
-    ::
-    =.  builds.state
-      %+  ~(jab by builds.state)  build
-      |=  =build-status
-      build-status(requesters (~(del in requesters.build-status) anchor))
-    ::
-    =.  builds.state  (remove-anchor-from-subs build anchor)
-    ::
-    (cleanup build)
-  ::  +remove-anchor-from-subs: recursively remove :anchor from sub-builds
-  ::
-  ++  remove-anchor-from-subs
-    ~/  %remove-anchor-from-subs
-    |=  [=build =anchor]
-    ^+  builds.state
-    ::
-    =/  =build-status  (got-build build)
-    =/  subs=(list ^build)  ~(tap in ~(key by subs.build-status))
-    =/  client=^build  build
-    ::
-    |-  ^+  builds.state
-    ?~  subs  builds.state
-    ::
-    =/  sub-status=^build-status  (got-build i.subs)
-    ::
-    =.  clients.sub-status
-      (~(del ju clients.sub-status) anchor client)
-    ::
-    =.  builds.state  (~(put by builds.state) i.subs sub-status)
-    ::
-    =?  builds.state  !(~(has by clients.sub-status) anchor)
-      ::
-      ^$(build i.subs)
-    ::
-    $(subs t.subs)
-  ::  +add-anchors-to-build-subs: for each sub, add all of :build's anchors
-  ::
-  ++  add-anchors-to-build-subs
-    ~/  %add-anchors-to-build-subs
-    |=  =build
-    ^+  state
-    ::
-    =/  =build-status  (got-build build)
-    =/  new-anchors
-      ~(tap in (~(put in ~(key by clients.build-status)) [%duct duct]))
-    =/  subs  ~(tap in ~(key by subs.build-status))
-    ::
-    =.  state
-      |-
-      ^+  state
-      ?~  subs  state
-      ::
-      =.  state  (add-build i.subs)
-      ::
-      $(subs t.subs)
-    ::
-    =.  builds.state
-      |-  ^+  builds.state
-      ?~  new-anchors  builds.state
-      ::
-      =.  builds.state  (add-anchor-to-subs i.new-anchors build)
-      ::
-      $(new-anchors t.new-anchors)
-    ::
-    state
-  ::  +add-anchor-to-subs: attach :duct to :build's descendants
-  ::
-  ++  add-anchor-to-subs
-    ~/  %add-anchor-to-subs
-    |=  [=anchor =build]
-    ^+  builds.state
-    ::
-    =/  =build-status  (got-build build)
-    =/  subs=(list ^build)  ~(tap in ~(key by subs.build-status))
-    =/  client=^build  build
-    ::
-    |-  ^+  builds.state
-    ?~  subs  builds.state
-    ::
-    =/  sub-status=^build-status  (got-build i.subs)
-    ::
-    =/  already-had-anchor=?  (~(has by clients.sub-status) anchor)
-    ::
-    =.  clients.sub-status
-      (~(put ju clients.sub-status) anchor client)
-    ::
-    =.  builds.state  (~(put by builds.state) i.subs sub-status)
-    ::
-    =?  builds.state  !already-had-anchor  ^$(build i.subs)
-    ::
-    $(subs t.subs)
-  ::  +copy-build-tree-as-provisional: prepopulate new live build
-  ::
-  ::    Make a provisional copy of the completed old root build tree at the
-  ::    :new time.
-  ::
-  ++  copy-build-tree-as-provisional
-    ~/  %copy-build-tree-as-provisional
-    |=  [old-root=build new-date=@da]
-    ^+  state
-    ~|  [old-root=(build-to-tape old-root) new-date=new-date]
-    ::
-    =/  old-client=build  old-root
-    =/  new-client=build  old-client(date new-date)
-    =.  state  (add-build new-client)
-    ::
-    =.  builds.state
-      %+  ~(jab by builds.state)  new-client
-      |=  =build-status
-      build-status(requesters (~(put in requesters.build-status) [%duct duct]))
-    ::
-    =<  copy-node
-    ::
-    |%
-    ++  copy-node
-      ^+  state
-      ::
-      =/  old-build-status=build-status  (got-build old-client)
-      ::
-      =/  old-subs=(list build)  ~(tap in ~(key by subs.old-build-status))
-      =/  new-subs=(list build)  (turn old-subs |=(a=build a(date new-date)))
-      ::
-      =.  builds.state
-        (add-subs-to-client new-client new-subs [verified=%.n blocked=%.y])
-      ::
-      |-
-      ^+  state
-      ?~  old-subs
-        state
-      ::
-      =.  state  (add-client-to-sub i.old-subs)
-      =.  state
-        copy-node(old-client i.old-subs, new-client i.old-subs(date new-date))
-      ::
-      $(old-subs t.old-subs)
-    ::
-    ++  add-client-to-sub
-      |=  old-sub=build
-      ^+  state
-      ::
-      =/  new-sub  old-sub(date new-date)
-      =.  state  (add-build new-sub)
-      ::
-      =.  builds.state
-        %+  ~(jab by builds.state)  new-sub
-        |=  =build-status
-        %_  build-status
-          clients  (~(put ju clients.build-status) [%duct duct] new-client)
-        ==
-      ::
-      state
-    --
-  ::  +add-subs-to-client: register :new-subs as subs of :new-client
-  ::
-  ++  add-subs-to-client
-    ~/  %add-subs-to-client
-    |=  [new-client=build new-subs=(list build) =build-relation]
-    ^+  builds.state
-    ::
-    %+  ~(jab by builds.state)  new-client
-    |=  =build-status
-    %_    build-status
-        subs
-      %-  ~(gas by subs.build-status)
-      %+  murn  new-subs
-      |=  sub=build
-      ^-  (unit (pair build ^build-relation))
-      ::
-      ?^  (~(get by subs.build-status) sub)
-        ~
-      `[sub build-relation]
-    ==
-  ::  |construction: arms for performing builds
-  ::
-  ::+|  construction
-  ::
-  ::  +execute-loop: +execute repeatedly until there's no more work to do
-  ::
-  ::    Keep running +execute until all relevant builds either complete or
-  ::    block on external resource requests. See +execute for details of each
-  ::    loop execution.
-  ::
-  ::    This implementation is for simplicity. In the longer term, we'd
-  ::    like to just perform a single run through +execute and set a Behn timer
-  ::    to wake us up immediately. This has the advantage that Ford stops hard
-  ::    blocking the main Urbit event loop, letting other work be done.
-  ::
-  ++  execute-loop  !.
-    ~/  %execute-loop
-    |=  builds=(set build)
-    ^+  ..execute
-    ::
-    =.  ..execute  (execute builds)
-    ::
-    ?:  ?&  ?=(~ next-builds)
-            ?=(~ candidate-builds)
-        ==
-      ..execute
-    ::
-    $(builds ~)
-  ::  +execute: main recursive construction algorithm
-  ::
-  ::    Performs the three step build process: First, figure out which builds
-  ::    we're going to run this loop through the ford algorithm. Second, run
-  ::    the gathered builds, possibly in parallel. Third, apply the
-  ::    +build-receipt algorithms to the ford state.
-  ::
-  ++  execute
-    ~/  %execute
-    |=  builds=(set build)
-    ^+  ..execute
-    ::
-    =.  ..execute  (gather builds force=%.n)
-    ::
-    =^  build-receipts  ..execute  run-builds
-    ::
-    (reduce build-receipts)
-  ::  +gather: collect builds to be run in a batch
-  ::
-  ::    The +gather phase is the first of the three parts of +execute. In
-  ::    +gather, we look through each item in :candidate-builds.  If we
-  ::    should run the candidate build this cycle through the +execute loop, we
-  ::    place it in :next-builds. +gather runs until it has no more candidates.
-  ::
-  ++  gather  !.
-    ~/  %gather
-    |=  [builds=(set build) force=?]
-    ^+  ..execute
-    ::  add builds that were triggered by incoming event to the candidate list
-    ::
-    =.  candidate-builds  (~(uni in candidate-builds) builds)
-    ::
-    |^  ^+  ..execute
-        ::
-        ?:  =(~ candidate-builds)
-          ..execute
-        ::
-        =/  next=build
-          ?<  ?=(~ candidate-builds)
-          n.candidate-builds
-        =.  candidate-builds  (~(del in candidate-builds) next)
-        ::
-        $(..execute (gather-build next))
-    ::  +gather-build: looks at a single candidate build
-    ::
-    ::    This gate inspects a single build. It might move it to :next-builds,
-    ::    or promote it using an old build. It also might add this build's
-    ::    sub-builds to :candidate-builds.
-    ::
-    ++  gather-build
-      |=  =build
-      ^+  ..execute
-      ~|  [%duct duct]
-      =/  duct-status  (~(got by ducts.state) duct)
-      ::  if we already have a result for this build, don't rerun the build
-      ::
-      =^  current-result  builds.state  (access-build-record build)
-      ::
-      ?:  ?=([~ %value *] current-result)
-        (on-build-complete build)
-      ::  place :build in :builds.state if it isn't already there
-      ::
-      =.  state  (add-build build)
-      ::  ignore blocked builds
-      ::
-      =/  =build-status  (got-build build)
-      ?:  ?=(%blocked -.state.build-status)
-        =.  state  (add-anchors-to-build-subs build)
-        ::
-        =/  sub-scrys=(list scry-request)
-          ~(tap in (collect-blocked-sub-scrys build))
-        ::
-        =.  pending-scrys.state
-          |-  ^+  pending-scrys.state
-          ?~  sub-scrys  pending-scrys.state
-          ::
-          =.  pending-scrys.state
-            (put-request pending-scrys.state i.sub-scrys duct)
-          ::
-          $(sub-scrys t.sub-scrys)
-        ::
-        ..execute
-      ::  old-build: most recent previous build with :schematic.build
-      ::
-      =/  old-build=(unit ^build)
-        ?:  ?&  ?=(%live -.live.duct-status)
-                ?=(^ last-sent.live.duct-status)
-            ==
-          ::  check whether :build was run as part of the last live build tree
-          ::
-          ::    If we had build this schematic as part of the build tree
-          ::    during the last run of this live build, then we can compare
-          ::    our result to that build. It might not be the most recent,
-          ::    but if our sub-builds have the same results as they did then,
-          ::    we can promote them. This is especially helpful for a %scry
-          ::    build, because we don't have to make a new request for the
-          ::    resource if the last live build subscribed to it.
-          ::
-          ::    Otherwise, default to looking up the most recent build of this
-          ::    schematic in :builds-by-schematic.state. We'll have to rerun
-          ::    any %scry sub-builds, but other than that, we should still be
-          ::    able to promote its result if its sub-builds have the same
-          ::    results as ours.
-          ::
-          =/  possible-build=^build
-            [date.u.last-sent.live.duct-status schematic.build]
-          ?:  (~(has by builds.state) possible-build)
-            `possible-build
-          (~(find-previous by-schematic builds-by-schematic.state) build)
-        (~(find-previous by-schematic builds-by-schematic.state) build)
-      ::  if no previous builds exist, we need to run :build
-      ::
-      ?~  old-build
-        (add-build-to-next build)
-      ::
-      =/  old-build-status=^build-status  (got-build u.old-build)
-      ::  selectively promote scry builds
-      ::
-      ::    We can only promote a scry if it's not forced and we ran the same
-      ::    scry schematic as a descendant of the root build schematic at the
-      ::    last sent time for this duct.
-      ::
-      ?:  ?&  ?=(%scry -.schematic.build)
-              ?|  force
-                  ?!
-                  ?&  ?=(%live -.live.duct-status)
-                      ?=(^ last-sent.live.duct-status)
-                  ::
-                      =/  subscription=(unit subscription)
-                        subscription.u.last-sent.live.duct-status
-                      ::
-                      ?~  subscription
-                        %.n
-                      %-  ~(has in resources.u.subscription)
-                      resource.schematic.build
-          ==  ==  ==
-        (add-build-to-next build)
-      ::  if we don't have :u.old-build's result cached, we need to run :build
-      ::
-      =^  old-build-record  builds.state  (access-build-record u.old-build)
-      ?.  ?=([~ %value *] old-build-record)
-        (add-build-to-next build)
-      ::
-      =.  old-build-status  (got-build u.old-build)
-      ::
-      =/  old-subs=(list ^build)  ~(tap in ~(key by subs.old-build-status))
-      =/  new-subs=(list ^build)
-        (turn old-subs |=(^build +<(date date.build)))
-      ::  link sub-builds provisionally, blocking on incomplete
-      ::
-      ::    We don't know that :build will end up depending on :new-subs,
-      ::    so they're not :verified.
-      ::
-      =/  split-new-subs
-        %+  skid  new-subs
-        |=  sub=^build
-        ^-  ?
-        ::
-        ?~  maybe-build-status=(~(get by builds.state) sub)
-          %.n
-        ::
-        ?&  ?=(%complete -.state.u.maybe-build-status)
-            ?=(%value -.build-record.state.u.maybe-build-status)
-        ==
-      ::
-      =/  stored-new-subs=(list ^build)     -.split-new-subs
-      =/  un-stored-new-subs=(list ^build)  +.split-new-subs
-      ::
-      =.  builds.state
-        (add-subs-to-client build stored-new-subs [verified=%.n blocked=%.n])
-      =.  builds.state
-        (add-subs-to-client build un-stored-new-subs [verified=%.n blocked=%.y])
-      ::
-      =.  state  (add-anchors-to-build-subs build)
-      ::
-      ?^  un-stored-new-subs
-        ::  enqueue incomplete sub-builds to be promoted or run
-        ::
-        ::    When not all our sub builds have results, we can't add :build to
-        ::    :next-builds.state. Instead, put all the remaining uncached new
-        ::    subs into :candidate-builds.
-        ::
-        ::    If all of our sub-builds finish immediately (i.e. promoted) when
-        ::    they pass through +gather-internal, they will add :build back to
-        ::    :candidate-builds and we will run again before +execute runs
-        ::    +make.
-        ::
-        %_    ..execute
-            candidate-builds
-          (~(gas in candidate-builds) un-stored-new-subs)
-        ==
-      ::
-      =^  promotable  builds.state  (are-subs-unchanged old-subs new-subs)
-      ?.  promotable
-        (add-build-to-next build)
-      ::
-      ?>  =(schematic.build schematic.u.old-build)
-      ?>  (~(has by builds.state) build)
-      (promote-build u.old-build date.build new-subs)
-    ::  +are-subs-unchanged: checks sub-build equivalence, updating access time
-    ::
-    ++  are-subs-unchanged
-      |=  [old-subs=(list build) new-subs=(list build)]
-      ^-  [? _builds.state]
-      ::
-      ?~  old-subs
-        [%.y builds.state]
-      ?>  ?=(^ new-subs)
-      ::
-      =^  old-build-record  builds.state  (access-build-record i.old-subs)
-      ?.  ?=([~ %value *] old-build-record)
-        [%.n builds.state]
-      ::
-      =^  new-build-record  builds.state  (access-build-record i.new-subs)
-      ?.  ?=([~ %value *] new-build-record)
-        [%.n builds.state]
-      ::
-      ?.  =(build-result.u.old-build-record build-result.u.new-build-record)
-        [%.n builds.state]
-      $(new-subs t.new-subs, old-subs t.old-subs)
-    ::  +add-build-to-next: run this build during the +make phase
-    ::
-    ++  add-build-to-next
-      |=  =build
-      ..execute(next-builds (~(put in next-builds) build))
-    ::  +promote-build: promote result of :build to newer :date
-    ::
-    ::    Also performs relevant accounting, and possibly sends %made moves.
-    ::
-    ++  promote-build
-      |=  [old-build=build new-date=@da new-subs=(list build)]
-      ^+  ..execute
-      ::  grab the previous result, freshening the cache
-      ::
-      =^  old-build-record  builds.state  (access-build-record old-build)
-      ::  we can only promote a cached result, not missing or a %tombstone
-      ::
-      ?>  ?=([~ %value *] old-build-record)
-      =/  =build-result  build-result.u.old-build-record
-      ::  :new-build is :old-build at :date; promotion destination
-      ::
-      =/  new-build=build  old-build(date new-date)
-      ::
-      =.  builds.state
-        %+  ~(jab by builds.state)  new-build
-        |=  =build-status
-        ^+  build-status
-        ::
-        %_    build-status
-        ::  verify linkages between :new-build and subs
-        ::
-            subs
-          ::
-          ^-  (map build build-relation)
-          %-  my
-          ^-  (list (pair build build-relation))
-          %+  turn  new-subs
-          |=  sub=build
-          ::
-          [sub [verified=& blocked=|]]
-        ::  copy the old result to :new-build
-        ::
-            state
-          [%complete [%value last-accessed=now build-result=build-result]]
-        ==
-      ::
-      (on-build-complete new-build)
-    --
-  ::  +run-builds: run the builds and produce +build-receipts
-  ::
-  ::    Runs the builds and cleans up the build lists afterwards.
-  ::
-  ::    When the vere interpreter has a parallel variant of +turn, use
-  ::    that as each build might take a while and there are no data
-  ::    dependencies between builds here. For now, though, run them serially.
-  ::
-  ++  run-builds
-    =<  $
-    ~%  %run-builds  +  ~
-    |.
-    ^-  [(list build-receipt) _..execute]
-    ::
-    =/  build-receipts=(list build-receipt)
-      (turn ~(tap in next-builds) make)
-    ::
-    =.  next-builds  ~
-    [build-receipts ..execute]
-  ::  reduce: apply +build-receipts produce from the +make phase.
-  ::
-  ::    +gather produces builds to run make on. +make produces
-  ::    +build-receipts. It is in +reduce where we take these +build-receipts
-  ::    and apply them to ..execute.
-  ::
-  ++  reduce  !.
-    ~/  %reduce
-    |=  build-receipts=(list build-receipt)
-    ^+  ..execute
-    ::  sort :build-receipts so blocks are processed before completions
-    ::
-    ::    It's possible for a build to block on a sub-build that was run
-    ::    in the same batch. If that's the case, make sure we register
-    ::    that the build blocked on the sub-build before registering the
-    ::    completion of the sub-build. This way, when we do register the
-    ::    completion of the sub-build, we will know which builds are blocked
-    ::    on the sub-build, so we can enqueue those blocked clients to be
-    ::    rerun.
-    ::
-    =.  build-receipts
-      %+  sort  build-receipts
-      |=  [a=build-receipt b=build-receipt]
-      ^-  ?
-      ?=(%blocks -.result.a)
-    ::
-    |^  ^+  ..execute
-        ?~  build-receipts  ..execute
-        ::
-        =.  ..execute  (apply-build-receipt i.build-receipts)
-        $(build-receipts t.build-receipts)
-    ::  +apply-build-receipt: applies a single state diff to ..execute
-    ::
-    ++  apply-build-receipt
-      |=  made=build-receipt
-      ^+  ..execute
-      ::  process :sub-builds.made
-      ::
-      =.  state  (track-sub-builds build.made sub-builds.made)
-      ::
-      ?-    -.result.made
-          %build-result
-        (apply-build-result [build build-result.result cache-access]:made)
-      ::
-          %blocks
-        (apply-blocks [build builds.result]:made)
-      ==
-    ::  +track-sub-builds:
-    ::
-    ::    For every sub-build discovered while running :build, we have to make
-    ::    sure that we track that sub-build and that it is associated with the
-    ::    right ducts.
-    ::
-    ++  track-sub-builds
-      |=  [client=build sub-builds=(list build)]
-      ^+  state
-      ::  mark :sub-builds as :subs in :build's +build-status
-      ::
-      =^  build-status  builds.state
-        %+  update-build-status  client
-        |=  =build-status
-        %_    build-status
-            subs
-          %-  ~(gas by subs.build-status)
-          %+  turn  sub-builds
-          |=  sub=build
-          ::
-          =/  blocked=?
-            ?~  sub-status=(~(get by builds.state) sub)
-              %.y
-            !?=([%complete %value *] state.u.sub-status)
-          ::
-          [sub [verified=& blocked]]
-        ==
-      ::
-      =.  state  (add-anchors-to-build-subs client)
-      ::
-      |-  ^+  state
-      ?~  sub-builds  state
-      ::
-      =.  builds.state
-        %+  ~(jab by builds.state)  i.sub-builds
-        |=  build-status=^build-status
-        %_    build-status
-        ::  freshen :last-accessed date
-        ::
-            state
-          ::
-          ?.  ?=([%complete %value *] state.build-status)
-            state.build-status
-          state.build-status(last-accessed.build-record now)
-        ==
-      ::
-      $(sub-builds t.sub-builds)
-    ::  +apply-build-result: apply a %build-result +build-receipt to ..execute
-    ::
-    ::    Our build produced an actual result.
-    ::
-    ++  apply-build-result
-      |=  [=build =build-result cache-access=(unit [=compiler-cache-key new=?])]
-      ^+  ..execute
-      ::
-      =?  compiler-cache.state  ?=(^ cache-access)
-        =+  by-clock=(by-clock compiler-cache-key ^build-result)
-        ?.  new.u.cache-access
-          =^  ignored  compiler-cache.state
-            (~(get by-clock compiler-cache.state) compiler-cache-key.u.cache-access)
-          compiler-cache.state
-        ::
-        %+  ~(put by-clock compiler-cache.state)
-          compiler-cache-key.u.cache-access
-        build-result
-      ::
-      =.  builds.state
-        %+  ~(jab by builds.state)  build
-        |=  =build-status
-        build-status(state [%complete [%value last-accessed=now build-result]])
-      ::
-      (on-build-complete build)
-    ::  +apply-blocks: apply a %blocks +build-receipt to ..execute
-    ::
-    ::    :build blocked. Record information about what builds it blocked on
-    ::    and try those blocked builds as candidates in the next pass.
-    ::
-    ++  apply-blocks
-      |=  [=build blocks=(list build)]
-      ^+  ..execute
-      ::  if a %scry blocked, register it and maybe send an async request
-      ::
-      =?    ..execute
-          ?=(~ blocks)
-        ?>  ?=(%scry -.schematic.build)
-        =,  resource.schematic.build
-        %-  start-scry-request
-        [vane care [[ship.disc.rail desk.disc.rail [%da date.build]] spur.rail]]
-      ::  we must run +apply-build-receipt on :build.made before :block
-      ::
-      ?<  %+  lien  blocks
-          |=  block=^build
-          ?~  maybe-build-status=(~(get by builds.state) block)
-            %.n
-          ?=(%complete -.state.u.maybe-build-status)
-      ::  transition :build's state machine to the %blocked state
-      ::
-      =.  builds.state
-        %+  ~(jab by builds.state)  build
-        |=  =build-status
-        build-status(state [%blocked ~])
-      ::  enqueue :blocks to be run next
-      ::
-      =.  candidate-builds  (~(gas in candidate-builds) blocks)
-      ::
-      ..execute
-    --
-  ::  +make: attempt to perform :build, non-recursively
-  ::
-  ::    Registers component linkages between :build and its sub-builds.
-  ::    Attempts to perform +scry if necessary. Does not directly enqueue
-  ::    any moves.
-  ::
-  ++  make
-    ~/  %make
-    |=  =build
-    ^-  build-receipt
-    ::  out: receipt to return to caller
-    ::
-    =|  out=build-receipt
-    ::  ~&  [%turbo-make (build-to-tape build)]
-    ::  dispatch based on the kind of +schematic in :build
-    ::
-    |^  =,  schematic.build
-        ::
-        =.  build.out  build
-        ::
-        ?-    -.schematic.build
-        ::
-            ^  (make-autocons [head tail])
-        ::
-            %$  (make-literal literal)
-        ::
-            %pin   (make-pin date schematic)
-            %alts  (make-alts choices ~)
-            %bake  (make-bake renderer query-string path-to-render)
-            %bunt  (make-bunt disc mark)
-            %call  (make-call gate sample)
-            %cast  (make-cast disc mark input)
-            %core  (make-core source-path)
-            %diff  (make-diff disc start end)
-            %dude  (make-dude error attempt)
-            %hood  (make-hood source-path)
-            %join  (make-join disc mark first second)
-            %list  (make-list schematics)
-            %mash  (make-mash disc mark first second)
-            %mute  (make-mute subject mutations)
-            %pact  (make-pact disc start diff)
-            %path  (make-path disc prefix raw-path)
-            %plan  (make-plan path-to-render query-string scaffold)
-            %reef  (make-reef disc)
-            %ride  (make-ride formula subject)
-            %same  (make-same schematic)
-            %scry  (make-scry resource)
-            %slim  (make-slim subject-type formula)
-            %slit  (make-slit gate sample)
-            %vale  (make-vale disc mark input)
-            %volt  (make-volt disc mark input)
-            %walk  (make-walk disc source target)
-        ==
-    ::  |schematic-handlers:make: implementation of the schematics
-    ::
-    ::    All of these produce a value of the same type as +make itself.
-    ::
-    ::  +|  schematic-handlers
-    ::
-    ++  make-autocons
-      ~%  %make-autocons  ..^^$  ~
-      |=  [head=schematic tail=schematic]
-      ^-  build-receipt
-      ::
-      =/  head-build=^build  [date.build head]
-      =/  tail-build=^build  [date.build tail]
-      =^  head-result  out  (depend-on head-build)
-      =^  tail-result  out  (depend-on tail-build)
-      ::
-      =|  blocks=(list ^build)
-      =?  blocks  ?=(~ head-result)  [head-build blocks]
-      =?  blocks  ?=(~ tail-result)  [tail-build blocks]
-      ::  if either build blocked, we're not done
-      ::
-      ?^  blocks
-        ::
-        (return-blocks blocks)
-      ::
-      ?<  ?=(~ head-result)
-      ?<  ?=(~ tail-result)
-      ::
-      (return-result %success u.head-result u.tail-result)
-    ::
-    ++  make-literal
-      ~%  %make-literal  ..^^$  ~
-      |=  =cage
-      ^-  build-receipt
-      (return-result %success %$ cage)
-    ::
-    ++  make-pin
-      ~%  %make-pin  ..^^$  ~
-      |=  [date=@da =schematic]
-      ^-  build-receipt
-      ::  pinned-sub: sub-build with the %pin date as formal date
-      ::
-      =/  pinned-sub=^build  [date schematic]
-      ::
-      =^  result  out  (depend-on pinned-sub)
-      ::
-      ?~  result
-        (return-blocks ~[pinned-sub])
-      ::
-      (return-result u.result)
-    ::
-    ++  make-alts
-      ~%  %make-alts  ..^^$  ~
-      |=  [choices=(list schematic) errors=(list tank)]
-      ^-  build-receipt
-      ::
-      ?~  choices
-        (return-error [[%leaf "%alts: all options failed"] errors])
-      ::
-      =/  choice=^build  [date.build i.choices]
-      ::
-      =^  result  out  (depend-on choice)
-      ?~  result
-        (return-blocks ~[choice])
-      ::
-      ?:  ?=([%error *] u.result)
-        ::
-        =/  braces  [[' ' ' ' ~] ['{' ~] ['}' ~]]
-        =/  wrapped-error=tank
-          [%rose braces `(list tank)`message.u.result]
-        =.  errors
-          (weld errors `(list tank)`[[%leaf "option"] wrapped-error ~])
-        $(choices t.choices)
-      ::
-      (return-result %success %alts u.result)
-    ::
-    ++  make-bake
-      ~%  %make-bake  ..^^$  ~
-      |=  [renderer=term query-string=coin path-to-render=rail]
-      ^-  build-receipt
-      ::  path-build: find the file path for the renderer source
-      ::
-      =/  path-build=^build
-        [date.build [%path disc.path-to-render %ren renderer]]
-      ::
-      =^  path-result  out  (depend-on path-build)
-      ?~  path-result
-        (return-blocks [path-build]~)
-      ::
-      |^  ^-  build-receipt
-          ::  if there's a renderer called :renderer, use it on :path-to-render
-          ::
-          ::    Otherwise, fall back to running the contents of :path-to-render
-          ::    through a mark that has the same name as :renderer.
-          ::
-          ?:  ?=([~ %success %path *] path-result)
-            (try-renderer-then-mark rail.u.path-result)
-          (try-mark ~)
-      ::  +try-renderer-then-mark: try to render a path, then fall back to mark
-      ::
-      ++  try-renderer-then-mark
-        |=  =rail
-        ^-  build-receipt
-        ::  build a +scaffold from the renderer source
-        ::
-        =/  hood-build=^build  [date.build [%hood rail]]
-        ::
-        =^  hood-result  out  (depend-on hood-build)
-        ?~  hood-result
-          (return-blocks [hood-build]~)
-        ::  if we can't find and parse the renderer, try the mark instead
-        ::
-        ?:  ?=([~ %error *] hood-result)
-          (try-mark message.u.hood-result)
-        ?>  ?=([~ %success %hood *] hood-result)
-        ::  link the renderer, passing through :path-to-render and :query-string
-        ::
-        =/  plan-build=^build
-          :-  date.build
-          [%plan path-to-render query-string scaffold.u.hood-result]
-        ::
-        =^  plan-result  out  (depend-on plan-build)
-        ?~  plan-result
-          (return-blocks [plan-build]~)
-        ::  if compiling the renderer errors out, try the mark instead
-        ::
-        ?:  ?=([~ %error *] plan-result)
-          (try-mark message.u.plan-result)
-        ?>  ?=([~ %success %plan *] plan-result)
-        ::  renderers return their name as the mark
-        ::
-        ::    We should rethink whether we want this to be the case going
-        ::    forward, but for now, Eyre depends on this detail to work.
-        ::
-        (return-result [%success %bake renderer vase.u.plan-result])
-      ::   +try-mark: try to cast a file's contents through a mark
-      ::
-      ::     :errors contains any error messages from our previous attempt to
-      ::     run a renderer, if we made one. This way if both the renderer and
-      ::     mark fail, the requester will see the errors of both attempts.
-      ::
-      ++  try-mark
-        |=  errors=(list tank)
-        ^-  build-receipt
-        ::  no renderer, try mark; retrieve directory listing of :path-to-render
-        ::
-        ::    There might be multiple files of different marks stored at
-        ::    :path-to-render. Retrieve the directory listing for
-        ::    :path-to-render, then check which of the path segments in
-        ::    that directory are files (not just folders), then for each
-        ::    file try to %cast its mark to the desired mark (:renderer).
-        ::
-        ::    Start by retrieving the directory listing, using :toplevel-build.
-        ::
-        =/  toplevel-build=^build
-          [date.build [%scry %c %y path-to-render]]
-        ::
-        =^  toplevel-result  out  (depend-on toplevel-build)
-        ?~  toplevel-result
-          (return-blocks [toplevel-build]~)
-        ::
-        ?:  ?=([~ %error *] toplevel-result)
-          ::
-          =/  =path  (rail-to-path path-to-render)
-          ?~  errors
-            %-  return-error
-            :-  [%leaf "ford: %bake {<renderer>} on {<path>} failed:"]
-            message.u.toplevel-result
-          ::
-          =/  braces  [[' ' ' ' ~] ['{' ~] ['}' ~]]
-          %-  return-error  :~
-            [%leaf "ford: %bake {<renderer>} on {<path>} failed:"]
-            [%leaf "as-renderer"]
-            [%rose braces errors]
-            [%leaf "as-mark"]
-            [%rose braces message.u.toplevel-result]
-          ==
-        ?>  ?=([~ %success %scry *] toplevel-result)
-        ::
-        =/  toplevel-arch=arch  ;;(arch q.q.cage.u.toplevel-result)
-        ::  find the :sub-path-segments that could be files
-        ::
-        ::    Filter out path segments that aren't a +term,
-        ::    since those aren't valid marks and therefore can't
-        ::    be the last segment of a filepath in Clay.
-        ::
-        =/  sub-path-segments=(list @ta)
-          (skim (turn ~(tap by dir.toplevel-arch) head) (sane %tas))
-        ::
-        =/  sub-schematics=(list [sub-path=@ta =schematic])
-          %+  turn  sub-path-segments
-          |=  sub=@ta
-          :-  sub
-          [%scry %c %y path-to-render(spur [sub spur.path-to-render])]
-        ::
-        =^  maybe-schematic-results  out
-          %-  perform-schematics  :*
-            ;:  weld
-              "ford: %bake "  (trip renderer)  " on "
-              (spud (rail-to-path path-to-render))  " contained failures:"
-            ==
-            sub-schematics
-            %fail-on-errors
-            *@ta
-          ==
-        ?~  maybe-schematic-results
-          out
-        ::  marks: list of the marks of the files at :path-to-render
-        ::
-        =/  marks=(list @tas)
-          %+  murn  u.maybe-schematic-results
-          |=  [sub-path=@ta result=build-result]
-          ^-  (unit @tas)
-          ::
-          ?>  ?=([%success %scry *] result)
-          ::
-          =/  =arch  ;;(arch q.q.cage.result)
-          ::  if it's a directory, not a file, we can't load it
-          ::
-          ?~  fil.arch
-            ~
-          [~ `@tas`sub-path]
-        ::  sort marks in alphabetical order
-        ::
-        =.  marks  (sort marks lte)
-        ::  try to convert files to the destination mark, in order
-        ::
-        =/  alts-build=^build
-          ::
-          :+  date.build  %alts
-          ^=  choices  ^-  (list schematic)
-          ::
-          %+  turn  marks
-          |=  mark=term
-          ^-  schematic
-          ::
-          =/  file=rail  path-to-render(spur [mark spur.path-to-render])
-          ::
-          [%cast disc.file renderer [%scry %c %x file]]
-        ::
-        =^  alts-result  out  (depend-on alts-build)
-        ?~  alts-result
-          (return-blocks [alts-build]~)
-        ::
-        ?:  ?=([~ %error *] alts-result)
-          =/  =path  (rail-to-path path-to-render)
-          ?~  errors
-            %-  return-error
-            :-  [%leaf "ford: %bake {<renderer>} on {<path>} failed:"]
-            message.u.alts-result
-          ::
-          =/  braces  [[' ' ' ' ~] ['{' ~] ['}' ~]]
-          %-  return-error  :~
-            [%leaf "ford: %bake {<renderer>} on {<path>} failed:"]
-            [%leaf "as-renderer"]
-            [%rose braces errors]
-            [%leaf "as-mark"]
-            [%rose braces message.u.alts-result]
-          ==
-        ::
-        ?>  ?=([~ %success %alts *] alts-result)
-        ::
-        =/  =build-result
-          [%success %bake (result-to-cage u.alts-result)]
-        ::
-        (return-result build-result)
-      --
-    ::
-    ++  make-bunt
-      ~%  %make-bunt  ..^^$  ~
-      |=  [=disc mark=term]
-      ^-  build-receipt
-      ::  resolve path of the mark definition file
-      ::
-      =/  path-build=^build  [date.build [%path disc %mar mark]]
-      ::
-      =^  path-result  out  (depend-on path-build)
-      ?~  path-result
-        (return-blocks [path-build]~)
-      ::
-      ?:  ?=([~ %error *] path-result)
-        %-  return-error
-        :_  message.u.path-result
-        :-  %leaf
-        "ford: %bunt resolving path for {<mark>} on {<disc>} failed:"
-      ::
-      ?>  ?=([~ %success %path *] path-result)
-      ::  build the mark core from source
-      ::
-      =/  core-build=^build  [date.build [%core rail.u.path-result]]
-      ::
-      =^  core-result  out  (depend-on core-build)
-      ?~  core-result
-        (return-blocks [core-build]~)
-      ::
-      ?:  ?=([~ %error *] core-result)
-        %-  return-error
-        :_  message.u.core-result
-        :-  %leaf
-        "ford: %bunt compiling mark {<mark>} on {<disc>} failed:"
-      ::
-      ?>  ?=([~ %success %core *] core-result)
-      ::  extract the sample from the mark core
-      ::
-      =/  mark-vase=vase    vase.u.core-result
-      ~|  %mark-vase
-      =+  [sample-type=p sample-value=q]:(slot 6 mark-vase)
-      ::  if sample is wrapped in a face, unwrap it
-      ::
-      =?  sample-type  ?=(%face -.sample-type)  q.sample-type
-      ::
-      =/  =cage  [mark sample-type sample-value]
-      (return-result %success %bunt cage)
-    ::
-    ++  make-call
-      ~%  %make-call  ..^^$  ~
-      |=  [gate=schematic sample=schematic]
-      ^-  build-receipt
-      ::
-      =/  gate-build=^build  [date.build gate]
-      =^  gate-result    out  (depend-on gate-build)
-      ::
-      =/  sample-build=^build  [date.build sample]
-      =^  sample-result  out  (depend-on sample-build)
-      ::
-      =|  blocks=(list ^build)
-      =?  blocks  ?=(~ gate-result)    [[date.build gate] blocks]
-      =?  blocks  ?=(~ sample-result)  [[date.build sample] blocks]
-      ?^  blocks
-        (return-blocks blocks)
-      ::
-      ?<  ?=(~ gate-result)
-      ?:  ?=([~ %error *] gate-result)
-        %-  return-error
-        :-  [%leaf "ford: %call failed to build gate:"]
-        message.u.gate-result
-      ::
-      ?<  ?=(~ sample-result)
-      ?:  ?=([~ %error *] sample-result)
-        %-  return-error
-        :-  [%leaf "ford: %call failed to build sample:"]
-        message.u.sample-result
-      ::
-      =/  gate-vase=vase    q:(result-to-cage u.gate-result)
-      =/  sample-vase=vase  q:(result-to-cage u.sample-result)
-      ::  run %slit to get the resulting type of calculating the gate
-      ::
-      =/  slit-schematic=schematic  [%slit gate-vase sample-vase]
-      =/  slit-build=^build  [date.build slit-schematic]
-      =^  slit-result  out  (depend-on slit-build)
-      ?~  slit-result
-        (return-blocks [date.build slit-schematic]~)
-      ::
-      ?:  ?=([~ %error *] slit-result)
-        %-  return-error
-        :-  [%leaf "ford: %call failed type calculation"]
-        message.u.slit-result
-      ::
-      ?>  ?=([~ %success %slit *] slit-result)
-      ::
-      =/  =compiler-cache-key  [%call gate-vase sample-vase]
-      =^  cached-result  out  (access-cache compiler-cache-key)
-      ?^  cached-result
-        (return-result u.cached-result)
-      ::
-      ?>  &(?=(^ q.gate-vase) ?=(^ +.q.gate-vase))
-      =/  val
-        (mong [q.gate-vase q.sample-vase] intercepted-scry)
-      ::
-      ?-    -.val
-          %0
-        (return-result %success %call [type.u.slit-result p.val])
-      ::
-          %1
-        =/  blocked-path=path  ;;(path p.val)
-        (blocked-paths-to-receipt %call blocked-path ~)
-      ::
-          %2
-        (return-error [[%leaf "ford: %call execution failed:"] p.val])
-      ==
-    ::
-    ++  make-cast
-      ~%  %make-cast  ..^^$  ~
-      |=  [=disc mark=term input=schematic]
-      ^-  build-receipt
-      ::
-      =/  input-build=^build  [date.build input]
-      ::
-      =^  input-result  out  (depend-on input-build)
-      ?~  input-result
-        (return-blocks [input-build]~)
-      ::
-      ?:  ?=([~ %error *] input-result)
-        %-  return-error
-        :_  message.u.input-result
-        :-  %leaf
-        ;:  weld
-          "ford: %cast "  (trip mark)  " on ["  (trip (scot %p ship.disc))
-          " "  (trip desk.disc)  "] failed on input:"
-        ==
-      ::
-      ?>  ?=([~ %success *] input-result)
-      ::
-      =/  result-cage=cage  (result-to-cage u.input-result)
-      ::
-      =/  translation-path-build=^build
-        [date.build [%walk disc p.result-cage mark]]
-      =^  translation-path-result  out
-        (depend-on translation-path-build)
-      ::
-      ?~  translation-path-result
-        (return-blocks [translation-path-build]~)
-      ::
-      ?:  ?=([~ %error *] translation-path-result)
-        %-  return-error
-        :_  message.u.translation-path-result
-        :-  %leaf
-        ;:  weld
-          "ford: %cast "  (trip mark)  " on ["  (trip (scot %p ship.disc))
-          " "  (trip desk.disc)  "] failed:"
-        ==
-      ::
-      ?>  ?=([~ %success %walk *] translation-path-result)
-      ::
-      =/  translation-path=(list mark-action)
-        results.u.translation-path-result
-      ::
-      |^  ^-  build-receipt
-          ?~  translation-path
-            (return-result %success %cast result-cage)
-          ::
-          =^  action-result  out
-            =,  i.translation-path
-            ?-  -.i.translation-path
-              %grow  (run-grow source target result-cage)
-              %grab  (run-grab source target result-cage)
-            ==
-          ::
-          ?-    -.action-result
-              %success
-            %_  $
-              translation-path  t.translation-path
-              result-cage  cage.action-result
-            ==
-          ::
-              %blocks
-            (return-blocks blocks.action-result)
-          ::
-              %error
-            (return-error [leaf+"ford: failed to %cast" tang.action-result])
-        ==
-      ::
-      +=  action-result
-        $%  ::  translation was successful and here's a cage for you
-            [%success =cage]
-            ::  it was an error. sorry.
-            [%error =tang]
-            ::  we block on a build
-            [%blocks blocks=(list ^build)]
-        ==
-      ::
-      ++  run-grab
-        |=  [source-mark=term target-mark=term input-cage=cage]
-        ^-  [action-result _out]
-        ::
-        =/  mark-path-build=^build
-          [date.build [%path disc %mar target-mark]]
-        ::
-        =^  mark-path-result  out
-          (depend-on mark-path-build)
-        ?~  mark-path-result
-          [[%blocks [mark-path-build]~] out]
-        ::
-        ?.  ?=([~ %success %path *] mark-path-result)
-          %-  cast-wrap-error  :*
-            source-mark
-            target-mark
-            ;:  weld
-              "ford: %cast failed to find path for mark "  (trip source-mark)
-              " during +grab:"
-            ==
-            mark-path-result
-          ==
-        ::
-        =/  mark-core-build=^build  [date.build [%core rail.u.mark-path-result]]
-        ::
-        =^  mark-core-result  out  (depend-on mark-core-build)
-        ?~  mark-core-result
-          [[%blocks ~[mark-core-build]] out]
-        ::  find +grab within the destination mark core
-        ::
-        =/  grab-build=^build
-          :-  date.build
-          [%ride [%limb %grab] [%$ (result-to-cage u.mark-core-result)]]
-        ::
-        =^  grab-result  out  (depend-on grab-build)
-        ?~  grab-result
-          [[%blocks [grab-build]~] out]
-        ::
-        ?.  ?=([~ %success %ride *] grab-result)
-          =/  =path  (rail-to-path rail.u.mark-path-result)
-          %-  cast-wrap-error  :*
-            source-mark
-            target-mark
-            :(weld "ford: %cast failed to ride " (spud path) " during +grab:")
-            grab-result
-          ==
-        ::  find an arm for the input's mark within the +grab core
-        ::
-        =/  grab-mark-build=^build
-          :-  date.build
-          [%ride [%limb source-mark] [%$ %noun vase.u.grab-result]]
-        ::
-        =^  grab-mark-result  out  (depend-on grab-mark-build)
-        ?~  grab-mark-result
-          [[%blocks [grab-mark-build]~] out]
-        ::
-        ?.  ?=([~ %success %ride *] grab-mark-result)
-          =/  =path  (rail-to-path rail.u.mark-path-result)
-          %-  cast-wrap-error  :*
-            source-mark
-            target-mark
-            :(weld "ford: %cast failed to ride " (spud path) " during +grab:")
-            grab-mark-result
-          ==
-        ::  slam the +mark-name:grab gate on the result of running :input
-        ::
-        =/  call-build=^build
-          :-  date.build
-          [%call gate=[%$ %noun vase.u.grab-mark-result] sample=[%$ input-cage]]
-        ::
-        =^  call-result  out  (depend-on call-build)
-        ?~  call-result
-          [[%blocks [call-build]~] out]
-        ::
-        ?.  ?=([~ %success %call *] call-result)
-          =/  =path  (rail-to-path rail.u.mark-path-result)
-          %-  cast-wrap-error  :*
-            source-mark
-            target-mark
-            :(weld "ford: %cast failed to call +grab arm in " (spud path) ":")
-            call-result
-          ==
-        ::
-        [[%success [mark vase.u.call-result]] out]
-      ::  +grow: grow from the input mark to the destination mark
-      ::
-      ++  run-grow
-        |=  [source-mark=term target-mark=term input-cage=cage]
-        ^-  [action-result _out]
-        ::
-        =/  starting-mark-path-build=^build
-          [date.build [%path disc %mar source-mark]]
-        ::
-        =^  starting-mark-path-result  out
-          (depend-on starting-mark-path-build)
-        ?~  starting-mark-path-result
-          [[%blocks [starting-mark-path-build]~] out]
-        ::
-        ?.  ?=([~ %success %path *] starting-mark-path-result)
-          %-  cast-wrap-error  :*
-            source-mark
-            target-mark
-            ;:  weld
-              "ford: %cast failed to find path for mark "  (trip source-mark)
-              " during +grow:"
-            ==
-            starting-mark-path-result
-          ==
-        ::  grow the value from the initial mark to the final mark
-        ::
-        ::  Replace the input mark's sample with the input's result,
-        ::  then fire the mark-name:grow arm to produce a result.
-        ::
-        =/  grow-build=^build
-          :-  date.build
-          :+  %ride
-            formula=`hoon`[%tsld [%wing ~[target-mark]] [%wing ~[%grow]]]
-          ^=  subject
-          ^-  schematic
-          :*  %mute
-              ^-  schematic
-              [%core rail.u.starting-mark-path-result]
-              ^=  mutations
-              ^-  (list [wing schematic])
-              [[%& 6]~ [%$ input-cage]]~
-          ==
-        ::
-        =^  grow-result  out  (depend-on grow-build)
-        ?~  grow-result
-          [[%blocks [grow-build]~] out]
-        ::
-        ?.  ?=([~ %success %ride *] grow-result)
-          =/  =path  (rail-to-path rail.u.starting-mark-path-result)
-          %-  cast-wrap-error  :*
-            source-mark
-            target-mark
-            :(weld "ford: %cast failed to ride " (spud path) " during +grow:")
-            grow-result
-          ==
-        ::  make sure the product nests in the sample of the destination mark
-        ::
-        =/  bunt-build=^build  [date.build [%bunt disc target-mark]]
-        ::
-        =^  bunt-result  out  (depend-on bunt-build)
-        ?~  bunt-result
-          [[%blocks [bunt-build]~] out]
-        ::
-        ?.  ?=([~ %success %bunt *] bunt-result)
-          %-  cast-wrap-error  :*
-            source-mark
-            target-mark
-            :(weld "ford: %cast failed to bunt " (trip target-mark) ":")
-            bunt-result
-          ==
-        ::
-        ?.  (~(nest ut p.q.cage.u.bunt-result) | p.vase.u.grow-result)
-          =*  src  source-mark
-          =*  dst  target-mark
-          :_  out
-          :-  %error
-          :_  ~
-          :-  %leaf
-          ;:  weld
-            "ford: %cast from "  (trip src)  " to "  (trip dst)
-            " failed: nest fail"
-          ==
-        ::
-        [[%success mark vase.u.grow-result] out]
-      ::
-      ++  cast-wrap-error
-        |=  $:  source-mark=term
-                target-mark=term
-                description=tape
-                result=(unit build-result)
-            ==
-        ^-  [action-result _out]
-        ::
-        ?>  ?=([~ %error *] result)
-        ::
-        :_  out
-        :-  %error
-        :*  :-  %leaf
-            ;:  weld
-              "ford: %cast failed while trying to cast from "
-              (trip source-mark)  " to "  (trip target-mark)  ":"
-            ==
-            [%leaf description]
-            message.u.result
-        ==
-      --
-    ::
-    ++  make-core
-      ~%  %make-core  ..^^$  ~
-      |=  source-path=rail
-      ^-  build-receipt
-      ::  convert file at :source-path to a +scaffold
-      ::
-      =/  hood-build=^build  [date.build [%hood source-path]]
-      ::
-      =^  hood-result  out  (depend-on hood-build)
-      ?~  hood-result
-        (return-blocks [hood-build]~)
-      ::
-      ?:  ?=(%error -.u.hood-result)
-        %-  return-error
-        :-  [%leaf "ford: %core on {<(rail-to-path source-path)>} failed:"]
-        message.u.hood-result
-      ::  build the +scaffold into a program
-      ::
-      ?>  ?=([%success %hood *] u.hood-result)
-      ::
-      =/  plan-build=^build
-        [date.build [%plan source-path `coin`[%many ~] scaffold.u.hood-result]]
-      ::
-      =^  plan-result  out  (depend-on plan-build)
-      ?~  plan-result
-        (return-blocks [plan-build]~)
-      ::
-      ?:  ?=(%error -.u.plan-result)
-        %-  return-error
-        :-  [%leaf "ford: %core on {<(rail-to-path source-path)>} failed:"]
-        message.u.plan-result
-      ::
-      ?>  ?=([%success %plan *] u.plan-result)
-      (return-result %success %core vase.u.plan-result)
-    ::
-    ++  make-diff
-      ~%  %make-diff  ..^^$  ~
-      |=  [=disc start=schematic end=schematic]
-      ^-  build-receipt
-      ::  run both input schematics as an autocons build
-      ::
-      =/  sub-build=^build  [date.build [start end]]
-      ::
-      =^  sub-result  out  (depend-on sub-build)
-      ?~  sub-result
-        (return-blocks [sub-build]~)
-      ::
-      ?.  ?=([~ %success ^ ^] sub-result)
-        (wrap-error sub-result)
-      ?.  ?=([%success *] head.u.sub-result)
-        (wrap-error `head.u.sub-result)
-      ?.  ?=([%success *] tail.u.sub-result)
-        (wrap-error `tail.u.sub-result)
-      ::
-      =/  start-cage=cage  (result-to-cage head.u.sub-result)
-      =/  end-cage=cage    (result-to-cage tail.u.sub-result)
-      ::  if the marks aren't the same, we can't diff them
-      ::
-      ?.  =(p.start-cage p.end-cage)
-        %-  return-error  :_  ~  :-  %leaf
-        "ford: %diff failed: mark mismatch: %{<p.start-cage>} / %{<p.end-cage>}"
-      ::  if the values are the same, the diff is null
-      ::
-      ?:  =(q.q.start-cage q.q.end-cage)
-        =/  =build-result
-          [%success %diff [%null [%atom %n ~] ~]]
-        ::
-        (return-result build-result)
-      ::
-      =/  mark-path-build=^build  [date.build [%path disc %mar p.start-cage]]
-      ::
-      =^  mark-path-result  out  (depend-on mark-path-build)
-      ?~  mark-path-result
-        (return-blocks [mark-path-build]~)
-      ::
-      ?:  ?=([~ %error *] mark-path-result)
-        %-  return-error
-        :-  [%leaf "ford: %diff failed on {<disc>}:"]
-        message.u.mark-path-result
-      ::
-      ?>  ?=([~ %success %path *] mark-path-result)
-      ::
-      =/  mark-build=^build  [date.build [%core rail.u.mark-path-result]]
-      ::
-      =^  mark-result  out  (depend-on mark-build)
-      ?~  mark-result
-        (return-blocks [mark-build]~)
-      ::
-      ?:  ?=([~ %error *] mark-result)
-        %-  return-error
-        :-  [%leaf "ford: %diff failed on {<disc>}:"]
-        message.u.mark-result
-      ::
-      ?>  ?=([~ %success %core *] mark-result)
-      ::
-      ?.  (slab %grad p.vase.u.mark-result)
-        %-  return-error  :_  ~  :-  %leaf
-        "ford: %diff failed: %{<p.start-cage>} mark has no +grad arm"
-      ::
-      =/  grad-build=^build
-        [date.build [%ride [%limb %grad] [%$ %noun vase.u.mark-result]]]
-      ::
-      =^  grad-result  out  (depend-on grad-build)
-      ?~  grad-result
-        (return-blocks [grad-build]~)
-      ::
-      ?:  ?=([~ %error *] grad-result)
-        %-  return-error
-        :-  [%leaf "ford: %diff failed on {<disc>}:"]
-        message.u.grad-result
-      ::
-      ?>  ?=([~ %success %ride *] grad-result)
-      ::  if +grad produced a @tas, convert to that mark and diff those
-      ::
-      ?@  q.vase.u.grad-result
-        =/  mark=(unit @tas)  ((sand %tas) q.vase.u.grad-result)
-        ?~  mark
-          %-  return-error  :_  ~  :-  %leaf
-          "ford: %diff failed: %{<p.start-cage>} mark has invalid +grad arm"
-        ::
-        =/  diff-build=^build
-          :-  date.build
-          :^    %diff
-              disc
-            [%cast disc u.mark [%$ start-cage]]
-          [%cast disc u.mark [%$ end-cage]]
-        ::
-        =^  diff-result  out  (depend-on diff-build)
-        ?~  diff-result
-          (return-blocks [diff-build]~)
-        ::
-        ?.  ?=([~ %success %diff *] diff-result)
-          (wrap-error diff-result)
-        ::
-        =/  =build-result
-          [%success %diff cage.u.diff-result]
-        ::
-        (return-result build-result)
-      ::  +grad produced a cell, which should be a core with a +form arm
-      ::
-      ?.  (slab %form p.vase.u.grad-result)
-        %-  return-error  :_  ~  :-  %leaf
-        "ford: %diff failed: %{<p.start-cage>} mark has no +form:grab arm"
-      ::  the +grab core should also contain a +diff arm
-      ::
-      ?.  (slab %diff p.vase.u.grad-result)
-        %-  return-error  :_  ~  :-  %leaf
-        "ford: %diff failed: %{<p.start-cage>} mark has no +diff:grab arm"
-      ::
-      =/  diff-build=^build
-        :-  date.build
-        :+  %call
-          ::
-          ^=  gate
-          :+  %ride
-            ::
-            formula=`hoon`[%tsld [%wing ~[%diff]] [%wing ~[%grad]]]
-          ::
-          ^=  subject
-          :+  %mute
-            ::
-            subject=`schematic`[%$ %noun vase.u.mark-result]
-          ::
-          ^=  mutations
-          ^-  (list [wing schematic])
-          [[%& 6]~ [%$ start-cage]]~
-        ::
-        sample=`schematic`[%$ end-cage]
-      ::
-      =^  diff-result  out  (depend-on diff-build)
-      ?~  diff-result
-        (return-blocks [diff-build]~)
-      ::
-      ?.  ?=([~ %success %call *] diff-result)
-        (wrap-error diff-result)
-      ::
-      =/  form-build=^build
-        [date.build [%ride [%limb %form] [%$ %noun vase.u.grad-result]]]
-      ::
-      =^  form-result  out  (depend-on form-build)
-      ?~  form-result
-        (return-blocks [form-build]~)
-      ::
-      ?.  ?=([~ %success %ride *] form-result)
-        (wrap-error form-result)
-      ::
-      =/  mark=(unit @tas)  ((soft @tas) q.vase.u.form-result)
-      ?~  mark
-        %-  return-error  :_  ~  :-  %leaf
-        "ford: %diff failed: invalid +form result: {(text vase.u.form-result)}"
-      ::
-      =/  =build-result
-        [%success %diff [u.mark vase.u.diff-result]]
-      ::
-      (return-result build-result)
-    ::
-    ++  make-dude
-      ~%  %make-dude  ..^^$  ~
-      |=  [error=tank attempt=schematic]
-      ^-  build-receipt
-      ::
-      =/  attempt-build=^build  [date.build attempt]
-      =^  attempt-result  out  (depend-on attempt-build)
-      ?~  attempt-result
-        ::
-        (return-blocks ~[[date.build attempt]])
-      ::
-      ?.  ?=([%error *] u.attempt-result)
-        (return-result u.attempt-result)
-      ::
-      (return-error [error message.u.attempt-result])
-    ::
-    ++  make-hood
-      ~%  %make-hood  ..^^$  ~
-      |=  source-rail=rail
-      ^-  build-receipt
-      ::
-      =/  scry-build=^build  [date.build [%scry [%c %x source-rail]]]
-      =^  scry-result  out  (depend-on scry-build)
-      ?~  scry-result
-        ::
-        (return-blocks ~[scry-build])
-      ::
-      ?:  ?=([~ %error *] scry-result)
-        =/  =path  (rail-to-path source-rail)
-        %-  return-error
-        :-  [%leaf "ford: %hood failed for {<path>}:"]
-        message.u.scry-result
-      =+  as-cage=(result-to-cage u.scry-result)
-      ::  hoon files must be atoms to parse
-      ::
-      ?.  ?=(@ q.q.as-cage)
-        =/  =path  (rail-to-path source-rail)
-        %-  return-error
-        :_  ~
-        :-  %leaf
-        "ford: %hood: path {<path>} not an atom"
-      ::
-      =/  src-beam=beam  [[ship.disc desk.disc [%ud 0]] spur]:source-rail
-      ::
-      =/  =compiler-cache-key  [%hood src-beam q.q.as-cage]
-      =^  cached-result  out  (access-cache compiler-cache-key)
-      ?^  cached-result
-        (return-result u.cached-result)
-      ::
-      =/  parsed
-        ((full (parse-scaffold src-beam)) [1 1] (trip q.q.as-cage))
-      ::
-      ?~  q.parsed
-        =/  =path  (rail-to-path source-rail)
-        %-  return-error
-        =/  lyn  p.p.parsed
-        =/  col  q.p.parsed
-        :~  leaf+(runt [(dec col) '-'] "^")
-            leaf+(trip (snag (dec lyn) (to-wain:format q.q.as-cage)))
-            leaf+"ford: %hood: syntax error at [{<lyn>} {<col>}] in {<path>}"
-        ==
-      ::
-      (return-result %success %hood p.u.q.parsed)
-    ::
-    ++  make-join
-      ~%  %make-join  ..^^$  ~
-      |=  [disc=disc mark=term first=schematic second=schematic]
-      ^-  build-receipt
-      ::
-      =/  initial-build=^build
-        [date.build [first second] [%path disc %mar mark]]
-      ::
-      =^  initial-result  out  (depend-on initial-build)
-      ?~  initial-result
-        (return-blocks [initial-build]~)
-      ::
-      ?.  ?=([~ %success [%success ^ ^] %success %path *] initial-result)
-        (wrap-error initial-result)
-      ?.  ?=([%success *] head.head.u.initial-result)
-        (wrap-error `head.head.u.initial-result)
-      ?.  ?=([%success *] tail.head.u.initial-result)
-        (wrap-error `tail.head.u.initial-result)
-      ::
-      =/  first-cage=cage   (result-to-cage head.head.u.initial-result)
-      =/  second-cage=cage  (result-to-cage tail.head.u.initial-result)
-      =/  mark-path=rail    rail.tail.u.initial-result
-      ::  TODO: duplicate logic with +make-pact and others
-      ::
-      =/  mark-build=^build  [date.build [%core mark-path]]
-      ::
-      =^  mark-result  out  (depend-on mark-build)
-      ?~  mark-result
-        (return-blocks [mark-build]~)
-      ::
-      ?:  ?=([~ %error *] mark-result)
-        %-  return-error
-        :-  [%leaf "ford: %join to {<mark>} on {<disc>} failed:"]
-        message.u.mark-result
-      ::
-      ?>  ?=([~ %success %core *] mark-result)
-      ::
-      =/  mark-vase=vase  vase.u.mark-result
-      ::
-      ?.  (slab %grad p.mark-vase)
-        %-  return-error  :_  ~  :-  %leaf
-        "ford: %join failed: %{<mark>} mark has no +grad arm"
-      ::
-      =/  grad-build=^build
-        [date.build [%ride [%limb %grad] [%$ %noun mark-vase]]]
-      ::
-      =^  grad-result  out  (depend-on grad-build)
-      ?~  grad-result
-        (return-blocks [grad-build]~)
-      ::
-      ?:  ?=([~ %error *] grad-result)
-        %-  return-error
-        :-  [%leaf "ford: %join to {<mark>} on {<disc>} failed:"]
-        message.u.grad-result
-      ::
-      ?>  ?=([~ %success %ride *] grad-result)
-      ::
-      =/  grad-vase=vase  vase.u.grad-result
-      ::  if +grad produced a mark, delegate %join behavior to that mark
-      ::
-      ?@  q.grad-vase
-        ::  if +grad produced a term, make sure it's a valid mark
-        ::
-        =/  grad-mark=(unit term)  ((sand %tas) q.grad-vase)
-        ?~  grad-mark
-          %-  return-error  :_  ~  :-  %leaf
-          "ford: %join failed: %{<mark>} mark invalid +grad"
-        ::  todo: doesn't catch full cycles of +grad arms, only simple cases
-        ::
-        ?:  =(u.grad-mark mark)
-          %-  return-error  :_  ~  :-  %leaf
-          "ford: %join failed: %{<mark>} mark +grad arm refers to self"
-        ::
-        =/  join-build=^build
-          [date.build [%join disc u.grad-mark [%$ first-cage] [%$ second-cage]]]
-        ::
-        =^  join-result  out  (depend-on join-build)
-        ?~  join-result
-          (return-blocks [join-build]~)
-        ::
-        ?:  ?=([~ %error *] join-result)
-          %-  return-error
-          :-  [%leaf "ford: %join to {<mark>} on {<disc>} failed:"]
-          message.u.join-result
-        ::
-        ?>  ?=([~ %success %join *] join-result)
-        ::
-        (return-result u.join-result)
-      ::  make sure the +grad core has a +form arm
-      ::
-      ?.  (slab %form p.grad-vase)
-        %-  return-error  :_  ~  :-  %leaf
-        "ford: %join failed: no +form:grad in %{<mark>} mark"
-      ::  make sure the +grad core has a +join arm
-      ::
-      ?.  (slab %join p.grad-vase)
-        %-  return-error  :_  ~  :-  %leaf
-        "ford: %join failed: no +join:grad in %{<mark>} mark"
-      ::  fire the +form:grad arm, which should produce a mark
-      ::
-      =/  form-build=^build
-        [date.build [%ride [%limb %form] [%$ %noun grad-vase]]]
-      ::
-      =^  form-result  out  (depend-on form-build)
-      ?~  form-result
-        (return-blocks [form-build]~)
-      ::
-      ?.  ?=([~ %success %ride *] form-result)
-        (wrap-error form-result)
-      ::
-      =/  form-mark=(unit term)  ((soft @tas) q.vase.u.form-result)
-      ?~  form-mark
-        %-  return-error  :_  ~  :-  %leaf
-        "ford: %join failed: %{<mark>} mark invalid +form:grad"
-      ::  the mark produced by +form:grad should match both diffs
-      ::
-      ?.  &(=(u.form-mark p.first-cage) =(u.form-mark p.second-cage))
-        %-  return-error  :_  ~  :-  %leaf
-        "ford: %join failed: mark mismatch"
-      ::  if the diffs are identical, just produce the first
-      ::
-      ?:  =(q.q.first-cage q.q.second-cage)
-        (return-result %success %join first-cage)
-      ::  call the +join:grad gate on the two diffs
-      ::
-      =/  diff-build=^build
-        :-  date.build
-        :+  %call
-          :+  %ride
-            [%limb %join]
-          [%$ %noun grad-vase]
-        [%$ %noun (slop q.first-cage q.second-cage)]
-      ::
-      =^  diff-result  out  (depend-on diff-build)
-      ?~  diff-result
-        (return-blocks [diff-build]~)
-      ::
-      ?:  ?=([~ %error *] diff-result)
-        %-  return-error
-        :-  [%leaf "ford: %join to {<mark>} on {<disc>} failed:"]
-        message.u.diff-result
-      ::
-      ?>  ?=([~ %success %call *] diff-result)
-      ::  the result was a unit; if `~`, use %null mark; otherwise grab tail
-      ::
-      =/  =build-result
-        :+  %success  %join
-        ?@  q.vase.u.diff-result
-          [%null vase.u.diff-result]
-        [u.form-mark (slot 3 vase.u.diff-result)]
-      ::
-      (return-result build-result)
-    ::
-    ++  make-list
-      ~%  %make-list  ..^^$  ~
-      |=  schematics=(list schematic)
-      ^-  build-receipt
-      ::
-      =/  key-and-schematics
-        (turn schematics |=(=schematic [~ schematic]))
-      ::  depend on builds of each schematic
-      ::
-      =^  maybe-schematic-results  out
-        (perform-schematics "" key-and-schematics %ignore-errors *~)
-      ?~  maybe-schematic-results
-        out
-      ::  return all builds
-      ::
-      =/  =build-result
-        :+  %success  %list
-        ::  the roll above implicitly flopped the results
-        ::
-        (flop (turn u.maybe-schematic-results tail))
-      (return-result build-result)
-    ::
-    ++  make-mash
-      ~%  %make-mash  ..^^$  ~
-      |=  $:  disc=disc
-              mark=term
-              first=[disc=disc mark=term =schematic]
-              second=[disc=disc mark=term =schematic]
-          ==
-      ^-  build-receipt
-      ::
-      =/  initial-build=^build
-        [date.build [schematic.first schematic.second] [%path disc %mar mark]]
-      ::
-      =^  initial-result  out  (depend-on initial-build)
-      ?~  initial-result
-        (return-blocks [initial-build]~)
-      ::  TODO: duplicate logic with +make-join
-      ::
-      ?.  ?=([~ %success [%success ^ ^] %success %path *] initial-result)
-        (wrap-error initial-result)
-      ?.  ?=([%success *] head.head.u.initial-result)
-        (wrap-error `head.head.u.initial-result)
-      ?.  ?=([%success *] tail.head.u.initial-result)
-        (wrap-error `tail.head.u.initial-result)
-      ::
-      =/  first-cage=cage   (result-to-cage head.head.u.initial-result)
-      =/  second-cage=cage  (result-to-cage tail.head.u.initial-result)
-      =/  mark-path=rail    rail.tail.u.initial-result
-      ::  TODO: duplicate logic with +make-pact and others
-      ::
-      =/  mark-build=^build  [date.build [%core mark-path]]
-      ::
-      =^  mark-result  out  (depend-on mark-build)
-      ?~  mark-result
-        (return-blocks [mark-build]~)
-      ::
-      ?.  ?=([~ %success %core *] mark-result)
-        (wrap-error mark-result)
-      ::
-      =/  mark-vase=vase  vase.u.mark-result
-      ::
-      ?.  (slab %grad p.mark-vase)
-        %-  return-error  :_  ~  :-  %leaf
-        "ford: %mash failed: %{<mark>} mark has no +grad arm"
-      ::
-      =/  grad-build=^build
-        [date.build [%ride [%limb %grad] [%$ %noun mark-vase]]]
-      ::
-      =^  grad-result  out  (depend-on grad-build)
-      ?~  grad-result
-        (return-blocks [grad-build]~)
-      ::
-      ?.  ?=([~ %success %ride *] grad-result)
-        (wrap-error grad-result)
-      ::
-      =/  grad-vase=vase  vase.u.grad-result
-      ::  if +grad produced a mark, delegate %mash behavior to that mark
-      ::
-      ?@  q.grad-vase
-        ::  if +grad produced a term, make sure it's a valid mark
-        ::
-        =/  grad-mark=(unit term)  ((sand %tas) q.grad-vase)
-        ?~  grad-mark
-          %-  return-error  :_  ~  :-  %leaf
-          "ford: %mash failed: %{<mark>} mark invalid +grad"
-        ::
-        =/  mash-build=^build
-          :-  date.build
-          :-  %mash
-          :^  disc  u.grad-mark
-            [disc.first mark.first [%$ first-cage]]
-          [disc.second mark.second [%$ second-cage]]
-        ::
-        =^  mash-result  out  (depend-on mash-build)
-        ?~  mash-result
-          (return-blocks [mash-build]~)
-        ::
-        ?.  ?=([~ %success %mash *] mash-result)
-          (wrap-error mash-result)
-        ::
-        =/  =build-result
-          [%success %mash cage.u.mash-result]
-        ::
-        (return-result build-result)
-      ::
-      ?.  (slab %form p.grad-vase)
-        %-  return-error  :_  ~  :-  %leaf
-        "ford: %mash failed: %{<mark>} mark has no +form:grad"
-      ::
-      ?.  (slab %mash p.grad-vase)
-        %-  return-error  :_  ~  :-  %leaf
-        "ford: %mash failed: %{<mark>} mark has no +mash:grad"
-      ::
-      =/  form-build=^build
-        [date.build [%ride [%limb %form] [%$ %noun grad-vase]]]
-      ::
-      =^  form-result  out  (depend-on form-build)
-      ?~  form-result
-        (return-blocks [form-build]~)
-      ::
-      ?.  ?=([~ %success %ride *] form-result)
-        (wrap-error form-result)
-      ::
-      =/  form-mark=(unit term)  ((soft @tas) q.vase.u.form-result)
-      ?~  form-mark
-        %-  return-error  :_  ~  :-  %leaf
-        "ford: %mash failed: %{<mark>} mark invalid +form:grad"
-      ::
-      ?.  &(=(u.form-mark p.first-cage) =(u.form-mark p.second-cage))
-        %-  return-error  :_  ~  :-  %leaf
-        "ford: %mash failed: mark mismatch"
-      ::
-      ?:  =(q.q.first-cage q.q.second-cage)
-        =/  =build-result
-          [%success %mash [%null [%atom %n ~] ~]]
-        ::
-        (return-result build-result)
-      ::  call the +mash:grad gate on two [ship desk diff] triples
-      ::
-      =/  mash-build=^build
-        :-  date.build
-        :+  %call
-          :+  %ride
-            [%limb %mash]
-          [%$ %noun grad-vase]
-        :+  %$  %noun
-        %+  slop
-          ;:  slop
-            [[%atom %p ~] ship.disc.first]
-            [[%atom %tas ~] desk.disc.first]
-            q.first-cage
-          ==
-        ;:  slop
-          [[%atom %p ~] ship.disc.second]
-          [[%atom %tas ~] desk.disc.second]
-          q.second-cage
-        ==
-      ::
-      =^  mash-result  out  (depend-on mash-build)
-      ?~  mash-result
-        (return-blocks [mash-build]~)
-      ::
-      ?.  ?=([~ %success %call *] mash-result)
-        (wrap-error mash-result)
-      ::
-      =/  =build-result
-        [%success %mash [u.form-mark vase.u.mash-result]]
-      ::
-      (return-result build-result)
-    ::
-    ++  make-mute
-      ~%  %make-mute  ..^^$  ~
-      |=  [subject=schematic mutations=(list [=wing =schematic])]
-      ^-  build-receipt
-      ::  run the subject build to produce the noun to be mutated
-      ::
-      =/  subject-build=^build  [date.build subject]
-      =^  subject-result  out  (depend-on subject-build)
-      ?~  subject-result
-        (return-blocks [subject-build]~)
-      ::
-      ?.  ?=([~ %success *] subject-result)
-        (wrap-error subject-result)
-      ::
-      =/  subject-cage=cage  (result-to-cage u.subject-result)
-      ::
-      =/  subject-vase=vase  q.subject-cage
-      ::
-      =^  maybe-schematic-results  out
-        %-  perform-schematics  :*
-          "ford: %mute contained failures:"
-          mutations
-          %fail-on-errors
-          *wing
-        ==
-      ?~  maybe-schematic-results
-        out
-      ::  all builds succeeded; retrieve vases from results
-      ::
-      =/  successes=(list [=wing =vase])
-        %+  turn  u.maybe-schematic-results
-        |=  [=wing result=build-result]
-        ^-  [^wing vase]
-        ::
-        ?>  ?=([%success *] result)
-        ::
-        [wing q:(result-to-cage result)]
-      ::  create and run a +build to apply all mutations in order
-      ::
-      =/  ride-build=^build
-        :-  date.build
-        :+  %ride
-          ::  formula: a `%_` +hoon that applies a list of mutations
-          ::
-          ::    The hoon ends up looking like:
-          ::    ```
-          ::    %_  +2
-          ::      wing-1  +6
-          ::      wing-2  +14
-          ::      ...
-          ::    ==
-          ::    ```
-          ::
-          ^=  formula
-          ^-  hoon
-          :+  %cncb  [%& 2]~
-          =/  axis  3
-          ::
-          |-  ^-  (list [wing hoon])
-          ?~  successes  ~
-          ::
-          :-  [wing.i.successes [%$ (peg axis 2)]]
-          $(successes t.successes, axis (peg axis 3))
-        ::  subject: list of :subject-vase and mutations, as literal schematic
-        ::
-        ::    The subject ends up as a vase of something like this:
-        ::    ```
-        ::    :~  original-subject
-        ::        mutant-1
-        ::        mutant-2
-        ::        ...
-        ::    ==
-        ::    ```
-        ::
-        ^=  subject  ^-  schematic
-        :+  %$  %noun
-        ^-  vase
-        %+  slop  subject-vase
-        |-  ^-  vase
-        ?~  successes  [[%atom %n ~] ~]
-        ::
-        (slop vase.i.successes $(successes t.successes))
-      ::
-      =^  ride-result  out  (depend-on ride-build)
-      ?~  ride-result
-        (return-blocks [ride-build]~)
-      ::
-      ?.  ?=([~ %success %ride *] ride-result)
-        (wrap-error ride-result)
-      ::
-      =/  =build-result
-        [%success %mute p.subject-cage vase.u.ride-result]
-      ::
-      (return-result build-result)
-    ::
-    ++  make-pact
-      ~%  %make-pact  ..^^$  ~
-      |=  [disc=disc start=schematic diff=schematic]
-      ^-  build-receipt
-      ::  first, build the inputs
-      ::
-      =/  initial-build=^build  [date.build start diff]
-      ::
-      =^  initial-result  out  (depend-on initial-build)
-      ?~  initial-result
-        (return-blocks [initial-build]~)
-      ::
-      ?>  ?=([~ %success ^ ^] initial-result)
-      =/  start-result=build-result  head.u.initial-result
-      =/  diff-result=build-result    tail.u.initial-result
-      ::
-      ?.  ?=(%success -.start-result)
-        (wrap-error `start-result)
-      ?.  ?=(%success -.diff-result)
-        (wrap-error `diff-result)
-      ::
-      =/  start-cage=cage  (result-to-cage start-result)
-      =/  diff-cage=cage    (result-to-cage diff-result)
-      ::
-      =/  start-mark=term  p.start-cage
-      =/  diff-mark=term    p.diff-cage
-      ::  load the starting mark from the filesystem
-      ::
-      =/  mark-path-build=^build  [date.build [%path disc %mar start-mark]]
-      ::
-      =^  mark-path-result  out
-        (depend-on mark-path-build)
-      ::
-      ?~  mark-path-result
-        (return-blocks [mark-path-build]~)
-      ::
-      ?.  ?=([~ %success %path *] mark-path-result)
-        (wrap-error mark-path-result)
-      ::
-      =/  mark-build=^build  [date.build [%core rail.u.mark-path-result]]
-      ::
-      =^  mark-result  out  (depend-on mark-build)
-      ?~  mark-result
-        (return-blocks [mark-build]~)
-      ::
-      ?.  ?=([~ %success %core *] mark-result)
-        (wrap-error mark-result)
-      ::
-      =/  mark-vase=vase  vase.u.mark-result
-      ::  fire the +grad arm of the mark core
-      ::
-      ?.  (slab %grad p.mark-vase)
-        %-  return-error  :_  ~  :-  %leaf
-        "ford: %pact failed: %{<start-mark>} mark has no +grad arm"
-      ::
-      =/  grad-build=^build
-        [date.build [%ride [%limb %grad] [%$ %noun mark-vase]]]
-      ::
-      =^  grad-result  out  (depend-on grad-build)
-      ?~  grad-result
-        (return-blocks [grad-build]~)
-      ::
-      ?.  ?=([~ %success %ride *] grad-result)
-        (wrap-error grad-result)
-      ::
-      =/  grad-vase=vase  vase.u.grad-result
-      ::  +grad can produce a term or a core
-      ::
-      ::    If a mark's +grad arm produces a mark (as a +term),
-      ::    it means we should use that mark's machinery to run %pact.
-      ::    In this way, a mark can delegate its patching machinery to
-      ::    another mark.
-      ::
-      ::    First we cast :start-cage to the +grad mark, then we run
-      ::    a new %pact build on the result of that, which will use the
-      ::    +grad mark's +grad arm. Finally we cast the %pact result back to
-      ::    :start-mark, since we're trying to produce a patched version of
-      ::    the initial marked value (:start-cage).
-      ::
-      ?@  q.grad-vase
-        ::  if +grad produced a term, make sure it's a valid mark
-        ::
-        =/  grad-mark=(unit term)  ((sand %tas) q.grad-vase)
-        ?~  grad-mark
-          %-  return-error  :_  ~  :-  %leaf
-          "ford: %pact failed: %{<start-mark>} mark invalid +grad"
-        ::  cast :start-cage to :grad-mark, %pact that, then cast back to start
-        ::
-        =/  cast-build=^build
-          :-  date.build
-          :^  %cast  disc  start-mark
-          :^  %pact  disc
-            :^  %cast  disc  u.grad-mark
-            [%$ start-cage]
-          [%$ diff-cage]
-        ::
-        =^  cast-result  out  (depend-on cast-build)
-        ?~  cast-result
-          (return-blocks [cast-build]~)
-        ::
-        ?.  ?=([~ %success %cast *] cast-result)
-          (wrap-error cast-result)
-        ::
-        =/  =build-result
-          [%success %pact cage.u.cast-result]
-        ::
-        (return-result build-result)
-      ::  +grad produced a core; make sure it has a +form arm
-      ::
-      ::    +grad can produce a core containing +pact and +form
-      ::    arms. +form:grad, which produces a mark (as a term), is used
-      ::    to verify that the diff is of the correct mark.
-      ::
-      ::    +pact:grad produces a gate that gets slammed with the diff
-      ::    as its sample and produces a mutant version of :start-cage
-      ::    by applying the diff.
-      ::
-      ?.  (slab %form p.grad-vase)
-        %-  return-error  :_  ~  :-  %leaf
-        "ford: %pact failed: no +form:grad in %{<start-mark>} mark"
-      ::  we also need a +pact arm in the +grad core
-      ::
-      ?.  (slab %pact p.grad-vase)
-        %-  return-error  :_  ~  :-  %leaf
-        "ford: %pact failed: no +pact:grad in %{<start-mark>} mark"
-      ::  fire the +form arm in the core produced by +grad
-      ::
-      =/  form-build=^build
-        [date.build [%ride [%limb %form] [%$ %noun grad-vase]]]
-      ::
-      =^  form-result  out  (depend-on form-build)
-      ?~  form-result
-        (return-blocks [form-build]~)
-      ::
-      ?.  ?=([~ %success %ride *] form-result)
-        (wrap-error form-result)
-      ::  +form:grad should produce a mark
-      ::
-      =/  form-mark=(unit @tas)  ((soft @tas) q.vase.u.form-result)
-      ?~  form-mark
-        %-  return-error  :_  ~  :-  %leaf
-        "ford: %pact failed: %{<start-mark>} mark invalid +form:grad"
-      ::  mark produced by +form:grad needs to match the mark of the diff
-      ::
-      ?.  =(u.form-mark diff-mark)
-        %-  return-error  :_  ~  :-  %leaf
-        "ford: %pact failed: %{<start-mark>} mark invalid +form:grad"
-      ::  call +pact:grad on the diff
-      ::
-      =/  pact-build=^build
-        :-  date.build
-        :+  %call
-          ^-  schematic
-          :+  %ride
-            [%tsld [%limb %pact] [%limb %grad]]
-          ^-  schematic
-          :+  %mute
-            ^-  schematic
-            [%$ %noun mark-vase]
-          ^-  (list [wing schematic])
-          [[%& 6]~ [%$ start-cage]]~
-        ^-  schematic
-        [%$ diff-cage]
-      ::
-      =^  pact-result  out  (depend-on pact-build)
-      ?~  pact-result
-        (return-blocks [pact-build]~)
-      ::
-      ?.  ?=([~ %success %call *] pact-result)
-        (wrap-error pact-result)
-      ::
-      =/  =build-result
-        [%success %pact start-mark vase.u.pact-result]
-      ::
-      (return-result build-result)
-    ::
-    ++  make-path
-      ~%  %make-path  ..^^$  ~
-      |=  [disc=disc prefix=@tas raw-path=@tas]
-      ^-  build-receipt
-      ::  possible-spurs: flopped paths to which :raw-path could resolve
-      ::
-      =/  possible-spurs=(list spur)  (turn (segments raw-path) flop)
-      ::  rails-and-schematics: scrys to check each path in :possible-paths
-      ::
-      =/  rails-and-schematics=(list [=rail =schematic])
-        %+  turn  possible-spurs
-        |=  possible-spur=spur
-        ^-  [rail schematic]
-        ::  full-spur: wrap :possible-spur with :prefix and /hoon suffix
-        ::
-        =/  full-spur=spur  :(welp /hoon possible-spur /[prefix])
-        ::
-        :-  [disc full-spur]
-        [%scry %c %x `rail`[disc full-spur]]
-      ::  depend on builds of each schematic
-      ::
-      =^  maybe-schematic-results  out
-        %-  perform-schematics  :*
-          ;:  weld
-            "ford: %path resolution of "  (trip raw-path)  "at prefix "
-            (trip prefix)  " contained failures:"
-          ==
-          rails-and-schematics
-          %filter-errors
-          *rail
-        ==
-      ?~  maybe-schematic-results
-        out
-      ::  matches: builds that completed with a successful result
-      ::
-      =/  matches  u.maybe-schematic-results
-      ::  if no matches, error out
-      ::
-      ?~  matches
-        =/  =beam
-          [[ship.disc desk.disc [%da date.build]] /hoon/[raw-path]/[prefix]]
-        ::
-        %-  return-error
-        :_  ~
-        :-  %leaf
-        (weld "%path: no matches for " (spud (en-beam beam)))
-      ::  if exactly one path matches, succeed with the matching path
-      ::
-      ?:  ?=([* ~] matches)
-        (return-result %success %path key.i.matches)
-      ::  multiple paths matched; error out
-      ::
-      %-  return-error
-      ::
-      :-  [%leaf "multiple matches for %path: "]
-      ::  tmi; cast :matches back to +list
-      ::
-      %+  roll  `_u.maybe-schematic-results`matches
-      |=  [[key=rail result=build-result] message=tang]
-      ^-  tang
-      ::  beam: reconstruct request from :kid's schematic and date
-      ::
-      =/  =beam  [[ship.disc desk.disc [%da date.build]] spur.key]
-      ::
-      [[%leaf (spud (en-beam beam))] message]
-    ::
-    ++  make-plan
-      ~%  %make-plan  ..^^$  ~
-      |=  [path-to-render=rail query-string=coin =scaffold]
-      ^-  build-receipt
-      ::  blocks: accumulator for blocked sub-builds
-      ::
-      =|  blocks=(list ^build)
-      ::  error-message: accumulator for failed sub-builds
-      ::
-      =|  error-message=tang
-      ::
-      |^  ::  imports: structure and library +cables, with %sur/%lib prefixes
-          ::
-          =/  imports=(list [prefix=?(%sur %lib) =cable])
-            %+  welp
-              (turn structures.scaffold |=(cable [%sur +<]))
-            (turn libraries.scaffold |=(cable [%lib +<]))
-          ::  path-builds: %path sub-builds to resolve import paths
-          ::
-          =/  path-builds  (gather-path-builds imports)
-          ::
-          =^  path-results  ..$  (resolve-builds path-builds)
-          ?^  blocks
-            (return-blocks blocks)
-          ::
-          ?^  error-message
-            (return-error error-message)
-          ::  tmi; remove type specializations
-          ::
-          =>  .(blocks *(list ^build), error-message *tang)
-          ::  core-builds: %core sub-builds to produce library vases
-          ::
-          =/  core-builds  (gather-core-builds path-results)
-          ::
-          =^  core-results  ..$  (resolve-builds core-builds)
-          ?^  blocks
-            (return-blocks blocks)
-          ::
-          ?^  error-message
-            (return-error error-message)
-          ::  reef-build: %reef build to produce standard library
-          ::
-          =/  reef-build=^build  [date.build [%reef disc.path-to-render]]
-          ::
-          =^  reef-result  out  (depend-on reef-build)
-          ?~  reef-result
-            (return-blocks [reef-build]~)
-          ::
-          ?.  ?=([~ %success %reef *] reef-result)
-            (wrap-error reef-result)
-          ::  subject: tuple of imports and standard library
-          ::
-          =/  subject=vase
-            (link-imports imports vase.u.reef-result core-results)
-          ::  tmi; remove type specializations
-          ::
-          =>  .(blocks *(list ^build), error-message *tang)
-          ::  iterate over each crane
-          ::
-          =^  crane-result  ..$
-            (compose-cranes [%noun subject] cranes.scaffold)
-          ?:  ?=(%error -.crane-result)
-            (return-error message.crane-result)
-          ?:  ?=(%block -.crane-result)
-            (return-blocks builds.crane-result)
-          ::  combined-hoon: source hoons condensed into a single +hoon
-          ::
-          =/  combined-hoon=hoon  [%tssg sources.scaffold]
-          ::  compile :combined-hoon against :subject
-          ::
-          =/  compile=^build
-            [date.build [%ride combined-hoon [%$ subject.crane-result]]]
-          ::
-          =^  compiled  out  (depend-on compile)
-          ::  compilation blocked; produce block on sub-build
-          ::
-          ?~  compiled
-            (return-blocks ~[compile])
-          ::  compilation failed; error out
-          ::
-          ?.  ?=([~ %success %ride *] compiled)
-            (wrap-error compiled)
-          ::  compilation succeeded: produce resulting +vase
-          ::
-          (return-result %success %plan vase.u.compiled)
-      ::  +compose-result: the result of a single composition
-      ::
-      +=  compose-result
-        $%  [%subject subject=cage]
-            [%block builds=(list ^build)]
-            [%error message=tang]
-        ==
-      ::  +compose-cranes: runs each crane and composes the results
-      ::
-      ::    For each crane in :cranes, runs it and composes its result into a
-      ::    new subject, which is returned if there are no errors or blocks.
-      ::
-      ++  compose-cranes
-        |=  [subject=cage cranes=(list crane)]
-        ^-  $:  compose-result
-                _..compose-cranes
-            ==
-        ::
-        ?~  cranes
-          [[%subject subject] ..compose-cranes]
-        ::
-        =^  result  ..compose-cranes  (run-crane subject i.cranes)
-        ?+    -.result  [result ..compose-cranes]
-        ::
-            %subject
-          $(cranes t.cranes, subject [%noun (slop q.subject.result q.subject)])
-        ==
-      ::  +run-crane: runs an individual :crane against :subject
-      ::
-      ++  run-crane
-        |=  [subject=cage =crane]
-        ^-  compose-cranes
-        ::
-        |^  ?-  -.crane
-              %fssg  (run-fssg +.crane)
-              %fsbc  (run-fsbc +.crane)
-              %fsbr  (run-fsbr +.crane)
-              %fsts  (run-fsts +.crane)
-              %fscm  (run-fscm +.crane)
-              %fspm  (run-fspm +.crane)
-              %fscb  (run-fscb +.crane)
-              %fsdt  (run-fsdt +.crane)
-              %fssm  (run-fssm +.crane)
-              %fscl  (run-fscl +.crane)
-              %fskt  (run-fskt +.crane)
-              %fstr  (run-fstr +.crane)
-              %fszp  (run-fszp +.crane)
-              %fszy  (run-fszy +.crane)
-            ==
-        ::  +run-fssg: runs the `/~` rune
-        ::
-        ++  run-fssg
-          |=  =hoon
-          ^-  compose-cranes
-          ::
-          =/  ride-build=^build
-            [date.build [%ride hoon [%$ subject]]]
-          =^  ride-result  out  (depend-on ride-build)
-          ?~  ride-result
-            [[%block [ride-build]~] ..run-crane]
-          ?:  ?=([~ %error *] ride-result)
-            [[%error [leaf+"/~ failed: " message.u.ride-result]] ..run-crane]
-          ?>  ?=([~ %success %ride *] ride-result)
-          [[%subject %noun vase.u.ride-result] ..run-crane]
-        ::  +run-fsbc: runs the `/$` rune
-        ::
-        ++  run-fsbc
-          |=  =hoon
-          ^-  compose-cranes
-          ::
-          =/  query-compile-build=^build
-            [date.build [%ride ((jock |) query-string) [%$ %noun !>(~)]]]
-          =^  query-compile-result  out  (depend-on query-compile-build)
-          ?~  query-compile-result
-            [[%block [query-compile-build]~] ..run-crane]
-          ?:  ?=([~ %error *] query-compile-result)
-            :-  [%error [leaf+"/; failed: " message.u.query-compile-result]]
-            ..run-crane
-          ?>  ?=([~ %success %ride *] query-compile-result)
-          ::
-          =/  =beam
-            =,  path-to-render
-            [[ship.disc desk.disc [%da date.build]] spur]
-          =+  arguments=(slop !>(beam) vase.u.query-compile-result)
-          ::
-          =/  call-build=^build
-            [date.build [%call [%ride hoon [%$ subject]] [%$ %noun arguments]]]
-          =^  call-result  out  (depend-on call-build)
-          ?~  call-result
-            [[%block [call-build]~] ..run-crane]
-          ?:  ?=([~ %error *] call-result)
-            [[%error [leaf+"/; failed: " message.u.call-result]] ..run-crane]
-          ?>  ?=([~ %success %call *] call-result)
-          ::
-          [[%subject %noun vase.u.call-result] ..run-crane]
-        ::  +run-fsbr: runs the `/|` rune
-        ::
-        ++  run-fsbr
-          |=  choices=(list ^crane)
-          ^-  compose-cranes
-          ::
-          ?~  choices
-            [[%error [leaf+"/| failed: out of options"]~] ..run-crane]
-          ::
-          =^  child  ..run-crane  (run-crane subject i.choices)
-          ?.  ?=([%error *] child)
-            [child ..run-crane]
-          $(choices t.choices)
-        ::  +run-fsts: runs the `/=` rune
-        ::
-        ++  run-fsts
-          |=  [face=term sub-crane=^crane]
-          ^-  compose-cranes
-          ::
-          =^  child  ..run-crane  (run-crane subject sub-crane)
-          ?.  ?=([%subject *] child)
-            [child ..run-crane]
-          :_  ..run-crane
-          :*  %subject
-              p.subject.child
-              [[%face face p.q.subject.child] q.q.subject.child]
-          ==
-        ::  +run-fscm: runs the `/,` rune
-        ::
-        ++  run-fscm
-          |=  cases=(list [=spur crane=^crane])
-          ^-  compose-cranes
-          ::
-          ?~  cases
-            [[%error [leaf+"/, failed: no match"]~] ..run-crane]
-          ::
-          ?.  .=  spur.i.cases
-              (scag (lent spur.i.cases) (flop spur.path-to-render))
-            $(cases t.cases)
-          ::
-          (run-crane subject crane.i.cases)
-        ::  +run-fspm: runs the `/&` rune
-        ::
-        ++  run-fspm
-          |=  [marks=(list mark) sub-crane=^crane]
-          ^-  compose-cranes
-          ::
-          =^  child  ..run-crane  (run-crane subject sub-crane)
-          ?.  ?=([%subject *] child)
-            [child ..run-crane]
-          ::
-          =/  cast-build=^build
-            :-  date.build
-            |-
-            ^-  schematic
-            ?~  marks
-              ::  TODO: If we were keeping track of the mark across runes, this
-              ::  wouldn't have %noun here. This is a case where it might matter.
-              ::
-              [%$ subject.child]
-            [%cast disc.source-rail.scaffold i.marks $(marks t.marks)]
-          =^  cast-result  out  (depend-on cast-build)
-          ?~  cast-result
-            [[%block [cast-build]~] ..run-crane]
-          ::
-          ?:  ?=([~ %error *] cast-result)
-            [[%error [leaf+"/& failed: " message.u.cast-result]] ..run-crane]
-          ?>  ?=([~ %success %cast *] cast-result)
-          ::
-          [[%subject cage.u.cast-result] ..run-crane]
-        ::  +run-fscb: runs the `/_` rune
-        ::
-        ++  run-fscb
-          |=  sub-crane=^crane
-          ^-  compose-cranes
-          ::  perform a scry to get the contents of +path-to-render
-          ::
-          =/  toplevel-build=^build
-            [date.build [%scry [%c %y path-to-render]]]
-          ::
-          =^  toplevel-result  out  (depend-on toplevel-build)
-          ?~  toplevel-result
-            [[%block ~[toplevel-build]] ..run-crane]
-          ::
-          ?:  ?=([~ %error *] toplevel-result)
-            :-  [%error [leaf+"/_ failed: " message.u.toplevel-result]]
-            ..run-crane
-          ?>  ?=([~ %success %scry *] toplevel-result)
-          ::
-          =/  toplevel-arch=arch  ;;(arch q.q.cage.u.toplevel-result)
-          ::  sub-path: each possible sub-directory to check
-          ::
-          =/  sub-paths=(list @ta)
-            (turn ~(tap by dir.toplevel-arch) head)
-          ::  for each directory in :toplevel-arch, issue a sub-build
-          ::
-          =/  sub-builds=(list ^build)
-            %+  turn  sub-paths
-            |=  sub=@ta
-            ^-  ^build
-            :-  date.build
-            [%scry [%c %y path-to-render(spur [sub spur.path-to-render])]]
-          ::  results: accumulator for results of sub-builds
-          ::
-          =|  $=  results
-              (list [kid=^build sub-path=@ta results=(unit build-result)])
-          ::  resolve all the :sub-builds
-          ::
-          =/  subs-results
-            |-  ^+  [results out]
-            ?~  sub-builds  [results out]
-            ?>  ?=(^ sub-paths)
-            ::
-            =/  kid=^build  i.sub-builds
-            =/  sub-path=@ta  i.sub-paths
-            ::
-            =^  result  out  (depend-on kid)
-            =.  results  [[kid sub-path result] results]
-            ::
-            $(sub-builds t.sub-builds, sub-paths t.sub-paths)
-          ::  apply mutations from depending on sub-builds
-          ::
-          =:  results  -.subs-results
-              out      +.subs-results
-          ==
-          ::  split :results into completed :mades and incomplete :blocks
-          ::
-          =+  ^=  split-results
-              (skid results |=([* * r=(unit build-result)] ?=(^ r)))
-          ::
-          =/  mades=_results   -.split-results
-          =/  blocks=_results  +.split-results
-          ::  if any builds blocked, produce them all in %blocks
-          ::
-          ?^  blocks
-            [[%block (turn `_results`blocks head)] ..run-crane]
-          ::  find the first error and return it if exists
-          ::
-          =/  errors=_results
-            %+  skim  results
-            |=  [* * r=(unit build-result)]
-            ?=([~ %error *] r)
-          ?^  errors
-            ?>  ?=([~ %error *] results.i.errors)
-            [[%error message.u.results.i.errors] ..run-crane]
-          ::  get a list of valid sub-paths
-          ::
-          ::    :results is now a list of the :build-result of %cy on each path
-          ::    in :toplevel-arch. What we want is to now filter this list so
-          ::    that we filter files out.
-          ::
-          =/  sub-paths=(list [=rail sub-path=@ta])
-            %+  murn  results
-            |=  [build=^build sub-path=@ta result=(unit build-result)]
-            ^-  (unit [rail @ta])
-            ::
-            ?>  ?=([@da %scry %c %y *] build)
-            ?>  ?=([~ %success %scry *] result)
-            =/  =arch  ;;(arch q.q.cage.u.result)
-            ::
-            ?~  dir.arch
-              ~
-            `[rail.resource.schematic.build sub-path]
-          ::  keep track of the original value so we can reset it
-          ::
-          =/  old-path-to-render  path-to-render
-          ::  apply each of the filtered :sub-paths to the :sub-crane.
-          ::
-          =^  crane-results  ..run-crane
-            %+  roll  sub-paths
-            |=  $:  [=rail sub-path=@ta]
-                    $=  accumulator
-                    [(list [sub-path=@ta =compose-result]) _..run-crane]
-                ==
-            =.  ..run-crane  +.accumulator
-            =.  path-to-render  rail
-            =^  result  ..run-crane  (run-crane subject sub-crane)
-            [[[sub-path result] -.accumulator] ..run-crane]
-          ::  set :path-to-render back
-          ::
-          =.  path-to-render  old-path-to-render
-          ::  if any sub-cranes error, return the first error
-          ::
-          =/  error-list=(list [@ta =compose-result])
-            %+  skim  crane-results
-            |=  [@ta =compose-result]
-            =(%error -.compose-result)
-          ::
-          ?^  error-list
-            [compose-result.i.error-list ..run-crane]
-          ::  if any sub-cranes block, return all blocks
-          ::
-          =/  block-list=(list ^build)
-            =|  block-list=(list ^build)
-            |-
-            ^+  block-list
-            ?~  crane-results
-              block-list
-            ?.  ?=(%block -.compose-result.i.crane-results)
-              $(crane-results t.crane-results)
-            =.  block-list
-              (weld builds.compose-result.i.crane-results block-list)
-            $(crane-results t.crane-results)
-          ::
-          ?^  block-list
-            [[%block block-list] ..run-crane]
-          ::  put the data in map order
-          ::
-          =/  result-map=(map @ta vase)
-            %-  my
-            %+  turn  crane-results
-            |=  [path=@ta =compose-result]
-            ^-  (pair @ta vase)
-            ::
-            ?>  ?=([%subject *] compose-result)
-            [path q.subject.compose-result]
-          ::  convert the map into a flat format for return
-          ::
-          ::    This step flattens the values out of the map for return. Let's
-          ::    say we're doing a /_ over a directory of files that just have a
-          ::    single @ud in them. We want the return value of /_ to have the
-          ::    nest in (map @ta @ud) instead of returning a (map @ta vase).
-          ::
-          =/  as-vase=vase
-            |-
-            ^-  vase
-            ::
-            ?~  result-map
-              [[%atom %n `0] 0]
-            ::
-            %+  slop
-              (slop [[%atom %ta ~] p.n.result-map] q.n.result-map)
-            (slop $(result-map l.result-map) $(result-map r.result-map))
-          ::
-          [[%subject %noun as-vase] ..run-crane]
-        ::  +run-fsdt: runs the `/.` rune
-        ::
-        ++  run-fsdt
-          |=  sub-cranes=(list ^crane)
-          ^-  compose-cranes
-          ::
-          =^  list-results  ..run-crane
-            %+  roll  sub-cranes
-            |=  $:  sub-crane=^crane
-                    accumulator=[(list compose-result) _..run-crane]
-                ==
-            =.  ..run-crane  +.accumulator
-            =^  result  ..run-crane  (run-crane subject sub-crane)
-            [[result -.accumulator] ..run-crane]
-          ::  if any sub-cranes error, return the first error
-          ::
-          =/  error-list=(list compose-result)
-            %+  skim  list-results
-            |=  =compose-result
-            =(%error -.compose-result)
-          ::
-          ?^  error-list
-            [i.error-list ..run-crane]
-          ::  if any sub-cranes block, return all blocks
-          ::
-          =/  block-list=(list ^build)
-            =|  block-list=(list ^build)
-            |-
-            ^+  block-list
-            ?~  list-results
-              block-list
-            ?.  ?=(%block -.i.list-results)
-              $(list-results t.list-results)
-            =.  block-list  (weld builds.i.list-results block-list)
-            $(list-results t.list-results)
-          ::
-          ?^  block-list
-            [[%block block-list] ..run-crane]
-          ::  concatenate all the results together with null termination
-          ::
-          =.  list-results  (flop list-results)
-          ::
-          =/  final-result=vase
-            |-
-            ^-  vase
-            ?~  list-results
-              [[%atom %n `~] 0]
-            ?>  ?=(%subject -.i.list-results)
-            (slop q.subject.i.list-results $(list-results t.list-results))
-          ::
-          [[%subject %noun final-result] ..run-crane]
-        ::  +run-fssm: runs the `/;` rune
-        ::
-        ++  run-fssm
-          |=  [=hoon sub-crane=^crane]
-          ^-  compose-cranes
-          ::
-          =^  child  ..run-crane  (run-crane subject sub-crane)
-          ?.  ?=([%subject *] child)
-            [child ..run-crane]
-          ::
-          =/  call-build=^build
-            [date.build [%call [%ride hoon [%$ subject]] [%$ subject.child]]]
-          =^  call-result  out  (depend-on call-build)
-          ?~  call-result
-            [[%block [call-build]~] ..run-crane]
-          ?:  ?=([~ %error *] call-result)
-            [[%error [leaf+"/; failed: " message.u.call-result]] ..run-crane]
-          ?>  ?=([~ %success %call *] call-result)
-          ::
-          [[%subject %noun vase.u.call-result] ..run-crane]
-        ::  +run-fscl: runs the `/:` rune
-        ::
-        ++  run-fscl
-          |=  [=truss sub-crane=^crane]
-          ^-  compose-cranes
-          ::
-          =/  beam-to-render=beam
-            [[ship.disc desk.disc %ud 0] spur]:path-to-render
-          ::
-          =/  hoon-parser  (vang & (en-beam beam-to-render))
-          ::
-          =+  tuz=(posh:hoon-parser truss)
-          ?~  tuz
-            [[%error [leaf+"/: failed: bad tusk: {<truss>}"]~] ..run-crane]
-          =+  pax=(plex:hoon-parser %clsg u.tuz)
-          ?~  pax
-            [[%error [leaf+"/: failed: bad path: {<u.tuz>}"]~] ..run-crane]
-          =+  bem=(de-beam u.pax)
-          ?~  bem
-            [[%error [leaf+"/: failed: bad beam: {<u.pax>}"]~] ..run-crane]
-          ::
-          =.  path-to-render  [[p q] s]:u.bem
-          (run-crane subject sub-crane)
-        ::  +run-fskt: runs the `/^` rune
-        ::
-        ++  run-fskt
-          |=  [=spec sub-crane=^crane]
-          ^-  compose-cranes
-          ::
-          =^  child  ..run-crane  (run-crane subject sub-crane)
-          ?.  ?=([%subject *] child)
-            [child ..run-crane]
-          ::
-          =/  bunt-build=^build
-            [date.build [%ride [%kttr spec] [%$ subject]]]
-          =^  bunt-result  out  (depend-on bunt-build)
-          ?~  bunt-result
-            [[%block [bunt-build]~] ..run-crane]
-          ?:  ?=([~ %error *] bunt-result)
-            [[%error [leaf+"/^ failed: " message.u.bunt-result]] ..run-crane]
-          ?>  ?=([~ %success %ride *] bunt-result)
-          ::
-          ?.  (~(nest ut p.vase.u.bunt-result) | p.q.subject.child)
-            [[%error [leaf+"/^ failed: nest-fail"]~] ..run-crane]
-          :_  ..run-crane
-          [%subject %noun [p.vase.u.bunt-result q.q.subject.child]]
-        ::  +run-fstr: runs the `/*` rune
-        ::
-        ::    TODO: some duplicate code with +run-fscb
-        ::
-        ++  run-fstr
-          |=  sub-crane=^crane
-          ^-  compose-cranes
-          ::
-          =/  tree-build=^build
-            [date.build [%scry [%c %t path-to-render]]]
-          ::
-          =^  tree-result  out  (depend-on tree-build)
-          ?~  tree-result
-            [[%block ~[tree-build]] ..run-crane]
-          ::
-          ?:  ?=([~ %error *] tree-result)
-            :-  [%error [%leaf "/* failed: "] message.u.tree-result]
-            ..run-crane
-          ?>  ?=([~ %success %scry *] tree-result)
-          ::
-          =/  file-list=(list path)  ;;((list path) q.q.cage.u.tree-result)
-          ::  trim file extensions off the file paths
-          ::
-          ::    This is pretty ugly, but Ford expects :path-to-render not to
-          ::    have a file extension, so we need to trim it off each path.
-          ::
-          =.  file-list
-            ::  deduplicate since multiple files could share a trimmed path
-            ::
-            =-  ~(tap in (~(gas in *(set path)) `(list path)`-))
-            %+  turn  file-list
-            |=  =path
-            ^+  path
-            (scag (sub (lent path) 1) path)
-          ::
-          =/  old-path-to-render  path-to-render
-          ::  apply each of the paths in :file-list to the :sub-crane
-          ::
-          =^  crane-results  ..run-crane
-            %+  roll  file-list
-            |=  $:  =path
-                    $=  accumulator
-                    [(list [=path =compose-result]) _..run-crane]
-                ==
-            =.  ..run-crane  +.accumulator
-            =.  spur.path-to-render  (flop path)
-            ::
-            =^  result  ..run-crane  (run-crane subject sub-crane)
-            [[[path result] -.accumulator] ..run-crane]
-          ::
-          =.  path-to-render  old-path-to-render
-          ::  if any sub-cranes error, return the first error
-          ::
-          =/  error-list=(list [=path =compose-result])
-            %+  skim  crane-results
-            |=  [=path =compose-result]
-            =(%error -.compose-result)
-          ::
-          ?^  error-list
-            [compose-result.i.error-list ..run-crane]
-          ::  if any sub-cranes block, return all blocks
-          ::
-          =/  block-list=(list ^build)
-            =|  block-list=(list ^build)
-            |-  ^+  block-list
-            ?~  crane-results  block-list
-            ::
-            ?.  ?=(%block -.compose-result.i.crane-results)
-              $(crane-results t.crane-results)
-            =.  block-list
-              (weld builds.compose-result.i.crane-results block-list)
-            ::
-            $(crane-results t.crane-results)
-          ::
-          ?^  block-list
-            [[%block block-list] ..run-crane]
-          ::
-          =/  result-map=(map path vase)
-            %-  my
-            %+  turn  crane-results
-            |=  [=path =compose-result]
-            ^-  (pair ^path vase)
-            ::
-            ?>  ?=(%subject -.compose-result)
-            [path q.subject.compose-result]
-          ::
-          =/  as-vase
-            =/  path-type  -:!>(*path)
-            |-  ^-  vase
-            ?~  result-map  [[%atom %n `0] 0]
-            ::
-            %+  slop
-              (slop [path-type p.n.result-map] q.n.result-map)
-            (slop $(result-map l.result-map) $(result-map r.result-map))
-          ::
-          [[%subject %noun as-vase] ..run-crane]
-        ::  +run-fszp: runs the `/!mark/` "rune"
-        ::
-        ++  run-fszp
-          |=  =mark
-          ^-  compose-cranes
-          ::
-          =/  hoon-path=rail
-            =,  path-to-render
-            [disc [%hoon spur]]
-          ::
-          =/  hood-build=^build  [date.build [%hood hoon-path]]
-          =^  hood-result  out  (depend-on hood-build)
-          ?~  hood-result
-            [[%block [hood-build]~] ..run-crane]
-          ?:  ?=([~ %error *] hood-result)
-            [[%error [leaf+"/! failed: " message.u.hood-result]] ..run-crane]
-          ?>  ?=([~ %success %hood *] hood-result)
-          ::
-          =/  plan-build=^build
-            :-  date.build
-            [%plan path-to-render query-string scaffold.u.hood-result]
-          =^  plan-result  out  (depend-on plan-build)
-          ?~  plan-result
-            [[%block [plan-build]~] ..run-crane]
-          ?:  ?=([~ %error *] plan-result)
-            [[%error [leaf+"/! failed: " message.u.plan-result]] ..run-crane]
-          ?>  ?=([~ %success %plan *] plan-result)
-          ::  if :mark is %noun, don't perform mark translation; just return
-          ::
-          ::    If we were to verify the product type with %noun, this would
-          ::    cast to *, which would overwrite :vase.u.plan-result's actual
-          ::    product type
-          ::
-          ?:  =(%noun mark)
-            [[%subject %noun vase.u.plan-result] ..run-crane]
-          ::
-          =/  vale-build=^build
-            :-  date.build
-            [%vale disc.source-rail.scaffold mark q.vase.u.plan-result]
-          =^  vale-result  out  (depend-on vale-build)
-          ?~  vale-result
-            [[%block [vale-build]~] ..run-crane]
-          ?:  ?=([~ %error *] vale-result)
-            [[%error [leaf+"/! failed: " message.u.vale-result]] ..run-crane]
-          ?>  ?=([~ %success %vale *] vale-result)
-          ::
-          [[%subject cage.u.vale-result] ..run-crane]
-        ::  +run-fszy: runs the `/mark/` "rune"
-        ::
-        ++  run-fszy
-          |=  =mark
-          ^-  compose-cranes
-          ::
-          =/  bake-build=^build
-            :-  date.build
-            [%bake mark query-string path-to-render]
-          =^  bake-result  out  (depend-on bake-build)
-          ?~  bake-result
-            [[%block [bake-build]~] ..run-crane]
-          ?:  ?=([~ %error *] bake-result)
-            :_  ..run-crane
-            [%error [leaf+"/{(trip mark)}/ failed: " message.u.bake-result]]
-          ?>  ?=([~ %success %bake *] bake-result)
-          ::
-          [[%subject cage.u.bake-result] ..run-crane]
-        --
-      ::  +gather-path-builds: produce %path builds to resolve import paths
-      ::
-      ++  gather-path-builds
-        |=  imports=(list [prefix=?(%sur %lib) =cable])
-        ^-  (list ^build)
-        ::
-        %+  turn  imports
-        |=  [prefix=?(%sur %lib) =cable]
-        ^-  ^build
-        [date.build [%path disc.source-rail.scaffold prefix file-path.cable]]
-      ::  +resolve-builds: run a list of builds and collect results
-      ::
-      ::    If a build blocks, put its +tang in :error-message and stop.
-      ::    All builds that block get put in :blocks. Results of
-      ::    successful builds are produced in :results.
-      ::
-      ++  resolve-builds
-        =|  results=(list build-result)
-        |=  builds=(list ^build)
-        ^+  [results ..^$]
-        ::
-        ?~  builds
-          [results ..^$]
-        ::
-        =^  result  out  (depend-on i.builds)
-        ?~  result
-          =.  blocks  [i.builds blocks]
-          $(builds t.builds)
-        ::
-        ?.  ?=(%success -.u.result)
-          =.  error-message  [[%leaf "%plan failed: "] message.u.result]
-          [results ..^$]
-        ::
-        =.  results  [u.result results]
-        $(builds t.builds)
-      ::  +gather-core-builds: produce %core builds from resolved paths
-      ::
-      ++  gather-core-builds
-        |=  path-results=(list build-result)
-        ^-  (list ^build)
-        %+  turn  path-results
-        |=  result=build-result
-        ^-  ^build
-        ::
-        ?>  ?=([%success %path *] result)
-        ::
-        [date.build [%core rail.result]]
-      ::  +link-imports: link libraries and structures with standard library
-      ::
-      ::    Prepends each library vase onto the standard library vase.
-      ::    Wraps a face around each library to prevent namespace leakage
-      ::    unless imported as *lib-name.
-      ::
-      ++  link-imports
-        |=  $:  imports=(list [?(%lib %sur) =cable])
-                reef=vase
-                core-results=(list build-result)
-            ==
-        ^-  vase
-        ::
-        =/  subject=vase  reef
-        ::
-        =/  core-vases=(list vase)
-          %+  turn  core-results
-          |=  result=build-result
-          ^-  vase
-          ?>  ?=([%success %core *] result)
-          vase.result
-        ::  link structures and libraries into a subject for compilation
-        ::
-        |-  ^+  subject
-        ?~  core-vases  subject
-        ?<  ?=(~ imports)
-        ::  cons this vase onto the head of the subject
-        ::
-        =.  subject
-          %-  slop  :_  subject
-          ::  check if the programmer named the library
-          ::
-          ?~  face.cable.i.imports
-            ::  no face assigned to this library, so use vase as-is
-            ::
-            i.core-vases
-          ::  use the library name as a face to prevent namespace leakage
-          ::
-          ^-  vase
-          [[%face u.face.cable.i.imports p.i.core-vases] q.i.core-vases]
-        ::
-        $(core-vases t.core-vases, imports t.imports)
-      --
-    ::
-    ++  make-reef
-      ~%  %make-reef  ..^^$  ~
-      |=  =disc
-      ^-  build-receipt
-      ::
-      =/  hoon-scry
-        [date.build [%scry %c %x [disc /hoon/hoon/sys]]]
-      ::
-      =^  hoon-scry-result  out  (depend-on hoon-scry)
-      ::
-      =/  arvo-scry
-        [date.build [%scry %c %x [disc /hoon/arvo/sys]]]
-      ::
-      =^  arvo-scry-result  out  (depend-on arvo-scry)
-      ::
-      =/  zuse-scry
-        [date.build [%scry %c %x [disc /hoon/zuse/sys]]]
-      ::
-      =^  zuse-scry-result  out  (depend-on zuse-scry)
-      ::
-      =|  blocks=(list ^build)
-      =?  blocks  ?=(~ hoon-scry-result)  [hoon-scry blocks]
-      =?  blocks  ?=(~ arvo-scry-result)  [arvo-scry blocks]
-      =?  blocks  ?=(~ zuse-scry-result)  [zuse-scry blocks]
-      ::
-      ?^  blocks
-        (return-blocks blocks)
-      ::
-      ?.  ?=([~ %success %scry *] hoon-scry-result)
-        (wrap-error hoon-scry-result)
-      ::
-      ?.  ?=([~ %success %scry *] arvo-scry-result)
-        (wrap-error arvo-scry-result)
-      ::
-      ?.  ?=([~ %success %scry *] zuse-scry-result)
-        (wrap-error zuse-scry-result)
-      ::
-      ::  short-circuit to .pit during boot
-      ::
-      ::    This avoids needing to recompile the kernel if we're asked
-      ::    to build %hoon one the home desk, at revision 1 or 2.
-      ::
-      ?:  ?&  =(our ship.disc)
-              ?=(?(%base %home) desk.disc)
-          ::
-              =/  =beam
-                [[ship.disc desk.disc [%da date.build]] /hoon/hoon/sys]
-              =/  cass
-                (scry [%141 %noun] [~ %cw beam])
-              ?=([~ ~ %cass * ?(%1 %2) *] cass)
-          ==
-        ::
-        (return-result %success %reef pit)
-      ::  omit case from path to prevent cache misses
-      ::
-      =/  hoon-path=path
-        /(scot %p ship.disc)/(scot %tas desk.disc)/hoon/hoon/sys
-      =/  hoon-hoon=(each hoon tang)
-        %-  mule  |.
-        (rain hoon-path ;;(@t q.q.cage.u.hoon-scry-result))
-      ?:  ?=(%| -.hoon-hoon)
-        (return-error leaf+"ford: %reef failed to compile hoon" p.hoon-hoon)
-      ::
-      =/  arvo-path=path
-        /(scot %p ship.disc)/(scot %tas desk.disc)/hoon/arvo/sys
-      =/  arvo-hoon=(each hoon tang)
-        %-  mule  |.
-        (rain arvo-path ;;(@t q.q.cage.u.arvo-scry-result))
-      ?:  ?=(%| -.arvo-hoon)
-        (return-error leaf+"ford: %reef failed to compile arvo" p.arvo-hoon)
-      ::
-      =/  zuse-path=path
-        /(scot %p ship.disc)/(scot %tas desk.disc)/hoon/zuse/sys
-      =/  zuse-hoon=(each hoon tang)
-        %-  mule  |.
-        (rain zuse-path ;;(@t q.q.cage.u.zuse-scry-result))
-      ?:  ?=(%| -.zuse-hoon)
-        (return-error leaf+"ford: %reef failed to compile zuse" p.zuse-hoon)
-      ::
-      =/  zuse-build=^build
-        :*  date.build
-            %ride  p.zuse-hoon
-            ::  hoon for `..is` to grab the :pit out of the arvo core
-            ::
-            %ride  [%cnts ~[[%& 1] %is] ~]
-            %ride  p.arvo-hoon
-            %ride  [%$ 7]
-            %ride  p.hoon-hoon
-            [%$ %noun !>(~)]
-        ==
-      ::
-      =^  zuse-build-result  out  (depend-on zuse-build)
-      ?~  zuse-build-result
-        (return-blocks [zuse-build]~)
-      ::
-      ?.  ?=([~ %success %ride *] zuse-build-result)
-        (wrap-error zuse-build-result)
-      ::
-      (return-result %success %reef vase.u.zuse-build-result)
-    ::
-    ++  make-ride
-      ~%  %make-ride  ..^^$  ~
-      |=  [formula=hoon =schematic]
-      ^-  build-receipt
-      ::
-      =^  result  out  (depend-on [date.build schematic])
-      ?~  result
-        (return-blocks [date.build schematic]~)
-      ::
-      =*  subject-vase  q:(result-to-cage u.result)
-      =/  slim-schematic=^schematic  [%slim p.subject-vase formula]
-      =^  slim-result  out  (depend-on [date.build slim-schematic])
-      ?~  slim-result
-        (return-blocks [date.build slim-schematic]~)
-      ::
-      ?:  ?=([~ %error *] slim-result)
-        %-  return-error
-        :*  [%leaf "ford: %ride failed to compute type:"]
-            message.u.slim-result
-        ==
-      ::
-      ?>  ?=([~ %success %slim *] slim-result)
-      ::
-      =/  =compiler-cache-key  [%ride formula subject-vase]
-      =^  cached-result  out  (access-cache compiler-cache-key)
-      ?^  cached-result
-        (return-result u.cached-result)
-      ::
-      =/  val
-        (mock [q.subject-vase nock.u.slim-result] intercepted-scry)
-      ::  val is a toon, which might be a list of blocks.
-      ::
-      ?-    -.val
-      ::
-          %0
-        (return-result %success %ride [type.u.slim-result p.val])
-      ::
-          %1
-        =/  blocked-path=path  ;;(path p.val)
-        (blocked-paths-to-receipt %ride blocked-path ~)
-      ::
-          %2
-        (return-error [[%leaf "ford: %ride failed to execute:"] p.val])
-      ==
-    ::
-    ++  make-same
-      ~%  %make-same  ..^^$  ~
-      |=  =schematic
-      ^-  build-receipt
-      ::
-      =^  result  out  (depend-on [date.build schematic])
-      ::
-      ?~  result
-        (return-blocks [date.build schematic]~)
-      (return-result u.result)
-    ::
-    ++  make-scry
-      ~%  %make-scry  ..^^$  ~
-      |=  =resource
-      ^-  build-receipt
-      ::  construct a full +beam to make the scry request
-      ::
-      =/  =beam          (extract-beam resource `date.build)
-      =/  =scry-request  [vane.resource care.resource beam]
-      ::  perform scry operation if we don't already know the result
-      ::
-      ::    Look up :scry-request in :scry-results.per-event to avoid
-      ::    rerunning a previously blocked +scry.
-      ::
-      =/  scry-response
-        ?:  (~(has by scry-results) scry-request)
-          (~(get by scry-results) scry-request)
-        (scry [%141 %noun] ~ `@tas`(cat 3 [vane care]:resource) beam)
-      ::  scry blocked
-      ::
-      ?~  scry-response
-        (return-blocks ~)
-      ::  scry failed
-      ::
-      ?~  u.scry-response
-        %-  return-error
-        :~  leaf+"scry failed for"
-            leaf+:(weld "%c" (trip care.resource) " " (spud (en-beam beam)))
-        ==
-      ::  scry succeeded
-      ::
-      (return-result %success %scry u.u.scry-response)
-    ::
-    ++  make-slim
-      ~%  %make-slim  ..^^$  ~
-      |=  [subject-type=type formula=hoon]
-      ^-  build-receipt
-      ::
-      =/  =compiler-cache-key  [%slim subject-type formula]
-      =^  cached-result  out  (access-cache compiler-cache-key)
-      ?^  cached-result
-        (return-result u.cached-result)
-      ::
-      =/  compiled=(each (pair type nock) tang)
-        (mule |.((~(mint ut subject-type) [%noun formula])))
-      ::
-      %_    out
-          result
-        ?-  -.compiled
-          %|  [%build-result %error [leaf+"ford: %slim failed: " p.compiled]]
-          %&  [%build-result %success %slim p.compiled]
-        ==
-      ==
-    ::  TODO: Take in +type instead of +vase?
-    ::
-    ++  make-slit
-      ~%  %make-slit  ..^^$  ~
-      |=  [gate=vase sample=vase]
-      ^-  build-receipt
-      ::
-      =/  =compiler-cache-key  [%slit p.gate p.sample]
-      =^  cached-result  out  (access-cache compiler-cache-key)
-      ?^  cached-result
-        (return-result u.cached-result)
-      ::
-      =/  product=(each type tang)
-        (mule |.((slit p.gate p.sample)))
-      ::
-      %_    out
-          result
-        ?-  -.product
-          %|  :*  %build-result   %error
-                  :*  (~(dunk ut p.sample) %have)
-                      (~(dunk ut (~(peek ut p.gate) %free 6)) %want)
-                      leaf+"ford: %slit failed:"
-                      p.product
-                  ==
-              ==
-          %&  [%build-result %success %slit p.product]
-        ==
-      ==
-    ::
-    ++  make-volt
-      ~%  %make-volt  ..^^$  ~
-      |=  [=disc mark=term input=*]
-      ^-  build-receipt
-      ::
-      =/  bunt-build=^build  [date.build [%bunt disc mark]]
-      ::
-      =^  bunt-result  out  (depend-on bunt-build)
-      ?~  bunt-result
-        (return-blocks [bunt-build]~)
-      ::
-      ?:  ?=([~ %error *] bunt-result)
-        %-  return-error
-        :-  [%leaf "ford: %volt {<mark>} on {<disc>} failed:"]
-        message.u.bunt-result
-      ::
-      ?>  ?=([~ %success %bunt *] bunt-result)
-      ::
-      =/  =build-result
-        [%success %volt [mark p.q.cage.u.bunt-result input]]
-      ::
-      (return-result build-result)
-    ::
-    ++  make-vale
-      ~%  %make-vale  ..^^$  ~
-      ::  TODO: better docs
-      ::
-      |=  [=disc mark=term input=*]
-      ^-  build-receipt
-      ::  don't validate for the %noun mark
-      ::
-      ?:  =(%noun mark)
-        =/  =build-result  [%success %vale [%noun %noun input]]
-        ::
-        (return-result build-result)
-      ::
-      =/  path-build  [date.build [%path disc %mar mark]]
-      ::
-      =^  path-result  out  (depend-on path-build)
-      ?~  path-result
-        (return-blocks [path-build]~)
-      ::
-      ?:  ?=([~ %error *] path-result)
-        %-  return-error
-        :-  leaf+"ford: %vale failed while searching for {<mark>}:"
-        message.u.path-result
-      ::
-      ?>  ?=([~ %success %path *] path-result)
-      ::
-      =/  bunt-build=^build  [date.build [%bunt disc mark]]
-      ::
-      =^  bunt-result  out  (depend-on bunt-build)
-      ?~  bunt-result
-        (return-blocks [bunt-build]~)
-      ::
-      ?.  ?=([~ %success %bunt *] bunt-result)
-        (wrap-error bunt-result)
-      ::
-      =/  mark-sample=vase  q.cage.u.bunt-result
-      ::
-      =/  call-build=^build
-        :^    date.build
-            %call
-          ^=  gate
-          :*  %ride
-              ::  (ream 'noun:grab')
-              formula=`hoon`[%tsld [%wing ~[%noun]] [%wing ~[%grab]]]
-              subject=`schematic`[%core rail.u.path-result]
-          ==
-        sample=[%$ %noun %noun input]
-      ::
-      =^  call-result  out  (depend-on call-build)
-      ?~  call-result
-        (return-blocks [call-build]~)
-      ::
-      ?:  ?=([~ %error *] call-result)
-        ::
-        %-  return-error
-        =/  =beam
-          [[ship.disc desk.disc %da date.build] spur.rail.u.path-result]
-        :*  :-  %leaf
-            "ford: %vale failed: invalid input for mark: {<(en-beam beam)>}"
-            message.u.call-result
-        ==
-      ::
-      ?>  ?=([~ %success %call *] call-result)
-      =/  product=vase  vase.u.call-result
-      ::  +grab might produce the wrong type
-      ::
-      ?.  (~(nest ut p.mark-sample) | p.product)
-        %-  return-error
-        :~  leaf+"ford: %vale failed"
-            leaf+"+grab has wrong type in mark {<mark>} on disc {<disc>}"
-        ==
-      ::
-      =/  =build-result
-        [%success %vale [mark p.mark-sample q.product]]
-      ::
-      (return-result build-result)
-    ::
-    ++  make-walk
-      ~%  %make-walk  ..^^$  ~
-      |=  [=disc source=term target=term]
-      ^-  build-receipt
-      ::  define some types used in this gate
-      ::
-      =>  |%
-          ::  +load-node: a queued arm to run from a mark core
-          ::
-          +=  load-node  [type=?(%grab %grow) mark=term]
-          ::  edge-jug: directed graph from :source mark to :target marks
-          ::
-          ::    :source can be converted to :target either by running
-          ::    its own +grow arm, or by running the target's +grab arm.
-          ::
-          +=  edge-jug  (jug source=term [target=term arm=?(%grow %grab)])
-          ::  mark-path: a path through the mark graph
-          ::
-          ::    +mark-path represents a series of mark translation
-          ::    operations to be performed to 'walk' from one mark to another.
-          ::
-          ::    +mark-action is defined in Zuse. It represents a conversion
-          ::    from a source mark to a target mark, and it specifies
-          ::    whether it will use +grow or +grab.
-          ::
-          +=  mark-path  (list mark-action)
-          --
-      ::
-      |^  ^-  build-receipt
-          ?:  =(source target)
-            (return-result %success %walk ~)
-          ::  load all marks.
-          ::
-          =^  marks-result  out
-            (load-marks-reachable-from [[%grow source] [%grab target] ~])
-          ?~  -.marks-result
-            out
-          ::  find a path through the graph
-          ::
-          ::    Make a list of individual mark translation actions which will
-          ::    take us from :source to :term.
-          ::
-          =/  path  (find-path-through u.-.marks-result)
-          ::  if there is no path between these marks, give an error message
-          ::
-          ?~  path
-            ::  we failed; surface errors from +load-marks-reachable-from
-            ::
-            =/  braces  [[' ' ' ' ~] ['{' ~] ['}' ~]]
-            =/  errors=(list tank)
-              %-  zing
-              %+  turn  ~(tap in +.marks-result)
-              |=  [mark=term err=tang]
-              ^-  tang
-              :~  [%leaf :(weld "while compiling " (trip mark) ":")]
-                  [%rose braces err]
-              ==
-            ::
-            %_    out
-                result
-              :*  %build-result  %error
-                  :*  :-  %leaf
-                      ;:  weld
-                        "ford: no mark path from "  (trip source)  " to "
-                        (trip target)
-                      ==
-                      errors
-              ==  ==
-            ==
-          ::
-          (return-result %success %walk path)
-      ::  +load-marks-reachable-from: partial mark graph loading
-      ::
-      ::    While we can just load all marks in the %/mar directory, this is
-      ::    rather slow. What we do instead is traverse forwards and backwards
-      ::    from the source and target marks: we start at the source mark,
-      ::    check all the grow arms, and then check their grow arms. At the
-      ::    same time, we start from the target mark, check all the grab arms,
-      ::    and then check their grab arms. This gives us a much smaller
-      ::    dependency set than loading the entire %/mar directory.
-      ::
-      ++  load-marks-reachable-from
-        |=  queued-nodes=(list load-node)
-        ::  list of nodes in the graph that we've already checked
-        ::
-        =|  visited=(set load-node)
-        ::  graph of the available edges
-        ::
-        =|  =edge-jug
-        ::  compile-failures: mark files which didn't compile
-        ::
-        =|  compile-failures=(map term tang)
-        ::
-        |-
-        ^-  [[(unit ^edge-jug) _compile-failures] _out]
-        ::  no ?~ to prevent tmi
-        ::
-        ?:  =(~ queued-nodes)
-          [[`edge-jug compile-failures] out]
-        ::
-        =/  nodes-and-schematics
-          %+  turn  queued-nodes
-          |=  =load-node
-          ^-  [^load-node schematic]
-          :-  load-node
-          [%path disc %mar mark.load-node]
-        ::  get the path for each mark name
-        ::
-        ::    For %path builds, any ambiguous path is just filtered out.
-        ::
-        =^  maybe-path-results  out
-          %-  perform-schematics  :*
-            ;:  weld
-              "ford: %walk from "  (trip source)  " to "  (trip target)
-              " contained failures:"
-            ==
-            nodes-and-schematics
-            %filter-errors
-            *load-node
-          ==
-        ?~  maybe-path-results
-          [[~ ~] out]
-        ::
-        =/  nodes-and-cores
-          %+  turn  u.maybe-path-results
-          |=  [=load-node =build-result]
-          ^-  [^load-node schematic]
-          ::
-          ?>  ?=([%success %path *] build-result)
-          ::
-          :-  load-node
-          [%core rail.build-result]
-        ::
-        =^  maybe-core-results  out
-          %-  perform-schematics  :*
-            ;:  weld
-              "ford: %walk from "  (trip source)  " to "  (trip target)
-              " contained failures:"
-            ==
-            nodes-and-cores
-            %ignore-errors
-            *load-node
-          ==
-        ?~  maybe-core-results
-          [[~ ~] out]
-        ::  clear the queue before we process the new results
-        ::
-        =.  queued-nodes  ~
-        ::
-        =/  cores  u.maybe-core-results
-        ::
-        |-
-        ?~  cores
-          ^$
-        ::  mark this node as visited
-        ::
-        =.  visited  (~(put in visited) key.i.cores)
-        ::  add core errors to compile failures
-        ::
-        =?  compile-failures  ?=([%error *] result.i.cores)
-          %+  ~(put by compile-failures)  mark.key.i.cores
-          message.result.i.cores
-        ::
-        =/  target-arms=(list load-node)
-          ?.  ?=([%success %core *] result.i.cores)
-            ~
-          ?:  =(%grow type.key.i.cores)
-            (get-arms-of-type %grow vase.result.i.cores)
-          (get-arms-of-type %grab vase.result.i.cores)
-        ::  filter places we know we've already been.
-        ::
-        =.  target-arms
-          %+  skip  target-arms  ~(has in visited)
-        =.  queued-nodes  (weld target-arms queued-nodes)
-        ::
-        =.  edge-jug
-          |-
-          ?~  target-arms
-            edge-jug
-          ::
-          =.  edge-jug
-            ?-    type.i.target-arms
-            ::
-                %grab
-              (~(put ju edge-jug) mark.i.target-arms [mark.key.i.cores %grab])
-            ::
-                %grow
-              (~(put ju edge-jug) mark.key.i.cores [mark.i.target-arms %grow])
-            ==
-          $(target-arms t.target-arms)
-        ::
-        $(cores t.cores)
-      ::
-      ++  get-arms-of-type
-        |=  [type=?(%grab %grow) =vase]
-        ^-  (list load-node)
-        ::  it is valid for this node to not have a +grow arm.
-        ::
-        ?.  (slob type p.vase)
-          ~
-        ::
-        %+  turn
-          (sloe p:(slap vase [%limb type]))
-        |=  arm=term
-        [type arm]
-      ::  +find-path-through: breadth first search over the mark graph
-      ::
-      ++  find-path-through
-        |=  edges=edge-jug
-        ^-  mark-path
-        ::  the source node starts out visited
-        =/  visited-nodes=(set mark)  [source ~ ~]
-        ::  these paths are flopped so we're always inserting to the front.
-        =|  path-queue=(qeu mark-path)
-        ::  start the queue with all the edges which start at the source mark
-        ::
-        =.  path-queue
-          =/  start-links  (find-links-in-edges edges source)
-          ::
-          |-
-          ^+  path-queue
-          ?~  start-links
-            path-queue
-          ::
-          =.  path-queue  (~(put to path-queue) [i.start-links]~)
-          ::
-          $(start-links t.start-links)
-        ::
-        |-
-        ^-  mark-path
-        ::
-        ?:  =(~ path-queue)
-          ::  no path found
-          ~
-        =^  current  path-queue  [p q]:~(get to path-queue)
-        ?>  ?=(^ current)
-        ::
-        ?:  =(target target.i.current)
-          ::  we have a completed path. paths in the queue are backwards
-          (flop current)
-        ::
-        =+  next-steps=(find-links-in-edges edges target.i.current)
-        ::  filter out already visited nodes
-        ::
-        =.  next-steps
-          %+  skip  next-steps
-          |=  link=mark-action
-          (~(has in visited-nodes) source.link)
-        ::  then add the new ones to the set of already visited nodes
-        ::
-        =.  visited-nodes
-          (~(gas in visited-nodes) (turn next-steps |=(mark-action source)))
-        ::  now all next steps go in the queue
-        ::
-        =.  path-queue
-          %-  ~(gas to path-queue)
-          %+  turn  next-steps
-          |=  new-link=mark-action
-          [new-link current]
-        ::
-        $
-      ::  +find-links-in-edges: gets edges usable by +find-path-through
-      ::
-      ::    This deals with disambiguating between %grab and %grow so we always
-      ::    pick %grab over %grow.
-      ::
-      ++  find-links-in-edges
-        |=  [edges=edge-jug source=term]
-        ^-  (list mark-action)
-        ::
-        =+  links=~(tap in (~(get ju edges) source))
-        ::
-        =|  results=(set mark-action)
-        |-
-        ^-  (list mark-action)
-        ?~  links
-          ~(tap in results)
-        ::
-        ?-    arm.i.links
-            %grab
-          ::  if :results has a %grow entry, remove it before adding our %grab
-          =/  grow-entry=mark-action  [%grow source target.i.links]
-          =?  results  (~(has in results) grow-entry)
-            (~(del in results) grow-entry)
-          ::
-          =.  results  (~(put in results) [%grab source target.i.links])
-          $(links t.links)
-        ::
-            %grow
-          ::  if :results has a %grab entry, don't add a %grow entry
-          ?:  (~(has in results) [%grab source target.i.links])
-            $(links t.links)
-          ::
-          =.  results  (~(put in results) [%grow source target.i.links])
-          $(links t.links)
-        ==
-      --
-    ::  |utilities:make: helper arms
-    ::
-    ::+|  utilities
-    ::
-    ::  +perform-schematics: helper function that performs a list of builds
-    ::
-    ::    We often need to run a list of builds. This helper method will
-    ::    depend on all :builds, will return a +build-receipt of either the
-    ::    blocks or the first error, or a list of all completed results.
-    ::
-    ::    This is a wet gate so individual callers can associate their own
-    ::    key types with schematics.
-    ::
-    ++  perform-schematics
-      |*  $:  failure=tape
-              builds=(list [key=* =schematic])
-              on-error=?(%fail-on-errors %filter-errors %ignore-errors)
-              key-bunt=*
-          ==
-      ^-  $:  (unit (list [key=_key-bunt result=build-result]))
-              _out
-          ==
-      ::
-      |^  =^  results  out
-            =|  results=(list [_key-bunt ^build (unit build-result)])
-            |-
-            ^+  [results out]
-            ::
-            ?~  builds
-              [results out]
-            ::
-            =/  sub-build=^build  [date.build schematic.i.builds]
-            =^  result  out  (depend-on sub-build)
-            =.  results  [[key.i.builds sub-build result] results]
-            ::
-            $(builds t.builds)
-          ?:  =(%fail-on-errors on-error)
-            (check-errors results)
-          ?:  =(%filter-errors on-error)
-            (filter-errors results)
-          (handle-rest results)
-      ::
-      ++  check-errors
-        |=  results=(list [_key-bunt ^build (unit build-result)])
-        ::
-        =/  braces  [[' ' ' ' ~] ['{' ~] ['}' ~]]
-        =/  errors=(list tank)
-          %+  murn  results
-          |=  [* * result=(unit build-result)]
-          ^-  (unit tank)
-          ?.  ?=([~ %error *] result)
-            ~
-          `[%rose braces message.u.result]
-        ::
-        ?^  errors
-          :-  ~
-          %-  return-error
-          :-  [%leaf failure]
-          errors
-        ::
-        (handle-rest results)
-      ::
-      ++  filter-errors
-        |=  results=(list [_key-bunt ^build (unit build-result)])
-        =.  results
-          %+  skip  results
-          |=  [* * r=(unit build-result)]
-          ?=([~ %error *] r)
-        (handle-rest results)
-      ::
-      ++  handle-rest
-        |=  results=(list [_key-bunt ^build (unit build-result)])
-        ::  if any sub-builds blocked, produce all blocked sub-builds
-        ::
-        =/  blocks=(list ^build)
-          %+  murn  `(list [* ^build (unit build-result)])`results
-          |=  [* sub=^build result=(unit build-result)]
-          ^-  (unit ^build)
-          ?^  result
-            ~
-          `sub
-        ::
-        ?^  blocks
-          [~ (return-blocks blocks)]
-        ::
-        :_  out
-        :-  ~
-        %+  turn  results
-        |*  [key=_key-bunt ^build result=(unit build-result)]
-        ^-  [_key-bunt build-result]
-        [key (need result)]
-      --
-    ::  +wrap-error: wrap an error message around a failed sub-build
-    ::
-    ++  wrap-error
-      |=  result=(unit build-result)
-      ^-  build-receipt
-      ::
-      ?>  ?=([~ %error *] result)
-      =/  message=tang
-        [[%leaf "ford: {<-.schematic.build>} failed: "] message.u.result]
-      ::
-      (return-error message)
-    ::  +return-blocks: exit +make as a blocked build
-    ::
-    ++  return-blocks
-      |=  builds=(list ^build)
-      ^-  build-receipt
-      out(result [%blocks builds])
-    ::  +return-error: exit +make with a specific failure message
-    ::
-    ++  return-error
-      |=  =tang
-      ^-  build-receipt
-      out(result [%build-result %error tang])
-    ::  +return-result: exit +make with a completed build
-    ::
-    ++  return-result
-      |=  =build-result
-      ^-  build-receipt
-      out(result [%build-result build-result])
-    ::
-    ++  access-cache
-      |=  =compiler-cache-key
-      ^-  [(unit build-result) _out]
-      ::
-      ?~  entry=(~(get by lookup.compiler-cache.state) compiler-cache-key)
-        [~ out(cache-access `[compiler-cache-key new=%.y])]
-      ::
-      [`val.u.entry out(cache-access `[compiler-cache-key new=%.n])]
-    ::
-    ++  depend-on
-      |=  kid=^build
-      ^-  [(unit build-result) _out]
-      ::
-      ?:  =(kid build)
-        ~|  [%depend-on-self (build-to-tape kid)]
-        !!
-      ::
-      =.  sub-builds.out  [kid sub-builds.out]
-      ::  +access-build-record will mutate :results.state
-      ::
-      ::    It's okay to ignore this because the accessed-builds get gathered
-      ::    and merged during the +reduce step.
-      ::
-      =/  maybe-build-record  -:(access-build-record kid)
-      ?~  maybe-build-record
-        [~ out]
-      ::
-      =*  build-record  u.maybe-build-record
-      ?:  ?=(%tombstone -.build-record)
-        [~ out]
-      ::
-      [`build-result.build-record out]
-    ::  +blocked-paths-to-receipt: handle the %2 case for mock
-    ::
-    ::    Multiple schematics handle +toon instances. This handles the %2 case
-    ::    for a +toon and transforms it into a +build-receipt so we depend on
-    ::    the blocked paths correctly.
-    ::
-    ++  blocked-paths-to-receipt
-      |=  [name=term blocked-paths=(list path)]
-      ^-  build-receipt
-      ::
-      =/  blocks-or-failures=(list (each ^build tank))
-        %+  turn  blocked-paths
-        |=  =path
-        ::
-        =/  scry-request=(unit scry-request)  (path-to-scry-request path)
-        ?~  scry-request
-          [%| [%leaf "ford: {<name>}: invalid scry path: {<path>}"]]
-        ::
-        =*  case  r.beam.u.scry-request
-        ::
-        ?.  ?=(%da -.case)
-          [%| [%leaf "ford: {<name>}: invalid case in scry path: {<path>}"]]
-        ::
-        =/  date=@da  p.case
-        ::
-        =/  resource=(unit resource)  (path-to-resource path)
-        ?~  resource
-          :-  %|
-          [%leaf "ford: {<name>}: invalid resource in scry path: {<path>}"]
-        ::
-        =/  sub-schematic=schematic  [%pin date %scry u.resource]
-        ::
-        [%& `^build`[date sub-schematic]]
-      ::
-      =/  failed=tang
-        %+  murn  blocks-or-failures
-        |=  block=(each ^build tank)
-        ^-  (unit tank)
-        ?-  -.block
-          %&  ~
-          %|  `p.block
-        ==
-      ::
-      ?^  failed
-        ::  some failed
-        ::
-        out(result [%build-result %error failed])
-      ::  no failures
-      ::
-      =/  blocks=(list ^build)
-        %+  turn  blocks-or-failures
-        |=  block=(each ^build tank)
-        ?>  ?=(%& -.block)
-        ::
-        p.block
-      ::
-      =.  out
-        %+  roll  blocks
-        |=  [block=^build accumulator=_out]
-        =.  out  accumulator
-        +:(depend-on [date.block schematic.block])
-      ::
-      (return-blocks blocks)
-    --
-  ::  |utilities:per-event: helper arms
-  ::
-  ::+|  utilities
-  ::
-  ::  +got-build: lookup :build in state, asserting presence
-  ::
-  ++  got-build
-    |=  =build
-    ^-  build-status
-    ~|  [%ford-missing-build build=(build-to-tape build) duct=duct]
-    (~(got by builds.state) build)
-  ::  +add-build: store a fresh, unstarted build in the state
-  ::
-  ++  add-build
-    ~/  %add-build
-    |=  =build
-    ^+  state
-    ::  don't overwrite an existing entry
-    ::
-    ?:  (~(has by builds.state) build)
-      state
-    ::
-    %_    state
-        builds-by-schematic
-      (~(put by-schematic builds-by-schematic.state) build)
-    ::
-        builds
-      %+  ~(put by builds.state)  build
-      =|  =build-status
-      build-status(state [%untried ~])
-    ==
-  ::  +remove-builds: remove builds and their sub-builds
-  ::
-  ++  remove-builds
-    ~/  %remove-builds
-    |=  builds=(list build)
-    ::
-    |^  ^+  state
-        ::
-        ?~  builds
-          state
-        ::
-        ?~  maybe-build-status=(~(get by builds.state) i.builds)
-          $(builds t.builds)
-        =/  subs  ~(tap in ~(key by subs.u.maybe-build-status))
-        ::
-        =^  removed  state  (remove-single-build i.builds u.maybe-build-status)
-        ?.  removed
-          $(builds t.builds)
-        ::
-        $(builds (welp t.builds subs))
-    ::  +remove-build: stop storing :build in the state
-    ::
-    ::    Removes all linkages to and from sub-builds
-    ::
-    ++  remove-single-build
-      |=  [=build =build-status]
-      ^+  [removed=| state]
-      ::  never delete a build that something depends on
-      ::
-      ?^  clients.build-status
-        [removed=| state]
-      ?^  requesters.build-status
-        [removed=| state]
-      ::  nothing depends on :build, so we'll remove it
-      ::
-      :-  removed=&
-      ::
-      %_    state
-          builds-by-schematic
-        (~(del by-schematic builds-by-schematic.state) build)
-      ::
-          builds
-        (~(del by builds.state) build)
-      ==
-    --
-  ::  +update-build-status: replace :build's +build-status by running a function
-  ::
-  ++  update-build-status
-    ~/  %update-build-status
-    |=  [=build update-func=$-(build-status build-status)]
-    ^-  [build-status builds=_builds.state]
-    ::
-    =/  original=build-status  (got-build build)
-    =/  mutant=build-status  (update-func original)
-    ::
-    [mutant (~(put by builds.state) build mutant)]
-  ::  +intercepted-scry: augment real scry with local %scry build results
-  ::
-  ::    Try to deduplicate requests for possibly remote resources by looking up
-  ::    the result in local state if the real scry has no synchronous
-  ::    answer (it produced `~`).
-  ::
-  ++  intercepted-scry
-    %-  sloy  ^-  slyd
-    ~/  %intercepted-scry
-    |=  [ref=* (unit (set monk)) =term =beam]
-    ^-  (unit (unit (cask meta)))
-    ::  if the actual scry produces a value, use that value; otherwise use local
-    ::
-    =/  scry-response  (scry +<.$)
-    ::
-    ?^  scry-response
-      scry-response
-    ::
-    =/  vane=(unit %c)  ((soft ,%c) (end 3 1 term))
-    ?~  vane
-      ~
-    =/  care=(unit care:clay)  ((soft care:clay) (rsh 3 1 term))
-    ?~  care
-      ~
-    ?.  ?=(%da -.r.beam)
-      ~
-    =/  =resource  [u.vane u.care rail=[[p.beam q.beam] s.beam]]
-    =/  =build     [date=p.r.beam %scry resource]
-    ::  look up the scry result from our permanent state
-    ::
-    ::    Note: we can't freshen :build's :last-accessed date because
-    ::    we can't mutate :state from this gate. %scry results might get
-    ::    deleted during %wipe more quickly than they should because of this.
-    ::
-    =/  local-result  -:(access-build-record build)
-    ?~  local-result
-      ~
-    ?:  ?=(%tombstone -.u.local-result)
-      ~
-    ::
-    =/  local-cage=cage  (result-to-cage build-result.u.local-result)
-    ::  if :local-result does not nest in :type, produce an error
-    ::
-    ?.  -:(nets:wa +.ref `type`p.q.local-cage)
-      [~ ~]
-    ::
-    [~ ~ local-cage]
-  ::  +unblock-clients-on-duct: unblock and produce clients blocked on :build
-  ::
-  ++  unblock-clients-on-duct
-    =|  unblocked=(list build)
-    ~%  %unblock-clients-on-duct  +>+  ~
-    |=  =build
-    ^+  [unblocked builds.state]
-    ::
-    =/  =build-status  (got-build build)
-    ::
-    =/  clients=(list ^build)  ~(tap in (~(get ju clients.build-status) [%duct duct]))
-    ::
-    |-
-    ^+  [unblocked builds.state]
-    ?~  clients
-      [unblocked builds.state]
-    ::
-    =^  client-status  builds.state
-      %+  update-build-status  i.clients
-      |=  client-status=^build-status
-      ::
-      =.  subs.client-status
-        %+  ~(jab by subs.client-status)  build
-        |=  original=build-relation
-        original(blocked |)
-      ::
-      =?    state.client-status
-          ?&  ?=(%blocked -.state.client-status)
-          ::
-              ?!
-              %-  ~(any by subs.client-status)
-              |=(build-relation &(blocked verified))
-          ==
-        ::
-        [%unblocked ~]
-      client-status
-    ::
-    =?  unblocked  !?=(%blocked -.state.client-status)
-      [i.clients unblocked]
-    ::
-    $(clients t.clients)
-  ::  +on-build-complete: handles completion of any build
-  ::
-  ++  on-build-complete
-    ~/  %on-build-complete
-    |=  =build
-    ^+  ..execute
-    ::
-    =.  ..execute  (cleanup-orphaned-provisional-builds build)
-    ::
-    =/  duct-status  (~(got by ducts.state) duct)
-    ::
-    =/  =build-status  (got-build build)
-    ?:  (~(has in requesters.build-status) [%duct duct])
-      (on-root-build-complete build)
-    ::
-    =^  unblocked-clients  builds.state  (unblock-clients-on-duct build)
-    =.  candidate-builds  (~(gas in candidate-builds) unblocked-clients)
-    ::
-    ..execute
-  ::  +on-root-build-complete: handle completion or promotion of a root build
-  ::
-  ::    When a build completes for a duct, we might have to send a %made move
-  ::    on the requesting duct and also do duct and build book-keeping.
-  ::
-  ++  on-root-build-complete
-    ~/  %on-root-build-complete
-    |=  =build
-    ^+  ..execute
-    ::
-    =;  res=_..execute
-        =/  duct-status=(unit duct-status)
-          (~(get by ducts.state.res) duct)
-        ?~  duct-status  res
-        ::  debugging assertions to try to track down failure in
-        ::  +copy-build-tree-as-provisional
-        ::
-        ~|  [%failed-to-preserve-live-build (build-to-tape build)]
-        ?>  ?=(%live -.live.u.duct-status)
-        ~|  %failed-2
-        ?>  ?=(^ last-sent.live.u.duct-status)
-        ~|  %failed-3
-        ?>  .=  build
-            [date.u.last-sent.live.u.duct-status root-schematic.u.duct-status]
-        ~|  %failed-4
-        ?>  (~(has by builds.state.res) build)
-        ::
-        res
-    ::
-    =/  =build-status  (got-build build)
-    =/  =duct-status  (~(got by ducts.state) duct)
-    ::  make sure we have something to send
-    ::
-    ?>  ?=([%complete %value *] state.build-status)
-    ::  send a %made move unless it's an unchanged live build
-    ::
-    =?    moves
-        ?!
-        ?&  ?=(%live -.live.duct-status)
-            ?=(^ last-sent.live.duct-status)
-            ::
-            =/  last-build-status
-              %-  ~(got by builds.state)
-              [date.u.last-sent.live.duct-status schematic.build]
-            ::
-            ?>  ?=(%complete -.state.last-build-status)
-            ?&  ?=(%value -.build-record.state.last-build-status)
-            ::
-                .=  build-result.build-record.state.last-build-status
-                    build-result.build-record.state.build-status
-        ==  ==
-      :_  moves
-      ^-  move
-      ::
-      :*  duct  %give  %made  date.build  %complete
-          build-result.build-record.state.build-status
-      ==
-    ::
-    ?-    -.live.duct-status
-        %once
-      =.  ducts.state  (~(del by ducts.state) duct)
-      =.  state  (move-root-to-cache build)
-      ::
-      ..execute
-    ::
-        %live
-      ::  clean up previous build
-      ::
-      =?  state  ?=(^ last-sent.live.duct-status)
-        =/  old-build=^build  build(date date.u.last-sent.live.duct-status)
-        ~?  =(date.build date.old-build)
-          :+  "old and new builds have same date, will probably crash!"
-            (build-to-tape build)
-          (build-to-tape old-build)
-        ::
-        (remove-anchor-from-root old-build [%duct duct])
-      ::
-      =/  resource-list=(list [=disc resources=(set resource)])
-        ~(tap by (collect-live-resources build))
-      ::  we can only handle a single subscription
-      ::
-      ::    In the long term, we need Clay's interface to change so we can
-      ::    subscribe to multiple desks at the same time.
-      ::
-      ?:  (lth 1 (lent resource-list))
-        =.  ..execute
-          %+  send-incomplete  build  :~
-            [%leaf "root build {(build-to-tape build)}"]
-            [%leaf "on duct:"]
-            [%leaf "{<duct>}"]
-            [%leaf "tried to subscribe to multiple discs:"]
-            [%leaf "{<resource-list>}"]
-          ==
-        ::  delete this instead of caching it, since it wasn't right
-        ::
-        =.  ducts.state  (~(del by ducts.state) duct)
-        =.  state  (remove-anchor-from-root build [%duct duct])
-        ..execute
-      ::
-      =/  subscription=(unit subscription)
-        ?~  resource-list
-          ~
-        `[date.build disc.i.resource-list resources.i.resource-list]
-      ::
-      =?  ..execute  ?=(^ subscription)
-        (start-clay-subscription u.subscription)
-      ::
-      =.  ducts.state
-        %+  ~(put by ducts.state)  duct
-        %_    duct-status
-            live
-          [%live in-progress=~ last-sent=`[date.build subscription]]
-        ==
-      ::
-      ..execute
-    ==
-  ::  +send-incomplete: emit a move indicating we can't complete :build
-  ::
-  ++  send-incomplete
-    |=  [=build message=tang]
-    ^+  ..execute
-    ::
-    =.  moves
-      :_  moves
-      `move`[duct %give %made date.build %incomplete message]
-    ::
-    ..execute
-  ::  +cleanup-orphaned-provisional-builds: delete extraneous sub-builds
-  ::
-  ::    Remove unverified linkages to sub builds. If a sub-build has no other
-  ::    clients on this duct, then it is orphaned and we remove the duct from
-  ::    its subs and call +cleanup on it.
-  ::
-  ++  cleanup-orphaned-provisional-builds
-    ~/  %cleanup-orphaned-provisional-builds
-    |=  =build
-    ^+  ..execute
-    ::
-    =/  =build-status  (got-build build)
-    ::
-    =/  orphans=(list ^build)
-      %+  murn  ~(tap by subs.build-status)
-      |=  [sub=^build =build-relation]
-      ^-  (unit ^build)
-      ::
-      ?:  verified.build-relation
-        ~
-      `sub
-    ::  dequeue orphans in case we were about to run them
-    ::
-    =/  orphan-set        (~(gas in *(set ^build)) orphans)
-    =.  next-builds       (~(dif in next-builds) orphan-set)
-    =.  candidate-builds  (~(dif in candidate-builds) orphan-set)
-    ::  remove links to orphans in :build's +build-status
-    ::
-    =^  build-status  builds.state
-      %+  update-build-status  build
-      |=  build-status=^build-status
-      %_    build-status
-          subs
-        ::
-        |-  ^+  subs.build-status
-        ?~  orphans  subs.build-status
-        ::
-        =.  subs.build-status  (~(del by subs.build-status) i.orphans)
-        ::
-        $(orphans t.orphans)
-      ==
-    ::
-    =/  =anchor  [%duct duct]
-    ::
-    |-  ^+  ..execute
-    ?~  orphans  ..execute
-    ::  remove link to :build in :i.orphan's +build-status
-    ::
-    =^  orphan-status  builds.state
-      %+  update-build-status  i.orphans
-      |=  orphan-status=_build-status
-      %_  orphan-status
-        clients  (~(del ju clients.orphan-status) anchor build)
-      ==
-    ::
-    ?:  (~(has by clients.orphan-status) anchor)
-      $(orphans t.orphans)
-    ::  :build was the last client on this duct so remove it
-    ::
-    =.  builds.state  (remove-anchor-from-subs i.orphans anchor)
-    =.  state  (cleanup i.orphans)
-    $(orphans t.orphans)
-  ::  +access-build-record: access a +build-record, updating :last-accessed
-  ::
-  ::    Usage:
-  ::    ```
-  ::    =^  maybe-build-record  builds.state  (access-build-record build)
-  ::    ```
-  ::
-  ++  access-build-record
-    ~/  %access-build-record
-    |=  =build
-    ^-  [(unit build-record) _builds.state]
-    ::
-    ?~  maybe-build-status=(~(get by builds.state) build)
-      [~ builds.state]
-    ::
-    =/  =build-status  u.maybe-build-status
-    ::
-    ?.  ?=(%complete -.state.build-status)
-      [~ builds.state]
-    ::
-    ?:  ?=(%tombstone -.build-record.state.build-status)
-      [`build-record.state.build-status builds.state]
-    ::
-    =.  last-accessed.build-record.state.build-status  now
-    ::
-    :-  `build-record.state.build-status
-    (~(put by builds.state) build build-status)
-  ::  +cleanup: try to clean up a build and its sub-builds
-  ::
-  ++  cleanup
-    ~/  %cleanup
-    |=  =build
-    ^+  state
-    ::   does this build even exist?!
-    ::
-    ?~  maybe-build-status=(~(get by builds.state) build)
-      state
-    ::
-    =/  =build-status  u.maybe-build-status
-    ::  never delete a build that something depends on
-    ::
-    ?^  clients.build-status
-      state
-    ?^  requesters.build-status
-      state
-    ::
-    (remove-builds ~[build])
-  ::  +collect-live-resources: produces all live resources from sub-scrys
-  ::
-  ++  collect-live-resources
-    ~/  %collect-live-resources
-    |=  =build
-    ^-  (jug disc resource)
-    ::
-    ?:  ?=(%scry -.schematic.build)
-      =*  resource  resource.schematic.build
-      (my [(extract-disc resource) (sy [resource]~)]~)
-    ::
-    ?:  ?=(%pin -.schematic.build)
-      ~
-    ::
-    =/  subs  ~(tap in ~(key by subs:(got-build build)))
-    =|  resources=(jug disc resource)
-    |-
-    ?~  subs
-      resources
-    ::
-    =/  sub-resources=(jug disc resource)  ^$(build i.subs)
-    =.  resources  (unify-jugs resources sub-resources)
-    $(subs t.subs)
-  ::  +collect-blocked-resources: produces all blocked resources from sub-scrys
-  ::
-  ++  collect-blocked-sub-scrys
-    ~/  %collect-blocked-sub-scrys
-    |=  =build
-    ^-  (set scry-request)
-    ::
-    ?:  ?=(%scry -.schematic.build)
-      =,  resource.schematic.build
-      =/  =scry-request
-        :+  vane  care
-        ^-  beam
-        [[ship.disc.rail desk.disc.rail [%da date.build]] spur.rail]
-      (sy [scry-request ~])
-    ::  only recurse on blocked sub-builds
-    ::
-    =/  subs=(list ^build)
-      %+  murn  ~(tap by subs:(got-build build))
-      |=  [sub=^build =build-relation]
-      ^-  (unit ^build)
-      ::
-      ?.  blocked.build-relation
-        ~
-      `sub
-    ::
-    =|  scrys=(set scry-request)
-    |-
-    ^+  scrys
-    ?~  subs
-      scrys
-    ::
-    =.  scrys  (~(uni in scrys) ^$(build i.subs))
-    $(subs t.subs)
-  ::  +start-clay-subscription: listen for changes in the filesystem
-  ::
-  ++  start-clay-subscription
-    ~/  %start-clay-subscription
-    |=  =subscription
-    ^+  ..execute
-    ::
-    =/  already-subscribed=?
-      (~(has by pending-subscriptions.state) subscription)
-    ::
-    =.  pending-subscriptions.state
-      (put-request pending-subscriptions.state subscription duct)
-    ::  don't send a duplicate move if we're already subscribed
-    ::
-    ?:  already-subscribed
-      ..execute
-    ::
-    =/  =wire  (clay-subscription-wire [date disc]:subscription)
-    ::
-    =/  =note
-      ::  request-contents: the set of [care path]s to subscribe to in clay
-      ::
-      =/  request-contents=(set [care:clay path])
-        %-  sy  ^-  (list [care:clay path])
-        %+  murn  ~(tap in `(set resource)`resources.subscription)
-        |=  =resource  ^-  (unit [care:clay path])
-        ::
-        `[care.resource (flop spur.rail.resource)]
-      ::  if :request-contents is `~`, this code is incorrect
-      ::
-      ?<  ?=(~ request-contents)
-      ::  their: requestee +ship
-      ::
-      =+  [their desk]=disc.subscription
-      ::
-      :^  %c  %warp  ship=their
-      ^-  riff:clay
-      [desk `[%mult `case`[%da date.subscription] request-contents]]
-    ::
-    =.  moves  [`move`[duct [%pass wire note]] moves]
-    ::
-    ..execute
-  ::  +cancel-clay-subscription: remove a subscription on :duct
-  ::
-  ++  cancel-clay-subscription
-    ~/  %cancel-clay-subscription
-    |=  =subscription
-    ^+  ..execute
-    ::
-    =^  originator  pending-subscriptions.state
-      (del-request pending-subscriptions.state subscription duct)
-    ::  if there are still other ducts on this subscription, don't send a move
-    ::
-    ?~  originator
-      ..execute
-    ::
-    =/  =wire  (clay-subscription-wire [date disc]:subscription)
-    ::
-    =/  =note
-      =+  [their desk]=disc.subscription
-      [%c %warp ship=their `riff:clay`[desk ~]]
-    ::
-    =.  moves  [`move`[u.originator [%pass wire note]] moves]
-    ::
-    ..execute
-  ::  +clay-sub-wire: the wire to use for a clay subscription
-  ::
-  ::    While it is possible for two different root builds to make
-  ::    subscriptions with the same wire, those wires will always be associated
-  ::    with different ducts, so there's no risk of duplicates.
-  ::
-  ++  clay-subscription-wire
-    |=  [date=@da =disc]
-    ^-  wire
-    ::
-    =+  [their desk]=disc
-    ::
-    /clay-sub/(scot %p their)/[desk]/(scot %da date)
-  ::  +start-scry-request: kick off an asynchronous request for a resource
-  ::
-  ++  start-scry-request
-    |=  =scry-request
-    ^+  ..execute
-    ::  if we are the first block depending on this scry, send a move
-    ::
-    =/  already-started=?  (~(has by pending-scrys.state) scry-request)
-    ::
-    =.  pending-scrys.state
-      (put-request pending-scrys.state scry-request duct)
-    ::  don't send a duplicate move if we've already sent one
-    ::
-    ?:  already-started
-      ..execute
-    ::
-    =/  =wire  (scry-request-wire scry-request)
-    ::
-    =/  =note
-      =,  scry-request
-      =/  =disc  [p q]:beam
-      :*  %c  %warp  their=ship.disc  desk.disc
-          `[%sing care case=r.beam (flop s.beam)]
-      ==
-    ::
-    =.  moves  [`move`[duct [%pass wire note]] moves]
-    ::
-    ..execute
-  ::  +cancel-scry-request: cancel a pending asynchronous scry request
-  ::
-  ++  cancel-scry-request
-    |=  =scry-request
-    ^+  ..execute
-    ::
-    =^  originator  pending-scrys.state
-      (del-request pending-scrys.state scry-request duct)
-    ::  if there are still other ducts on this subscription, don't send a move
-    ::
-    ?~  originator
-      ..execute
-    ::
-    =/  =wire  (scry-request-wire scry-request)
-    ::
-    =/  =note
-      =+  [their desk]=[p q]:beam.scry-request
-      [%c %warp ship=their `riff:clay`[desk ~]]
-    ::
-    =.  moves  [`move`[u.originator [%pass wire note]] moves]
-    ::
-    ..execute
-  ::  +scry-request-wire
-  ::
-  ++  scry-request-wire
-    |=  =scry-request
-    ^-  wire
-    (welp /scry-request (scry-request-to-path scry-request))
-  --
---
-::
-::  end the =~
-::
-.  ==
-::
-::::  vane interface
-  ::
-::  begin with a default +axle as a blank slate
-::
-=|  ax=axle
-::  a vane is activated with identity, the current date, entropy,
-::  and a namespace function
-::
-|=  [our=ship now=@da eny=@uvJ scry-gate=sley]
-=*  ford-gate  .
-::  allow jets to be registered within this core
-::
-~%  %ford  ..is  ~
-|%
-::  +call: handle a +task:able from arvo
-::
-::    Ford can be tasked with:
-::
-::      %build: perform a build
-::      %keep: resize caches
-::      %kill: cancel a build
-::      %wipe: clear memory
-::
-::    Most requests get converted into operations to be performed inside
-::    the +per-event core, which is Ford's main build engine.
-::
-++  call
-  |=  [=duct dud=(unit goof) type=* wrapped-task=(hobo task:able)]
-  ^-  [(list move) _ford-gate]
-  ?^  dud
-    ~|(%ford-call-dud (mean tang.u.dud))
-  ::
-  =/  task=task:able  ((harden task:able) wrapped-task)
-  ::  we wrap +per-event with a call that binds our event args
-  ::
-  =*  this-event  (per-event [our duct now scry-gate] state.ax)
-  ::
-  ?-    -.task
-      ::  %build: request to perform a build
-      ::
-      %build
-    ::  perform the build indicated by :task
-    ::
-    ::    We call :start-build on :this-event, which is the |per-event core
-    ::    with the our event-args already bound. :start-build performs the
-    ::    build and produces a pair of :moves and a mutant :state.
-    ::    We update our :state and produce it along with :moves.
-    ::
-    =/  =build  [now schematic.task]
-    =^  moves  state.ax  (start-build:this-event build live.task)
-    ::
-    [moves ford-gate]
-  ::
-      ::  %keep: keep :count cache entries
-      ::
-      %keep
-    ::
-    =.  state.ax  (keep:this-event [compiler-cache build-cache]:task)
-    ::
-    [~ ford-gate]
-  ::
-      ::  %kill: cancel a %build
-      ::
-      %kill
-    ::
-    =^  moves  state.ax  cancel:this-event
-    ::
-    [moves ford-gate]
-  ::
-      ::  %trim: in response to memory pressure
-      ::
-      %trim
-    ::
-    ?.  =(0 p.task)
-      ::  low-priority: remove 50% of cache/stored-builds
-      ::
-      ~>  %slog.[0 leaf+"ford: trim: pruning caches"]
-      =.  state.ax  (wipe:this-event 50)
-      [~ ford-gate]
-    ::
-    ::  high-priority: remove 100% of cache/stored-builds
-    ::
-    ::    We use %keep to ensure that cache-keys are also purged,
-    ::    then restore original limits to allow future caching.
-    ::
-    ::    XX cancel in-progress builds?
-    ::
-    ~>  %slog.[0 leaf+"ford: trim: clearing caches"]
-    =/  b-max  max-size.queue.build-cache.state.ax
-    =/  c-max  max-size.compiler-cache.state.ax
-    =.  state.ax  (keep:this-event 0 0)
-    =.  state.ax  (keep:this-event c-max b-max)
-    [~ ford-gate]
-  ::
-      ::  %vega: learn of kernel upgrade
-      ::
-      ::    XX clear cache, rebuild live builds
-      ::
-      %vega
-    ::
-    [~ ford-gate]
-  ::
-      ::  %wipe: wipe stored builds, clearing :percent-to-remove of the entries
-      ::
-      %wipe
-    ::
-    =.  state.ax  (wipe:this-event percent-to-remove.task)
-    ::
-    [~ ford-gate]
-  ::
-      %wegh
-    :_  ford-gate
-    :_  ~
-    :^  duct  %give  %mass
-    ^-  mass
-    :+  %ford  %|
-    :~  builds+&+builds.state.ax
-        compiler-cache+&+compiler-cache.state.ax
-        dot+&+ax
-    ==
-  ==
-::  +take: receive a response from another vane
-::
-::    A +take is a response to a request that Ford made of another vane.
-::
-::    Ford decodes the type of response based on the +wire in the +take.
-::    The possibilities are:
-::
-::      %clay-sub: Clay notification of an update to a subscription
-::
-::        If Ford receives this, it will rebuild one or more live builds,
-::        taking into account the new date and changed resources.
-::
-::      %scry-request: Clay response to a request for a resource
-::
-::        If Ford receives this, it will continue building one or more builds
-::        that were blocked on this resource.
-::
-::    The +sign gets converted into operations to be performed inside
-::    the +per-event core, which is Ford's main build engine.
-::
-++  take
-  |=  [=wire =duct dud=(unit goof) wrapped-sign=(hypo sign)]
-  ^-  [(list move) _ford-gate]
-  ?^  dud
-    ~|(%ford-take-dud (mean tang.u.dud))
-  ::  unwrap :sign, ignoring unneeded +type in :p.wrapped-sign
-  ::
-  =/  =sign  q.wrapped-sign
-  ::  :wire must at least contain a tag for dispatching
-  ::
-  ?>  ?=([@ *] wire)
-  ::
-  |^  ^-  [(list move) _ford-gate]
-      ::
-      =^  moves  state.ax
-        ?+  i.wire     ~|([%bad-take-wire wire] !!)
-          %clay-sub      take-rebuilds
-          %scry-request  take-unblocks
-        ==
-      ::
-      [moves ford-gate]
-    ::  +take-rebuilds: rebuild all live builds affected by the Clay changes
-    ::
-    ++  take-rebuilds
-      ^-  [(list move) ford-state]
-      ::
-      ~|  [%ford-take-rebuilds wire=wire duct=duct]
-      ?>  ?=([@tas %wris *] sign)
-      =*  case-sign  p.sign
-      =*  care-paths-sign  q.sign
-      =+  [ship desk date]=(raid:wired t.wire ~[%p %tas %da])
-      =/  disc  [ship desk]
-      ::  ignore spurious clay updates
-      ::
-      ::    Due to asynchronicity of Clay notifications, we might get a
-      ::    subscription update on an already-canceled duct.  This is
-      ::    normal; no-op.
-      ::
-      ?~  duct-status=(~(get by ducts.state.ax) duct)
-        [~ state.ax]
-      ::
-      =/  =subscription
-        ?>  ?=(%live -.live.u.duct-status)
-        (need subscription:(need last-sent.live.u.duct-status))
-      ::
-      =/  ducts=(list ^duct)
-        ::  sanity check; there must be at least one duct per subscription
-        ::
-        =-  ?<(=(~ -) -)
-        (get-request-ducts pending-subscriptions.state.ax subscription)
-      ::
-      =|  moves=(list move)
-      |-  ^+  [moves state.ax]
-      ?~  ducts  [moves state.ax]
-      ::
-      =*  event-args  [[our i.ducts now scry-gate] state.ax]
-      =*  rebuild  rebuild:(per-event event-args)
-      =^  duct-moves  state.ax
-        (rebuild subscription p.case-sign disc care-paths-sign)
-      ::
-      $(ducts t.ducts, moves (weld moves duct-moves))
-    ::  +take-unblocks: unblock all builds waiting on this scry request
-    ::
-    ++  take-unblocks
-      ^-  [(list move) ford-state]
-      ::
-      ~|  [%ford-take-unblocks wire=wire duct=duct]
-      ?>  ?=([@tas %writ *] sign)
-      =*  riot-sign  p.sign
-      ::  scry-request: the +scry-request we had previously blocked on
-      ::
-      =/  =scry-request  (need (path-to-scry-request t.wire))
-      ::  scry-result: parse a (unit cage) from :sign
-      ::
-      ::    If the result is `~`, the requested resource was not available.
-      ::
-      =/  scry-result=(unit cage)
-        ?~  riot-sign
-          ~
-        `r.u.riot-sign
-      ::  if spurious Clay response, :ducts will be empty, causing no-op
-      ::
-      =/  ducts=(list ^duct)
-        (get-request-ducts pending-scrys.state.ax scry-request)
-      ::
-      =|  moves=(list move)
-      |-  ^+  [moves state.ax]
-      ?~  ducts  [moves state.ax]
-      ::
-      =*  event-args  [[our i.ducts now scry-gate] state.ax]
-      ::  unblock the builds that had blocked on :resource
-      ::
-      =*  unblock  unblock:(per-event event-args)
-      =^  duct-moves  state.ax  (unblock scry-request scry-result)
-      ::
-      $(ducts t.ducts, moves (weld moves duct-moves))
-  --
-::  +load: either flush or migrate old state (called on vane reload)
-::
-::    If it has the old state version, flush the ford state. Otherwise trim
-::    build results in case a change to our code invalidated an old build
-::    result.
-::
-::    Flushing state of the old version is a temporary measure for the OS1
-::    %publish update. We can flush all build state like this because only gall
-::    and %publish use ford live builds currently. :goad will handle remaking
-::    builds for gall, and the new %publish does not use ford.
-::
-++  load
-  |=  old=axle
-  ^+  ford-gate
-  ?:  =(%~2018.12.13 -.old)
-    =.  -.ax  %~2020.2.21
-    ford-gate
-  =.  ax  [%~2020.2.21 state.old]
-  =.  ford-gate  +:(call ~[/ford-load-self] ~ *type %trim 0)
-  ford-gate
-::  +stay: produce current state
-::
-++  stay  `axle`ax
-::  +scry: request a path in the urbit namespace
-::
-++  scry
-  |=  *
-  [~ ~]
-=======
 ++  call  |=(* ((slog leaf+"ford: gone (+call)" ~) `..^$))
 ++  take  |=(* ((slog leaf+"ford: gone (+take)" ~) `..^$))
 ++  scry  |=(* ``mass+!>(*(list mass)))
 ++  stay  ~
 ++  load  |=(* ..^$)
->>>>>>> c96705e7
 --