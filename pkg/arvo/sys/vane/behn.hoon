--- conflicted
+++ resolved
@@ -335,11 +335,7 @@
     ~
   ?.  ?=(%timers syd)
     [~ ~]
-<<<<<<< HEAD
-  [~ ~ %noun !>(timers)]
-=======
-  [~ ~ %noun !>(>(turn (tap:timer-map timers) head)<)]
->>>>>>> 09614971
+  [~ ~ %noun !>((turn (tap:timer-map timers) head))]
 ::
 ++  stay  state
 ++  take
