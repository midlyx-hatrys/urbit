--- conflicted
+++ resolved
@@ -801,7 +801,7 @@
     ?-    -.action
         %gen
       =/  bek=beak  [our desk.generator.action da+now]
-      =/  sup=spur  (flop path.generator.action) 
+      =/  sup=spur  (flop path.generator.action)
       =/  ski       (scry [%141 %noun] ~ %ca bek sup)
       =/  cag=cage  (need (need ski))
       ?>  =(%vase p.cag)
@@ -899,17 +899,12 @@
           %leave  ~
       ==
     ::
-<<<<<<< HEAD
-        %authentication  [~ state]
-        %channel         on-cancel-request:by-channel
-=======
         ?(%authentication %logout)
       [~ state]
     ::
         %channel
       on-cancel-request:by-channel
     ::
->>>>>>> 80ead610
         %four-oh-four
       ::  it should be impossible for a 404 page to be asynchronous
       ::
@@ -2219,11 +2214,7 @@
       ::
          %run-app-request  run-app-request
          %watch-response   watch-response
-<<<<<<< HEAD
-=======
-         %run-build        run-build
          %sessions         sessions
->>>>>>> 80ead610
          %channel          channel
          %acme             acme-ack
       ==
