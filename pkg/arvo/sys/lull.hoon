::  /sys/lull
::  %lull: arvo structures
::
=>  ..part
|%
++  lull  %330
::                                                      ::  ::
::::                                                    ::  ::  (1) models
  ::                                                    ::  ::
::  #  %misc
::
::  miscellaneous systems types
::+|
::  +capped-queue: a +qeu with a maximum number of entries
::
++  capped-queue
  |$  [item-type]
  $:  queue=(qeu item-type)
      size=@ud
      max-size=_64
  ==
::  +clock: polymorphic cache type for use with the clock replacement algorithm
::
::     The +by-clock core wraps interface arms for manipulating a mapping from
::     :key-type to :val-type. Detailed docs for this type can be found there.
::
++  clock
  |$  ::  key-type: mold of keys
      ::  val-type: mold of values
      ::
      [key-type val-type]
  $:  lookup=(map key-type [val=val-type fresh=@ud])
      queue=(qeu key-type)
      size=@ud
      max-size=_2.048
      depth=_1
  ==
::
+$  deco  ?(~ %bl %br %un)                              ::  text decoration
+$  json                                                ::  normal json value
  $@  ~                                                 ::  null
  $%  [%a p=(list json)]                                ::  array
      [%b p=?]                                          ::  boolean
      [%o p=(map @t json)]                              ::  object
      [%n p=@ta]                                        ::  number
      [%s p=@t]                                         ::  string
  ==                                                    ::
+$  life  @ud                                           ::  ship key revision
+$  rift  @ud                                           ::  ship continuity
+$  mime  (pair mite octs)                              ::  mimetyped data
+$  octs  (pair @ud @)                                  ::  octet-stream
+$  sock  (pair ship ship)                              ::  outgoing [our his]
+$  stub  (list (pair stye (list @c)))                  ::  styled unicode
+$  stye  (pair (set deco) (pair tint tint))            ::  decos/bg/fg
+$  styl  %+  pair  (unit deco)                         ::  cascading style
          (pair (unit tint) (unit tint))                ::
+$  styx  (list $@(@t (pair styl styx)))                ::  styled text
+$  tint  $@  ?(%r %g %b %c %m %y %k %w %~)             ::  text color
          [r=@uxD g=@uxD b=@uxD]                        ::  24bit true color
+$  turf  (list @t)                                     ::  domain, tld first
::                                                      ::::
::::                      ++ethereum-types                ::  eth surs for jael
  ::                                                    ::::
++  ethereum-types
  |%
  ::  ethereum address, 20 bytes.
  ::
  ++  address  @ux
  ::  event location
  ::
  +$  event-id  [block=@ud log=@ud]
  ::
  ++  events  (set event-id)
  --
::                                                      ::::
::::                      ++azimuth-types                 ::  az surs for jael
  ::                                                    ::::
++  azimuth-types
  =,  ethereum-types
  |%
  ++  point
    $:  ::  ownership
        ::
        $=  own
        $:  owner=address
            management-proxy=address
            voting-proxy=address
            transfer-proxy=address
        ==
      ::
        ::  networking
        ::
        $=  net
        %-  unit
        $:  =life
            =pass
            continuity-number=@ud
            sponsor=[has=? who=@p]
            escape=(unit @p)
        ==
      ::
        ::  spawning
        ::
        $=  kid
        %-  unit
        $:  spawn-proxy=address
            spawned=(set @p)  ::TODO  sparse range, pile, see old jael ++py
        ==
    ==
  ::
  +$  dnses  [pri=@t sec=@t ter=@t]
  ::
  ++  diff-azimuth
    $%  [%point who=@p dif=diff-point]
        [%dns dnses]
    ==
  ::
  ++  diff-point
    $%  [%full new=point]                           ::
        [%owner new=address]                        ::  OwnerChanged
        [%activated who=@p]                         ::  Activated
        [%spawned who=@p]                           ::  Spawned
        [%keys =life =pass]                         ::  ChangedKeys
        [%continuity new=@ud]                       ::  BrokeContinuity
        [%sponsor new=[has=? who=@p]]               ::  EscapeAcc/LostSpons
        [%escape new=(unit @p)]                     ::  EscapeReq/Can
        [%management-proxy new=address]             ::  ChangedManagementPro
        [%voting-proxy new=address]                 ::  ChangedVotingProxy
        [%spawn-proxy new=address]                  ::  ChangedSpawnProxy
        [%transfer-proxy new=address]               ::  ChangedTransferProxy
    ==
  --
::  +vane-task: general tasks shared across vanes
::
+$  vane-task
  $~  [%born ~]
  $%  ::  i/o device replaced (reset state)
      ::
      [%born ~]
      ::  boot completed (XX legacy)
      ::
      [%init ~]
      ::  trim state (in response to memory pressure)
      ::
      [%trim p=@ud]
      ::  kernel upgraded
      ::
      [%vega ~]
      ::  receive message via %ames
      ::
      ::    TODO: move .vane from $plea to here
      ::
      [%plea =ship =plea:ames]
  ==
::                                                      ::::
::::                      ++http                        ::
  ::                                                    ::::
::  http: shared representations of http concepts
::
++  http  ^?
  |%
  ::  +header-list: an ordered list of http headers
  ::
  +$  header-list
    (list [key=@t value=@t])
  ::  +method: exhaustive list of http verbs
  ::
  +$  method
    $?  %'CONNECT'
        %'DELETE'
        %'GET'
        %'HEAD'
        %'OPTIONS'
        %'POST'
        %'PUT'
        %'TRACE'
    ==
  ::  +request: a single http request
  ::
  +$  request
    $:  ::  method: http method
        ::
        method=method
        ::  url: the url requested
        ::
        ::    The url is not escaped. There is no escape.
        ::
        url=@t
        ::  header-list: headers to pass with this request
        ::
        =header-list
        ::  body: optionally, data to send with this request
        ::
        body=(unit octs)
    ==
  ::  +response-header: the status code and header list on an http request
  ::
  ::    We separate these away from the body data because we may not wait for
  ::    the entire body before we send a %progress to the caller.
  ::
  +$  response-header
    $:  ::  status: http status code
        ::
        status-code=@ud
        ::  headers: http headers
        ::
        headers=header-list
    ==
  ::  +http-event: packetized http
  ::
  ::    Urbit treats Earth's HTTP servers as pipes, where Urbit sends or
  ::    receives one or more %http-events. The first of these will always be a
  ::    %start or an %error, and the last will always be %cancel or will have
  ::    :complete set to %.y to finish the connection.
  ::
  ::    Calculation of control headers such as 'Content-Length' or
  ::    'Transfer-Encoding' should be performed at a higher level; this structure
  ::    is merely for what gets sent to or received from Earth.
  ::
  +$  http-event
    $%  ::  %start: the first packet in a response
        ::
        $:  %start
            ::  response-header: first event information
            ::
            =response-header
            ::  data: data to pass to the pipe
            ::
            data=(unit octs)
            ::  whether this completes the request
            ::
            complete=?
        ==
        ::  %continue: every subsequent packet
        ::
        $:  %continue
            ::  data: data to pass to the pipe
            ::
            data=(unit octs)
            ::  complete: whether this completes the request
            ::
            complete=?
        ==
        ::  %cancel: represents unsuccessful termination
        ::
        [%cancel ~]
    ==
  ::  +get-header: returns the value for :header, if it exists in :header-list
  ::
  ++  get-header
    |=  [header=@t =header-list]
    ^-  (unit @t)
    ::
    ?~  header-list
      ~
    ::
    ?:  =(key.i.header-list header)
      `value.i.header-list
    ::
    $(header-list t.header-list)
  ::  +set-header: sets the value of an item in the header list
  ::
  ::    This adds to the end if it doesn't exist.
  ::
  ++  set-header
    |=  [header=@t value=@t =header-list]
    ^-  ^header-list
    ::
    ?~  header-list
      ::  we didn't encounter the value, add it to the end
      ::
      [[header value] ~]
    ::
    ?:  =(key.i.header-list header)
      [[header value] t.header-list]
    ::
    [i.header-list $(header-list t.header-list)]
  ::  +delete-header: removes the first instance of a header from the list
  ::
  ++  delete-header
    |=  [header=@t =header-list]
    ^-  ^header-list
    ::
    ?~  header-list
      ~
    ::  if we see it in the list, remove it
    ::
    ?:  =(key.i.header-list header)
      t.header-list
    ::
    [i.header-list $(header-list t.header-list)]
  ::  +unpack-header: parse header field values
  ::
  ++  unpack-header
    |^  |=  value=@t
        ^-  (unit (list (map @t @t)))
        (rust (cass (trip value)) values)
    ::
    ++  values
      %+  more
        (ifix [. .]:(star ;~(pose ace (just '\09'))) com)
      pairs
    ::
    ++  pairs
      %+  cook
        ~(gas by *(map @t @t))
      %+  most  (ifix [. .]:(star ace) mic)
      ;~(plug token ;~(pose ;~(pfix tis value) (easy '')))
    ::
    ++  value
      ;~(pose token quoted-string)
    ::
    ++  token                                         ::  7230 token
      %+  cook  crip
      ::NOTE  this is ptok:de-purl:html, but can't access that here
      %-  plus
      ;~  pose
        aln  zap  hax  buc  cen  pam  soq  tar  lus
        hep  dot  ket  cab  tic  bar  sig
      ==
    ::
    ++  quoted-string                                 ::  7230 quoted string
      %+  cook  crip
      %+  ifix  [. .]:;~(less (jest '\\"') doq)
      %-  star
      ;~  pose
        ;~(pfix bas ;~(pose (just '\09') ace prn))
        ;~(pose (just '\09') ;~(less (mask "\22\5c\7f") (shim 0x20 0xff)))
      ==
    --
  ::  +simple-payload: a simple, one event response used for generators
  ::
  +$  simple-payload
    $:  ::  response-header: status code, etc
        ::
        =response-header
        ::  data: the data returned as the body
        ::
        data=(unit octs)
    ==
  --
::                                                      ::::
::::                      ++ames                          ::  (1a) network
  ::                                                    ::::
++  ames  ^?
  |%
  ::  $task: job for ames
  ::
  ::    Messaging Tasks
  ::
  ::    %hear: packet from unix
  ::    %heed: track peer's responsiveness; gives %clog if slow
  ::    %jilt: stop tracking peer's responsiveness
  ::    %plea: request to send message
  ::
  ::    System and Lifecycle Tasks
  ::
  ::    %born: process restart notification
  ::    %init: vane boot
  ::    %sift: limit verbosity to .ships
  ::    %spew: set verbosity toggles
  ::    %trim: release memory
  ::    %vega: kernel reload notification
  ::
  +$  task
    $%  [%hear =lane =blob]
        [%heed =ship]
        [%jilt =ship]
        $>(%plea vane-task)
    ::
        $>(%born vane-task)
        $>(%init vane-task)
        [%sift ships=(list ship)]
        [%spew veb=(list verb)]
        [%stir arg=@t]
        $>(%trim vane-task)
        $>(%vega vane-task)
    ==
  ::  $gift: effect from ames
  ::
  ::    Messaging Gifts
  ::
  ::    %boon: response message from remote ship
  ::    %clog: notify vane that %boon's to peer are backing up locally
  ::    %done: notify vane that peer (n)acked our message
  ::    %lost: notify vane that we crashed on %boon
  ::    %send: packet to unix
  ::
  ::    System and Lifecycle Gifts
  ::
  ::    %turf: domain report, relayed from jael
  ::
  +$  gift
    $%  [%boon payload=*]
        [%clog =ship]
        [%done error=(unit error)]
        [%lost ~]
        [%send =lane =blob]
    ::
        [%turf turfs=(list turf)]
    ==
  ::
  ::::                                                  ::  (1a2)
    ::
  ++  acru  $_  ^?                                      ::  asym cryptosuite
    |%                                                  ::  opaque object
    ++  as  ^?                                          ::  asym ops
      |%  ++  seal  |~([a=pass b=@] *@)                 ::  encrypt to a
          ++  sign  |~(a=@ *@)                          ::  certify as us
          ++  sure  |~(a=@ *(unit @))                   ::  authenticate from us
          ++  tear  |~([a=pass b=@] *(unit @))          ::  accept from a
      --  ::as                                          ::
    ++  de  |~([a=@ b=@] *(unit @))                     ::  symmetric de, soft
    ++  dy  |~([a=@ b=@] *@)                            ::  symmetric de, hard
    ++  en  |~([a=@ b=@] *@)                            ::  symmetric en
    ++  ex  ^?                                          ::  export
      |%  ++  fig  *@uvH                                ::  fingerprint
          ++  pac  *@uvG                                ::  default passcode
          ++  pub  *pass                                ::  public key
          ++  sec  *ring                                ::  private key
      --  ::ex                                          ::
    ++  nu  ^?                                          ::  reconstructors
      |%  ++  pit  |~([a=@ b=@] ^?(..nu))               ::  from [width seed]
          ++  nol  |~(a=ring ^?(..nu))                  ::  from ring
          ++  com  |~(a=pass ^?(..nu))                  ::  from pass
      --  ::nu                                          ::
    --  ::acru                                          ::
  ::  $address: opaque atomic transport address to or from unix
  ::
  +$  address  @uxaddress
  ::  $verb: verbosity flag for ames
  ::
  +$  verb  ?(%snd %rcv %odd %msg %ges %for %rot)
  ::  $blob: raw atom to or from unix, representing a packet
  ::
  +$  blob  @uxblob
  ::  $error: tagged diagnostic trace
  ::
  +$  error  [tag=@tas =tang]
  ::  $lane: ship transport address; either opaque $address or galaxy
  ::
  ::    The runtime knows how to look up galaxies, so we don't need to
  ::    know their transport addresses.
  ::
  +$  lane  (each @pC address)
  ::  $plea: application-level message, as a %pass
  ::
  ::    vane: destination vane on remote ship
  ::    path: internal route on the receiving ship
  ::    payload: semantic message contents
  ::
  +$  plea  [vane=@tas =path payload=*]
  ::
  :: +|  %atomics
  ::
  +$  bone           @udbone
  +$  fragment       @uwfragment
  +$  fragment-num   @udfragmentnum
  +$  message-blob   @udmessageblob
  +$  message-num    @udmessagenum
  +$  public-key     @uwpublickey
  +$  symmetric-key  @uwsymmetrickey
  ::
  :: +|  %kinetics
  ::  $ack: positive ack, nack packet, or nack trace
  ::
  +$  ack
    $%  [%ok ~]
        [%nack ~]
        [%naxplanation =error]
    ==
  ::
  :: +|  %statics
  ::  $ship-state: all we know about a peer
  ::
  ::    %alien: no PKI data, so enqueue actions to perform once we learn it
  ::    %known: we know their life and public keys, so we have a channel
  ::
  +$  ship-state
    $%  [%alien alien-agenda]
        [%known peer-state]
    ==
  ::  $alien-agenda: what to do when we learn a peer's life and keys
  ::
  ::    messages: pleas local vanes have asked us to send
  ::    packets: packets we've tried to send
  ::    heeds: local tracking requests; passed through into $peer-state
  ::
  +$  alien-agenda
    $:  messages=(list [=duct =plea])
        packets=(set =blob)
        heeds=(set duct)
    ==
  ::  $peer-state: state for a peer with known life and keys
  ::
  ::    route: transport-layer destination for packets to peer
  ::    qos: quality of service; connection status to peer
  ::    ossuary: bone<->duct mapper
  ::    snd: per-bone message pumps to send messages as fragments
  ::    rcv: per-bone message sinks to assemble messages from fragments
  ::    nax: unprocessed nacks (negative acknowledgments)
  ::         Each value is ~ when we've received the ack packet but not a
  ::         nack-trace, or an error when we've received a nack-trace but
  ::         not the ack packet.
  ::
  ::         When we hear a nack packet or an explanation, if there's no
  ::         entry in .nax, we make a new entry. Otherwise, if this new
  ::         information completes the packet+nack-trace, we remove the
  ::         entry and emit a nack to the local vane that asked us to send
  ::         the message.
  ::    heeds: listeners for %clog notifications
  ::
  +$  peer-state
    $:  $:  =symmetric-key
            =life
            =public-key
            sponsor=ship
        ==
        route=(unit [direct=? =lane])
        =qos
        =ossuary
        snd=(map bone message-pump-state)
        rcv=(map bone message-sink-state)
        nax=(set [=bone =message-num])
        heeds=(set duct)
    ==
  ::  $qos: quality of service; how is our connection to a peer doing?
  ::
  ::    .last-contact: last time we heard from peer, or if %unborn, when
  ::    we first started tracking time
  ::
  +$  qos
    $~  [%unborn *@da]
    [?(%live %dead %unborn) last-contact=@da]
  ::  $ossuary: bone<->duct bijection and .next-bone to map to a duct
  ::
  ::    The first bone is 0. They increment by 4, since each flow includes
  ::    a bit for each message determining forward vs. backward and a
  ::    second bit for whether the message is on the normal flow or the
  ::    associated diagnostic flow (for naxplanations).
  ::
  ::    The least significant bit of a $bone is:
  ::    1 if "forward", i.e. we send %plea's on this flow, or
  ::    0 if "backward", i.e. we receive %plea's on this flow.
  ::
  ::    The second-least significant bit is 1 if the bone is a
  ::    naxplanation bone, and 0 otherwise.  Only naxplanation
  ::    messages can be sent on a naxplanation bone, as %boon's.
  ::
  +$  ossuary
    $:  =next=bone
        by-duct=(map duct bone)
        by-bone=(map bone duct)
    ==
  ::  $message-pump-state: persistent state for |message-pump
  ::
  ::    Messages queue up in |message-pump's .unsent-messages until they
  ::    can be packetized and fed into |packet-pump for sending.  When we
  ::    pop a message off .unsent-messages, we push as many fragments as
  ::    we can into |packet-pump, which sends every packet it eats.
  ::    Packets rejected by |packet-pump are placed in .unsent-fragments.
  ::
  ::    When we hear a packet ack, we send it to |packet-pump to be
  ::    removed from its queue of unacked packets.
  ::
  ::    When we hear a message ack (positive or negative), we treat that
  ::    as though all fragments have been acked.  If this message is not
  ::    .current, then this ack is for a future message and .current has
  ::    not yet been acked, so we place the ack in .queued-message-acks.
  ::
  ::    If we hear a message ack before we've sent all the fragments for
  ::    that message, clear .unsent-fragments and have |packet-pump delete
  ::    all sent fragments from the message. If this early message ack was
  ::    positive, print it out because it indicates the peer is not
  ::    behaving properly.
  ::
  ::    If the ack is for the current message, have |packet-pump delete
  ::    all packets from the message, give the message ack back
  ::    to the client vane, increment .current, and check if this next
  ::    message is in .queued-message-acks.  If it is, emit the message
  ::    (n)ack, increment .current, and check the next message.  Repeat
  ::    until .current is not fully acked.
  ::
  ::    The following equation is always true:
  ::    .next - .current == number of messages in flight
  ::
  ::    At the end of a task, |message-pump sends a %halt task to
  ::    |packet-pump, which can trigger a timer to be set or cleared based
  ::    on congestion control calculations. When the timer fires, it will
  ::    generally cause a packet to be re-sent.
  ::
  ::    Message sequence numbers start at 1 so that the first message will
  ::    be greater than .last-acked.message-sink-state on the receiver.
  ::
  ::    current: sequence number of earliest message sent or being sent
  ::    next: sequence number of next message to send
  ::    unsent-messages: messages to be sent after current message
  ::    unsent-fragments: fragments of current message waiting for sending
  ::    queued-message-acks: future message acks to be applied after current
  ::    packet-pump-state: state of corresponding |packet-pump
  ::
  +$  message-pump-state
    $:  current=_`message-num`1
        next=_`message-num`1
        unsent-messages=(qeu message-blob)
        unsent-fragments=(list static-fragment)
        queued-message-acks=(map message-num ack)
        =packet-pump-state
    ==
  +$  static-fragment
    $:  =message-num
        num-fragments=fragment-num
        =fragment-num
        =fragment
    ==
  ::  $packet-pump-state: persistent state for |packet-pump
  ::
  ::    next-wake: last timer we've set, or null
  ::    live: packets in flight; sent but not yet acked
  ::    metrics: congestion control information
  ::
  +$  packet-pump-state
    $:  next-wake=(unit @da)
        live=(tree [live-packet-key live-packet-val])
        metrics=pump-metrics
    ==
  ::  $pump-metrics: congestion control state for a |packet-pump
  ::
  ::    This is an Ames adaptation of TCP's Reno congestion control
  ::    algorithm.  The information signals and their responses are
  ::    identical to those of the "NewReno" variant of Reno; the
  ::    implementation differs because Ames acknowledgments differ from
  ::    TCP's, because this code uses functional data structures, and
  ::    because TCP's sequence numbers reset when a peer becomes
  ::    unresponsive, whereas Ames sequence numbers only change when a
  ::    ship breaches.
  ::
  ::    A deviation from Reno is +fast-resend-after-ack, which re-sends
  ::    timed-out packets when a peer starts responding again after a
  ::    period of unresponsiveness.
  ::
  ::    If .skips reaches 3, we perform a fast retransmit and fast
  ::    recovery.  This corresponds to Reno's handling of "three duplicate
  ::    acks".
  ::
  ::    rto: retransmission timeout
  ::    rtt: roundtrip time estimate, low-passed using EWMA
  ::    rttvar: mean deviation of .rtt, also low-passed with EWMA
  ::    num-live: how many packets sent, awaiting ack
  ::    ssthresh: slow-start threshold
  ::    cwnd: congestion window; max unacked packets
  ::
  +$  pump-metrics
    $:  rto=_~s1
        rtt=_~s1
        rttvar=_~s1
        ssthresh=_10.000
        cwnd=_1
        num-live=@ud
        counter=@ud
    ==
  +$  live-packet
    $:  key=live-packet-key
        val=live-packet-val
    ==
  +$  live-packet-key
    $:  =message-num
        =fragment-num
    ==
  +$  live-packet-val
    $:  packet-state
        num-fragments=fragment-num
        =fragment
    ==
  +$  packet-state
    $:  last-sent=@da
        retries=@ud
        skips=@ud
    ==
  ::  $message-sink-state: state of |message-sink to assemble messages
  ::
  ::    last-acked: highest $message-num we've fully acknowledged
  ::    last-heard: highest $message-num we've heard all fragments on
  ::    pending-vane-ack: heard but not processed by local vane
  ::    live-messages: partially received messages
  ::
  +$  message-sink-state
    $:  last-acked=message-num
        last-heard=message-num
        pending-vane-ack=(qeu [=message-num message=*])
        live-messages=(map message-num partial-rcv-message)
        nax=(set message-num)
    ==
  ::  $partial-rcv-message: message for which we've received some fragments
  ::
  ::    num-fragments: total number of fragments in this message
  ::    num-received: how many fragments we've received so far
  ::    fragments: fragments we've received, eventually producing a $message
  ::
  +$  partial-rcv-message
    $:  num-fragments=fragment-num
        num-received=fragment-num
        fragments=(map fragment-num fragment)
    ==
  ::
  --  ::ames
::                                                      ::::
::::                    ++behn                            ::  (1b) timekeeping
  ::                                                    ::::
++  behn  ^?
  |%
  +$  gift                                              ::  out result <-$
    $%  [%doze p=(unit @da)]                            ::  next alarm
        [%wake error=(unit tang)]                       ::  wakeup or failed
        [%meta p=vase]
        [%heck syn=sign-arvo]                           ::  response to %huck
    ==
  +$  task                                              ::  in request ->$
    $~  [%vega ~]                                       ::
    $%  $>(%born vane-task)                             ::  new unix process
        [%rest p=@da]                                   ::  cancel alarm
        [%drip p=vase]                                  ::  give in next event
        [%huck syn=sign-arvo]                           ::  give back
        $>(%trim vane-task)                             ::  trim state
        $>(%vega vane-task)                             ::  report upgrade
        [%wait p=@da]                                   ::  set alarm
        [%wake ~]                                       ::  timer activate
    ==
  --  ::behn
::                                                      ::::
::::                    ++clay                            ::  (1c) versioning
  ::                                                    ::::
++  clay  ^?
  |%
  +$  gift                                              ::  out result <-$
    $%  [%boon payload=*]                               ::  ames response
        [%croz rus=(map desk [r=regs w=regs])]          ::  rules for group
        [%cruz cez=(map @ta crew)]                      ::  permission groups
        [%dirk p=@tas]                                  ::  mark mount dirty
        [%ergo p=@tas q=mode]                           ::  version update
        [%hill p=(list @tas)]                           ::  mount points
        [%done error=(unit error:ames)]                 ::  ames message (n)ack
        [%mere p=(each (set path) (pair term tang))]    ::  merge result
        [%ogre p=@tas]                                  ::  delete mount point
        [%rule red=dict wit=dict]                       ::  node r+w permissions
        [%writ p=riot]                                  ::  response
        [%wris p=[%da p=@da] q=(set (pair care path))]  ::  many changes
    ==                                                  ::
  +$  task                                              ::  in request ->$
    $~  [%vega ~]                                       ::
    $%  [%boat ~]                                       ::  pier rebooted
        [%cred nom=@ta cew=crew]                        ::  set permission group
        [%crew ~]                                       ::  permission groups
        [%crow nom=@ta]                                 ::  group usage
        [%drop des=desk]                                ::  cancel pending merge
        [%info des=desk dit=nori]                       ::  internal edit
        $>(%init vane-task)                             ::  report install
        [%into des=desk all=? fis=mode]                 ::  external edit
        $:  %merg                                       ::  merge desks
            des=desk                                    ::  target
            her=@p  dem=desk  cas=case                  ::  source
            how=germ                                    ::  method
        ==                                              ::
        $:  %fuse                                       ::  merge many
            des=desk                                    ::  target desk
            bas=beak                                    ::  base desk
            con=(list [beak germ])                      ::  merges
        ==
        [%mont pot=term bem=beam]                       ::  mount to unix
        [%dirk des=desk]                                ::  mark mount dirty
        [%ogre pot=$@(desk beam)]                       ::  delete mount point
        [%park des=desk yok=yoki ran=rang]              ::  synchronous commit
        [%perm des=desk pax=path rit=rite]              ::  change permissions
        [%pork ~]                                       ::  resume commit
        $>(%trim vane-task)                             ::  trim state
        $>(%vega vane-task)                             ::  report upgrade
        [%warp wer=ship rif=riff]                       ::  internal file req
        [%werp who=ship wer=ship rif=riff-any]          ::  external file req
        $>(%plea vane-task)                             ::  ames request
    ==                                                  ::
  ::
  ::::                                                  ::  (1c2)
    ::
  +$  aeon  @ud                                         ::  version number
  +$  ankh                                              ::  fs node (new)
    $~  [~ ~]
    $:  fil=(unit [p=lobe q=cage])                      ::  file
        dir=(map @ta ankh)                              ::  folders
    ==                                                  ::
  +$  beam  [[p=ship q=desk r=case] s=path]             ::  global name
  +$  beak  [p=ship q=desk r=case]                      ::  path prefix
  +$  blob                                              ::  fs blob
    $%  [%delta p=lobe q=[p=mark q=lobe] r=page]        ::  delta on q
        [%direct p=lobe q=page]                         ::  immediate
    ==                                                  ::
  ::  +cable: a reference to something on the filesystem
  ::    face: the face to wrap around the imported file
  ::    file-path: location in clay
  +$  cable
    $:  face=(unit term)
        file-path=term
    ==
  +$  care  ?(%a %b %c %d %e %f %p %r %s %t %u %v %w %x %y %z)  ::  clay submode
  +$  case                                              ::  ship desk case spur
    $%  [%da p=@da]                                     ::  date
        [%tas p=@tas]                                   ::  label
        [%ud p=@ud]                                     ::  number
    ==                                                  ::
  +$  cass  [ud=@ud da=@da]                             ::  cases for revision
  +$  crew  (set ship)                                  ::  permissions group
  +$  dict  [src=path rul=real]                         ::  effective permission
  +$  dome                                              ::  project state
    $:  ank=ankh                                        ::  state
        let=@ud                                         ::  top id
        hit=(map @ud tako)                              ::  changes by id
        lab=(map @tas @ud)                              ::  labels
    ==                                                  ::
  +$  germ                                              ::  merge style
    $?  %init                                           ::  new desk
        %fine                                           ::  fast forward
        %meet                                           ::  orthogonal files
        %mate                                           ::  orthogonal changes
        %meld                                           ::  force merge
        %only-this                                      ::  ours with parents
        %only-that                                      ::  hers with parents
        %take-this                                      ::  ours unless absent
        %take-that                                      ::  hers unless absent
        %meet-this                                      ::  ours if conflict
        %meet-that                                      ::  hers if conflict
    ==                                                  ::
  +$  lobe  @uvI                                        ::  blob ref
  +$  maki  [p=@ta q=@ta r=@ta s=path]                  ::
  +$  miso                                              ::  ankh delta
    $%  [%del ~]                                        ::  delete
        [%ins p=cage]                                   ::  insert
        [%dif p=cage]                                   ::  mutate from diff
        [%mut p=cage]                                   ::  mutate from raw
    ==                                                  ::
  +$  misu                                              ::  computed delta
    $%  [%del ~]                                        ::  delete
        [%ins p=cage]                                   ::  insert
        [%dif p=lobe q=cage]                            ::  mutate from diff
    ==                                                  ::
  +$  mizu  [p=@u q=(map @ud tako) r=rang]              ::  new state
  +$  moar  [p=@ud q=@ud]                               ::  normal change range
  +$  moat  [from=case to=case =path]                   ::  change range
  +$  mode  (list [path (unit mime)])                   ::  external files
  +$  mood  [=care =case =path]                         ::  request in desk
  +$  mool  [=case paths=(set (pair care path))]        ::  requests in desk
  +$  nori                                              ::  repository action
    $%  [%& p=soba]                                     ::  delta
        [%| p=@tas q=(unit aeon)]                       ::  label
    ==                                                  ::
  +$  nuri                                              ::  repository action
    $%  [%& p=suba]                                     ::  delta
        [%| p=@tas]                                     ::  label
    ==                                                  ::
  +$  open  $-(path vase)                               ::  get prelude
  +$  page  (cask *)                                    ::  untyped cage
  +$  plop  blob                                        ::  unvalidated blob
  +$  rang                                              ::  repository
    $:  hut=(map tako yaki)                             ::  changes
        lat=(map lobe blob)                             ::  data
    ==                                                  ::
  +$  rant                                              ::  response to request
    $:  p=[p=care q=case r=desk]                        ::  clade release book
        q=path                                          ::  spur
        r=cage                                          ::  data
    ==                                                  ::
  +$  rave                                              ::  general request
    $%  [%sing =mood]                                   ::  single request
        [%next =mood]                                   ::  await next version
        [%mult =mool]                                   ::  next version of any
        [%many track=? =moat]                           ::  track range
    ==                                                  ::
  +$  real                                              ::  resolved permissions
    $:  mod=?(%black %white)                            ::
        who=(pair (set ship) (map @ta crew))            ::
    ==                                                  ::
  +$  regs  (map path rule)                             ::  rules for paths
  +$  riff  [p=desk q=(unit rave)]                      ::  request+desist
  +$  riff-any
    $%  [%1 =riff]
    ==
  +$  rite                                              ::  new permissions
    $%  [%r red=(unit rule)]                            ::  for read
        [%w wit=(unit rule)]                            ::  for write
        [%rw red=(unit rule) wit=(unit rule)]           ::  for read and write
    ==                                                  ::
  +$  riot  (unit rant)                                 ::  response+complete
  +$  rule  [mod=?(%black %white) who=(set whom)]       ::  node permission
  +$  rump  [p=care q=case r=@tas s=path]               ::  relative path
  +$  saba  [p=ship q=@tas r=moar s=dome]               ::  patch+merge
  +$  soba  (list [p=path q=miso])                      ::  delta
  +$  suba  (list [p=path q=misu])                      ::  delta
  +$  tako  @                                           ::  yaki ref
  +$  toro  [p=@ta q=nori]                              ::  general change
  ++  unce                                              ::  change part
    |*  a=mold                                          ::
    $%  [%& p=@ud]                                      ::  skip[copy]
        [%| p=(list a) q=(list a)]                      ::  p -> q[chunk]
    ==                                                  ::
  ++  urge  |*(a=mold (list (unce a)))                  ::  list change
  +$  whom  (each ship @ta)                             ::  ship or named crew
  +$  yoki  (each yuki yaki)                            ::  commit
  +$  yuki                                              ::  proto-commit
    $:  p=(list tako)                                   ::  parents
        q=(map path (each page lobe))                   ::  namespace
    ==                                                  ::
  +$  yaki                                              ::  commit
    $:  p=(list tako)                                   ::  parents
        q=(map path lobe)                               ::  namespace
        r=tako                                          ::  self-reference
        t=@da                                           ::  date
    ==                                                  ::
  ::
  ::  +page-to-lobe: hash a page to get a lobe.
  ::
  ++  page-to-lobe  |=(page (shax (jam +<)))
  ::
  ::  +make-yaki: make commit out of a list of parents, content, and date.
  ::
  ++  make-yaki
    |=  [p=(list tako) q=(map path lobe) t=@da]
    ^-  yaki
    =+  ^=  has
        %^  cat  7  (sham [%yaki (roll p add) q t])
        (sham [%tako (roll p add) q t])
    [p q has t]
  ::  $pile: preprocessed hoon source file
  ::
  ::    /-  sur-file            ::  surface imports from /sur
  ::    /+  lib-file            ::  library imports from /lib
  ::    /=  face  /path         ::  imports built hoon file at path
  ::    /~  face  type   /path  ::  imports built hoon files from directory
  ::    /%  face  %mark         ::  imports mark definition from /mar
  ::    /$  face  %from  %to    ::  imports mark converter from /mar
  ::    /*  face  %mark  /path  ::  unbuilt file imports, as mark
  ::
  +$  pile
    $:  sur=(list taut)
        lib=(list taut)
        raw=(list [face=term =path])
        raz=(list [face=term =spec =path])
        maz=(list [face=term =mark])
        caz=(list [face=term =mars])
        bar=(list [face=term =mark =path])
        =hoon
    ==
  ::  $taut: file import from /lib or /sur
  ::
  +$  taut  [face=(unit term) pax=term]
  ::  $mars: mark conversion request
  ::  $tube: mark conversion gate
  ::  $nave: typed mark core
  ::
  +$  mars  [a=mark b=mark]
  +$  tube  $-(vase vase)
  ++  nave
    |$  [typ dif]
    $_
    ^?
    |%
    ++  diff  |~([old=typ new=typ] *dif)
    ++  form  *mark
    ++  join  |~([a=dif b=dif] *(unit (unit dif)))
    ++  mash
      |~  [a=[ship desk dif] b=[ship desk dif]]
      *(unit dif)
    ++  pact  |~([typ dif] *typ)
    ++  vale  |~(noun *typ)
    --
  ::  $dais: processed mark core
  ::
  +$  dais
    $_  ^|
    |_  sam=vase
    ++  diff  |~(new=_sam *vase)
    ++  form  *mark
    ++  join  |~([a=vase b=vase] *(unit (unit vase)))
    ++  mash
      |~  [a=[ship desk diff=vase] b=[ship desk diff=vase]]
      *(unit vase)
    ++  pact  |~(diff=vase sam)
    ++  vale  |~(noun sam)
    --
  ::
  ++  get-fit
    |=  [bek=beak pre=@tas pax=@tas]
    ^-  (unit path)
    =/  paz  (segments pax)
    |-  ^-  (unit path)
    ?~  paz
      ~
    =/  puz=path  (snoc `path`[pre i.paz] %hoon)
    =+  .^(=arch cy+[(scot %p p.bek) q.bek (scot r.bek) puz])
    ?^  fil.arch
      `puz
    $(paz t.paz)
  ::  +segments: compute all paths from :path-part, replacing some `/`s with `-`s
  ::
  ::    For example, when passed a :path-part of 'foo-bar-baz',
  ::    the product will contain:
  ::    ```
  ::    dojo> (segments 'foo-bar-baz')
  ::    ~[/foo-bar-baz /foo-bar/baz /foo/bar-baz /foo/bar/baz]
  ::    ```
  ::
  ++  segments
    |=  suffix=@tas
    ^-  (list path)
    =/  parser
      (most hep (cook crip ;~(plug ;~(pose low nud) (star ;~(pose low nud)))))
    =/  torn=(list @tas)  (fall (rush suffix parser) ~[suffix])
    %-  flop
    |-  ^-  (list (list @tas))
    ?<  ?=(~ torn)
    ?:  ?=([@ ~] torn)
      ~[torn]
    %-  zing
    %+  turn  $(torn t.torn)
    |=  s=(list @tas)
    ^-  (list (list @tas))
    ?>  ?=(^ s)
    ~[[i.torn s] [(crip "{(trip i.torn)}-{(trip i.s)}") t.s]]
  --  ::clay
::                                                      ::::
::::                    ++dill                            ::  (1d) console
  ::                                                    ::::
++  dill  ^?
  |%
  +$  gift                                              ::  out result <-$
    $%  [%blit p=(list blit)]                           ::  terminal output
        [%logo ~]                                       ::  logout
        [%meld ~]                                       ::  unify memory
        [%pack ~]                                       ::  compact memory
        [%trim p=@ud]                                   ::  trim kernel state
    ==                                                  ::
  +$  task                                              ::  in request ->$
    $~  [%vega ~]                                       ::
    $%  [%boot lit=? p=*]                               ::  weird %dill boot
        [%crop p=@ud]                                   ::  trim kernel state
        [%crud p=@tas q=(list tank)]                    ::  print error
        [%flog p=flog]                                  ::  wrapped error
        [%heft ~]                                       ::  memory report
        $>(%init vane-task)                             ::  after gall ready
        [%meld ~]                                       ::  unify memory
        [%pack ~]                                       ::  compact memory
        [%shot ses=@tas task=session-task]              ::  task for session
        [%talk p=(list tank)]                           ::  print tanks
        [%text p=tape]                                  ::  print tape
        $>(%trim vane-task)                             ::  trim state
        $>(%vega vane-task)                             ::  report upgrade
        [%verb ~]                                       ::  verbose mode
        [%knob tag=term level=?(%hush %soft %loud)]     ::  error verbosity
        session-task                                    ::  for default session
    ==                                                  ::
  ::                                                    ::
  +$  session-task                                      ::  session request
    $%  [%belt p=belt]                                  ::  terminal input
        [%blew p=blew]                                  ::  terminal config
        [%flee ~]                                       ::  unwatch session
        [%hail ~]                                       ::  terminal refresh
        [%open p=dude:gall q=(list gill:gall)]          ::  setup session
        [%shut ~]                                       ::  close session
        [%view ~]                                       ::  watch session blits
    ==                                                  ::
  ::
  ::::                                                  ::  (1d2)
    ::
  +$  blew  [p=@ud q=@ud]                               ::  columns rows
  +$  belt                                              ::  client input
    $?  bolt                                            ::  simple input
        [%mod mod=?(%ctl %met %hyp) key=bolt]           ::  w/ modifier
        [%txt p=(list @c)]                              ::  utf32 text
        ::TODO  consider moving %hey, %rez, %yow here   ::
    ==                                                  ::
  +$  bolt                                              ::  simple input
    $@  @c                                              ::  simple keystroke
    $%  [%aro p=?(%d %l %r %u)]                         ::  arrow key
        [%bac ~]                                        ::  true backspace
        [%del ~]                                        ::  true delete
        [%hit r=@ud c=@ud]                              ::  mouse click
        [%ret ~]                                        ::  return
    ==                                                  ::
  +$  blit                                              ::  client output
    $%  [%bel ~]                                        ::  make a noise
        [%clr ~]                                        ::  clear the screen
        [%hop p=$@(@ud [r=@ud c=@ud])]                  ::  set cursor col/pos
        [%klr p=stub]                                   ::  put styled
        [%put p=(list @c)]                              ::  put text at cursor
        [%nel ~]                                        ::  newline
        [%sag p=path q=*]                               ::  save to jamfile
        [%sav p=path q=@]                               ::  save to file
        [%url p=@t]                                     ::  activate url
        [%wyp ~]                                        ::  wipe cursor line
    ==                                                  ::
  +$  dill-belt                                         ::  arvo input
    $%  belt                                            ::  client input
        [%cru p=@tas q=(list tank)]                     ::  echo error
        [%hey ~]                                        ::  refresh
        [%rez p=@ud q=@ud]                              ::  resize, cols, rows
        [%yow p=gill:gall]                              ::  connect to app
    ==                                                  ::
  +$  dill-blit                                         ::  arvo output
    $%  blit                                            ::  client output
        [%mor p=(list dill-blit)]                       ::  multiple blits
        [%qit ~]                                        ::  close console
    ==                                                  ::
  +$  flog                                              ::  sent to %dill
    $%  [%crop p=@ud]                                   ::  trim kernel state
        [%crud p=@tas q=(list tank)]                    ::
        [%heft ~]                                       ::
        [%meld ~]                                       ::  unify memory
        [%pack ~]                                       ::  compact memory
        [%text p=tape]                                  ::
        [%verb ~]                                       ::  verbose mode
    ==                                                  ::
  ::                                                    ::
  +$  poke                                              ::  dill to userspace
    $:  ses=@tas                                        ::  target session
        dill-belt                                       ::  input
    ==                                                  ::
  --  ::dill
::                                                      ::::
::::                    ++eyre                            ::  (1e) http-server
  ::                                                    ::::
++  eyre  ^?
  |%
  +$  gift
    $%  ::  set-config: configures the external http server
        ::
        ::    TODO: We need to actually return a (map (unit @t) http-config)
        ::    so we can apply configurations on a per-site basis
        ::
        [%set-config =http-config]
        ::  response: response to an event from earth
        ::
        [%response =http-event:http]
        ::  response to a %connect or %serve
        ::
        ::    :accepted is whether :binding was valid. Duplicate bindings are
        ::    not allowed.
        ::
        [%bound accepted=? =binding]
    ==
  ::
  +$  task
    $~  [%vega ~]
    $%  ::  initializes ourselves with an identity
        ::
        $>(%init vane-task)
        ::  new unix process
        ::
        $>(%born vane-task)
        ::  trim state (in response to memory pressure)
        ::
        $>(%trim vane-task)
        ::  report upgrade
        ::
        $>(%vega vane-task)
        ::  notifies us of the ports of our live http servers
        ::
        [%live insecure=@ud secure=(unit @ud)]
        ::  update http configuration
        ::
        [%rule =http-rule]
        ::  starts handling an inbound http request
        ::
        [%request secure=? =address =request:http]
        ::  starts handling an backdoor http request
        ::
        [%request-local secure=? =address =request:http]
        ::  cancels a previous request
        ::
        [%cancel-request ~]
        ::  connects a binding to an app
        ::
        [%connect =binding app=term]
        ::  connects a binding to a generator
        ::
        [%serve =binding =generator]
        ::  disconnects a binding
        ::
        ::    This must be called with the same duct that made the binding in
        ::    the first place.
        ::
        [%disconnect =binding]
        ::  notifies us that web login code changed
        ::
        [%code-changed ~]
        ::  start responding positively to cors requests from origin
        ::
        [%approve-origin =origin]
        ::  start responding negatively to cors requests from origin
        ::
        [%reject-origin =origin]
    ==
  ::  +origin: request origin as specified in an Origin header
  ::
  +$  origin  @torigin
  ::  +cors-registry: origins categorized by approval status
  ::
  +$  cors-registry
    $:  requests=(set origin)
        approved=(set origin)
        rejected=(set origin)
    ==
  ::  +outstanding-connection: open http connections not fully complete:
  ::
  ::    This refers to outstanding connections where the connection to
  ::    outside is opened and we are currently waiting on an app to
  ::    produce the results.
  ::
  +$  outstanding-connection
    $:  ::  action: the action that had matched
        ::
        =action
        ::  inbound-request: the original request which caused this connection
        ::
        =inbound-request
        ::  response-header: set when we get our first %start
        ::
        response-header=(unit response-header:http)
        ::  bytes-sent: the total bytes sent in response
        ::
        bytes-sent=@ud
    ==
  ::  +authentication-state: state used in the login system
  ::
  +$  authentication-state
    $:  ::  sessions: a mapping of session cookies to session information
        ::
        sessions=(map @uv session)
    ==
  ::  +session: server side data about a session
  ::
  +$  session
    $:  ::  expiry-time: when this session expires
        ::
        ::    We check this server side, too, so we aren't relying on the browser
        ::    to properly handle cookie expiration as a security mechanism.
        ::
        expiry-time=@da
        ::  channels: channels opened by this session
        ::
        channels=(set @t)
        ::
        ::  TODO: We should add a system for individual capabilities; we should
        ::  mint some sort of long lived cookie for mobile apps which only has
        ::  access to a single application path.
    ==
  ::  channel-state: state used in the channel system
  ::
  +$  channel-state
    $:  ::  session: mapping between an arbitrary key to a channel
        ::
        session=(map @t channel)
        ::  by-duct: mapping from ducts to session key
        ::
        duct-to-key=(map duct @t)
    ==
  ::  +timer: a reference to a timer so we can cancel or update it.
  ::
  +$  timer
    $:  ::  date: time when the timer will fire
        ::
        date=@da
        ::  duct: duct that set the timer so we can cancel
        ::
        =duct
    ==
  ::  channel-event: unacknowledged channel event, vaseless sign
  ::
  +$  channel-event
    $%  $>(%poke-ack sign:agent:gall)
        $>(%watch-ack sign:agent:gall)
        $>(%kick sign:agent:gall)
        [%fact =mark =noun]
    ==
  ::  channel: connection to the browser
  ::
  ::    Channels are the main method where a webpage communicates with Gall
  ::    apps. Subscriptions and pokes are issues with PUT requests on a path,
  ::    while GET requests on that same path open a persistent EventSource
  ::    channel.
  ::
  ::    The EventSource API is a sequence number based API that browser provide
  ::    which allow the server to push individual events to the browser over a
  ::    connection held open. In case of reconnection, the browser will send a
  ::    'Last-Event-Id: ' header to the server; the server then resends all
  ::    events since then.
  ::
  +$  channel
    $:  ::  channel-state: expiration time or the duct currently listening
        ::
        ::    For each channel, there is at most one open EventSource
        ::    connection. A 400 is issues on duplicate attempts to connect to the
        ::    same channel. When an EventSource isn't connected, we set a timer
        ::    to reap the subscriptions. This timer shouldn't be too short
        ::    because the
        ::
        state=(each timer duct)
        ::  next-id: next sequence number to use
        ::
        next-id=@ud
        ::  last-ack: time of last client ack
        ::
        ::    used for clog calculations, in combination with :unacked
        ::
        last-ack=@da
        ::  events: unacknowledged events
        ::
        ::    We keep track of all events where we haven't received a
        ::    'Last-Event-Id: ' response from the client or a per-poke {'ack':
        ::    ...} call. When there's an active EventSource connection on this
        ::    channel, we send the event but we still add it to events because we
        ::    can't assume it got received until we get an acknowledgment.
        ::
        events=(qeu [id=@ud request-id=@ud =channel-event])
        ::  unacked: unacknowledged event counts by request-id
        ::
        ::    used for clog calculations, in combination with :last-ack
        ::
        unacked=(map @ud @ud)
        ::  subscriptions: gall subscriptions by request-id
        ::
        ::    We maintain a list of subscriptions so if a channel times out, we
        ::    can cancel all the subscriptions we've made.
        ::
        subscriptions=(map @ud [ship=@p app=term =path duc=duct])
        ::  heartbeat: sse heartbeat timer
        ::
        heartbeat=(unit timer)
    ==
  ::  +binding: A rule to match a path.
  ::
  ::    A +binding is a system unique mapping for a path to match. A +binding
  ::    must be system unique because we don't want two handlers for a path;
  ::    what happens if there are two different actions for [~ /]?
  ::
  +$  binding
    $:  ::  site: the site to match.
        ::
        ::    A ~ will match the Urbit's identity site (your.urbit.org). Any
        ::    other value will match a domain literal.
        ::
        site=(unit @t)
        ::  path: matches this prefix path
        ::
        ::    /~myapp will match /~myapp or /~myapp/longer/path
        ::
        path=(list @t)
    ==
  ::  +action: the action to take when a binding matches an incoming request
  ::
  +$  action
    $%  ::  dispatch to a generator
        ::
        [%gen =generator]
        ::  dispatch to an application
        ::
        [%app app=term]
        ::  internal authentication page
        ::
        [%authentication ~]
        ::  internal logout page
        ::
        [%logout ~]
        ::  gall channel system
        ::
        [%channel ~]
        ::  gall scry endpoint
        ::
        [%scry ~]
        ::  respond with the default file not found page
        ::
        [%four-oh-four ~]
    ==
  ::  +generator: a generator on the local ship that handles requests
  ::
  ::    This refers to a generator on the local ship, run with a set of
  ::    arguments. Since http requests are time sensitive, we require that the
  ::    generator be on the current ship.
  ::
  +$  generator
    $:  ::  desk: desk on current ship that contains the generator
        ::
        =desk
        ::  path: path on :desk to the generator's hoon file
        ::
        path=(list @t)
        ::  args: arguments passed to the gate
        ::
        args=*
    ==
  :: +http-config: full http-server configuration
  ::
  +$  http-config
    $:  :: secure: PEM-encoded RSA private key and cert or cert chain
        ::
        secure=(unit [key=wain cert=wain])
        :: proxy: reverse TCP proxy HTTP(s)
        ::
        proxy=_|
        :: log: keep HTTP(s) access logs
        ::
        log=?
        :: redirect: send 301 redirects to upgrade HTTP to HTTPS
        ::
        ::   Note: requires certificate.
        ::
        redirect=?
    ==
  :: +http-rule: update configuration
  ::
  +$  http-rule
    $%  :: %cert: set or clear certificate and keypair
        ::
        [%cert cert=(unit [key=wain cert=wain])]
        :: %turf: add or remove established dns binding
        ::
        [%turf action=?(%put %del) =turf]
    ==
  ::  +address: client IP address
  ::
  +$  address
    $%  [%ipv4 @if]
        [%ipv6 @is]
        ::  [%ames @p]
    ==
  ::  +inbound-request: +http-request and metadata
  ::
  +$  inbound-request
    $:  ::  authenticated: has a valid session cookie
        ::
        authenticated=?
        ::  secure: whether this request was encrypted (https)
        ::
        secure=?
        ::  address: the source address of this request
        ::
        =address
        ::  request: the http-request itself
        ::
        =request:http
    ==
  ::
  +$  cred                                              ::  credential
    $:  hut=hart                                        ::  client host
        aut=(jug @tas @t)                               ::  client identities
        orx=oryx                                        ::  CSRF secret
        acl=(unit @t)                                   ::  accept-language
        cip=(each @if @is)                              ::  client IP
        cum=(map @tas *)                                ::  custom dirt
    ==                                                  ::
  +$  epic                                              ::  FCGI parameters
    $:  qix=(map @t @t)                                 ::  query
        ced=cred                                        ::  client credentials
        bem=beam                                        ::  original path
    ==                                                  ::
  ::
  +$  hart  [p=? q=(unit @ud) r=host]                   ::  http sec+port+host
  +$  hate  [p=purl q=@p r=moth]                        ::  semi-cooked request
  +$  hiss  [p=purl q=moth]                             ::  outbound request
  +$  host  (each turf @if)                             ::  http host
  +$  hoke  %+  each  [%localhost ~]                    ::  local host
            ?(%.0.0.0.0 %.127.0.0.1)                    ::
  +$  httq                                              ::  raw http request
    $:  p=meth                                          ::  method
        q=@t                                            ::  unparsed url
        r=(list [p=@t q=@t])                            ::  headers
        s=(unit octs)                                   ::  body
    ==                                                  ::
  +$  httr  [p=@ud q=mess r=(unit octs)]                ::  raw http response
  +$  math  (map @t (list @t))                          ::  semiparsed headers
  +$  mess  (list [p=@t q=@t])                          ::  raw http headers
  +$  meth                                              ::  http methods
    $?  %conn                                           ::  CONNECT
        %delt                                           ::  DELETE
        %get                                            ::  GET
        %head                                           ::  HEAD
        %opts                                           ::  OPTIONS
        %post                                           ::  POST
        %put                                            ::  PUT
        %trac                                           ::  TRACE
    ==                                                  ::
  +$  moth  [p=meth q=math r=(unit octs)]               ::  http operation
  +$  oryx  @t                                          ::  CSRF secret
  +$  pork  [p=(unit @ta) q=(list @t)]                  ::  fully parsed url
  :: +prox: proxy notification
  ::
  ::   Used on both the proxy (ward) and upstream sides for
  ::   sending/receiving proxied-request notifications.
  ::
  +$  prox
    $:  :: por: tcp port
        ::
        por=@ud
        :: sek: secure?
        ::
        sek=?
        :: non: authentication nonce
        ::
        non=@uvJ
    ==
  +$  purf  (pair purl (unit @t))                       ::  url with fragment
  +$  purl  [p=hart q=pork r=quay]                      ::  parsed url
  +$  quay  (list [p=@t q=@t])                          ::  parsed url query
  ++  quer  |-($@(~ [p=@t q=@t t=$]))                   ::  query tree
  +$  quri                                              ::  request-uri
    $%  [%& p=purl]                                     ::  absolute
        [%| p=pork q=quay]                              ::  relative
    ==                                                  ::
  ::  +reserved: check if an ipv4 address is in a reserved range
  ::
  ++  reserved
    |=  a=@if
    ^-  ?
    =/  b  (flop (rip 3 a))
    ::  0.0.0.0/8 (software)
    ::
    ?.  ?=([@ @ @ @ ~] b)  &
    ?|  ::  10.0.0.0/8 (private)
        ::
        =(10 i.b)
        ::  100.64.0.0/10 (carrier-grade NAT)
        ::
        &(=(100 i.b) (gte i.t.b 64) (lte i.t.b 127))
        ::  127.0.0.0/8 (localhost)
        ::
        =(127 i.b)
        ::  169.254.0.0/16 (link-local)
        ::
        &(=(169 i.b) =(254 i.t.b))
        ::  172.16.0.0/12 (private)
        ::
        &(=(172 i.b) (gte i.t.b 16) (lte i.t.b 31))
        ::  192.0.0.0/24 (protocol assignment)
        ::
        &(=(192 i.b) =(0 i.t.b) =(0 i.t.t.b))
        ::  192.0.2.0/24 (documentation)
        ::
        &(=(192 i.b) =(0 i.t.b) =(2 i.t.t.b))
        ::  192.18.0.0/15 (reserved, benchmark)
        ::
        &(=(192 i.b) |(=(18 i.t.b) =(19 i.t.b)))
        ::  192.51.100.0/24 (documentation)
        ::
        &(=(192 i.b) =(51 i.t.b) =(100 i.t.t.b))
        ::  192.88.99.0/24 (reserved, ex-anycast)
        ::
        &(=(192 i.b) =(88 i.t.b) =(99 i.t.t.b))
        ::  192.168.0.0/16 (private)
        ::
        &(=(192 i.b) =(168 i.t.b))
        ::  203.0.113/24 (documentation)
        ::
        &(=(203 i.b) =(0 i.t.b) =(113 i.t.t.b))
        ::  224.0.0.0/8 (multicast)
        ::  240.0.0.0/4 (reserved, future)
        ::  255.255.255.255/32 (broadcast)
        ::
        (gte i.b 224)
    ==
  ::  +ipa: parse ip address
  ::
  ++  ipa
    ;~(pose (stag %ipv4 ip4) (stag %ipv6 ip6))
  ::  +ip4: parse ipv4 address
  ::
  ++  ip4
    =+  byt=(ape:ag ted:ab)
    (bass 256 ;~(plug byt (stun [3 3] ;~(pfix dot byt))))
  ::  +ip6: parse ipv6 address
  ::
  ++  ip6
    %+  bass  0x1.0000
    %+  sear
      |=  hexts=(list $@(@ [~ %zeros]))
      ^-  (unit (list @))
      ::  not every list of hextets is an ipv6 address
      ::
      =/  legit=?
        =+  l=(lent hexts)
        =+  c=|=(a=* ?=([~ %zeros] a))
        ?|  &((lth l 8) ?=([* ~] (skim hexts c)))
            &(=(8 l) !(lien hexts c))
        ==
      ?.  legit  ~
      %-  some
      ::  expand zeros
      ::
      %-  zing
      %+  turn  hexts
      |=  hext=$@(@ [~ %zeros])
      ?@  hext  [hext]~
      (reap (sub 9 (lent hexts)) 0)
    ::  parse hextets, producing cell for shorthand zeroes
    ::
    |^  %+  cook
          |=  [a=(list @) b=(list [~ %zeros]) c=(list @)]
          :(welp a b c)
        ;~  plug
          (more col het)
          (stun [0 1] cel)
          (more col het)
        ==
    ++  cel  (cold `%zeros ;~(plug col col))
    ++  het  (bass 16 (stun [1 4] six:ab))
    --
  ::
  +$  rout  [p=(list host) q=path r=oryx s=path]        ::  http route (new)
  +$  user  knot                                        ::  username
  --  ::eyre
::                                                      ::::
::::                    ++gall                            ::  (1g) extensions
  ::                                                    ::::
++  gall  ^?
  |%
  +$  gift                                              ::  outgoing result
    $%  [%boon payload=*]                               ::  ames response
        [%done error=(unit error:ames)]                 ::  ames message (n)ack
<<<<<<< HEAD
        [%onto p=(each suss tang)]                      ::  about agent
        [%unto p=unto]                                  ::
=======
        [%unto p=sign:agent]                            ::
>>>>>>> 5385889e
    ==                                                  ::
  +$  task                                              ::  incoming request
    $~  [%vega ~]                                       ::
    $%  [%deal p=sock q=term r=deal]                    ::  full transmission
        [%sear =ship]                                   ::  clear pending queues
        [%jolt =desk =dude]                             ::  (re)start agent
        [%idle =dude]                                   ::  suspend agent
        [%nuke =dude]                                   ::  delete agent
        $>(%init vane-task)                             ::  set owner
        $>(%trim vane-task)                             ::  trim state
        $>(%vega vane-task)                             ::  report upgrade
        $>(%plea vane-task)                             ::  network request
    ==                                                  ::
  +$  bitt  (map duct (pair ship path))                 ::  incoming subs
  +$  boat                                              ::  outgoing subs
    %+  map  [=wire =ship =term]                        ::
    [acked=? =path]                                     ::
  +$  bowl                                              ::  standard app state
          $:  $:  our=ship                              ::  host
                  src=ship                              ::  guest
                  dap=term                              ::  agent
              ==                                        ::
              $:  wex=boat                              ::  outgoing subs
                  sup=bitt                              ::  incoming subs
              ==                                        ::
              $:  act=@ud                               ::  change number
                  eny=@uvJ                              ::  entropy
                  now=@da                               ::  current time
                  byk=beak                              ::  load source
          ==  ==                                        ::
  +$  dude  term                                        ::  server identity
  +$  gill  (pair ship term)                            ::  general contact
  +$  scar                                              ::  opaque duct
    $:  p=@ud                                           ::  bone sequence
        q=(map duct bone)                               ::  by duct
        r=(map bone duct)                               ::  by bone
    ==                                                  ::
  +$  suss  (trel dude @tas @da)                        ::  config report
  +$  well  (pair desk term)                            ::
  +$  neat
    $%  [%arvo =note-arvo]
        [%agent [=ship name=term] =deal]
        [%pyre =tang]
    ==
  +$  deal
    $%  [%raw-poke =mark =noun]
        task:agent
    ==
  +$  unto
    $%  [%raw-fact =mark =noun]
        sign:agent
    ==
  ::
  ::  +agent: app core
  ::
  ++  agent
    =<  form
    |%
    +$  step  (quip card form)
    +$  card  (wind note gift)
    +$  note
      $%  [%agent [=ship name=term] =task]
          [%arvo note-arvo]
          [%pyre =tang]
      ==
    +$  task
      $%  [%watch =path]
          [%watch-as =mark =path]
          [%leave ~]
          [%poke =cage]
          [%poke-as =mark =cage]
      ==
    +$  gift
      $%  [%fact paths=(list path) =cage]
          [%kick paths=(list path) ship=(unit ship)]
          [%watch-ack p=(unit tang)]
          [%poke-ack p=(unit tang)]
      ==
    +$  sign
      $%  [%poke-ack p=(unit tang)]
          [%watch-ack p=(unit tang)]
          [%fact =cage]
          [%kick ~]
      ==
    ++  form
      $_  ^|
      |_  bowl
      ++  on-init
        *(quip card _^|(..on-init))
      ::
      ++  on-save
        *vase
      ::
      ++  on-load
        |~  old-state=vase
        *(quip card _^|(..on-init))
      ::
      ++  on-poke
        |~  [mark vase]
        *(quip card _^|(..on-init))
      ::
      ++  on-watch
        |~  path
        *(quip card _^|(..on-init))
      ::
      ++  on-leave
        |~  path
        *(quip card _^|(..on-init))
      ::
      ++  on-peek
        |~  path
        *(unit (unit cage))
      ::
      ++  on-agent
        |~  [wire sign]
        *(quip card _^|(..on-init))
      ::
      ++  on-arvo
        |~  [wire sign-arvo]
        *(quip card _^|(..on-init))
      ::
      ++  on-fail
        |~  [term tang]
        *(quip card _^|(..on-init))
      --
    --
  --  ::gall
::  %iris http-client interface
::
++  iris  ^?
  |%
  ::  +gift: effects the client can emit
  ::
  +$  gift
    $%  ::  %request: outbound http-request to earth
        ::
        ::    TODO: id is sort of wrong for this interface; the duct should
        ::    be enough to identify which request we're talking about?
        ::
        [%request id=@ud request=request:http]
        ::  %cancel-request: tell earth to cancel a previous %request
        ::
        [%cancel-request id=@ud]
        ::  %response: response to the caller
        ::
        [%http-response =client-response]
    ==
  ::
  +$  task
    $~  [%vega ~]
    $%  ::  system started up; reset open connections
        ::
        $>(%born vane-task)
        ::  trim state (in response to memory pressure)
        ::
        $>(%trim vane-task)
        ::  report upgrade
        ::
        $>(%vega vane-task)
        ::  fetches a remote resource
        ::
        [%request =request:http =outbound-config]
        ::  cancels a previous fetch
        ::
        [%cancel-request ~]
        ::  receives http data from outside
        ::
        [%receive id=@ud =http-event:http]
    ==
  ::  +client-response: one or more client responses given to the caller
  ::
  +$  client-response
    $%  ::  periodically sent as an update on the duct that sent %fetch
        ::
        $:  %progress
            ::  http-response-header: full transaction header
            ::
            ::    In case of a redirect chain, this is the target of the
            ::    final redirect.
            ::
            =response-header:http
            ::  bytes-read: bytes fetched so far
            ::
            bytes-read=@ud
            ::  expected-size: the total size if response had a content-length
            ::
            expected-size=(unit @ud)
            ::  incremental: data received since the last %http-progress
            ::
            incremental=(unit octs)
        ==
        ::  final response of a download, parsed as mime-data if successful
        ::
        [%finished =response-header:http full-file=(unit mime-data)]
        ::  canceled by the runtime system
        ::
        [%cancel ~]
    ==
  ::  mime-data: externally received but unvalidated mimed data
  ::
  +$  mime-data
    [type=@t data=octs]
  ::  +outbound-config: configuration for outbound http requests
  ::
  +$  outbound-config
    $:  ::  number of times to follow a 300 redirect before erroring
        ::
        ::    Common values for this will be 3 (the limit most browsers use), 5
        ::    (the limit recommended by the http standard), or 0 (let the
        ::    requester deal with 300 redirects).
        ::
        redirects=_5
        ::  number of times to retry before failing
        ::
        ::    When we retry, we'll automatically try to use the 'Range' header
        ::    to resume the download where we left off if we have the
        ::    'Accept-Range: bytes' in the original response.
        ::
        retries=_3
    ==
  ::  +to-httr: adapts to old eyre interface
  ::
  ++  to-httr
    |=  [header=response-header:http full-file=(unit mime-data)]
    ^-  httr:eyre
    ::
    =/  data=(unit octs)
      ?~(full-file ~ `data.u.full-file)
    ::
    [status-code.header headers.header data]
  --
::                                                      ::::
::::                    ++jael                          ::  (1h) security
  ::                                                    ::::
++  jael  ^?
  |%
  +$  public-keys-result
    $%  [%full points=(map ship point)]
        [%diff who=ship =diff:point]
        [%breach who=ship]
    ==
  ::                                                  ::
  +$  gift                                            ::  out result <-$
    $%  [%done error=(unit error:ames)]               ::  ames message (n)ack
        [%boon payload=*]                             ::  ames response
        [%private-keys =life vein=(map life ring)]    ::  private keys
        [%public-keys =public-keys-result]            ::  ethereum changes
        [%turf turf=(list turf)]                      ::  domains
    ==                                                ::
  ::  +feed: potential boot parameters
  ::
  +$  feed
    $^  [[%1 ~] who=ship kyz=(list [lyf=life key=ring])]
    seed
  ::  +seed: individual boot parameters
  ::
  +$  seed  [who=ship lyf=life key=ring sig=(unit oath:pki)]
  ::
  +$  task                                            ::  in request ->$
    $~  [%vega ~]                                     ::
    $%  [%dawn dawn-event]                            ::  boot from keys
        [%fake =ship]                                 ::  fake boot
        [%listen whos=(set ship) =source]             ::  set ethereum source
        ::TODO  %next for generating/putting new private key
        [%meet =ship =life =pass]                     ::  met after breach
        [%moon =ship =udiff:point]                    ::  register moon keys
        [%nuke whos=(set ship)]                       ::  cancel tracker from
        [%private-keys ~]                             ::  sub to privates
        [%public-keys ships=(set ship)]               ::  sub to publics
        [%rekey =life =ring]                          ::  update private keys
        [%resend ~]                                   ::  resend private key
        [%ruin ships=(set ship)]                      ::  pretend breach
        $>(%trim vane-task)                           ::  trim state
        [%turf ~]                                     ::  view domains
        $>(%vega vane-task)                           ::  report upgrade
        $>(%plea vane-task)                           ::  ames request
        [%step ~]                                     ::  reset web login code
    ==                                                ::
  ::
  +$  dawn-event
    $:  =seed
        spon=(list [=ship point:azimuth-types])
        czar=(map ship [=rift =life =pass])
        turf=(list turf)
        bloq=@ud
        node=(unit purl:eyre)
    ==
  ::
  ++  block
    =<  block
    |%
    +$  hash    @uxblockhash
    +$  number  @udblocknumber
    +$  id      [=hash =number]
    +$  block   [=id =parent=hash]
    --
  ::
  ::  Azimuth points form a groupoid, where the objects are all the
  ::  possible values of +point and the arrows are the possible values
  ::  of (list point-diff).  Composition of arrows is concatenation,
  ::  and you can apply the diffs to a +point with +apply.
  ::
  ::  It's simplest to consider +point as the coproduct of three
  ::  groupoids, Rift, Keys, and Sponsor.  Recall that the coproduct
  ::  of monoids is the free monoid (Kleene star) of the coproduct of
  ::  the underlying sets of the monoids.  The construction for
  ::  groupoids is similar.  Thus, the objects of the coproduct are
  ::  the product of the objects of the underlying groupoids.  The
  ::  arrows are a list of a sum of the diff types of the underlying
  ::  groupoids.  Given an arrow=(list diff), you can project to the
  ::  underlying arrows with +skim filtering on the head of each diff.
  ::
  ::  The identity element is ~.  Clearly, composing this with any
  ::  +diff gives the original +diff.  Since this is a category,
  ::  +compose must be associative (true, because concatenation is
  ::  associative).  This is a groupoid, so we must further have that
  ::  every +point-diff has an inverse.  These are given by the
  ::  +inverse operation.
  ::
  ++  point
    =<  point
    |%
    +$  point
      $:  =rift
          =life
          keys=(map life [crypto-suite=@ud =pass])
          sponsor=(unit @p)
      ==
    ::
    +$  key-update  [=life crypto-suite=@ud =pass]
    ::
    ::  Invertible diffs
    ::
    +$  diffs  (list diff)
    +$  diff
      $%  [%rift from=rift to=rift]
          [%keys from=key-update to=key-update]
          [%spon from=(unit @p) to=(unit @p)]
      ==
    ::
    ::  Non-invertible diffs
    ::
    +$  udiffs  (list [=ship =udiff])
    +$  udiff
      $:  =id:block
      $%  [%rift =rift boot=?]
          [%keys key-update boot=?]
          [%spon sponsor=(unit @p)]
          [%disavow ~]
      ==  ==
    ::
    ++  udiff-to-diff
      |=  [=a=udiff =a=point]
      ^-  (unit diff)
      ?-    +<.a-udiff
          %disavow  ~|(%udiff-to-diff-disavow !!)
          %spon     `[%spon sponsor.a-point sponsor.a-udiff]
          %rift
        ?.  (gth rift.a-udiff rift.a-point)
          ~
        ~?  &(!=(rift.a-udiff +(rift.a-point)) !boot.a-udiff)
          [%udiff-to-diff-skipped-rift a-udiff a-point]
        `[%rift rift.a-point rift.a-udiff]
      ::
          %keys
        ?.  (gth life.a-udiff life.a-point)
          ~
        ~?  &(!=(life.a-udiff +(life.a-point)) !boot.a-udiff)
          [%udiff-to-diff-skipped-life a-udiff a-point]
        :^  ~  %keys
          [life.a-point (~(gut by keys.a-point) life.a-point *[@ud pass])]
        [life crypto-suite pass]:a-udiff
      ==
    ::
    ++  inverse
      |=  diffs=(list diff)
      ^-  (list diff)
      %-  flop
      %+  turn  diffs
      |=  =diff
      ^-  ^diff
      ?-  -.diff
        %rift  [%rift to from]:diff
        %keys  [%keys to from]:diff
        %spon  [%spon to from]:diff
      ==
    ::
    ++  compose
      (bake weld ,[(list diff) (list diff)])
    ::
    ++  apply
      |=  [diffs=(list diff) =a=point]
      (roll diffs (apply-diff a-point))
    ::
    ++  apply-diff
      |=  a=point
      |:  [*=diff a-point=a]
      ^-  point
      ?-    -.diff
          %rift
        ?>  =(rift.a-point from.diff)
        a-point(rift to.diff)
      ::
          %keys
        ?>  =(life.a-point life.from.diff)
        ?>  =((~(get by keys.a-point) life.a-point) `+.from.diff)
        %_  a-point
          life  life.to.diff
          keys  (~(put by keys.a-point) life.to.diff +.to.diff)
        ==
      ::
          %spon
        ?>  =(sponsor.a-point from.diff)
        a-point(sponsor to.diff)
      ==
    --
  ::                                                    ::
  ::::                                                  ::
    ::                                                  ::
  +$  source  (each ship term)
  +$  source-id  @udsourceid
  ::
  ::  +state-eth-node: state of a connection to an ethereum node
  ::
  +$  state-eth-node                                    ::  node config + meta
    $:  top-source-id=source-id
        sources=(map source-id source)
        sources-reverse=(map source source-id)
        default-source=source-id
        ship-sources=(map ship source-id)
        ship-sources-reverse=(jug source-id ship)
    ==                                                  ::
  ::                                                    ::
  ::::                  ++pki:jael                      ::  (1h2) certificates
    ::                                                  ::::
  ++  pki  ^?
    |%
    ::TODO  update to fit azimuth-style keys
    ::  the urbit meta-certificate (++will) is a sequence
    ::  of certificates (++cert).  each cert in a will
    ::  revokes and replaces the previous cert.  the
    ::  version number of a ship is a ++life.
    ::
    ::  the deed contains an ++arms, a definition
    ::  of cosmetic identity; a semi-trusted parent,
    ::  which signs the initial certificate and provides
    ::  routing services; and a dirty bit.  if the dirty
    ::  bit is set, the new life of this ship may have
    ::  lost information that the old life had.
    ::
    +$  hand  @uvH                                      ::  128-bit hash
    +$  mind  [who=ship lyf=life]                       ::  key identifier
    +$  name  (pair @ta @t)                             ::  ascii / unicode
    +$  oath  @                                         ::  signature
    --  ::  pki
  --  ::  jael
::
+$  gift-arvo                                           ::  out result <-$
  $~  [%doze ~]
  $%  gift:ames
      gift:behn
      gift:clay
      gift:dill
      gift:eyre
      gift:gall
      gift:iris
      gift:jael
  ==
+$  task-arvo                                           ::  in request ->$
  $%  task:ames
      task:clay
      task:behn
      task:dill
      task:eyre
      task:gall
      task:iris
      task:jael
  ==
+$  note-arvo                                           ::  out request $->
  $~  [%b %wake ~]
  $%  [%a task:ames]
      [%b task:behn]
      [%c task:clay]
      [%d task:dill]
      [%e task:eyre]
      [%g task:gall]
      [%i task:iris]
      [%j task:jael]
      [%$ %whiz ~]
      [@tas %meta vase]
  ==
::  full vane names are required in vanes
::
+$  sign-arvo                                           ::  in result $<-
  $%  [%ames gift:ames]
      $:  %behn
          $%  gift:behn
              $>(%wris gift:clay)
              $>(%writ gift:clay)
              $>(%mere gift:clay)
              $>(%unto gift:gall)
          ==
      ==
      [%clay gift:clay]
      [%dill gift:dill]
      [%eyre gift:eyre]
      [%gall gift:gall]
      [%iris gift:iris]
      [%jael gift:jael]
  ==
::  $unix-task: input from unix
::
+$  unix-task                                           ::  input from unix
  $~  [%wake ~]
  $%  ::  %dill: keyboard input
      ::
      $>(%belt task:dill)
      ::  %dill: configure terminal (resized)
      ::
      $>(%blew task:dill)
      ::  %clay: new process
      ::
      $>(%boat task:clay)
      ::  %behn/%eyre/%iris: new process
      ::
      $>(%born vane-task)
      ::  %eyre: cancel request
      ::
      [%cancel-request ~]
      ::  %dill: reset terminal configuration
      ::
      $>(%hail task:dill)
      ::  %ames: hear packet
      ::
      $>(%hear task:ames)
      ::  %clay: external edit
      ::
      $>(%into task:clay)
      ::  %clay: synchronous commit
      ::
      ::    TODO: make $yuki an option for %into?
      ::
      $>(%park task:clay)
      ::  %eyre: learn ports of live http servers
      ::
      $>(%live task:eyre)
      ::  %iris: hear (partial) http response
      ::
      $>(%receive task:iris)
      ::  %eyre: starts handling an inbound http request
      ::
      $>(%request task:eyre)
      ::  %eyre: starts handling an backdoor http request
      ::
      $>(%request-local task:eyre)
      ::  %dill: close session
      ::
      $>(%shut task:dill)
      ::  %behn: wakeup
      ::
      $>(%wake task:behn)
  ==
--  ::<|MERGE_RESOLUTION|>--- conflicted
+++ resolved
@@ -1621,12 +1621,7 @@
   +$  gift                                              ::  outgoing result
     $%  [%boon payload=*]                               ::  ames response
         [%done error=(unit error:ames)]                 ::  ames message (n)ack
-<<<<<<< HEAD
-        [%onto p=(each suss tang)]                      ::  about agent
         [%unto p=unto]                                  ::
-=======
-        [%unto p=sign:agent]                            ::
->>>>>>> 5385889e
     ==                                                  ::
   +$  task                                              ::  incoming request
     $~  [%vega ~]                                       ::
