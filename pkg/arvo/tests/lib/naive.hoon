--- conflicted
+++ resolved
@@ -62,15 +62,12 @@
   =/  dn-spawn  [[~losrut %spawn] %spawn ~disryt-nolpet (addr %losrut-dn-key-0)]
   =/  dn-xfer  [[~disryt-nolpet %transfer] %transfer-point (addr %losrut-dn-key-0) &]
   =/  losrut-sproxy  [[~losrut %spawn] %set-spawn-proxy (addr %losrut-skey-1)]
-<<<<<<< HEAD
-=======
   =/  losrut-mproxy  [[~losrut %own] %set-management-proxy (addr %losrut-mkey-0)]
   =/  dm-mkey  [[~dovmul-mogryt %own] %set-management-proxy (addr %holrut-dm-mkey-0)]
   =/  pd-mkey  [[~pidted-dacnum %own] %set-management-proxy (addr %holrut-pd-mkey-0)]
   =/  pp-mkey  [[~pinpun-pilsun %own] %set-management-proxy (addr %losrut-pp-mkey-0)]
   =/  hn-mkey  [[~habtyc-nibpyx %own] %set-management-proxy (addr %losrut-hn-mkey-0)]
   =/  dn-mkey  [[~disryt-nolpet %own] %set-management-proxy (addr %losrut-dn-mkey-0)]
->>>>>>> e60ef1a9
   =^  f1  state  (n state (owner-changed:l1 ~rut (addr %rut-key-0)))
   =^  f2  state  (n state (owner-changed:l1 ~rigrut (addr %rigrut-key-0)))
   =^  f3  state  (n state (owner-changed:l1 ~holrut (addr %holrut-key-0)))
@@ -78,11 +75,7 @@
   =^  f5  state  (n state (owner-changed:l1 ~larsyx-mapmeg (addr %rigrut-lm-key-0)))
   =^  f6  state  (n state (owner-changed:l1 ~rabsum-ravtyd (addr %holrut-rr-key-0)))
   =^  f7  state  (n state (owner-changed:l1 ~radres-tinnyl (addr %losrut-rt-key-0)))
-<<<<<<< HEAD
-  =^  f8  state  (n state (changed-spawn-proxy:l1 ~holrut (addr %holrut-skey)))
-=======
   =^  f8  state  (n state (changed-spawn-proxy:l1 ~holrut (addr %holrut-skey-0)))
->>>>>>> e60ef1a9
   =^  f8  state  (n state (changed-spawn-proxy:l1 ~losrut (addr %losrut-skey-0)))
   =^  f8  state  (n state (changed-spawn-proxy:l1 ~holrut deposit-address:naive))
   =^  f9  state  (n state %bat q:(gen-tx 0 dm-spawn %holrut-key-0))
@@ -97,19 +90,6 @@
   =^  f18  state  (n state %bat q:(gen-tx 0 pp-xfer %losrut-pp-key-0))
   =^  f19  state  (n state %bat q:(gen-tx 0 hn-xfer %losrut-hn-key-0))
   =^  f20  state  (n state %bat q:(gen-tx 0 dn-xfer %losrut-dn-key-0))
-<<<<<<< HEAD
-  :: end of ~rut points, beginning of ~red. TODO this should be removed
-  :: once i move %escape to +test-red. or maybe %escape should stay here
-  :: because its the simplest?
-  =^  f21  state  (n state (owner-changed:l1 ~red (addr %red-key-0)))
-  =^  f22  state  (n state (owner-changed:l1 ~rigred (addr %rigred-key-0)))
-  =^  f23  state  (n state (owner-changed:l1 ~losred (addr %losred-key-0)))
-  =^  f24  state  (n state (owner-changed:l1 ~losred deposit-address:naive))
-  :-  ;:  welp
-      f1  f2  f3  f4  f5  f6  f7  f8  f9  f10
-      f11  f12  f13  f14  f15  f16  f17  f18
-      f19  f20  f21  f22  f23  f24
-=======
   :: the following sets proxies for testing with various proxies
   =^  p1   state  (n state (changed-management-proxy:l1 ~rut (addr %rut-mkey-0)))
   =^  p2   state  (n state (changed-management-proxy:l1 ~rigrut (addr %rigrut-mkey-0)))
@@ -139,7 +119,6 @@
       p1  p2  p3  p4  p5  p6  p7  p8  p9  p10
       p11  p12
       g1  g2  g3  g4  g5  g6
->>>>>>> e60ef1a9
       ==
   state
 ::
@@ -154,27 +133,13 @@
   =/  pp-escape  [[~pinpun-pilsun %own] %escape ~losred]
   =/  dm-escape  [[~dovmul-mogryt %own] %escape ~rigred]
   =/  lm-escape  [[~larsyx-mapmeg %own] %escape ~losred]
-<<<<<<< HEAD
-=======
   =/  rm-escape  [[~rabsum-ravtyd %own] %escape ~rigred]
->>>>>>> e60ef1a9
   =^  f1  state  (init-rut-full state)
   ::  TODO uncomment the below once %escape is moved to +test-red
   ::  =^  f21  state  (n state (owner-changed:l1 ~red (addr %red-key-0)))
   ::  =^  f22  state  (n state (owner-changed:l1 ~rigred (addr %rigred-key-0)))
   ::  =^  f23  state  (n state (owner-changed:l1 ~losred (addr %losred-key-0)))
   ::  =^  f24  state  (n state (owner-changed:l1 ~losred deposit-address:naive))
-<<<<<<< HEAD
-  ::  L1->L1 will happen later, its the most complicated
-  ::  each pending escape will be followed by an adopt, reject, or cancel-escape
-  ::  L2->L2
-  =^  f2  state  (n state %bat q:(gen-tx 0 pp-escape %losrut-pp-key-0))
-  ::  L2->L1
-  =^  f3  state  (n state %bat q:(gen-tx 0 dm-escape %holrut-dm-key-0))
-  ::  L1->L2
-  =^  f4  state  (n state %bat q:(gen-tx 0 lm-escape %rigrut-lm-key-0))
-  [:(welp f1 f2 f3 f4) state]
-=======
   ::  each pending escape will be followed by an adopt, reject, or cancel-escape
   ::  L1->L1
   =^  f2  state  (n state %bat q:(gen-tx 0 rm-escape %holrut-rr-key-0))
@@ -185,7 +150,6 @@
   ::  L1->L2
   =^  f5  state  (n state %bat q:(gen-tx 0 lm-escape %rigrut-lm-key-0))
   [:(welp f1 f2 f3 f4 f5) state]
->>>>>>> e60ef1a9
 ::
 ::
 ::  ~dopbud is for testing L1 ownership with L2 spawn proxy
@@ -651,17 +615,6 @@
                     (cury filter-proxy %own)
                     (cury filter-nonce %.y)
                     ::(cury filter-rank %star)
-<<<<<<< HEAD
-                    ::(cury filter-dominion %l2)
-                    %-  cury
-                    :-  filter-tx-type
-                    :*  %spawn
-                        %transfer-point
-                        %configure-keys
-                        %set-management-proxy
-                        :: set-spawn-proxy  :: planets can set spawn proxy atm
-                        %set-transfer-proxy
-=======
                     ::(cury filter-dominion %l1)
                     %-  cury
                     :-  filter-tx-type
@@ -671,7 +624,6 @@
                         ::%set-management-proxy
                         ::%set-spawn-proxy  :: planets can set spawn proxy atm
                         ::%set-transfer-proxy
->>>>>>> e60ef1a9
                         %escape
                         ~
                     ==
@@ -724,11 +676,6 @@
       $(ships t.ships)
     ::
     --
-<<<<<<< HEAD
-  ::
-
-=======
->>>>>>> e60ef1a9
   ::
   --
 ::
@@ -825,10 +772,7 @@
 ++  lt-own      [~linnup-torsyx %own] :: key %lt-key-0
 ++  lt-xfr      [~linnup-torsyx %transfer] :: key %lt-key-0
 ::
-<<<<<<< HEAD
-=======
-::
->>>>>>> e60ef1a9
+::
 ::  rut tests
 ::
 ::
@@ -842,54 +786,34 @@
                        ~holrut
                        ~rigrut
                        ~losrut
-<<<<<<< HEAD
-=======
                        ~larsyx-mapmeg
->>>>>>> e60ef1a9
                        ~rabsum-ravtyd
                        ~disryt-nolpet
                        ~pinpun-pilsun
                        ~dovmul-mogryt
                        ~habtyc-nibpyx
-<<<<<<< HEAD
-                       ~pidreg-dacnum
-=======
                        ~pidted-dacnum
->>>>>>> e60ef1a9
                        ~radres-tinnyl
                        ~
                    ==
 ::
-<<<<<<< HEAD
-:: initial ownership keys for each point under ~rut
-=======
 :: initial keys for each point under ~rut
->>>>>>> e60ef1a9
 ++  default-own-keys  %-  my:nl
                       :*  [~rut %rut-key-0]
                           [~holrut %holrut-key-0]
                           [~rigrut %rigrut-key-0]
                           [~losrut %losrut-key-0]
-<<<<<<< HEAD
-=======
                           [~larsyx-mapmeg %rigrut-lm-key-0]
->>>>>>> e60ef1a9
                           [~rabsum-ravtyd %holrut-rr-key-0]
                           [~disryt-nolpet %losrut-dn-key-0]
                           [~pinpun-pilsun %losrut-pp-key-0]
                           [~dovmul-mogryt %holrut-dm-key-0]
                           [~habtyc-nibpyx %losrut-hn-key-0]
-<<<<<<< HEAD
-                          [~pidreg-dacnum %holrut-pd-key-0]
-=======
                           [~pidted-dacnum %holrut-pd-key-0]
->>>>>>> e60ef1a9
                           [~radres-tinnyl %losrut-rt-key-0]
                           ~
                       ==
 ::
-<<<<<<< HEAD
-=======
 ++  default-manage-keys  %-  my:nl
                          :*  [~rut %rut-mkey-0]
                              [~holrut %holrut-mkey-0]
@@ -918,7 +842,6 @@
 ++  rigred-own   [~rigred %own]
 ++  rigred-mgmt  [~rigred %manage]
 ::
->>>>>>> e60ef1a9
 --
 ::
 :: Tests
@@ -968,10 +891,6 @@
   %+  category  (weld "correct nonce? " (scow %f nonce.cur-event))
   ::
   =/  cur-point  (~(got by points.initial-state) cur-ship)
-<<<<<<< HEAD
-  ::=/  cur-nonce  nonce.owner.own:(~(got by points.initial-state) cur-ship)
-=======
->>>>>>> e60ef1a9
   =*  own  own.cur-point
   =/  cur-nonce
     ?-  proxy.cur-event
@@ -1011,28 +930,6 @@
       %escape                (set-escape which-escape-l2)
     ==
     ::
-<<<<<<< HEAD
-    ::  ++  inc-nonce  ^-  ^state:naive
-    ::    =*  own  own.cur-point
-    ::    =^  nonce  cur-point
-    ::      ?-    proxy.cur-event
-    ::          %own
-    ::        :-  nonce.owner.own
-    ::        cur-point(nonce.owner.own +(nonce.owner.own))
-    ::  ++  inc-nonce  ^-  ^state:naive
-    ::    =/  up-nonce
-    ::    %=  cur-point
-    ::      ?+  proxy.cur-event  !!
-    ::        %own         nonce.owner.own
-    ::        %spawn       nonce.spawn-proxy.own
-    ::        %management  nonce.management-proxy.own
-    ::        %vote        nonce.voting-proxy.own
-    ::        %transfer    nonce.transfer-proxy.own
-    ::      ==  new-nonce
-    ::    (alter-state up-nonce)
-    ::
-=======
->>>>>>> e60ef1a9
     ++  set-keys  ^-  ^state:naive
       =/  new-keys
       %=  cur-point
@@ -1090,24 +987,10 @@
         address.transfer-proxy.own  (addr %spawn-test)
         sponsor.net  [has=%.y who=cur-ship]
       ==
-<<<<<<< HEAD
-      ::=/  new-spawn=^state:naive
-=======
->>>>>>> e60ef1a9
       =/  expect-state  (alter-state cur-point)  :: this updates the nonce of the spawner
       %=  expect-state
         points  (~(put by points.expect-state) ship spawned)
       ==
-<<<<<<< HEAD
-      ::  =/  new-point-nonce
-      ::  %=  cur-point
-      ::    nonce.owner.own  new-nonce
-      ::  ==
-      ::  %=  new-spawn
-      ::    points  (~(put by points.new-spawn) cur-ship new-point-nonce)
-      ::  ==
-=======
->>>>>>> e60ef1a9
     ::
     ++  alter-state
       :: this updates the expect-state with the new point, and takes
@@ -1143,14 +1026,10 @@
             proxy.cur-event
         def-args
       ?:  owner.cur-event
-<<<<<<< HEAD
-        (~(got by default-own-keys) cur-ship)
-=======
         ?+  proxy.cur-event  %wrong-key
           %own     (~(got by default-own-keys) cur-ship)
           %manage  (~(got by default-manage-keys) cur-ship)
         ==
->>>>>>> e60ef1a9
       %wrong-key
     state
     ::
@@ -1202,10 +1081,7 @@
       %star    ~red
       %planet  ~rigred
     ==
-<<<<<<< HEAD
-=======
-  ::
->>>>>>> e60ef1a9
+  ::
   ++  which-escape-l2  ^-  ship
   :: escaping to a L2 point
     ?-  rank.cur-event
@@ -1216,9 +1092,6 @@
   ::
   --  :: end of +expect-eq
 ::
-<<<<<<< HEAD
-:: ++  test-red  ^-  tang
-=======
 ::  the following are sponsorship tests. they ought to eventually be consolidated
 ::  into one large test, but for now it will be easier to tell which one is failing
 ::  by splitting them up
@@ -1615,7 +1488,6 @@
       =^  f  state  (n state %bat q:(gen-tx 0 lm-m-detach %rigrut-mkey-0))
       [escape.net sponsor.net]:(~(got by points.state) ~larsyx-mapmeg)
   ==
->>>>>>> e60ef1a9
 ::
 ++  test-marbud-l2-change-keys-new  ^-  tang
   =/  new-keys       [%configure-keys encr auth suit |]
