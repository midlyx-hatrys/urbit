/+  *test, naive, ethereum, azimuth, *naive-transactions
::
|%
:: This gate passes a state and input to naive.hoon for both L1 and L2
:: transactions. Every transaction implemented in this test suited utilizes it.
::
++  n  |=([=^state:naive =^input:naive] (%*(. naive lac &) verifier 1.337 +<))
::
++  orm   ((on ship point:naive) por:naive)
++  addr  address-from-prv:key:ethereum
::
<<<<<<< HEAD
::  the log-name here is the head of the topics list, so topics
::  is actually a lest as found in naive.hoon. the changed-dns
::  event has no additional topics, which requires the gate here
::  to take an empty list. TODO: does this create an issue with
::  the rollup RPC or lib/ethereum?
++  log
  |=  [log-name=@ux data=@ux topics=(list @)]
  ^-  ^input:naive
  [%log *@ux data log-name topics]
::
::  ~zod is for testing potential padding issues because of the presence
::  of leading or trailing zeroes
::
++  init-zod
  |=  =^state:naive
  ^-  [effects:naive ^state:naive]
  =^  f1  state  (n state (owner-changed:l1 ~zod (addr %zod-key-0)))
  =^  f2  state  (n state (owner-changed:l1 ~dopzod (addr %dopzod-key-0)))
  =^  f3  state  (n state (changed-spawn-proxy:l1 ~zod (addr %zod-skey-0)))
  =^  f4  state  (n state (changed-spawn-proxy:l1 ~zod deposit-address:naive))
  =^  f5  state  (n state (owner-changed:l1 ~dopzod deposit-address:naive))
  [:(welp f1 f2 f3 f4 f5) state]
::
::  ~bud is so that we aren't testing something impossible in Azimuth, like a star spawned before its sponsor galaxy
=======
::  The next section of this core generates "universes" of Azimuth points, each
::  of which is intended for particular test(s). There are more of these
::  than strictly necessary - we utilize different galaxies/etc to perform
::  different kinds of tests, and using different @p's helps to remember
::  what the galaxy was set up to test when reading the tests.
::
::  ~zod is for testing potential padding issues caused by leading or trailing
::  zeroes.
::
++  init-zod
  |=  =^state:naive
  ^-  [effects:naive ^state:naive]
  =^  f1  state  (n state (owner-changed:l1 ~zod (addr %zod-key-0)))
  =^  f2  state  (n state (owner-changed:l1 ~dopzod (addr %dopzod-key-0)))
  =^  f3  state  (n state (changed-spawn-proxy:l1 ~zod (addr %zod-skey-0)))
  =^  f4  state  (n state (changed-spawn-proxy:l1 ~zod deposit-address:naive))
  =^  f5  state  (n state (owner-changed:l1 ~dopzod deposit-address:naive))
  [:(welp f1 f2 f3 f4 f5) state]
::
::  ~bud is so that we aren't testing something impossible in Azimuth, like a
::  star spawned before its sponsor galaxy
>>>>>>> bb3d961c
::
++  init-bud
  |=  =^state:naive
  ^-  [effects:naive ^state:naive]
  (n state (owner-changed:l1 ~bud (addr %bud-key-0)))
::
::  ~wes is for testing sponsors of stars
::
++  init-wes
  |=  =^state:naive
  ^-  [effects:naive ^state:naive]
  (n state (owner-changed:l1 ~wes (addr %wes-key-0)))
::
::  ~rut and the accompanying points beneath is for testing nearly every
::  sort of properly-formed L2 transactions unrelated to sponsorship
::  actions, each submitted as a single-transaction batch. In particular
::  it tests %transfer-point, %configure-keys, %spawn, %set-management-proxy
::  %set-spawn-proxy, and %set-transfer-proxy. See +test-rut for more
::  information.
::
::  ~rigrut is L1 star
::  ~larsyx-mapmeg is L1 planet under ~rigrut
::  ~holrut is L1 star w/ L2 spawn proxy
::  ~rabsum-ravtyd is L1 planet under ~holrut
::  ~dovmul-mogryt is L2 planet under ~holrut made w/ %own proxy
::  ~pidted-dacnum is L2 planet under ~holrut made w/ %spawn proxy predeposited
::
::  ~losrut is L2 star
::  ~radres-tinnyl is L1 planet under ~losrut
::  ~pinpun-pilsun is L2 planet under ~losrut made w/ %own proxy
::  ~habtyc-nibpyx is L2 planet under ~losrut made w/ %spawn proxy predeposited
::  ~disryt-nolpet is L2 planet under ~losrut made w/ %spawn proxy postdeposited
::
++  init-rut-full
  |=  =^state:naive
  ^-  [effects:naive ^state:naive]
  ::
  =/  dm-spawn
    [[~holrut %own] %spawn ~dovmul-mogryt (addr %holrut-dm-key-0)]
  =/  pd-spawn
    [[~holrut %spawn] %spawn ~pidted-dacnum (addr %holrut-pd-key-0)]
  ::
  =/  pp-spawn
    [[~losrut %own] %spawn ~pinpun-pilsun (addr %losrut-pp-key-0)]
  =/  hn-spawn
    [[~losrut %spawn] %spawn ~habtyc-nibpyx (addr %losrut-hn-key-0)]
  =/  dn-spawn
    [[~losrut %spawn] %spawn ~disryt-nolpet (addr %losrut-dn-key-0)]
  =/  losrut-sproxy
    [[~losrut %spawn] %set-spawn-proxy (addr %losrut-skey-1)]
  =/  losrut-mproxy
    [[~losrut %own] %set-management-proxy (addr %losrut-mkey-0)]
  =/  losrut-tproxy
    [[~losrut %own] %set-transfer-proxy (addr %losrut-tkey-0)]
  ::
  =/  dm-xfer
    [[~dovmul-mogryt %transfer] %transfer-point (addr %holrut-dm-key-0) &]
  =/  dm-tproxy
    [[~dovmul-mogryt %own] %set-transfer-proxy (addr %dm-tkey-0)]
  =/  dm-mproxy
    [[~dovmul-mogryt %own] %set-management-proxy (addr %holrut-dm-mkey-0)]
  ::
  =/  pd-xfer
    [[~pidted-dacnum %transfer] %transfer-point (addr %holrut-pd-key-0) &]
  =/  pd-tproxy
    [[~pidted-dacnum %own] %set-transfer-proxy (addr %pd-tkey-0)]
  =/  pd-mproxy
    [[~pidted-dacnum %own] %set-management-proxy (addr %holrut-pd-mkey-0)]
  ::
  ::
  =/  pp-xfer
    [[~pinpun-pilsun %transfer] %transfer-point (addr %losrut-pp-key-0) &]
  =/  pp-tproxy
    [[~pinpun-pilsun %own] %set-transfer-proxy (addr %pp-tkey-0)]
  =/  pp-mproxy
    [[~pinpun-pilsun %own] %set-management-proxy (addr %losrut-pp-mkey-0)]
  ::
  =/  hn-xfer
    [[~habtyc-nibpyx %transfer] %transfer-point (addr %losrut-hn-key-0) &]
  =/  hn-tproxy
    [[~habtyc-nibpyx %own] %set-transfer-proxy (addr %hn-tkey-0)]
  =/  hn-mproxy
    [[~habtyc-nibpyx %own] %set-management-proxy (addr %losrut-hn-mkey-0)]
  ::
  =/  dn-xfer
    [[~disryt-nolpet %transfer] %transfer-point (addr %losrut-dn-key-0) &]
  =/  dn-tproxy
    [[~disryt-nolpet %own] %set-transfer-proxy (addr %dn-tkey-0)]
  =/  dn-mproxy
    [[~disryt-nolpet %own] %set-management-proxy (addr %losrut-dn-mkey-0)]
  ::
  =^  f1  state
    (n state (owner-changed:l1 ~rut (addr %rut-key-0)))
  =^  f2  state
    (n state (owner-changed:l1 ~rigrut (addr %rigrut-key-0)))
  =^  f3  state
    (n state (owner-changed:l1 ~holrut (addr %holrut-key-0)))
  =^  f4  state
    (n state (owner-changed:l1 ~losrut (addr %losrut-key-0)))
  =^  f5  state
    (n state (owner-changed:l1 ~larsyx-mapmeg (addr %rigrut-lm-key-0)))
  =^  f6  state
    (n state (owner-changed:l1 ~rabsum-ravtyd (addr %holrut-rr-key-0)))
  =^  f7  state
    (n state (owner-changed:l1 ~radres-tinnyl (addr %losrut-rt-key-0)))
  =^  f8  state
    (n state (changed-spawn-proxy:l1 ~holrut (addr %holrut-skey-0)))
  =^  f8  state
    (n state (changed-spawn-proxy:l1 ~losrut (addr %losrut-skey-0)))
  =^  f8  state
    (n state (changed-spawn-proxy:l1 ~holrut deposit-address:naive))
  ::
  =^  f9  state
    (n state %bat q:(gen-tx 0 dm-spawn %holrut-key-0))
  =^  f10  state
    (n state %bat q:(gen-tx 0 pd-spawn %holrut-skey-0))
  =^  f11  state
    (n state (owner-changed:l1 ~losrut deposit-address:naive))
  =^  f12  state
    (n state %bat q:(gen-tx 0 pp-spawn %losrut-key-0))
  =^  f13  state
    (n state %bat q:(gen-tx 0 hn-spawn %losrut-skey-0))
  =^  f14  state
    (n state %bat q:(gen-tx 1 losrut-sproxy %losrut-skey-0))
  =^  f15  state
    (n state %bat q:(gen-tx 2 dn-spawn %losrut-skey-1))
  =^  f16  state
    (n state %bat q:(gen-tx 0 dm-xfer %holrut-dm-key-0))
  =^  f17  state
    (n state %bat q:(gen-tx 0 pd-xfer %holrut-pd-key-0))
  =^  f18  state
    (n state %bat q:(gen-tx 0 pp-xfer %losrut-pp-key-0))
  =^  f19  state
    (n state %bat q:(gen-tx 0 hn-xfer %losrut-hn-key-0))
  =^  f20  state
    (n state %bat q:(gen-tx 0 dn-xfer %losrut-dn-key-0))
  ::
  =^  p1   state
    (n state (changed-management-proxy:l1 ~rut (addr %rut-mkey-0)))
  =^  p2   state
    (n state (changed-management-proxy:l1 ~rigrut (addr %rigrut-mkey-0)))
  =^  p3   state
    (n state (changed-management-proxy:l1 ~larsyx-mapmeg (addr %rigrut-lm-mkey-0)))
  =^  p4   state
    (n state (changed-management-proxy:l1 ~holrut (addr %holrut-mkey-0)))
  =^  p5   state
    (n state (changed-management-proxy:l1 ~rabsum-ravtyd (addr %holrut-rr-mkey-0)))
  =^  p6   state
    (n state (changed-management-proxy:l1 ~radres-tinnyl (addr %losrut-rt-mkey-0)))
  =^  p7   state
    (n state %bat q:(gen-tx 0 dm-mproxy %holrut-dm-key-0))
  =^  p8   state
    (n state %bat q:(gen-tx 0 pd-mproxy %holrut-pd-key-0))
  =^  p9   state
    (n state %bat q:(gen-tx 0 pp-mproxy %losrut-pp-key-0))
  =^  p10  state
    (n state %bat q:(gen-tx 0 hn-mproxy %losrut-hn-key-0))
  =^  p11  state
    (n state %bat q:(gen-tx 0 dn-mproxy %losrut-dn-key-0))
  =^  p12  state
    (n state %bat q:(gen-tx 1 losrut-mproxy %losrut-key-0))
  =^  p13  state
    (n state (changed-transfer-proxy:l1 ~rut (addr %rut-tkey-0)))
  =^  p14  state
    (n state (changed-transfer-proxy:l1 ~rigrut (addr %rigrut-tkey-0)))
  =^  p15  state
    (n state (changed-transfer-proxy:l1 ~larsyx-mapmeg (addr %lm-tkey-0)))
  =^  p16  state
    (n state (changed-transfer-proxy:l1 ~holrut (addr %holrut-tkey-0)))
  =^  p17  state
    (n state (changed-transfer-proxy:l1 ~rabsum-ravtyd (addr %rr-tkey-0)))
  =^  p18  state
    (n state (changed-transfer-proxy:l1 ~radres-tinnyl (addr %rt-tkey-0)))
  =^  p19  state
    (n state %bat q:(gen-tx 2 losrut-tproxy %losrut-key-0))
  =^  p20  state
    (n state %bat q:(gen-tx 1 dm-tproxy %holrut-dm-key-0))
  =^  p21  state
    (n state %bat q:(gen-tx 1 pd-tproxy %holrut-pd-key-0))
  =^  p22  state
    (n state %bat q:(gen-tx 1 pp-tproxy %losrut-pp-key-0))
  =^  p23  state
    (n state %bat q:(gen-tx 1 hn-tproxy %losrut-hn-key-0))
  =^  p24  state
    (n state %bat q:(gen-tx 1 dn-tproxy %losrut-dn-key-0))
  ::
  :-  ;:  welp
      f1  f2  f3  f4  f5  f6  f7  f8  f9  f10
      f11  f12  f13  f14  f15  f16  f17  f18
      f19  f20
      p1  p2  p3  p4  p5  p6  p7  p8  p9  p10
      p11  p12  p13  p14  p15  p16  p17  p18
      p19  p20  p21  p22  p23  p24
      ==
  state
::
:: +init-red-full adds another galaxy to the ~rut universe, ~red, and additional
:: points used for testing sponsorship actions.
::
++  init-red-full
  |=  =^state:naive
  ^-  [effects:naive ^state:naive]
  =/  pp-escape  [[~pinpun-pilsun %own] %escape ~losred]
  =/  dm-escape  [[~dovmul-mogryt %own] %escape ~rigred]
  =/  lm-escape  [[~larsyx-mapmeg %own] %escape ~losred]
  =/  rr-escape  [[~rabsum-ravtyd %own] %escape ~rigred]
  =^  f1   state  (init-rut-full state)
  =^  f2   state  (n state (owner-changed:l1 ~red (addr %red-key-0)))
  =^  f3   state  (n state (owner-changed:l1 ~rigred (addr %rigred-key-0)))
  =^  f4   state  (n state (owner-changed:l1 ~losred (addr %losred-key-0)))
  =^  f5   state
    (n state (changed-management-proxy:l1 ~rigred (addr %rigred-mkey-0)))
  =^  f6   state
    (n state (changed-management-proxy:l1 ~losred (addr %losred-mkey-0)))
  =^  f7   state  (n state (owner-changed:l1 ~losred deposit-address:naive))
  ::  each pending escape will be followed by a %adopt, %reject, or
  ::  %cancel-escape
  ::  L1->L1
  ::
  =^  f8   state  (n state %bat q:(gen-tx 0 rr-escape %holrut-rr-key-0))
  ::  L2->L2
  ::
  =^  f9   state  (n state %bat q:(gen-tx 2 pp-escape %losrut-pp-key-0))
  ::  L2->L1
  ::
  =^  f10  state  (n state %bat q:(gen-tx 2 dm-escape %holrut-dm-key-0))
  ::  L1->L2
  ::
  =^  f11  state  (n state %bat q:(gen-tx 0 lm-escape %rigrut-lm-key-0))
  [:(welp f1 f2 f3 f4 f5 f6 f7 f8 f9 f10 f11) state]
::
::  ~dopbud is for testing L1 ownership with L2 spawn proxy
::
++  init-dopbud
  |=  =^state:naive
  ^-  [effects:naive ^state:naive]
  =^  f1  state  (init-bud state)
  =^  f2  state  (n state (owner-changed:l1 ~dopbud (addr %dopbud-key-0)))
  =^  f3  state
    (n state (changed-spawn-proxy:l1 ~dopbud deposit-address:naive))
  [:(welp f1 f2 f3) state]
::
::  ~marbud is for testing L2 ownership
::
++  init-marbud
  |=  =^state:naive
  ^-  [effects:naive ^state:naive]
  =^  f1  state  (init-bud state)
  =^  f2  state  (n state (owner-changed:l1 ~marbud (addr %marbud-key-0)))
  =^  f3  state  (n state (owner-changed:l1 ~marbud deposit-address:naive))
  [:(welp f1 f2 f3) state]
::
:: ~litbud is for testing L2 sponsorship
::
++  init-litbud
  |=  =^state:naive
  ^-  [effects:naive ^state:naive]
  =^  f1  state  (n state (owner-changed:l1 ~litbud (addr %litbud-key-0)))
  =^  f2  state  (n state (owner-changed:l1 ~litbud deposit-address:naive))
  [:(welp f1 f2) state]
::
::  ~sambud is for testing L1 stars
::
++  init-sambud
   |=  =^state:naive
   ^-  [effects:naive ^state:naive]
   =^  f1  state  (init-bud state)
   =^  f2  state  (n state (owner-changed:l1 ~sambud (addr %sambud-key-0)))
   [:(welp f1 f2) state]
::
::  +l2-event-gen is a core used to generate all permutations of
::  [=rank owner=? nonce=? =dominion:naive =proxy:naive =tx-type]
::  as well as whether such an event ought to succeed as a L2 transaction,
::  assuming that arguments are appropriate. The gates in this core are
::  only utilized by +test-rut, but the types are used elsewhere in addition.
::
::  We note that while +test-rut only tests actions unrelated to sponsorship,
::  +l2-event-gen deals with all L2 transaction types for the sake of potential
::  future needs.
::
++  l2-event-gen
  |%
  +$  rank     ?(%galaxy %star %planet)
  +$  tx-type  $?  %transfer-point
                   %spawn
                   %configure-keys
                   %escape
                   %cancel-escape
                   %adopt
                   %reject
                   %detach
                   %set-management-proxy
                   %set-spawn-proxy
                   %set-transfer-proxy
               ==
  +$  event    [=rank owner=? nonce=? =dominion:naive =proxy:naive =tx-type]
  +$  event-list  (list event)
  +$  success-map  (map event ?)
  +$  event-jar  (jar @p event)
  +$  full-tx  [nonce=@ =tx:naive pk=@]
  +$  tx-list  (list full-tx)
  ::
  ++  make-success-map
    :: +make-success-map maps each $event to a flag denoting whether or not such
    :: a L2 transaction ought to succeed or fail, assuming that the arguments for
    :: the transaction are appropriate for the transaction (e.g. ~marzod
    :: attempting to spawn ~wicdev-wisryt).
    ::
    :: This is done in a more verbose style than strictly necessary to make it
    :: easier to read through and determine why a particular $event maps to %.y
    :: or %.n
    ::
    |=  =event-list  ^-  success-map
    =|  =success-map
    |^
    ?~  event-list  success-map
    =/  cur-event  i.event-list
    ?:  ?|  =(owner.cur-event %.n)     :: if owner or nonce are wrong then the
            =(nonce.cur-event %.n)     :: event fails
        ==
        (add-event-check cur-event %.n)
    ::                                 :: we first switch on dominion since
    ?-    dominion.cur-event           :: it cleaves the largest differences
        %l1                            :: in what is permitted
      (add-event-check cur-event (l1-check cur-event))
      ::
        %spawn
      (add-event-check cur-event (spawnd-check cur-event))
      ::
        %l2
      (add-event-check cur-event (l2-check cur-event))
    ==
    ::
    ++  add-event-check
      |=  [=event suc=?]
      %=  ^$
          event-list   +.event-list
          success-map  (~(put by success-map) event suc)
      ==
    ::
    ++  l1-check                                :: checks for %l1 dominion
      |^
      |=  cur-event=event  ^-  ?
      :: Switch on which proxy is attempting the transaction.
      :: L1 points are allowed to perform L2 sponsorship actions, which can be
      :: performed with either %own or %manage proxies.
      ::
      ?-  proxy.cur-event
        %own       (manage-own-check cur-event) :: sponsorship tx allowed
        %spawn     %.n                          :: cannot do sponsorship tx
        %manage    (manage-own-check cur-event) :: sponsorship tx allowed
        %vote      %.n                          :: cannot do any L2 tx
        %transfer  %.n                          :: cannot do sponsorship tx
      ==
      ::
      ++  manage-own-check                      :: %own and %manage are
        |^                                      :: identical in %l1
        |=  cur-event=event  ^-  ?
        ?-  rank.cur-event                      :: switch on rank
          %galaxy  (galaxy-check cur-event)     :: each rank has different
          %star    (star-check cur-event)       :: allowed actions
          %planet  (planet-check cur-event)
        ==
        ++  galaxy-check
          |=  cur-event=event  ^-  ?
          ?+  tx-type.cur-event  %.n            :: galaxies do not have sponsors
            %adopt               %.y            :: can adopt on L2
            %reject              %.y            :: can reject on L2
            %detach              %.y            :: can detach on L2
          ==
        ++  star-check
          |=  cur-event=event  ^-  ?
          ?+  tx-type.cur-event  %.n            :: may only do L2 sponsorship tx
            %adopt               %.y            :: can %adopt on L2
            %reject              %.y            :: can %reject on L2
            %detach              %.y            :: can %detach on L2
            %escape              %.y            :: can %escape on L2
            %cancel-escape       %.y            :: can %cancel-escape on L2
          ==
        ++  planet-check
          |=  cur-event=event  ^-  ?
          ?+  tx-type.cur-event  %.n            :: planets do not have sponsees
            %escape              %.y            :: can %escape on L2
            %cancel-escape       %.y            :: can %cancel-escape on L2
          ==
        ::
        --                                      :: end +manage-own-check in %l1
      ::
      --                                        :: end +l1-check
    ::
    ++  spawnd-check                            :: checks for %spawn dominion
      |^
      |=  cur-event=event  ^-  ?
      ?-  rank.cur-event                        :: switch on rank
        %star           (star-check cur-event)  :: only stars can be on %spawn
        ?(%galaxy %planet)  %.n                 :: galaxies and planets cannot be on %spawn
      ==                                        :: TODO: galaxies on spawn dominion
      ++  star-check                            :: %spawn dominion star check
        |^
        |=  cur-event=event  ^-  ?
        ?-  proxy.cur-event                     :: switch on proxy
          %own       (ownp-check cur-event)     :: can do sponsorship and spawn
          %manage    (managep-check cur-event)  :: can do sponsorship tx
          %spawn     (spawnp-check cur-event)   :: can do spawn tx
          %vote      %.n                        :: stars have no %vote proxy
          %transfer  %.n                        :: cannot sponsor/spawn
        ==
        ++  ownp-check
          |=  cur-event=event  ^-  ?
          ?+  tx-type.cur-event  %.n            :: only sponsorship/spawn tx
            %spawn               %.y            :: can %spawn on L2
            %adopt               %.y            :: can %adopt on L2
            %reject              %.y            :: can %reject on L2
            %detach              %.y            :: can %detach on L2
            %escape              %.y            :: can %escape on L2
            %cancel-escape       %.y            :: can %cancel-escape on L2
            %set-spawn-proxy     %.y            :: can %set-spawn-proxy on L2
          ==
        ++  managep-check                       :: %configure-keys disallowed
          |=  cur-event=event  ^-  ?            :: for %spawn dominion
          ?+  tx-type.cur-event  %.n            :: only sponsorship actions
            %adopt               %.y            :: can %adopt on L2
            %reject              %.y            :: can %reject on L2
            %detach              %.y            :: can %detach on L2
            %escape              %.y            :: can %escape on L2
            %cancel-escape       %.y            :: can %cancel-escape on L2
          ==
        ++  spawnp-check
          |=  cur-event=event  ^-  ?
          ?+  tx-type.cur-event  %.n            :: only spawn tx allowed
            %spawn               %.y            :: can %spawn on L2
            %set-spawn-proxy     %.y            :: can %set-spawn-proxy on L2
          ==
        --                                      :: end +star-check in %spawn
      ::
      --                                        :: end +spawnd-check
    ::
    ++  l2-check                                :: checks for %l2 dominion
      |^
      |=  cur-event=event  ^-  ?
      ?-  rank.cur-event                        :: switch on rank
        %galaxy  %.n                            :: no %l2 dominion galaxies
        %star    (star-check cur-event)         :: stars can be on %l2
        %planet  (planet-check cur-event)       :: planets can be on %l2
      ==
      ++  star-check
        |^
        |=  cur-event=event  ^-  ?
        ?-  proxy.cur-event                     :: switch on proxy
          %own       %.y                        :: all L2 tx allowed
          %manage    (managep-check cur-event)  :: %manage proxy tx allowed
          %spawn     (spawnp-check cur-event)   :: %spawn tx allowed
          %vote      %.n                        :: stars have no %vote proxy
          %transfer  (xferp-check cur-event)    :: %transfer proxy tx allowed
        ==
        ++  managep-check
          |=  cur-event=event  ^-  ?
          ?-  tx-type.cur-event                 :: switch on tx-type
            %configure-keys        %.y          :: permitted tx identical to L1
            %escape                %.y          :: management proxy permissions
            %cancel-escape         %.y
            %adopt                 %.y
            %reject                %.y
            %detach                %.y
            %set-management-proxy  %.y
            %set-spawn-proxy       %.n          :: disallowed events given
            %set-transfer-proxy    %.n          :: explicit cases to make it
            %transfer-point        %.n          :: more clear that this is the
            %spawn                 %.n          :: same as L1
          ==
        ++  spawnp-check
          |=  cur-event=event  ^-  ?
          ?+  tx-type.cur-event  %.n            :: permitted tx identical to L1
            %spawn               %.y            :: spawn proxy permissions
            %set-spawn-proxy     %.y
          ==
        ++  xferp-check
          |=  cur-event=event  ^-  ?            :: permitted tx identical to L1
          ?+  tx-type.cur-event  %.n            :: transfer proxy permissions
            %transfer-point      %.y
            %set-transfer-proxy  %.y
          ==
        --                                      :: end +star-check in %l2
      ++  planet-check                          :: checks for %l2 planets
        |^
        |=  cur-event=event  ^-  ?
        ?-  proxy.cur-event                     :: switch on proxy
          %own       (ownp-check cur-event)     :: permitted tx identical to L1
          %manage    (managep-check cur-event)  :: permitted tx identical to L1
          %spawn     %.n                        :: planets have no %spawn proxy
          %vote      %.n                        :: planets have no %vote proxy
          %transfer  (xferp-check cur-event)    :: permitted tx identical to L1
        ==
        ++  ownp-check
          |=  cur-event=event  ^-  ?
          ?-  tx-type.cur-event                 :: permitted tx identical to L1
            %transfer-point        %.y          :: ownership proxy permissions
            %configure-keys        %.y
            %set-management-proxy  %.y
            %set-transfer-proxy    %.y
            %escape                %.y
            %cancel-escape         %.y
            %spawn                 %.n
            %adopt                 %.n
            %reject                %.n
            %detach                %.n
            %set-spawn-proxy       %.n
          ==
        ++  managep-check
          |=  cur-event=event  ^-  ?
          ?+  tx-type.cur-event    %.n          :: permitted tx identical to L1
            %configure-keys        %.y          :: management proxy permissions
            %escape                %.y
            %cancel-escape         %.y
            %set-management-proxy  %.y
          ==
        ++  xferp-check
          |=  cur-event=event  ^-  ?            :: permitted tx identica to L1
          ?+  tx-type.cur-event  %.n            :: transfer proxy permissions
            %transfer-point      %.y
            %set-transfer-proxy  %.y
          ==
        ::
        --                                      :: end %l2 +planet-check
      ::
      --                                        :: end +l2-check
    ::
    --                                          :: end +make-success-map
  ::
  ::  creates a list of all values of $event for use by +test-rut
  ::
  ++  make-event-list  ^-  event-list
    =|  =event-list
    =+  rank-i=1
    |^
    ?:  (gth rank-i 3)
      (remove-wrong-dominion event-list)
    =+  owner-i=0
    |-
    ?.  (lte owner-i 1)
      ^$(rank-i +(rank-i))
    =+  nonce-i=0
    |-
    ?.  (lte nonce-i 1)
      ^$(owner-i +(owner-i))
    =+  dominion-i=1
    |-
    ?.  (lte dominion-i 3)
      ^$(nonce-i +(nonce-i))
    =+  proxy-i=1
    |-
    ?.  (lte proxy-i 5)
      ^$(dominion-i +(dominion-i))
    =+  tx-type-i=1
    |-
    ?.  (lte tx-type-i 11)
      ^$(proxy-i +(proxy-i))
    %=  $
      tx-type-i     +(tx-type-i)
      event-list    :-  :*  (num-to-rank rank-i)
                            (num-to-flag owner-i)
                            (num-to-flag nonce-i)
                            (num-to-dominion dominion-i)
                            (num-to-proxy proxy-i)
                            (num-to-tx-type tx-type-i)
                        ==
                    event-list
    ==
    ::
    ++  num-to-flag
      |=  val=@ud  ^-  ?
      ?+  val  !!
        %0  %.y
        %1  %.n
      ==
    ::
    ++  num-to-rank
      |=  val=@ud  ^-  rank
      ?+  val  !!
        %1  %galaxy
        %2  %star
        %3  %planet
      ==
    ::
    ++  num-to-dominion
      |=  val=@ud  ^-  dominion:naive
      ?+  val  !!
        %1  %l1
        %2  %l2
        %3  %spawn
      ==
    ::
    ++  num-to-proxy
      |=  val=@ud  ^-  proxy:naive
      ?+  val  !!
        %1  %own
        %2  %spawn
        %3  %manage
        %4  %vote
        %5  %transfer
      ==
    ::
    ++  num-to-tx-type
      |=  val=@ud  ^-  tx-type
      ?+  val  !!
        %1   %transfer-point
        %2   %spawn
        %3   %configure-keys
        %4   %escape
        %5   %cancel-escape
        %6   %adopt
        %7   %reject
        %8   %detach
        %9   %set-management-proxy
        %10  %set-spawn-proxy
        %11  %set-transfer-proxy
      ==
    ::
    --  :: end +make-event-list
  ::
  :: used to remove values of +make-event-list that have planets in the %spawn
  :: dominion or galaxies in %spawn or %l2 dominion TODO: allow galaxies in
  :: %spawn
  :: TODO: Why does this not work when I put it inside the above trap?
  ::
  ++  remove-wrong-dominion
    |=  in=event-list  ^-  event-list
    =|  out=event-list
    |-
    ?~  in  out
    ?:  ?&  =(rank.i.in %galaxy)
            !=(dominion.i.in %l1)
        ==
        $(in t.in)
    ?:  ?&  =(rank.i.in %planet)
            =(dominion.i.in %spawn)
        ==
        $(in t.in)
    %=  $
      in  t.in
      out  i.in^out
    ==
  ::
  ::  jar of events for +test-rut. each @p is mapped to a list of events
  ::  it ought to attempt. This is done according to rank.
  ::
  ::  This gate may be modified to filter out a subset of events you wish to
  ::  test by commenting out or modifying parts of the filter gate. Remember that
  ::  +test-rut is only designed to test %spawn, %transfer-point,
  ::  %configure-keys, %set-management-proxy, %set-spawn-proxy, and
  ::  %set-transfer-proxy. Adding in other transaction types will result in a
  ::  crash.
  ::
  ++  gen-rut-jar
    ^-  (jar @p event)
    =/  filter  ;:  cork
                    (cury filter-owner %.y)
                    ::(cury filter-proxy %transfer)
                    (cury filter-nonce %.y)
                    ::(cury filter-rank %planet)
                    ::(cury filter-dominion %l2)
                    %-  cury
                    :-  filter-tx-type
                    :*  ::%spawn
                        ::%transfer-point
                        %configure-keys
                        ::%set-management-proxy
                        ::%set-spawn-proxy
                        ::%set-transfer-proxy
                        ~
                    ==
                ==
    =/  filtered-events  (filter make-event-list)
    =|  rut-jar=(jar @p event)
    |^
    ?~  filtered-events  rut-jar
    =/  current-event  i.filtered-events
    ::  TODO: add %spawn dominion to galaxy
    ?:  =(rank.current-event %galaxy)
      (list-in-jar (ly ~[~rut]) current-event)
    ?:  =(rank.current-event %star)
      ?-  dominion.current-event
        %l1     (list-in-jar (ly ~[~rigrut]) current-event)
        %spawn  (list-in-jar (ly ~[~holrut]) current-event)
        %l2     (list-in-jar (ly ~[~losrut]) current-event)
      ==
    ?:  =(rank.current-event %planet)
      ?+  dominion.current-event  !!
        %l1     %-  list-in-jar
                :-  %-  ly
                    :*  ~larsyx-mapmeg
                        ~rabsum-ravtyd
                        ~radres-tinnyl
                        ~
                    ==
                current-event
        %l2     %-  list-in-jar
                :-  %-  ly
                    :*  ~dovmul-mogryt
                        ~pidted-dacnum
                        ~pinpun-pilsun
                        ~habtyc-nibpyx
                        ~disryt-nolpet
                        ~
                    ==
                current-event
      ==
    $(filtered-events t.filtered-events)
    ::  adds event to the list associated to each value of ships in rut-jar
    ::
    ++  list-in-jar
      |=  [ships=(list ship) =event]
      ^+  rut-jar
      |-
      ?~  ships
        ^^$(filtered-events +.filtered-events)
      =.  rut-jar  (~(add ja rut-jar) i.ships event)
      $(ships t.ships)
  --  :: end +gen-rut-jar
  ::
  ++  filter-tx-type
    |=  [typs=(list =tx-type) =event-list]
    %+  skim
      event-list
    |=(=event (lien typs |=(=tx-type =(tx-type tx-type.event))))
  ::
  ++  filter-proxy
    |=  [=proxy:naive =event-list]
    (skim event-list |=(=event =(proxy.event proxy)))
  ::
  ++  filter-rank
    |=  [=rank =event-list]
    (skim event-list |=(=event =(rank.event event)))
  ::
  ++  filter-owner
    |=  [owner=? =event-list]
    (skim event-list |=(=event =(owner.event owner)))
  ::
  ++  filter-nonce
    |=  [nonce=? =event-list]
    (skim event-list |=(=event =(nonce.event nonce)))
  ::
  ++  filter-dominion
    |=  [=dominion:naive =event-list]
    (skim event-list |=(=event =(dominion.event dominion)))
  ::
  :: Takes in a list of full-tx and turns them into a batch=@ to be submitted to
  :: +n. The ordering on the list is the order in which the transactions are
  :: processed.
  ::
<<<<<<< HEAD
  ::  takes in a list of full-tx and turns them into a batch
  ::  to be submitted to +n. The ordering on the list is the order in which
  ::  the transactions are processed
  ++  tx-list-to-batch
  |=  =tx-list  ^-  @
  (can 3 (turn tx-list gen-tx))
  --  :: end +l2-event-gen
=======
  ++  tx-list-to-batch
  |=  =tx-list  ^-  @
  (can 3 (turn tx-list gen-tx))
  ::
  --  :: end +l2-event-gen
::
:: This core generates L1 transaction logs. It is important to keep in mind
:: that Azimuth already handles the logic on what is or is not allowed on L1,
:: so if you tell naive.hoon that ~zod adopted ~hodler without ~hodler having
:: escaped to ~zod first, ~zod will be the new sponsor of ~hodler anyways. In
:: the real world, such an action would have been blocked by the smart contract
:: and never made its way to naive.hoon.
>>>>>>> bb3d961c
::
++  l1
  |%
  :: This gate takes in raw information for L1 transactions and formats them
  :: appropriately for use with +n.
  ::
  ++  log
    |=  [log-name=@ux data=@ux topics=(list @)]
    ^-  ^input:naive
    [%log *@ux data log-name topics]
  ::
  ++  owner-changed
    |=  [=ship =address]
    (log owner-changed:log-names:naive *@ux ship address ~)
  ::
  ++  escape-requested
    |=  [escapee=ship parent=ship]
    (log escape-requested:log-names:naive *@ux escapee parent ~)
  ::
  ++  escape-canceled
  ::  The parent is pinned but not used in lib/naive.hoon for some reason
    |=  [escapee=ship parent=ship]
    (log escape-canceled:log-names:naive *@ux escapee parent ~)
  ::
  ++  escape-accepted
    |=  [escapee=ship parent=ship]
    (log escape-accepted:log-names:naive *@ux escapee parent ~)
  ::
  ++  lost-sponsor
    |=  [lost=ship parent=ship]
    (log lost-sponsor:log-names:naive *@ux lost parent ~)
  ::
  ++  changed-keys
    |=  [=ship suite=@ encr=@ auth=@ life=@]
    =/  keys=@ux
      %:  can  8
        1^life
        1^suite
        1^auth
        1^encr
        ~
      ==
    (log changed-keys:log-names:naive keys ship ~)
  ::
  ++  broke-continuity
    |=  [=ship rift=@]
    (log broke-continuity:log-names:naive rift ship ~)
  ::
  ++  changed-spawn-proxy
    |=  [=ship =address]
    (log changed-spawn-proxy:log-names:naive *@ux ship address ~)
  ::
  ++  changed-transfer-proxy
    |=  [=ship =address]
    (log changed-transfer-proxy:log-names:naive *@ux ship address ~)
  ::
  ++  changed-management-proxy
    |=  [=ship =address]
    (log changed-management-proxy:log-names:naive *@ux ship address ~)
  ::
  ++  changed-voting-proxy
    |=  [=ship =address]
    (log changed-voting-proxy:log-names:naive *@ux ship address ~)
  ::
  ++  changed-dns
    |=  [data=@]
    (log changed-dns:log-names:naive data ~)
<<<<<<< HEAD
  ::
  ::  Ecliptic.sol events
=======
>>>>>>> bb3d961c
  ::
  ++  approval-for-all
    |=  [owner=address operator=address approved=@]
    (log approval-for-all:log-names:naive approved owner operator ~)
  ::
  --  :: end +l1
::
--
::
:: Common values used for tests
::
|%
::
++  encr    (shax 'You will forget that you ever read this sentence.')
++  auth    (shax 'You cant know that this sentence is true.')
++  suit     1
::
++  marbud-own  [~marbud %own]  ::key %marbud-key-0
++  marbud-spn  [~marbud %spawn]  :: key %marbud-skey
++  marbud-mgt  [~marbud %manage]  :: key %marbud-mkey
++  marbud-xfr  [~marbud %transfer]  :: key %marbud-key-1
::
++  dopbud-own  [~dopbud %own] :: key %dopbud-key-0
::
++  litbud-own  [~litbud %own] :: key %litbud-key-0
::
++  lt-own      [~linnup-torsyx %own] :: key %lt-key-0
++  lt-xfr      [~linnup-torsyx %transfer] :: key %lt-key-0
::
::
::  rut tests
::
::
++  common-mgmt  %mgmt-key-0
++  common-spwn  %spwn-key-0
++  common-vote  %vote-key-0
++  common-ownr  %ownr-key-0
++  common-tran  %tran-key-0
++  rut-ship-list  %-  ly
                   :*  ~rut
                       ~holrut
                       ~rigrut
                       ~losrut
                       ~larsyx-mapmeg
                       ~rabsum-ravtyd
                       ~disryt-nolpet
                       ~pinpun-pilsun
                       ~dovmul-mogryt
                       ~habtyc-nibpyx
                       ~pidted-dacnum
                       ~radres-tinnyl
                       ~
                   ==
::
:: initial keys for each point under ~rut
++  default-own-keys  %-  my:nl
                      :*  [~rut %rut-key-0]
                          [~holrut %holrut-key-0]
                          [~rigrut %rigrut-key-0]
                          [~losrut %losrut-key-0]
                          [~larsyx-mapmeg %rigrut-lm-key-0]
                          [~rabsum-ravtyd %holrut-rr-key-0]
                          [~disryt-nolpet %losrut-dn-key-0]
                          [~pinpun-pilsun %losrut-pp-key-0]
                          [~dovmul-mogryt %holrut-dm-key-0]
                          [~habtyc-nibpyx %losrut-hn-key-0]
                          [~pidted-dacnum %holrut-pd-key-0]
                          [~radres-tinnyl %losrut-rt-key-0]
                          ~
                      ==
::
++  default-manage-keys  %-  my:nl
                         :*  [~rut %rut-mkey-0]
                             [~holrut %holrut-mkey-0]
                             [~rigrut %rigrut-mkey-0]
                             [~losrut %losrut-mkey-0]
                             [~larsyx-mapmeg %rigrut-lm-mkey-0]
                             [~rabsum-ravtyd %holrut-rr-mkey-0]
                             [~disryt-nolpet %losrut-dn-mkey-0]
                             [~pinpun-pilsun %losrut-pp-mkey-0]
                             [~dovmul-mogryt %holrut-dm-mkey-0]
                             [~habtyc-nibpyx %losrut-hn-mkey-0]
                             [~pidted-dacnum %holrut-pd-mkey-0]
                             [~radres-tinnyl %losrut-rt-mkey-0]
                             ~
                         ==
++  default-spawn-keys  %-  my:nl
                        :*  [~holrut %holrut-skey-0]
                            [~losrut %losrut-skey-1]
                            [~rigrut %rigrut-skey-0]
                            ~
                        ==
::
++  default-xfer-keys  %-  my:nl
                       :*  [~rut %rut-tkey-0]
                           [~rigrut %rigrut-tkey-0]
                           [~larsyx-mapmeg %lm-tkey-0]
                           [~holrut %holrut-tkey-0]
                           [~rabsum-ravtyd %rr-tkey-0]
                           [~radres-tinnyl %rt-tkey-0]
                           [~losrut %losrut-tkey-0]
                           [~dovmul-mogryt %dm-tkey-0]
                           [~pinpun-pilsun %pp-tkey-0]
                           [~pidted-dacnum %pd-tkey-0]
                           [~habtyc-nibpyx %hn-tkey-0]
                           [~disryt-nolpet %dn-tkey-0]
                           ~
                        ==
::
::  sponsorship tests
++  losrut-own   [~losrut %own]
++  losrut-mgmt  [~losrut %manage]
++  holrut-own   [~holrut %own]
++  holrut-mgmt  [~holrut %manage]
++  rigrut-own   [~rigrut %own]
++  rigrut-mgmt  [~rigrut %manage]
++  losred-own   [~losred %own]
++  losred-mgmt  [~losred %manage]
++  rigred-own   [~rigred %own]
++  rigred-mgmt  [~rigred %manage]
::
--
=/  init-rut-simple  (init-rut-full *^state:naive)
=/  init-red-simple  (init-red-full *^state:naive)
::
:: Tests
::
|%
::  new tests
::
::  this test spawns a "full galaxy" containing all varieties of points. it then
::  saves this initial state, and runs single transaction batches for all possible
::  L2 "event types". it compares the entire new state to the entire initial state and checks for
::  the expected state change. it then resets the state to the initial state and
::  tries the next event in on the list.
::
::  more specifically, there is a $jar called event-jar that maps ships to lists of
::  events it should try. it then picks off a ship, tries all the events in the list
::  associated to it as described above, and then moves on to the next ship, until
::  the jar is empty.
::
::  this arm does not test any L1 transactions beyond the ones needed to spawn the
::  galaxy (+init-rut).
::
++  test-rut  ^-  tang
  =,  l2-event-gen
  ::
  =/  event-jar  gen-rut-jar
  =|  =^state:naive
  =^  f  state  init-rut-simple
  =/  initial-state  state
  =/  ship-list  rut-ship-list
  =/  suc-map  (make-success-map make-event-list)
  ::
  |-  ^-  tang
  ?~  ship-list  ~
  %+  weld  $(ship-list t.ship-list)
  =/  cur-ship  i.ship-list
  %+  category  (scow %p cur-ship)
  =/  current-events  (~(get ja event-jar) cur-ship)
  ::
  |-  ^-  tang
  ?~  current-events  ~
  %+  weld  $(current-events t.current-events)
  =/  cur-event  i.current-events
  %+  category  (weld "dominion " (scow %tas dominion.cur-event))
  %+  category  (weld "proxy " (scow %tas proxy.cur-event))
  %+  category  (weld "tx-type " (scow %tas tx-type.cur-event))
  %+  category  (weld "owner? " (scow %f owner.cur-event))
  %+  category  (weld "correct nonce? " (scow %f nonce.cur-event))
  %+  category  (weld "success map " (scow %f (~(got by suc-map) cur-event)))
  ::
  =/  cur-point  (got:orm points.initial-state cur-ship)
  =*  own  own.cur-point
  =/  cur-nonce
    ?-  proxy.cur-event
      %own       nonce.owner.own
      %spawn     nonce.spawn-proxy.own
      %manage    nonce.management-proxy.own
      %vote      nonce.voting-proxy.own
      %transfer  nonce.transfer-proxy.own
    ==
    =/  new-nonce  ?:  &(nonce.cur-event owner.cur-event)
                   ?-  proxy.cur-event
                     ?(%own %manage)  +(cur-nonce)
                     %spawn           ?-  rank.cur-event
                                        %galaxy  cur-nonce ::TODO: galaxies can actually do L2 spawn proxies so this needs to change
                                        %star    ?-  dominion.cur-event
                                                   %l1            cur-nonce
                                                   ?(%spawn %l2)  +(cur-nonce)
                                                 ==
                                        %planet  cur-nonce
                                      ==
                     %transfer        ?~  address.transfer-proxy.own
                                        cur-nonce
                                      +(cur-nonce)
                     %vote            cur-nonce
                   ==
                 cur-nonce
  ::
  =/  state  initial-state
  =/  expect-state  initial-state
  |^
  %+  expect-eq
    !>
    |^  ^-  ^state:naive
    ?.  (~(got by suc-map) cur-event)
      %-  alter-state
      ?-  proxy.cur-event
        %own       cur-point(nonce.owner.own new-nonce)
        %spawn     cur-point(nonce.spawn-proxy.own new-nonce)
        %manage    cur-point(nonce.management-proxy.own new-nonce)
        %vote      cur-point(nonce.voting-proxy.own new-nonce)
        %transfer  cur-point(nonce.transfer-proxy.own new-nonce)
      ==
    ?+  tx-type.cur-event  !!
      %transfer-point        set-xfer
      %configure-keys        set-keys
      %set-management-proxy  set-mgmt-proxy
      %set-spawn-proxy       set-spwn-proxy
      %set-transfer-proxy    set-xfer-proxy
      %spawn                 (new-point which-spawn)
    ==
    ::
    ++  set-keys  ^-  ^state:naive
      =/  new-keys
      %=  cur-point
        life.keys.net    +(life.keys.net:(got:orm points.initial-state cur-ship))
        suite.keys.net   suit
        auth.keys.net    auth
        crypt.keys.net   encr
      ==
      (alter-state new-keys)
    ::
    ++  set-xfer  ^-  ^state:naive
      =/  new-xfer
      %=  cur-point
        address.owner.own  (addr %transfer-test)
        address.transfer-proxy.own  0x0
      ==
      (alter-state new-xfer)
    ::
    ++  set-mgmt-proxy  ^-  ^state:naive
      =/  new-mgmt
      %=  cur-point
        address.management-proxy.own  (addr %proxy-test)
      ==
      (alter-state new-mgmt)
    ::
    ++  set-spwn-proxy  ^-  ^state:naive
      =/  new-spwn
      %=  cur-point
        address.spawn-proxy.own  (addr %proxy-test)
      ==
      (alter-state new-spwn)
    ::
    ++  set-xfer-proxy  ^-  ^state:naive
      =/  new-xfer
      %=  cur-point
        address.transfer-proxy.own  (addr %proxy-test)
      ==
      (alter-state new-xfer)
    ::
    ++  new-point
      :: TODO clean up this horrifying gate
      |=  =ship  ^-  ^state:naive
      =|  new-point=point:naive
      =/  spawned
      %=  new-point
        dominion  %l2
        address.owner.own  (addr (~(got by default-own-keys) cur-ship))
        address.transfer-proxy.own  (addr %spawn-test)
        sponsor.net  [has=%.y who=cur-ship]
      ==
      =/  expect-state  (alter-state cur-point)  :: this updates the nonce of the spawner
      %=  expect-state
        points  (put:orm points.expect-state ship spawned)
      ==
    ::
    ++  alter-state
      :: this updates the expect-state with the new point, and takes
      :: care of incrementing the nonce as well.
      |=  alt-point=point:naive  ^-  ^state:naive
      =/  updated-point=point:naive
      ?-  proxy.cur-event
        %own       alt-point(nonce.owner.own new-nonce)
        %spawn     alt-point(nonce.spawn-proxy.own new-nonce)
        %manage    alt-point(nonce.management-proxy.own new-nonce)
        %vote      alt-point(nonce.voting-proxy.own new-nonce)
        %transfer  alt-point(nonce.transfer-proxy.own new-nonce)
      ==
      %=  expect-state
        points  (put:orm points.expect-state cur-ship updated-point)
      ==
    ::
    --  :: end of expected state
  ::  actual state
    !>
    |^  ^-  ^state:naive
    =^    f
        state
      %-  n
      :+  state
        %bat
      =<  q
      %-  gen-tx
      :+  ?:  nonce.cur-event
            cur-nonce
          999 :: wrong nonce
        :-  :-  cur-ship
            proxy.cur-event
        def-args
      ?:  owner.cur-event
        ?+  proxy.cur-event  %wrong-key
          %own       (~(got by default-own-keys) cur-ship)
          %manage    (~(got by default-manage-keys) cur-ship)
          %spawn     ?:  =(rank.cur-event %star)
                       (~(got by default-spawn-keys) cur-ship)
                     %wrong-key
          %transfer  (~(got by default-xfer-keys) cur-ship)
        ==
      %wrong-key :: if not owner then use wrong key
    state
    ::
    ++  def-args
      ^-  skim-tx:naive
      |^
      ?+  tx-type.cur-event  !!
        %spawn                 [%spawn which-spawn (addr %spawn-test)]
        %transfer-point        [%transfer-point (addr %transfer-test) |]
        %configure-keys        [%configure-keys encr auth suit |]
        %set-management-proxy  [%set-management-proxy (addr %proxy-test)]
        %set-spawn-proxy       [%set-spawn-proxy (addr %proxy-test)]
        %set-transfer-proxy    [%set-transfer-proxy (addr %proxy-test)]
      ==
      ::
      --  :: +def-args
    ::
    --  :: end of actual state
    ::
  ++  encr    (shax 'You will forget that you ever read this sentence.')
  ++  auth    (shax 'You cant know that this sentence is true.')
  ++  suit    1
  ::
  ++  which-spawn  ^-  ship
    ?+  cur-ship  !!
      %~rut            ~hasrut
      %~rigrut         ~batbec-tapmep
      %~larsyx-mapmeg  ~nocryl-tobned
      %~holrut         ~namtuc-ritnux
      %~rabsum-ravtyd  ~docsec-wanlug
      %~dovmul-mogryt  ~docsec-wanlug
      %~pidted-dacnum  ~docsec-wanlug
      %~losrut         ~mishus-loplus
      %~radres-tinnyl  ~tapfur-fitsep
      %~pinpun-pilsun  ~tapfur-fitsep
      %~habtyc-nibpyx  ~tapfur-fitsep
      %~disryt-nolpet  ~tapfur-fitsep
    ==
  ::
  --  :: end of +expect-eq
::
::  the following are sponsorship tests. they ought to eventually be consolidated
::  into one large test, but for now it will be easier to tell which one is failing
::  by splitting them up
::
::  the following are L2 sponsorship tests. the syntax is test-galaxy-X-Y-action. X is the
::  layer of the sponsee, Y is the layer of the sponsor.
::
::  Each row of the following table has one or more tests that cover it.
::  The corresponding row is listed as a comment in that test. Thus
::  you can grep for the line and fine the appropriate test. A few of
::  the tests cannot be performed here - there are the ones marked by !!
::  but we include what the tests would look like anyways as a comment
::
::  * on the left means all possible states, on the right it means no change.
::  !! means that case can never happen per L1 contract
::  L1-cancel can be triggered by "cancel escape" by the child or "reject" by the sponsor
::  A1 and A2 are arbitrary but distinct ships one class above the main ship
::  Event        | E_1 | E_2 | S_1 | S_2 | -> | E_1 | E_2 | S_1 | S_2
::  L1-escape A1 | *   | *   | *   | *   | -> | A1  | A1  | *   | *
::  L1-cancel A1 | ~   | *   | *   | *   | -> !! :: no cancel if not escaping
::  L1-cancel A1 | A1  | *   | *   | *   | -> | ~   | ~   | *   | *
::  L1-adopt  A1 | A1  | *   | *   | *   | -> | ~   | ~   | A1  | A2
::  L1-adopt  A1 | ~   | *   | *   | *   | -> !! :: no adopt if not escaping
::  L1-adopt  A1 | A2  | *   | *   | *   | -> !! :: no adopt if not escaping
::  L1-detach A1 | *   | *   | A1  | A1  | -> | *   | *   | ~   | ~
::  L1-detach A1 | *   | *   | A1  | A2  | -> | *   | *   | ~   | A2
::  L1-detach A1 | *   | *   | A1  | ~   | -> | *   | *   | ~   | ~
::  L2-escape A1 | *   | *   | *   | *   | -> | *   | A1  | *   | *
::  L2-cancel A1 | *   | *   | *   | *   | -> | *   | ~   | *   | *
::  L2-adopt  A1 | *   | A1  | *   | *   | -> | *   | ~   | *   | A1
::  L2-adopt  A1 | *   | A2  | *   | *   | -> | *   | A2  | *   | *
::  L2-adopt  A1 | *   | ~   | *   | *   | -> | *   | ~   | *   | *
::  L2-reject A1 | *   | A1  | *   | *   | -> | *   | ~   | *   | *
::  L2-reject A1 | *   | A2  | *   | *   | -> | *   | A2  | *   | *
::  L2-reject A1 | *   | ~   | *   | *   | -> | *   | ~   | *   | *
::  L2-detach A1 | *   | *   | *   | A1  | -> | *   | *   | *   | ~
::  L2-detach A1 | *   | *   | *   | A2  | -> | *   | *   | *   | A2
::  L2-detach A1 | *   | *   | *   | ~   | -> | *   | *   | *   | ~
::
::  the following test L1 escape actions
::
++  test-rut-l1-l1-escape-l1  ^-  tang
::  L1-escape A1 | *   | *   | *   | *   | -> | A1  | A1  | *   | *
  %+  expect-eq
    !>  [[~ ~rigred] %.y ~holrut]
  ::
    !>
    =|  =^state:naive
    =^  f  state  init-rut-simple
    =^  f  state  (n state (escape-requested:l1 ~rabsum-ravtyd ~rigred))
    [escape.net sponsor.net]:(got:orm points.state ~rabsum-ravtyd)
::
++  test-rut-l1-l2-escape-l1  ^-  tang
  ::  L1-escape A1 | *   | *   | *   | *   | -> | A1  | A1  | *   | *
  :: An L1 ship can L1 escape to an L2 ship, but the L2 ship must
  :: adopt on L2
  %+  expect-eq
    !>  [[~ ~losred] %.y ~rigrut]
  ::
    !>
    =|  =^state:naive
    =^  f  state  init-rut-simple
    =^  f  state  (n state (escape-requested:l1 ~larsyx-mapmeg ~losred))
    [escape.net sponsor.net]:(got:orm points.state ~larsyx-mapmeg)
::
++  test-rut-l2-lx-escape-l1  ^-  tang
  ::  L2 ships can't escape on L1
  ;:  weld
    ::  escaping to L1 ship
    %+  expect-eq
      !>  [~ %.y ~holrut]
    ::
      !>
      =|  =^state:naive
      =^  f  state  init-rut-simple
      =^  f  state  (n state (escape-requested:l1 ~dovmul-mogryt ~rigred))
      [escape.net sponsor.net]:(got:orm points.state ~dovmul-mogryt)
    ::
    ::  escaping to L2 ship
    %+  expect-eq
      !>  [~ %.y ~losrut]
    ::
      !>
      =|  =^state:naive
      =^  f  state  init-rut-simple
      =^  f  state  (n state (escape-requested:l1 ~pinpun-pilsun ~losred))
      [escape.net sponsor.net]:(got:orm points.state ~pinpun-pilsun)
  ==
::
++  test-red-l2-l2-adopt-l2-1  ^-  tang
  ::  L2-adopt  A1 | *   | A1  | *   | *   | -> | *   | ~   | *   | A1
  =/  pp-adopt  [losred-own %adopt ~pinpun-pilsun]
  =/  pp-m-adopt  [losred-mgmt %adopt ~pinpun-pilsun]
  ::
  ;:  weld
    %+  expect-eq
      !>  [~ %.y ~losred]
    ::
      !>
      =|  =^state:naive
      =^  f  state  init-red-simple
      =^  f  state  (n state %bat q:(gen-tx 0 pp-adopt %losred-key-0))
      [escape.net sponsor.net]:(got:orm points.state ~pinpun-pilsun)
    ::
    %+  expect-eq
      !>  [~ %.y ~losred]
    ::
      !>
      =|  =^state:naive
      =^  f  state  init-red-simple
      =^  f  state  (n state %bat q:(gen-tx 0 pp-m-adopt %losred-mkey-0))
      [escape.net sponsor.net]:(got:orm points.state ~pinpun-pilsun)
  ==
::
++  test-red-l1-l2-adopt-l2-1
  ::  L2-adopt  A1 | *   | A1  | *   | *   | -> | *   | ~   | *   | A1
  =/  lm-adopt  [losred-own %adopt ~larsyx-mapmeg]
  =/  lm-m-adopt  [losred-mgmt %adopt ~larsyx-mapmeg]
  ::
  ;:  weld
  %+  expect-eq
    !>  [~ %.y ~losred]
  ::
    !>
    =|  =^state:naive
    =^  f  state  init-red-simple
    =^  f  state  (n state %bat q:(gen-tx 0 lm-adopt %losred-key-0))
    [escape.net sponsor.net]:(got:orm points.state ~larsyx-mapmeg)
  ::
  %+  expect-eq
    !>  [~ %.y ~losred]
  ::
    !>
    =|  =^state:naive
    =^  f  state  init-red-simple
    =^  f  state  (n state %bat q:(gen-tx 0 lm-m-adopt %losred-mkey-0))
    [escape.net sponsor.net]:(got:orm points.state ~larsyx-mapmeg)
  ==
::
++  test-red-l2-l1-adopt-l2-1
  ::  L2-adopt  A1 | *   | A1  | *   | *   | -> | *   | ~   | *   | A1
  =/  dm-adopt  [rigred-own %adopt ~dovmul-mogryt]
  =/  dm-m-adopt  [rigred-mgmt %adopt ~dovmul-mogryt]
  ::
  ;:  weld
    %+  expect-eq
      !>  [~ %.y ~rigred]
    ::
      !>
      =|  =^state:naive
      =^  f  state  init-red-simple
      =^  f  state  (n state %bat q:(gen-tx 0 dm-adopt %rigred-key-0))
      [escape.net sponsor.net]:(got:orm points.state ~dovmul-mogryt)
    ::
    %+  expect-eq
      !>  [~ %.y ~rigred]
    ::
      !>
      =|  =^state:naive
      =^  f  state  init-red-simple
      =^  f  state  (n state %bat q:(gen-tx 0 dm-m-adopt %rigred-mkey-0))
      [escape.net sponsor.net]:(got:orm points.state ~dovmul-mogryt)
  ==
::
++  test-red-l1-l1-adopt-l2-1
  ::  L2-adopt  A1 | *   | A1  | *   | *   | -> | *   | ~   | *   | A1
  =/  rr-adopt  [rigred-own %adopt ~rabsum-ravtyd]
  =/  rr-m-adopt  [rigred-mgmt %adopt ~rabsum-ravtyd]
  ::
  ;:  weld
    %+  expect-eq
      !>  [~ %.y ~rigred]
    ::
      !>
      =|  =^state:naive
      =^  f  state  init-red-simple
      =^  f  state  (n state %bat q:(gen-tx 0 rr-adopt %rigred-key-0))
      [escape.net sponsor.net]:(got:orm points.state ~rabsum-ravtyd)
    ::
    %+  expect-eq
      !>  [~ %.y ~rigred]
    ::
      !>
      =|  =^state:naive
      =^  f  state  init-red-simple
      =^  f  state  (n state %bat q:(gen-tx 0 rr-m-adopt %rigred-mkey-0))
      [escape.net sponsor.net]:(got:orm points.state ~rabsum-ravtyd)
  ==
::
++  test-red-l1-l1-adopt-l2-2
  ::  L2-adopt  A1 | *   | A2  | *   | *   | -> | *   | A2  | *   | *
  =/  rr-adopt  [losred-own %adopt ~rabsum-ravtyd]
  =/  rr-m-adopt  [losred-mgmt %adopt ~rabsum-ravtyd]
  ::
  ;:  weld
    %+  expect-eq
      !>  [[~ ~rigred] %.y ~holrut]
    ::
      !>
      =|  =^state:naive
      =^  f  state  init-red-simple
      =^  f  state  (n state %bat q:(gen-tx 0 rr-adopt %losred-key-0))
      [escape.net sponsor.net]:(got:orm points.state ~rabsum-ravtyd)
    ::
    %+  expect-eq
      !>  [[~ ~rigred] %.y ~holrut]
    ::
      !>
      =|  =^state:naive
      =^  f  state  init-red-simple
      =^  f  state  (n state %bat q:(gen-tx 0 rr-m-adopt %losred-mkey-0))
      [escape.net sponsor.net]:(got:orm points.state ~rabsum-ravtyd)
  ==
::
++  test-rut-l1-l1-adopt-l2-3  ^-  tang
  ::  L2-adopt  A1 | *   | ~   | *   | *   | -> | *   | ~   | *   | *
  ::
  =/  rr-h-detach  [1 [holrut-own %detach ~rabsum-ravtyd] %holrut-key-0]
  =/  rr-h-m-detach  [0 [holrut-mgmt %detach ~rabsum-ravtyd] %holrut-mkey-0]
  =/  rr-adopt  [0 [losred-own %adopt ~rabsum-ravtyd] %losred-key-0]
  =/  rr-m-adopt  [0 [losred-mgmt %adopt ~rabsum-ravtyd] %losred-mkey-0]
  ::
  =,  l2-event-gen
  =/  rr-batch-1=tx-list  (limo ~[rr-h-detach rr-adopt])
  =/  rr-batch-2=tx-list  (limo ~[rr-h-m-detach rr-m-adopt])
  ::
<<<<<<< HEAD
  =/  init-state=^state:naive  +:(init-rut-full *^state:naive)
=======
  =/  init-state=^state:naive  +:init-rut-simple
>>>>>>> bb3d961c
  ;:  weld
    %+  expect-eq
      !>  [~ %.n ~holrut]
    ::
      !>
      =|  =^state:naive
      =^  f  state  (n init-state %bat q:(gen-tx rr-h-detach))
      =^  f  state  (n state %bat q:(gen-tx rr-adopt))
<<<<<<< HEAD
      [escape.net sponsor.net]:(~(got by points.state) ~rabsum-ravtyd)
=======
      [escape.net sponsor.net]:(got:orm points.state ~rabsum-ravtyd)
>>>>>>> bb3d961c
    ::
    %+  expect-eq
      !>  [~ %.n ~holrut]

      !>
      =|  =^state:naive
      =^  f  state  (n init-state %bat (tx-list-to-batch rr-batch-1))
<<<<<<< HEAD
      [escape.net sponsor.net]:(~(got by points.state) ~rabsum-ravtyd)
=======
      [escape.net sponsor.net]:(got:orm points.state ~rabsum-ravtyd)
>>>>>>> bb3d961c
   ::
    %+  expect-eq
      !>  [~ %.n ~holrut]
    ::
      !>
      =|  =^state:naive
      =^  f  state  (n init-state %bat q:(gen-tx rr-h-m-detach))
      =^  f  state  (n state %bat q:(gen-tx rr-m-adopt))
<<<<<<< HEAD
      [escape.net sponsor.net]:(~(got by points.state) ~rabsum-ravtyd)
=======
      [escape.net sponsor.net]:(got:orm points.state ~rabsum-ravtyd)
>>>>>>> bb3d961c
    ::
    %+  expect-eq
      !>  [~ %.n ~holrut]
    ::
      !>
      =|  =^state:naive
      =^  f  state  (n init-state %bat (tx-list-to-batch rr-batch-2))
<<<<<<< HEAD
      [escape.net sponsor.net]:(~(got by points.state) ~rabsum-ravtyd)
=======
      [escape.net sponsor.net]:(got:orm points.state ~rabsum-ravtyd)
>>>>>>> bb3d961c
  ==
::
::  the following tests L2 %rejects
++  test-red-l2-l2-reject-l2-1  ^-  tang
  ::  L2-reject A1 | *   | A1  | *   | *   | -> | *   | ~   | *   | *
  =/  pp-reject  [losred-own %reject ~pinpun-pilsun]
  =/  pp-m-reject  [losred-mgmt %reject ~pinpun-pilsun]
  ::
  ;:  weld
    %+  expect-eq
      !>  [~ %.y ~losrut]
    ::
      !>
      =|  =^state:naive
      =^  f  state  init-red-simple
      =^  f  state  (n state %bat q:(gen-tx 0 pp-reject %losred-key-0))
      [escape.net sponsor.net]:(got:orm points.state ~pinpun-pilsun)
    ::
    %+  expect-eq
      !>  [~ %.y ~losrut]
    ::
      !>
      =|  =^state:naive
      =^  f  state  init-red-simple
      =^  f  state  (n state %bat q:(gen-tx 0 pp-m-reject %losred-mkey-0))
      [escape.net sponsor.net]:(got:orm points.state ~pinpun-pilsun)
  ==
::
++  test-red-l2-l1-reject-l2-1  ^-  tang
  ::  L2-reject A1 | *   | A1  | *   | *   | -> | *   | ~   | *   | *
  =/  dm-reject  [rigred-own %reject ~dovmul-mogryt]
  =/  dm-m-reject  [rigred-mgmt %reject ~dovmul-mogryt]
  ::
  ;:  weld
    %+  expect-eq
      !>  [~ %.y ~holrut]
    ::
      !>
      =|  =^state:naive
      =^  f  state  init-red-simple
      =^  f  state  (n state %bat q:(gen-tx 0 dm-reject %rigred-key-0))
      [escape.net sponsor.net]:(got:orm points.state ~dovmul-mogryt)
    ::
    %+  expect-eq
      !>  [~ %.y ~holrut]
    ::
      !>
      =|  =^state:naive
      =^  f  state  init-red-simple
      =^  f  state  (n state %bat q:(gen-tx 0 dm-m-reject %rigred-mkey-0))
      [escape.net sponsor.net]:(got:orm points.state ~dovmul-mogryt)
  ==
::
++  test-red-l1-l2-reject-l2-1  ^-  tang
  ::  L2-reject A1 | *   | A1  | *   | *   | -> | *   | ~   | *   | *
  =/  lm-reject  [losred-own %reject ~larsyx-mapmeg]
  =/  lm-m-reject  [losred-mgmt %reject ~larsyx-mapmeg]
  ::
  ;:  weld
    %+  expect-eq
      !>  [~ %.y ~rigrut]
    ::
      !>
      =|  =^state:naive
      =^  f  state  init-red-simple
      =^  f  state  (n state %bat q:(gen-tx 0 lm-reject %losred-key-0))
      [escape.net sponsor.net]:(got:orm points.state ~larsyx-mapmeg)
    ::
    %+  expect-eq
      !>  [~ %.y ~rigrut]
    ::
      !>
      =|  =^state:naive
      =^  f  state  init-red-simple
      =^  f  state  (n state %bat q:(gen-tx 0 lm-m-reject %losred-mkey-0))
      [escape.net sponsor.net]:(got:orm points.state ~larsyx-mapmeg)
  ==
::
++  test-red-l1-l1-reject-l2-1  ^-  tang
  ::  L2-reject A1 | *   | A1  | *   | *   | -> | *   | ~   | *   | *
  =/  rr-reject  [rigred-own %reject ~rabsum-ravtyd]
  =/  rr-m-reject  [rigred-mgmt %reject ~rabsum-ravtyd]
  ::
  ;:  weld
    %+  expect-eq
      !>  [~ %.y ~holrut]
    ::
      !>
      =|  =^state:naive
      =^  f  state  init-red-simple
      =^  f  state  (n state %bat q:(gen-tx 0 rr-reject %rigred-key-0))
      [escape.net sponsor.net]:(got:orm points.state ~rabsum-ravtyd)
    ::
    %+  expect-eq
      !>  [~ %.y ~holrut]
    ::
      !>
      =|  =^state:naive
      =^  f  state  init-red-simple
      =^  f  state  (n state %bat q:(gen-tx 0 rr-m-reject %rigred-mkey-0))
      [escape.net sponsor.net]:(got:orm points.state ~rabsum-ravtyd)
  ==
++  test-red-l2-l2-reject-l2-2  ^-  tang
  ::  L2-reject A1 | *   | A2  | *   | *   | -> | *   | A2  | *   | *
  =/  pp-reject  [losrut-own %reject ~pinpun-pilsun]
  =/  pp-m-reject  [losrut-mgmt %reject ~pinpun-pilsun]
  ::
  ;:  weld
    %+  expect-eq
      !>  [[~ ~losred] %.y ~losrut]
    ::
      !>
      =|  =^state:naive
      =^  f  state  init-red-simple
      =^  f  state  (n state %bat q:(gen-tx 2 pp-reject %losrut-key-0))
      [escape.net sponsor.net]:(got:orm points.state ~pinpun-pilsun)
    ::
    %+  expect-eq
      !>  [[~ ~losred] %.y ~losrut]
    ::
      !>
      =|  =^state:naive
      =^  f  state  init-red-simple
      =^  f  state  (n state %bat q:(gen-tx 0 pp-m-reject %losrut-mkey-0))
      [escape.net sponsor.net]:(got:orm points.state ~pinpun-pilsun)
  ==
::
++  test-red-l2-l1-reject-l2-2  ^-  tang
  ::  L2-reject A1 | *   | A2  | *   | *   | -> | *   | A2  | *   | *
  =/  dm-reject  [holrut-own %reject ~dovmul-mogryt]
  =/  dm-m-reject  [holrut-mgmt %reject ~dovmul-mogryt]
  ::
  ;:  weld
    %+  expect-eq
      !>  [[~ ~rigred] %.y ~holrut]
    ::
      !>
      =|  =^state:naive
      =^  f  state  init-red-simple
      =^  f  state  (n state %bat q:(gen-tx 1 dm-reject %holrut-key-0))
      [escape.net sponsor.net]:(got:orm points.state ~dovmul-mogryt)
    ::
    %+  expect-eq
      !>  [[~ ~rigred] %.y ~holrut]
    ::
      !>
      =|  =^state:naive
      =^  f  state  init-red-simple
      =^  f  state  (n state %bat q:(gen-tx 0 dm-m-reject %holrut-mkey-0))
      [escape.net sponsor.net]:(got:orm points.state ~dovmul-mogryt)
  ==
::
++  test-red-l1-l2-reject-l2-2  ^-  tang
  ::  L2-reject A1 | *   | A2  | *   | *   | -> | *   | A2  | *   | *
  =/  lm-reject  [rigrut-own %reject ~larsyx-mapmeg]
  =/  lm-m-reject  [rigrut-mgmt %reject ~larsyx-mapmeg]
  ::
  ;:  weld
    %+  expect-eq
      !>  [[~ ~losred] %.y ~rigrut]
    ::
      !>
      =|  =^state:naive
      =^  f  state  init-red-simple
      =^  f  state  (n state %bat q:(gen-tx 0 lm-reject %rigrut-key-0))
      [escape.net sponsor.net]:(got:orm points.state ~larsyx-mapmeg)
    ::
    %+  expect-eq
      !>  [[~ ~losred] %.y ~rigrut]
    ::
      !>
      =|  =^state:naive
      =^  f  state  init-red-simple
      =^  f  state  (n state %bat q:(gen-tx 0 lm-m-reject %rigrut-mkey-0))
      [escape.net sponsor.net]:(got:orm points.state ~larsyx-mapmeg)
  ==
::
++  test-red-l1-l1-reject-l2-2  ^-  tang
  ::  L2-reject A1 | *   | A2  | *   | *   | -> | *   | A2  | *   | *
  =/  rr-reject  [holrut-own %reject ~rabsum-ravtyd]
  =/  rr-m-reject  [holrut-mgmt %reject ~rabsum-ravtyd]
  ::
  ;:  weld
    %+  expect-eq
      !>  [[~ ~rigred] %.y ~holrut]
    ::
      !>
      =|  =^state:naive
      =^  f  state  init-red-simple
      =^  f  state  (n state %bat q:(gen-tx 1 rr-reject %holrut-key-0))
      [escape.net sponsor.net]:(got:orm points.state ~rabsum-ravtyd)
    ::
    %+  expect-eq
      !>  [[~ ~rigred] %.y ~holrut]
    ::
      !>
      =|  =^state:naive
      =^  f  state  init-red-simple
      =^  f  state  (n state %bat q:(gen-tx 0 rr-m-reject %holrut-mkey-0))
      [escape.net sponsor.net]:(got:orm points.state ~rabsum-ravtyd)
  ==
::
++  test-red-l1-l1-reject-l2-3  ^-  tang
  ::  L2-reject A1 | *   | ~   | *   | *   | -> | *   | ~   | *   | *
  =/  rt-reject  [holrut-own %reject ~radres-tinnyl]
  =/  rt-m-reject  [holrut-mgmt %reject ~radres-tinnyl]
  ::
  ;:  weld
    %+  expect-eq
      !>  [~ %.y ~losrut]
    ::
      !>
      =|  =^state:naive
      =^  f  state  init-red-simple
      =^  f  state  (n state %bat q:(gen-tx 1 rt-reject %holrut-key-0))
      [escape.net sponsor.net]:(got:orm points.state ~radres-tinnyl)
    ::
    %+  expect-eq
      !>  [~ %.y ~losrut]
    ::
      !>
      =|  =^state:naive
      =^  f  state  init-red-simple
      =^  f  state  (n state %bat q:(gen-tx 0 rt-m-reject %holrut-mkey-0))
      [escape.net sponsor.net]:(got:orm points.state ~radres-tinnyl)
  ==
::
::  the following tests L2 %cancel-escape
::
++  test-red-l2-l2-cancel-escape-l2  ^-  tang
  ::  L2-cancel A1 | *   | *   | *   | *   | -> | *   | ~   | *   | *
  =/  pp-cancel-escape  [[~pinpun-pilsun %own] %cancel-escape ~losred]
  =/  pp-m-cancel-escape  [[~pinpun-pilsun %manage] %cancel-escape ~losred]
  ::
  ;:  weld
    %+  expect-eq
      !>  [~ %.y ~losrut]
    ::
      !>
      =|  =^state:naive
      =^  f  state  init-red-simple
      =^  f  state  (n state %bat q:(gen-tx 3 pp-cancel-escape %losrut-pp-key-0))
      [escape.net sponsor.net]:(got:orm points.state ~pinpun-pilsun)
    ::
    %+  expect-eq
      !>  [~ %.y ~losrut]
    ::
      !>
      =|  =^state:naive
      =^  f  state  init-red-simple
      =^  f  state  (n state %bat q:(gen-tx 0 pp-m-cancel-escape %losrut-pp-mkey-0))
      [escape.net sponsor.net]:(got:orm points.state ~pinpun-pilsun)
  ==
::
++  test-red-l2-l1-cancel-escape-l2  ^-  tang
  ::  L2-cancel A1 | *   | *   | *   | *   | -> | *   | ~   | *   | *
  =/  dm-cancel-escape  [[~dovmul-mogryt %own] %cancel-escape ~rigred]
  =/  dm-m-cancel-escape  [[~dovmul-mogryt %manage] %cancel-escape ~rigred]
  ::
  ;:  weld
    %+  expect-eq
      !>  [~ %.y ~holrut]
    ::
      !>
      =|  =^state:naive
      =^  f  state  init-red-simple
      =^  f  state  (n state %bat q:(gen-tx 3 dm-cancel-escape %holrut-dm-key-0))
      [escape.net sponsor.net]:(got:orm points.state ~dovmul-mogryt)
    ::
    %+  expect-eq
      !>  [~ %.y ~holrut]
    ::
      !>
      =|  =^state:naive
      =^  f  state  init-red-simple
      =^  f  state  (n state %bat q:(gen-tx 0 dm-m-cancel-escape %holrut-dm-mkey-0))
      [escape.net sponsor.net]:(got:orm points.state ~dovmul-mogryt)
  ==
::
++  test-red-l1-l2-cancel-escape-l2  ^-  tang
  ::  L2-cancel A1 | *   | *   | *   | *   | -> | *   | ~   | *   | *
  =/  lm-cancel-escape  [[~larsyx-mapmeg %own] %cancel-escape ~losred]
  =/  lm-m-cancel-escape  [[~larsyx-mapmeg %manage] %cancel-escape ~losred]
  ::
  ;:  weld
    %+  expect-eq
      !>  [~ %.y ~rigrut]
    ::
      !>
      =|  =^state:naive
      =^  f  state  init-red-simple
      =^  f  state  (n state %bat q:(gen-tx 1 lm-cancel-escape %rigrut-lm-key-0))
      [escape.net sponsor.net]:(got:orm points.state ~larsyx-mapmeg)
    ::
    %+  expect-eq
      !>  [~ %.y ~rigrut]
    ::
      !>
      =|  =^state:naive
      =^  f  state  init-red-simple
      =^  f  state  (n state %bat q:(gen-tx 0 lm-m-cancel-escape %rigrut-lm-mkey-0))
      [escape.net sponsor.net]:(got:orm points.state ~larsyx-mapmeg)
  ==
::
++  test-red-l1-l1-cancel-escape-l2  ^-  tang
  ::  L2-cancel A1 | *   | *   | *   | *   | -> | *   | ~   | *   | *
  =/  rr-cancel-escape  [[~rabsum-ravtyd %own] %cancel-escape ~rigred]
  =/  rr-m-cancel-escape  [[~rabsum-ravtyd %manage] %cancel-escape ~rigred]
  ::
  ;:  weld
    %+  expect-eq
      !>  [~ %.y ~holrut]
    ::
      !>
      =|  =^state:naive
      =^  f  state  init-red-simple
      =^  f  state  (n state %bat q:(gen-tx 1 rr-cancel-escape %holrut-rr-key-0))
      [escape.net sponsor.net]:(got:orm points.state ~rabsum-ravtyd)
    ::
    %+  expect-eq
      !>  [~ %.y ~holrut]
    ::
      !>
      =|  =^state:naive
      =^  f  state  init-red-simple
      =^  f  state  (n state %bat q:(gen-tx 0 rr-m-cancel-escape %holrut-rr-mkey-0))
      [escape.net sponsor.net]:(got:orm points.state ~rabsum-ravtyd)
  ==
::
::  the following tests L2 %detach. the format test-rut-X-Y-detach means
::  X is the layer of the sponsor, Y is the layer of the sponsee
::
++  test-rut-l2-l2-detach-l2-1  ^-  tang
  ::  L2-detach A1 | *   | *   | *   | A1  | -> | *   | *   | *   | ~
  =/  pp-detach  [losrut-own %detach ~pinpun-pilsun]
  =/  pp-m-detach  [losrut-mgmt %detach ~pinpun-pilsun]
  ::
  ;:  weld
    %+  expect-eq
      !>  [~ %.n ~losrut]
    ::
      !>
      =|  =^state:naive
      =^  f  state  init-rut-simple
      =^  f  state  (n state %bat q:(gen-tx 3 pp-detach %losrut-key-0))
      [escape.net sponsor.net]:(got:orm points.state ~pinpun-pilsun)
    ::
    %+  expect-eq
      !>  [~ %.n ~losrut]
    ::
      !>
      =|  =^state:naive
      =^  f  state  init-rut-simple
      =^  f  state  (n state %bat q:(gen-tx 0 pp-m-detach %losrut-mkey-0))
      [escape.net sponsor.net]:(got:orm points.state ~pinpun-pilsun)
  ==
::
++  test-rut-l2-l1-detach-l2-1  ^-  tang
  ::  L2-detach A1 | *   | *   | *   | A1  | -> | *   | *   | *   | ~
  =/  rt-detach  [losrut-own %detach ~radres-tinnyl]
  =/  rt-m-detach  [losrut-mgmt %detach ~radres-tinnyl]
  ::
  ;:  weld
    %+  expect-eq
      !>  [~ %.n ~losrut]
    ::
      !>
      =|  =^state:naive
      =^  f  state  init-rut-simple
      =^  f  state  (n state %bat q:(gen-tx 3 rt-detach %losrut-key-0))
      [escape.net sponsor.net]:(got:orm points.state ~radres-tinnyl)
    ::
    %+  expect-eq
      !>  [~ %.n ~losrut]
    ::
      !>
      =|  =^state:naive
      =^  f  state  init-rut-simple
      =^  f  state  (n state %bat q:(gen-tx 0 rt-m-detach %losrut-mkey-0))
      [escape.net sponsor.net]:(got:orm points.state ~radres-tinnyl)
  ==
::
++  test-rut-l1-l2-detach-l2-1  ^-  tang
  ::  L2-detach A1 | *   | *   | *   | A1  | -> | *   | *   | *   | ~
  =/  dm-detach  [holrut-own %detach ~dovmul-mogryt]
  =/  dm-m-detach  [holrut-mgmt %detach ~dovmul-mogryt]
  ::
  ;:  weld
    %+  expect-eq
      !>  [~ %.n ~holrut]
    ::
      !>
      =|  =^state:naive
      =^  f  state  init-rut-simple
      =^  f  state  (n state %bat q:(gen-tx 1 dm-detach %holrut-key-0))
      [escape.net sponsor.net]:(got:orm points.state ~dovmul-mogryt)
    ::
    %+  expect-eq
      !>  [~ %.n ~holrut]
    ::
      !>
      =|  =^state:naive
      =^  f  state  init-rut-simple
      =^  f  state  (n state %bat q:(gen-tx 0 dm-m-detach %holrut-mkey-0))
      [escape.net sponsor.net]:(got:orm points.state ~dovmul-mogryt)
  ==
::
++  test-rut-l1-l1-detach-l2-1  ^-  tang
  ::  L2-detach A1 | *   | *   | *   | A1  | -> | *   | *   | *   | ~
  =/  lm-detach  [rigrut-own %detach ~larsyx-mapmeg]
  =/  lm-m-detach  [rigrut-mgmt %detach ~larsyx-mapmeg]
  ::
  ;:  weld
    %+  expect-eq
      !>  [~ %.n ~rigrut]
    ::
      !>
      =|  =^state:naive
      =^  f  state  init-rut-simple
      =^  f  state  (n state %bat q:(gen-tx 0 lm-detach %rigrut-key-0))
      [escape.net sponsor.net]:(got:orm points.state ~larsyx-mapmeg)
    ::
    %+  expect-eq
      !>  [~ %.n ~rigrut]
    ::
      !>
      =|  =^state:naive
      =^  f  state  init-rut-simple
      =^  f  state  (n state %bat q:(gen-tx 0 lm-m-detach %rigrut-mkey-0))
      [escape.net sponsor.net]:(got:orm points.state ~larsyx-mapmeg)
  ==
::
++  test-rut-l1-l1-detach-l2-2  ^-  tang
  ::  L2-detach A1 | *   | *   | *   | A2  | -> | *   | *   | *   | A2
  ::  makes sure that you cannot detach someone who your arent sponsoring
  ::
  =/  rr-detach  [rigrut-own %detach ~rabsum-ravtyd]
  =/  rr-m-detach  [rigrut-mgmt %detach ~rabsum-ravtyd]
  ::
  ;:  weld
    %+  expect-eq
      !>  [~ %.y ~holrut]
    ::
      !>
      =|  =^state:naive
      =^  f  state  init-rut-simple
      =^  f  state  (n state %bat q:(gen-tx 0 rr-detach %rigrut-key-0))
      [escape.net sponsor.net]:(got:orm points.state ~rabsum-ravtyd)
    ::
    %+  expect-eq
      !>  [~ %.y ~holrut]
    ::
      !>
      =|  =^state:naive
      =^  f  state  init-rut-simple
      =^  f  state  (n state %bat q:(gen-tx 0 rr-m-detach %rigrut-mkey-0))
      [escape.net sponsor.net]:(got:orm points.state ~rabsum-ravtyd)
  ==
::
++  test-rut-l1-l1-detach-l2-3  ^-  tang
  ::  L2-detach A1 | *   | *   | *   | ~   | -> | *   | *   | *   | ~
  ::  makes sure detach on someone without a sponsor is a no-op
  ::
  =/  rr-h-detach  [1 [holrut-own %detach ~rabsum-ravtyd] %holrut-key-0]
  =/  rr-h-m-detach  [0 [holrut-mgmt %detach ~rabsum-ravtyd] %holrut-mkey-0]
  =/  rr-detach  [0 [rigrut-own %detach ~rabsum-ravtyd] %rigrut-key-0]
  =/  rr-m-detach  [0 [rigrut-mgmt %detach ~rabsum-ravtyd] %rigrut-mkey-0]
  ::
  =,  l2-event-gen
  =/  rr-detach-batch-1=tx-list  (limo rr-h-detach rr-detach ~)
  =/  rr-detach-batch-2=tx-list  (limo rr-h-m-detach rr-m-detach ~)
  ::
<<<<<<< HEAD
  =/  init-state=^state:naive  +:(init-rut-full *^state:naive)
=======
  =/  init-state=^state:naive  +:init-rut-simple
>>>>>>> bb3d961c
  ;:  weld
    %+  expect-eq
      !>  [~ %.n ~holrut]
    ::
      !>
      =|  =^state:naive
      =^  f  state  (n init-state %bat q:(gen-tx rr-h-detach))
      =^  f  state  (n state %bat q:(gen-tx rr-detach))
<<<<<<< HEAD
      [escape.net sponsor.net]:(~(got by points.state) ~rabsum-ravtyd)
=======
      [escape.net sponsor.net]:(got:orm points.state ~rabsum-ravtyd)
>>>>>>> bb3d961c
    ::
    %+  expect-eq
      !>  [~ %.n ~holrut]
    ::
      !>
      =|  =^state:naive
      =^  f  state  (n init-state %bat (tx-list-to-batch rr-detach-batch-1))
<<<<<<< HEAD
      [escape.net sponsor.net]:(~(got by points.state) ~rabsum-ravtyd)
=======
      [escape.net sponsor.net]:(got:orm points.state ~rabsum-ravtyd)
>>>>>>> bb3d961c
    ::
    %+  expect-eq
      !>  [~ %.n ~holrut]
    ::
      !>
      =|  =^state:naive
      =^  f  state  (n init-state %bat q:(gen-tx rr-h-m-detach))
      =^  f  state  (n state %bat q:(gen-tx rr-m-detach))
<<<<<<< HEAD
      [escape.net sponsor.net]:(~(got by points.state) ~rabsum-ravtyd)
=======
      [escape.net sponsor.net]:(got:orm points.state ~rabsum-ravtyd)
>>>>>>> bb3d961c
    ::
    %+  expect-eq
      !>  [~ %.n ~holrut]
    ::
      !>
      =|  =^state:naive
      =^  f  state  (n init-state %bat (tx-list-to-batch rr-detach-batch-2))
<<<<<<< HEAD
      [escape.net sponsor.net]:(~(got by points.state) ~rabsum-ravtyd)
=======
      [escape.net sponsor.net]:(got:orm points.state ~rabsum-ravtyd)
>>>>>>> bb3d961c

  ==
::
::  the following tests are for sponsorship actions between two L1 points
++  test-red-l1-escape-l2-adopt  ^-  tang
  =/  rr-adopt  [rigred-own %adopt ~rabsum-ravtyd]
  %+  expect-eq
    !>  [~ %.y ~rigred]
  ::
    !>
    =|  =^state:naive
    =^  f  state  init-red-simple
    =^  f  state  (n state (escape-requested:l1 ~rabsum-ravtyd ~rigred))
    =^  f  state  (n state %bat q:(gen-tx 0 rr-adopt %rigred-key-0))
    [escape.net sponsor.net]:(got:orm points.state ~rabsum-ravtyd)
::
::  The following test fails but only because ecliptic.sol only allows
::  an adopt when its valid to do so.
::
::  ++  test-red-l2-escape-l1-adopt  ^-  tang
::    ::  shouldn't be possible to accept a L2 escape with a L1 adopt
::    %+  expect-eq
::      !>  [[~ ~rigred] %.y ~holrut]
::    ::
::      !>
::      =|  =^state:naive
::      =^  f  state  init-red-simple
::      =^  f  state  (n state (escape-accepted:l1 ~rabsum-ravtyd ~rigred))
::      [escape.net sponsor.net]:(got:orm points.state ~rabsum-ravtyd)
::
++  test-rut-l1-adoption-on-l2-wrong-key-or-nonce
  =/  rr-escape  [[~rabsum-ravtyd %own] %escape ~rigred]
  =/  rr-adopt   [rigred-own %adopt ~rabsum-ravtyd]
  ::
<<<<<<< HEAD
  =/  init-state  +:(init-rut-full *^state:naive)
=======
  =/  init-state  +:init-rut-simple
>>>>>>> bb3d961c
  ::
  ;:  weld
    %+  expect-eq
      !>  [~ %.y ~holrut]
    ::
      !>
      =|  =^state:naive
      =^  f  state  (n init-state %bat q:(gen-tx 1 rr-escape %wrong-key))
      =^  f  state  (n state %bat q:(gen-tx 0 rr-adopt %rigred-key-0))
      [escape.net sponsor.net]:(got:orm points.state ~rabsum-ravtyd)
    ::
    %+  expect-eq
      !>  [~ %.y ~holrut]
    ::
      !>
      =|  =^state:naive
      =^  f  state  (n init-state %bat q:(gen-tx 999 rr-escape %holrut-rr-key-0))
      =^  f  state  (n state %bat q:(gen-tx 0 rr-adopt %rigred-key-0))
      [escape.net sponsor.net]:(got:orm points.state ~rabsum-ravtyd)
  ==
::
++  test-own-sponsor-l2-escape
  ::  You can't escape to your own sponsor on L1, so you shouldn't be able
  ::  to on L2 either
  ::
  =/  rr-escape  [[~rabsum-ravtyd %own] %escape ~holrut]
  ::
  %+  expect-eq
    !>  [[~ ~holrut] %.y ~holrut]
  ::
    !>
    =|  =^state:naive
    =^  f  state  init-rut-simple
    =^  f  state  (n state %bat q:(gen-tx 0 rr-escape %holrut-rr-key-0))
    [escape.net sponsor.net]:(got:orm points.state ~rabsum-ravtyd)
::
++  test-rut-l1-detach-1
  ::  L1-detach A1 | *   | *   | A1  | A1  | -> | *   | *   | ~   | ~
  ::  this checks that if you have the same sponsor on L1 and L2, then
  ::  a L1 detach makes you lose both
  ::
  ::  ~rabsum-ravtyd is a L1 planet under a L1 star so would theortically
  ::  already be sponsored by ~holrut on L1. this already appears in
  ::  the L2 state as being sponsored by ~holrut, but we will go through
  ::  with adopting ~rabsum-ravtyd on L2 anyways before the L1 detach
  ::
  ::  TODO: escaping to your own sponsor shouldn't be allowed since it isn't
  ::  on L1, so I should remove the lines that have RR escaping to its
  ::  own sponsor
  ::
  =/  rr-escape  [[~rabsum-ravtyd %own] %escape ~holrut]
  =/  rr-adopt   [holrut-own %adopt ~rabsum-ravtyd]
  %+  expect-eq
    !>  [~ %.n ~holrut]
  ::
    !>
    =|  =^state:naive
    =^  f  state  init-rut-simple
    =^  f  state  (n state %bat q:(gen-tx 0 rr-escape %holrut-rr-key-0))
    =^  f  state  (n state %bat q:(gen-tx 1 rr-adopt %holrut-key-0))
    =^  f  state  (n state (lost-sponsor:l1 ~rabsum-ravtyd ~holrut))
    [escape.net sponsor.net]:(got:orm points.state ~rabsum-ravtyd)
::
++  test-red-l1-detach-2
  ::  this takes a L1 planet with L1 sponsor that acquires a L2 sponsor
  ::  and is then detached by their L1 sponsor
  ::
  ::  L1-detach A1 | *   | *   | A1  | A2  | -> | *   | *   | ~   | A2
  ::
  =/  lm-adopt  [losred-own %adopt ~larsyx-mapmeg]
  ::
  %+  expect-eq
    !>  [~ %.y ~losred]
  ::
    !>
    =|  =^state:naive
    =^  f  state  init-red-simple
    =^  f  state  (n state %bat q:(gen-tx 0 lm-adopt %losred-key-0))
    =^  f  state  (n state (lost-sponsor:l1 ~larsyx-mapmeg ~rigrut))
   [escape.net sponsor.net]:(got:orm points.state ~larsyx-mapmeg)
::
++  test-rut-l1-detach-3
  ::  L1-detach A1 | *   | *   | A1  | ~   | -> | *   | *   | ~   | ~
  ::  Since we don't see L1 state explicitly, we can't really test
  ::  this transition here. But I've included it for completeness sake
  =/  rr-detach  [holrut-own %detach ~rabsum-ravtyd]
  ::
  %+  expect-eq
    !>  [~ %.n ~holrut]
  ::
    !>
    =|  =^state:naive
    =^  f  state  init-rut-simple
    =^  f  state  (n state %bat q:(gen-tx 1 rr-detach %holrut-key-0))
    =^  f  state  (n state (escape-requested:l1 ~rabsum-ravtyd ~holrut))
    =^  f  state  (n state (escape-accepted:l1 ~rabsum-ravtyd ~holrut))
    =^  f  state  (n state (lost-sponsor:l1 ~rabsum-ravtyd ~holrut))
    [escape.net sponsor.net]:(got:orm points.state ~rabsum-ravtyd)
::
::  This test is commented since ecliptic.sol will not allow a cancel
::  if not escaping, so this row of the table cannot be tested here.
::  ++  test-rut-l1-cancel-1
::    ::  L1-cancel A1 | ~   | *   | *   | *   | -> !! :: no cancel if not escaping
::    ::  Note we're using ~rut so there are no initial escapes
::    ::
::    %+  expect-eq
::      !>  ~
::    ::
::      !>
::      =|  =^state:naive
::      =^  f  state  init-rut-simple
::      =^  f  state  (n state (escape-canceled:l1 ~rabsum-ravtyd ~rigred))
::      escape.net:(got:orm points.state ~rabsum-ravtyd)
::
++  test-rut-l1-cancel-2
  ::  L1-cancel A1 | A1  | *   | *   | *   | -> | ~   | ~   | *   | *
  %+  expect-eq
    !>  ~
  ::
    !>
    =|  =^state:naive
    =^  f  state  init-rut-simple
    =^  f  state  (n state (escape-requested:l1 ~rabsum-ravtyd ~rigred))
    =^  f  state  (n state (escape-canceled:l1 ~rabsum-ravtyd ~rigred))
    escape.net:(got:orm points.state ~rabsum-ravtyd)
::
++  test-rut-l1-adopt-1
  ::  L1-adopt  A1 | A1  | *   | *   | *   | -> | ~   | ~   | A1  | A2
  %+  expect-eq
    !>  [~ %.y ~rigred]
  ::
    !>
    =|  =^state:naive
    =^  f  state  init-rut-simple
    =^  f  state  (n state (escape-requested:l1 ~rabsum-ravtyd ~rigred))
    =^  f  state  (n state (escape-accepted:l1 ~rabsum-ravtyd ~rigred))
    [escape.net sponsor.net]:(got:orm points.state ~rabsum-ravtyd)
::
::  These commented out tests fail, but it is because L1 adopt is only
::  accepted if the ecliptic.sol allows it. So these rows of the table
::  cannot be tested here.
::
::  ++  test-rut-l1-adopt-2
::    ::  L1-adopt  A1 | ~   | *   | *   | *   | -> !! :: no adopt if not escaping
::    %+  expect-eq
::      !>  [~ %.y ~holrut]
::    ::
::      !>
::      =|  =^state:naive
::      =^  f  state  init-rut-simple
::      =^  f  state  (n state (escape-accepted:l1 ~rabsum-ravtyd ~rigred))
::      [escape.net sponsor.net]:(got:orm points.state ~rabsum-ravtyd)
::  ::
::  ++  test-rut-l1-adopt-3
::    :: L1-adopt  A1 | A2  | *   | *   | *   | -> !! :: no adopt if not escaping
::    %+  expect-eq
::      !>  [[~ ~rigrut] %.y ~holrut]
::    ::
::      !>
::      =|  =^state:naive
::      =^  f  state  init-rut-simple
::      =^  f  state  (n state (escape-requested:l1 ~rabsum-ravtyd ~rigrut))
::      =^  f  state  (n state (escape-accepted:l1 ~rabsum-ravtyd ~rigred))
::      [escape.net sponsor.net]:(got:orm points.state ~rabsum-ravtyd)
::
++  test-marbud-l2-change-keys-whole-state  ^-  tang
  =/  new-keys       [%configure-keys encr auth suit |]
  =|  =^state:naive
  =^  f  state  (init-marbud state)
  =/  marbud-point  (got:orm points.state ~marbud)
  =/  new-marbud  marbud-point(keys.net [1 suit auth encr], nonce.owner.own 1)
  ::
  %+  expect-eq
    !>  state(points (put:orm points.state ~marbud new-marbud))
  ::
    !>
    =^  f  state  (n state %bat q:(gen-tx 0 [marbud-own new-keys] %marbud-key-0))
    state
  ::
::  old tests. Some of these test the same things as +test-rut but
::  they've been left in since the circumstances are slightly different
::  in a way that ought to be unimportant but you never know.
::
++  test-log  ^-  tang
  %+  expect-eq
    !>
    :-  [%point ~bud %owner (addr %bud-key-0)]~
    :_  [~ ~]  :_  [~ ~]
    :-  ~bud
    %*(. *point:naive dominion %l1, owner.own (addr %bud-key-0)^0, who.sponsor.net ~bud)
  ::
    !>
    %^  naive  verifier  1.337  :-  *^state:naive
    :*  %log  *@ux  *@ux
        owner-changed:log-names:naive  (@ux ~bud)  (addr %bud-key-0)  ~
    ==
::
++  test-deposit  ^-  tang
  %+  expect-eq
    !>  %l2
  ::
    !>
    =|  =^state:naive
    =^  f  state  (init-marbud state)
    dominion:(got:orm points.state ~marbud)
::
++  test-transfer-batch  ^-  tang
  =/  marbud-transfer    [0 [marbud-own %transfer-point (addr %marbud-key-0) |] %marbud-key-0]
  =/  marbud-transfer-2  [1 [marbud-own %transfer-point (addr %marbud-key-1) |] %marbud-key-0]
  ::
  =,  l2-event-gen
  =/  marbud-batch=tx-list  (limo marbud-transfer marbud-transfer-2 ~)
  ::
  ;:  weld
    %+  expect-eq
      !>  [(addr %marbud-key-1) 2]
    ::
      !>
      =|  =^state:naive
      =^  f  state  (init-marbud state)
      =^  f  state  (n state %bat q:(gen-tx marbud-transfer))
      =^  f  state  (n state %bat q:(gen-tx marbud-transfer-2))
<<<<<<< HEAD
      owner.own:(~(got by points.state) ~marbud)
=======
      owner.own:(got:orm points.state ~marbud)
>>>>>>> bb3d961c
    ::
    %+  expect-eq
      !>  [(addr %marbud-key-1) 2]
    ::
      !>
      =|  =^state:naive
      =^  f  state  (init-marbud state)
      =^  f  state  (n state %bat (tx-list-to-batch marbud-batch))
<<<<<<< HEAD
      owner.own:(~(got by points.state) ~marbud)
=======
      owner.own:(got:orm points.state ~marbud)
>>>>>>> bb3d961c
  ==
::
++  test-l1-changed-spawn-proxy  ^-  tang
  %+  expect-eq
    !>  [(addr %bud-skey) 0]
  ::
    !>
    =|  =^state:naive
    =^  f  state  (init-bud state)
    =^  f  state  (n state (changed-spawn-proxy:l1 ~bud (addr %bud-skey)))
    spawn-proxy.own:(got:orm points.state ~bud)
::
++  test-l1-changed-transfer-proxy  ^-  tang
  %+  expect-eq
    !>  [(addr %bud-key-1) 0]
  ::
    !>
    =|  =^state:naive
    =^  f  state  (init-bud state)
    =^  f  state  (n state (changed-transfer-proxy:l1 ~bud (addr %bud-key-1)))
    transfer-proxy.own:(got:orm points.state ~bud)
::
++  test-l1-changed-management-proxy  ^-  tang
  %+  expect-eq
    !>  [(addr %bud-mkey) 0]
  ::
    !>
    =|  =^state:naive
    =^  f  state  (init-bud state)
    =^  f  state  (n state (changed-management-proxy:l1 ~bud (addr %bud-mkey)))
    management-proxy.own:(got:orm points.state ~bud)
::
++  test-l1-changed-voting-proxy  ^-  tang
  %+  expect-eq
    !>  [(addr %bud-vkey) 0]
  ::
    !>
    =|  =^state:naive
    =^  f  state  (init-bud state)
    =^  f  state  (n state (changed-voting-proxy:l1 ~bud (addr %bud-vkey)))
    voting-proxy.own:(got:orm points.state ~bud)
::
++  test-l1-changed-keys  ^-  tang
  =/  life          1
  =/  new-keys      [~bud suit encr auth life]
  ::
  %+  expect-eq
    !>  [suit auth encr]
  ::
    !>
    =|  =^state:naive
    =^  f  state  (init-bud state)
    =^  f  state  (n state (changed-keys:l1 new-keys))
    |1:keys.net:(got:orm points.state ~bud)
::
++  test-l1-star-escape-requested  ^-  tang
  %+  expect-eq
    !>  [~ ~wes]
  ::
    !>
    =|  =^state:naive
    =^  f  state  (init-wes state)
    =^  f  state  (init-sambud state)
    =^  f  state  (n state (escape-requested:l1 ~sambud ~wes))
    escape.net:(got:orm points.state ~sambud)
::
++  test-l1-star-escape-canceled  ^-  tang
  %+  expect-eq
    !>  ~
  ::
    !>
    =|  =^state:naive
    =^  f  state  (init-wes state)
    =^  f  state  (init-sambud state)
    =^  f  state  (n state (escape-requested:l1 ~sambud ~wes))
    =^  f  state  (n state (escape-canceled:l1 ~sambud ~wes))
    escape.net:(got:orm points.state ~sambud)
::
++  test-l1-star-adopt-accept  ^-  tang
  %+  expect-eq
    !>  [~ %.y ~wes]
  ::
    !>
    =|  =^state:naive
    =^  f  state  (init-wes state)
    =^  f  state  (init-sambud state)
    =^  f  state  (n state (escape-requested:l1 ~sambud ~wes))
    =^  f  state  (n state (escape-accepted:l1 ~sambud ~wes))
    [escape.net sponsor.net]:(got:orm points.state ~sambud)
::
++  test-l1-star-lost-sponsor  ^-  tang
  %+  expect-eq
    !>  [~ %.n ~bud]
  ::
    !>
    =|  =^state:naive
    =^  f  state  (init-sambud state)
    =^  f  state  (n state (lost-sponsor:l1 ~sambud ~bud))
    [escape.net sponsor.net]:(got:orm points.state ~sambud)
::
++  test-l2-set-spawn-proxy  ^-  tang
  =/  marbud-sproxy  [marbud-own %set-spawn-proxy (addr %marbud-skey)]
  ::
  %+  expect-eq
    !>  [(addr %marbud-skey) 0]
  ::
    !>
    =|  =^state:naive
    =^  f  state  (init-marbud state)
    =^  f  state  (n state %bat q:(gen-tx 0 marbud-sproxy %marbud-key-0))
    spawn-proxy.own:(got:orm points.state ~marbud)
::
++  test-l2-set-transfer-proxy  ^-  tang
  =/  marbud-tproxy  [marbud-own %set-transfer-proxy (addr %marbud-tkey)]
  ::
  %+  expect-eq
    !>  [(addr %marbud-tkey) 0]
  ::
    !>
    =|  =^state:naive
    =^  f  state  (init-marbud state)
    =^  f  state  (n state %bat q:(gen-tx 0 marbud-tproxy %marbud-key-0))
    transfer-proxy.own:(got:orm points.state ~marbud)
::
++  test-l2-set-management-proxy  ^-  tang
  =/  marbud-mproxy  [marbud-own %set-management-proxy (addr %marbud-mkey)]
  ::
  %+  expect-eq
    !>  [(addr %marbud-mkey) 0]
  ::
    !>
    =|  =^state:naive
    =^  f  state  (init-marbud state)
    =^  f  state  (n state %bat q:(gen-tx 0 marbud-mproxy %marbud-key-0))
    management-proxy.own:(got:orm points.state ~marbud)
::
++  test-l2-dopbud-spawn-proxy-deposit  ^-  tang
  %+  expect-eq
    !>  %spawn
  ::
    !>
    =|  =^state:naive
    =^  f  state  (init-dopbud state)
    dominion:(got:orm points.state ~dopbud)
::
++  test-l2-sambud-spawn-proxy-predeposit  ^-  tang
  %+  expect-eq
    !>  [(addr %sambud-skey) 0]
  ::
    !>
    =|  =^state:naive
    =^  f  state  (init-sambud state)
    =^  f  state  (n state (changed-spawn-proxy:l1 ~sambud (addr %sambud-skey)))
    =^  f  state  (n state (changed-spawn-proxy:l1 ~sambud deposit-address:naive))
    spawn-proxy.own:(got:orm points.state ~sambud)
::
++  test-l2-sambud-own-spawn-proxy-postdeposit  ^-  tang
  =/  sambud-sproxy  [[~sambud %own] %set-spawn-proxy (addr %sambud-skey-0)]
  %+  expect-eq
    !>  [(addr %sambud-skey-0) 0]
  ::
    !>
    =|  =^state:naive
    =^  f  state  (init-sambud state)
    =^  f  state  (n state (changed-spawn-proxy:l1 ~sambud deposit-address:naive))
    =^  f  state  (n state %bat q:(gen-tx 0 sambud-sproxy %sambud-key-0))
    spawn-proxy.own:(got:orm points.state ~sambud)
::
++  test-l2-sambud-spawn-spawn-proxy-postdeposit  ^-  tang
  =/  sambud-sproxy  [[~sambud %spawn] %set-spawn-proxy (addr %sambud-skey-1)]
  %+  expect-eq
    !>  [(addr %sambud-skey-1) 1]
  ::
    !>
    =|  =^state:naive
    =^  f  state  (init-sambud state)
    =^  f  state  (n state (changed-spawn-proxy:l1 ~sambud (addr %sambud-skey-0)))
    =^  f  state  (n state (changed-spawn-proxy:l1 ~sambud deposit-address:naive))
    =^  f  state  (n state %bat q:(gen-tx 0 sambud-sproxy %sambud-skey-0))
    spawn-proxy.own:(got:orm points.state ~sambud)
::
++  test-l2-sambud-spawn-proxy-predeposit-spawn  ^-  tang
  =/  l2-sproxy  [[~sambud %spawn] %set-spawn-proxy (addr %sambud-skey-1)]
  =/  lf-spawn  [[~sambud %spawn] %spawn ~lisdur-fodrys (addr %lf-key-0)]
  ;:  weld
    %+  expect-eq
      !>  [`@ux`(addr %lf-key-0) 0]
    ::
      !>
      =|  =^state:naive
      =^  f  state  (init-sambud state)
      =^  f  state  (n state (changed-spawn-proxy:l1 ~sambud (addr %sambud-skey-0)))
      =^  f  state  (n state (changed-spawn-proxy:l1 ~sambud deposit-address:naive))
      =^  f  state  (n state %bat q:(gen-tx 0 lf-spawn %sambud-skey-0))
      transfer-proxy.own:(got:orm points.state ~lisdur-fodrys)
    ::
    %+  expect-eq
      !>  [`@ux`(addr %lf-key-0) 0]
    ::
      !>
      =|  =^state:naive
      =^  f  state  (init-sambud state)
      =^  f  state  (n state (changed-spawn-proxy:l1 ~sambud (addr %sambud-skey-0)))
      =^  f  state  (n state (changed-spawn-proxy:l1 ~sambud deposit-address:naive))
      =^  f  state  (n state %bat q:(gen-tx 0 l2-sproxy %sambud-skey-0))
      =^  f  state  (n state %bat q:(gen-tx 1 lf-spawn %sambud-skey-1))
      transfer-proxy.own:(got:orm points.state ~lisdur-fodrys)
  ==
++  test-linnup-torsyx-spawn  ^-  tang
  :: try to spawn a L2 planet with a L2 planet
  :: this test is deprecated, covered by +test-rut
  =/  rt-spawn                  [lt-own %spawn ~radres-tinnyl (addr %rt-key-0)]
  =/  lt-spawn                  [marbud-own %spawn ~linnup-torsyx (addr %lt-key-0)]
  =/  lt-transfer-yes-breach    [lt-xfr %transfer-point (addr %lt-key-0) &]
  ::
  =|  =^state:naive
  =^  f  state  (init-marbud state)
  =^  f  state  (init-litbud state)
  =^  f  state  (n state %bat q:(gen-tx 0 lt-spawn %marbud-key-0))
  =^  f  state  (n state %bat q:(gen-tx 0 lt-transfer-yes-breach %lt-key-0))
  =/  lt-point  (got:orm points.state ~linnup-torsyx)
  =/  new-lt  lt-point(nonce.owner.own 1)
  =/  no-op-state  state(points (put:orm points.state ~linnup-torsyx new-lt))
  ::
  %+  expect-eq
    !>  no-op-state
  ::
    !>
    =^  f  state  (n state %bat q:(gen-tx 0 rt-spawn %lt-key-0))
    state
::
++  test-marbud-l2-spawn  ^-  tang
  =/  marbud-sproxy  [0 [marbud-own %set-spawn-proxy (addr %marbud-skey)] %marbud-key-0]
  =/  lt-spawn       [%spawn ~linnup-torsyx (addr %lt-key-0)]
  =,  l2-event-gen
  =/  spawn-batch=tx-list  (limo marbud-sproxy [0 [marbud-spn lt-spawn] %marbud-skey] ~)
  ::
  ;:  weld
    %+  expect-eq
    ::  Tests l2 spawning with ownership
      !>  [`@ux`(addr %lt-key-0) 0]
    ::
      !>
      =|  =^state:naive
      =^  f  state  (init-marbud state)
      =^  f  state  (n state %bat q:(gen-tx 0 [marbud-own lt-spawn] %marbud-key-0))
      transfer-proxy.own:(got:orm points.state ~linnup-torsyx)
    ::
    %+  expect-eq
    ::  Tests l2 spawning with spawn proxy
      !>  [`@ux`(addr %lt-key-0) 0]
    ::
      !>
      =|  =^state:naive
      =^  f  state  (init-marbud state)
      =^  f  state  (n state %bat q:(gen-tx marbud-sproxy))
      =^  f  state  (n state %bat q:(gen-tx 0 [marbud-spn lt-spawn] %marbud-skey))
<<<<<<< HEAD
      transfer-proxy.own:(~(got by points.state) ~linnup-torsyx)
=======
      transfer-proxy.own:(got:orm points.state ~linnup-torsyx)
>>>>>>> bb3d961c
    ::
    %+  expect-eq
    ::  Tests l2 spawning with spawn proxy as a batch
      !>  [`@ux`(addr %lt-key-0) 0]
    ::
      !>
      =|  =^state:naive
      =^  f  state  (init-marbud state)
      =^  f  state  (n state %bat (tx-list-to-batch spawn-batch))
<<<<<<< HEAD
      transfer-proxy.own:(~(got by points.state) ~linnup-torsyx)
=======
      transfer-proxy.own:(got:orm points.state ~linnup-torsyx)
>>>>>>> bb3d961c
  ==
::
++  test-marbud-l2-double-spawn  ^-  tang
  ::  Attempts to spawn the same planet twice, once with ownership and once with spawn proxy
  =/  marbud-sproxy   [marbud-own %set-spawn-proxy (addr %marbud-skey)]
  =/  lt-spawn-0      [marbud-own %spawn ~linnup-torsyx (addr %lt-key-0)]
  =/  lt-spawn-1      [marbud-spn %spawn ~linnup-torsyx (addr %lt-key-1)]
  =|  =^state:naive
  =^  f  state  (init-marbud state)
  =^  f  state  (n state %bat q:(gen-tx 0 marbud-sproxy %marbud-key-0))
  =^  f  state  (n state %bat q:(gen-tx 1 lt-spawn-0 %marbud-key-0))
  =/  marbud-point  (got:orm points.state ~marbud)
  =/  new-marbud  marbud-point(nonce.spawn-proxy.own 1)
  =/  no-op-state  state(points (put:orm points.state ~marbud new-marbud))
  ::
  %+  expect-eq
    !>  no-op-state
  ::
    !>
    =^  f  state  (n state %bat q:(gen-tx 0 lt-spawn-1 %marbud-skey))
    state
::
++  test-marbud-l2-change-keys  ^-  tang
  =/  new-keys       [%configure-keys encr auth suit |]
  =/  marbud-mproxy  [marbud-own %set-management-proxy (addr %marbud-mkey)]
  ::
  ;:  weld
    %+  expect-eq
      !>  [suit auth encr]
    ::
      !>
      =|  =^state:naive
      =^  f  state  (init-marbud state)
      =^  f  state  (n state %bat q:(gen-tx 0 [marbud-own new-keys] %marbud-key-0))
      |1:keys.net:(got:orm points.state ~marbud)
    ::
    %+  expect-eq
      !>  [suit auth encr]
    ::
      !>
      =|  =^state:naive
      =^  f  state  (init-marbud state)
      =^  f  state  (n state %bat q:(gen-tx 0 marbud-mproxy %marbud-key-0))
      =^  f  state  (n state %bat q:(gen-tx 0 [marbud-mgt new-keys] %marbud-mkey))
      |1:keys.net:(got:orm points.state ~marbud)
    ::
  ==
::
++  test-marbud-l2-proxies-transfer  ^-  tang
  =/  marbud-new-keys            [0 [marbud-own %configure-keys encr auth suit |] %marbud-key-0]
  =/  marbud-sproxy              [0 [marbud-own %set-spawn-proxy (addr %marbud-skey)] %marbud-key-0]
  =/  marbud-mproxy              [1 [marbud-own %set-management-proxy (addr %marbud-mkey)] %marbud-key-0]
  =/  marbud-tproxy              [2 [marbud-own %set-transfer-proxy (addr %marbud-key-1)] %marbud-key-0]
  =/  marbud-transfer-breach     [1 [marbud-own %transfer-point (addr %marbud-key-1) &] %marbud-key-0]
  =/  marbud-transfer-no-breach  [1 [marbud-own %transfer-point (addr %marbud-key-1) |] %marbud-key-0]
  =/  marbud-xfr-breach          [0 [marbud-xfr %transfer-point (addr %marbud-key-1) &] %marbud-key-1]
  =/  marbud-xfr-no-breach       [0 [marbud-xfr %transfer-point (addr %marbud-key-1) |] %marbud-key-1]
  ::
  =,  l2-event-gen
  =/  test1=tx-list  (limo marbud-sproxy marbud-mproxy marbud-tproxy marbud-xfr-breach ~)
  =/  test2=tx-list  (limo marbud-new-keys marbud-transfer-breach ~)
  =/  test3=tx-list  (limo marbud-sproxy marbud-mproxy marbud-tproxy marbud-xfr-no-breach ~)
  =/  test4=tx-list  (limo marbud-new-keys marbud-transfer-no-breach ~)
  ::
  ;:  weld
    %+  expect-eq
    ::  Tests that proxies are reset on transfer with breach
    ::
      !>
      :*  [(addr %marbud-key-1) 3]       :: ownership
          [0 0]                          :: spawn-proxy
          [0 0]                          :: management-proxy
          [0 0]                          :: voting-proxy
          [0 1]                          :: transfer-proxy
      ==
    ::
      !>
      =|  =^state:naive
      =^  f  state  (init-marbud state)
      =^  f  state  (n state %bat q:(gen-tx marbud-sproxy))
      =^  f  state  (n state %bat q:(gen-tx marbud-mproxy))
      =^  f  state  (n state %bat q:(gen-tx marbud-tproxy))
      =^  f  state  (n state %bat q:(gen-tx marbud-xfr-breach))
      ^-  [[@ @] [@ @] [@ @] [@ @] [@ @]]
<<<<<<< HEAD
      own:(~(got by points.state) ~marbud)
=======
      own:(got:orm points.state ~marbud)
>>>>>>> bb3d961c
    ::
    %+  expect-eq
    ::  batch version
    ::
      !>
      :*  [(addr %marbud-key-1) 3]       :: ownership
          [0 0]                          :: spawn-proxy
          [0 0]                          :: management-proxy
          [0 0]                          :: voting-proxy
          [0 1]                          :: transfer-proxy
      ==
    ::
      !>
      =|  =^state:naive
      =^  f  state  (init-marbud state)
      =^  f  state  (n state %bat (tx-list-to-batch test1))
      ^-  [[@ @] [@ @] [@ @] [@ @] [@ @]]
      own:(got:orm points.state ~marbud)
    ::
    %+  expect-eq
    ::  Tests that networking keys are reset on transfer with breach
      !>
      [0 0 0]
    ::
      !>
      =|  =^state:naive
      =^  f  state  (init-marbud state)
      =^  f  state  (n state %bat q:(gen-tx marbud-new-keys))
      =^  f  state  (n state %bat q:(gen-tx marbud-transfer-breach))
<<<<<<< HEAD
      |1:keys.net:(~(got by points.state) ~marbud)
=======
      |1:keys.net:(got:orm points.state ~marbud)
>>>>>>> bb3d961c
    ::
    %+  expect-eq
    ::  batch version
      !>
      [0 0 0]
    ::
      !>
      =|  =^state:naive
      =^  f  state  (init-marbud state)
      =^  f  state  (n state %bat (tx-list-to-batch test2))
<<<<<<< HEAD
      |1:keys.net:(~(got by points.state) ~marbud)
=======
      |1:keys.net:(got:orm points.state ~marbud)
>>>>>>> bb3d961c
    ::
    %+  expect-eq
    ::  Tests that proxies are not reset when transfering without breach
      !>
      :*  [(addr %marbud-key-1) 3]       :: ownership
          [(addr %marbud-skey) 0]        :: spawn-proxy
          [(addr %marbud-mkey) 0]        :: management-proxy
          [0 0]                          :: voting-proxy
          [0 1]                          :: transfer-proxy
      ==
    ::
      !>
      =|  =^state:naive
      =^  f  state  (init-marbud state)
      =^  f  state  (n state %bat q:(gen-tx marbud-sproxy))
      =^  f  state  (n state %bat q:(gen-tx marbud-mproxy))
      =^  f  state  (n state %bat q:(gen-tx marbud-tproxy))
      =^  f  state  (n state %bat q:(gen-tx marbud-xfr-no-breach))
      ^-  [[@ @] [@ @] [@ @] [@ @] [@ @]]
<<<<<<< HEAD
      own:(~(got by points.state) ~marbud)
=======
      own:(got:orm points.state ~marbud)
>>>>>>> bb3d961c
    ::
    %+  expect-eq
    ::  batch version
      !>
      :*  [(addr %marbud-key-1) 3]       :: ownership
          [(addr %marbud-skey) 0]        :: spawn-proxy
          [(addr %marbud-mkey) 0]        :: management-proxy
          [0 0]                          :: voting-proxy
          [0 1]                          :: transfer-proxy
      ==
    ::
      !>
      =|  =^state:naive
      =^  f  state  (init-marbud state)
      =^  f  state  (n state %bat (tx-list-to-batch test3))
      ^-  [[@ @] [@ @] [@ @] [@ @] [@ @]]
      own:(got:orm points.state ~marbud)
    ::
    %+  expect-eq
    ::  Tests that networking keys are not reset when transfering without breach
      !>
      [suit auth encr]
    ::
      !>
      =|  =^state:naive
      =^  f  state  (init-marbud state)
      =^  f  state  (n state %bat q:(gen-tx marbud-new-keys))
      =^  f  state  (n state %bat q:(gen-tx marbud-transfer-no-breach))
<<<<<<< HEAD
      |1:keys.net:(~(got by points.state) ~marbud)
=======
      |1:keys.net:(got:orm points.state ~marbud)
>>>>>>> bb3d961c
    ::
    %+  expect-eq
    ::  batch version
      !>
      [suit auth encr]
    ::
      !>
      =|  =^state:naive
      =^  f  state  (init-marbud state)
      =^  f  state  (n state %bat (tx-list-to-batch test4))
<<<<<<< HEAD
      |1:keys.net:(~(got by points.state) ~marbud)
=======
      |1:keys.net:(got:orm points.state ~marbud)
>>>>>>> bb3d961c
  ==
::
:: TODO: life+rift changes via transfer proxy
::
++  test-marbud-life-rift  ^-  tang
  =/  new-keys-no-reset           [marbud-own %configure-keys encr auth suit |]
  =/  new-keys-yes-reset          [marbud-own %configure-keys encr auth suit &]
  =/  zero-keys-no-reset          [marbud-own %configure-keys 0 0 0 |]
  =/  zero-keys-yes-reset         [marbud-own %configure-keys 0 0 0 &]
  =/  marbud-transfer-no-breach   [marbud-own %transfer-point (addr %marbud-key-1) |]
  =/  marbud-transfer-yes-breach  [marbud-own %transfer-point (addr %marbud-key-1) &]
  =/  marbud-own-1                [~marbud %marbud-key-1 %own]
  ::
  ;:  weld
    %+  expect-eq
    ::  breach=%.n
      !>  [0 1]                   :: [rift life]
    ::
      !>
      =|  =^state:naive
      =^  f  state  (init-marbud state)
      =^  f  state  (n state %bat q:(gen-tx 0 new-keys-no-reset %marbud-key-0))
      =^  f  state  (n state %bat q:(gen-tx 1 new-keys-no-reset %marbud-key-0))
      [rift.net life.keys.net]:(got:orm points.state ~marbud)
    ::
    %+  expect-eq
    ::  breach=%.y
      !>  [1 1]
    ::
      !>
      =|  =^state:naive
      =^  f  state  (init-marbud state)
      =^  f  state  (n state %bat q:(gen-tx 0 new-keys-yes-reset %marbud-key-0))
      [rift.net life.keys.net]:(got:orm points.state ~marbud)
    ::
    %+  expect-eq
    ::  networking keys set incremenets life, reset=%.y
    ::  then zero keys and transfer, should increment rift but not life
    ::
      !>  [2 2]
    ::
      !>
      =|  =^state:naive
      =^  f  state  (init-marbud state)
      =^  f  state  (n state %bat q:(gen-tx 0 new-keys-yes-reset %marbud-key-0)) :: inc life and rift
      =^  f  state  (n state %bat q:(gen-tx 1 zero-keys-no-reset %marbud-key-0)) :: inc life
      =^  f  state  (n state %bat q:(gen-tx 2 zero-keys-yes-reset %marbud-key-0)) :: inc rift
      [rift.net life.keys.net]:(got:orm points.state ~marbud)
    ::
    %+  expect-eq
    ::  Keep the same keys while breaching via %configure-keys
    ::
      !>  [2 1]
    ::
      !>
      =|  =^state:naive
      =^  f  state  (init-marbud state)
      =^  f  state  (n state %bat q:(gen-tx 0 new-keys-yes-reset %marbud-key-0)) :: inc life and rift
      =^  f  state  (n state %bat q:(gen-tx 1 new-keys-yes-reset %marbud-key-0)) :: inc life and rift
      [rift.net life.keys.net]:(got:orm points.state ~marbud)
    ::
    %+  expect-eq
    ::
      !>  [1 2]
    ::
      !>
      =|  =^state:naive
      =^  f  state  (init-marbud state)
      =^  f  state  (n state %bat q:(gen-tx 0 new-keys-no-reset %marbud-key-0))
      =^  f  state  (n state %bat q:(gen-tx 1 marbud-transfer-no-breach %marbud-key-0))
      =^  f  state  (n state %bat q:(gen-tx 2 zero-keys-yes-reset %marbud-key-1))
      [rift.net life.keys.net]:(got:orm points.state ~marbud)
    ::
    %+  expect-eq
    ::  set networking keys, then transfer and set networking keys with breach
    ::
      !>  [1 3]
    ::
      !>
      =|  =^state:naive
      =^  f  state  (init-marbud state)
      =^  f  state  (n state %bat q:(gen-tx 0 new-keys-no-reset %marbud-key-0)) :: inc life
      =^  f  state  (n state %bat q:(gen-tx 1 marbud-transfer-yes-breach %marbud-key-0)) :: inc life and rift
      =^  f  state  (n state %bat q:(gen-tx 2 new-keys-no-reset %marbud-key-1)) ::inc life
      [rift.net life.keys.net]:(got:orm points.state ~marbud)
    ::
    %+  expect-eq
    ::  networking keys set incremenets life, reset=%.y
    ::  then zero keys and transfer, should increment rift but not life
    ::
      !>  [2 2]
    ::
      !>
      =|  =^state:naive
      =^  f  state  (init-marbud state)
      =^  f  state  (n state %bat q:(gen-tx 0 new-keys-yes-reset %marbud-key-0)) :: inc life and rift
      =^  f  state  (n state %bat q:(gen-tx 1 zero-keys-no-reset %marbud-key-0)) :: inc life
      =^  f  state  (n state %bat q:(gen-tx 2 marbud-transfer-yes-breach %marbud-key-0)) :: inc rift
      [rift.net life.keys.net]:(got:orm points.state ~marbud)
    ::
 ==
::
++  test-dopbud-l2-spawn  ^-  tang
  =/  pp-spawn        [dopbud-own %spawn ~palsep-picdun (addr %pp-key-0)]
  ::
  %+  expect-eq
    !>  [`@ux`(addr %pp-key-0) 0]
  ::
    !>
    =|  =^state:naive
    =^  f  state  (init-dopbud state)
    =^  f  state  (n state %bat q:(gen-tx 0 pp-spawn %dopbud-key-0))
    transfer-proxy.own:(got:orm points.state ~palsep-picdun)
::
++  test-dopbud-l2-spawn-after-transfer  ^-  tang
  =/  pp-spawn        [dopbud-own %spawn ~palsep-picdun (addr %pp-key-0)]
  =/  lr-spawn        [dopbud-own %spawn ~laclur-rachul (addr %lr-key-0)]
  ::
  %+  expect-eq
    !>  [`@ux`(addr %lr-key-0) 0]
  ::
    !>
    =|  =^state:naive
    =^  f  state  (init-dopbud state)
    =^  f  state  (n state %bat q:(gen-tx 0 pp-spawn %dopbud-key-0))
    =^  f  state  (n state (owner-changed:l1 ~dopbud (addr %dopbud-key-1)))
    =^  f  state  (n state %bat q:(gen-tx 1 lr-spawn %dopbud-key-1))
    transfer-proxy.own:(got:orm points.state ~laclur-rachul)
::
++  test-linnup-torsyx-l2-transfer-ownership  ^-  tang
  =/  lt-spawn                [marbud-own %spawn ~linnup-torsyx (addr %lt-key-0)]
  =/  lt-transfer-yes-breach  [%transfer-point (addr %lt-key-0) &]
  ::
  %+  expect-eq
    !>  [`@ux`(addr %lt-key-0) 0]
  ::
    !>
    =|  =^state:naive
    =^  f  state  (init-marbud state)
    =^  f  state  (n state %bat q:(gen-tx 0 lt-spawn %marbud-key-0))
    =^  f  state  (n state %bat q:(gen-tx 0 [lt-xfr lt-transfer-yes-breach] %lt-key-0))
    owner.own:(got:orm points.state ~linnup-torsyx)
::
++  test-palsep-picdun-l2-transfer-ownership  ^-  tang
  =/  pp-xfr                  [~palsep-picdun %transfer]
  =/  pp-spawn                [dopbud-own %spawn ~palsep-picdun (addr %pp-key-0)]
  =/  pp-transfer-yes-breach  [pp-xfr %transfer-point (addr %pp-key-0) &]
  %+  expect-eq
    !>  [`@ux`(addr %pp-key-0) 0]
  ::
    !>
    =|  =^state:naive
    =^  f  state  (init-dopbud state)
    =^  f  state  (n state %bat q:(gen-tx 0 pp-spawn %dopbud-key-0))
    =^  f  state  (n state %bat q:(gen-tx 0 pp-transfer-yes-breach %pp-key-0))
    owner.own:(got:orm points.state ~palsep-picdun)
::
++  test-linnup-torsyx-l2-escape-request  ^-  tang
  =/  lt-spawn                   [marbud-own %spawn ~linnup-torsyx (addr %lt-key-0)]
  =/  lt-transfer-yes-breach     [lt-xfr %transfer-point (addr %lt-key-0) &]
  ::
  %+  expect-eq
    !>  [~ ~litbud]
  ::
    !>
    =|  =^state:naive
    =^  f  state  (init-marbud state)
    =^  f  state  (init-litbud state)
    =^  f  state  (n state %bat q:(gen-tx 0 lt-spawn %marbud-key-0))
    =^  f  state  (n state %bat q:(gen-tx 0 lt-transfer-yes-breach %lt-key-0))
    =^  f  state  (n state %bat q:(gen-tx 0 [lt-own [%escape ~litbud]] %lt-key-0))
    escape.net:(got:orm points.state ~linnup-torsyx)
::
++  test-linnup-torsyx-l2-cancel-escape-request  ^-  tang
  =/  lt-spawn                   [marbud-own %spawn ~linnup-torsyx (addr %lt-key-0)]
  =/  lt-transfer-yes-breach     [lt-xfr %transfer-point (addr %lt-key-0) &]
  ::
  %+  expect-eq
    !>  ~
  ::
    !>
    =|  =^state:naive
    =^  f  state  (init-marbud state)
    =^  f  state  (init-litbud state)
    =^  f  state  (n state %bat q:(gen-tx 0 lt-spawn %marbud-key-0))
    =^  f  state  (n state %bat q:(gen-tx 0 lt-transfer-yes-breach %lt-key-0))
    =^  f  state  (n state %bat q:(gen-tx 0 [lt-own [%escape ~litbud]] %lt-key-0))
    =^  f  state  (n state %bat q:(gen-tx 1 [lt-own [%cancel-escape ~litbud]] %lt-key-0))
    escape.net:(got:orm points.state ~linnup-torsyx)
::
++  test-linnup-torsyx-l2-adopt-accept  ^-  tang
  =/  lt-spawn                  [marbud-own %spawn ~linnup-torsyx (addr %lt-key-0)]
  =/  lt-transfer-yes-breach    [lt-xfr %transfer-point (addr %lt-key-0) &]
  ::
  %+  expect-eq
    !>  [~ %.y ~litbud]
  ::
    !>
    =|  =^state:naive
    =^  f  state  (init-marbud state)
    =^  f  state  (init-litbud state)
    =^  f  state  (n state %bat q:(gen-tx 0 lt-spawn %marbud-key-0))
    =^  f  state  (n state %bat q:(gen-tx 0 lt-transfer-yes-breach %lt-key-0))
    =^  f  state  (n state %bat q:(gen-tx 0 [lt-own [%escape ~litbud]] %lt-key-0))
    =^  f  state  (n state %bat q:(gen-tx 0 [litbud-own [%adopt ~linnup-torsyx]] %litbud-key-0))
    [escape.net sponsor.net]:(got:orm points.state ~linnup-torsyx)
::
++  test-linnup-torsyx-l2-adopt-reject  ^-  tang
  =/  lt-spawn                  [marbud-own %spawn ~linnup-torsyx (addr %lt-key-0)]
  =/  lt-transfer-yes-breach    [lt-xfr %transfer-point (addr %lt-key-0) &]
  ::
  %+  expect-eq
    !>  ~
  ::
    !>
    =|  =^state:naive
    =^  f  state  (init-marbud state)
    =^  f  state  (init-litbud state)
    =^  f  state  (n state %bat q:(gen-tx 0 lt-spawn %marbud-key-0))
    =^  f  state  (n state %bat q:(gen-tx 0 lt-transfer-yes-breach %lt-key-0))
    =^  f  state  (n state %bat q:(gen-tx 0 [lt-own [%escape ~litbud]] %lt-key-0))
    =^  f  state  (n state %bat q:(gen-tx 0 [litbud-own [%reject ~linnup-torsyx]] %litbud-key-0))
    escape.net:(got:orm points.state ~linnup-torsyx)
::
++  test-linnup-torsyx-l2-detach  ^-  tang
  =/  lt-spawn                  [marbud-own %spawn ~linnup-torsyx (addr %lt-key-0)]
  =/  lt-transfer-yes-breach    [lt-xfr %transfer-point (addr %lt-key-0) &]
  ::
  %+  expect-eq
    !>  [~ %.n ~marbud]
  ::
    !>
    =|  =^state:naive
    =^  f  state  (init-marbud state)
    =^  f  state  (init-litbud state)
    =^  f  state  (n state %bat q:(gen-tx 0 lt-spawn %marbud-key-0))
    =^  f  state  (n state %bat q:(gen-tx 0 lt-transfer-yes-breach %lt-key-0))
    =^  f  state  (n state %bat q:(gen-tx 1 [marbud-own [%detach ~linnup-torsyx]] %marbud-key-0))
    [escape.net sponsor.net]:(got:orm points.state ~linnup-torsyx)
::
::  Fuzz tests. These just feed the L2 contract various forms of garbage. None of them
::  should alter the state of the PKI.
::
++  test-fuzz-octs
::  this test just throws completely random octs at naive.hoon
::
  =+  [seed=`@`%test-fuzz-octs i=0]
  =|  =^state:naive
  =^  f  state  init-red-simple
  =/  init-state  state
  |-  ^-  tang
  ?:  =(i 10)  ~
  %+  weld  $(seed (shas `@`%versace seed), i +(i))
  =/  state  init-state
  =/  rng  ~(. og seed)
  =^  proxy  rng  (raws:rng 8)
  =^  ship  rng  (raws:rng 32)
  =^  action  rng  (raws:rng 8)
  =^  junk-length  rng  (rads:rng 200)
  ::  increment junk-length to prevent 0 case
  =^  junk  rng  (raws:rng +(junk-length))
  =^  nonce  rng  (rads:rng 999)
  =^  key  rng  (raws:rng 256)
  =/  fuzz=octs
    %:  cad:naive  3
      1^proxy
      4^ship
      1^action
      (met 3 junk)^junk
      ~
    ==
  =/  random-tx
    %^  sign-tx  key  nonce  fuzz
  ::
  %+  expect-eq
    !>  init-state
  ::  ::
    !>
    =^  f  state  (n state %bat q:random-tx)
    state
::
++  test-fuzz-valid-ship-key
::  this test uses a valid ship and key but otherwise
::  hands the contract garbage
::
  =+  [seed=`@`%test-fuzz-valid-ship-key i=0]
  =|  =^state:naive
  =^  f  state  init-red-simple
  =/  init-state  state
  |-  ^-  tang
  ?:  =(i 100)  ~
  %+  weld  $(seed (shas `@`%iceberg-simpson seed), i +(i))
  =/  state  init-state
  =/  rng  ~(. og seed)
  =/  ship  ~pinpun-pilsun
  =^  proxy  rng  (raws:rng 8)
  =^  action  rng  (raws:rng 8)
  =^  junk-length  rng  (rads:rng 200)
  ::  increment junk-length to prevent 0 case
  =^  junk  rng  (raws:rng +(junk-length))
  =^  nonce  rng  (rads:rng 999)
  =/  fuzz=octs
    %:  cad:naive  3
      1^proxy
      4^ship
      1^action
      (met 3 junk)^junk
      ~
    ==
  =/  random-tx
    %^  sign-tx  %losrut-pp-key-0  nonce  fuzz
  ::
  %+  expect-eq
    !>  init-state
  ::  ::
    !>
    =^  f  state  (n state %bat q:random-tx)
    state
::
++  test-fuzz-valid-ship-key-proxy-nonce
::  this test uses a valid ship, key, proxy, nonce but otherwise
::  hands the contract garbage
::
  =+  [seed=`@`%test-fuzz-valid-ship-key-proxy-nonce i=0]
  =|  =^state:naive
  =^  f  state  init-red-simple
  =/  init-state  state
  |-  ^-  tang
  ?:  =(i 100)  ~
  %+  weld  $(seed (shas `@`%tiptoe seed), i +(i))
  =/  state  init-state
  =/  rng  ~(. og seed)
  =/  ship=@p  ~pinpun-pilsun
  =^  action  rng  (raws:rng 8)
  =^  junk-length  rng  (rads:rng 200)
  ::  increment junk-length to prevent case of 0
  =^  junk  rng  (raws:rng +(junk-length))
  =/  fuzz=octs
    %:  cad:naive  3
      1^(can 0 3^%0 5^0 ~)  :: %own proxy
      4^ship
      1^action
      (met 3 junk)^junk
      ~
    ==
  =/  random-tx
    %^  sign-tx  %losrut-pp-key-0  1  fuzz
  ::
  %+  expect-eq
    !>  init-state
  ::
    !>
    =^  f  state  (n state %bat q:random-tx)
    state
::
::  I think the following test ought to be trying something else:
::  checking to see if valid transactions followed by garbage still
::  process the valid tx
::  ++  test-fuzz-after-tx
::  ::  this creates a valid transaction of each type but then adds
::  ::  random bits to the end of it
::  ::
::    =+  [seed=`@`%test-fuzz-after-tx1 i=0]
::    =|  =^state:naive
::    =^  f  state  init-red-simple
::    =/  init-state  state
::    |-  ^-  tang
::    ?:  =(i 11)  ~  :: 10 attempts for each transaction type
::    %+  weld  $(seed (shas `@`%howmuchisfour seed), i +(i))
::    =+  j=0
::    |^  ^-  tang
::    ?:  =(j 11)  ~  :: there are 10 transaction types
::    %+  weld  $(seed (shas `@`%eris seed), j +(j))
::    =/  rng  ~(. og seed)
::    =^  junk-length  rng  (rads:rng 200)
::    ::increment to prevent zero-length junk
::    =^  junk  rng  (raws:rng +(junk-length))
::    =/  tx-octs=octs
::      ?+  j  !!
::        %0  do-spawn
::        %1  do-transfer-point
::        %2  do-configure-keys
::        %3  do-escape
::        %4  do-cancel-escape
::        %5  do-adopt
::        %6  do-reject
::        %7  do-detach
::        %8  do-set-management-proxy
::        %9  do-set-spawn-proxy
::        %10  do-set-transfer-proxy
::      ==
::    =/  fuzz  (mix (lsh [3 (met 3 q:tx-octs)] junk) q:tx-octs)
::    =/  fuzz-octs=octs  [(met 3 fuzz) fuzz]
::    ::  the conditionals that follow are to ensure the correct key and
::    ::  nonce are used.
::    =/  random-tx
::      ?:  =(j 4)
::        %^  sign-tx  %holrut-rr-key-0  1  fuzz-octs
::      ?:  |(=(j 5) =(j 6))
::        %^  sign-tx  %rigred-key-0  0  fuzz-octs
::      %^  sign-tx  %losrut-key-0  2  fuzz-octs
::    ::
::    =/  state  init-state
::    %+  category  (weld "fuzz tx type " (scow %ud j))
::    %+  expect-eq
::      !>  init-state
::    ::
::      !>
::      =^  f  state  (n state %bat q:random-tx)
::      ~&  ['tx-type' j]
::      state
::    ::
::    ++  do-spawn  ^-  octs
::      =/  from  [ship=~losrut proxy=%own]
::      =/  sptx=skim-tx:naive  [%spawn ~mishus-loplus (addr %nowhere)]
::      =/  tx=tx:naive  [from sptx]
::      (gen-tx-octs tx)
::    ++  do-transfer-point  ^-  octs
::      =/  from  [ship=~losrut proxy=%own]
::      =/  xrtx=skim-tx:naive  [%transfer-point (addr %somewhere) &]
::      =/  tx=tx:naive  [from xrtx]
::      (gen-tx-octs tx)
::    ++  do-configure-keys  ^-  octs
::      =/  from  [ship=~losrut proxy=%own]
::      =/  cftx=skim-tx:naive  [%configure-keys (shax 'uno') (shax 'dos') (shax 'tres') |]
::      =/  tx=tx:naive  [from cftx]
::      (gen-tx-octs tx)
::    ++  do-escape  ^-  octs
::      =/  from  [ship=~losrut proxy=%own]
::      =/  estx=skim-tx:naive  [%escape ~red]
::      =/  tx=tx:naive  [from estx]
::      (gen-tx-octs tx)
::    ++  do-cancel-escape  ^-  octs
::      =/  from  [ship=~rabsum-ravtyd proxy=%own]
::      =/  cetx=skim-tx:naive  [%cancel-escape ~rigred]
::      =/  tx=tx:naive  [from cetx]
::      (gen-tx-octs tx)
::    ++  do-adopt  ^-  octs
::      =/  from  [ship=~rigred proxy=%own]
::      =/  adtx=skim-tx:naive  [%adopt ~rabsum-ravtyd]
::      =/  tx=tx:naive  [from adtx]
::      (gen-tx-octs tx)
::    ++  do-reject  ^-  octs
::      =/  from  [ship=~rigred proxy=%own]
::      =/  rjtx=skim-tx:naive  [%adopt ~rabsum-ravtyd]
::      =/  tx=tx:naive  [from rjtx]
::      (gen-tx-octs tx)
::    ++  do-detach
::      =/  from  [ship=~losrut proxy=%own]
::      =/  dttx=skim-tx:naive  [%detach ~rabsum-ravtyd]
::      =/  tx=tx:naive  [from dttx]
::      (gen-tx-octs tx)
::    ++  do-set-management-proxy
::      =/  from  [ship=~losrut proxy=%own]
::      =/  mgtx=skim-tx:naive  [%set-management-proxy (addr %new-mgmt)]
::      =/  tx=tx:naive  [from mgtx]
::      (gen-tx-octs tx)
::    ++  do-set-spawn-proxy
::      =/  from  [ship=~losrut proxy=%own]
::      =/  sptx=skim-tx:naive  [%set-spawn-proxy (addr %new-spawn)]
::      =/  tx=tx:naive  [from sptx]
::      (gen-tx-octs tx)
::    ++  do-set-transfer-proxy
::      =/  from  [ship=~losrut proxy=%own]
::      =/  tftx=skim-tx:naive  [%set-transfer-proxy (addr %new-xfer)]
::      =/  tx=tx:naive  [from tftx]
::      (gen-tx-octs tx)
::    --
::
:: the following tests are to ensure that padding of zeroes creates
:: no issues
::
++  test-zod-spawn-to-zero
  =/  bz-spawn        [[~zod %spawn] %spawn ~binzod 0x0]
  ::
  %+  expect-eq
    !>  [0x0 0]
  ::
    !>
    =|  =^state:naive
    =^  f  state  (init-zod state)
    =^  f  state  (n state %bat q:(gen-tx 0 bz-spawn %zod-skey-0))
    transfer-proxy.own:(got:orm points.state ~binzod)
::
++  test-zod-spawn-proxy
  =/  bz-spawn        [[~zod %spawn] %spawn ~binzod (addr %binzod-key-0)]
  ::
  %+  expect-eq
    !>  [`@ux`(addr %binzod-key-0) 0]
  ::
    !>
    =|  =^state:naive
    =^  f  state  (init-zod state)
    =^  f  state  (n state %bat q:(gen-tx 0 bz-spawn %zod-skey-0))
    transfer-proxy.own:(got:orm points.state ~binzod)
::
++  test-dopzod-spawn
  =/  tm-spawn        [[~dopzod %own] %spawn ~tasben-monbur (addr %tm)]
  ::
  %+  expect-eq
    !>  [`@ux`(addr %tm) 0]
  ::
    !>
    =|  =^state:naive
    =^  f  state  (init-zod state)
    =^  f  state  (n state %bat q:(gen-tx 0 tm-spawn %dopzod-key-0))
    transfer-proxy.own:(got:orm points.state ~tasben-monbur)
::
++  test-address-padding
  ::  tells ~dopzod to spawn ~tasben-monbur at 0x00000000001111111111
  =/  spawn-octs=octs
  %:  cad:naive  3
      1^(can 0 3^%0 5^0 ~)                       :: %own proxy
      4^~dopzod
      1^%1                                       :: %spawn
      4^~tasben-monbur
      20^(can 3 10^0 1^1 9^0 ~)
      ~
    ==
  =/  signed-tx=octs
  %^  sign-tx  %dopzod-key-0  0  spawn-octs
  ::
  %+  expect-eq
    !>  [`@ux`(can 3 10^0 1^1 9^0 ~) 0]
  ::
    !>
    =|  =^state:naive
    =^  f  state  (init-zod state)
    =^  f  state  (n state %bat q:signed-tx)
    transfer-proxy.own:(got:orm points.state ~tasben-monbur)
::
::  TODO: L1 tests with leading zeroes. in particular, changing
::  keys uses data.log, so keys with leading zeroes might run into
::  issues
::
++  test-batch-generation
  =,  l2-event-gen
  =/  marbud-transfer    [marbud-own %transfer-point (addr %marbud-key-0) |]
  =/  marbud-transfer-2  [marbud-own %transfer-point (addr %marbud-key-1) |]
  ::
  =/  tx-1=full-tx  [0 marbud-transfer %marbud-key-0]
  =/  tx-2=full-tx  [1 marbud-transfer-2 %marbud-key-0]
  =/  txs=tx-list  (limo ~[tx-1 tx-2])
  %+  expect-eq
    !>  [(addr %marbud-key-1) 2]
  ::
    !>
    =|  =^state:naive
    =^  f  state  (init-marbud state)
    =^  f  state  (n state %bat (tx-list-to-batch txs))
    owner.own:(got:orm points.state ~marbud)
::
++  test-changed-dns
  ::  uses actual data from ETH transaction
  ::  0x51a26c3b100ad1c7aa8d593068df60465046d437edc3e939fadee4056791fd13
  ::
  =/  data  %-  crip
            ;:  weld
            "0x000000000000000000000000000000"
            "00000000000000000000000000000000"
            "60000000000000000000000000000000"
            "00000000000000000000000000000000"
            "a0000000000000000000000000000000"
            "00000000000000000000000000000000"
            "e0000000000000000000000000000000"
            "00000000000000000000000000000000"
            "0975726269742e6f7267000000000000"
            "00000000000000000000000000000000"
            "00000000000000000000000000000000"
            "00000000000000000000000000000000"
            "0975726269742e6f7267000000000000"
            "00000000000000000000000000000000"
            "00000000000000000000000000000000"
            "00000000000000000000000000000000"
            "0975726269742e6f7267000000000000"
            "00000000000000000000000000000000"
            "00"
            ==
  ::
  %+  expect-eq
    !>  `(list @t)`['urbit.org' 'urbit.org' 'urbit.org' ~]
  ::
    !>
    =|  =^state:naive
    =^  f  state  (init-marbud state)
    =^  f  state  (n state (changed-dns:l1 (hex-to-num:ethereum data)))
    dns.state
::
++  test-approval-for-all
  =|  operators=(jug address address)
  =/  op1   (~(put ju operators) (addr %test1) (addr %test2))
  =/  del1  (~(del ju op1) (addr %test1) (addr %test2))
  =/  op2   (~(put ju op1) (addr %test1) (addr %test3))
  =/  del2  (~(del ju op2) (addr %test1) (addr %test2))
  ::
  ;:  weld
    %+  expect-eq
      !>  op1
    ::
      !>
      =|  =^state:naive
      =^  f  state  (init-marbud state)
      =^  f  state  (n state (approval-for-all:l1 (addr %test1) (addr %test2) 1))
      operators.state
    ::
    %+  expect-eq
      !>  del1
    ::
      !>
      =|  =^state:naive
      =^  f  state  (init-marbud state)
      =^  f  state  (n state (approval-for-all:l1 (addr %test1) (addr %test2) 1))
      =^  f  state  (n state (approval-for-all:l1 (addr %test1) (addr %test2) 0))
      operators.state
    ::
    %+  expect-eq
      !>  op2
    ::
      !>
      =|  =^state:naive
      =^  f  state  (init-marbud state)
      =^  f  state  (n state (approval-for-all:l1 (addr %test1) (addr %test2) 1))
      =^  f  state  (n state (approval-for-all:l1 (addr %test1) (addr %test3) 1))
      operators.state
    ::
    %+  expect-eq
      !>  del2
    ::
      !>
      =|  =^state:naive
      =^  f  state  (init-marbud state)
      =^  f  state  (n state (approval-for-all:l1 (addr %test1) (addr %test2) 1))
      =^  f  state  (n state (approval-for-all:l1 (addr %test1) (addr %test3) 1))
      =^  f  state  (n state (approval-for-all:l1 (addr %test1) (addr %test2) 0))
      operators.state
  ==
::
::  Fuzz tests. These just feed the L2 contract various forms of garbage. None of them
::  should alter the state of the PKI.
::
++  test-fuzz-octs
::  this test just throws completely random octs at naive.hoon
::
  =+  [seed=`@`%test-fuzz-octs i=0]
  =|  =^state:naive
  =^  f  state  (init-red-full state)
  =/  init-state  state
  |-  ^-  tang
  ?:  =(i 10.000)  ~
  %+  weld  $(seed (shas `@`%versace seed), i +(i))
  =/  state  init-state
  =/  rng  ~(. og seed)
  =^  proxy  rng  (raws:rng 8)
  =^  ship  rng  (raws:rng 32)
  =^  action  rng  (raws:rng 8)
  =^  junk-length  rng  (rads:rng 200)
  ::  increment junk-length to prevent 0 case
  =^  junk  rng  (raws:rng +(junk-length))
  =^  nonce  rng  (rads:rng 999)
  =^  key  rng  (raws:rng 256)
  =/  fuzz=octs
    %:  cad:naive  3
      1^proxy
      4^ship
      1^action
      (met 3 junk)^junk
      ~
    ==
  =/  random-tx
    %^  sign-tx  key  nonce  fuzz
  ::
  %+  expect-eq
    !>  init-state
  ::  ::
    !>
    =^  f  state  (n state %bat q:random-tx)
    state
::
++  test-fuzz-valid-ship-key
::  this test uses a valid ship and key but otherwise
::  hands the contract garbage
::
  =+  [seed=`@`%test-fuzz-valid-ship-key i=0]
  =|  =^state:naive
  =^  f  state  (init-red-full state)
  =/  init-state  state
  |-  ^-  tang
  ?:  =(i 100)  ~
  %+  weld  $(seed (shas `@`%iceberg-simpson seed), i +(i))
  =/  state  init-state
  =/  rng  ~(. og seed)
  =/  ship  ~pinpun-pilsun
  =^  proxy  rng  (raws:rng 8)
  =^  action  rng  (raws:rng 8)
  =^  junk-length  rng  (rads:rng 200)
  ::  increment junk-length to prevent 0 case
  =^  junk  rng  (raws:rng +(junk-length))
  =^  nonce  rng  (rads:rng 999)
  =/  fuzz=octs
    %:  cad:naive  3
      1^proxy
      4^ship
      1^action
      (met 3 junk)^junk
      ~
    ==
  =/  random-tx
    %^  sign-tx  %losrut-pp-key-0  nonce  fuzz
  ::
  %+  expect-eq
    !>  init-state
  ::  ::
    !>
    =^  f  state  (n state %bat q:random-tx)
    state
::
++  test-fuzz-valid-ship-key-proxy-nonce
::  this test uses a valid ship, key, proxy, nonce but otherwise
::  hands the contract garbage
::
  =+  [seed=`@`%test-fuzz-valid-ship-key-proxy-nonce i=0]
  =|  =^state:naive
  =^  f  state  (init-red-full state)
  =/  init-state  state
  |-  ^-  tang
  ?:  =(i 100)  ~
  %+  weld  $(seed (shas `@`%tiptoe seed), i +(i))
  =/  state  init-state
  =/  rng  ~(. og seed)
  =/  ship=@p  ~pinpun-pilsun
  =^  action  rng  (raws:rng 8)
  =^  junk-length  rng  (rads:rng 200)
  ::  increment junk-length to prevent case of 0
  =^  junk  rng  (raws:rng +(junk-length))
  =/  fuzz=octs
    %:  cad:naive  3
      1^(can 0 3^%0 5^0 ~)  :: %own proxy
      4^ship
      1^action
      (met 3 junk)^junk
      ~
    ==
  =/  random-tx
    %^  sign-tx  %losrut-pp-key-0  1  fuzz
  ::
  %+  expect-eq
    !>  init-state
  ::
    !>
    =^  f  state  (n state %bat q:random-tx)
    state
::
++  test-fuzz-after-tx
::  this creates a valid transaction of each type but then adds
::  random bits to the end of it
::
  =+  [seed=`@`%test-fuzz-after-tx i=0]
  =|  =^state:naive
  =^  f  state  (init-red-full state)
  =/  init-state  state
  |-  ^-  tang
  ?:  =(i 11)  ~  :: 10 attempts for each transaction type
  %+  weld  $(seed (shas `@`%howmuchisfour seed), i +(i))
  =+  j=0
  |^  ^-  tang
  ?:  =(j 11)  ~  :: there are 10 transaction types
  %+  weld  $(seed (shas `@`%eris seed), j +(j))
  =/  rng  ~(. og seed)
  =^  junk-length  rng  (rads:rng 200)
  ::increment to prevent zero-length junk
  =^  junk  rng  (raws:rng +(junk-length))
  =/  tx-octs=octs
    ?+  j  !!
      %0  do-spawn
      %1  do-transfer-point
      %2  do-configure-keys
      %3  do-escape
      %4  do-cancel-escape
      %5  do-adopt
      %6  do-reject
      %7  do-detach
      %8  do-set-management-proxy
      %9  do-set-spawn-proxy
      %10  do-set-transfer-proxy
    ==
  =/  fuzz  (mix (lsh [3 (met 3 q:tx-octs)] junk) q:tx-octs)
  =/  fuzz-octs=octs  [(met 3 fuzz) fuzz]
  ::  the conditionals that follow are to ensure the correct key and
  ::  nonce are used.
  =/  random-tx
    ?:  =(j 4)
      %^  sign-tx  %holrut-rr-key-0  1  fuzz-octs
    ?:  |(=(j 5) =(j 6))
      %^  sign-tx  %rigred-key-0  0  fuzz-octs
    %^  sign-tx  %losrut-key-0  2  fuzz-octs
  ::
  =/  state  init-state
  %+  expect-eq
    !>  init-state
  ::
    !>
    =^  f  state  (n state %bat q:random-tx)
    state
  ::
  ++  do-spawn  ^-  octs
    =/  from  [ship=~losrut proxy=%own]
    =/  sptx=skim-tx:naive  [%spawn ~mishus-loplus (addr %nowhere)]
    =/  tx=tx:naive  [from sptx]
    (gen-tx-octs tx)
  ++  do-transfer-point  ^-  octs
    =/  from  [ship=~losrut proxy=%own]
    =/  xrtx=skim-tx:naive  [%transfer-point (addr %somewhere) &]
    =/  tx=tx:naive  [from xrtx]
    (gen-tx-octs tx)
  ++  do-configure-keys  ^-  octs
    =/  from  [ship=~losrut proxy=%own]
    =/  cftx=skim-tx:naive  [%configure-keys (shax 'uno') (shax 'dos') (shax 'tres') |]
    =/  tx=tx:naive  [from cftx]
    (gen-tx-octs tx)
  ++  do-escape  ^-  octs
    =/  from  [ship=~losrut proxy=%own]
    =/  estx=skim-tx:naive  [%escape ~red]
    =/  tx=tx:naive  [from estx]
    (gen-tx-octs tx)
  ++  do-cancel-escape  ^-  octs
    =/  from  [ship=~rabsum-ravtyd proxy=%own]
    =/  cetx=skim-tx:naive  [%cancel-escape ~rigred]
    =/  tx=tx:naive  [from cetx]
    (gen-tx-octs tx)
  ++  do-adopt  ^-  octs
    =/  from  [ship=~rigred proxy=%own]
    =/  adtx=skim-tx:naive  [%adopt ~rabsum-ravtyd]
    =/  tx=tx:naive  [from adtx]
    (gen-tx-octs tx)
  ++  do-reject  ^-  octs
    =/  from  [ship=~rigred proxy=%own]
    =/  rjtx=skim-tx:naive  [%adopt ~rabsum-ravtyd]
    =/  tx=tx:naive  [from rjtx]
    (gen-tx-octs tx)
  ++  do-detach
    =/  from  [ship=~losrut proxy=%own]
    =/  dttx=skim-tx:naive  [%detach ~rabsum-ravtyd]
    =/  tx=tx:naive  [from dttx]
    (gen-tx-octs tx)
  ++  do-set-management-proxy
    =/  from  [ship=~losrut proxy=%own]
    =/  mgtx=skim-tx:naive  [%set-management-proxy (addr %new-mgmt)]
    =/  tx=tx:naive  [from mgtx]
    (gen-tx-octs tx)
  ++  do-set-spawn-proxy
    =/  from  [ship=~losrut proxy=%own]
    =/  sptx=skim-tx:naive  [%set-spawn-proxy (addr %new-spawn)]
    =/  tx=tx:naive  [from sptx]
    (gen-tx-octs tx)
  ++  do-set-transfer-proxy
    =/  from  [ship=~losrut proxy=%own]
    =/  tftx=skim-tx:naive  [%set-transfer-proxy (addr %new-xfer)]
    =/  tx=tx:naive  [from tftx]
    (gen-tx-octs tx)
  --
::
:: the following tests are to ensure that padding of zeroes creates
:: no issues
::
++  test-zod-spawn-to-zero
  =/  bz-spawn        [[~zod %spawn] %spawn ~binzod 0x0]
  ::
  %+  expect-eq
    !>  [0x0 0]
  ::
    !>
    =|  =^state:naive
    =^  f  state  (init-zod state)
    =^  f  state  (n state %bat q:(gen-tx 0 bz-spawn %zod-skey-0))
    transfer-proxy.own:(~(got by points.state) ~binzod)
::
++  test-zod-spawn-proxy
  =/  bz-spawn        [[~zod %spawn] %spawn ~binzod (addr %binzod-key-0)]
  ::
  %+  expect-eq
    !>  [`@ux`(addr %binzod-key-0) 0]
  ::
    !>
    =|  =^state:naive
    =^  f  state  (init-zod state)
    =^  f  state  (n state %bat q:(gen-tx 0 bz-spawn %zod-skey-0))
    transfer-proxy.own:(~(got by points.state) ~binzod)
::
++  test-dopzod-spawn
  =/  tm-spawn        [[~dopzod %own] %spawn ~tasben-monbur (addr %tm)]
  ::
  %+  expect-eq
    !>  [`@ux`(addr %tm) 0]
  ::
    !>
    =|  =^state:naive
    =^  f  state  (init-zod state)
    =^  f  state  (n state %bat q:(gen-tx 0 tm-spawn %dopzod-key-0))
    transfer-proxy.own:(~(got by points.state) ~tasben-monbur)
::
++  test-address-padding
  ::  tells ~dopzod to spawn ~tasben-monbur at 0x00000000001111111111
  =/  spawn-octs=octs
  %:  cad:naive  3
      1^(can 0 3^%0 5^0 ~)                       :: %own proxy
      4^~dopzod
      1^%1                                       :: %spawn
      4^~tasben-monbur
      20^(can 3 10^0 1^1 9^0 ~)
      ~
    ==
  =/  signed-tx=octs
  %^  sign-tx  %dopzod-key-0  0  spawn-octs
  ::
  %+  expect-eq
    !>  [`@ux`(can 3 10^0 1^1 9^0 ~) 0]
  ::
    !>
    =|  =^state:naive
    =^  f  state  (init-zod state)
    =^  f  state  (n state %bat q:signed-tx)
    transfer-proxy.own:(~(got by points.state) ~tasben-monbur)
::
::  TODO: L1 tests with leading zeroes. in particular, changing
::  keys uses data.log, so keys with leading zeroes might run into
::  issues
::
++  test-batch-generation
  =,  l2-event-gen
  =/  marbud-transfer    [marbud-own %transfer-point (addr %marbud-key-0) |]
  =/  marbud-transfer-2  [marbud-own %transfer-point (addr %marbud-key-1) |]
  ::
  =/  tx-1=full-tx  [0 marbud-transfer %marbud-key-0]
  =/  tx-2=full-tx  [1 marbud-transfer-2 %marbud-key-0]
  =/  txs=tx-list  (limo ~[tx-1 tx-2])
  ~&  ['tx-1' `@ux`(tx-list-to-batch (limo ~[tx-1]))]
  ~&  ['tx-2' `@ux`(tx-list-to-batch (limo ~[tx-2]))]
  ~&  ['txs' `@ux`(tx-list-to-batch txs)]
  %+  expect-eq
    !>  [(addr %marbud-key-1) 2]
  ::
    !>
    =|  =^state:naive
    =^  f  state  (init-marbud state)
    =^  f  state  (n state %bat (tx-list-to-batch txs))
    owner.own:(~(got by points.state) ~marbud)
::
++  test-changed-dns
  ::  raw data from transaction
  ::  https://etherscan.io/tx/0x51a26c3b100ad1c7aa8d593068df60465046d437edc3e939fadee4056791fd13#eventlog
  ::
  =/  data  %-  crip
            ;:  weld
            "0x000000000000000000000000000000"
            "00000000000000000000000000000000"
            "60000000000000000000000000000000"
            "00000000000000000000000000000000"
            "a0000000000000000000000000000000"
            "00000000000000000000000000000000"
            "e0000000000000000000000000000000"
            "00000000000000000000000000000000"
            "0975726269742e6f7267000000000000"
            "00000000000000000000000000000000"
            "00000000000000000000000000000000"
            "00000000000000000000000000000000"
            "0975726269742e6f7267000000000000"
            "00000000000000000000000000000000"
            "00000000000000000000000000000000"
            "00000000000000000000000000000000"
            "0975726269742e6f7267000000000000"
            "00000000000000000000000000000000"
            "00"
            ==
  ::
  %+  expect-eq
    !>  `(list @t)`['urbit.org' 'urbit.org' 'urbit.org' ~]
  ::
    !>
    =|  =^state:naive
    =^  f  state  (init-marbud state)
    =^  f  state  (n state (changed-dns:l1 (hex-to-num:ethereum data)))
    dns.state
::
++  test-approval-for-all
  =|  operators=(jug address address)
  =/  op1  (~(put ju operators) (addr %test1) (addr %test2))
  =/  op2  (~(put ju op1) (addr %test1) (addr %test3))
  ::
  ;:  weld
    %+  expect-eq
      !>  op1
    ::
      !>
      =|  =^state:naive
      =^  f  state  (init-marbud state)
      =^  f  state  (n state (approval-for-all:l1 (addr %test1) (addr %test2) 1))
      operators.state
    ::
    %+  expect-eq
      !>  op2
    ::
      !>
      =|  =^state:naive
      =^  f  state  (init-marbud state)
      =^  f  state  (n state (approval-for-all:l1 (addr %test1) (addr %test2) 1))
      =^  f  state  (n state (approval-for-all:l1 (addr %test1) (addr %test3) 1))
      operators.state
  ==
::
::  TODO: signature format changed; regenerate
::
::  ++  test-metamask-signature  ^-  tang
::    =/  meta-owner=address
::      (hex-to-num:ethereum '0xb026b0AA6e686F2386051b31A03E5fB95513e1c0')
::    =/  tx  0x123.0000.0102.0a00.0001.0200
::    =/  sig
::      %-  hex-to-num:ethereum
::      ::  Must reverse endianness of tx to sign in metamask
::      ::
::      %^  cat  3
::        '0x5b85936ab7b9db8d72416648e6eb1b844a4545ddb7c7c646a74bc3a4fb001a2'
::      '8583bf12ca837b289036a6cc9e6359ed07dda2b87929b5dd7189a3057a395341f1c'
::    ::
::    %+  expect-eq
::      !>  [0x123 0]
::    ::
::      !>
::      =|  =^state:naive
::      =^  f  state  (init-marbud state)
::      ::  =^  f  state  (n state %bat q:(transfer-point:l2 0 ~marbud (key ~marbud) %own &))
::      ::  =^  f  state  (n state %bat q:(set-transfer-proxy:l2 1 ~marbud %own 0x123))
::      =^  f  state
::        %^  n  state  %bat
::        q:(transfer-point:l2 0 ~marbud %marbud-key-0 meta-owner %own &)
::      =^  f  state  (n state %bat (cat 3 sig tx))
::      transfer-proxy.own:(got:orm points.state ~marbud)
--<|MERGE_RESOLUTION|>--- conflicted
+++ resolved
@@ -9,19 +9,14 @@
 ++  orm   ((on ship point:naive) por:naive)
 ++  addr  address-from-prv:key:ethereum
 ::
-<<<<<<< HEAD
-::  the log-name here is the head of the topics list, so topics
-::  is actually a lest as found in naive.hoon. the changed-dns
-::  event has no additional topics, which requires the gate here
-::  to take an empty list. TODO: does this create an issue with
-::  the rollup RPC or lib/ethereum?
-++  log
-  |=  [log-name=@ux data=@ux topics=(list @)]
-  ^-  ^input:naive
-  [%log *@ux data log-name topics]
-::
-::  ~zod is for testing potential padding issues because of the presence
-::  of leading or trailing zeroes
+::  The next section of this core generates "universes" of Azimuth points, each
+::  of which is intended for particular test(s). There are more of these
+::  than strictly necessary - we utilize different galaxies/etc to perform
+::  different kinds of tests, and using different @p's helps to remember
+::  what the galaxy was set up to test when reading the tests.
+::
+::  ~zod is for testing potential padding issues caused by leading or trailing
+::  zeroes.
 ::
 ++  init-zod
   |=  =^state:naive
@@ -33,30 +28,8 @@
   =^  f5  state  (n state (owner-changed:l1 ~dopzod deposit-address:naive))
   [:(welp f1 f2 f3 f4 f5) state]
 ::
-::  ~bud is so that we aren't testing something impossible in Azimuth, like a star spawned before its sponsor galaxy
-=======
-::  The next section of this core generates "universes" of Azimuth points, each
-::  of which is intended for particular test(s). There are more of these
-::  than strictly necessary - we utilize different galaxies/etc to perform
-::  different kinds of tests, and using different @p's helps to remember
-::  what the galaxy was set up to test when reading the tests.
-::
-::  ~zod is for testing potential padding issues caused by leading or trailing
-::  zeroes.
-::
-++  init-zod
-  |=  =^state:naive
-  ^-  [effects:naive ^state:naive]
-  =^  f1  state  (n state (owner-changed:l1 ~zod (addr %zod-key-0)))
-  =^  f2  state  (n state (owner-changed:l1 ~dopzod (addr %dopzod-key-0)))
-  =^  f3  state  (n state (changed-spawn-proxy:l1 ~zod (addr %zod-skey-0)))
-  =^  f4  state  (n state (changed-spawn-proxy:l1 ~zod deposit-address:naive))
-  =^  f5  state  (n state (owner-changed:l1 ~dopzod deposit-address:naive))
-  [:(welp f1 f2 f3 f4 f5) state]
-::
 ::  ~bud is so that we aren't testing something impossible in Azimuth, like a
 ::  star spawned before its sponsor galaxy
->>>>>>> bb3d961c
 ::
 ++  init-bud
   |=  =^state:naive
@@ -807,15 +780,6 @@
   :: +n. The ordering on the list is the order in which the transactions are
   :: processed.
   ::
-<<<<<<< HEAD
-  ::  takes in a list of full-tx and turns them into a batch
-  ::  to be submitted to +n. The ordering on the list is the order in which
-  ::  the transactions are processed
-  ++  tx-list-to-batch
-  |=  =tx-list  ^-  @
-  (can 3 (turn tx-list gen-tx))
-  --  :: end +l2-event-gen
-=======
   ++  tx-list-to-batch
   |=  =tx-list  ^-  @
   (can 3 (turn tx-list gen-tx))
@@ -828,7 +792,6 @@
 :: escaped to ~zod first, ~zod will be the new sponsor of ~hodler anyways. In
 :: the real world, such an action would have been blocked by the smart contract
 :: and never made its way to naive.hoon.
->>>>>>> bb3d961c
 ::
 ++  l1
   |%
@@ -896,11 +859,6 @@
   ++  changed-dns
     |=  [data=@]
     (log changed-dns:log-names:naive data ~)
-<<<<<<< HEAD
-  ::
-  ::  Ecliptic.sol events
-=======
->>>>>>> bb3d961c
   ::
   ++  approval-for-all
     |=  [owner=address operator=address approved=@]
@@ -1489,11 +1447,7 @@
   =/  rr-batch-1=tx-list  (limo ~[rr-h-detach rr-adopt])
   =/  rr-batch-2=tx-list  (limo ~[rr-h-m-detach rr-m-adopt])
   ::
-<<<<<<< HEAD
-  =/  init-state=^state:naive  +:(init-rut-full *^state:naive)
-=======
   =/  init-state=^state:naive  +:init-rut-simple
->>>>>>> bb3d961c
   ;:  weld
     %+  expect-eq
       !>  [~ %.n ~holrut]
@@ -1502,11 +1456,7 @@
       =|  =^state:naive
       =^  f  state  (n init-state %bat q:(gen-tx rr-h-detach))
       =^  f  state  (n state %bat q:(gen-tx rr-adopt))
-<<<<<<< HEAD
-      [escape.net sponsor.net]:(~(got by points.state) ~rabsum-ravtyd)
-=======
       [escape.net sponsor.net]:(got:orm points.state ~rabsum-ravtyd)
->>>>>>> bb3d961c
     ::
     %+  expect-eq
       !>  [~ %.n ~holrut]
@@ -1514,11 +1464,7 @@
       !>
       =|  =^state:naive
       =^  f  state  (n init-state %bat (tx-list-to-batch rr-batch-1))
-<<<<<<< HEAD
-      [escape.net sponsor.net]:(~(got by points.state) ~rabsum-ravtyd)
-=======
       [escape.net sponsor.net]:(got:orm points.state ~rabsum-ravtyd)
->>>>>>> bb3d961c
    ::
     %+  expect-eq
       !>  [~ %.n ~holrut]
@@ -1527,11 +1473,7 @@
       =|  =^state:naive
       =^  f  state  (n init-state %bat q:(gen-tx rr-h-m-detach))
       =^  f  state  (n state %bat q:(gen-tx rr-m-adopt))
-<<<<<<< HEAD
-      [escape.net sponsor.net]:(~(got by points.state) ~rabsum-ravtyd)
-=======
       [escape.net sponsor.net]:(got:orm points.state ~rabsum-ravtyd)
->>>>>>> bb3d961c
     ::
     %+  expect-eq
       !>  [~ %.n ~holrut]
@@ -1539,11 +1481,7 @@
       !>
       =|  =^state:naive
       =^  f  state  (n init-state %bat (tx-list-to-batch rr-batch-2))
-<<<<<<< HEAD
-      [escape.net sponsor.net]:(~(got by points.state) ~rabsum-ravtyd)
-=======
       [escape.net sponsor.net]:(got:orm points.state ~rabsum-ravtyd)
->>>>>>> bb3d961c
   ==
 ::
 ::  the following tests L2 %rejects
@@ -2016,11 +1954,7 @@
   =/  rr-detach-batch-1=tx-list  (limo rr-h-detach rr-detach ~)
   =/  rr-detach-batch-2=tx-list  (limo rr-h-m-detach rr-m-detach ~)
   ::
-<<<<<<< HEAD
-  =/  init-state=^state:naive  +:(init-rut-full *^state:naive)
-=======
   =/  init-state=^state:naive  +:init-rut-simple
->>>>>>> bb3d961c
   ;:  weld
     %+  expect-eq
       !>  [~ %.n ~holrut]
@@ -2029,11 +1963,7 @@
       =|  =^state:naive
       =^  f  state  (n init-state %bat q:(gen-tx rr-h-detach))
       =^  f  state  (n state %bat q:(gen-tx rr-detach))
-<<<<<<< HEAD
-      [escape.net sponsor.net]:(~(got by points.state) ~rabsum-ravtyd)
-=======
       [escape.net sponsor.net]:(got:orm points.state ~rabsum-ravtyd)
->>>>>>> bb3d961c
     ::
     %+  expect-eq
       !>  [~ %.n ~holrut]
@@ -2041,11 +1971,7 @@
       !>
       =|  =^state:naive
       =^  f  state  (n init-state %bat (tx-list-to-batch rr-detach-batch-1))
-<<<<<<< HEAD
-      [escape.net sponsor.net]:(~(got by points.state) ~rabsum-ravtyd)
-=======
       [escape.net sponsor.net]:(got:orm points.state ~rabsum-ravtyd)
->>>>>>> bb3d961c
     ::
     %+  expect-eq
       !>  [~ %.n ~holrut]
@@ -2054,11 +1980,7 @@
       =|  =^state:naive
       =^  f  state  (n init-state %bat q:(gen-tx rr-h-m-detach))
       =^  f  state  (n state %bat q:(gen-tx rr-m-detach))
-<<<<<<< HEAD
-      [escape.net sponsor.net]:(~(got by points.state) ~rabsum-ravtyd)
-=======
       [escape.net sponsor.net]:(got:orm points.state ~rabsum-ravtyd)
->>>>>>> bb3d961c
     ::
     %+  expect-eq
       !>  [~ %.n ~holrut]
@@ -2066,11 +1988,7 @@
       !>
       =|  =^state:naive
       =^  f  state  (n init-state %bat (tx-list-to-batch rr-detach-batch-2))
-<<<<<<< HEAD
-      [escape.net sponsor.net]:(~(got by points.state) ~rabsum-ravtyd)
-=======
       [escape.net sponsor.net]:(got:orm points.state ~rabsum-ravtyd)
->>>>>>> bb3d961c
 
   ==
 ::
@@ -2105,11 +2023,7 @@
   =/  rr-escape  [[~rabsum-ravtyd %own] %escape ~rigred]
   =/  rr-adopt   [rigred-own %adopt ~rabsum-ravtyd]
   ::
-<<<<<<< HEAD
-  =/  init-state  +:(init-rut-full *^state:naive)
-=======
   =/  init-state  +:init-rut-simple
->>>>>>> bb3d961c
   ::
   ;:  weld
     %+  expect-eq
@@ -2332,11 +2246,7 @@
       =^  f  state  (init-marbud state)
       =^  f  state  (n state %bat q:(gen-tx marbud-transfer))
       =^  f  state  (n state %bat q:(gen-tx marbud-transfer-2))
-<<<<<<< HEAD
-      owner.own:(~(got by points.state) ~marbud)
-=======
       owner.own:(got:orm points.state ~marbud)
->>>>>>> bb3d961c
     ::
     %+  expect-eq
       !>  [(addr %marbud-key-1) 2]
@@ -2345,11 +2255,7 @@
       =|  =^state:naive
       =^  f  state  (init-marbud state)
       =^  f  state  (n state %bat (tx-list-to-batch marbud-batch))
-<<<<<<< HEAD
-      owner.own:(~(got by points.state) ~marbud)
-=======
       owner.own:(got:orm points.state ~marbud)
->>>>>>> bb3d961c
   ==
 ::
 ++  test-l1-changed-spawn-proxy  ^-  tang
@@ -2607,11 +2513,7 @@
       =^  f  state  (init-marbud state)
       =^  f  state  (n state %bat q:(gen-tx marbud-sproxy))
       =^  f  state  (n state %bat q:(gen-tx 0 [marbud-spn lt-spawn] %marbud-skey))
-<<<<<<< HEAD
-      transfer-proxy.own:(~(got by points.state) ~linnup-torsyx)
-=======
       transfer-proxy.own:(got:orm points.state ~linnup-torsyx)
->>>>>>> bb3d961c
     ::
     %+  expect-eq
     ::  Tests l2 spawning with spawn proxy as a batch
@@ -2621,11 +2523,7 @@
       =|  =^state:naive
       =^  f  state  (init-marbud state)
       =^  f  state  (n state %bat (tx-list-to-batch spawn-batch))
-<<<<<<< HEAD
-      transfer-proxy.own:(~(got by points.state) ~linnup-torsyx)
-=======
       transfer-proxy.own:(got:orm points.state ~linnup-torsyx)
->>>>>>> bb3d961c
   ==
 ::
 ++  test-marbud-l2-double-spawn  ^-  tang
@@ -2710,11 +2608,7 @@
       =^  f  state  (n state %bat q:(gen-tx marbud-tproxy))
       =^  f  state  (n state %bat q:(gen-tx marbud-xfr-breach))
       ^-  [[@ @] [@ @] [@ @] [@ @] [@ @]]
-<<<<<<< HEAD
-      own:(~(got by points.state) ~marbud)
-=======
       own:(got:orm points.state ~marbud)
->>>>>>> bb3d961c
     ::
     %+  expect-eq
     ::  batch version
@@ -2744,11 +2638,7 @@
       =^  f  state  (init-marbud state)
       =^  f  state  (n state %bat q:(gen-tx marbud-new-keys))
       =^  f  state  (n state %bat q:(gen-tx marbud-transfer-breach))
-<<<<<<< HEAD
-      |1:keys.net:(~(got by points.state) ~marbud)
-=======
       |1:keys.net:(got:orm points.state ~marbud)
->>>>>>> bb3d961c
     ::
     %+  expect-eq
     ::  batch version
@@ -2759,11 +2649,7 @@
       =|  =^state:naive
       =^  f  state  (init-marbud state)
       =^  f  state  (n state %bat (tx-list-to-batch test2))
-<<<<<<< HEAD
-      |1:keys.net:(~(got by points.state) ~marbud)
-=======
       |1:keys.net:(got:orm points.state ~marbud)
->>>>>>> bb3d961c
     ::
     %+  expect-eq
     ::  Tests that proxies are not reset when transfering without breach
@@ -2783,11 +2669,7 @@
       =^  f  state  (n state %bat q:(gen-tx marbud-tproxy))
       =^  f  state  (n state %bat q:(gen-tx marbud-xfr-no-breach))
       ^-  [[@ @] [@ @] [@ @] [@ @] [@ @]]
-<<<<<<< HEAD
-      own:(~(got by points.state) ~marbud)
-=======
       own:(got:orm points.state ~marbud)
->>>>>>> bb3d961c
     ::
     %+  expect-eq
     ::  batch version
@@ -2816,11 +2698,7 @@
       =^  f  state  (init-marbud state)
       =^  f  state  (n state %bat q:(gen-tx marbud-new-keys))
       =^  f  state  (n state %bat q:(gen-tx marbud-transfer-no-breach))
-<<<<<<< HEAD
-      |1:keys.net:(~(got by points.state) ~marbud)
-=======
       |1:keys.net:(got:orm points.state ~marbud)
->>>>>>> bb3d961c
     ::
     %+  expect-eq
     ::  batch version
@@ -2831,11 +2709,7 @@
       =|  =^state:naive
       =^  f  state  (init-marbud state)
       =^  f  state  (n state %bat (tx-list-to-batch test4))
-<<<<<<< HEAD
-      |1:keys.net:(~(got by points.state) ~marbud)
-=======
       |1:keys.net:(got:orm points.state ~marbud)
->>>>>>> bb3d961c
   ==
 ::
 :: TODO: life+rift changes via transfer proxy
