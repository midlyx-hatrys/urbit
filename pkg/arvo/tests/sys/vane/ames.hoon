/+  *test
/=  ames  /sys/vane/ames
/=  jael  /sys/vane/jael
::  construct some test fixtures
::
<<<<<<< HEAD
=/  nec  ^$:((ames ~nec))
=/  bud  ^$:((ames ~bud))
=/  comet  (ames ~bosrym-podwyl-magnes-dacrys--pander-hablep-masrym-marbud)
=======
=/  nec     (ames ~nec)
=/  bud     (ames ~bud)
=/  marbud  (ames ~marbud)
::
=/  our-comet   ~bosrym-podwyl-magnes-dacrys--pander-hablep-masrym-marbud
=/  our-comet2  ~togdut-rosled-fadlev-siddys--botmun-wictev-sapfus-marbud
=/  comet   (ames our-comet)
=/  comet2  (ames our-comet2)
>>>>>>> 7f63f548
::
=.  now.nec        ~1111.1.1
=.  eny.nec        0xdead.beef
=.  life.ames-state.nec  2
=.  rof.nec  |=(* ``[%noun !>(*(list turf))])
=.  crypto-core.ames-state.nec  (pit:nu:crub:crypto 512 (shaz 'nec'))
=/  nec-pub  pub:ex:crypto-core.ames-state.nec
=/  nec-sec  sec:ex:crypto-core.ames-state.nec
::
=.  now.bud        ~1111.1.1
=.  eny.bud        0xbeef.dead
=.  life.ames-state.bud  3
=.  rof.bud  |=(* ``[%noun !>(*(list turf))])
=.  crypto-core.ames-state.bud  (pit:nu:crub:crypto 512 (shaz 'bud'))
=/  bud-pub  pub:ex:crypto-core.ames-state.bud
=/  bud-sec  sec:ex:crypto-core.ames-state.bud
::
=.  now.marbud        ~1111.1.1
=.  eny.marbud        0xbeef.beef
=.  life.ames-state.marbud  4
=.  rof.marbud  |=(* ``[%noun !>(*(list turf))])
=.  crypto-core.ames-state.marbud  (pit:nu:crub:crypto 512 (shaz 'marbud'))
=/  marbud-pub  pub:ex:crypto-core.ames-state.marbud
=/  marbud-sec  sec:ex:crypto-core.ames-state.marbud
::
=.  now.comet        ~1111.1.1
=.  eny.comet        0xbeef.cafe
=.  life.ames-state.comet  1
=.  rof.comet  |=(* ``[%noun !>(*(list turf))])
=.  crypto-core.ames-state.comet
  %-  nol:nu:crub:crypto
  0w9N.5uIvA.Jg0cx.NCD2R.o~MtZ.uEQOB.9uTbp.6LHvg.0yYTP.
  3q3td.T4UF0.d5sDL.JGpZq.S3A92.QUuWg.IHdw7.izyny.j9W92
=/  comet-pub  pub:ex:crypto-core.ames-state.comet
=/  comet-sec  sec:ex:crypto-core.ames-state.comet
::
=.  now.comet2        ~1111.1.1
=.  eny.comet2        0xcafe.cafe
=.  life.ames-state.comet2  1
=.  rof.comet2  |=(* ``[%noun !>(*(list turf))])
=.  crypto-core.ames-state.comet2  (pit:nu:crub:crypto 512 0v1eb4)
=/  comet2-pub  pub:ex:crypto-core.ames-state.comet2
=/  comet2-sec  sec:ex:crypto-core.ames-state.comet2
::
=/  nec-sym  (derive-symmetric-key:ames bud-pub nec-sec)
=/  bud-sym  (derive-symmetric-key:ames nec-pub bud-sec)
?>  =(nec-sym bud-sym)
=/  nec-marbud-sym  (derive-symmetric-key:ames marbud-pub nec-sec)
::
=/  marbud-sym  (derive-symmetric-key:ames marbud-pub comet-sec)
=/  marbud2-sym  (derive-symmetric-key:ames marbud-pub comet2-sec)
=/  bud-marbud-sym  (derive-symmetric-key:ames bud-pub marbud-sec)
::
=/  comet-sym  (derive-symmetric-key:ames bud-pub comet-sec)
::
=.  peers.ames-state.nec
  %+  ~(put by peers.ames-state.nec)  ~bud
  =|  =peer-state:ames
  =.  -.peer-state
    :*  symmetric-key=bud-sym
        life=3
        rift=0
        public-key=bud-pub
        sponsor=~nec
    ==
  =.  route.peer-state  `[direct=%.y `lane:ames`[%& ~nec]]
  [%known peer-state]
::
=.  peers.ames-state.nec
  %+  ~(put by peers.ames-state.nec)  ~marbud
  =|  =peer-state:ames
  =.  -.peer-state
    :*  symmetric-key=nec-marbud-sym
        life=5
        rift=0
        public-key=marbud-pub
        sponsor=~bud
    ==
  =.  route.peer-state  `[direct=%.y `lane:ames`[%| `@`%lane-bar]]
  [%known peer-state]
::
=.  peers.ames-state.bud
  %+  ~(put by peers.ames-state.bud)  ~nec
  =|  =peer-state:ames
  =.  -.peer-state
    :*  symmetric-key=nec-sym
        life=2
        rift=0
        public-key=nec-pub
        sponsor=~nec
    ==
  =.  route.peer-state  `[direct=%.y `lane:ames`[%| `@`%lane-bar]]
  [%known peer-state]
::
=.  peers.ames-state.comet
  %+  ~(put by peers.ames-state.comet)  ~marbud
  =|  =peer-state:ames
  =.  -.peer-state
    :*  symmetric-key=marbud-sym
        life=5
        rift=0
        public-key=marbud-pub
        sponsor=~bud
    ==
  =.  route.peer-state  `[direct=%.y `lane:ames`[%| `@`%lane-bar]]
  [%known peer-state]
=.  peers.ames-state.comet
  %+  ~(put by peers.ames-state.comet)  ~bud
  =|  =peer-state:ames
  =.  -.peer-state
    :*  symmetric-key=bud-marbud-sym
        life=3
        rift=0
        public-key=bud-pub
        sponsor=~bud
    ==
  =.  route.peer-state  `[direct=%.y `lane:ames`[%| `@`%lane-bar]]
  [%known peer-state]
=.  peers.ames-state.comet2
  %+  ~(put by peers.ames-state.comet2)  ~marbud
  =|  =peer-state:ames
  =.  -.peer-state
    :*  symmetric-key=marbud2-sym
        life=5
        rift=0
        public-key=marbud-pub
        sponsor=~bud
    ==
  =.  route.peer-state  `[direct=%.y `lane:ames`[%| `@`%lane-bar]]
  [%known peer-state]
=.  peers.ames-state.comet2
  %+  ~(put by peers.ames-state.comet2)  ~bud
  =|  =peer-state:ames
  =.  -.peer-state
    :*  symmetric-key=bud-marbud-sym
        life=3
        rift=0
        public-key=bud-pub
        sponsor=~bud
    ==
  =.  route.peer-state  `[direct=%.y `lane:ames`[%| `@`%lane-bar]]
  [%known peer-state]
::  metamorphose
::
=>  .(nec +:(call:(nec) ~[//unix] ~ %born ~))
=>  .(bud +:(call:(bud) ~[//unix] ~ %born ~))
=>  .(comet +:(call:(comet) ~[//unix] ~ %born ~))
=>  .(comet2 +:(call:(comet2) ~[//unix] ~ %born ~))
::  helper core
::
=>
|%
++  move-to-packet
  |=  =move:ames
  ^-  [=lane:ames =blob:ames]
  ::
  ?>  ?=([%give %send *] +.move)
  [lane blob]:+>+.move
::
++  is-move-send
  |=  =move:ames
  ^-  ?
  ?=([%give %send *] card.move)
::
++  snag-packet
  |=  [index=@ud moves=(list move:ames)]
  ^-  [=lane:ames =blob:ames]
  ::
  %-  move-to-packet
  %+  snag  index
  (skim moves is-move-send)
::
++  scry
  |=  [vane=_nec car=term bem=beam]
  =/  vane-core  (vane)
  (scry:vane-core ~ car bem)
::
++  call
  |=  [vane=_nec =duct =task:ames]
  ^-  [moves=(list move:ames) _nec]
  ::
  =/  vane-core  (vane(now `@da`(add ~s1 now.vane)))
  ::
  (call:vane-core duct ~ task)
::
++  take
  |=  [vane=_nec =wire =duct =sign:ames]
  ^-  [moves=(list move:ames) _nec]
  ::
  =/  vane-core  (vane(now `@da`(add ~s1 now.vane)))
  ::
  (take:vane-core wire duct ~ sign)
--
::  test core
::
|%
++  test-packet-encoding  ^-  tang
  ::
  =/  =packet:ames
    :*  [sndr=~nec rcvr=~bud]
        sndr-tick=0b10
        rcvr-tick=0b11
        origin=~
        content=0xdead.beef
    ==
  ::
  =/  encoded  (encode-packet:ames & packet)
  =/  decoded  (decode-packet:ames encoded)
  ::
  %+  expect-eq
    !>  packet
    !>  decoded
::
++  test-origin-encoding  ^-  tang
  ::
  =/  =packet:ames
    :*  [sndr=~nec rcvr=~bud]
        sndr-tick=0b10
        rcvr-tick=0b11
        origin=`0xbeef.cafe.beef
        content=0xdead.beef
    ==
  ::
  =/  encoded  (encode-packet:ames & packet)
  =/  decoded  (decode-packet:ames encoded)
  ::
  %+  expect-eq
    !>  packet
    !>  decoded
::
++  test-shut-packet-encoding  ^-  tang
  ::
  =/  =shut-packet:ames
    :+  bone=17  message-num=18
    [%& num-fragments=1 fragment-num=1 fragment=`@`0xdead.beef]
  ::
  =/  =packet:ames
    (encode-shut-packet:ames shut-packet nec-sym ~marnec ~marbud-marbud 3 17)
  ::
  =/  decoded  (decode-shut-packet:ames packet nec-sym 3 17)
  ::
  %+  expect-eq
    !>  shut-packet
    !>  decoded
::
++  test-shut-packet-associated-data  ^-  tang
  ::
  =/  =shut-packet:ames
    :+  bone=17  message-num=18
    [%& num-fragments=1 fragment-num=1 fragment=`@`0xdead.beef]
  ::
  =/  =packet:ames
    (encode-shut-packet:ames shut-packet nec-sym ~marnec ~marbud-marbud 3 1)
  ::
  %-  expect-fail
  |.((decode-shut-packet:ames packet nec-sym 3 17))
::
++  test-alien-encounter  ^-  tang
  ::
  =/  lane-foo=lane:ames  [%| `@ux``@`%lane-foo]
  ::
  =/  =plea:ames  [%g /talk [%first %post]]
  ::
  =/  =shut-packet:ames
    :*  bone=1
        message-num=1
        [%& num-fragments=1 fragment-num=0 (jam plea)]
    ==
  ::
  =/  =packet:ames
    %:  encode-shut-packet:ames
      shut-packet
      nec-sym
      ~bus
      ~bud
      sndr-life=4
      rcvr-life=3
    ==
  ::
  =/  =blob:ames   (encode-packet:ames & packet)
  =^  moves1  bud  (call bud ~[//unix] %hear lane-foo blob)
  =^  moves2  bud
    =/  =point:ames
      :*  rift=0
          life=4
          keys=[[life=4 [crypto-suite=1 `@`nec-pub]] ~ ~]
          sponsor=`~bus
      ==
    %-  take
    :^  bud  /public-keys  ~[//unix]
    ^-  sign:ames
    [%jael %public-keys %full [n=[~bus point] ~ ~]]
  =^  moves3  bud  (call bud ~[//unix] %hear lane-foo blob)
  ::
  ;:  weld
    %+  expect-eq
      !>  [~[//unix] %pass /public-keys %j %public-keys [~bus ~ ~]]~
      !>  moves1
  ::
    %+  expect-eq
      !>  %-  sy
          :~  :^  ~[//unix]  %pass  /bone/~bus/0/1
              [%g %plea ~bus %g /talk [%first %post]]
          ::
              :^  ~[//unix]  %pass  /qos
              [%d %flog %text "; ~bus is your neighbor"]
          ==
      !>  (sy ,.moves3)
  ==
::
<<<<<<< HEAD
++  test-comet-encounter  ^-  tang
  ::
  =/  lane-foo=lane:ames  [%| `@ux``@`%lane-foo]
  ::
  =/  =open-packet:ames
    :*  public-key=`@`comet-pub
        sndr=our.comet
        sndr-life=1
        rcvr=~bud
        rcvr-life=3
    ==
  =/  packet
    ~!  ames
    (encode-open-packet:ames open-packet crypto-core.ames-state.comet)
  =/  blob  (encode-packet:ames & packet)
  ::
  =^  moves0  bud  (call bud ~[//unix] %hear lane-foo blob)
  ::
  =/  =plea:ames  [%g /talk [%first %post]]
  =/  =shut-packet:ames
    :*  bone=1
        message-num=1
        [%& num-fragments=1 fragment-num=0 (jam plea)]
    ==
  =/  =packet:ames
    %:  encode-shut-packet:ames
      shut-packet
      comet-sym
      our.comet
      ~bud
      sndr-life=1
      rcvr-life=3
    ==
  =/  blob  (encode-packet:ames & packet)
  =^  moves1  bud  (call bud ~[//unix] %hear lane-foo blob)
  ::
  ;:  weld
    %+  expect-eq
      !>  ~
      !>  moves0
  ::
    %+  expect-eq
      !>  :~  :*  ~[//unix]  %pass  /qos  %d  %flog  %text
                  "; {<our.comet>} is your neighbor"
              ==
              :*  ~[//unix]  %pass  /bone/(scot %p our.comet)/0/1
                  %g  %plea  our.comet  plea
          ==  ==
      !>  moves1
  ==
::
=======
>>>>>>> 7f63f548
++  test-message-flow  ^-  tang
  ::  ~nec -> %plea -> ~bud
  ::
  =^  moves1  nec  (call nec ~[/g/talk] %plea ~bud %g /talk [%get %post])
  =^  moves2  bud  (call bud ~[//unix] %hear (snag-packet 0 moves1))
  ::  ~bud -> %done -> ~nec
  ::
  =^  moves3  bud  (take bud /bone/~nec/0/1 ~[//unix] %g %done ~)
  =^  moves4  nec  (call nec ~[//unix] %hear (snag-packet 0 moves3))
  ::  ~bud -> %boon -> ~nec
  ::
<<<<<<< HEAD
  =^  moves5  bud  (take bud /bone/~nec/0/1 ~[//unix] %g %boon [%post 'first1!!'])
=======
  =^  moves5  bud  (take bud /bone/~nec/0/1 ~[//unix] %g %boon [%post 'first1'])
>>>>>>> 7f63f548
  =^  moves6  nec  (call nec ~[//unix] %hear (snag-packet 0 moves5))
  ::  ~nec -> %done -> ~bud (just make sure ~bud doesn't crash on ack)
  ::
  =^  moves7  bud  (call bud ~[//unix] %hear (snag-packet 0 moves6))
  ::
  ;:  weld
    %+  expect-eq
      !>  :~  [~[//unix] %pass /qos %d %flog %text "; ~nec is your neighbor"]
<<<<<<< HEAD
              [~[//unix] %pass /bone/~nec/0/1 %g %plea ~nec %g /talk [%get %post]]
=======
              :^  ~[//unix]  %pass  /bone/~nec/0/1
              [%g %plea ~nec %g /talk [%get %post]]
>>>>>>> 7f63f548
          ==
      !>  moves2
  ::
    %+  expect-eq
      !>  %-  sy
          :~  [~[/ames] %pass /pump/~bud/0 %b %rest ~1111.1.1..00.00.02]
              [~[//unix] %pass /qos %d %flog %text "; ~bud is your neighbor"]
              [~[/g/talk] %give %done error=~]
          ==
      !>  (sy ,.moves4)
  ::
    %+  expect-eq
      !>  [~[/g/talk] %give %boon [%post 'first1']]
      !>  (snag 0 `(list move:ames)`moves6)
  ==
::
++  test-comet-message-flow  ^-  tang
  ::  same as test-message-flow, but ~nec will send a sendkeys packet to request
  ::  comet's self-attestation directly
  ::
  =^  moves0  nec    (call nec ~[/g/talk] %plea our-comet %g /talk [%get %post])
  =^  moves1  comet  (call comet ~[//unix] %hear (snag-packet 0 moves0))
  =^  moves2  comet
    =/  =point:ames
      :*  rift=1
          life=2
          keys=[[life=2 [crypto-suite=1 `@`nec-pub]] ~ ~]
          sponsor=`~nec
      ==
    %-  take
    :^  comet  /public-keys  ~[//unix]
    ^-  sign:ames
    [%jael %public-keys %full [n=[~nec point] ~ ~]]
  ::  give comet's self-attestation to ~nec; at this point, we have established
  ::  a channel, and can proceed as usual
  ::
  =^  moves3  nec    (call nec ~[//unix] %hear (snag-packet 0 moves2))
  =^  moves4  comet  (call comet ~[//unix] %hear (snag-packet 0 moves3))
  =^  moves5  comet  (take comet /bone/~nec/0/1 ~[//unix] %g %done ~)
  =^  moves6  nec    (call nec ~[//unix] %hear (snag-packet 0 moves5))
  =^  moves7  comet  (take comet /bone/~nec/0/1 ~[//unix] %g %boon [%post 'first1!!'])
  =^  moves8  nec    (call nec ~[//unix] %hear (snag-packet 0 moves7))
  ::
  ;:  weld
    %+  expect-eq
      !>  [~[//unix] %pass /qos %d %flog %text "; ~nec is your neighbor"]
      !>  (snag 0 `(list move:ames)`moves4)
  ::
    %+  expect-eq
      !>  [~[//unix] %pass /qos %d %flog %text "; {<our-comet>} is your neighbor"]
      !>  (snag 0 `(list move:ames)`moves6)
  ::
    %+  expect-eq
      !>  [~[/g/talk] %give %boon [%post 'first1!!']]
      !>  (snag 0 `(list move:ames)`moves8)
  ==
::
++  test-comet-comet-message-flow  ^-  tang
  ::  same as test-message-flow, but the comets need to exchange
  ::  self-attestations to establish a channel
  ::
  =^  moves0  comet   (call comet ~[/g/talk] %plea our-comet2 %g /talk [%get %post])
  =^  moves1  comet2  (call comet2 ~[//unix] %hear (snag-packet 0 moves0))
  =^  moves2  comet   (call comet ~[//unix] %hear (snag-packet 0 moves1))
  ::  channel is now established; comet also emitted a duplicate
  ::  self-attestation, which we ignore
  ::
  =^  moves3  comet2  (call comet2 ~[//unix] %hear (snag-packet 1 moves2))
  =^  moves4  comet2  (take comet2 /bone/(scot %p our-comet)/0/1 ~[//unix] %g %done ~)
  =^  moves5  comet   (call comet ~[//unix] %hear (snag-packet 0 moves4))
  =^  moves6  comet2  (take comet2 /bone/(scot %p our-comet)/0/1 ~[//unix] %g %boon [%post 'first1!!'])
  =^  moves7  comet   (call comet ~[//unix] %hear (snag-packet 0 moves6))
  ::
  ;:  weld
    %+  expect-eq
      !>  [~[//unix] %pass /qos %d %flog %text "; {<our-comet>} is your neighbor"]
      !>  (snag 0 `(list move:ames)`moves3)
  ::
    %+  expect-eq
      !>  [~[//unix] %pass /qos %d %flog %text "; {<our-comet2>} is your neighbor"]
      !>  (snag 0 `(list move:ames)`moves5)
  ::
    %+  expect-eq
      !>  [~[/g/talk] %give %boon [%post 'first1!!']]
      !>  (snag 0 `(list move:ames)`moves7)
  ==
::
++  test-nack  ^-  tang
  ::  ~nec -> %plea -> ~bud
  ::
  =^  moves1  nec  (call nec ~[/g/talk] %plea ~bud %g /talk [%get %post])
  =^  moves2  bud  (call bud ~[//unix] %hear (snag-packet 0 moves1))
  ::  ~bud -> nack -> ~nec
  ::
  =/  =error:ames  [%flub [%leaf "sinusoidal repleneration"]~]
  =^  moves3  bud  (take bud /bone/~nec/0/1 ~[/bud] %g %done `error)
  =^  moves4  nec  (call nec ~[//unix] %hear (snag-packet 0 moves3))
  ::  ~bud -> nack-trace -> ~nec
  ::
  =^  moves5  nec  (call nec ~[//unix] %hear (snag-packet 1 moves3))
  ::  ~nec -> ack nack-trace -> ~bud
  ::
  =^  moves6  bud  (call bud ~[//unix] %hear (snag-packet 0 moves5))
  ::
  %+  expect-eq
    !>  [~[/g/talk] %give %done `error]
    !>  (snag 1 `(list move:ames)`moves5)
::
<<<<<<< HEAD
++  test-fine-request
  ^-  tang
  =/  want=path  /cz/~bud/kids/1/sys
  =/  net=path   /cz/kids/1/sys
  =^  moves1  nec  (call nec ~[/g/talk] %keen want)
  =/  req=hoot:ames
    %+  snag  0
    %+  murn  ;;((list move:ames) moves1)
    |=  =move:ames 
    ^-  (unit hoot:ames)
    ?.  ?=(%give -.card.move)    ~
    ?.  ?=(%send -.p.card.move)  ~
    `;;(@uxhoot blob.p.card.move)
  =/  [is-ames=? =packet:ames]  (decode-packet:ames `@ux`req)
  ?>  ?=(%| is-ames)
  =/  twit
   (decode-request:ames `@ux`content.packet)
  ~&  twit
  (expect-eq !>(1) !>(1))
::
++  test-fine-response
  ^-  tang
  =/  datum=@ux  (fil 5 32 0xdead.beef)
  =/  want=path  /cz/~bud/kids/1/sys
  =/  net=path   /cz/~bud/kids/1/sys
  =.  rof.bud
    |=(* ``noun+!>(datum))
  =/  =beam  [[~bud %$ da+now:bud] (welp /fine/message net)]
  =/  [=mark =vase]  (need (need (scry bud %x beam)))
  =+  !<(=song:ames vase)
  =/   partial=(list have:ames)
    %-  head 
    %^  spin  song  1
    |=  [blob=@ux num=@ud]
    ^-  [have:ames _num]
    :_  +(num)
    =/  [is-ames=? =packet:ames]  (decode-packet:ames `@ux`blob)
    ?>  ?=(%| is-ames)
    =/  [=peep:ames =purr:ames]  (decode-request-info:ames `@ux`content.packet)
    =/  rawr  (decode-response-packet:ames `@ux`purr)
    ~&  rawr-sig/`@ux`sig.rawr
    ~&  rawr-siz/`@ux`siz.rawr
    ~&  rawr-wid/`@ux`wid.rawr
    ~&  rawr-dat/`@ux`dat.rawr
    [num rawr]
  ::
  =/  num-frag=@ud  (lent partial)
  =/   =roar:ames
    (decode-response-msg:ames num-frag (flop partial))
  %+  welp
    =/  dat
      ?>  ?=(^ dat.roar)
      ;;(@ux q.dat.roar)
    (expect-eq !>(dat) !>(datum))
  =/  event-core
    ~!  nec
    =/   foo  [*@da *@ rof.nec]
    (per-event:(nec foo) [*@da *@ rof.nec] *duct ames-state.nec)
  %-  zing
  %+  turn  partial
  |=  [fra=@ud sig=@ siz=@ud byts] 
  %+  expect-eq  !>(%.y) 
  !>((veri-fra:keys:fine:event-core ~bud life.ames-state.bud want fra dat sig))
::
++  test-old-ames-wire  ^-  tang
  =^  moves1  bud  (take bud /bone/~nec/1 ~[//unix] %g %done ~)
  %+  expect-eq
    !>  %-  sy
        :_  ~
        [~[//unix] %pass /parse-wire %d %flog %text "; ames dropping old wire format"]
    !>  (sy ,.moves1)
:: ::
++  test-dangling-bone  ^-  tang
=======
++  test-old-ames-wire  ^-  tang
  =^  moves0  bud  (call bud ~[/g/hood] %spew [%odd]~)
  =^  moves1  nec  (call nec ~[/g/talk] %plea ~bud %g /talk [%get %post])
  =^  moves2  bud  (call bud ~[//unix] %hear (snag-packet 0 moves1))
  =^  moves3  bud  (take bud /bone/~nec/1 ~[//unix] %g %done ~)
  %+  expect-eq
    !>  1
    !>  (lent `(list move:ames)`moves3)
::
++  test-dangling-bone  ^-  tang
  =^  moves0  bud  (call bud ~[/g/hood] %spew [%odd]~)
>>>>>>> 7f63f548
  ::  ~nec -> %plea -> ~bud
  ::
  =^  moves1  nec  (call nec ~[/g/talk] %plea ~bud %g /talk [%get %post])
  =^  moves2  bud  (call bud ~[//unix] %hear (snag-packet 0 moves1))
  ::  ~bud receives a gift from %jael with ~nec's new rift
  ::
  =^  moves3  bud
    %-  take
    :^  bud  /public-keys  ~[//unix]
    ^-  sign:ames
    [%jael %public-keys %diff who=~nec %rift from=0 to=1]
  ::  %gall has a pending wire with the old rift, so sending a gift to
<<<<<<< HEAD
  ::  %ames on it will drop that request, and print a message to the user
=======
  ::  %ames on it will drop that request, not producing any moves
>>>>>>> 7f63f548
  ::
  =^  moves3  bud  (take bud /bone/~nec/0/1 ~[//unix] %g %done ~)
  ::
  %+  expect-eq
<<<<<<< HEAD
    !>  %-  sy
        :_  ~
        :*   ~[//unix]
             %pass
             /parse-wire
             %d
             %flog
             %text
             "; ames dropping wire with old rift (0)"
        ==
    !>  (sy ,.moves3)
::
++  test-ames-flow-with-new-rift  ^-  tang
  ::  ~bunecd receives a gift from %jael with ~bud's new rift
=======
    !>  ~
    !>  (sy ,.moves3)
::
++  test-ames-flow-with-new-rift  ^-  tang
  ::  ~nec receives a gift from %jael with ~bud's new rift
>>>>>>> 7f63f548
  ::
  =^  moves1  nec
    %-  take
    :^  nec  /public-keys  ~[//unix]
    ^-  sign:ames
    [%jael %public-keys %diff who=~bud %rift from=0 to=1]
  ::  now we try a normal message flow using the new rift in the wire
  ::  ~nec -> %plea -> ~bud
  ::
  =^  moves2  nec  (call nec ~[/g/talk] %plea ~bud %g /talk [%get %post])
  =^  moves3  bud  (call bud ~[//unix] %hear (snag-packet 0 moves2))
  ::  ~bud -> %done -> ~nec
  ::
  =^  moves4  bud  (take bud /bone/~nec/1/1 ~[//unix] %g %done ~)
  =^  moves5  nec  (call nec ~[//unix] %hear (snag-packet 0 moves4))
  ::  ~bud -> %boon -> ~nec
  ::
  =^  moves6  bud  (take bud /bone/~nec/1/1 ~[//unix] %g %boon [%post '¡hola!'])
  =^  moves7  nec  (call nec ~[//unix] %hear (snag-packet 0 moves6))
  ::  ~nec -> %done -> ~bud (just make sure ~bud doesn't crash on ack)
  ::
  =^  moves8  bud  (call bud ~[//unix] %hear (snag-packet 0 moves7))
  ::
  ;:  weld
    %+  expect-eq
      !>  :~  [~[//unix] %pass /qos %d %flog %text "; ~nec is your neighbor"]
<<<<<<< HEAD
              [~[//unix] %pass /bone/~nec/0/1 %g %plea ~nec %g /talk [%get %post]]
=======
              :^  ~[//unix]  %pass  /bone/~nec/0/1
              [%g %plea ~nec %g /talk [%get %post]]
>>>>>>> 7f63f548
          ==
      !>  moves3
  ::
    %+  expect-eq
      !>  %-  sy
          :~  [~[/ames] %pass /pump/~bud/0 %b %rest ~1111.1.1..00.00.03]
              [~[//unix] %pass /qos %d %flog %text "; ~bud is your neighbor"]
              [~[/g/talk] %give %done error=~]
          ==
      !>  (sy ,.moves5)
  ::
    %+  expect-eq
      !>  [~[/g/talk] %give %boon [%post '¡hola!']]
      !>  (snag 0 `(list move:ames)`moves7)
  ==
--<|MERGE_RESOLUTION|>--- conflicted
+++ resolved
@@ -3,20 +3,14 @@
 /=  jael  /sys/vane/jael
 ::  construct some test fixtures
 ::
-<<<<<<< HEAD
-=/  nec  ^$:((ames ~nec))
-=/  bud  ^$:((ames ~bud))
-=/  comet  (ames ~bosrym-podwyl-magnes-dacrys--pander-hablep-masrym-marbud)
-=======
-=/  nec     (ames ~nec)
-=/  bud     (ames ~bud)
-=/  marbud  (ames ~marbud)
+=/  nec     ^$:((ames ~nec))
+=/  bud     ^$:((ames ~bud))
+=/  marbud  ^$:((ames ~marbud))
 ::
 =/  our-comet   ~bosrym-podwyl-magnes-dacrys--pander-hablep-masrym-marbud
 =/  our-comet2  ~togdut-rosled-fadlev-siddys--botmun-wictev-sapfus-marbud
-=/  comet   (ames our-comet)
-=/  comet2  (ames our-comet2)
->>>>>>> 7f63f548
+=/  comet   ^$:((ames our-comet))
+=/  comet2  ^$:((ames our-comet2))
 ::
 =.  now.nec        ~1111.1.1
 =.  eny.nec        0xdead.beef
@@ -191,7 +185,22 @@
 ::
 ++  scry
   |=  [vane=_nec car=term bem=beam]
-  =/  vane-core  (vane)
+  =/  =roof
+    ::  custom scry handler for +test-fine-response.
+    ::  could be refined further...
+    ::
+    |=  [lyc=gang vis=view bem=beam]
+    ^-  (unit (unit cage))
+    ?+  vis  ~
+        %cp
+      =/  black=dict:clay
+        %*(. *dict:clay mod.rul %black)
+      ``noun+!>([black black])
+    ::
+        %cz
+      ``noun+!>(`@ux`(fil 5 32 0xdead.beef))
+    ==
+  =/  vane-core  (vane(rof roof))
   (scry:vane-core ~ car bem)
 ::
 ++  call
@@ -227,7 +236,7 @@
   =/  decoded  (decode-packet:ames encoded)
   ::
   %+  expect-eq
-    !>  packet
+    !>  [& packet]
     !>  decoded
 ::
 ++  test-origin-encoding  ^-  tang
@@ -244,7 +253,7 @@
   =/  decoded  (decode-packet:ames encoded)
   ::
   %+  expect-eq
-    !>  packet
+    !>  [& packet]
     !>  decoded
 ::
 ++  test-shut-packet-encoding  ^-  tang
@@ -327,60 +336,6 @@
       !>  (sy ,.moves3)
   ==
 ::
-<<<<<<< HEAD
-++  test-comet-encounter  ^-  tang
-  ::
-  =/  lane-foo=lane:ames  [%| `@ux``@`%lane-foo]
-  ::
-  =/  =open-packet:ames
-    :*  public-key=`@`comet-pub
-        sndr=our.comet
-        sndr-life=1
-        rcvr=~bud
-        rcvr-life=3
-    ==
-  =/  packet
-    ~!  ames
-    (encode-open-packet:ames open-packet crypto-core.ames-state.comet)
-  =/  blob  (encode-packet:ames & packet)
-  ::
-  =^  moves0  bud  (call bud ~[//unix] %hear lane-foo blob)
-  ::
-  =/  =plea:ames  [%g /talk [%first %post]]
-  =/  =shut-packet:ames
-    :*  bone=1
-        message-num=1
-        [%& num-fragments=1 fragment-num=0 (jam plea)]
-    ==
-  =/  =packet:ames
-    %:  encode-shut-packet:ames
-      shut-packet
-      comet-sym
-      our.comet
-      ~bud
-      sndr-life=1
-      rcvr-life=3
-    ==
-  =/  blob  (encode-packet:ames & packet)
-  =^  moves1  bud  (call bud ~[//unix] %hear lane-foo blob)
-  ::
-  ;:  weld
-    %+  expect-eq
-      !>  ~
-      !>  moves0
-  ::
-    %+  expect-eq
-      !>  :~  :*  ~[//unix]  %pass  /qos  %d  %flog  %text
-                  "; {<our.comet>} is your neighbor"
-              ==
-              :*  ~[//unix]  %pass  /bone/(scot %p our.comet)/0/1
-                  %g  %plea  our.comet  plea
-          ==  ==
-      !>  moves1
-  ==
-::
-=======
->>>>>>> 7f63f548
 ++  test-message-flow  ^-  tang
   ::  ~nec -> %plea -> ~bud
   ::
@@ -392,11 +347,7 @@
   =^  moves4  nec  (call nec ~[//unix] %hear (snag-packet 0 moves3))
   ::  ~bud -> %boon -> ~nec
   ::
-<<<<<<< HEAD
-  =^  moves5  bud  (take bud /bone/~nec/0/1 ~[//unix] %g %boon [%post 'first1!!'])
-=======
   =^  moves5  bud  (take bud /bone/~nec/0/1 ~[//unix] %g %boon [%post 'first1'])
->>>>>>> 7f63f548
   =^  moves6  nec  (call nec ~[//unix] %hear (snag-packet 0 moves5))
   ::  ~nec -> %done -> ~bud (just make sure ~bud doesn't crash on ack)
   ::
@@ -405,12 +356,8 @@
   ;:  weld
     %+  expect-eq
       !>  :~  [~[//unix] %pass /qos %d %flog %text "; ~nec is your neighbor"]
-<<<<<<< HEAD
-              [~[//unix] %pass /bone/~nec/0/1 %g %plea ~nec %g /talk [%get %post]]
-=======
               :^  ~[//unix]  %pass  /bone/~nec/0/1
               [%g %plea ~nec %g /talk [%get %post]]
->>>>>>> 7f63f548
           ==
       !>  moves2
   ::
@@ -519,16 +466,14 @@
     !>  [~[/g/talk] %give %done `error]
     !>  (snag 1 `(list move:ames)`moves5)
 ::
-<<<<<<< HEAD
 ++  test-fine-request
   ^-  tang
-  =/  want=path  /cz/~bud/kids/1/sys
-  =/  net=path   /cz/kids/1/sys
-  =^  moves1  nec  (call nec ~[/g/talk] %keen want)
+  =/  want=path  /c/z/1/kids/sys
+  =^  moves1  nec  (call nec ~[/g/talk] %keen ~bud want)
   =/  req=hoot:ames
     %+  snag  0
     %+  murn  ;;((list move:ames) moves1)
-    |=  =move:ames 
+    |=  =move:ames
     ^-  (unit hoot:ames)
     ?.  ?=(%give -.card.move)    ~
     ?.  ?=(%send -.p.card.move)  ~
@@ -543,15 +488,14 @@
 ++  test-fine-response
   ^-  tang
   =/  datum=@ux  (fil 5 32 0xdead.beef)
-  =/  want=path  /cz/~bud/kids/1/sys
-  =/  net=path   /cz/~bud/kids/1/sys
+  =/  want=path  /~bud/0/1/c/z/1/kids/sys
   =.  rof.bud
     |=(* ``noun+!>(datum))
-  =/  =beam  [[~bud %$ da+now:bud] (welp /fine/message net)]
+  =/  =beam  [[~bud %$ da+now:bud] (welp /fine/message want)]
   =/  [=mark =vase]  (need (need (scry bud %x beam)))
   =+  !<(=song:ames vase)
   =/   partial=(list have:ames)
-    %-  head 
+    %-  head
     %^  spin  song  1
     |=  [blob=@ux num=@ud]
     ^-  [have:ames _num]
@@ -580,20 +524,10 @@
     (per-event:(nec foo) [*@da *@ rof.nec] *duct ames-state.nec)
   %-  zing
   %+  turn  partial
-  |=  [fra=@ud sig=@ siz=@ud byts] 
-  %+  expect-eq  !>(%.y) 
+  |=  [fra=@ud sig=@ siz=@ud byts]
+  %+  expect-eq  !>(%.y)
   !>((veri-fra:keys:fine:event-core ~bud life.ames-state.bud want fra dat sig))
 ::
-++  test-old-ames-wire  ^-  tang
-  =^  moves1  bud  (take bud /bone/~nec/1 ~[//unix] %g %done ~)
-  %+  expect-eq
-    !>  %-  sy
-        :_  ~
-        [~[//unix] %pass /parse-wire %d %flog %text "; ames dropping old wire format"]
-    !>  (sy ,.moves1)
-:: ::
-++  test-dangling-bone  ^-  tang
-=======
 ++  test-old-ames-wire  ^-  tang
   =^  moves0  bud  (call bud ~[/g/hood] %spew [%odd]~)
   =^  moves1  nec  (call nec ~[/g/talk] %plea ~bud %g /talk [%get %post])
@@ -605,7 +539,6 @@
 ::
 ++  test-dangling-bone  ^-  tang
   =^  moves0  bud  (call bud ~[/g/hood] %spew [%odd]~)
->>>>>>> 7f63f548
   ::  ~nec -> %plea -> ~bud
   ::
   =^  moves1  nec  (call nec ~[/g/talk] %plea ~bud %g /talk [%get %post])
@@ -618,37 +551,16 @@
     ^-  sign:ames
     [%jael %public-keys %diff who=~nec %rift from=0 to=1]
   ::  %gall has a pending wire with the old rift, so sending a gift to
-<<<<<<< HEAD
-  ::  %ames on it will drop that request, and print a message to the user
-=======
   ::  %ames on it will drop that request, not producing any moves
->>>>>>> 7f63f548
   ::
   =^  moves3  bud  (take bud /bone/~nec/0/1 ~[//unix] %g %done ~)
   ::
   %+  expect-eq
-<<<<<<< HEAD
-    !>  %-  sy
-        :_  ~
-        :*   ~[//unix]
-             %pass
-             /parse-wire
-             %d
-             %flog
-             %text
-             "; ames dropping wire with old rift (0)"
-        ==
-    !>  (sy ,.moves3)
-::
-++  test-ames-flow-with-new-rift  ^-  tang
-  ::  ~bunecd receives a gift from %jael with ~bud's new rift
-=======
     !>  ~
     !>  (sy ,.moves3)
 ::
 ++  test-ames-flow-with-new-rift  ^-  tang
   ::  ~nec receives a gift from %jael with ~bud's new rift
->>>>>>> 7f63f548
   ::
   =^  moves1  nec
     %-  take
@@ -675,12 +587,8 @@
   ;:  weld
     %+  expect-eq
       !>  :~  [~[//unix] %pass /qos %d %flog %text "; ~nec is your neighbor"]
-<<<<<<< HEAD
-              [~[//unix] %pass /bone/~nec/0/1 %g %plea ~nec %g /talk [%get %post]]
-=======
               :^  ~[//unix]  %pass  /bone/~nec/0/1
               [%g %plea ~nec %g /talk [%get %post]]
->>>>>>> 7f63f548
           ==
       !>  moves3
   ::
