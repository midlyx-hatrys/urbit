/-  *resource, *group
^?
|%
::
+$  request
  $:  hidden=?
      started=time
      =ship
      =progress
  ==
::
+$  action
  $%  ::  host side
      [%create name=term =policy title=@t description=@t]
      [%remove =resource]
      ::  client side
      [%join =resource =ship]
      [%leave =resource]
      ::
      [%invite =resource ships=(set ship) description=@t]
      ::  pending ops
      [%hide =resource]
  ==

::
+$  progress
  ?(%start %added final)
::
+$  final
  ?(%no-perms %strange %done)
::
+$  update
  $%  [%initial initial=(map resource request)]
<<<<<<< HEAD
=======
      [%started =resource =request]
>>>>>>> baf365b6
      [%progress =resource =progress]
      [%hide =resource]
  ==
--<|MERGE_RESOLUTION|>--- conflicted
+++ resolved
@@ -31,10 +31,7 @@
 ::
 +$  update
   $%  [%initial initial=(map resource request)]
-<<<<<<< HEAD
-=======
       [%started =resource =request]
->>>>>>> baf365b6
       [%progress =resource =progress]
       [%hide =resource]
   ==
