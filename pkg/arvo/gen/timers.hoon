::  Find list of currently running Behn timers
:-  %say
<<<<<<< HEAD
|=  [[now=@da *] *]
:-  %tang
[>.^((list [date=@da =duct]) %bx /=//(scot %da now)/debug/timers)< ~]
=======
|=  [[now=@da eny=@uvJ bec=beak] ~ ~]
:-  %tang
[>.^((list [date=@da =duct]) %b (en-beam:format [p.bec %timers r.bec] /))< ~]
>>>>>>> f4c34c75
<|MERGE_RESOLUTION|>--- conflicted
+++ resolved
@@ -1,11 +1,9 @@
 ::  Find list of currently running Behn timers
 :-  %say
-<<<<<<< HEAD
-|=  [[now=@da *] *]
-:-  %tang
-[>.^((list [date=@da =duct]) %bx /=//(scot %da now)/debug/timers)< ~]
-=======
 |=  [[now=@da eny=@uvJ bec=beak] ~ ~]
-:-  %tang
-[>.^((list [date=@da =duct]) %b (en-beam:format [p.bec %timers r.bec] /))< ~]
->>>>>>> f4c34c75
+=;  timers
+  [%tang >timers< ~]
+.^  (list [date=@da =duct])
+  %bx
+  (en-beam:format [p.bec %$ r.bec] /debug/timers)
+==