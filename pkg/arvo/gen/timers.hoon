::  Find list of currently running Behn timers
:-  %say
|=  [[now=@da eny=@uvJ bec=beak] ~ ~]
:-  %tang
<<<<<<< HEAD
[.^(tank %b (en-beam:format bec /)) ~]
=======
[>.^((list [date=@da =duct]) %b /=timers=)< ~]
>>>>>>> 18e396cf
<|MERGE_RESOLUTION|>--- conflicted
+++ resolved
@@ -2,8 +2,4 @@
 :-  %say
 |=  [[now=@da eny=@uvJ bec=beak] ~ ~]
 :-  %tang
-<<<<<<< HEAD
-[.^(tank %b (en-beam:format bec /)) ~]
-=======
-[>.^((list [date=@da =duct]) %b /=timers=)< ~]
->>>>>>> 18e396cf
+[>.^((list [date=@da =duct]) %b (en-beam:format [p.bec %timers r.bec] /))< ~]