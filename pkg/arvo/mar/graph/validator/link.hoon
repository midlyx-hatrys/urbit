/-  *post
|_  i=indexed-post
++  grow
  |%
  ++  noun  i
  ++  notification-kind
    ?+  index.p.i  ~
<<<<<<< HEAD
      [@ ~]      `[%link 0 %each]
      [@ @ @ ~]  `[%comment 1 %count]
=======
      [@ ~]       `[%link 0]
      [@ @ %1 ~]  `[%comment 1]
      [@ @ @ ~]   `[%edit-comment 1]
>>>>>>> 8ce03131
    ==
  --
++  grab
  |%
  ++  noun
    |=  p=*
    =/  ip  ;;(indexed-post p)
    ?+    index.p.ip  ~|(index+index.p.ip !!)
        ::  top-level link post; title and url
        ::
        [@ ~]
      ?>  ?=([[%text @] [%url @] ~] contents.p.ip)
      ip
    ::
        ::  comment on link post; container structure
        ::
        [@ @ ~]
      ?>  ?=(~ contents.p.ip)
      ip
    ::
        ::  comment on link post; comment text
        ::
        [@ @ @ ~]
      ?>  ?=(^ contents.p.ip)
      ip
    ==
  --
++  grad  %noun
--<|MERGE_RESOLUTION|>--- conflicted
+++ resolved
@@ -5,14 +5,9 @@
   ++  noun  i
   ++  notification-kind
     ?+  index.p.i  ~
-<<<<<<< HEAD
-      [@ ~]      `[%link 0 %each]
-      [@ @ @ ~]  `[%comment 1 %count]
-=======
-      [@ ~]       `[%link 0]
-      [@ @ %1 ~]  `[%comment 1]
-      [@ @ @ ~]   `[%edit-comment 1]
->>>>>>> 8ce03131
+      [@ ~]       `[%link 0 %each]
+      [@ @ %1 ~]  `[%comment 1 %count]
+      [@ @ @ ~]   `[%edit-comment 1 %count]
     ==
   --
 ++  grab
