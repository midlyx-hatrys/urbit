--- conflicted
+++ resolved
@@ -7,10 +7,7 @@
   |%
   ++  noun  upd
   ++  json  (update:enjs upd)
-<<<<<<< HEAD
-=======
   ++  mime  [/application/x-urb-graph-update (as-octs (jam upd))]
->>>>>>> 1e86da80
   --
 ::
 ++  grab
