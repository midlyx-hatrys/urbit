--- conflicted
+++ resolved
@@ -1,18 +1,10 @@
-<<<<<<< HEAD
-/+  *chat-json
-|_  upd=chat-update
+/+  *chat-store
+|_  upd=update
 ++  grad  %noun
 ++  grow
   |%
   ++  noun  upd
-  ++  json  (update-to-json upd)
-=======
-/+  *chat-store
-|_  upd=update
-++  grow
-  |%
   ++  json  (update:enjs upd)
->>>>>>> 18e396cf
   --
 ::
 ++  grab
