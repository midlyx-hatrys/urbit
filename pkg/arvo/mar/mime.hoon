::
::::  /hoon/mime/mar
  ::
/?    310
::
^|
|_  own=mime
++  grow
  ^?
  |%
  ++  jam  `@`q.q.own
  --
::
++  grab                                                ::  convert from
  ^?
  |%
  +$  noun  mime                                  ::  clam from %noun
  ++  tape
<<<<<<< HEAD
    |=(a=^tape [/application/x-urb-unknown (as-octt:mimes:html a)])
=======
    |=(a=_"" [/application/x-urb-unknown (as-octt:mimes:html a)])
>>>>>>> 8bd82115
  --
++  grad
  ^?
  |%
  ++  form  %mime
  ++  diff  |=(mime +<)
  ++  pact  |=(mime +<)
  ++  join  |=([mime mime] `(unit mime)`~)
  --
--<|MERGE_RESOLUTION|>--- conflicted
+++ resolved
@@ -16,11 +16,7 @@
   |%
   +$  noun  mime                                  ::  clam from %noun
   ++  tape
-<<<<<<< HEAD
-    |=(a=^tape [/application/x-urb-unknown (as-octt:mimes:html a)])
-=======
     |=(a=_"" [/application/x-urb-unknown (as-octt:mimes:html a)])
->>>>>>> 8bd82115
   --
 ++  grad
   ^?
