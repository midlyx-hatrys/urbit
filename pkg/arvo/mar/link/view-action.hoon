/-  *link-view
=,  dejs:format
<<<<<<< HEAD
|_  act=view-action
++  grad  %noun
++  grow
  |%
  ++  noun  act
  --
=======
|_  act=action
>>>>>>> 77925b06
++  grab
  |%
  ++  noun  action
  ++  json
    |^  %-  of
        :~  %create^create
            %delete^delete
            %invite^invite
        ==
    ::
    ++  create
      %-  ot
      :~  'path'^pa
          'title'^so
          'description'^so
          'members'^mems
          'realGroup'^bo
      ==
    ::
    ++  mems
      (of %group^pa %ships^ships ~)
    ::
    ++  delete
      (ot 'path'^pa ~)
    ::
    ++  invite
      (ot 'path'^pa 'ships'^ships ~)
    ::
    ::TODO  stdlib
    ++  ships
      (cu sy (ar (su ;~(pfix sig fed:ag))))
    --
  --
--<|MERGE_RESOLUTION|>--- conflicted
+++ resolved
@@ -1,15 +1,11 @@
 /-  *link-view
 =,  dejs:format
-<<<<<<< HEAD
-|_  act=view-action
+|_  act=action
 ++  grad  %noun
 ++  grow
   |%
   ++  noun  act
   --
-=======
-|_  act=action
->>>>>>> 77925b06
 ++  grab
   |%
   ++  noun  action
