--- conflicted
+++ resolved
@@ -5,15 +5,9 @@
   |%
   ++  noun  update
   ++  resource
-<<<<<<< HEAD
-    ?>  ?=(?(%add %remove %initial-group %updated-metadata) -.upd)
-    group.upd
-  ++  json  (update-to-json upd)
-=======
     ?>  ?=(?(%add %remove %initial-group) -.update)
     group.update
   ++  json  (update:enjs:store update)
->>>>>>> f4606327
   --
 ::
 ++  grab
@@ -21,5 +15,4 @@
   ++  noun  update:store
   ++  json  action:dejs:store
   --
-::
 --