<<<<<<< HEAD
import fuzzy from 'fuzzy';
import classNames from 'classnames';
import React, { useCallback, useEffect, useMemo } from 'react';
import { useQuery } from 'react-query';
import { Link, RouteComponentProps } from 'react-router-dom';
import { ShipName } from '../../components/ShipName';
import { fetchProviders, providersKey } from '../../state/docket';
import { Provider } from '../../state/docket-types';
import { useLeapStore } from '../Nav';
=======
import { debounce } from 'lodash-es';
import React, { useCallback, useEffect, useState } from 'react';
import { Link, RouteComponentProps } from 'react-router-dom';
import { ShipName } from '../../components/ShipName';
import useDocketState from '../../state/docket';
import { Provider } from '../../state/docket-types';
import { useNavStore } from '../Nav';
>>>>>>> ad5643e4

type ProvidersProps = RouteComponentProps<{ ship: string }>;

export const Providers = ({ match }: ProvidersProps) => {
  const { selectedMatch, select } = useLeapStore((state) => ({
    select: state.select,
    selectedMatch: state.selectedMatch
  }));
  const provider = match?.params.ship;
<<<<<<< HEAD
  const { data: providers } = useQuery(providersKey(), () => fetchProviders(), {
    enabled: !!provider,
    keepPreviousData: true
  });
  const search = provider || '';
  const results = useMemo(
    () =>
      providers
        ? fuzzy
            .filter(
              search,
              providers.map((p) => p.shipName + (p.nickname || ''))
            )
            .sort((a, b) => {
              const left = a.string.startsWith(search) ? a.score + 1 : a.score;
              const right = b.string.startsWith(search) ? b.score + 1 : b.score;

              return right - left;
            })
            .map((el) => providers[el.index])
        : [],
    [providers, search]
  );
  const count = results?.length;
=======
  const fetchProviders = useDocketState((s) => s.fetchProviders);
  const [providers, setProviders] = useState<Provider[]>();
  const count = providers?.length;
>>>>>>> ad5643e4

  useEffect(() => {
    async function getProviders() {
      setProviders(await fetchProviders(provider));
    }

    select(null, provider);
    getProviders();
  }, [provider]);

  useEffect(() => {
    if (results) {
      useLeapStore.setState({
        matches: results.map((p) => ({ value: p.shipName, display: p.nickname }))
      });
    }
  }, [JSON.stringify(results)]);

  const isSelected = useCallback(
    (target: Provider) => {
      if (!selectedMatch) {
        return false;
      }

      const matchValue = selectedMatch.display || selectedMatch.value;
      return target.nickname === matchValue || target.shipName === matchValue;
    },
    [selectedMatch]
  );

  return (
    <div className="dialog-inner-container md:px-6 md:py-8 h4 text-gray-400" aria-live="polite">
      <div id="providers">
        <h2 className="mb-3">Searching Software Providers</h2>
        <p>
          {count} result{count === 1 ? '' : 's'}
        </p>
      </div>
<<<<<<< HEAD
      {results && (
        <ul className="space-y-8" aria-labelledby="providers">
          {results.map((p) => (
            <li
              key={p.shipName}
              id={p.nickname || p.shipName}
              role="option"
              aria-selected={isSelected(p)}
            >
=======
      {providers && (
        <ul className="space-y-8" aria-labelledby="providers">
          {providers.map((p) => (
            <li key={p.shipName}>
>>>>>>> ad5643e4
              <Link
                to={`${match?.path.replace(':ship', p.shipName)}/apps`}
                className={classNames(
                  'flex items-center space-x-3 default-ring ring-offset-2 rounded-lg',
                  isSelected(p) && 'ring-4'
                )}
              >
                <div className="flex-none relative w-12 h-12 bg-black rounded-lg">
                  {/* TODO: Handle sigils */}
                </div>
                <div className="flex-1 text-black">
                  <p className="font-mono">{p.nickname || <ShipName name={p.shipName} />}</p>
                  {p.status && <p className="font-normal">{p.status}</p>}
                </div>
              </Link>
            </li>
          ))}
        </ul>
      )}
      <p>That&apos;s it!</p>
    </div>
  );
};<|MERGE_RESOLUTION|>--- conflicted
+++ resolved
@@ -1,22 +1,11 @@
-<<<<<<< HEAD
 import fuzzy from 'fuzzy';
 import classNames from 'classnames';
-import React, { useCallback, useEffect, useMemo } from 'react';
-import { useQuery } from 'react-query';
+import React, { useCallback, useEffect, useMemo, useState } from 'react';
 import { Link, RouteComponentProps } from 'react-router-dom';
 import { ShipName } from '../../components/ShipName';
-import { fetchProviders, providersKey } from '../../state/docket';
 import { Provider } from '../../state/docket-types';
+import useDocketState from '../../state/docket';
 import { useLeapStore } from '../Nav';
-=======
-import { debounce } from 'lodash-es';
-import React, { useCallback, useEffect, useState } from 'react';
-import { Link, RouteComponentProps } from 'react-router-dom';
-import { ShipName } from '../../components/ShipName';
-import useDocketState from '../../state/docket';
-import { Provider } from '../../state/docket-types';
-import { useNavStore } from '../Nav';
->>>>>>> ad5643e4
 
 type ProvidersProps = RouteComponentProps<{ ship: string }>;
 
@@ -26,11 +15,8 @@
     selectedMatch: state.selectedMatch
   }));
   const provider = match?.params.ship;
-<<<<<<< HEAD
-  const { data: providers } = useQuery(providersKey(), () => fetchProviders(), {
-    enabled: !!provider,
-    keepPreviousData: true
-  });
+  const fetchProviders = useDocketState((s) => s.fetchProviders);
+  const [providers, setProviders] = useState<Provider[]>();
   const search = provider || '';
   const results = useMemo(
     () =>
@@ -51,11 +37,6 @@
     [providers, search]
   );
   const count = results?.length;
-=======
-  const fetchProviders = useDocketState((s) => s.fetchProviders);
-  const [providers, setProviders] = useState<Provider[]>();
-  const count = providers?.length;
->>>>>>> ad5643e4
 
   useEffect(() => {
     async function getProviders() {
@@ -94,7 +75,6 @@
           {count} result{count === 1 ? '' : 's'}
         </p>
       </div>
-<<<<<<< HEAD
       {results && (
         <ul className="space-y-8" aria-labelledby="providers">
           {results.map((p) => (
@@ -104,12 +84,6 @@
               role="option"
               aria-selected={isSelected(p)}
             >
-=======
-      {providers && (
-        <ul className="space-y-8" aria-labelledby="providers">
-          {providers.map((p) => (
-            <li key={p.shipName}>
->>>>>>> ad5643e4
               <Link
                 to={`${match?.path.replace(':ship', p.shipName)}/apps`}
                 className={classNames(
