--- conflicted
+++ resolved
@@ -1,36 +1,9 @@
-<<<<<<< HEAD
-import { debounce } from 'lodash-es';
-import React, { useCallback, useEffect } from 'react';
-import { RouteComponentProps } from 'react-router-dom';
-import { createNextPath, useLeapStore } from '../Nav';
-
-type HomeProps = RouteComponentProps;
-
-export const Home = ({ match, history }: HomeProps) => {
-  const searchInput = useLeapStore((s) => s.searchInput);
-  const { push } = history;
-  const { path } = match;
-
-  const handleSearch = useCallback(
-    debounce((input: string) => {
-      push(createNextPath(path, input.trim()));
-    }, 300),
-    [path]
-  );
-
-  useEffect(() => {
-    if (searchInput) {
-      handleSearch(searchInput);
-    }
-  }, [searchInput]);
-
-=======
 import produce from 'immer';
 import create from 'zustand';
 import React, { useEffect } from 'react';
 import { persist } from 'zustand/middleware';
 import { take } from 'lodash-es';
-import { Docket, Provider } from '../../state/docket-types';
+import { Docket, Provider } from '@urbit/api';
 import { MatchItem, useLeapStore } from '../Nav';
 import { appMatch } from './Apps';
 import { providerMatch } from './Providers';
@@ -56,7 +29,7 @@
       addRecentApp: (docket) => {
         set(
           produce((draft: RecentsStore) => {
-            const hasApp = draft.recentApps.find((app) => app.base === docket.base);
+            const hasApp = draft.recentApps.find((app) => app.href === docket.href);
             if (!hasApp) {
               draft.recentApps.unshift(docket);
             }
@@ -101,7 +74,6 @@
     });
   }, [recentApps, recentDevs]);
 
->>>>>>> 760f6e61
   return (
     <div className="h-full p-4 md:p-8 space-y-8 font-semibold leading-tight text-black overflow-y-auto">
       <h2 id="recent-apps" className="h4 text-gray-500">
