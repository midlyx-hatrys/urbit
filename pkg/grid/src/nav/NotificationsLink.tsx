import classNames from 'classnames';
import React from 'react';
import { Notification, Timebox } from '@urbit/api';
import { Link, LinkProps } from 'react-router-dom';
import { Bullet } from '../components/icons/Bullet';
<<<<<<< HEAD
=======
import { Cross } from '../components/icons/Cross';
import { Notification } from '../state/hark-types';
>>>>>>> e5153142
import { useNotifications } from '../state/notifications';

type NotificationsState = 'empty' | 'unread' | 'attention-needed' | 'open';

<<<<<<< HEAD
function getNotificationsState(box: Timebox): NotificationsState {
  const notifications = Object.values(box);
  if (notifications.filter(({ bin }) => bin.place.desk === window.desk).length > 0) {
=======
function getNotificationsState(
  notificationsOpen: boolean,
  notifications: Notification[],
  systemNotifications: Notification[]
): NotificationsState {
  if (notificationsOpen) {
    return 'open';
  }

  if (systemNotifications.length > 0) {
>>>>>>> e5153142
    return 'attention-needed';
  }

  // TODO: when real structure, this should be actually be unread not just existence
  if (notifications.length > 0) {
    return 'unread';
  }

  return 'empty';
}

type NotificationsLinkProps = Omit<LinkProps<HTMLAnchorElement>, 'to'> & {
  navOpen: boolean;
  notificationsOpen: boolean;
  shouldDim: boolean;
};

<<<<<<< HEAD
export const NotificationsLink = ({ navOpen, menu }: NotificationsLinkProps) => {
  const { unseen } = useNotifications();
  const state = getNotificationsState(unseen);
=======
export const NotificationsLink = ({
  navOpen,
  notificationsOpen,
  shouldDim
}: NotificationsLinkProps) => {
  const { notifications, systemNotifications } = useNotifications();
  const state = getNotificationsState(notificationsOpen, notifications, systemNotifications);
>>>>>>> e5153142

  return (
    <Link
      to={state === 'open' ? '/' : '/leap/notifications'}
      className={classNames(
        'relative z-50 flex-none circle-button h4 default-ring',
        navOpen && 'text-opacity-60',
        shouldDim && 'opacity-60',
        state === 'open' && 'text-gray-400 bg-white',
        state === 'empty' && !navOpen && 'text-gray-400 bg-gray-50',
        state === 'empty' && navOpen && 'text-gray-400 bg-white',
        state === 'unread' && 'bg-blue-400 text-white',
        state === 'attention-needed' && 'text-white bg-orange-400'
      )}
    >
      {state === 'empty' && <Bullet className="w-6 h-6" />}
      {state === 'unread' && Object.keys(unseen).length}
      {state === 'attention-needed' && (
        <span className="h2">
          ! <span className="sr-only">Attention needed</span>
        </span>
      )}
      {state === 'open' && (
        <>
          <Cross className="w-3 h-3 fill-current" />
          <span className="sr-only">Close</span>
        </>
      )}
    </Link>
  );
};<|MERGE_RESOLUTION|>--- conflicted
+++ resolved
@@ -1,34 +1,24 @@
 import classNames from 'classnames';
 import React from 'react';
-import { Notification, Timebox } from '@urbit/api';
+import { Timebox } from '@urbit/api';
 import { Link, LinkProps } from 'react-router-dom';
 import { Bullet } from '../components/icons/Bullet';
-<<<<<<< HEAD
-=======
 import { Cross } from '../components/icons/Cross';
-import { Notification } from '../state/hark-types';
->>>>>>> e5153142
-import { useNotifications } from '../state/notifications';
+import { useHarkStore } from '../state/hark';
 
 type NotificationsState = 'empty' | 'unread' | 'attention-needed' | 'open';
 
-<<<<<<< HEAD
-function getNotificationsState(box: Timebox): NotificationsState {
+function getNotificationsState(isOpen: boolean, box: Timebox): NotificationsState {
   const notifications = Object.values(box);
-  if (notifications.filter(({ bin }) => bin.place.desk === window.desk).length > 0) {
-=======
-function getNotificationsState(
-  notificationsOpen: boolean,
-  notifications: Notification[],
-  systemNotifications: Notification[]
-): NotificationsState {
-  if (notificationsOpen) {
+  if (
+    notifications.filter(
+      ({ bin }) => bin.place.desk === window.desk && ['/lag', 'blocked'].includes(bin.place.path)
+    ).length > 0
+  ) {
+    return 'attention-needed';
+  }
+  if (isOpen) {
     return 'open';
-  }
-
-  if (systemNotifications.length > 0) {
->>>>>>> e5153142
-    return 'attention-needed';
   }
 
   // TODO: when real structure, this should be actually be unread not just existence
@@ -45,19 +35,13 @@
   shouldDim: boolean;
 };
 
-<<<<<<< HEAD
-export const NotificationsLink = ({ navOpen, menu }: NotificationsLinkProps) => {
-  const { unseen } = useNotifications();
-  const state = getNotificationsState(unseen);
-=======
 export const NotificationsLink = ({
   navOpen,
   notificationsOpen,
   shouldDim
 }: NotificationsLinkProps) => {
-  const { notifications, systemNotifications } = useNotifications();
-  const state = getNotificationsState(notificationsOpen, notifications, systemNotifications);
->>>>>>> e5153142
+  const unseen = useHarkStore((s) => s.unseen);
+  const state = getNotificationsState(notificationsOpen, unseen);
 
   return (
     <Link
