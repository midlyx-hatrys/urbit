import React from 'react';
import { Link } from 'react-router-dom';
<<<<<<< HEAD
import { Notification } from '@urbit/api';
import { useLeapStore } from './Nav';
=======
>>>>>>> 038784b0
import { Button } from '../components/Button';
import { BasicNotification } from './notifications/BasicNotification';
import {
  BaseBlockedNotification,
  RuntimeLagNotification
} from './notifications/SystemNotification';
import { useNotifications } from '../state/notifications';
import { useHarkStore } from '../state/hark';
import { OnboardingNotification } from './notifications/OnboardingNotification';

function renderNotification(notification: Notification, key: string, unread = false) {
  // Special casing
  if (notification.bin.place.desk === window.desk) {
    if (notification.bin.place.path === '/lag') {
      return <RuntimeLagNotification key={key} />;
    }
    if (notification.bin.place.path === '/blocked') {
      return <BaseBlockedNotification key={key} />;
    }
    if (notification.bin.place.path === '/onboard') {
      return <OnboardingNotification key={key} unread={unread} />;
    }
  }
  return <BasicNotification key={key} notification={notification} unread={unread} />;
}

const Empty = () => (
  <section className="flex justify-center items-center min-h-[480px] text-gray-400 space-y-2">
    <span className="h4">All clear!</span>
  </section>
);

export const Notifications = () => {
<<<<<<< HEAD
  const select = useLeapStore((s) => s.select);
  const { unreads, reads, hasAnyNotifications } = useNotifications();
  const markAllAsRead = () => {
    const { readAll } = useHarkStore.getState();
    readAll();
  };

  useEffect(() => {
    select('Notifications');
    const { getMore } = useHarkStore.getState();
    getMore();
  }, []);
=======
  // const select = useLeapStore((s) => s.select);
  const { notifications, systemNotifications, hasAnyNotifications } = useNotifications();

  // useEffect(() => {
  //   select('Notifications');
  // }, []);
>>>>>>> 038784b0

  return (
    <div className="grid grid-rows-[auto,1fr] h-full p-4 md:p-8 overflow-hidden">
      <header className="space-x-2 mb-8">
        <Button onClick={markAllAsRead} variant="secondary" className="py-1.5 px-6 rounded-full">
          Mark All as Read
        </Button>
        <Button
          as={Link}
          variant="secondary"
          to="/leap/system-preferences/notifications"
          className="py-1.5 px-6 rounded-full"
        >
          Notification Settings
        </Button>
      </header>

      {!hasAnyNotifications && <Empty />}
      {hasAnyNotifications && (
        <section className="text-gray-400 space-y-2 overflow-y-auto">
          {unreads.map((n, index) => renderNotification(n, index.toString(), true))}
          {Array.from(reads)
            .map(([, nots]) => nots)
            .flat()
            .map((n, index) => renderNotification(n, `reads-${index}`))}
        </section>
      )}
    </div>
  );
};<|MERGE_RESOLUTION|>--- conflicted
+++ resolved
@@ -1,10 +1,7 @@
-import React from 'react';
+import React, { useEffect } from 'react';
 import { Link } from 'react-router-dom';
-<<<<<<< HEAD
 import { Notification } from '@urbit/api';
 import { useLeapStore } from './Nav';
-=======
->>>>>>> 038784b0
 import { Button } from '../components/Button';
 import { BasicNotification } from './notifications/BasicNotification';
 import {
@@ -38,7 +35,6 @@
 );
 
 export const Notifications = () => {
-<<<<<<< HEAD
   const select = useLeapStore((s) => s.select);
   const { unreads, reads, hasAnyNotifications } = useNotifications();
   const markAllAsRead = () => {
@@ -51,14 +47,7 @@
     const { getMore } = useHarkStore.getState();
     getMore();
   }, []);
-=======
   // const select = useLeapStore((s) => s.select);
-  const { notifications, systemNotifications, hasAnyNotifications } = useNotifications();
-
-  // useEffect(() => {
-  //   select('Notifications');
-  // }, []);
->>>>>>> 038784b0
 
   return (
     <div className="grid grid-rows-[auto,1fr] h-full p-4 md:p-8 overflow-hidden">
