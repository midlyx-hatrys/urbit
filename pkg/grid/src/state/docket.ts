<<<<<<< HEAD
=======
import fuzzy from 'fuzzy';
import create from 'zustand';
import produce from 'immer';
import { useCallback } from 'react';
>>>>>>> ad5643e4
import { omit } from 'lodash-es';
import api from './api';
import { Treaty, Dockets, Docket, Provider, Treaties, Providers } from './docket-types';
import { mockProviders, mockTreaties } from './mock-data';

const useMockData = import.meta.env.MODE === 'mock';

interface ChargesResponse {
  initial: Dockets;
}

interface DocketState {
  charges: Dockets;
  treaties: Treaties;
  providers: Providers;
  fetchCharges: () => Promise<void>;
  requestTreaty: (ship: string, desk: string) => Promise<Treaty>;
  fetchProviders: (query?: string) => Promise<Provider[]>;
  fetchProviderTreaties: (provider: string) => Promise<Treaty[]>;
  toggleDocket: (desk: string) => Promise<void>;
  installDocket: (ship: string, desk: string) => Promise<number | void>;
  uninstallDocket: (desk: string) => Promise<number | void>;
}

async function fakeRequest<T>(data: T, time = 300): Promise<T> {
  return new Promise((resolve) => {
    setTimeout(() => {
      resolve(data);
    }, time);
  });
}

const stableTreatyMap = new Map<string, Treaty[]>();

const useDocketState = create<DocketState>((set, get) => ({
  fetchCharges: async () => {
    const dockets = useMockData
      ? await fakeRequest(mockTreaties)
      : ((await (await fetch('/~/scry/docket/charges.json')).json()) as ChargesResponse).initial;

    const charges = Object.entries(dockets).reduce((obj: Dockets, [key, value]) => {
      // eslint-disable-next-line no-param-reassign
      obj[key] = normalizeDocket(value);
      return obj;
    }, {});

    set({ charges });
  },
  fetchProviders: async (query?: string) => {
    const providers = Object.values(mockProviders);
    const searchTexts = providers.map((p) => p.shipName + (p.nickname || ''));
    return fakeRequest(fuzzy.filter(query || '', searchTexts).map((el) => providers[el.index]));
  },
  fetchProviderTreaties: async (provider: string) => {
    const { treaties, providers } = get();
    const dev = providers[provider];
    const treatyList = Object.values(treaties).map((treaty) => normalizeDocket(treaty));

    if (dev.treaties) {
      return dev.treaties.map((key) => treaties[key]);
    }

    if (!stableTreatyMap.has(provider)) {
      stableTreatyMap.set(
        provider,
        treatyList.filter(() => !!Math.round(Math.random()))
      );
    }

<<<<<<< HEAD
export async function fetchProviders(): Promise<Provider[]> {
  return fakeRequest(providers);
}
=======
    const providerTreaties = stableTreatyMap.get(provider) || [];
>>>>>>> ad5643e4

    set(
      produce((draft: DocketState) => {
        if (!draft.providers[provider].treaties) {
          draft.providers[provider].treaties = [];
        }

        providerTreaties.forEach((treaty) => {
          const key = `${provider}/${treaty.desk}`;
          draft.treaties[key] = treaty;
          draft.providers[provider].treaties?.push(treaty.desk);
        });
      })
    );

    return fakeRequest(providerTreaties);
  },
  requestTreaty: async (ship: string, desk: string) => {
    const { treaties } = get();
    if (useMockData) {
      set({ treaties: await fakeRequest(treaties) });
      return treaties[desk];
    }

    const key = `${ship}/${desk}`;
    if (key in treaties) {
      return treaties[key];
    }

    const result = await api.subscribeOnce('docket', `/treaty/${key}`, 20000);
    const treaty = { ...normalizeDocket(result), ship, desk };
    set((state) => ({
      treaties: { ...state.treaties, [key]: treaty }
    }));
    return treaty;
  },
  installDocket: async (ship: string, desk: string) => {
    if (useMockData) {
      const docket = normalizeDocket(await get().requestTreaty(ship, desk));
      set((state) => addCharge(state, { desk, docket }));
    }

    return api.poke({
      app: 'hood',
      mark: 'kiln-install',
      json: {
        ship,
        desk,
        local: desk
      }
    });
  },
  uninstallDocket: async (desk: string) => {
    if (useMockData) {
      set((state) => delCharge(state, desk));
    }

    return api.poke({
      app: 'docket',
      mark: 'docket-uninstall',
      json: desk
    });
  },
  toggleDocket: async (desk: string) => {
    set(
      produce((draft) => {
        const docket = draft.charges[desk];
        docket.status = docket.status === 'active' ? 'suspended' : 'active';
      })
    );
  },
  treaties: useMockData ? mockTreaties : {},
  charges: {},
  providers: useMockData ? mockProviders : {},
  set
}));

function normalizeDocket<T extends Docket>(docket: T): T {
  return {
    ...docket,
    status: docket.status || 'active',
    color: `#${docket.color.slice(2).replace('.', '')}`.toUpperCase()
  };
}

interface AddDockEvent {
  'add-dock': {
    desk: string;
    docket: Docket;
  };
}

interface DelDockEvent {
  'del-dock': string;
}

type DocketEvent = AddDockEvent | DelDockEvent;

function addCharge(state: DocketState, { desk, docket }: AddDockEvent['add-dock']) {
  return { charges: { ...state.charges, [desk]: docket } };
}

function delCharge(state: DocketState, desk: DelDockEvent['del-dock']) {
  return { charges: omit(state.charges, desk) };
}

api.subscribe({
  app: 'docket',
  path: '/charges',
  event: (data: DocketEvent) => {
    useDocketState.setState((state) => {
      console.log(data);

      if ('add-dock' in data) {
        return addCharge(state, data['add-dock']);
      }

      if ('del-dock' in data) {
        return delCharge(state, data['del-dock']);
      }

      return { charges: state.charges };
    });
  }
});

const selCharges = (s: DocketState) => {
  return omit(s.charges, 'grid');
};

export function useCharges() {
  return useDocketState(selCharges);
}

export function useCharge(desk: string) {
  return useDocketState(useCallback((state) => state.charges[desk], [desk]));
}

const selRequest = (s: DocketState) => s.requestTreaty;
export function useRequestDocket() {
  return useDocketState(selRequest);
}

export default useDocketState;<|MERGE_RESOLUTION|>--- conflicted
+++ resolved
@@ -1,10 +1,7 @@
-<<<<<<< HEAD
-=======
 import fuzzy from 'fuzzy';
 import create from 'zustand';
 import produce from 'immer';
 import { useCallback } from 'react';
->>>>>>> ad5643e4
 import { omit } from 'lodash-es';
 import api from './api';
 import { Treaty, Dockets, Docket, Provider, Treaties, Providers } from './docket-types';
@@ -45,11 +42,7 @@
       ? await fakeRequest(mockTreaties)
       : ((await (await fetch('/~/scry/docket/charges.json')).json()) as ChargesResponse).initial;
 
-    const charges = Object.entries(dockets).reduce((obj: Dockets, [key, value]) => {
-      // eslint-disable-next-line no-param-reassign
-      obj[key] = normalizeDocket(value);
-      return obj;
-    }, {});
+    const charges = normalizeDockets(dockets);
 
     set({ charges });
   },
@@ -61,7 +54,7 @@
   fetchProviderTreaties: async (provider: string) => {
     const { treaties, providers } = get();
     const dev = providers[provider];
-    const treatyList = Object.values(treaties).map((treaty) => normalizeDocket(treaty));
+    const treatyList = Object.values(treaties);
 
     if (dev.treaties) {
       return dev.treaties.map((key) => treaties[key]);
@@ -74,13 +67,7 @@
       );
     }
 
-<<<<<<< HEAD
-export async function fetchProviders(): Promise<Provider[]> {
-  return fakeRequest(providers);
-}
-=======
     const providerTreaties = stableTreatyMap.get(provider) || [];
->>>>>>> ad5643e4
 
     set(
       produce((draft: DocketState) => {
@@ -89,8 +76,9 @@
         }
 
         providerTreaties.forEach((treaty) => {
-          const key = `${provider}/${treaty.desk}`;
-          draft.treaties[key] = treaty;
+          // may need to do this when not mock data
+          // const key = `${provider}/${treaty.desk}`;
+          // draft.treaties[key] = treaty;
           draft.providers[provider].treaties?.push(treaty.desk);
         });
       })
@@ -152,7 +140,7 @@
       })
     );
   },
-  treaties: useMockData ? mockTreaties : {},
+  treaties: useMockData ? normalizeDockets(mockTreaties) : {},
   charges: {},
   providers: useMockData ? mockProviders : {},
   set
@@ -166,6 +154,14 @@
   };
 }
 
+function normalizeDockets<T extends Docket>(dockets: Record<string, T>): Record<string, T> {
+  return Object.entries(dockets).reduce((obj: Record<string, T>, [key, value]) => {
+    // eslint-disable-next-line no-param-reassign
+    obj[key] = normalizeDocket(value);
+    return obj;
+  }, {});
+}
+
 interface AddDockEvent {
   'add-dock': {
     desk: string;
