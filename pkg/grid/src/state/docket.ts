import create from 'zustand';
import produce from 'immer';
import { useCallback, useEffect } from 'react';
import { omit, pick } from 'lodash-es';
import {
  Allies,
  Charge,
  ChargeUpdateInitial,
  scryAllies,
  scryAllyTreaties,
  scryCharges,
  Treaty,
  Docket,
  Treaties,
  chadIsRunning,
  AllyUpdateIni,
  TreatyUpdateIni,
  docketInstall,
  ChargeUpdate
} from '@urbit/api/docket';
import { kilnRevive, kilnSuspend } from '@urbit/api/hood';
import api from './api';
<<<<<<< HEAD
import { Treaty, Dockets, Docket, Provider, Treaties, Providers } from './docket-types';
import { fakeRequest, mockProviders, mockTreaties } from './mock-data';
=======
import { mockAllies, mockCharges, mockTreaties } from './mock-data';
import { fakeRequest, useMockData } from './util';
>>>>>>> f4fb4bc7

export interface ChargeWithDesk extends Charge {
  desk: string;
}

export interface ChargesWithDesks {
  [ref: string]: ChargeWithDesk;
}

export type App = Treaty | ChargeWithDesk;

interface DocketState {
  charges: ChargesWithDesks;
  treaties: Treaties;
  allies: Allies;
  fetchCharges: () => Promise<void>;
  requestTreaty: (ship: string, desk: string) => Promise<Treaty>;
  fetchAllies: () => Promise<Allies>;
  fetchAllyTreaties: (ally: string) => Promise<Treaties>;
  toggleDocket: (desk: string) => Promise<void>;
  installDocket: (ship: string, desk: string) => Promise<number | void>;
  uninstallDocket: (desk: string) => Promise<number | void>;
}

<<<<<<< HEAD
const stableTreatyMap = new Map<string, Treaty[]>();

=======
>>>>>>> f4fb4bc7
const useDocketState = create<DocketState>((set, get) => ({
  fetchCharges: async () => {
    const charg = useMockData
      ? await fakeRequest(mockCharges)
      : (await api.scry<ChargeUpdateInitial>(scryCharges)).initial;

    const charges = Object.entries(charg).reduce((obj: ChargesWithDesks, [key, value]) => {
      // eslint-disable-next-line no-param-reassign
      obj[key] = normalizeDocket(value as ChargeWithDesk, key);
      return obj;
    }, {});

    set({ charges });
  },
  fetchAllies: async () => {
    const allies = useMockData ? mockAllies : (await api.scry<AllyUpdateIni>(scryAllies)).ini;
    set({ allies });
    return allies;
  },
  fetchAllyTreaties: async (ally: string) => {
    let treaties = useMockData
      ? mockTreaties
      : (await api.scry<TreatyUpdateIni>(scryAllyTreaties(ally))).ini;
    treaties = normalizeDockets(treaties);
    set((s) => ({ treaties: { ...s.treaties, ...treaties } }));
    return treaties;
  },
  requestTreaty: async (ship: string, desk: string) => {
    const { treaties } = get();
    if (useMockData) {
      set({ treaties: await fakeRequest(treaties) });
      return treaties[desk];
    }

    const key = `${ship}/${desk}`;
    if (key in treaties) {
      return treaties[key];
    }

    const result = await api.subscribeOnce('docket', `/treaty/${key}`, 20000);
    const treaty = { ...normalizeDocket(result, desk), ship };
    set((state) => ({
      treaties: { ...state.treaties, [key]: treaty }
    }));
    return treaty;
  },
  installDocket: async (ship: string, desk: string) => {
    const treaty = get().treaties[`${ship}/${desk}`];
    if (!treaty) {
      throw new Error('Bad install');
    }
    if (useMockData) {
<<<<<<< HEAD
      const treaties = await fakeRequest(mockTreaties);
      const docket = treaties[desk];
      set((state) => addCharge(state, { desk, docket }));
=======
      set((state) => addCharge(state, desk, { ...treaty, chad: { install: null } }));
      await new Promise<void>((res) => setTimeout(() => res(), 5000));
      set((state) => addCharge(state, desk, { ...treaty, chad: { glob: null } }));
>>>>>>> f4fb4bc7
    }

    return api.poke(docketInstall(ship, desk));
  },
  uninstallDocket: async (desk: string) => {
    set((state) => delCharge(state, desk));
    if (useMockData) {
      return;
    }
    await api.poke({
      app: 'docket',
      mark: 'docket-uninstall',
      json: desk
    });
  },
  toggleDocket: async (desk: string) => {
    if (useMockData) {
      set(
        produce((draft) => {
          const charge = draft.charges[desk];
          charge.chad = chadIsRunning(charge.chad) ? { suspend: null } : { glob: null };
        })
      );
    }
    const { charges } = get();
    const charge = charges[desk];
    if (!charge) {
      return;
    }
    const suspended = 'suspend' in charge.chad;
    if (suspended) {
      await api.poke(kilnRevive(desk));
    } else {
      await api.poke(kilnSuspend(desk));
    }
  },
  treaties: useMockData ? normalizeDockets(mockTreaties) : {},
  charges: {},
  allies: useMockData ? mockAllies : {},
  set
}));

function normalizeDocket<T extends Docket>(docket: T, desk: string): T {
  const color = docket?.color?.startsWith('#')
    ? docket.color
    : `#${docket.color.slice(2).replace('.', '')}`.toUpperCase();

  return {
    ...docket,
    desk,
    color
  };
}

function normalizeDockets<T extends Docket>(dockets: Record<string, T>): Record<string, T> {
  return Object.entries(dockets).reduce((obj: Record<string, T>, [key, value]) => {
    // eslint-disable-next-line no-param-reassign
    obj[key] = normalizeDocket(value, key);
    return obj;
  }, {});
}

<<<<<<< HEAD
interface AddDockEvent {
  'add-dock': {
    desk: string;
    docket: Docket;
  };
}

interface DelDockEvent {
  'del-dock': string;
}

type DocketEvent = AddDockEvent | DelDockEvent;

function addCharge(state: DocketState, { desk, docket }: AddDockEvent['add-dock']) {
  return { charges: { ...state.charges, [desk]: normalizeDocket(docket) } };
=======
function addCharge(state: DocketState, desk: string, charge: Charge) {
  return { charges: { ...state.charges, [desk]: normalizeDocket(charge as ChargeWithDesk, desk) } };
>>>>>>> f4fb4bc7
}

function delCharge(state: DocketState, desk: string) {
  return { charges: omit(state.charges, desk) };
}

api.subscribe({
  app: 'docket',
  path: '/charges',
  event: (data: ChargeUpdate) => {
    useDocketState.setState((state) => {
      if ('add-charge' in data) {
        const { desk, charge } = data['add-charge'];
        return addCharge(state, desk, charge);
      }

      if ('del-charge' in data) {
        const desk = data['del-charge'];
        return delCharge(state, desk);
      }

      return { charges: state.charges };
    });
  }
});

const selCharges = (s: DocketState) => {
  return s.charges;
};

export function useCharges() {
  return useDocketState(selCharges);
}

export function useCharge(desk: string) {
  return useDocketState(useCallback((state) => state.charges[desk], [desk]));
}

const selRequest = (s: DocketState) => s.requestTreaty;
export function useRequestDocket() {
  return useDocketState(selRequest);
}

const selAllies = (s: DocketState) => s.allies;
export function useAllies() {
  return useDocketState(selAllies);
}

export function useAllyTreaties(ship: string) {
  useEffect(() => {
    useDocketState.getState().fetchAllyTreaties(ship);
  }, [ship]);

  return useDocketState(
    useCallback(
      (s) => {
        const charter = s.allies[ship];
        return pick(s.treaties, ...(charter || []));
      },
      [ship]
    )
  );
}

export function useTreaty(host: string, desk: string) {
  return useDocketState(
    useCallback(
      (s) => {
        const ref = `${host}/${desk}`;
        return s.treaties[ref];
      },
      [host, desk]
    )
  );
}

export function allyForTreaty(ship: string, desk: string) {
  const ref = `${ship}/${desk}`;
  const { allies } = useDocketState.getState();
  const ally = Object.entries(allies).find(([, allied]) => allied.includes(ref))?.[0];
  return ally;
}

// xx useful for debugging
window.docket = useDocketState.getState;

export default useDocketState;<|MERGE_RESOLUTION|>--- conflicted
+++ resolved
@@ -20,13 +20,8 @@
 } from '@urbit/api/docket';
 import { kilnRevive, kilnSuspend } from '@urbit/api/hood';
 import api from './api';
-<<<<<<< HEAD
-import { Treaty, Dockets, Docket, Provider, Treaties, Providers } from './docket-types';
-import { fakeRequest, mockProviders, mockTreaties } from './mock-data';
-=======
 import { mockAllies, mockCharges, mockTreaties } from './mock-data';
 import { fakeRequest, useMockData } from './util';
->>>>>>> f4fb4bc7
 
 export interface ChargeWithDesk extends Charge {
   desk: string;
@@ -51,11 +46,6 @@
   uninstallDocket: (desk: string) => Promise<number | void>;
 }
 
-<<<<<<< HEAD
-const stableTreatyMap = new Map<string, Treaty[]>();
-
-=======
->>>>>>> f4fb4bc7
 const useDocketState = create<DocketState>((set, get) => ({
   fetchCharges: async () => {
     const charg = useMockData
@@ -108,15 +98,9 @@
       throw new Error('Bad install');
     }
     if (useMockData) {
-<<<<<<< HEAD
-      const treaties = await fakeRequest(mockTreaties);
-      const docket = treaties[desk];
-      set((state) => addCharge(state, { desk, docket }));
-=======
       set((state) => addCharge(state, desk, { ...treaty, chad: { install: null } }));
       await new Promise<void>((res) => setTimeout(() => res(), 5000));
       set((state) => addCharge(state, desk, { ...treaty, chad: { glob: null } }));
->>>>>>> f4fb4bc7
     }
 
     return api.poke(docketInstall(ship, desk));
@@ -179,26 +163,8 @@
   }, {});
 }
 
-<<<<<<< HEAD
-interface AddDockEvent {
-  'add-dock': {
-    desk: string;
-    docket: Docket;
-  };
-}
-
-interface DelDockEvent {
-  'del-dock': string;
-}
-
-type DocketEvent = AddDockEvent | DelDockEvent;
-
-function addCharge(state: DocketState, { desk, docket }: AddDockEvent['add-dock']) {
-  return { charges: { ...state.charges, [desk]: normalizeDocket(docket) } };
-=======
 function addCharge(state: DocketState, desk: string, charge: Charge) {
   return { charges: { ...state.charges, [desk]: normalizeDocket(charge as ChargeWithDesk, desk) } };
->>>>>>> f4fb4bc7
 }
 
 function delCharge(state: DocketState, desk: string) {
