<<<<<<< HEAD
/* eslint-disable no-param-reassign */
import create from 'zustand';
import {
  Notification as HarkNotification,
  harkBinEq,
  makePatDa,
  readAll,
  decToUd,
  unixToDa,
  Timebox,
  harkBinToId,
  opened,
  HarkBin,
  HarkLid,
  archive,
  HarkContent
} from '@urbit/api';
import BigIntOrderedMap from '@urbit/api/lib/BigIntOrderedMap';
/* eslint-disable-next-line camelcase */
import { unstable_batchedUpdates } from 'react-dom';
import produce from 'immer';
import { map } from 'lodash';
import api from './api';
import { useMockData } from './util';
import { mockNotifications } from './mock-data';
import useDocketState from './docket';
import { useSettingsState } from './settings';

interface HarkStore {
  seen: Timebox;
  unseen: Timebox;
  archive: BigIntOrderedMap<Timebox>;
  set: (f: (s: HarkStore) => void) => void;
  opened: () => Promise<void>;
  archiveAll: () => Promise<void>;
  archiveNote: (bin: HarkBin, lid: HarkLid) => Promise<void>;
  getMore: () => Promise<void>;
  webNotes: {
    [binId: string]: Notification[];
  };
}

export const useHarkStore = create<HarkStore>((set, get) => ({
  seen: {},
  unseen: {},
  archive: new BigIntOrderedMap<Timebox>(),
  webNotes: {},
  set: (f) => {
    const newState = produce(get(), f);
    set(newState);
  },
  archiveAll: async () => {},
  archiveNote: async (bin, lid) => {
    await api.poke(archive(bin, lid));
  },
  opened: async () => {
    await api.poke(opened);
  },
  getMore: async () => {
    const { archive } = get();
    const idx = decToUd((archive.peekSmallest()?.[0] || unixToDa(Date.now() * 1000)).toString());
    const update = await api.scry({
      app: 'hark-store',
      path: `/recent/inbox/${idx}/5`
    });
    reduceHark(update);
  }
}));

function reduceHark(u: any) {
  const { set } = useHarkStore.getState();
  if (!u) {
    return;
  }
  if ('more' in u) {
    u.more.forEach((upd: any) => {
      reduceHark(upd);
    });
  } else if ('all-stats' in u) {
    // TODO: probably ignore?
  } else if ('added' in u) {
    set((draft) => {
      const { bin } = u.added;
      const binId = harkBinToId(bin);
      draft.unseen[binId] = u.added;
    });
  } else if ('timebox' in u) {
    const { timebox } = u;
    console.log(timebox);
    const { lid, notifications } = timebox;
    if ('archive' in lid) {
      set((draft) => {
        const time = makePatDa(lid.archive);
        const timebox = draft.archive.get(time) || {};
        console.log(timebox);
        notifications.forEach((note: any) => {
          console.log(note);
          const binId = harkBinToId(note.bin);
          timebox[binId] = note;
        });
        console.log(notifications);
        draft.archive = draft.archive.set(time, timebox);
      });
    } else {
      set((draft) => {
        const seen = 'seen' in lid ? 'seen' : 'unseen';
        notifications.forEach((note: any) => {
          const binId = harkBinToId(note.bin);
          draft[seen][binId] = note;
        });
      });
    }
  } else if ('archived' in u) {
    const { lid, notification } = u.archived;
    console.log(u.archived);
    set((draft) => {
      const seen = 'seen' in lid ? 'seen' : 'unseen';
      const binId = harkBinToId(notification.bin);
      delete draft[seen][binId];
      const time = makePatDa(u.archived.time);
      const timebox = draft.archive.get(time) || {};
      timebox[binId] = notification;
      draft.archive = draft.archive.set(time, timebox);
    });
  } else if ('opened' in u) {
    set((draft) => {
      const bins = Object.keys(draft.unseen);
      bins.forEach((bin) => {
        const old = draft.seen[bin];
        const curr = draft.unseen[bin];
        curr.body = [...curr.body, ...(old?.body || [])];
        draft.seen[bin] = curr;
        delete draft.unseen[bin];
      });
    });
  }
}

api.subscribe({
  app: 'hark-store',
  path: '/updates',
  event: (u: any) => {
    /* eslint-ignore-next-line camelcase */
    unstable_batchedUpdates(() => {
      reduceHark(u);
    });
  }
});

function harkContentsToPlainText(contents: HarkContent[]) {
  return contents
    .map((c) => {
      if ('ship' in c) {
        return c.ship;
      }
      return c.text;
    })
    .join('');
}

api.subscribe({
  app: 'hark-store',
  path: '/notes',
  event: (u: any) => {
    if ('add-note' in u) {
      if (useSettingsState.getState().display.doNotDisturb) {
        //return;
      }
      const { bin, body } = u['add-note'];
      const binId = harkBinToId(bin);
      const { title, content } = body;
      const image = useDocketState.getState().charges[bin.desk]?.image;

      const notification = new Notification(harkContentsToPlainText(title), {
        body: harkContentsToPlainText(content),
        tag: binId,
        renotify: true
      });
    }
  }
});
window.hark = useHarkStore.getState;
=======
import _ from 'lodash';
import { NotificationGraphConfig } from '@urbit/api';
import { Notification } from './hark-types';
import { mockNotification } from './mock-data';
import { useMockData } from './util';
import { BaseState, createState, createSubscription, reduceStateN } from './base';

export interface HarkState {
  notifications: Notification[];
  notificationsGraphConfig: NotificationGraphConfig;
  [ref: string]: unknown;
}

type BaseHarkState = HarkState & BaseState<HarkState>;

function updateState(
  key: string,
  transform: (state: BaseHarkState, data: any) => void
): (json: any, state: BaseHarkState) => BaseHarkState {
  return (json: any, state: BaseHarkState) => {
    if (_.has(json, key)) {
      transform(state, _.get(json, key, undefined));
    }
    return state;
  };
}

export const reduceGraph = [
  updateState('initial', (draft, data) => {
    draft.notificationsGraphConfig = data;
  }),
  updateState('set-mentions', (draft, data) => {
    draft.notificationsGraphConfig.mentions = data;
  })
];

export const useHarkStore = createState<HarkState>(
  'Hark',
  () => ({
    notifications: useMockData ? [mockNotification] : [],
    notificationsGraphConfig: {
      watchOnSelf: false,
      mentions: false,
      watching: []
    }
  }),
  [],
  [
    (set, get) =>
      createSubscription('hark-graph-hook', '/updates', (j) => {
        const graphHookData = _.get(j, 'hark-graph-hook-update', false);
        if (graphHookData) {
          reduceStateN(get(), graphHookData, reduceGraph);
        }
      })
  ]
);
>>>>>>> bf85175d
<|MERGE_RESOLUTION|>--- conflicted
+++ resolved
@@ -1,4 +1,3 @@
-<<<<<<< HEAD
 /* eslint-disable no-param-reassign */
 import create from 'zustand';
 import {
@@ -14,38 +13,74 @@
   HarkBin,
   HarkLid,
   archive,
-  HarkContent
+  HarkContent,
+  NotificationGraphConfig
 } from '@urbit/api';
 import BigIntOrderedMap from '@urbit/api/lib/BigIntOrderedMap';
 /* eslint-disable-next-line camelcase */
 import { unstable_batchedUpdates } from 'react-dom';
 import produce from 'immer';
-import { map } from 'lodash';
+import _, { map } from 'lodash';
 import api from './api';
 import { useMockData } from './util';
 import { mockNotifications } from './mock-data';
 import useDocketState from './docket';
 import { useSettingsState } from './settings';
-
-interface HarkStore {
+import { BaseState, createState, createSubscription, reduceStateN} from './base';
+
+export interface HarkState {
   seen: Timebox;
   unseen: Timebox;
   archive: BigIntOrderedMap<Timebox>;
-  set: (f: (s: HarkStore) => void) => void;
+  set: (f: (s: HarkState) => void) => void;
   opened: () => Promise<void>;
+  notificationsGraphConfig: NotificationGraphConfig;
   archiveAll: () => Promise<void>;
   archiveNote: (bin: HarkBin, lid: HarkLid) => Promise<void>;
   getMore: () => Promise<void>;
   webNotes: {
     [binId: string]: Notification[];
   };
-}
-
-export const useHarkStore = create<HarkStore>((set, get) => ({
+  [ref: string]: unknown;
+}
+
+type BaseHarkState = BaseState<HarkState> & HarkState;
+
+function updateState(
+  key: string,
+  transform: (state: BaseHarkState, data: any) => void
+): (json: any, state: BaseHarkState) => BaseHarkState {
+  return (json: any, state: BaseHarkState) => {
+    if (_.has(json, key)) {
+      transform(state, _.get(json, key, undefined));
+    }
+    return state;
+  };
+}
+
+export const reduceGraph = [
+  updateState('initial', (draft, data) => {
+    draft.notificationsGraphConfig = data;
+  }),
+  updateState('set-mentions', (draft, data) => {
+    draft.notificationsGraphConfig.mentions = data;
+  })
+];
+
+
+export const useHarkStore = createState<HarkState>(
+  'Hark',
+  (set, get) => ({
   seen: {},
   unseen: {},
   archive: new BigIntOrderedMap<Timebox>(),
   webNotes: {},
+  notificationsGraphConfig: {
+    watchOnSelf: false,
+    mentions: false,
+    watching: []
+  },
+
   set: (f) => {
     const newState = produce(get(), f);
     set(newState);
@@ -66,7 +101,25 @@
     });
     reduceHark(update);
   }
-}));
+}),
+  [],
+  [
+    (set, get) =>
+      createSubscription('hark-graph-hook', '/updates', (j) => {
+        const graphHookData = _.get(j, 'hark-graph-hook-update', false);
+        if (graphHookData) {
+          reduceStateN(get(), graphHookData, reduceGraph);
+        }
+      }),
+    (set, get) =>
+      createSubscription('hark-store', '/updates', u => {
+        /* eslint-ignore-next-line camelcase */
+        unstable_batchedUpdates(() => {
+          reduceHark(u);
+        });
+      })
+  ]
+);
 
 function reduceHark(u: any) {
   const { set } = useHarkStore.getState();
@@ -180,63 +233,4 @@
     }
   }
 });
-window.hark = useHarkStore.getState;
-=======
-import _ from 'lodash';
-import { NotificationGraphConfig } from '@urbit/api';
-import { Notification } from './hark-types';
-import { mockNotification } from './mock-data';
-import { useMockData } from './util';
-import { BaseState, createState, createSubscription, reduceStateN } from './base';
-
-export interface HarkState {
-  notifications: Notification[];
-  notificationsGraphConfig: NotificationGraphConfig;
-  [ref: string]: unknown;
-}
-
-type BaseHarkState = HarkState & BaseState<HarkState>;
-
-function updateState(
-  key: string,
-  transform: (state: BaseHarkState, data: any) => void
-): (json: any, state: BaseHarkState) => BaseHarkState {
-  return (json: any, state: BaseHarkState) => {
-    if (_.has(json, key)) {
-      transform(state, _.get(json, key, undefined));
-    }
-    return state;
-  };
-}
-
-export const reduceGraph = [
-  updateState('initial', (draft, data) => {
-    draft.notificationsGraphConfig = data;
-  }),
-  updateState('set-mentions', (draft, data) => {
-    draft.notificationsGraphConfig.mentions = data;
-  })
-];
-
-export const useHarkStore = createState<HarkState>(
-  'Hark',
-  () => ({
-    notifications: useMockData ? [mockNotification] : [],
-    notificationsGraphConfig: {
-      watchOnSelf: false,
-      mentions: false,
-      watching: []
-    }
-  }),
-  [],
-  [
-    (set, get) =>
-      createSubscription('hark-graph-hook', '/updates', (j) => {
-        const graphHookData = _.get(j, 'hark-graph-hook-update', false);
-        if (graphHookData) {
-          reduceStateN(get(), graphHookData, reduceGraph);
-        }
-      })
-  ]
-);
->>>>>>> bf85175d
+
