import classNames from 'classnames';
import React from 'react';
import { Link, LinkProps } from 'react-router-dom';
import { Contact, Provider } from '@urbit/api';
import { ShipName } from './ShipName';
import { Avatar, AvatarSizes } from './Avatar';

export type ProviderLinkProps = Omit<LinkProps, 'to'> & {
  provider: { shipName: string } & Contact;
  size?: AvatarSizes;
  selected?: boolean;
  to?: (p: Provider) => LinkProps['to'];
};

export const ProviderLink = ({
  provider,
  to,
  selected = false,
  size = 'default',
  className,
  ...props
}: ProviderLinkProps) => {
  return (
    <Link
      to={(to && to(provider)) || `/leap/search/${provider.shipName}/apps`}
      className={classNames(
        'flex items-center p-2 space-x-3 default-ring rounded-lg',
        !small && 'ring-offset-2',
        selected && 'bg-blue-200',
        className
      )}
      {...props}
    >
<<<<<<< HEAD
      <div
        className={classNames(
          'flex-none relative bg-black',
          small ? 'w-8 h-8 rounded-md' : 'w-12 h-12 rounded-lg'
        )}
      >
        {/* TODO: Handle sigils */}
      </div>
=======
      <Avatar size={size} {...provider} />
>>>>>>> cbad68dd
      <div className="flex-1 text-black">
        <p className="font-mono">{provider.nickname || <ShipName name={provider.shipName} />}</p>
        {provider.status && size === 'default' && <p className="font-normal">{provider.status}</p>}
      </div>
    </Link>
  );
};<|MERGE_RESOLUTION|>--- conflicted
+++ resolved
@@ -20,6 +20,7 @@
   className,
   ...props
 }: ProviderLinkProps) => {
+  const small = size === 'small' || size === 'xs';
   return (
     <Link
       to={(to && to(provider)) || `/leap/search/${provider.shipName}/apps`}
@@ -31,18 +32,7 @@
       )}
       {...props}
     >
-<<<<<<< HEAD
-      <div
-        className={classNames(
-          'flex-none relative bg-black',
-          small ? 'w-8 h-8 rounded-md' : 'w-12 h-12 rounded-lg'
-        )}
-      >
-        {/* TODO: Handle sigils */}
-      </div>
-=======
       <Avatar size={size} {...provider} />
->>>>>>> cbad68dd
       <div className="flex-1 text-black">
         <p className="font-mono">{provider.nickname || <ShipName name={provider.shipName} />}</p>
         {provider.status && size === 'default' && <p className="font-normal">{provider.status}</p>}
