import React, { MouseEvent, useCallback } from 'react';
import { Contact, Provider } from '@urbit/api';
import classNames from 'classnames';
import { MatchItem } from '../nav/Nav';
import { useRecentsStore } from '../nav/search/Home';
import { ProviderLink, ProviderLinkProps } from './ProviderLink';

export type ProviderListProps = {
  providers: ({ shipName: string } & Contact)[];
  labelledBy: string;
  matchAgainst?: MatchItem;
  onClick?: (e: MouseEvent<HTMLAnchorElement>, p: Provider) => void;
  listClass?: string;
} & Omit<ProviderLinkProps, 'provider' | 'onClick'>;

export function providerMatches(target: Provider, match?: MatchItem): boolean {
  if (!match) {
    return false;
  }

  const matchValue = match.display || match.value;
  return target.nickname === matchValue || target.shipName === matchValue;
}

export const ProviderList = ({
  providers,
  labelledBy,
  matchAgainst,
  onClick,
  listClass,
  size = 'default',
  ...props
}: ProviderListProps) => {
  const addRecentDev = useRecentsStore((state) => state.addRecentDev);
  const selected = useCallback(
    (provider: Provider) => providerMatches(provider, matchAgainst),
    [matchAgainst]
  );

  return (
    <ul
<<<<<<< HEAD
      className={classNames('-mx-2', !small && 'space-y-4', listClass)}
=======
      className={classNames(size !== 'default' ? 'space-y-4' : 'space-y-8', listClass)}
>>>>>>> cbad68dd
      aria-labelledby={labelledBy}
    >
      {providers.map((p) => (
        <li key={p.shipName} id={p.shipName} role="option" aria-selected={selected(p)}>
          <ProviderLink
            {...props}
            size={size}
            provider={p}
            selected={selected(p)}
            onClick={(e) => {
              addRecentDev(p.shipName);
              if (onClick) {
                onClick(e, p);
              }
            }}
          />
        </li>
      ))}
    </ul>
  );
};<|MERGE_RESOLUTION|>--- conflicted
+++ resolved
@@ -39,11 +39,7 @@
 
   return (
     <ul
-<<<<<<< HEAD
-      className={classNames('-mx-2', !small && 'space-y-4', listClass)}
-=======
       className={classNames(size !== 'default' ? 'space-y-4' : 'space-y-8', listClass)}
->>>>>>> cbad68dd
       aria-labelledby={labelledBy}
     >
       {providers.map((p) => (
