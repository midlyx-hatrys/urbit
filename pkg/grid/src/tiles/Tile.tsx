--- conflicted
+++ resolved
@@ -1,11 +1,6 @@
 import classNames from 'classnames';
 import React, { FunctionComponent } from 'react';
-<<<<<<< HEAD
-import { darken, hsla, lighten, parseToHsla, readableColorIsBlack } from 'color2k';
 import { chadIsRunning } from '@urbit/api';
-=======
-import { chadIsRunning } from '@urbit/api/docket';
->>>>>>> e5153142
 import { TileMenu } from './TileMenu';
 import { Spinner } from '../components/Spinner';
 import { getAppHref } from '../state/util';
