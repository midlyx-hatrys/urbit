--- conflicted
+++ resolved
@@ -41,11 +41,7 @@
 
 export interface MdResource {
   resource: string;
-<<<<<<< HEAD
-  "app-name": AppName;
-=======
   'app-name': AppName;
->>>>>>> fab44238
 }
 
 export interface MetadataUpdatePreview {
