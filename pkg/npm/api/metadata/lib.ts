--- conflicted
+++ resolved
@@ -1,10 +1,5 @@
-<<<<<<< HEAD
-import { AppName, Path, Poke, uxToHex, PatpNoSig } from "../lib";
-import { Association, GraphModule, Metadata, MetadataUpdate, MetadataUpdateAdd, MetadataUpdateRemove } from './types';
-=======
 import { AppName, Path, Poke, uxToHex, PatpNoSig } from '../lib';
-import { Association, Metadata, MetadataUpdate, MetadataUpdateAdd, MetadataUpdateRemove, MetadataEditField, MetadataUpdateEdit } from './types';
->>>>>>> fab44238
+import { GraphModule, Association, Metadata, MetadataUpdate, MetadataUpdateAdd, MetadataUpdateRemove, MetadataEditField, MetadataUpdateEdit } from './types';
 
 export const METADATA_UPDATE_VERSION = 2;
 
@@ -23,21 +18,13 @@
   description: string,
   dateCreated: string,
   color: string,
-<<<<<<< HEAD
-  moduleName: GraphModule,
-=======
   moduleName: string
->>>>>>> fab44238
 ): Poke<MetadataUpdateAdd> => metadataAction({
   add: {
     group,
     resource: {
       resource,
-<<<<<<< HEAD
-      "app-name": appName
-=======
       'app-name': appName
->>>>>>> fab44238
     },
     metadata: {
       title,
@@ -45,7 +32,7 @@
       color,
       'date-created': dateCreated,
       creator: `~${ship}`,
-      config: { graph: moduleName },
+      config: { graph: moduleName as GraphModule },
       picture: '',
       hidden: false,
       preview: false,
@@ -65,11 +52,7 @@
     group,
     resource: {
       resource,
-<<<<<<< HEAD
-      "app-name": appName
-=======
       'app-name': appName
->>>>>>> fab44238
     }
   }
 });
@@ -106,11 +89,7 @@
         group: association.group,
         resource: {
           resource: association.resource,
-<<<<<<< HEAD
-          "app-name": association['app-name']
-=======
           'app-name': association['app-name']
->>>>>>> fab44238
         },
         metadata
       }
