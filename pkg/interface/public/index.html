<!doctype html>
<html>
  <head>
<<<<<<< HEAD
    <meta charset="utf-8" />
    <meta
      name="viewport"
      content="width=device-width, initial-scale=1, shrink-to-fit=no"
    />
    <meta name="theme-color" content="#000000" />

    <script src="/apps/landscape/desk.js"></script>
    <script src="/session.js"></script>
    <!-- <link rel="manifest" href="%PUBLIC_URL%/manifest.json" /> -->

=======
>>>>>>> 17f62854
    <title>Landscape</title>
    <meta charset="utf-8" />
    <meta name="viewport"
      content="width=device-width, initial-scale=1, shrink-to-fit=no,maximum-scale=1"/>
    <meta name="apple-mobile-web-app-capable" content="yes" />
    <meta name="apple-touch-fullscreen" content="yes" />
    <meta name="apple-mobile-web-app-status-bar-style" content="default" />
    <link rel="apple-touch-icon" href="/~landscape/img/touch_icon.png">
    <link rel="icon" type="image/png" href="/~landscape/img/Favicon.png">
    <link rel="manifest"
      href='data:application/manifest+json,{
        "name": "Landscape",
        "short_name": "Landscape",
        "description": "An%20interface%20to%20your%20Urbit.",
        "display": "standalone",
        "background_color": "%23FFFFFF",
        "theme_color": "%23000000"}' />
  </head>
  <body>
    <div id="root"></div>
<<<<<<< HEAD
=======
    <div id="portal-root"></div>
    <script src="/apps/landscape/desk.js"></script>
    <script src="/session.js"></script>
>>>>>>> 17f62854
  </body>
</html><|MERGE_RESOLUTION|>--- conflicted
+++ resolved
@@ -1,20 +1,6 @@
 <!doctype html>
 <html>
   <head>
-<<<<<<< HEAD
-    <meta charset="utf-8" />
-    <meta
-      name="viewport"
-      content="width=device-width, initial-scale=1, shrink-to-fit=no"
-    />
-    <meta name="theme-color" content="#000000" />
-
-    <script src="/apps/landscape/desk.js"></script>
-    <script src="/session.js"></script>
-    <!-- <link rel="manifest" href="%PUBLIC_URL%/manifest.json" /> -->
-
-=======
->>>>>>> 17f62854
     <title>Landscape</title>
     <meta charset="utf-8" />
     <meta name="viewport"
@@ -35,11 +21,8 @@
   </head>
   <body>
     <div id="root"></div>
-<<<<<<< HEAD
-=======
     <div id="portal-root"></div>
     <script src="/apps/landscape/desk.js"></script>
     <script src="/session.js"></script>
->>>>>>> 17f62854
   </body>
 </html>