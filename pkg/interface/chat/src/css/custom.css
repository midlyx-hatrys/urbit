--- conflicted
+++ resolved
@@ -169,7 +169,6 @@
   border-radius: 100%;
 }
 
-<<<<<<< HEAD
 .shadow-6 {
   box-shadow: 2px 4px 20px rgba(0, 0, 0, 0.25);
 }
@@ -179,7 +178,6 @@
 }
 
 
-=======
 .green3 {
   color: #7ea899;
 }
@@ -188,7 +186,6 @@
   top: 48px;
 }
 
->>>>>>> 55d2f555
 /* responsive */
 
 @media all and (max-width: 34.375em) {
