--- conflicted
+++ resolved
@@ -165,7 +165,9 @@
   .h-100-minus-48-xl {
     height: calc(100% - 48px);
   }
-<<<<<<< HEAD
+  .embed-container {
+    padding-bottom: 28.125%;
+  }
 }
 
 /* dark */
@@ -210,9 +212,5 @@
   }
   a {
     color: #fff;
-=======
-  .embed-container {
-    padding-bottom: 28.125%;
->>>>>>> b96d6c5b
   }
 }