import React, { Component } from 'react';
import { Sigil } from '/components/lib/icons/sigil';
import classnames from 'classnames';
import { Route, Link } from 'react-router-dom'
import urbitOb from 'urbit-ob';
import moment from 'moment';
import _ from 'lodash';


export class Message extends Component {
  constructor() {
    super();
    this.state = {
      unfold: false
    };
    this.unFoldEmbed = this.unFoldEmbed.bind(this);
  }

  unFoldEmbed(id) {
    let unfoldState = this.state.unfold;
    unfoldState = !unfoldState;
    this.setState({unfold: unfoldState});
    let iframe = this.refs.iframe;
    iframe.setAttribute('src', iframe.getAttribute('data-src'));
  }

  renderContent() {
    const { props } = this;
    let letter = props.msg.letter;

    if ('code' in letter) {
      let outputElement =
        (!!letter.code.output &&
         letter.code.output.length && letter.code.output.length > 0) ?
        (
          <pre className="clamp-attachment pa1 mt0 mb0">
            {letter.code.output[0].join('\n')}
          </pre>
        ) : null;
      return (
        <span>
          <pre className="clamp-attachment pa1 mt0 mb0 bg-light-gray">
            {letter.code.expression}
          </pre>
          {outputElement}
        </span>
      );
    } else if ('url' in letter) {
      let imgMatch =
        /(jpg|img|png|gif|tiff|jpeg|JPG|IMG|PNG|TIFF|GIF|webp|WEBP|webm|WEBM)$/
        .exec(letter.url);
      // this is jank
      // TODO do we know ID lenght?
      let youTubeRegex = new RegExp(''
      + /(?:https?:\/\/(?:[a-z]+.)?)/.source // protocol
      + /(?:youtu\.?be(?:\.com)?\/)(?:embed\/)?/.source // short and long-links
      + /(?:(?:(?:(?:watch\?)?(?:time_continue=(?:[0-9]+))?.+v=)?([a-zA-Z0-9_-]+))(?:\?t\=(?:[0-9a-zA-Z]+))?)/.source // id
      )
      let ytMatch =
      youTubeRegex.exec(letter.url);
      let contents = letter.url;
      if (imgMatch) {
        contents = (
          <img
            className="o-60-d"
            src={letter.url}
            style={{
              width: "50%",
              maxWidth: "250px"
            }}
          ></img>
        );
        return (
          <a className="f7 lh-copy v-top bb word-break-all"
            href={letter.url}
            target="_blank"
            rel="noopener noreferrer">
            {contents}
          </a>
        );
      } else if (ytMatch) {
        contents = (
          <div className={'embed-container mb2 w-100 w-75-l w-50-xl ' +
          ((this.state.unfold === true)
          ? "db"
          : "dn")}>
          <iframe
            ref="iframe"
            width="560"
            height="315"
            data-src={`https://www.youtube.com/embed/${ytMatch[1]}`}
            frameBorder="0" allow="picture-in-picture, fullscreen">
          </iframe>
          </div>
        )
        return (
          <div>
          <a href={letter.url}
          className="f7 lh-copy v-top bb word-break-all"
          href={letter.url}
          target="_blank"
          rel="noopener noreferrer">
            {letter.url}
        </a>
        <a className="f7 pointer pl2 lh-copy v-top word-break-all"
        onClick={e => this.unFoldEmbed()}>
          [embed]
          </a>
        {contents}
        </div>
        )
      } else {
        return (
          <a className="f7 lh-copy v-top bb b--black word-break-all"
            href={letter.url}
            target="_blank"
            rel="noopener noreferrer">
            {contents}
          </a>
        );
      }
    } else if ('me' in letter) {
      return (
        <p className='f7 i lh-copy v-top'>
          {letter.me}
        </p>
      );
    } else {
      let chatroom = letter.text.match(
        /(~[a-z]{3,6})(-[a-z]{6})?([/])(([a-z])+([/-])?)+/
        );
      if ((chatroom !== null) // matched possible chatroom
        && (chatroom[1].length > 2) // possible ship?
        && (urbitOb.isValidPatp(chatroom[1]) // valid patp?
        && (chatroom[0] === letter.text))) { // entire message is room name?
          return (
            <Link
            className="bb b--black f7 mono lh-copy v-top"
            to={"/~chat/join/" + chatroom.input}>
              {letter.text}
            </Link>
          );
        }
      else {
        return (
          <p className='f7 lh-copy v-top'>
            {letter.text}
          </p>
        );
      }
  }
  }

  render() {
    const { props } = this;
    let pending = !!props.msg.pending ? ' o-40' : '';
    let datestamp = "~" + moment.unix(props.msg.when / 1000).format('YYYY.M.D');

    let paddingTop = props.paddingTop ? {'paddingTop': '6px'} : '';

    if (props.renderSigil) {
      let timestamp = moment.unix(props.msg.when / 1000).format('hh:mm a');

      return (
        <div
          className={
            "w-100 f8 pl3 pt4 pr3 cf flex lh-copy " + " " + pending
          }
          style={{
            minHeight: "min-content"
          }}>
          <div className="fl mr3 v-top">
            <Sigil
              ship={props.msg.author}
              size={24}
              color={((props.msg.author === window.ship)
              || (props.msg.author.substr(1) === window.ship))
              ? "#4330FC"
              : "#000000"}
            />
          </div>
          <div
            className="fr clamp-message white-d"
            style={{ flexGrow: 1, marginTop: -8 }}>
            <div className="hide-child" style={paddingTop}>
              <p className="v-mid mono f9 gray2 dib mr3">
                {props.msg.author.slice(0, 1) === "~" ? "" : "~"}
                {props.msg.author}
              </p>
              <p className="v-mid mono f9 gray2 dib">{timestamp}</p>
              <p className="v-mid mono f9 ml2 gray2 dib child dn-s">{datestamp}</p>
            </div>
            {this.renderContent()}
          </div>
        </div>
      );
    } else {
      let timestamp = moment.unix(props.msg.when / 1000).format('hh:mm');

      return (
        <div
          className={"w-100 pr3 cf hide-child flex" + pending}
          style={{
            minHeight: "min-content"
          }}>
<<<<<<< HEAD
          <p className="child pt2 pl2 pr1 mono f9 gray2 dib">{timestamp}</p>
          <div className="fr f7 clamp-message white-d" style={{ flexGrow: 1 }}>
=======
          <p className="child pt2 pl2 pr1 mono f9 gray dib">{timestamp}</p>
          <div className="fr f7 clamp-message pr3" style={{ flexGrow: 1 }}>
>>>>>>> b96d6c5b
            {this.renderContent()}
          </div>
        </div>
      );
    }
  }
}<|MERGE_RESOLUTION|>--- conflicted
+++ resolved
@@ -203,14 +203,9 @@
           style={{
             minHeight: "min-content"
           }}>
-<<<<<<< HEAD
           <p className="child pt2 pl2 pr1 mono f9 gray2 dib">{timestamp}</p>
-          <div className="fr f7 clamp-message white-d" style={{ flexGrow: 1 }}>
-=======
-          <p className="child pt2 pl2 pr1 mono f9 gray dib">{timestamp}</p>
-          <div className="fr f7 clamp-message pr3" style={{ flexGrow: 1 }}>
->>>>>>> b96d6c5b
-            {this.renderContent()}
+          <div className="fr f7 clamp-message white-d pr3" style={{ flexGrow: 1 }}>
+           {this.renderContent()}
           </div>
         </div>
       );
