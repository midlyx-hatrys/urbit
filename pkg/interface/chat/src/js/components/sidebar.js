--- conflicted
+++ resolved
@@ -21,11 +21,7 @@
 
   render() {
     const { props, state } = this;
-<<<<<<< HEAD
-    let station = props.match.params.ship + props.match.params.station;
-=======
     let station = `/${props.match.params.ship}/${props.match.params.station}`;
->>>>>>> f30e1d99
 
     let sidebarItems = Object.keys(props.inbox)
       .map((box) => {
