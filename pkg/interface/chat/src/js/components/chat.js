--- conflicted
+++ resolved
@@ -39,7 +39,6 @@
     this.scrollContainer = null;
     this.onScroll = this.onScroll.bind(this);
 
-<<<<<<< HEAD
     this.unreadMarker = null;
 
     moment.updateLocale('en', {
@@ -53,33 +52,14 @@
       }
     });
 
-=======
-    this.updateReadInterval = setInterval(
-      this.updateReadNumber.bind(this),
-      1000
-    );
->>>>>>> 39c707e5
   }
 
   componentDidMount() {
-<<<<<<< HEAD
     this.askForMessages();
-  }
-
-=======
     this.scrollToBottom();
-    this.updateReadNumber();
-    this.askForMessages();
-  }
-
-  componentWillUnmount() {
-    if (this.updateReadInterval) {
-      clearInterval(this.updateReadInterval);
-      this.updateReadInterval = null;
-    }
-  }
-
->>>>>>> 39c707e5
+  }
+
+
   componentDidUpdate(prevProps, prevState) {
     const { props, state } = this;
 
@@ -93,11 +73,6 @@
         this.askForMessages();
       }
 
-<<<<<<< HEAD
-=======
-      clearInterval(this.updateReadInterval);
-
->>>>>>> 39c707e5
       this.setState(
         { scrollLocked: false },
         () => {
@@ -134,16 +109,6 @@
       this.lastNumPending = getNumPending(props);
     }
   }
-
-<<<<<<< HEAD
-=======
-  updateReadNumber() {
-    const { props, state } = this;
-    if (props.read < props.length) {
-      props.api.chat.read(props.station);
-    }
-  }
->>>>>>> 39c707e5
 
   askForMessages() {
     const { props, state } = this;
@@ -255,15 +220,23 @@
     } else {
       console.log("Your browser is not supported.");
     }
-    if(!!this.unreadMarker &&
-       e.target.scrollHeight - e.target.scrollTop - (e.target.clientHeight * 1.5) + this.unreadMarker.offsetTop > 50 ) {
-
-      this.props.api.chat.read(this.props.station);
-
-    }
-  }
-
-  chatWindow() {
+    if(!!this.unreadMarker) {
+      if(
+        !navigator.userAgent.includes('Firefox') &&
+         e.target.scrollHeight - e.target.scrollTop - (e.target.clientHeight * 1.5) + this.unreadMarker.offsetTop > 50
+      ) {
+        this.props.api.chat.read(this.props.station);
+      } else if(navigator.userAgent.includes('Firefox') &&
+        this.unreadMarker.offsetTop - e.target.scrollTop - (e.target.clientHeight / 2) > 0
+      ) {
+        this.props.api.chat.read(this.props.station);
+      }
+
+
+    }
+  }
+
+  chatWindow(unread) {
 
     // Replace with just the "not Firefox" implementation
     // when Firefox #1042151 is patched.
@@ -286,18 +259,10 @@
       return (value.pending = true);
     });
 
-<<<<<<< HEAD
-    const unread = props.length - props.read;
-
-    const unreadMsg = unread > 0 && messages[unread - 1];
-
  
-    let messageElements = pendingMessages.concat(messages).map((msg, i) => {
-=======
     messages = pendingMessages.concat(messages);
 
     let messageElements = messages.map((msg, i) => {
->>>>>>> 39c707e5
       // Render sigil if previous message is not by the same sender
       let aut = ["author"];
       let renderSigil =
@@ -308,16 +273,12 @@
         _.get(messages[i - 1], aut) !==
         _.get(msg, aut, msg.author);
 
-<<<<<<< HEAD
       let when = ['when'];
       let dayBreak =
           moment(_.get(messages[i+1], when)).format('YYYY.MM.DD')  !==
-          moment(_.get(messages[i], when)).format('YYYY.MM.DD')
+          moment(_.get(messages[i], when)).format('YYYY.MM.DD');
  
       const messageElem = (
-=======
-      return (
->>>>>>> 39c707e5
         <Message
           key={msg.uid}
           msg={msg}
@@ -439,10 +400,10 @@
           : props.station.substr(1);
     }
 
-<<<<<<< HEAD
-
-=======
->>>>>>> 39c707e5
+    const unread = props.length - props.read;
+
+    const unreadMsg = unread > 0 && messages[unread - 1];
+
     return (
       <div
         key={props.station}
@@ -478,7 +439,6 @@
             api={props.api}
           />
         </div>
-<<<<<<< HEAD
         { !!unreadMsg && (
           <UnreadNotice
             unread={unread}
@@ -486,30 +446,7 @@
             onRead={() => props.api.chat.read(props.station)}
           />
         ) }
-        <div
-          className="overflow-y-scroll bg-white bg-gray0-d pt3 pb2 flex flex-column-reverse"
-          style={{ height: "100%", resize: "vertical" }}
-          onScroll={this.onScroll}>
-          <div
-            ref={el => {
-              this.scrollElement = el;
-            }}></div>
-            { (
-                props.chatSynced &&
-                !(props.station in props.chatSynced) &&
-                (messages.length > 0)
-              ) ? (
-                  <ResubscribeElement
-                    api={props.api}
-                    host={props.match.params.ship}
-                    station={props.station} />
-                ) : (<div/>)
-            }
-            {messageElements}
-        </div>
-=======
-        {this.chatWindow()}
->>>>>>> 39c707e5
+        {this.chatWindow(unread)}
         <ChatInput
           api={props.api}
           numMsgs={lastMsgNum}
