import React, { Component } from 'react';
import classnames from 'classnames';
import _ from 'lodash';

import { Route, Link } from "react-router-dom";
import { store } from "/store";

import { ResubscribeElement } from '/components/lib/resubscribe-element';
import { Message } from '/components/lib/message';
import { SidebarSwitcher } from '/components/lib/icons/icon-sidebar-switch.js';
import { ChatTabBar } from '/components/lib/chat-tabbar';
import { ChatInput } from '/components/lib/chat-input';
import { deSig } from '/lib/util';


export class ChatScreen extends Component {
  constructor(props) {
    super(props);
 
    this.state = {
      numPages: 1,
      scrollLocked: false
    };
 
    this.hasAskedForMessages = false;
    this.onScroll = this.onScroll.bind(this);
 
    this.updateReadInterval = setInterval(
      this.updateReadNumber.bind(this),
      1000
    );
  }
 
  componentDidMount() {
    this.updateReadNumber();
    this.askForMessages();
  }
 
  componentWillUnmount() {
    if (this.updateReadInterval) {
      clearInterval(this.updateReadInterval);
      this.updateReadInterval = null;
    }
  }
 
  componentDidUpdate(prevProps, prevState) {
    const { props, state } = this;
 
    if (
      prevProps.match.params.station !== props.match.params.station ||
      prevProps.match.params.ship !== props.match.params.ship
    ) {
      this.hasAskedForMessages = false;
      
      if (props.envelopes.length < 100) {
        this.askForMessages();
      }
 
      clearInterval(this.updateReadInterval);
 
      this.setState(
        { scrollLocked: false },
        () => {
          this.scrollToBottom();
          this.updateReadInterval = setInterval(
            this.updateReadNumber.bind(this),
            1000
          );
          this.updateReadNumber();
        }
      );
    } else if (props.chatInitialized &&
               !(props.station in props.inbox) &&
               !(props.station in props.chatSynced) ) {

      props.history.push("/~chat");
    } else if (
      props.envelopes.length >= prevProps.envelopes.length + 10
    ) {
      this.hasAskedForMessages = false;
    }
  }
 
  updateReadNumber() {
    const { props, state } = this;
    if (props.read < props.length) {
      props.api.chat.read(props.station);
    }
  }
 
  askForMessages() {
    const { props, state } = this;

    if (props.envelopes.length === 0) {
      setTimeout(() => {
        this.askForMessages();
      }, 500);
      return;
    }

    if (
<<<<<<< HEAD
      (props.length >= 100 && state.numPages * 100 >= props.length) ||
=======
      props.envelopes.length >= props.length ||
>>>>>>> a7f20c37
      this.hasAskedForMessages ||
      props.length <= 0
    ) {
      return;
    }

    let start =
      props.length - props.envelopes[props.envelopes.length - 1].number;
    if (start > 0) {
      let end = start + 300 < props.length ? start + 300 : props.length;
      this.hasAskedForMessages = true;
      props.subscription.fetchMessages(start + 1, end, props.station);
    }
  }
 
  scrollToBottom() {
    if (!this.state.scrollLocked && this.scrollElement) {
      this.scrollElement.scrollIntoView({ behavior: "smooth" });
    }
  }
 
  onScroll(e) {
    if (
      navigator.userAgent.includes("Safari") &&
      navigator.userAgent.includes("Chrome")
    ) {
      // Google Chrome
      if (e.target.scrollTop === 0) {
        this.setState(
          {
            numPages: this.state.numPages + 1,
            scrollLocked: true
          },
          () => {
            this.askForMessages();
          }
        );
      } else if (
        e.target.scrollHeight - Math.round(e.target.scrollTop) ===
        e.target.clientHeight
      ) {
        this.setState({
          numPages: 1,
          scrollLocked: false
        });
      }
    } else if (navigator.userAgent.includes("Safari")) {
      // Safari
      if (e.target.scrollTop === 0) {
        this.setState({
          numPages: 1,
          scrollLocked: false
        });
      } else if (
        e.target.scrollHeight + Math.round(e.target.scrollTop) <=
        e.target.clientHeight + 10
      ) {
        this.setState(
          {
            numPages: this.state.numPages + 1,
            scrollLocked: true
          },
          () => {
            this.askForMessages();
          }
        );
      }
    } else {
      console.log("Your browser is not supported.");
    }
  }
 
  render() {
    const { props, state } = this;
 
    let messages = props.envelopes.slice(0);
    let lastMsgNum = messages.length > 0 ? messages.length : 0;
 
    if (messages.length > 100 * state.numPages) {
      messages = messages.slice(0, 100 * state.numPages);
    }
 
    let pendingMessages = props.pendingMessages.has(props.station)
      ? props.pendingMessages.get(props.station).reverse()
      : [];
 
    pendingMessages.map(function(value) {
      return (value.pending = true);
    });
 
    let messageElements = pendingMessages.concat(messages).map((msg, i) => {
      // Render sigil if previous message is not by the same sender
      let aut = ["author"];
      let renderSigil =
        _.get(messages[i + 1], aut) !==
        _.get(msg, aut, msg.author);
      let paddingTop = renderSigil;
      let paddingBot =
        _.get(messages[i - 1], aut) !==
        _.get(msg, aut, msg.author);
 
      return (
        <Message
          key={msg.uid}
          msg={msg}
          contacts={props.contacts}
          renderSigil={renderSigil}
          paddingTop={paddingTop}
          paddingBot={paddingBot}
          pending={!!msg.pending}
        />
      );
    });
 
    let group = Array.from(props.permission.who.values());
 
    const isinPopout = props.popout ? "popout/" : "";
 
    let ownerContact = (window.ship in props.contacts)
      ? props.contacts[window.ship] : false;
 
    let title = props.station.substr(1);
 
    if (props.association && "metadata" in props.association) {
      title =
        props.association.metadata.title !== ""
          ? props.association.metadata.title
          : props.station.substr(1);
    }
 
    return (
      <div
        key={props.station}
        className="h-100 w-100 overflow-hidden flex flex-column">
        <div
          className="w-100 dn-m dn-l dn-xl inter pt4 pb6 pl3 f8"
          style={{ height: "1rem" }}>
          <Link to="/~chat/">{"⟵ All Chats"}</Link>
        </div>
        <div
          className={"pl4 pt2 bb b--gray4 b--gray1-d bg-gray0-d flex relative" +
          "overflow-x-scroll overflow-x-auto-l overflow-x-auto-xl flex-shrink-0"}
          style={{ height: 48 }}>
          <SidebarSwitcher
            sidebarShown={this.props.sidebarShown}
            popout={this.props.popout}
          />
          <Link to={`/~chat/` + isinPopout + `room` + props.station}
          className="pt2 white-d">
            <h2
              className={"dib f9 fw4 lh-solid v-top " +
              ((title === props.station.substr(1)) ? "mono" : "")}
              style={{ width: "max-content" }}>
              {title}
            </h2>
          </Link>
          <ChatTabBar
            {...props}
            station={props.station}
            numPeers={group.length}
            isOwner={deSig(props.match.params.ship) === window.ship}
            popout={this.props.popout}
            api={props.api}
          />
        </div>
        <div
          className="overflow-y-scroll bg-white bg-gray0-d pt3 pb2 flex flex-column-reverse relative"
          style={{ height: "100%", resize: "vertical" }}
          onScroll={this.onScroll}>
          <div
            ref={el => {
              this.scrollElement = el;
            }}></div>
            { (
                !(props.station in props.chatSynced) &&
                (messages.length > 0)
              ) ? (
                  <ResubscribeElement
                    api={props.api}
                    host={props.match.params.ship}
                    station={props.station} />
                ) : (<div/>)
            }
            {messageElements}
        </div>
        <ChatInput
          api={props.api}
          numMsgs={lastMsgNum}
          station={props.station}
          owner={deSig(props.match.params.ship)}
          ownerContact={ownerContact}
          envelopes={props.envelopes}
          contacts={props.contacts}
          placeholder="Message..."
        />
      </div>
    );
  }
}<|MERGE_RESOLUTION|>--- conflicted
+++ resolved
@@ -99,11 +99,7 @@
     }
 
     if (
-<<<<<<< HEAD
-      (props.length >= 100 && state.numPages * 100 >= props.length) ||
-=======
       props.envelopes.length >= props.length ||
->>>>>>> a7f20c37
       this.hasAskedForMessages ||
       props.length <= 0
     ) {
