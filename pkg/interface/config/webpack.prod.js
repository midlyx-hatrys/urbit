const path = require('path');
// const HtmlWebpackPlugin = require('html-webpack-plugin');
const { CleanWebpackPlugin } = require('clean-webpack-plugin');
const MomentLocalesPlugin = require('moment-locales-webpack-plugin');
const webpack = require('webpack');
const { execSync } = require('child_process');

const GIT_DESC = execSync('git describe --always', { encoding: 'utf8' }).trim();

module.exports = {
  mode: 'production',
  entry: {
     app: './src/index.js',
     serviceworker: './src/serviceworker.js'
  },
  module: {
    rules: [
      {
        test: /\.(j|t)sx?$/,
        use: {
          loader: 'babel-loader',
          options: {
            presets: ['@babel/preset-env', '@babel/typescript', '@babel/preset-react'],
            plugins: [
              'lodash',
              '@babel/transform-runtime',
              '@babel/plugin-proposal-object-rest-spread',
              '@babel/plugin-proposal-optional-chaining',
              '@babel/plugin-proposal-class-properties'
            ]
          }
        },
        exclude: /node_modules\/(?!(@tlon\/indigo-dark|@tlon\/indigo-light)\/).*/
      },
      {
         test: /\.css$/i,
        use: [
          // Creates `style` nodes from JS strings
          'style-loader',
          // Translates CSS into CommonJS
          'css-loader',
          // Compiles Sass to CSS
          'sass-loader'
        ]
      }
    ]
  },
  resolve: {
    extensions: ['.js', '.ts', '.tsx']
  },
  devtool: 'source-map',
  // devServer: {
  //   contentBase: path.join(__dirname, './'),
  //   hot: true,
  //   port: 9000,
  //   historyApiFallback: true
  // },
  plugins: [
    new MomentLocalesPlugin(),
    new CleanWebpackPlugin(),
    new webpack.DefinePlugin({
      'process.env.LANDSCAPE_STREAM': JSON.stringify(process.env.LANDSCAPE_STREAM),
<<<<<<< HEAD
      'process.env.LANDSCAPE_SHORTHASH': JSON.stringify(process.env.LANDSCAPE_SHORTHASH),
      'process.env.TUTORIAL_HOST': JSON.stringify('~difmex-passed'),
      'process.env.TUTORIAL_GROUP': JSON.stringify('beginner-island'),
      'process.env.TUTORIAL_CHAT': JSON.stringify('introduce-yourself-7010'),
      'process.env.TUTORIAL_BOOK': JSON.stringify('guides-9684'),
      'process.env.TUTORIAL_LINKS': JSON.stringify('community-articles-2143'),
    }),
=======
      'process.env.LANDSCAPE_SHORTHASH': JSON.stringify(GIT_DESC),
      'process.env.TUTORIAL_HOST': JSON.stringify('~hastuc-dibtux'),
      'process.env.TUTORIAL_GROUP': JSON.stringify('beginner-island'),
      'process.env.TUTORIAL_CHAT': JSON.stringify('chat-8401'),
      'process.env.TUTORIAL_BOOK': JSON.stringify('notebook-9148'),
      'process.env.TUTORIAL_LINKS': JSON.stringify('links-4353'),
    })
>>>>>>> 3805f55b
    // new HtmlWebpackPlugin({
    //   title: 'Hot Module Replacement',
    //   template: './public/index.html',
    // }),
  ],
  output: {
    filename: (pathData) => {
      return pathData.chunk.name === 'app' ? 'index.[contenthash].js' : '[name].js';
    },
    path: path.resolve(__dirname, '../../arvo/app/landscape/js/bundle'),
    publicPath: '/'
  },
  optimization: {
    minimize: true,
    usedExports: true
  }
};<|MERGE_RESOLUTION|>--- conflicted
+++ resolved
@@ -60,23 +60,13 @@
     new CleanWebpackPlugin(),
     new webpack.DefinePlugin({
       'process.env.LANDSCAPE_STREAM': JSON.stringify(process.env.LANDSCAPE_STREAM),
-<<<<<<< HEAD
-      'process.env.LANDSCAPE_SHORTHASH': JSON.stringify(process.env.LANDSCAPE_SHORTHASH),
+      'process.env.LANDSCAPE_SHORTHASH': JSON.stringify(GIT_DESC),
       'process.env.TUTORIAL_HOST': JSON.stringify('~difmex-passed'),
       'process.env.TUTORIAL_GROUP': JSON.stringify('beginner-island'),
       'process.env.TUTORIAL_CHAT': JSON.stringify('introduce-yourself-7010'),
       'process.env.TUTORIAL_BOOK': JSON.stringify('guides-9684'),
       'process.env.TUTORIAL_LINKS': JSON.stringify('community-articles-2143'),
     }),
-=======
-      'process.env.LANDSCAPE_SHORTHASH': JSON.stringify(GIT_DESC),
-      'process.env.TUTORIAL_HOST': JSON.stringify('~hastuc-dibtux'),
-      'process.env.TUTORIAL_GROUP': JSON.stringify('beginner-island'),
-      'process.env.TUTORIAL_CHAT': JSON.stringify('chat-8401'),
-      'process.env.TUTORIAL_BOOK': JSON.stringify('notebook-9148'),
-      'process.env.TUTORIAL_LINKS': JSON.stringify('links-4353'),
-    })
->>>>>>> 3805f55b
     // new HtmlWebpackPlugin({
     //   title: 'Hot Module Replacement',
     //   template: './public/index.html',
