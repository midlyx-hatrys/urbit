--- conflicted
+++ resolved
@@ -1,31 +1,8 @@
 import React from 'react';
-<<<<<<< HEAD
-import { useLocation, Link } from 'react-router-dom';
 
-import GroupFilter from './GroupFilter';
-import { Sigil } from '../lib/sigil';
-
-const getLocationName = (basePath) => {
-  if (basePath === '~chat')
-    return 'Chat';
-  else if (basePath === '~dojo')
-    return 'Dojo';
-  else if (basePath === '~groups')
-    return 'Groups';
-  else if (basePath === '~link')
-    return 'Links';
-  else if (basePath === '~publish')
-    return 'Publish';
-  else if (basePath === '~profile')
-    return 'Profile';
-  else
-    return 'Unknown';
-};
-=======
 import { useLocation } from 'react-router-dom';
 import { Box, Text, Icon } from '@tlon/indigo-react';
 import ReconnectButton from './ReconnectButton';
->>>>>>> d5cc0c9d
 
 const StatusBar = (props) => {
   const location = useLocation();
@@ -56,18 +33,6 @@
       className={
         'w-100 justify-between relative tc pt3 ' + display
       }
-<<<<<<< HEAD
-      style={{ height: 45 }}
-    >
-      <div className="bg-white b--gray4 ba bg-gray0-d fl lh-copy absolute left-0 ml4 pl2 pr2 br1" style={{ top: 8 }}>
-      <Link to="/~profile"
-          className="dib v-top" style={{ lineHeight: 0, paddingTop: 6 }}>
-          <Sigil
-            ship={'~' + window.ship}
-            classes="v-mid mix-blend-diff"
-            size={16}
-            color={'#000000'}
-=======
       style={{ height: 45 }}>
       <div className='absolute left-0 pl4' style={{ top: 10 }}>
         {atHome ? null : (
@@ -130,7 +95,6 @@
             src='/~landscape/img/groups.png'
             height='16'
             width='16'
->>>>>>> d5cc0c9d
           />
           {Notification}
           <Text ml={1}>Groups</Text>
