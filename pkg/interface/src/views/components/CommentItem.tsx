--- conflicted
+++ resolved
@@ -35,13 +35,10 @@
 
 export function CommentItem(props: CommentItemProps): ReactElement {
   const { ship, name, api, comment, group } = props;
-<<<<<<< HEAD
-=======
   const association = useMetadataState(
     useCallback(s => s.associations.graph[`/ship/${ship}/${name}`], [ship,name])
   );
   const ref = useRef<HTMLElement | null>(null);
->>>>>>> baf365b6
   const [, post] = getLatestCommentRevision(comment);
   const disabled = props.pending;
 
@@ -88,29 +85,6 @@
     'Copy Link'
   );
 
-  const adminLinks: JSX.Element[] = [];
-  const ourRole = roleForShip(group, window.ship);
-  if (window.ship == post?.author && !disabled) {
-    adminLinks.push(
-      <Link to={updateUrl}>
-        <Text
-          color="blue"
-          ml={2}
-        >
-          Update
-        </Text>
-      </Link>
-    )
-  };
-
-  if ((window.ship == post?.author || ourRole == "admin") && !disabled) {
-    adminLinks.push(
-      <ClickBox display="inline-block" color="red" onClick={onDelete}>
-        <Text color='red'>Delete</Text>
-      </ClickBox>
-    )
-  };
-
   return (
     <Box ref={ref} mb={4} opacity={post?.pending ? '60%' : '100%'}>
       <Row px="1" my={3}>
@@ -121,12 +95,8 @@
           unread={props.unread}
           group={group}
         >
-<<<<<<< HEAD
-          <Row alignItems="center">
-=======
           <Row px="2" gapX="2" alignItems="center">
             <Action bg="white" onClick={doCopy}>{copyDisplay}</Action>
->>>>>>> baf365b6
             {adminLinks}
           </Row>
         </Author>
@@ -138,11 +108,8 @@
         backgroundColor={props.highlighted ? 'washedBlue' : 'white'}
       >
         <MentionText
-<<<<<<< HEAD
-=======
           transcluded={0}
           api={api}
->>>>>>> baf365b6
           group={group}
           content={post?.contents}
         />
