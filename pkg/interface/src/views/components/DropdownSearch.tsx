--- conflicted
+++ resolved
@@ -125,22 +125,6 @@
   }, [options, props.getKey, props.renderCandidate, selected]);
 
   return (
-<<<<<<< HEAD
-    <Box position="relative" zIndex={9}>
-      {props.label && (<Label htmlFor={props.id}>{props.label}</Label>)}
-      {caption ? <Label mt="2" gray>{caption}</Label> : null}
-      {!props.disabled && (
-        <Input
-          mt="2"
-          ref={textarea}
-          onChange={onChange}
-          value={query}
-          autocomplete="off"
-          placeholder={props.placeholder || ""}
-          autoFocus={autoFocus}
-        />
-      )}
-=======
     <Box {...rest} position="relative" zIndex={9}>
       <Input
         ref={textarea}
@@ -150,7 +134,6 @@
         disabled={disabled}
         placeholder={placeholder}
       />
->>>>>>> b6e1b216
       {dropdown.length !== 0 && query.length !== 0 && (
         <Box
           mt="1"
