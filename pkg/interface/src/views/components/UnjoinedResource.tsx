--- conflicted
+++ resolved
@@ -33,17 +33,12 @@
   const history = useHistory();
   const rid = props.association.resource;
   const appName = props.association['app-name'];
-<<<<<<< HEAD
+  
   const { title, description, config } = props.association.metadata;
-  const waiter = useWaitForProps(props);
-  const app = useMemo(() => config.graph || appName, [props.association]);
-=======
-  const { title, description, module: mod } = props.association.metadata;
   const graphKeys = useGraphState(state => state.graphKeys);
 
-  const waiter = useWaitForProps({...props, graphKeys });
-  const app = useMemo(() => mod || appName, [props.association]);
->>>>>>> a7150007
+  const waiter = useWaitForProps({ ...props, graphKeys });
+  const app = useMemo(() => config.graph || appName, [props.association]);
 
   const onJoin = async () => {
     const [, , ship, name] = rid.split('/');
