import React, { useEffect, useMemo, useState } from 'react';
import { Association } from '@urbit/api/metadata';
import { Box, Text, Button, Col, Center } from '@tlon/indigo-react';
import RichText from '~/views/components/RichText';
import { Link, useHistory } from 'react-router-dom';
import GlobalApi from '~/logic/api/global';
import { useWaitForProps } from '~/logic/lib/useWaitForProps';
import {
  StatelessAsyncButton as AsyncButton,
  StatelessAsyncButton
} from './StatelessAsyncButton';
import { Graphs } from '@urbit/api';
import useGraphState from '~/logic/state/graph';
import {useQuery} from '~/logic/lib/useQuery';

interface UnjoinedResourceProps {
  association: Association;
  api: GlobalApi;
  baseUrl: string;
}

function isJoined(path: string) {
  return function (
    props: Pick<UnjoinedResourceProps, 'graphKeys'>
  ) {

    const graphKey = path.substr(7);
    return props.graphKeys.has(graphKey);
  };
}

export function UnjoinedResource(props: UnjoinedResourceProps) {
  const { api } = props;
  const history = useHistory();
  const { query } = useQuery();
  const rid = props.association.resource;
  const appName = props.association['app-name'];
  
  const { title, description, config } = props.association.metadata;
  const graphKeys = useGraphState(state => state.graphKeys);

<<<<<<< HEAD
  const waiter = useWaitForProps({ ...props, graphKeys });
  const app = useMemo(() => config.graph || appName, [props.association]);
=======
  const [loading, setLoading] = useState(false);

  const waiter = useWaitForProps({...props, graphKeys });
  const app = useMemo(() => mod || appName, [props.association]);
>>>>>>> 99aa96ce

  const onJoin = async () => {
    const [, , ship, name] = rid.split('/');
    await api.graph.joinGraph(ship, name);
    await waiter(isJoined(rid));
    const redir = query.get('redir') ?? `${props.baseUrl}/resource/${app}${rid}`;
    history.push(redir);
  };

  useEffect(() => {
    if (isJoined(rid)({ graphKeys })) {
      history.push(`${props.baseUrl}/resource/${app}${rid}`);
    }
  }, [props.association, graphKeys]);

  useEffect(() => {
    (async () => {
      if(query.has('auto')) {
        setLoading(true);
        await onJoin();
        setLoading(false);
      }

    })();
  }, [query]);

  return (
    <Center p={6}>
      <Col
        maxWidth="400px"
        p={4}
        border={1}
        borderColor="lightGray"
        borderRadius="1"
        gapY="3"
      >
        <Box>
          <Text>{title}</Text>
        </Box>
        <Box>
          <RichText color="gray">{description}</RichText>
        </Box>
        <StatelessAsyncButton
          name={rid}
          primary
          loading={loading}
          width="fit-content"
          onClick={onJoin}
        >
          Join Channel
        </StatelessAsyncButton>
      </Col>
    </Center>
  );
}<|MERGE_RESOLUTION|>--- conflicted
+++ resolved
@@ -39,15 +39,9 @@
   const { title, description, config } = props.association.metadata;
   const graphKeys = useGraphState(state => state.graphKeys);
 
-<<<<<<< HEAD
+  const [loading, setLoading] = useState(false);
   const waiter = useWaitForProps({ ...props, graphKeys });
   const app = useMemo(() => config.graph || appName, [props.association]);
-=======
-  const [loading, setLoading] = useState(false);
-
-  const waiter = useWaitForProps({...props, graphKeys });
-  const app = useMemo(() => mod || appName, [props.association]);
->>>>>>> 99aa96ce
 
   const onJoin = async () => {
     const [, , ship, name] = rid.split('/');
