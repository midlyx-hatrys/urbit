--- conflicted
+++ resolved
@@ -1,14 +1,9 @@
-<<<<<<< HEAD
-import React, { PureComponent, useCallback, useEffect, useRef } from 'react';
-import { Contact, Group } from '@urbit/api';
-=======
 import React, { PureComponent, useCallback, useEffect, useRef, useState, useMemo } from 'react';
 import { Contact, Group, uxToHex } from '@urbit/api';
 import _ from 'lodash';
 import VisibilitySensor from 'react-visibility-sensor';
 import styled from 'styled-components';
 
->>>>>>> baf365b6
 import { cite, useShowNickname } from '~/logic/lib/util';
 import { Sigil } from '~/logic/lib/sigil';
 
@@ -22,23 +17,16 @@
   Icon,
   BoxProps,
   ColProps,
-<<<<<<< HEAD
-  Icon,
-=======
->>>>>>> baf365b6
   Center
 } from '@tlon/indigo-react';
 import RichText from './RichText';
 import { ProfileStatus } from './ProfileStatus';
 import useSettingsState from '~/logic/state/settings';
-<<<<<<< HEAD
-=======
 import {useOutsideClick} from '~/logic/lib/useOutsideClick';
 import {useContact} from '~/logic/state/contact';
 import {useHistory} from 'react-router-dom';
 import {Portal} from './Portal';
 import {getRelativePosition} from '~/logic/lib/relativePosition';
->>>>>>> baf365b6
 
 export const OVERLAY_HEIGHT = 250;
 const FixedOverlay = styled(Col)`
@@ -56,54 +44,6 @@
 
 const ProfileOverlay = (props: ProfileOverlayProps) => {
   const {
-<<<<<<< HEAD
-    contact,
-    ship,
-    color,
-    topSpace,
-    bottomSpace,
-    history,
-    onDismiss,
-    ...rest
-  } = props;
-  const hideAvatars = useSettingsState((state) => state.calm.hideAvatars);
-  const hideNicknames = useSettingsState((state) => state.calm.hideNicknames);
-  const popoverRef = useRef<typeof Col>(null);
-
-  const onDocumentClick = useCallback(
-    (event) => {
-      if (!popoverRef.current || popoverRef?.current?.contains(event.target)) {
-        return;
-      }
-      onDismiss();
-    },
-    [onDismiss, popoverRef]
-  );
-
-  useEffect(() => {
-    document.addEventListener('mousedown', onDocumentClick);
-    document.addEventListener('touchstart', onDocumentClick);
-
-    return () => {
-      document.removeEventListener('mousedown', onDocumentClick);
-      document.removeEventListener('touchstart', onDocumentClick);
-    };
-  }, [onDocumentClick]);
-
-  let top, bottom;
-  if (topSpace < OVERLAY_HEIGHT / 2) {
-    top = '0px';
-  }
-  if (bottomSpace < OVERLAY_HEIGHT / 2) {
-    bottom = '0px';
-  }
-  if (!(top || bottom)) {
-    bottom = `-${Math.round(OVERLAY_HEIGHT / 2)}px`;
-  }
-  const containerStyle = { top, bottom, left: '100%' };
-
-  const isOwn = window.ship === ship;
-=======
     ship,
     api,
     children,
@@ -167,7 +107,6 @@
       window.removeEventListener('scroll', updateCoords);
     };
   }, [open]);
->>>>>>> baf365b6
 
   const img =
     contact?.avatar && !hideAvatars ? (
@@ -181,100 +120,12 @@
         borderRadius={2}
       />
     ) : (
-<<<<<<< HEAD
-      <Box size={60} backgroundColor={color}>
-=======
       <Box size={60} borderRadius={2} backgroundColor={color}>
->>>>>>> baf365b6
         <Center height={60}>
           <Sigil ship={ship} size={32} color={color} />
         </Center>
       </Box>
     );
-<<<<<<< HEAD
-  const showNickname = useShowNickname(contact, hideNicknames);
-
-  return (
-    <Col
-      ref={popoverRef}
-      backgroundColor='white'
-      color='washedGray'
-      border={1}
-      borderRadius={2}
-      borderColor='lightGray'
-      boxShadow='0px 0px 0px 3px'
-      position='absolute'
-      zIndex='3'
-      fontSize='0'
-      height='250px'
-      width='250px'
-      padding={3}
-      justifyContent='center'
-      style={containerStyle}
-      {...rest}
-    >
-      <Row color='black' padding={3} position='absolute' top={0} left={0}>
-        {!isOwn && (
-          <Icon
-            icon='Chat'
-            size={16}
-            cursor='pointer'
-            onClick={() => history.push(`/~landscape/dm/${ship}`)}
-          />
-        )}
-      </Row>
-      <Box
-        alignSelf='center'
-        height='60px'
-        cursor='pointer'
-        onClick={() => history.push(`/~profile/~${ship}`)}
-        overflow='hidden'
-        borderRadius={2}
-      >
-        {img}
-      </Box>
-      <Col
-        position='absolute'
-        overflow='hidden'
-        minWidth='0'
-        width='100%'
-        padding={3}
-        bottom={0}
-        left={0}
-      >
-        <Row width='100%'>
-          <Text
-            fontWeight='600'
-            mono={!showNickname}
-            textOverflow='ellipsis'
-            overflow='hidden'
-            whiteSpace='pre'
-            marginBottom='0'
-          >
-            {showNickname ? contact?.nickname : cite(ship)}
-          </Text>
-        </Row>
-        {isOwn ? (
-          <ProfileStatus api={props.api} ship={`~${ship}`} contact={contact} />
-        ) : (
-          <RichText
-            display='inline-block'
-            width='100%'
-            minWidth='0'
-            textOverflow='ellipsis'
-            overflow='hidden'
-            whiteSpace='pre'
-            marginBottom='0'
-            disableRemoteContent
-            gray
-            title={contact?.status ?? ''}
-          >
-            {contact?.status ?? ''}
-          </RichText>
-        )}
-      </Col>
-    </Col>
-=======
 
   return (
     <Box ref={outerRef} {...rest} onClick={setOpen} cursor="pointer">
@@ -357,7 +208,6 @@
     </Portal>
     )}
   </Box>
->>>>>>> baf365b6
   );
 };
 
