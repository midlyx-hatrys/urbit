--- conflicted
+++ resolved
@@ -41,10 +41,7 @@
 }) {
   const { ship, scrollWindow, first, ...rest } = props;
   let { contact } = props;
-<<<<<<< HEAD
-=======
   const contacts = useContactState(state => state.contacts);
->>>>>>> 0570fb5b
   contact = contact?.color ? contact : contacts?.[`~${ship}`];
   const history = useHistory();
   const showNickname = useShowNickname(contact);
