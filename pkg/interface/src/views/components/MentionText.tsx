import React, { useState, useCallback } from 'react';
import _ from 'lodash';
import { Text, Box } from '@tlon/indigo-react';
import { Contact, Contacts, Content, Group } from '@urbit/api';
import RichText from '~/views/components/RichText';
import { cite, useShowNickname, uxToHex } from '~/logic/lib/util';
import ProfileOverlay from '~/views/components/ProfileOverlay';
import { useHistory } from 'react-router-dom';
import useContactState from '~/logic/state/contact';
<<<<<<< HEAD
=======
import {referenceToPermalink} from '~/logic/lib/permalinks';
import GlobalApi from '~/logic/api/global';
>>>>>>> baf365b6

interface MentionTextProps {
  contact?: Contact;
  content: Content[];
  group: Group;
  transcluded: number;
  api: GlobalApi;
}
export function MentionText(props: MentionTextProps) {
  const { content, contact, group, ...rest } = props;

  return (
    <RichText contact={contact} group={group} {...rest}>
      {content.reduce((accum, c) => {
        if ('text' in c) {
          return accum + c.text;
        } else if ('mention' in c) {
          return accum + `[~${c.mention}]`;
        } else if ('url' in c) {
          return accum + `\n ${c.url}`;
        } else if ('reference' in c) {
          const { link } = referenceToPermalink(c);
          return accum + `\n [${link}]`;
        }
        return accum;
      }, '')}
    </RichText>
  );
}

export function Mention(props: {
  contact: Contact;
  group: Group;
  scrollWindow?: HTMLElement;
  ship: string;
  first?: Boolean;
  api: any;
}) {
<<<<<<< HEAD
  const { ship, scrollWindow, first, ...rest } = props;
=======
  const { ship, scrollWindow, first, api, ...rest } = props;
>>>>>>> baf365b6
  let { contact } = props;
  const contacts = useContactState(state => state.contacts);
  contact = contact?.color ? contact : contacts?.[`~${ship}`];
  const history = useHistory();
  const showNickname = useShowNickname(contact);
  const name = showNickname ? contact?.nickname : cite(ship);
  const group = props.group ?? { hidden: true };
  const [showOverlay, setShowOverlay] = useState(false);

  const toggleOverlay = useCallback(() => {
    setShowOverlay((value) => !value);
  }, [showOverlay]);

  return (
    <Box position='relative' display='inline-block' cursor='pointer' {...rest}>
        <ProfileOverlay
          ship={ship}
          api={api}
        >
          <Text
            onClick={() => toggleOverlay()}
            marginLeft={first? 0 : 1}
            marginRight={1}
            px={1}
            bg='washedBlue'
            color='blue'
            fontSize={showNickname ? 1 : 0}
            mono={!showNickname}
          >
          {name}
        </Text>
      </ProfileOverlay>
    </Box>
  );
}<|MERGE_RESOLUTION|>--- conflicted
+++ resolved
@@ -7,11 +7,8 @@
 import ProfileOverlay from '~/views/components/ProfileOverlay';
 import { useHistory } from 'react-router-dom';
 import useContactState from '~/logic/state/contact';
-<<<<<<< HEAD
-=======
 import {referenceToPermalink} from '~/logic/lib/permalinks';
 import GlobalApi from '~/logic/api/global';
->>>>>>> baf365b6
 
 interface MentionTextProps {
   contact?: Contact;
@@ -50,11 +47,7 @@
   first?: Boolean;
   api: any;
 }) {
-<<<<<<< HEAD
-  const { ship, scrollWindow, first, ...rest } = props;
-=======
   const { ship, scrollWindow, first, api, ...rest } = props;
->>>>>>> baf365b6
   let { contact } = props;
   const contacts = useContactState(state => state.contacts);
   contact = contact?.color ? contact : contacts?.[`~${ship}`];
