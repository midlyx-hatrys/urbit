import React, { ReactElement, ReactNode, useCallback } from "react";
import {
  Text,
  Box,
  Icon,
  Row,
  LoadingSpinner,
  Button,
} from "@tlon/indigo-react";
import { css } from "@styled-system/css";
import _ from "lodash";
import { useHistory } from "react-router-dom";

<<<<<<< HEAD
import { cite } from '~/logic/lib/util';
import { MetadataUpdatePreview, JoinProgress, Invite, JoinRequest } from '@urbit/api';
import { GroupSummary } from '~/views/landscape/components/GroupSummary';
import { InviteSkeleton } from './InviteSkeleton';
import { JoinSkeleton } from './JoinSkeleton';
import GlobalApi from '~/logic/api/global';

interface GroupInviteProps {
  preview: MetadataUpdatePreview;
  status?: JoinRequest;
  invite?: Invite;
  resource: string;
  api: GlobalApi;
  onAccept: () => Promise<any>;
  onDecline: () => Promise<any>;
}

export function GroupInvite(props: GroupInviteProps): ReactElement {
  const { resource, api, preview, invite, status, onAccept, onDecline } = props;
  const { metadata, members } = props.preview;
=======
import { cite, isDm } from "~/logic/lib/util";
import {
  MetadataUpdatePreview,
  joinProgress,
  JoinProgress,
  Invite,
  JoinRequest,
  resourceFromPath,
  Metadata,
} from "@urbit/api";
import { GroupSummary } from "~/views/landscape/components/GroupSummary";
import { NotificationWrapper } from "~/views/apps/notifications/notification";
import { Header } from "~/views/apps/notifications/header";
import { InviteSkeleton } from "./InviteSkeleton";
import { JoinSkeleton } from "./JoinSkeleton";
import GlobalApi from "~/logic/api/global";
import { PropFunc } from "~/types";
import { MetadataIcon } from "~/views/landscape/components/MetadataIcon";
import { useContact } from "~/logic/state/contact";
import { useWaitForProps } from "~/logic/lib/useWaitForProps";
import useGroupState, {useGroup} from "~/logic/state/group";
import useContactState from "~/logic/state/contact";
import useMetadataState, {useAssocForGraph} from "~/logic/state/metadata";
import useGraphState from "~/logic/state/graph";
import { useRunIO } from "~/logic/lib/useRunIO";
import { StatelessAsyncButton } from "../StatelessAsyncButton";
import styled from "styled-components";

interface GroupInviteProps {
  preview?: MetadataUpdatePreview;
  status?: JoinRequest;
  app?: string;
  uid?: string;
  invite?: Invite;
  resource: string;
  api: GlobalApi;
}

function Elbow(
  props: { size?: number; color?: string } & PropFunc<typeof Box>
) {
  const { size = 12, color = "lightGray", ...rest } = props;
>>>>>>> b46f2e24

  return (
    <Box
      {...rest}
      overflow="hidden"
      width={size}
      height={size}
      position="relative"
    >
      <Box
        border="2px solid"
        borderRadius={3}
        borderColor={color}
        position="absolute"
        left="0px"
        bottom="0px"
        width={size * 2}
        height={size * 2}
      />
    </Box>
  );
}

<<<<<<< HEAD
  if (status) {
    inner = (
      <Text mr="1">
        You are joining <Text fontWeight="medium">{metadata.title}</Text>
      </Text>
    );
    Outer = ({ children }) => (
      <JoinSkeleton resource={resource} api={api} gapY="3" status={status}>
        {children}
      </JoinSkeleton>
    );
  } else if (invite) {
    Outer = ({ children }) => (
      <InviteSkeleton
        onDecline={onDecline}
        onAccept={onAccept}
        acceptDesc="Join Group"
        declineDesc="Decline Invitation"
        gapY="3"
      >
        {children}
      </InviteSkeleton>
    );
    inner = (
=======
const description: string[] = [
  "Contacting host...",
  "Retrieving data...",
  "Finished join",
  "Unable to join, you do not have the correct permissions",
  "Internal error, please file an issue",
];

function inviteUrl(hidden: boolean, resource: string, metadata?: Metadata) {
  if (!hidden) {
    return `/~landscape${resource}`;
  }

  if (metadata?.config.graph === "chat") {
    return `/~landscape/messages/resource/${metadata?.config?.graph}${resource}`;
  } else {
    return `/~landscape/home/resource/${metadata?.config?.graph}${resource}`;
  }
}
function InviteMetadata(props: {
  preview?: MetadataUpdatePreview;
  resource: string;
}) {
  const { resource, preview } = props;
  const { ship, name } = resourceFromPath(resource);
  const dm = isDm(resource);
  if (dm) {
    return null;
  }

  const container = (children: ReactNode) => (
    <Row overflow="hidden" height="4" gapX="2" alignItems="center">
      {children}
    </Row>
  );

  if (preview) {
    const { title } = preview.metadata;
    const { members } = preview;
    return container(
>>>>>>> b46f2e24
      <>
        <MetadataIcon height={4} width={4} metadata={preview.metadata} />
        <Text fontWeight="medium">{title}</Text>
        <Text gray fontWeight="medium">
          {members} Member{members > 1 ? "s" : ""}
        </Text>
      </>
    );
  }

  return container(
    <>
      <Text whiteSpace="nowrap" textOverflow="ellipsis" ml="1px" mb="2px" mono>
        {cite(ship)}/{name}
      </Text>
    </>
  );
}

function InviteStatus(props: { status?: JoinRequest }) {
  const { status } = props;

  if (!status) {
    return null;
  }

  const current = status && joinProgress.indexOf(status.progress);
  const desc = _.isNumber(current) && description[current];
  return (
    <Row gapX="1" alignItems="center" height={4}>
      { status.progress === 'done' ? <Icon icon="Checkmark" /> : <LoadingSpinner dark /> }
      <Text gray>{desc}</Text>
    </Row>
  );
}

export function useInviteAccept(
  resource: string,
  api: GlobalApi,
  app?: string,
  uid?: string
) {
  const { ship, name } = resourceFromPath(resource);
  const history = useHistory();
  const associations = useMetadataState((s) => s.associations);
  const groups = useGroupState((s) => s.groups);
  const graphKeys = useGraphState((s) => s.graphKeys);

  const waiter = useWaitForProps({ associations, graphKeys, groups });
  return useRunIO<void, boolean>(
    async () => {
      if (!(app && uid)) {
        return false;
      }
      if (resource in groups) {
        await api.invite.decline(app, uid);
        return false;
      }

      await api.groups.join(ship, name);
      await api.invite.accept(app, uid);
      await waiter((p) => {
        return (
          (resource in p.groups &&
            resource in (p.associations?.graph ?? {}) &&
            p.graphKeys.has(resource.slice(7))) ||
          resource in (p.associations?.groups ?? {})
        );
      });
      return true;
    },
    (success: boolean) => {
      if (!success) {
        return;
      }
      const redir = inviteUrl(
        groups?.[resource]?.hidden,
        resource,
        associations?.graph?.[resource]?.metadata
      );
      if (redir) {
        // weird race condition
        setTimeout(() => {
          history.push(redir);
        }, 200);
      }
    },
    resource
  );
}

function InviteActions(props: {
  status?: JoinRequest;
  resource: string;
  api: GlobalApi;
  app?: string;
  uid?: string;
}) {
  const { resource, api, app, uid } = props;
  const inviteAccept = useInviteAccept(resource, api, app, uid);

  const inviteDecline = useCallback(async () => {
    if (!(app && uid)) {
      return;
    }
    await api.invite.decline(app, uid);
  }, [app, uid]);

  const hideJoin = useCallback(async () => {
    await api.groups.hide(resource);
  }, [api, resource]);

  const { status } = props;
  if (status) {
    if(status.progress === 'done') {
      return null;
    }
    return (
      <Row gapX="2" alignItems="center" height={4}>
        <StatelessAsyncButton
          height={4}
          backgroundColor="white"
          onClick={hideJoin}
        >
          Cancel
        </StatelessAsyncButton>
      </Row>
    );
  }

  return (
    <Row gapX="2" alignItems="center" height={4}>
      <StatelessAsyncButton
        color="blue"
        height={4}
        backgroundColor="white"
        onClick={inviteAccept}
      >
        Accept
      </StatelessAsyncButton>
      <StatelessAsyncButton
        height={4}
        backgroundColor="white"
        onClick={inviteDecline}
      >
        Decline
      </StatelessAsyncButton>
    </Row>
  );
}

const responsiveStyle = ({ gapXY = 0 as number | number[] }) => {
  return css({
    flexDirection: ["column", "row"],
    "& > *": {
      marginTop: _.isArray(gapXY) ? [gapXY[0], 0] : [gapXY, 0],
      marginLeft: _.isArray(gapXY) ? [0, ...gapXY.slice(1)] : [0, gapXY],
    },
    "& > :first-child": {
      marginTop: 0,
      marginLeft: 0,
    },
  });
};
const ResponsiveRow = styled(Row)(responsiveStyle);
export function GroupInvite(props: GroupInviteProps): ReactElement {
  const { resource, api, preview, invite, status, app, uid } = props;
  const dm = isDm(resource);
  const history = useHistory();

  const invitedTo = dm ? "DM" : "group";
  const graphAssoc = useAssocForGraph(resource);


  const headerProps = status
    ? { description: `You are joining a ${invitedTo}` }
    : { description: `invited you to a ${invitedTo}`, authors: [invite!.ship] };

  const onClick = () => {
    if(status?.progress === 'done') {
      const redir = inviteUrl(app !== 'groups', resource, graphAssoc?.metadata);
      if(redir) {
        history.push(redir);
      }
    }
  }

  return (
    <NotificationWrapper api={api}>
      <Header content {...headerProps} />
      <Row onClick={onClick} height={[null, 4]} alignItems="flex-start" gridArea="main">
        <Elbow mx="2" />
        <ResponsiveRow
          gapXY={[1, 2]}
          height={[null, 4]}
          alignItems={["flex-start", "center"]}
        >
          <InviteMetadata preview={preview} resource={resource} />
          <InviteStatus status={status} />
          <InviteActions
            api={api}
            resource={resource}
            status={status}
            app={app}
            uid={uid}
          />
        </ResponsiveRow>
      </Row>
    </NotificationWrapper>
  );
}<|MERGE_RESOLUTION|>--- conflicted
+++ resolved
@@ -11,28 +11,6 @@
 import _ from "lodash";
 import { useHistory } from "react-router-dom";
 
-<<<<<<< HEAD
-import { cite } from '~/logic/lib/util';
-import { MetadataUpdatePreview, JoinProgress, Invite, JoinRequest } from '@urbit/api';
-import { GroupSummary } from '~/views/landscape/components/GroupSummary';
-import { InviteSkeleton } from './InviteSkeleton';
-import { JoinSkeleton } from './JoinSkeleton';
-import GlobalApi from '~/logic/api/global';
-
-interface GroupInviteProps {
-  preview: MetadataUpdatePreview;
-  status?: JoinRequest;
-  invite?: Invite;
-  resource: string;
-  api: GlobalApi;
-  onAccept: () => Promise<any>;
-  onDecline: () => Promise<any>;
-}
-
-export function GroupInvite(props: GroupInviteProps): ReactElement {
-  const { resource, api, preview, invite, status, onAccept, onDecline } = props;
-  const { metadata, members } = props.preview;
-=======
 import { cite, isDm } from "~/logic/lib/util";
 import {
   MetadataUpdatePreview,
@@ -75,7 +53,6 @@
   props: { size?: number; color?: string } & PropFunc<typeof Box>
 ) {
   const { size = 12, color = "lightGray", ...rest } = props;
->>>>>>> b46f2e24
 
   return (
     <Box
@@ -99,32 +76,6 @@
   );
 }
 
-<<<<<<< HEAD
-  if (status) {
-    inner = (
-      <Text mr="1">
-        You are joining <Text fontWeight="medium">{metadata.title}</Text>
-      </Text>
-    );
-    Outer = ({ children }) => (
-      <JoinSkeleton resource={resource} api={api} gapY="3" status={status}>
-        {children}
-      </JoinSkeleton>
-    );
-  } else if (invite) {
-    Outer = ({ children }) => (
-      <InviteSkeleton
-        onDecline={onDecline}
-        onAccept={onAccept}
-        acceptDesc="Join Group"
-        declineDesc="Decline Invitation"
-        gapY="3"
-      >
-        {children}
-      </InviteSkeleton>
-    );
-    inner = (
-=======
 const description: string[] = [
   "Contacting host...",
   "Retrieving data...",
@@ -165,7 +116,6 @@
     const { title } = preview.metadata;
     const { members } = preview;
     return container(
->>>>>>> b46f2e24
       <>
         <MetadataIcon height={4} width={4} metadata={preview.metadata} />
         <Text fontWeight="medium">{title}</Text>
