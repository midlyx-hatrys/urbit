--- conflicted
+++ resolved
@@ -136,16 +136,9 @@
           offsetY={-48}
           options={
             <Col
-<<<<<<< HEAD
-              mt='42px'
               py={2}
               backgroundColor='white'
               color='washedGray'
-=======
-              p='1'
-              backgroundColor="white"
-              color="washedGray"
->>>>>>> d5bed9f7
               border={1}
               borderRadius={2}
               borderColor='lightGray'
