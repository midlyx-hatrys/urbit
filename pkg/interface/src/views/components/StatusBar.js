--- conflicted
+++ resolved
@@ -27,19 +27,14 @@
 
 const StatusBar = (props) => {
   const { ourContact, api, ship } = props;
-<<<<<<< HEAD
+  const history = useHistory();
+  const notificationsCount = useHarkState((state) => state.notificationsCount);
+  const doNotDisturb = useHarkState((state) => state.doNotDisturb);
+  const inviteState = useInviteState((state) => state.invites);
   const invites = [].concat(
-    ...Object.values(props.invites).map((obj) => Object.values(obj))
+    ...Object.values(inviteState).map((obj) => Object.values(obj))
   );
   const metaKey = window.navigator.platform.includes('Mac') ? '⌘' : 'Ctrl+';
-=======
-  const history = useHistory();
-  const notificationsCount = useHarkState(state => state.notificationsCount);
-  const doNotDisturb = useHarkState(state => state.doNotDisturb);
-  const inviteState = useInviteState(state => state.invites);
-  const invites = [].concat(...Object.values(inviteState).map(obj => Object.values(obj)));
-  const metaKey = (window.navigator.platform.includes('Mac')) ? '⌘' : 'Ctrl+';
->>>>>>> d82e886e
   const { toggleOmnibox } = useLocalState(localSel);
   const { hideAvatars } = useSettingsState(selectCalmState);
 
@@ -77,37 +72,23 @@
       pb='3'
     >
       <Row collapse>
-<<<<<<< HEAD
         <Button
           width='32px'
           borderColor='washedGray'
           mr='2'
           px='2'
-          onClick={() => props.history.push('/')}
+          onClick={() => history.push('/')}
           {...props}
         >
           <Icon icon='Spaces' color='black' />
         </Button>
         <StatusBarItem float={floatLeap} mr={2} onClick={() => toggleOmnibox()}>
-          {!props.doNotDisturb &&
-            (props.notificationsCount > 0 || invites.length > 0) && (
-              <Box display='block' right='-8px' top='-8px' position='absolute'>
-                <Icon color='blue' icon='Bullet' />
-              </Box>
-            )}
+          {!doNotDisturb && (notificationsCount > 0 || invites.length > 0) && (
+            <Box display='block' right='-8px' top='-8px' position='absolute'>
+              <Icon color='blue' icon='Bullet' />
+            </Box>
+          )}
           <Icon icon='LeapArrow' />
-=======
-      <Button width="32px" borderColor='washedGray' mr='2' px='2' onClick={() => history.push('/')} {...props}>
-        <Icon icon='Spaces' color='black'/>
-      </Button>
-        <StatusBarItem float={floatLeap} mr={2} onClick={() => toggleOmnibox()}>
-        { !doNotDisturb && (notificationsCount > 0 || invites.length > 0) &&
-          (<Box display="block" right="-8px" top="-8px" position="absolute" >
-            <Icon color="blue" icon="Bullet" />
-           </Box>
-        )}
-        <Icon icon='LeapArrow'/>
->>>>>>> d82e886e
           <Text ref={anchorRef} ml={2} color='black'>
             Leap
           </Text>
@@ -145,17 +126,12 @@
             issue
           </Text>
         </StatusBarItem>
-<<<<<<< HEAD
         <StatusBarItem
           width='32px'
           mr={2}
           onClick={() => props.history.push('/~landscape/messages')}
         >
           <Icon icon='Users' />
-=======
-        <StatusBarItem width="32px" mr={2} onClick={() => history.push('/~landscape/messages')}>
-            <Icon icon="Users"/>
->>>>>>> d82e886e
         </StatusBarItem>
         <Dropdown
           dropWidth='250px'
@@ -178,26 +154,21 @@
                 color='black'
                 cursor='pointer'
                 fontSize={1}
-<<<<<<< HEAD
                 fontWeight='500'
                 px={3}
                 py={2}
-                onClick={() => props.history.push(`/~profile/~${ship}`)}
+                onClick={() => history.push(`/~profile/~${ship}`)}
               >
-=======
-                onClick={() => history.push(`/~profile/~${ship}`)}>
->>>>>>> d82e886e
                 View Profile
               </Row>
               <Row
                 color='black'
                 cursor='pointer'
                 fontSize={1}
-<<<<<<< HEAD
                 fontWeight='500'
                 px={3}
                 py={2}
-                onClick={() => props.history.push('/~settings')}
+                onClick={() => history.push('/~settings')}
               >
                 System Preferences
               </Row>
@@ -210,10 +181,6 @@
                   ship={`~${ship}`}
                   api={api}
                 />
-=======
-                onClick={() => history.push('/~settings')}>
-                System Settings
->>>>>>> d82e886e
               </Row>
             </Col>
           }
