--- conflicted
+++ resolved
@@ -1,28 +1,20 @@
 import React from 'react';
-<<<<<<< HEAD
 
 import { useLocation } from 'react-router-dom';
-import { Box, Text, Row } from '@tlon/indigo-react';
-
-=======
 import { Row, Box, Text, Icon } from '@tlon/indigo-react';
->>>>>>> 9f962592
 import ReconnectButton from './ReconnectButton';
 import { StatusBarItem } from './StatusBarItem';
-
-<<<<<<< HEAD
 import { Sigil } from '~/logic/lib/sigil';
 
-function StatusBar(props) {
+
+const StatusBar = (props) => {
+
   const location = useLocation();
   const atHome = Boolean(location.pathname === '/');
 
   const display = (!window.location.href.includes('popout/'))
       ? 'grid' : 'none';
 
-=======
-const StatusBar = (props) => {
->>>>>>> 9f962592
   const invites = (props.invites && props.invites['/contacts'])
     ? props.invites['/contacts']
     : {};
@@ -31,7 +23,6 @@
   const metaKey = (window.navigator.platform.includes('Mac')) ? '⌘' : 'Ctrl+';
 
   return (
-<<<<<<< HEAD
     <Box
       display={display}
       width="100%"
@@ -43,52 +34,15 @@
       <Row collapse>
         {atHome ? null : (
           <StatusBarItem mr={2} onClick={() => props.history.push('/')}>
-=======
-    <Row
-    height="45px"
-    backgroundColor="white"
-    width="100%"
-    justifyContent="space-between"
-    pt="10px"
-    display={(window.location.href.includes('popout/') ? 'none' : 'flex')}>
-      <Box pl={3} display="inline-block">
-          <Box
-            style={{ cursor: 'pointer' }}
-            display='inline-block'
-            borderRadius={2}
-            verticalAlign="middle"
-            lineHeight="0"
-            color='washedGray'
-            border={1}
-            py="6px"
-            px={2}
-            mr={2}
-            onClick={() => props.history.push('/')}>
->>>>>>> 9f962592
             <img
               className='invert-d'
               src='/~landscape/img/icon-home.png'
               height='11'
               width='11'
             />
-<<<<<<< HEAD
           </StatusBarItem>
         )}
         <StatusBarItem mr={2} onClick={() => props.api.local.setOmnibox()}>
-=======
-          </Box>
-        <Box
-          border={1}
-          borderRadius={2}
-          color='washedGray'
-          display='inline-block'
-          verticalAlign='middle'
-          lineHeight="0"
-          style={{ cursor: 'pointer' }}
-          py={1}
-          px={2}
-          onClick={() => props.api.local.setOmnibox()}>
->>>>>>> 9f962592
           <Text display='inline-block' style={{ transform: 'rotate(180deg)' }}>
             ↩
           </Text>
@@ -116,7 +70,6 @@
         />
       </Row>
       <Row justifyContent="flex-end" collapse>
-
         <StatusBarItem onClick={() => props.history.push('/~profile')}>
           <Sigil ship={props.ship} size={24} color={"#000000"} classes="dib mix-blend-diff" />
           <Text ml={2} display={["none", "inline"]} fontFamily="mono">{props.ship}</Text>
