--- conflicted
+++ resolved
@@ -6,11 +6,8 @@
 import LaunchApp from '../apps/launch/app';
 import DojoApp from '../apps/dojo/app';
 import GroupsApp from '../apps/groups/app';
-<<<<<<< HEAD
 import Profile from '../apps/profile/profile';
-=======
 import ErrorComponent from './Error';
->>>>>>> 9f962592
 
 
 export const Container = styled.div`
