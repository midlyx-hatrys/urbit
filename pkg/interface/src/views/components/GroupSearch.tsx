--- conflicted
+++ resolved
@@ -79,11 +79,7 @@
       : Object.values(props.associations?.contacts || {});
   }, [props.associations?.contacts]);
 
-<<<<<<< HEAD
-  const [{ value }, { error }, { setValue, setTouched }] = useField(props.id);
-=======
-  const [{ value }, meta, { setValue }] = useField(props.id);
->>>>>>> 68d3d528
+  const [{ value }, meta, { setValue, setTouched }] = useField(props.id);
 
   const { title: groupTitle } =
     props.associations.contacts?.[value]?.metadata || {};
@@ -96,19 +92,10 @@
     [setValue]
   );
 
-<<<<<<< HEAD
-  const onRemove = useCallback(
-    (a: Association) => {
-      setValue("");
-      setTouched(true);
-    },
-    [setValue]
-  );
-=======
   const onUnselect = useCallback(() => {
     setValue(undefined);
+    setTouched(true);
   }, [setValue]);
->>>>>>> 68d3d528
 
   return (
     <Col>
