--- conflicted
+++ resolved
@@ -321,16 +321,12 @@
     log('network', `loading more at ${dir}`);
     const done = await this.props.loadRows(newer);
     if(done) {
-<<<<<<< HEAD
-      this.loaded[dir] = true;
-=======
       this.setState({
         loaded: {
           ...this.state.loaded,
           [dir]: done
         }
       });
->>>>>>> baf365b6
       if(newer && this.props.onBottomLoaded) {
         this.props.onBottomLoaded()
       }
