--- conflicted
+++ resolved
@@ -40,11 +40,7 @@
   data: BigIntOrderedMap<T>;
   /**
    * The component to render the items
-<<<<<<< HEAD
-   * 
-=======
    *
->>>>>>> 0570fb5b
    * @remarks
    *
    * This component must be referentially stable, so either use `useCallback` or
@@ -161,21 +157,10 @@
   }
 
   componentDidMount() {
-<<<<<<< HEAD
-    if(this.props.size < 100) {
-      this.loaded.top = true;
-      this.loaded.bottom = true;
-    }
-      
-    this.updateVisible(0);
-    this.resetScroll();
-    this.loadRows(false);
-=======
     this.updateVisible(0);
     this.resetScroll();
     this.loadTop();
     this.loadBottom();
->>>>>>> 0570fb5b
   }
 
   // manipulate scrollbar manually, to dodge change detection
@@ -193,15 +178,9 @@
     const result = ((unloaded + loaded) / totalpages) *this.window.offsetHeight;
     this.scrollRef.style[this.props.origin] = `${result}px`;
   }, 50);
-<<<<<<< HEAD
-
-
-
-=======
-
-
-
->>>>>>> 0570fb5b
+
+
+
   componentDidUpdate(prevProps: VirtualScrollerProps<T>, _prevState: VirtualScrollerState<T>) {
     const { id, size, data, offset, pendingSize } = this.props;
     const { visibleItems } = this.state;
@@ -331,11 +310,7 @@
   loadTop = _.throttle(() => this.loadRows(false), 100);
   loadBottom = _.throttle(() => this.loadRows(true), 100);
 
-<<<<<<< HEAD
-  loadRows = _.throttle(async (newer: boolean) => {
-=======
   loadRows = async (newer: boolean) => {
->>>>>>> 0570fb5b
     const dir = newer ? 'bottom' : 'top';
     if(this.loaded[dir]) {
       return;
@@ -344,16 +319,11 @@
     const done = await this.props.loadRows(newer);
     if(done) {
       this.loaded[dir] = true;
-<<<<<<< HEAD
-    }
-  }, 100);
-=======
       if(newer && this.props.onBottomLoaded) {
         this.props.onBottomLoaded()
       }
     }
   };
->>>>>>> 0570fb5b
 
   onScroll(event: UIEvent) {
     this.updateScroll();
@@ -377,11 +347,7 @@
       }
       const newOffset = Math.max(0, startOffset - this.pageDelta);
       if(newOffset < 10) {
-<<<<<<< HEAD
-        this.loadRows(true);
-=======
         this.loadBottom();
->>>>>>> 0570fb5b
       }
 
       if(newOffset === 0) {
@@ -401,11 +367,7 @@
       }
 
       if((newOffset + (3 * this.pageSize) > this.props.data.size)) {
-<<<<<<< HEAD
-        this.loadRows(false)
-=======
         this.loadTop();
->>>>>>> 0570fb5b
       }
 
       if(newOffset !== startOffset) {
@@ -528,10 +490,6 @@
 
     const transform = isTop ? 'scale3d(1, 1, 1)' : 'scale3d(1, -1, 1)';
 
-<<<<<<< HEAD
-
-=======
->>>>>>> 0570fb5b
     const atStart = (this.props.data.peekLargest()?.[0] ?? bigInt.zero).eq(visibleItems.peekLargest()?.[0] || bigInt.zero);
     const atEnd = this.loaded.top;
 
@@ -539,11 +497,7 @@
       <>
         {!IS_IOS && (<Box borderRadius="3" top ={isTop ? "0" : undefined} bottom={!isTop ? "0" : undefined} ref={el => { this.scrollRef = el; }} right="0" height="50px" position="absolute" width="4px" backgroundColor="lightGray" />)}
 
-<<<<<<< HEAD
-      <ScrollbarLessBox overflowY='scroll' ref={this.setWindow} onScroll={this.onScroll} style={{ ...style, ...{ transform }, "-webkit-overflow-scrolling": "auto" }}>
-=======
       <ScrollbarLessBox overflowY='scroll' ref={this.setWindow} onScroll={this.onScroll} style={{ ...style, ...{ transform }, "WebkitOverflowScrolling": "auto" }}>
->>>>>>> 0570fb5b
         <Box style={{ transform, width: 'calc(100% - 4px)' }}>
           {(isTop ? !atStart : !atEnd) && (<Center height="5">
             <LoadingSpinner />
