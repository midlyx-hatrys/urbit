import { hasProvider } from 'oembed-parser';
import React from 'react';
import useSettingsState from '~/logic/state/settings';
import {
  RemoteContentAudioEmbed,
  RemoteContentImageEmbed,
  RemoteContentOembed,
  RemoteContentVideoEmbed
} from './embed';
import { TruncatedText } from '~/views/components/TruncatedText';
import { RemoteContentWrapper } from './wrapper';
<<<<<<< HEAD
import { IMAGE_REGEX, AUDIO_REGEX, VIDEO_REGEX } from '~/logic/lib/util';
=======
import AsyncFallback from '../AsyncFallback';
>>>>>>> fab44238

export interface RemoteContentProps {
  /**
   * Url to render
   */
  url: string;
  /**
   * The title for the url, or a string describing it
   *
   */
  title: string;
  /**
   * Should render the URL as part of the display of the RemoteContent.
   *
   * If false, then only the embedded content, if any will be rendered
   */
  renderUrl?: boolean;
  /**
   * A ref to the div that contains an iframe
   */
  embedRef?: (el: HTMLDivElement | null) => void;
  /**
   * Is inside transclusion
   */
  transcluded?: any;
  /**
   * Render in a tall formatting context, e.g. images will take the full width
   * of their containers etc.
   */
  tall?: boolean;
}

const emptyRef = () => {};
export function RemoteContent(props: RemoteContentProps) {
  const {
    url,
    embedRef = emptyRef,
    transcluded,
    title,
    tall = false,
    renderUrl = true
  } = props;

  const remoteContentPolicy = useSettingsState(s => s.remoteContentPolicy);
  const isImage = IMAGE_REGEX.test(url);
  const isAudio = AUDIO_REGEX.test(url);
  const isVideo = VIDEO_REGEX.test(url);
  const isOembed = hasProvider(url);
  const wrapperProps = {
    url,
    tall,
    embedOnly: !renderUrl || tall
  };

  const fallback = !renderUrl ? null : (
    <RemoteContentWrapper {...wrapperProps}>
      <TruncatedText>{url}</TruncatedText>
    </RemoteContentWrapper>
  );

  if (isImage && remoteContentPolicy.imageShown) {
    return (
      <RemoteContentWrapper {...wrapperProps} noOp={transcluded} replaced>
        <RemoteContentImageEmbed title={title} url={url} />
      </RemoteContentWrapper>
    );
  } else if (isAudio && remoteContentPolicy.audioShown) {
    return (
      <RemoteContentWrapper {...wrapperProps}>
        <RemoteContentAudioEmbed title={title} url={url} />
      </RemoteContentWrapper>
    );
  } else if (isVideo && remoteContentPolicy.videoShown) {
    return (
      <RemoteContentWrapper
        {...wrapperProps}
        detail={<RemoteContentVideoEmbed title={title} url={url} />}
      >
        <TruncatedText>{url}</TruncatedText>
      </RemoteContentWrapper>
    );
  } else if (isOembed && remoteContentPolicy.oembedShown) {
    return (
      <AsyncFallback fallback={fallback}>
        <RemoteContentOembed ref={embedRef} url={url} renderUrl={renderUrl} />
      </AsyncFallback>
    );
  }
  return fallback;
}

export default React.memo(RemoteContent);<|MERGE_RESOLUTION|>--- conflicted
+++ resolved
@@ -9,11 +9,8 @@
 } from './embed';
 import { TruncatedText } from '~/views/components/TruncatedText';
 import { RemoteContentWrapper } from './wrapper';
-<<<<<<< HEAD
 import { IMAGE_REGEX, AUDIO_REGEX, VIDEO_REGEX } from '~/logic/lib/util';
-=======
 import AsyncFallback from '../AsyncFallback';
->>>>>>> fab44238
 
 export interface RemoteContentProps {
   /**
