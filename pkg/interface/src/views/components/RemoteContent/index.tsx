--- conflicted
+++ resolved
@@ -1,10 +1,6 @@
-<<<<<<< HEAD
-=======
 import {
   Box,
 } from '@tlon/indigo-react';
-import { hasProvider } from 'oembed-parser';
->>>>>>> 96e28f91
 import React from 'react';
 import useSettingsState from '~/logic/state/settings';
 import {
@@ -132,17 +128,11 @@
     );
   } else if (isOembed && remoteContentPolicy.oembedShown) {
     return (
-<<<<<<< HEAD
-      <AsyncFallback fallback={fallback}>
-        <RemoteContentOembed ref={embedRef} url={url} renderUrl={renderUrl} oembed={oembed} />
-      </AsyncFallback>
-=======
       <Box mt={1} mb={2} flexShrink={0}>
         <AsyncFallback fallback={fallback}>
           <RemoteContentOembed ref={embedRef} url={url} renderUrl={renderUrl} />
         </AsyncFallback>
       </Box>
->>>>>>> 96e28f91
     );
   }
   return fallback;
