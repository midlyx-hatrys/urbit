--- conflicted
+++ resolved
@@ -1,9 +1,14 @@
 import { Col } from '@tlon/indigo-react';
-<<<<<<< HEAD
-import { Association, GraphNode, Group, resourceFromPath } from '@urbit/api';
-=======
-import { createPost, createBlankNodeWithChildPost, Association, GraphNode, Group, markCountAsRead, addPost } from '@urbit/api';
->>>>>>> 00e4e7c5
+import {
+  createPost,
+  createBlankNodeWithChildPost,
+  Association,
+  GraphNode,
+  Group,
+  markCountAsRead,
+  addPost,
+  resourceFromPath
+} from '@urbit/api';
 import bigInt from 'big-integer';
 import { FormikHelpers } from 'formik';
 import React, { useEffect, useMemo } from 'react';
@@ -31,12 +36,6 @@
   const {
     association,
     comments,
-<<<<<<< HEAD
-    api,
-=======
-    ship,
-    name,
->>>>>>> 00e4e7c5
     history,
     baseUrl,
     group,
@@ -104,11 +103,7 @@
   let commentContent = null;
   if (editCommentId) {
     const commentNode = comments.children.get(bigInt(editCommentId));
-<<<<<<< HEAD
     const [, post] = getLatestCommentRevision(commentNode);
-=======
-    const [,post] = getLatestCommentRevision(commentNode);
->>>>>>> 00e4e7c5
     commentContent = post.contents.reduce((val, curr) => {
       if ('text' in curr) {
         val = val + curr.text;
