import { BaseImage, Box, Row } from '@tlon/indigo-react';
import moment from 'moment';
import React, { ReactElement, ReactNode, useState } from 'react';
import { useHistory } from 'react-router-dom';
import { Sigil } from '~/logic/lib/sigil';
import { useCopy } from '~/logic/lib/useCopy';
import { cite, deSig, useShowNickname, uxToHex } from '~/logic/lib/util';
import useContactState from '~/logic/state/contact';
import useLocalState from '~/logic/state/local';
import useSettingsState, { selectCalmState } from '~/logic/state/settings';
import { PropFunc } from '~/types';
import ProfileOverlay from './ProfileOverlay';
import Timestamp from './Timestamp';

interface AuthorProps {
  ship: string;
  date?: number;
  showImage?: boolean;
  children?: ReactNode;
  unread?: boolean;
  api?: GlobalApi;
  size?: number;
  lineHeight?: string;
  isRelativeTime?: boolean;
}

// eslint-disable-next-line max-lines-per-function
export default function Author(props: AuthorProps & PropFunc<typeof Box>): ReactElement {
  const {
    ship = '',
    date,
    showImage,
    fullNotIcon,
    children,
    unread,
    group,
    isRelativeTime,
    dontShowTime,
    lineHeight = 'tall',
    ...rest
  } = props;

  const time = props.time || props.date || false;
  const size = props.size || 16;
  const sigilPadding = props.sigilPadding || 2;

  const history = useHistory();
  const osDark = useLocalState(state => state.dark);

  const theme = useSettingsState(s => s.display.theme);
  const dark = theme === 'dark' || (theme === 'auto' && osDark);

  let contact;
  const contacts = useContactState(state => state.contacts);
  if (contacts) {
    contact = `~${deSig(ship)}` in contacts ? contacts[`~${deSig(ship)}`] : null;
  }
  const color = contact?.color ? `#${uxToHex(contact?.color)}` : dark ? '#000000' : '#FFFFFF';
  const showNickname = useShowNickname(contact);
  const { hideAvatars } = useSettingsState(selectCalmState);
  const name = showNickname && contact ? contact.nickname : cite(ship);
  const stamp = moment(date);
  const { copyDisplay, doCopy, didCopy } = useCopy(`~${ship}`, name);

  const [showOverlay, setShowOverlay] = useState(false);

  const toggleOverlay = () => {
    setShowOverlay(value => !value);
  };

  const sigil = fullNotIcon ? (
    <Sigil ship={ship} size={size} color={color} padding={sigilPadding} />
  ) : (
    <Sigil ship={ship} size={size} color={color} icon padding={sigilPadding} />
  );

  const img =
    contact?.avatar && !hideAvatars ? (
      <BaseImage
        referrerPolicy="no-referrer"
        display='inline-block'
        src={contact.avatar}
        style={{ objectFit: 'cover' }}
        height={size}
        width={size}
        borderRadius={1}
      />
    ) : sigil;

  return (
    <Row {...rest} alignItems='center' width='auto'>
      <Box
        onClick={(e) => {
          e.stopPropagation();
          toggleOverlay();
        }}
        height={`${size}px`}
        overflow='hidden'
        position='relative'
        cursor='pointer'
      >
        {showImage && (
          <ProfileOverlay ship={ship} api={props.api} >
            {img}
          </ProfileOverlay>
        )}
      </Box>
<<<<<<< HEAD
      <Box display='flex' alignItems='baseline'>
        <Box
          ml={showImage ? 2 : 0}
          color='black'
          fontSize='1'
          cursor='pointer'
          lineHeight={lineHeight}
          fontFamily={showNickname ? 'sans' : 'mono'}
          fontWeight={showNickname ? '500' : '400'}
          mr={showNickname ? 0 : '2px'}
          mt={showNickname ? 0 : '0px'}
          onClick={doCopy}
        >
          {copyDisplay}
        </Box>
        { !dontShowTime && time && (
          <Timestamp
            height="fit-content"
            relative={isRelativeTime}
            stamp={stamp}
            fontSize={0}
            time={time}
            ml={2}
            color={unread ? 'blue' : 'gray'} />
        )}
        {children}
      </Box>
=======
      <Box
        ml={showImage ? 2 : 0}
        color='black'
        fontSize='1'
        cursor='pointer'
        lineHeight={lineHeight}
        fontFamily={showNickname ? 'sans' : 'mono'}
        fontWeight={showNickname ? '500' : '400'}
        mr={showNickname ? 0 : '2px'}
        mt={showNickname ? 0 : '0px'}
        onClick={doCopy}
      >
        {copyDisplay}
      </Box>
      { !dontShowTime && time && (
        <Timestamp
          height="fit-content"
          relative={isRelativeTime}
          stamp={stamp}
          fontSize={1}
          time={time}
          ml={2}
          color={unread ? 'blue' : 'gray'}
        />
      )}
      {children}
>>>>>>> 44f37d00
    </Row>
  );
}<|MERGE_RESOLUTION|>--- conflicted
+++ resolved
@@ -105,7 +105,6 @@
           </ProfileOverlay>
         )}
       </Box>
-<<<<<<< HEAD
       <Box display='flex' alignItems='baseline'>
         <Box
           ml={showImage ? 2 : 0}
@@ -133,34 +132,6 @@
         )}
         {children}
       </Box>
-=======
-      <Box
-        ml={showImage ? 2 : 0}
-        color='black'
-        fontSize='1'
-        cursor='pointer'
-        lineHeight={lineHeight}
-        fontFamily={showNickname ? 'sans' : 'mono'}
-        fontWeight={showNickname ? '500' : '400'}
-        mr={showNickname ? 0 : '2px'}
-        mt={showNickname ? 0 : '0px'}
-        onClick={doCopy}
-      >
-        {copyDisplay}
-      </Box>
-      { !dontShowTime && time && (
-        <Timestamp
-          height="fit-content"
-          relative={isRelativeTime}
-          stamp={stamp}
-          fontSize={1}
-          time={time}
-          ml={2}
-          color={unread ? 'blue' : 'gray'}
-        />
-      )}
-      {children}
->>>>>>> 44f37d00
     </Row>
   );
 }