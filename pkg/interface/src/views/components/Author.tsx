--- conflicted
+++ resolved
@@ -21,10 +21,7 @@
   lineHeight?: string | number;
   isRelativeTime?: boolean;
   dontShowTime?: boolean;
-<<<<<<< HEAD
-=======
   gray?: boolean;
->>>>>>> 61ebff69
 }
 
 // eslint-disable-next-line max-lines-per-function
