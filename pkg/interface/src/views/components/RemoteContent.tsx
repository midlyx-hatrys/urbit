import { BaseAnchor, BaseImage, Box, Icon, Row, Text } from '@tlon/indigo-react';
import { hasProvider } from 'oembed-parser';
import React, { Component, Fragment } from 'react';
import EmbedContainer from 'react-oembed-container';
import styled from 'styled-components';
import { VirtualContextProps, withVirtual } from '~/logic/lib/virtualContext';
import withState from '~/logic/lib/withState';
import useSettingsState from '~/logic/state/settings';
import { RemoteContentPolicy } from '~/types/local-update';

type RemoteContentProps = VirtualContextProps & {
  url: string;
  text?: string;
  unfold?: boolean;
  renderUrl?: boolean;
  remoteContentPolicy?: RemoteContentPolicy;
  imageProps?: any;
  audioProps?: any;
  videoProps?: any;
  oembedProps?: any;
  textProps?: any;
  style?: any;
  transcluded?: any;
  className?: string;
<<<<<<< HEAD
=======
  tall?: boolean;
>>>>>>> 9487ec16
}

interface RemoteContentState {
  unfold: boolean;
  embed: any | undefined;
  noCors: boolean;
  showArrow: boolean;
}

const IMAGE_REGEX = new RegExp(/(jpg|img|png|gif|tiff|jpeg|webp|webm|svg)$/i);
const AUDIO_REGEX = new RegExp(/(mp3|wav|ogg)$/i);
const VIDEO_REGEX = new RegExp(/(mov|mp4|ogv)$/i);

const TruncatedText = styled(Text)`
  white-space: pre;
  text-overflow: ellipsis;
  overflow: hidden;
  min-width: 0;
`;

class RemoteContent extends Component<RemoteContentProps, RemoteContentState> {
  private fetchController: AbortController | undefined;
  containerRef: HTMLDivElement | null = null;
  private saving = false;
  constructor(props) {
    super(props);
    this.state = {
      unfold: props.unfold || false,
      embed: undefined,
      noCors: false,
      showArrow: false
    };
    this.unfoldEmbed = this.unfoldEmbed.bind(this);
    this.loadOembed = this.loadOembed.bind(this);
    this.wrapInLink = this.wrapInLink.bind(this);
    this.onError = this.onError.bind(this);
    this.toggleArrow = this.toggleArrow.bind(this);
  }

  save = () => {
    if(this.saving) {
      return;
    }
    this.saving = true;
    this.props.save();
  };

  restore = () => {
    this.saving = false;
    this.props.restore();
  }

  componentWillUnmount() {
    if(this.saving) {
      this.restore();
    }
    if (this.fetchController) {
      this.fetchController.abort();
    }
  }

  unfoldEmbed(event: Event) {
    event.stopPropagation();
    let unfoldState = this.state.unfold;
    unfoldState = !unfoldState;
    this.save();
    this.setState({ unfold: unfoldState });
    requestAnimationFrame(() => {
      this.restore();
    });
  }

  componentDidUpdate(prevProps, prevState) {
    if(prevState.embed !== this.state.embed) {
      // console.log('remotecontent: restoring');
      // prevProps.shiftLayout.restore();
    }
    const { url } = this.props;
    if(url !== prevProps.url && (IMAGE_REGEX.test(url) || AUDIO_REGEX.test(url) || VIDEO_REGEX.test(url))) {
      this.save();
    }
  }

  componentDidMount() {
  }

  onLoad = () => {
    window.requestAnimationFrame(() => {
      const { restore } = this;
      restore();
    });
  }

  loadOembed() {
    this.fetchController = new AbortController();
    fetch(`https://noembed.com/embed?url=${this.props.url}`, {
      signal: this.fetchController.signal
    })
    .then(response => response.clone().json())
    .then((result) => {
      this.setState({ embed: result });
    }).catch((error) => {
      if (error.name === 'AbortError')
return;
      this.setState({ embed: 'error' });
    });
  }

  wrapInLink(contents, textOnly = false, unfold = false, unfoldEmbed = null, embedContainer = null, flushPadding = false, noOp = false) {
    const { style, tall = false } = this.props;
    const maxWidth = tall ? '100%' : 'min(500px, 100%)';
    return (
<<<<<<< HEAD
      <Box borderRadius={1} backgroundColor="washedGray" maxWidth="min(100%, 20rem)">
=======
      <Box borderRadius={1} backgroundColor="washedGray" maxWidth={maxWidth}>
>>>>>>> 9487ec16
      <Row
        alignItems="center"
        gapX={1}
      >
        { textOnly && (<Icon ml={2} display="block" icon="ArrowExternal" />)}
        { !textOnly && unfoldEmbed && (
          <Icon
            ml={2}
            display='block'
            onClick={unfoldEmbed}
            icon={unfold ? 'TriangleSouth' : 'TriangleEast'}
          />
          )}
        <BaseAnchor
          display="flex"
          p={flushPadding ? 0 : 2}
          onClick={(e) => {
 noOp ? e.preventDefault() : e.stopPropagation();
}}
          href={this.props.url}
          whiteSpace="nowrap"
          overflow="hidden"
          textOverflow="ellipsis"
          minWidth={0}
          width={textOnly ? 'calc(100% - 24px)' : 'fit-content'}
<<<<<<< HEAD
          maxWidth="min(500px, 100%)"
=======
          maxWidth={maxWidth}
>>>>>>> 9487ec16
          style={{ color: 'inherit', textDecoration: 'none', ...style }}
          target="_blank"
          rel="noopener noreferrer"
          cursor={noOp ? 'default' : 'pointer'}
        >
        {contents}
      </BaseAnchor>
    </Row>
    {embedContainer}
    </Box>
    );
  }

  onError(e: Event) {
    this.restore();
    this.setState({ noCors: true });
  }

  toggleArrow() {
    this.setState({ showArrow: !this.state.showArrow });
  }

  render() {
    const {
      remoteContentPolicy,
      url,
      text,
      transcluded,
      renderUrl = true,
      imageProps = {},
      audioProps = {},
      videoProps = {},
      oembedProps = {},
      textProps = {},
      style = {},
      ...props
    } = this.props;
    const { onLoad } = this;
    const { noCors } = this.state;
    const isImage = IMAGE_REGEX.test(url);
    const isAudio = AUDIO_REGEX.test(url);
    const isVideo = VIDEO_REGEX.test(url);
    const isOembed = hasProvider(url);

    const isTranscluded = () => {
      return transcluded;
    };

    if (isImage && remoteContentPolicy.imageShown) {
      return this.wrapInLink(
        <Box
          position='relative'
          onMouseEnter={this.toggleArrow}
          onMouseLeave={this.toggleArrow}
        >
          <BaseAnchor
            position='absolute'
            top={2}
            right={2}
            display={this.state.showArrow ? 'block' : 'none'}
            target='_blank'
            rel='noopener noreferrer'
            onClick={(e) => {
              e.stopPropagation();
            }}
            href={url}
          >
            <Box
              backgroundColor='white'
              padding={2}
              borderRadius='50%'
              display='flex'
            >
              <Icon icon='ArrowNorthEast' />
            </Box>
          </BaseAnchor>
          <BaseImage
            {...(noCors ? {} : { crossOrigin: 'anonymous' })}
            referrerPolicy='no-referrer'
            flexShrink={0}
            src={url}
            style={style}
            onLoad={onLoad}
            onError={this.onError}
            height='100%'
            width='100%'
            objectFit='contain'
            borderRadius={2}
            {...imageProps}
            {...props}
          />
        </Box>,
        false,
        false,
        null,
        null,
        true,
        isTranscluded()
      );
    } else if (isAudio && remoteContentPolicy.audioShown) {
      return (
        <>
          {renderUrl
            ? this.wrapInLink(
              <TruncatedText {...textProps}>{url}</TruncatedText>,
              false,
              this.state.unfold,
              this.unfoldEmbed,
            <audio
              onClick={(e) => {
 e.stopPropagation();
}}
              controls
              className={this.state.unfold ? 'db' : 'dn'}
              src={url}
              style={style}
              onLoad={onLoad}
              objectFit="contain"
              height="100%"
              width="100%"
              {...audioProps}
              {...props}
            />)
            : null}
        </>
      );
    } else if (isVideo && remoteContentPolicy.videoShown) {
      return (
        <>
          {renderUrl
            ? this.wrapInLink(
              <TruncatedText {...textProps}>{url}</TruncatedText>,
              false,
              this.state.unfold,
              this.unfoldEmbed,
              <video
                onClick={(e) => {
 e.stopPropagation();
}}
                controls
                className={this.state.unfold ? 'db' : 'dn pa2'}
                src={url}
                style={style}
                onLoad={onLoad}
                objectFit="contain"
                height="100%"
                width="100%"
                {...videoProps}
                {...props}
              />)
            : null}
        </>
      );
    } else if (isOembed && remoteContentPolicy.oembedShown) {
      if (!this.state.embed || this.state.embed?.html === '') {
        this.loadOembed();
      }
     const renderEmbed = !(this.state.embed !== 'error' && this.state.embed?.html);
     const embed = <Box
            mb={2}
            width='100%'
            flexShrink={0}
            display={this.state.unfold ? 'block' : 'none'}
            className='embed-container'
            style={style}
            onLoad={this.onLoad}
            {...oembedProps}
            {...props}
                   >
            <TruncatedText
            display={(renderUrl && this.state.embed?.title && this.state.embed.title !== url) ? 'inline-block' : 'none'}
            fontWeight='bold' width='100%'
            >
              {this.state.embed?.title}
            </TruncatedText>
              {this.state.embed && this.state.embed.html && this.state.unfold
              ? <EmbedContainer markup={this.state.embed.html}>
                <div className="embed-container" ref={(el) => {
                  this.onLoad();
                  this.containerRef = el;
                  }}
                  dangerouslySetInnerHTML={{ __html: this.state.embed.html }}
                ></div>
              </EmbedContainer>
              : null}
          </Box>;

      return (
        <Fragment>
          {renderUrl
            ? this.wrapInLink(
            <TruncatedText {...textProps}>{url}</TruncatedText>,
            renderEmbed,
            this.state.unfold,
            this.unfoldEmbed,
            embed
          ) : embed}
        </Fragment>
      );
    } else {
      return renderUrl
        ? this.wrapInLink(<TruncatedText {...textProps}>{text || url}</TruncatedText>, true)
        : null;
    }
  }
}

export default withState(withVirtual(RemoteContent), [[useSettingsState, ['remoteContentPolicy']]]) as React.ComponentType<Omit<RemoteContentProps, 'save' | 'restore' | 'remoteContentPolicy'> & { ref?: any }>;<|MERGE_RESOLUTION|>--- conflicted
+++ resolved
@@ -22,10 +22,7 @@
   style?: any;
   transcluded?: any;
   className?: string;
-<<<<<<< HEAD
-=======
   tall?: boolean;
->>>>>>> 9487ec16
 }
 
 interface RemoteContentState {
@@ -138,11 +135,7 @@
     const { style, tall = false } = this.props;
     const maxWidth = tall ? '100%' : 'min(500px, 100%)';
     return (
-<<<<<<< HEAD
-      <Box borderRadius={1} backgroundColor="washedGray" maxWidth="min(100%, 20rem)">
-=======
       <Box borderRadius={1} backgroundColor="washedGray" maxWidth={maxWidth}>
->>>>>>> 9487ec16
       <Row
         alignItems="center"
         gapX={1}
@@ -168,11 +161,7 @@
           textOverflow="ellipsis"
           minWidth={0}
           width={textOnly ? 'calc(100% - 24px)' : 'fit-content'}
-<<<<<<< HEAD
-          maxWidth="min(500px, 100%)"
-=======
           maxWidth={maxWidth}
->>>>>>> 9487ec16
           style={{ color: 'inherit', textDecoration: 'none', ...style }}
           target="_blank"
           rel="noopener noreferrer"
