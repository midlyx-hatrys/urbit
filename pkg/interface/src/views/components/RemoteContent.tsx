import React, { Component, Fragment } from 'react';
import { BaseAnchor, BaseImage, Box, Button, Text } from '@tlon/indigo-react';
import { hasProvider } from 'oembed-parser';
import EmbedContainer from 'react-oembed-container';
<<<<<<< HEAD
import { withSettingsState } from '~/logic/state/settings';
import { RemoteContentPolicy } from '~/types/local-update';
import { VirtualContextProps, withVirtual } from "~/logic/lib/virtualContext";
import { IS_IOS } from '~/logic/lib/platform';
=======
import useSettingsState from '~/logic/state/settings';
import { RemoteContentPolicy } from '~/types/local-update';
import { VirtualContextProps, withVirtual } from "~/logic/lib/virtualContext";
import { IS_IOS } from '~/logic/lib/platform';
import withState from '~/logic/lib/withState';
>>>>>>> 0570fb5b

type RemoteContentProps = VirtualContextProps & {
  url: string;
  text?: string;
  unfold?: boolean;
  renderUrl?: boolean;
  remoteContentPolicy: RemoteContentPolicy;
  imageProps?: any;
  audioProps?: any;
  videoProps?: any;
  oembedProps?: any;
  textProps?: any;
  style?: any;
}

interface RemoteContentState {
  unfold: boolean;
  embed: any | undefined;
  noCors: boolean;
}

const IMAGE_REGEX = new RegExp(/(jpg|img|png|gif|tiff|jpeg|webp|webm|svg)$/i);
const AUDIO_REGEX = new RegExp(/(mp3|wav|ogg)$/i);
const VIDEO_REGEX = new RegExp(/(mov|mp4|ogv)$/i);


class RemoteContent extends Component<RemoteContentProps, RemoteContentState> {
  private fetchController: AbortController | undefined;
  containerRef: HTMLDivElement | null = null;
  private saving = false;
  constructor(props) {
    super(props);
    this.state = {
      unfold: props.unfold || false,
      embed: undefined,
      noCors: false
    };
    this.unfoldEmbed = this.unfoldEmbed.bind(this);
    this.loadOembed = this.loadOembed.bind(this);
    this.wrapInLink = this.wrapInLink.bind(this);
    this.onError = this.onError.bind(this);
  }

  save = () => {
<<<<<<< HEAD
    console.log(`saving for: ${this.props.url}`);
=======
>>>>>>> 0570fb5b
    if(this.saving) {
      return;
    }
    this.saving = true;
    this.props.save();
  };

  restore = () => {
<<<<<<< HEAD
    console.log(`restoring for: ${this.props.url}`);
=======
>>>>>>> 0570fb5b
    this.saving = false;
    this.props.restore();
  }

  componentWillUnmount() {
    if(this.saving) {
      this.restore();
    }
    if (this.fetchController) {
      this.fetchController.abort();
    }
  }

  unfoldEmbed(event: Event) {
    event.stopPropagation();
    let unfoldState = this.state.unfold;
    unfoldState = !unfoldState;
    this.save();
    this.setState({ unfold: unfoldState });
    requestAnimationFrame(() => {
      this.restore();
    });
  }


  componentDidUpdate(prevProps, prevState) {
    if(prevState.embed !== this.state.embed) {
      //console.log('remotecontent: restoring');
      //prevProps.shiftLayout.restore();
    }
    const { url } = this.props;
    if(url !== prevProps.url && (IMAGE_REGEX.test(url) || AUDIO_REGEX.test(url) || VIDEO_REGEX.test(url))) {
      this.save();
    };

  }

  componentDidMount() {
  }

  onLoad = () => {
    window.requestAnimationFrame(() => {
      const { restore } = this;
      restore();
    });

  }

  loadOembed() {
    this.fetchController = new AbortController();
    fetch(`https://noembed.com/embed?url=${this.props.url}`, {
      signal: this.fetchController.signal
    })
    .then(response => response.clone().json())
    .then((result) => {
      this.setState({ embed: result });
    }).catch((error) => {
      if (error.name === 'AbortError')
return;
      this.setState({ embed: 'error' });
    });
  }

  wrapInLink(contents) {
    const { style } = this.props;
    return (<BaseAnchor
      href={this.props.url}
      flexShrink={0}
      style={{ color: 'inherit', textDecoration: 'none', ...style }}
      className={`word-break-all ${(typeof contents === 'string') ? 'bb' : ''}`}
      target="_blank"
      width="100%"
      rel="noopener noreferrer"
            >
      {contents}
    </BaseAnchor>);
  }

  onError(e: Event) {
    this.restore();
    this.setState({ noCors: true });
  }

  render() {
    const {
      remoteContentPolicy,
      url,
      text,
      unfold = false,
      renderUrl = true,
      imageProps = {},
      audioProps = {},
      videoProps = {},
      oembedProps = {},
      textProps = {},
      style = {},
      ...props
    } = this.props;
    const { onLoad } = this;
    const { noCors } = this.state;
    const isImage = IMAGE_REGEX.test(url);
    const isAudio = AUDIO_REGEX.test(url);
    const isVideo = VIDEO_REGEX.test(url);
    const isOembed = hasProvider(url);

    if (isImage && remoteContentPolicy.imageShown) {
      return this.wrapInLink(
        <BaseImage
          {...(noCors ? {} : { crossOrigin: "anonymous" })}
          referrerPolicy="no-referrer"
          flexShrink={0}
          src={url}
          style={style}
          onLoad={onLoad}
          onError={this.onError}
          {...imageProps}
          {...props}
        />
      );
    } else if (isAudio && remoteContentPolicy.audioShown) {
      return (
        <>
          {renderUrl
            ? this.wrapInLink(<Text {...textProps}>{text || url}</Text>)
            : null}
          <audio
            controls
            className="db"
            src={url}
            style={style}
            onLoad={onLoad}
            {...audioProps}
            {...props}
          />
        </>
      );
    } else if (isVideo && remoteContentPolicy.videoShown) {
      return (
        <>
          {renderUrl
            ? this.wrapInLink(<Text {...textProps}>{text || url}</Text>)
            : null}
          <video
            controls
            className="db"
            src={url}
            style={style}
            onLoad={onLoad}
            {...videoProps}
            {...props}
          />
        </>
      );
    } else if (isOembed && remoteContentPolicy.oembedShown) {
      if (!this.state.embed || this.state.embed?.html === '') {
        this.loadOembed();
      }

      return (
        <Fragment>
          {renderUrl
            ? this.wrapInLink(<Text {...textProps}>{(this.state.embed && this.state.embed.title)
              ? this.state.embed.title
              : (text || url)}</Text>)
            : null}
          {this.state.embed !== 'error' && this.state.embed?.html && !unfold ? <Button
            display='inline-flex'
            border={1}
            height={3}
            ml={1}
            onClick={this.unfoldEmbed}
            flexShrink={0}
            style={{ cursor: 'pointer' }}
                                                                               >
            {this.state.unfold ? 'collapse' : 'expand'}
          </Button> : null}
          <Box
            mb='2'
            width='100%'
            flexShrink={0}
            display={this.state.unfold ? 'block' : 'none'}
            className='embed-container'
            style={style}
            flexShrink={0}
            onLoad={this.onLoad}
            {...oembedProps}
            {...props}
          >
            {this.state.embed && this.state.embed.html && this.state.unfold
            ? <EmbedContainer markup={this.state.embed.html}>
              <div className="embed-container" ref={(el) => {
                this.onLoad();
 this.containerRef = el;
}}
                dangerouslySetInnerHTML={{ __html: this.state.embed.html }}
              ></div>
            </EmbedContainer>
            : null}
          </Box>
        </Fragment>
      );
    } else {
      return renderUrl
        ? this.wrapInLink(<Text {...textProps}>{text || url}</Text>)
        : null;
    }
  }
}

<<<<<<< HEAD
export default withSettingsState(withVirtual(RemoteContent), ['remoteContentPolicy']);
=======
export default withState(withVirtual(RemoteContent), [[useSettingsState, ['remoteContentPolicy']]]);
>>>>>>> 0570fb5b
<|MERGE_RESOLUTION|>--- conflicted
+++ resolved
@@ -2,18 +2,11 @@
 import { BaseAnchor, BaseImage, Box, Button, Text } from '@tlon/indigo-react';
 import { hasProvider } from 'oembed-parser';
 import EmbedContainer from 'react-oembed-container';
-<<<<<<< HEAD
-import { withSettingsState } from '~/logic/state/settings';
-import { RemoteContentPolicy } from '~/types/local-update';
-import { VirtualContextProps, withVirtual } from "~/logic/lib/virtualContext";
-import { IS_IOS } from '~/logic/lib/platform';
-=======
 import useSettingsState from '~/logic/state/settings';
 import { RemoteContentPolicy } from '~/types/local-update';
 import { VirtualContextProps, withVirtual } from "~/logic/lib/virtualContext";
 import { IS_IOS } from '~/logic/lib/platform';
 import withState from '~/logic/lib/withState';
->>>>>>> 0570fb5b
 
 type RemoteContentProps = VirtualContextProps & {
   url: string;
@@ -58,10 +51,6 @@
   }
 
   save = () => {
-<<<<<<< HEAD
-    console.log(`saving for: ${this.props.url}`);
-=======
->>>>>>> 0570fb5b
     if(this.saving) {
       return;
     }
@@ -70,10 +59,6 @@
   };
 
   restore = () => {
-<<<<<<< HEAD
-    console.log(`restoring for: ${this.props.url}`);
-=======
->>>>>>> 0570fb5b
     this.saving = false;
     this.props.restore();
   }
@@ -283,8 +268,4 @@
   }
 }
 
-<<<<<<< HEAD
-export default withSettingsState(withVirtual(RemoteContent), ['remoteContentPolicy']);
-=======
-export default withState(withVirtual(RemoteContent), [[useSettingsState, ['remoteContentPolicy']]]);
->>>>>>> 0570fb5b
+export default withState(withVirtual(RemoteContent), [[useSettingsState, ['remoteContentPolicy']]]);