import React, {
  useMemo,
  useCallback,
  ChangeEvent,
  useRef,
  ReactElement
} from 'react';
import _ from 'lodash';
import ob from 'urbit-ob';
import * as Yup from 'yup';
import { FieldArray, useFormikContext } from 'formik';

import {
  Label,
  Icon,
  Text,
  Row,
  Col,
  ErrorLabel
} from '@tlon/indigo-react';
import { Rolodex, Groups } from '@urbit/api';


import { DropdownSearch } from './DropdownSearch';
import { cite, deSig } from '~/logic/lib/util';
import { HoverBox } from './HoverBox';
import useContactState from '~/logic/state/contact';
import useGroupState from '~/logic/state/group';

interface InviteSearchProps<I extends string> {
  autoFocus?: boolean;
  disabled?: boolean;
  label?: string;
  caption?: string;
  id: I;
  hideSelection?: boolean;
  maxLength?: number;
}

const getNicknameForShips = (groups: Groups, contacts: Rolodex, selected: string[]): readonly [string[], Map<string, string[]>] => {
  const peerSet = new Set<string>();
  const nicknames = new Map<string, string[]>();
  _.forEach(groups, (group, path) => {
    if (group.members.size > 0) {
      const groupEntries = group.members.values();
      for (const member of groupEntries) {
        if(!selected.includes(member)) {
          peerSet.add(member);
        }
      }
    }

    const groupContacts = contacts;

    if (groupContacts) {
      const groupEntries = group.members.values();
      for (const member of groupEntries) {
        if (groupContacts[`~${member}`]) {
          if (nicknames.has(member)) {
            nicknames.get(member)?.push(groupContacts[`~${member}`].nickname);
          } else {
            nicknames.set(member, [groupContacts[`~${member}`].nickname]);
          }
        }
      }
    }
  });
  return [Array.from(peerSet), nicknames] as const;
};

const Candidate = ({ title, detail, selected, onClick }): ReactElement => (
  <HoverBox
    display="flex"
    justifyContent="space-between"
    alignItems="center"
    onClick={onClick}
    selected={selected}
    borderColor="washedGray"
    bgActive="washedGray"
    bg="white"
    color="black"
    fontSize={0}
    cursor="pointer"
    p={1}
    width="100%"
  >
    <Text fontFamily="mono">{cite(title)}</Text>
    <Text maxWidth="50%">{detail}</Text>
  </HoverBox>
);

type Value<I extends string> = {
  [k in I]: string[];
};

const shipItemSchema = Yup.string().test(
  'is-patp',
  '${value} is not a valid @p',
  x => ob.isValidPatp(`~${x}`)
);

export const shipSearchSchema = Yup.array(shipItemSchema).compact();

export const shipSearchSchemaInGroup = (members: string[]) =>
  Yup.array(shipItemSchema.oneOf(members, '${value} not a member of this group')).compact();

export function ShipSearch<I extends string, V extends Value<I>>(
  props: InviteSearchProps<I>
): ReactElement {
  const { id, label, caption } = props;
  const {
    values,
    touched,
    errors,
    initialValues,
    setFieldValue
  } = useFormikContext<V>();

  const inputIdx = useRef(initialValues[id].length);

  const selected: string[] = useMemo(() => values[id] ?? [], [values, id]);

  const name = () => `${props.id}[${inputIdx.current}]`;

  const pills = selected.slice(0, inputIdx.current);

  const contacts = useContactState(state => state.contacts);
  const groups = useGroupState(state => state.groups);

  const [peers, nicknames] = useMemo(
<<<<<<< HEAD
    () => getNicknameForShips(props.groups, props.contacts, selected),
    [props.contacts, props.groups, selected]
=======
    () => getNicknameForShips(groups, contacts, selected),
    [contacts, groups, selected]
>>>>>>> 0570fb5b
  );

  const renderCandidate = useCallback(
    (s: string, selected: boolean, onSelect: (s: string) => void) => {
      const detail = _.uniq(nicknames.get(s)).join(', ');
      const onClick = () => {
        onSelect(s);
      };

      return (
        <Candidate
          title={s}
          detail={detail}
          selected={selected}
          onClick={onClick}
        />
      );
    },
    [nicknames]
  );

  const onChange = (e: ChangeEvent<HTMLTextAreaElement>) => {
    const newValue =
      e.target.value?.length > 0 ? `~${deSig(e.target.value)}` : '';
    setFieldValue(name(), newValue);
  };

  const error = _.compact(errors[id] as string[]);

  const isExact = useCallback((s: string) => {
    const ship = `~${deSig(s)}`;
    const result = ob.isValidPatp(ship);
    return (result && !selected.includes(deSig(s)))
      ? deSig(s) ?? undefined
      : undefined;
  }, [selected]);

  return (
    <FieldArray
      name={id}
      render={(arrayHelpers) => {
        const onAdd = (ship: string) => {
          setFieldValue(name(), ship);
          inputIdx.current += 1;
          arrayHelpers.push('');
        };

        const onRemove = (idx: number) => {
          inputIdx.current -= 1;
          arrayHelpers.remove(idx);
        };

        return (
          <Col>
            <Label htmlFor={id}>{label}</Label>
            {caption && (
              <Label gray mt="2">
                {caption}
              </Label>
            )}

            <DropdownSearch<string>
              mt="2"
              isExact={isExact}
              placeholder="Search for ships"
              candidates={peers}
              renderCandidate={renderCandidate}
              disabled={
                props.maxLength ? selected.length >= props.maxLength : false
              }
              search={(s: string, t: string) =>
                (t || '').toLowerCase().startsWith(s.toLowerCase())
              }
              getKey={(s: string) => s}
              onChange={onChange}
              onSelect={onAdd}
            />
            <Row minHeight="34px" flexWrap="wrap">
              {pills.map((s, i) => (
                <Row
                  fontFamily="mono"
                  alignItems="center"
                  py={1}
                  px={2}
                  color="black"
                  borderRadius="2"
                  bg="washedGray"
                  fontSize={0}
                  mt={2}
                  mr={2}
                >
                  <Text fontFamily="mono">{cite(s)}</Text>
                  <Icon
                    icon="X"
                    ml={2}
                    onClick={() => onRemove(i)}
                    cursor="pointer"
                  />
                </Row>
              ))}
            </Row>
            <ErrorLabel mt="3" hasError={error.length > 0}>
              {error.join(', ')}
            </ErrorLabel>
          </Col>
        );
      }}
    />
  );
}<|MERGE_RESOLUTION|>--- conflicted
+++ resolved
@@ -128,13 +128,8 @@
   const groups = useGroupState(state => state.groups);
 
   const [peers, nicknames] = useMemo(
-<<<<<<< HEAD
-    () => getNicknameForShips(props.groups, props.contacts, selected),
-    [props.contacts, props.groups, selected]
-=======
     () => getNicknameForShips(groups, contacts, selected),
     [contacts, groups, selected]
->>>>>>> 0570fb5b
   );
 
   const renderCandidate = useCallback(
