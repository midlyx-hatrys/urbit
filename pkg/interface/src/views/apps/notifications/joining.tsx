--- conflicted
+++ resolved
@@ -44,11 +44,7 @@
       <Text display="block" flexShrink={0} color={isError ? 'red' : 'gray'}>
         {desc}
       </Text>
-<<<<<<< HEAD
-      <StatelessAsyncAction onClick={onHide} flexShrink={1}>Hide</StatelessAsyncAction>
-=======
       <StatelessAsyncAction backgroundColor="white" onClick={onHide} flexShrink={1}>Hide</StatelessAsyncAction>
->>>>>>> b46f2e24
     </Row>
   );
 }