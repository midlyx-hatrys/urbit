--- conflicted
+++ resolved
@@ -107,11 +107,7 @@
   };
 
   return (
-<<<<<<< HEAD
-    <Col onScroll={onScroll} overflowY="auto" flexGrow="1" minHeight='0'>
-=======
     <Col onScroll={onScroll} overflowY="auto" height="100%" minHeight='0'>
->>>>>>> 4a1cd48e
       {incomingGroups.map((invite) => (
         <Box
           bg='white'
