--- conflicted
+++ resolved
@@ -121,13 +121,8 @@
   );
 
   return (
-<<<<<<< HEAD
-    <Col ref={scrollRef} position="relative" height="100%" overflowY="auto">
-      <Invites contacts={props.contacts} groups={props.groups} pendingJoin={props.pendingJoin} invites={invites} api={api} associations={associations} />
-=======
     <Col p="1" ref={scrollRef} position="relative" height="100%" overflowY="auto">
       <Invites pendingJoin={props.pendingJoin} api={api} />
->>>>>>> b46f2e24
       {[...notificationsByDayMap.keys()].sort().reverse().map((day, index) => {
         const timeboxes = notificationsByDayMap.get(day)!;
         return timeboxes.length > 0 && (
@@ -141,19 +136,11 @@
         );
       })}
       {isDone ? (
-<<<<<<< HEAD
-        <Center mt="2" borderTop={notifications.length !== 0 ? 1 : 0} borderTopColor="washedGray" width="100%" height="96px">
-          <Text gray fontSize="1">No more notifications</Text>
-        </Center>
-    )  : isLoading ? (
-        <Center mt="2" borderTop={notifications.length !== 0 ? 1 : 0} borderTopColor="washedGray" width="100%" height="96px">
-=======
         <Center mt="2" borderTop={notifications.length !== 0 ? 1 : 0} borderTopColor="lightGray" width="100%" height="96px">
           <Text gray fontSize="1">No more notifications</Text>
         </Center>
     )  : isLoading ? (
         <Center mt="2" borderTop={notifications.length !== 0 ? 1 : 0} borderTopColor="lightGray" width="100%" height="96px">
->>>>>>> b46f2e24
           <LoadingSpinner />
         </Center>
     ) : (
