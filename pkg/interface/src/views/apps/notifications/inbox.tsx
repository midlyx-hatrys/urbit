--- conflicted
+++ resolved
@@ -116,11 +116,7 @@
 
   return (
     <Col ref={scrollRef} position="relative" height="100%" overflowY="auto">
-<<<<<<< HEAD
       <Invites contacts={props.contacts} groups={props.groups} pendingJoin={props.pendingJoin} invites={invites} api={api} associations={associations} />
-=======
-      <Invites pendingJoin={props.pendingJoin} api={api} />
->>>>>>> baf365b6
       {[...notificationsByDayMap.keys()].sort().reverse().map((day, index) => {
         const timeboxes = notificationsByDayMap.get(day)!;
         return timeboxes.length > 0 && (
@@ -134,19 +130,11 @@
         );
       })}
       {isDone ? (
-<<<<<<< HEAD
-        <Center mt="2" borderTop={notifications.length !== 0 ? 1 : 0} borderTopColor="washedGray" width="100%" height="96px">
-          <Text gray fontSize="1">No more notifications</Text>
-        </Center>
-    )  : isLoading ? (
-        <Center mt="2" borderTop={notifications.length !== 0 ? 1 : 0} borderTopColor="washedGray" width="100%" height="96px">
-=======
         <Center mt="2" borderTop={notifications.length !== 0 ? 1 : 0} borderTopColor="lightGray" width="100%" height="96px">
           <Text gray fontSize="1">No more notifications</Text>
         </Center>
     )  : isLoading ? (
         <Center mt="2" borderTop={notifications.length !== 0 ? 1 : 0} borderTopColor="lightGray" width="100%" height="96px">
->>>>>>> baf365b6
           <LoadingSpinner />
         </Center>
     ) : (
