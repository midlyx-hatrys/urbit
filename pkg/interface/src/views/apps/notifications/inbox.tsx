--- conflicted
+++ resolved
@@ -1,8 +1,4 @@
-<<<<<<< HEAD
-import React, { useEffect, useCallback, useState, useMemo, useRef } from "react";
-=======
 import React, { useEffect, useCallback, useRef, useState } from "react";
->>>>>>> 876e9010
 import f from "lodash/fp";
 import _ from "lodash";
 import { Icon, Col, Row, Box, Text, Anchor, Rule, Center } from "@tlon/indigo-react";
@@ -13,11 +9,6 @@
 import GlobalApi from "~/logic/api/global";
 import { Notification } from "./notification";
 import { Associations } from "~/types";
-
-import {Invites} from "./invites";
-import {useLazyScroll} from "~/logic/lib/useLazyScroll";
-
-import { cite } from '~/logic/lib/util';
 import { InviteItem } from '~/views/components/Invite';
 import { useWaitForProps } from "~/logic/lib/useWaitForProps";
 import { useHistory } from "react-router-dom";
@@ -97,8 +88,6 @@
       }
     }),
   )(notifications);
-<<<<<<< HEAD
-=======
 
   const notificationsByDayMap = new Map<string, DatedTimebox[]>(
     Object.keys(notificationsByDay).map(timebox => {
@@ -146,15 +135,29 @@
       history.push(`/~graph/join${resourcePath}`);
     }
   };
->>>>>>> 876e9010
-
-  const notificationsByDayMap = new Map<string, DatedTimebox[]>(
-    Object.keys(notificationsByDay).map(timebox => {
-      return [timebox, notificationsByDay[timebox]];
-    })
-  );
-
-  const scrollRef = useRef(null);
+
+
+
+
+  const inviteItems = (invites, api) => {
+    const returned = [];
+    Object.keys(invites).map((appKey) => {
+      const app = invites[appKey];
+      Object.keys(app).map((uid) => {
+        const invite = app[uid];
+        const inviteItem =
+          <InviteItem
+            key={uid}
+            invite={invite}
+            onAccept={acceptInvite(appKey, uid)}
+            onDecline={() => api.invite.decline(appKey, uid)}
+          />;
+        returned.push(inviteItem);
+      });
+    });
+    return returned;
+  };
+
   const loadMore = useCallback(async () => {
     return api.hark.getMore();
   }, [api]);
@@ -162,19 +165,9 @@
   const loadedAll = useLazyScroll(scrollRef, 0.2, loadMore);
 
 
-  const loadMore = useCallback(async () => {
-    return api.hark.getMore();
-  }, [api]);
-
-  const loadedAll = useLazyScroll(scrollRef, 0.2, loadMore);
-
-
   return (
     <Col ref={scrollRef} position="relative" height="100%" overflowY="auto">
-<<<<<<< HEAD
-=======
       {modal}
->>>>>>> 876e9010
       <Invites invites={invites} api={api} associations={associations} />
       {[...notificationsByDayMap.keys()].sort().reverse().map((day, index) => {
         const timeboxes = notificationsByDayMap.get(day)!;
