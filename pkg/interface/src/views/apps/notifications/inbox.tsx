import React, { useEffect, useCallback, useRef, useState } from "react";
import f from "lodash/fp";
import _ from "lodash";
<<<<<<< HEAD
import { Icon, Col, Row, Box, Text, Anchor, Rule, SegmentedProgressBar } from "@tlon/indigo-react";
import moment from "moment";
import { Notifications, Rolodex, Timebox, IndexedNotification, Groups, joinProgress, JoinRequests } from "~/types";
import { MOMENT_CALENDAR_DATE, daToUnix, resourceAsPath, clamp } from "~/logic/lib/util";
=======
import { Icon, Col, Row, Box, Text, Anchor, Rule, Center } from "@tlon/indigo-react";
import moment from "moment";
import { Notifications, Rolodex, Timebox, IndexedNotification, Groups, GroupNotificationsConfig, NotificationGraphConfig } from "~/types";
import { MOMENT_CALENDAR_DATE, daToUnix, resourceAsPath } from "~/logic/lib/util";
>>>>>>> 876e9010
import { BigInteger } from "big-integer";
import GlobalApi from "~/logic/api/global";
import { Notification } from "./notification";
import { Associations } from "~/types";
import { cite } from '~/logic/lib/util';
import { InviteItem } from '~/views/components/Invite';
import { useWaitForProps } from "~/logic/lib/useWaitForProps";
import { useHistory } from "react-router-dom";
import {useModal} from "~/logic/lib/useModal";
import {JoinGroup} from "~/views/landscape/components/JoinGroup";
<<<<<<< HEAD
import {JoiningStatus} from "./joining";
=======
import {Invites} from "./invites";
import {useLazyScroll} from "~/logic/lib/useLazyScroll";
>>>>>>> 876e9010

type DatedTimebox = [BigInteger, Timebox];

function filterNotification(associations: Associations, groups: string[]) {
  if (groups.length === 0) {
    return () => true;
  }
  return (n: IndexedNotification) => {
    if ("graph" in n.index) {
      const { group } = n.index.graph;
      return groups.findIndex((g) => group === g) !== -1;
    } else if ("group" in n.index) {
      const { group } = n.index.group;
      return groups.findIndex((g) => group === g) !== -1;
    }
    return true;
  };
}

export default function Inbox(props: {
  notifications: Notifications;
  archive: Notifications;
  groups: Groups;
  showArchive?: boolean;
  api: GlobalApi;
  associations: Associations;
  contacts: Rolodex;
  filter: string[];
  invites: any;
<<<<<<< HEAD
  pendingJoin: JoinRequests;
=======
  notificationsGroupConfig: GroupNotificationsConfig;
  notificationsGraphConfig: NotificationGraphConfig;
>>>>>>> 876e9010
}) {
  const { api, associations, invites } = props;
  useEffect(() => {
    let seen = false;
    setTimeout(() => {
      seen = true;
    }, 3000);
    return () => {
      if (seen) {
        api.hark.seen();
      }
    };
  }, []);

  const notifications =
    Array.from(props.showArchive ? props.archive : props.notifications) || [];

  const calendar = {
    ...MOMENT_CALENDAR_DATE, sameDay: function (now) {
      if (this.subtract(6, 'hours').isBefore(now)) {
        return "[Earlier Today]";
      } else {
        return MOMENT_CALENDAR_DATE.sameDay;
      }
    }
  };

  let notificationsByDay = f.flow(
    f.map<DatedTimebox, DatedTimebox>(([date, nots]) => [
      date,
      nots.filter(filterNotification(associations, props.filter)),
    ]),
    f.groupBy<DatedTimebox>(([d]) => {
      const date = moment(daToUnix(d));
      if (moment().subtract(6, 'hours').isBefore(date)) {
        return 'latest';
      } else {
        return date.format("YYYYMMDD");
      }
    }),
  )(notifications);

  const notificationsByDayMap = new Map<string, DatedTimebox[]>(
    Object.keys(notificationsByDay).map(timebox => {
      return [timebox, notificationsByDay[timebox]];
    })
  );

  const scrollRef = useRef(null);

  const [joining, setJoining] = useState<[string, string] | null>(null);

  const { modal, showModal } = useModal(
    { modal: useCallback(
      (dismiss) => (
        <JoinGroup
          groups={props.groups}
          contacts={props.contacts}
          api={props.api}
          autojoin={joining?.[0]?.slice(6)}
          inviteUid={joining?.[1]}
        />
        ),
      [props.contacts, props.groups, props.api, joining]
  )})

  const joinGroup = useCallback((group: string, uid: string) => {
    setJoining([group, uid]);
    showModal();
  }, [setJoining, showModal]);

  const acceptInvite = (app: string, uid: string) => async (invite) => {
    const resource = {
      ship: `~${invite.resource.ship}`,
      name: invite.resource.name
    };

    const resourcePath = resourceAsPath(invite.resource);
    if(app === 'contacts') {
      joinGroup(resourcePath, uid);
    } else if ( app === 'chat') {
      await api.invite.accept(app, uid);
      history.push(`/~landscape/home/resource/chat${resourcePath.slice(5)}`);
    } else if ( app === 'graph') {
      await api.invite.accept(app, uid);
      history.push(`/~graph/join${resourcePath}`);
    }
  };




  const inviteItems = (invites, api) => {
    const returned = [];
    Object.keys(invites).map((appKey) => {
      const app = invites[appKey];
      Object.keys(app).map((uid) => {
        const invite = app[uid];
        const inviteItem =
          <InviteItem
            key={uid}
            invite={invite}
            onAccept={acceptInvite(appKey, uid)}
            onDecline={() => api.invite.decline(appKey, uid)}
          />;
        returned.push(inviteItem);
      });
    });
    return returned;
  };

<<<<<<< HEAD
  const joinRequests = (requests) => {
    if(Object.keys(requests).length === 0) {
      return null;
    }
    return (
      <Col px="5" py="3" gapY="3">
        { Object
          .keys(requests)
          .map(resource => (
            <JoiningStatus 
              key={resource}
              resource={resource}
              status={requests[resource]} 
              api={api} />
            ))
        }
      </Col>
    );
  };
=======
  const loadMore = useCallback(async () => {
    return api.hark.getMore();
  }, [api]);

  const loadedAll = useLazyScroll(scrollRef, 0.2, loadMore);

>>>>>>> 876e9010

  return (
    <Col ref={scrollRef} position="relative" height="100%" overflowY="auto">
      {modal}
<<<<<<< HEAD
      <Col zIndex={4} gapY={2} bg="white" top="0px" position="sticky" flexShrink={0}>
        {joinRequests(props.pendingJoin)}
        {inviteItems(invites, api)}
      </Col>
      {[...notificationsByDay.keys()].map((day, index) => {
        const timeboxes = notificationsByDay.get(day);
=======
      <Invites invites={invites} api={api} associations={associations} />
      {[...notificationsByDayMap.keys()].sort().reverse().map((day, index) => {
        const timeboxes = notificationsByDayMap.get(day)!;
>>>>>>> 876e9010
        return timeboxes.length > 0 && (
          <DaySection
            key={day}
            label={day === 'latest' ? 'Today' : moment(day).calendar(null, calendar)}
            timeboxes={timeboxes}
            contacts={props.contacts}
            archive={!!props.showArchive}
            associations={props.associations}
            api={api}
            groups={props.groups}
            graphConfig={props.notificationsGraphConfig}
            groupConfig={props.notificationsGroupConfig}
          />
        );
      })}
      {loadedAll && (
        <Center mt="2" borderTop={notifications.length !== 0 ? 1 : 0} borderTopColor="washedGray" width="100%" height="96px">
          <Text gray fontSize="1">No more notifications</Text>
        </Center>
      )}
    </Col>
  );
}

function sortTimeboxes([a]: DatedTimebox, [b]: DatedTimebox) {
  return b.subtract(a);
}

function sortIndexedNotification(
  { notification: a }: IndexedNotification,
  { notification: b }: IndexedNotification
) {
  return b.time - a.time;
}

function DaySection({
  label,
  contacts,
  groups,
  archive,
  timeboxes,
  associations,
  api,
  groupConfig,
  graphConfig,
}) {

  const lent = timeboxes.map(([,nots]) => nots.length).reduce(f.add, 0);
  if (lent === 0 || timeboxes.length === 0) {
    return null;
  }

  return (
    <>
      <Box position="sticky" zIndex={3} top="-1px" bg="white">
        <Box p="2" bg="scales.black05">
          <Text>
            {label}
          </Text>
        </Box>
      </Box>
      {_.map(timeboxes.sort(sortTimeboxes), ([date, nots], i: number) =>
        _.map(nots.sort(sortIndexedNotification), (not, j: number) => (
          <React.Fragment key={j}>
            {(i !== 0 || j !== 0) && (
              <Box flexShrink={0} height="4px" bg="scales.black05" />
            )}
            <Notification
              graphConfig={graphConfig}
              groupConfig={groupConfig}
              api={api}
              associations={associations}
              notification={not}
              archived={archive}
              contacts={contacts}
              groups={groups}
              time={date}
            />
          </React.Fragment>
        ))
      )}
    </>
  );
}<|MERGE_RESOLUTION|>--- conflicted
+++ resolved
@@ -1,17 +1,10 @@
 import React, { useEffect, useCallback, useRef, useState } from "react";
 import f from "lodash/fp";
 import _ from "lodash";
-<<<<<<< HEAD
-import { Icon, Col, Row, Box, Text, Anchor, Rule, SegmentedProgressBar } from "@tlon/indigo-react";
+import { Icon, Col, Center, Row, Box, Text, Anchor, Rule } from "@tlon/indigo-react";
 import moment from "moment";
-import { Notifications, Rolodex, Timebox, IndexedNotification, Groups, joinProgress, JoinRequests } from "~/types";
-import { MOMENT_CALENDAR_DATE, daToUnix, resourceAsPath, clamp } from "~/logic/lib/util";
-=======
-import { Icon, Col, Row, Box, Text, Anchor, Rule, Center } from "@tlon/indigo-react";
-import moment from "moment";
-import { Notifications, Rolodex, Timebox, IndexedNotification, Groups, GroupNotificationsConfig, NotificationGraphConfig } from "~/types";
+import { Notifications, Rolodex, Timebox, IndexedNotification, Groups, joinProgress, JoinRequests, GroupNotificationsConfig, NotificationGraphConfig } from "~/types";
 import { MOMENT_CALENDAR_DATE, daToUnix, resourceAsPath } from "~/logic/lib/util";
->>>>>>> 876e9010
 import { BigInteger } from "big-integer";
 import GlobalApi from "~/logic/api/global";
 import { Notification } from "./notification";
@@ -22,12 +15,9 @@
 import { useHistory } from "react-router-dom";
 import {useModal} from "~/logic/lib/useModal";
 import {JoinGroup} from "~/views/landscape/components/JoinGroup";
-<<<<<<< HEAD
 import {JoiningStatus} from "./joining";
-=======
 import {Invites} from "./invites";
 import {useLazyScroll} from "~/logic/lib/useLazyScroll";
->>>>>>> 876e9010
 
 type DatedTimebox = [BigInteger, Timebox];
 
@@ -57,12 +47,9 @@
   contacts: Rolodex;
   filter: string[];
   invites: any;
-<<<<<<< HEAD
   pendingJoin: JoinRequests;
-=======
   notificationsGroupConfig: GroupNotificationsConfig;
   notificationsGraphConfig: NotificationGraphConfig;
->>>>>>> 876e9010
 }) {
   const { api, associations, invites } = props;
   useEffect(() => {
@@ -174,50 +161,28 @@
     return returned;
   };
 
-<<<<<<< HEAD
   const joinRequests = (requests) => {
     if(Object.keys(requests).length === 0) {
       return null;
     }
     return (
       <Col px="5" py="3" gapY="3">
-        { Object
-          .keys(requests)
-          .map(resource => (
-            <JoiningStatus 
-              key={resource}
-              resource={resource}
-              status={requests[resource]} 
-              api={api} />
-            ))
-        }
       </Col>
     );
   };
-=======
   const loadMore = useCallback(async () => {
     return api.hark.getMore();
   }, [api]);
 
   const loadedAll = useLazyScroll(scrollRef, 0.2, loadMore);
 
->>>>>>> 876e9010
 
   return (
     <Col ref={scrollRef} position="relative" height="100%" overflowY="auto">
       {modal}
-<<<<<<< HEAD
-      <Col zIndex={4} gapY={2} bg="white" top="0px" position="sticky" flexShrink={0}>
-        {joinRequests(props.pendingJoin)}
-        {inviteItems(invites, api)}
-      </Col>
-      {[...notificationsByDay.keys()].map((day, index) => {
-        const timeboxes = notificationsByDay.get(day);
-=======
-      <Invites invites={invites} api={api} associations={associations} />
+      <Invites pendingJoin={props.pendingJoin} invites={invites} api={api} associations={associations} />
       {[...notificationsByDayMap.keys()].sort().reverse().map((day, index) => {
         const timeboxes = notificationsByDayMap.get(day)!;
->>>>>>> 876e9010
         return timeboxes.length > 0 && (
           <DaySection
             key={day}
