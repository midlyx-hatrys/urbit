import React, { useCallback, useState, useRef, ReactElement } from 'react';
import _ from 'lodash';
import { Link, Switch, Route } from 'react-router-dom';
import Helmet from 'react-helmet';

import { Box, Col, Text, Row } from '@tlon/indigo-react';

import { Body } from '~/views/components/Body';
import { PropFunc } from '~/types/util';
import Inbox from './inbox';
import { Dropdown } from '~/views/components/Dropdown';
import { FormikOnBlur } from '~/views/components/FormikOnBlur';
import GroupSearch from '~/views/components/GroupSearch';
import { useTutorialModal } from '~/views/components/useTutorialModal';

const baseUrl = '/~notifications';

const HeaderLink = React.forwardRef((
  props: PropFunc<typeof Text> & { view?: string; current: string },
  ref
): ReactElement => {
  const { current, view, ...textProps } = props;
  const to = view ? `${baseUrl}/${view}` : baseUrl;
  const active = view ? current === view : !current;

  return (
    <Link to={to}>
      <Text ref={ref} px="2" {...textProps} gray={!active} />
    </Link>
  );
});

interface NotificationFilter {
  groups: string[];
}

export default function NotificationsScreen(props: any): ReactElement {
  const relativePath = (p: string) => baseUrl + p;

  const [filter, setFilter] = useState<NotificationFilter>({ groups: [] });
  const onSubmit = async ({ groups } : NotificationFilter) => {
    setFilter({ groups });
  };
  const onReadAll = useCallback(() => {
    props.api.hark.readAll();
  }, []);
  const groupFilterDesc =
    filter.groups.length === 0
      ? 'All'
      : filter.groups
          .map(g => props.associations?.groups?.[g]?.metadata?.title)
    .join(', ');
  const anchorRef = useRef<HTMLElement | null>(null);
  useTutorialModal('notifications', true, anchorRef);
  return (
    <Switch>
      <Route
        path={[relativePath('/:view'), relativePath('')]}
        render={(routeProps) => {
          const { view } = routeProps.match.params;
          return (
            <>
              <Helmet defer={false}>
                <title>{ props.notificationsCount ? `(${String(props.notificationsCount) }) `: '' }Landscape - Notifications</title>
              </Helmet>
              <Body>
                <Col overflowY="hidden" height="100%">
                  <Row
                    p="3"
                    alignItems="center"
                    height="48px"
                    justifyContent="space-between"
                    width="100%"
                    borderBottom="1"
                    borderBottomColor="washedGray"
                  >
<<<<<<< HEAD
                    <Text>Notifications</Text>
                    <Row>
                      <Box>
                        <HeaderLink ref={anchorRef} current={view} view="">
                          Inbox
                        </HeaderLink>
                      </Box>
                      <Box>
                        <HeaderLink current={view} view="preferences">
                          Preferences
                        </HeaderLink>
                      </Box>
                    </Row>
=======
                    <Text>Updates</Text>
>>>>>>> 0e66e424
                    <Row
                      justifyContent="space-between"
                    >
                      <Box
                        mr="1"
                        overflow="hidden"
                        onClick={onReadAll}
                        cursor="pointer"
                      >
                          <Text mr="1" color="blue">
                            Mark All Read
                        </Text>
                      </Box>

                      <Dropdown
                        alignX="right"
                        alignY="top"
                        options={
                          <Col
                            p="2"
                            backgroundColor="white"
                            border={1}
                            borderRadius={1}
                            borderColor="lightGray"
                            gapY="2"
                          >
                            <FormikOnBlur
                              initialValues={filter}
                              onSubmit={onSubmit}
                            >
                              <GroupSearch
                                id="groups"
                                label="Filter Groups"
                                caption="Only show notifications from this group"
                                associations={props.associations}
                              />
                            </FormikOnBlur>
                          </Col>
                        }
                      >
                        <Box>
                          <Text mr="1" gray>
                            Filter:
                        </Text>
                          <Text>{groupFilterDesc}</Text>
                        </Box>
                      </Dropdown>
                    </Row>
                  </Row>
                  {!view && <Inbox {...props} filter={filter.groups} />}
                </Col>
              </Body>
            </>
          );
        }}
      />
    </Switch>
  );
}<|MERGE_RESOLUTION|>--- conflicted
+++ resolved
@@ -74,23 +74,8 @@
                     borderBottom="1"
                     borderBottomColor="washedGray"
                   >
-<<<<<<< HEAD
-                    <Text>Notifications</Text>
-                    <Row>
-                      <Box>
-                        <HeaderLink ref={anchorRef} current={view} view="">
-                          Inbox
-                        </HeaderLink>
-                      </Box>
-                      <Box>
-                        <HeaderLink current={view} view="preferences">
-                          Preferences
-                        </HeaderLink>
-                      </Box>
-                    </Row>
-=======
-                    <Text>Updates</Text>
->>>>>>> 0e66e424
+
+                    <Text ref={anchorRef}>Updates</Text>
                     <Row
                       justifyContent="space-between"
                     >
