--- conflicted
+++ resolved
@@ -243,14 +243,6 @@
     dm,
     singleAuthor
   );
-<<<<<<< HEAD
-  const groupAssociation = useAssocForGroup(association?.group ?? "");
-  const groups = useGroupState((state) => state.groups);
-
-  const onClick = useCallback(() => {
-    if(!association) {
-      history.push(`/~landscape/messages/dm/~${authors[0]}`);
-=======
   const groupAssociation = useAssocForGroup(association?.group ?? '');
   const groups = useGroupState(state => state.groups);
 
@@ -258,7 +250,6 @@
     if(dm) {
       history.push(`/~landscape/messages/dm/~${authors[0]}`);
       return;
->>>>>>> 3db93c6a
     }
     if (
       !(
