--- conflicted
+++ resolved
@@ -1,25 +1,14 @@
-<<<<<<< HEAD
 import React, { ReactNode, useCallback } from 'react';
 import moment from 'moment';
 import { Row, Box, Col, Text, Anchor, Icon, Action } from '@tlon/indigo-react';
 import { Link, useHistory } from 'react-router-dom';
 import _ from 'lodash';
-=======
-import React, { ReactElement, useCallback } from 'react';
-import moment from 'moment';
-import _ from 'lodash';
-import { useHistory } from 'react-router-dom';
-import styled from 'styled-components';
-
-import { Row, Box, Col, Text, Anchor, Icon, Action } from '@tlon/indigo-react';
->>>>>>> 9b7ba439
 import {
   GraphNotifIndex,
   GraphNotificationContents,
   Associations,
   Rolodex,
   Groups
-<<<<<<< HEAD
 } from '~/types';
 import { Header } from './header';
 import { cite, deSig, pluralize } from '~/logic/lib/util';
@@ -33,20 +22,6 @@
 import ChatMessage from '../chat/components/ChatMessage';
 
 function getGraphModuleIcon(module: string) {
-=======
-} from '@urbit/api';
-
-import { Header } from './header';
-import { cite, deSig, pluralize } from '~/logic/lib/util';
-import { Sigil } from '~/logic/lib/sigil';
-import GlobalApi from '~/logic/api/global';
-import { getSnippet } from '~/logic/lib/publish';
-import { MentionText } from '~/views/components/MentionText';
-import { MessageWithoutSigil } from '../chat/components/ChatMessage';
-import Timestamp from '~/views/components/Timestamp';
-
-function getGraphModuleIcon(module: string): string {
->>>>>>> 9b7ba439
   if (module === 'link') {
     return 'Collection';
   }
@@ -82,23 +57,15 @@
   }
 }
 
-<<<<<<< HEAD
 const GraphUrl = ({ url, title }) => (
   <Box borderRadius='2' p='2' bg='scales.black05'>
     <Anchor underline={false} target='_blank' color='black' href={url}>
       <Icon verticalAlign='bottom' mr='2' icon='ArrowExternal' />
-=======
-const GraphUrl = ({ url, title }): ReactElement => (
-  <Box borderRadius="2" p="2" bg="scales.black05">
-    <Anchor underline={false} target="_blank" color="black" href={url}>
-      <Icon verticalAlign="bottom" mr="2" icon="ArrowExternal" />
->>>>>>> 9b7ba439
       {title}
     </Anchor>
   </Box>
 );
 
-<<<<<<< HEAD
 const GraphNodeContent = ({
   group,
   post,
@@ -108,9 +75,6 @@
   index,
   remoteContentPolicy
 }) => {
-=======
-const GraphNodeContent = ({ group, post, contacts, mod, index }): ReactElement => {
->>>>>>> 9b7ba439
   const { contents } = post;
   const idx = index.slice(1).split('/');
   if (mod === 'link') {
@@ -118,23 +82,14 @@
       const [{ text }, { url }] = contents;
       return <GraphUrl title={text} url={url} />;
     } else if (idx.length === 3) {
-<<<<<<< HEAD
       return (
         <MentionText content={contents} contacts={contacts} group={group} />
       );
-=======
-      return <MentionText
-        content={contents}
-        contacts={contacts}
-        group={group}
-             />;
->>>>>>> 9b7ba439
     }
     return null;
   }
   if (mod === 'publish') {
     if (idx[1] === '2') {
-<<<<<<< HEAD
       return (
         <MentionText
           content={contents}
@@ -144,15 +99,6 @@
           lineHeight='tall'
         />
       );
-=======
-      return <MentionText
-        content={contents}
-        group={group}
-        contacts={contacts}
-        fontSize='14px'
-        lineHeight="tall"
-             />;
->>>>>>> 9b7ba439
     } else if (idx[1] === '1') {
       const [{ text: header }, { text: body }] = contents;
       const snippet = getSnippet(body);
@@ -179,7 +125,6 @@
   if (mod === 'chat') {
     return (
       <Row
-<<<<<<< HEAD
         width='100%'
         flexShrink={0}
         flexGrow={1}
@@ -200,30 +145,10 @@
         />
       </Row>
     );
-=======
-        width="100%"
-      flexShrink={0}
-      flexGrow={1}
-      flexWrap="wrap"
-      >
-      <MessageWithoutSigil
-        containerClass="items-top cf hide-child"
-        measure={() => {}}
-        group={group}
-        contacts={contacts}
-        groups={{}}
-        associations={{ graph: {}, groups: {} }}
-        msg={post}
-        fontSize='0'
-        pt='2'
-      />
-    </Row>);
->>>>>>> 9b7ba439
   }
   return null;
 };
 
-<<<<<<< HEAD
 function getNodeUrl(
   mod: string,
   hidden: boolean,
@@ -231,9 +156,6 @@
   graph: string,
   index: string
 ) {
-=======
-function getNodeUrl(mod: string, hidden: boolean, groupPath: string, graph: string, index: string): string {
->>>>>>> 9b7ba439
   if (hidden && mod === 'chat') {
     groupPath = '/messages';
   } else if (hidden) {
@@ -275,13 +197,8 @@
       ship={`~${author}`}
       size={16}
       icon
-<<<<<<< HEAD
       color={`#000000`}
       classes='mix-blend-diff'
-=======
-      color={'#000000'}
-      classes="mix-blend-diff"
->>>>>>> 9b7ba439
       padding={2}
     />
   ) : (
@@ -302,7 +219,6 @@
   return (
     <Row onClick={onClick} gapX='2' pt={showContact ? 2 : 0}>
       <Col>{img}</Col>
-<<<<<<< HEAD
       <Col flexGrow={1} alignItems='flex-start'>
         {showContact && (
           <Row
@@ -321,22 +237,6 @@
           </Row>
         )}
         <Row width='100%' p='1' flexDirection='column'>
-=======
-      <Col flexGrow={1} alignItems="flex-start">
-        {showContact && <Row
-          mb="2"
-          height="16px"
-          alignItems="center"
-          p="1"
-          backgroundColor="white"
-                        >
-          <Text mono title={author}>
-            {cite(author)}
-          </Text>
-          <Timestamp stamp={moment(time)} date={false} ml={2} />
-        </Row>}
-        <Row width="100%" p="1" flexDirection="column">
->>>>>>> 9b7ba439
           <GraphNodeContent
             contacts={groupContacts}
             post={post}
