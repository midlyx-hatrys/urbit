<<<<<<< HEAD
import React, { ReactElement, ReactNode } from "react";
import _ from "lodash";

import { Col, Box, Text } from "@tlon/indigo-react";
=======
import React, { ReactElement, ReactNode } from 'react';
import _ from 'lodash';

import { Col, Box, Text } from '@tlon/indigo-react';
>>>>>>> b46f2e24
import {
  Invites as IInvites,
  Associations,
  Invite,
  JoinRequests,
  Groups,
  Contacts,
  AppInvites,
  JoinProgress,
<<<<<<< HEAD
  JoinRequest,
} from "@urbit/api";

import GlobalApi from "~/logic/api/global";
import { resourceAsPath, alphabeticalOrder } from "~/logic/lib/util";
import InviteItem from "~/views/components/Invite";
=======
  JoinRequest
} from '@urbit/api';

import GlobalApi from '~/logic/api/global';
import { resourceAsPath, alphabeticalOrder } from '~/logic/lib/util';
import InviteItem from '~/views/components/Invite';
import useInviteState from '~/logic/state/invite';
import useGroupState from '~/logic/state/group';
>>>>>>> b46f2e24

interface InvitesProps {
  api: GlobalApi;
  pendingJoin?: any;
}

interface InviteRef {
  uid: string;
  app: string;
  invite: Invite;
}

<<<<<<< HEAD
export function Invites(props: InvitesProps): ReactNode {
  const { api, invites } = props;
=======
export function Invites(props: InvitesProps): ReactElement {
  const { api } = props;
  const invites = useInviteState(state => state.invites);
>>>>>>> b46f2e24

  const inviteArr: InviteRef[] = _.reduce(
    invites,
    (acc: InviteRef[], val: AppInvites, app: string) => {
      const appInvites = _.reduce(
        val,
        (invs: InviteRef[], invite: Invite, uid: string) => {
          return [...invs, { invite, uid, app }];
        },
        []
      );
      return [...acc, ...appInvites];
    },
    []
  );

<<<<<<< HEAD
  const pendingJoin = _.omitBy(props.pendingJoin, "hidden");

  const invitesAndStatus: { [rid: string]: JoinRequest | InviteRef } = {
    ..._.keyBy(inviteArr, ({ invite }) => resourceAsPath(invite.resource)),
    ...pendingJoin,
=======
  const pendingJoin = _.omitBy(props.pendingJoin, 'hidden');

  const invitesAndStatus: { [rid: string]: JoinRequest | InviteRef } = {
    ..._.keyBy(inviteArr, ({ invite }) => resourceAsPath(invite.resource)),
    ...pendingJoin
>>>>>>> b46f2e24
  };

  return (
    <>
<<<<<<< HEAD
      {Object.keys(invitesAndStatus).length > 0 && (
        <Box position="sticky" zIndex={3} top="-1px" bg="white">
          <Box p="2" bg="scales.black05">
            <Text>Invites</Text>
          </Box>
        </Box>
      )}
=======
>>>>>>> b46f2e24
      {Object.keys(invitesAndStatus)
        .sort(alphabeticalOrder)
        .map((resource) => {
          const inviteOrStatus = invitesAndStatus[resource];
<<<<<<< HEAD
          if ("progress" in inviteOrStatus) {
            return (
              <InviteItem
                key={resource}
                contacts={props.contacts}
                groups={props.groups}
                associations={props.associations}
                resource={resource}
                pendingJoin={pendingJoin}
                api={api}
              />
            );
          } else {
            const { app, uid, invite } = inviteOrStatus;
            console.log(inviteOrStatus);
            return (
              <InviteItem
                key={resource}
                api={api}
                invite={invite}
                app={app}
                uid={uid}
                pendingJoin={pendingJoin}
                resource={resource}
                contacts={props.contacts}
                groups={props.groups}
                associations={props.associations}
              />
            );
          }
        })}
=======
          const join = pendingJoin[resource];
          if ('progress' in inviteOrStatus) {
           return (
             <InviteItem
               key={resource}
               resource={resource}
               api={api}
               pendingJoin={join}
             />
            );
          } else {
            const { app, uid, invite } = inviteOrStatus;
            return (
              <InviteItem
                key={resource}
                api={api}
                invite={invite}
                app={app}
                uid={uid}
                resource={resource}
              />
            );
          }
        })
      }
>>>>>>> b46f2e24
    </>
  );
}<|MERGE_RESOLUTION|>--- conflicted
+++ resolved
@@ -1,14 +1,7 @@
-<<<<<<< HEAD
-import React, { ReactElement, ReactNode } from "react";
-import _ from "lodash";
-
-import { Col, Box, Text } from "@tlon/indigo-react";
-=======
 import React, { ReactElement, ReactNode } from 'react';
 import _ from 'lodash';
 
 import { Col, Box, Text } from '@tlon/indigo-react';
->>>>>>> b46f2e24
 import {
   Invites as IInvites,
   Associations,
@@ -18,14 +11,6 @@
   Contacts,
   AppInvites,
   JoinProgress,
-<<<<<<< HEAD
-  JoinRequest,
-} from "@urbit/api";
-
-import GlobalApi from "~/logic/api/global";
-import { resourceAsPath, alphabeticalOrder } from "~/logic/lib/util";
-import InviteItem from "~/views/components/Invite";
-=======
   JoinRequest
 } from '@urbit/api';
 
@@ -34,7 +19,6 @@
 import InviteItem from '~/views/components/Invite';
 import useInviteState from '~/logic/state/invite';
 import useGroupState from '~/logic/state/group';
->>>>>>> b46f2e24
 
 interface InvitesProps {
   api: GlobalApi;
@@ -47,14 +31,9 @@
   invite: Invite;
 }
 
-<<<<<<< HEAD
-export function Invites(props: InvitesProps): ReactNode {
-  const { api, invites } = props;
-=======
 export function Invites(props: InvitesProps): ReactElement {
   const { api } = props;
   const invites = useInviteState(state => state.invites);
->>>>>>> b46f2e24
 
   const inviteArr: InviteRef[] = _.reduce(
     invites,
@@ -71,70 +50,19 @@
     []
   );
 
-<<<<<<< HEAD
-  const pendingJoin = _.omitBy(props.pendingJoin, "hidden");
-
-  const invitesAndStatus: { [rid: string]: JoinRequest | InviteRef } = {
-    ..._.keyBy(inviteArr, ({ invite }) => resourceAsPath(invite.resource)),
-    ...pendingJoin,
-=======
   const pendingJoin = _.omitBy(props.pendingJoin, 'hidden');
 
   const invitesAndStatus: { [rid: string]: JoinRequest | InviteRef } = {
     ..._.keyBy(inviteArr, ({ invite }) => resourceAsPath(invite.resource)),
     ...pendingJoin
->>>>>>> b46f2e24
   };
 
   return (
     <>
-<<<<<<< HEAD
-      {Object.keys(invitesAndStatus).length > 0 && (
-        <Box position="sticky" zIndex={3} top="-1px" bg="white">
-          <Box p="2" bg="scales.black05">
-            <Text>Invites</Text>
-          </Box>
-        </Box>
-      )}
-=======
->>>>>>> b46f2e24
       {Object.keys(invitesAndStatus)
         .sort(alphabeticalOrder)
         .map((resource) => {
           const inviteOrStatus = invitesAndStatus[resource];
-<<<<<<< HEAD
-          if ("progress" in inviteOrStatus) {
-            return (
-              <InviteItem
-                key={resource}
-                contacts={props.contacts}
-                groups={props.groups}
-                associations={props.associations}
-                resource={resource}
-                pendingJoin={pendingJoin}
-                api={api}
-              />
-            );
-          } else {
-            const { app, uid, invite } = inviteOrStatus;
-            console.log(inviteOrStatus);
-            return (
-              <InviteItem
-                key={resource}
-                api={api}
-                invite={invite}
-                app={app}
-                uid={uid}
-                pendingJoin={pendingJoin}
-                resource={resource}
-                contacts={props.contacts}
-                groups={props.groups}
-                associations={props.associations}
-              />
-            );
-          }
-        })}
-=======
           const join = pendingJoin[resource];
           if ('progress' in inviteOrStatus) {
            return (
@@ -160,7 +88,6 @@
           }
         })
       }
->>>>>>> b46f2e24
     </>
   );
 }