import React, { ReactElement, ReactNode } from 'react';
import _ from 'lodash';

import {
  Invite,
  AppInvites,
  JoinRequest,
} from '@urbit/api';
import GlobalApi from '~/logic/api/global';
import { alphabeticalOrder, resourceAsPath } from '~/logic/lib/util';
import useInviteState from '~/logic/state/invite';
import useGraphState from '~/logic/state/graph';
import {PendingDm} from './PendingDm';
import InviteItem from '~/views/components/Invite';

interface InvitesProps {
  api: GlobalApi;
  pendingJoin?: any;
}

interface InviteRef {
  uid: string;
  app: string;
  invite: Invite;
}

export function Invites(props: InvitesProps): ReactElement {
  const { api } = props;
  const invites = useInviteState((state) => state.invites);

<<<<<<< HEAD
  const pendingDms = useGraphState((s) => s.pendingDms);
=======
  const pendingDms = useGraphState((s) => s.pendingDms) ?? [];
>>>>>>> 3db93c6a

  const inviteArr: InviteRef[] = _.reduce(
    invites,
    (acc: InviteRef[], val: AppInvites, app: string) => {
      const appInvites = _.reduce(
        val,
        (invs: InviteRef[], invite: Invite, uid: string) => {
          return [...invs, { invite, uid, app }];
        },
        []
      );
      return [...acc, ...appInvites];
    },
    []
  );

  const pendingJoin = _.omitBy(props.pendingJoin, 'hidden');

  const invitesAndStatus: { [rid: string]: JoinRequest | InviteRef } = {
    ..._.keyBy(inviteArr, ({ invite }) => resourceAsPath(invite.resource)),
    ...pendingJoin,
  };


  return (
    <>
      {[...pendingDms].map((ship) => (
        <PendingDm key={ship} api={api} ship={`~${ship}`} />
      ))}
      {Object.keys(invitesAndStatus)
        .sort(alphabeticalOrder)
        .map((resource) => {
          const inviteOrStatus = invitesAndStatus[resource];
          const join = pendingJoin[resource];
          if ('progress' in inviteOrStatus) {
            return (
              <InviteItem
                key={resource}
                resource={resource}
                api={api}
                pendingJoin={join}
              />
            );
          } else {
            const { app, uid, invite } = inviteOrStatus;
            return (
              <InviteItem
                key={resource}
                api={api}
                invite={invite}
                app={app}
                uid={uid}
                resource={resource}
              />
            );
          }
        })}
    </>
  );
}<|MERGE_RESOLUTION|>--- conflicted
+++ resolved
@@ -28,11 +28,7 @@
   const { api } = props;
   const invites = useInviteState((state) => state.invites);
 
-<<<<<<< HEAD
-  const pendingDms = useGraphState((s) => s.pendingDms);
-=======
   const pendingDms = useGraphState((s) => s.pendingDms) ?? [];
->>>>>>> 3db93c6a
 
   const inviteArr: InviteRef[] = _.reduce(
     invites,
