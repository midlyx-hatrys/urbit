--- conflicted
+++ resolved
@@ -14,17 +14,9 @@
   JoinRequest,
 } from "@urbit/api";
 
-<<<<<<< HEAD
 import GlobalApi from "~/logic/api/global";
 import { resourceAsPath, alphabeticalOrder } from "~/logic/lib/util";
 import InviteItem from "~/views/components/Invite";
-=======
-import GlobalApi from '~/logic/api/global';
-import { resourceAsPath, alphabeticalOrder } from '~/logic/lib/util';
-import InviteItem from '~/views/components/Invite';
-import useInviteState from '~/logic/state/invite';
-import useGroupState from '~/logic/state/group';
->>>>>>> 0570fb5b
 
 interface InvitesProps {
   api: GlobalApi;
@@ -36,15 +28,8 @@
   invite: Invite;
 }
 
-<<<<<<< HEAD
 export function Invites(props: InvitesProps): ReactNode {
   const { api, invites } = props;
-=======
-export function Invites(props: InvitesProps): ReactElement {
-  const { api } = props;
-  const pendingJoin = useGroupState(s => s.pendingJoin);
-  const invites = useInviteState(state => state.invites);
->>>>>>> 0570fb5b
 
   const inviteArr: InviteRef[] = _.reduce(
     invites,
@@ -63,7 +48,6 @@
 
   const pendingJoin = _.omitBy(props.pendingJoin, "hidden");
 
-<<<<<<< HEAD
   const invitesAndStatus: { [rid: string]: JoinRequest | InviteRef } = {
     ..._.keyBy(inviteArr, ({ invite }) => resourceAsPath(invite.resource)),
     ...pendingJoin,
@@ -110,47 +94,6 @@
                 groups={props.groups}
                 associations={props.associations}
               />
-=======
-  const invitesAndStatus: { [rid: string]: JoinProgress | InviteRef } =
-    { ..._.keyBy(inviteArr, ({ invite }) => resourceAsPath(invite.resource)), ...pendingJoin };
-
-  return (
-    <Col
-      zIndex={4}
-      gapY={2}
-      bg="white"
-      top="0px"
-      position="sticky"
-      flexShrink={0}
-    >
-     { Object
-         .keys(invitesAndStatus)
-         .sort(alphabeticalOrder)
-         .map((resource) => {
-           const inviteOrStatus = invitesAndStatus[resource];
-           const join = pendingJoin[resource];
-           if(typeof inviteOrStatus === 'string') {
-           return (
-             <InviteItem
-               key={resource}
-               resource={resource}
-               pendingJoin={join}
-               api={api}
-             />
-          );
-        } else {
-          const { app, uid, invite } = inviteOrStatus;
-          return (
-            <InviteItem
-              key={resource}
-              api={api}
-              invite={invite}
-              pendingJoin={join}
-              app={app}
-              uid={uid}
-              resource={resource}
-            />
->>>>>>> 0570fb5b
             );
           }
         })}
