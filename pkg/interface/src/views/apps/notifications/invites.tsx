<<<<<<< HEAD
import React, { ReactElement, ReactNode } from 'react';
import _ from 'lodash';

import { Col, Box, Text, Row } from '@tlon/indigo-react';
import {
  Invites as IInvites,
  Associations,
  Invite,
  JoinRequests,
  Groups,
  Contacts,
  AppInvites,
  JoinProgress,
  JoinRequest,
=======
import {
  AppInvites, Invite,

  JoinRequest
>>>>>>> 1628b0f5
} from '@urbit/api';
import _ from 'lodash';
import React, { ReactElement } from 'react';
import GlobalApi from '~/logic/api/global';
import { alphabeticalOrder, resourceAsPath } from '~/logic/lib/util';
import useInviteState from '~/logic/state/invite';
<<<<<<< HEAD
import useGroupState from '~/logic/state/group';
import useGraphState from '~/logic/state/graph';
import {PendingDm} from './PendingDm';
=======
import InviteItem from '~/views/components/Invite';
>>>>>>> 1628b0f5

interface InvitesProps {
  api: GlobalApi;
  pendingJoin?: any;
}

interface InviteRef {
  uid: string;
  app: string;
  invite: Invite;
}

export function Invites(props: InvitesProps): ReactElement {
  const { api } = props;
  const invites = useInviteState((state) => state.invites);

  const pendingDms = useGraphState((s) => s.pendingDms);

  const inviteArr: InviteRef[] = _.reduce(
    invites,
    (acc: InviteRef[], val: AppInvites, app: string) => {
      const appInvites = _.reduce(
        val,
        (invs: InviteRef[], invite: Invite, uid: string) => {
          return [...invs, { invite, uid, app }];
        },
        []
      );
      return [...acc, ...appInvites];
    },
    []
  );

  const pendingJoin = _.omitBy(props.pendingJoin, 'hidden');

  const invitesAndStatus: { [rid: string]: JoinRequest | InviteRef } = {
    ..._.keyBy(inviteArr, ({ invite }) => resourceAsPath(invite.resource)),
    ...pendingJoin,
  };

  return (
    <>
      {[...pendingDms].map((ship) => (
        <PendingDm key={ship} api={api} ship={`~${ship}`} />
      ))}
      {Object.keys(invitesAndStatus)
        .sort(alphabeticalOrder)
        .map((resource) => {
          const inviteOrStatus = invitesAndStatus[resource];
          const join = pendingJoin[resource];
          if ('progress' in inviteOrStatus) {
            return (
              <InviteItem
                key={resource}
                resource={resource}
                api={api}
                pendingJoin={join}
              />
            );
          } else {
            const { app, uid, invite } = inviteOrStatus;
            return (
              <InviteItem
                key={resource}
                api={api}
                invite={invite}
                app={app}
                uid={uid}
                resource={resource}
              />
            );
          }
        })}
    </>
  );
}<|MERGE_RESOLUTION|>--- conflicted
+++ resolved
@@ -1,37 +1,18 @@
-<<<<<<< HEAD
 import React, { ReactElement, ReactNode } from 'react';
 import _ from 'lodash';
 
-import { Col, Box, Text, Row } from '@tlon/indigo-react';
 import {
-  Invites as IInvites,
-  Associations,
   Invite,
-  JoinRequests,
-  Groups,
-  Contacts,
   AppInvites,
-  JoinProgress,
   JoinRequest,
-=======
-import {
-  AppInvites, Invite,
-
-  JoinRequest
->>>>>>> 1628b0f5
 } from '@urbit/api';
 import _ from 'lodash';
-import React, { ReactElement } from 'react';
 import GlobalApi from '~/logic/api/global';
 import { alphabeticalOrder, resourceAsPath } from '~/logic/lib/util';
 import useInviteState from '~/logic/state/invite';
-<<<<<<< HEAD
-import useGroupState from '~/logic/state/group';
 import useGraphState from '~/logic/state/graph';
 import {PendingDm} from './PendingDm';
-=======
 import InviteItem from '~/views/components/Invite';
->>>>>>> 1628b0f5
 
 interface InvitesProps {
   api: GlobalApi;
