--- conflicted
+++ resolved
@@ -1,7 +1,7 @@
-import React, { ReactElement, ReactNode } from "react";
-import _ from "lodash";
+import React, { ReactElement, ReactNode } from 'react';
+import _ from 'lodash';
 
-import { Col, Box, Text } from "@tlon/indigo-react";
+import { Col, Box, Text } from '@tlon/indigo-react';
 import {
   Invites as IInvites,
   Associations,
@@ -11,9 +11,8 @@
   Contacts,
   AppInvites,
   JoinProgress,
-  JoinRequest,
-} from "@urbit/api";
-
+  JoinRequest
+} from '@urbit/api';
 
 import GlobalApi from '~/logic/api/global';
 import { resourceAsPath, alphabeticalOrder } from '~/logic/lib/util';
@@ -23,6 +22,7 @@
 
 interface InvitesProps {
   api: GlobalApi;
+  pendingJoin?: any;
 }
 
 interface InviteRef {
@@ -33,10 +33,6 @@
 
 export function Invites(props: InvitesProps): ReactElement {
   const { api } = props;
-<<<<<<< HEAD
-=======
-  const pendingJoin = useGroupState(s => s.pendingJoin);
->>>>>>> 48982706
   const invites = useInviteState(state => state.invites);
 
   const inviteArr: InviteRef[] = _.reduce(
@@ -54,12 +50,11 @@
     []
   );
 
-  const pendingJoin = _.omitBy(props.pendingJoin, "hidden");
+  const pendingJoin = _.omitBy(props.pendingJoin, 'hidden');
 
-<<<<<<< HEAD
   const invitesAndStatus: { [rid: string]: JoinRequest | InviteRef } = {
     ..._.keyBy(inviteArr, ({ invite }) => resourceAsPath(invite.resource)),
-    ...pendingJoin,
+    ...pendingJoin
   };
 
   return (
@@ -75,53 +70,16 @@
         .sort(alphabeticalOrder)
         .map((resource) => {
           const inviteOrStatus = invitesAndStatus[resource];
-          if ("progress" in inviteOrStatus) {
-=======
-  const invitesAndStatus: { [rid: string]: JoinProgress | InviteRef } =
-    { ..._.keyBy(inviteArr, ({ invite }) => resourceAsPath(invite.resource)), ...pendingJoin };
-
-  return (
-    <Col
-      zIndex={4}
-      gapY={2}
-      bg="white"
-      top="0px"
-      position="sticky"
-      flexShrink={0}
-    >
-     { Object
-         .keys(invitesAndStatus)
-         .sort(alphabeticalOrder)
-         .map((resource) => {
-           const inviteOrStatus = invitesAndStatus[resource];
-           const join = pendingJoin[resource];
-           if(typeof inviteOrStatus === 'string') {
->>>>>>> 48982706
+          const join = pendingJoin[resource];
+          if (typeof inviteOrStatus === 'string') {
+          if ('progress' in inviteOrStatus) {
            return (
              <InviteItem
                key={resource}
                resource={resource}
-<<<<<<< HEAD
                api={api}
+               pendingJoin={join}
              />
-=======
-               pendingJoin={join}
-               api={api}
-             />
-          );
-        } else {
-          const { app, uid, invite } = inviteOrStatus;
-          return (
-            <InviteItem
-              key={resource}
-              api={api}
-              invite={invite}
-              pendingJoin={join}
-              app={app}
-              uid={uid}
-              resource={resource}
-            />
->>>>>>> 48982706
             );
           } else {
             const { app, uid, invite } = inviteOrStatus;
@@ -136,6 +94,7 @@
               />
               );
           }
+        }
         })
       }
     </>
