--- conflicted
+++ resolved
@@ -21,34 +21,14 @@
 export function Invites(props: InvitesProps) {
   const { api, invites, pendingJoin } = props;
   const [selected, setSelected] = useState<[string, string, Invite] | undefined>()
-  const history = useHistory();
-  const waiter = useWaitForProps(props);
 
   const acceptInvite = (
     app: string,
     uid: string,
     invite: Invite
   ) => async () => {
-<<<<<<< HEAD
     setSelected([app, uid, invite]);
     showModal();
-=======
-    const resource = {
-      ship: `~${invite.resource.ship}`,
-      name: invite.resource.name,
-    };
-
-    const resourcePath = resourceAsPath(invite.resource);
-    if (app === "contacts") {
-      await api.contacts.join(resource);
-      await waiter((p) => resourcePath in p.associations?.groups);
-      await api.invite.accept(app, uid);
-      history.push(`/~landscape${resourcePath}`);
-    } else if (app === "graph") {
-      await api.invite.accept(app, uid);
-      history.push(`/~graph/join${resourcePath}`);
-    }
->>>>>>> b726ee20
   };
 
   const declineInvite = useCallback(
