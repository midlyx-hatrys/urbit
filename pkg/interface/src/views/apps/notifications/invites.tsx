<<<<<<< HEAD
import React, { ReactElement, ReactNode } from "react";
import _ from "lodash";

import { Col, Box, Text } from "@tlon/indigo-react";
=======
import React, { ReactElement, ReactNode } from 'react';
import _ from 'lodash';

import { Col, Box, Text } from '@tlon/indigo-react';
>>>>>>> baf365b6
import {
  Invites as IInvites,
  Associations,
  Invite,
  JoinRequests,
  Groups,
  Contacts,
  AppInvites,
  JoinProgress,
<<<<<<< HEAD
  JoinRequest,
} from "@urbit/api";

import GlobalApi from "~/logic/api/global";
import { resourceAsPath, alphabeticalOrder } from "~/logic/lib/util";
import InviteItem from "~/views/components/Invite";

interface InvitesProps {
  api: GlobalApi;
=======
  JoinRequest
} from '@urbit/api';

import GlobalApi from '~/logic/api/global';
import { resourceAsPath, alphabeticalOrder } from '~/logic/lib/util';
import InviteItem from '~/views/components/Invite';
import useInviteState from '~/logic/state/invite';
import useGroupState from '~/logic/state/group';

interface InvitesProps {
  api: GlobalApi;
  pendingJoin?: any;
>>>>>>> baf365b6
}

interface InviteRef {
  uid: string;
  app: string;
  invite: Invite;
}

<<<<<<< HEAD
export function Invites(props: InvitesProps): ReactNode {
  const { api, invites } = props;
=======
export function Invites(props: InvitesProps): ReactElement {
  const { api } = props;
  const invites = useInviteState(state => state.invites);
>>>>>>> baf365b6

  const inviteArr: InviteRef[] = _.reduce(
    invites,
    (acc: InviteRef[], val: AppInvites, app: string) => {
      const appInvites = _.reduce(
        val,
        (invs: InviteRef[], invite: Invite, uid: string) => {
          return [...invs, { invite, uid, app }];
        },
        []
      );
      return [...acc, ...appInvites];
    },
    []
  );

<<<<<<< HEAD
  const pendingJoin = _.omitBy(props.pendingJoin, "hidden");

  const invitesAndStatus: { [rid: string]: JoinRequest | InviteRef } = {
    ..._.keyBy(inviteArr, ({ invite }) => resourceAsPath(invite.resource)),
    ...pendingJoin,
=======
  const pendingJoin = _.omitBy(props.pendingJoin, 'hidden');

  const invitesAndStatus: { [rid: string]: JoinRequest | InviteRef } = {
    ..._.keyBy(inviteArr, ({ invite }) => resourceAsPath(invite.resource)),
    ...pendingJoin
>>>>>>> baf365b6
  };

  return (
    <>
      {Object.keys(invitesAndStatus).length > 0 && (
<<<<<<< HEAD
        <Box position="sticky" zIndex={3} top="-1px" bg="white">
=======
        <Box position="sticky" zIndex={3} top="-1px" bg="white" flexShrink="0">
>>>>>>> baf365b6
          <Box p="2" bg="scales.black05">
            <Text>Invites</Text>
          </Box>
        </Box>
      )}
      {Object.keys(invitesAndStatus)
        .sort(alphabeticalOrder)
        .map((resource) => {
          const inviteOrStatus = invitesAndStatus[resource];
<<<<<<< HEAD
          if ("progress" in inviteOrStatus) {
            return (
              <InviteItem
                key={resource}
                contacts={props.contacts}
                groups={props.groups}
                associations={props.associations}
                resource={resource}
                pendingJoin={pendingJoin}
                api={api}
              />
            );
          } else {
            const { app, uid, invite } = inviteOrStatus;
            console.log(inviteOrStatus);
            return (
              <InviteItem
                key={resource}
                api={api}
                invite={invite}
                app={app}
                uid={uid}
                pendingJoin={pendingJoin}
                resource={resource}
                contacts={props.contacts}
                groups={props.groups}
                associations={props.associations}
              />
            );
          }
        })}
=======
          const join = pendingJoin[resource];
          if ('progress' in inviteOrStatus) {
           return (
             <InviteItem
               key={resource}
               resource={resource}
               api={api}
               pendingJoin={join}
             />
            );
          } else {
            const { app, uid, invite } = inviteOrStatus;
            return (
              <InviteItem
                key={resource}
                api={api}
                invite={invite}
                app={app}
                uid={uid}
                join={join}
                resource={resource}
              />
              );
          }
        })
      }
>>>>>>> baf365b6
    </>
  );
}<|MERGE_RESOLUTION|>--- conflicted
+++ resolved
@@ -1,14 +1,7 @@
-<<<<<<< HEAD
-import React, { ReactElement, ReactNode } from "react";
-import _ from "lodash";
-
-import { Col, Box, Text } from "@tlon/indigo-react";
-=======
 import React, { ReactElement, ReactNode } from 'react';
 import _ from 'lodash';
 
 import { Col, Box, Text } from '@tlon/indigo-react';
->>>>>>> baf365b6
 import {
   Invites as IInvites,
   Associations,
@@ -18,9 +11,8 @@
   Contacts,
   AppInvites,
   JoinProgress,
-<<<<<<< HEAD
-  JoinRequest,
-} from "@urbit/api";
+  JoinRequest
+} from '@urbit/api';
 
 import GlobalApi from "~/logic/api/global";
 import { resourceAsPath, alphabeticalOrder } from "~/logic/lib/util";
@@ -28,20 +20,7 @@
 
 interface InvitesProps {
   api: GlobalApi;
-=======
-  JoinRequest
-} from '@urbit/api';
-
-import GlobalApi from '~/logic/api/global';
-import { resourceAsPath, alphabeticalOrder } from '~/logic/lib/util';
-import InviteItem from '~/views/components/Invite';
-import useInviteState from '~/logic/state/invite';
-import useGroupState from '~/logic/state/group';
-
-interface InvitesProps {
-  api: GlobalApi;
   pendingJoin?: any;
->>>>>>> baf365b6
 }
 
 interface InviteRef {
@@ -50,14 +29,8 @@
   invite: Invite;
 }
 
-<<<<<<< HEAD
 export function Invites(props: InvitesProps): ReactNode {
   const { api, invites } = props;
-=======
-export function Invites(props: InvitesProps): ReactElement {
-  const { api } = props;
-  const invites = useInviteState(state => state.invites);
->>>>>>> baf365b6
 
   const inviteArr: InviteRef[] = _.reduce(
     invites,
@@ -74,29 +47,17 @@
     []
   );
 
-<<<<<<< HEAD
-  const pendingJoin = _.omitBy(props.pendingJoin, "hidden");
-
-  const invitesAndStatus: { [rid: string]: JoinRequest | InviteRef } = {
-    ..._.keyBy(inviteArr, ({ invite }) => resourceAsPath(invite.resource)),
-    ...pendingJoin,
-=======
   const pendingJoin = _.omitBy(props.pendingJoin, 'hidden');
 
   const invitesAndStatus: { [rid: string]: JoinRequest | InviteRef } = {
     ..._.keyBy(inviteArr, ({ invite }) => resourceAsPath(invite.resource)),
     ...pendingJoin
->>>>>>> baf365b6
   };
 
   return (
     <>
       {Object.keys(invitesAndStatus).length > 0 && (
-<<<<<<< HEAD
-        <Box position="sticky" zIndex={3} top="-1px" bg="white">
-=======
         <Box position="sticky" zIndex={3} top="-1px" bg="white" flexShrink="0">
->>>>>>> baf365b6
           <Box p="2" bg="scales.black05">
             <Text>Invites</Text>
           </Box>
@@ -106,39 +67,6 @@
         .sort(alphabeticalOrder)
         .map((resource) => {
           const inviteOrStatus = invitesAndStatus[resource];
-<<<<<<< HEAD
-          if ("progress" in inviteOrStatus) {
-            return (
-              <InviteItem
-                key={resource}
-                contacts={props.contacts}
-                groups={props.groups}
-                associations={props.associations}
-                resource={resource}
-                pendingJoin={pendingJoin}
-                api={api}
-              />
-            );
-          } else {
-            const { app, uid, invite } = inviteOrStatus;
-            console.log(inviteOrStatus);
-            return (
-              <InviteItem
-                key={resource}
-                api={api}
-                invite={invite}
-                app={app}
-                uid={uid}
-                pendingJoin={pendingJoin}
-                resource={resource}
-                contacts={props.contacts}
-                groups={props.groups}
-                associations={props.associations}
-              />
-            );
-          }
-        })}
-=======
           const join = pendingJoin[resource];
           if ('progress' in inviteOrStatus) {
            return (
@@ -161,11 +89,10 @@
                 join={join}
                 resource={resource}
               />
-              );
+            );
           }
         })
       }
->>>>>>> baf365b6
     </>
   );
 }