import React, { useState, useEffect } from "react";
import { Box, Text, Col } from "@tlon/indigo-react";
import ReactMarkdown from "react-markdown";
import { Link, RouteComponentProps } from "react-router-dom";
import { Spinner } from "~/views/components/Spinner";
import { Comments } from "./Comments";
import { NoteNavigation } from "./NoteNavigation";
import GlobalApi from "~/logic/api/global";
import { getLatestRevision, getComments } from '~/logic/lib/publish';
import { Author } from "./Author";
import { Contacts, GraphNode, Graph, LocalUpdateRemoteContentPolicy } from "~/types";

interface NoteProps {
  ship: string;
  book: string;
  note: GraphNode;
  notebook: Graph;
  contacts: Contacts;
  api: GlobalApi;
  hideAvatars: boolean;
  hideNicknames: boolean;
  baseUrl?: string;
  remoteContentPolicy: LocalUpdateRemoteContentPolicy;
  rootUrl: string;
  baseUrl: string;
}

export function Note(props: NoteProps & RouteComponentProps) {
  const [deleting, setDeleting] = useState(false);

  const { notebook, note, contacts, ship, book, api, rootUrl, baseUrl } = props;

  const deletePost = async () => {
    setDeleting(true);
    const indices = [note.post.index]
    await api.graph.removeNodes(ship, book, indices); 
    props.history.push(rootUrl);
  };

  const comments = getComments(note);
  const [revNum, title, body, post] = getLatestRevision(note);
 
  const noteId = parseInt(note.post.index.split('/')[1], 10);

<<<<<<< HEAD
  let adminLinks: JSX.Element | null = null;
  if (window.ship === note?.post?.author) {
    adminLinks = (
      <Box display="inline-block">
        <Link to={`${baseUrl}/note/${noteId}/edit`}>
        <Text
          color="green"
          ml={2}
        >
          Update
        </Text>
      </Link>
        <Text
=======
  let editPost: JSX.Element | null = null;
  const editUrl = props.location.pathname + "/edit";
  if (`~${window.ship}` === note?.author) {
    editPost = (
      <Box display="inline-block" verticalAlign='middle'>
        <Link to={editUrl}>
          <Text display='inline-block' color="green">Edit</Text>
        </Link>
        <Text
          display='inline-block'
>>>>>>> 4354fdde
          color="red"
          ml={2}
          onClick={deletePost}
          css={{ cursor: "pointer" }}
        >
          Delete
        </Text>
      </Box>
    );
  }

  return (
    <Box
      my={3}
      px={3}
      display="grid"
      gridTemplateColumns="1fr"
      gridAutoRows="min-content"
      maxWidth="500px"
      width="100%"
      gridRowGap={4}
      mx="auto"
    >
      <Link to={rootUrl}>
        <Text>{"<- Notebook Index"}</Text>
      </Link>
      <Col>
        <Text display="block" mb={2}>{title || ""}</Text>
        <Box display="flex">
          <Author
            hideNicknames={props?.hideNicknames}
            hideAvatars={props?.hideAvatars}
            ship={post?.author}
            contacts={contacts}
            date={post?.["time-sent"]}
          />
          <Text ml={2}>{adminLinks}</Text>
        </Box>
      </Col>
      <Box color="black" className="md" style={{ overflowWrap: "break-word" }}>
        <ReactMarkdown source={body} linkTarget={"_blank"} />
      </Box>
      <NoteNavigation
        notebook={notebook}
        noteId={noteId}
        ship={props.ship}
        book={props.book}
      />
      <Comments
        ship={ship}
        book={props.book}
        note={props.note}
        comments={comments}
        contacts={props.contacts}
        api={props.api}
        hideNicknames={props.hideNicknames}
        hideAvatars={props.hideAvatars}
        remoteContentPolicy={props.remoteContentPolicy}
      />
      <Spinner
        text="Deleting post..."
        awaiting={deleting}
        classes="absolute bottom-1 right-1 ba b--gray1-d pa2"
      />
    </Box>
  );
}

export default Note;<|MERGE_RESOLUTION|>--- conflicted
+++ resolved
@@ -42,11 +42,10 @@
  
   const noteId = parseInt(note.post.index.split('/')[1], 10);
 
-<<<<<<< HEAD
   let adminLinks: JSX.Element | null = null;
   if (window.ship === note?.post?.author) {
     adminLinks = (
-      <Box display="inline-block">
+      <Box display="inline-block" verticalAlign="middle">
         <Link to={`${baseUrl}/note/${noteId}/edit`}>
         <Text
           color="green"
@@ -56,18 +55,6 @@
         </Text>
       </Link>
         <Text
-=======
-  let editPost: JSX.Element | null = null;
-  const editUrl = props.location.pathname + "/edit";
-  if (`~${window.ship}` === note?.author) {
-    editPost = (
-      <Box display="inline-block" verticalAlign='middle'>
-        <Link to={editUrl}>
-          <Text display='inline-block' color="green">Edit</Text>
-        </Link>
-        <Text
-          display='inline-block'
->>>>>>> 4354fdde
           color="red"
           ml={2}
           onClick={deletePost}
