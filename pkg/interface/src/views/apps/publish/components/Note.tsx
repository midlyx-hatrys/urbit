import React, { useState, useEffect } from 'react';
<<<<<<< HEAD
import { Box, Text, Col, Anchor, Row } from '@tlon/indigo-react';
=======
import { Box, Text, Col, Anchor, Row, Action } from '@tlon/indigo-react';
>>>>>>> baf365b6
import ReactMarkdown from 'react-markdown';
import bigInt from 'big-integer';

import { Link, RouteComponentProps } from 'react-router-dom';
import { Spinner } from '~/views/components/Spinner';
import { Comments } from '~/views/components/Comments';
import { NoteNavigation } from './NoteNavigation';
import GlobalApi from '~/logic/api/global';
import { getLatestRevision, getComments } from '~/logic/lib/publish';
import { roleForShip } from '~/logic/lib/group';
import Author from '~/views/components/Author';
import { Contacts, GraphNode, Graph, Association, Unreads, Group } from '@urbit/api';
import {useCopy} from '~/logic/lib/useCopy';
import { getPermalinkForGraph } from '~/logic/lib/permalinks';
import {useQuery} from '~/logic/lib/useQuery';

interface NoteProps {
  ship: string;
  book: string;
  note: GraphNode;
  association: Association;
  notebook: Graph;
  api: GlobalApi;
  rootUrl: string;
  baseUrl: string;
  group: Group;
}

const renderers = {
  link: ({ href, children }) => {
    return (
      <Anchor display="inline" target="_blank" href={href}>{children}</Anchor>
    )
  }
};

export function NoteContent({ body }) {
  return (

      <Box color="black" className="md" style={{ overflowWrap: 'break-word', overflow: 'hidden' }}>
        <ReactMarkdown source={body} linkTarget={'_blank'} renderers={renderers} />
      </Box>
  );

}

export function Note(props: NoteProps & RouteComponentProps) {
  const [deleting, setDeleting] = useState(false);

<<<<<<< HEAD
  const { notebook, note, ship, book, api, rootUrl, baseUrl, group } = props;
  const editCommentId = props.match.params.commentId;

  const renderers = {
    link: ({ href, children }) => {
      return (
        <Anchor display="inline" target="_blank" href={href}>{children}</Anchor>
      )
    }
  };
=======
  const { association, notebook, note, ship, book, api, rootUrl, baseUrl, group } = props;
>>>>>>> baf365b6

  const deletePost = async () => {
    setDeleting(true);
    const indices = [note.post.index];
    await api.graph.removeNodes(ship, book, indices);
    props.history.push(rootUrl);
  };

  const { query } = useQuery();
  const comments = getComments(note);
  const [revNum, title, body, post] = getLatestRevision(note);
  const index = note.post.index.split('/');

  const noteId = bigInt(index[1]);
  useEffect(() => {
    api.hark.markEachAsRead(props.association, '/',`/${index[1]}/1/1`, 'note', 'publish');
  }, [props.association, props.note]);

  let adminLinks: JSX.Element[] = [];
  const ourRole = roleForShip(group, window.ship);
  if (window.ship === note?.post?.author) {
    adminLinks.push(
<<<<<<< HEAD
        <Link
          style={{ 'display': 'inline-block' }}
          to={`${baseUrl}/edit`}
        >
          <Text
            color="blue"
            ml={2}
          >
            Update
          </Text>
=======
      <Link to={`${baseUrl}/edit`}>
        <Action>Update</Action>
>>>>>>> baf365b6
      </Link>
    )
  };

  if (window.ship === note?.post?.author || ourRole === "admin") {
    adminLinks.push(
<<<<<<< HEAD
      <Text
        color="red"
        display='inline-block'
        ml={2}
        onClick={deletePost}
        style={{ cursor: 'pointer' }}
      >
        Delete
      </Text>
    )
  };
=======
      <Action destructive onClick={deletePost}>
        Delete
      </Action>
    )
  };

  const permalink = getPermalinkForGraph(
    association.group,
    association.resource,
    `/${noteId.toString()}`
  );

  const { doCopy, copyDisplay } = useCopy(permalink, 'Copy Link');
>>>>>>> baf365b6

  const windowRef = React.useRef(null);
  useEffect(() => {
    if (windowRef.current && !query.has('selected')) {
      windowRef.current.parentElement.scrollTop = 0;
    }
  }, [note, windowRef]);

  return (
    <Box
      my={3}
      px={3}
      display="grid"
      gridTemplateColumns="1fr"
      gridAutoRows="min-content"
      maxWidth="500px"
      width="100%"
      gridRowGap={4}
      mx="auto"
      ref={windowRef}
    >
      <Link to={rootUrl}>
        <Text>{'<- Notebook Index'}</Text>
      </Link>
      <Col>
        <Text display="block" mb={2}>{title || ''}</Text>
        <Row alignItems="center">
          <Author
            showImage
            ship={post?.author}
            date={post?.['time-sent']}
            group={group}
<<<<<<< HEAD
          />
          <Text ml={1}>{adminLinks}</Text>
=======
          >
            <Row px="2" gapX="2" alignItems="flex-end">
              <Action bg="white" onClick={doCopy}>{copyDisplay}</Action>
              {adminLinks}
            </Row>
          </Author>
>>>>>>> baf365b6
        </Row>
      </Col>
      <NoteContent body={body} />
      <NoteNavigation
        notebook={notebook}
        noteId={noteId}
        ship={props.ship}
        book={props.book}
      />
      <Comments
        ship={ship}
        name={props.book}
        comments={comments}
        association={props.association}
        api={props.api}
        baseUrl={baseUrl}
        history={props.history}
        group={group}
      />
      <Spinner
        text="Deleting post..."
        awaiting={deleting}
        classes="absolute bottom-1 right-1 ba b--gray1-d pa2"
      />
    </Box>
  );
}

export default Note;<|MERGE_RESOLUTION|>--- conflicted
+++ resolved
@@ -1,9 +1,5 @@
 import React, { useState, useEffect } from 'react';
-<<<<<<< HEAD
-import { Box, Text, Col, Anchor, Row } from '@tlon/indigo-react';
-=======
 import { Box, Text, Col, Anchor, Row, Action } from '@tlon/indigo-react';
->>>>>>> baf365b6
 import ReactMarkdown from 'react-markdown';
 import bigInt from 'big-integer';
 
@@ -53,20 +49,7 @@
 export function Note(props: NoteProps & RouteComponentProps) {
   const [deleting, setDeleting] = useState(false);
 
-<<<<<<< HEAD
-  const { notebook, note, ship, book, api, rootUrl, baseUrl, group } = props;
-  const editCommentId = props.match.params.commentId;
-
-  const renderers = {
-    link: ({ href, children }) => {
-      return (
-        <Anchor display="inline" target="_blank" href={href}>{children}</Anchor>
-      )
-    }
-  };
-=======
   const { association, notebook, note, ship, book, api, rootUrl, baseUrl, group } = props;
->>>>>>> baf365b6
 
   const deletePost = async () => {
     setDeleting(true);
@@ -89,40 +72,14 @@
   const ourRole = roleForShip(group, window.ship);
   if (window.ship === note?.post?.author) {
     adminLinks.push(
-<<<<<<< HEAD
-        <Link
-          style={{ 'display': 'inline-block' }}
-          to={`${baseUrl}/edit`}
-        >
-          <Text
-            color="blue"
-            ml={2}
-          >
-            Update
-          </Text>
-=======
       <Link to={`${baseUrl}/edit`}>
         <Action>Update</Action>
->>>>>>> baf365b6
       </Link>
     )
   };
 
   if (window.ship === note?.post?.author || ourRole === "admin") {
     adminLinks.push(
-<<<<<<< HEAD
-      <Text
-        color="red"
-        display='inline-block'
-        ml={2}
-        onClick={deletePost}
-        style={{ cursor: 'pointer' }}
-      >
-        Delete
-      </Text>
-    )
-  };
-=======
       <Action destructive onClick={deletePost}>
         Delete
       </Action>
@@ -136,7 +93,6 @@
   );
 
   const { doCopy, copyDisplay } = useCopy(permalink, 'Copy Link');
->>>>>>> baf365b6
 
   const windowRef = React.useRef(null);
   useEffect(() => {
@@ -169,17 +125,12 @@
             ship={post?.author}
             date={post?.['time-sent']}
             group={group}
-<<<<<<< HEAD
-          />
-          <Text ml={1}>{adminLinks}</Text>
-=======
           >
             <Row px="2" gapX="2" alignItems="flex-end">
               <Action bg="white" onClick={doCopy}>{copyDisplay}</Action>
               {adminLinks}
             </Row>
           </Author>
->>>>>>> baf365b6
         </Row>
       </Col>
       <NoteContent body={body} />
