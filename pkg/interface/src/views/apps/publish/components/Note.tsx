import React, { useState, useEffect } from 'react';
<<<<<<< HEAD
import { Box, Text, Col, Anchor } from '@tlon/indigo-react';
=======
import { Box, Text, Col, Anchor, Row } from '@tlon/indigo-react';
>>>>>>> 0570fb5b
import ReactMarkdown from 'react-markdown';
import bigInt from 'big-integer';

import { Link, RouteComponentProps } from 'react-router-dom';
import { Spinner } from '~/views/components/Spinner';
import { Comments } from '~/views/components/Comments';
import { NoteNavigation } from './NoteNavigation';
import GlobalApi from '~/logic/api/global';
import { getLatestRevision, getComments } from '~/logic/lib/publish';
import { roleForShip } from '~/logic/lib/group';
import Author from '~/views/components/Author';
import { Contacts, GraphNode, Graph, Association, Unreads, Group } from '@urbit/api';

interface NoteProps {
  ship: string;
  book: string;
  note: GraphNode;
  association: Association;
  notebook: Graph;
  api: GlobalApi;
  rootUrl: string;
  baseUrl: string;
  group: Group;
}

export function Note(props: NoteProps & RouteComponentProps) {
  const [deleting, setDeleting] = useState(false);

  const { notebook, note, ship, book, api, rootUrl, baseUrl, group } = props;
  const editCommentId = props.match.params.commentId;

  const renderers = {
    link: ({ href, children }) => {
      return (
        <Anchor display="inline" target="_blank" href={href}>{children}</Anchor>
      )
    }
  };

  const deletePost = async () => {
    setDeleting(true);
    const indices = [note.post.index];
    await api.graph.removeNodes(ship, book, indices);
    props.history.push(rootUrl);
  };

  const comments = getComments(note);
  const [revNum, title, body, post] = getLatestRevision(note);
  const index = note.post.index.split('/');

  const noteId = bigInt(index[1]);
  useEffect(() => {
    api.hark.markEachAsRead(props.association, '/',`/${index[1]}/1/1`, 'note', 'publish');
  }, [props.association, props.note]);

  let adminLinks: JSX.Element[] = [];
  const ourRole = roleForShip(group, window.ship);
  if (window.ship === note?.post?.author) {
    adminLinks.push(
        <Link
          style={{ 'display': 'inline-block' }}
          to={`${baseUrl}/edit`}
        >
          <Text
            color="blue"
            ml={2}
          >
            Update
          </Text>
      </Link>
    )
  };

  if (window.ship === note?.post?.author || ourRole === "admin") {
    adminLinks.push(
      <Text
        color="red"
        display='inline-block'
        ml={2}
        onClick={deletePost}
        style={{ cursor: 'pointer' }}
      >
        Delete
      </Text>
    )
  };

  const windowRef = React.useRef(null);
  useEffect(() => {
    if (windowRef.current) {
      windowRef.current.parentElement.scrollTop = 0;
    }
  }, [windowRef, note]);

  return (
    <Box
      my={3}
      px={3}
      display="grid"
      gridTemplateColumns="1fr"
      gridAutoRows="min-content"
      maxWidth="500px"
      width="100%"
      gridRowGap={4}
      mx="auto"
      ref={windowRef}
    >
      <Link to={rootUrl}>
        <Text>{'<- Notebook Index'}</Text>
      </Link>
      <Col>
        <Text display="block" mb={2}>{title || ''}</Text>
        <Row alignItems="center">
          <Author
            showImage
            ship={post?.author}
            date={post?.['time-sent']}
            group={group}
          />
          <Text ml={1}>{adminLinks}</Text>
        </Row>
      </Col>
      <Box color="black" className="md" style={{ overflowWrap: 'break-word', overflow: 'hidden' }}>
        <ReactMarkdown source={body} linkTarget={'_blank'} renderers={renderers} />
      </Box>
      <NoteNavigation
        notebook={notebook}
        noteId={noteId}
        ship={props.ship}
        book={props.book}
      />
      <Comments
        ship={ship}
        name={props.book}
        comments={comments}
        association={props.association}
        api={props.api}
        baseUrl={baseUrl}
        editCommentId={editCommentId}
        history={props.history}
        group={group}
      />
      <Spinner
        text="Deleting post..."
        awaiting={deleting}
        classes="absolute bottom-1 right-1 ba b--gray1-d pa2"
      />
    </Box>
  );
}

export default Note;<|MERGE_RESOLUTION|>--- conflicted
+++ resolved
@@ -1,9 +1,5 @@
 import React, { useState, useEffect } from 'react';
-<<<<<<< HEAD
-import { Box, Text, Col, Anchor } from '@tlon/indigo-react';
-=======
 import { Box, Text, Col, Anchor, Row } from '@tlon/indigo-react';
->>>>>>> 0570fb5b
 import ReactMarkdown from 'react-markdown';
 import bigInt from 'big-integer';
 
