--- conflicted
+++ resolved
@@ -9,13 +9,8 @@
 import { NoteNavigation } from "./NoteNavigation";
 import GlobalApi from "~/logic/api/global";
 import { getLatestRevision, getComments } from '~/logic/lib/publish';
-<<<<<<< HEAD
-import { Author } from "./Author";
+import Author from "~/views/components/Author";
 import { Contacts, GraphNode, Graph, LocalUpdateRemoteContentPolicy, Association, Unreads } from "~/types";
-=======
-import Author from "~/views/components/Author";
-import { Contacts, GraphNode, Graph, LocalUpdateRemoteContentPolicy } from "~/types";
->>>>>>> 8ce03131
 
 interface NoteProps {
   ship: string;
