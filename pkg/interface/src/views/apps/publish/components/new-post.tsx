<<<<<<< HEAD
import React from "react";
import { FormikHelpers } from "formik";
import GlobalApi from "~/logic/api/global";
import { useWaitForProps } from "~/logic/lib/useWaitForProps";
import { RouteComponentProps } from "react-router-dom";
import { PostForm, PostFormSchema } from "./NoteForm";
import {createPost} from "~/logic/api/graph";
import {Graph} from "~/types/graph-update";
import {Association, StorageState} from "~/types";
import {newPost} from "~/logic/lib/publish";
=======
import React from 'react';
import { FormikHelpers } from 'formik';
import GlobalApi from '~/logic/api/global';
import { useWaitForProps } from '~/logic/lib/useWaitForProps';
import { RouteComponentProps } from 'react-router-dom';
import { PostForm, PostFormSchema } from './NoteForm';
import { createPost } from '~/logic/api/graph';
import { Graph } from '@urbit/api/graph';
import { Association, S3State } from '@urbit/api';
import { newPost } from '~/logic/lib/publish';
>>>>>>> 7d451a37

interface NewPostProps {
  api: GlobalApi;
  book: string;
  ship: string;
  graph: Graph;
  association: Association;
  baseUrl: string;
  storage: StorageState;
}

export default function NewPost(props: NewPostProps & RouteComponentProps) {
  const { api, book, ship, history } = props;

  const waiter = useWaitForProps(props, 20000);

  const onSubmit = async (
    values: PostFormSchema,
    actions: FormikHelpers<PostFormSchema>
  ) => {
    const { title, body } = values;
    try {
      const [noteId, nodes] = newPost(title, body);
      await api.graph.addNodes(ship, book, nodes);
      await waiter(p =>
        p.graph.has(noteId) && !p.graph.get(noteId)?.post?.pending
      );
      history.push(`${props.baseUrl}/note/${noteId}`);
    } catch (e) {
      console.error(e);
      actions.setStatus({ error: 'Posting note failed' });
    }
  };

  const initialValues: PostFormSchema = {
    title: '',
    body: ''
  };

  return (
    <PostForm
      initial={initialValues}
      onSubmit={onSubmit}
      submitLabel="Publish"
      loadingText="Posting..."
      storage={props.storage}
    />
  );
}<|MERGE_RESOLUTION|>--- conflicted
+++ resolved
@@ -1,15 +1,3 @@
-<<<<<<< HEAD
-import React from "react";
-import { FormikHelpers } from "formik";
-import GlobalApi from "~/logic/api/global";
-import { useWaitForProps } from "~/logic/lib/useWaitForProps";
-import { RouteComponentProps } from "react-router-dom";
-import { PostForm, PostFormSchema } from "./NoteForm";
-import {createPost} from "~/logic/api/graph";
-import {Graph} from "~/types/graph-update";
-import {Association, StorageState} from "~/types";
-import {newPost} from "~/logic/lib/publish";
-=======
 import React from 'react';
 import { FormikHelpers } from 'formik';
 import GlobalApi from '~/logic/api/global';
@@ -18,9 +6,9 @@
 import { PostForm, PostFormSchema } from './NoteForm';
 import { createPost } from '~/logic/api/graph';
 import { Graph } from '@urbit/api/graph';
-import { Association, S3State } from '@urbit/api';
+import { Association } from '@urbit/api';
+import { StorageState } from '~/types';
 import { newPost } from '~/logic/lib/publish';
->>>>>>> 7d451a37
 
 interface NewPostProps {
   api: GlobalApi;
