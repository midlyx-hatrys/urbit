import React from 'react';
import { FormikHelpers } from 'formik';
import GlobalApi from '~/logic/api/global';
import { useWaitForProps } from '~/logic/lib/useWaitForProps';
import { RouteComponentProps } from 'react-router-dom';
import { PostForm, PostFormSchema } from './NoteForm';
import { createPost } from '~/logic/api/graph';
import { Graph } from '@urbit/api/graph';
import { Association } from '@urbit/api';
import { StorageState } from '~/types';
import { newPost } from '~/logic/lib/publish';

interface NewPostProps {
  api: GlobalApi;
  book: string;
  ship: string;
  graph: Graph;
  association: Association;
  baseUrl: string;
<<<<<<< HEAD
=======
  storage: StorageState;
>>>>>>> 72445f34
}

export default function NewPost(props: NewPostProps & RouteComponentProps) {
  const { api, book, ship, history } = props;

  const waiter = useWaitForProps(props, 20000);

  const onSubmit = async (
    values: PostFormSchema,
    actions: FormikHelpers<PostFormSchema>
  ) => {
    const { title, body } = values;
    try {
      const [noteId, nodes] = newPost(title, body);
      await api.graph.addNodes(ship, book, nodes);
      await waiter(p =>
        p.graph.has(noteId) && !p.graph.get(noteId)?.post?.pending
      );
      history.push(`${props.baseUrl}/note/${noteId}`);
    } catch (e) {
      console.error(e);
      actions.setStatus({ error: 'Posting note failed' });
    }
  };

  const initialValues: PostFormSchema = {
    title: '',
    body: ''
  };

  return (
    <PostForm
      initial={initialValues}
      onSubmit={onSubmit}
      submitLabel="Publish"
      loadingText="Posting..."
<<<<<<< HEAD
=======
      storage={props.storage}
>>>>>>> 72445f34
    />
  );
}<|MERGE_RESOLUTION|>--- conflicted
+++ resolved
@@ -17,10 +17,6 @@
   graph: Graph;
   association: Association;
   baseUrl: string;
-<<<<<<< HEAD
-=======
-  storage: StorageState;
->>>>>>> 72445f34
 }
 
 export default function NewPost(props: NewPostProps & RouteComponentProps) {
@@ -57,10 +53,6 @@
       onSubmit={onSubmit}
       submitLabel="Publish"
       loadingText="Posting..."
-<<<<<<< HEAD
-=======
-      storage={props.storage}
->>>>>>> 72445f34
     />
   );
 }