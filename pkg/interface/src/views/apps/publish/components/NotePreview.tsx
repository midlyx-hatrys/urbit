import React from 'react';
import { Link } from 'react-router-dom';
import styled from 'styled-components';
import { Col, Row, Box, Text, Icon, Image } from '@tlon/indigo-react';

import Author from '~/views/components/Author';
import { GraphNode } from '@urbit/api/graph';
import { Contacts, Group } from '@urbit/api';
import {
  getComments,
  getLatestRevision,
  getSnippet
} from '~/logic/lib/publish';
import { Unreads } from '@urbit/api';
import ReactMarkdown from 'react-markdown';
import useHarkState from '~/logic/state/hark';

interface NotePreviewProps {
  host: string;
  book: string;
  node: GraphNode;
  baseUrl: string;
  group: Group;
}

const WrappedBox = styled(Box)`
  overflow-wrap: break-word;
`;

export function NotePreview(props: NotePreviewProps) {
  const { node, group } = props;
  const { post } = node;
  if (!post) {
    return null;
  }

  const numComments = getComments(node).children.size;
  const noteId = post.index.split('/')[1];
  const url = `${props.baseUrl}/note/${noteId}`;

  const [rev, title, body, content] = getLatestRevision(node);
  const appPath = `/ship/${props.host}/${props.book}`;
  const unreads = useHarkState(state => state.unreads);
  const isUnread = unreads.graph?.[appPath]?.['/']?.unreads?.has(`/${noteId}/1/1`);

  const snippet = getSnippet(body);

<<<<<<< HEAD
  const commColor = (props.unreads.graph?.[appPath]?.[`/${noteId}`]?.unreads ?? 0) > 0 ? 'blue' : 'gray';
=======
  const commColor = (unreads.graph?.[appPath]?.[`/${noteId}`]?.unreads ?? 0) > 0 ? 'blue' : 'gray';
>>>>>>> 0570fb5b

  const cursorStyle = post.pending ? 'default' : 'pointer';

  return (
    <Box width='100%' opacity={post.pending ? '0.5' : '1'}>
      <Link
        to={post.pending ? '#' : url}
        style={ { cursor: cursorStyle } }>
        <Col
          lineHeight='tall'
          width='100%'
          color={!isUnread ? 'washedGray' : 'blue'}
          border={1}
          borderRadius={2}
          alignItems='flex-start'
          overflow='hidden'
          p='2'
        >
          <WrappedBox mb={2}><Text bold>{title}</Text></WrappedBox>
          <WrappedBox>
          <Text fontSize='14px' lineHeight='tall'>
            <ReactMarkdown
              unwrapDisallowed
              allowedTypes={['text', 'root', 'break', 'paragraph', 'image']}
              renderers={{
                image: props => (
                  <Box
                    backgroundImage={`url(${props.src})`}
                    style={{ backgroundSize: 'cover',
                      backgroundPosition: "center" }}
                  >
                    <Image src={props.src} opacity="0" maxHeight="300px"/>
                  </Box>
                )
              }}
              source={snippet}
            />
            </Text>
          </WrappedBox>
        </Col>
      </Link>
      <Row minWidth='0' flexShrink={0} width="100%" justifyContent="space-between" py={3} bg="white">
        <Author
          showImage
          ship={post?.author}
          date={post?.['time-sent']}
          group={group}
          unread={isUnread}
        />
        <Box ml="auto" mr={1}>
          <Link to={url}>
            <Box display='flex'>
              <Icon color={commColor} icon='Chat' />
              <Text color={commColor} ml={1}>{numComments}</Text>
            </Box>
          </Link>
        </Box>
      </Row>
    </Box>
  );
}<|MERGE_RESOLUTION|>--- conflicted
+++ resolved
@@ -45,11 +45,7 @@
 
   const snippet = getSnippet(body);
 
-<<<<<<< HEAD
-  const commColor = (props.unreads.graph?.[appPath]?.[`/${noteId}`]?.unreads ?? 0) > 0 ? 'blue' : 'gray';
-=======
   const commColor = (unreads.graph?.[appPath]?.[`/${noteId}`]?.unreads ?? 0) > 0 ? 'blue' : 'gray';
->>>>>>> 0570fb5b
 
   const cursorStyle = post.pending ? 'default' : 'pointer';
 
