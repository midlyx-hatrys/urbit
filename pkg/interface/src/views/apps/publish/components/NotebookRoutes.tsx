import React, { useEffect } from 'react';
import { RouteComponentProps, Route, Switch } from 'react-router-dom';
import GlobalApi from '~/logic/api/global';
import {
  Association,
  Associations,
  Graphs,
  Groups,
  Contacts,
  Rolodex,
  Unreads,
<<<<<<< HEAD
  StorageState
} from "~/types";
import { Center, LoadingSpinner } from "@tlon/indigo-react";
=======
  S3State
} from '@urbit/api';
import { Center, LoadingSpinner } from '@tlon/indigo-react';
>>>>>>> 7d451a37
import bigInt from 'big-integer';

import Notebook from './Notebook';
import NewPost from './new-post';
import { NoteRoutes } from './NoteRoutes';

interface NotebookRoutesProps {
  api: GlobalApi;
  ship: string;
  book: string;
  graphs: Graphs;
  unreads: Unreads;
  contacts: Rolodex;
  groups: Groups;
  baseUrl: string;
  rootUrl: string;
  association: Association;
  associations: Associations;
  storage: StorageState;
}

export function NotebookRoutes(
  props: NotebookRoutesProps & RouteComponentProps
) {
  const { ship, book, api, contacts, baseUrl, rootUrl, groups } = props;

  useEffect(() => {
    ship && book && api.graph.getGraph(ship, book);
  }, [ship, book]);

  const graph = props.graphs[`${ship.slice(1)}/${book}`];

  const group = groups?.[props.association?.group];

  const relativePath = (path: string) => `${baseUrl}${path}`;
  return (
    <Switch>
      <Route
        path={baseUrl}
        exact
        render={(routeProps) => {
          if (!graph) {
            return <Center height="100%"><LoadingSpinner /></Center>;
          }
          return <Notebook
            {...props}
            graph={graph}
            contacts={contacts}
            association={props.association}
            rootUrl={rootUrl}
            baseUrl={baseUrl}
                 />;
      }}
      />
      <Route
        path={relativePath('/new')}
        render={routeProps => (
          <NewPost
            {...routeProps}
            api={api}
            book={book}
            ship={ship}
            association={props.association}
            graph={graph}
            baseUrl={baseUrl}
            storage={props.storage}
          />
        )}
      />
      <Route
        path={relativePath('/note/:noteId')}
        render={(routeProps) => {
          const { noteId } = routeProps.match.params;
          const noteIdNum = bigInt(noteId);

          if(!graph) {
            return <Center height="100%"><LoadingSpinner /></Center>;
          }
          const note = graph.get(noteIdNum);
          if(!note) {
            return <Center height="100%"><LoadingSpinner /></Center>;
          }
          const noteUrl = `${baseUrl}/note/${noteId}`;
          return (
            <NoteRoutes
              rootUrl={baseUrl}
              baseUrl={noteUrl}
              api={api}
              book={book}
              ship={ship}
              note={note}
              notebook={graph}
              unreads={props.unreads}
              noteId={noteIdNum}
              contacts={contacts}
              association={props.association}
              group={group}
              storage={props.storage}
              {...routeProps}
            />
          );
        }}
      />
    </Switch>
  );
}<|MERGE_RESOLUTION|>--- conflicted
+++ resolved
@@ -9,15 +9,9 @@
   Contacts,
   Rolodex,
   Unreads,
-<<<<<<< HEAD
-  StorageState
-} from "~/types";
-import { Center, LoadingSpinner } from "@tlon/indigo-react";
-=======
-  S3State
 } from '@urbit/api';
 import { Center, LoadingSpinner } from '@tlon/indigo-react';
->>>>>>> 7d451a37
+import { StorageState } from '~/types';
 import bigInt from 'big-integer';
 
 import Notebook from './Notebook';
