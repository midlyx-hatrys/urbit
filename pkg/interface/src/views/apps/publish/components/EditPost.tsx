--- conflicted
+++ resolved
@@ -6,11 +6,8 @@
 import GlobalApi from '~/logic/api/global';
 import { editPost, getLatestRevision } from '~/logic/lib/publish';
 import { useWaitForProps } from '~/logic/lib/useWaitForProps';
-<<<<<<< HEAD
 import { referenceToPermalink } from '~/logic/lib/permalinks';
-=======
 import { PostForm, PostFormSchema } from './NoteForm';
->>>>>>> f0365e6a
 
 interface EditPostProps {
   ship: string;
