--- conflicted
+++ resolved
@@ -1,13 +1,3 @@
-<<<<<<< HEAD
-import React, { Component } from "react";
-import moment from "moment";
-import { Box } from "@tlon/indigo-react";
-import { Link } from "react-router-dom";
-import { Graph, GraphNode } from "~/types";
-import { getLatestRevision } from "~/logic/lib/publish";
-import { BigInteger } from "big-integer";
-import Timestamp from "~/views/components/Timestamp";
-=======
 import React, { ReactElement } from 'react';
 import moment from 'moment';
 import { Link } from 'react-router-dom';
@@ -17,19 +7,14 @@
 import { Graph } from '@urbit/api';
 
 import { getLatestRevision } from '~/logic/lib/publish';
->>>>>>> 34d8e226
+import Timestamp from '~/views/components/Timestamp';
 
 function NavigationItem(props: {
   url: string;
   title: string;
   date: number;
   prev?: boolean;
-<<<<<<< HEAD
-}) {
-=======
 }): ReactElement {
-  const date = moment(props.date).fromNow();
->>>>>>> 34d8e226
   return (
     <Box
       justifySelf={props.prev ? 'start' : 'end'}
