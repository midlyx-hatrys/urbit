--- conflicted
+++ resolved
@@ -6,40 +6,14 @@
 import { Spinner } from "~/views/components/Spinner";
 import { Tabs, Tab } from "~/views/components/Tab";
 import { roleForShip } from "~/logic/lib/group";
-<<<<<<< HEAD
-import {
-  Box,
-  Button,
-  Text,
-  Tab as _Tab,
-  Tabs,
-  TabList as _TabList,
-  TabPanels,
-  TabPanel,
-  Row,
-} from "@tlon/indigo-react";
-=======
 import { Box, Button, Text, Row } from "@tlon/indigo-react";
 import { Notebook as INotebook } from "~/types/publish-update";
->>>>>>> 84494fcd
 import { Groups } from "~/types/group-update";
 import { Contacts, Rolodex } from "~/types/contact-update";
 import GlobalApi from "~/logic/api/global";
 import styled from "styled-components";
-<<<<<<< HEAD
-import {Association, Associations, Graph } from "~/types";
-
-const TabList = styled(_TabList)`
-  margin-bottom: ${(p) => p.theme.space[4]}px;
-`;
-
-const Tab = styled(_Tab)`
-  flex-grow: 1;
-`;
-=======
 import { Associations } from "~/types";
 import { deSig } from "~/logic/lib/util";
->>>>>>> 84494fcd
 
 interface NotebookProps {
   api: GlobalApi;
@@ -54,16 +28,6 @@
   hideNicknames: boolean;
 }
 
-<<<<<<< HEAD
-export function Notebook(props: NotebookProps & RouteComponentProps) {
-  const { api, ship, book, association, notebookContacts, groups } = props;
-
-  const contact = notebookContacts[ship];
-  const group = groups[association['group-path']];
-  const role = group ? roleForShip(group, window.ship) : undefined;
-  const isOwn = `~${window.ship}` === ship;
-  const isAdmin = role === "admin" || isOwn;
-=======
 interface NotebookState {
   isUnsubscribing: boolean;
   tab: string;
@@ -81,94 +45,11 @@
     };
     this.setTab = this.setTab.bind(this);
   }
->>>>>>> 84494fcd
 
   setTab(tab: string) {
     this.setState({ tab });
   }
 
-<<<<<<< HEAD
-  const showNickname = contact?.nickname && !props.hideNicknames;
-
-  const { metadata } = props.association || {};
-
-  return (
-    <Box
-      pt={4}
-      mx="auto"
-      display="grid"
-      gridAutoRows="min-content"
-      gridTemplateColumns={["100%", "1fr 1fr"]}
-      maxWidth="500px"
-      gridRowGap={[4, 6]}
-      gridColumnGap={3}
-    >
-      <Box display={["block", "none"]} gridColumn={["1/2", "1/3"]}>
-        <Link to="/~publish">{"<- All Notebooks"}</Link>
-      </Box>
-      <Box>
-        <Text> {metadata?.title}</Text>
-        <br />
-        <Text color="lightGray">by </Text>
-        <Text fontFamily={showNickname ? "sans" : "mono"}>
-          {showNickname ? contact?.nickname : ship}
-        </Text>
-      </Box>
-      <Row justifyContent={["flex-start", "flex-end"]}>
-        {isWriter && (
-          <Link to={`/~publish/notebook/ship/${ship}/${book}/new`}>
-            <Button primary border>
-              New Post
-            </Button>
-          </Link>
-        )}
-        {!isOwn && (
-          <Button ml={isWriter ? 2 : 0} error border>
-            Unsubscribe
-          </Button>
-        )}
-      </Row>
-      <Box gridColumn={["1/2", "1/3"]}>
-        <Tabs>
-          <TabList>
-            <Tab>All Posts</Tab>
-            <Tab>About</Tab>
-            {isAdmin && <Tab>Subscribers</Tab>}
-            {isOwn && <Tab>Settings</Tab>}
-          </TabList>
-          <TabPanels>
-            <TabPanel>
-              <NotebookPosts
-                graph={props.graph}
-                host={ship}
-                book={book}
-                contacts={notebookContacts}
-                hideNicknames={props.hideNicknames}
-              />
-            </TabPanel>
-            <TabPanel>
-              <Box color="black">{metadata?.description}</Box>
-            </TabPanel>
-            <TabPanel>
-              <Subscribers
-                book={book}
-                association={association}
-                associations={props.associations}
-                api={api}
-                groups={groups}
-                contacts={props.contacts}
-              />
-            </TabPanel>
-            <TabPanel>
-              <Settings
-                host={ship}
-                book={book}
-                api={api}
-                association={props.association}
-                contacts={notebookContacts}
-                associations={props.associations}
-                groups={groups}
-=======
   render() {
     const {
       api,
@@ -232,7 +113,6 @@
                 awaiting={this.state.isUnsubscribing}
                 classes="mt2 ml2"
                 text="Unsubscribing..."
->>>>>>> 84494fcd
               />
             ) : (
               <Button
