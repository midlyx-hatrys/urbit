import React, { PureComponent } from "react";
import { Link, RouteComponentProps, Route, Switch } from "react-router-dom";
import { NotebookPosts } from "./NotebookPosts";
import { Subscribers } from "./Subscribers";
import { Settings } from "./Settings";
import { Spinner } from '~/views/components/Spinner';
import { roleForShip } from "~/logic/lib/group";
import {
  Box,
  Button,
  Text,
  Tab as _Tab,
  Tabs,
  TabList as _TabList,
  TabPanels,
  TabPanel,
  Row,
} from "@tlon/indigo-react";
import { Notebook as INotebook } from "~/types/publish-update";
import { Groups } from "~/types/group-update";
import { Contacts, Rolodex } from "~/types/contact-update";
import GlobalApi from "~/logic/api/global";
import styled from "styled-components";
import {Associations} from "~/types";
import { deSig } from "~/logic/lib/util";

const TabList = styled(_TabList)`
  margin-bottom: ${(p) => p.theme.space[4]}px;
`;

const Tab = styled(_Tab)`
  flex-grow: 1;
`;

interface NotebookProps {
  api: GlobalApi;
  ship: string;
  book: string;
  notebook: INotebook;
  notebookContacts: Contacts;
  contacts: Rolodex;
  groups: Groups;
  hideNicknames: boolean;
  baseUrl: string;
  rootUrl: string;
  associations: Associations;
}

interface NotebookState {
  isUnsubscribing: boolean;
}

export class Notebook extends PureComponent<NotebookProps & RouteComponentProps, NotebookState> {
  constructor(props) {
    super(props);
    this.state = {
      isUnsubscribing: false
    };
  }

  render() {
    const { api, ship, book, notebook, notebookContacts, groups, history, hideNicknames, associations } = this.props;

    const group = groups[notebook?.["writers-group-path"]];
    if (!group) return null; // Waitin on groups to populate

<<<<<<< HEAD
  const relativePath = (p: string) => props.baseUrl + p;

  return (
    <Box
      pt={4}
      mx="auto"
      display="grid"
      gridAutoRows="min-content"
      gridTemplateColumns={["100%", "1fr 1fr"]}
      maxWidth="500px"
      gridRowGap={[4, 6]}
      gridColumnGap={3}
    >
      <Box display={["block", "none"]} gridColumn={["1/2", "1/3"]}>
        <Link to={props.rootUrl}>{"<- All Notebooks"}</Link>
      </Box>
      <Box>
        <Text> {notebook?.title}</Text>
        <br />
        <Text color="lightGray">by </Text>
        <Text fontFamily={showNickname ? "sans" : "mono"}>
          {showNickname ? contact?.nickname : ship}
        </Text>
      </Box>
      <Row justifyContent={["flex-start", "flex-end"]}>
        {isWriter && (
          <Link to={relativePath('/new')}>
            <Button primary border>
              New Post
            </Button>
          </Link>
        )}
        {!isOwn && (
          <Button ml={isWriter ? 2 : 0} error border>
            Unsubscribe
          </Button>
        )}
      </Row>
      <Box gridColumn={["1/2", "1/3"]}>
        <Tabs>
          <TabList>
            <Tab>All Posts</Tab>
            <Tab>About</Tab>
            {isAdmin && <Tab>Subscribers</Tab>}
            {isOwn && <Tab>Settings</Tab>}
          </TabList>
          <TabPanels>
            <TabPanel>
              <NotebookPosts
                notes={notes}
                list={notesList}
                host={ship}
                book={book}
                contacts={notebookContacts}
                hideNicknames={props.hideNicknames}
              />
            </TabPanel>
            <TabPanel>
              <Box color="black">{notebook?.about}</Box>
            </TabPanel>
            <TabPanel>
              <Subscribers
                host={ship}
                book={book}
                notebook={notebook}
                api={api}
                groups={groups}
              />
            </TabPanel>
            <TabPanel>
              <Settings
                host={ship}
                book={book}
                api={api}
                notebook={notebook}
                contacts={notebookContacts}
                associations={props.associations}
                groups={groups}
              />
            </TabPanel>
          </TabPanels>
        </Tabs>
      </Box>
    </Box>
  );
=======
    const contact = notebookContacts[ship];
    const role = group ? roleForShip(group, window.ship) : undefined;
    const isOwn = `~${window.ship}` === ship;
    const isAdmin = role === "admin" || isOwn;
  
    const isWriter =
      isOwn || group.tags?.publish?.[`writers-${book}`]?.has(window.ship);
  
    const notesList = notebook?.["notes-by-date"] || [];
    const notes = notebook?.notes || {};
    const showNickname = contact?.nickname && !hideNicknames;
  
    return (
      <Box
        pt={4}
        mx="auto"
        display="grid"
        gridAutoRows="min-content"
        gridTemplateColumns={["100%", "1fr 1fr"]}
        maxWidth="500px"
        gridRowGap={[4, 6]}
        gridColumnGap={3}
      >
        <Box display={["block", "none"]} gridColumn={["1/2", "1/3"]}>
          <Link to="/~publish">{"<- All Notebooks"}</Link>
        </Box>
        <Box>
          <Text> {notebook?.title}</Text>
          <br />
          <Text color="lightGray">by </Text>
          <Text fontFamily={showNickname ? "sans" : "mono"}>
            {showNickname ? contact?.nickname : ship}
          </Text>
        </Box>
        <Row justifyContent={["flex-start", "flex-end"]}>
          {isWriter && (
            <Link to={`/~publish/notebook/${ship}/${book}/new`}>
              <Button primary border>
                New Post
              </Button>
            </Link>
          )}
          {!isOwn
            ? this.state.isUnsubscribing
              ? <Spinner awaiting={this.state.isUnsubscribing} classes="mt2 ml2" text="Unsubscribing..." />
              : <Button ml={isWriter ? 2 : 0} error border onClick={() => {
                this.setState({ isUnsubscribing: true });
                api.publish.unsubscribeNotebook(deSig(ship), book).then(() => {
                  history.push("/~publish");
                }).catch(() => {
                  this.setState({ isUnsubscribing: false });
                });
              }}>
                Unsubscribe
              </Button>
            : null
          }
        </Row>
        <Box gridColumn={["1/2", "1/3"]}>
          <Tabs>
            <TabList>
              <Tab>All Posts</Tab>
              <Tab>About</Tab>
              {isAdmin && <Tab>Subscribers</Tab>}
              {isOwn && <Tab>Settings</Tab>}
            </TabList>
            <TabPanels>
              <TabPanel>
                <NotebookPosts
                  notes={notes}
                  list={notesList}
                  host={ship}
                  book={book}
                  contacts={notebookContacts}
                  hideNicknames={hideNicknames}
                />
              </TabPanel>
              <TabPanel>
                <Box color="black">{notebook?.about}</Box>
              </TabPanel>
              <TabPanel>
                <Subscribers
                  host={ship}
                  book={book}
                  notebook={notebook}
                  api={api}
                  groups={groups}
                />
              </TabPanel>
              <TabPanel>
                <Settings
                  host={ship}
                  book={book}
                  api={api}
                  notebook={notebook}
                  contacts={notebookContacts}
                  associations={associations}
                  groups={groups}
                />
              </TabPanel>
            </TabPanels>
          </Tabs>
        </Box>
      </Box>
    );
  }
>>>>>>> bc9b508d
}
export default Notebook;<|MERGE_RESOLUTION|>--- conflicted
+++ resolved
@@ -3,7 +3,7 @@
 import { NotebookPosts } from "./NotebookPosts";
 import { Subscribers } from "./Subscribers";
 import { Settings } from "./Settings";
-import { Spinner } from '~/views/components/Spinner';
+import { Spinner } from "~/views/components/Spinner";
 import { roleForShip } from "~/logic/lib/group";
 import {
   Box,
@@ -21,7 +21,7 @@
 import { Contacts, Rolodex } from "~/types/contact-update";
 import GlobalApi from "~/logic/api/global";
 import styled from "styled-components";
-import {Associations} from "~/types";
+import { Associations } from "~/types";
 import { deSig } from "~/logic/lib/util";
 
 const TabList = styled(_TabList)`
@@ -50,119 +50,47 @@
   isUnsubscribing: boolean;
 }
 
-export class Notebook extends PureComponent<NotebookProps & RouteComponentProps, NotebookState> {
-  constructor(props) {
+export class Notebook extends PureComponent<
+  NotebookProps & RouteComponentProps,
+  NotebookState
+> {
+  constructor(props: NotebookProps & RouteComponentProps) {
     super(props);
     this.state = {
-      isUnsubscribing: false
+      isUnsubscribing: false,
     };
   }
 
   render() {
-    const { api, ship, book, notebook, notebookContacts, groups, history, hideNicknames, associations } = this.props;
+    const {
+      api,
+      ship,
+      book,
+      notebook,
+      notebookContacts,
+      groups,
+      history,
+      hideNicknames,
+      associations,
+    } = this.props;
 
     const group = groups[notebook?.["writers-group-path"]];
     if (!group) return null; // Waitin on groups to populate
 
-<<<<<<< HEAD
-  const relativePath = (p: string) => props.baseUrl + p;
-
-  return (
-    <Box
-      pt={4}
-      mx="auto"
-      display="grid"
-      gridAutoRows="min-content"
-      gridTemplateColumns={["100%", "1fr 1fr"]}
-      maxWidth="500px"
-      gridRowGap={[4, 6]}
-      gridColumnGap={3}
-    >
-      <Box display={["block", "none"]} gridColumn={["1/2", "1/3"]}>
-        <Link to={props.rootUrl}>{"<- All Notebooks"}</Link>
-      </Box>
-      <Box>
-        <Text> {notebook?.title}</Text>
-        <br />
-        <Text color="lightGray">by </Text>
-        <Text fontFamily={showNickname ? "sans" : "mono"}>
-          {showNickname ? contact?.nickname : ship}
-        </Text>
-      </Box>
-      <Row justifyContent={["flex-start", "flex-end"]}>
-        {isWriter && (
-          <Link to={relativePath('/new')}>
-            <Button primary border>
-              New Post
-            </Button>
-          </Link>
-        )}
-        {!isOwn && (
-          <Button ml={isWriter ? 2 : 0} error border>
-            Unsubscribe
-          </Button>
-        )}
-      </Row>
-      <Box gridColumn={["1/2", "1/3"]}>
-        <Tabs>
-          <TabList>
-            <Tab>All Posts</Tab>
-            <Tab>About</Tab>
-            {isAdmin && <Tab>Subscribers</Tab>}
-            {isOwn && <Tab>Settings</Tab>}
-          </TabList>
-          <TabPanels>
-            <TabPanel>
-              <NotebookPosts
-                notes={notes}
-                list={notesList}
-                host={ship}
-                book={book}
-                contacts={notebookContacts}
-                hideNicknames={props.hideNicknames}
-              />
-            </TabPanel>
-            <TabPanel>
-              <Box color="black">{notebook?.about}</Box>
-            </TabPanel>
-            <TabPanel>
-              <Subscribers
-                host={ship}
-                book={book}
-                notebook={notebook}
-                api={api}
-                groups={groups}
-              />
-            </TabPanel>
-            <TabPanel>
-              <Settings
-                host={ship}
-                book={book}
-                api={api}
-                notebook={notebook}
-                contacts={notebookContacts}
-                associations={props.associations}
-                groups={groups}
-              />
-            </TabPanel>
-          </TabPanels>
-        </Tabs>
-      </Box>
-    </Box>
-  );
-=======
+    const relativePath = (p: string) => this.props.baseUrl + p;
+
     const contact = notebookContacts[ship];
     const role = group ? roleForShip(group, window.ship) : undefined;
     const isOwn = `~${window.ship}` === ship;
     const isAdmin = role === "admin" || isOwn;
-  
+
     const isWriter =
       isOwn || group.tags?.publish?.[`writers-${book}`]?.has(window.ship);
-  
+
     const notesList = notebook?.["notes-by-date"] || [];
     const notes = notebook?.notes || {};
     const showNickname = contact?.nickname && !hideNicknames;
-  
+
     return (
       <Box
         pt={4}
@@ -175,7 +103,7 @@
         gridColumnGap={3}
       >
         <Box display={["block", "none"]} gridColumn={["1/2", "1/3"]}>
-          <Link to="/~publish">{"<- All Notebooks"}</Link>
+          <Link to={props.rootUrl}>{"<- All Notebooks"}</Link>
         </Box>
         <Box>
           <Text> {notebook?.title}</Text>
@@ -187,27 +115,45 @@
         </Box>
         <Row justifyContent={["flex-start", "flex-end"]}>
           {isWriter && (
-            <Link to={`/~publish/notebook/${ship}/${book}/new`}>
+            <Link to={relativePath("/new")}>
               <Button primary border>
                 New Post
               </Button>
             </Link>
           )}
-          {!isOwn
-            ? this.state.isUnsubscribing
-              ? <Spinner awaiting={this.state.isUnsubscribing} classes="mt2 ml2" text="Unsubscribing..." />
-              : <Button ml={isWriter ? 2 : 0} error border onClick={() => {
-                this.setState({ isUnsubscribing: true });
-                api.publish.unsubscribeNotebook(deSig(ship), book).then(() => {
-                  history.push("/~publish");
-                }).catch(() => {
-                  this.setState({ isUnsubscribing: false });
-                });
-              }}>
+          {!isOwn ? (
+            this.state.isUnsubscribing ? (
+              <Spinner
+                awaiting={this.state.isUnsubscribing}
+                classes="mt2 ml2"
+                text="Unsubscribing..."
+              />
+            ) : (
+              <Button
+                ml={isWriter ? 2 : 0}
+                error
+                border
+                onClick={() => {
+                  this.setState({ isUnsubscribing: true });
+                  api.publish
+                    .unsubscribeNotebook(deSig(ship), book)
+                    .then(() => {
+                      history.push("/~publish");
+                    })
+                    .catch(() => {
+                      this.setState({ isUnsubscribing: false });
+                    });
+                }}
+              >
                 Unsubscribe
               </Button>
-            : null
-          }
+            )
+          ) : null}
+          {!isOwn && (
+            <Button ml={isWriter ? 2 : 0} error border>
+              Unsubscribe
+            </Button>
+          )}
         </Row>
         <Box gridColumn={["1/2", "1/3"]}>
           <Tabs>
@@ -225,7 +171,7 @@
                   host={ship}
                   book={book}
                   contacts={notebookContacts}
-                  hideNicknames={hideNicknames}
+                  hideNicknames={props.hideNicknames}
                 />
               </TabPanel>
               <TabPanel>
@@ -247,7 +193,7 @@
                   api={api}
                   notebook={notebook}
                   contacts={notebookContacts}
-                  associations={associations}
+                  associations={props.associations}
                   groups={groups}
                 />
               </TabPanel>
@@ -257,6 +203,5 @@
       </Box>
     );
   }
->>>>>>> bc9b508d
 }
 export default Notebook;