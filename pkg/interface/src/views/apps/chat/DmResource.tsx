import { cite, Content, markCountAsRead, Post } from '@urbit/api';
import React, { useCallback, useEffect } from 'react';
import _ from 'lodash';
import bigInt from 'big-integer';
import { Box, Row, Col, Text } from '@tlon/indigo-react';
import { Link } from 'react-router-dom';
import { patp2dec } from 'urbit-ob';
import { useContact } from '~/logic/state/contact';
import useGraphState, { useDM } from '~/logic/state/graph';
import { useHarkDm } from '~/logic/state/hark';
import useSettingsState, { selectCalmState } from '~/logic/state/settings';
import { ChatPane } from './components/ChatPane';
<<<<<<< HEAD
=======
import airlock from '~/logic/api';
import shallow from 'zustand/shallow';
>>>>>>> d581d1f6

interface DmResourceProps {
  ship: string;
}

const getCurrDmSize = (ship: string) => {
  const { graphs } = useGraphState.getState();
  const graph = graphs[`${window.ship}/dm-inbox`];
  if (!graph) {
    return 0;
  }
  const shipGraph = graph.get(bigInt(patp2dec(ship)));
  return shipGraph?.children?.size ?? 0;
};

function quoteReply(post: Post) {
  const reply = _.reduce(
    post.contents,
    (acc, content) => {
      if ('text' in content) {
        return `${acc}${content.text}`;
      } else if ('url' in content) {
        return `${acc}${content.url}`;
      } else if ('mention' in content) {
        return `${acc}${content.mention}`;
      }
      return acc;
    },
    ''
  )
    .split('\n')
    .map(l => `> ${l}`)
    .join('\n');
  return `${reply}\n\n~${post.author}:`;
}

export function DmResource(props: DmResourceProps) {
  const { ship } = props;
  const dm = useDM(ship);
  const hark = useHarkDm(ship);
  const unreadCount = (hark?.unreads as number) ?? 0;
  const contact = useContact(ship);
  const { hideNicknames } = useSettingsState(selectCalmState);
  const showNickname = !hideNicknames && Boolean(contact);
  const nickname = showNickname ? contact!.nickname : cite(ship) ?? ship;

  const [
    getYoungerSiblings,
    getOlderSiblings,
    getNewest,
    addDmMessage
  ] = useGraphState(
    s => [s.getYoungerSiblings, s.getOlderSiblings, s.getNewest, s.addDmMessage],
    shallow
  );

  useEffect(() => {
    getNewest(
      `~${window.ship}`,
      'dm-inbox',
      100,
      `/${patp2dec(ship)}`
    );
  }, [ship]);

  const fetchMessages = useCallback(
    async (newer: boolean) => {
      const pageSize = 100;
      const expectedSize = dm.size + pageSize;
      if (newer) {
        const index = dm.peekLargest()?.[0];
        if (!index) {
          return true;
        }
        await getYoungerSiblings(
          `~${window.ship}`,
          'dm-inbox',
          pageSize,
          `/${patp2dec(ship)}/${index.toString()}`
        );
        return expectedSize !== getCurrDmSize(ship);
      } else {
        const index = dm.peekSmallest()?.[0];
        if (!index) {
          return true;
        }
        await getOlderSiblings(
          `~${window.ship}`,
          'dm-inbox',
          pageSize,
          `/${patp2dec(ship)}/${index.toString()}`
        );
        return expectedSize !== getCurrDmSize(ship);
      }
    },
    [ship, dm]
  );

  const dismissUnread = useCallback(() => {
    airlock.poke(markCountAsRead(`/ship/~${window.ship}/dm-inbox`, `/${patp2dec(ship)}`));
  }, [ship]);

  const onSubmit = useCallback(
    (contents: Content[]) => {
      addDmMessage(ship, contents);
    },
    [ship, addDmMessage]
  );

  return (
    <Col width="100%" height="100%" overflow="hidden">
      <Row
        px="3"
        gapX="3"
        flexShrink={0}
        alignItems="center"
        height="6"
        borderBottom="1"
        borderBottomColor="lightGray"
      >
        <Row alignItems="baseline">
          <Box
            borderRight={1}
            borderRightColor="gray"
            pr={3}
            fontSize={1}
            mr={3}
            my={1}
            flexShrink={0}
            display={['block', 'none']}
          >
            <Link to={'/~landscape/messages'}>
              <Text>{'<- Back'}</Text>
            </Link>
          </Box>
          {showNickname && (
            <Box mr="3">
              <Text fontWeight="medium" fontSize={2} mono={!showNickname}>
                {nickname}
              </Text>
            </Box>
          )}
          <Box display={[showNickname ? 'none' : 'block', 'block']}>
            <Text gray={showNickname} mono>
              {cite(ship)}
            </Text>
          </Box>
        </Row>
      </Row>
      <ChatPane
        canWrite
        id={ship}
        graph={dm}
        unreadCount={unreadCount}
        onReply={quoteReply}
        fetchMessages={fetchMessages}
        dismissUnread={dismissUnread}
        getPermalink={() => undefined}
        isAdmin={false}
        onSubmit={onSubmit}
      />
    </Col>
  );
}<|MERGE_RESOLUTION|>--- conflicted
+++ resolved
@@ -10,11 +10,8 @@
 import { useHarkDm } from '~/logic/state/hark';
 import useSettingsState, { selectCalmState } from '~/logic/state/settings';
 import { ChatPane } from './components/ChatPane';
-<<<<<<< HEAD
-=======
 import airlock from '~/logic/api';
 import shallow from 'zustand/shallow';
->>>>>>> d581d1f6
 
 interface DmResourceProps {
   ship: string;
