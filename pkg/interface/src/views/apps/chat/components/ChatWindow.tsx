import { Col } from '@tlon/indigo-react';
import {
  Graph,

  GraphNode, Post
} from '@urbit/api';
import bigInt, { BigInteger } from 'big-integer';
import React, { Component } from 'react';
import GlobalApi from '~/logic/api/global';
import VirtualScroller from '~/views/components/VirtualScroller';
import ChatMessage, { MessagePlaceholder } from './ChatMessage';
import UnreadNotice from './UnreadNotice';

const IDLE_THRESHOLD = 64;

type ChatWindowProps = {
  unreadCount: number;
  graph: Graph;
  graphSize: number;
  station: unknown;
  fetchMessages: (newer: boolean) => Promise<boolean>;
  api: GlobalApi;
  scrollTo?: BigInteger;
  onReply: (msg: Post) => void;
  onDelete: (msg: Post) => void;
  dismissUnread: () => void;
  pendingSize?: number;
  showOurContact: boolean;
  getPermalink: (index: BigInteger) => string;
  isAdmin: boolean;
};

interface ChatWindowState {
  fetchPending: boolean;
  idle: boolean;
  initialized: boolean;
  unreadIndex: BigInteger;
}

const virtScrollerStyle = { height: '100%' };

class ChatWindow extends Component<
  ChatWindowProps,
  ChatWindowState
> {
  private virtualList: VirtualScroller<GraphNode> | null;
  private prevSize = 0;
  private unreadSet = false;

  INITIALIZATION_MAX_TIME = 100;

  constructor(props: ChatWindowProps) {
    super(props);

    this.state = {
      fetchPending: false,
      idle: true,
      initialized: false,
      unreadIndex: bigInt.zero
    };

    this.scrollToUnread = this.scrollToUnread.bind(this);
    this.handleWindowBlur = this.handleWindowBlur.bind(this);
    this.handleWindowFocus = this.handleWindowFocus.bind(this);
    this.stayLockedIfActive = this.stayLockedIfActive.bind(this);

    this.virtualList = null;
    this.prevSize = props.graph.size;
  }

  componentDidMount() {
    this.calculateUnreadIndex();
    setTimeout(() => {
      this.setState({ initialized: true }, () => {
        if(this.props.scrollTo) {
          this.virtualList!.scrollLocked = false;
          this.virtualList!.scrollToIndex(this.props.scrollTo);
        }
      });
    }, this.INITIALIZATION_MAX_TIME);
  }

  calculateUnreadIndex() {
    const { graph, unreadCount } = this.props;
    const { state } = this;
    if(state.unreadIndex.neq(bigInt.zero)) {
      return;
    }
    const unreadIndex = graph.keys()[unreadCount];
    if (!unreadIndex || unreadCount === 0) {
      if(state.unreadIndex.neq(bigInt.zero)) {
        this.setState({
          unreadIndex: bigInt.zero
        });
      }
      return;
    }
    this.setState({
      unreadIndex
    });
  }

  dismissedInitialUnread(): void {
    const { unreadCount, graph } = this.props;

    return this.state.unreadIndex.eq(bigInt.zero) ? unreadCount > graph.size :
    this.state.unreadIndex.neq(graph.keys()?.[unreadCount]?.[0] ?? bigInt.zero);
  }

  handleWindowBlur(): void {
    this.setState({ idle: true });
  }

  handleWindowFocus(): void {
    this.setState({ idle: false });
    if (this.virtualList?.window?.scrollTop === 0) {
      this.props.dismissUnread();
    }
  }

  componentDidUpdate(prevProps: ChatWindowProps): void {
    const { unreadCount, graphSize, station } = this.props;
    if(unreadCount === 0 && prevProps.unreadCount !== unreadCount) {
      this.unreadSet = true;
    }

    if(this.prevSize !== graphSize) {
      this.prevSize = graphSize;
      if(this.state.unreadIndex.eq(bigInt.zero)) {
        this.calculateUnreadIndex();
      }
      if(this.unreadSet &&
        this.dismissedInitialUnread() &&
        this.virtualList!.startOffset() < 5) {
        this.props.dismissUnread();
      }
    }

    if (unreadCount > prevProps.unreadCount) {
      this.calculateUnreadIndex();
    }

    if (station !== prevProps.station) {
      this.virtualList?.resetScroll();
      this.calculateUnreadIndex();
    }
  }

  stayLockedIfActive(): void {
    if (this.virtualList && !this.state.idle) {
      this.virtualList.resetScroll();
      this.props.dismissUnread();
    }
  }

  onBottomLoaded = () => {
    if(this.state.unreadIndex.eq(bigInt.zero)) {
      this.calculateUnreadIndex();
    }
  }

  scrollToUnread(): void {
    const { unreadIndex } = this.state;
    if (unreadIndex.eq(bigInt.zero)) {
      return;
    }

    this.virtualList?.scrollToIndex(this.state.unreadIndex);
  }

  onScroll = ({ scrollTop }) => {
    if (!this.state.idle && scrollTop > IDLE_THRESHOLD) {
      this.setState({ idle: true });
    }
  }

  renderer = React.forwardRef(({ index, scrollWindow }, ref) => {
    const {
      api,
      showOurContact,
      graph,
      onReply,
      onDelete,
      getPermalink,
      dismissUnread,
      isAdmin
    } = this.props;
    const permalink = getPermalink(index);
    const messageProps = {
      showOurContact,
      api,
      onReply,
      onDelete,
      permalink,
      dismissUnread,
      isAdmin
    };

    const msg = graph.get(index)?.post;
<<<<<<< HEAD
    if (!msg || typeof msg === 'string') return null;
=======
    if (!msg)
return null;
>>>>>>> 61e9deb7
    if (!this.state.initialized) {
      return (
        <MessagePlaceholder
          key={index.toString()}
          height='64px'
          index={index}
        />
      );
    }
    const isPending: boolean = 'pending' in msg && Boolean(msg.pending);
    const isLastMessage = index.eq(
      graph.peekLargest()?.[0] ?? bigInt.zero
    );
    const highlighted = index.eq(this.props.scrollTo ?? bigInt.zero);
    const keys = graph.keys();
    const graphIdx = keys.findIndex(idx => idx.eq(index));
    const prevIdx = keys[graphIdx - 1];
    const nextIdx = keys[graphIdx + 1];
    const isLastRead: boolean = this.state.unreadIndex.eq(index);
    const props = {
      highlighted,
      scrollWindow,
      isPending,
      isLastRead,
      isLastMessage,
      msg,
      ...messageProps
    };

    return (
      <ChatMessage
        key={index.toString()}
        ref={ref}
        previousMsg={prevIdx && graph.get(prevIdx)?.post}
        nextMsg={nextIdx && graph.get(nextIdx)?.post}
        {...props}
      />
    );
  });

  render() {
    const {
      unreadCount,
      graph,
      pendingSize = 0
    } = this.props;

    const unreadMsg = graph.get(this.state.unreadIndex);

    return (
      <Col height='100%' overflow='hidden' position='relative'>
        { this.dismissedInitialUnread() &&
         (<UnreadNotice
          unreadCount={unreadCount}
          unreadMsg={
            unreadCount === 1 &&
            unreadMsg &&
            unreadMsg?.post.author === window.ship
              ? false
              : unreadMsg
          }
          dismissUnread={this.props.dismissUnread}
          onClick={this.scrollToUnread}
         />)}
        <VirtualScroller<GraphNode>
          ref={(list) => {
            this.virtualList = list;
          }}
          offset={unreadCount}
          origin='bottom'
          style={virtScrollerStyle}
          onBottomLoaded={this.onBottomLoaded}
          onScroll={this.onScroll}
          data={graph}
          size={graph.size}
          pendingSize={pendingSize}
          averageHeight={22}
          renderer={this.renderer}
          loadRows={this.props.fetchMessages}
        />
      </Col>
    );
  }
}

export default ChatWindow;<|MERGE_RESOLUTION|>--- conflicted
+++ resolved
@@ -197,12 +197,7 @@
     };
 
     const msg = graph.get(index)?.post;
-<<<<<<< HEAD
     if (!msg || typeof msg === 'string') return null;
-=======
-    if (!msg)
-return null;
->>>>>>> 61e9deb7
     if (!this.state.initialized) {
       return (
         <MessagePlaceholder
