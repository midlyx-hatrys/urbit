import React, { Component } from 'react';
import { RouteComponentProps } from 'react-router-dom';
import _ from 'lodash';
import bigInt, { BigInteger } from 'big-integer';

import { Col } from '@tlon/indigo-react';
import {
  Patp,
  Contacts,
  Association,
  Associations,
  Group,
  Groups,
  Graph
} from '@urbit/api';

import GlobalApi from '~/logic/api/global';

import VirtualScroller from '~/views/components/VirtualScroller';

import ChatMessage, { MessagePlaceholder } from './ChatMessage';
import { UnreadNotice } from './unread-notice';
import withState from '~/logic/lib/withState';
import useGroupState from '~/logic/state/group';
import useMetadataState from '~/logic/state/metadata';
import useGraphState from '~/logic/state/graph';

const INITIAL_LOAD = 20;
const DEFAULT_BACKLOG_SIZE = 100;
const IDLE_THRESHOLD = 64;
const MAX_BACKLOG_SIZE = 1000;

type ChatWindowProps = RouteComponentProps<{
  ship: Patp;
  station: string;
}> & {
  unreadCount: number;
  graph: Graph;
  graphSize: number;
  association: Association;
  group: Group;
  ship: Patp;
  station: any;
  api: GlobalApi;
  scrollTo?: number;
};

interface ChatWindowState {
  fetchPending: boolean;
  idle: boolean;
  initialized: boolean;
  unreadIndex: BigInteger;
}

const virtScrollerStyle = { height: '100%' };

<<<<<<< HEAD
export default class ChatWindow extends Component<
=======
class ChatWindow extends Component<
>>>>>>> 0570fb5b
  ChatWindowProps,
  ChatWindowState
> {
  private virtualList: VirtualScroller | null;
  private unreadMarkerRef: React.RefObject<HTMLDivElement>;
  private prevSize = 0;
<<<<<<< HEAD
  private loadedNewest = false;
  private loadedOldest = false;
  private fetchPending = false;
=======
  private unreadSet = false;
>>>>>>> 0570fb5b

  INITIALIZATION_MAX_TIME = 100;

  constructor(props: ChatWindowProps) {
    super(props);

    this.state = {
      fetchPending: false,
      idle: true,
      initialized: false,
      unreadIndex: bigInt.zero
    };

    this.dismissUnread = this.dismissUnread.bind(this);
    this.scrollToUnread = this.scrollToUnread.bind(this);
    this.handleWindowBlur = this.handleWindowBlur.bind(this);
    this.handleWindowFocus = this.handleWindowFocus.bind(this);
    this.stayLockedIfActive = this.stayLockedIfActive.bind(this);

    this.virtualList = null;
    this.unreadMarkerRef = React.createRef();
    this.prevSize = props.graph.size;
  }

  componentDidMount() {
    this.calculateUnreadIndex();
    setTimeout(() => {
      if (this.props.scrollTo) {
        this.scrollToUnread();
      }
      this.setState({ initialized: true });
      
    }, this.INITIALIZATION_MAX_TIME);
  }

  calculateUnreadIndex() {
    const { graph, unreadCount } = this.props;
    const { state } = this;
    if(state.unreadIndex.neq(bigInt.zero)) {
      return;
    }
    const unreadIndex = graph.keys()[unreadCount];
    if (!unreadIndex || unreadCount === 0) {
      this.setState({
        unreadIndex: bigInt.zero
      });
      return;
    }
    this.setState({
      unreadIndex
    });
  }

  dismissedInitialUnread() {
    const { unreadCount, graph } = this.props;
  
    return this.state.unreadIndex.neq(bigInt.zero) &&
      this.state.unreadIndex.neq(graph.keys()?.[unreadCount]?.[0] ?? bigInt.zero);
  }

  handleWindowBlur() {
    this.setState({ idle: true });
  }

  handleWindowFocus() {
    this.setState({ idle: false });
    if (this.virtualList?.window?.scrollTop === 0) {
      this.dismissUnread();
    }
  }

  componentDidUpdate(prevProps: ChatWindowProps, prevState) {
<<<<<<< HEAD
    const { history, graph, unreadCount, station } = this.props;

    if (graph.size !== prevProps.graph.size && this.fetchPending) {
      this.fetchPending = false;
    }

=======
    const { history, graph, unreadCount, graphSize, station } = this.props;
    if(unreadCount === 0 && prevProps.unreadCount !== unreadCount) {
      this.unreadSet = true;
    }

    if(this.prevSize !== graphSize) {
      this.prevSize = graphSize;
      if(this.state.unreadIndex.eq(bigInt.zero)) {
        this.calculateUnreadIndex();
      }
      if(this.unreadSet &&
        this.dismissedInitialUnread() &&
        this.virtualList?.startOffset() < 5) {
        this.dismissUnread();
      }

    }

>>>>>>> 0570fb5b
    if (unreadCount > prevProps.unreadCount) {
      this.calculateUnreadIndex();
    }

    if (station !== prevProps.station) {
      this.virtualList?.resetScroll();
      this.calculateUnreadIndex();
    }
  }

  stayLockedIfActive() {
    if (this.virtualList && !this.state.idle) {
      this.virtualList.resetScroll();
      this.dismissUnread();
    }
  }

  onBottomLoaded = () => {
    if(this.state.unreadIndex.eq(bigInt.zero)) {
      this.calculateUnreadIndex();
    }
  }

  scrollToUnread() {
    const { unreadIndex } = this.state;
    if (unreadIndex.eq(bigInt.zero)) {
      return;
    }

    this.virtualList?.scrollToIndex(this.state.unreadIndex);
  }

  dismissUnread() {
    const { association } = this.props;
    if (this.state.fetchPending) return;
    if (this.props.unreadCount === 0) return;
    this.props.api.hark.markCountAsRead(association, '/', 'message');
  }

  setActive = () => { 
    if(this.state.idle) {
      this.setState({ idle: false });
<<<<<<< HEAD
    }
  }

  fetchMessages = async (newer: boolean): Promise<boolean> => {
    const { api, station, graph } = this.props;
    if(this.fetchPending) {
      return false;
    }
    

    this.fetchPending = true;

    const [, , ship, name] = station.split('/');
    const currSize = graph.size;
=======
    }
  }

  fetchMessages = async (newer: boolean): Promise<boolean> => {
    const { api, station, graph } = this.props;
    const pageSize = 100;

    const [, , ship, name] = station.split('/');
    const expectedSize = graph.size + pageSize;
>>>>>>> 0570fb5b
    if (newer) {
      const [index] = graph.peekLargest()!;
      await api.graph.getYoungerSiblings(
        ship,
        name,
<<<<<<< HEAD
        100,
        `/${index.toString()}`
      );
    } else {
      const [index] = graph.peekSmallest()!;
      await api.graph.getOlderSiblings(ship, name, 100, `/${index.toString()}`);
      this.calculateUnreadIndex();
    }
    this.fetchPending = false;
    return currSize === graph.size;
=======
        pageSize,
        `/${index.toString()}`
      );
      return expectedSize !== graph.size;
    } else {
      const [index] = graph.peekSmallest()!;
      await api.graph.getOlderSiblings(ship, name, pageSize, `/${index.toString()}`);
      const done = expectedSize !== graph.size;
      if(done) {
        this.calculateUnreadIndex();
      }
      return done;
    }
>>>>>>> 0570fb5b
  }

  onScroll = ({ scrollTop, scrollHeight, windowHeight }) => {
    if (!this.state.idle && scrollTop > IDLE_THRESHOLD) {
      this.setState({ idle: true });
    }
  }


  renderer = React.forwardRef(({ index, scrollWindow }, ref) => {
    const {
      api,
      association,
      group,
<<<<<<< HEAD
      contacts,
=======
      showOurContact,
>>>>>>> 0570fb5b
      graph,
      history,
      groups,
      associations
    } = this.props;
    const { unreadMarkerRef } = this;
    const messageProps = {
      association,
      group,
<<<<<<< HEAD
      contacts,
=======
      showOurContact,
>>>>>>> 0570fb5b
      unreadMarkerRef,
      history,
      api,
      groups,
      associations
    };
<<<<<<< HEAD
=======

>>>>>>> 0570fb5b
    const msg = graph.get(index)?.post;
    if (!msg) return null;
    if (!this.state.initialized) {
      return (
        <MessagePlaceholder
          key={index.toString()}
          height='64px'
          index={index}
        />
      );
    }
    const isPending: boolean = 'pending' in msg && Boolean(msg.pending);
    const isLastMessage = index.eq(
      graph.peekLargest()?.[0] ?? bigInt.zero
    );
    const highlighted = false; // this.state.unreadIndex.eq(index);
    const keys = graph.keys().reverse();
    const graphIdx = keys.findIndex((idx) => idx.eq(index));
    const prevIdx = keys[graphIdx + 1];
    const nextIdx = keys[graphIdx - 1];
    const isLastRead: boolean = this.state.unreadIndex.eq(index);
    const props = {
      highlighted,
      scrollWindow,
      isPending,
      isLastRead,
      isLastMessage,
      msg,
      ...messageProps
    };
<<<<<<< HEAD
=======

>>>>>>> 0570fb5b
    return (
      <ChatMessage
        key={index.toString()}
        ref={ref}
        previousMsg={prevIdx && graph.get(prevIdx)?.post}
        nextMsg={nextIdx && graph.get(nextIdx)?.post}
        {...props}
      />
    );
  });

  render() {
    const {
      unreadCount,
      api,
      association,
      group,
      graph,
      history,
      groups,
      associations,
<<<<<<< HEAD
=======
      showOurContact,
>>>>>>> 0570fb5b
      pendingSize
    } = this.props;

    const unreadMarkerRef = this.unreadMarkerRef;
    const messageProps = {
      association,
      group,
      unreadMarkerRef,
      history,
      api,
      associations
    };
<<<<<<< HEAD
    const unreadIndex = graph.keys()[this.props.unreadCount];
    const unreadMsg = unreadIndex && graph.get(unreadIndex);
=======
    const unreadMsg = graph.get(this.state.unreadIndex);

    // hack to force a re-render when we toggle showing contact
    const contactsModified =
      showOurContact ? 0 : 100;
>>>>>>> 0570fb5b

    return (
      <Col height='100%' overflow='hidden' position='relative'>
        { this.dismissedInitialUnread() && 
         (<UnreadNotice
          unreadCount={unreadCount}
          unreadMsg={
            unreadCount === 1 &&
            unreadMsg &&
            unreadMsg?.post.author === window.ship
              ? false
              : unreadMsg
          }
          dismissUnread={this.dismissUnread}
          onClick={this.scrollToUnread}
        />)}
        <VirtualScroller
          ref={(list) => {
            this.virtualList = list;
          }}
          offset={unreadCount}
          origin='bottom'
          style={virtScrollerStyle}
          onStartReached={this.setActive}
<<<<<<< HEAD
          onScroll={this.onScroll}
          data={graph}
          size={graph.size}
          pendingSize={pendingSize}
=======
          onBottomLoaded={this.onBottomLoaded}
          onScroll={this.onScroll}
          data={graph}
          size={graph.size}
          pendingSize={pendingSize + contactsModified}
>>>>>>> 0570fb5b
          id={association.resource}
          averageHeight={22}
          renderer={this.renderer}
          loadRows={this.fetchMessages}
        />
      </Col>
    );
  }
}

export default withState(ChatWindow, [
  [useGroupState, ['groups']],
  [useMetadataState, ['associations']],
  [useGraphState, ['pendingSize']]
]);<|MERGE_RESOLUTION|>--- conflicted
+++ resolved
@@ -54,24 +54,14 @@
 
 const virtScrollerStyle = { height: '100%' };
 
-<<<<<<< HEAD
-export default class ChatWindow extends Component<
-=======
 class ChatWindow extends Component<
->>>>>>> 0570fb5b
   ChatWindowProps,
   ChatWindowState
 > {
   private virtualList: VirtualScroller | null;
   private unreadMarkerRef: React.RefObject<HTMLDivElement>;
   private prevSize = 0;
-<<<<<<< HEAD
-  private loadedNewest = false;
-  private loadedOldest = false;
-  private fetchPending = false;
-=======
   private unreadSet = false;
->>>>>>> 0570fb5b
 
   INITIALIZATION_MAX_TIME = 100;
 
@@ -144,14 +134,6 @@
   }
 
   componentDidUpdate(prevProps: ChatWindowProps, prevState) {
-<<<<<<< HEAD
-    const { history, graph, unreadCount, station } = this.props;
-
-    if (graph.size !== prevProps.graph.size && this.fetchPending) {
-      this.fetchPending = false;
-    }
-
-=======
     const { history, graph, unreadCount, graphSize, station } = this.props;
     if(unreadCount === 0 && prevProps.unreadCount !== unreadCount) {
       this.unreadSet = true;
@@ -170,7 +152,6 @@
 
     }
 
->>>>>>> 0570fb5b
     if (unreadCount > prevProps.unreadCount) {
       this.calculateUnreadIndex();
     }
@@ -213,22 +194,6 @@
   setActive = () => { 
     if(this.state.idle) {
       this.setState({ idle: false });
-<<<<<<< HEAD
-    }
-  }
-
-  fetchMessages = async (newer: boolean): Promise<boolean> => {
-    const { api, station, graph } = this.props;
-    if(this.fetchPending) {
-      return false;
-    }
-    
-
-    this.fetchPending = true;
-
-    const [, , ship, name] = station.split('/');
-    const currSize = graph.size;
-=======
     }
   }
 
@@ -238,24 +203,11 @@
 
     const [, , ship, name] = station.split('/');
     const expectedSize = graph.size + pageSize;
->>>>>>> 0570fb5b
     if (newer) {
       const [index] = graph.peekLargest()!;
       await api.graph.getYoungerSiblings(
         ship,
         name,
-<<<<<<< HEAD
-        100,
-        `/${index.toString()}`
-      );
-    } else {
-      const [index] = graph.peekSmallest()!;
-      await api.graph.getOlderSiblings(ship, name, 100, `/${index.toString()}`);
-      this.calculateUnreadIndex();
-    }
-    this.fetchPending = false;
-    return currSize === graph.size;
-=======
         pageSize,
         `/${index.toString()}`
       );
@@ -269,7 +221,6 @@
       }
       return done;
     }
->>>>>>> 0570fb5b
   }
 
   onScroll = ({ scrollTop, scrollHeight, windowHeight }) => {
@@ -284,11 +235,7 @@
       api,
       association,
       group,
-<<<<<<< HEAD
-      contacts,
-=======
       showOurContact,
->>>>>>> 0570fb5b
       graph,
       history,
       groups,
@@ -298,21 +245,14 @@
     const messageProps = {
       association,
       group,
-<<<<<<< HEAD
-      contacts,
-=======
       showOurContact,
->>>>>>> 0570fb5b
       unreadMarkerRef,
       history,
       api,
       groups,
       associations
     };
-<<<<<<< HEAD
-=======
-
->>>>>>> 0570fb5b
+
     const msg = graph.get(index)?.post;
     if (!msg) return null;
     if (!this.state.initialized) {
@@ -343,10 +283,7 @@
       msg,
       ...messageProps
     };
-<<<<<<< HEAD
-=======
-
->>>>>>> 0570fb5b
+
     return (
       <ChatMessage
         key={index.toString()}
@@ -368,10 +305,7 @@
       history,
       groups,
       associations,
-<<<<<<< HEAD
-=======
       showOurContact,
->>>>>>> 0570fb5b
       pendingSize
     } = this.props;
 
@@ -384,16 +318,11 @@
       api,
       associations
     };
-<<<<<<< HEAD
-    const unreadIndex = graph.keys()[this.props.unreadCount];
-    const unreadMsg = unreadIndex && graph.get(unreadIndex);
-=======
     const unreadMsg = graph.get(this.state.unreadIndex);
 
     // hack to force a re-render when we toggle showing contact
     const contactsModified =
       showOurContact ? 0 : 100;
->>>>>>> 0570fb5b
 
     return (
       <Col height='100%' overflow='hidden' position='relative'>
@@ -418,18 +347,11 @@
           origin='bottom'
           style={virtScrollerStyle}
           onStartReached={this.setActive}
-<<<<<<< HEAD
-          onScroll={this.onScroll}
-          data={graph}
-          size={graph.size}
-          pendingSize={pendingSize}
-=======
           onBottomLoaded={this.onBottomLoaded}
           onScroll={this.onScroll}
           data={graph}
           size={graph.size}
           pendingSize={pendingSize + contactsModified}
->>>>>>> 0570fb5b
           id={association.resource}
           averageHeight={22}
           renderer={this.renderer}
