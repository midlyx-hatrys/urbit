--- conflicted
+++ resolved
@@ -7,15 +7,13 @@
 import { Patp, Contacts, Association, Associations, Group, Groups, Graph } from '@urbit/api';
 
 import GlobalApi from '~/logic/api/global';
-<<<<<<< HEAD
 import { Patp, Path } from '~/types/noun';
 import { Contacts } from '~/types/contact-update';
 import { Association, Associations } from '~/types/metadata-update';
 import { Group, Groups } from '~/types/group-update';
 import { Envelope, IMessage } from '~/types/chat-update';
 import { Graph } from '~/types';
-=======
->>>>>>> 9b7ba439
+
 
 import VirtualScroller from '~/views/components/VirtualScroller';
 
@@ -140,13 +138,8 @@
       this.calculateUnreadIndex();
     }
 
-<<<<<<< HEAD
     if (this.prevSize !== graph.size) {
       if (this.state.unreadIndex.eq(bigInt.zero)) {
-=======
-    if(this.prevSize !== graph.size) {
-      if(this.state.unreadIndex.eq(bigInt.zero)) {
->>>>>>> 9b7ba439
         this.calculateUnreadIndex();
         this.scrollToUnread();
       }
@@ -200,7 +193,6 @@
     const currSize = graph.size;
     if (newer && !this.loadedNewest) {
       const [index] = graph.peekLargest()!;
-<<<<<<< HEAD
       await api.graph.getYoungerSiblings(
         ship,
         name,
@@ -208,20 +200,12 @@
         `/${index.toString()}`
       );
       if (currSize === graph.size) {
-=======
-      await api.graph.getYoungerSiblings(ship,name, 20, `/${index.toString()}`);
-      if(currSize === graph.size) {
->>>>>>> 9b7ba439
         console.log('loaded all newest');
         this.loadedNewest = true;
       }
     } else if (!newer && !this.loadedOldest) {
       const [index] = graph.peekSmallest()!;
-<<<<<<< HEAD
       await api.graph.getOlderSiblings(ship, name, 20, `/${index.toString()}`);
-=======
-      await api.graph.getOlderSiblings(ship,name, 20, `/${index.toString()}`);
->>>>>>> 9b7ba439
       this.calculateUnreadIndex();
       if (currSize === graph.size) {
         console.log('loaded all oldest');
@@ -272,8 +256,6 @@
     } = this.props;
 
     const unreadMarkerRef = this.unreadMarkerRef;
-
-<<<<<<< HEAD
     const messageProps = {
       association,
       group,
@@ -284,10 +266,6 @@
       groups,
       associations
     };
-=======
-    const messageProps = { association, group, contacts, unreadMarkerRef, history, api, groups, associations };
->>>>>>> 9b7ba439
-
     const keys = graph.keys().reverse();
     const unreadIndex = graph.keys()[this.props.unreadCount];
     const unreadMsg = unreadIndex && graph.get(unreadIndex);
@@ -308,15 +286,9 @@
         />
         <VirtualScroller
           ref={(list) => {
-<<<<<<< HEAD
             this.virtualList = list;
           }}
           origin='bottom'
-=======
- this.virtualList = list;
-}}
-          origin="bottom"
->>>>>>> 9b7ba439
           style={{ height: '100%' }}
           onStartReached={() => {
             this.setState({ idle: false });
@@ -343,16 +315,9 @@
               graph.peekLargest()?.[0] ?? bigInt.zero
             );
             const highlighted = bigInt(this.props.scrollTo || -1).eq(index);
-<<<<<<< HEAD
             const graphIdx = keys.findIndex((idx) => idx.eq(index));
             const prevIdx = keys[graphIdx + 1];
             const nextIdx = keys[graphIdx - 1];
-=======
-            const graphIdx = keys.findIndex(idx => idx.eq(index));
-            const prevIdx = keys[graphIdx+1];
-            const nextIdx = keys[graphIdx-1];
->>>>>>> 9b7ba439
-
             const isLastRead: boolean = this.state.unreadIndex.eq(index);
             const props = {
               measure,
