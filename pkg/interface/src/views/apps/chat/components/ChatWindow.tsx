import { Col, Text } from '@tlon/indigo-react';
import {
  Graph,
  GraphNode, Post
} from '@urbit/api';
import bigInt, { BigInteger } from 'big-integer';
import React, { Component } from 'react';
<<<<<<< HEAD
import GlobalApi from '~/logic/api/global';
import { GraphScroller } from '~/views/components/GraphScroller';
=======
>>>>>>> 37a6cabb
import VirtualScroller from '~/views/components/VirtualScroller';
import ChatMessage from './ChatMessage';
import UnreadNotice from './UnreadNotice';

const IDLE_THRESHOLD = 64;

type ChatWindowProps = {
  unreadCount: number;
  graph: Graph;
  graphSize: number;
  station?: unknown;
  fetchMessages: (newer: boolean) => Promise<boolean>;
  scrollTo?: BigInteger;
  onReply: (msg: Post) => void;
  onDelete: (msg: Post) => void;
  dismissUnread: () => void;
  pendingSize?: number;
  showOurContact: boolean;
  getPermalink: (index: BigInteger) => string | undefined;
  isAdmin: boolean;
};

interface ChatWindowState {
  fetchPending: boolean;
  idle: boolean;
  initialized: boolean;
  unreadIndex: BigInteger;
}

interface RendererProps {
  index: bigInt.BigInteger;
  scrollWindow: any;
}

const virtScrollerStyle = { height: '100%' };

class ChatWindow extends Component<
  ChatWindowProps,
  ChatWindowState
> {
  private virtualList: VirtualScroller<bigInt.BigInteger, GraphNode> | null;
  private prevSize = 0;
  private unreadSet = false;

  INITIALIZATION_MAX_TIME = 100;

  constructor(props: ChatWindowProps) {
    super(props);

    this.state = {
      fetchPending: false,
      idle: true,
      initialized: true,
      unreadIndex: bigInt.zero
    };

    this.scrollToUnread = this.scrollToUnread.bind(this);
    this.handleWindowBlur = this.handleWindowBlur.bind(this);
    this.handleWindowFocus = this.handleWindowFocus.bind(this);
    this.stayLockedIfActive = this.stayLockedIfActive.bind(this);

    this.virtualList = null;
    this.prevSize = props.graph.size;
  }

  componentDidMount() {
    this.calculateUnreadIndex();
    if(this.props.scrollTo) {
      this.virtualList!.scrollLocked = false;
      this.virtualList!.scrollToIndex(this.props.scrollTo);
    }
  }

  calculateUnreadIndex() {
    const { graph, unreadCount } = this.props;
    const { state } = this;
    if(state.unreadIndex.neq(bigInt.zero)) {
      return;
    }
    const unreadIndex = graph.keys()[unreadCount];
    if (!unreadIndex || unreadCount === 0) {
      if(state.unreadIndex.neq(bigInt.zero)) {
        this.setState({
          unreadIndex: bigInt.zero
        });
      }
      return;
    }
    this.setState({
      unreadIndex
    });
  }

  dismissedInitialUnread(): boolean {
    const { unreadCount, graph } = this.props;

    return this.state.unreadIndex.eq(bigInt.zero)
      ? unreadCount > graph.size
      : this.state.unreadIndex.neq(graph.keys()?.[unreadCount]?.[0] ?? bigInt.zero);
  }

  handleWindowBlur(): void {
    this.setState({ idle: true });
  }

  handleWindowFocus(): void {
    this.setState({ idle: false });
    if (this.virtualList?.window?.scrollTop === 0) {
      this.props.dismissUnread();
    }
  }

  componentDidUpdate(prevProps: ChatWindowProps): void {
    const { unreadCount, graphSize, station } = this.props;
    if(unreadCount === 0 && prevProps.unreadCount !== unreadCount) {
      this.unreadSet = true;
    }

    if(this.prevSize !== graphSize) {
      this.prevSize = graphSize;
      if(this.state.unreadIndex.eq(bigInt.zero)) {
        this.calculateUnreadIndex();
      }
      if(this.unreadSet &&
        this.dismissedInitialUnread() &&
        this.virtualList!.startOffset() < 5) {
        this.props.dismissUnread();
      }
    }

    if (unreadCount > prevProps.unreadCount) {
      this.calculateUnreadIndex();
    }

    if (station !== prevProps.station) {
      this.virtualList?.resetScroll();
      this.calculateUnreadIndex();
    }
  }

  stayLockedIfActive(): void {
    if (this.virtualList && !this.state.idle) {
      this.virtualList.resetScroll();
      this.props.dismissUnread();
    }
  }

  onBottomLoaded = () => {
    if(this.state.unreadIndex.eq(bigInt.zero)) {
      this.calculateUnreadIndex();
    }
  }

  scrollToUnread(): void {
    const { unreadIndex } = this.state;
    if (unreadIndex.eq(bigInt.zero)) {
      return;
    }

    this.virtualList?.scrollToIndex(this.state.unreadIndex);
  }

  onScroll = ({ scrollTop }) => {
    if (!this.state.idle && scrollTop > IDLE_THRESHOLD) {
      this.setState({ idle: true });
    }
  }

  renderer = React.forwardRef(({ index, scrollWindow }: RendererProps, ref) => {
    const {
      showOurContact,
      graph,
      onReply,
      onDelete,
      getPermalink,
      dismissUnread,
      isAdmin
    } = this.props;
    const permalink = getPermalink(index);
    const messageProps = {
      showOurContact,
      onReply,
      onDelete,
      permalink,
      dismissUnread,
      isAdmin
    };

    const msg = graph.get(index)?.post;
    if (!msg || typeof msg === 'string') {
      return (
        <Text pl="44px" pt="1" pb="1" gray display="block">
          This message has been deleted.
        </Text>
      );
    }
    const isPending: boolean = 'pending' in msg && Boolean(msg.pending);
    const isLastMessage = index.eq(
      graph.peekLargest()?.[0] ?? bigInt.zero
    );
    const highlighted = index.eq(this.props.scrollTo ?? bigInt.zero);
    const keys = graph.keys();
    const graphIdx = keys.findIndex(idx => idx.eq(index));
    const prevIdx = keys[graphIdx - 1];
    const nextIdx = keys[graphIdx + 1];
    const isLastRead: boolean = this.state.unreadIndex.eq(index);
    const props = {
      highlighted,
      scrollWindow,
      isPending,
      isLastRead,
      isLastMessage,
      msg,
      ...messageProps
    };

    return (
      // @ts-ignore virt typings
      <ChatMessage
        key={index.toString()}
        ref={ref}
        previousMsg={prevIdx && graph.get(prevIdx)?.post}
        nextMsg={nextIdx && graph.get(nextIdx)?.post}
        {...props}
      />
    );
  });

  render() {
    const {
      unreadCount,
      graph,
      pendingSize = 0
    } = this.props;

    const unreadMsg = graph.get(this.state.unreadIndex);

    return (
      <Col height='100%' overflow='hidden' position='relative'>
        { this.dismissedInitialUnread() &&
         (<UnreadNotice
          unreadCount={unreadCount}
          unreadMsg={
            unreadCount === 1 &&
            unreadMsg &&
            unreadMsg?.post.author === window.ship
              ? false
              : unreadMsg
          }
          dismissUnread={this.props.dismissUnread}
          onClick={this.scrollToUnread}
         />)}
        <GraphScroller
          ref={(list) => {
            this.virtualList = list;
          }}
          offset={unreadCount}
          origin='bottom'
          style={virtScrollerStyle}
          onBottomLoaded={this.onBottomLoaded}
          // @ts-ignore paging @liam-fitzgerald on virtualscroller props
          onScroll={this.onScroll}
          data={graph}
          size={graph.size}
          pendingSize={pendingSize}
          averageHeight={22}
          renderer={this.renderer}
          loadRows={this.props.fetchMessages}
        />
      </Col>
    );
  }
}

export default ChatWindow;<|MERGE_RESOLUTION|>--- conflicted
+++ resolved
@@ -5,11 +5,7 @@
 } from '@urbit/api';
 import bigInt, { BigInteger } from 'big-integer';
 import React, { Component } from 'react';
-<<<<<<< HEAD
-import GlobalApi from '~/logic/api/global';
 import { GraphScroller } from '~/views/components/GraphScroller';
-=======
->>>>>>> 37a6cabb
 import VirtualScroller from '~/views/components/VirtualScroller';
 import ChatMessage from './ChatMessage';
 import UnreadNotice from './UnreadNotice';
