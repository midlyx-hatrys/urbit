import React, { Component } from 'react';
import { UnControlled as CodeEditor } from 'react-codemirror2';
import CodeMirror from 'codemirror';

import 'codemirror/mode/markdown/markdown';
import 'codemirror/addon/display/placeholder';

import 'codemirror/lib/codemirror.css';

const BROWSER_REGEX =
  new RegExp(String(/Android|webOS|iPhone|iPad|iPod|BlackBerry/i));


const MARKDOWN_CONFIG = {
  name: 'markdown',
  tokenTypeOverrides: {
    header: 'presentation',
    quote: 'quote',
    list1: 'presentation',
    list2: 'presentation',
    list3: 'presentation',
    hr: 'presentation',
    image: 'presentation',
    imageAltText: 'presentation',
    imageMarker: 'presentation',
    formatting: 'presentation',
    linkInline: 'presentation',
    linkEmail: 'presentation',
    linkText: 'presentation',
    linkHref: 'presentation'
  }
};

export default class ChatEditor extends Component {
  constructor(props) {
    super(props);

    this.state = {
      message: props.message
    };
    this.editor = null;
  }

  componentWillUnmount() {
    this.props.onUnmount(this.state.message);
  }

  componentDidUpdate(prevProps) {
    const { props } = this;

    if (prevProps.message !== props.message) {
      this.editor.setValue(props.message);
      this.editor.setOption('mode', MARKDOWN_CONFIG);
      return;
    }

    if (!props.inCodeMode) {
      this.editor.setOption('mode', MARKDOWN_CONFIG);
      this.editor.setOption('placeholder', this.props.placeholder);
    } else {
      this.editor.setOption('mode', null);
      this.editor.setOption('placeholder', 'Code...');
    }
    const value = this.editor.getValue();

    // Force redraw of placeholder
    if(value.length === 0) {
      this.editor.setValue(' ');
      this.editor.setValue('');
    }
  }

  submit() {
    if(!this.editor) {
      return;
    }

    let editorMessage = this.editor.getValue();
    if (editorMessage === '') {
      return;
    }

    this.setState({ message: '' });
    this.props.submit(editorMessage);
    this.editor.setValue('');
  }

  messageChange(editor, data, value) {
    if (this.state.message !== '' && value == '') {
      this.setState({
        message: value
      });
    }
    if (value == this.props.message || value == '' || value == ' ') {
      return;
    }
    this.setState({
      message: value
    });
  }

  render() {
    const { props } = this;

    const codeTheme = props.inCodeMode ? ' code' : '';

    const options = {
      mode: MARKDOWN_CONFIG,
      theme: 'tlon' + codeTheme,
      lineNumbers: false,
      lineWrapping: true,
      scrollbarStyle: 'native',
      cursorHeight: 0.85,
      placeholder: props.inCodeMode ? 'Code...' : props.placeholder,
      extraKeys: {
        'Enter': () => {
          this.submit();
        }
      }
    };

    return (
      <div
<<<<<<< HEAD
        className={
          'chat fr h-100 flex bg-gray0-d lh-copy pl2 w-100 items-center' +
          (props.inCodeMode ? ' code' : '')
        }
        style={{ flexGrow: 1, maxHeight: '224px', width: 'calc(100% - 72px)' }}>
=======
        className="chat fr h-100 flex flex-shrink-0 bg-gray0-d lh-copy pl2 w-100 items-center"
        style={{ flexGrow: 1, maxHeight: '224px', width: 'calc(100% - 72px)' }}
      >
>>>>>>> b4a7d7ba
        <CodeEditor
          value={props.message}
          options={options}
          onChange={(e, d, v) => this.messageChange(e, d, v)}
          editorDidMount={(editor) => {
            this.editor = editor;
            if (!BROWSER_REGEX.test(navigator.userAgent)) {
              editor.focus();
            }
          }}
        />
      </div>
    );
  }
}<|MERGE_RESOLUTION|>--- conflicted
+++ resolved
@@ -121,17 +121,11 @@
 
     return (
       <div
-<<<<<<< HEAD
         className={
-          'chat fr h-100 flex bg-gray0-d lh-copy pl2 w-100 items-center' +
+          'chat fr h-100 flex flex-shrink-0 bg-gray0-d lh-copy pl2 w-100 items-center' +
           (props.inCodeMode ? ' code' : '')
         }
         style={{ flexGrow: 1, maxHeight: '224px', width: 'calc(100% - 72px)' }}>
-=======
-        className="chat fr h-100 flex flex-shrink-0 bg-gray0-d lh-copy pl2 w-100 items-center"
-        style={{ flexGrow: 1, maxHeight: '224px', width: 'calc(100% - 72px)' }}
-      >
->>>>>>> b4a7d7ba
         <CodeEditor
           value={props.message}
           options={options}
