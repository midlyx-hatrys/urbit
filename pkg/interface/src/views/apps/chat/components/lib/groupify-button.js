--- conflicted
+++ resolved
@@ -94,16 +94,8 @@
             });
           });
         }}
-<<<<<<< HEAD
         >Convert to group</Button>
       </Box>
-=======
-           className={
-             'dib f9 black gray4-d bg-gray0-d ba pa2 mt4 b--black ' +
-             'b--gray1-d pointer'
-           }>Convert to group</a>
-      </div>
->>>>>>> 5b9da641
     );
   }
 }
