import React, { useEffect, useState } from 'react';
import moment from 'moment';
<<<<<<< HEAD
import { Box, Text } from '@tlon/indigo-react';
=======
import { Box, Text, Center, Icon } from '@tlon/indigo-react';
>>>>>>> 0570fb5b
import VisibilitySensor from 'react-visibility-sensor';

import Timestamp from '~/views/components/Timestamp';

export const UnreadNotice = (props) => {
  const { unreadCount, unreadMsg, dismissUnread, onClick } = props;

  if (!unreadMsg || unreadCount === 0) {
    return null;
  }

  const stamp = moment.unix(unreadMsg.post['time-sent'] / 1000);

  let datestamp = moment
    .unix(unreadMsg.post['time-sent'] / 1000)
    .format('YYYY.M.D');
  const timestamp = moment
    .unix(unreadMsg.post['time-sent'] / 1000)
    .format('HH:mm');

  if (datestamp === moment().format('YYYY.M.D')) {
    datestamp = null;
  }

  return (
    <Box
      style={{ left: '0px', top: '0px' }}
      p='12px'
      width='100%'
      position='absolute'
      zIndex='1'
      className='unread-notice'
    >
      <Center>
        <Box backgroundColor='white' borderRadius='2'>
          <Box
            backgroundColor='washedBlue'
            display='flex'
            alignItems='center'
            p='2'
            fontSize='0'
            justifyContent='space-between'
            borderRadius='3'
            border='1'
            borderColor='lightBlue'
          >
            <Text
              textOverflow='ellipsis'
              whiteSpace='pre'
              overflow='hidden'
              display='flex'
              cursor='pointer'
              onClick={onClick}
            >
              {unreadCount} new message{unreadCount > 1 ? 's' : ''} since{' '}
              <Timestamp stamp={stamp} color='black' date={true} fontSize={1} />
            </Text>
            <Icon
              icon='X'
              ml='4'
              color='black'
              cursor='pointer'
              textAlign='right'
              onClick={dismissUnread}
            />
          </Box>
        </Box>
      </Center>
    </Box>
  );
};<|MERGE_RESOLUTION|>--- conflicted
+++ resolved
@@ -1,10 +1,6 @@
 import React, { useEffect, useState } from 'react';
 import moment from 'moment';
-<<<<<<< HEAD
-import { Box, Text } from '@tlon/indigo-react';
-=======
 import { Box, Text, Center, Icon } from '@tlon/indigo-react';
->>>>>>> 0570fb5b
 import VisibilitySensor from 'react-visibility-sensor';
 
 import Timestamp from '~/views/components/Timestamp';
