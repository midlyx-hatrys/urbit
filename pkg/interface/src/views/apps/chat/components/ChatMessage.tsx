/* eslint-disable max-lines-per-function */
import { BaseImage, Box, Col, Icon, Row, Rule, Text } from '@tlon/indigo-react';
import { Contact, MentionContent, Post } from '@urbit/api';
import bigInt from 'big-integer';
import moment from 'moment';
import React, {
  Ref,
  useEffect,
  useMemo, useState
} from 'react';
import VisibilitySensor from 'react-visibility-sensor';
import GlobalApi from '~/logic/api/global';
import { useIdlingState } from '~/logic/lib/idling';
import { Sigil } from '~/logic/lib/sigil';
import { useCopy } from '~/logic/lib/useCopy';
import {
  cite, daToUnix, useHovering, useShowNickname, uxToHex
} from '~/logic/lib/util';
import { useContact } from '~/logic/state/contact';
import useLocalState from '~/logic/state/local';
import useSettingsState, { selectCalmState } from '~/logic/state/settings';
import { Dropdown } from '~/views/components/Dropdown';
import ProfileOverlay from '~/views/components/ProfileOverlay';
import { GraphContent } from '~/views/landscape/components/Graph/GraphContent';


export const DATESTAMP_FORMAT = '[~]YYYY.M.D';

interface DayBreakProps {
  when: string | number;
  shimTop?: boolean;
}

export const DayBreak = ({ when, shimTop = false }: DayBreakProps) => (
  <Row
    px={2}
    height={5}
    mb={2}
    justifyContent='center'
    alignItems='center'
    mt={shimTop ? '-8px' : '0'}
  >
    <Rule borderColor='lightGray' />
    <Text
      gray
      flexShrink={0}
      whiteSpace='nowrap'
      textAlign='center'
      fontSize={0}
      px={2}
    >
      {moment(when).calendar(null, { sameElse: DATESTAMP_FORMAT })}
    </Text>
    <Rule borderColor='lightGray' />
  </Row>
);

export const UnreadMarker = React.forwardRef(
  ({ dismissUnread }: any, ref: Ref<HTMLDivElement>) => {
    const [visible, setVisible] = useState(false);
    const idling = useIdlingState();

    useEffect(() => {
      if (visible && !idling) {
        dismissUnread();
      }
    }, [visible, idling]);

    return (
      <Row
        position='absolute'
        ref={ref}
        px={2}
        mt={0}
        height={5}
        justifyContent='center'
        alignItems='center'
        width='100%'
      >
        <Rule borderColor='lightBlue' />
        <VisibilitySensor onChange={setVisible}>
          <Text
            color='blue'
            fontSize={0}
            flexShrink={0}
            whiteSpace='nowrap'
            textAlign='center'
            px={2}
          >
            New messages below
          </Text>
        </VisibilitySensor>
        <Rule borderColor='lightBlue' />
      </Row>
    );
  }
);

const MessageActionItem = (props) => {
  return (
    <Row
      color='black'
      cursor='pointer'
      fontSize={1}
      fontWeight='500'
      px={3}
      py={2}
      onClick={props.onClick}
    >
      <Text fontWeight='500' color={props.color}>
        {props.children}
      </Text>
    </Row>
  );
};

const MessageActions = ({ onReply, onDelete, msg, isAdmin, permalink }) => {
  const isOwn = () => msg.author === window.ship;
  const { doCopy, copyDisplay } = useCopy(permalink, 'Copy Message Link');

  return (
    <Box
      borderRadius={1}
      backgroundColor='white'
      border='1px solid'
      borderColor='lightGray'
      position='absolute'
      top='-12px'
      right={2}
    >
      <Row>
        <Box
          padding={1}
          size={'24px'}
          cursor='pointer'
          onClick={() => onReply(msg)}
        >
          <Icon icon='Chat' size={3} />
        </Box>
        <Dropdown
          dropWidth='250px'
          width='auto'
          alignY='top'
          alignX='right'
          flexShrink={0}
          offsetY={8}
          offsetX={-24}
          options={
            <Col
              py={2}
              backgroundColor='white'
              color='washedGray'
              border={1}
              borderRadius={2}
              borderColor='lightGray'
              boxShadow='0px 0px 0px 3px'
            >
              <MessageActionItem onClick={() => onReply(msg)}>
                Reply
              </MessageActionItem>
              <MessageActionItem onClick={doCopy}>
                {copyDisplay}
              </MessageActionItem>
              {(isAdmin || isOwn()) ? (
                <MessageActionItem onClick={(e) => onDelete(msg)} color='red'>
                  Delete Message
                </MessageActionItem>
              ) : null}
              {false && (
                <MessageActionItem onClick={e => console.log(e)}>
                  View Signature
                </MessageActionItem>
              )}
            </Col>
          }
        >
          <Box padding={1} size={'24px'} cursor='pointer'>
            <Icon icon='Menu' size={3} />
          </Box>
        </Dropdown>
      </Row>
    </Box>
  );
};

const MessageWrapper = (props) => {
  const { hovering, bind } = useHovering();
  const showHover = (props.transcluded === 0) && hovering && !props.hideHover;
  return (
    <Box
      py={props.transcluded ? '2px' : '1'}
      backgroundColor={props.highlighted
        ? showHover ? 'lightBlue' : 'washedBlue'
        : showHover ? 'washedGray' : 'transparent'
      }
      position='relative'
      {...bind}
    >
      {props.children}
      {showHover ? <MessageActions {...props} /> : null}
    </Box>
  );
};

interface ChatMessageProps {
  msg: Post;
  previousMsg?: Post;
  nextMsg?: Post;
  isLastRead?: boolean;
  permalink?: string;
  transcluded?: number;
  className?: string;
  isPending?: boolean;
  style?: unknown;
  isLastMessage?: boolean;
  dismissUnread?: () => void;
  api: GlobalApi;
  highlighted?: boolean;
  renderSigil?: boolean;
  hideHover?: boolean;
  innerRef: (el: HTMLDivElement | null) => void;
  onReply?: (msg: Post) => void;
  showOurContact: boolean;
  onDelete?: () => void;
}

function ChatMessage(props: ChatMessageProps) {
  let { highlighted } = props;
  const {
    msg,
    nextMsg,
    isLastRead = false,
    className = '',
    isPending = false,
    style,
    isLastMessage,
    api,
    showOurContact,
    hideHover,
    dismissUnread = () => null,
    permalink = ''
  } = props;

  if (typeof msg === 'string' || !msg) {
    return (
      <Text gray>This message has been deleted.</Text>
    );
  }

  let onReply = props?.onReply ?? (() => {});
  let onDelete = props?.onDelete ?? (() => {});
  const transcluded = props?.transcluded ?? 0;
  const renderSigil = props.renderSigil ?? (Boolean(nextMsg && msg.author !== nextMsg.author) ||
        !nextMsg ||
        msg.number === 1
    );

    const ourMention = msg?.contents?.some((e: MentionContent) => {
      return e?.mention && e?.mention === window.ship;
    });

    if (!highlighted) {
      if (ourMention) {
        highlighted = true;
      }
    }

  const date = useMemo(() => daToUnix(bigInt(msg.index.split('/')[1])), [msg.index]);
  const nextDate = useMemo(() => nextMsg && typeof nextMsg !== 'string' ? (
    daToUnix(bigInt(nextMsg.index.split('/')[1]))
  ) : null,
    [nextMsg]
  );

  const dayBreak = useMemo(() =>
    nextDate &&
    new Date(date).getDate() !==
    new Date(nextDate).getDate()
  , [nextDate, date]);

  const containerClass = `${isPending ? 'o-40' : ''} ${className}`;

  const timestamp = useMemo(() => moment
    .unix(date / 1000)
    .format(renderSigil ? 'h:mm A' : 'h:mm'),
    [date, renderSigil]
  );

  const messageProps = {
    msg,
    timestamp,
    isPending,
    showOurContact,
    api,
    highlighted,
    hideHover,
    transcluded,
    onReply,
    onDelete
  };

  const message = useMemo(() => (
    <Message
      msg={msg}
      timestamp={timestamp}
      timestampHover={!renderSigil}
      api={api}
      transcluded={transcluded}
      showOurContact={showOurContact}
    />
  ), [renderSigil, msg, timestamp, api, transcluded, showOurContact]);

  const unreadContainerStyle = {
    height: isLastRead ? '2rem' : '0'
  };

  return (
    <Box
      ref={props.innerRef}
      pt={renderSigil ? 2 : 0}
      width="100%"
      pb={isLastMessage ? '20px' : 0}
      className={containerClass}
      style={style}
    >
      {dayBreak && !isLastRead ? (
        <DayBreak when={date} shimTop={renderSigil} />
      ) : null}
      <MessageWrapper permalink={permalink} {...messageProps}>
        { renderSigil && <MessageAuthor {...messageProps} />}
        {message}
      </MessageWrapper>
      <Box style={unreadContainerStyle}>
        {isLastRead ? (
          <UnreadMarker dismissUnread={dismissUnread} />
        ) : null}
      </Box>
    </Box>
  );
}

export default React.forwardRef((props: Omit<ChatMessageProps, 'innerRef'>, ref: any) => (
  <ChatMessage {...props} innerRef={ref} />
));

export const MessageAuthor = ({
  timestamp,
  msg,
  api,
  showOurContact,
  ...props
}) => {
  const osDark = useLocalState(state => state.dark);

  const theme = useSettingsState(s => s.display.theme);
  const dark = theme === 'dark' || (theme === 'auto' && osDark);
  let contact: Contact | null = useContact(`~${msg.author}`);

  const date = daToUnix(bigInt(msg.index.split('/')[1]));

  const datestamp = moment
    .unix(date / 1000)
    .format(DATESTAMP_FORMAT);
  contact =
    ((msg.author === window.ship && showOurContact) ||
      msg.author !== window.ship)
      ? contact
      : null;

  const showNickname = useShowNickname(contact);
  const { hideAvatars } = useSettingsState(selectCalmState);
  const shipName = showNickname && contact?.nickname || cite(msg.author) || `~${msg.author}`;
  const color = contact
    ? `#${uxToHex(contact.color)}`
    : dark
    ? '#000000'
    : '#FFFFFF';
  const sigilClass = contact
    ? ''
    : dark
    ? 'mix-blend-diff'
    : 'mix-blend-darken';

  const { copyDisplay, doCopy, didCopy } = useCopy(`~${msg.author}`, shipName);
  const { hovering, bind } = useHovering();
  const nameMono = !(showNickname || didCopy);

  const img =
    contact?.avatar && !hideAvatars ? (
      <BaseImage
        display='inline-block'
        referrerPolicy='no-referrer'
        style={{ objectFit: 'cover' }}
        src={contact.avatar}
        height={24}
        width={24}
        borderRadius={1}
      />
    ) : (
      <Box
        width={24}
        height={24}
        display='flex'
        justifyContent='center'
        alignItems='center'
        backgroundColor={color}
        borderRadius={1}
      >
        <Sigil
          ship={msg.author}
          size={12}
          display='block'
          color={color}
          classes={sigilClass}
          icon
          padding={0}
        />
      </Box>
    );
  return (
    <Box pb="1" display='flex' alignItems='center'>
      <Box
       height={24}
        pr={2}
        mt={'1px'}
        pl={props.transcluded ? '11px' : '12px'}
        cursor='pointer'
        position='relative'
      >
        <ProfileOverlay cursor='auto' ship={msg.author} api={api}>
          {img}
        </ProfileOverlay>
      </Box>
      <Box flexGrow={1} display='block' className='clamp-message' {...bind}>
        <Box
          flexShrink={0}
          className='hide-child'
          pt={1}
          pb={1}
          display='flex'
          alignItems='baseline'
        >
          <Text
            fontSize={1}
            mr={2}
            flexShrink={1}
            mono={nameMono}
            fontWeight={nameMono ? '400' : '500'}
            cursor='pointer'
            onClick={doCopy}
            title={`~${msg.author}`}
          >
            {copyDisplay}
          </Text>
          <Text flexShrink={0} fontSize={0} gray>
            {timestamp}
          </Text>
          <Text
            flexShrink={0}
            fontSize={0}
            gray
            ml={2}
            display={['none', hovering ? 'block' : 'none']}
          >
            {datestamp}
          </Text>
        </Box>
      </Box>
    </Box>
  );
};

type MessageProps = { timestamp: string; timestampHover: boolean; }
  & Pick<ChatMessageProps, 'msg' | 'api' | 'transcluded' | 'showOurContact'>

export const Message = React.memo(({
  timestamp,
  msg,
  api,
  timestampHover,
  transcluded,
  showOurContact
}: MessageProps) => {
  const { hovering, bind } = useHovering();
  return (
    <Box pl="44px" pr={4} width="100%" position='relative'>
      {timestampHover ? (
        <Text
          display={hovering ? 'block' : 'none'}
          position='absolute'
          width='36px'
          textAlign='right'
<<<<<<< HEAD
          left={0}
          top='3px'
=======
          left='0'
          top='2px'
          lineHeight="tall"
>>>>>>> 9d790dd3
          fontSize={0}
          gray
        >
          {timestamp}
        </Text>
      ) : (
        <></>
      )}
      <GraphContent
        {...bind}
        width="100%"
        contents={msg.contents}
        transcluded={transcluded}
        api={api}
        showOurContact={showOurContact}
      />
    </Box>
  );
});

Message.displayName = 'Message';

export const MessagePlaceholder = ({
  height,
  index,
  className = '',
  style = {},
  ...props
}) => (
  <Box
    width='100%'
    fontSize={2}
    pl={3}
    pt={4}
    pr={3}
    display='flex'
    lineHeight='tall'
    className={className}
    style={{ height, ...style }}
    {...props}
  >
    <Box
      pr={3}
      verticalAlign='top'
      backgroundColor='white'
      style={{ float: 'left' }}
    >
      <Text
        display='block'
        background='washedGray'
        width='24px'
        height='24px'
        borderRadius='50%'
        style={{
          visibility: index % 5 == 0 ? 'initial' : 'hidden'
        }}
      ></Text>
    </Box>
    <Box
      style={{ float: 'right', flexGrow: 1 }}
      color='black'
      className='clamp-message'
    >
      <Box
        className='hide-child'
        paddingTop={4}
        style={{ visibility: index % 5 == 0 ? 'initial' : 'hidden' }}
      >
        <Text
          display='inline-block'
          verticalAlign='middle'
          fontSize={0}
          color='washedGray'
          cursor='default'
        >
          <Text maxWidth='32rem' display='block'>
            <Text
              backgroundColor='washedGray'
              borderRadius={2}
              display='block'
              width='100%'
              height='100%'
            ></Text>
          </Text>
        </Text>
        <Text
          display='inline-block'
          mono
          verticalAlign='middle'
          fontSize={0}
          color='washedGray'
        >
          <Text
            background='washedGray'
            borderRadius={2}
            display='block'
            height='1em'
            style={{ width: `${((index % 3) + 1) * 3}em` }}
          ></Text>
        </Text>
        <Text
          mono
          verticalAlign='middle'
          fontSize={0}
          ml={2}
          color='washedGray'
          borderRadius={2}
          display={['none', 'inline-block']}
          className='child'
        >
          <Text
            backgroundColor='washedGray'
            borderRadius={2}
            display='block'
            width='100%'
            height='100%'
          ></Text>
        </Text>
      </Box>
      <Text
        display='block'
        backgroundColor='washedGray'
        borderRadius={2}
        height='1em'
        style={{ width: `${(index % 5) * 20}%` }}
      ></Text>
    </Box>
  </Box>
);<|MERGE_RESOLUTION|>--- conflicted
+++ resolved
@@ -490,14 +490,9 @@
           position='absolute'
           width='36px'
           textAlign='right'
-<<<<<<< HEAD
           left={0}
-          top='3px'
-=======
-          left='0'
           top='2px'
           lineHeight="tall"
->>>>>>> 9d790dd3
           fontSize={0}
           gray
         >
