/* eslint-disable max-lines-per-function */
import { BaseImage, Box, Col, Icon, Row, Rule, Text } from '@tlon/indigo-react';
import { Contact, Post } from '@urbit/api';
import bigInt from 'big-integer';
import moment from 'moment';
import React, {
  useEffect,
  useMemo, useState
} from 'react';
import VisibilitySensor from 'react-visibility-sensor';
import GlobalApi from '~/logic/api/global';
import { useIdlingState } from '~/logic/lib/idling';
import { Sigil } from '~/logic/lib/sigil';
import { useCopy } from '~/logic/lib/useCopy';
import {
  cite,

  daToUnix, useHovering, useShowNickname, uxToHex
} from '~/logic/lib/util';
import { useContact } from '~/logic/state/contact';
import useLocalState from '~/logic/state/local';
import useSettingsState, { selectCalmState } from '~/logic/state/settings';
import { Dropdown } from '~/views/components/Dropdown';
import ProfileOverlay from '~/views/components/ProfileOverlay';
import { GraphContent} from  '~/views/landscape/components/Graph/GraphContent';


export const DATESTAMP_FORMAT = '[~]YYYY.M.D';

interface DayBreakProps {
  when: string;
  shimTop?: boolean;
}

export const DayBreak = ({ when, shimTop = false }: DayBreakProps) => (
  <Row
    px={2}
    height={5}
    mb={2}
    justifyContent='center'
    alignItems='center'
    mt={shimTop ? '-8px' : '0'}
  >
    <Rule borderColor='lightGray' />
    <Text
      gray
      flexShrink={0}
      whiteSpace='nowrap'
      textAlign='center'
      fontSize={0}
      px={2}
    >
      {moment(when).calendar(null, { sameElse: DATESTAMP_FORMAT })}
    </Text>
    <Rule borderColor='lightGray' />
  </Row>
);

export const UnreadMarker = React.forwardRef(
  ({ dismissUnread }: any, ref) => {
    const [visible, setVisible] = useState(false);
    const idling = useIdlingState();

    useEffect(() => {
      if (visible && !idling) {
        dismissUnread();
      }
    }, [visible, idling]);

    return (
      <Row
        position='absolute'
        ref={ref}
        px={2}
        mt={0}
        height={5}
        justifyContent='center'
        alignItems='center'
        width='100%'
      >
        <Rule borderColor='lightBlue' />
        <VisibilitySensor onChange={setVisible}>
          <Text
            color='blue'
            fontSize={0}
            flexShrink={0}
            whiteSpace='nowrap'
            textAlign='center'
            px={2}
          >
            New messages below
          </Text>
        </VisibilitySensor>
        <Rule borderColor='lightBlue' />
      </Row>
    );
  }
);

const MessageActionItem = (props) => {
  return (
    <Row
      color='black'
      cursor='pointer'
      fontSize={1}
      fontWeight='500'
      px={3}
      py={2}
      onClick={props.onClick}
    >
      <Text fontWeight='500' color={props.color}>
        {props.children}
      </Text>
    </Row>
  );
};

const MessageActions = ({ api, onReply, onDelete, association, msg, isAdmin, permalink }) => {
  const isOwn = () => msg.author === window.ship;
  const { doCopy, copyDisplay } = useCopy(permalink, 'Copy Message Link');

  return (
    <Box
      borderRadius={1}
      backgroundColor='white'
      border='1px solid'
      borderColor='lightGray'
      position='absolute'
      top='-12px'
      right={2}
    >
      <Row>
        <Box
          padding={1}
          size={'24px'}
          cursor='pointer'
          onClick={() => onReply(msg)}
        >
          <Icon icon='Chat' size={3} />
        </Box>
        <Dropdown
          dropWidth='250px'
          width='auto'
          alignY='top'
          alignX='right'
          flexShrink={0}
          offsetY={8}
          offsetX={-24}
          options={
            <Col
              py={2}
              backgroundColor='white'
              color='washedGray'
              border={1}
              borderRadius={2}
              borderColor='lightGray'
              boxShadow='0px 0px 0px 3px'
            >
              <MessageActionItem onClick={() => onReply(msg)}>
                Reply
              </MessageActionItem>
              <MessageActionItem onClick={doCopy}>
                {copyDisplay}
              </MessageActionItem>
<<<<<<< HEAD
              {(isAdmin || isOwn()) ? (
                <MessageActionItem onClick={(e) => onDelete(msg)} color='red'>
=======
              {false && (isAdmin() || isOwn()) ? (
                <MessageActionItem onClick={e => console.log(e)} color='red'>
>>>>>>> 61e9deb7
                  Delete Message
                </MessageActionItem>
              ) : null}
              {false && (
                <MessageActionItem onClick={e => console.log(e)}>
                  View Signature
                </MessageActionItem>
              )}
            </Col>
          }
        >
          <Box padding={1} size={'24px'} cursor='pointer'>
            <Icon icon='Menu' size={3} />
          </Box>
        </Dropdown>
      </Row>
    </Box>
  );
};

const MessageWrapper = (props) => {
  const { hovering, bind } = useHovering();
  const showHover = (props.transcluded === 0) && hovering && !props.hideHover;
  return (
    <Box
      py='1'
      backgroundColor={props.highlighted
        ? showHover ? 'lightBlue' : 'washedBlue'
        : showHover ? 'washedGray' : 'transparent'
      }
      position='relative'
      {...bind}
    >
      {props.children}
      {showHover ? <MessageActions {...props} /> : null}
    </Box>
  );
};

interface ChatMessageProps {
  msg: Post;
  previousMsg?: Post;
  nextMsg?: Post;
  isLastRead: boolean;
  permalink: string;
  transcluded?: number;
  className?: string;
  isPending: boolean;
  style?: unknown;
  isLastMessage?: boolean;
  dismissUnread: () => void;
  api: GlobalApi;
  highlighted?: boolean;
  renderSigil?: boolean;
  hideHover?: boolean;
  innerRef: (el: HTMLDivElement | null) => void;
  onReply?: (msg: Post) => void;
  showOurContact: boolean;
}

function ChatMessage(props: ChatMessageProps) {
  let { highlighted } = props;
  const {
    msg,
    previousMsg,
    nextMsg,
    isLastRead,
    group,
    association,
    className = '',
    isPending,
    style,
    isLastMessage,
    api,
    showOurContact,
    fontSize,
    hideHover,
    dismissUnread,
    permalink
  } = props;

<<<<<<< HEAD
  let onReply = props?.onReply ?? (() => {});
  let onDelete = props?.onDelete ?? (() => {});
=======
  const onReply = props?.onReply ?? (() => {});
>>>>>>> 61e9deb7
  const transcluded = props?.transcluded ?? 0;
  const renderSigil = props.renderSigil ?? (Boolean(nextMsg && msg.author !== nextMsg.author) ||
        !nextMsg ||
        msg.number === 1
    );

    const ourMention = msg?.contents?.some((e) => {
      return e?.mention && e?.mention === window.ship;
    });

    if (!highlighted) {
      if (ourMention) {
        highlighted = true;
      }
    }

  const date = useMemo(() => daToUnix(bigInt(msg.index.split('/')[1])), [msg.index]);
  const nextDate = useMemo(() => nextMsg && typeof nextMsg !== 'string' ? (
    daToUnix(bigInt(nextMsg.index.split('/')[1]))
  ) : null,
    [nextMsg]
  );

  const dayBreak = useMemo(() =>
    nextDate &&
    new Date(date).getDate() !==
    new Date(nextDate).getDate()
  , [nextDate, date]);

  const containerClass = `${isPending ? 'o-40' : ''} ${className}`;

  const timestamp = useMemo(() => moment
    .unix(date / 1000)
    .format(renderSigil ? 'h:mm A' : 'h:mm'),
    [date, renderSigil]
  );

  const messageProps = {
    msg,
    timestamp,
    association,
    isPending,
    showOurContact,
    api,
    highlighted,
    fontSize,
    hideHover,
    transcluded,
    onReply,
    onDelete
  };

  const message = useMemo(() => (
    <Message
      msg={msg}
      timestamp={timestamp}
      timestampHover={!renderSigil}
      api={api}
      transcluded={transcluded}
      showOurContact={showOurContact}
    />
  ), [renderSigil, msg, timestamp, api, transcluded, showOurContact]);

  const unreadContainerStyle = {
    height: isLastRead ? '2rem' : '0'
  };

  return (
    <Box
      ref={props.innerRef}
      pt={renderSigil ? 2 : 0}
      width="100%"
      pb={isLastMessage ? '20px' : 0}
      className={containerClass}
      style={style}
    >
      {dayBreak && !isLastRead ? (
        <DayBreak when={date} shimTop={renderSigil} />
      ) : null}
      <MessageWrapper permalink={permalink} {...messageProps}>
        { renderSigil && <MessageAuthor {...messageProps} />}
        {message}
      </MessageWrapper>
      <Box style={unreadContainerStyle}>
        {isLastRead ? (
          <UnreadMarker dismissUnread={dismissUnread} />
        ) : null}
      </Box>
    </Box>
  );
}

export default React.forwardRef((props: Omit<ChatMessageProps, 'innerRef'>, ref: any) => (
  <ChatMessage {...props} innerRef={ref} />
));

export const MessageAuthor = ({
  timestamp,
  msg,
  api,
  showOurContact
}) => {
  const osDark = useLocalState(state => state.dark);

  const theme = useSettingsState(s => s.display.theme);
  const dark = theme === 'dark' || (theme === 'auto' && osDark);
  let contact: Contact | null = useContact(`~${msg.author}`);

  const date = daToUnix(bigInt(msg.index.split('/')[1]));

  const datestamp = moment
    .unix(date / 1000)
    .format(DATESTAMP_FORMAT);
  contact =
    ((msg.author === window.ship && showOurContact) ||
      msg.author !== window.ship)
      ? contact
      : null;

  const showNickname = useShowNickname(contact);
  const { hideAvatars } = useSettingsState(selectCalmState);
  const shipName = showNickname && contact?.nickname || cite(msg.author) || `~${msg.author}`;
  const color = contact
    ? `#${uxToHex(contact.color)}`
    : dark
    ? '#000000'
    : '#FFFFFF';
  const sigilClass = contact
    ? ''
    : dark
    ? 'mix-blend-diff'
    : 'mix-blend-darken';

  const { copyDisplay, doCopy, didCopy } = useCopy(`~${msg.author}`, shipName);
  const { hovering, bind } = useHovering();
  const nameMono = !(showNickname || didCopy);

  const img =
    contact?.avatar && !hideAvatars ? (
      <BaseImage
        display='inline-block'
        referrerPolicy='no-referrer'
        style={{ objectFit: 'cover' }}
        src={contact.avatar}
        height={24}
        width={24}
        borderRadius={1}
      />
    ) : (
      <Box
        width={24}
        height={24}
        display='flex'
        justifyContent='center'
        alignItems='center'
        backgroundColor={color}
        borderRadius={1}
      >
        <Sigil
          ship={msg.author}
          size={12}
          display='block'
          color={color}
          classes={sigilClass}
          icon
          padding={0}
        />
      </Box>
    );
  return (
    <Box pb="1" display='flex' alignItems='flex-start'>
      <Box
       height={24}
        pr={2}
        mt={'1px'}
        pl={'12px'}
        cursor='pointer'
        position='relative'
      >
        <ProfileOverlay cursor='auto' ship={msg.author} api={api}>
          {img}
        </ProfileOverlay>
      </Box>
      <Box flexGrow={1} display='block' className='clamp-message' {...bind}>
        <Box
          flexShrink={0}
          className='hide-child'
          pt={1}
          pb={1}
          display='flex'
          alignItems='baseline'
        >
          <Text
            fontSize={1}
            mr={2}
            flexShrink={1}
            mono={nameMono}
            fontWeight={nameMono ? '400' : '500'}
            cursor='pointer'
            onClick={doCopy}
            title={`~${msg.author}`}
          >
            {copyDisplay}
          </Text>
          <Text flexShrink={0} fontSize={0} gray>
            {timestamp}
          </Text>
          <Text
            flexShrink={0}
            fontSize={0}
            gray
            ml={2}
            display={['none', hovering ? 'block' : 'none']}
          >
            {datestamp}
          </Text>
        </Box>
      </Box>
    </Box>
  );
};

type MessageProps = { timestamp: string; timestampHover: boolean; }
  & Pick<ChatMessageProps, 'msg' | 'api' | 'transcluded' | 'showOurContact'>

export const Message = React.memo(({
  timestamp,
  msg,
  api,
  timestampHover,
  transcluded,
  showOurContact
}: MessageProps) => {
  const { hovering, bind } = useHovering();
  return (
    <Box pl="44px" width="100%" position='relative'>
      {timestampHover ? (
        <Text
          display={hovering ? 'block' : 'none'}
          position='absolute'
          width='36px'
          textAlign='right'
          left='0'
          top='3px'
          fontSize={0}
          gray
        >
          {timestamp}
        </Text>
      ) : (
        <></>
      )}
      <GraphContent
        {...bind}
        width="100%"
        contents={msg.contents}
        transcluded={transcluded}
        api={api}
        showOurContact={showOurContact}
      />
    </Box>
  );
});

Message.displayName = 'Message';

export const MessagePlaceholder = ({
  height,
  index,
  className = '',
  style = {},
  ...props
}) => (
  <Box
    width='100%'
    fontSize='2'
    pl='3'
    pt='4'
    pr='3'
    display='flex'
    lineHeight='tall'
    className={className}
    style={{ height, ...style }}
    {...props}
  >
    <Box
      pr='3'
      verticalAlign='top'
      backgroundColor='white'
      style={{ float: 'left' }}
    >
      <Text
        display='block'
        background='washedGray'
        width='24px'
        height='24px'
        borderRadius='50%'
        style={{
          visibility: index % 5 == 0 ? 'initial' : 'hidden'
        }}
      ></Text>
    </Box>
    <Box
      style={{ float: 'right', flexGrow: 1 }}
      color='black'
      className='clamp-message'
    >
      <Box
        className='hide-child'
        paddingTop='4'
        style={{ visibility: index % 5 == 0 ? 'initial' : 'hidden' }}
      >
        <Text
          display='inline-block'
          verticalAlign='middle'
          fontSize='0'
          washedGray
          cursor='default'
        >
          <Text maxWidth='32rem' display='block'>
            <Text
              backgroundColor='washedGray'
              borderRadius='2'
              display='block'
              width='100%'
              height='100%'
            ></Text>
          </Text>
        </Text>
        <Text
          display='inline-block'
          mono
          verticalAlign='middle'
          fontSize='0'
          washedGray
        >
          <Text
            background='washedGray'
            borderRadius='2'
            display='block'
            height='1em'
            style={{ width: `${((index % 3) + 1) * 3}em` }}
          ></Text>
        </Text>
        <Text
          mono
          verticalAlign='middle'
          fontSize='0'
          ml='2'
          washedGray
          borderRadius='2'
          display={['none', 'inline-block']}
          className='child'
        >
          <Text
            backgroundColor='washedGray'
            borderRadius='2'
            display='block'
            width='100%'
            height='100%'
          ></Text>
        </Text>
      </Box>
      <Text
        display='block'
        backgroundColor='washedGray'
        borderRadius='2'
        height='1em'
        style={{ width: `${(index % 5) * 20}%` }}
      ></Text>
    </Box>
  </Box>
);<|MERGE_RESOLUTION|>--- conflicted
+++ resolved
@@ -162,13 +162,8 @@
               <MessageActionItem onClick={doCopy}>
                 {copyDisplay}
               </MessageActionItem>
-<<<<<<< HEAD
               {(isAdmin || isOwn()) ? (
                 <MessageActionItem onClick={(e) => onDelete(msg)} color='red'>
-=======
-              {false && (isAdmin() || isOwn()) ? (
-                <MessageActionItem onClick={e => console.log(e)} color='red'>
->>>>>>> 61e9deb7
                   Delete Message
                 </MessageActionItem>
               ) : null}
@@ -250,12 +245,8 @@
     permalink
   } = props;
 
-<<<<<<< HEAD
   let onReply = props?.onReply ?? (() => {});
   let onDelete = props?.onDelete ?? (() => {});
-=======
-  const onReply = props?.onReply ?? (() => {});
->>>>>>> 61e9deb7
   const transcluded = props?.transcluded ?? 0;
   const renderSigil = props.renderSigil ?? (Boolean(nextMsg && msg.author !== nextMsg.author) ||
         !nextMsg ||
@@ -572,7 +563,7 @@
           display='inline-block'
           verticalAlign='middle'
           fontSize='0'
-          washedGray
+          color='washedGray'
           cursor='default'
         >
           <Text maxWidth='32rem' display='block'>
