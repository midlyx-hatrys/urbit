--- conflicted
+++ resolved
@@ -265,18 +265,12 @@
       }
     }
 
-<<<<<<< HEAD
   const date = useMemo(() => 
     daToUnix(bigInt(msg.index.split('/').reverse()[0])),
     [msg.index]
   );
   const nextDate = useMemo(() => nextMsg ? (
     daToUnix(bigInt(nextMsg.index.split('/').reverse()[0]))
-=======
-  const date = useMemo(() => daToUnix(bigInt(msg.index.split('/')[1])), [msg.index]);
-  const nextDate = useMemo(() => nextMsg && typeof nextMsg !== 'string' ? (
-    daToUnix(bigInt(nextMsg.index.split('/')[1]))
->>>>>>> 1628b0f5
   ) : null,
     [nextMsg]
   );
