/* eslint-disable max-lines-per-function */
import { BaseImage, Box, Col, Icon, Row, Rule, Text } from '@tlon/indigo-react';
import { Contact, MentionContent, Post } from '@urbit/api';
import bigInt from 'big-integer';
import moment from 'moment';
import React, {
  Ref,
  useEffect,
  useMemo, useState
} from 'react';
import VisibilitySensor from 'react-visibility-sensor';
import GlobalApi from '~/logic/api/global';
import { useIdlingState } from '~/logic/lib/idling';
import { Sigil } from '~/logic/lib/sigil';
import { useCopy } from '~/logic/lib/useCopy';
import {
  cite, daToUnix, useHovering, useShowNickname, uxToHex
} from '~/logic/lib/util';
import { useContact } from '~/logic/state/contact';
import useLocalState from '~/logic/state/local';
import useSettingsState, { selectCalmState } from '~/logic/state/settings';
import { Dropdown } from '~/views/components/Dropdown';
import ProfileOverlay from '~/views/components/ProfileOverlay';
import { GraphContent } from '~/views/landscape/components/Graph/GraphContent';


export const DATESTAMP_FORMAT = '[~]YYYY.M.D';

interface DayBreakProps {
  when: string | number;
  shimTop?: boolean;
}

export const DayBreak = ({ when, shimTop = false }: DayBreakProps) => (
  <Row
    px={2}
    height={5}
    mb={2}
    justifyContent='center'
    alignItems='center'
    mt={shimTop ? '-8px' : '0'}
  >
    <Rule borderColor='lightGray' />
    <Text
      gray
      flexShrink={0}
      whiteSpace='nowrap'
      textAlign='center'
      fontSize={0}
      px={2}
    >
      {moment(when).calendar(null, { sameElse: DATESTAMP_FORMAT })}
    </Text>
    <Rule borderColor='lightGray' />
  </Row>
);

export const UnreadMarker = React.forwardRef(
  ({ dismissUnread }: any, ref: Ref<HTMLDivElement>) => {
    const [visible, setVisible] = useState(false);
    const idling = useIdlingState();

    useEffect(() => {
      if (visible && !idling) {
        dismissUnread();
      }
    }, [visible, idling]);

    return (
      <Row
        position='absolute'
        ref={ref}
        px={2}
        mt={0}
        height={5}
        justifyContent='center'
        alignItems='center'
        width='100%'
      >
        <Rule borderColor='lightBlue' />
        <VisibilitySensor onChange={setVisible}>
          <Text
            color='blue'
            fontSize={0}
            flexShrink={0}
            whiteSpace='nowrap'
            textAlign='center'
            px={2}
          >
            New messages below
          </Text>
        </VisibilitySensor>
        <Rule borderColor='lightBlue' />
      </Row>
    );
  }
);

const MessageActionItem = (props) => {
  return (
    <Row
      color='black'
      cursor='pointer'
      fontSize={1}
      fontWeight='500'
      px={3}
      py={2}
      onClick={props.onClick}
    >
      <Text fontWeight='500' color={props.color}>
        {props.children}
      </Text>
    </Row>
  );
};

const MessageActions = ({ onReply, onDelete, msg, isAdmin, permalink }) => {
  const isOwn = () => msg.author === window.ship;
  const { doCopy, copyDisplay } = useCopy(permalink, 'Copy Message Link');

  return (
    <Box
      borderRadius={1}
      backgroundColor='white'
      border='1px solid'
      borderColor='lightGray'
      position='absolute'
      top='-12px'
      right={2}
    >
      <Row>
        <Box
          padding={1}
          size={'24px'}
          cursor='pointer'
          onClick={() => onReply(msg)}
        >
          <Icon icon='Chat' size={3} />
        </Box>
        <Dropdown
          dropWidth='250px'
          width='auto'
          alignY='top'
          alignX='right'
          flexShrink={0}
          offsetY={8}
          offsetX={-24}
          options={
            <Col
              py={2}
              backgroundColor='white'
              color='washedGray'
              border={1}
              borderRadius={2}
              borderColor='lightGray'
              boxShadow='0px 0px 0px 3px'
            >
              <MessageActionItem onClick={() => onReply(msg)}>
                Reply
              </MessageActionItem>
              <MessageActionItem onClick={doCopy}>
                {copyDisplay}
              </MessageActionItem>
              {(isAdmin || isOwn()) ? (
                <MessageActionItem onClick={(e) => onDelete(msg)} color='red'>
                  Delete Message
                </MessageActionItem>
              ) : null}
              {false && (
                <MessageActionItem onClick={e => console.log(e)}>
                  View Signature
                </MessageActionItem>
              )}
            </Col>
          }
        >
          <Box padding={1} size={'24px'} cursor='pointer'>
            <Icon icon='Menu' size={3} />
          </Box>
        </Dropdown>
      </Row>
    </Box>
  );
};

const MessageWrapper = (props) => {
  const { hovering, bind } = useHovering();
  const showHover = (props.transcluded === 0) && hovering && !props.hideHover;
  return (
    <Box
<<<<<<< HEAD
      py={1}
=======
      py={props.transcluded ? '2px' : '1'}
>>>>>>> 7834adcf
      backgroundColor={props.highlighted
        ? showHover ? 'lightBlue' : 'washedBlue'
        : showHover ? 'washedGray' : 'transparent'
      }
      position='relative'
      {...bind}
    >
      {props.children}
      {showHover ? <MessageActions {...props} /> : null}
    </Box>
  );
};

interface ChatMessageProps {
  msg: Post;
  previousMsg?: Post;
  nextMsg?: Post;
  isLastRead?: boolean;
  permalink?: string;
  transcluded?: number;
  className?: string;
  isPending?: boolean;
  style?: unknown;
  isLastMessage?: boolean;
  dismissUnread?: () => void;
  api: GlobalApi;
  highlighted?: boolean;
  renderSigil?: boolean;
  hideHover?: boolean;
  innerRef: (el: HTMLDivElement | null) => void;
  onReply?: (msg: Post) => void;
  showOurContact: boolean;
  onDelete?: () => void;
}

function ChatMessage(props: ChatMessageProps) {
  let { highlighted } = props;
  const {
    msg,
    nextMsg,
    isLastRead = false,
    className = '',
    isPending = false,
    style,
    isLastMessage,
    api,
    showOurContact,
    hideHover,
    dismissUnread = () => null,
    permalink = ''
  } = props;

  if (typeof msg === 'string' || !msg) {
    return (
      <Text gray>This message has been deleted.</Text>
    );
  }

  let onReply = props?.onReply ?? (() => {});
  let onDelete = props?.onDelete ?? (() => {});
  const transcluded = props?.transcluded ?? 0;
  const renderSigil = props.renderSigil ?? (Boolean(nextMsg && msg.author !== nextMsg.author) ||
        !nextMsg ||
        msg.number === 1
    );

    const ourMention = msg?.contents?.some((e: MentionContent) => {
      return e?.mention && e?.mention === window.ship;
    });

    if (!highlighted) {
      if (ourMention) {
        highlighted = true;
      }
    }

  const date = useMemo(() => daToUnix(bigInt(msg.index.split('/')[1])), [msg.index]);
  const nextDate = useMemo(() => nextMsg && typeof nextMsg !== 'string' ? (
    daToUnix(bigInt(nextMsg.index.split('/')[1]))
  ) : null,
    [nextMsg]
  );

  const dayBreak = useMemo(() =>
    nextDate &&
    new Date(date).getDate() !==
    new Date(nextDate).getDate()
  , [nextDate, date]);

  const containerClass = `${isPending ? 'o-40' : ''} ${className}`;

  const timestamp = useMemo(() => moment
    .unix(date / 1000)
    .format(renderSigil ? 'h:mm A' : 'h:mm'),
    [date, renderSigil]
  );

  const messageProps = {
    msg,
    timestamp,
    isPending,
    showOurContact,
    api,
    highlighted,
    hideHover,
    transcluded,
    onReply,
    onDelete
  };

  const message = useMemo(() => (
    <Message
      msg={msg}
      timestamp={timestamp}
      timestampHover={!renderSigil}
      api={api}
      transcluded={transcluded}
      showOurContact={showOurContact}
    />
  ), [renderSigil, msg, timestamp, api, transcluded, showOurContact]);

  const unreadContainerStyle = {
    height: isLastRead ? '2rem' : '0'
  };

  return (
    <Box
      ref={props.innerRef}
      pt={renderSigil ? 2 : 0}
      width="100%"
      pb={isLastMessage ? '20px' : 0}
      className={containerClass}
      style={style}
    >
      {dayBreak && !isLastRead ? (
        <DayBreak when={date} shimTop={renderSigil} />
      ) : null}
      <MessageWrapper permalink={permalink} {...messageProps}>
        { renderSigil && <MessageAuthor {...messageProps} />}
        {message}
      </MessageWrapper>
      <Box style={unreadContainerStyle}>
        {isLastRead ? (
          <UnreadMarker dismissUnread={dismissUnread} />
        ) : null}
      </Box>
    </Box>
  );
}

export default React.forwardRef((props: Omit<ChatMessageProps, 'innerRef'>, ref: any) => (
  <ChatMessage {...props} innerRef={ref} />
));

export const MessageAuthor = ({
  timestamp,
  msg,
  api,
  showOurContact,
  ...props
}) => {
  const osDark = useLocalState(state => state.dark);

  const theme = useSettingsState(s => s.display.theme);
  const dark = theme === 'dark' || (theme === 'auto' && osDark);
  let contact: Contact | null = useContact(`~${msg.author}`);

  const date = daToUnix(bigInt(msg.index.split('/')[1]));

  const datestamp = moment
    .unix(date / 1000)
    .format(DATESTAMP_FORMAT);
  contact =
    ((msg.author === window.ship && showOurContact) ||
      msg.author !== window.ship)
      ? contact
      : null;

  const showNickname = useShowNickname(contact);
  const { hideAvatars } = useSettingsState(selectCalmState);
  const shipName = showNickname && contact?.nickname || cite(msg.author) || `~${msg.author}`;
  const color = contact
    ? `#${uxToHex(contact.color)}`
    : dark
    ? '#000000'
    : '#FFFFFF';
  const sigilClass = contact
    ? ''
    : dark
    ? 'mix-blend-diff'
    : 'mix-blend-darken';

  const { copyDisplay, doCopy, didCopy } = useCopy(`~${msg.author}`, shipName);
  const { hovering, bind } = useHovering();
  const nameMono = !(showNickname || didCopy);

  const img =
    contact?.avatar && !hideAvatars ? (
      <BaseImage
        display='inline-block'
        referrerPolicy='no-referrer'
        style={{ objectFit: 'cover' }}
        src={contact.avatar}
        height={24}
        width={24}
        borderRadius={1}
      />
    ) : (
      <Box
        width={24}
        height={24}
        display='flex'
        justifyContent='center'
        alignItems='center'
        backgroundColor={color}
        borderRadius={1}
      >
        <Sigil
          ship={msg.author}
          size={12}
          display='block'
          color={color}
          classes={sigilClass}
          icon
          padding={0}
        />
      </Box>
    );
  return (
<<<<<<< HEAD
    <Box pb={1} display='flex' alignItems='flex-start'>
=======
    <Box pb="1" display='flex' alignItems='center'>
>>>>>>> 7834adcf
      <Box
       height={24}
        pr={2}
        mt={'1px'}
        pl={props.transcluded ? '11px' : '12px'}
        cursor='pointer'
        position='relative'
      >
        <ProfileOverlay cursor='auto' ship={msg.author} api={api}>
          {img}
        </ProfileOverlay>
      </Box>
      <Box flexGrow={1} display='block' className='clamp-message' {...bind}>
        <Box
          flexShrink={0}
          className='hide-child'
          pt={1}
          pb={1}
          display='flex'
          alignItems='baseline'
        >
          <Text
            fontSize={1}
            mr={2}
            flexShrink={1}
            mono={nameMono}
            fontWeight={nameMono ? '400' : '500'}
            cursor='pointer'
            onClick={doCopy}
            title={`~${msg.author}`}
          >
            {copyDisplay}
          </Text>
          <Text flexShrink={0} fontSize={0} gray>
            {timestamp}
          </Text>
          <Text
            flexShrink={0}
            fontSize={0}
            gray
            ml={2}
            display={['none', hovering ? 'block' : 'none']}
          >
            {datestamp}
          </Text>
        </Box>
      </Box>
    </Box>
  );
};

type MessageProps = { timestamp: string; timestampHover: boolean; }
  & Pick<ChatMessageProps, 'msg' | 'api' | 'transcluded' | 'showOurContact'>

export const Message = React.memo(({
  timestamp,
  msg,
  api,
  timestampHover,
  transcluded,
  showOurContact
}: MessageProps) => {
  const { hovering, bind } = useHovering();
  return (
    <Box pl="44px" pr={4} width="100%" position='relative'>
      {timestampHover ? (
        <Text
          display={hovering ? 'block' : 'none'}
          position='absolute'
          width='36px'
          textAlign='right'
          left={0}
          top='3px'
          fontSize={0}
          gray
        >
          {timestamp}
        </Text>
      ) : (
        <></>
      )}
      <GraphContent
        {...bind}
        width="100%"
        contents={msg.contents}
        transcluded={transcluded}
        api={api}
        showOurContact={showOurContact}
      />
    </Box>
  );
});

Message.displayName = 'Message';

export const MessagePlaceholder = ({
  height,
  index,
  className = '',
  style = {},
  ...props
}) => (
  <Box
    width='100%'
    fontSize={2}
    pl={3}
    pt={4}
    pr={3}
    display='flex'
    lineHeight='tall'
    className={className}
    style={{ height, ...style }}
    {...props}
  >
    <Box
      pr={3}
      verticalAlign='top'
      backgroundColor='white'
      style={{ float: 'left' }}
    >
      <Text
        display='block'
        background='washedGray'
        width='24px'
        height='24px'
        borderRadius='50%'
        style={{
          visibility: index % 5 == 0 ? 'initial' : 'hidden'
        }}
      ></Text>
    </Box>
    <Box
      style={{ float: 'right', flexGrow: 1 }}
      color='black'
      className='clamp-message'
    >
      <Box
        className='hide-child'
        paddingTop={4}
        style={{ visibility: index % 5 == 0 ? 'initial' : 'hidden' }}
      >
        <Text
          display='inline-block'
          verticalAlign='middle'
          fontSize={0}
          color='washedGray'
          cursor='default'
        >
          <Text maxWidth='32rem' display='block'>
            <Text
              backgroundColor='washedGray'
              borderRadius={2}
              display='block'
              width='100%'
              height='100%'
            ></Text>
          </Text>
        </Text>
        <Text
          display='inline-block'
          mono
          verticalAlign='middle'
          fontSize={0}
          color='washedGray'
        >
          <Text
            background='washedGray'
            borderRadius={2}
            display='block'
            height='1em'
            style={{ width: `${((index % 3) + 1) * 3}em` }}
          ></Text>
        </Text>
        <Text
          mono
          verticalAlign='middle'
          fontSize={0}
          ml={2}
          color='washedGray'
          borderRadius={2}
          display={['none', 'inline-block']}
          className='child'
        >
          <Text
            backgroundColor='washedGray'
            borderRadius={2}
            display='block'
            width='100%'
            height='100%'
          ></Text>
        </Text>
      </Box>
      <Text
        display='block'
        backgroundColor='washedGray'
        borderRadius={2}
        height='1em'
        style={{ width: `${(index % 5) * 20}%` }}
      ></Text>
    </Box>
  </Box>
);<|MERGE_RESOLUTION|>--- conflicted
+++ resolved
@@ -188,11 +188,7 @@
   const showHover = (props.transcluded === 0) && hovering && !props.hideHover;
   return (
     <Box
-<<<<<<< HEAD
-      py={1}
-=======
       py={props.transcluded ? '2px' : '1'}
->>>>>>> 7834adcf
       backgroundColor={props.highlighted
         ? showHover ? 'lightBlue' : 'washedBlue'
         : showHover ? 'washedGray' : 'transparent'
@@ -422,11 +418,7 @@
       </Box>
     );
   return (
-<<<<<<< HEAD
-    <Box pb={1} display='flex' alignItems='flex-start'>
-=======
     <Box pb="1" display='flex' alignItems='center'>
->>>>>>> 7834adcf
       <Box
        height={24}
         pr={2}
