--- conflicted
+++ resolved
@@ -435,19 +435,11 @@
       }
     }
 
-<<<<<<< HEAD
-  const date = useMemo(() => 
-    daToUnix(bigInt(msg.index.split('/').reverse()[0])),
-    [msg.index]
-  );
-  const nextDate = useMemo(() => nextMsg ? (
-=======
   const date = useMemo(() =>
     daToUnix(bigInt(msg.index.split('/').reverse()[0])),
     [msg.index]
   );
   const nextDate = useMemo(() => nextMsg && typeof nextMsg !== 'string'  ? (
->>>>>>> 3db93c6a
     daToUnix(bigInt(nextMsg.index.split('/').reverse()[0]))
   ) : null,
     [nextMsg]
@@ -524,181 +516,6 @@
   <ChatMessage {...props} innerRef={ref} />
 ));
 
-<<<<<<< HEAD
-export const MessageAuthor = ({
-  timestamp,
-  msg,
-  api,
-  showOurContact,
-  ...props
-}) => {
-  const osDark = useLocalState(state => state.dark);
-
-  const theme = useSettingsState(s => s.display.theme);
-  const dark = theme === 'dark' || (theme === 'auto' && osDark);
-  let contact: Contact | null = useContact(`~${msg.author}`);
-
-  const date = daToUnix(bigInt(msg.index.split('/').reverse()[0]));
-
-  const datestamp = moment
-    .unix(date / 1000)
-    .format(DATESTAMP_FORMAT);
-  contact =
-    ((msg.author === window.ship && showOurContact) ||
-      msg.author !== window.ship)
-      ? contact
-      : null;
-
-  const showNickname = useShowNickname(contact);
-  const { hideAvatars } = useSettingsState(selectCalmState);
-  const shipName = showNickname && contact?.nickname || cite(msg.author) || `~${msg.author}`;
-  const color = contact
-    ? `#${uxToHex(contact.color)}`
-    : dark
-    ? '#000000'
-    : '#FFFFFF';
-  const sigilClass = contact
-    ? ''
-    : dark
-    ? 'mix-blend-diff'
-    : 'mix-blend-darken';
-
-  const { copyDisplay, doCopy, didCopy } = useCopy(`~${msg.author}`, shipName);
-  const { hovering, bind } = useHovering();
-  const nameMono = !(showNickname || didCopy);
-
-  const img =
-    contact?.avatar && !hideAvatars ? (
-      <BaseImage
-        display='inline-block'
-        referrerPolicy='no-referrer'
-        style={{ objectFit: 'cover' }}
-        src={contact.avatar}
-        height={24}
-        width={24}
-        borderRadius={1}
-      />
-    ) : (
-      <Box
-        width={24}
-        height={24}
-        display='flex'
-        justifyContent='center'
-        alignItems='center'
-        backgroundColor={color}
-        borderRadius={1}
-      >
-        <Sigil
-          ship={msg.author}
-          size={12}
-          display='block'
-          color={color}
-          classes={sigilClass}
-          icon
-          padding={0}
-        />
-      </Box>
-    );
-  return (
-    <Box pb="1" display='flex' alignItems='center'>
-      <Box
-       height={24}
-        pr={2}
-        mt={'1px'}
-        pl={props.transcluded ? '11px' : '12px'}
-        cursor='pointer'
-        position='relative'
-      >
-        <ProfileOverlay cursor='auto' ship={msg.author} api={api}>
-          {img}
-        </ProfileOverlay>
-      </Box>
-      <Box flexGrow={1} display='block' className='clamp-message' {...bind}>
-        <Box
-          flexShrink={0}
-          className='hide-child'
-          pt={1}
-          pb={1}
-          display='flex'
-          alignItems='baseline'
-        >
-          <Text
-            fontSize={1}
-            mr={2}
-            flexShrink={1}
-            mono={nameMono}
-            fontWeight={nameMono ? '400' : '500'}
-            cursor='pointer'
-            onClick={doCopy}
-            title={`~${msg.author}`}
-          >
-            {copyDisplay}
-          </Text>
-          <Text flexShrink={0} fontSize={0} gray>
-            {timestamp}
-          </Text>
-          <Text
-            flexShrink={0}
-            fontSize={0}
-            gray
-            ml={2}
-            display={['none', hovering ? 'block' : 'none']}
-          >
-            {datestamp}
-          </Text>
-        </Box>
-      </Box>
-    </Box>
-  );
-};
-
-type MessageProps = { timestamp: string; timestampHover: boolean; }
-  & Pick<ChatMessageProps, 'msg' | 'api' | 'transcluded' | 'showOurContact'>
-
-export const Message = React.memo(({
-  timestamp,
-  msg,
-  api,
-  timestampHover,
-  transcluded,
-  showOurContact
-}: MessageProps) => {
-  const { hovering, bind } = useHovering();
-  return (
-    <Box pl="44px" pr={4} width="100%" position='relative'>
-      {timestampHover ? (
-        <Text
-          display={hovering ? 'block' : 'none'}
-          position='absolute'
-          width='36px'
-          textAlign='right'
-          left={0}
-          top='2px'
-          lineHeight="tall"
-          fontSize={0}
-          gray
-        >
-          {timestamp}
-        </Text>
-      ) : (
-        <></>
-      )}
-      <GraphContent
-        {...bind}
-        width="100%"
-        contents={msg.contents}
-        transcluded={transcluded}
-        api={api}
-        showOurContact={showOurContact}
-      />
-    </Box>
-  );
-});
-
-Message.displayName = 'Message';
-
-=======
->>>>>>> 3db93c6a
 export const MessagePlaceholder = ({
   height,
   index,
