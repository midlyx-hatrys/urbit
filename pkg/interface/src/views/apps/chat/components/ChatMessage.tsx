--- conflicted
+++ resolved
@@ -185,49 +185,6 @@
 
   let nameSpan = null;
 
-<<<<<<< HEAD
-    return (
-      <>
-        <OverlaySigil
-          ship={msg.author}
-          contact={contact}
-          color={color}
-          sigilClass={sigilClass}
-          association={association}
-          group={group}
-          hideAvatars={hideAvatars}
-          hideNicknames={hideNicknames}
-          scrollWindow={scrollWindow}
-          history={history}
-          api={api}
-          className="fl"
-        />
-        <Box flexGrow='1' display='block' className="clamp-message">
-          <Box
-            className="hide-child"
-            pt={1}
-            pb={1}
-            display='flex'
-            alignItems='center'
-          >
-            <Text
-              fontSize={0}
-              mr={3}
-              mono={!showNickname}
-              fontWeight={(showNickname) ? '500' : '400'}
-              className={`mw5 db truncate pointer`}
-              ref={e => nameSpan = e}
-              onClick={() => {
-                writeText(msg.author);
-                copyNotice(name);
-              }}
-              title={`~${msg.author}`}
-            >{name}</Text>
-            <Text flexShrink='0' gray mono className="v-mid">{timestamp}</Text>
-            <Text gray mono ml={2} className="v-mid child dn-s">{datestamp}</Text>
-          </Box>
-          <Box fontSize='14px'><MessageContent content={msg.letter} remoteContentPolicy={remoteContentPolicy} measure={measure} /></Box>
-=======
   const copyNotice = (saveName) => {
     if (nameSpan !== null) {
       nameSpan.innerText = 'Copied';
@@ -276,7 +233,6 @@
           >{name}</Text>
           <Text flexShrink='0' gray mono className="v-mid">{timestamp}</Text>
           <Text flexShrink={0}  gray mono ml={2} className="v-mid child dn-s">{datestamp}</Text>
->>>>>>> 804ceb96
         </Box>
         <ContentBox flexShrink={0} fontSize={fontSize ? fontSize : '14px'}>
           {msg.contents.map(c =>
