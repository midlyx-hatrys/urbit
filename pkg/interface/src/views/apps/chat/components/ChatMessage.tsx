--- conflicted
+++ resolved
@@ -40,14 +40,11 @@
 import Timestamp from '~/views/components/Timestamp';
 import useContactState from '~/logic/state/contact';
 import { useIdlingState } from '~/logic/lib/idling';
-<<<<<<< HEAD
-=======
 import ProfileOverlay from '~/views/components/ProfileOverlay';
 import {useCopy} from '~/logic/lib/useCopy';
 import {PermalinkEmbed} from '../../permalinks/embed';
 import {referenceToPermalink} from '~/logic/lib/permalinks';
 
->>>>>>> baf365b6
 
 export const DATESTAMP_FORMAT = '[~]YYYY.M.D';
 
@@ -143,15 +140,6 @@
   );
 };
 
-<<<<<<< HEAD
-const MessageActions = ({ api, history, msg, group }) => {
-  const isAdmin = () => group.tags.role.admin.has(window.ship);
-  const isOwn = () => msg.author === window.ship;
-  return (
-    <Box
-      borderRadius={1}
-      background='white'
-=======
 const MessageActions = ({ api, onReply, association, history, msg, group }) => {
   const isAdmin = () => group.tags.role.admin.has(window.ship);
   const isOwn = () => msg.author === window.ship;
@@ -161,7 +149,6 @@
     <Box
       borderRadius={1}
       backgroundColor='white'
->>>>>>> baf365b6
       border='1px solid'
       borderColor='lightGray'
       position='absolute'
@@ -169,28 +156,11 @@
       right={2}
     >
       <Row>
-<<<<<<< HEAD
-        {isOwn() ? (
-          <Box
-            padding={1}
-            size={'24px'}
-            cursor='pointer'
-            onClick={(e) => console.log(e)}
-          >
-            <Icon icon='NullIcon' size={3} />
-          </Box>
-        ) : null}
-=======
->>>>>>> baf365b6
         <Box
           padding={1}
           size={'24px'}
           cursor='pointer'
-<<<<<<< HEAD
-          onClick={(e) => console.log(e)}
-=======
           onClick={() => onReply(msg)}
->>>>>>> baf365b6
         >
           <Icon icon='Chat' size={3} />
         </Box>
@@ -212,20 +182,6 @@
               borderColor='lightGray'
               boxShadow='0px 0px 0px 3px'
             >
-<<<<<<< HEAD
-              {isOwn() ? (
-                <MessageActionItem onClick={(e) => console.log(e)}>
-                  Edit Message
-                </MessageActionItem>
-              ) : null}
-              <MessageActionItem onClick={(e) => console.log(e)}>
-                Reply
-              </MessageActionItem>
-              <MessageActionItem onClick={(e) => console.log(e)}>
-                Copy Message Link
-              </MessageActionItem>
-              {isAdmin() || isOwn() ? (
-=======
               <MessageActionItem onClick={() => onReply(msg)}>
                 Reply
               </MessageActionItem>
@@ -233,22 +189,15 @@
                 {copyDisplay}
               </MessageActionItem>
               {false && (isAdmin() || isOwn()) ? (
->>>>>>> baf365b6
                 <MessageActionItem onClick={(e) => console.log(e)} color='red'>
                   Delete Message
                 </MessageActionItem>
               ) : null}
-<<<<<<< HEAD
-              <MessageActionItem onClick={(e) => console.log(e)}>
-                View Signature
-              </MessageActionItem>
-=======
               {false && (
                 <MessageActionItem onClick={(e) => console.log(e)}>
                   View Signature
                 </MessageActionItem>
               )}
->>>>>>> baf365b6
             </Col>
           }
         >
@@ -263,13 +212,6 @@
 
 const MessageWrapper = (props) => {
   const { hovering, bind } = useHovering();
-<<<<<<< HEAD
-  return (
-    <Box
-      py='1'
-      backgroundColor={
-        hovering && !props.hideHover ? 'washedGray' : 'transparent'
-=======
   const showHover = (props.transcluded === 0) && hovering && !props.hideHover;
   return (
     <Box
@@ -277,17 +219,12 @@
       backgroundColor={props.highlighted
         ? showHover ? 'lightBlue' : 'washedBlue'
         : showHover ? 'washedGray' : 'transparent'
->>>>>>> baf365b6
       }
       position='relative'
       {...bind}
     >
       {props.children}
-<<<<<<< HEAD
-      {/* {hovering ? <MessageActions {...props} /> : null} */}
-=======
       {showHover ? <MessageActions {...props} /> : null}
->>>>>>> baf365b6
     </Box>
   );
 };
@@ -299,10 +236,7 @@
   isLastRead: boolean;
   group: Group;
   association: Association;
-<<<<<<< HEAD
-=======
   transcluded?: number;
->>>>>>> baf365b6
   className?: string;
   isPending: boolean;
   style?: unknown;
@@ -387,13 +321,9 @@
       scrollWindow,
       highlighted,
       fontSize,
-<<<<<<< HEAD
-      hideHover
-=======
       hideHover,
       transcluded,
       onReply
->>>>>>> baf365b6
     };
 
     const unreadContainerStyle = {
@@ -404,10 +334,7 @@
       <Box
         ref={this.props.innerRef}
         pt={renderSigil ? 2 : 0}
-<<<<<<< HEAD
-=======
         width="100%"
->>>>>>> baf365b6
         pb={isLastMessage ? '20px' : 0}
         className={containerClass}
         style={style}
@@ -644,14 +571,9 @@
                 />
               );
             case 'code':
-<<<<<<< HEAD
-              return <CodeContent key={i} content={content} />;
-            case 'url':
-=======
             return <CodeContent key={i} content={content} />;
             case 'reference':
               const { link } = referenceToPermalink(content);
->>>>>>> baf365b6
               return (
                 <PermalinkEmbed
                   link={link}
