--- conflicted
+++ resolved
@@ -281,13 +281,7 @@
       highlighted,
       showOurContact,
       fontSize,
-<<<<<<< HEAD
-      hideHover,
-      onReply = () => {},
-      transcluded = 0
-=======
       hideHover
->>>>>>> bafe95a9
     } = this.props;
 
     let onReply = this.props?.onReply;
