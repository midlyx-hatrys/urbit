--- conflicted
+++ resolved
@@ -123,22 +123,6 @@
   render() {
     const { props, state } = this;
 
-<<<<<<< HEAD
-    const color = props.ourContact
-      ? uxToHex(props.ourContact.color) : '000000';
-
-    const sigilClass = props.ourContact
-      ? '' : 'mix-blend-diff';
-
-    const avatar = (
-        props.ourContact &&
-        ((props.ourContact?.avatar) && !props.hideAvatars)
-      )
-      ? <BaseImage
-          src={props.ourContact.avatar}
-          height={16}
-          width={16}
-=======
     const color = props.ourContact ? uxToHex(props.ourContact.color) : '000000';
 
     const sigilClass = props.ourContact ? '' : 'mix-blend-diff';
@@ -149,21 +133,10 @@
           src={props.ourContact.avatar}
           height={24}
           width={24}
->>>>>>> 0570fb5b
           style={{ objectFit: 'cover' }}
           borderRadius={1}
           display='inline-block'
         />
-<<<<<<< HEAD
-      : <Sigil
-        ship={window.ship}
-        size={16}
-        color={`#${color}`}
-        classes={sigilClass}
-        icon
-        padding={2}
-        />;
-=======
       ) : (
         <Box
           width={24}
@@ -184,7 +157,6 @@
           />
         </Box>
       );
->>>>>>> 0570fb5b
 
     return (
       <Row
