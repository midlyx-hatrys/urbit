--- conflicted
+++ resolved
@@ -7,11 +7,8 @@
 import tokenizeMessage, { isUrl } from '~/logic/lib/tokenizeMessage';
 import GlobalApi from '~/logic/api/global';
 import { Envelope } from '~/types/chat-update';
-<<<<<<< HEAD
-import { StorageState, Contacts, Content } from '~/types';
-=======
+import { StorageState } from '~/types';
 import { Contacts, Content } from '@urbit/api';
->>>>>>> 7d451a37
 import { Row, BaseImage, Box, Icon, LoadingSpinner } from '@tlon/indigo-react';
 import withStorage from '~/views/components/withStorage';
 import { withLocalState } from '~/logic/state/local';
@@ -24,11 +21,7 @@
   envelopes: Envelope[];
   contacts: Contacts;
   onUnmount(msg: string): void;
-<<<<<<< HEAD
   storage: StorageState;
-=======
-  s3: unknown;
->>>>>>> 7d451a37
   placeholder: string;
   message: string;
   deleteMessage(): void;
@@ -208,8 +201,4 @@
   }
 }
 
-<<<<<<< HEAD
-export default withLocalState(withStorage(ChatInput, {accept: 'image/*'}), ['hideAvatars']);
-=======
-export default withLocalState(withS3(ChatInput, { accept: 'image/*' }), ['hideAvatars']);
->>>>>>> 7d451a37
+export default withLocalState(withStorage(ChatInput, { accept: 'image/*' }), ['hideAvatars']);