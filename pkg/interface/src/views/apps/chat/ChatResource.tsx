<<<<<<< HEAD
import {
  Content,
  createPost,
  deSig,
  fetchIsAllowed,
  isWriter,
  Post,
  removePosts,
  resourceFromPath
} from '@urbit/api';
import { Association } from '@urbit/api/metadata';
=======
import { Association, Content, createPost, fetchIsAllowed, Post, removePosts, deSig } from '@urbit/api';
>>>>>>> 06a2e5e1
import { BigInteger } from 'big-integer';
import _ from 'lodash';
import React, {
  ReactElement,
  useCallback,
  useEffect,
  useMemo,
  useState
} from 'react';
import shallow from 'zustand/shallow';
import airlock from '~/logic/api';
import { disallowedShipsForOurContact } from '~/logic/lib/contact';
import { getPermalinkForGraph } from '~/logic/lib/permalinks';
import { toHarkPath } from '~/logic/lib/util';
import useGraphState, { useGraphForAssoc } from '~/logic/state/graph';
import { useGroupForAssoc } from '~/logic/state/group';
import useHarkState, { useHarkStat } from '~/logic/state/hark';
import { Loading } from '~/views/components/Loading';
import { ChatPane } from './components/ChatPane';

const getCurrGraphSize = (ship: string, name: string) => {
  const { graphs } = useGraphState.getState();
  const graph = graphs[`${ship}/${name}`];
  return graph?.size ?? 0;
};

type ChatResourceProps = {
  association: Association;
  baseUrl: string;
};

const ChatResource = (props: ChatResourceProps): ReactElement => {
  const { association } = props;
  const { resource } = association;
  const [toShare, setToShare] = useState<string[] | string | undefined>();
  const group = useGroupForAssoc(association)!;
  const graph = useGraphForAssoc(association);
  const stats = useHarkStat(toHarkPath(association.resource));
  const unreadCount = stats.count;
  const canWrite = group ? isWriter(group, resource, window.ship) : false;
  const [
    getNewest,
    getOlderSiblings,
    getYoungerSiblings,
    addPost
  ] = useGraphState(
    s => [s.getNewest, s.getOlderSiblings, s.getYoungerSiblings, s.addPost],
    shallow
  );

  useEffect(() => {
    const count = Math.min(400, 100 + unreadCount);
    const { ship, name } = resourceFromPath(resource);
    getNewest(ship, name, count);
    setToShare(undefined);
    (async function () {
      if (group.hidden) {
        const members = await disallowedShipsForOurContact(
          Array.from(group.members)
        );
        if (members.length > 0) {
          setToShare(members);
        }
      } else {
        const { ship: groupHost } = resourceFromPath(association.group);
        const shared = await airlock.scry(fetchIsAllowed(
          `~${window.ship}`,
          'personal',
          groupHost,
          true
        ));
        if (!shared) {
          setToShare(association.group);
        }
      }
    })();
  }, [resource]);

  const onReply = useCallback(
    (msg: Post) => {
      const url = getPermalinkForGraph(
        props.association.group,
        props.association.resource,
        msg.index
      );
      return `${url}\n~${msg.author}: `;
    },
    [association.resource]
  );

  const isAdmin = useMemo(
    () => (group ? _.includes(group.tags.role.admin, `~${window.ship}`) : false),
    [group]
  );

const fetchMessages = useCallback(async (newer: boolean) => {
  const pageSize = 100;

    const [, , ship, name] = resource.split('/');
    const graphSize = graph?.size ?? 0;
    const expectedSize = graphSize + pageSize;
    if(graphSize === 0) {
      // already loading the graph
      return false;
    }
    if (newer) {
      const index = graph.peekLargest()?.[0];
      if (!index) {
        return false;
      }
      await getYoungerSiblings(
        ship,
        name,
        pageSize,
        `/${index.toString()}`
      );
      return expectedSize !== getCurrGraphSize(deSig(ship), name);
    } else {
      const index = graph.peekSmallest()?.[0];
      if (!index) {
        return false;
      }
      await getOlderSiblings(ship, name, pageSize, `/${index.toString()}`);
      const currSize = getCurrGraphSize(deSig(ship), name);
      console.log(currSize);
      const done = expectedSize !== currSize;
      return done;
    }
  }, [graph, resource]);

  const onSubmit = useCallback((contents: Content[]) => {
    const { ship, name } = resourceFromPath(resource);
    addPost(ship, name, createPost(window.ship, contents));
  }, [resource, addPost]);

  const onDelete = useCallback((msg: Post) => {
    const { ship, name } = resourceFromPath(resource);
    airlock.poke(removePosts(ship, name, [msg.index]));
  }, [resource]);

  const dismissUnread = useCallback(() => {
    useHarkState.getState().readCount(toHarkPath(association.resource));
  }, [association.resource]);

  const getPermalink = useCallback(
    (index: BigInteger) =>
      getPermalinkForGraph(association.group, resource, `/${index.toString()}`),
    [association.resource]
  );

  if (!graph) {
    return <Loading />;
  }

  return (
    <ChatPane
      id={resource.slice(7)}
      graph={graph}
      unreadCount={unreadCount}
      canWrite={canWrite}
      onReply={onReply}
      onDelete={onDelete}
      fetchMessages={fetchMessages}
      dismissUnread={dismissUnread}
      getPermalink={getPermalink}
      isAdmin={isAdmin}
      onSubmit={onSubmit}
      promptShare={toShare}
    />
  );
};

export { ChatResource };<|MERGE_RESOLUTION|>--- conflicted
+++ resolved
@@ -1,18 +1,4 @@
-<<<<<<< HEAD
-import {
-  Content,
-  createPost,
-  deSig,
-  fetchIsAllowed,
-  isWriter,
-  Post,
-  removePosts,
-  resourceFromPath
-} from '@urbit/api';
-import { Association } from '@urbit/api/metadata';
-=======
-import { Association, Content, createPost, fetchIsAllowed, Post, removePosts, deSig } from '@urbit/api';
->>>>>>> 06a2e5e1
+import { Association, Content, createPost, deSig, fetchIsAllowed, isWriter, Post, removePosts, resourceFromPath } from '@urbit/api';
 import { BigInteger } from 'big-integer';
 import _ from 'lodash';
 import React, {
