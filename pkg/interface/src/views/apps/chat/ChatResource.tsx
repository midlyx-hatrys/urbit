import React, { useRef, useCallback, useEffect, useState } from 'react';
import { RouteComponentProps } from 'react-router-dom';
import { Col } from '@tlon/indigo-react';
import _ from 'lodash';

import { Association } from '@urbit/api/metadata';
import { StoreState } from '~/logic/store/type';
import { useFileDrag } from '~/logic/lib/useDrag';
import ChatWindow from './components/ChatWindow';
import ChatInput from './components/ChatInput';
import GlobalApi from '~/logic/api/global';
import { ShareProfile } from '~/views/apps/chat/components/ShareProfile';
import SubmitDragger from '~/views/components/SubmitDragger';
import { useLocalStorageState } from '~/logic/lib/useLocalStorageState';
import { Loading } from '~/views/components/Loading';
import { isWriter, resourceFromPath } from '~/logic/lib/group';

import './css/custom.css';
import useContactState from '~/logic/state/contact';
import useGraphState from '~/logic/state/graph';
import useGroupState from '~/logic/state/group';
import useHarkState from '~/logic/state/hark';

type ChatResourceProps = StoreState & {
  association: Association;
  api: GlobalApi;
  baseUrl: string;
} & RouteComponentProps;

export function ChatResource(props: ChatResourceProps) {
  const station = props.association.resource;
  const groupPath = props.association.group;
  const groups = useGroupState(state => state.groups);
  const group = groups[groupPath];
  const contacts = useContactState(state => state.contacts);
  const graphs = useGraphState(state => state.graphs);
  const graph = graphs[station.slice(7)];
  const graphKeys = useGraphState(state => state.graphKeys);
  const isChatMissing = !graphKeys.has(station.slice(7));
  const unreads = useHarkState(state => state.unreads);
  const unreadCount = unreads.graph?.[station]?.['/']?.unreads || 0;
  const [,, owner, name] = station.split('/');
  const ourContact = contacts?.[`~${window.ship}`];
  const chatInput = useRef<ChatInput>();
  const canWrite = isWriter(group, station);

  useEffect(() => {
    const count = 100 + unreadCount;
    props.api.graph.getNewest(owner, name, count);
  }, [station]);

  const onFileDrag = useCallback(
    (files: FileList | File[]) => {
      if (!chatInput.current) {
        return;
      }
      chatInput.current?.uploadFiles(files);
    },
    [chatInput.current]
  );

  const { bind, dragging } = useFileDrag(onFileDrag);

  const [unsent, setUnsent] = useLocalStorageState<Record<string, string>>(
    'chat-unsent',
    {}
  );

  const appendUnsent = useCallback(
    (u: string) => setUnsent(s => ({ ...s, [station]: u })),
    [station]
  );

  const clearUnsent = useCallback(
    () => setUnsent(s => _.omit(s, station)),
    [station]
  );

  const scrollTo = new URLSearchParams(location.search).get('msg');

  useEffect(() => {
    const clear = () => {
      props.history.replace(location.pathname);
    };
    setTimeout(clear, 10000);
    return clear;
  }, [station]);

  const [showBanner, setShowBanner] = useState(false);
  const [hasLoadedAllowed, setHasLoadedAllowed] = useState(false);
  const [recipients, setRecipients] = useState([]);

  const res = resourceFromPath(groupPath);

  useEffect(() => {
    (async () => {
      if (!res) { return; }
      if (!group) { return; }
      if (group.hidden) {
        const members = _.compact(await Promise.all(
          Array.from(group.members)
            .map(s => {
              const ship = `~${s}`;
              if(s === window.ship) {
                return Promise.resolve(null);
              }
              return props.api.contacts.fetchIsAllowed(
                `~${window.ship}`,
                'personal',
                ship,
                true
              ).then(isAllowed => {
                return isAllowed ? null : ship;
              });
            })
        ));

        if(members.length > 0) {
          setShowBanner(true);
          setRecipients(members);
        } else {
          setShowBanner(false);
        }
      } else {
        const groupShared = await props.api.contacts.fetchIsAllowed(
          `~${window.ship}`,
          'personal',
          res.ship,
          true
        );
        setShowBanner(!groupShared);
      }

      setHasLoadedAllowed(true);
    })();
  }, [groupPath, group]);

  if(!graph) {
    return <Loading />;
  }

  const modifiedContacts = { ...contacts };
  delete  modifiedContacts[`~${window.ship}`];

  return (
    <Col {...bind} height="100%" overflow="hidden" position="relative">
      <ShareProfile
        our={ourContact}
        api={props.api}
        recipient={owner}
        recipients={recipients}
        showBanner={showBanner}
        setShowBanner={setShowBanner}
        group={group}
        groupPath={groupPath}
      />
      {dragging && <SubmitDragger />}
      <ChatWindow
        key={station}
        history={props.history}
        graph={graph}
        unreadCount={unreadCount}
        contacts={
          (!showBanner && hasLoadedAllowed) ?
          contacts : modifiedContacts
        }
        association={props.association}
        group={group}
        ship={owner}
        station={station}
        api={props.api}
        scrollTo={scrollTo ? parseInt(scrollTo, 10) : undefined}
      />
      { canWrite && (
      <ChatInput
        ref={chatInput}
        api={props.api}
        station={station}
        ourContact={
          (!showBanner && hasLoadedAllowed) ? ourContact : null
        }
        envelopes={[]}
        contacts={
          (!showBanner && hasLoadedAllowed) ? contacts : modifiedContacts
        }
        onUnmount={appendUnsent}
<<<<<<< HEAD
=======
        storage={props.storage}
>>>>>>> 72445f34
        placeholder="Message..."
        message={unsent[station] || ''}
        deleteMessage={clearUnsent}
      /> )}
    </Col>
  );
}<|MERGE_RESOLUTION|>--- conflicted
+++ resolved
@@ -184,10 +184,6 @@
           (!showBanner && hasLoadedAllowed) ? contacts : modifiedContacts
         }
         onUnmount={appendUnsent}
-<<<<<<< HEAD
-=======
-        storage={props.storage}
->>>>>>> 72445f34
         placeholder="Message..."
         message={unsent[station] || ''}
         deleteMessage={clearUnsent}
