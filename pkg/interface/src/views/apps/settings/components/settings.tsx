--- conflicted
+++ resolved
@@ -7,10 +7,6 @@
 import DisplayForm from "./lib/DisplayForm";
 import S3Form from "./lib/S3Form";
 import SecuritySettings from "./lib/Security";
-<<<<<<< HEAD
-import RemoteContentForm from "./lib/RemoteContent";
-=======
->>>>>>> 0570fb5b
 import { NotificationPreferences } from "./lib/NotificationPref";
 import { CalmPrefs } from "./lib/CalmPref";
 import { Link } from "react-router-dom";
