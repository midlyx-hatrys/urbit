--- conflicted
+++ resolved
@@ -12,13 +12,6 @@
 } from '@tlon/indigo-react';
 import { AsyncButton } from "~/views/components/AsyncButton";
 
-<<<<<<< HEAD
-import GlobalApi from "~/logic/api/global";
-import { BucketList } from "./BucketList";
-import { S3State } from '~/types/s3-update';
-import { BackButton } from './BackButton';
-import {StorageState} from '~/types';
-=======
 import GlobalApi from '~/logic/api/global';
 import { BucketList } from './BucketList';
 import { S3State } from '~/types/s3-update';
@@ -26,7 +19,6 @@
 import { BackButton } from './BackButton';
 import { StorageState } from '~/types';
 import useStorageState from '~/logic/state/storage';
->>>>>>> 0570fb5b
 
 interface FormSchema {
   s3bucket: string;
@@ -38,20 +30,11 @@
 
 interface S3FormProps {
   api: GlobalApi;
-<<<<<<< HEAD
-  storage: StorageState;
-}
-
-export default function S3Form(props: S3FormProps): ReactElement {
-  const { api, storage } = props;
-  const { s3 } = storage;
-=======
 }
 
 export default function S3Form(props: S3FormProps): ReactElement {
   const { api } = props;
   const s3 = useStorageState((state) => state.s3);
->>>>>>> 0570fb5b
 
   const onSubmit = useCallback(async (values: FormSchema, actions: FormikHelpers<FormSchema>) => {
       if (values.s3secretAccessKey !== s3.credentials?.secretAccessKey) {
@@ -72,12 +55,8 @@
 
   return (
     <>
-<<<<<<< HEAD
-      <Col p="5" pt="4" borderBottom="1" borderBottomColor="washedGray">
-=======
       <BackButton />
       <Col p='5' pt='4' borderBottom='1' borderBottomColor='washedGray'>
->>>>>>> 0570fb5b
         <Formik
           initialValues={
             {
@@ -91,52 +70,25 @@
           onSubmit={onSubmit}
         >
           <Form>
-<<<<<<< HEAD
-            <BackButton/>
-            <Col maxWidth="600px" gapY="5">
-              <Col gapY="1" mt="0">
-                <Text color="black" fontSize={2} fontWeight="medium">
-=======
             <Col maxWidth='600px' gapY='5'>
               <Col gapY='1' mt='0'>
                 <Text color='black' fontSize={2} fontWeight='medium'>
->>>>>>> 0570fb5b
                   S3 Storage Setup
                 </Text>
                 <Text gray>
                   Store credentials for your S3 object storage buckets on your
                   Urbit ship, and upload media freely to various modules.
                   <Anchor
-<<<<<<< HEAD
-                    target="_blank"
-                    style={{ textDecoration: 'none' }}
-                    borderBottom="1"
-                    ml="1"
-                    href="https://urbit.org/using/operations/using-your-ship/#bucket-setup">
-=======
                     target='_blank'
                     style={{ textDecoration: 'none' }}
                     borderBottom='1'
                     ml='1'
                     href='https://urbit.org/using/operations/using-your-ship/#bucket-setup'
                   >
->>>>>>> 0570fb5b
                     Learn more
                   </Anchor>
                 </Text>
               </Col>
-<<<<<<< HEAD
-              <Input label="Endpoint" id="s3endpoint" />
-              <Input label="Access Key ID" id="s3accessKeyId" />
-              <Input
-                type="password"
-                label="Secret Access Key"
-                id="s3secretAccessKey"
-              />
-              <Button style={{ cursor: "pointer" }} type="submit">
-                Submit
-              </Button>
-=======
               <Input label='Endpoint' id='s3endpoint' />
               <Input label='Access Key ID' id='s3accessKeyId' />
               <Input
@@ -147,20 +99,13 @@
               <AsyncButton primary style={{ cursor: 'pointer' }} type='submit'>
                 Submit
               </AsyncButton>
->>>>>>> 0570fb5b
             </Col>
           </Form>
         </Formik>
       </Col>
-<<<<<<< HEAD
-      <Col maxWidth="600px" p="5" gapY="4">
-        <Col gapY="1">
-          <Text color="black" mb={4} fontSize={2} fontWeight="medium">
-=======
       <Col maxWidth='600px' p='5' gapY='4'>
         <Col gapY='1'>
           <Text color='black' mb={4} fontSize={2} fontWeight='medium'>
->>>>>>> 0570fb5b
             S3 Buckets
           </Text>
           <Text gray>
