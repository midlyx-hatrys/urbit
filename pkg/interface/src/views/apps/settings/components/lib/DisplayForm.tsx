import React from "react";

import {
  Col,
  Text,
  Label,
  ManagedRadioButtonField as Radio
} from "@tlon/indigo-react";
import { Formik, Form } from "formik";
import * as Yup from "yup";

import GlobalApi from "~/logic/api/global";
import { uxToHex } from "~/logic/lib/util";
import { S3State, BackgroundConfig, StorageState } from "~/types";
import { BackgroundPicker, BgType } from "./BackgroundPicker";
import useSettingsState, { SettingsState, selectSettingsState } from "~/logic/state/settings";
import {AsyncButton} from "~/views/components/AsyncButton";
import { BackButton } from "./BackButton";

const formSchema = Yup.object().shape({
  bgType: Yup.string()
    .oneOf(["none", "color", "url"], "invalid")
    .required("Required"),
  background: Yup.string(),
  theme: Yup.string()
    .oneOf(["light", "dark", "auto"])
    .required("Required")
});

interface FormSchema {
  bgType: BgType;
  bgColor: string | undefined;
  bgUrl: string | undefined;
  theme: string;
}

interface DisplayFormProps {
  api: GlobalApi;
}

const settingsSel = selectSettingsState(["display"]);

export default function DisplayForm(props: DisplayFormProps) {
  const { api } = props;

  const {
    display: {
      background,
      backgroundType,
      theme
    }
  } = useSettingsState(settingsSel);

<<<<<<< HEAD
  const {
    display: {
      background,
      backgroundType,
      theme
    }
  } = useSettingsState(settingsSel);

=======
>>>>>>> 0570fb5b

  let bgColor, bgUrl;
  if (backgroundType === "url") {
    bgUrl = background;
  }
  if (backgroundType === "color") {
    bgColor = background;
  }
  const bgType = backgroundType || "none";

  return (
    <Formik
      validationSchema={formSchema}
      initialValues={
        {
          bgType: backgroundType,
          bgColor: bgColor || "",
          bgUrl,
          theme
        } as FormSchema
      }
      onSubmit={async (values, actions) => {
        let promises = [] as Promise<any>[];
        promises.push(api.settings.putEntry('display', 'backgroundType', values.bgType));
        promises.push(
          api.settings.putEntry('display', 'background',
            values.bgType === "color"
            ? `#${uxToHex(values.bgColor || "0x0")}`
            : values.bgType === "url"
            ? values.bgUrl || ""
            : false
          ));

        promises.push(api.settings.putEntry('display', 'theme', values.theme));
        await Promise.all(promises);

        actions.setStatus({ success: null });

      }}
    >
      {(props) => (
        <Form>
          <BackButton/>
          <Col p="5" pt="4" gapY="5">
              <Col gapY="1" mt="0">
              <Text color="black" fontSize={2} fontWeight="medium">
                Display Preferences
              </Text>
              <Text gray>
                Customize visual interfaces across your Landscape
              </Text>
            </Col>
            <BackgroundPicker
              bgType={props.values.bgType}
              bgUrl={props.values.bgUrl}
              api={api}
<<<<<<< HEAD
              storage={storage}
=======
>>>>>>> 0570fb5b
            />
            <Label>Theme</Label>
            <Radio name="theme" id="light" label="Light"/>
            <Radio name="theme" id="dark" label="Dark" />
            <Radio name="theme" id="auto" label="Auto" />
            <AsyncButton primary width="fit-content" type="submit">
              Save
            </AsyncButton>
          </Col>
        </Form>
      )}
    </Formik>
  );
}<|MERGE_RESOLUTION|>--- conflicted
+++ resolved
@@ -51,17 +51,6 @@
     }
   } = useSettingsState(settingsSel);
 
-<<<<<<< HEAD
-  const {
-    display: {
-      background,
-      backgroundType,
-      theme
-    }
-  } = useSettingsState(settingsSel);
-
-=======
->>>>>>> 0570fb5b
 
   let bgColor, bgUrl;
   if (backgroundType === "url") {
@@ -118,10 +107,6 @@
               bgType={props.values.bgType}
               bgUrl={props.values.bgUrl}
               api={api}
-<<<<<<< HEAD
-              storage={storage}
-=======
->>>>>>> 0570fb5b
             />
             <Label>Theme</Label>
             <Radio name="theme" id="light" label="Light"/>
