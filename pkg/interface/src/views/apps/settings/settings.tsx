--- conflicted
+++ resolved
@@ -1,21 +1,12 @@
-<<<<<<< HEAD
 import React, { ReactNode } from "react";
-import { Route, Link, Switch, useLocation } from "react-router-dom";
+import { useLocation } from "react-router-dom";
 import Helmet from "react-helmet";
-=======
-import React, { ReactElement } from 'react';
-import { Route } from 'react-router-dom';
-import Helmet from 'react-helmet';
->>>>>>> 390a17b7
 
-import { Box } from '@tlon/indigo-react';
+import { Text, Box, Col, Row } from '@tlon/indigo-react';
 
-<<<<<<< HEAD
-import Settings from "./components/settings";
 import { NotificationPreferences } from "./components/lib/NotificationPref";
 import DisplayForm from "./components/lib/DisplayForm";
 import S3Form from "./components/lib/S3Form";
-import useLocalState from "~/logic/state/local";
 import { CalmPrefs } from "./components/lib/CalmPref";
 import SecuritySettings from "./components/lib/Security";
 import { LeapSettings } from "./components/lib/LeapSettings";
@@ -70,22 +61,14 @@
 }
 
 export default function SettingsScreen(props: any) {
-  const { ship, dark } = props;
 
   useHashLink();
 
-=======
-import Settings from './components/settings';
-import useLocalState from '~/logic/state/local';
-
-export default function SettingsScreen(props: any): ReactElement {
->>>>>>> 390a17b7
   return (
     <>
       <Helmet defer={false}>
         <title>Landscape - Settings</title>
       </Helmet>
-<<<<<<< HEAD
       <Skeleton>
         <Row height="100%" overflow="hidden">
           <Col
@@ -147,37 +130,6 @@
           </Col>
         </Row>
       </Skeleton>
-=======
-      <Route
-        path={['/~settings']}
-        render={() => {
-          return (
-            <Box height="100%"
-                width="100%"
-                px={[0, 3]}
-                pb={[0, 3]}
-                borderRadius={1}
-            >
-              <Box
-                height="100%"
-                width="100%"
-                display="grid"
-                gridTemplateColumns={['100%', '400px 1fr']}
-                gridTemplateRows={['48px 1fr', '1fr']}
-                borderRadius={1}
-                bg="white"
-                border={1}
-                borderColor="washedGray"
-                overflowY="auto"
-                flexGrow
-              >
-                <Settings {...props} />
-              </Box>
-            </Box>
-          );
-        }}
-      />
->>>>>>> 390a17b7
     </>
   );
 }