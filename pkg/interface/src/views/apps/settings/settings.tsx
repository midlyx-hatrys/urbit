--- conflicted
+++ resolved
@@ -12,16 +12,7 @@
 import { NotificationPreferences } from './components/lib/NotificationPref';
 import S3Form from './components/lib/S3Form';
 import SecuritySettings from './components/lib/Security';
-<<<<<<< HEAD
-import { LeapSettings } from './components/lib/LeapSettings';
-import { useHashLink } from '~/logic/lib/useHashLink';
-import { SidebarItem as BaseSidebarItem } from '~/views/landscape/components/SidebarItem';
-import { PropFunc } from '~/types';
-import DebugPane from './components/lib/Debug';
-import useHarkState from '~/logic/state/hark';
 import ShortcutSettings from './components/lib/ShortcutSettings';
-=======
->>>>>>> eedef4ea
 
 export const Skeleton = (props: { children: ReactNode }) => (
   <Box height='100%' width='100%' px={[0, 3]} pb={[0, 3]} borderRadius={1}>
