import { Box, Col, Text } from '@tlon/indigo-react';
import React, { ReactNode, useEffect } from 'react';
import Helmet from 'react-helmet';
import { useLocation } from 'react-router-dom';
import useHarkState from '~/logic/state/hark';
import { PropFunc } from '~/types';
import { SidebarItem as BaseSidebarItem } from '~/views/landscape/components/SidebarItem';
import { CalmPrefs } from './components/lib/CalmPref';
import DebugPane from './components/lib/Debug';
import DisplayForm from './components/lib/DisplayForm';
import { LeapSettings } from './components/lib/LeapSettings';
import { NotificationPreferences } from './components/lib/NotificationPref';
import S3Form from './components/lib/S3Form';
import SecuritySettings from './components/lib/Security';
import ShortcutSettings from './components/lib/ShortcutSettings';

export const Skeleton = (props: { children: ReactNode }) => (
  <Box height='100%' width='100%' px={[0, 3]} pb={[0, 3]} borderRadius={1}>
    <Box
      display='grid'
      gridTemplateColumns={[
        '100%',
        'minmax(150px, 1fr) 3fr',
        'minmax(250px, 1fr) 4fr'
      ]}
      gridTemplateRows='100%'
      height='100%'
      width='100%'
      borderRadius={2}
      bg='white'
      border={1}
      borderColor='lightGray'
    >
      {props.children}
    </Box>
  </Box>
);

type ProvSideProps = 'to' | 'selected';
type BaseProps = PropFunc<typeof BaseSidebarItem>;
function SidebarItem(props: { hash: string } & Omit<BaseProps, ProvSideProps>) {
  const { hash, icon, text, ...rest } = props;

  const to = `/~settings#${hash}`;

  const location = useLocation();
  const selected = location.hash.slice(1) === hash;

  return (
    <BaseSidebarItem
      {...rest}
      icon={icon}
      text={text}
      to={to}
      selected={selected}
    />
  );
}

function SettingsItem(props: { children: ReactNode }) {
  const { children } = props;

  return (
    <Box borderBottom={1} borderBottomColor='lightGray'>
      {children}
    </Box>
  );
}

export default function SettingsScreen(props: any) {
  const location = useLocation();
  const hash = location.hash.slice(1);
  const notificationsCount = useHarkState(state => state.notificationsCount);

  useEffect(() => {
    const debugShower = (event) => {
      if (hash)
return;
      if (event.key === '~') {
        window.location.hash = 'debug';
      }
    };
    document.addEventListener('keyup', debugShower);

    return () => {
      document.removeEventListener('keyup', debugShower);
    };
  }, [hash]);

  return (
    <>
      <Helmet defer={false}>
        <title>{ notificationsCount ? `(${String(notificationsCount) }) `: '' }Landscape - Settings</title>
      </Helmet>
      <Skeleton>
        <Col
          height='100%'
          borderRight={1}
          borderRightColor='lightGray'
          display={hash === '' ? 'flex' : ['none', 'flex']}
          width='100%'
          overflowY='auto'
        >
          <Text display='block' mt={4} mb={3} mx={3} fontSize={2} fontWeight='700'>
            System Preferences
          </Text>
          <Col>
            <SidebarItem
              icon='Notifications'
              text='Notifications'
              hash='notifications'
            />
            <SidebarItem icon='Image' text='Display' hash='display' />
            <SidebarItem icon='Upload' text='Remote Storage' hash='s3' />
            <SidebarItem icon='LeapArrow' text='Leap' hash='leap' />
            <SidebarItem icon='Node' text='CalmEngine' hash='calm' />
<<<<<<< HEAD
            <SidebarItem icon='Keyboard' text='Shortcuts' hash='shortcuts' />
=======
            <SidebarItem icon='EastCarat' text='Shortcuts' hash='shortcuts' />
>>>>>>> 9487ec16
            <SidebarItem
              icon='Locked'
              text='Devices + Security'
              hash='security'
            />
          </Col>
        </Col>
        <Col flexGrow={1} overflowY='auto'>
          <SettingsItem>
            {hash === 'notifications' && (
              <NotificationPreferences
                {...props}
                graphConfig={props.notificationsGraphConfig}
              />
            )}
            {hash === 'display' && <DisplayForm api={props.api} />}
            {hash === 'shortcuts' && <ShortcutSettings api={props.api} />}
            {hash === 's3' && <S3Form api={props.api} />}
            {hash === 'leap' && <LeapSettings api={props.api} />}
            {hash === 'calm' && <CalmPrefs api={props.api} />}
            {hash === 'security' && <SecuritySettings api={props.api} />}
            {hash === 'debug' && <DebugPane />}
          </SettingsItem>
        </Col>
      </Skeleton>
    </>
  );
}<|MERGE_RESOLUTION|>--- conflicted
+++ resolved
@@ -114,11 +114,7 @@
             <SidebarItem icon='Upload' text='Remote Storage' hash='s3' />
             <SidebarItem icon='LeapArrow' text='Leap' hash='leap' />
             <SidebarItem icon='Node' text='CalmEngine' hash='calm' />
-<<<<<<< HEAD
-            <SidebarItem icon='Keyboard' text='Shortcuts' hash='shortcuts' />
-=======
             <SidebarItem icon='EastCarat' text='Shortcuts' hash='shortcuts' />
->>>>>>> 9487ec16
             <SidebarItem
               icon='Locked'
               text='Devices + Security'
