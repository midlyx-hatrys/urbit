import React from 'react';
import { CommentItem } from './comment-item';
import { getContactDetails } from '~/logic/lib/util';


<<<<<<< HEAD
    const { hideNicknames, hideAvatars, remoteContentPolicy } = props;

    const commentsList = Object.keys(commentsPage)
    .map((entry) => {
      const commentObj = commentsPage[entry];
      const { ship, time, udon } = commentObj;

      const contacts = props.contacts
        ? props.contacts
        : {};

      const { nickname, color, member, avatar } = getContactDetails(contacts[ship]);

      const nameClass = nickname && !hideNicknames ? 'inter' : 'mono';

      return(
        <CommentItem
          key={time}
          ship={ship}
          time={time}
          content={udon}
          nickname={nickname}
          hasNickname={Boolean(nickname)}
          color={color}
          avatar={avatar}
          member={member}
          hideNicknames={hideNicknames}
          hideAvatars={hideAvatars}
          remoteContentPolicy={remoteContentPolicy}
        />
      );
    });
    return (
      <div>
        {commentsList}
        <CommentsPagination
        key={props.resourcePath + props.commentPage}
        resourcePath={props.resourcePath}
        popout={props.popout}
        linkPage={props.linkPage}
        linkIndex={props.linkIndex}
        url={props.url}
        commentPage={props.commentPage}
        total={total}
        />
      </div>
    );
  }
=======
export const Comments = (props) => {
  const {
    hideNicknames,
    hideAvatars
  } = props;

  const contacts = props.contacts ? props.contacts : {};

  return (
    <div>
      { Array.from(props.comments.values()).map((comment) => {
          const { nickname, color, member, avatar } =
            getContactDetails(contacts[comment.post.author]);

          const nameClass = nickname && !hideNicknames ? 'inter' : 'mono';

          return (
            <CommentItem
              key={comment.post.index}
              post={comment.post}
              nickname={nickname}
              hasNickname={Boolean(nickname)}
              color={color}
              avatar={avatar}
              member={member}
              hideNicknames={hideNicknames}
              hideAvatars={hideAvatars}
            />
          );
        })
      }
    </div>
  );
>>>>>>> 68d15b80
}
<|MERGE_RESOLUTION|>--- conflicted
+++ resolved
@@ -2,57 +2,6 @@
 import { CommentItem } from './comment-item';
 import { getContactDetails } from '~/logic/lib/util';
 
-
-<<<<<<< HEAD
-    const { hideNicknames, hideAvatars, remoteContentPolicy } = props;
-
-    const commentsList = Object.keys(commentsPage)
-    .map((entry) => {
-      const commentObj = commentsPage[entry];
-      const { ship, time, udon } = commentObj;
-
-      const contacts = props.contacts
-        ? props.contacts
-        : {};
-
-      const { nickname, color, member, avatar } = getContactDetails(contacts[ship]);
-
-      const nameClass = nickname && !hideNicknames ? 'inter' : 'mono';
-
-      return(
-        <CommentItem
-          key={time}
-          ship={ship}
-          time={time}
-          content={udon}
-          nickname={nickname}
-          hasNickname={Boolean(nickname)}
-          color={color}
-          avatar={avatar}
-          member={member}
-          hideNicknames={hideNicknames}
-          hideAvatars={hideAvatars}
-          remoteContentPolicy={remoteContentPolicy}
-        />
-      );
-    });
-    return (
-      <div>
-        {commentsList}
-        <CommentsPagination
-        key={props.resourcePath + props.commentPage}
-        resourcePath={props.resourcePath}
-        popout={props.popout}
-        linkPage={props.linkPage}
-        linkIndex={props.linkIndex}
-        url={props.url}
-        commentPage={props.commentPage}
-        total={total}
-        />
-      </div>
-    );
-  }
-=======
 export const Comments = (props) => {
   const {
     hideNicknames,
@@ -67,7 +16,6 @@
           const { nickname, color, member, avatar } =
             getContactDetails(contacts[comment.post.author]);
 
-          const nameClass = nickname && !hideNicknames ? 'inter' : 'mono';
 
           return (
             <CommentItem
@@ -86,5 +34,4 @@
       }
     </div>
   );
->>>>>>> 68d15b80
 }
