--- conflicted
+++ resolved
@@ -1,9 +1,5 @@
-<<<<<<< HEAD
-import React, { Component } from 'react';
+import React  from 'react';
 import { Row, Col, Anchor, Box, Text } from '@tlon/indigo-react';
-=======
-import React from 'react';
->>>>>>> 1e86da80
 
 import { Sigil } from '~/logic/lib/sigil';
 import { Link } from 'react-router-dom';
@@ -33,21 +29,11 @@
   const showAvatar = avatar && !hideAvatars;
   const showNickname = nickname && !hideNicknames;
 
-  const mono = showNickname ? 'inter white-d' : 'mono white-d';
-
   const img = showAvatar
-<<<<<<< HEAD
     ? <img src={props.avatar} height={36} width={36} className="dib" />
     : <Sigil ship={`~${author}`} size={36} color={'#' + props.color} />;
 
   const baseUrl = props.baseUrl || `/~link/${resource}`;
-
-  let hostname = '';
-  try {
-    const url = new URL(contents[1].url);
-    hostname = url.hostname;
-  } catch (e) {}
-
 
   return (
     <Row alignItems="center" py={3} bg="white">
@@ -70,31 +56,6 @@
           </Text>
           <Link to={`${baseUrl}/${index}`}>
             <Text color="gray">{size} comments</Text>
-=======
-    ? <img src={avatar} height={38} width={38} className="dib" />
-    : <Sigil ship={`~${author}`} size={38} color={'#' + color} />;
-
-  return (
-    <div className='w-100 pv3 flex bg-white bg-gray0-d lh-solid'>
-      {img}
-      <div className='flex flex-column ml2 flex-auto'>
-        <a
-          href={contents[1].url}
-          className='w-100 flex'
-          target='_blank'
-          rel='noopener noreferrer'>
-          <p className='f8 truncate'>{contents[0].text}</p>
-          <span className='gray2 ml2 f8 dib v-btm flex-shrink-0'>
-            {hostname} ↗
-          </span>
-        </a>
-        <div className='w-100'>
-          <span className={'f9 pr2 white-d dib ' + mono} title={author}>
-            {showNickname ? props.nickname : cite(author)}
-          </span>
-          <Link to={`/~link/${resource}/${index}`}>
-            <span className='f9 inter gray2 dib'>{size} comments</span>
->>>>>>> 1e86da80
           </Link>
         </Box>
       </Col>
