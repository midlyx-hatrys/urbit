--- conflicted
+++ resolved
@@ -31,15 +31,12 @@
           </Text>
           <Text gray ml={2}>{timeSent}</Text>
         </Row>
-<<<<<<< HEAD
-      </Row>
-      <Text display="block" py={3} fontSize={1}>{content}</Text>
-    </Box>
-  );
-=======
-        <Text display="block" py={3} fontSize={1}><RichText remoteContentPolicy={props.remoteContentPolicy}>{props.content}</RichText></Text>
+        <Text display="block" py={3} fontSize={1}>
+          <RichText remoteContentPolicy={props.remoteContentPolicy}>
+            {content}
+          </RichText>
+        </Text>
       </Box>
     );
   }
->>>>>>> 0211cdd7
 }
