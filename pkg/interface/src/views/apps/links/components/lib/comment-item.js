import React, { Component } from 'react';
import { Sigil } from '~/logic/lib/sigil';
import { cite } from '~/logic/lib/util';
import moment from 'moment';
import { Box, Text, Row } from '@tlon/indigo-react';
import RichText from '~/views/components/RichText';

export const CommentItem = (props) => {
  const content = props.post.contents[0].text;
  const timeSent = 
    moment.unix(props.post['time-sent'] / 1000).format('hh:mm a');

  const showAvatar = props.avatar && !props.hideAvatars;
  const showNickname = props.nickname && !props.hideNicknames;
  const img = showAvatar
    ? <img src={props.avatar} height={36} width={36} className="dib" />
    : <Sigil
        ship={`~${props.post.author}`}
        size={36}
        color={`#${props.color}`}
        classes={(!!props.member ? 'mix-blend-diff' : '')}
      />;

  return (
    <Box width="100%" py={3} opacity={props.pending ? '0.6' : '1'}>
      <Row backgroundColor='white'>
        {img}
        <Row fontSize={0} alignItems="center" ml={2}>
          <Text mono={!props.hasNickname} title={props.post.author}>
            {showNickname ? props.nickname : cite(props.post.author)}
          </Text>
          <Text gray ml={2}>{timeSent}</Text>
        </Row>
<<<<<<< HEAD
        <Text display="block" py={3} fontSize={1}><RichText remoteContentPolicy={props.remoteContentPolicy}>{props.content}</RichText></Text>
      </Box>
    );
  }
=======
      </Row>
      <Text display="block" py={3} fontSize={1}>{content}</Text>
    </Box>
  );
>>>>>>> 68d15b80
}
<|MERGE_RESOLUTION|>--- conflicted
+++ resolved
@@ -31,15 +31,8 @@
           </Text>
           <Text gray ml={2}>{timeSent}</Text>
         </Row>
-<<<<<<< HEAD
-        <Text display="block" py={3} fontSize={1}><RichText remoteContentPolicy={props.remoteContentPolicy}>{props.content}</RichText></Text>
+      </Row>
+        <Text display="block" py={3} fontSize={1}><RichText remoteContentPolicy={props.remoteContentPolicy}>{content}</RichText></Text>
       </Box>
     );
-  }
-=======
-      </Row>
-      <Text display="block" py={3} fontSize={1}>{content}</Text>
-    </Box>
-  );
->>>>>>> 68d15b80
 }
