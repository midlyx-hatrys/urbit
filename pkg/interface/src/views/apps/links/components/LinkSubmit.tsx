--- conflicted
+++ resolved
@@ -7,25 +7,16 @@
 import SubmitDragger from '~/views/components/SubmitDragger';
 import { createPost } from '~/logic/api/graph';
 import { hasProvider } from 'oembed-parser';
-import useS3State from '~/logic/state/s3';
 
 interface LinkSubmitProps {
   api: GlobalApi;
-<<<<<<< HEAD
-=======
-  storage: StorageState;
->>>>>>> 72445f34
   name: string;
   ship: string;
 }
 
 const LinkSubmit = (props: LinkSubmitProps) => {
-<<<<<<< HEAD
-  const { canUpload, uploadDefault, uploading, promptUpload } = useS3();
-=======
   const { canUpload, uploadDefault, uploading, promptUpload } =
-    useStorage(props.storage);
->>>>>>> 72445f34
+    useStorage();
 
   const [submitFocused, setSubmitFocused] = useState(false);
   const [urlFocused, setUrlFocused] = useState(false);
