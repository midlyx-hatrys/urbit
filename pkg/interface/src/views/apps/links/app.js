import React, { Component } from 'react';
import { Switch, Route } from 'react-router-dom';
import Helmet from 'react-helmet';

import _ from 'lodash';

import './css/custom.css';

import { Skeleton } from './components/skeleton';
import { NewScreen } from './components/new';
import { SettingsScreen } from './components/settings';
import { MessageScreen } from './components/lib/message-screen';
import { Links } from './components/links-list';
import { LinkDetail } from './components/link';
import {
  makeRoutePath,
  amOwnerOfGroup,
  base64urlDecode
} from '~/logic/lib/util';

export class LinksApp extends Component {
  constructor(props) {
    super(props);
  }

  componentDidMount() {
    // preload spinner asset
    new Image().src = '/~landscape/img/Spinner.png';

    this.props.api.links.getPage('', 0);
    this.props.subscription.startApp('link');
    if (!this.props.sidebarShown) {
      this.props.api.local.sidebarToggle();
    }
  }

  componentWillUnmount() {
    this.props.subscription.stopApp('link');
  }

  render() {
    const { props } = this;

    const contacts = props.contacts ? props.contacts : {};

    const groups = props.groups ? props.groups : {};

    const associations = props.associations ? props.associations : { link: {}, contacts: {} };
    const links = props.links ? props.links : {};
    const comments = props.linkComments ? props.linkComments : {};

    const seen = props.linksSeen ? props.linksSeen : {};

    const totalUnseen = _.reduce(
      links,
      (acc, collection) => acc + collection.unseenCount,
      0
    );

    const invites = props.invites ?
      props.invites : {};

    const listening = props.linkListening;

    const { api, sidebarShown, hideAvatars, hideNicknames } = this.props;

    return (
      <>
        <Helmet defer={false}>
          <title>{totalUnseen > 0 ? `(${totalUnseen}) ` : ''}OS1 - Links</title>
        </Helmet>
        <Switch>
          <Route exact path="/~link"
            render={ (props) => {
              return (
                <Skeleton
                  active="collections"
                  associations={associations}
                  invites={invites}
                  groups={groups}
<<<<<<< HEAD
                  contacts={contacts}
                  api={api}
                  {...props}
                />
              </Skeleton>
            );
          }}
        />
        <Route exact path="/~link/join/:resource"
          render={ (props) => {
            const resourcePath = '/' + props.match.params.resource;

            const autoJoin = () => {
              try {
                api.links.joinCollection(resourcePath);
                props.history.push(makeRoutePath(resourcePath));
              } catch(err) {
                setTimeout(autoJoin, 2000);
              }
            };
            autoJoin();
          }}
        />
        <Route exact path="/~link/(popout)?/:resource/settings"
          render={ (props) => {
            const popout = props.match.url.includes('/popout/');
            const resourcePath = '/' + props.match.params.resource;
            const resource = associations.link[resourcePath] || false;

            const contactDetails = contacts[resource['group-path']] || {};
            const group = groups[resource['group-path']] || new Set([]);
            const amOwner = amOwnerOfGroup(resource['group-path']);

            return (
              <Skeleton
                associations={associations}
                invites={invites}
                groups={groups}
                selected={resourcePath}
                sidebarShown={sidebarShown}
                popout={popout}
                links={links}
                listening={listening}
                api={api}
              >
                <SettingsScreen
=======
                  rightPanelHide={true}
                  sidebarShown={sidebarShown}
                  links={links}
                  listening={listening}
                  api={api}
                >
                  <MessageScreen text="Select or create a collection to begin." />
                </Skeleton>
              );
            }}
          />
          <Route exact path="/~link/new"
            render={(props) => {
              return (
                <Skeleton
                  associations={associations}
                  invites={invites}
                  groups={groups}
>>>>>>> 3c3691f6
                  sidebarShown={sidebarShown}
                  links={links}
                  listening={listening}
                  api={api}
                >
                  <NewScreen
                    associations={associations}
                    groups={groups}
                    contacts={contacts}
                    api={api}
                    {...props}
                  />
                </Skeleton>
              );
            }}
          />
          <Route exact path="/~link/join/:resource"
            render={ (props) => {
              const resourcePath = '/' + props.match.params.resource;

              const autoJoin = () => {
                try {
                  api.links.joinCollection(resourcePath);
                  props.history.push(makeRoutePath(resourcePath));
                } catch(err) {
                  setTimeout(autoJoin, 2000);
                }
              };
              autoJoin();
            }}
          />
          <Route exact path="/~link/(popout)?/:resource/members"
            render={(props) => {
              const popout = props.match.url.includes('/popout/');
              const resourcePath = '/' + props.match.params.resource;
              const resource = associations.link[resourcePath] || { metadata: {} };

              const contactDetails = contacts[resource['group-path']] || {};
              const group = groups[resource['group-path']] || new Set([]);
              const amOwner = amOwnerOfGroup(resource['group-path']);

              return (
                <Skeleton
                  associations={associations}
                  invites={invites}
                  groups={groups}
                  selected={resourcePath}
                  sidebarShown={sidebarShown}
                  links={links}
                  listening={listening}
                  api={api}
                >
                  <MemberScreen
                    sidebarShown={sidebarShown}
                    resource={resource}
                    contacts={contacts}
                    contactDetails={contactDetails}
                    groupPath={resource['group-path']}
                    group={group}
                    groups={groups}
                    associations={associations}
                    amOwner={amOwner}
                    resourcePath={resourcePath}
                    popout={popout}
                    api={api}
                    {...props}
                  />
                </Skeleton>
              );
            }}
          />
          <Route exact path="/~link/(popout)?/:resource/settings"
            render={ (props) => {
              const popout = props.match.url.includes('/popout/');
              const resourcePath = '/' + props.match.params.resource;
              const resource = associations.link[resourcePath] || false;

              const contactDetails = contacts[resource['group-path']] || {};
<<<<<<< HEAD

              const index = props.match.params.index || 0;
              const page = props.match.params.page || 0;
              const url = base64urlDecode(props.match.params.encodedUrl);

              const data = links?.[resourcePath]?.[page]?.[index] || {};

              const coms = !comments[resourcePath]
                ? undefined
                : comments[resourcePath][url];

              const commentPage = props.match.params.commentpage || 0;
=======
              const group = groups[resource['group-path']] || new Set([]);
              const amOwner = amOwnerOfGroup(resource['group-path']);
>>>>>>> 3c3691f6

              return (
                <Skeleton
                  associations={associations}
                  invites={invites}
                  groups={groups}
                  selected={resourcePath}
                  sidebarShown={sidebarShown}
                  popout={popout}
                  links={links}
                  listening={listening}
                  api={api}
                >
                  <SettingsScreen
                    sidebarShown={sidebarShown}
                    resource={resource}
                    contacts={contacts}
                    contactDetails={contactDetails}
                    groupPath={resource['group-path']}
                    group={group}
                    amOwner={amOwner}
                    resourcePath={resourcePath}
                    popout={popout}
                    api={api}
                    {...props}
                  />
                </Skeleton>
              );
            }}
          />
            <Route exact path="/~link/(popout)?/:resource/:page?"
              render={ (props) => {
                const resourcePath = '/' + props.match.params.resource;
                const resource = associations.link[resourcePath] || { metadata: {} };

                const amOwner = amOwnerOfGroup(resource['group-path']);

                const contactDetails = contacts[resource['group-path']] || {};

                const page = props.match.params.page || 0;

                const popout = props.match.url.includes('/popout/');

                const channelLinks = links[resourcePath]
                ? links[resourcePath]
                : { local: {} };

                const channelComments = comments[resourcePath]
                  ? comments[resourcePath]
                  : {};

                const channelSeen = seen[resourcePath]
                  ? seen[resourcePath]
                  : {};

                return (
                  <Skeleton
                    associations={associations}
                    invites={invites}
                    groups={groups}
                    selected={resourcePath}
                    sidebarShown={sidebarShown}
                    sidebarHideMobile={true}
                    popout={popout}
                    links={links}
                    listening={listening}
                    api={api}
                  >
                    <Links
                    {...props}
                    contacts={contactDetails}
                    links={channelLinks}
                    comments={channelComments}
                    seen={channelSeen}
                    page={page}
                    resourcePath={resourcePath}
                    resource={resource}
                    amOwner={amOwner}
                    popout={popout}
                    sidebarShown={sidebarShown}
                    api={api}
                    hideNicknames={hideNicknames}
                    hideAvatars={hideAvatars}
                  />
                  </Skeleton>
                );
              }}
            />
            <Route exact path="/~link/(popout)?/:resource/:page/:index/:encodedUrl/:commentpage?"
              render={ (props) => {
                const resourcePath = '/' + props.match.params.resource;
                const resource = associations.link[resourcePath] || { metadata: {} };

                const amOwner = amOwnerOfGroup(resource['group-path']);

                const popout = props.match.url.includes('/popout/');

                const contactDetails = contacts[resource['group-path']] || {};

                const index = props.match.params.index || 0;
                const page = props.match.params.page || 0;
                const url = base64urlDecode(props.match.params.encodedUrl);

                const data = links[resourcePath]
                  ? links[resourcePath][page]
                    ? links[resourcePath][page][index]
                    : {}
                  : {};
                const coms = !comments[resourcePath]
                  ? undefined
                  : comments[resourcePath][url];

                const commentPage = props.match.params.commentpage || 0;

                return (
                  <Skeleton
                    associations={associations}
                    invites={invites}
                    groups={groups}
                    selected={resourcePath}
                    sidebarShown={sidebarShown}
                    sidebarHideMobile={true}
                    popout={popout}
                    links={links}
                    listening={listening}
                    api={api}
                  >
                    <LinkDetail
                    {...props}
                    resource={resource}
                    page={page}
                    url={url}
                    linkIndex={index}
                    contacts={contactDetails}
                    resourcePath={resourcePath}
                    groupPath={resource['group-path']}
                    amOwner={amOwner}
                    popout={popout}
                    sidebarShown={sidebarShown}
                    data={data}
                    comments={coms}
                    commentPage={commentPage}
                    api={api}
                    hideAvatars={hideAvatars}
                    hideNicknames={hideNicknames}
                    />
                  </Skeleton>
                );
              }}
            />
        </Switch>
      </>
    );
  }
}

export default LinksApp;<|MERGE_RESOLUTION|>--- conflicted
+++ resolved
@@ -78,54 +78,6 @@
                   associations={associations}
                   invites={invites}
                   groups={groups}
-<<<<<<< HEAD
-                  contacts={contacts}
-                  api={api}
-                  {...props}
-                />
-              </Skeleton>
-            );
-          }}
-        />
-        <Route exact path="/~link/join/:resource"
-          render={ (props) => {
-            const resourcePath = '/' + props.match.params.resource;
-
-            const autoJoin = () => {
-              try {
-                api.links.joinCollection(resourcePath);
-                props.history.push(makeRoutePath(resourcePath));
-              } catch(err) {
-                setTimeout(autoJoin, 2000);
-              }
-            };
-            autoJoin();
-          }}
-        />
-        <Route exact path="/~link/(popout)?/:resource/settings"
-          render={ (props) => {
-            const popout = props.match.url.includes('/popout/');
-            const resourcePath = '/' + props.match.params.resource;
-            const resource = associations.link[resourcePath] || false;
-
-            const contactDetails = contacts[resource['group-path']] || {};
-            const group = groups[resource['group-path']] || new Set([]);
-            const amOwner = amOwnerOfGroup(resource['group-path']);
-
-            return (
-              <Skeleton
-                associations={associations}
-                invites={invites}
-                groups={groups}
-                selected={resourcePath}
-                sidebarShown={sidebarShown}
-                popout={popout}
-                links={links}
-                listening={listening}
-                api={api}
-              >
-                <SettingsScreen
-=======
                   rightPanelHide={true}
                   sidebarShown={sidebarShown}
                   links={links}
@@ -144,7 +96,6 @@
                   associations={associations}
                   invites={invites}
                   groups={groups}
->>>>>>> 3c3691f6
                   sidebarShown={sidebarShown}
                   links={links}
                   listening={listening}
@@ -223,23 +174,8 @@
               const resource = associations.link[resourcePath] || false;
 
               const contactDetails = contacts[resource['group-path']] || {};
-<<<<<<< HEAD
-
-              const index = props.match.params.index || 0;
-              const page = props.match.params.page || 0;
-              const url = base64urlDecode(props.match.params.encodedUrl);
-
-              const data = links?.[resourcePath]?.[page]?.[index] || {};
-
-              const coms = !comments[resourcePath]
-                ? undefined
-                : comments[resourcePath][url];
-
-              const commentPage = props.match.params.commentpage || 0;
-=======
               const group = groups[resource['group-path']] || new Set([]);
               const amOwner = amOwnerOfGroup(resource['group-path']);
->>>>>>> 3c3691f6
 
               return (
                 <Skeleton
