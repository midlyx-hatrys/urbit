import React, { useRef, useCallback, useEffect, useMemo } from 'react';

import { Col, Text } from '@tlon/indigo-react';
import bigInt from 'big-integer';
import {
  Association,
  Graph,
  Unreads,
  Group,
  Rolodex,
<<<<<<< HEAD
  GcpState,
  S3State,
} from "~/types";
import GlobalApi from "~/logic/api/global";
import VirtualScroller from "~/views/components/VirtualScroller";
import { LinkItem } from "./components/LinkItem";
import LinkSubmit from "./components/LinkSubmit";
import {isWriter} from "~/logic/lib/group";
=======
} from '@urbit/api';

import GlobalApi from '~/logic/api/global';
import VirtualScroller from '~/views/components/VirtualScroller';
import { LinkItem } from './components/LinkItem';
import LinkSubmit from './components/LinkSubmit';
import { isWriter } from '~/logic/lib/group';
import { S3State } from '~/types/s3-update';
>>>>>>> 7d451a37

interface LinkWindowProps {
  association: Association;
  contacts: Rolodex;
  resource: string;
  graph: Graph;
  unreads: Unreads;
  hideNicknames: boolean;
  hideAvatars: boolean;
  baseUrl: string;
  group: Group;
  path: string;
  api: GlobalApi;
  storage: StorageState;
}
export function LinkWindow(props: LinkWindowProps) {
  const { graph, api, association } = props;
  const virtualList = useRef<VirtualScroller>();
  const fetchLinks = useCallback(
    async (newer: boolean) => {
      /* stubbed, should we generalize the display of graphs in virtualscroller? */
    }, []
  );

  useEffect(() => {
    const list = virtualList?.current;
    if(!list)
return;
    list.calculateVisibleItems();
  }, [graph.size]);

  const first = graph.peekLargest()?.[0];
  const [,,ship, name] = association.resource.split('/');
  const canWrite = isWriter(props.group, association.resource);

    const style = useMemo(() =>
    ({
      height: '100%',
      width: '100%',
      display: 'flex',
      flexDirection: 'column',
      alignItems: 'center'
    }), []);

  if (!first) {
    return (
      <Col key={0} mx="auto" mt="4" maxWidth="768px" width="100%" flexShrink={0} px={3}>
        { canWrite ? (
            <LinkSubmit storage={props.storage} name={name} ship={ship.slice(1)} api={api} />
          ) : (
            <Text>There are no links here yet. You do not have permission to post to this collection.</Text>
          )
        }
      </Col>
    );
  }

  return (
    <VirtualScroller
      ref={l => (virtualList.current = l ?? undefined)}
      origin="top"
      style={style}
      onStartReached={() => {}}
      onScroll={() => {}}
      data={graph}
      size={graph.size}
      renderer={({ index, measure, scrollWindow }) => {
        const node = graph.get(index);
        const post = node?.post;
        if (!node || !post)
return null;
        const linkProps = {
          ...props,
          node,
          measure
        };
        if(canWrite && index.eq(first ?? bigInt.zero)) {
          return (
            <React.Fragment key={index.toString()}>
            <Col key={index.toString()} mx="auto" mt="4" maxWidth="768px" width="100%" flexShrink={0} px={3}>
              <LinkSubmit storage={props.storage} name={name} ship={ship.slice(1)} api={api} />
            </Col>
              <LinkItem {...linkProps} />
            </React.Fragment>
          );
        }
        return <LinkItem key={index.toString()} {...linkProps} />;
      }}
      loadRows={fetchLinks}
    />
  );
}<|MERGE_RESOLUTION|>--- conflicted
+++ resolved
@@ -8,16 +8,6 @@
   Unreads,
   Group,
   Rolodex,
-<<<<<<< HEAD
-  GcpState,
-  S3State,
-} from "~/types";
-import GlobalApi from "~/logic/api/global";
-import VirtualScroller from "~/views/components/VirtualScroller";
-import { LinkItem } from "./components/LinkItem";
-import LinkSubmit from "./components/LinkSubmit";
-import {isWriter} from "~/logic/lib/group";
-=======
 } from '@urbit/api';
 
 import GlobalApi from '~/logic/api/global';
@@ -25,8 +15,7 @@
 import { LinkItem } from './components/LinkItem';
 import LinkSubmit from './components/LinkSubmit';
 import { isWriter } from '~/logic/lib/group';
-import { S3State } from '~/types/s3-update';
->>>>>>> 7d451a37
+import { StorageState } from '~/types';
 
 interface LinkWindowProps {
   association: Association;
