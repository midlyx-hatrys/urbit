--- conflicted
+++ resolved
@@ -16,11 +16,8 @@
 import LinkSubmit from "./components/LinkSubmit";
 import { isWriter } from "~/logic/lib/group";
 import { StorageState } from "~/types";
-<<<<<<< HEAD
-=======
 import withState from "~/logic/lib/withState";
 import useGraphState from "~/logic/state/graph";
->>>>>>> 0570fb5b
 
 interface LinkWindowProps {
   association: Association;
@@ -43,11 +40,7 @@
   alignItems: "center",
 };
 
-<<<<<<< HEAD
-export class LinkWindow extends Component<LinkWindowProps, {}> {
-=======
 class LinkWindow extends Component<LinkWindowProps, {}> {
->>>>>>> 0570fb5b
   fetchLinks = async () => true;
 
   canWrite() {
@@ -82,10 +75,6 @@
             px={3}
           >
             <LinkSubmit
-<<<<<<< HEAD
-              storage={props.storage}
-=======
->>>>>>> 0570fb5b
               name={name}
               ship={ship.slice(1)}
               api={api}
@@ -99,11 +88,7 @@
   };
 
   render() {
-<<<<<<< HEAD
-    const { graph, api, association, storage, pendingSize } = this.props;
-=======
     const { graph, api, association } = this.props;
->>>>>>> 0570fb5b
     const first = graph.peekLargest()?.[0];
     const [, , ship, name] = association.resource.split("/");
     if (!first) {
@@ -119,10 +104,6 @@
         >
           {this.canWrite() ? (
             <LinkSubmit
-<<<<<<< HEAD
-              storage={storage}
-=======
->>>>>>> 0570fb5b
               name={name}
               ship={ship.slice(1)}
               api={api}
@@ -146,21 +127,13 @@
           data={graph}
           averageHeight={100}
           size={graph.size}
-<<<<<<< HEAD
-          pendingSize={pendingSize}
-=======
           pendingSize={this.props.pendingSize}
->>>>>>> 0570fb5b
           renderer={this.renderItem}
           loadRows={this.fetchLinks}
         />
       </Col>
     );
   }
-<<<<<<< HEAD
-}
-=======
 }
 
-export default LinkWindow;
->>>>>>> 0570fb5b
+export default LinkWindow;