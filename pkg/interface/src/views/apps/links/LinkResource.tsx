--- conflicted
+++ resolved
@@ -3,36 +3,21 @@
 import { Association } from '@urbit/api/metadata';
 import bigInt from 'big-integer';
 import React, { useEffect } from 'react';
-<<<<<<< HEAD
 import { Link, Route, Switch, useLocation } from 'react-router-dom';
-import GlobalApi from '~/logic/api/global';
 import { useQuery } from '~/logic/lib/useQuery';
+import { Titlebar } from '~/views/components/Titlebar';
 import useGraphState from '~/logic/state/graph';
 import useMetadataState from '~/logic/state/metadata';
-import { StoreState } from '~/logic/store/type';
-import { Titlebar } from '~/views/components/Titlebar';
-=======
-import { Link, Route, Switch } from 'react-router-dom';
-import useGraphState from '~/logic/state/graph';
-import useMetadataState from '~/logic/state/metadata';
-import { Comments } from '~/views/components/Comments';
->>>>>>> 00e4e7c5
 import useGroupState from '../../../logic/state/group';
 import { LinkBlocks } from './components/LinkBlocks';
 import { LinkDetail } from './components/LinkDetail';
 import './css/custom.css';
 import LinkWindow from './LinkWindow';
 
-<<<<<<< HEAD
-type LinkResourceProps = StoreState & {
-=======
-const emptyMeasure = () => {};
-
-type LinkResourceProps = {
->>>>>>> 00e4e7c5
+interface LinkResourceProps {
   association: Association;
   baseUrl: string;
-};
+}
 
 export function LinkResource(props: LinkResourceProps) {
   const {
@@ -56,13 +41,10 @@
   const graphs = useGraphState(state => state.graphs);
   const graph = graphs[resourcePath] || null;
   const graphTimesentMap = useGraphState(state => state.graphTimesentMap);
-<<<<<<< HEAD
   const { query } = useQuery();
   const isGrid = query.has('grid');
   const { pathname, search } = useLocation();
-=======
   const getGraph = useGraphState(s => s.getGraph);
->>>>>>> 00e4e7c5
 
   useEffect(() => {
     getGraph(ship, name);
@@ -85,7 +67,6 @@
   );
 
   return (
-<<<<<<< HEAD
     <Switch>
       <Route
         exact
@@ -118,35 +99,6 @@
         path={relativePath('/index/:index')}
         render={(props) => {
           const index = bigInt(props.match.params.index);
-=======
-    <Col alignItems="center" height="100%" width="100%" overflowY="hidden">
-      <Switch>
-        <Route
-          exact
-          path={relativePath('')}
-          render={(props) => {
-            return (
-              // @ts-ignore state helper weirdness
-              <LinkWindow
-                key={rid}
-                association={resource}
-                resource={resourcePath}
-                graph={graph}
-                baseUrl={resourceUrl}
-                group={group as Group}
-                path={resource.group}
-                pendingSize={Object.keys(graphTimesentMap[resourcePath] || {}).length}
-                mb={3}
-              />
-            );
-          }}
-        />
-        <Route
-          path={relativePath('/index/:index')}
-          render={(props) => {
-            const index = bigInt(props.match.params.index);
-            const editCommentId = props.match.params.commentId || null;
->>>>>>> 00e4e7c5
 
           if (!index) {
             return <div>Malformed URL</div>;
@@ -160,37 +112,8 @@
 
           if (typeof node.post === 'string') {
             return (
-<<<<<<< HEAD
               <Col width="100%" textAlign="center" pt="2">
                 <Text gray>This link has been deleted.</Text>
-=======
-              <Col alignItems="center" overflowY="auto" width="100%">
-              <Col width="100%" p={3} maxWidth="768px">
-                <Link to={resourceUrl}><Text px={3} bold>{'<- Back'}</Text></Link>
-                <LinkItem
-                  key={node.post.index}
-                  resource={resourcePath}
-                  node={node}
-                  baseUrl={resourceUrl}
-                  association={association}
-                  group={group as Group}
-                  path={resource?.group}
-                  mt={3}
-                  measure={emptyMeasure}
-                />
-                <Comments
-                  ship={ship}
-                  name={name}
-                  comments={node}
-                  resource={resourcePath}
-                  association={association}
-                  editCommentId={editCommentId}
-                  history={props.history}
-                  baseUrl={`${resourceUrl}/index/${props.match.params.index}`}
-                  group={group as Group}
-                  px={3}
-                />
->>>>>>> 00e4e7c5
               </Col>
             );
           }
@@ -200,7 +123,6 @@
               <LinkDetail
                 node={node}
                 association={association}
-                api={api}
                 baseUrl={pathname}
               />
             </Col>
