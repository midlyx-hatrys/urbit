--- conflicted
+++ resolved
@@ -70,33 +70,6 @@
           path={relativePath("")}
           render={(props) => {
             return (
-<<<<<<< HEAD
-              <Col width="100%" p={4} alignItems="center" maxWidth="768px">
-                <Col width="100%" flexShrink='0'>
-                  <LinkSubmit s3={s3} name={name} ship={ship.slice(1)} api={api} />
-                </Col>
-                {Array.from(graph).map(([date, node]) => {
-                  const contact = contactDetails[node.post.author];
-                  return (
-                    <LinkItem
-                      association={resource}
-                      contacts={contacts}
-                      key={date.toString()}
-                      resource={resourcePath}
-                      node={node}
-                      contacts={contactDetails}
-                      unreads={unreads}
-                      nickname={contact?.nickname}
-                      baseUrl={resourceUrl}
-                      group={group}
-                      path={resource?.group}
-                      api={api}
-                      mb={3}
-                    />
-                  );
-                })}
-              </Col>
-=======
               <LinkWindow
                 s3={s3}
                 association={resource}
@@ -106,11 +79,10 @@
                 unreads={unreads}
                 baseUrl={resourceUrl}
                 group={group}
-                path={resource["group-path"]}
+                path={resource.group}
                 api={api}
                 mb={3}
               />
->>>>>>> 1526912d
             );
           }}
         />
