import React, { useEffect } from 'react';
import { Box, Col, Center, LoadingSpinner, Text } from '@tlon/indigo-react';
import { Switch, Route, Link } from 'react-router-dom';
import bigInt from 'big-integer';

import GlobalApi from '~/logic/api/global';
import { StoreState } from '~/logic/store/type';
import { RouteComponentProps } from 'react-router-dom';

import { LinkItem } from './components/LinkItem';
import { LinkWindow } from './LinkWindow';
import { Comments } from '~/views/components/Comments';

import './css/custom.css';
import { Association } from '@urbit/api/metadata';

const emptyMeasure = () => {};

type LinkResourceProps = StoreState & {
  association: Association;
  api: GlobalApi;
  baseUrl: string;
} & RouteComponentProps;

export function LinkResource(props: LinkResourceProps) {
  const {
    association,
    api,
    baseUrl,
    graphs,
    contacts,
    groups,
    associations,
    graphKeys,
    unreads,
<<<<<<< HEAD
    s3,
    history,
    pendingIndices
=======
    storage,
    history
>>>>>>> 73d26a4f
  } = props;

  const rid = association.resource;

  const relativePath = (p: string) => `${baseUrl}/resource/link${rid}${p}`;

  const [, , ship, name] = rid.split('/');
  const resourcePath = `${ship.slice(1)}/${name}`;
  const resource = associations.graph[rid]
    ? associations.graph[rid]
    : { metadata: {} };
  const group = groups[resource?.group] || {};

  const graph = graphs[resourcePath] || null;

  useEffect(() => {
    api.graph.getGraph(ship, name);
  }, [association]);

  const resourceUrl = `${baseUrl}/resource/link${rid}`;
  if (!graph) {
    return <Center width='100%' height='100%'><LoadingSpinner /></Center>;
  }

  return (
    <Col alignItems="center" height="100%" width="100%" overflowY="hidden">
      <Switch>
        <Route
          exact
          path={relativePath('')}
          render={(props) => {
            return (
              <LinkWindow
                key={rid}
                storage={storage}
                association={resource}
                contacts={contacts}
                resource={resourcePath}
                graph={graph}
                unreads={unreads}
                baseUrl={resourceUrl}
                group={group}
                path={resource.group}
                pendingSize={Object.keys(props.pendingIndices || {}).length}
                api={api}
                mb={3}
              />
            );
          }}
        />
        <Route
          path={relativePath('/:index(\\d+)/:commentId?')}
          render={(props) => {
            const index = bigInt(props.match.params.index);
            const editCommentId = props.match.params.commentId || null;

            if (!index) {
              return <div>Malformed URL</div>;
            }

            const node = graph ? graph.get(index) : null;

            if (!node) {
              return <Box>Not found</Box>;
            }
            return (
              <Col alignItems="center" overflowY="auto" width="100%">
              <Col width="100%" p={3} maxWidth="768px">
                <Link to={resourceUrl}><Text px={3} bold>{'<- Back'}</Text></Link>
                <LinkItem
                  contacts={contacts}
                  key={node.post.index}
                  resource={resourcePath}
                  node={node}
                  baseUrl={resourceUrl}
                  unreads={unreads}
                  group={group}
                  path={resource?.group}
                  api={api}
                  mt={3}
                  measure={emptyMeasure}
                />
                <Comments
                  ship={ship}
                  name={name}
                  comments={node}
                  resource={resourcePath}
                  association={association}
                  unreads={unreads}
                  contacts={contacts}
                  api={api}
                  editCommentId={editCommentId}
                  history={props.history}
                  baseUrl={`${resourceUrl}/${props.match.params.index}`}
                  group={group}
                  px={3}
                />
              </Col>
            </Col>
            );
          }}
        />
      </Switch>
    </Col>
  );
}<|MERGE_RESOLUTION|>--- conflicted
+++ resolved
@@ -33,14 +33,9 @@
     associations,
     graphKeys,
     unreads,
-<<<<<<< HEAD
-    s3,
-    history,
-    pendingIndices
-=======
+    pendingIndices,
     storage,
     history
->>>>>>> 73d26a4f
   } = props;
 
   const rid = association.resource;
