import React, { ReactElement } from 'react';
import _ from 'lodash';
import { useHistory } from 'react-router-dom';
import { Center, Box, Text, Row, Col } from '@tlon/indigo-react';
import RichText from '~/views/components/RichText';
import useSettingsState, { selectCalmState } from '~/logic/state/settings';
import { Sigil } from '~/logic/lib/sigil';
import { GroupLink } from '~/views/components/GroupLink';
import { lengthOrder } from '~/logic/lib/util';
import useLocalState from '~/logic/state/local';
import {
<<<<<<< HEAD
  Center,
  Box,
  Text,
  Row,
  Col,
} from "@tlon/indigo-react";
import useSettingsState, {selectCalmState} from "~/logic/state/settings";

import RichText from '~/views/components/RichText';
import { GroupLink } from '~/views/components/GroupLink';
import { lengthOrder } from '~/logic/lib/util';
import useLocalState from '~/logic/state/local';
import useContactState from '~/logic/state/contact';
=======
  ProfileHeader,
  ProfileControls,
  ProfileOwnControls,
  ProfileStatus,
  ProfileImages
} from './Profile';
>>>>>>> 72445f34

export function ViewProfile(props: any): ReactElement {
  const { hideNicknames } = useSettingsState(selectCalmState);
  const { api, contact, nacked, ship } = props;

  const isPublic = useContactState(state => state.isContactPublic);

  return (
    <>
      <ProfileHeader>
        <ProfileControls>
          <ProfileOwnControls
            ship={ship}
            isPublic={isPublic}
            contact={contact}
            api={props.api}
          />
          <ProfileStatus contact={contact} />
        </ProfileControls>
        <ProfileImages contact={contact} ship={ship} />
      </ProfileHeader>
      <Row pb={2} alignItems='center' width='100%'>
        <Center width='100%'>
          <Text>
            {!hideNicknames && contact?.nickname ? contact.nickname : ''}
          </Text>
        </Center>
      </Row>
      <Row pb={2} alignItems='center' width='100%'>
        <Center width='100%'>
          <Text mono color='darkGray'>
            {ship}
          </Text>
        </Center>
      </Row>
      <Col pb={2} alignItems='center' justifyContent='center' width='100%'>
        <Center flexDirection='column' maxWidth='32rem'>
          <RichText width='100%' disableRemoteContent>
            {contact?.bio ? contact.bio : ''}
          </RichText>
        </Center>
      </Col>
      {(contact?.groups || []).length > 0 && (
        <Col gapY='3' mb='3' mt='6' alignItems='flex-start'>
          <Text gray>Pinned Groups</Text>
          <Col>
            {contact?.groups.sort(lengthOrder).map((g) => (
              <GroupLink
                api={api}
                resource={g}
                measure={() => {}}
              />
            ))}
          </Col>
        </Col>
      )}

      {nacked || (!isPublic && ship === `~${window.ship}`) ? (
        <Box
          height='200px'
          borderRadius={1}
          bg='white'
          border={1}
          borderColor='washedGray'
        >
          <Center height='100%'>
            <Text mono pr={1} color='gray'>
              {ship}
            </Text>
            <Text color='gray'>remains private</Text>
          </Center>
        </Box>
      ) : null}
    </>
  );
}<|MERGE_RESOLUTION|>--- conflicted
+++ resolved
@@ -9,28 +9,13 @@
 import { lengthOrder } from '~/logic/lib/util';
 import useLocalState from '~/logic/state/local';
 import {
-<<<<<<< HEAD
-  Center,
-  Box,
-  Text,
-  Row,
-  Col,
-} from "@tlon/indigo-react";
-import useSettingsState, {selectCalmState} from "~/logic/state/settings";
-
-import RichText from '~/views/components/RichText';
-import { GroupLink } from '~/views/components/GroupLink';
-import { lengthOrder } from '~/logic/lib/util';
-import useLocalState from '~/logic/state/local';
-import useContactState from '~/logic/state/contact';
-=======
   ProfileHeader,
   ProfileControls,
   ProfileOwnControls,
   ProfileStatus,
   ProfileImages
 } from './Profile';
->>>>>>> 72445f34
+import useContactState from '~/logic/state/contact';
 
 export function ViewProfile(props: any): ReactElement {
   const { hideNicknames } = useSettingsState(selectCalmState);
