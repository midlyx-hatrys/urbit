--- conflicted
+++ resolved
@@ -15,11 +15,7 @@
   return (
     <Box
       border='1px solid'
-<<<<<<< HEAD
-      borderColor='washedGray'
-=======
       borderColor='lightGray'
->>>>>>> baf365b6
       borderRadius='3'
       overflow='hidden'
       marginBottom='calc(64px + 2rem)'
