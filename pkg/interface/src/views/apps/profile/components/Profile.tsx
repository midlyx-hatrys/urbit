import React, { ReactElement, useEffect, useRef, useState } from 'react';
import { useHistory } from 'react-router-dom';

import {
  Center,
  Box,
  Row,
  BaseImage,
  Text
} from "@tlon/indigo-react";

import RichText from '~/views/components/RichText'
import useSettingsState, {selectCalmState} from "~/logic/state/settings";
import { Sigil } from '~/logic/lib/sigil';
import { ViewProfile } from './ViewProfile';
import { EditProfile } from './EditProfile';
import { SetStatusBarModal } from '~/views/components/SetStatusBarModal';
import { uxToHex } from '~/logic/lib/util';
import { useTutorialModal } from '~/views/components/useTutorialModal';
import useContactState from '~/logic/state/contacts';



export function Profile(props: any): ReactElement {
<<<<<<< HEAD
  const { hideAvatars } = useLocalState(({ hideAvatars }) => ({
    hideAvatars
  }));
  const history = useHistory();
  const nackedContacts = useContactState(state => state.nackedContacts);
=======
  const { hideAvatars } = useSettingsState(selectCalmState);
    const history = useHistory();
>>>>>>> ca6d50da

  if (!props.ship) {
    return null;
  }
  const { contact, hasLoaded, isPublic, isEdit, ship } = props;
  const nacked = nackedContacts.has(ship);

  useEffect(() => {
    if(hasLoaded && !contact && !nacked) {
      props.api.contacts.retrieve(ship);
    }
  }, [hasLoaded, contact]);

  const hexColor = contact?.color ? `#${uxToHex(contact.color)}` : '#000000';
  const cover = (contact?.cover)
    ? <BaseImage src={contact.cover} width='100%' height='100%' style={{ objectFit: 'cover' }} />
    : <Box display="block" width='100%' height='100%' backgroundColor='washedGray' />;

  const image = (!hideAvatars && contact?.avatar)
    ? <BaseImage src={contact.avatar} width='100%' height='100%' style={{ objectFit: 'cover' }} />
    : <Sigil padding={24} ship={ship} size={128} color={hexColor} />;

  const anchorRef = useRef<HTMLElement | null>(null);

  useTutorialModal('profile', ship === `~${window.ship}`, anchorRef.current);

  return (
    <Center
      p={[0,4]}
      height="100%"
      width="100%"
    >

      <Box
        ref={anchorRef}
        maxWidth="600px"
        width="100%"
      >
        <Row alignItems="center" justifyContent="space-between">
          <Row>
          {ship === `~${window.ship}` ? (
            <>
            <Text
              py='2'
              cursor='pointer'
              onClick={() => {
 history.push(`/~profile/${ship}/edit`);
}}
            >
              Edit Profile
            </Text>
              <SetStatusBarModal
                py='2'
                ml='3'
                api={props.api}
                ship={`~${window.ship}`}
                contact={contact}
              />
              </>
          ) : null}
          </Row>
          <RichText mb='0' py='2' disableRemoteContent maxWidth='18rem' overflowX='hidden' textOverflow="ellipsis"
            whiteSpace="nowrap"
            overflow="hidden" display="inline-block" verticalAlign="middle">{contact?.status ?? ""}</RichText>
        </Row>
        <Row  width="100%" height="300px">
          {cover}
        </Row>
        <Row
          pb={2}
          alignItems="center"
          width="100%"
        >
          <Center width="100%" marginTop="-48px">
            <Box height='128px' width='128px' borderRadius="2" overflow="hidden">
              {image}
            </Box>
          </Center>
        </Row>
        { isEdit ? (
          <EditProfile
            ship={ship}
            contact={contact}
            api={props.api}
          />
        ) : (
          <ViewProfile
            api={props.api}
            nacked={nacked}
            ship={ship}
            contact={contact}
          />
        ) }
      </Box>
    </Center>
  );
}<|MERGE_RESOLUTION|>--- conflicted
+++ resolved
@@ -22,16 +22,9 @@
 
 
 export function Profile(props: any): ReactElement {
-<<<<<<< HEAD
-  const { hideAvatars } = useLocalState(({ hideAvatars }) => ({
-    hideAvatars
-  }));
+  const { hideAvatars } = useSettingsState(selectCalmState);
   const history = useHistory();
   const nackedContacts = useContactState(state => state.nackedContacts);
-=======
-  const { hideAvatars } = useSettingsState(selectCalmState);
-    const history = useHistory();
->>>>>>> ca6d50da
 
   if (!props.ship) {
     return null;
