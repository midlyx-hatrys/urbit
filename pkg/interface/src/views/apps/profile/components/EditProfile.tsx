import React, { ReactElement, useRef, useState } from 'react';
import * as Yup from 'yup';
import _ from 'lodash';
import { Formik } from 'formik';
import { useHistory } from 'react-router-dom';

import {
  ManagedForm as Form,
  ManagedTextInputField as Input,
  ManagedCheckboxField as Checkbox,
  Col,
  Text,
  Row,
  Button
} from '@tlon/indigo-react';

import { uxToHex } from '~/logic/lib/util';
import { AsyncButton } from '~/views/components/AsyncButton';
import { ColorInput } from '~/views/components/ColorInput';
import { ImageInput } from '~/views/components/ImageInput';
import { MarkdownField } from '~/views/apps/publish/components/MarkdownField';
import { resourceFromPath } from '~/logic/lib/group';
import GroupSearch from '~/views/components/GroupSearch';
<<<<<<< HEAD
=======
import useContactState from '~/logic/state/contact';
>>>>>>> 0570fb5b
import {
  ProfileHeader,
  ProfileControls,
  ProfileStatus,
  ProfileImages
} from './Profile';

const formSchema = Yup.object({
  nickname: Yup.string(),
  bio: Yup.string(),
  color: Yup.string(),
  avatar: Yup.string().nullable()
});

const emptyContact = {
  nickname: '',
  bio: '',
  status: '',
  color: '0',
  avatar: '',
  cover: '',
  groups: [],
  'last-updated': 0,
  isPublic: false
};

export function ProfileHeaderImageEdit(props: any): ReactElement {
<<<<<<< HEAD
  const { contact, storage, setFieldValue, handleHideCover } = { ...props };
=======
  const { contact, setFieldValue, handleHideCover } = props;
>>>>>>> 0570fb5b
  const [editCover, setEditCover] = useState(false);
  const [removedCoverLabel, setRemovedCoverLabel] = useState('Remove Header');
  const handleClear = (e) => {
    e.preventDefault();
    handleHideCover(true);
    setFieldValue('cover', '');
    setRemovedCoverLabel('Header Removed');
  };

  return (
    <>
      {contact?.cover ? (
        <div>
          {editCover ? (
<<<<<<< HEAD
            <ImageInput id='cover' storage={storage} marginTop='-8px' />
=======
            <ImageInput id='cover' marginTop='-8px' />
>>>>>>> 0570fb5b
          ) : (
            <Row>
              <Button mr='2' onClick={() => setEditCover(true)}>
                Replace Header
              </Button>
              <Button onClick={(e) => handleClear(e)}>
                {removedCoverLabel}
              </Button>
            </Row>
          )}
        </div>
      ) : (
<<<<<<< HEAD
        <ImageInput id='cover' storage={storage} marginTop='-8px' />
=======
        <ImageInput id='cover' marginTop='-8px' />
>>>>>>> 0570fb5b
      )}
    </>
  );
}

export function EditProfile(props: any): ReactElement {
<<<<<<< HEAD
  const { contact, storage, ship, api, isPublic } = props;
=======
  const { contact, ship, api } = props;
  const isPublic = useContactState((state) => state.isContactPublic);
>>>>>>> 0570fb5b
  const [hideCover, setHideCover] = useState(false);

  const handleHideCover = (value) => {
    setHideCover(value);
  };

  const history = useHistory();
  if (contact) {
    contact.isPublic = isPublic;
  }

  const onSubmit = async (values: any, actions: any) => {
    try {
      await Object.keys(values).reduce((acc, key) => {
        const newValue = key !== 'color' ? values[key] : uxToHex(values[key]);
        if (newValue !== contact[key]) {
          if (key === 'isPublic') {
            return acc.then(() => api.contacts.setPublic(newValue));
          } else if (key === 'groups') {
            const toRemove: string[] = _.difference(
              contact?.groups || [],
              newValue
            );
            const toAdd: string[] = _.difference(
              newValue,
              contact?.groups || []
            );
            const promises: Promise<any>[] = [];
            promises.concat(
              toRemove.map((e) =>
                api.contacts.edit(ship, { 'remove-group': resourceFromPath(e) })
              )
            );
            promises.concat(
              toAdd.map((e) =>
                api.contacts.edit(ship, { 'add-group': resourceFromPath(e) })
              )
            );
            return acc.then(() => Promise.all(promises));
          } else if (key !== 'last-updated' && key !== 'isPublic') {
            return acc.then(() => api.contacts.edit(ship, { [key]: newValue }));
          }
        }
        return acc;
      }, Promise.resolve());
      // actions.setStatus({ success: null });
      history.push(`/~profile/${ship}`);
    } catch (e) {
      console.error(e);
      actions.setStatus({ error: e.message });
    }
  };

  return (
    <>
      <Formik
        validationSchema={formSchema}
        initialValues={contact || emptyContact}
        onSubmit={onSubmit}
      >
        {({ setFieldValue }) => (
          <Form width='100%' height='100%'>
            <ProfileHeader>
              <ProfileControls>
<<<<<<< HEAD
                <Row>
=======
                <Row alignItems='baseline'>
>>>>>>> 0570fb5b
                  <Button
                    type='submit'
                    display='inline'
                    cursor='pointer'
                    fontWeight='500'
                    color='blue'
                    pl='0'
                    pr='0'
                    border='0'
                    style={{ appearance: 'none', background: 'transparent' }}
                  >
                    Save Edits
                  </Button>
                  <Text
                    py='2'
                    ml='3'
                    fontWeight='500'
                    cursor='pointer'
                    onClick={() => {
                      history.push(`/~profile/${ship}`);
                    }}
                  >
                    Cancel
                  </Text>
                </Row>
                <ProfileStatus contact={contact} />
              </ProfileControls>
<<<<<<< HEAD
              <ProfileImages hideCover={hideCover} contact={contact} ship={ship}>
                <ProfileHeaderImageEdit
                  contact={contact}
                  storage={storage}
=======
              <ProfileImages
                hideCover={hideCover}
                contact={contact}
                ship={ship}
              >
                <ProfileHeaderImageEdit
                  contact={contact}
>>>>>>> 0570fb5b
                  setFieldValue={setFieldValue}
                  handleHideCover={handleHideCover}
                />
              </ProfileImages>
            </ProfileHeader>
            <Row mb={3} pt={5} width='100%'>
              <Col pr={2} width='25%'>
                <ColorInput id='color' label='Sigil Color' />
              </Col>
              <Col pl={2} width='75%'>
                <ImageInput
                  id='avatar'
                  label='Overlay Avatar (may be hidden by other users)'
<<<<<<< HEAD
                  storage={storage}
=======
>>>>>>> 0570fb5b
                />
              </Col>
            </Row>
            <Input id='nickname' label='Custom Name' mb={3} />
            <Col width='100%'>
              <Text mb={2}>Description</Text>
<<<<<<< HEAD
              <MarkdownField id='bio' mb={3} storage={storage} />
            </Col>
            <Checkbox mb={3} id='isPublic' label='Public Profile' />
            <GroupSearch
              label='Pinned Groups'
              id='groups'
              groups={props.groups}
              associations={props.associations}
              publicOnly
            />
=======
              <MarkdownField id='bio' mb={3} />
            </Col>
            <Checkbox mb={3} id='isPublic' label='Public Profile' />
            <GroupSearch label='Pinned Groups' id='groups' publicOnly />
>>>>>>> 0570fb5b
            <AsyncButton primary loadingText='Updating...' border mt={3}>
              Submit
            </AsyncButton>
          </Form>
        )}
      </Formik>
    </>
  );
}<|MERGE_RESOLUTION|>--- conflicted
+++ resolved
@@ -21,10 +21,7 @@
 import { MarkdownField } from '~/views/apps/publish/components/MarkdownField';
 import { resourceFromPath } from '~/logic/lib/group';
 import GroupSearch from '~/views/components/GroupSearch';
-<<<<<<< HEAD
-=======
 import useContactState from '~/logic/state/contact';
->>>>>>> 0570fb5b
 import {
   ProfileHeader,
   ProfileControls,
@@ -52,11 +49,7 @@
 };
 
 export function ProfileHeaderImageEdit(props: any): ReactElement {
-<<<<<<< HEAD
-  const { contact, storage, setFieldValue, handleHideCover } = { ...props };
-=======
   const { contact, setFieldValue, handleHideCover } = props;
->>>>>>> 0570fb5b
   const [editCover, setEditCover] = useState(false);
   const [removedCoverLabel, setRemovedCoverLabel] = useState('Remove Header');
   const handleClear = (e) => {
@@ -71,11 +64,7 @@
       {contact?.cover ? (
         <div>
           {editCover ? (
-<<<<<<< HEAD
-            <ImageInput id='cover' storage={storage} marginTop='-8px' />
-=======
             <ImageInput id='cover' marginTop='-8px' />
->>>>>>> 0570fb5b
           ) : (
             <Row>
               <Button mr='2' onClick={() => setEditCover(true)}>
@@ -88,23 +77,15 @@
           )}
         </div>
       ) : (
-<<<<<<< HEAD
-        <ImageInput id='cover' storage={storage} marginTop='-8px' />
-=======
         <ImageInput id='cover' marginTop='-8px' />
->>>>>>> 0570fb5b
       )}
     </>
   );
 }
 
 export function EditProfile(props: any): ReactElement {
-<<<<<<< HEAD
-  const { contact, storage, ship, api, isPublic } = props;
-=======
   const { contact, ship, api } = props;
   const isPublic = useContactState((state) => state.isContactPublic);
->>>>>>> 0570fb5b
   const [hideCover, setHideCover] = useState(false);
 
   const handleHideCover = (value) => {
@@ -169,11 +150,7 @@
           <Form width='100%' height='100%'>
             <ProfileHeader>
               <ProfileControls>
-<<<<<<< HEAD
-                <Row>
-=======
                 <Row alignItems='baseline'>
->>>>>>> 0570fb5b
                   <Button
                     type='submit'
                     display='inline'
@@ -201,12 +178,6 @@
                 </Row>
                 <ProfileStatus contact={contact} />
               </ProfileControls>
-<<<<<<< HEAD
-              <ProfileImages hideCover={hideCover} contact={contact} ship={ship}>
-                <ProfileHeaderImageEdit
-                  contact={contact}
-                  storage={storage}
-=======
               <ProfileImages
                 hideCover={hideCover}
                 contact={contact}
@@ -214,7 +185,6 @@
               >
                 <ProfileHeaderImageEdit
                   contact={contact}
->>>>>>> 0570fb5b
                   setFieldValue={setFieldValue}
                   handleHideCover={handleHideCover}
                 />
@@ -228,33 +198,16 @@
                 <ImageInput
                   id='avatar'
                   label='Overlay Avatar (may be hidden by other users)'
-<<<<<<< HEAD
-                  storage={storage}
-=======
->>>>>>> 0570fb5b
                 />
               </Col>
             </Row>
             <Input id='nickname' label='Custom Name' mb={3} />
             <Col width='100%'>
               <Text mb={2}>Description</Text>
-<<<<<<< HEAD
-              <MarkdownField id='bio' mb={3} storage={storage} />
-            </Col>
-            <Checkbox mb={3} id='isPublic' label='Public Profile' />
-            <GroupSearch
-              label='Pinned Groups'
-              id='groups'
-              groups={props.groups}
-              associations={props.associations}
-              publicOnly
-            />
-=======
               <MarkdownField id='bio' mb={3} />
             </Col>
             <Checkbox mb={3} id='isPublic' label='Public Profile' />
             <GroupSearch label='Pinned Groups' id='groups' publicOnly />
->>>>>>> 0570fb5b
             <AsyncButton primary loadingText='Updating...' border mt={3}>
               Submit
             </AsyncButton>
