import React, { ReactElement, useRef, useState } from 'react';
import * as Yup from 'yup';
import _ from 'lodash';
import { Formik } from 'formik';
import { useHistory } from 'react-router-dom';

import {
  ManagedForm as Form,
  ManagedTextInputField as Input,
  ManagedCheckboxField as Checkbox,
  Col,
  Text,
  Row,
  Button
} from '@tlon/indigo-react';

import { uxToHex } from '~/logic/lib/util';
import { AsyncButton } from '~/views/components/AsyncButton';
import { ColorInput } from '~/views/components/ColorInput';
import { ImageInput } from '~/views/components/ImageInput';
import { MarkdownField } from '~/views/apps/publish/components/MarkdownField';
import { resourceFromPath } from '~/logic/lib/group';
import GroupSearch from '~/views/components/GroupSearch';
<<<<<<< HEAD
import useContactState from '~/logic/state/contact';
=======
import {
  ProfileHeader,
  ProfileControls,
  ProfileStatus,
  ProfileImages
} from './Profile';
>>>>>>> 72445f34

const formSchema = Yup.object({
  nickname: Yup.string(),
  bio: Yup.string(),
  color: Yup.string(),
  avatar: Yup.string().nullable()
});

const emptyContact = {
  nickname: '',
  bio: '',
  status: '',
  color: '0',
  avatar: '',
  cover: '',
  groups: [],
  'last-updated': 0,
  isPublic: false
};

export function ProfileHeaderImageEdit(props: any): ReactElement {
  const { contact, storage, setFieldValue, handleHideCover } = { ...props };
  const [editCover, setEditCover] = useState(false);
  const [removedCoverLabel, setRemovedCoverLabel] = useState('Remove Header');
  const handleClear = (e) => {
    e.preventDefault();
    handleHideCover(true);
    setFieldValue('cover', '');
    setRemovedCoverLabel('Header Removed');
  };

  return (
    <>
      {contact?.cover ? (
        <div>
          {editCover ? (
            <ImageInput id='cover' storage={storage} marginTop='-8px' />
          ) : (
            <Row>
              <Button mr='2' onClick={() => setEditCover(true)}>
                Replace Header
              </Button>
              <Button onClick={(e) => handleClear(e)}>
                {removedCoverLabel}
              </Button>
            </Row>
          )}
        </div>
      ) : (
        <ImageInput id='cover' storage={storage} marginTop='-8px' />
      )}
    </>
  );
}

export function EditProfile(props: any): ReactElement {
<<<<<<< HEAD
  const { contact, ship, api } = props;
  const isPublic = useContactState(state => state.isContactPublic);
=======
  const { contact, storage, ship, api, isPublic } = props;
  const [hideCover, setHideCover] = useState(false);

  const handleHideCover = (value) => {
    setHideCover(value);
  };

>>>>>>> 72445f34
  const history = useHistory();
  if (contact) {
    contact.isPublic = isPublic;
  }

  const onSubmit = async (values: any, actions: any) => {
    try {
      await Object.keys(values).reduce((acc, key) => {
        const newValue = key !== 'color' ? values[key] : uxToHex(values[key]);
        if (newValue !== contact[key]) {
          if (key === 'isPublic') {
            return acc.then(() => api.contacts.setPublic(newValue));
          } else if (key === 'groups') {
            const toRemove: string[] = _.difference(
              contact?.groups || [],
              newValue
            );
            const toAdd: string[] = _.difference(
              newValue,
              contact?.groups || []
            );
            const promises: Promise<any>[] = [];
            promises.concat(
              toRemove.map((e) =>
                api.contacts.edit(ship, { 'remove-group': resourceFromPath(e) })
              )
            );
            promises.concat(
              toAdd.map((e) =>
                api.contacts.edit(ship, { 'add-group': resourceFromPath(e) })
              )
            );
            return acc.then(() => Promise.all(promises));
          } else if (key !== 'last-updated' && key !== 'isPublic') {
            return acc.then(() => api.contacts.edit(ship, { [key]: newValue }));
          }
        }
        return acc;
      }, Promise.resolve());
      // actions.setStatus({ success: null });
      history.push(`/~profile/${ship}`);
    } catch (e) {
      console.error(e);
      actions.setStatus({ error: e.message });
    }
  };

  return (
    <>
      <Formik
        validationSchema={formSchema}
        initialValues={contact || emptyContact}
        onSubmit={onSubmit}
      >
<<<<<<< HEAD
      <Form width="100%" height="100%" p={2}>
        <Input id="nickname" label="Name" mb={3} />
        <Col width="100%">
          <Text mb={2}>Description</Text>
          <MarkdownField id="bio" mb={3} />
        </Col>
        <ColorInput id="color" label="Sigil Color" mb={3} />
        <Row mb={3} width="100%">
          <Col pr={2} width="50%">
            <ImageInput id="cover" label="Cover Image" />
          </Col>
          <Col pl={2} width="50%">
            <ImageInput id="avatar" label="Profile Image" />
          </Col>
        </Row>
        <Checkbox mb={3} id="isPublic" label="Public Profile" />
        <GroupSearch label="Pinned Groups" id="groups" publicOnly />
        <AsyncButton primary loadingText="Updating..." border mt={3}>
          Submit
        </AsyncButton>
      </Form>
    </Formik>
  </>
=======
        {({ setFieldValue }) => (
          <Form width='100%' height='100%'>
            <ProfileHeader>
              <ProfileControls>
                <Row>
                  <Button
                    type='submit'
                    display='inline'
                    cursor='pointer'
                    fontWeight='500'
                    color='blue'
                    pl='0'
                    pr='0'
                    border='0'
                    style={{ appearance: 'none', background: 'transparent' }}
                  >
                    Save Edits
                  </Button>
                  <Text
                    py='2'
                    ml='3'
                    fontWeight='500'
                    cursor='pointer'
                    onClick={() => {
                      history.push(`/~profile/${ship}`);
                    }}
                  >
                    Cancel
                  </Text>
                </Row>
                <ProfileStatus contact={contact} />
              </ProfileControls>
              <ProfileImages hideCover={hideCover} contact={contact} ship={ship}>
                <ProfileHeaderImageEdit
                  contact={contact}
                  storage={storage}
                  setFieldValue={setFieldValue}
                  handleHideCover={handleHideCover}
                />
              </ProfileImages>
            </ProfileHeader>
            <Row mb={3} pt={5} width='100%'>
              <Col pr={2} width='25%'>
                <ColorInput id='color' label='Sigil Color' />
              </Col>
              <Col pl={2} width='75%'>
                <ImageInput
                  id='avatar'
                  label='Overlay Avatar (may be hidden by other users)'
                  storage={storage}
                />
              </Col>
            </Row>
            <Input id='nickname' label='Custom Name' mb={3} />
            <Col width='100%'>
              <Text mb={2}>Description</Text>
              <MarkdownField id='bio' mb={3} storage={storage} />
            </Col>
            <Checkbox mb={3} id='isPublic' label='Public Profile' />
            <GroupSearch
              label='Pinned Groups'
              id='groups'
              groups={props.groups}
              associations={props.associations}
              publicOnly
            />
            <AsyncButton primary loadingText='Updating...' border mt={3}>
              Submit
            </AsyncButton>
          </Form>
        )}
      </Formik>
    </>
>>>>>>> 72445f34
  );
}<|MERGE_RESOLUTION|>--- conflicted
+++ resolved
@@ -21,16 +21,13 @@
 import { MarkdownField } from '~/views/apps/publish/components/MarkdownField';
 import { resourceFromPath } from '~/logic/lib/group';
 import GroupSearch from '~/views/components/GroupSearch';
-<<<<<<< HEAD
 import useContactState from '~/logic/state/contact';
-=======
 import {
   ProfileHeader,
   ProfileControls,
   ProfileStatus,
   ProfileImages
 } from './Profile';
->>>>>>> 72445f34
 
 const formSchema = Yup.object({
   nickname: Yup.string(),
@@ -52,7 +49,7 @@
 };
 
 export function ProfileHeaderImageEdit(props: any): ReactElement {
-  const { contact, storage, setFieldValue, handleHideCover } = { ...props };
+  const { contact, setFieldValue, handleHideCover } = props;
   const [editCover, setEditCover] = useState(false);
   const [removedCoverLabel, setRemovedCoverLabel] = useState('Remove Header');
   const handleClear = (e) => {
@@ -67,7 +64,7 @@
       {contact?.cover ? (
         <div>
           {editCover ? (
-            <ImageInput id='cover' storage={storage} marginTop='-8px' />
+            <ImageInput id='cover' marginTop='-8px' />
           ) : (
             <Row>
               <Button mr='2' onClick={() => setEditCover(true)}>
@@ -80,25 +77,21 @@
           )}
         </div>
       ) : (
-        <ImageInput id='cover' storage={storage} marginTop='-8px' />
+        <ImageInput id='cover' marginTop='-8px' />
       )}
     </>
   );
 }
 
 export function EditProfile(props: any): ReactElement {
-<<<<<<< HEAD
   const { contact, ship, api } = props;
   const isPublic = useContactState(state => state.isContactPublic);
-=======
-  const { contact, storage, ship, api, isPublic } = props;
   const [hideCover, setHideCover] = useState(false);
 
   const handleHideCover = (value) => {
     setHideCover(value);
   };
 
->>>>>>> 72445f34
   const history = useHistory();
   if (contact) {
     contact.isPublic = isPublic;
@@ -153,31 +146,6 @@
         initialValues={contact || emptyContact}
         onSubmit={onSubmit}
       >
-<<<<<<< HEAD
-      <Form width="100%" height="100%" p={2}>
-        <Input id="nickname" label="Name" mb={3} />
-        <Col width="100%">
-          <Text mb={2}>Description</Text>
-          <MarkdownField id="bio" mb={3} />
-        </Col>
-        <ColorInput id="color" label="Sigil Color" mb={3} />
-        <Row mb={3} width="100%">
-          <Col pr={2} width="50%">
-            <ImageInput id="cover" label="Cover Image" />
-          </Col>
-          <Col pl={2} width="50%">
-            <ImageInput id="avatar" label="Profile Image" />
-          </Col>
-        </Row>
-        <Checkbox mb={3} id="isPublic" label="Public Profile" />
-        <GroupSearch label="Pinned Groups" id="groups" publicOnly />
-        <AsyncButton primary loadingText="Updating..." border mt={3}>
-          Submit
-        </AsyncButton>
-      </Form>
-    </Formik>
-  </>
-=======
         {({ setFieldValue }) => (
           <Form width='100%' height='100%'>
             <ProfileHeader>
@@ -213,7 +181,6 @@
               <ProfileImages hideCover={hideCover} contact={contact} ship={ship}>
                 <ProfileHeaderImageEdit
                   contact={contact}
-                  storage={storage}
                   setFieldValue={setFieldValue}
                   handleHideCover={handleHideCover}
                 />
@@ -227,14 +194,13 @@
                 <ImageInput
                   id='avatar'
                   label='Overlay Avatar (may be hidden by other users)'
-                  storage={storage}
                 />
               </Col>
             </Row>
             <Input id='nickname' label='Custom Name' mb={3} />
             <Col width='100%'>
               <Text mb={2}>Description</Text>
-              <MarkdownField id='bio' mb={3} storage={storage} />
+              <MarkdownField id='bio' mb={3} />
             </Col>
             <Checkbox mb={3} id='isPublic' label='Public Profile' />
             <GroupSearch
@@ -251,6 +217,5 @@
         )}
       </Formik>
     </>
->>>>>>> 72445f34
   );
 }