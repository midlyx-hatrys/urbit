import React from 'react';
import { Route, Link } from 'react-router-dom';
import Helmet from 'react-helmet';

import { Box } from '@tlon/indigo-react';

<<<<<<< HEAD
import { uxToHex } from "~/logic/lib/util";

import { Profile } from "./components/Profile";
import useSettingsState, {SettingsState} from "~/logic/state/settings";

const settingsSel = (s: SettingsState) => s.calm.hideAvatars;

export default function ProfileScreen(props: any) {
  const { dark } = props;
  const hideAvatars = useSettingsState(settingsSel);
=======
import { Profile } from './components/Profile';

export default function ProfileScreen(props: any) {
>>>>>>> 390a17b7
  return (
    <>
    <Helmet defer={false}>
      <title>{ props.notificationsCount ? `(${String(props.notificationsCount) }) `: '' }Landscape - Profile</title>
    </Helmet>
    <Route
      path={'/~profile/:ship/:edit?'}
      render={({ match }) => {
        const ship = match.params.ship;
        const isEdit = match.url.includes('edit');
        const isPublic = props.isContactPublic;
        const contact = props.contacts?.[ship];

        return (
          <Box height="100%" px={[0, 3]} pb={[0, 3]} borderRadius={1}>
            <Box
              height="100%"
              width="100%"
              borderRadius={1}
              bg="white"
              border={1}
              borderColor="washedGray"
              overflowY="auto"
              flexGrow
            >
              <Box>
                <Profile
                  ship={ship}
                  hasLoaded={Object.keys(props.contacts).length !== 0}
                  associations={props.associations}
                  groups={props.groups}
                  contact={contact}
                  api={props.api}
                  s3={props.s3}
                  isEdit={isEdit}
                  isPublic={isPublic}
                  nackedContacts={props.nackedContacts}
                />
              </Box>
            </Box>
          </Box>
        );
      }}
    />
    </>
  );
}<|MERGE_RESOLUTION|>--- conflicted
+++ resolved
@@ -4,22 +4,10 @@
 
 import { Box } from '@tlon/indigo-react';
 
-<<<<<<< HEAD
-import { uxToHex } from "~/logic/lib/util";
-
 import { Profile } from "./components/Profile";
-import useSettingsState, {SettingsState} from "~/logic/state/settings";
-
-const settingsSel = (s: SettingsState) => s.calm.hideAvatars;
 
 export default function ProfileScreen(props: any) {
   const { dark } = props;
-  const hideAvatars = useSettingsState(settingsSel);
-=======
-import { Profile } from './components/Profile';
-
-export default function ProfileScreen(props: any) {
->>>>>>> 390a17b7
   return (
     <>
     <Helmet defer={false}>
