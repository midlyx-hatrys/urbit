--- conflicted
+++ resolved
@@ -13,42 +13,10 @@
   const notificationsCount = useHarkState(state => state.notificationsCount);
   return (
     <>
-<<<<<<< HEAD
-    <Helmet defer={false}>
-      <title>{ notificationsCount ? `(${String(notificationsCount) }) `: '' }Landscape - Profile</title>
-    </Helmet>
-    <Route
-      path={'/~profile/:ship/:edit?'}
-      render={({ match }) => {
-        const ship = match.params.ship;
-        const isEdit = match.url.includes('edit');
-        const contact = contacts?.[ship];
-
-        return (
-          <Box height="100%" px={[0, 3]} pb={[0, 3]} borderRadius={1}>
-            <Box
-              height="100%"
-              width="100%"
-              borderRadius={1}
-              bg="white"
-              border={1}
-              borderColor="washedGray"
-              overflowY="auto"
-              flexGrow
-            >
-              <Box>
-                <Profile
-                  ship={ship}
-                  hasLoaded={Object.keys(contacts).length !== 0}
-                  contact={contact}
-                  api={props.api}
-                  isEdit={isEdit}
-                />
-=======
       <Helmet defer={false}>
         <title>
-          {props.notificationsCount
-            ? `(${String(props.notificationsCount)}) `
+          {notificationsCount
+            ? `(${String(notificationsCount)}) `
             : ''}
           Landscape - Profile
         </title>
@@ -58,8 +26,7 @@
         render={({ match }) => {
           const ship = match.params.ship;
           const isEdit = match.url.includes('edit');
-          const isPublic = props.isContactPublic;
-          const contact = props.contacts?.[ship];
+          const contact = contacts?.[ship];
 
           return (
             <Box height='100%' px={[0, 3]} pb={[0, 3]} borderRadius={2}>
@@ -76,18 +43,12 @@
                 <Box>
                   <Profile
                     ship={ship}
-                    hasLoaded={Object.keys(props.contacts).length !== 0}
-                    associations={props.associations}
-                    groups={props.groups}
+                    hasLoaded={Object.keys(contacts).length !== 0}
                     contact={contact}
                     api={props.api}
-                    storage={props.storage}
                     isEdit={isEdit}
-                    isPublic={isPublic}
-                    nackedContacts={props.nackedContacts}
                   />
                 </Box>
->>>>>>> 72445f34
               </Box>
             </Box>
           );
