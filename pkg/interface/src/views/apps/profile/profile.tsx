--- conflicted
+++ resolved
@@ -4,12 +4,6 @@
 
 import { Box } from '@tlon/indigo-react';
 
-<<<<<<< HEAD
-import { Profile } from "./components/Profile";
-
-export default function ProfileScreen(props: any) {
-  const { dark } = props;
-=======
 import { Profile } from './components/Profile';
 import useContactState from '~/logic/state/contact';
 import useHarkState from '~/logic/state/hark';
@@ -17,18 +11,12 @@
 export default function ProfileScreen(props: any) {
   const contacts = useContactState(state => state.contacts);
   const notificationsCount = useHarkState(state => state.notificationsCount);
->>>>>>> 0570fb5b
   return (
     <>
       <Helmet defer={false}>
         <title>
-<<<<<<< HEAD
-          {props.notificationsCount
-            ? `(${String(props.notificationsCount)}) `
-=======
           {notificationsCount
             ? `(${String(notificationsCount)}) `
->>>>>>> 0570fb5b
             : ''}
           Landscape - Profile
         </title>
@@ -38,12 +26,7 @@
         render={({ match }) => {
           const ship = match.params.ship;
           const isEdit = match.url.includes('edit');
-<<<<<<< HEAD
-          const isPublic = props.isContactPublic;
-          const contact = props.contacts?.[ship];
-=======
           const contact = contacts?.[ship];
->>>>>>> 0570fb5b
 
           return (
             <Box height='100%' px={[0, 3]} pb={[0, 3]} borderRadius={2}>
@@ -60,22 +43,10 @@
                 <Box>
                   <Profile
                     ship={ship}
-<<<<<<< HEAD
-                    hasLoaded={Object.keys(props.contacts).length !== 0}
-                    associations={props.associations}
-                    groups={props.groups}
-                    contact={contact}
-                    api={props.api}
-                    storage={props.storage}
-                    isEdit={isEdit}
-                    isPublic={isPublic}
-                    nackedContacts={props.nackedContacts}
-=======
                     hasLoaded={Object.keys(contacts).length !== 0}
                     contact={contact}
                     api={props.api}
                     isEdit={isEdit}
->>>>>>> 0570fb5b
                   />
                 </Box>
               </Box>
