import React, { useState, useMemo, useEffect } from 'react';
import styled from 'styled-components';
import f from 'lodash/fp';
import _ from 'lodash';

import { Col, Button, Box, Row, Icon, Text } from '@tlon/indigo-react';

import './css/custom.css';
import useContactState from '~/logic/state/contact';
import Tiles from './components/tiles';
import Tile from './components/tiles/tile';
import Groups from './components/Groups';
import ModalButton from './components/ModalButton';
import { StatelessAsyncButton } from '~/views/components/StatelessAsyncButton';
import { StarIcon } from '~/views/components/StarIcon';
import { writeText } from '~/logic/lib/util';
import { useModal } from "~/logic/lib/useModal";
import { NewGroup } from "~/views/landscape/components/NewGroup";
import { JoinGroup } from "~/views/landscape/components/JoinGroup";
import { Helmet } from 'react-helmet';
import useLocalState from "~/logic/state/local";
import useHarkState from '~/logic/state/hark';
import { useWaitForProps } from '~/logic/lib/useWaitForProps';
import { useQuery } from "~/logic/lib/useQuery";
import {
  hasTutorialGroup,
  TUTORIAL_GROUP,
  TUTORIAL_HOST,
  TUTORIAL_BOOK,
  TUTORIAL_CHAT,
  TUTORIAL_LINKS
} from '~/logic/lib/tutorialModal';
import useLaunchState from '~/logic/state/launch';
import useSettingsState, { selectCalmState } from '~/logic/state/settings';
import useMetadataState from '~/logic/state/metadata';
import {useHistory} from 'react-router-dom';


const ScrollbarLessBox = styled(Box)`
  scrollbar-width: none !important;

  ::-webkit-scrollbar {
    display: none;
  }
`;

const tutSelector = f.pick(['tutorialProgress', 'nextTutStep', 'hideGroups']);

export default function LaunchApp(props) {
  const connection = { props };
  const baseHash = useLaunchState(state => state.baseHash);
  const [hashText, setHashText] = useState(baseHash);
  const [exitingTut, setExitingTut] = useState(false);
  const seen = useSettingsState(s => s?.tutorial?.seen) ?? true;
  const associations = useMetadataState(s => s.associations);
<<<<<<< HEAD
  const history = useHistory();
=======
  const contacts = useContactState(state => state.contacts);
  const hasLoaded = useMemo(() => Boolean(connection === "connected"), [connection]);
  const notificationsCount = useHarkState(state => state.notificationsCount);
  const calmState = useSettingsState(selectCalmState);
  const { hideUtilities } = calmState;
  const { tutorialProgress, nextTutStep } = useLocalState(tutSelector);
  let { hideGroups } = useLocalState(tutSelector);
  !hideGroups ? { hideGroups } = calmState : null;

  const waiter = useWaitForProps({ ...props, associations });
>>>>>>> 503dd353
  const hashBox = (
    <Box
      position={["relative", "absolute"]}
      left="0"
      bottom="0"
      backgroundColor="white"
      ml={3}
      mb={3}
      borderRadius={2}
      overflow='hidden'
      fontSize={0}
      cursor="pointer"
      onClick={() => {
        writeText(baseHash);
        setHashText('copied');
        setTimeout(() => {
          setHashText(baseHash);
        }, 2000);
      }}
    >
      <Box backgroundColor="washedGray" p={2}>
        <Text mono bold>{hashText || baseHash}</Text>
      </Box>
    </Box>
  );

  const { query } = useQuery();

  useEffect(() => {
    if(query.get('tutorial')) {
      if(hasTutorialGroup({ associations })) {
        nextTutStep();
      } else {
        showModal();
      }
    }
  }, [query]);

  const { modal, showModal } = useModal({
    position: 'relative',
    maxWidth: '350px',
    modal: (dismiss) => {
      const onDismiss = (e) => {
        e.stopPropagation();
        props.api.settings.putEntry('tutorial', 'seen', true);
        dismiss();
      };
      const onContinue = async (e) => {
        e.stopPropagation();
        if(!hasTutorialGroup({ associations })) {
          await props.api.groups.join(TUTORIAL_HOST, TUTORIAL_GROUP);
          await props.api.settings.putEntry('tutorial', 'joined', Date.now());
          await waiter(hasTutorialGroup);
          await Promise.all(
            [TUTORIAL_BOOK, TUTORIAL_CHAT, TUTORIAL_LINKS].map(graph =>
              props.api.graph.joinGraph(TUTORIAL_HOST, graph)));

          await waiter(p => {
            return `/ship/${TUTORIAL_HOST}/${TUTORIAL_CHAT}` in p.associations.graph &&
                  `/ship/${TUTORIAL_HOST}/${TUTORIAL_BOOK}` in p.associations.graph &&
                  `/ship/${TUTORIAL_HOST}/${TUTORIAL_LINKS}` in p.associations.graph;
          });
        }
        nextTutStep();
        dismiss();
      }
      return exitingTut ?  (
        <Col maxWidth="350px" p="3">
          <Icon icon="Info" fill="black"></Icon>
          <Text my="3" lineHeight="tall">
            You can always restart the tutorial by typing "tutorial" in Leap
          </Text>
          <Row gapX="2" justifyContent="flex-end">
             <Button primary onClick={onDismiss}>Ok</Button>
          </Row>
        </Col>
      ) : (
        <Col maxWidth="350px" p="3">
          <Box position="absolute" left="-16px" top="-16px">
            <StarIcon width="32px" height="32px" color="blue" display="block" />
          </Box>
          <Text mb="3" lineHeight="tall" fontWeight="medium">Welcome</Text>
          <Text mb="3" lineHeight="tall">
            You have been invited to use Landscape, an interface to chat
            and interact with communities
            <br />
            Would you like a tour of Landscape?
          </Text>
          <Row gapX="2" justifyContent="flex-end">
            <Button
              backgroundColor="washedGray"
              onClick={() => setExitingTut(true)}
            >Skip</Button>
            <StatelessAsyncButton primary onClick={onContinue}>
              Yes
            </StatelessAsyncButton>
          </Row>
        </Col>
      )}
  });

  useEffect(() => {
    if(hasLoaded && !seen && tutorialProgress === 'hidden') {
      showModal();
    }
  }, [seen, hasLoaded]);

  return (
    <>
      <Helmet defer={false}>
        <title>{ notificationsCount ? `(${String(notificationsCount) }) `: '' }Landscape</title>
      </Helmet>
      <ScrollbarLessBox height='100%' overflowY='scroll' display="flex" flexDirection="column">
        {modal}
        <Box
          mx='2'
          display='grid'
          gridTemplateColumns='repeat(auto-fill, minmax(128px, 1fr))'
          gridGap={3}
          p={2}
          pt={0}
        >
        {!hideUtilities && <>
          <Tile
            bg="white"
            color="scales.black20"
            to="/~landscape/home"
            p={0}
          >
            <Box
              p={2}
              height='100%'
              width='100%'
              bg='scales.black20'
              border={1}
              borderColor="lightGray">
              <Row alignItems='center'>
                <Icon
                  color="black"
                  icon="Home"
                />
                <Text ml="2" mt='1px' color="black">My Channels</Text>
              </Row>
            </Box>
          </Tile>
          <Tiles
            api={props.api}
          />
          <ModalButton
            icon="Plus"
            bg="washedGray"
            color="black"
            text="New Group"
            style={{ gridColumnStart: 1 }}
          >
            <NewGroup {...props} />
          </ModalButton>
          <ModalButton
            icon="Boot"
            bg="washedGray"
            color="black"
            text="Join Group"
          >
            <JoinGroup {...props} />
          </ModalButton>
          </>}
          {!hideGroups &&
            (<Groups />)
          }
        </Box>
        <Box alignSelf="flex-start" display={["block", "none"]}>{hashBox}</Box>
      </ScrollbarLessBox>
      <Box onClick={() => history.push('/~graph/graph/ship/~bitpyx-dildus/infrastructure-digests/170141184504958869914231288036524556288/2/170141184504958917566472168072435204096') } display={["none", "block"]}>{hashBox}</Box>
    </>
  );
}<|MERGE_RESOLUTION|>--- conflicted
+++ resolved
@@ -6,7 +6,6 @@
 import { Col, Button, Box, Row, Icon, Text } from '@tlon/indigo-react';
 
 import './css/custom.css';
-import useContactState from '~/logic/state/contact';
 import Tiles from './components/tiles';
 import Tile from './components/tiles/tile';
 import Groups from './components/Groups';
@@ -53,10 +52,7 @@
   const [exitingTut, setExitingTut] = useState(false);
   const seen = useSettingsState(s => s?.tutorial?.seen) ?? true;
   const associations = useMetadataState(s => s.associations);
-<<<<<<< HEAD
   const history = useHistory();
-=======
-  const contacts = useContactState(state => state.contacts);
   const hasLoaded = useMemo(() => Boolean(connection === "connected"), [connection]);
   const notificationsCount = useHarkState(state => state.notificationsCount);
   const calmState = useSettingsState(selectCalmState);
@@ -66,7 +62,6 @@
   !hideGroups ? { hideGroups } = calmState : null;
 
   const waiter = useWaitForProps({ ...props, associations });
->>>>>>> 503dd353
   const hashBox = (
     <Box
       position={["relative", "absolute"]}
