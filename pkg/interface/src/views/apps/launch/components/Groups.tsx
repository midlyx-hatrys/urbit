import { Box, Col, Text } from '@tlon/indigo-react';
import { Association, Associations, Unreads } from '@urbit/api';
import f from 'lodash/fp';
import moment from 'moment';
import React, { useRef } from 'react';
import { getNotificationCount, getUnreadCount } from '~/logic/lib/hark';
import { TUTORIAL_GROUP, TUTORIAL_GROUP_RESOURCE, TUTORIAL_HOST } from '~/logic/lib/tutorialModal';
import { alphabeticalOrder } from '~/logic/lib/util';
import useGroupState from '~/logic/state/group';
import useHarkState from '~/logic/state/hark';
import useMetadataState from '~/logic/state/metadata';
import useSettingsState, { selectCalmState, SettingsState } from '~/logic/state/settings';
import { useTutorialModal } from '~/views/components/useTutorialModal';
import Tile from '../components/tiles/tile';

interface GroupsProps {}

const sortGroupsAlph = (a: Association, b: Association) =>
  a.group === TUTORIAL_GROUP_RESOURCE
    ? -1
    : b.group === TUTORIAL_GROUP_RESOURCE
    ? 1
    : alphabeticalOrder(a.metadata.title, b.metadata.title);

const getGraphUnreads = (associations: Associations, unreads: Unreads) => (path: string) =>
  f.flow(
    f.pickBy((a: Association) => a.group === path),
    f.map('resource'),
    f.map(rid => getUnreadCount(unreads, rid, '/')),
    f.reduce(f.add, 0)
  )(associations.graph);

const getGraphNotifications = (associations: Associations, unreads: Unreads) => (path: string) =>
  f.flow(
    f.pickBy((a: Association) => a.group === path),
    f.map('resource'),
    f.map(rid => getNotificationCount(unreads, rid)),
    f.reduce(f.add, 0)
  )(associations.graph);

export default function Groups(props: GroupsProps & Parameters<typeof Box>[0]) {
  const { inbox, ...boxProps } = props;
  const unreads = useHarkState(state => state.unreads);
  const groupState = useGroupState(state => state.groups);
  const associations = useMetadataState(state => state.associations);

  const groups = Object.values(associations?.groups || {})
    .filter(e => e?.group in groupState)
    .sort(sortGroupsAlph);
  const graphUnreads = getGraphUnreads(associations || {} as Associations, unreads);
  const graphNotifications = getGraphNotifications(associations || {} as Associations, unreads);

  return (
    <>
      {groups.map((group, index) => {
        const path = group?.group;
        const unreadCount = graphUnreads(path);
        const notCount = graphNotifications(path);
        return (
          <Group
<<<<<<< HEAD
            key={group.metadata.title}
=======
            key={group?.group}
>>>>>>> 9487ec16
            updates={notCount}
            first={index === 0}
            unreads={unreadCount}
            path={group?.group}
            title={group.metadata.title}
          />
        );
      })}
    </>
  );
}

interface GroupProps {
  path: string;
  title: string;
  updates: number;
  unreads: number;
  first: boolean;
}
const selectJoined = (s: SettingsState) => s.tutorial.joined;
function Group(props: GroupProps) {
  const { path, title, unreads, updates, first = false } = props;
  const anchorRef = useRef<HTMLDivElement>(null);
  const isTutorialGroup = path === `/ship/${TUTORIAL_HOST}/${TUTORIAL_GROUP}`;
  useTutorialModal(
    'start',
    isTutorialGroup,
    anchorRef
  );
  const { hideUnreads } = useSettingsState(selectCalmState);
  const joined = useSettingsState(selectJoined);
  const days = Math.max(0, Math.floor(moment.duration(moment(joined)
        .add(14, 'days')
        .diff(moment()))
    .as('days'))) || 0;
  return (
    <Tile ref={anchorRef} position="relative" bg={isTutorialGroup ? 'lightBlue' : undefined} to={`/~landscape${path}`} gridColumnStart={first ? 1 : null}>
      <Col height="100%" justifyContent="space-between">
        <Text>{title}</Text>
        {!hideUnreads && (<Col>
          {isTutorialGroup && joined &&
            (<Text>{days} day{days !== 1 && 's'} remaining</Text>)
          }
          {updates > 0 &&
            (<Text mt={1} color="blue">{updates} update{updates !== 1 && 's'} </Text>)
          }
          {unreads > 0 &&
            (<Text color="lightGray">{unreads}</Text>)
          }
        </Col>
        )}
      </Col>
    </Tile>
  );
}<|MERGE_RESOLUTION|>--- conflicted
+++ resolved
@@ -58,11 +58,7 @@
         const notCount = graphNotifications(path);
         return (
           <Group
-<<<<<<< HEAD
-            key={group.metadata.title}
-=======
             key={group?.group}
->>>>>>> 9487ec16
             updates={notCount}
             first={index === 0}
             unreads={unreadCount}
