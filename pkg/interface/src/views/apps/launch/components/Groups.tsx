--- conflicted
+++ resolved
@@ -9,12 +9,9 @@
 import { getUnreadCount, getNotificationCount } from '~/logic/lib/hark';
 import Tile from '../components/tiles/tile';
 import { useTutorialModal } from '~/views/components/useTutorialModal';
-<<<<<<< HEAD
-=======
 import useGroupState from '~/logic/state/group';
 import useHarkState from '~/logic/state/hark';
 import useMetadataState from '~/logic/state/metadata';
->>>>>>> 0570fb5b
 import { TUTORIAL_HOST, TUTORIAL_GROUP, TUTORIAL_GROUP_RESOURCE } from '~/logic/lib/tutorialModal';
 import useSettingsState, { selectCalmState, SettingsState } from '~/logic/state/settings';
 
@@ -94,29 +91,19 @@
     isTutorialGroup,
     anchorRef
   );
-<<<<<<< HEAD
-  const { hideUnreads } = useSettingsState(selectCalmState)
-  const joined = useSettingsState(selectJoined);
-=======
   const { hideUnreads } = useSettingsState(selectCalmState);
   const joined = useSettingsState(selectJoined);
   const days = Math.max(0, Math.floor(moment.duration(moment(joined)
         .add(14, 'days')
         .diff(moment()))
     .as('days'))) || 0;
->>>>>>> 0570fb5b
   return (
     <Tile ref={anchorRef} position="relative" bg={isTutorialGroup ? 'lightBlue' : undefined} to={`/~landscape${path}`} gridColumnStart={first ? '1' : null}>
       <Col height="100%" justifyContent="space-between">
         <Text>{title}</Text>
         {!hideUnreads && (<Col>
-<<<<<<< HEAD
-          {isTutorialGroup && joined && 
-            (<Text>{Math.floor(moment.duration(moment(joined).add(14, 'days').diff(moment())).as('days'))} days remaining</Text>)
-=======
           {isTutorialGroup && joined &&
             (<Text>{days} day{days !== 1 && 's'} remaining</Text>)
->>>>>>> 0570fb5b
           }
           {updates > 0 &&
             (<Text mt="1" color="blue">{updates} update{updates !== 1 && 's'} </Text>)
