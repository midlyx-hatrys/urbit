--- conflicted
+++ resolved
@@ -51,11 +51,8 @@
 
         return (
           <Group
-<<<<<<< HEAD
             updates={notCount}
-=======
             first={index === 0}
->>>>>>> 8ce03131
             unreads={unreadCount}
             path={group?.["group-path"]}
             title={group.metadata.title}
@@ -74,11 +71,7 @@
   first: boolean;
 }
 function Group(props: GroupProps) {
-<<<<<<< HEAD
-  const { path, title, unreads, updates } = props;
-=======
-  const { path, title, unreads, first = false } = props;
->>>>>>> 8ce03131
+  const { path, title, unreads, updates, first = false } = props;
   return (
     <Tile to={`/~landscape${path}`} gridColumnStart={first ? '1' : null}>
       <Col height="100%" justifyContent="space-between">
