--- conflicted
+++ resolved
@@ -3,30 +3,21 @@
 import f from 'lodash/fp';
 import _ from 'lodash';
 
-<<<<<<< HEAD
-import { Associations, Association, Unreads, UnreadStats } from "~/types";
+import { Associations, Association, Unreads, UnreadStats } from "@urbit/api";
 import { alphabeticalOrder } from "~/logic/lib/util";
 import { getUnreadCount, getNotificationCount } from "~/logic/lib/hark";
 import Tile from "../components/tiles/tile";
 import { useTutorialModal } from "~/views/components/useTutorialModal";
 import { TUTORIAL_GROUP_RESOURCE, TUTORIAL_HOST, TUTORIAL_GROUP} from "~/logic/lib/tutorialModal";
-=======
-import { Associations, Association, Unreads, UnreadStats } from '@urbit/api';
-import { alphabeticalOrder } from '~/logic/lib/util';
-import { getUnreadCount, getNotificationCount } from '~/logic/lib/hark';
-import Tile from '../components/tiles/tile';
-import { useTutorialModal } from '~/views/components/useTutorialModal';
-import { TUTORIAL_HOST, TUTORIAL_GROUP } from '~/logic/lib/tutorialModal';
->>>>>>> e9a9863b
 
 interface GroupsProps {
   associations: Associations;
 }
 
 const sortGroupsAlph = (a: Association, b: Association) =>
-  a.group === TUTORIAL_GROUP_RESOURCE 
-    ? -1 
-    : b.group === TUTORIAL_GROUP_RESOURCE 
+  a.group === TUTORIAL_GROUP_RESOURCE
+    ? -1
+    : b.group === TUTORIAL_GROUP_RESOURCE
     ? 1
     : alphabeticalOrder(a.metadata.title, b.metadata.title);
 
