<<<<<<< HEAD
import {
  BaseAnchor, Box,

  Col, Icon, Row, Text
} from '@tlon/indigo-react';
import { Association, GraphConfig, GraphNode, resourceFromPath } from '@urbit/api';
import React, { useCallback, useEffect, useState } from 'react';
import { Link } from 'react-router-dom';
=======
import React, { useCallback, useEffect, useState } from "react";
import { useHistory, useLocation, Link } from 'react-router-dom';
import { Association, GraphNode, resourceFromPath } from '@urbit/api';
>>>>>>> 7834adcf
import GlobalApi from '~/logic/api/global';
import {
  getPermalinkForGraph, GraphPermalink as IGraphPermalink, parsePermalink
} from '~/logic/lib/permalinks';
<<<<<<< HEAD
import { getModuleIcon, GraphModule } from '~/logic/lib/util';
import { useVirtualResizeProp } from '~/logic/lib/virtualContext';
import useGraphState from '~/logic/state/graph';
import useMetadataState from '~/logic/state/metadata';
import { GroupLink } from '~/views/components/GroupLink';
import { TranscludedNode } from './TranscludedNode';
=======
import {
  Action,
  Box,
  Text,
  BaseAnchor,
  Row,
  Icon,
  Col,
  Center
} from "@tlon/indigo-react";
import { GroupLink } from "~/views/components/GroupLink";
import { getModuleIcon } from "~/logic/lib/util";
import useMetadataState from "~/logic/state/metadata";
import useGraphState from "~/logic/state/graph";
import { GraphNodeContent } from "../notifications/graph";
import { TranscludedNode } from "./TranscludedNode";
import {useVirtualResizeProp} from "~/logic/lib/virtualContext";
>>>>>>> 7834adcf

function GroupPermalink(props: { group: string; api: GlobalApi }) {
  const { group, api } = props;
  return (
    <GroupLink
      resource={group}
      api={api}
      pl={2}
      border={1}
      borderRadius={2}
      borderColor="lightGray"
    />
  );
}

function GraphPermalink(
  props: IGraphPermalink & {
    api: GlobalApi;
    transcluded: number;
    pending?: boolean;
    showOurContact?: boolean;
    full?: boolean;
  }
) {
  const { full = false, showOurContact, pending, link, graph, group, index, api, transcluded } = props;
  const history = useHistory();
  const location = useLocation();
  const { ship, name } = resourceFromPath(graph);
  const node = useGraphState(
    useCallback(s => s.looseNodes?.[`${ship.slice(1)}/${name}`]?.[index] as GraphNode, [
      graph,
      index
    ])
  );
  const [errored, setErrored] = useState(false);
  const association = useMetadataState(
    useCallback(s => s.associations.graph[graph] as Association | null, [
      graph
    ])
  );

  useVirtualResizeProp(Boolean(node));
  useEffect(() => {
    (async () => {
      if (pending || !index) {
        return;
      }
      try {
        await api.graph.getNode(ship, name, index);
      } catch (e) {
        console.log(e);
        setErrored(true);
      }
    })();
  }, [pending, graph, index]);
  const showTransclusion = Boolean(association && node && transcluded < 1);
  const permalink = getPermalinkForGraph(group, graph, index);

  const navigate = (e) => {
    e.stopPropagation();
    history.push(`/perma${permalink.slice(16)}`);
  };

  const [nodeGroupHost, nodeGroupName] = association?.group.split('/').slice(-2) ?? ['Unknown', 'Unknown'];
  const [nodeChannelHost, nodeChannelName] = association?.resource
    .split('/')
    .slice(-2) ?? ['Unknown', 'Unknown'];
  const [
    locChannelName,
    locChannelHost,
    ,
    ,
    ,
    locGroupName,
    locGroupHost
  ] = location.pathname.split('/').reverse();

  const isInSameResource =
    locChannelHost === nodeChannelHost &&
    locChannelName === nodeChannelName &&
    locGroupName === nodeGroupName &&
    locGroupHost === nodeGroupHost;

  return (
    <Col
      width="100%"
      bg="white"
      maxWidth={full ? null : "500px"}
      border={full ? null : "1"}
      borderColor="lightGray"
<<<<<<< HEAD
      borderRadius={2}
=======
      borderRadius="2"
      cursor="pointer"
>>>>>>> 7834adcf
      onClick={(e) => {
        navigate(e);
      }}
    >
      {showTransclusion && index && (
<<<<<<< HEAD
        <Box p={2}>
          <TranscludedNode
            api={api}
            transcluded={transcluded + 1}
            node={node}
            assoc={association!}
            showOurContact={showOurContact}
          />
        </Box>
=======
        <TranscludedNode
          api={api}
          transcluded={transcluded + 1}
          node={node}
          assoc={association!}
          showOurContact={showOurContact}
        />
      )}
      {isInSameResource && (
        <Row height='12px' />
>>>>>>> 7834adcf
      )}
      {association && !isInSameResource ? (
        <PermalinkDetails
          known
          showTransclusion={showTransclusion}
          icon={getModuleIcon((association.metadata.config as GraphConfig).graph as GraphModule)}
          title={association.metadata.title}
          permalink={permalink}
        />
      ) : null}
      {!association && (
        <PermalinkDetails
          icon="Groups"
          showDetails={false}
          title={graph.slice(5)}
          permalink={permalink}
        />
      )}
    </Col>
  );
}

function PermalinkDetails(props: {
  title: string;
  icon: any;
  permalink: string;
  showTransclusion?: boolean;
  showDetails?: boolean;
  known?: boolean;
}) {
  const { title, icon, permalink, known, showTransclusion } = props;
  const rowTransclusionStyle = showTransclusion
    ? { p: '12px 12px 11px 11px' }
    : { p: '12px' };

  return (
    <Row
      {...rowTransclusionStyle}
      alignItems="center"
      justifyContent="space-between"
      width="100%"
<<<<<<< HEAD
      px={2}
      py={1}
    >
      <Row gapX={2} alignItems="center">
        <Icon icon={icon} />
        <Text lineHeight="20px" mono={!known}>
=======
    >
      <Row gapX="2" alignItems="center">
        <Box width={4} height={4}>
          <Center width={4} height={4}>
            <Icon icon={icon} color='gray' />
          </Center>
        </Box>
        <Text gray mono={!known}>
>>>>>>> 7834adcf
          {title}
        </Text>
      </Row>
    </Row>
  );
}

export function PermalinkEmbed(props: {
  link: string;
  association?: Association;
  api: GlobalApi;
  transcluded: number;
  showOurContact?: boolean;
  full?: boolean;
}) {
  const permalink = parsePermalink(props.link);

  if (!permalink) {
    return <BaseAnchor href={props.link}>{props.link}</BaseAnchor>;
  }

  switch (permalink.type) {
    case 'group':
      return <GroupPermalink group={permalink.group} api={props.api} />;
    case 'graph':
      return (
        <GraphPermalink
          transcluded={props.transcluded}
          {...permalink}
          api={props.api}
          full={props.full}
          showOurContact={props.showOurContact}
        />
      );
  }
}<|MERGE_RESOLUTION|>--- conflicted
+++ resolved
@@ -1,47 +1,25 @@
-<<<<<<< HEAD
 import {
   BaseAnchor, Box,
 
-  Col, Icon, Row, Text
-} from '@tlon/indigo-react';
-import { Association, GraphConfig, GraphNode, resourceFromPath } from '@urbit/api';
-import React, { useCallback, useEffect, useState } from 'react';
-import { Link } from 'react-router-dom';
-=======
+
+
+
+
+  Center, Col, Icon, Row, Text
+} from "@tlon/indigo-react";
+import { Association, GraphNode, resourceFromPath } from '@urbit/api';
 import React, { useCallback, useEffect, useState } from "react";
-import { useHistory, useLocation, Link } from 'react-router-dom';
-import { Association, GraphNode, resourceFromPath } from '@urbit/api';
->>>>>>> 7834adcf
+import { useHistory, useLocation } from 'react-router-dom';
 import GlobalApi from '~/logic/api/global';
 import {
   getPermalinkForGraph, GraphPermalink as IGraphPermalink, parsePermalink
 } from '~/logic/lib/permalinks';
-<<<<<<< HEAD
-import { getModuleIcon, GraphModule } from '~/logic/lib/util';
-import { useVirtualResizeProp } from '~/logic/lib/virtualContext';
-import useGraphState from '~/logic/state/graph';
-import useMetadataState from '~/logic/state/metadata';
-import { GroupLink } from '~/views/components/GroupLink';
-import { TranscludedNode } from './TranscludedNode';
-=======
-import {
-  Action,
-  Box,
-  Text,
-  BaseAnchor,
-  Row,
-  Icon,
-  Col,
-  Center
-} from "@tlon/indigo-react";
+import { getModuleIcon } from "~/logic/lib/util";
+import { useVirtualResizeProp } from "~/logic/lib/virtualContext";
+import useGraphState from "~/logic/state/graph";
+import useMetadataState from "~/logic/state/metadata";
 import { GroupLink } from "~/views/components/GroupLink";
-import { getModuleIcon } from "~/logic/lib/util";
-import useMetadataState from "~/logic/state/metadata";
-import useGraphState from "~/logic/state/graph";
-import { GraphNodeContent } from "../notifications/graph";
 import { TranscludedNode } from "./TranscludedNode";
-import {useVirtualResizeProp} from "~/logic/lib/virtualContext";
->>>>>>> 7834adcf
 
 function GroupPermalink(props: { group: string; api: GlobalApi }) {
   const { group, api } = props;
@@ -132,28 +110,13 @@
       maxWidth={full ? null : "500px"}
       border={full ? null : "1"}
       borderColor="lightGray"
-<<<<<<< HEAD
       borderRadius={2}
-=======
-      borderRadius="2"
       cursor="pointer"
->>>>>>> 7834adcf
       onClick={(e) => {
         navigate(e);
       }}
     >
       {showTransclusion && index && (
-<<<<<<< HEAD
-        <Box p={2}>
-          <TranscludedNode
-            api={api}
-            transcluded={transcluded + 1}
-            node={node}
-            assoc={association!}
-            showOurContact={showOurContact}
-          />
-        </Box>
-=======
         <TranscludedNode
           api={api}
           transcluded={transcluded + 1}
@@ -164,7 +127,6 @@
       )}
       {isInSameResource && (
         <Row height='12px' />
->>>>>>> 7834adcf
       )}
       {association && !isInSameResource ? (
         <PermalinkDetails
@@ -206,14 +168,6 @@
       alignItems="center"
       justifyContent="space-between"
       width="100%"
-<<<<<<< HEAD
-      px={2}
-      py={1}
-    >
-      <Row gapX={2} alignItems="center">
-        <Icon icon={icon} />
-        <Text lineHeight="20px" mono={!known}>
-=======
     >
       <Row gapX="2" alignItems="center">
         <Box width={4} height={4}>
@@ -222,7 +176,6 @@
           </Center>
         </Box>
         <Text gray mono={!known}>
->>>>>>> 7834adcf
           {title}
         </Text>
       </Row>
