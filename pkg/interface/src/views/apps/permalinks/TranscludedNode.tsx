--- conflicted
+++ resolved
@@ -1,8 +1,5 @@
-<<<<<<< HEAD
-=======
 /* eslint-disable no-case-declarations */
 /* eslint-disable @typescript-eslint/no-non-null-asserted-optional-chain */
->>>>>>> 9487ec16
 import { Anchor, Box, Col, Icon, Row, Text } from '@tlon/indigo-react';
 import { Association, GraphConfig, GraphNode, Group, Post, ReferenceContent, TextContent, UrlContent } from '@urbit/api';
 import bigInt from 'big-integer';
@@ -38,11 +35,7 @@
       >
         <Text gray>This link has been deleted.</Text>
       </Box>
-<<<<<<< HEAD
-    )
-=======
-    );
->>>>>>> 9487ec16
+    );
   }
 
   switch (idx.length) {
@@ -58,10 +51,7 @@
           <Author
             pt='12px'
             pl='12px'
-<<<<<<< HEAD
-=======
             mt='6px'
->>>>>>> 9487ec16
             size={24}
             sigilPadding='6'
             showImage
@@ -70,11 +60,7 @@
           />
           <Box
             borderRadius='2'
-<<<<<<< HEAD
-            mt='1'
-=======
             mt='3'
->>>>>>> 9487ec16
             ml='44px'
             mr='3'
             p='2'
@@ -127,11 +113,7 @@
       >
         <Text gray>This comment has been deleted.</Text>
       </Box>
-<<<<<<< HEAD
-    )
-=======
-    );
->>>>>>> 9487ec16
+    );
   }
 
   const group = useGroupForAssoc(assoc)!;
@@ -142,10 +124,7 @@
       <Author
         pt='12px'
         pl='12px'
-<<<<<<< HEAD
-=======
         mt='6px'
->>>>>>> 9487ec16
         size={24}
         sigilPadding='6'
         showImage
@@ -153,11 +132,7 @@
         date={comment.post?.['time-sent']}
         group={group}
       />
-<<<<<<< HEAD
-      <Box pl="44px" pt='1'>
-=======
       <Box pl="44px" pt='2'>
->>>>>>> 9487ec16
         <GraphContent
           api={api}
           transcluded={transcluded}
@@ -179,10 +154,6 @@
   const group = useGroupForAssoc(assoc)!;
 
   if (typeof node?.post === 'string') {
-<<<<<<< HEAD
-    console.log(node)
-=======
->>>>>>> 9487ec16
     return (
       <Box
         mx="12px"
@@ -203,18 +174,11 @@
         ?.get(bigInt.one)
         ?.children?.peekLargest()?.[1]!;
       return (
-<<<<<<< HEAD
-        <Col color="black" gapY={2}>
-          <Author
-            pl='12px'
-            pt='12px'
-=======
         <Col color="black">
           <Author
             pl='12px'
             pt='12px'
             mt='6px'
->>>>>>> 9487ec16
             size={24}
             sigilPadding='6'
             showImage
@@ -222,11 +186,7 @@
             date={post.post?.['time-sent']}
             group={group}
           />
-<<<<<<< HEAD
-          <Text pl='44px' fontSize="2" fontWeight="medium">
-=======
           <Text mt='3' pl='44px' fontSize="2" fontWeight="medium">
->>>>>>> 9487ec16
             {(post.post.contents[0] as TextContent)?.text}
           </Text>
           <Box pl="44px" pr='3'>
@@ -271,11 +231,7 @@
       >
         <Text gray>This post has been deleted.</Text>
       </Box>
-<<<<<<< HEAD
-    )
-=======
-    );
->>>>>>> 9487ec16
+    );
   }
 
   return (
@@ -283,10 +239,7 @@
       <Author
         pt='12px'
         pl='12px'
-<<<<<<< HEAD
-=======
         mt='6px'
->>>>>>> 9487ec16
         size={24}
         sigilPadding='6'
         showImage
@@ -294,11 +247,7 @@
         date={post?.['time-sent']}
         group={group}
       />
-<<<<<<< HEAD
-      <Box pl='44px' pt='2' pr='3'>
-=======
       <Box pl='44px' pt='3' pr='3'>
->>>>>>> 9487ec16
         <MentionText
           api={api}
           transcluded={transcluded}
@@ -328,13 +277,8 @@
   const group = useGroupForAssoc(assoc)!;
 
   if (
-<<<<<<< HEAD
-    typeof node?.post === "string" &&
-    (assoc.metadata.config as GraphConfig).graph === "chat"
-=======
     typeof node?.post === 'string' &&
     (assoc.metadata.config as GraphConfig).graph === 'chat'
->>>>>>> 9487ec16
   ) {
     return (
       <Box
