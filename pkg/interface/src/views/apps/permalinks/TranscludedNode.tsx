import { Anchor, Box, Col, Icon, Row, Text } from '@tlon/indigo-react';
import { Association, GraphConfig, GraphNode, Group, Post, ReferenceContent, TextContent, UrlContent } from '@urbit/api';
import bigInt from 'big-integer';
import React from 'react';
import GlobalApi from '~/logic/api/global';
import { referenceToPermalink } from '~/logic/lib/permalinks';
import { getSnippet } from '~/logic/lib/publish';
import { useGroupForAssoc } from '~/logic/state/group';
import Author from '~/views/components/Author';
import { MentionText } from '~/views/components/MentionText';
import { GraphContent } from '~/views/landscape/components/Graph/GraphContent';
import ChatMessage from '../chat/components/ChatMessage';
import { NotePreviewContent } from '../publish/components/NotePreview';
import { PermalinkEmbed } from './embed';

function TranscludedLinkNode(props: {
  node: GraphNode;
  assoc: Association;
  transcluded: number;
  api: GlobalApi;
}) {
  const { node, api, assoc, transcluded } = props;
  const idx = node?.post?.index?.slice(1)?.split('/') ?? [];

  if (typeof node?.post === 'string') {
    return (
      <Box
        mx="12px"
        mt="12px"
        p="2"
        backgroundColor="washedGray"
        borderRadius="2"
      >
        <Text gray>This link has been deleted.</Text>
      </Box>
    )
  }

  switch (idx.length) {
    case 1:
      const [{ text }, link] = node.post.contents as [TextContent, UrlContent | ReferenceContent];
      if('reference' in link) {
        const permalink = referenceToPermalink(link).link;
        return <PermalinkEmbed transcluded={transcluded + 1} api={api} link={permalink} association={assoc} />;
      }

      return (
<<<<<<< HEAD
        <Box borderRadius={2} p={2} bg="scales.black05">
          <Anchor underline={false} target="_blank" color="black" href={link.url}>
            <Icon verticalAlign="bottom" mr={2} icon="ArrowExternal" />
            {text}
          </Anchor>
=======
        <Box>
          <Author
            pt='12px'
            pl='12px'
            size='24'
            sigilPadding='6'
            showImage
            ship={node.post.author}
            date={node.post?.['time-sent']}
          />
          <Box
            borderRadius='2'
            mt='1'
            ml='44px'
            mr='3'
            p='2'
            display='inline-block'
            bg='scales.black05'
          >
            <Anchor
              underline={false}
              target='_blank'
              color='black'
              href={link.url}
            >
              <Icon verticalAlign='bottom' mr='2' icon='ArrowExternal' />
              {text}
            </Anchor>
          </Box>
>>>>>>> 7834adcf
        </Box>
      );

    case 2:
      return (
        <TranscludedComment
          api={api}
          transcluded={transcluded}
          node={node}
          assoc={assoc}
        />
      );
    default:
      return null;
  }
}

function TranscludedComment(props: {
  node: GraphNode;
  assoc: Association;
  api: GlobalApi;
  transcluded: number;
}) {
  const { assoc, node, api, transcluded } = props;

  if (typeof node?.post === 'string') {
    return (
      <Box
        mx="12px"
        mt="12px"
        p="2"
        backgroundColor="washedGray"
        borderRadius="2"
      >
        <Text gray>This comment has been deleted.</Text>
      </Box>
    )
  }

  const group = useGroupForAssoc(assoc)!;

  const comment = node.children?.peekLargest()![1]!;
  return (
    <Col>
      <Author
<<<<<<< HEAD
        p={2}
=======
        pt='12px'
        pl='12px'
        size='24'
        sigilPadding='6'
>>>>>>> 7834adcf
        showImage
        ship={comment.post.author}
        date={comment.post?.['time-sent']}
        group={group}
      />
<<<<<<< HEAD
      <Box p={2}>
=======
      <Box pl="44px" pt='1'>
>>>>>>> 7834adcf
        <GraphContent
          api={api}
          transcluded={transcluded}
          contents={comment.post.contents}
          showOurContact={false}
        />
      </Box>
    </Col>
  );
}

function TranscludedPublishNode(props: {
  node: GraphNode;
  assoc: Association;
  api: GlobalApi;
  transcluded: number;
}) {
  const { node, assoc, transcluded, api } = props;
  const group = useGroupForAssoc(assoc)!;

  if (typeof node?.post === 'string') {
    console.log(node)
    return (
      <Box
        mx="12px"
        mt="12px"
        p="2"
        backgroundColor="washedGray"
        borderRadius="2"
      >
        <Text gray>This note has been deleted.</Text>
      </Box>
    );
  }

  const idx = node?.post?.index?.slice(1)?.split('/') ?? [];
  switch (idx.length) {
    case 1:
      const post = node.children
        ?.get(bigInt.one)
        ?.children?.peekLargest()?.[1]!;
      return (
        <Col color="black" gapY={2}>
          <Author
<<<<<<< HEAD
            px={2}
=======
            pl='12px'
            pt='12px'
            size='24'
            sigilPadding='6'
>>>>>>> 7834adcf
            showImage
            ship={post.post.author}
            date={post.post?.['time-sent']}
            group={group}
          />
<<<<<<< HEAD
          <Text px={2} fontSize={2} fontWeight="medium">
            {(post.post.contents[0] as TextContent)?.text}
          </Text>
          <Box p={2}>
=======
          <Text pl='44px' fontSize="2" fontWeight="medium">
            {post.post.contents[0]?.text}
          </Text>
          <Box pl="44px" pr='3'>
>>>>>>> 7834adcf
            <NotePreviewContent
              snippet={getSnippet(post?.post.contents.slice(1))}
            />
          </Box>
        </Col>
      );

    case 3:
      return (
        <TranscludedComment
          transcluded={transcluded}
          api={api}
          node={node}
          assoc={assoc}
        />
      );
    default:
      return null;
  }
}

export function TranscludedPost(props: {
  post: Post;
  api: GlobalApi;
  transcluded: number;
  commentsCount?: number;
  group: Group;
}) {
  const { transcluded, post, group, commentsCount, api } = props;

  if (typeof post === 'string') {
    return (
      <Box
        mx="12px"
        mt="12px"
        p="2"
        backgroundColor="washedGray"
        borderRadius="2"
      >
        <Text gray>This post has been deleted.</Text>
      </Box>
    )
  }

  return (
    <Col>
      <Author
<<<<<<< HEAD
        p={2}
=======
        pt='12px'
        pl='12px'
        size='24'
        sigilPadding='6'
>>>>>>> 7834adcf
        showImage
        ship={post.author}
        date={post?.['time-sent']}
        group={group}
      />
<<<<<<< HEAD
      <Box p={2}>
=======
      <Box pl='44px' pt='2' pr='3'>
>>>>>>> 7834adcf
        <MentionText
          api={api}
          transcluded={transcluded}
          content={post.contents}
          group={group}
        />
      </Box>
      {commentsCount >= 1 ?
        <Box pl='44px' pt='2' pr='3'>
          <Text>
            {commentsCount} {commentsCount === 1 ? 'reply' : 'replies'}
          </Text>
        </Box>
      : null}
    </Col>
  );
}

export function TranscludedNode(props: {
  assoc: Association;
  node: GraphNode;
  transcluded: number;
  api: GlobalApi;
  showOurContact?: boolean;
}) {
  const { node, showOurContact, assoc, transcluded, api } = props;
  const group = useGroupForAssoc(assoc)!;
<<<<<<< HEAD
  switch ((assoc.metadata.config as GraphConfig).graph) {
=======

  if (
    typeof node?.post === "string" &&
    assoc.metadata.config.graph === "chat"
  ) {
    return (
      <Box
        mx="12px"
        mt="12px"
        p="2"
        backgroundColor="washedGray"
        borderRadius="2"
      >
        <Text gray>This message has been deleted.</Text>
      </Box>
    );
  }

  switch (assoc.metadata.config.graph) {
>>>>>>> 7834adcf
    case 'chat':
      return (
        <Row width="100%" flexShrink={0} flexGrow={1} flexWrap="wrap">
          <ChatMessage
            renderSigil
            transcluded={transcluded + 1}
            className="items-top cf hide-child"
            association={assoc}
            msg={node.post}
            fontSize={0}
            showOurContact={showOurContact}
<<<<<<< HEAD
            api={api}
=======
            mt='0'
>>>>>>> 7834adcf
          />
        </Row>
      );
    case 'publish':
      return <TranscludedPublishNode {...props} />;
    case 'link':
      return <TranscludedLinkNode {...props} />;
    case 'post':
    return (
      <TranscludedPost
        api={props.api}
        post={node.post}
        commentsCount={Object.keys(node.children.root).length}
        group={group}
        transcluded={transcluded}
      />)
      ;
    default:
      return null;
  }
}<|MERGE_RESOLUTION|>--- conflicted
+++ resolved
@@ -45,13 +45,6 @@
       }
 
       return (
-<<<<<<< HEAD
-        <Box borderRadius={2} p={2} bg="scales.black05">
-          <Anchor underline={false} target="_blank" color="black" href={link.url}>
-            <Icon verticalAlign="bottom" mr={2} icon="ArrowExternal" />
-            {text}
-          </Anchor>
-=======
         <Box>
           <Author
             pt='12px'
@@ -81,7 +74,6 @@
               {text}
             </Anchor>
           </Box>
->>>>>>> 7834adcf
         </Box>
       );
 
@@ -127,24 +119,16 @@
   return (
     <Col>
       <Author
-<<<<<<< HEAD
-        p={2}
-=======
         pt='12px'
         pl='12px'
         size='24'
         sigilPadding='6'
->>>>>>> 7834adcf
         showImage
         ship={comment.post.author}
         date={comment.post?.['time-sent']}
         group={group}
       />
-<<<<<<< HEAD
-      <Box p={2}>
-=======
       <Box pl="44px" pt='1'>
->>>>>>> 7834adcf
         <GraphContent
           api={api}
           transcluded={transcluded}
@@ -189,30 +173,19 @@
       return (
         <Col color="black" gapY={2}>
           <Author
-<<<<<<< HEAD
-            px={2}
-=======
             pl='12px'
             pt='12px'
             size='24'
             sigilPadding='6'
->>>>>>> 7834adcf
             showImage
             ship={post.post.author}
             date={post.post?.['time-sent']}
             group={group}
           />
-<<<<<<< HEAD
-          <Text px={2} fontSize={2} fontWeight="medium">
+          <Text pl='44px' fontSize="2" fontWeight="medium">
             {(post.post.contents[0] as TextContent)?.text}
           </Text>
-          <Box p={2}>
-=======
-          <Text pl='44px' fontSize="2" fontWeight="medium">
-            {post.post.contents[0]?.text}
-          </Text>
           <Box pl="44px" pr='3'>
->>>>>>> 7834adcf
             <NotePreviewContent
               snippet={getSnippet(post?.post.contents.slice(1))}
             />
@@ -260,24 +233,16 @@
   return (
     <Col>
       <Author
-<<<<<<< HEAD
-        p={2}
-=======
         pt='12px'
         pl='12px'
         size='24'
         sigilPadding='6'
->>>>>>> 7834adcf
         showImage
         ship={post.author}
         date={post?.['time-sent']}
         group={group}
       />
-<<<<<<< HEAD
-      <Box p={2}>
-=======
       <Box pl='44px' pt='2' pr='3'>
->>>>>>> 7834adcf
         <MentionText
           api={api}
           transcluded={transcluded}
@@ -305,9 +270,6 @@
 }) {
   const { node, showOurContact, assoc, transcluded, api } = props;
   const group = useGroupForAssoc(assoc)!;
-<<<<<<< HEAD
-  switch ((assoc.metadata.config as GraphConfig).graph) {
-=======
 
   if (
     typeof node?.post === "string" &&
@@ -326,8 +288,7 @@
     );
   }
 
-  switch (assoc.metadata.config.graph) {
->>>>>>> 7834adcf
+  switch ((assoc.metadata.config as GraphConfig).graph) {
     case 'chat':
       return (
         <Row width="100%" flexShrink={0} flexGrow={1} flexWrap="wrap">
@@ -339,11 +300,8 @@
             msg={node.post}
             fontSize={0}
             showOurContact={showOurContact}
-<<<<<<< HEAD
             api={api}
-=======
             mt='0'
->>>>>>> 7834adcf
           />
         </Row>
       );
