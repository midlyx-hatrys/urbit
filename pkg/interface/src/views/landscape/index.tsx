import React, { Component, useEffect, useCallback, ReactElement } from 'react';
import { Route, Switch, RouteComponentProps } from 'react-router-dom';
import Helmet from 'react-helmet';

import './css/custom.css';

import { PatpNoSig } from '@urbit/api';
import GlobalApi from '~/logic/api/global';
import { StoreState } from '~/logic/store/type';
import { GroupsPane } from './components/GroupsPane';
import { NewGroup } from './components/NewGroup';
import { JoinGroup } from './components/JoinGroup';

import { cite } from '~/logic/lib/util';
import { Body } from '../components/Body';
import { Box } from '@tlon/indigo-react';
import { Loading } from '../components/Loading';
import { Workspace } from '~/types/workspace';
import GlobalSubscription from '~/logic/subscription/global';
import useGraphState from '~/logic/state/graph';
import useHarkState, { withHarkState } from '~/logic/state/hark';
import withState from '~/logic/lib/withState';
<<<<<<< HEAD
=======
import moment from 'moment';


moment.updateLocale('en', {
  relativeTime : {
    future: "%s",
    past:   "%s",
    s  : "1s",
    ss : "%ds",
    m:  "1m",
    mm: "%dm",
    h:  "1h",
    hh: "%dh",
    d:  "1d",
    dd: "%dd",
    w:  "1w",
    ww: "%dw",
    M:  "1mo",
    MM: "%dmo",
    y:  "1y",
    yy: "%dy"
  }
});

>>>>>>> baf365b6

type LandscapeProps = StoreState & {
  ship: PatpNoSig;
  api: GlobalApi;
  subscription: GlobalSubscription;
}

export function DMRedirect(props: LandscapeProps & RouteComponentProps & { ship: string; }): ReactElement {
  const { ship, api, history } = props;
  const goToGraph = useCallback((graph: string) => {
    history.push(`/~landscape/messages/resource/chat/ship/~${graph}`);
  }, [history]);
  const graphKeys = useGraphState(state => state.graphKeys);

  useEffect(() => {
    const station = `${window.ship}/dm--${ship}`;
    const theirStation = `${ship}/dm--${window.ship}`;

    if (graphKeys.has(station)) {
      goToGraph(station);
      return;
    }

    if (graphKeys.has(theirStation)) {
      goToGraph(theirStation);
      return;
    }

    const aud = ship !== window.ship ? [`~${ship}`] : [];
    const title = `${cite(window.ship)} <-> ${cite(ship)}`;

    api.graph.createUnmanagedGraph(
      `dm--${ship}`,
      title,
      '',
      { invite: { pending: aud } },
      'chat'
    ).then(() => {
      goToGraph(station);
    });
  }, []);

  return (
    <Loading text="Creating DM" />
  );
}

<<<<<<< HEAD
class Landscape extends Component<LandscapeProps, Record<string, never>> {
  componentDidMount(): void {
    this.props.subscription.startApp('groups');
    this.props.subscription.startApp('graph');
  }

  render(): ReactElement {
    const { props } = this;

    return (
      <>
        <Helmet defer={false}>
          <title>{ props.notificationsCount ? `(${String(props.notificationsCount) }) `: '' }Landscape</title>
        </Helmet>
        <Switch>
          <Route path="/~landscape/ship/:host/:name"
            render={(routeProps) => {
              const {
                host,
                name
              } = routeProps.match.params as Record<string, string>;
              const groupPath = `/ship/${host}/${name}`;
              const baseUrl = `/~landscape${groupPath}`;
              const ws: Workspace = { type: 'group', group: groupPath };

              return (
                <GroupsPane workspace={ws} baseUrl={baseUrl} {...props} />
              );
            }}
          />
          <Route path="/~landscape/home"
            render={() => {
              const ws: Workspace = { type: 'home' };
              return (
                <GroupsPane workspace={ws} baseUrl="/~landscape/home" {...props} />
              );
            }}
          />
          <Route path="/~landscape/messages"
            render={() => {
              const ws: Workspace = { type: 'messages' };
              return (
                <GroupsPane workspace={ws} baseUrl="/~landscape/messages" {...props} />
              );
            }}
          />
          <Route path="/~landscape/new"
            render={(routeProps) => {
              return (
                <Body>
                  <Box maxWidth="300px">
                    <NewGroup
                      api={props.api}
                      {...routeProps}
                    />
                  </Box>
                </Body>
              );
            }}
          />
          <Route path='/~landscape/dm/:ship?'
=======
export default function Landscape(props) {
  const notificationsCount = useHarkState(s => s.notificationsCount);

  return (
    <>
      <Helmet defer={false}>
        <title>{ props.notificationsCount ? `(${String(props.notificationsCount) }) `: '' }Landscape</title>
      </Helmet>
      <Switch>
        <Route path="/~landscape/ship/:host/:name"
>>>>>>> baf365b6
          render={(routeProps) => {
            const {
              host,
              name
            } = routeProps.match.params as Record<string, string>;
            const groupPath = `/ship/${host}/${name}`;
            const baseUrl = `/~landscape${groupPath}`;
            const ws: Workspace = { type: 'group', group: groupPath };

            return (
              <GroupsPane workspace={ws} baseUrl={baseUrl} {...props} />
            );
          }}
<<<<<<< HEAD
          />
          <Route path="/~landscape/join/:ship?/:name?"
            render={(routeProps) => {
              const { ship, name } = routeProps.match.params;
              const autojoin = ship && name ? `${ship}/${name}` : null;
              return (
                <Body>
                  <Box maxWidth="300px">
                    <JoinGroup
                      api={props.api}
                      autojoin={autojoin}
                      {...routeProps}
                    />
                  </Box>
                </Body>
              );
            }}
          />
        </Switch>
      </>
    );
  }
=======
        />
        <Route path="/~landscape/home"
          render={() => {
            const ws: Workspace = { type: 'home' };
            return (
              <GroupsPane workspace={ws} baseUrl="/~landscape/home" {...props} />
            );
          }}
        />
        <Route path="/~landscape/messages"
          render={() => {
            const ws: Workspace = { type: 'messages' };
            return (
              <GroupsPane workspace={ws} baseUrl="/~landscape/messages" {...props} />
            );
          }}
        />
        <Route path="/~landscape/new"
          render={(routeProps) => {
            return (
              <Body>
                <Box maxWidth="300px">
                  <NewGroup
                    api={props.api}
                    {...routeProps}
                  />
                </Box>
              </Body>
            );
          }}
        />
        <Route path='/~landscape/dm/:ship?'
        render={(routeProps) => {
          const { ship } = routeProps.match.params;
          return <DMRedirect {...routeProps} {...props} ship={ship} />;
        }}
        />
        <Route path="/~landscape/join/:ship?/:name?"
          render={(routeProps) => {
            const { ship, name } = routeProps.match.params;
            const autojoin = ship && name ? `${ship}/${name}` : undefined;
            return (
              <Body>
                <Box maxWidth="300px">
                  <JoinGroup
                    api={props.api}
                    autojoin={autojoin}
                    {...routeProps}
                  />
                </Box>
              </Body>
            );
          }}
        />
      </Switch>
    </>
  );
>>>>>>> baf365b6
}

export default withState(Landscape, [
  [useHarkState, ['notificationsCount']]
]);<|MERGE_RESOLUTION|>--- conflicted
+++ resolved
@@ -20,8 +20,6 @@
 import useGraphState from '~/logic/state/graph';
 import useHarkState, { withHarkState } from '~/logic/state/hark';
 import withState from '~/logic/lib/withState';
-<<<<<<< HEAD
-=======
 import moment from 'moment';
 
 
@@ -46,7 +44,6 @@
   }
 });
 
->>>>>>> baf365b6
 
 type LandscapeProps = StoreState & {
   ship: PatpNoSig;
@@ -94,69 +91,6 @@
   );
 }
 
-<<<<<<< HEAD
-class Landscape extends Component<LandscapeProps, Record<string, never>> {
-  componentDidMount(): void {
-    this.props.subscription.startApp('groups');
-    this.props.subscription.startApp('graph');
-  }
-
-  render(): ReactElement {
-    const { props } = this;
-
-    return (
-      <>
-        <Helmet defer={false}>
-          <title>{ props.notificationsCount ? `(${String(props.notificationsCount) }) `: '' }Landscape</title>
-        </Helmet>
-        <Switch>
-          <Route path="/~landscape/ship/:host/:name"
-            render={(routeProps) => {
-              const {
-                host,
-                name
-              } = routeProps.match.params as Record<string, string>;
-              const groupPath = `/ship/${host}/${name}`;
-              const baseUrl = `/~landscape${groupPath}`;
-              const ws: Workspace = { type: 'group', group: groupPath };
-
-              return (
-                <GroupsPane workspace={ws} baseUrl={baseUrl} {...props} />
-              );
-            }}
-          />
-          <Route path="/~landscape/home"
-            render={() => {
-              const ws: Workspace = { type: 'home' };
-              return (
-                <GroupsPane workspace={ws} baseUrl="/~landscape/home" {...props} />
-              );
-            }}
-          />
-          <Route path="/~landscape/messages"
-            render={() => {
-              const ws: Workspace = { type: 'messages' };
-              return (
-                <GroupsPane workspace={ws} baseUrl="/~landscape/messages" {...props} />
-              );
-            }}
-          />
-          <Route path="/~landscape/new"
-            render={(routeProps) => {
-              return (
-                <Body>
-                  <Box maxWidth="300px">
-                    <NewGroup
-                      api={props.api}
-                      {...routeProps}
-                    />
-                  </Box>
-                </Body>
-              );
-            }}
-          />
-          <Route path='/~landscape/dm/:ship?'
-=======
 export default function Landscape(props) {
   const notificationsCount = useHarkState(s => s.notificationsCount);
 
@@ -167,7 +101,6 @@
       </Helmet>
       <Switch>
         <Route path="/~landscape/ship/:host/:name"
->>>>>>> baf365b6
           render={(routeProps) => {
             const {
               host,
@@ -181,30 +114,6 @@
               <GroupsPane workspace={ws} baseUrl={baseUrl} {...props} />
             );
           }}
-<<<<<<< HEAD
-          />
-          <Route path="/~landscape/join/:ship?/:name?"
-            render={(routeProps) => {
-              const { ship, name } = routeProps.match.params;
-              const autojoin = ship && name ? `${ship}/${name}` : null;
-              return (
-                <Body>
-                  <Box maxWidth="300px">
-                    <JoinGroup
-                      api={props.api}
-                      autojoin={autojoin}
-                      {...routeProps}
-                    />
-                  </Box>
-                </Body>
-              );
-            }}
-          />
-        </Switch>
-      </>
-    );
-  }
-=======
         />
         <Route path="/~landscape/home"
           render={() => {
@@ -262,9 +171,4 @@
       </Switch>
     </>
   );
->>>>>>> baf365b6
 }
-
-export default withState(Landscape, [
-  [useHarkState, ['notificationsCount']]
-]);