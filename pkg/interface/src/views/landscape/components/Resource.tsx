--- conflicted
+++ resolved
@@ -32,11 +32,8 @@
   const rid = association.resource;
   const selectedGroup = association.group;
   const relativePath = (p: string) =>
-<<<<<<< HEAD
+
     `${props.baseUrl}/resource/${app}${rid}${p}`;
-  const skelProps = { api, association, notificationsGraphConfig };
-=======
-    `${props.baseUrl}/resource/${app}${appPath}${p}`;
   const skelProps = { api, association };
   let title = props.association.metadata.title;
   if ('workspace' in props) {
@@ -44,7 +41,6 @@
       title = `${props.associations.contacts[props.workspace.group].metadata.title} - ${props.association.metadata.title}`;
     }
   }
->>>>>>> 3d7be50f
   return (
     <>
       <Helmet defer={false}>
