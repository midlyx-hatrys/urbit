--- conflicted
+++ resolved
@@ -1,9 +1,5 @@
-<<<<<<< HEAD
 import { Association, GraphConfig } from '@urbit/api/metadata';
-=======
-import { Association } from '@urbit/api/metadata';
 import { AppName } from '@urbit/api';
->>>>>>> fab44238
 import React, { ReactElement } from 'react';
 import Helmet from 'react-helmet';
 import { Route, Switch } from 'react-router-dom';
@@ -30,14 +26,10 @@
   const notificationsCount = useHarkState(state => state.notificationsCount);
   const associations = useMetadataState(state => state.associations);
   const contacts = useContactState(state => state.contacts);
-<<<<<<< HEAD
-  const app = association?.metadata?.config?.graph;
-=======
   let app = association['app-name'];
   if (association?.metadata?.config && 'graph' in association.metadata.config) {
     app = association.metadata.config.graph as AppName;
   }
->>>>>>> fab44238
   const { resource: rid, group: selectedGroup } = association;
   const relativePath = (p: string) => `${props.baseUrl}/resource/${app}${rid}${p}`;
   const skelProps = { association, groups, contacts };
