import React, { ReactElement } from 'react';
import Helmet from 'react-helmet';
import { RouteComponentProps, Route, Switch } from 'react-router-dom';

import { Association } from '@urbit/api/metadata';

import { ChatResource } from '~/views/apps/chat/ChatResource';
import { PublishResource } from '~/views/apps/publish/PublishResource';
import { LinkResource } from '~/views/apps/links/LinkResource';
import { StoreState } from '~/logic/store/type';
import GlobalApi from '~/logic/api/global';
import { ResourceSkeleton } from './ResourceSkeleton';
import { ChannelPopoverRoutes } from './ChannelPopoverRoutes';
import useGroupState from '~/logic/state/group';
import useContactState from '~/logic/state/contact';
import useHarkState from '~/logic/state/hark';
import useMetadataState from '~/logic/state/metadata';

type ResourceProps = StoreState & {
  association: Association;
  api: GlobalApi;
  baseUrl: string;
} & RouteComponentProps;

export function Resource(props: ResourceProps): ReactElement {
  const { association, api, notificationsGraphConfig } = props;
  const groups = useGroupState(state => state.groups);
  const notificationsCount = useHarkState(state => state.notificationsCount);
  const associations = useMetadataState(state => state.associations);
  const contacts = useContactState(state => state.contacts);
<<<<<<< HEAD
  const app = association.metadata.module || association['app-name'];
=======
  const app = association.metadata?.config?.graph || association['app-name'];
>>>>>>> baf365b6
  const rid = association.resource;
  const selectedGroup = association.group;
  const relativePath = (p: string) =>
    `${props.baseUrl}/resource/${app}${rid}${p}`;
  const skelProps = { api, association, groups, contacts };
  let title = props.association.metadata.title;
  if ('workspace' in props) {
    if ('group' in props.workspace && props.workspace.group in associations.groups) {
      title = `${associations.groups[props.workspace.group].metadata.title} - ${props.association.metadata.title}`;
    }
  }
  return (
    <>
      <Helmet defer={false}>
        <title>{notificationsCount ? `(${String(notificationsCount)}) ` : ''}{ title }</title>
      </Helmet>
      <ResourceSkeleton
        {...skelProps}
        baseUrl={relativePath('')}
      >
        {app === 'chat' ? (
          <ChatResource {...props} />
        ) : app === 'publish' ? (
          <PublishResource {...props} />
        ) : (
          <LinkResource {...props} />
        )}
      </ResourceSkeleton>
      <Switch>
        <Route
          path={relativePath('/settings')}
          render={(routeProps) => {
            return (
              <ChannelPopoverRoutes
                association={association}
                group={groups?.[selectedGroup]}
                api={props.api}
                baseUrl={relativePath('')}
                rootUrl={props.baseUrl}
              />
            );
          }}
        />
      </Switch>
    </>
  );
}<|MERGE_RESOLUTION|>--- conflicted
+++ resolved
@@ -28,11 +28,7 @@
   const notificationsCount = useHarkState(state => state.notificationsCount);
   const associations = useMetadataState(state => state.associations);
   const contacts = useContactState(state => state.contacts);
-<<<<<<< HEAD
-  const app = association.metadata.module || association['app-name'];
-=======
   const app = association.metadata?.config?.graph || association['app-name'];
->>>>>>> baf365b6
   const rid = association.resource;
   const selectedGroup = association.group;
   const relativePath = (p: string) =>
