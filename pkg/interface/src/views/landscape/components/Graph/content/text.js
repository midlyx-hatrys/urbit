--- conflicted
+++ resolved
@@ -75,21 +75,16 @@
     );
   },
   link: (props) => {
-<<<<<<< HEAD
     return <Anchor src={props.href} borderBottom="1" color="black">{props.children}</Anchor>
   },
   list: ({depth, children}) => {
     return <Text my='2' display='block' fontSize='1' ml={depth ? (2 * depth) : 0} lineHeight={'20px'}>{children}</Text>
-=======
-    return <Anchor src={props.href} borderBottom="1" color="black">{props.children}</Anchor>;
->>>>>>> f0365e6a
   }
 };
 
 const MessageMarkdown = React.memo((props) => {
   const { source, allowHeaders, allowLists, ...rest } = props;
   const blockCode = source.split('```');
-<<<<<<< HEAD
   const codeLines = blockCode.map((codes) => codes.split('\n'));
   let lines = [];
   if (allowLists) {
@@ -111,14 +106,6 @@
       return (e in ["setextHeading", "atxHeading"])
     } else if (allowLists) {
       return (e  === "list")
-=======
-  const codeLines = blockCode.map(codes => codes.split('\n'));
-  const lines = codeLines.reduce((acc, val, i) => {
-    if (i % 2 === 1) {
-      return [...acc, `\`\`\`${val.join('\n')}\`\`\``];
-    } else {
-      return [...acc, ...val];
->>>>>>> f0365e6a
     }
   })
 
