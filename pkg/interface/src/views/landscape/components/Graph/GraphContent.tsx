--- conflicted
+++ resolved
@@ -15,13 +15,7 @@
 } from '@tlon/indigo-react';
 import { Content } from '@urbit/api';
 import _ from 'lodash';
-<<<<<<< HEAD
-import {
-  BlockContent, Content as AstContent, Parent, Root
-} from 'ts-mdast';
-=======
 import { BlockContent, Content as AstContent, Parent, Root } from 'ts-mdast';
->>>>>>> 9487ec16
 import React from 'react';
 import GlobalApi from '~/logic/api/global';
 import { referenceToPermalink } from '~/logic/lib/permalinks';
@@ -348,28 +342,18 @@
   image: ({ url, tall }) => (
     <Box mt="1" mb="2" flexShrink={0}>
       <RemoteContent
-<<<<<<< HEAD
-      // @ts-ignore RemoteContent weirdness
-      key={url} url={url}
-=======
         key={url}
         url={url}
         tall={tall}
->>>>>>> 9487ec16
       />
     </Box>
   ),
   'graph-url': ({ url, tall }) => (
     <Box mt={1} mb={2} flexShrink={0}>
       <RemoteContent
-<<<<<<< HEAD
-      // @ts-ignore RemoteContent weirdness
-        key={url} url={url}
-=======
         key={url}
         url={url}
         tall={tall}
->>>>>>> 9487ec16
       />
     </Box>
   ),
