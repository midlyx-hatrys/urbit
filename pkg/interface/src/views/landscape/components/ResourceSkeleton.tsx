--- conflicted
+++ resolved
@@ -1,30 +1,17 @@
-<<<<<<< HEAD
-import React, { ReactElement, ReactNode, useState, useCallback } from 'react';
-import { Icon, Box, Col, Text } from '@tlon/indigo-react';
-import styled from 'styled-components';
-import { Link, useHistory } from 'react-router-dom';
-import urbitOb from 'urbit-ob';
-import { Association } from '@urbit/api/metadata';
-import { Dropdown } from '~/views/components/Dropdown';
-import RichText from '~/views/components/RichText';
-=======
 import { Box, Col, Icon, Text } from '@tlon/indigo-react';
 import { Association } from '@urbit/api/metadata';
 import React, { ReactElement, ReactNode, useRef } from 'react';
 import { Link } from 'react-router-dom';
 import styled from 'styled-components';
 import urbitOb from 'urbit-ob';
->>>>>>> 6515396f
+import { Dropdown } from '~/views/components/Dropdown';
 import GlobalApi from '~/logic/api/global';
 import { isWriter } from '~/logic/lib/group';
 import { getItemTitle } from '~/logic/lib/util';
 import useContactState from '~/logic/state/contact';
 import useGroupState from '~/logic/state/group';
-<<<<<<< HEAD
 import { MessageInvite } from '~/views/landscape/components/MessageInvite';
-=======
 import RichText from '~/views/components/RichText';
->>>>>>> 6515396f
 
 const TruncatedText = styled(RichText)`
   white-space: nowrap;
@@ -42,16 +29,11 @@
 };
 
 export function ResourceSkeleton(props: ResourceSkeletonProps): ReactElement {
-<<<<<<< HEAD
   const { association, baseUrl, children, api } = props;
-  const app = association?.metadata?.config?.graph || association['app-name'];
-=======
-  const { association, baseUrl, children } = props;
   let app = association['app-name'];
   if (association?.metadata?.config && 'graph' in association.metadata.config) {
     app = association.metadata.config.graph;
   }
->>>>>>> 6515396f
   const rid = association.resource;
   const groups = useGroupState(state => state.groups);
   const group = groups[association.group];
