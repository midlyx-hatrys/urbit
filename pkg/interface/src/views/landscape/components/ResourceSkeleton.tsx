import React, { ReactElement, ReactNode, useRef } from 'react';
import { Icon, Box, Col, Text } from '@tlon/indigo-react';
import styled from 'styled-components';
import { Link } from 'react-router-dom';
import urbitOb from 'urbit-ob';

import { Association } from '@urbit/api/metadata';

import RichText from '~/views/components/RichText';
import GlobalApi from '~/logic/api/global';
import { isWriter } from '~/logic/lib/group';
import { getItemTitle } from '~/logic/lib/util';
import useContactState from '~/logic/state/contact';
import useGroupState from '~/logic/state/group';

const TruncatedText = styled(RichText)`
  white-space: nowrap;
  text-overflow: ellipsis;
  overflow: hidden;
`;

type ResourceSkeletonProps = {
  association: Association;
  api: GlobalApi;
  baseUrl: string;
  children: ReactNode;
  title?: string;
  groupTags?: any;
};

export function ResourceSkeleton(props: ResourceSkeletonProps): ReactElement {
  const { association, baseUrl, children } = props;
  const app = association?.metadata?.config?.graph || association['app-name'];
  const rid = association.resource;
  const groups = useGroupState(state => state.groups);
  const group = groups[association.group];
  let workspace = association.group;
  const actionsRef = useRef(null);

  if (group?.hidden && app === 'chat') {
    workspace = '/messages';
  } else if (group?.hidden) {
    workspace = '/home';
  }

  let title = (workspace === '/messages')
    ? getItemTitle(association)
    : association?.metadata?.title;

  let recipient = "";

  const contacts = useContactState(state => state.contacts);

  if (urbitOb.isValidPatp(title)) {
    recipient = title;
    title = (contacts?.[title]?.nickname) ? contacts[title].nickname : title;
  } else {
    recipient = Array.from(group ? group.members : []).map(e => `~${e}`).join(", ")
  }

  const [, , ship, resource] = rid.split('/');

  const resourcePath = (p: string) => baseUrl + p;

  const isOwn = `~${window.ship}` === ship;
  let canWrite = (app === 'publish') ? true : false;

  if (!isWriter(group, association.resource)) {
    canWrite = isOwn;
  }

  const BackLink = () => (
    <Box
      borderRight={1}
      borderRightColor='gray'
      pr={3}
      fontSize='1'
      mr='12px'
      my='1'
      flexShrink='0'
      display={['block','none']}
    >
      <Link to={`/~landscape${workspace}`}>
        <Text>{'<- Back'}</Text>
      </Link>
    </Box>
  );

  const Title = () => (
    <Text
      mono={urbitOb.isValidPatp(title)}
      fontSize='2'
      fontWeight='700'
      textOverflow='ellipsis'
      overflow='hidden'
      whiteSpace='nowrap'
      minWidth='0'
      maxWidth={association?.metadata?.description ? ['100%', '50%'] : 'none'}
      mr='2'
      ml='1'
      flexShrink={['1', '0']}
    >
      {title}
    </Text>
  );

  const Description = () => (
    <TruncatedText
      display={['none','inline']}
      mono={workspace === '/messages' && !urbitOb.isValidPatp(title)}
      color='gray'
      mb='0'
      minWidth='0'
      maxWidth='50%'
      flexShrink='1'
      disableRemoteContent
    >
      {workspace === '/messages'
        ? recipient
        : association?.metadata?.description}
    </TruncatedText>
  );

  const WriterControls = () => (
    <Link to={resourcePath('/new')}>
      <Text bold pr='3' color='blue'>
        + New Post
      </Text>
    </Link>
  );

  const MenuControl = () => (
    <Link to={`${baseUrl}/settings`}>
      <Icon icon='Menu' color='gray' pr='2' />
    </Link>
  );

  const actRef = actionsRef.current;
  let actionsWidth = 0;

  if (actRef) {
    actionsWidth = actRef.clientWidth;
  }
  
  return (
    <Col width='100%' height='100%' overflow='hidden'>
      <Box
        flexShrink='0'
        height='48px'
        py='2'
        px='2'
        borderBottom={1}
<<<<<<< HEAD
        borderBottomColor="lightGray"
=======
        borderBottomColor='washedGray'
        display='flex'
        justifyContent='space-between'
        alignItems='center'
>>>>>>> 503dd353
      >
        <Box
          display='flex'
          alignItems='baseline'
          width={`calc(100% - ${actionsWidth}px - 16px)`}
          flexShrink='0'
        >
          <BackLink />
          <Title />
          <Description />
        </Box>
        <Box
          ml={3}
          display='flex'
          alignItems='center'
          flexShrink='0'
          ref={actionsRef}
        >
          {canWrite && <WriterControls />}
          <MenuControl />
        </Box>
      </Box>
      {children}
    </Col>
  );
}<|MERGE_RESOLUTION|>--- conflicted
+++ resolved
@@ -141,7 +141,7 @@
   if (actRef) {
     actionsWidth = actRef.clientWidth;
   }
-  
+
   return (
     <Col width='100%' height='100%' overflow='hidden'>
       <Box
@@ -150,14 +150,10 @@
         py='2'
         px='2'
         borderBottom={1}
-<<<<<<< HEAD
-        borderBottomColor="lightGray"
-=======
-        borderBottomColor='washedGray'
+        borderBottomColor='lightGray'
         display='flex'
         justifyContent='space-between'
         alignItems='center'
->>>>>>> 503dd353
       >
         <Box
           display='flex'
