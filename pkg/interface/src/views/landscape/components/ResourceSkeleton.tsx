--- conflicted
+++ resolved
@@ -147,12 +147,8 @@
 
   const Description = () => (
     <TruncatedText
-<<<<<<< HEAD
-      mono={workspace === '/messages' && !urbitOb.isValidPatp(title)}
-=======
       display={['none','inline']}
       mono={workspace === '/messages' && !association?.metadata?.description}
->>>>>>> 463059ba
       color='gray'
       mb={0}
       minWidth={0}
