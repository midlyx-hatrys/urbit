import React, { ReactElement } from 'react';
import { Associations, AppAssociations, Groups, Rolodex } from '@urbit/api';

import { alphabeticalOrder } from '~/logic/lib/util';
import { SidebarAppConfigs, SidebarListConfig, SidebarSort } from './types';
import { SidebarItem } from './SidebarItem';
import { Workspace } from '~/types/workspace';
import useMetadataState from '~/logic/state/metadata';

function sidebarSort(
  associations: AppAssociations,
  apps: SidebarAppConfigs
): Record<SidebarSort, (a: string, b: string) => number> {
  const alphabetical = (a: string, b: string) => {
    const aAssoc = associations[a];
    const bAssoc = associations[b];
    const aTitle = aAssoc?.metadata?.title || b;
    const bTitle = bAssoc?.metadata?.title || b;

    return alphabeticalOrder(aTitle, bTitle);
  };

  const lastUpdated = (a: string, b: string) => {
    const aAssoc = associations[a];
    const bAssoc = associations[b];
    const aAppName = aAssoc?.['app-name'];
    const bAppName = bAssoc?.['app-name'];

    const aUpdated = apps[aAppName]?.lastUpdated(a) || 0;
    const bUpdated = apps[bAppName]?.lastUpdated(b) || 0;

    return bUpdated - aUpdated || alphabetical(a, b);
  };

  return {
    asc: alphabetical,
    lastUpdated
  };
}

export function SidebarList(props: {
  apps: SidebarAppConfigs;
  config: SidebarListConfig;
  baseUrl: string;
  group?: string;
  selected?: string;
  workspace: Workspace;
}): ReactElement {
  const { selected, group, config, workspace } = props;
  const associationState = useMetadataState(state => state.associations);
  const associations = { ...associationState.graph };

  const ordered = Object.keys(associations)
    .filter((a) => {
      const assoc = associations[a];
      if (workspace?.type === 'messages') {
<<<<<<< HEAD
        return (!(assoc.group in associationState.groups) && assoc.metadata.module === 'chat');
      } else {
        return group
          ? assoc.group === group
          : (!(assoc.group in associationState.groups) && assoc.metadata.module !== 'chat');
=======
        return (
          !(assoc.group in associationState.groups) &&
          'graph' in assoc.metadata.config &&
          assoc.metadata.config.graph === 'chat'
        );
      } else {
        return group ? (
          assoc.group === group &&
          !assoc.metadata.hidden
        ) : (
          !(assoc.group in associationState.groups) &&
          'graph' in assoc.metadata.config &&
          assoc.metadata.config.graph !== 'chat' &&
          !assoc.metadata.hidden
        );
>>>>>>> baf365b6
      }
    })
    .sort(sidebarSort(associations, props.apps)[config.sortBy]);

  return (
    <>
      {ordered.map((path) => {
        const assoc = associations[path];
        return (
          <SidebarItem
            key={path}
            path={path}
            selected={path === selected}
            association={assoc}
            apps={props.apps}
            hideUnjoined={config.hideUnjoined}
            workspace={workspace}
          />
        );
      })}
    </>
  );
}<|MERGE_RESOLUTION|>--- conflicted
+++ resolved
@@ -54,13 +54,6 @@
     .filter((a) => {
       const assoc = associations[a];
       if (workspace?.type === 'messages') {
-<<<<<<< HEAD
-        return (!(assoc.group in associationState.groups) && assoc.metadata.module === 'chat');
-      } else {
-        return group
-          ? assoc.group === group
-          : (!(assoc.group in associationState.groups) && assoc.metadata.module !== 'chat');
-=======
         return (
           !(assoc.group in associationState.groups) &&
           'graph' in assoc.metadata.config &&
@@ -76,7 +69,6 @@
           assoc.metadata.config.graph !== 'chat' &&
           !assoc.metadata.hidden
         );
->>>>>>> baf365b6
       }
     })
     .sort(sidebarSort(associations, props.apps)[config.sortBy]);
