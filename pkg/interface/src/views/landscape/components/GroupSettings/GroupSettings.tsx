--- conflicted
+++ resolved
@@ -1,11 +1,5 @@
 import { Box, Button, Col, Text } from '@tlon/indigo-react';
-<<<<<<< HEAD
-import { deSig, resourceFromPath, roleForShip } from '@urbit/api';
-import { Group } from '@urbit/api/groups';
-import { Association } from '@urbit/api/metadata';
-=======
-import { Association, deSig, Group } from '@urbit/api';
->>>>>>> 06a2e5e1
+import { Association, deSig, Group, resourceFromPath, roleForShip } from '@urbit/api';
 import React, { useCallback } from 'react';
 import { useHistory } from 'react-router-dom';
 import { GroupAdminSettings } from './Admin';
