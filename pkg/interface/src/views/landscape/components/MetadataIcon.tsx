import React from 'react';
import { Box, Image } from '@tlon/indigo-react';

import { uxToHex } from '~/logic/lib/util';
import { Metadata } from '@urbit/api';
import { PropFunc } from '~/types/util';

type MetadataIconProps = PropFunc<typeof Box> & {
  metadata: Metadata;
};

export function MetadataIcon(props: MetadataIconProps) {
  const { metadata, ...rest } = props;

  const bgColor = metadata.picture ? {} : { bg: `#${uxToHex(metadata.color)}` };

  return (
<<<<<<< HEAD
    <Box {...bgColor} {...rest} borderRadius={2} boxShadow="inset 0 0 0 1px" color="lightGray" overflow="hidden">
=======
    <Box {...bgColor} {...rest} borderRadius={1} boxShadow="inset 0 0 0 1px" color="lightGray" overflow="hidden">
>>>>>>> 0570fb5b
      {metadata.picture && <Image height="100%" src={metadata.picture} />}
    </Box>
  );
}<|MERGE_RESOLUTION|>--- conflicted
+++ resolved
@@ -15,11 +15,7 @@
   const bgColor = metadata.picture ? {} : { bg: `#${uxToHex(metadata.color)}` };
 
   return (
-<<<<<<< HEAD
-    <Box {...bgColor} {...rest} borderRadius={2} boxShadow="inset 0 0 0 1px" color="lightGray" overflow="hidden">
-=======
     <Box {...bgColor} {...rest} borderRadius={1} boxShadow="inset 0 0 0 1px" color="lightGray" overflow="hidden">
->>>>>>> 0570fb5b
       {metadata.picture && <Image height="100%" src={metadata.picture} />}
     </Box>
   );
