--- conflicted
+++ resolved
@@ -155,17 +155,11 @@
             <Row p={2} alignItems="center">
               <Row alignItems="center" mr={1} flex='1'>
                 <Text overflow='hidden' display='inline-block' maxWidth='144px'  style={{ textOverflow: 'ellipsis', whiteSpace: 'pre'}}>{title}</Text>
-<<<<<<< HEAD
               </Row>
-              <Icon mt="0px" display="block" icon="ChevronSouth" />
+              <Icon size='12px' ml='1' mt="0px" display="inline-block" icon="ChevronSouth" />
             </Row>
-=======
-              </Box>
-              <Icon size='12px' ml='1' mt="0px" display="inline-block" icon="ChevronSouth" />
-            </Box>
->>>>>>> 9d5645f8
           </Dropdown>
-          <Row collapse pr={1} justifyContent="flex-end" alignItems="center">
+          <Row pr={1} justifyContent="flex-end" alignItems="center">
             {workspace.type === "group" && (
               <>
                 <Link to={navTo("/invites")}>
