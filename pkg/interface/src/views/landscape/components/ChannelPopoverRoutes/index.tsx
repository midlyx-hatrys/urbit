--- conflicted
+++ resolved
@@ -36,15 +36,9 @@
   const overlayRef = useRef<HTMLElement>();
   const history = useHistory();
 
-<<<<<<< HEAD
-  useOutsideClick(overlayRef, () => {
-    history.push(props.rootUrl);
-  });
-=======
   const onDismiss = useCallback(() => {
     history.push(props.baseUrl);
   }, [history, props.baseUrl]);
->>>>>>> d4d20c00
 
   const handleUnsubscribe = async () => {
     const [,,ship,name] = association.resource.split('/');
