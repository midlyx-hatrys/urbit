import React from 'react';
import _ from 'lodash';
import * as Yup from 'yup';
import {
  Label,
  ManagedToggleSwitchField as Checkbox,
  Box,
  Col,
  Text
} from '@tlon/indigo-react';
import { Formik, Form } from 'formik';
import { PermVariation, Association, Group, Groups, Rolodex } from '@urbit/api';
import { shipSearchSchemaInGroup } from '~/views/components/ShipSearch';
import GlobalApi from '~/logic/api/global';
import { resourceFromPath } from '~/logic/lib/group';
import { FormSubmit } from '~/views/components/FormSubmit';
import { ChannelWritePerms } from '../ChannelWritePerms';

function PermissionsSummary(props: {
  writersSize: number;
  vip: PermVariation;
}) {
  const { writersSize, vip } = props;

  const description =
    writersSize === 0
      ? 'Currently, all members of the group can write to this channel'
      : `Currently, only ${writersSize} ship${
          writersSize > 1 ? 's' : ''
        } can write to this channel`;

  const vipDescription =
    vip === 'reader-comments' && writersSize !== 0
      ? '. All ships may comment'
      : '';

  return (
    <Box
      p="2"
      border="1"
      borderColor="lightBlue"
      borderRadius="1"
      backgroundColor="washedBlue"
    >
      <Text>
        {description}
        {vipDescription}
      </Text>
    </Box>
  );
}

interface GraphPermissionsProps {
  association: Association;
  group: Group;
  api: GlobalApi;
}

interface FormSchema {
  writePerms: 'self' | 'everyone' | 'subset';
  writers: string[];
  readerComments: boolean;
}

const formSchema = (members: string[]) => {
  return Yup.object({
    writePerms: Yup.string(),
    writers: shipSearchSchemaInGroup(members),
    readerComments: Yup.boolean()
  });
};

export function GraphPermissions(props: GraphPermissionsProps) {
  const { api, group, association } = props;

  const writers = _.get(
    group?.tags,
    ['graph', association.resource, 'writers'],
    new Set()
  );

  let [, , hostShip] = association.resource.split('/');
  hostShip = hostShip.slice(1);

  const writePerms =
    writers.size === 0
      ? ('everyone' as const)
      : writers.size === 1 && writers.has(hostShip)
      ? ('self' as const)
      : ('subset' as const);

  const readerComments = association.metadata.vip === 'reader-comments';

  const initialValues = {
    writePerms,
    writers: Array.from(writers)
      .filter(x => x !== hostShip),
    readerComments: association.metadata.vip === 'reader-comments'
  };

  const onSubmit = async (values: FormSchema, actions) => {
    values.writers = _.map(_.compact(values.writers), x => `~${x}`);
    const resource = resourceFromPath(association.group);
    const tag = {
      app: 'graph',
      resource: association.resource,
      tag: 'writers'
    };
    const allWriters = Array.from(writers).map(w => `~${w}`);
    if (values.readerComments !== readerComments) {
      await api.metadata.update(association, {
        vip: values.readerComments ? 'reader-comments' : ''
      });
    }

    if (values.writePerms === 'everyone') {
      if (writePerms === 'everyone') {
        actions.setStatus({ success: null });
        return;
      }
      await api.groups.removeTag(resource, tag, allWriters);
    } else if (values.writePerms === 'self') {
      if (writePerms === 'self') {
        actions.setStatus({ success: null });
        return;
      }
      const promises: Promise<any>[] = [];
      allWriters.length > 0 &&
        promises.push(api.groups.removeTag(resource, tag, allWriters));
      promises.push(api.groups.addTag(resource, tag, [`~${hostShip}`]));
      await Promise.all(promises);
      actions.setStatus({ success: null });
    } else if (values.writePerms === 'subset') {
      const toRemove = _.difference(allWriters, values.writers);

      const toAdd = [
        ..._.difference(values.writers, allWriters),
        `~${hostShip}`
      ];

      const promises: Promise<any>[] = [];
      toRemove.length > 0 &&
        promises.push(api.groups.removeTag(resource, tag, toRemove));
      toAdd.length > 0 &&
        promises.push(api.groups.addTag(resource, tag, toAdd));
      await Promise.all(promises);

      actions.setStatus({ success: null });
    }
  };

  const schema = formSchema(Array.from(group?.members ?? []));

  return (
    <Formik
      validationSchema={schema}
      initialValues={initialValues}
      onSubmit={onSubmit}
    >
      <Form style={{ display: 'contents' }}>
        <Col mt="4" flexShrink={0} gapY="5">
          <Col gapY="1" mt="0">
            <Text id="permissions" fontWeight="bold" fontSize="2">
              Permissions
            </Text>
            <Text gray>
              Add or remove read/write privileges to this channel. Group admins
              can always write to a channel
            </Text>
          </Col>
          <Col>
            <Label mb="2">Permissions Summary</Label>
            <PermissionsSummary
              writersSize={writers.size}
              vip={association.metadata.vip}
            />
          </Col>
          <ChannelWritePerms />
<<<<<<< HEAD
          {association.metadata.module !== 'chat' && (
=======
          { ( association.metadata &&
              'graph' in association.metadata.config &&
              association.metadata.config.graph !== 'chat'
            )
            && (
>>>>>>> baf365b6
            <Checkbox
              id="readerComments"
              label="Allow readers to comment"
              caption="If enabled, all members of the group can comment on this channel"
            />
          )}
          <FormSubmit>Update Permissions</FormSubmit>
        </Col>
      </Form>
    </Formik>
  );
}<|MERGE_RESOLUTION|>--- conflicted
+++ resolved
@@ -176,15 +176,11 @@
             />
           </Col>
           <ChannelWritePerms />
-<<<<<<< HEAD
-          {association.metadata.module !== 'chat' && (
-=======
           { ( association.metadata &&
               'graph' in association.metadata.config &&
               association.metadata.config.graph !== 'chat'
             )
             && (
->>>>>>> baf365b6
             <Checkbox
               id="readerComments"
               label="Allow readers to comment"
