import React, { useState, useCallback, useEffect, ReactElement } from 'react';
import _ from 'lodash';
import { Formik, Form, FormikHelpers, useFormikContext } from 'formik';
import * as Yup from 'yup';
import { useHistory } from 'react-router-dom';
import urbitOb from 'urbit-ob';

import {
  Col,
  Row,
  Icon,
  Box,
  Text,
  ManagedTextInputField as Input
} from '@tlon/indigo-react';
import { Groups, MetadataUpdatePreview, Associations } from '@urbit/api';

import { AsyncButton } from '~/views/components/AsyncButton';
import { useWaitForProps } from '~/logic/lib/useWaitForProps';
import GlobalApi from '~/logic/api/global';
import { StatelessAsyncButton } from '~/views/components/StatelessAsyncButton';
import { getModuleIcon } from '~/logic/lib/util';
import { FormError } from '~/views/components/FormError';
import { GroupSummary } from './GroupSummary';
<<<<<<< HEAD
import useGroupState from '~/logic/state/group';
import useMetadataState from '~/logic/state/metadata';
=======
import {TUTORIAL_GROUP_RESOURCE} from '~/logic/lib/tutorialModal';
>>>>>>> 72445f34

const formSchema = Yup.object({
  group: Yup.string()
    .required('Must provide group to join')
    .test('is-valid', 'Invalid group', (group: string | null | undefined) => {
      if (!group) {
        return false;
      }
      const [patp, name] = group.split('/');
      return urbitOb.isValidPatp(patp) && name.length > 0;
    })
});

interface FormSchema {
  group: string;
}

interface JoinGroupProps {
  api: GlobalApi;
  autojoin?: string;
}

function Autojoin(props: { autojoin: string | null }) {
  const { submitForm } = useFormikContext();

  useEffect(() => {
    if (props.autojoin) {
      submitForm();
    }
  }, []);

  return null;
}

export function JoinGroup(props: JoinGroupProps): ReactElement {
  const { api, autojoin } = props;
  const associations = useMetadataState(state => state.associations);
  const groups = useGroupState(state => state.groups);
  const history = useHistory();
  const initialValues: FormSchema = {
    group: autojoin || ''
  };
  const [preview, setPreview] = useState<
    MetadataUpdatePreview | string | null
  >(null);

  const waiter = useWaitForProps({ associations, groups }, _.isString(preview) ? 1 : 5000);

  const onConfirm = useCallback(async (group: string) => {
    const [,,ship,name] = group.split('/');
    if(group === TUTORIAL_GROUP_RESOURCE) {
      await api.settings.putEntry('tutorial', 'joined', Date.now());
    }
    await api.groups.join(ship, name);
    try {
      await waiter((p) => {
        return group in p.groups &&
          (group in (p.associations?.graph ?? {})
            || group in (p.associations?.groups ?? {}));
      });

      if(groups?.[group]?.hidden) {
        const { metadata } = associations.graph[group];
        history.push(`/~landscape/home/resource/${metadata.module}${group}`);
        return;
      } else {
        history.push(`/~landscape${group}`);
      }
    } catch (e) {
      //  drop them into inbox to show join request still pending
      history.push('/~notifications');
    }
  }, [api, waiter, history, associations, groups]);

  const onSubmit = useCallback(
    async (values: FormSchema, actions: FormikHelpers<FormSchema>) => {
      const [ship, name] = values.group.split('/');
      const path = `/ship/${ship}/${name}`;
      //  skip if it's unmanaged
      try {
        const prev = await api.metadata.preview(path);
        actions.setStatus({ success: null });
        setPreview(prev);
      } catch (e) {
        if (!(e instanceof Error)) {
          actions.setStatus({ error: 'Unknown error' });
        } else if (e.message === 'no-permissions') {
          actions.setStatus({
            error:
              'Unable to join group, you do not have the correct permissions'
          });
        } else if (e.message === 'offline') {
          setPreview(path);
        }
      }
    },
    [api, waiter, history, onConfirm]
  );

  return (
    <Col p="3">
      <Box mb={3}>
        <Text fontSize="2" fontWeight="bold">
          Join a Group
        </Text>
      </Box>
      {_.isString(preview) ? (
        <Col width="100%" gapY="4">
          <Text>The host appears to be offline. Join anyway?</Text>
          <StatelessAsyncButton
            primary
            name="join"
            onClick={() => onConfirm(preview)}
          >
            Join anyway
          </StatelessAsyncButton>
        </Col>
      ) : preview ? (
        <GroupSummary
          metadata={preview.metadata}
          memberCount={preview?.members}
          channelCount={preview?.['channel-count']}
        >
          { Object.keys(preview.channels).length > 0 && (
            <Col
              gapY="2"
              p="2"
              borderRadius="2"
              border="1"
              borderColor="washedGray"
              bg="washedBlue"
              maxHeight="300px"
              overflowY="auto"
            >
              <Text gray fontSize="1">
                Channels
              </Text>
              <Box width="100%" flexShrink="0">
                {Object.values(preview.channels).map(({ metadata }: any) => (
                  <Row width="100%">
                    <Icon
                      mr="2"
                      color="blue"
                      icon={getModuleIcon(metadata.module) as any}
                    />
                    <Text color="blue">{metadata.title} </Text>
                  </Row>
                ))}
                </Box>
            </Col>
          )}
          <StatelessAsyncButton
            primary
            name="join"
            onClick={() => onConfirm(preview.group)}
          >
            Join {preview.metadata.title}
          </StatelessAsyncButton>
        </GroupSummary>
      ) : (
        <Col width="100%" gapY="4">
          <Formik
            validationSchema={formSchema}
            initialValues={initialValues}
            onSubmit={onSubmit}
          >
            <Form style={{ display: 'contents' }}>
              <Autojoin autojoin={autojoin ?? null} />
              <Input
                id="group"
                label="Group"
                caption="What group are you joining?"
                placeholder="~sampel-palnet/test-group"
              />
              <AsyncButton mt="4">Join Group</AsyncButton>
              <FormError mt="4" />
            </Form>
          </Formik>
        </Col>
      )}
    </Col>
  );
}<|MERGE_RESOLUTION|>--- conflicted
+++ resolved
@@ -22,12 +22,9 @@
 import { getModuleIcon } from '~/logic/lib/util';
 import { FormError } from '~/views/components/FormError';
 import { GroupSummary } from './GroupSummary';
-<<<<<<< HEAD
 import useGroupState from '~/logic/state/group';
 import useMetadataState from '~/logic/state/metadata';
-=======
 import {TUTORIAL_GROUP_RESOURCE} from '~/logic/lib/tutorialModal';
->>>>>>> 72445f34
 
 const formSchema = Yup.object({
   group: Yup.string()
