import React, { useState, useCallback, useEffect, ReactElement } from 'react';
import _ from 'lodash';
import { Formik, Form, FormikHelpers, useFormikContext } from 'formik';
import * as Yup from 'yup';
import { useHistory } from 'react-router-dom';
import urbitOb from 'urbit-ob';

import {
  Col,
  Row,
  Icon,
  Box,
  Text,
  ManagedTextInputField as Input
} from '@tlon/indigo-react';
import { Groups, MetadataUpdatePreview, Associations } from '@urbit/api';

import { AsyncButton } from '~/views/components/AsyncButton';
import { useWaitForProps } from '~/logic/lib/useWaitForProps';
import GlobalApi from '~/logic/api/global';
import { StatelessAsyncButton } from '~/views/components/StatelessAsyncButton';
import { getModuleIcon } from '~/logic/lib/util';
import { FormError } from '~/views/components/FormError';
import { GroupSummary } from './GroupSummary';
import useGroupState from '~/logic/state/group';
import useMetadataState from '~/logic/state/metadata';
import {TUTORIAL_GROUP_RESOURCE} from '~/logic/lib/tutorialModal';
import {useQuery} from '~/logic/lib/useQuery';

const formSchema = Yup.object({
  group: Yup.string()
    .required('Must provide group to join')
    .test('is-valid', 'Invalid group', (group: string | null | undefined) => {
      if (!group) {
        return false;
      }
      const [patp, name] = group.split('/');
      return urbitOb.isValidPatp(patp) && name.length > 0;
    })
});

interface FormSchema {
  group: string;
}

interface JoinGroupProps {
  api: GlobalApi;
  autojoin?: string;
}

function Autojoin(props: { autojoin: string | null }) {
  const { submitForm } = useFormikContext();

  useEffect(() => {
    if (props.autojoin) {
      submitForm();
    }
  }, []);

  return null;
}

export function JoinGroup(props: JoinGroupProps): ReactElement {
  const { api, autojoin } = props;
  const associations = useMetadataState(state => state.associations);
  const groups = useGroupState(state => state.groups);
  const history = useHistory();
  const initialValues: FormSchema = {
    group: autojoin || ''
  };
  const [preview, setPreview] = useState<
    MetadataUpdatePreview | string | null
  >(null);

<<<<<<< HEAD
  const waiter = useWaitForProps({ associations, groups }, _.isString(preview) ? 1 : 5000);
=======
  const waiter = useWaitForProps({ associations, groups }, _.isString(preview) ? 1 : 30000);

  const { query } = useQuery();
>>>>>>> baf365b6

  const onConfirm = useCallback(async (group: string) => {
    const [,,ship,name] = group.split('/');
    if(group === TUTORIAL_GROUP_RESOURCE) {
      await api.settings.putEntry('tutorial', 'joined', Date.now());
    }
    await api.groups.join(ship, name);
    try {
      await waiter((p) => {
        return group in p.groups &&
          (group in (p.associations?.graph ?? {})
            || group in (p.associations?.groups ?? {}));
      });

<<<<<<< HEAD
=======
      if(query.has('redir')) {
        const redir = query.get('redir')!;
        history.push(redir);
      }

>>>>>>> baf365b6
      if(groups?.[group]?.hidden) {
        const { metadata } = associations.graph[group];
        history.push(`/~landscape/home/resource/${metadata.config.graph}${group}`);
        return;
      } else {
        history.push(`/~landscape${group}`);
      }
    } catch (e) {
      //  drop them into inbox to show join request still pending
      history.push('/~notifications');
    }
  }, [api, waiter, history, associations, groups]);

  const onSubmit = useCallback(
    async (values: FormSchema, actions: FormikHelpers<FormSchema>) => {
      const [ship, name] = values.group.split('/');
      const path = `/ship/${ship}/${name}`;
      //  skip if it's unmanaged
      try {
        const prev = await api.metadata.preview(path);
        actions.setStatus({ success: null });
        setPreview(prev);
      } catch (e) {
        if (!(e instanceof Error)) {
          actions.setStatus({ error: 'Unknown error' });
        } else if (e.message === 'no-permissions') {
          actions.setStatus({
            error:
              'Unable to join group, you do not have the correct permissions'
          });
        } else if (e.message === 'offline') {
          setPreview(path);
        }
      }
    },
    [api, waiter, history, onConfirm]
  );

  return (
    <Col p="3">
      <Box mb={3}>
        <Text fontSize="2" fontWeight="bold">
          Join a Group
        </Text>
      </Box>
      {_.isString(preview) ? (
        <Col width="100%" gapY="4">
          <Text>The host appears to be offline. Join anyway?</Text>
          <StatelessAsyncButton
            primary
            name="join"
            onClick={() => onConfirm(preview)}
          >
            Join anyway
          </StatelessAsyncButton>
        </Col>
      ) : preview ? (
        <GroupSummary
          metadata={preview.metadata}
          memberCount={preview?.members}
          channelCount={preview?.['channel-count']}
        >
          { Object.keys(preview.channels).length > 0 && (
            <Col
              gapY="2"
              p="2"
              borderRadius="2"
              border="1"
              borderColor="washedGray"
              bg="washedBlue"
              maxHeight="300px"
              overflowY="auto"
            >
              <Text gray fontSize="1">
                Channels
              </Text>
              <Box width="100%" flexShrink="0">
                {Object.values(preview.channels).map(({ metadata }: any) => (
                  <Row width="100%">
                    <Icon
                      mr="2"
                      color="blue"
                      icon={getModuleIcon(metadata?.config?.graph) as any}
                    />
                    <Text color="blue">{metadata.title} </Text>
                  </Row>
                ))}
                </Box>
            </Col>
          )}
          <StatelessAsyncButton
            primary
            name="join"
            onClick={() => onConfirm(preview.group)}
          >
            Join {preview.metadata.title}
          </StatelessAsyncButton>
        </GroupSummary>
      ) : (
        <Col width="100%" gapY="4">
          <Formik
            validationSchema={formSchema}
            initialValues={initialValues}
            onSubmit={onSubmit}
          >
            <Form style={{ display: 'contents' }}>
              <Autojoin autojoin={autojoin ?? null} />
              <Input
                id="group"
                label="Group"
                caption="What group are you joining?"
                placeholder="~sampel-palnet/test-group"
              />
              <AsyncButton mt="4">Join Group</AsyncButton>
              <FormError mt="4" />
            </Form>
          </Formik>
        </Col>
      )}
    </Col>
  );
}<|MERGE_RESOLUTION|>--- conflicted
+++ resolved
@@ -72,13 +72,9 @@
     MetadataUpdatePreview | string | null
   >(null);
 
-<<<<<<< HEAD
-  const waiter = useWaitForProps({ associations, groups }, _.isString(preview) ? 1 : 5000);
-=======
   const waiter = useWaitForProps({ associations, groups }, _.isString(preview) ? 1 : 30000);
 
   const { query } = useQuery();
->>>>>>> baf365b6
 
   const onConfirm = useCallback(async (group: string) => {
     const [,,ship,name] = group.split('/');
@@ -93,14 +89,11 @@
             || group in (p.associations?.groups ?? {}));
       });
 
-<<<<<<< HEAD
-=======
       if(query.has('redir')) {
         const redir = query.get('redir')!;
         history.push(redir);
       }
 
->>>>>>> baf365b6
       if(groups?.[group]?.hidden) {
         const { metadata } = associations.graph[group];
         history.push(`/~landscape/home/resource/${metadata.config.graph}${group}`);
