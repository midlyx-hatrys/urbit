import { Box, Col } from '@tlon/indigo-react';
import { Association, Graph, GraphNode, Group } from '@urbit/api';
import { History } from 'history';
import bigInt from 'big-integer';
import React from 'react';
import { useHistory } from 'react-router';
import { resourceFromPath } from '~/logic/lib/group';
import PostItem from './PostItem/PostItem';
import PostInput from './PostInput';
<<<<<<< HEAD
import { GraphScroller } from '~/views/components/GraphScroller';
=======
import useGraphState, { GraphState } from '~/logic/state/graph';
import shallow from 'zustand/shallow';
>>>>>>> 37a6cabb

const virtualScrollerStyle = {
  height: '100%'
};

interface PostFeedProps extends Pick<GraphState, 'getYoungerSiblings' | 'getOlderSiblings'> {
  graph: Graph;
  graphPath: string;
  history: History;
  baseUrl: string;
  parentNode?: GraphNode;
  grandparentNode?: GraphNode;
  association: Association;
  group: Group;
  vip: string;
  pendingSize: number;
}

class PostFeed extends React.Component<PostFeedProps, any> {
  isFetching: boolean;
  constructor(props) {
    super(props);

    this.isFetching = false;

    this.fetchPosts = this.fetchPosts.bind(this);
    this.doNotFetch = this.doNotFetch.bind(this);
  }
  // @ts-ignore needs @liam-fitzgerald peek at props for virtualscroller
  renderItem = React.forwardRef<HTMLDivElement, any>(({ index, scrollWindow }, ref) => {
    const {
      graph,
      graphPath,
      history,
      baseUrl,
      parentNode,
      grandparentNode,
      association,
      group,
      vip
    } = this.props;
    const node = graph.get(index);
    if (!node) {
      return null;
    }

    const first = graph.peekLargest()?.[0];
    const nodeIndex =
      ( parentNode &&
        typeof parentNode.post !== 'string'
      ) ? parentNode.post.index.split('/').slice(1).map((ind) => {
      return bigInt(ind);
      }) : [];

    if (parentNode && index.eq(first ?? bigInt.zero)) {
      return (
        <React.Fragment key={index.toString()}>
          <Col
            key={index.toString()}
            ref={ref}
            mb={3}
            width="100%"
            flexShrink={0}
          >
            <PostItem
              key={parentNode.post.index}
              parentPost={grandparentNode?.post}
              node={parentNode}
              graphPath={graphPath}
              association={association}
              index={nodeIndex}
              baseUrl={baseUrl}
              history={history}
              isParent={true}
              isRelativeTime={false}
              vip={vip}
              group={group}
              isHierarchical={true}
            />
          </Col>
          <PostItem
            node={node}
            graphPath={graphPath}
            association={association}
            index={[...nodeIndex, index]}
            baseUrl={baseUrl}
            history={history}
            isReply={true}
            parentPost={parentNode.post}
            isRelativeTime={true}
            vip={vip}
            group={group}
            isHierarchical={true}
          />
        </React.Fragment>
      );
    } else if (index.eq(first ?? bigInt.zero)) {
      return (
        <Col
          width="100%"
          alignItems="center"
          key={index.toString()}
          ref={ref}
        >
          <Col
            width="100%"
            maxWidth="608px"
            pt={3}
            pl={1}
            pr={1}
            mb={3}
          >
            <PostInput
              group={group}
              association={association}
              vip={vip}
              graphPath={graphPath}
            />
          </Col>
          <PostItem
            node={node}
            graphPath={graphPath}
            association={association}
            index={[...nodeIndex, index]}
            baseUrl={baseUrl}
            history={history}
            parentPost={parentNode?.post}
            isReply={Boolean(parentNode)}
            isRelativeTime={true}
            vip={vip}
            group={group}
            isHierarchical={true}
          />
        </Col>
      );
    }

    return (
      <Box key={index.toString()} ref={ref}>
        <PostItem
          node={node}
          graphPath={graphPath}
          association={association}
          index={[...nodeIndex, index]}
          baseUrl={baseUrl}
          history={history}
          parentPost={parentNode?.post}
          isReply={Boolean(parentNode)}
          isRelativeTime={true}
          vip={vip}
          group={group}
          isHierarchical={true}
        />
      </Box>
    );
  });

  async fetchPosts(newer) {
    const { graph, graphPath, getYoungerSiblings, getOlderSiblings } = this.props;
    const graphResource = resourceFromPath(graphPath);

    if (this.isFetching) {
      return false;
    }

    this.isFetching = true;
    const { ship, name } = graphResource;
    const currSize = graph.size;

    if (newer) {
      const [index] = graph.peekLargest();
      await getYoungerSiblings(
        ship,
        name,
        100,
        `/${index.toString()}`
      );
    } else {
      const [index] = graph.peekSmallest();
      await getOlderSiblings(ship, name, 100, `/${index.toString()}`);
    }

    this.isFetching = false;
    return currSize === graph.size;
  }

  async doNotFetch(newer) {
    return true;
  }

  render() {
    const {
      graph,
      pendingSize,
      parentNode,
      history
    } = this.props;

    return (
      <Col width="100%" height="100%" position="relative">
        <GraphScroller
          key={history.location.pathname}
          origin="top"
          offset={0}
          data={graph}
          averageHeight={106}
          size={graph.size}
          style={virtualScrollerStyle}
          pendingSize={pendingSize}
          renderer={this.renderItem}
          loadRows={parentNode ? this.doNotFetch : this.fetchPosts}
        />
      </Col>
    );
  }
}

export default React.forwardRef<PostFeed, Omit<PostFeedProps, 'getYoungerSiblings' | 'getOlderSiblings' | 'history'>>((props, ref) => {
  const [getOlderSiblings, getYoungerSiblings] = useGraphState(({ getOlderSiblings, getYoungerSiblings }) => [getOlderSiblings, getYoungerSiblings], shallow);
  const history = useHistory();

  return (
    <PostFeed
      ref={ref}
      {...props}
      history={history}
      getYoungerSiblings={getYoungerSiblings}
      getOlderSiblings={getOlderSiblings}
    />
    );
});
<|MERGE_RESOLUTION|>--- conflicted
+++ resolved
@@ -7,12 +7,9 @@
 import { resourceFromPath } from '~/logic/lib/group';
 import PostItem from './PostItem/PostItem';
 import PostInput from './PostInput';
-<<<<<<< HEAD
 import { GraphScroller } from '~/views/components/GraphScroller';
-=======
 import useGraphState, { GraphState } from '~/logic/state/graph';
 import shallow from 'zustand/shallow';
->>>>>>> 37a6cabb
 
 const virtualScrollerStyle = {
   height: '100%'
