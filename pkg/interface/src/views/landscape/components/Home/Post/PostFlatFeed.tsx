import { Box, Col } from '@tlon/indigo-react';
<<<<<<< HEAD
import { Association, FlatGraph, FlatGraphNode, Group, resourceFromPath } from '@urbit/api';
import bigInt from 'big-integer';
import React from 'react';
import { RouteComponentProps, useHistory } from 'react-router';
import {
  arrToString
} from '@urbit/api/lib/BigIntArrayOrderedMap';
=======
import { arrToString, Association, FlatGraph, FlatGraphNode, Group } from '@urbit/api';
import bigInt from 'big-integer';
import React from 'react';
import { RouteComponentProps, useHistory } from 'react-router';
import { resourceFromPath } from '~/logic/lib/group';
>>>>>>> 06a2e5e1
import { keyEq, ThreadScroller } from '~/views/components/ThreadScroller';
import PostItem from './PostItem/PostItem';
import PostInput from './PostInput';
import useGraphState, { GraphState } from '~/logic/state/graph';

const virtualScrollerStyle = {
  height: '100%'
};

interface PostFeedProps {
  flatGraph: FlatGraph;
  graphPath: string;
  getDeepOlderThan: GraphState['getDeepOlderThan'];
  history: RouteComponentProps['history'];
  baseUrl: string;
  parentNode?: FlatGraphNode;
  association: Association;
  group: Group;
  vip: string;
  pendingSize: number;
  isThread: boolean;
}

class PostFlatFeed extends React.Component<PostFeedProps, {}> {
  isFetching: boolean;
  constructor(props) {
    super(props);

    this.isFetching = false;

    this.fetchPosts = this.fetchPosts.bind(this);
    this.doNotFetch = this.doNotFetch.bind(this);
  }

  //  eslint-disable-next-line max-lines-per-function
  renderItem = React.forwardRef<HTMLDivElement, any>(({ index, scrollWindow }, ref) => {
    const {
      flatGraph,
      graphPath,
      history,
      baseUrl,
      association,
      group,
      vip,
      isThread
    } = this.props;

    const node = flatGraph.get(index);
    const parentNode = index.length > 1 ?
      flatGraph.get(index.slice(0, index.length - 1)) : null;

    if (!node) {
      return null;
    }

    const key = arrToString(index);

    const first = flatGraph.peekLargest()?.[0];
    const last = flatGraph.peekSmallest()?.[0];
    const isLast = last ? keyEq(index, last) : false;

    if (keyEq(index, (first ?? [bigInt.zero]))) {
      if (isThread) {
        return (
          <Col
            pt={3}
            width="100%"
            alignItems="center"
            key={key}
            ref={ref}
          >
            <PostItem
              node={node}
              graphPath={graphPath}
              association={association}
              index={index}
              baseUrl={baseUrl}
              history={history}
              parentPost={parentNode?.post}
              isReply={index.length > 1}
              isRelativeTime={true}
              vip={vip}
              group={group}
              isThread={isThread}
              isLast={isLast}
            />
          </Col>
        );
      }

      return (
        <Col
          width="100%"
          alignItems="center"
          key={key}
          ref={ref}
        >
          <Col
            width="100%"
            maxWidth="608px"
            pt={3}
            pl={1}
            pr={1}
            mb={3}
          >
            <PostInput
              group={group}
              association={association}
              vip={vip}
              graphPath={graphPath}
            />
          </Col>
          <PostItem
            node={node}
            graphPath={graphPath}
            association={association}
            index={index}
            baseUrl={baseUrl}
            history={history}
            parentPost={parentNode?.post}
            isReply={index.length > 1}
            isRelativeTime={true}
            vip={vip}
            group={group}
          />
        </Col>
      );
    }

    return (
      <Box key={key} ref={ref}>
        <PostItem
          node={node}
          graphPath={graphPath}
          association={association}
          index={index}
          baseUrl={baseUrl}
          history={history}
          parentPost={parentNode?.post}
          isReply={index.length > 1}
          isRelativeTime={true}
          vip={vip}
          group={group}
          isThread={isThread}
          isLast={isLast}
        />
      </Box>
    );
  });

  async fetchPosts(newer) {
    const { flatGraph, graphPath, getDeepOlderThan } = this.props;
    const graphResource = resourceFromPath(graphPath);

    if (this.isFetching) {
      return false;
    }

    this.isFetching = true;
    const { ship, name } = graphResource;
    const currSize = flatGraph.size;

    if (newer) {
      return true;
    } else {
      const [index] = flatGraph.peekSmallest();
      if (index && index.length > 0) {
        await getDeepOlderThan(ship, name, 100, index[0].toString());
      }
    }

    this.isFetching = false;
    return currSize === flatGraph.size;
  }

  async doNotFetch(newer) {
    return true;
  }

  render() {
    const {
      flatGraph,
      pendingSize,
      history
    } = this.props;

    return (
      <Col width="100%" height="100%" position="relative">
        <ThreadScroller
          key={history.location.pathname}
          origin="top"
          offset={0}
          data={flatGraph}
          averageHeight={80}
          size={flatGraph.size}
          style={virtualScrollerStyle}
          pendingSize={pendingSize}
          renderer={this.renderItem}
          loadRows={this.doNotFetch}
        />
      </Col>
    );
  }
}

export default React.forwardRef<PostFlatFeed, Omit<PostFeedProps, 'history' | 'getDeepOlderThan'>>(
  (props, ref) => {
    const history = useHistory();
    const getDeepOlderThan = useGraphState(s => s.getDeepOlderThan);
    return (
      <PostFlatFeed
        ref={ref}
        {...props}
        history={history}
        getDeepOlderThan={getDeepOlderThan}
      />
    );
  });<|MERGE_RESOLUTION|>--- conflicted
+++ resolved
@@ -1,19 +1,8 @@
 import { Box, Col } from '@tlon/indigo-react';
-<<<<<<< HEAD
-import { Association, FlatGraph, FlatGraphNode, Group, resourceFromPath } from '@urbit/api';
+import { arrToString, Association, FlatGraph, FlatGraphNode, Group, resourceFromPath } from '@urbit/api';
 import bigInt from 'big-integer';
 import React from 'react';
 import { RouteComponentProps, useHistory } from 'react-router';
-import {
-  arrToString
-} from '@urbit/api/lib/BigIntArrayOrderedMap';
-=======
-import { arrToString, Association, FlatGraph, FlatGraphNode, Group } from '@urbit/api';
-import bigInt from 'big-integer';
-import React from 'react';
-import { RouteComponentProps, useHistory } from 'react-router';
-import { resourceFromPath } from '~/logic/lib/group';
->>>>>>> 06a2e5e1
 import { keyEq, ThreadScroller } from '~/views/components/ThreadScroller';
 import PostItem from './PostItem/PostItem';
 import PostInput from './PostInput';
