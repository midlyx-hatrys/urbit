import { Button, Icon, Row, Text } from '@tlon/indigo-react';
<<<<<<< HEAD
import { resourceFromPath } from '@urbit/api';
import { disableGroupFeed } from '@urbit/api/graph';
=======
import { disableGroupFeed } from '@urbit/api';
>>>>>>> 06a2e5e1
import React, { useState } from 'react';
import { Link, useHistory } from 'react-router-dom';
import airlock from '~/logic/api';

export const AddFeedBanner = (props) => {
  const {
    groupPath,
    baseUrl
  } = props;

  const [dismissing, setDismissing] = useState(false);

  const history = useHistory();

  const disableFeed = () => {
    if (!groupPath) {
      console.error('no group path, cannot enable feed');
      return;
    }
    const resource = resourceFromPath(groupPath);
    if (!resource) {
      console.error('cannot make resource, cannot enable feed');
      return;
    }

    airlock.thread(disableGroupFeed(resource));
    history.push(baseUrl);
  };

  return (
    <Row
      height="48px"
      width="100%"
      alignItems="center"
      justifyContent="space-between"
      borderBottom={1}
      borderColor="lightGray"
      pl={2}
      pr={2}
    >
      <Row gapX={2} flexShrink={1} minWidth={0}>
        { dismissing ? (
          <>
            <Icon icon="Info" />
            <Text>You can always enable group feed from settings</Text>
          </>

        ) : (
          <>
            <Text fontWeight="medium" verticalAlign="middle" flexShrink={0}>
              Enable Group Feed?
            </Text>
            <Text
              gray
              textOverflow="ellipsis"
              overflow="hidden"
              whiteSpace="nowrap"
              minWidth={0}
              flexShrink={1}
            >
              A central place to broadcast short posts with your group
            </Text>
          </>
        )}
      </Row>
      <Row gapX={2} flexShrink={0}>
        { dismissing ? (
          <Button primary onClick={disableFeed}>
            OK
          </Button>
        ) : (
          <>
            <Button onClick={() => setDismissing(true)}>
              Dismiss
            </Button>
            <Link replace to={`/~landscape${groupPath}/enable`}>
              <Button primary cursor="pointer">
                Enable Feed
              </Button>
            </Link>
          </>
        )}

      </Row>
    </Row>
  );
};<|MERGE_RESOLUTION|>--- conflicted
+++ resolved
@@ -1,10 +1,5 @@
 import { Button, Icon, Row, Text } from '@tlon/indigo-react';
-<<<<<<< HEAD
-import { resourceFromPath } from '@urbit/api';
-import { disableGroupFeed } from '@urbit/api/graph';
-=======
-import { disableGroupFeed } from '@urbit/api';
->>>>>>> 06a2e5e1
+import { disableGroupFeed, resourceFromPath } from '@urbit/api';
 import React, { useState } from 'react';
 import { Link, useHistory } from 'react-router-dom';
 import airlock from '~/logic/api';
