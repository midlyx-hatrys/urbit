import { Box } from '@tlon/indigo-react';
import React from 'react';
import { Route } from 'react-router-dom';
import useGroupState from '~/logic/state/group';
import useMetadataState from '~/logic/state/metadata';
import { AddFeedBanner } from './AddFeedBanner';
import { EmptyGroupHome } from './EmptyGroupHome';
import { EnableGroupFeed } from './EnableGroupFeed';
import { GroupFeed } from './GroupFeed';
<<<<<<< HEAD
import {getFeedPath} from '~/logic/lib/util';
=======
import { getFeedPath } from '~/logic/lib/util';
import { GroupFlatFeed } from './GroupFlatFeed';
import { resourceFromPath } from '@urbit/api';
>>>>>>> 3db93c6a

function GroupHome(props) {
  const {
    api,
    groupPath,
    baseUrl
  } = props;

  const associations = useMetadataState(state => state.associations);
  const groups = useGroupState(state => state.groups);
  const { ship } = resourceFromPath(groupPath);

  const association = associations?.groups[groupPath];

  const feedPath = getFeedPath(association);

<<<<<<< HEAD
  const askFeedBanner = feedPath === undefined;

  const isFeedEnabled = !!feedPath;

=======
  const askFeedBanner = feedPath === undefined && `~${window.ship}` === ship;

>>>>>>> 3db93c6a
  const graphMetadata = associations?.graph[feedPath]?.metadata;

  return (
    <Box width="100%" height="100%" overflow="hidden">
      <Route path={`${baseUrl}/enable`}
        render={() => {
          return (
            <EnableGroupFeed
              groupPath={groupPath}
              baseUrl={baseUrl}
              api={api}
            />
          );
        }}
      />
      { askFeedBanner ? (
        <AddFeedBanner
          api={api}
          groupPath={groupPath}
          baseUrl={baseUrl}
          group={groups[groupPath]}
        />
      ) : null }
      <Route path={`${baseUrl}/feed`}>
<<<<<<< HEAD
        <GroupFeed
          graphPath={feedPath}
          groupPath={groupPath}
          vip={graphMetadata?.vip || ''}
          api={api}
          baseUrl={baseUrl}
        />
=======
        { (graphMetadata?.vip === 'admin-feed') ? (
            <GroupFeed
              graphPath={feedPath}
              groupPath={groupPath}
              vip={graphMetadata?.vip || ''}
              api={api}
              baseUrl={baseUrl}
            />
          ) : (
            <GroupFlatFeed
              graphPath={feedPath}
              groupPath={groupPath}
              vip={graphMetadata?.vip || ''}
              api={api}
              baseUrl={baseUrl}
            />
          )
        }
>>>>>>> 3db93c6a
      </Route>
      <Route path={baseUrl} exact>
        <EmptyGroupHome
          groups={groups}
          associations={associations}
          groupPath={groupPath}
        />
      </Route>
    </Box>
  );
}

export { GroupHome };<|MERGE_RESOLUTION|>--- conflicted
+++ resolved
@@ -7,13 +7,9 @@
 import { EmptyGroupHome } from './EmptyGroupHome';
 import { EnableGroupFeed } from './EnableGroupFeed';
 import { GroupFeed } from './GroupFeed';
-<<<<<<< HEAD
-import {getFeedPath} from '~/logic/lib/util';
-=======
 import { getFeedPath } from '~/logic/lib/util';
 import { GroupFlatFeed } from './GroupFlatFeed';
 import { resourceFromPath } from '@urbit/api';
->>>>>>> 3db93c6a
 
 function GroupHome(props) {
   const {
@@ -30,15 +26,8 @@
 
   const feedPath = getFeedPath(association);
 
-<<<<<<< HEAD
-  const askFeedBanner = feedPath === undefined;
-
-  const isFeedEnabled = !!feedPath;
-
-=======
   const askFeedBanner = feedPath === undefined && `~${window.ship}` === ship;
 
->>>>>>> 3db93c6a
   const graphMetadata = associations?.graph[feedPath]?.metadata;
 
   return (
@@ -63,15 +52,6 @@
         />
       ) : null }
       <Route path={`${baseUrl}/feed`}>
-<<<<<<< HEAD
-        <GroupFeed
-          graphPath={feedPath}
-          groupPath={groupPath}
-          vip={graphMetadata?.vip || ''}
-          api={api}
-          baseUrl={baseUrl}
-        />
-=======
         { (graphMetadata?.vip === 'admin-feed') ? (
             <GroupFeed
               graphPath={feedPath}
@@ -90,7 +70,6 @@
             />
           )
         }
->>>>>>> 3db93c6a
       </Route>
       <Route path={baseUrl} exact>
         <EmptyGroupHome
