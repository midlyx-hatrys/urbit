import { AppName } from '@urbit/api';
import _ from 'lodash';
import React, { useEffect } from 'react';
import Helmet from 'react-helmet';
import {
  Route,
  RouteComponentProps, Switch
} from 'react-router-dom';
import GlobalApi from '~/logic/api/global';
import { useLocalStorageState } from '~/logic/lib/useLocalStorageState';
import { getGroupFromWorkspace } from '~/logic/lib/workspace';
import useGroupState from '~/logic/state/group';
import useHarkState from '~/logic/state/hark';
import useMetadataState from '~/logic/state/metadata';
<<<<<<< HEAD
import {DmResource} from '~/views/apps/chat/DmResource';
=======
import { StoreState } from '~/logic/store/type';
import { Workspace } from '~/types/workspace';
import '~/views/apps/links/css/custom.css';
import '~/views/apps/publish/css/custom.css';
import { Loading } from '~/views/components/Loading';
import { UnjoinedResource } from '~/views/components/UnjoinedResource';
import { EmptyGroupHome } from './Home/EmptyGroupHome';
import { GroupHome } from './Home/GroupHome';
import { InvitePopover } from './InvitePopover';
import { NewChannel } from './NewChannel';
import { PopoverRoutes } from './PopoverRoutes';
import { Resource } from './Resource';
import { Skeleton } from './Skeleton';
>>>>>>> 1628b0f5

type GroupsPaneProps = StoreState & {
  baseUrl: string;
  workspace: Workspace;
  api: GlobalApi;
};

export function GroupsPane(props: GroupsPaneProps) {
  const { baseUrl, api, workspace } = props;
  const associations = useMetadataState(state => state.associations);
  const notificationsCount = useHarkState(state => state.notificationsCount);

  const relativePath = (path: string) => baseUrl + path;
  const groupPath = getGroupFromWorkspace(workspace);
  const groups = useGroupState(state => state.groups);

  const groupAssociation =
    (groupPath && associations.groups[groupPath]) || undefined;
  const group = (groupPath && groups[groupPath]) || undefined;
  const [recentGroups, setRecentGroups] = useLocalStorageState<string[]>(
    'recent-groups',
    []
  );

  useEffect(() => {
    if (workspace.type !== 'group') {
      return;
    }
    setRecentGroups(gs => _.uniq([workspace.group, ...gs]));
  }, [workspace]);

  if (!(associations && (groupPath ? groupPath in groups : true))) {
    return null;
  }

  const popovers = (routeProps: RouteComponentProps, baseUrl: string) =>
     ( <>
        {groupPath && ( <PopoverRoutes
          association={groupAssociation!}
          group={group!}
          api={api}

          {...routeProps}
          baseUrl={baseUrl}
                        />)}
        <InvitePopover
          api={api}
          association={groupAssociation!}
          baseUrl={baseUrl}
          workspace={workspace}
        />
      </>
    );

  return (
    <Switch>
      <Route
        path={relativePath('/dm/:ship')}
        render={({ match }) => {
          const { ship } = match.params as Record<string, string>;

          return (
            <Skeleton
              mobileHide
              recentGroups={recentGroups}
              selected={ship}
              {...props}
              baseUrl={match.path}
            > <DmResource ship={ship} api={api} />

            </Skeleton>

          );
        }}
      />
      <Route
        path={[relativePath('/resource/:app/(ship)?/:host/:name')]}
        render={(routeProps) => {
          const { app, host, name } = routeProps.match.params as Record<
            string,
            string
          >;

          const appName = app as AppName;

          const resource = `/ship/${host}/${name}`;
          const association = associations.graph[resource];
          const resourceUrl = `${baseUrl}/resource/${app}${resource}`;

          if (!association) {
            return <Loading />;
          }

          return (
            <Skeleton
              mobileHide
              recentGroups={recentGroups}
              selected={resource}
              selectedApp={appName}
              {...props}
              baseUrl={resourceUrl}
            >
              <Resource
                {...props}
                association={association}
                baseUrl={baseUrl}
              />
              {popovers(routeProps, resourceUrl)}
            </Skeleton>
          );
        }}
      />
      <Route
        path={relativePath('/join/:app/(ship)?/:host/:name')}
        render={(routeProps) => {
          const { app, host, name } = routeProps.match.params;
          const appPath = `/ship/${host}/${name}`;
          const association = associations.graph[appPath];
          const resourceUrl = `${baseUrl}/join/${app}${appPath}`;
          let title = groupAssociation?.metadata?.title ?? 'Landscape';

          if (!association) {
            return <Loading />;
          }

          title += ` - ${association.metadata.title}`;
          return (
            <>
              <Helmet defer={false}>
                <title>{notificationsCount ? `(${String(notificationsCount)}) ` : ''}{ title }</title>
              </Helmet>
              <Skeleton
                recentGroups={recentGroups}
                mobileHide
                selected={appPath}
                {...props}
                baseUrl={baseUrl}
              >
                <UnjoinedResource
                  baseUrl={baseUrl}
                  api={api}
                  association={association}
                />
                {popovers(routeProps, resourceUrl)}
              </Skeleton>
            </>
          );
        }}
      />
      <Route
        path={relativePath('/new')}
        render={(routeProps) => {
          const newUrl = `${baseUrl}/new`;
          return (
            <Skeleton mobileHide recentGroups={recentGroups} {...props} baseUrl={baseUrl}>
              <NewChannel
                {...routeProps}
                api={api}
                baseUrl={baseUrl}
                group={groupPath}
                workspace={workspace}
              />
              {popovers(routeProps, baseUrl)}
            </Skeleton>
          );
        }}
      />
      <Route
        path={[relativePath('/'), relativePath('/feed+')]}
        render={(routeProps) => {
          const shouldHideSidebar =
            routeProps.location.pathname.includes('/feed');
          const title = groupAssociation?.metadata?.title ?? 'Landscape';
          return (
            <>
              <Helmet defer={false}>
                <title>
                  {notificationsCount ? `(${String(notificationsCount)}) ` : ''}
                  { title }
                </title>
              </Helmet>
              <Skeleton
                {...props}
                mobileHide={shouldHideSidebar}
                recentGroups={recentGroups}
                baseUrl={baseUrl}
              >
                { workspace.type === 'group' ? (
                  <GroupHome
                    api={api}
                    baseUrl={baseUrl}
                    groupPath={groupPath}
                  />
                  ) : (
                    <EmptyGroupHome
                      associations={associations}
                    />
                )}
               {popovers(routeProps, baseUrl)}
              </Skeleton>
            </>
          );
        }}
      />
    </Switch>
  );
}<|MERGE_RESOLUTION|>--- conflicted
+++ resolved
@@ -12,9 +12,7 @@
 import useGroupState from '~/logic/state/group';
 import useHarkState from '~/logic/state/hark';
 import useMetadataState from '~/logic/state/metadata';
-<<<<<<< HEAD
 import {DmResource} from '~/views/apps/chat/DmResource';
-=======
 import { StoreState } from '~/logic/store/type';
 import { Workspace } from '~/types/workspace';
 import '~/views/apps/links/css/custom.css';
@@ -28,7 +26,6 @@
 import { PopoverRoutes } from './PopoverRoutes';
 import { Resource } from './Resource';
 import { Skeleton } from './Skeleton';
->>>>>>> 1628b0f5
 
 type GroupsPaneProps = StoreState & {
   baseUrl: string;
