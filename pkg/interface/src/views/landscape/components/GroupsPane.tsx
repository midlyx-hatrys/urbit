--- conflicted
+++ resolved
@@ -159,64 +159,6 @@
                 />
                 {popovers(routeProps, resourceUrl)}
               </Skeleton>
-<<<<<<< HEAD
-            </>
-          );
-        }}
-      />
-      <Route
-        path={relativePath('/pending/:ship/:name')}
-        render={(routeProps) => {
-          const { ship, name } = routeProps.match.params as Record<string, string>;
-          const desc =  {
-            group: `/ship/${ship}/${name}`,
-            kind: 'graph' as const
-          };
-          return (
-            <Skeleton
-              mobileHide
-              recentGroups={recentGroups}
-              {...props}
-              baseUrl={baseUrl}
-            >
-              <Box overflow="auto">
-                <Join desc={desc} />
-              </Box>
-            </Skeleton>
-          );
-        }}
-      />
-      <Route
-        path={relativePath('/new')}
-        render={(routeProps) => {
-          return (
-            <Skeleton mobileHide recentGroups={recentGroups} {...props} baseUrl={baseUrl}>
-              <NewChannel
-                {...routeProps}
-                baseUrl={baseUrl}
-                group={groupPath}
-                workspace={workspace}
-              />
-              {popovers(routeProps, baseUrl)}
-            </Skeleton>
-          );
-        }}
-      />
-      <Route
-        path={[relativePath('/'), relativePath('/feed+')]}
-        render={(routeProps) => {
-          const shouldHideSidebar =
-            routeProps.location.pathname.includes('/feed');
-          const title = groupAssociation?.metadata?.title ?? 'Groups';
-          return (
-            <>
-              <Helmet defer={false}>
-                <title>
-                  {notificationsCount ? `(${String(notificationsCount)}) ` : ''}
-                  { title }
-                </title>
-              </Helmet>
-=======
             );
           }}
         />
@@ -265,14 +207,13 @@
               kind: 'graph' as const
             };
             return (
->>>>>>> 7108bfa7
               <Skeleton
                 mobileHide
                 recentGroups={recentGroups}
                 {...props}
                 baseUrl={baseUrl}
               >
-                <Box width="100%">
+                <Box overflow="auto">
                   <Join desc={desc} />
                 </Box>
               </Skeleton>
