--- conflicted
+++ resolved
@@ -39,14 +39,11 @@
 };
 
 export function GroupsPane(props: GroupsPaneProps) {
-<<<<<<< HEAD
-  const { baseUrl, associations, groups, contacts, graphs, api, workspace } = props;
-=======
-  const { baseUrl, api, workspace } = props;
+  const { baseUrl, api, workspace, graphs } = props;
   const associations = useMetadataState(state => state.associations);
   const contacts = useContactState(state => state.contacts);
   const notificationsCount = useHarkState(state => state.notificationsCount);
->>>>>>> a7150007
+  
   const relativePath = (path: string) => baseUrl + path;
   const groupPath = getGroupFromWorkspace(workspace);
   const groups = useGroupState(state => state.groups);
@@ -193,28 +190,8 @@
       <Route
         path={[relativePath('/'), relativePath('/feed+')]}
         render={(routeProps) => {
-<<<<<<< HEAD
           const shouldHideSidebar =
             routeProps.location.pathname.includes('/feed');
-=======
-          const channelCount = Object.keys(associations?.graph ?? {}).filter((e) => {
-            return associations?.graph?.[e]?.['group'] === groupPath;
-          }).length;
-          let summary: ReactNode;
-          if(groupAssociation?.group) {
-            const memberCount = groups[groupAssociation.group].members.size;
-            summary = <GroupSummary
-              memberCount={memberCount}
-              channelCount={channelCount}
-              metadata={groupAssociation.metadata}
-              resource={groupAssociation.group}
-                      />;
-          } else {
-            summary = (<Box p="4"><Text color='gray'>
-                        Create or select a channel to get started
-                      </Text></Box>);
-          }
->>>>>>> a7150007
           const title = groupAssociation?.metadata?.title ?? 'Landscape';
           return (
             <>
