import React, { useCallback } from 'react';
import {
  Box,
  ManagedTextInputField as Input,
  Col,
  ManagedRadioButtonField as Radio,
<<<<<<< HEAD
  Text
} from '@tlon/indigo-react';
import { Formik, Form } from 'formik';
import * as Yup from 'yup';
import GlobalApi from '~/logic/api/global';
import { AsyncButton } from '~/views/components/AsyncButton';
import { FormError } from '~/views/components/FormError';
import { RouteComponentProps } from 'react-router-dom';
import { stringToSymbol } from '~/logic/lib/util';
import { Associations } from '~/types/metadata-update';
import { useWaitForProps } from '~/logic/lib/useWaitForProps';
import { Groups } from '~/types/group-update';
import { ShipSearch } from '~/views/components/ShipSearch';
import { Rolodex } from '~/types';
=======
  Text,
} from "@tlon/indigo-react";
import { Formik, Form } from "formik";
import * as Yup from "yup";
import GlobalApi from "~/logic/api/global";
import { AsyncButton } from "~/views/components/AsyncButton";
import { FormError } from "~/views/components/FormError";
import { RouteComponentProps } from "react-router-dom";
import { stringToSymbol, parentPath } from "~/logic/lib/util";
import GroupSearch from "~/views/components/GroupSearch";
import { Associations } from "~/types/metadata-update";
import { useWaitForProps } from "~/logic/lib/useWaitForProps";
import { Groups } from "~/types/group-update";
import { ShipSearch } from "~/views/components/ShipSearch";
import { Rolodex, Workspace } from "~/types";
>>>>>>> e147599b

interface FormSchema {
  name: string;
  description: string;
  ships: string[];
<<<<<<< HEAD
  type: 'chat' | 'publish' | 'links';
=======
  type: "chat" | "publish" | "link";
>>>>>>> e147599b
}

const formSchema = Yup.object({
  name: Yup.string().required('Channel must have a name'),
  description: Yup.string(),
  ships: Yup.array(Yup.string()),
  type: Yup.string().required('Must choose channel type')
});

interface NewChannelProps {
  api: GlobalApi;
  associations: Associations;
  contacts: Rolodex;
  groups: Groups;
  group?: string;
  workspace: Workspace;
}

export function NewChannel(props: NewChannelProps & RouteComponentProps) {
  const { history, api, group, workspace } = props;

  const waiter = useWaitForProps(props, 5000);

  const onSubmit = async (values: FormSchema, actions) => {
    const resId: string = stringToSymbol(values.name);
    try {
      const { name, description, type, ships } = values;
      switch (type) {
        case 'chat':
          const appPath = `/~${window.ship}/${resId}`;
          const groupPath = group || `/ship${appPath}`;

          await api.chat.create(
            name,
            description,
            appPath,
            groupPath,
            { invite: { pending: ships.map(s => `~${s}`) } },
            ships.map(s => `~${s}`),
            true,
            false
          );
          break;
        case 'publish':
          await props.api.publish.newBook(resId, name, description, group);
          break;
<<<<<<< HEAD
        case 'links':
=======
        case "link":
>>>>>>> e147599b
          if (group) {
            await api.graph.createManagedGraph(
              resId,
              name,
              description,
              group,
              'link'
            );
          } else {
            await api.graph.createUnmanagedGraph(
              resId,
              name,
              description,
              { invite: { pending: ships.map(s => `~${s}`) } },
              'link'
            );
          }
          break;

        default:
          console.log('fallthrough');
      }

      if (!group) {
        await waiter(p => Boolean(p?.groups?.[`/ship/~${window.ship}/${resId}`]));
      }
      actions.setStatus({ success: null });
      const resourceUrl = parentPath(location.pathname);
      history.push(`${resourceUrl}/resource/${type}${type === 'link' ? '/ship' : ''}/~${window.ship}/${resId}`);
    } catch (e) {
      console.error(e);
      actions.setStatus({ error: 'Channel creation failed' });
    }
  };
  return (
    <Col overflowY="auto" p={3}>
      <Box fontWeight="bold" mb={4} color="black">
        New Channel
      </Box>
      <Formik
        validationSchema={formSchema}
        initialValues={{
          type: 'chat',
          name: '',
          description: '',
          group: '',
          ships: []
        }}
        onSubmit={onSubmit}
      >
        <Form>
          <Box
            display="grid"
            gridTemplateRows="auto"
            gridRowGap={4}
            gridTemplateColumns="300px"
          >
            <Col gapY="2">
              <Box color="black" mb={2}>Channel Type</Box>
              <Radio label="Chat" id="chat" name="type" />
              <Radio label="Notebook" id="publish" name="type" />
              <Radio label="Collection" id="link" name="type" />
            </Col>
            <Input
              id="name"
              label="Name"
              caption="Provide a name for your channel"
              placeholder="eg. My Channel"
            />
            <Input
              id="description"
              label="Description"
              caption="What's your channel about?"
              placeholder="Channel description"
            />
            {(workspace?.type === 'home') &&
            <ShipSearch
              groups={props.groups}
              contacts={props.contacts}
              id="ships"
              label="Invitees"
            />}
            <Box justifySelf="start">
              <AsyncButton
                primary
                loadingText="Creating..."
                type="submit"
                border
              >
                Create Channel
              </AsyncButton>
            </Box>
            <FormError message="Channel creation failed" />
          </Box>
        </Form>
      </Formik>
    </Col>
  );
}<|MERGE_RESOLUTION|>--- conflicted
+++ resolved
@@ -4,22 +4,6 @@
   ManagedTextInputField as Input,
   Col,
   ManagedRadioButtonField as Radio,
-<<<<<<< HEAD
-  Text
-} from '@tlon/indigo-react';
-import { Formik, Form } from 'formik';
-import * as Yup from 'yup';
-import GlobalApi from '~/logic/api/global';
-import { AsyncButton } from '~/views/components/AsyncButton';
-import { FormError } from '~/views/components/FormError';
-import { RouteComponentProps } from 'react-router-dom';
-import { stringToSymbol } from '~/logic/lib/util';
-import { Associations } from '~/types/metadata-update';
-import { useWaitForProps } from '~/logic/lib/useWaitForProps';
-import { Groups } from '~/types/group-update';
-import { ShipSearch } from '~/views/components/ShipSearch';
-import { Rolodex } from '~/types';
-=======
   Text,
 } from "@tlon/indigo-react";
 import { Formik, Form } from "formik";
@@ -35,17 +19,12 @@
 import { Groups } from "~/types/group-update";
 import { ShipSearch } from "~/views/components/ShipSearch";
 import { Rolodex, Workspace } from "~/types";
->>>>>>> e147599b
 
 interface FormSchema {
   name: string;
   description: string;
   ships: string[];
-<<<<<<< HEAD
-  type: 'chat' | 'publish' | 'links';
-=======
   type: "chat" | "publish" | "link";
->>>>>>> e147599b
 }
 
 const formSchema = Yup.object({
@@ -92,11 +71,7 @@
         case 'publish':
           await props.api.publish.newBook(resId, name, description, group);
           break;
-<<<<<<< HEAD
-        case 'links':
-=======
         case "link":
->>>>>>> e147599b
           if (group) {
             await api.graph.createManagedGraph(
               resId,
