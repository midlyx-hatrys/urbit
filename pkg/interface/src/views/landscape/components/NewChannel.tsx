--- conflicted
+++ resolved
@@ -59,8 +59,15 @@
     + ((workspace?.type !== 'home') ? `-${Math.floor(Math.random() * 10000)}`
     : '');
     try {
-<<<<<<< HEAD
-      const { name, description, moduleType, ships } = values;
+      const { name, description, moduleType, ships, writers } = values;
+      if(moduleType === 'publish' && writers.length > 0) {
+        const resource = resourceFromPath(group);
+        await api.groups.addTag(
+          resource,
+          { app: 'publish', tag: `writers-${resId}` },
+          writers.map(s => `~${s}`)
+        );
+      }
       if (group) {
         await api.graph.createManagedGraph(
           resId,
@@ -74,11 +81,11 @@
           resId,
           name,
           description,
-          { invite: { pending: ships.map((s) => `~${s}`) } },
+          { invite: { pending: ships.map(s => `~${s}`) } },
           moduleType
         );
       }
-
+      
       if (!group) {
         await waiter(p => Boolean(p?.groups?.[`/ship/~${window.ship}/${resId}`]));
       }
@@ -92,6 +99,7 @@
       actions.setStatus({ error: 'Channel creation failed' });
     }
   };
+  
   return (
     <Col overflowY="auto" p={3}>
       <Box pb='3' display={['block', 'none']} onClick={() => history.push(props.baseUrl)}>
@@ -101,20 +109,21 @@
         New Channel
       </Box>
       <Formik
-        validationSchema={formSchema}
+        validationSchema={formSchema(group, groups)}
         initialValues={{
           moduleType: 'chat',
           name: '',
           description: '',
           group: '',
-          ships: []
+          ships: [],
+          writers: []
         }}
         onSubmit={onSubmit}
       >
-        <Form>
-          <Col 
-            maxWidth="348px" 
-            gapY="4"
+      { ({ errors, values }) => <Form>
+          <Col
+          maxWidth="348px"
+          gapY="4"
           >
             <Col gapY="2">
               <Box color="black" mb={2}>Channel Type</Box>
@@ -123,200 +132,65 @@
               <Radio label="Collection" id="link" name="moduleType" />
             </Col>
             <Input
-              id="name"
-              label="Name"
-              caption="Provide a name for your channel"
-              placeholder="eg. My Channel"
+            id="name"
+            label="Name"
+            caption="Provide a name for your channel"
+            placeholder="eg. My Channel"
             />
             <Input
-              id="description"
-              label="Description"
-              caption="What's your channel about?"
-              placeholder="Channel description"
+            id="description"
+            label="Description"
+            caption="What's your channel about?"
+            placeholder="Channel description"
             />
             {(workspace?.type === 'home') &&
             <ShipSearch
-              groups={props.groups}
-              contacts={props.contacts}
-              id="ships"
-              label="Invitees"
+            groups={props.groups}
+            contacts={props.contacts}
+            id="ships"
+            label="Invitees"
             />}
+            {(workspace?.type !== 'home' && values.moduleType === 'publish') &&
+            <>
+            <ShipSearch
+            groups={props.groups}
+            contacts={props.contacts}
+            caption="Add writers to restrict who can write to this
+            notebook, or leave blank to allow all group members to write"
+            id="writers"
+            label="Writers"
+            />
+            {errors.writers &&
+            <>
+            <Row>
+              <Icon
+                color='white'
+                mr='2'
+                backgroundColor='red'
+                borderRadius='999px'
+                icon="ExclaimationMarkBold"
+              />
+              <Text color='red'>
+                {Array.from(new Set([...errors.writers]))}
+              </Text>
+              </Row>
+              </>
+              }
+            </>}
             <Box justifySelf="start">
               <AsyncButton
-                primary
-                loadingText="Creating..."
-                type="submit"
-                border
+              primary
+              loadingText="Creating..."
+              type="submit"
+              border
               >
                 Create Channel
               </AsyncButton>
             </Box>
-            <FormError message="Channel creation failed" />
+          <FormError message="Channel creation failed" />
           </Col>
-        </Form>
+        </Form>}
       </Formik>
     </Col>
   );
-}
-=======
-      const { name, description, moduleType, ships, writers } = values;
-      switch (moduleType) {
-        case 'chat':
-        const appPath = `/~${window.ship}/${resId}`;
-        const groupPath = group || `/ship${appPath}`;
-
-        await api.chat.create(
-          name,
-          description,
-          appPath,
-          groupPath,
-          { invite: { pending: ships.map(s => `~${s}`) } },
-          ships.map(s => `~${s}`),
-          true,
-          false
-          );
-          break;
-          case 'publish':
-          if (writers.length > 0) {
-            const resource = resourceFromPath(group);
-            await api.groups.addTag(
-              resource,
-              { app: 'publish', tag: `writers-${resId}` },
-              writers.map(s => `~${s}`)
-              );
-            }
-            case 'link':
-            if (group) {
-              await api.graph.createManagedGraph(
-                resId,
-                name,
-                description,
-                group,
-                moduleType
-                );
-              } else {
-                await api.graph.createUnmanagedGraph(
-                  resId,
-                  name,
-                  description,
-                  { invite: { pending: ships.map(s => `~${s}`) } },
-                  moduleType
-                  );
-                }
-                break;
-                default:
-                console.log('fallthrough');
-              }
-
-              if (!group) {
-                await waiter(p => Boolean(p?.groups?.[`/ship/~${window.ship}/${resId}`]));
-              }
-              if (moduleType === 'chat') {
-                await waiter(p => Boolean(p?.chatSynced?.[`/~${window.ship}/${resId}`]));
-              }
-              actions.setStatus({ success: null });
-              const resourceUrl = parentPath(location.pathname);
-              history.push(
-                `${resourceUrl}/resource/${moduleType}` +
-                `${moduleType !== 'chat' ? '/ship' : ''}/~${window.ship}/${resId}`
-                );
-              } catch (e) {
-                console.error(e);
-                actions.setStatus({ error: 'Channel creation failed' });
-              }
-            };
-            return (
-              <Col overflowY="auto" p={3}>
-                <Box pb='3' display={['block', 'none']} onClick={() => history.push(props.baseUrl)}>
-                  {'<- Back'}
-                </Box>
-                <Box fontWeight="bold" mb={4} color="black">
-                  New Channel
-                </Box>
-                <Formik
-                  validationSchema={formSchema(group, groups)}
-                  initialValues={{
-                    moduleType: 'chat',
-                    name: '',
-                    description: '',
-                    group: '',
-                    ships: [],
-                    writers: []
-                  }}
-                  onSubmit={onSubmit}
-                >
-                { ({ errors, values }) => <Form>
-                  <Col
-                  maxWidth="348px"
-                  gapY="4"
-                  >
-                    <Col gapY="2">
-                      <Box color="black" mb={2}>Channel Type</Box>
-                      <Radio label="Chat" id="chat" name="moduleType" />
-                      <Radio label="Notebook" id="publish" name="moduleType" />
-                      <Radio label="Collection" id="link" name="moduleType" />
-                    </Col>
-                    <Input
-                    id="name"
-                    label="Name"
-                    caption="Provide a name for your channel"
-                    placeholder="eg. My Channel"
-                    />
-                    <Input
-                    id="description"
-                    label="Description"
-                    caption="What's your channel about?"
-                    placeholder="Channel description"
-                    />
-                    {(workspace?.type === 'home') &&
-                    <ShipSearch
-                    groups={props.groups}
-                    contacts={props.contacts}
-                    id="ships"
-                    label="Invitees"
-                    />}
-                    {(workspace?.type !== 'home' && values.moduleType === 'publish') &&
-                    <>
-                    <ShipSearch
-                    groups={props.groups}
-                    contacts={props.contacts}
-                    caption="Add writers to restrict who can write to this
-                    notebook, or leave blank to allow all group members to write"
-                    id="writers"
-                    label="Writers"
-                    />
-                    {errors.writers &&
-                    <>
-                    <Row>
-                      <Icon
-                        color='white'
-                        mr='2'
-                        backgroundColor='red'
-                        borderRadius='999px'
-                        icon="ExclaimationMarkBold"
-                      />
-                      <Text color='red'>
-                        {Array.from(new Set([...errors.writers]))}
-                      </Text>
-                      </Row>
-                      </>
-                      }
-                    </>}
-                    <Box justifySelf="start">
-                      <AsyncButton
-                      primary
-                      loadingText="Creating..."
-                      type="submit"
-                      border
-                      >
-                        Create Channel
-                      </AsyncButton>
-                    </Box>
-                  <FormError message="Channel creation failed" />
-                  </Col>
-                </Form>}
-                </Formik>
-              </Col>
-              );
-            }
->>>>>>> 8ce03131
+}