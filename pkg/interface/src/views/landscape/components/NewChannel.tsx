--- conflicted
+++ resolved
@@ -78,11 +78,7 @@
       let { description, moduleType, ships, writers } = values;
       ships = ships.filter(e => e !== '');
       if (workspace?.type === 'messages' && ships.length === 1) {
-<<<<<<< HEAD
-        return history.push(`/~landscape/messages/dm/${deSig(ships[0])}`);
-=======
         return history.push(`/~landscape/messages/dm/~${deSig(ships[0])}`);
->>>>>>> 3db93c6a
       }
       if (group) {
         await api.graph.createManagedGraph(
