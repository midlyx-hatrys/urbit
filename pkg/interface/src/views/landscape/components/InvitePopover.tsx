--- conflicted
+++ resolved
@@ -5,13 +5,7 @@
 
     Row, Text
 } from '@tlon/indigo-react';
-<<<<<<< HEAD
-import { resourceFromPath } from '@urbit/api';
-import { invite } from '@urbit/api/groups';
-import { Association } from '@urbit/api/metadata';
-=======
-import { Association, invite } from '@urbit/api';
->>>>>>> 06a2e5e1
+import { Association, invite, resourceFromPath } from '@urbit/api';
 import { Form, Formik } from 'formik';
 import _ from 'lodash';
 import React, { useCallback, useRef } from 'react';
