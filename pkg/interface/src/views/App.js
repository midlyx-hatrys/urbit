import { hot } from 'react-hot-loader/root';
import 'react-hot-loader';
import * as React from 'react';
import { BrowserRouter as Router, withRouter } from 'react-router-dom';
import styled, { ThemeProvider, createGlobalStyle } from 'styled-components';
import { sigil as sigiljs, stringRenderer } from '@tlon/sigil-js';
import Helmet from 'react-helmet';

import Mousetrap from 'mousetrap';
import 'mousetrap-global-bind';

import './css/indigo-static.css';
import './css/fonts.css';
import light from '@tlon/indigo-light';
import dark from '@tlon/indigo-dark';

import { Text, Anchor, Row } from '@tlon/indigo-react';

import { Content } from './landscape/components/Content';
import StatusBar from './components/StatusBar';
import Omnibox from './components/leap/Omnibox';
import ErrorBoundary from '~/views/components/ErrorBoundary';
import { TutorialModal } from '~/views/landscape/components/TutorialModal';

import GlobalStore from '~/logic/store/store';
import GlobalSubscription from '~/logic/subscription/global';
import GlobalApi from '~/logic/api/global';
import { uxToHex } from '~/logic/lib/util';
import { foregroundFromBackground } from '~/logic/lib/sigil';
import { withLocalState } from '~/logic/state/local';
<<<<<<< HEAD
import { withContactState } from '~/logic/state/contacts';
import { withGroupState } from '~/logic/state/groups';
=======
import { withSettingsState } from '~/logic/state/settings';
>>>>>>> ca6d50da


const Root = withSettingsState(styled.div`
  font-family: ${p => p.theme.fonts.sans};
  height: 100%;
  width: 100%;
  padding: 0;
  margin: 0;
  ${p => p.display.backgroundType === 'url' ? `
    background-image: url('${p.display.background}');
    background-size: cover;
    ` : p.display.backgroundType === 'color' ? `
    background-color: ${p.display.background};
    ` : `background-color: ${p.theme.colors.white};`
  }
  display: flex;
  flex-flow: column nowrap;

  * {
    scrollbar-width: thin;
    scrollbar-color: ${ p => p.theme.colors.gray } transparent;
  }

  /* Works on Chrome/Edge/Safari */
  *::-webkit-scrollbar {
    width: 6px;
    height: 6px;
  }
  *::-webkit-scrollbar-track {
    background: transparent;
  }
  *::-webkit-scrollbar-thumb {
    background-color: ${ p => p.theme.colors.gray };
    border-radius: 1rem;
    border: 0px solid transparent;
  }
`, ['display']);

const StatusBarWithRouter = withRouter(StatusBar);

class App extends React.Component {
  constructor(props) {
    super(props);
    this.ship = window.ship;
    this.store = new GlobalStore();
    this.store.setStateHandler(this.setState.bind(this));
    this.state = this.store.state;

    this.appChannel = new window.channel();
    this.api = new GlobalApi(this.ship, this.appChannel, this.store);
    this.subscription =
      new GlobalSubscription(this.store, this.api, this.appChannel);

    this.updateTheme = this.updateTheme.bind(this);
    this.faviconString = this.faviconString.bind(this);
  }

  componentDidMount() {
    this.subscription.start();
    this.themeWatcher = window.matchMedia('(prefers-color-scheme: dark)');
    this.themeWatcher.onchange = this.updateTheme;
    setTimeout(() => {
      // Something about how the store works doesn't like changing it
      // before the app has actually rendered, hence the timeout.
      this.updateTheme(this.themeWatcher);
    }, 500);
    this.api.local.getBaseHash();
    this.api.settings.getAll();
    this.store.rehydrate();
    Mousetrap.bindGlobal(['command+/', 'ctrl+/'], (e) => {
      e.preventDefault();
      e.stopImmediatePropagation();
      this.props.toggleOmnibox();
    });
  }

  componentWillUnmount() {
    this.themeWatcher.onchange = undefined;
  }

  updateTheme(e) {
    this.props.set(state => {
      state.dark = e.matches;
    });
  }

  faviconString() {
    let background = '#ffffff';
    if (this.props.contacts.hasOwnProperty('/~/default')) {
      background = `#${uxToHex(this.props.contacts['/~/default'][window.ship].color)}`;
    }
    const foreground = foregroundFromBackground(background);
    const svg = sigiljs({
      patp: window.ship,
      renderer: stringRenderer,
      size: 16,
      colors: [background, foreground]
    });
    const dataurl = 'data:image/svg+xml;base64,' + btoa(svg);
    return dataurl;
  }

  render() {
    const { state, props } = this;
    const associations = state.associations ?
      state.associations : { contacts: {} };
    const theme = props.dark ? dark : light;
    const background = this.props.background;

    const ourContact = this.props.contacts[`~${this.ship}`] || null;

    return (
      <ThemeProvider theme={theme}>
        <Helmet>
          {window.ship.length < 14
            ? <link rel="icon" type="image/svg+xml" href={this.faviconString()} />
            : null}
        </Helmet>
        <Root>
          <Router>
            <TutorialModal api={this.api} />
            <ErrorBoundary>
              <StatusBarWithRouter
                props={this.props}
                ourContact={ourContact}
                api={this.api}
                connection={this.state.connection}
                subscription={this.subscription}
                ship={this.ship}
              />
            </ErrorBoundary>
            <ErrorBoundary>
              <Omnibox
                associations={state.associations}
                api={this.api}
                show={this.props.omniboxShown}
                toggle={this.props.toggleOmnibox}
              />
            </ErrorBoundary>
            <ErrorBoundary>
              <Content
                ship={this.ship}
                api={this.api}
                subscription={this.subscription}
                {...state}
              />
            </ErrorBoundary>
          </Router>
        </Root>
        <div id="portal-root" />
      </ThemeProvider>
    );
  }
}

export default withGroupState(withContactState(withLocalState(process.env.NODE_ENV === 'production' ? App : hot(App))));
<|MERGE_RESOLUTION|>--- conflicted
+++ resolved
@@ -28,12 +28,9 @@
 import { uxToHex } from '~/logic/lib/util';
 import { foregroundFromBackground } from '~/logic/lib/sigil';
 import { withLocalState } from '~/logic/state/local';
-<<<<<<< HEAD
 import { withContactState } from '~/logic/state/contacts';
 import { withGroupState } from '~/logic/state/groups';
-=======
 import { withSettingsState } from '~/logic/state/settings';
->>>>>>> ca6d50da
 
 
 const Root = withSettingsState(styled.div`
