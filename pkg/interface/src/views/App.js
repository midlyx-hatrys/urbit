import { hot } from 'react-hot-loader/root';
import 'react-hot-loader';
import * as React from 'react';
import { BrowserRouter as Router, withRouter } from 'react-router-dom';
import styled, { ThemeProvider, createGlobalStyle } from 'styled-components';
import { sigil as sigiljs, stringRenderer } from '@tlon/sigil-js';
import Helmet from 'react-helmet';

import Mousetrap from 'mousetrap';
import 'mousetrap-global-bind';

import './css/indigo-static.css';
import './css/fonts.css';
import light from '@tlon/indigo-light';
import dark from '@tlon/indigo-dark';

import { Text, Anchor, Row } from '@tlon/indigo-react';

import { Content } from './landscape/components/Content';
import StatusBar from './components/StatusBar';
import Omnibox from './components/leap/Omnibox';
import ErrorBoundary from '~/views/components/ErrorBoundary';
import { TutorialModal } from '~/views/landscape/components/TutorialModal';

import GlobalStore from '~/logic/store/store';
import GlobalSubscription from '~/logic/subscription/global';
import GlobalApi from '~/logic/api/global';
import { uxToHex } from '~/logic/lib/util';
import { foregroundFromBackground } from '~/logic/lib/sigil';
import withState from '~/logic/lib/withState';
import useLocalState from '~/logic/state/local';
import useContactState from '~/logic/state/contact';
import useGroupState from '~/logic/state/group';
import useSettingsState from '~/logic/state/settings';
import gcpManager from '~/logic/lib/gcpManager';
<<<<<<< HEAD
import { withLocalState } from '~/logic/state/local';
import { withSettingsState } from '~/logic/state/settings';


const Root = withSettingsState(styled.div`
=======


const Root = withState(styled.div`
>>>>>>> 0570fb5b
  font-family: ${p => p.theme.fonts.sans};
  height: 100%;
  width: 100%;
  padding: 0;
  margin: 0;
  ${p => p.display.backgroundType === 'url' ? `
    background-image: url('${p.display.background}');
    background-size: cover;
    ` : p.display.backgroundType === 'color' ? `
    background-color: ${p.display.background};
    ` : `background-color: ${p.theme.colors.white};`
  }
  display: flex;
  flex-flow: column nowrap;

  * {
    scrollbar-width: thin;
    scrollbar-color: ${ p => p.theme.colors.gray } transparent;
  }

  /* Works on Chrome/Edge/Safari */
  *::-webkit-scrollbar {
    width: 6px;
    height: 6px;
  }
  *::-webkit-scrollbar-track {
    background: transparent;
  }
  *::-webkit-scrollbar-thumb {
    background-color: ${ p => p.theme.colors.gray };
    border-radius: 1rem;
    border: 0px solid transparent;
  }
<<<<<<< HEAD
`, ['display']);
=======
`, [
  [useSettingsState, ['display']]
]);
>>>>>>> 0570fb5b

const StatusBarWithRouter = withRouter(StatusBar);
class App extends React.Component {
  constructor(props) {
    super(props);
    this.ship = window.ship;
    this.store = new GlobalStore();
    this.store.setStateHandler(this.setState.bind(this));
    this.state = this.store.state;

    this.appChannel = new window.channel();
    this.api = new GlobalApi(this.ship, this.appChannel, this.store);
    gcpManager.configure(this.api);
    this.subscription =
      new GlobalSubscription(this.store, this.api, this.appChannel);

    this.updateTheme = this.updateTheme.bind(this);
    this.faviconString = this.faviconString.bind(this);
  }

  componentDidMount() {
    this.subscription.start();
    this.themeWatcher = window.matchMedia('(prefers-color-scheme: dark)');
    this.themeWatcher.onchange = this.updateTheme;
    setTimeout(() => {
      // Something about how the store works doesn't like changing it
      // before the app has actually rendered, hence the timeout.
      this.updateTheme(this.themeWatcher);
    }, 500);
    this.api.local.getBaseHash();
    this.api.settings.getAll();
    gcpManager.start();
    Mousetrap.bindGlobal(['command+/', 'ctrl+/'], (e) => {
      e.preventDefault();
      e.stopImmediatePropagation();
      this.props.toggleOmnibox();
    });
  }

  componentWillUnmount() {
    this.themeWatcher.onchange = undefined;
  }

  updateTheme(e) {
    this.props.set(state => {
      state.dark = e.matches;
    });
  }

  faviconString() {
    let background = '#ffffff';
<<<<<<< HEAD
    if (this.state.contacts.hasOwnProperty(`~${window.ship}`)) {
      background = `#${uxToHex(this.state.contacts[`~${window.ship}`].color)}`;
=======
    if (this.props.contacts.hasOwnProperty(`~${window.ship}`)) {
      background = `#${uxToHex(this.props.contacts[`~${window.ship}`].color)}`;
>>>>>>> 0570fb5b
    }
    const foreground = foregroundFromBackground(background);
    const svg = sigiljs({
      patp: window.ship,
      renderer: stringRenderer,
      size: 16,
      colors: [background, foreground]
    });
    const dataurl = 'data:image/svg+xml;base64,' + btoa(svg);
    return dataurl;
  }

  render() {
    const { state, props } = this;
<<<<<<< HEAD
    const associations = state.associations ?
      state.associations : { contacts: {} };
=======
>>>>>>> 0570fb5b
    const theme =
    ((props.dark && props?.display?.theme == "auto") ||
      props?.display?.theme == "dark"
    ) ? dark : light;

<<<<<<< HEAD
    const notificationsCount = state.notificationsCount || 0;
    const doNotDisturb = state.doNotDisturb || false;
    const ourContact = this.state.contacts[`~${this.ship}`] || null;
=======
    const ourContact = this.props.contacts[`~${this.ship}`] || null;
>>>>>>> 0570fb5b
    return (
      <ThemeProvider theme={theme}>
        <Helmet>
          {window.ship.length < 14
            ? <link rel="icon" type="image/svg+xml" href={this.faviconString()} />
            : null}
        </Helmet>
        <Root>
          <Router>
            <TutorialModal api={this.api} />
            <ErrorBoundary>
              <StatusBarWithRouter
                props={this.props}
                ourContact={ourContact}
                api={this.api}
                connection={this.state.connection}
                subscription={this.subscription}
                ship={this.ship}
              />
            </ErrorBoundary>
            <ErrorBoundary>
              <Omnibox
                associations={state.associations}
                api={this.api}
                show={this.props.omniboxShown}
                toggle={this.props.toggleOmnibox}
              />
            </ErrorBoundary>
            <ErrorBoundary>
              <Content
                ship={this.ship}
                api={this.api}
                subscription={this.subscription}
                connection={this.state.connection}
              />
            </ErrorBoundary>
          </Router>
        </Root>
        <div id="portal-root" />
      </ThemeProvider>
    );
  }
}

<<<<<<< HEAD
export default withSettingsState(withLocalState(process.env.NODE_ENV === 'production' ? App : hot(App)), ['display']);
=======
export default withState(process.env.NODE_ENV === 'production' ? App : hot(App), [
  [useGroupState],
  [useContactState],
  [useSettingsState, ['display']],
  [useLocalState]
]);
>>>>>>> 0570fb5b
<|MERGE_RESOLUTION|>--- conflicted
+++ resolved
@@ -33,17 +33,9 @@
 import useGroupState from '~/logic/state/group';
 import useSettingsState from '~/logic/state/settings';
 import gcpManager from '~/logic/lib/gcpManager';
-<<<<<<< HEAD
-import { withLocalState } from '~/logic/state/local';
-import { withSettingsState } from '~/logic/state/settings';
-
-
-const Root = withSettingsState(styled.div`
-=======
 
 
 const Root = withState(styled.div`
->>>>>>> 0570fb5b
   font-family: ${p => p.theme.fonts.sans};
   height: 100%;
   width: 100%;
@@ -77,13 +69,9 @@
     border-radius: 1rem;
     border: 0px solid transparent;
   }
-<<<<<<< HEAD
-`, ['display']);
-=======
 `, [
   [useSettingsState, ['display']]
 ]);
->>>>>>> 0570fb5b
 
 const StatusBarWithRouter = withRouter(StatusBar);
 class App extends React.Component {
@@ -135,13 +123,8 @@
 
   faviconString() {
     let background = '#ffffff';
-<<<<<<< HEAD
-    if (this.state.contacts.hasOwnProperty(`~${window.ship}`)) {
-      background = `#${uxToHex(this.state.contacts[`~${window.ship}`].color)}`;
-=======
     if (this.props.contacts.hasOwnProperty(`~${window.ship}`)) {
       background = `#${uxToHex(this.props.contacts[`~${window.ship}`].color)}`;
->>>>>>> 0570fb5b
     }
     const foreground = foregroundFromBackground(background);
     const svg = sigiljs({
@@ -156,23 +139,12 @@
 
   render() {
     const { state, props } = this;
-<<<<<<< HEAD
-    const associations = state.associations ?
-      state.associations : { contacts: {} };
-=======
->>>>>>> 0570fb5b
     const theme =
     ((props.dark && props?.display?.theme == "auto") ||
       props?.display?.theme == "dark"
     ) ? dark : light;
 
-<<<<<<< HEAD
-    const notificationsCount = state.notificationsCount || 0;
-    const doNotDisturb = state.doNotDisturb || false;
-    const ourContact = this.state.contacts[`~${this.ship}`] || null;
-=======
     const ourContact = this.props.contacts[`~${this.ship}`] || null;
->>>>>>> 0570fb5b
     return (
       <ThemeProvider theme={theme}>
         <Helmet>
@@ -217,13 +189,9 @@
   }
 }
 
-<<<<<<< HEAD
-export default withSettingsState(withLocalState(process.env.NODE_ENV === 'production' ? App : hot(App)), ['display']);
-=======
 export default withState(process.env.NODE_ENV === 'production' ? App : hot(App), [
   [useGroupState],
   [useContactState],
   [useSettingsState, ['display']],
   [useLocalState]
-]);
->>>>>>> 0570fb5b
+]);