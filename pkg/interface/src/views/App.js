import dark from '@tlon/indigo-dark';
import light from '@tlon/indigo-light';
import Mousetrap from 'mousetrap';
import shallow from 'zustand/shallow';
import 'mousetrap-global-bind';
import * as React from 'react';
import Helmet from 'react-helmet';
import 'react-hot-loader';
import { hot } from 'react-hot-loader/root';
import { Router, withRouter } from 'react-router-dom';
import styled, { ThemeProvider } from 'styled-components';
import gcpManager from '~/logic/lib/gcpManager';
<<<<<<< HEAD
import { favicon, svgDataURL } from '~/logic/lib/util';
import history from '~/logic/lib/history';
=======
import { svgDataURL } from '~/logic/lib/util';
>>>>>>> 61ebff69
import withState from '~/logic/lib/withState';
import useContactState, { favicon } from '~/logic/state/contact';
import useLocalState from '~/logic/state/local';
import useSettingsState from '~/logic/state/settings';
import useGraphState from '~/logic/state/graph';
import { ShortcutContextProvider } from '~/logic/lib/shortcutContext';

import ErrorBoundary from '~/views/components/ErrorBoundary';
import './apps/chat/css/custom.css';
import Omnibox from './components/leap/Omnibox';
import StatusBar from './components/StatusBar';
import './css/fonts.css';
import './css/indigo-static.css';
import { Content } from './landscape/components/Content';
import './landscape/css/custom.css';
import { bootstrapApi } from '~/logic/api/bootstrap';
import { uxToHex } from '@urbit/api/dist';

function ensureValidHex(color) {
  if (!color)
    return '#000000';

  const isUx = color.startsWith('0x');
  const parsedColor = isUx ? uxToHex(color) : color;

  return parsedColor.startsWith('#') ? parsedColor : `#${parsedColor}`;
}

const Root = withState(styled.div`
  font-family: ${p => p.theme.fonts.sans};
  height: 100%;
  width: 100%;
  padding: 0;
  margin: 0;
  ${p => p.display.backgroundType === 'url' ? `
    background-image: url('${p.display.background}');
    background-size: cover;
    ` : p.display.backgroundType === 'color' ? `
    background-color: ${ensureValidHex(p.display.background)};
    ` : `background-color: ${p.theme.colors.white};`
  }
  display: flex;
  flex-flow: column nowrap;
  touch-action: none;

  * {
    scrollbar-width: thin;
    scrollbar-color: ${ p => p.theme.colors.gray } transparent;
  }

  /* Works on Chrome/Edge/Safari */
  *::-webkit-scrollbar {
    width: 6px;
    height: 6px;
  }
  *::-webkit-scrollbar-track {
    background: transparent;
  }
  *::-webkit-scrollbar-thumb {
    background-color: ${ p => p.theme.colors.gray };
    border-radius: 1rem;
    border: 0px solid transparent;
  }
`, [
  [useSettingsState, ['display']]
]);

const StatusBarWithRouter = withRouter(StatusBar);
class App extends React.Component {
  constructor(props) {
    super(props);
    this.ship = window.ship;

    this.updateTheme = this.updateTheme.bind(this);
    this.updateMobile = this.updateMobile.bind(this);
  }

  componentDidMount() {
    bootstrapApi();
    this.props.getShallowChildren(`~${window.ship}`, 'dm-inbox');
    const theme = this.getTheme();
    setTimeout(() => {
      // Something about how the store works doesn't like changing it
      // before the app has actually rendered, hence the timeout.
      this.themeWatcher = window.matchMedia('(prefers-color-scheme: dark)');
      this.mobileWatcher = window.matchMedia(`(max-width: ${theme.breakpoints[0]})`);
      this.smallWatcher = window.matchMedia(`(min-width: ${theme.breakpoints[0]})`);
      this.mediumWatcher = window.matchMedia(`(min-width: ${theme.breakpoints[1]})`);
      this.largeWatcher = window.matchMedia(`(min-width: ${theme.breakpoints[2]})`);
      // TODO: addListener is deprecated, but safari 13 requires it
      this.themeWatcher.addListener(this.updateTheme);
      this.mobileWatcher.addListener(this.updateMobile);
      this.smallWatcher.addListener(this.updateSmall);
      this.mediumWatcher.addListener(this.updateMedium);
      this.largeWatcher.addListener(this.updateLarge);

      this.updateMobile(this.mobileWatcher);
      this.updateSmall(this.updateSmall);
      this.updateTheme(this.themeWatcher);
      this.updateMedium(this.mediumWatcher);
      this.updateLarge(this.largeWatcher);
    }, 500);
    this.props.getAll();
    gcpManager.start();
    Mousetrap.bindGlobal(['command+/', 'ctrl+/'], (e) => {
      e.preventDefault();
      e.stopImmediatePropagation();
      this.props.toggleOmnibox();
    });
  }

  componentWillUnmount() {
    this.themeWatcher.removeListener(this.updateTheme);
    this.mobileWatcher.removeListener(this.updateMobile);
    this.smallWatcher.removeListener(this.updateSmall);
    this.mediumWatcher.removeListener(this.updateMedium);
    this.largeWatcher.removeListener(this.updateLarge);
  }

  updateTheme(e) {
    this.props.set((state) => {
      state.dark = e.matches;
    });
  }

  updateMobile(e) {
    this.props.set((state) => {
      state.mobile = e.matches;
    });
  }

  updateSmall = (e) => {
    this.props.set((state) => {
      state.breaks.sm = e.matches;
    });
  }

  updateMedium = (e) => {
    this.props.set((state) => {
      state.breaks.md = e.matches;
    });
  }

  updateLarge = (e) => {
    this.props.set((state) => {
      state.breaks.lg = e.matches;
    });
  }

  getTheme() {
    const { props } = this;
    return ((props.dark && props?.display?.theme == 'auto') ||
      props?.display?.theme == 'dark'
    ) ? dark : light;
  }

  render() {
    const theme = this.getTheme();

    const { ourContact } = this.props;
    return (
      <ThemeProvider theme={theme}>
        <ShortcutContextProvider>
        <Helmet>
          {window.ship.length < 14
            ? <link rel="icon" type="image/svg+xml" href={svgDataURL(favicon())} />
            : null}
        </Helmet>
        <Root>
<<<<<<< HEAD
          <Router history={history}>
            <TutorialModal />
=======
          <Router basename="/apps/landscape">
>>>>>>> 61ebff69
            <ErrorBoundary>
              <StatusBarWithRouter
                props={this.props}
                ourContact={ourContact}
                connection={'foo'}
                subscription={this.subscription}
                ship={this.ship}
              />
            </ErrorBoundary>
            <ErrorBoundary>
              <Omnibox
                show={this.props.omniboxShown}
                toggle={this.props.toggleOmnibox}
              />
            </ErrorBoundary>
            <ErrorBoundary>
              <Content
                ship={this.ship}
                subscription={this.subscription}
                connection={'aa'}
              />
            </ErrorBoundary>
          </Router>
        </Root>
        <div id="portal-root" />
        </ShortcutContextProvider>
      </ThemeProvider>
    );
  }
}
const WarmApp = process.env.NODE_ENV === 'production' ? App : hot(App);

const selContacts = s => s.contacts[`~${window.ship}`];
const selLocal = s => [s.set, s.omniboxShown, s.toggleOmnibox, s.dark];
const selSettings = s => [s.display, s.getAll];
const selGraph = s => s.getShallowChildren;

const WithApp = React.forwardRef((props, ref) => {
  const ourContact = useContactState(selContacts);
  const [display, getAll] = useSettingsState(selSettings, shallow);
  const [setLocal, omniboxShown, toggleOmnibox, dark] = useLocalState(selLocal);
  const getShallowChildren = useGraphState(selGraph);

  return (
    <WarmApp
      ref={ref}
      ourContact={ourContact}
      display={display}
      getAll={getAll}
      set={setLocal}
      dark={dark}
      getShallowChildren={getShallowChildren}
      toggleOmnibox={toggleOmnibox}
      omniboxShown={omniboxShown}
    />
  );
});

WarmApp.whyDidYouRender = true;

export default WithApp;
<|MERGE_RESOLUTION|>--- conflicted
+++ resolved
@@ -10,12 +10,8 @@
 import { Router, withRouter } from 'react-router-dom';
 import styled, { ThemeProvider } from 'styled-components';
 import gcpManager from '~/logic/lib/gcpManager';
-<<<<<<< HEAD
 import { favicon, svgDataURL } from '~/logic/lib/util';
 import history from '~/logic/lib/history';
-=======
-import { svgDataURL } from '~/logic/lib/util';
->>>>>>> 61ebff69
 import withState from '~/logic/lib/withState';
 import useContactState, { favicon } from '~/logic/state/contact';
 import useLocalState from '~/logic/state/local';
@@ -185,12 +181,7 @@
             : null}
         </Helmet>
         <Root>
-<<<<<<< HEAD
           <Router history={history}>
-            <TutorialModal />
-=======
-          <Router basename="/apps/landscape">
->>>>>>> 61ebff69
             <ErrorBoundary>
               <StatusBarWithRouter
                 props={this.props}
