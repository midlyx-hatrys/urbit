import dark from '@tlon/indigo-dark';
import light from '@tlon/indigo-light';
import Mousetrap from 'mousetrap';
import shallow from 'zustand/shallow';
import 'mousetrap-global-bind';
import * as React from 'react';
import Helmet from 'react-helmet';
import 'react-hot-loader';
import { hot } from 'react-hot-loader/root';
import { BrowserRouter as Router, withRouter } from 'react-router-dom';
import styled, { ThemeProvider } from 'styled-components';
import gcpManager from '~/logic/lib/gcpManager';
import { favicon, svgDataURL } from '~/logic/lib/util';
import withState from '~/logic/lib/withState';
import useContactState from '~/logic/state/contact';
import useLocalState from '~/logic/state/local';
import useSettingsState from '~/logic/state/settings';
import useGraphState from '~/logic/state/graph';
import { ShortcutContextProvider } from '~/logic/lib/shortcutContext';

import ErrorBoundary from '~/views/components/ErrorBoundary';
import { TutorialModal } from '~/views/landscape/components/TutorialModal';
import './apps/chat/css/custom.css';
import Omnibox from './components/leap/Omnibox';
import StatusBar from './components/StatusBar';
import './css/fonts.css';
import './css/indigo-static.css';
import { Content } from './landscape/components/Content';
import './landscape/css/custom.css';
import { bootstrapApi } from '~/logic/api/bootstrap';
import useLaunchState from '../logic/state/launch';

const Root = withState(styled.div`
  font-family: ${p => p.theme.fonts.sans};
  height: 100%;
  width: 100%;
  padding: 0;
  margin: 0;
  ${p => p.display.backgroundType === 'url' ? `
    background-image: url('${p.display.background}');
    background-size: cover;
    ` : p.display.backgroundType === 'color' ? `
    background-color: ${p.display.background};
    ` : `background-color: ${p.theme.colors.white};`
  }
  display: flex;
  flex-flow: column nowrap;
  touch-action: none;

  * {
    scrollbar-width: thin;
    scrollbar-color: ${ p => p.theme.colors.gray } transparent;
  }

  /* Works on Chrome/Edge/Safari */
  *::-webkit-scrollbar {
    width: 6px;
    height: 6px;
  }
  *::-webkit-scrollbar-track {
    background: transparent;
  }
  *::-webkit-scrollbar-thumb {
    background-color: ${ p => p.theme.colors.gray };
    border-radius: 1rem;
    border: 0px solid transparent;
  }
`, [
  [useSettingsState, ['display']]
]);

const StatusBarWithRouter = withRouter(StatusBar);
class App extends React.Component {
  constructor(props) {
    super(props);
    this.ship = window.ship;

    this.updateTheme = this.updateTheme.bind(this);
    this.updateMobile = this.updateMobile.bind(this);
  }

  componentDidMount() {
    bootstrapApi();
    this.props.getShallowChildren(`~${window.ship}`, 'dm-inbox');
    const theme = this.getTheme();
    setTimeout(() => {
      // Something about how the store works doesn't like changing it
      // before the app has actually rendered, hence the timeout.
      this.themeWatcher = window.matchMedia('(prefers-color-scheme: dark)');
      this.mobileWatcher = window.matchMedia(`(max-width: ${theme.breakpoints[0]})`);
      this.smallWatcher = window.matchMedia(`(min-width: ${theme.breakpoints[0]})`);
      this.mediumWatcher = window.matchMedia(`(min-width: ${theme.breakpoints[1]})`);
      this.largeWatcher = window.matchMedia(`(min-width: ${theme.breakpoints[2]})`);
      // TODO: addListener is deprecated, but safari 13 requires it
      this.themeWatcher.addListener(this.updateTheme);
      this.mobileWatcher.addListener(this.updateMobile);
      this.smallWatcher.addListener(this.updateSmall);
      this.mediumWatcher.addListener(this.updateMedium);
      this.largeWatcher.addListener(this.updateLarge);

      this.updateMobile(this.mobileWatcher);
      this.updateSmall(this.updateSmall);
      this.updateTheme(this.themeWatcher);
      this.updateMedium(this.mediumWatcher);
      this.updateLarge(this.largeWatcher);
    }, 500);
    this.props.getBaseHash();
    this.props.getRuntimeLag();  // TODO  consider polling periodically
    this.props.getAll();
    gcpManager.start();
    Mousetrap.bindGlobal(['command+/', 'ctrl+/'], (e) => {
      e.preventDefault();
      e.stopImmediatePropagation();
      this.props.toggleOmnibox();
    });
  }

  componentWillUnmount() {
    this.themeWatcher.removeListener(this.updateTheme);
    this.mobileWatcher.removeListener(this.updateMobile);
    this.smallWatcher.removeListener(this.updateSmall);
    this.mediumWatcher.removeListener(this.updateMedium);
    this.largeWatcher.removeListener(this.updateLarge);
  }

  updateTheme(e) {
    this.props.set((state) => {
      state.dark = e.matches;
    });
  }

  updateMobile(e) {
    this.props.set((state) => {
      state.mobile = e.matches;
    });
  }

  updateSmall = (e) => {
    this.props.set((state) => {
      state.breaks.sm = e.matches;
    });
  }

  updateMedium = (e) => {
    this.props.set((state) => {
      state.breaks.md = e.matches;
    });
  }

  updateLarge = (e) => {
    this.props.set((state) => {
      state.breaks.lg = e.matches;
    });
  }

  getTheme() {
    const { props } = this;
    return ((props.dark && props?.display?.theme == 'auto') ||
      props?.display?.theme == 'dark'
    ) ? dark : light;
  }

  render() {
    const theme = this.getTheme();

    const { ourContact } = this.props;
    return (
      <ThemeProvider theme={theme}>
        <ShortcutContextProvider>
        <Helmet>
          {window.ship.length < 14
            ? <link rel="icon" type="image/svg+xml" href={svgDataURL(favicon())} />
            : null}
        </Helmet>
        <Root>
<<<<<<< HEAD
          <Router basename="/apps/landscape/">
=======
          <Router basename="/apps/landscape">
>>>>>>> 17f62854
            <TutorialModal />
            <ErrorBoundary>
              <StatusBarWithRouter
                props={this.props}
                ourContact={ourContact}
                connection={'foo'}
                subscription={this.subscription}
                ship={this.ship}
              />
            </ErrorBoundary>
            <ErrorBoundary>
              <Omnibox
                show={this.props.omniboxShown}
                toggle={this.props.toggleOmnibox}
              />
            </ErrorBoundary>
            <ErrorBoundary>
              <Content
                ship={this.ship}
                subscription={this.subscription}
                connection={'aa'}
              />
            </ErrorBoundary>
          </Router>
        </Root>
        <div id="portal-root" />
        </ShortcutContextProvider>
      </ThemeProvider>
    );
  }
}
const WarmApp = process.env.NODE_ENV === 'production' ? App : hot(App);

const selContacts = s => s.contacts[`~${window.ship}`];
const selLocal = s => [s.set, s.omniboxShown, s.toggleOmnibox, s.dark];
const selSettings = s => [s.display, s.getAll];
const selGraph = s => s.getShallowChildren;
const selLaunch = s => [s.getRuntimeLag, s.getBaseHash];

const WithApp = React.forwardRef((props, ref) => {
  const ourContact = useContactState(selContacts);
  const [display, getAll] = useSettingsState(selSettings, shallow);
  const [setLocal, omniboxShown, toggleOmnibox, dark] = useLocalState(selLocal);
  const getShallowChildren = useGraphState(selGraph);
  const [getRuntimeLag, getBaseHash] = useLaunchState(selLaunch, shallow);

  return (
    <WarmApp
      ref={ref}
      ourContact={ourContact}
      display={display}
      getAll={getAll}
      set={setLocal}
      dark={dark}
      getShallowChildren={getShallowChildren}
      getRuntimeLag={getRuntimeLag}
      getBaseHash={getBaseHash}
      toggleOmnibox={toggleOmnibox}
      omniboxShown={omniboxShown}
    />
  );
});

WarmApp.whyDidYouRender = true;

export default WithApp;
<|MERGE_RESOLUTION|>--- conflicted
+++ resolved
@@ -173,11 +173,7 @@
             : null}
         </Helmet>
         <Root>
-<<<<<<< HEAD
-          <Router basename="/apps/landscape/">
-=======
           <Router basename="/apps/landscape">
->>>>>>> 17f62854
             <TutorialModal />
             <ErrorBoundary>
               <StatusBarWithRouter
