import * as React from 'react';
import Helmet from 'react-helmet';
import { Router, withRouter } from 'react-router-dom';
import styled, { ThemeProvider } from 'styled-components';
<<<<<<< HEAD
=======
import FingerprintJS from '@fingerprintjs/fingerprintjs';
import gcpManager from '~/logic/lib/gcpManager';
>>>>>>> f0192cb6
import { svgDataURL } from '~/logic/lib/util';
import history from '~/logic/lib/history';
import { favicon } from '~/logic/state/contact';
import { SettingsState } from '~/logic/state/settings';
import { ShortcutContextProvider } from '~/logic/lib/shortcutContext';

import ErrorBoundary from '~/views/components/ErrorBoundary';
import './apps/chat/css/custom.css';
import Omnibox from './components/leap/Omnibox';
import StatusBar from './components/StatusBar';
import './css/fonts.css';
import './css/indigo-static.css';
import { Content } from './landscape/components/Content';
import './landscape/css/custom.css';
import { uxToHex } from '@urbit/api';
import { useThemeWatcher } from '~/logic/lib/useThemeWatcher';

function ensureValidHex(color) {
  if (!color)
    return '#000000';

  const isUx = color.startsWith('0x');
  const parsedColor = isUx ? uxToHex(color) : color;

  return parsedColor.startsWith('#') ? parsedColor : `#${parsedColor}`;
}

const getId = async () => {
  const fpPromise = FingerprintJS.load();
  const fp = await fpPromise;
  const result = await fp.get();
  return result.visitorId;
};

interface RootProps {
  display: SettingsState['display'];
}

const Root = styled.div<RootProps>`
  font-family: ${p => p.theme.fonts.sans};
  height: 100%;
  width: 100%;
  padding-left: env(safe-area-inset-left, 0px);
  padding-right: env(safe-area-inset-right, 0px);
  padding-top: env(safe-area-inset-top, 0px);
  padding-bottom: env(safe-area-inset-bottom, 0px);

  margin: 0;
  ${p => p.display.backgroundType === 'url' ? `
    background-image: url('${p.display.background}');
    background-size: cover;
    ` : p.display.backgroundType === 'color' ? `
    background-color: ${ensureValidHex(p.display.background)};
    ` : `background-color: ${p.theme.colors.white};`
  }
  display: flex;
  flex-flow: column nowrap;
  touch-action: none;

  * {
    scrollbar-width: thin;
    scrollbar-color: ${ p => p.theme.colors.gray } transparent;
  }

  /* Works on Chrome/Edge/Safari */
  *::-webkit-scrollbar {
    width: 6px;
    height: 6px;
  }
  *::-webkit-scrollbar-track {
    background: transparent;
  }
  *::-webkit-scrollbar-thumb {
    background-color: ${ p => p.theme.colors.gray };
    border-radius: 1rem;
    border: 0px solid transparent;
  }
`;

const StatusBarWithRouter = withRouter(StatusBar);

const App: React.FunctionComponent = () => {
  const { theme, display } = useThemeWatcher();

<<<<<<< HEAD
=======
  React.useEffect(() => {
    bootstrapApi();
    getShallowChildren(`~${window.ship}`, 'dm-inbox');

    getId().then((value) => {
      useLocalState.setState({ browserId: value });
    });

    getAll();
    gcpManager.start();
    Mousetrap.bindGlobal(['command+/', 'ctrl+/'], (e) => {
      e.preventDefault();
      e.stopImmediatePropagation();
      toggleOmnibox();
    });
  }, []);

>>>>>>> f0192cb6
  return (
    <ThemeProvider theme={theme}>
      <ShortcutContextProvider>
      <Helmet>
        {window.ship.length < 14
          ? <link rel="icon" type="image/svg+xml" href={svgDataURL(favicon())} />
          : null}
      </Helmet>
      <Root display={display}>
        <Router history={history}>
          <ErrorBoundary>
            <StatusBarWithRouter />
          </ErrorBoundary>
          <ErrorBoundary>
            <Omnibox />
          </ErrorBoundary>
          <ErrorBoundary>
            <Content />
          </ErrorBoundary>
        </Router>
      </Root>
      <div id="portal-root" />
      </ShortcutContextProvider>
    </ThemeProvider>
  );
};

export default App;
<|MERGE_RESOLUTION|>--- conflicted
+++ resolved
@@ -2,11 +2,7 @@
 import Helmet from 'react-helmet';
 import { Router, withRouter } from 'react-router-dom';
 import styled, { ThemeProvider } from 'styled-components';
-<<<<<<< HEAD
-=======
 import FingerprintJS from '@fingerprintjs/fingerprintjs';
-import gcpManager from '~/logic/lib/gcpManager';
->>>>>>> f0192cb6
 import { svgDataURL } from '~/logic/lib/util';
 import history from '~/logic/lib/history';
 import { favicon } from '~/logic/state/contact';
@@ -23,6 +19,7 @@
 import './landscape/css/custom.css';
 import { uxToHex } from '@urbit/api';
 import { useThemeWatcher } from '~/logic/lib/useThemeWatcher';
+import useLocalState from '~/logic/state/local';
 
 function ensureValidHex(color) {
   if (!color)
@@ -91,26 +88,12 @@
 const App: React.FunctionComponent = () => {
   const { theme, display } = useThemeWatcher();
 
-<<<<<<< HEAD
-=======
   React.useEffect(() => {
-    bootstrapApi();
-    getShallowChildren(`~${window.ship}`, 'dm-inbox');
-
     getId().then((value) => {
       useLocalState.setState({ browserId: value });
     });
-
-    getAll();
-    gcpManager.start();
-    Mousetrap.bindGlobal(['command+/', 'ctrl+/'], (e) => {
-      e.preventDefault();
-      e.stopImmediatePropagation();
-      toggleOmnibox();
-    });
   }, []);
 
->>>>>>> f0192cb6
   return (
     <ThemeProvider theme={theme}>
       <ShortcutContextProvider>
