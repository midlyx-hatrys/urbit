--- conflicted
+++ resolved
@@ -43,15 +43,9 @@
   onClickCreate() {
     const { props, state } = this;
 
-<<<<<<< HEAD
-    const station = `/ship/~${window.ship}/dm--${state.ship}`;
-
-    const theirStation = `/ship/~${state.ship}/dm--${window.ship}`;
-=======
     const station = `/~${window.ship}/dm--${state.ship}`;
 
     const theirStation = `/~${state.ship}/dm--${window.ship}`;
->>>>>>> 6b00c986
 
     if (station in props.inbox) {
       props.history.push(`/~chat/room${station}`);
