<<<<<<< HEAD
import React, { Component } from "react";
import { Spinner } from "../../../components/Spinner";
import { Link } from "react-router-dom";
import urbitOb from "urbit-ob";
=======
import React, { Component } from 'react';
import { Spinner } from '../../../components/Spinner';
import { Link } from 'react-router-dom';
import { InviteSearch } from '../../../components/InviteSearch';
import urbitOb from 'urbit-ob';
import { deSig } from '../../../lib/util';
>>>>>>> c96705e7

export class NewDmScreen extends Component {
  constructor(props) {
    super(props);
    this.state = {
      ships: [],
      station: null,
      awaiting: false,
      title: '',
      idName: '',
      description: ''
    };

    this.titleChange = this.titleChange.bind(this);
    this.descriptionChange = this.descriptionChange.bind(this);
    this.onClickCreate = this.onClickCreate.bind(this);
    this.setInvite = this.setInvite.bind(this);
  }

  componentDidMount() {
    const { props } = this;
    if (props.autoCreate && urbitOb.isValidPatp(props.autoCreate)) {
      const addedShip = this.state.ships;
      addedShip.push(props.autoCreate.slice(1));
      this.setState(
        {
          ships: addedShip,
          awaiting: true
        },
        this.onClickCreate
      );
    }
  }

  componentDidUpdate(prevProps) {
    const { props } = this;

    if (prevProps !== props) {
      const { station } = this.state;
      if (station && station in props.inbox) {
        this.setState({ awaiting: false });
        props.history.push(`/~chat/room${station}`);
      }
    }
  }

  titleChange(event) {
    const asciiSafe = event.target.value.toLowerCase()
      .replace(/[^a-z0-9~_.-]/g, '-');
    this.setState({
      idName: asciiSafe,
      title: event.target.value
    });
  }

  descriptionChange(event) {
    this.setState({
      description: event.target.value
    });
  }

  setInvite(value) {
    this.setState({
      ships: value.ships
    });
  }

  onClickCreate() {
    const { props, state } = this;

<<<<<<< HEAD
    const station = `/~${window.ship}/dm--${state.ship}`;

    const theirStation = `/~${state.ship}/dm--${window.ship}`;
=======
    if (state.ships.length === 1) {
      const station = `/~${window.ship}/dm--${state.ships[0]}`;

      const theirStation = `/~${state.ships[0]}/dm--${window.ship}`;
>>>>>>> c96705e7

      if (station in props.inbox) {
        props.history.push(`/~chat/room${station}`);
        return;
      }

      if (theirStation in props.inbox) {
        props.history.push(`/~chat/room${theirStation}`);
        return;
      }

      const aud = state.ship !== window.ship ? [`~${state.ships[0]}`] : [];

      let title = `~${window.ship} <-> ~${state.ships[0]}`;

      if (state.title !== '') {
        title = state.title;
      }
      this.setState(
        {
          station, awaiting: true
        },
        () => {
          const groupPath = `/ship/~${window.ship}/dm--${state.ships[0]}`;
          props.api.chat.create(
            title,
            state.description,
            station,
            groupPath,
            { invite: { pending: aud } },
            aud,
            true,
            false
          );
        }
      );
    }

<<<<<<< HEAD
    const aud = state.ship !== window.ship ? [`~${state.ship}`] : [];

    this.setState(
      {
        station
      },
      () => {
        const groupPath = `/ship${station}`;
        props.api.chat.create(
          `~${window.ship} <-> ~${state.ship}`,
          "",
          station,
          groupPath,
          { invite: { pending: aud } },
          aud,
          true,
          false
        );
=======
    if (state.ships.length > 1) {
      const aud = state.ships.map(mem => `~${deSig(mem.trim())}`);

      let title = 'Direct Message';

      if (state.title !== '') {
        title = state.title;
      } else {
        const asciiSafe = title.toLowerCase()
          .replace(/[^a-z0-9~_.-]/g, '-');
        this.setState({ idName: asciiSafe });
>>>>>>> c96705e7
      }

      const station = `/~${window.ship}/${state.idName}-${Math.floor(Math.random() * 10000)}`;

      this.setState(
        {
          station, awaiting: true
        },
        () => {
          const groupPath = `/ship${station}`;
          props.api.chat.create(
            title,
            state.description,
            station,
            groupPath,
            { invite: { pending: aud } },
            aud,
            true,
            false
          );
        }
      );
    }
  }

  render() {
    const { props, state } = this;

    const createClasses = (state.idName || state.ships.length >= 1)
      ? 'pointer dib f9 green2 bg-gray0-d ba pv3 ph4 b--green2 mt4'
      : 'pointer dib f9 gray2 ba bg-gray0-d pa2 pv3 ph4 b--gray3 mt4';

    const idClasses =
      'f7 ba b--gray3 b--gray2-d bg-gray0-d white-d pa3 db w-100 ' +
      'focus-b--black focus-b--white-d mt1 ';

    return (
      <div
        className={
          "h-100 w-100 mw6 pa3 pt4 overflow-x-hidden " +
          "bg-gray0-d white-d flex flex-column"
        }
      >
        <div className="w-100 dn-m dn-l dn-xl inter pt1 pb6 f8">
          <Link to="/~chat/">{"⟵ All Chats"}</Link>
        </div>
        <h2 className="mb3 f8">New Direct Message</h2>
        <div className="w-100">
          <p className="f8 mt4 db">
            Name
            <span className="gray3"> (Optional)</span>
          </p>
          <textarea
            className={idClasses}
            placeholder="The Passage"
            rows={1}
            style={{
              resize: 'none'
            }}
            onChange={this.titleChange}
          />
          <p className="f8 mt4 db">
            Description
            <span className="gray3"> (Optional)</span>
          </p>
          <textarea
            className={idClasses}
            placeholder="The most beautiful direct message"
            rows={1}
            style={{
              resize: 'none'
            }}
            onChange={this.descriptionChange}
          />
          <p className="f8 mt4 db">
            Invite Members
          </p>
          <p className="f9 gray2 db mv1">
            Selected ships will be invited to the direct message
          </p>
        <InviteSearch
          groups={props.groups}
          contacts={props.contacts}
          associations={props.associations}
          groupResults={false}
          shipResults={true}
          invites={{
            groups: [],
            ships: state.ships
          }}
          setInvite={this.setInvite}
        />
        <button
          onClick={this.onClickCreate.bind(this)}
          className={createClasses}
        >
          Create Direct Message
          </button>
          <Spinner
            awaiting={this.state.awaiting}
            classes="mt4"
            text="Creating Direct Message..."
          />
        </div>
        </div>
    );
  }
}<|MERGE_RESOLUTION|>--- conflicted
+++ resolved
@@ -1,16 +1,9 @@
-<<<<<<< HEAD
-import React, { Component } from "react";
-import { Spinner } from "../../../components/Spinner";
-import { Link } from "react-router-dom";
-import urbitOb from "urbit-ob";
-=======
 import React, { Component } from 'react';
 import { Spinner } from '../../../components/Spinner';
 import { Link } from 'react-router-dom';
 import { InviteSearch } from '../../../components/InviteSearch';
 import urbitOb from 'urbit-ob';
 import { deSig } from '../../../lib/util';
->>>>>>> c96705e7
 
 export class NewDmScreen extends Component {
   constructor(props) {
@@ -81,16 +74,10 @@
   onClickCreate() {
     const { props, state } = this;
 
-<<<<<<< HEAD
-    const station = `/~${window.ship}/dm--${state.ship}`;
-
-    const theirStation = `/~${state.ship}/dm--${window.ship}`;
-=======
     if (state.ships.length === 1) {
       const station = `/~${window.ship}/dm--${state.ships[0]}`;
 
       const theirStation = `/~${state.ships[0]}/dm--${window.ship}`;
->>>>>>> c96705e7
 
       if (station in props.inbox) {
         props.history.push(`/~chat/room${station}`);
@@ -129,26 +116,6 @@
       );
     }
 
-<<<<<<< HEAD
-    const aud = state.ship !== window.ship ? [`~${state.ship}`] : [];
-
-    this.setState(
-      {
-        station
-      },
-      () => {
-        const groupPath = `/ship${station}`;
-        props.api.chat.create(
-          `~${window.ship} <-> ~${state.ship}`,
-          "",
-          station,
-          groupPath,
-          { invite: { pending: aud } },
-          aud,
-          true,
-          false
-        );
-=======
     if (state.ships.length > 1) {
       const aud = state.ships.map(mem => `~${deSig(mem.trim())}`);
 
@@ -160,7 +127,6 @@
         const asciiSafe = title.toLowerCase()
           .replace(/[^a-z0-9~_.-]/g, '-');
         this.setState({ idName: asciiSafe });
->>>>>>> c96705e7
       }
 
       const station = `/~${window.ship}/${state.idName}-${Math.floor(Math.random() * 10000)}`;
@@ -200,12 +166,12 @@
     return (
       <div
         className={
-          "h-100 w-100 mw6 pa3 pt4 overflow-x-hidden " +
-          "bg-gray0-d white-d flex flex-column"
+          'h-100 w-100 mw6 pa3 pt4 overflow-x-hidden ' +
+          'bg-gray0-d white-d flex flex-column'
         }
       >
         <div className="w-100 dn-m dn-l dn-xl inter pt1 pb6 f8">
-          <Link to="/~chat/">{"⟵ All Chats"}</Link>
+          <Link to="/~chat/">{'⟵ All Chats'}</Link>
         </div>
         <h2 className="mb3 f8">New Direct Message</h2>
         <div className="w-100">
