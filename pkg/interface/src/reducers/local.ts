--- conflicted
+++ resolved
@@ -3,11 +3,7 @@
 import { Cage } from '../types/cage';
 import { LocalUpdate } from '../types/local-update';
 
-<<<<<<< HEAD
-type LocalState = Pick<StoreState, 'sidebarShown' | 'selectedGroups' | 'dark'>;
-=======
 type LocalState = Pick<StoreState, 'sidebarShown' | 'selectedGroups' | 'dark' | 'baseHash'>;
->>>>>>> c96705e7
 
 export default class LocalReducer<S extends LocalState> {
     reduce(json: Cage, state: S) {
@@ -16,10 +12,7 @@
             this.sidebarToggle(data, state);
             this.setSelected(data, state);
             this.setDark(data, state);
-<<<<<<< HEAD
-=======
             this.baseHash(data, state);
->>>>>>> c96705e7
         }
     }
     baseHash(obj: LocalUpdate, state: S) {
