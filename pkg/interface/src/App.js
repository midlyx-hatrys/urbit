import { hot } from 'react-hot-loader/root';
import 'react-hot-loader';
import * as React from 'react';
import { BrowserRouter as Router, Route, withRouter, Switch } from 'react-router-dom';
import styled, { ThemeProvider, createGlobalStyle } from 'styled-components';
 
import './css/indigo-static.css';
import './css/fonts.css';
import { light, dark, inverted, paperDark } from '@tlon/indigo-react';

import LaunchApp from './apps/launch/app';
import ChatApp from './apps/chat/app';
import DojoApp from './apps/dojo/app';
import GroupsApp from './apps/groups/app';
import LinksApp from './apps/links/app';
import PublishApp from './apps/publish/app';

import StatusBar from './components/StatusBar';
import NotFound from './components/404';

import GlobalStore from './store/store';
import GlobalSubscription from './subscription/global';
import GlobalApi from './api/global';

// const Style = createGlobalStyle`
//   ${cssReset}
//   html {
//     background-color: ${p => p.theme.colors.white};
//   }
//
//   strong {
//     font-weight: 600;
//   }
// `;

const Root = styled.div`
  font-family: ${p => p.theme.fonts.sans};
  height: 100%;
  width: 100%;
  padding: 0;
  margin: 0;
`;

const Content = styled.div`
   height: calc(100% - 45px);
`;

const StatusBarWithRouter = withRouter(StatusBar);

class App extends React.Component {
  constructor(props) {
    super(props);
    this.ship = window.ship;
    this.store = new GlobalStore();
    this.store.setStateHandler(this.setState.bind(this));
    this.state = this.store.state;

    this.appChannel = new window.channel();
    this.api = new GlobalApi(this.ship, this.appChannel, this.store);
    this.subscription =
      new GlobalSubscription(this.store, this.api, this.appChannel);

    this.updateTheme = this.updateTheme.bind(this);
  }

  componentDidMount() {
    this.subscription.start();
<<<<<<< HEAD
    this.themeWatcher = window.matchMedia('(prefers-color-scheme: dark)');
    this.api.local.setDark(this.themeWatcher.matches);
    this.themeWatcher.addListener(this.updateTheme);
  }
  
  componentWillUnmount() {
    this.themeWatcher.removeListener(this.updateTheme);
  }

  updateTheme(e) {
    this.api.local.setDark(e.matches);
=======
    this.api.local.getBaseHash();
>>>>>>> 4b61dfc8
  }

  render() {
    const channel = window.channel;

    const associations = this.state.associations ? this.state.associations : { contacts: {} };
    const selectedGroups = this.state.selectedGroups ? this.state.selectedGroups : [];
    const { state } = this;
    const theme = state.dark ? paperDark : light;

    return (
      <ThemeProvider theme={theme}>
        <Root>
          <Router>
            <StatusBarWithRouter props={this.props}
            associations={associations}
            invites={this.state.invites}
            api={this.api}
            />
            <Content>
            <Switch>
              <Route exact path="/"
              render={ p => (
                <LaunchApp
                  ship={this.ship}
                  api={this.api}
                  {...state}
                  {...p}
                />
              )}
              />
              <Route path="/~chat" render={ p => (
                <ChatApp
                  ship={this.ship}
                  api={this.api}
                  subscription={this.subscription}
                  {...state}
                  {...p}
                />
              )}
              />
              <Route path="/~dojo" render={ p => (
                <DojoApp
                  ship={this.ship}
                  channel={channel}
                  selectedGroups={selectedGroups}
                  subscription={this.subscription}
                  {...p}
                />
              )}
              />
              <Route path="/~groups" render={ p => (
                <GroupsApp
                  ship={this.ship}
                  api={this.api}
                  subscription={this.subscription}
                  {...state}
                  {...p}
                />
              )}
              />
              <Route path="/~link" render={ p => (
                <LinksApp
                  ship={this.ship}
                  ship={this.ship}
                  api={this.api}
                  subscription={this.subscription}
                  {...state}
                  {...p}
                />
              )}
              />
              <Route path="/~publish" render={ p => (
                <PublishApp
                  ship={this.ship}
                  api={this.api}
                  subscription={this.subscription}
                  {...state}
                  {...p}
                />
              )}
              />
              <Route component={NotFound} />
              </Switch>
            </Content>
          </Router>
        </Root>
      </ThemeProvider>
    );
  }
}

export default process.env.NODE_ENV === 'production' ? App : hot(App);
<|MERGE_RESOLUTION|>--- conflicted
+++ resolved
@@ -3,7 +3,7 @@
 import * as React from 'react';
 import { BrowserRouter as Router, Route, withRouter, Switch } from 'react-router-dom';
 import styled, { ThemeProvider, createGlobalStyle } from 'styled-components';
- 
+
 import './css/indigo-static.css';
 import './css/fonts.css';
 import { light, dark, inverted, paperDark } from '@tlon/indigo-react';
@@ -65,21 +65,18 @@
 
   componentDidMount() {
     this.subscription.start();
-<<<<<<< HEAD
     this.themeWatcher = window.matchMedia('(prefers-color-scheme: dark)');
     this.api.local.setDark(this.themeWatcher.matches);
     this.themeWatcher.addListener(this.updateTheme);
+    this.api.local.getBaseHash();
   }
-  
+
   componentWillUnmount() {
     this.themeWatcher.removeListener(this.updateTheme);
   }
 
   updateTheme(e) {
     this.api.local.setDark(e.matches);
-=======
-    this.api.local.getBaseHash();
->>>>>>> 4b61dfc8
   }
 
   render() {
