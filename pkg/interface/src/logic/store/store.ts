--- conflicted
+++ resolved
@@ -47,79 +47,10 @@
   initialState(): StoreState {
     return {
       connection: 'connected',
-<<<<<<< HEAD
-      baseHash: null,
-      invites: {},
-      associations: {
-        groups: {},
-        graph: {}
-      },
-      groups: {},
-      groupKeys: new Set(),
-      graphs: {},
-      graphKeys: new Set(),
-      launch: {
-        firstTime: false,
-        tileOrdering: [],
-        tiles: {}
-      },
-      weather: {},
-      userLocation: null,
-      storage: {
-        gcp: {},
-        s3: {
-          configuration: {
-            buckets: new Set(),
-            currentBucket: ''
-          },
-          credentials: null
-        },
-      },
-      isContactPublic: false,
-      contacts: {},
-      nackedContacts: new Set(),
-      notifications: new BigIntOrderedMap<Timebox>(),
-      archivedNotifications: new BigIntOrderedMap<Timebox>(),
-      notificationsGroupConfig: [],
-      notificationsGraphConfig: {
-        watchOnSelf: false,
-        mentions: false,
-        watching: []
-      },
-      unreads: {
-        graph: {},
-        group: {}
-      },
-      notificationsCount: 0,
-      settings: {},
-      pendingJoin: {},
-      graphTimesentMap: {}
-=======
->>>>>>> 0570fb5b
     };
   }
 
   reduce(data: Cage, state: StoreState) {
-<<<<<<< HEAD
-    //  debug shim
-    const tag = Object.keys(data)[0];
-    const oldActions = this.pastActions[tag] || [];
-    this.pastActions[tag] = [data[tag], ...oldActions.slice(0,14)];
-
-    this.inviteReducer.reduce(data, this.state);
-    this.metadataReducer.reduce(data, this.state);
-    this.localReducer.reduce(data, this.state);
-    this.s3Reducer.reduce(data, this.state);
-    this.groupReducer.reduce(data, this.state);
-    this.launchReducer.reduce(data, this.state);
-    this.connReducer.reduce(data, this.state);
-    GraphReducer(data, this.state);
-    HarkReducer(data, this.state);
-    ContactReducer(data, this.state);
-    this.settingsReducer.reduce(data);
-    this.gcpReducer.reduce(data, this.state);
-    GroupViewReducer(data, this.state);
-=======
     unstable_batchedUpdates(() => {
       //  debug shim
       const tag = Object.keys(data)[0];
@@ -138,6 +69,5 @@
       this.settingsReducer.reduce(data);
       this.gcpReducer.reduce(data);
     });
->>>>>>> 0570fb5b
   }
 }