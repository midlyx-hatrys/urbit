<<<<<<< HEAD
import { Path } from '~/types/noun';
import { Invites } from '~/types/invite-update';
import { Associations } from '~/types/metadata-update';
import { Rolodex } from '~/types/contact-update';
import { Groups } from '~/types/group-update';
import { StorageState } from '~/types/storage-state';
=======
import { Path } from '@urbit/api';
import { Invites } from '@urbit/api/invite';
import { Associations } from '@urbit/api/metadata';
import { Rolodex } from '@urbit/api/contacts';
import { Groups } from '@urbit/api/groups';
import { S3State } from '~/types/s3-update';
>>>>>>> 7d451a37
import { LaunchState, WeatherState } from '~/types/launch-update';
import { ConnectionStatus } from '~/types/connection';
import { Graphs } from '@urbit/api/graph';
import {
  Notifications,
  NotificationGraphConfig,
  GroupNotificationsConfig,
  Unreads,
  JoinRequests,
  Patp
} from '@urbit/api';

export interface StoreState {
  // local state
  connection: ConnectionStatus;
  baseHash: string | null;

  // invite state
  invites: Invites;
  // metadata state
  associations: Associations;
  // contact state
  contacts: Rolodex;
  // groups state
  groups: Groups;
  groupKeys: Set<Path>;
  nackedContacts: Set<Patp>
  storage: StorageState;
  graphs: Graphs;
  graphKeys: Set<string>;

  // App specific states
  //  launch state
  launch: LaunchState;
  weather: WeatherState | {} | null;
  userLocation: string | null;

  archivedNotifications: Notifications;
  notifications: Notifications;
  notificationsGraphConfig: NotificationGraphConfig;
  notificationsGroupConfig: GroupNotificationsConfig;
  notificationsCount: number,
  unreads: Unreads;
  doNotDisturb: boolean;
  pendingJoin: JoinRequests;
}<|MERGE_RESOLUTION|>--- conflicted
+++ resolved
@@ -1,18 +1,9 @@
-<<<<<<< HEAD
-import { Path } from '~/types/noun';
-import { Invites } from '~/types/invite-update';
-import { Associations } from '~/types/metadata-update';
-import { Rolodex } from '~/types/contact-update';
-import { Groups } from '~/types/group-update';
-import { StorageState } from '~/types/storage-state';
-=======
 import { Path } from '@urbit/api';
 import { Invites } from '@urbit/api/invite';
 import { Associations } from '@urbit/api/metadata';
 import { Rolodex } from '@urbit/api/contacts';
 import { Groups } from '@urbit/api/groups';
-import { S3State } from '~/types/s3-update';
->>>>>>> 7d451a37
+import { StorageState } from '~/types/storage-state';
 import { LaunchState, WeatherState } from '~/types/launch-update';
 import { ConnectionStatus } from '~/types/connection';
 import { Graphs } from '@urbit/api/graph';
