import { Inbox, Envelope } from '~/types/chat-update';
import { ChatHookUpdate } from '~/types/chat-hook-update';
import { Path } from '~/types/noun';
import { Invites } from '~/types/invite-update';
import { Associations } from '~/types/metadata-update';
import { Rolodex } from '~/types/contact-update';
import { Notebooks } from '~/types/publish-update';
import { Groups } from '~/types/group-update';
import { S3State } from '~/types/s3-update';
import { Permissions } from '~/types/permission-update';
import { LaunchState, WeatherState } from '~/types/launch-update';
import { LinkComments, LinkCollections, LinkSeen } from '~/types/link-update';
import { ConnectionStatus } from '~/types/connection';
<<<<<<< HEAD
import { BackgroundConfig } from '~/types/local-update';
import {Graphs} from '~/types/graph-update';
=======
import { BackgroundConfig, LocalUpdateRemoteContentPolicy } from '~/types/local-update';
>>>>>>> a2adf735

export interface StoreState {
  // local state
  sidebarShown: boolean;
  omniboxShown: boolean;
  suspendedFocus: HTMLInputElement | null;
  dark: boolean;
  connection: ConnectionStatus;
  baseHash: string | null;
  background: BackgroundConfig;
  remoteContentPolicy: LocalUpdateRemoteContentPolicy;
  hideAvatars: boolean;
  hideNicknames: boolean;
  // invite state
  invites: Invites;
  // metadata state
  associations: Associations;
  // contact state
  contacts: Rolodex;
  // groups state
  groups: Groups;
  groupKeys: Set<Path>;
  permissions: Permissions;
  s3: S3State;
  graphs: Graphs;
  graphKeys: Set<String>;


  // App specific states
  //  launch state
  launch: LaunchState;
  weather: WeatherState | {} | null;
  userLocation: string | null;

  //  links state
  linksSeen: LinkSeen;
  linkListening: Set<Path>;
  links: LinkCollections;
  linkComments: LinkComments;

  // publish state
  notebooks: Notebooks;

  // Chat state
  chatInitialized: boolean;
  chatSynced: ChatHookUpdate | null;
  inbox: Inbox;
  pendingMessages: Map<Path, Envelope[]>;
}<|MERGE_RESOLUTION|>--- conflicted
+++ resolved
@@ -11,12 +11,8 @@
 import { LaunchState, WeatherState } from '~/types/launch-update';
 import { LinkComments, LinkCollections, LinkSeen } from '~/types/link-update';
 import { ConnectionStatus } from '~/types/connection';
-<<<<<<< HEAD
-import { BackgroundConfig } from '~/types/local-update';
 import {Graphs} from '~/types/graph-update';
-=======
 import { BackgroundConfig, LocalUpdateRemoteContentPolicy } from '~/types/local-update';
->>>>>>> a2adf735
 
 export interface StoreState {
   // local state
