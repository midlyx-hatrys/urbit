--- conflicted
+++ resolved
@@ -42,9 +42,6 @@
   }, [count]);
 
   useEffect(() => {
-<<<<<<< HEAD
-    if (!ref.current || isDone) {
-=======
     if(!ready) {
       setIsDone(false);
     }
@@ -52,7 +49,6 @@
 
   useEffect(() => {
     if (!ref.current || isDone || !ready) {
->>>>>>> b46f2e24
       return;
     }
     const scroll = ref.current;
