import { useEffect, useState } from 'react';
<<<<<<< HEAD
import _ from "lodash";
import f, { memoize } from "lodash/fp";
import bigInt, { BigInteger } from "big-integer";
import { Contact } from '~/types';
import useSettingsState from '../state/settings';
=======
import _ from 'lodash';
import f, { memoize } from 'lodash/fp';
import bigInt, { BigInteger } from 'big-integer';
import { Contact } from '@urbit/api';
import useLocalState from '../state/local';
>>>>>>> 390a17b7

export const MOBILE_BROWSER_REGEX = /Android|webOS|iPhone|iPad|iPod|BlackBerry/i;

export const MOMENT_CALENDAR_DATE = {
  sameDay: '[Today]',
  nextDay: '[Tomorrow]',
  nextWeek: 'dddd',
  lastDay: '[Yesterday]',
  lastWeek: '[Last] dddd',
  sameElse: '~YYYY.M.D'
};

export const getModuleIcon = (mod: string) => {
 if (mod === 'link') {
    return 'Collection';
  }
  return _.capitalize(mod);
};

export function wait(ms: number) {
  return new Promise((resolve, reject) => {
    setTimeout(resolve, ms);
  });
}

export function appIsGraph(app: string) {
  return app === 'publish' || app == 'link';
}

export function parentPath(path: string) {
  return _.dropRight(path.split('/'), 1).join('/');
}

const DA_UNIX_EPOCH = bigInt('170141184475152167957503069145530368000'); // `@ud` ~1970.1.1
const DA_SECOND = bigInt('18446744073709551616'); // `@ud` ~s1
export function daToUnix(da: BigInteger) {
  // ported from +time:enjs:format in hoon.hoon
  const offset = DA_SECOND.divide(bigInt(2000));
  const epochAdjusted = offset.add(da.subtract(DA_UNIX_EPOCH));

  return Math.round(
    epochAdjusted.multiply(bigInt(1000)).divide(DA_SECOND).toJSNumber()
  );
}

export function unixToDa(unix: number) {
  const timeSinceEpoch =  bigInt(unix).multiply(DA_SECOND).divide(bigInt(1000));
  return DA_UNIX_EPOCH.add(timeSinceEpoch);
}

export function makePatDa(patda: string) {
  return bigInt(udToDec(patda));
}

export function udToDec(ud: string): string {
  return ud.replace(/\./g, '');
}

export function decToUd(str: string): string {
  return _.trimStart(
    f.flow(
      f.split(''),
      f.reverse,
      f.chunk(3),
      f.map(f.flow(f.reverse, f.join(''))),
      f.reverse,
      f.join('.')
    )(str),
    '0.'
  );
}

/**
 *  Clamp a number between a min and max
 */
export function clamp(x: number, min: number, max: number) {
  return Math.max(min, Math.min(max, x));
}

// color is a #000000 color
export function adjustHex(color: string, amount: number): string {
  return f.flow(
    f.split(''),
    f.chunk(2), // get RGB channels
    f.map(c => parseInt(c.join(''), 16)), // as hex
    f.map(c => clamp(c + amount, 0, 255).toString(16)), // adjust
    f.join(''),
    res => `#${res}` // format
  )(color.slice(1));
}

export function resourceAsPath(resource: any) {
  const { name, ship } = resource;
  return `/ship/~${ship}/${name}`;
}

export function uuid() {
  let str = '0v';
  str += Math.ceil(Math.random() * 8) + '.';
  for (let i = 0; i < 5; i++) {
    let _str = Math.ceil(Math.random() * 10000000).toString(32);
    _str = ('00000' + _str).substr(-5, 5);
    str += _str + '.';
  }

  return str.slice(0, -1);
}

/*
  Goes from:
    ~2018.7.17..23.15.09..5be5    // urbit @da
  To:
    (javascript Date object)
*/
export function daToDate(st: string) {
  const dub = function (n: string) {
    return parseInt(n) < 10 ? '0' + parseInt(n) : n.toString();
  };
  const da = st.split('..');
  const bigEnd = da[0].split('.');
  const lilEnd = da[1].split('.');
  const ds = `${bigEnd[0].slice(1)}-${dub(bigEnd[1])}-${dub(bigEnd[2])}T${dub(
    lilEnd[0]
  )}:${dub(lilEnd[1])}:${dub(lilEnd[2])}Z`;
  return new Date(ds);
}

/*
  Goes from:
    (javascript Date object)
  To:
    ~2018.7.17..23.15.09..5be5    // urbit @da
*/

export function dateToDa(d: Date, mil = false) {
  const fil = function (n: number) {
    return n >= 10 ? n : '0' + n;
  };
  return (
    `~${d.getUTCFullYear()}.` +
    `${d.getUTCMonth() + 1}.` +
    `${fil(d.getUTCDate())}..` +
    `${fil(d.getUTCHours())}.` +
    `${fil(d.getUTCMinutes())}.` +
    `${fil(d.getUTCSeconds())}` +
    `${mil ? '..0000' : ''}`
  );
}

export function deSig(ship: string) {
  if (!ship) {
    return null;
  }
  return ship.replace('~', '');
}

export function uxToHex(ux: string) {
  if (ux.length > 2 && ux.substr(0, 2) === '0x') {
    const value = ux.substr(2).replace('.', '').padStart(6, '0');
    return value;
  }

  const value = ux.replace('.', '').padStart(6, '0');
  return value;
}

export const hexToUx = (hex) => {
  const ux = f.flow(
    f.chunk(4),
    f.map(x => _.dropWhile(x, y => y === 0).join('')),
    f.join('.')
  )(hex.split(''));
  return `0x${ux}`;
};

export function writeText(str: string) {
  return new Promise<void>((resolve, reject) => {
    const range = document.createRange();
    range.selectNodeContents(document.body);
    document?.getSelection()?.addRange(range);

    let success = false;
    function listener(e) {
      e.clipboardData.setData('text/plain', str);
      e.preventDefault();
      success = true;
    }
    document.addEventListener('copy', listener);
    document.execCommand('copy');
    document.removeEventListener('copy', listener);

    document?.getSelection()?.removeAllRanges();

    success ? resolve() : reject();
  }).catch((error) => {
    console.error(error);
  });
}

// trim patps to match dojo, chat-cli
export function cite(ship: string) {
  let patp = ship,
    shortened = '';
  if (patp === null || patp === '') {
    return null;
  }
  if (patp.startsWith('~')) {
    patp = patp.substr(1);
  }
  // comet
  if (patp.length === 56) {
    shortened = '~' + patp.slice(0, 6) + '_' + patp.slice(50, 56);
    return shortened;
  }
  // moon
  if (patp.length === 27) {
    shortened = '~' + patp.slice(14, 20) + '^' + patp.slice(21, 27);
    return shortened;
  }
  return `~${patp}`;
}

export function alphabeticalOrder(a: string, b: string) {
  return a.toLowerCase().localeCompare(b.toLowerCase());
}

export function lengthOrder(a: string, b: string) {
  return b.length - a.length;
}

//  TODO: deprecated
export function alphabetiseAssociations(associations: any) {
  const result = {};
  Object.keys(associations)
    .sort((a, b) => {
      let aName = a.substr(1);
      let bName = b.substr(1);
      if (associations[a].metadata && associations[a].metadata.title) {
        aName =
          associations[a].metadata.title !== ''
            ? associations[a].metadata.title
            : a.substr(1);
      }
      if (associations[b].metadata && associations[b].metadata.title) {
        bName =
          associations[b].metadata.title !== ''
            ? associations[b].metadata.title
            : b.substr(1);
      }
      return alphabeticalOrder(aName, bName);
    })
    .map((each) => {
      result[each] = associations[each];
    });
  return result;
}

// encode the string into @ta-safe format, using logic from +wood.
// for example, 'some Chars!' becomes '~.some.~43.hars~21.'
//
export function stringToTa(str: string) {
  let out = '';
  for (let i = 0; i < str.length; i++) {
    const char = str[i];
    let add = '';
    switch (char) {
      case ' ':
        add = '.';
        break;
      case '.':
        add = '~.';
        break;
      case '~':
        add = '~~';
        break;
      default:
        const charCode = str.charCodeAt(i);
        if (
          (charCode >= 97 && charCode <= 122) || // a-z
          (charCode >= 48 && charCode <= 57) || // 0-9
          char === '-'
        ) {
          add = char;
        } else {
          // TODO behavior for unicode doesn't match +wood's,
          //     but we can probably get away with that for now.
          add = '~' + charCode.toString(16) + '.';
        }
    }
    out = out + add;
  }
  return '~.' + out;
}

export function amOwnerOfGroup(groupPath: string) {
  if (!groupPath)
return false;
  const groupOwner = /(\/~)?\/~([a-z-]{3,})\/.*/.exec(groupPath)?.[2];
  return window.ship === groupOwner;
}

export function getContactDetails(contact: any) {
  const member = !contact;
  contact = contact || {
    nickname: '',
    avatar: null,
    color: '0x0'
  };
  const nickname = contact.nickname || '';
  const color = uxToHex(contact.color || '0x0');
  const avatar = contact.avatar || null;
  return { nickname, color, member, avatar };
}

export function stringToSymbol(str: string) {
  let result = '';
  for (let i = 0; i < str.length; i++) {
    const n = str.charCodeAt(i);
    if ((n >= 97 && n <= 122) || (n >= 48 && n <= 57)) {
      result += str[i];
    } else if (n >= 65 && n <= 90) {
      result += String.fromCharCode(n + 32);
    } else {
      result += '-';
    }
  }
  result = result.replace(/^[\-\d]+|\-+/g, '-');
  result = result.replace(/^\-+|\-+$/g, '');
  if (result === '') {
    return dateToDa(new Date());
  }
  return result;
}

/**
 * Formats a numbers as a `@ud` inserting dot where needed
 */
export function numToUd(num: number) {
  return f.flow(
    f.split(''),
    f.reverse,
    f.chunk(3),
    f.reverse,
    f.map(s => s.join('')),
    f.join('.')
  )(num.toString());
}

export function usePreventWindowUnload(shouldPreventDefault: boolean, message = 'You have unsaved changes. Are you sure you want to exit?') {
  useEffect(() => {
    if (!shouldPreventDefault)
return;
    const handleBeforeUnload = (event) => {
      event.preventDefault();
      return message;
    };
    window.addEventListener('beforeunload', handleBeforeUnload);
    window.onbeforeunload = handleBeforeUnload;
    return () => {
      window.removeEventListener('beforeunload', handleBeforeUnload);
      // @ts-ignore
      window.onbeforeunload = undefined;
    };
  }, [shouldPreventDefault]);
}

export function pluralize(text: string, isPlural = false, vowel = false) {
  return isPlural ? `${text}s`: `${vowel ? 'an' : 'a'} ${text}`;
}

// Hide is an optional second parameter for when this function is used in class components
export function useShowNickname(contact: Contact | null, hide?: boolean): boolean {
<<<<<<< HEAD
  const hideNicknames = typeof hide !== 'undefined' ? hide : useSettingsState(state => state.calm.hideNicknames);
  return !!(contact && contact.nickname && !hideNicknames);
=======
  const hideNicknames = typeof hide !== 'undefined' ? hide : useLocalState(state => state.hideNicknames);
  return Boolean(contact && contact.nickname && !hideNicknames);
>>>>>>> 390a17b7
}

interface useHoveringInterface {
  hovering: boolean;
  bind: {
    onMouseOver: () => void,
    onMouseLeave: () => void
  }
}

export const useHovering = (): useHoveringInterface => {
  const [hovering, setHovering] = useState(false);
  const bind = {
    onMouseOver: () => setHovering(true),
    onMouseLeave: () => setHovering(false)
  };
  return { hovering, bind };
};

const DM_REGEX = /ship\/~([a-z]|-)*\/dm--/;
export function getItemTitle(association: Association) {
  if(DM_REGEX.test(association.resource)) {
    const [,,ship,name] = association.resource.split('/');
    if(ship.slice(1) === window.ship) {
      return cite(`~${name.slice(4)}`);
    }
    return cite(ship);
  }
  return association.metadata.title || association.resource;
}<|MERGE_RESOLUTION|>--- conflicted
+++ resolved
@@ -1,17 +1,9 @@
 import { useEffect, useState } from 'react';
-<<<<<<< HEAD
 import _ from "lodash";
 import f, { memoize } from "lodash/fp";
 import bigInt, { BigInteger } from "big-integer";
 import { Contact } from '~/types';
 import useSettingsState from '../state/settings';
-=======
-import _ from 'lodash';
-import f, { memoize } from 'lodash/fp';
-import bigInt, { BigInteger } from 'big-integer';
-import { Contact } from '@urbit/api';
-import useLocalState from '../state/local';
->>>>>>> 390a17b7
 
 export const MOBILE_BROWSER_REGEX = /Android|webOS|iPhone|iPad|iPod|BlackBerry/i;
 
@@ -384,13 +376,8 @@
 
 // Hide is an optional second parameter for when this function is used in class components
 export function useShowNickname(contact: Contact | null, hide?: boolean): boolean {
-<<<<<<< HEAD
   const hideNicknames = typeof hide !== 'undefined' ? hide : useSettingsState(state => state.calm.hideNicknames);
   return !!(contact && contact.nickname && !hideNicknames);
-=======
-  const hideNicknames = typeof hide !== 'undefined' ? hide : useLocalState(state => state.hideNicknames);
-  return Boolean(contact && contact.nickname && !hideNicknames);
->>>>>>> 390a17b7
 }
 
 interface useHoveringInterface {
