/* eslint-disable max-lines */
import { Association, Contact } from '@urbit/api';
import anyAscii from 'any-ascii';
<<<<<<< HEAD
import {Workspace} from '~/types';
=======
import bigInt, { BigInteger } from 'big-integer';
import { enableMapSet } from 'immer';
import _ from 'lodash';
import f from 'lodash/fp';
import { useCallback, useEffect, useMemo, useState } from 'react';
import { IconRef } from '~/types';
import useSettingsState from '../state/settings';
>>>>>>> eedef4ea

enableMapSet();

export const MOBILE_BROWSER_REGEX = /Android|webOS|iPhone|iPad|iPod|BlackBerry/i;

export const MOMENT_CALENDAR_DATE = {
  sameDay: '[Today]',
  nextDay: '[Tomorrow]',
  nextWeek: 'dddd',
  lastDay: '[Yesterday]',
  lastWeek: '[Last] dddd',
  sameElse: '~YYYY.M.D'
};

export type GraphModule = 'link' | 'post' | 'chat' | 'publish';

export const getModuleIcon = (mod: GraphModule): IconRef => {
  if (mod === 'link') {
    return 'Collection';
  }

  if (mod === 'post') {
    return 'Dashboard';
  }

  return _.capitalize(mod) as IconRef;
};

export function wait(ms: number) {
  return new Promise((resolve, reject) => {
    setTimeout(resolve, ms);
  });
}

export function parentPath(path: string) {
  return _.dropRight(path.split('/'), 1).join('/');
}

export const getChord = (e: KeyboardEvent) => {
  let chord = [e.key];
  if(e.metaKey) {
    chord.unshift('meta');
  }
  if(e.ctrlKey) {
    chord.unshift('ctrl');
  }
  return chord.join('+');
}

export function getResourcePath(workspace: Workspace, path: string, joined: boolean, mod: string) {
  const base = workspace.type === 'group' 
    ? `/~landscape${workspace.group}` 
    : workspace.type === 'home' 
    ? `/~landscape/home` 
    : `/~landscape/messages`;
  return `${base}/${joined ? 'resource' : 'join'}/${mod}${path}`
}

const DA_UNIX_EPOCH = bigInt('170141184475152167957503069145530368000'); // `@ud` ~1970.1.1
const DA_SECOND = bigInt('18446744073709551616'); // `@ud` ~s1
export function daToUnix(da: BigInteger) {
  // ported from +time:enjs:format in hoon.hoon
  const offset = DA_SECOND.divide(bigInt(2000));
  const epochAdjusted = offset.add(da.subtract(DA_UNIX_EPOCH));

  return Math.round(
    epochAdjusted.multiply(bigInt(1000)).divide(DA_SECOND).toJSNumber()
  );
}

export function unixToDa(unix: number) {
  const timeSinceEpoch = bigInt(unix).multiply(DA_SECOND).divide(bigInt(1000));
  return DA_UNIX_EPOCH.add(timeSinceEpoch);
}

export function dmCounterparty(resource: string) {
  const [,,ship,name] = resource.split('/');
  return ship === `~${window.ship}` ? `~${name.slice(4)}` : ship;
}

export function isDm(resource: string) {
  const [,,,name] = resource.split('/');
  return name.startsWith('dm--');
}

export function makePatDa(patda: string) {
  return bigInt(udToDec(patda));
}

export function udToDec(ud: string): string {
  return ud.replace(/\./g, '');
}

export function decToUd(str: string): string {
  return _.trimStart(
    f.flow(
      f.split(''),
      f.reverse,
      f.chunk(3),
      f.map(f.flow(f.reverse, f.join(''))),
      f.reverse,
      f.join('.')
    )(str),
    '0.'
  );
}

/**
 *  Clamp a number between a min and max
 */
export function clamp(x: number, min: number, max: number) {
  return Math.max(min, Math.min(max, x));
}

/**
 * Euclidean modulo
 */
export function modulo(x: number, mod: number) {
  return x < 0 ? (x % mod + mod) % mod : x % mod;
}

// color is a #000000 color
export function adjustHex(color: string, amount: number): string {
  return f.flow(
    f.split(''),
    f.chunk(2), // get RGB channels
    f.map(c => parseInt(c.join(''), 16)), // as hex
    f.map(c => clamp(c + amount, 0, 255).toString(16)), // adjust
    f.join(''),
    res => `#${res}` // format
  )(color.slice(1));
}

export function resourceAsPath(resource: any) {
  const { name, ship } = resource;
  return `/ship/~${ship}/${name}`;
}

export function uuid() {
  let str = '0v';
  str += Math.ceil(Math.random() * 8) + '.';
  for (let i = 0; i < 5; i++) {
    let _str = Math.ceil(Math.random() * 10000000).toString(32);
    _str = ('00000' + _str).substr(-5, 5);
    str += _str + '.';
  }

  return str.slice(0, -1);
}

/*
  Goes from:
    ~2018.7.17..23.15.09..5be5    // urbit @da
  To:
    (javascript Date object)
*/
export function daToDate(st: string) {
  const dub = function (n: string) {
    return parseInt(n) < 10 ? '0' + parseInt(n) : n.toString();
  };
  const da = st.split('..');
  const bigEnd = da[0].split('.');
  const lilEnd = da[1].split('.');
  const ds = `${bigEnd[0].slice(1)}-${dub(bigEnd[1])}-${dub(bigEnd[2])}T${dub(
    lilEnd[0]
  )}:${dub(lilEnd[1])}:${dub(lilEnd[2])}Z`;
  return new Date(ds);
}

/*
  Goes from:
    (javascript Date object)
  To:
    ~2018.7.17..23.15.09..5be5    // urbit @da
*/

export function dateToDa(d: Date, mil = false) {
  const fil = function (n: number) {
    return n >= 10 ? n : '0' + n;
  };
  return (
    `~${d.getUTCFullYear()}.` +
    `${d.getUTCMonth() + 1}.` +
    `${fil(d.getUTCDate())}..` +
    `${fil(d.getUTCHours())}.` +
    `${fil(d.getUTCMinutes())}.` +
    `${fil(d.getUTCSeconds())}` +
    `${mil ? '..0000' : ''}`
  );
}

export function deSig(ship: string): string {
  if (!ship) {
    return '';
  }
  return ship.replace('~', '');
}

export function uxToHex(ux: string) {
  if (ux.length > 2 && ux.substr(0, 2) === '0x') {
    const value = ux.substr(2).replace('.', '').padStart(6, '0');
    return value;
  }

  const value = ux.replace('.', '').padStart(6, '0');
  return value;
}

export const hexToUx = (hex) => {
  const ux = f.flow(
    f.chunk(4),
    // eslint-disable-next-line prefer-arrow-callback
    f.map(x => _.dropWhile(x, function(y: unknown) {
      return y === 0;
    }).join('')),
    f.join('.')
  )(hex.split(''));
  return `0x${ux}`;
};

export function writeText(str: string | null): Promise<void> {
  return new Promise<void>((resolve, reject) => {
    const range = document.createRange();
    range.selectNodeContents(document.body);
    document?.getSelection()?.addRange(range);

    let success = false;
    function listener(e) {
      e.clipboardData.setData('text/plain', str);
      e.preventDefault();
      success = true;
    }
    document.addEventListener('copy', listener);
    document.execCommand('copy');
    document.removeEventListener('copy', listener);

    document?.getSelection()?.removeAllRanges();

    success ? resolve() : reject();
  }).catch((error) => {
    console.error(error);
  });
}

// trim patps to match dojo, chat-cli
export function cite(ship: string): string {
  let patp = ship,
    shortened = '';
  if (patp === null || patp === '') {
    return '';
  }
  if (patp.startsWith('~')) {
    patp = patp.substr(1);
  }
  // comet
  if (patp.length === 56) {
    shortened = '~' + patp.slice(0, 6) + '_' + patp.slice(50, 56);
    return shortened;
  }
  // moon
  if (patp.length === 27) {
    shortened = '~' + patp.slice(14, 20) + '^' + patp.slice(21, 27);
    return shortened;
  }
  return `~${patp}`;
}

export function alphabeticalOrder(a: string, b: string) {
  return a.toLowerCase().localeCompare(b.toLowerCase());
}

export function lengthOrder(a: string, b: string) {
  return b.length - a.length;
}

export const keys = <T extends {}>(o: T) => Object.keys(o) as (keyof T)[];

//  TODO: deprecated
export function alphabetiseAssociations(associations: any) {
  const result = {};
  Object.keys(associations)
    .sort((a, b) => {
      let aName = a.substr(1);
      let bName = b.substr(1);
      if (associations[a].metadata && associations[a].metadata.title) {
        aName =
          associations[a].metadata.title !== ''
            ? associations[a].metadata.title
            : a.substr(1);
      }
      if (associations[b].metadata && associations[b].metadata.title) {
        bName =
          associations[b].metadata.title !== ''
            ? associations[b].metadata.title
            : b.substr(1);
      }
      return alphabeticalOrder(aName, bName);
    })
    .map((each) => {
      result[each] = associations[each];
    });
  return result;
}

// encode the string into @ta-safe format, using logic from +wood.
// for example, 'some Chars!' becomes '~.some.~43.hars~21.'
//
export function stringToTa(str: string) {
  let out = '';
  for (let i = 0; i < str.length; i++) {
    const char = str[i];
    let add = '';
    switch (char) {
      case ' ':
        add = '.';
        break;
      case '.':
        add = '~.';
        break;
      case '~':
        add = '~~';
        break;
      default:
        const charCode = str.charCodeAt(i);
        if (
          (charCode >= 97 && charCode <= 122) || // a-z
          (charCode >= 48 && charCode <= 57) || // 0-9
          char === '-'
        ) {
          add = char;
        } else {
          // TODO behavior for unicode doesn't match +wood's,
          //     but we can probably get away with that for now.
          add = '~' + charCode.toString(16) + '.';
        }
    }
    out = out + add;
  }
  return '~.' + out;
}

export function amOwnerOfGroup(groupPath: string) {
  if (!groupPath)
    return false;
  const groupOwner = /(\/~)?\/~([a-z-]{3,})\/.*/.exec(groupPath)?.[2];
  return window.ship === groupOwner;
}

export function getContactDetails(contact: any) {
  const member = !contact;
  contact = contact || {
    nickname: '',
    avatar: null,
    color: '0x0'
  };
  const nickname = contact.nickname || '';
  const color = uxToHex(contact.color || '0x0');
  const avatar = contact.avatar || null;
  return { nickname, color, member, avatar };
}

export function stringToSymbol(str: string) {
  const ascii = anyAscii(str);
  let result = '';
  for (let i = 0; i < ascii.length; i++) {
    const n = ascii.charCodeAt(i);
    if ((n >= 97 && n <= 122) || (n >= 48 && n <= 57)) {
      result += ascii[i];
    } else if (n >= 65 && n <= 90) {
      result += String.fromCharCode(n + 32);
    } else {
      result += '-';
    }
  }
  result = result.replace(/^[\-\d]+|\-+/g, '-');
  result = result.replace(/^\-+|\-+$/g, '');
  if (result === '') {
    return dateToDa(new Date());
  }
  return result;
}
/**
 * Formats a numbers as a `@ud` inserting dot where needed
 */
export function numToUd(num: number) {
  return f.flow(
    f.split(''),
    f.reverse,
    f.chunk(3),
    f.reverse,
    f.map(s => s.join('')),
    f.join('.')
  )(num.toString());
}

export function usePreventWindowUnload(shouldPreventDefault: boolean, message = 'You have unsaved changes. Are you sure you want to exit?') {
  useEffect(() => {
    if (!shouldPreventDefault)
      return;
    const handleBeforeUnload = (event) => {
      event.preventDefault();
      return message;
    };
    window.addEventListener('beforeunload', handleBeforeUnload);
    window.onbeforeunload = handleBeforeUnload;
    return () => {
      window.removeEventListener('beforeunload', handleBeforeUnload);
      // @ts-ignore
      window.onbeforeunload = undefined;
    };
  }, [shouldPreventDefault]);
}

export function pluralize(text: string, isPlural = false, vowel = false) {
  return isPlural ? `${text}s` : `${vowel ? 'an' : 'a'} ${text}`;
}

// Hide is an optional second parameter for when this function is used in class components
export function useShowNickname(contact: Contact | null, hide?: boolean): boolean {
  const hideState = useSettingsState(state => state.calm.hideNicknames);
  const hideNicknames = typeof hide !== 'undefined' ? hide : hideState;
  return Boolean(contact && contact.nickname && !hideNicknames);
}

interface useHoveringInterface {
  hovering: boolean;
  bind: {
    onMouseOver: () => void,
    onMouseLeave: () => void
  }
}

export const useHovering = (): useHoveringInterface => {
  const [hovering, setHovering] = useState(false);
  const onMouseOver = useCallback(() => setHovering(true), []);
  const onMouseLeave = useCallback(() => setHovering(false), []);
  const bind = useMemo(() => ({
    onMouseOver,
    onMouseLeave
  }), [onMouseLeave, onMouseOver]);

  return useMemo(() => ({ hovering, bind }), [hovering, bind]);
};

const DM_REGEX = /ship\/~([a-z]|-)*\/dm--/;
export function getItemTitle(association: Association): string {
  if (DM_REGEX.test(association.resource)) {
    const [, , ship, name] = association.resource.split('/');
    if (ship.slice(1) === window.ship) {
      return cite(`~${name.slice(4)}`);
    }
    return cite(ship);
  }
  return association.metadata.title ?? association.resource ?? '';
}
<|MERGE_RESOLUTION|>--- conflicted
+++ resolved
@@ -1,17 +1,13 @@
 /* eslint-disable max-lines */
 import { Association, Contact } from '@urbit/api';
 import anyAscii from 'any-ascii';
-<<<<<<< HEAD
-import {Workspace} from '~/types';
-=======
 import bigInt, { BigInteger } from 'big-integer';
 import { enableMapSet } from 'immer';
 import _ from 'lodash';
 import f from 'lodash/fp';
 import { useCallback, useEffect, useMemo, useState } from 'react';
-import { IconRef } from '~/types';
+import { IconRef, Workspace } from '~/types';
 import useSettingsState from '../state/settings';
->>>>>>> eedef4ea
 
 enableMapSet();
 
