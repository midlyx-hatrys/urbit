--- conflicted
+++ resolved
@@ -2,28 +2,16 @@
 import _ from 'lodash';
 import { patp2dec } from 'urbit-ob';
 import f, { compose, memoize } from 'lodash/fp';
-import bigInt, { BigInteger } from 'big-integer';
 import { Association, Contact, Patp } from '@urbit/api';
 import produce, { enableMapSet } from 'immer';
 import useSettingsState from '../state/settings';
 /* eslint-disable max-lines */
-<<<<<<< HEAD
 import anyAscii from 'any-ascii';
-import { IconRef } from '~/types';
-=======
 import { sigil as sigiljs, stringRenderer } from '@tlon/sigil-js';
-import { Association, Contact } from '@urbit/api';
-import anyAscii from 'any-ascii';
 import bigInt, { BigInteger } from 'big-integer';
-import { enableMapSet } from 'immer';
-import _ from 'lodash';
-import f from 'lodash/fp';
-import React, { useCallback, useEffect, useMemo, useState } from 'react';
 import { foregroundFromBackground } from '~/logic/lib/sigil';
 import { IconRef, Workspace } from '~/types';
 import useContactState from '../state/contact';
-import useSettingsState from '../state/settings';
->>>>>>> e5514b13
 
 enableMapSet();
 
@@ -60,6 +48,22 @@
 
 export function parentPath(path: string) {
   return _.dropRight(path.split('/'), 1).join('/');
+}
+
+/**
+ * undefined -> initial
+ * null -> disabled feed
+ * string -> enabled feed
+ */
+export function getFeedPath(association: Association): string | null | undefined {
+  const { metadata } = association;
+  if(metadata.config && 'group' in metadata?.config && metadata.config?.group) {
+    if ('resource' in metadata.config.group) {
+      return metadata.config.group.resource;
+    }
+    return null;
+  }
+  return undefined;
 }
 
 export const getChord = (e: KeyboardEvent) => {
