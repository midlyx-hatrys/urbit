// Singleton that manages GCP token state.
//
// To use:
//
// 1. call configure with a GlobalApi and GlobalStore.
// 2. call start() to start the token refresh loop.
//
// If the ship does not have GCP storage configured, we don't try to
// get a token. If GCP storage is configured, we try to invoke the GCP
// get-token thread on the ship until it gives us an access token. Once
// we have a token, we refresh it every hour or so according to its
// intrinsic expiry.
//
//
import GlobalApi from '../api/global';
import useStorageState from '../state/storage';


class GcpManager {
  #api: GlobalApi | null = null;

  configure(api: GlobalApi) {
    this.#api = api;
  }

  #running = false;
  #timeoutId: ReturnType<typeof setTimeout> | null = null;

  start() {
    if (this.#running) {
      console.warn('GcpManager already running');
      return;
    }
    if (!this.#api) {
      console.error('GcpManager must have api set');
      return;
    }
    this.#running = true;
    this.refreshLoop();
  }

  stop() {
    if (!this.#running) {
      console.warn('GcpManager already stopped');
      console.assert(this.#timeoutId === null);
      return;
    }
    this.#running = false;
    if (this.#timeoutId !== null) {
      clearTimeout(this.#timeoutId);
      this.#timeoutId = null;
    }
  }

  restart() {
    if (this.#running) {
      this.stop();
    }
    this.start();
  }

  #consecutiveFailures: number = 0;
<<<<<<< HEAD

  private isConfigured() {
    return useStorageState.getState().gcp.configured;
  }
=======
  #configured: boolean = false;
>>>>>>> baf365b6

  private refreshLoop() {
    if (!this.#configured) {
      this.#api!.gcp.isConfigured()
        .then((configured) => {
          if (configured === undefined) {
            throw new Error("can't check whether GCP is configured?");
          }
          this.#configured = configured;
          if (this.#configured) {
            this.refreshLoop();
          } else {
            console.log('GcpManager: GCP storage not configured; stopping.');
            this.stop();
          }
        })
        .catch((reason) => {
          console.error('GcpManager failure; stopping.', reason);
          this.stop();
        });
      return;
    }
    this.#api!.gcp.getToken()
      .then(() => {
        const token = useStorageState.getState().gcp.token;
        if (token) {
          this.#consecutiveFailures = 0;
          const interval = this.refreshInterval(token.expiresIn);
          console.log('GcpManager got token; refreshing after', interval);
          this.refreshAfter(interval);
        } else {
          throw new Error('thread succeeded, but returned no token?');
        }
      })
      .catch((reason) => {
        this.#consecutiveFailures++;
        console.warn('GcpManager token refresh failed; retrying with backoff');
        this.refreshAfter(this.backoffInterval());
      });
  }

  private refreshAfter(durationMs) {
    if (!this.#running) {
      return;
    }
    if (this.#timeoutId !== null) {
      console.warn('GcpManager already has a timeout set');
      return;
    }
    this.#timeoutId = setTimeout(() => {
      this.#timeoutId = null;
      this.refreshLoop();
    }, durationMs);
  }

  private refreshInterval(expiresIn: number) {
    // Give ourselves a minute for processing delays, but never refresh sooner
    // than 30 minutes from now. (The expiry window should be about an hour.)
    return Math.max(30 * 60_000, expiresIn - 60_000);
  }

  private backoffInterval() {
    // exponential backoff.
    const slotMs = 5_000;
    const maxSlot = 60;   // 5 minutes
    const backoffSlots =
      Math.floor(Math.random() * Math.min(maxSlot, this.#consecutiveFailures));
    return slotMs * backoffSlots;
  }
}

const instance = new GcpManager();
Object.freeze(instance);

export default instance;<|MERGE_RESOLUTION|>--- conflicted
+++ resolved
@@ -60,14 +60,7 @@
   }
 
   #consecutiveFailures: number = 0;
-<<<<<<< HEAD
-
-  private isConfigured() {
-    return useStorageState.getState().gcp.configured;
-  }
-=======
   #configured: boolean = false;
->>>>>>> baf365b6
 
   private refreshLoop() {
     if (!this.#configured) {
