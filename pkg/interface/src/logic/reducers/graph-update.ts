--- conflicted
+++ resolved
@@ -1,12 +1,9 @@
 import { GraphNode } from '@urbit/api';
 import BigIntOrderedMap from '@urbit/api/lib/BigIntOrderedMap';
-<<<<<<< HEAD
 import BigIntArrayOrderedMap, {
   arrToString,
   stringToArr
 } from '@urbit/api/lib/BigIntArrayOrderedMap';
-=======
->>>>>>> 9487ec16
 import bigInt, { BigInteger } from 'big-integer';
 import produce from 'immer';
 import _ from 'lodash';
@@ -55,7 +52,6 @@
   }
   return state;
 };
-<<<<<<< HEAD
 
 const addNodesFlat = (json: any, state: GraphState): GraphState => {
   const data = _.get(json, 'add-nodes', false);
@@ -124,8 +120,6 @@
   }
   return state;
 };
-=======
->>>>>>> 9487ec16
 
 const keys = (json, state: GraphState): GraphState => {
   const data = _.get(json, 'keys', false);
@@ -163,13 +157,10 @@
       state.graphs = {};
     }
 
-<<<<<<< HEAD
     if (!('flatGraphs' in state)) {
       state.flatGraphs = {};
     }
 
-=======
->>>>>>> 9487ec16
     const resource = data.resource.ship + '/' + data.resource.name;
     state.graphs[resource] = new BigIntOrderedMap();
     state.graphTimesentMap[resource] = {};
@@ -190,13 +181,10 @@
       // @ts-ignore investigate zustand types
       state.graphs = {};
     }
-<<<<<<< HEAD
 
     if (!('graphs' in state)) {
       state.flatGraphs = {};
     }
-=======
->>>>>>> 9487ec16
     const resource = data.ship + '/' + data.name;
     state.graphKeys.delete(resource);
     delete state.graphs[resource];
@@ -262,17 +250,8 @@
     if (state.graphTimesentMap[resource][timestamp]) {
       const index = state.graphTimesentMap[resource][timestamp];
 
-<<<<<<< HEAD
       if (index.split('/').length === 0) { return graph; }
       const indexArr = stringToArr(index);
-=======
-      if (index.split('/').length === 0) {
- return graph;
-}
-      const indexArr = index.split('/').slice(1).map((ind) => {
-        return bigInt(ind);
-      });
->>>>>>> 9487ec16
 
       delete state.graphTimesentMap[resource][timestamp];
 
@@ -280,7 +259,6 @@
         graph = _remove(graph, indexArr);
       }
 
-<<<<<<< HEAD
       if (flatGraph) {
         flatGraph = flatGraph.delete(indexArr);
       }
@@ -297,28 +275,13 @@
     }
     
     return [graph, flatGraph, threadGraphs];
-=======
-    graph = _killByFuzzyTimestamp(graph, resource, post['time-sent']);
-    graph = _killByFuzzyTimestamp(graph, resource, post['time-sent'] - 1);
-    graph = _killByFuzzyTimestamp(graph, resource, post['time-sent'] + 1);
-    return graph;
->>>>>>> 9487ec16
   };
 
   const data = _.get(json, 'add-nodes', false);
   if (data) {
-<<<<<<< HEAD
     if (!('graphs' in state)) { return state; }
     if (!('flatGraphs' in state)) { return state; }
     if (!('threadGraphs' in state)) { return state; }
-
-    const resource = data.resource.ship + '/' + data.resource.name;
-    if (!(resource in state.graphs)) {
-      state.graphs[resource] = new BigIntOrderedMap();
-=======
-    if (!('graphs' in state)) {
- return state;
-}
 
     const resource = data.resource.ship + '/' + data.resource.name;
     if (!(resource in state.graphs)) {
@@ -329,7 +292,6 @@
         //  unnecessary memory usage
         return state;
       }
->>>>>>> 9487ec16
     }
     
     if (!(resource in state.graphTimesentMap)) {
@@ -347,9 +309,8 @@
     });
 
     indices.forEach((index) => {
-      const node = data.nodes[index];
+      let node = data.nodes[index];
       const old = state.graphs[resource].size;
-<<<<<<< HEAD
      
       if (index.split('/').length === 0) { return state; }
       const indexArr = stringToArr(index);
@@ -374,21 +335,6 @@
       }
 
       const newSize = state.graphs[resource].size;
-=======
-      state.graphs[resource] = _removePending(state.graphs[resource], node.post, resource);
-      const newSize = state.graphs[resource].size;
-
-      if (index.split('/').length === 0) {
- return;
-}
-      const indexArr = index.split('/').slice(1).map((ind) => {
-        return bigInt(ind);
-      });
-
-      if (indexArr.length === 0) {
- return state;
-}
->>>>>>> 9487ec16
 
       if (node.post.pending) {
         state.graphTimesentMap[resource][node.post['time-sent']] = index;
@@ -477,13 +423,7 @@
       if (index.split('/').length === 0) {
  return;
 }
-<<<<<<< HEAD
       const indexArr = stringToArr(index);
-=======
-      const indexArr = index.split('/').slice(1).map((ind) => {
-        return bigInt(ind);
-      });
->>>>>>> 9487ec16
       state.graphs[res] = _remove(state.graphs[res], indexArr);
     });
   }
