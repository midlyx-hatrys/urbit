--- conflicted
+++ resolved
@@ -236,9 +236,8 @@
   const _remove = (graph, index) => {
     const child = graph.get(index[0]);
     if (index.length === 1) {
-<<<<<<< HEAD
         if (child) {
-          graph.set(index[0], {
+          return graph.set(index[0], {
             post: child.post.hash || '',
             children: child.children 
           });
@@ -246,9 +245,7 @@
     } else {
       if (child) {
         _remove(child.children, index.slice(1));
-        graph.set(index[0], child);
-=======
-        return graph.delete(index[0]);
+        return graph.set(index[0], child);
       } else {
         const child = graph.get(index[0]);
         if (child) {
@@ -257,7 +254,6 @@
           }));
         }
         return graph;
->>>>>>> 4b6f390a
       }
     }
   };
