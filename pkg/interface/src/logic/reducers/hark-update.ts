import {
  Notifications,
  NotifIndex,
  NotificationGraphConfig,
  GroupNotificationsConfig,
  UnreadStats,
  Timebox
} from '@urbit/api';
import { makePatDa } from '~/logic/lib/util';
import _ from 'lodash';
import { BigIntOrderedMap } from '../lib/BigIntOrderedMap';
import useHarkState, { HarkState } from '../state/hark';
import { compose } from 'lodash/fp';
import { reduceState } from '../state/base';
import bigInt, {BigInteger} from 'big-integer';

export const HarkReducer = (json: any) => {
  const data = _.get(json, 'harkUpdate', false);
  if (data) {
<<<<<<< HEAD
    reduce(data);
=======
    reduceState(useHarkState, data, [reduce]);
>>>>>>> baf365b6
  }
  const graphHookData = _.get(json, 'hark-graph-hook-update', false);
  if (graphHookData) {
    reduceState<HarkState, any>(useHarkState, graphHookData, [
      graphInitial,
      graphIgnore,
      graphListen,
      graphWatchSelf,
      graphMentions,
    ]);
  }
  const groupHookData = _.get(json, 'hark-group-hook-update', false);
  if (groupHookData) {
    reduceState<HarkState, any>(useHarkState, groupHookData, [
      groupInitial,
      groupListen,
      groupIgnore,
    ]);
  }
};

<<<<<<< HEAD
function reduce(data) {
  reduceState<HarkState, any>(useHarkState, data, [
=======
function reduce(data, state) {
  const reducers = [
    calculateCount,
>>>>>>> baf365b6
    unread,
    read,
    archive,
    timebox,
    more,
    dnd,
    added,
    unreads,
    readEach,
    readSince,
    unreadSince,
    unreadEach,
    seenIndex,
    removeGraph,
    readAll,
<<<<<<< HEAD
    calculateCount
  ]);
=======
  ];
  const reducer = compose(reducers.map(r => s => {
    return r(data, s);
  }));
  return reducer(state);
>>>>>>> baf365b6
}

function calculateCount(json: any, state: HarkState) {
  let count = 0;
  _.forEach(state.unreads.graph, (graphs) => {
    _.forEach(graphs, graph => {
      count += (graph?.notifications || []).length;
    });
  });
  _.forEach(state.unreads.group, group => {
    count += (group?.notifications || []).length;
  })
  state.notificationsCount = count;
  return state;
}

function groupInitial(json: any, state: HarkState): HarkState {
  const data = _.get(json, 'initial', false);
  if (data) {
    state.notificationsGroupConfig = data;
  }
  return state;
}

function graphInitial(json: any, state: HarkState): HarkState {
  const data = _.get(json, 'initial', false);
  if (data) {
    state.notificationsGraphConfig = data;
  }
  return state;
}

function graphListen(json: any, state: HarkState): HarkState {
  const data = _.get(json, 'listen', false);
  if (data) {
    state.notificationsGraphConfig.watching = [
      ...state.notificationsGraphConfig.watching,
      data
    ];
  }
  return state;
}

function graphIgnore(json: any, state: HarkState): HarkState {
  const data = _.get(json, 'ignore', false);
  if (data) {
    state.notificationsGraphConfig.watching = state.notificationsGraphConfig.watching.filter(
      ({ graph, index }) => !(graph === data.graph && index === data.index)
    );
  }
  return state;
}

function groupListen(json: any, state: HarkState): HarkState {
  const data = _.get(json, 'listen', false);
  if (data) {
    state.notificationsGroupConfig = [...state.notificationsGroupConfig, data];
  }
  return state;
}

function groupIgnore(json: any, state: HarkState): HarkState {
  const data = _.get(json, 'ignore', false);
  if (data) {
    state.notificationsGroupConfig = state.notificationsGroupConfig.filter(
      n => n !== data
    );
  }
  return state;
}

function graphMentions(json: any, state: HarkState): HarkState {
  const data = _.get(json, 'set-mentions', undefined);
  if (!_.isUndefined(data)) {
    state.notificationsGraphConfig.mentions = data;
  }
  return state;
}

function graphWatchSelf(json: any, state: HarkState): HarkState {
  const data = _.get(json, 'set-watch-on-self', undefined);
  if (!_.isUndefined(data)) {
    state.notificationsGraphConfig.watchOnSelf = data;
  }
  return state;
}

function readAll(json: any, state: HarkState): HarkState {
  const data = _.get(json, 'read-all');
  if(data) { 
    state = clearState(state);
  }
  return state;
}

function removeGraph(json: any, state: HarkState): HarkState {
  const data = _.get(json, 'remove-graph');
  if(data) {
    delete state.unreads.graph[data];
  }
  return state;
}

function seenIndex(json: any, state: HarkState): HarkState {
  const data = _.get(json, 'seen-index');
  if(data) {
    state = updateNotificationStats(state, data.index, 'last', () => data.time);
  }
  return state;
}

function readEach(json: any, state: HarkState): HarkState {
  const data = _.get(json, 'read-each');
  if (data) {
<<<<<<< HEAD
    state = updateUnreads(state, data.index, u => u.delete(data.target));
=======
    updateUnreads(state, data.index, u => u.delete(data.target));
>>>>>>> baf365b6
  }
  return state;
}

function readSince(json: any, state: HarkState): HarkState {
  const data = _.get(json, 'read-count');
  if(data) {
    state = updateUnreadCount(state, data, () => 0);
  }
  return state;
}

function unreadSince(json: any, state: HarkState): HarkState {
  const data = _.get(json, 'unread-count');
  if(data) {
    state = updateUnreadCount(state, data.index, u => u + 1);
  }
  return state;
}

function unreadEach(json: any, state: HarkState): HarkState {
  const data = _.get(json, 'unread-each');
  if(data) {
    state = updateUnreads(state, data.index, us => us.add(data.target));
  }
  return state;
}

function unreads(json: any, state: HarkState): HarkState {
  const data = _.get(json, 'unreads');
  if(data) {
    state = clearState(state);
    data.forEach(({ index, stats }) => {
      const { unreads, notifications, last } = stats;
      updateNotificationStats(state, index, 'last', () => last);
      _.each(notifications, ({ time, index }) => {
        addNotificationToUnread(state, index, makePatDa(time));
      });
      if('count' in unreads) {
        state = updateUnreadCount(state, index, (u = 0) => u + unreads.count);
      } else {
<<<<<<< HEAD
        state = updateUnreads(state, index, s => new Set());
=======
        updateUnreads(state, index, s => new Set());
>>>>>>> baf365b6
        unreads.each.forEach((u: string) => {
          state = updateUnreads(state, index, s => s.add(u));
        });
      }
    });
  }
  return state;
}

function clearState(state: HarkState): HarkState {
  const initialState = {
    notifications: new BigIntOrderedMap<Timebox>(),
    archivedNotifications: new BigIntOrderedMap<Timebox>(),
    notificationsGroupConfig: [],
    notificationsGraphConfig: {
      watchOnSelf: false,
      mentions: false,
      watching: []
    },
    unreads: {
      graph: {},
      group: {}
    },
    notificationsCount: 0
  };
  Object.assign(state, initialState);

<<<<<<< HEAD
  Object.keys(initialState).forEach((key) => {
    state[key] = initialState[key];
  });
=======
>>>>>>> baf365b6
  return state;
}

function updateUnreadCount(state: HarkState, index: NotifIndex, count: (c: number) => number): HarkState {
  if(!('graph' in index)) {
    return state;
  }
  const property = [index.graph.graph, index.graph.index, 'unreads'];
  const curr = _.get(state.unreads.graph, property, 0);
  const newCount = count(curr);
  _.set(state.unreads.graph, property, newCount);
  return state;
}

function updateUnreads(state: HarkState, index: NotifIndex, f: (us: Set<string>) => void): HarkState {
  if(!('graph' in index)) {
    return state;
  }
  let unreads = _.get(state.unreads.graph, [index.graph.graph, index.graph.index, 'unreads'], new Set<string>());
  f(unreads);

  _.set(state.unreads.graph, [index.graph.graph, index.graph.index, 'unreads'], unreads);
  return state;
}

function addNotificationToUnread(state: HarkState, index: NotifIndex, time: BigInteger) {
  if('graph' in index) {
    const path = [index.graph.graph, index.graph.index, 'notifications'];
    const curr = _.get(state.unreads.graph, path, []);
    _.set(state.unreads.graph, path,
      [
        ...curr.filter(c => !(c.time.eq(time) && notifIdxEqual(c.index, index))),
        { time, index}
      ]
    );
  } else if ('group' in index) {
    const path = [index.group.group, 'notifications'];
    const curr = _.get(state.unreads.group, path, []);
    _.set(state.unreads.group, path,
      [
        ...curr.filter(c => !(c.time.eq(time) && notifIdxEqual(c.index, index))),
        { time, index}
      ]
    );
  }
}

function removeNotificationFromUnread(state: HarkState, index: NotifIndex, time: BigInteger) {
  if('graph' in index) {
    const path = [index.graph.graph, index.graph.index, 'notifications'];
    const curr = _.get(state.unreads.graph, path, []);
    _.set(state.unreads.graph, path,
      curr.filter(c => !(c.time.eq(time) && notifIdxEqual(c.index, index))),
    );
  } else if ('group' in index) {
    const path = [index.group.group, 'notifications'];
    const curr = _.get(state.unreads.group, path, []);
    _.set(state.unreads.group, path,
      curr.filter(c => !(c.time.eq(time) && notifIdxEqual(c.index, index))),
    );
  }
}

function updateNotificationStats(state: HarkState, index: NotifIndex, statField: 'unreads' | 'last', f: (x: number) => number) {

    if('graph' in index) {
      const curr = _.get(state.unreads.graph, [index.graph.graph, index.graph.index, statField], 0);
      _.set(state.unreads.graph, [index.graph.graph, index.graph.index, statField], f(curr));
    } else if('group' in index) {
      const curr = _.get(state.unreads.group, [index.group.group, statField], 0);
      _.set(state.unreads.group, [index.group.group, statField], f(curr));
    }
}

function added(json: any, state: HarkState): HarkState {
  const data = _.get(json, 'added', false);
  if (data) {
    const { index, notification } = data;
    const time = makePatDa(data.time);
    const timebox = state.notifications.get(time) || [];
    addNotificationToUnread(state, index, time);

    const arrIdx = timebox.findIndex(idxNotif =>
      notifIdxEqual(index, idxNotif.index)
    );
    if (arrIdx !== -1) {
      timebox[arrIdx] = { index, notification };
      state.notifications.set(time, timebox);
    } else {
      state.notifications.set(time, [...timebox, { index, notification }]);
    }
  }
  return state;
}

const dnd = (json: any, state: HarkState): HarkState => {
  const data = _.get(json, 'set-dnd', undefined);
  if (!_.isUndefined(data)) {
    state.doNotDisturb = data;
  }
  return state;
};

const timebox = (json: any, state: HarkState): HarkState => {
  const data = _.get(json, 'timebox', false);
  if (data) {
    const time = makePatDa(data.time);
    if (!data.archive) {
      state.notifications.set(time, data.notifications);
    }
  }
  return state;
};

function more(json: any, state: HarkState): HarkState {
  const data = _.get(json, 'more', false);
  if (data) {
<<<<<<< HEAD
    _.forEach(data, d => reduce(d));
=======
    _.forEach(data, d => {
      reduce(d, state);
    });
>>>>>>> baf365b6
  }
  return state;
}

function notifIdxEqual(a: NotifIndex, b: NotifIndex) {
  if ('graph' in a && 'graph' in b) {
    return (
      a.graph.graph === b.graph.graph &&
      a.graph.group === b.graph.group &&
      a.graph.module === b.graph.module &&
      a.graph.description === b.graph.description
    );
  } else if ('group' in a && 'group' in b) {
    return (
      a.group.group === b.group.group &&
      a.group.description === b.group.description
    );
  }
  return false;
}

function setRead(
  time: string,
  index: NotifIndex,
  read: boolean,
  state: HarkState
): HarkState {
  const patDa = makePatDa(time);
  const timebox = state.notifications.get(patDa);
  if (_.isNull(timebox)) {
    console.warn('Modifying nonexistent timebox');
    return state;
  }
  const arrIdx = timebox.findIndex(idxNotif =>
    notifIdxEqual(index, idxNotif.index)
  );
  if (arrIdx === -1) {
    console.warn('Modifying nonexistent index');
    return state;
  }
  timebox[arrIdx].notification.read = read;
  state.notifications.set(patDa, timebox);
  return state;
}

function read(json: any, state: HarkState): HarkState {
  const data = _.get(json, 'read-note', false);
  if (data) {
    const { time, index } = data;
    removeNotificationFromUnread(state, index, makePatDa(time));
    setRead(time, index, true, state);
  }
  return state;
}

function unread(json: any, state: HarkState): HarkState {
  const data = _.get(json, 'unread-note', false);
  if (data) {
    const { time, index } = data;
    addNotificationToUnread(state, index, makePatDa(time));
    setRead(time, index, false, state);
  }
  return state;
}

function archive(json: any, state: HarkState): HarkState {
  const data = _.get(json, 'archive', false);
  if (data) {
    const { index } = data;
    removeNotificationFromUnread(state, index, makePatDa(data.time))
    const time = makePatDa(data.time);
    const timebox = state.notifications.get(time);
    if (!timebox) {
      console.warn('Modifying nonexistent timebox');
      return state;
    }
    const [archived, unarchived] = _.partition(timebox, idxNotif =>
      notifIdxEqual(index, idxNotif.index)
    );
    if(unarchived.length === 0) {
      console.log('deleting entire timebox');
      state.notifications.delete(time);
    } else {
      state.notifications.set(time, unarchived);
    }
  }
  return state;
}<|MERGE_RESOLUTION|>--- conflicted
+++ resolved
@@ -17,11 +17,7 @@
 export const HarkReducer = (json: any) => {
   const data = _.get(json, 'harkUpdate', false);
   if (data) {
-<<<<<<< HEAD
-    reduce(data);
-=======
     reduceState(useHarkState, data, [reduce]);
->>>>>>> baf365b6
   }
   const graphHookData = _.get(json, 'hark-graph-hook-update', false);
   if (graphHookData) {
@@ -43,14 +39,9 @@
   }
 };
 
-<<<<<<< HEAD
-function reduce(data) {
-  reduceState<HarkState, any>(useHarkState, data, [
-=======
 function reduce(data, state) {
   const reducers = [
     calculateCount,
->>>>>>> baf365b6
     unread,
     read,
     archive,
@@ -66,16 +57,11 @@
     seenIndex,
     removeGraph,
     readAll,
-<<<<<<< HEAD
-    calculateCount
-  ]);
-=======
   ];
   const reducer = compose(reducers.map(r => s => {
     return r(data, s);
   }));
   return reducer(state);
->>>>>>> baf365b6
 }
 
 function calculateCount(json: any, state: HarkState) {
@@ -166,7 +152,7 @@
 function readAll(json: any, state: HarkState): HarkState {
   const data = _.get(json, 'read-all');
   if(data) { 
-    state = clearState(state);
+    clearState(state);
   }
   return state;
 }
@@ -182,7 +168,7 @@
 function seenIndex(json: any, state: HarkState): HarkState {
   const data = _.get(json, 'seen-index');
   if(data) {
-    state = updateNotificationStats(state, data.index, 'last', () => data.time);
+    updateNotificationStats(state, data.index, 'last', () => data.time);
   }
   return state;
 }
@@ -190,11 +176,7 @@
 function readEach(json: any, state: HarkState): HarkState {
   const data = _.get(json, 'read-each');
   if (data) {
-<<<<<<< HEAD
-    state = updateUnreads(state, data.index, u => u.delete(data.target));
-=======
     updateUnreads(state, data.index, u => u.delete(data.target));
->>>>>>> baf365b6
   }
   return state;
 }
@@ -202,7 +184,7 @@
 function readSince(json: any, state: HarkState): HarkState {
   const data = _.get(json, 'read-count');
   if(data) {
-    state = updateUnreadCount(state, data, () => 0);
+    updateUnreadCount(state, data, () => 0);
   }
   return state;
 }
@@ -210,7 +192,7 @@
 function unreadSince(json: any, state: HarkState): HarkState {
   const data = _.get(json, 'unread-count');
   if(data) {
-    state = updateUnreadCount(state, data.index, u => u + 1);
+    updateUnreadCount(state, data.index, u => u + 1);
   }
   return state;
 }
@@ -218,7 +200,7 @@
 function unreadEach(json: any, state: HarkState): HarkState {
   const data = _.get(json, 'unread-each');
   if(data) {
-    state = updateUnreads(state, data.index, us => us.add(data.target));
+    updateUnreads(state, data.index, us => us.add(data.target));
   }
   return state;
 }
@@ -226,7 +208,7 @@
 function unreads(json: any, state: HarkState): HarkState {
   const data = _.get(json, 'unreads');
   if(data) {
-    state = clearState(state);
+    clearState(state);
     data.forEach(({ index, stats }) => {
       const { unreads, notifications, last } = stats;
       updateNotificationStats(state, index, 'last', () => last);
@@ -234,15 +216,11 @@
         addNotificationToUnread(state, index, makePatDa(time));
       });
       if('count' in unreads) {
-        state = updateUnreadCount(state, index, (u = 0) => u + unreads.count);
+        updateUnreadCount(state, index, (u = 0) => u + unreads.count);
       } else {
-<<<<<<< HEAD
-        state = updateUnreads(state, index, s => new Set());
-=======
         updateUnreads(state, index, s => new Set());
->>>>>>> baf365b6
         unreads.each.forEach((u: string) => {
-          state = updateUnreads(state, index, s => s.add(u));
+          updateUnreads(state, index, s => s.add(u));
         });
       }
     });
@@ -268,12 +246,6 @@
   };
   Object.assign(state, initialState);
 
-<<<<<<< HEAD
-  Object.keys(initialState).forEach((key) => {
-    state[key] = initialState[key];
-  });
-=======
->>>>>>> baf365b6
   return state;
 }
 
@@ -391,13 +363,9 @@
 function more(json: any, state: HarkState): HarkState {
   const data = _.get(json, 'more', false);
   if (data) {
-<<<<<<< HEAD
-    _.forEach(data, d => reduce(d));
-=======
     _.forEach(data, d => {
       reduce(d, state);
     });
->>>>>>> baf365b6
   }
   return state;
 }
