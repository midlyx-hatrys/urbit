--- conflicted
+++ resolved
@@ -338,11 +338,8 @@
   const data = _.get(json, 'added', false);
   if (data) {
     const { index, notification } = data;
-<<<<<<< HEAD
     const [fresh, stale] = _.partition(state.unreadNotes, ({ index: idx }) => !notifIdxEqual(index, idx));
     state.unreadNotes = [...fresh, { index, notification }];
-=======
-    const time = makePatDa(data.time);
 
     if ('Notification' in window && !useHarkState.getState().doNotDisturb) {
       const description = describeNotification(data);
@@ -357,19 +354,6 @@
       });
     }
 
-    const timebox = state.notifications.get(time) || [];
-    addNotificationToUnread(state, index, time);
-
-    const arrIdx = timebox.findIndex(idxNotif =>
-      notifIdxEqual(index, idxNotif.index)
-    );
-    if (arrIdx !== -1) {
-      timebox[arrIdx] = { index, notification };
-      state.notifications = state.notifications.set(time, timebox);
-    } else {
-      state.notifications = state.notifications.set(time, [...timebox, { index, notification }]);
-    }
->>>>>>> 5a1cb841
   }
   return state;
 }
