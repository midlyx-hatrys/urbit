--- conflicted
+++ resolved
@@ -35,22 +35,6 @@
   return state;
 };
 
-<<<<<<< HEAD
-const hide = (json: any, state: any) => {
-  const data = json.hide;
-  if(data) {
-    state.pendingJoin[data].hidden = true;
-  }
-
-}
-
-export const GroupViewReducer = (json: any, state: any) => {
-  const data = json['group-view-update'];
-  if(data) {
-    progress(data, state);
-    initial(data, state);
-    hide(data, state);
-=======
 const hide = (json: any, state: GroupState) => {
   const data = json.hide;
   if(data) {
@@ -69,6 +53,5 @@
       started,
       initial
     ]);
->>>>>>> b46f2e24
   }
 };