import { Patp } from '@urbit/api';
import BaseApi from './base';
import { StoreState } from '../store/type';
import GlobalStore from '../store/store';
import LocalApi from './local';
import InviteApi from './invite';
import MetadataApi from './metadata';
import ContactsApi from './contacts';
import GroupsApi from './groups';
import LaunchApi from './launch';
import GraphApi from './graph';
import S3Api from './s3';
<<<<<<< HEAD
import GcpApi from './gcp';
import {HarkApi} from './hark';
=======
import { HarkApi } from './hark';
>>>>>>> 7d451a37
import SettingsApi from './settings';

export default class GlobalApi extends BaseApi<StoreState> {
  local = new LocalApi(this.ship, this.channel, this.store);
  invite = new InviteApi(this.ship, this.channel, this.store);
  metadata = new MetadataApi(this.ship, this.channel, this.store);
  contacts = new ContactsApi(this.ship, this.channel, this.store);
  groups = new GroupsApi(this.ship, this.channel, this.store);
  launch = new LaunchApi(this.ship, this.channel, this.store);
  gcp = new GcpApi(this.ship, this.channel, this.store);
  s3 = new S3Api(this.ship, this.channel, this.store);
  graph = new GraphApi(this.ship, this.channel, this.store);
  hark = new HarkApi(this.ship, this.channel, this.store);
  settings = new SettingsApi(this.ship, this.channel, this.store);

  constructor(
    public ship: Patp,
    public channel: any,
    public store: GlobalStore
  ) {
    super(ship, channel, store);
  }
}
<|MERGE_RESOLUTION|>--- conflicted
+++ resolved
@@ -10,12 +10,8 @@
 import LaunchApi from './launch';
 import GraphApi from './graph';
 import S3Api from './s3';
-<<<<<<< HEAD
 import GcpApi from './gcp';
-import {HarkApi} from './hark';
-=======
 import { HarkApi } from './hark';
->>>>>>> 7d451a37
 import SettingsApi from './settings';
 
 export default class GlobalApi extends BaseApi<StoreState> {
