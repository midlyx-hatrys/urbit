--- conflicted
+++ resolved
@@ -6,9 +6,6 @@
 import { makeResource, resourceFromPath } from '../lib/group';
 import { StoreState } from '../store/type';
 import BaseApi from './base';
-import {doOptimistically} from '../state/base';
-import useGraphState from '../state/graph';
-import { addNodes } from '../reducers/graph-update';
 
 export const createBlankNodeWithChildPost = (
   parentIndex = '',
@@ -206,9 +203,9 @@
   }
 
   addDmMessage(ship: Patp, contents: Content[]) {
-    const post = createPost(contents, `/${patp2dec(ship)}`)
+    const post = createPost(contents, `/${patp2dec(ship)}`);
     const action = {
-      "add-nodes": {
+      'add-nodes': {
         resource: { ship: `~${window.ship}`, name: 'dm-inbox' },
         nodes: {
           [post.index]: {
@@ -217,7 +214,7 @@
           }
         }
       }
-    }
+    };
     this.action('dm-hook', 'graph-update-2', action);
     markPending(action['add-nodes'].nodes);
     action['add-nodes'].resource.ship =
@@ -228,13 +225,13 @@
   }
 
   acceptDm(ship: Patp) {
-    return this.action('dm-hook', 'dm-hook-action', { "accept" : ship });
+    return this.action('dm-hook', 'dm-hook-action', { 'accept' : ship });
   }
 
   declineDm(ship: Patp) {
-    return this.action('dm-hook', 'dm-hook-action', { "decline" : ship });
-  }
-  
+    return this.action('dm-hook', 'dm-hook-action', { 'decline' : ship });
+  }
+
   setScreen(screen: boolean) {
     return this.action('dm-hook', 'dm-hook-action', { screen });
   }
@@ -388,14 +385,14 @@
     this.store.handleEvent({ data });
   }
 
-<<<<<<< HEAD
   async getShallowChildren(ship: string, name: string, index = '') {
     const idx = index.split('/').map(decToUd).join('/');
     const data = await this.scry<any>('graph-store',
       `/shallow-children/${ship}/${name}${idx}`
-    )
+    );
     this.store.handleEvent({ data });
-=======
+  }
+
   async getDeepOlderThan(ship: string, resource: string, startTime = null, count: number) {
     const start = startTime ? decToUd(startTime) : 'null';
     const data = await this.scry<any>('graph-store',
@@ -427,7 +424,6 @@
         'graph-update': node
       }
     });
->>>>>>> 45790436
   }
 
   getGraphSubset(ship: string, resource: string, start: string, end: string) {
