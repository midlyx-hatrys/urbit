import { patp2dec } from 'urbit-ob';
import { Content, Enc, GraphNode, GroupPolicy, Path, Patp, Post, Resource } from '@urbit/api';
import BigIntOrderedMap from '@urbit/api/lib/BigIntOrderedMap';
import _ from 'lodash';
import { decToUd, deSig, resourceAsPath, unixToDa } from '~/logic/lib/util';
import { makeResource, resourceFromPath } from '../lib/group';
import { StoreState } from '../store/type';
import BaseApi from './base';

export const createBlankNodeWithChildPost = (
  parentIndex = '',
  childIndex = '',
  contents: Content[]
): GraphNode => {
  const date = unixToDa(Date.now()).toString();
  const nodeIndex = parentIndex + '/' + date;

  const childGraph = {};
  childGraph[childIndex] = {
    post: {
      author: `~${window.ship}`,
      index: nodeIndex + '/' + childIndex,
      'time-sent': Date.now(),
      contents,
      hash: null,
      signatures: []
    },
    children: null
  };

  return {
    post: {
      author: `~${window.ship}`,
      index: nodeIndex,
      'time-sent': Date.now(),
      contents: [],
      hash: null,
      signatures: []
    },
    children: childGraph as BigIntOrderedMap<GraphNode>
  };
};

function markPending(nodes: any) {
  _.forEach(nodes, (node) => {
    node.post.author = deSig(node.post.author);
    node.post.pending = true;
    markPending(node.children || {});
  });
}

export const createPost = (
  contents: Content[],
  parentIndex = '',
  childIndex = 'DATE_PLACEHOLDER'
) => {
  if (childIndex === 'DATE_PLACEHOLDER') {
    childIndex = unixToDa(Date.now()).toString();
  }
  return {
    author: `~${window.ship}`,
    index: parentIndex + '/' + childIndex,
    'time-sent': Date.now(),
    contents,
    hash: null,
    signatures: []
  };
};

function moduleToMark(mod: string): string | undefined {
  if(mod === 'link') {
    return 'graph-validator-link';
  }
  if(mod === 'publish') {
    return 'graph-validator-publish';
  }
  if(mod === 'chat') {
    return 'graph-validator-chat';
  }
  return undefined;
}

export default class GraphApi extends BaseApi<StoreState> {
  joiningGraphs = new Set<string>();

  private storeAction(action: any): Promise<any> {
    return this.action('graph-store', 'graph-update-2', action);
  }

  private viewAction(threadName: string, action: any) {
    return this.spider('graph-view-action', 'json', threadName, action);
  }

  private hookAction(ship: Patp, action: any): Promise<any> {
    return this.action('graph-push-hook', 'graph-update-2', action);
  }

  createManagedGraph(
    name: string,
    title: string,
    description: string,
    group: Path,
    mod: string
  ) {
    const associated = { group: resourceFromPath(group) };
    const resource = makeResource(`~${window.ship}`, name);

    return this.viewAction('graph-create', {
      'create': {
        resource,
        title,
        description,
        associated,
        'module': mod,
        mark: moduleToMark(mod)
      }
    });
  }

  createUnmanagedGraph(
    name: string,
    title: string,
    description: string,
    policy: Enc<GroupPolicy>,
    mod: string
  ) {
    const resource = makeResource(`~${window.ship}`, name);

    return this.viewAction('graph-create', {
      'create': {
        resource,
        title,
        description,
        associated: { policy },
        'module': mod,
        mark: moduleToMark(mod)
      }
    });
  }

  joinGraph(ship: Patp, name: string) {
    const resource = makeResource(ship, name);
    const rid = resourceAsPath(resource);
    if(this.joiningGraphs.has(rid)) {
      return Promise.resolve();
    }
    this.joiningGraphs.add(rid);
    return this.viewAction('graph-join', {
      join: {
        resource,
        ship
      }
    }).then((res) => {
      this.joiningGraphs.delete(rid);
      return res;
    });
  }

  deleteGraph(name: string) {
    const resource = makeResource(`~${window.ship}`, name);
    return this.viewAction('graph-delete', {
      'delete': {
        resource
      }
    });
  }

  leaveGraph(ship: Patp, name: string) {
    const resource = makeResource(ship, name);
    return this.viewAction('graph-leave', {
      'leave': {
        resource
      }
    });
  }

  groupifyGraph(ship: Patp, name: string, toPath?: string) {
    const resource = makeResource(ship, name);
    const to = toPath && resourceFromPath(toPath);

    return this.viewAction('graph-groupify', {
      groupify: {
        resource,
        to
      }
    });
  }

  eval(cord: string): Promise<string[] | undefined> {
    return this.spider('graph-view-action', 'tang', 'graph-eval', {
      eval: cord
    });
  }

  addGraph(ship: Patp, name: string, graph: any, mark: any) {
    return this.storeAction({
      'add-graph': {
        resource: { ship, name },
        graph,
        mark
      }
    });
  }

  addDmMessage(ship: Patp, contents: Content[]) {
<<<<<<< HEAD
    const post = createPost(contents, `/${patp2dec(ship)}`)
    return this.action('dm-hook', 'graph-update-2', {
      "add-nodes": {
=======
    const post = createPost(contents, `/${patp2dec(ship)}`);
    const action = {
      'add-nodes': {
>>>>>>> 3db93c6a
        resource: { ship: `~${window.ship}`, name: 'dm-inbox' },
        nodes: {
          [post.index]: {
            post,
            children: null
          }
        }
      }
<<<<<<< HEAD
    });
  }

  acceptDm(ship: Patp) {
    return this.action('dm-hook', 'dm-hook-action', { "accept" : ship });
  }

  declineDm(ship: Patp) {
    return this.action('dm-hook', 'dm-hook-action', { "decline" : ship });
  }
  
=======
    };
    this.action('dm-hook', 'graph-update-2', action);
    markPending(action['add-nodes'].nodes);
    action['add-nodes'].resource.ship =
      action['add-nodes'].resource.ship.slice(1);
    this.store.handleEvent({ data: {
      'graph-update': action
    } });
  }

  acceptDm(ship: Patp) {
    return this.action('dm-hook', 'dm-hook-action', { 'accept' : ship });
  }

  declineDm(ship: Patp) {
    return this.action('dm-hook', 'dm-hook-action', { 'decline' : ship });
  }

>>>>>>> 3db93c6a
  setScreen(screen: boolean) {
    return this.action('dm-hook', 'dm-hook-action', { screen });
  }

  addPost(ship: Patp, name: string, post: Post) {
    const nodes = {};
    nodes[post.index] = {
      post,
      children: null
    };
    return this.addNodes(ship, name, nodes);
  }

  addNode(ship: Patp, name: string, node: GraphNode) {
    const nodes = {};
    nodes[node.post.index] = node;

    return this.addNodes(ship, name, nodes);
  }

  addNodes(ship: Patp, name: string, nodes: Object) {
    const action = {
      'add-nodes': {
        resource: { ship, name },
        nodes
      }
    };

    const pendingPromise = this.spider(
      'graph-update-2',
      'graph-view-action',
      'graph-add-nodes',
      action
    );

    markPending(action['add-nodes'].nodes);
    action['add-nodes'].resource.ship =
      action['add-nodes'].resource.ship.slice(1);

    this.store.handleEvent({ data: {
      'graph-update': action
    } });

    return pendingPromise;
    /* TODO: stop lying to our users about pending states
    return pendingPromise.then((pendingHashes) => {
      for (let index in action['add-nodes'].nodes) {
        action['add-nodes'].nodes[index].post.hash =
          pendingHashes['pending-indices'][index] || null;
      }

      this.store.handleEvent({ data: {
        'graph-update': {
          'pending-indices': pendingHashes['pending-indices'],
          ...action
        }
      } });
    });
    */
  }

  async enableGroupFeed(group: Resource, vip: any = ''): Promise<Resource> {
    const { resource } = await this.spider(
      'graph-view-action',
      'resource',
      'graph-create-group-feed',
      {
        'create-group-feed': { resource: group, vip }
      }
    );
    return resource;
  }

  async disableGroupFeed(group: Resource): Promise<void> {
    await this.spider(
      'graph-view-action',
      'json',
      'graph-disable-group-feed',
      {
        'disable-group-feed': { resource: group }
      }
    );
  }

  removePosts(ship: Patp, name: string, indices: string[]) {
    return this.hookAction(ship, {
      'remove-posts': {
        resource: { ship, name },
        indices
      }
    });
  }

  getKeys() {
    return this.scry<any>('graph-store', '/keys')
      .then((keys) => {
        this.store.handleEvent({
          data: keys
        });
      });
  }

  getTags() {
    return this.scry<any>('graph-store', '/tags')
      .then((tags) => {
        this.store.handleEvent({
          data: tags
        });
      });
  }

  getTagQueries() {
    return this.scry<any>('graph-store', '/tag-queries')
      .then((tagQueries) => {
        this.store.handleEvent({
          data: tagQueries
        });
      });
  }

  getGraph(ship: string, resource: string) {
    return this.scry<any>('graph-store', `/graph/${ship}/${resource}`)
      .then((graph) => {
        this.store.handleEvent({
          data: graph
        });
      });
  }

  async getNewest(ship: string, resource: string, count: number, index = '') {
    const data = await this.scry<any>('graph-store', `/newest/${ship}/${resource}/${count}${index}`);
    data['graph-update'].fetch = true;
    this.store.handleEvent({ data });
  }

  async getOlderSiblings(ship: string, resource: string, count: number, index = '') {
    const idx = index.split('/').map(decToUd).join('/');
    const data = await this.scry<any>('graph-store',
       `/node-siblings/older/${ship}/${resource}/${count}${idx}`
    );
    data['graph-update'].fetch = true;
    this.store.handleEvent({ data });
  }

  async getYoungerSiblings(ship: string, resource: string, count: number, index = '') {
    const idx = index.split('/').map(decToUd).join('/');
    const data = await this.scry<any>('graph-store',
       `/node-siblings/younger/${ship}/${resource}/${count}${idx}`
     );
    data['graph-update'].fetch = true;
    this.store.handleEvent({ data });
  }

  async getShallowChildren(ship: string, name: string, index = '') {
    const idx = index.split('/').map(decToUd).join('/');
    const data = await this.scry<any>('graph-store',
      `/shallow-children/${ship}/${name}${idx}`
    );
    data['graph-update'].fetch = true;
    this.store.handleEvent({ data });
  }

<<<<<<< HEAD
  async getShallowChildren(ship: string, name: string, index = '') {
    const idx = index.split('/').map(decToUd).join('/');
    const data = await this.scry<any>('graph-store',
      `/shallow-children/${ship}/${name}${idx}`
    )
    this.store.handleEvent({ data });
=======
  async getDeepOlderThan(ship: string, resource: string, startTime = null, count: number) {
    const start = startTime ? decToUd(startTime) : 'null';
    const data = await this.scry<any>('graph-store',
      `/deep-nodes-older-than/${ship}/${resource}/${count}/${start}`
    );
    data['graph-update'].fetch = true;
    const node = data['graph-update'];
    this.store.handleEvent({
      data: {
        'graph-update-flat': node,
        'graph-update': node
      }
    });
  }

  async getFirstborn(ship: string, resource: string, index = '') {
    const idx = index.split('/').map(decToUd).join('/');
    const data = await this.scry<any>('graph-store',
      `/firstborn/${ship}/${resource}${idx}`
    );
    data['graph-update'].fetch = true;
    const node = data['graph-update'];
    this.store.handleEvent({
      data: {
        'graph-update-thread': {
          index,
          ...node
        },
        'graph-update': node
      }
    });
>>>>>>> 3db93c6a
  }

  getGraphSubset(ship: string, resource: string, start: string, end: string) {
    return this.scry<any>(
      'graph-store',
      `/graph-subset/${ship}/${resource}/${end}/${start}`
    ).then((subset) => {
      this.store.handleEvent({
        data: subset
      });
    });
  }

  async getNode(ship: string, resource: string, index: string) {
    const idx = index.split('/').map(decToUd).join('/');
    const data = await this.scry<any>(
      'graph-store',
      `/node/${ship}/${resource}${idx}`
    );
    data['graph-update'].fetch = true;
    const node = data['graph-update'];
    this.store.handleEvent({
      data: {
        'graph-update-loose': node
      }
    });
  }
}
<|MERGE_RESOLUTION|>--- conflicted
+++ resolved
@@ -203,15 +203,9 @@
   }
 
   addDmMessage(ship: Patp, contents: Content[]) {
-<<<<<<< HEAD
-    const post = createPost(contents, `/${patp2dec(ship)}`)
-    return this.action('dm-hook', 'graph-update-2', {
-      "add-nodes": {
-=======
     const post = createPost(contents, `/${patp2dec(ship)}`);
     const action = {
       'add-nodes': {
->>>>>>> 3db93c6a
         resource: { ship: `~${window.ship}`, name: 'dm-inbox' },
         nodes: {
           [post.index]: {
@@ -220,19 +214,6 @@
           }
         }
       }
-<<<<<<< HEAD
-    });
-  }
-
-  acceptDm(ship: Patp) {
-    return this.action('dm-hook', 'dm-hook-action', { "accept" : ship });
-  }
-
-  declineDm(ship: Patp) {
-    return this.action('dm-hook', 'dm-hook-action', { "decline" : ship });
-  }
-  
-=======
     };
     this.action('dm-hook', 'graph-update-2', action);
     markPending(action['add-nodes'].nodes);
@@ -251,7 +232,6 @@
     return this.action('dm-hook', 'dm-hook-action', { 'decline' : ship });
   }
 
->>>>>>> 3db93c6a
   setScreen(screen: boolean) {
     return this.action('dm-hook', 'dm-hook-action', { screen });
   }
@@ -414,14 +394,6 @@
     this.store.handleEvent({ data });
   }
 
-<<<<<<< HEAD
-  async getShallowChildren(ship: string, name: string, index = '') {
-    const idx = index.split('/').map(decToUd).join('/');
-    const data = await this.scry<any>('graph-store',
-      `/shallow-children/${ship}/${name}${idx}`
-    )
-    this.store.handleEvent({ data });
-=======
   async getDeepOlderThan(ship: string, resource: string, startTime = null, count: number) {
     const start = startTime ? decToUd(startTime) : 'null';
     const data = await this.scry<any>('graph-store',
@@ -453,7 +425,6 @@
         'graph-update': node
       }
     });
->>>>>>> 3db93c6a
   }
 
   getGraphSubset(ship: string, resource: string, start: string, end: string) {
