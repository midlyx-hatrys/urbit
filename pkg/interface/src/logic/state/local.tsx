--- conflicted
+++ resolved
@@ -3,12 +3,8 @@
 import create, { State }  from 'zustand';
 import { persist } from 'zustand/middleware';
 import produce from 'immer';
-<<<<<<< HEAD
 import { BackgroundConfig, RemoteContentPolicy, TutorialProgress, tutorialProgress, LeapCategories } from "~/types/local-update";
 
-=======
-import { BackgroundConfig, RemoteContentPolicy, TutorialProgress, tutorialProgress } from '~/types/local-update';
->>>>>>> 390a17b7
 
 export interface LocalState {
   hideAvatars: boolean;
@@ -28,16 +24,11 @@
   suspendedFocus?: HTMLElement;
   toggleOmnibox: () => void;
   set: (fn: (state: LocalState) => void) => void
-<<<<<<< HEAD
 };
 
 type LocalStateZus = LocalState & State;
 
 export const selectLocalState = 
-=======
-}
-export const selectLocalState =
->>>>>>> 390a17b7
   <K extends keyof LocalState>(keys: K[]) => f.pick<LocalState, K>(keys);
 
 const useLocalState = create<LocalStateZus>(persist((set, get) => ({
