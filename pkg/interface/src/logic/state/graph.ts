import { Graphs, GraphNode, deSig, Association, resourceFromPath } from "@urbit/api";
import BigIntOrderedMap from "@urbit/api/lib/BigIntOrderedMap";
import { patp2dec } from 'urbit-ob';

import { useCallback } from 'react';
import { BaseState, createState } from './base';

export interface GraphState extends BaseState<GraphState> {
  graphs: Graphs;
  graphKeys: Set<string>;
  looseNodes: {
    [graph: string]: {
      [index: string]: GraphNode;
    }
  };
  pendingIndices: Record<string, any>;
  pendingDms: Set<string>;
  screening: boolean;
  graphTimesentMap: Record<string, any>;
  // getKeys: () => Promise<void>;
  // getTags: () => Promise<void>;
  // getTagQueries: () => Promise<void>;
  // getGraph: (ship: string, resource: string) => Promise<void>;
  // getNewest: (ship: string, resource: string, count: number, index?: string) => Promise<void>;
  // getOlderSiblings: (ship: string, resource: string, count: number, index?: string) => Promise<void>;
  // getYoungerSiblings: (ship: string, resource: string, count: number, index?: string) => Promise<void>;
  // getGraphSubset: (ship: string, resource: string, start: string, end: string) => Promise<void>;
  // getNode: (ship: string, resource: string, index: string) => Promise<void>;
}
// @ts-ignore investigate zustand types
const useGraphState = createState<GraphState>('Graph', {
  graphs: {},
  graphKeys: new Set(),
  looseNodes: {},
  pendingIndices: {},
  graphTimesentMap: {},
  pendingDms: new Set(),
  screening: false,
  // getKeys: async () => {
  //   const api = useApi();
  //   const keys = await api.scry({
  //     app: 'graph-store',
  //     path: '/keys'
  //   });
  //   graphReducer(keys);
  // },
  // getTags: async () => {
  //   const api = useApi();
  //   const tags = await api.scry({
  //     app: 'graph-store',
  //     path: '/tags'
  //   });
  //   graphReducer(tags);
  // },
  // getTagQueries: async () => {
  //   const api = useApi();
  //   const tagQueries = await api.scry({
  //     app: 'graph-store',
  //     path: '/tag-queries'
  //   });
  //   graphReducer(tagQueries);
  // },
  // getGraph: async (ship: string, resource: string) => {
  //   const api = useApi();
  //   const graph = await api.scry({
  //     app: 'graph-store',
  //     path: `/graph/${ship}/${resource}`
  //   });
  //   graphReducer(graph);
  // },
  // getNewest: async (
  //   ship: string,
  //   resource: string,
  //   count: number,
  //   index: string = ''
  // ) => {
  //   const api = useApi();
  //   const data = await api.scry({
  //     app: 'graph-store',
  //     path: `/newest/${ship}/${resource}/${count}${index}`
  //   });
  //   graphReducer(data);
  // },
  // getOlderSiblings: async (
  //   ship: string,
  //   resource: string,
  //   count: number,
  //   index: string = ''
  // ) => {
  //   const api = useApi();
  //   index = index.split('/').map(decToUd).join('/');
  //   const data = await api.scry({
  //     app: 'graph-store',
  //     path: `/node-siblings/older/${ship}/${resource}/${count}${index}`
  //   });
  //   graphReducer(data);
  // },
  // getYoungerSiblings: async (
  //   ship: string,
  //   resource: string,
  //   count: number,
  //   index: string = ''
  // ) => {
  //   const api = useApi();
  //   index = index.split('/').map(decToUd).join('/');
  //   const data = await api.scry({
  //     app: 'graph-store',
  //     path: `/node-siblings/younger/${ship}/${resource}/${count}${index}`
  //   });
  //   graphReducer(data);
  // },
  // getGraphSubset: async (
  //   ship: string,
  //   resource: string,
  //   start: string,
  //   end: string
  // ) => {
  //   const api = useApi();
  //   const subset = await api.scry({
  //     app: 'graph-store',
  //     path: `/graph-subset/${ship}/${resource}/${end}/${start}`
  //   });
  //   graphReducer(subset);
  // },
  // getNode: async (
  //   ship: string,
  //   resource: string,
  //   index: string
  // ) => {
  //   const api = useApi();
  //   index = index.split('/').map(numToUd).join('/');
  //   const node = api.scry({
  //     app: 'graph-store',
  //     path: `/node/${ship}/${resource}${index}`
  //   });
  //   graphReducer(node);
  // },
}, ['graphs', 'graphKeys', 'looseNodes', 'graphTimesentMap']);

export function useGraph(ship: string, name: string) {
  return useGraphState(
    useCallback(s => s.graphs[`${deSig(ship)}/${name}`], [ship, name])
  );
}

export function useGraphForAssoc(association: Association) {
  const { resource } = association;
  const { ship, name } = resourceFromPath(resource);
  return useGraph(ship, name);
}

<<<<<<< HEAD
export function useInbox() {
  return useGraphState(s => s.graphs[`${window.ship}/dm-inbox`] || new BigIntOrderedMap<GraphNode>());
}

export function useDM(ship: string) {
  const inbox = useInbox();
  const shipGraph = inbox.get(patp2dec(ship));
  return shipGraph?.children ?? new BigIntOrderedMap();
}

=======
>>>>>>> e5514b13
export default useGraphState;<|MERGE_RESOLUTION|>--- conflicted
+++ resolved
@@ -149,7 +149,6 @@
   return useGraph(ship, name);
 }
 
-<<<<<<< HEAD
 export function useInbox() {
   return useGraphState(s => s.graphs[`${window.ship}/dm-inbox`] || new BigIntOrderedMap<GraphNode>());
 }
@@ -160,6 +159,4 @@
   return shipGraph?.children ?? new BigIntOrderedMap();
 }
 
-=======
->>>>>>> e5514b13
 export default useGraphState;