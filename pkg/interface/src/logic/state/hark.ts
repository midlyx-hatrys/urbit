<<<<<<< HEAD
import { NotificationGraphConfig, Timebox, Unreads, dateToDa } from "@urbit/api";
import { patp2dec } from 'urbit-ob';
import BigIntOrderedMap from "@urbit/api/lib/BigIntOrderedMap";
import {useCallback} from "react";

=======
import { NotificationGraphConfig, Timebox, Unreads } from '@urbit/api';
import BigIntOrderedMap from '@urbit/api/lib/BigIntOrderedMap';
>>>>>>> 1628b0f5
// import { harkGraphHookReducer, harkGroupHookReducer, harkReducer } from "~/logic/subscription/hark";
import { BaseState, createState } from './base';

export const HARK_FETCH_MORE_COUNT = 3;

export interface HarkState extends BaseState<HarkState> {
  archivedNotifications: BigIntOrderedMap<Timebox>;
  doNotDisturb: boolean;
  // getMore: () => Promise<boolean>;
  // getSubset: (offset: number, count: number, isArchive: boolean) => Promise<void>;
  // getTimeSubset: (start?: Date, end?: Date) => Promise<void>;
  notifications: BigIntOrderedMap<Timebox>;
  notificationsCount: number;
  notificationsGraphConfig: NotificationGraphConfig; // TODO unthread this everywhere
  notificationsGroupConfig: string[];
  unreads: Unreads;
}

const useHarkState = createState<HarkState>('Hark', {
  archivedNotifications: new BigIntOrderedMap<Timebox>(),
  doNotDisturb: false,
  // getMore: async (): Promise<boolean> => {
  //   const state = get();
  //   const offset = state.notifications.size || 0;
  //   await state.getSubset(offset, HARK_FETCH_MORE_COUNT, false);
  //   // TODO make sure that state has mutated at this point.
  //   return offset === (state.notifications.size || 0);
  // },
  // getSubset: async (offset, count, isArchive): Promise<void> => {
  //   const api = useApi();
  //   const where = isArchive ? 'archive' : 'inbox';
  //   const result = await api.scry({
  //     app: 'hark-store',
  //     path: `/recent/${where}/${offset}/${count}`
  //   });
  //   harkReducer(result);
  //   return;
  // },
  // getTimeSubset: async (start, end): Promise<void> => {
  //   const api = useApi();
  //   const s = start ? dateToDa(start) : '-';
  //   const e = end ? dateToDa(end) : '-';
  //   const result = await api.scry({
  //     app: 'hark-hook',
  //     path: `/recent/${s}/${e}`
  //   });
  //   harkGroupHookReducer(result);
  //   harkGraphHookReducer(result);
  //   return;
  // },
  notifications: new BigIntOrderedMap<Timebox>(),
  notificationsCount: 0,
  notificationsGraphConfig: {
    watchOnSelf: false,
    mentions: false,
    watching: []
  },
  notificationsGroupConfig: [],
  unreads: {
    graph: {},
    group: {}
  }
}, ['notifications', 'archivedNotifications', 'unreads', 'notificationsCount']);

<<<<<<< HEAD
export function useHarkDm(ship: string) {
  return useHarkState(useCallback(s => {
    return s.unreads.graph[`/ship/~${window.ship}/dm-inbox`]?.[`/${patp2dec(ship)}`];
  }, [ship]));
}

=======
>>>>>>> 1628b0f5
export default useHarkState;<|MERGE_RESOLUTION|>--- conflicted
+++ resolved
@@ -1,13 +1,8 @@
-<<<<<<< HEAD
 import { NotificationGraphConfig, Timebox, Unreads, dateToDa } from "@urbit/api";
 import { patp2dec } from 'urbit-ob';
 import BigIntOrderedMap from "@urbit/api/lib/BigIntOrderedMap";
 import {useCallback} from "react";
 
-=======
-import { NotificationGraphConfig, Timebox, Unreads } from '@urbit/api';
-import BigIntOrderedMap from '@urbit/api/lib/BigIntOrderedMap';
->>>>>>> 1628b0f5
 // import { harkGraphHookReducer, harkGroupHookReducer, harkReducer } from "~/logic/subscription/hark";
 import { BaseState, createState } from './base';
 
@@ -72,13 +67,10 @@
   }
 }, ['notifications', 'archivedNotifications', 'unreads', 'notificationsCount']);
 
-<<<<<<< HEAD
 export function useHarkDm(ship: string) {
   return useHarkState(useCallback(s => {
     return s.unreads.graph[`/ship/~${window.ship}/dm-inbox`]?.[`/${patp2dec(ship)}`];
   }, [ship]));
 }
 
-=======
->>>>>>> 1628b0f5
 export default useHarkState;