--- conflicted
+++ resolved
@@ -60,7 +60,6 @@
 export const selectDisplayState = (s: SettingsState) => s.display;
 
 // @ts-ignore investigate zustand types
-<<<<<<< HEAD
 const useSettingsState = createState<SettingsState>(
   'Settings',
   (set, get) => ({
@@ -95,7 +94,8 @@
       cycleBack: 'ctrl+;',
       navForward: 'ctrl+]',
       navBack: 'ctrl+[',
-      hideSidebar: 'ctrl+\\'
+      hideSidebar: 'ctrl+\\',
+      readGroup: 'shift+Escape'
     },
     getAll: async () => {
       const { all } = await airlock.scry(getAll);
@@ -115,44 +115,6 @@
       })
   ]
 );
-=======
-const useSettingsState = createState<SettingsState>('Settings', {
-  display: {
-    backgroundType: 'none',
-    background: undefined,
-    dark: false,
-    theme: 'auto'
-  },
-  calm: {
-    hideNicknames: false,
-    hideAvatars: false,
-    hideUnreads: false,
-    hideGroups: false,
-    hideUtilities: false
-  },
-  remoteContentPolicy: {
-    imageShown: true,
-    oembedShown: true,
-    audioShown: true,
-    videoShown: true
-  },
-  leap: {
-    categories: leapCategories
-  },
-  tutorial: {
-    seen: true,
-    joined: undefined
-  },
-  keyboard: {
-    cycleForward: 'ctrl+\'',
-    cycleBack: 'ctrl+;',
-    navForward: 'ctrl+]',
-    navBack: 'ctrl+[',
-    hideSidebar: 'ctrl+\\',
-    readGroup: 'shift+Escape'
-  }
-});
->>>>>>> 179046c9
 
 export function useShortcut<T extends keyof ShortcutMapping>(
   name: T,
