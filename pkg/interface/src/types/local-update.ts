import { Path } from './noun';

export type LocalUpdate =
  LocalUpdateSidebarToggle
| LocalUpdateSelectedGroups
<<<<<<< HEAD
| LocalUpdateSetDark;
=======
| LocalUpdateBaseHash;
>>>>>>> 4b61dfc8

interface LocalUpdateSidebarToggle {
  sidebarToggle: boolean;
}

interface LocalUpdateSelectedGroups {
  selected: SelectedGroup[];
}

<<<<<<< HEAD
interface LocalUpdateSetDark {
  setDark: boolean;
=======
interface LocalUpdateBaseHash {
  baseHash: string;
>>>>>>> 4b61dfc8
}

export type SelectedGroup = [Path, string];<|MERGE_RESOLUTION|>--- conflicted
+++ resolved
@@ -3,11 +3,8 @@
 export type LocalUpdate =
   LocalUpdateSidebarToggle
 | LocalUpdateSelectedGroups
-<<<<<<< HEAD
-| LocalUpdateSetDark;
-=======
+| LocalUpdateSetDark
 | LocalUpdateBaseHash;
->>>>>>> 4b61dfc8
 
 interface LocalUpdateSidebarToggle {
   sidebarToggle: boolean;
@@ -17,13 +14,12 @@
   selected: SelectedGroup[];
 }
 
-<<<<<<< HEAD
 interface LocalUpdateSetDark {
   setDark: boolean;
-=======
+}
+
 interface LocalUpdateBaseHash {
   baseHash: string;
->>>>>>> 4b61dfc8
 }
 
 export type SelectedGroup = [Path, string];