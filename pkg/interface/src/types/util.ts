--- conflicted
+++ resolved
@@ -1,10 +1,5 @@
 import { Icon } from "@tlon/indigo-react";
 export type PropFunc<T extends (...args: any[]) => any> = Parameters<T>[0];
 
-<<<<<<< HEAD
-export type PropFunc<T extends (...args: any[]) => any> = Parameters<T>[0];
-
 export type Primitive = string | number | undefined | symbol | null | boolean;
-=======
-export type IconRef = PropFunc<typeof Icon>['icon'];
->>>>>>> 4c6329bb
+export type IconRef = PropFunc<typeof Icon>['icon'];