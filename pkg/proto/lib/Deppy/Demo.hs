module Deppy.Demo where

import ClassyPrelude hiding (putStrLn)
import Prelude (putStrLn)

import Data.Function    ((&))
-- ort Text.Show.Pretty (ppShow)

import Deppy.Core
import Deppy.Parser hiding (Wide)
import Deppy.Showings
import Deppy.ToUntyped
import Untyped.Core    (copy)

import qualified Deppy.CST  as C
import qualified Deppy.Hoon as H
import qualified Noun       as N

demo :: Text -> IO ()
demo prog = parseCst prog & \case
  Left err -> putStrLn ("parse error: " <> unpack err)
  Right c -> do
    putStrLn ("parsed: " <> display c)
    let h = C.abstractify c
    putStrLn ("ast: " <> display h)
    let e = H.desugar h
    putStrLn ("core: " <> display e)
    let t = infer env e
    case t of
      Right t -> putStrLn ("type: " <> display (H.resugar' t))
      Left er -> putStrLn ("<type error>: " <> show er)
    let n = copy $ toUntyped e
    putStrLn ("nock: " <> show n)
  where
    env v = error ("error: free variable: " <> show v)

demoCST :: Text -> IO ()
demoCST prog = parseCst prog & \case
  Left err -> putStrLn ("parse error: " <> unpack err)
  Right c  -> do r <- pure (toRunic c)
                 -- StrLn (ppShow r)
                 putStrLn (runic r)

--------------------------------------------------------------------------------

data Runic
    = Leaf Text
    | RunC Text [Runic]
    | RunN Text [Runic]
    | Jog0 Text [(Runic, Runic)]
    | Jog1 Text Runic [(Runic, Runic)]
    | IFix Text Text [Runic]
    | JFix Text Text [(Runic, Runic)]
    | Bind Text Runic
    | Pair Text Runic Runic
    | Wide Runic
    | Pref Text Runic
    | Tied Runic Runic
    | Mode Runic Runic
  deriving (Show)

wide ∷ Runic → Text
wide = go
  where
    go = \case
        Leaf t      → t
        RunC t xs   → mconcat [t, "(", intercalate " " (go <$> xs), ")"]
        RunN t xs   → mconcat [t, "(", intercalate " " (go <$> xs), ")"]
        IFix h t xs → mconcat [h, intercalate " " (go <$> xs), t]
        JFix h t xs → mconcat [h, intercalate ", " (pair go <$> xs), t]
        Bind t v    → mconcat [t, "/", go v]
        Pair i h t  → mconcat [go h, i, go t]
        Jog0 i xs   → i <> "(" <> bod <> ")"
          where bod = intercalate " " (xs <&> (\(h,t) → go h <> " " <> go t))
        Jog1 i x xs → i <> "(" <> bod <> ")"
          where bod = intercalate " "
                    $ (:) (go x <> ";") (xs <&> (\(h,t) → go h <> ", " <> go t))
        Wide x      → go x
        Pref t x    → t <> go x
        Tied x y    → go x <> go y
        Mode w _    → go w

    pair f (x, y) = f x <> " " <> f y

tall ∷ Runic → Text
tall = go 0
  where
    go d (wide -> t) | length t < 40 = indent d t
    go d v                           = ta d v

    indent d t = replicate d ' ' <> t <> "\n"

    ta d = \case
        Leaf t → indent d t

        RunC t xs → indent d t <> bod (length xs - 1) xs
          where bod n []     = ""
                bod n (x:xs) = go (d + n*2) x <> bod (pred n) xs

        RunN t xs → mconcat ([indent d t] <> bod <> [indent d "=="])
          where bod = go (d+2) <$> xs

        Jog0 t xs   → mconcat ([indent d t] <> bod <> [indent d "=="])
          where bod ∷ [Text]
                bod = (xs <&> (\(h,t) → go (d+2) h <> go (d+4) t))

        Jog1 t x xs → mconcat ([indent d (t<>hed)] <> bod <> [indent d "=="])
          where bod = xs <&> (\(h,t) → go (d+2) h <> go (d+4) t)
                hed = "  " <> wide x

        Mode _ t → go d t

        IFix h t xs → indent d $ wide $ IFix h t xs
        JFix h t xs → indent d $ wide $ JFix h t xs
        Bind t v    → indent d $ wide $ Bind t v
        Pair i h t  → indent d $ wide $ Pair i h t
        Wide x      → indent d $ wide x
        Pref t x    → indent d $ wide $ Pref t x
        Tied x y    → indent d $ wide $ Tied x y

runic = unpack . tall

{-
      C.Var v -> Var v
      --
      C.Typ             -> Hax
      C.Fun (C.Abs t b) -> Fun (go t) (hoist go b)
      C.Cel (C.Abs t b) -> Cel (go t) (hoist go b)
      C.Wut as          -> Wut as
      --
      C.Lam (C.Abs t b)  -> Lam (go t) (hoist go b)
      C.Cns e f (Just t) -> The (go t) (Cns (go e) (go f))
      C.Cns e f Nothing  -> Cns (go e) (go f)
      C.Tag a            -> Tag a
      --
      C.App e f  -> App (go e) (go f)
      C.Hed e    -> Hed (go e)
      C.Tal e    -> Tal (go e)
      C.Cas e cs -> WutCen (go e) (go <$> cs)
      --
      C.Let e b         -> TisFas (go e) (hoist go b)
      C.Rec (C.Abs t b) -> DotDot (go t) (hoist go b)
-}

toRunic ∷ C.CST → Runic
toRunic = go
  where
    go = \case
        C.Hax          -> Leaf "#"
        C.Var t        -> Leaf t
        C.Tag a        -> tagLit a
        C.Col a x      -> appTag a x
        C.Hed x        -> hed x
        C.DotGal x     -> hed x
        C.Tal x        -> tal x
        C.DotGar x     -> tal x
        C.HaxBuc xs    -> tagUnion xs
        C.Obj cs       -> recLit cs
        C.BarCen cs    -> recLit cs
        C.HaxCen xs    -> recTy xs
        C.Cls xs       -> recTy xs
        C.Lam bs x     -> lambda bs x
        C.BarTis bs x  -> lambda bs x
        C.Fun bs x     -> pie bs x
        C.HaxHep bs x  -> pie bs x
        C.Cel bs x     -> cellTy bs x
        C.HaxCol bs x  -> cellTy bs x
        C.Wut w        -> wut w
        C.Cns xs       -> cellLit xs
        C.ColHep x y   -> cellLit [x, y]
        C.ColTar xs    -> cellLit xs
        C.App xs       -> apply (go <$> xs)
        C.CenDot x y   -> apply [go y, go x]
        C.CenHep x y   -> apply [go x, go y]
        C.The x y      -> the x y
        C.KetFas x y   -> the y x
        C.KetHep x y   -> the x y
        C.Fas x y      -> the y x
        C.TisFas t x y -> let_ t x y
        C.DotDot x y   -> fix x y
        C.WutCen x cs  -> switch x cs

    tagLit a = tag "%" "" a

    appTag a x = Mode wide tall
      where wide = Pair ":" (tag "" "" a) (go x)
            tall = apply [go x, tagLit a]

    hed x = Mode wide tall
      where wide = Pref "-." (go x)
            tall = RunC ".<" [go x]

    tal x = Mode wide tall
      where wide = Pref "+." (go x)
            tall = RunC ".>" [go x]

    tagUnion xs = Jog0 "$%" $ jog (tag "" "") go xs

    recTy xs = Mode wide tall
      where wide = JFix "{|" "|}" $ entJog $ mapToList xs
            tall = Jog0 "$=" $ jog (tag "" "") go xs

    pie bs x = Mode wide tall
      where wide = IFix "<|" "|>" $ fmap binder bs <> [go x]
            tall = RunN "$-" $ fmap binder bs <> [go x]

    switch x cs = Jog1 "?%" (go x) (jog (tag "%" "") go cs)

    recLit cs = Mode wide tall
      where wide = JFix "{" "}" $ entJog $ mapToList cs
            tall = Jog0 "|%" (entJog $ mapToList cs)

    fix x y = RunC ".." [binder x, go y]

    the x y = Mode wide tall
      where wide = Tied (IFix "`" "`" [go x]) (go y)
            tall = RunC "^-" [go x, go y]

    let_ t x y = RunC "=/" [Bind t (go x), go y]

    apply xs = Mode wide tall
      where wide = IFix "(" ")" xs
            tall = RunN "%-" xs

    lambda bs x = Mode wide tall
      where wide = IFix "<" ">" (fmap binder bs <> [go x])
            tall = RunN "|=" (fmap binder bs <> [go x])

    cellTy bs x = Mode wide tall
      where
        wide = IFix "[|" "|]" (fmap binder bs <> [go x])
        tall = RunN "$:" (fmap binder bs <> [go x])

    cellLit xs = Mode wide tall
      where wide = IFix "[" "]" (go <$> xs)
            tall = xs & \case [x,y] → RunC ":-" [go x, go y]
                              _     → RunN ":*" (go <$> xs)

    jog ∷ Ord k => (k → Runic) → (v → Runic) → Map k v → [(Runic, Runic)]
    jog x y = fmap (\(k,v) -> (x k, y v)) . mapToList

    wut w = setToList w & \case
        [x] -> tag "$" "$" x
        xs  -> Wide $ RunN "?" (tag "" "" <$> xs)

    entJog ∷ [(N.Atom, C.CST)] → [(Runic, Runic)]
    entJog xs = xs <&> \(h,t) → (tag "" "" h, go t)

    binder ( Nothing, x ) = go x
    binder ( Just t,  x ) = Bind t (go x)

    tag t n x = N.fromNoun (N.A x) & \case
        Just (N.Cord c) | okay c -> Leaf (t <> c)
        _                        -> Leaf (n <> tshow x)
      where
        okay = all (flip elem ['a'..'z'])


<<<<<<< HEAD
filo :: FilePath -> Text -> IO ()
filo fn expr = do
  decls <- readFileUtf8 fn
  demo (decls <> "\n" <> expr)

env v = error ("error: free variable: " <> show v)
=======
-- Abstract Syntax Tree --------------------------------------------------------
>>>>>>> 5ccebcb8
<|MERGE_RESOLUTION|>--- conflicted
+++ resolved
@@ -33,6 +33,11 @@
     putStrLn ("nock: " <> show n)
   where
     env v = error ("error: free variable: " <> show v)
+
+filo :: FilePath -> Text -> IO ()
+filo fn expr = do
+  decls <- readFileUtf8 fn
+  demo (decls <> "\n" <> expr)
 
 demoCST :: Text -> IO ()
 demoCST prog = parseCst prog & \case
@@ -255,14 +260,5 @@
       where
         okay = all (flip elem ['a'..'z'])
 
-
-<<<<<<< HEAD
-filo :: FilePath -> Text -> IO ()
-filo fn expr = do
-  decls <- readFileUtf8 fn
-  demo (decls <> "\n" <> expr)
-
 env v = error ("error: free variable: " <> show v)
-=======
--- Abstract Syntax Tree --------------------------------------------------------
->>>>>>> 5ccebcb8
+-- Abstract Syntax Tree --------------------------------------------------------