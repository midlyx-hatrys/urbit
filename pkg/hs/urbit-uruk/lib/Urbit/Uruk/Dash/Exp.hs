{-# OPTIONS_GHC -Wall -Werror #-}

module Urbit.Uruk.Dash.Exp
  ( SingJet(..)
  , DataJet(..)
  , Ur(..)
  , ExpTree(..)
  , tree
  , unTree
  , Val, Exp
  )
where

import ClassyPrelude

import Data.Tree        (Tree(Node))
import Numeric.Natural  (Natural)
import Urbit.Moon.Arity ()
import Urbit.Pos        (Pos)

import qualified Data.Char  as C
import qualified Urbit.Atom as Atom


-- Numbers ---------------------------------------------------------------------

type Nat = Natural


-- Combinator Trees ------------------------------------------------------------

infixl 5 :&;

data SingJet
  = SEQ
  | FIX
  | IFF
  | PAK
  | ZER
  | EQL
  | LET
  | LTH
  | ADD
  | INC
  | DEC
  | FEC
  | MUL
  | DIV
  | MOD
  | SUB
  | FUB
  | NOT
  | XOR
  | BEX
  | LSH
  | DED
  | UNI
  | YES
  | NAH
  | LEF
  | RIT
  | CAS
  | CON
  | CAR
  | CDR
  | TRACE
  | LCON
  | LNIL
  | GULF
  | TURN
  | SNAG
  | WELD
<<<<<<< HEAD
  | RAP
=======
  | ADD_ASSOC
  | FIND_ASSOC
>>>>>>> b3945df3
 deriving (Eq, Ord, Read, Show, Enum, Bounded, Generic)
 deriving anyclass NFData

data DataJet
  = Sn !Pos
  | Bn !Pos
  | Cn !Pos
  | In !Pos
  | NAT !Nat
 deriving (Eq, Ord, Generic)
 deriving anyclass NFData

data ExpTree n
  = N n
  | ExpTree n :& ExpTree n
 deriving (Eq, Ord, Generic)
 deriving anyclass NFData

data Ur
  = S
  | K
  | E
  | W
  | DataJet DataJet
  | SingJet SingJet
 deriving (Eq, Ord, Generic)
 deriving anyclass NFData

type Exp = ExpTree Ur
type Val = Exp


-- Instances -------------------------------------------------------------------

instance Show DataJet where
  show = \case
    Sn  n                            -> 'S' : show n
    In  n                            -> 'I' : show n
    Bn  n                            -> 'B' : show n
    Cn  n                            -> 'C' : show n
    NAT n | n < 2048                 -> show n
    NAT (Atom.atomUtf8 -> Right txt)
        | all isValidChar txt        -> "'" <> unpack txt <> "'"
    NAT n                            -> show n
   where
    isValidChar :: Char -> Bool
    isValidChar c = or [C.isPrint c, c == '\n']

instance Show Ur where
  show = \case
    S          -> "S"
    K          -> "K"
    E          -> "E"
    W          -> "W"
    DataJet dj -> show dj
    SingJet sj -> show sj

tree :: ExpTree a -> Tree a
tree = go [] where
  go a = \case
    N n    -> Node n a
    x :& y -> go (tree y : a) x

unTree :: Tree a -> ExpTree a
unTree (Node n xs) = foldl' (:&) (N n) (unTree <$> xs)

showTree :: Show a => Tree a -> String
showTree (Node n []) = show n
showTree (Node n xs) =
  '(' : intercalate " " (show n : fmap showTree xs) <> ")"

instance Show a => Show (ExpTree a) where
  show = showTree . tree<|MERGE_RESOLUTION|>--- conflicted
+++ resolved
@@ -70,12 +70,9 @@
   | TURN
   | SNAG
   | WELD
-<<<<<<< HEAD
   | RAP
-=======
   | ADD_ASSOC
   | FIND_ASSOC
->>>>>>> b3945df3
  deriving (Eq, Ord, Read, Show, Enum, Bounded, Generic)
  deriving anyclass NFData
 
