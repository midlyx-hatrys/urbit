--- conflicted
+++ resolved
@@ -106,12 +106,8 @@
     Sn  n                            -> 'S' : show n
     Bn  n                            -> 'B' : show n
     Cn  n                            -> 'C' : show n
-<<<<<<< HEAD
     NAT n | n < 2048                 -> show n
-    NAT (Atom.atomUtf8 -> Right txt) -> "'" <> unpack txt <> "'"
-=======
     NAT (Atom.atomUtf8 -> Right txt) | all C.isPrint txt -> "'" <> unpack txt <> "'"
->>>>>>> c1cd5ef3
     NAT n                            -> show n
 
 instance Show Ur where
