--- conflicted
+++ resolved
@@ -132,34 +132,6 @@
   uBol True  = Yes
   uBol False = Nah
 
-<<<<<<< HEAD
-  uCas = Cas
-  uLef = LefC
-  uRit = RitC
-  uIff = Iff
-  uSeq = Seq
-  uPak = Pak
-  uZer = Zer
-  uEql = Eql
-  uInc = Inc
-  uDec = Dec
-  uFec = Fec
-  uAdd = Add
-  uSub = Sub
-  uMul = Mul
-  uFub = Just Fub
-  uLth = Just Lth
-  uDiv = Just Div
-  uMod = Just Mod
-  uBex = Just Bex
-  uLsh = Just Lsh
-  uNot = Just Not
-  uXor = Just Xor
-  uTrace = Just Trace
-  uFix = Fix
-  uDed = Ded
-=======
->>>>>>> c1cd5ef3
   uUni = Uni
   uCon = ConC
   uSeq = Seq
@@ -179,9 +151,17 @@
   uGlobal "ded" = Just Ded
   uGlobal "div" = Just Div
   uGlobal "sub" = Just Sub
+  uGlobal "fub" = Just Fub
   uGlobal "mul" = Just Mul
   uGlobal "car" = Just Car
   uGlobal "cdr" = Just Cdr
+  uGlobal "mod" = Just Mod
+  uGlobal "bex" = Just Bex
+  uGlobal "lsh" = Just Lsh
+  uGlobal "lth" = Just Lth
+  uGlobal "not" = Just Not
+  uGlobal "xor" = Just Xor
+  uGlobal "trace" = Just Trace
   uGlobal _     = Nothing
 
 
