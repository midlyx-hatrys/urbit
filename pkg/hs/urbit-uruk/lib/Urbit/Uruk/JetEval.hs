--- conflicted
+++ resolved
@@ -121,12 +121,10 @@
 pattern Turn = N (M (MS TURN) 2 [])
 pattern Weld = N (M (MS WELD) 2 [])
 
-<<<<<<< HEAD
 pattern Rap  = N (M (MS RAP) 2 [])
-=======
+
 pattern AddAssoc = N (M (MS ADD_ASSOC) 5 [])
 pattern FindAssoc = N (M (MS FIND_ASSOC) 3 [])
->>>>>>> b3945df3
 
 type Exp = Dash.ExpTree Ur
 type Val = Exp
@@ -185,12 +183,9 @@
   uGlobal "snag" = Just Snag
   uGlobal "turn" = Just Turn
   uGlobal "weld" = Just Weld
-<<<<<<< HEAD
   uGlobal "rap"  = Just Rap
-=======
   uGlobal "add-assoc" = Just AddAssoc
   uGlobal "find-assoc" = Just FindAssoc
->>>>>>> b3945df3
   uGlobal _     = Nothing
 
   uArity (N (E n))     = pure $ AriEnh n
