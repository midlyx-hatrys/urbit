--- conflicted
+++ resolved
@@ -36,41 +36,12 @@
   uFix :: p
   uIff :: p
 
-<<<<<<< HEAD
-  uFub :: Maybe p
-  uFub = Nothing
-
-  uLth :: Maybe p
-  uLth = Nothing
-
-  uDiv :: Maybe p
-  uDiv = Nothing
-
-  uMod :: Maybe p
-  uMod = Nothing
-
-  uBex :: Maybe p
-  uBex = Nothing
-
-  uLsh :: Maybe p
-  uLsh = Nothing
-
-  uNot :: Maybe p
-  uNot = Nothing
-
-  uXor :: Maybe p
-  uXor = Nothing
-
-  uTrace :: Maybe p
-  uTrace = Nothing
-=======
   uGlobal :: Text -> Maybe p
   uGlobal = const Nothing
 
 mkAtom :: Uruk p => Either Text p -> p
 mkAtom (Left t)  = uNat (utf8Atom t)
 mkAtom (Right x) = x
->>>>>>> c1cd5ef3
 
 instance Uruk p => Uruk (Either Text p) where
   uApp x y = do
@@ -96,21 +67,9 @@
   uUni = pure uUni
   uCon = pure uCon
 
-<<<<<<< HEAD
-  uFub = sequence (pure uFub)
-  uLth = sequence (pure uLth)
-  uDiv = sequence (pure uDiv)
-  uMod = sequence (pure uMod)
-  uBex = sequence (pure uBex)
-  uLsh = sequence (pure uLsh)
-  uNot = sequence (pure uNot)
-  uXor = sequence (pure uXor)
-  uTrace = sequence (pure uTrace)
-=======
   uSeq = pure uSeq
   uCas = pure uCas
   uFix = pure uFix
   uIff = pure uIff
 
-  uGlobal = sequence . pure . uGlobal
->>>>>>> c1cd5ef3
+  uGlobal = sequence . pure . uGlobal