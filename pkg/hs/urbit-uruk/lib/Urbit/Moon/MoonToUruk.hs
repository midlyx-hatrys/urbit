--- conflicted
+++ resolved
@@ -42,22 +42,7 @@
   "fix"   -> Right uFix
   "uni"   -> Right uUni
   "con"   -> Right uCon
-<<<<<<< HEAD
-  "car"   -> Right uCar
-  "cdr"   -> Right uCdr
-  "lth"   -> may uLth
-  "fub"   -> may uFub
-  "div"   -> may uDiv
-  "mod"   -> may uMod
-  "bex"   -> may uBex
-  "lsh"   -> may uLsh
-  "not"   -> may uNot
-  "xor"   -> may uXor
-  "trace" -> may uTrace
-  str     -> may Nothing
-=======
   str     -> may str (uGlobal str)
->>>>>>> c1cd5ef3
  where
   may str Nothing  = Left ("Error: undefined variable:\n\n  " <> str <> "\n")
   may _   (Just x) = Right x
