--- conflicted
+++ resolved
@@ -73,70 +73,6 @@
 deriveNoun ''HoonTreeNode
 
 
-<<<<<<< HEAD
--- Mug -------------------------------------------------------------------------
-
-type Nat = Natural
-
-slowMug :: Noun -> Nat
-slowMug = trim 0xcafe_babe . \case
-    A a   -> a
-    C h t -> mix (slowMug h) $ mix 0x7fff_ffff (slowMug t)
-  where
-    trim :: Nat -> Nat -> Nat
-    trim syd key =
-        if 0/=ham then ham else trim (succ syd) key
-      where
-        haz = muk syd (met 3 key) key
-        ham = mix (rsh 0 31 haz) (end 0 31 haz)
-
-mix :: Nat -> Nat -> Nat
-mix = xor
-
--- Murmur3
-muk :: Nat -> Nat -> Nat -> Nat
-muk seed len =
-    fromIntegral . murmur3 (word32 seed) . resize . atomBytes
-  where
-    resize :: ByteString -> ByteString
-    resize buf =
-      case compare (length buf) (int len) of
-          EQ -> buf
-          LT -> error "bad-muk"
-          GT -> error "bad-muk"
---        LT -> buf <> replicate (len - length buf) 0
---        GT -> take len buf
-
-int :: Integral i => i -> Int
-int = fromIntegral
-
-word32 :: Integral i => i -> Word32
-word32 = fromIntegral
-
-bex :: Nat -> Nat
-bex = (2^)
-
-end :: Nat -> Nat -> Nat -> Nat
-end blockSize blocks n =
-  n `mod` (bex (bex blockSize * blocks))
-
-rsh :: Nat -> Nat -> Nat -> Nat
-rsh blockSize blocks n =
-    shiftR n $ fromIntegral $ (bex blockSize * blocks)
-
-met :: Nat -> Nat -> Nat
-met bloq = go 0
-  where
-    go c 0 = c
-    go c n = go (succ c) (rsh bloq 1 n)
-
--- XX TODO
-mug :: Noun -> Nat
-mug = slowMug
-
-
-=======
->>>>>>> f6d697fa
 -- Order -----------------------------------------------------------------------
 
 {-
