{-# LANGUAGE CPP #-}
{-# OPTIONS_GHC -funbox-strict-fields -Werror #-}

{-
    Note that On 64 bit machines, GHC will always use pointer tagging
    as long as there are less than 8 constructors. So, anything that is
    frequently pattern matched on should have at most 7 branches.

    Alright, I need to figure out how to implement short circuiting K.

    If I call a known function (in a jet) nothing changes.

      This will never by K, I think? Otherwise it would have been
      eliminated by the simplifier.

    If I call an *unknown* function, shit gets weird.

      I need to know: "is this the second argument to K?"

      And that's actually a kinda complicated question. What if I am running:

        =/  foo
        ~/  1  foo
        |=  (x y)
        (x y (inc 3) (inc 4))

        (foo car [K K])

      What's the evaluation order here?

      - First, evaluate `x`.

        - It's `car`.

      - Then, evaluate `y`.

        - It's `[K K]`

      - Then, evaluate `(x y)`.

        - This is an application, so we must first know if the head is
          partially-saturated K.

          - It isn't, it's `car`

        - `(car [K K])` evaluated to `K`.

      - Then, evaluate (K (inc 3)).

        - Here, we are applying K, but it isn't saturated, so we procede
          as normal.

        - We get `(K 4)`, which is a special fucking snowflake.

      - Then we evaluate `((K 4) (inc 3))`:

        - Since `(K 4)` is a special fucking snowflake, we must *not
          evaluate* `(inc 3)`. Instead, we should just return `4`.

      A value is still `val = [node (array val)]`.

      - But a call is now:

        `call1 :: Val -> IO Val -> Val`
        `call2 :: Val -> IO Val -> IO Val -> Val`
        `callN :: Val -> Array (IO Val) -> Val`
-}

module Urbit.UrukRTS where

import ClassyPrelude           hiding (evaluate, fromList, seq, toList, try)
import Control.Monad.Primitive
#if !defined(__GHCJS__)
import Data.Flat
#endif
import Data.Primitive.Array
import Data.Primitive.SmallArray
import GHC.Prim                  hiding (seq)
import System.IO.Unsafe
import Urbit.Moon.Arity
import Urbit.Uruk.Class
import Urbit.UrukRTS.Types

import Control.Arrow         ((>>>))
import Control.Concurrent    (threadDelay)
import Control.Exception     (evaluate, throw, try)
import Data.Bits             (shiftL, (.|.))
import Data.Function         ((&))
import Data.Time.Clock.POSIX (POSIXTime, getPOSIXTime)
import GHC.Exts              (fromList, toList)
import Numeric.Natural       (Natural)
import Prelude               ((!!))
import Safe                  (atMay)
import Text.Show.Pretty      (pPrint, ppShow)

import qualified Data.ByteString           as BS
import qualified Data.Store                as Store
import qualified Data.Store.TH             as Store
import qualified System.IO                 as Sys
import qualified Urbit.Atom                as Atom
import qualified Urbit.UrukRTS.JetOptimize as Opt
import qualified Urbit.UrukRTS.OptToFast   as Opt


-- Profiling Events ------------------------------------------------------------

data Event = Event !Bool !POSIXTime !Jet

data EventDisk = EventDisk !Bool !Word64 !ByteString

Store.makeStore ''EventDisk


--------------------------------------------------------------------------------

mkNode :: Int -> Node -> Val
mkNode n c = VFun (Fun n c mempty)

instance Uruk Val where
  uApp x y = kVV x y

  uEss = mkNode 3 Ess
  uKay = mkNode 2 Kay
  uJay = \n -> mkNode 2 $ Jay $ fromIntegral n
  uDee = mkNode 1 Dee

  uEye n = mkNode (fromIntegral $ n) (Eye $ fromIntegral n)
  uBee n = mkNode (fromIntegral $ 2 + n) (Bee $ fromIntegral n)
  uSea n = mkNode (fromIntegral $ 2 + n) (Sea $ fromIntegral n)
  uSen n = mkNode (fromIntegral $ 2 + n) (Sen $ fromIntegral n)

  uNat = \n -> VNat n
  uBol = \b -> VBol b

  uUni = mkNode 1 Uni
  uCon = mkNode 2 Con -- hack, actually 3
  uSeq = mkNode 2 Seq
  uCas = mkNode 3 Cas
  uLet = mkNode 2 Let
  uFix = mkNode 2 Fix
  uIff = mkNode 3 Iff

  -- TODO XX HACK (Need to classify nodes)
  -- TODO XX HACK Need to fix arities for value constructors (con/lef/rit)
  uArity = Just . AriOth . fromIntegral . fNeed . valFun

  uGlobal "add"   = Just $ mkNode 2 Add
  uGlobal "lef"   = Just $ mkNode 1 Lef -- hack, actually 3
  uGlobal "rit"   = Just $ mkNode 1 Rit -- hack, actually 3
  uGlobal "pak"   = Just $ mkNode 1 Pak
  uGlobal "zer"   = Just $ mkNode 1 Zer
  uGlobal "eql"   = Just $ mkNode 2 Eql
  uGlobal "inc"   = Just $ mkNode 1 Inc
  uGlobal "dec"   = Just $ mkNode 1 Dec
  uGlobal "fec"   = Just $ mkNode 1 Fec
  uGlobal "ded"   = Just $ mkNode 1 Ded
  uGlobal "car"   = Just $ mkNode 1 Car
  uGlobal "cdr"   = Just $ mkNode 1 Cdr
  uGlobal "sub"   = Just $ mkNode 2 Sub
  uGlobal "mul"   = Just $ mkNode 2 Mul

  uGlobal "lsh"   = Just $ mkNode 2 Lsh
  uGlobal "lth"   = Just $ mkNode 2 Lth
  uGlobal "fub"   = Just $ mkNode 2 Fub
  uGlobal "not"   = Just $ mkNode 1 Not
  uGlobal "xor"   = Just $ mkNode 2 Xor
  uGlobal "div"   = Just $ mkNode 2 Div
  uGlobal "trace" = Just $ mkNode 2 Tra
  uGlobal "mod"   = Just $ mkNode 2 Mod

  uGlobal "let"   = Just $ mkNode 2 Let
  uGlobal "rap"   = Just $ mkNode 2 Rap
  uGlobal "zing"  = Just $ mkNode 1 Zing

<<<<<<< HEAD
  uGlobal "int-positive" = Just $ mkNode 1 IntPositive
  uGlobal "int-negative" = Just $ mkNode 1 IntNegative

  uGlobal "int-abs" = Just $ mkNode 2 IntAbs
  uGlobal "int-add" = Just $ mkNode 2 IntAdd
  uGlobal "int-div" = Just $ mkNode 2 IntDiv
  uGlobal "int-is-zer" = Just $ mkNode 1 IntIsZer
  uGlobal "int-is-neg" = Just $ mkNode 1 IntIsNeg
  uGlobal "int-is-pos" = Just $ mkNode 1 IntIsPos
  uGlobal "int-lth" = Just $ mkNode 2 IntLth
  uGlobal "int-mul" = Just $ mkNode 2 IntMul
  uGlobal "int-negate" = Just $ mkNode 1 IntNegate
  uGlobal "int-sub" = Just $ mkNode 2 IntSub

  uGlobal _     = Nothing
=======
  uGlobal "lcon"  = Just $ mkNode 2 Lcon  -- hack, actually 4
  uGlobal "lnil"  = Just $ mkNode 2 Lnil
  uGlobal "gulf"  = Just $ mkNode 2 Gulf
  uGlobal "snag"  = Just $ mkNode 2 Snag
  uGlobal "turn"  = Just $ mkNode 2 Turn
  uGlobal "weld"  = Just $ mkNode 2 Weld

  uGlobal _       = Nothing
>>>>>>> 4f50fd46


-- Useful Types ----------------------------------------------------------------

type Nat = Natural
type Bol = Bool


-- Raw Uruk (Basically just used for D (jam)) ----------------------------------

data Pri = J | K | S | D
  deriving stock    (Eq, Ord, Show, Generic)
#if defined(__GHCJS__)
  deriving anyclass (NFData)
#else
  deriving anyclass (Flat, NFData)
#endif

data Raw = Raw !Pri ![Raw]
  deriving stock    (Eq, Ord, Show, Generic)
#if defined(__GHCJS__)
  deriving anyclass (NFData)
#else
  deriving anyclass (Flat, NFData)
#endif

jamRaw :: Raw -> Val
jamRaw =
#if defined(__GHCJS__)
  error "jamRaw depends on `flat`. Get it working in GHCJS."
#else
  VNat . Atom.bytesAtom . flat
#endif

{-
    Note that it's safe for `app` to simply append arguments without
    simplification because we take a `Val` as an argument, which is
    guaranteed to already be in normal form.
-}
toRaw :: Val -> Raw
toRaw = valFun >>> \case
  Fun _ f xs -> app (nodeRaw f) $ toList $ fmap toRaw xs
 where
  app :: Raw -> [Raw] -> Raw
  app (Raw f xs) mor = Raw f (xs <> mor)

nodeRaw :: Node -> Raw
nodeRaw = \case
  Jay 1 -> Raw J []
  Kay   -> Raw K []
  Ess   -> Raw S []
  Dee   -> Raw D []
  n     -> error ("TODO: nodeRaw." <> show n)

priFun :: Pri -> (Int, Node)
priFun = \case
  S -> (3, Ess)
  K -> (2, Kay)
  J -> (1, Jay 1)
  D -> (1, Dee)

rawVal :: Raw -> Val
{-# INLINE rawVal #-}
rawVal (Raw p xs) = VFun $ Fun (args - sizeofSmallArray vals) node vals
 where
  (args, node) = priFun p
  vals         = rawVal <$> fromList xs

jam :: Val -> Val
{-# INLINE jam #-}
jam = jamRaw . toRaw


--------------------------------------------------------------------------------

arrayDrop :: Int -> Int -> CloN -> IO CloN
{-# INLINE arrayDrop #-}
arrayDrop i l xs = thawSmallArray xs i l >>= unsafeFreezeSmallArray

fixClo :: Val -> Val
fixClo x = VFun (Fun 1 Fix (fromList [x])) -- TODO Slow

indent = unlines . fmap ("    | " <>) . lines

jetRegister :: Int -> Val -> Val -> IO Val
jetRegister args name body = do
  putStrLn "JET REGISTRATION"

  cod <- Opt.compile args name body
  let jet = Opt.optToFast cod

  putStrLn ("  args: " <> tshow args)
  putStrLn ("  name: " <> tshow jet)

  putStrLn ("  body:")
  putStrLn (indent $ pack $ ppShow body)

  putStrLn "  code:"
  putStrLn (indent (pack $ ppShow cod))

  putStrLn "  fast:"
  putStrLn (indent $ pack $ ppShow $ jFast jet)

  pure (VFun (Fun args (Jut jet) mempty))


{-
  TODO Need to handle TypeError exceptions here as well.
-}
reduce :: Node -> CloN -> IO Val
{-# INLINE reduce #-}
reduce !no !xs = do
  let fun = Fun 0 no xs

  -- print no

  res <- no & \case
    Ess   -> kVVA x z (kVV y z)
    Kay   -> pure x
    Jay n -> case x of
      VFun (Fun 2 (Jay 1) _) -> pure (VFun (Fun 1 (Jay (n + 1)) (clo1 y)))
      _                      -> jetRegister n x y

    Dee       -> pure $ jam x

    Add       -> add x y
    Mul       -> mul x y
    Lsh       -> dLsh x y

    Lth       -> dLth x y
    Sub       -> sub x y
    Fub       -> dFub x y
    Not       -> dNot x
    Xor       -> dXor x y
    Div       -> dDiv x y
    Tra       -> dTra x y
    Mod       -> dMod x y
    Rap       -> dRap x y
    Zing      -> dZing x

    IntPositive -> dIntPositive x
    IntNegative -> dIntNegative x

    IntAbs -> dIntAbs x
    IntAdd -> dIntAdd x y
    IntDiv -> dIntDiv x y
    IntIsZer -> dIntIsZer x
    IntIsNeg -> dIntIsNeg x
    IntIsPos -> dIntIsPos x
    IntLth -> dIntLth x y
    IntMul -> dIntMul x y
    IntNegate -> dIntNegate x
    IntSub -> dIntSub x y

    Inc       -> inc x
    Dec       -> dec x
    Fec       -> fec x
    Seq       -> seq x y
    Bol True  -> pure x
    Bol False -> pure y
    Eql       -> eql x y
    Lef       -> pure (VLef x)
    Rit       -> pure (VRit x)
    Con       -> pure (VCon x y)
    Car       -> car x
    Cdr       -> cdr x
    Cas       -> dCas x y z
    Let       -> dLet x y
    Nat n     -> dNat n x y
    Int i     -> dInt i x

    Lcon      -> lcons x y
    Lnil      -> pure (VLis [])
    Gulf      -> gulf x y
    Snag      -> snag x y
    Turn      -> dTurn x y
    Weld      -> weld x y

    --  S₁fgx   = (fx)(gx)
    --  S₂fgxy  = (fxy)(gxy)
    --  S₃fgxyz = (fxyz)(gxyz)
    Sen n     -> join (kVA <$> kVVn x args <*> pure (kVVn y args))
     where args = drop 2 $ toList xs

    --  B₁fgx   = f(gx)
    --  B₂fgxy  = f(gxy)
    --  B₃fgxyz = f(gxyz)
    Bee n -> kVA x (kVVn y (drop 2 $ toList xs))

    --  C₁fgx   = (fx)g
    --  C₂fgxy  = (fxy)g
    --  C₃fgxyz = (fxyz)g
    Sea n -> join (kVV <$> (kVVn x (drop 2 $ toList xs)) <*> pure y)

    Eye _ -> toList xs & \case
      []     -> error "impossible"
      [ v ]  -> pure v
      v : vs -> kVVn v vs

    Pak   -> pak x
    Uni   -> pure x

    Ded   -> throwIO (Crash x)
    Fix   -> fix x y

    Zer   -> zer x

    Iff   -> dIff x y z

    Jut j -> execJetN j xs

  -- putStrLn ("  in: ")
  -- putStrLn (indent (pack (ppShow fun)))
  -- putStrLn ("  out:")
  -- putStrLn (indent (pack (ppShow res)))

  pure res
 where
  v         = indexSmallArray xs
  (x, y, z) = (v 0, v 1, v 2)

kFV :: Fun -> Val -> IO Val
{-# INLINE kFV #-}
kFV f x = f & \case
  Fun 1    node args -> reduce node (addCloN args x)
  Fun need head args -> pure $ VFun $ Fun (need-1) head (addCloN args x)

kVAA :: Val -> IO Val -> IO Val -> IO Val
{-# INLINE kVAA #-}
kVAA f x y = kVAn f (fromList [x, y])

kVA :: Val -> IO Val -> IO Val
{-# INLINE kVA #-}
kVA f x = f & \case
  VFun (Fun 1 Kay xs) -> kVV f VUni  --  second arg always ignored.
  other               -> kVV f =<< x

kVVn :: Val -> [Val] -> IO Val
{-# INLINE kVVn #-}
kVVn f xs = foldM kVV f xs

kVAn :: Val -> ArgN -> IO Val
{-# INLINE kVAn #-}
kVAn f xs = foldM kVA f (toList xs)

kVV :: Val -> Val -> IO Val
{-# INLINE kVV #-}
kVV = kFV . valFun

kVVV :: Val -> Val -> Val -> IO Val
{-# INLINE kVVV #-}
kVVV x y z = do
  xy <- kVV x y
  kVV xy z

kVVA :: Val -> Val -> IO Val -> IO Val
{-# INLINE kVVA #-}
kVVA x y z = do
  xy <- kVV x y
  kVA xy z

callFunFull :: Fun -> CloN -> IO Val
{-# INLINE callFunFull #-}
callFunFull Fun {..} xs = reduce fHead (fArgs <> xs)


-- Jet Invokation --------------------------------------------------------------

mkRegs :: Int -> IO (Int -> IO Val, Int -> Val -> IO ())
{-# INLINE mkRegs #-}
mkRegs 0 = pure (pure (error "no-registers"), pure (error "no-registers"))
mkRegs 1 = do
  reg <- newIORef VUni
  let read _ = readIORef reg
  let write _ = writeIORef reg
  pure (read, write)
mkRegs n = do
  regs <- newRegN n
  pure (getRegN regs, setRegN regs)

withFallback :: Jet -> CloN -> IO Val -> IO Val
{-# INLINE withFallback #-}
withFallback j args act = do
  res <- act
  traceResu j (toList args) res
  pure res
{- catch act $ \(TypeError why) -> do
  putStrLn ("FALLBACK: " <> why)
  callFunFull (valFun $ jBody j) args
-}

execJet1 :: Jet -> Val -> IO Val
execJet1 !j !x = do
  traceCall j [x] False
  (reg, setReg) <- mkRegs (jRegs j)
  let args = fromList [x]
  let refr = \case
        0 -> pure x
        n -> throwIO (BadRef j n)
  withFallback j args (execJetBody j refr reg setReg)

execJet2 :: Jet -> Val -> Val -> IO Val
execJet2 !j !x !y = do
  traceCall j [x,y] False
  (reg, setReg) <- mkRegs (jRegs j)
  let args = fromList [x, y]
  let refr = \case
        0 -> pure x
        1 -> pure y
        n -> throwIO (BadRef j n)
  withFallback j args (execJetBody j refr reg setReg)

execJet3 :: Jet -> Val -> Val -> Val -> IO Val
execJet3 !j !x !y !z = do
  traceCall j [x,y,z] False
  (reg, setReg) <- mkRegs (jRegs j)
  let args = fromList [x, y, z]
  let refr = \case
        0 -> pure x
        1 -> pure y
        2 -> pure z
        n -> throwIO (BadRef j n)
  withFallback j args (execJetBody j refr reg setReg)

execJet4 :: Jet -> Val -> Val -> Val -> Val -> IO Val
execJet4 !j !x !y !z !p = do
  traceCall j [x,y,z,p] False
  (reg, setReg) <- mkRegs (jRegs j)
  let args = fromList [x, y, z, p]
  let refr = \case
        0 -> pure x
        1 -> pure y
        2 -> pure z
        3 -> pure p
        n -> throwIO (BadRef j n)
  withFallback j args (execJetBody j refr reg setReg)

execJet5 :: Jet -> Val -> Val -> Val -> Val -> Val -> IO Val
execJet5 !j !x !y !z !p !q = do
  traceCall j [x,y,z,p] False
  (reg, setReg) <- mkRegs (jRegs j)
  let args = fromList [x, y, z, p, q]
  let refr = \case
        0 -> pure x
        1 -> pure y
        2 -> pure z
        3 -> pure p
        4 -> pure q
        n -> throwIO (BadRef j n)
  withFallback j args (execJetBody j refr reg setReg)

execJetN :: Jet -> CloN -> IO Val
execJetN !j !xs = do
  traceCall j (toList xs) (jRegs j /= 0)
  (reg, setReg) <- mkRegs (jRegs j)
  let refr = pure . indexSmallArray xs
  withFallback j xs (execJetBody j refr reg setReg)


-- Self-Calls (No Tracing) -----------------------------------------------------

recJet1 :: Jet -> Val -> IO Val
recJet1 !j !x = do
  (reg, setReg) <- mkRegs (jRegs j)
  let refr = \case
        0 -> pure x
        n -> throwIO (BadRef j n)
  execJetBody j refr reg setReg

recJet2 :: Jet -> Val -> Val -> IO Val
recJet2 !j !x !y = do
  (reg, setReg) <- mkRegs (jRegs j)
  let refr = \case
        0 -> pure x
        1 -> pure y
        n -> throwIO (BadRef j n)
  execJetBody j refr reg setReg

recJet3 :: Jet -> Val -> Val -> Val -> IO Val
recJet3 !j !x !y !z = do
  (reg, setReg) <- mkRegs (jRegs j)
  let refr = \case
        0 -> pure x
        1 -> pure y
        2 -> pure z
        n -> throwIO (BadRef j n)
  execJetBody j refr reg setReg

recJet4 :: Jet -> Val -> Val -> Val -> Val -> IO Val
recJet4 !j !x !y !z !p = do
  (reg, setReg) <- mkRegs (jRegs j)
  let refr = \case
        0 -> pure x
        1 -> pure y
        2 -> pure z
        3 -> pure p
        n -> throwIO (BadRef j n)
  execJetBody j refr reg setReg

recJet5 :: Jet -> Val -> Val -> Val -> Val -> Val -> IO Val
recJet5 !j !x !y !z !p !q = do
  (reg, setReg) <- mkRegs (jRegs j)
  let refr = \case
        0 -> pure x
        1 -> pure y
        2 -> pure z
        3 -> pure p
        4 -> pure q
        n -> throwIO (BadRef j n)
  execJetBody j refr reg setReg

recJetN :: Jet -> CloN -> IO Val
recJetN !j !xs = do
  (reg, setReg) <- mkRegs (jRegs j)
  let refr = pure . indexSmallArray xs
  execJetBody j refr reg setReg

-- Primitive Implementation ----------------------------------------------------

fix :: Val -> Val -> IO Val
{-# INLINE fix #-}
fix x y = kVVV x (fixClo x) y

dIff :: Val -> Val -> Val -> IO Val
{-# INLINE dIff #-}
dIff (VBol True)  t e = kVV t VUni
dIff (VBol False) t e = kVV e VUni
dIff c            t e = do
  print ("dIff", c, t, e)
  throwIO (TypeError "iff-not-bol")

dLet :: Val -> Val -> IO Val
{-# INLINE dLet #-}
dLet x k = kVV k x

dCas :: Val -> Val -> Val -> IO Val
{-# INLINE dCas #-}
dCas (VLef x) l r = kVV l x
dCas (VRit x) l r = kVV r x
dCas (VLis (x:xs)) l r = kVV l (VCon x (VLis xs))
dCas (VLis [])     l r = kVV r VUni               -- technically could happen
dCas (VFun (Fun 2 Lnil mempty)) l r = kVV r VUni -- the main loop termination
dCas c        _ _ = do
  pPrint c
  throwIO (TypeError "cas-not-sum")

seq :: Val -> Val -> IO Val
{-# INLINE seq #-}
seq x y = pure y

dNat :: Natural -> Val -> Val -> IO Val
{-# INLINE dNat #-}
dNat n inc zer = go n
 where
  go = \case
    0 -> pure zer
    n -> kVA inc (go (n-1))

<<<<<<< HEAD
dInt :: Integer -> Val -> IO Val
dInt i f | i >= 0 = kVVV f (VBol True) (VNat (fromIntegral i))
dInt i f          = kVVV f (VBol False) (VNat (fromIntegral $ negate i))
=======
lcons :: Val -> Val -> IO Val
{-# INLINE lcons #-}
lcons x (VLis rest)           = pure (VLis (x:rest))
lcons x (VFun (Fun 2 Lnil _)) = pure (VLis [x])
lcons _ _                     = throwIO (TypeError "lcons-not-list")

gulf :: Val -> Val -> IO Val
gulf (VNat x) (VNat y) = pure $ VLis [VNat n | n <- [x..y]]
gulf _ _               = throwIO (TypeError "gulf-not-nats")

snag :: Val -> Val -> IO Val
{-# INLINE snag #-}
snag (VNat n) (VLis x) = case atMay x (fromIntegral n) of
  Nothing -> throwIO (TypeError "snag-fail")  -- TODO: Should be "Crash"
  Just y  -> pure y
snag _ _               = throwIO (TypeError "snag-bag-args")

dTurn :: Val -> Val -> IO Val
{-# INLINE dTurn #-}
dTurn (VLis x) fun = VLis <$> mapM (kVV fun) x
dTurn y _          = throwIO (TypeError ("turn-not-list: " ++ (tshow y)))

weld :: Val -> Val -> IO Val
{-# INLINE weld #-}
weld (VLis x) (VLis y) = pure $ VLis (x ++ y)
-- TODO: Make the nil case handling not so ugly.
weld (VFun (Fun 2 Lnil _)) (VFun (Fun 2 Lnil _)) = pure $ VLis []
weld (VLis x) (VFun (Fun 2 Lnil _)) = pure $ VLis x
weld (VFun (Fun 2 Lnil _)) (VLis y) = pure $ VLis y
weld a b               = throwIO (TypeError ("weld-not-lists: a=" ++
                                             (tshow a) ++ ", b=" ++ (tshow b)))
>>>>>>> 4f50fd46

pak :: Val -> IO Val
{-# INLINE pak #-}
pak (VNat n) = pure (VNat n)
pak _        = throwIO (TypeError "pak-not-nat") -- TODO Probably actually handle this.

inc :: Val -> IO Val
{-# INLINE inc #-}
inc (VNat x) = pure $ VNat (x + 1)
inc _        = throwIO (TypeError "inc-not-nat")

dec :: Val -> IO Val
{-# INLINE dec #-}
dec (VNat 0) = pure $ VLef VUni
dec (VNat n) = pure $ VRit (VNat (n - 1))
dec _        = throwIO (TypeError "dec-not-nat")

fec :: Val -> IO Val
{-# INLINE fec #-}
fec (VNat 0) = pure (VNat 0)
fec (VNat n) = pure (VNat (n - 1))
fec n        = throwIO (TypeError ("fec-not-nat: " <> tshow n))

add :: Val -> Val -> IO Val
{-# INLINE add #-}
add (VNat x) (VNat y) = pure (VNat (x + y))
add _        _        = throwIO (TypeError "add-not-nat")

mul :: Val -> Val -> IO Val
{-# INLINE mul #-}
mul (VNat x) (VNat y) = pure (VNat (x * y))
mul _        _        = throwIO (TypeError "mul-not-nat")

dLsh :: Val -> Val -> IO Val
{-# INLINE dLsh #-}
dLsh (VNat x) (VNat n) = pure (VNat $ shiftL n $ fromIntegral x)
dLsh _        _        = throwIO (TypeError "lsh-not-nat")

dLth :: Val -> Val -> IO Val
{-# INLINE dLth #-}
dLth (VNat x) (VNat y) = pure (VBol (x < y))
dLth _        _        = throwIO (TypeError "lth-not-nat")

dNot :: Val -> IO Val
{-# INLINE dNot #-}
dNot (VBol b) = pure (VBol $ not b)
dNot _        = throwIO (TypeError "not-not-bol")

dMod :: Val -> Val -> IO Val
{-# INLINE dMod #-}
dMod (VNat x) (VNat y) = pure (VNat (x `mod` y))
dMod _        _        = throwIO (TypeError "mod-not-nat")

dRap :: Val -> Val -> IO Val
{-# INLINE dRap #-}
dRap (VNat 8) y = dCrip y
dRap (VNat _) y = throwIO (TypeError "only (rap 8) is jetted.")
dRap _        _ = throwIO (TypeError "rap-not-nat")

<<<<<<< HEAD
dIntPositive :: Val -> IO Val
{-# INLINE dIntPositive #-}
dIntPositive (VNat n) = pure $ VInt $ fromIntegral n
dIntPositive _        = throwIO $ TypeError "int-positive-not-nat"

dIntNegative :: Val -> IO Val
{-# INLINE dIntNegative #-}
dIntNegative (VNat n) = pure $ VInt $ negate $ fromIntegral n
dIntNegative _        = throwIO $ TypeError "int-positive-not-nat"

dIntAbs :: Val -> IO Val
{-# INLINE dIntAbs #-}
dIntAbs (VInt i) = pure (VInt (abs i))
dIntAbs x        = throwIO $ TypeError "int-abs: not int"

dIntAdd :: Val -> Val -> IO Val
{-# INLINE dIntAdd #-}
dIntAdd (VInt x) (VInt y) = pure $ VInt (x + y)
dIntAdd _        _        = throwIO $ TypeError "int-add-not-int"

dIntDiv :: Val -> Val -> IO Val
{-# INLINE dIntDiv #-}
dIntDiv (VInt x) (VInt y) = pure $ VInt (x `div` y)
dIntDiv _        _        = throwIO $ TypeError "int-div-not-int"

dIntIsZer :: Val -> IO Val
{-# INLINE dIntIsZer #-}
dIntIsZer (VInt i) = pure $ VBol (i == 0)
dIntIsZer _        = throwIO $ TypeError "int-is-zer-not-int"

dIntIsNeg :: Val -> IO Val
{-# INLINE dIntIsNeg #-}
dIntIsNeg (VInt i) = pure $ VBol (i < 0)
dIntIsNeg _        = throwIO $ TypeError "int-is-neg-not-int"

dIntIsPos :: Val -> IO Val
{-# INLINE dIntIsPos #-}
dIntIsPos (VInt i) = pure $ VBol (i > 0)
dIntIsPos _        = throwIO $ TypeError "int-is-pos-not-int"

dIntLth :: Val -> Val -> IO Val
{-# INLINE dIntLth #-}
dIntLth (VInt x) (VInt y) = pure $ VBol (x < y)
dIntLth _        _        = throwIO $ TypeError "int-lth-not-int"

dIntMul :: Val -> Val -> IO Val
{-# INLINE dIntMul #-}
dIntMul (VInt x) (VInt y) = pure $ VInt (x * y)
dIntMul x        y        = do
  print ("int-mu", x, y)
  throwIO $ TypeError "int-mul-not-int"

dIntNegate :: Val -> IO Val
{-# INLINE dIntNegate #-}
dIntNegate (VInt x) = pure $ VInt (negate x)
dIntNegate _        = throwIO $ TypeError "int-negate-not-int"

dIntSub :: Val -> Val -> IO Val
{-# INLINE dIntSub #-}
dIntSub (VInt x) (VInt y) = pure $ VInt (x - y)
dIntSub _        _        = throwIO $ TypeError "int-sub-not-int"


dTurn :: Val -> Val -> IO Val
{-# INLINE dTurn #-}
dTurn xs f = do
  rs <- for (parseList xs) (kVV f)
  evaluate (listToVal rs)
 where
  parseList :: Val -> [Val]
  parseList (VRit VUni      ) = []
  parseList (VLef (VCon h t)) = h : parseList t
  parseList _                 = throw (TypeError "turn-not-list")

listToVal :: [Val] -> Val
{-# INLINE listToVal #-}
listToVal []    = VRit VUni
listToVal (h:t) = VLef (VCon h (listToVal t))


=======
>>>>>>> 4f50fd46
dZing :: Val -> IO Val
{-# INLINE dZing #-}
dZing = evaluate . VLis . mconcat . parseLists
 where
  parseLists :: Val -> [[Val]]
  parseLists = fmap parseList . parseList

  parseList :: Val -> [Val]
  parseList (VLis x) = x
  parseList _        = throw (TypeError "zing-not-list")

dCrip :: Val -> IO Val
{-# INLINE dCrip #-}
dCrip = evaluate . VNat . Atom.bytesAtom . BS.pack . parseTape
 where
  parseTape :: Val -> [Word8]
  parseTape (VLis []        ) = []
  parseTape (VLis (x:xs)    ) = parseByte x : parseTape (VLis xs)
  parseTape _                 = throw (TypeError "crip-not-list")

  parseByte :: Val -> Word8
  parseByte (VNat h) | h >= 256 = throw (TypeError "crip-elem-not-byte")
  parseByte (VNat h) = fromIntegral h
  parseByte _        = throw (TypeError "crip-elem-not-nat")

dXor :: Val -> Val -> IO Val
{-# INLINE dXor #-}
dXor (VBol True ) (VBol True ) = pure (VBol False)
dXor (VBol False) (VBol True ) = pure (VBol True)
dXor (VBol True ) (VBol False) = pure (VBol True)
dXor (VBol False) (VBol False) = pure (VBol False)
dXor _            _            = throwIO (TypeError "xor-not-bol")

dDiv :: Val -> Val -> IO Val
{-# INLINE dDiv #-}
dDiv (VNat x) (VNat y) = pure (VNat (x `div` y))
dDiv x        y        = do
  print ("div",x,y)
  throwIO (TypeError "div-not-nat")

dTra :: Val -> Val -> IO Val
{-# INLINE dTra #-}
dTra x y = do
  putStrLn ("TRACE: " <> tshow x)
  kVV y VUni

sub :: Val -> Val -> IO Val
{-# INLINE sub #-}
sub (VNat x) (VNat y) | y > x = pure (VLef VUni)
sub (VNat x) (VNat y) = pure (VRit (VNat (x - y)))
sub _        _        = throwIO (TypeError "sub-not-nat")

dFub :: Val -> Val -> IO Val
{-# INLINE dFub #-}
dFub (VNat x) (VNat y) | y > x = pure (VNat 0)
dFub (VNat x) (VNat y) = pure (VNat (x - y))
dFub _        _        = throwIO (TypeError "fub-not-nat")

zer :: Val -> IO Val
{-# INLINE zer #-}
zer (VNat 0) = pure (VBol True)
zer (VNat n) = pure (VBol False)
zer v        = throwIO (TypeError ("zer-not-nat: " <> tshow v))

eql :: Val -> Val -> IO Val
{-# INLINE eql #-}
eql (VNat x) (VNat y) = pure (VBol (x == y))
eql _        _        = throwIO (TypeError "eql-not-nat")

car :: Val -> IO Val
{-# INLINE car #-}
car (VCon x _) = pure x
car v          = do
  print v
  throwIO (TypeError "car-not-con")

cdr :: Val -> IO Val
{-# INLINE cdr #-}
cdr (VCon _ y) = pure y
cdr _          = throwIO (TypeError "cdr-not-con")

-- Interpreter -----------------------------------------------------------------

cloN :: Fun -> CloN -> Val
{-# INLINE cloN #-}
cloN (Fun {..}) xs = VFun $ Fun rem fHead $ fArgs <> xs
  where rem = fNeed - sizeofSmallArray xs

jetVal :: Jet -> Val
{-# INLINE jetVal #-}
jetVal j = VFun $ Fun (jArgs j) (Jut j) mempty

execJetBody
  :: Jet
  -> (Int -> IO Val)
  -> (Int -> IO Val)
  -> (Int -> Val -> IO ())
  -> IO Val
{-# INLINE execJetBody #-}
execJetBody !j !ref !reg !setReg = go (jFast j)
 where
  go :: Exp -> IO Val
  go = \case
    VAL   v         -> pure v
    REF   i         -> ref i
    REG   i         -> reg i
    REC1  x         -> join (recJet1 j <$> go x)
    REC2  x y       -> join (recJet2 j <$> go x <*> go y)
    REC3  x y z     -> join (recJet3 j <$> go x <*> go y <*> go z)
    REC4  x y z p   -> join (recJet4 j <$> go x <*> go y <*> go z <*> go p)
    REC5  x y z p q -> join (recJet5 j <$> go x <*> go y <*> go z <*> go p <*> go q)
    RECN  xs        -> join (recJetN j <$> traverse go xs)
    SLF             -> pure (jetVal j)
    SEQ x y         -> go x >> go y
    DED x           -> throwIO . Crash =<< go x
    INC x           -> join (inc <$> go x)
    DEC x           -> join (dec <$> go x)
    FEC x           -> join (fec <$> go x)

    JET1 j x        -> join (execJet1 j <$> go x)
    JET2 j x y      -> join (execJet2 j <$> go x <*> go y)
    JET3 j x y z    -> join (execJet3 j <$> go x <*> go y <*> go z)
    JET4 j x y z p  -> join (execJet4 j <$> go x <*> go y <*> go z <*> go p)
    JET5 j x y z p q -> join (execJet5 j <$> go x <*> go y <*> go z <*> go p <*> go q)
    JETN j xs       -> join (execJetN j <$> traverse go xs)

    ADD  x y        -> join (add <$> go x <*> go y)
    MUL  x y        -> join (mul <$> go x <*> go y)

    LTH  x y        -> join (dLth <$> go x <*> go y)
    LSH  x y        -> join (dLsh <$> go x <*> go y)
    FUB  x y        -> join (dFub <$> go x <*> go y)
    NOT  x          -> join (dNot <$> go x)
    XOR  x y        -> join (dXor <$> go x <*> go y)
    DIV  x y        -> join (dDiv <$> go x <*> go y)
    TRA  x y        -> join (dTra <$> go x <*> go y)
    MOD  x y        -> join (dMod <$> go x <*> go y)
    RAP  x y        -> join (dRap <$> go x <*> go y)
    TURN x y        -> join (dTurn <$> go x <*> go y)
    ZING x          -> join (dZing <$> go x)

    INT_POSITIVE x -> join (dIntPositive <$> go x)
    INT_NEGATIVE x -> join (dIntNegative <$> go x)

    INT_ABS x -> join (dIntAbs <$> go x)
    INT_ADD x y -> join (dIntAdd <$> go x <*> go y)
    INT_DIV x y -> join (dIntDiv <$> go x <*> go y)
    INT_IS_ZER x -> join (dIntIsZer <$> go x)
    INT_IS_NEG x -> join (dIntIsNeg <$> go x)
    INT_IS_POS x -> join (dIntIsPos <$> go x)
    INT_LTH x y -> join (dIntLth <$> go x <*> go y)
    INT_MUL x y -> join (dIntMul <$> go x <*> go y)
    INT_NEGATE x -> join (dIntNegate <$> go x)
    INT_SUB x y -> join (dIntSub <$> go x <*> go y)

    SUB  x y        -> join (sub <$> go x <*> go y)
    ZER x           -> join (zer <$> go x)
    EQL x y         -> join (eql <$> go x <*> go y)
    CAR x           -> join (car <$> go x)
    CDR x           -> join (cdr <$> go x)
    CLON f xs       -> cloN f <$> traverse go xs
    CALN f xs       -> do { f <- go f; kVAn f (go <$> xs) }
    LEF x           -> VLef <$> go x
    RIT x           -> VRit <$> go x
    CON x y         -> VCon <$> go x <*> go y
    LNIL            -> pure $ VLis []
    IFF c t e       -> go c >>= \case
      VBol True  -> go t
      VBol False -> go e
      cv         -> do
        print ("iff", cv, t, e)
        print ("iff.cond", c)
        throwIO (TypeError "iff-not-bol")
    LET i x k  -> (go x >>= setReg i) >> go k
    CAS i x l r -> go x >>= \case
      VLef lv -> setReg i lv >> go l
      VRit rv -> setReg i rv >> go r
      -- TODO: Move from con cell construction to curry so |=((h t) ...) works?
      VLis (x:xs) -> setReg i (VCon x (VLis xs)) >> go l
      VLis []     -> setReg i VUni >> go r
      VFun (Fun 2 Lnil mempty) -> setReg i VUni >> go r
      _       -> throwIO (TypeError "cas-not-sum")
    LCON x y       -> do
      fx <- go x;
      go y >>= \case

        VLis rest -> pure $ VLis (fx:rest)
        r -> throwIO (TypeError ("lcons-not-list: " ++ (tshow r)))





-- Profiling -------------------------------------------------------------------

vProfQ :: IORef [Event]
vProfQ = unsafePerformIO (newIORef [])

vProfDone :: TVar Bool
vProfDone = unsafePerformIO (newTVarIO False)

toDisk :: Event -> EventDisk
toDisk (Event star time jett) =
  EventDisk
    star
    (round (1000000 * time) :: Word64)
    (jetTagFast (jName jett))

{-# INLINE jetTagFast #-}
jetTagFast :: Val -> ByteString
jetTagFast = \case
  VNat n -> Atom.atomBytes n
  _      -> error "TODO"

dumpEventsFile :: FilePath -> IO ()
dumpEventsFile fp = do
  Sys.withFile fp Sys.WriteMode $ \h -> do
    hSetBuffering h (BlockBuffering (Just 1_000_000))
    dumpEvents h
    hFlush h

{-# INLINE dumpEvents #-}
dumpEvents :: Handle -> IO ()
dumpEvents h = do
  tid <- async go
  void (wait tid)
 where
  go = do
    done <- atomically (readTVar vProfDone)
    evs  <- atomicModifyIORef vProfQ (\es -> ([], es))
    let numevs = length evs
    unless (null evs) $ do
      -- putStrLn ("{" <> tshow numevs <> "}")
      BS.hPut h $ Store.encode $ toDisk <$> evs
    unless (null evs && done) $ do
      when (numevs < 333) $ do
        threadDelay 100_000
      go

{-# INLINE jetOkToTrace #-}
jetOkToTrace :: Jet -> Bool
jetOkToTrace j = case jName j of
  VNat 123584151057773                                -> False -- mul-fp
  VNat 135882211239269503500120678                    -> False -- fraction-fp
  VNat 1651864435                                     -> False -- ssub
  VNat 1684825463                                     -> False -- weld
  VNat 1752460403                                     -> False -- slth
  VNat 1819635059                                     -> False -- smul
  VNat 1836413811                                     -> False -- ssum
  VNat 1907323525685090546547                         -> False -- ssum-aneg
  VNat 1935827315                                     -> False -- sabs
  VNat 1936617315                                     -> False -- cons
  VNat 1952542323                                     -> False -- snat
  VNat 1953461358                                     -> False -- ntot
  VNat 1986618483                                     -> False -- sdiv
  VNat 2003136115                                     -> False -- snew
  VNat 2074065091858577454190                         -> False -- ntot-loop
  VNat 2129405593459937866611                         -> False -- ssub-apos
  VNat 2551989185581783952010596030736099647343583587 -> False -- calculate-color-for
  VNat 29099049607852661                              -> False -- ur-snag
  VNat 474181366643                                   -> False -- ssign
  VNat 482750590836                                   -> False -- to-fp
  VNat 7627107                                        -> False -- cat
  _                                                   -> True

{-# INLINE traceCall #-}
traceCall :: Jet -> [Val] -> Bool -> IO ()
traceCall j xs reg = do
  -- print ("KAL", j)
  when (jetOkToTrace j) $ do
    t <- getPOSIXTime
    atomicModifyIORef vProfQ (\es -> (Event True t j:es, ()))

{-# INLINE traceResu #-}
traceResu :: Jet -> [Val] -> Val -> IO ()
traceResu j xs val = do
  -- print ("END", j)
  when (jetOkToTrace j) $ do
    t <- getPOSIXTime
    atomicModifyIORef vProfQ (\es -> (Event False t j:es, ()))


--------------------------------------------------------------------------------

loadProfLog :: FilePath -> IO [EventDisk]
loadProfLog fp = do
  bs <- readFile fp
  go [] bs
 where
  go :: [EventDisk] -> ByteString -> IO [EventDisk]
  go acc bs | null bs = pure acc
  go acc bs = do
    (off, val) <- Store.decodeIOPortionWith Store.peek bs
    let acc' = acc <> reverse val
    go acc' (BS.drop off bs)

toJSON :: FilePath -> FilePath -> IO ()
toJSON binFP jsoFP = do
  evs <- loadProfLog binFP
  Sys.withFile jsoFP Sys.WriteMode $ \jh -> do
    case evs of
      []   -> pure ()
      e:es -> do
        BS.hPut jh "[ "
        eventJson jh e
        for_ evs $ \ev -> do
          BS.hPut jh ", "
          eventJson jh ev

eventJson :: Handle -> EventDisk -> IO ()
eventJson h (EventDisk True tim nam) = do
  BS.hPut h
    "{\"ph\":\"B\",\"cat\":\"j\",\"pid\":1,\"tid\":1,\"args\":{},\"ts\":"
  Sys.hPutStr h (show tim)
  BS.hPut h ",\"name\":\""
  BS.hPut h nam
  BS.hPut h "\"}\n"
eventJson h (EventDisk False tim nam) = do
  Sys.hPutStr h
    "{\"ph\":\"E\",\"cat\":\"j\",\"pid\":1,\"tid\":1,\"args\":{},\"ts\":"
  Sys.hPutStr h (show tim)
  Sys.hPutStr h ",\"name\":\""
  BS.hPut h nam
  Sys.hPutStr h "\"}\n"<|MERGE_RESOLUTION|>--- conflicted
+++ resolved
@@ -129,75 +129,71 @@
   uSea n = mkNode (fromIntegral $ 2 + n) (Sea $ fromIntegral n)
   uSen n = mkNode (fromIntegral $ 2 + n) (Sen $ fromIntegral n)
 
-  uNat = \n -> VNat n
-  uBol = \b -> VBol b
-
-  uUni = mkNode 1 Uni
-  uCon = mkNode 2 Con -- hack, actually 3
-  uSeq = mkNode 2 Seq
-  uCas = mkNode 3 Cas
-  uLet = mkNode 2 Let
-  uFix = mkNode 2 Fix
-  uIff = mkNode 3 Iff
+  uNat   = \n -> VNat n
+  uBol   = \b -> VBol b
+
+  uUni   = mkNode 1 Uni
+  uCon   = mkNode 2 Con -- hack, actually 3
+  uSeq   = mkNode 2 Seq
+  uCas   = mkNode 3 Cas
+  uLet   = mkNode 2 Let
+  uFix   = mkNode 2 Fix
+  uIff   = mkNode 3 Iff
 
   -- TODO XX HACK (Need to classify nodes)
   -- TODO XX HACK Need to fix arities for value constructors (con/lef/rit)
   uArity = Just . AriOth . fromIntegral . fNeed . valFun
 
-  uGlobal "add"   = Just $ mkNode 2 Add
-  uGlobal "lef"   = Just $ mkNode 1 Lef -- hack, actually 3
-  uGlobal "rit"   = Just $ mkNode 1 Rit -- hack, actually 3
-  uGlobal "pak"   = Just $ mkNode 1 Pak
-  uGlobal "zer"   = Just $ mkNode 1 Zer
-  uGlobal "eql"   = Just $ mkNode 2 Eql
-  uGlobal "inc"   = Just $ mkNode 1 Inc
-  uGlobal "dec"   = Just $ mkNode 1 Dec
-  uGlobal "fec"   = Just $ mkNode 1 Fec
-  uGlobal "ded"   = Just $ mkNode 1 Ded
-  uGlobal "car"   = Just $ mkNode 1 Car
-  uGlobal "cdr"   = Just $ mkNode 1 Cdr
-  uGlobal "sub"   = Just $ mkNode 2 Sub
-  uGlobal "mul"   = Just $ mkNode 2 Mul
-
-  uGlobal "lsh"   = Just $ mkNode 2 Lsh
-  uGlobal "lth"   = Just $ mkNode 2 Lth
-  uGlobal "fub"   = Just $ mkNode 2 Fub
-  uGlobal "not"   = Just $ mkNode 1 Not
-  uGlobal "xor"   = Just $ mkNode 2 Xor
-  uGlobal "div"   = Just $ mkNode 2 Div
-  uGlobal "trace" = Just $ mkNode 2 Tra
-  uGlobal "mod"   = Just $ mkNode 2 Mod
-
-  uGlobal "let"   = Just $ mkNode 2 Let
-  uGlobal "rap"   = Just $ mkNode 2 Rap
-  uGlobal "zing"  = Just $ mkNode 1 Zing
-
-<<<<<<< HEAD
+  uGlobal "add"          = Just $ mkNode 2 Add
+  uGlobal "lef"          = Just $ mkNode 1 Lef -- hack, actually 3
+  uGlobal "rit"          = Just $ mkNode 1 Rit -- hack, actually 3
+  uGlobal "pak"          = Just $ mkNode 1 Pak
+  uGlobal "zer"          = Just $ mkNode 1 Zer
+  uGlobal "eql"          = Just $ mkNode 2 Eql
+  uGlobal "inc"          = Just $ mkNode 1 Inc
+  uGlobal "dec"          = Just $ mkNode 1 Dec
+  uGlobal "fec"          = Just $ mkNode 1 Fec
+  uGlobal "ded"          = Just $ mkNode 1 Ded
+  uGlobal "car"          = Just $ mkNode 1 Car
+  uGlobal "cdr"          = Just $ mkNode 1 Cdr
+  uGlobal "sub"          = Just $ mkNode 2 Sub
+  uGlobal "mul"          = Just $ mkNode 2 Mul
+
+  uGlobal "lsh"          = Just $ mkNode 2 Lsh
+  uGlobal "lth"          = Just $ mkNode 2 Lth
+  uGlobal "fub"          = Just $ mkNode 2 Fub
+  uGlobal "not"          = Just $ mkNode 1 Not
+  uGlobal "xor"          = Just $ mkNode 2 Xor
+  uGlobal "div"          = Just $ mkNode 2 Div
+  uGlobal "trace"        = Just $ mkNode 2 Tra
+  uGlobal "mod"          = Just $ mkNode 2 Mod
+
+  uGlobal "let"          = Just $ mkNode 2 Let
+  uGlobal "rap"          = Just $ mkNode 2 Rap
+  uGlobal "zing"         = Just $ mkNode 1 Zing
+
   uGlobal "int-positive" = Just $ mkNode 1 IntPositive
   uGlobal "int-negative" = Just $ mkNode 1 IntNegative
 
-  uGlobal "int-abs" = Just $ mkNode 2 IntAbs
-  uGlobal "int-add" = Just $ mkNode 2 IntAdd
-  uGlobal "int-div" = Just $ mkNode 2 IntDiv
-  uGlobal "int-is-zer" = Just $ mkNode 1 IntIsZer
-  uGlobal "int-is-neg" = Just $ mkNode 1 IntIsNeg
-  uGlobal "int-is-pos" = Just $ mkNode 1 IntIsPos
-  uGlobal "int-lth" = Just $ mkNode 2 IntLth
-  uGlobal "int-mul" = Just $ mkNode 2 IntMul
-  uGlobal "int-negate" = Just $ mkNode 1 IntNegate
-  uGlobal "int-sub" = Just $ mkNode 2 IntSub
-
-  uGlobal _     = Nothing
-=======
-  uGlobal "lcon"  = Just $ mkNode 2 Lcon  -- hack, actually 4
-  uGlobal "lnil"  = Just $ mkNode 2 Lnil
-  uGlobal "gulf"  = Just $ mkNode 2 Gulf
-  uGlobal "snag"  = Just $ mkNode 2 Snag
-  uGlobal "turn"  = Just $ mkNode 2 Turn
-  uGlobal "weld"  = Just $ mkNode 2 Weld
-
-  uGlobal _       = Nothing
->>>>>>> 4f50fd46
+  uGlobal "int-abs"      = Just $ mkNode 2 IntAbs
+  uGlobal "int-add"      = Just $ mkNode 2 IntAdd
+  uGlobal "int-div"      = Just $ mkNode 2 IntDiv
+  uGlobal "int-is-zer"   = Just $ mkNode 1 IntIsZer
+  uGlobal "int-is-neg"   = Just $ mkNode 1 IntIsNeg
+  uGlobal "int-is-pos"   = Just $ mkNode 1 IntIsPos
+  uGlobal "int-lth"      = Just $ mkNode 2 IntLth
+  uGlobal "int-mul"      = Just $ mkNode 2 IntMul
+  uGlobal "int-negate"   = Just $ mkNode 1 IntNegate
+  uGlobal "int-sub"      = Just $ mkNode 2 IntSub
+
+  uGlobal "lcon"         = Just $ mkNode 2 LCon      -- hack, actually 4
+  uGlobal "lnil"         = Just $ mkNode 2 (Lis [])
+  uGlobal "gulf"         = Just $ mkNode 2 Gulf
+  uGlobal "snag"         = Just $ mkNode 2 Snag
+  uGlobal "turn"         = Just $ mkNode 2 Turn
+  uGlobal "weld"         = Just $ mkNode 2 Weld
+
+  uGlobal _              = Nothing
 
 
 -- Useful Types ----------------------------------------------------------------
@@ -337,6 +333,8 @@
     Mod       -> dMod x y
     Rap       -> dRap x y
     Zing      -> dZing x
+
+    Lis l -> dLis l x y
 
     IntPositive -> dIntPositive x
     IntNegative -> dIntNegative x
@@ -369,12 +367,12 @@
     Nat n     -> dNat n x y
     Int i     -> dInt i x
 
-    Lcon      -> lcons x y
-    Lnil      -> pure (VLis [])
-    Gulf      -> gulf x y
+    LCon      -> dLCon x y
+    LNil      -> pure (VLis [])
+    Gulf      -> dGulf x y
     Snag      -> snag x y
     Turn      -> dTurn x y
-    Weld      -> weld x y
+    Weld      -> dWeld x y
 
     --  S₁fgx   = (fx)(gx)
     --  S₂fgxy  = (fxy)(gxy)
@@ -639,7 +637,7 @@
 dCas (VRit x) l r = kVV r x
 dCas (VLis (x:xs)) l r = kVV l (VCon x (VLis xs))
 dCas (VLis [])     l r = kVV r VUni               -- technically could happen
-dCas (VFun (Fun 2 Lnil mempty)) l r = kVV r VUni -- the main loop termination
+dCas (VFun (Fun 2 LNil mempty)) l r = kVV r VUni -- the main loop termination
 dCas c        _ _ = do
   pPrint c
   throwIO (TypeError "cas-not-sum")
@@ -656,43 +654,53 @@
     0 -> pure zer
     n -> kVA inc (go (n-1))
 
-<<<<<<< HEAD
+-- TODO Verify
+dLis :: [Val] -> Val -> Val -> IO Val
+dLis []     n c = kVV n VUni
+dLis (x:xs) n c = kVVV c x (VLis xs)
+
 dInt :: Integer -> Val -> IO Val
+{-# INLINE dInt #-}
 dInt i f | i >= 0 = kVVV f (VBol True) (VNat (fromIntegral i))
 dInt i f          = kVVV f (VBol False) (VNat (fromIntegral $ negate i))
-=======
-lcons :: Val -> Val -> IO Val
-{-# INLINE lcons #-}
-lcons x (VLis rest)           = pure (VLis (x:rest))
-lcons x (VFun (Fun 2 Lnil _)) = pure (VLis [x])
-lcons _ _                     = throwIO (TypeError "lcons-not-list")
-
-gulf :: Val -> Val -> IO Val
-gulf (VNat x) (VNat y) = pure $ VLis [VNat n | n <- [x..y]]
-gulf _ _               = throwIO (TypeError "gulf-not-nats")
+
+dLCon :: Val -> Val -> IO Val
+{-# INLINE dLCon #-}
+dLCon x (VLis rest)           = pure (VLis (x:rest))
+dLCon x (VFun (Fun 2 LNil _)) = pure (VLis [x])
+dLCon x (VFun (Fun 2 (Lis l) xs)) | null (toList xs) = pure (VLis (x:l))
+dLCon x y                     = do
+  print ("LCON", x, y)
+  throwIO (TypeError "dlcon-not-list")
+
+dGulf :: Val -> Val -> IO Val
+{-# INLINE dGulf #-}
+dGulf (VNat x) (VNat y) = pure $ VLis [VNat n | n <- [x..y]]
+dGulf _ _               = throwIO (TypeError "dGulf-not-nats")
 
 snag :: Val -> Val -> IO Val
 {-# INLINE snag #-}
 snag (VNat n) (VLis x) = case atMay x (fromIntegral n) of
   Nothing -> throwIO (TypeError "snag-fail")  -- TODO: Should be "Crash"
   Just y  -> pure y
-snag _ _               = throwIO (TypeError "snag-bag-args")
+snag x y = do
+  print ("snag", x, y)
+  throwIO (TypeError "snag-bag-args")
 
 dTurn :: Val -> Val -> IO Val
 {-# INLINE dTurn #-}
 dTurn (VLis x) fun = VLis <$> mapM (kVV fun) x
 dTurn y _          = throwIO (TypeError ("turn-not-list: " ++ (tshow y)))
 
-weld :: Val -> Val -> IO Val
-{-# INLINE weld #-}
-weld (VLis x) (VLis y) = pure $ VLis (x ++ y)
+dWeld :: Val -> Val -> IO Val
+{-# INLINE dWeld #-}
+dWeld (VLis x             ) (VLis y             ) = pure $ VLis (x ++ y)
 -- TODO: Make the nil case handling not so ugly.
-weld (VFun (Fun 2 Lnil _)) (VFun (Fun 2 Lnil _)) = pure $ VLis []
-weld (VLis x) (VFun (Fun 2 Lnil _)) = pure $ VLis x
-weld (VFun (Fun 2 Lnil _)) (VLis y) = pure $ VLis y
-weld a b               = throwIO (TypeError ("weld-not-lists: a=" ++
-                                             (tshow a) ++ ", b=" ++ (tshow b)))
->>>>>>> 4f50fd46
+dWeld (VFun (Fun 2 LNil _)) (VFun (Fun 2 LNil _)) = pure $ VLis []
+dWeld (VLis x             ) (VFun (Fun 2 LNil _)) = pure $ VLis x
+dWeld (VFun (Fun 2 LNil _)) (VLis y             ) = pure $ VLis y
+dWeld a                     b                     = throwIO
+  (TypeError ("dWeld-not-lists: a=" ++ (tshow a) ++ ", b=" ++ (tshow b)))
 
 pak :: Val -> IO Val
 {-# INLINE pak #-}
@@ -752,7 +760,6 @@
 dRap (VNat _) y = throwIO (TypeError "only (rap 8) is jetted.")
 dRap _        _ = throwIO (TypeError "rap-not-nat")
 
-<<<<<<< HEAD
 dIntPositive :: Val -> IO Val
 {-# INLINE dIntPositive #-}
 dIntPositive (VNat n) = pure $ VInt $ fromIntegral n
@@ -815,26 +822,11 @@
 dIntSub (VInt x) (VInt y) = pure $ VInt (x - y)
 dIntSub _        _        = throwIO $ TypeError "int-sub-not-int"
 
-
-dTurn :: Val -> Val -> IO Val
-{-# INLINE dTurn #-}
-dTurn xs f = do
-  rs <- for (parseList xs) (kVV f)
-  evaluate (listToVal rs)
- where
-  parseList :: Val -> [Val]
-  parseList (VRit VUni      ) = []
-  parseList (VLef (VCon h t)) = h : parseList t
-  parseList _                 = throw (TypeError "turn-not-list")
-
 listToVal :: [Val] -> Val
 {-# INLINE listToVal #-}
 listToVal []    = VRit VUni
 listToVal (h:t) = VLef (VCon h (listToVal t))
 
-
-=======
->>>>>>> 4f50fd46
 dZing :: Val -> IO Val
 {-# INLINE dZing #-}
 dZing = evaluate . VLis . mconcat . parseLists
@@ -1015,14 +1007,14 @@
       -- TODO: Move from con cell construction to curry so |=((h t) ...) works?
       VLis (x:xs) -> setReg i (VCon x (VLis xs)) >> go l
       VLis []     -> setReg i VUni >> go r
-      VFun (Fun 2 Lnil mempty) -> setReg i VUni >> go r
+      VFun (Fun 2 LNil mempty) -> setReg i VUni >> go r
       _       -> throwIO (TypeError "cas-not-sum")
     LCON x y       -> do
       fx <- go x;
       go y >>= \case
 
         VLis rest -> pure $ VLis (fx:rest)
-        r -> throwIO (TypeError ("lcons-not-list: " ++ (tshow r)))
+        r -> throwIO (TypeError ("lcon-not-list: " ++ (tshow r)))
 
 
 
