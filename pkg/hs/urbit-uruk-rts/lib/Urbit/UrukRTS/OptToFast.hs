--- conflicted
+++ resolved
@@ -132,10 +132,7 @@
   kal F.Turn    [x,y]  = F.TURN (go x) (go y)
   kal F.Weld    [x,y]  = F.WELD (go x) (go y)
   kal F.Zing    [x]    = F.ZING (go x)
-<<<<<<< HEAD
   kal F.Ntot    [x]    = F.NTOT (go x)
-  kal F.Snag    [x,y]  = F.SNAG (go x) (go y)
-  kal F.Weld    [x,y]  = F.WELD (go x) (go y)
   kal F.LCon    [x,y]  =
     case (go x, go y) of
       (F.VAL xv, F.VAL (F.VLis lv)) ->
@@ -145,10 +142,6 @@
       (xe, ye) -> F.LCON (go x) (go y)
 
   kal F.LNil    []     = F.LNIL
-
-  kal F.Gulf    [x, y]  = F.GULF (go x) (go y)
-=======
->>>>>>> b3945df3
 
   kal F.Sub     [x, y] = F.SUB (go x) (go y)
   kal F.Mul     [x, y] = F.MUL (go x) (go y)
