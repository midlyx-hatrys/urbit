resolver: lts-16.15

packages:
<<<<<<< HEAD
  - lmdb-static
=======
  - natpmp-static
  - proto
  - racquire
>>>>>>> 4df706b8
  - terminal-progress-bar
  - urbit-atom
  - urbit-azimuth
  - urbit-eventlog-lmdb
  - urbit-king
<<<<<<< HEAD
  - urbit-proto
=======
  - urbit-termsize
  - urbit-noun
  - urbit-noun-core
>>>>>>> 4df706b8

extra-deps:
  - base58-bytestring-0.1.0@sha256:a1da72ee89d5450bac1c792d9fcbe95ed7154ab7246f2172b57bd4fd9b5eab79
  - lock-file-0.7.0.0@sha256:3ad84b5e454145e1d928063b56abb96db24a99a21b493989520e58fa0ab37b00
  - para-1.1@sha256:a90eebb063ad70271e6e2a7f00a93e8e8f8b77273f100f39852fbf8301926f81
  - web3-0.9.1.0@sha256:6b7faac0b63e7d0aae46588dd9a42e11f54ce0fdf4c2744bdf4cc6c5cbf39aa2
  - vinyl-0.12.3@sha256:66553fc71cabfa86837bf5f98558e3e6d1807c47af5f5f1cd758081d3fb023ea

# This allows building on NixOS.
nix:
  packages:
    - pkgconfig
    - zlib

# TODO: Why is this here?
ghc-options:
  urbit-king: '-optP-Wno-nonportable-include-path'<|MERGE_RESOLUTION|>--- conflicted
+++ resolved
@@ -1,25 +1,17 @@
 resolver: lts-16.15
 
 packages:
-<<<<<<< HEAD
-  - lmdb-static
-=======
   - natpmp-static
-  - proto
   - racquire
->>>>>>> 4df706b8
   - terminal-progress-bar
   - urbit-atom
   - urbit-azimuth
   - urbit-eventlog-lmdb
   - urbit-king
-<<<<<<< HEAD
   - urbit-proto
-=======
   - urbit-termsize
   - urbit-noun
   - urbit-noun-core
->>>>>>> 4df706b8
 
 extra-deps:
   - base58-bytestring-0.1.0@sha256:a1da72ee89d5450bac1c792d9fcbe95ed7154ab7246f2172b57bd4fd9b5eab79
