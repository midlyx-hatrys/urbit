--- conflicted
+++ resolved
@@ -6,17 +6,11 @@
 library:
   source-dirs: lib
   ghc-options:
-<<<<<<< HEAD
-    - -fwarn-incomplete-patterns
-    - -fwarn-unused-binds
-    - -fwarn-unused-imports
-=======
     - -Wall
     - -Werror
     - -Wno-type-defaults
     - -Wno-unused-matches
     - -Wno-name-shadowing
->>>>>>> 42b776fd
     - -O2
 
 dependencies:
