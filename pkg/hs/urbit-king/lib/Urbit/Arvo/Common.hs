--- conflicted
+++ resolved
@@ -4,12 +4,9 @@
 -- combination with 'deriveNoun' which generates an unreachable pattern.
 {-# OPTIONS_GHC -Wno-overlapping-patterns #-}
 
-<<<<<<< HEAD
-=======
 -- Hack. See comment above instance ToNoun H.StdMethod
 {-# OPTIONS_GHC -Wno-orphans #-}
 
->>>>>>> 42b776fd
 {-|
     Types used in both Events and Effects.
 -}
