{-|
  Eyre: Http Server Driver
-}

module Urbit.Vere.Eyre.Multi
  ( WhichServer(..)
  , MultiEyreConf(..)
  , OnMultiReq
  , OnMultiKil
  , MultiEyreApi(..)
  , joinMultiEyre
  , leaveMultiEyre
  , multiEyre
  )
where

import Urbit.Prelude hiding (Builder)

import Urbit.Arvo           hiding (ServerId, reqUrl, secure)
import Urbit.Vere.Eyre.Serv
import Urbit.Vere.Eyre.Wai

import Network.TLS                 (Credential)
import Urbit.Vere.Eyre.KingSubsite (KingSubsite, fourOhFourSubsite)


-- Types -----------------------------------------------------------------------

data WhichServer = Secure | Insecure | Loopback
  deriving (Eq)

data MultiEyreConf = MultiEyreConf
  { mecHttpsPort :: Maybe Port
  , mecHttpPort :: Maybe Port
  , mecLocalhostOnly :: Bool
  }
 deriving (Show)

type OnMultiReq = WhichServer -> Ship -> Word64 -> ReqInfo -> STM ()

type OnMultiKil = Ship -> Word64 -> STM ()

data MultiEyreApi = MultiEyreApi
  { meaConf :: MultiEyreConf
  , meaLive :: TVar LiveReqs
  , meaPlan :: TVar (Map Ship OnMultiReq)
  , meaCanc :: TVar (Map Ship OnMultiKil)
  , meaTlsC :: TVar (Map Ship (TlsConfig, Credential))
<<<<<<< HEAD
  , meaSite :: TVar (Map Ship KingSubsite)
  , meaKill :: STM ()
=======
  , meaKill :: IO ()
>>>>>>> 6f0bb599
  }


-- Multi-Tenet HTTP ------------------------------------------------------------

joinMultiEyre
  :: MultiEyreApi
  -> Ship
  -> Maybe (TlsConfig, Credential)
  -> OnMultiReq
  -> OnMultiKil
  -> KingSubsite
  -> STM ()
joinMultiEyre api who mTls onReq onKil sub = do
  modifyTVar' (meaPlan api) (insertMap who onReq)
  modifyTVar' (meaCanc api) (insertMap who onKil)
  for_ mTls $ \creds -> do
    modifyTVar' (meaTlsC api) (insertMap who creds)
  modifyTVar' (meaSite api) (insertMap who sub)

leaveMultiEyre :: MultiEyreApi -> Ship -> STM ()
leaveMultiEyre MultiEyreApi {..} who = do
  modifyTVar' meaCanc (deleteMap who)
  modifyTVar' meaPlan (deleteMap who)
  modifyTVar' meaTlsC (deleteMap who)
  modifyTVar' meaSite (deleteMap who)

multiEyre :: HasLogFunc e => MultiEyreConf -> RIO e MultiEyreApi
multiEyre conf@MultiEyreConf {..} = do
  logInfo (displayShow ("EYRE", "MULTI", conf))

  vLive <- io emptyLiveReqs >>= newTVarIO
  vPlan <- newTVarIO mempty
  vCanc <- newTVarIO (mempty :: Map Ship (Ship -> Word64 -> STM ()))
  vTlsC <- newTVarIO mempty
  vSite <- newTVarIO mempty

  let site :: Ship -> STM KingSubsite
      site who = do
        sites <- readTVar vSite
        pure $ maybe (fourOhFourSubsite who) id $ lookup who sites

  let host = if mecLocalhostOnly then SHLocalhost else SHAnyHostOk

  let onReq :: WhichServer -> Ship -> Word64 -> ReqInfo -> STM ()
      onReq which who reqId reqInfo = do
        plan <- readTVar vPlan
        lookup who plan & \case
          Nothing -> pure ()
          Just cb -> cb which who reqId reqInfo

  let onKil :: Ship -> Word64 -> STM ()
      onKil who reqId = do
        canc <- readTVar vCanc
        lookup who canc & \case
          Nothing -> pure ()
          Just cb -> cb who reqId

  mIns <- for mecHttpPort $ \por -> do
    logInfo (displayShow ("EYRE", "MULTI", "HTTP", por))
    serv vLive $ ServConf
      { scHost = host
      , scPort = SPChoices $ singleton $ fromIntegral por
      , scRedi = Nothing -- TODO
      , scFake = False
      , scType = STMultiHttp site $ ReqApi
          { rcReq = onReq Insecure
          , rcKil = onKil
          }
      }

  mSec <- for mecHttpsPort $ \por -> do
    logInfo (displayShow ("EYRE", "MULTI", "HTTPS", por))
    serv vLive $ ServConf
      { scHost = host
      , scPort = SPChoices $ singleton $ fromIntegral por
      , scRedi = Nothing
      , scFake = False
      , scType = STMultiHttps (MTC vTlsC) site $ ReqApi
          { rcReq = onReq Secure
          , rcKil = onKil
          }
      }

  pure $ MultiEyreApi
    { meaLive = vLive
    , meaPlan = vPlan
    , meaCanc = vCanc
    , meaTlsC = vTlsC
    , meaSite = vSite
    , meaConf = conf
    , meaKill = traverse_ saKil (toList mIns <> toList mSec)
    }<|MERGE_RESOLUTION|>--- conflicted
+++ resolved
@@ -46,12 +46,8 @@
   , meaPlan :: TVar (Map Ship OnMultiReq)
   , meaCanc :: TVar (Map Ship OnMultiKil)
   , meaTlsC :: TVar (Map Ship (TlsConfig, Credential))
-<<<<<<< HEAD
   , meaSite :: TVar (Map Ship KingSubsite)
-  , meaKill :: STM ()
-=======
   , meaKill :: IO ()
->>>>>>> 6f0bb599
   }
 
 
