{-|
    Terminal Driver
-}
module Urbit.Vere.Term
    ( module Term
    , localClient
    , connectToRemote
    , runTerminalClient
    , connClient
    , term
    , term'
    ) where

import Data.Char
import Foreign.Marshal.Alloc
import Foreign.Ptr
import Foreign.Storable
import RIO.FilePath
import System.Posix.IO
import System.Posix.Terminal
import Urbit.Arvo
import Urbit.King.App
import Urbit.Noun.Time
import Urbit.Prelude         hiding (getCurrentTime)
import Urbit.Vere.Pier.Types

import Data.List           ((!!))
import RIO.Directory       (createDirectoryIfMissing)
import Urbit.King.API      (readPortsFile)
import Urbit.TermSize      (TermSize(TermSize))
import Urbit.Vere.Term.API (Client(Client), ClientTake(..))

import qualified Data.Set                 as S
import qualified Data.ByteString.Internal as BS
import qualified Data.ByteString.UTF8     as BS
import qualified System.Console.ANSI      as ANSI
import qualified Urbit.TermSize           as T
import qualified Urbit.Vere.NounServ      as Serv
import qualified Urbit.Vere.Term.API      as Term
import qualified Urbit.Vere.Term.Render   as T


-- Types -----------------------------------------------------------------------

-- | All stateful data in the printing to stdOutput.
data LineState = LineState
  { lsLine            :: Text
  , lsCurPos          :: Int
  , lsSpinTimer       :: Maybe (Async ())
  , lsSpinCause       :: Maybe Text
  , lsSpinFirstRender :: Bool
  , lsSpinFrame       :: Int
  , lsPrevEndTime     :: Wen
  }

-- | A record used in reading data from stdInput.
data ReadData = ReadData
  { rdBuf       :: Ptr Word8
  , rdEscape    :: Bool
  , rdBracket   :: Bool
  , rdUTF8      :: ByteString
  , rdUTF8width :: Int
  }

-- | Private data to the Client that we keep around for stop().
data Private = Private
  { pReaderThread          :: Async ()
  , pWriterThread          :: Async ()
  , pPreviousConfiguration :: TerminalAttributes
  }

-- Utils -----------------------------------------------------------------------

<<<<<<< HEAD
=======
blewEvent :: Word -> Word -> Ev
>>>>>>> 42b776fd
blewEvent w h = EvBlip $ BlipEvTerm $ TermEvBlew (UD 1, ()) w h

initialHail :: Ev
initialHail = EvBlip $ BlipEvTerm $ TermEvHail (UD 1, ()) ()

-- Version one of this is punting on the ops_u.dem flag: whether we're running
-- in daemon mode.

--------------------------------------------------------------------------------

rioAllocaBytes :: (MonadIO m, MonadUnliftIO m)
               => Int -> (Ptr a -> m b) -> m b
rioAllocaBytes size action =
  withRunInIO $ \run ->
    allocaBytes size $ \x -> run (action x)

{-|
    Because of legacy reasons, some file operations are in the terminal
    driver. These should be filtered out and handled locally instead of
    in any abstractly connected terminal.
-}
isTerminalBlit :: Blit -> Bool
isTerminalBlit (Sav _ _) = False
isTerminalBlit (Sag _ _) = False
isTerminalBlit _         = True

--------------------------------------------------------------------------------

connClient :: Serv.Conn ClientTake [Term.Ev] -> Client
connClient c = Client
    { give = Serv.cSend c
    , take = Serv.cRecv c
    }

connectToRemote :: forall e. HasLogFunc e
                => Port
                -> Client
                -> RAcquire e (Async (), Async ())
connectToRemote port local = mkRAcquire start stop
  where
    stop (x, y) = cancel x >> cancel y
    start = do
        Serv.Client{..} <- Serv.wsClient "/terminal/0" (fromIntegral port)

        -- TODO XX Handle disconnect more cleanly.
        ferry <- async $ forever $ atomically $ asum
            [ Term.take local >>= \case
                  Nothing -> empty
                  Just ev -> Serv.cSend cConn ev
            , Serv.cRecv cConn >>= \case
                  Nothing -> empty
                  Just ev -> Term.give local ev
            ]

        pure (ferry, cAsync)

data HackConfigDir = HCD { _hcdPax :: FilePath }
makeLenses ''HackConfigDir
instance HasPierPath HackConfigDir where pierPathL = hcdPax

runTerminalClient :: forall e. HasLogFunc e => FilePath -> RIO e ()
runTerminalClient pier = runRAcquire $ do
    mPort      <- runRIO (HCD pier) readPortsFile
    port       <- maybe (error "Can't connect") pure mPort
    mExit      <- io newEmptyTMVarIO
    cli        <- localClient (putTMVar mExit ())
    (tid, sid) <- connectToRemote (Port $ fromIntegral port) cli
    atomically $ waitSTM tid <|> waitSTM sid <|> takeTMVar mExit

  where
    runRAcquire :: RAcquire e () -> RIO e ()
    runRAcquire act = rwith act $ const $ pure ()


-- Spinner ---------------------------------------------------------------------

-- Call an STM action after delay of `first` microseconds and then every
-- `rest` microseconds after that.
repeatedly :: Int -> Int -> STM () -> IO ()
repeatedly first rest action = do
  threadDelay first
  forever $ do
    atomically action
    threadDelay rest

spinners :: [Text]
spinners = ["|", "/", "-", "\\"]

leftBracket, rightBracket :: Text
leftBracket = "«"
rightBracket = "»"

_spin_cool_us, _spin_warm_us, _spin_rate_us, _spin_idle_us :: Integral i => i
_spin_cool_us = 500000
_spin_warm_us = 50000
_spin_rate_us = 250000
_spin_idle_us = 500000


-- Client ----------------------------------------------------------------------

{-|
    Initializes the generalized input/output parts of the terminal.
-}
localClient :: forall e. HasLogFunc e
            => STM ()
            -> RAcquire e Client
localClient doneSignal = fst <$> mkRAcquire start stop
  where
    start :: HasLogFunc e => RIO e (Client, Private)
    start = do
      tsWriteQueue  <- newTQueueIO :: RIO e (TQueue [Term.Ev])
      spinnerMVar   <- newEmptyTMVarIO :: RIO e (TMVar ())

      -- Track the terminal size, keeping track of the size of the local
      -- terminal for our own printing, as well as putting size changes into an
      -- event queue so we can send changes to the terminal muxing system.
      tsizeTVar    <- newTVarIO (TermSize 80 24) -- Value doesn't matter.
      tsSizeChange <- newEmptyTMVarIO
      io $ T.liveTermSize (\ts -> atomically $ do
                              -- We keep track of the console's local size for
                              -- our own tank washing.
                              writeTVar tsizeTVar ts

                              -- We queue up changes so we can broadcast them
                              -- to the muxing client.
                              putTMVar tsSizeChange ts)

      pWriterThread <- asyncBound
        (writeTerminal tsWriteQueue spinnerMVar tsizeTVar)

      pPreviousConfiguration <- io $ getTerminalAttributes stdInput

      -- Create a new configuration where we put the terminal in raw mode and
      -- disable a bunch of preprocessing.
      let newTermSettings = flip withTime     0
                          $ flip withMinInput 1
                          $ foldl' withoutMode pPreviousConfiguration
                          $ disabledFlags

      io $ setTerminalAttributes stdInput newTermSettings Immediately

      tsReadQueue <- newTQueueIO
      pReaderThread <- asyncBound
          (readTerminal tsReadQueue tsWriteQueue (bell tsWriteQueue))

      let client = Client { take = Just <$> asum
                              [ readTQueue tsReadQueue <&> ClientTakeBelt,
                                takeTMVar tsSizeChange <&> ClientTakeSize
                              ]
                          , give = writeTQueue tsWriteQueue
                          }

      pure (client, Private{..})

    stop :: HasLogFunc e
         => (Client, Private) -> RIO e ()
    stop (Client{..}, Private{..}) = do
      -- Note that we don't `cancel pReaderThread` here. This is a deliberate
      -- decision because fdRead calls into a native function which the runtime
      -- can't kill. If we were to cancel here, the internal `waitCatch` would
      -- block until the next piece of keyboard input. Since this only happens
      -- at shutdown, just leak the file descriptor.
      cancel pWriterThread

      -- inject one final newline, as we're usually on the prompt.
      putStr "\r\n"

      -- take the terminal out of raw mode
      io $ setTerminalAttributes stdInput pPreviousConfiguration Immediately

    {-
        A list of terminal flags that we disable.

        TODO: Terminal library missing CSIZE?
    -}
    disabledFlags :: [TerminalMode]
    disabledFlags = [ StartStopOutput
                    , KeyboardInterrupts
                    , EnableEcho
                    , EchoLF
                    , ProcessInput
                    , ExtendedFunctions
                    , MapCRtoLF
                    , CheckParity
                    , StripHighBit
                    , EnableParity
                    , ProcessOutput
                    ]


    -- Writes data to the terminal. Both the terminal reading, normal logging,
    -- and effect handling can all emit bytes which go to the terminal.
    writeTerminal :: TQueue [Term.Ev] -> TMVar () -> TVar TermSize -> RIO e ()
    writeTerminal q spinner termSizeVar = do
        currentTime <- io $ now
        loop (LineState "" 0 Nothing Nothing True 0 currentTime)
      where
        writeBlank :: LineState -> RIO e LineState
        writeBlank ls = putStr "\r\n" $> ls

        writeTrace :: LineState -> Text -> RIO e LineState
        writeTrace ls p = do
            putStr "\r"
            T.clearLine
            putStr p
            termRefreshLine ls

        writeSlog :: LineState -> (Atom, Tank) -> RIO e LineState
        writeSlog ls slog = do
            putStr "\r"
            T.clearLine
            TermSize width _ <- atomically $ readTVar termSizeVar
            -- TODO: Ignoring priority for now. Priority changes the color of,
            -- and adds a prefix of '>' to, the output.
            let lines = fmap unTape $ wash (WashCfg 0 width) $ tankTree $ snd slog
            forM lines $ \line -> putStr (line <> "\r\n")
            termRefreshLine ls

        {-
            Figure out how long to wait to show the spinner. When we
            don't have a vane name to display, we assume its a user
            action and trigger immediately. Otherwise, if we receive an
            event shortly after a previous spin, use a shorter delay to
            avoid giving the impression of a half-idle system.
        -}
        doSpin :: LineState -> Maybe Text -> RIO e LineState
        doSpin ls@LineState{..} mTxt = do
            maybe (pure ()) cancel lsSpinTimer

            current <- io $ now
            delay   <- pure $ case mTxt of
                Nothing -> 0
                Just _  ->
                  if (gap current lsPrevEndTime ^. microSecs) < _spin_idle_us
                  then _spin_warm_us
                  else _spin_cool_us

            spinTimer <- io $ async
                            $ repeatedly delay _spin_rate_us
                            $ void
                            $ tryPutTMVar spinner ()

            pure $ ls { lsSpinTimer       = Just spinTimer
                      , lsSpinCause       = mTxt
                      , lsSpinFirstRender = True
                      }

        unspin :: LineState -> RIO e LineState
        unspin ls@LineState{..} = do
              maybe (pure ()) cancel lsSpinTimer
              -- We do a final flush of the spinner mvar to ensure we don't
              -- have a lingering signal which will redisplay the spinner after
              -- we call termRefreshLine below.
              atomically $ tryTakeTMVar spinner

              -- If we ever actually ran the spinner display callback, we need
              -- to force a redisplay of the command prompt.
              ls <- if not lsSpinFirstRender || True
                    then termRefreshLine ls
                    else pure ls

              endTime <- io $ now
              pure $ ls { lsSpinTimer = Nothing, lsPrevEndTime = endTime }

        execEv :: LineState -> Term.Ev -> RIO e LineState
        execEv ls = \case
            Term.Blits bs         -> foldM writeBlit ls bs
            Term.Trace p          -> writeTrace ls (unCord p)
            Term.Slog s           -> writeSlog ls s
            Term.Blank            -> writeBlank ls
            Term.Spinr (Just txt) -> doSpin ls (unCord <$> txt)
            Term.Spinr Nothing    -> unspin ls

        --  TODO What does this do?
        spin :: LineState -> RIO e LineState
        spin ls@LineState{..} = do
            let spinner = (spinners !! lsSpinFrame) ++ case lsSpinCause of
                  Nothing  -> ""
                  Just str -> leftBracket ++ str ++ rightBracket

            putStr (spinner <> pack (ANSI.cursorBackwardCode (length spinner)))

            let newFrame = (lsSpinFrame + 1) `mod` length spinners

            pure $ ls { lsSpinFirstRender = False
                      , lsSpinFrame       = newFrame
                      }

        loop :: LineState -> RIO e ()
        loop ls = do
            join $ atomically $ asum
                [ readTQueue q      >>= pure . (foldM execEv ls >=> loop)
                , takeTMVar spinner >>  pure (spin ls >>= loop)
                ]

    -- Writes an individual blit to the screen
    writeBlit :: LineState -> Blit -> RIO e LineState
    writeBlit ls = \case
      Bel ()        -> T.soundBell $> ls
      Clr ()        -> do T.clearScreen
                          termRefreshLine ls
      Hop w         -> termShowCursor ls (fromIntegral w)
      Klr s         -> do ls2 <- termShowClear ls
                          termShowStub ls2 s
      Lin c         -> do ls2 <- termShowClear ls
                          termShowLine ls2 (pack c)
      Mor ()        -> termShowMore ls
      Sag path noun -> pure ls
      Sav path atom -> pure ls
      Url url       -> pure ls

    termRenderDeco :: Deco -> Char
    termRenderDeco = \case
      DecoBr   -> '1'
      DecoUn   -> '4'
      DecoBl   -> '5'
      DecoNull -> '0'

    termRenderTint :: Tint -> Char
    termRenderTint = \case
      TintK    -> '0'
      TintR    -> '1'
      TintG    -> '2'
      TintY    -> '3'
      TintB    -> '4'
      TintM    -> '5'
      TintC    -> '6'
      TintW    -> '7'
      TintNull -> '9'

    -- Wraps the appropriate escape sequence around a piece of styled text
    termRenderStubSegment :: Stye -> [Char] -> [Char]
    termRenderStubSegment Stye {..} tape =
        case (S.null decoset, back, fore) of
          (True, TintNull, TintNull) -> tape
          _                          -> styled
      where
        decoset = setFromHoonSet deco
        escape  = [chr 27, '[']

        styles = intercalate ";" $ filter (not . null)
          [ intersperse ';' $ fmap termRenderDeco $ toList decoset
          , case back of
              TintNull -> []
              tint     -> ['4', termRenderTint tint]
          , case fore of
              TintNull -> []
              tint     -> ['3', termRenderTint tint]
          ]

        styled = mconcat [escape, styles, "m", tape, escape, "0m"]

    -- Displays and sets styled text as the current line
    termShowStub :: LineState -> Stub -> RIO e LineState
    termShowStub ls (Stub s) = do
      let visualLength = sum $ fmap (length . snd) s
      let outText = pack $ mconcat $ fmap (uncurry termRenderStubSegment) s
      putStr outText
      pure ls { lsLine = outText, lsCurPos = visualLength }

    -- Moves the cursor to the requested position
    termShowCursor :: LineState -> Int -> RIO e LineState
    termShowCursor ls@LineState{..} {-line pos)-} newPos = do
      if newPos < lsCurPos then do
        T.cursorLeft (lsCurPos - newPos)
        pure ls { lsCurPos =  newPos }
      else if newPos > lsCurPos then do
        T.cursorRight (newPos - lsCurPos)
        pure ls { lsCurPos =  newPos }
      else
        pure ls

    -- Moves the cursor left without any mutation of the LineState. Used only
    -- in cursor spinning.
    _termSpinnerMoveLeft :: Int -> RIO e ()
    _termSpinnerMoveLeft = T.cursorLeft

    -- Displays and sets the current line
    termShowLine :: LineState -> Text -> RIO e LineState
    termShowLine ls newStr = do
      putStr newStr
      pure ls { lsLine = newStr, lsCurPos = (length newStr) }

    termShowClear :: LineState -> RIO e LineState
    termShowClear ls = do
        putStr "\r"
        T.clearLine
        pure ls { lsLine = "", lsCurPos = 0  }

    -- New Current Line
    termShowMore :: LineState -> RIO e LineState
    termShowMore ls = do
      putStr "\r\n"
      pure ls { lsLine = "", lsCurPos = 0  }

    -- Redraw the current LineState, maintaining the current curpos
    termRefreshLine :: LineState -> RIO e LineState
    termRefreshLine ls@LineState{lsCurPos,lsLine} = do
      ls <- termShowClear ls
      ls <- termShowLine ls lsLine
      termShowCursor ls lsCurPos

    -- ring my bell
    bell :: TQueue [Term.Ev] -> RIO e ()
    bell q = atomically $ writeTQueue q $ [Term.Blits [Bel ()]]

    -- Reads data from stdInput and emit the proper effect
    --
    -- This entire path is a divergence from how term.c does things,
    -- probably. First, the vtime is 0, not 1 in term.c. So (IIUC), we'll
    -- always have a latency of 1/10 of a second.
    --
    -- A better way to do this would be to get some sort of epoll on stdInput,
    -- since that's kinda closer to what libuv does?
    readTerminal :: forall e. HasLogFunc e
                 => TQueue Belt -> TQueue [Term.Ev] -> (RIO e ()) -> RIO e ()
    readTerminal rq wq bell =
      rioAllocaBytes 1 $ \ buf -> loop (ReadData buf False False mempty 0)
      where
        loop :: ReadData -> RIO e ()
        loop rd@ReadData{..} = do
          -- The problem with using fdRead raw is that it will text encode
          -- things like \ESC instead of 27. That makes it broken for our
          -- purposes.
          --
          io (try $ fdReadBuf stdInput rdBuf 1) >>= \case
            Left (e :: IOException) -> do
              -- Ignore EAGAINs when doing reads
              loop rd
            Right 0 -> loop rd
            Right _ -> do
              w   <- io $ peek rdBuf
              -- print ("{" ++ (show w) ++ "}")
              let c = BS.w2c w
              if rdEscape then
                if rdBracket then do
                  case c of
                    'A' -> sendBelt $ Aro U
                    'B' -> sendBelt $ Aro D
                    'C' -> sendBelt $ Aro R
                    'D' -> sendBelt $ Aro L
                    _   -> bell
                  loop rd { rdEscape = False, rdBracket = False}
                else if isAsciiLower c then do
                  sendBelt $ Met $ Cord $ pack [c]
                  loop rd { rdEscape = False }
                else if c == '.' then do
                  sendBelt $ Met $ Cord "dot"
                  loop rd { rdEscape = False }
                else if w == 8 || w == 127 then do
                  sendBelt $ Met $ Cord "bac"
                  loop rd { rdEscape = False }
                else if c == '[' || c == '0' then do
                  loop rd { rdBracket = True }
                else do
                  bell
                  loop rd { rdEscape = False }
              else if rdUTF8width /= 0 then do
                -- continue reading into the utf8 accumulation buffer
                rd@ReadData{..} <- pure rd { rdUTF8 = snoc rdUTF8 w }
                if length rdUTF8 /= rdUTF8width then loop rd
                else do
                  case BS.decode rdUTF8 of
                    Nothing ->
                      error "empty utf8 accumulation buffer"
                    Just (c, bytes) | bytes /= rdUTF8width ->
                      error "utf8 character size mismatch?!"
                    Just (c, bytes) -> sendBelt $ Txt $ Tour $ [c]
                  loop rd { rdUTF8 = mempty, rdUTF8width = 0 }
              else if w >= 32 && w < 127 then do
                sendBelt $ Txt $ Tour $ [c]
                loop rd
              else if w == 0 then do
                bell
                loop rd
              else if w == 8 || w == 127 then do
                sendBelt $ Bac ()
                loop rd
              else if w == 13 then do
                sendBelt $ Ret ()
                loop rd
              else if w == 3 then do
                -- ETX (^C)
                logInfo $ displayShow "Ctrl-c interrupt"
                atomically $ do
                  writeTQueue wq [Term.Trace "interrupt\r\n"]
                  writeTQueue rq $ Ctl $ Cord "c"
                loop rd
              else if w <= 26 then do
                case pack [BS.w2c (w + 97 - 1)] of
                    "d" -> atomically doneSignal
                    c   -> do sendBelt $ Ctl $ Cord c
                              loop rd
              else if w == 27 then do
                loop rd { rdEscape = True }
              else do
                -- start the utf8 accumulation buffer
                loop rd { rdUTF8 = singleton w,
                          rdUTF8width = if w < 224 then 2
                                        else if w < 240 then 3
                                        else 4 }

        sendBelt :: HasLogFunc e => Belt -> RIO e ()
        sendBelt b = do
          -- logDebug $ displayShow ("terminalBelt", b)
          atomically $ writeTQueue rq b


--------------------------------------------------------------------------------

{-|
  Terminal Driver

  Until blew/hail events succeeds, ignore effects.
  Wait until blew/hail event callbacks invoked.
    If success, signal success.
    If failure, try again several times.
      If still failure, bring down ship.
   Don't wait for other drivers to boot
   Begin normal operation (start accepting requests)
-}
term'
  :: HasPierEnv e
  => (TermSize, Client)
  -> IO ()
  -> RIO e ([Ev], RAcquire e (DriverApi TermEf))
term' (tsize, client) serfSIGINT = do
  let TermSize wi hi = tsize
      initEv = [blewEvent wi hi, initialHail]

  pure (initEv, runDriver)
 where
  runDriver = do
    env <- ask
    ventQ :: TQueue EvErr <- newTQueueIO
    diOnEffect <- term env (tsize, client) (writeTQueue ventQ) serfSIGINT

    let diEventSource = fmap RRWork <$> tryReadTQueue ventQ

    pure (DriverApi {..})

{-|
    Terminal Driver
-}
term :: forall e. (HasPierEnv e)
     => e
     -> (TermSize, Client)
     -> (EvErr -> STM ())
     -> IO ()
     -> RAcquire e (TermEf -> IO ())
term env (tsize, Client{..}) plan serfSIGINT = runTerm
  where
    runTerm :: RAcquire e (TermEf -> IO ())
    runTerm = do
      tim <- mkRAcquire (async readLoop) cancel
      pure (runRIO env . handleEffect)

    {-
        Because our terminals are always `Demux`ed, we don't have to
        care about disconnections.
    -}
    readLoop :: RIO e ()
    readLoop = forever $ do
        atomically take >>= \case
            Nothing                              -> pure ()
            Just (ClientTakeBelt b)              -> do
                when (b == Ctl (Cord "c")) $ do
                  io serfSIGINT
                let beltEv       = EvBlip $ BlipEvTerm $ TermEvBelt (UD 1, ()) $ b
                let beltFailed _ = pure ()
                atomically $ plan (EvErr beltEv beltFailed)
            Just (ClientTakeSize ts@(TermSize w h)) -> do
                let blewFailed _ = pure ()
                atomically $ plan (EvErr (blewEvent w h) blewFailed)

    handleEffect :: TermEf -> RIO e ()
    handleEffect = \case
        TermEfInit _ _     -> pure ()
        TermEfMass _ _     -> pure ()
        TermEfLogo _ _     -> atomically =<< view killPierActionL
        TermEfBlit _ blits -> do
            let (termBlits, fsWrites) = partition isTerminalBlit blits
            atomically $ give [Term.Blits termBlits]
            for_ fsWrites handleFsWrite

    handleFsWrite :: Blit -> RIO e ()
    handleFsWrite (Sag path noun) = performPut path (jamBS noun)
    handleFsWrite (Sav path atom) = performPut path (atomBytes atom)
    handleFsWrite _               = pure ()

    performPut :: Path -> ByteString -> RIO e ()
    performPut path bs = do
      pierPath <- view pierPathL
      let putOutFile = pierPath </> ".urb" </> "put" </> (pathToFilePath path)
      createDirectoryIfMissing True (takeDirectory putOutFile)
      writeFile putOutFile bs<|MERGE_RESOLUTION|>--- conflicted
+++ resolved
@@ -71,10 +71,7 @@
 
 -- Utils -----------------------------------------------------------------------
 
-<<<<<<< HEAD
-=======
 blewEvent :: Word -> Word -> Ev
->>>>>>> 42b776fd
 blewEvent w h = EvBlip $ BlipEvTerm $ TermEvBlew (UD 1, ()) w h
 
 initialHail :: Ev
