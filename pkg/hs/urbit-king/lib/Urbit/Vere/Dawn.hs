--- conflicted
+++ resolved
@@ -17,11 +17,7 @@
 
 import Urbit.Arvo.Common
 import Urbit.Arvo.Event  hiding (Address)
-<<<<<<< HEAD
-import Urbit.Prelude     hiding (Call, rights, to, (.=))
-=======
 import Urbit.Prelude     hiding (rights, to, (.=))
->>>>>>> f6d697fa
 
 import Data.Bits                     (xor)
 import Data.List                     (nub)
