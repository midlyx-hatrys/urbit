--- conflicted
+++ resolved
@@ -8,10 +8,7 @@
 -}
 module Urbit.Vere.Pier
   ( booted
-<<<<<<< HEAD
   , runSerf
-=======
->>>>>>> 9b879470
   , resumed
   , getSnapshot
   , pier
@@ -31,12 +28,9 @@
 
 import Data.Text              (append)
 import System.Posix.Files     (ownerModes, setFileMode)
-<<<<<<< HEAD
-import Urbit.King.App         (HasConfigDir(..), HasStderrLogFunc(..))
+import Urbit.King.App         (HasPierEnv(..))
 -- ort Urbit.Time             (Wen)
-=======
 import Urbit.King.App         (HasKingEnv, HasPierEnv, PierEnv)
->>>>>>> 9b879470
 import Urbit.Vere.Ames        (ames)
 import Urbit.Vere.Behn        (behn)
 import Urbit.Vere.Clay        (clay)
@@ -110,7 +104,6 @@
 
 -- Boot a new ship. ------------------------------------------------------------
 
-<<<<<<< HEAD
 printTank :: (Text -> IO ()) -> Atom -> Tank -> IO ()
 printTank f _ = io . f . unlines . fmap unTape . wash (WashCfg 0 80)
 
@@ -133,17 +126,18 @@
     , scStdr = \line -> runRIO env $ logTrace (display ("SERF: " <> line))
     , scDead = pure () -- TODO: What can be done?
     }
-=======
+
 booted
-  :: Pill
+  :: TVar (Text -> IO ())
+  -> Pill
   -> Bool
-  -> Serf.Flags
+  -> [Serf.Flag]
   -> Ship
   -> LegacyBootEvent
-  -> RAcquire PierEnv (Serf, EventLog, SerfState)
-booted pill lite flags ship boot = do
-  seq@(BootSeq ident x y) <- rio $ generateBootSeq ship pill lite boot
->>>>>>> 9b879470
+  -> RAcquire PierEnv (Serf, EventLog)
+booted vSlog pill lite flags ship boot = do
+  rio $ bootNewShip pill lite flags ship boot
+  resumed vSlog Nothing flags
 
 bootSeqJobs :: Time.Wen -> BootSeq -> [Job]
 bootSeqJobs now (BootSeq ident nocks ovums) = zipWith ($) bootSeqFns [1 ..]
@@ -158,7 +152,7 @@
     muckOvum ov eId = DoWork $ Work eId 0 (wen eId) ov
 
 bootNewShip
-  :: (HasPierConfig e, HasStderrLogFunc e, HasLogFunc e)
+  :: HasPierEnv e
   => Pill
   -> Bool
   -> [Serf.Flag]
@@ -181,29 +175,14 @@
 
   logTrace "Finsihed populating event log with boot sequence"
 
-booted
-  :: (HasPierConfig e, HasStderrLogFunc e, HasLogFunc e)
-  => TVar (Text -> IO ())
-  -> Pill
-  -> Bool
-  -> [Serf.Flag]
-  -> Ship
-  -> LegacyBootEvent
-  -> RAcquire e (Serf, EventLog)
-booted vSlog pill lite flags ship boot = do
-  rio $ bootNewShip pill lite flags ship boot
-  resumed vSlog Nothing flags
-
 
 -- Resume an existing ship. ----------------------------------------------------
 
 resumed
-<<<<<<< HEAD
-  :: (HasStderrLogFunc e, HasPierConfig e, HasLogFunc e)
-  => TVar (Text -> IO ())
+  :: TVar (Text -> IO ())
   -> Maybe Word64
   -> [Serf.Flag]
-  -> RAcquire e (Serf, EventLog)
+  -> RAcquire PierEnv (Serf, EventLog)
 resumed vSlog replayUntil flags = do
   rio $ logTrace "Resuming ship"
   top <- view pierPathL
@@ -216,20 +195,6 @@
 
   log  <- Log.existing (top <> "/.urb/log")
   serf <- runSerf vSlog tap flags
-=======
-  :: Maybe Word64
-  -> Serf.Flags
-  -> RAcquire PierEnv (Serf, EventLog, SerfState)
-resumed event flags = do
-    rio $ logTrace "Resuming ship"
-    top    <- view pierPathL
-    tap    <- fmap (fromMaybe top) $ rio $ runMaybeT $ do
-                ev <- MaybeT (pure event)
-                MaybeT (getSnapshot top ev)
-
-    rio $ logTrace $ display @Text ("pier: " <> pack top)
-    rio $ logTrace $ display @Text ("running serf in: " <> pack tap)
->>>>>>> 9b879470
 
   rio $ do
     logTrace "Replaying events"
@@ -260,25 +225,16 @@
 acquireWorker :: RIO e () -> RAcquire e (Async ())
 acquireWorker act = mkRAcquire (async act) cancel
 
-<<<<<<< HEAD
 acquireWorkerBound :: RIO e () -> RAcquire e (Async ())
 acquireWorkerBound act = mkRAcquire (asyncBound act) cancel
 
-pier :: ∀e. (HasConfigDir e, HasLogFunc e, HasNetworkConfig e, HasPierConfig e)
-     => (Serf, EventLog)
-     -> TVar (Text -> IO ())
-     -> MVar ()
-     -> RAcquire e ()
-pier (serf, log) vSlog mStart = do
-=======
 pier
-  :: forall e. HasPierEnv e
-  => (Serf, EventLog, SerfState)
+  :: (Serf, EventLog)
+  -> TVar (Text -> IO ())
   -> MVar ()
   -> MultiEyreApi
-  -> RAcquire e ()
-pier (serf, log, ss) mStart multi = do
->>>>>>> 9b879470
+  -> RAcquire PierEnv ()
+pier (serf, log) vSlog mStart multi = do
     computeQ  <- newTQueueIO
     persistQ  <- newTQueueIO
     executeQ  <- newTQueueIO
@@ -463,7 +419,6 @@
   pretty = pack $ unlines $ fmap ("\t" <>) $ lines $ ppShow ev
 
 logEffect :: HasLogFunc e => Lenient Ef -> RIO e ()
-<<<<<<< HEAD
 logEffect ef = logDebug $ display $ "[EFFECT]\n" <> pretty ef
  where
   pretty :: Lenient Ef -> Text
@@ -480,7 +435,7 @@
   , ccHideSpinner :: STM ()
   }
 
-runCompute :: forall e . HasLogFunc e => Serf.Serf -> ComputeConfig -> RIO e ()
+runCompute :: forall e . HasKingEnv e => Serf.Serf -> ComputeConfig -> RIO e ()
 runCompute serf ComputeConfig {..} = do
   logTrace "runCompute"
 
@@ -498,59 +453,6 @@
       onSpin (Just ev) = ccShowSpinner (getSpinnerNameForEvent ev)
 
   io (Serf.swimming serf onCR onOutput onSpin)
-=======
-logEffect ef =
-    logDebug $ display $ "[EFFECT]\n" <> pretty ef
-  where
-    pretty :: Lenient Ef -> Text
-    pretty = \case
-       GoodParse e -> pack $ unlines $ fmap ("\t" <>) $ lines $ ppShow e
-       FailParse n -> pack $ unlines $ fmap ("\t" <>) $ lines $ ppShow n
-
-runCompute :: ∀e. HasKingEnv e
-           => Serf
-           -> SerfState
-           -> STM Ev
-           -> STM ()
-           -> STM ()
-           -> (Maybe Text -> STM ())
-           -> STM ()
-           -> ((Job, FX) -> STM ())
-           -> RAcquire e (Async ())
-runCompute serf ss getEvent getSaveSignal getShutdownSignal
-           showSpinner hideSpinner putResult =
-    mkRAcquire (async (go ss)) cancel
-  where
-    go :: SerfState -> RIO e ()
-    go ss = do
-        cr  <- atomically $
-          CRShutdown <$> getShutdownSignal <|>
-          CRSave     <$> getSaveSignal     <|>
-          CREvent    <$> getEvent
-        case cr of
-          CREvent ev -> do
-            logEvent ev
-            wen <- io Time.now
-            eId <- pure (ssNextEv ss)
-            mug <- pure (ssLastMug ss)
-
-            atomically $ showSpinner (getSpinnerNameForEvent ev)
-            (job', ss', fx) <- doJob serf $ DoWork $ Work eId mug wen ev
-            atomically $ hideSpinner
-            atomically (putResult (job', fx))
-            go ss'
-          CRSave () -> do
-            logDebug $ "Taking periodic snapshot"
-            Serf.snapshot serf ss
-            go ss
-          CRShutdown () -> do
-            -- When shutting down, we first request a snapshot, and then we
-            -- just exit this recursive processing, which will cause the serf
-            -- to exit from its RAcquire.
-            logDebug $ "Shutting down compute system..."
-            Serf.snapshot serf ss
-            pure ()
->>>>>>> 9b879470
 
 
 -- Persist Thread --------------------------------------------------------------
@@ -564,10 +466,9 @@
             , "\tExpected " <> show expected <> " but got " <> show got
             ]
 
-<<<<<<< HEAD
 runPersist
   :: forall e
-   . (HasPierConfig e, HasLogFunc e)
+   . HasPierEnv e
   => EventLog
   -> TQueue (Fact, FX)
   -> (FX -> STM ())
@@ -597,46 +498,4 @@
    where
     go acc = tryReadTQueue inpQ >>= \case
       Nothing   -> pure (reverse acc)
-      Just item -> go (item <| acc)
-=======
-runPersist :: ∀e. HasPierEnv e
-           => EventLog
-           -> TQueue (Job, FX)
-           -> (FX -> STM ())
-           -> RAcquire e (Async ())
-runPersist log inpQ out =
-    mkRAcquire runThread cancel
-  where
-    runThread :: RIO e (Async ())
-    runThread = asyncBound $ do
-        dryRun <- view dryRunL
-        forever $ do
-            writs  <- atomically getBatchFromQueue
-            unless dryRun $ do
-                events <- validateJobsAndGetBytes (toNullable writs)
-                Log.appendEvents log events
-            atomically $ for_ writs $ \(_,fx) -> out fx
-
-    validateJobsAndGetBytes :: [(Job, FX)] -> RIO e (Vector ByteString)
-    validateJobsAndGetBytes writs = do
-        expect <- Log.nextEv log
-        fmap fromList
-            $ for (zip [expect..] writs)
-            $ \(expectedId, (j, fx)) -> do
-                unless (expectedId == jobId j) $
-                    throwIO (BadEventId expectedId (jobId j))
-                case j of
-                  RunNok _ ->
-                      error "This shouldn't happen here!"
-                  DoWork (Work eId mug wen ev) ->
-                      pure $ jamBS $ toNoun (mug, wen, ev)
-
-    getBatchFromQueue :: STM (NonNull [(Job, FX)])
-    getBatchFromQueue =
-        readTQueue inpQ >>= go . singleton
-      where
-        go acc =
-          tryReadTQueue inpQ >>= \case
-            Nothing   -> pure (reverse acc)
-            Just item -> go (item <| acc)
->>>>>>> 9b879470
+      Just item -> go (item <| acc)