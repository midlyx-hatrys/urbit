{-|
  Top-Level Pier Management

  This is the code that starts the IO drivers and deals with communication
  between the serf, the event log, and the IO drivers.
-}
module Urbit.Vere.Pier
  ( booted
  , runSerf
  , resumed
  , getSnapshot
  , pier
  , runPersist
  , runCompute
  , genBootSeq
  )
where

import Urbit.Prelude

import Control.Monad.Trans.Maybe
import RIO.Directory
import Urbit.Arvo
import Urbit.King.App
import Urbit.Vere.Pier.Types

import Control.Monad.STM      (retry)
import System.Environment     (getExecutablePath)
import System.FilePath        (splitFileName, (</>))
import System.Posix.Files     (ownerModes, setFileMode)
import Urbit.EventLog.LMDB    (EventLog)
import Urbit.King.API         (TermConn)
import Urbit.Noun.Time        (Wen)
import Urbit.TermSize         (TermSize(..), termSize)
import Urbit.Vere.Serf        (Serf)

import qualified Data.Text                   as T
import qualified System.Entropy              as Ent
import qualified Urbit.EventLog.LMDB         as Log
import qualified Urbit.King.API              as King
import qualified Urbit.Noun.Time             as Time
import qualified Urbit.Vere.Ames             as Ames
import qualified Urbit.Vere.Behn             as Behn
import qualified Urbit.Vere.Clay             as Clay
import qualified Urbit.Vere.Eyre             as Eyre
import qualified Urbit.Vere.Eyre.KingSubsite as Site
import qualified Urbit.Vere.Http.Client      as Iris
import qualified Urbit.Vere.Serf             as Serf
import qualified Urbit.Vere.Term             as Term
import qualified Urbit.Vere.Term.API         as Term
import qualified Urbit.Vere.Term.Demux       as Term


-- Initialize pier directory. --------------------------------------------------

data PierDirectoryAlreadyExists = PierDirectoryAlreadyExists
 deriving (Show, Exception)

setupPierDirectory :: FilePath -> RIO e ()
setupPierDirectory shipPath = do
  -- shipPath will already exist because we put a lock file there.
  alreadyExists <- doesPathExist (shipPath </> ".urb")
  when alreadyExists $ do
    throwIO PierDirectoryAlreadyExists
  for_ ["put", "get", "log", "chk"] $ \seg -> do
    let pax = shipPath </> ".urb" </> seg
    createDirectoryIfMissing True pax
    io $ setFileMode pax ownerModes


-- Load pill into boot sequence. -----------------------------------------------

genEntropy :: MonadIO m => m Entropy
genEntropy = Entropy . fromIntegral . bytesAtom <$> io (Ent.getEntropy 64)

genBootSeq :: MonadIO m => Ship -> Pill -> Bool -> LegacyBootEvent -> m BootSeq
genBootSeq ship Pill {..} lite boot = io $ do
  ent <- genEntropy
  let ovums = preKern ent <> pKernelOvums <> postKern <> pUserspaceOvums
  pure $ BootSeq ident pBootFormulas ovums
 where
  ident = LogIdentity ship isFake (fromIntegral $ length pBootFormulas)
  preKern ent =
    [ EvBlip $ BlipEvArvo $ ArvoEvWhom () ship
    , EvBlip $ BlipEvArvo $ ArvoEvWack () ent
    ]
  postKern = [EvBlip $ BlipEvTerm $ TermEvBoot (1, ()) lite boot]
  isFake   = case boot of
    Fake _ -> True
    _      -> False


-- Write to the log. -----------------------------------------------------------

-- | Write a batch of jobs to the event log.
writeJobs :: EventLog -> Vector Job -> RIO e ()
writeJobs log !jobs = do
  expect <- atomically (Log.nextEv log)
  events <- fmap fromList $ traverse fromJob (zip [expect ..] $ toList jobs)
  Log.appendEvents log events
 where
  fromJob :: (EventId, Job) -> RIO e ByteString
  fromJob (expectedId, job) = do
    unless (expectedId == jobId job) $ error $ show
      ("bad job id!", expectedId, jobId job)
    pure $ jamBS $ jobPayload job

  jobPayload :: Job -> Noun
  jobPayload (RunNok (LifeCyc _ m n)) = toNoun (m, n)
  jobPayload (DoWork (Work _ m d o )) = toNoun (m, d, o)


-- Acquire a running serf. -----------------------------------------------------

runSerf
  :: HasPierEnv e
  => TVar ((Atom, Tank) -> IO ())
  -> FilePath
  -> RAcquire e Serf
runSerf vSlog pax = do
  env <- ask
  serfProg <- io getSerfProg
  Serf.withSerf (config env serfProg)
 where
  slog s = atomically (readTVar vSlog) >>= (\f -> f s)
  config env serfProg = Serf.Config
    { scSerf = env ^. pierConfigL . pcSerfExe . to (maybe serfProg unpack)
    , scPier = pax
    , scFlag = env ^. pierConfigL . pcSerfFlags
    , scSlog = slog
    , scStdr = \txt -> slog (0, (textToTank txt))
    , scDead = pure () -- TODO: What can be done?
    }
  getSerfProg :: IO FilePath
  getSerfProg = do
    (path, filename) <- splitFileName <$> getExecutablePath
    pure $ case filename of
      "urbit"      -> path </> "urbit-worker"
      "urbit-king" -> path </> "urbit-worker"
      _            -> "urbit-worker"


-- Boot a new ship. ------------------------------------------------------------

booted
  :: TVar ((Atom, Tank) -> IO ())
  -> Pill
  -> Bool
  -> Ship
  -> LegacyBootEvent
  -> RAcquire PierEnv (Serf, EventLog)
booted vSlog pill lite ship boot = do
  rio $ bootNewShip pill lite ship boot
  resumed vSlog Nothing

bootSeqJobs :: Time.Wen -> BootSeq -> [Job]
bootSeqJobs now (BootSeq ident nocks ovums) = zipWith ($) bootSeqFns [1 ..]
 where
  wen :: EventId -> Time.Wen
  wen off = Time.addGap now ((fromIntegral off - 1) ^. from Time.microSecs)

  bootSeqFns :: [EventId -> Job]
  bootSeqFns = fmap nockJob nocks <> fmap ovumJob ovums
   where
    nockJob nok eId = RunNok $ LifeCyc eId 0 nok
    ovumJob ov eId = DoWork $ Work eId 0 (wen eId) ov

bootNewShip
  :: HasPierEnv e
  => Pill
  -> Bool
  -> Ship
  -> LegacyBootEvent
  -> RIO e ()
bootNewShip pill lite ship bootEv = do
  seq@(BootSeq ident x y) <- genBootSeq ship pill lite bootEv
  logInfo "BootSeq Computed"

  pierPath <- view pierPathL

  rio (setupPierDirectory pierPath)
  logInfo "Directory setup."

  let logPath = (pierPath </> ".urb/log")

  rwith (Log.new logPath ident) $ \log -> do
    logInfo "Event log onitialized."
    jobs <- (\now -> bootSeqJobs now seq) <$> io Time.now
    writeJobs log (fromList jobs)

  logInfo "Finsihed populating event log with boot sequence"


-- Resume an existing ship. ----------------------------------------------------

resumed
  :: TVar ((Atom, Tank) -> IO ())
  -> Maybe Word64
  -> RAcquire PierEnv (Serf, EventLog)
resumed vSlog replayUntil = do
  rio $ logTrace "Resuming ship"
  top <- view pierPathL
  tap <- fmap (fromMaybe top) $ rio $ runMaybeT $ do
    ev <- MaybeT (pure replayUntil)
    MaybeT (getSnapshot top ev)

  rio $ do
    logTrace $ display @Text ("pier: " <> pack top)
    logTrace $ display @Text ("running serf in: " <> pack tap)

  log  <- Log.existing (top </> ".urb/log")
  serf <- runSerf vSlog tap

  rio $ do
    logInfo "Replaying events"
    Serf.execReplay serf log replayUntil >>= \case
      Left err -> error (show err)
      Right 0  -> do
        logInfo "No work during replay so no snapshot"
        pure ()
      Right _  -> do
        logInfo "Taking snapshot"
        io (Serf.snapshot serf)
        logInfo "SNAPSHOT TAKEN"

  pure (serf, log)

-- | Get a fake pier directory for partial snapshots.
getSnapshot :: forall e . FilePath -> Word64 -> RIO e (Maybe FilePath)
getSnapshot top last = do
  lastSnapshot <- lastMay <$> listReplays
  pure (replayToPath <$> lastSnapshot)
 where
  replayDir = top </> ".partial-replay"
  replayToPath eId = replayDir </> show eId

  listReplays :: RIO e [Word64]
  listReplays = do
    createDirectoryIfMissing True replayDir
    snapshotNums <- mapMaybe readMay <$> listDirectory replayDir
    pure $ sort (filter (<= fromIntegral last) snapshotNums)


-- Run Pier --------------------------------------------------------------------

pier
  :: (Serf, EventLog)
  -> TVar ((Atom, Tank) -> IO ())
  -> MVar ()
  -> RAcquire PierEnv ()
pier (serf, log) vSlog startedSig = do
  let logId = Log.identity log :: LogIdentity
  let ship  = who logId :: Ship

  -- TODO Instead of using a TMVar, pull directly from the IO driver
  -- event sources.
  computeQ :: TMVar RunReq      <- newEmptyTMVarIO
  persistQ :: TQueue (Fact, FX) <- newTQueueIO
  executeQ :: TQueue FX         <- newTQueueIO
  saveSig :: TMVar ()           <- newEmptyTMVarIO
  kingApi :: King.King          <- King.kingAPI

  termApiQ :: TQueue TermConn <- atomically $ do
    q <- newTQueue
    writeTVar (King.kTermConn kingApi) (Just $ writeTQueue q)
    pure q

  initialTermSize <- io $ termSize

  (demux :: Term.Demux, muxed :: Term.Client) <- atomically $ do
    res <- Term.mkDemux initialTermSize
    pure (res, Term.useDemux res)

  void $ acquireWorker "TERMSERV Listener" $ forever $ do
    logInfo "TERMSERV Waiting for external terminal."
    atomically $ do
      ext <- Term.connClient <$> readTQueue termApiQ
      Term.addDemux ext demux
    logInfo "TERMSERV External terminal connected."

  -- Set up the runtime subsite server and its capability to slog
  siteSlog <- newTVarIO (const $ pure ())
  runtimeSubsite <- Site.kingSubsite siteSlog

  --  Slogs go to stderr, to the runtime subsite, and to the terminal.
  env <- ask
  atomically $ writeTVar vSlog $ \s@(_, tank) -> runRIO env $ do
      atomically $ Term.slog muxed s
      io $ readTVarIO siteSlog >>= ($ s)
      logOther "serf" (display $ T.strip $ tankToText tank)

  scryQ <- newTQueueIO
  onKill  <- view onKillPierSigL

  -- Our call above to set the logging function which echos errors from the
  -- Serf doesn't have the appended \r\n because those \r\n s are added in
  -- the c serf code. Logging output from our haskell process must manually
  -- add them.
  let compute = putTMVar computeQ
  let execute = writeTQueue executeQ
  let persist = writeTQueue persistQ
  let sigint  = Serf.sendSIGINT serf
  let scry    = \w b g -> do
        res <- newEmptyMVar
        atomically $ writeTQueue scryQ (w, b, g, putMVar res)
        takeMVar res

  (bootEvents, startDrivers) <- do
    env <- ask
    let err = atomically . Term.trace muxed . (<> "\r\n")
    siz <- atomically $ Term.curDemuxSize demux
    let fak = isFake logId
<<<<<<< HEAD
    drivers env ship fak compute (siz, muxed) err sigint runtimeSubsite

  scrySig <- newEmptyTMVarIO
  onKill  <- view onKillPierSigL
=======
    drivers env ship fak compute scry (siz, muxed) err sigint
>>>>>>> 04712596

  let computeConfig = ComputeConfig { ccOnWork      = takeTMVar computeQ
                                    , ccOnKill      = onKill
                                    , ccOnSave      = takeTMVar saveSig
                                    , ccOnScry      = readTQueue scryQ
                                    , ccPutResult   = persist
                                    , ccShowSpinner = Term.spin muxed
                                    , ccHideSpinner = Term.stopSpin muxed
                                    , ccLastEvInLog = Log.lastEv log
                                    }

  tSerf <- acquireWorker "Serf" (runCompute serf computeConfig)

  -- Run all born events and retry them until they succeed.
  wackEv <- EvBlip . BlipEvArvo . ArvoEvWack () <$> genEntropy
  rio $ for_ (wackEv : bootEvents) $ \ev -> do
    okaySig <- newEmptyMVar

    let inject n = atomically $ compute $ RRWork $ EvErr ev $ cb n

        --  TODO Make sure this dies cleanly.
        cb :: Int -> WorkError -> IO ()
        cb n | n >= 3 = error ("boot event failed: " <> show ev)
        cb n          = \case
          RunOkay _         -> putMVar okaySig ()
          RunSwap _ _ _ _ _ -> putMVar okaySig ()
          RunBail _         -> inject (n + 1)

    -- logTrace ("[BOOT EVENT]: " <> display (summarizeEvent ev))
    io (inject 0)

  let slog :: Text -> IO ()
      slog txt = do
        fn <- atomically (readTVar vSlog)
        fn (0, textToTank txt)

  drivz <- startDrivers
  tExec <- acquireWorker "Effects" (router slog (readTQueue executeQ) drivz)
  tDisk <- acquireWorkerBound "Persist" (runPersist log persistQ execute)

  let snapshotEverySecs = 120

  void $ acquireWorker "Save" $ forever $ do
    threadDelay (snapshotEverySecs * 1_000_000)
    void $ atomically $ tryPutTMVar saveSig ()

  putMVar startedSig ()

  -- Wait for something to die.

  let ded = asum
        [ death "effects thread" tExec
        , death "persist thread" tDisk
        , death "compute thread" tSerf
        ]

  atomically ded >>= \case
    Left  (tag, exn)       -> logError $ displayShow (tag, "crashed", exn)
    Right "compute thread" -> pure ()
    Right tag              -> logError $ displayShow (tag, "exited unexpectly")

  atomically $ (Term.spin muxed) (Just "shutdown")

death :: Text -> Async () -> STM (Either (Text, SomeException) Text)
death tag tid = do
  waitCatchSTM tid <&> \case
    Left  exn -> Left (tag, exn)
    Right ()  -> Right tag


-- Start All Drivers -----------------------------------------------------------

data Drivers = Drivers
  { dBehn :: BehnEf -> IO ()
  , dIris :: HttpClientEf -> IO ()
  , dEyre :: HttpServerEf -> IO ()
  , dNewt :: NewtEf -> IO ()
  , dSync :: SyncEf -> IO ()
  , dTerm :: TermEf -> IO ()
  }

drivers
  :: HasPierEnv e
  => e
  -> Ship
  -> Bool
  -> (RunReq -> STM ())
  -> (Wen -> Gang -> Path -> IO (Maybe (Term, Noun)))
  -> (TermSize, Term.Client)
  -> (Text -> RIO e ())
  -> IO ()
  -> Site.KingSubsite
  -> RAcquire e ([Ev], RAcquire e Drivers)
<<<<<<< HEAD
drivers env who isFake plan termSys stderr serfSIGINT sub = do
  (behnBorn, runBehn) <- rio Behn.behn'
  (termBorn, runTerm) <- rio (Term.term' termSys serfSIGINT)
  (amesBorn, runAmes) <- rio (Ames.ames' who isFake stderr)
  (httpBorn, runEyre) <- rio (Eyre.eyre' who isFake stderr sub)
=======
drivers env who isFake plan scry termSys stderr serfSIGINT = do
  (behnBorn, runBehn) <- rio Behn.behn'
  (termBorn, runTerm) <- rio (Term.term' termSys serfSIGINT)
  (amesBorn, runAmes) <- rio (Ames.ames' who isFake scry stderr)
  (httpBorn, runEyre) <- rio (Eyre.eyre' who isFake stderr)
>>>>>>> 04712596
  (clayBorn, runClay) <- rio Clay.clay'
  (irisBorn, runIris) <- rio Iris.client'

  putStrLn ("ship is " <> tshow who)

  let initialEvents = mconcat [behnBorn,clayBorn,amesBorn,httpBorn,irisBorn,termBorn]

  let runDrivers = do
        behn <- runBehn
        term <- runTerm
        ames <- runAmes
        iris <- runIris
        eyre <- runEyre
        clay <- runClay

        -- Sources lower in the list are starved until sources above them
        -- have no events to offer.
        acquireWorker "Event Prioritization" $ forever $ atomically $ do
          let x = diEventSource
          let eventSources = [x term, x clay, x behn, x iris, x eyre, x ames]
          pullEvent eventSources >>= \case
            Nothing -> retry
            Just rr -> plan rr

        pure $ Drivers
          { dTerm = diOnEffect term
          , dBehn = diOnEffect behn
          , dNewt = diOnEffect ames
          , dIris = diOnEffect iris
          , dEyre = diOnEffect eyre
          , dSync = diOnEffect clay
          }

  pure (initialEvents, runDrivers)
 where
  pullEvent :: [STM (Maybe a)] -> STM (Maybe a)
  pullEvent []     = pure Nothing
  pullEvent (d:ds) = d >>= \case
    Just r  -> pure (Just r)
    Nothing -> pullEvent ds


-- Route Effects to Drivers ----------------------------------------------------

router :: HasPierEnv e => (Text -> IO ()) -> STM FX -> Drivers -> RIO e ()
router slog waitFx Drivers {..} = do
  kill <- view killPierActionL
  let exit = io (slog "<<<shutdown>>>\r\n") >> atomically kill
  let vega = io (slog "<<<reset>>>\r\n")
  forever $ do
    fx <- atomically waitFx
    for_ fx $ \ef -> do
      logEffect ef
      case ef of
        GoodParse (EfVega _ _              ) -> vega
        GoodParse (EfExit _ _              ) -> exit
        GoodParse (EfVane (VEBehn       ef)) -> io (dBehn ef)
        GoodParse (EfVane (VEBoat       ef)) -> io (dSync ef)
        GoodParse (EfVane (VEClay       ef)) -> io (dSync ef)
        GoodParse (EfVane (VEHttpClient ef)) -> io (dIris ef)
        GoodParse (EfVane (VEHttpServer ef)) -> io (dEyre ef)
        GoodParse (EfVane (VENewt       ef)) -> io (dNewt ef)
        GoodParse (EfVane (VESync       ef)) -> io (dSync ef)
        GoodParse (EfVane (VETerm       ef)) -> io (dTerm ef)
        FailParse n -> logError $ display $ pack @Text (ppShow n)


-- Compute (Serf) Thread -------------------------------------------------------

logEvent :: HasLogFunc e => Ev -> RIO e ()
logEvent ev = do
  --logInfo  $ "<- " <> display (summarizeEvent ev)
  logDebug $ "[EVENT]\n" <> display pretty
 where
  pretty :: Text
  pretty = pack $ unlines $ fmap ("\t" <>) $ lines $ ppShow ev

logEffect :: HasLogFunc e => Lenient Ef -> RIO e ()
logEffect ef = do
  --logInfo  $ "  -> " <> display (summarizeEffect ef)
  logDebug $ display $ "[EFFECT]\n" <> pretty ef
 where
  pretty :: Lenient Ef -> Text
  pretty = \case
    GoodParse e -> pack $ unlines $ fmap ("\t" <>) $ lines $ ppShow e
    FailParse n -> pack $ unlines $ fmap ("\t" <>) $ lines $ ppShow n

data ComputeConfig = ComputeConfig
  { ccOnWork      :: STM RunReq
  , ccOnKill      :: STM ()
  , ccOnSave      :: STM ()
  , ccOnScry      :: STM (Wen, Gang, Path, Maybe (Term, Noun) -> IO ())
  , ccPutResult   :: (Fact, FX) -> STM ()
  , ccShowSpinner :: Maybe Text -> STM ()
  , ccHideSpinner :: STM ()
  , ccLastEvInLog :: STM EventId
  }

runCompute :: forall e . HasKingEnv e => Serf.Serf -> ComputeConfig -> RIO e ()
runCompute serf ComputeConfig {..} = do
  logDebug "runCompute"

  let onRR = asum [ ccOnKill <&> Serf.RRKill
                  , ccOnSave <&> Serf.RRSave
                  , ccOnWork
                  , ccOnScry <&> \(w,g,p,k) -> Serf.RRScry w g p k
                  ]

  vEvProcessing :: TMVar Ev <- newEmptyTMVarIO

  void $ async $ forever (atomically (takeTMVar vEvProcessing) >>= logEvent)

  let onSpin :: Maybe Ev -> STM ()
      onSpin = \case
        Nothing -> ccHideSpinner
        Just ev -> do
          ccShowSpinner (getSpinnerNameForEvent ev)
          putTMVar vEvProcessing ev

  let maxBatchSize = 10

  io (Serf.run serf maxBatchSize ccLastEvInLog onRR ccPutResult onSpin)


-- Event-Log Persistence Thread ------------------------------------------------

data PersistExn = BadEventId EventId EventId
  deriving Show

instance Exception PersistExn where
  displayException (BadEventId expected got) =
    unlines [ "Out-of-order event id send to persist thread."
            , "\tExpected " <> show expected <> " but got " <> show got
            ]

runPersist
  :: forall e
   . HasPierEnv e
  => EventLog
  -> TQueue (Fact, FX)
  -> (FX -> STM ())
  -> RIO e ()
runPersist log inpQ out = do
  dryRun <- view dryRunL
  forever $ do
    writs  <- atomically getBatchFromQueue
    events <- validateFactsAndGetBytes (fst <$> toNullable writs)
    unless dryRun (Log.appendEvents log events)
    atomically $ for_ writs $ \(_, fx) -> do
      out fx

 where
  validateFactsAndGetBytes :: [Fact] -> RIO e (Vector ByteString)
  validateFactsAndGetBytes facts = do
    expect <- atomically (Log.nextEv log)
    lis <- for (zip [expect ..] facts) $ \(expectedId, Fact eve mug wen non) ->
      do
        unless (expectedId == eve) $ do
          throwIO (BadEventId expectedId eve)
        pure $ jamBS $ toNoun (mug, wen, non)
    pure (fromList lis)

  getBatchFromQueue :: STM (NonNull [(Fact, FX)])
  getBatchFromQueue = readTQueue inpQ >>= go . singleton
   where
    go acc = tryReadTQueue inpQ >>= \case
      Nothing   -> pure (reverse acc)
      Just item -> go (item <| acc)<|MERGE_RESOLUTION|>--- conflicted
+++ resolved
@@ -310,14 +310,7 @@
     let err = atomically . Term.trace muxed . (<> "\r\n")
     siz <- atomically $ Term.curDemuxSize demux
     let fak = isFake logId
-<<<<<<< HEAD
-    drivers env ship fak compute (siz, muxed) err sigint runtimeSubsite
-
-  scrySig <- newEmptyTMVarIO
-  onKill  <- view onKillPierSigL
-=======
     drivers env ship fak compute scry (siz, muxed) err sigint
->>>>>>> 04712596
 
   let computeConfig = ComputeConfig { ccOnWork      = takeTMVar computeQ
                                     , ccOnKill      = onKill
@@ -411,19 +404,11 @@
   -> IO ()
   -> Site.KingSubsite
   -> RAcquire e ([Ev], RAcquire e Drivers)
-<<<<<<< HEAD
-drivers env who isFake plan termSys stderr serfSIGINT sub = do
-  (behnBorn, runBehn) <- rio Behn.behn'
-  (termBorn, runTerm) <- rio (Term.term' termSys serfSIGINT)
-  (amesBorn, runAmes) <- rio (Ames.ames' who isFake stderr)
-  (httpBorn, runEyre) <- rio (Eyre.eyre' who isFake stderr sub)
-=======
-drivers env who isFake plan scry termSys stderr serfSIGINT = do
+drivers env who isFake plan scry termSys stderr serfSIGINT sub = do
   (behnBorn, runBehn) <- rio Behn.behn'
   (termBorn, runTerm) <- rio (Term.term' termSys serfSIGINT)
   (amesBorn, runAmes) <- rio (Ames.ames' who isFake scry stderr)
-  (httpBorn, runEyre) <- rio (Eyre.eyre' who isFake stderr)
->>>>>>> 04712596
+  (httpBorn, runEyre) <- rio (Eyre.eyre' who isFake stderr sub)
   (clayBorn, runClay) <- rio Clay.clay'
   (irisBorn, runIris) <- rio Iris.client'
 
