--- conflicted
+++ resolved
@@ -279,15 +279,6 @@
       Term.addDemux ext demux
     logInfo "TERMSERV External terminal connected."
 
-<<<<<<< HEAD
-=======
-  --  Slogs go to both stderr and to the terminal.
-  env <- ask
-  atomically $ writeTVar vSlog $ \s@(_, tank) -> runRIO env $ do
-      atomically $ Term.slog muxed s
-      logOther "serf" (display $ T.strip $ tankToText tank)
-
->>>>>>> 6f0bb599
   scryQ <- newTQueueIO
   onKill  <- view onKillPierSigL
 
