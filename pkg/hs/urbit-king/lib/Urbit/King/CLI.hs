{-# OPTIONS_GHC -Werror -Wall #-}
{-# LANGUAGE CPP #-}

{-|
    Command line parsing.
-}
module Urbit.King.CLI where

import ClassyPrelude                   hiding (log)
import Options.Applicative
import Options.Applicative.Help.Pretty

import Data.Word          (Word16)
import RIO                (LogLevel(..))
import System.Environment (getProgName)

--------------------------------------------------------------------------------

data Host = Host
  { hSharedHttpPort  :: Maybe Word16
  , hSharedHttpsPort :: Maybe Word16
  , hUseNatPmp       :: Nat
  , hSerfExe         :: Maybe Text
  }
 deriving (Show)

-- | Options for each running pier.
data Opts = Opts
    { oQuiet        :: Bool
    , oHashless     :: Bool
    , oExit         :: Bool
    , oDryRun       :: Bool
    , oDryFrom      :: Maybe Word64
    , oVerbose      :: Bool
    , oAmesPort     :: Maybe Word16
    , oNoAmes       :: Bool
    , oNoHttp       :: Bool
    , oNoHttps      :: Bool
    , oTrace        :: Bool
    , oCollectFx    :: Bool
    , oLocalhost    :: Bool
    , oOffline      :: Bool
    , oFullReplay   :: Bool
    , oHttpPort     :: Maybe Word16
    , oHttpsPort    :: Maybe Word16
    , oLoopbackPort :: Maybe Word16
<<<<<<< HEAD
=======
    , oInjectEvents :: [Injection]
>>>>>>> 6f0bb599
    }
  deriving (Show)

-- | Options for the logging subsystem.
data Log = Log
    { lTarget  :: Maybe (LogTarget FilePath)
    , lLevel   :: LogLevel
    }
  deriving (Show)

data LogTarget a
  = LogOff
  | LogStderr
  | LogFile a
  deriving (Show)

data BootType
  = BootComet
  | BootFake Text
  | BootFromKeyfile FilePath
  deriving (Show)

data PillSource
  = PillSourceFile FilePath
  | PillSourceURL String
  deriving (Show)

data Nat
  = NatAlways
  | NatWhenPrivateNetwork
  | NatNever
  deriving (Show)

data Injection
  = InjectOneEvent   FilePath
  | InjectManyEvents FilePath
  deriving (Show)

data New = New
    { nPillSource :: PillSource
    , nPierPath   :: Maybe FilePath -- Derived from ship name if not specified.
    , nArvoDir    :: Maybe FilePath
    , nBootType   :: BootType
    , nLite       :: Bool
    , nSerfExe    :: Maybe Text
    }
  deriving (Show)

data Run = Run
    { rPierPath :: FilePath
    }
  deriving (Show)

data Bug
    = ValidatePill
        { bPillPath :: FilePath
        , bPrintPil :: Bool
        , bPrintSeq :: Bool
        }
    | CollectAllFX
        { bPierPath :: FilePath
        }
    | EventBrowser
        { bPierPath :: FilePath
        }
    | ValidateEvents
        { bPierPath :: FilePath
        , bFirstEvt :: Word64
        , bFinalEvt :: Word64
        }
    | ValidateFX
        { bPierPath :: FilePath
        , bFirstEvt :: Word64
        , bFinalEvt :: Word64
        }
    | ReplayEvents
        { bPierPath :: FilePath
        , bFinalEvt :: Word64
        }
    | CheckDawn
        { bKeyfilePath :: FilePath
        }
    | CheckComet
  deriving (Show)

data Cmd
    = CmdNew New  Opts
    | CmdRun Host [(Run, Opts, Bool)]
    | CmdBug Bug
    | CmdCon FilePath
  deriving (Show)

--------------------------------------------------------------------------------

headNote :: String -> Doc
headNote _version = string $ intercalate "\n"
  [ "Urbit: a personal server operating function"
  , "https://urbit.org"
  , "Version " <> VERSION_urbit_king
  ]

-- | TODO This needs to be updated.
footNote :: String -> Doc
footNote exe = string $ intercalate "\n"
  [ "Development Usage:"
  , "  To create a development ship, use a fakezod:"
  , "    $ " <>exe<> " new zod /path/to/pill -F zod -A arvo/folder"
  , ""
  , "Simple Usage: "
  , "  $ " <>exe<> " new pier <my-comet> to create a comet (anonymous urbit)"
  , "  $ " <>exe<> " new pier <my-planet> -k <my-key-file> if you own a planet"
  , "  $ " <>exe<> " run <myplanet or mycomet> to restart an existing urbit"
  , ""
  , "For more information about developing on urbit, see:"
  , "  https://github.com/urbit/urbit/blob/master/CONTRIBUTING.md"
  ]

--------------------------------------------------------------------------------

parseArgs :: IO (Cmd, Log)
parseArgs = do
    nm <- getProgName

    let p = prefs $ showHelpOnError
                 <> showHelpOnEmpty
                 <> columns 80

    let o = info (cmd <**> helper)
              $ progDesc "Start an existing Urbit or boot a new one."
             <> headerDoc (Just $ headNote "0.9001.0")
             <> footerDoc (Just $ footNote nm)
             <> fullDesc

    customExecParser p o

--------------------------------------------------------------------------------

defaultPillURL :: String
defaultPillURL = "https://bootstrap.urbit.org/urbit-v" <> ver <> ".pill"
  where
    ver = VERSION_urbit_king

--------------------------------------------------------------------------------

newComet :: Parser BootType
newComet = flag' BootComet
    ( long "comet"
   <> help "Boot a new comet"
    )

newFakeship :: Parser BootType
newFakeship = BootFake <$> strOption
                         (short 'F'
                        <> long "fake"
                        <> metavar "SHIP"
                        <> help "Boot a fakeship")

newFromKeyfile :: Parser BootType
newFromKeyfile = BootFromKeyfile <$> strOption
                             (short 'k'
                            <> long "keyfile"
                            <> metavar "KEYFILE"
                            <> help "Boot from a keyfile")

pillFromPath :: Parser PillSource
pillFromPath = PillSourceFile <$> strOption
                     ( short 'B'
                    <> long "pill"
                    <> metavar "PILL"
                    <> help "Path to pill file")

pillFromURL :: Parser PillSource
pillFromURL = PillSourceURL <$> strOption
                     ( short 'u'
                    <> long "pill-url"
                    <> metavar "URL"
                    <> value defaultPillURL
                    <> help "URL to pill file")

pierPath :: Parser FilePath
pierPath = strArgument (metavar "PIER" <> help "Path to pier")

<<<<<<< HEAD
=======
injectEvents :: Parser [Injection]
injectEvents = many $ InjectOneEvent <$> strOption
                        ( short 'I'
                       <> long "inject-event"
                       <> metavar "JAM"
                       <> help "Path to a jammed event"
                       <> hidden)
                  <|> InjectManyEvents <$> strOption
                        ( long "inject-event-list"
                       <> metavar "JAM_LIST"
                       <> help "Path to a jammed list of events"
                       <> hidden)

>>>>>>> 6f0bb599
serfExe :: Parser (Maybe Text)
serfExe =  optional
    $  strOption
    $  metavar "PATH"
    <> long "serf"
    <> help "Path to serf binary to run ships in"
    <> hidden

new :: Parser New
new = do
    nPierPath <- optional pierPath

    nBootType <- newComet <|> newFakeship <|> newFromKeyfile

    nPillSource <- pillFromPath <|> pillFromURL

    nLite <- switch
               $ short 'l'
              <> long "lite"
              <> help "Boots ship in lite mode"

    nArvoDir <- option auto
                    $ metavar "PATH"
                   <> short 'A'
                   <> long "arvo"
                   <> value Nothing
                   <> help "Replace initial clay filesys with contents of PATH"

    nSerfExe <- serfExe

    pure New{..}

opts :: Parser Opts
opts = do
    oAmesPort <-
      optional
      $  option auto
      $  metavar "PORT"
      <> short 'p'
      <> long "ames"
      <> help "Ames port"
      <> hidden

    oNoAmes <-
     switch
     $  long "no-ames"
     <> help "Run with Ames disabled."
     <> hidden

    oNoHttp <-
     switch
     $  long "no-http"
     <> help "Run with HTTP disabled."
     <> hidden

    oNoHttps <-
     switch
     $  long "no-https"
     <> help "Run with HTTPS disabled."
     <> hidden

    oHttpPort <-
      optional
      $  option auto
      $  metavar "PORT"
      <> long "http-port"
      <> help "HTTP port"
      <> hidden

    oHttpsPort <-
      optional
      $  option auto
      $  metavar "PORT"
      <> long "https-port"
      <> help "HTTPS port"
      <> hidden

    oLoopbackPort <-
      optional
      $  option auto
      $  metavar "PORT"
      <> long "loopback-port"
      <> help "Localhost-only HTTP port"
      <> hidden

<<<<<<< HEAD
=======
    oInjectEvents <- injectEvents

>>>>>>> 6f0bb599
    oHashless  <- switch $ short 'S'
                        <> long "hashless"
                        <> help "Disable battery hashing (Ignored for now)"
                        <> hidden

    oQuiet     <- switch $ short 'q'
                        <> long "quiet"
                        <> help "Quiet"
                        <> hidden

    oVerbose   <- switch $ short 'v'
                        <> long "verbose"
                        <> help "Puts the serf and king into verbose mode"
                        <> hidden

    oExit      <- switch $ short 'x'
                        <> long "exit"
                        <> help "Exit immediately"
                        <> hidden

    oDryRun    <- switch $ long "dry-run"
                        <> help "Persist no events and turn off Ames networking"
                        <> hidden

    oDryFrom   <- optional $ option auto $ metavar "EVENT"
                             <> long "dry-from"
                             <> help "Dry run from event number"
                             <> hidden

    oTrace     <- switch $ short 't'
                        <> long "trace"
                        <> help "Enable tracing"
                        <> hidden

    oLocalhost <- switch $ short 'L'
                        <> long "local"
                        <> help "Localhost-only networking"
                        <> hidden

    oCollectFx <- switch $ short 'f'
                        <> long "collect-fx"
                        <> help "Write effects to disk for debugging"
                        <> hidden

    oOffline   <- switch $ short 'O'
                        <> long "offline"
                        <> help "Run without any networking"
                        <> hidden

    oFullReplay <- switch
          $ long "full-log-replay"
         <> help "Ignores snapshot and recomputes state from event log"
         <> hidden

    pure (Opts{..})

log :: Parser Log
log = do
  lTarget <-
    optional
      $ ( flag' LogStderr
        $ long "log-to-stderr"
       <> long "stderr"
       <> help "Display logs on stderr"
       <> hidden
        )
    <|> ( fmap LogFile . strOption
        $ long "log-to"
       <> metavar "LOG_FILE"
       <> help "Append logs to the given file"
       <> hidden
        )
    <|> ( flag' LogOff
        $ long "no-logging"
       <> help "Disable logging entirely"
       <> hidden
        )

  lLevel <-
        ( flag' LevelDebug
        $ long "log-debug"
       <> help "Log errors, warnings, info, and debug messages"
       <> hidden
        )
    <|> ( flag' LevelInfo
        $ long "log-info"
       <> help "Log errors, warnings, and info"
       <> hidden
        )
    <|> ( flag' LevelWarn
        $ long "log-warn"
       <> help "Log errors and warnings (default)"
       <> hidden
        )
    <|> ( flag' LevelError
        $ long "log-error"
       <> help "Log errors only"
       <> hidden
        )
    <|> pure LevelWarn

  pure (Log{..})

newShip :: Parser (Cmd, Log)
newShip = (,) <$> (CmdNew <$> new <*> opts) <*> log

runOneShip :: Parser (Run, Opts, Bool)
runOneShip = (,,) <$> fmap Run pierPath <*> opts <*> df
 where
  df = switch (short 'd' <> long "daemon" <> help "Daemon mode" <> hidden)

host :: Parser Host
host = do
  hSharedHttpPort <-
    optional
    $  option auto
    $  metavar "PORT"
    <> long "shared-http-port"
    <> help "HTTP port"
    <> hidden

  hSharedHttpsPort <-
    optional
    $  option auto
    $  metavar "PORT"
    <> long "shared-https-port"
    <> help "HTTPS port"
    <> hidden

  hUseNatPmp <-
     ( flag' NatAlways
     $ long "port-forwarding"
    <> help "Always try to search for a router to forward ames ports"
    <> hidden
     ) <|>
     ( flag' NatNever
     $ long "no-port-forwarding"
    <> help "Disable trying to ask the router to forward ames ports"
    <> hidden
     ) <|>
     ( flag' NatWhenPrivateNetwork
     $ long "port-forwarding-when-internal"
    <> help ("Try asking the router to forward when ip is 192.168.0.0/16, " <>
             "172.16.0.0/12 or 10.0.0.0/8 (default).")
    <> hidden
     ) <|>
     (pure $ NatWhenPrivateNetwork)

  hSerfExe <- serfExe

  pure (Host{..})

runShip :: Parser (Cmd, Log)
runShip = (,) <$> (CmdRun <$> host <*> some runOneShip) <*> log

valPill :: Parser Bug
valPill = do
    bPillPath <- strArgument (metavar "PILL" <> help "Path to pill")

    bPrintPil <- switch $ long "print-pill"
                       <> help "Print pill"

    bPrintSeq <- switch $ long "print-boot"
                       <> help "Print boot sequence"

    pure ValidatePill{..}

keyfilePath :: Parser FilePath
keyfilePath = strArgument (metavar "KEYFILE" <> help "Path to key file")

firstEv :: Parser Word64
firstEv = option auto $ long "first"
                     <> metavar "FST"
                     <> help "starting from event FST"
                     <> value 1

lastEv :: Parser Word64
lastEv = option auto $ long "last"
                    <> metavar "LAS"
                    <> help "ending with event LAS"
                    <> value maxBound

checkEvs :: Parser Bug
checkEvs = ValidateEvents <$> pierPath <*> firstEv <*> lastEv

checkFx :: Parser Bug
checkFx = ValidateFX <$> pierPath <*> firstEv <*> lastEv

replayEvs :: Parser Bug
replayEvs = ReplayEvents <$> pierPath <*> lastEv

browseEvs :: Parser Bug
browseEvs = EventBrowser <$> pierPath

checkDawn :: Parser Bug
checkDawn = CheckDawn <$> keyfilePath

bugCmd :: Parser (Cmd, Log)
bugCmd = (flip (,) <$> log <*>) $ fmap CmdBug
        $ subparser
        $ command "validate-pill"
            ( info (valPill <**> helper)
            $ progDesc "Validate a pill file."
            )
       <> command "collect-all-fx"
            ( info (allFx <**> helper)
            $ progDesc "Replay entire event log, collecting all effects"
            )
       <> command "validate-events"
            ( info (checkEvs <**> helper)
            $ progDesc "Parse all data in event log"
            )
       <> command "event-browser"
            ( info (browseEvs <**> helper)
            $ progDesc "Interactively view (and prune) event log"
            )
       <> command "validate-effects"
            ( info (checkFx <**> helper)
            $ progDesc "Parse all data in event log"
            )
       <> command "partial-replay"
            ( info (replayEvs <**> helper)
            $ progDesc "Replay up to N events"
            )
       <> command "dawn"
            ( info (checkDawn <**> helper)
            $ progDesc "Test run dawn"
            )
       <> command "comet"
            ( info (pure CheckComet)
            $ progDesc "Shows the list of stars accepting comets"
            )

conCmd :: Parser (Cmd, Log)
conCmd = (,) <$> (CmdCon <$> pierPath) <*> log

allFx :: Parser Bug
allFx = do
    bPierPath <- strArgument (metavar "PIER" <> help "Path to pier")
    pure CollectAllFX{..}

cmd :: Parser (Cmd, Log)
cmd = subparser
        $ command "new" ( info (newShip <**> helper)
                        $ progDesc "Boot a new ship."
                        )
       <> command "run" ( info (runShip <**> helper)
                        $ progDesc "Run an existing ship."
                        )
       <> command "bug" ( info (bugCmd <**> helper)
                        $ progDesc "Run a debugging sub-command."
                        )
       <> command "con" ( info (conCmd <**> helper)
                        $ progDesc "Connect a terminal to a running urbit."
                        )<|MERGE_RESOLUTION|>--- conflicted
+++ resolved
@@ -44,10 +44,7 @@
     , oHttpPort     :: Maybe Word16
     , oHttpsPort    :: Maybe Word16
     , oLoopbackPort :: Maybe Word16
-<<<<<<< HEAD
-=======
     , oInjectEvents :: [Injection]
->>>>>>> 6f0bb599
     }
   deriving (Show)
 
@@ -230,8 +227,6 @@
 pierPath :: Parser FilePath
 pierPath = strArgument (metavar "PIER" <> help "Path to pier")
 
-<<<<<<< HEAD
-=======
 injectEvents :: Parser [Injection]
 injectEvents = many $ InjectOneEvent <$> strOption
                         ( short 'I'
@@ -245,7 +240,6 @@
                        <> help "Path to a jammed list of events"
                        <> hidden)
 
->>>>>>> 6f0bb599
 serfExe :: Parser (Maybe Text)
 serfExe =  optional
     $  strOption
@@ -331,11 +325,8 @@
       <> help "Localhost-only HTTP port"
       <> hidden
 
-<<<<<<< HEAD
-=======
     oInjectEvents <- injectEvents
 
->>>>>>> 6f0bb599
     oHashless  <- switch $ short 'S'
                         <> long "hashless"
                         <> help "Disable battery hashing (Ignored for now)"
