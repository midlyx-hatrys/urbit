--- conflicted
+++ resolved
@@ -16,16 +16,10 @@
 
 --------------------------------------------------------------------------------
 
-<<<<<<< HEAD
 data Host = Host
   { hSharedHttpPort  :: Maybe Word16
   , hSharedHttpsPort :: Maybe Word16
-=======
-data KingOpts = KingOpts
-  { koSharedHttpPort  :: Maybe Word16
-  , koSharedHttpsPort :: Maybe Word16
-  , koUseNatPmp       :: Bool
->>>>>>> 0d7738a3
+  , hUseNatPmp       :: Bool
   }
  deriving (Show)
 
@@ -217,11 +211,6 @@
                     <> value defaultPillURL
                     <> help "URL to pill file")
 
-enableNat :: Parser Bool
-enableNat = not <$> switch
-               ( long "no-port-forwarding"
-              <> help "Disable trying to ask the router to forward ames ports")
-
 pierPath :: Parser FilePath
 pierPath = strArgument (metavar "PIER" <> help "Path to pier")
 
@@ -419,17 +408,9 @@
  where
   df = switch (short 'd' <> long "daemon" <> help "Daemon mode" <> hidden)
 
-<<<<<<< HEAD
 host :: Parser Host
 host = do
   hSharedHttpPort <-
-=======
-kingOpts :: Parser KingOpts
-kingOpts = do
-  koUseNatPmp <- enableNat
-
-  koSharedHttpPort <-
->>>>>>> 0d7738a3
     optional
     $  option auto
     $  metavar "PORT"
@@ -443,6 +424,13 @@
     $  metavar "PORT"
     <> long "shared-https-port"
     <> help "HTTPS port"
+    <> hidden
+
+  hUseNatPmp <-
+    fmap not
+    $  switch
+    $  long "no-port-forwarding"
+    <> help "Disable trying to ask the router to forward ames ports"
     <> hidden
 
   pure (Host{..})
