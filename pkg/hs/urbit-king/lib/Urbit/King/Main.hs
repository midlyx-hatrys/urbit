--- conflicted
+++ resolved
@@ -164,41 +164,28 @@
   _ncHttpPort  = oHttpPort
   _ncHttpsPort = oHttpsPort
   _ncLocalPort = oLoopbackPort
-<<<<<<< HEAD
+  _ncNoAmes    = oNoAmes
+  _ncNoHttp    = oNoHttp
+  _ncNoHttps   = oNoHttps
 
 logSlogs :: HasLogFunc e => RIO e (TVar (Text -> IO ()))
 logSlogs = do
   env <- ask
   newTVarIO (runRIO env . logTrace . ("SLOG: " <>) . display)
 
-tryBootFromPill :: ( HasLogFunc e, HasNetworkConfig e, HasPierConfig e
-                   , HasConfigDir e, HasStderrLogFunc e
-                   )
-                => Bool -> Pill -> Bool -> [Serf.Flag] -> Ship
-                -> LegacyBootEvent
-                -> RIO e ()
-tryBootFromPill oExit pill lite flags ship boot = do
-    mStart <- newEmptyMVar
-    vSlog  <- logSlogs
-    runOrExitImmediately vSlog (bootedPier vSlog) oExit mStart
-=======
-  _ncNoAmes    = oNoAmes
-  _ncNoHttp    = oNoHttp
-  _ncNoHttps   = oNoHttps
-
 tryBootFromPill
   :: Bool
   -> Pill
   -> Bool
-  -> Serf.Flags
+  -> [Serf.Flag]
   -> Ship
   -> LegacyBootEvent
   -> MultiEyreApi
   -> RIO PierEnv ()
 tryBootFromPill oExit pill lite flags ship boot multi = do
     mStart <- newEmptyMVar
-    runOrExitImmediately bootedPier oExit mStart multi
->>>>>>> 9b879470
+    vSlog  <- logSlogs
+    runOrExitImmediately vSlog (bootedPier vSlog) oExit mStart multi
   where
     bootedPier vSlog = do
         view pierPathL >>= lockFile
@@ -208,87 +195,38 @@
         pure sls
 
 runOrExitImmediately
-<<<<<<< HEAD
-  :: forall e
-   . (HasLogFunc e, HasNetworkConfig e, HasPierConfig e, HasConfigDir e)
-  => TVar (Text -> IO ())
-  -> RAcquire e (Serf, Log.EventLog)
+  :: TVar (Text -> IO ())
+  -> RAcquire PierEnv (Serf, Log.EventLog)
   -> Bool
   -> MVar ()
-  -> RIO e ()
-runOrExitImmediately vSlog getPier oExit mStart = do
+  -> MultiEyreApi
+  -> RIO PierEnv ()
+runOrExitImmediately vSlog getPier oExit mStart multi = do
   rwith getPier (if oExit then shutdownImmediately else runPier)
  where
-  shutdownImmediately :: (Serf, Log.EventLog) -> RIO e ()
+  shutdownImmediately :: (Serf, Log.EventLog) -> RIO PierEnv ()
   shutdownImmediately (serf, log) = do
     logTrace "Sending shutdown signal"
     Serf.shutdown serf
     logTrace "Shutdown!"
 
-  runPier :: (Serf, Log.EventLog) -> RIO e ()
+  runPier :: (Serf, Log.EventLog) -> RIO PierEnv ()
   runPier serfLog = do
-    runRAcquire (Pier.pier serfLog vSlog mStart)
-
-tryPlayShip :: ( HasStderrLogFunc e, HasLogFunc e, HasNetworkConfig e
-               , HasPierConfig e, HasConfigDir e
-               )
-            => Bool -> Bool -> Maybe Word64 -> [Serf.Flag] -> MVar () -> RIO e ()
-tryPlayShip exitImmediately fullReplay playFrom flags mStart = do
-    when fullReplay wipeSnapshot
-    vSlog <- logSlogs
-    runOrExitImmediately vSlog (resumeShip vSlog) exitImmediately mStart
-  where
-    wipeSnapshot = do
-        shipPath <- view pierPathL
-        logTrace "wipeSnapshot"
-        logDebug $ display $ pack @Text ("Wiping " <> north shipPath)
-        logDebug $ display $ pack @Text ("Wiping " <> south shipPath)
-        removeFileIfExists (north shipPath)
-        removeFileIfExists (south shipPath)
-
-    north shipPath = shipPath <> "/.urb/chk/north.bin"
-    south shipPath = shipPath <> "/.urb/chk/south.bin"
-
-    resumeShip vSlog = do
-        view pierPathL >>= lockFile
-        rio $ logTrace "RESUMING SHIP"
-        sls <- Pier.resumed vSlog playFrom flags
-        rio $ logTrace "SHIP RESUMED"
-        pure sls
-=======
-  :: RAcquire PierEnv (Serf, Log.EventLog, SerfState)
-  -> Bool
-  -> MVar ()
-  -> MultiEyreApi
-  -> RIO PierEnv ()
-runOrExitImmediately getPier oExit mStart multi =
-    rwith getPier $ if oExit then shutdownImmediately else runPier
-  where
-    shutdownImmediately (serf, log, ss) = do
-        logTrace "Sending shutdown signal"
-        logTrace $ displayShow ss
-
-        -- Why is this here? Do I need to force a snapshot to happen?
-        io $ threadDelay 500000
-
-        ss <- shutdown serf 0
-        logTrace $ displayShow ss
-        logTrace "Shutdown!"
-
-    runPier sls = do
-        runRAcquire $ Pier.pier sls mStart multi
+    runRAcquire (Pier.pier serfLog vSlog mStart multi)
 
 tryPlayShip
   :: Bool
   -> Bool
   -> Maybe Word64
-  -> Serf.Flags
+  -> [Serf.Flag]
   -> MVar ()
   -> MultiEyreApi
   -> RIO PierEnv ()
+
 tryPlayShip exitImmediately fullReplay playFrom flags mStart multi = do
   when fullReplay wipeSnapshot
-  runOrExitImmediately resumeShip exitImmediately mStart multi
+  vSlog <- logSlogs
+  runOrExitImmediately vSlog (resumeShip vSlog) exitImmediately mStart multi
  where
   wipeSnapshot = do
     shipPath <- view pierPathL
@@ -301,14 +239,13 @@
   north shipPath = shipPath <> "/.urb/chk/north.bin"
   south shipPath = shipPath <> "/.urb/chk/south.bin"
 
-  resumeShip :: RAcquire PierEnv (Serf, Log.EventLog, SerfState)
-  resumeShip = do
+  resumeShip :: TVar (Text -> IO ()) -> RAcquire PierEnv (Serf, Log.EventLog)
+  resumeShip vSlog = do
     view pierPathL >>= lockFile
     rio $ logTrace "RESUMING SHIP"
-    sls <- Pier.resumed playFrom flags
+    sls <- Pier.resumed vSlog playFrom flags
     rio $ logTrace "SHIP RESUMED"
     pure sls
->>>>>>> 9b879470
 
 runRAcquire :: (MonadUnliftIO (m e),  MonadIO (m e), MonadReader e (m e))
             => RAcquire e a -> m e a
@@ -379,13 +316,8 @@
     tmpDir :: FilePath
     tmpDir = top </> ".tmpdir"
 
-<<<<<<< HEAD
-    collectedFX :: TVar (Text -> IO ()) -> RAcquire e ()
+    collectedFX :: TVar (Text -> IO ()) -> RAcquire KingEnv ()
     collectedFX vSlog = do
-=======
-    collectedFX :: RAcquire KingEnv ()
-    collectedFX = do
->>>>>>> 9b879470
         lockFile top
         log  <- Log.existing (top <> "/.urb/log")
         serf <- Pier.runSerf vSlog tmpDir serfFlags
