#!/usr/bin/env bash

set -euo pipefail

URBIT_VERSION="$(cat ./version)"

<<<<<<< HEAD
deps="                                                                \
  curl gmp sigsegv argon2 ed25519 ent h2o scrypt uv murmur3 secp256k1 \
  softfloat3 aes_siv ssl crypto z lmdb ge-additions pthread           \
=======
pkg_config_deps="liburcrypt-0"

extra_libs="\
  urcrypt curl gmp sigsegv ent h2o uv murmur3 \
  softfloat3 ssl z lmdb pthread \
>>>>>>> 0d064dfd
"

headers="             \
  ivory.h ca-bundle.h \
"

echo '#pragma once' >include/config.h

defmacro () {
  echo "#define $1 $2" >>include/config.h
}

defmacro URBIT_VERSION "\"$URBIT_VERSION\""

opt_debug=

while test $# != 0
do
  case $1 in
  --enable-debug)
    opt_debug=1
    ;;
  --disable-debug)
    opt_debug=
    ;;
  *)
    echo "unrecognized option: $1"
    ;;
  esac
  shift
done

[ -n "${MEMORY_DEBUG-}" ]     && defmacro U3_MEMORY_DEBUG 1
[ -n "${MEMORY_LOG-}" ]       && defmacro U3_MEMORY_LOG 1
[ -n "${CPU_DEBUG-}" ]        && defmacro U3_CPU_DEBUG 1
[ -n "${EVENT_TIME_DEBUG-}" ] && defmacro U3_EVENT_TIME_DEBUG 1

if [ -n "${HOST-}" ]
then os=$(sed 's$^[^-]*-\([^-]*\)-.*$\1$' <<< "$HOST")
     cpu=$(sed 's$-.*$$' <<< ${HOST})
else os=$(uname -s)
     cpu=$(uname -m)
fi

case $(tr A-Z a-z <<< $cpu) in
  unknown)
     defmacro U3_OS_ENDIAN_little 1
     ;;
  i386)
     defmacro U3_OS_ENDIAN_little 1
     ;;
  i686)
     defmacro U3_OS_ENDIAN_little 1
     ;;
  x86_64)
     defmacro U3_OS_ENDIAN_little 1
     ;;
  aarch64)
     defmacro U3_OS_ENDIAN_little 1
     defmacro U3_CPU_aarch64 1
     ;;
  *)
     echo "Unknown or unsupported CPU: '$cpu'" >&2
     exit 1
     ;;
esac

# TODO Determine if the target cpu is little or big endian.
case $(tr A-Z a-z <<< $os) in
  *mingw*)
     # ensure required mingw packages are installed
     mpkgs=(cmake curl gcc jq make)
     pacman -S --needed autoconf automake-wrapper libtool patch ${mpkgs[@]/#/mingw-w64-x86_64-}

     . compat/poor-mans-nix-shell.sh mingw
     compat/create-include-files.sh 'stat -c %s' /etc/pki/ca-trust/extracted/openssl/ca-bundle.trust.crt

     defmacro U3_OS_mingw 1

     deps="${deps/sigsegv}"
     compat="${compat-} mingw"
     PKG_CONFIG=false
     ;;
  m1brew)
     # ensure required packages are installed
     brew install -q autoconf automake bash cmake coreutils gmp jq libsigsegv libtool libuv openssl pkgconfig

     if (( ${BASH_VERSION%%.*} < 5 ))
     then
       echo Running bash version $BASH_VERSION is too low, please restart bash to use freshly installed one
       exit 1
     fi

     # for some reason pkg-config does not pick up openssl
     export PKG_CONFIG_PATH="$(brew --prefix openssl)/lib/pkgconfig:${PKG_CONFIG_PATH-}"

     . compat/poor-mans-nix-shell.sh m1brew
     compat/create-include-files.sh 'stat -f %z' /etc/ssl/cert.pem

     defmacro U3_OS_osx 1

     deps="${deps/ssl/openssl}"
     deps="${deps/uv/libuv}"
     compat="${compat-} posix m1brew"
     ;;
  *linux*)
     defmacro U3_OS_linux 1
     defmacro U3_OS_PROF 1
     ;;
  *darwin*)
     defmacro U3_OS_osx 1
     defmacro U3_OS_PROF 1
     ;;
  *apple*)
     defmacro U3_OS_osx 1
     defmacro U3_OS_PROF 1
     ;;
  *freebsd*)
     defmacro U3_OS_bsd 1
     extra_libs="${extra_libs} kvm"
     ;;
  *openbsd*)
     defmacro U3_OS_bsd 1
     ;;
  *)
     echo "Unknown or unsupported OS: '$os'" >&2
     exit 1
     ;;
esac

<<<<<<< HEAD
for dep in ${osdeps-} $deps
do
   LDFLAGS="${LDFLAGS-} $(${PKG_CONFIG-pkg-config} --libs $dep 2>/dev/null || echo -l$dep)"
   CFLAGS="${CFLAGS-} $(${PKG_CONFIG-pkg-config} --cflags $dep 2>/dev/null || true)"
=======
CFLAGS="${CFLAGS-} $(${PKG_CONFIG-pkg-config} --cflags $pkg_config_deps)"
LDFLAGS="${LDFLAGS-} $(${PKG_CONFIG-pkg-config} --libs --static $pkg_config_deps)"

for lib in ${extra_libs}; do
  LDFLAGS="${LDFLAGS-} -l$lib"
>>>>>>> 0d064dfd
done

for header in $headers; do
  CFLAGS="${CFLAGS-} -I$header"
done

compat="${compat-posix}"
for citem in $compat
do
   CFLAGS="${CFLAGS-} -Icompat/$citem"
done

cat >config.mk <<EOF
CFLAGS  := $CFLAGS -funsigned-char -ffast-math -fcommon -std=gnu99
LDFLAGS := $LDFLAGS
CC      := ${CC-cc}
compat  := $compat
debug   := $opt_debug
EOF

echo == config.mk == >&2
cat config.mk >&2

echo == include/config.h == >&2
cat include/config.h >&2<|MERGE_RESOLUTION|>--- conflicted
+++ resolved
@@ -4,17 +4,9 @@
 
 URBIT_VERSION="$(cat ./version)"
 
-<<<<<<< HEAD
-deps="                                                                \
-  curl gmp sigsegv argon2 ed25519 ent h2o scrypt uv murmur3 secp256k1 \
-  softfloat3 aes_siv ssl crypto z lmdb ge-additions pthread           \
-=======
-pkg_config_deps="liburcrypt-0"
-
-extra_libs="\
-  urcrypt curl gmp sigsegv ent h2o uv murmur3 \
-  softfloat3 ssl z lmdb pthread \
->>>>>>> 0d064dfd
+deps="                                           \
+  urcrypt curl gmp sigsegv ent h2o uv murmur3    \
+  softfloat3 crypto ssl z lmdb pthread           \
 "
 
 headers="             \
@@ -145,18 +137,10 @@
      ;;
 esac
 
-<<<<<<< HEAD
 for dep in ${osdeps-} $deps
 do
    LDFLAGS="${LDFLAGS-} $(${PKG_CONFIG-pkg-config} --libs $dep 2>/dev/null || echo -l$dep)"
    CFLAGS="${CFLAGS-} $(${PKG_CONFIG-pkg-config} --cflags $dep 2>/dev/null || true)"
-=======
-CFLAGS="${CFLAGS-} $(${PKG_CONFIG-pkg-config} --cflags $pkg_config_deps)"
-LDFLAGS="${LDFLAGS-} $(${PKG_CONFIG-pkg-config} --libs --static $pkg_config_deps)"
-
-for lib in ${extra_libs}; do
-  LDFLAGS="${LDFLAGS-} -l$lib"
->>>>>>> 0d064dfd
 done
 
 for header in $headers; do
