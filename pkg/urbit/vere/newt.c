--- conflicted
+++ resolved
@@ -188,11 +188,9 @@
   else {
     if ( c3n == u3_newt_decode(mot_u, (c3_y*)buf_u->base, (c3_d)len_i) ) {
       mot_u->bal_f(mot_u->ptr_v, -1, "newt-decode");
-      c3_free(buf_u->base);
-      return c3n;
-    }
+    }
+
     c3_free(buf_u->base);
-
     _newt_meat_poke(mot_u);
   }
 }
@@ -287,27 +285,7 @@
   }
 }
 
-<<<<<<< HEAD
-/* u3_newt_moat_info(); print status info.
-=======
-/* u3_newt_read_sync(): start reading; multiple msgs synchronous.
-*/
-void
-u3_newt_read_sync(u3_moat* mot_u)
-{
-  _newt_read_init(mot_u, _newt_read_sync_cb);
-}
-
-/* u3_newt_read(): start reading; each msg asynchronous.
-*/
-void
-u3_newt_read(u3_moat* mot_u)
-{
-  _newt_read_init(mot_u, _newt_read_cb);
-}
-
 /* u3_newt_moat_info(): status info as $mass.
->>>>>>> a7dd2aac
 */
 u3_noun
 u3_newt_moat_info(u3_moat* mot_u)
