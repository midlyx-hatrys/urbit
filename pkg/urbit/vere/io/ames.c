/* vere/ames.c
**
*/
#include <fcntl.h>
#include <sys/ioctl.h>
#include <sys/stat.h>
#include <sys/socket.h>
#include <netinet/in.h>
#include <netdb.h>
#include <uv.h>
#include <errno.h>

#include "all.h"
#include "vere/vere.h"

/* u3_pact: ames packet, coming or going.
*/
  typedef struct _u3_pact {
    uv_udp_send_t    snd_u;             //  udp send request
    c3_w             pip_w;             //  target IPv4 address
    c3_s             por_s;             //  target port
    c3_w             len_w;             //  length in bytes
    c3_y*            hun_y;             //  packet buffer
    c3_y             imp_y;             //  galaxy number (optional)
    c3_c*            dns_c;             //  galaxy fqdn (optional)
    struct _u3_ames* sam_u;             //  ames backpointer
  } u3_pact;

/* u3_ames: ames networking.
*/
  typedef struct _u3_ames {             //  packet network state
    u3_auto       car_u;                //  driver
    union {                             //
      uv_udp_t    wax_u;                //
      uv_handle_t had_u;                //
    };                                  //
    c3_d          who_d[2];             //  identity
    c3_o          fak_o;                //  fake keys
    c3_s          por_s;                //  public IPv4 port
    c3_c*         dns_c;                //  domain XX multiple/fallback
    c3_d          dop_d;                //  drop count
    c3_d          fal_d;                //  crash count
    c3_w          imp_w[256];           //  imperial IPs
    time_t        imp_t[256];           //  imperial IP timestamps
    c3_o          imp_o[256];           //  imperial print status
    c3_o          fit_o;                //  filtering active
    c3_y          ver_y;                //  protocol version
  } u3_ames;

/* _ames_alloc(): libuv buffer allocator.
*/
static void
_ames_alloc(uv_handle_t* had_u,
            size_t len_i,
            uv_buf_t* buf
            )
{
  //  we allocate 2K, which gives us plenty of space
  //  for a single ames packet (max size 1060 bytes)
  //
  void* ptr_v = c3_malloc(2048);
  *buf = uv_buf_init(ptr_v, 2048);
}

/* _ames_pact_free(): free packet struct.
*/
static void
_ames_pact_free(u3_pact* pac_u)
{
  c3_free(pac_u->hun_y);
  c3_free(pac_u->dns_c);
  c3_free(pac_u);
}

/* _ames_send_cb(): send callback.
*/
static void
_ames_send_cb(uv_udp_send_t* req_u, c3_i sas_i)
{
  u3_pact* pac_u = (u3_pact*)req_u;

  if ( 0 != sas_i ) {
    u3l_log("ames: send fail: %s\n", uv_strerror(sas_i));
  }

  _ames_pact_free(pac_u);
}

/* _ames_send(): send buffer to address on port.
*/
static void
_ames_send(u3_pact* pac_u)
{
  u3_ames* sam_u = pac_u->sam_u;

  if ( !pac_u->hun_y ) {
    _ames_pact_free(pac_u);
    return;
  }

  struct sockaddr_in add_u;

  memset(&add_u, 0, sizeof(add_u));
  add_u.sin_family = AF_INET;
  add_u.sin_addr.s_addr = htonl(pac_u->pip_w);
  add_u.sin_port = htons(pac_u->por_s);

  uv_buf_t buf_u = uv_buf_init((c3_c*)pac_u->hun_y, pac_u->len_w);
  c3_i sas_i;

  if ( 0 != (sas_i = uv_udp_send(&pac_u->snd_u,
                                 &sam_u->wax_u,
                                 &buf_u, 1,
                                 (const struct sockaddr*)&add_u,
                                 _ames_send_cb)) ) {
    u3l_log("ames: send: %s\n", uv_strerror(sas_i));
  }
}

/* _ames_czar_port(): udp port for galaxy.
*/
static c3_s
_ames_czar_port(c3_y imp_y)
{
  if ( c3n == u3_Host.ops_u.net ) {
    return 31337 + imp_y;
  }
  else {
    return 13337 + imp_y;
  }
}

/* _ames_czar_gone(): galaxy address resolution failed.
*/
static void
_ames_czar_gone(u3_pact* pac_u, time_t now)
{
  u3_ames* sam_u = pac_u->sam_u;

  if ( c3y == sam_u->imp_o[pac_u->imp_y] ) {
    u3l_log("ames: czar at %s: not found (b)\n", pac_u->dns_c);
    sam_u->imp_o[pac_u->imp_y] = c3n;
  }

  if ( (0 == sam_u->imp_w[pac_u->imp_y]) ||
       (0xffffffff == sam_u->imp_w[pac_u->imp_y]) )
  {
    sam_u->imp_w[pac_u->imp_y] = 0xffffffff;
  }

  //  keep existing ip for 5 more minutes
  //
  sam_u->imp_t[pac_u->imp_y] = now;

  _ames_pact_free(pac_u);
}

/* _ames_czar_cb(): galaxy address resolution callback.
*/
static void
_ames_czar_cb(uv_getaddrinfo_t* adr_u,
              c3_i              sas_i,
              struct addrinfo*  aif_u)
{
  u3_pact* pac_u = (u3_pact*)adr_u->data;
  u3_ames* sam_u = pac_u->sam_u;
  time_t now     = time(0);

  struct addrinfo* rai_u = aif_u;

  while ( 1 ) {
    if ( !rai_u ) {
      _ames_czar_gone(pac_u, now);
      break;
    }

    if ( (AF_INET == rai_u->ai_family) ) {
      struct sockaddr_in* add_u = (struct sockaddr_in *)rai_u->ai_addr;
      c3_w old_w = sam_u->imp_w[pac_u->imp_y];

      sam_u->imp_w[pac_u->imp_y] = ntohl(add_u->sin_addr.s_addr);
      sam_u->imp_t[pac_u->imp_y] = now;
      sam_u->imp_o[pac_u->imp_y] = c3y;

#if 1
      if ( sam_u->imp_w[pac_u->imp_y] != old_w
        && sam_u->imp_w[pac_u->imp_y] != 0xffffffff ) {
        u3_noun wad = u3i_words(1, &sam_u->imp_w[pac_u->imp_y]);
        u3_noun nam = u3dc("scot", c3__if, wad);
        c3_c*   nam_c = u3r_string(nam);

        u3l_log("ames: czar %s: ip %s\n", pac_u->dns_c, nam_c);

        c3_free(nam_c); u3z(nam);
      }
#endif

      _ames_send(pac_u);
      break;
    }

    rai_u = rai_u->ai_next;
  }

  c3_free(adr_u);
  uv_freeaddrinfo(aif_u);
}

/* u3_ames_decode_lane(): deserialize noun to lane
*/
u3_lane
u3_ames_decode_lane(u3_atom lan) {
  u3_noun cud, tag, pip, por;

  cud = u3ke_cue(lan);
  u3x_trel(cud, &tag, &pip, &por);
  c3_assert( c3__ipv4 == tag );

  u3_lane lan_u;
  lan_u.pip_w = u3r_word(0, pip);

  c3_assert( _(u3a_is_cat(por)) );
  c3_assert( por < 65536 );
  lan_u.por_s = por;

  u3z(cud);
  return lan_u;
}

/* u3_ames_encode_lane(): serialize lane to jammed noun
*/
u3_atom
u3_ames_encode_lane(u3_lane lan) {
  return u3ke_jam(u3nt(c3__ipv4, u3i_words(1, &lan.pip_w), lan.por_s));
}

/* _ames_czar(): galaxy address resolution.
*/
static void
_ames_czar(u3_pact* pac_u, c3_c* bos_c)
{
  u3_ames* sam_u = pac_u->sam_u;

  pac_u->por_s = _ames_czar_port(pac_u->imp_y);

  if ( c3n == u3_Host.ops_u.net ) {
    pac_u->pip_w = 0x7f000001;
    _ames_send(pac_u);
    return;
  }

  //  if we don't have a galaxy domain, no-op
  //
  if ( 0 == bos_c ) {
    u3_noun nam = u3dc("scot", 'p', pac_u->imp_y);
    c3_c*  nam_c = u3r_string(nam);
    u3l_log("ames: no galaxy domain for %s, no-op\r\n", nam_c);

    c3_free(nam_c);
    u3z(nam);
    return;
  }

  time_t now = time(0);

  // backoff
  if ( (0xffffffff == sam_u->imp_w[pac_u->imp_y]) &&
       (now - sam_u->imp_t[pac_u->imp_y]) < 300 ) {
    _ames_pact_free(pac_u);
    return;
  }

  if ( (0 == sam_u->imp_w[pac_u->imp_y]) ||
       (now - sam_u->imp_t[pac_u->imp_y]) > 300 ) { /* 5 minute TTL */
    u3_noun  nam = u3dc("scot", 'p', pac_u->imp_y);
    c3_c*  nam_c = u3r_string(nam);
    // XX remove extra byte for '~'
    pac_u->dns_c = c3_malloc(1 + strlen(bos_c) + 1 + strlen(nam_c));

    snprintf(pac_u->dns_c, 256, "%s.%s", nam_c + 1, bos_c);
    // u3l_log("czar %s, dns %s\n", nam_c, pac_u->dns_c);

    c3_free(nam_c);
    u3z(nam);

    {
      uv_getaddrinfo_t* adr_u = c3_malloc(sizeof(*adr_u));
      adr_u->data = pac_u;

      c3_i sas_i;

      if ( 0 != (sas_i = uv_getaddrinfo(u3L, adr_u,
                                        _ames_czar_cb,
                                        pac_u->dns_c, 0, 0)) ) {
        u3l_log("ames: %s\n", uv_strerror(sas_i));
        _ames_czar_gone(pac_u, now);
        return;
      }
    }
  }
  else {
    pac_u->pip_w = sam_u->imp_w[pac_u->imp_y];
    _ames_send(pac_u);
    return;
  }
}

/* _ames_ef_send(): send packet to network (v4).
*/
static void
_ames_ef_send(u3_ames* sam_u, u3_noun lan, u3_noun pac)
{
  if ( c3n == sam_u->car_u.liv_o ) {
    u3l_log("ames: not yet live, dropping outbound\r\n");
    u3z(lan); u3z(pac);
    return;
  }

  u3_pact* pac_u = c3_calloc(sizeof(*pac_u));
  pac_u->sam_u = sam_u;
  pac_u->len_w = u3r_met(3, pac);
  pac_u->hun_y = c3_malloc(pac_u->len_w);

  u3r_bytes(0, pac_u->len_w, pac_u->hun_y, pac);

  u3_noun tag, val;
  u3x_cell(lan, &tag, &val);
  c3_assert( (c3y == tag) || (c3n == tag) );

  //  galaxy lane; do DNS lookup and send packet
  //
  if ( c3y == tag ) {
    c3_assert( c3y == u3a_is_cat(val) );
    c3_assert( val < 256 );

    pac_u->imp_y = val;
    _ames_czar(pac_u, sam_u->dns_c);
  }
  //  non-galaxy lane
  //
  else {
    u3_lane lan_u = u3_ames_decode_lane(u3k(val));
    //  convert incoming localhost to outgoing localhost
    //
    lan_u.pip_w = ( 0 == lan_u.pip_w )? 0x7f000001 : lan_u.pip_w;
    //  if in local-only mode, don't send remote packets
    //
    if ( (c3n == u3_Host.ops_u.net) && (0x7f000001 != lan_u.pip_w) ) {
      _ames_pact_free(pac_u);
    }
    //  otherwise, mutate destination and send packet
    //
    else {
      pac_u->pip_w = lan_u.pip_w;
      pac_u->por_s = lan_u.por_s;

      _ames_send(pac_u);
    }
  }
  u3z(lan); u3z(pac);
}

/* _ames_cap_queue(): cap ovum queue at 1k, dropping oldest packets.
*/
static void
_ames_cap_queue(u3_ames* sam_u)
{
  u3_ovum* egg_u = sam_u->car_u.ext_u;

  while ( egg_u && (1000 < sam_u->car_u.dep_w) ) {
    u3_ovum* nex_u = egg_u->nex_u;

    if ( c3__hear == u3h(egg_u->cad) ) {
      u3_auto_drop(&sam_u->car_u, egg_u);
      sam_u->dop_d++;

      if ( u3C.wag_w & u3o_verbose ) {
        u3l_log("ames: packet dropped (%" PRIu64 " total)\n", sam_u->dop_d);
      }
    }

    egg_u = nex_u;
  }

  if (  (sam_u->dop_d && (0 == (sam_u->dop_d % 1000)))
     && !(u3C.wag_w & u3o_verbose) )
  {
    u3l_log("ames: packet dropped (%" PRIu64 " total)\n", sam_u->dop_d);
  }
}

/* _ames_punt_goof(): print %bail error report(s).
*/
static void
_ames_punt_goof(u3_noun lud)
{
  if ( 2 == u3qb_lent(lud) ) {
    u3_pier_punt_goof("hear", u3k(u3h(lud)));
    u3_pier_punt_goof("crud", u3k(u3h(u3t(lud))));
  }
  else {
    u3_noun dul = lud;
    c3_w len_w = 1;

    while ( u3_nul != dul ) {
      u3l_log("ames: bail %u\r\n", len_w++);
      u3_pier_punt_goof("ames", u3k(u3h(dul)));
      dul = u3t(dul);
    }
  }

  u3z(lud);
}

/* _ames_hear_bail(): handle packet failure.
*/
static void
_ames_hear_bail(u3_ovum* egg_u, u3_noun lud)
{
  u3_ames* sam_u = (u3_ames*)egg_u->car_u;
  sam_u->fal_d++;

  if (  (u3C.wag_w & u3o_verbose)
     || (0 == (sam_u->fal_d % 1000)) )
  {
    _ames_punt_goof(lud);
    u3l_log("ames: packet failed (%" PRIu64 " total)\n\n", sam_u->fal_d);
  }
  else {
    u3z(lud);

    if (  0 == (sam_u->fal_d % 1000) )  {
      u3l_log("ames: packet failed (%" PRIu64 " total)\n\n", sam_u->fal_d);
    }
  }

  u3_ovum_free(egg_u);
}

/* _ames_recv_cb(): receive callback.
*/
static void
_ames_recv_cb(uv_udp_t*        wax_u,
              ssize_t          nrd_i,
              const uv_buf_t * buf_u,
              const struct sockaddr* adr_u,
              unsigned         flg_i)
{
  u3_ames* sam_u = wax_u->data;

  //  data present, and protocol version in header matches ours
  //
  if ( (0 < nrd_i)
    && ( (c3n == sam_u->fit_o)
      || (sam_u->ver_y == (0x7 & *((c3_w*)buf_u->base))) ) )
  {
    u3_noun wir = u3nc(c3__ames, u3_nul);
    u3_noun cad;

    {
      u3_noun msg = u3i_bytes((c3_w)nrd_i, (c3_y*)buf_u->base);
      u3_noun lan;

      {
        struct sockaddr_in* add_u = (struct sockaddr_in *)adr_u;
        u3_lane             lan_u;

        lan_u.por_s = ntohs(add_u->sin_port);
        lan_u.pip_w = ntohl(add_u->sin_addr.s_addr);
        lan = u3_ames_encode_lane(lan_u);
      }

      cad = u3nt(c3__hear, u3nc(c3n, lan), msg);
    }

    u3_auto_peer(
      u3_auto_plan(&sam_u->car_u,
                   u3_ovum_init(0, c3__a, wir, cad)),
      0, 0, _ames_hear_bail);

    _ames_cap_queue(sam_u);
  }

  c3_free(buf_u->base);
}

/* _ames_io_start(): initialize ames I/O.
*/
static void
_ames_io_start(u3_ames* sam_u)
{
  c3_s     por_s = sam_u->por_s;
  u3_noun    who = u3i_chubs(2, sam_u->who_d);
  u3_noun    rac = u3do("clan:title", u3k(who));
  c3_i     ret_i;

  if ( c3__czar == rac ) {
    c3_y num_y = (c3_y)sam_u->who_d[0];
    c3_s zar_s = _ames_czar_port(num_y);

    if ( 0 == por_s ) {
      por_s = zar_s;
    }
    else if ( por_s != zar_s ) {
      u3l_log("ames: czar: overriding port %d with -p %d\n", zar_s, por_s);
      u3l_log("ames: czar: WARNING: %d required for discoverability\n", zar_s);
    }
  }

  //  Bind and stuff.
  {
    struct sockaddr_in add_u;
    c3_i               add_i = sizeof(add_u);

    memset(&add_u, 0, sizeof(add_u));
    add_u.sin_family = AF_INET;
    add_u.sin_addr.s_addr = _(u3_Host.ops_u.net) ?
                              htonl(INADDR_ANY) :
                              htonl(INADDR_LOOPBACK);
    add_u.sin_port = htons(por_s);

    if ( (ret_i = uv_udp_bind(&sam_u->wax_u,
                              (const struct sockaddr*)&add_u, 0)) != 0 )
    {
      u3l_log("ames: bind: %s\n", uv_strerror(ret_i));

      if ( (c3__czar == rac) &&
           (UV_EADDRINUSE == ret_i) )
      {
        u3l_log("    ...perhaps you've got two copies of vere running?\n");
      }

      //  XX revise
      //
      u3_pier_bail(u3_king_stub());
    }

    uv_udp_getsockname(&sam_u->wax_u, (struct sockaddr *)&add_u, &add_i);
    c3_assert(add_u.sin_port);

    sam_u->por_s = ntohs(add_u.sin_port);
  }

  if ( c3y == u3_Host.ops_u.net ) {
    u3l_log("ames: live on %d\n", sam_u->por_s);
  }
  else {
    u3l_log("ames: live on %d (localhost only)\n", sam_u->por_s);
  }

  uv_udp_recv_start(&sam_u->wax_u, _ames_alloc, _ames_recv_cb);

  sam_u->car_u.liv_o = c3y;
  u3z(rac);
  u3z(who);
}

/* _ames_ef_turf(): initialize ames I/O on domain(s).
*/
static void
_ames_ef_turf(u3_ames* sam_u, u3_noun tuf)
{
  if ( u3_nul != tuf ) {
    //  XX save all for fallback, not just first
    //
    u3_noun hot = u3k(u3h(tuf));
    c3_w  len_w = u3_mcut_host(0, 0, u3k(hot));

    sam_u->dns_c = c3_malloc(1 + len_w);
    u3_mcut_host(sam_u->dns_c, 0, hot);
    sam_u->dns_c[len_w] = 0;

    //  XX invalidate sam_u->imp_w &c ?
    //

    u3z(tuf);
  }
  else if ( (c3n == sam_u->fak_o) && (0 == sam_u->dns_c) ) {
    u3l_log("ames: turf: no domains\n");
  }

  //  XX is this ever necessary?
  //
  if ( c3n == sam_u->car_u.liv_o ) {
    _ames_io_start(sam_u);
  }
}

/* _ames_io_talk(): start receiving ames traffic.
*/
static void
_ames_io_talk(u3_auto* car_u)
{
  u3_ames* sam_u = (u3_ames*)car_u;
  _ames_io_start(sam_u);

  // send born event
  //
  {
    u3_noun wir = u3nt(c3__newt, u3k(u3A->sen), u3_nul);
    u3_noun cad = u3nc(c3__born, u3_nul);

    u3_auto_plan(car_u, u3_ovum_init(0, c3__a, wir, cad));
  }
}

/* _ames_kick_newt(): apply packet network outputs.
*/
static c3_o
_ames_kick_newt(u3_ames* sam_u, u3_noun tag, u3_noun dat)
{
  c3_o ret_o;

  switch ( tag ) {
    default: {
      ret_o = c3n;
    } break;

    case c3__send: {
      u3_noun lan = u3k(u3h(dat));
      u3_noun pac = u3k(u3t(dat));
      _ames_ef_send(sam_u, lan, pac);
      ret_o = c3y;
    } break;

    case c3__turf: {
      _ames_ef_turf(sam_u, u3k(dat));
      ret_o = c3y;
    } break;
  }

  u3z(tag); u3z(dat);
  return ret_o;
}

/* _ames_io_kick(): apply effects
*/
static c3_o
_ames_io_kick(u3_auto* car_u, u3_noun wir, u3_noun cad)
{
  u3_ames* sam_u = (u3_ames*)car_u;

  u3_noun tag, dat, i_wir;
  c3_o ret_o;

  if (  (c3n == u3r_cell(wir, &i_wir, 0))
     || (c3n == u3r_cell(cad, &tag, &dat)) )
  {
    ret_o = c3n;
  }
  else {
    switch ( i_wir ) {
      default: {
        ret_o = c3n;
      } break;

      //  XX should also be c3__ames
      //
      case c3__newt: {
        ret_o = _ames_kick_newt(sam_u, u3k(tag), u3k(dat));
      } break;

      //  XX obsolete
      //
      //    used to also handle %west and %woot for tcp proxy setup
      //
      case c3__ames: {
        ret_o = _( c3__init == tag);
      } break;

      //  this can return through dill due to our fscked up boot sequence
      //
      //    XX s/b obsolete, verify
      //
      case c3__term: {
        if ( c3__send != tag ) {
          ret_o = c3n;
        }
        else {
          u3l_log("kick: strange send\r\n");
          ret_o = _ames_kick_newt(sam_u, u3k(tag), u3k(dat));
        }
      } break;
    }
  }

  u3z(wir); u3z(cad);
  return ret_o;
}

/* _ames_exit_cb(): dispose resources aftr close.
*/
static void
_ames_exit_cb(uv_handle_t* had_u)
{
  u3_ames* sam_u = had_u->data;
  c3_free(sam_u);
}

/* _ames_io_exit(): terminate ames I/O.
*/
static void
_ames_io_exit(u3_auto* car_u)
{
  u3_ames* sam_u = (u3_ames*)car_u;
  uv_close(&sam_u->had_u, _ames_exit_cb);
}

<<<<<<< HEAD
/* _ames_prot_scry_cb(): receive protocol version
*/
static void
_ames_prot_scry_cb(void* vod_p, u3_noun nun)
{
  u3_ames* sam_u = vod_p;
  u3_weak  ver   = u3r_at(7, nun);

  if (u3_none == ver) {
    //  assume protocol version 0
    //
    sam_u->ver_y = 0;
  }
  else if ( (c3n == u3a_is_cat(ver))
         || (7 < ver) ) {
    u3m_p("ames: strange protocol", ver);
    sam_u->ver_y = 0;
  }
  else {
    sam_u->ver_y = ver;
  }

  sam_u->fit_o = c3y;
=======
/* _ames_io_info(): print status info.
*/
static void
_ames_io_info(u3_auto* car_u)
{
  u3_ames* sam_u = (u3_ames*)car_u;
  u3l_log("      dropped: %" PRIu64 "\n", sam_u->dop_d);
  u3l_log("      crashed: %" PRIu64 "\n", sam_u->fal_d);
>>>>>>> 64a9e80c
}

/* u3_ames_io_init(): initialize ames I/O.
*/
u3_auto*
u3_ames_io_init(u3_pier* pir_u)
{
  u3_ames* sam_u  = c3_calloc(sizeof(*sam_u));
  sam_u->who_d[0] = pir_u->who_d[0];
  sam_u->who_d[1] = pir_u->who_d[1];
  sam_u->por_s    = pir_u->por_s;
  sam_u->fak_o    = pir_u->fak_o;
  sam_u->dop_d    = 0;
  sam_u->fit_o    = c3n;

  c3_assert( !uv_udp_init(u3L, &sam_u->wax_u) );
  sam_u->wax_u.data = sam_u;

  //  Disable networking for fake ships
  //
  if ( c3y == sam_u->fak_o ) {
    u3_Host.ops_u.net = c3n;
  }

  //  scry the protocol version out of arvo
  //
  u3_lord_peek_last(pir_u->god_u, u3_nul, c3_s2('a', 'x'), u3_nul,
                    u3nt(u3i_string("protocol"), u3i_string("version"), u3_nul),
                    sam_u, _ames_prot_scry_cb);

  u3_auto* car_u = &sam_u->car_u;
  car_u->nam_m = c3__ames;
  car_u->liv_o = c3n;
  car_u->io.talk_f = _ames_io_talk;
  car_u->io.info_f = _ames_io_info;
  car_u->io.kick_f = _ames_io_kick;
  car_u->io.exit_f = _ames_io_exit;

  return car_u;
}<|MERGE_RESOLUTION|>--- conflicted
+++ resolved
@@ -706,7 +706,6 @@
   uv_close(&sam_u->had_u, _ames_exit_cb);
 }
 
-<<<<<<< HEAD
 /* _ames_prot_scry_cb(): receive protocol version
 */
 static void
@@ -730,7 +729,8 @@
   }
 
   sam_u->fit_o = c3y;
-=======
+}
+
 /* _ames_io_info(): print status info.
 */
 static void
@@ -739,7 +739,6 @@
   u3_ames* sam_u = (u3_ames*)car_u;
   u3l_log("      dropped: %" PRIu64 "\n", sam_u->dop_d);
   u3l_log("      crashed: %" PRIu64 "\n", sam_u->fal_d);
->>>>>>> 64a9e80c
 }
 
 /* u3_ames_io_init(): initialize ames I/O.
