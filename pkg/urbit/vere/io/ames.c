/* vere/ames.c
**
*/
#include "all.h"
#include "vere/vere.h"
#include "ur/serial.h"



/* u3_fine: fine networking
*/
  typedef struct _u3_fine {
    c3_y              ver_y;               //  fine protocol
    u3p(u3h_root)     sac_p;               //  scry cache hashtable
    u3p(u3h_root)     bid_p;               //  pending notifications
    struct _u3_ames*  sam_u;               // ames backpointer
  } u3_fine;

/* u3_ames: ames networking.
*/
  typedef struct _u3_ames {             //  packet network state
    u3_auto          car_u;             //  ames driver
    u3_fine          fin_s;             //  fine networking
    u3_pier*         pir_u;             //  pier
    union {                             //  uv udp handle
      uv_udp_t       wax_u;             //
      uv_handle_t    had_u;             //
    };                                  //
    c3_l             sev_l;             //  instance number
    ur_cue_test_t*   tes_u;             //  cue-test handle
    u3_cue_xeno*     sil_u;             //  cue handle
    c3_c*            dns_c;             //  domain XX multiple/fallback
    c3_y             ver_y;             //  protocol version
    u3p(u3h_root)    lax_p;             //  lane scry cache
    struct _u3_panc* pac_u;             //  packets pending forwards
    c3_w             imp_w[256];        //  imperial IPs
    time_t           imp_t[256];        //  imperial IP timestamps
    c3_o             imp_o[256];        //  imperial print status
    struct {                            //    config:
      c3_o           net_o;             //  can send
      c3_o           see_o;             //  can scry
      c3_o           fit_o;             //  filtering active
    } fig_u;                            //
    struct {                            //    stats:
      c3_d           dop_d;             //  drop count
      c3_d           fal_d;             //  crash count
      c3_d           saw_d;             //  successive scry failures
      c3_d           hed_d;             //  failed to read header
      c3_d           vet_d;             //  version mismatches filtered
      c3_d           mut_d;             //  invalid mugs filtered
      c3_d           bod_d;             //  failed to read body
      c3_d           foq_d;             //  forward queue size
      c3_d           fow_d;             //  forwarded count
      c3_d           fod_d;             //  forwards dropped count
    } sat_u;                            //
  } u3_ames;

/* u3_head: ames or fine packet header
*/
  typedef struct _u3_head {
    c3_o req_o;                         //  is request (fine only)
    c3_o sim_o;                         //  is ames protocol?
    c3_y ver_y;                         //  protocol version
    c3_y sac_y;                         //  sender class
    c3_y rac_y;                         //  receiver class
    c3_l mug_l;                         //  truncated mug hash of u3_body
    c3_o rel_o;                         //  relayed?
  } u3_head;
  
/* u3_prel: ames/fine packet prelude
*/
  typedef struct _u3_prel {
    c3_y  sic_y;                        //  sender life tick
    c3_y  ric_y;                        //  receiver life tick
    c3_d  sen_d[2];                     //  sender/requester
    c3_d  rec_d[2];                     //  receiver/responder
    c3_d  rog_d;                        //  origin lane (optional)
  } u3_prel;

/* u3_requ: fine packet request */
  typedef struct _u3_requ {
    u3_prel pre_u;
    c3_y    sig_y[64];                    // requester signature
    c3_w    fra_w;                        // fragment number
    c3_s    len_s;                        // path length
    c3_c* pat_c;                       // path as ascii
  } u3_requ;

/* u3_resp: fine packet response */
  typedef struct _u3_resp {
    u3_prel  pre_u;
    // request: 
    c3_w    fra_w;                        // fragment number
    c3_s    len_s;                        // path length
    c3_c*   pat_c;                       // path as ascii
    // response:
    c3_y    sig_y[64];                    // host signature
    c3_w    num_w;                        // number of fragments
    c3_s    siz_s;                        // datum size
    c3_y*   dat_y;                       // datum (0 if null response)
  } u3_resp;




/* u3_body: ames packet body
*/
  typedef struct _u3_body {
    u3_prel pre_u;                      //  prelude
    c3_s    con_s;                        //  content size
    c3_y*   con_y;                        //  content
    c3_l    mug_l;                        //  checksum
  } u3_body;

/* u3_pact: outbound ames packet.
*/
  typedef struct _u3_pact {
    uv_udp_send_t    snd_u;             //  udp send request
    u3_lane          lan_u;             //  destination lane
    c3_w             len_w;             //  length in bytes
    c3_y*            hun_y;             //  packet buffer
    u3_head          hed_u;             //  head of packet
    c3_y             imp_y;             //  galaxy number (optional)
    c3_c*            dns_c;             //  galaxy fqdn (optional)
    struct _u3_ames* sam_u;             //  ames backpointer
    c3_y             typ_y;
    union {
      u3_resp res_u;
      u3_requ req_u;
      u3_body bod_u;
    };
  } u3_pact;

static void _fine_got_pack(u3_pact*, u3_noun);

/* u3_panc: deconstructed incoming packet
*/
  typedef struct _u3_panc {
    u3_ames*         sam_u;             //  ames backpointer
    struct _u3_panc* pre_u;             //  previous packet
    struct _u3_panc* nex_u;             //  next packet
    u3_lane          ore_u;             //  origin lane
    u3_head          hed_u;             //  header
    u3_body          bod_u;             //  body
    void*            ptr_v;             //  buffer (to free)
  } u3_panc;

/* _ames_alloc(): libuv buffer allocator.
*/
static void
_ames_alloc(uv_handle_t* had_u,
            size_t len_i,
            uv_buf_t* buf
            )
{
  //  we allocate 2K, which gives us plenty of space
  //  for a single ames packet (max size 1060 bytes)
  //
  void* ptr_v = c3_malloc(2048);
  *buf = uv_buf_init(ptr_v, 2048);
}

static void
_ames_pact_free(u3_pact* pac_u) 
{
  if ( 0 == pac_u->typ_y ) {          // ames packet
  } else if ( 1 == pac_u->typ_y ) {  // fine request
    c3_free(pac_u->req_u.pat_c);
  } else {                         // fine response
    c3_free(pac_u->res_u.pat_c);
    c3_free(pac_u->res_u.dat_y);
  }

  c3_free(pac_u->dns_c);
  c3_free(pac_u->hun_y);

  c3_free(pac_u);
}

/* _ames_panc_free(): remove references, lose refcounts and free struct
*/
static void
_ames_panc_free(u3_panc* pac_u)
{
  if ( 0 != pac_u->nex_u ) {
    pac_u->nex_u->pre_u = pac_u->pre_u;
  }

  if ( 0 != pac_u->pre_u ) {
    pac_u->pre_u->nex_u = pac_u->nex_u;
  }
  else {
    c3_assert(pac_u == pac_u->sam_u->pac_u);
    pac_u->sam_u->pac_u = pac_u->nex_u;
  }

  c3_free(pac_u->ptr_v);
  c3_free(pac_u);
}

/* _lane_scry_path(): format scry path for retrieving a lane
*/
static inline u3_noun _lane_scry_path(u3_noun who)
{
  return u3nq(u3i_string("peers"),
              u3dc("scot", 'p', who),
              u3i_string("forward-lane"),
              u3_nul);
}

static void _log_prel(u3_prel* pre_u)
{
  u3l_log("-- PRELUDE --\n");
  u3l_log("sender life: %u\n", pre_u->sic_y);
  u3l_log("receiver life: %u\n", pre_u->ric_y);
  u3l_log("sender: %" PRIu64 "\n", pre_u->sen_d[0]);
  u3l_log("receiver: %" PRIu64" \n", pre_u->rec_d[0]);
  u3l_log("\n");
}

static void _log_requ(u3_requ* req_u)
{
  _log_prel(&req_u->pre_u);
  u3l_log("--- REQUEST ---\n");
  u3l_log("strlen: %u\n", req_u->len_s);
  u3l_log("path: %s\n", req_u->pat_c);
  u3l_log("frag: %u\n", req_u->fra_w);
  u3l_log("\n");
  return;
}

static void 
_log_bytes(c3_y* byt_y, c3_w len_w)
{
  int i;
  u3l_log("-- BYTES (%u) --\n", len_w);
  for(i = 0; i < len_w; i++) {
    u3l_log("%x\n", byt_y[i]);
  }
  u3l_log("\n");
}



/* _ames_sift_head(): parse packet header.
*/
static c3_o
_ames_sift_head(u3_head* hed_u, c3_y buf_y[4])
{
  c3_w hed_w = buf_y[0]
             | (buf_y[1] <<  8)
             | (buf_y[2] << 16)
             | (buf_y[3] << 24);

  //  first three bits are reserved
  //
  hed_u->req_o = (hed_w >>  2) & 0x1;
  hed_u->sim_o = (hed_w >>  3) & 0x1;
  hed_u->ver_y = (hed_w >>  4) & 0x7;
  hed_u->sac_y = (hed_w >>  7) & 0x3;
  hed_u->rac_y = (hed_w >>  9) & 0x3;
  hed_u->mug_l = (hed_w >> 11) & 0xfffff; // 20 bits
  hed_u->rel_o = (hed_w >> 31) & 0x1;

  //  reject packets that don't even claim to be ames packets
  //
  return hed_u->sim_o;
}


/* _ames_chub_bytes(): c3_y[8] to c3_d
** XX factor out, deduplicate with other conversions
*/
static inline c3_d
_ames_chub_bytes(c3_y byt_y[8])
{
  return (c3_d)byt_y[0]
       | (c3_d)byt_y[1] << 8
       | (c3_d)byt_y[2] << 16
       | (c3_d)byt_y[3] << 24
       | (c3_d)byt_y[4] << 32
       | (c3_d)byt_y[5] << 40
       | (c3_d)byt_y[6] << 48
       | (c3_d)byt_y[7] << 56;
}

/* _ames_ship_to_chubs(): pack [len_y] bytes into c3_d[2]
*/
static inline void
_ames_ship_to_chubs(c3_d sip_d[2], c3_y len_y, c3_y* buf_y)
{
  c3_y sip_y[16] = {0};
  memcpy(sip_y, buf_y, c3_min(16, len_y));

  sip_d[0] = _ames_chub_bytes(sip_y);
  sip_d[1] = _ames_chub_bytes(sip_y + 8);
}

/* _ames_chub_bytes(): c3_d to c3_y[8]
** XX factor out, deduplicate with other conversions
*/
static inline void
_ames_bytes_chub(c3_y byt_y[8], c3_d num_d)
{
  byt_y[0] = num_d & 0xff;
  byt_y[1] = (num_d >>  8) & 0xff;
  byt_y[2] = (num_d >> 16) & 0xff;
  byt_y[3] = (num_d >> 24) & 0xff;
  byt_y[4] = (num_d >> 32) & 0xff;
  byt_y[5] = (num_d >> 40) & 0xff;
  byt_y[6] = (num_d >> 48) & 0xff;
  byt_y[7] = (num_d >> 56) & 0xff;
}

/* _ames_ship_of_chubs(): unpack c3_d[2] into [len_y] bytes.
*/
static inline void
_ames_ship_of_chubs(c3_d sip_d[2], c3_y len_y, c3_y* buf_y)
{
  c3_y sip_y[16] = {0};

  _ames_bytes_chub(sip_y, sip_d[0]);
  _ames_bytes_chub(sip_y + 8, sip_d[1]);

  memcpy(buf_y, sip_y, c3_min(16, len_y));
}

/* _ames_sift_prelude(): parse prelude, returning length
*/
static c3_y
_ames_sift_prelude(u3_head* hed_u,
                   u3_prel* pre_u,
                   c3_w     len_w,
                   c3_y*    pre_y)
{
  c3_y rog_y, sen_y, rec_y, len_y;

  rog_y = ( c3y == hed_u->rel_o )? 6 : 0;
  sen_y = 2 << hed_u->sac_y;
  rec_y = 2 << hed_u->rac_y;
  len_y = rog_y + sen_y + rec_y + 1;

  pre_u->sic_y = pre_y[0] & 0xf;
  pre_u->ric_y = pre_y[0] & 0xf0;

  _ames_ship_to_chubs(pre_u->sen_d, sen_y, pre_y + 1);
  _ames_ship_to_chubs(pre_u->rec_d, rec_y, pre_y + 1 + sen_y);

  if (rog_y) {
    c3_y rag_y[8] = {0};
    memcpy(rag_y, pre_y + 1 + sen_y + rec_y, rog_y);
    pre_u->rog_d = _ames_chub_bytes(rag_y);
  }
  else {
    pre_u->rog_d = 0;
  }
  return len_y;
}



/* _fine_sift_requ(): parse request body, returning success
*/
static c3_o 
_fine_sift_requ(u3_head* hed_u,
                u3_requ* req_u,
                c3_w     len_w,
                c3_y*    req_y)
{
  c3_y pre_y = _ames_sift_prelude(hed_u, &req_u->pre_u, len_w, req_y);

  req_y += pre_y;

  c3_w rem_w = (64 + 4 + 2 + pre_y);
  if ( rem_w > len_w ) {
    u3l_log("not big enough\n");
    return c3n;
  }
  memcpy(req_u->sig_y, req_y, 64);
  req_y += 64;

  req_u->fra_w = (
      (req_y[0] << 0x0)
    | (req_y[1] << 0x8)
    | (req_y[2] << 0x10)
    | (req_y[3] << 0x18));
  req_y += 4;

  req_u->len_s = c3_min(384,
      (req_y[0] << 0x0)
    | (req_y[1] << 0x8));
  req_y += 2;

  c3_w exp_w = rem_w + req_u->len_s;
  if ( exp_w != len_w ) {
    u3l_log("expected len: %u, actual %u\n", exp_w, len_w);
    return c3n;
  }

  req_u->pat_c = c3_calloc(req_u->len_s + 1);

  memcpy(req_u->pat_c, req_y, req_u->len_s);
  req_u->pat_c[req_u->len_s] = '\0';
  return c3y;
} 

/* _fine_sift_resp(): parse response body, returning success
*/
static c3_o 
_fine_sift_resp(u3_head* hed_u,
                u3_resp* res_u,
                c3_w     len_w,
                c3_y*    res_y)
{
  c3_w rem_w = (64 + 4 + hed_u->sac_y + 4 + hed_u->rac_y + 2);
  if(rem_w > len_w) {
    u3l_log("bad size %u", len_w);
    return c3n;
  }

  c3_y pre_y = _ames_sift_prelude(hed_u, &res_u->pre_u, len_w, res_y);
  res_y += pre_y;


  res_u->fra_w = (
      (res_y[0] << 0x0)
    | (res_y[1] << 0x8)
    | (res_y[2] << 0x10)
    | (res_y[3] << 0x18));
  res_y += 4;


  res_u->len_s = c3_min(384,
      (res_y[0] << 0x0)
    | (res_y[1] << 0x8));
  res_y += 2;

  res_u->pat_c = c3_calloc(res_u->len_s + 1);
  memcpy(res_u->pat_c, res_y, res_u->len_s);

  memcpy(res_u->sig_y, res_y, 64);
  res_y += 64;

  res_u->num_w = (
      (res_y[0] << 0x0)
    | (res_y[1] << 0x8)
    | (res_y[2] << 0x10)
    | (res_y[3] << 0x18));
  res_y += 4;

  res_u->siz_s = c3_min(384,
      (res_y[0] << 0x0)
    | (res_y[1] << 0x8));
  res_y += 2;


  res_u->dat_y = c3_calloc(res_u->siz_s);
  memcpy(&res_u->dat_y, res_y, res_u->siz_s);


  if(rem_w + res_u->len_s != len_w) {
    return c3n;
  }

  return c3y;
}

/* _ames_sift_body(): parse packet body.
*/
static c3_o
_ames_sift_body(u3_head* hed_u,
                u3_body* bod_u,
                c3_w     len_w,
                c3_y*    bod_y)
{
  c3_y rog_y = ( c3y == hed_u->rel_o )? 6 : 0;
  c3_y* gob_y = bod_y + rog_y;
  c3_s gob_s = len_w - rog_y;

  c3_y pre_y = _ames_sift_prelude(hed_u, &bod_u->pre_u, len_w, bod_y);

  if (pre_y >= len_w ) {
    return c3n;
  }
  else {
    bod_u->mug_l = u3r_mug_bytes(gob_y, gob_s) & 0xfffff;

    bod_u->con_y = gob_y + 4;

    return c3y;
  }
}

/* _ames_etch_head(): serialize packet header.
*/
static void
_ames_etch_head(u3_head* hed_u, c3_y buf_y[4])
{
  c3_w hed_w = ((hed_u->req_o &     0x1) <<  2)
             ^ ((hed_u->sim_o &     0x1) <<  3)
             ^ ((hed_u->ver_y &     0x7) <<  4)
             ^ ((hed_u->sac_y &     0x3) <<  7)
             ^ ((hed_u->rac_y &     0x3) <<  9)
             ^ ((hed_u->mug_l & 0xfffff) << 11)
             ^ ((hed_u->rel_o &     0x1) << 31);

  //  only version 0 currently recognized
  //
  c3_assert( 0 == hed_u->ver_y );  //  XX remove after testing

  buf_y[0] = hed_w & 0xff;
  buf_y[1] = (hed_w >>  8) & 0xff;
  buf_y[2] = (hed_w >> 16) & 0xff;
  buf_y[3] = (hed_w >> 24) & 0xff;
}

/* _ames_etch_prelude(): serialize packet prelude
*/
static c3_y
_ames_etch_prelude(u3_head* hed_u, u3_prel* pre_u, c3_y* buf_y) 
{
  c3_y  rog_y = ( c3y == hed_u->rel_o ) ? 6 : 0;           //  origin len
  c3_y  sen_y = 2 << pre_u->sic_y;
  c3_y  rec_y = 2 << pre_u->ric_y;
  c3_y  len_y = sen_y + rec_y + rog_y;


  // copy lives
  buf_y[0] = (pre_u->sic_y & 0xf) ^ ((pre_u->ric_y & 0xf) << 4);
  
  _ames_ship_of_chubs(pre_u->sen_d, sen_y, buf_y + 1);
  _ames_ship_of_chubs(pre_u->rec_d, rec_y, buf_y + 1 + sen_y);

  if ( rog_y ) {
    c3_y rag_y[8] = {0};
    _ames_bytes_chub(rag_y, pre_u->rog_d);
    memcpy(buf_y, rag_y, rog_y);
  }
  return len_y;
}

/* _fine_etch_resp(): serialise response packet
 */
static c3_w
_fine_etch_resp(u3_head* hed_u,
                u3_resp* res_u,
                c3_y**   out_y)
{
  c3_assert(0 == hed_u->req_o);
  c3_assert(0 == hed_u->sim_o);

  c3_y  sen_y = 2 << hed_u->sac_y;                         //  sender len
  c3_y  rec_y = 2 << hed_u->rac_y;                         //  receiver len
  c3_y  len_w = 80 + sen_y + rec_y + res_u->siz_s + res_u->len_s;

  c3_y* pac_y = c3_calloc(len_w);
  c3_w* pac_w = (c3_w*)pac_y;

  memcpy(pac_w, &res_u->fra_w, 4);
  *pac_w = res_u->fra_w;

  *(pac_y + sen_y + 4) = (0xff << 0) & res_u->len_s;
  *(pac_y + sen_y + 5) = (0xff << 1) & res_u->len_s;

  memcpy(pac_y + sen_y + 6, res_u->pat_c, res_u->len_s);

  memcpy(pac_y + sen_y + 6 + res_u->len_s, &res_u->sig_y, 64 + 4 + 4 + 2);
  
  return len_w;
}


/* _ames_etch_pack(): serialize packet header and body.
*/
static c3_w
_ames_etch_pack(u3_head* hed_u,
                u3_body* bod_u,
                c3_y**   out_y)
{
  c3_y  sen_y = 2 << hed_u->sac_y;                         //  sender len
  c3_y  rec_y = 2 << hed_u->rac_y;                         //  receiver len
  c3_y  rog_y = ( c3y == hed_u->rel_o ) ? 6 : 0;           //  origin len
  c3_w  bod_w = rog_y + 1 + sen_y + rec_y + bod_u->con_s;  //  body len
  c3_w  len_w = 4 + bod_w;                                 //  packet len
  c3_y* pac_y = c3_calloc(len_w);                          //  output buf
  c3_y* bod_y = pac_y + 4;                                 //  body cursor

  //  serialize the head
  //
  _ames_etch_head(hed_u, pac_y);

  c3_y pre_y = _ames_etch_prelude(hed_u, &bod_u->pre_u, bod_y + 4);
  c3_y* gob_y = bod_y + pre_y;                             //  after origin

  //  serialize the body
  memcpy(gob_y, bod_u->con_y, bod_u->con_s);

  *out_y = pac_y;
  return len_w;
}

/* _ames_send_cb(): send callback.
*/
static void
_ames_send_cb(uv_udp_send_t* req_u, c3_i sas_i)
{
  u3_pact* pac_u = (u3_pact*)req_u;
  u3_ames* sam_u = pac_u->sam_u;

  if (sas_i) {
    u3l_log("ames: send fail: %s\n", uv_strerror(sas_i));
    sam_u->fig_u.net_o = c3n;
  }
  else {
    sam_u->fig_u.net_o = c3y;
  }

  _ames_pact_free(pac_u);
}

#define _fine_send _ames_send
/* _ames_send(): send buffer to address on port.
*/
static void
_ames_send(u3_pact* pac_u)
{
  u3_ames* sam_u = pac_u->sam_u;

  if ( !pac_u->hun_y ) {
    _ames_pact_free(pac_u);
    return;
  }
  else {
    struct sockaddr_in add_u;

    memset(&add_u, 0, sizeof(add_u));
    add_u.sin_family = AF_INET;
    add_u.sin_addr.s_addr = htonl(pac_u->lan_u.pip_w);
    add_u.sin_port = htons(pac_u->lan_u.por_s);

    {
      uv_buf_t buf_u = uv_buf_init((c3_c*)pac_u->hun_y, pac_u->len_w);

      c3_i     sas_i = uv_udp_send(&pac_u->snd_u,
                                   &sam_u->wax_u,
                                   &buf_u, 1,
                                   (const struct sockaddr*)&add_u,
                                   _ames_send_cb);

      if ( sas_i ) {
        if ( c3y == sam_u->fig_u.net_o ) {
          u3l_log("ames: send fail: %s\n", uv_strerror(sas_i));
          sam_u->fig_u.net_o = c3n;
        }

        _ames_pact_free(pac_u);
      }
    }
  }
}

/* u3_ames_decode_lane(): deserialize noun to lane; 0.0.0.0:0 if invalid
*/
u3_lane
u3_ames_decode_lane(u3_atom lan) {
  u3_lane lan_u;
  c3_d lan_d;

  if ( c3n == u3r_safe_chub(lan, &lan_d) || (lan_d >> 48) != 0 ) {
    return (u3_lane){0, 0};
  }

  u3z(lan);

  lan_u.pip_w = (c3_w)lan_d;
  lan_u.por_s = (c3_s)(lan_d >> 32);
  return lan_u;
}

/* u3_ames_lane_to_chub(): serialize lane to double-word
*/
c3_d
u3_ames_lane_to_chub(u3_lane lan) {
  return ((c3_d)lan.por_s << 32) ^ (c3_d)lan.pip_w;
}

/* u3_ames_encode_lane(): serialize lane to noun
*/
u3_atom
u3_ames_encode_lane(u3_lane lan) {
  // [%| p=@]
  // [%& p=@pC]
  return u3i_chub(u3_ames_lane_to_chub(lan));
}

/* _ames_lane_into_cache(): put las for who into cache, including timestamp
*/
static void
_ames_lane_into_cache(u3p(u3h_root) lax_p, u3_noun who, u3_noun las) {
  struct timeval tim_tv;
  gettimeofday(&tim_tv, 0);
  u3_noun now = u3_time_in_tv(&tim_tv);
  u3_noun val = u3nc(las, now);
  u3h_put(lax_p, who, val);
  u3z(who);
}

/* _ames_lane_from_cache(): retrieve lane for who from cache, if any & fresh
*/
static u3_weak
_ames_lane_from_cache(u3p(u3h_root) lax_p, u3_noun who) {
  u3_weak lac = u3h_git(lax_p, who);

  if ( u3_none != lac ) {
    struct timeval tim_tv;
    gettimeofday(&tim_tv, 0);
    u3_noun now = u3_time_in_tv(&tim_tv);
    u3_noun den = u3t(lac);

    //  consider entries older than 2 minutes stale, ignore them
    //
    if ( 120000 > u3_time_gap_ms(u3k(den), now) ) {
      lac = u3k(u3h(lac));
    } else {
      lac = u3_none;
    }
  }

  u3z(who);
  return lac;
}

/* _ames_serialize_packet(): u3_panc to atom, updating the origin lane if dop_o
**                           (retains pac_u)
*/
static u3_noun
_ames_serialize_packet(u3_panc* pac_u, c3_o dop_o)
{
  //  update the body's lane, if:
  //    - we're supposed to (dop_o)
  //    - it hasn't already been updated (rel_o)
  //    - sender is not a galaxy
  //
  if (  c3y == dop_o
     && c3n == pac_u->hed_u.rel_o
     && !( ( 256 > pac_u->bod_u.pre_u.sen_d[0] )
        && ( 0  == pac_u->bod_u.pre_u.sen_d[1] ) ) )
  {
    pac_u->hed_u.rel_o = c3y;
    pac_u->bod_u.pre_u.rog_d = u3_ames_lane_to_chub(pac_u->ore_u);
  }

  //  serialize the packet
  //
  //    XX serialize on stack?
  //
  {
    u3_noun pac;
    c3_y* pac_y;
    c3_w  len_w = _ames_etch_pack(&pac_u->hed_u,
                                  &pac_u->bod_u,
                                  &pac_y);
    pac = u3i_bytes(len_w, pac_y);
    c3_free(pac_y);

    return pac;
  }
}

/* _ames_czar_port(): udp port for galaxy.
*/
static c3_s
_ames_czar_port(c3_y imp_y)
{
  if ( c3n == u3_Host.ops_u.net ) {
    return 31337 + imp_y;
  }
  else {
    return 13337 + imp_y;
  }
}

/* _ames_czar_gone(): galaxy address resolution failed.
*/
static void
_ames_czar_gone(u3_pact* pac_u, time_t now)
{
  u3_ames* sam_u = pac_u->sam_u;
  c3_d imp_y = pac_u->imp_y;

  if ( c3y == sam_u->imp_o[imp_y] ) {
    u3l_log("ames: czar at %s: not found (b)\n", pac_u->dns_c);
    sam_u->imp_o[imp_y] = c3n;
  }

  if ( (0 == sam_u->imp_w[imp_y]) ||
       (0xffffffff == sam_u->imp_w[imp_y]) )
  {
    sam_u->imp_w[imp_y] = 0xffffffff;
  }

  //  keep existing ip for 5 more minutes
  //
  sam_u->imp_t[imp_y] = now;

  _ames_pact_free(pac_u);
}

/* _ames_czar_here(): galaxy address resolution succeeded.
*/
static void
_ames_czar_here(u3_pact* pac_u, time_t now, struct sockaddr_in* add_u)
{
  u3_ames* sam_u = pac_u->sam_u;
  c3_y     imp_y = pac_u->imp_y;
  c3_w     old_w = sam_u->imp_w[imp_y];
  c3_w     pip_w = ntohl(add_u->sin_addr.s_addr);

  if ( pip_w != old_w ) {
    u3_noun nam = u3dc("scot", c3__if, u3i_word(pip_w));
    c3_c* nam_c = u3r_string(nam);

    u3l_log("ames: czar %s: ip %s\n", pac_u->dns_c, nam_c);

    c3_free(nam_c);
    u3z(nam);
  }

  sam_u->imp_w[imp_y] = pip_w;
  sam_u->imp_t[imp_y] = now;
  sam_u->imp_o[imp_y] = c3y;

  pac_u->lan_u.pip_w = pip_w;
}

/* _ames_czar_cb(): galaxy address resolution callback.
*/
static void
_ames_czar_cb(uv_getaddrinfo_t* adr_u,
              c3_i              sas_i,
              struct addrinfo*  aif_u)
{
  {
    u3_pact*         pac_u = (u3_pact*)adr_u->data;
    struct addrinfo* rai_u = aif_u;
    time_t             now = time(0);

    while ( rai_u ) {
      if ( (AF_INET == rai_u->ai_family) ) {
        _ames_czar_here(pac_u, now, (struct sockaddr_in *)rai_u->ai_addr);
        break;
      }
      else {
        rai_u = rai_u->ai_next;
      }
    }

    if ( !rai_u ) {
      _ames_czar_gone(pac_u, now);
    }
  }

  c3_free(adr_u);
  uv_freeaddrinfo(aif_u);
}

/* _ames_czar(): galaxy address resolution.
*/
static void
_ames_czar(u3_pact* pac_u)
{
  u3_ames* sam_u = pac_u->sam_u;

  c3_y imp_y = pac_u->imp_y;

  pac_u->lan_u.por_s = _ames_czar_port(imp_y);

  if ( c3n == u3_Host.ops_u.net ) {
    pac_u->lan_u.pip_w = 0x7f000001;
    _ames_send(pac_u);
    return;
  }

  //  if we don't have a galaxy domain, no-op
  //
  if ( !sam_u->dns_c ) {
    u3_noun nam = u3dc("scot", 'p', pac_u->imp_y);
    c3_c*  nam_c = u3r_string(nam);
    u3l_log("ames: no galaxy domain for %s, no-op\r\n", nam_c);

    c3_free(nam_c);
    u3z(nam);
    return;
  }

  {
    c3_w pip_w = sam_u->imp_w[imp_y];
    time_t wen = sam_u->imp_t[imp_y];
    time_t now = time(0);

    //  backoff for 5 minutes after failed lookup
    //
    if (  ( now < wen )               //  time shenanigans!
       || (  (0xffffffff == pip_w)    //  sentinal ip address
          && ((now - wen) < 300) ) )
    {
      _ames_pact_free(pac_u);
      return;
    }
    //  cached addresses have a 5 minute TTL
    //
    else if ( (0 != pip_w) && ((now - wen) < 300) ) {
      pac_u->lan_u.pip_w = pip_w;
      _ames_send(pac_u);
      return;
    }
    else {
      c3_i sas_i;

      {
        u3_noun nam = u3dc("scot", 'p', imp_y);
        c3_c* nam_c = u3r_string(nam);

        //  NB: . separator not counted, as [nam_c] includes a ~ that we skip
        //
        pac_u->dns_c = c3_malloc(1 + strlen(nam_c) + strlen(sam_u->dns_c));
        sas_i = snprintf(pac_u->dns_c, 255, "%s.%s", nam_c + 1, sam_u->dns_c);

        c3_free(nam_c);
        u3z(nam);
      }

      if ( 255 <= sas_i ) {
        u3l_log("ames: czar: galaxy domain %s truncated\n", sam_u->dns_c);
        _ames_pact_free(pac_u);
        return;
      }

      {
        uv_getaddrinfo_t* adr_u = c3_malloc(sizeof(*adr_u));
        adr_u->data = pac_u;

        if ( 0 != (sas_i = uv_getaddrinfo(u3L, adr_u,
                                          _ames_czar_cb,
                                          pac_u->dns_c, 0, 0)) )
        {
          u3l_log("ames: %s\n", uv_strerror(sas_i));
          _ames_czar_gone(pac_u, now);
          return;
        }
      }
    }
  }
}

/* _fine_put_cache(): put list of packets into cache
 */
static void
_fine_put_cache(u3_ames* sam_u, u3_noun pax, u3_noun lis) 
{
  u3_noun beg = lis;

  c3_w cur_w = 1;
  while ( lis != u3_nul ) {
    u3_noun key = u3nc(u3k(pax), u3i_word(cur_w));
    u3h_put(sam_u->fin_s.sac_p, key, u3k(u3h(lis)));

    lis = u3t(lis);
    cur_w++;
    u3z(key);
  }
}

/*  _fine_lane_scry_cb(): learn lane to send response on
*/
static void
_fine_lane_scry_cb(void* vod_p, u3_noun nun)
{
  u3_pact* pac_u = vod_p;
  u3_ames* sam_u = pac_u->sam_u;
  u3_weak    las = u3r_at(7, nun);

  //  if scry fails, just drop the packet
  //
  if ( u3_none == las ) {
    u3l_log("failed to scry\n");
    _ames_pact_free(pac_u);
  }
  else {

    //  cache the scry result for later use
    //
    _ames_lane_into_cache(sam_u->lax_p,
                          u3i_chubs(2, pac_u->bod_u.pre_u.rec_d),
                          u3k(las));

    //  if there is no lane, drop the packet
    //
    if ( u3_nul == las ) {
      _ames_pact_free(pac_u);
    }
    //  if there is a lane, forward the packet on it
    //
    else {
      c3_d lan_d = u3r_chub(0, las);
      pac_u->lan_u.pip_w = (c3_w)lan_d;
      pac_u->lan_u.por_s = (c3_s)(lan_d >> 32);
      _fine_send(pac_u);
    }
  }

  u3z(nun);
}

/* _fine_ef_howl(): broadcast notification of newly bound data
 */
static void
_fine_ef_howl(u3_ames* sam_u, u3_noun pax, u3_noun lis)
{
  u3_noun pas = lis;

  // put packets in cache
  _fine_put_cache(sam_u, pax, pas);


  // iterate over subscribers, sending immediately if we have the lane
  // else, scry for a lane
  u3_weak who = u3h_get(sam_u->fin_s.bid_p, pax);
  if ( who == u3_none ) {
    u3l_log("no listeners\n");
  } else {
    u3_noun her = u3qdi_tap(who);
    u3_noun him = her; // original ref for counting

    while ( her != u3_nul ) {

      u3_weak lac =  _ames_lane_from_cache(sam_u->lax_p, u3h(her));

      u3_pact* pac_u = c3_calloc(sizeof(*pac_u));
      pac_u->sam_u = sam_u;

      _fine_got_pack(pac_u, u3h(lis));
      if ( lac == u3_none ) {
        u3l_log("no lane\n");
        u3_noun pax = _lane_scry_path(u3k(u3h(her)));
        u3_pier_peek_last(sam_u->pir_u, u3_nul, c3__ax,
                          u3_nul, pax, pac_u, _fine_lane_scry_cb);
      } else {
        c3_d lan_d = u3r_chub(0, lac);
        pac_u->lan_u.pip_w = (c3_w)lan_d;
        pac_u->lan_u.por_s = (c3_s)(lan_d >> 32);

        _fine_send(pac_u);
      }

      her = u3t(her);
    }
    u3z(him);
  }
}

/* _ames_ef_send(): send packet to network (v4).
*/
static void
_ames_ef_send(u3_ames* sam_u, u3_noun lan, u3_noun pac)
{
  if ( c3n == sam_u->car_u.liv_o ) {
    u3l_log("ames: not yet live, dropping outbound\r\n");
    u3z(lan); u3z(pac);
    return;
  }

  u3_pact* pac_u = c3_calloc(sizeof(*pac_u));
  pac_u->sam_u = sam_u;
  pac_u->len_w = u3r_met(3, pac);
  pac_u->hun_y = c3_malloc(pac_u->len_w);

  u3r_bytes(0, pac_u->len_w, pac_u->hun_y, pac);

  u3_head hed_u;
  _ames_sift_head(&hed_u, pac_u->hun_y);
  pac_u->typ_y = 
    hed_u.sim_o == c3y ? 0 :
    hed_u.req_o == c3y ? 1 : 2;

  u3_noun tag, val;
  u3x_cell(lan, &tag, &val);
  c3_assert( (c3y == tag) || (c3n == tag) );

  //  galaxy lane; do DNS lookup and send packet
  //
  if ( c3y == tag ) {
    c3_assert( c3y == u3a_is_cat(val) );
    c3_assert( val < 256 );

    pac_u->imp_y = val;
    _ames_czar(pac_u);
  }
  //  non-galaxy lane
  //
  else {
    u3_lane lan_u = u3_ames_decode_lane(u3k(val));
    //  convert incoming localhost to outgoing localhost
    //
    lan_u.pip_w = ( 0 == lan_u.pip_w )? 0x7f000001 : lan_u.pip_w;
    //  if in local-only mode, don't send remote packets
    //
    if ( (c3n == u3_Host.ops_u.net) && (0x7f000001 != lan_u.pip_w) ) {
      _ames_pact_free(pac_u);
    }
    //  if the lane is uninterpretable, silently drop the packet
    //
    else if ( 0 == lan_u.por_s ) {
      if ( u3C.wag_w & u3o_verbose ) {
        u3l_log("ames: inscrutable lane\n");
      }
      _ames_pact_free(pac_u);
    }
    //  otherwise, mutate destination and send packet
    //
    else {
      pac_u->lan_u = lan_u;
      _ames_send(pac_u);
    }
  }
  u3z(lan); u3z(pac);
}

/* _ames_cap_queue(): cap ovum queue at 1k, dropping oldest packets.
*/
static void
_ames_cap_queue(u3_ames* sam_u)
{
  u3_ovum* egg_u = sam_u->car_u.ext_u;

  while ( egg_u && (1000 < sam_u->car_u.dep_w) ) {
    u3_ovum* nex_u = egg_u->nex_u;

    if ( c3__hear == u3h(egg_u->cad) ) {
      u3_auto_drop(&sam_u->car_u, egg_u);
      sam_u->sat_u.dop_d++;

      if ( u3C.wag_w & u3o_verbose ) {
        u3l_log("ames: packet dropped (%" PRIu64 " total)\n", sam_u->sat_u.dop_d);
      }
    }

    egg_u = nex_u;
  }

  if (  (sam_u->sat_u.dop_d && (0 == (sam_u->sat_u.dop_d % 1000)))
     && !(u3C.wag_w & u3o_verbose) )
  {
    u3l_log("ames: packet dropped (%" PRIu64 " total)\n", sam_u->sat_u.dop_d);
  }
}

/* _ames_punt_goof(): print %bail error report(s).
*/
static void
_ames_punt_goof(u3_noun lud)
{
  if ( 2 == u3qb_lent(lud) ) {
    u3_pier_punt_goof("hear", u3k(u3h(lud)));
    u3_pier_punt_goof("crud", u3k(u3h(u3t(lud))));
  }
  else {
    u3_noun dul = lud;
    c3_w len_w = 1;

    while ( u3_nul != dul ) {
      u3l_log("ames: bail %u\r\n", len_w++);
      u3_pier_punt_goof("ames", u3k(u3h(dul)));
      dul = u3t(dul);
    }
  }

  u3z(lud);
}

/* _ames_hear_bail(): handle packet failure.
*/
static void
_ames_hear_bail(u3_ovum* egg_u, u3_noun lud)
{
  u3_ames* sam_u = (u3_ames*)egg_u->car_u;
  sam_u->sat_u.fal_d++;

  if (  (u3C.wag_w & u3o_verbose)
     || (0 == (sam_u->sat_u.fal_d % 1000)) )
  {
    _ames_punt_goof(lud);
    u3l_log("ames: packet failed (%" PRIu64 " total)\n\n", sam_u->sat_u.fal_d);
  }
  else {
    u3z(lud);

    if (  0 == (sam_u->sat_u.fal_d % 1000) )  {
      u3l_log("ames: packet failed (%" PRIu64 " total)\n\n", sam_u->sat_u.fal_d);
    }
  }

  u3_ovum_free(egg_u);
}

/* _ames_put_packet(): add packet to queue, drop old packets on pressure
*/
static void
_ames_put_packet(u3_ames* sam_u,
                 u3_noun  msg,
                 u3_lane  lan_u)
{
  u3_noun wir = u3nc(c3__ames, u3_nul);
  u3_noun cad = u3nt(c3__hear, u3nc(c3n, u3_ames_encode_lane(lan_u)), msg);

  u3_auto_peer(
    u3_auto_plan(&sam_u->car_u,
                 u3_ovum_init(0, c3__a, wir, cad)),
    0, 0, _ames_hear_bail);

  _ames_cap_queue(sam_u);
}

/*  _ames_forward(): forward pac_u onto the (list lane) las, then free pac_u
*/
static void
_ames_forward(u3_panc* pac_u, u3_noun las)
{
  u3_ames* sam_u = pac_u->sam_u;

  sam_u->sat_u.fow_d++;
  if ( 0 == (sam_u->sat_u.fow_d % 1000000) ) {
    u3l_log("ames: forwarded %" PRIu64 " total\n", sam_u->sat_u.fow_d);
  }

  if ( u3C.wag_w & u3o_verbose ) {
    u3_noun sen = u3dc("scot", 'p', u3i_chubs(2, pac_u->bod_u.pre_u.sen_d));
    u3_noun rec = u3dc("scot", 'p', u3i_chubs(2, pac_u->bod_u.pre_u.rec_d));
    c3_c* sen_c = u3r_string(sen);
    c3_c* rec_c = u3r_string(rec);
    c3_y* pip_y = (c3_y*)&pac_u->ore_u.pip_w;

    u3l_log("ames: forwarding for %s to %s from %d.%d.%d.%d:%d\n",
            sen_c, rec_c,
            pip_y[0], pip_y[1], pip_y[2], pip_y[3],
            pac_u->ore_u.por_s);

    c3_free(sen_c); c3_free(rec_c);
    u3z(sen); u3z(rec);
  }

  {
    u3_noun pac = _ames_serialize_packet(pac_u, c3y);
    u3_noun tag, dat, lan, t = las;

    while ( u3_nul != t ) {
      u3x_cell(t, &lan, &t);

      //  validate lane and skip self if galaxy
      //
      if ( c3n == u3r_cell(lan, &tag, &dat) ) {
        u3l_log("ames: bogus lane\n");
      }
      else {
        c3_o sen_o = c3y;
        c3_d who_d[2];

        if ( c3y == tag ) {
          u3r_chubs(0, 2, who_d, dat);

          if (  (who_d[0] == sam_u->pir_u->who_d[0])
             && (who_d[1] == sam_u->pir_u->who_d[1]) )
          {
            sen_o = c3n;
            if ( u3C.wag_w & u3o_verbose ) {
              u3l_log("ames: forward skipping self\n");
            }
          }
        }

        if ( c3y == sen_o ) {
          _ames_ef_send(sam_u, u3k(lan), u3k(pac));
        }
      }
    }

    u3z(pac);
  }

  _ames_panc_free(pac_u);
  u3z(las);
}



/*  _ames_lane_scry_cb(): learn lane to forward packet on
*/
static void
_ames_lane_scry_cb(void* vod_p, u3_noun nun)
{
  u3_panc* pac_u = vod_p;
  u3_ames* sam_u = pac_u->sam_u;
  u3_weak    las = u3r_at(7, nun);

  sam_u->sat_u.foq_d--;

  //  if scry fails, remember we can't scry, and just inject the packet
  //
  if ( u3_none == las ) {
    if ( 5 < ++sam_u->sat_u.saw_d ) {
      u3l_log("ames: giving up scry\n");
      sam_u->fig_u.see_o = c3n;
    }
    _ames_put_packet(sam_u, _ames_serialize_packet(pac_u, c3n), pac_u->ore_u);
    _ames_panc_free(pac_u);
  }
  else {
    sam_u->sat_u.saw_d = 0;

    //  cache the scry result for later use
    //
    _ames_lane_into_cache(sam_u->lax_p,
                          u3i_chubs(2, pac_u->bod_u.pre_u.rec_d),
                          u3k(las));

    //  if there is no lane, drop the packet
    //
    if ( u3_nul == las ) {
      _ames_panc_free(pac_u);
    }
    //  if there is a lane, forward the packet on it
    //
    else {
      _ames_forward(pac_u, u3k(las));
    }
  }

  u3z(nun);
}

/* _ames_try_forward(): try to forward a packet for another ship.
*/
static void
_ames_try_forward(u3_ames* sam_u,
                  u3_lane* lan_u,
                  u3_head* hed_u,
                  u3_body* bod_u,
                  c3_y*    hun_y)
{
  u3_weak lac;

  //  if the recipient is a galaxy, their lane is always &+~gax
  //
  if (  (256 > bod_u->pre_u.rec_d[0])
     && (0  == bod_u->pre_u.rec_d[1]) )
  {
    lac = u3nc(c3y, (c3_y)bod_u->pre_u.rec_d[0]);
  }
  //  otherwise, try to get the lane from cache
  //
  else {
    lac = _ames_lane_from_cache(sam_u->lax_p, u3i_chubs(2, bod_u->pre_u.rec_d));

    //  if we don't know the lane, and the scry queue is full,
    //  just drop the packet
    //
    //TODO  drop oldest item in forward queue in favor of this one.
    //      ames.c doesn't/shouldn't know about the shape of scry events,
    //      so can't pluck these out of the event queue like it does in
    //      _ames_cap_queue. as such, blocked on u3_lord_peek_cancel or w/e.
    //
    if ( (u3_none == lac) && (1000 < sam_u->sat_u.foq_d) ) {
      sam_u->sat_u.fod_d++;
      if ( 0 == (sam_u->sat_u.fod_d % 10000) ) {
        u3l_log("ames: dropped %" PRIu64 " forwards total\n",
                sam_u->sat_u.fod_d);
      }

      c3_free(hun_y);
      return;
    }
    //  if we know there's no lane, drop the packet
    //
    else if ( u3_nul == lac ) {
      c3_free(hun_y);
      return;
    }
  }

  //  proceed with forwarding
  //
  {
    //  store the packet details for later processing
    //
    //    XX allocates unnecessarily when we know the lane
    //
    u3_panc* pac_u = c3_calloc(sizeof(*pac_u));
    pac_u->sam_u = sam_u;
    pac_u->hed_u = *hed_u;
    pac_u->bod_u = *bod_u;
    pac_u->ore_u = *lan_u;
    pac_u->ptr_v = hun_y;

    if ( 0 != sam_u->pac_u ) {
      pac_u->nex_u = sam_u->pac_u;
      sam_u->pac_u->pre_u = pac_u;
    }
    sam_u->pac_u = pac_u;

    //  if we already know the lane, just forward
    //
    if ( u3_none != lac ) {
      _ames_forward(pac_u, lac);
    }
    //  otherwise, there's space in the scry queue; scry the lane out of ames
    //
    else {
      sam_u->sat_u.foq_d++;
      u3_noun pax = _lane_scry_path(u3i_chubs(2, bod_u->pre_u.rec_d));

      u3_pier_peek_last(sam_u->pir_u, u3_nul, c3__ax,
                        u3_nul, pax, pac_u, _ames_lane_scry_cb);
    }
  }
}

#undef AMES_SKIP
#ifdef AMES_SKIP
/* _ames_skip(): decide whether to skip this packet, for rescue
*/
static c3_o
_ames_skip(u3_body* bod_u) {
  if ( bod_u->sen_d[1] == 0 &&
       ( bod_u->sen_d[0] == 0x743a17a6
         || bod_u->sen_d[0] == 0xea99acb6
         || bod_u->sen_d[0] == 0x10100
     ) ) {
    return c3n;
  }
  else {
    return c3y;
  }
}
#endif

static void _fine_got_pack(u3_pact* pac_u, u3_noun fra) 
{
  pac_u->len_w = u3r_met(3, fra);
  pac_u->hun_y = c3_calloc(pac_u->len_w);
  
  u3r_bytes(0, pac_u->len_w, pac_u->hun_y, fra);

  u3z(fra);
}

static void _fine_bide(u3_pact* pac_u, u3_noun pax)
{
  u3_ames* sam_u = pac_u->sam_u;
  u3_weak set = u3h_get(sam_u->fin_s.bid_p, pax);

  if ( u3_none == set ) {
    set = u3_nul;
  }

  u3_noun her = u3i_chubs(2, pac_u->req_u.pre_u.sen_d);
  u3_noun new = u3qdi_put(set, her);

  u3h_put(sam_u->fin_s.bid_p, pax, new);

  u3_noun cad = u3nc(c3__bide, pax);
  u3_noun wir = u3nc(c3__fine, u3_nul);
  u3_ovum* ovo_u = u3_ovum_init(0, c3__ames, u3k(wir), u3k(cad));
  u3_auto_plan(&sam_u->car_u, ovo_u);

  u3z(wir);
  u3z(cad);
}


/* _fine_pack_scry_cb(): receive all packets for datum out of fine
 */
static void _fine_pack_scry_cb(void* vod_p, u3_noun nun)
{

  u3_pact* pac_u = vod_p;
  u3_ames* sam_u = pac_u->sam_u;
  u3_weak  pas = u3r_at(7, nun);
  u3_noun pax = u3do("stab", u3i_string(pac_u->req_u.pat_c)); 

  if(pas == u3_none) {
    _fine_bide(pac_u, u3k(pax));
    _ames_pact_free(pac_u);

    u3z(pax);
    u3z(nun);
    return;
  }
  c3_assert( 1 == pac_u->typ_y );
  u3_weak fra = u3_none;
  _fine_put_cache(sam_u, pax, pas);
  
  c3_w cur_w = 1;

  // find requested fragment
  while ( pas != u3_nul ) {
    if ( pac_u->req_u.fra_w == cur_w ) {
      fra = u3k(u3h(pas));
    }
    cur_w++;
    pas = u3t(pas);
  }

  if ( fra == u3_none ) {
    u3l_log("fragment number out of range\n");
    _ames_pact_free(pac_u);
  } else {
    _fine_got_pack(pac_u, fra);
    _fine_send(pac_u);
  }

  u3z(pas);
  u3z(nun);
}


static void _fine_hear_response(u3_ames* sam_u,
                                u3_lane  lan_u,
                                c3_w     len_w,
                                c3_y*    hun_y)
{
  u3_resp res_u;

  u3_noun wir = u3nc(c3__fine, u3_nul);
  c3_w num_w = res_u.num_w;
  c3_w fra_w = res_u.fra_w;

  u3_noun cad = u3nt(c3__hear, 
                     u3nc(c3n, u3_ames_encode_lane(lan_u)),
                     u3i_bytes(len_w, hun_y));

  u3_ovum* ovo_u = u3_ovum_init(0, c3__ames, u3k(wir), u3k(cad));
  u3_auto_plan(&sam_u->car_u, ovo_u);

  u3z(cad);
  u3z(wir);
}


static void _fine_hear_request(u3_ames* sam_u,
                               u3_lane  lan_u,
                               c3_w     len_w,
                               c3_y*    hun_y)
{
  u3_head hed_u;
  c3_assert ( c3n == _ames_sift_head(&hed_u, hun_y));
  // TODO: check mug

  u3_requ req_u;

  // skip past header
  len_w -= 4;
  hun_y += 4;

  c3_assert( c3y == _fine_sift_requ(&hed_u, &req_u, len_w, hun_y));

  u3_noun rul = u3v_wish("stap");
  u3_noun pat = u3dc("rush", u3i_string(req_u.pat_c), rul);
  if ( u3_nul == pat ) {
    u3l_log("bad request\n");

    u3z(pat);
    return;
  }

  u3_noun key = u3nc(u3k(u3t(pat)), u3i_word(req_u.fra_w));

  u3_weak cac = u3h_git(sam_u->fin_s.sac_p, key);

  u3_pact* pac_u = c3_calloc(sizeof(*pac_u));

  pac_u->sam_u = sam_u;
  pac_u->typ_y = 1;

  memcpy(&pac_u->hed_u, &hed_u, sizeof(u3_head));
  memcpy(&pac_u->req_u, &req_u, sizeof(u3_requ));

  memcpy(&pac_u->lan_u, &lan_u, sizeof(u3_lane));

  if ( pac_u->req_u.pre_u.sen_d[0] < 256
      && pac_u->req_u.pre_u.sen_d[1] == 0 ) {
     pac_u->imp_y = pac_u->req_u.pre_u.sen_d[0];
  }

  if ( u3_none == cac ) {
    // cache miss
    u3_noun pax = u3nt(u3i_string("fine"),
                      u3i_string("message"),
                      u3k(u3t(pat)));

    u3_pier_peek_last(sam_u->car_u.pir_u, u3_nul, c3__ax, u3_nul, 
                      pax, pac_u, _fine_pack_scry_cb);
    
  } else {
    _fine_got_pack(pac_u, u3k(cac));
    _fine_send(pac_u);
  }

  //u3z(pat);
  //u3z(rul);
}



/* _fine_hear(): hear a (potential) packet, dispatch appropriately
 */
static void _fine_hear(u3_ames* sam_u,
                       u3_lane  lan_u,
                       c3_w     len_w,
                       c3_y*    hun_y)
{
  u3_head hed_u;
  if ( c3y == _ames_sift_head(&hed_u, hun_y) ) {
    c3_free(hun_y);
  } else if ( c3n == hed_u.req_o ) {
    _fine_hear_request(sam_u, lan_u, len_w, hun_y);
  } else {
    _fine_hear_response(sam_u, lan_u, len_w, hun_y);
  }
}



static void _log_head(u3_head* hed_u)
{
  u3l_log("-- HEAADER --\n");
  u3l_log("is request: %u\n", hed_u->req_o);
  u3l_log("is ames: %u\n", hed_u->sim_o);
  u3l_log("protocol ames: %u\n", hed_u->ver_y);
  u3l_log("sender class: %u\n", hed_u->sac_y);
  u3l_log("recevr class: %u\n", hed_u->rac_y);
  u3l_log("\n");
}




static void
_fine_request(u3_ames* sam_u,
              u3_noun  lan,
              u3_noun  req)
{

  u3_pact* pac_u = c3_calloc(sizeof(*pac_u));
  u3_head* hed_u = c3_calloc(sizeof(*hed_u));
  u3_requ* req_u = c3_calloc(sizeof(*req_u));
  
  c3_w req_w = u3r_met(3, req);
  c3_y* req_y = c3_calloc(req_w);
  u3r_bytes(0, req_w, req_y, req);
  //_log_bytes(req_y, 4);
  pac_u->hun_y = req_y;
  pac_u->len_w = req_w;

  _ames_sift_head(hed_u, req_y);
  req_y += 4;
  req_w -= 4;

  _fine_sift_requ(hed_u, req_u, req_w, req_y);

  pac_u->typ_y = 1;
  pac_u->sam_u = sam_u;

  {
    u3_noun tag, val;
    u3x_cell(lan, &tag, &val);
    if(tag == 0) {
      pac_u->imp_y = req_u->pre_u.rec_d[0];
      _ames_czar(pac_u);
    } else {
      u3_lane lan_u = u3_ames_decode_lane(val);
      pac_u->lan_u.pip_w = lan_u.pip_w;
      pac_u->lan_u.por_s = lan_u.por_s;
      _ames_send(pac_u);
    }
  }
}

/* _ames_hear(): parse a (potential) packet, dispatch appropriately.
*/
static void
_ames_hear(u3_ames* sam_u,
           u3_lane* lan_u,
           c3_w     len_w,
           c3_y*    hun_y)
{

  //  TODO: move from stack to heap to avoid reparsing
  u3_pact* pac_u = c3_calloc(sizeof(*pac_u));

  //  XX packet filtering needs to revised for two protocol-change scenarios
  //
  //    - packets using old protocol versions from our sponsees
  //      these must be let through, and this is a transitive condition;
  //      they must also be forwarded where appropriate
  //      they can be validated, as we know their semantics
  //
  //    - packets using newer protocol versions
  //      these should probably be let through, or at least
  //      trigger printfs suggesting upgrade.
  //      they cannot be filtered, as we do not know their semantics
  //

  //  unpack header, ensuring buffer is large enough
  //
  //
  c3_o is_ames_o = _ames_sift_head(&pac_u->hed_u, hun_y);
  
  if (4 > len_w) {
    sam_u->sat_u.hed_d++;
    if ( 0 == (sam_u->sat_u.hed_d % 100000) ) {
      u3l_log("ames: %" PRIu64 " dropped, failed to read header\n",
              sam_u->sat_u.hed_d);
    }

    c3_free(hun_y);
    return;
  }

  u3_prel pre_u;

  // we always overwrite this later
  _ames_sift_prelude(&pac_u->hed_u, &pac_u->bod_u.pre_u, len_w - 4, hun_y + 4);
  {
    u3_noun her = u3i_chubs(2, pac_u->bod_u.pre_u.sen_d);
    u3_noun las = u3_ames_encode_lane(*lan_u);

    _ames_lane_into_cache(sam_u->lax_p, her, las);
  }
  
  if (c3n == is_ames_o) {
    _fine_hear(sam_u, *lan_u, len_w, hun_y);
    return;
  }

  //  ensure the protocol version matches ours
  //
  //    XX rethink use of [fit_o] here and elsewhere
  //
  if (  (c3y == sam_u->fig_u.fit_o)
     && (sam_u->ver_y != pac_u->hed_u.ver_y) )
  {
    sam_u->sat_u.vet_d++;
    if ( 0 == (sam_u->sat_u.vet_d % 100000) ) {
      u3l_log("ames: %" PRIu64 " dropped for version mismatch\n",
              sam_u->sat_u.vet_d);
    }

    c3_free(hun_y);
    _ames_pact_free(pac_u);
    return;
  }

  {
    c3_w  bod_w = len_w - 4;
    c3_y* bod_y = hun_y + 4;

    //  unpack and validate the body
    //
    if ( (c3n == _ames_sift_body(&pac_u->hed_u, &pac_u->bod_u, bod_w, bod_y)) ) {
      sam_u->sat_u.bod_d++;
      if ( 0 == (sam_u->sat_u.bod_d % 100) ) {
        u3l_log("ames: %" PRIu64 " dropped, failed to read body\n",
                sam_u->sat_u.bod_d);
      }

      c3_free(hun_y);
      _ames_pact_free(pac_u);
      return;
    }

    //  ensure the mug is valid
    //
    if ( pac_u->bod_u.mug_l != pac_u->hed_u.mug_l ) {
      sam_u->sat_u.mut_d++;
      if ( 0 == (sam_u->sat_u.mut_d % 100000) ) {
        u3l_log("ames: %" PRIu64 " dropped for invalid mug\n",
                sam_u->sat_u.mut_d);
      }

      c3_free(hun_y);
      _ames_pact_free(pac_u);
      return;
    }
  }

  //  if we can scry,
  //  and we are not the recipient,
  //  we might want to forward statelessly
  //
  if (  0 && (c3y == sam_u->fig_u.see_o)
     && (  (pac_u->bod_u.pre_u.rec_d[0] != sam_u->pir_u->who_d[0])
        || (pac_u->bod_u.pre_u.rec_d[1] != sam_u->pir_u->who_d[1]) ) )
  {
    _ames_try_forward(sam_u, lan_u, &pac_u->hed_u, &pac_u->bod_u, hun_y);
  }
  //  otherwise, inject the packet as an event
  //
  else {
    u3_noun msg = u3i_bytes(len_w, hun_y);
    c3_free(hun_y);
#ifdef AMES_SKIP
    if (_ames_skip(&bod_u) == c3y ) {
      u3z(msg);
    }
    else {
#endif
      _ames_put_packet(sam_u, msg, *lan_u);
#ifdef AMES_SKIP
    }
#endif
  }
}

/* _ames_recv_cb(): udp message receive callback.
*/
static void
_ames_recv_cb(uv_udp_t*        wax_u,
              ssize_t          nrd_i,
              const uv_buf_t * buf_u,
              const struct sockaddr* adr_u,
              unsigned         flg_i)
{
  if ( 0 > nrd_i ) {
    if ( u3C.wag_w & u3o_verbose ) {
      u3l_log("ames: recv: fail: %s\n", uv_strerror(nrd_i));
    }
    c3_free(buf_u->base);
  }
  else if ( 0 == nrd_i ) {
    c3_free(buf_u->base);
  }
  else if ( flg_i & UV_UDP_PARTIAL ) {
    if ( u3C.wag_w & u3o_verbose ) {
      u3l_log("ames: recv: fail: message truncated\n");
    }
    c3_free(buf_u->base);
  }
  else {
    u3_ames*            sam_u = wax_u->data;
    struct sockaddr_in* add_u = (struct sockaddr_in*)adr_u;
    u3_lane             lan_u;

    lan_u.por_s = ntohs(add_u->sin_port);
    lan_u.pip_w = ntohl(add_u->sin_addr.s_addr);

    //  NB: [nrd_i] will never exceed max length from _ames_alloc()
    //
    _ames_hear(sam_u, &lan_u, (c3_w)nrd_i, (c3_y*)buf_u->base);
  }
}

/* _ames_io_start(): initialize ames I/O.
*/
static void
_ames_io_start(u3_ames* sam_u)
{
  c3_s     por_s = sam_u->pir_u->por_s;
  u3_noun    who = u3i_chubs(2, sam_u->pir_u->who_d);
  u3_noun    rac = u3do("clan:title", u3k(who));
  c3_i     ret_i;

  if ( c3__czar == rac ) {
    c3_y num_y = (c3_y)sam_u->pir_u->who_d[0];
    c3_s zar_s = _ames_czar_port(num_y);

    if ( 0 == por_s ) {
      por_s = zar_s;
    }
    else if ( por_s != zar_s ) {
      u3l_log("ames: czar: overriding port %d with -p %d\n", zar_s, por_s);
      u3l_log("ames: czar: WARNING: %d required for discoverability\n", zar_s);
    }
  }

  //  Bind and stuff.
  {
    struct sockaddr_in add_u;
    c3_i               add_i = sizeof(add_u);

    memset(&add_u, 0, sizeof(add_u));
    add_u.sin_family = AF_INET;
    add_u.sin_addr.s_addr = _(u3_Host.ops_u.net) ?
                              htonl(INADDR_ANY) :
                              htonl(INADDR_LOOPBACK);
    add_u.sin_port = htons(por_s);

    if ( (ret_i = uv_udp_bind(&sam_u->wax_u,
                              (const struct sockaddr*)&add_u, 0)) != 0 )
    {
      u3l_log("ames: bind: %s\n", uv_strerror(ret_i));

      if ( (c3__czar == rac) &&
           (UV_EADDRINUSE == ret_i) )
      {
        u3l_log("    ...perhaps you've got two copies of vere running?\n");
      }

      //  XX revise
      //
      u3_pier_bail(u3_king_stub());
    }

    uv_udp_getsockname(&sam_u->wax_u, (struct sockaddr *)&add_u, &add_i);
    c3_assert(add_u.sin_port);

    sam_u->pir_u->por_s = ntohs(add_u.sin_port);
  }

  if ( c3y == u3_Host.ops_u.net ) {
    u3l_log("ames: live on %d\n", sam_u->pir_u->por_s);
  }
  else {
    u3l_log("ames: live on %d (localhost only)\n", sam_u->pir_u->por_s);
  }

  uv_udp_recv_start(&sam_u->wax_u, _ames_alloc, _ames_recv_cb);

  sam_u->car_u.liv_o = c3y;
  u3z(rac);
  u3z(who);
}

/* _ames_ef_turf(): initialize ames I/O on domain(s).
*/
static void
_ames_ef_turf(u3_ames* sam_u, u3_noun tuf)
{
  if ( u3_nul != tuf ) {
    //  XX save all for fallback, not just first
    //
    u3_noun hot = u3k(u3h(tuf));
    c3_w  len_w = u3_mcut_host(0, 0, u3k(hot));

    sam_u->dns_c = c3_malloc(1 + len_w);
    u3_mcut_host(sam_u->dns_c, 0, hot);
    sam_u->dns_c[len_w] = 0;

    //  XX invalidate sam_u->imp_w &c ?
    //

    u3z(tuf);
  }
  else if ( (c3n == sam_u->pir_u->fak_o) && (0 == sam_u->dns_c) ) {
    u3l_log("ames: turf: no domains\n");
  }

  //  XX is this ever necessary?
  //
  if ( c3n == sam_u->car_u.liv_o ) {
    _ames_io_start(sam_u);
  }
}


/* _ames_prot_scry_cb(): receive ames protocol version
*/
static void
_ames_prot_scry_cb(void* vod_p, u3_noun nun)
{
  u3_ames* sam_u = vod_p;
  u3_weak    ver = u3r_at(7, nun);

  if ( u3_none == ver ) {
    //  assume protocol version 0
    //
    sam_u->ver_y = 0;
  }
  else if ( (c3n == u3a_is_cat(ver))
         || (7 < ver) ) {
    u3m_p("ames: strange protocol", nun);
    sam_u->ver_y = 0;
  }
  else {
    sam_u->ver_y = ver;
  }

  //  XX revise: filtering should probably be disabled if
  //  we get a protocol version above the latest one we know
  //
  sam_u->fig_u.fit_o = c3y;
  u3z(nun);
}

/* _fine_prot_scry_cb(): receive fine protocol version
*/
static void
_fine_prot_scry_cb(void* vod_p, u3_noun nun)
{
  u3_ames* sam_u = vod_p;
  u3_weak    ver = u3r_at(7, nun);

  if ( u3_none == ver ) {
    //  assume protocol version 0
    //
    sam_u->fin_s.ver_y = 0;
  }
  else if ( (c3n == u3a_is_cat(ver))
         || (7 < ver) ) {
    u3m_p("fine: strange protocol", nun);
    sam_u->fin_s.ver_y = 0;
  }
  else {
    sam_u->fin_s.ver_y = ver;
  }

  u3z(nun);
}

/* _ames_io_talk(): start receiving ames traffic.
*/
static void
_ames_io_talk(u3_auto* car_u)
{
  u3_ames* sam_u = (u3_ames*)car_u;
  _ames_io_start(sam_u);

  //  send born event
  //
  {
    //  XX remove [sev_l]
    //
    u3_noun wir = u3nt(c3__newt,
                       u3dc("scot", c3__uv, sam_u->sev_l),
                       u3_nul);
    u3_noun cad = u3nc(c3__born, u3_nul);

    u3_auto_plan(car_u, u3_ovum_init(0, c3__a, wir, cad));
  }

  u3_pier_peek_last(car_u->pir_u, u3_nul, c3__fx, u3_nul,
                    u3nt(u3i_string("protocol"), u3i_string("version"), u3_nul),
                    sam_u, _fine_prot_scry_cb);

  //  scry the protocol version out of arvo
  //
  //    XX this should be re-triggered periodically,
  //    or, better yet, %ames should emit a %turf
  //    (or some other reconfig) effect when it is reset.
  //
  u3_pier_peek_last(car_u->pir_u, u3_nul, c3__ax, u3_nul,
                    u3nt(u3i_string("protocol"), u3i_string("version"), u3_nul),
                    sam_u, _ames_prot_scry_cb);
}

/* _ames_kick_newt(): apply packet network outputs.
*/
static c3_o
_ames_kick_newt(u3_ames* sam_u, u3_noun tag, u3_noun dat)
{
  c3_o ret_o;

  switch ( tag ) {
    default: {
      ret_o = c3n;
    } break;

    case c3__send: {
      u3_noun lan = u3k(u3h(dat));
      u3_noun pac = u3k(u3t(dat));
      _ames_ef_send(sam_u, lan, pac);
      ret_o = c3y;
    } break;

    case c3__turf: {
      _ames_ef_turf(sam_u, u3k(dat));
      ret_o = c3y;
    } break;
  
    case c3__howl: {
      u3_noun pat = u3k(u3h(dat));
      u3_noun lis = u3k(u3t(dat));
      _fine_ef_howl(sam_u, pat, lis);
      ret_o = c3y;
    } break;

    case c3__hoot: {
      u3_noun lan = u3k(u3h(dat));
      u3_noun pac = u3k(u3t(dat));
      _fine_request(sam_u, lan, pac);
      ret_o = c3y;
    } break;
  }

  u3z(tag); u3z(dat);
  return ret_o;
}

/* _ames_io_kick(): apply effects
*/
static c3_o
_ames_io_kick(u3_auto* car_u, u3_noun wir, u3_noun cad)
{
  u3_ames* sam_u = (u3_ames*)car_u;

  u3_noun tag, dat, i_wir;
  c3_o ret_o;

  if (  (c3n == u3r_cell(wir, &i_wir, 0))
     || (c3n == u3r_cell(cad, &tag, &dat)) )
  {
    ret_o = c3n;
  }
  else {
    switch ( i_wir ) {
      default: {
        ret_o = c3n;
      } break;

      //  XX should also be c3__ames
      //
      case c3__newt: {
        ret_o = _ames_kick_newt(sam_u, u3k(tag), u3k(dat));
      } break;

      //  XX obsolete
      //
      //    used to also handle %west and %woot for tcp proxy setup
      //
      case c3__ames: {
        ret_o = _( c3__init == tag);
      } break;

      //  this can return through dill due to our fscked up boot sequence
      //
      //    XX s/b obsolete, verify
      //
      case c3__term: {
        if ( c3__send != tag ) {
          ret_o = c3n;
        }
        else {
          u3l_log("kick: strange send\r\n");
          ret_o = _ames_kick_newt(sam_u, u3k(tag), u3k(dat));
        }
      } break;
    }
  }

  u3z(wir); u3z(cad);
  return ret_o;
}

/* _ames_exit_cb(): dispose resources aftr close.
*/
static void
_ames_exit_cb(uv_handle_t* had_u)
{
  u3_ames* sam_u = had_u->data;

  u3_panc* pac_u = sam_u->pac_u;
  while (0 != pac_u) {
    u3_panc* nex_u = pac_u->nex_u;
    _ames_panc_free(pac_u);
    pac_u = nex_u;
  }

  u3h_free(sam_u->lax_p);

  u3s_cue_xeno_done(sam_u->sil_u);
  ur_cue_test_done(sam_u->tes_u);

  c3_free(sam_u);
}

/* _ames_io_exit(): terminate ames I/O.
*/
static void
_ames_io_exit(u3_auto* car_u)
{
  u3_ames* sam_u = (u3_ames*)car_u;
  uv_close(&sam_u->had_u, _ames_exit_cb);
}

<<<<<<< HEAD
/* _fine_io_info(): print status info.
*/
static void
_fine_io_info(u3_auto* car_u)
{

}


/* _ames_io_info(): print status info.
=======
/* _ames_io_info(): produce status info.
>>>>>>> 0608d7d2
*/
static u3_noun
_ames_io_info(u3_auto* car_u)
{
  u3_ames*  sam_u = (u3_ames*)car_u;

  return u3i_list(
    u3_pier_mase("filtering",        sam_u->fig_u.fit_o),
    u3_pier_mase("can-send",         sam_u->fig_u.net_o),
    u3_pier_mase("can-scry",         sam_u->fig_u.see_o),
    u3_pier_mase("dropped",          u3i_chub(sam_u->sat_u.dop_d)),
    u3_pier_mase("forwards-dropped", u3i_chub(sam_u->sat_u.fod_d)),
    u3_pier_mase("forwards-pending", u3i_chub(sam_u->sat_u.foq_d)),
    u3_pier_mase("forwarded",        u3i_chub(sam_u->sat_u.fow_d)),
    u3_pier_mase("filtered-hed",     u3i_chub(sam_u->sat_u.hed_d)),
    u3_pier_mase("filtered-ver",     u3i_chub(sam_u->sat_u.vet_d)),
    u3_pier_mase("filtered-mug",     u3i_chub(sam_u->sat_u.mut_d)),
    u3_pier_mase("filtered-bod",     u3i_chub(sam_u->sat_u.bod_d)),
    u3_pier_mase("crashed",          u3i_chub(sam_u->sat_u.fal_d)),
    u3_pier_mase("cached-lanes",     u3i_word(u3h_wyt(sam_u->lax_p))),
    u3_none);
}

/* _ames_io_slog(): print status info.
*/
static void
_ames_io_slog(u3_auto* car_u)
{
  u3_ames* sam_u = (u3_ames*)car_u;

# define FLAG(a) ( (c3y == a) ? "&" : "|" )

  //  TODO  rewrite in terms of info_f
  //
  u3l_log("      config:\n");
  u3l_log("        filtering: %s\n", FLAG(sam_u->fig_u.fit_o));
  u3l_log("         can send: %s\n", FLAG(sam_u->fig_u.net_o));
  u3l_log("         can scry: %s\n", FLAG(sam_u->fig_u.see_o));
  u3l_log("      counters:\n");
  u3l_log("                 dropped: %" PRIu64 "\n", sam_u->sat_u.dop_d);
  u3l_log("        forwards dropped: %" PRIu64 "\n", sam_u->sat_u.fod_d);
  u3l_log("        forwards pending: %" PRIu64 "\n", sam_u->sat_u.foq_d);
  u3l_log("               forwarded: %" PRIu64 "\n", sam_u->sat_u.fow_d);
  u3l_log("          filtered (hed): %" PRIu64 "\n", sam_u->sat_u.hed_d);
  u3l_log("          filtered (ver): %" PRIu64 "\n", sam_u->sat_u.vet_d);
  u3l_log("          filtered (mug): %" PRIu64 "\n", sam_u->sat_u.mut_d);
  u3l_log("          filtered (bod): %" PRIu64 "\n", sam_u->sat_u.bod_d);
  u3l_log("                 crashed: %" PRIu64 "\n", sam_u->sat_u.fal_d);
  u3l_log("            cached lanes: %u\n", u3h_wyt(sam_u->lax_p));
}

/* u3_ames_io_init(): initialize ames I/O.
*/
u3_auto*
u3_ames_io_init(u3_pier* pir_u)
{
  u3_ames* sam_u  = c3_calloc(sizeof(*sam_u));
  sam_u->pir_u    = pir_u;
  sam_u->fig_u.net_o = c3y;
  sam_u->fig_u.see_o = c3y;
  sam_u->fig_u.fit_o = c3n;

  // hashtable for scry cache
  // 
  // 1500 bytes per packet * 100_000 = 150MB
  // 50 bytes (average) per path * 100_000 = 5MB
  sam_u->fin_s.sac_p = u3h_new_cache(100000);

  // hashtable for notificatiosn
  sam_u->fin_s.bid_p = u3h_new_cache(100000);

  //NOTE  some numbers on memory usage for the lane cache
  //
  //    assuming we store:
  //    a (list lane) with 1 item, 1+8 + 1 + (6*2) = 22 words
  //    and a @da as timestamp,                       8 words
  //    consed together,                              6 words
  //    with worst-case (128-bit) @p keys,            8 words
  //    and an additional cell for the k-v pair,      6 words
  //    that makes for a per-entry memory use of     50 words => 200 bytes
  //
  //    the 500k entries below would take about 100mb (in the worst case, but
  //    not accounting for hashtable overhead).
  //    we could afford more, but 500k entries is more than we'll likely use
  //    in the near future.
  //
  sam_u->lax_p = u3h_new_cache(500000);

  c3_assert( !uv_udp_init(u3L, &sam_u->wax_u) );
  sam_u->wax_u.data = sam_u;

  sam_u->sil_u = u3s_cue_xeno_init();
  sam_u->tes_u = ur_cue_test_init();

  //  Disable networking for fake ships
  //
  if ( c3y == sam_u->pir_u->fak_o ) {
    u3_Host.ops_u.net = c3n;
  }

  u3_auto* car_u = &sam_u->car_u;
  car_u->nam_m = c3__ames;
  car_u->liv_o = c3n;
  car_u->io.talk_f = _ames_io_talk;
  car_u->io.info_f = _ames_io_info;
  car_u->io.slog_f = _ames_io_slog;
  car_u->io.kick_f = _ames_io_kick;
  car_u->io.exit_f = _ames_io_exit;

  sam_u->fin_s.sam_u = sam_u;

  {
    u3_noun now;
    struct timeval tim_u;
    gettimeofday(&tim_u, 0);

    now = u3_time_in_tv(&tim_u);
    sam_u->sev_l = u3r_mug(now);
    u3z(now);
  }

  return car_u;
}<|MERGE_RESOLUTION|>--- conflicted
+++ resolved
@@ -2181,20 +2181,7 @@
   uv_close(&sam_u->had_u, _ames_exit_cb);
 }
 
-<<<<<<< HEAD
-/* _fine_io_info(): print status info.
-*/
-static void
-_fine_io_info(u3_auto* car_u)
-{
-
-}
-
-
-/* _ames_io_info(): print status info.
-=======
 /* _ames_io_info(): produce status info.
->>>>>>> 0608d7d2
 */
 static u3_noun
 _ames_io_info(u3_auto* car_u)
