--- conflicted
+++ resolved
@@ -725,7 +725,7 @@
     //
     else if ( 0 == lan_u.por_s ) {
       if ( u3C.wag_w & u3o_verbose ) {
-        u3l_log("ames: inscrutable lane\n");
+        u3l_log("ames: inscrutable lane");
       }
       _ames_pact_free(pac_u);
     }
@@ -1521,7 +1521,8 @@
 
 # define FLAG(a) ( (c3y == a) ? "&" : "|" )
 
-<<<<<<< HEAD
+  //  TODO  rewrite in terms of info_f
+  //
   u3l_log("      config:");
   u3l_log("        filtering: %s", FLAG(sam_u->fig_u.fit_o));
   u3l_log("         can send: %s", FLAG(sam_u->fig_u.net_o));
@@ -1537,25 +1538,6 @@
   u3l_log("          filtered (bod): %" PRIu64, sam_u->sat_u.bod_d);
   u3l_log("                 crashed: %" PRIu64, sam_u->sat_u.fal_d);
   u3l_log("            cached lanes: %u", u3h_wyt(sam_u->lax_p));
-=======
-  //  TODO  rewrite in terms of info_f
-  //
-  u3l_log("      config:\n");
-  u3l_log("        filtering: %s\n", FLAG(sam_u->fig_u.fit_o));
-  u3l_log("         can send: %s\n", FLAG(sam_u->fig_u.net_o));
-  u3l_log("         can scry: %s\n", FLAG(sam_u->fig_u.see_o));
-  u3l_log("      counters:\n");
-  u3l_log("                 dropped: %" PRIu64 "\n", sam_u->sat_u.dop_d);
-  u3l_log("        forwards dropped: %" PRIu64 "\n", sam_u->sat_u.fod_d);
-  u3l_log("        forwards pending: %" PRIu64 "\n", sam_u->sat_u.foq_d);
-  u3l_log("               forwarded: %" PRIu64 "\n", sam_u->sat_u.fow_d);
-  u3l_log("          filtered (hed): %" PRIu64 "\n", sam_u->sat_u.hed_d);
-  u3l_log("          filtered (ver): %" PRIu64 "\n", sam_u->sat_u.vet_d);
-  u3l_log("          filtered (mug): %" PRIu64 "\n", sam_u->sat_u.mut_d);
-  u3l_log("          filtered (bod): %" PRIu64 "\n", sam_u->sat_u.bod_d);
-  u3l_log("                 crashed: %" PRIu64 "\n", sam_u->sat_u.fal_d);
-  u3l_log("            cached lanes: %u\n", u3h_wyt(sam_u->lax_p));
->>>>>>> 7cff0217
 }
 
 /* u3_ames_io_init(): initialize ames I/O.
