--- conflicted
+++ resolved
@@ -563,16 +563,11 @@
   //  parse the url out of the new style url passed to us.
   //
   u3_noun unit_pul = u3do("de-purl:html", u3k(url));
-<<<<<<< HEAD
-  if (c3n == u3r_du(unit_pul)) {
-    u3l_log("cttp: url parsing failed");
-=======
 
   if ( c3n == u3r_du(unit_pul) ) {
     c3_c* url_c = u3r_string(url);
-    u3l_log("cttp: unable to parse url:\n    %s\n", url_c);
+    u3l_log("cttp: unable to parse url:\n    %s", url_c);
     c3_free(url_c);
->>>>>>> 1628b0f5
     u3z(hes);
     return 0;
   }
@@ -1024,10 +1019,6 @@
       ret_o = c3y;
     }
     else {
-<<<<<<< HEAD
-      u3l_log("cttp: strange request (unparsable url)");
-=======
->>>>>>> 1628b0f5
       ret_o = c3n;
     }
   }
