--- conflicted
+++ resolved
@@ -293,7 +293,7 @@
   while ( fas_c ) {
     *fas_c = 0;
     if ( 0 != mkdir(pax_c, 0777) && EEXIST != errno ) {
-      u3l_log("unix: mkdir %s: %s\n", pax_c, strerror(errno));
+      u3l_log("unix: mkdir %s: %s", pax_c, strerror(errno));
       u3m_bail(c3__fail);
     }
     *fas_c++ = '/';
@@ -318,7 +318,7 @@
   c3_c* ful_c;
 
   if ( !u3_unix_cane(pax_c) ) {
-    u3l_log("%s: non-canonical path\n", pax_c);
+    u3l_log("%s: non-canonical path", pax_c);
     u3z(pad); u3m_bail(c3__fail);
   }
   if ( '/' == *pax_c) {
@@ -333,7 +333,7 @@
   _unix_mkdirp(ful_c);
   fid_i = c3_open(ful_c, O_WRONLY | O_CREAT | O_TRUNC, 0666);
   if ( fid_i < 0 ) {
-    u3l_log("%s: %s\n", ful_c, strerror(errno));
+    u3l_log("%s: %s", ful_c, strerror(errno));
     c3_free(ful_c);
     u3z(pad); u3m_bail(c3__fail);
   }
@@ -347,7 +347,7 @@
   c3_free(pad_y);
 
   if ( rit_w != fln_w ) {
-    u3l_log("%s: %s\n", ful_c, strerror(errno));
+    u3l_log("%s: %s", ful_c, strerror(errno));
     c3_free(ful_c);
     u3m_bail(c3__fail);
   }
@@ -367,13 +367,8 @@
       u3l_log("bad file type in rm_r: %s", pax_c);
       break;
     case FTW_F:
-<<<<<<< HEAD
-      if ( 0 != unlink(pax_c) && ENOENT != errno ) {
+      if ( 0 != c3_unlink(pax_c) && ENOENT != errno ) {
         u3l_log("error unlinking (in rm_r) %s: %s",
-=======
-      if ( 0 != c3_unlink(pax_c) && ENOENT != errno ) {
-        u3l_log("error unlinking (in rm_r) %s: %s\n",
->>>>>>> 7cff0217
                 pax_c, strerror(errno));
         c3_assert(0);
       }
@@ -388,13 +383,8 @@
       u3l_log("couldn't stat path: %s", pax_c);
       break;
     case FTW_DP:
-<<<<<<< HEAD
-      if ( 0 != rmdir(pax_c) && ENOENT != errno ) {
+      if ( 0 != c3_rmdir(pax_c) && ENOENT != errno ) {
         u3l_log("error rmdiring %s: %s", pax_c, strerror(errno));
-=======
-      if ( 0 != c3_rmdir(pax_c) && ENOENT != errno ) {
-        u3l_log("error rmdiring %s: %s\n", pax_c, strerror(errno));
->>>>>>> 7cff0217
         c3_assert(0);
       }
       break;
@@ -425,13 +415,8 @@
 static void
 _unix_mkdir(c3_c* pax_c)
 {
-<<<<<<< HEAD
-  if ( 0 != mkdir(pax_c, 0755) && EEXIST != errno) {
+  if ( 0 != c3_mkdir(pax_c, 0755) && EEXIST != errno) {
     u3l_log("error mkdiring %s: %s", pax_c, strerror(errno));
-=======
-  if ( 0 != c3_mkdir(pax_c, 0755) && EEXIST != errno) {
-    u3l_log("error mkdiring %s: %s\n", pax_c, strerror(errno));
->>>>>>> 7cff0217
     c3_assert(0);
   }
 }
@@ -668,13 +653,8 @@
 static void
 _unix_free_file(u3_ufil *fil_u)
 {
-<<<<<<< HEAD
-  if ( 0 != unlink(fil_u->pax_c) && ENOENT != errno ) {
+  if ( 0 != c3_unlink(fil_u->pax_c) && ENOENT != errno ) {
     u3l_log("error unlinking %s: %s", fil_u->pax_c, strerror(errno));
-=======
-  if ( 0 != c3_unlink(fil_u->pax_c) && ENOENT != errno ) {
-    u3l_log("error unlinking %s: %s\n", fil_u->pax_c, strerror(errno));
->>>>>>> 7cff0217
     c3_assert(0);
   }
 
@@ -1485,83 +1465,6 @@
   u3z(hil);
 }
 
-<<<<<<< HEAD
-/* u3_unix_acquire(): acquire a lockfile, killing anything that holds it.
-*/
-static void
-u3_unix_acquire(c3_c* pax_c)
-{
-  c3_c* paf_c = _unix_down(pax_c, ".vere.lock");
-  c3_w pid_w;
-  FILE* loq_u;
-
-  if ( NULL != (loq_u = fopen(paf_c, "r")) ) {
-    if ( 1 != fscanf(loq_u, "%" SCNu32, &pid_w) ) {
-      u3l_log("lockfile %s is corrupt!", paf_c);
-      kill(getpid(), SIGTERM);
-      sleep(1); c3_assert(0);
-    }
-    else if (pid_w != getpid()) {
-      c3_w i_w;
-
-      if ( -1 != kill(pid_w, SIGTERM) ) {
-        u3l_log("unix: stopping process %d, live in %s...",
-                pid_w, pax_c);
-
-        for ( i_w = 0; i_w < 16; i_w++ ) {
-          sleep(1);
-          if ( -1 == kill(pid_w, SIGTERM) ) {
-            break;
-          }
-        }
-        if ( 16 == i_w ) {
-          for ( i_w = 0; i_w < 16; i_w++ ) {
-            if ( -1 == kill(pid_w, SIGKILL) ) {
-              break;
-            }
-            sleep(1);
-          }
-        }
-        if ( 16 == i_w ) {
-          u3l_log("unix: process %d seems unkillable!", pid_w);
-          c3_assert(0);
-        }
-        u3l_log("unix: stopped old process %u", pid_w);
-      }
-    }
-    fclose(loq_u);
-    unlink(paf_c);
-  }
-
-  if ( NULL == (loq_u = fopen(paf_c, "w")) ) {
-    u3l_log("unix: unable to open %s", paf_c);
-    c3_assert(0);
-  }
-
-  fprintf(loq_u, "%u\n", getpid());
-
-  {
-    c3_i fid_i = fileno(loq_u);
-    c3_sync(fid_i);
-  }
-
-  fclose(loq_u);
-  c3_free(paf_c);
-}
-
-/* u3_unix_release(): release a lockfile.
-*/
-static void
-u3_unix_release(c3_c* pax_c)
-{
-  c3_c* paf_c = _unix_down(pax_c, ".vere.lock");
-
-  unlink(paf_c);
-  c3_free(paf_c);
-}
-
-=======
->>>>>>> 7cff0217
 /* u3_unix_ef_look(): update the root of a specific mount point.
 */
 void
