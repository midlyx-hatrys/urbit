--- conflicted
+++ resolved
@@ -236,53 +236,6 @@
   }
 }
 
-<<<<<<< HEAD
-=======
-/* _dawn_purl(): ethereum gateway url as (unit purl)
-*/
-static u3_noun
-_dawn_purl(u3_noun rac)
-{
-  u3_noun url;
-
-  if ( 0 == u3_Host.ops_u.eth_c ) {
-    if ( c3__czar == rac ) {
-      u3l_log("boot: galaxy requires ethereum gateway via -e");
-      exit(1);
-    }
-
-    url = u3_nul;
-  }
-  else {
-    //  XX call de-purl directly
-    //
-    u3_noun par = u3v_wish("auru:de-purl:html");
-    u3_noun lur = u3i_string(u3_Host.ops_u.eth_c);
-    u3_noun rul = u3dc("rush", u3k(lur), u3k(par));
-
-    if ( u3_nul == rul ) {
-      if ( c3__czar == rac ) {
-        u3l_log("boot: galaxy requires ethereum gateway via -e");
-        exit(1);
-      }
-
-      url = u3_nul;
-    }
-    else {
-      //  XX revise for de-purl
-      //  auru:de-purl:html parses to (pair user purl)
-      //  we need (unit purl)
-      //
-      url = u3nc(u3_nul, u3k(u3t(u3t(rul))));
-    }
-
-    u3z(par); u3z(lur); u3z(rul);
-  }
-
-  return url;
-}
-
->>>>>>> 5385889e
 /* _dawn_turf(): override contract domains with -H
 */
 static u3_noun
@@ -339,24 +292,7 @@
 
   c3_c* url_c = ( 0 != u3_Host.ops_u.eth_c ) ?
     u3_Host.ops_u.eth_c :
-<<<<<<< HEAD
     "https://roller.urbit.org/v1/azimuth";
-=======
-    "http://eth-mainnet.urbit.org:8545";
-
-  //  pin block number
-  //
-  {
-    u3l_log("boot: retrieving latest block");
-
-    u3_noun oct = u3v_wish("bloq:give:dawn");
-    u3_noun kob = _dawn_eth_rpc(url_c, u3k(oct));
-
-    bok = _dawn_need_unit(u3do("bloq:take:dawn", u3k(kob)),
-                          "boot: block retrieval failed");
-    u3z(oct); u3z(kob);
-  }
->>>>>>> 5385889e
 
   {
     //  +point:azimuth: on-chain state
