/* vere/daemon.c
**
** the main loop of the daemon process
*/
#include "all.h"
#include "vere/vere.h"
#include "ur/ur.h"
#include <curl/curl.h>
#include <uv.h>

#include "ivory.h"

//  stash config flags for worker
//
static c3_w sag_w;

/*
::  skeleton client->king protocol
::
|%
::  +doom: daemon command
::
::    Should require auth to the daemon itself
::
+$  doom
  $%  ::  boot
      ::
      ::  p: boot procedure
      ::  q: pill specifier
      ::  r: path to pier
      ::
      [%boot p=boot q=pill r=@t]
      ::  end the daemon
      ::
      ::    XX not implemented
      ::
      [%exit ~]
      ::  acquire a pier
      ::
      ::    XX used for restart, may not be right
      ::
      [%pier p=(unit @t)]
      ::  admin ship actions
      ::
      ::    XX not implemented
      ::
      [%root p=ship q=wyrd]
  ==
::  +boot: boot procedures
::
+$  boot
  $%  ::  mine a comet
      ::
      ::  p: optionally under a specific star
      ::
      [%come p=(unit ship)]
      ::  boot with real keys
      ::
      ::    And perform pre-boot validation, retrieve snapshot, etc.
      ::
      [%dawn p=seed]
      ::  boot with fake keys
      ::
      ::  p: identity
      ::
      [%fake p=ship]
  ==
::  +pill: boot-sequence ingredients
::
::    p: jammed pill
::    q: optional %into ovum overriding that of .p
::
+$  pill  [p=@ q=(unit ovum)]
--
*/

void _king_doom(u3_noun doom);
  void _king_boot(u3_noun boot);
    void _king_come(u3_noun star, u3_noun pill, u3_noun path);
    void _king_dawn(u3_noun seed, u3_noun pill, u3_noun path);
    void _king_fake(u3_noun ship, u3_noun pill, u3_noun path);
  void _king_pier(u3_noun pier);

/* _king_defy_fate(): invalid fate
*/
void
_king_defy_fate()
{
  exit(1);
}

/* _king_doom(): doom parser
*/
void
_king_doom(u3_noun doom)
{
  u3_noun load;
  void (*next)(u3_noun);

  c3_assert(_(u3a_is_cell(doom)));
  c3_assert(_(u3a_is_cat(u3h(doom))));

  switch ( u3h(doom) ) {
    case c3__boot:
      next = _king_boot;
      break;
    case c3__pier:
      next = _king_pier;
      break;
    default:
      _king_defy_fate();
  }

  load = u3k(u3t(doom));
  u3z(doom);
  next(load);
}

/* _king_boot(): boot parser
*/
void
_king_boot(u3_noun bul)
{
  u3_noun boot, pill, path;
  void (*next)(u3_noun, u3_noun, u3_noun);

  c3_assert(_(u3a_is_cell(bul)));
  u3x_trel(bul, &boot, &pill, &path);
  c3_assert(_(u3a_is_cat(u3h(boot))));

  switch ( u3h(boot) ) {
    case c3__fake: {
      next = _king_fake;
      break;
    }
    case c3__come: {
      next = _king_come;
      break;
    }
    case c3__dawn: {
      next = _king_dawn;
      break;
    }
    default:
      return _king_defy_fate();
  }

  next(u3k(u3t(boot)), u3k(pill), u3k(path));
  u3z(bul);
}

/* _king_fake(): boot with fake keys
*/
void
_king_fake(u3_noun ship, u3_noun pill, u3_noun path)
{
  //  XX link properly
  //
  u3_noun vent = u3nc(c3__fake, u3k(ship));
  u3K.pir_u    = u3_pier_boot(sag_w, ship, vent, pill, path, u3_none);
}

/* _king_come(): mine a comet under star (unit)
**
**   XX revise to exclude star argument
*/
void
_king_come(u3_noun star, u3_noun pill, u3_noun path)
{
  _king_dawn(u3_dawn_come(), pill, path);
}

static void
_king_slog(u3_noun hod)
{
  u3_pier_tank(0, 0, u3k(u3t(hod)));
  u3z(hod);
}

/* _king_dawn(): boot from keys, validating
*/
void
_king_dawn(u3_noun feed, u3_noun pill, u3_noun path)
{
  // enable ivory slog printfs
  //
  u3C.slog_f = _king_slog;

  //  XX link properly
  //
  //NOTE  +slav is safe because _boothack_key already verified it
  u3_noun ship = u3dc("slav", 'p', u3i_string(u3_Host.ops_u.who_c));
  u3_noun vent = u3_dawn_vent(u3k(ship), u3k(feed));
  u3K.pir_u    = u3_pier_boot(sag_w, ship, vent, pill, path, feed);

  // disable ivory slog printfs
  //
  u3C.slog_f = 0;
}

/* _king_pier(): pier parser
*/
void
_king_pier(u3_noun pier)
{
  if ( (c3n == u3du(pier)) ||
       (c3n == u3ud(u3t(pier))) ) {
    u3m_p("daemon: invalid pier", pier);
    exit(1);
  }

  u3K.pir_u = u3_pier_stay(sag_w, u3k(u3t(pier)));
  u3z(pier);
}

/* _king_curl_alloc(): allocate a response buffer for curl
**  XX deduplicate with dawn.c
*/
static size_t
_king_curl_alloc(void* dat_v, size_t uni_t, size_t mem_t, void* buf_v)
{
  uv_buf_t* buf_u = buf_v;

  size_t siz_t = uni_t * mem_t;
  buf_u->base = c3_realloc(buf_u->base, 1 + siz_t + buf_u->len);

  memcpy(buf_u->base + buf_u->len, dat_v, siz_t);
  buf_u->len += siz_t;
  buf_u->base[buf_u->len] = 0;

  return siz_t;
}

/* _king_get_atom(): HTTP GET url_c, produce the response body as an atom.
**  XX deduplicate with dawn.c
*/
static u3_noun
_king_get_atom(c3_c* url_c)
{
  CURL *curl;
  CURLcode result;
  long cod_l;

  uv_buf_t buf_u = uv_buf_init(c3_malloc(1), 0);

  if ( !(curl = curl_easy_init()) ) {
    u3l_log("failed to initialize libcurl");
    exit(1);
  }

  u3K.ssl_curl_f(curl);
  curl_easy_setopt(curl, CURLOPT_URL, url_c);
  curl_easy_setopt(curl, CURLOPT_WRITEFUNCTION, _king_curl_alloc);
  curl_easy_setopt(curl, CURLOPT_WRITEDATA, (void*)&buf_u);

  result = curl_easy_perform(curl);
  curl_easy_getinfo(curl, CURLINFO_RESPONSE_CODE, &cod_l);

  //  XX retry?
  //
  if ( CURLE_OK != result ) {
    u3l_log("failed to fetch %s: %s",
            url_c, curl_easy_strerror(result));
    u3_king_bail();
    exit(1);
  }
  if ( 300 <= cod_l ) {
    u3l_log("error fetching %s: HTTP %ld", url_c, cod_l);
    u3_king_bail();
    exit(1);
  }

  curl_easy_cleanup(curl);

  {
    u3_noun pro = u3i_bytes(buf_u.len, (const c3_y*)buf_u.base);

    c3_free(buf_u.base);

    return pro;
  }
}

/* _get_cmd_output(): Run a shell command and capture its output.
   Exits with an error if the command fails or produces no output.
   The 'out_c' parameter should be an array of sufficient length to hold
   the command's output, up to a max of len_c characters.
*/
static void
_get_cmd_output(c3_c *cmd_c, c3_c *out_c, c3_w len_c)
{
  FILE *fp = popen(cmd_c, "r");
  if ( NULL == fp ) {
    u3l_log("'%s' failed", cmd_c);
    exit(1);
  }

  if ( NULL == fgets(out_c, len_c, fp) ) {
    u3l_log("'%s' produced no output", cmd_c);
    exit(1);
  }

  pclose(fp);
}

/* _arvo_hash(): get a shortened hash of the last git commit
   that modified the sys/ directory in arvo.
   hax_c must be an array with length >= 11.
*/
static void
_arvo_hash(c3_c *out_c, c3_c *arv_c)
{
  c3_c cmd_c[2048];

  sprintf(cmd_c, "git -C %s log -1 HEAD --format=%%H -- sys/", arv_c);
  _get_cmd_output(cmd_c, out_c, 11);

  out_c[10] = 0;  //  end with null-byte
}

/* _git_pill_url(): produce a URL from which to download a pill
   based on the location of an arvo git repository.
*/
static void
_git_pill_url(c3_c *out_c, c3_c *arv_c)
{
  c3_c hax_c[11];

  assert(NULL != arv_c);

  if ( 0 != system("which git >> /dev/null") ) {
    u3l_log("boot: could not find git executable");
    exit(1);
  }

  _arvo_hash(hax_c, arv_c);
  sprintf(out_c, "https://bootstrap.urbit.org/git-%s.pill", hax_c);
}

/* _boothack_pill(): parse CLI pill arguments into +pill specifier
*/
static u3_noun
_boothack_pill(void)
{
  u3_noun arv = u3_nul;
  u3_noun pil;

  if ( 0 != u3_Host.ops_u.pil_c ) {
    u3l_log("boot: loading pill %s", u3_Host.ops_u.pil_c);
    pil = u3m_file(u3_Host.ops_u.pil_c);
  }
  else {
    c3_c url_c[2048];

    if ( (c3y == u3_Host.ops_u.git) &&
       (0 != u3_Host.ops_u.arv_c) )
    {
      _git_pill_url(url_c, u3_Host.ops_u.arv_c);
    }
    else {
      c3_assert( 0 != u3_Host.ops_u.url_c );
      strcpy(url_c, u3_Host.ops_u.url_c);
    }

    u3l_log("boot: downloading pill %s", url_c);
    pil = _king_get_atom(url_c);
  }

  if ( 0 != u3_Host.ops_u.arv_c ) {
    u3l_log("boot: preparing filesystem from %s",
            u3_Host.ops_u.arv_c);
    arv = u3nc(u3_nul, u3_unix_initial_into_card(u3_Host.ops_u.arv_c));
  }

  return u3nc(pil, arv);
}

/* _boothack_key(): parse a private key file or value
*/
static u3_noun
_boothack_key(u3_noun kef)
{
  u3_noun seed;
  u3_weak ship = u3_none;

  {
    u3_noun des = u3dc("slaw", c3__uw, u3k(kef));

    if ( u3_nul == des ) {
      c3_c* kef_c = u3r_string(kef);
      u3l_log("dawn: invalid private keys: %s", kef_c);
      c3_free(kef_c);
      exit(1);
    }

    //  +feed:able:jael: keyfile
    //
    u3_noun pro = u3m_soft(0, u3ke_cue, u3k(u3t(des)));
    if ( u3_blip != u3h(pro) ) {
<<<<<<< HEAD
      u3l_log("dawn: unable to cue private key");
=======
      u3l_log("dawn: unable to cue keyfile\r\n");
>>>>>>> c28c3e04
      exit(1);
    }
    seed = u3k(u3t(pro));
    u3z(pro);

    //  if it's a single seed, we can trivially sanity-check early
    //
    if ( c3y == u3ud(u3h(seed)) ) {
      //  local reference, not counted
      //
      ship = u3h(seed);
    }

    u3z(des);
    u3z(kef);
  }

  if ( 0 != u3_Host.ops_u.who_c ) {
    u3_noun woh = u3i_string(u3_Host.ops_u.who_c);
    u3_noun whu = u3dc("slaw", 'p', u3k(woh));

    if ( u3_nul == whu ) {
      u3l_log("dawn: invalid ship specified with -w %s",
              u3_Host.ops_u.who_c);
      exit(1);
    }

    if ( (u3_none != ship) &&
         (c3n == u3r_sing(ship, u3t(whu))) )
    {
      u3_noun how = u3dc("scot", 'p', u3k(ship));
      c3_c* how_c = u3r_string(u3k(how));
      u3l_log("dawn: mismatch between -w %s and -K %s",
              u3_Host.ops_u.who_c, how_c);

      u3z(how);
      c3_free(how_c);
      exit(1);
    }

    u3z(woh);
    u3z(whu);
  }

  return seed;
}

/* _boothack_doom(): parse CLI arguments into $doom
*/
static u3_noun
_boothack_doom(void)
{
  u3_noun pax = u3i_string(u3_Host.dir_c);
  u3_noun bot;

  if ( c3n == u3_Host.ops_u.nuu ) {
    return u3nt(c3__pier, u3_nul, pax);
  }
  else if ( 0 != u3_Host.ops_u.fak_c ) {
    u3_noun fak = u3i_string(u3_Host.ops_u.fak_c);
    u3_noun whu = u3dc("slaw", 'p', u3k(fak));

    if ( u3_nul == whu ) {
      u3l_log("boot: malformed -F ship %s", u3_Host.ops_u.fak_c);
      exit(1);
    }

    bot = u3nc(c3__fake, u3k(u3t(whu)));

    u3z(whu);
    u3z(fak);
  }
  else if ( 0 != u3_Host.ops_u.who_c ) {
    u3_noun kef;

    if ( 0 != u3_Host.ops_u.key_c ) {
      kef = u3m_file(u3_Host.ops_u.key_c);

      // handle trailing newline
      //
      {
        c3_c* key_c = u3r_string(kef);
        c3_w  len_w = strlen(key_c);

        if (len_w && (key_c[len_w - 1] == '\n')) {
          key_c[len_w - 1] = '\0';
          u3z(kef);
          kef = u3i_string(key_c);
        }

        c3_free(key_c);
      }
    }
    else if ( 0 != u3_Host.ops_u.gen_c ) {
      kef = u3i_string(u3_Host.ops_u.gen_c);
    }
    else {
      u3l_log("boot: must specify a key with -k or -G");
      exit(1);
    }

    bot = u3nc(c3__dawn, _boothack_key(kef));
  }
  else {
    //  XX allow parent star to be specified?
    //
    bot = u3nc(c3__come, u3_nul);
  }

  return u3nq(c3__boot, bot, _boothack_pill(), pax);
}

/* _king_sign_init(): initialize daemon signal handlers
*/
static void
_king_sign_init(void)
{
  //  gracefully shutdown on SIGTERM
  //
  {
    u3_usig* sig_u;

    sig_u = c3_malloc(sizeof(u3_usig));
    uv_signal_init(u3L, &sig_u->sil_u);

    sig_u->num_i = SIGTERM;
    sig_u->nex_u = u3_Host.sig_u;
    u3_Host.sig_u = sig_u;
  }

  //  forward SIGINT to worker
  //
  {
    u3_usig* sig_u;

    sig_u = c3_malloc(sizeof(u3_usig));
    uv_signal_init(u3L, &sig_u->sil_u);

    sig_u->num_i = SIGINT;
    sig_u->nex_u = u3_Host.sig_u;
    u3_Host.sig_u = sig_u;
  }

  //  inject new dimensions after terminal resize
  //
  {
    u3_usig* sig_u;

    sig_u = c3_malloc(sizeof(u3_usig));
    uv_signal_init(u3L, &sig_u->sil_u);

    sig_u->num_i = SIGWINCH;
    sig_u->nex_u = u3_Host.sig_u;
    u3_Host.sig_u = sig_u;
  }

  //  handle SIGINFO (if available)
  //
#ifdef SIGINFO
  {
    u3_usig* sig_u;

    sig_u = c3_malloc(sizeof(u3_usig));
    uv_signal_init(u3L, &sig_u->sil_u);

    sig_u->num_i = SIGINFO;
    sig_u->nex_u = u3_Host.sig_u;
    u3_Host.sig_u = sig_u;
  }
#endif

  //  handle SIGUSR1 (fallback for SIGINFO)
  //
  {
    u3_usig* sig_u;

    sig_u = c3_malloc(sizeof(u3_usig));
    uv_signal_init(u3L, &sig_u->sil_u);

    sig_u->num_i = SIGUSR1;
    sig_u->nex_u = u3_Host.sig_u;
    u3_Host.sig_u = sig_u;
  }
}

/* _king_sign_cb: signal callback.
*/
static void
_king_sign_cb(uv_signal_t* sil_u, c3_i num_i)
{
  switch ( num_i ) {
    default: {
      u3l_log("\r\nmysterious signal %d", num_i);
      break;
    }

    case SIGTERM: {
      u3_king_exit();
      break;
    }

    case SIGINT: {
      u3l_log("\r\ninterrupt");
      u3_term_ef_ctlc();

      #if defined(U3_OS_mingw)
      PulseEvent(u3_Host.cev_u);
      #endif
      break;
    }

    case SIGWINCH: {
      u3_term_ef_winc();
      break;
    }

    //  fallthru if defined
    //
#ifdef SIGINFO
    case SIGINFO:
#endif
    case SIGUSR1: {
      u3_king_info();
      break;
    }
  }
}

/* _king_sign_move(): enable daemon signal handlers
*/
static void
_king_sign_move(void)
{
  u3_usig* sig_u;

  for ( sig_u = u3_Host.sig_u; sig_u; sig_u = sig_u->nex_u ) {
    uv_signal_start(&sig_u->sil_u, _king_sign_cb, sig_u->num_i);
  }
}

/* _king_sign_hold(): disable daemon signal handlers
*/
static void
_king_sign_hold(void)
{
  u3_usig* sig_u;

  for ( sig_u = u3_Host.sig_u; sig_u; sig_u = sig_u->nex_u ) {
    uv_signal_stop(&sig_u->sil_u);
  }
}

/* _king_sign_close(): dispose daemon signal handlers
*/
static void
_king_sign_close(void)
{
  u3_usig* sig_u;

  for ( sig_u = u3_Host.sig_u; sig_u; sig_u = sig_u->nex_u ) {
    uv_close((uv_handle_t*)&sig_u->sil_u, (uv_close_cb)free);
  }
}
/* _boothack_cb(): setup pier via message as if from client.
*/
void
_boothack_cb(uv_timer_t* tim_u)
{
  _king_doom(_boothack_doom());
}

/* _king_loop_init(): stuff that comes before the event loop
*/
void
_king_loop_init()
{
  //  initialize terminal/logging
  //
  u3_term_log_init();

  //  start signal handlers
  //
  _king_sign_init();
  _king_sign_move();

  //  async "boothack"
  // /
  uv_timer_start(&u3K.tim_u, _boothack_cb, 0, 0);
}

/* _king_loop_exit(): cleanup after event loop
*/
void
_king_loop_exit()
{
}

static void
_king_boot_ivory(void)
{
  c3_d  len_d;
  c3_y* byt_y;

  if ( u3_Host.ops_u.lit_c ) {
    if ( c3n == u3u_mmap_read("lite", u3_Host.ops_u.lit_c, &len_d, &byt_y) ) {
      u3l_log("lite: unable to load ivory pill at %s",
              u3_Host.ops_u.lit_c);
      exit(1);
    }
  }
  else {
    len_d = u3_Ivory_pill_len;
    byt_y = u3_Ivory_pill;
  }

  {
    u3_cue_xeno* sil_u = u3s_cue_xeno_init_with(ur_fib27, ur_fib28);
    u3_weak        pil;

    if ( u3_none == (pil = u3s_cue_xeno_with(sil_u, len_d, byt_y)) ) {
      u3l_log("lite: unable to cue ivory pill");
      exit(1);
    }

    u3s_cue_xeno_done(sil_u);

    if ( c3n == u3v_boot_lite(pil)) {
      u3l_log("lite: boot failed");
      exit(1);
    }
  }

  if ( u3_Host.ops_u.lit_c ) {
    if ( c3n == u3u_munmap(len_d, byt_y) ) {
      u3l_log("lite: unable to unmap ivory pill at %s",
              u3_Host.ops_u.lit_c);
      exit(1);
    }
  }
}

/* u3_king_commence(): start the daemon
*/
void
u3_king_commence()
{
  u3_Host.lup_u = uv_default_loop();

  //  initialize top-level timer
  //
  uv_timer_init(u3L, &u3K.tim_u);

  //  start up a "fast-compile" arvo for internal use only
  //  (with hashboard and sample-profiling always disabled)
  //
  sag_w = u3C.wag_w;
  u3C.wag_w |= u3o_hashless;
  u3C.wag_w &= ~u3o_debug_cpu;

  //  wire up signal controls
  //
  u3C.sign_hold_f = _king_sign_hold;
  u3C.sign_move_f = _king_sign_move;

  //  Ignore SIGPIPE signals.
  #ifndef U3_OS_mingw
  {
    struct sigaction sig_s = {{0}};
    sigemptyset(&(sig_s.sa_mask));
    sig_s.sa_handler = SIG_IGN;
    sigaction(SIGPIPE, &sig_s, 0);
  }
  #endif

  //  boot the ivory pill
  //
  _king_boot_ivory();

  //  disable core dumps (due to lmdb size)
  //
  #ifndef U3_OS_mingw
  {
    struct rlimit rlm;

    getrlimit(RLIMIT_CORE, &rlm);
    rlm.rlim_cur = 0;

    if ( 0 != setrlimit(RLIMIT_CORE, &rlm) ) {
      u3l_log("king: unable to disable core dumps: %s", strerror(errno));
      exit(1);
    }
  }
  #endif

  //  run the loop
  //
  _king_loop_init();
  uv_run(u3L, UV_RUN_DEFAULT);
  _king_loop_exit();
  u3m_stop();
}

/* u3_king_stub(): get the One Pier for unreconstructed code.
*/
u3_pier*
u3_king_stub(void)
{
  if ( !u3K.pir_u ) {
    c3_assert(!"king: no pier");
  }
  else {
    return u3K.pir_u;
  }
}

/* _king_forall(): run on all piers
*/
static void
_king_forall(void (*pir_f)(u3_pier*))
{
  u3_pier* pir_u = u3K.pir_u;

  while ( pir_u ) {
    pir_f(pir_u);
    pir_u = pir_u->nex_u;
  }
}

/* u3_king_info(): print status info.
*/
void
u3_king_info(void)
{
  _king_forall(u3_pier_info);
}

/* _king_forall_unlink(): run on all piers, unlinking from king.
*/
static void
_king_forall_unlink(void (*pir_f)(u3_pier*))
{
  u3_pier* pir_u = u3K.pir_u;

  while ( u3K.pir_u ) {
    u3_pier* pir_u = u3K.pir_u;
    u3K.pir_u = pir_u->nex_u;
    pir_f(pir_u);
  }
}

/* _king_done_cb():
*/
static void
_king_done_cb(uv_handle_t* han_u)
{
  if( UV_EBUSY == uv_loop_close(u3L) ) {
    //  XX uncomment to debug
    //
    // fprintf(stderr, "\r\nking: open libuv handles\r\n");
    // uv_print_all_handles(u3L, stderr);
    // fprintf(stderr, "\r\nking: force shutdown\r\n");

    uv_stop(u3L);
  }
}

/* u3_king_done(): all piers closed. s/b callback
*/
void
u3_king_done(void)
{
  uv_handle_t* han_u = (uv_handle_t*)&u3K.tim_u;

  //  XX hack, if pier's are still linked, we're not actually done
  //
  if ( !u3K.pir_u && !uv_is_closing(han_u) ) {
    uv_close((uv_handle_t*)&u3K.tim_u, _king_done_cb);
    _king_sign_close();

    u3_term_log_exit();
    fflush(stdout);
  }
}

/* u3_king_exit(): shutdown gracefully
*/
void
u3_king_exit(void)
{
  _king_forall(u3_pier_exit);
}

/* u3_king_bail(): immediately shutdown.
*/
void
u3_king_bail(void)
{
  _king_forall_unlink(u3_pier_bail);
  _king_loop_exit();
  u3_king_done();
  exit(1);
}

/* u3_king_grab(): gc the daemon
*/
void
u3_king_grab(void* vod_p)
{
  c3_w tot_w = 0;
  FILE* fil_u;

  c3_assert( u3R == &(u3H->rod_u) );

#ifdef U3_MEMORY_LOG
  {
    //  XX date will not match up with that of the worker
    //
    u3_noun wen = u3dc("scot", c3__da, u3k(u3A->now));
    c3_c* wen_c = u3r_string(wen);

    c3_c nam_c[2048];
    snprintf(nam_c, 2048, "%s/.urb/put/mass", u3_king_stub()->pax_c);

    struct stat st;
    if ( -1 == stat(nam_c, &st) ) {
      mkdir(nam_c, 0700);
    }

    c3_c man_c[2048];
    snprintf(man_c, 2048, "%s/%s-daemon.txt", nam_c, wen_c);

    fil_u = fopen(man_c, "w");
    fprintf(fil_u, "%s\r\n", wen_c);

    c3_free(wen_c);
    u3z(wen);
  }
#else
  {
    fil_u = u3_term_io_hija();
    fprintf(fil_u, "measuring daemon:\r\n");
  }
#endif

  tot_w += u3m_mark(fil_u);
  tot_w += u3_pier_mark(fil_u);

  u3a_print_memory(fil_u, "total marked", tot_w);
  u3a_print_memory(fil_u, "sweep", u3a_sweep());

#ifdef U3_MEMORY_LOG
  {
    fclose(fil_u);
  }
#else
  {
    u3_term_io_loja(0, fil_u);
  }
#endif
}<|MERGE_RESOLUTION|>--- conflicted
+++ resolved
@@ -397,11 +397,7 @@
     //
     u3_noun pro = u3m_soft(0, u3ke_cue, u3k(u3t(des)));
     if ( u3_blip != u3h(pro) ) {
-<<<<<<< HEAD
-      u3l_log("dawn: unable to cue private key");
-=======
-      u3l_log("dawn: unable to cue keyfile\r\n");
->>>>>>> c28c3e04
+      u3l_log("dawn: unable to cue keyfile");
       exit(1);
     }
     seed = u3k(u3t(pro));
