--- conflicted
+++ resolved
@@ -328,15 +328,10 @@
     struct dirent* out_u;
     c3_w err_w;
 
-<<<<<<< HEAD
     if ( 0 != (err_w = u3_readdir_r(rid_u, &ent_u, &out_u)) ) {
-      uL(fprintf(uH, "erroring loading pier directory %s: %s\r\n",
-                 mon_u->dir_u.pax_c, strerror(errno)));
-=======
-    if ( 0 != (err_w = readdir_r(rid_u, &ent_u, &out_u)) ) {
       u3l_log("erroring loading pier directory %s: %s\r\n",
               mon_u->dir_u.pax_c, strerror(errno));
->>>>>>> 3c3f7e76
+
       c3_assert(0);
     }
     else if ( !out_u ) {
@@ -779,15 +774,10 @@
     struct dirent* out_u;
     c3_w err_w;
 
-<<<<<<< HEAD
+
     if ( (err_w = u3_readdir_r(rid_u, &ent_u, &out_u)) != 0 ) {
-      uL(fprintf(uH, "error loading directory %s: %s\r\n",
-                 dir_u->pax_c, strerror(err_w)));
-=======
-    if ( (err_w = readdir_r(rid_u, &ent_u, &out_u)) != 0 ) {
       u3l_log("error loading directory %s: %s\r\n",
               dir_u->pax_c, strerror(err_w));
->>>>>>> 3c3f7e76
       c3_assert(0);
     }
     else if ( !out_u ) {
@@ -977,15 +967,10 @@
     struct dirent* out_u;
     c3_w err_w;
 
-<<<<<<< HEAD
     if ( 0 != (err_w = u3_readdir_r(rid_u, &ent_u, &out_u)) ) {
-      uL(fprintf(uH, "error loading initial directory %s: %s\r\n",
-                 pax_c, strerror(errno)));
-=======
-    if ( 0 != (err_w = readdir_r(rid_u, &ent_u, &out_u)) ) {
       u3l_log("error loading initial directory %s: %s\r\n",
               pax_c, strerror(errno));
->>>>>>> 3c3f7e76
+
       c3_assert(0);
     }
     else if ( !out_u ) {
