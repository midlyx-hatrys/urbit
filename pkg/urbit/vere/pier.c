--- conflicted
+++ resolved
@@ -686,13 +686,8 @@
 //  XX organizing version constants
 //
 #define VERE_NAME  "vere"
-<<<<<<< HEAD
 #define VERE_ZUSE  417
 #define VERE_LULL  328
-=======
-#define VERE_ZUSE  418
-#define VERE_LULL  329
->>>>>>> 7f63f548
 
 /* _pier_wyrd_aver(): check for %wend effect and version downgrade. RETAIN
 */
@@ -828,11 +823,7 @@
                      u3dc("scot", c3__ta, u3i_string(URBIT_VERSION)),
                      u3_nul);
   u3_noun kel = u3nl(u3nc(c3__zuse, VERE_ZUSE),  //  XX from both king and serf?
-<<<<<<< HEAD
-                     u3nc(c3__lull, VERE_LULL),        //  XX define
-=======
                      u3nc(c3__lull, VERE_LULL),  //  XX from both king and serf?
->>>>>>> 7f63f548
                      u3nc(c3__arvo, 240),        //  XX from both king and serf?
                      u3nc(c3__hoon, 140),        //  god_u->hon_y
                      u3nc(c3__nock, 4),          //  god_u->noc_y
