--- conflicted
+++ resolved
@@ -915,319 +915,21 @@
     return 0;
   }
 
-<<<<<<< HEAD
-=======
-  if ( c3n == u3_disk_read_meta(pir_u->log_u,  pir_u->who_d,
-                               &pir_u->fak_o, &pir_u->lif_w) )
-  {
-    fprintf(stderr, "pier: disk read meta fail\r\n");
-    //  XX dispose
-    //
-    u3_pier_bail(pir_u);
-    exit(1);
-  }
-
+  //  XX move to mars
+  //
+#if 0
   if ( c3y == u3_Host.ops_u.veb ) {
     FILE* fil_u = u3_term_io_hija();
     u3_lmdb_stat(pir_u->log_u->mdb_u, fil_u);
     u3_term_io_loja(1);
   }
-
->>>>>>> b1bc4b54
+#endif
+
   u3z(pax);
 
   return pir_u;
 }
 
-<<<<<<< HEAD
-=======
-/* _pier_pill_parse(): extract boot formulas and module/userspace ova from pill
-*/
-static u3_boot
-_pier_pill_parse(u3_noun pil)
-{
-  u3_boot bot_u;
-  u3_noun pil_p, pil_q;
-
-  c3_assert( c3y == u3du(pil) );
-  u3x_cell(pil, &pil_p, &pil_q);
-
-  {
-    //  XX use faster cue
-    //
-    u3_noun pro = u3m_soft(0, u3ke_cue, u3k(pil_p));
-    u3_noun mot, tag, dat;
-
-    if (  (c3n == u3r_trel(pro, &mot, &tag, &dat))
-       || (u3_blip != mot) )
-    {
-      u3m_p("mot", u3h(pro));
-      fprintf(stderr, "boot: failed: unable to parse pill\r\n");
-      u3_king_bail();
-      exit(1);
-    }
-
-    if ( c3y == u3r_sing_c("ivory", tag) ) {
-      fprintf(stderr, "boot: failed: unable to boot from ivory pill\r\n");
-      u3_king_bail();
-      exit(1);
-    }
-    else if ( c3__pill != tag ) {
-      if ( c3y == u3a_is_atom(tag) ) {
-        u3m_p("pill", tag);
-      }
-      fprintf(stderr, "boot: failed: unrecognized pill\r\n");
-      u3_king_bail();
-      exit(1);
-    }
-
-    {
-      u3_noun typ;
-      c3_c* typ_c;
-
-      if ( c3n == u3r_qual(dat, &typ, &bot_u.bot, &bot_u.mod, &bot_u.use) ) {
-        fprintf(stderr, "boot: failed: unable to extract pill\r\n");
-        u3_king_bail();
-        exit(1);
-      }
-
-      if ( c3y == u3a_is_atom(typ) ) {
-        c3_c* typ_c = u3r_string(typ);
-        fprintf(stderr, "boot: parsing %%%s pill\r\n", typ_c);
-        c3_free(typ_c);
-      }
-    }
-
-    u3k(bot_u.bot); u3k(bot_u.mod); u3k(bot_u.use);
-    u3z(pro);
-  }
-
-  //  optionally replace filesystem in userspace
-  //
-  if ( u3_nul != pil_q ) {
-    c3_w len_w = 0;
-    u3_noun ova = bot_u.use;
-    u3_noun new = u3_nul;
-    u3_noun ovo;
-
-    while ( u3_nul != ova ) {
-      ovo = u3h(ova);
-
-      if ( c3__into == u3h(u3t(ovo)) ) {
-        c3_assert( 0 == len_w );
-        len_w++;
-        ovo = u3t(pil_q);
-      }
-
-      new = u3nc(u3k(ovo), new);
-      ova = u3t(ova);
-    }
-
-    c3_assert( 1 == len_w );
-
-    u3z(bot_u.use);
-    bot_u.use = u3kb_flop(new);
-  }
-
-  u3z(pil);
-
-  return bot_u;
-}
-
-/* _pier_boot_make(): construct boot sequence
-*/
-static u3_boot
-_pier_boot_make(u3_noun who,
-                u3_noun wyr,
-                u3_noun ven,
-                u3_noun pil,
-                u3_weak fed)
-{
-  u3_boot bot_u = _pier_pill_parse(pil); // transfer
-
-  //  prepend entropy and identity to the module sequence
-  //
-  {
-    u3_noun cad, wir = u3nt(u3_blip, c3__arvo, u3_nul);
-    c3_w    eny_w[16];
-    c3_rand(eny_w);
-
-    cad = u3nt(c3__verb, u3_nul, ( c3y == u3_Host.ops_u.veb ) ? c3n : c3y);
-    bot_u.mod = u3nc(u3nc(u3k(wir), cad), bot_u.mod);
-
-    cad = u3nc(c3__wack, u3i_words(16, eny_w));
-    bot_u.mod = u3nc(u3nc(u3k(wir), cad), bot_u.mod);
-
-    cad = u3nc(c3__whom, who);                    // transfer [who]
-    bot_u.mod = u3nc(u3nc(u3k(wir), cad), bot_u.mod);
-
-    wir = u3nt(u3_blip, c3__arvo, u3_nul);
-    bot_u.mod = u3nc(u3nc(wir, wyr), bot_u.mod);  // transfer [wir] and [wyr]
-  }
-
-  //  include additional key configuration events if we have multiple keys
-  //
-  if ( (u3_none != fed) && (c3y == u3du(u3h(fed))) ) {
-    u3_noun wir = u3nt(c3__j, c3__seed, u3_nul);
-    u3_noun tag = u3i_string("rekey");
-    u3_noun kyz = u3t(u3t(fed));
-    while ( u3_nul != kyz ) {
-      u3_noun cad = u3nc(u3k(tag), u3k(u3h(kyz)));
-      bot_u.use = u3nc(u3nc(u3k(wir), cad), bot_u.use);
-      kyz = u3t(kyz);
-    }
-    u3z(tag); u3z(wir);
-  }
-
-  //  prepend legacy boot event to the userspace sequence
-  //
-  {
-    //  XX do something about this wire
-    //  XX route directly to %jael?
-    //
-    c3_assert( c3y == u3a_is_cell(ven) );
-
-    u3_noun wir = u3nq(c3__d, c3__term, '1', u3_nul);
-    u3_noun cad = u3nt(c3__boot, u3_Host.ops_u.lit, ven); // transfer
-
-    bot_u.use = u3nc(u3nc(wir, cad), bot_u.use);
-  }
-
-  u3z(fed);
-  return bot_u;
-}
-
-/* _pier_boot_plan(): construct and commit boot sequence
-*/
-static c3_o
-_pier_boot_plan(u3_pier* pir_u,
-                u3_noun who,
-                u3_noun ven,
-                u3_noun pil,
-                u3_weak fed)
-{
-  u3_boot bot_u;
-  {
-    pir_u->sat_e = u3_psat_boot;
-    pir_u->fak_o = ( c3__fake == u3h(ven) ) ? c3y : c3n;
-    u3r_chubs(0, 2, pir_u->who_d, who);
-
-    bot_u = _pier_boot_make(who, _pier_wyrd_card(pir_u), ven, pil, fed);
-    pir_u->lif_w = u3qb_lent(bot_u.bot);
-  }
-
-  if ( c3n == u3_disk_save_meta(pir_u->log_u, pir_u->who_d,
-                                pir_u->fak_o, pir_u->lif_w) )
-  {
-    //  XX dispose bot_u
-    //
-    return c3n;
-  }
-
-  //  insert boot sequence directly
-  //
-  //    Note that these are not ovum or (pair @da ovum) events,
-  //    but raw nock formulas to be directly evaluated as the
-  //    subject of the lifecycle formula [%2 [%0 3] %0 2].
-  //    All subsequent events will be (pair date ovum).
-  //
-  {
-    u3_noun fol = bot_u.bot;
-
-    while ( u3_nul != fol ) {
-      u3_disk_boot_plan(pir_u->log_u, u3k(u3h(fol)));
-      fol = u3t(fol);
-    }
-  }
-
-  //  insert module and userspace events
-  //
-  {
-    u3_noun ova = bot_u.mod;
-    u3_noun bit = u3qc_bex(48);   //  1/2^16 seconds
-    u3_noun now;
-
-    {
-      struct timeval tim_tv;
-      gettimeofday(&tim_tv, 0);
-      now = u3_time_in_tv(&tim_tv);
-    }
-
-
-    while ( u3_nul != ova ) {
-      u3_disk_boot_plan(pir_u->log_u, u3nc(u3k(now), u3k(u3h(ova))));
-      now = u3ka_add(now, u3k(bit));
-      ova = u3t(ova);
-    }
-
-    ova = bot_u.use;
-
-    while ( u3_nul != ova ) {
-      u3_disk_boot_plan(pir_u->log_u, u3nc(u3k(now), u3k(u3h(ova))));
-      now = u3ka_add(now, u3k(bit));
-      ova = u3t(ova);
-    }
-
-    u3z(bit); u3z(now);
-  }
-
-  u3_disk_boot_save(pir_u->log_u);
-
-  u3z(bot_u.bot);
-  u3z(bot_u.mod);
-  u3z(bot_u.use);
-
-  return c3y;
-}
-
-/* u3_pier_boot(): start a new pier.
-*/
-u3_pier*
-u3_pier_boot(c3_w  wag_w,                   //  config flags
-             u3_noun who,                   //  identity
-             u3_noun ven,                   //  boot event
-             u3_noun pil,                   //  type-of/path-to pill
-             u3_noun pax,                   //  path to pier
-             u3_weak fed)                   //  extra private keys
-{
-  u3_pier* pir_u;
-
-  if ( !(pir_u = _pier_init(wag_w, u3r_string(pax))) ) {
-    fprintf(stderr, "pier: boot: init fail\r\n");
-    u3_king_bail();
-    return 0;
-  }
-
-  //  XX must be called from on_lord_live
-  //
-  if ( c3n == _pier_boot_plan(pir_u, who, ven, pil, fed) ) {
-    fprintf(stderr, "pier: boot plan fail\r\n");
-    //  XX dispose
-    //
-    u3_pier_bail(pir_u);
-    exit(1);
-  }
-
-  u3z(pax);
-
-  return pir_u;
-}
-
-/* _pier_save_cb(): save snapshot upon serf/disk synchronization.
-*/
-static void
-_pier_save_cb(void* ptr_v, c3_d eve_d)
-{
-  u3_pier* pir_u = ptr_v;
-
-#ifdef VERBOSE_PIER
-  fprintf(stderr, "pier: (%" PRIu64 "): save: send at %" PRIu64 "\r\n", pir_u->god_u->eve_d, eve_d);
-#endif
-
-  u3_lord_save(pir_u->god_u);
-}
-
->>>>>>> b1bc4b54
 /* u3_pier_save(): save a non-portable snapshot
 */
 c3_o
