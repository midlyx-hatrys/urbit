/* vere/pier.c
*/
#include "all.h"
#include "vere/vere.h"
#include "vere/db/lmdb.h"
#include <ent.h>

#define PIER_READ_BATCH 1000ULL
#define PIER_PLAY_BATCH 500ULL
#define PIER_WORK_BATCH 10ULL

#undef VERBOSE_PIER

/* _pier_peek_plan(): add a u3_pico to the peek queue
*/
static void
_pier_peek_plan(u3_pier* pir_u, u3_pico* pic_u)
{
  if (!pir_u->pec_u.ent_u) {
    c3_assert( !pir_u->pec_u.ext_u );
    pir_u->pec_u.ent_u = pir_u->pec_u.ext_u = pic_u;
  }
  else {
    pir_u->pec_u.ent_u->nex_u = pic_u;
    pir_u->pec_u.ent_u = pic_u;
  }

  u3_pier_spin(pir_u);
}

/* _pier_peek_next(): pop u3_pico off of peek queue
*/
static u3_pico*
_pier_peek_next(u3_pier* pir_u)
{
  u3_pico* pic_u = pir_u->pec_u.ext_u;

  if (pic_u) {
    pir_u->pec_u.ext_u = pic_u->nex_u;
    if (!pir_u->pec_u.ext_u) {
      pir_u->pec_u.ent_u = 0;
    }

    pic_u->nex_u = 0;
  }

  return pic_u;
}

/* _pier_work_send(): send new events for processing
*/
static void
_pier_work_send(u3_work* wok_u)
{
  u3_auto* car_u = wok_u->car_u;
  u3_pier* pir_u = wok_u->pir_u;
  u3_lord* god_u = pir_u->god_u;
  c3_w     len_w = 0;

  //  calculate work batch size
  {
    u3_wall* wal_u = wok_u->wal_u;

    if ( !wal_u ) {
      //  XX work depth, or full lord send-stack depth?
      //
      if ( PIER_WORK_BATCH > god_u->dep_w ) {
        len_w = PIER_WORK_BATCH - god_u->dep_w;
      }
    }
    else {
      c3_d sen_d = god_u->eve_d + god_u->dep_w;
      if ( wal_u->eve_d > sen_d ) {
        len_w = wal_u->eve_d - sen_d;
      }
    }
  }

  //  send batch
  //
  {
    u3_ovum* egg_u;
    u3_pico* pic_u;
    u3_noun    ovo, now, bit = u3qc_bex(48);

    {
      struct timeval tim_tv;
      gettimeofday(&tim_tv, 0);
      now = u3_time_in_tv(&tim_tv);
    }

    while ( len_w && car_u && (egg_u = u3_auto_next(car_u, &ovo)) ) {
      len_w--;
      u3_lord_work(god_u, egg_u, u3nc(u3k(now), ovo));
      now = u3ka_add(now, u3k(bit));

      //  queue events depth first
      //
      car_u = egg_u->car_u;

      //  interleave scry requests
      //
      if ( len_w && (pic_u = _pier_peek_next(pir_u)) )
      {
        len_w--;
        u3_lord_peek(god_u, pic_u);
        u3_pico_free(pic_u);
      }
    }

    //  if there's room left in the batch, fill it up with remaining scries
    //
    while ( len_w-- && (pic_u = _pier_peek_next(pir_u)) )
    {
      u3_lord_peek(god_u, pic_u);
      u3_pico_free(pic_u);
    }

    u3z(now); u3z(bit);
  }
}

/* _pier_gift_plan(): enqueue effects.
*/
static void
_pier_gift_plan(u3_work* wok_u, u3_gift* gif_u)
{
  c3_assert( gif_u->eve_d > wok_u->fec_u.rel_d );

#ifdef VERBOSE_PIER
  fprintf(stderr, "pier: (%" PRIu64 "): compute: complete\r\n", gif_u->eve_d);
#endif

  gif_u->nex_u = 0;

  if ( !wok_u->fec_u.ent_u ) {
    c3_assert( !wok_u->fec_u.ext_u );
    wok_u->fec_u.ent_u = wok_u->fec_u.ext_u = gif_u;
  }
  else {
    wok_u->fec_u.ent_u->nex_u = gif_u;
    wok_u->fec_u.ent_u = gif_u;
  }
}

/* _pier_gift_next(): dequeue effect.
*/
static u3_gift*
_pier_gift_next(u3_work* wok_u)
{
  u3_pier* pir_u = wok_u->pir_u;
  u3_disk* log_u = pir_u->log_u;
  u3_gift* gif_u = wok_u->fec_u.ext_u;

  if ( !gif_u || (gif_u->eve_d > log_u->dun_d) ) {
    return 0;
  }
  else {
    wok_u->fec_u.ext_u = gif_u->nex_u;

    if ( !wok_u->fec_u.ext_u ) {
      wok_u->fec_u.ent_u = 0;
    }

    c3_assert( (1ULL + wok_u->fec_u.rel_d) == gif_u->eve_d );
    wok_u->fec_u.rel_d = gif_u->eve_d;

    return gif_u;
  }
}

/* _pier_gift_kick(): apply effects.
*/
static void
_pier_gift_kick(u3_work* wok_u)
{
  u3_gift* gif_u;

  while ( (gif_u = _pier_gift_next(wok_u)) ) {
#ifdef VERBOSE_PIER
    fprintf(stderr, "pier: (%" PRIu64 "): compute: release\r\n", gif_u->eve_d);
#endif

    u3_auto_kick(wok_u->car_u, gif_u->act);
    u3_gift_free(gif_u);
  }
}

/* _pier_wall_plan(): enqueue a barrier.
*/
static void
_pier_wall_plan(u3_pier* pir_u, c3_d eve_d,
                void* ptr_v, void (*wal_f)(void*, c3_d))
{
  c3_assert( u3_psat_work == pir_u->sat_e );

  u3_wall* wal_u = c3_malloc(sizeof(*wal_u));
  wal_u->ptr_v = ptr_v;
  wal_u->eve_d = eve_d;
  wal_u->wal_f = wal_f;

  //  insert into [pir_u->wal_u], preserving stable sort by [eve_d]
  //
  {
    u3_wall** las_u = &pir_u->wok_u->wal_u;

    while ( *las_u && (eve_d <= (*las_u)->eve_d) ) {
      las_u = &(*las_u)->nex_u;
    }

    wal_u->nex_u = *las_u;
    *las_u = wal_u;
  }
}

/* _pier_wall(): process a barrier if possible.
*/
static void
_pier_wall(u3_work* wok_u)
{
  u3_lord* god_u = wok_u->pir_u->god_u;
  u3_disk* log_u = wok_u->pir_u->log_u;

  if ( god_u->eve_d == log_u->dun_d ) {
    u3_wall* wal_u;

    while (  (wal_u = wok_u->wal_u)
          && !god_u->dep_w
          && (wal_u->eve_d <= god_u->eve_d) )
    {
      wok_u->wal_u = wal_u->nex_u;
      wal_u->wal_f(wal_u->ptr_v, god_u->eve_d);
      c3_free(wal_u);
    }
  }
}

/* _pier_work(): advance event processing.
*/
static void
_pier_work(u3_work* wok_u)
{
  u3_pier* pir_u = wok_u->pir_u;

  if ( c3n == pir_u->liv_o ) {
    pir_u->liv_o = u3_auto_live(wok_u->car_u);

    //  all i/o drivers are fully initialized
    //
    if ( c3y == pir_u->liv_o ) {
      //  XX this is when "boot" is actually complete
      //  XX even better would be after neighboring with our sponsor
      //
      u3l_log("pier (%" PRIu64 "): live", pir_u->god_u->eve_d);

      //  XX move callbacking to king
      //
      if ( u3_Host.bot_f ) {
        u3_Host.bot_f();
      }
    }
  }

  _pier_gift_kick(wok_u);
  _pier_wall(wok_u);

  if ( u3_psat_work == pir_u->sat_e ) {
    _pier_work_send(wok_u);
  }
  else {
    c3_assert( u3_psat_done == pir_u->sat_e );
  }
}

/* _pier_on_lord_work_spin(): start spinner
*/
static void
_pier_on_lord_work_spin(void* ptr_v, u3_atom pin, c3_o del_o)
{
  u3_pier* pir_u = ptr_v;

  c3_assert(  (u3_psat_wyrd == pir_u->sat_e)
           || (u3_psat_work == pir_u->sat_e)
           || (u3_psat_done == pir_u->sat_e) );

  u3_term_start_spinner(pin, del_o);
}

/* _pier_on_lord_work_spun(): stop spinner
*/
static void
_pier_on_lord_work_spun(void* ptr_v)
{
  u3_pier* pir_u = ptr_v;

  c3_assert(  (u3_psat_wyrd == pir_u->sat_e)
           || (u3_psat_work == pir_u->sat_e)
           || (u3_psat_done == pir_u->sat_e) );

  u3_term_stop_spinner();
}

/* _pier_on_lord_work_done(): event completion from worker.
*/
static void
_pier_on_lord_work_done(void*    ptr_v,
                        u3_ovum* egg_u,
                        u3_fact* tac_u,
                        u3_gift* gif_u)
{
  u3_pier* pir_u = ptr_v;

  c3_assert(  (u3_psat_work == pir_u->sat_e)
           || (u3_psat_done == pir_u->sat_e) );

#ifdef VERBOSE_PIER
  fprintf(stderr, "pier (%" PRIu64 "): work: done\r\n", tac_u->eve_d);
#endif

  //  XX this is a departure from the general organization of this file
  //
  u3_disk_plan(pir_u->log_u, tac_u);

  u3_auto_done(egg_u);

  _pier_gift_plan(pir_u->wok_u, gif_u);
  _pier_work(pir_u->wok_u);
}

/* _pier_on_lord_work_bail(): event failure from worker.
*/
static void
_pier_on_lord_work_bail(void* ptr_v, u3_ovum* egg_u, u3_noun lud)
{
  u3_pier* pir_u = ptr_v;

#ifdef VERBOSE_PIER
  fprintf(stderr, "pier: work: bail\r\n");
#endif

  c3_assert(  (u3_psat_work == pir_u->sat_e)
           || (u3_psat_done == pir_u->sat_e) );

  u3_auto_bail(egg_u, lud);

  //  XX groace
  //
  if ( pir_u->wok_u ) {
    _pier_work(pir_u->wok_u);
  }
}

/* _pier_work_time(): set time.
*/
static void
_pier_work_time(u3_pier* pir_u)
{
  struct timeval tim_tv;
  gettimeofday(&tim_tv, 0);

  // XX save to pier
  //
  u3v_time(u3_time_in_tv(&tim_tv));
}

/* _pier_work_fore_cb(): run on every loop iteration before i/o polling.
*/
static void
_pier_work_fore_cb(uv_prepare_t* pep_u)
{
  u3_work* wok_u = pep_u->data;
  _pier_work_time(wok_u->pir_u);
}

/* _pier_work_afte_cb(): run on every loop iteration after i/o polling.
*/
static void
_pier_work_afte_cb(uv_check_t* cek_u)
{
  u3_work* wok_u = cek_u->data;
  _pier_work(wok_u);
}

/* _pier_work_idle_cb(): run on next loop iteration.
*/
static void
_pier_work_idle_cb(uv_idle_t* idl_u)
{
  u3_work* wok_u = idl_u->data;
  _pier_work(wok_u);
  uv_idle_stop(idl_u);
}

/* u3_pier_spin(): (re-)activate idle handler
*/
void
u3_pier_spin(u3_pier* pir_u)
{
  //  XX return c3n instead?
  //
  if (  u3_psat_work == pir_u->sat_e
     || u3_psat_done == pir_u->sat_e )
  {
    u3_work* wok_u = pir_u->wok_u;

    if ( !uv_is_active((uv_handle_t*)&wok_u->idl_u) ) {
      uv_idle_start(&wok_u->idl_u, _pier_work_idle_cb);
    }
  }
}

/* u3_pier_peek(): read namespace.
*/
void
u3_pier_peek(u3_pier*   pir_u,
             u3_noun      gan,
             u3_noun      ful,
             void*      ptr_v,
             u3_peek_cb fun_f)
{
  u3_pico* pic_u = u3_pico_init();

  pic_u->ptr_v = ptr_v;
  pic_u->fun_f = fun_f;
  pic_u->gan   = gan;
  //
  pic_u->typ_e = u3_pico_full;
  pic_u->ful   = ful;

  _pier_peek_plan(pir_u, pic_u);
}

/* u3_pier_peek_last(): read namespace, injecting ship and case.
*/
void
u3_pier_peek_last(u3_pier*   pir_u,
                  u3_noun      gan,
                  c3_m       car_m,
                  u3_atom      des,
                  u3_noun      pax,
                  void*      ptr_v,
                  u3_peek_cb fun_f)
{
  u3_pico* pic_u = u3_pico_init();

  pic_u->ptr_v = ptr_v;
  pic_u->fun_f = fun_f;
  pic_u->gan   = gan;
  //
  pic_u->typ_e       = u3_pico_once;
  pic_u->las_u.car_m = car_m;
  pic_u->las_u.des   = des;
  pic_u->las_u.pax   = pax;

  _pier_peek_plan(pir_u, pic_u);
}

/* _pier_stab(): parse path
*/
static u3_noun
_pier_stab(u3_noun pac)
{
  return u3do("stab", pac);
}

/* _pier_on_scry_done(): scry callback.
*/
static void
_pier_on_scry_done(void* ptr_v, u3_noun nun)
{
  u3_pier* pir_u = ptr_v;
  u3_weak res = u3r_at(7, nun);

  if (u3_none == res) {
    u3l_log("pier: scry failed");
  }
  else {
    u3_weak out,    pad;
    c3_c   *ext_c, *pac_c;

    u3l_log("pier: scry succeeded");

    if ( u3_Host.ops_u.puk_c ) {
      pac_c = u3_Host.ops_u.puk_c;
    }
    else {
      pac_c = u3_Host.ops_u.pek_c;
    }

    //  try to serialize as requested
    //
    {
      u3_atom puf = u3i_string(u3_Host.ops_u.puf_c);
      if ( c3y == u3r_sing(c3__jam, puf) ) {
        out   = u3qe_jam(res);
        ext_c = "jam";
      }
      else if ( c3y == u3a_is_atom(res) ) {
        out   = u3dc("scot", u3k(puf), u3k(res));
        ext_c = "txt";
      }
      else {
        u3l_log("pier: cannot export cell as %s\n", u3_Host.ops_u.puf_c);
        out   = u3_none;
      }
      u3z(puf);
    }

    //  try to build export target path
    //
    {
      u3_noun pro = u3m_soft(0, _pier_stab, u3i_string(pac_c));
      if ( 0 == u3h(pro) ) {
        c3_w len_w = u3kb_lent(u3k(u3t(pro)));
        pad = u3nt(c3_s4('.', 'u', 'r', 'b'),
                   c3_s3('p', 'u', 't'),
                   u3qb_scag(len_w - 1, u3t(pro)));
      }
      else {
        u3l_log("pier: invalid export path %s\n", pac_c);
        pad = u3_none;
      }
      u3z(pro);
    }

    //  if serialization and export path succeeded, write to disk
    //
    if ( (u3_none != out) && (u3_none != pad) ) {
      c3_c fil_c[2048];
      snprintf(fil_c, 2048, "%s/.urb/put/%s.%s",
               pir_u->pax_c, pac_c+1, ext_c);

      u3_walk_save(fil_c, 0, out, pir_u->pax_c, pad);
      u3l_log("pier: scry result in %s", fil_c);
    }
  }

  u3l_log("pier: exit");
  u3_pier_exit(pir_u);

  u3z(nun);
}

/* _pier_work_init(): begin processing new events
*/
static void
_pier_work_init(u3_pier* pir_u)
{
  u3_work* wok_u;

  c3_assert( u3_psat_wyrd == pir_u->sat_e );

  pir_u->sat_e = u3_psat_work;
  pir_u->wok_u = wok_u = c3_calloc(sizeof(*wok_u));
  wok_u->pir_u = pir_u;
  wok_u->fec_u.rel_d = pir_u->log_u->dun_d;

  _pier_work_time(pir_u);

  //  XX plan kelvin event
  //

  //  XX snapshot timer
  //  XX moveme
  //
  {
    c3_l cod_l = u3a_lush(c3__save);
    u3_save_io_init(pir_u);
    u3a_lop(cod_l);
  }

  //  initialize pre i/o polling handle
  //
  uv_prepare_init(u3L, &wok_u->pep_u);
  wok_u->pep_u.data = wok_u;
  uv_prepare_start(&wok_u->pep_u, _pier_work_fore_cb);

  //  initialize post i/o polling handle
  //
  uv_check_init(u3L, &wok_u->cek_u);
  wok_u->cek_u.data = wok_u;
  uv_check_start(&wok_u->cek_u, _pier_work_afte_cb);

  //  initialize idle i/o polling handle
  //
  //    NB, not started
  //
  uv_idle_init(u3L, &wok_u->idl_u);
  wok_u->idl_u.data = wok_u;

  // //  setup u3_lord work callbacks
  // //
  // u3_lord_work_cb cb_u = {
  //   .ptr_v  = wok_u,
  //   .spin_f = _pier_on_lord_work_spin,
  //   .spun_f = _pier_on_lord_work_spun,
  //   .done_f = _pier_on_lord_work_done,
  //   .bail_f = _pier_on_lord_work_bail
  // };
  // u3_lord_work_init(pir_u->god_u, cb_u);

  //  XX this is messy, revise
  //
  if ( u3_Host.ops_u.pek_c ) {
    u3_noun pex = u3do("stab", u3i_string(u3_Host.ops_u.pek_c));
    u3_noun car;
    u3_noun dek;
    u3_noun pax;
    if ( c3n == u3r_trel(pex, &car, &dek, &pax)
      || c3n == u3a_is_cat(car) )
    {
      u3m_p("pier: invalid scry", pex);
      _pier_on_scry_done(pir_u, u3_nul);
    } else {
      //  run the requested scry, jam to disk, then exit
      //
      u3l_log("pier: scry");
      u3_pier_peek_last(pir_u, u3_nul, u3k(car), u3k(dek), u3k(pax),
                        pir_u, _pier_on_scry_done);
    }
    u3z(pex);
  }
  else {
    //  initialize i/o drivers
    //
    wok_u->car_u = u3_auto_init(pir_u);
    u3_auto_talk(wok_u->car_u);
  }

  _pier_work(wok_u);
}

/* _pier_wyrd_good(): %wyrd version negotation succeeded.
*/
static void
_pier_wyrd_good(u3_pier* pir_u, u3_ovum* egg_u)
{
  //  restore event callbacks
  //
  {
    u3_lord* god_u = pir_u->god_u;
    god_u->cb_u.work_done_f = _pier_on_lord_work_done;
    god_u->cb_u.work_bail_f = _pier_on_lord_work_bail;
  }

  //  initialize i/o drivers
  //
  _pier_work_init(pir_u);

  //  free %wyrd driver and ovum
  //
  {
    u3_auto* car_u = egg_u->car_u;
    u3_auto_done(egg_u);
    c3_free(car_u);
  }
}

/* _pier_wyrd_fail(): %wyrd version negotation failed.
*/
static void
_pier_wyrd_fail(u3_pier* pir_u, u3_ovum* egg_u, u3_noun lud)
{
  //  XX version negotiation failed, print upgrade message
  //
  u3l_log("pier: version negotation failed");

  //  XX only print trace with -v ?
  //
  if ( u3_nul != lud ) {
    u3_auto_bail_slog(egg_u, u3k(u3t(lud)));
  }

  u3z(lud);

  //  free %wyrd driver and ovum
  //
  {
    u3_auto* car_u = egg_u->car_u;
    u3_auto_done(egg_u);
    c3_free(car_u);
  }

  u3_pier_bail(pir_u);
}

//  XX organizing version constants
//
#define VERE_NAME  "vere"
#define VERE_ZUSE  420

/* _pier_wyrd_aver(): check for %wend effect and version downgrade. RETAIN
*/
static c3_o
_pier_wyrd_aver(u3_noun act)
{
  u3_noun fec, kel, ver;

  //    XX review, %wend re: %wyrd optional?
  //
  while ( u3_nul != act ) {
    u3x_cell(act, &fec, &act);

    if ( c3__wend == u3h(fec) ) {
      kel = u3t(fec);

      //  traverse $wynn, check for downgrades
      //
      while ( u3_nul != kel ) {
        u3x_cell(kel, &ver, &kel);

        //  check for %zuse downgrade
        //
        if (  (c3__zuse == u3h(ver))
           && (VERE_ZUSE != u3t(ver)) )
        {
          return c3n;
        }

        //  XX in the future, send %wend to serf
        //  to also negotiate downgrade of nock/hoon/&c?
        //  (we don't want to have to filter effects)
        //
      }
    }
  }

  return c3y;
}

/* _pier_on_lord_wyrd_done(): callback for successful %wyrd event.
*/
static void
_pier_on_lord_wyrd_done(void*    ptr_v,
                        u3_ovum* egg_u,
                        u3_fact* tac_u,
                        u3_gift* gif_u)
{
  u3_pier* pir_u = ptr_v;

  c3_assert( u3_psat_wyrd == pir_u->sat_e );

  //  arvo's side of version negotiation succeeded
  //  traverse [gif_y] and validate
  //
  if ( c3n == _pier_wyrd_aver(gif_u->act) ) {
    u3_fact_free(tac_u);
    u3_gift_free(gif_u);

    //  XX messaging, cli argument to bypass
    //
    u3l_log("pier: version negotiation failed; downgrade");
    _pier_wyrd_fail(pir_u, egg_u, u3_nul);
  }
  else {
    //  enqueue %wyrd event-log commit
    //
    u3_disk_plan(pir_u->log_u, tac_u);

    //  finalize %wyrd success
    //
    _pier_wyrd_good(pir_u, egg_u);

    //  plan %wyrd effects
    //
    _pier_gift_plan(pir_u->wok_u, gif_u);
  }
}

/* _pier_on_lord_wyrd_bail(): callback for failed %wyrd event.
*/
static void
_pier_on_lord_wyrd_bail(void* ptr_v, u3_ovum* egg_u, u3_noun lud)
{
  u3_pier* pir_u = ptr_v;

  c3_assert( u3_psat_wyrd == pir_u->sat_e );

  //  XX add cli argument to bypass negotiation failure
  //
#if 1
  //  print %wyrd failure and exit
  //
  //    XX check bail mote, retry on %intr, %meme, &c
  //
  _pier_wyrd_fail(pir_u, egg_u, lud);
#else
  //  XX temporary hack to fake %wyrd success
  //
  {
    _pier_wyrd_good(pir_u, egg_u);
    u3z(lud);
  }
#endif
}

/* _pier_wyrd_init(): construct %wyrd.
*/
static u3_noun
_pier_wyrd_card(u3_pier* pir_u)
{
  u3_lord* god_u = pir_u->god_u;
  u3_noun    sen;

  _pier_work_time(pir_u);

  {
    c3_l  sev_l;
    u3_noun now;
    struct timeval tim_u;
    gettimeofday(&tim_u, 0);

    now   = u3_time_in_tv(&tim_u);
    sev_l = u3r_mug(now);
    sen   = u3dc("scot", c3__uv, sev_l);

    u3z(now);
  }

  //  XX god_u not necessarily available yet, refactor call sites
  //
  u3_noun ver = u3nt(u3i_string(VERE_NAME),
                     u3dc("scot", c3__ta, u3i_string(URBIT_VERSION)),
                     u3_nul);
  u3_noun kel = u3nl(u3nc(c3__zuse, VERE_ZUSE),  //  XX from both king and serf?
                     u3nc(c3__lull, 330),        //  XX define
                     u3nc(c3__arvo, 240),        //  XX from both king and serf?
                     u3nc(c3__hoon, 140),        //  god_u->hon_y
                     u3nc(c3__nock, 4),          //  god_u->noc_y
                     u3_none);
  u3_noun wir = u3nc(c3__arvo, u3_nul);
  return u3nt(c3__wyrd, u3nc(sen, ver), kel);
}

/* _pier_wyrd_init(): send %wyrd.
*/
static void
_pier_wyrd_init(u3_pier* pir_u)
{
  u3_noun cad = _pier_wyrd_card(pir_u);
  u3_noun wir = u3nc(c3__arvo, u3_nul);

  pir_u->sat_e = u3_psat_wyrd;

  u3l_log("vere: checking version compatibility");

  {
    u3_lord* god_u = pir_u->god_u;
    u3_auto* car_u = c3_calloc(sizeof(*car_u));
    u3_ovum* egg_u = u3_ovum_init(0, u3_blip, wir, cad);
    u3_noun    ovo;

    car_u->pir_u = pir_u;
    car_u->nam_m = c3__wyrd;

    u3_auto_plan(car_u, egg_u);

    //  instead of subscribing with u3_auto_peer(),
    //  we swizzle the [god_u] callbacks for full control
    //
    god_u->cb_u.work_done_f = _pier_on_lord_wyrd_done;
    god_u->cb_u.work_bail_f = _pier_on_lord_wyrd_bail;

    c3_assert( u3_auto_next(car_u, &ovo) == egg_u );

    {
      struct timeval tim_tv;
      gettimeofday(&tim_tv, 0);
      u3_lord_work(god_u, egg_u, u3nc(u3_time_in_tv(&tim_tv), ovo));
    }
  }
}

/* _pier_play_plan(): enqueue events for replay.
*/
static void
_pier_play_plan(u3_play* pay_u, u3_info fon_u)
{
  u3_fact** ext_u;
  c3_d      old_d;

  if ( !pay_u->ext_u ) {
    c3_assert( !pay_u->ent_u );
    ext_u = &pay_u->ext_u;
    old_d = pay_u->sen_d;
  }
  else {
    ext_u = &pay_u->ent_u->nex_u;
    old_d = pay_u->ent_u->eve_d;
  }

#ifdef VERBOSE_PIER
  fprintf(stderr, "pier: play plan %" PRIu64 "-%" PRIu64 " at %" PRIu64 "\r\n",
                  fon_u.ext_u->eve_d,
                  fon_u.ent_u->eve_d,
                  old_d);
#endif

  c3_assert( (1ULL + old_d) == fon_u.ext_u->eve_d );

  *ext_u = fon_u.ext_u;
  pay_u->ent_u = fon_u.ent_u;
}

/* _pier_play_send(): detach a batch of up to [len_w] events from queue.
*/
static u3_info
_pier_play_next(u3_play* pay_u, c3_w len_w)
{
  u3_fact* tac_u = pay_u->ext_u;
  u3_info  fon_u;

  //  XX just share batch with lord, save last sent to pay_u->sen_u
  //

  //  set batch entry and exit pointers
  //
  {
    fon_u.ext_u = tac_u;

    while ( len_w-- && tac_u->nex_u ) {
      tac_u = tac_u->nex_u;
    }

    fon_u.ent_u = tac_u;
  }

  //  detatch batch from queue
  //
  if ( tac_u->nex_u ) {
    pay_u->ext_u = tac_u->nex_u;
    tac_u->nex_u = 0;
  }
  else {
    pay_u->ent_u = pay_u->ext_u = 0;
  }

  return fon_u;
}

/* _pier_play_send(): send a batch of events to the worker for replay.
*/
static void
_pier_play_send(u3_play* pay_u)
{
  u3_pier* pir_u = pay_u->pir_u;
  c3_w     len_w;

  //  awaiting read
  //
  if ( !pay_u->ext_u ) {
    return;
  }

  //  XX fill the pipe how much?
  // (god_u->dep_w > PIER_WORK_BATCH) )
  //

  //  the first batch must be >= the lifecycle barrier
  //
  if ( !pay_u->sen_d ) {
    len_w = c3_max(pir_u->lif_w, PIER_PLAY_BATCH);
  }
  else {
    c3_d lef_d = (pay_u->eve_d - pay_u->sen_d);
    len_w = c3_min(lef_d, PIER_PLAY_BATCH);
  }

  {
    u3_info fon_u = _pier_play_next(pay_u, len_w);

    //  bump sent counter
    //
    pay_u->sen_d = fon_u.ent_u->eve_d;

#ifdef VERBOSE_PIER
    fprintf(stderr, "pier: play send %" PRIu64 "-%" PRIu64 "\r\n", fon_u.ext_u->eve_d, fon_u.ent_u->eve_d);
#endif

    u3_lord_play(pir_u->god_u, fon_u);
  }
}

/* _pier_play_read(): read events from disk for replay.
*/
static void
_pier_play_read(u3_play* pay_u)
{
  u3_pier* pir_u = pay_u->pir_u;
  c3_d las_d;

  if ( pay_u->ent_u ) {
    las_d = pay_u->ent_u->eve_d;

    //  cap the pir_u->pay_u queue depth
    //
    if ( (las_d - pay_u->ext_u->eve_d) >= PIER_PLAY_BATCH ) {
      return;
    }
  }
  else {
    las_d = pay_u->sen_d;
  }

  {
    c3_d nex_d = (1ULL + las_d);
    c3_d len_d = c3_min(pay_u->eve_d - las_d, PIER_READ_BATCH);

    if (  len_d
       && (nex_d > pay_u->req_d) )
    {
      u3_disk_read(pir_u->log_u, nex_d, len_d);
      pay_u->req_d = nex_d;

#ifdef VERBOSE_PIER
      fprintf(stderr, "pier: play read %" PRIu64 " at %" PRIu64 "\r\n", len_d, nex_d);
#endif
    }
  }
}

/* _pier_play(): send a batch of events to the worker for log replay.
*/
static void
_pier_play(u3_play* pay_u)
{
  u3_pier* pir_u = pay_u->pir_u;
  u3_lord* god_u = pir_u->god_u;
  u3_disk* log_u = pir_u->log_u;

  if ( god_u->eve_d == pay_u->eve_d ) {
    //  XX should be play_cb
    //
    u3l_log("---------------- playback complete ----------------");
    u3_term_stop_spinner();

    if ( pay_u->eve_d < log_u->dun_d ) {
      // u3l_log("pier: replay barrier reached, shutting down");
      // //  XX graceful shutdown
      // //
      // u3_lord_save(pir_u->god_u);
      // u3_pier_bail(pir_u);
      // exit(0);

      //  XX temporary hack
      //
      u3l_log("pier: replay barrier reached, cramming");
      u3_pier_cram(pir_u);
    }
    else if ( pay_u->eve_d == log_u->dun_d ) {
      u3_lord_save(pir_u->god_u);
      _pier_wyrd_init(pir_u);
    }
  }
  else {
    c3_assert( god_u->eve_d < pay_u->eve_d );
    _pier_play_send(pay_u);
    _pier_play_read(pay_u);
  }
}

/* _pier_on_lord_play_done(): log replay batch completion from worker.
*/
static void
_pier_on_lord_play_done(void* ptr_v, u3_info fon_u, c3_l mug_l)
{
  u3_pier* pir_u = ptr_v;
  u3_fact* tac_u = fon_u.ent_u;
  u3_fact* nex_u;

  c3_assert( u3_psat_play == pir_u->sat_e );

  u3l_log("pier: (%" PRIu64 "): play: done", tac_u->eve_d);

  //  XX optional
  //
  if ( tac_u->mug_l && (tac_u->mug_l != mug_l) ) {
    u3l_log("pier: (%" PRIu64 "): play: mug mismatch %x %x",
            tac_u->eve_d,
            tac_u->mug_l,
            mug_l);
    // u3_pier_bail(pir_u);
  }

  //  dispose successful
  //
  {
    tac_u = fon_u.ext_u;

    while ( tac_u ) {
      nex_u = tac_u->nex_u;
      u3_fact_free(tac_u);
      tac_u = nex_u;
    }
  }

  _pier_play(pir_u->pay_u);
}

/* _pier_on_lord_play_bail(): log replay batch failure from worker.
*/
static void
_pier_on_lord_play_bail(void* ptr_v, u3_info fon_u,
                        c3_l mug_l, c3_d eve_d, u3_noun dud)
{
  u3_pier* pir_u = ptr_v;

  c3_assert( u3_psat_play == pir_u->sat_e );

  {
    u3_fact* tac_u = fon_u.ext_u;
    u3_fact* nex_u;
    c3_l     las_l = 0;

    //  dispose successful
    //
    while ( tac_u->eve_d < eve_d ) {
      nex_u = tac_u->nex_u;
      las_l = tac_u->mug_l;
      u3_fact_free(tac_u);
      tac_u = nex_u;
    }

    //  XX optional
    //
    if ( las_l && (las_l != mug_l) ) {
      u3l_log("pier: (%" PRIu64 "): play bail: mug mismatch %x %x",
             (c3_d)(eve_d - 1ULL),
             las_l,
             mug_l);
      // u3_pier_bail(pir_u);
    }

    //  XX enable to retry
    //
#if 0
    {
      u3l_log("pier: (%" PRIu64 "): play: retry", eve_d);

      fon_u.ext_u = tac_u;

      //  we're enqueuing here directly onto the exit.
      //  like, _pier_play_plan() in reverse
      //
      if ( !pay_u->ext_u ) {
        pay_u->ext_u = fon_u.ext_u;
        pay_u->ent_u = fon_u.ent_u;
      }
      else {
        fon_u.ent_u->nex_u = pay_u->ext_u;
        pay_u->ext_u = fon_u.ext_u;
      }

      _pier_play(pir_u->pay_u);
      u3z(dud);
    }
#else
    {
      u3l_log("pier: (%" PRIu64 "): play: bail", eve_d);
      u3_pier_punt_goof("play", dud);
      {
        u3_noun wir, tag;
        u3x_qual(tac_u->job, 0, &wir, &tag, 0);
        u3_pier_punt_ovum("play", u3k(wir), u3k(tag));
      }

      u3_pier_bail(pir_u);
      exit(1);
    }
#endif
  }
}

/* _pier_play_init(): begin boot/replay up to [eve_d].
*/
static void
_pier_play_init(u3_pier* pir_u, c3_d eve_d)
{
  u3_lord* god_u = pir_u->god_u;
  u3_disk* log_u = pir_u->log_u;
  u3_play* pay_u;

  c3_assert(  (u3_psat_init == pir_u->sat_e)
           || (u3_psat_boot == pir_u->sat_e) );

  c3_assert( eve_d >  god_u->eve_d );
  c3_assert( eve_d <= log_u->dun_d );

  pir_u->sat_e = u3_psat_play;
  pir_u->pay_u = pay_u = c3_calloc(sizeof(*pay_u));
  pay_u->pir_u = pir_u;
  pay_u->eve_d = eve_d;
  pay_u->sen_d = god_u->eve_d;

  u3l_log("---------------- playback starting ----------------");
  if ( (1ULL + god_u->eve_d) == eve_d ) {
    u3l_log("pier: replaying event %" PRIu64, eve_d);
  }
  else {
    u3l_log("pier: replaying events %" PRIu64 "-%" PRIu64,
            (c3_d)(1ULL + god_u->eve_d),
            eve_d);
  }

  u3_term_start_spinner(c3__play, c3n);

  _pier_play(pay_u);
}

/* _pier_on_disk_read_done(): event log read success.
*/
static void
_pier_on_disk_read_done(void* ptr_v, u3_info fon_u)
{
  u3_pier* pir_u = ptr_v;

  c3_assert( u3_psat_play == pir_u->sat_e );

  _pier_play_plan(pir_u->pay_u, fon_u);
  _pier_play(pir_u->pay_u);
}

/* _pier_on_disk_read_bail(): event log read failure.
*/
static void
_pier_on_disk_read_bail(void* ptr_v, c3_d eve_d)
{
  u3_pier* pir_u = ptr_v;

  c3_assert( u3_psat_play == pir_u->sat_e );

  //  XX s/b play_bail_cb
  //
  fprintf(stderr, "pier: disk read bail\r\n");
  u3_term_stop_spinner();
  u3_pier_bail(pir_u);
}

/* _pier_on_disk_write_done(): event log write success.
*/
static void
_pier_on_disk_write_done(void* ptr_v, c3_d eve_d)
{
  u3_pier* pir_u = ptr_v;
  u3_disk* log_u = pir_u->log_u;

#ifdef VERBOSE_PIER
  fprintf(stderr, "pier: (%" PRIu64 "): db commit: complete\r\n", eve_d);
#endif

  if ( u3_psat_boot == pir_u->sat_e ) {
    //  lord already live
    //
    if ( c3y == pir_u->god_u->liv_o ) {
      //  XX print bootstrap commit complete
      //  XX s/b boot_complete_cb
      //
      _pier_play_init(pir_u, log_u->dun_d);
    }
  }
  else {
    c3_assert(  (u3_psat_work == pir_u->sat_e)
             || (u3_psat_done == pir_u->sat_e) );

    _pier_work(pir_u->wok_u);
  }
}

/* _pier_on_disk_write_bail(): event log write failure.
*/
static void
_pier_on_disk_write_bail(void* ptr_v, c3_d eve_d)
{
  u3_pier* pir_u = ptr_v;

  if ( u3_psat_boot == pir_u->sat_e ) {
    //  XX nice message
    //
  }

  // XX
  //
  fprintf(stderr, "pier: disk write bail\r\n");
  u3_pier_bail(pir_u);
}

/* _pier_on_lord_slog(): debug printf from worker.
*/
static void
_pier_on_lord_slog(void* ptr_v, c3_w pri_w, u3_noun tan)
{
  u3_pier* pir_u = ptr_v;

  if ( 0 != pir_u->sog_f ) {
    pir_u->sog_f(pir_u->sop_p, pri_w, u3k(tan));
  }

  u3_pier_tank(0, pri_w, tan);
}

/* _pier_on_lord_save(): worker (non-portable) snapshot complete.
*/
static void
_pier_on_lord_save(void* ptr_v)
{
  u3_pier* pir_u = ptr_v;

#ifdef VERBOSE_PIER
  fprintf(stderr, "pier: (%" PRIu64 "): lord: save\r\n", pir_u->god_u->eve_d);
#endif

  // _pier_next(pir_u);
}

/* _pier_on_lord_cram(): worker state-export complete (portable snapshot).
*/
static void
_pier_on_lord_cram(void* ptr_v)
{
  u3_pier* pir_u = ptr_v;

#ifdef VERBOSE_PIER
  fprintf(stderr, "pier: (%" PRIu64 "): lord: cram\r\n", pir_u->god_u->eve_d);
#endif

  //  XX temporary hack
  //
  if ( u3_psat_play == pir_u->sat_e ) {
    u3l_log("pier: cram complete, shutting down");
    u3_pier_bail(pir_u);
    exit(0);
  }

  // if ( u3_psat_done == pir_u->sat_e ) {
  //   fprintf(stderr, "snap cb exit\r\n");
  //   u3_lord_exit(pir_u->god_u);
  // }
  // else {
    // _pier_next(pir_u);
  // }
}

static void
_pier_done(u3_pier* pir_u);

/* _pier_on_lord_exit(): worker shutdown.
*/
static void
_pier_on_lord_exit(void* ptr_v)
{
  u3_pier* pir_u = ptr_v;

  //  the lord has already gone
  //
  pir_u->god_u = 0;

  if ( u3_psat_done != pir_u->sat_e ) {
    u3l_log("pier: serf shutdown unexpected");
    u3_pier_bail(pir_u);
  }
  //  if we made it all the way here, it's our jab to wrap up
  //
  else {
    _pier_done(pir_u);
  }
}

/* _pier_on_lord_bail(): worker error.
*/
static void
_pier_on_lord_bail(void* ptr_v)
{
  u3_pier* pir_u = ptr_v;

  //  the lord has already gone
  //
  pir_u->god_u = 0;

  u3_pier_bail(pir_u);
}

/* _pier_on_lord_live(): worker is ready.
*/
static void
_pier_on_lord_live(void* ptr_v)
{
  u3_pier* pir_u = ptr_v;
  u3_lord* god_u = pir_u->god_u;
  u3_disk* log_u = pir_u->log_u;

#ifdef VERBOSE_PIER
  fprintf(stderr, "pier: (%" PRIu64 "): boot at mug %x\r\n", god_u->eve_d, god_u->mug_l);
#endif

  c3_assert( god_u->eve_d <= log_u->dun_d );

  if ( u3_psat_boot == pir_u->sat_e ) {
    //  boot-sequence commit complete
    //
    if (  log_u->sen_d
       && (log_u->sen_d == log_u->dun_d) ) {
      //  XX print bootstrap commit complete
      //  XX s/b boot_complete_cb
      //
      _pier_play_init(pir_u, log_u->dun_d);
    }
  }
  else {
    c3_assert( u3_psat_init == pir_u->sat_e );
    c3_assert( log_u->sen_d == log_u->dun_d );

    if ( god_u->eve_d < log_u->dun_d ) {
      c3_d eve_d;

      //  XX revisit
      //
      if (  u3_Host.ops_u.til_c ) {
        if ( 1 == sscanf(u3_Host.ops_u.til_c, "%" PRIu64 "", &eve_d) ) {
          u3l_log("pier: replay till %" PRIu64, eve_d);
        }
        else {
          u3l_log("pier: ignoring invalid replay barrier '%s'",
                  u3_Host.ops_u.til_c);
          eve_d = log_u->dun_d;
        }
      }
      else {
        eve_d = log_u->dun_d;
      }

      _pier_play_init(pir_u, eve_d);
    }
    else {
      _pier_wyrd_init(pir_u);
    }
  }
}

/* u3_pier_info(): print status info.
*/
void
u3_pier_info(u3_pier* pir_u)
{
  switch ( pir_u->sat_e ) {
    default: {
      u3l_log("pier: unknown state: %u", pir_u->sat_e);
    } break;

    case u3_psat_init: {
      u3l_log("pier: init");
    } break;

    case u3_psat_boot: {
      u3l_log("pier: boot");
    } break;

    case u3_psat_play: {
      u3l_log("pier: play");

      {
        u3_play* pay_u = pir_u->pay_u;

        u3l_log("  target: %" PRIu64, pay_u->eve_d);
        u3l_log("  sent: %" PRIu64, pay_u->sen_d);
        u3l_log("  read: %" PRIu64, pay_u->req_d);
      }
    } break;

    case u3_psat_work: {
      u3l_log("pier: work");

      {
        u3_work* wok_u = pir_u->wok_u;

        u3l_log("  effects: released=%" PRIu64, wok_u->fec_u.rel_d);

        if ( wok_u->fec_u.ext_u ) {
          if ( wok_u->fec_u.ext_u != wok_u->fec_u.ent_u ) {
            u3l_log("    pending %" PRIu64 "-%" PRIu64,
                    wok_u->fec_u.ext_u->eve_d,
                    wok_u->fec_u.ent_u->eve_d);

          }
          else {
            u3l_log("    pending %" PRIu64, wok_u->fec_u.ext_u->eve_d);
          }
        }

        if ( wok_u->wal_u ) {
          u3l_log("  wall: %" PRIu64, wok_u->wal_u->eve_d);
        }

        if ( wok_u->car_u ) {
          u3_auto_info(wok_u->car_u);
        }
      }
    } break;

    case u3_psat_done: {
      u3l_log("pier: done");
    } break;
  }

  if ( pir_u->log_u ) {
    u3_disk_info(pir_u->log_u);
  }

  if ( pir_u->god_u ) {
    u3_lord_info(pir_u->god_u);
  }
}

/* _pier_init(): create a pier, loading existing.
*/
static u3_pier*
_pier_init(c3_w wag_w, c3_c* pax_c)
{
  //  create pier
  //
  u3_pier* pir_u = c3_calloc(sizeof(*pir_u));

  pir_u->pax_c = pax_c;
  pir_u->sat_e = u3_psat_init;
  pir_u->liv_o = c3n;

  // XX remove
  //
  pir_u->por_s = u3_Host.ops_u.por_s;
  pir_u->sav_u = c3_calloc(sizeof(u3_save));

  //  initialize persistence
  //
  {
    //  XX load/set secrets
    //
    u3_disk_cb cb_u = {
      .ptr_v = pir_u,
      .read_done_f = _pier_on_disk_read_done,
      .read_bail_f = _pier_on_disk_read_bail,
      .write_done_f = _pier_on_disk_write_done,
      .write_bail_f = _pier_on_disk_write_bail
    };

    if ( !(pir_u->log_u = u3_disk_init(pax_c, cb_u)) ) {
      c3_free(pir_u);
      return 0;
    }
  }

  //  initialize compute
  //
  {
    //  XX load/set secrets
    //
    c3_d tic_d[1];            //  ticket (unstretched)
    c3_d sec_d[1];            //  generator (unstretched)
    c3_d key_d[4];            //  secret (stretched)

    key_d[0] = key_d[1] = key_d[2] = key_d[3] = 0;

    u3_lord_cb cb_u = {
      .ptr_v = pir_u,
      .live_f = _pier_on_lord_live,
      .spin_f = _pier_on_lord_work_spin,
      .spun_f = _pier_on_lord_work_spun,
      .slog_f = _pier_on_lord_slog,
      .play_done_f = _pier_on_lord_play_done,
      .play_bail_f = _pier_on_lord_play_bail,
      .work_done_f = _pier_on_lord_work_done,
      .work_bail_f = _pier_on_lord_work_bail,
      .save_f = _pier_on_lord_save,
      .cram_f = _pier_on_lord_cram,
      .bail_f = _pier_on_lord_bail,
      .exit_f = _pier_on_lord_exit
    };

    if ( !(pir_u->god_u = u3_lord_init(pax_c, wag_w, key_d, cb_u)) )
    {
      // u3_disk_exit(pir_u->log_u)
      c3_free(pir_u);
      return 0;
    }
  }

  return pir_u;
}

/* u3_pier_stay(): restart an existing pier.
*/
u3_pier*
u3_pier_stay(c3_w wag_w, u3_noun pax)
{
  u3_pier* pir_u;

  if ( !(pir_u = _pier_init(wag_w, u3r_string(pax))) ) {
    fprintf(stderr, "pier: stay: init fail\r\n");
    u3_king_bail();
    return 0;
  }

  if ( c3n == u3_disk_read_meta(pir_u->log_u,  pir_u->who_d,
                               &pir_u->fak_o, &pir_u->lif_w) )
  {
    fprintf(stderr, "pier: disk read meta fail\r\n");
    //  XX dispose
    //
    u3_pier_bail(pir_u);
    exit(1);
  }

  if ( c3y == u3_Host.ops_u.veb ) {
    FILE* fil_u = u3_term_io_hija();
    u3_lmdb_stat(pir_u->log_u->mdb_u, fil_u);
<<<<<<< HEAD
    u3_term_io_loja(1);
=======
    u3_term_io_loja(1, fil_u);
>>>>>>> 8db99f1b
  }

  u3z(pax);

  return pir_u;
}

/* _pier_pill_parse(): extract boot formulas and module/userspace ova from pill
*/
static u3_boot
_pier_pill_parse(u3_noun pil)
{
  u3_boot bot_u;
  u3_noun pil_p, pil_q;

  c3_assert( c3y == u3du(pil) );
  u3x_cell(pil, &pil_p, &pil_q);

  {
    //  XX use faster cue
    //
    u3_noun pro = u3m_soft(0, u3ke_cue, u3k(pil_p));
    u3_noun mot, tag, dat;

    if (  (c3n == u3r_trel(pro, &mot, &tag, &dat))
       || (u3_blip != mot) )
    {
      u3m_p("mot", u3h(pro));
      fprintf(stderr, "boot: failed: unable to parse pill\r\n");
      u3_king_bail();
      exit(1);
    }

    if ( c3y == u3r_sing_c("ivory", tag) ) {
      fprintf(stderr, "boot: failed: unable to boot from ivory pill\r\n");
      u3_king_bail();
      exit(1);
    }
    else if ( c3__pill != tag ) {
      if ( c3y == u3a_is_atom(tag) ) {
        u3m_p("pill", tag);
      }
      fprintf(stderr, "boot: failed: unrecognized pill\r\n");
      u3_king_bail();
      exit(1);
    }

    {
      u3_noun typ;
      c3_c* typ_c;

      if ( c3n == u3r_qual(dat, &typ, &bot_u.bot, &bot_u.mod, &bot_u.use) ) {
        fprintf(stderr, "boot: failed: unable to extract pill\r\n");
        u3_king_bail();
        exit(1);
      }

      if ( c3y == u3a_is_atom(typ) ) {
        c3_c* typ_c = u3r_string(typ);
        fprintf(stderr, "boot: parsing %%%s pill\r\n", typ_c);
        c3_free(typ_c);
      }
    }

    u3k(bot_u.bot); u3k(bot_u.mod); u3k(bot_u.use);
    u3z(pro);
  }

  //  optionally replace filesystem in userspace
  //
  if ( u3_nul != pil_q ) {
    c3_w len_w = 0;
    u3_noun ova = bot_u.use;
    u3_noun new = u3_nul;
    u3_noun ovo;

    while ( u3_nul != ova ) {
      ovo = u3h(ova);

      if ( c3__into == u3h(u3t(ovo)) ) {
        c3_assert( 0 == len_w );
        len_w++;
        ovo = u3t(pil_q);
      }

      new = u3nc(u3k(ovo), new);
      ova = u3t(ova);
    }

    c3_assert( 1 == len_w );

    u3z(bot_u.use);
    bot_u.use = u3kb_flop(new);
  }

  u3z(pil);

  return bot_u;
}

/* _pier_boot_make(): construct boot sequence
*/
static u3_boot
_pier_boot_make(u3_noun who,
                u3_noun wyr,
                u3_noun ven,
                u3_noun pil,
                u3_weak fed)
{
  u3_boot bot_u = _pier_pill_parse(pil); // transfer

  //  prepend entropy and identity to the module sequence
  //
  {
    u3_noun cad, wir = u3nt(u3_blip, c3__arvo, u3_nul);
    c3_w    eny_w[16];
    c3_rand(eny_w);

    cad = u3nt(c3__verb, u3_nul, ( c3y == u3_Host.ops_u.veb ) ? c3n : c3y);
    bot_u.mod = u3nc(u3nc(u3k(wir), cad), bot_u.mod);

    cad = u3nc(c3__wack, u3i_words(16, eny_w));
    bot_u.mod = u3nc(u3nc(u3k(wir), cad), bot_u.mod);

    cad = u3nc(c3__whom, who);                    // transfer [who]
    bot_u.mod = u3nc(u3nc(u3k(wir), cad), bot_u.mod);

    wir = u3nt(u3_blip, c3__arvo, u3_nul);
    bot_u.mod = u3nc(u3nc(wir, wyr), bot_u.mod);  // transfer [wir] and [wyr]
  }

  //  include additional key configuration events if we have multiple keys
  //
  if ( (u3_none != fed) && (c3y == u3du(u3h(fed))) ) {
    u3_noun wir = u3nt(c3__j, c3__seed, u3_nul);
    u3_noun tag = u3i_string("rekey");
    u3_noun kyz = u3t(u3t(fed));
    while ( u3_nul != kyz ) {
      u3_noun cad = u3nc(u3k(tag), u3k(u3h(kyz)));
      bot_u.use = u3nc(u3nc(u3k(wir), cad), bot_u.use);
      kyz = u3t(kyz);
    }
    u3z(tag); u3z(wir);
  }

  //  prepend legacy boot event to the userspace sequence
  //
  {
    //  XX do something about this wire
    //  XX route directly to %jael?
    //
    c3_assert( c3y == u3a_is_cell(ven) );

    u3_noun wir = u3nq(c3__d, c3__term, '1', u3_nul);
    u3_noun cad = u3nt(c3__boot, u3_Host.ops_u.lit, ven); // transfer

    bot_u.use = u3nc(u3nc(wir, cad), bot_u.use);
  }

  u3z(fed);
  return bot_u;
}

/* _pier_boot_plan(): construct and commit boot sequence
*/
static c3_o
_pier_boot_plan(u3_pier* pir_u,
                u3_noun who,
                u3_noun ven,
                u3_noun pil,
                u3_weak fed)
{
  u3_boot bot_u;
  {
    pir_u->sat_e = u3_psat_boot;
    pir_u->fak_o = ( c3__fake == u3h(ven) ) ? c3y : c3n;
    u3r_chubs(0, 2, pir_u->who_d, who);

    bot_u = _pier_boot_make(who, _pier_wyrd_card(pir_u), ven, pil, fed);
    pir_u->lif_w = u3qb_lent(bot_u.bot);
  }

  if ( c3n == u3_disk_save_meta(pir_u->log_u, pir_u->who_d,
                                pir_u->fak_o, pir_u->lif_w) )
  {
    //  XX dispose bot_u
    //
    return c3n;
  }

  //  insert boot sequence directly
  //
  //    Note that these are not ovum or (pair @da ovum) events,
  //    but raw nock formulas to be directly evaluated as the
  //    subject of the lifecycle formula [%2 [%0 3] %0 2].
  //    All subsequent events will be (pair date ovum).
  //
  {
    u3_noun fol = bot_u.bot;

    while ( u3_nul != fol ) {
      u3_disk_boot_plan(pir_u->log_u, u3k(u3h(fol)));
      fol = u3t(fol);
    }
  }

  //  insert module and userspace events
  //
  {
    u3_noun ova = bot_u.mod;
    u3_noun bit = u3qc_bex(48);   //  1/2^16 seconds
    u3_noun now;

    {
      struct timeval tim_tv;
      gettimeofday(&tim_tv, 0);
      now = u3_time_in_tv(&tim_tv);
    }


    while ( u3_nul != ova ) {
      u3_disk_boot_plan(pir_u->log_u, u3nc(u3k(now), u3k(u3h(ova))));
      now = u3ka_add(now, u3k(bit));
      ova = u3t(ova);
    }

    ova = bot_u.use;

    while ( u3_nul != ova ) {
      u3_disk_boot_plan(pir_u->log_u, u3nc(u3k(now), u3k(u3h(ova))));
      now = u3ka_add(now, u3k(bit));
      ova = u3t(ova);
    }

    u3z(bit); u3z(now);
  }

  u3_disk_boot_save(pir_u->log_u);

  u3z(bot_u.bot);
  u3z(bot_u.mod);
  u3z(bot_u.use);

  return c3y;
}

/* u3_pier_boot(): start a new pier.
*/
u3_pier*
u3_pier_boot(c3_w  wag_w,                   //  config flags
             u3_noun who,                   //  identity
             u3_noun ven,                   //  boot event
             u3_noun pil,                   //  type-of/path-to pill
             u3_noun pax,                   //  path to pier
             u3_weak fed)                   //  extra private keys
{
  u3_pier* pir_u;

  if ( !(pir_u = _pier_init(wag_w, u3r_string(pax))) ) {
    fprintf(stderr, "pier: boot: init fail\r\n");
    u3_king_bail();
    return 0;
  }

  //  XX must be called from on_lord_live
  //
  if ( c3n == _pier_boot_plan(pir_u, who, ven, pil, fed) ) {
    fprintf(stderr, "pier: boot plan fail\r\n");
    //  XX dispose
    //
    u3_pier_bail(pir_u);
    exit(1);
  }

  u3z(pax);

  return pir_u;
}

/* _pier_save_cb(): save snapshot upon serf/disk synchronization.
*/
static void
_pier_save_cb(void* ptr_v, c3_d eve_d)
{
  u3_pier* pir_u = ptr_v;

#ifdef VERBOSE_PIER
  fprintf(stderr, "pier: (%" PRIu64 "): save: send at %" PRIu64 "\r\n", pir_u->god_u->eve_d, eve_d);
#endif

  u3_lord_save(pir_u->god_u);
}

/* u3_pier_save(): save a non-portable snapshot
*/
c3_o
u3_pier_save(u3_pier* pir_u)
{
#ifdef VERBOSE_PIER
  fprintf(stderr, "pier: (%" PRIu64 "): save: plan\r\n", pir_u->god_u->eve_d);
#endif
  if ( u3_psat_play == pir_u->sat_e ) {
    u3_lord_save(pir_u->god_u);
    return c3y;
  }

  if ( u3_psat_work == pir_u->sat_e ) {
    _pier_wall_plan(pir_u, 0, pir_u, _pier_save_cb);
    return c3y;
  }

  return c3n;
}

/* _pier_cram_cb(): save snapshot upon serf/disk synchronization.
*/
static void
_pier_cram_cb(void* ptr_v, c3_d eve_d)
{
  u3_pier* pir_u = ptr_v;

#ifdef VERBOSE_PIER
  fprintf(stderr, "pier: (%" PRIu64 "): cram: send at %" PRIu64 "\r\n", pir_u->god_u->eve_d, eve_d);
#endif

  u3_lord_cram(pir_u->god_u);
}

/* u3_pier_cram(): save a portable snapshot.
*/
c3_o
u3_pier_cram(u3_pier* pir_u)
{
#ifdef VERBOSE_PIER
  fprintf(stderr, "pier: (%" PRIu64 "): cram: plan\r\n", pir_u->god_u->eve_d);
#endif

  if ( u3_psat_play == pir_u->sat_e ) {
    u3_lord_cram(pir_u->god_u);
    return c3y;
  }

  if ( u3_psat_work == pir_u->sat_e ) {
    _pier_wall_plan(pir_u, 0, pir_u, _pier_cram_cb);
    return c3y;
  }

  return c3n;
}

/* u3_pier_meld(): globally deduplicate persistent state.
*/
void
u3_pier_meld(u3_pier* pir_u)
{
#ifdef VERBOSE_PIER
  fprintf(stderr, "pier: (%" PRIu64 "): meld: plan\r\n", pir_u->god_u->eve_d);
#endif

  u3_lord_meld(pir_u->god_u);
}

/* u3_pier_pack(): defragment persistent state.
*/
void
u3_pier_pack(u3_pier* pir_u)
{
#ifdef VERBOSE_PIER
  fprintf(stderr, "pier: (%" PRIu64 "): meld: plan\r\n", pir_u->god_u->eve_d);
#endif

  u3_lord_pack(pir_u->god_u);
}

/* _pier_work_close_cb(): dispose u3_work after closing handles.
*/
static void
_pier_work_close_cb(uv_handle_t* idl_u)
{
  u3_work* wok_u = idl_u->data;
  c3_free(wok_u);
}

/* _pier_work_close(): close drivers/handles in the u3_psat_work state.
*/
static void
_pier_work_close(u3_work* wok_u)
{
  u3_auto_exit(wok_u->car_u);

  //  free pending effects
  //
  {
    u3_gift* gif_u = wok_u->fec_u.ext_u;
    u3_gift* nex_u;

    while ( gif_u ) {
      nex_u = gif_u->nex_u;
      u3_gift_free(gif_u);
      gif_u = nex_u;
    }
  }

  uv_close((uv_handle_t*)&wok_u->pep_u, _pier_work_close_cb);
  uv_close((uv_handle_t*)&wok_u->cek_u, 0);
  uv_close((uv_handle_t*)&wok_u->idl_u, 0);
  wok_u->pep_u.data = wok_u;
}

/* _pier_done(): dispose pier.
*/
static void
_pier_free(u3_pier* pir_u)
{
  c3_free(pir_u->pax_c);

  // XX remove
  //
  c3_free(pir_u->sav_u);

  c3_free(pir_u);
}

/* _pier_done(): graceful shutdown complete, notify king.
*/
static void
_pier_done(u3_pier* pir_u)
{
  //  XX unlink properly
  //
  u3K.pir_u = 0;
  _pier_free(pir_u);
  u3_king_done();
}

/* _pier_exit(): synchronous shutdown.
*/
static void
_pier_exit(u3_pier* pir_u)
{
  c3_assert( u3_psat_done == pir_u->sat_e );

  if ( pir_u->log_u ) {
    u3_disk_exit(pir_u->log_u);
    pir_u->log_u = 0;
  }

  if ( pir_u->god_u ) {
    u3_lord_exit(pir_u->god_u);
    pir_u->god_u = 0;
  }
  else {
    //  otherwise called in _pier_on_lord_exit()
    //
    _pier_done(pir_u);
  }
}

/* _pier_work_exit(): commence graceful shutdown.
*/
static void
_pier_work_exit_cb(void* ptr_v, c3_d eve_d)
{
  u3_pier* pir_u = ptr_v;

  _pier_work_close(pir_u->wok_u);
  pir_u->wok_u = 0;

  _pier_exit(pir_u);
}

/* _pier_work_exit(): setup graceful shutdown callbacks.
*/
static void
_pier_work_exit(u3_pier* pir_u)
{
  _pier_wall_plan(pir_u, 0, pir_u, _pier_save_cb);
  _pier_wall_plan(pir_u, 0, pir_u, _pier_work_exit_cb);

  //  XX moveme, XX bails if not started
  //
  {
    c3_l cod_l = u3a_lush(c3__save);
    u3_save_io_exit(pir_u);
    u3a_lop(cod_l);
  }

  pir_u->sat_e = u3_psat_done;
}

/* u3_pier_exit(): graceful shutdown.
*/
void
u3_pier_exit(u3_pier* pir_u)
{
  switch ( pir_u->sat_e ) {
    default: {
      fprintf(stderr, "pier: unknown exit: %u\r\n", pir_u->sat_e);
      c3_assert(0);
    }

    case u3_psat_done: return;

    case u3_psat_work: return _pier_work_exit(pir_u);

    case u3_psat_init: break;

    case u3_psat_boot: {
      //  XX properly dispose boot
      //  XX also on actual boot
      //
      c3_free(pir_u->bot_u);
      pir_u->bot_u = 0;
    } break;

    case u3_psat_play: {
      //  XX dispose play q
      //
      c3_free(pir_u->pay_u);
      pir_u->pay_u = 0;
    } break;
  }

  pir_u->sat_e = u3_psat_done;
  _pier_exit(pir_u);
}

/* u3_pier_bail(): immediately shutdown due to error.
*/
void
u3_pier_bail(u3_pier* pir_u)
{
  //  halt serf
  //
  if ( pir_u->god_u ) {
    u3_lord_halt(pir_u->god_u);
    pir_u->god_u = 0;
  }

  //  exig i/o drivers
  //
  if (  (u3_psat_work == pir_u->sat_e)
     && pir_u->wok_u )
  {
    _pier_work_close(pir_u->wok_u);
    pir_u->wok_u = 0;
  }

  //  close db
  //
  if ( pir_u->log_u ) {
    u3_disk_exit(pir_u->log_u);
    pir_u->log_u = 0;
  }

  pir_u->sat_e = u3_psat_done;

  _pier_done(pir_u);
}

/* c3_rand(): fill a 512-bit (16-word) buffer.
*/
void
c3_rand(c3_w* rad_w)
{
  if ( 0 != ent_getentropy(rad_w, 64) ) {
    fprintf(stderr, "c3_rand getentropy: %s\n", strerror(errno));
    //  XX review
    //
    u3_king_bail();
  }
}

/* _pier_dump_tape(): dump a tape, old style.  Don't do this.
*/
static void
_pier_dump_tape(FILE* fil_u, u3_noun tep)
{
  u3_noun tap = tep;

  while ( c3y == u3du(tap) ) {
    c3_c car_c;

    //  XX this utf-8 caution is unwarranted
    //
    //    we already write() utf8 directly to streams in term.c
    //
    // if ( u3h(tap) >= 127 ) {
    //   car_c = '?';
    // } else
    car_c = u3h(tap);

    putc(car_c, fil_u);
    tap = u3t(tap);
  }

  u3z(tep);
}

/* _pier_dump_wall(): dump a wall, old style.  Don't do this.
*/
static void
_pier_dump_wall(FILE* fil_u, u3_noun wol)
{
  u3_noun wal = wol;

  while ( u3_nul != wal ) {
    _pier_dump_tape(fil_u, u3k(u3h(wal)));

    wal = u3t(wal);

    if ( u3_nul != wal ) {
      putc(13, fil_u);
      putc(10, fil_u);
    }
  }

  u3z(wol);
}

/* u3_pier_tank(): dump single tank.
*/
void
u3_pier_tank(c3_l tab_l, c3_w pri_w, u3_noun tac)
{
  u3_noun blu = u3_term_get_blew(0);
  c3_l  col_l = u3h(blu);
  FILE* fil_u = u3_term_io_hija();

  //  XX temporary, for urb.py test runner
  //
  if ( c3y == u3_Host.ops_u.dem ) {
    fil_u = stderr;
  }

  if ( c3n == u3_Host.ops_u.tem ) {
    switch ( pri_w ) {
        case 3: fprintf(fil_u, "\033[31m>>> "); break;
        case 2: fprintf(fil_u, "\033[33m>>  "); break;
        case 1: fprintf(fil_u, "\033[32m>   "); break;
        case 0: fprintf(fil_u, "\033[90m"    ); break;
    }
  }
  else {
    switch ( pri_w ) {
        case 3: fprintf(fil_u, ">>> "); break;
        case 2: fprintf(fil_u, ">>  "); break;
        case 1: fprintf(fil_u, ">   "); break;
    }
  }

  //  if we have no arvo kernel and can't evaluate nock
  //  only print %leaf tanks
  //
  if ( 0 == u3A->roc ) {
    if ( c3__leaf == u3h(tac) ) {
      _pier_dump_tape(fil_u, u3k(u3t(tac)));
    }
  }
  //  We are calling nock here, but hopefully need no protection.
  //
  else {
    u3_noun wol = u3dc("wash", u3nc(tab_l, col_l), u3k(tac));

    _pier_dump_wall(fil_u, wol);
  }

  if ( c3n == u3_Host.ops_u.tem ) {
    fprintf(fil_u, "\033[0m");
  }

  fflush(fil_u);

  u3_term_io_loja(0, fil_u);
  u3z(blu);
  u3z(tac);
}

/* u3_pier_punt(): dump tank list.
*/
void
u3_pier_punt(c3_l tab_l, u3_noun tac)
{
  u3_noun cat = tac;

  while ( c3y == u3r_du(cat) ) {
    u3_pier_tank(tab_l, 0, u3k(u3h(cat)));
    cat = u3t(cat);
  }

  u3z(tac);
}

/* u3_pier_punt_goof(): dump a [mote tang] crash report.
*/
void
u3_pier_punt_goof(const c3_c* cap_c, u3_noun dud)
{
  u3_noun bud = dud;
  u3_noun mot, tan;

  u3x_cell(dud, &mot, &tan);

  u3l_log("");
  u3_pier_punt(0, u3qb_flop(tan));

  {
    c3_c* mot_c = u3r_string(mot);
    u3l_log("%s: bail: %%%s", cap_c, mot_c);
    c3_free(mot_c);
  }

  u3z(bud);
}

/* u3_pier_punt_ovum(): print ovum details.
*/
void
u3_pier_punt_ovum(const c3_c* cap_c, u3_noun wir, u3_noun tag)
{
  c3_c* tag_c = u3r_string(tag);
  u3_noun riw = u3do("spat", wir);
  c3_c* wir_c = u3r_string(riw);

  u3l_log("%s: %%%s event on %s failed", cap_c, tag_c, wir_c);

  c3_free(tag_c);
  c3_free(wir_c);
  u3z(riw);
}

/* u3_pier_sway(): print trace.
*/
void
u3_pier_sway(c3_l tab_l, u3_noun tax)
{
  u3_noun mok = u3dc("mook", 2, tax);

  u3_pier_punt(tab_l, u3k(u3t(mok)));
  u3z(mok);
}

/* u3_pier_mark(): mark all Loom allocations in all u3_pier structs.
*/
c3_w
u3_pier_mark(FILE* fil_u)
{
  return 0;
}<|MERGE_RESOLUTION|>--- conflicted
+++ resolved
@@ -1611,11 +1611,7 @@
   if ( c3y == u3_Host.ops_u.veb ) {
     FILE* fil_u = u3_term_io_hija();
     u3_lmdb_stat(pir_u->log_u->mdb_u, fil_u);
-<<<<<<< HEAD
-    u3_term_io_loja(1);
-=======
     u3_term_io_loja(1, fil_u);
->>>>>>> 8db99f1b
   }
 
   u3z(pax);
