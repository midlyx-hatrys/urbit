#ifndef U3_VERE_H
#define U3_VERE_H

#include <uv.h>

  /** Quasi-tunable parameters.
  **/
    /* First kernel this executable can boot.
    */
#     define FirstKernel   164
#     define DefaultKernel 164

  /** Data types.
  **/

    /* u3_hhed: http header.
    */
      typedef struct _u3_hhed {
        struct _u3_hhed* nex_u;
        c3_w             nam_w;
        c3_c*            nam_c;
        c3_w             val_w;
        c3_c*            val_c;
      } u3_hhed;

    /* u3_hbod: http body block.  Also used for responses.
    */
      typedef struct _u3_hbod {
        struct _u3_hbod* nex_u;
        c3_w             len_w;
        c3_y             hun_y[0];
      } u3_hbod;

    /* u3_lane: ames lane (IP address and port)
    */
      typedef struct _u3_lane {
        c3_w             pip_w;             //  target IPv4 address
        c3_s             por_s;             //  target port
      } u3_lane;

    /* u3_moor_poke: poke callback function.
    */
      typedef void (*u3_moor_poke)(void*, c3_d, c3_y*);

    /* u3_moor_bail: bailout callback function.
    */
      typedef void (*u3_moor_bail)(void*, ssize_t err_i, const c3_c* err_c);

    /* u3_meat: blob message block.
    */
      typedef struct _u3_meat {
        struct _u3_meat* nex_u;
        c3_d             len_d;
        c3_y             hun_y[0];
      } u3_meat;

    /* u3_mess_type: in-process message type.
    */
      typedef enum {
        u3_mess_head = 0,                   //  awaiting header
        u3_mess_tail = 1                    //  awaiting body
      } u3_mess_type;

    /* u3_mess: blob message in process.
    */
      typedef struct _u3_mess {
        u3_mess_type     sat_e;             //  msg type
        union {                             //
          struct {                          //  awaiting header:
            c3_y         hed_y[5];          //    header bytes
            c3_y         has_y;             //    length
          } hed_u;                          //
          struct {                          //  awaiting body
            u3_meat*     met_u;             //    partial message
            c3_d         has_d;             //    length
          } tal_u;                          //
        };
      } u3_mess;

    /* u3_moat: inbound message stream.
    */
      typedef struct _u3_moat {
        uv_pipe_t        pyp_u;             //  input stream
        u3_moor_bail     bal_f;             //  error response function
        void*            ptr_v;             //  callback pointer
        u3_moor_poke     pok_f;             //  action function
        u3_mess          mes_u;             //  message in progress
        uv_timer_t       tim_u;             //  queue timer
        u3_meat*         ent_u;             //  entry of message queue
        u3_meat*         ext_u;             //  exit of message queue
      } u3_moat;

    /* u3_mojo: outbound message stream.
    */
      typedef struct _u3_mojo {
        uv_pipe_t        pyp_u;             //  output stream
        u3_moor_bail     bal_f;             //  error response function
        void*            ptr_v;             //  callback pointer
      } u3_mojo;

    /* u3_moor: two-way message stream, linked list */
      typedef struct _u3_moor {
        uv_pipe_t        pyp_u;             //  duplex stream
        u3_moor_bail     bal_f;             //  error response function
        void*            ptr_v;             //  callback pointer
        u3_moor_poke     pok_f;             //  action function
        u3_mess          mes_u;             //  message in progress
        uv_timer_t       tim_u;             //  queue timer
        u3_meat*         ent_u;             //  entry of message queue
        u3_meat*         ext_u;             //  exit of message queue
        struct _u3_moor* nex_u;             //  next in list
      } u3_moor;

    /* u3_dent: directory entry.
    */
      typedef struct _u3_dent {
        c3_c*            nam_c;
        struct _u3_dent* nex_u;
      } u3_dent;

    /* u3_dire: simple directory state.
    */
      typedef struct _u3_dire {
        c3_c*    pax_c;                     //  path of directory
        uv_file  fil_u;                     //  file, opened read-only to fsync
        u3_dent* all_u;                     //  file list
      } u3_dire;

    /* u3_save: checkpoint control.
    */
      typedef struct _u3_save {
        uv_timer_t  tim_u;                  //  checkpoint timer
        uv_signal_t sil_u;                  //  child signal
        c3_d        req_d;                  //  requested at evt_d
        c3_d        dun_d;                  //  completed at evt_d
        c3_w        pid_w;                  //  pid of checkpoint process
      } u3_save;

    /* u3_utat: unix terminal state.
    */
      typedef struct {
        struct {
          c3_l  col_l;                      //  columns
          c3_l  row_l;                      //  rows
        } siz;

        struct {
          c3_y* lin_y;                      //  current line (utf8)
          c3_w  byt_w;                      //  utf8 line-length
          c3_w  wor_w;                      //  utf32 line-length
          c3_w  sap_w;                      //  escape chars in line
          c3_w  cus_w;                      //  cursor position
        } mir;

        struct {                            //  escape code control
          c3_o    ape;                      //  escape received
          c3_o    bra;                      //  bracket or O received
        } esc;

        struct {
          c3_y syb_y[5];                    //  utf8 code buffer
          c3_w len_w;                       //  present length
          c3_w wid_w;                       //  total width
        } fut;

        struct {
          uv_timer_t tim_u;                 //  spinner timeout
          c3_o       diz_o;                 //  spinner activated
          c3_d       eve_d;                 //  spin count
          c3_d       end_d;                 //  spinner end tick (ms)
          c3_c       why_c[5];              //  spinner label
        } sun_u;
      } u3_utat;

    /* u3_usig: receive signals.
    */
      typedef struct _u3_usig {
        uv_signal_t      sil_u;
        c3_i             num_i;
        struct _u3_usig* nex_u;
      } u3_usig;

    /* u2_utfo: unix terminfo strings.
    */
      typedef struct {
        //    disabled, currently unused
        //
        // struct {
        //   uv_buf_t kcuu1_u;              //  key_up
        //   uv_buf_t kcud1_u;              //  key_down
        //   uv_buf_t kcub1_u;              //  key_back
        //   uv_buf_t kcuf1_u;              //  key_forward
        // } inn;
        struct {
          uv_buf_t clear_u;              //  clear_screen
          uv_buf_t el_u;                 //  clr_bol clear to beginning
          // uv_buf_t el1_u;             //  clr_eol clear to end
          uv_buf_t ed_u;                 //  clear to end of screen
          uv_buf_t bel_u;                //  bel sound bell
          uv_buf_t cub1_u;               //  parm_left
          uv_buf_t cuf1_u;               //  parm_right
          uv_buf_t cuu1_u;               //  parm_up
          uv_buf_t cud1_u;               //  parm_down
          // uv_buf_t cub_u;             //  parm_left_cursor #num
          // uv_buf_t cuf_u;             //  parm_right_cursor #num
        } out;
      } u3_utfo;

#if 0
    /* u3_uwen: unix alarm.
    */
      typedef struct _u3_uwen {
        c3_y* pax_y;                        //  printed path
        c3_d  wen_d[2];                     //  timer expire
      };

    /* u3_utim: unix timer control.
    */
      typedef struct _u3_utim {
        uv_timer_t wat_u;                   //  timer control
        u3_uwen*   wen_u;                   //  timers in ascending order
      };
#endif

    /* u3_utty: unix tty.
    */
      struct _u3_utty;

    /* u3_ustm: uv stream.
    */
      typedef union _u3_ustm {
        uv_pipe_t pip_u;
        uv_tty_t  tty_u;
      } u3_ustm;

    /* u3_ttyf: simple unix tty function.
    */
      typedef c3_o (*u3_ttyf)(struct _u3_utty* uty_u);

    /* u3_utty: unix tty.
    */
      typedef struct _u3_utty {
        u3_ustm          pin_u;             //  input stream
        u3_ustm          pop_u;             //  output stream
        struct _u3_utty* nex_u;             //  next in host list
        u3_ttyf          sta_f;             //  start tty
        u3_ttyf          sto_f;             //  clean up tty
        u3_ttyf          hij_f;             //  hijack tty for cooked print
        u3_ttyf          loj_f;             //  release tty from cooked print
        c3_o           (*wsz_f)
                       (struct _u3_utty* uty_u,
                        c3_l* col_l,
                        c3_l* row_l);       //  return tty window size
        c3_i             fid_i;             //  file descriptor
        c3_w             tid_l;             //  terminal identity number
        u3_utfo          ufo_u;             //  terminfo strings
        u3_utat          tat_u;             //  control state
        struct _u3_auto* car_u;             //  driver hack
      } u3_utty;

    /* u3_trac: tracing information.
    */
      typedef struct _u3_trac {
        c3_w   nid_w;                       //  nock pid
        FILE*  fil_u;                       //  trace file (json)
        c3_w   con_w;                       //  trace counter
        c3_w   fun_w;                       //  file counter
      } u3_trac;

    /* u3_opts: command line configuration.
    */
      typedef struct _u3_opts {
        c3_c*   arv_c;                      //  -A, initial sync from
        c3_o    abo;                        //  -a, abort aggressively
        c3_c*   pil_c;                      //  -B, bootstrap from
        c3_c*   bin_c;                      //  -b, http server bind ip
        c3_w    hap_w;                      //  -C, cap memo cache
        c3_o    nuu;                        //  -c, new pier
        c3_o    dry;                        //  -D, dry compute, no checkpoint
        c3_o    dem;                        //  -d, daemon
        c3_c*   eth_c;                      //  -e, ethereum node url
        c3_c*   fak_c;                      //  -F, fake ship
        c3_c*   gen_c;                      //  -G, czar generator
        c3_o    gab;                        //  -g, test garbage collection
        c3_c*   dns_c;                      //  -H, ames bootstrap domain
        c3_c*   jin_c;                      //  -I, inject raw event
        c3_c*   imp_c;                      //  -i, import pier state
        c3_c*   lit_c;                      //  -J, ivory (fastboot) kernel
        c3_o    tra;                        //  -j, json trace
        c3_w    kno_w;                      //  -K, kernel version
        c3_c*   key_c;                      //  -k, private key file
        c3_o    net;                        //  -L, local-only networking
        c3_o    lit;                        //  -l, lite mode
        c3_c*   til_c;                      //  -n, play till eve_d
        c3_o    pro;                        //  -P, profile
        c3_s    por_s;                      //  -p, ames port
        c3_o    qui;                        //  -q, quiet
        c3_o    rep;                        //  -R, report build info
        c3_c*   roc_c;                      //  -r, load rock by eve_d
        c3_o    has;                        //  -S, Skip battery hashes
        c3_o    git;                        //  -s, pill url from arvo git hash
        c3_o    tem;                        //  -t, Disable terminal/tty assumptions
        c3_c*   url_c;                      //  -u, pill url
        c3_o    veb;                        //  -v, verbose (inverse of -q)
        c3_c*   who_c;                      //  -w, begin with ticket
        c3_c*   pek_c;                      //  -X, scry path (/vc/desk/path)
        c3_o    tex;                        //  -x, exit after loading
        c3_c*   puk_c;                      //  -Y, scry result filename
        c3_c*   puf_c;                      //  -Z, scry result format
      } u3_opts;

    /* u3_host: entire host.
    */
      typedef struct _u3_host {
        c3_w       kno_w;                   //  current executing stage
        c3_c*      dir_c;                   //  pier path (no trailing /)
        c3_c*      wrk_c;                   //  worker executable path
        c3_d       now_d;                   //  event tick
        uv_loop_t* lup_u;                   //  libuv event loop
        u3_usig*   sig_u;                   //  signal list
        #if defined(U3_OS_mingw)
        HANDLE     cev_u;                   //  Ctrl-C event handle
        #endif
        u3_utty*   uty_u;                   //  linked terminal list
        u3_opts    ops_u;                   //  commandline options
        c3_i       xit_i;                   //  exit code for shutdown
        u3_trac    tra_u;                   //  tracing information
        void     (*bot_f)();                //  call when chis is up
      } u3_host;                            //  host == computer == process

    /**  Pier system.
    **/
      /* u3_ovum_news: u3_ovum lifecycle events
      */
        typedef enum {
          u3_ovum_drop = 0,                 //  unplanned
          u3_ovum_work = 1,                 //  begun
          u3_ovum_done = 2                  //  complete
        } u3_ovum_news;

      struct _u3_ovum;

      /* u3_ovum_peer: news callback
      */
        typedef void (*u3_ovum_peer)(struct _u3_ovum*, u3_ovum_news);

      /* u3_ovum_bail: failure callback
      */
        typedef void (*u3_ovum_bail)(struct _u3_ovum*, u3_noun);

      /* u3_ovum: potential event
      */
        typedef struct _u3_ovum {
          void*            ptr_v;               //  context
          c3_w             try_w;               //  retry count
          c3_w             mil_w;               //  timeout ms
          u3_noun            tar;               //  target (in arvo)
          u3_noun            wir;               //  wire
          u3_noun            cad;               //  card
          struct {                              //  spinner:
            u3_atom          lab;               //    label
            c3_o           del_o;               //    delay (c3y)
          } pin_u;                              //
          struct {                              //  optional callbacks:
            u3_ovum_peer  news_f;               //    progress
            u3_ovum_bail  bail_f;               //    failure
          } cb_u;                               //
          struct _u3_ovum* pre_u;               //  previous ovum
          struct _u3_ovum* nex_u;               //  next ovum
          struct _u3_auto* car_u;               //  backpointer to i/o driver
        } u3_ovum;

      /* u3_fact: completed event
      */
        typedef struct _u3_fact {
          c3_d             eve_d;               //  event number
          c3_l             mug_l;               //  kernel mug after
          u3_noun            job;               //  (pair date ovum)
          struct _u3_fact* nex_u;               //  next in queue
        } u3_fact;

      /* u3_gift: effects
      */
        typedef struct _u3_gift {
          c3_d             eve_d;               //  causal event number
          u3_noun            act;               //  (list ovum)
          struct _u3_gift* nex_u;               //  next in queue
        } u3_gift;

      /* u3_info: ordered, contiguous slice of facts
      */
        typedef struct _u3_info {
          u3_fact*         ent_u;               //  queue entry (highest)
          u3_fact*         ext_u;               //  queue exit (lowest)
        } u3_info;

      /* u3_peek_cb: namespace read response callback.
      */
        typedef void (*u3_peek_cb)(void*, u3_noun);

      /* u3_pico_type: kinds of proto-peek
      */
        typedef enum {
          u3_pico_full = 0,
          u3_pico_once = 1
        } u3_pico_type;

      /* u3_pico: proto-peek
      */
        typedef struct _u3_pico {
          struct _u3_pico* nex_u;               //  next in queue
          void*            ptr_v;               //  context
          u3_peek_cb       fun_f;               //  callback
          u3_noun            gan;               //  leakset
          u3_pico_type     typ_e;               //  type-tagged
          union {                               //
            u3_noun          ful;               //  (each path [%beam term beam])
            struct {                            //  once:
              c3_m         car_m;               //    care
              u3_atom        des;               //    desk
              u3_noun        pax;               //    /path
            } las_u;
          };
        } u3_pico;

      /* u3_peek: namespace read request
      */
        typedef struct _u3_peek {
          void*            ptr_v;               //  context
          u3_peek_cb       fun_f;               //  callback
          u3_pico_type     typ_e;               //  type
          u3_noun            sam;               //  +peek sample
        } u3_peek;

      /* u3_writ_type: king->serf ipc message types
      */
        typedef enum {
          u3_writ_work = 0,
          u3_writ_peek = 1,
          u3_writ_play = 2,
          u3_writ_save = 3,
          u3_writ_cram = 4,
          u3_writ_meld = 5,
          u3_writ_pack = 6,
          u3_writ_exit = 7
        } u3_writ_type;

      /* u3_writ: ipc message from king to serf
      */
        typedef struct _u3_writ {
          struct _u3_writ* nex_u;               //  next in queue
          u3_writ_type     typ_e;               //  type-tagged
          union {                               //
            struct {                            //  work:
              u3_ovum*     egg_u;               //    origin
              u3_noun        job;               //    (pair date ovum)
            } wok_u;                            //
            u3_peek*       pek_u;               //  peek
            u3_info        fon_u;               //  recompute
            c3_d           eve_d;               //  save/pack at
          };
        } u3_writ;

      /* u3_lord_cb: u3_lord callbacks
      */
        typedef struct _u3_lord_cb {
          void* ptr_v;
          void (*live_f)(void*);
          void (*slog_f)(void*, c3_w, u3_noun);
          void (*spin_f)(void*, u3_atom, c3_o);
          void (*spun_f)(void*);
          void (*play_done_f)(void*, u3_info, c3_l mug_l);
          void (*play_bail_f)(void*, u3_info, c3_l mug_l, c3_d eve_d, u3_noun dud);
          void (*work_done_f)(void*, u3_ovum*, u3_fact*, u3_gift*);
          void (*work_bail_f)(void*, u3_ovum*, u3_noun lud);
          void (*save_f)(void*);
          void (*cram_f)(void*);
          void (*bail_f)(void*);
          void (*exit_f)(void*);
        } u3_lord_cb;

      /* u3_lord: serf controller.
      */
        typedef struct _u3_lord {
          uv_process_t         cub_u;           //  process handle
          uv_process_options_t ops_u;           //  process configuration
          uv_stdio_container_t cod_u[3];        //  process options
          u3_cue_xeno*         sil_u;           //  cue handle
          time_t               wen_t;           //  process creation time
          u3_mojo              inn_u;           //  client's stdin
          u3_moat              out_u;           //  client's stdout
          uv_pipe_t            err_u;           //  client's stderr
          c3_w                 wag_w;           //  config flags
          c3_c*                bin_c;           //  binary path
          c3_c*                pax_c;           //  directory
          c3_d                 key_d[4];        //  image key
          c3_o                 liv_o;           //  live
          c3_y                 hon_y;           //  hoon kelvin
          c3_y                 noc_y;           //  nock kelvin
          c3_d                 eve_d;           //  last event completed
          c3_l                 mug_l;           //  mug at eve_d
          u3_lord_cb            cb_u;           //  callbacks
          c3_o                 pin_o;           //  spinning
          c3_w                 dep_w;           //  queue depth
          struct _u3_writ*     ent_u;           //  queue entry
          struct _u3_writ*     ext_u;           //  queue exit
        } u3_lord;

      /* u3_read: event log read request
      */
        typedef struct _u3_read {
          union {                               //  read timer/handle
            uv_timer_t  tim_u;                  //
            uv_handle_t had_u;                  //
          };                                    //
          c3_d             eve_d;               //  first event
          c3_d             len_d;               //  read stride
          struct _u3_fact* ent_u;               //  response entry
          struct _u3_fact* ext_u;               //  response exit
          struct _u3_read* nex_u;               //  next read
          struct _u3_read* pre_u;               //  previous read
          struct _u3_disk* log_u;               //  disk backpointer
        } u3_read;

      /* u3_disk_cb: u3_disk callbacks
      */
        typedef struct _u3_disk_cb {
          void* ptr_v;
          void (*read_done_f)(void*, u3_info);
          void (*read_bail_f)(void*, c3_d eve_d);
          void (*write_done_f)(void*, c3_d eve_d);
          void (*write_bail_f)(void*, c3_d eve_d);
        } u3_disk_cb;

      /* u3_disk: manage event persistence.
      */
        typedef struct _u3_disk {
          u3_dire*         dir_u;               //  main pier directory
          u3_dire*         urb_u;               //  urbit system data
          u3_dire*         com_u;               //  log directory
          c3_o             liv_o;               //  live
          void*            mdb_u;               //  lmdb environment.
          c3_d             sen_d;               //  commit requested
          c3_d             dun_d;               //  committed
          u3_disk_cb        cb_u;               //  callbacks
          u3_read*         red_u;               //  read requests
          union {                               //  write thread/request
            uv_work_t      ted_u;               //
            uv_req_t       req_u;               //
          };                                    //
          c3_o             ted_o;               //  c3y == active
          u3_info          put_u;               //  write queue
        } u3_disk;

      /* u3_psat: pier state.
      */
        typedef enum {
          u3_psat_init = 0,                   //  initialized
          u3_psat_boot = 1,                   //  bootstrap
          u3_psat_play = 2,                   //  replaying
          u3_psat_wyrd = 3,                   //  versioning
          u3_psat_work = 4,                   //  working
          u3_psat_done = 5                    //  shutting down
        } u3_psat;

      /* u3_boot: bootstrap event sequence
      */
        typedef struct _u3_boot {
          u3_noun bot;                          //  boot formulas
          u3_noun mod;                          //  module ova
          u3_noun use;                          //  userpace ova
        } u3_boot;

      /* u3_play: replay control.
      */
        typedef struct _u3_play {
          c3_d             eve_d;               //  target
          c3_d             req_d;               //  last read requested
          c3_d             sen_d;               //  last sent
          u3_fact*         ent_u;               //  queue entry
          u3_fact*         ext_u;               //  queue exit
          struct _u3_pier* pir_u;               //  pier backpointer
        } u3_play;

      /* u3_auto_cb: i/o driver callbacks
      */
        typedef struct _u3_auto_cb {
          void (*talk_f)(struct _u3_auto*);
          void (*info_f)(struct _u3_auto*);
          c3_o (*kick_f)(struct _u3_auto*, u3_noun, u3_noun);
          void (*exit_f)(struct _u3_auto*);  // XX close_cb?
        } u3_auto_cb;

      /* u3_auto: abstract i/o driver
      */
        typedef struct _u3_auto {
          c3_m             nam_m;
          c3_o             liv_o;
          u3_auto_cb          io;  // XX io_u;
          c3_w             dep_w;
          struct _u3_ovum* ent_u;
          struct _u3_ovum* ext_u;
          struct _u3_auto* nex_u;
          struct _u3_pier* pir_u;
        } u3_auto;

      /* u3_wall: pier barrier
      */
        typedef struct _u3_wall {
          void*            ptr_v;
          c3_d             eve_d;
          void (*wal_f)(void*, c3_d);
          struct _u3_wall* nex_u;
        } u3_wall;

      /* u3_work: normal operation.
      */
        typedef struct _u3_work {
          u3_auto*         car_u;               //  i/o drivers
          u3_wall*         wal_u;               //  barriers
          struct {                              //  finished event queue:
            c3_d           rel_d;               //    last released
            u3_gift*       ent_u;               //    entry
            u3_gift*       ext_u;               //    exit
          } fec_u;                              //
          uv_prepare_t     pep_u;               //  pre-loop
          uv_check_t       cek_u;               //  post-loop
          uv_idle_t        idl_u;               //  catchall XX uv_async_t?
          struct _u3_pier* pir_u;               //  pier backpointer
        } u3_work;

      /* u3_pier: ship controller.
      */
        typedef struct _u3_pier {
          c3_c*            pax_c;               //  pier directory
          c3_w             lif_w;               //  lifecycle barrier
          c3_d             who_d[2];            //  identity
          c3_c*            who_c;               //  identity as C string
          c3_o             fak_o;               //  yes iff fake security
          c3_o             liv_o;               //  fully live
          u3_disk*         log_u;               //  event log
          u3_lord*         god_u;               //  computer
          u3_psat          sat_e;               //  type-tagged
          union {                               //
            u3_boot*       bot_u;               //    bootstrap
            u3_play*       pay_u;               //    recompute
            u3_work*       wok_u;               //    work
          };
          struct {
            u3_pico*       ent_u;
            u3_pico*       ext_u;
          } pec_u;
          void*            sop_p;               //  slog stream data
          void           (*sog_f)               //  slog stream callback
                         (void*, c3_w, u3_noun);//
          // XX remove
          c3_s             por_s;               //  UDP port
          u3_save*         sav_u;               //  autosave
          struct _u3_pier* nex_u;               //  next in list
        } u3_pier;

      /* u3_king: all executing piers.
      */
        typedef struct _u3_king {
          void           (*ssl_curl_f)(void*);  //  setup ssl CAs in CURL*
          void           (*ssl_x509_f)(void*);  //  setup ssl CAs in X509_STORE*
          u3_pier*         pir_u;               //  pier list
          uv_timer_t       tim_u;               //  gc timer
        } u3_king;

      /* u3_pier_spin(): (re-)activate idle handler
      */
        void
        u3_pier_spin(u3_pier* pir_u);

#     define u3L  u3_Host.lup_u             //  global event loop
#     define u3Z  (&(u3_Raft))
#     define u3K  u3_King

  /** Global variables.
  **/
    c3_global  u3_host   u3_Host;
    c3_global  c3_c*     u3_Local;
    c3_global  u3_king   u3_King;

  /** Functions.
  **/
    /*  Urbit time: 128 bits, leap-free.
    **
    **  High 64 bits: 0x8000.000c.cea3.5380 + Unix time at leap 25 (Jul 2012)
    **  Low 64 bits: 1/2^64 of a second.
    **
    **  Seconds per Gregorian 400-block: 12.622.780.800
    **  400-blocks from 0 to 0AD: 730.692.561
    **  Years from 0 to 0AD: 292.277.024.400
    **  Seconds from 0 to 0AD: 9.223.372.029.693.628.800
    **  Seconds between 0A and Unix epoch: 62.167.219.200
    **  Seconds before Unix epoch: 9.223.372.091.860.848.000
    **  The same, in C hex notation: 0x8000000cce9e0d80ULL
    **
    **  XX: needs to be adjusted to implement Google leap-smear time.
    */
      /* u3_time_sec_in(): urbit seconds from unix time.
      **
      ** Adjust (externally) for future leap secs!
      */
        c3_d
        u3_time_sec_in(c3_w unx_w);

      /* u3_time_sec_out(): unix time from urbit seconds.
      **
      ** Adjust (externally) for future leap secs!
      */
        c3_w
        u3_time_sec_out(c3_d urs_d);

      /* u3_time_fsc_in(): urbit fracto-seconds from unix microseconds.
      */
        c3_d
        u3_time_fsc_in(c3_w usc_w);

      /* u3_time_fsc_out: unix microseconds from urbit fracto-seconds.
      */
        c3_w
        u3_time_fsc_out(c3_d ufc_d);

      /* u3_time_in_tv(): urbit time from struct timeval.
      */
        u3_atom
        u3_time_in_tv(struct timeval* tim_tv);

      /* u3_time_out_tv(): struct timeval from urbit time.
      */
        void
        u3_time_out_tv(struct timeval* tim_tv, u3_noun now);

      /* u3_time_in_ts(): urbit time from struct timespec.
      */
        u3_atom
        u3_time_in_ts(struct timespec* tim_ts);
#if defined(U3_OS_linux) || defined(U3_OS_mingw)
      /* u3_time_t_in_ts(): urbit time from time_t.
       */
         u3_atom
         u3_time_t_in_ts(time_t tim);
#endif

      /* u3_time_out_ts(): struct timespec from urbit time.
      */
        void
        u3_time_out_ts(struct timespec* tim_ts, u3_noun now);

      /* u3_time_gap_ms(): (wen - now) in ms.
      */
        c3_d
        u3_time_gap_ms(u3_noun now, u3_noun wen);

    /**  Common structure lifecycle.
    **/
      /* u3_dent_init(): initialize file record.
      */
        u3_dent*
        u3_dent_init(const c3_c* nam_c);

      /* u3_dent_free(): dispose file record.
      */
        void
        u3_dent_free(u3_dent *det_u);

      /* u3_dire_init(): initialize directory record.
      */
        u3_dire*
        u3_dire_init(const c3_c* pax_c);

      /* u3_dire_free(): dispose directory record.
      */
        void
        u3_dire_free(u3_dire *dir_u);

      /* u3_fact_init(): initialize completed event.
      */
        u3_fact*
        u3_fact_init(c3_d eve_d, c3_l mug_l, u3_noun job);

      /* u3_fact_free(): dispose completed event.
      */
        void
        u3_fact_free(u3_fact *tac_u);

      /* u3_gift_init(): initialize effect list.
      */
        u3_gift*
        u3_gift_init(c3_d eve_d, u3_noun act);

      /* u3_gift_free(): dispose effect list.
      */
        void
        u3_gift_free(u3_gift* gif_u);

      /* u3_ovum_init: initialize an unlinked potential event
      */
        u3_ovum*
        u3_ovum_init(c3_w     mil_w,
                     u3_noun    tar,
                     u3_noun    wir,
                     u3_noun    cad);

      /* u3_ovum_free: dispose an unlinked potential event
      */
        void
        u3_ovum_free(u3_ovum *egg_u);

      /* u3_pico_init(): initialize a scry request struct
      */
        u3_pico*
        u3_pico_init();

      /* u3_pico_free(): dispose a scry request struct
      */
        void
        u3_pico_free(u3_pico* pic_u);

      /* u3_mcut_char(): measure/cut character.
      */
        c3_w
        u3_mcut_char(c3_c* buf_c, c3_w len_w, c3_c chr_c);

      /* u3_mcut_cord(): measure/cut cord.
      */
        c3_w
        u3_mcut_cord(c3_c* buf_c, c3_w len_w, u3_noun san);

      /* u3_mcut_path(): measure/cut cord list.
      */
        c3_w
        u3_mcut_path(c3_c* buf_c, c3_w len_w, c3_c sep_c, u3_noun pax);

      /* u3_mcut_host(): measure/cut host.
      */
        c3_w
        u3_mcut_host(c3_c* buf_c, c3_w len_w, u3_noun hot);

    /**  IO drivers.
    **/
      /* u3_auto_init(): initialize all drivers.
      */
        u3_auto*
        u3_auto_init(u3_pier* pir_u);

      /* u3_auto_info(): print status info.
      */
        void
        u3_auto_info(u3_auto* car_u);

      /* u3_auto_exit(): close all drivers.
      */
        void
        u3_auto_exit(u3_auto* car_u);

      /* u3_auto_talk(): start all drivers.
      */
        void
        u3_auto_talk(u3_auto* car_u);

      /* u3_auto_live(): check if all drivers are live.
      */
        c3_o
        u3_auto_live(u3_auto* car_u);

      /* u3_auto_kick(): route effects to a linked driver. RETAIN
      */
        void
        u3_auto_kick(u3_auto* car_u, u3_noun act);

      /* u3_auto_next(): select an ovum, dequeue and construct.
      */
        u3_ovum*
        u3_auto_next(u3_auto* car_u, u3_noun* ovo);

      /* u3_auto_drop(): dequeue and dispose an ovum.
      */
        void
        u3_auto_drop(u3_auto* car_u, u3_ovum* egg_u);

      /* u3_auto_work(): notify driver of [egg_u] commencement.
      */
        void
        u3_auto_work(u3_ovum* egg_u);

      /* u3_auto_done(): notify driver of [egg_u] completion.
      */
        void
        u3_auto_done(u3_ovum* egg_u);

      /* u3_auto_bail(): notify driver that [egg_u] crashed.
      */
        void
        u3_auto_bail(u3_ovum* egg_u, u3_noun lud);

      /* u3_auto_bail_slog(): print a bail notification.
      */
        void
        u3_auto_bail_slog(u3_ovum* egg_u, u3_noun lud);

      /* u3_auto_plan(): enqueue an ovum.
      */
        u3_ovum*
        u3_auto_plan(u3_auto* car_u, u3_ovum* egg_u);

      /* u3_auto_redo(): retry an ovum.
      */
        u3_ovum*
        u3_auto_redo(u3_auto* car_u, u3_ovum* egg_u);

      /* u3_auto_peer(): subscribe to updates.
      */
        void
        u3_auto_peer(u3_ovum*      egg_u,
                     void*         ptr_v,
                     u3_ovum_peer news_f,
                     u3_ovum_bail bail_f);

      /* u3_disk_init(): load or create pier directories and event log.
      */
        u3_disk*
        u3_disk_init(c3_c* pax_c, u3_disk_cb cb_u);

      /* u3_disk_info(): print status info.
      */
        void
        u3_disk_info(u3_disk* log_u);

      /* u3_disk_exit(): close [log_u] and dispose.
      */
        void
        u3_disk_exit(u3_disk* log_u);

      /* u3_disk_read_meta(): read metadata.
      */
        c3_o
        u3_disk_read_meta(u3_disk* log_u,
                          c3_d*    who_d,
                          c3_o*    fak_o,
                          c3_w*    lif_w);

      /* u3_disk_save_meta(): save metadata.
      */
        c3_o
        u3_disk_save_meta(u3_disk* log_u,
                          c3_d     who_d[2],
                          c3_o     fak_o,
                          c3_w     lif_w);

      /* u3_disk_read(): read [len_d] events starting at [eve_d].
      */
        void
        u3_disk_read(u3_disk* log_u, c3_d eve_d, c3_d len_d);

      /* u3_disk_boot_plan(): enqueue boot sequence, without autocommit.
      */
        void
        u3_disk_boot_plan(u3_disk* log_u, u3_noun job);

      /* u3_disk_boot_save(): commit boot sequence.
      */
        void
        u3_disk_boot_save(u3_disk* log_u);

      /* u3_disk_plan(): enqueue completed event for persistence.
      */
        void
        u3_disk_plan(u3_disk* log_u, u3_fact* tac_u);

      /* u3_lord_init(): start serf.
      */
        u3_lord*
        u3_lord_init(c3_c*     pax_c,
                     c3_w      wag_w,
                     c3_d      key_d[4],
                     u3_lord_cb cb_u);

      /* u3_lord_info(): print status info.
      */
        void
        u3_lord_info(u3_lord* god_u);

      /* u3_lord_exit(): shutdown gracefully.
      */
        void
        u3_lord_exit(u3_lord* god_u);

      /* u3_lord_stall(): send SIGINT
      */
        void
        u3_lord_stall(u3_lord* god_u);

      /* u3_lord_halt(): shutdown immediately
      */
        void
        u3_lord_halt(u3_lord* god_u);

      /* u3_lord_save(): save a snapshot.
      */
        c3_o
        u3_lord_save(u3_lord* god_u);

      /* u3_lord_cram(): save portable state.
      */
        c3_o
        u3_lord_cram(u3_lord* god_u);

      /* u3_lord_meld(): globally deduplicate persistent state.
      */
        void
        u3_lord_meld(u3_lord* god_u);

      /* u3_lord_pack(): defragment persistent state.
      */
        void
        u3_lord_pack(u3_lord* god_u);

      /* u3_lord_work(): attempt work.
      */
        void
        u3_lord_work(u3_lord* god_u, u3_ovum* egg_u, u3_noun job);

      /* u3_lord_play(): recompute batch.
      */
        void
        u3_lord_play(u3_lord* god_u, u3_info fon_u);

      /* u3_lord_peek(): read namespace, injecting what's missing.
      */
        void
        u3_lord_peek(u3_lord* god_u, u3_pico* pic_u);

    /**  Filesystem (async).
    **/
      /* u3_foil_folder(): load directory, blockingly.  create if nonexistent.
      */
        u3_dire*
        u3_foil_folder(const c3_c* pax_c);         //  directory object, or 0

    /**  Terminal.
    **/
      /* u3_term_start_spinner(): prepare spinner state. RETAIN.
      */
        void
        u3_term_start_spinner(u3_noun say, c3_o del_o);

      /* u3_term_stop_spinner(): reset spinner state and restore input line.
      */
        void
        u3_term_stop_spinner(void);

      /* u3_term_get_blew(): return window size [columns rows].
      */
        u3_noun
        u3_term_get_blew(c3_l tid_l);

      /* u3_term_ef_winc(): window change.
      */
        void
        u3_term_ef_winc(void);

      /* u3_term_ef_ctlc(): send ^C.
      */
        void
        u3_term_ef_ctlc(void);

      /* u3_term_io_init(): initialize terminal I/O.
      */
        u3_auto*
        u3_term_io_init(u3_pier* pir_u);

      /* u3_term_io_hija(): hijack console for cooked print.
      */
        FILE*
        u3_term_io_hija(void);

      /* u3_term_it_log(): writes a log message
      */
        void
        u3_term_io_log(c3_c* line);

      /* u3_term_io_loja(): release console from cooked print.
      */
        void
        u3_term_io_loja(int x);

      /* u3_term_log_init(): initialize terminal for logging
      */
        void
        u3_term_log_init(void);

      /* u3_term_log_exit(): clean up terminal.
      */
        void
        u3_term_log_exit(void);

      /* u3_ptty_init(): initialize platform-specific tty.
      */
        u3_utty*
        u3_ptty_init(uv_loop_t* lup_u, const c3_c** err_c);


    /**  Ames, packet networking.
    **/
      /* u3_ames_io_init(): initialize ames I/O.
      */
        u3_auto*
        u3_ames_io_init(u3_pier* pir_u);

      /* u3_ames_decode_lane(): destructure lane from noun
      */
        u3_lane
        u3_ames_decode_lane(u3_noun);

      /* u3_ames_encode_lane(): encode lane as noun
      */
        u3_noun
        u3_ames_encode_lane(u3_lane);

    /**  Autosave.
    **/
      /* u3_save_ef_chld(): report SIGCHLD.
      */
        void
        u3_save_ef_chld(u3_pier *pir_u);

      /* u3_save_io_init(): initialize autosave.
      */
        void
        u3_save_io_init(u3_pier *pir_u);

      /* u3_save_io_exit(): terminate autosave.
      */
        void
        u3_save_io_exit(u3_pier *pir_u);


    /**  Storage.
    **/
      /* u3_unix_save(): save file undir .../.urb/put or bail.
      */
        void
        u3_unix_save(c3_c* pax_c, u3_atom pad);

      /* u3_unix_cane(): true iff (unix) path is canonical.
      */
        c3_t
        u3_unix_cane(const c3_c* pax_c);

      /* u3_unix_initial_into_card(): create initial filesystem sync card.
      */
        u3_noun
        u3_unix_initial_into_card(c3_c* arv_c);

      /* u3_unix_io_init(): initialize storage.
      */
        u3_auto*
        u3_unix_io_init(u3_pier* pir_u);

    /**  behn, just a timer.
    **/
      /* u3_behn_io_init(): initialize behn timer.
      */
        u3_auto*
        u3_behn_io_init(u3_pier* pir_u);

    /**  HTTP server.
    **/
      /* u3_http_io_init(): initialize http I/O.
      */
        u3_auto*
        u3_http_io_init(u3_pier* pir_u);

    /**  HTTP client.
    **/
      /* u3_cttp_io_init(): initialize cttp I/O.
      */
        u3_auto*
        u3_cttp_io_init(u3_pier* pir_u);

<<<<<<< HEAD
    /**  Control plane.
    **/
      /* u3_conn_io_init(): initialize control plane I/O.
      */
        u3_auto*
        u3_conn_io_init(u3_pier* pir_u);

    /**  fore, first events
=======
    /**  fore, first events.
>>>>>>> 11836345
    **/
      /* u3_hind_io_init(): initialize fore
      */
        u3_auto*
        u3_fore_io_init(u3_pier* pir_u);

    /**  hind, defaults.
    **/
      /* u3_hind_io_init(): initialize hint
      */
        u3_auto*
        u3_hind_io_init(u3_pier* pir_u);

    /**  Stream messages.
    **/
      /* u3_newt_decode(): decode a (partial) length-prefixed byte buffer
      */
        c3_o
        u3_newt_decode(u3_moat* mot_u, c3_y* buf_y, c3_d len_d);

      /* u3_newt_send(): write buffer to stream.
      */
        void
        u3_newt_send(u3_mojo* moj_u, c3_d len_d, c3_y* byt_y);

      /* u3_newt_read_sync(): start reading; multiple msgs synchronous.
      */
        void
        u3_newt_read_sync(u3_moat* mot_u);

      /* u3_newt_read(): start reading; each msg asynchronous.
      */
        void
        u3_newt_read(u3_moat* mot_u);

      /* u3_newt_moat_info(); print status info.
      */
        void
        u3_newt_moat_info(u3_moat* mot_u);

      /* u3_newt_moat_stop(); newt stop/close input stream.
      */
        void
        u3_newt_moat_stop(u3_moat* mot_u, u3_moor_bail bal_f);

      /* u3_newt_mojo_stop(); newt stop/close output stream.
      */
        void
        u3_newt_mojo_stop(u3_mojo* moj_u, u3_moor_bail bal_f);

    /** Pier scries.
    **/
      /* u3_pier_peek(): read namespace.
      */
        void
        u3_pier_peek(u3_pier*   pir_u,
                     u3_noun      gan,
                     u3_noun      ful,
                     void*      ptr_v,
                     u3_peek_cb fun_f);

      /* u3_pier_peek_last(): read namespace, injecting ship and case.
      */
        void
        u3_pier_peek_last(u3_pier*   pir_u,
                          u3_noun      gan,
                          c3_m       car_m,
                          u3_atom      des,
                          u3_noun      pax,
                          void*      ptr_v,
                          u3_peek_cb fun_f);

    /** Pier control.
    **/
      /* u3_pier_exit(): trigger a gentle shutdown.
      */
        void
        u3_pier_exit(u3_pier* pir_u);

      /* u3_pier_bail(): immediately shutdown..
      */
        void
        u3_pier_bail(u3_pier* pir_u);

      /* u3_pier_save(): request checkpoint.
      */
        c3_o
        u3_pier_save(u3_pier* pir_u);

      /* u3_pier_cram(): save a portable snapshot.
      */
        c3_o
        u3_pier_cram(u3_pier* pir_u);

      /* u3_pier_meld(): globally deduplicate persistent state.
      */
        void
        u3_pier_meld(u3_pier* pir_u);

      /* u3_pier_pack(): defragment persistent state.
      */
        void
        u3_pier_pack(u3_pier* pir_u);

      /* u3_pier_info(): print status info.
      */
        void
        u3_pier_info(u3_pier* pir_u);

      /* u3_pier_boot(): start the pier.
      */
        u3_pier*
        u3_pier_boot(c3_w    wag_w,                 //  config flags
                     u3_noun who,                   //  identity
                     u3_noun ven,                   //  boot event
                     u3_noun pil,                   //  type-of/path-to pill
                     u3_noun pax,                   //  path to pier
                     u3_weak fed);                  //  extra private keys

      /* u3_pier_stay(): restart the pier.
      */
        u3_pier*
        u3_pier_stay(c3_w wag_w, u3_noun pax);

      /* u3_pier_tank(): dump single tank.
      */
        void
        u3_pier_tank(c3_l tab_l, c3_w pri_w, u3_noun tac);

      /* u3_pier_punt(): dump tank list.
      */
        void
        u3_pier_punt(c3_l tab_l, u3_noun tac);

      /* u3_pier_punt_goof(): dump a [mote tang] crash report.
      */
        void
        u3_pier_punt_goof(const c3_c* cap_c, u3_noun dud);

      /* u3_pier_punt_ovum(): print ovum details.
      */
        void
        u3_pier_punt_ovum(const c3_c* cap_c, u3_noun wir, u3_noun tag);

      /* u3_pier_sway(): print trace.
      */
        void
        u3_pier_sway(c3_l tab_l, u3_noun tax);

      /* u3_pier_mark(): mark all Loom allocations in all u3_pier structs.
      */
        c3_w
        u3_pier_mark(FILE* fil_u);

      /* u3_dawn_come(): mine a comet
      */
        u3_noun
        u3_dawn_come(void);

      /* u3_dawn_vent(): validated boot event
      */
        u3_noun
        u3_dawn_vent(u3_noun ship, u3_noun seed);

      /* u3_king_commence(): start the daemon
      */
        void
        u3_king_commence();

      /* u3_king_stub(): get the One Pier for unreconstructed code.
      */
        u3_pier*
        u3_king_stub(void);

      /* u3_king_info(): print status info.
      */
        void
        u3_king_info(void);

      /* u3_king_done(): all piers closed
      */
        void
        u3_king_done(void);

      /* u3_king_exit(): shutdown gracefully
      */
        void
        u3_king_exit(void);

      /* u3_king_bail(): immediately shutdown.
      */
        void
        u3_king_bail(void);

      /* u3_king_grab(): gc the daemon
      */
        void
        u3_king_grab(void* ptr_v);

      /* u3_daemon_init(): platform-specific daemon mode initialization.
      */
        void
        u3_daemon_init();

      /* u3_write_fd(): retry interrupts, continue partial writes, assert errors.
      */
        void
        u3_write_fd(c3_i fid_i, const void* buf_v, size_t len_i);

        c3_w
        u3_readdir_r(DIR *dirp, struct dirent *entry, struct dirent **result);

#endif /* ifndef U3_VERE_H */<|MERGE_RESOLUTION|>--- conflicted
+++ resolved
@@ -1182,7 +1182,6 @@
         u3_auto*
         u3_cttp_io_init(u3_pier* pir_u);
 
-<<<<<<< HEAD
     /**  Control plane.
     **/
       /* u3_conn_io_init(): initialize control plane I/O.
@@ -1190,10 +1189,7 @@
         u3_auto*
         u3_conn_io_init(u3_pier* pir_u);
 
-    /**  fore, first events
-=======
     /**  fore, first events.
->>>>>>> 11836345
     **/
       /* u3_hind_io_init(): initialize fore
       */
