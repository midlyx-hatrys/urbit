--- conflicted
+++ resolved
@@ -307,11 +307,8 @@
         c3_o    tex;                        //  -x, exit after loading
         c3_c*   puk_c;                      //  -Y, scry result filename
         c3_c*   puf_c;                      //  -Z, scry result format
-<<<<<<< HEAD
+        c3_o    con;                        //      run conn
         u3_even* vex_u;                     //  --prop-*, boot enhanchements
-=======
-        c3_o    con;                        //      run conn
->>>>>>> a7dd2aac
       } u3_opts;
 
     /* u3_host: entire host.
@@ -616,17 +613,10 @@
           void*            sop_p;               //  slog stream data
           void           (*sog_f)               //  slog stream callback
                          (void*, c3_w, u3_noun);//
-<<<<<<< HEAD
-          // XX remove
-          c3_s             por_s;               //  UDP port
-=======
-          //  XX remove
+          // XX group ports?
           c3_s             per_s;               //  http port
           c3_s             pes_s;               //  htls port
           c3_s             por_s;               //  ames port
-          u3_save*         sav_u;               //  autosave
-          //  XX end remove
->>>>>>> a7dd2aac
           struct _u3_pier* nex_u;               //  next in list
         } u3_pier;
 
