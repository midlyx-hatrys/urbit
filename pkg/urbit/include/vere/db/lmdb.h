--- conflicted
+++ resolved
@@ -72,7 +72,6 @@
                         size_t      val_i,
                         void*       val_p);
 
-<<<<<<< HEAD
     /* u3_lmdb_walk_init(): initialize db iterator.
     */
       c3_o
@@ -90,6 +89,5 @@
     */
       void
       u3_lmdb_walk_done(u3_lmdb_walk* itr_u);
-=======
-#endif /* ifndef U3_VERE_DB_LMDB_H */
->>>>>>> 66fd3073
+
+#endif /* ifndef U3_VERE_DB_LMDB_H */