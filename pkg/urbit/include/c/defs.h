#ifndef C3_DEFS_H
#define C3_DEFS_H

  /** Loobeans - inverse booleans to match nock.
  **/
#     define c3y      0
#     define c3n      1

#     define _(x)        (c3y == (x))
#     define __(x)       ((x) ? c3y : c3n)
#     define c3a(x, y)   __(_(x) && _(y))
#     define c3o(x, y)   __(_(x) || _(y))


  /** Random useful C macros.
  **/
    /* Assert.  Good to capture.
    */

#     if defined(ASAN_ENABLED) && defined(__clang__)
#       define c3_assert(x)                       \
          do {                                    \
            if (!(x)) {                           \
              c3_cooked();                        \
              assert(x);                          \
            }                                     \
          } while(0)
#     else
#       define c3_assert(x)                       \
          do {                                    \
            if (!(x)) {                           \
              fflush(stderr);                     \
              fprintf(stderr, "\rAssertion '%s' " \
                      "failed in %s:%d\r\n",      \
                      #x, __FILE__, __LINE__);    \
              c3_cooked();                        \
              assert(x);                          \
            }                                     \
          } while(0)
#endif

    /* Stub.
    */
#     define c3_stub       c3_assert(!"stub")

    /* Size in words.
    */
#     define c3_wiseof(x)  (((sizeof (x)) + 3) >> 2)

    /* Bit counting.
    */
#     define c3_bits_word(w) ((w) ? (32 - __builtin_clz(w)) : 0)

    /* Min and max.
    */
#     define c3_max(x, y) ( ((x) > (y)) ? (x) : (y) )
#     define c3_min(x, y) ( ((x) < (y)) ? (x) : (y) )

    /* Rotate.
    */
#     define c3_rotw(r, x)  ( ((x) << (r)) | ((x) >> (32 - (r))) )

    /* Emergency stdio fix.
    */
      int
      c3_cooked();

    /* Fill 16 words (64 bytes) with high-quality entropy.
    */
      void
      c3_rand(c3_w* rad_w);

    /* Short integers.
    */
#     define c3_s1(a)          ( (a) )
#     define c3_s2(a, b)       ( ((b) << 8) | c3_s1(a) )
#     define c3_s3(a, b, c)    ( ((c) << 16) | c3_s2(a, b) )
#     define c3_s4(a, b, c, d) ( ((d) << 24) | c3_s3(a, b, c) )

#     define c3_s5(a, b, c, d, e) \
        ( ((uint64_t)c3_s1(e) << 32ULL) | c3_s4(a, b, c, d) )
#     define c3_s6(a, b, c, d, e, f) \
        ( ((uint64_t)c3_s2(e, f) << 32ULL) | c3_s4(a, b, c, d) )
#     define c3_s7(a, b, c, d, e, f, g) \
        ( ((uint64_t)c3_s3(e, f, g) << 32ULL) | c3_s4(a, b, c, d) )
#     define c3_s8(a, b, c, d, e, f, g, h) \
        ( ((uint64_t)c3_s4(e, f, g, h) << 32ULL) | c3_s4(a, b, c, d) )

    /* Byte-order twiddling.
    */
#     define c3_flip32(w) \
        ( (((w) >> 24) & 0xff) \
        | (((w) >> 16) & 0xff) << 8 \
        | (((w) >>  8) & 0xff) << 16 \
        | ( (w)        & 0xff) << 24 )

    /* Asserting allocators.
    */
#     define c3_free(s) free(s)
#     define c3_malloc(s) ({                                    \
        void* rut = malloc(s);                                  \
        if ( 0 == rut ) {                                       \
          fprintf(stderr, "c3_malloc(%" PRIu64 ") failed\r\n",  \
                          (c3_d)s);                             \
          c3_assert(!"memory lost");                            \
        }                                                       \
        rut;})
#     define c3_calloc(s) ({                                    \
        void* rut = calloc(1,s);                                \
        if ( 0 == rut ) {                                       \
          fprintf(stderr, "c3_calloc(%" PRIu64 ") failed\r\n",  \
                          (c3_d)s);                             \
          c3_assert(!"memory lost");                            \
        }                                                       \
        rut;})
#     define c3_realloc(a, b) ({                                \
        void* rut = realloc(a, b);                              \
        if ( 0 == rut ) {                                       \
          fprintf(stderr, "c3_realloc(%" PRIu64 ") failed\r\n", \
                          (c3_d)b);                             \
          c3_assert(!"memory lost");                            \
        }                                                       \
        rut;})

<<<<<<< HEAD
=======
    /* Asserting unix fs wrappers.
    **
    **  these all crash the process if passed a non-canonical
    **  path (i.e., one containing '.', '..', or the empty path
    **  component), so make sure you don't pass them one. if you
    **  find yourself fighting with them, then please delete them
    **  and do a sed search-and-replace to remove the `c3_` from
    **  their call sites; their goal is to decrease maintenance
    **  burden, not increase it.
    */
      // defined in vere/io/unix.c.
      c3_t u3_unix_cane(const c3_c* pax_c);
#     define c3_open(a, ...) ({                                 \
        c3_assert(u3_unix_cane(a));                             \
        open(a, __VA_ARGS__);})
#     define c3_opendir(a) ({                                   \
        c3_assert(u3_unix_cane(a));                             \
        opendir(a);})
#     define c3_mkdir(a, b) ({                                  \
        c3_assert(u3_unix_cane(a));                             \
        mkdir(a, b);})
#     define c3_rmdir(a) ({                                     \
        c3_assert(u3_unix_cane(a));                             \
        rmdir(a);})
#     define c3_unlink(a) ({                                    \
        c3_assert(u3_unix_cane(a));                             \
        unlink(a);})
#     define c3_fopen(a, b) ({                                  \
        c3_assert(u3_unix_cane(a));                             \
        fopen(a, b);})

>>>>>>> 0608d7d2
#endif /* ifndef C3_DEFS_H */<|MERGE_RESOLUTION|>--- conflicted
+++ resolved
@@ -122,8 +122,6 @@
         }                                                       \
         rut;})
 
-<<<<<<< HEAD
-=======
     /* Asserting unix fs wrappers.
     **
     **  these all crash the process if passed a non-canonical
@@ -155,5 +153,4 @@
         c3_assert(u3_unix_cane(a));                             \
         fopen(a, b);})
 
->>>>>>> 0608d7d2
 #endif /* ifndef C3_DEFS_H */