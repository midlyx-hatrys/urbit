/*
  To generate the hashes, take the sha256 of the jammed battery. For example:

  ```
  > `@ux`(shax (jam -:ripn))
  0x2759.a693.1e9e.f9a5.2c8e.ee43.1088.43d9.4d39.32a6.b04f.86cb.6ba1.5553.4329.3a28
  ```

  Becomes:

  ```
  2759a6931e9ef9a52c8eee43108843d94d3932a6b04f86cb6ba1555343293a28
  ```
*/

#include "all.h"

static u3j_harm _141_hex_mimes_base16_en_a[] = {{".2", u3we_en_base16}, {}};
static c3_c* _141_hex_mimes_base16_en_ha[] = {
  0
};

static u3j_harm _141_hex_mimes_base16_de_a[] = {{".2", u3we_de_base16}, {}};
static c3_c* _141_hex_mimes_base16_de_ha[] = {
  0
};

static u3j_core _141_hex_mimes_base16_d[] =
  { { "en", 7, _141_hex_mimes_base16_en_a, 0, _141_hex_mimes_base16_en_ha },
    { "de", 7, _141_hex_mimes_base16_de_a, 0, _141_hex_mimes_base16_de_ha },
    {}
  };
static c3_c* _141_hex_mimes_base16_ha[] = {
  0
};

static u3j_core _141_hex_mimes_d[] =
  { { "base16", 3, 0, _141_hex_mimes_base16_d, _141_hex_mimes_base16_ha },
    {}
  };
static c3_c* _141_hex_mimes_ha[] = {
  0
};

static u3j_harm _141_hex_aes_ecba_en_a[] = {{".2", u3wea_ecba_en}, {}};
static c3_c* _141_hex_aes_ecba_en_ha[] = {
  "a4eaaead7ffeb213cf8d611f20d7be4786b34f31a27f41c77538125992107c2d",
  0
};
static u3j_harm _141_hex_aes_ecba_de_a[] = {{".2", u3wea_ecba_de}, {}};
static c3_c* _141_hex_aes_ecba_de_ha[] = {
  "f34036da1666cd2a19be04684f44486fe5e90cbab96d5288e19c4e2bad6e07dd",
  0
};
static u3j_harm _141_hex_aes_ecbb_en_a[] = {{".2", u3wea_ecbb_en}, {}};
static c3_c* _141_hex_aes_ecbb_en_ha[] = {
  "44678df63ff8c63be64266d3c06c4a27efbe99f21f078ed3698d3d45fae1807f",
  0
};
static u3j_harm _141_hex_aes_ecbb_de_a[] = {{".2", u3wea_ecbb_de}, {}};
static c3_c* _141_hex_aes_ecbb_de_ha[] = {
  "81d2f078236aecaecfebd1d0f69fad64dcada7a7478f50c97ecf7d43a5b48f0c",
  0
};
static u3j_harm _141_hex_aes_ecbc_en_a[] = {{".2", u3wea_ecbc_en}, {}};
static c3_c* _141_hex_aes_ecbc_en_ha[] = {
  "ecc3da3bdd3381476eb826cdfb1b839b19e550bb3b4798c8cf7c308efa897c79",
  0
};
static u3j_harm _141_hex_aes_ecbc_de_a[] = {{".2", u3wea_ecbc_de}, {}};
static c3_c* _141_hex_aes_ecbc_de_ha[] = {
  "62e93207275b261a281ad76250408da7cfc6eb6e87bc4b3fd5d99bbf8acc58bd",
  0
};

static u3j_harm _141_hex_aes_cbca_en_a[] = {{".2", u3wea_cbca_en}, {}};
static c3_c* _141_hex_aes_cbca_en_ha[] = {
  "6b9c992891931f63d0db62d7b28436f88fa6a5cad9920740e94b531cdbf6a7ea",
  0
};
static u3j_harm _141_hex_aes_cbca_de_a[] = {{".2", u3wea_cbca_de}, {}};
static c3_c* _141_hex_aes_cbca_de_ha[] = {
  "7ddd8a076c15ff737f9e3a0b91bc531c4f7f4a40733fb23e3a3dde98be86bb63",
  0
};
static u3j_harm _141_hex_aes_cbcb_en_a[] = {{".2", u3wea_cbcb_en}, {}};
static c3_c* _141_hex_aes_cbcb_en_ha[] = {
  "449ea4600038a80c659705342f6f855a683ad933543679c8f37239e4e438b0d1",
  0
};
static u3j_harm _141_hex_aes_cbcb_de_a[] = {{".2", u3wea_cbcb_de}, {}};
static c3_c* _141_hex_aes_cbcb_de_ha[] = {
  "7c26d5e55854c26ddfd3c42c4ae90b496cb81b67bb86eacfb6a5f3328bd6404b",
  0
};
static u3j_harm _141_hex_aes_cbcc_en_a[] = {{".2", u3wea_cbcc_en}, {}};
static c3_c* _141_hex_aes_cbcc_en_ha[] = {
  "5c1a99a2a95cef482951a833dfe1d567f0c3ba41db8250baa2c34e7465fd6ee9",
  0
};
static u3j_harm _141_hex_aes_cbcc_de_a[] = {{".2", u3wea_cbcc_de}, {}};
static c3_c* _141_hex_aes_cbcc_de_ha[] = {
  "b9d521b4d5e1d9387b34bbf5ca38f4d52ba86952ea54490dad7e2670183c572b",
  0
};
static u3j_harm _141_hex_aes_siva_en_a[] = {{".2", u3wea_siva_en}, {}};
static c3_c* _141_hex_aes_siva_en_ha[] = {
  0
};
static u3j_harm _141_hex_aes_siva_de_a[] = {{".2", u3wea_siva_de}, {}};
static c3_c* _141_hex_aes_siva_de_ha[] = {
  0
};
static u3j_harm _141_hex_aes_sivb_en_a[] = {{".2", u3wea_sivb_en}, {}};
static c3_c* _141_hex_aes_sivb_en_ha[] = {
  0
};
static u3j_harm _141_hex_aes_sivb_de_a[] = {{".2", u3wea_sivb_de}, {}};
static c3_c* _141_hex_aes_sivb_de_ha[] = {
  0
};
static u3j_harm _141_hex_aes_sivc_en_a[] = {{".2", u3wea_sivc_en}, {}};
static c3_c* _141_hex_aes_sivc_en_ha[] = {
  0
};
static u3j_harm _141_hex_aes_sivc_de_a[] = {{".2", u3wea_sivc_de}, {}};
static c3_c* _141_hex_aes_sivc_de_ha[] = {
  0
};

static u3j_core _141_hex_aes_ecba_d[] =
  { { "en", 7, _141_hex_aes_ecba_en_a, 0, _141_hex_aes_ecba_en_ha },
    { "de", 7, _141_hex_aes_ecba_de_a, 0, _141_hex_aes_ecba_de_ha },
    {}
  };
static c3_c* _141_hex_aes_ecba_ha[] = {
  "95a46cbd493f303080f31b9b376df4c981cee336223bd6cffa7c971d38c2749b",
  0
};

static u3j_core _141_hex_aes_ecbb_d[] =
  { { "en", 7, _141_hex_aes_ecbb_en_a, 0, _141_hex_aes_ecbb_en_ha },
    { "de", 7, _141_hex_aes_ecbb_de_a, 0, _141_hex_aes_ecbb_de_ha },
    {}
  };
static c3_c* _141_hex_aes_ecbb_ha[] = {
  "6d9488a29d64e307bbce89400bc13420e0ea52a158715cae4f663536ed0a9a58",
  0
};

static u3j_core _141_hex_aes_ecbc_d[] =
  { { "en", 7, _141_hex_aes_ecbc_en_a, 0, _141_hex_aes_ecbc_en_ha },
    { "de", 7, _141_hex_aes_ecbc_de_a, 0, _141_hex_aes_ecbc_de_ha },
    {}
  };
static c3_c* _141_hex_aes_ecbc_ha[] = {
  "6c998edf14a8ca78ef1c03c31804662422b424187741c7f9ea8fa721de7b5bcb",
  0
};

static u3j_core _141_hex_aes_cbca_d[] =
  { { "en", 7, _141_hex_aes_cbca_en_a, 0, _141_hex_aes_cbca_en_ha },
    { "de", 7, _141_hex_aes_cbca_de_a, 0, _141_hex_aes_cbca_de_ha },
    {}
  };
static c3_c* _141_hex_aes_cbca_ha[] = {
  "59b5e7a31d01156e1c1c9332ce2ef57211b4f2ce27854bc2fe901cffc30fd93d",
  0
};

static u3j_core _141_hex_aes_cbcb_d[] =
  { { "en", 7, _141_hex_aes_cbcb_en_a, 0, _141_hex_aes_cbcb_en_ha },
    { "de", 7, _141_hex_aes_cbcb_de_a, 0, _141_hex_aes_cbcb_de_ha },
    {}
  };
static c3_c* _141_hex_aes_cbcb_ha[] = {
  "b7dd467d0920c5eaf9703af6c5c4a04f419ba010e75035072109d49dbcb1983c",
  0
};

static u3j_core _141_hex_aes_cbcc_d[] =
  { { "en", 7, _141_hex_aes_cbcc_en_a, 0, _141_hex_aes_cbcc_en_ha },
    { "de", 7, _141_hex_aes_cbcc_de_a, 0, _141_hex_aes_cbcc_de_ha },
    {}
  };
static c3_c* _141_hex_aes_cbcc_ha[] = {
  "703d019a7e12ca9c2836707f60cdb8d32b61b20c720e438d84d3a787f20e99f5",
  0
};

static u3j_core _141_hex_aes_siva_d[] =
  { { "en", 7, _141_hex_aes_siva_en_a, 0, _141_hex_aes_siva_en_ha },
    { "de", 7, _141_hex_aes_siva_de_a, 0, _141_hex_aes_siva_de_ha },
    {}
  };
static c3_c* _141_hex_aes_siva_ha[] = {
  0
};
static u3j_core _141_hex_aes_sivb_d[] =
  { { "en", 7, _141_hex_aes_sivb_en_a, 0, _141_hex_aes_sivb_en_ha },
    { "de", 7, _141_hex_aes_sivb_de_a, 0, _141_hex_aes_sivb_de_ha },
    {}
  };
static c3_c* _141_hex_aes_sivb_ha[] = {
  0
};
static u3j_core _141_hex_aes_sivc_d[] =
  { { "en", 7, _141_hex_aes_sivc_en_a, 0, _141_hex_aes_sivc_en_ha },
    { "de", 7, _141_hex_aes_sivc_de_a, 0, _141_hex_aes_sivc_de_ha },
    {}
  };
static c3_c* _141_hex_aes_sivc_ha[] = {
  0
};

static u3j_core _141_hex_aes_d[] =
  { { "ecba", 7, 0, _141_hex_aes_ecba_d, _141_hex_aes_ecba_ha },
    { "ecbb", 7, 0, _141_hex_aes_ecbb_d, _141_hex_aes_ecbb_ha },
    { "ecbc", 7, 0, _141_hex_aes_ecbc_d, _141_hex_aes_ecbc_ha },
    { "cbca", 7, 0, _141_hex_aes_cbca_d, _141_hex_aes_cbca_ha },
    { "cbcb", 7, 0, _141_hex_aes_cbcb_d, _141_hex_aes_cbcb_ha },
    { "cbcc", 7, 0, _141_hex_aes_cbcc_d, _141_hex_aes_cbcc_ha },
    { "siva", 7, 0, _141_hex_aes_siva_d, _141_hex_aes_siva_ha },
    { "sivb", 7, 0, _141_hex_aes_sivb_d, _141_hex_aes_sivb_ha },
    { "sivc", 7, 0, _141_hex_aes_sivc_d, _141_hex_aes_sivc_ha },
    {}
  };
static c3_c* _141_hex_aes_ha[] = {
  "a5340a7ffcb8adac8085317094b9bd6bc4eb0a52badbbfb138e9ff3ce8b49a97",
  0
};

static u3j_harm _141_hex_leer_a[] = {{".2", u3we_leer}, {}};
static c3_c* _141_hex_leer_ha[] = {
  0
};
static u3j_harm _141_hex_lore_a[] = {{".2", u3we_lore}, {}};
static c3_c* _141_hex_lore_ha[] = {
  "19b13cfea49fd14aafbb20b8b888ba454f809c3f50a7cfeebd43f87336fe052d",
  0
};
static u3j_harm _141_hex_loss_a[] = {{".2", u3we_loss}, {}};
static c3_c* _141_hex_loss_ha[] = {
  "6c4fe849ec8520e847c09804c056aa0c5c890553e53f07c00b6e1f158e6deb8f",
  0
};
static u3j_harm _141_hex_lune_a[] = {{".2", u3we_lune}, {}};
static c3_c* _141_hex_lune_ha[] = {
  "417472f35b885fe6dd0715e78fd0920cb59f68b738aadc9768e73bc5efa0e570",
  0
};

static u3j_harm _141_hex_coed__ed_puck_a[] = {{".2", u3wee_puck}, {}};
static c3_c* _141_hex_coed__ed_puck_ha[] = {
  "540b16bba2321015feeb401cd65150d2050188de57041fd9d3d1ac8902cc1e63",
  0
};
static u3j_harm _141_hex_coed__ed_sign_a[] = {{".2", u3wee_sign}, {}};
static c3_c* _141_hex_coed__ed_sign_ha[] = {
  "de2e5ebf5bdb96e24e05a231b4eac0e0f803984c69948c16cd0e2397aa5dabc1",
  0
};
static u3j_harm _141_hex_coed__ed_veri_a[] = {{".2", u3wee_veri}, {}};
static c3_c* _141_hex_coed__ed_veri_ha[] = {
  "a0fa913b3a823e67ae3d6f416d623c9ff692a324deffd80d057020bbac91d223",
  0
};
static u3j_harm _141_hex_coed__ed_shar_a[] = {{".2", u3wee_shar}, {}};
static c3_c* _141_hex_coed__ed_shar_ha[] = {
  "2115b6722bf59ebac897791293eeb7fe0a83e73b1e57d4a098d52af0948cb7b4",
  0
};

static u3j_harm _141_hex_coed__ed_point_add_a[] =
    {{".2", u3wee_point_add}, {}};

static u3j_harm _141_hex_coed__ed_scalarmult_a[] =
    {{".2", u3wee_scalarmult}, {}};

static u3j_harm _141_hex_coed__ed_scalarmult_base_a[] =
    {{".2", u3wee_scalarmult_base}, {}};

static u3j_harm _141_hex_coed__ed_add_scalarmult_scalarmult_base_a[] =
    {{".2", u3wee_add_scalarmult_scalarmult_base}, {}};

static u3j_harm _141_hex_coed__ed_add_double_scalarmult_a[] =
    {{".2", u3wee_add_double_scalarmult}, {}};

static u3j_core _141_hex_coed__ed_d[] =
  { { "sign", 7, _141_hex_coed__ed_sign_a, 0, _141_hex_coed__ed_sign_ha },
    { "puck", 7, _141_hex_coed__ed_puck_a, 0, _141_hex_coed__ed_puck_ha },
    { "veri", 7, _141_hex_coed__ed_veri_a, 0, _141_hex_coed__ed_veri_ha },
    { "shar", 7, _141_hex_coed__ed_shar_a, 0, _141_hex_coed__ed_shar_ha },
    { "point-add", 7, _141_hex_coed__ed_point_add_a, 0, 0 },
    { "scalarmult", 7, _141_hex_coed__ed_scalarmult_a, 0, 0 },
    { "scalarmult-base", 7, _141_hex_coed__ed_scalarmult_base_a, 0, 0 },
    { "add-scalarmult-scalarmult-base", 7,
      _141_hex_coed__ed_add_scalarmult_scalarmult_base_a, 0, 0 },
    { "add-double-scalarmult", 7,
      _141_hex_coed__ed_add_double_scalarmult_a, 0, 0 },
    {}
  };
static c3_c* _141_hex_coed__ed_ha[] = {
  "33223ee36ddc84831eff43939b035afe00bb23c7ba1475cbeadb24954216b814",
  0
};

static u3j_core _141_hex_coed_d[] =
{ { "ed", 3, 0, _141_hex_coed__ed_d, _141_hex_coed__ed_ha },
  {}
};
static c3_c* _141_hex_coed_ha[] = {
  "1f68bb8e3214132195e1183e61b05bccff19808df3cbdaeb6c7fcce9cd27a24d",
  0
};

  static u3j_harm _141_hex_hmac_hmac_a[] = {{".2", u3we_hmac}, {}};
  static c3_c* _141_hex_hmac_hmac_ha[] = {
    "41a3eb915ac8105751d5bc7ac309a21410896a82e129d3314cc5be300f2660db",
    0
  };
static u3j_core _141_hex_hmac_d[] =
  { { "hmac", 7, _141_hex_hmac_hmac_a, 0, _141_hex_hmac_hmac_ha },
    {}
  };
static c3_c* _141_hex_hmac_ha[] = {
  "c6cacf4657372591769ccb9b686be4c16d7dbe0d815f4b8d9e81ddc97c36b770",
  0
};

  static u3j_harm _141_hex_argon2_a[] = {{".2", u3we_argon2}, {}};
  static c3_c* _141_hex_argon2_ha[] = {
    "ef21e4f9108b5f2e6831145df4c21e0d44152abcd0f575532894d406425c04c9",
    0
  };
static u3j_core _141_hex_argon_d[] =
  { { "argon2", 511, _141_hex_argon2_a, 0, _141_hex_argon2_ha },
    {}
  };
static c3_c* _141_hex_argon_ha[] = {
  "7d8acf91db0262d485641547db6cc9ab4ef260c393fc7f12336fab393263056a",
  0
};

static c3_c* _141_hex_secp_secp256k1_make_ha[] = { 0 };
static u3j_harm _141_hex_secp_secp256k1_make_a[] = {{".2", u3we_make, c3y}, {}};
static c3_c* _141_hex_secp_secp256k1_sign_ha[] = { 0 };
static u3j_harm _141_hex_secp_secp256k1_sign_a[] = {{".2", u3we_sign, c3y}, {}};
static c3_c* _141_hex_secp_secp256k1_reco_ha[] = { 0 };
static u3j_harm _141_hex_secp_secp256k1_reco_a[] = {{".2", u3we_reco, c3y}, {}};

static c3_c* _141_hex_secp_secp256k1_ha[] = { 0 };
static u3j_core _141_hex_secp_secp256k1_d[] =
  { { "make", 7, _141_hex_secp_secp256k1_make_a, 0, _141_hex_secp_secp256k1_make_ha },
    { "sign", 7, _141_hex_secp_secp256k1_sign_a, 0, _141_hex_secp_secp256k1_sign_ha },
    { "reco", 7, _141_hex_secp_secp256k1_reco_a, 0, _141_hex_secp_secp256k1_reco_ha },
    {}
  };

static c3_c* _141_hex_secp_ha[] = { 0 };
static u3j_core _141_hex_secp_d[] =
  { { "secp256k1", 3, 0, _141_hex_secp_secp256k1_d, _141_hex_secp_secp256k1_ha },
    {}
  };

  static u3j_harm _141_hex_blake2b_a[] = {{".2", u3we_blake, c3y}, {}};
  static c3_c* _141_hex_blake2b_ha[] = {
    "affddbd9861660e0381edf82c88da18e18d2dd0aa0f430f9d8661c5a57e13cb5",
    0
  };
static u3j_core _141_hex_blake_d[] =
  { { "blake2b", 7, _141_hex_blake2b_a, 0, _141_hex_blake2b_ha },
    {}
  };
static c3_c* _141_hex_blake_ha[] = {
  "3a63284428b509489233513a0d6b13f705a67c5bed4354a64ef09054529a7c35",
  0
};

  static u3j_harm _141_hex_ripemd_160_a[] = {{".2", u3we_ripe, c3y}, {}};
  static c3_c* _141_hex_ripemd_160_ha[] = {
    "c918e263c56723986b6a5ba4a994199ec2afe12df42b2efa497e1b51f572ce13",
    0
  };
static u3j_core _141_hex_ripe_d[] =
  { { "ripemd160", 7, _141_hex_ripemd_160_a, 0, _141_hex_ripemd_160_ha },
    {}
  };
static c3_c* _141_hex_ripe_ha[] = {
  "fe7e2579d5053dead2f5ce27e0aa6bda1f9a84684db45349af38fe5bc827613a",
  0
};


static u3j_core _141_hex_d[] =
{ { "lore",   63, _141_hex_lore_a, 0, _141_hex_lore_ha },
  { "leer",   63, _141_hex_leer_a, 0, _141_hex_leer_ha },
  { "loss",   63, _141_hex_loss_a, 0, _141_hex_loss_ha },
  { "lune",  127, _141_hex_lune_a, 0, _141_hex_lune_ha },

  { "coed",   63, 0, _141_hex_coed_d, _141_hex_coed_ha },
  { "aes",    31, 0, _141_hex_aes_d, _141_hex_aes_ha },

  { "hmac",   63, 0, _141_hex_hmac_d,  _141_hex_hmac_ha  },
  { "argon",  31, 0, _141_hex_argon_d, _141_hex_argon_ha },
  { "blake",  31, 0, _141_hex_blake_d, _141_hex_blake_ha },
  { "ripemd", 31, 0, _141_hex_ripe_d,  _141_hex_ripe_ha  },
<<<<<<< HEAD
  { "secp",   6, 0, _141_hex_secp_d, _141_hex_secp_ha },
=======
  { "secp",   31, 0, _141_hex_secp_d,  _141_hex_secp_ha  },
  { "mimes",  31, 0, _141_hex_mimes_d, _141_hex_mimes_ha  },
>>>>>>> 8de7af85
  {}
};
static c3_c* _141_hex_ha[] = {
  "b3352eada800d6c9db030ac128262e8286c245162b2ab2b317c43dc39f3e152d",
  0
};

/* layer five
*/
static u3j_harm _141_pen_cell_a[] = {{".2", u3wf_cell}, {}};
static c3_c* _141_pen_cell_ha[] = {
  "411649e69ff5c5d4a2976b300d213b99af3de724cec0e95f48404b808fc4f428",
  0
};
static u3j_harm _141_pen_comb_a[] = {{".2", u3wf_comb}, {}};
static c3_c* _141_pen_comb_ha[] = {
  "137e940853b2f823bac751069f7dd3e81367bda77037afe1c3cb4d0cd26982db",
  0
};
static u3j_harm _141_pen_cons_a[] = {{".2", u3wf_cons}, {}};
static c3_c* _141_pen_cons_ha[] = {
  "b698cc6bc49ea0473e344c784075e99a433b4c5738f90fc58ab17c3eaa44b2e9",
  0
};
static u3j_harm _141_pen_core_a[] = {{".2", u3wf_core}, {}};
static c3_c* _141_pen_core_ha[] = {
  "1180e9371cf3465783ef192f9a7f580cd90533f5b52b77b456287f1d580a3535",
  0
};
static u3j_harm _141_pen_face_a[] = {{".2", u3wf_face}, {}};
static c3_c* _141_pen_face_ha[] = {
  "a184c44d57f5c94b84a3258b05bf891f3c96a4a4bbff3a8934d11cad0efa81d8",
  0
};
static u3j_harm _141_pen_fitz_a[] = {{".2", u3wf_fitz}, {}};
static c3_c* _141_pen_fitz_ha[] = {
  "31ebe9b8ece572a90c8e8d6b8b334f445c010b92c0ce83380d0fd6ad21b014af",
  0
};
static u3j_harm _141_pen_flan_a[] = {{".2", u3wf_flan}, {}};
static c3_c* _141_pen_flan_ha[] = {
  "cc00cb9373b0274af4e17d7acd77f65d8a2fa886e422c949c12d9d9e7cb3525b",
  0
};
static u3j_harm _141_pen_flip_a[] = {{".2", u3wf_flip}, {}};
static c3_c* _141_pen_flip_ha[] = {
  "6e97fab9d039e715a30af5da93ef97389babfdcae7ef87655d278e77a1af0f0c",
  0
};
static u3j_harm _141_pen_flor_a[] = {{".2", u3wf_flor}, {}};
static c3_c* _141_pen_flor_ha[] = {
  "ab5360aacf0c9a325727e90e1caea9c42f5d94ccc248c9e1f253b0922b4c4e63",
  0
};
static u3j_harm _141_pen_fork_a[] = {{".2", u3wf_fork}, {}};
static c3_c* _141_pen_fork_ha[] = {
  "000af0f7a46f669c66b4f5d2de1d28544f093b579d93c16e41e717c3c40d1823",
  0
};

// hike disabled while implementing edit
// static u3j_harm _141_pen_hike_a[] = {{".2", u3wf_hike}, {}};
// static c3_c* _141_pen_hike_ha[] = {0};

static u3j_harm _141_pen_look_a[] = {{".2", u3wf_look}, {}};
static c3_c* _141_pen_look_ha[] = {
  "fdda2166a2b9e1a9bda6ab375dd6fb6c610e18f54636a5e89896b45fd0a7169b",
  0
};
static u3j_harm _141_pen_loot_a[] = {{".2", u3wf_loot}, {}};
static c3_c* _141_pen_loot_ha[] = {
  "be73de8944cd05c117fa698523940fd0a6a2a2286c56d8586ae35034d0a32200",
  0
};

  static u3j_harm _141_pen__ut_crop_a[] = {{".2", u3wfu_crop}, {}};
  static c3_c* _141_pen__ut_crop_ha[] = {
    "d83e5e47f712870aba815d79943d287cbefdc00640409464b30bf755115d4a1a",
    0
  };
  static u3j_harm _141_pen__ut_fish_a[] = {{".2", u3wfu_fish}, {}};
  static c3_c* _141_pen__ut_fish_ha[] = {
    "2fd315436f48351002d9aa8c137649ca95b01fd57dba09db53d7235f84a284bf",
    0
  };
  static u3j_harm _141_pen__ut_fuse_a[] = {{".2", u3wfu_fuse}, {}};
  static c3_c* _141_pen__ut_fuse_ha[] = {
    "43d8bfdf9255f548bb58d9975bac273e2dcebe5ae98bd7e466b6fff6ff43a944",
    0
  };
  static u3j_harm _141_pen__ut_mint_a[] = {{".2", u3wfu_mint}, {}};
  static c3_c* _141_pen__ut_mint_ha[] = {
    "43a06316365bcd14a94f8ed1f3fe5a8f61d1da5bea989296a192b62a966fca11",
    0
  };
  static u3j_harm _141_pen__ut_mull_a[] = {{".2", u3wfu_mull}, {}};
  static c3_c* _141_pen__ut_mull_ha[] = {
    "9fe555b3f9ad666f04194037437d71ee98f6b884f7aacc46a11ad27407cb7e8e",
    0
  };
  static c3_c* _141_pen__ut_nest_ha[] = {0};
      static u3j_harm _141_pen__ut_nest_dext_a[] = {{".2", u3wfu_nest_dext}, {}};
      static c3_c* _141_pen__ut_nest_dext_ha[] = {0};
    static u3j_core _141_pen__ut_nest_in_d[] =
      {
        { "nest-dext", 3, _141_pen__ut_nest_dext_a, 0, _141_pen__ut_nest_dext_ha },
        {}
      };
    static c3_c* _141_pen__ut_nest_in_ha[] = {0};
  static u3j_core _141_pen__ut_nest_d[] =
    {
      { "nest-in", 7, 0, _141_pen__ut_nest_in_d, _141_pen__ut_nest_in_ha },
      {}
    };
  static u3j_harm _141_pen__ut_rest_a[] = {{".2", u3wfu_rest}, {}};
  static c3_c* _141_pen__ut_rest_ha[] = {
    "2e2d15f3efca0a4bf8ce08cca48c54d1d5a7204e2b0525137f59c3e7b037d2fd",
    0
  };

static u3j_core _141_pen__ut_d[] =
  {
    { "crop", 7, _141_pen__ut_crop_a, 0, _141_pen__ut_crop_ha },
    { "fish", 7, _141_pen__ut_fish_a, 0, _141_pen__ut_fish_ha },
    { "fuse", 7, _141_pen__ut_fuse_a, 0, _141_pen__ut_fuse_ha },
    { "mint", 7, _141_pen__ut_mint_a, 0, _141_pen__ut_mint_ha },
    { "mull", 7, _141_pen__ut_mull_a, 0, _141_pen__ut_mull_ha },
    { "nest", 7, 0, _141_pen__ut_nest_d, _141_pen__ut_nest_ha },
    { "rest", 7, _141_pen__ut_rest_a, 0, _141_pen__ut_rest_ha },
    {}
  };

static c3_c* _141_pen__ut_ha[] = {
  "479d0051e5fabe291e4cded603a071fce0f10734503638fd7d30e9c6d799969c",
  0
};

static u3j_hood _141_pen__ut_ho[] = {
  { "ar",     12282 },
  { "fan",  28, c3n },
  { "rib",  58, c3n },
  { "vet", 118, c3n },
  { "fab", 119, c3n },

  { "blow",    6015 },
  { "burp",     342 },
  { "busk",    1373 },
  { "buss",     374 },
  { "crop",    1494 },
  { "duck",    1524 },
  { "dune",    5982 },
  { "dunk",    3066 },
  { "epla",   12206 },
  { "emin",    1534 },
  { "emul",    6134 },
  { "feel",    1502 },
  { "felt",      94 },
  { "fine",   49086 },
  { "fire",       4 },
  { "fish",    6006 },
  { "fond",   12283 },
  { "fund",    6014 },
  //  XX +funk is not part of +ut, and this hook appears to be unused
  //  remove from here and the +ut hint
  //
  { "funk", 0xbefafa, c3y, 31 },
  { "fuse",   24021 },
  { "gain",     380 },
  { "lose", 0x2fefe },
  { "mile",     382 },
  { "mine",     372 },
  { "mint",   49083 },
  { "moot", 0x2feff },
  { "mull",   24020 },
  { "nest",      92 },
  { "peel",    1526 },
  { "play",    3006 },
  { "peek",    1532 },
  { "repo",      22 },
  { "rest",    6102 },
  { "tack",    6007 },
  { "toss",   24540 },
  { "wrap",    6140 },
  {},
};

// XX figure out why this is disabled
#if 0
static u3j_harm _141_pen__ap_a[] =
  { {"open", u3wfp_open},
    {"rake", u3wfp_rake},
    {}
  };
static c3_c* _141_pen__ap_ha[] = {0};

static u3j_harm _141_pen__al_a[] =
  { {"bunt", u3wfl_bunt},
    {"whip", u3wfl_whip},
    {}
  };
static c3_c* _141_pen__al_ha[] = {0};
#endif

static u3j_core _141_pen_d[] =
{ { "hex", 7, 0, _141_hex_d, _141_hex_ha },

  { "cell", 7, _141_pen_cell_a, 0, _141_pen_cell_ha },
  { "comb", 7, _141_pen_comb_a, 0, _141_pen_comb_ha },
  { "cons", 7, _141_pen_cons_a, 0, _141_pen_cons_ha },
  { "core", 7, _141_pen_core_a, 0, _141_pen_core_ha },
  { "face", 7, _141_pen_face_a, 0, _141_pen_face_ha },
  { "fitz", 7, _141_pen_fitz_a, 0, _141_pen_fitz_ha },
  { "flan", 7, _141_pen_flan_a, 0, _141_pen_flan_ha },
  { "flip", 7, _141_pen_flip_a, 0, _141_pen_flip_ha },
  { "flor", 7, _141_pen_flor_a, 0, _141_pen_flor_ha },
  { "fork", 7, _141_pen_fork_a, 0, _141_pen_fork_ha },
  // { "hike", 7, _141_pen_hike_a, 0, _141_pen_hike_ha },
  { "look", 7, _141_pen_look_a, 0, _141_pen_look_ha },
  { "loot", 7, _141_pen_loot_a, 0, _141_pen_loot_ha },

  // { "ap", 7, _141_pen__ap_a, 0, _141_pen__ap_ha },
  // { "al", 7, _141_pen__al_a, 0, _141_pen__al_ha },
  { "ut", 15, 0, _141_pen__ut_d, _141_pen__ut_ha, _141_pen__ut_ho },
  {}
};
static c3_c* _141_pen_ha[] = {
  "5197c4be0f72a57d77ecda9f3976ba06cd22648751f434f40162f6759688b725",
  0
};

static u3j_hood _141_pen_ho[] = {
  { "ap", 86 },
  { "ut", 342 },
  {},
};

/* layer four
*/
static u3j_harm _141_qua_trip_a[] = {{".2", u3we_trip}, {}};
static c3_c* _141_qua_trip_ha[] = {
  "2f4df71315caaab44495ebd6b0c541484cb76d26d4caa306207a33876b09509c",
  0
};

static u3j_harm _141_qua_slaw_a[] = {{".2", u3we_slaw}, {}};
static c3_c* _141_qua_slaw_ha[] = {
  0
};
static u3j_harm _141_qua_scot_a[] = {{".2", u3we_scot}, {}};
static c3_c* _141_qua_scot_ha[] = {
  0
};
static u3j_harm _141_qua_scow_a[] = {{".2", u3we_scow}, {}};
static c3_c* _141_qua_scow_ha[] = {
  0
};

static u3j_harm _141_qua__po_ind_a[] = {{".2", u3wcp_ind}, {}};
static c3_c* _141_qua__po_ind_ha[] = {
  "95bbe9867dbbd1b9ce12671d64cf7b1dee8d987c6770955a83c73291c4537a61",
  0
};
static u3j_harm _141_qua__po_ins_a[] = {{".2", u3wcp_ins}, {}};
static c3_c* _141_qua__po_ins_ha[] = {
  "aae783fb258dff7f8ade49756e01f96a2d2100411a88a886732270dcf9f174f0",
  0
};
static u3j_harm _141_qua__po_tod_a[] = {{".2", u3wcp_tod}, {}};
static c3_c* _141_qua__po_tod_ha[] = {
  "c69fdde3a83159207e1e838e960fe48e809fc9eb296300ee85169aadf126339c",
  0
};
static u3j_harm _141_qua__po_tos_a[] = {{".2", u3wcp_tos}, {}};
static c3_c* _141_qua__po_tos_ha[] = {
  "eba705fc6e46193f4a4f3e20c37f06141d0b8eae0f8db6e6c7a53659803a3f04",
  0
};
  static u3j_core _141_qua__po_d[] =
    { { "ind", 7, _141_qua__po_ind_a, 0, _141_qua__po_ind_ha },
      { "ins", 7, _141_qua__po_ins_a, 0, _141_qua__po_ins_ha },
      { "tod", 7, _141_qua__po_tod_a, 0, _141_qua__po_tod_ha },
      { "tos", 7, _141_qua__po_tos_a, 0, _141_qua__po_tos_ha },
      {}
    };
  static c3_c* _141_qua__po_ha[] = {
    "6ca8581f72f693ae465e658fd58e8cb7d705927f67254bcc95a449df9c9f7d1b",
    0
  };

static u3j_harm _141_qua__bend_fun_a[] = {{".2", u3we_bend_fun}, {}};
static c3_c* _141_qua__bend_fun_ha[] = {
  "6a560ff29ece25d1f02a60a500feeb6288ec4d51b27b759fb8066abdce74ddbb",
  0
};
  static u3j_core _141_qua__bend_d[] =
    { { "fun", 7, _141_qua__bend_fun_a, 0, _141_qua__bend_fun_ha },
      {}
    };
  static c3_c* _141_qua__bend_ha[] = {
    "f9d15e37e625cec2d505532a2d83a7eba9dd9afb339d0a4e83613f5eca2e6c88",
    0
  };

static u3j_harm _141_qua__cold_fun_a[] = {{".2", u3we_cold_fun}, {}};
static c3_c* _141_qua__cold_fun_ha[] = {
  "ad5a0ab7405be9ffda0a9dd34580c6039f6bbb0301920fb2df0c31be3c72c58e",
  0
};
  static u3j_core _141_qua__cold_d[] =
    { { "fun", 7, _141_qua__cold_fun_a, 0, _141_qua__cold_fun_ha },
      {}
    };
  static c3_c* _141_qua__cold_ha[] = {
    "06c49d8dab6cb057e3ae1d1164e96950944ea48e54ad72347239ea434f1d4b9c",
    0
  };

static u3j_harm _141_qua__cook_fun_a[] = {{".2", u3we_cook_fun}, {}};
static c3_c* _141_qua__cook_fun_ha[] = {
  "f2a45612ad9c279b723334ab0915d3ed3ece7727309968c2555f45e0668eeb27",
  0
};
  static u3j_core _141_qua__cook_d[] =
    { { "fun", 7, _141_qua__cook_fun_a, 0, _141_qua__cook_fun_ha },
      {}
    };
  static c3_c* _141_qua__cook_ha[] = {
    "3ccd46dd21828d7be11f8c093536e305b1df982393a69c40ea73f63a574b3bb1",
    0
  };

static u3j_harm _141_qua__comp_fun_a[] = {{".2", u3we_comp_fun}, {}};
static c3_c* _141_qua__comp_fun_ha[] = {
  "60e5ff2cea860d80f8af65e1323518f58a081b93b49ad7351a1ea1dfe87380e4",
  0
};
  static u3j_core _141_qua__comp_d[] =
    { { "fun", 7, _141_qua__comp_fun_a, 0, _141_qua__comp_fun_ha },
      {}
    };
  static c3_c* _141_qua__comp_ha[] = {
    "4960a20da1b43ff953b86ba08cbdeb9a4468af8bfd27fcde12f39f1449fdee9c",
    0
  };

static u3j_harm _141_qua__easy_fun_a[] = {{".2", u3we_easy_fun}, {}};
static c3_c* _141_qua__easy_fun_ha[] = {
  "4bbbc43ece463d961e572301d0824d3e3cab3ba09ec2756cbefae63ee106044b",
  0
};
  static u3j_core _141_qua__easy_d[] =
    { { "fun", 7, _141_qua__easy_fun_a, 0, _141_qua__easy_fun_ha },
      {}
    };
  static c3_c* _141_qua__easy_ha[] = {
    "fdcf833943e24323deb6b071497498933ce6c4ba7d4742f2752b6ddb7fb9634e",
    0
  };

static u3j_harm _141_qua__glue_fun_a[] = {{".2", u3we_glue_fun}, {}};
static c3_c* _141_qua__glue_fun_ha[] = {
  "7a4b978b56658b5c93fc79cb9394e3b46b9f02428a3668958de05e326c512d6b",
  0
};
  static u3j_core _141_qua__glue_d[] =
    { { "fun", 7, _141_qua__glue_fun_a, 0, _141_qua__glue_fun_ha },
      {}
    };
  static c3_c* _141_qua__glue_ha[] = {
    "9510f468b9c5d64f80a20d56d8cffd7a1ba0b6444aef9299f2d0a8c3e619b387",
    0
  };

static u3j_harm _141_qua__here_fun_a[] = {{".2", u3we_here_fun}, {}};
static c3_c* _141_qua__here_fun_ha[] = {
  "47ec445fcfa89d266dae3c3590ed041d1b05f92d1bce360f232da5d496e4f2eb",
  0
};
  static u3j_core _141_qua__here_d[] =
    { { "fun", 7, _141_qua__here_fun_a, 0, _141_qua__here_fun_ha },
      {}
    };
  static c3_c* _141_qua__here_ha[] = {
    "4600093be5becba9a65a14b67624e3d9e4c66e0c97ba57b2bc271907eea32ffe",
    0
  };

static u3j_harm _141_qua__just_fun_a[] = {{".2", u3we_just_fun}, {}};
static c3_c* _141_qua__just_fun_ha[] = {
  "2a77a5aec1b5394cd282f7ba3a6a0492906446e18f9569b15810c979ec5842de",
  0
};
  static u3j_core _141_qua__just_d[] =
    { { "fun", 7, _141_qua__just_fun_a, 0, _141_qua__just_fun_ha },
      {}
    };
  static c3_c* _141_qua__just_ha[] = {
    "3d3f00579c4b1d2707418eff6cdb037e95f5c499d986a3cdb535faa35bbf05a6",
    0
  };

static u3j_harm _141_qua__mask_fun_a[] = {{".2", u3we_mask_fun}, {}};
static c3_c* _141_qua__mask_fun_ha[] = {
  "04bd9009b0c52c6140256c9694df4823e735733ed0c825b14a1f7bce1f8fc0f8",
  0
};
  static u3j_core _141_qua__mask_d[] =
    { { "fun", 7, _141_qua__mask_fun_a, 0, _141_qua__mask_fun_ha },
      {}
    };
  static c3_c* _141_qua__mask_ha[] = {
    "9ec051bb1101cfd7411795e30c43a0564b80c7d2ca68940ef54f9f6d332adac0",
    0
  };

static u3j_harm _141_qua__shim_fun_a[] = {{".2", u3we_shim_fun}, {}};
static c3_c* _141_qua__shim_fun_ha[] = {
  "64c01dcfb9d3a66fbfcf6182770cf3421f1be08c693d61476d0dfc223fc6b762",
  0
};
  static u3j_core _141_qua__shim_d[] =
    { { "fun", 7, _141_qua__shim_fun_a, 0, _141_qua__shim_fun_ha },
      {}
    };
  static c3_c* _141_qua__shim_ha[] = {
    "838be7322079341d7f0135069d84212527a8dfefd7fab7cafa5e1d5d18406228",
    0
  };

static u3j_harm _141_qua__stag_fun_a[] = {{".2", u3we_stag_fun}, {}};
static c3_c* _141_qua__stag_fun_ha[] = {
  "f76c7205c23e77809af793bc506f4727071fd029d234317fe78a7f65e2b7d6ea",
  0
};
  static u3j_core _141_qua__stag_d[] =
    { { "fun", 7, _141_qua__stag_fun_a, 0, _141_qua__stag_fun_ha },
      {}
    };
  static c3_c* _141_qua__stag_ha[] = {
    "fc978af18fb13dc0d77501b6f3eeb538b079b4345eb9195c3dd44c516e69424a",
    0
  };

static u3j_harm _141_qua__stew_fun_a[] = {{".2", u3we_stew_fun}, {}};
static c3_c* _141_qua__stew_fun_ha[] = {
  "677c85d6ba46e134025f652d94049b3db54b576d32159707d16a4c0a56578951",
  0
};
  static u3j_core _141_qua__stew_d[] =
    { { "fun", 31, _141_qua__stew_fun_a, 0, _141_qua__stew_fun_ha },
      {}
    };
  static c3_c* _141_qua__stew_ha[] = {
    "11b3c70145eedcd888f4b3f51861e759da7405b0b93398b59cfb82d187b29889",
    0
  };

static u3j_harm _141_qua__stir_fun_a[] = {{".2", u3we_stir_fun}, {}};
static c3_c* _141_qua__stir_fun_ha[] = {
  "ad1e756459e084cc7463c6e1ebdcef013fdfbe915c345657aee859622e311985",
  0
};
  static u3j_core _141_qua__stir_d[] =
    { { "fun", 7, _141_qua__stir_fun_a, 0, _141_qua__stir_fun_ha },
      {}
    };
  static c3_c* _141_qua__stir_ha[] = {
    "aa51d9e03f44ae821553dde66bf84e40e1b95867d5ccc51ed6f390771c97a708",
    0
  };

static u3j_harm _141_qua_pfix_a[] = {{".2", u3we_pfix}, {}};
static c3_c* _141_qua_pfix_ha[] = {
  "f7019bccc8b3b04a969878ffed84c9eba4dfa60ee32f984119cacb0c2381656b",
  0
};

static u3j_harm _141_qua_plug_a[] = {{".2", u3we_plug}, {}};
static c3_c* _141_qua_plug_ha[] = {
  "dd5a5a82b572ebb3009f9e1dbb52d0a955273742b8e1f5be27885ca208a0c9c7",
  0
};
static u3j_harm _141_qua_pose_a[] = {{".2", u3we_pose}, {}};
static c3_c* _141_qua_pose_ha[] = {
  "8586df7438d5b37935f9fa1bc3ac6d8740f13fa9885f6b4f1acfe672e4e4cc33",
  0
};

static u3j_harm _141_qua_sfix_a[] = {{".2", u3we_sfix}, {}};
static c3_c* _141_qua_sfix_ha[] = {
  "00987ed37104b902c5264d4d013826d762bfa80a6b29cfe4b7fa61b1ddd9cfac",
  0
};

static u3j_harm _141_qua_mink_a[] = {{".2", u3we_mink}, {}};
static c3_c* _141_qua_mink_ha[] = {
  0
};
static u3j_harm _141_qua_mole_a[] = {{".2", u3we_mole}, {}};
static c3_c* _141_qua_mole_ha[] = {
  0
};
static u3j_harm _141_qua_mule_a[] = {{".2", u3we_mule}, {}};
static c3_c* _141_qua_mule_ha[] = {
  "d54688d726565ddade7f2636741cad7209ea40fab28d3335555d8a02ff6001c4",
  0
};

static u3j_core _141_qua_d[] =
{ { "pen", 3, 0, _141_pen_d, _141_pen_ha, _141_pen_ho },

  { "po", 7, 0, _141_qua__po_d, _141_qua__po_ha },

  { "trip", 7, _141_qua_trip_a, 0, _141_qua_trip_ha },

  { "bend", 7, 0, _141_qua__bend_d, _141_qua__bend_ha },
  { "cold", 7, 0, _141_qua__cold_d, _141_qua__cold_ha },
  { "comp", 7, 0, _141_qua__comp_d, _141_qua__comp_ha },
  { "cook", 7, 0, _141_qua__cook_d, _141_qua__cook_ha },
  { "easy", 7, 0, _141_qua__easy_d, _141_qua__easy_ha },
  { "glue", 7, 0, _141_qua__glue_d, _141_qua__glue_ha },
  { "here", 7, 0, _141_qua__here_d, _141_qua__here_ha },
  { "just", 7, 0, _141_qua__just_d, _141_qua__just_ha },
  { "mask", 7, 0, _141_qua__mask_d, _141_qua__mask_ha },
  { "shim", 7, 0, _141_qua__shim_d, _141_qua__shim_ha },
  { "stag", 7, 0, _141_qua__stag_d, _141_qua__stag_ha },
  { "stew", 7, 0, _141_qua__stew_d, _141_qua__stew_ha },
  { "stir", 7, 0, _141_qua__stir_d, _141_qua__stir_ha },

  { "pfix", 7, _141_qua_pfix_a, 0, _141_qua_pfix_ha },
  { "plug", 7, _141_qua_plug_a, 0, _141_qua_plug_ha },
  { "pose", 7, _141_qua_pose_a, 0, _141_qua_pose_ha },
  { "sfix", 7, _141_qua_sfix_a, 0, _141_qua_sfix_ha },

  { "mink", 7, _141_qua_mink_a, 0, _141_qua_mink_ha },
  { "mole", 7, _141_qua_mole_a, 0, _141_qua_mole_ha },
  { "mule", 7, _141_qua_mule_a, 0, _141_qua_mule_ha },

  { "scot", 7, _141_qua_scot_a, 0, _141_qua_scot_ha },
  { "scow", 7, _141_qua_scow_a, 0, _141_qua_scow_ha },
  { "slaw", 7, _141_qua_slaw_a, 0, _141_qua_slaw_ha },
  {}
};
static c3_c* _141_qua_ha[] = {
  "0efd1620ed40369f957d53d796c0bf497e0585100829e5f37ede41f6a841d0f8",
  0
};

static u3j_hood _141_qua_ho[] = {
  { "mute", 0x2fbabe },
  { "show", 24406 },
  {},
};

/* layer three
*/
  static u3j_harm _141_tri__cofl__drg_a[] = {{".2", u3wef_drg}, {}};
  static c3_c* _141_tri__cofl__drg_ha[] = {
    "6063adb8cac639f7b20d5e7700c8108266be04f99cce4434f906240b424bf36d",
    0
  };
  static u3j_harm _141_tri__cofl__lug_a[] = {{".2", u3wef_lug}, {}};
  static c3_c* _141_tri__cofl__lug_ha[] = {
    "f146a84731447e5c4b1e7b6e9331b33d1babed09bb0618e134c9535062154a87",
    0
  };
static u3j_core _141_tri__cofl_d[] =
  { { "drg", 7, _141_tri__cofl__drg_a, 0, _141_tri__cofl__drg_ha },
    { "lug", 7, _141_tri__cofl__lug_a, 0, _141_tri__cofl__lug_ha },
    {}
  };
static c3_c* _141_tri__cofl_ha[] = {
  "f320c5bf51db85f55b900f4160f7e0ab9ef267f43ddb698900de034c6e2600d5",
  0
};

  static u3j_harm _141_tri__rd_add_a[] = {{".2", u3wer_add}, {}};
  static c3_c* _141_tri__rd_add_ha[] = {
    "90dfaaadb2878d6d89a808ce4199e5bb239fa981e1c2edf24dc54aa3fcab55a5",
    0
  };
  static u3j_harm _141_tri__rd_sub_a[] = {{".2", u3wer_sub}, {}};
  static c3_c* _141_tri__rd_sub_ha[] = {
    "5898a2424ba815d66d83917953f01860e63207f4200a447f632d9a5cc77a8a9c",
    0
  };
  static u3j_harm _141_tri__rd_mul_a[] = {{".2", u3wer_mul}, {}};
  static c3_c* _141_tri__rd_mul_ha[] = {
    "a3af44ef4cd89afe78f1088bddb7d56dfa7fc209153256557c98ff34b67976bc",
    0
  };
  static u3j_harm _141_tri__rd_div_a[] = {{".2", u3wer_div}, {}};
  static c3_c* _141_tri__rd_div_ha[] = {
    "9be3b38b9b4b0b0cd0bb060529c8f439cb0589aa9c3528efc519fbcc6845e98d",
    0
  };
  static u3j_harm _141_tri__rd_sqt_a[] = {{".2", u3wer_sqt}, {}};
  static c3_c* _141_tri__rd_sqt_ha[] = {
    "0413678ac8ec89c3425ba762cd24b2a8a455543ec9b5dd719524e6b834e0c99c",
    0
  };
  static u3j_harm _141_tri__rd_fma_a[] = {{".2", u3wer_fma}, {}};
  static c3_c* _141_tri__rd_fma_ha[] = {
    "7c920238dd42fb645c057cc950ed7ece775d5f502a0faf6ef5d17d348e0fc3e3",
    0
  };
  static u3j_harm _141_tri__rd_lth_a[] = {{".2", u3wer_lth}, {}};
  static c3_c* _141_tri__rd_lth_ha[] = {
    "a108f1ac15c1d4e2c86457c9afc97a97a5954003c709c3c19c722b37255bcba9",
    0
  };
  static u3j_harm _141_tri__rd_lte_a[] = {{".2", u3wer_lte}, {}};
  static c3_c* _141_tri__rd_lte_ha[] = {
    "ef9a6b2c5cdd0d4de550a32679d242693131cdc3cf40ac914eadfa7d6d9f1bac",
    0
  };
  static u3j_harm _141_tri__rd_equ_a[] = {{".2", u3wer_equ}, {}};
  static c3_c* _141_tri__rd_equ_ha[] = {
    "c93cdb951dca3b0ac61070780f95e1baa3718fe519d0268305c032cf14a21e39",
    0
  };
  static u3j_harm _141_tri__rd_gte_a[] = {{".2", u3wer_gte}, {}};
  static c3_c* _141_tri__rd_gte_ha[] = {
    "6857077d97e2fc203b555dc20748c33d34b694d33c48f628543bea6491e722a6",
    0
  };
  static u3j_harm _141_tri__rd_gth_a[] = {{".2", u3wer_gth}, {}};
  static c3_c* _141_tri__rd_gth_ha[] = {
    "87fd815913fa590c715d3a96ada5bae6298f3e7823af90ffcdf235f493c56330",
    0
  };
static u3j_core _141_tri__rd_d[] =
  { { "add", 7, _141_tri__rd_add_a, 0, _141_tri__rd_add_ha },
    { "sub", 7, _141_tri__rd_sub_a, 0, _141_tri__rd_sub_ha },
    { "mul", 7, _141_tri__rd_mul_a, 0, _141_tri__rd_mul_ha },
    { "div", 7, _141_tri__rd_div_a, 0, _141_tri__rd_div_ha },
    { "sqt", 7, _141_tri__rd_sqt_a, 0, _141_tri__rd_sqt_ha },
    { "fma", 7, _141_tri__rd_fma_a, 0, _141_tri__rd_fma_ha },
    { "lth", 7, _141_tri__rd_lth_a, 0, _141_tri__rd_lth_ha },
    { "lte", 7, _141_tri__rd_lte_a, 0, _141_tri__rd_lte_ha },
    { "equ", 7, _141_tri__rd_equ_a, 0, _141_tri__rd_equ_ha },
    { "gte", 7, _141_tri__rd_gte_a, 0, _141_tri__rd_gte_ha },
    { "gth", 7, _141_tri__rd_gth_a, 0, _141_tri__rd_gth_ha },
    {}
  };
static c3_c* _141_tri__rd_ha[] = {
  "0afab285837f9c88faff3ac8f3f49b5e259da253e0505cd823a53d4e826261f7",
  0
};

  static u3j_harm _141_tri__rs_add_a[] = {{".2", u3wet_add}, {}};
  static c3_c* _141_tri__rs_add_ha[] = {
    "b89a1e348628fd9b4fd520aabbf6c53e12be5bbf661b9094f7a9841be3f51de9",
    0
  };
  static u3j_harm _141_tri__rs_sub_a[] = {{".2", u3wet_sub}, {}};
  static c3_c* _141_tri__rs_sub_ha[] = {
    "9d13b86d17908830f93b920e80e1a985105583597f6fb640f175c98052e357f1",
    0
  };
  static u3j_harm _141_tri__rs_mul_a[] = {{".2", u3wet_mul}, {}};
  static c3_c* _141_tri__rs_mul_ha[] = {
    "5c61a9e335f6c139332523d871ca5773ab476365b623444370474fde08639061",
    0
  };
  static u3j_harm _141_tri__rs_div_a[] = {{".2", u3wet_div}, {}};
  static c3_c* _141_tri__rs_div_ha[] = {
    "a7147a81be3ef5a1c0de6587edb2990e30057d7871d73632eabc8dc567e751c8",
    0
  };
  static u3j_harm _141_tri__rs_sqt_a[] = {{".2", u3wet_sqt}, {}};
  static c3_c* _141_tri__rs_sqt_ha[] = {
    "c403bb48d78bcfa9cd4128b7f9eb362e71e5269ab6578fb0bb5e70b4244c5781",
    0
  };
  static u3j_harm _141_tri__rs_fma_a[] = {{".2", u3wet_fma}, {}};
  static c3_c* _141_tri__rs_fma_ha[] = {
    "afc14914eb8f579a0c6620db69bc951329325747a8ef01c2d0e5feb29e9a9ddd",
    0
  };
  static u3j_harm _141_tri__rs_lth_a[] = {{".2", u3wet_lth}, {}};
  static c3_c* _141_tri__rs_lth_ha[] = {
    "e7efa422def6b6dbd25b5f664462adb3895b8b45f9531877c9dbfe40a96612bf",
    0
  };
  static u3j_harm _141_tri__rs_lte_a[] = {{".2", u3wet_lte}, {}};
  static c3_c* _141_tri__rs_lte_ha[] = {
    "b45e1ef16c47dc9b99865c7e75d4c2094c0e206ed538818a38da0adb7fbe2ce3",
    0
  };
  static u3j_harm _141_tri__rs_equ_a[] = {{".2", u3wet_equ}, {}};
  static c3_c* _141_tri__rs_equ_ha[] = {
    "8c1178311ded837292c297380e48cf7e0bc4d83962dadcafda0c9ef9f20e39f2",
    0
  };
  static u3j_harm _141_tri__rs_gte_a[] = {{".2", u3wet_gte}, {}};
  static c3_c* _141_tri__rs_gte_ha[] = {
    "50f5eb237b74e772eb6a3257441078461450cd4a25cf9bd97cb1a5e00f4ff4d2",
    0
  };
  static u3j_harm _141_tri__rs_gth_a[] = {{".2", u3wet_gth}, {}};
  static c3_c* _141_tri__rs_gth_ha[] = {
    "505842ff486f0bb8fa63f04d2fd6f806dc760f9b4a12a3bf2d57da92f560785b",
    0
  };
static u3j_core _141_tri__rs_d[] =
  { { "add", 7, _141_tri__rs_add_a, 0, _141_tri__rs_add_ha },
    { "sub", 7, _141_tri__rs_sub_a, 0, _141_tri__rs_sub_ha },
    { "mul", 7, _141_tri__rs_mul_a, 0, _141_tri__rs_mul_ha },
    { "div", 7, _141_tri__rs_div_a, 0, _141_tri__rs_div_ha },
    { "sqt", 7, _141_tri__rs_sqt_a, 0, _141_tri__rs_sqt_ha },
    { "fma", 7, _141_tri__rs_fma_a, 0, _141_tri__rs_fma_ha },
    { "lth", 7, _141_tri__rs_lth_a, 0, _141_tri__rs_lth_ha },
    { "lte", 7, _141_tri__rs_lte_a, 0, _141_tri__rs_lte_ha },
    { "equ", 7, _141_tri__rs_equ_a, 0, _141_tri__rs_equ_ha },
    { "gte", 7, _141_tri__rs_gte_a, 0, _141_tri__rs_gte_ha },
    { "gth", 7, _141_tri__rs_gth_a, 0, _141_tri__rs_gth_ha },
    {}
  };
  static c3_c* _141_tri__rs_ha[] = {
    "6c7027c5de34540a4b1548039e5423fb44727079af054b7135a3e961ec8dede8",
    0
  };

  static u3j_harm _141_tri__rq_add_a[] = {{".2", u3weq_add}, {}};
  static c3_c* _141_tri__rq_add_ha[] = {
    "9c4c2a37550930605495401886d41fb9fbc2eba487e0ba845130fe88e4c52a01",
    0
  };
  static u3j_harm _141_tri__rq_sub_a[] = {{".2", u3weq_sub}, {}};
  static c3_c* _141_tri__rq_sub_ha[] = {
    "f3b027090a1bb5af74234301facfbf64503b3e0599501ade12cb05aa158a79a3",
    0
  };
  static u3j_harm _141_tri__rq_mul_a[] = {{".2", u3weq_mul}, {}};
  static c3_c* _141_tri__rq_mul_ha[] = {
    "15c03b1f3081514c4767d86297aaebf1d62af7f3437f30821f011b17ed769f3a",
    0
  };
  static u3j_harm _141_tri__rq_div_a[] = {{".2", u3weq_div}, {}};
  static c3_c* _141_tri__rq_div_ha[] = {
    "094105c77e37e548ea1b8d49a132ab97d90a0ab5f329340400c381bcd44de347",
    0
  };
  static u3j_harm _141_tri__rq_sqt_a[] = {{".2", u3weq_sqt}, {}};
  static c3_c* _141_tri__rq_sqt_ha[] = {
    "a031cd5b8e05f997323b0ca1ca9d2419401d7d2acc2da6fc6387fe57701b84b0",
    0
  };
  static u3j_harm _141_tri__rq_fma_a[] = {{".2", u3weq_fma}, {}};
  static c3_c* _141_tri__rq_fma_ha[] = {
    "871664a9305808a671aacf1de0e83f8e951611033170d86370352afb363b79bc",
    0
  };
  static u3j_harm _141_tri__rq_lth_a[] = {{".2", u3weq_lth}, {}};
  static c3_c* _141_tri__rq_lth_ha[] = {
    "b10822caa442c8e9f6b9eb52aac5796a42bed5ae0eef7fe49d4075b38bf78ddd",
    0
  };
  static u3j_harm _141_tri__rq_lte_a[] = {{".2", u3weq_lte}, {}};
  static c3_c* _141_tri__rq_lte_ha[] = {
    "3316346be3e9464fbb5b0feff16cd2252086004229d08f8eaa320f9509d6a029",
    0
  };
  static u3j_harm _141_tri__rq_equ_a[] = {{".2", u3weq_equ}, {}};
  static c3_c* _141_tri__rq_equ_ha[] = {
    "154be82a7b8ecf4571015d9ef6c0e90ffd8c3e8803441d9c2df5a4ea484ccf3b",
    0
  };
  static u3j_harm _141_tri__rq_gte_a[] = {{".2", u3weq_gte}, {}};
  static c3_c* _141_tri__rq_gte_ha[] = {
    "edbe94f9cfefa89deef7f6c11f4ce8240fd93970dbd6130e632d0447452a612a",
    0
  };
  static u3j_harm _141_tri__rq_gth_a[] = {{".2", u3weq_gth}, {}};
  static c3_c* _141_tri__rq_gth_ha[] = {
    "50e85936cfad61659ed1bfdab26fda2b2696571b9aa4b4c55dc5c0d919edc296",
    0
  };
static u3j_core _141_tri__rq_d[] =
  { { "add", 7, _141_tri__rq_add_a, 0, _141_tri__rq_add_ha },
    { "sub", 7, _141_tri__rq_sub_a, 0, _141_tri__rq_sub_ha },
    { "mul", 7, _141_tri__rq_mul_a, 0, _141_tri__rq_mul_ha },
    { "div", 7, _141_tri__rq_div_a, 0, _141_tri__rq_div_ha },
    { "sqt", 7, _141_tri__rq_sqt_a, 0, _141_tri__rq_sqt_ha },
    { "fma", 7, _141_tri__rq_fma_a, 0, _141_tri__rq_fma_ha },
    { "lth", 7, _141_tri__rq_lth_a, 0, _141_tri__rq_lth_ha },
    { "lte", 7, _141_tri__rq_lte_a, 0, _141_tri__rq_lte_ha },
    { "equ", 7, _141_tri__rq_equ_a, 0, _141_tri__rq_equ_ha },
    { "gte", 7, _141_tri__rq_gte_a, 0, _141_tri__rq_gte_ha },
    { "gth", 7, _141_tri__rq_gth_a, 0, _141_tri__rq_gth_ha },
    {}
  };
static c3_c* _141_tri__rq_ha[] = {
  "b772cd5901a18dc91852fada74c2a1e4b1bbf4e7465451b0d8bdcc86d2288c22",
  0
};

  static u3j_harm _141_tri__rh_add_a[] = {{".2", u3wes_add}, {}};
  static c3_c* _141_tri__rh_add_ha[] = {
    "7e2b600eced08d774800a6a3d82e18189db85010b870c26905ee38008d3d301e",
    0
  };
  static u3j_harm _141_tri__rh_sub_a[] = {{".2", u3wes_sub}, {}};
  static c3_c* _141_tri__rh_sub_ha[] = {
    "827dfb41660cb4743a88d921b4185bd2000ee6f0708ec36ac8aba2e4e19c0875",
    0
  };
  static u3j_harm _141_tri__rh_mul_a[] = {{".2", u3wes_mul}, {}};
  static c3_c* _141_tri__rh_mul_ha[] = {
    "ec2a010128aca0a6f74196f3de4fe7b6617fd810d3b19f7bf5878afb787e8b86",
    0
  };
  static u3j_harm _141_tri__rh_div_a[] = {{".2", u3wes_div}, {}};
  static c3_c* _141_tri__rh_div_ha[] = {
    "067a3dafb0158bc2441729beb2c0934c6c6ccf0a9b5193db9c16f22b490b27c6",
    0
  };
  static u3j_harm _141_tri__rh_sqt_a[] = {{".2", u3wes_sqt}, {}};
  static c3_c* _141_tri__rh_sqt_ha[] = {
    "3fdbba47626d91d41fcdf460ad38018c78b0233d7ec4d0fac406a8c5357a2384",
    0
  };
  static u3j_harm _141_tri__rh_fma_a[] = {{".2", u3wes_fma}, {}};
  static c3_c* _141_tri__rh_fma_ha[] = {
    "ada2adf5a88ba61759219926aef950e72ae6926c6e10c30ecd0f9c99e79beca0",
    0
  };
  static u3j_harm _141_tri__rh_lth_a[] = {{".2", u3wes_lth}, {}};
  static c3_c* _141_tri__rh_lth_ha[] = {
    "70c9bc0073d23371d8155c28795f5acbff1a9504a5a3881c8693aa7c1f3d35d4",
    0
  };
  static u3j_harm _141_tri__rh_lte_a[] = {{".2", u3wes_lte}, {}};
  static c3_c* _141_tri__rh_lte_ha[] = {
    "6157e766050f9697c05b111ad2a582459a63a98b3b1ec70881f9ad943f951a0d",
    0
  };
  static u3j_harm _141_tri__rh_equ_a[] = {{".2", u3wes_equ}, {}};
  static c3_c* _141_tri__rh_equ_ha[] = {
    "72664392e2a00137383aa5a55e947c5e95c7b3172f71a7238dc0d55050196884",
    0
  };
  static u3j_harm _141_tri__rh_gte_a[] = {{".2", u3wes_gte}, {}};
  static c3_c* _141_tri__rh_gte_ha[] = {
    "145355b13712b9471031e755d0ab271907efdb9a287b1bacb2f1d0338d28dbf6",
    0
  };
  static u3j_harm _141_tri__rh_gth_a[] = {{".2", u3wes_gth}, {}};
  static c3_c* _141_tri__rh_gth_ha[] = {
    "d53219ee10acdd291a1e2b34fa5f543c780a0301357e93cfebd466e556f9824e",
    0
  };
static u3j_core _141_tri__rh_d[] =
  { { "add", 7, _141_tri__rh_add_a, 0, _141_tri__rh_add_ha },
    { "sub", 7, _141_tri__rh_sub_a, 0, _141_tri__rh_sub_ha },
    { "mul", 7, _141_tri__rh_mul_a, 0, _141_tri__rh_mul_ha },
    { "div", 7, _141_tri__rh_div_a, 0, _141_tri__rh_div_ha },
    { "sqt", 7, _141_tri__rh_sqt_a, 0, _141_tri__rh_sqt_ha },
    { "fma", 7, _141_tri__rh_fma_a, 0, _141_tri__rh_fma_ha },
    { "lth", 7, _141_tri__rh_lth_a, 0, _141_tri__rh_lth_ha },
    { "lte", 7, _141_tri__rh_lte_a, 0, _141_tri__rh_lte_ha },
    { "equ", 7, _141_tri__rh_equ_a, 0, _141_tri__rh_equ_ha },
    { "gte", 7, _141_tri__rh_gte_a, 0, _141_tri__rh_gte_ha },
    { "gth", 7, _141_tri__rh_gth_a, 0, _141_tri__rh_gth_ha },
    {}
  };
static c3_c* _141_tri__rh_ha[] = {
  "c38f8c0a7e2f1fccb52c459f60a30ec5d21635cafaf1aa120b70c1fa91cf7da5",
  0
};

  static u3j_harm _141_tri__og_raw_a[] = {{".2", u3weo_raw}, {}};
  static c3_c* _141_tri__og_raw_ha[] = {
    "280709dd8e0e720487dc9af267e0b44d096a59d7257b11a66d1d43f0608cfc3a",
    0
  };
static u3j_core _141_tri__og_d[] =
  { { "raw", 7, _141_tri__og_raw_a, 0, _141_tri__og_raw_ha },
    {}
  };
static c3_c* _141_tri__og_ha[] = {
  "6e39a44e0fc50378090e8c71f0cfac01d3ee07f11f5125f71619605d86b51676",
  0
};

  static u3j_harm _141_tri__sha_sha1_a[] = {{".2", u3we_sha1}, {}};
  static c3_c* _141_tri__sha_sha1_ha[] = {
    "20a18116548d3bfa459ae426d92a1c27535425b124d6a48ec1642945d27e5548",
    0
  };
static u3j_core _141_tri__sha_d[] =
  { { "sha1", 7, _141_tri__sha_sha1_a, 0, _141_tri__sha_sha1_ha },
    {}
  };
static c3_c* _141_tri__sha_ha[] = {
  "d3e4be4c3a39f94a51f675fd9a712bf1cfef9ac7ae6fc980160fc370a93bbf3b",
  0
};

static u3j_harm _141_tri_shax_a[] = {{".2", u3we_shax}, {}};
static c3_c* _141_tri_shax_ha[] = {
  "48ee5b29692df484bd1d0fd30ca01ea843f89f70fff8698a8f6af5c38639afe8",
  0
};
static u3j_harm _141_tri_shay_a[] = {{".2", u3we_shay}, {}};
static c3_c* _141_tri_shay_ha[] = {
  "02bcd048fca47fe895b5da5412cf1472eb09abbd2513de96d30a784f629410c9",
  0
};
static u3j_harm _141_tri_shas_a[] = {{".2", u3we_shas}, {}};
static c3_c* _141_tri_shas_ha[] = {
  "d6e39714b8e1a324be185a6d4f7a776f78eedd54becc820edbe53ce83f239e9b",
  0
};
static u3j_harm _141_tri_shal_a[] = {{".2", u3we_shal}, {}};
static c3_c* _141_tri_shal_ha[] = {
  "a9b750ed311b4fde51a51374cea35c6e0c4775908c9ad997ee470a003f086290",
  0
};

static u3j_core _141_tri_d[] =
{ { "qua",  3, 0, _141_qua_d, _141_qua_ha, _141_qua_ho },
  { "cofl", 7, 0, _141_tri__cofl_d, _141_tri__cofl_ha },
  { "rd",   7, 0, _141_tri__rd_d, _141_tri__rd_ha },
  { "rs",   7, 0, _141_tri__rs_d, _141_tri__rs_ha },
  { "rq",   7, 0, _141_tri__rq_d, _141_tri__rq_ha },
  { "rh",   7, 0, _141_tri__rh_d, _141_tri__rh_ha },
  { "og",   7, 0, _141_tri__og_d, _141_tri__og_ha },

  { "sha",  7, 0, _141_tri__sha_d, _141_tri__sha_ha },
  { "shax", 7, _141_tri_shax_a, 0, _141_tri_shax_ha },
  { "shay", 7, _141_tri_shay_a, 0, _141_tri_shay_ha },
  { "shas", 7, _141_tri_shas_a, 0, _141_tri_shas_ha },
  { "shal", 7, _141_tri_shal_a, 0, _141_tri_shal_ha },
  {}
};
static c3_c* _141_tri_ha[] = {
  "6c8837fca8182e808dfd8019435663b584a79a6572e9b33f1c3f4afe0a86f6b9",
  0
};

/* layer two
*/
static u3j_harm _141_two_find_a[] = {{".2", u3wb_find, c3y}, {}};
static c3_c* _141_two_find_ha[] = {
  0
};
static u3j_harm _141_two_flop_a[] = {{".2", u3wb_flop, c3y}, {}};
static c3_c* _141_two_flop_ha[] = {
  "73ac3be0119bcb822621de738f90975d98ce1ff3fb9a52853adc638271f61cd2",
  0
};
static u3j_harm _141_two_lent_a[] = {{".2", u3wb_lent, c3y}, {}};
static c3_c* _141_two_lent_ha[] = {
  "1b98ab19350f6a6753ea4bd6daf4509a7c5681b7ac20c83204fe62846d46c2c3",
  0
};
static u3j_harm _141_two_levy_a[] = {{".2", u3wb_levy, c3y}, {}};
static c3_c* _141_two_levy_ha[] = {
  "634f1f506b17b4b50e6902f6e21b290ffc5305d1546075cba745c9e195fcc56b",
  0
};
static u3j_harm _141_two_lien_a[] = {{".2", u3wb_lien, c3y}, {}};
static c3_c* _141_two_lien_ha[] = {
  "2ffb70864f2be120b48869b27c614aadeed1390bde497d8940fe85b7861093ea",
  0
};
static u3j_harm _141_two_murn_a[] = {{".2", u3wb_murn, c3y}, {}};
static c3_c* _141_two_murn_ha[] = {
  "e3ce526989bdb076849f594d6e2f72670d69e7d5d7d8b7bae464cf318a65f357",
  0
};
static u3j_harm _141_two_need_a[] = {{".2", u3wb_need, c3y}, {}};
static c3_c* _141_two_need_ha[] = {
  "7bb1c43a5766a77fea1dc949121dd3f13529da62b726c76f34248047bc74f29f",
  0
};
static u3j_harm _141_two_reap_a[] = {{".2", u3wb_reap, c3y}, {}};
static c3_c* _141_two_reap_ha[] = {
  "cf6bd10b97b418b67c645374712c768d9e7e9809c14ecf36a5c507e5fc4b4039",
  0
};
static u3j_harm _141_two_reel_a[] = {{".2", u3wb_reel, c3y}, {}};
static c3_c* _141_two_reel_ha[] = {
  "36108d1ba09617cf62e739e0ff2dcf9286f322ca0e8faa3521ef127e9840eebf",
  0
};
static u3j_harm _141_two_roll_a[] = {{".2", u3wb_roll, c3y}, {}};
static c3_c* _141_two_roll_ha[] = {
  "42abc6b3defd7c5eb8f6d14d57a14ba2a02d559907c03141c70a65e0803c01e5",
  0
};
static u3j_harm _141_two_skid_a[] = {{".2", u3wb_skid, c3y}, {}};
static c3_c* _141_two_skid_ha[] = {
  "832366432a85005f9a9849d6de9a9045c8f9a591050519b06aec6a9a1a54c360",
  0
};
static u3j_harm _141_two_skim_a[] = {{".2", u3wb_skim, c3y}, {}};
static c3_c* _141_two_skim_ha[] = {
  "ccbecb459b90d05ed6c1073859a58987bf9a479820b5550fa75f37b95f98a279",
  0
};
static u3j_harm _141_two_skip_a[] = {{".2", u3wb_skip, c3y}, {}};
static c3_c* _141_two_skip_ha[] = {
  "873e3e4d6b8f16212911aa982065dd0d36b1f6e8834828d5eb5d59afa9da2384",
  0
};
static u3j_harm _141_two_scag_a[] = {{".2", u3wb_scag, c3y}, {}};
static c3_c* _141_two_scag_ha[] = {
  "ddba868a28eb9655c9f6e06cfecb4ec9e9ff78277290579b9bb9b25339bb4ab9",
  0
};
static u3j_harm _141_two_slag_a[] = {{".2", u3wb_slag, c3y}, {}};
static c3_c* _141_two_slag_ha[] = {
  "811f7f67de7ab3f33b85198a69b1bf344498cd4922b0273d918a48b803b7877d",
  0
};
static u3j_harm _141_two_snag_a[] = {{".2", u3wb_snag, c3y}, {}};
static c3_c* _141_two_snag_ha[] = {
  "12a1d53541d4df9be60bda45f2dae6c6e6381f85edd4de062af23c6654860591",
  0
};
static u3j_harm _141_two_sort_a[] = {{".2", u3wb_sort, c3y}, {}};
static c3_c* _141_two_sort_ha[] = {
  "f3f89553fc2eafd9702b9533b6dd405bae8056b4aa9674d5f12248d5a964149f",
  0
};
static u3j_harm _141_two_turn_a[] = {{".2", u3wb_turn, c3y}, {}};
static c3_c* _141_two_turn_ha[] = {
  "cd4a292788acd440d6ace689f82fa999b342bb749585bc0e173098529bb75fb8",
  0
};
static u3j_harm _141_two_weld_a[] = {{".2", u3wb_weld, c3y}, {}};
static c3_c* _141_two_weld_ha[] = {
  "d855628821d57392f575c5da000c7326eaaa19e08cda967a4772859269669df2",
  0
};
static u3j_harm _141_two_welp_a[] = {{".2", u3wb_welp, c3y}, {}};
static c3_c* _141_two_welp_ha[] = {
  0
};
static u3j_harm _141_two_zing_a[] = {{".2", u3wb_zing, c3y}, {}};
static c3_c* _141_two_zing_ha[] = {
  0
};

static u3j_harm _141_two_bex_a[] = {{".2", u3wc_bex, c3y}, {}};
static c3_c* _141_two_bex_ha[] = {
  "ee7a095ea21b6438ec19ab235e73877b96108f0a14cae02cecbd8a48c44e70e3",
  0
};
static u3j_harm _141_two_can_a[] = {{".2", u3wc_can, c3y}, {}};
static c3_c* _141_two_can_ha[] = {
  "5fe17c6d254a231e8c9ff94bc47f994c0c1bc202cc9fc2705faaf3fb351c78ec",
  0
};

//  XX appears to be a duplicate of _141_one_cap_a
//
static u3j_harm _141_two_cap_a[] = {{".2", u3wc_cap, c3y}, {}};
static c3_c* _141_two_cap_ha[] = {0};
static u3j_harm _141_two_cat_a[] = {{".2", u3wc_cat, c3y}, {}};
static c3_c* _141_two_cat_ha[] = {
  "292d9fd88787d017fc1bfd743950d33143b8847212cad718b391a92ba725475a",
  0
};
static u3j_harm _141_two_con_a[] = {{".2", u3wc_con, c3y}, {}};
static c3_c* _141_two_con_ha[] = {
  "4a5b1e559516a4208ac058371e045dcbe237dbc56a0a51f9cd4647c1efda5e5d",
  0
};
static u3j_harm _141_two_cut_a[] = {{".2", u3wc_cut, c3y}, {}};
static c3_c* _141_two_cut_ha[] = {
  "c5892a89fb38f542b111240e882f02e0fdece4d91a90e5bf2d1f32c0a4770ffb",
  0
};
static u3j_harm _141_two_dis_a[] = {{".2", u3wc_dis, c3y}, {}};
static c3_c* _141_two_dis_ha[] = {
  "a2e8b319b7b87d93572622b2b982d23c3f833b7fd652fc26ac8718153fbc0235",
  0
};
static u3j_harm _141_two_dor_a[] = {{".2", u3wc_dor, c3y}, {}};
static c3_c* _141_two_dor_ha[] = {
  "277927a2e49e4d942e81ffc7740a71e68a7b732df886a9f84dc7d914be911879",
  0
};

//  XX appears to be a duplicate of _141_one_dvr_a
//
static u3j_harm _141_two_dvr_a[] = {{".2", u3wc_dvr, c3y}, {}};
static c3_c* _141_two_dvr_ha[] = {0};
static u3j_harm _141_two_end_a[] = {{".2", u3wc_end, c3y}, {}};
static c3_c* _141_two_end_ha[] = {
  "45a0efc0c4ae4b93f554d480a9d2c52474d5ebd6b1b9b0ab888b9bee2117db55",
  0
};
static u3j_harm _141_two_gor_a[] = {{".2", u3wc_gor, c3y}, {}};
static c3_c* _141_two_gor_ha[] = {
  "3ab7d6a56b8b347bd677a77ec43cda984d1eb869bab5c9bc2185f5c4a366703a",
  0
};
static u3j_harm _141_two_lsh_a[] = {{".2", u3wc_lsh, c3y}, {}};
static c3_c* _141_two_lsh_ha[] = {
  "a93f01f1db5bcaf1973d01234bbcec8f8adf9d6402a8d715a1b13b70a140a428",
  0
};
//  XX appears to be a duplicate of _141_one_mas_a
//
static u3j_harm _141_two_mas_a[] = {{".2", u3wc_mas, c3y}, {}};
static c3_c* _141_two_mas_ha[] = {0};
static u3j_harm _141_two_met_a[] = {{".2", u3wc_met, c3y}, {}};
static c3_c* _141_two_met_ha[] = {
  "6654d029fcee53f56439e35e824d955a1ec4081134916b0c5394941febb17b1e",
  0
};
static u3j_harm _141_two_mix_a[] = {{".2", u3wc_mix, c3y}, {}};
static c3_c* _141_two_mix_ha[] = {
  "311a0350d86dac62f8f4b89c8fdf3ec61f14a4d66cc4cf59f9f548f806e4fe31",
  0
};
static u3j_harm _141_two_mor_a[] = {{".2", u3wc_mor, c3y}, {}};
static c3_c* _141_two_mor_ha[] = {
  "10ee585bfd1f9109535f09a57fd86e02522e9f019d05edfb70bcedf8b01521b8",
  0
};
static u3j_harm _141_two_mug_a[] = {{".2", u3wc_mug, c3y}, {}};
static c3_c* _141_two_mug_ha[] = {
  "4ce008be48d5e609df8fa981bdce3d00722128aab1702573aa0c1a528477c3a7",
  0
};
static u3j_harm _141_two_muk_a[] = {{".2", u3wc_muk, c3y}, {}};
static c3_c* _141_two_muk_ha[] = {
  "de425abca39f90204eee4b89958f4b1be21eada95754ffc37597bd76653a689d",
  0
};

//  XX appears to be a duplicate of _141_one_peg_a
//
static u3j_harm _141_two_peg_a[] = {{".2", u3wc_peg, c3y}, {}};
static c3_c* _141_two_peg_ha[] = {0};
static u3j_harm _141_two_pow_a[] = {{".2", u3wc_pow, c3y}, {}};
static c3_c* _141_two_pow_ha[] = {
  "3bc8ad91db75395dc15a996ae7e8c2522f97d8f4b8037e23e2675061c5029792",
  0
};
static u3j_harm _141_two_rap_a[] = {{".2", u3wc_rap, c3y}, {}};
static c3_c* _141_two_rap_ha[] = {
  "575b53509cddb0a58026f885bd0f53be371ba9f5720f09c4c28a2ba97f89ae99",
  0
};
static u3j_harm _141_two_rep_a[] = {{".2", u3wc_rep, c3y}, {}};
static c3_c* _141_two_rep_ha[] = {
  "41c77539ac2d81936770a56791f19156c57e3faf46be3d3b7f4426d87a5a199b",
  0
};
static u3j_harm _141_two_rev_a[] = {{".2", u3wc_rev, c3y}, {}};
static c3_c* _141_two_rev_ha[] = {
  "e9cbd82073ced7b2b96a6ba0a4794c9f5dc90ddc362f9de5a65a1f2fa4fa9cd3",
  0
};
static u3j_harm _141_two_rip_a[] = {{".2", u3wc_rip, c3y}, {}};
static c3_c* _141_two_rip_ha[] = {
  "e8e0b834aded0d2738bcf38a93bf373d412a51e0cee7f274277a6393e634a65e",
  0
};
static u3j_harm _141_two_repn_a[] = {{".2", u3wc_repn, c3y}, {}};
static c3_c* _141_two_repn_ha[] = {
  0
};
static u3j_harm _141_two_ripn_a[] = {{".2", u3wc_ripn, c3y}, {}};
static c3_c* _141_two_ripn_ha[] = {
  "2759a6931e9ef9a52c8eee43108843d94d3932a6b04f86cb6ba1555343293a28",
  0
};
static u3j_harm _141_two_rsh_a[] = {{".2", u3wc_rsh, c3y}, {}};
static c3_c* _141_two_rsh_ha[] = {
  "a401145b4c11ec8d17a729fe30f06c295865ffed1b970b0a788f0fec1ed0a703",
  0
};
static u3j_harm _141_two_swp_a[] = {{".2", u3wc_swp, c3y}, {}};
static c3_c* _141_two_swp_ha[] = {
  "f809ed11a87db6cef8944c7252d53cda1e030240ee52912c3843d56805ac17fa",
  0
};
static u3j_harm _141_two_sqt_a[] = {{".2", u3wc_sqt, c3y}, {}};
static c3_c* _141_two_sqt_ha[] = {
  "fc28ff327ae69f55ccf257b69a1477b845552ef9e615e85718902c249bdeca6f",
  0
};
static u3j_harm _141_two_xeb_a[] = {{".2", u3wc_xeb, c3y}, {}};
static c3_c* _141_two_xeb_ha[] = {
  "39501080d96580dab9086d3cbdf95356c0821897fd54a930a8cfe2684cf3c7de",
  0
};

  static u3j_harm _141_two__in_apt_a[] = {{".2", u3wdi_apt}, {}};
  static c3_c* _141_two__in_apt_ha[] = {
    0
  };
  static u3j_harm _141_two__in_bif_a[] = {{".2", u3wdi_bif}, {}};
  static c3_c* _141_two__in_bif_ha[] = {
    "7ccbde61c80246056f6acfd8dc30f560af9e5abd44841c22ba0f49951dbc2f2a",
    0
  };
  static u3j_harm _141_two__in_del_a[] = {{".2", u3wdi_del}, {}};
  static c3_c* _141_two__in_del_ha[] = {
    "b03dc379cfa0b9eca24cf01d57cadd20f65c64311b5ee90732ec2def97c8a673",
    0
  };
  static u3j_harm _141_two__in_dif_a[] = {{".2", u3wdi_dif}, {}};
  static c3_c* _141_two__in_dif_ha[] = {
    "e4367b9e5d425687a18c98def65e36385d05b4e7ed5d30420807bf147fd5fabb",
    0
  };
  static u3j_harm _141_two__in_gas_a[] = {{".2", u3wdi_gas}, {}};
  static c3_c* _141_two__in_gas_ha[] = {
    "223a60a43a10f1f90a3b205ecfce8e17af1adfcf9dbf3cff9b8b1362656b1af1",
    0
  };
  static u3j_harm _141_two__in_has_a[] = {{".2", u3wdi_has}, {}};
  static c3_c* _141_two__in_has_ha[] = {
    "eebeebeaff243c5795575a468191474459c7b191fb575e1b96feb484fcbc19dc",
    0
  };

  static u3j_harm _141_two__in_int_a[] = {{".2", u3wdi_int}, {}};
  static c3_c* _141_two__in_int_ha[] = {0};

  static u3j_harm _141_two__in_put_a[] = {{".2", u3wdi_put}, {}};
  static c3_c* _141_two__in_put_ha[] = {
    "4a9fd615fecd2fd36485b3a2f24cdc13afc86f9a478362934b4654297496a03c",
    0
  };
  static u3j_harm _141_two__in_rep_a[] = {{".2", u3wdi_rep}, {}};
  static c3_c* _141_two__in_rep_ha[] = {
    0
  };
  static u3j_harm _141_two__in_run_a[] = {{".2", u3wdi_run}, {}};
  static c3_c* _141_two__in_run_ha[] = {
    0
  };
  static u3j_harm _141_two__in_tap_a[] = {{".2", u3wdi_tap}, {}};
  static c3_c* _141_two__in_tap_ha[] = {
    "7dde59e2bd7684e785ce9787bc394571bd1216d7a62398c703447fc951c6b352",
    0
  };
  static u3j_harm _141_two__in_wyt_a[] = {{".2", u3wdi_wyt}, {}};
  static c3_c* _141_two__in_wyt_ha[] = {
    "fac9248ebd1defade9df695cd81f94355bebb271f85b164ff34658a5f45c71a0",
    0
  };
  static u3j_harm _141_two__in_uni_a[] = {{".2", u3wdi_uni}, {}};
  static c3_c* _141_two__in_uni_ha[] = {
    "8369d11970bfa09bd20c5b112a353fa10e8e64c9c081e3a5b17bcf3700127add",
    0
  };

static u3j_core _141_two__in_d[] =
  { { "apt", 7, _141_two__in_apt_a, 0, _141_two__in_apt_ha },
    { "bif", 7, _141_two__in_bif_a, 0, _141_two__in_bif_ha },
    { "del", 7, _141_two__in_del_a, 0, _141_two__in_del_ha },
    { "dif", 7, _141_two__in_dif_a, 0, _141_two__in_dif_ha },
    { "gas", 7, _141_two__in_gas_a, 0, _141_two__in_gas_ha },
    { "has", 7, _141_two__in_has_a, 0, _141_two__in_has_ha },
    { "int", 7, _141_two__in_int_a, 0, _141_two__in_int_ha },
    { "put", 7, _141_two__in_put_a, 0, _141_two__in_put_ha },
    { "rep", 7, _141_two__in_rep_a, 0, _141_two__in_rep_ha },
    { "run", 7, _141_two__in_run_a, 0, _141_two__in_run_ha },
    { "tap", 7, _141_two__in_tap_a, 0, _141_two__in_tap_ha },
    { "uni", 7, _141_two__in_uni_a, 0, _141_two__in_uni_ha },
    { "wyt", 3, _141_two__in_wyt_a, 0, _141_two__in_wyt_ha },
    {}
  };
static c3_c* _141_two__in_ha[] = {
  "abf20b11b7d7f9aa8cc7b4de01c15ec3aca3ea07ca09a461a3277fe24c640849",
  0
};
  static u3j_harm _141_two__by_all_a[] = {{".2", u3wdb_all, c3y}, {}};
  static c3_c* _141_two__by_all_ha[] = {
    0
  };
  static u3j_harm _141_two__by_any_a[] = {{".2", u3wdb_any, c3y}, {}};
  static c3_c* _141_two__by_any_ha[] = {
    0
  };
  static u3j_harm _141_two__by_apt_a[] = {{".2", u3wdb_apt, c3y}, {}};
  static c3_c* _141_two__by_apt_ha[] = {
    0
  };
  static u3j_harm _141_two__by_bif_a[] = {{".2", u3wdb_bif, c3y}, {}};
  static c3_c* _141_two__by_bif_ha[] = {
    "09ce4cf00dd9b4f95d4d93a984ffab94cb99cb6017bb73531245ea4813855f4e",
    0
  };
  static u3j_harm _141_two__by_del_a[] = {{".2", u3wdb_del, c3y}, {}};
  static c3_c* _141_two__by_del_ha[] = {
    "c51c30a2c58c351d4c7cbc3f8276432140b74f3f2b3a76db4b46b189f5cd8cfe",
    0
  };
  static u3j_harm _141_two__by_dif_a[] = {{".2", u3wdb_dif, c3y}, {}};
  static c3_c* _141_two__by_dif_ha[] = {
    "f40cac6183410ea88c1d6dd43fd2b2c7fb6178bcbf9d5ceb4accf5e28a0c1103",
    0
  };
  static u3j_harm _141_two__by_gas_a[] = {{".2", u3wdb_gas, c3y}, {}};
  static c3_c* _141_two__by_gas_ha[] = {
    "43046602e0b9e568b09448cfe18527e2331f3393a2f32e485d9707a14c346698",
    0
  };
  static u3j_harm _141_two__by_get_a[] = {{".2", u3wdb_get, c3y}, {}};
  static c3_c* _141_two__by_get_ha[] = {
    "ce021b5e383d672ab43d771857239b6789a8cdb145a626799c77c748a2f7c918",
    0
  };
  static u3j_harm _141_two__by_has_a[] = {{".2", u3wdb_has, c3y}, {}};
  static c3_c* _141_two__by_has_ha[] = {
    "04ecc67ab25961bee1b7c9dbcf42965d16f32474b9bbdd2b286983f998e3957a",
    0
  };

  static u3j_harm _141_two__by_int_a[] = {{".2", u3wdb_int, c3y}, {}};
  static c3_c* _141_two__by_int_ha[] = {0};

  static u3j_harm _141_two__by_jab_a[] = {{".2", u3wdb_jab, c3y}, {}};
  static c3_c* _141_two__by_jab_ha[] = {
    "8bc992aefabd2e0f43c900f2c4f3b06cf330973774d8f43428049cc3b3cb5b94",
    0
  };
  static u3j_harm _141_two__by_key_a[] = {{".2", u3wdb_key, c3y}, {}};
  static c3_c* _141_two__by_key_ha[] = {
    0
  };
  static u3j_harm _141_two__by_put_a[] = {{".2", u3wdb_put, c3y}, {}};
  static c3_c* _141_two__by_put_ha[] = {
    "2cc9f005fde5314e9ad545286493a8c81b5c3b775d645ad82954f405d9414a32",
    0
  };
  static u3j_harm _141_two__by_rep_a[] = {{".2", u3wdb_rep, c3y}, {}};
  static c3_c* _141_two__by_rep_ha[] = {
    0
  };
  static u3j_harm _141_two__by_run_a[] = {{".2", u3wdb_run, c3y}, {}};
  static c3_c* _141_two__by_run_ha[] = {
    0
  };
  static u3j_harm _141_two__by_tap_a[] = {{".2", u3wdb_tap, c3y}, {}};
  static c3_c* _141_two__by_tap_ha[] = {
    "7dde59e2bd7684e785ce9787bc394571bd1216d7a62398c703447fc951c6b352",
    0
  };
  static u3j_harm _141_two__by_uni_a[] = {{".2", u3wdb_uni, c3y}, {}};
  static c3_c* _141_two__by_uni_ha[] = {
    0
  };
  static u3j_harm _141_two__by_urn_a[] = {{".2", u3wdb_urn, c3y}, {}};
  static c3_c* _141_two__by_urn_ha[] = {
    0
  };
  static u3j_harm _141_two__by_wyt_a[] = {{".2", u3wdb_wyt, c3y}, {}};
  static c3_c* _141_two__by_wyt_ha[] = {
    0
  };

static u3j_core _141_two__by_d[] =
  { { "all", 7, _141_two__by_all_a, 0, _141_two__by_all_ha },
    { "any", 7, _141_two__by_any_a, 0, _141_two__by_any_ha },
    { "apt", 7, _141_two__by_apt_a, 0, _141_two__by_apt_ha },
    { "bif", 7, _141_two__by_bif_a, 0, _141_two__by_bif_ha },
    { "del", 7, _141_two__by_del_a, 0, _141_two__by_del_ha },
    { "dif", 7, _141_two__by_dif_a, 0, _141_two__by_dif_ha },
    { "gas", 7, _141_two__by_gas_a, 0, _141_two__by_gas_ha },
    { "get", 7, _141_two__by_get_a, 0, _141_two__by_get_ha },
    { "has", 7, _141_two__by_has_a, 0, _141_two__by_has_ha },
    { "int", 7, _141_two__by_int_a, 0, _141_two__by_int_ha },
    { "jab", 7, _141_two__by_jab_a, 0, _141_two__by_jab_ha },
    { "key", 7, _141_two__by_key_a, 0, _141_two__by_key_ha },
    { "put", 7, _141_two__by_put_a, 0, _141_two__by_put_ha },
    { "rep", 7, _141_two__by_rep_a, 0, _141_two__by_rep_ha },
    { "run", 7, _141_two__by_run_a, 0, _141_two__by_run_ha },
    { "tap", 7, _141_two__by_tap_a, 0, _141_two__by_tap_ha },
    { "uni", 7, _141_two__by_uni_a, 0, _141_two__by_uni_ha },
    { "urn", 7, _141_two__by_urn_a, 0, _141_two__by_urn_ha },
    { "wyt", 3, _141_two__by_wyt_a, 0, _141_two__by_wyt_ha },
    {}
  };
static c3_c* _141_two__by_ha[] = {
  "2bb4c60da0ae916cd0aa596588bdd0f7070f0832e698526aac951fd55a4abbdc",
  0
};

static u3j_harm _141_two_cue_a[] = {{".2", u3we_cue}, {}};
static c3_c* _141_two_cue_ha[] = {
  "87acffeccdc6e1ce72d74e41f91c8f1d190f70e09ce755c6a487e0c951dcc139",
  0
};
static u3j_harm _141_two_jam_a[] = {{".2", u3we_jam}, {}};
static c3_c* _141_two_jam_ha[] = {
  "5c52fe8ebea73c478aaac344d06e9ff48c075be67c3a3cc77a57ef0143bd9219",
  0
};
static u3j_harm _141_two_mat_a[] = {{".2", u3we_mat}, {}};
static c3_c* _141_two_mat_ha[] = {
  "b5cd9fd1eded54fcb9bfd06af3c34460c1aa4cfc46f1ee9bd3f6476aa8fbb8c8",
  0
};
static u3j_harm _141_two_rub_a[] = {{".2", u3we_rub}, {}};
static c3_c* _141_two_rub_ha[] = {
  "87fcf40fb6fce8c3cb778373670d0682785ae650f785531db8ff69d431bc14c6",
  0
};

static u3j_core _141_two_d[] =
{ { "tri",  3, 0, _141_tri_d, _141_tri_ha },

  { "find", 7, _141_two_find_a, 0, _141_two_find_ha },
  { "flop", 7, _141_two_flop_a, 0, _141_two_flop_ha },
  { "lent", 7, _141_two_lent_a, 0, _141_two_lent_ha },
  { "levy", 7, _141_two_levy_a, 0, _141_two_levy_ha },
  { "lien", 7, _141_two_lien_a, 0, _141_two_lien_ha },
  { "murn", 7, _141_two_murn_a, 0, _141_two_murn_ha },
  { "need", 7, _141_two_need_a, 0, _141_two_need_ha },
  { "reap", 7, _141_two_reap_a, 0, _141_two_reap_ha },
  { "reel", 7, _141_two_reel_a, 0, _141_two_reel_ha },
  { "roll", 7, _141_two_roll_a, 0, _141_two_roll_ha },
  { "skid", 7, _141_two_skid_a, 0, _141_two_skid_ha },
  { "skim", 7, _141_two_skim_a, 0, _141_two_skim_ha },
  { "skip", 7, _141_two_skip_a, 0, _141_two_skip_ha },
  { "scag", 7, _141_two_scag_a, 0, _141_two_scag_ha },
  { "slag", 7, _141_two_slag_a, 0, _141_two_slag_ha },
  { "snag", 7, _141_two_snag_a, 0, _141_two_snag_ha },
  { "sort", 7, _141_two_sort_a, 0, _141_two_sort_ha },
  { "turn", 7, _141_two_turn_a, 0, _141_two_turn_ha },
  { "weld", 7, _141_two_weld_a, 0, _141_two_weld_ha },
  { "welp", 7, _141_two_welp_a, 0, _141_two_welp_ha },
  { "zing", 7, _141_two_zing_a, 0, _141_two_zing_ha },

  { "bex", 7, _141_two_bex_a, 0, _141_two_bex_ha },
  { "cat", 7, _141_two_cat_a, 0, _141_two_cat_ha },
  { "can", 7, _141_two_can_a, 0, _141_two_can_ha },
  { "cap", 7, _141_two_cap_a, 0, _141_two_cap_ha },
  { "con", 7, _141_two_con_a, 0, _141_two_con_ha },
  { "cue", 7, _141_two_cue_a, 0, _141_two_cue_ha },
  { "cut", 7, _141_two_cut_a, 0, _141_two_cut_ha },
  { "dis", 7, _141_two_dis_a, 0, _141_two_dis_ha },
  { "dor", 7, _141_two_dor_a, 0, _141_two_dor_ha },
  { "dvr", 7, _141_two_dvr_a, 0, _141_two_dvr_ha },
  { "end", 7, _141_two_end_a, 0, _141_two_end_ha },
  { "gor", 7, _141_two_gor_a, 0, _141_two_gor_ha },
  { "jam", 7, _141_two_jam_a, 0, _141_two_jam_ha },
  { "lsh", 7, _141_two_lsh_a, 0, _141_two_lsh_ha },
  { "mas", 7, _141_two_mas_a, 0, _141_two_mas_ha },
  { "mat", 7, _141_two_mat_a, 0, _141_two_mat_ha },
  { "met", 7, _141_two_met_a, 0, _141_two_met_ha },
  { "mix", 7, _141_two_mix_a, 0, _141_two_mix_ha },
  { "mor", 7, _141_two_mor_a, 0, _141_two_mor_ha },
  { "mug", 7, _141_two_mug_a, 0, _141_two_mug_ha },
  { "muk", 59, _141_two_muk_a, 0, _141_two_muk_ha },
  { "rap", 7, _141_two_rap_a, 0, _141_two_rap_ha },
  { "rep", 7, _141_two_rep_a, 0, _141_two_rep_ha },
  { "rev", 7, _141_two_rev_a, 0, _141_two_rev_ha },
  { "rip", 7, _141_two_rip_a, 0, _141_two_rip_ha },
  { "repn", 7, _141_two_repn_a, 0, _141_two_repn_ha },
  { "ripn", 7, _141_two_ripn_a, 0, _141_two_ripn_ha },
  { "rsh", 7, _141_two_rsh_a, 0, _141_two_rsh_ha },
  { "swp", 7, _141_two_swp_a, 0, _141_two_swp_ha },
  { "rub", 7, _141_two_rub_a, 0, _141_two_rub_ha },
  { "peg", 7, _141_two_peg_a, 0, _141_two_peg_ha },
  { "pow", 7, _141_two_pow_a, 0, _141_two_pow_ha },
  { "sqt", 7, _141_two_sqt_a, 0, _141_two_sqt_ha },
  { "xeb", 7, _141_two_xeb_a, 0, _141_two_xeb_ha },

  { "by",  7, 0, _141_two__by_d, _141_two__by_ha },
  { "in",  7, 0, _141_two__in_d, _141_two__in_ha },
  {}
};
static c3_c* _141_two_ha[] = {
  "56cd63625015fb07de63ad95cbb90a303dd2e1e1efca4c93a1bc053e0b6a9f7a",
  0
};

/* layer one
*/
static u3j_harm _141_one_add_a[] = {{".2", u3wa_add, c3y}, {}};
static c3_c* _141_one_add_ha[] = {
  "46407e27fe5d7c20b3ba25c02657c227b37217ddab8501b2d3b70b818aca7a44",
  0
};
static u3j_harm _141_one_dec_a[] = {{".2", u3wa_dec, c3y}, {}};
static c3_c* _141_one_dec_ha[] = {
  "6345d28d34c62c4b4f9da98828574bc9060ff0869789968d9045d90faeb3580c",
  0
};
static u3j_harm _141_one_div_a[] = {{".2", u3wa_div, c3y}, {}};
static c3_c* _141_one_div_ha[] = {
  "e3292e76feb274b9314e7693827de11e96677629c556b3a6c72cc15ebad45113",
  0
};
static u3j_harm _141_one_dvr_a[] = {{".2", u3wc_dvr, c3y}, {}};
static c3_c* _141_one_dvr_ha[] = {
  "fc259f46d770f82767163544f3662dfd45b1484a7bcffad396c7420651f092a4",
  0
};
static u3j_harm _141_one_gte_a[] = {{".2", u3wa_gte, c3y}, {}};
static c3_c* _141_one_gte_ha[] = {
  "f3ff2c0fc1f386226183e8834cff87420a1206583f8710e1e75f0e34ed8df5fe",
  0
};
static u3j_harm _141_one_gth_a[] = {{".2", u3wa_gth, c3y}, {}};
static c3_c* _141_one_gth_ha[] = {
  "62692d64c8166c7d48bb2a00713064846da9629a1dd2d924c3b15cfd18a5912a",
  0
};
static u3j_harm _141_one_lte_a[] = {{".2", u3wa_lte, c3y}, {}};
static c3_c* _141_one_lte_ha[] = {
  "6ca61752aa27b453f28f20e12f652610d45695c3bd965190d5b4fa8b9daa518c",
  0
};
static u3j_harm _141_one_lth_a[] = {{".2", u3wa_lth, c3y}, {}};
static c3_c* _141_one_lth_ha[] = {
  "39260325faffbbf5bd88c4abb3efb09c5a7e1deb81a2126498d6c0f49474955e",
  0
};
static u3j_harm _141_one_mod_a[] = {{".2", u3wa_mod, c3y}, {}};
static c3_c* _141_one_mod_ha[] = {
  "374d2f3cd0ece33f680bd7103b99891d7dae03590f9eb9faac03a4a501f17038",
  0
};
static u3j_harm _141_one_mul_a[] = {{".2", u3wa_mul, c3y}, {}};
static c3_c* _141_one_mul_ha[] = {
  "51e45dbea29cf65a5c26ead095a20eb12ba078840652c88b9c1997820e670bc6",
  0
};
static u3j_harm _141_one_sub_a[] = {{".2", u3wa_sub, c3y}, {}};
static c3_c* _141_one_sub_ha[] = {
  "016695719ffe93c177e8a03afa5d29fc428ff596bb8962ace50f7706cd6e53a6",
  0
};

static u3j_harm _141_one_cap_a[] = {{".2", u3wc_cap, c3y}, {}};
static c3_c* _141_one_cap_ha[] = {
  "407e764ee978c712b81c9c3452932e0f7d33faeda36dfe99aaf81d543db16254",
  0
};
static u3j_harm _141_one_peg_a[] = {{".2", u3wc_peg, c3y}, {}};
static c3_c* _141_one_peg_ha[] = {
  "8b608d2d2e2eccec3e2fc8cd2d92fd69504c72b26581bb9cbfa4ff51f997251f",
  0
};
static u3j_harm _141_one_mas_a[] = {{".2", u3wc_mas, c3y}, {}};
static c3_c* _141_one_mas_ha[] = {
  "94bfb3ec6e032bf386349e9ae0784f37144e65692830d11a06fa89602e313f7f",
  0
};

static u3j_core _141_one_d[] =
{ { "two", 3, 0, _141_two_d, _141_two_ha },

  { "add", 7, _141_one_add_a, 0, _141_one_add_ha },
  { "dec", 7, _141_one_dec_a, 0, _141_one_dec_ha },
  { "div", 7, _141_one_div_a, 0, _141_one_div_ha },
  { "dvr", 7, _141_one_dvr_a, 0, _141_one_dvr_ha },
  { "gte", 7, _141_one_gte_a, 0, _141_one_gte_ha },
  { "gth", 7, _141_one_gth_a, 0, _141_one_gth_ha },
  { "lte", 7, _141_one_lte_a, 0, _141_one_lte_ha },
  { "lth", 7, _141_one_lth_a, 0, _141_one_lth_ha },
  { "mod", 7, _141_one_mod_a, 0, _141_one_mod_ha },
  { "mul", 7, _141_one_mul_a, 0, _141_one_mul_ha },
  { "sub", 7, _141_one_sub_a, 0, _141_one_sub_ha },

  { "cap", 7, _141_one_cap_a, 0, _141_one_cap_ha },
  { "mas", 7, _141_one_mas_a, 0, _141_one_mas_ha },
  { "peg", 7, _141_one_peg_a, 0, _141_one_peg_ha },
  {}
};
static c3_c* _141_one_ha[] = {
  "3f22006efef06ab8171cfd03057dbcb1af325c16f03662a67119d4060b3b0f6a",
  0
};

u3j_core _k141_d[] =
{ { "one", 3, 0, _141_one_d, _141_one_ha },
  {}
};
static c3_c* _k141_ha[] = {
  "7768e2670a7d95397c0587f4d7834652602f70f0206efce6c3345c3f70dfc12a",
  0
};

static u3j_core _d[] = {
  { "k141", 0, 0, _k141_d, _k141_ha, 0, (u3j_core*) 141, 0 },
  {}
};

u3j_dash
u3j_Dash = {
  _d,
  0,
  0
};<|MERGE_RESOLUTION|>--- conflicted
+++ resolved
@@ -405,12 +405,8 @@
   { "argon",  31, 0, _141_hex_argon_d, _141_hex_argon_ha },
   { "blake",  31, 0, _141_hex_blake_d, _141_hex_blake_ha },
   { "ripemd", 31, 0, _141_hex_ripe_d,  _141_hex_ripe_ha  },
-<<<<<<< HEAD
-  { "secp",   6, 0, _141_hex_secp_d, _141_hex_secp_ha },
-=======
-  { "secp",   31, 0, _141_hex_secp_d,  _141_hex_secp_ha  },
+  { "secp",    6, 0, _141_hex_secp_d, _141_hex_secp_ha },
   { "mimes",  31, 0, _141_hex_mimes_d, _141_hex_mimes_ha  },
->>>>>>> 8de7af85
   {}
 };
 static c3_c* _141_hex_ha[] = {
