/* j/3/rep.c
**
*/
#include "all.h"

/*
  Get the lowest `n` bits of a word `w` using a bitmask.
*/
#define TAKEBITS(n,w) \
  ((n)==32) ? (w) :   \
  ((n)==0)  ? 0   :   \
  ((w) & ((1 << (n)) - 1))

/*
  Divide, rounding up.
*/
#define DIVCEIL(x,y) \
  (x==0) ? 0 :       \
  1 + ((x - 1) / y);

static u3_noun
_bit_rep(u3_atom bits, u3_noun blox)
{
  if ( (c3n == u3a_is_cat(bits) || bits==0 || bits>31) ) {
    return u3m_bail(c3__fail);
  }

  //
  //  Calculate input and output size.
  //
  c3_w num_blox_w = u3qb_lent(blox);
  c3_w bit_widt_w = num_blox_w * bits;
  c3_w wor_widt_w = DIVCEIL(bit_widt_w, 32);
  u3i_slab  sab_u;
  u3i_slab_bare(&sab_u, 5, wor_widt_w);

  //
  //  Fill the atom buffer with bits from each block.
  //
  //  Bits are pushed into the `acc_w` register and flushed to the buffer
  //  once full.
  //
  //  acc_w  register
  //  use_w  number of register bits filled (used)
  //  cur_w  next buffer word to flush into.
  //
  {
    c3_w acc_w=0, use_w=0, *cur_w=sab_u.buf_w;

#   define FLUSH() *cur_w++=acc_w; acc_w=use_w=0
#   define SLICE(sz,off,val) TAKEBITS(sz, val) << off

    for (c3_w i=0; i<num_blox_w; i++) {
      u3_noun blok_n = u3h(blox);
      blox = u3t(blox);

      if ( c3n == u3a_is_cat(blok_n) ) {
        return u3m_bail(c3__fail);
      }

      c3_w blok_w = blok_n;

      for (c3_w rem_in_blok_w=bits; rem_in_blok_w;) {
        c3_w rem_in_acc_w = 32 - use_w;
        if (rem_in_blok_w == rem_in_acc_w) {              //  EQ
          acc_w |= SLICE(rem_in_blok_w, use_w, blok_w);
          FLUSH();
          rem_in_blok_w = 0;
        }
        else if (rem_in_blok_w < rem_in_acc_w) {          //  LT
          acc_w |= SLICE(rem_in_blok_w, use_w, blok_w);
          use_w += rem_in_blok_w;
          rem_in_blok_w = 0;
        }
        else {                                            //  GT
          acc_w |= SLICE(rem_in_acc_w, use_w, blok_w);
          rem_in_blok_w -= rem_in_acc_w;
          blok_w = blok_w >> rem_in_acc_w;
          FLUSH();
        }
      }
    }

    //
    //  If the last word isn't fully used, it will still need to be
    //  flushed.
    //
    if (use_w) {
      FLUSH();
    }
  }

  return u3i_slab_mint(&sab_u);
}

static u3_noun
_block_rep(u3_atom a,
           u3_noun b)
{
  if ( !_(u3a_is_cat(a)) || (a >= 32) ) {
    return u3m_bail(c3__exit);
  }
  else {
    c3_g       a_g = a;
    c3_w     tot_w = 0;
    u3i_slab sab_u;

    /* Measure and validate the slab required.
    */
    {
      u3_noun cab = b;

      while ( 1 ) {
        u3_noun h_cab;
        c3_w    len_w;

        if ( 0 == cab ) {
          break;
        }
        else if ( c3n == u3du(cab) ) {
          return u3m_bail(c3__exit);
        }
        else if ( c3n == u3ud(h_cab = u3h(cab)) ) {
          return u3m_bail(c3__exit);
        }
        else if ( (tot_w + (len_w = u3r_met(a_g, h_cab))) < tot_w ) {
          return u3m_bail(c3__fail);
        }
        tot_w++;
        cab = u3t(cab);
      }

      if ( 0 == tot_w ) {
        return 0;
      }

      u3i_slab_init(&sab_u, a_g, tot_w);
    }

    /* Chop the list atoms in.
    */
    {
      u3_noun cab = b;
      c3_w  pos_w = 0;

      while ( 0 != cab ) {
        u3_noun h_cab = u3h(cab);

        u3r_chop(a_g, 0, 1, pos_w, sab_u.buf_w, h_cab);
        pos_w++;
        cab = u3t(cab);
      }
    }

    return u3i_slab_mint(&sab_u);
  }
}

u3_noun
u3qc_rep(u3_atom a,
         u3_atom b,
         u3_noun c)
{
  if ( 1 == b ) {
    return _block_rep(a, c);
  }

  if ( 0 == a ) {
    return _bit_rep(b, c);
  }

<<<<<<< HEAD
  u3l_log("rep: stub");
  return u3m_bail(c3__fail);
=======
  u3l_log("rep: stub\r\n");
  return u3_none;
>>>>>>> 1a8935ff
}

u3_noun
u3wc_rep(u3_noun cor)
{
  u3_atom bloq, step;
  u3_noun a, b;
  u3x_mean(cor, u3x_sam_2, &a,
                u3x_sam_3, &b, 0);
  u3x_bite(a, &bloq, &step);

  return u3qc_rep(bloq, step, b);
}

u3_noun
u3kc_rep(u3_atom a,
         u3_atom b,
         u3_noun c)
{
  u3_noun res = u3qc_rep(a, b, c);
  u3z(a); u3z(b); u3z(c);
  return res;
}<|MERGE_RESOLUTION|>--- conflicted
+++ resolved
@@ -169,13 +169,8 @@
     return _bit_rep(b, c);
   }
 
-<<<<<<< HEAD
   u3l_log("rep: stub");
-  return u3m_bail(c3__fail);
-=======
-  u3l_log("rep: stub\r\n");
   return u3_none;
->>>>>>> 1a8935ff
 }
 
 u3_noun
