        /* j/5/secp.c
**
*/
#include "all.h"
#include "urcrypt.h"
#include <ent.h>

static urcrypt_secp_context* sec_u;

/* call at process start */
void u3e_secp_init()
{
  c3_y ent_y[32];
  ent_getentropy(ent_y, 32);
  sec_u = malloc(urcrypt_secp_prealloc_size());

  if ( 0 != urcrypt_secp_init(sec_u, ent_y) ) {
    u3l_log("%s\r\n", "u3e_secp_init failed");
    abort();
  }
}

/* call at process end */
void u3e_secp_stop()
{
  urcrypt_secp_destroy(sec_u);
  free(sec_u);
  sec_u = NULL;
}

/* util funcs
 */
static c3_t
_cqes_in_order(u3_atom a)
{
  // this is the "n" parameter of the secp256k1 curve
  static const c3_w now_w[8] = {
    0xd0364141, 0xbfd25e8c, 0xaf48a03b, 0xbaaedce6,
    0xfffffffe, 0xffffffff, 0xffffffff, 0xffffffff
  };

  if ( 0 == a ) {
    return 0;
  }
  else if ( c3y == u3a_is_cat(a) ) {
    return 1;
  }
  else {
    u3a_atom* a_u = u3a_to_ptr(a);
    c3_w len_w = a_u->len_w;

    if ( len_w < 8 ) {
      return 1;
    }
    else if ( len_w > 8 ) {
      return 0;
    }
    else {
      c3_y i_y;
      c3_w *buf_w = a_u->buf_w;
      // loop from most to least significant bytes
      for ( i_y = 8; i_y > 0; ) {
        c3_w b_w = buf_w[i_y],
             o_w = now_w[--i_y];
        if ( b_w < o_w ) {
          return 1;
        }
        else if ( b_w > o_w ) {
          return 0;
        }
      }
      return 1;
    }
  }
}

static void
_cqes_unpack_fe(u3_atom k, c3_y out_y[32])
{
  if ( _cqes_in_order(k) ) {
    u3r_bytes(0, 32, out_y, k);
  }
  else {
    u3m_bail(c3__exit);
  }
}

/* sign hash with priv key
 */
static u3_noun
_cqes_sign(u3_atom has,
           u3_atom prv)
{
  c3_y has_y[32];

  if ( 0 != u3r_bytes_fit(32, has_y, has) ) {
    return u3m_bail(c3__exit);
  }
  else {
    c3_y prv_y[32], v_y, r_y[32], s_y[32];
    _cqes_unpack_fe(prv, prv_y);

    return( 0 == urcrypt_secp_sign(sec_u, has_y, prv_y, &v_y, r_y, s_y) )
      ? u3nt(v_y, u3i_bytes(32, r_y), u3i_bytes(32, s_y))
      : u3_none;
  }
}

u3_noun
u3we_sign(u3_noun cor)
{

  u3_noun has, prv;

  if ( (c3n == u3r_mean(cor,
                        u3x_sam_2,  &has,
                        u3x_sam_3,  &prv,
                        0)) ||
       (c3n == u3ud(has)) ||
       (c3n == u3ud(prv))) {
    return u3m_bail(c3__exit);
  }
  else {
    return u3l_punt("secp-sign", _cqes_sign(has, prv));
  }
}

/* recover pubkey from signature (which is how we verify signatures)
*/
static u3_noun
_cqes_reco(u3_atom has,
           u3_atom siv,  /* signature: v */
           u3_atom sir,  /* signature: r */
           u3_atom sis)  /* signature: s */
{
  c3_y has_y[32];
  if ( !((siv < 4) && (0 == u3r_bytes_fit(32, has_y, has)) ) ) {
    return u3m_bail(c3__exit);
  }
  else {
    c3_y sir_y[32], sis_y[32], x_y[32], y_y[32];
    c3_y siv_y = (c3_y) siv;
    _cqes_unpack_fe(sir, sir_y);
    _cqes_unpack_fe(sis, sis_y);
    return
      ( 0 == urcrypt_secp_reco(sec_u, has_y, siv, sir_y, sis_y, x_y, y_y) )
      ? u3nc(u3i_bytes(32, x_y), u3i_bytes(32, y_y))
      : u3_none;
  }
}

u3_noun
u3we_reco(u3_noun cor)
{
  u3_noun has,      /* hash */
    siv, sir, sis;  /* signature: v, r, s */

  if ( (c3n == u3r_mean(cor,
                        u3x_sam_2,   &has,
                        u3x_sam_6,   &siv,
                        u3x_sam_14,  &sir,
                        u3x_sam_15,  &sis,
                        0)) ||
       (c3n == u3ud(has)) ||
       (c3n == u3ud(siv)) ||
       (c3n == u3ud(sir)) ||
       (c3n == u3ud(sis)) ) {
    return u3m_bail(c3__exit);
  }
  else {
    return u3l_punt("secp-reco", _cqes_reco(has, siv, sir, sis));
  }
}

static u3_atom
_cqes_make(u3_atom has,
          u3_atom prv)
{
  c3_y has_y[32];

  if ( 0 != u3r_bytes_fit(32, has_y, has) ) {
    return u3m_bail(c3__exit);
  }
<<<<<<< HEAD

  /* turn sign into puk_u */
  secp256k1_pubkey puk_u;
  memset((void *) & puk_u, 0, sizeof(secp256k1_pubkey) );
  ret = secp256k1_ecdsa_recover(ctx_u,                      /* IN: context */
                                & puk_u,                     /* OUT: pub key */
                                & sig_u,                        /* IN: signature */
                                has_y);                       /* IN: message has */

  if (1 != ret) {
    u3l_log("\rsecp jet: crypto package error\n");
    return u3m_bail(c3__exit);
  }

  /* convert puk_u  into serialized form that we can get x,y out of */
  c3_y puk_y[65];
  size_t outputlen = 65;
  memset((void *) puk_y, 0, 65);

  ret = secp256k1_ec_pubkey_serialize( ctx_u,                    /* IN:  */
                                      puk_y,                   /* OUT: */
                                      & outputlen,                /* OUT: */
                                      & puk_u,                   /* IN: */
                                      SECP256K1_EC_UNCOMPRESSED); /* IN: flags */

  if (1 != ret) {
    u3l_log("\rsecp jet: crypto package error\n");
    return u3m_bail(c3__exit);
  }

  /* in file
     subprojects/secp256k1/src/eckey_impl.h
     func
     secp256k1_eckey_puk_u_parse()
     we can see
     byte      0: signal bits (???)
     bytes  1-32: x
     bytes 33-64: y

     convert endianness while we're at it   */

  c3_y x_y[32];
  for (i_ws = 0; i_ws < 32; i_ws++) {
    x_y[i_ws] = puk_y[32 - i_ws];
  }
  u3_noun x =  u3i_bytes(32, x_y);

  c3_y y_y[32];
  for (i_ws = 0; i_ws < 32; i_ws++) {
    y_y[i_ws] = puk_y[64 - i_ws];
=======
  else {
    c3_y prv_y[32], out_y[32];
    _cqes_unpack_fe(prv, prv_y);
    return ( 0 == urcrypt_secp_make(has_y, prv_y, out_y) )
      ? u3i_bytes(32, out_y)
      : u3_none;
>>>>>>> 0d064dfd
  }
}

u3_noun
u3we_make(u3_noun cor)
{
  u3_noun has, prv;
  if ( (c3n == u3r_mean(cor,
                        u3x_sam_2,  &has,
                        u3x_sam_3,  &prv,
                        0)) ||
       (c3n == u3ud(has)) ||
       (c3n == u3ud(prv)) ) {
    return u3m_bail(c3__exit);
  }
  else {
    return u3l_punt("secp-make", _cqes_make(has, prv));
  }
}<|MERGE_RESOLUTION|>--- conflicted
+++ resolved
@@ -181,65 +181,12 @@
   if ( 0 != u3r_bytes_fit(32, has_y, has) ) {
     return u3m_bail(c3__exit);
   }
-<<<<<<< HEAD
-
-  /* turn sign into puk_u */
-  secp256k1_pubkey puk_u;
-  memset((void *) & puk_u, 0, sizeof(secp256k1_pubkey) );
-  ret = secp256k1_ecdsa_recover(ctx_u,                      /* IN: context */
-                                & puk_u,                     /* OUT: pub key */
-                                & sig_u,                        /* IN: signature */
-                                has_y);                       /* IN: message has */
-
-  if (1 != ret) {
-    u3l_log("\rsecp jet: crypto package error\n");
-    return u3m_bail(c3__exit);
-  }
-
-  /* convert puk_u  into serialized form that we can get x,y out of */
-  c3_y puk_y[65];
-  size_t outputlen = 65;
-  memset((void *) puk_y, 0, 65);
-
-  ret = secp256k1_ec_pubkey_serialize( ctx_u,                    /* IN:  */
-                                      puk_y,                   /* OUT: */
-                                      & outputlen,                /* OUT: */
-                                      & puk_u,                   /* IN: */
-                                      SECP256K1_EC_UNCOMPRESSED); /* IN: flags */
-
-  if (1 != ret) {
-    u3l_log("\rsecp jet: crypto package error\n");
-    return u3m_bail(c3__exit);
-  }
-
-  /* in file
-     subprojects/secp256k1/src/eckey_impl.h
-     func
-     secp256k1_eckey_puk_u_parse()
-     we can see
-     byte      0: signal bits (???)
-     bytes  1-32: x
-     bytes 33-64: y
-
-     convert endianness while we're at it   */
-
-  c3_y x_y[32];
-  for (i_ws = 0; i_ws < 32; i_ws++) {
-    x_y[i_ws] = puk_y[32 - i_ws];
-  }
-  u3_noun x =  u3i_bytes(32, x_y);
-
-  c3_y y_y[32];
-  for (i_ws = 0; i_ws < 32; i_ws++) {
-    y_y[i_ws] = puk_y[64 - i_ws];
-=======
   else {
     c3_y prv_y[32], out_y[32];
     _cqes_unpack_fe(prv, prv_y);
     return ( 0 == urcrypt_secp_make(has_y, prv_y, out_y) )
       ? u3i_bytes(32, out_y)
       : u3_none;
->>>>>>> 0d064dfd
   }
 }
 
