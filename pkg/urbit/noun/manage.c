--- conflicted
+++ resolved
@@ -9,10 +9,7 @@
 #include <sys/stat.h>
 #include <ctype.h>
 #include <openssl/crypto.h>
-<<<<<<< HEAD
 #include <urcrypt.h>
-=======
->>>>>>> 8db99f1b
 
 //  XX stack-overflow recovery should be gated by -a
 //
@@ -375,11 +372,7 @@
     itm_u.it_value.tv_usec = 1000 * (mil_w % 1000);
 
     if ( rsignal_setitimer(ITIMER_VIRTUAL, &itm_u, 0) ) {
-<<<<<<< HEAD
-      u3l_log("loom: set timer failed %s\r\n", strerror(errno));
-=======
       u3l_log("loom: set timer failed %s", strerror(errno));
->>>>>>> 8db99f1b
     }
     else {
       rsignal_install_handler(SIGVTALRM, _cm_signal_handle_alrm);
@@ -412,11 +405,7 @@
     timerclear(&itm_u.it_value);
 
     if ( rsignal_setitimer(ITIMER_VIRTUAL, &itm_u, 0) ) {
-<<<<<<< HEAD
-      u3l_log("loom: clear timer failed %s\r\n", strerror(errno));
-=======
       u3l_log("loom: clear timer failed %s", strerror(errno));
->>>>>>> 8db99f1b
     }
   }
 
@@ -1687,7 +1676,6 @@
     }
   }
 # endif
-<<<<<<< HEAD
 }
 
 extern void u3e_secp_init(void);
@@ -1705,8 +1693,6 @@
   }
 
   u3e_secp_init();
-=======
->>>>>>> 8db99f1b
 }
 
 /* u3m_init(): start the environment.
@@ -1745,11 +1731,7 @@
       u3l_log("see urbit.org/using/install/#about-swap-space"
               " for adding swap space\r\n");
       if ( -1 != (c3_ps)dyn_v ) {
-<<<<<<< HEAD
-        u3l_log("if porting to a new platform, try U3_OS_LoomBase %p\r\n",
-=======
         u3l_log("if porting to a new platform, try U3_OS_LoomBase %p",
->>>>>>> 8db99f1b
                 dyn_v);
       }
       exit(1);
