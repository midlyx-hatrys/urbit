/* n/m.c
**
*/
#include "all.h"
#include "rsignal.h"
#include "vere/vere.h"
#include <errno.h>
#include <fcntl.h>
#include <sys/stat.h>
#include <ctype.h>
#include <openssl/crypto.h>

//  XX stack-overflow recovery should be gated by -a
//
#undef NO_OVERFLOW

      /* (u3_noun)setjmp(u3R->esc.buf): setjmp within road.
      */
#if 0
        c3_o
        u3m_trap(void);
#else
#       define u3m_trap() (u3_noun)(_setjmp(u3R->esc.buf))
#endif

      /* u3m_signal(): treat a nock-level exception as a signal interrupt.
      */
        void
        u3m_signal(u3_noun sig_l);

      /* u3m_dump(): dump the current road to stderr.
      */
        void
        u3m_dump(void);

      /* u3m_fall(): return to parent road.
      */
        void
        u3m_fall(void);

      /* u3m_leap(): in u3R, create a new road within the existing one.
      */
        void
        u3m_leap(c3_w pad_w);

      /* u3m_golf(): record cap length for u3m_flog().
      */
        c3_w
        u3m_golf(void);

      /* u3m_flog(): pop the cap.
      **
      **    A common sequence for inner allocation is:
      **
      **    c3_w gof_w = u3m_golf();
      **    u3m_leap();
      **    //  allocate some inner stuff...
      **    u3m_fall();
      **    //  inner stuff is still valid, but on cap
      **    u3m_flog(gof_w);
      **
      ** u3m_flog(0) simply clears the cap.
      */
        void
        u3m_flog(c3_w gof_w);

      /* u3m_soft_top(): top-level safety wrapper.
      */
        u3_noun
        u3m_soft_top(c3_w    mil_w,                     //  timer ms
                     c3_w    pad_w,                     //  base memory pad
                     u3_funk fun_f,
                     u3_noun   arg);


//  u3m_signal uses restricted functionality signals for compatibility reasons:
//  some platforms may not provide true POSIX asynchronous signals and their
//  compat layer will then implement this restricted functionality subset.
//  u3m_signal never needs to interrupt I/O operations, its signal handlers
//  do not manipulate signals, do not modify shared state, and always either
//  return or longjmp.
//
static rsignal_jmpbuf u3_Signal;

#if !defined(U3_OS_mingw)
#include <sigsegv.h>

#ifndef SIGSTKSZ
# define SIGSTKSZ 16384
#endif
#ifndef NO_OVERFLOW
static uint8_t Sigstk[SIGSTKSZ];
#endif
#endif

#if 0
/* _cm_punt(): crudely print trace.
*/
static void
_cm_punt(u3_noun tax)
{
  u3_noun xat;

  for ( xat = tax; xat; xat = u3t(xat) ) {
    u3m_p("&", u3h(xat));
  }
}
#endif

/* _cm_emergency(): write emergency text to stderr, never failing.
*/
static void
_cm_emergency(c3_c* cap_c, c3_l sig_l)
{
  c3_i ret_i;

  ret_i = write(2, "\r\n", 2);
  ret_i = write(2, cap_c, strlen(cap_c));

  if ( sig_l ) {
    ret_i = write(2, ": ", 2);
    ret_i = write(2, &sig_l, 4);
  }

  ret_i = write(2, "\r\n", 2);
}

static void _cm_overflow(void *arg1, void *arg2, void *arg3)
{
  (void)(arg1);
  (void)(arg2);
  (void)(arg3);
  u3m_signal(c3__over);
}

/* _cm_signal_handle(): handle a signal in general.
*/
static void
_cm_signal_handle(c3_l sig_l)
{
#ifndef U3_OS_mingw
  if ( c3__over == sig_l ) {
#ifndef NO_OVERFLOW
    sigsegv_leave_handler(_cm_overflow, NULL, NULL, NULL);
#endif
  } else
#endif
  {
    u3m_signal(sig_l);
  }
}

#ifndef NO_OVERFLOW
static void
#ifndef U3_OS_mingw
_cm_signal_handle_over(int emergency, stackoverflow_context_t scp)
#else
_cm_signal_handle_over(int x)
#endif
{
  _cm_signal_handle(c3__over);
}
#endif

static void
_cm_signal_handle_term(int x)
{
  //  Ignore if we are using base memory from work memory, very rare.
  //
  if ( (0 != u3H->rod_u.kid_p) && (&(u3H->rod_u) == u3R) ) {
    _cm_emergency("ignored", c3__term);
  }
  else {
    _cm_signal_handle(c3__term);
  }
}

static void
_cm_signal_handle_intr(int x)
{
  //  Interrupt: stop work.  Ignore if not working, or (rarely) using base.
  //
  if ( &(u3H->rod_u) == u3R ) {
    _cm_emergency("ignored", c3__intr);
  }
  else {
    _cm_signal_handle(c3__intr);
  }
}

static void
_cm_signal_handle_alrm(int x)
{
  _cm_signal_handle(c3__alrm);
}

/* _cm_signal_reset(): reset top road after signal longjmp.
*/
static void
_cm_signal_reset(void)
{
  u3R = &u3H->rod_u;
  u3R->cap_p = u3R->mat_p;
  u3R->ear_p = 0;
  u3R->kid_p = 0;
}

#if 0
/* _cm_stack_recover(): recover stack trace, with lacunae.
*/
static u3_noun
_cm_stack_recover(u3a_road* rod_u)
{
  c3_w len_w;

  len_w = 0;
  {
    u3_noun tax = rod_u->bug.tax;

    while ( tax ) {
      len_w++;
      tax = u3t(tax);
    }

    if ( len_w < 4096 ) {
      return u3a_take(rod_u->bug.tax);
    }
    else {
      u3_noun beg, fin;
      c3_w i_w;

      tax = rod_u->bug.tax;
      beg = u3_nul;
      for ( i_w = 0; i_w < 2048; i_w++ ) {
        beg = u3nc(u3a_take(u3h(tax)), beg);
        tax = u3t(tax);
      }
      beg = u3kb_flop(beg);

      for ( i_w = 0; i_w < (len_w - 4096); i_w++ ) {
        tax = u3t(tax);
      }
      fin = u3nc(u3nc(c3__lose, c3__over), u3a_take(tax));

      return u3kb_weld(beg, fin);
    }
  }
}
#endif

/* _cm_stack_unwind(): unwind to the top level, preserving all frames.
*/
static u3_noun
_cm_stack_unwind(void)
{
  u3_noun tax;

  while ( u3R != &(u3H->rod_u) ) {
    u3_noun yat = u3m_love(u3R->bug.tax);

    u3R->bug.tax = u3kb_weld(yat, u3R->bug.tax);
  }
  tax = u3R->bug.tax;

  u3R->bug.tax = 0;
  return tax;
}

/* _cm_signal_recover(): recover from a deep signal, after longjmp.  Free arg.
*/
static u3_noun
_cm_signal_recover(c3_l sig_l, u3_noun arg)
{
  u3_noun tax;

  //  Unlikely to be set, but it can be made to happen.
  //
  tax = u3H->rod_u.bug.tax;
  u3H->rod_u.bug.tax = 0;

  if ( &(u3H->rod_u) == u3R ) {
    //  A top-level crash - rather odd.  We should GC.
    //
    _cm_emergency("recover: top", sig_l);
    u3C.wag_w |= u3o_check_corrupt;

    //  Reset the top road - the problem could be a fat cap.
    //
    _cm_signal_reset();

    if ( (c3__meme == sig_l) && (u3a_open(u3R) <= 256) ) {
      // Out of memory at the top level.  Error becomes c3__full,
      // and we release the emergency buffer.  To continue work,
      // we need to readjust the image, eg, migrate to 64 bit.
      //
      u3z(u3R->bug.mer);
      u3R->bug.mer = 0;
      sig_l = c3__full;
    }
    return u3nt(3, sig_l, tax);
  }
  else {
    u3_noun pro;

    //  A signal was generated while we were within Nock.
    //
    _cm_emergency("recover: dig", sig_l);

#if 0
    //  Descend to the innermost trace, collecting stack.
    //
    {
      u3a_road* rod_u;

      u3R = &(u3H->rod_u);
      rod_u = u3R;

      while ( rod_u->kid_p ) {
#if 0
        u3l_log("collecting %d frames",
              u3kb_lent((u3to(u3_road, rod_u->kid_p)->bug.tax));
#endif
        tax = u3kb_weld(_cm_stack_recover(u3to(u3_road, rod_u->kid_p)), tax);
        rod_u = u3to(u3_road, rod_u->kid_p);
      }
    }
#else
    tax = _cm_stack_unwind();
#endif
    pro = u3nt(3, sig_l, tax);
    _cm_signal_reset();

    u3z(arg);
    return pro;
  }
}

/* _cm_signal_deep(): start deep processing; set timer for [mil_w] or 0.
*/
static void
_cm_signal_deep(c3_w mil_w)
{
  //  disable outer system signal handling
  //
  if ( 0 != u3C.sign_hold_f ) {
    u3C.sign_hold_f();
  }

#ifndef NO_OVERFLOW
#ifndef U3_OS_mingw
  stackoverflow_install_handler(_cm_signal_handle_over, Sigstk, SIGSTKSZ);
#else
  rsignal_install_handler(SIGSTK, _cm_signal_handle_over);
#endif
#endif
  rsignal_install_handler(SIGINT, _cm_signal_handle_intr);
  rsignal_install_handler(SIGTERM, _cm_signal_handle_term);

  // Provide a little emergency memory, for use in case things
  // go utterly haywire.
  //
  if ( 0 == u3H->rod_u.bug.mer ) {
    u3H->rod_u.bug.mer = u3i_string("emergency buffer");
  }

  if ( mil_w ) {
    struct itimerval itm_u;

    timerclear(&itm_u.it_interval);
    itm_u.it_value.tv_sec  = (mil_w / 1000);
    itm_u.it_value.tv_usec = 1000 * (mil_w % 1000);

<<<<<<< HEAD
    if ( setitimer(ITIMER_VIRTUAL, &itm_u, 0) ) {
      u3l_log("loom: set timer failed %s", strerror(errno));
=======
    if ( rsignal_setitimer(ITIMER_VIRTUAL, &itm_u, 0) ) {
      u3l_log("loom: set timer failed %s\r\n", strerror(errno));
>>>>>>> c6121f3c
    }
    else {
      rsignal_install_handler(SIGVTALRM, _cm_signal_handle_alrm);
    }
  }

  u3t_boot();
}

/* _cm_signal_done():
*/
static void
_cm_signal_done()
{
  rsignal_deinstall_handler(SIGINT);
  rsignal_deinstall_handler(SIGTERM);
  rsignal_deinstall_handler(SIGVTALRM);

#ifndef NO_OVERFLOW
#ifndef U3_OS_mingw
  stackoverflow_deinstall_handler();
#else
  rsignal_deinstall_handler(SIGSTK);
#endif
#endif
  {
    struct itimerval itm_u;

    timerclear(&itm_u.it_interval);
    timerclear(&itm_u.it_value);

<<<<<<< HEAD
    if ( setitimer(ITIMER_VIRTUAL, &itm_u, 0) ) {
      u3l_log("loom: clear timer failed %s", strerror(errno));
=======
    if ( rsignal_setitimer(ITIMER_VIRTUAL, &itm_u, 0) ) {
      u3l_log("loom: clear timer failed %s\r\n", strerror(errno));
>>>>>>> c6121f3c
    }
  }

  //  restore outer system signal handling
  //
  if ( 0 != u3C.sign_move_f ) {
    u3C.sign_move_f();
  }

  u3t_boff();
}

/* u3m_signal(): treat a nock-level exception as a signal interrupt.
*/
void
u3m_signal(u3_noun sig_l)
{
  rsignal_longjmp(u3_Signal, sig_l);
}

/* u3m_file(): load file, as atom, or bail.
*/
u3_noun
u3m_file(c3_c* pas_c)
{
  struct stat buf_b;
  c3_i        fid_i = open(pas_c, O_RDONLY, 0644);
  c3_w        fln_w, red_w;
  c3_y*       pad_y;

  if ( (fid_i < 0) || (fstat(fid_i, &buf_b) < 0) ) {
    u3l_log("%s: %s", pas_c, strerror(errno));
    return u3m_bail(c3__fail);
  }
  fln_w = buf_b.st_size;
  pad_y = c3_malloc(buf_b.st_size);

  red_w = read(fid_i, pad_y, fln_w);
  close(fid_i);

  if ( fln_w != red_w ) {
    c3_free(pad_y);
    return u3m_bail(c3__fail);
  }
  else {
    u3_noun pad = u3i_bytes(fln_w, (c3_y *)pad_y);
    c3_free(pad_y);

    return pad;
  }
}

/* u3m_mark(): mark all nouns in the road.
*/
c3_w
u3m_mark(FILE* fil_u)
{
  c3_w tot_w = 0;
  tot_w += u3v_mark(fil_u);
  tot_w += u3j_mark(fil_u);
  tot_w += u3n_mark(fil_u);
  tot_w += u3a_mark_road(fil_u);
  return tot_w;
}

/* _pave_parts(): build internal tables.
*/
static void
_pave_parts(void)
{
  u3R->cax.har_p = u3h_new_cache(u3_Host.ops_u.hap_w);
  u3R->jed.war_p = u3h_new();
  u3R->jed.cod_p = u3h_new();
  u3R->jed.han_p = u3h_new();
  u3R->jed.bas_p = u3h_new();
  u3R->byc.har_p = u3h_new();
}

/* _pave_road(): initialize road boundaries
*/
static u3_road*
_pave_road(c3_w* rut_w, c3_w* mat_w, c3_w* cap_w, c3_w siz_w)
{
  u3_road* rod_u = (void*) mat_w;

  //  enable in case of corruption
  //
  // memset(mem_w, 0, 4 * len_w);
  memset(rod_u, 0, 4 * siz_w);

  //  the top and bottom of the heap are initially the same
  //
  rod_u->rut_p = u3of(c3_w, rut_w);
  rod_u->hat_p = u3of(c3_w, rut_w);


  rod_u->mat_p = u3of(c3_w, mat_w);  //  stack bottom
  rod_u->cap_p = u3of(c3_w, cap_w);  //  stack top

  return rod_u;
}

/* _pave_north(): calculate boundaries and initialize north road.
*/
static u3_road*
_pave_north(c3_w* mem_w, c3_w siz_w, c3_w len_w)
{
  //  in a north road, the heap is low and the stack is high
  //
  //    the heap starts at the base memory pointer [mem_w];
  //    the stack starts at the end of the memory segment,
  //    minus space for the road structure [siz_w]
  //
  c3_w* rut_w = mem_w;
  c3_w* mat_w = ((mem_w + len_w) - siz_w);
  c3_w* cap_w = mat_w;

  return _pave_road(rut_w, mat_w, cap_w, siz_w);
}

/* _pave_south(): calculate boundaries and initialize south road.
*/
static u3_road*
_pave_south(c3_w* mem_w, c3_w siz_w, c3_w len_w)
{
  //  in a south road, the heap is high and the stack is low
  //
  //    the heap starts at the end of the memory segment;
  //    the stack starts at the base memory pointer [mem_w],
  //    and ends after the space for the road structure [siz_w]
  //
  c3_w* rut_w = (mem_w + len_w);
  c3_w* mat_w = mem_w;
  c3_w* cap_w = mat_w + siz_w;

  return _pave_road(rut_w, mat_w, cap_w, siz_w);
}

/* _pave_home(): initialize pristine home road.
*/
static void
_pave_home(void)
{
  c3_w* mem_w = u3_Loom + 1;
  c3_w  siz_w = c3_wiseof(u3v_home);
  c3_w  len_w = u3a_words - 1;

  u3H = (void *)_pave_north(mem_w, siz_w, len_w);
  u3H->ver_w = u3v_version;
  u3R = &u3H->rod_u;

  _pave_parts();
}

STATIC_ASSERT( ((c3_wiseof(u3v_home) * 4) == sizeof(u3v_home)),
               "home road alignment" );

/* _find_home(): in restored image, point to home road.
*/
static void
_find_home(void)
{
  //  NB: the home road is always north
  //
  c3_w* mem_w = u3_Loom + 1;
  c3_w  siz_w = c3_wiseof(u3v_home);
  c3_w  len_w = u3a_words - 1;

  {
    c3_w ver_w = *((mem_w + len_w) - 1);

    if ( u3v_version != ver_w ) {
      fprintf(stderr, "loom: checkpoint version mismatch: "
                      "have %u, need %u\r\n",
                      ver_w,
                      u3v_version);
      abort();
    }
  }

  u3H = (void *)((mem_w + len_w) - siz_w);
  u3R = &u3H->rod_u;
}

/* u3m_pave(): instantiate or activate image.
*/
void
u3m_pave(c3_o nuu_o)
{
  if ( c3y == nuu_o ) {
    _pave_home();
  }
  else {
    _find_home();
  }
}

#if 0
/* u3m_clear(): clear all allocated data in road.
*/
void
u3m_clear(void)
{
  u3h_free(u3R->cax.har_p);
  u3j_free();
  u3n_free();
}

void
u3m_dump(void)
{
  c3_w hat_w;
  c3_w fre_w = 0;
  c3_w i_w;

  hat_w = _(u3a_is_north(u3R)) ? u3R->hat_w - u3R->rut_w
                                : u3R->rut_w - u3R->hat_w;

  for ( i_w = 0; i_w < u3_cc_fbox_no; i_w++ ) {
    u3a_fbox* fre_u = u3R->all.fre_u[i_w];

    while ( fre_u ) {
      fre_w += fre_u->box_u.siz_w;
      fre_u = fre_u->nex_u;
    }
  }
  u3l_log("dump: hat_w %x, fre_w %x, allocated %x",
          hat_w, fre_w, (hat_w - fre_w));

  if ( 0 != (hat_w - fre_w) ) {
    c3_w* box_w = _(u3a_is_north(u3R)) ? u3R->rut_w : u3R->hat_w;
    c3_w  mem_w = 0;

    while ( box_w < (_(u3a_is_north(u3R)) ? u3R->hat_w : u3R->rut_w) ) {
      u3a_box* box_u = (void *)box_w;

      if ( 0 != box_u->use_w ) {
#ifdef U3_MEMORY_DEBUG
        // u3l_log("live %d words, code %x", box_u->siz_w, box_u->cod_w);
#endif
        mem_w += box_u->siz_w;
      }
      box_w += box_u->siz_w;
    }

    u3l_log("second count: %x", mem_w);
  }
}
#endif

/* u3m_bail(): bail out.  Does not return.
**
**  Bail motes:
**
**    %evil               ::  erroneous cryptography
**    %exit               ::  semantic failure
**    %oops               ::  assertion failure
**    %intr               ::  interrupt
**    %fail               ::  computability failure
**    %over               ::  stack overflow (a kind of %fail)
**    %meme               ::  out of memory
**
**  These are equivalents of the full exception noun, the error ball:
**
**    $%  [%0 success]
**        [%1 paths]
**        [%2 trace]
**        [%3 code trace]
**    ==
**
**  XX several of these abort() calls should be gated by -a
*/
c3_i
u3m_bail(u3_noun how)
{
  if ( &(u3H->rod_u) == u3R ) {
    //  XX set exit code
    //
    fprintf(stderr, "home: bailing out\r\n");
    abort();
  }

  /* Printf some metadata.
  */
  if ( c3__exit != how && (_(u3ud(how)) || 1 != u3h(how)) ) {
    if ( _(u3ud(how)) ) {
      c3_c str_c[5];

      str_c[0] = ((how >> 0) & 0xff);
      str_c[1] = ((how >> 8) & 0xff);
      str_c[2] = ((how >> 16) & 0xff);
      str_c[3] = ((how >> 24) & 0xff);
      str_c[4] = 0;
      fprintf(stderr, "\r\nbail: %s\r\n", str_c);
    }
    else {
      c3_assert(_(u3ud(u3h(how))));
      fprintf(stderr, "\r\nbail: %d\r\n", u3h(how));
    }
  }

  //  intercept fatal errors
  //
  switch ( how ) {
    case c3__foul:
    case c3__oops: {
      //  XX set exit code
      //
      fprintf(stderr, "bailing out\r\n");
      abort();
    }
  }

  if ( &(u3H->rod_u) == u3R ) {
    //  For top-level errors, which shouldn't happen often, we have no
    //  choice but to use the signal process; and we require the flat
    //  form of how.
    //
    //    XX JB: these seem unrecoverable, at least wrt memory management,
    //    so they've been disabled above for now
    //
    c3_assert(_(u3a_is_cat(how)));
    u3m_signal(how);
  }

  /* Reconstruct a correct error ball.
  */
  if ( _(u3ud(how)) ) {
    switch ( how ) {
      case c3__exit: {
        how = u3nc(2, u3R->bug.tax);
      } break;

      default: {
        how = u3nt(3, how, u3R->bug.tax);
      } break;
    }
  }

  /* Longjmp, with an underscore.
  */
  _longjmp(u3R->esc.buf, how);
}

int c3_cooked() { return u3m_bail(c3__oops); }

/* u3m_error(): bail out with %exit, ct_pushing error.
*/
c3_i
u3m_error(c3_c* str_c)
{
  u3t_mean(u3i_string(str_c));
  return u3m_bail(c3__exit);
}

/* u3m_leap(): in u3R, create a new road within the existing one.
*/
void
u3m_leap(c3_w pad_w)
{
  c3_w     len_w;
  u3_road* rod_u;

  /* Measure the pad - we'll need it.
  */
  {
#if 0
    if ( pad_w < u3R->all.fre_w ) {
      pad_w = 0;
    }
    else {
      pad_w -= u3R->all.fre_w;
    }
#endif
    if ( (pad_w + c3_wiseof(u3a_road)) >= u3a_open(u3R) ) {
      u3m_bail(c3__meme);
    }
    len_w = u3a_open(u3R) - (pad_w + c3_wiseof(u3a_road));
  }

  /* Allocate a region on the cap.
  */
  {
    u3p(c3_w) bot_p;

    if ( c3y == u3a_is_north(u3R) ) {
      bot_p = (u3R->cap_p - len_w);
      u3R->cap_p -= len_w;

      rod_u = _pave_south(u3a_into(bot_p), c3_wiseof(u3a_road), len_w);
#if 0
      fprintf(stderr, "leap: from north %p (cap 0x%x), to south %p\r\n",
              u3R,
              u3R->cap_p + len_w,
              rod_u);
#endif
    }
    else {
      bot_p = u3R->cap_p;
      u3R->cap_p += len_w;

      rod_u = _pave_north(u3a_into(bot_p), c3_wiseof(u3a_road), len_w);
#if 0
      fprintf(stderr, "leap: from south %p (cap 0x%x), to north %p\r\n",
              u3R,
              u3R->cap_p - len_w,
              rod_u);
#endif
    }
  }

  /* Attach the new road to its parents.
  */
  {
    c3_assert(0 == u3R->kid_p);
    rod_u->par_p = u3of(u3_road, u3R);
    u3R->kid_p = u3of(u3_road, rod_u);
  }

  /* Set up the new road.
  */
  {
    u3R = rod_u;
    _pave_parts();
  }
#ifdef U3_MEMORY_DEBUG
  rod_u->all.fre_w = 0;
#endif
}

void
_print_diff(c3_c* cap_c, c3_w a, c3_w b)
{
  c3_w diff = a<b ? b-a : a-b;
  u3a_print_memory(stderr, cap_c, diff);
}

/* u3m_fall(): in u3R, return an inner road to its parent.
*/
void
u3m_fall()
{
  c3_assert(0 != u3R->par_p);

#if 0
  /*  If you're printing a lot of these you need to change
   *  u3a_print_memory from fprintf to u3l_log
  */
  fprintf(stderr, "fall: from %s %p, to %s %p (cap 0x%x, was 0x%x)\r\n",
          _(u3a_is_north(u3R)) ? "north" : "south",
          u3R,
          _(u3a_is_north(u3to(u3_road, u3R->par_p))) ? "north" : "south",
          u3to(u3_road, u3R->par_p),
          u3R->hat_p,
          u3R->rut_p);
  _print_diff("unused free", u3R->hat_p, u3R->cap_p);
  _print_diff("freeing", u3R->rut_p, u3R->hat_p);
  _print_diff("stack", u3R->cap_p, u3R->mat_p);
#endif

  u3to(u3_road, u3R->par_p)->pro.nox_d += u3R->pro.nox_d;
  u3to(u3_road, u3R->par_p)->pro.cel_d += u3R->pro.cel_d;

  /* The new cap is the old hat - it's as simple as that.
  */
  u3to(u3_road, u3R->par_p)->cap_p = u3R->hat_p;

  /* And, we're back home.
  */
  u3R = u3to(u3_road, u3R->par_p);
  u3R->kid_p = 0;
}

/* u3m_hate(): new, integrated leap mechanism (enter).
*/
void
u3m_hate(c3_w pad_w)
{
  c3_assert(0 == u3R->ear_p);

  u3R->ear_p = u3R->cap_p;
  u3m_leap(pad_w);
}

/* u3m_love(): return product from leap.
*/
u3_noun
u3m_love(u3_noun pro)
{
  //  save cache pointers from current road
  //
  u3p(u3h_root) byc_p = u3R->byc.har_p;
  u3a_jets      jed_u = u3R->jed;

  //  fallback to parent road (child heap on parent's stack)
  //
  u3m_fall();

  //  copy product and caches off our stack
  //
  pro   = u3a_take(pro);
  jed_u = u3j_take(jed_u);
  byc_p = u3n_take(byc_p);

  //  pop the stack
  //
  u3R->cap_p = u3R->ear_p;
  u3R->ear_p = 0;

  //  integrate junior caches
  //
  u3j_reap(jed_u);
  u3n_reap(byc_p);

  return pro;
}

/* u3m_golf(): record cap_p length for u3m_flog().
*/
c3_w
u3m_golf(void)
{
  if ( c3y == u3a_is_north(u3R) ) {
    return u3R->mat_p - u3R->cap_p;
  }
  else {
    return u3R->cap_p - u3R->mat_p;
  }
}

/* u3m_flog(): reset cap_p.
*/
void
u3m_flog(c3_w gof_w)
{
  //  Enable memsets in case of memory corruption.
  //
  if ( c3y == u3a_is_north(u3R) ) {
    u3_post bot_p = (u3R->mat_p - gof_w);
    // c3_w  len_w = (bot_w - u3R->cap_w);

    // memset(u3R->cap_w, 0, 4 * len_w);
    u3R->cap_p = bot_p;
  }
  else {
    u3_post bot_p = u3R->mat_p + gof_w;
    // c3_w  len_w = (u3R->cap_w - bot_w);

    // memset(bot_w, 0, 4 * len_w);   //
    u3R->cap_p = bot_p;
  }
}

/* u3m_water(): produce watermarks.
*/
void
u3m_water(c3_w* low_w, c3_w* hig_w)
{
  c3_assert(u3R == &u3H->rod_u);

  *low_w = u3a_heap(u3R);
  *hig_w = u3a_temp(u3R) + c3_wiseof(u3v_home);
}

/* u3m_soft_top(): top-level safety wrapper.
*/
u3_noun
u3m_soft_top(c3_w    mil_w,                     //  timer ms
             c3_w    pad_w,                     //  base memory pad
             u3_funk fun_f,
             u3_noun   arg)
{
  u3_noun why, pro;
  c3_l    sig_l;

  /* Enter internal signal regime.
  */
  _cm_signal_deep(mil_w);

  if ( 0 != (sig_l = rsignal_setjmp(u3_Signal)) ) {
    //  reinitialize trace state
    //
    u3t_init();

    //  return to blank state
    //
    _cm_signal_done();

    //  recover memory state from the top down
    //
    return _cm_signal_recover(sig_l, arg);
  }

  /* Record the cap, and leap.
  */
  u3m_hate(pad_w);

  /* Trap for ordinary nock exceptions.
  */
  if ( 0 == (why = (u3_noun)_setjmp(u3R->esc.buf)) ) {
    pro = fun_f(arg);

    /* Make sure the inner routine did not create garbage.
    */
    if ( u3C.wag_w & u3o_debug_ram ) {
#ifdef U3_CPU_DEBUG
      if ( u3R->all.max_w > 1000000 ) {
        u3a_print_memory(stderr, "execute: top", u3R->all.max_w);
      }
#endif
      u3m_grab(pro, u3_none);
    }

    /* Revert to external signal regime.
    */
    _cm_signal_done();

    /* Produce success, on the old road.
    */
    pro = u3nc(0, u3m_love(pro));
  }
  else {
    /* Overload the error result.
    */
    pro = u3m_love(why);
  }

  /* Revert to external signal regime.
  */
  _cm_signal_done();

  /* Free the argument.
  */
  u3z(arg);

  /* Return the product.
  */
  return pro;
}

/* u3m_soft_sure(): top-level call assumed correct.
*/
u3_noun
u3m_soft_sure(u3_funk fun_f, u3_noun arg)
{
  u3_noun pro, pru = u3m_soft_top(0, (1 << 18), fun_f, arg);

  c3_assert(_(u3du(pru)));
  pro = u3k(u3t(pru));
  u3z(pru);

  return pro;
}

/* u3m_soft_slam: top-level call.
*/
u3_noun _cm_slam(u3_noun arg) { return u3n_slam_on(u3h(arg), u3t(arg)); }
u3_noun
u3m_soft_slam(u3_noun gat, u3_noun sam)
{
  return u3m_soft_sure(_cm_slam, u3nc(gat, sam));
}

/* u3m_soft_nock: top-level nock.
*/
u3_noun _cm_nock(u3_noun arg) { return u3n_nock_on(u3h(arg), u3t(arg)); }
u3_noun
u3m_soft_nock(u3_noun bus, u3_noun fol)
{
  return u3m_soft_sure(_cm_nock, u3nc(bus, fol));
}

/* u3m_soft_run(): descend into virtualization context.
*/
u3_noun
u3m_soft_run(u3_noun gul,
             u3_funq fun_f,
             u3_noun aga,
             u3_noun agb)
{
  u3_noun why = 0, pro;

  /* Record the cap, and leap.
  */
  u3m_hate(1 << 18);

  /* Configure the new road.
  */
  {
    u3R->ski.gul = u3nc(gul, u3to(u3_road, u3R->par_p)->ski.gul);
    u3R->pro.don = u3to(u3_road, u3R->par_p)->pro.don;
    u3R->pro.trace = u3to(u3_road, u3R->par_p)->pro.trace;
    u3R->bug.tax = 0;
  }
  u3t_on(coy_o);

  /* Trap for exceptions.
  */
  if ( 0 == (why = (u3_noun)_setjmp(u3R->esc.buf)) ) {
    u3t_off(coy_o);
    pro = fun_f(aga, agb);

#ifdef U3_CPU_DEBUG
    if ( u3R->all.max_w > 1000000 ) {
      u3a_print_memory(stderr, "execute: run", u3R->all.max_w);
    }
#endif
    /* Produce success, on the old road.
    */
    pro = u3nc(0, u3m_love(pro));
  }
  else {
    u3t_init();

    /* Produce - or fall again.
    */
    {
      c3_assert(_(u3du(why)));
      switch ( u3h(why) ) {
        default: c3_assert(0); return 0;

        case 0: {                             //  unusual: bail with success.
          pro = u3m_love(why);
        } break;

        case 1: {                             //  blocking request
          pro = u3m_love(why);
        } break;

        case 2: {                             //  true exit
          pro = u3m_love(why);
        } break;

        case 3: {                             //  failure; rebail w/trace
          u3_noun yod = u3m_love(u3t(why));

          u3m_bail
            (u3nt(3,
                  u3a_take(u3h(yod)),
                  u3kb_weld(u3t(yod), u3k(u3R->bug.tax))));
        } break;

        case 4: {                             //  meta-bail
          u3m_bail(u3m_love(u3t(why)));
        } break;
      }
    }
  }

  /* Release the arguments.
  */
  {
    u3z(gul);
    u3z(aga);
    u3z(agb);
  }

  /* Return the product.
  */
  return pro;
}

/* u3m_soft_esc(): namespace lookup.  Produces direct result.
*/
u3_noun
u3m_soft_esc(u3_noun ref, u3_noun sam)
{
  u3_noun why, gul, pro;

  /* Assert preconditions.
  */
  {
    c3_assert(0 != u3R->ski.gul);
    gul = u3h(u3R->ski.gul);
  }

  /* Record the cap, and leap.
  */
  u3m_hate(1 << 18);

  /* Configure the new road.
  */
  {
    u3R->ski.gul = u3t(u3to(u3_road, u3R->par_p)->ski.gul);
    u3R->pro.don = u3to(u3_road, u3R->par_p)->pro.don;
    u3R->pro.trace = u3to(u3_road, u3R->par_p)->pro.trace;
    u3R->bug.tax = 0;
  }

  /* Trap for exceptions.
  */
  if ( 0 == (why = (u3_noun)_setjmp(u3R->esc.buf)) ) {
    pro = u3n_slam_on(gul, u3nc(ref, sam));

    /* Fall back to the old road, leaving temporary memory intact.
    */
    pro = u3m_love(pro);
  }
  else {
    u3t_init();

    /* Push the error back up to the calling context - not the run we
    ** are in, but the caller of the run, matching pure nock semantics.
    */
    u3m_bail(u3nc(4, u3m_love(why)));
  }

  /* Release the sample.  Note that we used it above, but in a junior
  ** road, so its refcount is intact.
  */
  u3z(ref);
  u3z(sam);

  /* Return the product.
  */
  return pro;
}

/* u3m_grab(): garbage-collect the world, plus extra roots.
*/
void
u3m_grab(u3_noun som, ...)   // terminate with u3_none
{
  // u3h_free(u3R->cax.har_p);
  // u3R->cax.har_p = u3h_new();

  u3m_mark(0);
  {
    va_list vap;
    u3_noun tur;

    va_start(vap, som);

    if ( som != u3_none ) {
      u3a_mark_noun(som);

      while ( u3_none != (tur = va_arg(vap, u3_noun)) ) {
        u3a_mark_noun(tur);
      }
    }
    va_end(vap);
  }
  u3a_sweep();
}

/* u3m_soft(): top-level wrapper.
**
** Produces [0 product] or [%error (list tank)], top last.
*/
u3_noun
u3m_soft(c3_w    mil_w,
         u3_funk fun_f,
         u3_noun   arg)
{
  u3_noun why;

  why = u3m_soft_top(mil_w, (1 << 20), fun_f, arg);   // 2MB pad

  if ( 0 == u3h(why) ) {
    return why;
  }
  else {
    //  don't use .^ at the top level!
    //
    c3_assert(1 != u3h(why));

    //  don't call +mook if we have no kernel
    //
    //    This is required to soft the boot sequence.
    //    XX produce specific error motes instead of %2?
    //
    if ( 0 == u3A->roc ) {
      u3_noun tax = u3t(why);

      u3m_p("tone", u3h(why));

      while ( u3_nul != tax ) {
        u3_noun dat, mot, val;
        u3x_cell(tax, &dat, &tax);

        if ( c3y == u3r_cell(dat, &mot, &val) ) {
          if ( c3__spot == mot ) {
            u3m_p("tax", val);
          }
          else if (  (c3__mean == mot)
                  && (c3y == u3a_is_atom(val)) )
          {
            u3m_p("men", val);
          }
          else {
            u3m_p("mot", mot);
          }
        }
      }

      u3z(why);
      return u3nc(c3__fail, u3_nul);
    }
    else {
      u3_noun tax, cod, pro, mok;

      if ( 2 == u3h(why) ) {
        cod = c3__exit;
        tax = u3k(u3t(why));
      }
      else {
        c3_assert(3 == u3h(why));

        cod = u3k(u3h(u3t(why)));
        tax = u3k(u3t(u3t(why)));
      }

      mok = u3dc("mook", 2, tax);
      pro = u3nc(cod, u3k(u3t(mok)));

      u3z(mok);
      u3z(why);

      return pro;
    }
  }
}

/* _cm_is_tas(): yes iff som (RETAIN) is @tas.
*/
static c3_o
_cm_is_tas(u3_atom som, c3_w len_w)
{
  c3_w i_w;

  for ( i_w = 0; i_w < len_w; i_w++ ) {
    c3_c c_c = u3r_byte(i_w, som);

    if ( islower(c_c) ||
        (isdigit(c_c) && (0 != i_w) && ((len_w - 1) != i_w))
        || '-' == c_c )
    {
      continue;
    }
    return c3n;
  }
  return c3y;
}

/* _cm_is_ta(): yes iff som (RETAIN) is @ta.
*/
static c3_o
_cm_is_ta(u3_noun som, c3_w len_w)
{
  c3_w i_w;

  for ( i_w = 0; i_w < len_w; i_w++ ) {
    c3_c c_c = u3r_byte(i_w, som);

    if ( (c_c < 32) || (c_c > 127) ) {
      return c3n;
    }
  }
  return c3y;
}

/* _cm_hex(): hex byte.
*/
c3_y _cm_hex(c3_y c_y)
{
  if ( c_y < 10 )
    return '0' + c_y;
  else return 'a' + (c_y - 10);
}

/* _cm_in_pretty: measure/cut prettyprint.
*/
static c3_w
_cm_in_pretty(u3_noun som, c3_o sel_o, c3_c* str_c)
{
  if ( _(u3du(som)) ) {
    c3_w sel_w, one_w, two_w;

    sel_w = 0;
    if ( _(sel_o) ) {
      if ( str_c ) { *(str_c++) = '['; }
      sel_w += 1;
    }

    one_w = _cm_in_pretty(u3h(som), c3y, str_c);
    if ( str_c ) {
      str_c += one_w;
      *(str_c++) = ' ';
    }
    two_w = _cm_in_pretty(u3t(som), c3n, str_c);
    if ( str_c ) { str_c += two_w; }

    if ( _(sel_o) ) {
      if ( str_c ) { *(str_c++) = ']'; }
      sel_w += 1;
    }
    return one_w + two_w + 1 + sel_w;
  }
  else {
    if ( som < 65536 ) {
      c3_c buf_c[6];
      c3_w len_w;

      snprintf(buf_c, 6, "%d", som);
      len_w = strlen(buf_c);

      if ( str_c ) { strcpy(str_c, buf_c); str_c += len_w; }
      return len_w;
    }
    else {
      c3_w len_w = u3r_met(3, som);

      if ( _(_cm_is_tas(som, len_w)) ) {
        c3_w len_w = u3r_met(3, som);

        if ( str_c ) {
          *(str_c++) = '%';
          u3r_bytes(0, len_w, (c3_y *)str_c, som);
          str_c += len_w;
        }
        return len_w + 1;
      }
      else if ( _(_cm_is_ta(som, len_w)) ) {
        if ( str_c ) {
          *(str_c++) = '\'';
          u3r_bytes(0, len_w, (c3_y *)str_c, som);
          str_c += len_w;
          *(str_c++) = '\'';
        }
        return len_w + 2;
      }
      else {
        c3_w len_w = u3r_met(3, som);
        c3_c *buf_c = c3_malloc(2 + (2 * len_w) + 1);
        c3_w i_w = 0;
        c3_w a_w = 0;

        buf_c[a_w++] = '0';
        buf_c[a_w++] = 'x';

        for ( i_w = 0; i_w < len_w; i_w++ ) {
          c3_y c_y = u3r_byte(len_w - (i_w + 1), som);

          if ( (i_w == 0) && (c_y <= 0xf) ) {
            buf_c[a_w++] = _cm_hex(c_y);
          } else {
            buf_c[a_w++] = _cm_hex(c_y >> 4);
            buf_c[a_w++] = _cm_hex(c_y & 0xf);
          }
        }
        buf_c[a_w] = 0;
        len_w = a_w;

        if ( str_c ) { strcpy(str_c, buf_c); str_c += len_w; }

        c3_free(buf_c);
        return len_w;
      }
    }
  }
}

/* u3m_pretty(): dumb prettyprint to string.
*/
c3_c*
u3m_pretty(u3_noun som)
{
  c3_w len_w = _cm_in_pretty(som, c3y, 0);
  c3_c* pre_c = c3_malloc(len_w + 1);

  _cm_in_pretty(som, c3y, pre_c);
  pre_c[len_w] = 0;
  return pre_c;
}

/*  _cm_in_pretty_path: measure/cut prettyprint.
 *
 *  Modeled after _cm_in_pretty(), the backend to u3m_p(), but with the
 *  assumption that we're always displaying a path.
 */
static c3_w
_cm_in_pretty_path(u3_noun som, c3_c* str_c)
{
  if ( _(u3du(som)) ) {
    c3_w sel_w, one_w, two_w;
    if ( str_c ) {
      *(str_c++) = '/';
    }
    sel_w = 1;

    one_w = _cm_in_pretty_path(u3h(som), str_c);
    if ( str_c ) {
      str_c += one_w;
    }

    two_w = _cm_in_pretty_path(u3t(som), str_c);
    if ( str_c ) {
      str_c += two_w;
    }

    return sel_w + one_w + two_w;
  }
  else {
    c3_w len_w = u3r_met(3, som);
    if ( str_c && len_w ) {
      u3r_bytes(0, len_w, (c3_y *)str_c, som);
      str_c += len_w;
    }
    return len_w;
  }
}

/* u3m_pretty_path(): prettyprint a path to string.
*/
c3_c*
u3m_pretty_path(u3_noun som)
{
  c3_w len_w = _cm_in_pretty_path(som, NULL);
  c3_c* pre_c = c3_malloc(len_w + 1);

  _cm_in_pretty_path(som, pre_c);
  pre_c[len_w] = 0;
  return pre_c;
}

/* u3m_p(): dumb print with caption.
*/
void
u3m_p(const c3_c* cap_c, u3_noun som)
{
  c3_c* pre_c = u3m_pretty(som);

  u3l_log("%s: %s", cap_c, pre_c);
  c3_free(pre_c);
}

/* u3m_tape(): dump a tape to stdout.
*/
void
u3m_tape(u3_noun tep)
{
  u3_noun tap = tep;

  while ( u3_nul != tap ) {
    c3_c car_c;

    if ( u3h(tap) >= 127 ) {
      car_c = '?';
    } else car_c = u3h(tap);

    putc(car_c, stdout);
    tap = u3t(tap);
  }
  u3z(tep);
}

/* u3m_wall(): dump a wall to stdout.
*/
void
u3m_wall(u3_noun wol)
{
  u3_noun wal = wol;

  while ( u3_nul != wal ) {
    u3m_tape(u3k(u3h(wal)));

    putc(13, stdout);
    putc(10, stdout);

    wal = u3t(wal);
  }
  u3z(wol);
}

/* _cm_limits(): set up global modes and limits.
*/
static void
_cm_limits(void)
{
# ifdef U3_OS_mingw
  //  Windows doesn't have rlimits. Default maximum thread
  //  stack size is set in the executable file header.
# else
  struct rlimit rlm;

  //  Moar stack.
  //
  {
    c3_assert( 0 == getrlimit(RLIMIT_STACK, &rlm) );

    rlm.rlim_cur = c3_min(rlm.rlim_max, (65536 << 10));

    if ( 0 != setrlimit(RLIMIT_STACK, &rlm) ) {
      u3l_log("boot: stack size: %s", strerror(errno));
      exit(1);
    }
  }

  //  Moar filez.
  //
  {
    getrlimit(RLIMIT_NOFILE, &rlm);

  #ifdef U3_OS_osx
    rlm.rlim_cur = c3_min(OPEN_MAX, rlm.rlim_max);
  #else
    rlm.rlim_cur = rlm.rlim_max;
  #endif

    //  no exit, not a critical limit
    //
    if ( 0 != setrlimit(RLIMIT_NOFILE, &rlm) ) {
      u3l_log("boot: open file limit: %s", strerror(errno));
    }
  }

  // Moar core.
  //
# ifndef ASAN_ENABLED
  {
    getrlimit(RLIMIT_CORE, &rlm);
    rlm.rlim_cur = RLIM_INFINITY;

    //  no exit, not a critical limit
    //
    if ( 0 != setrlimit(RLIMIT_CORE, &rlm) ) {
      u3l_log("boot: core limit: %s", strerror(errno));
    }
  }
# endif
# endif
}

/* _cm_signals(): set up interrupts, etc.
*/
static void
_cm_signals(void)
{
# if defined(U3_OS_mingw)
  //  vere using libsigsegv on MingW is very slow, because libsigsegv
  //  works by installing a top-level SEH unhandled exception filter.
  //  The top-level filter runs only after Windows walks the whole stack,
  //  looking up registered exception filters for every stack frame, and
  //  finds no filter to handle the exception.
  //  Instead of libsigsegv, all vere functions register a SEH exception
  //  filter (see compat/mingw/seh_handler.c) that handles both memory
  //  access and stack overflow exceptions. It calls u3e_fault directly.
# else
  if ( 0 != sigsegv_install_handler(u3e_fault) ) {
    u3l_log("boot: sigsegv install failed");
    exit(1);
  }
# endif

# if defined(U3_OS_PROF)
  //  Block SIGPROF, so that if/when we reactivate it on the
  //  main thread for profiling, we won't get hits in parallel
  //  on other threads.
  if ( u3C.wag_w & u3o_debug_cpu ) {
    sigset_t set;

    sigemptyset(&set);
    sigaddset(&set, SIGPROF);

    if ( 0 != pthread_sigmask(SIG_BLOCK, &set, NULL) ) {
      u3l_log("boot: thread mask SIGPROF: %s", strerror(errno));
      exit(1);
    }
  }
# endif
}

/* u3m_init(): start the environment.
*/
void
u3m_init(void)
{
  _cm_limits();
  _cm_signals();

  /* Make sure GMP uses our malloc.
  */
  mp_set_memory_functions(u3a_malloc, u3a_realloc2, u3a_free2);

  /* Map at fixed address.
  */
  {
    c3_w  len_w = u3a_bytes;
    void* map_v;

    map_v = mmap((void *)u3_Loom,
                 len_w,
                 (PROT_READ | PROT_WRITE),
                 (MAP_ANON | MAP_FIXED | MAP_PRIVATE),
                 -1, 0);

    if ( -1 == (c3_ps)map_v ) {
      void* dyn_v = mmap((void *)0,
                         len_w,
                         PROT_READ,
                         MAP_ANON | MAP_PRIVATE,
                         -1, 0);

      u3l_log("boot: mapping %dMB failed", (len_w / (1024 * 1024)));
      u3l_log("see urbit.org/using/install/#about-swap-space"
              " for adding swap space\r\n");
<<<<<<< HEAD
      if ( -1 != (c3_ps)map_v ) {
        u3l_log("if porting to a new platform, try U3_OS_LoomBase %p",
=======
      if ( -1 != (c3_ps)dyn_v ) {
        u3l_log("if porting to a new platform, try U3_OS_LoomBase %p\r\n",
>>>>>>> c6121f3c
                dyn_v);
      }
      exit(1);
    }

    u3l_log("loom: mapped %dMB", len_w >> 20);
  }
}

/* u3m_boot(): start the u3 system. return next event, starting from 1.
*/
c3_d
u3m_boot(c3_c* dir_c)
{
  c3_o nuu_o;

  /* Activate the loom.
  */
  u3m_init();

  /* In the worker, set the openssl memory allocation functions to always
  ** work on the loom.
  */
  CRYPTO_set_mem_functions(u3a_malloc_ssl, u3a_realloc_ssl, u3a_free_ssl);

  /* Activate the storage system.
  */
  nuu_o = u3e_live(c3n, dir_c);

  /* Activate tracing.
  */
  u3C.slog_f = 0;
  u3C.sign_hold_f = 0;
  u3C.sign_move_f = 0;
  u3t_init();

  /* Construct or activate the allocator.
  */
  u3m_pave(nuu_o);

  /* Initialize the jet system.
  */
  {
    c3_w len_w = u3j_boot(nuu_o);
    u3l_log("boot: installed %d jets", len_w);
  }

  /* Reactivate jets on old kernel.
  */
  if ( c3n == nuu_o ) {
    u3j_ream();
    u3n_ream();

    return u3A->eve_d;
  }
  else {
  /* Basic initialization.
  */
    memset(u3A, 0, sizeof(*u3A));
    return 0;
  }
}

/* u3m_boot_lite(): start without checkpointing.
*/
c3_d
u3m_boot_lite(void)
{
  /* Activate the loom.
  */
  u3m_init();

  /* Activate tracing.
  */
  u3C.slog_f = 0;
  u3C.sign_hold_f = 0;
  u3C.sign_move_f = 0;
  u3t_init();

  /* Construct or activate the allocator.
  */
  u3m_pave(c3y);

  /* Initialize the jet system.
  */
  u3j_boot(c3y);

  /* Basic initialization.
  */
  memset(u3A, 0, sizeof(*u3A));
  return 0;
}

/* u3m_reclaim: clear persistent caches to reclaim memory
*/
void
u3m_reclaim(void)
{
  u3v_reclaim();
  u3j_reclaim();
  u3n_reclaim();
  u3a_reclaim();
}

/* _cm_pack_rewrite(): trace through arena, rewriting pointers.
*/
static void
_cm_pack_rewrite(void)
{
  //  XX fix u3a_rewrit* to support south roads
  //
  c3_assert( &(u3H->rod_u) == u3R );

  //  NB: these implementations must be kept in sync with u3m_reclaim();
  //  anything not reclaimed must be rewritable
  //
  u3v_rewrite_compact();
  u3j_rewrite_compact();
  u3n_rewrite_compact();
  u3a_rewrite_compact();
}

/* u3m_pack: compact (defragment) memory.
*/
c3_w
u3m_pack(void)
{
  c3_w pre_w = u3a_open(u3R);

  //  reclaim first, to free space, and discard anything we can't/don't rewrite
  //
  u3m_reclaim();

  //  sweep the heap, finding and saving new locations
  //
  u3a_pack_seek(u3R);

  //  trace roots, rewriting inner pointers
  //
  _cm_pack_rewrite();

  //  sweep the heap, relocating objects to their new locations
  //
  u3a_pack_move(u3R);

  return (u3a_open(u3R) - pre_w);
}<|MERGE_RESOLUTION|>--- conflicted
+++ resolved
@@ -370,13 +370,8 @@
     itm_u.it_value.tv_sec  = (mil_w / 1000);
     itm_u.it_value.tv_usec = 1000 * (mil_w % 1000);
 
-<<<<<<< HEAD
-    if ( setitimer(ITIMER_VIRTUAL, &itm_u, 0) ) {
+    if ( rsignal_setitimer(ITIMER_VIRTUAL, &itm_u, 0) ) {
       u3l_log("loom: set timer failed %s", strerror(errno));
-=======
-    if ( rsignal_setitimer(ITIMER_VIRTUAL, &itm_u, 0) ) {
-      u3l_log("loom: set timer failed %s\r\n", strerror(errno));
->>>>>>> c6121f3c
     }
     else {
       rsignal_install_handler(SIGVTALRM, _cm_signal_handle_alrm);
@@ -408,13 +403,8 @@
     timerclear(&itm_u.it_interval);
     timerclear(&itm_u.it_value);
 
-<<<<<<< HEAD
-    if ( setitimer(ITIMER_VIRTUAL, &itm_u, 0) ) {
+    if ( rsignal_setitimer(ITIMER_VIRTUAL, &itm_u, 0) ) {
       u3l_log("loom: clear timer failed %s", strerror(errno));
-=======
-    if ( rsignal_setitimer(ITIMER_VIRTUAL, &itm_u, 0) ) {
-      u3l_log("loom: clear timer failed %s\r\n", strerror(errno));
->>>>>>> c6121f3c
     }
   }
 
@@ -1721,13 +1711,8 @@
       u3l_log("boot: mapping %dMB failed", (len_w / (1024 * 1024)));
       u3l_log("see urbit.org/using/install/#about-swap-space"
               " for adding swap space\r\n");
-<<<<<<< HEAD
-      if ( -1 != (c3_ps)map_v ) {
+      if ( -1 != (c3_ps)dyn_v ) {
         u3l_log("if porting to a new platform, try U3_OS_LoomBase %p",
-=======
-      if ( -1 != (c3_ps)dyn_v ) {
-        u3l_log("if porting to a new platform, try U3_OS_LoomBase %p\r\n",
->>>>>>> c6121f3c
                 dyn_v);
       }
       exit(1);
