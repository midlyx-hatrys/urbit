/* g/v.c
**
*/
#include "all.h"
#include <stdio.h>

#define _CVX_LOAD  4
#define _CVX_PEEK 22
#define _CVX_POKE 23
#define _CVX_WISH 10

/* u3v_life(): execute initial lifecycle, producing Arvo core.
*/
u3_noun
u3v_life(u3_noun eve)
{
  u3_noun lyf = u3nt(2, u3nc(0, 3), u3nc(0, 2));
  u3_noun gat = u3n_nock_on(eve, lyf);
  u3_noun cor = u3k(u3x_at(7, gat));

  u3z(gat);
  return cor;
}

/* u3v_boot(): evaluate boot sequence, making a kernel
*/
c3_o
u3v_boot(u3_noun eve)
{
  c3_d len_d;

  {
    u3_noun len = u3qb_lent(eve);
    c3_assert( c3y == u3r_safe_chub(len, &len_d) );
    u3z(len);
  }

  //  ensure zero-initialized kernel
  //
  u3A->roc   = 0;
  u3A->eve_d = 0;

  {
    u3_noun pro = u3m_soft(0, u3v_life, eve);

    if ( u3_blip != u3h(pro) ) {
      u3z(pro);
      return c3n;
    }

    u3A->roc   = u3k(u3t(pro));
    u3A->eve_d = len_d;
    u3z(pro);
  }

  return c3y;
}

/* _cv_lite(): load lightweight, core-only pill.
*/
static u3_noun
_cv_lite(u3_noun pil)
{
  u3_noun eve, pro;

  {
    u3_noun hed, tal;
    u3x_cell(pil, &hed, &tal);
    u3_assent( u3r_sing_c("ivory", hed) );
    eve = tal;
  }

  u3l_log("lite: arvo formula %x\r\n", u3r_mug(pil));
  pro = u3v_life(u3k(eve));
  u3l_log("lite: core %x\r\n", u3r_mug(pro));

  u3z(pil);
  return pro;
}

/* u3v_boot_lite(): light bootstrap sequence, just making a kernel.
*/
c3_o
u3v_boot_lite(u3_noun pil)
{
  //  ensure zero-initialized kernel
  //
  u3A->roc = 0;

  {
    u3_noun pro = u3m_soft(0, _cv_lite, pil);

    if ( u3_blip != u3h(pro) ) {
      u3z(pro);
      return c3n;
    }

    u3A->roc = u3k(u3t(pro));
    u3z(pro);
  }

  u3l_log("lite: final state %x\r\n", u3r_mug(u3A->roc));

  return c3y;
}

/* _cv_nock_wish(): call wish through hardcoded interface.
*/
static u3_noun
_cv_nock_wish(u3_noun txt)
{
  u3_noun fun, pro;

  fun = u3n_nock_on(u3k(u3A->roc), u3k(u3x_at(_CVX_WISH, u3A->roc)));
  pro = u3n_slam_on(fun, txt);

  return pro;
}

/* u3v_wish(): text expression with cache.
*/
u3_noun
u3v_wish(const c3_c* str_c)
{
  u3t_event_trace("u3v_wish", 'b');
  u3_noun txt = u3i_string(str_c);
  u3_weak exp = u3kdb_get(u3k(u3A->yot), u3k(txt));

  if ( u3_none == exp ) {
    exp = _cv_nock_wish(u3k(txt));

    //  It's probably not a good idea to use u3v_wish()
    //  outside the top level... (as the result is uncached)
    //
    if ( u3R == &u3H->rod_u ) {
      u3A->yot = u3kdb_put(u3A->yot, u3k(txt), u3k(exp));
    }
  }

  u3t_event_trace("u3v_wish", 'e');

  u3z(txt);
  return exp;
}

/* u3v_do(): use a kernel gate.
*/
u3_noun
u3v_do(const c3_c* txt_c, u3_noun sam)
{
  u3_noun gat = u3v_wish(txt_c);
  u3_noun pro;

#if 0
  if ( &u3H->rod_u == u3R ) {
    pro = u3m_soft_slam(gat, sam);
  }
  else {
    pro = u3n_slam_on(gat, sam);
  }
#else
  pro = u3n_slam_on(gat, sam);
#endif

  return pro;
}

/* _cv_scot(): print atom.
*/
static u3_noun
_cv_scot(u3_noun dim)
{
  return u3do("scot", dim);
}

/* u3v_time(): set the reck time.
*/
void
u3v_time(u3_noun now)
{
  u3z(u3A->now);
  u3A->now = now;
}

#if 0
/* _cv_time_bump(): advance the reck time by a small increment.
*/
static void
_cv_time_bump(u3_reck* rec_u)
{
  c3_d bum_d = (1ULL << 48ULL);

  u3A->now = u3ka_add(u3A->now, u3i_chubs(1, &bum_d));
}
#endif

/* u3v_lily(): parse little atom.
*/
<<<<<<< HEAD
u3_noun
u3v_peek(u3_noun sam)
{
  u3_noun fun = u3n_nock_on(u3k(u3A->roc), u3k(u3x_at(_CVX_PEEK, u3A->roc)));
  return u3n_slam_on(fun, sam);
}

/* u3v_soft_peek(): softly query the reck namespace.
*/
u3_noun
u3v_soft_peek(c3_w mil_w, u3_noun sam)
{
  u3_noun gon = u3m_soft(mil_w, u3v_peek, sam);
  u3_noun tag, dat;
  u3x_cell(gon, &tag, &dat);

  //  read failed, produce trace
  //
  //    NB, reads *should not* fail deterministically
  //
  if ( u3_blip != tag ) {
    return u3nc(c3n, gon);
  }

  //  read succeeded, produce result
  //
  {
    u3_noun pro = u3nc(c3y, u3k(dat));
    u3z(gon);
    return pro;
  }
}

#if 0
/* _cv_mole(): parse simple atomic mole.
*/
static c3_o
_cv_mole(u3_noun  fot,
         u3_noun  san,
         c3_d*    ato_d)
=======
c3_o
u3v_lily(u3_noun fot, u3_noun txt, c3_l* tid_l)
>>>>>>> a7dd2aac
{
  c3_w    wad_w;
  u3_noun uco = u3dc("slaw", fot, u3k(txt));
  u3_noun p_uco, q_uco;

  if ( (c3n == u3r_cell(uco, &p_uco, &q_uco)) ||
       (u3_nul != p_uco) ||
       (c3n == u3r_safe_word(q_uco, &wad_w)) ||
       (wad_w & 0x80000000) )
  {
    u3l_log("strange lily %s\n", u3r_string(txt));
    u3z(txt); u3z(uco); return c3n;
  }
  else {
    *tid_l = (c3_l)wad_w;
    u3z(txt); u3z(uco); return c3y;
  }
}

/* u3v_peek(): query the reck namespace (protected).
*/
u3_noun
u3v_peek(u3_noun sam)
{
  u3_noun fun = u3n_nock_on(u3k(u3A->roc), u3k(u3x_at(_CVX_PEEK, u3A->roc)));
  return u3n_slam_on(fun, sam);
}

/* u3v_poke(): insert and apply an input ovum (protected).
*/
u3_noun
u3v_poke(u3_noun ovo)
{
  u3_noun fun = u3n_nock_on(u3k(u3A->roc), u3k(u3x_at(_CVX_POKE, u3A->roc)));
  u3_noun sam = u3nc(u3k(u3A->now), ovo);
  u3_noun pro;

  {
    c3_w cod_w = u3a_lush(u3h(u3t(ovo)));
    pro = u3n_slam_on(fun, sam);
    u3a_lop(cod_w);
  }

  return pro;
}

/* _cv_poke_eve(): u3v_poke w/out u3A->now XX replace
*/
static u3_noun
_cv_poke_eve(u3_noun sam)
{
  u3_noun fun = u3n_nock_on(u3k(u3A->roc), u3k(u3x_at(_CVX_POKE, u3A->roc)));
  u3_noun pro;

  {
# ifdef  U3_MEMORY_DEBUG
    c3_w cod_w = u3a_lush(u3h(u3t(u3t(sam))));
# endif

    pro = u3n_slam_on(fun, sam);

# ifdef  U3_MEMORY_DEBUG
    u3a_lop(cod_w);
# endif
  }

  return pro;
}

/* u3v_poke_sure(): inject an event, saving new state if successful.
*/
c3_o
u3v_poke_sure(c3_w mil_w, u3_noun eve, u3_noun* pro)
{
  u3_noun gon = u3m_soft(mil_w, _cv_poke_eve, eve);
  u3_noun tag, dat;
  u3x_cell(gon, &tag, &dat);

  //  event failed, produce trace
  //
  if ( u3_blip != tag ) {
    *pro = gon;
    return c3n;
  }

  //  event succeeded, persist state and produce effects
  //
  {
    u3_noun vir, cor;
    u3x_cell(dat, &vir, &cor);

    u3z(u3A->roc);
    u3A->roc = u3k(cor);
    u3A->eve_d++;

    *pro = u3k(vir);
    u3z(gon);
    return c3y;
  }
}

/* u3v_tank(): dump single tank.
*/
void
u3v_tank(u3_noun blu, c3_l tab_l, u3_noun tac)
{
  u3v_punt(blu, tab_l, u3nc(tac, u3_nul));
}

/* u3v_punt(): dump tank list.
*/
void
u3v_punt(u3_noun blu, c3_l tab_l, u3_noun tac)
{
#if 0
  u3_noun blu   = u3_term_get_blew(0);
#endif
  c3_l    col_l = u3h(blu);
  u3_noun cat   = tac;

  //  We are calling nock here, but hopefully need no protection.
  //
  while ( c3y == u3r_du(cat) ) {
    u3_noun wol = u3dc("wash", u3nc(tab_l, col_l), u3k(u3h(cat)));

    u3m_wall(wol);
    cat = u3t(cat);
  }
  u3z(tac);
  u3z(blu);
}

/* u3v_sway(): print trace.
*/
void
u3v_sway(u3_noun blu, c3_l tab_l, u3_noun tax)
{
  u3_noun mok = u3dc("mook", 2, tax);

  u3v_punt(blu, tab_l, u3k(u3t(mok)));
  u3z(mok);
}

/* u3v_mark(): mark arvo kernel.
*/
c3_w
u3v_mark(FILE* fil_u)
{
  u3v_arvo* arv_u = &(u3H->arv_u);
  c3_w tot_w = 0;

  tot_w += u3a_maid(fil_u, "  kernel", u3a_mark_noun(arv_u->roc));
  tot_w += u3a_maid(fil_u, "  date", u3a_mark_noun(arv_u->now));
  tot_w += u3a_maid(fil_u, "  wish cache", u3a_mark_noun(arv_u->yot));
  return   u3a_maid(fil_u, "total arvo stuff", tot_w);
}

/* u3v_reclaim(): clear ad-hoc persistent caches to reclaim memory.
*/
void
u3v_reclaim(void)
{
  //  clear the u3v_wish cache
  //
  //    NB: this would leak if not on the home road
  //
  if ( &(u3H->rod_u) == u3R ) {
    u3z(u3A->yot);
    u3A->yot = u3_nul;
  }
}

/* u3v_rewrite_compact(): rewrite arvo kernel for compaction.
*/
void
u3v_rewrite_compact()
{
  u3v_arvo* arv_u = &(u3H->arv_u);

  u3a_rewrite_noun(arv_u->roc);
  u3a_rewrite_noun(arv_u->now);
  u3a_rewrite_noun(arv_u->yot);

  arv_u->roc = u3a_rewritten_noun(arv_u->roc);
  arv_u->now = u3a_rewritten_noun(arv_u->now);
  arv_u->yot = u3a_rewritten_noun(arv_u->yot);
}
<|MERGE_RESOLUTION|>--- conflicted
+++ resolved
@@ -196,51 +196,8 @@
 
 /* u3v_lily(): parse little atom.
 */
-<<<<<<< HEAD
-u3_noun
-u3v_peek(u3_noun sam)
-{
-  u3_noun fun = u3n_nock_on(u3k(u3A->roc), u3k(u3x_at(_CVX_PEEK, u3A->roc)));
-  return u3n_slam_on(fun, sam);
-}
-
-/* u3v_soft_peek(): softly query the reck namespace.
-*/
-u3_noun
-u3v_soft_peek(c3_w mil_w, u3_noun sam)
-{
-  u3_noun gon = u3m_soft(mil_w, u3v_peek, sam);
-  u3_noun tag, dat;
-  u3x_cell(gon, &tag, &dat);
-
-  //  read failed, produce trace
-  //
-  //    NB, reads *should not* fail deterministically
-  //
-  if ( u3_blip != tag ) {
-    return u3nc(c3n, gon);
-  }
-
-  //  read succeeded, produce result
-  //
-  {
-    u3_noun pro = u3nc(c3y, u3k(dat));
-    u3z(gon);
-    return pro;
-  }
-}
-
-#if 0
-/* _cv_mole(): parse simple atomic mole.
-*/
-static c3_o
-_cv_mole(u3_noun  fot,
-         u3_noun  san,
-         c3_d*    ato_d)
-=======
 c3_o
 u3v_lily(u3_noun fot, u3_noun txt, c3_l* tid_l)
->>>>>>> a7dd2aac
 {
   c3_w    wad_w;
   u3_noun uco = u3dc("slaw", fot, u3k(txt));
@@ -267,6 +224,32 @@
 {
   u3_noun fun = u3n_nock_on(u3k(u3A->roc), u3k(u3x_at(_CVX_PEEK, u3A->roc)));
   return u3n_slam_on(fun, sam);
+}
+
+/* u3v_soft_peek(): softly query the reck namespace.
+*/
+u3_noun
+u3v_soft_peek(c3_w mil_w, u3_noun sam)
+{
+  u3_noun gon = u3m_soft(mil_w, u3v_peek, sam);
+  u3_noun tag, dat;
+  u3x_cell(gon, &tag, &dat);
+
+  //  read failed, produce trace
+  //
+  //    NB, reads *should not* fail deterministically
+  //
+  if ( u3_blip != tag ) {
+    return u3nc(c3n, gon);
+  }
+
+  //  read succeeded, produce result
+  //
+  {
+    u3_noun pro = u3nc(c3y, u3k(dat));
+    u3z(gon);
+    return pro;
+  }
 }
 
 /* u3v_poke(): insert and apply an input ovum (protected).
