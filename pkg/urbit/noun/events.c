--- conflicted
+++ resolved
@@ -536,65 +536,6 @@
   return pgc_w;
 }
 
-<<<<<<< HEAD
-/* _ce_patch_junk_page(): mark a page as junk.
-*/
-static void
-_ce_patch_junk_page(u3_ce_patch* pat_u,
-                    c3_w         pag_w)
-{
-  c3_w blk_w = (pag_w >> 5);
-  c3_w bit_w = (pag_w & 31);
-
-  // u3l_log("protect b: page %d", pag_w);
-  if ( -1 == mprotect(u3_Loom + (pag_w << u3a_page),
-                      (1 << (u3a_page + 2)),
-                      PROT_READ) )
-  {
-    c3_assert(0);
-  }
-  u3P.dit_w[blk_w] &= ~(1 << bit_w);
-}
-
-/* u3e_dirty(): count dirty pages.
-*/
-c3_w
-u3e_dirty(void)
-{
-  c3_w pgs_w = 0;
-  c3_w nor_w = 0;
-  c3_w sou_w = 0;
-
-  /* Calculate number of saved pages, north and south.
-  */
-  {
-    c3_w nwr_w, swu_w;
-
-    u3m_water(&nwr_w, &swu_w);
-
-    nor_w = (nwr_w + ((1 << u3a_page) - 1)) >> u3a_page;
-    sou_w = (swu_w + ((1 << u3a_page) - 1)) >> u3a_page;
-  }
-  //  u3K.nor_w = nor_w;
-  //  u3K.sou_w = sou_w;
-
-  /* Count dirty pages.
-  */
-  {
-    c3_w i_w;
-
-    for ( i_w = 0; i_w < nor_w; i_w++ ) {
-      pgs_w = _ce_patch_count_page(i_w, pgs_w);
-    }
-    for ( i_w = 0; i_w < sou_w; i_w++ ) {
-      pgs_w = _ce_patch_count_page((u3a_pages - (i_w + 1)), pgs_w);
-    }
-  }
-  return pgs_w;
-}
-
-=======
->>>>>>> 7cff0217
 /* _ce_patch_compose(): make and write current patch.
 */
 static u3_ce_patch*
@@ -789,14 +730,9 @@
       c3_assert(0);
     }
 
-<<<<<<< HEAD
-      u3l_log("blit: page %d, mug %x", pag_w,
-              u3r_mug_words(ptr_w, (1 << u3a_page)));
-=======
     if ( 0 != mprotect(ptr_w, siz_w, PROT_READ) ) {
       fprintf(stderr, "loom: live mprotect: %s\r\n", strerror(errno));
       c3_assert(0);
->>>>>>> 7cff0217
     }
 
     c3_w pag_w = u3a_outa(ptr_w) >> u3a_page;
@@ -1061,16 +997,7 @@
                        (u3_Loom + (1 << u3a_bits) - (1 << u3a_page)),
                        -(1 << u3a_page));
 
-<<<<<<< HEAD
-        if ( 0 != mprotect((void *)u3_Loom, u3a_bytes, PROT_READ) ) {
-          u3l_log("loom: live mprotect: %s", strerror(errno));
-          c3_assert(0);
-        }
-
         u3l_log("boot: protected loom");
-=======
-        u3l_log("boot: protected loom\r\n");
->>>>>>> 7cff0217
       }
 
       /* If the images were empty, we are logically booting.
