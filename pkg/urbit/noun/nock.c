--- conflicted
+++ resolved
@@ -382,127 +382,6 @@
 }
 #endif
 
-<<<<<<< HEAD
-/* These must match the order in the section marked OPCODE TABLE,
- * and several opcodes "overflow" (from byte to short index) to
- * their successor, so order can matter here. */
-// general purpose
-#define HALT  0
-#define BAIL  1
-#define COPY  2
-#define SWAP  3
-#define TOSS  4
-#define AUTO  5
-#define AULT  6
-#define SNOC  7
-#define SNOL  8
-#define HEAD  9
-#define HELD 10
-#define TAIL 11
-#define TALL 12
-// fragment (keep)
-#define FABK 13
-#define FASK 14
-#define FIBK 15
-#define FISK 16
-// fragment (lose)
-#define FABL 17
-#define FASL 18
-#define FIBL 19
-#define FISL 20
-// literal (keep)
-#define LIT0 21
-#define LIT1 22
-#define LITB 23
-#define LITS 24
-#define LIBK 25
-#define LISK 26
-// literal (lose)
-#define LIL0 27
-#define LIL1 28
-#define LILB 29
-#define LILS 30
-#define LIBL 31
-#define LISL 32
-// nock
-#define NOLK 33
-#define NOCT 34
-#define NOCK 35
-// 3 & 4
-#define DEEP 36
-#define BUMP 37
-// equality
-#define SAM0 38
-#define SAM1 39
-#define SAMB 40
-#define SAMS 41
-#define SANB 42
-#define SANS 43
-#define SAME 44
-#define SALM 45
-#define SAMC 46
-// unconditional skips
-#define SBIP 47
-#define SIPS 48
-#define SWIP 49
-// conditional skips
-#define SBIN 50
-#define SINS 51
-#define SWIN 52
-// nock 9
-#define KICB 53
-#define KICS 54
-#define TICB 55
-#define TICS 56
-// nock 12
-#define WILS 57
-#define WISH 58
-// hint processing
-#define BUSH 59
-#define SUSH 60
-#define DROP 61
-#define HECK 62
-#define SLOG 63
-// fast (keep)
-#define BAST 64
-#define SAST 65
-// fast (lose)
-#define BALT 66
-#define SALT 67
-// memo (keep)
-#define SKIB 68
-#define SKIS 69
-// memo (lose)
-#define SLIB 70
-#define SLIS 71
-#define SAVE 72
-// before formula
-#define HILB 73  //  atomic,    byte
-#define HILS 74  //  atomic,    short
-#define HINB 75  //  arbitrary, byte
-#define HINS 76  //  arbitrary, short
-// after formula
-#define HILK 77  //  atomic,    keep
-#define HILL 78  //  atomic,    lose
-#define HINK 79  //  arbitrary, keep
-#define HINL 80  //  arbitrary, lose
-// nock 10
-#define MUTH 81
-#define KUTH 82
-#define MUTT 83
-#define KUTT 84
-#define MUSM 85
-#define KUSM 86
-#define MUTB 87
-#define MUTS 88
-#define MITB 89
-#define MITS 90
-#define KUTB 91
-#define KUTS 92
-#define KITB 93
-#define KITS 94
-#define LAST 95
-=======
 // Several opcodes "overflow" (from byte to short index) to their successor, so
 // order can matter here.
 // Note that we use an X macro (https://en.wikipedia.org/wiki/X_Macro) to unify
@@ -630,7 +509,6 @@
 #define X(opcode, name, indirect_jump) opcode
 enum { OPCODES };
 #undef X
->>>>>>> 7f63f548
 
 /* _n_arg(): return the size (in bytes) of an opcode's argument
  */
