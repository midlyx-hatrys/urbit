--- conflicted
+++ resolved
@@ -153,15 +153,10 @@
 -- Arvo Events -----------------------------------------------------------------
 
 data ArvoEv
-<<<<<<< HEAD
     = ArvoEvWhom () Ship
     | ArvoEvWack () Word512
     | ArvoEvWarn Path Noun
-=======
-    = ArvoEvWhom ()   Ship
-    | ArvoEvWack ()   Word512
     | ArvoEvCrud Path Cord Tang
->>>>>>> 143e7768
   deriving (Eq, Ord, Show)
 
 deriveNoun ''ArvoEv
@@ -233,11 +228,7 @@
     | TermEvBlew (UD, ()) Word Word
     | TermEvBoot (UD, ()) LegacyBootEvent
     | TermEvHail (UD, ()) ()
-<<<<<<< HEAD
-    | TermEvBorn Void
-=======
     | TermEvCrud Path       Cord Tang
->>>>>>> 143e7768
   deriving (Eq, Ord, Show)
 
 deriveNoun ''LegacyBootEvent
