--- conflicted
+++ resolved
@@ -41,33 +41,18 @@
 --------------------------------------------------------------------------------
 
 data Demux = Demux
-<<<<<<< HEAD
     { dConns :: TVar (KeyedSet Client)
-    , dStash :: TVar [[Term.Ev]]
-    }
-
-mkDemux :: STM Demux
-mkDemux = Demux <$> newTVar mempty <*> newTVar []
-
-addDemux :: Client -> Demux -> STM ()
-addDemux conn Demux{..} = do
-    stash <- concat . reverse <$> readTVar dStash
-    modifyTVar' dConns (ksInsert conn)
-    Term.give conn stash
-=======
-    { dConns :: TVar [Client]
     , dStash :: TVar Logic.St
     }
 
 mkDemux :: STM Demux
-mkDemux = Demux <$> newTVar [] <*> newTVar Logic.init
+mkDemux = Demux <$> newTVar mempty <*> newTVar Logic.init
 
 addDemux :: Client -> Demux -> STM ()
 addDemux conn Demux{..} = do
-    modifyTVar' dConns (conn:)
+    modifyTVar' dConns (ksInsert conn)
     stash <- readTVar dStash
     Term.give conn (Logic.toTermEv <$> Logic.drawState stash)
->>>>>>> 7db5ef2c
 
 useDemux :: Demux -> Client
 useDemux d = Client { give = dGive d, take = dTake d }
@@ -82,11 +67,7 @@
 dGive Demux{..} evs = do
     modifyTVar' dStash (force $ steps evs)
     conns <- readTVar dConns
-<<<<<<< HEAD
-    for_ (_ksTable conns) $ \c -> Term.give c ev
-=======
-    for_ conns $ \c -> Term.give c evs
->>>>>>> 7db5ef2c
+    for_ (_ksTable conns) $ \c -> Term.give c evs
 
 {-
     Returns Nothing if any connected client disconnected. A `Demux`
@@ -101,9 +82,7 @@
     conns <- readTVar dConns
     waitForBelt conns >>= \case
         (_, Just b ) -> pure (Just b)
-        (k, Nothing) -> do traceM "Terminal Disconnect"
-                           traceM (show $ keys $ _ksTable $ ksDelete k conns)
-                           writeTVar dConns (ksDelete k conns)
+        (k, Nothing) -> do writeTVar dConns (ksDelete k conns)
                            pure Nothing
   where
     waitForBelt :: KeyedSet Client -> STM (Int, Maybe Belt)
