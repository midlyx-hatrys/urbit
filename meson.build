--- conflicted
+++ resolved
@@ -242,30 +242,17 @@
 conf_data.set('U3_CPU_DEBUG', get_option('prof'))
 conf_data.set('U3_EVENT_TIME_DEBUG', get_option('event-time'))
 
-<<<<<<< HEAD
-osdet = build_machine.system()
+osdet = host_machine.system()
+cc = meson.get_compiler('c')
 
 #  XX revisit storage build
 #
 os_c_flags = ['-funsigned-char','-ffast-math', '-fdump-rtl-expand', '-ggdb', '-Og']
-os_deps = []
-=======
-osdet = host_machine.system()
-cc = meson.get_compiler('c')
-os_c_flags = ['-funsigned-char','-ffast-math']
 os_deps = [dependency('threads')]
->>>>>>> 0418c510
 os_link_flags = []
 
 if osdet == 'linux'
   conf_data.set('U3_OS_linux', true)
-
-<<<<<<< HEAD
-  if(legacy_meson)
-    pthread_dep = find_library('pthread')
-  else
-    pthread_dep = meson.get_compiler('c').find_library('pthread')
-  endif
 
   #  XX revisit storage build
   #
@@ -276,11 +263,7 @@
   endif
 
   ncurses_dep = dependency('ncurses')
-  os_deps = os_deps + [pthread_dep, ncurses_dep, math_dep]
-=======
-  ncurses_dep = dependency('ncurses')
   os_deps = os_deps + [ncurses_dep]
->>>>>>> 0418c510
 
 elif osdet == 'darwin'
   conf_data.set('U3_OS_osx', true)
