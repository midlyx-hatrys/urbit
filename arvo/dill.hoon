!:
::  dill (4d), terminal handling   
::
|=  pit/vase
=>  |%                                                  ::  interface tiles
++  gill  (pair ship term)                              ::  general contact
--                                                      ::
=>  |%                                                  ::  console protocol
++  all-axle  ?(old-axle axle)                          ::
++  old-axle                                            ::  all dill state
  $:  $2                                                ::
      ore/(unit ship)                                   ::  identity once set
      hey/(unit duct)                                   ::  default duct
      dug/(map duct axon)                               ::  conversations
  ==                                                    ::
++  axle                                                ::
  $:  $3                                                ::
      ore/(unit ship)                                   ::  identity once set
      hey/(unit duct)                                   ::  default duct
      dug/(map duct axon)                               ::  conversations
      $=  hef                                           ::  other weights
      $:  a/(unit mass)                                 ::
          b/(unit mass)                                 ::
          c/(unit mass)                                 ::
          e/(unit mass)                                 ::
          f/(unit mass)                                 ::
          g/(unit mass)                                 ::
      ==                                                ::
  ==                                                    ::  
++  axon                                                ::  dill per duct
  $:  ram/term                                          ::  console program
      tem/(unit (list dill-belt))                       ::  pending, reverse
      wid/_80                                        ::  terminal width
      pos/@ud                                           ::  cursor position
      see/(list @c)                                     ::  current line
  ==                                                    ::
--  =>                                                  ::
|%                                                      ::  protocol below
++  gift  gift-dill                                     ::  out result <-$
++  kiss  kiss-dill                                     ::  in request ->$
--  =>                                                  ::
|%                                                      ::  protocol outward
++  mess                                                ::
  $%  {$dill-belt p/(hypo dill-belt)}                   ::
  ==                                                    ::
++  move  {p/duct q/(mold note gift)}                   ::  local move   
++  note-ames                                           ::  weird ames move
  $%  {$make p/(unit @t) q/@ud r/@ s/?}                 ::
      {$sith p/@p q/@uw r/?}                            ::
  ==                                                    ::
++  note-clay                                           ::
  $%  {$merg p/@p q/@tas r/@p s/@tas t/case u/germ}     ::  merge desks
      {$warp p/sock q/riff}                             ::  wait for clay hack
  ==                                                    ::
++  note-dill                                           ::  note to self, odd
  $%  {$crud p/@tas q/(list tank)}                      ::
      {$heft $~}                                        ::
      {$init p/ship}                                    ::
      {$text p/tape}                                    ::
      {$veer p/@ta q/path r/@t}                         ::  install vane
      {$vega p/path}                                    ::  reboot by path
      {$verb $~}                                        ::  verbose mode
  ==                                                    ::
++  note-gall                                           ::
  $%  {$conf dock $load ship desk}                      ::
      {$deal p/sock q/cush}                             ::
  ==                                                    ::
++  note                                                ::  out request $->
  $?  {?($a $b $c $e $f $g) $wegh $~}                   ::
  $%  {$a note-ames}                                    ::
      {$c note-clay}                                    ::
      {$d note-dill}                                    ::
      {$g note-gall}                                    ::
  ==  ==                                                ::
++  sign-ames                                           ::
  $%  {$nice $~}                                        ::
      {$init p/ship}                                    ::
  ==                                                    ::
++  sign-gall                                           ::  see %gall
  $%  {$onto p/(unit tang)}                             ::
  ==                                                    ::
++  sign-clay                                           ::
  $%  {$mere p/(each (set path) (pair term tang))}      ::
      {$note p/@tD q/tank}                              ::
      {$writ p/riot}                                    ::
  ==                                                    ::
++  sign-dill                                           ::
  $%  {$blit p/(list blit)}                             ::
  ==                                                    ::
++  sign-gall                                           ::
  $%  {$onto p/(each suss tang)}                        ::
      {$unto p/cuft}                                    ::
  ==                                                    ::
++  sign                                                ::  in result $<-
  $?  {?($a $b $c $e $f $g) $mass p/mass}               ::
  $%  {$a sign-ames}                                    ::
      {$c sign-clay}                                    ::
      {$d sign-dill}                                    ::  
      {$g sign-gall}                                    ::
  ==  ==                                                ::
::::::::                                                ::  dill tiles
--
=|  all/axle
|=  {now/@da eny/@ ski/sley}                            ::  current invocation
=>  |%
    ++  as                                              ::  per cause
      |_  $:  {moz/(list move) hen/duct our/ship}
              axon
          ==
      ++  abet                                          ::  resolve
        ^-  {(list move) axle}
        [(flop moz) all(dug (~(put by dug.all) hen +<+))]
      ::
      ++  call                                          ::  receive input
        |=  kyz/kiss
        ^+  +>
        ?+    -.kyz  ~&  [%strange-kiss -.kyz]  +>
          $flow  +>
          $harm  +>
          $hail  (send %hey ~)
          $belt  (send `dill-belt`p.kyz)
          $text  (from %out (tuba p.kyz))
          $crud  ::  (send `dill-belt`[%cru p.kyz q.kyz])
                 (crud p.kyz q.kyz)
          $blew  (send %rez p.p.kyz q.p.kyz)
          $heft  heft
          $tick  =+  ^=  ges  ^-  gens
                     ^-  gens
                     :-  %en
                     =+  can=(clan p.kyz)
                     ?-  can
<<<<<<< HEAD
                       %czar  [%czar ~]
                       %duke  [%duke %anon ~]
                       %earl  [%earl (scot %p p.kyz)]
                       %king  [%king (scot %p p.kyz)]
                       %pawn  [%pawn ~]
=======
                       $czar  [%czar ~]
                       $duke  [%duke %anon ~]
                       $earl  [%earl (scot %p p.kyz)]
                       $king  :-  %king 
                              ?:  =(~doznec p.kyz)      ::  so old tickets work
                                'Urban Republic' 
                              (scot %p p.kyz)
                       $pawn  [%pawn ~]
>>>>>>> 309805f5
                     ==
                 =+  yen=(scot %p (shax :(mix %ticket eny now)))
                 =+  ^=  beg  ^-  {his/@p tic/@p yen/@t ges/gens}
                     [p.kyz q.kyz yen ges]
                 =+  cmd=[%hood %poke `cage`[%helm-begin !>(beg)]]
                 %=    +>.$
                     moz 
                   :_(moz [hen %pass ~ %g %deal [our our] cmd])
                 ==
          $veer  (dump kyz)
          $vega  (dump kyz)
          $verb  (dump kyz)
        ==
      ::
      ++  crud
        |=  {err/@tas tac/(list tank)}
        =+  ^=  wol  ^-  wall
            :-  (trip err)
            (zing (turn (flop tac) |=(a/tank (~(win re a) [0 wid]))))
        |-  ^+  +>.^$
        ?~  wol  +>.^$
        $(wol t.wol, +>.^$ (from %out (tuba i.wol)))
      ::
      ++  dump                                          ::  pass down to hey
        |=  git/gift
        ?>  ?=(^ hey.all)
        +>(moz [[u.hey.all %give git] moz])
      ::
      ++  done                                          ::  return gift
        |=  git/gift
        +>(moz :_(moz [hen %give git])) 
      ::
      ++  from                                          ::  receive belt
        |=  bit/dill-blit
        ^+  +>
        ?:  ?=($mor -.bit)
          |-  ^+  +>.^$
          ?~  p.bit  +>.^$
          $(p.bit t.p.bit, +>.^$ ^$(bit i.p.bit))
        ?:  ?=($out -.bit)
          %+  done  %blit
          :~  [%lin p.bit]
              [%mor ~]
              [%lin see]
              [%hop pos]
          ==
        ?:  ?=($pro -.bit)
          (done(see p.bit) %blit [[%lin p.bit] [%hop pos] ~])
        ?:  ?=($hop -.bit)
          (done(pos p.bit) %blit [bit ~])
        ?:  ?=($qit -.bit)
          (dump %logo ~)
        (done %blit [bit ~])
      ::
      ++  heft
        %_    .
            moz
          :*  [hen %pass /heft/ames %a %wegh ~]
              [hen %pass /heft/behn %b %wegh ~]
              [hen %pass /heft/clay %c %wegh ~]
              [hen %pass /heft/eyre %e %wegh ~]
              [hen %pass /heft/ford %f %wegh ~]
              [hen %pass /heft/gall %g %wegh ~]
              moz
          ==
        ==
      ::
      ++  init                                          ::  initialize
        ~&  [%dill-init our ram]
        =+  myt=(flop (need tem))
        =+  can=(clan our)
        =.  tem  ~
        =.  moz  :_(moz [hen %pass / %c %merg our %home our %base da+now %init])
        =.  moz  :_(moz [hen %pass ~ %g %conf [[our ram] %load our %home]])
        =.  +>  ?:  ?=(?($czar $pawn) can)  +>
                (sync %base (sein our) %kids)
        =.  +>  (sync %home our %base)
        =.  +>  ?.  ?=(?($duke $king $czar) can)  +>
                (sync %kids our %base)
        =.  +>  autoload
        =.  +>  peer
        |-  ^+  +>+
        ?~  myt  +>+
        $(myt t.myt, +>+ (send i.myt))
      ::
      ++  into                                          ::  preinitialize
        |=  gyl/(list gill)
        %_    +>
            tem  `(turn gyl |=(a/gill [%yow a]))
            moz
          :_  moz
          :*  hen
              %pass
              /
              %c
              [%warp [our our] %base `[%sing %y [%ud 1] /]]
          ==
        ==
      ::
      ++  send                                          ::  send action
        |=  bet/dill-belt
        ?^  tem
          +>(tem `[bet u.tem])
        %_    +>
            moz
          :_  moz
          [hen %pass ~ %g %deal [our our] ram %poke [%dill-belt -:!>(bet) bet]]
        ==
      ++  peer
        %_    .
            moz 
          :_(moz [hen %pass ~ %g %deal [our our] ram %peer /drum]) 
        ==
      ::
      ++  sync
        |=  syn/{desk ship desk}
        %_    +>.$
            moz
          :_  moz
          :*  hen  %pass  /sync  %g  %deal  [our our]
              ram  %poke  %hood-sync  -:!>(syn)  syn
          ==
        ==
      ::
      ++  autoload
        %_    .
            moz
          :_  moz
          :*  hen  %pass  /autoload  %g  %deal  [our our]
              ram  %poke  %kiln-start-autoload  [%atom %n `~]  ~
          ==
        ==
      ::
      ++  pump                                          ::  send diff ack
        %_    .
            moz 
          :_(moz [hen %pass ~ %g %deal [our our] ram %pump ~])
        ==
      ::
      ++  take                                          ::  receive
        |=  sih/sign
        ^+  +>
        ?-    sih
            {?($a $b $c $e $f $g) $mass *}
          (wegt -.sih p.sih)
        ::
            {$a $nice *}
          ::  ~&  [%take-nice-ames sih]
          +>
        ::
            {$a $init *}
          +>(moz :_(moz [hen %give +.sih]))
        ::
            {$c $mere *}
          ?:  ?=($& -.p.sih)
            +>.$
          (mean >%dill-mere-fail< >p.p.p.sih< q.p.p.sih)
        ::
            {$g $onto *}
          ::  ~&  [%take-gall-onto +>.sih]
          ?-  -.+>.sih
            $|  (crud %onto p.p.+>.sih)
            $&  (done %blit [%lin (tuba "{<p.p.sih>}")]~)
          ==
        ::
            {$g $unto *}
          ::  ~&  [%take-gall-unto +>.sih]
          ?-  -.+>.sih
            $coup  ?~(p.p.+>.sih +>.$ (crud %coup u.p.p.+>.sih))
            $quit  peer
            $reap  ?~  p.p.+>.sih 
                     +>.$ 
                   (dump:(crud %reap u.p.p.+>.sih) %logo ~)
            $diff  pump:(from ((hard dill-blit) q:`vase`+>+>.sih))
            $doff  !!
          ==
        ::
            {$c $note *}
          (from %out (tuba p.sih ' ' ~(ram re q.sih)))
        ::
            {$c $writ *}
          init
        ::
            {$d $blit *}
          (done +.sih)
        ==
      ::
      ++  wegh
        ^-  mass
        :-  %dill
        :-  %|
        :~  all+[%& [ore hey dug]:all]
        ==
      ::
      ++  wegt
        |=  {lal/?($a $b $c $e $f $g) mas/mass}
        ^+  +>
        =.  hef.all
          ?-  lal
            $a  ~?(?=(^ a.hef.all) %double-mass-a hef.all(a `mas))
            $b  ~?(?=(^ b.hef.all) %double-mass-b hef.all(b `mas))
            $c  ~?(?=(^ c.hef.all) %double-mass-c hef.all(c `mas))
            $e  ~?(?=(^ e.hef.all) %double-mass-e hef.all(e `mas))
            $f  ~?(?=(^ f.hef.all) %double-mass-f hef.all(f `mas))
            $g  ~?(?=(^ g.hef.all) %double-mass-g hef.all(g `mas))
          ==
        ?.  ?&  ?=(^ a.hef.all)
                ?=(^ b.hef.all)
                ?=(^ c.hef.all)
                ?=(^ e.hef.all)
                ?=(^ f.hef.all)
                ?=(^ g.hef.all)
            ==
          +>.$
        %+  done(hef.all [~ ~ ~ ~ ~ ~])
          %mass
        =>  [hef.all d=wegh]
        [%vanes %| ~[u.a u.c d u.e u.f u.g u.b]]
      --
    ::
    ++  ax                                              ::  make ++as
      |=  {hen/duct kyz/kiss}                           ::
      ?~  ore.all  ~
      =+  nux=(~(get by dug.all) hen)
      ?^  nux  
        (some ~(. as [~ hen u.ore.all] u.nux))
      ?.  ?=($flow -.kyz)  ~
      %-  some
      %.  q.kyz
      %~  into  as
          :-  [~ hen u.ore.all]
          :*  p.kyz
              [~ ~]
              80
              0
              (tuba "<awaiting {(trip p.kyz)}, this may take a few minutes>")
      ==  ==
    --
|%                                                      ::  poke+peek pattern
++  call                                                ::  handle request
  |=  $:  hen/duct
          hic/(hypo (hobo kiss))
      ==
  ^+  [p=*(list move) q=..^$]
  =>  %=    .                                           ::  XX temporary
          q.hic
        ^-  kiss
        ?:  ?=($soft -.q.hic)
          ::  ~&  [%dill-call-soft (@tas `*`-.p.q.hic)]
          ((hard kiss) p.q.hic)
        ?:  (~(nest ut -:!>(*kiss)) | p.hic)  q.hic
        ~&  [%dill-call-flub (@tas `*`-.q.hic)]
        ((hard kiss) q.hic)
      ==
  ?:  ?=($boot -.q.hic)
    :_(..^$ [hen %pass ~ (note %a p.q.hic)]~)
  ?:  ?=($flog -.q.hic)
    ::  ~&  [%dill-flog +.q.hic]
    ?:  ?=({$crud $hax-init {$leaf *} $~} p.q.hic)
      =+  him=(slav %p (crip p.i.q.p.q.hic))
      :_(..^$ ?~(hey.all ~ [u.hey.all %give %init him]~))
    ?:  ?=({$crud $hax-heft $~} p.q.hic)
      :_(..^$ ?~(hey.all ~ [u.hey.all %slip %d %heft ~]~))
    :_(..^$ ?~(hey.all ~ [u.hey.all %slip %d p.q.hic]~))
  =.  hey.all  ?^(hey.all hey.all `hen)
  ?:  ?=($init -.q.hic)
    ::  ~&  [%call-init hen]
    ?:  =(ore.all `p.q.hic)
      [[hen %give q.hic]~ ..^$]
    =:  ore.all  `p.q.hic
        dug.all   ~
      ==
    =^  moz  all  abet:(need (ax (need hey.all) [%flow %hood ~]))
    ?:  |((lth p.q.hic 256) (gte p.q.hic (bex 64)))  [moz ..^$] ::  XX HORRIBLE
    [:_(moz [(need hey.all) %give %init p.q.hic]) ..^$]
  =+  nus=(ax hen q.hic)
  ?~  nus
    ~&  [%dill-no-flow q.hic]
    [~ ..^$]
  =^  moz  all  abet:(call:u.nus q.hic)
  [moz ..^$]
::
++  doze
  |=  {now/@da hen/duct}
  ^-  (unit @da)
  ~
::
++  load                                                ::  trivial
  |=  old/all-axle
  ?:  ?=($2 -.old)
    $(old [%3 ore hey dug ~ ~ ~ ~ ~ ~]:old)
  ..^$(all old)
  ::  |=  old=*   ::  diable
  ::  ..^$(ore.all `~zod)
::
++  scry
  |=  {fur/(unit (set monk)) ren/@tas his/ship syd/desk lot/coin tyl/path}
  ^-  (unit (unit cage))
  [~ ~]
::
++  stay  all 
::
++  take                                                ::  process move
  |=  {tea/wire hen/duct hin/(hypo sign)}
  ^+  [p=*(list move) q=..^$]
  ?:  =(~ ore.all)
    ?:  ?=({$a $init *} q.hin)
      ::  ~&  [%take-init hen]
      =.  hey.all  ?^(hey.all hey.all `hen)
      [[[hen %give +.q.hin] ~] ..^$]
      ::  [~ ..^$]
    ~&  [%take-back q.hin]
    [~ ..^$]
  ?.  (~(has by dug.all) hen)
    ~&  [%take-weird-sign q.hin]
    ~&  [%take-weird-hen hen]
    [~ ..^$]
  =+  our=?>(?=(^ ore.all) u.ore.all)
  =^  moz  all  
    abet:(~(take as [~ hen our] (~(got by dug.all) hen)) q.hin)
  [moz ..^$]
--
<|MERGE_RESOLUTION|>--- conflicted
+++ resolved
@@ -129,22 +129,11 @@
                      :-  %en
                      =+  can=(clan p.kyz)
                      ?-  can
-<<<<<<< HEAD
-                       %czar  [%czar ~]
-                       %duke  [%duke %anon ~]
-                       %earl  [%earl (scot %p p.kyz)]
-                       %king  [%king (scot %p p.kyz)]
-                       %pawn  [%pawn ~]
-=======
                        $czar  [%czar ~]
                        $duke  [%duke %anon ~]
                        $earl  [%earl (scot %p p.kyz)]
-                       $king  :-  %king 
-                              ?:  =(~doznec p.kyz)      ::  so old tickets work
-                                'Urban Republic' 
-                              (scot %p p.kyz)
+                       $king  [%king (scot %p p.kyz)]
                        $pawn  [%pawn ~]
->>>>>>> 309805f5
                      ==
                  =+  yen=(scot %p (shax :(mix %ticket eny now)))
                  =+  ^=  beg  ^-  {his/@p tic/@p yen/@t ges/gens}
