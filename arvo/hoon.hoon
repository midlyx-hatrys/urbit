::::::  ::::::::::::::::::::::::::::::::::::::::::::::::::::::
::::::  ::::::    Preface                               ::::::
::::::  ::::::::::::::::::::::::::::::::::::::::::::::::::::::
?>  ?=(@ .)                                             ::  atom subject
%.  .                                                   ::  fun with subject
|=  cud=@                                               ::  call it cud
=-  ?:  =(0 cud)                                        ::  if cud is 0
      all                                               ::  then return engine
    (make:all cud)                                      ::  else simple compile
^=  all                                                 ::  assemble engine
  =~                                                    ::  volume stack
%164                                                    ::  version constant
::::::  ::::::::::::::::::::::::::::::::::::::::::::::::::::::
::::::  ::::::    volume 0, version stub                ::::::
::::::  ::::::::::::::::::::::::::::::::::::::::::::::::::::::
~%  %k.164  ~  ~                                        ::
|%                                                      ::
++  stub  164                                           ::  version stub
--                                                      ::
::::::  ::::::::::::::::::::::::::::::::::::::::::::::::::::::
::::::  ::::::    volume 1, Hoon models                 ::::::
::::::  ::::::::::::::::::::::::::::::::::::::::::::::::::::::
~%    %mood
    +
  ~
|%                                                      ::
++  abel  typo                                          ::  original sin: type
++  axis  ,@                                            ::  tree address
++  also  ,[p=term q=wing r=type]                       ::  alias
++  base  ?([%atom p=odor] %noun %cell %bean %null)     ::  axils, @ * ^ ? ~
++  beer  $|(@ [~ p=twig])                              ::  simple embed
++  beet  $|  @                                         ::  advanced embed
          $%  [%a p=twig]                               ::
              [%b p=twig]                               ::
              [%c p=twig]                               ::
              [%d p=twig]                               ::
              [%e p=twig q=(list tuna)]                 ::
          ==                                            ::
++  bloq  ,@                                            ::  blockclass
++  calf  ,[p=(map ,@ud wine) q=wine]                   ::
++  char  ,@tD                                          ::  UTF-8 byte
++  chum  $?  lef=term                                  ::  jet name
              [std=term kel=@]                          ::  kelvin version
              [ven=term pro=term kel=@]                 ::  vendor and product
              [ven=term pro=term ver=@ kel=@]           ::  all of the above
          ==                                            ::
++  claw  $%  [%ash p=twig]                             ::  XX not used
              [%elm p=twig]                             ::
              [%oak ~]                                  ::
              [%yew p=(map term claw)]                  ::
          ==                                            ::
++  coat  ,[p=path q=vase]                              ::
++  coil  $:  p=?(%gold %iron %lead %zinc)              ::
              q=type                                    ::
              r=[p=?(~ ^) q=(map term foot)]            ::
          ==                                            ::
++  coin  $%  [%$ p=dime]                               ::
              [%blob p=*]                               ::
              [%many p=(list coin)]                     ::
          ==                                            ::
++  cord  ,@t                                           ::  text atom (UTF-8)
++  date  ,[[a=? y=@ud] m=@ud t=tarp]                   ::  parsed date
++  dime  ,[p=@ta q=@]                                  ::
++  dram  $%  [| p=(map ,@tas dram)]                    ::  simple unix dir
              [& p=@ud q=@]                             ::
          ==                                            ::
++  each  |*([a=$+(* *) b=$+(* *)] $%([& p=a] [| p=b])) ::
++  edge  ,[p=hair q=(unit ,[p=* q=nail])]              ::  parsing output
++  foot  $%  [%ash p=twig]                             ::  dry arm, geometric
              [%elm p=twig]                             ::  wet arm, generic
              [%oak ~]                                  ::  XX not used
              [%yew p=(map term foot)]                  ::  XX not used
          ==                                            ::
++  gate  $+(* *)                                       ::  general gate
++  gear  |*  a=_,*                                     ::  XX list generator
          $_                                            ::
          =|  b=*                                       ::
          |?                                            ::
          ?@  b                                         ::
            ~                                           ::
          [i=(a -.b) t=^?(..$(b +.b))]                  ::
++  hair  ,[p=@ud q=@ud]                                ::  parsing trace
++  hapt  (list ,@ta)                                   ::  XX not used
++  like  |*  a=_,*                                     ::  generic edge
          |=  b=_`*`[(hair) ~]                          ::
          :-  p=(hair -.b)                              ::
          ^=  q                                         ::
          ?@  +.b  ~                                    ::
          :-  ~                                         ::
          u=[p=(a +>-.b) q=[p=(hair -.b) q=(tape +.b)]] ::
++  limb  $|(term $%([%& p=axis] [%| p=@ud q=term]))    ::
++  line  ,[p=[%leaf p=odor q=@] q=tile]                ::  %kelp case
++  list  |*  a=_,*                                     ::  null-term list
          $|(~ [i=a t=(list a)])                        ::
++  mane  $|(@tas [@tas @tas])                          ::  XML name/space
++  mano  ,[g=marx c=marl]                              ::  normalized manx
++  manx  $|(@tas [t=marx c=marl])                      ::  XML node
++  marl  (list manx)                                   ::  XML node list
++  mars  ,[t=[n=%$ a=[i=[n=%$ v=tape] t=~]] c=~]       ::  XML cdata
++  mart  (list ,[n=mane v=tape])                       ::  XML attributes
++  marx  $|(@tas [n=mane a=mart])                      ::  XML tag
++  metl  ?(%gold %iron %zinc %lead)                    ::  core variance
++  null  ,~                                            ::  null, nil, etc
++  odor  ,@ta                                          ::  atom format
++  tarp  ,[d=@ud h=@ud m=@ud s=@ud f=(list ,@ux)]      ::  parsed time
++  time  ,@da                                          ::  galactic time
++  tree  |*  a=_,*                                     ::  binary tree
          $|(~ [n=a l=(tree a) r=(tree a)])             ::
++  nail  ,[p=hair q=tape]                              ::  parsing input
++  numb  ,@                                            ::  just a number
++  pair  |*([a=$+(* *) b=$+(* *)] ,[p=a q=b])          ::  just a pair
++  pass  ,@                                            ::  public key
++  path  (list span)                                   ::  filesys location
++  pint  ,[p=[p=@ q=@] q=[p=@ q=@]]                    ::  line/column range
++  port  $:  p=axis                                    ::
              $=  q                                     ::
              $%  [%& p=type]                           ::
                  [%| p=axis q=(list ,[p=type q=foot])] ::
              ==                                        ::
          ==                                            ::
++  post  $:  p=axis                                    ::
              $=  q                                     ::
              $%  [0 p=type]                            ::
                  [1 p=axis q=(list ,[p=type q=foot])]  ::
                  [2 p=twin q=type]                     ::
              ==                                        ::
          ==                                            ::
++  prop  $:  p=axis                                    ::
              $=  q                                     ::
              [p=?(~ axis) q=(list ,[p=type q=foot])]   ::
          ==                                            ::
++  qual  |*  [a=$+(* *) b=$+(* *) c=$+(* *) d=$+(* *)] ::  just a quadruple
          ,[p=a q=b r=c s=d]                            ::
::
++  rege  $|  ?(%dote %ende %sart %empt %boun %bout)    ::  parsed regex
          $%  [%lite p=char]                            ::  literal
              [%pair p=rege q=rege]                     ::  ordering
              [%capt p=rege q=@u]                       ::  capture group
              [%brac p=@]                               ::  p is 256 bitmask
              [%eith p=rege q=rege]                     ::  either
              [%mant p=rege]                            ::  greedy 0 or more
              [%plls p=rege]                            ::  greedy 1 or more
              [%betw p=rege q=@u r=@u]                  ::  between q and r
              [%bint p=rege q=@u]                       ::  min q
              [%bant p=rege q=@u]                       ::  exactly q
              [%manl p=rege]                            ::  lazy 0 or more
              [%plll p=rege]                            ::  lazy 1 or more
              [%betl p=rege q=@u r=@u]                  ::  between q and r lazy
              [%binl p=rege q=@u]                       ::  min q lazy
          ==                                            ::
++  ring  ,@                                            ::  private key
++  rule  |=(tub=nail `edge`[p.tub ~ ~ tub])            ::  parsing rule
++  span  ,@ta                                          ::  text-atom (ASCII)
++  spot  ,[p=path q=pint]                              ::  range in file
++  tank  $%  [%leaf p=tape]                            ::  printing formats
              [%palm p=[p=tape q=tape r=tape s=tape] q=(list tank)]
              [%rose p=[p=tape q=tape r=tape] q=(list tank)]
          ==                                            ::
++  tape  (list char)                                   ::  like a string
++  term  ,@tas                                         ::  Hoon ASCII subset
++  tiki                                                ::  test case
          $%  [& p=(unit term) q=wing]                  ::  simple wing
              [| p=(unit term) q=twig]                  ::  named wing
          ==                                            ::
++  tile  $&  [p=tile q=tile]                           ::  ordered pair
          $%  [%axil p=base]                            ::  base type
              [%bark p=term q=tile]                     ::  name
              [%bush p=tile q=tile]                     ::  pair/tag
              [%fern p=[i=tile t=(list tile)]]          ::  plain selection
              [%herb p=twig]                            ::  gate
              [%kelp p=[i=line t=(list line)]]          ::  tag selection
              [%leaf p=term q=@]                        ::  constant atom
              [%reed p=tile q=tile]                     ::  atom/cell
              [%weed p=twig]                            ::  example
          ==                                            ::
++  toga                                                ::  face control
          $|  p=term                                    ::  two togas
          $%  [0 ~]                                     ::  no toga
              [1 p=term q=toga]                         ::  deep toga
              [2 p=toga q=toga]                         ::  cell toga
          ==                                            ::
++  trap  ,_|.(_*)                                      ::  makes perfect sense
++  trel  |*  [a=$+(* *) b=$+(* *) c=$+(* *)]           ::  just a triple
          ,[p=a q=b r=c]                                ::
++  tuna                                                ::  tagflow
          $%  [%a p=twig]                               ::  plain text
              [%b p=twig]                               ::  single tag
              [%c p=twig]                               ::  simple list
              [%d p=twig]                               ::  dynamic list
              [%e p=twig q=(list tuna)]                 ::  element
              [%f p=(list tuna)]                        ::  subflow
          ==                                            ::
++  twig  $&  [p=twig q=twig]                           ::
          $%                                            ::
            [%$ p=axis]                                 ::  simple leg
          ::                                            ::
            [%bccb p=tile]                              ::  bunt a tile
            [%bccm p=tile]                              ::  clam a tile
            [%bcpt p=wing q=tile]                       ::  whip p into q
            [%bctr p=tile]                              ::  static bunt w/ ^~
            [%bczp p=base]                              ::  bunt an axil
          ::                                            ::
            [%brcb p=tile q=(map term foot)]            ::  %gold tray, sample p
            [%brcn p=(map term foot)]                   ::  %gold core, natural
            [%brdt p=twig]                              ::  dry %gold trap
            [%brfs p=tile q=(map term foot)]            ::  vulcan. %gold tray
            [%brkt p=twig q=(map term foot)]            ::  %gold book
            [%brhp p=twig]                              ::  kick dry %gold trap
            [%brls p=tile q=twig]                       ::  dry %iron gate
            [%brpt p=tile q=tile r=twig]                ::  XX not used
            [%brtr p=tile q=twig]                       ::  vulcan. wet gate
            [%brts p=tile q=twig]                       ::  dry %gold gate
            [%brwt p=twig]                              ::  dry %lead trap
          ::                                            ::
            [%clcb p=twig q=twig]                       ::  [q p]
            [%clcn p=tusk]                              ::  [[p ~] ~]
            [%clfs p=twig]                              ::  [%$ [%$ p ~] ~]
            [%clkt p=twig q=twig r=twig s=twig]         ::  [p q r s]
            [%clhp p=twig q=twig]                       ::  [p q]
            [%clls p=twig q=twig r=twig]                ::  [p q r]
            [%clsg p=tusk]                              ::  [p ~]
            [%cltr p=tusk]                              ::  p as a tuple
            [%clzz p=tusk]                              ::  macro
          ::                                            ::
            [%cncb p=wing q=tram]                       ::  %=, then cast to p
            [%cncl p=twig q=twig]                       ::  pull $.p w/ sample q
            [%cndt p=twig q=twig]                       ::  %-(q p)
            [%cnhp p=twig q=tusk]                       ::  slam p w/ sample q
            [%cntr p=wing q=twig r=tram]                ::
            [%cnkt p=twig q=twig r=twig s=twig]         ::  slam p w/ %*(q r s)
            [%cnls p=twig q=twig r=twig]                ::  slam p w/ %*(q r)
            [%cnsg p=wing q=twig r=twig]                ::  pull p from q with r
            [%cnts p=wing q=tram]                       ::  eval. p w/ q changes
            [%cnzy p=term]                              ::  pulls limb p
            [%cnzz p=wing]                              ::  pulls p
          ::                                            ::
            [%dtkt p=twig]                              ::  nock 11 data skyhook
            [%dtls p=twig]                              ::  nock 4 increment
            [%dtzy p=term q=@]                          ::  atom constant
            [%dtzz p=term q=*]                          ::  cubical constant
            [%dttr p=twig q=twig]                       ::  nock p w/ formula q
            [%dtts p=twig q=twig]                       ::  nock 5 equality test
            [%dtwt p=twig]                              ::  nock 3 cell test
          ::                                            ::
            [%hxgl p=tusk]                              ::  slam noah w/ !>:*(p)
            [%hxgr p=tusk]                              ::  slam cain w/ !>:*(p)
          ::                                            ::::::  type conversion
            [%ktbr p=twig]                              ::  %gold core to %iron
            [%ktdt p=twig q=twig]                       ::  cast q to type (p q)
            [%ktls p=twig q=twig]                       ::  cast q to p, verify
            [%kthp p=tile q=twig]                       ::  cast q to icon of p
            [%ktpm p=twig]                              ::  %gold core to %zinc
            [%ktsg p=twig]                              ::  p as static constant
            [%ktts p=toga q=twig]                       ::  wrap q in toga p
            [%ktwt p=twig]                              ::  %gold core to %lead
          ::                                            ::::::  hints
            [%sgbr p=twig q=twig]                       ::  print p if q fails
            [%sgcb p=twig q=twig]                       ::  put p in q's trace
            [%sgcn p=chum q=twig r=tyre s=twig]         ::  mark core for jets
            [%sgfs p=chum q=twig]                       ::  jet arm in ~% core
            [%sggl p=$|(term [p=term q=twig]) q=twig]   ::  hint p to product q
            [%sggr p=$|(term [p=term q=twig]) q=twig]   ::  hint p to q
            [%sgbc p=term q=twig]                       ::  label q, profiling
            [%sgls p=@ q=twig]                          ::  cache/memoize
            [%sgpm p=@ud q=twig r=twig]                 ::  print q w/priority
            [%sgts p=twig q=twig]                       ::  avoid duplication
            [%sgwt p=@ud q=twig r=twig s=twig]          ::  hint iff q is yes
            [%sgzp p=twig q=twig]                       ::  type in stacktrace
          ::                                            ::    miscellaneous
            [%smcl p=twig q=tusk]                       ::  binary to n-ary
            [%smdt p=twig q=tusk]                       ::
            [%smdq p=(list beer)]                       ::  assemble string
            [%smsg p=twig q=tusk]                       ::  gonads
            [%smsm p=twig q=twig]                       ::  make sure q is a p
          ::                                            ::    compositions
            [%tsbr p=tile q=twig]                       ::  push bunt: =+(_p q)
            [%tscl p=tram q=twig]                       ::  p changes, then q
            [%tscn p=twig q=twig]                       ::  XX not used
            [%tsdt p=wing q=twig r=twig]                ::  r with p set to q
            [%tsfs p=twig q=twig]                       ::  XX not used
            [%tsgl p=twig q=twig]                       ::  =>(q p)
            [%tshp p=twig q=twig]                       ::  flip push: =+(q p)
            [%tsgr p=twig q=twig]                       ::  use p as .. of q
            [%tskt p=twig q=twig r=twig s=twig]         ::  state machine wing
            [%tsls p=twig q=twig]                       ::  push p on .. of q
            [%tspm p=tile q=twig]                       ::  XX not used
            [%tspt p=tile q=twig]                       ::  XX not used
            [%tstr p=term q=wing r=twig]                ::  make a %bull/alias
            [%tssg p=tusk]                              ::  compose twig list
          ::                                            ::::::  conditionals
            [%wtbr p=tusk]                              ::  logical OR
            [%wthp p=wing q=tine]                       ::  select case in q
            [%wthz p=tiki q=tine]                       ::  tiki %wthp
            [%wtcl p=twig q=twig r=twig]                ::  if p, then q, else r
            [%wtdt p=twig q=twig r=twig]                ::  unless, ?:(p r q)
            [%wtkt p=wing q=twig r=twig]                ::  if p is not its bunt
            [%wtkz p=tiki q=twig r=twig]                ::  tiki %wtkt
            [%wtgl p=twig q=twig]                       ::  assert |, ?:(p !! q)
            [%wtgr p=twig q=twig]                       ::  assert &, ?:(p q !!)
            [%wtls p=wing q=twig r=tine]                ::  %wthp w/ default
            [%wtlz p=tiki q=twig r=tine]                ::  tiki %wtls
            [%wtpm p=tusk]                              ::  logical AND
            [%wtpt p=wing q=twig r=twig]                ::  if p is an atom
            [%wtpz p=tiki q=twig r=twig]                ::  tiki %wtpt
            [%wtsg p=wing q=twig r=twig]                ::  if p is null
            [%wtsz p=tiki q=twig r=twig]                ::  tiki %wtsg
            [%wtts p=tile q=wing]                       ::  if q is in tile p
            [%wtzp p=twig]                              ::  logical NOT
          ::                                            ::::::  special
            [%zpcb p=spot q=twig]                       ::  debug info in trace
            [%zpcm p=twig q=twig]                       ::
            [%zpcn ~]                                   ::
            [%zpfs p=twig]                              ::  report .. as error
            [%zpgr p=twig]                              ::  vase w/ value p
            [%zpsm p=twig q=twig]                       ::  [type noun] pair
            [%zpts p=twig]                              ::  Nock formula of p
            [%zpwt p=$|(p=@ [p=@ q=@]) q=twig]          ::  restrict hoon vers.
            [%zpzp ~]                                   ::  always crash
          ==                                            ::
++  tine  (list ,[p=tile q=twig])                       ::
++  tusk  (list twig)                                   ::
++  tyre  (list ,[p=term q=twig])                       ::
++  tyke  (list (unit twig))                            ::
++  tram  (list ,[p=wing q=twig])                       ::
++  tone  $%  [%0 p=*]                                  ::
              [%1 p=(list)]                             ::
              [%2 p=(list ,[@ta *])]                    ::
          ==                                            ::
::                                                      ::::::  virtual nock
++  nock  $&  [p=nock q=nock]                           ::  autocons
          $%  [%0 p=@]                                  ::  axis select
              [%1 p=*]                                  ::  constant
              [%2 p=nock q=nock]                        ::  compose
              [%3 p=nock]                               ::  cell test
              [%4 p=nock]                               ::  increment
              [%5 p=nock q=nock]                        ::  equality test
              [%6 p=nock q=nock r=nock]                 ::  if, then, else
              [%7 p=nock q=nock]                        ::  serial compose
              [%8 p=nock q=nock]                        ::  push onto subject
              [%9 p=@ q=nock]                           ::  select arm and fire
              [%10 p=?(@ [p=@ q=nock]) q=nock]          ::  hint
              [%11 p=nock]                              ::  grab data from sky
          ==                                            ::
++  toon  $%  [%0 p=*]                                  ::
              [%1 p=(list)]                             ::
              [%2 p=(list tank)]                        ::
          ==                                            ::
++  tune  $%  [%0 p=vase]                               ::
              [%1 p=(list)]                             ::
              [%2 p=(list ,[@ta *])]                    ::
          ==                                            ::
++  twin  ,[p=term q=wing r=axis s=type]                ::
++  type  $|  ?(%noun %void)                            ::  set all or set none
          $%  [%atom p=term]                            ::  number and format
              [%bull p=twin q=type]                     ::  wing synonym
              [%cell p=type q=type]                     ::  ordered pair
              [%core p=type q=coil]                     ::
              [%cube p=* q=type]                        ::  constant
              [%face p=term q=type]                     ::  name
              [%fork p=type q=type]                     ::  union/branch
              [%hold p=(list ,[p=type q=twig])]         ::  infinite genrator
          ==                                            ::
++  typo  type                                          ::  old type
++  udal                                                ::  atomic change (%b)
          $:  p=@ud                                     ::  blockwidth
              q=(list ,[p=@ud q=(unit ,[p=@ q=@])])     ::  indels
          ==                                            ::
++  udon                                                ::  abstract delta
          $:  p=umph                                    ::  preprocessor
              $=  q                                     ::  patch
              $%  [%a p=* q=*]                          ::  trivial replace
                  [%b p=udal]                           ::  atomic indel
                  [%c p=(urge)]                         ::  list indel
                  [%d p=upas q=upas]                    ::  tree edit
              ==                                        ::
          ==                                            ::
++  umph                                                ::  change filter
          $|  $?  %a                                    ::  no filter
                  %b                                    ::  jamfile
                  %c                                    ::  LF text
              ==                                        ::
          $%  [%d p=@ud]                                ::  blocklist
          ==                                            ::
++  unce  |*  a=_,*                                     ::  change part
          $%([%& p=@ud] [%| p=(list a) q=(list a)])     ::
++  unit  |*  a=_,*                                     ::  maybe
          $|(~ [~ u=a])                                 ::
++  upas                                                ::  tree change (%d)
          $&  [p=upas q=upas]                           ::  cell
          $%  [%0 p=axis]                               ::  copy old
              [%1 p=*]                                  ::  insert new
              [%2 p=axis q=udon]                        ::  mutate!
          ==                                            ::
++  urge  |*(a=_,* (list (unce a)))                     ::  list change
++  vase  ,[p=type q=*]                                 ::  type-value pair
++  vise  ,[p=typo q=*]                                 ::  old vase
++  wall  (list tape)                                   ::  text lines (no \n)
++  wain  (list cord)                                   ::  text lines (no \n)
++  wing  (list limb)                                   ::
++  wine  $|  ?(%noun %path %tank %void %wall %wool %yarn)
          $%  [%atom p=term]                            ::
              [%core p=(list ,@ta) q=wine]              ::
              [%face p=term q=wine]                     ::
              [%list p=term q=wine]                     ::
              [%pear p=term q=@]                        ::
              [%pick p=(list wine)]                     ::
              [%plot p=(list wine)]                     ::
              [%stop p=@ud]                             ::
              [%tree p=term q=wine]                     ::
              [%unit p=term q=wine]                     ::
          ==                                            ::
++  wonk  |*(veq=edge ?~(q.veq !! p.u.q.veq))           ::
::                                                      ::
::                                                      ::
++  map  |*  [a=_,* b=_,*]                              ::  associative array
         $|(~ [n=[p=a q=b] l=(map a b) r=(map a b)])    ::
++  qeu  |*  a=_,*                                      ::  queue
         $|(~ [n=a l=(qeu a) r=(qeu a)])                ::
++  set  |*  a=_,*                                      ::  set
         $|(~ [n=a l=(set a) r=(set a)])                ::
++  jar  |*([a=_,* b=_,*] (map a (list b)))             ::  map of lists
++  jug  |*([a=_,* b=_,*] (map a (set b)))              ::  map of sets
--                                                      ::
::::::  ::::::::::::::::::::::::::::::::::::::::::::::::::::::
::::::  ::::::    volume 2, Hoon libraries and compiler ::::::
::::::  ::::::::::::::::::::::::::::::::::::::::::::::::::::::
~%    %hoon
    +
  ==
    %al    al
    %ap    ap
    %ut    ut
    %mute  mute
    %seed  seed
    %show  show
  ==
|%
  :::::::::::::::::::::::::::::::::::::::::::::::::::::   ::
::::              chapter 2a, basic unsigned math       ::::
::  ::::::::::::::::::::::::::::::::::::::::::::::::::::::
++  add                                                 ::  add
  ~/  %add
  |=  [a=@ b=@]
  ^-  @
  ?:  =(0 a)
    b
  $(a (dec a), b +(b))
::
++  cap                                                 ::  tree head
  ~/  %cap
  |=  a=@
  ^-  ?(%2 %3)
  ?-  a
    %2        %2
    %3        %3
    ?(%0 %1)  !!
    *         $(a (div a 2))
  ==
::
++  dec                                                 ::  decrement
  ~/  %dec
  |=  a=@
  ~|  %decrement-underflow
  ?<  =(0 a)
  =+  b=0
  |-  ^-  @
  ?:  =(a +(b))
    b
  $(b +(b))
::
++  div                                                 ::  divide
  ~/  %div
  |=  [a=@ b=@]
  ^-  @
  ~|  'div'
  ?<  =(0 b)
  =+  c=0
  |-
  ?:  (lth a b)
    c
  $(a (sub a b), c +(c))
::
++  fac                                                 ::  factorial
  ~/  %fac
  |=  a=@
  ^-  @
  ?:  =(0 a)
    1
  (mul a $(a (dec a)))
::
++  gte                                                 ::  greater-equal
  ~/  %gte
  |=  [a=@ b=@]
  ^-  ?
  !(lth a b)
::
++  gth                                                 ::  greater-than
  ~/  %gth
  |=  [a=@ b=@]
  ^-  ?
  !(lte a b)
::
++  lte                                                 ::  less-equal
  ~/  %lte
  |=  [a=@ b=@]
  |(=(a b) (lth a b))
::
++  lth                                                 ::  less-than
  ~/  %lth
  |=  [a=@ b=@]
  ^-  ?
  &(!=(a b) |-(|(=(0 a) &(!=(0 b) $(a (dec a), b (dec b))))))
::
++  mas                                                 ::  tree body
  ~/  %mas
  |=  a=@
  ^-  @
  ?-  a
    1   !!
    2   1
    3   1
    *   (add (mod a 2) (mul $(a (div a 2)) 2))
  ==
::
++  max                                                 ::  maximum
  ~/  %max
  |=  [a=@ b=@]
  ^-  @
  ?:  (gth a b)
    a
  b
::
++  min                                                 ::  minimum
  ~/  %min
  |=  [a=@ b=@]
  ^-  @
  ?:  (lth a b)
    a
  b
::
++  mod                                                 ::  remainder
  ~/  %mod
  |=  [a=@ b=@]
  ^-  @
  ?<  =(0 b)
  (sub a (mul b (div a b)))
::
++  mul                                                 ::  multiply
  ~/  %mul
  |=  [a=@ b=@]
  ^-  @
  =+  c=0
  |-
  ?:  =(0 a)
    c
  $(a (dec a), c (add b c))
::
++  peg                                                 ::  tree connect
  ~/  %peg
  |=  [a=@ b=@]
  ^-  @
  ?-  b
    1   a
    2   (mul a 2)
    3   +((mul a 2))
    *   (add (mod b 2) (mul $(b (div b 2)) 2))
  ==
::
++  sub                                                 ::  subtract
  ~/  %sub
  |=  [a=@ b=@]
  ~|  %subtract-underflow
  ^-  @
  ?:  =(0 b)
    a
  $(a (dec a), b (dec b))
  ::::::::::::::::::::::::::::::::::::::::::::::::::::::  ::
::::              chapter 2b, basic containers          ::::
::  ::::::::::::::::::::::::::::::::::::::::::::::::::::::
::                Section 2bA, units                    ::
::
++  biff                                                ::  apply
  |*  [a=(unit) b=$+(* (unit))]
  ?~  a
    ~
  (b u.a)
::
++  bind                                                ::  argue
  |*  [a=(unit) b=gate]
  ?~  a
    ~
  [~ u=(b u.a)]
::
++  bond                                                ::  replace
  |*  a=trap
  |*  b=(unit)
  ?~  b  $:a
  u.b
::
++  clap                                                ::  combine
  |*  [a=(unit) b=(unit) c=_|=(^ +<-)]
  ?~  a
    b
  ?~  b
    a
  [~ u=(c u.a u.b)]
::
++  drop                                                ::  enlist
  |*  a=(unit)
  ?~  a
    ~
  [i=u.a t=~]
::
++  fall                                                ::  default
  |*  [a=(unit) b=*]
  ?~(a b u.a)
::
++  mate                                                ::  choose
  |*  [a=(unit) b=(unit)]
  ?~  b
    a
  ?~  a
    b
  ?.(=(u.a u.b) ~|('mate' !!) a)
::
++  need                                                ::  demand
  |*  a=(unit)
  ?~  a
    !!
  u.a
::
++  some                                                ::  lift
  |*  a=*
  [~ u=a]
::::::::::::::::::::::::::::::::::::::::::::::::::::::::::
::                Section 2bB, lists                    ::
::
++  flop                                                ::  reverse
  ~/  %flop
  |*  a=(list)
  =>  .(a (homo a))
  ^+  a
  =+  b=`_a`~
  |-
  ?~  a
    b
  $(a t.a, b [i.a b])
::
++  homo                                                ::  homogenize
  |*  a=(list)
  ^+  =<  $
    |%  +-  $  ?:(_? ~ [i=(snag 0 a) t=$])
    --
  a
::
++  limo                                                ::  listify
  |*  a=*
  ^+  =<  $
    |%  +-  $  ?~(a ~ ?:(_? [i=-.a t=$] $(a +.a)))
    --
  a
::
++  lent                                                ::  length
  ~/  %lent
  |=  a=(list)
  ^-  @
  =+  b=0
  |-
  ?~(a b $(a t.a, b +(b)))
::
++  levy
  ~/  %levy                                             ::  all of
  |*  [a=(list) b=_|=(p=* .?(p))]
  |-  ^-  ?
  ?~  a
    &
  ?:  (b i.a)
    $(a t.a)
  |
::
++  lien                                                ::  some of
  ~/  %lien
  |*  [a=(list) b=$+(* ?)]
  |-  ^-  ?
  ?~  a  |
  ?:  (b i.a)  &
  $(a t.a)
::
++  reel                                                ::  right fold
  ~/  %reel
  |*  [a=(list) b=_=|([p=* q=*] |.(q))]
  |-  ^+  q.b
  ?~  a
    q.b
  (b i.a $(a t.a))
::
++  roll                                                ::  left fold
  ~/  %roll
  |*  [a=(list) b=_=|([p=* q=*] |.(q))]
  |-
  ^+  q.b
  ?~  a
    q.b
  $(a t.a, b b(q (b i.a q.b)))
::
++  skid                                                ::  separate
  |*  [a=(list) b=$+(* ?)]
  |-  ^+  [p=a q=a]
  ?~  a  [~ ~]
  =+  c=$(a t.a)
  ?:((b i.a) [[i.a p.c] q.c] [p.c [i.a q.c]])
::
++  skim                                                ::  only
  ~/  %skim
  |*  [a=(list) b=_|=(p=* .?(p))]
  |-
  ^+  a
  ?~  a
    ~
  ?:((b i.a) [i.a $(a t.a)] $(a t.a))
::
++  skip                                                ::  except
  ~/  %skip
  |*  [a=(list) b=_|=(p=* .?(p))]
  |-
  ^+  a
  ?~  a
    ~
  ?:((b i.a) $(a t.a) [i.a $(a t.a)])
::
++  scag                                                ::  prefix
  ~/  %scag
  |*  [a=@ b=(list)]
  |-  ^+  b
  ?:  |(?=(~ b) =(0 a))
    ~
  [i.b $(b t.b, a (dec a))]
::
++  slag                                                ::  suffix
  ~/  %slag
  |*  [a=@ b=(list)]
  |-  ^+  b
  ?:  =(0 a)
    b
  ?~  b
    ~
  $(b t.b, a (dec a))
::
++  snag                                                ::  index
  ~/  %snag
  |*  [a=@ b=(list)]
  |-
  ?~  b
    ~|('snag-fail' !!)
  ?:  =(0 a)
    i.b
  $(b t.b, a (dec a))
::
++  sort                                                ::  quicksort
  ~/  %sort
  |*  [a=(list) b=$+([* *] ?)]
  =>  .(a ^.(homo a))
  |-  ^+  a
  ?~  a  ~
  %+  weld
    $(a (skim t.a |=(c=_i.a (b c i.a))))
  ^+  t.a
  [i.a $(a (skim t.a |=(c=_i.a !(b c i.a))))]
::
++  swag                                                ::  infix
  |*  [[a=@ b=@] c=(list)]
  (scag b (slag a c))
::
++  turn                                                ::  transform
  ~/  %turn
  |*  [a=(list) b=_,*]
  |-
  ?~  a
    ~
  [i=(b i.a) t=$(a t.a)]
::
++  weld                                                ::  concatenate
  ~/  %weld
  |*  [a=(list) b=(list)]
  =>  .(a ^.(homo a), b ^.(homo b))
  |-  ^+  b
  ?~  a  b
  [i.a $(a t.a)]
::
++  welp                                                ::  perfect weld
  =|  [* *]
  |%
  +-  $
    ?~  +<-
      +<-(. +<+)
    +<-(+ $(+<- +<->))
  --
::
++  wild                                                ::  concatenate
  |*  [a=(list) b=(list)]
  =>  .(a ^.(homo a), b ^.(homo b))
  |-
  ?~  a  b
  [i=i.a $(a t.a)]
::
++  zing                                                ::  promote
  |*  a=(list (list))
  ^+  ?>(?=(^ a) (homo i.a))
  |-
  ?~  a  ~
  (weld i.a $(a t.a))
  ::::::::::::::::::::::::::::::::::::::::::::::::::::::  ::
::::              chapter 2c, simple noun surgery       ::::
::::::::::::::::::::::::::::::::::::::::::::::::::::::::::
::                section 2cA, bit surgery              ::
::
++  bex                                                 ::  binary exponent
  ~/  %bex
  |=  a=@
  ^-  @
  ?:  =(0 a)
    1
  (mul 2 $(a (dec a)))
::
++  xeb                                                 ::  binary logarithm
  ::  ~/  %xeb
  |=  a=@
  ^-  @
  (met 0 a)
::
++  can                                                 ::  assemble
  ~/  %can
  |=  [a=bloq b=(list ,[p=@ q=@])]
  ^-  @
  ?~  b
    0
  (mix (end a p.i.b q.i.b) (lsh a p.i.b $(b t.b)))
::
++  cat                                                 ::  concatenate
  ~/  %cat
  |=  [a=bloq b=@ c=@]
  (add (lsh a (met a b) c) b)
::
++  cut                                                 ::  slice
  ~/  %cut
  |=  [a=bloq [b=@ c=@] d=@]
  (end a c (rsh a b d))
::
++  end                                                 ::  tail
  ~/  %end
  |=  [a=bloq b=@ c=@]
  (mod c (bex (mul (bex a) b)))
::
++  fil                                                 ::  fill bloqstream
  |=  [a=bloq b=@ c=@]
  =+  n=0
  =+  d=c
  |-  ^-  @
  ?:  =(n b)
    (rsh a 1 d)
  $(d (add c (lsh a 1 d)), n +(n))
::
++  lsh                                                 ::  left-shift
  ~/  %lsh
  |=  [a=bloq b=@ c=@]
  (mul (bex (mul (bex a) b)) c)
::
++  met                                                 ::  measure
  ~/  %met
  |=  [a=bloq b=@]
  ^-  @
  =+  c=0
  |-
  ?:  =(0 b)
    c
  $(b (rsh a 1 b), c +(c))
::
++  rap                                                 ::  assemble nonzero
  ~/  %rap
  |=  [a=bloq b=(list ,@)]
  ^-  @
  ?~  b
    0
  (cat a i.b $(b t.b))
::
++  rep                                                 ::  assemble single
  ~/  %rep
  |=  [a=bloq b=(list ,@)]
  ^-  @
  =+  c=0
  |-
  ?~  b
    0
  (con (lsh a c (end a 1 i.b)) $(c +(c), b t.b))
::
++  rip                                                 ::  disassemble
  ~/  %rip
  |=  [a=bloq b=@]
  ^-  (list ,@)
  ?:  =(0 b)
    ~
  [(end a 1 b) $(b (rsh a 1 b))]
::
++  rsh                                                 ::  right-shift
  ~/  %rsh
  |=  [a=bloq b=@ c=@]
  (div c (bex (mul (bex a) b)))
::
++  swap  |=([a=bloq b=@] (rep a (flop (rip a b))))     ::  reverse bloq order
::
::::::::::::::::::::::::::::::::::::::::::::::::::::::::::
::                section 2cB, bit logic                ::
::
++  con                                                 ::  binary or
  ~/  %con
  |=  [a=@ b=@]
  =+  [c=0 d=0]
  |-  ^-  @
  ?:  ?&(=(0 a) =(0 b))
    d
  %=  $
    a   (rsh 0 1 a)
    b   (rsh 0 1 b)
    c   +(c)
    d   (add d (lsh 0 c ?&(=(0 (end 0 1 a)) =(0 (end 0 1 b)))))
  ==
::
++  dis                                                 ::  binary and
  ~/  %dis
  |=  [a=@ b=@]
  =|  [c=@ d=@]
  |-  ^-  @
  ?:  ?|(=(0 a) =(0 b))
    d
  %=  $
    a   (rsh 0 1 a)
    b   (rsh 0 1 b)
    c   +(c)
    d   (add d (lsh 0 c ?|(=(0 (end 0 1 a)) =(0 (end 0 1 b)))))
  ==
::
++  mix                                                 ::  binary xor
  ~/  %mix
  |=  [a=@ b=@]
  ^-  @
  =+  [c=0 d=0]
  |-
  ?:  ?&(=(0 a) =(0 b))
    d
  %=  $
    a   (rsh 0 1 a)
    b   (rsh 0 1 b)
    c   +(c)
    d   (add d (lsh 0 c =((end 0 1 a) (end 0 1 b))))
  ==
::
++  not  |=  [a=bloq b=@ c=@]                           ::  binary not (sized)
  (mix c (dec (bex (mul b (bex a)))))
::
::::::::::::::::::::::::::::::::::::::::::::::::::::::::::
::                section 2cC, noun orders              ::
::
++  aor                                                 ::  a-order
  ~/  %aor
  |=  [a=* b=*]
  ^-  ?
  ?:  =(a b)
    &
  ?.  ?=(@ a)
    ?.  ?=(@ b)
      ?:  =(-.a -.b)
        $(a +.a, b +.b)
      $(a -.a, b -.b)
    |
  ?.  ?=(@ b)
    &
  |-
  =+  [c=(end 3 1 a) d=(end 3 1 b)]
  ?:  =(c d)
    $(a (rsh 3 1 a), b (rsh 3 1 b))
  (lth c d)
::
++  dor                                                 ::  d-order
  ~/  %dor
  |=  [a=* b=*]
  ^-  ?
  ?:  =(a b)
    &
  ?.  ?=(@ a)
    ?.  ?=(@ b)
      ?:  =(-.a -.b)
        $(a +.a, b +.b)
      $(a -.a, b -.b)
    |
  ?.  ?=(@ b)
    &
  (lth a b)
::
++  gor                                                 ::  g-order
  ~/  %gor
  |=  [a=* b=*]
  ^-  ?
  =+  [c=(mug a) d=(mug b)]
  ?:  =(c d)
    (dor a b)
  (lth c d)
::
++  hor                                                 ::  h-order
  ~/  %hor
  |=  [a=* b=*]
  ^-  ?
  ?:  ?=(@ a)
    ?:  ?=(@ b)
      (gor a b)
    &
  ?:  ?=(@ b)
    |
  ?:  =(-.a -.b)
    (gor +.a +.b)
  (gor -.a -.b)
::
++  vor                                                 ::  v-order
  ~/  %vor
  |=  [a=* b=*]
  ^-  ?
  =+  [c=(mug (mug a)) d=(mug (mug b))]
  ?:  =(c d)
    (dor a b)
  (lth c d)
::::::::::::::::::::::::::::::::::::::::::::::::::::::::::
::                section 2cD, insecure hashing         ::
::
++  fnv  |=(a=@ (end 5 1 (mul 16.777.619 a)))           ::  FNV scrambler
++  mug                                                 ::  31bit nonzero FNV1a
  ~/  %mug
  |=  a=*
  ?^  a
    =+  b=[p=$(a -.a) q=$(a +.a)]
    |-  ^-  @
    =+  c=(fnv (mix p.b (fnv q.b)))
    =+  d=(mix (rsh 0 31 c) (end 0 31 c))
    ?.  =(0 c)  c
    $(q.b +(q.b))
  =+  b=2.166.136.261
  |-  ^-  @
  =+  c=b
  =+  [d=0 e=(met 3 a)]
  |-  ^-  @
  ?:  =(d e)
    =+  f=(mix (rsh 0 31 c) (end 0 31 c))
    ?.  =(0 f)  f
    ^$(b +(b))
  $(c (fnv (mix c (cut 3 [d 1] a))), d +(d))
::::::::::::::::::::::::::::::::::::::::::::::::::::::::::
::                section 2cE, phonetic base            ::
::
++  po
  ~/  %po
  =+  :-  ^=  sis
          'dozmarbinwansamlitsighidfidlissogdirwacsabwissib\
          /rigsoldopmodfoglidhopdardorlorhodfolrintogsilmir\
          /holpaslacrovlivdalsatlibtabhanticpidtorbolfosdot\
          /losdilforpilramtirwintadbicdifrocwidbisdasmidlop\
          /rilnardapmolsanlocnovsitnidtipsicropwitnatpanmin\
          /ritpodmottamtolsavposnapnopsomfinfonbanporworsip\
          /ronnorbotwicsocwatdolmagpicdavbidbaltimtasmallig\
          /sivtagpadsaldivdactansidfabtarmonranniswolmispal\
          /lasdismaprabtobrollatlonnodnavfignomnibpagsopral\
          /bilhaddocridmocpacravripfaltodtiltinhapmicfanpat\
          /taclabmogsimsonpinlomrictapfirhasbosbatpochactid\
          /havsaplindibhosdabbitbarracparloddosbortochilmac\
          /tomdigfilfasmithobharmighinradmashalraglagfadtop\
          /mophabnilnosmilfopfamdatnoldinhatnacrisfotribhoc\
          /nimlarfitwalrapsarnalmoslandondanladdovrivbacpol\
          /laptalpitnambonrostonfodponsovnocsorlavmatmipfap'
      ^=  dex
      'zodnecbudwessevpersutletfulpensytdurwepserwylsun\
      /rypsyxdyrnuphebpeglupdepdysputlughecryttyvsydnex\
      /lunmeplutseppesdelsulpedtemledtulmetwenbynhexfeb\
      /pyldulhetmevruttylwydtepbesdexsefwycburderneppur\
      /rysrebdennutsubpetrulsynregtydsupsemwynrecmegnet\
      /secmulnymtevwebsummutnyxrextebfushepbenmuswyxsym\
      /selrucdecwexsyrwetdylmynmesdetbetbeltuxtugmyrpel\
      /syptermebsetdutdegtexsurfeltudnuxruxrenwytnubmed\
      /lytdusnebrumtynseglyxpunresredfunrevrefmectedrus\
      /bexlebduxrynnumpyxrygryxfeptyrtustyclegnemfermer\
      /tenlusnussyltecmexpubrymtucfyllepdebbermughuttun\
      /bylsudpemdevlurdefbusbeprunmelpexdytbyttyplevmyl\
      /wedducfurfexnulluclennerlexrupnedlecrydlydfenwel\
      /nydhusrelrudneshesfetdesretdunlernyrsebhulryllud\
      /remlysfynwerrycsugnysnyllyndyndemluxfedsedbecmun\
      /lyrtesmudnytbyrsenwegfyrmurtelreptegpecnelnevfes'
  |%
  ++  ind  ~/  %ind
           |=  a=@
           =+  b=0
           |-  ^-  (unit ,@)
           ?:(=(256 b) ~ ?:(=(a (tod b)) [~ b] $(b +(b))))
  ++  ins  ~/  %ins
           |=  a=@
           =+  b=0
           |-  ^-  (unit ,@)
           ?:(=(256 b) ~ ?:(=(a (tos b)) [~ b] $(b +(b))))
  ++  tod  ~/(%tod |=(a=@ ?>((lth a 256) (cut 3 [(mul 3 a) 3] dex))))
  ++  tos  ~/(%tos |=(a=@ ?>((lth a 256) (cut 3 [(mul 3 a) 3] sis))))
  --
::::::::::::::::::::::::::::::::::::::::::::::::::::::::::
::                section 2cF, signed and modular ints  ::
::
++  si                                                  ::  signed integer
  |%
  ++  abs  |=(a=@s (add (end 0 1 a) (rsh 0 1 a)))       ::  absolute value
  ++  dif  |=  [a=@s b=@s]                              ::  subtraction
           (sum a (new !(syn b) (abs b)))
  ++  dul  |=  [a=@s b=@]                               ::  modulus
           =+(c=(old a) ?:(-.c (mod +.c b) (sub b +.c)))
  ++  fra  |=  [a=@s b=@s]                              ::  divide
           (new =(0 (mix (syn a) (syn b))) (div (abs a) (abs b)))
  ++  new  |=  [a=? b=@]                                ::  [sign value] to @s
           `@s`?:(a (mul 2 b) ?:(=(0 b) 0 +((mul 2 (dec b)))))
  ++  old  |=(a=@s [(syn a) (abs a)])                   ::  [sign value]
  ++  pro  |=  [a=@s b=@s]                              ::  multiplication
           (new =(0 (mix (syn a) (syn b))) (mul (abs a) (abs b)))
  ++  rem  |=([a=@s b=@s] (dif a (pro b (fra a b))))    ::  remainder
  ++  sum  |=  [a=@s b=@s]                              ::  addition
           ~|  %si-sum
           =+  [c=(old a) d=(old b)]
           ?:  -.c
             ?:  -.d
               (new & (add +.c +.d))
             ?:  (gte +.c +.d)
               (new & (sub +.c +.d))
             (new | (sub +.d +.c))
           ?:  -.d
             ?:  (gte +.c +.d)
               (new | (sub +.c +.d))
             (new & (sub +.d +.c))
           (new | (add +.c +.d))
  ++  sun  |=(a=@u (mul 2 a))                           ::  @u to @s
  ++  syn  |=(a=@s =(0 (end 0 1 a)))                    ::  sign test
  --
++  fe                                                  ::  modulo bloq
  |_  a=bloq
  ++  dif  |=([b=@ c=@] (sit (sub (add out (sit b)) (sit c))))
  ++  inv  |=(b=@ (sub (dec out) (sit b)))
  ++  net  |=  b=@  ^-  @
           =>  .(b (sit b))
           ?:  (lte a 3)
             b
           =+  c=(dec a)
           %+  con
             (lsh c 1 $(a c, b (cut c [0 1] b)))
           $(a c, b (cut c [1 1] b))
  ++  out  (bex (bex a))
  ++  rol  |=  [b=bloq c=@ d=@]  ^-  @
           =+  e=(sit d)
           =+  f=(bex (sub a b))
           =+  g=(mod c f)
           (sit (con (lsh b g e) (rsh b (sub f g) e)))
  ++  ror  |=  [b=bloq c=@ d=@]  ^-  @
           =+  e=(sit d)
           =+  f=(bex (sub a b))
           =+  g=(mod c f)
           (sit (con (rsh b g e) (lsh b (sub f g) e)))
  ++  sum  |=([b=@ c=@] (sit (add b c)))
  ++  sit  |=(b=@ (end a 1 b))
  --
::::::::::::::::::::::::::::::::::::::::::::::::::::::::::
::                section 2cG, floating point           ::
::
++  rlyd  |=  red=@rd  ^-  [s=? h=@ f=@]  !:
          ~&  [%rlyd `@ux`red]
          [s=(sig:rd red) h=(hol:rd red) f=0]
++  rlyh  |=(reh=@rh ~|(%real-nyet ^-([s=? h=@ f=@] !!)))
++  rlyq  |=(req=@rq ~|(%real-nyet ^-([s=? h=@ f=@] !!)))
++  rlys  |=(res=@rs ~|(%real-nyet ^-([s=? h=@ f=@] !!)))
++  ryld  |=  v=[syn=? hol=@ zer=@ fac=@]  ^-  @rd  !:
          (bit:rd (cof:fl 52 1.023 v))
++  rylh  |=([syn=? hol=@ zer=@ fac=@] ~|(%real-nyet ^-(@rh !!)))
++  rylq  |=([syn=? hol=@ zer=@ fac=@] ~|(%real-nyet ^-(@rq !!)))
++  ryls  |=([syn=? hol=@ zer=@ fac=@] ~|(%real-nyet ^-(@rs !!)))

::  Floating point operations for general floating points.
::  Not really needed, since the actual floating point operations
::  for IEEE types will be jetted directly from their bit-representations.
::  [s=sign, e=unbiased exponent, f=fraction a=ari]
::  Value of floating point = (-1)^s * 2^h * (1.f) = (-1)^s * 2^h * a
++  fl  !:
  |%
  ::  ari, or arithmetic form = 1 + mantissa
  ::  passing around this is convenient because it preserves
  ::  the number of zeros
  ::
  ::  more sophisticated people call this the significand, but that starts
  ::  with s, and sign already starts with s, so the variables wouldn't be
  ::  named very nicely
  ::
  ::  Law: =((met 0 (ari p m)) +(p))
  ++  ari  |=  [p=@u m=@u]  ^-  @
           :: (lia p (mix (lsh 0 (met 0 m) 1) m))
           (mix (lsh 0 p 1) m)

  ::  bex base a to power p (call w/ b=0 c=1). very naive (need to replace)
  ::  or jet
  ++  bey  |=  [a=@u p=@u b=@u c=@u]  ^-  @u
           ?:  =(b p)
             c
           $(c (^mul c a), b (^add b 1))

  ::  convert from sign/whole/frac -> sign/exp/ari w/ precision p, bias b
  ++  cof  |=  [p=@u b=@u s=? h=@u z=@ f=@u]  ^-  [s=? e=@s a=@u]
           ?:  &(=(0 h) =(0 f))
             [s=s e=`@s`(dec (^mul 2 b)) a=(ari p 0)]
           ?:  &(=(0 h))
             =+  a=(fra (^add p b) z f) ::p+b bits
             =+  e=(dif:si (sun:si (met 0 a)) (sun:si +((^add p b))))
             [s=s e=e a=(lia p a)]
           =+  c=(fra p z f) :: p-bits
           =+  a=(mix c (lsh 0 p h))
           =+  e=(dif:si (sun:si (met 0 a)) (sun:si +(p)))
           [s=s e=e a=(lia p a)]

  ::  convert from sign/exp/ari -> sign/whole/frac w/ precision q
  ++  cog  |=  [q=@u s=? e=@s a=@u]  ^-  [s=? h=@u f=@u]
           ::?:  =(e -0)
           ::    [s=s h=1 f=(fre q a)
           ::?:  =((mod `@u`s 2) 0)  :: pos
           ::  (coh q s e a)
           ::?:  =((mod `@u`s 2)
           ::=+  (^mul ari (bex e))
           !!

  ::  Decimal length of number, for use in ++den
  ++  dcl  |=  [f=@u]  ^-  @u
           ?:  =(f 0)
             0
           (^add 1 $(f (^div f 10)))

  ::  Denominator of fraction, f is base 10
  ++  den  |=  [f=@u z=@u]  ^-  @u
           (bey 10 (^add z (dcl f)) 0 1)

  ::  Binary fraction of precision p (ex, for doubles, p=52)
  ++  fra  |=  [p=@u z=@u f=@u]  ^-  @u
           (^div (lsh 0 p f) (den f z))

  ::  Decimal fraction of precision q [for printing only]
  ++  fre  |=  [q=@u a=@u]  ^-  @u
           =+  d=(bex (^sub (met 0 a) 1))
           (^div (^mul a (bey 10 q 0 1)) d)

  ++  hol  |=  [p=@u n=[s=? e=@s a=@u]]  ^-  @u
           ?:  =((mod `@`e.n 2) 0)
             ?:  (^gte (abs:si e.n) p)
               (lsh 0 (^sub (abs:si e.n) p) a.n)
             (rsh 0 (^sub p (abs:si e.n)) a.n)
           0

  ::  reverse ari, ari -> mantissa
  ++  ira  |=  a=@u  ^-  @u
           (mix (lsh 0 (dec (met 0 a)) 1) a)

  ::  limit ari to precision p. Rounds if over, lsh if under.
  ++  lia  |=  [p=@u a=@u]  ^-  @u
           ?:  (^lte (met 0 a) (^add p 1))
             (lsh 0 (^sub (^add p 1) (met 0 a)) a)
           (rnd p a)

  ::  round to nearest or even based on r (which has length n)
  ::  n should be the actual length of r, as it exists within a
  ::  The result is either (rhs 0 n a) or +(rsh 0 n a)
  ++  rnd  |=  [p=@u a=@u]  ^-  @u
           ?:  (^lte (met 0 a) (^add p 1))
             a :: avoid overflow
           =+  n=(^sub (met 0 a) (^add p 1))
           =+  r=(end 0 n a)
           (rne p a r n)

  ::  the real rnd
  ++  rne  |=  [p=@u a=@u r=@u n=@u]  ^-  @u
           =+  b=(rsh 0 n a)
           ?:  !=((met 0 r) n) :: starts with 0 => not same distance
             b
           ?:  =((mod r 2) 0)
             $(r (rsh 0 1 r), n (dec n)) :: ending 0s have no effect
           ?:  =(r 1) :: equal distance, round to even
             ?:  =((mod b 2) 0)
               b
             +(b)
           +(b) :: starts with 1, not even distance

  ::::::::::::
  ++  add  |=  [p=@u n=[s=? e=@s a=@u] m=[s=? e=@s a=@u]]  ^-  [s=? e=@s a=@u]
           ?:  &(!s.n !s.m)                       :: both negative
             =+  r=$(s.n %.y, s.m %.y)
             [s=%.n e=e.r a=a.r]
           ?.  &(s.n s.m)                         :: if not both positive
             (sub p n [s=!s.m e=e.m a=a.m])       :: is actually sub
           ?.  (^gte e.n e.m)                     :: guarantee e.n > e.m
             $(n m, m n)
           =+  dif=(abs:si (dif:si e.n e.m))       :: always pos
           =+  a2=(lsh 0 dif a.n)                  :: p+1+dif bits
           =+  a3=(^add a.m a2)                    :: at least p+1+dif bits
           =+  dif2=(^sub (met 0 a3) (met 0 a2))   :: (met 0 a3) > (met 0 a2)
           [s=|(s.n s.m) e=(sum:si (sun:si dif2) e.n) a=(rnd p a3)]

  ++  sub  |=  [p=@u n=[s=? e=@s a=@u] m=[s=? e=@s a=@u]]  ^-  [s=? e=@s a=@u]
           ?:  &(!s.n s.m)                         :: -a-b
             (add p m [s=%.n e.m a.m])             :: add handles negative case
           ?:  &(s.n !s.m)                         :: a+b
             (add p m [s=%.y e.m a.m])             :: is actually add
           ?.  |((^gte e.n e.m) &(=(e.n e.m) (^gte a.n a.m)))  :: n > m
             $(n m, m n)
           =+  dif=(abs:si (dif:si e.n e.m))
           =+  a2=(lsh 0 dif a.n)                    :: p+1+dif bits
           =+  a3=(^sub a2 a.m)                      :: assume m is negative for now
           =+  dif2=(^sub (met 0 a2) (met 0 a3))     :: (met 0 a2) > (met 0 a3)
           [s=s.n e=(dif:si e.n (sun:si dif2)) a=(rnd p a3)]  :: n > m => s=s.n

  ++  mul  |=  [p=@u n=[s=? e=@s a=@u] m=[s=? e=@s a=@u]]  ^-  [s=? e=@ a=@]
           =+  a2=(^mul a.n a.m)
           :: =+  a3=(mix (lsh 0 (^mul p 2) 1) (end 0 (^mul p 2) a2))
           =+  e2=(met 0 (rsh 0 (^add 1 (^mul p 2)) a2))
           :: =+  a4=(rnd p (rsh 0 e2 a3))
           =+  a4=(rnd p (rsh 0 e2 a2))
           =+  s2=|(s.n s.m)
           [s=s2 e=:(sum:si e.n e.m (sun:si e2)) a=a4]

  ++  div  |=  [p=@u n=[s=? e=@s a=@u] m=[s=? e=@s a=@u]]  ^-  [s=? e=@ a=@]
           =+  b=(rnd p (^div (lsh 0 (^mul p 2) a.n) a.m))
           ?:  (^gte a.n a.m)
             [s=|(s.n s.m) e=(dif:si e.n e.m) a=b]
           [s=|(s.n s.m) e=(dif:si (dif:si e.n e.m) (sun:si 1)) a=b]

  ++  lte  |=  [n=[s=? e=@s a=@u] m=[s=? e=@s a=@u]]  ^-  ?
           ?:  (^lte e.n e.m)
             %.y
           ?:  (^gth e.n e.m)
             %.n
           (^lte a.n a.m)

  ++  lth  |=  [n=[s=? e=@s a=@u] m=[s=? e=@s a=@u]]  ^-  ?
           ?:  (^lth e.n e.m)
             %.y
           ?:  (^gth e.n e.m)
             %.n
           (^lth a.n a.m)

  ++  gte  |=  [n=[s=? e=@s a=@u] m=[s=? e=@s a=@u]]  ^-  ?
           (lth m n)

  ++  gth  |=  [n=[s=? e=@s a=@u] m=[s=? e=@s a=@u]]  ^-  ?
           (lte m n)
  --

::  Real interface for @rd
++  rd  !:
  ~%  %rd  +  ~
  |%
  ::  Convert a sign/exp/ari cell into 64 bit atom
  ++  bit  |=  a=[s=? e=@s a=@u]
           =+  a2=(lia:fl 52 a.a)
           =+  b=(ira:fl a2)
           ::=+  c=(lsh 0 (^sub 52 (met 0 b)) b)
           (can 0 [[52 b] [[11 (abs:si (sum:si (sun:si 1.023) e.a))] [[1 `@`s.a] ~]]])
  ::  Sign of an @rd
  ++  sig  |=  [a=@rd]  ^-  ?
           =(0 (rsh 0 63 a))
  ::  Exponent of an @rd
  ++  exp  |=  [a=@rd]  ^-  @s
           (dif:si (sun:si (rsh 0 52 (end 0 63 a))) (sun:si 1.023))
  ::  Fraction of an @rd (binary)
  ++  fac  |=  [a=@rd]  ^-  @u
           (fre:fl 14 (ari:fl 52 (end 0 52 a)))
  ::  Whole
  ++  hol  |=  [a=@rd]  ^-  @u
           (hol:fl 52 (sea a))
  ::  Convert to sign/exp/ari form
  ++  sea   |=  a=@rd  ^-  [s=? e=@s a=@u]
            [s=(sig a) e=(exp a) a=(ari:fl 52 (end 0 52 a))]

  ::::::::::::
  ++  sun  ~/  %sun
           |=  a=@u  ^-  @rd
           (bit (cof:fl 52 1.023 %.y a 0 0))

  ++  add  ~/  %add
           |=  [a=@rd b=@rd]  ^-  @rd
           (bit (add:fl 52 (sea a) (sea b)))

  ++  sub  ~/  %sub
           |=  [a=@rd b=@rd]  ^-  @rd
           (bit (sub:fl 52 (sea a) (sea b)))

  ++  mul  ~/  %mul
           |=  [a=@rd b=@rd]  ^-  @rd
           (bit (mul:fl 52 (sea a) (sea b)))

  ++  div  ~/  %div
           |=  [a=@rd b=@rd]  ^-  @rd
           (bit (div:fl 52 (sea a) (sea b)))

  ++  lte  ~/  %lte
           |=  [a=@rd b=@rd]  ^-  ?
           (lte:fl (sea a) (sea b))

  ++  lth  ~/  %lth
           |=  [a=@rd b=@rd]  ^-  ?
           (lth:fl (sea a) (sea b))

  ++  gte  ~/  %gte
           |=  [a=@rd b=@rd]  ^-  ?
           (gte:fl (sea a) (sea b))

  ++  gth  ~/  %gth
           |=  [a=@rd b=@rd]  ^-  ?
           (gth:fl (sea a) (sea b))

  ++  max  |=  [a=@rd b=@rd]  ^-  @rd
           ?:  (gth a b)
             a
           b

  ++  min  |=  [a=@rd b=@rd]  ^-  @rd
           ?:  (lth a b)
             a
           b

  ++  bex  |=  a=@s  ^-  @rd
           (bit [s=%.y e=a a=(ari:fl 52 0)])
  --
::::::::::::::::::::::::::::::::::::::::::::::::::::::::::
::                section 2cH, urbit time               ::
::
++  year                                                ::  date to @d
  |=  det=date
  ^-  @d
  =+  ^=  yer
      ?:  a.det
        (add 292.277.024.400 y.det)
      (sub 292.277.024.400 (dec y.det))
  =+  day=(yawn yer m.det d.t.det)
  (yule day h.t.det m.t.det s.t.det f.t.det)
::
++  yore                                                ::  @d to date
  |=  now=@d
  ^-  date
  =+  rip=(yell now)
  =+  ger=(yall d.rip)
  :-  ?:  (gth y.ger 292.277.024.400)
        [a=& y=(sub y.ger 292.277.024.400)]
      [a=| y=+((sub 292.277.024.400 y.ger))]
  [m.ger d.ger h.rip m.rip s.rip f.rip]
::
++  yell                                                ::  tarp from @d
  |=  now=@d
  ^-  tarp
  =+  sec=(rsh 6 1 now)
  =+  ^=  fan
      =+  [muc=4 raw=(end 6 1 now)]
      |-  ^-  (list ,@ux)
      ?:  |(=(0 raw) =(0 muc))
        ~
      =>  .(muc (dec muc))
      [(cut 4 [muc 1] raw) $(raw (end 4 muc raw))]
  =+  day=(div sec day:yo)
  =>  .(sec (mod sec day:yo))
  =+  hor=(div sec hor:yo)
  =>  .(sec (mod sec hor:yo))
  =+  mit=(div sec mit:yo)
  =>  .(sec (mod sec mit:yo))
  [day hor mit sec fan]
::
++  yule                                                ::  time atom
  |=  rip=tarp
  ^-  @d
  =+  ^=  sec  ;:  add
                 (mul d.rip day:yo)
                 (mul h.rip hor:yo)
                 (mul m.rip mit:yo)
                 s.rip
               ==
  =+  ^=  fac  =+  muc=4
               |-  ^-  @
               ?~  f.rip
                 0
               =>  .(muc (dec muc))
               (add (lsh 4 muc i.f.rip) $(f.rip t.f.rip))
  (con (lsh 6 1 sec) fac)
::
++  yall                                                ::  day # to day of year
  |=  day=@ud
  ^-  [y=@ud m=@ud d=@ud]
  =+  [era=0 cet=0 lep=_?]
  =>  .(era (div day era:yo), day (mod day era:yo))
  =>  ^+  .
      ?:  (lth day +(cet:yo))
        .(lep &, cet 0)
      =>  .(lep |, cet 1, day (sub day +(cet:yo)))
      .(cet (add cet (div day cet:yo)), day (mod day cet:yo))
  =+  yer=(add (mul 400 era) (mul 100 cet))
  |-  ^-  [y=@ud m=@ud d=@ud]
  =+  dis=?:(lep 366 365)
  ?.  (lth day dis)
    =+  ner=+(yer)
    $(yer ner, day (sub day dis), lep =(0 (end 0 2 ner)))
  |-  ^-  [y=@ud m=@ud d=@ud]
  =+  [mot=0 cah=?:(lep moy:yo moh:yo)]
  |-  ^-  [y=@ud m=@ud d=@ud]
  =+  zis=(snag mot cah)
  ?:  (lth day zis)
    [yer +(mot) +(day)]
  $(mot +(mot), day (sub day zis))
::
++  yawn                                                ::  days since Jesus
  |=  [yer=@ud mot=@ud day=@ud]
  ^-  @ud
  =>  .(mot (dec mot), day (dec day))
  =>  ^+  .
      %=    .
          day
        =+  cah=?:((yelp yer) moy:yo moh:yo)
        |-  ^-  @ud
        ?:  =(0 mot)
          day
        $(mot (dec mot), cah (slag 1 cah), day (add day (snag 0 cah)))
      ==
  |-  ^-  @ud
  ?.  =(0 (mod yer 4))
    =+  ney=(dec yer)
    $(yer ney, day (add day ?:((yelp ney) 366 365)))
  ?.  =(0 (mod yer 100))
    =+  nef=(sub yer 4)
    $(yer nef, day (add day ?:((yelp nef) 1.461 1.460)))
  ?.  =(0 (mod yer 400))
    =+  nec=(sub yer 100)
    $(yer nec, day (add day ?:((yelp nec) 36.525 36.524)))
  (add day (mul (div yer 400) (add 1 (mul 4 36.524))))
::
++  yelp                                                ::  leap year
  |=  yer=@ud  ^-  ?
  &(=(0 (mod yer 4)) |(!=(0 (mod yer 100)) =(0 (mod yer 400))))
::
++  yo                                                  ::  time constants
  |%  ++  cet  36.524                 ::  (add 24 (mul 100 365))
      ++  day  86.400                 ::  (mul 24 hor)
      ++  era  146.097                ::  (add 1 (mul 4 cet))
      ++  hor  3.600                  ::  (mul 60 mit)
      ++  jes  106.751.991.084.417    ::  (mul 730.692.561 era)
      ++  mit  60
      ++  moh  `(list ,@ud)`[31 28 31 30 31 30 31 31 30 31 30 31 ~]
      ++  moy  `(list ,@ud)`[31 29 31 30 31 30 31 31 30 31 30 31 ~]
      ++  qad  126.144.001            ::  (add 1 (mul 4 yer))
      ++  yer  31.536.000             ::  (mul 365 day)
  --
::::::::::::::::::::::::::::::::::::::::::::::::::::::::::
::                section 2cI, almost macros            ::
::
++  hard
  |*  han=$+(* *)
  |=  fud=*  ^-  han
  ~|  %hard
  =+  gol=(han fud)
  ?>(=(gol fud) gol)
::
++  soft
  |*  han=$+(* *)
  |=  fud=*  ^-  (unit han)
  =+  gol=(han fud)
  ?.(=(gol fud) ~ [~ gol])
  ::::::::::::::::::::::::::::::::::::::::::::::::::::::  ::
::::              chapter 2d, containers                ::::
::  ::::::::::::::::::::::::::::::::::::::::::::::::::::::
::                section 2dA, sets                     ::
::
++  apt                                                 ::  set invariant
  |=  a=(tree)
  ?~  a
    &
  ?&  ?~(l.a & ?&((vor n.a n.l.a) (hor n.l.a n.a)))
      ?~(r.a & ?&((vor n.a n.r.a) (hor n.a n.r.a)))
  ==
::
++  in                                                  ::  set engine
  ~/  %in
  |/  a=(set)
  +-  all                                               ::  logical AND
    ~/  %all
    |*  b=$+(* ?)
    |-  ^-  ?
    ?~  a
      &
    ?&((b n.a) $(a l.a) $(a r.a))
  ::
  +-  any                                               ::  logical OR
    ~/  %any
    |*  b=$+(* ?)
    |-  ^-  ?
    ?~  a
      |
    ?|((b n.a) $(a l.a) $(a r.a))
  ::
  +-  del                                               ::  b without any a
    ~/  %del
    |*  b=*
    |-  ^+  a
    ?~  a
      ~
    ?.  =(b n.a)
      ?:  (hor b n.a)
        [n.a $(a l.a) r.a]
      [n.a l.a $(a r.a)]
    |-  ^-  ?(~ _a)
    ?~  l.a  r.a
    ?~  r.a  l.a
    ?:  (vor n.l.a n.r.a)
      [n.l.a l.l.a $(l.a r.l.a)]
    [n.r.a $(r.a l.r.a) r.r.a]
  ::
  +-  dig                                               ::  axis of a in b
    |=  b=*
    =+  c=1
    |-  ^-  (unit ,@)
    ?~  a  ~
    ?:  =(b n.a)  [~ u=(peg c 2)]
    ?:  (gor b n.a)
      $(a l.a, c (peg c 6))
    $(a r.a, c (peg c 7))
  ::
  +-  gas                                               ::  concatenate
    ~/  %gas
    |=  b=(list ,_?>(?=(^ a) n.a))
    |-  ^+  a
    ?~  b
      a
    $(b t.b, a (put(+< a) i.b))
  ::
  +-  has                                               ::  b exists in a check
    ~/  %has
    |*  b=*
    |-  ^-  ?
    ?~  a
      |
    ?:  =(b n.a)
      &
    ?:  (hor b n.a)
      $(a l.a)
    $(a r.a)
  ::
  +-  put                                               ::  puts b in a, sorted
    ~/  %put
    |*  b=*
    |-  ^+  a
    ?~  a
      [b ~ ~]
    ?:  =(b n.a)
      a
    ?:  (hor b n.a)
      =+  c=$(a l.a)
      ?>  ?=(^ c)
      ?:  (vor n.a n.c)
        [n.a c r.a]
      [n.c l.c [n.a r.c r.a]]
    =+  c=$(a r.a)
    ?>  ?=(^ c)
    ?:  (vor n.a n.c)
      [n.a l.a c]
    [n.c [n.a l.a l.c] r.c]
  ::
  +-  rep                                               ::  replace by tile
    |*  [b=* c=_,*]
    |-
    ?~  a  b
    $(a r.a, b $(a l.a, b (c n.a b)))
  ::
  +-  tap                                               ::  list tiles a set
    ~/  %tap
    |=  b=(list ,_?>(?=(^ a) n.a))
    ^+  b
    ?~  a
      b
    $(a r.a, b [n.a $(a l.a)])
  ::
  +-  wyt                                               ::  depth of set
    .+
    |-  ^-  @
    ?~(a 0 +((add $(a l.a) $(a r.a))))
  --
::::::::::::::::::::::::::::::::::::::::::::::::::::::::::
::                section 2dB, maps                     ::
::
++  ept                                                 ::  map invariant
  |=  a=(tree ,[p=* q=*])
  ?~  a
    &
  ?&  ?~(l.a & ?&((vor p.n.a p.n.l.a) (hor p.n.l.a p.n.a)))
      ?~(r.a & ?&((vor p.n.a p.n.r.a) (hor p.n.a p.n.r.a)))
  ==
::
++  ja                                                  ::  jar engine
  |/  a=(jar)
  +-  get                                               ::  gets list by key
    |*  b=*
    =+  c=(~(get by a) b)
    ?~(c ~ u.c)
  ::
  +-  add                                               ::  adds key-list pair
    |*  [b=* c=*]
    =+  d=(get(a +>) b)
    (~(put by a) [d c])
  --
::
++  ju                                                  ::  jug engine
  |/  a=(jug)
  +-  get                                               ::  gets set by key
    |*  b=*
    =+  c=(~(get by a) b)
    ?~(c ~ u.c)
  ::
  +-  has                                               ::  existence check
    |*  [b=* c=*]
    ^-  ?
    (~(has in (get(+< a) b)) c)
  ::
  +-  put                                               :: adds key-set pair
    |*  [b=* c=*]
    ^+  a
    =+  d=(get(+< a) b)
    (~(put by a) b (~(put in d) c))
  --
::
++  by                                                  ::  map engine
  ~/  %by
  |/  a=(map)
  +-  all                                               ::  logical AND
    ~/  %all
    |*  b=$+(* ?)
    |-  ^-  ?
    ?~  a
      &
    ?&((b q.n.a) $(a l.a) $(a r.a))
  ::
  +-  any                                               ::  logical OR
    ~/  %any
    |*  b=$+(* ?)
    |-  ^-  ?
    ?~  a
      |
    ?|((b q.n.a) $(a l.a) $(a r.a))
  ::
  +-  del                                               ::  delete at key b
    ~/  %del
    |*  b=*
    |-  ^+  a
    ?~  a
      ~
    ?.  =(b p.n.a)
      ?:  (gor b p.n.a)
        [n.a $(a l.a) r.a]
      [n.a l.a $(a r.a)]
    |-  ^-  ?(~ _a)
    ?~  l.a  r.a
    ?~  r.a  l.a
    ?:  (vor p.n.l.a p.n.r.a)
      [n.l.a l.l.a $(l.a r.l.a)]
    [n.r.a $(r.a l.r.a) r.r.a]
  ::
  +-  dig                                               ::  axis of b key
    |=  b=*
    =+  c=1
    |-  ^-  (unit ,@)
    ?~  a  ~
    ?:  =(b p.n.a)  [~ u=(peg c 2)]
    ?:  (gor b p.n.a)
      $(a l.a, c (peg c 6))
    $(a r.a, c (peg c 7))
  ::
  +-  gas                                               ::  concatenate
    ~/  %gas
    |*  b=(list ,[p=* q=*])
    =>  .(b `(list ,_?>(?=(^ a) n.a))`b)
    |-  ^+  a
    ?~  b
      a
    $(b t.b, a (put(+< a) p.i.b q.i.b))
  ::
  +-  get                                               ::  grab value by key
    ~/  %get
    |*  b=*
    |-  ^-  ?(~ [~ u=_?>(?=(^ a) q.n.a)])
    ?~  a
      ~
    ?:  =(b p.n.a)
      [~ u=q.n.a]
    ?:  (gor b p.n.a)
      $(a l.a)
    $(a r.a)
  ::
  +-  has                                               ::  key existence check
    ~/  %has
    |*  b=*
    !=(~ (get(+< a) b))
  ::
  +-  mar                                               ::  add with validation
    |*  [b=_?>(?=(^ a) p.n.a) c=(unit ,_?>(?=(^ a) q.n.a))]
    ?~  c
      (del b)
    (put b u.c)
  ::
  +-  put                                               ::  adds key-value pair
    ~/  %put
    |*  [b=* c=*]
    |-  ^+  a
    ?~  a
      [[b c] ~ ~]
    ?:  =(b p.n.a)
      ?:  =(c q.n.a)
        a
      [[b c] l.a r.a]
    ?:  (gor b p.n.a)
      =+  d=$(a l.a)
      ?>  ?=(^ d)
      ?:  (vor p.n.a p.n.d)
        [n.a d r.a]
      [n.d l.d [n.a r.d r.a]]
    =+  d=$(a r.a)
    ?>  ?=(^ d)
    ?:  (vor p.n.a p.n.d)
      [n.a l.a d]
    [n.d [n.a l.a l.d] r.d]
  ::
  +-  rep                                               ::  replace by product
    |*  [b=* c=_,*]
    |-
    ?~  a  b
    $(a r.a, b $(a l.a, b (c n.a b)))
  ::
  +-  rib                                               ::  transform + product
    |*  [b=* c=_,*]
    |-  ^+  [b a]
    ?~  a  [b ~]
    =+  d=(c n.a b)
    =.  n.a  +.d
    =+  e=$(a l.a, b -.d)
    =+  f=$(a r.a, b -.e)
    [-.f [n.a +.e +.f]]
  ::
  +-  run                                               ::  turns to tuples
    |*  b=_,*
    |-
    ?~  a  a
    [[p.n.a (b q.n.a)] $(a l.a) $(a r.a)]
  ::
  +-  tap                                               ::  listify pairs
    ~/  %tap
    |=  b=(list ,_?>(?=(^ a) n.a))
    ^+  b
    ?~  a
      b
    $(a r.a, b [n.a $(a l.a)])
  ::
  +-  uni                                               ::  union, merge
    ~/  %uni
    |=  b=_a
    ?~  b  a
    %=  $
      a  (~(put by a) p.n.b q.n.b)
      b  (~(uni by l.b) r.b)
    ==
  ::
  +-  wyt                                               ::  depth of map
    .+
    |-  ^-  @
    ?~(a 0 +((add $(a l.a) $(a r.a))))
  --
::::::::::::::::::::::::::::::::::::::::::::::::::::::::::
::                section 2dC, queues                   ::
::
++  to                                                  ::  queue engine
  |/  a=(qeu)
  +-  bal
    |-  ^+  a
    ?~  a  ~
    ?.  |(?=(~ l.a) (vor n.a n.l.a))
      $(a [n.l.a l.l.a $(a [n.a r.l.a r.a])])
    ?.  |(?=(~ r.a) (vor n.a n.r.a))
      $(a [n.r.a $(a [n.a l.a l.r.a]) r.r.a])
    a
  ::
  +-  dep                                               ::  max depth of queue
    |-  ^-  @
    ?~  a  0
    +((max $(a l.a) $(a r.a)))
  ::
  +-  gas                                               ::  insert list to que
    |=  b=(list ,_?>(?=(^ a) n.a))
    |-  ^+  a
    ?~(b a $(b t.b, a (put(+< a) i.b)))
  ::
  +-  get                                               ::  head-tail pair
    |-  ^+  [p=?>(?=(^ a) n.a) q=a]
    ?~  a
      !!
    ?~  r.a
      [n.a l.a]
    =+  b=$(a r.a)
    :-  p.b
    ?:  |(?=(~ q.b) (vor n.a n.q.b))
      [n.a l.a q.b]
    [n.q.b [n.a l.a l.q.b] r.q.b]
  ::
  +-  nap                                               ::  removes head
    ?>  ?=(^ a)
    ?:  =(~ l.a)  r.a
    =+  b=get(+< l.a)
    bal(+< ^+(a [p.b q.b r.a]))
  ::
  +-  put                                               ::  insert new head
    |*  b=*
    |-  ^+  a
    ?~  a
      [b ~ ~]
    bal(+< a(l $(a l.a)))
  ::
  +-  tap                                               ::  adds list to end
    |=  b=(list ,_?>(?=(^ a) n.a))
    ^+  b
    ?~  a
      b
    $(a r.a, b [n.a $(a l.a)])
  ::
  +-  top                                               ::  produces head
    |-  ^-  (unit ,_?>(?=(^ a) n.a))
    ?~  a  ~
    ?~(r.a [~ n.a] $(a r.a))
  --
::::::::::::::::::::::::::::::::::::::::::::::::::::::::::
::                section 2dD, casual containers        ::
::
++  mo                                                  ::  make a map
  |*  a=(list)
  =>  .(a `_(homo a)`a)
  =>  .(a `(list ,[p=_-<.a q=_->.a])`a)
  =+  b=*(map ,_?>(?=(^ a) p.i.a) ,_?>(?=(^ a) q.i.a))
  (~(gas by b) a)
::
++  sa                                                  ::  make a set
  |*  a=(list)
  =>  .(a `_(homo a)`a)
  =+  b=*(set ,_?>(?=(^ a) i.a))
  (~(gas in b) a)
::
++  qu                                                  ::  make a set
  |*  a=(list)
  =>  .(a `_(homo a)`a)
  =+  b=*(set ,_?>(?=(^ a) i.a))
  (~(gas in b) a)
  ::::::::::::::::::::::::::::::::::::::::::::::::::::::  ::
::::              chapter 2e, miscellaneous libs        ::::
::  ::::::::::::::::::::::::::::::::::::::::::::::::::::::
::                section 2eA, packing                  ::
::
++  cue                                                 ::  unpack
  ~/  %cue
  |=  a=@
  ^-  *
  =+  b=0
  =+  m=`(map ,@ ,*)`~
  =<  q
  |-  ^-  [p=@ q=* r=_m]
  ?:  =(0 (cut 0 [b 1] a))
    =+  c=(rub +(b) a)
    [+(p.c) q.c (~(put by m) b q.c)]
  =+  c=(add 2 b)
  ?:  =(0 (cut 0 [+(b) 1] a))
    =+  u=$(b c)
    =+  v=$(b (add p.u c), m r.u)
    =+  w=[q.u q.v]
    [(add 2 (add p.u p.v)) w (~(put by r.v) b w)]
  =+  d=(rub c a)
  [(add 2 p.d) (need (~(get by m) q.d)) m]
::
++  jam                                                 ::  pack
  ~/  %jam
  |=  a=*
  ^-  @
  =+  b=0
  =+  m=`(map ,* ,@)`~
  =<  q
  |-  ^-  [p=@ q=@ r=_m]
  =+  c=(~(get by m) a)
  ?~  c
    =>  .(m (~(put by m) a b))
    ?:  ?=(@ a)
      =+  d=(mat a)
      [(add 1 p.d) (lsh 0 1 q.d) m]
    =>  .(b (add 2 b))
    =+  d=$(a -.a)
    =+  e=$(a +.a, b (add b p.d), m r.d)
    [(add 2 (add p.d p.e)) (mix 1 (lsh 0 2 (cat 0 q.d q.e))) r.e]
  ?:  ?&(?=(@ a) (lte (met 0 a) (met 0 u.c)))
    =+  d=(mat a)
    [(add 1 p.d) (lsh 0 1 q.d) m]
  =+  d=(mat u.c)
  [(add 2 p.d) (mix 3 (lsh 0 2 q.d)) m]
::
++  mat                                                 ::  length-encode
  ~/  %mat
  |=  a=@
  ^-  [p=@ q=@]
  ?:  =(0 a)
    [1 1]
  =+  b=(met 0 a)
  =+  c=(met 0 b)
  :-  (add (add c c) b)
  (cat 0 (bex c) (mix (end 0 (dec c) b) (lsh 0 (dec c) a)))
::
++  rub                                                 ::  length-decode
  ~/  %rub
  |=  [a=@ b=@]
  ^-  [p=@ q=@]
  =+  ^=  c
      =+  [c=0 m=(met 0 b)]
      |-  ?<  (gth c m)
      ?.  =(0 (cut 0 [(add a c) 1] b))
        c
      $(c +(c))
  ?:  =(0 c)
    [1 0]
  =+  d=(add a +(c))
  =+  e=(add (bex (dec c)) (cut 0 [d (dec c)] b))
  [(add (add c c) e) (cut 0 [(add d (dec c)) e] b)]
::::::::::::::::::::::::::::::::::::::::::::::::::::::::::
::                section 2eB, parsing (tracing)        ::
::
++  last  |=  [zyc=hair naz=hair]                       ::  farther trace
          ^-  hair
          ?:  =(p.zyc p.naz)
            ?:((gth q.zyc q.naz) zyc naz)
          ?:((gth p.zyc p.naz) zyc naz)
::
++  lust  |=  [weq=char naz=hair]                       ::  detect newline
          ^-  hair
          ?:(=(10 weq) [+(p.naz) 1] [p.naz +(q.naz)])
::::::::::::::::::::::::::::::::::::::::::::::::::::::::::
::                section 2eC, parsing (custom rules)   ::
::
++  cold                                                ::  replace w/ constant
  ~/  %cold
  |*  [cus=* sef=_rule]
  ~/  %fun
  |=  tub=nail
  =+  vex=(sef tub)
  ?~  q.vex
    vex
  [p=p.vex q=[~ u=[p=cus q=q.u.q.vex]]]
::
++  cook                                                ::  apply gate
  ~/  %cook
  |*  [poq=_,* sef=_rule]
  ~/  %fun
  |=  tub=nail
  =+  vex=(sef tub)
  ?~  q.vex
    vex
  [p=p.vex q=[~ u=[p=(poq p.u.q.vex) q=q.u.q.vex]]]
::
++  easy                                                ::  always parse
  ~/  %easy
  |*  huf=*
  ~/  %fun
  |=  tub=nail
  ^-  (like ,_huf)
  [p=p.tub q=[~ u=[p=huf q=tub]]]
::
++  fail  |=(tub=nail [p=p.tub q=~])                    ::  never parse
++  full                                                ::  has to fully parse
  |*  sef=_rule
  |=  tub=nail
  =+  vex=(sef tub)
  ?~(q.vex vex ?:(=(~ q.q.u.q.vex) vex [p=p.vex q=~]))
::
++  funk                                                ::  add to tape first
  |*  [pre=tape sef=_rule]
  |=  tub=nail
  (sef p.tub (weld pre q.tub))
::
++  here                                                ::  place-based apply
  ~/  %here
  |*  [hez=_|=([a=pint b=*] [a b]) sef=_rule]
  ~/  %fun
  |=  tub=nail
  =+  vex=(sef tub)
  ?~  q.vex
    vex
  [p=p.vex q=[~ u=[p=(hez [p.tub p.q.u.q.vex] p.u.q.vex) q=q.u.q.vex]]]
::
++  jest                                                ::  match a cord
  |=  daf=@t
  |=  tub=nail
  =+  fad=daf
  |-  ^-  (like ,@t)
  ?:  =(0 daf)
    [p=p.tub q=[~ u=[p=fad q=tub]]]
  ?:  |(?=(~ q.tub) !=((end 3 1 daf) i.q.tub))
    (fail tub)
  $(p.tub (lust i.q.tub p.tub), q.tub t.q.tub, daf (rsh 3 1 daf))
::
++  just                                                ::  XX redundant, jest
  ~/  %just                                             ::  match a char
  |=  daf=char
  ~/  %fun
  |=  tub=nail
  ^-  (like char)
  ?~  q.tub
    (fail tub)
  ?.  =(daf i.q.tub)
    (fail tub)
  (next tub)
::
++  knee                                                ::  callbacks
  |*  [gar=* sef=_|.(rule)]
  |=  tub=nail
  ^-  (like ,_gar)
  ((sef) tub)
::
++  mask                                                ::  match char in set
  ~/  %mask
  |=  bud=(list char)
  ~/  %fun
  |=  tub=nail
  ^-  (like char)
  ?~  q.tub
    (fail tub)
  ?.  (lien bud |=(a=char =(i.q.tub a)))
    (fail tub)
  (next tub)
::
++  next                                                ::  consume a char
  |=  tub=nail
  ^-  (like char)
  ?~  q.tub
    (fail tub)
  =+  zac=(lust i.q.tub p.tub)
  [zac [~ i.q.tub [zac t.q.tub]]]
::
++  sear                                                ::  conditional cook
  ~/  %sear
  |*  [pyq=_|=(* *(unit)) sef=_rule]
  ~/  %fun
  |=  tub=nail
  =+  vex=(sef tub)
  ?~  q.vex
    vex
  =+  gey=(pyq p.u.q.vex)
  ?~  gey
    [p=p.vex q=~]
  [p=p.vex q=[~ u=[p=u.gey q=q.u.q.vex]]]
::
++  shim                                                ::  match char in range
  ~/  %shim
  |=  [les=@ mos=@]
  ~/  %fun
  |=  tub=nail
  ^-  (like char)
  ?~  q.tub
    (fail tub)
  ?.  ?&((gte i.q.tub les) (lte i.q.tub mos))
    (fail tub)
  (next tub)
::
++  stag                                                ::  add a label
  ~/  %stag
  |*  [gob=* sef=_rule]
  ~/  %fun
  |=  tub=nail
  =+  vex=(sef tub)
  ?~  q.vex
    vex
  [p=p.vex q=[~ u=[p=[gob p.u.q.vex] q=q.u.q.vex]]]
::
++  stet
  |*  leh=(list ,[?(@ [@ @]) _rule])
  |-
  ?~  leh
    ~
  [i=[p=-.i.leh q=+.i.leh] t=$(leh t.leh)]
::
++  stew
  ~/  %stew
  |*  leh=(list ,[p=?(@ [@ @]) q=_rule])
  =+  ^=  wor
      |=  [ort=?(@ [@ @]) wan=?(@ [@ @])]
      ?@  ort
        ?@(wan (lth ort wan) (lth ort -.wan))
      ?@(wan (lth +.ort wan) (lth +.ort -.wan))
  =+  ^=  hel
      =+  hel=`(tree $_(?>(?=(^ leh) i.leh)))`~
      |-  ^+  hel
      ?~  leh
        ~
      =+  yal=$(leh t.leh)
      |-  ^+  hel
      ?~  yal
        [i.leh ~ ~]
      ?:  (wor p.i.leh p.n.yal)
        =+  nuc=$(yal l.yal)
        ?>  ?=(^ nuc)
        ?:  (vor p.n.yal p.n.nuc)
          [n.yal nuc r.yal]
        [n.nuc l.nuc [n.yal r.nuc r.yal]]
      =+  nuc=$(yal r.yal)
      ?>  ?=(^ nuc)
      ?:  (vor p.n.yal p.n.nuc)
        [n.yal l.yal nuc]
      [n.nuc [n.yal l.yal l.nuc] r.nuc]
  ~%  %fun  ..^$  ~
  |=  tub=nail
  ?~  q.tub
    (fail tub)
  |-
  ?~  hel
    (fail tub)
  ?:  ?@  p.n.hel
        =(p.n.hel i.q.tub)
      ?&((gte i.q.tub -.p.n.hel) (lte i.q.tub +.p.n.hel))
    ::  (q.n.hel [(lust i.q.tub p.tub) t.q.tub])
    (q.n.hel tub)
  ?:  (wor i.q.tub p.n.hel)
    $(hel l.hel)
  $(hel r.hel)
::
++  stir
  ~/  %stir
  |*  [rud=* raq=_|*([a=* b=*] [a b]) fel=_rule]
  ~/  %fun
  |=  tub=nail
  ^-  (like ,_rud)
  =+  vex=(fel tub)
  ?~  q.vex
    [p.vex [~ rud tub]]
  =+  wag=$(tub q.u.q.vex)
  ?>  ?=(^ q.wag)
  [(last p.vex p.wag) [~ (raq p.u.q.vex p.u.q.wag) q.u.q.wag]]
::
++  stun                                                ::  parse several times
  ~/  %stun
  |*  [[les=@ mos=@] fel=_rule]
  ~/  %fun
  |=  tub=nail
  ^-  (like (list ,_(wonk (fel))))
  ?:  =(0 mos)
    [p.tub [~ ~ tub]]
  =+  vex=(fel tub)
  ?~  q.vex
    ?:  =(0 les)
      [p.vex [~ ~ tub]]
    vex
  =+  ^=  wag  %=  $
                 les  ?:(=(0 les) 0 (dec les))
                 mos  ?:(=(0 mos) 0 (dec mos))
                 tub  q.u.q.vex
               ==
  ?~  q.wag
    wag
  [p.wag [~ [p.u.q.vex p.u.q.wag] q.u.q.wag]]
::::::::::::::::::::::::::::::::::::::::::::::::::::::::::
::                section 2eD, parsing (combinators)    ::
::
++  bend                                                ::  conditional comp
  ~/  %bend
  |*  raq=_|*([a=* b=*] [~ u=[a b]])
  ~/  %fun
  |*  [vex=edge sab=_rule]
  ?~  q.vex
    vex
  =+  yit=(sab q.u.q.vex)
  =+  yur=(last p.vex p.yit)
  ?~  q.yit
    [p=yur q=q.vex]
  =+  vux=(raq p.u.q.vex p.u.q.yit)
  ?~  vux
    [p=yur q=q.vex]
  [p=yur q=[~ u=[p=u.vux q=q.u.q.yit]]]
::
++  comp
  ~/  %comp
  |*  raq=_|*([a=* b=*] [a b])                          ::  arbitrary compose
  ~/  %fun
  |*  [vex=edge sab=_rule]
  ?~  q.vex
    vex
  =+  yit=(sab q.u.q.vex)
  =+  yur=(last p.vex p.yit)
  ?~  q.yit
    [p=yur q=q.yit]
  [p=yur q=[~ u=[p=(raq p.u.q.vex p.u.q.yit) q=q.u.q.yit]]]
::
++  glue                                                ::  add rule
  ~/  %glue
  |*  bus=_rule
  ~/  %fun
  |*  [vex=edge sab=_rule]
  (plug vex ;~(pfix bus sab))
::
++  pfix                                                ::  discard first rule
  ~/  %pfix
  (comp |*([a=* b=*] b))
::
++  plug                                                ::  first then second
  ~/  %plug
  |*  [vex=edge sab=_rule]
  ?~  q.vex
    vex
  =+  yit=(sab q.u.q.vex)
  =+  yur=(last p.vex p.yit)
  ?~  q.yit
    [p=yur q=q.yit]
  [p=yur q=[~ u=[p=[p.u.q.vex p.u.q.yit] q=q.u.q.yit]]]
::
++  pose                                                ::  first or second
  ~/  %pose
  |*  [vex=edge sab=_rule]
  ?~  q.vex
    =+  roq=(sab)
    [p=(last p.vex p.roq) q=q.roq]
  vex
::
++  sfix                                                ::  discard second rule
  ~/  %sfix
  (comp |*([a=* b=*] a))
::::::::::::::::::::::::::::::::::::::::::::::::::::::::::
::                section 2eE, parsing (composers)      ::
::
++  bass
  |*  [wuc=@ tyd=_rule]
  %+  cook
    |=  waq=(list ,@)
    %+  roll
      waq
    =|([p=@ q=@] |.((add p (mul wuc q))))
  tyd
::
++  boss
  |*  [wuc=@ tyd=_rule]
  %+  cook
    |=  waq=(list ,@)
    %+  reel
      waq
    =|([p=@ q=@] |.((add p (mul wuc q))))
  tyd
::
++  ifix
  |*  [fel=[p=_rule q=_rule] hof=_rule]
  ;~(pfix p.fel ;~(sfix hof q.fel))
::
++  more
  |*  [bus=_rule fel=_rule]
  ;~(pose (most bus fel) (easy ~))
::
++  most
  |*  [bus=_rule fel=_rule]
  ;~(plug fel (star ;~(pfix bus fel)))
::
++  plus  |*(fel=_rule ;~(plug fel (star fel)))
++  slug
  |*  [rud=* raq=_|*([a=* b=*] [a b])]
  |*  [bus=_rule fel=_rule]
  ;~((comp raq) fel (stir rud raq ;~(pfix bus fel)))
::
++  star                                                ::  0 or more times
  |*  fel=_rule
  (stir `(list ,_(wonk *fel))`~ |*([a=* b=*] [a b]) fel)
::::::::::::::::::::::::::::::::::::::::::::::::::::::::::
::                section 2eF, parsing (ascii)          ::
::
++  ace  (just ' ')                                     ::  spACE
++  bar  (just '|')                                     ::  vertical BAR
++  bas  (just '\\')                                    ::  Back Slash (escaped)
++  buc  (just '$')                                     ::  dollars BUCks
++  cab  (just '_')                                     ::  CABoose
++  cen  (just '%')                                     ::  perCENt
++  col  (just ':')                                     ::  COLon
++  com  (just ',')                                     ::  COMma
++  doq  (just '"')                                     ::  Double Quote
++  dot  (just '.')                                     ::  dot dot dot ...
++  fas  (just '/')                                     ::  Forward Slash
++  gal  (just '<')                                     ::  Greater Left
++  gar  (just '>')                                     ::  Greater Right
++  hax  (just '#')                                     ::  Hash
++  kel  (just '{')                                     ::  Curly Left
++  ker  (just '}')                                     ::  Curly Right
++  ket  (just '^')                                     ::  CareT
++  lus  (just '+')                                     ::  pLUS
++  hep  (just '-')                                     ::  HyPhen
++  pel  (just '(')                                     ::  Paren Left
++  pam  (just '&')                                     ::  AMPersand pampersand
++  per  (just ')')                                     ::  Paren Right
++  pat  (just '@')                                     ::  AT pat
++  sel  (just '[')                                     ::  Square Left
++  sem  (just ';')                                     ::  SEMicolon
++  ser  (just ']')                                     ::  Square Right
++  sig  (just '~')                                     ::  SIGnature squiggle
++  soq  (just '\'')                                    ::  Single Quote
++  tar  (just '*')                                     ::  sTAR
++  tec  (just '`')                                     ::  backTiCk
++  tis  (just '=')                                     ::  'tis tis, it is
++  wut  (just '?')                                     ::  wut, what?
++  zap  (just '!')                                     ::  zap! bang! crash!!
::::::::::::::::::::::::::::::::::::::::::::::::::::::::::
::                section 2eG, parsing (whitespace)     ::
::
++  dog  ;~(plug dot gay)                               ::
++  doh  ;~(plug ;~(plug hep hep) gay)                  ::
++  dun  (cold ~ ;~(plug hep hep))                      ::  -- (phep) to ~
++  duz  (cold ~ ;~(plug tis tis))                      ::  == (stet) to ~
++  gah  (mask [`@`10 ' ' ~])                           ::  newline or ace
++  gap  (cold ~ ;~(plug gaq (star ;~(pose vul gah))))  ::
++  gaq  ;~  pose                                       ::  end of line
             (just `@`10)
             ;~(plug gah ;~(pose gah vul))
             vul
         ==
++  gay  ;~(pose gap (easy ~))                          ::
++  vul  %-  cold  :-  ~                                ::  comments
         ;~  plug  col  col
           (star ;~(pose (shim 32 126) (shim 128 255)))
           (just `@`10)
         ==
::::::::::::::::::::::::::::::::::::::::::::::::::::::::::
::                section 2eH, parsing (idioms)         ::
::
++  alf  ;~(pose low hig)                               ::  alphabetic
++  aln  ;~(pose low hig nud)                           ::  alphanumeric
++  alp  ;~(pose low hig nud hep)                       ::  alphanumeric and -
++  bet  ;~(pose (cold 2 hep) (cold 3 lus))             ::  axis syntax - +
++  bin  (bass 2 (most gon but))                        ::  binary to atom
++  but  (cook |=(a=@ (sub a '0')) (shim '0' '1'))      ::  binary digit
++  cit  (cook |=(a=@ (sub a '0')) (shim '0' '7'))      ::  octal digit
++  dem  (bass 10 (most gon dit))                       ::  decimal to atom
++  dit  (cook |=(a=@ (sub a '0')) (shim '0' '9'))      ::  decimal digit
++  gul  ;~(pose (cold 2 gal) (cold 3 gar))             ::  axis syntax < >
++  gon  ;~(pose ;~(plug bas gay fas) (easy ~))         ::  long numbers \ /
++  hex  (bass 16 (most gon hit))                       ::  hex to atom
++  hig  (shim 'A' 'Z')                                 ::  uppercase
++  hit  ;~  pose                                       ::  hex digits
           dit
           (cook |=(a=char (sub a 87)) (shim 'a' 'f'))
           (cook |=(a=char (sub a 55)) (shim 'A' 'F'))
         ==
++  low  (shim 'a' 'z')                                 ::  lowercase
++  mes  %+  cook                                       ::  hexbyte
           |=([a=@ b=@] (add (mul 16 a) b))
         ;~(plug hit hit)
++  nix  (boss 256 (star ;~(pose aln cab)))             ::
++  nud  (shim '0' '9')                                 ::  numeric
++  poy  ;~(pfix bas ;~(pose bas soq mes))              ::  escape chars
++  qit  ;~  pose                                       ::  chars in a cord
             (shim 32 38)
             (shim 40 91)
             (shim 93 126)
             (shim 128 255)
             poy
         ==
++  qut  (ifix [soq soq] (boss 256 (more gon qit)))     ::  cord
++  sym
  %+  cook
    |=(a=tape (rap 3 ^-((list ,@) a)))
  ;~(plug low (star ;~(pose nud low hep)))
::
++  ven  ;~  (comp |=([a=@ b=@] (peg a b)))
           bet
           =+  hom=`?`|
           |=  tub=nail
           ^-  (like axis)
           =+  vex=?:(hom (bet tub) (gul tub))
           ?~  q.vex
             [p.tub [~ 1 tub]]
           =+  wag=$(p.tub p.vex, hom !hom, tub q.u.q.vex)
           ?>  ?=(^ q.wag)
           [p.wag [~ (peg p.u.q.vex p.u.q.wag) q.u.q.wag]]
         ==
++  vit                                                 ::  base64 digit
  ;~  pose
    (cook |=(a=@ (sub a 65)) (shim 'A' 'Z'))
    (cook |=(a=@ (sub a 71)) (shim 'a' 'z'))
    (cook |=(a=@ (add a 4)) (shim '0' '9'))
    (cold 62 (just '-'))
    (cold 63 (just '+'))
  ==
::::::::::::::::::::::::::::::::::::::::::::::::::::::::::
::                section 2eI, parsing (external)       ::
::
++  rash  |*([naf=@ sab=_rule] (scan (trip naf) sab))   ::
++  rush  |*([naf=@ sab=_rule] (rust (trip naf) sab))
++  rust  |*  [los=tape sab=_rule]
          =+  vex=((full sab) [[1 1] los])
          ?~(q.vex ~ [~ u=p.u.q.vex])
++  scan  |*  [los=tape sab=_rule]
          =+  vex=((full sab) [[1 1] los])
          ?~  q.vex
            ~_  (show [%m '{%d %d}'] p.p.vex q.p.vex ~)
            ~|('syntax-error' !!)
          p.u.q.vex
::::::::::::::::::::::::::::::::::::::::::::::::::::::::::
::                section 2eJ, formatting (basic text)  ::
::
++  cass                                                ::  case-insensitive
  |=  vib=tape
  %+  rap  3
  (turn vib |=(a=@ ?.(&((gte a 'A') (lte a 'Z')) a (add 32 a))))
++  cuss                                                ::  uppercase
  |=  vib=tape
  ^-  @t
  %+  rap  3
  (turn vib |=(a=@ ?.(&((gte a 'a') (lte a 'z')) a (sub a 32))))
::
++  crip  |=(a=tape `@t`(rap 3 a))
++  mesc
  |=  vib=tape
  ^-  tape
  ?~  vib
    ~
  ?:  =('\\' i.vib)
    ['\\' '\\' $(vib t.vib)]
  ?:  ?|((gth i.vib 126) (lth i.vib 32) =(39 i.vib))
    ['\\' (weld ~(rux at i.vib) (runt [1 47] $(vib t.vib)))]
  [i.vib $(vib t.vib)]
::
++  runt
  |=  [[a=@ b=@] c=tape]
  ^-  tape
  ?:  =(0 a)
    c
  [b $(a (dec a))]
::
++  sand                                                ::  atom sanity
  |=  a=@ta
  |=  b=@  ^-  (unit ,@)
  ?.(((sane a) b) ~ [~ b])
::
++  sane                                                ::  atom sanity
  |=  a=@ta
  |=  b=@  ^-  ?
  ?.  =(%t (end 3 1 a))
    ~|(%sane-stub !!)
  =+  [inx=0 len=(met 3 b)]
  ?:  =(%tas a)
    |-  ^-  ?
    ?:  =(inx len)  &
    =+  cur=(cut 3 [inx 1] b)
    ?&  ?|  &((gte cur 'a') (lte cur 'z'))
            &(=('-' cur) !=(0 inx) !=(len inx))
            &(&((gte cur '0') (lte cur '9')) !=(0 inx))
        ==
        $(inx +(inx))
    ==
  ?:  =(%ta a)
    |-  ^-  ?
    ?:  =(inx len)  &
    =+  cur=(cut 3 [inx 1] b)
    ?&  ?|  &((gte cur 'a') (lte cur 'z'))
            &((gte cur 'A') (lte cur 'Z'))
            &(&((gte cur '0') (lte cur '9')) !=(0 inx))
            |(=('-' cur) =('~' cur) =('_' cur) =('.' cur))
        ==
        $(inx +(inx))
    ==
  |-  ^-  ?
  ?:  =(0 b)  &
  =+  cur=(end 3 1 b)
  ?:  &((lth cur 32) !=(10 cur))  |
  =+  len=(teff cur)
  ?&  |(=(1 len) =+(i=1 |-(|(=(i len) &((gte (cut 3 [i 1] b) 128) $(i +(i)))))))
      $(b (rsh 3 len b))
  ==
::
++  trim
  |=  [a=@ b=tape]
  ^-  [p=tape q=tape]
  ?~  b
    [~ ~]
  ?:  =(0 a)
    [~ b]
  =+  c=$(a (dec a), b t.b)
  [[i.b p.c] q.c]
::
++  trip
  ~/  %trip
  |=  a=@  ^-  tape
  ?:  =(0 (met 3 a))
    ~
  [^-(@ta (end 3 1 a)) $(a (rsh 3 1 a))]
::
++  teff                                                ::  length utf8
  |=  a=@t  ^-  @
  =+  b=(end 3 1 a)
  ?:  =(0 b)
    ?>(=(0 a) 0)
  ?>  |((gte b 32) =(10 b))
  ?:((lte b 127) 1 ?:((lte b 223) 2 ?:((lte b 239) 3 4)))
::
++  turf                                                ::  utf8 to utf32
  |=  a=@t
  ^-  @c
  %+  rap  5
  |-  ^-  (list ,@c)
  =+  b=(teff a)
  ?:  =(0 b)  ~
  :-  %+  can  0
      %+  turn
        ^-  (list ,[p=@ q=@])
        ?+  b  !!
          1  [[0 7] ~]
          2  [[8 6] [0 5] ~]
          3  [[16 6] [8 6] [0 4] ~]
          4  [[24 6] [16 6] [8 6] [0 3] ~]
        ==
      |=([p=@ q=@] [q (cut 0 [p q] a)])
  $(a (rsh 3 b a))
::
++  tuba                                                ::  utf8 to utf32 tape
  |=  a=tape
  ^-  (list ,@c)
  (rip 5 (turf (rap 3 a)))                              ::  XX horrible
::
++  tufa                                                ::  utf32 to utf8 tape
  |=  a=(list ,@c)
  ^-  tape
  ?~  a  ""
  (weld (rip 3 (tuft i.a)) $(a t.a))
::
++  tuft                                                ::  utf32 to utf8 text
  |=  a=@c
  ^-  @t
  %+  rap  3
  |-  ^-  (list ,@)
  ?:  =(0 a)
    ~
  =+  b=(end 5 1 a)
  =+  c=$(a (rsh 5 1 a))
  ?:  (lth b 0x7f)
    [b c]
  ?:  (lth b 0x7ff)
    :*  (mix 0b1100.0000 (cut 0 [6 5] b))
        (mix 0b1000.0000 (end 0 6 b))
        c
    ==
  ?:  (lth b 0xffff)
    :*  (mix 0b1110.0000 (cut 0 [12 4] b))
        (mix 0b1000.0000 (cut 0 [6 6] b))
        (mix 0b1000.0000 (end 0 6 b))
        c
    ==
  :*  (mix 0b1111.0000 (cut 0 [18 3] b))
      (mix 0b1000.0000 (cut 0 [12 6] b))
      (mix 0b1000.0000 (cut 0 [6 6] b))
      (mix 0b1000.0000 (end 0 6 b))
      c
  ==
::
++  wack
  |=  a=@ta
  ^-  @ta
  =+  b=(rip 3 a)
  %+  rap  3
  |-  ^-  tape
  ?~  b
    ~
  ?:  =('~' i.b)  ['~' '~' $(b t.b)]
  ?:  =('_' i.b)  ['~' '-' $(b t.b)]
  [i.b $(b t.b)]
::
++  wick
  |=  a=@
  ^-  @ta
  =+  b=(rip 3 a)
  %+  rap  3
  |-  ^-  tape
  ?~  b
    ~
  ?:  =('~' i.b)
    ?~  t.b  !!
    [?:(=('~' i.t.b) '~' ?>(=('-' i.t.b) '_')) $(b t.t.b)]
  [i.b $(b t.b)]
::
++  woad
  |=  a=@ta
  ^-  @t
  %+  rap  3
  |-  ^-  (list ,@)
  ?:  =(0 a)
    ~
  =+  b=(end 3 1 a)
  =+  c=(rsh 3 1 a)
  ?:  =('.' b)
    [' ' $(a c)]
  ?.  =('~' b)
    [b $(a c)]
  =>  .(b (end 3 1 c), c (rsh 3 1 c))
  ?+  b  =-  (weld (rip 3 (tuft p.d)) $(a q.d))
         ^=  d
         =+  d=0
         |-  ^-  [p=@ q=@]
         ?:  =('.' b)
           [d c]
         ?<  =(0 c)
         %=    $
            b  (end 3 1 c)
            c  (rsh 3 1 c)
            d  %+  add  (mul 16 d)
               %+  sub  b
               ?:  &((gte b '0') (lte b '9'))  48
               ?>(&((gte b 'a') (lte b 'z')) 87)
         ==
    %'.'  ['.' $(a c)]
    %'~'  ['~' $(a c)]
  ==
::
++  wood
  |=  a=@t
  ^-  @ta
  %+  rap  3
  |-  ^-  (list ,@)
  ?:  =(0 a)
    ~
  =+  b=(teff a)
  =+  c=(turf (end 3 b a))
  =+  d=$(a (rsh 3 b a))
  ?:  ?|  &((gte c 'a') (lte c 'z'))
          &((gte c '0') (lte c '9'))
          =('-' c)
      ==
    [c d]
  ?+  c
    :-  '~'
    =+  e=(met 2 c)
    |-  ^-  tape
    ?:  =(0 c)
      ['.' d]
    =.  e  (dec e)
    =+  f=(rsh 2 e c)
    [(add ?:((lte f 9) 48 87) f) $(c (end 2 e c))]
  ::
    %' '  ['.' d]
    %'.'  ['~' '.' d]
    %'~'  ['~' '~' d]
  ==
::::::::::::::::::::::::::::::::::::::::::::::::::::::::::
::                section 2eK, formatting (layout)      ::
::
++  re
  |_  tac=tank
  ++  ram
    ^-  tape
    ?-    -.tac
        %leaf  p.tac
        %palm  ram(tac [%rose [p.p.tac (weld q.p.tac r.p.tac) s.p.tac] q.tac])
        %rose
      %+  weld
        q.p.tac
      |-  ^-  tape
      ?~  q.tac
        r.p.tac
      =+  voz=$(q.tac t.q.tac)
      (weld ram(tac i.q.tac) ?~(t.q.tac voz (weld p.p.tac voz)))
    ==
  ::
  ++  win
    |=  [tab=@ edg=@]
    =+  lug=`wall`~
    |^  |-  ^-  wall
        ?-    -.tac
            %leaf  (rig p.tac)
            %palm
          ?:  fit
            (rig ram)
          ?~  q.tac
            (rig q.p.tac)
          ?~  t.q.tac
            (rig(tab (add 2 tab), lug $(tac i.q.tac)) q.p.tac)
          =>  .(q.tac `(list tank)`q.tac)
          =+  lyn=(mul 2 (lent q.tac))
          =+  ^=  qyr
              |-  ^-  wall
              ?~  q.tac
                lug
              %=  ^$
                tac  i.q.tac
                tab  (add tab (sub lyn 2))
                lug  $(q.tac t.q.tac, lyn (sub lyn 2))
              ==
          (wig(lug qyr) q.p.tac)
        ::
            %rose
          ?:  fit
            (rig ram)
          =+  ^=  gyl
            |-  ^-  wall
            ?~  q.tac
              ?:(=(%$ r.p.tac) lug (rig r.p.tac))
            ^$(tac i.q.tac, lug $(q.tac t.q.tac), tab din)
          ?:  =(%$ q.p.tac)
            gyl
          (wig(lug gyl) q.p.tac)
        ==
    ::
    ++  din  (mod (add 2 tab) (mul 2 (div edg 3)))
    ++  fit  (lte (lent ram) (sub edg tab))
    ++  rig
      |=  hom=tape
      ^-  wall
      ?:  (lte (lent hom) (sub edg tab))
        [(runt [tab ' '] hom) lug]
      =>  .(tab (add tab 2), edg (sub edg 2))
      =+  mut=(trim (sub edg tab) hom)
      :-  (runt [(sub tab 2) ' '] ['\\' '/' (weld p.mut `_hom`['\\' '/' ~])])
      =>  .(hom q.mut)
      |-
      ?~  hom
        :-  %+  runt
              [(sub tab 2) ' ']
            ['\\' '/' (runt [(sub edg tab) ' '] ['\\' '/' ~])]
        lug
      =>  .(mut (trim (sub edg tab) hom))
      [(runt [tab ' '] p.mut) $(hom q.mut)]
    ::
    ++  wig
      |=  hom=tape
      ^-  wall
      ?~  lug
        (rig hom)
      =+  lin=(lent hom)
      =+  wug=:(add 1 tab lin)
      ?.  =+  mir=i.lug
          |-  ?~  mir
                |
              ?|(=(0 wug) ?&(=(' ' i.mir) $(mir t.mir, wug (dec wug))))
        (rig hom)       :: ^ XX regular form?
      [(runt [tab ' '] (weld hom `tape`[' ' (slag wug i.lug)])) t.lug]
    --
  --
::::::::::::::::::::::::::::::::::::::::::::::::::::::::::
::                section 2eL, formatting (path)        ::
::
++  ab
  |%
  ++  bix  (bass 16 (stun [2 2] six))
  ++  hif  (boss 256 ;~(plug tip tiq (easy ~)))
  ++  huf  %+  cook
             |=([a=@ b=@] (wred:un ~(zug mu ~(zag mu [a b]))))
           ;~(plug hif ;~(pfix hep hif))
  ++  hyf  (bass 0x1.0000.0000 ;~(plug huf ;~(pfix hep huf) (easy ~)))
  ++  pev  (bass 32 ;~(plug sev (stun [0 4] siv)))
  ++  pew  (bass 64 ;~(plug sew (stun [0 4] siw)))
  ++  piv  (bass 32 (stun [5 5] siv))
  ++  piw  (bass 64 (stun [5 5] siw))
  ++  qeb  (bass 2 ;~(plug seb (stun [0 3] sib)))
  ++  qex  (bass 16 ;~(plug sex (stun [0 3] hit)))
  ++  qib  (bass 2 (stun [4 4] sib))
  ++  qix  (bass 16 (stun [4 4] six))
  ++  seb  (cold 1 (just '1'))
  ++  sed  (cook |=(a=@ (sub a '0')) (shim '1' '9'))
  ++  sev  ;~(pose sed sov)
  ++  sew  ;~(pose sed sow)
  ++  sex  ;~(pose sed sox)
  ++  sib  (cook |=(a=@ (sub a '0')) (shim '0' '1'))
  ++  siq  ;~  pose
             (shim 'a' 'z')
             (shim 'A' 'Z')
             (shim '0' '9')
             hep
             (cold 32 dot)
             ;~(pfix sig ;~(pose sig dot bix))
           ==
  ++  sid  (cook |=(a=@ (sub a '0')) (shim '0' '9'))
  ++  siv  ;~(pose sid sov)
  ++  siw  ;~(pose sid sow)
  ++  six  ;~(pose sid sox)
  ++  sov  (cook |=(a=@ (sub a 87)) (shim 'a' 'v'))
  ++  sow  ;~  pose
             (cook |=(a=@ (sub a 87)) (shim 'a' 'z'))
             (cook |=(a=@ (sub a 29)) (shim 'A' 'Z'))
             (cold 62 (just '-'))
             (cold 63 (just '~'))
           ==
  ++  sox  (cook |=(a=@ (sub a 87)) (shim 'a' 'f'))
  ++  ted  (bass 10 ;~(plug sed (stun [0 2] sid)))
  ++  tip  (sear |=(a=@ (ins:po a)) til)
  ++  tiq  (sear |=(a=@ (ind:po a)) til)
  ++  tid  (bass 10 (stun [3 3] sid))
  ++  til  (boss 256 (stun [3 3] low))
  ++  urs  %+  cook
             |=(a=tape (rap 3 ^-((list ,@) a)))
           (star ;~(pose nud low hep dot sig cab))
  ++  urt  %+  cook
             |=(a=tape (rap 3 ^-((list ,@) a)))
           (star ;~(pose nud low hep dot sig))
  ++  voy  ;~(pfix bas ;~(pose bas soq bix))
  ++  vym  (bass 256 ;~(plug low (star ;~(pose low nud))))
  ++  vyn  (bass 256 ;~(plug hep vym (easy ~)))
  --
++  ag
  |%
  ++  ape  |*(fel=_rule ;~(pose (cold 0 (just '0')) fel))
  ++  bay  (ape (bass 16 ;~(plug qeb:ab (star ;~(pfix dog qib:ab)))))
  ++  bip  =+  tod=(ape qex:ab)
           (bass 0x1.0000 ;~(plug tod (stun [7 7] ;~(pfix dog tod))))
  ++  dem  (ape (bass 1.000 ;~(plug ted:ab (star ;~(pfix dog tid:ab)))))
  ++  dim  (ape (bass 10 ;~(plug sed:ab (star sid:ab))))
  ++  dum  (bass 10 (plus sid:ab))
  ++  fed  ;~  pose
             (bass 0x1.0000.0000.0000.0000 (most doh hyf:ab))
             huf:ab
             hif:ab
             tiq:ab
           ==
  ++  hex  (ape (bass 0x1.0000 ;~(plug qex:ab (star ;~(pfix dog qix:ab)))))
  ++  lip  =+  tod=(ape ted:ab)
           (bass 256 ;~(plug tod (stun [3 3] ;~(pfix dog tod))))
  ++  qut  %+  ifix  [soq soq]
           %+  boss  256
           %-  star  ;~  pose
                       ;~(pfix bas ;~(pose bas soq bix:ab))
                       ;~(pose (shim 32 38) (shim 40 91) (shim 93 126))
                     ==
  ++  sym  (cook |=(a=(list ,@) (rap 3 a)) ;~(plug vym:ab (star vyn:ab)))
  ++  tyq  (cook |=(a=(list ,@) (rap 3 a)) (plus siq:ab))
  ++  viz  (ape (bass 0x200.0000 ;~(plug pev:ab (star ;~(pfix dog piv:ab)))))
  ++  vum  (bass 32 (plus siv:ab))
  ++  wiz  (ape (bass 0x4000.0000 ;~(plug pew:ab (star ;~(pfix dog piw:ab)))))
  --
::
++  co
  =<  |_  lot=coin
      ++  rear  |=(rom=tape =>(.(rex rom) rend))
      ++  rent  `@ta`(rap 3 rend)
      ++  rend
        ^-  tape
        ?:  ?=(%blob -.lot)
          ['~' '0' ((v-co 1) (jam p.lot))]
        ?:  ?=(%many -.lot)
          :-  '.'
          |-  ^-  tape
          ?~   p.lot
            ['_' '_' rex]
          ['_' (weld (trip (wack rent(lot i.p.lot))) $(p.lot t.p.lot))]
        =+  [yed=(end 3 1 p.p.lot) hay=(cut 3 [1 1] p.p.lot)]
        |-  ^-  tape
        ?+    yed  (z-co q.p.lot)
            %c   ['~' '-' (weld (rip 3 (wood (tuft q.p.lot))) rex)]
            %d
          ?+    hay  (z-co q.p.lot)
              %a
            =+  yod=(yore q.p.lot)
            =>  ^+(. .(rex ?~(f.t.yod rex ['.' (s-co f.t.yod)])))
            =>  ^+  .
                %=    .
                    rex
                  ?:  &(=(~ f.t.yod) =(0 h.t.yod) =(0 m.t.yod) =(0 s.t.yod))
                    rex
                  =>  .(rex ['.' (y-co s.t.yod)])
                  =>  .(rex ['.' (y-co m.t.yod)])
                  ['.' '.' (y-co h.t.yod)]
                ==
            =>  .(rex ['.' (a-co d.t.yod)])
            =>  .(rex ['.' (a-co m.yod)])
            =>  .(rex ?:(a.yod rex ['-' rex]))
            ['~' (a-co y.yod)]
          ::
              %r
            =+  yug=(yell q.p.lot)
            =>  ^+(. .(rex ?~(f.yug rex ['.' (s-co f.yug)])))
            :-  '~'
            ?:  &(=(0 d.yug) =(0 m.yug) =(0 h.yug) =(0 s.yug))
              ['.' 's' '0' rex]
            =>  ^+(. ?:(=(0 s.yug) . .(rex ['.' 's' (a-co s.yug)])))
            =>  ^+(. ?:(=(0 m.yug) . .(rex ['.' 'm' (a-co m.yug)])))
            =>  ^+(. ?:(=(0 h.yug) . .(rex ['.' 'h' (a-co h.yug)])))
            =>  ^+(. ?:(=(0 d.yug) . .(rex ['.' 'd' (a-co d.yug)])))
            +.rex
          ==
        ::
            %f
          ?:  =(& q.p.lot)
            ['.' 'y' rex]
          ?:(=(| q.p.lot) ['.' 'n' rex] (z-co q.p.lot))
        ::
            %n   ['~' rex]
            %i
          ?+  hay  (z-co q.p.lot)
            %f  ((ro-co [3 10 4] |=(a=@ ~(d ne a))) q.p.lot)
            %s  ((ro-co [4 16 8] |=(a=@ ~(x ne a))) q.p.lot)
          ==
        ::
            %p
          =+  dyx=(met 3 q.p.lot)
          :-  '~'
          ?:  (lte dyx 1)
            (weld (trip (tod:po q.p.lot)) rex)
          ?:  =(2 dyx)
            ;:  weld
              (trip (tos:po (end 3 1 q.p.lot)))
              (trip (tod:po (rsh 3 1 q.p.lot)))
              rex
            ==
          =+  [dyz=(met 5 q.p.lot) fin=|]
          |-  ^-  tape
          ?:  =(0 dyz)
            rex
          %=    $
              fin      &
              dyz      (dec dyz)
              q.p.lot  (rsh 5 1 q.p.lot)
              rex
            =+  syb=(wren:un (end 5 1 q.p.lot))
            =+  cog=~(zig mu [(rsh 4 1 syb) (end 4 1 syb)])
            ;:  weld
              (trip (tos:po (end 3 1 p.cog)))
              (trip (tod:po (rsh 3 1 p.cog)))
              `tape`['-' ~]
              (trip (tos:po (end 3 1 q.cog)))
              (trip (tod:po (rsh 3 1 q.cog)))
              `tape`?:(fin ['-' ?:(=(1 (end 0 1 dyz)) ~ ['-' ~])] ~)
              rex
            ==
          ==
        ::
            %r
          ?+  hay  (z-co q.p.lot)
            %d  ['.' '~' (r-co (rlyd q.p.lot))]
            %h  ['.' '~' '~' (r-co (rlyh q.p.lot))]
            %q  ['.' '~' '~' '~' (r-co (rlyq q.p.lot))]
            %s  ['.' (r-co (rlys q.p.lot))]
          ==
        ::
            %u
          =-  (weld p.gam ?:(=(0 q.p.lot) `tape`['0' ~] q.gam))
          ^=  gam  ^-  [p=tape q=tape]
          ?+  hay  [~ ((ox-co [10 3] |=(a=@ ~(d ne a))) q.p.lot)]
            %b  [['0' 'b' ~] ((ox-co [2 4] |=(a=@ ~(d ne a))) q.p.lot)]
            %i  [['0' 'i' ~] ((d-co 1) q.p.lot)]
            %x  [['0' 'x' ~] ((ox-co [16 4] |=(a=@ ~(x ne a))) q.p.lot)]
            %v  [['0' 'v' ~] ((ox-co [32 5] |=(a=@ ~(x ne a))) q.p.lot)]
            %w  [['0' 'w' ~] ((ox-co [64 5] |=(a=@ ~(w ne a))) q.p.lot)]
          ==
        ::
            %s
          %+  weld
            ?:((syn:si q.p.lot) "--" "-")
          $(yed 'u', q.p.lot (abs:si q.p.lot))
        ::
            %t
          ?:  =('a' hay)
            ?:  =('s' (cut 3 [2 1] p.p.lot))
              (weld (rip 3 q.p.lot) rex)
            ['~' '.' (weld (rip 3 q.p.lot) rex)]
          ['~' '~' (weld (rip 3 (wood q.p.lot)) rex)]
        ==
      --
  =+  rex=*tape
  =<  |%
      ++  a-co  |=(dat=@ ((d-co 1) dat))
      ++  d-co  |=(min=@ (em-co [10 min] |=([? b=@ c=tape] [~(d ne b) c])))
      ++  r-co
        |=  [syn=? nub=@ der=@]
        =>  .(rex ['.' ((d-co 1) der)])
        =>  .(rex ((d-co 1) nub))
        ?:(syn rex ['-' rex])
      ::
      ++  s-co
        |=  esc=(list ,@)  ^-  tape
        ~|  [%so-co esc]
        ?~  esc
          rex
        :-  '.'
        =>(.(rex $(esc t.esc)) ((x-co 4) i.esc))
    ::
      ++  v-co  |=(min=@ (em-co [32 min] |=([? b=@ c=tape] [~(v ne b) c])))
      ++  w-co  |=(min=@ (em-co [64 min] |=([? b=@ c=tape] [~(w ne b) c])))
      ++  x-co  |=(min=@ (em-co [16 min] |=([? b=@ c=tape] [~(x ne b) c])))
      ++  y-co  |=(dat=@ ((d-co 2) dat))
      ++  z-co  |=(dat=@ `tape`['0' 'x' ((x-co 1) dat)])
      --
  ~%  %co  +>  ~
  |%
  ++  em-co
    ~/  %emco
    |=  [[bas=@ min=@] [par=$+([? @ tape] tape)]]
    |=  hol=@
    ^-  tape
    ?:  &(=(0 hol) =(0 min))
      rex
    =+  [rad=(mod hol bas) dar=(div hol bas)]
    %=  $
      min  ?:(=(0 min) 0 (dec min))
      hol  dar
      rex  (par =(0 dar) rad rex)
    ==
  ::
  ++  ox-co
    ~/  %oxco
    |=  [[bas=@ gop=@] dug=$+(@ @)]
    %+  em-co
      [|-(?:(=(0 gop) 1 (mul bas $(gop (dec gop))))) 0]
    |=  [top=? seg=@ res=tape]
    %+  weld
      ?:(top ~ `tape`['.' ~])
    %.  seg
    %+  em-co(rex res)
      [bas ?:(top 0 gop)]
    |=([? b=@ c=tape] [(dug b) c])
  ::
  ++  ro-co
    ~/  %roco
    |=  [[buz=@ bas=@ dop=@] dug=$+(@ @)]
    |=  hol=@
    ^-  tape
    ?:  =(0 dop)
      rex
    =>  .(rex $(dop (dec dop)))
    :-  '.'
    %-  (em-co [bas 1] |=([? b=@ c=tape] [(dug b) c]))
    [(cut buz [(dec dop) 1] hol)]
  --
::
++  ne
  |_  tig=@
  ++  d  (add tig '0')
  ++  x  ?:((gte tig 10) (add tig 87) d)
  ++  v  ?:((gte tig 10) (add tig 87) d)
  ++  w  ?:(=(tig 63) '~' ?:(=(tig 62) '-' ?:((gte tig 36) (add tig 29) x)))
  --
::
++  mu
  |_  [top=@ bot=@]
  ++  zag  [p=(end 4 1 (add top bot)) q=bot]
  ++  zig  [p=(end 4 1 (add top (sub 0x1.0000 bot))) q=bot]
  ++  zug  (mix (lsh 4 1 top) bot)
  --
::
++  so
  |%
  ++  bisk
    ;~  pose
      ;~  pfix  (just '0')
        ;~  pose
          (stag %ub ;~(pfix (just 'b') bay:ag))
          (stag %ui ;~(pfix (just 'i') dim:ag))
          (stag %ux ;~(pfix (just 'x') hex:ag))
          (stag %uv ;~(pfix (just 'v') viz:ag))
          (stag %uw ;~(pfix (just 'w') wiz:ag))
        ==
      ==
      (stag %ud dem:ag)
    ==
  ++  crub
    ;~  pose
      %+  cook
        |=(det=date `dime`[%da (year det)])
      ;~  plug
        %+  cook
          |=([a=@ b=?] [b a])
        ;~(plug dim:ag ;~(pose (cold | hep) (easy &)))
        ;~(pfix dot dim:ag)   ::  month
        ;~(pfix dot dim:ag)   ::  day
        ;~  pose
          ;~  pfix
            ;~(plug dot dot)
            ;~  plug
              dum:ag
              ;~(pfix dot dum:ag)
              ;~(pfix dot dum:ag)
              ;~(pose ;~(pfix ;~(plug dot dot) (most dot qix:ab)) (easy ~))
            ==
          ==
          (easy [0 0 0 ~])
        ==
      ==
    ::
      %+  cook
        |=  [a=(list ,[p=?(%d %h %m %s) q=@]) b=(list ,@)]
        =+  rop=`tarp`[0 0 0 0 b]
        |-  ^-  dime
        ?~  a
          [%dr (yule rop)]
        ?-  p.i.a
          %d  $(a t.a, d.rop (add q.i.a d.rop))
          %h  $(a t.a, h.rop (add q.i.a h.rop))
          %m  $(a t.a, m.rop (add q.i.a m.rop))
          %s  $(a t.a, s.rop (add q.i.a s.rop))
        ==
      ;~  plug
        %+  most
          dot
        ;~  pose
          ;~(pfix (just 'd') (stag %d dim:ag))
          ;~(pfix (just 'h') (stag %h dim:ag))
          ;~(pfix (just 'm') (stag %m dim:ag))
          ;~(pfix (just 's') (stag %s dim:ag))
        ==
        ;~(pose ;~(pfix ;~(plug dot dot) (most dot qix:ab)) (easy ~))
      ==
    ::
      (stag %p fed:ag)
      ;~(pfix dot (stag %ta urs:ab))
      ;~(pfix sig (stag %t (cook woad urs:ab)))
      ;~(pfix hep (stag %c (cook turf (cook woad urs:ab))))
    ==
  ++  nuck
    %+  knee  *coin  |.  ~+
    %-  stew
    ^.  stet  ^.  limo
    :~  :-  ['a' 'z']  (cook |=(a=@ta [~ %tas a]) sym)
        :-  ['0' '9']  (stag ~ bisk)
        :-  '-'        (stag ~ tash)
        :-  '.'        ;~(pfix dot perd)
        :-  '~'        ;~(pfix sig ;~(pose twid (easy [~ %n 0])))
    ==
  ++  nusk
    (sear |=(a=@ta (rush (wick a) nuck)) urt:ab)
  ++  perd
    ;~  pose
      (stag ~ zust)
      (stag %many (ifix [cab ;~(plug cab cab)] (more cab nusk)))
    ==
  ++  royl  !:
    =+  ^=  zer
        (cook lent (star (just '0')))
    =+  ^=  vox
        ;~  plug
          ;~(pose (cold | hep) (easy &))
          ;~(plug dim:ag ;~(pose ;~(pfix dot ;~(plug zer dim:ag)) (easy [0 0])))
        ==
    ;~  pose
      (stag %rh (cook rylh ;~(pfix ;~(plug sig sig) vox)))
      (stag %rq (cook rylq ;~(pfix ;~(plug sig sig sig) vox)))
      (stag %rd (cook ryld ;~(pfix sig vox)))
      (stag %rs (cook ryls vox))
    ==
  ++  tash
    =+  ^=  neg
        |=  [syn=? mol=dime]  ^-  dime
        ?>  =('u' (end 3 1 p.mol))
        [(cat 3 's' (rsh 3 1 p.mol)) (new:si syn q.mol)]
    ;~  pfix  hep
      ;~  pose
        (cook |=(a=dime (neg | a)) bisk)
        ;~(pfix hep (cook |=(a=dime (neg & a)) bisk))
      ==
    ==
  ++  twid
    ;~  pose
      (cook |=(a=@ [%blob (cue a)]) ;~(pfix (just '0') vum:ag))
      (stag ~ crub)
    ==
  ::
  ++  zust
    ;~  pose
      (stag %is bip:ag)
      (stag %if lip:ag)
      (stag %f ;~(pose (cold & (just 'y')) (cold | (just 'n'))))
      royl
    ==
  --
++  scot  |=(mol=dime ~(rent co %$ mol))
++  scow  |=(mol=dime ~(rend co %$ mol))
++  slav  |=([mod=@tas txt=@ta] (need (slaw mod txt)))
++  slaw
  |=  [mod=@tas txt=@ta]
  ^-  (unit ,@)
  =+  con=(slay txt)
  ?.(&(?=([~ %$ @ @] con) =(p.p.u.con mod)) ~ [~ q.p.u.con])
::
++  slay
  |=  txt=@ta  ^-  (unit coin)
  =+  vex=((full nuck:so) [[1 1] (trip txt)])
  ?~  q.vex
    ~
  [~ p.u.q.vex]
::
++  smyt
  |=  bon=path  ^-  tank
  :+  %rose  [['/' ~] ['/' ~] ['/' ~]]
  |-  ^-  (list tank)
  (turn bon |=(a=@ [%leaf (rip 3 a)]))
::::::::::::::::::::::::::::::::::::::::::::::::::::::::::
::                section 2eM, regular-expressions      ::
::
++  pars
  |=  [a=tape]                                          ::  parse tape to rege
  ^-  (unit rege)
  =+  foo=((full anns) [[1 1] a])
  ?~  q.foo
    ~
  [~ p.u.q.foo]
::
++  nor
  ;~  pose
    (shim 1 35)
    (shim 37 39)
    (shim 44 45)
    (shim 47 62)
    (shim 64 90)
    (shim 93 93)
    (shim 95 122)
    (shim 123 123)
    (shim 125 127)
  ==
++  les  ;~(pose (shim 32 91) (shim 93 126))
++  lep  ;~(pose (shim 32 45) (shim 46 90) (shim 95 126))
++  alm  (shim 32 126)
++  alb  ;~(pose (shim 32 92) (shim 94 126))
++  mis  ;~(pose (shim 32 47) (shim 58 64) (shim 91 96) (shim 123 126))
::
++  anns                                                ::  top level rege parse
  %+  knee  *rege  |.  ~+
  ;~  pose
    ;~((bend |=(a=[rege rege] (some [%eith a]))) mall ;~(pfix bar anns))
    (stag %eith ;~(plug (easy %empt) ;~(pfix bar anns)))
    (easy %empt)
  ==
::
++  mall
  %+  knee  *rege  |.  ~+
  ;~((bend |=(a=[rege rege] (some [%pair a]))) bets mall)
::
++  bets
  %+  knee  *rege  |.  ~+
  |=  tub=nail
  =+  vex=(chun tub)
  ?~  q.vex
    vex
  =+  a=p.u.q.vex
  %-  ;~  pose
        (cold [%eith %empt a] (jest '??'))
        (cold [%manl a] (jest '*?'))
        (cold [%plll a] (jest '+?'))
        (cold [%eith a %empt] wut)
        (cold [%mant a] tar)
        (cold [%plls a] lus)
        (stag %betl ;~(plug (easy a) ;~(sfix rang wut)))
        (stag %betw ;~(plug (easy a) rang))
        (stag %binl ;~(plug (easy a) (ifix [kel (jest ',}?')] dim:ag)))
        (stag %bant ;~(plug (easy a) (ifix [kel (jest '}?')] dim:ag)))
        (stag %bant ;~(plug (easy a) (ifix [kel ker] dim:ag)))
        (stag %bint ;~(plug (easy a) (ifix [kel (jest ',}')] dim:ag)))
        (easy a)
      ==
  q.u.q.vex
::
++  ranc
  |=  [a=@ b=@]
  ^-  @
  ?:((gth a b) 0 (con (bex a) $(a +(a))))
::
++  flap  |=(a=@ (mix a (dec (bex 256))))
::
++  rang
  %+  sear  |=([a=@ b=@] ?:((lte a b) (some [a b]) ~))
    (ifix [kel ker] ;~(plug dim:ag ;~(pfix com dim:ag)))
::
++  chun
  %+  knee  *rege  |.  ~+
  ;~  pose
    (cold %ende buc)
    (cold %sart ket)
    (cold %dote dot)
    %+  cook  |=(a=(list char) (reel a |=([p=char q=rege] [%pair [%lite p] q])))
      ;~(pfix (jest '\\Q') cape)
    |=  tub=nail
    =+  foo=;~(plug kel dim:ag ;~(pose ker (jest ',}') ;~(plug com dim:ag ker)))
    =+  bar=(foo tub)
    ?~(q.bar (chad tub) (fail tub))
    (cook |=([a=rege] [%capt a 0]) (ifix [pel per] anns))
    %+  cook  |=([a=rege] [%capt a 0])
      (ifix [;~(plug (jest '(?P<') (plus aln) gar) per] anns)
    (ifix [(jest '(?:') per] anns)
    (stag %brac ;~(pfix sel seac))
  ==
::
++  seac
  |=  tub=nail
  ?~  q.tub
    (fail tub)
  ?:  =(i.q.tub '^')
    (;~(pfix ket (cook flap sead)) tub)
  (sead tub)
::
++  sead
  %+  knee  *@  |.  ~+
  ;~  pose
    |=  tub=nail
    ?~  q.tub
      (fail tub)
    ?.  =(i.q.tub ']')
      (fail tub)
    ?~  t.q.tub
      (fail tub)
    ?:  =(i.t.q.tub '-')
      ?~  t.t.q.tub
        (fail tub)
      ?:  =(i.t.t.q.tub ']')
        (;~(pfix ser (cook |=(a=@ (con (bex ']') a)) sade)) tub)
      (fail tub)
    (;~(pfix ser (cook |=(a=@ (con (bex ']') a)) sade)) tub)
    |=  tub=nail
    ?~  q.tub
      (fail tub)
    ?.  =(i.q.tub '-')
      (fail tub)
    ?~  t.q.tub
      (fail tub)
    ?:  =(i.t.q.tub '-')
      ?~  t.t.q.tub
        (fail tub)
      ?:  =(i.t.t.q.tub ']')
        (;~(pfix hep (cook |=(a=@ (con (bex '-') a)) sade)) tub)
      (fail tub)
    (;~(pfix hep (cook |=(a=@ (con (bex '-') a)) sade)) tub)
    (cook |=(a=[@ @] (con a)) ;~(plug seap sade))
  ==
::
++  sade
  %+  knee  *@  |.  ~+
  ;~  pose
    (cold (bex '-') (jest '-]'))
    (cold 0 ser)
    (cook |=([p=@ q=@] `@`(con p q)) ;~(plug seap sade))
  ==
::
++  seap
  %+  knee  *@  |.  ~+
  ;~  pose
    unid
    (cold lower (jest '[:lower:]'))
    (cold upper (jest '[:upper:]'))
    (cold digit (jest '[:digit:]'))
    (cold print (jest '[:print:]'))
    (cold graph (jest '[:graph:]'))
    (cold blank (jest '[:blank:]'))
    (cold space (jest '[:space:]'))
    (cold cntrl (jest '[:cntrl:]'))
    (cold alpha (jest '[:alpha:]'))
    (cold xdigit (jest '[:xdigit:]'))
    (cold alnum (jest '[:alnum:]'))
    (cold punct (jest '[:punct:]'))
    (cold (flap lower) (jest '[:^lower:]'))
    (cold (flap upper) (jest '[:^upper:]'))
    (cold (flap digit) (jest '[:^digit:]'))
    (cold (flap print) (jest '[:^print:]'))
    (cold (flap graph) (jest '[:^graph:]'))
    (cold (flap blank) (jest '[:^blank:]'))
    (cold (flap space) (jest '[:^space:]'))
    (cold (flap cntrl) (jest '[:^cntrl:]'))
    (cold (flap alpha) (jest '[:^alpha:]'))
    (cold (flap xdigit) (jest '[:^xdigit:]'))
    (cold (flap alnum) (jest '[:^alnum:]'))
    (cold (flap punct) (jest '[:^punct:]'))
    %+  sear  |=([a=@ b=@] ?:((gth a b) ~ (some (ranc a b))))
      ;~(plug alm ;~(pfix hep alb))
    |=  tub=nail
    ?~  q.tub
      (fail tub)
    ?~  t.q.tub
      ((cook bex les) tub)
    ?:  =(i.t.q.tub '-')
      ?~  t.t.q.tub
        ((cook bex les) tub)
      ?:  =(i.t.t.q.tub ']')
        ((cook bex les) tub)
      (fail tub)
    ((cook bex les) tub)
    ;~(pfix bas escd)
  ==
::
++  cape
  %+  knee  *tape  |.  ~+
  ;~  pose
    (cold ~ (jest '\\E'))
    ;~(plug next cape)
    (cook |=(a=char (tape [a ~])) next)
    (full (easy ~))
  ==
::
++  lower  (ranc 'a' 'z')
++  upper  (ranc 'A' 'Z')
++  digit  (ranc '0' '9')
++  print  (ranc 32 126)
++  graph  (ranc 33 126)
++  blank  (con (bex 32) (bex 9))
++  space  :(con (ranc 9 13) (bex ' '))
++  cntrl  :(con (ranc 0 31) (bex 127))
++  alpha  :(con lower upper)
++  alnum  :(con lower upper digit)
++  punct  ;:  con
             (ranc '!' '/')
             (ranc ':' '@')
             (ranc '[' '`')
             (ranc '{' '~')
           ==
++  wordc  :(con digit lower upper (bex 95))
++  white  :(con (bex ' ') (ranc 9 10) (ranc 12 13))
++  xdigit  :(con (ranc 'a' 'f') (ranc 'A' 'F') digit)
::
++  chad
  %+  knee  *rege  |.  ~+
  ;~(pose (stag %lite nor) (stag %brac unid) ;~(pfix bas escp))
::
++  escd
  %+  knee  *@  |.  ~+
  ;~  pose
    (cold (bex 7) (just 'a'))
    (cold (bex 9) (just 't'))
    (cold (bex 10) (just 'n'))
    (cold (bex 11) (just 'v'))
    (cold (bex 12) (just 'f'))
    (cold (bex 13) (just 'r'))
    (cold (bex 0) (just '0'))
    (sear |=(a=@ ?:((lth a 256) (some (bex a)) ~)) (bass 8 (stun [2 3] cit)))
    (cook bex ;~(pfix (just 'x') (bass 16 (stun [2 2] hit))))
    (cook bex (ifix [(jest 'x{') ker] (bass 16 (stun [2 2] hit))))
    (cook bex mis)
  ==
::
++  escp
  %+  knee  *rege  |.  ~+
  ;~  pose
    (cold %empt (just 'Q'))
    (cold [%lite `@tD`0] (just '0'))
    (cold [%lite `@tD`7] (just 'a'))
    (cold [%lite `@tD`9] (just 't'))
    (cold [%lite `@tD`10] (just 'n'))
    (cold [%lite `@tD`11] (just 'v'))
    (cold [%lite `@tD`12] (just 'f'))
    (cold [%lite `@tD`13] (just 'r'))
    (sear |=(a=@ ?:((lth a 256) (some [%lite a]) ~)) (bass 8 (stun [2 3] cit)))
    (stag %lite ;~(pfix (just 'x') (bass 16 (stun [2 2] hit))))
    (stag %lite (ifix [(jest 'x{') ker] (bass 16 (stun [2 2] hit))))
    (cold %dote (just 'C'))
    (cold %sart (just 'A'))
    (cold %ende (just 'z'))
    (cold %boun (just 'b'))
    (cold %bout (just 'B'))
    (stag %brac (cold wordc (just 'w')))
    (stag %brac (cold (flap wordc) (just 'W')))
    (stag %lite mis)
  ==
::
++  unid
  %+  knee  *@  |.  ~+
  ;~  pose
    (cold digit (jest '\\d'))
    (cold (flap digit) (jest '\\D'))
    (cold white (jest '\\s'))
    (cold (flap white) (jest '\\S'))
    (cold wordc (jest '\\w'))
    (cold (flap wordc) (jest '\\W'))
  ==
::
++  proc                                                ::  capture numbering
  |=  [a=rege b=@]
  ^-  [@ rege]
  ?-  a
    [%capt *]  =+  foo=$(a p.a, b +(b))
               [-.foo [%capt +.foo b]]
    [%eith *]  =+  foo=$(a p.a)
               =+  bar=$(a q.a, b -.foo)
               [-.bar [%eith +.foo +.bar]]
    [%pair *]  =+  foo=$(a p.a)
               =+  bar=$(a q.a, b -.foo)
               [-.bar [%pair +.foo +.bar]]
    [%manl *]  =+  foo=$(a p.a)
               [-.foo [%manl +.foo]]
    [%plll *]  =+  foo=$(a p.a)
               [-.foo [%plll +.foo]]
    [%binl *]  =+  foo=$(a p.a)
               [-.foo [%binl +.foo q.a]]
    [%betl *]  =+  foo=$(a p.a)
               [-.foo [%betl +.foo q.a r.a]]
    [%mant *]  =+  foo=$(a p.a)
               [-.foo [%mant +.foo]]
    [%plls *]  =+  foo=$(a p.a)
               [-.foo [%plls +.foo]]
    [%bant *]  =+  foo=$(a p.a)
               [-.foo [%bant +.foo q.a]]
    [%bint *]  =+  foo=$(a p.a)
               [-.foo [%bint +.foo q.a]]
    [%betw *]  =+  foo=$(a p.a)
               [-.foo [%betw +.foo q.a r.a]]
    *  [b a]
  ==
::
++  cont
  |=  [a=(map ,@u tape) b=(map ,@u tape)]
  (~(gas by _(map ,@u tape)) (weld (~(tap by a)) (~(tap by b))))
::
++  abor
  |=  [a=char b=(unit ,[tape (map ,@u tape)])]
  ^-  (unit ,[tape (map ,@u tape)])
  ?~  b
    b
  [~ [[a -.u.b] +.u.b]]
::
++  matc
  |=  [a=rege b=tape c=tape]
  ^-  (unit (map ,@u tape))
  =+  foo=`(unit ,[tape (map ,@u tape)])`(deep a b %empt c)
  (bind foo |*(a=^ (~(put by +.a) 0 -.a)))
::
++  chet
  |=  [a=(unit ,[tape (map ,@u tape)]) b=rege c=tape d=tape]
  ^-  (unit ,[tape (map ,@u tape)])
  ?~  a
    a
  =+  ft=u.a
  ?~  -.ft
    a
  =+  bar=(deep b (slag (lent -.ft) c) %empt d)
  ?~  bar
    bar
  a
++  blak  (some ["" _(map ,@u tape)])
++  deep
  |=  [a=rege b=tape c=rege d=tape]
  ^-  (unit ,[tape (map ,@u tape)])
  ?-  a
    %dote  ?~(b ~ (some [[i.b ~] _(map ,@u tape)]))
    %ende  ?~(b blak ~)
    %sart  ?:(=(b d) blak ~)
    %empt  blak
    %boun  =+  ^=  luc
               ?:  =(b d)
                 &
               =+  foo=(slag (dec (sub (lent d) (lent b))) d)
               =((dis wordc (bex -.foo)) 0)
           =+  cuc=?~(b & =((dis wordc (bex -.b)) 0))
           ?:(!=(luc cuc) blak ~)
    %bout  =+  ^=  luc
               ?:  =(b d)
                 &
               =+  foo=(slag (dec (sub (lent d) (lent b))) d)
               =((dis wordc (bex -.foo)) 0)
           =+  cuc=?~(b & =((dis wordc (bex -.b)) 0))
           ?:(=(luc cuc) blak ~)
    [%capt *]  =+  foo=$(a p.a)
               ?~  foo
                 foo
               =+  ft=u.foo
               =+  bar=$(a c, b (slag (lent -.ft) b), c %empt)
               ?~  bar
                 bar
               [~ [-.ft (~(put by +.ft) q.a -.ft)]]
    [%lite *]  ?~(b ~ ?:(=(i.b p.a) (some [[i.b ~] _(map ,@u tape)]) ~))
    [%brac *]  ?~  b
                 ~
               ?.  =((dis (bex `@`i.b) p.a) 0)
                 (some [[i.b ~] _(map ,@u tape)])
               ~
    [%eith *]  =+  foo=(chet $(a p.a) c b d)
               =+  bar=(chet $(a q.a) c b d)
               ?~  foo
                 bar
               ?~  bar
                 foo
               =+  ft=u.foo
               =+  bt=u.bar
               ?:  (gte (lent -.ft) (lent -.bt))
                 foo
               bar
    [%pair *]  =+  foo=$(a p.a, c [%pair q.a c])
               ?~  foo
                 foo
               =+  ft=u.foo
               =+  bar=$(a q.a, b (slag (lent -.ft) b))
               ?~  bar
                 bar
               =+  bt=u.bar
               [~ [(weld -.ft -.bt) (cont +.ft +.bt)]]
    [%manl *]  =+  foo=$(a p.a)
               ?~  foo
                 blak
               ?~  -.u.foo
                 blak
               $(a [%eith %empt [%pair p.a [%eith %empt a]]])
    [%mant *]  =+  foo=$(a p.a)
               ?~  foo
                 blak
               =+  ft=u.foo
               ?~  -.ft
                 blak
               $(a [%eith [%pair p.a [%eith a %empt]] %empt])
    [%plls *]  $(a [%pair p.a [%mant p.a]])
    [%plll *]  $(a [%pair p.a [%manl p.a]])
    [%binl *]  =+  min=?:(=(q.a 0) 0 (dec q.a))
               ?:  =(q.a 0)
                 $(a [%manl p.a])
               $(a [%pair p.a [%binl p.a min]])
    [%bant *]  ?:  =(0 q.a)
                 blak
               $(a [%pair p.a [%bant p.a (dec q.a)]])
    [%bint *]  =+  min=?:(=(q.a 0) 0 (dec q.a))
               ?:  =(q.a 0)
                 $(a [%mant p.a])
               $(a [%pair p.a [%bint p.a min]])
    [%betw *]  ?:  =(0 r.a)
                 blak
               ?:  =(q.a 0)
                 $(a [%eith [%pair p.a [%betw p.a 0 (dec r.a)]] %empt])
               $(a [%pair p.a [%betw p.a (dec q.a) (dec r.a)]])
    [%betl *]  ?:  =(0 r.a)
                 blak
               ?:  =(q.a 0)
                 $(a [%eith %empt [%pair p.a [%betl p.a 0 (dec r.a)]]])
               $(a [%pair p.a [%betl p.a (dec q.a) (dec r.a)]])
  ==
::
++  rexp                                                :: Regex match
  ~/  %rexp
  |=  [a=tape b=tape]
  ^-  (unit (unit (map ,@u tape)))
  =+  ^=  bar
      |=  [a=@ b=(map ,@u tape)]
      ?:  =(a 0)
        b
      =+  c=(~(get by b) a)
      ?~  c
        $(a (dec a), b (~(put by b) a ""))
      $(a (dec a))
  =+  par=(pars a)
  ?~  par  ~
  =+  poc=(proc u.par 1)
  =+  c=b
  |-
  =+  foo=(matc +.poc c b)
  ?~  foo
    ?~  c
      [~ ~]
    $(c t.c)
  [~ [~ (bar (dec -.poc) u.foo)]]
::
++  repg                                                :: Global regex replace
  ~/  %repg
  |=  [a=tape b=tape c=tape]
  ^-  (unit tape)
  =+  par=(pars a)
  ?~  par  ~
  =+  poc=(proc u.par 1)
  =+  d=b
  :-  ~
  |-
  ^-  tape
  =+  foo=(matc +.poc d b)
  ?~  foo
    ?~  d
      ~
    [i.d $(d t.d)]
  =+  ft=(need (~(get by u.foo) 0))
  ?~  d
    c
  (weld c $(d `tape`(slag (lent ft) `tape`d)))
::::::::::::::::::::::::::::::::::::::::::::::::::::::::::
::                section 2eN, pseudo-cryptography      ::
::
++  un                                                  ::  =(x (wred (wren x)))
  |%
  ++  wren                                              ::  conceal structure
    |=  pyn=@  ^-  @
    =+  len=(met 3 pyn)
    ?:  =(0 len)
      0
    =>  .(len (dec len))
    =+  mig=(zaft (xafo len (cut 3 [len 1] pyn)))
    %+  can  3
    %-  flop  ^-  (list ,[@ @])
    :-  [1 mig]
    |-  ^-  (list ,[@ @])
    ?:  =(0 len)
      ~
    =>  .(len (dec len))
    =+  mog=(zyft :(mix mig (end 3 1 len) (cut 3 [len 1] pyn)))
    [[1 mog] $(mig mog)]
  ::
  ++  wred                                              ::  restore structure
    |=  cry=@  ^-  @
    =+  len=(met 3 cry)
    ?:  =(0 len)
      0
    =>  .(len (dec len))
    =+  mig=(cut 3 [len 1] cry)
    %+  can  3
    %-  flop  ^-  (list ,[@ @])
    :-  [1 (xaro len (zart mig))]
    |-  ^-  (list ,[@ @])
    ?:  =(0 len)
      ~
    =>  .(len (dec len))
    =+  mog=(cut 3 [len 1] cry)
    [[1 :(mix mig (end 3 1 len) (zyrt mog))] $(mig mog)]
  ::
  ++  xafo  |=([a=@ b=@] +((mod (add (dec b) a) 255)))
  ++  xaro  |=([a=@ b=@] +((mod (add (dec b) (sub 255 (mod a 255))) 255)))
  ::
  ++  zaft                                              ::  forward 255-sbox
    |=  a=@
    =+  ^=  b
        0xcc.75bc.86c8.2fb1.9a42.f0b3.79a0.92ca.21f6.1e41.cde5.fcc0.
        7e85.51ae.1005.c72d.1246.07e8.7c64.a914.8d69.d9f4.59c2.8038.
        1f4a.dca2.6fdf.66f9.f561.a12e.5a16.f7b0.a39f.364e.cb70.7318.
        1de1.ad31.63d1.abd4.db68.6a33.134d.a760.edee.5434.493a.e323.
        930d.8f3d.3562.bb81.0b24.43cf.bea5.a6eb.52b4.0229.06b2.6704.
        78c9.45ec.d75e.58af.c577.b7b9.c40e.017d.90c3.87f8.96fa.1153.
        0372.7f30.1c32.ac83.ff17.c6e4.d36d.6b55.e2ce.8c71.8a5b.b6f3.
        9d4b.eab5.8b3c.e7f2.a8fe.9574.5de0.bf20.3f15.9784.9939.5f9c.
        e609.564f.d8a4.b825.9819.94aa.2c08.8e4c.9b22.477a.2840.3ed6.
        3750.6ef1.44dd.89ef.6576.d00a.fbda.9ed2.3b6c.7b0c.bde9.2ade.
        5c88.c182.481a.1b0f.2bfd.d591.2726.57ba
    (cut 3 [(dec a) 1] b)
  ::
  ++  zart                                              ::  reverse 255-sbox
    |=  a=@
    =+  ^=  b
        0x68.4f07.ea1c.73c9.75c2.efc8.d559.5125.f621.a7a8.8591.5613.
        dd52.40eb.65a2.60b7.4bcb.1123.ceb0.1bd6.3c84.2906.b164.19b3.
        1e95.5fec.ffbc.f187.fbe2.6680.7c77.d30e.e94a.9414.fd9a.017d.
        3a7e.5a55.8ff5.8bf9.c181.e5b6.6ab2.35da.50aa.9293.3bc0.cdc6.
        f3bf.1a58.4130.f844.3846.744e.36a0.f205.789e.32d8.5e54.5c22.
        0f76.fce7.4569.0d99.d26e.e879.dc16.2df4.887f.1ffe.4dba.6f5d.
        bbcc.2663.1762.aed7.af8a.ca20.dbb4.9bc7.a942.834c.105b.c4d4.
        8202.3e61.a671.90e6.273d.bdab.3157.cfa4.0c2e.df86.2496.f7ed.
        2b48.2a9d.5318.a343.d128.be9c.a5ad.6bb5.6dfa.c5e1.3408.128d.
        2c04.0339.97a1.2ff0.49d0.eeb8.6c0a.0b37.b967.c347.d9ac.e072.
        e409.7b9f.1598.1d3f.33de.8ce3.8970.8e7a
    (cut 3 [(dec a) 1] b)
  ::
  ++  zyft                                              ::  forward 256-sbox
    |=  a=@
    =+  ^=  b
        0xbb49.b71f.b881.b402.17e4.6b86.69b5.1647.115f.dddb.7ca5.
          8371.4bd5.19a9.b092.605d.0d9b.e030.a0cc.78ba.5706.4d2d.
          986a.768c.f8e8.c4c7.2f1c.effe.3cae.01c0.253e.65d3.3872.
          ce0e.7a74.8ac6.daac.7e5c.6479.44ec.4143.3d20.4af0.ee6c.
          c828.deca.0377.249f.ffcd.7b4f.eb7d.66f2.8951.042e.595a.
          8e13.f9c3.a79a.f788.6199.9391.7fab.6200.4ce5.0758.e2f1.
          7594.c945.d218.4248.afa1.e61a.54fb.1482.bea4.96a2.3473.
          63c2.e7cb.155b.120a.4ed7.bfd8.b31b.4008.f329.fca3.5380.
          9556.0cb2.8722.2bea.e96e.3ac5.d1bc.10e3.2c52.a62a.b1d6.
          35aa.d05e.f6a8.0f3b.31ed.559d.09ad.f585.6d21.fd1d.8d67.
          370b.26f4.70c1.b923.4684.6fbd.cf8b.5036.0539.9cdc.d93f.
          9068.1edf.8f33.b632.d427.97fa.9ee1
    (cut 3 [a 1] b)
  ::
  ++  zyrt                                              ::  reverse 256-sbox
    |=  a=@
    =+  ^=  b
        0x9fc8.2753.6e02.8fcf.8b35.2b20.5598.7caa.c9a9.30b0.9b48.
          47ce.6371.80f6.407d.00dd.0aa5.ed10.ecb7.0f5a.5c3a.e605.
          c077.4337.17bd.9eda.62a4.79a7.ccb8.44cd.8e64.1ec4.5b6b.
          1842.ffd8.1dfb.fd07.f2f9.594c.3be3.73c6.2cb6.8438.e434.
          8d3d.ea6a.5268.72db.a001.2e11.de8c.88d3.0369.4f7a.87e2.
          860d.0991.25d0.16b9.978a.4bf4.2a1a.e96c.fa50.85b5.9aeb.
          9dbb.b2d9.a2d1.7bba.66be.e81f.1946.29a8.f5d2.f30c.2499.
          c1b3.6583.89e1.ee36.e0b4.6092.937e.d74e.2f6f.513e.9615.
          9c5d.d581.e7ab.fe74.f01b.78b1.ae75.af57.0ec2.adc7.3245.
          12bf.2314.3967.0806.31dc.cb94.d43f.493c.54a6.0421.c3a1.
          1c4a.28ac.fc0b.26ca.5870.e576.f7f1.616d.905f.ef41.33bc.
          df4d.225e.2d56.7fd6.1395.a3f8.c582
    (cut 3 [a 1] b)
  --
::::::::::::::::::::::::::::::::::::::::::::::::::::::::::
::                section 2eO, virtualization           ::
::
++  mack
  |=  [sub=* fol=*]
  ^-  (unit)
  =+  ton=(mink [sub fol] |=(* ~))
  ?.(?=([0 *] ton) ~ [~ p.ton])
::
++  mink
  ~/  %mink
  |=  [[sub=* fol=*] sky=$+(* (unit))]
  =+  tax=*(list ,[@ta *])
  |-  ^-  tone
  ?@  fol
    [%2 tax]
  ?:  ?=(^ -.fol)
    =+  hed=$(fol -.fol)
    ?:  ?=(2 -.hed)
      hed
    =+  tal=$(fol +.fol)
    ?-  -.tal
      0  ?-(-.hed 0 [%0 p.hed p.tal], 1 hed)
      1  ?-(-.hed 0 tal, 1 [%1 (weld p.hed p.tal)])
      2  tal
    ==
  ?-    fol
  ::
      [0 b=@]
    ?:  =(0 b.fol)  [%2 tax]
    ?:  =(1 b.fol)  [%0 sub]
    ?:  ?=(@ sub)   [%2 tax]
    =+  [now=(cap b.fol) lat=(mas b.fol)]
    $(b.fol lat, sub ?:(=(2 now) -.sub +.sub))
  ::
      [1 b=*]
    [%0 b.fol]
  ::
      [2 b=^ c=*]
    =+  ben=$(fol [b.fol c.fol])
    ?.  ?=(0 -.ben)  ben
    ?>(?=(^ p.ben) $(sub -.p.ben, fol +.p.ben))
  ::
      [3 b=*]
    =+  ben=$(fol b.fol)
    ?.  ?=(0 -.ben)  ben
    [%0 .?(p.ben)]
  ::
      [4 b=*]
    =+  ben=$(fol b.fol)
    ?.  ?=(0 -.ben)  ben
    ?.  ?=(@ p.ben)  [%2 tax]
    [%0 .+(p.ben)]
  ::
      [5 b=*]
    =+  ben=$(fol b.fol)
    ?.  ?=(0 -.ben)  ben
    ?.  ?=(^ p.ben)  [%2 tax]
    [%0 =(-.p.ben +.p.ben)]
  ::
      [6 b=* c=* d=*]
    $(fol =>(fol [2 [0 1] 2 [1 c d] [1 0] 2 [1 2 3] [1 0] 4 4 b]))
  ::
      [7 b=* c=*]       $(fol =>(fol [2 b 1 c]))
      [8 b=* c=*]       $(fol =>(fol [7 [[0 1] b] c]))
      [9 b=* c=*]       $(fol =>(fol [7 c 0 b]))
      [10 @ c=*]        $(fol c.fol)
      [10 [* c=*] d=*]
    =+  ben=$(fol c.fol)
    ?.  ?=(0 -.ben)  ben
    ?:  ?=(?(%hunk %lose %mean %spot) +<-.fol)
      $(fol d.fol, tax [[+<-.fol p.ben] tax])
    $(fol d.fol)
  ::
      [11 b=*]
    =+  ben=$(fol b.fol)
    ?.  ?=(0 -.ben)  ben
    =+  val=(sky p.ben)
    ?@(val [%1 p.ben ~] [%0 +.val])
  ::
      *
    [%2 tax]
  ==
::
++  mock
  |=  [[sub=* fol=*] sky=$+(* (unit))]
  (mook (mink [sub fol] sky))
::
++  mook
  |=  ton=tone
  ^-  toon
  ?.  ?=([2 *] ton)  ton
  :-  %2
  =+  yel=(lent p.ton)
  =.  p.ton
    ?.  (gth yel 256)  p.ton
    %+  weld
      (scag 128 p.ton)
    ^-  (list ,[@ta *])
    :_  (slag (sub yel 128) p.ton)
    :-  %lose
    %+  rap  3
    ;:  weld
      "[skipped "
      ~(rend co %$ %ud (sub yel 256))
      " frames]"
    ==
  |-  ^-  (list tank)
  ?~  p.ton  ~
  =+  rex=$(p.ton t.p.ton)
  ?+    -.i.p.ton  rex
      %hunk  [(tank +.i.p.ton) rex]
      %lose  [[%leaf (rip 3 (,@ +.i.p.ton))] rex]
      %mean  :_  rex
             ?@  +.i.p.ton  [%leaf (rip 3 (,@ +.i.p.ton))]
             =+  mac=(mack +.i.p.ton +<.i.p.ton)
             ?~(mac [%leaf "####"] (tank u.mac))
      %spot  :_  rex
             =+  sot=(spot +.i.p.ton)
             :-  %leaf
             ;:  weld
               ~(ram re (smyt p.sot))
               ":<["
               ~(rend co ~ %ud p.p.q.sot)
               " "
               ~(rend co ~ %ud q.p.q.sot)
               "].["
               ~(rend co ~ %ud p.q.q.sot)
               " "
               ~(rend co ~ %ud q.q.q.sot)
               "]>"
             ==
  ==
::
++  mang
  |=  [[gat=* sam=*] sky=$+(* (unit))]
  ^-  (unit)
  =+  ton=(mong [[gat sam] sky])
  ?.(?=([0 *] ton) ~ [~ p.ton])
::
++  mong
  |=  [[gat=* sam=*] sky=$+(* (unit))]
  ^-  toon
  ?.  &(?=(^ gat) ?=(^ +.gat))
    [%2 ~]
  (mock [[-.gat [sam +>.gat]] -.gat] sky)
::
++  mung
  |=  [[gat=* sam=*] sky=$+(* (unit))]
  ^-  tone
  ?.  &(?=(^ gat) ?=(^ +.gat))
    [%2 ~]
  (mink [[-.gat [sam +>.gat]] -.gat] sky)
::
++  mule                                                ::  typed virtual
  ~/  %mule
  |*  taq=_|.(_*)
  =+  mud=(mute taq)
  ?-  -.mud
    &  [%& p=$:taq]
    |  [%| p=p.mud]
  ==
::
++  mute                                                ::  untyped virtual
  |=  taq=_^?(|.(_*))
  ^-  (each ,* (list tank))
  =+  ton=(mock [taq 9 2 0 1] |=(* ~))
  ?-  -.ton
    %0  [%& p.ton]
    %1  [%| (turn p.ton |=(a=* (smyt (path a))))]
    %2  [%| p.ton]
  ==
::::::::::::::::::::::::::::::::::::::::::::::::::::::::::
::                section 2eP, diff (move me)           ::
::
::
++  berk                                                ::  invert diff patch
  |*  bur=(urge)
  |-  ^+  bur
  ?~  bur  ~
  :_  $(bur t.bur)
  ?-  -.i.bur
    &  i.bur
    |  [%| q.i.bur p.i.bur]
  ==
::
++  diff                                                ::  generate patch
  |=  pum=umph
  |=  [old=* new=*]  ^-  udon
  :-  pum
  ?+  pum  ~|(%unsupported !!)
    %a  [%d (nude old new)]
    %b  =+  [hel=(cue ((hard ,@) old)) hev=(cue ((hard ,@) new))]
        [%d (nude hel hev)]
    %c  =+  [hel=(lore ((hard ,@) old)) hev=(lore ((hard ,@) new))]
        [%c (lusk hel hev (loss hel hev))]
  ==
::
++  loss                                                ::  longest subsequence
  ~/  %loss
  |*  [hel=(list) hev=(list)]
  |-  ^+  hev
  =+  ^=  sev
      =+  [inx=0 sev=*(map ,@t (list ,@ud))]
      |-  ^+  sev
      ?~  hev  sev
      =+  guy=(~(get by sev) i.hev)
      $(hev t.hev, inx +(inx), sev (~(put by sev) i.hev [inx ?~(guy ~ u.guy)]))
  =|  gox=[p=@ud q=(map ,@ud ,[p=@ud q=_hev])]
  =<  abet
  =<  main
  |%
  ++  abet                                              ::  subsequence
    ^+  hev
    ?:  =(0 p.gox)  ~
    (flop q:(need (~(get by q.gox) (dec p.gox))))
  ::
  ++  hink                                              ::  extend fits top
    |=  [inx=@ud goy=@ud]  ^-  ?
    |(=(p.gox inx) (lth goy p:(need (~(get by q.gox) inx))))
  ::
  ++  lonk                                              ::  extend fits bottom
    |=  [inx=@ud goy=@ud]  ^-  ?
    |(=(0 inx) (gth goy p:(need (~(get by q.gox) (dec inx)))))
  ::
  ++  lune                                              ::  extend
    |=  [inx=@ud goy=@ud]
    ^+  +>
    %_    +>.$
        gox
      :-  ?:(=(inx p.gox) +(p.gox) p.gox)
      %+  ~(put by q.gox)  inx
      [goy (snag goy hev) ?:(=(0 inx) ~ q:(need (~(get by q.gox) (dec inx))))]
    ==
  ::
  ++  merg                                              ::  merge all matches
    |=  gay=(list ,@ud)
    ^+  +>
    =+  ^=  zes
        =+  [inx=0 zes=*(list ,[p=@ud q=@ud])]
        |-  ^+  zes
        ?:  |(?=(~ gay) (gth inx p.gox))  zes
        ?.  (lonk inx i.gay)  $(gay t.gay)
        ?.  (hink inx i.gay)  $(inx +(inx))
        $(inx +(inx), gay t.gay, zes [[inx i.gay] zes])
    |-  ^+  +>.^$
    ?~(zes +>.^$ $(zes t.zes, +>.^$ (lune i.zes)))
  ::
  ++  main
    =+  hol=hel
    |-  ^+  +>
    ?~  hol  +>
    =+  guy=(~(get by sev) i.hol)
    $(hol t.hol, +> (merg (flop `(list ,@ud)`?~(guy ~ u.guy))))
  --
::
++  locz                                                ::  trivial algorithm
  |=  [hel=tape hev=tape]
  ^-  tape
  =+  [leh=(lent hel) veh=(lent hev)]
  =-  (flop q.yun)
  ^=  yun
  |-  ^-  [p=@ud q=tape]
  ~+
  ?:  |(=(0 leh) =(0 veh))  [0 ~]
  =+  [dis=(snag (dec leh) hel) dat=(snag (dec veh) hev)]
  ?:  =(dis dat)
    =+  say=$(leh (dec leh), veh (dec veh))
    [+(p.say) [dis q.say]]
  =+  [lef=$(leh (dec leh)) rig=$(veh (dec veh))]
  ?:((gth p.lef p.rig) lef rig)
::
++  lore                                                ::  atom to line list
  ~/  %lore
  |=  lub=@
  =|  tez=(list ,@t)
  |-  ^+  tez
  ?:  =(0 lub)  (flop tez)
  =+  ^=  meg
      =+  meg=0
      |-  ^-  @ud
      =+  gam=(cut 3 [meg 1] lub)
      ?:(|(=(10 gam) =(0 gam)) meg $(meg +(meg)))
  =+  res=(rsh 3 +(meg) lub)
  ?:  &(=(0 (cut 3 [meg 1] lub)) !=(0 res))
    !!
  $(lub res, tez [(end 3 meg lub) tez])
::
++  role                                                ::  line list to atom
  |=  tez=(list ,@t)
  (rap 3 (turn tez |=(a=@t (cat 3 a 10))))
::
++  lump                                                ::  apply patch
  |=  [don=udon src=*]
  ^-  *
  ?+    p.don  ~|(%unsupported !!)
      %a
    ?+  -.q.don  ~|(%unsupported !!)
      %a  q.q.don
      %c  (lurk ((hard (list)) src) p.q.don)
      %d  (lure src p.q.don)
    ==
  ::
      %c
    =+  dst=(lore ((hard ,@) src))
    %-  role
    ?+  -.q.don  ~|(%unsupported !!)
      %a  ((hard (list ,@t)) q.q.don)
      %c  (lurk dst p.q.don)
    ==
  ==
::
++  lure                                                ::  apply tree diff
  |=  [a=* b=upas]
  ^-  *
  ?^  -.b
    [$(b -.b) $(b +.b)]
  ?+  -.b  ~|(%unsupported !!)
    %0  .*(a [0 p.b])
    %1  .*(a [1 p.b])
  ==
++  limp                                                ::  invert patch
  |=  don=udon  ^-  udon
  :-  p.don
  ?+  -.q.don  ~|(%unsupported !!)
    %a  [%a q.q.don p.q.don]
    %c  [%c (berk p.q.don)]
    %d  [%d q.q.don p.q.don]
  ==
::
++  hump                                                ::  general prepatch
  |=  [pum=umph src=*]  ^-  *
  ?+  pum  ~|(%unsupported !!)
    %a  src
    %b  (cue ((hard ,@) src))
    %c  (lore ((hard ,@) src))
  ==
::
++  husk                                                ::  unprepatch
  |=  [pum=umph dst=*]  ^-  *
  ?+  pum  ~|(%unsupported !!)
    %a  dst
    %b  (jam dst)
    %c  (role ((hard (list ,@)) dst))
  ==
::
++  lurk                                                ::  apply list patch
  |*  [hel=(list) rug=(urge)]
  ^+  hel
  =+  war=`_hel`~
  |-  ^+  hel
  ?~  rug  (flop war)
  ?-    -.i.rug
      &
    %=   $
      rug  t.rug
      hel  (slag p.i.rug hel)
      war  (weld (flop (scag p.i.rug hel)) war)
    ==
  ::
      |
    %=  $
      rug  t.rug
      hel  =+  gur=(flop p.i.rug)
           |-  ^+  hel
           ?~  gur  hel
           ?>(&(?=(^ hel) =(i.gur i.hel)) $(hel t.hel, gur t.gur))
      war  (weld q.i.rug war)
    ==
  ==
::
++  lusk                                                ::  lcs to list patch
  |*  [hel=(list) hev=(list) lcs=(list)]
  =+  ^=  rag
      ^-  $%  [& p=@ud]
              [| p=_lcs q=_lcs]
          ==
      [%& 0]
  =>  .(rag [p=rag q=*(list ,_rag)])
  =<  abet  =<  main
  |%
  ++  abet  =.(q.rag ?:(=([& 0] p.rag) q.rag [p.rag q.rag]) (flop q.rag))
  ++  done
    |=  new=_p.rag
    ^+  rag
    ?-  -.p.rag
      |   ?-  -.new
            |  [[%| (weld p.new p.p.rag) (weld q.new q.p.rag)] q.rag]
            &  [new [p.rag q.rag]]
          ==
      &   ?-  -.new
            |  [new ?:(=(0 p.p.rag) q.rag [p.rag q.rag])]
            &  [[%& (add p.p.rag p.new)] q.rag]
          ==
    ==
  ::
  ++  main
    |-  ^+  +
    ?~  hel
      ?~  hev
        ?>(?=(~ lcs) +)
      $(hev t.hev, rag (done %| ~ [i.hev ~]))
    ?~  hev
      $(hel t.hel, rag (done %| [i.hel ~] ~))
    ?~  lcs
      +(rag (done %| (flop hel) (flop hev)))
    ?:  =(i.hel i.lcs)
      ?:  =(i.hev i.lcs)
        $(lcs t.lcs, hel t.hel, hev t.hev, rag (done %& 1))
      $(hev t.hev, rag (done %| ~ [i.hev ~]))
    ?:  =(i.hev i.lcs)
      $(hel t.hel, rag (done %| [i.hel ~] ~))
    $(hel t.hel, hev t.hev, rag (done %| [i.hel ~] [i.hev ~]))
  --
++  nude                                                ::  tree change
  |=  [a=* b=*]
  ^-  [p=upas q=upas]
  =<  [p=(tred a b) q=(tred b a)]
  |%
  ++  axes                                              ::  locs of nouns
    |=  [a=@ b=*]  ^-  (map ,* axis)
    =+  c=*(map ,* axis)
    |-  ^-  (map ,* axis)
    =>  .(c (~(put by c) b a))
    ?@  b
      c
    %-  ~(uni by c)
    %-  ~(uni by $(a (mul 2 a), b -.b))
    $(a +((mul 2 a)), b +.b)
  ::
  ++  tred                                              ::  diff a->b
    |=  [a=* b=*]  ^-  upas
    =|  c=(unit ,*)
    =+  d=(axes 1 a)
    |-  ^-  upas
    =>  .(c (~(get by d) b))
    ?~  c
      ?@  b
        [%1 b]
      =+  e=^-(upas [$(b -.b) $(b +.b)])
      ?-  e
        [[%1 *] [%1 *]]  [%1 [p.p.e p.q.e]]
        *  e
      ==
    [%0 u.c]
  --
::::::::::::::::::::::::::::::::::::::::::::::::::::::::::
::            section 2eW, lite number theory           ::
::
++  egcd                                                ::  schneier's egcd
  |=  [a=@ b=@]
  =+  si
  =+  [c=(sun a) d=(sun b)]
  =+  [u=[c=(sun 1) d=--0] v=[c=--0 d=(sun 1)]]
  |-  ^-  [d=@ u=@ v=@]
  ?:  =(--0 c)
    [(abs d) d.u d.v]
  ::  ?>  ?&  =(c (sum (pro (sun a) c.u) (pro (sun b) c.v)))
  ::          =(d (sum (pro (sun a) d.u) (pro (sun b) d.v)))
  ::      ==
  =+  q=(fra d c)
  %=  $
    c  (dif d (pro q c))
    d  c
    u  [(dif d.u (pro q c.u)) c.u]
    v  [(dif d.v (pro q c.v)) c.v]
  ==
::
++  pram                                                ::  rabin-miller
  |=  a=@  ^-  ?
  ?:  ?|  =(0 (end 0 1 a))
          =(1 a)
          =+  b=1
          |-  ^-  ?
          ?:  =(512 b)
            |
          ?|(=+(c=+((mul 2 b)) &(!=(a c) =(a (mul c (div a c))))) $(b +(b)))
      ==
    |
  =+  ^=  b
      =+  [s=(dec a) t=0]
      |-  ^-  [s=@ t=@]
      ?:  =(0 (end 0 1 s))
        $(s (rsh 0 1 s), t +(t))
      [s t]
  ?>  =((mul s.b (bex t.b)) (dec a))
  =+  c=0
  |-  ^-  ?
  ?:  =(c 64)
    &
  =+  d=(~(raw og (add c a)) (met 0 a))
  =+  e=(~(exp fo a) s.b d)
  ?&  ?|  =(1 e)
          =+  f=0
          |-  ^-  ?
          ?:  =(e (dec a))
            &
          ?:  =(f (dec t.b))
            |
          $(e (~(pro fo a) e e), f +(f))
      ==
      $(c +(c))
  ==
::
++  ramp                                                ::  make r-m prime
  |=  [a=@ b=(list ,@) c=@]  ^-  @ux                    ::  [bits snags seed]
  =>  .(c (shas %ramp c))
  =+  d=_@
  |-
  ?:  =((mul 100 a) d)
    ~|(%ar-ramp !!)
  =+  e=(~(raw og c) a)
  ?:  &(|-(?~(b & &(!=(1 (mod e i.b)) $(b +.b)))) (pram e))
    e
  $(c +(c), d (shax d))
::
++  fo                                                  ::  modulo prime
  |_  a=@
  ++  dif
    |=  [b=@ c=@]
    (sit (sub (add a b) (sit c)))
  ::
  ++  exp
    |=  [b=@ c=@]
    ?:  =(0 b)
      1
    =+  d=$(b (rsh 0 1 b))
    =+  e=(pro d d)
    ?:(=(0 (end 0 1 b)) e (pro c e))
  ::
  ++  fra
    |=  [b=@ c=@]
    (pro b (inv c))
  ::
  ++  inv
    |=  b=@
    =+  c=(dul:si u:(egcd b a) a)
    c
  ::
  ++  pro
    |=  [b=@ c=@]
    (sit (mul b c))
  ::
  ++  sit
    |=  b=@
    (mod b a)
  ::
  ++  sum
    |=  [b=@ c=@]
    (sit (add b c))
  --
::
++  ga                                                  ::  GF (bex p.a)
  |=  a=[p=@ q=@ r=@]                                   ::  dim poly gen
  =+  si=(bex p.a)
  =+  ma=(dec si)
  =>  |%
      ++  dif                                           ::  add and sub
        |=  [b=@ c=@]
        ~|  [%dif-ga a]
        ?>  &((lth b si) (lth c si))
        (mix b c)
      ::
      ++  dub                                           ::  mul by x
        |=  b=@
        ~|  [%dub-ga a]
        ?>  (lth b si)
        ?:  =(1 (cut 0 [(dec p.a) 1] b))
          (dif (sit q.a) (sit (lsh 0 1 b)))
        (lsh 0 1 b)
      ::
      ++  pro                                           ::  slow multiply
        |=  [b=@ c=@]
        ?:  =(0 b)
          0
        ?:  =(1 (dis 1 b))
          (dif c $(b (rsh 0 1 b), c (dub c)))
        $(b (rsh 0 1 b), c (dub c))
      ::
      ++  toe                                           ::  exp/log tables
        =+  ^=  nu
            |=  [b=@ c=@]
            ^-  (map ,@ ,@)
            =+  d=*(map ,@ ,@)
            |-
            ?:  =(0 c)
              d
            %=  $
              c  (dec c)
              d  (~(put by d) c b)
            ==
        =+  [p=(nu 0 (bex p.a)) q=(nu ma ma)]
        =+  [b=1 c=0]
        |-  ^-  [p=(map ,@ ,@) q=(map ,@ ,@)]
        ?:  =(ma c)
          [(~(put by p) c b) q]
        %=  $
          b  (pro r.a b)
          c  +(c)
          p  (~(put by p) c b)
          q  (~(put by q) b c)
        ==
      ::
      ++  sit                                           ::  reduce
        |=  b=@
        (mod b (bex p.a))
      --
  =+  toe
  |%
  ++  fra                                               ::  divide
    |=  [b=@ c=@]
    (pro b (inv c))
  ::
  ++  inv                                               ::  invert
    |=  b=@
    ~|  [%inv-ga a]
    =+  c=(~(get by q) b)
    ?~  c  !!
    =+  d=(~(get by p) (sub ma u.c))
    (need d)
  ::
  ++  pow                                               ::  exponent
    |=  [b=@ c=@]
    =+  [d=1 e=c f=0]
    |-
    ?:  =(p.a f)
      d
    ?:  =(1 (cut 0 [f 1] b))
      $(d (pro d e), e (pro e e), f +(f))
    $(e (pro e e), f +(f))
  ::
  ++  pro                                               ::  multiply
    |=  [b=@ c=@]
    ~|  [%pro-ga a]
    =+  d=(~(get by q) b)
    ?~  d  0
    =+  e=(~(get by q) c)
    ?~  e  0
    =+  f=(~(get by p) (mod (add u.d u.e) ma))
    (need f)
  --
::::::::::::::::::::::::::::::::::::::::::::::::::::::::::
::            section 2eX, jetted crypto                ::
::
++  aesc                                                ::  AES-256
  ~%  %aesc  +  ~
  |%
  ++  en                                                ::  ECB enc
    ~/  %en
    |=  [a=@I b=@H]  ^-  @uxH
    =+  ahem
    (be & (ex a) b)
  ++  de                                                ::  ECB dec
    ~/  %de
    |=  [a=@I b=@H]  ^-  @uxH
    =+  ahem
    (be | (ix (ex a)) b)
  --
++  ahem                                                ::  AES helpers
::  XX should be in aesc, isn't for performance reasons
  =>
    =+  =+  [gr=(ga 8 0x11b 3) few==>(fe .(a 5))]
        =+  [pro=pro.gr dif=dif.gr pow=pow.gr ror=ror.few]
        [pro=pro dif=dif pow=pow ror=ror nnk=8 nnb=4 nnr=14]
    =>  |%
        ++  cipa                                        ::  AES params
          $_  ^?  |%
          ++  co  _[p=@ q=@ r=@ s=@]                    ::  col coefs
          ++  ix  |+(a=@ _@)                            ::  key index
          ++  ro  _[p=@ q=@ r=@ s=@]                    ::  row shifts
          ++  su  _@                                    ::  s-box
          --
        --
    |%
    ++  pen                                             ::  encrypt
      ^-  cipa
      |%
      ++  co  [0x2 0x3 1 1]
      ++  ix  |+(a=@ a)
      ++  ro  [0 1 2 3]
      ++  su  0x16bb.54b0.0f2d.9941.6842.e6bf.0d89.a18c.
                df28.55ce.e987.1e9b.948e.d969.1198.f8e1.
                9e1d.c186.b957.3561.0ef6.0348.66b5.3e70.
                8a8b.bd4b.1f74.dde8.c6b4.a61c.2e25.78ba.
                08ae.7a65.eaf4.566c.a94e.d58d.6d37.c8e7.
                79e4.9591.62ac.d3c2.5c24.0649.0a3a.32e0.
                db0b.5ede.14b8.ee46.8890.2a22.dc4f.8160.
                7319.5d64.3d7e.a7c4.1744.975f.ec13.0ccd.
                d2f3.ff10.21da.b6bc.f538.9d92.8f40.a351.
                a89f.3c50.7f02.f945.8533.4d43.fbaa.efd0.
                cf58.4c4a.39be.cb6a.5bb1.fc20.ed00.d153.
                842f.e329.b3d6.3b52.a05a.6e1b.1a2c.8309.
                75b2.27eb.e280.1207.9a05.9618.c323.c704.
                1531.d871.f1e5.a534.ccf7.3f36.2693.fdb7.
                c072.a49c.afa2.d4ad.f047.59fa.7dc9.82ca.
                76ab.d7fe.2b67.0130.c56f.6bf2.7b77.7c63
      --
    ::
    ++  pin                                             :: decrypt
      ^-  cipa
      |%
      ++  co  [0xe 0xb 0xd 0x9]
      ++  ix  |+(a=@ (sub nnr a))
      ++  ro  [0 3 2 1]
      ++  su  0x7d0c.2155.6314.69e1.26d6.77ba.7e04.2b17.
                6199.5383.3cbb.ebc8.b0f5.2aae.4d3b.e0a0.
                ef9c.c993.9f7a.e52d.0d4a.b519.a97f.5160.
                5fec.8027.5910.12b1.31c7.0788.33a8.dd1f.
                f45a.cd78.fec0.db9a.2079.d2c6.4b3e.56fc.
                1bbe.18aa.0e62.b76f.89c5.291d.711a.f147.
                6edf.751c.e837.f9e2.8535.ade7.2274.ac96.
                73e6.b4f0.cecf.f297.eadc.674f.4111.913a.
                6b8a.1301.03bd.afc1.020f.3fca.8f1e.2cd0.
                0645.b3b8.0558.e4f7.0ad3.bc8c.00ab.d890.
                849d.8da7.5746.155e.dab9.edfd.5048.706c.
                92b6.655d.cc5c.a4d4.1698.6886.64f6.f872.
                25d1.8b6d.49a2.5b76.b224.d928.66a1.2e08.
                4ec3.fa42.0b95.4cee.3d23.c2a6.3294.7b54.
                cbe9.dec4.4443.8e34.87ff.2f9b.8239.e37c.
                fbd7.f381.9ea3.40bf.38a5.3630.d56a.0952
      --
    ::
    ++  mcol
      |=  [a=(list ,@) b=[p=@ q=@ r=@ s=@]]  ^-  (list ,@)
      =+  c=[p=_@ q=_@ r=_@ s=_@]
      |-  ^-  (list ,@)
      ?~  a  ~
      =>  .(p.c (cut 3 [0 1] i.a))
      =>  .(q.c (cut 3 [1 1] i.a))
      =>  .(r.c (cut 3 [2 1] i.a))
      =>  .(s.c (cut 3 [3 1] i.a))
      :_  $(a t.a)
      %+  rep  3
      %+  turn
        %-  limo
        :~  [[p.c p.b] [q.c q.b] [r.c r.b] [s.c s.b]]
            [[p.c s.b] [q.c p.b] [r.c q.b] [s.c r.b]]
            [[p.c r.b] [q.c s.b] [r.c p.b] [s.c q.b]]
            [[p.c q.b] [q.c r.b] [r.c s.b] [s.c p.b]]
        ==
      |=  [a=[@ @] b=[@ @] c=[@ @] d=[@ @]]
      :(dif (pro a) (pro b) (pro c) (pro d))
    ::
    ++  pode                                            ::  explode to block
      |=  [a=bloq b=@ c=@]  ^-  (list ,@)
      =+  d=(rip a c)
      =+  m=(met a c)
      |-
      ?:  =(m b)
        d
      $(m +(m), d (weld d (limo [0 ~])))
    ++  sube                                            ::  s-box word
      |=  [a=@ b=@]  ^-  @
      (rep 3 (turn (pode 3 4 a) |=(c=@ (cut 3 [c 1] b))))
    --
  |%
  ++  be                                                ::  block cipher
    |=  [a=? b=@ c=@H]  ^-  @uxH
    ~|  %be-aesc
    =>  %=    .
            +
          =>  +
          |%
          ++  ankh
            |=  [a=cipa b=@ c=@]
            (pode 5 nnb (cut 5 [(mul (ix.a b) nnb) nnb] c))
          ++  sark
            |=  [c=(list ,@) d=(list ,@)]  ^-  (list ,@)
            ?~  c  ~
            ?~  d  !!
            [(mix i.c i.d) $(c t.c, d t.d)]
          ++  srow
            |=  [a=cipa b=(list ,@)]  ^-  (list ,@)
            =+  [c=0 d=~ e=ro.a]
            |-
            ?:  =(c nnb)
              d
            :_  $(c +(c))
            %+  rep  3
            %+  turn
              (limo [0 p.e] [1 q.e] [2 r.e] [3 s.e] ~)
            |=  [f=@ g=@]
            (cut 3 [f 1] (snag (mod (add g c) nnb) b))
          ++  subs
            |=  [a=cipa b=(list ,@)]  ^-  (list ,@)
            ?~  b  ~
            [(sube i.b su.a) $(b t.b)]
          --
        ==
    =+  [d=?:(a pen pin) e=(pode 5 nnb c) f=1]
    =>  .(e (sark e (ankh d 0 b)))
    |-
    ?.  =(nnr f)
      =>  .(e (subs d e))
      =>  .(e (srow d e))
      =>  .(e (mcol e co.d))
      =>  .(e (sark e (ankh d f b)))
      $(f +(f))
    =>  .(e (subs d e))
    =>  .(e (srow d e))
    =>  .(e (sark e (ankh d nnr b)))
    (rep 5 e)
  ++  ex                                                ::  key expand
    |=  a=@I  ^-  @
    =+  [b=a c=0 d=su:pen i=nnk]
    |-
    ?:  =(i (mul nnb +(nnr)))
      b
    =>  .(c (cut 5 [(dec i) 1] b))
    =>  ?:  =(0 (mod i nnk))
          =>  .(c (ror 3 1 c))
          =>  .(c (sube c d))
          .(c (mix c (pow (dec (div i nnk)) 2)))
        ?:  &((gth nnk 6) =(4 (mod i nnk)))
          .(c (sube c d))
        .
    =>  .(c (mix c (cut 5 [(sub i nnk) 1] b)))
    =>  .(b (can 5 [i b] [1 c] ~))
    $(i +(i))
  ++  ix                                                ::  key expand, inv
    |=  a=@  ^-  @
    =+  [i=1 j=_@ b=_@ c=co:pin]
    |-
    ?:  =(nnr i)
      a
    =>  .(b (cut 7 [i 1] a))
    =>  .(b (rep 5 (mcol (pode 5 4 b) c)))
    =>  .(j (sub nnr i))
    %=    $
        i  +(i)
        a
      %+  can  7
      :~  [i (cut 7 [0 i] a)]
          [1 b]
          [j (cut 7 [+(i) j] a)]
      ==
    ==
  --
::
++  curt                                                ::  curve25519
  |=  [a=@ b=@]
  =>  %=    .
          +
        =>  +
        =+  =+  [p=486.662 q=(sub (bex 255) 19)]
            =+  fq=~(. fo q)
            [p=p q=q fq=fq]
        |%
        ++  cla
          |=  raw=@
          =+  low=(dis 248 (cut 3 [0 1] raw))
          =+  hih=(con 64 (dis 127 (cut 3 [31 1] raw)))
          =+  mid=(cut 3 [1 30] raw)
          (can 3 [[1 low] [30 mid] [1 hih] ~])
        ++  sqr  |=(a=@ (mul a a))
        ++  inv  |=(a=@ (~(exp fo q) (sub q 2) a))
        ++  cad
          |=  [n=[x=@ z=@] m=[x=@ z=@] d=[x=@ z=@]]
          =+  ^=  xx
              ;:  mul  4  z.d
                %-  sqr  %-  abs:si
                %+  dif:si
                  (sun:si (mul x.m x.n))
                (sun:si (mul z.m z.n))
              ==
          =+  ^=  zz
              ;:  mul  4  x.d
                %-  sqr  %-  abs:si
                %+  dif:si
                  (sun:si (mul x.m z.n))
                (sun:si (mul z.m x.n))
              ==
          [(sit.fq xx) (sit.fq zz)]
        ++  cub
          |=  [x=@ z=@]
          =+  ^=  xx
              %+  mul
                %-  sqr  %-  abs:si
                (dif:si (sun:si x) (sun:si z))
              (sqr (add x z))
          =+  ^=  zz
              ;:  mul  4  x  z
                :(add (sqr x) :(mul p x z) (sqr z))
              ==
          [(sit.fq xx) (sit.fq zz)]
        --
      ==
  =+  one=[b 1]
  =+  i=253
  =+  r=one
  =+  s=(cub one)
  |-
  ?:  =(i 0)
    =+  x=(cub r)
    (sit.fq (mul -.x (inv +.x)))
  =+  m=(rsh 0 i a)
  ?:  =(0 (mod m 2))
     $(i (dec i), s (cad r s one), r (cub r))
  $(i (dec i), r (cad r s one), s (cub s))
::
++  ed                                                  ::  ed25519
  =>
    =+  =+  [b=256 q=(sub (bex 255) 19)]
        =+  fq=~(. fo q)
        =+  ^=  l
             %+  add
               (bex 252)
             27.742.317.777.372.353.535.851.937.790.883.648.493
        =+  d=(dif.fq 0 (fra.fq 121.665 121.666))
        =+  ii=(exp.fq (div (dec q) 4) 2)
        [b=b q=q fq=fq l=l d=d ii=ii]
    ~%  %coed  +>  ~
    |%
    ++  norm  |=(x=@ ?:(=(0 (mod x 2)) x (sub q x)))
    ::
    ++  xrec                                            ::  recover x-coord
      |=  y=@  ^-  @
      =+  ^=  xx
          %+  mul  (dif.fq (mul y y) 1)
                   (inv.fq +(:(mul d y y)))
      =+  x=(exp.fq (div (add 3 q) 8) xx)
      ?:  !=(0 (dif.fq (mul x x) (sit.fq xx)))
        (norm (pro.fq x ii))
      (norm x)
    ::
    ++  ward                                            ::  edwards multiply
      |=  [pp=[@ @] qq=[@ @]]  ^-  [@ @]
      =+  dp=:(pro.fq d -.pp -.qq +.pp +.qq)
      =+  ^=  xt
          %+  pro.fq
            %+  sum.fq
              (pro.fq -.pp +.qq)
            (pro.fq -.qq +.pp)
          (inv.fq (sum.fq 1 dp))
      =+  ^=  yt
          %+  pro.fq
            %+  sum.fq
              (pro.fq +.pp +.qq)
            (pro.fq -.pp -.qq)
          (inv.fq (dif.fq 1 dp))
      [xt yt]
    ::
    ++  scam                                            ::  scalar multiply
      |=  [pp=[@ @] e=@]  ^-  [@ @]
      ?:  =(0 e)
        [0 1]
      =+  qq=$(e (div e 2))
      =>  .(qq (ward qq qq))
      ?:  =(1 (dis 1 e))
        (ward qq pp)
      qq
    ::
    ++  etch                                            ::  encode point
      |=  pp=[@ @]  ^-  @
      (can 0 ~[[(sub b 1) +.pp] [1 (dis 1 -.pp)]])
    ::
    ++  curv                                            ::  point on curve?
      |=  [x=@ y=@]  ^-  ?
      .=  0
          %+  dif.fq
            %+  sum.fq
              (pro.fq (sub q (sit.fq x)) x)
            (pro.fq y y)
          (sum.fq 1 :(pro.fq d x x y y))
    ::
    ++  deco                                            ::  decode point
      |=  s=@  ^-  (unit ,[@ @])
      =+  y=(cut 0 [0 (dec b)] s)
      =+  si=(cut 0 [(dec b) 1] s)
      =+  x=(xrec y)
      =>  .(x ?:(!=(si (dis 1 x)) (sub q x) x))
      =+  pp=[x y]
      ?.  (curv pp)
        ~
      [~ pp]
    ::
    ++  bb
      =+  bby=(pro.fq 4 (inv.fq 5))
    [(xrec bby) bby]
    ::
    --
  ~%  %ed  +  ~
  |%
  ++  puck                                                ::  public key
    ~/  %puck
    |=  sk=@I  ^-  @
    ?:  (gth (met 3 sk) 32)  !!
    =+  h=(shal (rsh 0 3 b) sk)
    =+  ^=  a
        %+  add
          (bex (sub b 2))
        (lsh 0 3 (cut 0 [3 (sub b 5)] h))
    =+  aa=(scam bb a)
    (etch aa)
  ++  suck                                                ::  keypair from seed
    |=  se=@I  ^-  @uJ
    =+  pu=(puck se)
    (can 0 ~[[b se] [b pu]])
  ::
  ++  sign                                                ::  certify
    ~/  %sign
    |=  [m=@ se=@]  ^-  @
    =+  sk=(suck se)
    =+  pk=(cut 0 [b b] sk)
    =+  h=(shal (rsh 0 3 b) sk)
    =+  ^=  a
        %+  add
          (bex (sub b 2))
        (lsh 0 3 (cut 0 [3 (sub b 5)] h))
    =+  ^=  r
        =+  hm=(cut 0 [b b] h)
        =+  ^=  i
            %+  can  0
            :~  [b hm]
                [(met 0 m) m]
            ==
        (shaz i)
    =+  rr=(scam bb r)
    =+  ^=  ss
        =+  er=(etch rr)
        =+  ^=  ha
            %+  can  0
            :~  [b er]
                [b pk]
                [(met 0 m) m]
            ==
        (~(sit fo l) (add r (mul (shaz ha) a)))
    (can 0 ~[[b (etch rr)] [b ss]])
  ::
  ++  veri                                                ::  validate
    ~/  %veri
    |=  [s=@ m=@ pk=@]  ^-  ?
    ?:  (gth (div b 4) (met 3 s))  |
    ?:  (gth (div b 8) (met 3 pk))  |
    =+  cb=(rsh 0 3 b)
    =+  rr=(deco (cut 0 [0 b] s))
    ?~  rr  |
    =+  aa=(deco pk)
    ?~  aa  |
    =+  ss=(cut 0 [b b] s)
    =+  ha=(can 3 ~[[cb (etch u.rr)] [cb pk] [(met 3 m) m]])
    =+  h=(shaz ha)
    =((scam bb ss) (ward u.rr (scam u.aa h)))
  ::
  --
::::::::::::::::::::::::::::::::::::::::::::::::::::::::::
::                section 2eY, SHA-256 (move me)        ::
::
++  shad  |=(ruz=@ (shax (shax ruz)))                   ::  double sha-256
++  shaf                                                ::  half sha-256
  |=  [sal=@ ruz=@]
  =+  haz=(shas sal ruz)
  (mix (end 7 1 haz) (rsh 7 1 haz))
::
++  shak                                                ::  XX shd be PBKDF
  |=  [who=@p wud=@]
  (shas (mix %shak who) wud)
::
++  sham                                                ::  noun hash
  |=  yux=*  ^-  @uvH  ^-  @
  ?@  yux
    (shaf %mash yux)
  (shaf %sham (jam yux))
::
++  shas                                                ::  salted hash
  |=  [sal=@ ruz=@]
  (shax (mix sal (shax ruz)))
::
++  shax                                                ::  sha-256
  ~/  %shax
  |=  ruz=@  ^-  @
  ~|  %sha
  =+  [few==>(fe .(a 5)) wac=|=([a=@ b=@] (cut 5 [a 1] b))]
  =+  [sum=sum.few ror=ror.few net=net.few inv=inv.few]
  =+  ral=(lsh 0 3 (met 3 ruz))
  =+  ^=  ful
      %+  can  0
      :~  [ral ruz]
          [8 128]
          [(mod (sub 960 (mod (add 8 ral) 512)) 512) 0]
          [64 (~(net fe 6) ral)]
      ==
  =+  lex=(met 9 ful)
  =+  ^=  kbx  0xc671.78f2.bef9.a3f7.a450.6ceb.90be.fffa.
                 8cc7.0208.84c8.7814.78a5.636f.748f.82ee.
                 682e.6ff3.5b9c.ca4f.4ed8.aa4a.391c.0cb3.
                 34b0.bcb5.2748.774c.1e37.6c08.19a4.c116.
                 106a.a070.f40e.3585.d699.0624.d192.e819.
                 c76c.51a3.c24b.8b70.a81a.664b.a2bf.e8a1.
                 9272.2c85.81c2.c92e.766a.0abb.650a.7354.
                 5338.0d13.4d2c.6dfc.2e1b.2138.27b7.0a85.
                 1429.2967.06ca.6351.d5a7.9147.c6e0.0bf3.
                 bf59.7fc7.b003.27c8.a831.c66d.983e.5152.
                 76f9.88da.5cb0.a9dc.4a74.84aa.2de9.2c6f.
                 240c.a1cc.0fc1.9dc6.efbe.4786.e49b.69c1.
                 c19b.f174.9bdc.06a7.80de.b1fe.72be.5d74.
                 550c.7dc3.2431.85be.1283.5b01.d807.aa98.
                 ab1c.5ed5.923f.82a4.59f1.11f1.3956.c25b.
                 e9b5.dba5.b5c0.fbcf.7137.4491.428a.2f98
  =+  ^=  hax  0x5be0.cd19.1f83.d9ab.9b05.688c.510e.527f.
                 a54f.f53a.3c6e.f372.bb67.ae85.6a09.e667
  =+  i=0
  |-  ^-  @
  ?:  =(i lex)
    (rep 5 (turn (rip 5 hax) net))
  =+  ^=  wox
      =+  dux=(cut 9 [i 1] ful)
      =+  wox=(rep 5 (turn (rip 5 dux) net))
      =+  j=16
      |-  ^-  @
      ?:  =(64 j)
        wox
      =+  :*  l=(wac (sub j 15) wox)
              m=(wac (sub j 2) wox)
              n=(wac (sub j 16) wox)
              o=(wac (sub j 7) wox)
          ==
      =+  x=:(mix (ror 0 7 l) (ror 0 18 l) (rsh 0 3 l))
      =+  y=:(mix (ror 0 17 m) (ror 0 19 m) (rsh 0 10 m))
      =+  z=:(sum n x o y)
      $(wox (con (lsh 5 j z) wox), j +(j))
  =+  j=0
  =+  :*  a=(wac 0 hax)
          b=(wac 1 hax)
          c=(wac 2 hax)
          d=(wac 3 hax)
          e=(wac 4 hax)
          f=(wac 5 hax)
          g=(wac 6 hax)
          h=(wac 7 hax)
      ==
  |-  ^-  @
  ?:  =(64 j)
    %=  ^$
      i  +(i)
      hax  %+  rep  5
           :~  (sum a (wac 0 hax))
               (sum b (wac 1 hax))
               (sum c (wac 2 hax))
               (sum d (wac 3 hax))
               (sum e (wac 4 hax))
               (sum f (wac 5 hax))
               (sum g (wac 6 hax))
               (sum h (wac 7 hax))
           ==
    ==
  =+  l=:(mix (ror 0 2 a) (ror 0 13 a) (ror 0 22 a))    ::  s0
  =+  m=:(mix (dis a b) (dis a c) (dis b c))            ::  maj
  =+  n=(sum l m)                                       ::  t2
  =+  o=:(mix (ror 0 6 e) (ror 0 11 e) (ror 0 25 e))    ::  s1
  =+  p=(mix (dis e f) (dis (inv e) g))                 ::  ch
  =+  q=:(sum h o p (wac j kbx) (wac j wox))            ::  t1
  $(j +(j), a (sum q n), b a, c b, d c, e (sum d q), f e, g f, h g)
::
++  shaw                                                ::  hash to nbits
  |=  [sal=@ len=@ ruz=@]
  (~(raw og (shas sal (mix len ruz))) len)
::
++  og                                                  ::  shax-powered rng
  ~/  %og
  |_  a=@
  ++  rad                                               ::  random in range
    |=  b=@  ^-  @
    =+  c=(raw (met 0 b))
    ?:((lth c b) c $(a +(a)))
    ::
  ++  raw                                               ::  random bits
    ~/  %raw
    |=  b=@  ^-  @
    %+  can
      0
    =+  c=(shas %og-a (mix b a))
    |-  ^-  (list ,[@ @])
    ?:  =(0 b)
      ~
    =+  d=(shas %og-b (mix b (mix a c)))
    ?:  (lth b 256)
      [[b (end 0 b d)] ~]
    [[256 d] $(c d, b (sub b 256))]
  --
++  shaz                                                ::  sha-512
  |=  ruz=@  ^-  @
  (shal [(met 3 ruz) ruz])
++  shal                                                ::  sha-512 with length
  ~/  %shal
  |=  [len=@ ruz=@]  ^-  @
  =>  .(ruz (cut 3 [0 len] ruz))
  =+  [few==>(fe .(a 6)) wac=|=([a=@ b=@] (cut 6 [a 1] b))]
  =+  [sum=sum.few ror=ror.few net=net.few inv=inv.few]
  =+  ral=(lsh 0 3 len)
  =+  ^=  ful
      %+  can  0
      :~  [ral ruz]
          [8 128]
          [(mod (sub 1.920 (mod (add 8 ral) 1.024)) 1.024) 0]
          [128 (~(net fe 7) ral)]
      ==
  =+  lex=(met 10 ful)
  =+  ^=  kbx  0x6c44.198c.4a47.5817.5fcb.6fab.3ad6.faec.
                 597f.299c.fc65.7e2a.4cc5.d4be.cb3e.42b6.
                 431d.67c4.9c10.0d4c.3c9e.be0a.15c9.bebc.
                 32ca.ab7b.40c7.2493.28db.77f5.2304.7d84.
                 1b71.0b35.131c.471b.113f.9804.bef9.0dae.
                 0a63.7dc5.a2c8.98a6.06f0.67aa.7217.6fba.
                 f57d.4f7f.ee6e.d178.eada.7dd6.cde0.eb1e.
                 d186.b8c7.21c0.c207.ca27.3ece.ea26.619c.
                 c671.78f2.e372.532b.bef9.a3f7.b2c6.7915.
                 a450.6ceb.de82.bde9.90be.fffa.2363.1e28.
                 8cc7.0208.1a64.39ec.84c8.7814.a1f0.ab72.
                 78a5.636f.4317.2f60.748f.82ee.5def.b2fc.
                 682e.6ff3.d6b2.b8a3.5b9c.ca4f.7763.e373.
                 4ed8.aa4a.e341.8acb.391c.0cb3.c5c9.5a63.
                 34b0.bcb5.e19b.48a8.2748.774c.df8e.eb99.
                 1e37.6c08.5141.ab53.19a4.c116.b8d2.d0c8.
                 106a.a070.32bb.d1b8.f40e.3585.5771.202a.
                 d699.0624.5565.a910.d192.e819.d6ef.5218.
                 c76c.51a3.0654.be30.c24b.8b70.d0f8.9791.
                 a81a.664b.bc42.3001.a2bf.e8a1.4cf1.0364.
                 9272.2c85.1482.353b.81c2.c92e.47ed.aee6.
                 766a.0abb.3c77.b2a8.650a.7354.8baf.63de.
                 5338.0d13.9d95.b3df.4d2c.6dfc.5ac4.2aed.
                 2e1b.2138.5c26.c926.27b7.0a85.46d2.2ffc.
                 1429.2967.0a0e.6e70.06ca.6351.e003.826f.
                 d5a7.9147.930a.a725.c6e0.0bf3.3da8.8fc2.
                 bf59.7fc7.beef.0ee4.b003.27c8.98fb.213f.
                 a831.c66d.2db4.3210.983e.5152.ee66.dfab.
                 76f9.88da.8311.53b5.5cb0.a9dc.bd41.fbd4.
                 4a74.84aa.6ea6.e483.2de9.2c6f.592b.0275.
                 240c.a1cc.77ac.9c65.0fc1.9dc6.8b8c.d5b5.
                 efbe.4786.384f.25e3.e49b.69c1.9ef1.4ad2.
                 c19b.f174.cf69.2694.9bdc.06a7.25c7.1235.
                 80de.b1fe.3b16.96b1.72be.5d74.f27b.896f.
                 550c.7dc3.d5ff.b4e2.2431.85be.4ee4.b28c.
                 1283.5b01.4570.6fbe.d807.aa98.a303.0242.
                 ab1c.5ed5.da6d.8118.923f.82a4.af19.4f9b.
                 59f1.11f1.b605.d019.3956.c25b.f348.b538.
                 e9b5.dba5.8189.dbbc.b5c0.fbcf.ec4d.3b2f.
                 7137.4491.23ef.65cd.428a.2f98.d728.ae22
  =+  ^=  hax  0x5be0.cd19.137e.2179.1f83.d9ab.fb41.bd6b.
                 9b05.688c.2b3e.6c1f.510e.527f.ade6.82d1.
                 a54f.f53a.5f1d.36f1.3c6e.f372.fe94.f82b.
                 bb67.ae85.84ca.a73b.6a09.e667.f3bc.c908
  =+  i=0
  |-  ^-  @
  ?:  =(i lex)
    (rep 6 (turn (rip 6 hax) net))
  =+  ^=  wox
      =+  dux=(cut 10 [i 1] ful)
      =+  wox=(rep 6 (turn (rip 6 dux) net))
      =+  j=16
      |-  ^-  @
      ?:  =(80 j)
        wox
      =+  :*  l=(wac (sub j 15) wox)
              m=(wac (sub j 2) wox)
              n=(wac (sub j 16) wox)
              o=(wac (sub j 7) wox)
          ==
      =+  x=:(mix (ror 0 1 l) (ror 0 8 l) (rsh 0 7 l))
      =+  y=:(mix (ror 0 19 m) (ror 0 61 m) (rsh 0 6 m))
      =+  z=:(sum n x o y)
      $(wox (con (lsh 6 j z) wox), j +(j))
  =+  j=0
  =+  :*  a=(wac 0 hax)
          b=(wac 1 hax)
          c=(wac 2 hax)
          d=(wac 3 hax)
          e=(wac 4 hax)
          f=(wac 5 hax)
          g=(wac 6 hax)
          h=(wac 7 hax)
      ==
  |-  ^-  @
  ?:  =(80 j)
    %=  ^$
      i  +(i)
      hax  %+  rep  6
           :~  (sum a (wac 0 hax))
               (sum b (wac 1 hax))
               (sum c (wac 2 hax))
               (sum d (wac 3 hax))
               (sum e (wac 4 hax))
               (sum f (wac 5 hax))
               (sum g (wac 6 hax))
               (sum h (wac 7 hax))
           ==
    ==
  =+  l=:(mix (ror 0 28 a) (ror 0 34 a) (ror 0 39 a))   ::  S0
  =+  m=:(mix (dis a b) (dis a c) (dis b c))            ::  maj
  =+  n=(sum l m)                                       ::  t2
  =+  o=:(mix (ror 0 14 e) (ror 0 18 e) (ror 0 41 e))   ::  S1
  =+  p=(mix (dis e f) (dis (inv e) g))                 ::  ch
  =+  q=:(sum h o p (wac j kbx) (wac j wox))            ::  t1
  $(j +(j), a (sum q n), b a, c b, d c, e (sum d q), f e, g f, h g)
::
++  shan                                                ::  sha-1 (deprecated)
  |=  ruz=@
  =+  [few==>(fe .(a 5)) wac=|=([a=@ b=@] (cut 5 [a 1] b))]
  =+  [sum=sum.few ror=ror.few rol=rol.few net=net.few inv=inv.few]
  =+  ral=(lsh 0 3 (met 3 ruz))
  =+  ^=  ful
      %+  can  0
      :~  [ral ruz]
          [8 128]
          [(mod (sub 960 (mod (add 8 ral) 512)) 512) 0]
          [64 (~(net fe 6) ral)]
      ==
  =+  lex=(met 9 ful)
  =+  kbx=0xca62.c1d6.8f1b.bcdc.6ed9.eba1.5a82.7999
  =+  hax=0xc3d2.e1f0.1032.5476.98ba.dcfe.efcd.ab89.6745.2301
  =+  i=0
  |-
  ?:  =(i lex)
    (rep 5 (flop (rip 5 hax)))
  =+  ^=  wox
      =+  dux=(cut 9 [i 1] ful)
      =+  wox=(rep 5 (turn (rip 5 dux) net))
      =+  j=16
      |-  ^-  @
      ?:  =(80 j)
        wox
      =+  :*  l=(wac (sub j 3) wox)
              m=(wac (sub j 8) wox)
              n=(wac (sub j 14) wox)
              o=(wac (sub j 16) wox)
          ==
      =+  z=(rol 0 1 :(mix l m n o))
      $(wox (con (lsh 5 j z) wox), j +(j))
  =+  j=0
  =+  :*  a=(wac 0 hax)
          b=(wac 1 hax)
          c=(wac 2 hax)
          d=(wac 3 hax)
          e=(wac 4 hax)
      ==
  |-  ^-  @
  ?:  =(80 j)
    %=  ^$
      i  +(i)
      hax  %+  rep  5
           :~
               (sum a (wac 0 hax))
               (sum b (wac 1 hax))
               (sum c (wac 2 hax))
               (sum d (wac 3 hax))
               (sum e (wac 4 hax))
           ==
    ==
  =+  fx=(con (dis b c) (dis (not 5 1 b) d))
  =+  fy=:(mix b c d)
  =+  fz=:(con (dis b c) (dis b d) (dis c d))
  =+  ^=  tem
      ?:  &((gte j 0) (lte j 19))
        :(sum (rol 0 5 a) fx e (wac 0 kbx) (wac j wox))
      ?:  &((gte j 20) (lte j 39))
        :(sum (rol 0 5 a) fy e (wac 1 kbx) (wac j wox))
      ?:  &((gte j 40) (lte j 59))
        :(sum (rol 0 5 a) fz e (wac 2 kbx) (wac j wox))
      :(sum (rol 0 5 a) fy e (wac 3 kbx) (wac j wox))
  $(j +(j), a tem, b a, c (rol 0 30 b), d c, e d)
::
::::::::::::::::::::::::::::::::::::::::::::::::::::::::::
::                section 2eZ, OLD rendering (kill me)  ::
::
++  show                            ::  XX deprecated, use type
  |=  vem=*
  |^  ^-  tank
      ?:  ?=(@ vem)
        [%leaf (mesc (trip vem))]
      ?-    vem
          [s=~ c=*]
        [%leaf '\'' (weld (mesc (tape +.vem)) `tape`['\'' ~])]
      ::
          [s=%a c=@]        [%leaf (mesc (trip c.vem))]
          [s=%b c=*]        (shop c.vem |=(a=@ ~(rub at a)))
          [s=[%c p=@] c=*]
        :+  %palm
          [['.' ~] ['-' ~] ~ ~]
        [[%leaf (mesc (trip p.s.vem))] $(vem c.vem) ~]
      ::
          [s=%d c=*]        (shop c.vem |=(a=@ ~(rud at a)))
          [s=%k c=*]        (tank c.vem)
          [s=%h c=*]
        ?:  =(0 c.vem)      ::  XX remove after 220
          [%leaf '#' ~]
        :+  %rose
          [['/' ~] ['/' ~] ~]
        =+  yol=((list ,@ta) c.vem)
        (turn yol |=(a=@ta [%leaf (trip a)]))
      ::
          [s=%o c=*]
        %=    $
            vem
          :-  [%m '%h:<[%d %d].[%d %d]>']
          [-.c.vem +<-.c.vem +<+.c.vem +>-.c.vem +>+.c.vem ~]
        ==
      ::
          [s=%p c=*]        (shop c.vem |=(a=@ ~(rup at a)))
          [s=%q c=*]        (shop c.vem |=(a=@ ~(r at a)))
          [s=%r c=*]        $(vem [[%r ' ' '{' '}'] c.vem])
          [s=%t c=*]        (shop c.vem |=(a=@ ~(rt at a)))
          [s=%v c=*]        (shop c.vem |=(a=@ ~(ruv at a)))
          [s=%x c=*]        (shop c.vem |=(a=@ ~(rux at a)))
          [s=[%m p=@] c=*]  (shep p.s.vem c.vem)
          [s=[%r p=@] c=*]
        $(vem [[%r ' ' (cut 3 [0 1] p.s.vem) (cut 3 [1 1] p.s.vem)] c.vem])
      ::
          [s=[%r p=@ q=@ r=@] c=*]
        :+  %rose
          :*  p=(mesc (trip p.s.vem))
              q=(mesc (trip q.s.vem))
              r=(mesc (trip r.s.vem))
          ==
        |-  ^-  (list tank)
        ?@  c.vem
          ~
        [^$(vem -.c.vem) $(c.vem +.c.vem)]
      ::
          [s=%z c=*]        $(vem [[%r %$ %$ %$] c.vem])
          *                 !!
      ==
  ++  shep
    |=  [fom=@ gar=*]
    ^-  tank
    =+  l=(met 3 fom)
    =+  i=0
    :-  %leaf
    |-  ^-  tape
    ?:  (gte i l)
      ~
    =+  c=(cut 3 [i 1] fom)
    ?.  =(37 c)
      (weld (mesc [c ~]) $(i +(i)))
    =+  d=(cut 3 [+(i) 1] fom)
    ?.  .?(gar)
      ['\\' '#' $(i (add 2 i))]
    (weld ~(ram re (show d -.gar)) $(i (add 2 i), gar +.gar))
  ::
  ++  shop
    |=  [aug=* vel=$+(a=@ tape)]
    ^-  tank
    ?:  ?=(@ aug)
      [%leaf (vel aug)]
    :+  %rose
      [[' ' ~] ['[' ~] [']' ~]]
    =>  .(aug `*`aug)
    |-  ^-  (list tank)
    ?:  ?=(@ aug)
      [^$ ~]
    [^$(aug -.aug) $(aug +.aug)]
  --
++  at
  |_  a=@
  ++  r
    ?:  ?&  (gte (met 3 a) 2)
            |-
            ?:  =(0 a)
              &
            =+  vis=(end 3 1 a)
            ?&  ?|(=('-' vis) ?&((gte vis 'a') (lte vis 'z')))
                $(a (rsh 3 1 a))
            ==
        ==
      rtam
    ?:  (lte (met 3 a) 2)
      rud
    rux
  ::
  ++  rf    `tape`[?-(a & '&', | '|', * !!) ~]
  ++  rn    `tape`[?>(=(0 a) '~') ~]
  ++  rt    `tape`['\'' (weld (mesc (trip a)) `tape`['\'' ~])]
  ++  rta   rt
  ++  rtam  `tape`['%' (trip a)]
  ++  rub   `tape`['0' 'b' (rum 2 ~ |=(b=@ (add '0' b)))]
  ++  rud   (rum 10 ~ |=(b=@ (add '0' b)))
  ++  rum
    |=  [b=@ c=tape d=$+(@ @)]
    ^-  tape
    ?:  =(0 a)
      [(d 0) c]
    =+  e=0
    |-  ^-  tape
    ?:  =(0 a)
      c
    =+  f=&(!=(0 e) =(0 (mod e ?:(=(10 b) 3 4))))
    %=  $
      a  (div a b)
      c  [(d (mod a b)) ?:(f [?:(=(10 b) ',' '-') c] c)]
      e  +(e)
    ==
  ::
  ++  rup
    =+  b=(met 3 a)
    ^-  tape
    :-  '-'
    |-  ^-  tape
    ?:  (gth (met 5 a) 1)
      %+  weld
        $(a (rsh 5 1 a), b (sub b 4))
      `tape`['-' '-' $(a (end 5 1 a), b 4)]
    ?:  =(0 b)
      ['~' ~]
    ?:  (lte b 1)
      (trip (tos:po a))
    |-  ^-  tape
    ?:  =(2 b)
      =+  c=(rsh 3 1 a)
      =+  d=(end 3 1 a)
      (weld (trip (tod:po c)) (trip (tos:po (mix c d))))
    =+  c=(rsh 3 2 a)
    =+  d=(end 3 2 a)
    (weld ^$(a c, b (met 3 c)) `tape`['-' $(a (mix c d), b 2)])
  ::
  ++  ruv
    ^-  tape
    :+  '0'
      'v'
    %^    rum
        64
      ~
    |=  b=@
    ?:  =(63 b)
      '+'
    ?:  =(62 b)
      '-'
    ?:((lth b 26) (add 65 b) ?:((lth b 52) (add 71 b) (sub b 4)))
  ::
  ++  rux  `tape`['0' 'x' (rum 16 ~ |=(b=@ (add b ?:((lth b 10) 48 87))))]
  --
  ::::::::::::::::::::::::::::::::::::::::::::::::::::::  ::
::::              chapter 2f, Hoon proper               ::::
::  ::::::::::::::::::::::::::::::::::::::::::::::::::::::
::                section 2fA, miscellaneous funs       ::
::                                                      ::
++  bull
  |=  [bid=twin der=type]
  ^-  type
  ?:(|(=(%void der) =(%void s.bid)) %void [%bull bid der])
::
++  cain  |=(vax=vase (sell vax))
++  cell
  ~/  %cell
  |=  [hed=type tal=type]
  ^-  type
  ?:(=(%void hed) %void ?:(=(%void tal) %void [%cell hed tal]))
::
++  core
  ~/  %core
  |=  [pac=type con=coil]
  ^-  type
  ?:(=(%void pac) %void [%core pac con])
::
++  cube
  ~/  %cube
  |=  [dil=* goq=type]
  ^-  type
  ?:  =(%void goq)
    %void
  [%cube dil goq]
::
++  face
  ~/  %face
  |=  [cog=term der=type]
  ^-  type
  ?:  =(%void der)
    %void
  [%face cog der]
::
++  bool  ^-(type [%fork [%cube 0 %atom %f] [%cube 1 %atom %f]])
++  flay
  ~/  %flay
  |=  pok=port
  ^-  [p=axis q=type]
  :-  p.pok
  ?-  -.q.pok
    &  p.q.pok
    |  (roll q.q.pok =+([p=[p=*type q=*foot] q=`type`%void] |.((fork p.p q))))
  ==
::
++  flee
  |=  poy=post
  ^-  port
  ?-  -.q.poy
    0  [p.poy %& p.q.poy]
    1  [p.poy %| p.q.poy q.q.poy]
    2  [(peg p.poy r.p.q.poy) %& s.p.q.poy]
  ==
::
++  foil
  ~/  %foil
  |=  pok=port
  ^-  prop
  ?-  -.q.pok
    &  [p.pok [~ [[p.q.pok [%elm ~ 1]] ~]]]
    |  [p.pok [p.q.pok q.q.pok]]
  ==
::
++  fork
  ~/  %fork
  |=  [hoz=type bur=type]
  ^-  type
  ?:  =(hoz bur)
    hoz
  ?:  =(%void hoz)
    bur
  ?:  =(%void bur)
    hoz
  [%fork hoz bur]
::
++  cove
  |=  nug=nock
  ?-    nug
      [0 *]   p.nug
      [10 *]  $(nug q.nug)
      *       ~|([%cove nug] !!)
  ==
++  comb
  ~/  %comb
  |=  [mal=nock buz=nock]
  ^-  nock
  ?:  ?&(?=([0 *] mal) !=(0 p.mal))
    ?:  ?&(?=([0 *] buz) !=(0 p.buz))
      [%0 (peg p.mal p.buz)]
    ?:  ?=([2 [0 *] [0 *]] buz)
      [%2 [%0 (peg p.mal p.p.buz)] [%0 (peg p.mal p.q.buz)]]
    [%7 mal buz]
  ?:  ?=([^ [0 1]] mal)
    [%8 p.mal buz]
  ?:  =([0 1] buz)
    mal
  [%7 mal buz]
::
++  cond
  ~/  %cond
  |=  [pex=nock yom=nock woq=nock]
  ^-  nock
  ?-  pex
    [1 0]  yom
    [1 1]  woq
    *      [%6 pex yom woq]
  ==
::
++  cons
  ~/  %cons
  |=  [vur=nock sed=nock]
  ^-  nock
  ?:  ?=([[0 *] [0 *]] +<)
    ?:  ?&(=(+(p.vur) p.sed) =((div p.vur 2) (div p.sed 2)))
      [%0 (div p.vur 2)]
    [vur sed]
  ?:  ?=([[1 *] [1 *]] +<)
    [%1 p.vur p.sed]
  [vur sed]
::
++  fitz
  ~/  %fitz
  |=  [yaz=term wix=term]
  =+  ^=  fiz
      |=  mot=@ta  ^-  [p=@ q=@ta]
      =+  len=(met 3 mot)
      ?:  =(0 len)
        [0 %$]
      =+  tyl=(rsh 3 (dec len) mot)
      ?:  &((gte tyl 'A') (lte tyl 'Z'))
        [(sub tyl 64) (end 3 (dec len) mot)]
      [0 mot]
  =+  [yoz=(fiz yaz) wux=(fiz wix)]
  ?&  ?|  =(0 p.yoz)
          =(0 p.wux)
          &(!=(0 p.wux) (lte p.wux p.yoz))
      ==
      |-  ?|  =(%$ p.yoz)
              =(%$ p.wux)
              ?&  =((end 3 1 p.yoz) (end 3 1 p.wux))
                  $(p.yoz (rsh 3 1 p.yoz), p.wux (rsh 3 1 p.wux))
              ==
          ==
  ==
::
++  flan
  ~/  %flan
  |=  [bos=nock nif=nock]
  ^-  nock
  ?-    bos
      [1 1]   bos
      [1 0]   nif
      *
    ?-    nif
        [1 1]   nif
        [1 0]   bos
        *       [%6 bos nif [%1 1]]
    ==
  ==
::
++  flip
  ~/  %flip
  |=  [dyr=nock]
  [%6 dyr [%1 1] [%1 0]]
::
++  flor
  ~/  %flor
  |=  [bos=nock nif=nock]
  ^-  nock
  ?-  bos
      [1 1]   nif
      [1 0]   bos
      *
    ?-  nif
        [1 1]   bos
        [1 0]   nif
        *       [%6 bos [%1 0] nif]
    ==
  ==
::
++  hike
  ~/  %hike
  |=  [axe=axis pac=(list ,[p=axis q=nock])]
  ^-  nock
  ?~  pac
    [%0 axe]
  =+  zet=(skim pac.$ |=([p=axis q=nock] [=(1 p)]))
  ?~  zet
    =+  tum=(skim pac.$ |=([p=axis q=nock] ?&(!=(1 p) =(2 (cap p)))))
    =+  gam=(skim pac.$ |=([p=axis q=nock] ?&(!=(1 p) =(3 (cap p)))))
    %+  cons
      %=  $
        axe  (peg axe 2)
        pac  (turn tum |=([p=axis q=nock] [(mas p) q]))
      ==
    %=  $
      axe  (peg axe 3)
      pac  (turn gam |=([p=axis q=nock] [(mas p) q]))
    ==
  ?>(?=([* ~] zet) q.i.zet)
::
++  hoax
  |=  a=@ta
  ?>  =(%ho (end 3 2 a))
  %+  add
    (mod (add 13 (sub (cut 3 [3 1] a) 'a')) 26)
  %+  mul  26
  =+  b=(cut 3 [2 1] a)
  ?+(b !! %o 0, %i 1, %u 2, %e 3, %a 4, %y 5, %w 6, %l 7)
::
++  hoof
  |=  a=@  ^-  @ta
  (rap 3 'h' 'o' (snag (div a 26) "oiueaywl") (add 'a' (mod (add a 13) 26)) ~)
::
++  jock
  |=  rad=?
  |=  lot=coin  ^-  twig
  ?-    -.lot
      ~      ?:(rad [%dtzz p.lot] [%dtzy p.lot])
  ::
      %blob
    ?:  rad
      [%dtzz %$ p.lot]
    ?@(p.lot [%dtzy %$ p.lot] [$(p.lot -.p.lot) $(p.lot +.p.lot)])
  ::
      %many
    |-(^-(twig ?~(p.lot [%bczp %null] [^$(lot i.p.lot) $(p.lot t.p.lot)])))
  ==
::
++  look
  ~/  %look
  |=  [cog=term dab=(map term foot)]
  =+  axe=1
  |-
  ^-  (unit ,[p=axis q=foot])
  ?-  dab
      ~         ~
      [* ~ ~]
    ?:(=(cog p.n.dab) [~ axe q.n.dab] ~)
  ::
      [* ~ *]
    ?:  =(cog p.n.dab)
      [~ (peg axe 2) q.n.dab]
    ?:  (gor cog p.n.dab)
      ~
    $(axe (peg axe 3), dab r.dab)
  ::
      [* * ~]
    ?:  =(cog p.n.dab)
      [~ (peg axe 2) q.n.dab]
    ?:  (gor cog p.n.dab)
      $(axe (peg axe 3), dab l.dab)
    ~
  ::
      [* * *]
    ?:  =(cog p.n.dab)
      [~ (peg axe 2) q.n.dab]
    ?:  (gor cog p.n.dab)
      $(axe (peg axe 6), dab l.dab)
    $(axe (peg axe 7), dab r.dab)
  ==
::
++  make
  |=  txt=@
  q:(~(mint ut %noun) %noun (ream txt))
::
++  noah  |=(vax=vase (pave vax))
++  onan  |=(vix=vise (seer vix))
++  rain
  |=  [bon=path txt=@]
  ^-  twig
  =+  vaz=vast
  ~|  bon
  (scan (trip txt) (full (ifix [gay gay] tall:vaz(wer bon))))
::
++  ream
  |=  txt=@
  ^-  twig
  (rash txt vest)
::
++  reck
  |=  bon=path
  (rain bon ((hard ,@t) .^(%cx (weld bon `path`[%hoon ~]))))
::
++  seed
  ^-  vase
  ~+
  !;(*type ..seed)
::
++  seem  |=(toy=typo `type`toy)
++  seer  |=(vix=vise `vase`vix)
++  sell
  |=  vax=vase  ^-  tank
  ~|  %sell
  (dish:ut ~(dole ut p.vax) q.vax)
::
++  pave
  |=  vax=vase  ^-  tape
  ~(ram re (sell vax))
::
++  loot
  |=  vax=vase  ^-  @ta
  (rap 3 (pave vax))
::
++  slam
  |=  [gat=vase sam=vase]  ^-  vase
  =+  :-  ^=  typ  ^-  type
          [%cell p.gat p.sam]
      ^=  gen  ^-  twig
      [%cncl [~ 2] [~ 3]]
  =+  gun=(~(mint ut typ) %noun gen)
  [p.gun .*([q.gat q.sam] q.gun)]
::
++  slim
  |=  old=vise  ^-  vase
  old
::
++  slit
  |=  [gat=type sam=type]
  (~(play ut [%cell gat sam]) [%cncl [~ 2] [~ 3]])
::
++  slym
  |=  [gat=vase sam=*]  ^-  vase
  (slap gat(+<.q sam) [%cnzy %$])
::
++  slap
  |=  [vax=vase gen=twig]  ^-  vase
  =+  gun=(~(mint ut p.vax) %noun gen)
  [p.gun .*(q.vax q.gun)]
::
++  slop
  |=  [hed=vase tal=vase]
  ^-  vase
  [[%cell p.hed p.tal] [q.hed q.tal]]
::
++  skol
  |=  typ=type  ^-  tank
  ~(duck ut typ)
::
++  spat  |=(pax=path (rap 3 (spud pax)))
++  spec                                                ::  reconstruct type
  |=  vax=vase
  ^-  vase
  :_  q.vax
  ?@  q.vax  (~(fuse ut p.vax) [%atom %$])
  ?@  -.q.vax
    ^=  typ
    %-  ~(play ut p.vax)
    [%wtgr [%wtts [%leaf %tas -.q.vax] [%$ 2]~] [%$ 1]]
  (~(fuse ut p.vax) [%cell %noun %noun])
::
++  spud  |=(pax=path ~(ram re (dish:ut [~ %path] pax)))
++  slew
  |=  [axe=@ vax=vase]  ^-  (unit vase)
  ?.  |-  ^-  ?
      ?:  =(1 axe)  &
      ?.  ?=(^ q.vax)  |
      $(axe (mas axe), q.vax .*(q.vax [0 (cap axe)]))
    ~
  `[(~(peek ut p.vax) %free axe) .*(q.vax [0 axe])]
::
++  slot
  |=  [axe=@ vax=vase]  ^-  vase
  [(~(peek ut p.vax) %free axe) .*(q.vax [0 axe])]
::
++  slum
  |=  [vax=vase wad=(map term vase)]  ^-  vase
  ?-  wad
    ~        vax
    [* ~ ~]  [[%cell p.vax [%face p.n.wad p.q.n.wad]] [q.vax q.q.n.wad]]
    [* ~ *]  $(wad [n.wad ~ ~], vax $(wad r.wad))
    [* * ~]  $(wad [n.wad ~ ~], vax $(wad l.wad))
    [* * *]  $(wad [n.wad ~ r.wad], vax $(wad l.wad))
  ==
::
++  stab
  |=  zep=@ta  ^-  path
  (need (rush zep ;~(pfix fas ;~(sfix (more fas urs:ab) fas))))
::
++  wash
  |=  [[tab=@ edg=@] tac=tank]  ^-  wall
  (~(win re tac) tab edg)
::::::::::::::::::::::::::::::::::::::::::::::::::::::::::
::                section 2fB, macro expansion          ::
::
++  ah
  |_  tig=tiki
  ++  blue
    |=  gen=twig
    ^-  twig
    ?.  &(?=(| -.tig) ?=(~ p.tig))  gen
    [%tsgr [~ 3] gen]
  ::
  ++  gray
    |=  gen=twig
    ^-  twig
    ?-  -.tig
      &  ?~(p.tig gen [%tstr u.p.tig q.tig gen])
      |  [%tsls ?~(p.tig q.tig [%ktts u.p.tig q.tig]) gen]
    ==
  ::
  ++  puce
    ^-  wing
    ?-  -.tig
      &  ?~(p.tig q.tig [u.p.tig ~])
      |  [[%& 2] ~]
    ==
  --
::
++  al
  ~%    %al
      +>+
    ==
      %bunt  bunt
      %whip  whip
    ==
  =+  [nag=`*`& gom=`axis`1]
  |_  sec=tile
  ::::
  ++  blah  ^~  [%dtzz %$ 0]
  ++  home  |=(gen=twig ^-(twig ?:(=(1 gom) gen [%tsgr [~ gom] gen])))
  ::::
  ++  bunt
    |-  ^-  twig
    ?-    sec
        [^ *]
      [$(sec p.sec) $(sec q.sec)]
    ::
        [%axil *]
      ?-  p.sec
        [%atom *]  [%dtzy p.p.sec 0]
        %noun      [%dttr [%dtzz %$ 0] [[%dtzz %$ 0] [%dtzz %$ 1]]]
        %cell      =+(nec=$(sec [%axil %noun]) [nec nec])
        %bean      [%dtts [%dtzz %$ 0] [%dtzz %$ 0]]
        %null      [%dtzz %n %$]
      ==
    ::
        [%bark *]
      [%ktts p.sec $(sec q.sec)]
    ::
        [%bush *]
      [%wtcl [%bczp %bean] $(sec p.sec) $(sec q.sec)]
    ::
        [%fern *]
      |-  ^-  twig
      ?~  t.p.sec
        ^$(sec i.p.sec)
      [%wtcl [%bczp %bean] ^$(sec i.p.sec) $(p.sec t.p.sec)]
    ::
        [%herb *]
      (home [%tsgl [%cnzy %$] p.sec])
    ::
        [%kelp *]
      |-  ^-  twig
      ?~  t.p.sec
        ^$(sec i.p.sec)
      [%wtcl [%bczp %bean] ^$(sec i.p.sec) $(p.sec t.p.sec)]
    ::
        [%leaf *]
      [%dtzz p.sec q.sec]
    ::
        [%reed *]
      [%wtcl [%bczp %bean] $(sec p.sec) $(sec q.sec)]
    ::
        [%weed *]
      (home p.sec)
    ==
  ++  clam  ^-(twig [%brts [%axil %noun] (whip(gom 7) 6)])
  ++  cloq
    |-  ^-  [p=toga q=tile]
    ?:  ?=(^ -.sec)
      =+  [one=$(sec p.sec) two=$(sec q.sec)]
      [[%2 p.one p.two] [q.one q.two]]
    ?.  ?=(%bark -.sec)  [[%0 ~] sec]
    =+  got=$(sec q.sec)
    :_  q.got
    ?:(?=([%0 ~] p.got) p.sec [%1 p.sec p.got])
  ::
  ++  whip
    |=  axe=axis
    =+  ^=  tun
        |=  noy=$+(* twig)
        ^-  twig
        ?@  nag
          =+  luz=[%cnts [[~ 1] ~] [[[%& axe] ~] bunt(sec [%axil %cell])] ~]
          ?:  =(& nag)
            [%tsgr [%wtpt [[%& axe] ~] luz [~ 1]] (noy [& &])]
          [%tsgr luz (noy [& &])]
        (noy nag)
    ^-  twig
    ?-    sec
        [^ *]
      %-  tun  |=  gon=*  =>  .(nag gon)  ^-  twig
      :-  ^$(sec -.sec, nag -.nag, axe (peg axe 2))
      ^$(sec +.sec, nag +.nag, axe (peg axe 3))
    ::
        [%axil *]
      ?-    p.sec
          [%atom *]
        =+  buv=bunt
        |-  ^-  twig
        ?@  nag
          ?:(=(& nag) [%wtpt [[%& axe] ~] $(nag |) buv] [%ktls buv [~ axe]])
        buv
      ::
          %noun
        [%kthp [%axil %noun] [~ axe]]
      ::
          %cell
        =+  buv=bunt
        |-  ^-  twig
        ?@  nag
          ?:(=(& nag) [%wtpt [[%& axe] ~] buv $(nag [& &])] buv)
        [%ktls buv [~ axe]]
      ::
          %bean
        :^    %wtcl
            [%dtts [%dtzz %$ |] [~ axe]]
          [%dtzz %f |]
        [%dtzz %f &]
      ::
          %null
        bunt
      ==
    ::
        [%bark *]
      [%ktts p.sec $(sec q.sec)]
    ::
        [%bush *]
      %-  tun  |=  gon=*  =>  .(nag gon)  ^-  twig
      ?@  -.nag
        ?:  =(& -.nag)
          [%wtpt [[%& (peg axe 2)] ~] ^$(sec q.sec) ^$(sec p.sec)]
        ^$(sec q.sec)
      ^$(sec p.sec)
    ::
        [%fern *]
      |-  ^-  twig
      ?~  t.p.sec
        ^$(sec i.p.sec)
      :+  %tsls
        ^$(sec i.p.sec)
      =>  .(axe (peg 3 axe), gom (peg 3 gom))
      :^    %wtcl
          [%dtts [~ axe] [~ 2]]
        [~ 2]
      $(i.p.sec i.t.p.sec, t.p.sec t.t.p.sec)
    ::
        [%herb *]
      [%cnhp (home p.sec) [~ axe] ~]
    ::
        [%kelp *]
      %-  tun  |=  gon=*  =>  .(nag gon)
      |-  ^-  twig
      ?~  t.p.sec
        :-  [%dtzz +.p.i.p.sec]
        ^^$(axe (peg axe 3), sec q.i.p.sec, nag &)
      :^    %wtcl
          [%dtts [~ (peg axe 2)] [%dtzz +.p.i.p.sec]]
        :-  [%dtzz +.p.i.p.sec]
        ^^$(axe (peg axe 3), sec q.i.p.sec, nag &)
      $(i.p.sec i.t.p.sec, t.p.sec t.t.p.sec)
    ::
        [%leaf *]
      [%dtzz p.sec q.sec]
    ::
        [%reed *]
      ?-  nag
        &  [%wtpt [[%& axe] ~] $(sec p.sec, nag |) $(sec q.sec, nag [& &])]
        |  $(sec p.sec)
        ^  $(sec q.sec)
        *  !!
      ==
    ::
        [%weed *]
      (home p.sec)
    ==
  --
::
++  ap
  ~%    %ap
      +>
    ==
      %etch  etch
      %open  open
      %rake  rake
    ==
  |_  gen=twig
  ++  etch
    ~|  %etch
    |-  ^-  term
    ?:  ?=([%ktts *] gen)
      ?>(?=(@ p.gen) p.gen)
    =+  voq=~(open ap gen)
    ?<(=(gen voq) $(gen voq))
  ::
  ++  feck
    |-  ^-  (unit term)
    ?-  gen
      [%dtzy %tas *]  [~ q.gen]
      [%dtzz %tas @]  [~ q.gen]
      [%zpcb *]       $(gen q.gen)
      *               ~
    ==
  ::
  ++  hock
    |-  ^-  toga
    ?-  gen
      [^ *]            [%2 $(gen p.gen) $(gen q.gen)]
      [%cnts [@ ~] ~]  i.p.gen
      [%cnzy @]        p.gen
      [%cnzz [@ ~]]    i.p.gen
      [%zpcb *]        $(gen q.gen)
      *                =+(neg=open ?:(=(gen neg) [%0 ~] $(gen neg)))
    ==
  ::
  ++  open
    ^-  twig
    ?-    gen
        [~ *]      [%cnts [gen ~] ~]
        [%bccm *]  ~(clam al p.gen)
        [%bccb *]  ~(bunt al p.gen)
        [%bctr *]  [%ktsg ~(bunt al p.gen)]
        [%bczp *]  [%bccb %axil p.gen]
        [%brcb *]  [%tsls [%bctr p.gen] [%brcn q.gen]]
        [%brdt *]  [%brcn (~(put by *(map term foot)) %$ [%ash p.gen])]
        [%brtr *]  [%brfs p.gen (~(put by *(map term foot)) %$ [%elm q.gen])]
        [%brfs *]  ~|  %elm-tile
                   =+  lyg=~(cloq al p.gen)
                   :+  %brcb  q.lyg
                   %-  ~(run by q.gen)
                   |=  a=foot  ^-  foot
                   ?.  ?=(%elm -.a)  a
                   :-  -.a
                   :+  %tsgl  p.a
                   :+  %cnts  ~
                   :~  [[[%& 6] ~] [%ktts p.lyg [~ 6]]]
                   ==
        [%brkt *]  [%tsgr [%brcn (~(put by q.gen) %$ [%ash p.gen])] [%cnzy %$]]
        [%brls *]  [%ktbr [%brts p.gen q.gen]]
        [%brhp *]  [%tsgl [%cnzy %$] [%brdt p.gen]]
        [%brts *]  [%brcb p.gen (~(put by *(map term foot)) %$ [%ash q.gen])]
        [%brwt *]  [%ktwt %brdt p.gen]
        [%clkt *]  [p.gen q.gen r.gen s.gen]
        [%clfs *]  =+(zoy=[%dtzz %ta %$] [%clsg [zoy [%clsg [zoy p.gen] ~]] ~])
        [%clls *]  [p.gen q.gen r.gen]
        [%clcb *]  [q.gen p.gen]
        [%clcn *]  [[%clsg p.gen] [%bczp %null]]
        [%clhp *]  [p.gen q.gen]
        [%clsg *]
      |-  ^-  twig
      ?~  p.gen
        [%dtzz %n ~]
      [i.p.gen $(p.gen t.p.gen)]
    ::
        [%cltr *]
      |-  ^-  twig
      ?~  p.gen
        [%zpzp ~]
      ?~  t.p.gen
        i.p.gen
      [i.p.gen $(p.gen t.p.gen)]
    ::
        [%cncb *]  [%ktls [%cnzz p.gen] %cnts p.gen q.gen]
        [%cncl *]  [%cnsg [%$ ~] p.gen q.gen]
        [%cndt *]  [%cnhp q.gen [p.gen ~]]
        [%cnkt *]  [%cnhp p.gen q.gen r.gen s.gen ~]
        [%cnls *]  [%cnhp p.gen q.gen r.gen ~]
        [%cnhp *]
      ?~(q.gen [%tsgr p.gen [%cnzy %$]] [%cncl p.gen [%cltr q.gen]])
    ::
        [%cnsg *]  [%cntr p.gen q.gen [[[[%& 6] ~] r.gen] ~]]
        [%cntr *]
      :+  %tsls
        q.gen
      :+  %cnts
        (weld p.gen `wing`[[~ 2] ~])
      (turn r.gen |=([p=wing q=twig] [p [%tsgr [~ 3] q]]))
    ::
        [%cnzy *]  [%cnts [p.gen ~] ~]
        [%cnzz *]  [%cnts p.gen ~]
        [%hxgl *]  [%cnhp [%cnzy %noah] [%zpgr [%cltr p.gen]] ~]
        [%hxgr *]  [%cnhp [%cnzy %cain] [%zpgr [%cltr p.gen]] ~]
    ::
        [%ktdt *]  [%ktls [%cnhp p.gen q.gen ~] q.gen]
        [%kthp *]  [%ktls ~(bunt al p.gen) q.gen]
        [%sgbr *]
      :+  %sggr
        :-  %mean
        =+  fek=~(feck ap p.gen)
        ?^  fek  [%dtzz %tas u.fek]
        [%brdt [%cnhp [%cnzy %cain] [%zpgr p.gen] ~]]
      q.gen
    ::
        [%sgcb *]  [%sggr [%mean [%brdt p.gen]] q.gen]
        [%sgcn *]
      :+  %sggl
        :-  %fast
        :-  %clls
        :+  [%dtzz %$ p.gen]
          [%zpts q.gen]
        :-  %clsg
        =+  nob=`(list twig)`~
        |-  ^-  (list twig)
        ?~  r.gen
          nob
        [[[%dtzz %$ p.i.r.gen] [%zpts q.i.r.gen]] $(r.gen t.r.gen)]
      s.gen
    ::
        [%sgfs *]  [%sgcn p.gen [~ 7] ~ q.gen]
        [%sggl *]  [%tsgl [%sggr p.gen [~ 1]] q.gen]
        [%sgbc *]  [%sggr [%live [%dtzz %$ p.gen]] q.gen]
        [%sgls *]  [%sggr [%memo %dtzz %$ p.gen] q.gen]
        [%sgpm *]
      :+  %sggr
        [%slog [%dtzy %$ p.gen] [%cnhp [%cnzy %cain] [%zpgr q.gen] ~]]
      r.gen
    ::
        [%sgts *]  [%sggr [%germ p.gen] q.gen]
        [%sgwt *]  [%tsgl s.gen %wtdt q.gen [~ 1] %sgpm p.gen r.gen [~ 1]]
        [%smcl *]
      ?-    q.gen
          ~       [%zpzp ~]
          [* ~]   i.q.gen
          ^
        :+  %tsls
          p.gen
        =+  yex=`(list twig)`q.gen
        |-  ^-  twig
        ?-  yex
          [* ~]  [%tsgr [~ 3] i.yex]
          [* ^]  [%cnhp [~ 2] [%tsgr [~ 3] i.yex] $(yex t.yex) ~]
          ~      !!
        ==
      ==
    ::
        [%smdq *]                                       ::                  ;"
      :+  %tsgr  [%ktts %v ~ 1]                         ::  =>  v=.
      :-  %brhp                                         ::  |-
      :+  %ktls                                         ::  ^+
        :-  %brhp                                       ::  |-
        :^    %wtcl                                     ::  ?:
            [%bczp %bean]                               ::  ?
          [%bczp %null]                                 ::  ~
        :-  [%ktts %i [%dtzy 'tD' _@]]                  ::  :-  i=~~
        [%ktts %t [%cnzy %$]]                           ::  t=$
      |-  ^-  twig                                      ::
      ?~  p.gen                                         ::
        [%bczp %null]                                   ::  ~
      =+  res=$(p.gen t.p.gen)                          ::
      ^-  twig                                          ::
      ?@  i.p.gen                                       ::
        [[%dtzy 'tD' i.p.gen] res]                      ::  [~~{i.p.gen} {res}]
      :+  %tsls                                         ::
        :-  :+  %ktts                                   ::  ^=
              %a                                        ::  a
            :+  %ktls                                   ::  ^+
              [%cnzy %$]                                ::  $
            [%tsgr [%cnzy %v] p.i.p.gen]                ::  =>(v {p.i.p.gen})
        [%ktts %b res]                                  ::  b={res}
      ^-  twig                                          ::
      :-  %brhp                                         ::  |-
      :^    %wtpt                                       ::  ?@
          [%a ~]                                        ::  a
        [%cnzy %b]                                      ::  b
      :-  [%tsgl [~ 2] [%cnzy %a]]                      ::  :-  -.a
      :+  %cnts                                         ::  %=
        [%$ ~]                                          ::  $
      [[[%a ~] [%tsgl [~ 3] [%cnzy %a]]] ~]             ::  a  +.a
    ::
        [%smdt *]                                       ::                  ;.
      :+  %tsgr  [%ktts %v ~ 1]                         ::  =>  v=.
      :+  %tsls  [%ktts %a [%tsgr [%cnzy %v] p.gen]]    ::  =+  a==>(v {p.gen})
      |-  ^-  twig                                      ::
      ?~  q.gen                                         ::
        [%cnzy %a]                                      ::  a
      :^    %wtsg  [%a ~]                               ::  ?~  a
        [%bczp %null]                                   ::  ~
      :+  %tsgr                                         ::  =>
        :+  %cnts  [[~ 1] ~]                            ::  %=  .
        :~  :-  [%a ~]                                  ::  a
            :+  %tsgr                                   ::  =>
              [[%cnzy %v] [%tsgl [~ 3] [%cnzy %a]]]     ::  [v +.a]
            i.q.gen                                     ::
        ==                                              ::  ==
      $(q.gen t.q.gen)                                  ::
    ::
        [%smsg *]                                       ::                  ;~
      |-  ^-  twig
      ?-  q.gen
          ~       ~|(%open-smsg !!)
          ^
        :+  %tsgr  [%ktts %v ~ 1]                       ::  =>  v=.
        |-  ^-  twig                                    ::
        ?:  ?=(~ t.q.gen)                               ::
          [%tsgr [%cnzy %v] i.q.gen]                    ::  =>(v {i.q.gen})
        :+  %tsls  [%ktts %a $(q.gen t.q.gen)]          ::  =+  ^=  a
        :+  %tsls                                       ::    {$(q.gen t.q.gen)}
          [%ktts %b [%tsgr [%cnzy %v] i.q.gen]]         ::  =+  ^=  b
        :+  %tsls                                       ::    =>(v {i.q.gen})
          [%ktts %c [%tsgl [~ 6] [%cnzy %b]]]           ::  =+  c=+6.b
        :-  %brdt                                       ::  |.
        :^    %cnls                                     ::  %+
            [%tsgr [%cnzy %v] p.gen]                    ::      =>(v {p.gen})
          [%cnhp [%cnzy %b] [%cnzy %c] ~]               ::    (b c)
        [%cnts [%a ~] [[[[%& 6] ~] [%cnzy %c]] ~]]      ::  a(+6 c)
      ==
    ::
        [%smsm *]                                       ::                  ;;
      :+  %tsgr  [%ktts %v ~ 1]                         ::  =>  v=.
      :+  %tsls  [%ktts %a [%tsgr [%cnzy %v] p.gen]]    ::  =+  a==>(v {p.gen})
      :+  %tsls  [%ktts %b [%tsgr [%cnzy %v] q.gen]]    ::  =+  b==>(v {q.gen})
      :+  %tsls                                         ::  =+  c=(a b)
        [%ktts %c [%cnhp [%cnzy %a] [%cnzy %b] ~]]      ::
      [%wtgr [%dtts [%cnzy %c] [%cnzy %b]] [%cnzy %c]]  ::  ?>(=(c b) c)
    ::
        [%tsbr *]
      [%tsls ~(bunt al p.gen) q.gen]
    ::
        [%tscl *]
      [%tsgr [%cncb [[~ 1] ~] p.gen] q.gen]
    ::
        [%tsdt *]
      [%tsgr [%cncb [[~ 1] ~] [[p.gen q.gen] ~]] r.gen]
    ::
        [%tskt *]                                       ::                  =^
      =+  cog=rusk(gen p.gen)                           ::
      =+  wuy=(weld rake(gen q.gen) `wing`[%v ~])       ::
      :+  %tsgr  [%ktts %v ~ 1]                         ::  =>  v=.
      :+  %tsls  [%ktts %a %tsgr [%cnzy %v] r.gen]      ::  =+  a==>(v \r.gen)
      :^  %tsdt  wuy  [%tsgl [~ 3] [%cnzy %a]]          ::  =.  \wuy  +.a
      :+  %tsgr  :-  :+  %ktts  cog                     ::  =>  :-  ^=  \cog
                     [%tsgl [~ 2] [%cnzy %a]]           ::          -.a
                 [%cnzy %v]                             ::      v
      s.gen                                             ::  s.gen
    ::
        [%tsgl *]  [%tsgr q.gen p.gen]
        [%tsls *]  [%tsgr [p.gen [~ 1]] q.gen]
        [%tshp *]  [%tsls q.gen p.gen]
        [%tssg *]
      |-  ^-  twig
      ?~  p.gen    [%zpzp ~]
      ?~  t.p.gen  i.p.gen
      [%tsgr i.p.gen $(p.gen t.p.gen)]
    ::
        [%wtbr *]
      |-
      ?~(p.gen [%dtzz %f 1] [%wtcl i.p.gen [%dtzz %f 0] $(p.gen t.p.gen)])
    ::
        [%wtdt *]   [%wtcl p.gen r.gen q.gen]
        [%wtgl *]   [%wtcl p.gen [%zpzp ~] q.gen]
        [%wtgr *]   [%wtcl p.gen q.gen [%zpzp ~]]
        [%wtkt *]   [%wtcl [%wtts [%axil %atom %$] p.gen] r.gen q.gen]
        [%wthp *]
      |-
      ?~  q.gen
        [%zpfs [%cnzz p.gen]]
      :^    %wtcl
          [%wtts p.i.q.gen p.gen]
        q.i.q.gen
      $(q.gen t.q.gen)
    ::
        [%wtls *]   [%wthp p.gen (weld r.gen `_r.gen`[[[%axil %noun] q.gen] ~])]
        [%wtpm *]
      |-
      ?~(p.gen [%dtzz %f 0] [%wtcl i.p.gen $(p.gen t.p.gen) [%dtzz %f 1]])
    ::
        [%wtpt *]   [%wtcl [%wtts [%axil %atom %$] p.gen] q.gen r.gen]
        [%wtsg *]   [%wtcl [%wtts [%axil %null] p.gen] q.gen r.gen]
        [%wtzp *]   [%wtcl p.gen [%dtzz %f 1] [%dtzz %f 0]]
    ::
        [%wthz *]
      =+  vaw=~(. ah p.gen)
      %-  gray:vaw
      [%wthp puce:vaw (turn q.gen |=([a=tile b=twig] [a (blue:vaw b)]))]
    ::
        [%wtlz *]
      =+  vaw=~(. ah p.gen)
      %-  gray:vaw
      ^-  twig
      :+  %wtls  puce:vaw
      [(blue:vaw q.gen) (turn r.gen |=([a=tile b=twig] [a (blue:vaw b)]))]
    ::
        [%wtsz *]
      =+  vaw=~(. ah p.gen)
      %-  gray:vaw
      [%wtsg puce:vaw (blue:vaw q.gen) (blue:vaw r.gen)]
    ::
        [%wtkz *]
      =+  vaw=~(. ah p.gen)
      %-  gray:vaw
      [%wtkt puce:vaw (blue:vaw q.gen) (blue:vaw r.gen)]
    ::
        [%wtpz *]
      =+  vaw=~(. ah p.gen)
      %-  gray:vaw
      [%wtpt puce:vaw (blue:vaw q.gen) (blue:vaw r.gen)]
    ::
        [%zpcb *]   q.gen
        [%zpgr *]
      [%cnhp [%cnzy %onan] [%zpsm [%bctr [%herb [%cnzy %abel]]] p.gen] ~]
    ::
        [%zpwt *]
      ?:  ?:  ?=(@ p.gen)
            (lte stub p.gen)
          &((lte stub p.p.gen) (gte stub q.p.gen))
        q.gen
      ~|([%stub-fail stub p.gen] !!)
    ::
        *           gen
    ==
  ::
  ++  rake
    ^-  wing
    ?-  gen
      [~ *]         [gen ~]
      [%cnzy *]     [p.gen ~]
      [%cnzz *]     p.gen
      [%cnts * ~]   p.gen
      [%zpcb *]     rake(gen q.gen)
      *             ~|(%rake-twig !!)
    ==
  ++  rusk
    ^-  term
    =+  wig=rake
    ?.  ?=([@ ~] wig)
      ~|(%rusk-twig !!)
    i.wig
  --
::::::::::::::::::::::::::::::::::::::::::::::::::::::::::
::                section 2fC, compilation proper       ::
::
++  ut
  ~%    %ut
      +>+
    ==
      %fan    fan
      %rib    rib
      %vet    vet
      %fab    fab
      %burn   burn
      %busk   busk
      %crop   crop
      %duck   duck
      %dune   dune
      %dunk   dunk
      %fink   fink
      %fire   fire
      %firm   firm
      %fish   fish
      %fuse   fuse
      %gain   gain
      %heal   heal
      %lose   lose
      %mint   mint
      %moot   moot
      %mull   mull
      %nest   nest
      %play   play
      %park   park
      %peek   peek
      %repo   repo
      %rest   rest
      %sift   sift
      %seek   seek
      %tack   tack
      %tock   tock
      %wrap   wrap
    ==
  =+  :*  fan=*(set ,[type twig])
          rib=*(set ,[type type twig])
          vet=`?`&
          fab=`?`&
      ==
  =+  sut=`type`%noun
  |%
  ++  burn
    =+  gil=*(set type)
    |-  ^-  *
    ?-    sut
        [%atom *]   0
        [%bull *]   $(sut repo)
        [%cell *]   [$(sut p.sut) $(sut q.sut)]
        [%core *]   [p.r.q.sut $(sut p.sut)]
        [%cube *]   p.sut
        [%face *]   $(sut repo)
        [%fork *]   $(sut p.sut)
        [%hold *]   ?:  (~(has in gil) sut)
                      ~_  (dunk %type)
                    ~|(%burn-loop !!)
                    $(sut repo, gil (~(put in gil) sut))
        %noun       0
        %void       ~|(%burn-void !!)
    ==
  ::
  ++  busk
    ~/  %busk
    |=  [cog=term hyp=wing]
    ^-  type
    (bull [cog hyp (seep %both hyp)] sut)
  ::
  ++  conk
    |=  got=toga
    ^-  type
    ?@  got  [%face got sut]
    ?-  -.got
      0  sut
      1  [%face p.got $(got q.got)]
      2  ?>  |(!vet (nest(sut [%cell %noun %noun]) & sut))
         :+  %cell
           $(got p.got, sut (peek %both 2))
         $(got q.got, sut (peek %both 3))
    ==
  ::
  ++  crop
    ~/  %crop
    |=  ref=type
    =+  bix=*(set ,[type type])
    =<  dext
    |%
    ++  dext
      ^-  type
      ~|  %crop-dext
      ::  ~_  (dunk 'dext: sut')
      ::  ~_  (dunk(sut ref) 'dext: ref')
      ?:  |(=(sut ref) =(%noun ref))
        %void
      ?:  =(%void ref)
        sut
      ?-    sut
          [%atom *]
        ?-    ref
            [%atom *]   %void
            [%cell *]   sut
            *           sint
        ==
      ::
          [%bull *]   (bull p.sut dext(sut q.sut))
          [%cell *]
        ?-  ref
          [%atom *]  sut
          [%cell *]  ?:  (nest(sut p.ref) | p.sut)
                       (cell p.sut dext(sut q.sut, ref q.ref))
                     sut
          *          sint
        ==
      ::
          [%core *]
        ?:  ?=(?([%atom *] [%cell *]) ref)
          sut
        sint
      ::
          [%cube *]
        ?:  &(?=([%cube *] ref) =(p.sut p.ref))
          %void
        ?:  ?=(?([%atom *] [%cell *]) ref)
          =+  foz=dext(sut q.sut)
          ?:  (firm(sut foz) p.sut)
            (cube p.sut foz)
          %void
        sint
      ::
          [%face *]   (face p.sut dext(sut q.sut))
          [%fork *]   (fork dext(sut p.sut) dext(sut q.sut))
          [%hold *]
        ?:  (~(has in bix) [sut ref])
          ~|(%crop-loop !!)
        (reco |=(a=type dext(sut a, bix (~(put in bix) [sut ref]))))
      ::
          %noun       (reco |=(a=type dext(sut a)))
          %void       %void
      ==
    ::
    ++  sint
      ^-  type
      ?-    ref
        [%core *]  sut
        [%cube *]  sut
        [%face *]  dext(ref repo(sut ref))
        [%fork *]  dext(sut dext(ref p.ref), ref q.ref)
        [%hold *]  dext(ref repo(sut ref))
        *          !!
      ==
    --
  ::
  ++  cool
    |=  [pol=? hyp=wing ref=type]
    ^-  type
    =+  peh=`wing`(flop hyp)
    |-  ^-  type
    ?~  peh
      ?:(pol (fuse ref) (crop ref))
    =>  .(i.peh ?^(i.peh i.peh [%| p=0 q=i.peh]))
    =+  ^=  poz  ^-  post
        ?-  -.i.peh
          &  [p.i.peh %& (peek %both p.i.peh)]
          |  (finq p.i.peh %both q.i.peh)
        ==
    |-  ^-  type
    ?:  =(1 p.poz)
      ?-  -.q.poz
        0  ?-  -.i.peh
              &  ^$(peh t.peh)
              |  (face q.i.peh ^$(peh t.peh, sut p.q.poz))
           ==
        1  ^$(peh t.peh)
        2  %+  bull
             [p.p.q.poz q.p.q.poz r.p.q.poz ^$(peh t.peh, sut s.p.q.poz)]
           q.q.poz
      ==
    =+  [now=(cap p.poz) lat=(mas p.poz)]
    =+  vil=*(set type)
    |-  ^-  type
    ?-    sut
        [%atom *]   %void
        [%bull *]   (reco |=(p=type (bull p.sut ^$(sut p))))
        [%cell *]
      ?:  =(2 now)
        (cell ^$(p.poz lat, sut p.sut) q.sut)
      (cell p.sut ^$(p.poz lat, sut q.sut))
    ::
        [%core *]   ?.(=(3 now) sut (core ^$(p.poz lat, sut p.sut) q.sut))
        [%cube *]   (reco |=(p=type ^$(sut p)))
        [%face *]   (reco |=(p=type (face p.sut ^$(sut p))))
        [%fork *]
      ?:  (~(has in vil) sut)
        %void
      =>  .(vil (~(put in vil) sut))
      (fork $(sut p.sut) $(sut q.sut))
    ::
        [%hold *]   (reco |=(p=type ^$(sut p)))
        %noun       (reco |=(p=type ^$(sut p)))
        %void       %void
    ==
  ::
  ++  dank  |=(pax=path ^-(tank (dish [~ %path] pax)))
  ++  dart  |=(pax=path ^-(tape ~(ram re (dank pax))))
  ++  deal  |=(lum=* (dish dole lum))
  ++  dial
    |=  ham=calf
    =+  gid=*(set ,@ud)
    |-  ^-  tank
    ?-    q.ham
        %noun      [%leaf '*' ~]
        %path      [%leaf '/' ~]
        %tank      [%leaf '*' 't' ~]
        %void      [%leaf '#' ~]
        %wool      [%leaf '*' '"' '"' ~]
        %wall      [%leaf '*' '\'' '\'' ~]
        %yarn      [%leaf '"' '"' ~]
        [%atom *]  [%leaf '@' (trip p.q.ham)]
        [%core *]
      :+  %rose
        [[' ' ~] ['<' ~] ['>' ~]]
      |-  ^-  (list tank)
      ?~  p.q.ham
        [^$(q.ham q.q.ham) ~]
      [[%leaf (rip 3 i.p.q.ham)] $(p.q.ham t.p.q.ham)]
    ::
        [%face *]
      [%palm [['=' ~] ~ ~ ~] [%leaf (trip p.q.ham)] $(q.ham q.q.ham) ~]
    ::
        [%list *]
      [%rose [" " (weld (trip p.q.ham) "(") ")"] $(q.ham q.q.ham) ~]
    ::
        [%pick *]
      :+  %rose
        [[' ' ~] ['{' ~] ['}' ~]]
      |-  ^-  (list tank)
      ?~(p.q.ham ~ [^$(q.ham i.p.q.ham) $(p.q.ham t.p.q.ham)])
    ::
        [%plot *]
      :+  %rose
        [[' ' ~] ['[' ~] [']' ~]]
      |-  ^-  (list tank)
      ?~(p.q.ham ~ [^$(q.ham i.p.q.ham) $(p.q.ham t.p.q.ham)])
    ::
        [%pear *]
      [%leaf '%' ~(rend co [~ p.q.ham q.q.ham])]
    ::
        [%stop *]
      ?:  (~(has in gid) p.q.ham)
        [%leaf '$' ~(rend co [~ %ud p.q.ham])]
      :+  %palm
        [['.' ~] ['^' '$' ~(rend co [~ %ud p.q.ham])] ~ ~]
      [$(gid (~(put in gid) p.q.ham), q.ham (need (~(get by p.ham) p.q.ham))) ~]
    ::
        [%tree *]
      [%rose [" " (weld (trip p.q.ham) "(") ")"] $(q.ham q.q.ham) ~]
    ::
        [%unit *]
      [%rose [" " (weld (trip p.q.ham) "(") ")"] $(q.ham q.q.ham) ~]
    ==
  ::
  ++  dish
    |=  [ham=calf lum=*]  ^-  tank
    ~|  [%dish-h ?@(q.ham q.ham -.q.ham)]
    ~|  [%lump lum]
    ~|  [%ham ham]
    %-  need
    =|  gil=(set ,[@ud *])
    |-  ^-  (unit tank)
    ?-    q.ham
        %noun
      %=    $
          q.ham
        ?:  ?=(@ lum)
          [%atom %$]
        :-  %plot
        |-  ^-  (list wine)
        [%noun ?:(?=(@ +.lum) [[%atom %$] ~] $(lum +.lum))]
      ==
    ::
        %path
      :-  ~
      :+  %rose
        [['/' ~] ['/' ~] ~]
      |-  ^-  (list tank)
      ?~  lum  ~
      ?@  lum  !!
      ?>  ?=(@ -.lum)
      [[%leaf (rip 3 -.lum)] $(lum +.lum)]
    ::
        %tank
      =+  cis=(tank lum)
      ?.(=(lum cis) ~ [~ cis])
    ::
        %wall
      :-  ~
      :+  %rose
        [[' ' ~] ['<' '|' ~] ['|' '>' ~]]
      |-  ^-  (list tank)
      ?~  lum  ~
      ?@  lum  !!
      [[%leaf (trip ((hard ,@) -.lum))] $(lum +.lum)]
    ::
        %wool
      :-  ~
      :+  %rose
        [[' ' ~] ['<' '<' ~] ['>' '>' ~]]
      |-  ^-  (list tank)
      ?~  lum  ~
      ?@  lum  !!
      [(need ^$(q.ham %yarn, lum -.lum)) $(lum +.lum)]
    ::
        %yarn
      [~ %leaf '"' (weld (tape lum) `tape`['"' ~])]
    ::
        %void
      ~
    ::
        [%atom *]
      ?.  ?=(@ lum)
        ~
      :+  ~
        %leaf
      ?:  =(%$ p.q.ham)    ~(rend co [~ %ud lum])
      ?:  =(%t p.q.ham)    ['\'' (weld (rip 3 lum) `tape`['\'' ~])]
      ?:  =(%tas p.q.ham)  ['%' ?.(=(0 lum) (rip 3 lum) ['$' ~])]
      ~(rend co [~ p.q.ham lum])
    ::
        [%core *]
      ::  XX  needs rethinking for core metal
      ::  ?.  ?=(^ lum)  ~
      ::  =>  .(lum `*`lum)
      ::  =-  ?~(tok ~ [~ %rose [[' ' ~] ['<' ~] ['>' ~]] u.tok])
      ::  ^=  tok
      ::  |-  ^-  (unit (list tank))
      ::  ?~  p.q.ham
      ::    =+  den=^$(q.ham q.q.ham)
      ::    ?~(den ~ [~ u.den ~])
      ::  =+  mur=$(p.q.ham t.p.q.ham, lum +.lum)
      ::  ?~(mur ~ [~ [[%leaf (rip 3 i.p.q.ham)] u.mur]])
      [~ (dial ham)]
    ::
        [%face *]
      =+  wal=$(q.ham q.q.ham)
      ?~  wal
        ~
      [~ %palm [['=' ~] ~ ~ ~] [%leaf (trip p.q.ham)] u.wal ~]
    ::
        [%list *]
      ?:  =(~ lum)
        [~ %leaf '~' ~]
      =-  ?~  tok
            ~
          [~ %rose [[' ' ~] ['~' '[' ~] [']' ~]] u.tok]
      ^=  tok
      |-  ^-  (unit (list tank))
      ?:  ?=(@ lum)
        ?.(=(~ lum) ~ [~ ~])
      =+  [for=^$(q.ham q.q.ham, lum -.lum) aft=$(lum +.lum)]
      ?.  &(?=(^ for) ?=(^ aft))
        ~
      [~ u.for u.aft]
    ::
        [%pick *]
      |-  ^-  (unit tank)
      ?~  p.q.ham
        ~
      =+  wal=^$(q.ham i.p.q.ham)
      ?~  wal
        $(p.q.ham t.p.q.ham)
      wal
    ::
        [%plot *]
      =-  ?~  tok
            ~
          [~ %rose [[' ' ~] ['[' ~] [']' ~]] u.tok]
      ^=  tok
      |-  ^-  (unit (list tank))
      ?~  p.q.ham
        ~
      ?:  ?=([* ~] p.q.ham)
        =+  wal=^$(q.ham i.p.q.ham)
        ?~(wal ~ [~ [u.wal ~]])
      ?@  lum
        ~
      =+  gim=^$(q.ham i.p.q.ham, lum -.lum)
      ?~  gim
        ~
      =+  myd=$(p.q.ham t.p.q.ham, lum +.lum)
      ?~  myd
        ~
      [~ u.gim u.myd]
    ::
        [%pear *]
      ?.  =(lum q.q.ham)
        ~
      =+  fox=~(rend co [~ p.q.ham q.q.ham])
      [~ %leaf ?:(=(['~' ~] fox) fox ['%' fox])]
    ::
        [%stop *]
      ?:  (~(has in gil) [p.q.ham lum])  ~
      =+  kep=(~(get by p.ham) p.q.ham)
      ?~  kep
        ~|([%stop-loss p.q.ham] !!)
      $(gil (~(put in gil) [p.q.ham lum]), q.ham u.kep)
    ::
        [%tree *]
      =-  ?~  tok
            ~
          [~ %rose [[' ' ~] ['{' ~] ['}' ~]] u.tok]
      ^=  tok
      =+  tuk=*(list tank)
      |-  ^-  (unit (list tank))
      ?:  =(~ lum)
        [~ tuk]
      ?.  ?=([n=* l=* r=*] lum)
        ~
      =+  rol=$(lum r.lum)
      ?~  rol
        ~
      =+  tim=^$(q.ham q.q.ham, lum n.lum)
      ?~  tim
        ~
      $(lum l.lum, tuk [u.tim u.rol])
    ::
        [%unit *]
      ?@  lum
        ?.(=(~ lum) ~ [~ %leaf '~' ~])
      ?.  =(~ -.lum)
        ~
      =+  wal=$(q.ham q.q.ham, lum +.lum)
      ?~  wal
        ~
      [~ %rose [[' ' ~] ['[' ~] [']' ~]] [%leaf '~' ~] u.wal ~]
    ==
  ::
  ++  doge
    |=  ham=calf
    =-  ?+  woz  woz
          [%list * [%atom %'ta']]  %path
          [%list * [%atom %'t']]   %wall
          [%list * [%atom %'tD']]  %yarn
          [%list * %yarn]         %wool
        ==
    ^=  woz
    ^-  wine
    ?.  ?=([%stop *] q.ham)
      ?:  ?&  ?=  [%pick [%pear %n 0] [%plot [%pear %n 0] [%face *] ~] ~]
                q.ham
              =(1 (met 3 p.i.t.p.i.t.p.q.ham))
          ==
        [%unit =<([p q] i.t.p.i.t.p.q.ham)]
      q.ham
    =+  may=(~(get by p.ham) p.q.ham)
    ?~  may
      q.ham
    ?.  ?&  ?=([%pick *] u.may)
            ?=(^ p.u.may)
            =([%pear %n 0] i.p.u.may)
        ==
      q.ham
    ?:  ?&  ?=([[%plot [%face *] [%face * %stop *] ~] ~] t.p.u.may)
            =(p.q.ham p.q.i.t.p.i.t.p.u.may)
            =(1 (met 3 p.i.p.i.t.p.u.may))
            =(1 (met 3 p.i.t.p.i.t.p.u.may))
        ==
      :+  %list
        (cat 3 p.i.p.i.t.p.u.may p.i.t.p.i.t.p.u.may)
      q.i.p.i.t.p.u.may
    ?:  ?&  ?=  $:  $:  %plot
                        [%face *]
                        [%face * %stop *]
                        [[%face * %stop *] ~]
                    ==
                    ~
                ==
                t.p.u.may
            =(p.q.ham p.q.i.t.p.i.t.p.u.may)
            =(p.q.ham p.q.i.t.t.p.i.t.p.u.may)
            =(1 (met 3 p.i.p.i.t.p.u.may))
            =(1 (met 3 p.i.t.p.i.t.p.u.may))
            =(1 (met 3 p.i.t.t.p.i.t.p.u.may))
        ==
      :+  %tree
        %^    cat
            3
          p.i.p.i.t.p.u.may
        (cat 3 p.i.t.p.i.t.p.u.may p.i.t.t.p.i.t.p.u.may)
      q.i.p.i.t.p.u.may
    q.ham
  ::
  ++  dole
    ^-  calf
    =+  gil=*(set type)
    =+  dex=[p=*(map type ,@) q=*(map ,@ wine)]
    =<  [q.p q]
    |-  ^-  [p=[p=(map type ,@) q=(map ,@ wine)] q=wine]
    =-  [p.tez (doge q.p.tez q.tez)]
    ^=  tez
    ^-  [p=[p=(map type ,@) q=(map ,@ wine)] q=wine]
    ?-    sut
        %noun      [dex sut]
        %void      [dex sut]
        [%atom *]  [dex sut]
        [%bull *]  $(sut q.sut)   ::  something better here
        [%cell *]
      =+  hin=$(sut p.sut)
      =+  yon=$(dex p.hin, sut q.sut)
      :-  p.yon
      :-  %plot
      ?:(?=([%plot *] q.yon) [q.hin p.q.yon] [q.hin q.yon ~])
    ::
        [%core *]
      =+  yad=$(sut p.sut)
      :-  p.yad
      =+  ^=  doy  ^-  [p=(list ,@ta) q=wine]
          ?:  ?=([%core *] q.yad)
            [p.q.yad q.q.yad]
          [~ q.yad]
      :-  %core
      :_  q.doy
      :_  p.doy
      %^  cat  3
        %~  rent  co
        :+  ~  %ud
        |-  ^-  @
        ?-  q.r.q.sut
          ~        0
          [* ~ ~]  1
          [* ~ *]  +($(q.r.q.sut r.q.r.q.sut))
          [* * ~]  +($(q.r.q.sut l.q.r.q.sut))
          [* * *]  .+  %+  add
                         $(q.r.q.sut l.q.r.q.sut)
                       $(q.r.q.sut r.q.r.q.sut)
        ==
      %^  cat  3
        ?-(p.q.sut %gold '.', %iron '|', %lead '?', %zinc '&')
      =+  gum=(mug q.r.q.sut)
      %+  can  3
      :~  [1 (add 'a' (mod gum 26))]
          [1 (add 'a' (mod (div gum 26) 26))]
          [1 (add 'a' (mod (div gum 676) 26))]
      ==
    ::
        [%cube *]
      ?.  ?=(@ p.sut)
        $(sut repo)
      =+  pum=$(sut q.sut)
      ?>  ?=([%atom *] q.pum)
      [p.pum [%pear p.q.pum p.sut]]
    ::
        [%face *]
      =+  yad=$(sut q.sut)
      [p.yad [%face p.sut q.yad]]
    ::
        [%fork *]
      =+  hin=$(sut p.sut)
      =+  yon=$(dex p.hin, sut q.sut)
      :-  p.yon
      ?:  =(%void q.hin)
        q.yon
      ?:  |(=(%void q.yon) =(q.hin q.yon))
        q.hin
      :-  %pick
      ?.  ?=([%pick *] q.yon)
        [q.hin q.yon ~]
      ?>  ?=(^ p.q.yon)
      ?:(=(q.hin i.p.q.yon) p.q.yon [q.hin p.q.yon])
    ::
        [%hold *]
      =+  hey=(~(get by p.dex) sut)
      ?^  hey
        [dex [%stop u.hey]]
      ?:  (~(has in gil) sut)
        =+  dyr=~(wyt by p.dex)
        [[(~(put by p.dex) sut dyr) q.dex] [%stop dyr]]
      =+  rom=$(gil (~(put in gil) sut), sut repo)
      =+  rey=(~(get by p.p.rom) sut)
      ?~  rey
        rom
      [[p.p.rom (~(put by q.p.rom) u.rey q.rom)] [%stop u.rey]]
    ==
  ::
  ++  duck  ^-(tank (dial dole))
  ++  dune  |.(duck)
  ++  dunk
    |=  paz=term  ^-  tank
    :+  %palm
      [['.' ~] ['-' ~] ~ ~]
    [[%leaf (mesc (trip paz))] duck ~]
  ::
  ++  fino
    |=  [dep=@ud way=?(%read %rite %both %free) cog=term]
    =+  gil=*(set type)
    |-  ^-  [p=@ud q=(unit post)]
    ?+    sut  [dep ~]
        [%bull *]
      ?.  =(cog p.p.sut)
        $(sut q.sut)
      ?.  ?=(0 dep)
        $(dep (dec dep), sut q.sut)
      [0 ~ 1 %2 p.sut q.sut]
    ::
        [%cell *]
      =+  taf=$(sut p.sut)
      ?~  q.taf
        =+  bov=$(dep p.taf, sut q.sut)
        ?~  q.bov
          bov
        [p.bov ~ (peg 3 p.u.q.bov) q.u.q.bov]
      [p.taf ~ (peg 2 p.u.q.taf) q.u.q.taf]
    ::
        [%core *]
      =+  zem=(look cog q.r.q.sut)
      =>  ^+(. ?:(|(=(~ zem) =(0 dep)) . .(dep (dec dep), zem ~)))
      ?^  zem
        [dep ~ 1 [%1 (peg 2 p.u.zem) [[sut(p.q %gold) q.u.zem] ~]]]
      =+  taf=$(sut p.sut)
      ?~  q.taf
        taf
      ?.  (park way p.u.q.taf)
        ~|(%find-park !!)
      [p.taf ~ (peg 3 p.u.q.taf) q.u.q.taf]
    ::
        [%cube *]
      $(sut repo)
    ::
        [%face *]
      ?:  =(cog p.sut)
        ?.  ?=(0 dep)
          [(dec dep) ~]
        [0 ~ 1 %0 q.sut]
      [dep ~]
    ::
        [%fork *]
      ~|  %fork
      ?:  (~(has in gil) q.sut)
        $(sut p.sut)
      ?:  (~(has in gil) p.sut)
        $(sut q.sut)
      =+  [hax=$(sut p.sut) yor=$(sut q.sut)]
      ~|  %find-fork
      ?:  =(hax yor)
        hax
      ?>  &(?=(^ q.hax) ?=(^ q.yor) =(p.hax p.yor) =(p.u.q.hax p.u.q.yor))
      :-   p.hax
      ?-  -.q.u.q.hax
        0  ?>  ?=(0 -.q.u.q.yor)
           [~ p.u.q.hax %0 (fork p.q.u.q.hax p.q.u.q.yor)]
        1  ?>  &(?=(1 -.q.u.q.yor) =(p.q.u.q.yor p.q.u.q.hax))
           [~ p.u.q.hax %1 p.q.u.q.hax (weld q.q.u.q.hax q.q.u.q.yor)]
        2  ?>  ?&  ?=(2 -.q.u.q.yor)
                   =(p.p.q.u.q.hax p.p.q.u.q.yor)
                   =(q.p.q.u.q.hax q.p.q.u.q.yor)
                   =(r.p.q.u.q.hax r.p.q.u.q.yor)
               ==
           :*  ~
               p.u.q.hax
               %2
               :*  p.p.q.u.q.hax
                   q.p.q.u.q.hax
                   r.p.q.u.q.hax
                   (fork s.p.q.u.q.hax s.p.q.u.q.yor)
               ==
               (fork q.q.u.q.hax q.q.u.q.yor)
           ==
      ==
    ::
        [%hold *]
      ?:  (~(has in gil) sut)
        [dep ~]
      $(gil (~(put in gil) sut), sut repo)
    ==
  ::
  ++  fink
    ~/  %fink
    |=  [dep=@ud way=?(%read %rite %both %free) cog=term]
    ^-  port
    ::  ~_  (dunk 'type')
    ~_  (show [%c 'find-limb'] ?:(=(%$ cog) '$' [%a cog]))
    =+  hoq=(fino dep way cog)
    ?~  q.hoq
      ~|(%find-none !!)
    (flee u.q.hoq)
  ::
  ++  finq
    |=  [dep=@ud way=?(%read %rite %both %free) cog=term]
    ^-  post
    ::  ~_  (dunk 'type')
    ~_  (show [%c 'find-limb'] ?:(=(%$ cog) '$' [%a cog]))
    =+  hoq=(fino dep way cog)
    ?~  q.hoq
      ~|(%find-none !!)
    u.q.hoq
  ::
  ++  fire
    ~/  %fire
    |=  hag=(list ,[p=type q=foot])
    ^-  type
    ?:  ?=([[* [%elm ~ 1]] ~] hag)
      p.i.hag
    :-  %hold
    %+  turn
      hag.$
    |=  [p=type q=foot]
    ?.  ?=([%core *] p)
      ~|(%fire-core !!)
    =+  dox=[%core q.q.p q.p]
    ?:  ?=(%ash -.q)
      ~|  %fire-ash
      ::  ~_  (dunk(sut [%cell q.q.p p.p]) %fire-dry)
      ?>  ?|(!vet (nest(sut q.q.p) & p.p))
      [dox p.q]
    ~|  [%fire-odd -.q]
    ?>  ?=(%elm -.q)
    ~|  %fire-elm
    ::  ~_  (dunk(sut [%cell q.q.p p.p]) %fire-wet)
    ?>  ?|  !vet
            (~(has in rib) [sut dox p.q])
            (mull(sut p, rib (~(put in rib) [sut dox p.q])) %noun dox p.q)
        ==
    [p p.q]
  ::
  ++  firm
    ~/  %firm
    |=  dib=*
    =+  bix=*(set ,[type *])
    |-  ^-  ?
    ?-    sut
        [%atom *]  !.?(dib)
        [%bull *]  &($(sut q.sut) $(sut s.p.sut, dib .*(dib [0 r.p.sut])))
        [%cell *]  &(.?(dib) $(sut p.sut, dib -.dib) $(sut q.sut, dib +.dib))
        [%core *]
      ?&  .?(dib)
          $(sut p.sut, dib -.dib)
          =(+.dib ?:(=(~ p.r.q.sut) ~|(%firm-core !!) p.r.q.sut))
      ==
    ::
        [%cube *]  =(dib p.sut)
        [%face *]  $(sut q.sut)
        [%fork *]  |($(sut p.sut) $(sut q.sut))
        [%hold *]
      ?|  (~(has in bix) [sut dib])
          $(bix (~(put in bix) [sut dib]), sut repo)
      ==
    ::
        %noun      &
        %void      |
    ==
  ::
  ++  fish
    ~/  %fish
    |=  axe=axis
    =+  vot=*(set type)
    |-  ^-  nock
    ?-  sut
        %void       [%1 1]
        %noun       [%1 0]
        [%atom *]   (flip [%3 %0 axe])
        [%bull *]   ~|(%bull-fish !!)
        [%cell *]
      %+  flan
        [%3 %0 axe]
      (flan $(sut p.sut, axe (peg axe 2)) $(sut q.sut, axe (peg axe 3)))
    ::
        [%core *]   [%0 0]
        [%cube *]   [%5 [%1 p.sut] [%0 axe]]
        [%face *]   $(sut q.sut)
        [%fork *]   (flor $(sut p.sut) $(sut q.sut))
        [%hold *]
      ?:  (~(has in vot) sut)
        [%0 0]
      =>  %=(. vot (~(put in vot) sut))
      $(sut repo)
    ==
  ::
  ++  fuse
    ~/  %fuse
    |=  ref=type
    =+  bix=*(set ,[type type])
    |-  ^-  type
    ?:  ?|(=(sut ref) =(%noun ref))
      sut
    ?-    sut
        [%atom *]
      ?-    ref
          [%atom *]   ?:((fitz p.ref p.sut) sut ref)
          [%cell *]   %void
          *           $(sut ref, ref sut)
      ==
        [%bull *]   (bull p.sut $(sut q.sut))
        [%cell *]
      ?-  ref
        [%cell *]   (cell $(sut p.sut, ref p.ref) $(sut q.sut, ref q.ref))
        *           $(sut ref, ref sut)
      ==
    ::
        [%core *]     $(sut repo)
        [%cube *]
      =+  foz=$(sut q.sut)
      ?:  (firm(sut foz) p.sut)
        (cube p.sut foz)
      %void
    ::
        [%face *]     (face p.sut $(sut q.sut))
        [%fork *]     (fork $(sut p.sut) $(sut q.sut))
        [%hold *]
      ?:  (~(has in bix) [sut ref])
        ~|(%fuse-loop !!)
      (reco |=(a=type ^$(sut a, bix (~(put in bix) [sut ref]))))
    ::
        %noun       ref
        %void       %void
    ==
  ::
  ++  gain
    ~/  %gain
    |=  gen=twig  ^-  type
    (chip & gen)
  ::
  ++  hang
    ~/  %hang
    |=  [dab=(map term foot) rud=(map term foot)]
    ^-  (map term foot)
    =+  goy=(~(tap by rud) ~)
    =+  waf=dab
    |-  ^+  dab
    ?~  goy
      waf
    ~|  [%hang-on p.i.goy]
    =+  yeq=(~(get by dab) p.i.goy)
    ?<  ?=(~ yeq)
    ?-    -.u.yeq
        %ash
      ?>  ?=([%ash *] q.i.goy)
      $(goy t.goy, waf (~(put by waf) p.i.goy q.i.goy))
    ::
        %elm
      ~|([%hang-elm p.i.goy] !!)
    ::
        %oak
      ?>  ?=([%yew *] q.i.goy)
      $(goy t.goy, waf (~(put by waf) p.i.goy q.i.goy))
    ::
        %yew
      ?>  ?=([%yew *] q.i.goy)
      %=    $
          goy  t.goy
          waf
        %+  ~(put by waf)
          p.i.goy
        [%yew ^$(dab p.u.yeq, rud p.q.i.goy)]
      ==
    ==
  ::
  ++  harp
    |=  dab=(map term foot)
    ^-  ?(~ ^)
    ?:  ?=(~ dab)
      ~
    =+  ^=  vad
        ?+  -.q.n.dab  !!
          %ash  q:(mint %noun p.q.n.dab)
          %elm  q:(mint(vet |) %noun p.q.n.dab)
        ==
    ?-    dab
        [* ~ ~]   vad
        [* ~ *]   [vad $(dab r.dab)]
        [* * ~]   [vad $(dab l.dab)]
        [* * *]   [vad $(dab l.dab) $(dab r.dab)]
    ==
  ::
  ++  lose
    ~/  %lose
    |=  gen=twig  ^-  type
    (chip | gen)
  ::
  ++  chip
    ~/  %chip
    |=  [way=? gen=twig]  ^-  type
    ?:  ?=([%wtts *] gen)
      (cool way q.gen (play ~(bunt al p.gen)))
    ?:  ?&(way ?=([%wtpm *] gen))
      |-(?~(p.gen sut $(p.gen t.p.gen, sut ^$(gen i.p.gen))))
    ?:  ?&(!way ?=([%wtbr *] gen))
      |-(?~(p.gen sut $(p.gen t.p.gen, sut ^$(gen i.p.gen))))
    =+  neg=~(open ap gen)
    ?:(=(neg gen) sut $(gen neg))
  ::
  ++  heal
    ~/  %heal
    |=  [qog=(unit term) axe=axis ref=type]
    ^-  type
    ?:  =(1 axe)
      ?~  qog
        ref
      |-  ^-  type
      ?-    sut
          [%bull *]   ~&  %heal-bull
                      ?:  =(u.qog p.p.sut)
                        ref
                      (busk(sut $(sut q.sut)) p.p.sut q.p.sut)
          [%core *]   ref
          [%face *]   ?.(=(u.qog p.sut) ~|('heal-name' !!) (face p.sut ref))
          [%fork *]   (fork $(sut p.sut) $(sut q.sut))
          [%hold *]   $(sut repo)
          *           ~|([%name u.qog] ~|('heal-name' !!))
      ==
    =+  [now=(cap axe) lat=(mas axe)]
    =+  gil=*(set type)
    |-  ^-  type
    ?-    sut
        [%atom *]   %void
        [%bull *]   (busk(sut $(sut q.sut)) p.p.sut q.p.sut)
        [%cell *]
      ?:  =(2 now)
        (cell ^$(sut p.sut, axe lat) q.sut)
      (cell p.sut ^$(sut q.sut, axe lat))
    ::
        [%core *]
      ?.  =(3 now)
        ~|(%heal-core !!)
      (core ^$(sut p.sut, axe lat) q.sut)
    ::
        [%face *]   (face p.sut $(sut q.sut))
        [%fork *]   (fork $(sut p.sut) $(sut q.sut))
        [%hold *]
      ?:((~(has in gil) sut) %void $(gil (~(put in gil) sut), sut repo))
    ::
        *           $(sut repo)
    ==
  ::
  ++  mint
    ~/  %mint
    |=  [gol=type gen=twig]
    ^-  [p=type q=nock]
    |^  ^-  [p=type q=nock]
    ?:  ?&(=(%void sut) !?=([%zpcb *] gen))
      ?.  |(!vet ?=([%zpfs *] gen) ?=([%zpzp *] gen))
        ~|(%mint-vain !!)
      [%void %0 0]
    ?-    gen
    ::
        [^ *]
      =+  hed=$(gen p.gen, gol %noun)
      =+  tal=$(gen q.gen, gol %noun)
      [(nice (cell p.hed p.tal)) (cons q.hed q.tal)]
    ::
        [%bcpt *]  $(gen (~(whip al q.gen) p:(seep %read p.gen)))
        [%brcn *]  (grow %gold [~ 1] p.gen)
    ::
        [%cnts *]
      =+  lar=(foil (seek %read p.gen))
      =+  mew=(snub q.gen)
      =-  [(nice p.yom) ?:(=(0 p.q.lar) q.yom [%9 p.q.lar q.yom])]
      ^=  yom
      =+  hej=*(list ,[p=axis q=nock])
      |-  ^-  [p=type q=nock]
      ?~  mew
        [(fire q.q.lar) (hike p.lar hej)]
      =+  zil=^$(gen q.i.mew, gol %noun)
      =+  wip=(tock p.i.mew p.zil q.q.lar)
      $(mew t.mew, q.q.lar q.wip, hej [[p.wip q.zil] hej])
    ::
        [%dtkt *]  [(nice %noun) [%11 q:$(gen p.gen, gol %noun)]]
        [%dtls *]  [(nice [%atom %$]) [%4 q:$(gen p.gen, gol [%atom %$])]]
        [%dtzy *]  [(nice (play gen)) [%1 q.gen]]
        [%dtzz *]  [(nice (play gen)) [%1 q.gen]]
        [%dttr *]
      [(nice %noun) [%2 q:$(gen p.gen, gol %noun) q:$(gen q.gen, gol %noun)]]
    ::
        [%dtts *]
      [(nice bool) [%5 q:$(gen p.gen, gol %noun) q:$(gen q.gen, gol %noun)]]
    ::
        [%dtwt *]  [(nice bool) [%3 q:$(gen p.gen, gol %noun)]]
        [%ktbr *]  =+(vat=$(gen p.gen) [(wrap(sut p.vat) %iron) q.vat])
        [%ktls *]
      =+(hif=(nice (play p.gen)) [hif q:$(gen q.gen, gol hif)])
    ::
        [%ktpm *]  =+(vat=$(gen p.gen) [(wrap(sut p.vat) %zinc) q.vat])
        [%ktsg *]
      =+  nef=$(gen p.gen)
      =+  moc=(mink [burn q.nef] |=(* ~))
      [p.nef ?:(?=(0 -.moc) [%1 p.moc] q.nef)]
    ::
        [%ktts *]  =+(vat=$(gen q.gen) [(conk(sut p.vat) p.gen) q.vat])
        [%ktwt *]  =+(vat=$(gen p.gen) [(wrap(sut p.vat) %lead) q.vat])
        [%sgzp *]  ~_(duck(sut (play p.gen)) $(gen q.gen))
        [%sggr *]
      =+  hum=$(gen q.gen)
      :-  p.hum
      :+  %10
        ?-    p.gen
            @   p.gen
            ^   [p.p.gen q:$(gen q.p.gen, gol %noun)]
        ==
      q.hum
    ::
        [%tsgr *]
      =+  fid=$(gen p.gen, gol %noun)
      =+  dov=$(sut p.fid, gen q.gen)
      [p.dov (comb q.fid q.dov)]
    ::
        [%tstr *]
      $(gen r.gen, sut (busk p.gen q.gen))
    ::
        [%wtcl *]
      =+  nor=$(gen p.gen, gol bool)
      =+  fex=(gain p.gen)
      =+  wux=(lose p.gen)
      =+  ^=  duy
          ?:  =(%void fex)
            ?:(=(%void wux) [%0 0] [%1 1])
          ?:(=(%void wux) [%1 0] q.nor)
      =+  hiq=$(sut fex, gen q.gen)
      =+  ran=$(sut wux, gen r.gen)
      [(fork p.hiq p.ran) (cond duy q.hiq q.ran)]
    ::
        [%wtts *]
      :-  (nice bool)
      %-  fish(sut (play ~(bunt al p.gen)))
      (cove q:$(gen [%cnzz q.gen], gol %noun))
    ::
        [%zpcb *]
      ~_  (show %o p.gen)
      =+  hum=$(gen q.gen)
      [p.hum [%10 [%spot %1 p.gen] q.hum]]
    ::
        [%zpcm *]  [(nice (play p.gen)) [%1 q.gen]]   ::  XX validate!
        [%zpcn ~]  =+(pet=seed [(nice p.pet) [%1 q.pet]])
        [%zpfs *]
      ?:  vet
        ~_  (dunk(sut (play p.gen)) 'lost')
        ~|(%mint-lost !!)
      [%void [%0 0]]
    ::
        [%zpsm *]
      =+  vos=$(gol %noun, gen q.gen)       ::  XX validate!
      ::  [(nice (cell (sift (play p.gen)) p.vos)) (cons [%1 p.vos] q.vos)]
      [(nice (cell (play p.gen) p.vos)) (cons [%1 p.vos] q.vos)]
    ::
        [%zpts *]  [(nice %noun) [%1 q:$(vet |, gen p.gen)]]
        [%zpzp ~]  [%void [%0 0]]
        *
      =+  doz=~(open ap gen)
      ?:  =(doz gen)
        ~_  (show [%c 'hoon'] [%q gen])
        ~|(%mint-open !!)
      $(gen doz)
    ==
    ::
    ++  nice
      |=  typ=type
      ~|  %mint-nice
      ?>  ?|(!vet (nest(sut gol) & typ))
      typ
    ::
    ++  grow
      |=  [mel=?(%gold %iron %lead %zinc) ruf=twig dab=(map term foot)]
      ^-  [p=type q=nock]
      =+  dan=^$(gen ruf, gol %noun)
      =+  toc=(core p.dan [%gold p.dan [~ dab]])
      =+  dez=(harp(sut toc) dab)
      :-  (nice (core p.dan mel p.dan [dez dab]))
      (cons [%1 dez] q.dan)
    --
  ::
  ++  moot
    =+  gil=*(set type)
    |-  ^-  ?
    ?-  sut
      [%atom *]  |
      [%bull *]  $(sut q.sut)
      [%cell *]  |($(sut p.sut) $(sut q.sut))
      [%core *]  $(sut p.sut)
      [%cube *]  |
      [%face *]  $(sut q.sut)
      [%fork *]  &($(sut p.sut) $(sut q.sut))
      [%hold *]  |((~(has in gil) sut) $(gil (~(put in gil) sut), sut repo))
      %noun      |
      %void      &
    ==
  ::
  ++  mull
    ~/  %mull
    |=  [gol=type dox=type gen=twig]
    ^-  ?
    ?.  vet
      &
    =<  &
    |^  ^-  [p=type q=type]
    ?:  =(%void sut)
      ~|(%mull-none !!)
    ?-    gen
    ::
        [^ *]
      =+  hed=$(gen p.gen, gol %noun)
      =+  tal=$(gen q.gen, gol %noun)
      [(nice (cell p.hed p.tal)) (cell q.hed q.tal)]
    ::
        [%bcpt *]
      =+  sep=(seep %read p.gen)
      =+  pox=(seep(sut dox) %read p.gen)
      ?.  =(p.pox p.sep)  ~|(%mull-bonk-wing !!)
      $(gen (~(whip al q.gen) p.sep))
    ::
        [%brcn *]  (grow %gold [~ 1] p.gen)
        [%cnts *]
      =+  lar=(foil (seek %read p.gen))
      =+  vug=(foil (seek(sut dox) %read p.gen))
      ?.  &(=(p.lar p.vug) =(p.q.lar p.q.vug))
        ~|(%mull-bonk-e !!)
      =+  mew=(snub q.gen)
      =-  [(nice (fire p.yom)) (fire(vet |) q.yom)]
      ^=  yom
      |-  ^-  [p=(list ,[p=type q=foot]) q=(list ,[p=type q=foot])]
      ?~  mew
        [q.q.lar q.q.vug]
      =+  zil=^$(gen q.i.mew, gol %noun)
      =+  cuf=(tock p.i.mew p.zil q.q.lar)
      =+  dof=(tock p.i.mew q.zil q.q.vug)
      ?.  .=(p.cuf p.dof)
        ~|(%mull-bonk-f !!)
      $(mew t.mew, q.q.lar q.cuf, q.q.vug q.dof)
    ::
        [%dtkt *]  =+($(gen p.gen, gol %noun) (both %noun))
        [%dtls *]  =+($(gen p.gen, gol [%atom %$]) (both [%atom %$]))
        [%dtzy *]  (both (play gen))
        [%dtzz *]  (both (play gen))
        [%dttr *]
      =+([$(gen p.gen, gol %noun) $(gen q.gen, gol %noun)] (both %noun))
    ::
        [%dtts *]
      =+([$(gen p.gen, gol %noun) $(gen q.gen, gol %noun)] (both bool))
    ::
        [%dtwt *]  =+($(gen p.gen, gol %noun) (both bool))    ::  XX  =|
        [%ktbr *]
      =+(vat=$(gen p.gen) [(wrap(sut p.vat) %iron) (wrap(sut q.vat) %iron)])
    ::
        [%ktls *]
      =+  hif=[p=(nice (play p.gen)) q=(play(sut dox) p.gen)]
      =+($(gen q.gen, gol p.hif) hif)
    ::
        [%ktpm *]
      =+(vat=$(gen p.gen) [(wrap(sut p.vat) %zinc) (wrap(sut q.vat) %zinc)])
    ::
        [%ktts *]
      =+(vat=$(gen q.gen) [(conk(sut p.vat) p.gen) (conk(sut q.vat) p.gen)])
    ::
        [%ktwt *]
      =+(vat=$(gen p.gen) [(wrap(sut p.vat) %lead) (wrap(sut q.vat) %lead)])
    ::
        [%ktsg *]  $(gen p.gen)
        [%sgzp *]  ~_(duck(sut (play p.gen)) $(gen q.gen))
        [%sggr *]  $(gen q.gen)
        [%tsgr *]
      =+  lem=$(gen p.gen, gol %noun)
      $(gen q.gen, sut p.lem, dox q.lem)
    ::
        [%tstr *]
      %=  $
        gen  r.gen
        sut  (busk p.gen q.gen)
        dox  (busk(sut dox) p.gen q.gen)
      ==
    ::
        [%wtcl *]
      =+  nor=$(gen p.gen, gol bool)
      =+  ^=  hiq  ^-  [p=type q=type]
          =+  fex=[p=(gain p.gen) q=(gain(sut dox) p.gen)]
          ?:  =(%void p.fex)
            [%void ?:(=(%void q.fex) %void ~|(%wtcl-z (play(sut q.fex) q.gen)))]
          ?:  =(%void q.fex)
            ~|(%mull-bonk-b !!)
          $(sut p.fex, dox q.fex, gen q.gen)
      =+  ^=  ran  ^-  [p=type q=type]
          =+  wux=[p=(lose p.gen) q=(lose(sut dox) p.gen)]
          ?:  =(%void p.wux)
            [%void ?:(=(%void q.wux) %void ~|(%wtcl-a (play(sut q.wux) r.gen)))]
          ?:  =(%void q.wux)
            ~|(%mull-bonk-c !!)
          $(sut p.wux, dox q.wux, gen r.gen)
      [(nice (fork p.hiq p.ran)) (fork q.hiq q.ran)]
    ::
        [%wtts *]
      =+  nob=~(bunt al p.gen)
      =+  waz=[p=(play nob) q=(play(sut dox) nob)]
      =+  ^=  syx  :-  p=(cove q:(mint %noun [%cnzz q.gen]))
                   q=(cove q:(mint(sut dox) %noun [%cnzz q.gen]))
      =+  pov=[p=(fish(sut p.waz) p.syx) q=(fish(sut q.waz) q.syx)]
      ?.  &(=(p.syx q.syx) =(p.pov q.pov))
        ~|(%mull-bonk-a !!)
      (both bool)
    ::
        [%zpcb *]  ~_((show %o p.gen) $(gen q.gen))
        [%zpcm *]  [(nice (play p.gen)) (play(sut dox) p.gen)]
        [%zpcn ~]  =+(pet=seed [(nice p.pet) p.pet])
        [%zpfs *]
      ?:  vet
        ::  ~_  (dunk(sut (play p.gen)) 'also')
        ~|(%mull-skip !!)
      (both %void)
    ::
        [%zpts *]  (both %noun)
        [%zpsm *]
      =+  vos=$(gol %noun, gen q.gen)       ::  XX validate!
      [(nice (cell (play p.gen) p.vos)) (cell (play(sut dox) p.gen) q.vos)]
    ::
        [%zpzp ~]  (both %void)
        *
      =+  doz=~(open ap gen)
      ?:  =(doz gen)
        ~_  (show [%c 'hoon'] [%q gen])
        ~|(%mull-open !!)
      $(gen doz)
    ==
    ::
    ++  both
      |=  typ=type
      [(nice typ) typ]
    ::
    ++  nice
      |=  typ=type
      ::  ~_  (dunk(sut gol) 'need')
      ::  ~_  (dunk(sut typ) 'have')
      ~|  %mull-nice
      ?>  ?|(!vet (nest(sut gol) & typ))
      typ
    ::
    ++  grow
      |=  [mel=?(%gold %iron %lead %zinc) ruf=twig dab=(map term foot)]
      ~|  %mull-grow
      ^-  [p=type q=type]
      =+  dan=^$(gen ruf, gol %noun)
      =+  ^=  toc  :-  p=(core p.dan [%gold p.dan [~ dab]])
                   q=(core q.dan [%gold q.dan [~ dab]])
      =+  (bake(sut p.toc, dox q.toc) dab)
      :-  (nice (core p.dan mel p.dan [[%0 0] dab]))
      (core q.dan [mel q.dan [[%0 0] dab]])
    ::
    ++  bake
      |=  dab=(map term foot)
      ^-  *
      ?:  ?=(~ dab)
        ~
      =+  ^=  vad
          ?+  -.q.n.dab  !!
            %ash  ^$(gol %noun, gen p.q.n.dab)
            %elm  ~
          ==
      ?-    dab
          [* ~ ~]   vad
          [* ~ *]   [vad $(dab r.dab)]
          [* * ~]   [vad $(dab l.dab)]
          [* * *]   [vad $(dab l.dab) $(dab r.dab)]
      ==
    --
  ::
  ++  meet  |=(ref=type &((nest | ref) (nest(sut ref) | sut)))
  ++  nest
    ~/  %nest
    |=  [tel=? ref=type]
    ^-  ?
    =+  gil=*(set ,[p=type q=type])
    =<  dext
    |%
    ++  cong
      ^-  ?
      ?>  ?&(?=([%core *] sut) ?=([%core *] ref))
      ?:  =(q.sut q.ref)
        dext(sut p.sut, ref p.ref)
      ?.  ?&  dext(sut q.q.sut, ref p.sut)
              dext(sut p.sut, ref q.q.sut)
              dext(sut q.q.ref, ref p.ref)
          ==
        |
      ?&
        ?|(=(p.q.sut p.q.ref) =(%gold p.q.ref))
      ::
        ?|  (~(has in gil) [sut ref])
            %+  %=  cram
                  gil  (~(put in gil) [sut ref])
                  sut  sut(p q.q.sut)
                  ref  ref(p q.q.ref)
                ==
              q.r.q.sut
            q.r.q.ref
        ==
      ::
        ?-    p.q.sut
            %gold
          =+  pac=[s=q.q.sut r=q.q.ref]
          ?&  dext(sut s.pac, ref r.pac)
              dext(sut r.pac, ref s.pac)
          ==
        ::
            %iron
          =+  sam=[s=(peek(sut q.q.sut) %rite 2) r=(peek(sut q.q.ref) %rite 2)]
          dext(sut r.sam, ref s.sam)
        ::
            %lead  &
            %zinc
          =+  pal=[s=(peek(sut q.q.sut) %read 2) r=(peek(sut q.q.ref) %read 2)]
          dext(sut s.pal, ref r.pal)
        ==
      ==
    ::
    ++  cram
      |=  [dab=(map term foot) hem=(map term foot)]
      ^-  ?
      ?-    dab
          ~   =(hem ~)
          ^
        ?&  ?=(^ hem)
            =(p.n.dab p.n.hem)
            $(dab l.dab, hem l.hem)
            $(dab r.dab, hem r.hem)
            ?-    -.q.n.dab
                %ash
              ?&  ?=(%ash -.q.n.hem)
                  dext(sut (play p.q.n.dab), ref (play(sut ref) p.q.n.hem))
              ==
                %elm  =(q.n.dab q.n.hem)
                %oak  ?=(?(%oak %yew) -.q.n.hem)
                %yew
              ?&  ?=(%yew -.q.n.hem)
                  $(dab p.q.n.dab, hem p.q.n.hem)
              ==
            ==
        ==
      ==
    ::
    ++  dext
      ^-  ?
      =-  ?:  tyn
            &
          ?:  tel
            ::  ~_  (dunk %need)
            ::  ~_  (dunk(sut ref) %have)
            ~|(%type-fail !!)
          |
      ^=  tyn
      ?:  =(sut ref)
        &
      ?-    sut
          %void       sint
          %noun       &
      ::
          [%atom *]
        ?.  ?=([%atom *] ref)
          sint
        (fitz p.sut p.ref)
      ::
          [%cell *]
        ?.  ?=([%cell *] ref)
          sint
        ?&
          dext(sut p.sut, ref p.ref)
          dext(sut q.sut, ref q.ref)
        ==
      ::
          [%core *]
        ?.  ?=([%core *] ref)
          sint
        cong
      ::
          [%cube *]
        ?:  ?=([%cube *] ref)
          =(p.sut p.ref)
        sint
      ::
          [%bull *]
        ?&  dext(sut q.sut)
            dext(sut s.p.sut, ref (peek(sut ref) %free r.p.sut))
        ==
          [%face *]   dext(sut q.sut)
          [%fork *]
        ?.  ?=(?([%atom *] %noun [%cell *] [%cube *] [%core *]) ref)
          sint
        ?|(dext(tel |, sut p.sut) dext(tel |, sut q.sut))
      ::
          [%hold *]
        ?|
          (~(has in gil) [sut ref])
          dext(gil (~(put in gil) [sut ref]), sut repo)
        ==
      ==
    ::
    ++  sint
      ^-  ?
      ?-  ref
          [%atom *]   |
          [%cell *]   |
          [%fork *]   ?&(dext(ref p.ref) dext(ref q.ref))
          [%hold *]
        ?|
          (~(has in gil) [sut ref])
          dext(gil (~(put in gil) [sut ref]), ref repo(sut ref))
        ==
      ::
          %noun       |
          %void       &
          *           dext(ref repo(sut ref))
      ==
    --
  ::
  ++  park
    ~/  %park
    |=  [way=?(%read %rite %both %free) axe=axis]
    ^-  ?
    ?>  ?=([%core *] sut)
    ?|
      !vet
      ?-    way
          %both  =(%gold p.q.sut)
          %free  &
          %read
        ?-    p.q.sut
            %gold   &
            %iron   |
            %lead   |
            %zinc   =(2 (cap axe))
        ==
      ::
          %rite
        ?-    p.q.sut
            %gold   &
            %iron   =(2 (cap axe))
            %lead   |
            %zinc   |
        ==
      ==
    ==
  ::
  ++  peek
    ~/  %peek
    |=  [way=?(%read %rite %both %free) axe=axis]
    ^-  type
    ?:  =(1 axe)
      sut
    =+  [now=(cap axe) lat=(mas axe)]
    =+  gil=*(set type)
    |-  ^-  type
    ?-    sut
        [%atom *]   %void
        [%cell *]   ?:(=(2 now) ^$(sut p.sut, axe lat) ^$(sut q.sut, axe lat))
        [%core *]
      ?:  =(3 now)
        ?.  (park way lat)
          ::  ~_  (dunk 'type')
          ~_  (show [%c 'axis'] [%d axe])
          ~|(%peek-park !!)
        ^$(sut p.sut, axe lat)
      %noun
    ::
        [%fork *]   (fork $(sut p.sut) $(sut q.sut))
        [%hold *]
      ?:  (~(has in gil) sut)
        %void
      $(gil (~(put in gil) sut), sut repo)
    ::
        %void       %void
        %noun       %noun
        *           $(sut repo)
    ==
  ::
  ++  play
    ~/  %play
    =>  .(vet |)
    |=  gen=twig
    ^-  type
    ?-  gen
      [^ *]      (cell $(gen p.gen) $(gen q.gen))
      [%bcpt *]  $(gen (~(whip al q.gen) p:(seep %read p.gen)))
      [%brcn *]  (core sut %gold sut [[%0 0] p.gen])
      [%cnts *]  =+  lar=(foil (seek %read p.gen))
                 =+  mew=(snub q.gen)
                 =+  rag=q.q.lar
                 %-  fire
                 |-  ^-  (list ,[p=type q=foot])
                 ?~  mew
                   rag
                 $(mew t.mew, rag q:(tock p.i.mew ^$(gen q.i.mew) rag))
      [%dtkt *]  %noun
      [%dtls *]  [%atom %$]
      [%dtzy *]  ?:(=(%f p.gen) ?>((lte q.gen 1) bool) [%atom p.gen])
      [%dtzz *]  [%cube q.gen ?:(.?(q.gen) %noun [%atom p.gen])]
      [%dttr *]  %noun
      [%dtts *]  bool
      [%dtwt *]  bool
      [%ktbr *]  (wrap(sut $(gen p.gen)) %iron)
      [%ktls *]  $(gen p.gen)
      [%ktpm *]  (wrap(sut $(gen p.gen)) %zinc)
      [%ktsg *]  $(gen p.gen)
      [%ktts *]  (conk(sut $(gen q.gen)) p.gen)
      [%ktwt *]  (wrap(sut $(gen p.gen)) %lead)
      [%sgzp *]  ~_(duck(sut ^$(gen p.gen)) $(gen q.gen))
      [%sggr *]  $(gen q.gen)
      [%tsgr *]  $(gen q.gen, sut $(gen p.gen))
      [%tstr *]  $(gen r.gen, sut (busk p.gen q.gen))
      [%wtcl *]  =+  [fex=(gain p.gen) wux=(lose p.gen)]
                 %+  fork
                   ?:(=(%void fex) %void $(sut fex, gen q.gen))
                 ?:(=(%void wux) %void $(sut wux, gen r.gen))
      [%zpcb *]  ~_((show %o p.gen) $(gen q.gen))
      [%zpcm *]  (play p.gen)
      [%zpcn ~]  p:seed
      [%zpfs *]  %void
      [%zpsm *]  (cell $(gen p.gen) $(gen q.gen))
      [%zpts *]  %noun
      [%zpzp ~]  %void
      *          =+  doz=~(open ap gen)
                 ?:  =(doz gen)
                   ~_  (show [%c 'hoon'] [%q gen])
                   ~|(%play-open !!)
                 $(gen doz)
    ==
  ::
  ++  reco
    |*  fuy=_|=(p=type p)
    =+  por=repo
    =+  yot=(fuy por)
    ?:  =(yot por)
      ?:(=(%void por) por sut)
    yot
  ::
  ++  repo
    ^-  type
    ?-  sut
      [%bull *]   q.sut
      [%core *]   [%cell %noun p.sut]
      [%cube *]   q.sut
      [%face *]   q.sut
      [%hold *]   (rest p.sut)
      %noun       [%fork [%atom %$] [%cell %noun %noun]]
      *           ~|(%repo-fltt !!)
    ==
  ::
  ++  rest
    ~/  %rest
    |=  leg=(list ,[p=type q=twig])
    ^-  type
    ?:  (lien leg |=([p=type q=twig] (~(has in fan) [p q])))
      ~|(%rest-loop !!)
    =>  .(fan (~(gas in fan) leg))
    %+  roll
      %-  %~  tap
            in
          %-  ~(gas in *(set type))
          (turn leg |=([p=type q=twig] (play(sut p) q)))
      ~
    =+([p=*type q=`type`%void] |.((fork p q)))
  ::
  ++  seek
    ~/  %seek
    |=  [way=?(%read %rite %both %free) hyp=wing]
    ^-  port
    ?~  hyp
      [1 %& sut]
    =>  .(i.hyp ?^(i.hyp i.hyp [%| p=0 q=i.hyp]))
    =+  zar=$(hyp t.hyp)
    =+  ^=  syp
        ?-    -.q.zar
            &  p.q.zar
            |  (fire (turn q.q.zar |=([p=type q=foot] [p [%ash ~ 1]])))
        ==
    ?-    i.hyp
        [& *]
      [(peg p.zar p.i.hyp) %& (peek(sut syp) way p.i.hyp)]
    ::
        [| *]
      =>  .(sut syp)
      =+  hud=(fink p.i.hyp way q.i.hyp)
      [(peg p.zar p.hud) q.hud]
    ==
  ::
  ++  seep
    |=  [way=?(%read %rite %both %free) hyp=wing]
    ^-  [p=axis q=type]
    =+  zar=(seek way hyp)
    ?>(?=(& -.q.zar) [p.zar p.q.zar])
  ::
  ++  sift
    |=  ref=type
    ~+
    ^-  type
    ~|(%sift-lose ?>((nest(sut ref) & -:!>(*typo)) ref))
  ::
  ++  snub
    ~/  %snub
    |=  har=(list ,[p=wing q=twig])
    ^-  (list ,[p=wing q=twig])
    (turn har |=([a=wing b=twig] [(flop a) b]))
  ::
  ++  tack
    ~/  %tack
    |=  [peh=wing mur=type]
    =+  axe=1
    |-  ^-  [p=axis q=type]
    ?~  peh
      [axe mur]
    =>  .(i.peh ?^(i.peh i.peh [%| p=0 q=i.peh]))
    ?-    i.peh
        [& *]
      =+  ^=  sap  ^-  (unit term)
          ?.(&(=(1 p.i.peh) ?=([%face *] sut)) ~ [~ p.sut])
      =+  vas=(peek %rite p.i.peh)
      =+  gav=$(peh t.peh, sut vas, axe (peg axe p.i.peh))
      =+  heh=(heal ~ p.i.peh q.gav)
      [p.gav ?~(sap heh (face u.sap heh))]
    ::
        [| *]
      =+  dob=`post`(need q:(fino p.i.peh %rite q.i.peh))
      ~|  [%tack-limb q.i.peh]
      ?:  ?=(%2 -.q.dob)
        =+  hoc=(peg axe p.dob)
        =+  guh=$(peh t.peh, sut s.p.q.dob, axe (peg hoc r.p.q.dob))
        =+  zig=$(peh q.p.q.dob, sut q.q.dob, mur q.guh)
        =+  zug=(heal [~ q.i.peh] p.dob (busk(sut q.zig) p.p.q.dob q.p.q.dob))
        [p.guh zug]
      =+  wuf=(flay (flee dob))
      =+  gav=$(peh t.peh, sut q.wuf, axe (peg axe p.wuf))
      [p.gav (heal [~ q.i.peh] p.wuf q.gav)]
    ==
  ::
  ++  tock
    ~/  %tock
    |=  [peh=wing mur=type men=(list ,[p=type q=foot])]
    ^-  [p=axis q=(list ,[p=type q=foot])]
    =-  [(need p.wib) q.wib]
    ^=  wib
    |-  ^-  [p=(unit axis) q=(list ,[p=type q=foot])]
    ?~  men
      [*(unit axis) ~]
    =+  geq=(tack(sut p.i.men) peh mur)
    =+  mox=$(men t.men)
    [(mate p.mox `_p.mox`[~ p.geq]) [[q.geq q.i.men] q.mox]]
  ::
  ++  wrap
    ~/  %wrap
    |=  yoz=?(%lead %iron %zinc)
    ^-  type
    ?-  sut
      [%core *]  ?.(=(%gold p.q.sut) ~|(%wrap-metl !!) sut(p.q yoz))
      [%fork *]  (fork $(sut p.sut) $(sut q.sut))
      [%hold *]  $(sut repo)
      *          ~|(%wrap-type !!)
    ==
  --
::::::::::::::::::::::::::::::::::::::::::::::::::::::::::
::                section 2fD, grammar                  ::
::
++  vang
  |=  [bug=? wer=path]
  %*(. vast bug bug, wer wer)
::
++  vast
  =+  [bug=`?`| was=*(set path) wer=*path]
  |%
  ++  gash  %+  cook
              |=  a=(list tyke)  ^-  tyke
              ?~(a ~ (weld i.a $(a t.a)))
            (more fas gasp)
  ++  gasp  ;~  pose
              %+  cook
                |=([a=tyke b=tyke c=tyke] :(weld a b c))
              ;~  plug
                (cook |=(a=(list) (turn a |=(b=* ~))) (star tis))
                (cook |=(a=twig [[~ a] ~]) hasp)
                (cook |=(a=(list) (turn a |=(b=* ~))) (star tis))
              ==
              (cook |=(a=(list) (turn a |=(b=* ~))) (plus tis))
            ==
  ++  glam  ~+((glue ace))
  ++  hasp  ;~  pose
              (ifix [sel ser] wide)
              (stag %cnhp (ifix [pel per] (most ace wide)))
              %+  cook
                |=(a=coin [%dtzy ?:(?=([~ %tas *] a) %tas %ta) ~(rent co a)])
              nuck:so
            ==
  ++  mota  %+  cook
              |=([a=tape b=tape] (rap 3 (weld a b)))
            ;~(plug (star low) (star hig))
  ::
  ++  plex
    |=  gen=twig  ~|  [%plex gen]  ^-  path
    ?:  ?=([%zpcb *] gen)
      $(gen q.gen)
    ?>  ?=([%clsg *] gen)
    (turn p.gen |=(a=twig ?>(?=(%dtzy -.a) q.a)))
  ::
  ++  pray
    |=  gen=twig  ~|  %pray  ^-  twig
    =+  rev=(plex gen)
    ?:  (~(has in was) rev)
      ~|(%pray-loop !!)
    =+  ruv=`path`(weld rev `path`[%hoon ~])
    =+  txt=(,@ta .^(%cx ruv))
    ~|  ruv
    %+  rash  txt
    (ifix [gay gay] tall(was (~(put in was) rev), wer rev))
  ::
  ++  prey
    |=  gun=(list twig)  ^-  twig
    ?~  gun    [~ 1]
    ?~  t.gun  (pray i.gun)
    [%tsgr (pray i.gun) $(gun t.gun)]
  ::
  ++  phax
    |=  ruw=(list (list beer))
    =+  [yun=*(list twig) cah=*(list ,@)]
    =+  wod=|=([a=tape b=(list twig)] ^+(b ?~(a b [[%clfs %smdq (flop a)] b])))
    |-  ^+  yun
    ?~  ruw
      (flop (wod cah yun))
    ?~  i.ruw  $(ruw t.ruw)
    ?@  i.i.ruw
      $(i.ruw t.i.ruw, cah [i.i.ruw cah])
    $(i.ruw t.i.ruw, cah ~, yun [p.i.i.ruw (wod cah yun)])
  ::
  ++  posh
    |=  [pre=(unit tyke) pof=(unit ,[p=@ud q=tyke])]
    ^-  (list twig)
    ~|  %posh-fail
    =+  wom=(poof wer)
    =+  ^=  yez
        ?~  pre  wom
        =+  moz=(poon wom u.pre)
        ?~(pof moz (weld moz (slag (lent u.pre) wom)))
    ?~  pof  yez
    =+  zey=(flop yez)
    =+  [moz=(scag p.u.pof zey) gul=(slag p.u.pof zey)]
    (weld (flop gul) (poon (flop moz) q.u.pof))
  ::
  ++  poof  |=(pax=path ^-(tusk (turn pax |=(a=@ta [%dtzy %ta a]))))
  ++  poon
    |=  [pag=tusk goo=tyke]
    ^-  tusk
    ?~  goo  ~
    :-  ?^(i.goo u.i.goo ?>(?=(^ pag) i.pag))
    $(goo t.goo, pag ?~(pag ~ t.pag))
  ::
  ++  poor
    %+  cook  posh
    ;~  plug
      (stag ~ gash)
      ;~(pose (stag ~ ;~(pfix cen porc)) (easy ~))
    ==
  ::
  ++  porc
    ;~  plug
      (cook |=(a=(list) (lent a)) (star cen))
      ;~(pfix fas gash)
    ==
  ::
  ++  rump
    %+  sear
      |=  [a=wing b=(unit twig)]  ^-  (unit twig)
      ?~(b [~ %cnzz a] ?.(?=([@ ~] a) ~ [~ [%dtzz %tas i.a] u.b]))
    ;~(plug rope ;~(pose (stag ~ ;~(pfix fas wide)) (easy ~)))
  ::
  ++  rood
    ;~  pfix  fas
      (stag %clsg poor)
    ==
  ::
  ++  rupl
    %+  cook
      |=  [a=? b=(list twig) c=?]
      ?:  a
        ?:  c
          [%clsg [%clsg b] ~]
        [%clsg b]
      ?:  c
        [%clsg [%cltr b] ~]
      [%cltr b]
    ;~  plug
      ;~  pose
        (cold | (just '['))
        (cold & (jest '~['))
      ==
    ::
      ;~  pose
        (ifix [ace gap] (most gap tall))
        (most ace wide)
      ==
    ::
      ;~  pose
        (cold & (jest ']~'))
        (cold | (just ']'))
      ==
    ==
  ::
  ++  sail                                              ::  template language
    |=  tol=?
    |%
    ++  ape                                             ::  product twig
      %-  cook
      :_  amp
      |=  tum=tuna  ^-  twig
      ?:  ?=([%e *] tum)
        [p.tum (sag q.tum)]
      (sag tum ~)
    ::
    ++  amp                                             ::  entry point
      ;~(pfix sem ?:(tol bam bat))
    ::
    ++  bam                                             ::  tall top
      %+  knee  *tuna  |.  ~+
      ;~  pose
        (stag %f ;~(pfix (plus ace) (cook rab puv)))
        (stag %e ;~(plug hag nal))
        (stag %e hul)
        (stag %f nup)
        ;~(pfix tis (stag %f nol))
        ;~(pfix hep (stag %a ;~(pfix gap tall)))
        ;~(pfix lus (stag %b ;~(pfix gap tall)))
        ;~(pfix tar (stag %c ;~(pfix gap tall)))
        ;~(pfix cen (stag %d ;~(pfix gap tall)))
        (easy [%f [%a [%smdq 10 ~]] ~])
      ==
    ::
    ++  bat                                             ::  wide outer top
      %+  knee  *tuna  |.  ~+
      ;~  pose
        (stag %f nup)
        (stag %f ped)
        (stag %e ;~(plug hig lif))
      ==
    ::
    ++  bet                                             ::  wide inner top
      %+  knee  *tuna  |.  ~+
      ;~  pose
        bat
        ;~(pfix hep (stag %a wide))
        ;~(pfix lus (stag %b wide))
        ;~(pfix tar (stag %c wide))
        ;~(pfix cen (stag %d wide))
      ==
    ::
    ++  fry                                             ::  mane as twig
      %+  cook
        |=  [a=@tas b=(unit ,@tas)]
        ?~  b
          [%dtzz %tas a]
        [[%dtzz %tas a] [%dtzz %tas u.b]]
      ;~(plug sym ;~(pose (stag ~ ;~(pfix cab sym)) (easy ~)))
    ::
    ++  hag                                             ::  script or style
      %+  cook  |=(a=twig a)
      ;~  plug
        (stag %dtzz (stag %tas ;~(pose (jest %script) (jest %style))))
        (stag %clsg jaw)
      ==
    ::
    ++  hig                                             ::  simple head
      (cook |=([a=twig b=(list twig)] [a %clsg b]) hog)
    ::
    ++  hog                                             ::  tag head
      %+  cook
        |=  $:  a=twig
                b=(unit ,@tas)
                c=(unit ,@tas)
                d=(unit twig)
                e=(list twig)
            ==
        ^-  [twig (list twig)]
        =.  e  ?~(b e [[[%dtzz %tas %class] [%smdq (trip u.b)]] e])
        =.  e  ?~(c e [[[%dtzz %tas %id] [%smdq (trip u.c)]] e])
        =.  e  ?~(d e [[[%dtzz %tas %href] u.d] e])
        [a e]
      ;~  plug
        fry
        ;~(pose (stag ~ ;~(pfix fas sym)) (easy ~))
        ;~(pose (stag ~ ;~(pfix pat sym)) (easy ~))
        ;~(pose (stag ~ ;~(pfix dot (stag %smdq soil))) (easy ~))
        ;~  pose
          %+  ifix  [pel per]
          %+  more  ;~(plug com ace)
          ;~(plug fry ;~(pfix ace wide))
        ::
          (easy ~)
        ==
      ==
    ::
    ++  hoy                                             ::  tall attributes
      %-  star
      ;~  pfix  ;~(plug gap tis)
        ;~  plug
          (stag %dtzz (stag %tas sym))
          ;~(pfix gap tall)
        ==
      ==
    ::
    ++  hul                                             ::  tall preface
      %+  cook
        |=  [a=[p=twig q=(list twig)] b=(list twig) c=(list tuna)]
        ^-  [twig (list tuna)]
        [[p.a %clsg (weld q.a b)] c]
      ;~(plug hog hoy nol)
    ::
    ++  jaw                                             ::  wide attributes
      ;~  pose
        %+  ifix  [pel per]
        %+  more  ;~(plug com ace)
        ;~(plug fry ;~(pfix ace wide))
      ::
        (easy ~)
      ==
    ::
    ++  lif                                             ::  wide elements
      %+  cook  |=(a=(list tuna) a)
      ;~(pose ;~(pfix col pep) (cold ~ sem) (easy ~))
    ::
    ++  luf                                             ::  wide elements
      %+  cook  |=(a=(list tuna) a)
      (star ;~(pfix ace bet))
    ::
    ++  nal                                             ::  unescaped tall tail
      %+  cook  |=(a=(list tuna) a)
      %+  ifix  [gap ;~(plug gap duz)]
      %+  most  gap
      ;~  pfix  sem
        ;~  pose
          ;~  pfix  ace
            %+  cook
              |=  a=tape
              [%a %smdq (weld a `tape`[`@`10 ~])]
            (star (shim 32 255))
          ==
          (easy [%a %smdq `@`10 ~])
        ==
      ==
    ::
    ++  nol                                             ::  tall tail
      ?>  tol
      %+  cook  |=(a=(list tuna) a)
      ;~  pose
        (cold ~ sem)
        ;~(pfix col pep(tol |))
        ;~(pfix ;~(plug col ace) (cook rab(tol |) puv))
        (ifix [gap ;~(plug gap duz)] (most gap amp))
      ==
    ::
    ++  nup                                             ::  wide quote
      %+  cook  |=(a=(list tuna) a)
      (ifix [doq doq] (cook rab puv))
    ::
    ++  pab  (ifix [kel ker] ;~(plug hig luf))          ::  bracketed element
    ++  ped                                             ::  wide flow
      %+  cook  |=(a=(list tuna) a)
      (ifix [pel per] (more ace bet))
    ::
    ++  pep                                             ::  wrapped tuna
      %+  cook  |=(a=(list tuna) a)
      ;~  pose
        ped
        (ifix [pel per] (more ace bet))
        ;~  plug
          bat
          (easy ~)
        ==
      ==
    ::
    ++  puv                                             ::  wide/tall flow
      %+  cook  |=(a=(list beet) a)
      %-  star
      ;~  pose
        ;~(pfix bas ;~(pose bas hep doq lus tar cen sem kel bix:ab))
        ;~(pfix hep (stag %a sump))
        ;~(pfix lus (stag %b sump))
        ;~(pfix tar (stag %c sump))
        ;~(pfix cen (stag %d sump))
        ;~(pfix sem (stag %e pab(tol |)))
        ;~  pose
          ?:(tol (shim 32 91) ;~(pose (shim 32 33) (shim 35 91)))
          (shim 93 122)
          (shim 124 126)
          (shim 128 255)
        ==
        (stag %a sump)
      ==
    ::
    ++  rab                                             ::  beet to tuna
      |=  reb=(list beet)
      ^-  (list tuna)
      =|  [sim=(list ,@) tuz=(list tuna)]
      |-  ^-  (list tuna)
      ?~  reb
        =.  sim
          ?.  tol   sim
          [10 |-(?~(sim sim ?:(=(32 i.sim) $(sim t.sim) sim)))]
        ?~(sim tuz [[%a %smdq (flop sim)] tuz])
      ?@  i.reb
        $(reb t.reb, sim [i.reb sim])
      =+  zut=$(reb t.reb, sim ~)
      ?~  sim  [i.reb zut]
      [[%a %smdq (flop sim)] i.reb zut]
    ::
    ++  sag                                             ::  tuna to twig
      |=  [lut=(list tuna)]
      ^-  twig
      :-  %cltr
      |-  ^-  (list twig)
      ?~  lut  [[%dtzz %n ~] ~]
      ?-  -.i.lut
        %a  [[%clfs p.i.lut] $(lut t.lut)]
        %b  [p.i.lut $(lut t.lut)]
        %c  :_  ~
            :+  %cndt  `twig`[p.i.lut [%cltr $(lut t.lut)]]
            :+  %tsbr  `tile`[[%axil %noun] [%axil %noun]]
            :-  %brcn
            ^-  (map term foot)
            :_  [~ ~]
            =+  sug=[[%& 12] ~]
            :+  %$  %elm
            :^  %wtsg  sug
              [%cnts sug [[[[%& 1] ~] [~ 13]] ~]]
            [%cnts sug [[[[%& 3] ~] [%cnts [%$ ~] [[sug [~ 25]] ~]]] ~]]
        %d  [[%cnhp p.i.lut [%cltr $(lut t.lut)] ~] ~]
        %e  [[p.i.lut ^$(lut [[%f q.i.lut] ~])] $(lut t.lut)]
        %f  $(lut (weld p.i.lut t.lut))
      ==
    --
  ::
  ++  scat
    %+  knee  *twig  |.  ~+
    %-  stew
    ^.  stet  ^.  limo
    :~
      :-  '!'
        ;~  pose
          (stag %wtzp ;~(pfix zap wide))
          (stag %zpzp (cold ~ ;~(plug zap zap)))
          (stag %zpcn (cold ~ ;~(plug zap cen)))
        ==
      :-  '$'
        rump
        ::  (cook |=(a=wing [%cnts a ~]) rope)
      :-  '%'
        ;~  pfix  cen
          ;~  pose
            (cook |=([a=@ud b=tyke] [%clsg (posh ~ ~ a b)]) porc)
            (stag %dtzz (stag %tas (cold %$ buc)))
            (stag %dtzz (stag %f (cold & pam)))
            (stag %dtzz (stag %f (cold | bar)))
            (stag %dtzz (stag %ta qut))
            (cook (jock &) nuck:so)
            (cook |=(a=(list) [%clsg (posh ~ ~ (lent a) ~)]) (star cen))
            ::  (easy [%clsg (poof wer)])
          ==
        ==
      :-  '&'
        ;~  pose
          (cook |=(a=wing [%cnts a ~]) rope)
          (stag %wtpm ;~(pfix pam (ifix [pel per] (most ace wide))))
          (stag %dtzy (stag %f (cold & pam)))
        ==
      :-  '\''
        (stag %dtzy (stag %t qut))
      :-  '('
        (stag %cnhp (ifix [pel per] (most ace wide)))
      :-  '*'
        ;~  pose
          (stag %bctr ;~(pfix tar hill))
        ==
      :-  '+'
        ;~  pose
          (stag %dtls ;~(pfix lus (ifix [pel per] wide)))
        ::
          %+  cook
            |=  a=(list (list beer))
            :-  %clfs
            [%smdq |-(?~(a ~ (weld i.a $(a t.a))))]
          (most dog ;~(pfix lus soil))
        ::
          (cook |=(a=wing [%cnts a ~]) rope)
        ==
      :-  '-'
        ;~  pose
          (stag %dtzy tash:so)
        ::
          %+  cook
            |=  a=(list (list beer))
            [%clsg (phax a)]
          (most dog ;~(pfix hep soil))
        ::
          (cook |=(a=wing [%cnts a ~]) rope)
        ==
      :-  '.'
        ;~  pose
          %+  cook
            |=  a=coin  ^-  twig
            ?-  -.a
              ~      [%dtzy p.a]
              %blob  [%dtzz %$ p.a]
              %many  [%cltr (turn p.a |=(b=coin ^$(a b)))]
            ==
          ;~(pfix dot perd:so)
        ::
          (cook |=(a=wing [%cnts a ~]) rope)
        ==
      :-  ['0' '9']
        (stag %dtzy bisk:so)
      :-  ':'
        ;~  pfix  col
          ;~  pose
            (stag %smcl (ifix [pel per] (most ace wide)))
            ;~(pfix fas (stag %clfs wide))
          ==
        ==
      :-  '='
        (stag %dtts ;~(pfix tis (ifix [pel per] ;~(glam wide wide))))
      :-  '?'
        (stag %bccm (stag %fern ;~(pfix wut (ifix [pel per] (most ace toil)))))
      :-  '['
        rupl
      :-  ','
        (stag %bccm ;~(pfix com hill))
      :-  '^'
        ;~  pose
          ;~  pfix  ket
            ;~  pose
              ;~  pfix  col
                %+  cook
                  |=  [a=tile b=twig]                     ::  XX shd be static
                  =+  rev=(plex b)
                  :+  %smsm  ~(clam al a)
                  [%dtkt %dtzz %$ %cx rev]
                ;~(plug hill rood)
              ==
              (cook prey (most ket rood))
            ==
          ==
          (stag %cnzz rope)
          (stag %bczp (cold %cell ket))
        ==
      :-  '_'
        (stag %bccb ;~(pfix cab hill))
      :-  '`'
        ;~  pfix  tec
          ;~  pose
            %+  cook
              |=([a=@ta b=twig] [%ktls [%dtzy a 0] [%ktls [%dtzy %$ 0] b]])
            ;~(pfix pat ;~(plug mota ;~(pfix tec wide)))
            (stag %kthp ;~(plug toil ;~(pfix tec wide)))
            (stag %ktls ;~(pfix lus ;~(plug wide ;~(pfix tec wide))))
            (cook |=(a=twig [[%dtzz %n ~] a]) wide)
          ==
        ==
      :-  '#'
        ;~(pfix hax rupl)
      :-  '"'
        %+  cook
          |=  a=(list (list beer))
          [%smdq |-(?~(a ~ (weld i.a $(a t.a))))]
        (most dog soil)
      :-  ['a' 'z']
        rump
      :-  '|'
        ;~  pose
          (cook |=(a=wing [%cnts a ~]) rope)
          (stag %wtbr ;~(pfix bar (ifix [pel per] (most ace wide))))
          (stag %dtzy (stag %f (cold | bar)))
        ==
      :-  '~'
        ;~  pose
          rupl
        ::
          ;~  pfix  sig
            ;~  pose
              (stag %clsg (ifix [sel ser] (most ace wide)))
            ::
              %+  stag  %cnsg
              %+  ifix
                [pel per]
              ;~(glam rope wide (stag %cltr (most ace wide)))
            ::
              (cook (jock |) twid:so)
              (easy [%bczp %null])
            ==
          ==
        ==
      :-  '/'
        rood
      :-  '<'
        (ifix [gal gar] (stag %hxgl (most ace wide)))
      :-  '>'
        (ifix [gar gal] (stag %hxgr (most ace wide)))
    ==
  ++  soil
    %+  ifix
      [doq doq]
    %-  star
    ;~  pose
      ;~(pfix bas ;~(pose bas doq kel bix:ab))
      ;~  pose
        (shim 32 33)
        (shim 35 91)
        (shim 93 122)
        (shim 124 126)
        (shim 128 255)
      ==
      (stag ~ sump)
    ==
  ++  sump  (ifix [kel ker] (stag %cltr (most ace wide)))
  ++  noil
    |=  tol=?
    =<  ;~  pfix  buc
          %-  stew
          ^.  stet  ^.  limo
          :~
            ['|' (rung bar %reed exqb)]
            ['&' (rung pam %bush exqb)]
            ['?' (rung wut %fern exqc)]
            ['_' (rung cab %weed exqd)]
            ['^' (rung ket %herb exqd)]
            ['=' (rung tis %bark exqe)]
            :-  '+'
              %+  cook
                |=([a=tile b=tile] [%weed [%brls a [%bccb b]]])
              ;~(pfix lus (toad exqb))
            :-  '%'
              ;~  pfix  cen
                %+  sear
                  |=  a=(list tile)  ^-  (unit tile)
                  =-  ?~(b ~ ?~(u.b ~ [~ %kelp i.u.b t.u.b]))
                  ^=  b
                  |-  ^-  (unit (list line))
                  ?~  a  [~ ~]
                  =+  c=$(a t.a)
                  ?~  c  ~
                  ?.  ?=([[%leaf *] *] i.a)  ~
                  [~ [p.i.a q.i.a] u.c]
                (toad exqc)
              ==
            :-  ':'
              ;~  pfix  col
                %+  cook
                  |=(a=(list tile) ?~(a !! ?~(t.a i.a [i.a $(a t.a)])))
                (toad exqc)
              ==
          ==
        ==
    |%
    ++  toad
      |*  har=_exqa
      =+  dur=(ifix [pel per] $:har(tol |))
      ?:(tol ;~(pose ;~(pfix gap $:har(tol &)) dur) dur)
    ::
    ++  rung
      |*  [dif=_rule tuq=* har=_exqa]
      ;~(pfix dif (stag tuq (toad har)))
    ::
    ++  gunk  ~+((glue muck))
    ++  muck  ?:(tol gap ace)
    ++  butt  |*(zor=_rule ?:(tol ;~(sfix zor ;~(plug gap duz)) zor))
    ++  loaf  ?:(tol howl toil)
    ++  lobe  ?:(tol tall wide)
    ++  exqa  |.(loaf)
    ++  exqb  |.(;~(gunk loaf loaf))
    ++  exqc  |.((butt (most muck loaf)))
    ++  exqd  |.(lobe)
    ++  exqe  |.(;~(gunk sym loaf))
    --
  ++  norm
    |=  tol=?
    =<  %-  stew
        ^.  stet  ^.  limo
        :~  :-  '|'
              ;~  pfix  bar
                %-  stew
                ^.  stet  ^.  limo
                :~  ['_' (rune cab %brcb expu)]
                    ['%' (rune cen %brcn expe)]
                    ['.' (rune dot %brdt expa)]
                    ['/' (rune fas %brfs expu)]
                    ['-' (rune hep %brhp expa)]
                    ['^' (rune ket %brkt expr)]
                    ['+' (rune lus %brls expo)]
                    ['*' (rune tar %brtr expo)]
                    ['=' (rune tis %brts expo)]
                    ['?' (rune wut %brwt expa)]
                ==
              ==
            :-  '%'
              ;~  pfix  cen
                %-  stew
                ^.  stet  ^.  limo
                :~  ['_' (rune cab %cncb exph)]
                    [':' (rune col %cncl expb)]
                    ['.' (rune dot %cndt expb)]
                    ['^' (rune ket %cnkt expd)]
                    ['+' (rune lus %cnls expc)]
                    ['-' (rune hep %cnhp expk)]
                    ['~' (rune sig %cnsg expq)]
                    ['*' (rune tar %cntr expm)]
                    ['=' (rune tis %cnts exph)]
                ==
              ==
            :-  '$'
              ;~  pose
                (rune cab %bccb expv)
                (rune com %bccm expv)
                (stag %bccm (noil tol))
              ==
            :-  ':'
              ;~  pfix  col
                %-  stew
                ^.  stet  ^.  limo
                :~  ['_' (rune cab %clcb expb)]
                    ::  ['~' (rune cen %clcn exps)]
                    ['/' (rune fas %clfs expa)]
                    ['^' (rune ket %clkt expd)]
                    ['+' (rune lus %clls expc)]
                    ['-' (rune hep %clhp expb)]
                    ['~' (rune sig %clsg exps)]
                    ['*' (rune tar %cltr exps)]
                ==
              ==
            :-  '.'
              ;~  pfix  dot
                %-  stew
                ^.  stet  ^.  limo
                :~  ['+' (rune lus %dtls expa)]
                    ['*' (rune tar %dttr expb)]
                    ['=' (rune tis %dtts expb)]
                    ['?' (rune wut %dtwt expa)]
                    ['^' (rune ket %dtkt expn)]
                ==
              ==
            :-  '^'
              ;~  pfix  ket
                %-  stew
                ^.  stet  ^.  limo
                :~  ['|' (rune bar %ktbr expa)]
                    ['.' (rune dot %ktdt expb)]
                    ['-' (rune hep %kthp expo)]
                    ['+' (rune lus %ktls expb)]
                    ['&' (rune pam %ktpm expa)]
                    ['~' (rune sig %ktsg expa)]
                    ['=' (rune tis %ktts expg)]
                    ['?' (rune wut %ktwt expa)]
                ==
              ==
            :-  '~'
              ;~  pfix  sig
                %-  stew
                ^.  stet  ^.  limo
                :~  ['|' (rune bar %sgbr expb)]
                    ['$' (rune buc %sgbc expg)]
                    ['_' (rune cab %sgcb expb)]
                    ['%' (rune cen %sgcn hind)]
                    ['/' (rune fas %sgfs hine)]
                    ['<' (rune gal %sggl hinb)]
                    ['>' (rune gar %sggr hinb)]
                    ['+' (rune lus %sgls hinc)]
                    ['&' (rune pam %sgpm hinf)]
                    ['?' (rune wut %sgwt hing)]
                    ['=' (rune tis %sgts expb)]
                    ['!' (rune zap %sgzp expb)]
                ==
              ==
            :-  ';'
              ;~  pfix  sem
                %-  stew
                ^.  stet  ^.  limo
                :~  [':' (rune col %smcl expi)]
                    ['.' (rune dot %smdt expi)]
                    ['~' (rune sig %smsg expi)]
                    [';' (rune sem %smsm expb)]
                ==
              ==
            :-  '='
              ;~  pfix  tis
                %-  stew
                ^.  stet  ^.  limo
                :~  ['|' (rune bar %tsbr expo)]
                    ['.' (rune dot %tsdt expq)]
                    ['^' (rune ket %tskt expd)]
                    [':' (rune col %tscl expp)]
                    ['<' (rune gal %tsgl expb)]
                    ['>' (rune gar %tsgr expb)]
                    ['-' (rune hep %tshp expb)]
                    ['*' (rune tar %tstr expj)]
                    ['+' (rune lus %tsls expb)]
                    ['~' (rune sig %tssg expi)]
                ==
              ==
            :-  '?'
              ;~  pfix  wut
                %-  stew
                ^.  stet  ^.  limo
                :~  ['|' (rune bar %wtbr exps)]
                    [':' (rune col %wtcl expc)]
                    ['.' (rune dot %wtdt expc)]
                    ['<' (rune gal %wtgl expb)]
                    ['>' (rune gar %wtgr expb)]
                    ['-' (rune hep %wthz expx)]
                    ['^' (rune ket %wtkz expf)]
                    ['=' (rune tis %wtts expw)]
                    ['+' (rune lus %wtlz expy)]
                    ['&' (rune pam %wtpm exps)]
                    ['@' (rune pat %wtpz expf)]
                    ['~' (rune sig %wtsz expf)]
                    ['!' (rune zap %wtzp expa)]
                ==
              ==
            :-  '!'
              ;~  pfix  zap
                %-  stew
                ^.  stet  ^.  limo
                :~  [':' ;~(pfix col (toad expz))]
                    [',' (rune com %zpcm expb)]
                    [';' (rune sem %zpsm expb)]
                    ['^' ;~(pfix ket (cook prey (toad exps)))]
                    ['>' (rune gar %zpgr expa)]
                    ['=' (rune tis %zpts expa)]
                    ['?' (rune wut %zpwt hinh)]
                ==
              ==
        ==
    |%
    ++  boog
      %+  knee  [p=*term q=*foot]  |.  ~+
      ;~  pfix  lus
        ;~  pose
          %+  cook
            |=([a=%ash b=term c=twig] [b a c])
          ;~  gunk
            (cold %ash (just '+'))
            ;~(pose (cold %$ buc) sym)
            loaf
          ==
        ::
          %+  cook
            |=([a=%elm b=term c=twig] [b a c])
          ;~  gunk
            (cold %elm (just '-'))
            ;~(pose (cold %$ buc) sym)
            loaf
          ==
        ::
          %+  cook
            |=([a=%oak b=term] [b a ~])
          ;~  gunk
            (cold %oak (just '|'))
            ;~(pose (cold %$ buc) sym)
          ==
        ==
      ==
    ::
    ++  wisp
      %-  ulva
      %+  cook
        |=(a=(list ,[p=term q=foot]) (~(gas by *(map term foot)) a))
      (most muck boog)
    ::
    ++  toad
      |*  har=_expa
      =+  dur=(ifix [pel per] $:har(tol |))
      ?:(tol ;~(pose ;~(pfix gap $:har(tol &)) dur) dur)
    ::
    ++  rune
      |*  [dif=_rule tuq=* har=_expa]
      ;~(pfix dif (stag tuq (toad har)))
    ::
    ++  glop  ~+((glue mash))
    ++  gunk  ~+((glue muck))
    ++  butt  |*(zor=_rule ?:(tol ;~(sfix zor ;~(plug gap duz)) zor))
    ++  ulva  |*(zor=_rule ?.(tol fail ;~(sfix zor ;~(plug gap dun))))
    ++  hank  (most muck loaf)
    ++  loaf  ?:(tol tall wide)
    ++  lobe  ?:(tol howl toil)
    ++  mash  ?:(tol gap ;~(plug com ace))
    ++  muck  ?:(tol gap ace)
    ++  teak  %+  knee  *tiki  |.  ~+
              =+  ^=  gub
                  |=  [a=term b=$%([& p=wing] [| p=twig])]
                  ^-  tiki
                  ?-(-.b %& [%& [~ a] p.b], %| [%| [~ a] p.b])
              =+  ^=  wyp
                  ;~  pose
                     %+  cook  gub
                     ;~  plug
                       sym
                       ;~(pfix tis ;~(pose (stag %& rope) (stag %| wide)))
                     ==
                  ::
                     (stag %& (stag ~ rope))
                     (stag %| (stag ~ wide))
                  ==
              ?.  tol  wyp
              ;~  pose
                wyp
              ::
                ;~  pfix
                  ;~(plug ket tis gap)
                  %+  cook  gub
                  ;~  plug
                    sym
                    ;~(pfix gap ;~(pose (stag %& rope) (stag %| tall)))
                  ==
                ==
              ::
                (stag %| (stag ~ tall))
              ==
    ++  race  (most mash ;~(gunk lobe loaf))
    ++  rack  (most mash ;~(gunk loaf loaf))
    ++  rick  (most mash ;~(gunk rope loaf))
    ++  expa  |.(loaf)
    ++  expb  |.(;~(gunk loaf loaf))
    ++  expc  |.(;~(gunk loaf loaf loaf))
    ++  expd  |.(;~(gunk loaf loaf loaf loaf))
    ++  expe  |.(wisp)
    ++  expf  |.(;~(gunk teak loaf loaf))
    ++  expg  |.(;~(gunk sym loaf))
    ++  exph  |.((butt ;~(gunk rope rick)))
    ++  expi  |.((butt ;~(gunk loaf hank)))
    ++  expj  |.(;~(gunk sym rope loaf))
    ++  expk  |.(;~(gunk loaf ;~(plug loaf (easy ~))))
    ++  expm  |.((butt ;~(gunk rope loaf rick)))
    ++  expn  |.((stag %cltr (butt hank)))
    ++  expo  |.(;~(gunk lobe loaf))
    ++  expp  |.(;~(gunk (butt rick) loaf))
    ++  expq  |.(;~(gunk rope loaf loaf))
    ++  expr  |.(;~(gunk loaf wisp))
    ++  exps  |.((butt hank))
    ++  expt  |.((butt ;~(gunk loaf race)))
    ++  expu  |.(;~(gunk lobe wisp))
    ++  expv  |.(lobe)
    ++  expw  |.(;~(gunk lobe rope))
    ++  expx  |.((butt ;~(gunk teak race)))
    ++  expy  |.((butt ;~(gunk teak loaf race)))
    ++  expz  |.(loaf(bug &))
    ++  hina  |.(;~(gunk (ifix [sel ser] ;~(gunk dem dem)) loaf))
    ++  hinb  |.(;~(gunk bont loaf))
    ++  hinc  |.(;~(pose ;~(gunk bony loaf) ;~(plug (easy ~) loaf)))
    ++  hind  |.(;~(gunk bonk loaf bonz loaf))
    ++  hine  |.(;~(gunk bonk loaf))
    ++  hinf  |.
      ;~  pose
        ;~(gunk (cook lent (stun [1 3] gar)) loaf loaf)
        (stag 0 ;~(gunk loaf loaf))
      ==
    ++  hing  |.
      ;~  pose
        ;~(gunk (cook lent (stun [1 3] gar)) loaf loaf loaf)
        (stag 0 ;~(gunk loaf loaf loaf))
      ==
    ++  bonk
      ;~  pfix  cen
        ;~  pose
          ;~(plug sym ;~(pfix col ;~(plug sym ;~(pfix dot ;~(pfix dot dem)))))
          ;~(plug sym ;~(pfix col ;~(plug sym ;~(pfix dot dem))))
          ;~(plug sym ;~(pfix dot dem))
          sym
        ==
      ==
    ++  hinh  |.
        ;~  gunk
          ;~  pose
            dem
            (ifix [sel ser] ;~(plug dem ;~(pfix ace dem)))
          ==
          loaf
        ==
    ++  bont  ;~  (bend)
                ;~(pfix cen sym)
                ;~(pfix dot ;~(pose wide ;~(pfix muck loaf)))
              ==
    ++  bony  (cook |=(a=(list) (lent a)) (plus tis))
    ++  bonz
      ;~  pose
        (cold ~ sig)
        %+  ifix
          ?:(tol [;~(plug duz gap) ;~(plug gap duz)] [pel per])
        (more mash ;~(gunk ;~(pfix cen sym) loaf))
      ==
    --
  ::
  ++  lung
    ~+
    %-  bend
    |=  $:  ros=twig
            $=  vil
            $%  [%tis p=twig]
                [%col p=twig]
                [%ket p=twig]
                [%pat p=tile]
                [%pel p=tram]
            ==
        ==
    ^-  (unit twig)
    ?-    -.vil
        %tis  [~ %ktts ~(hock ap ros) p.vil]
        %col  [~ %tsgl ros p.vil]
        %pel  [~ %cnts ~(rake ap ros) p.vil]
        %pat  [~ %bcpt ~(rake ap ros) p.vil]
        %ket  [~ ros p.vil]
    ==
  ::
  ++  long
    %+  knee  *twig  |.  ~+
    ;~  lung
      scat
      ;~  pose
        ;~(plug (cold %tis tis) wide)
        ;~(plug (cold %col col) wide)
        ;~(plug (cold %ket ket) wide)
        ;~(plug (cold %pat pat) hill)
        ;~  plug
          (easy %pel)
          (ifix [pel per] lobo)
        ==
      ==
    ==
  ::
  ++  lobo  (most ;~(plug com ace) ;~(glam rope wide))
  ++  loon  (most ;~(plug com ace) ;~(glam wide wide))
  ++  lute
    ~+
    %+  stag  %cltr
    %+  ifix
      [;~(plug sel gap) ;~(plug gap ser)]
    (most gap tall)
  ::
  ++  rope
    %+  knee  *wing
    |.  ~+
    %+  (slug `wing`~ |=([a=wing b=wing] (weld a b)))
      dot
    ;~  pose
      %+  cook
        |=([a=(list) b=term] [?~(a b [%| (lent a) b]) ~])
      ;~(plug (star ket) ;~(pose sym (cold %$ buc)))
    ::
      %+  cook
        |=(a=limb [a ~])
      %+  cook
        |=(a=axis [%& a])
      ;~  pose
        ;~(pfix lus dim:ag)
        ;~(pfix pam (cook |=(a=@ ?:(=(0 a) 0 (mul 2 +($(a (dec a)))))) dim:ag))
        ;~(pfix bar (cook |=(a=@ ?:(=(0 a) 1 +((mul 2 $(a (dec a)))))) dim:ag))
        ven
        (cold 1 dot)
      ==
    ==
  ::
  ++  tall  %+  knee   *twig
            |.(~+((wart ;~(pose (norm &) long lute ape:(sail &)))))
  ++  wide  (knee *twig |.(~+((wart ;~(pose (norm |) long ape:(sail |))))))
  ++  hill  (knee *tile |.(~+(;~(pose (noil |) toil))))
  ++  howl  (knee *tile |.(~+(;~(pose (noil &) toil))))
  ++  toil
    %+  knee  *tile  |.  ~+
    %-  stew
    ^.  stet  ^.  limo
    :~
      :-  '%'
        ;~  pfix  cen
          ;~  pose
            (stag %leaf (stag %tas (cold %$ buc)))
            (stag %leaf (stag %f (cold & pam)))
            (stag %leaf (stag %f (cold | bar)))
            (stag %leaf (stag %ta qut))
            %+  cook
              |=  lot=coin  ^-  tile
              ?-    -.lot
                  ~   [%leaf p.lot]
                  %blob
                ?@(p.lot [%leaf %$ p.lot] [$(p.lot -.p.lot) $(p.lot +.p.lot)])
              ::
                  %many
                ?~(p.lot [%leaf %n ~] [$(lot i.p.lot) $(p.lot t.p.lot)])
              ==
            nuck:so
          ==
        ==
      :-  '&'
        (stag %leaf (stag %f (cold & pam)))
      :-  '*'
        (cold [%axil %noun] tar)
      :-  '?'
        ;~  pose
          (stag %fern ;~(pfix wut (ifix [pel per] (most ace toil))))
          (stag %axil (cold %bean wut))
        ==
      :-  '@'
        ;~(pfix pat (stag %axil (stag %atom mota)))
      :-  '^'
        ;~  pose
          (stag %herb (stag %cnzz rope))
          (cold [%axil %cell] ket)
        ==
      :-  '('
        (stag %herb wide)
      :-  '.'
        (stag %herb (stag %cnzz rope))
      :-  '['
        %+  ifix  [sel ser]
        %+  cook
          |=  a=(list tile)
          ?~(a !! ?~(t.a i.a [i.a $(a t.a)]))
        (most ace toil)
      :-  '_'
        (stag %weed ;~(pfix cab wide))
      :-  ['0' '9']
        (stag %leaf bisk:so)
      :-  ['a' 'z']
        ;~  pose
          (stag %bark ;~(plug sym ;~(pfix tis toil)))
          (stag %herb wide)
        ==
      :-  '$'
        ;~  pose
          (noil |)
          (stag %herb wide)
        ==
      :-  '|'
        (stag %leaf (stag %f (cold | bar)))
      :-  '~'
        (stag %leaf (stag %n (cold ~ sig)))
    ==
  ++  wart
    |*  zor=_rule
    %+  here
      |=  [a=pint b=twig]
      ?:(bug [%zpcb [wer a] b] b)
    zor
  --
::
++  vest
  ~/  %vest
  |=  tub=nail
  ~|  %vest
  ^-  (like twig)
  %.  tub
  %-  full
  (ifix [gay gay] tall:vast)
::
++  vice
  |=  txt=@ta
  ^-  twig
  (rash txt wide:vast)
--
::::::  ::::::::::::::::::::::::::::::::::::::::::::::::::::::
::::::  ::::::    volume 3, Arvo models and skeleton    ::::::
::::::  ::::::::::::::::::::::::::::::::::::::::::::::::::::::
!:
|%
++  arch  ,[p=@uvI q=(unit ,@uvI) r=(map ,@ta ,~)]      ::  fundamental node
++  arvo  (mold mill mill)                              ::  arvo card
<<<<<<< HEAD
++  beam  ,[[p=ship q=desk r=case] s=path]              ::  global name
++  beak  ,[p=ship q=desk r=case]                       ::  garnish with beak
++  bone  ,@ud                                          ::  opaque 
=======
++  bead  ,[[p=ship q=desk r=case] s=path]              ::  global name
++  bone  ,@ud                                          ::  opaque
>>>>>>> eeb1591f
++  care  ?(%$ %u %v %w %x %y %z)                       ::  namespace mode
++  case                                                ::  version
          $%  [%da p=@da]                               ::  date
              [%tas p=@tas]                             ::  label
              [%ud p=@ud]                               ::  sequence
          ==                                            ::
++  desk  ,@tas                                         ::  ship desk case spur
++  cage  ,[p=lode q=vase]                              ::  structured data
++  cuff                                                ::  permissions
          $:  p=kirk                                    ::  readers
              q=(set monk)                              ::  authors
          ==                                            ::
++  curd  ,[p=@tas q=*]                                 ::  typeless card
++  disk  |*(a=$+(* *) (pair gene (hypo a)))            ::  global/local typed
++  duct  (list wire)                                   ::  causal history
++  gene                                                ::  global schema
          $&  [p=gene q=gene]                           ::  autocons
          $%  [%at p=@tas]                              ::  atom
              [%gl p=glob]                              ::  global objective
              [%fa p=@tas q=gene]                       ::  named
              [%li p=gene]                              ::  list
              [%no ~]                                   ::  untyped
              [%ma p=gene q=gene]                       ::  map
              [%se p=gene]                              ::  set
              [%sy p=@tas q=gene r=gene]                ::  symbolic declare
              [%un p=gene]                              ::  unit
              [%va p=@tas]                              ::  symbolic reference
          ==                                            ::
++  glob  ,[p=logo q=ship r=mark]                       ::  global brand
++  herd  (hypo curd)                                   ::  typed card
++  hide                                                ::  computation state
        $:  own=[p=ship q=@tas]                         ::  static identity
          $=  seq                                       ::  dynamic sequence
            $:  but=@ud                                 ::  boot number
                num=@ud                                 ::  action number
                eny=@                                   ::  entropy
                lat=@da                                 ::  date of last tick
        ==  ==                                          ::
++  hilt  ?(0 1 2)                                      ::  lead iron gold
++  hypo  |*(a=$+(* *) (pair type a))                   ::  type associated
++  hobo  |*  a=$+(* *)                                 ::  kiss wrapper
          $?  $%  [%soft p=*]                           ::
              ==                                        ::
              a                                         ::
          ==                                            ::
++  kirk  (unit (set monk))                             ::  audience
++  khan  ,[p=@tas q=path]                              ::  foreign identity
++  lens                                                ::  observation core
  $_  ^?                                                ::
  |%  ++  u  *(unit (unit ,~))                          ::  existence
      ++  v  *(unit (unit cage))                        ::  full history
      ++  w  *(unit (unit (unit cage)))                 ::  latest diff
      ++  x  *(unit (unit cage))                        ::  data at path
      ++  y  *(unit (unit arch))                        ::  directory
      ++  z  *(unit (unit cage))                        ::  current subtree
  --                                                    ::
++  logo  ,@tas                                         ::  content type
++  lode  $|(@tas [p=lode q=lode])                      ::  constructed logos
++  mark  ,@uvH                                         ::  type by core hash
++  mill  (each vase milt)                              ::  vase/metavase
++  milt  ,[p=* q=*]                                    ::  metavase
++  monk  (each ship khan)                              ::  general identity
++  mold                                                ::  general action
          |*  [a=$+(* *) b=$+(* *)]                     ::  new move
          $%  [%toss p=term q=path r=a]                 ::  advance
              [%slip p=term q=a]                        ::  lateral
              [%sick p=b]                               ::  lame refactoring
              [%give p=b]                               ::  retreat
          ==                                            ::
++  muse  ,[p=@tas q=duct r=arvo]                       ::  sourced move
++  mosh  ,[p=duct q=(mold curd curd)]                  ::  vane move
++  move  ,[p=duct q=arvo]                  ::  arvo move
++  ovum  ,[p=wire q=curd]                              ::  typeless ovum
++  pane  (list ,[p=@tas q=vase])                       ::  kernel modules
++  pone  (list ,[p=@tas q=vise])                       ::  kernel modules, old
++  ship  ,@p                                           ::  network identity
++  sled  $+  [(unit (set monk)) term beam]             ::  namespace function
          (unit (unit cage))                            ::
++  slut  $+(* (unit (unit)))                           ::  old namespace
++  vile                                                ::  reflexive constants
          $:  typ=type                                  ::  -:!>(*type)
              duc=type                                  ::  -:!>(*duct)
              pah=type                                  ::  -:!>(*path)
              mev=type                                  ::  -:!>([%meta *vase])
              moh=type                                  ::  -:!>(*(list mosh))
          ==                                            ::
++  wire  path                                          ::  event pretext
::::: hacks
++  slod  !:
  |=  sed=sled
  ^-  slut
  |=  raw=*
  =+  pux=((soft path) raw)
  ?~  pux  ~
  ?.  ?=([@ @ @ @ *] u.pux)  ~
  =+  :*  hyr=(slay i.u.pux)
          fal=(slay i.t.u.pux)
          dyc=(slay i.t.t.u.pux)
          ved=(slay i.t.t.t.u.pux)
          tyl=t.t.t.t.u.pux
      ==
  ?.  ?=([~ %$ %tas @] hyr)  ~
  ?.  ?=([~ %$ %p @] fal)  ~
  ?.  ?=([~ %$ %tas @] dyc)  ~
  ?.  ?=(^ ved)  ~
  =+  ron=q.p.u.hyr
  =+  bed=[[q.p.u.fal q.p.u.dyc (case p.u.ved)] (flop tyl)]
  =+  bop=(sed ~ ron bed)
  ?~  bop  ~
  ?~  u.bop  [~ ~]
  [~ ~ q.q.u.u.bop]
::
++  slub  !:
  |=  sul=slut
  ^-  sled
  |=  [fur=(unit (set monk)) ron=term bed=beam]
  ^-  (unit (unit cage))
  =+  ^=  pax  ^-  path
      :*  ron
          (scot %p p.bed)
          q.bed
          (scot r.bed)
          (flop s.bed)
      ==
  =+  bop=(sul pax)
  ?~  bop  ~
  ?~  u.bop  [~ ~]
  [~ ~ [%$ %noun u.u.bop]]
::::::::::::::::::::::::::::::::::::::::::::::::::::::::::
::                section 3bE, Arvo core                ::
::
++  vent                                                ::  vane core
  |=  [lal=@tas vil=vile bud=vase ves=vase]
  |%
  ++  ruck                                              ::  update vase
    |=  [pax=path txt=@ta]
    ^+  +>
    =+  arg=[~2000.1.1 0 =>(~ |+(* ~))]
    =+  rig=(slym ves arg)
    =+  rev=(slym (slap bud (rain pax txt)) bud)
    =+  syg=(slym rev arg)
    +>.$(ves (slam (slap syg [%cnzy %load]) (slap rig [%cnzy %stay])))
  ::
  ++  wink                                              ::  deploy
    |=  [now=@da eny=@ ski=sled]
    =+  rig=(slym ves +<)                               ::  activate vane
    |%
    ++  doze
      |=  [now=@da hen=duct]
      ^-  (unit ,@da)
      ((hard (unit ,@da)) q:(slym (slap rig [%cnzy %doze]) +<))
    ::
    ++  sike                                            ::  check metatype
      |=  [sub=type ref=*]
      ^-  ?
      ::  ?:  =(~ ~)  &
      =+  gat=|=([a=type b=type] (~(nest ut a) | b))
      (,? .*(gat(+< [sub ref]) -.gat))
    ::
    ++  slid
      |=  [hed=mill tal=mill]
      ^-  mill
      ?:  &(?=(& -.hed) ?=(& -.tal))
        [%& (slop p.hed p.tal)]
      [%| [%cell p.p.hed p.p.tal] [q.p.hed q.p.tal]]
    ::
    ++  slix
      |=  hil=mill
      ^-  mill
      ?-  -.hil
        &  [%& (slop [typ.vil p.p.hil] p.hil)]
        |  [%| [%cell typ.vil p.p.hil] p.hil]
      ==
    ::
    ++  slur
      |=  [gat=vase hil=mill]
      ^-  (unit vase)
      =+  sam=(slot 6 gat)
      ?.  ?-  -.hil
            &  (souk p.sam p.p.hil)
            |  (sike p.sam p.p.hil)
          ==   ~
      `(slym gat +>.hil)
    ::
    ++  souk                                            ::  check type
      |=  [sub=type ref=type]
      ::  ?:  =(~ ~)  &
      (~(nest ut sub) | ref)
    ::
    ++  sunk                                            ::  type is cell
      |=  ref=type
      ::  ?:  =(~ ~)  &
      (souk [%cell %noun %noun] ref)
    ::
    ++  song                                            ::  reduce metacard
      |=  mex=vase                                      ::  mex: vase of card
      ^-  (unit mill)                                   ::
      ?.  (sunk p.mex)  ~                               ::  a card is a cell
      ?.  ?=(%meta -.q.mex)  `[%& mex]                  ::  ordinary card
      =+  tiv=(slot 3 mex)                              ::  tiv: vase of vase
      ?.  (sunk p.tiv)  ~                               ::  a vase is a cell
      ?.  (souk typ.vil p:(slot 2 tiv))  ~              ::  vase head is type
      %-  biff  :_  |=(a=milt `[%| a])                  ::  milt to mill
      =+  mut=(milt q.tiv)                              ::  card type, value
      |-  ^-  (unit milt)                               ::
      ?.  ?=([%meta p=* q=milt] q.mut)  `mut            ::  ordinary metacard
      ?.  (sike mev.vil p.mut)  ~                       ::  meta-metacard
      $(mut q.mut)                                      ::  descend into meta
    ::
    ++  sump                                            ::  vase to move
      |=  wec=vase
      ^-  (unit move)
      %+  biff  ((soft duct) -.q.wec)
      |=  a=duct
      %-  bind  :_  |=(b=arvo `move`[a b])
      =-  ?-  -.har
            |  ~&  [%dead-card p.har]  ~                ::  XX properly log?
            &  (some p.har)
          ==
      ^=  har  ^-  (each arvo term)
      =+  caq=(spec (slot 3 wec))
      ?+    q.caq   [%| (cat 3 %funk (,@tas q.caq))]
      ::
          [%toss p=@tas q=* r=[p=@tas q=*]]
        %-  (bond |.([%| p.r.q.caq]))
        %+  biff  ((soft ,@) p.q.caq)
        |=  lal=@tas
        ?.  ((sane %tas) lal)  ~
        %+  biff  ((soft path) q.q.caq)
        |=  pax=path
        %+  bind  (song (spec (slot 15 caq)))
        |=  hil=mill
        [%& %toss lal pax hil]
      ::
          [%give p=[p=@tas q=*]]
        %-  (bond |.([%| p.p.q.caq]))
        %+  bind  (song (spec (slot 3 caq)))
        |=  hil=mill
        [%& %give hil]
      ::
          [%sick p=[p=@tas q=*]]
        %-  (bond |.([%| p.p.q.caq]))
        %+  bind  (song (spec (slot 3 caq)))
        |=  hil=mill
        [%& %sick hil]
      ::
          [%slip p=@tas q=[p=@tas q=*]]
        %-  (bond |.([%| p.q.q.caq]))
        %+  biff  ((soft ,@) p.q.caq)
        |=  lal=@tas
        ?.  ((sane %tas) lal)  ~
        %+  bind  (song (spec (slot 7 caq)))
        |=  hil=mill
        [%& %slip lal hil]
      ==
    ::
    ++  said                                            ::  vase to (list move)
      |=  vud=vase
      |-  ^-  (list move)
      ?:  =(~ q.vud)  ~
      [(need (sump (slot 2 vud))) $(vud (slot 3 vud))]
    ::
    ++  scry                                            ::  read namespace
      |=  $:  fur=(unit (set monk))
              ren=care
              bed=beam
          ==
      ^-  (unit (unit cage))
      =+  ^=  old
          :*  fur
              ren
              p.bed
             q.bed
              `coin`[%$ r.bed]
              (flop s.bed)
          ==
      ^-  (unit (unit cage))
      =+  pro=(slym (slap rig [%cnzy %scry]) old)
      ?~  q.pro  ~
      ?~  +.q.pro  [~ ~]
      =+  dat=(slot 7 pro)
      [~ ~ (lode q.dat) (slot 3 dat)]
    ::
    ++  soar                                            ::  scrub vane
      |=  sev=vase
      ^-  vase
      ?:  &(=(-.q.ves -.q.sev) =(+>.q.ves +>.q.sev))
        ves
      sev(+<.q [_@da _@ =>(~ |+(* ~))])                 ::  cure memory leak
    ::
    ++  swim
      |=  $:  pux=(unit wire)
              hen=duct
              hil=mill
          ==
      ^-  [p=(list move) q=vase]
      =+  ^=  pru
          ?~  pux
            %+  slur  (slap rig [%cnzy %call]) 
            (slid [%& duc.vil hen] (slix hil))
          %+  slur   (slap rig [%cnzy %take]) 
          :(slid [%& pah.vil u.pux] [%& duc.vil hen] (slix hil))
      ?~  pru
        ~&  [%swim-lost lal (,@tas +>-.hil)]
        [~ ves]
      =+  pro=(need pru)
      :-  (said (slap pro [%cnzy %p]))
      (soar (slap pro [%cnzy %q]))
    --
  --
::
++  vint                                                ::  create vane
  |=  [lal=@tas vil=vile bud=vase pax=path txt=@ta]     ::
  (vent lal vil bud (slym (slap bud (rain pax txt)) bud))
::
++  viol                                                ::  vane tools
  |=  but=type
  ^-  vile
  =+  pal=|=(a=@t ^-(type (~(play ut but) (vice a))))
  :*  typ=(pal '_type')
      duc=(pal '_duct')
      pah=(pal '_path')
      mev=(pal '_[%meta vase]')
      moh=(pal '_(list mosh)')
  ==
::
++  is                                                  ::  operate in time
  |=  [vil=vile eny=@ bud=vase fan=(list ,[p=@tas q=vase])]
  |_  now=@da
  ++  beck
    ^-  sled
    |=  [fur=(unit (set monk)) ron=term bed=beam]
    ^-  (unit (unit cage))
    =>  .(fur ?^(fur fur `[[%& p.bed] ~ ~]))            ::  XX heinous
    =+  lal=(end 3 1 ron)
    =+  ren=(care (rsh 3 1 ron))
    |-  ^-  (unit (unit cage))
    ?~  fan  ~
    ?.  =(lal p.i.fan)  $(fan t.fan)
    %-  scry:(wink:(vent lal vil bud q.i.fan) now (shax now) ..^$)
    [fur ren bed]
  ::
  ++  dink                                              ::  vase by char
    |=  din=@tas  ^-  vase
    ?~(fan !! ?:(=(din p.i.fan) q.i.fan $(fan t.fan)))
  ::
  ++  dint                                              ::  input routing
    |=  hap=path  ^-  @tas
    ?+  hap  !!
      [@ %ames *]  %a
      [@ %batz *]  %b
      [@ %clay *]  %c
      [@ %sync *]  %c
      [@ %term *]  %d
      [@ %http *]  %e
    ==
  ::
  ++  doos                                              ::  sleep until
    |=  hap=path  ^-  (unit ,@da)
    =+  lal=(dint hap)
    (doze:(wink:(vent lal vil bud (dink lal)) now 0 beck) now [hap ~])
  ::
  ++  hurl                                              ::  start loop
    |=  [lac=? ovo=ovum]
    ~?  &(!lac !=(%belt -.q.ovo))  [%unix -.q.ovo p.ovo]
    ^-  [p=(list ovum) q=(list ,[p=@tas q=vase])]
    ?>  ?=(^ p.ovo)
    %+  kick  lac
    :~  :*  i.p.ovo
            ~
            :^  %toss  (dint p.ovo)
              t.p.ovo
            :+  %&
              [%cell [%cube %soft [%atom %tas]] %noun]
            [%soft q.ovo]
        ==
    ==
  ::
  ++  race                                              ::  take
    |=  [lal=@tas pux=(unit wire) hen=duct hil=mill ves=vase]
    ^-  [p=(list move) q=vase]
    =+  ven=(vent lal vil bud ves)
    =+  win=(wink:ven now (shax now) beck)
    (swim:win pux hen hil)
  ::
  ++  fire                                              ::  execute
    |=  [lal=term pux=(unit wire) hen=duct hil=mill]
    ?:  &(?=(^ pux) ?=(~ hen))
      [[[[lal u.pux] (curd +>.hil)]~ ~] fan]
    =+  naf=fan
    |-  ^-  [[p=(list ovum) q=(list muse)] _fan]
    ?~  naf  [[~ ~] ~]
    ?.  =(lal p.i.naf)
      =+  tuh=$(naf t.naf)
      [-.tuh [i.naf +.tuh]]
    =+  fiq=(race lal pux hen hil q.i.naf)
    [[~ (turn p.fiq |=(a=move [lal a]))] [[p.i.naf q.fiq] t.naf]]
  ::
  ++  jack                                              ::  dispatch card
    |=  [lac=? gum=muse]
    ^-  [[p=(list ovum) q=(list muse)] _fan]
    %-  fire
    ?-    -.r.gum
        %toss
      ~?  &(!lac !=(%gold p.gum))
        [%toss p.gum (,@tas +>-.r.r.gum) q.gum]
      [p.r.gum ~ [[p.gum q.r.gum] q.gum] r.r.gum]
    ::
        %give
      ?>  ?=(^ q.gum)
      ?>  ?=(^ i.q.gum)
      ~?  &(!lac |(!=(%blit +>-.p.r.gum) !=(%d p.gum)))
        [%give p.gum (,@tas +>-.p.r.gum) `duct`q.gum]
      [i.i.q.gum [~ t.i.q.gum] t.q.gum p.r.gum]
    ::
        %slip
      ~?  !lac  [%slip p.gum (,@tas +>-.q.r.gum) q.gum]
      [p.r.gum ~ q.gum q.r.gum]
    ::
        %sick
      ?>  ?=(^ q.gum)
      ?>  ?=(^ i.q.gum)
      ~?  !lac  [%sick p.gum (,@tas +>-.p.r.gum) `duct`q.gum]
      [i.i.q.gum ?~(t.i.q.gum ~ [~ t.i.q.gum]) t.q.gum p.r.gum]
    ==
  ::
  ++  kick                                              ::  new main loop
    |=  [lac=? mor=(list muse)]
    =|  ova=(list ovum)
    |-  ^-  [p=(list ovum) q=(list ,[p=@tas q=vase])]
    ?~  mor  [(flop ova) fan]
    =^  nyx  fan  (jack lac i.mor)
    $(ova (weld p.nyx ova), mor (weld q.nyx t.mor))
  --
--
::::::  ::::::::::::::::::::::::::::::::::::::::::::::::::::::
::::::  ::::::    Postface                              ::::::
::::::  ::::::::::::::::::::::::::::::::::::::::::::::::::::::
=+  pit=`vase`!>(.)                                     ::
=+  bud=pit                                             ::  becomes tang
=+  vil=(viol p.bud)                                    ::  cached reflexives
=|  $:  lac=?                                           ::  laconic bit
        eny=@                                           ::  entropy
        fan=(list ,[p=@tas q=vase])                     ::  modules
    ==                                                  ::
=<  |%
    ++  come  |=  [@ (list ovum) pone]                  ::  11
              ^-  [(list ovum) _+>]
              ~&  %hoon-come
              =^  rey  +>+  (^come +<)
              [rey +>.$]
    ++  keep  |=(* (^keep ((hard ,[@da path]) +<)))     ::  4
    ++  load  |=  [@ (list ovum) pane]                  ::  86
              ^-  [(list ovum) _+>]
              ~&  %hoon-load
              =^  rey  +>+  (^load +<)
              [rey +>.$]
    ++  peek  |=(* (^peek ((hard ,[@da path]) +<)))     ::  87
    ++  poke  |=  *                                     ::  42
              ^-  [(list ovum) *]
              =>  .(+< ((hard ,[now=@da ovo=ovum]) +<))
              ?:  =(%verb -.q.ovo)
                [~ +>.$(lac !lac)]
              ?:  ?=(%veer -.q.ovo)
                [~ +>.$(+ (veer now q.ovo))]
              =^  ova  +>+  (^poke now ovo)
              |-  ^-  [(list ovum) *]
              ?~  ova
                [~ +>.^$]
              ?:  ?=(%verb -.q.i.ova)
                $(ova t.ova, lac !lac)
              ?:  ?=(%veer -.q.i.ova)
                $(ova t.ova, +>+.^$ (veer now q.i.ova))
              ?:  ?=(%vega -.q.i.ova)
                (vega now t.ova (path +.q.i.ova))
              =+(avo=$(ova t.ova) [[i.ova -.avo] +.avo])
    ++  wish  |=(* (^wish ((hard ,@ta) +<)))            ::  20
    --
|%
++  come                                                ::  load incompatible
  |=  [yen=@ ova=(list ovum) nyf=pone]
  ^+  [ova +>]
  (load yen ova (turn nyf |=([a=@tas b=vise] [a (slim b)])))
::
++  keep                                                ::  wakeup delay
  |=  [now=@da hap=path]
  =>  .(+< ((hard ,[now=@da hap=path]) +<))
  (~(doos (is vil eny bud fan) now) hap)
::
++  load                                                ::  load compatible
  |=  [yen=@ ova=(list ovum) nyf=pane]
  ^+  [ova +>]
  =:  eny  yen
      fan  nyf
    ==
  |-  ^+  [ova +>.^$]
  ?~  ova
    [~ +>.^$]
  ?:  ?=(%verb -.q.i.ova)
    $(ova t.ova, lac !lac)
  ?:  ?=(%veer -.q.i.ova)
    $(ova t.ova, +>.^$ (veer _@da q.i.ova))
  =+(avo=$(ova t.ova) [[i.ova -.avo] +.avo])
::
++  peek                                                ::  external inspect
  |=  [now=@da hap=path]
  ^-  (unit)
  ?~  hap  [~ stub]
  =+  rob=((slod ~(beck (is vil eny bud fan) now)) hap)
  ?~  rob  ~
  ?~  u.rob  ~
  [~ u.u.rob]
::
++  poke                                                ::  external apply
  |=  [now=@da ovo=ovum]
  =.  eny  (mix eny (shax now))
  ::  ~&  [%poke -.q.ovo]
  ^-  [(list ovum) _+>]
  =^  zef  fan
    (~(hurl (is vil eny bud fan) now) lac ovo)
  [zef +>.$]
::
++  vega                                                ::  reboot kernel
  |=  [now=@da ova=(list ovum) hap=path]
  ^-  [p=(list ovum) q=*]
  =+  pax=(weld hap `path`[%hoon ~])
  ~&  [%vega-start hap]
  =+  src=((hard ,@t) (need (peek now cx/pax)))
  =+  saz=(shax src)
  =+  gen=(rain hap src)
  ~&  %vega-parsed
  =+  ken=.*(0 q:(~(mint ut %noun) %noun gen))
  =+  ^=  nex
      =+  gat=.*(ken .*(ken [0 87]))
      (need ((hard (unit ,@)) .*([-.gat [[now ~] +>.gat]] -.gat)))
  ~&  [%vega-compiled stub nex]
  ?>  (lte nex stub)
  =+  gat=.*(ken .*(ken [0 ?:(=(nex stub) 86 11)]))
  =+  sam=[eny ova fan]
  =+  raw=.*([-.gat [sam +>.gat]] -.gat)
  [[[~ %vega hap] ((list ovum) -.raw)] +.raw]
::
++  veer                                                ::  install vane/tang
  |=  [now=@da fav=curd]
  =>  .(fav ((hard ,[%veer lal=@ta pax=path txt=@t]) fav))
  ?:  =(%$ lal.fav)
    ~&  [%tang pax.fav `@p`(mug txt.fav)]
    =+  gen=(rain pax.fav txt.fav)
    =+  vax=(slap pit gen)
    +>.$(bud vax)
  %_    +>
      fan
    |-  ^+  fan
    ?~  fan
      ~&  [%vane `@tas`lal.fav pax.fav `@p`(mug txt.fav)]
      [[lal.fav ves:(vint lal.fav vil bud pax.fav txt.fav)] fan]
    ?.  =(lal.fav p.i.fan)
      [i.fan $(fan t.fan)]
      ~&  [%vane `@tas`lal.fav pax.fav `@p`(mug txt.fav)]
    [[p.i.fan ves:(ruck:(vent lal.fav vil bud q.i.fan) pax.fav txt.fav)] t.fan]
  ==
::
++  wish                                                ::  external compute
 |=  txt=@
  q:(slap bud (ream txt))
--
.  ==<|MERGE_RESOLUTION|>--- conflicted
+++ resolved
@@ -9089,14 +9089,9 @@
 |%
 ++  arch  ,[p=@uvI q=(unit ,@uvI) r=(map ,@ta ,~)]      ::  fundamental node
 ++  arvo  (mold mill mill)                              ::  arvo card
-<<<<<<< HEAD
 ++  beam  ,[[p=ship q=desk r=case] s=path]              ::  global name
 ++  beak  ,[p=ship q=desk r=case]                       ::  garnish with beak
 ++  bone  ,@ud                                          ::  opaque 
-=======
-++  bead  ,[[p=ship q=desk r=case] s=path]              ::  global name
-++  bone  ,@ud                                          ::  opaque
->>>>>>> eeb1591f
 ++  care  ?(%$ %u %v %w %x %y %z)                       ::  namespace mode
 ++  case                                                ::  version
           $%  [%da p=@da]                               ::  date
