::::::  ::::::::::::::::::::::::::::::::::::::::::::::::::::::
::::::  ::::::    Preface                               ::::::
::::::  ::::::::::::::::::::::::::::::::::::::::::::::::::::::
?>  ?=(@ .)                                             ::  atom subject
%.  .                                                   ::  fun with subject
|=  cud=@                                               ::  call it cud
=-  ?:  =(0 cud)                                        ::  if cud is 0
      all                                               ::  then return engine
    (make:all cud)                                      ::  else simple compile
^=  all                                                 ::  assemble engine
  =~                                                    ::  volume stack
%164                                                    ::  version constant
::::::  ::::::::::::::::::::::::::::::::::::::::::::::::::::::
::::::  ::::::    volume 0, version stub                ::::::
::::::  ::::::::::::::::::::::::::::::::::::::::::::::::::::::
~%  %k.164  ~  ~                                        ::
|%                                                      ::
++  stub  164                                           ::  version stub
--                                                      ::
::::::  ::::::::::::::::::::::::::::::::::::::::::::::::::::::
::::::  ::::::    volume 1, Hoon models                 ::::::
::::::  ::::::::::::::::::::::::::::::::::::::::::::::::::::::
~%    %mood
    +
  ~
|%                                                      ::
++  abel  typo                                          ::  original sin: type
++  axis  ,@                                            ::  tree address
++  also  ,[p=term q=wing r=type]                       ::  alias
++  base  ?([%atom p=odor] %noun %cell %bean %null)     ::  axils, @ * ^ ? ~
++  beer  $|(@ [~ p=twig])                              ::  simple embed
++  beet  $|  @                                         ::  advanced embed
          $%  [%a p=twig]                               ::
              [%b p=twig]                               ::
              [%c p=twig]                               ::
              [%d p=twig]                               ::
              [%e p=twig q=(list tuna)]                 ::
          ==                                            ::
++  bloq  ,@                                            ::  blockclass
++  calf  ,[p=(map ,@ud wine) q=wine]                   ::
++  char  ,@tD                                          ::  UTF-8 byte
++  chum  $?  lef=term                                  ::  jet name
              [std=term kel=@]                          ::  kelvin version
              [ven=term pro=term kel=@]                 ::  vendor and product
              [ven=term pro=term ver=@ kel=@]           ::  all of the above
          ==                                            ::
++  claw  $%  [%ash p=twig]                             ::  XX not used
              [%elm p=twig]                             ::
              [%oak ~]                                  ::
              [%yew p=(map term claw)]                  ::
          ==                                            ::
++  coat  ,[p=path q=vase]                              ::
++  coil  $:  p=?(%gold %iron %lead %zinc)              ::
              q=type                                    ::
              r=[p=?(~ ^) q=(map term foot)]            ::
          ==                                            ::
++  coin  $%  [%$ p=dime]                               ::
              [%blob p=*]                               ::
              [%many p=(list coin)]                     ::
          ==                                            ::
++  cord  ,@t                                           ::  text atom (UTF-8)
++  date  ,[[a=? y=@ud] m=@ud t=tarp]                   ::  parsed date
++  dime  ,[p=@ta q=@]                                  ::
++  dram  $%  [| p=(map ,@tas dram)]                    ::  simple unix dir
              [& p=@ud q=@]                             ::
          ==                                            ::
++  each  |*([a=$+(* *) b=$+(* *)] $%([& p=a] [| p=b])) ::
++  edge  ,[p=hair q=(unit ,[p=* q=nail])]              ::  parsing output
++  foot  $%  [%ash p=twig]                             ::  dry arm, geometric
              [%elm p=twig]                             ::  wet arm, generic
              [%oak ~]                                  ::  XX not used
              [%yew p=(map term foot)]                  ::  XX not used
          ==                                            ::
++  gate  $+(* *)                                       ::  general gate
++  gear  |*  a=_,*                                     ::  XX list generator
          $_                                            ::
          =|  b=*                                       ::
          |?                                            ::
          ?@  b                                         ::
            ~                                           ::
          [i=(a -.b) t=^?(..$(b +.b))]                  ::
++  hair  ,[p=@ud q=@ud]                                ::  parsing trace
++  hapt  (list ,@ta)                                   ::  XX not used
++  like  |*  a=_,*                                     ::  generic edge
          |=  b=_`*`[(hair) ~]                          ::
          :-  p=(hair -.b)                              ::
          ^=  q                                         ::
          ?@  +.b  ~                                    ::
          :-  ~                                         ::
          u=[p=(a +>-.b) q=[p=(hair -.b) q=(tape +.b)]] ::
++  limb  $|(term $%([%& p=axis] [%| p=@ud q=term]))    ::
++  line  ,[p=[%leaf p=odor q=@] q=tile]                ::  %kelp case
++  list  |*  a=_,*                                     ::  null-term list
          $|(~ [i=a t=(list a)])                        ::
++  lone  |*(a=$+(* *) ,p=a)                            ::  just one thing
++  mane  $|(@tas [@tas @tas])                          ::  XML name/space
++  mano  ,[g=marx c=marl]                              ::  normalized manx
++  manx  $|(@tas [t=marx c=marl])                      ::  XML node
++  marl  (list manx)                                   ::  XML node list
++  mars  ,[t=[n=%$ a=[i=[n=%$ v=tape] t=~]] c=~]       ::  XML cdata
++  mart  (list ,[n=mane v=tape])                       ::  XML attributes
++  marx  $|(@tas [n=mane a=mart])                      ::  XML tag
++  metl  ?(%gold %iron %zinc %lead)                    ::  core variance
++  noun  ,*                                            ::  any noun
++  null  ,~                                            ::  null, nil, etc
++  odor  ,@ta                                          ::  atom format
++  tarp  ,[d=@ud h=@ud m=@ud s=@ud f=(list ,@ux)]      ::  parsed time
++  time  ,@da                                          ::  galactic time
++  tree  |*  a=_,*                                     ::  binary tree
          $|(~ [n=a l=(tree a) r=(tree a)])             ::
++  nail  ,[p=hair q=tape]                              ::  parsing input
++  numb  ,@                                            ::  just a number
++  pair  |*([a=$+(* *) b=$+(* *)] ,[p=a q=b])          ::  just a pair
++  pass  ,@                                            ::  public key
++  path  (list span)                                   ::  filesys location
++  pint  ,[p=[p=@ q=@] q=[p=@ q=@]]                    ::  line/column range
++  port  $:  p=axis                                    ::
              $=  q                                     ::
              $%  [%& p=type]                           ::
                  [%| p=axis q=(list ,[p=type q=foot])] ::
              ==                                        ::
          ==                                            ::
++  post  $:  p=axis                                    ::
              $=  q                                     ::
              $%  [0 p=type]                            ::
                  [1 p=axis q=(list ,[p=type q=foot])]  ::
                  [2 p=twin q=type]                     ::
              ==                                        ::
          ==                                            ::
++  prop  $:  p=axis                                    ::
              $=  q                                     ::
              [p=?(~ axis) q=(list ,[p=type q=foot])]   ::
          ==                                            ::
++  qual  |*  [a=$+(* *) b=$+(* *) c=$+(* *) d=$+(* *)] ::  just a quadruple
          ,[p=a q=b r=c s=d]                            ::
::
++  rege  $|  ?(%dote %ende %sart %empt %boun %bout)    ::  parsed regex
          $%  [%lite p=char]                            ::  literal
              [%pair p=rege q=rege]                     ::  ordering
              [%capt p=rege q=@u]                       ::  capture group
              [%brac p=@]                               ::  p is 256 bitmask
              [%eith p=rege q=rege]                     ::  either
              [%mant p=rege]                            ::  greedy 0 or more
              [%plls p=rege]                            ::  greedy 1 or more
              [%betw p=rege q=@u r=@u]                  ::  between q and r
              [%bint p=rege q=@u]                       ::  min q
              [%bant p=rege q=@u]                       ::  exactly q
              [%manl p=rege]                            ::  lazy 0 or more
              [%plll p=rege]                            ::  lazy 1 or more
              [%betl p=rege q=@u r=@u]                  ::  between q and r lazy
              [%binl p=rege q=@u]                       ::  min q lazy
          ==                                            ::
++  ring  ,@                                            ::  private key
++  rule  |=(tub=nail `edge`[p.tub ~ ~ tub])            ::  parsing rule
++  span  ,@ta                                          ::  text-atom (ASCII)
++  spot  ,[p=path q=pint]                              ::  range in file
++  tang  (list tank)                                   ::  general error
++  tank  $%  [%leaf p=tape]                            ::  printing formats
              [%palm p=[p=tape q=tape r=tape s=tape] q=(list tank)]
              [%rose p=[p=tape q=tape r=tape] q=(list tank)]
          ==                                            ::
++  tape  (list char)                                   ::  like a string
++  term  ,@tas                                         ::  Hoon ASCII subset
++  tiki                                                ::  test case
          $%  [& p=(unit term) q=wing]                  ::  simple wing
              [| p=(unit term) q=twig]                  ::  named wing
          ==                                            ::
++  tile  $&  [p=tile q=tile]                           ::  ordered pair
          $%  [%axil p=base]                            ::  base type
              [%bark p=term q=tile]                     ::  name
              [%bush p=tile q=tile]                     ::  pair/tag
              [%fern p=[i=tile t=(list tile)]]          ::  plain selection
              [%herb p=twig]                            ::  gate
              [%kelp p=[i=line t=(list line)]]          ::  tag selection
              [%leaf p=term q=@]                        ::  constant atom
              [%reed p=tile q=tile]                     ::  atom/cell
              [%weed p=twig]                            ::  example
          ==                                            ::
++  toga                                                ::  face control
          $|  p=term                                    ::  two togas
          $%  [0 ~]                                     ::  no toga
              [1 p=term q=toga]                         ::  deep toga
              [2 p=toga q=toga]                         ::  cell toga
          ==                                            ::
++  trap  ,_|.(_*)                                      ::  makes perfect sense
++  trel  |*  [a=$+(* *) b=$+(* *) c=$+(* *)]           ::  just a triple
          ,[p=a q=b r=c]                                ::
++  tuna                                                ::  tagflow
          $%  [%a p=twig]                               ::  plain text
              [%b p=twig]                               ::  single tag
              [%c p=twig]                               ::  simple list
              [%d p=twig]                               ::  dynamic list
              [%e p=twig q=(list tuna)]                 ::  element
              [%f p=(list tuna)]                        ::  subflow
          ==                                            ::
++  twig  $&  [p=twig q=twig]                           ::
          $%                                            ::
            [%$ p=axis]                                 ::  simple leg
          ::                                            ::
            [%bccb p=tile]                              ::  bunt a tile
            [%bccm p=tile]                              ::  clam a tile
            [%bcpt p=wing q=tile]                       ::  whip p into q
            [%bctr p=tile]                              ::  static bunt w/ ^~
            [%bczp p=base]                              ::  bunt an axil
          ::                                            ::
            [%brcb p=tile q=(map term foot)]            ::  %gold tray, sample p
            [%brcn p=(map term foot)]                   ::  %gold core, natural
            [%brdt p=twig]                              ::  dry %gold trap
            [%brfs p=tile q=(map term foot)]            ::  vulcan. %gold tray
            [%brkt p=twig q=(map term foot)]            ::  %gold book
            [%brhp p=twig]                              ::  kick dry %gold trap
            [%brls p=tile q=twig]                       ::  dry %iron gate
            [%brpt p=tile q=tile r=twig]                ::  XX not used
            [%brtr p=tile q=twig]                       ::  vulcan. wet gate
            [%brts p=tile q=twig]                       ::  dry %gold gate
            [%brwt p=twig]                              ::  dry %lead trap
          ::                                            ::
            [%clcb p=twig q=twig]                       ::  [q p]
            [%clcn p=tusk]                              ::  [[p ~] ~]
            [%clfs p=twig]                              ::  [%$ [%$ p ~] ~]
            [%clkt p=twig q=twig r=twig s=twig]         ::  [p q r s]
            [%clhp p=twig q=twig]                       ::  [p q]
            [%clls p=twig q=twig r=twig]                ::  [p q r]
            [%clsg p=tusk]                              ::  [p ~]
            [%cltr p=tusk]                              ::  p as a tuple
            [%clzz p=tusk]                              ::  macro
          ::                                            ::
            [%cncb p=wing q=tram]                       ::  %=, then cast to p
            [%cncl p=twig q=twig]                       ::  pull $.p w/ sample q
            [%cndt p=twig q=twig]                       ::  %-(q p)
            [%cnhp p=twig q=tusk]                       ::  slam p w/ sample q
            [%cntr p=wing q=twig r=tram]                ::
            [%cnkt p=twig q=twig r=twig s=twig]         ::  slam p w/ %*(q r s)
            [%cnls p=twig q=twig r=twig]                ::  slam p w/ %*(q r)
            [%cnsg p=wing q=twig r=twig]                ::  pull p from q with r
            [%cnts p=wing q=tram]                       ::  eval. p w/ q changes
            [%cnzy p=term]                              ::  pulls limb p
            [%cnzz p=wing]                              ::  pulls p
          ::                                            ::
            [%dtkt p=twig]                              ::  nock 11 data skyhook
            [%dtls p=twig]                              ::  nock 4 increment
            [%dtzy p=term q=@]                          ::  atom constant
            [%dtzz p=term q=*]                          ::  cubical constant
            [%dttr p=twig q=twig]                       ::  nock p w/ formula q
            [%dtts p=twig q=twig]                       ::  nock 5 equality test
            [%dtwt p=twig]                              ::  nock 3 cell test
          ::                                            ::
            [%hxgl p=tusk]                              ::  slam noah w/ !>:*(p)
            [%hxgr p=tusk]                              ::  slam cain w/ !>:*(p)
          ::                                            ::::::  type conversion
            [%ktbr p=twig]                              ::  %gold core to %iron
            [%ktdt p=twig q=twig]                       ::  cast q to type (p q)
            [%ktls p=twig q=twig]                       ::  cast q to p, verify
            [%kthx p=twig q=twig]                       ::  cast q to p, verify
            [%kthp p=tile q=twig]                       ::  cast q to icon of p
            [%ktpm p=twig]                              ::  %gold core to %zinc
            [%ktsg p=twig]                              ::  p as static constant
            [%ktts p=toga q=twig]                       ::  wrap q in toga p
            [%ktwt p=twig]                              ::  %gold core to %lead
          ::                                            ::::::  hints
            [%sgbr p=twig q=twig]                       ::  print p if q fails
            [%sgcb p=twig q=twig]                       ::  put p in q's trace
            [%sgcn p=chum q=twig r=tyre s=twig]         ::  mark core for jets
            [%sgfs p=chum q=twig]                       ::  jet arm in ~% core
            [%sggl p=$|(term [p=term q=twig]) q=twig]   ::  hint p to product q
            [%sggr p=$|(term [p=term q=twig]) q=twig]   ::  hint p to q
            [%sgbc p=term q=twig]                       ::  label q, profiling
            [%sgls p=@ q=twig]                          ::  cache/memoize
            [%sgpm p=@ud q=twig r=twig]                 ::  print q w/priority
            [%sgts p=twig q=twig]                       ::  avoid duplication
            [%sgwt p=@ud q=twig r=twig s=twig]          ::  hint iff q is yes
            [%sgzp p=twig q=twig]                       ::  type in stacktrace
          ::                                            ::    miscellaneous
            [%smcl p=twig q=tusk]                       ::  binary to n-ary
            [%smdt p=twig q=tusk]                       ::
            [%smdq p=(list beer)]                       ::  assemble string
            [%smsg p=twig q=tusk]                       ::  gonads
            [%smsm p=twig q=twig]                       ::  make sure q is a p
          ::                                            ::    compositions
            [%tsbr p=tile q=twig]                       ::  push bunt: =+(_p q)
            [%tscl p=tram q=twig]                       ::  p changes, then q
            [%tscn p=twig q=twig]                       ::  XX not used
            [%tsdt p=wing q=twig r=twig]                ::  r with p set to q
            [%tsfs p=twig q=twig]                       ::  XX not used
            [%tsgl p=twig q=twig]                       ::  =>(q p)
            [%tshp p=twig q=twig]                       ::  flip push: =+(q p)
            [%tsgr p=twig q=twig]                       ::  use p as .. of q
            [%tskt p=twig q=twig r=twig s=twig]         ::  state machine wing
            [%tsls p=twig q=twig]                       ::  push p on .. of q
            [%tspm p=tile q=twig]                       ::  XX not used
            [%tspt p=tile q=twig]                       ::  XX not used
            [%tstr p=term q=wing r=twig]                ::  make a %bull/alias
            [%tssg p=tusk]                              ::  compose twig list
          ::                                            ::::::  conditionals
            [%wtbr p=tusk]                              ::  logical OR
            [%wthp p=wing q=tine]                       ::  select case in q
            [%wthz p=tiki q=tine]                       ::  tiki %wthp
            [%wtcl p=twig q=twig r=twig]                ::  if p, then q, else r
            [%wtdt p=twig q=twig r=twig]                ::  unless, ?:(p r q)
            [%wtkt p=wing q=twig r=twig]                ::  if p is not its bunt
            [%wtkz p=tiki q=twig r=twig]                ::  tiki %wtkt
            [%wtgl p=twig q=twig]                       ::  assert |, ?:(p !! q)
            [%wtgr p=twig q=twig]                       ::  assert &, ?:(p q !!)
            [%wtls p=wing q=twig r=tine]                ::  %wthp w/ default
            [%wtlz p=tiki q=twig r=tine]                ::  tiki %wtls
            [%wtpm p=tusk]                              ::  logical AND
            [%wtpt p=wing q=twig r=twig]                ::  if p is an atom
            [%wtpz p=tiki q=twig r=twig]                ::  tiki %wtpt
            [%wtsg p=wing q=twig r=twig]                ::  if p is null
            [%wtsz p=tiki q=twig r=twig]                ::  tiki %wtsg
            [%wtts p=tile q=wing]                       ::  if q is in tile p
            [%wtzp p=twig]                              ::  logical NOT
          ::                                            ::::::  special
            [%zpcb p=spot q=twig]                       ::  debug info in trace
            [%zpcm p=twig q=twig]                       ::
            [%zpcn ~]                                   ::
            [%zpfs p=twig]                              ::  report .. as error
            [%zpgr p=twig]                              ::  vase w/ value p
            [%zpsm p=twig q=twig]                       ::  [type noun] pair
            [%zpts p=twig]                              ::  Nock formula of p
            [%zpwt p=$|(p=@ [p=@ q=@]) q=twig]          ::  restrict hoon vers.
            [%zpzp ~]                                   ::  always crash
          ==                                            ::
++  tine  (list ,[p=tile q=twig])                       ::
++  tusk  (list twig)                                   ::
++  tyre  (list ,[p=term q=twig])                       ::
++  tyke  (list (unit twig))                            ::
++  tram  (list ,[p=wing q=twig])                       ::
++  tone  $%  [%0 p=*]                                  ::
              [%1 p=(list)]                             ::
              [%2 p=(list ,[@ta *])]                    ::
          ==                                            ::
::                                                      ::::::  virtual nock
++  nock  $&  [p=nock q=nock]                           ::  autocons
          $%  [%0 p=@]                                  ::  axis select
              [%1 p=*]                                  ::  constant
              [%2 p=nock q=nock]                        ::  compose
              [%3 p=nock]                               ::  cell test
              [%4 p=nock]                               ::  increment
              [%5 p=nock q=nock]                        ::  equality test
              [%6 p=nock q=nock r=nock]                 ::  if, then, else
              [%7 p=nock q=nock]                        ::  serial compose
              [%8 p=nock q=nock]                        ::  push onto subject
              [%9 p=@ q=nock]                           ::  select arm and fire
              [%10 p=?(@ [p=@ q=nock]) q=nock]          ::  hint
              [%11 p=nock]                              ::  grab data from sky
          ==                                            ::
++  toon  $%  [%0 p=*]                                  ::
              [%1 p=(list)]                             ::
              [%2 p=(list tank)]                        ::
          ==                                            ::
++  tune  $%  [%0 p=vase]                               ::
              [%1 p=(list)]                             ::
              [%2 p=(list ,[@ta *])]                    ::
          ==                                            ::
++  twin  ,[p=term q=wing r=axis s=type]                ::
++  type  $|  ?(%noun %void)                            ::  set all or set none
          $%  [%atom p=term]                            ::  number and format
              [%bull p=twin q=type]                     ::  wing synonym
              [%cell p=type q=type]                     ::  ordered pair
              [%core p=type q=coil]                     ::
              [%cube p=* q=type]                        ::  constant
              [%face p=term q=type]                     ::  name
              [%fork p=type q=type]                     ::  union/branch
              [%hold p=(list ,[p=type q=twig])]         ::  infinite genrator
          ==                                            ::
++  typo  type                                          ::  old type
++  udal                                                ::  atomic change (%b)
          $:  p=@ud                                     ::  blockwidth
              q=(list ,[p=@ud q=(unit ,[p=@ q=@])])     ::  indels
          ==                                            ::
++  udon                                                ::  abstract delta
          $:  p=umph                                    ::  preprocessor
              $=  q                                     ::  patch
              $%  [%a p=* q=*]                          ::  trivial replace
                  [%b p=udal]                           ::  atomic indel
                  [%c p=(urge)]                         ::  list indel
                  [%d p=upas q=upas]                    ::  tree edit
              ==                                        ::
          ==                                            ::
++  umph                                                ::  change filter
          $|  $?  %a                                    ::  no filter
                  %b                                    ::  jamfile
                  %c                                    ::  LF text
              ==                                        ::
          $%  [%d p=@ud]                                ::  blocklist
          ==                                            ::
++  unce  |*  a=_,*                                     ::  change part
          $%([%& p=@ud] [%| p=(list a) q=(list a)])     ::
++  unit  |*  a=_,*                                     ::  maybe
          $|(~ [~ u=a])                                 ::
++  upas                                                ::  tree change (%d)
          $&  [p=upas q=upas]                           ::  cell
          $%  [%0 p=axis]                               ::  copy old
              [%1 p=*]                                  ::  insert new
              [%2 p=axis q=udon]                        ::  mutate!
          ==                                            ::
++  urge  |*(a=_,* (list (unce a)))                     ::  list change
++  vase  ,[p=type q=*]                                 ::  type-value pair
++  vise  ,[p=typo q=*]                                 ::  old vase
++  wall  (list tape)                                   ::  text lines (no \n)
++  wain  (list cord)                                   ::  text lines (no \n)
++  wing  (list limb)                                   ::
++  wine  $|  ?(%noun %path %tank %void %wall %wool %yarn)
          $%  [%atom p=term]                            ::
              [%core p=(list ,@ta) q=wine]              ::
              [%face p=term q=wine]                     ::
              [%list p=term q=wine]                     ::
              [%pear p=term q=@]                        ::
              [%pick p=(list wine)]                     ::
              [%plot p=(list wine)]                     ::
              [%stop p=@ud]                             ::
              [%tree p=term q=wine]                     ::
              [%unit p=term q=wine]                     ::
          ==                                            ::
++  wonk  |*(veq=edge ?~(q.veq !! p.u.q.veq))           ::
::                                                      ::
::                                                      ::
++  map  |*  [a=_,* b=_,*]                              ::  associative array
         $|(~ [n=[p=a q=b] l=(map a b) r=(map a b)])    ::
++  qeu  |*  a=_,*                                      ::  queue
         $|(~ [n=a l=(qeu a) r=(qeu a)])                ::
++  set  |*  a=_,*                                      ::  set
         $|(~ [n=a l=(set a) r=(set a)])                ::
++  jar  |*([a=_,* b=_,*] (map a (list b)))             ::  map of lists
++  jug  |*([a=_,* b=_,*] (map a (set b)))              ::  map of sets
--                                                      ::
::::::  ::::::::::::::::::::::::::::::::::::::::::::::::::::::
::::::  ::::::    volume 2, Hoon libraries and compiler ::::::
::::::  ::::::::::::::::::::::::::::::::::::::::::::::::::::::
~%    %hoon
    +
  ==
    %al    al
    %ap    ap
    %ut    ut
    %mute  mute
    %seed  seed
    %show  show
  ==
|%
  :::::::::::::::::::::::::::::::::::::::::::::::::::::   ::
::::              chapter 2a, basic unsigned math       ::::
::  ::::::::::::::::::::::::::::::::::::::::::::::::::::::
++  add                                                 ::  add
  ~/  %add
  |=  [a=@ b=@]
  ^-  @
  ?:  =(0 a)
    b
  $(a (dec a), b +(b))
::
++  cap                                                 ::  tree head
  ~/  %cap
  |=  a=@
  ^-  ?(%2 %3)
  ?-  a
    %2        %2
    %3        %3
    ?(%0 %1)  !!
    *         $(a (div a 2))
  ==
::
++  dec                                                 ::  decrement
  ~/  %dec
  |=  a=@
  ~|  %decrement-underflow
  ?<  =(0 a)
  =+  b=0
  |-  ^-  @
  ?:  =(a +(b))
    b
  $(b +(b))
::
++  div                                                 ::  divide
  ~/  %div
  |=  [a=@ b=@]
  ^-  @
  ~|  'div'
  ?<  =(0 b)
  =+  c=0
  |-
  ?:  (lth a b)
    c
  $(a (sub a b), c +(c))
::
++  fac                                                 ::  factorial
  ~/  %fac
  |=  a=@
  ^-  @
  ?:  =(0 a)
    1
  (mul a $(a (dec a)))
::
++  gte                                                 ::  greater-equal
  ~/  %gte
  |=  [a=@ b=@]
  ^-  ?
  !(lth a b)
::
++  gth                                                 ::  greater-than
  ~/  %gth
  |=  [a=@ b=@]
  ^-  ?
  !(lte a b)
::
++  lte                                                 ::  less-equal
  ~/  %lte
  |=  [a=@ b=@]
  |(=(a b) (lth a b))
::
++  lth                                                 ::  less-than
  ~/  %lth
  |=  [a=@ b=@]
  ^-  ?
  &(!=(a b) |-(|(=(0 a) &(!=(0 b) $(a (dec a), b (dec b))))))
::
++  mas                                                 ::  tree body
  ~/  %mas
  |=  a=@
  ^-  @
  ?-  a
    1   !!
    2   1
    3   1
    *   (add (mod a 2) (mul $(a (div a 2)) 2))
  ==
::
++  max                                                 ::  maximum
  ~/  %max
  |=  [a=@ b=@]
  ^-  @
  ?:  (gth a b)
    a
  b
::
++  min                                                 ::  minimum
  ~/  %min
  |=  [a=@ b=@]
  ^-  @
  ?:  (lth a b)
    a
  b
::
++  mod                                                 ::  remainder
  ~/  %mod
  |=  [a=@ b=@]
  ^-  @
  ?<  =(0 b)
  (sub a (mul b (div a b)))
::
++  mul                                                 ::  multiply
  ~/  %mul
  |=  [a=@ b=@]
  ^-  @
  =+  c=0
  |-
  ?:  =(0 a)
    c
  $(a (dec a), c (add b c))
::
++  peg                                                 ::  tree connect
  ~/  %peg
  |=  [a=@ b=@]
  ^-  @
  ?-  b
    1   a
    2   (mul a 2)
    3   +((mul a 2))
    *   (add (mod b 2) (mul $(b (div b 2)) 2))
  ==
::
++  sub                                                 ::  subtract
  ~/  %sub
  |=  [a=@ b=@]
  ~|  %subtract-underflow
  ^-  @
  ?:  =(0 b)
    a
  $(a (dec a), b (dec b))
  ::::::::::::::::::::::::::::::::::::::::::::::::::::::  ::
::::              chapter 2b, basic containers          ::::
::  ::::::::::::::::::::::::::::::::::::::::::::::::::::::
::                Section 2bA, units                    ::
::
++  biff                                                ::  apply
  |*  [a=(unit) b=$+(* (unit))]
  ?~  a
    ~
  (b u.a)
::
++  bind                                                ::  argue
  |*  [a=(unit) b=gate]
  ?~  a
    ~
  [~ u=(b u.a)]
::
++  bond                                                ::  replace
  |*  a=trap
  |*  b=(unit)
  ?~  b  $:a
  u.b
::
++  clap                                                ::  combine
  |*  [a=(unit) b=(unit) c=_|=(^ +<-)]
  ?~  a
    b
  ?~  b
    a
  [~ u=(c u.a u.b)]
::
++  drop                                                ::  enlist
  |*  a=(unit)
  ?~  a
    ~
  [i=u.a t=~]
::
++  fall                                                ::  default
  |*  [a=(unit) b=*]
  ?~(a b u.a)
::
++  mate                                                ::  choose
  |*  [a=(unit) b=(unit)]
  ?~  b
    a
  ?~  a
    b
  ?.(=(u.a u.b) ~|('mate' !!) a)
::
++  need                                                ::  demand
  |*  a=(unit)
  ?~  a
    !!
  u.a
::
++  some                                                ::  lift
  |*  a=*
  [~ u=a]
::::::::::::::::::::::::::::::::::::::::::::::::::::::::::
::                Section 2bB, lists                    ::
::
++  flop                                                ::  reverse
  ~/  %flop
  |*  a=(list)
  =>  .(a (homo a))
  ^+  a
  =+  b=`_a`~
  |-
  ?~  a
    b
  $(a t.a, b [i.a b])
::
++  homo                                                ::  homogenize
  |*  a=(list)
  ^+  =<  $
    |%  +-  $  ?:(_? ~ [i=(snag 0 a) t=$])
    --
  a
::
++  limo                                                ::  listify
  |*  a=*
  ^+  =<  $
    |%  +-  $  ?~(a ~ ?:(_? [i=-.a t=$] $(a +.a)))
    --
  a
::
++  lent                                                ::  length
  ~/  %lent
  |=  a=(list)
  ^-  @
  =+  b=0
  |-
  ?~(a b $(a t.a, b +(b)))
::
++  levy
  ~/  %levy                                             ::  all of
  |*  [a=(list) b=_|=(p=* .?(p))]
  |-  ^-  ?
  ?~  a
    &
  ?:  (b i.a)
    $(a t.a)
  |
::
++  lien                                                ::  some of
  ~/  %lien
  |*  [a=(list) b=$+(* ?)]
  |-  ^-  ?
  ?~  a  |
  ?:  (b i.a)  &
  $(a t.a)
::
++  reel                                                ::  right fold
  ~/  %reel
  |*  [a=(list) b=_|=([* *] +<+)]
  |-  ^+  +<+.b
  ?~  a
    +<+.b
  (b i.a $(a t.a))
::
++  roll                                                ::  left fold
  ~/  %roll
  |*  [a=(list) b=_|=([* *] +<+)]
  |-  ^+  +<+.b
  ?~  a
    +<+.b
  $(a t.a, b b(+<+ (b i.a +<+.b)))
::
++  skid                                                ::  separate
  |*  [a=(list) b=$+(* ?)]
  |-  ^+  [p=a q=a]
  ?~  a  [~ ~]
  =+  c=$(a t.a)
  ?:((b i.a) [[i.a p.c] q.c] [p.c [i.a q.c]])
::
++  skim                                                ::  only
  ~/  %skim
  |*  [a=(list) b=_|=(p=* .?(p))]
  |-
  ^+  a
  ?~  a
    ~
  ?:((b i.a) [i.a $(a t.a)] $(a t.a))
::
++  skip                                                ::  except
  ~/  %skip
  |*  [a=(list) b=_|=(p=* .?(p))]
  |-
  ^+  a
  ?~  a
    ~
  ?:((b i.a) $(a t.a) [i.a $(a t.a)])
::
++  scag                                                ::  prefix
  ~/  %scag
  |*  [a=@ b=(list)]
  |-  ^+  b
  ?:  |(?=(~ b) =(0 a))
    ~
  [i.b $(b t.b, a (dec a))]
::
++  slag                                                ::  suffix
  ~/  %slag
  |*  [a=@ b=(list)]
  |-  ^+  b
  ?:  =(0 a)
    b
  ?~  b
    ~
  $(b t.b, a (dec a))
::
++  snag                                                ::  index
  ~/  %snag
  |*  [a=@ b=(list)]
  |-
  ?~  b
    ~|('snag-fail' !!)
  ?:  =(0 a)
    i.b
  $(b t.b, a (dec a))
::
++  sort                                                ::  quicksort
  ~/  %sort
  |*  [a=(list) b=$+([* *] ?)]
  =>  .(a ^.(homo a))
  |-  ^+  a
  ?~  a  ~
  %+  weld
    $(a (skim t.a |=(c=_i.a (b c i.a))))
  ^+  t.a
  [i.a $(a (skim t.a |=(c=_i.a !(b c i.a))))]
::
++  swag                                                ::  infix
  |*  [[a=@ b=@] c=(list)]
  (scag b (slag a c))
::
++  turn                                                ::  transform
  ~/  %turn
  |*  [a=(list) b=_,*]
  |-
  ?~  a
    ~
  [i=(b i.a) t=$(a t.a)]
::
++  weld                                                ::  concatenate
  ~/  %weld
  |*  [a=(list) b=(list)]
  =>  .(a ^.(homo a), b ^.(homo b))
  |-  ^+  b
  ?~  a  b
  [i.a $(a t.a)]
::
++  welp                                                ::  perfect weld
  =|  [* *]
  |%
  +-  $
    ?~  +<-
      +<-(. +<+)
    +<-(+ $(+<- +<->))
  --
::
++  wild                                                ::  concatenate
  |*  [a=(list) b=(list)]
  =>  .(a ^.(homo a), b ^.(homo b))
  |-
  ?~  a  b
  [i=i.a $(a t.a)]
::
++  zing                                                ::  promote
  |*  a=(list (list))
  ^+  ?>(?=(^ a) (homo i.a))
  |-
  ?~  a  ~
  (weld i.a $(a t.a))
  ::::::::::::::::::::::::::::::::::::::::::::::::::::::  ::
::::              chapter 2c, simple noun surgery       ::::
::::::::::::::::::::::::::::::::::::::::::::::::::::::::::
::                section 2cA, bit surgery              ::
::
++  bex                                                 ::  binary exponent
  ~/  %bex
  |=  a=@
  ^-  @
  ?:  =(0 a)
    1
  (mul 2 $(a (dec a)))
::
++  xeb                                                 ::  binary logarithm
  ::  ~/  %xeb
  |=  a=@
  ^-  @
  (met 0 a)
::
++  can                                                 ::  assemble
  ~/  %can
  |=  [a=bloq b=(list ,[p=@ q=@])]
  ^-  @
  ?~  b
    0
  (mix (end a p.i.b q.i.b) (lsh a p.i.b $(b t.b)))
::
++  cat                                                 ::  concatenate
  ~/  %cat
  |=  [a=bloq b=@ c=@]
  (add (lsh a (met a b) c) b)
::
++  cut                                                 ::  slice
  ~/  %cut
  |=  [a=bloq [b=@ c=@] d=@]
  (end a c (rsh a b d))
::
++  end                                                 ::  tail
  ~/  %end
  |=  [a=bloq b=@ c=@]
  (mod c (bex (mul (bex a) b)))
::
++  fil                                                 ::  fill bloqstream
  |=  [a=bloq b=@ c=@]
  =+  n=0
  =+  d=c
  |-  ^-  @
  ?:  =(n b)
    (rsh a 1 d)
  $(d (add c (lsh a 1 d)), n +(n))
::
++  lsh                                                 ::  left-shift
  ~/  %lsh
  |=  [a=bloq b=@ c=@]
  (mul (bex (mul (bex a) b)) c)
::
++  met                                                 ::  measure
  ~/  %met
  |=  [a=bloq b=@]
  ^-  @
  =+  c=0
  |-
  ?:  =(0 b)
    c
  $(b (rsh a 1 b), c +(c))
::
++  rap                                                 ::  assemble nonzero
  ~/  %rap
  |=  [a=bloq b=(list ,@)]
  ^-  @
  ?~  b
    0
  (cat a i.b $(b t.b))
::
++  rep                                                 ::  assemble single
  ~/  %rep
  |=  [a=bloq b=(list ,@)]
  ^-  @
  =+  c=0
  |-
  ?~  b
    0
  (con (lsh a c (end a 1 i.b)) $(c +(c), b t.b))
::
++  rip                                                 ::  disassemble
  ~/  %rip
  |=  [a=bloq b=@]
  ^-  (list ,@)
  ?:  =(0 b)
    ~
  [(end a 1 b) $(b (rsh a 1 b))]
::
++  rsh                                                 ::  right-shift
  ~/  %rsh
  |=  [a=bloq b=@ c=@]
  (div c (bex (mul (bex a) b)))
::
++  swap  |=([a=bloq b=@] (rep a (flop (rip a b))))     ::  reverse bloq order
::
::::::::::::::::::::::::::::::::::::::::::::::::::::::::::
::                section 2cB, bit logic                ::
::
++  con                                                 ::  binary or
  ~/  %con
  |=  [a=@ b=@]
  =+  [c=0 d=0]
  |-  ^-  @
  ?:  ?&(=(0 a) =(0 b))
    d
  %=  $
    a   (rsh 0 1 a)
    b   (rsh 0 1 b)
    c   +(c)
    d   (add d (lsh 0 c ?&(=(0 (end 0 1 a)) =(0 (end 0 1 b)))))
  ==
::
++  dis                                                 ::  binary and
  ~/  %dis
  |=  [a=@ b=@]
  =|  [c=@ d=@]
  |-  ^-  @
  ?:  ?|(=(0 a) =(0 b))
    d
  %=  $
    a   (rsh 0 1 a)
    b   (rsh 0 1 b)
    c   +(c)
    d   (add d (lsh 0 c ?|(=(0 (end 0 1 a)) =(0 (end 0 1 b)))))
  ==
::
++  mix                                                 ::  binary xor
  ~/  %mix
  |=  [a=@ b=@]
  ^-  @
  =+  [c=0 d=0]
  |-
  ?:  ?&(=(0 a) =(0 b))
    d
  %=  $
    a   (rsh 0 1 a)
    b   (rsh 0 1 b)
    c   +(c)
    d   (add d (lsh 0 c =((end 0 1 a) (end 0 1 b))))
  ==
::
++  not  |=  [a=bloq b=@ c=@]                           ::  binary not (sized)
  (mix c (dec (bex (mul b (bex a)))))
::
::::::::::::::::::::::::::::::::::::::::::::::::::::::::::
::                section 2cC, noun orders              ::
::
++  aor                                                 ::  a-order
  ~/  %aor
  |=  [a=* b=*]
  ^-  ?
  ?:  =(a b)
    &
  ?.  ?=(@ a)
    ?.  ?=(@ b)
      ?:  =(-.a -.b)
        $(a +.a, b +.b)
      $(a -.a, b -.b)
    |
  ?.  ?=(@ b)
    &
  |-
  =+  [c=(end 3 1 a) d=(end 3 1 b)]
  ?:  =(c d)
    $(a (rsh 3 1 a), b (rsh 3 1 b))
  (lth c d)
::
++  dor                                                 ::  d-order
  ~/  %dor
  |=  [a=* b=*]
  ^-  ?
  ?:  =(a b)
    &
  ?.  ?=(@ a)
    ?.  ?=(@ b)
      ?:  =(-.a -.b)
        $(a +.a, b +.b)
      $(a -.a, b -.b)
    |
  ?.  ?=(@ b)
    &
  (lth a b)
::
++  gor                                                 ::  g-order
  ~/  %gor
  |=  [a=* b=*]
  ^-  ?
  =+  [c=(mug a) d=(mug b)]
  ?:  =(c d)
    (dor a b)
  (lth c d)
::
++  hor                                                 ::  h-order
  ~/  %hor
  |=  [a=* b=*]
  ^-  ?
  ?:  ?=(@ a)
    ?:  ?=(@ b)
      (gor a b)
    &
  ?:  ?=(@ b)
    |
  ?:  =(-.a -.b)
    (gor +.a +.b)
  (gor -.a -.b)
::
++  vor                                                 ::  v-order
  ~/  %vor
  |=  [a=* b=*]
  ^-  ?
  =+  [c=(mug (mug a)) d=(mug (mug b))]
  ?:  =(c d)
    (dor a b)
  (lth c d)
::::::::::::::::::::::::::::::::::::::::::::::::::::::::::
::                section 2cD, insecure hashing         ::
::
++  fnv  |=(a=@ (end 5 1 (mul 16.777.619 a)))           ::  FNV scrambler
++  mug                                                 ::  31bit nonzero FNV1a
  ~/  %mug
  |=  a=*
  ?^  a
    =+  b=[p=$(a -.a) q=$(a +.a)]
    |-  ^-  @
    =+  c=(fnv (mix p.b (fnv q.b)))
    =+  d=(mix (rsh 0 31 c) (end 0 31 c))
    ?.  =(0 c)  c
    $(q.b +(q.b))
  =+  b=2.166.136.261
  |-  ^-  @
  =+  c=b
  =+  [d=0 e=(met 3 a)]
  |-  ^-  @
  ?:  =(d e)
    =+  f=(mix (rsh 0 31 c) (end 0 31 c))
    ?.  =(0 f)  f
    ^$(b +(b))
  $(c (fnv (mix c (cut 3 [d 1] a))), d +(d))
::::::::::::::::::::::::::::::::::::::::::::::::::::::::::
::                section 2cE, phonetic base            ::
::
++  po
  ~/  %po
  =+  :-  ^=  sis
          'dozmarbinwansamlitsighidfidlissogdirwacsabwissib\
          /rigsoldopmodfoglidhopdardorlorhodfolrintogsilmir\
          /holpaslacrovlivdalsatlibtabhanticpidtorbolfosdot\
          /losdilforpilramtirwintadbicdifrocwidbisdasmidlop\
          /rilnardapmolsanlocnovsitnidtipsicropwitnatpanmin\
          /ritpodmottamtolsavposnapnopsomfinfonbanporworsip\
          /ronnorbotwicsocwatdolmagpicdavbidbaltimtasmallig\
          /sivtagpadsaldivdactansidfabtarmonranniswolmispal\
          /lasdismaprabtobrollatlonnodnavfignomnibpagsopral\
          /bilhaddocridmocpacravripfaltodtiltinhapmicfanpat\
          /taclabmogsimsonpinlomrictapfirhasbosbatpochactid\
          /havsaplindibhosdabbitbarracparloddosbortochilmac\
          /tomdigfilfasmithobharmighinradmashalraglagfadtop\
          /mophabnilnosmilfopfamdatnoldinhatnacrisfotribhoc\
          /nimlarfitwalrapsarnalmoslandondanladdovrivbacpol\
          /laptalpitnambonrostonfodponsovnocsorlavmatmipfap'
      ^=  dex
      'zodnecbudwessevpersutletfulpensytdurwepserwylsun\
      /rypsyxdyrnuphebpeglupdepdysputlughecryttyvsydnex\
      /lunmeplutseppesdelsulpedtemledtulmetwenbynhexfeb\
      /pyldulhetmevruttylwydtepbesdexsefwycburderneppur\
      /rysrebdennutsubpetrulsynregtydsupsemwynrecmegnet\
      /secmulnymtevwebsummutnyxrextebfushepbenmuswyxsym\
      /selrucdecwexsyrwetdylmynmesdetbetbeltuxtugmyrpel\
      /syptermebsetdutdegtexsurfeltudnuxruxrenwytnubmed\
      /lytdusnebrumtynseglyxpunresredfunrevrefmectedrus\
      /bexlebduxrynnumpyxrygryxfeptyrtustyclegnemfermer\
      /tenlusnussyltecmexpubrymtucfyllepdebbermughuttun\
      /bylsudpemdevlurdefbusbeprunmelpexdytbyttyplevmyl\
      /wedducfurfexnulluclennerlexrupnedlecrydlydfenwel\
      /nydhusrelrudneshesfetdesretdunlernyrsebhulryllud\
      /remlysfynwerrycsugnysnyllyndyndemluxfedsedbecmun\
      /lyrtesmudnytbyrsenwegfyrmurtelreptegpecnelnevfes'
  |%
  ++  ind  ~/  %ind
           |=  a=@
           =+  b=0
           |-  ^-  (unit ,@)
           ?:(=(256 b) ~ ?:(=(a (tod b)) [~ b] $(b +(b))))
  ++  ins  ~/  %ins
           |=  a=@
           =+  b=0
           |-  ^-  (unit ,@)
           ?:(=(256 b) ~ ?:(=(a (tos b)) [~ b] $(b +(b))))
  ++  tod  ~/(%tod |=(a=@ ?>((lth a 256) (cut 3 [(mul 3 a) 3] dex))))
  ++  tos  ~/(%tos |=(a=@ ?>((lth a 256) (cut 3 [(mul 3 a) 3] sis))))
  --
::::::::::::::::::::::::::::::::::::::::::::::::::::::::::
::                section 2cF, signed and modular ints  ::
::
++  si                                                  ::  signed integer
  |%
  ++  abs  |=(a=@s (add (end 0 1 a) (rsh 0 1 a)))       ::  absolute value
  ++  dif  |=  [a=@s b=@s]                              ::  subtraction
           (sum a (new !(syn b) (abs b)))
  ++  dul  |=  [a=@s b=@]                               ::  modulus
           =+(c=(old a) ?:(-.c (mod +.c b) (sub b +.c)))
  ++  fra  |=  [a=@s b=@s]                              ::  divide
           (new =(0 (mix (syn a) (syn b))) (div (abs a) (abs b)))
  ++  new  |=  [a=? b=@]                                ::  [sign value] to @s
           `@s`?:(a (mul 2 b) ?:(=(0 b) 0 +((mul 2 (dec b)))))
  ++  old  |=(a=@s [(syn a) (abs a)])                   ::  [sign value]
  ++  pro  |=  [a=@s b=@s]                              ::  multiplication
           (new =(0 (mix (syn a) (syn b))) (mul (abs a) (abs b)))
  ++  rem  |=([a=@s b=@s] (dif a (pro b (fra a b))))    ::  remainder
  ++  sum  |=  [a=@s b=@s]                              ::  addition
           ~|  %si-sum
           =+  [c=(old a) d=(old b)]
           ?:  -.c
             ?:  -.d
               (new & (add +.c +.d))
             ?:  (gte +.c +.d)
               (new & (sub +.c +.d))
             (new | (sub +.d +.c))
           ?:  -.d
             ?:  (gte +.c +.d)
               (new | (sub +.c +.d))
             (new & (sub +.d +.c))
           (new | (add +.c +.d))
  ++  sun  |=(a=@u (mul 2 a))                           ::  @u to @s
  ++  syn  |=(a=@s =(0 (end 0 1 a)))                    ::  sign test
  ++  cmp  |=  [a=@s b=@s]                              ::  compare
           ^-  @s
           ?:  =(a b)
             --0
           ?:  (syn a)
             ?:  (syn b)
               ?:  (gth a b)
                 --1
               -1
             --1
          ?:  (syn b)
            -1
          ?:  (gth a b)
            -1
          --1
  --
++  fe                                                  ::  modulo bloq
  |_  a=bloq
  ++  dif  |=([b=@ c=@] (sit (sub (add out (sit b)) (sit c))))
  ++  inv  |=(b=@ (sub (dec out) (sit b)))
  ++  net  |=  b=@  ^-  @
           =>  .(b (sit b))
           ?:  (lte a 3)
             b
           =+  c=(dec a)
           %+  con
             (lsh c 1 $(a c, b (cut c [0 1] b)))
           $(a c, b (cut c [1 1] b))
  ++  out  (bex (bex a))
  ++  rol  |=  [b=bloq c=@ d=@]  ^-  @
           =+  e=(sit d)
           =+  f=(bex (sub a b))
           =+  g=(mod c f)
           (sit (con (lsh b g e) (rsh b (sub f g) e)))
  ++  ror  |=  [b=bloq c=@ d=@]  ^-  @
           =+  e=(sit d)
           =+  f=(bex (sub a b))
           =+  g=(mod c f)
           (sit (con (rsh b g e) (lsh b (sub f g) e)))
  ++  sum  |=([b=@ c=@] (sit (add b c)))
  ++  sit  |=(b=@ (end a 1 b))
  --
::::::::::::::::::::::::::::::::::::::::::::::::::::::::::
::                section 2cG, floating point           ::
::
++  rlyd  |=  red=@rd  ^-  [s=? h=@ f=@ e=(unit tape) n=?]  !:
          ~&  [%rlyd `@ux`red]
          =+  s=(sea:rd red)
          =+  negexp==(1 (mod e.s 2))
          [s=(sig:rd red) h=(hol:rd red) f=(fac:rd red) e=(err:rd red) n=negexp]
++  rlyh  |=(reh=@rh ~|(%real-nyet ^-([s=? h=@ f=@ e=(unit tape) n=?] !!)))
++  rlyq  |=(req=@rq ~|(%real-nyet ^-([s=? h=@ f=@ e=(unit tape) n=?] !!)))
++  rlys  |=(res=@rs ~|(%real-nyet ^-([s=? h=@ f=@ e=(unit tape) n=?] !!)))
++  ryld  |=  v=[syn=? hol=@ zer=@ fac=@ exp=(unit ,@)]  ^-  @rd  !:
          ?:  &(=(hol.v 0) =(zer.v 0) =(fac.v 0))
            (bit:rd (szer:vl:fl 1.023 52 syn.v))
          ?~  exp.v
            (bit:rd (cof:fl 52 1.023 v))
          (ipow:rd u.exp.v (bit:rd (cof:fl 52 1.023 v)))
++  rylh  |=([syn=? hol=@ zer=@ fac=@ exp=(unit ,@)] ~|(%real-nyet ^-(@rh !!)))
++  rylq  |=([syn=? hol=@ zer=@ fac=@ exp=(unit ,@)] ~|(%real-nyet ^-(@rq !!)))
++  ryls  |=([syn=? hol=@ zer=@ fac=@ exp=(unit ,@)] ~|(%real-nyet ^-(@rs !!)))

::  Floating point operations for general floating points.
::  [s=sign, e=unbiased exponent, f=fraction a=ari]
::  Value of floating point = (-1)^s * 2^h * (1.f) = (-1)^s * 2^h * a
++  fl  !:
  |%
  ::  ari, or arithmetic form = 1 + mantissa
  ::  passing around this is convenient because it preserves
  ::  the number of zeros
  ::
  ::  more sophisticated people call this the significand, but that starts
  ::  with s, and sign already starts with s, so the variables wouldn't be
  ::  named very nicely
  ::
  ::  Law: =((met 0 (ari p m)) +(p))
  ++  ari  |=  [p=@u m=@u]  ^-  @
           :: (lia p (mix (lsh 0 (met 0 m) 1) m))
           (mix (lsh 0 p 1) m)
  ::
  ::  bex base a to power p (call w/ b=0 c=1). very naive (need to replace)
  ::  or jet
  ++  bey  |=  [a=@u p=@u b=@u c=@u]  ^-  @u
           ?:  =(b p)
             c
           $(c (^mul c a), b (^add b 1))
  ::
  ::  convert from sign/whole/frac -> sign/exp/ari w/ precision p, bias b
  ::  g is garbage
  ++  cof  |=  [p=@u b=@u s=? h=@u z=@ f=@u g=(unit ,@)]  ^-  [s=? e=@s a=@u]
           ?:  &(=(0 h) =(0 f))
             [s=s e=`@s`(dec (^mul 2 b)) a=(ari p 0)]
           ?:  &(=(0 h))
             =+  a=(fra (^add p b) z f) ::p+b bits
             =+  e=(dif:si (sun:si (met 0 a)) (sun:si +((^add p b))))
             [s=s e=e a=(lia p a)]
           =+  c=(fra p z f) :: p-bits
           =+  a=(mix c (lsh 0 p h))
           =+  e=(dif:si (sun:si (met 0 a)) (sun:si +(p)))
           [s=s e=e a=(lia p a)]
  ::
  ::  convert from sign/exp/ari -> sign/whole/frac w/ precision q
  ++  cog  |=  [q=@u s=? e=@s a=@u]  ^-  [s=? h=@u f=@u]
           ::?:  =(e -0)
           ::    [s=s h=1 f=(fre q a)
           ::?:  =((mod `@u`s 2) 0)  :: pos
           ::  (coh q s e a)
           ::?:  =((mod `@u`s 2)
           ::=+  (^mul ari (bex e))
           !!
  ::
  ::  Decimal length of number, for use in ++den
  ++  dcl  |=  [f=@u]  ^-  @u
           ?:  =(f 0)
             0
           (^add 1 $(f (^div f 10)))
  ::
  ::  Denominator of fraction, f is base 10
  ++  den  |=  [f=@u z=@u]  ^-  @u
           (bey 10 (^add z (dcl f)) 0 1)

  ::  Binary fraction of precision p (ex, for doubles, p=52)
  ++  fra  |=  [p=@u z=@u f=@u]  ^-  @u
           (^div (lsh 0 p f) (den f z))
  ::

  ::  utility for ++fre
  ++  rep  |=  [a=@ f=$+(@ @) c=@u]
           ^-  @
           ?:  =(c 0)
             a
           $(a (f a), c (dec c))
  ::  Decimal fraction of precision q [for printing only] mas peg
  ++  fre  |=  [q=@u n=[s=? e=@s a=@u]]  ^-  @u
           =+  ^=  b
               ?:  =(0 (mod e.n 2))
                 ?:  (^gte (abs:si e.n) (met 0 a.n))
                   1
                 ::=+  k=(lsh 0 (^sub (dec (met 0 a.n)) (abs:si e.n)) 1)
                 ::=+  r=(end 0 (^sub (dec (met 0 a.n)) (abs:si e.n)) a.n)
                 ::(mix k r)
                 (rep a.n mas (abs:si e.n))
               ::=+  k=(lsh 0 (^add (dec (met 0 a.n)) (abs:si e.n)) 1)
               ::=+  g=(lsh 0 (dec (met 0 a.n)) 1)
               :::(mix k g a.n)
               ::(rep a.n |=(a=@ (^mul 2 (peg a 0b10))) (abs:si e.n))  ::  kill & move
               a.n
           ~&  `@ub`b
           ?:  =(0 (mod e.n 2))
             =+  d=(bex (^sub (met 0 b) 1))
             (^div (^mul b (bey 10 q 0 1)) d)
           =+  d=(bex (^add (abs:si e.n) (dec (met 0 b))))
           (^div (^mul b (bey 10 q 0 1)) d)
  ::
  ++  hol  |=  [p=@u n=[s=? e=@s a=@u]]  ^-  @u
           ?:  =((mod `@`e.n 2) 0)
             ?:  (^gte (abs:si e.n) p)
               (lsh 0 (^sub (abs:si e.n) p) a.n)
             (rsh 0 (^sub p (abs:si e.n)) a.n)
           0
  ::
  ::  reverse ari, ari -> mantissa
  ++  ira  |=  a=@u  ^-  @u
           (mix (lsh 0 (dec (met 0 a)) 1) a)
  ::
  ::  limit ari to precision p. Rounds if over, lsh if under.
  ++  lia  |=  [p=@u a=@u]  ^-  @u
           ?:  (^lte (met 0 a) (^add p 1))
             (lsh 0 (^sub (^add p 1) (met 0 a)) a)
           (rnd p a)
  ::
  ::  round to nearest or even based on r (which has length n)
  ::  n should be the actual length of r, as it exists within a
  ::  The result is either (rhs 0 n a) or +(rsh 0 n a)
  ++  rnd  |=  [p=@u a=@u]  ^-  @u
           ?:  (^lte (met 0 a) (^add p 1))
             a :: avoid overflow
           =+  n=(^sub (met 0 a) (^add p 1))
           =+  r=(end 0 n a)
           (rne p a r n)
  :: 
  ::  the real rnd
  ++  rne  |=  [p=@u a=@u r=@u n=@u]  ^-  @u
           =+  b=(rsh 0 n a)
           ?:  =(n 0)
             a
           ?:  !=((met 0 r) n) :: starts with 0 => not same distance
             b
           ?:  =((mod r 2) 0)
             $(a (rsh 0 1 a), r (rsh 0 1 r), n (dec n)) :: ending 0s have no effect
           ?:  =(r 1) :: equal distance, round to even
             ?:  =((mod b 2) 0)
               b
             +(b)
           +(b) :: starts with 1, not even distance
  ::::::::::::
  ::  black magic values
  ++  vl
    |%
    ++  uzer  |=  [b=@u p=@u]
              (szer b p %.y)

    ++  szer  |=  [b=@u p=@u s=?]
              [s=s e=`@s`(dec (^mul b 2)) a=(lia p 0b1)]

    ++  qnan  |=  [b=@u p=@u s=?]
              [s=s e=`@s`(^mul 2 +(b)) a=(lia p `@`0b11)]

    ++  snan  |=  [b=@u p=@u s=?]
              [s=s e=`@s`(^mul 2 +(b)) a=(lia p `@`0b101)]

    ++  inft  |=  [b=@u p=@u s=?]
              [s=s e=`@s`(^mul 2 +(b)) a=(lia p `@`0b1)]
    --
  ::  black magic value tests
  ++  te
    |%
    ++  zer  |=  [b=@u p=@u n=[s=? e=@s a=@u]]
             =(e.n (dec (^mul b 2)))

    ++  nan  |=  [b=@u n=[s=? e=@s a=@u]]
             &(=(e.n (^mul 2 +(b))) !=(0 (ira a.n)))

    ++  snan  |=  [b=@u n=[s=? e=@s a=@u]]
              &(=(e.n (^mul 2 +(b))) !=((dec (met 0 a.n)) (met 0 (ira a.n))))

    ++  inf  |=  [b=@u n=[s=? e=@s a=@u]]
             &(=(e.n (^mul 2 +(b))) =(0 (ira a.n)))

    ++  gar  |=  [b=@u n=[s=? e=@s a=@u] m=[s=? e=@s a=@u]] 
             ^-  (unit ,[s=? e=@s a=@u])
             ?:  (snan b n)  ~|(%floating-nan !!)
             ?:  (snan b n)  ~|(%floating-nan !!)
             ?:  (nan b n)  [~ n]
             ?:  (nan b m)  [~ m]
             ~

    ++  pro  |=  [b=@u p=@u n=[s=? e=@s a=@u]]
             ^-  [s=? e=@s a=@u]
             =+  maxexp=`@s`(^mul 2 +(b))
             =+  minexp=`@s`(dec (^mul 2 b))
             ?:  &(=(0 (mod e.n 2)) (^gte e.n maxexp))
               (inft:vl:fl b p s.n)
             ?:  &(=(1 (mod e.n 2)) (^gte e.n minexp))
               (szer:vl:fl b p s.n)                             :: flush denorms
             n
     
    ++  err  |=  [b=@u p=@u n=[s=? e=@s a=@u]]
             ^-  (unit tape)
             ?:  (snan b n)  [~ "snan"]
             ?:  (nan b n)  [~ "nan"]
             ?:  (inf b n)  [~ "inf"]
             ?:  (zer b p n)  [~ "0"]
             ~
    --


  ::::::::::::
  ++  add  |=  [b=@u p=@u n=[s=? e=@s a=@u] m=[s=? e=@s a=@u]]  ^-  [s=? e=@s a=@u]
           =+  g=(gar:te:fl b n m)
           ?:  ?=(^ g)
             u.g
           ?:  (zer:te:fl b p n)
             m
           ?:  (zer:te:fl b p m)
             n
           ?:  &(!s.n !s.m)                        :: both negative
             =+  r=$(s.n %.y, s.m %.y)
             [s=%.n e=e.r a=a.r]
           ?.  &(s.n s.m)                          :: if not both positive
             (sub b p n [s=!s.m e=e.m a=a.m])      :: is actually sub
<<<<<<< HEAD
           ?.  (^gte e.n e.m)                      :: guarantee e.n > e.m
=======
           ?:  =(-1 (cmp:si e.n e.m))               :: guarantee e.n > e.m
>>>>>>> 573630e2
             $(n m, m n)
           =+  dif=(abs:si (dif:si e.n e.m))       :: always pos
           =+  a2=(lsh 0 dif a.n)                  :: p+1+dif bits
           =+  a3=(^add a.m a2)                    :: at least p+1+dif bits
           =+  dif2=(^sub (met 0 a3) (met 0 a2))   :: (met 0 a3) > (met 0 a2)
           =+  e2=(sum:si (sun:si dif2) e.n)
           (pro:te:fl b p [s=|(s.n s.m) e=e2 a=(lia p a3)])

  ++  sub  |=  [b=@u p=@u n=[s=? e=@s a=@u] m=[s=? e=@s a=@u]]  ^-  [s=? e=@s a=@u]
           =+  g=(gar:te:fl b n m)
           ?:  ?=(^ g)
             u.g
           ?:  |((zer:te:fl b p n) (zer:te:fl b p m))
              (add b p n m(s !s.m))                 :: why not
           ?:  &(!s.n s.m)                           :: -a-b
             (add b p n [s=%.n e.m a.m])             :: add handles negative case
           ?:  &(s.n !s.m)                           :: a+b
             (add b p n [s=%.y e.m a.m])             :: is actually add
           ?.  |(=(--1 (cmp:si e.n e.m)) &(=(e.n e.m) (^gte a.n a.m)))  :: n > m
             $(n m(s !s.m), m n(s !s.n))
           =+  dif=(abs:si (dif:si e.n e.m))
           =+  a2=(lsh 0 dif a.n)                    :: p+1+dif bits
           =+  a3=(^sub a2 a.m)                      :: assume m < 0 for now
           =+  dif2=(^sub (met 0 a2) (met 0 a3))     :: (met 0 a2) > (met 0 a3)
           (pro:te:fl b p [s=s.n e=(dif:si e.n (sun:si dif2)) a=(lia p a3)])  :: n > m => s=s.n

  ++  mul  |=  [b=@u p=@u n=[s=? e=@s a=@u] m=[s=? e=@s a=@u]]  ^-  [s=? e=@ a=@]
           =+  g=(gar:te:fl b n m)
           ?:  ?=(^ g)
             u.g
           ?:  |((zer:te:fl b p n) (zer:te:fl b p m))
             (szer:vl:fl b p =(s.n s.m))
           =+  a2=(^mul a.n a.m)
           :: =+  a3=(mix (lsh 0 (^mul p 2) 1) (end 0 (^mul p 2) a2))
           =+  e2=(met 0 (rsh 0 (^add 1 (^mul p 2)) a2))
           :: =+  a4=(rnd p (rsh 0 e2 a3))
           =+  a4=(lia p a2)
           =+  s2==(s.n s.m)
           (pro:te:fl b p [s=s2 e=:(sum:si e.n e.m (sun:si e2)) a=a4])

  ++  div  |=  [b=@u p=@u n=[s=? e=@s a=@u] m=[s=? e=@s a=@u]]  ^-  [s=? e=@ a=@]
           =+  g=(gar:te:fl b n m)
           ?:  &((zer:te:fl b p n) (zer:te:fl b p m))
             (qnan:vl:fl b p %.n)
           ?:  (zer:te:fl b p n)
             (szer:vl:fl b p =(s.n s.m))
           ?:  (zer:te:fl b p m)
             (inft:vl:fl b p =(s.n s.m))
           =+  c=(lia p (^div (lsh 0 (^mul p 3) a.n) a.m))
           ?:  (^gte a.n a.m)
             (pro:te:fl b p [s==(s.n s.m) e=(dif:si e.n e.m) a=c])
           (pro:te:fl b p [s==(s.n s.m) e=(dif:si (dif:si e.n e.m) (sun:si 1)) a=c])

  ++  lte  |=  [n=[s=? e=@s a=@u] m=[s=? e=@s a=@u]]  ^-  ?
           ?:  (^lte e.n e.m)
             %.y
           ?:  (^gth e.n e.m)
             %.n
           (^lte a.n a.m)

  ++  lth  |=  [n=[s=? e=@s a=@u] m=[s=? e=@s a=@u]]  ^-  ?
           ?:  (^lth e.n e.m)
             %.y
           ?:  (^gth e.n e.m)
             %.n
           (^lth a.n a.m)

  ++  gte  |=  [n=[s=? e=@s a=@u] m=[s=? e=@s a=@u]]  ^-  ?
           (lth m n)

  ++  gth  |=  [n=[s=? e=@s a=@u] m=[s=? e=@s a=@u]]  ^-  ?
           (lte m n)
  --

::  Real interface for @rd
++  rd  !:
  ~%  %rd  +  ~
  |%
  ::  Convert a sign/exp/ari cell into 64 bit atom
  ++  bit  |=  a=[s=? e=@s a=@u]
           =+  a2=(lia:fl 52 a.a)
           =+  b=(ira:fl a2)
           ::=+  c=(lsh 0 (^sub 52 (met 0 b)) b)
           %+  can  0
           [[52 b] [[11 (abs:si (sum:si (sun:si 1.023) e.a))] [[1 `@`s.a] ~]]]
  ::  Sign of an @rd
  ++  sig  |=  [a=@rd]  ^-  ?
           =(0 (rsh 0 63 a))
  ::  Exponent of an @rd
  ++  exp  |=  [a=@rd]  ^-  @s
           (dif:si (sun:si (rsh 0 52 (end 0 63 a))) (sun:si 1.023))
  ::  Fraction of an @rd (binary)
  ++  fac  |=  [a=@rd]  ^-  @u
           (fre:fl 14 (sea a))
  ::  Whole
  ++  hol  |=  [a=@rd]  ^-  @u
           (hol:fl 52 (sea a))
  ::  Convert to sign/exp/ari form
  ++  sea  |=  a=@rd  ^-  [s=? e=@s a=@u]
           (pro:te:fl 1.023 52 [s=(sig a) e=(exp a) a=(ari:fl 52 (end 0 52 a))])
  ++  err  |=  a=@rd  ^-  (unit tape)
           (err:te:fl 1.023 52 (sea a))

  ::::::::::::
  ++  sun  ~/  %sun
           |=  a=@u  ^-  @rd
           (bit (cof:fl 52 1.023 %.y a 0 0 ~))

  ++  add  ~/  %add
           |=  [a=@rd b=@rd]  ^-  @rd
           (bit (add:fl 1.023 52 (sea a) (sea b)))

  ++  sub  ~/  %sub
           |=  [a=@rd b=@rd]  ^-  @rd
           (bit (sub:fl 1.023 52 (sea a) (sea b)))

  ++  mul  ~/  %mul
           |=  [a=@rd b=@rd]  ^-  @rd
           (bit (mul:fl 1.023 52 (sea a) (sea b)))

  ++  div  ~/  %div
           |=  [a=@rd b=@rd]  ^-  @rd
           (bit (div:fl 1.023 52 (sea a) (sea b)))

  ++  lte  ~/  %lte
           |=  [a=@rd b=@rd]  ^-  ?
           (lte:fl (sea a) (sea b))

  ++  lth  ~/  %lth
           |=  [a=@rd b=@rd]  ^-  ?
           (lth:fl (sea a) (sea b))

  ++  gte  ~/  %gte
           |=  [a=@rd b=@rd]  ^-  ?
           (gte:fl (sea a) (sea b))

  ++  gth  ~/  %gth
           |=  [a=@rd b=@rd]  ^-  ?
           (gth:fl (sea a) (sea b))

  ++  max  |=  [a=@rd b=@rd]  ^-  @rd
           ?:  (gth a b)
             a
           b

  ++  min  |=  [a=@rd b=@rd]  ^-  @rd
           ?:  (lth a b)
             a
           b

  ++  bex  |=  a=@s  ^-  @rd
           (bit [s=%.y e=a a=(ari:fl 52 0)])
  
  ++  ipow  |=  [exp=@s n=@rd]
            ^-  @rd
            ?:  =(0 (mod exp 2))
              ?:  =(0 exp)
                n
              (mul .~10 $(exp (^sub exp 2)))
            ?:  =(1 exp)
              (div n .~10)
            (div $(exp (^sub exp 2)) .~10)
  --
::::::::::::::::::::::::::::::::::::::::::::::::::::::::::
::                section 2cH, urbit time               ::
::
++  year                                                ::  date to @d
  |=  det=date
  ^-  @d
  =+  ^=  yer
      ?:  a.det
        (add 292.277.024.400 y.det)
      (sub 292.277.024.400 (dec y.det))
  =+  day=(yawn yer m.det d.t.det)
  (yule day h.t.det m.t.det s.t.det f.t.det)
::
++  yore                                                ::  @d to date
  |=  now=@d
  ^-  date
  =+  rip=(yell now)
  =+  ger=(yall d.rip)
  :-  ?:  (gth y.ger 292.277.024.400)
        [a=& y=(sub y.ger 292.277.024.400)]
      [a=| y=+((sub 292.277.024.400 y.ger))]
  [m.ger d.ger h.rip m.rip s.rip f.rip]
::
++  yell                                                ::  tarp from @d
  |=  now=@d
  ^-  tarp
  =+  sec=(rsh 6 1 now)
  =+  ^=  fan
      =+  [muc=4 raw=(end 6 1 now)]
      |-  ^-  (list ,@ux)
      ?:  |(=(0 raw) =(0 muc))
        ~
      =>  .(muc (dec muc))
      [(cut 4 [muc 1] raw) $(raw (end 4 muc raw))]
  =+  day=(div sec day:yo)
  =>  .(sec (mod sec day:yo))
  =+  hor=(div sec hor:yo)
  =>  .(sec (mod sec hor:yo))
  =+  mit=(div sec mit:yo)
  =>  .(sec (mod sec mit:yo))
  [day hor mit sec fan]
::
++  yule                                                ::  time atom
  |=  rip=tarp
  ^-  @d
  =+  ^=  sec  ;:  add
                 (mul d.rip day:yo)
                 (mul h.rip hor:yo)
                 (mul m.rip mit:yo)
                 s.rip
               ==
  =+  ^=  fac  =+  muc=4
               |-  ^-  @
               ?~  f.rip
                 0
               =>  .(muc (dec muc))
               (add (lsh 4 muc i.f.rip) $(f.rip t.f.rip))
  (con (lsh 6 1 sec) fac)
::
++  yall                                                ::  day # to day of year
  |=  day=@ud
  ^-  [y=@ud m=@ud d=@ud]
  =+  [era=0 cet=0 lep=_?]
  =>  .(era (div day era:yo), day (mod day era:yo))
  =>  ^+  .
      ?:  (lth day +(cet:yo))
        .(lep &, cet 0)
      =>  .(lep |, cet 1, day (sub day +(cet:yo)))
      .(cet (add cet (div day cet:yo)), day (mod day cet:yo))
  =+  yer=(add (mul 400 era) (mul 100 cet))
  |-  ^-  [y=@ud m=@ud d=@ud]
  =+  dis=?:(lep 366 365)
  ?.  (lth day dis)
    =+  ner=+(yer)
    $(yer ner, day (sub day dis), lep =(0 (end 0 2 ner)))
  |-  ^-  [y=@ud m=@ud d=@ud]
  =+  [mot=0 cah=?:(lep moy:yo moh:yo)]
  |-  ^-  [y=@ud m=@ud d=@ud]
  =+  zis=(snag mot cah)
  ?:  (lth day zis)
    [yer +(mot) +(day)]
  $(mot +(mot), day (sub day zis))
::
++  yawn                                                ::  days since Jesus
  |=  [yer=@ud mot=@ud day=@ud]
  ^-  @ud
  =>  .(mot (dec mot), day (dec day))
  =>  ^+  .
      %=    .
          day
        =+  cah=?:((yelp yer) moy:yo moh:yo)
        |-  ^-  @ud
        ?:  =(0 mot)
          day
        $(mot (dec mot), cah (slag 1 cah), day (add day (snag 0 cah)))
      ==
  |-  ^-  @ud
  ?.  =(0 (mod yer 4))
    =+  ney=(dec yer)
    $(yer ney, day (add day ?:((yelp ney) 366 365)))
  ?.  =(0 (mod yer 100))
    =+  nef=(sub yer 4)
    $(yer nef, day (add day ?:((yelp nef) 1.461 1.460)))
  ?.  =(0 (mod yer 400))
    =+  nec=(sub yer 100)
    $(yer nec, day (add day ?:((yelp nec) 36.525 36.524)))
  (add day (mul (div yer 400) (add 1 (mul 4 36.524))))
::
++  yelp                                                ::  leap year
  |=  yer=@ud  ^-  ?
  &(=(0 (mod yer 4)) |(!=(0 (mod yer 100)) =(0 (mod yer 400))))
::
++  yo                                                  ::  time constants
  |%  ++  cet  36.524                 ::  (add 24 (mul 100 365))
      ++  day  86.400                 ::  (mul 24 hor)
      ++  era  146.097                ::  (add 1 (mul 4 cet))
      ++  hor  3.600                  ::  (mul 60 mit)
      ++  jes  106.751.991.084.417    ::  (mul 730.692.561 era)
      ++  mit  60
      ++  moh  `(list ,@ud)`[31 28 31 30 31 30 31 31 30 31 30 31 ~]
      ++  moy  `(list ,@ud)`[31 29 31 30 31 30 31 31 30 31 30 31 ~]
      ++  qad  126.144.001            ::  (add 1 (mul 4 yer))
      ++  yer  31.536.000             ::  (mul 365 day)
  --
::::::::::::::::::::::::::::::::::::::::::::::::::::::::::
::                section 2cI, almost macros            ::
::
++  hard
  |*  han=$+(* *)
  |=  fud=*  ^-  han
  ~|  %hard
  =+  gol=(han fud)
  ?>(=(gol fud) gol)
::
++  soft
  |*  han=$+(* *)
  |=  fud=*  ^-  (unit han)
  =+  gol=(han fud)
  ?.(=(gol fud) ~ [~ gol])
  ::::::::::::::::::::::::::::::::::::::::::::::::::::::  ::
::::              chapter 2d, containers                ::::
::  ::::::::::::::::::::::::::::::::::::::::::::::::::::::
::                section 2dA, sets                     ::
::
++  apt                                                 ::  set invariant
  |=  a=(tree)
  ?~  a
    &
  ?&  ?~(l.a & ?&((vor n.a n.l.a) (hor n.l.a n.a)))
      ?~(r.a & ?&((vor n.a n.r.a) (hor n.a n.r.a)))
  ==
::
++  in                                                  ::  set engine
  ~/  %in
  |/  a=(set)
  +-  all                                               ::  logical AND
    ~/  %all
    |*  b=$+(* ?)
    |-  ^-  ?
    ?~  a
      &
    ?&((b n.a) $(a l.a) $(a r.a))
  ::
  +-  any                                               ::  logical OR
    ~/  %any
    |*  b=$+(* ?)
    |-  ^-  ?
    ?~  a
      |
    ?|((b n.a) $(a l.a) $(a r.a))
  ::
  +-  del                                               ::  b without any a
    ~/  %del
    |*  b=*
    |-  ^+  a
    ?~  a
      ~
    ?.  =(b n.a)
      ?:  (hor b n.a)
        [n.a $(a l.a) r.a]
      [n.a l.a $(a r.a)]
    |-  ^-  ?(~ _a)
    ?~  l.a  r.a
    ?~  r.a  l.a
    ?:  (vor n.l.a n.r.a)
      [n.l.a l.l.a $(l.a r.l.a)]
    [n.r.a $(r.a l.r.a) r.r.a]
  ::
  +-  dig                                               ::  axis of a in b
    |=  b=*
    =+  c=1
    |-  ^-  (unit ,@)
    ?~  a  ~
    ?:  =(b n.a)  [~ u=(peg c 2)]
    ?:  (gor b n.a)
      $(a l.a, c (peg c 6))
    $(a r.a, c (peg c 7))
  ::
  +-  gas                                               ::  concatenate
    ~/  %gas
    |=  b=(list ,_?>(?=(^ a) n.a))
    |-  ^+  a
    ?~  b
      a
    $(b t.b, a (put(+< a) i.b))
  ::
  +-  has                                               ::  b exists in a check
    ~/  %has
    |*  b=*
    |-  ^-  ?
    ?~  a
      |
    ?:  =(b n.a)
      &
    ?:  (hor b n.a)
      $(a l.a)
    $(a r.a)
  ::
  +-  mer                                               ::  puts b in a, sorted
    ~/  %mer
    |*  b=_a
    |-  ^+  a
    ?~  b
      a
    ?~  a
      b
    ?.  (vor n.a n.b)
      $(a b, b a)
    ?:  =(n.b n.a)
      [n.a $(a l.a, b l.b) $(a r.a, b r.b)]
    ?:  (hor n.b n.a)
      $(a [n.a $(a l.a, b [n.b l.b ~]) r.a], b r.b)
    $(a [n.a l.a $(a r.a, b [n.b ~ r.b])], b l.b)
  ::
  +-  int                                               ::  intersection
    ~/  %int
    |*  b=_a
    |-  ^+  a
    ?~  b
      ~
    ?~  a
      ~
    ?.  (vor n.a n.b)
      $(a b, b a)
    ?:  =(n.b n.a)
      [n.a $(a l.a, b l.b) $(a r.a, b r.b)]
    ?:  (hor n.b n.a)
      %-  uni(+< $(a l.a, b [n.b l.b ~]))  $(b r.b)
    %-  uni(+< $(a r.a, b [n.b ~ r.b]))  $(b l.b)
  ::
  +-  put                                               ::  puts b in a, sorted
    ~/  %put
    |*  b=*
    |-  ^+  a
    ?~  a
      [b ~ ~]
    ?:  =(b n.a)
      a
    ?:  (hor b n.a)
      =+  c=$(a l.a)
      ?>  ?=(^ c)
      ?:  (vor n.a n.c)
        [n.a c r.a]
      [n.c l.c [n.a r.c r.a]]
    =+  c=$(a r.a)
    ?>  ?=(^ c)
    ?:  (vor n.a n.c)
      [n.a l.a c]
    [n.c [n.a l.a l.c] r.c]
  ::
  +-  rep                                               ::  replace by tile
    |*  [b=* c=_,*]
    |-
    ?~  a  b
    $(a r.a, b $(a l.a, b (c n.a b)))
  ::
  +-  tap                                               ::  list tiles a set
    ~/  %tap
    |=  b=(list ,_?>(?=(^ a) n.a))
    ^+  b
    ?~  a
      b
    $(a r.a, b [n.a $(a l.a)])
  ::
  +-  uni                                               ::  union
    ~/  %uni
    |*  b=_a
    |-  ^+  a
    ?~  b
      a
    ?~  a
      b
    ?:  (vor n.a n.b)
      ?:  =(n.b n.a)
        [n.b $(a l.a, b l.b) $(a r.a, b r.b)]
      ?:  (hor n.b n.a)
        $(a [n.a $(a l.a, b [n.b l.b ~]) r.a], b r.b)
      $(a [n.a l.a $(a r.a, b [n.b ~ r.b])], b l.b)
    ?:  =(n.a n.b)
      [n.b $(b l.b, a l.a) $(b r.b, a r.a)]
    ?:  (hor n.a n.b)
      $(b [n.b $(b l.b, a [n.a l.a ~]) r.b], a r.a)
    $(b [n.b l.b $(b r.b, a [n.a ~ r.a])], a l.a)
  ::
  +-  wyt                                               ::  depth of set
    .+
    |-  ^-  @
    ?~(a 0 +((add $(a l.a) $(a r.a))))
  --
::::::::::::::::::::::::::::::::::::::::::::::::::::::::::
::                section 2dB, maps                     ::
::
++  ept                                                 ::  map invariant
  |=  a=(tree ,[p=* q=*])
  ?~  a
    &
  ?&  ?~(l.a & ?&((vor p.n.a p.n.l.a) (hor p.n.l.a p.n.a)))
      ?~(r.a & ?&((vor p.n.a p.n.r.a) (hor p.n.a p.n.r.a)))
  ==
::
++  ja                                                  ::  jar engine
  |/  a=(jar)
  +-  get                                               ::  gets list by key
    |*  b=*
    =+  c=(~(get by a) b)
    ?~(c ~ u.c)
  ::
  +-  add                                               ::  adds key-list pair
    |*  [b=* c=*]
    =+  d=(get(a +>) b)
    (~(put by a) [d c])
  --
::
++  ju                                                  ::  jug engine
  |/  a=(jug)
  +-  get                                               ::  gets set by key
    |*  b=*
    =+  c=(~(get by a) b)
    ?~(c ~ u.c)
  ::
  +-  has                                               ::  existence check
    |*  [b=* c=*]
    ^-  ?
    (~(has in (get(+< a) b)) c)
  ::
  +-  put                                               ::  add key-set pair
    |*  [b=* c=*]
    ^+  a
    =+  d=(get(+< a) b)
    (~(put by a) b (~(put in d) c))
  --
::
++  by                                                  ::  map engine
  ~/  %by
  |/  a=(map)
  +-  all                                               ::  logical AND
    ~/  %all
    |*  b=$+(* ?)
    |-  ^-  ?
    ?~  a
      &
    ?&((b q.n.a) $(a l.a) $(a r.a))
  ::
  +-  any                                               ::  logical OR
    ~/  %any
    |*  b=$+(* ?)
    |-  ^-  ?
    ?~  a
      |
    ?|((b q.n.a) $(a l.a) $(a r.a))
  ::
  +-  del                                               ::  delete at key b
    ~/  %del
    |*  b=*
    |-  ^+  a
    ?~  a
      ~
    ?.  =(b p.n.a)
      ?:  (gor b p.n.a)
        [n.a $(a l.a) r.a]
      [n.a l.a $(a r.a)]
    |-  ^-  ?(~ _a)
    ?~  l.a  r.a
    ?~  r.a  l.a
    ?:  (vor p.n.l.a p.n.r.a)
      [n.l.a l.l.a $(l.a r.l.a)]
    [n.r.a $(r.a l.r.a) r.r.a]
  ::
  +-  dig                                               ::  axis of b key
    |=  b=*
    =+  c=1
    |-  ^-  (unit ,@)
    ?~  a  ~
    ?:  =(b p.n.a)  [~ u=(peg c 2)]
    ?:  (gor b p.n.a)
      $(a l.a, c (peg c 6))
    $(a r.a, c (peg c 7))
  ::
  +-  gas                                               ::  concatenate
    ~/  %gas
    |*  b=(list ,[p=* q=*])
    =>  .(b `(list ,_?>(?=(^ a) n.a))`b)
    |-  ^+  a
    ?~  b
      a
    $(b t.b, a (put(+< a) p.i.b q.i.b))
  ::
  +-  get                                               ::  grab value by key
    ~/  %get
    |*  b=*
    |-  ^-  ?(~ [~ u=_?>(?=(^ a) q.n.a)])
    ?~  a
      ~
    ?:  =(b p.n.a)
      [~ u=q.n.a]
    ?:  (gor b p.n.a)
      $(a l.a)
    $(a r.a)
  ::
  +-  has                                               ::  key existence check
    ~/  %has
    |*  b=*
    !=(~ (get(+< a) b))
  ::
  +-  int                                               ::  intersection
    ~/  %int
    |*  b=_a
    |-  ^+  a
    ?~  b
      ~
    ?~  a
      ~
    ?:  (vor p.n.a p.n.b)
      ?:  =(p.n.b p.n.a)
        [n.b $(a l.a, b l.b) $(a r.a, b r.b)]
      ?:  (hor p.n.b p.n.a)
        %-  uni(+< $(a l.a, b [n.b l.b ~]))  $(b r.b)
      %-  uni(+< $(a r.a, b [n.b ~ r.b]))  $(b l.b)
    ?:  =(p.n.a p.n.b)
      [n.b $(b l.b, a l.a) $(b r.b, a r.a)]
    ?:  (hor p.n.a p.n.b)
      %-  uni(+< $(b l.b, a [n.a l.a ~]))  $(a r.a)
    %-  uni(+< $(b r.b, a [n.a ~ r.a]))  $(a l.a)
  ::
  +-  mar                                               ::  add with validation
    |*  [b=_?>(?=(^ a) p.n.a) c=(unit ,_?>(?=(^ a) q.n.a))]
    ?~  c
      (del b)
    (put b u.c)
  ::
  +-  put                                               ::  adds key-value pair
    ~/  %put
    |*  [b=* c=*]
    |-  ^+  a
    ?~  a
      [[b c] ~ ~]
    ?:  =(b p.n.a)
      ?:  =(c q.n.a)
        a
      [[b c] l.a r.a]
    ?:  (gor b p.n.a)
      =+  d=$(a l.a)
      ?>  ?=(^ d)
      ?:  (vor p.n.a p.n.d)
        [n.a d r.a]
      [n.d l.d [n.a r.d r.a]]
    =+  d=$(a r.a)
    ?>  ?=(^ d)
    ?:  (vor p.n.a p.n.d)
      [n.a l.a d]
    [n.d [n.a l.a l.d] r.d]
  ::
  +-  rep                                               ::  replace by product
    |*  [b=* c=_,*]
    |-
    ?~  a  b
    $(a r.a, b $(a l.a, b (c n.a b)))
  ::
  +-  rib                                               ::  transform + product
    |*  [b=* c=_,*]
    |-  ^+  [b a]
    ?~  a  [b ~]
    =+  d=(c n.a b)
    =.  n.a  +.d
    =+  e=$(a l.a, b -.d)
    =+  f=$(a r.a, b -.e)
    [-.f [n.a +.e +.f]]
  ::
  +-  run                                               ::  turns to tuples
    |*  b=_,*
    |-
    ?~  a  a
    [[p.n.a (b q.n.a)] $(a l.a) $(a r.a)]
  ::
  +-  tap                                               ::  listify pairs
    ~/  %tap
    |=  b=(list ,_?>(?=(^ a) n.a))
    ^+  b
    ?~  a
      b
    $(a r.a, b [n.a $(a l.a)])
  ::
  +-  tur                                               ::  turn
    |*  b=$+([* *] *)
    |-
    ?~  a  ~
    [n=[p=p.n.a q=(b p.n.a q.n.a)] l=$(a l.a) r=$(a r.a)]
  ::
  +-  uni                                               ::  union, merge
    ~/  %uni
    |*  b=_a
    |-  ^+  a
    ?~  b
      a
    ?~  a
      b
    ?:  (vor p.n.a p.n.b)
      ?:  =(p.n.b p.n.a)
        [n.b $(a l.a, b l.b) $(a r.a, b r.b)]
      ?:  (hor p.n.b p.n.a)
        $(a [n.a $(a l.a, b [n.b l.b ~]) r.a], b r.b)
      $(a [n.a l.a $(a r.a, b [n.b ~ r.b])], b l.b)
    ?:  =(p.n.a p.n.b)
      [n.b $(b l.b, a l.a) $(b r.b, a r.a)]
    ?:  (hor p.n.a p.n.b)
      $(b [n.b $(b l.b, a [n.a l.a ~]) r.b], a r.a)
    $(b [n.b l.b $(b r.b, a [n.a ~ r.a])], a l.a)
  ::
  +-  urn                                               ::  turn
    |*  b=$+([* *] *)
    |-
    ?~  a  ~
    [n=[p=p.n.a q=(b p.n.a q.n.a)] l=$(a l.a) r=$(a r.a)]
  ::
  +-  wyt                                               ::  depth of map
    .+
    |-  ^-  @
    ?~(a 0 +((add $(a l.a) $(a r.a))))
  --
::::::::::::::::::::::::::::::::::::::::::::::::::::::::::
::                section 2dC, queues                   ::
::
++  to                                                  ::  queue engine
  |/  a=(qeu)
  +-  bal
    |-  ^+  a
    ?~  a  ~
    ?.  |(?=(~ l.a) (vor n.a n.l.a))
      $(a [n.l.a l.l.a $(a [n.a r.l.a r.a])])
    ?.  |(?=(~ r.a) (vor n.a n.r.a))
      $(a [n.r.a $(a [n.a l.a l.r.a]) r.r.a])
    a
  ::
  +-  dep                                               ::  max depth of queue
    |-  ^-  @
    ?~  a  0
    +((max $(a l.a) $(a r.a)))
  ::
  +-  gas                                               ::  insert list to que
    |=  b=(list ,_?>(?=(^ a) n.a))
    |-  ^+  a
    ?~(b a $(b t.b, a (put(+< a) i.b)))
  ::
  +-  get                                               ::  head-tail pair
    |-  ^+  [p=?>(?=(^ a) n.a) q=a]
    ?~  a
      !!
    ?~  r.a
      [n.a l.a]
    =+  b=$(a r.a)
    :-  p.b
    ?:  |(?=(~ q.b) (vor n.a n.q.b))
      [n.a l.a q.b]
    [n.q.b [n.a l.a l.q.b] r.q.b]
  ::
  +-  nap                                               ::  removes head
    ?>  ?=(^ a)
    ?:  =(~ l.a)  r.a
    =+  b=get(+< l.a)
    bal(+< ^+(a [p.b q.b r.a]))
  ::
  +-  put                                               ::  insert new tail
    |*  b=*
    |-  ^+  a
    ?~  a
      [b ~ ~]
    bal(+< a(l $(a l.a)))
  ::
  +-  tap                                               ::  adds list to end
    |=  b=(list ,_?>(?=(^ a) n.a))
    ^+  b
    ?~  a
      b
    $(a r.a, b [n.a $(a l.a)])
  ::
  +-  top                                               ::  produces head
    |-  ^-  (unit ,_?>(?=(^ a) n.a))
    ?~  a  ~
    ?~(r.a [~ n.a] $(a r.a))
  --
::::::::::::::::::::::::::::::::::::::::::::::::::::::::::
::                section 2dD, casual containers        ::
::
++  mo                                                  ::  make a map
  |*  a=(list)
  =>  .(a `_(homo a)`a)
  =>  .(a `(list ,[p=_-<.a q=_->.a])`a)
  =+  b=*(map ,_?>(?=(^ a) p.i.a) ,_?>(?=(^ a) q.i.a))
  (~(gas by b) a)
::
++  sa                                                  ::  make a set
  |*  a=(list)
  =>  .(a `_(homo a)`a)
  =+  b=*(set ,_?>(?=(^ a) i.a))
  (~(gas in b) a)
::
++  qu                                                  ::  make a set
  |*  a=(list)
  =>  .(a `_(homo a)`a)
  =+  b=*(set ,_?>(?=(^ a) i.a))
  (~(gas in b) a)
  ::::::::::::::::::::::::::::::::::::::::::::::::::::::  ::
::::              chapter 2e, miscellaneous libs        ::::
::  ::::::::::::::::::::::::::::::::::::::::::::::::::::::
::                section 2eA, packing                  ::
::
++  cue                                                 ::  unpack
  ~/  %cue
  |=  a=@
  ^-  *
  =+  b=0
  =+  m=`(map ,@ ,*)`~
  =<  q
  |-  ^-  [p=@ q=* r=_m]
  ?:  =(0 (cut 0 [b 1] a))
    =+  c=(rub +(b) a)
    [+(p.c) q.c (~(put by m) b q.c)]
  =+  c=(add 2 b)
  ?:  =(0 (cut 0 [+(b) 1] a))
    =+  u=$(b c)
    =+  v=$(b (add p.u c), m r.u)
    =+  w=[q.u q.v]
    [(add 2 (add p.u p.v)) w (~(put by r.v) b w)]
  =+  d=(rub c a)
  [(add 2 p.d) (need (~(get by m) q.d)) m]
::
++  jam                                                 ::  pack
  ~/  %jam
  |=  a=*
  ^-  @
  =+  b=0
  =+  m=`(map ,* ,@)`~
  =<  q
  |-  ^-  [p=@ q=@ r=_m]
  =+  c=(~(get by m) a)
  ?~  c
    =>  .(m (~(put by m) a b))
    ?:  ?=(@ a)
      =+  d=(mat a)
      [(add 1 p.d) (lsh 0 1 q.d) m]
    =>  .(b (add 2 b))
    =+  d=$(a -.a)
    =+  e=$(a +.a, b (add b p.d), m r.d)
    [(add 2 (add p.d p.e)) (mix 1 (lsh 0 2 (cat 0 q.d q.e))) r.e]
  ?:  ?&(?=(@ a) (lte (met 0 a) (met 0 u.c)))
    =+  d=(mat a)
    [(add 1 p.d) (lsh 0 1 q.d) m]
  =+  d=(mat u.c)
  [(add 2 p.d) (mix 3 (lsh 0 2 q.d)) m]
::
++  mat                                                 ::  length-encode
  ~/  %mat
  |=  a=@
  ^-  [p=@ q=@]
  ?:  =(0 a)
    [1 1]
  =+  b=(met 0 a)
  =+  c=(met 0 b)
  :-  (add (add c c) b)
  (cat 0 (bex c) (mix (end 0 (dec c) b) (lsh 0 (dec c) a)))
::
++  rub                                                 ::  length-decode
  ~/  %rub
  |=  [a=@ b=@]
  ^-  [p=@ q=@]
  =+  ^=  c
      =+  [c=0 m=(met 0 b)]
      |-  ?<  (gth c m)
      ?.  =(0 (cut 0 [(add a c) 1] b))
        c
      $(c +(c))
  ?:  =(0 c)
    [1 0]
  =+  d=(add a +(c))
  =+  e=(add (bex (dec c)) (cut 0 [d (dec c)] b))
  [(add (add c c) e) (cut 0 [(add d (dec c)) e] b)]
::::::::::::::::::::::::::::::::::::::::::::::::::::::::::
::                section 2eB, parsing (tracing)        ::
::
++  last  |=  [zyc=hair naz=hair]                       ::  farther trace
          ^-  hair
          ?:  =(p.zyc p.naz)
            ?:((gth q.zyc q.naz) zyc naz)
          ?:((gth p.zyc p.naz) zyc naz)
::
++  lust  |=  [weq=char naz=hair]                       ::  detect newline
          ^-  hair
          ?:(=(10 weq) [+(p.naz) 1] [p.naz +(q.naz)])
::::::::::::::::::::::::::::::::::::::::::::::::::::::::::
::                section 2eC, parsing (custom rules)   ::
::
++  cold                                                ::  replace w/ constant
  ~/  %cold
  |*  [cus=* sef=_rule]
  ~/  %fun
  |=  tub=nail
  =+  vex=(sef tub)
  ?~  q.vex
    vex
  [p=p.vex q=[~ u=[p=cus q=q.u.q.vex]]]
::
++  cook                                                ::  apply gate
  ~/  %cook
  |*  [poq=_,* sef=_rule]
  ~/  %fun
  |=  tub=nail
  =+  vex=(sef tub)
  ?~  q.vex
    vex
  [p=p.vex q=[~ u=[p=(poq p.u.q.vex) q=q.u.q.vex]]]
::
++  easy                                                ::  always parse
  ~/  %easy
  |*  huf=*
  ~/  %fun
  |=  tub=nail
  ^-  (like ,_huf)
  [p=p.tub q=[~ u=[p=huf q=tub]]]
::
++  fail  |=(tub=nail [p=p.tub q=~])                    ::  never parse
++  full                                                ::  has to fully parse
  |*  sef=_rule
  |=  tub=nail
  =+  vex=(sef tub)
  ?~(q.vex vex ?:(=(~ q.q.u.q.vex) vex [p=p.vex q=~]))
::
++  funk                                                ::  add to tape first
  |*  [pre=tape sef=_rule]
  |=  tub=nail
  (sef p.tub (weld pre q.tub))
::
++  here                                                ::  place-based apply
  ~/  %here
  |*  [hez=_|=([a=pint b=*] [a b]) sef=_rule]
  ~/  %fun
  |=  tub=nail
  =+  vex=(sef tub)
  ?~  q.vex
    vex
  [p=p.vex q=[~ u=[p=(hez [p.tub p.q.u.q.vex] p.u.q.vex) q=q.u.q.vex]]]
::
++  inde                                                :: indentation block
  |*  sef=_rule
  |=  nail  ^+  (sef)
  =+  [har tap]=[p q]:+<
  =+  lev=(fil 3 (dec q.har) ' ')
  =+  roq=((star ;~(pose prn ;~(sfix (just `@`10) (jest lev)))) har tap)
  ?~  q.roq  roq
  =+  vex=(sef har(q 1) ;;(tape p.u.q.roq))
  ?~  q.vex  vex(p p.roq)
  =-  [p.roq ~ &3.vex &4.vex(q.p (add (dec q.har) q.p.&4.vex)) -]
  =+  res=|4.vex
  |-  ?~  res  |4.roq
  ?.  =(10 -.res)  [-.res $(res +.res)]
  (welp [`@`10 (trip lev)] $(res +.res))
::
++  jest                                                ::  match a cord
  |=  daf=@t
  |=  tub=nail
  =+  fad=daf
  |-  ^-  (like ,@t)
  ?:  =(0 daf)
    [p=p.tub q=[~ u=[p=fad q=tub]]]
  ?:  |(?=(~ q.tub) !=((end 3 1 daf) i.q.tub))
    (fail tub)
  $(p.tub (lust i.q.tub p.tub), q.tub t.q.tub, daf (rsh 3 1 daf))
::
++  just                                                ::  XX redundant, jest
  ~/  %just                                             ::  match a char
  |=  daf=char
  ~/  %fun
  |=  tub=nail
  ^-  (like char)
  ?~  q.tub
    (fail tub)
  ?.  =(daf i.q.tub)
    (fail tub)
  (next tub)
::
++  knee                                                ::  callbacks
  |*  [gar=* sef=_|.(rule)]
  |=  tub=nail
  ^-  (like ,_gar)
  ((sef) tub)
::
++  mask                                                ::  match char in set
  ~/  %mask
  |=  bud=(list char)
  ~/  %fun
  |=  tub=nail
  ^-  (like char)
  ?~  q.tub
    (fail tub)
  ?.  (lien bud |=(a=char =(i.q.tub a)))
    (fail tub)
  (next tub)
::
++  next                                                ::  consume a char
  |=  tub=nail
  ^-  (like char)
  ?~  q.tub
    (fail tub)
  =+  zac=(lust i.q.tub p.tub)
  [zac [~ i.q.tub [zac t.q.tub]]]
::
++  sear                                                ::  conditional cook
  ~/  %sear
  |*  [pyq=_|=(* *(unit)) sef=_rule]
  ~/  %fun
  |=  tub=nail
  =+  vex=(sef tub)
  ?~  q.vex
    vex
  =+  gey=(pyq p.u.q.vex)
  ?~  gey
    [p=p.vex q=~]
  [p=p.vex q=[~ u=[p=u.gey q=q.u.q.vex]]]
::
++  shim                                                ::  match char in range
  ~/  %shim
  |=  [les=@ mos=@]
  ~/  %fun
  |=  tub=nail
  ^-  (like char)
  ?~  q.tub
    (fail tub)
  ?.  ?&((gte i.q.tub les) (lte i.q.tub mos))
    (fail tub)
  (next tub)
::
++  stag                                                ::  add a label
  ~/  %stag
  |*  [gob=* sef=_rule]
  ~/  %fun
  |=  tub=nail
  =+  vex=(sef tub)
  ?~  q.vex
    vex
  [p=p.vex q=[~ u=[p=[gob p.u.q.vex] q=q.u.q.vex]]]
::
++  stet
  |*  leh=(list ,[?(@ [@ @]) _rule])
  |-
  ?~  leh
    ~
  [i=[p=-.i.leh q=+.i.leh] t=$(leh t.leh)]
::
++  stew
  ~/  %stew
  |*  leh=(list ,[p=?(@ [@ @]) q=_rule])
  =+  ^=  wor
      |=  [ort=?(@ [@ @]) wan=?(@ [@ @])]
      ?@  ort
        ?@(wan (lth ort wan) (lth ort -.wan))
      ?@(wan (lth +.ort wan) (lth +.ort -.wan))
  =+  ^=  hel
      =+  hel=`(tree $_(?>(?=(^ leh) i.leh)))`~
      |-  ^+  hel
      ?~  leh
        ~
      =+  yal=$(leh t.leh)
      |-  ^+  hel
      ?~  yal
        [i.leh ~ ~]
      ?:  (wor p.i.leh p.n.yal)
        =+  nuc=$(yal l.yal)
        ?>  ?=(^ nuc)
        ?:  (vor p.n.yal p.n.nuc)
          [n.yal nuc r.yal]
        [n.nuc l.nuc [n.yal r.nuc r.yal]]
      =+  nuc=$(yal r.yal)
      ?>  ?=(^ nuc)
      ?:  (vor p.n.yal p.n.nuc)
        [n.yal l.yal nuc]
      [n.nuc [n.yal l.yal l.nuc] r.nuc]
  ~%  %fun  ..^$  ~
  |=  tub=nail
  ?~  q.tub
    (fail tub)
  |-
  ?~  hel
    (fail tub)
  ?:  ?@  p.n.hel
        =(p.n.hel i.q.tub)
      ?&((gte i.q.tub -.p.n.hel) (lte i.q.tub +.p.n.hel))
    ::  (q.n.hel [(lust i.q.tub p.tub) t.q.tub])
    (q.n.hel tub)
  ?:  (wor i.q.tub p.n.hel)
    $(hel l.hel)
  $(hel r.hel)
::
++  stir
  ~/  %stir
  |*  [rud=* raq=_|*([a=* b=*] [a b]) fel=_rule]
  ~/  %fun
  |=  tub=nail
  ^-  (like ,_rud)
  =+  vex=(fel tub)
  ?~  q.vex
    [p.vex [~ rud tub]]
  =+  wag=$(tub q.u.q.vex)
  ?>  ?=(^ q.wag)
  [(last p.vex p.wag) [~ (raq p.u.q.vex p.u.q.wag) q.u.q.wag]]
::
++  stun                                                ::  parse several times
  ~/  %stun
  |*  [[les=@ mos=@] fel=_rule]
  ~/  %fun
  |=  tub=nail
  ^-  (like (list ,_(wonk (fel))))
  ?:  =(0 mos)
    [p.tub [~ ~ tub]]
  =+  vex=(fel tub)
  ?~  q.vex
    ?:  =(0 les)
      [p.vex [~ ~ tub]]
    vex
  =+  ^=  wag  %=  $
                 les  ?:(=(0 les) 0 (dec les))
                 mos  ?:(=(0 mos) 0 (dec mos))
                 tub  q.u.q.vex
               ==
  ?~  q.wag
    wag
  [p.wag [~ [p.u.q.vex p.u.q.wag] q.u.q.wag]]
::::::::::::::::::::::::::::::::::::::::::::::::::::::::::
::                section 2eD, parsing (combinators)    ::
::
++  bend                                                ::  conditional comp
  ~/  %bend
  |*  raq=_|*([a=* b=*] [~ u=[a b]])
  ~/  %fun
  |*  [vex=edge sab=_rule]
  ?~  q.vex
    vex
  =+  yit=(sab q.u.q.vex)
  =+  yur=(last p.vex p.yit)
  ?~  q.yit
    [p=yur q=q.vex]
  =+  vux=(raq p.u.q.vex p.u.q.yit)
  ?~  vux
    [p=yur q=q.vex]
  [p=yur q=[~ u=[p=u.vux q=q.u.q.yit]]]
::
++  comp
  ~/  %comp
  |*  raq=_|*([a=* b=*] [a b])                          ::  arbitrary compose
  ~/  %fun
  |*  [vex=edge sab=_rule]
  ?~  q.vex
    vex
  =+  yit=(sab q.u.q.vex)
  =+  yur=(last p.vex p.yit)
  ?~  q.yit
    [p=yur q=q.yit]
  [p=yur q=[~ u=[p=(raq p.u.q.vex p.u.q.yit) q=q.u.q.yit]]]
::
++  glue                                                ::  add rule
  ~/  %glue
  |*  bus=_rule
  ~/  %fun
  |*  [vex=edge sab=_rule]
  (plug vex ;~(pfix bus sab))
::
++  less                                                ::  no first and second
  |*  [vex=edge sab=_rule]
  ?~  q.vex
    =+  roq=(sab)
    [p=(last p.vex p.roq) q=q.roq]
  vex(q ~)
::
++  pfix                                                ::  discard first rule
  ~/  %pfix
  (comp |*([a=* b=*] b))
::
++  plug                                                ::  first then second
  ~/  %plug
  |*  [vex=edge sab=_rule]
  ?~  q.vex
    vex
  =+  yit=(sab q.u.q.vex)
  =+  yur=(last p.vex p.yit)
  ?~  q.yit
    [p=yur q=q.yit]
  [p=yur q=[~ u=[p=[p.u.q.vex p.u.q.yit] q=q.u.q.yit]]]
::
++  pose                                                ::  first or second
  ~/  %pose
  |*  [vex=edge sab=_rule]
  ?~  q.vex
    =+  roq=(sab)
    [p=(last p.vex p.roq) q=q.roq]
  vex
++  simu                                                ::  first and second
  |*  [vex=edge sab=_rule]
  ?~  q.vex
    vex
  =+  roq=(sab)
  roq
::
++  sfix                                                ::  discard second rule
  ~/  %sfix
  (comp |*([a=* b=*] a))
::::::::::::::::::::::::::::::::::::::::::::::::::::::::::
::                section 2eE, parsing (composers)      ::
::
++  bass
  |*  [wuc=@ tyd=_rule]
  %+  cook
    |=  waq=(list ,@)
    %+  roll
      waq
    =|([p=@ q=@] |.((add p (mul wuc q))))
  tyd
::
++  boss
  |*  [wuc=@ tyd=_rule]
  %+  cook
    |=  waq=(list ,@)
    %+  reel
      waq
    =|([p=@ q=@] |.((add p (mul wuc q))))
  tyd
::
++  ifix
  |*  [fel=[p=_rule q=_rule] hof=_rule]
  ;~(pfix p.fel ;~(sfix hof q.fel))
::
++  more
  |*  [bus=_rule fel=_rule]
  ;~(pose (most bus fel) (easy ~))
::
++  most
  |*  [bus=_rule fel=_rule]
  ;~(plug fel (star ;~(pfix bus fel)))
::
++  plus  |*(fel=_rule ;~(plug fel (star fel)))
++  slug
  |*  [rud=* raq=_|*([a=* b=*] [a b])]
  |*  [bus=_rule fel=_rule]
  ;~((comp raq) fel (stir rud raq ;~(pfix bus fel)))
::
++  star                                                ::  0 or more times
  |*  fel=_rule
  (stir `(list ,_(wonk *fel))`~ |*([a=* b=*] [a b]) fel)
::::::::::::::::::::::::::::::::::::::::::::::::::::::::::
::                section 2eF, parsing (ascii)          ::
::
++  ace  (just ' ')                                     ::  spACE
++  bar  (just '|')                                     ::  vertical BAR
++  bas  (just '\\')                                    ::  Back Slash (escaped)
++  buc  (just '$')                                     ::  dollars BUCks
++  cab  (just '_')                                     ::  CABoose
++  cen  (just '%')                                     ::  perCENt
++  col  (just ':')                                     ::  COLon
++  com  (just ',')                                     ::  COMma
++  doq  (just '"')                                     ::  Double Quote
++  dot  (just '.')                                     ::  dot dot dot ...
++  fas  (just '/')                                     ::  Forward Slash
++  gal  (just '<')                                     ::  Greater Left
++  gar  (just '>')                                     ::  Greater Right
++  hax  (just '#')                                     ::  Hash
++  kel  (just '{')                                     ::  Curly Left
++  ker  (just '}')                                     ::  Curly Right
++  ket  (just '^')                                     ::  CareT
++  lus  (just '+')                                     ::  pLUS
++  hep  (just '-')                                     ::  HyPhen
++  pel  (just '(')                                     ::  Paren Left
++  pam  (just '&')                                     ::  AMPersand pampersand
++  per  (just ')')                                     ::  Paren Right
++  pat  (just '@')                                     ::  AT pat
++  sel  (just '[')                                     ::  Square Left
++  sem  (just ';')                                     ::  SEMicolon
++  ser  (just ']')                                     ::  Square Right
++  sig  (just '~')                                     ::  SIGnature squiggle
++  soq  (just '\'')                                    ::  Single Quote
++  tar  (just '*')                                     ::  sTAR
++  tec  (just '`')                                     ::  backTiCk
++  tis  (just '=')                                     ::  'tis tis, it is
++  wut  (just '?')                                     ::  wut, what?
++  zap  (just '!')                                     ::  zap! bang! crash!!
::::::::::::::::::::::::::::::::::::::::::::::::::::::::::
::                section 2eG, parsing (whitespace)     ::
::
++  dog  ;~(plug dot gay)                               ::
++  doh  ;~(plug ;~(plug hep hep) gay)                  ::
++  dun  (cold ~ ;~(plug hep hep))                      ::  -- (phep) to ~
++  duz  (cold ~ ;~(plug tis tis))                      ::  == (stet) to ~
++  gah  (mask [`@`10 ' ' ~])                           ::  newline or ace
++  gap  (cold ~ ;~(plug gaq (star ;~(pose vul gah))))  ::
++  gaq  ;~  pose                                       ::  end of line
             (just `@`10)
             ;~(plug gah ;~(pose gah vul))
             vul
         ==
++  gay  ;~(pose gap (easy ~))                          ::
++  vul  %-  cold  :-  ~                                ::  comments
         ;~  plug  col  col
           (star prn)
           (just `@`10)
         ==
::::::::::::::::::::::::::::::::::::::::::::::::::::::::::
::                section 2eH, parsing (idioms)         ::
::
++  alf  ;~(pose low hig)                               ::  alphabetic
++  aln  ;~(pose low hig nud)                           ::  alphanumeric
++  alp  ;~(pose low hig nud hep)                       ::  alphanumeric and -
++  bet  ;~(pose (cold 2 hep) (cold 3 lus))             ::  axis syntax - +
++  bin  (bass 2 (most gon but))                        ::  binary to atom
++  but  (cook |=(a=@ (sub a '0')) (shim '0' '1'))      ::  binary digit
++  cit  (cook |=(a=@ (sub a '0')) (shim '0' '7'))      ::  octal digit
++  dem  (bass 10 (most gon dit))                       ::  decimal to atom
++  dit  (cook |=(a=@ (sub a '0')) (shim '0' '9'))      ::  decimal digit
++  gul  ;~(pose (cold 2 gal) (cold 3 gar))             ::  axis syntax < >
++  gon  ;~(pose ;~(plug bas gay fas) (easy ~))         ::  long numbers \ /
++  hex  (bass 16 (most gon hit))                       ::  hex to atom
++  hig  (shim 'A' 'Z')                                 ::  uppercase
++  hit  ;~  pose                                       ::  hex digits
           dit
           (cook |=(a=char (sub a 87)) (shim 'a' 'f'))
           (cook |=(a=char (sub a 55)) (shim 'A' 'F'))
         ==
++  low  (shim 'a' 'z')                                 ::  lowercase
++  mes  %+  cook                                       ::  hexbyte
           |=([a=@ b=@] (add (mul 16 a) b))
         ;~(plug hit hit)
++  nix  (boss 256 (star ;~(pose aln cab)))             ::
++  nud  (shim '0' '9')                                 ::  numeric
++  prn  ;~(less (just `@`127) (shim 32 256))
++  qat  ;~  pose                                       ::  chars in blockcord
             prn
             ;~(less ;~(plug (just `@`10) soqs) (just `@`10))
         ==
++  qit  ;~  pose                                       ::  chars in a cord
             ;~(less bas soq prn)
             ;~(pfix bas ;~(pose bas soq mes))          ::  escape chars
         ==
++  qut  ;~  pose                                       ::  cord
             ;~  less  soqs
               (ifix [soq soq] (boss 256 (more gon qit)))
             ==
             %-  inde  %+  ifix
               [;~(plug soqs (just `@`10)) ;~(plug (just `@`10) soqs)]
             (boss 256 (star qat))
         ==
::
++  soqs  ;~(plug soq soq soq)
++  sym
  %+  cook
    |=(a=tape (rap 3 ^-((list ,@) a)))
  ;~(plug low (star ;~(pose nud low hep)))
::
++  ven  ;~  (comp |=([a=@ b=@] (peg a b)))
           bet
           =+  hom=`?`|
           |=  tub=nail
           ^-  (like axis)
           =+  vex=?:(hom (bet tub) (gul tub))
           ?~  q.vex
             [p.tub [~ 1 tub]]
           =+  wag=$(p.tub p.vex, hom !hom, tub q.u.q.vex)
           ?>  ?=(^ q.wag)
           [p.wag [~ (peg p.u.q.vex p.u.q.wag) q.u.q.wag]]
         ==
++  vit                                                 ::  base64 digit
  ;~  pose
    (cook |=(a=@ (sub a 65)) (shim 'A' 'Z'))
    (cook |=(a=@ (sub a 71)) (shim 'a' 'z'))
    (cook |=(a=@ (add a 4)) (shim '0' '9'))
    (cold 62 (just '-'))
    (cold 63 (just '+'))
  ==
::::::::::::::::::::::::::::::::::::::::::::::::::::::::::
::                section 2eI, parsing (external)       ::
::
++  rash  |*([naf=@ sab=_rule] (scan (trip naf) sab))   ::
++  rush  |*([naf=@ sab=_rule] (rust (trip naf) sab))
++  rust  |*  [los=tape sab=_rule]
          =+  vex=((full sab) [[1 1] los])
          ?~(q.vex ~ [~ u=p.u.q.vex])
++  scan  |*  [los=tape sab=_rule]
          =+  vex=((full sab) [[1 1] los])
          ?~  q.vex
            ~_  (show [%m '{%d %d}'] p.p.vex q.p.vex ~)
            ~|('syntax-error' !!)
          p.u.q.vex
::::::::::::::::::::::::::::::::::::::::::::::::::::::::::
::                section 2eJ, formatting (basic text)  ::
::
++  cass                                                ::  lowercase
  |=  vib=tape
  %+  rap  3
  (turn vib |=(a=@ ?.(&((gte a 'A') (lte a 'Z')) a (add 32 a))))
::
++  cuss                                                ::  uppercase
  |=  vib=tape
  ^-  @t
  %+  rap  3
  (turn vib |=(a=@ ?.(&((gte a 'a') (lte a 'z')) a (sub a 32))))
::
++  crip  |=(a=tape `@t`(rap 3 a))                      ::  tape to cord
::
++  mesc                                                ::  ctrl code escape
  |=  vib=tape
  ^-  tape
  ?~  vib
    ~
  ?:  =('\\' i.vib)
    ['\\' '\\' $(vib t.vib)]
  ?:  ?|((gth i.vib 126) (lth i.vib 32) =(39 i.vib))
    ['\\' (weld ~(rux at i.vib) (runt [1 47] $(vib t.vib)))]
  [i.vib $(vib t.vib)]
::
++  runt                                                ::  append to tape
  |=  [[a=@ b=@] c=tape]
  ^-  tape
  ?:  =(0 a)
    c
  [b $(a (dec a))]
::
++  sand                                                ::  atom sanity
  |=  a=@ta
  |=  b=@  ^-  (unit ,@)
  ?.(((sane a) b) ~ [~ b])
::
++  sane                                                ::  atom sanity
  |=  a=@ta
  |=  b=@  ^-  ?
  ?.  =(%t (end 3 1 a))
    ~|(%sane-stub !!)
  =+  [inx=0 len=(met 3 b)]
  ?:  =(%tas a)
    |-  ^-  ?
    ?:  =(inx len)  &
    =+  cur=(cut 3 [inx 1] b)
    ?&  ?|  &((gte cur 'a') (lte cur 'z'))
            &(=('-' cur) !=(0 inx) !=(len inx))
            &(&((gte cur '0') (lte cur '9')) !=(0 inx))
        ==
        $(inx +(inx))
    ==
  ?:  =(%ta a)
    |-  ^-  ?
    ?:  =(inx len)  &
    =+  cur=(cut 3 [inx 1] b)
    ?&  ?|  &((gte cur 'a') (lte cur 'z'))
            &((gte cur 'A') (lte cur 'Z'))
            &(&((gte cur '0') (lte cur '9')) !=(0 inx))
            |(=('-' cur) =('~' cur) =('_' cur) =('.' cur))
        ==
        $(inx +(inx))
    ==
  |-  ^-  ?
  ?:  =(0 b)  &
  =+  cur=(end 3 1 b)
  ?:  &((lth cur 32) !=(10 cur))  |
  =+  len=(teff cur)
  ?&  |(=(1 len) =+(i=1 |-(|(=(i len) &((gte (cut 3 [i 1] b) 128) $(i +(i)))))))
      $(b (rsh 3 len b))
  ==
::
++  trim                                                ::  tape split
  |=  [a=@ b=tape]
  ^-  [p=tape q=tape]
  ?~  b
    [~ ~]
  ?:  =(0 a)
    [~ b]
  =+  c=$(a (dec a), b t.b)
  [[i.b p.c] q.c]
::
++  trip                                                ::  cord to tape
  ~/  %trip
  |=  a=@  ^-  tape
  ?:  =(0 (met 3 a))
    ~
  [^-(@ta (end 3 1 a)) $(a (rsh 3 1 a))]
::
++  teff                                                ::  length utf8
  |=  a=@t  ^-  @
  =+  b=(end 3 1 a)
  ?:  =(0 b)
    ?>(=(0 a) 0)
  ?>  |((gte b 32) =(10 b))
  ?:((lte b 127) 1 ?:((lte b 223) 2 ?:((lte b 239) 3 4)))
::
++  turf                                                ::  utf8 to utf32
  |=  a=@t
  ^-  @c
  %+  rap  5
  |-  ^-  (list ,@c)
  =+  b=(teff a)
  ?:  =(0 b)  ~
  :-  %+  can  0
      %+  turn
        ^-  (list ,[p=@ q=@])
        ?+  b  !!
          1  [[0 7] ~]
          2  [[8 6] [0 5] ~]
          3  [[16 6] [8 6] [0 4] ~]
          4  [[24 6] [16 6] [8 6] [0 3] ~]
        ==
      |=([p=@ q=@] [q (cut 0 [p q] a)])
  $(a (rsh 3 b a))
::
++  tuba                                                ::  utf8 to utf32 tape
  |=  a=tape
  ^-  (list ,@c)
  (rip 5 (turf (rap 3 a)))                              ::  XX horrible
::
++  tufa                                                ::  utf32 to utf8 tape
  |=  a=(list ,@c)
  ^-  tape
  ?~  a  ""
  (weld (rip 3 (tuft i.a)) $(a t.a))
::
++  tuft                                                ::  utf32 to utf8 text
  |=  a=@c
  ^-  @t
  %+  rap  3
  |-  ^-  (list ,@)
  ?:  =(0 a)
    ~
  =+  b=(end 5 1 a)
  =+  c=$(a (rsh 5 1 a))
  ?:  (lth b 0x7f)
    [b c]
  ?:  (lth b 0x7ff)
    :*  (mix 0b1100.0000 (cut 0 [6 5] b))
        (mix 0b1000.0000 (end 0 6 b))
        c
    ==
  ?:  (lth b 0xffff)
    :*  (mix 0b1110.0000 (cut 0 [12 4] b))
        (mix 0b1000.0000 (cut 0 [6 6] b))
        (mix 0b1000.0000 (end 0 6 b))
        c
    ==
  :*  (mix 0b1111.0000 (cut 0 [18 3] b))
      (mix 0b1000.0000 (cut 0 [12 6] b))
      (mix 0b1000.0000 (cut 0 [6 6] b))
      (mix 0b1000.0000 (end 0 6 b))
      c
  ==
::
++  wack                                                ::  span format
  |=  a=@ta
  ^-  @ta
  =+  b=(rip 3 a)
  %+  rap  3
  |-  ^-  tape
  ?~  b
    ~
  ?:  =('~' i.b)  ['~' '~' $(b t.b)]
  ?:  =('_' i.b)  ['~' '-' $(b t.b)]
  [i.b $(b t.b)]
::
++  wick                                                ::  span format
  |=  a=@
  ^-  @ta
  =+  b=(rip 3 a)
  %+  rap  3
  |-  ^-  tape
  ?~  b
    ~
  ?:  =('~' i.b)
    ?~  t.b  !!
    [?:(=('~' i.t.b) '~' ?>(=('-' i.t.b) '_')) $(b t.t.b)]
  [i.b $(b t.b)]
::
++  woad                                                ::  span format
  |=  a=@ta
  ^-  @t
  %+  rap  3
  |-  ^-  (list ,@)
  ?:  =(0 a)
    ~
  =+  b=(end 3 1 a)
  =+  c=(rsh 3 1 a)
  ?:  =('.' b)
    [' ' $(a c)]
  ?.  =('~' b)
    [b $(a c)]
  =>  .(b (end 3 1 c), c (rsh 3 1 c))
  ?+  b  =-  (weld (rip 3 (tuft p.d)) $(a q.d))
         ^=  d
         =+  d=0
         |-  ^-  [p=@ q=@]
         ?:  =('.' b)
           [d c]
         ?<  =(0 c)
         %=    $
            b  (end 3 1 c)
            c  (rsh 3 1 c)
            d  %+  add  (mul 16 d)
               %+  sub  b
               ?:  &((gte b '0') (lte b '9'))  48
               ?>(&((gte b 'a') (lte b 'z')) 87)
         ==
    %'.'  ['.' $(a c)]
    %'~'  ['~' $(a c)]
  ==
::
++  wood                                                ::  span format
  |=  a=@t
  ^-  @ta
  %+  rap  3
  |-  ^-  (list ,@)
  ?:  =(0 a)
    ~
  =+  b=(teff a)
  =+  c=(turf (end 3 b a))
  =+  d=$(a (rsh 3 b a))
  ?:  ?|  &((gte c 'a') (lte c 'z'))
          &((gte c '0') (lte c '9'))
          =('-' c)
      ==
    [c d]
  ?+  c
    :-  '~'
    =+  e=(met 2 c)
    |-  ^-  tape
    ?:  =(0 c)
      ['.' d]
    =.  e  (dec e)
    =+  f=(rsh 2 e c)
    [(add ?:((lte f 9) 48 87) f) $(c (end 2 e c))]
  ::
    %' '  ['.' d]
    %'.'  ['~' '.' d]
    %'~'  ['~' '~' d]
  ==
::::::::::::::::::::::::::::::::::::::::::::::::::::::::::
::                section 2eK, formatting (layout)      ::
::
++  re
  |_  tac=tank
  ++  ram
    ^-  tape
    ?-    -.tac
        %leaf  p.tac
        %palm  ram(tac [%rose [p.p.tac (weld q.p.tac r.p.tac) s.p.tac] q.tac])
        %rose
      %+  weld
        q.p.tac
      |-  ^-  tape
      ?~  q.tac
        r.p.tac
      =+  voz=$(q.tac t.q.tac)
      (weld ram(tac i.q.tac) ?~(t.q.tac voz (weld p.p.tac voz)))
    ==
  ::
  ++  win
    |=  [tab=@ edg=@]
    =+  lug=`wall`~
    |^  |-  ^-  wall
        ?-    -.tac
            %leaf  (rig p.tac)
            %palm
          ?:  fit
            (rig ram)
          ?~  q.tac
            (rig q.p.tac)
          ?~  t.q.tac
            (rig(tab (add 2 tab), lug $(tac i.q.tac)) q.p.tac)
          =>  .(q.tac `(list tank)`q.tac)
          =+  lyn=(mul 2 (lent q.tac))
          =+  ^=  qyr
              |-  ^-  wall
              ?~  q.tac
                lug
              %=  ^$
                tac  i.q.tac
                tab  (add tab (sub lyn 2))
                lug  $(q.tac t.q.tac, lyn (sub lyn 2))
              ==
          (wig(lug qyr) q.p.tac)
        ::
            %rose
          ?:  fit
            (rig ram)
          =+  ^=  gyl
            |-  ^-  wall
            ?~  q.tac
              ?:(=(%$ r.p.tac) lug (rig r.p.tac))
            ^$(tac i.q.tac, lug $(q.tac t.q.tac), tab din)
          ?:  =(%$ q.p.tac)
            gyl
          (wig(lug gyl) q.p.tac)
        ==
    ::
    ++  din  (mod (add 2 tab) (mul 2 (div edg 3)))
    ++  fit  (lte (lent ram) (sub edg tab))
    ++  rig
      |=  hom=tape
      ^-  wall
      ?:  (lte (lent hom) (sub edg tab))
        [(runt [tab ' '] hom) lug]
      =>  .(tab (add tab 2), edg (sub edg 2))
      =+  mut=(trim (sub edg tab) hom)
      :-  (runt [(sub tab 2) ' '] ['\\' '/' (weld p.mut `_hom`['\\' '/' ~])])
      =>  .(hom q.mut)
      |-
      ?~  hom
        :-  %+  runt
              [(sub tab 2) ' ']
            ['\\' '/' (runt [(sub edg tab) ' '] ['\\' '/' ~])]
        lug
      =>  .(mut (trim (sub edg tab) hom))
      [(runt [tab ' '] p.mut) $(hom q.mut)]
    ::
    ++  wig
      |=  hom=tape
      ^-  wall
      ?~  lug
        (rig hom)
      =+  lin=(lent hom)
      =+  wug=:(add 1 tab lin)
      ?.  =+  mir=i.lug
          |-  ?~  mir
                |
              ?|(=(0 wug) ?&(=(' ' i.mir) $(mir t.mir, wug (dec wug))))
        (rig hom)       :: ^ XX regular form?
      [(runt [tab ' '] (weld hom `tape`[' ' (slag wug i.lug)])) t.lug]
    --
  --
::::::::::::::::::::::::::::::::::::::::::::::::::::::::::
::                section 2eL, formatting (path)        ::
::
++  ab
  |%
  ++  bix  (bass 16 (stun [2 2] six))
  ++  hif  (boss 256 ;~(plug tip tiq (easy ~)))
  ++  huf  %+  cook
             |=([a=@ b=@] (wred:un ~(zug mu ~(zag mu [a b]))))
           ;~(plug hif ;~(pfix hep hif))
  ++  hyf  (bass 0x1.0000.0000 ;~(plug huf ;~(pfix hep huf) (easy ~)))
  ++  pev  (bass 32 ;~(plug sev (stun [0 4] siv)))
  ++  pew  (bass 64 ;~(plug sew (stun [0 4] siw)))
  ++  piv  (bass 32 (stun [5 5] siv))
  ++  piw  (bass 64 (stun [5 5] siw))
  ++  qeb  (bass 2 ;~(plug seb (stun [0 3] sib)))
  ++  qex  (bass 16 ;~(plug sex (stun [0 3] hit)))
  ++  qib  (bass 2 (stun [4 4] sib))
  ++  qix  (bass 16 (stun [4 4] six))
  ++  seb  (cold 1 (just '1'))
  ++  sed  (cook |=(a=@ (sub a '0')) (shim '1' '9'))
  ++  sev  ;~(pose sed sov)
  ++  sew  ;~(pose sed sow)
  ++  sex  ;~(pose sed sox)
  ++  sib  (cook |=(a=@ (sub a '0')) (shim '0' '1'))
  ++  siq  ;~  pose
             (shim 'a' 'z')
             (shim 'A' 'Z')
             (shim '0' '9')
             hep
             (cold 32 dot)
             ;~(pfix sig ;~(pose sig dot bix))
           ==
  ++  sid  (cook |=(a=@ (sub a '0')) (shim '0' '9'))
  ++  siv  ;~(pose sid sov)
  ++  siw  ;~(pose sid sow)
  ++  six  ;~(pose sid sox)
  ++  sov  (cook |=(a=@ (sub a 87)) (shim 'a' 'v'))
  ++  sow  ;~  pose
             (cook |=(a=@ (sub a 87)) (shim 'a' 'z'))
             (cook |=(a=@ (sub a 29)) (shim 'A' 'Z'))
             (cold 62 (just '-'))
             (cold 63 (just '~'))
           ==
  ++  sox  (cook |=(a=@ (sub a 87)) (shim 'a' 'f'))
  ++  ted  (bass 10 ;~(plug sed (stun [0 2] sid)))
  ++  tip  (sear |=(a=@ (ins:po a)) til)
  ++  tiq  (sear |=(a=@ (ind:po a)) til)
  ++  tid  (bass 10 (stun [3 3] sid))
  ++  til  (boss 256 (stun [3 3] low))
  ++  urs  %+  cook
             |=(a=tape (rap 3 ^-((list ,@) a)))
           (star ;~(pose nud low hep dot sig cab))
  ++  urt  %+  cook
             |=(a=tape (rap 3 ^-((list ,@) a)))
           (star ;~(pose nud low hep dot sig))
  ++  voy  ;~(pfix bas ;~(pose bas soq bix))
  ++  vym  (bass 256 ;~(plug low (star ;~(pose low nud))))
  ++  vyn  (bass 256 ;~(plug hep vym (easy ~)))
  --
++  ag
  |%
  ++  ape  |*(fel=_rule ;~(pose (cold 0 (just '0')) fel))
  ++  bay  (ape (bass 16 ;~(plug qeb:ab (star ;~(pfix dog qib:ab)))))
  ++  bip  =+  tod=(ape qex:ab)
           (bass 0x1.0000 ;~(plug tod (stun [7 7] ;~(pfix dog tod))))
  ++  dem  (ape (bass 1.000 ;~(plug ted:ab (star ;~(pfix dog tid:ab)))))
  ++  dim  (ape (bass 10 ;~(plug sed:ab (star sid:ab))))
  ++  dum  (bass 10 (plus sid:ab))
  ++  fed  ;~  pose
             (bass 0x1.0000.0000.0000.0000 (most doh hyf:ab))
             huf:ab
             hif:ab
             tiq:ab
           ==
  ++  hex  (ape (bass 0x1.0000 ;~(plug qex:ab (star ;~(pfix dog qix:ab)))))
  ++  lip  =+  tod=(ape ted:ab)
           (bass 256 ;~(plug tod (stun [3 3] ;~(pfix dog tod))))
  ++  qut  %+  ifix  [soq soq]
           %+  boss  256
           %-  star  ;~  pose
                       ;~(pfix bas ;~(pose bas soq bix:ab))
                       ;~(less bas soq prn)
                     ==
  ++  sym  (cook |=(a=(list ,@) (rap 3 a)) ;~(plug vym:ab (star vyn:ab)))
  ++  tyq  (cook |=(a=(list ,@) (rap 3 a)) (plus siq:ab))
  ++  viz  (ape (bass 0x200.0000 ;~(plug pev:ab (star ;~(pfix dog piv:ab)))))
  ++  vum  (bass 32 (plus siv:ab))
  ++  wiz  (ape (bass 0x4000.0000 ;~(plug pew:ab (star ;~(pfix dog piw:ab)))))
  --
::
++  co
  =<  |_  lot=coin
      ++  rear  |=(rom=tape =>(.(rex rom) rend))
      ++  rent  `@ta`(rap 3 rend)
      ++  rend
        ^-  tape
        ?:  ?=(%blob -.lot)
          ['~' '0' ((v-co 1) (jam p.lot))]
        ?:  ?=(%many -.lot)
          :-  '.'
          |-  ^-  tape
          ?~   p.lot
            ['_' '_' rex]
          ['_' (weld (trip (wack rent(lot i.p.lot))) $(p.lot t.p.lot))]
        =+  [yed=(end 3 1 p.p.lot) hay=(cut 3 [1 1] p.p.lot)]
        |-  ^-  tape
        ?+    yed  (z-co q.p.lot)
            %c   ['~' '-' (weld (rip 3 (wood (tuft q.p.lot))) rex)]
            %d
          ?+    hay  (z-co q.p.lot)
              %a
            =+  yod=(yore q.p.lot)
            =>  ^+(. .(rex ?~(f.t.yod rex ['.' (s-co f.t.yod)])))
            =>  ^+  .
                %=    .
                    rex
                  ?:  &(=(~ f.t.yod) =(0 h.t.yod) =(0 m.t.yod) =(0 s.t.yod))
                    rex
                  =>  .(rex ['.' (y-co s.t.yod)])
                  =>  .(rex ['.' (y-co m.t.yod)])
                  ['.' '.' (y-co h.t.yod)]
                ==
            =>  .(rex ['.' (a-co d.t.yod)])
            =>  .(rex ['.' (a-co m.yod)])
            =>  .(rex ?:(a.yod rex ['-' rex]))
            ['~' (a-co y.yod)]
          ::
              %r
            =+  yug=(yell q.p.lot)
            =>  ^+(. .(rex ?~(f.yug rex ['.' (s-co f.yug)])))
            :-  '~'
            ?:  &(=(0 d.yug) =(0 m.yug) =(0 h.yug) =(0 s.yug))
              ['.' 's' '0' rex]
            =>  ^+(. ?:(=(0 s.yug) . .(rex ['.' 's' (a-co s.yug)])))
            =>  ^+(. ?:(=(0 m.yug) . .(rex ['.' 'm' (a-co m.yug)])))
            =>  ^+(. ?:(=(0 h.yug) . .(rex ['.' 'h' (a-co h.yug)])))
            =>  ^+(. ?:(=(0 d.yug) . .(rex ['.' 'd' (a-co d.yug)])))
            +.rex
          ==
        ::
            %f
          ?:  =(& q.p.lot)
            ['.' 'y' rex]
          ?:(=(| q.p.lot) ['.' 'n' rex] (z-co q.p.lot))
        ::
            %n   ['~' rex]
            %i
          ?+  hay  (z-co q.p.lot)
            %f  ((ro-co [3 10 4] |=(a=@ ~(d ne a))) q.p.lot)
            %s  ((ro-co [4 16 8] |=(a=@ ~(x ne a))) q.p.lot)
          ==
        ::
            %p
          =+  dyx=(met 3 q.p.lot)
          :-  '~'
          ?:  (lte dyx 1)
            (weld (trip (tod:po q.p.lot)) rex)
          ?:  =(2 dyx)
            ;:  weld
              (trip (tos:po (end 3 1 q.p.lot)))
              (trip (tod:po (rsh 3 1 q.p.lot)))
              rex
            ==
          =+  [dyz=(met 5 q.p.lot) fin=|]
          |-  ^-  tape
          ?:  =(0 dyz)
            rex
          %=    $
              fin      &
              dyz      (dec dyz)
              q.p.lot  (rsh 5 1 q.p.lot)
              rex
            =+  syb=(wren:un (end 5 1 q.p.lot))
            =+  cog=~(zig mu [(rsh 4 1 syb) (end 4 1 syb)])
            ;:  weld
              (trip (tos:po (end 3 1 p.cog)))
              (trip (tod:po (rsh 3 1 p.cog)))
              `tape`['-' ~]
              (trip (tos:po (end 3 1 q.cog)))
              (trip (tod:po (rsh 3 1 q.cog)))
              `tape`?:(fin ['-' ?:(=(1 (end 0 1 dyz)) ~ ['-' ~])] ~)
              rex
            ==
          ==
        ::
            %r
          ?+  hay  (z-co q.p.lot)
            %d  
          =+  r=(rlyd q.p.lot)
          ?~  e.r
            ['.' '~' (r-co r)]
          ['.' '~' u.e.r]
            %h  ['.' '~' '~' (r-co (rlyh q.p.lot))]
            %q  ['.' '~' '~' '~' (r-co (rlyq q.p.lot))]
            %s  ['.' (r-co (rlys q.p.lot))]
          ==
        ::
            %u
          =-  (weld p.gam ?:(=(0 q.p.lot) `tape`['0' ~] q.gam))
          ^=  gam  ^-  [p=tape q=tape]
          ?+  hay  [~ ((ox-co [10 3] |=(a=@ ~(d ne a))) q.p.lot)]
            %b  [['0' 'b' ~] ((ox-co [2 4] |=(a=@ ~(d ne a))) q.p.lot)]
            %i  [['0' 'i' ~] ((d-co 1) q.p.lot)]
            %x  [['0' 'x' ~] ((ox-co [16 4] |=(a=@ ~(x ne a))) q.p.lot)]
            %v  [['0' 'v' ~] ((ox-co [32 5] |=(a=@ ~(x ne a))) q.p.lot)]
            %w  [['0' 'w' ~] ((ox-co [64 5] |=(a=@ ~(w ne a))) q.p.lot)]
          ==
        ::
            %s
          %+  weld
            ?:((syn:si q.p.lot) "--" "-")
          $(yed 'u', q.p.lot (abs:si q.p.lot))
        ::
            %t
          ?:  =('a' hay)
            ?:  =('s' (cut 3 [2 1] p.p.lot))
              (weld (rip 3 q.p.lot) rex)
            ['~' '.' (weld (rip 3 q.p.lot) rex)]
          ['~' '~' (weld (rip 3 (wood q.p.lot)) rex)]
        ==
      --
  =+  rex=*tape
  =<  |%
      ++  a-co  |=(dat=@ ((d-co 1) dat))
      ++  d-co  |=(min=@ (em-co [10 min] |=([? b=@ c=tape] [~(d ne b) c])))
      ++  r-co
        |=  [syn=? nub=@ der=@ ign=(unit tape) ne=?]
        =>  .(rex ['.' (t-co ((d-co 1) der) ne)])
        =>  .(rex ((d-co 1) nub))
        ?:(syn rex ['-' rex])
      ++  t-co  |=  [a=tape n=?]  ^-  tape 
        ?:  n  a
        ?~  a  ~|(%empty-frac !!)  t.a
      ::
      ++  s-co
        |=  esc=(list ,@)  ^-  tape
        ~|  [%so-co esc]
        ?~  esc
          rex
        :-  '.'
        =>(.(rex $(esc t.esc)) ((x-co 4) i.esc))
        
    ::
      ++  v-co  |=(min=@ (em-co [32 min] |=([? b=@ c=tape] [~(v ne b) c])))
      ++  w-co  |=(min=@ (em-co [64 min] |=([? b=@ c=tape] [~(w ne b) c])))
      ++  x-co  |=(min=@ (em-co [16 min] |=([? b=@ c=tape] [~(x ne b) c])))
      ++  y-co  |=(dat=@ ((d-co 2) dat))
      ++  z-co  |=(dat=@ `tape`['0' 'x' ((x-co 1) dat)])
      --
  ~%  %co  +>  ~
  |%
  ++  em-co
    ~/  %emco
    |=  [[bas=@ min=@] [par=$+([? @ tape] tape)]]
    |=  hol=@
    ^-  tape
    ?:  &(=(0 hol) =(0 min))
      rex
    =+  [rad=(mod hol bas) dar=(div hol bas)]
    %=  $
      min  ?:(=(0 min) 0 (dec min))
      hol  dar
      rex  (par =(0 dar) rad rex)
    ==
  ::
  ++  ox-co
    ~/  %oxco
    |=  [[bas=@ gop=@] dug=$+(@ @)]
    %+  em-co
      [|-(?:(=(0 gop) 1 (mul bas $(gop (dec gop))))) 0]
    |=  [top=? seg=@ res=tape]
    %+  weld
      ?:(top ~ `tape`['.' ~])
    %.  seg
    %+  em-co(rex res)
      [bas ?:(top 0 gop)]
    |=([? b=@ c=tape] [(dug b) c])
  ::
  ++  ro-co
    ~/  %roco
    |=  [[buz=@ bas=@ dop=@] dug=$+(@ @)]
    |=  hol=@
    ^-  tape
    ?:  =(0 dop)
      rex
    =>  .(rex $(dop (dec dop)))
    :-  '.'
    %-  (em-co [bas 1] |=([? b=@ c=tape] [(dug b) c]))
    [(cut buz [(dec dop) 1] hol)]
  --
::
++  ne
  |_  tig=@
  ++  d  (add tig '0')
  ++  x  ?:((gte tig 10) (add tig 87) d)
  ++  v  ?:((gte tig 10) (add tig 87) d)
  ++  w  ?:(=(tig 63) '~' ?:(=(tig 62) '-' ?:((gte tig 36) (add tig 29) x)))
  --
::
++  mu
  |_  [top=@ bot=@]
  ++  zag  [p=(end 4 1 (add top bot)) q=bot]
  ++  zig  [p=(end 4 1 (add top (sub 0x1.0000 bot))) q=bot]
  ++  zug  (mix (lsh 4 1 top) bot)
  --
::
++  so
  |%
  ++  bisk
    ;~  pose
      ;~  pfix  (just '0')
        ;~  pose
          (stag %ub ;~(pfix (just 'b') bay:ag))
          (stag %ui ;~(pfix (just 'i') dim:ag))
          (stag %ux ;~(pfix (just 'x') hex:ag))
          (stag %uv ;~(pfix (just 'v') viz:ag))
          (stag %uw ;~(pfix (just 'w') wiz:ag))
        ==
      ==
      (stag %ud dem:ag)
    ==
  ++  crub
    ;~  pose
      %+  cook
        |=(det=date `dime`[%da (year det)])
      ;~  plug
        %+  cook
          |=([a=@ b=?] [b a])
        ;~(plug dim:ag ;~(pose (cold | hep) (easy &)))
        ;~(pfix dot dim:ag)   ::  month
        ;~(pfix dot dim:ag)   ::  day
        ;~  pose
          ;~  pfix
            ;~(plug dot dot)
            ;~  plug
              dum:ag
              ;~(pfix dot dum:ag)
              ;~(pfix dot dum:ag)
              ;~(pose ;~(pfix ;~(plug dot dot) (most dot qix:ab)) (easy ~))
            ==
          ==
          (easy [0 0 0 ~])
        ==
      ==
    ::
      %+  cook
        |=  [a=(list ,[p=?(%d %h %m %s) q=@]) b=(list ,@)]
        =+  rop=`tarp`[0 0 0 0 b]
        |-  ^-  dime
        ?~  a
          [%dr (yule rop)]
        ?-  p.i.a
          %d  $(a t.a, d.rop (add q.i.a d.rop))
          %h  $(a t.a, h.rop (add q.i.a h.rop))
          %m  $(a t.a, m.rop (add q.i.a m.rop))
          %s  $(a t.a, s.rop (add q.i.a s.rop))
        ==
      ;~  plug
        %+  most
          dot
        ;~  pose
          ;~(pfix (just 'd') (stag %d dim:ag))
          ;~(pfix (just 'h') (stag %h dim:ag))
          ;~(pfix (just 'm') (stag %m dim:ag))
          ;~(pfix (just 's') (stag %s dim:ag))
        ==
        ;~(pose ;~(pfix ;~(plug dot dot) (most dot qix:ab)) (easy ~))
      ==
    ::
      (stag %p fed:ag)
      ;~(pfix dot (stag %ta urs:ab))
      ;~(pfix sig (stag %t (cook woad urs:ab)))
      ;~(pfix hep (stag %c (cook turf (cook woad urs:ab))))
    ==
  ++  nuck
    %+  knee  *coin  |.  ~+
    %-  stew
    ^.  stet  ^.  limo
    :~  :-  ['a' 'z']  (cook |=(a=@ta [~ %tas a]) sym)
        :-  ['0' '9']  (stag ~ bisk)
        :-  '-'        (stag ~ tash)
        :-  '.'        ;~(pfix dot perd)
        :-  '~'        ;~(pfix sig ;~(pose twid (easy [~ %n 0])))
    ==
  ++  nusk
    (sear |=(a=@ta (rush (wick a) nuck)) urt:ab)
  ++  perd
    ;~  pose
      (stag ~ zust)
      (stag %many (ifix [cab ;~(plug cab cab)] (more cab nusk)))
    ==
  ++  royl  !:
    =+  ^=  zer
        (cook lent (star (just '0')))
    =+  ^=  vox
        ;~  plug
          ;~(pose (cold | hep) (easy &))
          ;~(plug dim:ag ;~(pose ;~(pfix dot ;~(plug zer dim:ag)) (easy [0 0])))
          ;~(pose ;~(pfix (just 'e') (cook some ;~(plug ;~(pose (cold | hep) (easy &)) dim:ag))) (easy ~))
        ==
    =+  ^=  voy
        ::(cook |=([a=? b=[c=@ d=@ e=@] f=(unit ,@) g=?] [a c.b d.b e.b f]) vox)k
        (cook royl-cell vox)
    ;~  pose
      (stag %rh (cook rylh ;~(pfix ;~(plug sig sig) voy)))
      (stag %rq (cook rylq ;~(pfix ;~(plug sig sig sig) voy)))
      (stag %rd (cook ryld ;~(pfix sig voy)))
      (stag %rs (cook ryls voy))
    ==
  ++  royl-cell
    |=  [a=? b=[c=@ d=@ e=@] f=(unit ,[h=? i=@])]  
    ^-  [? @ @ @ (unit ,@s)]
    ?~  f
      [a c.b d.b e.b ~]
    ?:  h.u.f
      [a c.b d.b e.b [~ (mul i.u.f 2)]]
    [a c.b d.b e.b [~ (dec (mul i.u.f 2))]]
  ++  tash
    =+  ^=  neg
        |=  [syn=? mol=dime]  ^-  dime
        ?>  =('u' (end 3 1 p.mol))
        [(cat 3 's' (rsh 3 1 p.mol)) (new:si syn q.mol)]
    ;~  pfix  hep
      ;~  pose
        (cook |=(a=dime (neg | a)) bisk)
        ;~(pfix hep (cook |=(a=dime (neg & a)) bisk))
      ==
    ==
  ++  twid
    ;~  pose
      (cook |=(a=@ [%blob (cue a)]) ;~(pfix (just '0') vum:ag))
      (stag ~ crub)
    ==
  ::
  ++  zust
    ;~  pose
      (stag %is bip:ag)
      (stag %if lip:ag)
      (stag %f ;~(pose (cold & (just 'y')) (cold | (just 'n'))))
      royl
    ==
  --
++  scot  |=(mol=dime ~(rent co %$ mol))
++  scow  |=(mol=dime ~(rend co %$ mol))
++  slav  |=([mod=@tas txt=@ta] (need (slaw mod txt)))
++  slaw
  |=  [mod=@tas txt=@ta]
  ^-  (unit ,@)
  =+  con=(slay txt)
  ?.(&(?=([~ %$ @ @] con) =(p.p.u.con mod)) ~ [~ q.p.u.con])
::
++  slay
  |=  txt=@ta  ^-  (unit coin)
  =+  vex=((full nuck:so) [[1 1] (trip txt)])
  ?~  q.vex
    ~
  [~ p.u.q.vex]
::
++  smyt
  |=  bon=path  ^-  tank
  :+  %rose  [['/' ~] ['/' ~] ['/' ~]]
  |-  ^-  (list tank)
  (turn bon |=(a=@ [%leaf (rip 3 a)]))
::::::::::::::::::::::::::::::::::::::::::::::::::::::::::
::                section 2eM, regular-expressions      ::
::
++  pars
  |=  [a=tape]                                          ::  parse tape to rege
  ^-  (unit rege)
  =+  foo=((full anns) [[1 1] a])
  ?~  q.foo
    ~
  [~ p.u.q.foo]
::
++  nor
  ;~  pose
    (shim 1 35)
    (shim 37 39)
    (shim 44 45)
    (shim 47 62)
    (shim 64 90)
    (shim 93 93)
    (shim 95 122)
    (shim 123 123)
    (shim 125 127)
  ==
++  les  ;~(pose (shim 32 91) (shim 93 126))
++  lep  ;~(pose (shim 32 45) (shim 46 90) (shim 95 126))
++  alm  (shim 32 126)
++  alb  ;~(pose (shim 32 92) (shim 94 126))
++  mis  ;~(pose (shim 32 47) (shim 58 64) (shim 91 96) (shim 123 126))
::
++  anns                                                ::  top level rege parse
  %+  knee  *rege  |.  ~+
  ;~  pose
    ;~((bend |=(a=[rege rege] (some [%eith a]))) mall ;~(pfix bar anns))
    (stag %eith ;~(plug (easy %empt) ;~(pfix bar anns)))
    (easy %empt)
  ==
::
++  mall
  %+  knee  *rege  |.  ~+
  ;~((bend |=(a=[rege rege] (some [%pair a]))) bets mall)
::
++  bets
  %+  knee  *rege  |.  ~+
  |=  tub=nail
  =+  vex=(chun tub)
  ?~  q.vex
    vex
  =+  a=p.u.q.vex
  %-  ;~  pose
        (cold [%eith %empt a] (jest '??'))
        (cold [%manl a] (jest '*?'))
        (cold [%plll a] (jest '+?'))
        (cold [%eith a %empt] wut)
        (cold [%mant a] tar)
        (cold [%plls a] lus)
        (stag %betl ;~(plug (easy a) ;~(sfix rang wut)))
        (stag %betw ;~(plug (easy a) rang))
        (stag %binl ;~(plug (easy a) (ifix [kel (jest ',}?')] dim:ag)))
        (stag %bant ;~(plug (easy a) (ifix [kel (jest '}?')] dim:ag)))
        (stag %bant ;~(plug (easy a) (ifix [kel ker] dim:ag)))
        (stag %bint ;~(plug (easy a) (ifix [kel (jest ',}')] dim:ag)))
        (easy a)
      ==
  q.u.q.vex
::
++  ranc
  |=  [a=@ b=@]
  ^-  @
  ?:((gth a b) 0 (con (bex a) $(a +(a))))
::
++  flap  |=(a=@ (mix a (dec (bex 256))))
::
++  rang
  %+  sear  |=([a=@ b=@] ?:((lte a b) (some [a b]) ~))
    (ifix [kel ker] ;~(plug dim:ag ;~(pfix com dim:ag)))
::
++  chun
  %+  knee  *rege  |.  ~+
  ;~  pose
    (cold %ende buc)
    (cold %sart ket)
    (cold %dote dot)
    %+  cook  |=(a=(list char) (reel a |=([p=char q=rege] [%pair [%lite p] q])))
      ;~(pfix (jest '\\Q') cape)
    |=  tub=nail
    =+  foo=;~(plug kel dim:ag ;~(pose ker (jest ',}') ;~(plug com dim:ag ker)))
    =+  bar=(foo tub)
    ?~(q.bar (chad tub) (fail tub))
    (cook |=([a=rege] [%capt a 0]) (ifix [pel per] anns))
    %+  cook  |=([a=rege] [%capt a 0])
      (ifix [;~(plug (jest '(?P<') (plus aln) gar) per] anns)
    (ifix [(jest '(?:') per] anns)
    (stag %brac ;~(pfix sel seac))
  ==
::
++  seac
  |=  tub=nail
  ?~  q.tub
    (fail tub)
  ?:  =(i.q.tub '^')
    (;~(pfix ket (cook flap sead)) tub)
  (sead tub)
::
++  sead
  %+  knee  *@  |.  ~+
  ;~  pose
    |=  tub=nail
    ?~  q.tub
      (fail tub)
    ?.  =(i.q.tub ']')
      (fail tub)
    ?~  t.q.tub
      (fail tub)
    ?:  =(i.t.q.tub '-')
      ?~  t.t.q.tub
        (fail tub)
      ?:  =(i.t.t.q.tub ']')
        (;~(pfix ser (cook |=(a=@ (con (bex ']') a)) sade)) tub)
      (fail tub)
    (;~(pfix ser (cook |=(a=@ (con (bex ']') a)) sade)) tub)
    |=  tub=nail
    ?~  q.tub
      (fail tub)
    ?.  =(i.q.tub '-')
      (fail tub)
    ?~  t.q.tub
      (fail tub)
    ?:  =(i.t.q.tub '-')
      ?~  t.t.q.tub
        (fail tub)
      ?:  =(i.t.t.q.tub ']')
        (;~(pfix hep (cook |=(a=@ (con (bex '-') a)) sade)) tub)
      (fail tub)
    (;~(pfix hep (cook |=(a=@ (con (bex '-') a)) sade)) tub)
    (cook |=(a=[@ @] (con a)) ;~(plug seap sade))
  ==
::
++  sade
  %+  knee  *@  |.  ~+
  ;~  pose
    (cold (bex '-') (jest '-]'))
    (cold 0 ser)
    (cook |=([p=@ q=@] `@`(con p q)) ;~(plug seap sade))
  ==
::
++  seap
  %+  knee  *@  |.  ~+
  ;~  pose
    unid
    (cold lower (jest '[:lower:]'))
    (cold upper (jest '[:upper:]'))
    (cold digit (jest '[:digit:]'))
    (cold print (jest '[:print:]'))
    (cold graph (jest '[:graph:]'))
    (cold blank (jest '[:blank:]'))
    (cold space (jest '[:space:]'))
    (cold cntrl (jest '[:cntrl:]'))
    (cold alpha (jest '[:alpha:]'))
    (cold xdigit (jest '[:xdigit:]'))
    (cold alnum (jest '[:alnum:]'))
    (cold punct (jest '[:punct:]'))
    (cold (flap lower) (jest '[:^lower:]'))
    (cold (flap upper) (jest '[:^upper:]'))
    (cold (flap digit) (jest '[:^digit:]'))
    (cold (flap print) (jest '[:^print:]'))
    (cold (flap graph) (jest '[:^graph:]'))
    (cold (flap blank) (jest '[:^blank:]'))
    (cold (flap space) (jest '[:^space:]'))
    (cold (flap cntrl) (jest '[:^cntrl:]'))
    (cold (flap alpha) (jest '[:^alpha:]'))
    (cold (flap xdigit) (jest '[:^xdigit:]'))
    (cold (flap alnum) (jest '[:^alnum:]'))
    (cold (flap punct) (jest '[:^punct:]'))
    %+  sear  |=([a=@ b=@] ?:((gth a b) ~ (some (ranc a b))))
      ;~(plug alm ;~(pfix hep alb))
    |=  tub=nail
    ?~  q.tub
      (fail tub)
    ?~  t.q.tub
      ((cook bex les) tub)
    ?:  =(i.t.q.tub '-')
      ?~  t.t.q.tub
        ((cook bex les) tub)
      ?:  =(i.t.t.q.tub ']')
        ((cook bex les) tub)
      (fail tub)
    ((cook bex les) tub)
    ;~(pfix bas escd)
  ==
::
++  cape
  %+  knee  *tape  |.  ~+
  ;~  pose
    (cold ~ (jest '\\E'))
    ;~(plug next cape)
    (cook |=(a=char (tape [a ~])) next)
    (full (easy ~))
  ==
::
++  lower  (ranc 'a' 'z')
++  upper  (ranc 'A' 'Z')
++  digit  (ranc '0' '9')
++  print  (ranc 32 126)
++  graph  (ranc 33 126)
++  blank  (con (bex 32) (bex 9))
++  space  :(con (ranc 9 13) (bex ' '))
++  cntrl  :(con (ranc 0 31) (bex 127))
++  alpha  :(con lower upper)
++  alnum  :(con lower upper digit)
++  punct  ;:  con
             (ranc '!' '/')
             (ranc ':' '@')
             (ranc '[' '`')
             (ranc '{' '~')
           ==
++  wordc  :(con digit lower upper (bex 95))
++  white  :(con (bex ' ') (ranc 9 10) (ranc 12 13))
++  xdigit  :(con (ranc 'a' 'f') (ranc 'A' 'F') digit)
::
++  chad
  %+  knee  *rege  |.  ~+
  ;~(pose (stag %lite nor) (stag %brac unid) ;~(pfix bas escp))
::
++  escd
  %+  knee  *@  |.  ~+
  ;~  pose
    (cold (bex 7) (just 'a'))
    (cold (bex 9) (just 't'))
    (cold (bex 10) (just 'n'))
    (cold (bex 11) (just 'v'))
    (cold (bex 12) (just 'f'))
    (cold (bex 13) (just 'r'))
    (cold (bex 0) (just '0'))
    (sear |=(a=@ ?:((lth a 256) (some (bex a)) ~)) (bass 8 (stun [2 3] cit)))
    (cook bex ;~(pfix (just 'x') (bass 16 (stun [2 2] hit))))
    (cook bex (ifix [(jest 'x{') ker] (bass 16 (stun [2 2] hit))))
    (cook bex mis)
  ==
::
++  escp
  %+  knee  *rege  |.  ~+
  ;~  pose
    (cold %empt (just 'Q'))
    (cold [%lite `@tD`0] (just '0'))
    (cold [%lite `@tD`7] (just 'a'))
    (cold [%lite `@tD`9] (just 't'))
    (cold [%lite `@tD`10] (just 'n'))
    (cold [%lite `@tD`11] (just 'v'))
    (cold [%lite `@tD`12] (just 'f'))
    (cold [%lite `@tD`13] (just 'r'))
    (sear |=(a=@ ?:((lth a 256) (some [%lite a]) ~)) (bass 8 (stun [2 3] cit)))
    (stag %lite ;~(pfix (just 'x') (bass 16 (stun [2 2] hit))))
    (stag %lite (ifix [(jest 'x{') ker] (bass 16 (stun [2 2] hit))))
    (cold %dote (just 'C'))
    (cold %sart (just 'A'))
    (cold %ende (just 'z'))
    (cold %boun (just 'b'))
    (cold %bout (just 'B'))
    (stag %brac (cold wordc (just 'w')))
    (stag %brac (cold (flap wordc) (just 'W')))
    (stag %lite mis)
  ==
::
++  unid
  %+  knee  *@  |.  ~+
  ;~  pose
    (cold digit (jest '\\d'))
    (cold (flap digit) (jest '\\D'))
    (cold white (jest '\\s'))
    (cold (flap white) (jest '\\S'))
    (cold wordc (jest '\\w'))
    (cold (flap wordc) (jest '\\W'))
  ==
::
++  proc                                                ::  capture numbering
  |=  [a=rege b=@]
  ^-  [@ rege]
  ?-  a
    [%capt *]  =+  foo=$(a p.a, b +(b))
               [-.foo [%capt +.foo b]]
    [%eith *]  =+  foo=$(a p.a)
               =+  bar=$(a q.a, b -.foo)
               [-.bar [%eith +.foo +.bar]]
    [%pair *]  =+  foo=$(a p.a)
               =+  bar=$(a q.a, b -.foo)
               [-.bar [%pair +.foo +.bar]]
    [%manl *]  =+  foo=$(a p.a)
               [-.foo [%manl +.foo]]
    [%plll *]  =+  foo=$(a p.a)
               [-.foo [%plll +.foo]]
    [%binl *]  =+  foo=$(a p.a)
               [-.foo [%binl +.foo q.a]]
    [%betl *]  =+  foo=$(a p.a)
               [-.foo [%betl +.foo q.a r.a]]
    [%mant *]  =+  foo=$(a p.a)
               [-.foo [%mant +.foo]]
    [%plls *]  =+  foo=$(a p.a)
               [-.foo [%plls +.foo]]
    [%bant *]  =+  foo=$(a p.a)
               [-.foo [%bant +.foo q.a]]
    [%bint *]  =+  foo=$(a p.a)
               [-.foo [%bint +.foo q.a]]
    [%betw *]  =+  foo=$(a p.a)
               [-.foo [%betw +.foo q.a r.a]]
    *  [b a]
  ==
::
++  cont
  |=  [a=(map ,@u tape) b=(map ,@u tape)]
  (~(gas by _(map ,@u tape)) (weld (~(tap by a)) (~(tap by b))))
::
++  abor
  |=  [a=char b=(unit ,[tape (map ,@u tape)])]
  ^-  (unit ,[tape (map ,@u tape)])
  ?~  b
    b
  [~ [[a -.u.b] +.u.b]]
::
++  matc
  |=  [a=rege b=tape c=tape]
  ^-  (unit (map ,@u tape))
  =+  foo=`(unit ,[tape (map ,@u tape)])`(deep a b %empt c)
  (bind foo |*(a=^ (~(put by +.a) 0 -.a)))
::
++  chet
  |=  [a=(unit ,[tape (map ,@u tape)]) b=rege c=tape d=tape]
  ^-  (unit ,[tape (map ,@u tape)])
  ?~  a
    a
  =+  ft=u.a
  ?~  -.ft
    a
  =+  bar=(deep b (slag (lent -.ft) c) %empt d)
  ?~  bar
    bar
  a
++  blak  (some ["" _(map ,@u tape)])
++  deep
  |=  [a=rege b=tape c=rege d=tape]
  ^-  (unit ,[tape (map ,@u tape)])
  ?-  a
    %dote  ?~(b ~ (some [[i.b ~] _(map ,@u tape)]))
    %ende  ?~(b blak ~)
    %sart  ?:(=(b d) blak ~)
    %empt  blak
    %boun  =+  ^=  luc
               ?:  =(b d)
                 &
               =+  foo=(slag (dec (sub (lent d) (lent b))) d)
               =((dis wordc (bex -.foo)) 0)
           =+  cuc=?~(b & =((dis wordc (bex -.b)) 0))
           ?:(!=(luc cuc) blak ~)
    %bout  =+  ^=  luc
               ?:  =(b d)
                 &
               =+  foo=(slag (dec (sub (lent d) (lent b))) d)
               =((dis wordc (bex -.foo)) 0)
           =+  cuc=?~(b & =((dis wordc (bex -.b)) 0))
           ?:(=(luc cuc) blak ~)
    [%capt *]  =+  foo=$(a p.a)
               ?~  foo
                 foo
               =+  ft=u.foo
               =+  bar=$(a c, b (slag (lent -.ft) b), c %empt)
               ?~  bar
                 bar
               [~ [-.ft (~(put by +.ft) q.a -.ft)]]
    [%lite *]  ?~(b ~ ?:(=(i.b p.a) (some [[i.b ~] _(map ,@u tape)]) ~))
    [%brac *]  ?~  b
                 ~
               ?.  =((dis (bex `@`i.b) p.a) 0)
                 (some [[i.b ~] _(map ,@u tape)])
               ~
    [%eith *]  =+  foo=(chet $(a p.a) c b d)
               =+  bar=(chet $(a q.a) c b d)
               ?~  foo
                 bar
               ?~  bar
                 foo
               =+  ft=u.foo
               =+  bt=u.bar
               ?:  (gte (lent -.ft) (lent -.bt))
                 foo
               bar
    [%pair *]  =+  foo=$(a p.a, c [%pair q.a c])
               ?~  foo
                 foo
               =+  ft=u.foo
               =+  bar=$(a q.a, b (slag (lent -.ft) b))
               ?~  bar
                 bar
               =+  bt=u.bar
               [~ [(weld -.ft -.bt) (cont +.ft +.bt)]]
    [%manl *]  =+  foo=$(a p.a)
               ?~  foo
                 blak
               ?~  -.u.foo
                 blak
               $(a [%eith %empt [%pair p.a [%eith %empt a]]])
    [%mant *]  =+  foo=$(a p.a)
               ?~  foo
                 blak
               =+  ft=u.foo
               ?~  -.ft
                 blak
               $(a [%eith [%pair p.a [%eith a %empt]] %empt])
    [%plls *]  $(a [%pair p.a [%mant p.a]])
    [%plll *]  $(a [%pair p.a [%manl p.a]])
    [%binl *]  =+  min=?:(=(q.a 0) 0 (dec q.a))
               ?:  =(q.a 0)
                 $(a [%manl p.a])
               $(a [%pair p.a [%binl p.a min]])
    [%bant *]  ?:  =(0 q.a)
                 blak
               $(a [%pair p.a [%bant p.a (dec q.a)]])
    [%bint *]  =+  min=?:(=(q.a 0) 0 (dec q.a))
               ?:  =(q.a 0)
                 $(a [%mant p.a])
               $(a [%pair p.a [%bint p.a min]])
    [%betw *]  ?:  =(0 r.a)
                 blak
               ?:  =(q.a 0)
                 $(a [%eith [%pair p.a [%betw p.a 0 (dec r.a)]] %empt])
               $(a [%pair p.a [%betw p.a (dec q.a) (dec r.a)]])
    [%betl *]  ?:  =(0 r.a)
                 blak
               ?:  =(q.a 0)
                 $(a [%eith %empt [%pair p.a [%betl p.a 0 (dec r.a)]]])
               $(a [%pair p.a [%betl p.a (dec q.a) (dec r.a)]])
  ==
::
++  rexp                                                :: Regex match
  ~/  %rexp
  |=  [a=tape b=tape]
  ^-  (unit (unit (map ,@u tape)))
  =+  ^=  bar
      |=  [a=@ b=(map ,@u tape)]
      ?:  =(a 0)
        b
      =+  c=(~(get by b) a)
      ?~  c
        $(a (dec a), b (~(put by b) a ""))
      $(a (dec a))
  =+  par=(pars a)
  ?~  par  ~
  =+  poc=(proc u.par 1)
  =+  c=b
  |-
  =+  foo=(matc +.poc c b)
  ?~  foo
    ?~  c
      [~ ~]
    $(c t.c)
  [~ [~ (bar (dec -.poc) u.foo)]]
::
++  repg                                                :: Global regex replace
  ~/  %repg
  |=  [a=tape b=tape c=tape]
  ^-  (unit tape)
  =+  par=(pars a)
  ?~  par  ~
  =+  poc=(proc u.par 1)
  =+  d=b
  :-  ~
  |-
  ^-  tape
  =+  foo=(matc +.poc d b)
  ?~  foo
    ?~  d
      ~
    [i.d $(d t.d)]
  =+  ft=(need (~(get by u.foo) 0))
  ?~  d
    c
  (weld c $(d `tape`(slag (lent ft) `tape`d)))
::::::::::::::::::::::::::::::::::::::::::::::::::::::::::
::                section 2eN, pseudo-cryptography      ::
::
++  un                                                  ::  =(x (wred (wren x)))
  |%
  ++  wren                                              ::  conceal structure
    |=  pyn=@  ^-  @
    =+  len=(met 3 pyn)
    ?:  =(0 len)
      0
    =>  .(len (dec len))
    =+  mig=(zaft (xafo len (cut 3 [len 1] pyn)))
    %+  can  3
    %-  flop  ^-  (list ,[@ @])
    :-  [1 mig]
    |-  ^-  (list ,[@ @])
    ?:  =(0 len)
      ~
    =>  .(len (dec len))
    =+  mog=(zyft :(mix mig (end 3 1 len) (cut 3 [len 1] pyn)))
    [[1 mog] $(mig mog)]
  ::
  ++  wred                                              ::  restore structure
    |=  cry=@  ^-  @
    =+  len=(met 3 cry)
    ?:  =(0 len)
      0
    =>  .(len (dec len))
    =+  mig=(cut 3 [len 1] cry)
    %+  can  3
    %-  flop  ^-  (list ,[@ @])
    :-  [1 (xaro len (zart mig))]
    |-  ^-  (list ,[@ @])
    ?:  =(0 len)
      ~
    =>  .(len (dec len))
    =+  mog=(cut 3 [len 1] cry)
    [[1 :(mix mig (end 3 1 len) (zyrt mog))] $(mig mog)]
  ::
  ++  xafo  |=([a=@ b=@] +((mod (add (dec b) a) 255)))
  ++  xaro  |=([a=@ b=@] +((mod (add (dec b) (sub 255 (mod a 255))) 255)))
  ::
  ++  zaft                                              ::  forward 255-sbox
    |=  a=@
    =+  ^=  b
        0xcc.75bc.86c8.2fb1.9a42.f0b3.79a0.92ca.21f6.1e41.cde5.fcc0.
        7e85.51ae.1005.c72d.1246.07e8.7c64.a914.8d69.d9f4.59c2.8038.
        1f4a.dca2.6fdf.66f9.f561.a12e.5a16.f7b0.a39f.364e.cb70.7318.
        1de1.ad31.63d1.abd4.db68.6a33.134d.a760.edee.5434.493a.e323.
        930d.8f3d.3562.bb81.0b24.43cf.bea5.a6eb.52b4.0229.06b2.6704.
        78c9.45ec.d75e.58af.c577.b7b9.c40e.017d.90c3.87f8.96fa.1153.
        0372.7f30.1c32.ac83.ff17.c6e4.d36d.6b55.e2ce.8c71.8a5b.b6f3.
        9d4b.eab5.8b3c.e7f2.a8fe.9574.5de0.bf20.3f15.9784.9939.5f9c.
        e609.564f.d8a4.b825.9819.94aa.2c08.8e4c.9b22.477a.2840.3ed6.
        3750.6ef1.44dd.89ef.6576.d00a.fbda.9ed2.3b6c.7b0c.bde9.2ade.
        5c88.c182.481a.1b0f.2bfd.d591.2726.57ba
    (cut 3 [(dec a) 1] b)
  ::
  ++  zart                                              ::  reverse 255-sbox
    |=  a=@
    =+  ^=  b
        0x68.4f07.ea1c.73c9.75c2.efc8.d559.5125.f621.a7a8.8591.5613.
        dd52.40eb.65a2.60b7.4bcb.1123.ceb0.1bd6.3c84.2906.b164.19b3.
        1e95.5fec.ffbc.f187.fbe2.6680.7c77.d30e.e94a.9414.fd9a.017d.
        3a7e.5a55.8ff5.8bf9.c181.e5b6.6ab2.35da.50aa.9293.3bc0.cdc6.
        f3bf.1a58.4130.f844.3846.744e.36a0.f205.789e.32d8.5e54.5c22.
        0f76.fce7.4569.0d99.d26e.e879.dc16.2df4.887f.1ffe.4dba.6f5d.
        bbcc.2663.1762.aed7.af8a.ca20.dbb4.9bc7.a942.834c.105b.c4d4.
        8202.3e61.a671.90e6.273d.bdab.3157.cfa4.0c2e.df86.2496.f7ed.
        2b48.2a9d.5318.a343.d128.be9c.a5ad.6bb5.6dfa.c5e1.3408.128d.
        2c04.0339.97a1.2ff0.49d0.eeb8.6c0a.0b37.b967.c347.d9ac.e072.
        e409.7b9f.1598.1d3f.33de.8ce3.8970.8e7a
    (cut 3 [(dec a) 1] b)
  ::
  ++  zyft                                              ::  forward 256-sbox
    |=  a=@
    =+  ^=  b
        0xbb49.b71f.b881.b402.17e4.6b86.69b5.1647.115f.dddb.7ca5.
          8371.4bd5.19a9.b092.605d.0d9b.e030.a0cc.78ba.5706.4d2d.
          986a.768c.f8e8.c4c7.2f1c.effe.3cae.01c0.253e.65d3.3872.
          ce0e.7a74.8ac6.daac.7e5c.6479.44ec.4143.3d20.4af0.ee6c.
          c828.deca.0377.249f.ffcd.7b4f.eb7d.66f2.8951.042e.595a.
          8e13.f9c3.a79a.f788.6199.9391.7fab.6200.4ce5.0758.e2f1.
          7594.c945.d218.4248.afa1.e61a.54fb.1482.bea4.96a2.3473.
          63c2.e7cb.155b.120a.4ed7.bfd8.b31b.4008.f329.fca3.5380.
          9556.0cb2.8722.2bea.e96e.3ac5.d1bc.10e3.2c52.a62a.b1d6.
          35aa.d05e.f6a8.0f3b.31ed.559d.09ad.f585.6d21.fd1d.8d67.
          370b.26f4.70c1.b923.4684.6fbd.cf8b.5036.0539.9cdc.d93f.
          9068.1edf.8f33.b632.d427.97fa.9ee1
    (cut 3 [a 1] b)
  ::
  ++  zyrt                                              ::  reverse 256-sbox
    |=  a=@
    =+  ^=  b
        0x9fc8.2753.6e02.8fcf.8b35.2b20.5598.7caa.c9a9.30b0.9b48.
          47ce.6371.80f6.407d.00dd.0aa5.ed10.ecb7.0f5a.5c3a.e605.
          c077.4337.17bd.9eda.62a4.79a7.ccb8.44cd.8e64.1ec4.5b6b.
          1842.ffd8.1dfb.fd07.f2f9.594c.3be3.73c6.2cb6.8438.e434.
          8d3d.ea6a.5268.72db.a001.2e11.de8c.88d3.0369.4f7a.87e2.
          860d.0991.25d0.16b9.978a.4bf4.2a1a.e96c.fa50.85b5.9aeb.
          9dbb.b2d9.a2d1.7bba.66be.e81f.1946.29a8.f5d2.f30c.2499.
          c1b3.6583.89e1.ee36.e0b4.6092.937e.d74e.2f6f.513e.9615.
          9c5d.d581.e7ab.fe74.f01b.78b1.ae75.af57.0ec2.adc7.3245.
          12bf.2314.3967.0806.31dc.cb94.d43f.493c.54a6.0421.c3a1.
          1c4a.28ac.fc0b.26ca.5870.e576.f7f1.616d.905f.ef41.33bc.
          df4d.225e.2d56.7fd6.1395.a3f8.c582
    (cut 3 [a 1] b)
  --
::::::::::::::::::::::::::::::::::::::::::::::::::::::::::
::                section 2eO, virtualization           ::
::
++  mack
  |=  [sub=* fol=*]
  ^-  (unit)
  =+  ton=(mink [sub fol] |=(* ~))
  ?.(?=([0 *] ton) ~ [~ p.ton])
::
++  mink
  ~/  %mink
  |=  [[sub=* fol=*] sky=$+(* (unit))]
  =+  tax=*(list ,[@ta *])
  |-  ^-  tone
  ?@  fol
    [%2 tax]
  ?:  ?=(^ -.fol)
    =+  hed=$(fol -.fol)
    ?:  ?=(%2 -.hed)
      hed
    =+  tal=$(fol +.fol)
    ?-  -.tal
      %0  ?-(-.hed %0 [%0 p.hed p.tal], %1 hed)
      %1  ?-(-.hed %0 tal, %1 [%1 (weld p.hed p.tal)])
      %2  tal
    ==
  ?+    fol
    [%2 tax]
  ::
      [0 b=@]
    ?:  =(0 b.fol)  [%2 tax]
    ?:  =(1 b.fol)  [%0 sub]
    ?:  ?=(@ sub)   [%2 tax]
    =+  [now=(cap b.fol) lat=(mas b.fol)]
    $(b.fol lat, sub ?:(=(2 now) -.sub +.sub))
  ::
      [1 b=*]
    [%0 b.fol]
  ::
      [2 b=[^ *]]
    =+  ben=$(fol b.fol)
    ?.  ?=(%0 -.ben)  ben
    ?>(?=(^ p.ben) $(sub -.p.ben, fol +.p.ben))
::    ?>(?=(^ p.ben) $([sub fol] p.ben)
  ::
      [3 b=*]
    =+  ben=$(fol b.fol)
    ?.  ?=(%0 -.ben)  ben
    [%0 .?(p.ben)]
  ::
      [4 b=*]
    =+  ben=$(fol b.fol)
    ?.  ?=(%0 -.ben)  ben
    ?.  ?=(@ p.ben)  [%2 tax]
    [%0 .+(p.ben)]
  ::
      [5 b=*]
    =+  ben=$(fol b.fol)
    ?.  ?=(%0 -.ben)  ben
    ?.  ?=(^ p.ben)  [%2 tax]
    [%0 =(-.p.ben +.p.ben)]
  ::
      [6 b=* c=* d=*]
    $(fol =>(fol [2 [0 1] 2 [1 c d] [1 0] 2 [1 2 3] [1 0] 4 4 b]))
  ::
      [7 b=* c=*]       $(fol =>(fol [2 b 1 c]))
      [8 b=* c=*]       $(fol =>(fol [7 [[0 1] b] c]))
      [9 b=* c=*]       $(fol =>(fol [7 c 0 b]))
      [10 @ c=*]        $(fol c.fol)
      [10 [b=* c=*] d=*]
    =+  ben=$(fol c.fol)
    ?.  ?=(%0 -.ben)  ben
    ?:  ?=(?(%hunk %lose %mean %spot) b.fol)
      $(fol d.fol, tax [[b.fol p.ben] tax])
    $(fol d.fol)
  ::
      [11 b=*]
    =+  ben=$(fol b.fol)
    ?.  ?=(%0 -.ben)  ben
    =+  val=(sky p.ben)
    ?~(val [%1 p.ben ~] [%0 u.val])
  ::
  ==
::
++  mock
  |=  [[sub=* fol=*] sky=$+(* (unit))]
  (mook (mink [sub fol] sky))
::
++  mook
  |=  ton=tone
  ^-  toon
  ?.  ?=([2 *] ton)  ton
  :-  %2
  =+  yel=(lent p.ton)
  =.  p.ton
    ?.  (gth yel 256)  p.ton
    %+  weld
      (scag 128 p.ton)
    ^-  (list ,[@ta *])
    :_  (slag (sub yel 128) p.ton)
    :-  %lose
    %+  rap  3
    ;:  weld
      "[skipped "
      ~(rend co %$ %ud (sub yel 256))
      " frames]"
    ==
  |-  ^-  (list tank)
  ?~  p.ton  ~
  =+  rex=$(p.ton t.p.ton)
  ?+    -.i.p.ton  rex
      %hunk  [(tank +.i.p.ton) rex]
      %lose  [[%leaf (rip 3 (,@ +.i.p.ton))] rex]
      %mean  :_  rex
             ?@  +.i.p.ton  [%leaf (rip 3 (,@ +.i.p.ton))]
             =+  mac=(mack +.i.p.ton +<.i.p.ton)
             ?~(mac [%leaf "####"] (tank u.mac))
      %spot  :_  rex
             =+  sot=(spot +.i.p.ton)
             :-  %leaf
             ;:  weld
               ~(ram re (smyt p.sot))
               ":<["
               ~(rend co ~ %ud p.p.q.sot)
               " "
               ~(rend co ~ %ud q.p.q.sot)
               "].["
               ~(rend co ~ %ud p.q.q.sot)
               " "
               ~(rend co ~ %ud q.q.q.sot)
               "]>"
             ==
  ==
::
++  mang
  |=  [[gat=* sam=*] sky=$+(* (unit))]
  ^-  (unit)
  =+  ton=(mong [[gat sam] sky])
  ?.(?=([0 *] ton) ~ [~ p.ton])
::
++  mong
  |=  [[gat=* sam=*] sky=$+(* (unit))]
  ^-  toon
  ?.  &(?=(^ gat) ?=(^ +.gat))
    [%2 ~]
  (mock [[-.gat [sam +>.gat]] -.gat] sky)
::
++  mung
  |=  [[gat=* sam=*] sky=$+(* (unit))]
  ^-  tone
  ?.  &(?=(^ gat) ?=(^ +.gat))
    [%2 ~]
  (mink [[-.gat [sam +>.gat]] -.gat] sky)
::
++  mule                                                ::  typed virtual
  ~/  %mule
  |*  taq=_|.(_*)
  =+  mud=(mute taq)
  ?-  -.mud
    &  [%& p=$:taq]
    |  [%| p=p.mud]
  ==
::
++  mute                                                ::  untyped virtual
  |=  taq=_^?(|.(_*))
  ^-  (each ,* (list tank))
  =+  ton=(mock [taq 9 2 0 1] |=(* ~))
  ?-  -.ton
    %0  [%& p.ton]
    %1  [%| (turn p.ton |=(a=* (smyt (path a))))]
    %2  [%| p.ton]
  ==
::::::::::::::::::::::::::::::::::::::::::::::::::::::::::
::                section 2eP, diff (move me)           ::
::
::
++  berk                                                ::  invert diff patch
  |*  bur=(urge)
  |-  ^+  bur
  ?~  bur  ~
  :_  $(bur t.bur)
  ?-  -.i.bur
    &  i.bur
    |  [%| q.i.bur p.i.bur]
  ==
::
++  diff                                                ::  generate patch
  |=  pum=umph
  |=  [old=* new=*]  ^-  udon
  :-  pum
  ?+  pum  ~|(%unsupported !!)
    %a  [%d (nude old new)]
    %b  =+  [hel=(cue ((hard ,@) old)) hev=(cue ((hard ,@) new))]
        [%d (nude hel hev)]
    %c  =+  [hel=(lore ((hard ,@) old)) hev=(lore ((hard ,@) new))]
        [%c (lusk hel hev (loss hel hev))]
  ==
::
++  loss                                                ::  longest subsequence
  ~/  %loss
  |*  [hel=(list) hev=(list)]
  |-  ^+  hev
  =+  ^=  sev
      =+  [inx=0 sev=*(map ,@t (list ,@ud))]
      |-  ^+  sev
      ?~  hev  sev
      =+  guy=(~(get by sev) i.hev)
      $(hev t.hev, inx +(inx), sev (~(put by sev) i.hev [inx ?~(guy ~ u.guy)]))
  =|  gox=[p=@ud q=(map ,@ud ,[p=@ud q=_hev])]
  =<  abet
  =<  main
  |%
  ++  abet                                              ::  subsequence
    ^+  hev
    ?:  =(0 p.gox)  ~
    (flop q:(need (~(get by q.gox) (dec p.gox))))
  ::
  ++  hink                                              ::  extend fits top
    |=  [inx=@ud goy=@ud]  ^-  ?
    |(=(p.gox inx) (lth goy p:(need (~(get by q.gox) inx))))
  ::
  ++  lonk                                              ::  extend fits bottom
    |=  [inx=@ud goy=@ud]  ^-  ?
    |(=(0 inx) (gth goy p:(need (~(get by q.gox) (dec inx)))))
  ::
  ++  lune                                              ::  extend
    |=  [inx=@ud goy=@ud]
    ^+  +>
    %_    +>.$
        gox
      :-  ?:(=(inx p.gox) +(p.gox) p.gox)
      %+  ~(put by q.gox)  inx
      [goy (snag goy hev) ?:(=(0 inx) ~ q:(need (~(get by q.gox) (dec inx))))]
    ==
  ::
  ++  merg                                              ::  merge all matches
    |=  gay=(list ,@ud)
    ^+  +>
    =+  ^=  zes
        =+  [inx=0 zes=*(list ,[p=@ud q=@ud])]
        |-  ^+  zes
        ?:  |(?=(~ gay) (gth inx p.gox))  zes
        ?.  (lonk inx i.gay)  $(gay t.gay)
        ?.  (hink inx i.gay)  $(inx +(inx))
        $(inx +(inx), gay t.gay, zes [[inx i.gay] zes])
    |-  ^+  +>.^$
    ?~(zes +>.^$ $(zes t.zes, +>.^$ (lune i.zes)))
  ::
  ++  main
    =+  hol=hel
    |-  ^+  +>
    ?~  hol  +>
    =+  guy=(~(get by sev) i.hol)
    $(hol t.hol, +> (merg (flop `(list ,@ud)`?~(guy ~ u.guy))))
  --
::
++  locz                                                ::  trivial algorithm
  |=  [hel=tape hev=tape]
  ^-  tape
  =+  [leh=(lent hel) veh=(lent hev)]
  =-  (flop q.yun)
  ^=  yun
  |-  ^-  [p=@ud q=tape]
  ~+
  ?:  |(=(0 leh) =(0 veh))  [0 ~]
  =+  [dis=(snag (dec leh) hel) dat=(snag (dec veh) hev)]
  ?:  =(dis dat)
    =+  say=$(leh (dec leh), veh (dec veh))
    [+(p.say) [dis q.say]]
  =+  [lef=$(leh (dec leh)) rig=$(veh (dec veh))]
  ?:((gth p.lef p.rig) lef rig)
::
++  lore                                                ::  atom to line list
  ~/  %lore
  |=  lub=@
  =|  tez=(list ,@t)
  |-  ^+  tez
  ?:  =(0 lub)  (flop tez)
  =+  ^=  meg
      =+  meg=0
      |-  ^-  @ud
      =+  gam=(cut 3 [meg 1] lub)
      ?:(|(=(10 gam) =(0 gam)) meg $(meg +(meg)))
  =+  res=(rsh 3 +(meg) lub)
  ?:  &(=(0 (cut 3 [meg 1] lub)) !=(0 res))
    !!
  $(lub res, tez [(end 3 meg lub) tez])
::
++  roly                                                ::  line list to atom
  |=  tez=(list ,@t)
  (rap 3 (turn tez |=(a=@t (cat 3 a 10))))
::
++  lump                                                ::  apply patch
  |=  [don=udon src=*]
  ^-  *
  ?+    p.don  ~|(%unsupported !!)
      %a
    ?+  -.q.don  ~|(%unsupported !!)
      %a  q.q.don
      %c  (lurk ((hard (list)) src) p.q.don)
      %d  (lure src p.q.don)
    ==
  ::
      %c
    =+  dst=(lore ((hard ,@) src))
    %-  roly
    ?+  -.q.don  ~|(%unsupported !!)
      %a  ((hard (list ,@t)) q.q.don)
      %c  (lurk dst p.q.don)
    ==
  ==
::
++  lure                                                ::  apply tree diff
  |=  [a=* b=upas]
  ^-  *
  ?^  -.b
    [$(b -.b) $(b +.b)]
  ?+  -.b  ~|(%unsupported !!)
    %0  .*(a [0 p.b])
    %1  .*(a [1 p.b])
  ==
++  limp                                                ::  invert patch
  |=  don=udon  ^-  udon
  :-  p.don
  ?+  -.q.don  ~|(%unsupported !!)
    %a  [%a q.q.don p.q.don]
    %c  [%c (berk p.q.don)]
    %d  [%d q.q.don p.q.don]
  ==
::
++  hump                                                ::  general prepatch
  |=  [pum=umph src=*]  ^-  *
  ?+  pum  ~|(%unsupported !!)
    %a  src
    %b  (cue ((hard ,@) src))
    %c  (lore ((hard ,@) src))
  ==
::
++  husk                                                ::  unprepatch
  |=  [pum=umph dst=*]  ^-  *
  ?+  pum  ~|(%unsupported !!)
    %a  dst
    %b  (jam dst)
    %c  (roly ((hard (list ,@)) dst))
  ==
::
++  lurk                                                ::  apply list patch
  |*  [hel=(list) rug=(urge)]
  ^+  hel
  =+  war=`_hel`~
  |-  ^+  hel
  ?~  rug  (flop war)
  ?-    -.i.rug
      &
    %=   $
      rug  t.rug
      hel  (slag p.i.rug hel)
      war  (weld (flop (scag p.i.rug hel)) war)
    ==
  ::
      |
    %=  $
      rug  t.rug
      hel  =+  gur=(flop p.i.rug)
           |-  ^+  hel
           ?~  gur  hel
           ?>(&(?=(^ hel) =(i.gur i.hel)) $(hel t.hel, gur t.gur))
      war  (weld q.i.rug war)
    ==
  ==
::
++  lusk                                                ::  lcs to list patch
  |*  [hel=(list) hev=(list) lcs=(list)]
  =+  ^=  rag
      ^-  $%  [& p=@ud]
              [| p=_lcs q=_lcs]
          ==
      [%& 0]
  =>  .(rag [p=rag q=*(list ,_rag)])
  =<  abet  =<  main
  |%
  ++  abet  =.(q.rag ?:(=([& 0] p.rag) q.rag [p.rag q.rag]) (flop q.rag))
  ++  done
    |=  new=_p.rag
    ^+  rag
    ?-  -.p.rag
      |   ?-  -.new
            |  [[%| (weld p.new p.p.rag) (weld q.new q.p.rag)] q.rag]
            &  [new [p.rag q.rag]]
          ==
      &   ?-  -.new
            |  [new ?:(=(0 p.p.rag) q.rag [p.rag q.rag])]
            &  [[%& (add p.p.rag p.new)] q.rag]
          ==
    ==
  ::
  ++  main
    |-  ^+  +
    ?~  hel
      ?~  hev
        ?>(?=(~ lcs) +)
      $(hev t.hev, rag (done %| ~ [i.hev ~]))
    ?~  hev
      $(hel t.hel, rag (done %| [i.hel ~] ~))
    ?~  lcs
      +(rag (done %| (flop hel) (flop hev)))
    ?:  =(i.hel i.lcs)
      ?:  =(i.hev i.lcs)
        $(lcs t.lcs, hel t.hel, hev t.hev, rag (done %& 1))
      $(hev t.hev, rag (done %| ~ [i.hev ~]))
    ?:  =(i.hev i.lcs)
      $(hel t.hel, rag (done %| [i.hel ~] ~))
    $(hel t.hel, hev t.hev, rag (done %| [i.hel ~] [i.hev ~]))
  --
++  nude                                                ::  tree change
  |=  [a=* b=*]
  ^-  [p=upas q=upas]
  =<  [p=(tred a b) q=(tred b a)]
  |%
  ++  axes                                              ::  locs of nouns
    |=  [a=@ b=*]  ^-  (map ,* axis)
    =+  c=*(map ,* axis)
    |-  ^-  (map ,* axis)
    =>  .(c (~(put by c) b a))
    ?@  b
      c
    %-  ~(uni by c)
    %-  ~(uni by $(a (mul 2 a), b -.b))
    $(a +((mul 2 a)), b +.b)
  ::
  ++  tred                                              ::  diff a->b
    |=  [a=* b=*]  ^-  upas
    =|  c=(unit ,*)
    =+  d=(axes 1 a)
    |-  ^-  upas
    =>  .(c (~(get by d) b))
    ?~  c
      ?@  b
        [%1 b]
      =+  e=^-(upas [$(b -.b) $(b +.b)])
      ?-  e
        [[%1 *] [%1 *]]  [%1 [p.p.e p.q.e]]
        *  e
      ==
    [%0 u.c]
  --
::::::::::::::::::::::::::::::::::::::::::::::::::::::::::
::            section 2eW, lite number theory           ::
::
++  egcd                                                ::  schneier's egcd
  |=  [a=@ b=@]
  =+  si
  =+  [c=(sun a) d=(sun b)]
  =+  [u=[c=(sun 1) d=--0] v=[c=--0 d=(sun 1)]]
  |-  ^-  [d=@ u=@ v=@]
  ?:  =(--0 c)
    [(abs d) d.u d.v]
  ::  ?>  ?&  =(c (sum (pro (sun a) c.u) (pro (sun b) c.v)))
  ::          =(d (sum (pro (sun a) d.u) (pro (sun b) d.v)))
  ::      ==
  =+  q=(fra d c)
  %=  $
    c  (dif d (pro q c))
    d  c
    u  [(dif d.u (pro q c.u)) c.u]
    v  [(dif d.v (pro q c.v)) c.v]
  ==
::
++  pram                                                ::  rabin-miller
  |=  a=@  ^-  ?
  ?:  ?|  =(0 (end 0 1 a))
          =(1 a)
          =+  b=1
          |-  ^-  ?
          ?:  =(512 b)
            |
          ?|(=+(c=+((mul 2 b)) &(!=(a c) =(a (mul c (div a c))))) $(b +(b)))
      ==
    |
  =+  ^=  b
      =+  [s=(dec a) t=0]
      |-  ^-  [s=@ t=@]
      ?:  =(0 (end 0 1 s))
        $(s (rsh 0 1 s), t +(t))
      [s t]
  ?>  =((mul s.b (bex t.b)) (dec a))
  =+  c=0
  |-  ^-  ?
  ?:  =(c 64)
    &
  =+  d=(~(raw og (add c a)) (met 0 a))
  =+  e=(~(exp fo a) s.b d)
  ?&  ?|  =(1 e)
          =+  f=0
          |-  ^-  ?
          ?:  =(e (dec a))
            &
          ?:  =(f (dec t.b))
            |
          $(e (~(pro fo a) e e), f +(f))
      ==
      $(c +(c))
  ==
::
++  ramp                                                ::  make r-m prime
  |=  [a=@ b=(list ,@) c=@]  ^-  @ux                    ::  [bits snags seed]
  =>  .(c (shas %ramp c))
  =+  d=_@
  |-
  ?:  =((mul 100 a) d)
    ~|(%ar-ramp !!)
  =+  e=(~(raw og c) a)
  ?:  &(|-(?~(b & &(!=(1 (mod e i.b)) $(b +.b)))) (pram e))
    e
  $(c +(c), d (shax d))
::
++  fo                                                  ::  modulo prime
  |_  a=@
  ++  dif
    |=  [b=@ c=@]
    (sit (sub (add a b) (sit c)))
  ::
  ++  exp
    |=  [b=@ c=@]
    ?:  =(0 b)
      1
    =+  d=$(b (rsh 0 1 b))
    =+  e=(pro d d)
    ?:(=(0 (end 0 1 b)) e (pro c e))
  ::
  ++  fra
    |=  [b=@ c=@]
    (pro b (inv c))
  ::
  ++  inv
    |=  b=@
    =+  c=(dul:si u:(egcd b a) a)
    c
  ::
  ++  pro
    |=  [b=@ c=@]
    (sit (mul b c))
  ::
  ++  sit
    |=  b=@
    (mod b a)
  ::
  ++  sum
    |=  [b=@ c=@]
    (sit (add b c))
  --
::
++  ga                                                  ::  GF (bex p.a)
  |=  a=[p=@ q=@ r=@]                                   ::  dim poly gen
  =+  si=(bex p.a)
  =+  ma=(dec si)
  =>  |%
      ++  dif                                           ::  add and sub
        |=  [b=@ c=@]
        ~|  [%dif-ga a]
        ?>  &((lth b si) (lth c si))
        (mix b c)
      ::
      ++  dub                                           ::  mul by x
        |=  b=@
        ~|  [%dub-ga a]
        ?>  (lth b si)
        ?:  =(1 (cut 0 [(dec p.a) 1] b))
          (dif (sit q.a) (sit (lsh 0 1 b)))
        (lsh 0 1 b)
      ::
      ++  pro                                           ::  slow multiply
        |=  [b=@ c=@]
        ?:  =(0 b)
          0
        ?:  =(1 (dis 1 b))
          (dif c $(b (rsh 0 1 b), c (dub c)))
        $(b (rsh 0 1 b), c (dub c))
      ::
      ++  toe                                           ::  exp/log tables
        =+  ^=  nu
            |=  [b=@ c=@]
            ^-  (map ,@ ,@)
            =+  d=*(map ,@ ,@)
            |-
            ?:  =(0 c)
              d
            %=  $
              c  (dec c)
              d  (~(put by d) c b)
            ==
        =+  [p=(nu 0 (bex p.a)) q=(nu ma ma)]
        =+  [b=1 c=0]
        |-  ^-  [p=(map ,@ ,@) q=(map ,@ ,@)]
        ?:  =(ma c)
          [(~(put by p) c b) q]
        %=  $
          b  (pro r.a b)
          c  +(c)
          p  (~(put by p) c b)
          q  (~(put by q) b c)
        ==
      ::
      ++  sit                                           ::  reduce
        |=  b=@
        (mod b (bex p.a))
      --
  =+  toe
  |%
  ++  fra                                               ::  divide
    |=  [b=@ c=@]
    (pro b (inv c))
  ::
  ++  inv                                               ::  invert
    |=  b=@
    ~|  [%inv-ga a]
    =+  c=(~(get by q) b)
    ?~  c  !!
    =+  d=(~(get by p) (sub ma u.c))
    (need d)
  ::
  ++  pow                                               ::  exponent
    |=  [b=@ c=@]
    =+  [d=1 e=c f=0]
    |-
    ?:  =(p.a f)
      d
    ?:  =(1 (cut 0 [f 1] b))
      $(d (pro d e), e (pro e e), f +(f))
    $(e (pro e e), f +(f))
  ::
  ++  pro                                               ::  multiply
    |=  [b=@ c=@]
    ~|  [%pro-ga a]
    =+  d=(~(get by q) b)
    ?~  d  0
    =+  e=(~(get by q) c)
    ?~  e  0
    =+  f=(~(get by p) (mod (add u.d u.e) ma))
    (need f)
  --
::::::::::::::::::::::::::::::::::::::::::::::::::::::::::
::            section 2eX, jetted crypto                ::
::
++  aesc                                                ::  AES-256
  ~%  %aesc  +  ~
  |%
  ++  en                                                ::  ECB enc
    ~/  %en
    |=  [a=@I b=@H]  ^-  @uxH
    =+  ahem
    (be & (ex a) b)
  ++  de                                                ::  ECB dec
    ~/  %de
    |=  [a=@I b=@H]  ^-  @uxH
    =+  ahem
    (be | (ix (ex a)) b)
  --
++  ahem                                                ::  AES helpers
::  XX should be in aesc, isn't for performance reasons
  =>
    =+  =+  [gr=(ga 8 0x11b 3) few==>(fe .(a 5))]
        =+  [pro=pro.gr dif=dif.gr pow=pow.gr ror=ror.few]
        [pro=pro dif=dif pow=pow ror=ror nnk=8 nnb=4 nnr=14]
    =>  |%
        ++  cipa                                        ::  AES params
          $_  ^?  |%
          ++  co  _[p=@ q=@ r=@ s=@]                    ::  col coefs
          ++  ix  |+(a=@ _@)                            ::  key index
          ++  ro  _[p=@ q=@ r=@ s=@]                    ::  row shifts
          ++  su  _@                                    ::  s-box
          --
        --
    |%
    ++  pen                                             ::  encrypt
      ^-  cipa
      |%
      ++  co  [0x2 0x3 1 1]
      ++  ix  |+(a=@ a)
      ++  ro  [0 1 2 3]
      ++  su  0x16bb.54b0.0f2d.9941.6842.e6bf.0d89.a18c.
                df28.55ce.e987.1e9b.948e.d969.1198.f8e1.
                9e1d.c186.b957.3561.0ef6.0348.66b5.3e70.
                8a8b.bd4b.1f74.dde8.c6b4.a61c.2e25.78ba.
                08ae.7a65.eaf4.566c.a94e.d58d.6d37.c8e7.
                79e4.9591.62ac.d3c2.5c24.0649.0a3a.32e0.
                db0b.5ede.14b8.ee46.8890.2a22.dc4f.8160.
                7319.5d64.3d7e.a7c4.1744.975f.ec13.0ccd.
                d2f3.ff10.21da.b6bc.f538.9d92.8f40.a351.
                a89f.3c50.7f02.f945.8533.4d43.fbaa.efd0.
                cf58.4c4a.39be.cb6a.5bb1.fc20.ed00.d153.
                842f.e329.b3d6.3b52.a05a.6e1b.1a2c.8309.
                75b2.27eb.e280.1207.9a05.9618.c323.c704.
                1531.d871.f1e5.a534.ccf7.3f36.2693.fdb7.
                c072.a49c.afa2.d4ad.f047.59fa.7dc9.82ca.
                76ab.d7fe.2b67.0130.c56f.6bf2.7b77.7c63
      --
    ::
    ++  pin                                             :: decrypt
      ^-  cipa
      |%
      ++  co  [0xe 0xb 0xd 0x9]
      ++  ix  |+(a=@ (sub nnr a))
      ++  ro  [0 3 2 1]
      ++  su  0x7d0c.2155.6314.69e1.26d6.77ba.7e04.2b17.
                6199.5383.3cbb.ebc8.b0f5.2aae.4d3b.e0a0.
                ef9c.c993.9f7a.e52d.0d4a.b519.a97f.5160.
                5fec.8027.5910.12b1.31c7.0788.33a8.dd1f.
                f45a.cd78.fec0.db9a.2079.d2c6.4b3e.56fc.
                1bbe.18aa.0e62.b76f.89c5.291d.711a.f147.
                6edf.751c.e837.f9e2.8535.ade7.2274.ac96.
                73e6.b4f0.cecf.f297.eadc.674f.4111.913a.
                6b8a.1301.03bd.afc1.020f.3fca.8f1e.2cd0.
                0645.b3b8.0558.e4f7.0ad3.bc8c.00ab.d890.
                849d.8da7.5746.155e.dab9.edfd.5048.706c.
                92b6.655d.cc5c.a4d4.1698.6886.64f6.f872.
                25d1.8b6d.49a2.5b76.b224.d928.66a1.2e08.
                4ec3.fa42.0b95.4cee.3d23.c2a6.3294.7b54.
                cbe9.dec4.4443.8e34.87ff.2f9b.8239.e37c.
                fbd7.f381.9ea3.40bf.38a5.3630.d56a.0952
      --
    ::
    ++  mcol
      |=  [a=(list ,@) b=[p=@ q=@ r=@ s=@]]  ^-  (list ,@)
      =+  c=[p=_@ q=_@ r=_@ s=_@]
      |-  ^-  (list ,@)
      ?~  a  ~
      =>  .(p.c (cut 3 [0 1] i.a))
      =>  .(q.c (cut 3 [1 1] i.a))
      =>  .(r.c (cut 3 [2 1] i.a))
      =>  .(s.c (cut 3 [3 1] i.a))
      :_  $(a t.a)
      %+  rep  3
      %+  turn
        %-  limo
        :~  [[p.c p.b] [q.c q.b] [r.c r.b] [s.c s.b]]
            [[p.c s.b] [q.c p.b] [r.c q.b] [s.c r.b]]
            [[p.c r.b] [q.c s.b] [r.c p.b] [s.c q.b]]
            [[p.c q.b] [q.c r.b] [r.c s.b] [s.c p.b]]
        ==
      |=  [a=[@ @] b=[@ @] c=[@ @] d=[@ @]]
      :(dif (pro a) (pro b) (pro c) (pro d))
    ::
    ++  pode                                            ::  explode to block
      |=  [a=bloq b=@ c=@]  ^-  (list ,@)
      =+  d=(rip a c)
      =+  m=(met a c)
      |-
      ?:  =(m b)
        d
      $(m +(m), d (weld d (limo [0 ~])))
    ++  sube                                            ::  s-box word
      |=  [a=@ b=@]  ^-  @
      (rep 3 (turn (pode 3 4 a) |=(c=@ (cut 3 [c 1] b))))
    --
  |%
  ++  be                                                ::  block cipher
    |=  [a=? b=@ c=@H]  ^-  @uxH
    ~|  %be-aesc
    =>  %=    .
            +
          =>  +
          |%
          ++  ankh
            |=  [a=cipa b=@ c=@]
            (pode 5 nnb (cut 5 [(mul (ix.a b) nnb) nnb] c))
          ++  sark
            |=  [c=(list ,@) d=(list ,@)]  ^-  (list ,@)
            ?~  c  ~
            ?~  d  !!
            [(mix i.c i.d) $(c t.c, d t.d)]
          ++  srow
            |=  [a=cipa b=(list ,@)]  ^-  (list ,@)
            =+  [c=0 d=~ e=ro.a]
            |-
            ?:  =(c nnb)
              d
            :_  $(c +(c))
            %+  rep  3
            %+  turn
              (limo [0 p.e] [1 q.e] [2 r.e] [3 s.e] ~)
            |=  [f=@ g=@]
            (cut 3 [f 1] (snag (mod (add g c) nnb) b))
          ++  subs
            |=  [a=cipa b=(list ,@)]  ^-  (list ,@)
            ?~  b  ~
            [(sube i.b su.a) $(b t.b)]
          --
        ==
    =+  [d=?:(a pen pin) e=(pode 5 nnb c) f=1]
    =>  .(e (sark e (ankh d 0 b)))
    |-
    ?.  =(nnr f)
      =>  .(e (subs d e))
      =>  .(e (srow d e))
      =>  .(e (mcol e co.d))
      =>  .(e (sark e (ankh d f b)))
      $(f +(f))
    =>  .(e (subs d e))
    =>  .(e (srow d e))
    =>  .(e (sark e (ankh d nnr b)))
    (rep 5 e)
  ++  ex                                                ::  key expand
    |=  a=@I  ^-  @
    =+  [b=a c=0 d=su:pen i=nnk]
    |-
    ?:  =(i (mul nnb +(nnr)))
      b
    =>  .(c (cut 5 [(dec i) 1] b))
    =>  ?:  =(0 (mod i nnk))
          =>  .(c (ror 3 1 c))
          =>  .(c (sube c d))
          .(c (mix c (pow (dec (div i nnk)) 2)))
        ?:  &((gth nnk 6) =(4 (mod i nnk)))
          .(c (sube c d))
        .
    =>  .(c (mix c (cut 5 [(sub i nnk) 1] b)))
    =>  .(b (can 5 [i b] [1 c] ~))
    $(i +(i))
  ++  ix                                                ::  key expand, inv
    |=  a=@  ^-  @
    =+  [i=1 j=_@ b=_@ c=co:pin]
    |-
    ?:  =(nnr i)
      a
    =>  .(b (cut 7 [i 1] a))
    =>  .(b (rep 5 (mcol (pode 5 4 b) c)))
    =>  .(j (sub nnr i))
    %=    $
        i  +(i)
        a
      %+  can  7
      :~  [i (cut 7 [0 i] a)]
          [1 b]
          [j (cut 7 [+(i) j] a)]
      ==
    ==
  --
::
++  curt                                                ::  curve25519
  |=  [a=@ b=@]
  =>  %=    .
          +
        =>  +
        =+  =+  [p=486.662 q=(sub (bex 255) 19)]
            =+  fq=~(. fo q)
            [p=p q=q fq=fq]
        |%
        ++  cla
          |=  raw=@
          =+  low=(dis 248 (cut 3 [0 1] raw))
          =+  hih=(con 64 (dis 127 (cut 3 [31 1] raw)))
          =+  mid=(cut 3 [1 30] raw)
          (can 3 [[1 low] [30 mid] [1 hih] ~])
        ++  sqr  |=(a=@ (mul a a))
        ++  inv  |=(a=@ (~(exp fo q) (sub q 2) a))
        ++  cad
          |=  [n=[x=@ z=@] m=[x=@ z=@] d=[x=@ z=@]]
          =+  ^=  xx
              ;:  mul  4  z.d
                %-  sqr  %-  abs:si
                %+  dif:si
                  (sun:si (mul x.m x.n))
                (sun:si (mul z.m z.n))
              ==
          =+  ^=  zz
              ;:  mul  4  x.d
                %-  sqr  %-  abs:si
                %+  dif:si
                  (sun:si (mul x.m z.n))
                (sun:si (mul z.m x.n))
              ==
          [(sit.fq xx) (sit.fq zz)]
        ++  cub
          |=  [x=@ z=@]
          =+  ^=  xx
              %+  mul
                %-  sqr  %-  abs:si
                (dif:si (sun:si x) (sun:si z))
              (sqr (add x z))
          =+  ^=  zz
              ;:  mul  4  x  z
                :(add (sqr x) :(mul p x z) (sqr z))
              ==
          [(sit.fq xx) (sit.fq zz)]
        --
      ==
  =+  one=[b 1]
  =+  i=253
  =+  r=one
  =+  s=(cub one)
  |-
  ?:  =(i 0)
    =+  x=(cub r)
    (sit.fq (mul -.x (inv +.x)))
  =+  m=(rsh 0 i a)
  ?:  =(0 (mod m 2))
     $(i (dec i), s (cad r s one), r (cub r))
  $(i (dec i), r (cad r s one), s (cub s))
::
++  ed                                                  ::  ed25519
  =>
    =+  =+  [b=256 q=(sub (bex 255) 19)]
        =+  fq=~(. fo q)
        =+  ^=  l
             %+  add
               (bex 252)
             27.742.317.777.372.353.535.851.937.790.883.648.493
        =+  d=(dif.fq 0 (fra.fq 121.665 121.666))
        =+  ii=(exp.fq (div (dec q) 4) 2)
        [b=b q=q fq=fq l=l d=d ii=ii]
    ~%  %coed  +>  ~
    |%
    ++  norm  |=(x=@ ?:(=(0 (mod x 2)) x (sub q x)))
    ::
    ++  xrec                                            ::  recover x-coord
      |=  y=@  ^-  @
      =+  ^=  xx
          %+  mul  (dif.fq (mul y y) 1)
                   (inv.fq +(:(mul d y y)))
      =+  x=(exp.fq (div (add 3 q) 8) xx)
      ?:  !=(0 (dif.fq (mul x x) (sit.fq xx)))
        (norm (pro.fq x ii))
      (norm x)
    ::
    ++  ward                                            ::  edwards multiply
      |=  [pp=[@ @] qq=[@ @]]  ^-  [@ @]
      =+  dp=:(pro.fq d -.pp -.qq +.pp +.qq)
      =+  ^=  xt
          %+  pro.fq
            %+  sum.fq
              (pro.fq -.pp +.qq)
            (pro.fq -.qq +.pp)
          (inv.fq (sum.fq 1 dp))
      =+  ^=  yt
          %+  pro.fq
            %+  sum.fq
              (pro.fq +.pp +.qq)
            (pro.fq -.pp -.qq)
          (inv.fq (dif.fq 1 dp))
      [xt yt]
    ::
    ++  scam                                            ::  scalar multiply
      |=  [pp=[@ @] e=@]  ^-  [@ @]
      ?:  =(0 e)
        [0 1]
      =+  qq=$(e (div e 2))
      =>  .(qq (ward qq qq))
      ?:  =(1 (dis 1 e))
        (ward qq pp)
      qq
    ::
    ++  etch                                            ::  encode point
      |=  pp=[@ @]  ^-  @
      (can 0 ~[[(sub b 1) +.pp] [1 (dis 1 -.pp)]])
    ::
    ++  curv                                            ::  point on curve?
      |=  [x=@ y=@]  ^-  ?
      .=  0
          %+  dif.fq
            %+  sum.fq
              (pro.fq (sub q (sit.fq x)) x)
            (pro.fq y y)
          (sum.fq 1 :(pro.fq d x x y y))
    ::
    ++  deco                                            ::  decode point
      |=  s=@  ^-  (unit ,[@ @])
      =+  y=(cut 0 [0 (dec b)] s)
      =+  si=(cut 0 [(dec b) 1] s)
      =+  x=(xrec y)
      =>  .(x ?:(!=(si (dis 1 x)) (sub q x) x))
      =+  pp=[x y]
      ?.  (curv pp)
        ~
      [~ pp]
    ::
    ++  bb
      =+  bby=(pro.fq 4 (inv.fq 5))
    [(xrec bby) bby]
    ::
    --
  ~%  %ed  +  ~
  |%
  ++  puck                                                ::  public key
    ~/  %puck
    |=  sk=@I  ^-  @
    ?:  (gth (met 3 sk) 32)  !!
    =+  h=(shal (rsh 0 3 b) sk)
    =+  ^=  a
        %+  add
          (bex (sub b 2))
        (lsh 0 3 (cut 0 [3 (sub b 5)] h))
    =+  aa=(scam bb a)
    (etch aa)
  ++  suck                                                ::  keypair from seed
    |=  se=@I  ^-  @uJ
    =+  pu=(puck se)
    (can 0 ~[[b se] [b pu]])
  ::
  ++  sign                                                ::  certify
    ~/  %sign
    |=  [m=@ se=@]  ^-  @
    =+  sk=(suck se)
    =+  pk=(cut 0 [b b] sk)
    =+  h=(shal (rsh 0 3 b) sk)
    =+  ^=  a
        %+  add
          (bex (sub b 2))
        (lsh 0 3 (cut 0 [3 (sub b 5)] h))
    =+  ^=  r
        =+  hm=(cut 0 [b b] h)
        =+  ^=  i
            %+  can  0
            :~  [b hm]
                [(met 0 m) m]
            ==
        (shaz i)
    =+  rr=(scam bb r)
    =+  ^=  ss
        =+  er=(etch rr)
        =+  ^=  ha
            %+  can  0
            :~  [b er]
                [b pk]
                [(met 0 m) m]
            ==
        (~(sit fo l) (add r (mul (shaz ha) a)))
    (can 0 ~[[b (etch rr)] [b ss]])
  ::
  ++  veri                                                ::  validate
    ~/  %veri
    |=  [s=@ m=@ pk=@]  ^-  ?
    ?:  (gth (div b 4) (met 3 s))  |
    ?:  (gth (div b 8) (met 3 pk))  |
    =+  cb=(rsh 0 3 b)
    =+  rr=(deco (cut 0 [0 b] s))
    ?~  rr  |
    =+  aa=(deco pk)
    ?~  aa  |
    =+  ss=(cut 0 [b b] s)
    =+  ha=(can 3 ~[[cb (etch u.rr)] [cb pk] [(met 3 m) m]])
    =+  h=(shaz ha)
    =((scam bb ss) (ward u.rr (scam u.aa h)))
  ::
  --
::::::::::::::::::::::::::::::::::::::::::::::::::::::::::
::                section 2eY, SHA-256 (move me)        ::
::
++  shad  |=(ruz=@ (shax (shax ruz)))                   ::  double sha-256
++  shaf                                                ::  half sha-256
  |=  [sal=@ ruz=@]
  =+  haz=(shas sal ruz)
  (mix (end 7 1 haz) (rsh 7 1 haz))
::
++  shak                                                ::  XX shd be PBKDF
  |=  [who=@p wud=@]
  (shas (mix %shak who) wud)
::
++  sham                                                ::  noun hash
  |=  yux=*  ^-  @uvH  ^-  @
  ?@  yux
    (shaf %mash yux)
  (shaf %sham (jam yux))
::
++  shas                                                ::  salted hash
  |=  [sal=@ ruz=@]
  (shax (mix sal (shax ruz)))
::
++  shax                                                ::  sha-256
  ~/  %shax
  |=  ruz=@  ^-  @
  ~|  %sha
  =+  [few==>(fe .(a 5)) wac=|=([a=@ b=@] (cut 5 [a 1] b))]
  =+  [sum=sum.few ror=ror.few net=net.few inv=inv.few]
  =+  ral=(lsh 0 3 (met 3 ruz))
  =+  ^=  ful
      %+  can  0
      :~  [ral ruz]
          [8 128]
          [(mod (sub 960 (mod (add 8 ral) 512)) 512) 0]
          [64 (~(net fe 6) ral)]
      ==
  =+  lex=(met 9 ful)
  =+  ^=  kbx  0xc671.78f2.bef9.a3f7.a450.6ceb.90be.fffa.
                 8cc7.0208.84c8.7814.78a5.636f.748f.82ee.
                 682e.6ff3.5b9c.ca4f.4ed8.aa4a.391c.0cb3.
                 34b0.bcb5.2748.774c.1e37.6c08.19a4.c116.
                 106a.a070.f40e.3585.d699.0624.d192.e819.
                 c76c.51a3.c24b.8b70.a81a.664b.a2bf.e8a1.
                 9272.2c85.81c2.c92e.766a.0abb.650a.7354.
                 5338.0d13.4d2c.6dfc.2e1b.2138.27b7.0a85.
                 1429.2967.06ca.6351.d5a7.9147.c6e0.0bf3.
                 bf59.7fc7.b003.27c8.a831.c66d.983e.5152.
                 76f9.88da.5cb0.a9dc.4a74.84aa.2de9.2c6f.
                 240c.a1cc.0fc1.9dc6.efbe.4786.e49b.69c1.
                 c19b.f174.9bdc.06a7.80de.b1fe.72be.5d74.
                 550c.7dc3.2431.85be.1283.5b01.d807.aa98.
                 ab1c.5ed5.923f.82a4.59f1.11f1.3956.c25b.
                 e9b5.dba5.b5c0.fbcf.7137.4491.428a.2f98
  =+  ^=  hax  0x5be0.cd19.1f83.d9ab.9b05.688c.510e.527f.
                 a54f.f53a.3c6e.f372.bb67.ae85.6a09.e667
  =+  i=0
  |-  ^-  @
  ?:  =(i lex)
    (rep 5 (turn (rip 5 hax) net))
  =+  ^=  wox
      =+  dux=(cut 9 [i 1] ful)
      =+  wox=(rep 5 (turn (rip 5 dux) net))
      =+  j=16
      |-  ^-  @
      ?:  =(64 j)
        wox
      =+  :*  l=(wac (sub j 15) wox)
              m=(wac (sub j 2) wox)
              n=(wac (sub j 16) wox)
              o=(wac (sub j 7) wox)
          ==
      =+  x=:(mix (ror 0 7 l) (ror 0 18 l) (rsh 0 3 l))
      =+  y=:(mix (ror 0 17 m) (ror 0 19 m) (rsh 0 10 m))
      =+  z=:(sum n x o y)
      $(wox (con (lsh 5 j z) wox), j +(j))
  =+  j=0
  =+  :*  a=(wac 0 hax)
          b=(wac 1 hax)
          c=(wac 2 hax)
          d=(wac 3 hax)
          e=(wac 4 hax)
          f=(wac 5 hax)
          g=(wac 6 hax)
          h=(wac 7 hax)
      ==
  |-  ^-  @
  ?:  =(64 j)
    %=  ^$
      i  +(i)
      hax  %+  rep  5
           :~  (sum a (wac 0 hax))
               (sum b (wac 1 hax))
               (sum c (wac 2 hax))
               (sum d (wac 3 hax))
               (sum e (wac 4 hax))
               (sum f (wac 5 hax))
               (sum g (wac 6 hax))
               (sum h (wac 7 hax))
           ==
    ==
  =+  l=:(mix (ror 0 2 a) (ror 0 13 a) (ror 0 22 a))    ::  s0
  =+  m=:(mix (dis a b) (dis a c) (dis b c))            ::  maj
  =+  n=(sum l m)                                       ::  t2
  =+  o=:(mix (ror 0 6 e) (ror 0 11 e) (ror 0 25 e))    ::  s1
  =+  p=(mix (dis e f) (dis (inv e) g))                 ::  ch
  =+  q=:(sum h o p (wac j kbx) (wac j wox))            ::  t1
  $(j +(j), a (sum q n), b a, c b, d c, e (sum d q), f e, g f, h g)
::
++  shaw                                                ::  hash to nbits
  |=  [sal=@ len=@ ruz=@]
  (~(raw og (shas sal (mix len ruz))) len)
::
++  og                                                  ::  shax-powered rng
  ~/  %og
  |_  a=@
  ++  rad                                               ::  random in range
    |=  b=@  ^-  @
    =+  c=(raw (met 0 b))
    ?:((lth c b) c $(a +(a)))
    ::
  ++  rads                                              ::  random continuation
    |=  b=@
    =+  r=(rad b)
    [+>.$(a (shas %og-s r)) r]
  ++  raw                                               ::  random bits
    ~/  %raw
    |=  b=@  ^-  @
    %+  can
      0
    =+  c=(shas %og-a (mix b a))
    |-  ^-  (list ,[@ @])
    ?:  =(0 b)
      ~
    =+  d=(shas %og-b (mix b (mix a c)))
    ?:  (lth b 256)
      [[b (end 0 b d)] ~]
    [[256 d] $(c d, b (sub b 256))]
  ++  raws                                              ::  random bits continuation
    |=  b=@
    =+  r=(raw b)
    [+>.$(a (shas %og-s r)) r]
  --
++  shaz                                                ::  sha-512
  |=  ruz=@  ^-  @
  (shal [(met 3 ruz) ruz])
++  shal                                                ::  sha-512 with length
  ~/  %shal
  |=  [len=@ ruz=@]  ^-  @
  =>  .(ruz (cut 3 [0 len] ruz))
  =+  [few==>(fe .(a 6)) wac=|=([a=@ b=@] (cut 6 [a 1] b))]
  =+  [sum=sum.few ror=ror.few net=net.few inv=inv.few]
  =+  ral=(lsh 0 3 len)
  =+  ^=  ful
      %+  can  0
      :~  [ral ruz]
          [8 128]
          [(mod (sub 1.920 (mod (add 8 ral) 1.024)) 1.024) 0]
          [128 (~(net fe 7) ral)]
      ==
  =+  lex=(met 10 ful)
  =+  ^=  kbx  0x6c44.198c.4a47.5817.5fcb.6fab.3ad6.faec.
                 597f.299c.fc65.7e2a.4cc5.d4be.cb3e.42b6.
                 431d.67c4.9c10.0d4c.3c9e.be0a.15c9.bebc.
                 32ca.ab7b.40c7.2493.28db.77f5.2304.7d84.
                 1b71.0b35.131c.471b.113f.9804.bef9.0dae.
                 0a63.7dc5.a2c8.98a6.06f0.67aa.7217.6fba.
                 f57d.4f7f.ee6e.d178.eada.7dd6.cde0.eb1e.
                 d186.b8c7.21c0.c207.ca27.3ece.ea26.619c.
                 c671.78f2.e372.532b.bef9.a3f7.b2c6.7915.
                 a450.6ceb.de82.bde9.90be.fffa.2363.1e28.
                 8cc7.0208.1a64.39ec.84c8.7814.a1f0.ab72.
                 78a5.636f.4317.2f60.748f.82ee.5def.b2fc.
                 682e.6ff3.d6b2.b8a3.5b9c.ca4f.7763.e373.
                 4ed8.aa4a.e341.8acb.391c.0cb3.c5c9.5a63.
                 34b0.bcb5.e19b.48a8.2748.774c.df8e.eb99.
                 1e37.6c08.5141.ab53.19a4.c116.b8d2.d0c8.
                 106a.a070.32bb.d1b8.f40e.3585.5771.202a.
                 d699.0624.5565.a910.d192.e819.d6ef.5218.
                 c76c.51a3.0654.be30.c24b.8b70.d0f8.9791.
                 a81a.664b.bc42.3001.a2bf.e8a1.4cf1.0364.
                 9272.2c85.1482.353b.81c2.c92e.47ed.aee6.
                 766a.0abb.3c77.b2a8.650a.7354.8baf.63de.
                 5338.0d13.9d95.b3df.4d2c.6dfc.5ac4.2aed.
                 2e1b.2138.5c26.c926.27b7.0a85.46d2.2ffc.
                 1429.2967.0a0e.6e70.06ca.6351.e003.826f.
                 d5a7.9147.930a.a725.c6e0.0bf3.3da8.8fc2.
                 bf59.7fc7.beef.0ee4.b003.27c8.98fb.213f.
                 a831.c66d.2db4.3210.983e.5152.ee66.dfab.
                 76f9.88da.8311.53b5.5cb0.a9dc.bd41.fbd4.
                 4a74.84aa.6ea6.e483.2de9.2c6f.592b.0275.
                 240c.a1cc.77ac.9c65.0fc1.9dc6.8b8c.d5b5.
                 efbe.4786.384f.25e3.e49b.69c1.9ef1.4ad2.
                 c19b.f174.cf69.2694.9bdc.06a7.25c7.1235.
                 80de.b1fe.3b16.96b1.72be.5d74.f27b.896f.
                 550c.7dc3.d5ff.b4e2.2431.85be.4ee4.b28c.
                 1283.5b01.4570.6fbe.d807.aa98.a303.0242.
                 ab1c.5ed5.da6d.8118.923f.82a4.af19.4f9b.
                 59f1.11f1.b605.d019.3956.c25b.f348.b538.
                 e9b5.dba5.8189.dbbc.b5c0.fbcf.ec4d.3b2f.
                 7137.4491.23ef.65cd.428a.2f98.d728.ae22
  =+  ^=  hax  0x5be0.cd19.137e.2179.1f83.d9ab.fb41.bd6b.
                 9b05.688c.2b3e.6c1f.510e.527f.ade6.82d1.
                 a54f.f53a.5f1d.36f1.3c6e.f372.fe94.f82b.
                 bb67.ae85.84ca.a73b.6a09.e667.f3bc.c908
  =+  i=0
  |-  ^-  @
  ?:  =(i lex)
    (rep 6 (turn (rip 6 hax) net))
  =+  ^=  wox
      =+  dux=(cut 10 [i 1] ful)
      =+  wox=(rep 6 (turn (rip 6 dux) net))
      =+  j=16
      |-  ^-  @
      ?:  =(80 j)
        wox
      =+  :*  l=(wac (sub j 15) wox)
              m=(wac (sub j 2) wox)
              n=(wac (sub j 16) wox)
              o=(wac (sub j 7) wox)
          ==
      =+  x=:(mix (ror 0 1 l) (ror 0 8 l) (rsh 0 7 l))
      =+  y=:(mix (ror 0 19 m) (ror 0 61 m) (rsh 0 6 m))
      =+  z=:(sum n x o y)
      $(wox (con (lsh 6 j z) wox), j +(j))
  =+  j=0
  =+  :*  a=(wac 0 hax)
          b=(wac 1 hax)
          c=(wac 2 hax)
          d=(wac 3 hax)
          e=(wac 4 hax)
          f=(wac 5 hax)
          g=(wac 6 hax)
          h=(wac 7 hax)
      ==
  |-  ^-  @
  ?:  =(80 j)
    %=  ^$
      i  +(i)
      hax  %+  rep  6
           :~  (sum a (wac 0 hax))
               (sum b (wac 1 hax))
               (sum c (wac 2 hax))
               (sum d (wac 3 hax))
               (sum e (wac 4 hax))
               (sum f (wac 5 hax))
               (sum g (wac 6 hax))
               (sum h (wac 7 hax))
           ==
    ==
  =+  l=:(mix (ror 0 28 a) (ror 0 34 a) (ror 0 39 a))   ::  S0
  =+  m=:(mix (dis a b) (dis a c) (dis b c))            ::  maj
  =+  n=(sum l m)                                       ::  t2
  =+  o=:(mix (ror 0 14 e) (ror 0 18 e) (ror 0 41 e))   ::  S1
  =+  p=(mix (dis e f) (dis (inv e) g))                 ::  ch
  =+  q=:(sum h o p (wac j kbx) (wac j wox))            ::  t1
  $(j +(j), a (sum q n), b a, c b, d c, e (sum d q), f e, g f, h g)
::
++  shan                                                ::  sha-1 (deprecated)
  |=  ruz=@
  =+  [few==>(fe .(a 5)) wac=|=([a=@ b=@] (cut 5 [a 1] b))]
  =+  [sum=sum.few ror=ror.few rol=rol.few net=net.few inv=inv.few]
  =+  ral=(lsh 0 3 (met 3 ruz))
  =+  ^=  ful
      %+  can  0
      :~  [ral ruz]
          [8 128]
          [(mod (sub 960 (mod (add 8 ral) 512)) 512) 0]
          [64 (~(net fe 6) ral)]
      ==
  =+  lex=(met 9 ful)
  =+  kbx=0xca62.c1d6.8f1b.bcdc.6ed9.eba1.5a82.7999
  =+  hax=0xc3d2.e1f0.1032.5476.98ba.dcfe.efcd.ab89.6745.2301
  =+  i=0
  |-
  ?:  =(i lex)
    (rep 5 (flop (rip 5 hax)))
  =+  ^=  wox
      =+  dux=(cut 9 [i 1] ful)
      =+  wox=(rep 5 (turn (rip 5 dux) net))
      =+  j=16
      |-  ^-  @
      ?:  =(80 j)
        wox
      =+  :*  l=(wac (sub j 3) wox)
              m=(wac (sub j 8) wox)
              n=(wac (sub j 14) wox)
              o=(wac (sub j 16) wox)
          ==
      =+  z=(rol 0 1 :(mix l m n o))
      $(wox (con (lsh 5 j z) wox), j +(j))
  =+  j=0
  =+  :*  a=(wac 0 hax)
          b=(wac 1 hax)
          c=(wac 2 hax)
          d=(wac 3 hax)
          e=(wac 4 hax)
      ==
  |-  ^-  @
  ?:  =(80 j)
    %=  ^$
      i  +(i)
      hax  %+  rep  5
           :~
               (sum a (wac 0 hax))
               (sum b (wac 1 hax))
               (sum c (wac 2 hax))
               (sum d (wac 3 hax))
               (sum e (wac 4 hax))
           ==
    ==
  =+  fx=(con (dis b c) (dis (not 5 1 b) d))
  =+  fy=:(mix b c d)
  =+  fz=:(con (dis b c) (dis b d) (dis c d))
  =+  ^=  tem
      ?:  &((gte j 0) (lte j 19))
        :(sum (rol 0 5 a) fx e (wac 0 kbx) (wac j wox))
      ?:  &((gte j 20) (lte j 39))
        :(sum (rol 0 5 a) fy e (wac 1 kbx) (wac j wox))
      ?:  &((gte j 40) (lte j 59))
        :(sum (rol 0 5 a) fz e (wac 2 kbx) (wac j wox))
      :(sum (rol 0 5 a) fy e (wac 3 kbx) (wac j wox))
  $(j +(j), a tem, b a, c (rol 0 30 b), d c, e d)
::
::::::::::::::::::::::::::::::::::::::::::::::::::::::::::
::                section 2eZ, OLD rendering (kill me)  ::
::
++  show                            ::  XX deprecated, use type
  |=  vem=*
  |^  ^-  tank
      ?:  ?=(@ vem)
        [%leaf (mesc (trip vem))]
      ?-    vem
          [s=~ c=*]
        [%leaf '\'' (weld (mesc (tape +.vem)) `tape`['\'' ~])]
      ::
          [s=%a c=@]        [%leaf (mesc (trip c.vem))]
          [s=%b c=*]        (shop c.vem |=(a=@ ~(rub at a)))
          [s=[%c p=@] c=*]
        :+  %palm
          [['.' ~] ['-' ~] ~ ~]
        [[%leaf (mesc (trip p.s.vem))] $(vem c.vem) ~]
      ::
          [s=%d c=*]        (shop c.vem |=(a=@ ~(rud at a)))
          [s=%k c=*]        (tank c.vem)
          [s=%h c=*]
        ?:  =(0 c.vem)      ::  XX remove after 220
          [%leaf '#' ~]
        :+  %rose
          [['/' ~] ['/' ~] ~]
        =+  yol=((list ,@ta) c.vem)
        (turn yol |=(a=@ta [%leaf (trip a)]))
      ::
          [s=%o c=*]
        %=    $
            vem
          :-  [%m '%h:<[%d %d].[%d %d]>']
          [-.c.vem +<-.c.vem +<+.c.vem +>-.c.vem +>+.c.vem ~]
        ==
      ::
          [s=%p c=*]        (shop c.vem |=(a=@ ~(rup at a)))
          [s=%q c=*]        (shop c.vem |=(a=@ ~(r at a)))
          [s=%r c=*]        $(vem [[%r ' ' '{' '}'] c.vem])
          [s=%t c=*]        (shop c.vem |=(a=@ ~(rt at a)))
          [s=%v c=*]        (shop c.vem |=(a=@ ~(ruv at a)))
          [s=%x c=*]        (shop c.vem |=(a=@ ~(rux at a)))
          [s=[%m p=@] c=*]  (shep p.s.vem c.vem)
          [s=[%r p=@] c=*]
        $(vem [[%r ' ' (cut 3 [0 1] p.s.vem) (cut 3 [1 1] p.s.vem)] c.vem])
      ::
          [s=[%r p=@ q=@ r=@] c=*]
        :+  %rose
          :*  p=(mesc (trip p.s.vem))
              q=(mesc (trip q.s.vem))
              r=(mesc (trip r.s.vem))
          ==
        |-  ^-  (list tank)
        ?@  c.vem
          ~
        [^$(vem -.c.vem) $(c.vem +.c.vem)]
      ::
          [s=%z c=*]        $(vem [[%r %$ %$ %$] c.vem])
          *                 !!
      ==
  ++  shep
    |=  [fom=@ gar=*]
    ^-  tank
    =+  l=(met 3 fom)
    =+  i=0
    :-  %leaf
    |-  ^-  tape
    ?:  (gte i l)
      ~
    =+  c=(cut 3 [i 1] fom)
    ?.  =(37 c)
      (weld (mesc [c ~]) $(i +(i)))
    =+  d=(cut 3 [+(i) 1] fom)
    ?.  .?(gar)
      ['\\' '#' $(i (add 2 i))]
    (weld ~(ram re (show d -.gar)) $(i (add 2 i), gar +.gar))
  ::
  ++  shop
    |=  [aug=* vel=$+(a=@ tape)]
    ^-  tank
    ?:  ?=(@ aug)
      [%leaf (vel aug)]
    :+  %rose
      [[' ' ~] ['[' ~] [']' ~]]
    =>  .(aug `*`aug)
    |-  ^-  (list tank)
    ?:  ?=(@ aug)
      [^$ ~]
    [^$(aug -.aug) $(aug +.aug)]
  --
++  at
  |_  a=@
  ++  r
    ?:  ?&  (gte (met 3 a) 2)
            |-
            ?:  =(0 a)
              &
            =+  vis=(end 3 1 a)
            ?&  ?|(=('-' vis) ?&((gte vis 'a') (lte vis 'z')))
                $(a (rsh 3 1 a))
            ==
        ==
      rtam
    ?:  (lte (met 3 a) 2)
      rud
    rux
  ::
  ++  rf    `tape`[?-(a & '&', | '|', * !!) ~]
  ++  rn    `tape`[?>(=(0 a) '~') ~]
  ++  rt    `tape`['\'' (weld (mesc (trip a)) `tape`['\'' ~])]
  ++  rta   rt
  ++  rtam  `tape`['%' (trip a)]
  ++  rub   `tape`['0' 'b' (rum 2 ~ |=(b=@ (add '0' b)))]
  ++  rud   (rum 10 ~ |=(b=@ (add '0' b)))
  ++  rum
    |=  [b=@ c=tape d=$+(@ @)]
    ^-  tape
    ?:  =(0 a)
      [(d 0) c]
    =+  e=0
    |-  ^-  tape
    ?:  =(0 a)
      c
    =+  f=&(!=(0 e) =(0 (mod e ?:(=(10 b) 3 4))))
    %=  $
      a  (div a b)
      c  [(d (mod a b)) ?:(f [?:(=(10 b) ',' '-') c] c)]
      e  +(e)
    ==
  ::
  ++  rup
    =+  b=(met 3 a)
    ^-  tape
    :-  '-'
    |-  ^-  tape
    ?:  (gth (met 5 a) 1)
      %+  weld
        $(a (rsh 5 1 a), b (sub b 4))
      `tape`['-' '-' $(a (end 5 1 a), b 4)]
    ?:  =(0 b)
      ['~' ~]
    ?:  (lte b 1)
      (trip (tos:po a))
    |-  ^-  tape
    ?:  =(2 b)
      =+  c=(rsh 3 1 a)
      =+  d=(end 3 1 a)
      (weld (trip (tod:po c)) (trip (tos:po (mix c d))))
    =+  c=(rsh 3 2 a)
    =+  d=(end 3 2 a)
    (weld ^$(a c, b (met 3 c)) `tape`['-' $(a (mix c d), b 2)])
  ::
  ++  ruv
    ^-  tape
    :+  '0'
      'v'
    %^    rum
        64
      ~
    |=  b=@
    ?:  =(63 b)
      '+'
    ?:  =(62 b)
      '-'
    ?:((lth b 26) (add 65 b) ?:((lth b 52) (add 71 b) (sub b 4)))
  ::
  ++  rux  `tape`['0' 'x' (rum 16 ~ |=(b=@ (add b ?:((lth b 10) 48 87))))]
  --
  ::::::::::::::::::::::::::::::::::::::::::::::::::::::  ::
::::              chapter 2f, Hoon proper               ::::
::  ::::::::::::::::::::::::::::::::::::::::::::::::::::::
::                section 2fA, miscellaneous funs       ::
::                                                      ::
++  bull
  |=  [bid=twin der=type]
  ^-  type
  ?:(|(=(%void der) =(%void s.bid)) %void [%bull bid der])
::
++  cain  |=(vax=vase (sell vax))
++  cell
  ~/  %cell
  |=  [hed=type tal=type]
  ^-  type
  ?:(=(%void hed) %void ?:(=(%void tal) %void [%cell hed tal]))
::
++  core
  ~/  %core
  |=  [pac=type con=coil]
  ^-  type
  ?:(=(%void pac) %void [%core pac con])
::
++  cube
  ~/  %cube
  |=  [dil=* goq=type]
  ^-  type
  ?:  =(%void goq)
    %void
  [%cube dil goq]
::
++  face
  ~/  %face
  |=  [cog=term der=type]
  ^-  type
  ?:  =(%void der)
    %void
  [%face cog der]
::
++  bool  ^-(type [%fork [%cube 0 %atom %f] [%cube 1 %atom %f]])
++  flay
  ~/  %flay
  |=  pok=port
  ^-  [p=axis q=type]
  :-  p.pok
  ?-  -.q.pok
    &  p.q.pok
    |  (roll q.q.pok =+([p=[p=*type q=*foot] q=`type`%void] |.((fork p.p q))))
  ==
::
++  flee
  |=  poy=post
  ^-  port
  ?-  -.q.poy
    0  [p.poy %& p.q.poy]
    1  [p.poy %| p.q.poy q.q.poy]
    2  [(peg p.poy r.p.q.poy) %& s.p.q.poy]
  ==
::
++  foil
  ~/  %foil
  |=  pok=port
  ^-  prop
  ?-  -.q.pok
    &  [p.pok [~ [[p.q.pok [%elm ~ 1]] ~]]]
    |  [p.pok [p.q.pok q.q.pok]]
  ==
::
++  fork
  ~/  %fork
  |=  [hoz=type bur=type]
  ^-  type
  ?:  =(hoz bur)
    hoz
  ?:  =(%void hoz)
    bur
  ?:  =(%void bur)
    hoz
  [%fork hoz bur]
::
++  cove
  |=  nug=nock
  ?-    nug
      [0 *]   p.nug
      [10 *]  $(nug q.nug)
      *       ~|([%cove nug] !!)
  ==
++  comb
  ~/  %comb
  |=  [mal=nock buz=nock]
  ^-  nock
  ?:  ?&(?=([0 *] mal) !=(0 p.mal))
    ?:  ?&(?=([0 *] buz) !=(0 p.buz))
      [%0 (peg p.mal p.buz)]
    ?:  ?=([2 [0 *] [0 *]] buz)
      [%2 [%0 (peg p.mal p.p.buz)] [%0 (peg p.mal p.q.buz)]]
    [%7 mal buz]
  ?:  ?=([^ [0 1]] mal)
    [%8 p.mal buz]
  ?:  =([0 1] buz)
    mal
  [%7 mal buz]
::
++  cond
  ~/  %cond
  |=  [pex=nock yom=nock woq=nock]
  ^-  nock
  ?-  pex
    [1 0]  yom
    [1 1]  woq
    *      [%6 pex yom woq]
  ==
::
++  cons
  ~/  %cons
  |=  [vur=nock sed=nock]
  ^-  nock
  ?:  ?=([[0 *] [0 *]] +<)
    ?:  ?&(=(+(p.vur) p.sed) =((div p.vur 2) (div p.sed 2)))
      [%0 (div p.vur 2)]
    [vur sed]
  ?:  ?=([[1 *] [1 *]] +<)
    [%1 p.vur p.sed]
  [vur sed]
::
++  fitz
  ~/  %fitz
  |=  [yaz=term wix=term]
  =+  ^=  fiz
      |=  mot=@ta  ^-  [p=@ q=@ta]
      =+  len=(met 3 mot)
      ?:  =(0 len)
        [0 %$]
      =+  tyl=(rsh 3 (dec len) mot)
      ?:  &((gte tyl 'A') (lte tyl 'Z'))
        [(sub tyl 64) (end 3 (dec len) mot)]
      [0 mot]
  =+  [yoz=(fiz yaz) wux=(fiz wix)]
  ?&  ?|  =(0 p.yoz)
          =(0 p.wux)
          &(!=(0 p.wux) (lte p.wux p.yoz))
      ==
      |-  ?|  =(%$ p.yoz)
              =(%$ p.wux)
              ?&  =((end 3 1 p.yoz) (end 3 1 p.wux))
                  $(p.yoz (rsh 3 1 p.yoz), p.wux (rsh 3 1 p.wux))
              ==
          ==
  ==
::
++  flan
  ~/  %flan
  |=  [bos=nock nif=nock]
  ^-  nock
  ?-    bos
      [1 1]   bos
      [1 0]   nif
      *
    ?-    nif
        [1 1]   nif
        [1 0]   bos
        *       [%6 bos nif [%1 1]]
    ==
  ==
::
++  flip
  ~/  %flip
  |=  [dyr=nock]
  [%6 dyr [%1 1] [%1 0]]
::
++  flor
  ~/  %flor
  |=  [bos=nock nif=nock]
  ^-  nock
  ?-  bos
      [1 1]   nif
      [1 0]   bos
      *
    ?-  nif
        [1 1]   bos
        [1 0]   nif
        *       [%6 bos [%1 0] nif]
    ==
  ==
::
++  hike
  ~/  %hike
  |=  [axe=axis pac=(list ,[p=axis q=nock])]
  ^-  nock
  ?~  pac
    [%0 axe]
  =+  zet=(skim pac.$ |=([p=axis q=nock] [=(1 p)]))
  ?~  zet
    =+  tum=(skim pac.$ |=([p=axis q=nock] ?&(!=(1 p) =(2 (cap p)))))
    =+  gam=(skim pac.$ |=([p=axis q=nock] ?&(!=(1 p) =(3 (cap p)))))
    %+  cons
      %=  $
        axe  (peg axe 2)
        pac  (turn tum |=([p=axis q=nock] [(mas p) q]))
      ==
    %=  $
      axe  (peg axe 3)
      pac  (turn gam |=([p=axis q=nock] [(mas p) q]))
    ==
  ?>(?=([* ~] zet) q.i.zet)
::
++  hoax
  |=  a=@ta
  ?>  =(%ho (end 3 2 a))
  %+  add
    (mod (add 13 (sub (cut 3 [3 1] a) 'a')) 26)
  %+  mul  26
  =+  b=(cut 3 [2 1] a)
  ?+(b !! %o 0, %i 1, %u 2, %e 3, %a 4, %y 5, %w 6, %l 7)
::
++  hoof
  |=  a=@  ^-  @ta
  (rap 3 'h' 'o' (snag (div a 26) "oiueaywl") (add 'a' (mod (add a 13) 26)) ~)
::
++  jock
  |=  rad=?
  |=  lot=coin  ^-  twig
  ?-    -.lot
      ~      ?:(rad [%dtzz p.lot] [%dtzy p.lot])
  ::
      %blob
    ?:  rad
      [%dtzz %$ p.lot]
    ?@(p.lot [%dtzy %$ p.lot] [$(p.lot -.p.lot) $(p.lot +.p.lot)])
  ::
      %many
    |-(^-(twig ?~(p.lot [%bczp %null] [^$(lot i.p.lot) $(p.lot t.p.lot)])))
  ==
::
++  look
  ~/  %look
  |=  [cog=term dab=(map term foot)]
  =+  axe=1
  |-
  ^-  (unit ,[p=axis q=foot])
  ?-  dab
      ~         ~
      [* ~ ~]
    ?:(=(cog p.n.dab) [~ axe q.n.dab] ~)
  ::
      [* ~ *]
    ?:  =(cog p.n.dab)
      [~ (peg axe 2) q.n.dab]
    ?:  (gor cog p.n.dab)
      ~
    $(axe (peg axe 3), dab r.dab)
  ::
      [* * ~]
    ?:  =(cog p.n.dab)
      [~ (peg axe 2) q.n.dab]
    ?:  (gor cog p.n.dab)
      $(axe (peg axe 3), dab l.dab)
    ~
  ::
      [* * *]
    ?:  =(cog p.n.dab)
      [~ (peg axe 2) q.n.dab]
    ?:  (gor cog p.n.dab)
      $(axe (peg axe 6), dab l.dab)
    $(axe (peg axe 7), dab r.dab)
  ==
::
++  make
  |=  txt=@
  q:(~(mint ut %noun) %noun (ream txt))
::
++  noah  |=(vax=vase (pave vax))
++  onan  |=(vix=vise (seer vix))
++  rain
  |=  [bon=path txt=@]
  ^-  twig
  =+  vaz=vast
  ~|  bon
  (scan (trip txt) (full (ifix [gay gay] tall:vaz(wer bon))))
::
++  ream
  |=  txt=@
  ^-  twig
  (rash txt vest)
::
++  reck
  |=  bon=path
  (rain bon ((hard ,@t) .^(%cx (weld bon `path`[%hoon ~]))))
::
++  seed
  ^-  vase
  ~+
  !;(*type ..seed)
::
++  seem  |=(toy=typo `type`toy)
++  seer  |=(vix=vise `vase`vix)
++  sell
  |=  vax=vase  ^-  tank
  ~|  %sell
  (dish:ut ~(dole ut p.vax) q.vax)
::
++  pave
  |=  vax=vase  ^-  tape
  ~(ram re (sell vax))
::
++  loot
  |=  vax=vase  ^-  @ta
  (rap 3 (pave vax))
::
++  slam
  |=  [gat=vase sam=vase]  ^-  vase
  =+  :-  ^=  typ  ^-  type
          [%cell p.gat p.sam]
      ^=  gen  ^-  twig
      [%cncl [~ 2] [~ 3]]
  =+  gun=(~(mint ut typ) %noun gen)
  [p.gun .*([q.gat q.sam] q.gun)]
::
++  slim
  |=  old=vise  ^-  vase
  old
::
++  slit
  |=  [gat=type sam=type]
  ?>  (~(nest ut (~(peek ut gat) %free 6)) & sam)
  (~(play ut [%cell gat sam]) [%cncl [~ 2] [~ 3]])
::
++  slym
  |=  [gat=vase sam=*]  ^-  vase
  (slap gat(+<.q sam) [%cnzy %$])
::
++  slap
  |=  [vax=vase gen=twig]  ^-  vase
  =+  gun=(~(mint ut p.vax) %noun gen)
  [p.gun .*(q.vax q.gun)]
::
++  slop
  |=  [hed=vase tal=vase]
  ^-  vase
  [[%cell p.hed p.tal] [q.hed q.tal]]
::
++  skol
  |=  typ=type  ^-  tank
  ~(duck ut typ)
::
++  spat  |=(pax=path (rap 3 (spud pax)))
++  spec                                                ::  reconstruct type
  |=  vax=vase
  ^-  vase
  :_  q.vax
  ?@  q.vax  (~(fuse ut p.vax) [%atom %$])
  ?@  -.q.vax
    ^=  typ
    %-  ~(play ut p.vax)
    [%wtgr [%wtts [%leaf %tas -.q.vax] [%$ 2]~] [%$ 1]]
  (~(fuse ut p.vax) [%cell %noun %noun])
::
++  spud  |=(pax=path ~(ram re (dish:ut [~ %path] pax)))
++  slew
  |=  [axe=@ vax=vase]  ^-  (unit vase)
  ?.  |-  ^-  ?
      ?:  =(1 axe)  &
      ?.  ?=(^ q.vax)  |
      $(axe (mas axe), q.vax .*(q.vax [0 (cap axe)]))
    ~
  `[(~(peek ut p.vax) %free axe) .*(q.vax [0 axe])]
::
++  slot
  |=  [axe=@ vax=vase]  ^-  vase
  [(~(peek ut p.vax) %free axe) .*(q.vax [0 axe])]
::
++  slum
  |=  [vax=vase wad=(map term vase)]  ^-  vase
  ?-  wad
    ~        vax
    [* ~ ~]  [[%cell p.vax [%face p.n.wad p.q.n.wad]] [q.vax q.q.n.wad]]
    [* ~ *]  $(wad [n.wad ~ ~], vax $(wad r.wad))
    [* * ~]  $(wad [n.wad ~ ~], vax $(wad l.wad))
    [* * *]  $(wad [n.wad ~ r.wad], vax $(wad l.wad))
  ==
::
++  stab
  |=  zep=@ta  ^-  path
  (need (rush zep ;~(pfix fas ;~(sfix (more fas urs:ab) fas))))
::
++  wash
  |=  [[tab=@ edg=@] tac=tank]  ^-  wall
  (~(win re tac) tab edg)
::::::::::::::::::::::::::::::::::::::::::::::::::::::::::
::                section 2fB, macro expansion          ::
::
++  ah
  |_  tig=tiki
  ++  blue
    |=  gen=twig
    ^-  twig
    ?.  &(?=(| -.tig) ?=(~ p.tig))  gen
    [%tsgr [~ 3] gen]
  ::
  ++  gray
    |=  gen=twig
    ^-  twig
    ?-  -.tig
      &  ?~(p.tig gen [%tstr u.p.tig q.tig gen])
      |  [%tsls ?~(p.tig q.tig [%ktts u.p.tig q.tig]) gen]
    ==
  ::
  ++  puce
    ^-  wing
    ?-  -.tig
      &  ?~(p.tig q.tig [u.p.tig ~])
      |  [[%& 2] ~]
    ==
  --
::
++  al
  ~%    %al
      +>+
    ==
      %bunt  bunt
      %whip  whip
    ==
  =+  [nag=`*`& gom=`axis`1]
  |_  sec=tile
  ::::
  ++  blah  ^~  [%dtzz %$ 0]
  ++  home  |=(gen=twig ^-(twig ?:(=(1 gom) gen [%tsgr [~ gom] gen])))
  ::::
  ++  bunt
    |-  ^-  twig
    ?-    sec
        [^ *]
      [$(sec p.sec) $(sec q.sec)]
    ::
        [%axil *]
      ?-  p.sec
        [%atom *]  [%dtzy p.p.sec 0]
        %noun      [%dttr [%dtzz %$ 0] [[%dtzz %$ 0] [%dtzz %$ 1]]]
        %cell      =+(nec=$(sec [%axil %noun]) [nec nec])
        %bean      [%dtts [%dtzz %$ 0] [%dtzz %$ 0]]
        %null      [%dtzz %n %$]
      ==
    ::
        [%bark *]
      [%ktts p.sec $(sec q.sec)]
    ::
        [%bush *]
      [%wtcl [%bczp %bean] $(sec p.sec) $(sec q.sec)]
    ::
        [%fern *]
      |-  ^-  twig
      ?~  t.p.sec
        ^$(sec i.p.sec)
      [%wtcl [%bczp %bean] ^$(sec i.p.sec) $(p.sec t.p.sec)]
    ::
        [%herb *]
      (home [%tsgl [%cnzy %$] p.sec])
    ::
        [%kelp *]
      |-  ^-  twig
      ?~  t.p.sec
        ^$(sec i.p.sec)
      [%wtcl [%bczp %bean] ^$(sec i.p.sec) $(p.sec t.p.sec)]
    ::
        [%leaf *]
      [%dtzz p.sec q.sec]
    ::
        [%reed *]
      [%wtcl [%bczp %bean] $(sec p.sec) $(sec q.sec)]
    ::
        [%weed *]
      (home p.sec)
    ==
  ++  clam  ^-(twig [%brts [%axil %noun] (whip(gom 7) 6)])
  ++  cloq
    |-  ^-  [p=toga q=tile]
    ?:  ?=(^ -.sec)
      =+  [one=$(sec p.sec) two=$(sec q.sec)]
      [[%2 p.one p.two] [q.one q.two]]
    ?.  ?=(%bark -.sec)  [[%0 ~] sec]
    =+  got=$(sec q.sec)
    :_  q.got
    ?:(?=([%0 ~] p.got) p.sec [%1 p.sec p.got])
  ::
  ++  whip
    |=  axe=axis
    =+  ^=  tun
        |=  noy=$+(* twig)
        ^-  twig
        ?@  nag
          =+  luz=[%cnts [[~ 1] ~] [[[%& axe] ~] bunt(sec [%axil %cell])] ~]
          ?:  =(& nag)
            [%tsgr [%wtpt [[%& axe] ~] luz [~ 1]] (noy [& &])]
          [%tsgr luz (noy [& &])]
        (noy nag)
    ^-  twig
    ?-    sec
        [^ *]
      %-  tun  |=  gon=*  =>  .(nag gon)  ^-  twig
      :-  ^$(sec -.sec, nag -.nag, axe (peg axe 2))
      ^$(sec +.sec, nag +.nag, axe (peg axe 3))
    ::
        [%axil *]
      ?-    p.sec
          [%atom *]
        =+  buv=bunt
        |-  ^-  twig
        ?@  nag
          ?:(=(& nag) [%wtpt [[%& axe] ~] $(nag |) buv] [%ktls buv [~ axe]])
        buv
      ::
          %noun
        [%kthp [%axil %noun] [~ axe]]
      ::
          %cell
        =+  buv=bunt
        |-  ^-  twig
        ?@  nag
          ?:(=(& nag) [%wtpt [[%& axe] ~] buv $(nag [& &])] buv)
        [%ktls buv [~ axe]]
      ::
          %bean
        :^    %wtcl
            [%dtts [%dtzz %$ |] [~ axe]]
          [%dtzz %f |]
        [%dtzz %f &]
      ::
          %null
        bunt
      ==
    ::
        [%bark *]
      [%ktts p.sec $(sec q.sec)]
    ::
        [%bush *]
      %-  tun  |=  gon=*  =>  .(nag gon)  ^-  twig
      ?@  -.nag
        ?:  =(& -.nag)
          [%wtpt [[%& (peg axe 2)] ~] ^$(sec q.sec) ^$(sec p.sec)]
        ^$(sec q.sec)
      ^$(sec p.sec)
    ::
        [%fern *]
      |-  ^-  twig
      ?~  t.p.sec
        ^$(sec i.p.sec)
      :+  %tsls
        ^$(sec i.p.sec)
      =>  .(axe (peg 3 axe), gom (peg 3 gom))
      :^    %wtcl
          [%dtts [~ axe] [~ 2]]
        [~ 2]
      $(i.p.sec i.t.p.sec, t.p.sec t.t.p.sec)
    ::
        [%herb *]
      [%cnhp (home p.sec) [~ axe] ~]
    ::
        [%kelp *]
      %-  tun  |=  gon=*  =>  .(nag gon)
      |-  ^-  twig
      ?~  t.p.sec
        :-  [%dtzz +.p.i.p.sec]
        ^^$(axe (peg axe 3), sec q.i.p.sec, nag &)
      :^    %wtcl
          [%dtts [~ (peg axe 2)] [%dtzz +.p.i.p.sec]]
        :-  [%dtzz +.p.i.p.sec]
        ^^$(axe (peg axe 3), sec q.i.p.sec, nag &)
      $(i.p.sec i.t.p.sec, t.p.sec t.t.p.sec)
    ::
        [%leaf *]
      [%dtzz p.sec q.sec]
    ::
        [%reed *]
      ?-  nag
        &  [%wtpt [[%& axe] ~] $(sec p.sec, nag |) $(sec q.sec, nag [& &])]
        |  $(sec p.sec)
        ^  $(sec q.sec)
        *  !!
      ==
    ::
        [%weed *]
      (home p.sec)
    ==
  --
::
++  ap
  ~%    %ap
      +>
    ==
      %etch  etch
      %open  open
      %rake  rake
    ==
  |_  gen=twig
  ++  etch
    ~|  %etch
    |-  ^-  term
    ?:  ?=([%ktts *] gen)
      ?>(?=(@ p.gen) p.gen)
    =+  voq=~(open ap gen)
    ?<(=(gen voq) $(gen voq))
  ::
  ++  feck
    |-  ^-  (unit term)
    ?-  gen
      [%dtzy %tas *]  [~ q.gen]
      [%dtzz %tas @]  [~ q.gen]
      [%zpcb *]       $(gen q.gen)
      *               ~
    ==
  ::
  ++  hock
    |-  ^-  toga
    ?-  gen
      [^ *]            [%2 $(gen p.gen) $(gen q.gen)]
      [%cnts [@ ~] ~]  i.p.gen
      [%cnzy @]        p.gen
      [%cnzz [@ ~]]    i.p.gen
      [%zpcb *]        $(gen q.gen)
      *                =+(neg=open ?:(=(gen neg) [%0 ~] $(gen neg)))
    ==
  ::
  ++  open
    ^-  twig
    ?-    gen
        [~ *]      [%cnts [gen ~] ~]
        [%bccm *]  ~(clam al p.gen)
        [%bccb *]  ~(bunt al p.gen)
        [%bctr *]  [%ktsg ~(bunt al p.gen)]
        [%bczp *]  [%bccb %axil p.gen]
        [%brcb *]  [%tsls [%bctr p.gen] [%brcn q.gen]]
        [%brdt *]  [%brcn (~(put by *(map term foot)) %$ [%ash p.gen])]
        [%brtr *]  [%brfs p.gen (~(put by *(map term foot)) %$ [%elm q.gen])]
        [%brfs *]  ~|  %elm-tile
                   =+  lyg=~(cloq al p.gen)
                   :+  %brcb  q.lyg
                   %-  ~(run by q.gen)
                   |=  a=foot  ^-  foot
                   ?.  ?=(%elm -.a)  a
                   :-  -.a
                   :+  %tsgl  p.a
                   :+  %cnts  ~
                   :~  [[[%& 6] ~] [%ktts p.lyg [~ 6]]]
                   ==
        [%brkt *]  [%tsgr [%brcn (~(put by q.gen) %$ [%ash p.gen])] [%cnzy %$]]
        [%brls *]  [%ktbr [%brts p.gen q.gen]]
        [%brhp *]  [%tsgl [%cnzy %$] [%brdt p.gen]]
        [%brts *]  [%brcb p.gen (~(put by *(map term foot)) %$ [%ash q.gen])]
        [%brwt *]  [%ktwt %brdt p.gen]
        [%clkt *]  [p.gen q.gen r.gen s.gen]
        [%clfs *]  =+(zoy=[%dtzz %ta %$] [%clsg [zoy [%clsg [zoy p.gen] ~]] ~])
        [%clls *]  [p.gen q.gen r.gen]
        [%clcb *]  [q.gen p.gen]
        [%clcn *]  [[%clsg p.gen] [%bczp %null]]
        [%clhp *]  [p.gen q.gen]
        [%clsg *]
      |-  ^-  twig
      ?~  p.gen
        [%dtzz %n ~]
      [i.p.gen $(p.gen t.p.gen)]
    ::
        [%cltr *]
      |-  ^-  twig
      ?~  p.gen
        [%zpzp ~]
      ?~  t.p.gen
        i.p.gen
      [i.p.gen $(p.gen t.p.gen)]
    ::
        [%cncb *]  [%ktls [%cnzz p.gen] %cnts p.gen q.gen]
        [%cncl *]  [%cnsg [%$ ~] p.gen q.gen]
        [%cndt *]  [%cnhp q.gen [p.gen ~]]
        [%cnkt *]  [%cnhp p.gen q.gen r.gen s.gen ~]
        [%cnls *]  [%cnhp p.gen q.gen r.gen ~]
        [%cnhp *]
      ?~(q.gen [%tsgr p.gen [%cnzy %$]] [%cncl p.gen [%cltr q.gen]])
    ::
        [%cnsg *]  [%cntr p.gen q.gen [[[[%& 6] ~] r.gen] ~]]
        [%cntr *]
      :+  %tsls
        q.gen
      :+  %cnts
        (weld p.gen `wing`[[~ 2] ~])
      (turn r.gen |=([p=wing q=twig] [p [%tsgr [~ 3] q]]))
    ::
        [%cnzy *]  [%cnts [p.gen ~] ~]
        [%cnzz *]  [%cnts p.gen ~]
        [%hxgl *]  [%cnhp [%cnzy %noah] [%zpgr [%cltr p.gen]] ~]
        [%hxgr *]  [%cnhp [%cnzy %cain] [%zpgr [%cltr p.gen]] ~]
    ::
        [%ktdt *]  [%ktls [%cnhp p.gen q.gen ~] q.gen]
        [%kthp *]  [%ktls ~(bunt al p.gen) q.gen]
        [%sgbr *]
      :+  %sggr
        :-  %mean
        =+  fek=~(feck ap p.gen)
        ?^  fek  [%dtzz %tas u.fek]
        [%brdt [%cnhp [%cnzy %cain] [%zpgr p.gen] ~]]
      q.gen
    ::
        [%sgcb *]  [%sggr [%mean [%brdt p.gen]] q.gen]
        [%sgcn *]
      :+  %sggl
        :-  %fast
        :-  %clls
        :+  [%dtzz %$ p.gen]
          [%zpts q.gen]
        :-  %clsg
        =+  nob=`(list twig)`~
        |-  ^-  (list twig)
        ?~  r.gen
          nob
        [[[%dtzz %$ p.i.r.gen] [%zpts q.i.r.gen]] $(r.gen t.r.gen)]
      s.gen
    ::
        [%sgfs *]  [%sgcn p.gen [~ 7] ~ q.gen]
        [%sggl *]  [%tsgl [%sggr p.gen [~ 1]] q.gen]
        [%sgbc *]  [%sggr [%live [%dtzz %$ p.gen]] q.gen]
        [%sgls *]  [%sggr [%memo %dtzz %$ p.gen] q.gen]
        [%sgpm *]
      :+  %sggr
        [%slog [%dtzy %$ p.gen] [%cnhp [%cnzy %cain] [%zpgr q.gen] ~]]
      r.gen
    ::
        [%sgts *]  [%sggr [%germ p.gen] q.gen]
        [%sgwt *]  [%tsgl s.gen %wtdt q.gen [~ 1] %sgpm p.gen r.gen [~ 1]]
        [%smcl *]
      ?-    q.gen
          ~       [%zpzp ~]
          [* ~]   i.q.gen
          ^
        :+  %tsls
          p.gen
        =+  yex=`(list twig)`q.gen
        |-  ^-  twig
        ?-  yex
          [* ~]  [%tsgr [~ 3] i.yex]
          [* ^]  [%cnhp [~ 2] [%tsgr [~ 3] i.yex] $(yex t.yex) ~]
          ~      !!
        ==
      ==
    ::
        [%smdq *]                                       ::                  ;"
      :+  %tsgr  [%ktts %v ~ 1]                         ::  =>  v=.
      :-  %brhp                                         ::  |-
      :+  %ktls                                         ::  ^+
        :-  %brhp                                       ::  |-
        :^    %wtcl                                     ::  ?:
            [%bczp %bean]                               ::  ?
          [%bczp %null]                                 ::  ~
        :-  [%ktts %i [%dtzy 'tD' _@]]                  ::  :-  i=~~
        [%ktts %t [%cnzy %$]]                           ::  t=$
      |-  ^-  twig                                      ::
      ?~  p.gen                                         ::
        [%bczp %null]                                   ::  ~
      =+  res=$(p.gen t.p.gen)                          ::
      ^-  twig                                          ::
      ?@  i.p.gen                                       ::
        [[%dtzy 'tD' i.p.gen] res]                      ::  [~~{i.p.gen} {res}]
      :+  %tsls                                         ::
        :-  :+  %ktts                                   ::  ^=
              %a                                        ::  a
            :+  %ktls                                   ::  ^+
              [%cnzy %$]                                ::  $
            [%tsgr [%cnzy %v] p.i.p.gen]                ::  =>(v {p.i.p.gen})
        [%ktts %b res]                                  ::  b={res}
      ^-  twig                                          ::
      :-  %brhp                                         ::  |-
      :^    %wtpt                                       ::  ?@
          [%a ~]                                        ::  a
        [%cnzy %b]                                      ::  b
      :-  [%tsgl [~ 2] [%cnzy %a]]                      ::  :-  -.a
      :+  %cnts                                         ::  %=
        [%$ ~]                                          ::  $
      [[[%a ~] [%tsgl [~ 3] [%cnzy %a]]] ~]             ::  a  +.a
    ::
        [%smdt *]                                       ::                  ;.
      :+  %tsgr  [%ktts %v ~ 1]                         ::  =>  v=.
      :+  %tsls  [%ktts %a [%tsgr [%cnzy %v] p.gen]]    ::  =+  a==>(v {p.gen})
      |-  ^-  twig                                      ::
      ?~  q.gen                                         ::
        [%cnzy %a]                                      ::  a
      :^    %wtsg  [%a ~]                               ::  ?~  a
        [%bczp %null]                                   ::  ~
      :+  %tsgr                                         ::  =>
        :+  %cnts  [[~ 1] ~]                            ::  %=  .
        :~  :-  [%a ~]                                  ::  a
            :+  %tsgr                                   ::  =>
              [[%cnzy %v] [%tsgl [~ 3] [%cnzy %a]]]     ::  [v +.a]
            i.q.gen                                     ::
        ==                                              ::  ==
      $(q.gen t.q.gen)                                  ::
    ::
        [%smsg *]                                       ::                  ;~
      |-  ^-  twig
      ?-  q.gen
          ~       ~|(%open-smsg !!)
          ^
        :+  %tsgr  [%ktts %v ~ 1]                       ::  =>  v=.
        |-  ^-  twig                                    ::
        ?:  ?=(~ t.q.gen)                               ::
          [%tsgr [%cnzy %v] i.q.gen]                    ::  =>(v {i.q.gen})
        :+  %tsls  [%ktts %a $(q.gen t.q.gen)]          ::  =+  ^=  a
        :+  %tsls                                       ::    {$(q.gen t.q.gen)}
          [%ktts %b [%tsgr [%cnzy %v] i.q.gen]]         ::  =+  ^=  b
        :+  %tsls                                       ::    =>(v {i.q.gen})
          [%ktts %c [%tsgl [~ 6] [%cnzy %b]]]           ::  =+  c=+6.b
        :-  %brdt                                       ::  |.
        :^    %cnls                                     ::  %+
            [%tsgr [%cnzy %v] p.gen]                    ::      =>(v {p.gen})
          [%cnhp [%cnzy %b] [%cnzy %c] ~]               ::    (b c)
        [%cnts [%a ~] [[[[%& 6] ~] [%cnzy %c]] ~]]      ::  a(+6 c)
      ==
    ::
        [%smsm *]                                       ::                  ;;
      :+  %tsgr  [%ktts %v ~ 1]                         ::  =>  v=.
      :+  %tsls  [%ktts %a [%tsgr [%cnzy %v] p.gen]]    ::  =+  a==>(v {p.gen})
      :+  %tsls  [%ktts %b [%tsgr [%cnzy %v] q.gen]]    ::  =+  b==>(v {q.gen})
      :+  %tsls                                         ::  =+  c=(a b)
        [%ktts %c [%cnhp [%cnzy %a] [%cnzy %b] ~]]      ::
      [%wtgr [%dtts [%cnzy %c] [%cnzy %b]] [%cnzy %c]]  ::  ?>(=(c b) c)
    ::
        [%tsbr *]
      [%tsls ~(bunt al p.gen) q.gen]
    ::
        [%tscl *]
      [%tsgr [%cncb [[~ 1] ~] p.gen] q.gen]
    ::
        [%tsdt *]
      [%tsgr [%cncb [[~ 1] ~] [[p.gen q.gen] ~]] r.gen]
    ::
        [%tskt *]                                       ::                  =^
      =+  cog=rusk(gen p.gen)                           ::
      =+  wuy=(weld rake(gen q.gen) `wing`[%v ~])       ::
      :+  %tsgr  [%ktts %v ~ 1]                         ::  =>  v=.
      :+  %tsls  [%ktts %a %tsgr [%cnzy %v] r.gen]      ::  =+  a==>(v \r.gen)
      :^  %tsdt  wuy  [%tsgl [~ 3] [%cnzy %a]]          ::  =.  \wuy  +.a
      :+  %tsgr  :-  :+  %ktts  cog                     ::  =>  :-  ^=  \cog
                     [%tsgl [~ 2] [%cnzy %a]]           ::          -.a
                 [%cnzy %v]                             ::      v
      s.gen                                             ::  s.gen
    ::
        [%tsgl *]  [%tsgr q.gen p.gen]
        [%tsls *]  [%tsgr [p.gen [~ 1]] q.gen]
        [%tshp *]  [%tsls q.gen p.gen]
        [%tssg *]
      |-  ^-  twig
      ?~  p.gen    [%zpzp ~]
      ?~  t.p.gen  i.p.gen
      [%tsgr i.p.gen $(p.gen t.p.gen)]
    ::
        [%wtbr *]
      |-
      ?~(p.gen [%dtzz %f 1] [%wtcl i.p.gen [%dtzz %f 0] $(p.gen t.p.gen)])
    ::
        [%wtdt *]   [%wtcl p.gen r.gen q.gen]
        [%wtgl *]   [%wtcl p.gen [%zpzp ~] q.gen]
        [%wtgr *]   [%wtcl p.gen q.gen [%zpzp ~]]
        [%wtkt *]   [%wtcl [%wtts [%axil %atom %$] p.gen] r.gen q.gen]
        [%wthp *]
      |-
      ?~  q.gen
        [%zpfs [%cnzz p.gen]]
      :^    %wtcl
          [%wtts p.i.q.gen p.gen]
        q.i.q.gen
      $(q.gen t.q.gen)
    ::
        [%wtls *]   [%wthp p.gen (weld r.gen `_r.gen`[[[%axil %noun] q.gen] ~])]
        [%wtpm *]
      |-
      ?~(p.gen [%dtzz %f 0] [%wtcl i.p.gen $(p.gen t.p.gen) [%dtzz %f 1]])
    ::
        [%wtpt *]   [%wtcl [%wtts [%axil %atom %$] p.gen] q.gen r.gen]
        [%wtsg *]   [%wtcl [%wtts [%axil %null] p.gen] q.gen r.gen]
        [%wtzp *]   [%wtcl p.gen [%dtzz %f 1] [%dtzz %f 0]]
    ::
        [%wthz *]
      =+  vaw=~(. ah p.gen)
      %-  gray:vaw
      [%wthp puce:vaw (turn q.gen |=([a=tile b=twig] [a (blue:vaw b)]))]
    ::
        [%wtlz *]
      =+  vaw=~(. ah p.gen)
      %-  gray:vaw
      ^-  twig
      :+  %wtls  puce:vaw
      [(blue:vaw q.gen) (turn r.gen |=([a=tile b=twig] [a (blue:vaw b)]))]
    ::
        [%wtsz *]
      =+  vaw=~(. ah p.gen)
      %-  gray:vaw
      [%wtsg puce:vaw (blue:vaw q.gen) (blue:vaw r.gen)]
    ::
        [%wtkz *]
      =+  vaw=~(. ah p.gen)
      %-  gray:vaw
      [%wtkt puce:vaw (blue:vaw q.gen) (blue:vaw r.gen)]
    ::
        [%wtpz *]
      =+  vaw=~(. ah p.gen)
      %-  gray:vaw
      [%wtpt puce:vaw (blue:vaw q.gen) (blue:vaw r.gen)]
    ::
        [%zpcb *]   q.gen
        [%zpgr *]
      [%cnhp [%cnzy %onan] [%zpsm [%bctr [%herb [%cnzy %abel]]] p.gen] ~]
    ::
        [%zpwt *]
      ?:  ?:  ?=(@ p.gen)
            (lte stub p.gen)
          &((lte stub p.p.gen) (gte stub q.p.gen))
        q.gen
      ~|([%stub-fail stub p.gen] !!)
    ::
        *           gen
    ==
  ::
  ++  rake
    ^-  wing
    ?-  gen
      [~ *]         [gen ~]
      [%cnzy *]     [p.gen ~]
      [%cnzz *]     p.gen
      [%cnts * ~]   p.gen
      [%zpcb *]     rake(gen q.gen)
      *             ~|(%rake-twig !!)
    ==
  ++  rusk
    ^-  term
    =+  wig=rake
    ?.  ?=([@ ~] wig)
      ~|(%rusk-twig !!)
    i.wig
  --
::::::::::::::::::::::::::::::::::::::::::::::::::::::::::
::                section 2fC, compilation proper       ::
::
++  ut
  ~%    %ut
      +>+
    ==
      %fan    fan
      %rib    rib
      %vet    vet
      %fab    fab
      %burn   burn
      %busk   busk
      %crop   crop
      %duck   duck
      %dune   dune
      %dunk   dunk
      %fink   fink
      %fire   fire
      %firm   firm
      %fish   fish
      %fuse   fuse
      %gain   gain
      %heal   heal
      %lose   lose
      %mint   mint
      %moot   moot
      %mull   mull
      %nest   nest
      %play   play
      %park   park
      %peek   peek
      %repo   repo
      %rest   rest
      %sift   sift
      %seek   seek
      %tack   tack
      %tock   tock
      %wrap   wrap
    ==
  =+  :*  fan=*(set ,[type twig])
          rib=*(set ,[type type twig])
          vet=`?`&
          fab=`?`&
      ==
  =+  sut=`type`%noun
  |%
  ++  burn
    =+  gil=*(set type)
    |-  ^-  *
    ?-    sut
        [%atom *]   0
        [%bull *]   $(sut repo)
        [%cell *]   [$(sut p.sut) $(sut q.sut)]
        [%core *]   [p.r.q.sut $(sut p.sut)]
        [%cube *]   p.sut
        [%face *]   $(sut repo)
        [%fork *]   $(sut p.sut)
        [%hold *]   ?:  (~(has in gil) sut)
                      ~_  (dunk %type)
                    ~|(%burn-loop !!)
                    $(sut repo, gil (~(put in gil) sut))
        %noun       0
        %void       ~|(%burn-void !!)
    ==
  ::
  ++  busk
    ~/  %busk
    |=  [cog=term hyp=wing]
    ^-  type
    (bull [cog hyp (seep %both hyp)] sut)
  ::
  ++  conk
    |=  got=toga
    ^-  type
    ?@  got  [%face got sut]
    ?-  -.got
      0  sut
      1  [%face p.got $(got q.got)]
      2  ?>  |(!vet (nest(sut [%cell %noun %noun]) & sut))
         :+  %cell
           $(got p.got, sut (peek %both 2))
         $(got q.got, sut (peek %both 3))
    ==
  ::
  ++  crop
    ~/  %crop
    |=  ref=type
    =+  bix=*(set ,[type type])
    =<  dext
    |%
    ++  dext
      ^-  type
      ~|  %crop-dext
      ::  ~_  (dunk 'dext: sut')
      ::  ~_  (dunk(sut ref) 'dext: ref')
      ?:  |(=(sut ref) =(%noun ref))
        %void
      ?:  =(%void ref)
        sut
      ?-    sut
          [%atom *]
        ?-    ref
            [%atom *]   %void
            [%cell *]   sut
            *           sint
        ==
      ::
          [%bull *]   (bull p.sut dext(sut q.sut))
          [%cell *]
        ?-  ref
          [%atom *]  sut
          [%cell *]  ?:  (nest(sut p.ref) | p.sut)
                       (cell p.sut dext(sut q.sut, ref q.ref))
                     sut
          *          sint
        ==
      ::
          [%core *]
        ?:  ?=(?([%atom *] [%cell *]) ref)
          sut
        sint
      ::
          [%cube *]
        ?:  &(?=([%cube *] ref) =(p.sut p.ref))
          %void
        ?:  ?=(?([%atom *] [%cell *]) ref)
          =+  foz=dext(sut q.sut)
          ?:  (firm(sut foz) p.sut)
            (cube p.sut foz)
          %void
        sint
      ::
          [%face *]   (face p.sut dext(sut q.sut))
          [%fork *]   (fork dext(sut p.sut) dext(sut q.sut))
          [%hold *]
        ?:  (~(has in bix) [sut ref])
          ~|(%crop-loop !!)
        (reco |=(a=type dext(sut a, bix (~(put in bix) [sut ref]))))
      ::
          %noun       (reco |=(a=type dext(sut a)))
          %void       %void
      ==
    ::
    ++  sint
      ^-  type
      ?-    ref
        [%core *]  sut
        [%cube *]  sut
        [%face *]  dext(ref repo(sut ref))
        [%fork *]  dext(sut dext(ref p.ref), ref q.ref)
        [%hold *]  dext(ref repo(sut ref))
        *          !!
      ==
    --
  ::
  ++  cool
    |=  [pol=? hyp=wing ref=type]
    ^-  type
    =+  peh=`wing`(flop hyp)
    |-  ^-  type
    ?~  peh
      ?:(pol (fuse ref) (crop ref))
    =>  .(i.peh ?^(i.peh i.peh [%| p=0 q=i.peh]))
    =+  ^=  poz  ^-  post
        ?-  -.i.peh
          &  [p.i.peh %& (peek %both p.i.peh)]
          |  (finq p.i.peh %both q.i.peh)
        ==
    |-  ^-  type
    ?:  =(1 p.poz)
      ?-  -.q.poz
        0  ?-  -.i.peh
              &  ^$(peh t.peh)
              |  (face q.i.peh ^$(peh t.peh, sut p.q.poz))
           ==
        1  ^$(peh t.peh)
        2  %+  bull
             [p.p.q.poz q.p.q.poz r.p.q.poz ^$(peh t.peh, sut s.p.q.poz)]
           q.q.poz
      ==
    =+  [now=(cap p.poz) lat=(mas p.poz)]
    =+  vil=*(set type)
    |-  ^-  type
    ?-    sut
        [%atom *]   %void
        [%bull *]   (reco |=(p=type (bull p.sut ^$(sut p))))
        [%cell *]
      ?:  =(2 now)
        (cell ^$(p.poz lat, sut p.sut) q.sut)
      (cell p.sut ^$(p.poz lat, sut q.sut))
    ::
        [%core *]   ?.(=(3 now) sut (core ^$(p.poz lat, sut p.sut) q.sut))
        [%cube *]   (reco |=(p=type ^$(sut p)))
        [%face *]   (reco |=(p=type (face p.sut ^$(sut p))))
        [%fork *]
      ?:  (~(has in vil) sut)
        %void
      =>  .(vil (~(put in vil) sut))
      (fork $(sut p.sut) $(sut q.sut))
    ::
        [%hold *]   (reco |=(p=type ^$(sut p)))
        %noun       (reco |=(p=type ^$(sut p)))
        %void       %void
    ==
  ::
  ++  dank  |=(pax=path ^-(tank (dish [~ %path] pax)))
  ++  dart  |=(pax=path ^-(tape ~(ram re (dank pax))))
  ++  deal  |=(lum=* (dish dole lum))
  ++  dial
    |=  ham=calf
    =+  gid=*(set ,@ud)
    |-  ^-  tank
    ?-    q.ham
        %noun      [%leaf '*' ~]
        %path      [%leaf '/' ~]
        %tank      [%leaf '*' 't' ~]
        %void      [%leaf '#' ~]
        %wool      [%leaf '*' '"' '"' ~]
        %wall      [%leaf '*' '\'' '\'' ~]
        %yarn      [%leaf '"' '"' ~]
        [%atom *]  [%leaf '@' (trip p.q.ham)]
        [%core *]
      :+  %rose
        [[' ' ~] ['<' ~] ['>' ~]]
      |-  ^-  (list tank)
      ?~  p.q.ham
        [^$(q.ham q.q.ham) ~]
      [[%leaf (rip 3 i.p.q.ham)] $(p.q.ham t.p.q.ham)]
    ::
        [%face *]
      [%palm [['=' ~] ~ ~ ~] [%leaf (trip p.q.ham)] $(q.ham q.q.ham) ~]
    ::
        [%list *]
      [%rose [" " (weld (trip p.q.ham) "(") ")"] $(q.ham q.q.ham) ~]
    ::
        [%pick *]
      :+  %rose
        [[' ' ~] ['{' ~] ['}' ~]]
      |-  ^-  (list tank)
      ?~(p.q.ham ~ [^$(q.ham i.p.q.ham) $(p.q.ham t.p.q.ham)])
    ::
        [%plot *]
      :+  %rose
        [[' ' ~] ['[' ~] [']' ~]]
      |-  ^-  (list tank)
      ?~(p.q.ham ~ [^$(q.ham i.p.q.ham) $(p.q.ham t.p.q.ham)])
    ::
        [%pear *]
      [%leaf '%' ~(rend co [~ p.q.ham q.q.ham])]
    ::
        [%stop *]
      ?:  (~(has in gid) p.q.ham)
        [%leaf '$' ~(rend co [~ %ud p.q.ham])]
      :+  %palm
        [['.' ~] ['^' '$' ~(rend co [~ %ud p.q.ham])] ~ ~]
      [$(gid (~(put in gid) p.q.ham), q.ham (need (~(get by p.ham) p.q.ham))) ~]
    ::
        [%tree *]
      [%rose [" " (weld (trip p.q.ham) "(") ")"] $(q.ham q.q.ham) ~]
    ::
        [%unit *]
      [%rose [" " (weld (trip p.q.ham) "(") ")"] $(q.ham q.q.ham) ~]
    ==
  ::
  ++  dish
    |=  [ham=calf lum=*]  ^-  tank
    ~|  [%dish-h ?@(q.ham q.ham -.q.ham)]
    ~|  [%lump lum]
    ~|  [%ham ham]
    %-  need
    =|  gil=(set ,[@ud *])
    |-  ^-  (unit tank)
    ?-    q.ham
        %noun
      %=    $
          q.ham
        ?:  ?=(@ lum)
          [%atom %$]
        :-  %plot
        |-  ^-  (list wine)
        [%noun ?:(?=(@ +.lum) [[%atom %$] ~] $(lum +.lum))]
      ==
    ::
        %path
      :-  ~
      :+  %rose
        [['/' ~] ['/' ~] ~]
      |-  ^-  (list tank)
      ?~  lum  ~
      ?@  lum  !!
      ?>  ?=(@ -.lum)
      [[%leaf (rip 3 -.lum)] $(lum +.lum)]
    ::
        %tank
      =+  cis=(tank lum)
      ?.(=(lum cis) ~ [~ cis])
    ::
        %wall
      :-  ~
      :+  %rose
        [[' ' ~] ['<' '|' ~] ['|' '>' ~]]
      |-  ^-  (list tank)
      ?~  lum  ~
      ?@  lum  !!
      [[%leaf (trip ((hard ,@) -.lum))] $(lum +.lum)]
    ::
        %wool
      :-  ~
      :+  %rose
        [[' ' ~] ['<' '<' ~] ['>' '>' ~]]
      |-  ^-  (list tank)
      ?~  lum  ~
      ?@  lum  !!
      [(need ^$(q.ham %yarn, lum -.lum)) $(lum +.lum)]
    ::
        %yarn
      [~ %leaf '"' (weld (tape lum) `tape`['"' ~])]
    ::
        %void
      ~
    ::
        [%atom *]
      ?.  ?=(@ lum)
        ~
      :+  ~
        %leaf
      ?:  =(%$ p.q.ham)    ~(rend co [~ %ud lum])
      ?:  =(%t p.q.ham)    ['\'' (weld (rip 3 lum) `tape`['\'' ~])]
      ?:  =(%tas p.q.ham)  ['%' ?.(=(0 lum) (rip 3 lum) ['$' ~])]
      ~(rend co [~ p.q.ham lum])
    ::
        [%core *]
      ::  XX  needs rethinking for core metal
      ::  ?.  ?=(^ lum)  ~
      ::  =>  .(lum `*`lum)
      ::  =-  ?~(tok ~ [~ %rose [[' ' ~] ['<' ~] ['>' ~]] u.tok])
      ::  ^=  tok
      ::  |-  ^-  (unit (list tank))
      ::  ?~  p.q.ham
      ::    =+  den=^$(q.ham q.q.ham)
      ::    ?~(den ~ [~ u.den ~])
      ::  =+  mur=$(p.q.ham t.p.q.ham, lum +.lum)
      ::  ?~(mur ~ [~ [[%leaf (rip 3 i.p.q.ham)] u.mur]])
      [~ (dial ham)]
    ::
        [%face *]
      =+  wal=$(q.ham q.q.ham)
      ?~  wal
        ~
      [~ %palm [['=' ~] ~ ~ ~] [%leaf (trip p.q.ham)] u.wal ~]
    ::
        [%list *]
      ?:  =(~ lum)
        [~ %leaf '~' ~]
      =-  ?~  tok
            ~
          [~ %rose [[' ' ~] ['~' '[' ~] [']' ~]] u.tok]
      ^=  tok
      |-  ^-  (unit (list tank))
      ?:  ?=(@ lum)
        ?.(=(~ lum) ~ [~ ~])
      =+  [for=^$(q.ham q.q.ham, lum -.lum) aft=$(lum +.lum)]
      ?.  &(?=(^ for) ?=(^ aft))
        ~
      [~ u.for u.aft]
    ::
        [%pick *]
      |-  ^-  (unit tank)
      ?~  p.q.ham
        ~
      =+  wal=^$(q.ham i.p.q.ham)
      ?~  wal
        $(p.q.ham t.p.q.ham)
      wal
    ::
        [%plot *]
      =-  ?~  tok
            ~
          [~ %rose [[' ' ~] ['[' ~] [']' ~]] u.tok]
      ^=  tok
      |-  ^-  (unit (list tank))
      ?~  p.q.ham
        ~
      ?:  ?=([* ~] p.q.ham)
        =+  wal=^$(q.ham i.p.q.ham)
        ?~(wal ~ [~ [u.wal ~]])
      ?@  lum
        ~
      =+  gim=^$(q.ham i.p.q.ham, lum -.lum)
      ?~  gim
        ~
      =+  myd=$(p.q.ham t.p.q.ham, lum +.lum)
      ?~  myd
        ~
      [~ u.gim u.myd]
    ::
        [%pear *]
      ?.  =(lum q.q.ham)
        ~
      =+  fox=~(rend co [~ p.q.ham q.q.ham])
      [~ %leaf ?:(=(['~' ~] fox) fox ['%' fox])]
    ::
        [%stop *]
      ?:  (~(has in gil) [p.q.ham lum])  ~
      =+  kep=(~(get by p.ham) p.q.ham)
      ?~  kep
        ~|([%stop-loss p.q.ham] !!)
      $(gil (~(put in gil) [p.q.ham lum]), q.ham u.kep)
    ::
        [%tree *]
      =-  ?~  tok
            ~
          [~ %rose [[' ' ~] ['{' ~] ['}' ~]] u.tok]
      ^=  tok
      =+  tuk=*(list tank)
      |-  ^-  (unit (list tank))
      ?:  =(~ lum)
        [~ tuk]
      ?.  ?=([n=* l=* r=*] lum)
        ~
      =+  rol=$(lum r.lum)
      ?~  rol
        ~
      =+  tim=^$(q.ham q.q.ham, lum n.lum)
      ?~  tim
        ~
      $(lum l.lum, tuk [u.tim u.rol])
    ::
        [%unit *]
      ?@  lum
        ?.(=(~ lum) ~ [~ %leaf '~' ~])
      ?.  =(~ -.lum)
        ~
      =+  wal=$(q.ham q.q.ham, lum +.lum)
      ?~  wal
        ~
      [~ %rose [[' ' ~] ['[' ~] [']' ~]] [%leaf '~' ~] u.wal ~]
    ==
  ::
  ++  doge
    |=  ham=calf
    =-  ?+  woz  woz
          [%list * [%atom %'ta']]  %path
          [%list * [%atom %'t']]   %wall
          [%list * [%atom %'tD']]  %yarn
          [%list * %yarn]         %wool
        ==
    ^=  woz
    ^-  wine
    ?.  ?=([%stop *] q.ham)
      ?:  ?&  ?=  [%pick [%pear %n 0] [%plot [%pear %n 0] [%face *] ~] ~]
                q.ham
              =(1 (met 3 p.i.t.p.i.t.p.q.ham))
          ==
        [%unit =<([p q] i.t.p.i.t.p.q.ham)]
      q.ham
    =+  may=(~(get by p.ham) p.q.ham)
    ?~  may
      q.ham
    ?.  ?&  ?=([%pick *] u.may)
            ?=(^ p.u.may)
            =([%pear %n 0] i.p.u.may)
        ==
      q.ham
    ?:  ?&  ?=([[%plot [%face *] [%face * %stop *] ~] ~] t.p.u.may)
            =(p.q.ham p.q.i.t.p.i.t.p.u.may)
            =(1 (met 3 p.i.p.i.t.p.u.may))
            =(1 (met 3 p.i.t.p.i.t.p.u.may))
        ==
      :+  %list
        (cat 3 p.i.p.i.t.p.u.may p.i.t.p.i.t.p.u.may)
      q.i.p.i.t.p.u.may
    ?:  ?&  ?=  $:  $:  %plot
                        [%face *]
                        [%face * %stop *]
                        [[%face * %stop *] ~]
                    ==
                    ~
                ==
                t.p.u.may
            =(p.q.ham p.q.i.t.p.i.t.p.u.may)
            =(p.q.ham p.q.i.t.t.p.i.t.p.u.may)
            =(1 (met 3 p.i.p.i.t.p.u.may))
            =(1 (met 3 p.i.t.p.i.t.p.u.may))
            =(1 (met 3 p.i.t.t.p.i.t.p.u.may))
        ==
      :+  %tree
        %^    cat
            3
          p.i.p.i.t.p.u.may
        (cat 3 p.i.t.p.i.t.p.u.may p.i.t.t.p.i.t.p.u.may)
      q.i.p.i.t.p.u.may
    q.ham
  ::
  ++  dole
    ^-  calf
    =+  gil=*(set type)
    =+  dex=[p=*(map type ,@) q=*(map ,@ wine)]
    =<  [q.p q]
    |-  ^-  [p=[p=(map type ,@) q=(map ,@ wine)] q=wine]
    =-  [p.tez (doge q.p.tez q.tez)]
    ^=  tez
    ^-  [p=[p=(map type ,@) q=(map ,@ wine)] q=wine]
    ?-    sut
        %noun      [dex sut]
        %void      [dex sut]
        [%atom *]  [dex sut]
        [%bull *]  $(sut q.sut)   ::  something better here
        [%cell *]
      =+  hin=$(sut p.sut)
      =+  yon=$(dex p.hin, sut q.sut)
      :-  p.yon
      :-  %plot
      ?:(?=([%plot *] q.yon) [q.hin p.q.yon] [q.hin q.yon ~])
    ::
        [%core *]
      =+  yad=$(sut p.sut)
      :-  p.yad
      =+  ^=  doy  ^-  [p=(list ,@ta) q=wine]
          ?:  ?=([%core *] q.yad)
            [p.q.yad q.q.yad]
          [~ q.yad]
      :-  %core
      :_  q.doy
      :_  p.doy
      %^  cat  3
        %~  rent  co
        :+  ~  %ud
        |-  ^-  @
        ?-  q.r.q.sut
          ~        0
          [* ~ ~]  1
          [* ~ *]  +($(q.r.q.sut r.q.r.q.sut))
          [* * ~]  +($(q.r.q.sut l.q.r.q.sut))
          [* * *]  .+  %+  add
                         $(q.r.q.sut l.q.r.q.sut)
                       $(q.r.q.sut r.q.r.q.sut)
        ==
      %^  cat  3
        ?-(p.q.sut %gold '.', %iron '|', %lead '?', %zinc '&')
      =+  gum=(mug q.r.q.sut)
      %+  can  3
      :~  [1 (add 'a' (mod gum 26))]
          [1 (add 'a' (mod (div gum 26) 26))]
          [1 (add 'a' (mod (div gum 676) 26))]
      ==
    ::
        [%cube *]
      ?.  ?=(@ p.sut)
        $(sut repo)
      =+  pum=$(sut q.sut)
      ?>  ?=([%atom *] q.pum)
      [p.pum [%pear p.q.pum p.sut]]
    ::
        [%face *]
      =+  yad=$(sut q.sut)
      [p.yad [%face p.sut q.yad]]
    ::
        [%fork *]
      =+  hin=$(sut p.sut)
      =+  yon=$(dex p.hin, sut q.sut)
      :-  p.yon
      ?:  =(%void q.hin)
        q.yon
      ?:  |(=(%void q.yon) =(q.hin q.yon))
        q.hin
      :-  %pick
      ?.  ?=([%pick *] q.yon)
        [q.hin q.yon ~]
      ?>  ?=(^ p.q.yon)
      ?:(=(q.hin i.p.q.yon) p.q.yon [q.hin p.q.yon])
    ::
        [%hold *]
      =+  hey=(~(get by p.dex) sut)
      ?^  hey
        [dex [%stop u.hey]]
      ?:  (~(has in gil) sut)
        =+  dyr=~(wyt by p.dex)
        [[(~(put by p.dex) sut dyr) q.dex] [%stop dyr]]
      =+  rom=$(gil (~(put in gil) sut), sut repo)
      =+  rey=(~(get by p.p.rom) sut)
      ?~  rey
        rom
      [[p.p.rom (~(put by q.p.rom) u.rey q.rom)] [%stop u.rey]]
    ==
  ::
  ++  duck  ^-(tank (dial dole))
  ++  dune  |.(duck)
  ++  dunk
    |=  paz=term  ^-  tank
    :+  %palm
      [['.' ~] ['-' ~] ~ ~]
    [[%leaf (mesc (trip paz))] duck ~]
  ::
  ++  fino
    |=  [dep=@ud way=?(%read %rite %both %free) cog=term]
    =+  gil=*(set type)
    |-  ^-  [p=@ud q=(unit post)]
    ?+    sut  [dep ~]
        [%bull *]
      ?.  =(cog p.p.sut)
        $(sut q.sut)
      ?.  ?=(0 dep)
        $(dep (dec dep), sut q.sut)
      [0 ~ 1 %2 p.sut q.sut]
    ::
        [%cell *]
      =+  taf=$(sut p.sut)
      ?~  q.taf
        =+  bov=$(dep p.taf, sut q.sut)
        ?~  q.bov
          bov
        [p.bov ~ (peg 3 p.u.q.bov) q.u.q.bov]
      [p.taf ~ (peg 2 p.u.q.taf) q.u.q.taf]
    ::
        [%core *]
      =+  zem=(look cog q.r.q.sut)
      =>  ^+(. ?:(|(=(~ zem) =(0 dep)) . .(dep (dec dep), zem ~)))
      ?^  zem
        [dep ~ 1 [%1 (peg 2 p.u.zem) [[sut(p.q %gold) q.u.zem] ~]]]
      =+  taf=$(sut p.sut)
      ?~  q.taf
        taf
      ?.  (park way p.u.q.taf)
        ~|(%find-park !!)
      [p.taf ~ (peg 3 p.u.q.taf) q.u.q.taf]
    ::
        [%cube *]
      $(sut repo)
    ::
        [%face *]
      ?:  =(cog p.sut)
        ?.  ?=(0 dep)
          [(dec dep) ~]
        [0 ~ 1 %0 q.sut]
      [dep ~]
    ::
        [%fork *]
      ~|  %fork
      ?:  (~(has in gil) q.sut)
        $(sut p.sut)
      ?:  (~(has in gil) p.sut)
        $(sut q.sut)
      =+  [hax=$(sut p.sut) yor=$(sut q.sut)]
      ~|  %find-fork
      ?:  =(hax yor)
        hax
      ?>  &(?=(^ q.hax) ?=(^ q.yor) =(p.hax p.yor) =(p.u.q.hax p.u.q.yor))
      :-   p.hax
      ?-  -.q.u.q.hax
        0  ?>  ?=(0 -.q.u.q.yor)
           [~ p.u.q.hax %0 (fork p.q.u.q.hax p.q.u.q.yor)]
        1  ?>  &(?=(1 -.q.u.q.yor) =(p.q.u.q.yor p.q.u.q.hax))
           [~ p.u.q.hax %1 p.q.u.q.hax (weld q.q.u.q.hax q.q.u.q.yor)]
        2  ?>  ?&  ?=(2 -.q.u.q.yor)
                   =(p.p.q.u.q.hax p.p.q.u.q.yor)
                   =(q.p.q.u.q.hax q.p.q.u.q.yor)
                   =(r.p.q.u.q.hax r.p.q.u.q.yor)
               ==
           :*  ~
               p.u.q.hax
               %2
               :*  p.p.q.u.q.hax
                   q.p.q.u.q.hax
                   r.p.q.u.q.hax
                   (fork s.p.q.u.q.hax s.p.q.u.q.yor)
               ==
               (fork q.q.u.q.hax q.q.u.q.yor)
           ==
      ==
    ::
        [%hold *]
      ?:  (~(has in gil) sut)
        [dep ~]
      $(gil (~(put in gil) sut), sut repo)
    ==
  ::
  ++  fink
    ~/  %fink
    |=  [dep=@ud way=?(%read %rite %both %free) cog=term]
    ^-  port
    ::  ~_  (dunk 'type')
    ~_  (show [%c 'find-limb'] ?:(=(%$ cog) '$' [%a cog]))
    =+  hoq=(fino dep way cog)
    ?~  q.hoq
      ~|(%find-none !!)
    (flee u.q.hoq)
  ::
  ++  finq
    |=  [dep=@ud way=?(%read %rite %both %free) cog=term]
    ^-  post
    ::  ~_  (dunk 'type')
    ~_  (show [%c 'find-limb'] ?:(=(%$ cog) '$' [%a cog]))
    =+  hoq=(fino dep way cog)
    ?~  q.hoq
      ~|(%find-none !!)
    u.q.hoq
  ::
  ++  fire
    ~/  %fire
    |=  hag=(list ,[p=type q=foot])
    ^-  type
    ?:  ?=([[* [%elm ~ 1]] ~] hag)
      p.i.hag
    :-  %hold
    %+  turn
      hag.$
    |=  [p=type q=foot]
    ?.  ?=([%core *] p)
      ~|(%fire-core !!)
    =+  dox=[%core q.q.p q.p]
    ?:  ?=(%ash -.q)
      ~|  %fire-ash
      ::  ~_  (dunk(sut [%cell q.q.p p.p]) %fire-dry)
      ?>  ?|(!vet (nest(sut q.q.p) & p.p))
      [dox p.q]
    ~|  [%fire-odd -.q]
    ?>  ?=(%elm -.q)
    ~|  %fire-elm
    ::  ~_  (dunk(sut [%cell q.q.p p.p]) %fire-wet)
    ?>  ?|  !vet
            (~(has in rib) [sut dox p.q])
            (mull(sut p, rib (~(put in rib) [sut dox p.q])) %noun dox p.q)
        ==
    [p p.q]
  ::
  ++  firm
    ~/  %firm
    |=  dib=*
    =+  bix=*(set ,[type *])
    |-  ^-  ?
    ?-    sut
        [%atom *]  !.?(dib)
        [%bull *]  &($(sut q.sut) $(sut s.p.sut, dib .*(dib [0 r.p.sut])))
        [%cell *]  &(.?(dib) $(sut p.sut, dib -.dib) $(sut q.sut, dib +.dib))
        [%core *]
      ?&  .?(dib)
          $(sut p.sut, dib -.dib)
          =(+.dib ?:(=(~ p.r.q.sut) ~|(%firm-core !!) p.r.q.sut))
      ==
    ::
        [%cube *]  =(dib p.sut)
        [%face *]  $(sut q.sut)
        [%fork *]  |($(sut p.sut) $(sut q.sut))
        [%hold *]
      ?|  (~(has in bix) [sut dib])
          $(bix (~(put in bix) [sut dib]), sut repo)
      ==
    ::
        %noun      &
        %void      |
    ==
  ::
  ++  fish
    ~/  %fish
    |=  axe=axis
    =+  vot=*(set type)
    |-  ^-  nock
    ?-  sut
        %void       [%1 1]
        %noun       [%1 0]
        [%atom *]   (flip [%3 %0 axe])
        [%bull *]   ~|(%bull-fish !!)
        [%cell *]
      %+  flan
        [%3 %0 axe]
      (flan $(sut p.sut, axe (peg axe 2)) $(sut q.sut, axe (peg axe 3)))
    ::
        [%core *]   [%0 0]
        [%cube *]   [%5 [%1 p.sut] [%0 axe]]
        [%face *]   $(sut q.sut)
        [%fork *]   (flor $(sut p.sut) $(sut q.sut))
        [%hold *]
      ?:  (~(has in vot) sut)
        [%0 0]
      =>  %=(. vot (~(put in vot) sut))
      $(sut repo)
    ==
  ::
  ++  fuse
    ~/  %fuse
    |=  ref=type
    =+  bix=*(set ,[type type])
    |-  ^-  type
    ?:  ?|(=(sut ref) =(%noun ref))
      sut
    ?-    sut
        [%atom *]
      ?-    ref
          [%atom *]   ?:((fitz p.ref p.sut) sut ref)
          [%cell *]   %void
          *           $(sut ref, ref sut)
      ==
        [%bull *]   (bull p.sut $(sut q.sut))
        [%cell *]
      ?-  ref
        [%cell *]   (cell $(sut p.sut, ref p.ref) $(sut q.sut, ref q.ref))
        *           $(sut ref, ref sut)
      ==
    ::
        [%core *]     $(sut repo)
        [%cube *]
      =+  foz=$(sut q.sut)
      ?:  (firm(sut foz) p.sut)
        (cube p.sut foz)
      %void
    ::
        [%face *]     (face p.sut $(sut q.sut))
        [%fork *]     (fork $(sut p.sut) $(sut q.sut))
        [%hold *]
      ?:  (~(has in bix) [sut ref])
        ~|(%fuse-loop !!)
      (reco |=(a=type ^$(sut a, bix (~(put in bix) [sut ref]))))
    ::
        %noun       ref
        %void       %void
    ==
  ::
  ++  gain
    ~/  %gain
    |=  gen=twig  ^-  type
    (chip & gen)
  ::
  ++  hang
    ~/  %hang
    |=  [dab=(map term foot) rud=(map term foot)]
    ^-  (map term foot)
    =+  goy=(~(tap by rud) ~)
    =+  waf=dab
    |-  ^+  dab
    ?~  goy
      waf
    ~|  [%hang-on p.i.goy]
    =+  yeq=(~(get by dab) p.i.goy)
    ?<  ?=(~ yeq)
    ?-    -.u.yeq
        %ash
      ?>  ?=([%ash *] q.i.goy)
      $(goy t.goy, waf (~(put by waf) p.i.goy q.i.goy))
    ::
        %elm
      ~|([%hang-elm p.i.goy] !!)
    ::
        %oak
      ?>  ?=([%yew *] q.i.goy)
      $(goy t.goy, waf (~(put by waf) p.i.goy q.i.goy))
    ::
        %yew
      ?>  ?=([%yew *] q.i.goy)
      %=    $
          goy  t.goy
          waf
        %+  ~(put by waf)
          p.i.goy
        [%yew ^$(dab p.u.yeq, rud p.q.i.goy)]
      ==
    ==
  ::
  ++  harp
    |=  dab=(map term foot)
    ^-  ?(~ ^)
    ?:  ?=(~ dab)
      ~
    =+  ^=  vad
        ?+  -.q.n.dab  !!
          %ash  q:(mint %noun p.q.n.dab)
          %elm  q:(mint(vet |) %noun p.q.n.dab)
        ==
    ?-    dab
        [* ~ ~]   vad
        [* ~ *]   [vad $(dab r.dab)]
        [* * ~]   [vad $(dab l.dab)]
        [* * *]   [vad $(dab l.dab) $(dab r.dab)]
    ==
  ::
  ++  lose
    ~/  %lose
    |=  gen=twig  ^-  type
    (chip | gen)
  ::
  ++  chip
    ~/  %chip
    |=  [way=? gen=twig]  ^-  type
    ?:  ?=([%wtts *] gen)
      (cool way q.gen (play ~(bunt al p.gen)))
    ?:  ?&(way ?=([%wtpm *] gen))
      |-(?~(p.gen sut $(p.gen t.p.gen, sut ^$(gen i.p.gen))))
    ?:  ?&(!way ?=([%wtbr *] gen))
      |-(?~(p.gen sut $(p.gen t.p.gen, sut ^$(gen i.p.gen))))
    =+  neg=~(open ap gen)
    ?:(=(neg gen) sut $(gen neg))
  ::
  ++  heal
    ~/  %heal
    |=  [qog=(unit term) axe=axis ref=type]
    ^-  type
    ?:  =(1 axe)
      ?~  qog
        ref
      |-  ^-  type
      ?-    sut
          [%bull *]   ~&  %heal-bull
                      ?:  =(u.qog p.p.sut)
                        ref
                      (busk(sut $(sut q.sut)) p.p.sut q.p.sut)
          [%core *]   ref
          [%face *]   ?.(=(u.qog p.sut) ~|('heal-name' !!) (face p.sut ref))
          [%fork *]   (fork $(sut p.sut) $(sut q.sut))
          [%hold *]   $(sut repo)
          *           ~|([%name u.qog] ~|('heal-name' !!))
      ==
    =+  [now=(cap axe) lat=(mas axe)]
    =+  gil=*(set type)
    |-  ^-  type
    ?-    sut
        [%atom *]   %void
        [%bull *]   (busk(sut $(sut q.sut)) p.p.sut q.p.sut)
        [%cell *]
      ?:  =(2 now)
        (cell ^$(sut p.sut, axe lat) q.sut)
      (cell p.sut ^$(sut q.sut, axe lat))
    ::
        [%core *]
      ?.  =(3 now)
        ~|(%heal-core !!)
      (core ^$(sut p.sut, axe lat) q.sut)
    ::
        [%face *]   (face p.sut $(sut q.sut))
        [%fork *]   (fork $(sut p.sut) $(sut q.sut))
        [%hold *]
      ?:((~(has in gil) sut) %void $(gil (~(put in gil) sut), sut repo))
    ::
        *           $(sut repo)
    ==
  ::
  ++  mint
    ~/  %mint
    |=  [gol=type gen=twig]
    ^-  [p=type q=nock]
    |^  ^-  [p=type q=nock]
    ?:  ?&(=(%void sut) !?=([%zpcb *] gen))
      ?.  |(!vet ?=([%zpfs *] gen) ?=([%zpzp *] gen))
        ~|(%mint-vain !!)
      [%void %0 0]
    ?-    gen
    ::
        [^ *]
      =+  hed=$(gen p.gen, gol %noun)
      =+  tal=$(gen q.gen, gol %noun)
      [(nice (cell p.hed p.tal)) (cons q.hed q.tal)]
    ::
        [%bcpt *]  $(gen (~(whip al q.gen) p:(seep %read p.gen)))
        [%brcn *]  (grow %gold [~ 1] p.gen)
    ::
        [%cnts *]
      =+  lar=(foil (seek %read p.gen))
      =+  mew=(snub q.gen)
      =-  [(nice p.yom) ?:(=(0 p.q.lar) q.yom [%9 p.q.lar q.yom])]
      ^=  yom
      =+  hej=*(list ,[p=axis q=nock])
      |-  ^-  [p=type q=nock]
      ?~  mew
        [(fire q.q.lar) (hike p.lar hej)]
      =+  zil=^$(gen q.i.mew, gol %noun)
      =+  wip=(tock p.i.mew p.zil q.q.lar)
      $(mew t.mew, q.q.lar q.wip, hej [[p.wip q.zil] hej])
    ::
        [%dtkt *]  [(nice %noun) [%11 q:$(gen p.gen, gol %noun)]]
        [%dtls *]  [(nice [%atom %$]) [%4 q:$(gen p.gen, gol [%atom %$])]]
        [%dtzy *]  [(nice (play gen)) [%1 q.gen]]
        [%dtzz *]  [(nice (play gen)) [%1 q.gen]]
        [%dttr *]
      [(nice %noun) [%2 q:$(gen p.gen, gol %noun) q:$(gen q.gen, gol %noun)]]
    ::
        [%dtts *]
      [(nice bool) [%5 q:$(gen p.gen, gol %noun) q:$(gen q.gen, gol %noun)]]
    ::
        [%dtwt *]  [(nice bool) [%3 q:$(gen p.gen, gol %noun)]]
        [%ktbr *]  =+(vat=$(gen p.gen) [(wrap(sut p.vat) %iron) q.vat])
    ::
        [%ktls *]
      =+(hif=(nice (play p.gen)) [hif q:$(gen q.gen, gol hif)])
    ::
        [%kthx *]
      =+(hif=(nice (play p.gen)) [hif q:$(gen q.gen, gol hif)])
    ::
        [%ktpm *]  =+(vat=$(gen p.gen) [(wrap(sut p.vat) %zinc) q.vat])
        [%ktsg *]
      =+  nef=$(gen p.gen)
      =+  moc=(mink [burn q.nef] |=(* ~))
      [p.nef ?:(?=(0 -.moc) [%1 p.moc] q.nef)]
    ::
        [%ktts *]  =+(vat=$(gen q.gen) [(conk(sut p.vat) p.gen) q.vat])
        [%ktwt *]  =+(vat=$(gen p.gen) [(wrap(sut p.vat) %lead) q.vat])
        [%sgzp *]  ~_(duck(sut (play p.gen)) $(gen q.gen))
        [%sggr *]
      =+  hum=$(gen q.gen)
      :-  p.hum
      :+  %10
        ?-    p.gen
            @   p.gen
            ^   [p.p.gen q:$(gen q.p.gen, gol %noun)]
        ==
      q.hum
    ::
        [%tsgr *]
      =+  fid=$(gen p.gen, gol %noun)
      =+  dov=$(sut p.fid, gen q.gen)
      [p.dov (comb q.fid q.dov)]
    ::
        [%tstr *]
      $(gen r.gen, sut (busk p.gen q.gen))
    ::
        [%wtcl *]
      =+  nor=$(gen p.gen, gol bool)
      =+  fex=(gain p.gen)
      =+  wux=(lose p.gen)
      =+  ^=  duy
          ?:  =(%void fex)
            ?:(=(%void wux) [%0 0] [%1 1])
          ?:(=(%void wux) [%1 0] q.nor)
      =+  hiq=$(sut fex, gen q.gen)
      =+  ran=$(sut wux, gen r.gen)
      [(fork p.hiq p.ran) (cond duy q.hiq q.ran)]
    ::
        [%wtts *]
      :-  (nice bool)
      %-  fish(sut (play ~(bunt al p.gen)))
      (cove q:$(gen [%cnzz q.gen], gol %noun))
    ::
        [%zpcb *]
      ~_  (show %o p.gen)
      =+  hum=$(gen q.gen)
      [p.hum [%10 [%spot %1 p.gen] q.hum]]
    ::
        [%zpcm *]  [(nice (play p.gen)) [%1 q.gen]]   ::  XX validate!
        [%zpcn ~]  =+(pet=seed [(nice p.pet) [%1 q.pet]])
        [%zpfs *]
      ?:  vet
        ~_  (dunk(sut (play p.gen)) 'lost')
        ~|(%mint-lost !!)
      [%void [%0 0]]
    ::
        [%zpsm *]
      =+  vos=$(gol %noun, gen q.gen)       ::  XX validate!
      ::  [(nice (cell (sift (play p.gen)) p.vos)) (cons [%1 p.vos] q.vos)]
      [(nice (cell (play p.gen) p.vos)) (cons [%1 p.vos] q.vos)]
    ::
        [%zpts *]  [(nice %noun) [%1 q:$(vet |, gen p.gen)]]
        [%zpzp ~]  [%void [%0 0]]
        *
      =+  doz=~(open ap gen)
      ?:  =(doz gen)
        ~_  (show [%c 'hoon'] [%q gen])
        ~|(%mint-open !!)
      $(gen doz)
    ==
    ::
    ++  nice
      |=  typ=type
      ~|  %mint-nice
      ?>  ?|(!vet (nest(sut gol) & typ))
      typ
    ::
    ++  grow
      |=  [mel=?(%gold %iron %lead %zinc) ruf=twig dab=(map term foot)]
      ^-  [p=type q=nock]
      =+  dan=^$(gen ruf, gol %noun)
      =+  toc=(core p.dan [%gold p.dan [~ dab]])
      =+  dez=(harp(sut toc) dab)
      :-  (nice (core p.dan mel p.dan [dez dab]))
      (cons [%1 dez] q.dan)
    --
  ::
  ++  moot
    =+  gil=*(set type)
    |-  ^-  ?
    ?-  sut
      [%atom *]  |
      [%bull *]  $(sut q.sut)
      [%cell *]  |($(sut p.sut) $(sut q.sut))
      [%core *]  $(sut p.sut)
      [%cube *]  |
      [%face *]  $(sut q.sut)
      [%fork *]  &($(sut p.sut) $(sut q.sut))
      [%hold *]  |((~(has in gil) sut) $(gil (~(put in gil) sut), sut repo))
      %noun      |
      %void      &
    ==
  ::
  ++  mull
    ~/  %mull
    |=  [gol=type dox=type gen=twig]
    ^-  ?
    ?.  vet
      &
    =<  &
    |^  ^-  [p=type q=type]
    ?:  =(%void sut)
      ~|(%mull-none !!)
    ?-    gen
    ::
        [^ *]
      =+  hed=$(gen p.gen, gol %noun)
      =+  tal=$(gen q.gen, gol %noun)
      [(nice (cell p.hed p.tal)) (cell q.hed q.tal)]
    ::
        [%bcpt *]
      =+  sep=(seep %read p.gen)
      =+  pox=(seep(sut dox) %read p.gen)
      ?.  =(p.pox p.sep)  ~|(%mull-bonk-wing !!)
      $(gen (~(whip al q.gen) p.sep))
    ::
        [%brcn *]  (grow %gold [~ 1] p.gen)
        [%cnts *]
      =+  lar=(foil (seek %read p.gen))
      =+  vug=(foil (seek(sut dox) %read p.gen))
      ?.  &(=(p.lar p.vug) =(p.q.lar p.q.vug))
        ~|(%mull-bonk-e !!)
      =+  mew=(snub q.gen)
      =-  [(nice (fire p.yom)) (fire(vet |) q.yom)]
      ^=  yom
      |-  ^-  [p=(list ,[p=type q=foot]) q=(list ,[p=type q=foot])]
      ?~  mew
        [q.q.lar q.q.vug]
      =+  zil=^$(gen q.i.mew, gol %noun)
      =+  cuf=(tock p.i.mew p.zil q.q.lar)
      =+  dof=(tock p.i.mew q.zil q.q.vug)
      ?.  .=(p.cuf p.dof)
        ~|(%mull-bonk-f !!)
      $(mew t.mew, q.q.lar q.cuf, q.q.vug q.dof)
    ::
        [%dtkt *]  =+($(gen p.gen, gol %noun) (both %noun))
        [%dtls *]  =+($(gen p.gen, gol [%atom %$]) (both [%atom %$]))
        [%dtzy *]  (both (play gen))
        [%dtzz *]  (both (play gen))
        [%dttr *]
      =+([$(gen p.gen, gol %noun) $(gen q.gen, gol %noun)] (both %noun))
    ::
        [%dtts *]
      =+([$(gen p.gen, gol %noun) $(gen q.gen, gol %noun)] (both bool))
    ::
        [%dtwt *]  =+($(gen p.gen, gol %noun) (both bool))    ::  XX  =|
        [%ktbr *]
      =+(vat=$(gen p.gen) [(wrap(sut p.vat) %iron) (wrap(sut q.vat) %iron)])
    ::
        [%ktls *]
      =+  hif=[p=(nice (play p.gen)) q=(play(sut dox) p.gen)]
      =+($(gen q.gen, gol p.hif) hif)
    ::
        [%kthx *]
      =+  hif=[p=(nice (play p.gen)) q=(play(sut dox) p.gen)]
      =+($(gen q.gen, gol p.hif) hif)
    ::
        [%ktpm *]
      =+(vat=$(gen p.gen) [(wrap(sut p.vat) %zinc) (wrap(sut q.vat) %zinc)])
    ::
        [%ktts *]
      =+(vat=$(gen q.gen) [(conk(sut p.vat) p.gen) (conk(sut q.vat) p.gen)])
    ::
        [%ktwt *]
      =+(vat=$(gen p.gen) [(wrap(sut p.vat) %lead) (wrap(sut q.vat) %lead)])
    ::
        [%ktsg *]  $(gen p.gen)
        [%sgzp *]  ~_(duck(sut (play p.gen)) $(gen q.gen))
        [%sggr *]  $(gen q.gen)
        [%tsgr *]
      =+  lem=$(gen p.gen, gol %noun)
      $(gen q.gen, sut p.lem, dox q.lem)
    ::
        [%tstr *]
      %=  $
        gen  r.gen
        sut  (busk p.gen q.gen)
        dox  (busk(sut dox) p.gen q.gen)
      ==
    ::
        [%wtcl *]
      =+  nor=$(gen p.gen, gol bool)
      =+  ^=  hiq  ^-  [p=type q=type]
          =+  fex=[p=(gain p.gen) q=(gain(sut dox) p.gen)]
          ?:  =(%void p.fex)
            [%void ?:(=(%void q.fex) %void ~|(%wtcl-z (play(sut q.fex) q.gen)))]
          ?:  =(%void q.fex)
            ~|(%mull-bonk-b !!)
          $(sut p.fex, dox q.fex, gen q.gen)
      =+  ^=  ran  ^-  [p=type q=type]
          =+  wux=[p=(lose p.gen) q=(lose(sut dox) p.gen)]
          ?:  =(%void p.wux)
            [%void ?:(=(%void q.wux) %void ~|(%wtcl-a (play(sut q.wux) r.gen)))]
          ?:  =(%void q.wux)
            ~|(%mull-bonk-c !!)
          $(sut p.wux, dox q.wux, gen r.gen)
      [(nice (fork p.hiq p.ran)) (fork q.hiq q.ran)]
    ::
        [%wtts *]
      =+  nob=~(bunt al p.gen)
      =+  waz=[p=(play nob) q=(play(sut dox) nob)]
      =+  ^=  syx  :-  p=(cove q:(mint %noun [%cnzz q.gen]))
                   q=(cove q:(mint(sut dox) %noun [%cnzz q.gen]))
      =+  pov=[p=(fish(sut p.waz) p.syx) q=(fish(sut q.waz) q.syx)]
      ?.  &(=(p.syx q.syx) =(p.pov q.pov))
        ~|(%mull-bonk-a !!)
      (both bool)
    ::
        [%zpcb *]  ~_((show %o p.gen) $(gen q.gen))
        [%zpcm *]  [(nice (play p.gen)) (play(sut dox) p.gen)]
        [%zpcn ~]  =+(pet=seed [(nice p.pet) p.pet])
        [%zpfs *]
      ?:  vet
        ::  ~_  (dunk(sut (play p.gen)) 'also')
        ~|(%mull-skip !!)
      (both %void)
    ::
        [%zpts *]  (both %noun)
        [%zpsm *]
      =+  vos=$(gol %noun, gen q.gen)       ::  XX validate!
      [(nice (cell (play p.gen) p.vos)) (cell (play(sut dox) p.gen) q.vos)]
    ::
        [%zpzp ~]  (both %void)
        *
      =+  doz=~(open ap gen)
      ?:  =(doz gen)
        ~_  (show [%c 'hoon'] [%q gen])
        ~|(%mull-open !!)
      $(gen doz)
    ==
    ::
    ++  both
      |=  typ=type
      [(nice typ) typ]
    ::
    ++  nice
      |=  typ=type
      ::  ~_  (dunk(sut gol) 'need')
      ::  ~_  (dunk(sut typ) 'have')
      ~|  %mull-nice
      ?>  ?|(!vet (nest(sut gol) & typ))
      typ
    ::
    ++  grow
      |=  [mel=?(%gold %iron %lead %zinc) ruf=twig dab=(map term foot)]
      ~|  %mull-grow
      ^-  [p=type q=type]
      =+  dan=^$(gen ruf, gol %noun)
      =+  ^=  toc  :-  p=(core p.dan [%gold p.dan [~ dab]])
                   q=(core q.dan [%gold q.dan [~ dab]])
      =+  (bake(sut p.toc, dox q.toc) dab)
      :-  (nice (core p.dan mel p.dan [[%0 0] dab]))
      (core q.dan [mel q.dan [[%0 0] dab]])
    ::
    ++  bake
      |=  dab=(map term foot)
      ^-  *
      ?:  ?=(~ dab)
        ~
      =+  ^=  vad
          ?+  -.q.n.dab  !!
            %ash  ^$(gol %noun, gen p.q.n.dab)
            %elm  ~
          ==
      ?-    dab
          [* ~ ~]   vad
          [* ~ *]   [vad $(dab r.dab)]
          [* * ~]   [vad $(dab l.dab)]
          [* * *]   [vad $(dab l.dab) $(dab r.dab)]
      ==
    --
  ::
  ++  meet  |=(ref=type &((nest | ref) (nest(sut ref) | sut)))
  ++  nest
    ~/  %nest
    |=  [tel=? ref=type]
    ^-  ?
    =+  gil=*(set ,[p=type q=type])
    =<  dext
    |%
    ++  cong
      ^-  ?
      ?>  ?&(?=([%core *] sut) ?=([%core *] ref))
      ?:  =(q.sut q.ref)
        dext(sut p.sut, ref p.ref)
      ?.  ?&  dext(sut q.q.sut, ref p.sut)
              dext(sut p.sut, ref q.q.sut)
              dext(sut q.q.ref, ref p.ref)
          ==
        |
      ?&
        ?|(=(p.q.sut p.q.ref) =(%gold p.q.ref))
      ::
        ?|  (~(has in gil) [sut ref])
            %+  %=  cram
                  gil  (~(put in gil) [sut ref])
                  sut  sut(p q.q.sut)
                  ref  ref(p q.q.ref)
                ==
              q.r.q.sut
            q.r.q.ref
        ==
      ::
        ?-    p.q.sut
            %gold
          =+  pac=[s=q.q.sut r=q.q.ref]
          ?&  dext(sut s.pac, ref r.pac)
              dext(sut r.pac, ref s.pac)
          ==
        ::
            %iron
          =+  sam=[s=(peek(sut q.q.sut) %rite 2) r=(peek(sut q.q.ref) %rite 2)]
          dext(sut r.sam, ref s.sam)
        ::
            %lead  &
            %zinc
          =+  pal=[s=(peek(sut q.q.sut) %read 2) r=(peek(sut q.q.ref) %read 2)]
          dext(sut s.pal, ref r.pal)
        ==
      ==
    ::
    ++  cram
      |=  [dab=(map term foot) hem=(map term foot)]
      ^-  ?
      ?-    dab
          ~   =(hem ~)
          ^
        ?&  ?=(^ hem)
            =(p.n.dab p.n.hem)
            $(dab l.dab, hem l.hem)
            $(dab r.dab, hem r.hem)
            ?-    -.q.n.dab
                %ash
              ?&  ?=(%ash -.q.n.hem)
                  dext(sut (play p.q.n.dab), ref (play(sut ref) p.q.n.hem))
              ==
                %elm  =(q.n.dab q.n.hem)
                %oak  ?=(?(%oak %yew) -.q.n.hem)
                %yew
              ?&  ?=(%yew -.q.n.hem)
                  $(dab p.q.n.dab, hem p.q.n.hem)
              ==
            ==
        ==
      ==
    ::
    ++  dext
      ^-  ?
      =-  ?:  tyn
            &
          ?:  tel
            ::  ~_  (dunk %need)
            ::  ~_  (dunk(sut ref) %have)
            ~|(%type-fail !!)
          |
      ^=  tyn
      ?:  =(sut ref)
        &
      ?-    sut
          %void       sint
          %noun       &
      ::
          [%atom *]
        ?.  ?=([%atom *] ref)
          sint
        (fitz p.sut p.ref)
      ::
          [%cell *]
        ?.  ?=([%cell *] ref)
          sint
        ?&
          dext(sut p.sut, ref p.ref)
          dext(sut q.sut, ref q.ref)
        ==
      ::
          [%core *]
        ?.  ?=([%core *] ref)
          sint
        cong
      ::
          [%cube *]
        ?:  ?=([%cube *] ref)
          =(p.sut p.ref)
        sint
      ::
          [%bull *]
        ?&  dext(sut q.sut)
            dext(sut s.p.sut, ref (peek(sut ref) %free r.p.sut))
        ==
          [%face *]   dext(sut q.sut)
          [%fork *]
        ?.  ?=(?([%atom *] %noun [%cell *] [%cube *] [%core *]) ref)
          sint
        ?|(dext(tel |, sut p.sut) dext(tel |, sut q.sut))
      ::
          [%hold *]
        ?|
          (~(has in gil) [sut ref])
          dext(gil (~(put in gil) [sut ref]), sut repo)
        ==
      ==
    ::
    ++  sint
      ^-  ?
      ?-  ref
          [%atom *]   |
          [%cell *]   |
          [%fork *]   ?&(dext(ref p.ref) dext(ref q.ref))
          [%hold *]
        ?|
          (~(has in gil) [sut ref])
          dext(gil (~(put in gil) [sut ref]), ref repo(sut ref))
        ==
      ::
          %noun       |
          %void       &
          *           dext(ref repo(sut ref))
      ==
    --
  ::
  ++  park
    ~/  %park
    |=  [way=?(%read %rite %both %free) axe=axis]
    ^-  ?
    ?>  ?=([%core *] sut)
    ?|
      !vet
      ?-    way
          %both  =(%gold p.q.sut)
          %free  &
          %read
        ?-    p.q.sut
            %gold   &
            %iron   |
            %lead   |
            %zinc   =(2 (cap axe))
        ==
      ::
          %rite
        ?-    p.q.sut
            %gold   &
            %iron   =(2 (cap axe))
            %lead   |
            %zinc   |
        ==
      ==
    ==
  ::
  ++  peek
    ~/  %peek
    |=  [way=?(%read %rite %both %free) axe=axis]
    ^-  type
    ?:  =(1 axe)
      sut
    =+  [now=(cap axe) lat=(mas axe)]
    =+  gil=*(set type)
    |-  ^-  type
    ?-    sut
        [%atom *]   %void
        [%cell *]   ?:(=(2 now) ^$(sut p.sut, axe lat) ^$(sut q.sut, axe lat))
        [%core *]
      ?:  =(3 now)
        ?.  (park way lat)
          ::  ~_  (dunk 'type')
          ~_  (show [%c 'axis'] [%d axe])
          ~|(%peek-park !!)
        ^$(sut p.sut, axe lat)
      %noun
    ::
        [%fork *]   (fork $(sut p.sut) $(sut q.sut))
        [%hold *]
      ?:  (~(has in gil) sut)
        %void
      $(gil (~(put in gil) sut), sut repo)
    ::
        %void       %void
        %noun       %noun
        *           $(sut repo)
    ==
  ::
  ++  play
    ~/  %play
    =>  .(vet |)
    |=  gen=twig
    ^-  type
    ?-  gen
      [^ *]      (cell $(gen p.gen) $(gen q.gen))
      [%bcpt *]  $(gen (~(whip al q.gen) p:(seep %read p.gen)))
      [%brcn *]  (core sut %gold sut [[%0 0] p.gen])
      [%cnts *]  =+  lar=(foil (seek %read p.gen))
                 =+  mew=(snub q.gen)
                 =+  rag=q.q.lar
                 %-  fire
                 |-  ^-  (list ,[p=type q=foot])
                 ?~  mew
                   rag
                 $(mew t.mew, rag q:(tock p.i.mew ^$(gen q.i.mew) rag))
      [%dtkt *]  %noun
      [%dtls *]  [%atom %$]
      [%dtzy *]  ?:(=(%f p.gen) ?>((lte q.gen 1) bool) [%atom p.gen])
      [%dtzz *]  [%cube q.gen ?:(.?(q.gen) %noun [%atom p.gen])]
      [%dttr *]  %noun
      [%dtts *]  bool
      [%dtwt *]  bool
      [%ktbr *]  (wrap(sut $(gen p.gen)) %iron)
      [%kthx *]  $(gen p.gen)
      [%ktls *]  $(gen p.gen)
      [%ktpm *]  (wrap(sut $(gen p.gen)) %zinc)
      [%ktsg *]  $(gen p.gen)
      [%ktts *]  (conk(sut $(gen q.gen)) p.gen)
      [%ktwt *]  (wrap(sut $(gen p.gen)) %lead)
      [%sgzp *]  ~_(duck(sut ^$(gen p.gen)) $(gen q.gen))
      [%sggr *]  $(gen q.gen)
      [%tsgr *]  $(gen q.gen, sut $(gen p.gen))
      [%tstr *]  $(gen r.gen, sut (busk p.gen q.gen))
      [%wtcl *]  =+  [fex=(gain p.gen) wux=(lose p.gen)]
                 %+  fork
                   ?:(=(%void fex) %void $(sut fex, gen q.gen))
                 ?:(=(%void wux) %void $(sut wux, gen r.gen))
      [%zpcb *]  ~_((show %o p.gen) $(gen q.gen))
      [%zpcm *]  (play p.gen)
      [%zpcn ~]  p:seed
      [%zpfs *]  %void
      [%zpsm *]  (cell $(gen p.gen) $(gen q.gen))
      [%zpts *]  %noun
      [%zpzp ~]  %void
      *          =+  doz=~(open ap gen)
                 ?:  =(doz gen)
                   ~_  (show [%c 'hoon'] [%q gen])
                   ~|(%play-open !!)
                 $(gen doz)
    ==
  ::
  ++  reco
    |*  fuy=_|=(p=type p)
    =+  por=repo
    =+  yot=(fuy por)
    ?:  =(yot por)
      ?:(=(%void por) por sut)
    yot
  ::
  ++  repo
    ^-  type
    ?-  sut
      [%bull *]   q.sut
      [%core *]   [%cell %noun p.sut]
      [%cube *]   q.sut
      [%face *]   q.sut
      [%hold *]   (rest p.sut)
      %noun       [%fork [%atom %$] [%cell %noun %noun]]
      *           ~|(%repo-fltt !!)
    ==
  ::
  ++  rest
    ~/  %rest
    |=  leg=(list ,[p=type q=twig])
    ^-  type
    ?:  (lien leg |=([p=type q=twig] (~(has in fan) [p q])))
      ~|(%rest-loop !!)
    =>  .(fan (~(gas in fan) leg))
    %+  roll
      %-  %~  tap
            in
          %-  ~(gas in *(set type))
          (turn leg |=([p=type q=twig] (play(sut p) q)))
      ~
    =+([p=*type q=`type`%void] |.((fork p q)))
  ::
  ++  seek
    ~/  %seek
    |=  [way=?(%read %rite %both %free) hyp=wing]
    ^-  port
    ?~  hyp
      [1 %& sut]
    =>  .(i.hyp ?^(i.hyp i.hyp [%| p=0 q=i.hyp]))
    =+  zar=$(hyp t.hyp)
    =+  ^=  syp
        ?-    -.q.zar
            &  p.q.zar
            |  (fire (turn q.q.zar |=([p=type q=foot] [p [%ash ~ 1]])))
        ==
    ?-    i.hyp
        [& *]
      [(peg p.zar p.i.hyp) %& (peek(sut syp) way p.i.hyp)]
    ::
        [| *]
      =>  .(sut syp)
      =+  hud=(fink p.i.hyp way q.i.hyp)
      [(peg p.zar p.hud) q.hud]
    ==
  ::
  ++  seep
    |=  [way=?(%read %rite %both %free) hyp=wing]
    ^-  [p=axis q=type]
    =+  zar=(seek way hyp)
    ?>(?=(& -.q.zar) [p.zar p.q.zar])
  ::
  ++  sift
    |=  ref=type
    ~+
    ^-  type
    ~|(%sift-lose ?>((nest(sut ref) & -:!>(*typo)) ref))
  ::
  ++  snub
    ~/  %snub
    |=  har=(list ,[p=wing q=twig])
    ^-  (list ,[p=wing q=twig])
    (turn har |=([a=wing b=twig] [(flop a) b]))
  ::
  ++  tack
    ~/  %tack
    |=  [peh=wing mur=type]
    =+  axe=1
    |-  ^-  [p=axis q=type]
    ?~  peh
      [axe mur]
    =>  .(i.peh ?^(i.peh i.peh [%| p=0 q=i.peh]))
    ?-    i.peh
        [& *]
      =+  ^=  sap  ^-  (unit term)
          ?.(&(=(1 p.i.peh) ?=([%face *] sut)) ~ [~ p.sut])
      =+  vas=(peek %rite p.i.peh)
      =+  gav=$(peh t.peh, sut vas, axe (peg axe p.i.peh))
      =+  heh=(heal ~ p.i.peh q.gav)
      [p.gav ?~(sap heh (face u.sap heh))]
    ::
        [| *]
      =+  dob=`post`(need q:(fino p.i.peh %rite q.i.peh))
      ~|  [%tack-limb q.i.peh]
      ?:  ?=(%2 -.q.dob)
        =+  hoc=(peg axe p.dob)
        =+  guh=$(peh t.peh, sut s.p.q.dob, axe (peg hoc r.p.q.dob))
        =+  zig=$(peh q.p.q.dob, sut q.q.dob, mur q.guh)
        =+  zug=(heal [~ q.i.peh] p.dob (busk(sut q.zig) p.p.q.dob q.p.q.dob))
        [p.guh zug]
      =+  wuf=(flay (flee dob))
      =+  gav=$(peh t.peh, sut q.wuf, axe (peg axe p.wuf))
      [p.gav (heal [~ q.i.peh] p.wuf q.gav)]
    ==
  ::
  ++  tock
    ~/  %tock
    |=  [peh=wing mur=type men=(list ,[p=type q=foot])]
    ^-  [p=axis q=(list ,[p=type q=foot])]
    =-  [(need p.wib) q.wib]
    ^=  wib
    |-  ^-  [p=(unit axis) q=(list ,[p=type q=foot])]
    ?~  men
      [*(unit axis) ~]
    =+  geq=(tack(sut p.i.men) peh mur)
    =+  mox=$(men t.men)
    [(mate p.mox `_p.mox`[~ p.geq]) [[q.geq q.i.men] q.mox]]
  ::
  ++  wrap
    ~/  %wrap
    |=  yoz=?(%lead %iron %zinc)
    ^-  type
    ?-  sut
      [%core *]  ?.(=(%gold p.q.sut) ~|(%wrap-metl !!) sut(p.q yoz))
      [%fork *]  (fork $(sut p.sut) $(sut q.sut))
      [%hold *]  $(sut repo)
      *          ~|(%wrap-type !!)
    ==
  --
::::::::::::::::::::::::::::::::::::::::::::::::::::::::::
::                section 2fD, grammar                  ::
::
++  vang
  |=  [bug=? wer=path]
  %*(. vast bug bug, wer wer)
::
++  vast
  =+  [bug=`?`| was=*(set path) wer=*path]
  |%
  ++  gash  %+  cook
              |=  a=(list tyke)  ^-  tyke
              ?~(a ~ (weld i.a $(a t.a)))
            (more fas gasp)
  ++  gasp  ;~  pose
              %+  cook
                |=([a=tyke b=tyke c=tyke] :(weld a b c))
              ;~  plug
                (cook |=(a=(list) (turn a |=(b=* ~))) (star tis))
                (cook |=(a=twig [[~ a] ~]) hasp)
                (cook |=(a=(list) (turn a |=(b=* ~))) (star tis))
              ==
              (cook |=(a=(list) (turn a |=(b=* ~))) (plus tis))
            ==
  ++  glam  ~+((glue ace))
  ++  hasp  ;~  pose
              (ifix [sel ser] wide)
              (stag %cnhp (ifix [pel per] (most ace wide)))
              %+  cook
                |=(a=coin [%dtzy ?:(?=([~ %tas *] a) %tas %ta) ~(rent co a)])
              nuck:so
            ==
  ++  mota  %+  cook
              |=([a=tape b=tape] (rap 3 (weld a b)))
            ;~(plug (star low) (star hig))
  ::
  ++  plex
    |=  gen=twig  ~|  [%plex gen]  ^-  path
    ?:  ?=([%zpcb *] gen)
      $(gen q.gen)
    ?>  ?=([%clsg *] gen)
    (turn p.gen |=(a=twig ?>(?=(%dtzy -.a) q.a)))
  ::
  ++  pray
    |=  gen=twig  ~|  %pray  ^-  twig
    =+  rev=(plex gen)
    ?:  (~(has in was) rev)
      ~|(%pray-loop !!)
    =+  ruv=`path`(weld rev `path`[%hoon ~])
    =+  txt=(,@ta .^(%cx ruv))
    ~|  ruv
    %+  rash  txt
    (ifix [gay gay] tall(was (~(put in was) rev), wer rev))
  ::
  ++  prey
    |=  gun=(list twig)  ^-  twig
    ?~  gun    [~ 1]
    ?~  t.gun  (pray i.gun)
    [%tsgr (pray i.gun) $(gun t.gun)]
  ::
  ++  phax
    |=  ruw=(list (list beer))
    =+  [yun=*(list twig) cah=*(list ,@)]
    =+  wod=|=([a=tape b=(list twig)] ^+(b ?~(a b [[%clfs %smdq (flop a)] b])))
    |-  ^+  yun
    ?~  ruw
      (flop (wod cah yun))
    ?~  i.ruw  $(ruw t.ruw)
    ?@  i.i.ruw
      $(i.ruw t.i.ruw, cah [i.i.ruw cah])
    $(i.ruw t.i.ruw, cah ~, yun [p.i.i.ruw (wod cah yun)])
  ::
  ++  posh
    |=  [pre=(unit tyke) pof=(unit ,[p=@ud q=tyke])]
    ^-  (list twig)
    ~|  %posh-fail
    =+  wom=(poof wer)
    =+  ^=  yez
        ?~  pre  wom
        =+  moz=(poon wom u.pre)
        ?~(pof moz (weld moz (slag (lent u.pre) wom)))
    ?~  pof  yez
    =+  zey=(flop yez)
    =+  [moz=(scag p.u.pof zey) gul=(slag p.u.pof zey)]
    (weld (flop gul) (poon (flop moz) q.u.pof))
  ::
  ++  poof  |=(pax=path ^-(tusk (turn pax |=(a=@ta [%dtzy %ta a]))))
  ++  poon
    |=  [pag=tusk goo=tyke]
    ^-  tusk
    ?~  goo  ~
    :-  ?^(i.goo u.i.goo ?>(?=(^ pag) i.pag))
    $(goo t.goo, pag ?~(pag ~ t.pag))
  ::
  ++  poor
    %+  cook  posh
    ;~  plug
      (stag ~ gash)
      ;~(pose (stag ~ ;~(pfix cen porc)) (easy ~))
    ==
  ::
  ++  porc
    ;~  plug
      (cook |=(a=(list) (lent a)) (star cen))
      ;~(pfix fas gash)
    ==
  ::
  ++  rump
    %+  sear
      |=  [a=wing b=(unit twig)]  ^-  (unit twig)
      ?~(b [~ %cnzz a] ?.(?=([@ ~] a) ~ [~ [%dtzz %tas i.a] u.b]))
    ;~(plug rope ;~(pose (stag ~ ;~(pfix fas wide)) (easy ~)))
  ::
  ++  rood
    ;~  pfix  fas
      (stag %clsg poor)
    ==
  ::
  ++  rupl
    %+  cook
      |=  [a=? b=(list twig) c=?]
      ?:  a
        ?:  c
          [%clsg [%clsg b] ~]
        [%clsg b]
      ?:  c
        [%clsg [%cltr b] ~]
      [%cltr b]
    ;~  plug
      ;~  pose
        (cold | (just '['))
        (cold & (jest '~['))
      ==
    ::
      ;~  pose
        (ifix [ace gap] (most gap tall))
        (most ace wide)
      ==
    ::
      ;~  pose
        (cold & (jest ']~'))
        (cold | (just ']'))
      ==
    ==
  ::
  ++  sail                                              ::  template language
    |=  tol=?  =|  lin=?
    |%
    ++  ape                                             ::  product twig
      %-  cook
      :_  amp
      |=  tum=tuna  ^-  twig
      ?:  ?=([%e *] tum)
        [p.tum (sag q.tum)]
      (sag tum ~)
    ::
    ++  amp                                             ::  entry point
      ;~(pfix sem ?:(tol bam bat))
    ::
    ++  bam                                             ::  tall top
      %+  knee  *tuna  |.  ~+
      ;~  pose
        (stag %f ;~(pfix (plus ace) (cook rab puv)))
        (stag %e ;~(plug hag nal))
        (stag %e hul)
        (stag %f nup)
        ;~(pfix tis (stag %f nol))
        ;~(pfix hep (stag %a ;~(pfix gap tall)))
        ;~(pfix lus (stag %b ;~(pfix gap tall)))
        ;~(pfix tar (stag %c ;~(pfix gap tall)))
        ;~(pfix cen (stag %d ;~(pfix gap tall)))
        (easy [%f [%a [%smdq 10 ~]] ~])
      ==
    ::
    ++  bat                                             ::  wide outer top
      %+  knee  *tuna  |.  ~+
      ;~  pose
        (stag %f nup)
        (stag %f ped)
        (stag %e ;~(plug hig lif))
      ==
    ::
    ++  bet                                             ::  wide inner top
      %+  knee  *tuna  |.  ~+
      ;~  pose
        bat
        ;~(pfix hep (stag %a wide))
        ;~(pfix lus (stag %b wide))
        ;~(pfix tar (stag %c wide))
        ;~(pfix cen (stag %d wide))
      ==
    ::
    ++  fry                                             ::  mane as twig
      %+  cook
        |=  [a=@tas b=(unit ,@tas)]
        ?~  b
          [%dtzz %tas a]
        [[%dtzz %tas a] [%dtzz %tas u.b]]
      ;~(plug sym ;~(pose (stag ~ ;~(pfix cab sym)) (easy ~)))
    ::
    ++  hag                                             ::  script or style
      %+  cook  |=(a=twig a)
      ;~  plug
        (stag %dtzz (stag %tas ;~(pose (jest %script) (jest %style))))
        (stag %clsg jaw)
      ==
    ::
    ++  hig                                             ::  simple head
      (cook |=([a=twig b=(list twig)] [a %clsg b]) hog)
    ::
    ++  hog                                             ::  tag head
      %+  cook
        |=  $:  a=twig
                b=(unit ,@tas)
                c=(unit ,@tas)
                d=(unit twig)
                e=(list twig)
            ==
        ^-  [twig (list twig)]
        =.  e  ?~(b e [[[%dtzz %tas %class] [%smdq (trip u.b)]] e])
        =.  e  ?~(c e [[[%dtzz %tas %id] [%smdq (trip u.c)]] e])
        =.  e  ?~(d e [[[%dtzz %tas %href] u.d] e])
        [a e]
      ;~  plug
        fry
        ;~(pose (stag ~ ;~(pfix dot sym)) (easy ~))
        ;~(pose (stag ~ ;~(pfix hax sym)) (easy ~))
        ;~(pose (stag ~ ;~(pfix fas (stag %smdq soil))) (easy ~))
        ;~  pose
          %+  ifix  [pel per]
          %+  more  ;~(plug com ace)
          ;~(plug fry ;~(pfix ace wide))
        ::
          (easy ~)
        ==
      ==
    ::
    ++  hoy                                             ::  tall attributes
      %-  star
      ;~  pfix  ;~(plug gap tis)
        ;~(plug fry ;~(pfix gap tall))
      ==
    ::
    ++  hul                                             ::  tall preface
      %+  cook
        |=  [a=[p=twig q=(list twig)] b=(list twig) c=(list tuna)]
        ^-  [twig (list tuna)]
        [[p.a %clsg (weld q.a b)] c]
      ;~(plug hog hoy nol)
    ::
    ++  jaw                                             ::  wide attributes
      ;~  pose
        %+  ifix  [pel per]
        %+  more  ;~(plug com ace)
        ;~(plug fry ;~(pfix ace wide))
      ::
        (easy ~)
      ==
    ::
    ++  lif                                             ::  wide elements
      %+  cook  |=(a=(list tuna) a)
      ;~(pose ;~(pfix col pep) (cold ~ sem) (easy ~))
    ::
    ++  luf                                             ::  wide elements
      %+  cook  |=(a=(list tuna) a)
      (star ;~(pfix ace bet))
    ::
    ++  nal                                             ::  unescaped tall tail
      %+  cook  |=(a=(list tuna) a)
      %+  ifix  [gap ;~(plug gap duz)]
      %+  most  gap
      ;~  pfix  sem
        ;~  pose
          ;~  pfix  ace
            %+  cook
              |=  a=tape
              [%a %smdq (weld a `tape`[`@`10 ~])]
            (star (shim 32 255))
          ==
          (easy [%a %smdq `@`10 ~])
        ==
      ==
    ::
    ++  nol                                             ::  tall tail
      ?>  tol
      %+  cook  |=(a=(list tuna) a)
      ;~  pose
        (cold ~ sem)
        ;~(pfix col pep(tol |))
        ;~(pfix ;~(plug col ace) (cook rab(tol |) puv))
        (ifix [gap ;~(plug gap duz)] (most gap amp))
      ==
    ::
    ++  nup                                             ::  wide quote
      %+  cook  |=(a=(list tuna) a)
      ;~  pose
        ;~(less (jest '"""') (ifix [doq doq] (cook rab puv)))
        (inde (ifix [(jest '"""\0a') (jest '\0a"""')] (cook rab puv(lin |))))
      ==
    ::
    ++  pab  (ifix [kel ker] ;~(plug hig luf))          ::  bracketed element
    ++  ped                                             ::  wide flow
      %+  cook  |=(a=(list tuna) a)
      (ifix [pel per] (more ace bet))
    ::
    ++  pep                                             ::  wrapped tuna
      %+  cook  |=(a=(list tuna) a)
      ;~  pose
        ped
        (ifix [pel per] (more ace bet))
        (cook |=(@t [%a %smdq (trip +<)]~) qut)
        ;~  plug
          bat
          (easy ~)
        ==
      ==
    ::
    ++  puv                                             ::  wide/tall flow
      %+  cook  |=(a=(list beet) a)
      %-  star
      ;~  pose
        ;~(pfix bas ;~(pose (mask "-+*%;\{") bas doq bix:ab))
        ;~(pfix hep (stag %a sump))
        ;~(pfix lus (stag %b sump))
        ;~(pfix tar (stag %c sump))
        ;~(pfix cen (stag %d sump))
        ;~(pfix sem (stag %e pab(tol |)))
        ;~(less bas kel ?:(tol fail doq) prn)
        ?:(lin fail ;~(less (jest '\0a"""') (just '\0a')))
        (stag %a sump)
      ==
    ::
    ++  rab                                             ::  beet to tuna
      |=  reb=(list beet)
      ^-  (list tuna)
      =|  [sim=(list ,@) tuz=(list tuna)]
      |-  ^-  (list tuna)
      ?~  reb
        =.  sim
          ?.  tol   sim
          [10 |-(?~(sim sim ?:(=(32 i.sim) $(sim t.sim) sim)))]
        ?~(sim tuz [[%a %smdq (flop sim)] tuz])
      ?@  i.reb
        $(reb t.reb, sim [i.reb sim])
      =+  zut=$(reb t.reb, sim ~)
      ?~  sim  [i.reb zut]
      [[%a %smdq (flop sim)] i.reb zut]
    ::
    ++  sag                                             ::  tuna to twig
      |=  [lut=(list tuna)]
      ^-  twig
      :-  %cltr
      |-  ^-  (list twig)
      ?~  lut  [[%dtzz %n ~] ~]
      ?-  -.i.lut
        %a  [[%clfs p.i.lut] $(lut t.lut)]
        %b  [p.i.lut $(lut t.lut)]
        %c  :_  ~
            :+  %cndt  `twig`[p.i.lut [%cltr $(lut t.lut)]]
            :+  %tsbr  `tile`[[%axil %noun] [%axil %noun]]
            :-  %brcn
            ^-  (map term foot)
            :_  [~ ~]
            =+  sug=[[%& 12] ~]
            :+  %$  %elm
            :^  %wtsg  sug
              [%cnts sug [[[[%& 1] ~] [~ 13]] ~]]
            [%cnts sug [[[[%& 3] ~] [%cnts [%$ ~] [[sug [~ 25]] ~]]] ~]]
        %d  [[%cnhp p.i.lut [%cltr $(lut t.lut)] ~] ~]
        %e  [[p.i.lut ^$(lut [[%f q.i.lut] ~])] $(lut t.lut)]
        %f  $(lut (weld p.i.lut t.lut))
      ==
    --
  ::
  ++  scat
    %+  knee  *twig  |.  ~+
    %-  stew
    ^.  stet  ^.  limo
    :~
      :-  '!'
        ;~  pose
          (stag %wtzp ;~(pfix zap wide))
          (stag %zpzp (cold ~ ;~(plug zap zap)))
          (stag %zpcn (cold ~ ;~(plug zap cen)))
        ==
      :-  '$'
        rump
        ::  (cook |=(a=wing [%cnts a ~]) rope)
      :-  '%'
        ;~  pfix  cen
          ;~  pose
            (cook |=([a=@ud b=tyke] [%clsg (posh ~ ~ a b)]) porc)
            (stag %dtzz (stag %tas (cold %$ buc)))
            (stag %dtzz (stag %f (cold & pam)))
            (stag %dtzz (stag %f (cold | bar)))
            (stag %dtzz (stag %ta qut))
            (cook (jock &) nuck:so)
            (cook |=(a=(list) [%clsg (posh ~ ~ (lent a) ~)]) (star cen))
            ::  (easy [%clsg (poof wer)])
          ==
        ==
      :-  '&'
        ;~  pose
          (cook |=(a=wing [%cnts a ~]) rope)
          (stag %wtpm ;~(pfix pam (ifix [pel per] (most ace wide))))
          (stag %dtzy (stag %f (cold & pam)))
        ==
      :-  '\''
        (stag %dtzy (stag %t qut))
      :-  '('
        (stag %cnhp (ifix [pel per] (most ace wide)))
      :-  '*'
        ;~  pose
          (stag %bctr ;~(pfix tar hill))
        ==
      :-  '+'
        ;~  pose
          (stag %dtls ;~(pfix lus (ifix [pel per] wide)))
        ::
          %+  cook
            |=  a=(list (list beer))
            :-  %clfs
            [%smdq |-(?~(a ~ (weld i.a $(a t.a))))]
          (most dog ;~(pfix lus soil))
        ::
          (cook |=(a=wing [%cnts a ~]) rope)
        ==
      :-  '-'
        ;~  pose
          (stag %dtzy tash:so)
        ::
          %+  cook
            |=  a=(list (list beer))
            [%clsg (phax a)]
          (most dog ;~(pfix hep soil))
        ::
          (cook |=(a=wing [%cnts a ~]) rope)
        ==
      :-  '.'
        ;~  pose
          %+  cook
            |=  a=coin  ^-  twig
            ?-  -.a
              ~      [%dtzy p.a]
              %blob  [%dtzz %$ p.a]
              %many  [%cltr (turn p.a |=(b=coin ^$(a b)))]
            ==
          ;~(pfix dot perd:so)
        ::
          (cook |=(a=wing [%cnts a ~]) rope)
        ==
      :-  ['0' '9']
        (stag %dtzy bisk:so)
      :-  ':'
        ;~  pfix  col
          ;~  pose
            (stag %smcl (ifix [pel per] (most ace wide)))
            ;~(pfix fas (stag %clfs wide))
          ==
        ==
      :-  '='
        (stag %dtts ;~(pfix tis (ifix [pel per] ;~(glam wide wide))))
      :-  '?'
        (stag %bccm (stag %fern ;~(pfix wut (ifix [pel per] (most ace toil)))))
      :-  '['
        rupl
      :-  ','
        (stag %bccm ;~(pfix com hill))
      :-  '^'
        ;~  pose
          ;~  pfix  ket
            ;~  pose
              ;~  pfix  col
                %+  cook
                  |=  [a=tile b=twig]                     ::  XX shd be static
                  =+  rev=(plex b)
                  :+  %smsm  ~(clam al a)
                  [%dtkt %dtzz %$ %cx rev]
                ;~(plug hill rood)
              ==
              (cook prey (most ket rood))
            ==
          ==
          (stag %cnzz rope)
          (stag %bczp (cold %cell ket))
        ==
      :-  '_'
        (stag %bccb ;~(pfix cab hill))
      :-  '`'
        ;~  pfix  tec
          ;~  pose
            %+  cook
              |=([a=@ta b=twig] [%ktls [%dtzy a 0] [%ktls [%dtzy %$ 0] b]])
            ;~(pfix pat ;~(plug mota ;~(pfix tec wide)))
            (stag %kthp ;~(plug toil ;~(pfix tec wide)))
            (stag %ktls ;~(pfix lus ;~(plug wide ;~(pfix tec wide))))
            (cook |=(a=twig [[%dtzz %n ~] a]) wide)
          ==
        ==
      :-  '#'
        ;~(pfix hax rupl)
      :-  '"'
        %+  cook
          |=  a=(list (list beer))
          [%smdq |-(?~(a ~ (weld i.a $(a t.a))))]
        (most dog soil)
      :-  ['a' 'z']
        rump
      :-  '|'
        ;~  pose
          (cook |=(a=wing [%cnts a ~]) rope)
          (stag %wtbr ;~(pfix bar (ifix [pel per] (most ace wide))))
          (stag %dtzy (stag %f (cold | bar)))
        ==
      :-  '~'
        ;~  pose
          rupl
        ::
          ;~  pfix  sig
            ;~  pose
              (stag %clsg (ifix [sel ser] (most ace wide)))
            ::
              %+  stag  %cnsg
              %+  ifix
                [pel per]
              ;~(glam rope wide (stag %cltr (most ace wide)))
            ::
              (cook (jock |) twid:so)
              (easy [%bczp %null])
            ==
          ==
        ==
      :-  '/'
        rood
      :-  '<'
        (ifix [gal gar] (stag %hxgl (most ace wide)))
      :-  '>'
        (ifix [gar gal] (stag %hxgr (most ace wide)))
    ==
  ++  soil
    ;~  pose
      ;~  less  (jest '"""')
        %+  ifix  [doq doq]
        %-  star  ;~  pose
          ;~(pfix bas ;~(pose bas doq kel bix:ab))
          ;~(less doq bas kel prn)
          (stag ~ sump)
      ==          ==
      %-  inde  %+  ifix
        [(jest '"""\0a') (jest '\0a"""')]
      %-  star  ;~  pose
        ;~(pfix bas ;~(pose bas kel bix:ab))
        ;~(less bas kel prn)
        ;~(less (jest '\0a"""') (just `@`10))
        (stag ~ sump)
    ==          ==
  ++  sump  (ifix [kel ker] (stag %cltr (most ace wide)))
  ++  noil
    |=  tol=?
    =<  ;~  pfix  buc
          %-  stew
          ^.  stet  ^.  limo
          :~
            ['|' (rung bar %reed exqb)]
            ['&' (rung pam %bush exqb)]
            ['?' (rung wut %fern exqc)]
            ['_' (rung cab %weed exqd)]
            ['^' (rung ket %herb exqd)]
            ['=' (rung tis %bark exqe)]
            :-  '+'
              %+  cook
                |=([a=tile b=tile] [%weed [%brls a [%bccb b]]])
              ;~(pfix lus (toad exqb))
            :-  '%'
              ;~  pfix  cen
                %+  sear
                  |=  a=(list tile)  ^-  (unit tile)
                  =-  ?~(b ~ ?~(u.b ~ [~ %kelp i.u.b t.u.b]))
                  ^=  b
                  |-  ^-  (unit (list line))
                  ?~  a  [~ ~]
                  =+  c=$(a t.a)
                  ?~  c  ~
                  ?.  ?=([[%leaf *] *] i.a)  ~
                  [~ [p.i.a q.i.a] u.c]
                (toad exqc)
              ==
            :-  ':'
              ;~  pfix  col
                %+  cook
                  |=(a=(list tile) ?~(a !! ?~(t.a i.a [i.a $(a t.a)])))
                (toad exqc)
              ==
          ==
        ==
    |%
    ++  toad
      |*  har=_exqa
      =+  dur=(ifix [pel per] $:har(tol |))
      ?:(tol ;~(pose ;~(pfix gap $:har(tol &)) dur) dur)
    ::
    ++  rung
      |*  [dif=_rule tuq=* har=_exqa]
      ;~(pfix dif (stag tuq (toad har)))
    ::
    ++  gunk  ~+((glue muck))
    ++  muck  ?:(tol gap ace)
    ++  butt  |*(zor=_rule ?:(tol ;~(sfix zor ;~(plug gap duz)) zor))
    ++  loaf  ?:(tol howl toil)
    ++  lobe  ?:(tol tall wide)
    ++  exqa  |.(loaf)
    ++  exqb  |.(;~(gunk loaf loaf))
    ++  exqc  |.((butt (most muck loaf)))
    ++  exqd  |.(lobe)
    ++  exqe  |.(;~(gunk sym loaf))
    --
  ++  norm
    |=  tol=?
    =<  %-  stew
        ^.  stet  ^.  limo
        :~  :-  '|'
              ;~  pfix  bar
                %-  stew
                ^.  stet  ^.  limo
                :~  ['_' (rune cab %brcb expu)]
                    ['%' (rune cen %brcn expe)]
                    ['.' (rune dot %brdt expa)]
                    ['/' (rune fas %brfs expu)]
                    ['-' (rune hep %brhp expa)]
                    ['^' (rune ket %brkt expr)]
                    ['+' (rune lus %brls expo)]
                    ['*' (rune tar %brtr expo)]
                    ['=' (rune tis %brts expo)]
                    ['?' (rune wut %brwt expa)]
                ==
              ==
            :-  '%'
              ;~  pfix  cen
                %-  stew
                ^.  stet  ^.  limo
                :~  ['_' (rune cab %cncb exph)]
                    [':' (rune col %cncl expb)]
                    ['.' (rune dot %cndt expb)]
                    ['^' (rune ket %cnkt expd)]
                    ['+' (rune lus %cnls expc)]
                    ['-' (rune hep %cnhp expk)]
                    ['~' (rune sig %cnsg expq)]
                    ['*' (rune tar %cntr expm)]
                    ['=' (rune tis %cnts exph)]
                ==
              ==
            :-  '$'
              ;~  pose
                (rune cab %bccb expv)
                (rune com %bccm expv)
                (stag %bccm (noil tol))
              ==
            :-  ':'
              ;~  pfix  col
                %-  stew
                ^.  stet  ^.  limo
                :~  ['_' (rune cab %clcb expb)]
                    ::  ['~' (rune cen %clcn exps)]
                    ['/' (rune fas %clfs expa)]
                    ['^' (rune ket %clkt expd)]
                    ['+' (rune lus %clls expc)]
                    ['-' (rune hep %clhp expb)]
                    ['~' (rune sig %clsg exps)]
                    ['*' (rune tar %cltr exps)]
                ==
              ==
            :-  '.'
              ;~  pfix  dot
                %-  stew
                ^.  stet  ^.  limo
                :~  ['+' (rune lus %dtls expa)]
                    ['*' (rune tar %dttr expb)]
                    ['=' (rune tis %dtts expb)]
                    ['?' (rune wut %dtwt expa)]
                    ['^' (rune ket %dtkt expn)]
                ==
              ==
            :-  '^'
              ;~  pfix  ket
                %-  stew
                ^.  stet  ^.  limo
                :~  ['|' (rune bar %ktbr expa)]
                    ['.' (rune dot %ktdt expb)]
                    ['-' (rune hep %kthp expo)]
                    ['+' (rune lus %ktls expb)]
                    ['#' (rune hax %kthx expb)]
                    ['&' (rune pam %ktpm expa)]
                    ['~' (rune sig %ktsg expa)]
                    ['=' (rune tis %ktts expg)]
                    ['?' (rune wut %ktwt expa)]
                ==
              ==
            :-  '~'
              ;~  pfix  sig
                %-  stew
                ^.  stet  ^.  limo
                :~  ['|' (rune bar %sgbr expb)]
                    ['$' (rune buc %sgbc expg)]
                    ['_' (rune cab %sgcb expb)]
                    ['%' (rune cen %sgcn hind)]
                    ['/' (rune fas %sgfs hine)]
                    ['<' (rune gal %sggl hinb)]
                    ['>' (rune gar %sggr hinb)]
                    ['+' (rune lus %sgls hinc)]
                    ['&' (rune pam %sgpm hinf)]
                    ['?' (rune wut %sgwt hing)]
                    ['=' (rune tis %sgts expb)]
                    ['!' (rune zap %sgzp expb)]
                ==
              ==
            :-  ';'
              ;~  pfix  sem
                %-  stew
                ^.  stet  ^.  limo
                :~  [':' (rune col %smcl expi)]
                    ['.' (rune dot %smdt expi)]
                    ['~' (rune sig %smsg expi)]
                    [';' (rune sem %smsm expb)]
                ==
              ==
            :-  '='
              ;~  pfix  tis
                %-  stew
                ^.  stet  ^.  limo
                :~  ['|' (rune bar %tsbr expo)]
                    ['.' (rune dot %tsdt expq)]
                    ['^' (rune ket %tskt expd)]
                    [':' (rune col %tscl expp)]
                    ['<' (rune gal %tsgl expb)]
                    ['>' (rune gar %tsgr expb)]
                    ['-' (rune hep %tshp expb)]
                    ['*' (rune tar %tstr expj)]
                    ['+' (rune lus %tsls expb)]
                    ['~' (rune sig %tssg expi)]
                ==
              ==
            :-  '?'
              ;~  pfix  wut
                %-  stew
                ^.  stet  ^.  limo
                :~  ['|' (rune bar %wtbr exps)]
                    [':' (rune col %wtcl expc)]
                    ['.' (rune dot %wtdt expc)]
                    ['<' (rune gal %wtgl expb)]
                    ['>' (rune gar %wtgr expb)]
                    ['-' (rune hep %wthz expx)]
                    ['^' (rune ket %wtkz expf)]
                    ['=' (rune tis %wtts expw)]
                    ['+' (rune lus %wtlz expy)]
                    ['&' (rune pam %wtpm exps)]
                    ['@' (rune pat %wtpz expf)]
                    ['~' (rune sig %wtsz expf)]
                    ['!' (rune zap %wtzp expa)]
                ==
              ==
            :-  '!'
              ;~  pfix  zap
                %-  stew
                ^.  stet  ^.  limo
                :~  [':' ;~(pfix col (toad expz))]
                    [',' (rune com %zpcm expb)]
                    [';' (rune sem %zpsm expb)]
                    ['^' ;~(pfix ket (cook prey (toad exps)))]
                    ['>' (rune gar %zpgr expa)]
                    ['=' (rune tis %zpts expa)]
                    ['?' (rune wut %zpwt hinh)]
                ==
              ==
        ==
    |%
    ++  boog
      %+  knee  [p=*term q=*foot]  |.  ~+
      ;~  pfix  lus
        ;~  pose
          %+  cook
            |=([a=%ash b=term c=twig] [b a c])
          ;~  gunk
            (cold %ash (just '+'))
            ;~(pose (cold %$ buc) sym)
            loaf
          ==
        ::
          %+  cook
            |=([a=%elm b=term c=twig] [b a c])
          ;~  gunk
            (cold %elm (just '-'))
            ;~(pose (cold %$ buc) sym)
            loaf
          ==
        ::
          %+  cook
            |=([a=%oak b=term] [b a ~])
          ;~  gunk
            (cold %oak (just '|'))
            ;~(pose (cold %$ buc) sym)
          ==
        ==
      ==
    ::
    ++  wisp
      %-  ulva
      %+  cook
        |=(a=(list ,[p=term q=foot]) (~(gas by *(map term foot)) a))
      (most muck boog)
    ::
    ++  toad
      |*  har=_expa
      =+  dur=(ifix [pel per] $:har(tol |))
      ?:(tol ;~(pose ;~(pfix gap $:har(tol &)) dur) dur)
    ::
    ++  rune
      |*  [dif=_rule tuq=* har=_expa]
      ;~(pfix dif (stag tuq (toad har)))
    ::
    ++  glop  ~+((glue mash))
    ++  gunk  ~+((glue muck))
    ++  butt  |*(zor=_rule ?:(tol ;~(sfix zor ;~(plug gap duz)) zor))
    ++  ulva  |*(zor=_rule ?.(tol fail ;~(sfix zor ;~(plug gap dun))))
    ++  hank  (most muck loaf)
    ++  loaf  ?:(tol tall wide)
    ++  lobe  ?:(tol howl toil)
    ++  mash  ?:(tol gap ;~(plug com ace))
    ++  muck  ?:(tol gap ace)
    ++  teak  %+  knee  *tiki  |.  ~+
              =+  ^=  gub
                  |=  [a=term b=$%([& p=wing] [| p=twig])]
                  ^-  tiki
                  ?-(-.b %& [%& [~ a] p.b], %| [%| [~ a] p.b])
              =+  ^=  wyp
                  ;~  pose
                     %+  cook  gub
                     ;~  plug
                       sym
                       ;~(pfix tis ;~(pose (stag %& rope) (stag %| wide)))
                     ==
                  ::
                     (stag %& (stag ~ rope))
                     (stag %| (stag ~ wide))
                  ==
              ?.  tol  wyp
              ;~  pose
                wyp
              ::
                ;~  pfix
                  ;~(plug ket tis gap)
                  %+  cook  gub
                  ;~  plug
                    sym
                    ;~(pfix gap ;~(pose (stag %& rope) (stag %| tall)))
                  ==
                ==
              ::
                (stag %| (stag ~ tall))
              ==
    ++  race  (most mash ;~(gunk lobe loaf))
    ++  rack  (most mash ;~(gunk loaf loaf))
    ++  rick  (most mash ;~(gunk rope loaf))
    ++  expa  |.(loaf)
    ++  expb  |.(;~(gunk loaf loaf))
    ++  expc  |.(;~(gunk loaf loaf loaf))
    ++  expd  |.(;~(gunk loaf loaf loaf loaf))
    ++  expe  |.(wisp)
    ++  expf  |.(;~(gunk teak loaf loaf))
    ++  expg  |.(;~(gunk sym loaf))
    ++  exph  |.((butt ;~(gunk rope rick)))
    ++  expi  |.((butt ;~(gunk loaf hank)))
    ++  expj  |.(;~(gunk sym rope loaf))
    ++  expk  |.(;~(gunk loaf ;~(plug loaf (easy ~))))
    ++  expm  |.((butt ;~(gunk rope loaf rick)))
    ++  expn  |.((stag %cltr (butt hank)))
    ++  expo  |.(;~(gunk lobe loaf))
    ++  expp  |.(;~(gunk (butt rick) loaf))
    ++  expq  |.(;~(gunk rope loaf loaf))
    ++  expr  |.(;~(gunk loaf wisp))
    ++  exps  |.((butt hank))
    ++  expt  |.((butt ;~(gunk loaf race)))
    ++  expu  |.(;~(gunk lobe wisp))
    ++  expv  |.(lobe)
    ++  expw  |.(;~(gunk lobe rope))
    ++  expx  |.((butt ;~(gunk teak race)))
    ++  expy  |.((butt ;~(gunk teak loaf race)))
    ++  expz  |.(loaf(bug &))
    ++  hina  |.(;~(gunk (ifix [sel ser] ;~(gunk dem dem)) loaf))
    ++  hinb  |.(;~(gunk bont loaf))
    ++  hinc  |.(;~(pose ;~(gunk bony loaf) ;~(plug (easy ~) loaf)))
    ++  hind  |.(;~(gunk bonk loaf bonz loaf))
    ++  hine  |.(;~(gunk bonk loaf))
    ++  hinf  |.
      ;~  pose
        ;~(gunk (cook lent (stun [1 3] gar)) loaf loaf)
        (stag 0 ;~(gunk loaf loaf))
      ==
    ++  hing  |.
      ;~  pose
        ;~(gunk (cook lent (stun [1 3] gar)) loaf loaf loaf)
        (stag 0 ;~(gunk loaf loaf loaf))
      ==
    ++  bonk
      ;~  pfix  cen
        ;~  pose
          ;~(plug sym ;~(pfix col ;~(plug sym ;~(pfix dot ;~(pfix dot dem)))))
          ;~(plug sym ;~(pfix col ;~(plug sym ;~(pfix dot dem))))
          ;~(plug sym ;~(pfix dot dem))
          sym
        ==
      ==
    ++  hinh  |.
        ;~  gunk
          ;~  pose
            dem
            (ifix [sel ser] ;~(plug dem ;~(pfix ace dem)))
          ==
          loaf
        ==
    ++  bont  ;~  (bend)
                ;~(pfix cen sym)
                ;~(pfix dot ;~(pose wide ;~(pfix muck loaf)))
              ==
    ++  bony  (cook |=(a=(list) (lent a)) (plus tis))
    ++  bonz
      ;~  pose
        (cold ~ sig)
        %+  ifix
          ?:(tol [;~(plug duz gap) ;~(plug gap duz)] [pel per])
        (more mash ;~(gunk ;~(pfix cen sym) loaf))
      ==
    --
  ::
  ++  lung
    ~+
    %-  bend
    |=  $:  ros=twig
            $=  vil
            $%  [%tis p=twig]
                [%col p=twig]
                [%ket p=twig]
                [%pat p=tile]
                [%pel p=tram]
            ==
        ==
    ^-  (unit twig)
    ?-    -.vil
        %tis  [~ %ktts ~(hock ap ros) p.vil]
        %col  [~ %tsgl ros p.vil]
        %pel  [~ %cnts ~(rake ap ros) p.vil]
        %pat  [~ %bcpt ~(rake ap ros) p.vil]
        %ket  [~ ros p.vil]
    ==
  ::
  ++  long
    %+  knee  *twig  |.  ~+
    ;~  lung
      scat
      ;~  pose
        ;~(plug (cold %tis tis) wide)
        ;~(plug (cold %col col) wide)
        ;~(plug (cold %ket ket) wide)
        ;~(plug (cold %pat pat) hill)
        ;~  plug
          (easy %pel)
          (ifix [pel per] lobo)
        ==
      ==
    ==
  ::
  ++  lobo  (most ;~(plug com ace) ;~(glam rope wide))
  ++  loon  (most ;~(plug com ace) ;~(glam wide wide))
  ++  lute
    ~+
    %+  stag  %cltr
    %+  ifix
      [;~(plug sel gap) ;~(plug gap ser)]
    (most gap tall)
  ::
  ++  rope
    %+  knee  *wing
    |.  ~+
    %+  (slug `wing`~ |=([a=wing b=wing] (weld a b)))
      dot
    ;~  pose
      %+  cook
        |=([a=(list) b=term] [?~(a b [%| (lent a) b]) ~])
      ;~(plug (star ket) ;~(pose sym (cold %$ buc)))
    ::
      %+  cook
        |=(a=limb [a ~])
      %+  cook
        |=(a=axis [%& a])
      ;~  pose
        ;~(pfix lus dim:ag)
        ;~(pfix pam (cook |=(a=@ ?:(=(0 a) 0 (mul 2 +($(a (dec a)))))) dim:ag))
        ;~(pfix bar (cook |=(a=@ ?:(=(0 a) 1 +((mul 2 $(a (dec a)))))) dim:ag))
        ven
        (cold 1 dot)
      ==
    ==
  ::
  ++  tall  %+  knee   *twig
            |.(~+((wart ;~(pose (norm &) long lute ape:(sail &)))))
  ++  wide  (knee *twig |.(~+((wart ;~(pose (norm |) long ape:(sail |))))))
  ++  hill  (knee *tile |.(~+(;~(pose (noil |) toil))))
  ++  howl  (knee *tile |.(~+(;~(pose (noil &) toil))))
  ++  toil
    %+  knee  *tile  |.  ~+
    %-  stew
    ^.  stet  ^.  limo
    :~
      :-  '%'
        ;~  pfix  cen
          ;~  pose
            (stag %leaf (stag %tas (cold %$ buc)))
            (stag %leaf (stag %f (cold & pam)))
            (stag %leaf (stag %f (cold | bar)))
            (stag %leaf (stag %ta qut))
            %+  cook
              |=  lot=coin  ^-  tile
              ?-    -.lot
                  ~   [%leaf p.lot]
                  %blob
                ?@(p.lot [%leaf %$ p.lot] [$(p.lot -.p.lot) $(p.lot +.p.lot)])
              ::
                  %many
                ?~(p.lot [%leaf %n ~] [$(lot i.p.lot) $(p.lot t.p.lot)])
              ==
            nuck:so
          ==
        ==
      :-  '&'
        (stag %leaf (stag %f (cold & pam)))
      :-  '*'
        (cold [%axil %noun] tar)
      :-  '?'
        ;~  pose
          (stag %fern ;~(pfix wut (ifix [pel per] (most ace toil))))
          (stag %axil (cold %bean wut))
        ==
      :-  '@'
        ;~(pfix pat (stag %axil (stag %atom mota)))
      :-  '^'
        ;~  pose
          (stag %herb (stag %cnzz rope))
          (cold [%axil %cell] ket)
        ==
      :-  '('
        (stag %herb wide)
      :-  '.'
        (stag %herb (stag %cnzz rope))
      :-  '['
        %+  ifix  [sel ser]
        %+  cook
          |=  a=(list tile)
          ?~(a !! ?~(t.a i.a [i.a $(a t.a)]))
        (most ace toil)
      :-  '_'
        (stag %weed ;~(pfix cab wide))
      :-  ['0' '9']
        (stag %leaf bisk:so)
      :-  ['a' 'z']
        ;~  pose
          (stag %bark ;~(plug sym ;~(pfix tis toil)))
          (stag %herb wide)
        ==
      :-  '$'
        ;~  pose
          (noil |)
          (stag %herb wide)
        ==
      :-  '|'
        (stag %leaf (stag %f (cold | bar)))
      :-  '~'
        (stag %leaf (stag %n (cold ~ sig)))
    ==
  ++  wart
    |*  zor=_rule
    %+  here
      |=  [a=pint b=twig]
      ?:(bug [%zpcb [wer a] b] b)
    zor
  --
::
++  vest
  ~/  %vest
  |=  tub=nail
  ~|  %vest
  ^-  (like twig)
  %.  tub
  %-  full
  (ifix [gay gay] tall:vast)
::
++  vice
  |=  txt=@ta
  ^-  twig
  (rash txt wide:vast)
--
::::::  ::::::::::::::::::::::::::::::::::::::::::::::::::::::
::::::  ::::::    volume 3, Arvo models and skeleton    ::::::
::::::  ::::::::::::::::::::::::::::::::::::::::::::::::::::::
!:
|%
++  arch  ,[p=@uvI q=(unit ,@uvI) r=(map ,@ta ,~)]      ::  fundamental node
++  arvo  (mold ,[p=term q=mill] mill)                  ::  arvo card
++  beam  ,[[p=ship q=desk r=case] s=path]              ::  global name
++  beak  ,[p=ship q=desk r=case]                       ::  garnish with beak
++  bone  ,@ud                                          ::  opaque duct
++  care  ?(%$ %u %v %w %x %y %z)                       ::  namespace mode
++  case                                                ::  version
          $%  [%da p=@da]                               ::  date
              [%tas p=@tas]                             ::  label
              [%ud p=@ud]                               ::  sequence
          ==                                            ::
++  desk  ,@tas                                         ::  ship desk case spur
++  cage  (cask vase)                                   ::  global metadata
++  cask  |*(a=$+(* *) (pair logo a))                   ::  global data
++  cuff                                                ::  permissions
          $:  p=kirk                                    ::  readers
              q=(set monk)                              ::  authors
          ==                                            ::
++  curd  ,[p=@tas q=*]                                 ::  typeless card
++  disk  |*(a=$+(* *) (pair gene (hypo a)))            ::  global/local typed
++  duct  (list wire)                                   ::  causal history
++  gene                                                ::  global schema
          $&  [p=gene q=gene]                           ::  autocons
          $%  [%at p=@tas]                              ::  atom
              [%gl p=glob]                              ::  global objective
              [%fa p=@tas q=gene]                       ::  named
              [%li p=gene]                              ::  list
              [%no ~]                                   ::  untyped
              [%ma p=gene q=gene]                       ::  map
              [%se p=gene]                              ::  set
              [%sy p=@tas q=gene r=gene]                ::  symbolic declare
              [%un p=gene]                              ::  unit
              [%va p=@tas]                              ::  symbolic reference
          ==                                            ::
++  glob  ,[p=logo q=ship r=mark]                       ::  global brand
++  herd  (hypo curd)                                   ::  typed card
++  hide                                                ::  standard app state
        $:  $:  our=ship                                ::  owner/operator
                app=@tas                                ::  app identity
            ==                                          ::  
            sup=(map bone (pair ship path))             ::  subscription set
            $:  act=@ud                                 ::  change number
                eny=@uvI                                ::  entropy
                lat=@da                                 ::  date of last tick
        ==  ==                                          ::
++  hilt  ?(0 1 2)                                      ::  lead iron gold
++  hypo  |*(a=$+(* *) (pair type a))                   ::  type associated
++  hobo  |*  a=$+(* *)                                 ::  kiss wrapper
          $?  $%  [%soft p=*]                           ::
              ==                                        ::
              a                                         ::
          ==                                            ::
++  kirk  (unit (set monk))                             ::  audience
++  khan  ,[p=@tas q=path]                              ::  foreign identity
++  lens                                                ::  observation core
  $_  ^?                                                ::
  |%  ++  u  *(unit (unit ,~))                          ::  existence
      ++  v  *(unit (unit cage))                        ::  full history
      ++  w  *(unit (unit (unit cage)))                 ::  latest diff
      ++  x  *(unit (unit cage))                        ::  data at path
      ++  y  *(unit (unit arch))                        ::  directory
      ++  z  *(unit (unit cage))                        ::  current subtree
  --                                                    ::
++  logo  ,@tas                                         ::  content type
++  mark  ,@uvH                                         ::  type by core hash
++  mill  (each vase milt)                              ::  vase/metavase
++  milt  ,[p=* q=*]                                    ::  metavase
++  monk  (each ship khan)                              ::  general identity
++  mold                                                ::  new kernel action
          |*  [a=$+(* *) b=$+(* *)]                     ::  forward/reverse
          $%  [%pass p=path q=a]                        ::  advance
              [%slip p=a]                               ::  lateral
              [%sick p=b]                               ::  lame refactoring
              [%give p=b]                               ::  retreat
          ==                                            ::
++  muse  ,[p=@tas q=duct r=arvo]                       ::  sourced move
++  move  ,[p=duct q=arvo]                              ::  arvo move
++  ovum  ,[p=wire q=curd]                              ::  typeless ovum
++  pane  (list ,[p=@tas q=vase])                       ::  kernel modules
++  pone  (list ,[p=@tas q=vise])                       ::  kernel modules, old
++  ship  ,@p                                           ::  network identity
++  sled  $+  [(unit (set monk)) term beam]             ::  namespace function
          (unit (unit cage))                            ::
++  slut  $+(* (unit (unit)))                           ::  old namespace
++  vile                                                ::  reflexive constants
          $:  typ=type                                  ::  -:!>(*type)
              duc=type                                  ::  -:!>(*duct)
              pah=type                                  ::  -:!>(*path)
              mev=type                                  ::  -:!>([%meta *vase])
          ==                                            ::
++  wire  path                                          ::  event pretext
::::: hacks
++  slod  !:
  |=  sed=sled
  ^-  slut
  |=  raw=*
  =+  pux=((soft path) raw)
  ?~  pux  ~
  ?.  ?=([@ @ @ @ *] u.pux)  ~
  =+  :*  hyr=(slay i.u.pux)
          fal=(slay i.t.u.pux)
          dyc=(slay i.t.t.u.pux)
          ved=(slay i.t.t.t.u.pux)
          tyl=t.t.t.t.u.pux
      ==
  ?.  ?=([~ %$ %tas @] hyr)  ~
  ?.  ?=([~ %$ %p @] fal)  ~
  ?.  ?=([~ %$ %tas @] dyc)  ~
  ?.  ?=(^ ved)  ~
  =+  ron=q.p.u.hyr
  =+  bed=[[q.p.u.fal q.p.u.dyc (case p.u.ved)] (flop tyl)]
  =+  bop=(sed ~ ron bed)
  ?~  bop  ~
  ?~  u.bop  [~ ~]
  [~ ~ q.q.u.u.bop]
::
++  slub  !:
  |=  sul=slut
  ^-  sled
  |=  [fur=(unit (set monk)) ron=term bed=beam]
  ^-  (unit (unit cage))
  =+  ^=  pax  ^-  path
      :*  ron
          (scot %p p.bed)
          q.bed
          (scot r.bed)
          (flop s.bed)
      ==
  =+  bop=(sul pax)
  ?~  bop  ~
  ?~  u.bop  [~ ~]
  [~ ~ [%$ %noun u.u.bop]]
::::::::::::::::::::::::::::::::::::::::::::::::::::::::::
::                section 3bE, Arvo core                ::
::
++  vent  !:                                            ::  vane core 
  |=  [lal=@tas vil=vile bud=vase ves=vase]
  |%
  ++  ruck                                              ::  update vase
    |=  [pax=path txt=@ta]
    ^+  +>
    =+  arg=[~2000.1.1 0 =>(~ |+(* ~))]
    =+  rig=(slym ves arg)
    =+  rev=(slym (slap bud (rain pax txt)) bud)
    =+  syg=(slym rev arg)
    +>.$(ves (slam (slap syg [%cnzy %load]) (slap rig [%cnzy %stay])))
  ::
  ++  wink                                              ::  deploy
    |=  [now=@da eny=@ ski=sled]
    =+  rig=(slym ves +<)                               ::  activate vane
    |%
    ++  doze
      |=  [now=@da hen=duct]
      ^-  (unit ,@da)
      ((hard (unit ,@da)) q:(slym (slap rig [%cnzy %doze]) +<))
    ::
    ++  sike                                            ::  check metatype
      |=  [sub=type ref=*]
      ^-  ?
      ::  ?:  =(~ ~)  &
      =+  gat=|=([a=type b=type] (~(nest ut a) | b))
      (,? .*(gat(+< [sub ref]) -.gat))
    ::
    ++  slid
      |=  [hed=mill tal=mill]
      ^-  mill
      ?:  &(?=(& -.hed) ?=(& -.tal))
        [%& (slop p.hed p.tal)]
      [%| [%cell p.p.hed p.p.tal] [q.p.hed q.p.tal]]
    ::
    ++  slix
      |=  hil=mill
      ^-  mill
      ?-  -.hil
        &  [%& (slop [typ.vil p.p.hil] p.hil)]
        |  [%| [%cell typ.vil p.p.hil] p.hil]
      ==
    ::
    ++  slur
      |=  [gat=vase hil=mill]
      ^-  (unit vase)
      =+  sam=(slot 6 gat)
      ?.  ?-  -.hil
            &  (souk p.sam p.p.hil)
            |  (sike p.sam p.p.hil)
          ==   ~
      `(slym gat +>.hil)
    ::
    ++  souk                                            ::  check type
      |=  [sub=type ref=type]
      ::  ?:  =(~ ~)  &
      (~(nest ut sub) | ref)
    ::
    ++  sunk                                            ::  type is cell
      |=  ref=type
      ::  ?:  =(~ ~)  &
      (souk [%cell %noun %noun] ref)
    ::
    ++  song                                            ::  reduce metacard
      |=  mex=vase                                      ::  mex: vase of card
      ^-  (unit mill)                                   ::
      ?.  (sunk p.mex)  ~                               ::  a card is a cell
      ?.  ?=(%meta -.q.mex)  `[%& mex]                  ::  ordinary card
      =+  tiv=(slot 3 mex)                              ::  tiv: vase of vase
      ?.  (sunk p.tiv)  ~                               ::  a vase is a cell
      ?.  (souk typ.vil p:(slot 2 tiv))  ~              ::  vase head is type
      %-  biff  :_  |=(a=milt `[%| a])                  ::  milt to mill
      =+  mut=(milt q.tiv)                              ::  card type, value
      |-  ^-  (unit milt)                               ::
      ?.  ?=([%meta p=* q=milt] q.mut)  `mut            ::  ordinary metacard
      ?.  (sike mev.vil p.mut)  ~                       ::  meta-metacard
      $(mut q.mut)                                      ::  descend into meta
    ::
    ++  sump                                            ::  vase to move
      |=  wec=vase
      ^-  (unit move)
      %+  biff  ((soft duct) -.q.wec)
      |=  a=duct
      %-  bind  :_  |=(b=arvo `move`[a b])
      =-  ?-  -.har
            |  ~&  [%dead-card p.har]  ~                ::  XX properly log?
            &  (some p.har)
          ==
      ^=  har  ^-  (each arvo term)
      =+  caq=(spec (slot 3 wec))
      ?+    q.caq   [%| (cat 3 %funk (,@tas q.caq))]
      ::
          [%pass p=* q=@tas r=[p=@tas q=*]]
        %-  (bond |.([%| p.r.q.caq]))
        %+  biff  ((soft ,@) q.q.caq)
        |=  lal=@tas
        ?.  ((sane %tas) lal)  ~
        %+  biff  ((soft path) p.q.caq)
        |=  pax=path
        %+  bind  (song (spec (slot 15 caq)))
        |=  hil=mill
        [%& %pass pax lal hil]
      ::
          [%give p=[p=@tas q=*]]
        %-  (bond |.([%| p.p.q.caq]))
        %+  bind  (song (spec (slot 3 caq)))
        |=  hil=mill
        [%& %give hil]
      ::
          [%sick p=[p=@tas q=*]]
        %-  (bond |.([%| p.p.q.caq]))
        %+  bind  (song (spec (slot 3 caq)))
        |=  hil=mill
        [%& %sick hil]
      ::
          [%slip p=@tas q=[p=@tas q=*]]
        %-  (bond |.([%| p.q.q.caq]))
        %+  biff  ((soft ,@) p.q.caq)
        |=  lal=@tas
        ?.  ((sane %tas) lal)  ~
        %+  bind  (song (spec (slot 7 caq)))
        |=  hil=mill
        [%& %slip lal hil]
      ==
    ::
    ++  said                                            ::  vase to (list move)
      |=  vud=vase
      |-  ^-  (list move)
      ?:  =(~ q.vud)  ~
      [(need (sump (slot 2 vud))) $(vud (slot 3 vud))]
    ::
    ++  scry                                            ::  read namespace
      |=  $:  fur=(unit (set monk))
              ren=care
              bed=beam
          ==
      ^-  (unit (unit cage))
      =+  ^=  old
          :*  fur
              ren
              p.bed
             q.bed
              `coin`[%$ r.bed]
              (flop s.bed)
          ==
      ^-  (unit (unit cage))
      =+  pro=(slym (slap rig [%cnzy %scry]) old)
      ?~  q.pro  ~
      ?~  +.q.pro  [~ ~]
      =+  dat=(slot 7 pro)
      [~ ~ (logo q.dat) (slot 3 dat)]
    ::
    ++  soar                                            ::  scrub vane
      |=  sev=vase
      ^-  vase
      ?:  &(=(-.q.ves -.q.sev) =(+>.q.ves +>.q.sev))
        ves                                             ::  unchanged, use old
      sev(+<.q [_@da _@ =>(~ |+(* ~))])                 ::  clear to stop leak
    ::
    ++  swim
      |=  $:  org=@tas
              pux=(unit wire)
              hen=duct
              hil=mill
          ==
      ^-  [p=(list move) q=vase]
      =+  ^=  pru
          ?~  pux
            %+  slur  (slap rig [%cnzy %call]) 
            (slid [%& duc.vil hen] (slix hil))
          %+  slur   (slap rig [%cnzy %take]) 
          ;:  slid
            [%& pah.vil u.pux] 
            [%& duc.vil hen] 
            (slix (slid [%& [%cube org %atom %tas] org] hil))
          ==
      ?~  pru
        ~&  [%swim-lost lal (,@tas +>-.hil)]
        [~ ves]
      =+  pro=(need pru)
      :-  (said (slap pro [%cnzy %p]))
      (soar (slap pro [%cnzy %q]))
    --
  --
::
++  vint                                                ::  create vane
  |=  [lal=@tas vil=vile bud=vase pax=path txt=@ta]     ::
  (vent lal vil bud (slym (slap bud (rain pax txt)) bud))
::
++  viol                                                ::  vane tools
  |=  but=type
  ^-  vile
  =+  pal=|=(a=@t ^-(type (~(play ut but) (vice a))))
  :*  typ=(pal '_type')
      duc=(pal '_duct')
      pah=(pal '_path')
      mev=(pal '_[%meta vase]')
  ==
::
++  is                                                  ::  operate in time
  |=  [vil=vile eny=@ bud=vase fan=(list ,[p=@tas q=vase])]
  |_  now=@da
  ++  beck
    ^-  sled
    |=  [fur=(unit (set monk)) ron=term bed=beam]
    ^-  (unit (unit cage))
    =>  .(fur ?^(fur fur `[[%& p.bed] ~ ~]))            ::  XX heinous
    =+  lal=(end 3 1 ron)
    =+  ren=(care (rsh 3 1 ron))
    |-  ^-  (unit (unit cage))
    ?~  fan  ~
    ?.  =(lal p.i.fan)  $(fan t.fan)
    %-  scry:(wink:(vent lal vil bud q.i.fan) now (shax now) ..^$)
    [fur ren bed]
  ::
  ++  dink                                              ::  vase by char
    |=  din=@tas  ^-  vase
    ?~(fan !! ?:(=(din p.i.fan) q.i.fan $(fan t.fan)))
  ::
  ++  dint                                              ::  input routing
    |=  hap=path  ^-  @tas
    ?+  hap  !!
      [@ %ames *]  %a
      [@ %batz *]  %b
      [@ %clay *]  %c
      [@ %sync *]  %c
      [@ %term *]  %d
      [@ %http *]  %e
    ==
  ::
  ++  doos                                              ::  sleep until
    |=  hap=path  ^-  (unit ,@da)
    =+  lal=(dint hap)
    (doze:(wink:(vent lal vil bud (dink lal)) now 0 beck) now [hap ~])
  ::
  ++  hurl                                              ::  start loop
    |=  [lac=? ovo=ovum]
    ~?  &(!lac !=(%belt -.q.ovo))  [%unix -.q.ovo p.ovo]
    ^-  [p=(list ovum) q=(list ,[p=@tas q=vase])]
    ?>  ?=(^ p.ovo)
    %+  kick  lac
    :~  :*  i.p.ovo
            ~
            :^  %pass  t.p.ovo
              (dint p.ovo)
            :+  %&
              [%cell [%cube %soft [%atom %tas]] %noun]
            [%soft q.ovo]
        ==
    ==
  ::
  ++  race                                              ::  take
    |=  [org=@tas lal=@tas pux=(unit wire) hen=duct hil=mill ves=vase]
    ^-  [p=(list move) q=vase]
    =+  ven=(vent lal vil bud ves)
    =+  win=(wink:ven now (shax now) beck)
    (swim:win org pux hen hil)
  ::
  ++  fire                                              ::  execute
    |=  [org=term lal=term pux=(unit wire) hen=duct hil=mill]
    ?:  &(?=(^ pux) ?=(~ hen))
      [[[[lal u.pux] (curd +>.hil)]~ ~] fan]
    =+  naf=fan
    |-  ^-  [[p=(list ovum) q=(list muse)] _fan]
    ?~  naf  [[~ ~] ~]
    ?.  =(lal p.i.naf)
      =+  tuh=$(naf t.naf)
      [-.tuh [i.naf +.tuh]]
    =+  fiq=(race org lal pux hen hil q.i.naf)
    [[~ (turn p.fiq |=(a=move [lal a]))] [[p.i.naf q.fiq] t.naf]]
  ::
  ++  jack                                              ::  dispatch card
    |=  [lac=? gum=muse]
    ^-  [[p=(list ovum) q=(list muse)] _fan]
    %+  fire
      p.gum 
    ?-    -.r.gum
        %pass
      ~?  &(!lac !=(%$ p.gum))
        :^  %pass  [p.gum p.q.r.gum]
          p.r.gum
        q.gum
      [p.q.r.gum ~ [[p.gum p.r.gum] q.gum] q.q.r.gum]
    ::
        %give
      ?>  ?=(^ q.gum)
      ?>  ?=(^ i.q.gum)
      ~?  &(!lac |(!=(%blit +>-.p.r.gum) !=(%d p.gum)))
        [%give p.gum (,@tas +>-.p.r.gum) `duct`q.gum]
      [i.i.q.gum [~ t.i.q.gum] t.q.gum p.r.gum]
    ::
        %slip
      ~?  !lac  [%slip p.gum (,@tas +>-.q.p.r.gum) q.gum]
      [p.p.r.gum ~ q.gum q.p.r.gum]
    ::
        %sick
      ?>  ?=(^ q.gum)
      ?>  ?=(^ i.q.gum)
      ~?  !lac  [%sick p.gum (,@tas +>-.p.r.gum) `duct`q.gum]
      [i.i.q.gum ?~(t.i.q.gum ~ [~ t.i.q.gum]) t.q.gum p.r.gum]
    ==
  ::
  ++  kick                                              ::  new main loop
    |=  [lac=? mor=(list muse)]
    =|  ova=(list ovum)
    |-  ^-  [p=(list ovum) q=(list ,[p=@tas q=vase])]
    ?~  mor  [(flop ova) fan]
    =^  nyx  fan  (jack lac i.mor)
    $(ova (weld p.nyx ova), mor (weld q.nyx t.mor))
  --
--
::::::  ::::::::::::::::::::::::::::::::::::::::::::::::::::::
::::::  ::::::    Postface                              ::::::
::::::  ::::::::::::::::::::::::::::::::::::::::::::::::::::::
=+  pit=`vase`!>(.)                                     ::
=+  bud=pit                                             ::  becomes tang
=+  vil=(viol p.bud)                                    ::  cached reflexives
=|  $:  lac=?                                           ::  laconic bit
        eny=@                                           ::  entropy
        fan=(list ,[p=@tas q=vase])                     ::  modules
    ==                                                  ::
=<  |%
    ++  come  |=  [@ (list ovum) pone]                  ::  11
              ^-  [(list ovum) _+>]
              ~&  %hoon-come
              =^  rey  +>+  (^come +<)
              [rey +>.$]
    ++  keep  |=(* (^keep ((hard ,[@da path]) +<)))     ::  4
    ++  load  |=  [@ (list ovum) pane]                  ::  86
              ^-  [(list ovum) _+>]
              ~&  %hoon-load
              =^  rey  +>+  (^load +<)
              [rey +>.$]
    ++  peek  |=(* (^peek ((hard ,[@da path]) +<)))     ::  87
    ++  poke  |=  *                                     ::  42
              ^-  [(list ovum) *]
              =>  .(+< ((hard ,[now=@da ovo=ovum]) +<))
              ?:  =(%verb -.q.ovo)
                [~ +>.$(lac !lac)]
              ?:  ?=(%veer -.q.ovo)
                [~ +>.$(+ (veer now q.ovo))]
              =^  ova  +>+  (^poke now ovo)
              |-  ^-  [(list ovum) *]
              ?~  ova
                [~ +>.^$]
              ?:  ?=(%verb -.q.i.ova)
                $(ova t.ova, lac !lac)
              ?:  ?=(%veer -.q.i.ova)
                $(ova t.ova, +>+.^$ (veer now q.i.ova))
              ?:  ?=(%vega -.q.i.ova)
                (vega now t.ova (path +.q.i.ova))
              =+(avo=$(ova t.ova) [[i.ova -.avo] +.avo])
    ++  wish  |=(* (^wish ((hard ,@ta) +<)))            ::  20
    --
|%
++  come                                                ::  load incompatible
  |=  [yen=@ ova=(list ovum) nyf=pone]
  ^+  [ova +>]
  (load yen ova (turn nyf |=([a=@tas b=vise] [a (slim b)])))
::
++  keep                                                ::  wakeup delay
  |=  [now=@da hap=path]
  =>  .(+< ((hard ,[now=@da hap=path]) +<))
  (~(doos (is vil eny bud fan) now) hap)
::
++  load                                                ::  load compatible
  |=  [yen=@ ova=(list ovum) nyf=pane]
  ^+  [ova +>]
  =:  eny  yen
      fan  nyf
    ==
  |-  ^+  [ova +>.^$]
  ?~  ova
    [~ +>.^$]
  ?:  ?=(%verb -.q.i.ova)
    $(ova t.ova, lac !lac)
  ?:  ?=(%veer -.q.i.ova)
    $(ova t.ova, +>.^$ (veer _@da q.i.ova))
  =+(avo=$(ova t.ova) [[i.ova -.avo] +.avo])
::
++  peek                                                ::  external inspect
  |=  [now=@da hap=path]
  ^-  (unit)
  ?~  hap  [~ stub]
  =+  rob=((slod ~(beck (is vil eny bud fan) now)) hap)
  ?~  rob  ~
  ?~  u.rob  ~
  [~ u.u.rob]
::
++  poke                                                ::  external apply
  |=  [now=@da ovo=ovum]
  =.  eny  (mix eny (shax now))
  ::  ~&  [%poke -.q.ovo]
  ^-  [(list ovum) _+>]
  =^  zef  fan
    (~(hurl (is vil eny bud fan) now) lac ovo)
  [zef +>.$]
::
++  vega                                                ::  reboot kernel
  |=  [now=@da ova=(list ovum) hap=path]
  ^-  [p=(list ovum) q=*]
  =+  pax=(weld hap `path`[%hoon ~])
  ~&  [%vega-start hap]
  =+  src=((hard ,@t) (need (peek now cx/pax)))
  =+  saz=(shax src)
  =+  gen=(rain hap src)
  ~&  %vega-parsed
  =+  ken=.*(0 q:(~(mint ut %noun) %noun gen))
  =+  ^=  nex
      =+  gat=.*(ken .*(ken [0 87]))
      (need ((hard (unit ,@)) .*([-.gat [[now ~] +>.gat]] -.gat)))
  ~&  [%vega-compiled stub nex]
  ?>  (lte nex stub)
  =+  gat=.*(ken .*(ken [0 ?:(=(nex stub) 86 11)]))
  =+  sam=[eny ova fan]
  =+  raw=.*([-.gat [sam +>.gat]] -.gat)
  [[[~ %vega hap] ((list ovum) -.raw)] +.raw]
::
++  veer                                                ::  install vane/tang
  |=  [now=@da fav=curd]
  =>  .(fav ((hard ,[%veer lal=@ta pax=path txt=@t]) fav))
  ?:  =(%$ lal.fav)
    ~&  [%tang pax.fav `@p`(mug txt.fav)]
    =+  gen=(rain pax.fav txt.fav)
    =+  vax=(slap pit gen)
    +>.$(bud vax)
  %_    +>
      fan
    |-  ^+  fan
    ?~  fan
      ~&  [%vane `@tas`lal.fav pax.fav `@p`(mug txt.fav)]
      [[lal.fav ves:(vint lal.fav vil bud pax.fav txt.fav)] fan]
    ?.  =(lal.fav p.i.fan)
      [i.fan $(fan t.fan)]
      ~&  [%vane `@tas`lal.fav pax.fav `@p`(mug txt.fav)]
    [[p.i.fan ves:(ruck:(vent lal.fav vil bud q.i.fan) pax.fav txt.fav)] t.fan]
  ==
::
++  wish                                                ::  external compute
 |=  txt=@
  q:(slap bud (ream txt))
--
.  ==<|MERGE_RESOLUTION|>--- conflicted
+++ resolved
@@ -1413,11 +1413,7 @@
              [s=%.n e=e.r a=a.r]
            ?.  &(s.n s.m)                          :: if not both positive
              (sub b p n [s=!s.m e=e.m a=a.m])      :: is actually sub
-<<<<<<< HEAD
-           ?.  (^gte e.n e.m)                      :: guarantee e.n > e.m
-=======
-           ?:  =(-1 (cmp:si e.n e.m))               :: guarantee e.n > e.m
->>>>>>> 573630e2
+           ?:  =(-1 (cmp:si e.n e.m))              :: guarantee e.n > e.m
              $(n m, m n)
            =+  dif=(abs:si (dif:si e.n e.m))       :: always pos
            =+  a2=(lsh 0 dif a.n)                  :: p+1+dif bits
