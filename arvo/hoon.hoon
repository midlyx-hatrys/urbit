::                                                      ::  
::::    /hoon/hoon                                      ::
  ::                                                    ::
=>  %150  =>  
::                                                      ::
::::    0: version stub                                 ::
  ::                                                    ::
~%  %k.150  ~  ~                                        ::
|%
++  hoon  +
--  =>
::                                                      ::
::::    1: layer one                                    ::
  ::                                                    ::
  ::      1a: basic arithmetic                          ::
  ::      1b: tree addressing                           ::
  ::      1c: molds and mold builders                   ::
  ::
~%  %one  +  ~
|%
::                                                      ::
::::    1a: unsigned arithmetic and tree addressing     ::
  ::
++  add                                                 ::  unsigned addition
  ~/  %add
  |=  {a/@ b/@}
  ^-  @
  ?:  =(0 a)  b
  $(a (dec a), b +(b))
::
++  dec                                                 ::  unsigned decrement
  ~/  %dec
  |=  a/@
  ~_  leaf+"decrement-underflow"
  ?<  =(0 a)
  =+  b=0
  |-  ^-  @
  ?:  =(a +(b))  b
  $(b +(b))
::
++  div                                                 ::  unsigned divide
  ~/  %div
  =+  [a=`@`1 b=`@`1]
  |.
  ^-  @
  ~_  leaf+"divide-by-zero"
  ?<  =(0 b)
  =+  c=0
  |-
  ?:  (lth a b)  c
  $(a (sub a b), c +(c))
::
++  dvr                                                 ::  divide w/remainder
  ~/  %dvr
  |=  {a/@ b/@}  
  ^-  {p/@ q/@}
  [(div a b) (mod a b)]
::
++  gte                                                 ::  unsigned greater/eq
  ~/  %gte
  |=  {a/@ b/@}
  ^-  ?
  !(lth a b)
::
++  gth                                                 ::  unsigned greater
  ~/  %gth
  |=  {a/@ b/@}
  ^-  ?
  !(lte a b)
::
++  lte                                                 ::  unsigned less/eq
  ~/  %lte
  |=  {a/@ b/@}
  |(=(a b) (lth a b))
::
++  lth                                                 ::  unsigned less
  ~/  %lth
  |=  {a/@ b/@}
  ^-  ?
  ?&  !=(a b)
      |-
      ?|  =(0 a)
          ?&  !=(0 b)
              $(a (dec a), b (dec b))
  ==  ==  ==
::
++  max                                                 ::  unsigned maximum
  ~/  %max
  |=  {a/@ b/@}
  ^-  @
  ?:  (gth a b)  a
  b
::
++  min                                                 ::  unsigned minimum
  ~/  %min
  |=  {a/@ b/@}
  ^-  @
  ?:  (lth a b)  a
  b
::
++  mod                                                 ::  unsigned modulus
  ~/  %mod
  |:  [a=`@`1 b=`@`1]
  ^-  @
  ?<  =(0 b)
  (sub a (mul b (div a b)))
::
++  mul                                                 ::  unsigned multiply
  ~/  %mul
  |:  [a=`@`1 b=`@`1]
  ^-  @
  =+  c=0
  |-
  ?:  =(0 a)  c
  $(a (dec a), c (add b c))
::
++  sub                                                 ::  subtract
  ~/  %sub
  |=  {a/@ b/@}
  ~_  leaf+"subtract-underflow"
  ^-  @
  ?:  =(0 b)  a
  $(a (dec a), b (dec b))
::                                                      ::
::::  1b: tree addressing                               ::
  ::                                                    ::
  ::    cap, mas, peg                                   ::
  ::
++  cap                                                 ::  fragment head
  ~/  %cap
  |=  a/@
  ^-  ?($2 $3)
  ?-  a
    $2        %2
    $3        %3
    ?($0 $1)  !!
    *         $(a (div a 2))
  ==
::
++  mas                                                 ::  fragment body
  ~/  %mas
  |=  a/@
  ^-  @
  ?-  a
    $1   !!
    $2   1
    $3   1
    *    (add (mod a 2) (mul $(a (div a 2)) 2))
  ==
::
++  peg                                                 ::  fragment compose
  ~/  %peg
  |=  {a/@ b/@}
  ^-  @
  ?-  b
    $1  a
    $2  (mul a 2)
    $3  +((mul a 2))
    *   (add (mod b 2) (mul $(b (div b 2)) 2))
  ==
::                                                      ::
::::  1c: ideal containers                              ::
  ::                                                    ::
  ::
++  ache  |*({a/mold b/mold} $%({$| p/b} {$& p/a}))     ::  a or b, b default
++  bloq  @                                             ::  bitblock, eg 3=byte
++  each  |*({a/mold b/mold} $%({$& p/a} {$| p/b}))     ::  a or b, a default
++  gate  $-(* *)                                       ::  generic mold
++  list  |*(a/mold $@($~ {i/a t/(list a)}))            ::  nullterminated list 
++  lone  |*(a/mold p/a)                                ::  1-tuple
++  mold  gate                                          ::  normalizing gate
++  pair  |*({a/mold b/mold} {p/a q/b})                 ::  2-tuple
++  pole  |*(a/mold $@($~ {a (pole a)}))                ::  faceless list
++  qual  |*  {a/mold b/mold c/mold d/mold}             ::  4-tuple
          {p/a q/b r/c s/d}                             ::
++  quid  |*({a/mold b/*} {a _b})                       ::  mixed for sip
++  quip  |*({a/mold b/*} {(list a) _b})                ::  list-mixed for sip
++  trap  |*(a/mold _|?(*a))                            ::  producer
++  tree  |*(a/mold $@($~ {n/a l/(tree a) r/(tree a)})) ::  binary tree
++  trel  |*({a/mold b/mold c/mold} {p/a q/b r/c})      ::  3-tuple
++  unit  |*(a/mold $@($~ {$~ u/a}))                    ::  maybe
--  =>
::                                                      ::
::::  2: layer two                                      ::
  ::                                                    ::
  ::    2a: unit logic                                  ::
  ::    2b: list logic                                  ::
  ::    2c: bit arithmetic                              ::
  ::    2d: bit logic                                   ::
  ::    2e: insecure hashing                            ::
  ::    2f: noun ordering                               ::
  ::    2g: unsigned powers                             ::
  ::    2h: set logic                                   ::
  ::    2i: map logic                                   ::
  ::    2j: jar and jug logic                           ::
  ::    2k: queue logic                                 ::
  ::    2l: container from container                    ::
  ::    2m: container from noun                         ::
  ::    2n: functional hacks                            ::
  ::    2o: normalizing containers                      ::
  ::    2p: serialization                               ::
  ::    2q: molds and mold builders                     ::
  ::
~%  %two  +  ~
|%
::                                                      ::
::::  2a: unit logic                                    ::
  ::                                                    ::
  ::    biff, bind, bond, both, clap, drop,             ::
  ::    fall, flit, lift, mate, need, some              ::
  ::
++  biff                                                ::  apply
  |*  {a/(unit) b/$-(* (unit))}
  ?~  a  ~
  (b u.a)
::
++  bind                                                ::  argue
  |*  {a/(unit) b/mold}
  ?~  a  ~
  [~ u=(b u.a)]
::
++  bond                                                ::  replace
  |*  a/(trap)
  |*  b/(unit)
  ?~  b  $:a
  u.b
::
++  both                                                ::  all the above
  |*  {a/(unit) b/(unit)}
  ?~  a  ~
  ?~  b  ~
  [~ u=[u.a u.b]]
::
++  clap                                                ::  combine
  |*  {a/(unit) b/(unit) c/_|=(^ +<-)}
  ?~  a  b
  ?~  b  a
  [~ u=(c u.a u.b)]
::
++  drop                                                ::  enlist
  |*  a/(unit)
  ?~  a  ~
  [i=u.a t=~]
::
++  fall                                                ::  default
  |*  {a/(unit) b/*}
  ?~(a b u.a)
::
++  flit                                                ::  make filter
  |*  a/$-(* ?)
  |*  b/*
  ?.((a b) ~ [~ u=b])
::
++  lift                                                ::  lift mold (fmap)
  |*  a/mold                                            ::  flipped
  |*  b/(unit)                                          ::  curried
  (bind b a)                                            ::  bind
::
++  mate                                                ::  choose
  |*  {a/(unit) b/(unit)}
  ?~  b  a
  ?~  a  b
  ?.(=(u.a u.b) ~>(%mean.[%leaf "mate"] !!) a)
::
++  need                                                ::  demand
  |*  a/(unit)
  ?~  a  ~>(%mean.[%leaf "need"] !!)
  u.a
::
++  some                                                ::  lift (pure)
  |*  a/*
  [~ u=a]
::
::::  2b: list logic                                    ::
  ::                                                    ::
  ::                                                    ::
::
++  fand                                                ::  all indices
  ~/  %fand
  |=  {nedl/(list) hstk/(list)}
  =|  i/@ud
  =|  fnd/(list @ud)
  |-  ^+  fnd
  =+  [n=nedl h=hstk]
  |-
  ?:  |(?=($~ n) ?=($~ h))
    (flop fnd)
  ?:  =(i.n i.h)
    ?~  t.n
      ^$(i +(i), hstk +.hstk, fnd [i fnd])
    $(n t.n, h t.h)
  ^$(i +(i), hstk +.hstk)
::
++  find                                                ::  first index
  ~/  %find
  |=  {nedl/(list) hstk/(list)}
  =|  i/@ud
  |-   ^-  (unit @ud)
  =+  [n=nedl h=hstk]
  |-
  ?:  |(?=($~ n) ?=($~ h))
     ~
  ?:  =(i.n i.h)
    ?~  t.n
      `i
    $(n t.n, h t.h)
  ^$(i +(i), hstk +.hstk)
::
++  flop                                                ::  reverse
  ~/  %flop
  |*  a/(list)
  =>  .(a (homo a))
  ^+  a
  =+  b=`_a`~
  |-
  ?~  a  b
  $(a t.a, b [i.a b])
::
++  gulf                                                ::  range inclusive
  |=  {a/@ b/@} 
  ^-  (list @)
  ?:(=(a +(b)) ~ [a $(a +(a))])
::
++  homo                                                ::  homogenize
  |*  a/(list)
  ^+  =<  $
    |%  +-  $  ?:(*? ~ [i=(snag 0 a) t=$])
    --
  a
::
++  lent                                                ::  length
  ~/  %lent
  |=  a/(list)
  ^-  @
  =+  b=0
  |-
  ?~  a  b
  $(a t.a, b +(b))
::
++  levy
  ~/  %levy                                             ::  all of
  |*  {a/(list) b/$-(* ?)}
  |-  ^-  ?
  ?~  a  &
  ?.  (b i.a)  |
  $(a t.a)
::
++  lien                                                ::  some of
  ~/  %lien
  |*  {a/(list) b/$-(* ?)}
  |-  ^-  ?
  ?~  a  |
  ?:  (b i.a)  &
  $(a t.a)
::
++  limo                                                ::  listify
  |*  a/*
  ^+  =<  $
    |%  +-  $  ?~(a ~ ?:(*? [i=-.a t=$] $(a +.a)))
    --
  a
::
++  murn                                                ::  maybe transform
  ~/  %murn
  |*  {a/(list) b/$-(* (unit))}
  |-
  ?~  a  ~
  =+  c=(b i.a)
  ?~  c
    $(a t.a)
  [i=u.c t=$(a t.a)]
::
++  reap                                                ::  replicate
  ~/  %reap
  |*  {a/@ b/*}
  |-  ^-  (list _b)
  ?~  a  ~
  [b $(a (dec a))]
::
++  reel                                                ::  right fold
  ~/  %reel
  |*  {a/(list) b/_|=({* *} +<+)}
  |-  ^+  ,.+<+.b
  ?~  a
    +<+.b
  (b i.a $(a t.a))
::
++  roll                                                ::  left fold
  ~/  %roll
  |*  {a/(list) b/_|=({* *} +<+)}
  |-  ^+  ,.+<+.b
  ?~  a
    +<+.b
  $(a t.a, b b(+<+ (b i.a +<+.b)))
::
++  scag                                                ::  prefix
  ~/  %scag
  |*  {a/@ b/(list)}
  |-  ^+  b
  ?:  |(?=($~ b) =(0 a))  ~
  [i.b $(b t.b, a (dec a))]
::
++  skid                                                ::  separate
  ~/  %skid
  |*  {a/(list) b/$-(* ?)}
  |-  ^+  [p=a q=a]
  ?~  a  [~ ~]
  =+  c=$(a t.a)
  ?:((b i.a) [[i.a p.c] q.c] [p.c [i.a q.c]])
::
++  skim                                                ::  only
  ~/  %skim
  |*  {a/(list) b/$-(* ?)}
  |-
  ^+  a
  ?~  a  ~
  ?:((b i.a) [i.a $(a t.a)] $(a t.a))
::
++  skip                                                ::  except
  ~/  %skip
  |*  {a/(list) b/$-(* ?)}
  |-
  ^+  a
  ?~  a  ~
  ?:((b i.a) $(a t.a) [i.a $(a t.a)])
::
++  slag                                                ::  suffix
  ~/  %slag
  |*  {a/@ b/(list)}
  |-  ^+  b
  ?:  =(0 a)  b
  ?~  b  ~
  $(b t.b, a (dec a))
::
++  snag                                                ::  index
  ~/  %snag
  |*  {a/@ b/(list)}
  |-
  ?~  b
    ~_  leaf+"snag-fail"
    !!
  ?:  =(0 a)  i.b
  $(b t.b, a (dec a))
::
++  sort   !.                                           ::  quicksort
  ~/  %sort
  |*  {a/(list) b/$-([* *] ?)}
  =>  .(a ^.(homo a))
  |-  ^+  a
  ?~  a  ~
  %+  weld
    $(a (skim t.a |=(c/_i.a (b c i.a))))
  ^+  t.a
  [i.a $(a (skim t.a |=(c/_i.a !(b c i.a))))]
::
++  spin
  |*  {a/(list) b/_|=({* *} [** +<+]) c/*}
  ::  ?<  ?=($-([_?<(?=($~ a) i.a) _c] [* _c]) b)
  |-
  ?~  a
    ~
  =+  v=(b i.a c)
  [i=-.v t=$(a t.a, c +.v)]
::
++  spun
  |*  {a/(list) b/_|=({* *} [** +<+])}
  =|  c/_+<+.b
  |-
  ?~  a
    ~
  =+  v=(b i.a c)
  [i=-.v t=$(a t.a, c +.v)]
::
++  swag                                                ::  slice
  |*  {{a/@ b/@} c/(list)}
  (scag +<-> (slag +<-< c))
::
++  turn                                                ::  transform
  ~/  %turn
  |*  {a/(list) b/$-(* *)}
  |-
  ?~  a  ~
  [i=(b i.a) t=$(a t.a)]
::
++  weld                                                ::  concatenate
  ~/  %weld
  |*  {a/(list) b/(list)}
  =>  .(a ^.(homo a), b ^.(homo b))
  |-  ^+  b
  ?~  a  b
  [i.a $(a t.a)]
::
++  welp                                                ::  faceless weld
  =|  {* *}
  |%
  +-  $
    ?~  +<-
      +<-(. +<+)
    +<-(+ $(+<- +<->))
  --
::
++  zing                                                ::  promote
  =|  *
  |%
  +-  $
    ?~  +<
      +<
    (welp +<- $(+< +<+))
  --
::                                                      ::
::::  2c: bit arithmetic                                ::
  ::                                                    ::
  ::
++  bex                                                 ::  binary exponent
  ~/  %bex
  |=  a/@
  ^-  @
  ?:  =(0 a)  1
  (mul 2 $(a (dec a)))
::
++  can                                                 ::  assemble
  ~/  %can
  |=  {a/bloq b/(list {p/@u q/@})}
  ^-  @
  ?~  b  0
  (add (end a p.i.b q.i.b) (lsh a p.i.b $(b t.b)))
::
++  cat                                                 ::  concatenate
  ~/  %cat
  |=  {a/bloq b/@ c/@}
  (add (lsh a (met a b) c) b)
::
++  cut                                                 ::  slice
  ~/  %cut
  |=  {a/bloq {b/@u c/@u} d/@}
  (end a c (rsh a b d))
::
++  end                                                 ::  tail
  ~/  %end
  |=  {a/bloq b/@u c/@}
  (mod c (bex (mul (bex a) b)))
::
++  fil                                                 ::  fill bloqstream
  |=  {a/bloq b/@u c/@}
  =+  n=0
  =+  d=c
  |-  ^-  @
  ?:  =(n b)
    (rsh a 1 d)
  $(d (add c (lsh a 1 d)), n +(n))
::
++  lsh                                                 ::  left-shift
  ~/  %lsh
  |=  {a/bloq b/@u c/@}
  (mul (bex (mul (bex a) b)) c)
::
++  met                                                 ::  measure
  ~/  %met
  |=  {a/bloq b/@}
  ^-  @
  =+  c=0
  |-
  ?:  =(0 b)  c
  $(b (rsh a 1 b), c +(c))
::
++  rap                                                 ::  assemble nonzero
  ~/  %rap
  |=  {a/bloq b/(list @)}
  ^-  @
  ?~  b  0
  (cat a i.b $(b t.b))
::
++  rep                                                 ::  assemble single
  ~/  %rep
  |=  {a/bloq b/(list @)}
  ^-  @
  =+  c=0
  |-
  ?~  b  0
  (add (lsh a c (end a 1 i.b)) $(c +(c), b t.b))
::
++  rip                                                 ::  disassemble
  ~/  %rip
  |=  {a/bloq b/@}
  ^-  (list @)
  ?:  =(0 b)  ~
  [(end a 1 b) $(b (rsh a 1 b))]
::
++  rsh                                                 ::  right-shift
  ~/  %rsh
  |=  {a/bloq b/@u c/@}
  (div c (bex (mul (bex a) b)))
::
++  swp  |=({a/bloq b/@} (rep a (flop (rip a b))))      ::  reverse bloq order
++  xeb                                                 ::  binary logarithm
  ~/  %xeb
  |=  a/@
  ^-  @
  (met 0 a)
::                                                      ::
::::  2d: bit logic                                     ::
  ::                                                    ::
  ::
++  con                                                 ::  binary or
  ~/  %con
  |=  {a/@ b/@}
  =+  [c=0 d=0]
  |-  ^-  @
  ?:  ?&(=(0 a) =(0 b))  d
  %=  $
    a   (rsh 0 1 a)
    b   (rsh 0 1 b)
    c   +(c)
    d   %+  add  d
          %^  lsh  0  c
          ?&  =(0 (end 0 1 a))
              =(0 (end 0 1 b))
          ==
  ==
::
++  dis                                                 ::  binary and
  ~/  %dis
  |=  {a/@ b/@}
  =|  {c/@ d/@}
  |-  ^-  @
  ?:  ?|(=(0 a) =(0 b))  d
  %=  $
    a   (rsh 0 1 a)
    b   (rsh 0 1 b)
    c   +(c)
    d   %+  add  d
          %^  lsh  0  c
          ?|  =(0 (end 0 1 a))
              =(0 (end 0 1 b))
          ==
  ==
::
++  mix                                                 ::  binary xor
  ~/  %mix
  |=  {a/@ b/@}
  ^-  @
  =+  [c=0 d=0]
  |-
  ?:  ?&(=(0 a) =(0 b))  d
  %=  $
    a   (rsh 0 1 a)
    b   (rsh 0 1 b)
    c   +(c)
    d   (add d (lsh 0 c =((end 0 1 a) (end 0 1 b))))
  ==
::
++  not  |=  {a/bloq b/@ c/@}                           ::  binary not (sized)
  (mix c (dec (bex (mul b (bex a)))))
::                                                      ::
::::  2e: insecure hashing                              ::
  ::                                                    ::
  ::
++  fnv  |=(a/@ (end 5 1 (mul 16.777.619 a)))           ::  FNV scrambler
::
++  muk                                                 ::  standard murmur3
  ~/  %muk
  |=  {syd/@ key/@}
  ?>  (lte (met 5 syd) 1)
  =+  ^=  row
      |=  {a/@ b/@}
      (con (end 5 1 (lsh 0 a b)) (rsh 0 (sub 32 a) b))
  =+  mow=|=({a/@ b/@} (end 5 1 (mul a b)))
  =+  len=(met 5 key)
  =-  =.  goc  (mix goc len)
      =.  goc  (mix goc (rsh 4 1 goc))
      =.  goc  (mow goc 0x85eb.ca6b)
      =.  goc  (mix goc (rsh 0 13 goc))
      =.  goc  (mow goc 0xc2b2.ae35)
      (mix goc (rsh 4 1 goc))
  ^=  goc
  =+  [inx=0 goc=syd]
  |-  ^-  @
  ?:  =(inx len)  goc
  =+  kop=(cut 5 [inx 1] key)
  =.  kop  (mow kop 0xcc9e.2d51)
  =.  kop  (row 15 kop)
  =.  kop  (mow kop 0x1b87.3593)
  =.  goc  (mix kop goc)
  =.  goc  (row 13 goc)
  =.  goc  (end 5 1 (add 0xe654.6b64 (mul 5 goc)))
  $(inx +(inx))
::
++  mum                                                 ::  mug with murmur3
  ~/  %mum
  |=  a/*
  |^  (trim ?@(a a (mix $(a -.a) (mix 0x7fff.ffff $(a +.a)))))
  ++  trim                                              ::  31-bit nonzero
    |=  key/@
    =+  syd=0xcafe.babe
    |-  ^-  @
    =+  haz=(muk syd key)
    =+  ham=(mix (rsh 0 31 haz) (end 0 31 haz))
    ?.(=(0 ham) ham $(syd +(syd)))
  --
::
++  mug                                                 ::  31bit nonzero FNV1a
  ~/  %mug
  |=  a/*
  ?^  a
    =+  b=[p=$(a -.a) q=$(a +.a)]
    |-  ^-  @
    =+  c=(fnv (mix p.b (fnv q.b)))
    =+  d=(mix (rsh 0 31 c) (end 0 31 c))
    ?.  =(0 d)  d
    $(q.b +(q.b))
  =+  b=2.166.136.261
  |-  ^-  @
  =+  c=b
  =+  [d=0 e=(met 3 a)]
  |-  ^-  @
  ?:  =(d e)
    =+  f=(mix (rsh 0 31 c) (end 0 31 c))
    ?.  =(0 f)  f
    ^$(b +(b))
  $(c (fnv (mix c (cut 3 [d 1] a))), d +(d))
::                                                      ::
::::  2f: noun ordering                                 ::
  ::                                                    ::
  ::    aor, dor, gor, hor, lor, vor                    ::
  ::
++  aor                                                 ::  a-order
  ~/  %aor
  |=  {a/* b/*}
  ^-  ?
  ?:  =(a b)  &
  ?.  ?=(@ a)
    ?:  ?=(@ b)  |
    ?:  =(-.a -.b)
      $(a +.a, b +.b)
    $(a -.a, b -.b)
  ?.  ?=(@ b)  &
  |-
  =+  [c=(end 3 1 a) d=(end 3 1 b)]
  ?:  =(c d)
    $(a (rsh 3 1 a), b (rsh 3 1 b))
  (lth c d)
::
++  dor                                                 ::  d-order
  ~/  %dor
  |=  {a/* b/*}
  ^-  ?
  ?:  =(a b)  &
  ?.  ?=(@ a)
    ?:  ?=(@ b)  |
    ?:  =(-.a -.b)
      $(a +.a, b +.b)
    $(a -.a, b -.b)
  ?.  ?=(@ b)  &
  (lth a b)
::
++  gor                                                 ::  g-order
  ~/  %gor
  |=  {a/* b/*}
  ^-  ?
  =+  [c=(mug a) d=(mug b)]
  ?:  =(c d)
    (dor a b)
  (lth c d)
::
++  hor                                                 ::  h-order
  ~/  %hor
  |=  {a/* b/*}
  ^-  ?
  ?:  ?=(@ a)
    ?.  ?=(@ b)  &
    (gor a b)
  ?:  ?=(@ b)  |
  ?:  =(-.a -.b)
    (gor +.a +.b)
  (gor -.a -.b)
::
++  lor                                                 ::  l-order
  ~/  %lor
  |=  {a/* b/*}
  ^-  ?
  ?:  =(a b)  &
  ?@  a
    ?^  b  &
    (lth a b)
  ?:  =(-.a -.b)
    $(a +.a, b +.b)
  $(a -.a, b -.b)
::
++  vor                                                 ::  v-order
  ~/  %vor
  |=  {a/* b/*}
  ^-  ?
  =+  [c=(mug (mug a)) d=(mug (mug b))]
  ?:  =(c d)
    (dor a b)
  (lth c d)
::                                                      ::
::::                                                    ::
  ::  2g: unsigned powers                               ::
  ::                                                    ::
  ::
<<<<<<< HEAD
++  pow                                                 ::  unsigned exponent
  ~/  %pow
  |=  {a/@ b/@}
  ?:  =(b 0)  1
  |-  ?:  =(b 1)  a
  =+  c=$(b (div b 2))
  =+  d=(mul c c)
  ?~  (dis b 1)  d  (mul d a)
=======
  ++  trim                                              ::  31-bit nonzero
    |=  key/@
    =+  syd=0xcafe.babe
    |-  ^-  @
    =+  haz=(spec syd key)
    =+  ham=(mix (rsh 0 31 haz) (end 0 31 haz))
    ?.(=(0 ham) ham $(syd +(syd)))
  --
::
++  mug                                                 ::  31bit nonzero FNV1a
  ~/  %mug
  |=  a/*
  ?^  a
    =+  b=[p=$(a -.a) q=$(a +.a)]
    |-  ^-  @
    =+  c=(fnv (mix p.b (fnv q.b)))
    =+  d=(mix (rsh 0 31 c) (end 0 31 c))
    ?.  =(0 c)  c
    $(q.b +(q.b))
  =+  b=2.166.136.261
  |-  ^-  @
  =+  c=b
  =+  [d=0 e=(met 3 a)]
  |-  ^-  @
  ?:  =(d e)
    =+  f=(mix (rsh 0 31 c) (end 0 31 c))
    ?.  =(0 f)  f
    ^$(b +(b))
  $(c (fnv (mix c (cut 3 [d 1] a))), d +(d))
::::::::::::::::::::::::::::::::::::::::::::::::::::::::::
::                section 2cE, phonetic base            ::
::
++  po
  ~/  %po
  =+  :-  ^=  sis                                       ::  prefix syllables
      'dozmarbinwansamlitsighidfidlissogdirwacsabwissib\
      /rigsoldopmodfoglidhopdardorlorhodfolrintogsilmir\
      /holpaslacrovlivdalsatlibtabhanticpidtorbolfosdot\
      /losdilforpilramtirwintadbicdifrocwidbisdasmidlop\
      /rilnardapmolsanlocnovsitnidtipsicropwitnatpanmin\
      /ritpodmottamtolsavposnapnopsomfinfonbandorworsip\
      /ronnorbotwicsocwatdolmagpicdavbidbaltimtasmallig\
      /sivtagpadsaldivdactansidfabtarmonranniswolmispal\
      /lasdismaprabtobrollatlonnodnavfignomnibpagsopral\
      /bilhaddocridmocpacravripfaltodtiltinhapmicfanpat\
      /taclabmogsimsonpinlomrictapfirhasbosbatpochactid\
      /havsaplindibhosdabbitbarracparloddosbortochilmac\
      /tomdigfilfasmithobharmighinradmashalraglagfadtop\
      /mophabnilnosmilfopfamdatnoldinhatnacrisfotribhoc\
      /nimlarfitwalrapsarnalmoslandondanladdovrivbacpol\
      /laptalpitnambonrostonfodponsovnocsorlavmatmipfip'
      ^=  dex                                           ::  suffix syllables
      'zodnecbudwessevpersutletfulpensytdurwepserwylsun\
      /rypsyxdyrnuphebpeglupdepdysputlughecryttyvsydnex\
      /lunmeplutseppesdelsulpedtemledtulmetwenbynhexfeb\
      /pyldulhetmevruttylwydtepbesdexsefwycburderneppur\
      /rysrebdennutsubpetrulsynregtydsupsemwynrecmegnet\
      /secmulnymtevwebsummutnyxrextebfushepbenmuswyxsym\
      /selrucdecwexsyrwetdylmynmesdetbetbeltuxtugmyrpel\
      /syptermebsetdutdegtexsurfeltudnuxruxrenwytnubmed\
      /lytdusnebrumtynseglyxpunresredfunrevrefmectedrus\
      /bexlebduxrynnumpyxrygryxfeptyrtustyclegnemfermer\
      /tenlusnussyltecmexpubrymtucfyllepdebbermughuttun\
      /bylsudpemdevlurdefbusbeprunmelpexdytbyttyplevmyl\
      /wedducfurfexnulluclennerlexrupnedlecrydlydfenwel\
      /nydhusrelrudneshesfetdesretdunlernyrsebhulryllud\
      /remlysfynwerrycsugnysnyllyndyndemluxfedsedbecmun\
      /lyrtesmudnytbyrsenwegfyrmurtelreptegpecnelnevfes'
  |%
  ++  ins  ~/  %ins                                     ::  parse prefix
           |=  a/@tas
           =+  b=0
           |-  ^-  (unit @)
           ?:(=(256 b) ~ ?:(=(a (tos b)) [~ b] $(b +(b))))
  ++  ind  ~/  %ind                                     ::  parse suffix
           |=  a/@tas
           =+  b=0
           |-  ^-  (unit @)
           ?:(=(256 b) ~ ?:(=(a (tod b)) [~ b] $(b +(b))))
  ++  tos  ~/  %tos                                     ::  fetch prefix
           |=(a/@ ?>((lth a 256) (cut 3 [(mul 3 a) 3] sis)))
  ++  tod  ~/  %tod                                     ::  fetch suffix
           |=(a/@ ?>((lth a 256) (cut 3 [(mul 3 a) 3] dex)))
  --
>>>>>>> 16634313
::
++  sqt                                                 ::  unsigned sqrt/rem
  ~/  %sqt
  |=  a/@  ^-  {p/@ q/@}
  ?~  a  [0 0]
  =+  [q=(div (dec (xeb a)) 2) r=0]
  =-  [-.b (sub a +.b)]
  ^=  b  |-
  =+  s=(add r (bex q))
  =+  t=(mul s s)
  ?:  =(q 0)
    ?:((lte t a) [s t] [r (mul r r)])
  ?:  (lte t a)  
    $(r s, q (dec q))  
  $(q (dec q))
::                                                      ::
::::                                                    ::
  ::                                                    ::
  ::  2h: set logic                                     ::
  ::                                                    ::
  ::
++  in                                                  ::  set engine
  ~/  %in
  |_  a/(tree)
  +-  all                                               ::  logical AND
    ~/  %all
    |*  b/$-(* ?)
    |-  ^-  ?
    ?~  a
      &
    ?&((b n.a) $(a l.a) $(a r.a))
  ::
  +-  any                                               ::  logical OR
    ~/  %any
    |*  b/$-(* ?)
    |-  ^-  ?
    ?~  a
      |
    ?|((b n.a) $(a l.a) $(a r.a))
  ::
  +-  apt                                               ::  check correctness
    |-  ^-  ?
    ?~  a
      &
    ?&  ?~(l.a & ?&((vor n.a n.l.a) (hor n.l.a n.a) $(a l.a)))
        ?~(r.a & ?&((vor n.a n.r.a) (hor n.a n.r.a) $(a r.a)))
    ==
  ::
  +-  bif                                               ::  splits a by b
    ~/  %bif
    |*  b/*
    ^+  [l=a r=a]
    =<  [+< +>]
    |-  ^+  a
    ?~  a
      [b ~ ~]
    ?:  =(b n.a)
      a
    ?:  (hor b n.a)
      =+  c=$(a l.a)
      ?>  ?=(^ c)
      [n.c l.c [n.a r.c r.a]]
    =+  c=$(a r.a)
    ?>  ?=(^ c)
    [n.c [n.a l.a l.c] r.c]
  ::
  +-  del                                               ::  b without any a
    ~/  %del
    |*  b/*
    |-  ^+  a
    ?~  a
      ~
    ?.  =(b n.a)
      ?:  (hor b n.a)
        [n.a $(a l.a) r.a]
      [n.a l.a $(a r.a)]
    |-  ^-  {$?($~ _a)}
    ?~  l.a  r.a
    ?~  r.a  l.a
    ?:  (vor n.l.a n.r.a)
      [n.l.a l.l.a $(l.a r.l.a)]
    [n.r.a $(r.a l.r.a) r.r.a]
  ::
  +-  dif                                               ::  difference
    ~/  %dif
    |*  b/_a
    |-  ^+  a
    ?~  b
      a
    =+  c=(bif n.b)
    ?>  ?=(^ c)
    =+  d=$(a l.c, b l.b)
    =+  e=$(a r.c, b r.b)
    |-  ^-  {$?($~ _a)}
    ?~  d  e
    ?~  e  d
    ?:  (vor n.d n.e)
      [n.d l.d $(d r.d)]
    [n.e $(e l.e) r.e]
  ::
  +-  dig                                               ::  axis of a in b
    |=  b/*
    =+  c=1
    |-  ^-  (unit @)
    ?~  a  ~
    ?:  =(b n.a)  [~ u=(peg c 2)]
    ?:  (hor b n.a)
      $(a l.a, c (peg c 6))
    $(a r.a, c (peg c 7))
  ::
  +-  gas                                               ::  concatenate
    ~/  %gas
    |=  b/(list _?>(?=(^ a) n.a))
    |-  ^+  a
    ?~  b
      a
    $(b t.b, a (put i.b))
  ::
  +-  has                                               ::  b exists in a check
    ~/  %has
    |*  b/*
    |-  ^-  ?
    ?~  a
      |
    ?:  =(b n.a)
      &
    ?:  (hor b n.a)
      $(a l.a)
    $(a r.a)
  ::
  +-  int                                               ::  intersection
    ~/  %int
    |*  b/_a
    |-  ^+  a
    ?~  b
      ~
    ?~  a
      ~
    ?.  (vor n.a n.b)
      $(a b, b a)
    ?:  =(n.b n.a)
      [n.a $(a l.a, b l.b) $(a r.a, b r.b)]
    ?:  (hor n.b n.a)
      %-  uni(a $(a l.a, b [n.b l.b ~]))  $(b r.b)
    %-  uni(a $(a r.a, b [n.b ~ r.b]))  $(b l.b)
  ::
  +-  put                                               ::  puts b in a, sorted
    ~/  %put
    |*  b/*
    |-  ^+  a
    ?~  a
      [b ~ ~]
    ?:  =(b n.a)
      a
    ?:  (hor b n.a)
      =+  c=$(a l.a)
      ?>  ?=(^ c)
      ?:  (vor n.a n.c)
        [n.a c r.a]
      [n.c l.c [n.a r.c r.a]]
    =+  c=$(a r.a)
    ?>  ?=(^ c)
    ?:  (vor n.a n.c)
      [n.a l.a c]
    [n.c [n.a l.a l.c] r.c]
  ::
  +-  rep                                               ::  replace by product
    |*  b/_|=({* *} +<+)
    |-
    ?~  a  +<+.b
    $(a r.a, +<+.b $(a l.a, +<+.b (b n.a +<+.b)))
  ::
  +-  run                                               ::  apply gate to values
    ~/  %run
    |*  b/gate
    =|  c/(set _?>(?=(^ a) (b n.a)))
    |-  ?~  a  c
    =.  c  (~(put in c) (b n.a))
    =.  c  $(a l.a, c c)
    $(a r.a, c c)
  ::
  +-  tap                                               ::  convert to list
    ~/  %tap
    |=  b/(list _?>(?=(^ a) n.a))
    ^+  b
    ?~  a
      b
    $(a r.a, b [n.a $(a l.a)])
  ::
  +-  uni                                               ::  union
    ~/  %uni
    |*  b/_a
    ?:  =(a b)  a
    |-  ^+  a
    ?~  b
      a
    ?~  a
      b
    ?:  (vor n.a n.b)
      ?:  =(n.b n.a)
        [n.b $(a l.a, b l.b) $(a r.a, b r.b)]
      ?:  (hor n.b n.a)
        $(a [n.a $(a l.a, b [n.b l.b ~]) r.a], b r.b)
      $(a [n.a l.a $(a r.a, b [n.b ~ r.b])], b l.b)
    ?:  =(n.a n.b)
      [n.b $(b l.b, a l.a) $(b r.b, a r.a)]
    ?:  (hor n.a n.b)
      $(b [n.b $(b l.b, a [n.a l.a ~]) r.b], a r.a)
    $(b [n.b l.b $(b r.b, a [n.a ~ r.a])], a l.a)
  ::
  +-  wyt                                               ::  size of set
    |-  ^-  @
    ?~(a 0 +((add $(a l.a) $(a r.a))))
  --
::                                                      ::
::::  2i: map logic                                     ::
  ::                                                    ::
  ::
++  by                                                  ::  map engine
  ~/  %by
  |_  a/(tree (pair))
  +-  all                                               ::  logical AND
    ~/  %all
    |*  b/$-(* ?)
    |-  ^-  ?
    ?~  a
      &
    ?&((b q.n.a) $(a l.a) $(a r.a))
  ::
  +-  any                                               ::  logical OR
    ~/  %any
    |*  b/$-(* ?)
    |-  ^-  ?
    ?~  a
      |
    ?|((b q.n.a) $(a l.a) $(a r.a))
  ::
  +-  apt                                               ::  map invariant
    |-  ^-  ?
    ?~  a
      &
    ?&  ?~(l.a & ?&((vor p.n.a p.n.l.a) (gor p.n.l.a p.n.a) $(a l.a)))
        ?~(r.a & ?&((vor p.n.a p.n.r.a) (gor p.n.a p.n.r.a) $(a l.a)))
    ==
  +-  bif                                               ::  splits a by b
    ~/  %bif
    |*  {b/* c/*}
    ^+  [l=a r=a]
    =<  [+< +>]
    |-  ^+  a
    ?~  a
      [[b c] ~ ~]
    ?:  =(b p.n.a)
      ?:  =(c q.n.a)
        a
      [[b c] l.a r.a]
    ?:  (gor b p.n.a)
      =+  d=$(a l.a)
      ?>  ?=(^ d)
      [n.d l.d [n.a r.d r.a]]
    =+  d=$(a r.a)
    ?>  ?=(^ d)
    [n.d [n.a l.a l.d] r.d]
  ::
  +-  del                                               ::  delete at key b
    ~/  %del
    |*  b/*
    |-  ^+  a
    ?~  a
      ~
    ?.  =(b p.n.a)
      ?:  (gor b p.n.a)
        [n.a $(a l.a) r.a]
      [n.a l.a $(a r.a)]
    |-  ^-  {$?($~ _a)}
    ?~  l.a  r.a
    ?~  r.a  l.a
    ?:  (vor p.n.l.a p.n.r.a)
      [n.l.a l.l.a $(l.a r.l.a)]
    [n.r.a $(r.a l.r.a) r.r.a]
  ::
  +-  dif                                               ::  difference
    ~/  %dif
    |*  b/_a
    |-  ^+  a
    ?~  b
      a
    =+  c=(bif n.b)
    ?>  ?=(^ c)
    =+  d=$(a l.c, b l.b)
    =+  e=$(a r.c, b r.b)
    |-  ^-  {$?($~ _a)}
    ?~  d  e
    ?~  e  d
    ?:  (vor p.n.d p.n.e)
      [n.d l.d $(d r.d)]
    [n.e $(e l.e) r.e]
  ::
  +-  dig                                               ::  axis of b key
    |=  b/*
    =+  c=1
    |-  ^-  (unit @)
    ?~  a  ~
    ?:  =(b p.n.a)  [~ u=(peg c 2)]
    ?:  (gor b p.n.a)
      $(a l.a, c (peg c 6))
    $(a r.a, c (peg c 7))
  ::
  +-  gas                                               ::  concatenate
    ~/  %gas
    |*  b/(list {p/* q/*})
    =>  .(b `(list _?>(?=(^ a) n.a))`b)
    |-  ^+  a
    ?~  b
      a
    $(b t.b, a (put p.i.b q.i.b))
  ::
  +-  get                                               ::  grab value by key
    ~/  %get
    |=  b/*
    ^-  {$@($~ {$~ u/_?>(?=(^ a) q.n.a)})}
    ?~  a
      ~
    ?:  =(b p.n.a)
      [~ u=q.n.a]
    ?:  (gor b p.n.a)
      $(a l.a)
    $(a r.a)
  ::
  +-  got
    |*  b/*
    (need (get b))
  ::
  +-  has                                               ::  key existence check
    ~/  %has
    |*  b/*
    !=(~ (get b))
  ::
  +-  int                                               ::  intersection
    ~/  %int
    |*  b/_a
    |-  ^+  a
    ?~  b
      ~
    ?~  a
      ~
    ?:  (vor p.n.a p.n.b)
      ?:  =(p.n.b p.n.a)
        [n.b $(a l.a, b l.b) $(a r.a, b r.b)]
      ?:  (gor p.n.b p.n.a)
        %-  uni(a $(a l.a, b [n.b l.b ~]))  $(b r.b)
      %-  uni(a $(a r.a, b [n.b ~ r.b]))  $(b l.b)
    ?:  =(p.n.a p.n.b)
      [n.b $(b l.b, a l.a) $(b r.b, a r.a)]
    ?:  (gor p.n.a p.n.b)
      %-  uni(a $(b l.b, a [n.a l.a ~]))  $(a r.a)
    %-  uni(a $(b r.b, a [n.a ~ r.a]))  $(a l.a)
  ::
  +-  mar                                               ::  add with validation
    |*  {b/_?>(?=(^ a) p.n.a) c/(unit _?>(?=(^ a) q.n.a))}
    ?~  c
      (del b)
    (put b u.c)
  ::
  +-  put                                               ::  adds key-value pair
    ~/  %put
    |*  {b/* c/*}
    |-  ^+  a
    ?~  a
      [[b c] ~ ~]
    ?:  =(b p.n.a)
      ?:  =(c q.n.a)
        a
      [[b c] l.a r.a]
    ?:  (gor b p.n.a)
      =+  d=$(a l.a)
      ?>  ?=(^ d)
      ?:  (vor p.n.a p.n.d)
        [n.a d r.a]
      [n.d l.d [n.a r.d r.a]]
    =+  d=$(a r.a)
    ?>  ?=(^ d)
    ?:  (vor p.n.a p.n.d)
      [n.a l.a d]
    [n.d [n.a l.a l.d] r.d]
  ::
  +-  rep                                               ::  replace by product
    |*  b/_|=({* *} +<+)
    |-
    ?~  a  +<+.b
    $(a r.a, +<+.b $(a l.a, +<+.b (b n.a +<+.b)))
  ::
  +-  rib                                               ::  transform + product
    |*  {b/* c/$-(* *)}
    |-  ^+  [b a]
    ?~  a  [b ~]
    =+  d=(c n.a b)
    =.  n.a  +.d
    =+  e=$(a l.a, b -.d)
    =+  f=$(a r.a, b -.e)
    [-.f [n.a +.e +.f]]
  ::
  +-  run                                               ::  apply gate to values
    |*  b/$-(* *)
    |-
    ?~  a  a
    [n=[p=p.n.a q=(b q.n.a)] l=$(a l.a) r=$(a r.a)]
  ::
  +-  rut                                               ::  apply gate to nodes
    |*  b/gate
    |-
    ?~  a  a
    [n=[p=p.n.a q=(b p.n.a q.n.a)] l=$(a l.a) r=$(a r.a)]
  ::
  +-  tap                                               ::  listify pairs
    ~/  %tap
    |=  b/(list _?>(?=(^ a) n.a))
    ^+  b
    ?~  a
      b
    $(a r.a, b [n.a $(a l.a)])
  ::
  +-  uni                                               ::  union, merge
    ~/  %uni
    |*  b/_a
    |-  ^+  a
    ?~  b
      a
    ?~  a
      b
    ?:  (vor p.n.a p.n.b)
      ?:  =(p.n.b p.n.a)
        [n.b $(a l.a, b l.b) $(a r.a, b r.b)]
      ?:  (gor p.n.b p.n.a)
        $(a [n.a $(a l.a, b [n.b l.b ~]) r.a], b r.b)
      $(a [n.a l.a $(a r.a, b [n.b ~ r.b])], b l.b)
    ?:  =(p.n.a p.n.b)
      [n.b $(b l.b, a l.a) $(b r.b, a r.a)]
    ?:  (gor p.n.a p.n.b)
      $(b [n.b $(b l.b, a [n.a l.a ~]) r.b], a r.a)
    $(b [n.b l.b $(b r.b, a [n.a ~ r.a])], a l.a)
  ::
  +-  urn                                               ::  apply gate to nodes
    |*  b/$-({* *} *)
    |-
    ?~  a  ~
    [n=[p=p.n.a q=(b p.n.a q.n.a)] l=$(a l.a) r=$(a r.a)]
  ::
  +-  wyt                                               ::  depth of map
    |-  ^-  @
    ?~(a 0 +((add $(a l.a) $(a r.a))))
  --
::                                                      ::
::::  2j: jar and jug logic                             ::
  ::                                                    ::
  ::
++  ja                                                  ::  jar engine
  |_  a/(tree (pair * (list)))
  +-  get                                               ::  gets list by key
    |*  b/*
    =+  c=(~(get by a) b)
    ?~(c ~ u.c)
  ::
  +-  add                                               ::  adds key-list pair
    |*  {b/* c/*}
    =+  d=(get b)
    (~(put by a) b [c d])
  --
++  ju                                                  ::  jug engine
  |_  a/(tree (pair * (tree)))
  +-  del                                               ::  del key-set pair
    |*  {b/* c/*}
    ^+  a
    =+  d=(get b)
    =+  e=(~(del in d) c)
    ?~  e
      (~(del by a) b)
    (~(put by a) b e)
  ::
  +-  gas                                               ::  concatenate
    |*  b/(list {p/* q/*})
    =>  .(b `(list _?>(?=({{* ^} ^} a) [p=p q=n.q]:n.a))`b)
    |-  ^+  a
    ?~  b
      a
    $(b t.b, a (put p.i.b q.i.b))
  ::
  +-  get                                               ::  gets set by key
    |*  b/*
    =+  c=(~(get by a) b)
    ?~(c ~ u.c)
  ::
  +-  has                                               ::  existence check
    |*  {b/* c/*}
    ^-  ?
    (~(has in (get b)) c)
  ::
  +-  put                                               ::  add key-set pair
    |*  {b/* c/*}
    ^+  a
    =+  d=(get b)
    (~(put by a) b (~(put in d) c))
  --
::                                                      ::
::::  2k: queue logic                                   ::
  ::                                                    ::
  ::
++  to                                                  ::  queue engine
  |_  a/(tree)
  +-  bal
    |-  ^+  a
    ?~  a  ~
    ?.  |(?=($~ l.a) (vor n.a n.l.a))
      $(a [n.l.a l.l.a $(a [n.a r.l.a r.a])])
    ?.  |(?=($~ r.a) (vor n.a n.r.a))
      $(a [n.r.a $(a [n.a l.a l.r.a]) r.r.a])
    a
  ::
  +-  dep                                               ::  max depth of queue
    |-  ^-  @
    ?~  a  0
    +((max $(a l.a) $(a r.a)))
  ::
  +-  gas                                               ::  insert list to que
    |=  b/(list _?>(?=(^ a) n.a))
    |-  ^+  a
    ?~(b a $(b t.b, a (put i.b)))
  ::
  +-  get                                               ::  head-rest pair
    |-  ^+  ?>(?=(^ a) [p=n.a q=*(tree _n.a)])
    ?~  a
      !!
    ?~  r.a
      [n.a l.a]
    =+  b=$(a r.a)
    :-  p.b
    ?:  |(?=($~ q.b) (vor n.a n.q.b))
      [n.a l.a q.b]
    [n.q.b [n.a l.a l.q.b] r.q.b]
  ::
  +-  nip                                               ::  remove root
    |-  ^+  a
    ?~  a  ~
    ?~  l.a  r.a
    ?~  r.a  l.a
    ?:  (vor n.l.a n.r.a)
      [n.l.a l.l.a $(l.a r.l.a)]
    [n.r.a $(r.a l.r.a) r.r.a]
  ::
  +-  nap                                               ::  removes head
    ?>  ?=(^ a)
    ?:  =(~ l.a)  r.a
    =+  b=get(a l.a)
    bal(a ^+(a [p.b q.b r.a]))
  ::
  +-  put                                               ::  insert new tail
    |*  b/*
    |-  ^+  a
    ?~  a
      [b ~ ~]
    bal(a a(l $(a l.a)))
  ::
  +-  tap                                               ::  adds list to end
    |=  b/(list _?>(?=(^ a) n.a))
    =+  0                                               ::  hack for jet match
    ^+  b
    ?~  a
      b
    $(a r.a, b [n.a $(a l.a)])
  ::
  +-  top                                               ::  produces head
    |-  ^-  (unit _?>(?=(^ a) n.a))
    ?~  a  ~
    ?~(r.a [~ n.a] $(a r.a))
  --
::                                                      ::
::::  2l: container from container                      ::
  ::                                                    ::
  ::
++  malt                                                ::  map from list
  |*  a/(list) 
  (molt `(list {p/_-<.a q/_->.a})`a)
::
++  molt                                                ::  map from pair list
  |*  a/(list (pair))
  (~(gas by `(tree {p/_p.i.-.a q/_q.i.-.a})`~) a)
::
++  silt                                                ::  set from list
  |*  a/(list)
  =+  b=*(tree _?>(?=(^ a) i.a))
  (~(gas in b) a)
::                                                      ::
::::  2m: container from noun                           ::
  ::                                                    ::
  ::
++  ly                                                  ::  list from raw noun
  |*  a/*
  ^+((homo (limo a)) a)
::
++  my                                                  ::  map from raw noun
  |*  a/* 
  (malt ^+((homo (limo a)) a))
::
++  sy                                                  ::  set from raw noun
  |*  a/*
  (silt ^+((homo (limo a)) a))
::                                                      ::
::::  2n: functional hacks                              ::
  ::                                                    ::
  ::
++  aftr  |*(a/$-(* *) |*(b/$-(* *) (pair b a)))        ::  pair after
++  cork  |*({a/_|=(* **) b/gate} (corl b a))           ::  compose forward
++  corl                                                ::  compose backwards
  |*  {a/gate b/_|=(* **)}
  =<  +:|.((a (b)))      ::  span check
  |*  c/_+<.b
  (a (b c))
::
++  cury                                                ::  curry left
  |*  {a/_|=(^ **) b/*}
  |*  c/_+<+.a
  (a b c)
::
++  curr                                                ::  curry right
  |*  {a/_|=(^ **) c/*}     
  |*  b/_+<+.a
  (a b c)
::
++  fore  |*(a/$-(* *) |*(b/$-(* *) (pair a b)))        ::  pair before
++  hard                                                ::  force remold
  |*  han/$-(* *)
  |=  fud/*  ^-  han
  ~_  leaf+"hard"
  =+  gol=(han fud)
  ?>(=(gol fud) gol)
::
::
++  head  |*(^ +<-)                                     ::  get head
++  same  |*(* +<)                                      ::  identity
++  soft                                                ::  maybe remold
  |*  han/$-(* *)
  |=  fud/*  ^-  (unit han)
  =+  gol=(han fud)
  ?.(=(gol fud) ~ [~ gol])
::
++  tail  |*(^ +<+)                                     ::  get tail
++  test  |=(^ =(+<- +<+))                              ::  equality
::
::                                                      ::
::::  2o: normalizing containers                        ::
  ::                                                    ::
  ::
++  jar  |*({a/mold b/mold} (map a (list b)))           ::  map of lists
++  jug  |*({a/mold b/mold} (map a (set b)))            ::  map of sets
++  map  |*  {a/mold b/mold}                            ::  table
         $@($~ {n/{p/a q/b} l/(map a b) r/(map a b)})   ::
++  nap  |*  a/mold                                     ::  unified map
         $@($~ {n/a l/(set a) r/(set a)})               ::
++  qeu  |*  a/mold                                     ::  queue
         $@($~ {n/a l/(qeu a) r/(qeu a)})               ::
++  set  |*  a/mold                                     ::  set
         $@($~ {n/a l/(set a) r/(set a)})               ::
::
::::  2p: serialization                                 ::
  ::                                                    ::
  ::
++  cue                                                 ::  unpack
  ~/  %cue
  |=  a/@
  ^-  *
  =+  b=0
  =+  m=`(map @ *)`~
  =<  q
  |-  ^-  {p/@ q/* r/(map @ *)}
  ?:  =(0 (cut 0 [b 1] a))
    =+  c=(rub +(b) a)
    [+(p.c) q.c (~(put by m) b q.c)]
  =+  c=(add 2 b)
  ?:  =(0 (cut 0 [+(b) 1] a))
    =+  u=$(b c)
    =+  v=$(b (add p.u c), m r.u)
    =+  w=[q.u q.v]
    [(add 2 (add p.u p.v)) w (~(put by r.v) b w)]
  =+  d=(rub c a)
  [(add 2 p.d) (need (~(get by m) q.d)) m]
::
++  jam                                                 ::  pack
  ~/  %jam
  |=  a/*
  ^-  @
  =+  b=0
  =+  m=`(map * @)`~
  =<  q
  |-  ^-  {p/@ q/@ r/(map * @)}
  =+  c=(~(get by m) a)
  ?~  c
    =>  .(m (~(put by m) a b))
    ?:  ?=(@ a)
      =+  d=(mat a)
      [(add 1 p.d) (lsh 0 1 q.d) m]
    =>  .(b (add 2 b))
    =+  d=$(a -.a)
    =+  e=$(a +.a, b (add b p.d), m r.d)
    [(add 2 (add p.d p.e)) (mix 1 (lsh 0 2 (cat 0 q.d q.e))) r.e]
  ?:  ?&(?=(@ a) (lte (met 0 a) (met 0 u.c)))
    =+  d=(mat a)
    [(add 1 p.d) (lsh 0 1 q.d) m]
  =+  d=(mat u.c)
  [(add 2 p.d) (mix 3 (lsh 0 2 q.d)) m]
::
++  mat                                                 ::  length-encode
  ~/  %mat
  |=  a/@
  ^-  {p/@ q/@}
  ?:  =(0 a)
    [1 1]
  =+  b=(met 0 a)
  =+  c=(met 0 b)
  :-  (add (add c c) b)
  (cat 0 (bex c) (mix (end 0 (dec c) b) (lsh 0 (dec c) a)))
::
++  rub                                                 ::  length-decode
  ~/  %rub
  |=  {a/@ b/@}
  ^-  {p/@ q/@}
  =+  ^=  c
      =+  [c=0 m=(met 0 b)]
      |-  ?<  (gth c m)
      ?.  =(0 (cut 0 [(add a c) 1] b))
        c
      $(c +(c))
  ?:  =(0 c)
    [1 0]
  =+  d=(add a +(c))
  =+  e=(add (bex (dec c)) (cut 0 [d (dec c)] b))
  [(add (add c c) e) (cut 0 [(add d (dec c)) e] b)]
::
::::  2q: molds and mold builders                       ::
  ::                                                    ::
  ::
++  char  @t                                            ::  UTF8 byte
++  cord  @t                                            ::  UTF8, LSB first
++  date  {{a/? y/@ud} m/@ud t/tarp}                    ::  parsed date
++  knot  @ta                                           ::  ASCII text
++  tang  (list tank)                                   ::  bottom-first error
++  tank  $%  {$leaf p/tape}                            ::  printing formats
              $:  $palm                                 ::  backstep list
                  p/{p/tape q/tape r/tape s/tape}       ::
                  q/(list tank)                         ::
              ==                                        ::
              $:  $rose                                 ::  flat list
                  p/{p/tape q/tape r/tape}              ::  mid open close
                  q/(list tank)                         ::
              ==                                        ::
          ==                                            ::
++  tanq                                                ::  tomorrow's tank   
          $?  {$~ p/(list tanq)}                        ::  list of printables
              {$~ $~ p/tape}                            ::  simple string
              (pair @tas tanq)                          ::  captioned
          ==                                            ::
++  tape  (list @tD)                                    ::  UTF8 string as list
++  tarp  {d/@ud h/@ud m/@ud s/@ud f/(list @ux)}        ::  parsed time
++  term  @tas                                          ::  ascii symbol
++  wain  (list cord)                                   ::  text lines
++  wall  (list tape)                                   ::  text lines
--  =>
::                                                      ::
::::  3: layer three                                    ::
  ::                                                    ::
  ::    3a: signed and modular ints                     ::
  ::    3b: floating point                              ::
  ::    3c: urbit time                                  ::
  ::    3d: SHA hash family                             ::
  ::    3e: AES encryption                              ::
  ::    3f: scrambling                                  ::
  ::    3g: molds and mold builders                     ::
  ::                                                    ::
~%  %tri  +  ~
|%
::
::::  3a: signed and modular ints                       ::
  ::                                                    ::
  ::
++  egcd                                                ::  schneier's egcd
  |=  {a/@ b/@}
  =+  si
  =+  [c=(sun a) d=(sun b)]
  =+  [u=[c=(sun 1) d=--0] v=[c=--0 d=(sun 1)]]
  |-  ^-  {d/@ u/@s v/@s}
  ?:  =(--0 c)
    [(abs d) d.u d.v]
  ::  ?>  ?&  =(c (sum (pro (sun a) c.u) (pro (sun b) c.v)))
  ::          =(d (sum (pro (sun a) d.u) (pro (sun b) d.v)))
  ::      ==
  =+  q=(fra d c)
  %=  $
    c  (dif d (pro q c))
    d  c
    u  [(dif d.u (pro q c.u)) c.u]
    v  [(dif d.v (pro q c.v)) c.v]
  ==
::
++  fe                                                  ::  modulo bloq
  |_  a/bloq
  ++  dif  |=({b/@ c/@} (sit (sub (add out (sit b)) (sit c))))  ::  difference
  ++  inv  |=(b/@ (sub (dec out) (sit b)))              ::  inverse
  ++  net  |=  b/@  ^-  @                               ::  flip byte endianness
           =>  .(b (sit b))
           ?:  (lte a 3)
             b
           =+  c=(dec a)
           %+  con
             (lsh c 1 $(a c, b (cut c [0 1] b)))
           $(a c, b (cut c [1 1] b))
  ++  out  (bex (bex a))                                ::  mod value
  ++  rol  |=  {b/bloq c/@ d/@}  ^-  @                  ::  roll left
           =+  e=(sit d)
           =+  f=(bex (sub a b))
           =+  g=(mod c f)
           (sit (con (lsh b g e) (rsh b (sub f g) e)))
  ++  ror  |=  {b/bloq c/@ d/@}  ^-  @                  ::  roll right
           =+  e=(sit d)
           =+  f=(bex (sub a b))
           =+  g=(mod c f)
           (sit (con (rsh b g e) (lsh b (sub f g) e)))
  ++  sum  |=({b/@ c/@} (sit (add b c)))                ::  wrapping add
  ++  sit  |=(b/@ (end a 1 b))                          ::  enforce modulo
  --
::
++  fo                                                  ::  modulo prime
  |_  a/@
  ++  dif
    |=  {b/@ c/@}
    (sit (sub (add a b) (sit c)))
  ::
  ++  exp
    |=  {b/@ c/@}
    ?:  =(0 b)
      1
    =+  d=$(b (rsh 0 1 b))
    =+  e=(pro d d)
    ?:(=(0 (end 0 1 b)) e (pro c e))
  ::
  ++  fra
    |=  {b/@ c/@}
    (pro b (inv c))
  ::
  ++  inv
    |=  b/@
    =+  c=(dul:si u:(egcd b a) a)
    c
  ::
  ++  pro
    |=  {b/@ c/@}
    (sit (mul b c))
  ::
  ++  sit
    |=  b/@
    (mod b a)
  ::
  ++  sum
    |=  {b/@ c/@}
    (sit (add b c))
  --
::
++  si                                                  ::  signed integer
  |%
  ++  abs  |=(a/@s (add (end 0 1 a) (rsh 0 1 a)))       ::  absolute value
  ++  dif  |=  {a/@s b/@s}                              ::  subtraction
           (sum a (new !(syn b) (abs b)))
  ++  dul  |=  {a/@s b/@}                               ::  modulus
           =+(c=(old a) ?:(-.c (mod +.c b) (sub b +.c)))
  ++  fra  |=  {a/@s b/@s}                              ::  divide
           (new =(0 (mix (syn a) (syn b))) (div (abs a) (abs b)))
  ++  new  |=  {a/? b/@}                                ::  [sign value] to @s
           `@s`?:(a (mul 2 b) ?:(=(0 b) 0 +((mul 2 (dec b)))))
  ++  old  |=(a/@s [(syn a) (abs a)])                   ::  [sign value]
  ++  pro  |=  {a/@s b/@s}                              ::  multiplication
           (new =(0 (mix (syn a) (syn b))) (mul (abs a) (abs b)))
  ++  rem  |=({a/@s b/@s} (dif a (pro b (fra a b))))    ::  remainder
  ++  sum  |=  {a/@s b/@s}                              ::  addition
           =+  [c=(old a) d=(old b)]
           ?:  -.c
             ?:  -.d
               (new & (add +.c +.d))
             ?:  (gte +.c +.d)
               (new & (sub +.c +.d))
             (new | (sub +.d +.c))
           ?:  -.d
             ?:  (gte +.c +.d)
               (new | (sub +.c +.d))
             (new & (sub +.d +.c))
           (new | (add +.c +.d))
  ++  sun  |=(a/@u (mul 2 a))                           ::  @u to @s
  ++  syn  |=(a/@s =(0 (end 0 1 a)))                    ::  sign test
  ++  cmp  |=  {a/@s b/@s}                              ::  compare
           ^-  @s
           ?:  =(a b)
             --0
           ?:  (syn a)
             ?:  (syn b)
               ?:  (gth a b)
                 --1
               -1
             --1
          ?:  (syn b)
            -1
          ?:  (gth a b)
            -1
          --1
  --
::                                                      ::
::::  3b: floating point                                ::
  ::                                                    ::
  ::
++  fn  ::  float, infinity, or NaN
        ::  s=sign, e=exponent, a=arithmetic form
        ::  (-1)^s * a * 2^e
        $%  {$f s/? e/@s a/@u}
            {$i s/?}
            {$n $~}
        ==
::
++  dn  ::  decimal float, infinity, or NaN
        ::  (-1)^s * a * 10^e
        $%  {$d s/? e/@s a/@u}
            {$i s/?}
            {$n $~}
        ==
::
++  rn  ::  parsed decimal float
        ::
        $%  {$d a/? b/{c/@ {d/@ e/@} f/? i/@}}
            {$i a/?}
            {$n $~}
        == 
::
++  fl                                                  ::  arb. precision fp
  =+  ^-  {{p/@u v/@s w/@u} r/$?($n $u $d $z $a) d/$?($d $f $i)}
    [[113 -16.494 32.765] %n %d]
  ::  p=precision:     number of bits in arithmetic form; must be at least 2
  ::  v=min exponent:  minimum value of e
  ::  w=width:         max - min value of e, 0 is fixed point
  ::  r=rounding mode: nearest (ties to even), up, down, to zero, away from zero
  ::  d=behavior:      return denormals, flush denormals to zero,
  ::                   infinite exponent range
  =>
    ~%  %cofl  +>  ~
    ::  internal functions; mostly operating on {e/@s a/@u}, in other words
    ::  positive numbers. many of these have undefined behavior if a=0.
    |%
    ++  rou
      |=  {a/{e/@s a/@u}}  ^-  fn  (rau a &)
    ::
    ++  rau
      |=  {a/{e/@s a/@u} t/?}  ^-  fn
      ?-  r
        $z  (lug %fl a t)  $d  (lug %fl a t)
        $a  (lug %ce a t)  $u  (lug %ce a t)
        $n  (lug %ne a t)
      ==
    ::
    ++  add                                             ::  add; exact if e
      |=  {a/{e/@s a/@u} b/{e/@s a/@u} e/?}  ^-  fn
      =+  q=(dif:si e.a e.b)
      |-  ?.  (syn:si q)  $(b a, a b, q +(q))           ::  a has larger exp
      ?:  e
        [%f & e.b (^add (lsh 0 (abs:si q) a.a) a.b)]
      =+  [ma=(met 0 a.a) mb=(met 0 a.b)]
      =+  ^=  w  %+  dif:si  e.a  %-  sun:si            ::  expanded exp of a
        ?:  (gth prc ma)  (^sub prc ma)  0
      =+  ^=  x  %+  sum:si  e.b  (sun:si mb)           ::  highest exp for b
      ?:  =((cmp:si w x) --1)                           ::  don't need to add
        ?-  r
          $z  (lug %fl a &)  $d  (lug %fl a &)
          $a  (lug %lg a &)  $u  (lug %lg a &)
          $n  (lug %na a &)
        ==
      (rou [e.b (^add (lsh 0 (abs:si q) a.a) a.b)])
    ::
    ++  sub                                             ::  subtract; exact if e
      |=  {a/{e/@s a/@u} b/{e/@s a/@u} e/?}  ^-  fn
      =+  q=(dif:si e.a e.b)
      |-  ?.  (syn:si q)
        (fli $(b a, a b, q +(q), r swr))
      =+  [ma=(met 0 a.a) mb=(met 0 a.b)]
      =+  ^=  w  %+  dif:si  e.a  %-  sun:si
        ?:  (gth prc ma)  (^sub prc ma)  0
      =+  ^=  x  %+  sum:si  e.b  (sun:si mb)
      ?:  &(!e =((cmp:si w x) --1))
        ?-  r
          $z  (lug %sm a &)  $d  (lug %sm a &)
          $a  (lug %ce a &)  $u  (lug %ce a &)
          $n  (lug %nt a &)
        ==
      =+  j=(lsh 0 (abs:si q) a.a)
      |-  ?.  (gte j a.b)
        (fli $(a.b j, j a.b, r swr))
      =+  i=(^sub j a.b)
      ?~  i  [%f & zer]
      ?:  e  [%f & e.b i]  (rou [e.b i])
    ::
    ++  mul                                             ::  multiply
      |=  {a/{e/@s a/@u} b/{e/@s a/@u}}  ^-  fn
      (rou (sum:si e.a e.b) (^mul a.a a.b))
    ::
    ++  div                                             ::  divide
      |=  {a/{e/@s a/@u} b/{e/@s a/@u}}  ^-  fn
      =+  [ma=(met 0 a.a) mb=(met 0 a.b)]
      =+  v=(dif:si (sun:si ma) (sun:si +((^add mb prc))))
      =.  a  ?:  (syn:si v)  a
      a(e (sum:si v e.a), a (lsh 0 (abs:si v) a.a))
      =+  [j=(dif:si e.a e.b) q=(dvr a.a a.b)]
      (rau [j p.q] =(q.q 0))
    ::
    ++  sqt                                             ::  square root
      |=  {a/{e/@s a/@u}}  ^-  fn
      =.  a
        =+  [w=(met 0 a.a) x=(^mul +(prc) 2)]
        =+  ?:((^lth w x) (^sub x w) 0)
        =+  ?:  =((dis - 1) (dis (abs:si e.a) 1))  -
          (^add - 1)
        a(e (dif:si e.a (sun:si -)), a (lsh 0 - a.a))
      =+  [y=(^sqt a.a) z=(fra:si e.a --2)]
      (rau [z p.y] =(q.y 0))
    ::
    ++  lth                                             ::  less-than
      |=  {a/{e/@s a/@u} b/{e/@s a/@u}}  ^-  ?
      ?:  =(e.a e.b)  (^lth a.a a.b)
      =+  c=(cmp:si (ibl a) (ibl b))
      ?:  =(c -1)  &  ?:  =(c --1)  |
      ?:  =((cmp:si e.a e.b) -1)
        (^lth (rsh 0 (abs:si (dif:si e.a e.b)) a.a) a.b)
      (^lth (lsh 0 (abs:si (dif:si e.a e.b)) a.a) a.b)
    ::
    ++  lte                                             ::  less-equals
      |=  {a/{e/@s a/@u} b/{e/@s a/@u}}  ^-  ?
      ?:  =(e.a e.b)  (^lte a.a a.b)
      =+  c=(cmp:si (ibl a) (ibl b))
      ?:  =(c -1)  &  ?:  =(c --1)  |
      ?:  =((cmp:si e.a e.b) -1)
        (^lte a.a (lsh 0 (abs:si (dif:si e.a e.b)) a.b))
      (^lte (lsh 0 (abs:si (dif:si e.a e.b)) a.a) a.b)
    ::
    ++  equ                                             ::  equals
      |=  {a/{e/@s a/@u} b/{e/@s a/@u}}  ^-  ?
      ?.  =((ibl a) (ibl b))  |
      ?:  =((cmp:si e.a e.b) -1)
        =((lsh 0 (abs:si (dif:si e.a e.b)) a.b) a.a)
      =((lsh 0 (abs:si (dif:si e.a e.b)) a.a) a.b)
    ::
    ::  integer binary logarithm: 2^ibl(a) <= |a| < 2^(ibl(a)+1)
    ++  ibl
      |=  {a/{e/@s a/@u}}  ^-  @s
      (sum:si (sun:si (dec (met 0 a.a))) e.a)
    ::
    ::  change to a representation where a.a is odd
    ::  every fn has a unique representation of this kind
    ++  uni
      |=  {a/{e/@s a/@u}}
      |-  ?:  =((end 0 1 a.a) 1)  a
      $(a.a (rsh 0 1 a.a), e.a (sum:si e.a --1))
    ::
    ::  expands to either full precision or to denormalized
    ++  xpd
      |=  {a/{e/@s a/@u}}
      =+  ma=(met 0 a.a)
      ?:  (gte ma prc)  a
      =+  ?:  =(den %i)  (^sub prc ma)
          =+  ^=  q
            =+  w=(dif:si e.a emn)
            ?:  (syn:si w)  (abs:si w)  0
          (min q (^sub prc ma))
      a(e (dif:si e.a (sun:si -)), a (lsh 0 - a.a))
    ::
    ::  central rounding mechanism
    ::  can perform: floor, ceiling, smaller, larger,
    ::               nearest (round ties to: even, away from 0, toward 0)
    ::  s is sticky bit: represents a value less than ulp(a) = 2^(e.a)
    ::
    ++  lug
      ~/  %lug
      |=  {t/$?($fl $ce $sm $lg $ne $na $nt) a/{e/@s a/@u} s/?}  ^-  fn
      ?<  =(a.a 0)
      =-
        ?.  =(den %f)  -                                ::  flush denormals
        ?.  ?=({$f *} -)  -
        ?:  =((met 0 ->+>) prc)  -  [%f & zer]
      ::
      =+  m=(met 0 a.a)
      ?>  |(s (gth m prc))                              ::  require precision
      =+  ^=  q
        =+  ^=  f                                       ::  reduce precision
          ?:  (gth m prc)  (^sub m prc)  0
        =+  ^=  g  %-  abs:si                           ::  enforce min. exp
          ?:  =(den %i)  --0
          ?:  =((cmp:si e.a emn) -1)  (dif:si emn e.a)  --0
        (max f g)
      =^  b  a  :-  (end 0 q a.a)
        a(e (sum:si e.a (sun:si q)), a (rsh 0 q a.a))
      ::
      ?~  a.a
        ?<  =(den %i)
        ?-  t
          $fl  [%f & zer]  
          $sm  [%f & zer]
          $ce  [%f & spd]  
          $lg  [%f & spd]
          $ne  ?:  s  [%f & ?:((^lte b (bex (dec q))) zer spd)]
               [%f & ?:((^lth b (bex (dec q))) zer spd)]
          $nt  ?:  s  [%f & ?:((^lte b (bex (dec q))) zer spd)]
               [%f & ?:((^lth b (bex (dec q))) zer spd)]
          $na  [%f & ?:((^lth b (bex (dec q))) zer spd)]
        ==
      ::
      =.  a  (xpd a)
      ::
      =.  a
        ?-  t
          $fl  a
          $lg  a(a +(a.a))
          $sm  ?.  &(=(b 0) s)  a
               ?:  &(=(e.a emn) !=(den %i))  a(a (dec a.a))
               =+  y=(dec (^mul a.a 2))
               ?.  (^lte (met 0 y) prc)  a(a (dec a.a))
               [(dif:si e.a --1) y]
          $ce  ?:  &(=(b 0) s)  a  a(a +(a.a))
          $ne  ?~  b  a
               =+  y=(bex (dec q))
               ?:  &(=(b y) s)                          ::  round halfs to even
                 ?~  (dis a.a 1)  a  a(a +(a.a))
               ?:  (^lth b y)  a  a(a +(a.a))
          $na  ?~  b  a
               =+  y=(bex (dec q))
               ?:  (^lth b y)  a  a(a +(a.a))
          $nt  ?~  b  a
               =+  y=(bex (dec q))
               ?:  =(b y)  ?:  s  a  a(a +(a.a))
               ?:  (^lth b y)  a  a(a +(a.a))
        ==
      ::
      =.  a  ?.  =((met 0 a.a) +(prc))  a
        a(a (rsh 0 1 a.a), e (sum:si e.a --1))
      ?~  a.a  [%f & zer]
      ::
      ?:  =(den %i)  [%f & a]
      ?:  =((cmp:si emx e.a) -1)  [%i &]  [%f & a]      ::  enforce max. exp
    ::
    ++  drg                                             ::  dragon4;
      ~/  %drg                                          ::  convert to decimal
      |=  {a/{e/@s a/@u}}  ^-  {@s @u}
      ?<  =(a.a 0)
      =.  a  (xpd a)
      =+  r=(lsh 0 ?:((syn:si e.a) (abs:si e.a) 0) a.a)
      =+  s=(lsh 0 ?.((syn:si e.a) (abs:si e.a) 0) 1)
      =+  m=(lsh 0 ?:((syn:si e.a) (abs:si e.a) 0) 1)
      =+  [k=--0 q=(^div (^add s 9) 10)]
      |-  ?:  (^lth r q)
        %=  $
          k  (dif:si k --1)
          r  (^mul r 10)
          m  (^mul m 10)
        ==
      |-  ?:  (gte (^add (^mul r 2) m) (^mul s 2))
        $(s (^mul s 10), k (sum:si k --1))
      =+  [u=0 o=0]
      |-
      =+  v=(dvr (^mul r 10) s)
      =>  %=  .
          k  (dif:si k --1)
          u  p.v
          r  q.v
          m  (^mul m 10)
        ==
      =+  l=(^lth (^mul r 2) m)
      =+  ^=  h
        ?|  (^lth (^mul s 2) m)
            (gth (^mul r 2) (^sub (^mul s 2) m))
        ==
      ?:  &(!l !h)
        $(o (^add (^mul o 10) u))
      =+  q=&(h |(!l (gte (^mul r 2) s)))
      =.  o  (^add (^mul o 10) ?:(q +(u) u))
      [k o]
    ::
    ++  toj                                             ::  round to integer
      |=  {a/{e/@s a/@u}}  ^-  fn
      ?.  =((cmp:si e.a --0) -1)  [%f & a]
      =+  x=(abs:si e.a)
      =+  y=(rsh 0 x a.a)
      ?:  |(=(r %d) =(r %z))  [%f & --0 y]
      =+  z=(end 0 x a.a)
      ?:  |(=(r %u) =(r %a))  [%f & --0 ?~(z y +(y))]
      =+  i=(bex (dec x))
      ?:  &(=(z i) =((dis y 1) 0))  [%f & --0 y]
      ?:  (^lth z i)  [%f & --0 y]  [%f & --0 +(y)]
    ::
    ++  ned                                             ::  require ?=({$f *} a)
      |=  {a/fn}  ^-  {$f s/? e/@s a/@u}
      ?:  ?=({$f *} a)  a
      ~_  leaf+"need-float"
      !!
    ::
    ++  shf                                             ::  a * 2^b; no rounding
      |=  {a/fn b/@s}
      ?:  |(?=({$n *} a) ?=({$i *} a))  a
      a(e (sum:si e.a b))
    ::
    ++  fli                                             ::  flip sign
      |=  {a/fn}  ^-  fn
      ?-(-.a $f a(s !s.a), $i a(s !s.a), $n a)
    ::
    ++  swr  ?+(r r $d %u, $u %d)                       ::  flipped rounding
    ++  prc  ?>((gth p 1) p)                            ::  force >= 2 precision
    ++  den  d                                          ::  denorm+flush+inf exp
    ++  emn  v                                          ::  minimum exponent
    ++  emx  (sum:si emn (sun:si w))                    ::  maximum exponent
    ++  spd  [e=emn a=1]                                ::  smallest denormal
    ++  spn  [e=emn a=(bex (dec prc))]                  ::  smallest normal
    ++  lfn  [e=emx a=(fil 0 prc 1)]                    ::  largest
    ++  lfe  (sum:si emx (sun:si prc))                  ::  2^lfe is > than all
    ++  zer  [e=--0 a=0]
    --
  |%
  ++  rou                                               ::  round
    |=  {a/fn}  ^-  fn
    ?.  ?=({$f *} a)  a
    ?~  a.a  [%f s.a zer]
    ?:  s.a  (^rou +>.a)
    =.(r swr (fli (^rou +>.a)))
  ::
  ++  syn                                               ::  get sign
    |=  {a/fn}  ^-  ?
    ?-(-.a $f s.a, $i s.a, $n &)
  ::
  ++  abs                                               ::  absolute value
    |=  {a/fn}  ^-  fn
    ?:  ?=({$f *} a)  [%f & e.a a.a]
    ?:  ?=({$i *} a)  [%i &]  [%n ~]
  ::
  ++  add                                               ::  add
    |=  {a/fn b/fn}  ^-  fn
    ?:  |(?=({$n *} a) ?=({$n *} b))  [%n ~]
    ?:  |(?=({$i *} a) ?=({$i *} b))
      ?:  &(?=({$i *} a) ?=({$i *} b))
        ?:  =(a b)  a  [%n ~]
      ?:  ?=({$i *} a)  a  b
    ?:  |(=(a.a 0) =(a.b 0))
      ?.  &(=(a.a 0) =(a.b 0))  %-  rou  ?~(a.a b a)
      [%f ?:(=(r %d) &(s.a s.b) |(s.a s.b)) zer]
    %-  |=  {a/fn}
        ?.  ?=({$f *} a)  a
        ?.  =(a.a 0)  a
        [%f !=(r %d) zer]
    ?:  =(s.a s.b)
      ?:  s.a  (^add +>.a +>.b |)
      =.(r swr (fli (^add +>.a +>.b |)))
    ?:  s.a  (^sub +>.a +>.b |)
    (^sub +>.b +>.a |)
  ::
  ++  ead                                               ::  exact add
    |=  {a/fn b/fn}  ^-  fn
    ?:  |(?=({$n *} a) ?=({$n *} b))  [%n ~]
    ?:  |(?=({$i *} a) ?=({$i *} b))
      ?:  &(?=({$i *} a) ?=({$i *} b))
        ?:  =(a b)  a  [%n ~]
      ?:  ?=({$i *} a)  a  b
    ?:  |(=(a.a 0) =(a.b 0))
      ?.  &(=(a.a 0) =(a.b 0))  ?~(a.a b a)
      [%f ?:(=(r %d) &(s.a s.b) |(s.a s.b)) zer]
    %-  |=  {a/fn}
        ?.  ?=({$f *} a)  a
        ?.  =(a.a 0)  a
        [%f !=(r %d) zer]
    ?:  =(s.a s.b)
      ?:  s.a  (^add +>.a +>.b &)
      (fli (^add +>.a +>.b &))
    ?:  s.a  (^sub +>.a +>.b &)
    (^sub +>.b +>.a &)
  ::
  ++  sub                                               ::  subtract
    |=  {a/fn b/fn}  ^-  fn  (add a (fli b))
  ::
  ++  mul                                               ::  multiply
    |=  {a/fn b/fn}  ^-  fn
    ?:  |(?=({$n *} a) ?=({$n *} b))  [%n ~]
    ?:  ?=({$i *} a)
      ?:  ?=({$i *} b)  
        [%i =(s.a s.b)]
      ?:  =(a.b 0)  [%n ~]  [%i =(s.a s.b)]
    ?:  ?=({$i *} b)
      ?:  =(a.a 0)  [%n ~]  [%i =(s.a s.b)]
    ?:  |(=(a.a 0) =(a.b 0))  [%f =(s.a s.b) zer]
    ?:  =(s.a s.b)  (^mul +>.a +>.b)
    =.(r swr (fli (^mul +>.a +>.b)))
  ::
  ++  emu                                               ::  exact multiply
    |=  {a/fn b/fn}  ^-  fn
    ?:  |(?=({$n *} a) ?=({$n *} b))  [%n ~]
    ?:  ?=({$i *} a)
      ?:  ?=({$i *} b)  
        [%i =(s.a s.b)]
      ?:  =(a.b 0)  [%n ~]  [%i =(s.a s.b)]
    ?:  ?=({$i *} b)
      ?:  =(a.a 0)  [%n ~]  [%i =(s.a s.b)]
    ?:  |(=(a.a 0) =(a.b 0))  [%f =(s.a s.b) zer]
    [%f =(s.a s.b) (sum:si e.a e.b) (^^mul a.a a.b)]
  ::
  ++  div                                               ::  divide
    |=  {a/fn b/fn}  ^-  fn
    ?:  |(?=({$n *} a) ?=({$n *} b))  [%n ~]
    ?:  ?=({$i *} a)
      ?:  ?=({$i *} b)  [%n ~]  [%i =(s.a s.b)]
    ?:  ?=({$i *} b)  [%f =(s.a s.b) zer]
    ?:  =(a.a 0)  ?:  =(a.b 0)  [%n ~]  [%f =(s.a s.b) zer]
    ?:  =(a.b 0)  [%i =(s.a s.b)]
    ?:  =(s.a s.b)  (^div +>.a +>.b)
    =.(r swr (fli (^div +>.a +>.b)))
  ::
  ++  fma                                               ::  fused multiply-add
    |=  {a/fn b/fn c/fn}  ^-  fn                        ::  (a * b) + c
    (add (emu a b) c)
  ::
  ++  sqt                                               ::  square root
    |=  {a/fn}  ^-  fn
    ?:  ?=({$n *} a)  [%n ~]
    ?:  ?=({$i *} a)  ?:(s.a a [%n ~])
    ?~  a.a  [%f s.a zer]
    ?:  s.a  (^sqt +>.a)  [%n ~]
  ::
  ++  inv                                               ::  inverse
    |=  {a/fn}  ^-  fn
    (div [%f & --0 1] a)
  ::
  ++  sun                                               ::  uns integer to float
    |=  {a/@u}  ^-  fn
    (rou [%f & --0 a])
  ::
  ++  san                                               ::  sgn integer to float
    |=  {a/@s}  ^-  fn
    =+  b=(old:si a)
    (rou [%f -.b --0 +.b])
  ::
  ::  comparisons return ~ in the event of a NaN
  ++  lth                                               ::  less-than
    |=  {a/fn b/fn}  ^-  (unit ?)
    ?:  |(?=({$n *} a) ?=({$n *} b))  ~  :-  ~
    ?:  =(a b)  |
    ?:  ?=({$i *} a)  !s.a  ?:  ?=({$i *} b)  s.b
    ?:  |(=(a.a 0) =(a.b 0))
      ?:  &(=(a.a 0) =(a.b 0))  |
      ?:  =(a.a 0)  s.b  !s.a
    ?:  !=(s.a s.b)  s.b
    ?:  s.a  (^lth +>.a +>.b)  (^lth +>.b +>.a)
  ::
  ++  lte                                               ::  less-equal
    |=  {a/fn b/fn}  ^-  (unit ?)
    ?:  |(?=({$n *} a) ?=({$n *} b))  ~  :-  ~
    ?:  =(a b)  &
    ?:  ?=({$i *} a)  !s.a  ?:  ?=({$i *} b)  s.b
    ?:  |(=(a.a 0) =(a.b 0))
      ?:  &(=(a.a 0) =(a.b 0))  &
      ?:  =(a.a 0)  s.b  !s.a
    ?:  !=(s.a s.b)  s.b
    ?:  s.a  (^lte +>.a +>.b)  (^lte +>.b +>.a)
  ::
  ++  equ                                               ::  equal
    |=  {a/fn b/fn}  ^-  (unit ?)
    ?:  |(?=({$n *} a) ?=({$n *} b))  ~  :-  ~
    ?:  =(a b)  &
    ?:  |(?=({$i *} a) ?=({$i *} b))  |
    ?:  |(=(a.a 0) =(a.b 0))
      ?:  &(=(a.a 0) =(a.b 0))  &  |
    ?:  |(=(e.a e.b) !=(s.a s.b))  |
    (^equ +>.a +>.b)
  ::
  ++  gte                                               ::  greater-equal
    |=  {a/fn b/fn}  ^-  (unit ?)  (lte b a)
  ::
  ++  gth                                               ::  greater-than
    |=  {a/fn b/fn}  ^-  (unit ?)  (lth b a)
  ::
  ++  drg                                               ::  float to decimal
    |=  {a/fn}  ^-  dn
    ?:  ?=({$n *} a)  [%n ~]
    ?:  ?=({$i *} a)  [%i s.a]
    ?~  a.a  [%d s.a --0 0]
    [%d s.a (^drg +>.a)]
  ::
  ++  grd                                               ::  decimal to float
    |=  {a/dn}  ^-  fn
    ?:  ?=({$n *} a)  [%n ~]
    ?:  ?=({$i *} a)  [%i s.a]
    =>  .(r %n)
    =+  q=(abs:si e.a)
    ?:  (syn:si e.a)
      (mul [%f s.a --0 a.a] [%f & e.a (pow 5 q)])
    (div [%f s.a --0 a.a] [%f & (sun:si q) (pow 5 q)])
  ::
  ++  toi                                               ::  round to integer @s
    |=  {a/fn}  ^-  (unit @s)
    =+  b=(toj a)
    ?.  ?=({$f *} b)  ~  :-  ~
    =+  c=(^^mul (bex (abs:si e.b)) a.b)
    (new:si s.b c)
  ::
  ++  toj                                               ::  round to integer fn
    |=  {a/fn}  ^-  fn
    ?.  ?=({$f *} a)  a
    ?~  a.a  [%f s.a zer]
    ?:  s.a  (^toj +>.a)
    =.(r swr (fli (^toj +>.a)))
  --
::
++  ff                                                  ::  ieee 754 format fp
  |_  {{w/@u p/@u b/@s} r/$?($n $u $d $z $a)}
  ::  this core has no use outside of the functionality
  ::  provided to ++rd, ++rs, ++rq, and ++rh
  ::
  ::  w=width:         bits in exponent field
  ::  p=precision:     bits in fraction field
  ::  w=bias:          added to exponent when storing
  ::  r=rounding mode: same as in ++fl
  ::
  ++  sb  (bex (^add w p))                              ::  sign bit
  ++  me  (dif:si (dif:si --1 b) (sun:si p))            ::  minimum exponent
  ::
  ++  pa
    %*(. fl p +(p), v me, w (^sub (bex w) 3), d %d, r r)
  ::
  ++  sea                                               ::  @r to fn
    |=  {a/@r}  ^-  fn
    =+  [f=(cut 0 [0 p] a) e=(cut 0 [p w] a)]
    =+  s=(sig a)
    ?:  =(e 0)
      ?:  =(f 0)  [%f s --0 0]  [%f s me f]
    ?:  =(e (fil 0 w 1))
      ?:  =(f 0)  [%i s]  [%n ~]
    =+  q=:(sum:si (sun:si e) me -1)
    =+  r=(^add f (bex p))
    [%f s q r]
  ::
  ++  bit  |=  {a/fn}  (bif (rou:pa a))                 ::  fn to @r w+ rounding
  ::
  ++  bif                                               ::  fn to @r no rounding
    |=  {a/fn}  ^-  @r
    ?:  ?=({$i *} a)
      =+  q=(lsh 0 p (fil 0 w 1))
      ?:  s.a  q  (^add q sb)
    ?:  ?=({$n *} a)  (lsh 0 (dec p) (fil 0 +(w) 1))
    ?~  a.a  ?:  s.a  `@r`0  sb
    =+  ma=(met 0 a.a)
    ?.  =(ma +(p))
      ?>  =(e.a me)
      ?>  (^lth ma +(p))
      ?:  s.a  `@r`a.a  (^add a.a sb)
    =+  q=(sum:si (dif:si e.a me) --1)
    =+  r=(^add (lsh 0 p (abs:si q)) (end 0 p a.a))
    ?:  s.a  r  (^add r sb)
  ::
  ++  sig                                               ::  get sign
    |=  {a/@r}  ^-  ?
    =(0 (cut 0 [(^add p w) 1] a))
  ::
  ++  exp                                               ::  get exponent
    |=  {a/@r}  ^-  @s
    (dif:si (sun:si (cut 0 [p w] a)) b)
  ::
  ++  add                                               ::  add
    |=  {a/@r b/@r}
    (bif (add:pa (sea a) (sea b)))
  ::
  ++  sub                                               ::  subtract
    |=  {a/@r b/@r}
    (bif (sub:pa (sea a) (sea b)))
  ::
  ++  mul                                               ::  multiply
    |=  {a/@r b/@r}
    (bif (mul:pa (sea a) (sea b)))
  ::
  ++  div                                               ::  divide
    |=  {a/@r b/@r}
    (bif (div:pa (sea a) (sea b)))
  ::
  ++  fma                                               ::  fused multiply-add
    |=  {a/@r b/@r c/@r}
    (bif (fma:pa (sea a) (sea b) (sea c)))
  ::
  ++  sqt                                               ::  square root
    |=  {a/@r}
    (bif (sqt:pa (sea a)))
  ::
  ++  lth                                               ::  less-than
    |=  {a/@r b/@r}  (fall (lth:pa (sea a) (sea b)) |)
  ++  lte                                               ::  less-equals
    |=  {a/@r b/@r}  (fall (lte:pa (sea a) (sea b)) |)
  ++  equ                                               ::  equals
    |=  {a/@r b/@r}  (fall (equ:pa (sea a) (sea b)) |)
  ++  gte                                               ::  greater-equals
    |=  {a/@r b/@r}  (fall (gte:pa (sea a) (sea b)) |)
  ++  gth                                               ::  greater-than
    |=  {a/@r b/@r}  (fall (gth:pa (sea a) (sea b)) |)
  ++  sun                                               ::  uns integer to @r
    |=  {a/@u}  (bit [%f & --0 a])
  ++  san                                               ::  signed integer to @r
    |=  {a/@s}  (bit [%f (syn:si a) --0 (abs:si a)])
  ++  toi                                               ::  round to integer
    |=  {a/@r}  (toi:pa (sea a))
  ++  drg                                               ::  @r to decimal float
    |=  {a/@r}  (drg:pa (sea a))
  ++  grd                                               ::  decimal float to @r
    |=  {a/dn}  (bif (grd:pa a))
  --
::
++  rlyd  |=  a/@rd  ^-  dn  (drg:rd a)                 ::  prep @rd for print
++  rlys  |=  a/@rs  ^-  dn  (drg:rs a)                 ::  prep @rs for print
++  rlyh  |=  a/@rh  ^-  dn  (drg:rh a)                 ::  prep @rh for print
++  rlyq  |=  a/@rq  ^-  dn  (drg:rq a)                 ::  prep @rq for print
++  ryld  |=  a/dn  ^-  @rd  (grd:rd a)                 ::  finish parsing @rd
++  ryls  |=  a/dn  ^-  @rs  (grd:rs a)                 ::  finish parsing @rs
++  rylh  |=  a/dn  ^-  @rh  (grd:rh a)                 ::  finish parsing @rh
++  rylq  |=  a/dn  ^-  @rq  (grd:rq a)                 ::  finish parsing @rq
::
++  rd                                                  ::  double precision fp
  ~%  %rd  +>  ~
  |_  r/$?($n $u $d $z)
  ::  round to nearest, round up, round down, round to zero
  ::
  ++  ma
    %*(. ff w 11, p 52, b --1.023, r r)
  ::
  ++  sea                                               ::  @rd to fn
    |=  {a/@rd}  (sea:ma a)
  ::
  ++  bit                                               ::  fn to @rd
    |=  {a/fn}  ^-  @rd  (bit:ma a)
  ::
  ++  add  ~/  %add                                     ::  add
    |=  {a/@rd b/@rd}  ^-  @rd  
    ~_  leaf+"rd-fail"
    (add:ma a b)
  ::
  ++  sub  ~/  %sub                                     ::  subtract
    |=  {a/@rd b/@rd}  ^-  @rd  
    ~_  leaf+"rd-fail"
    (sub:ma a b)
  ::
  ++  mul  ~/  %mul                                     ::  multiply
    |=  {a/@rd b/@rd}  ^-  @rd  
    ~_  leaf+"rd-fail"
    (mul:ma a b)
  ::
  ++  div  ~/  %div                                     ::  divide
    |=  {a/@rd b/@rd}  ^-  @rd  
    ~_  leaf+"rd-fail"
    (div:ma a b)
  ::
  ++  fma  ~/  %fma                                     ::  fused multiply-add
    |=  {a/@rd b/@rd c/@rd}  ^-  @rd  
    ~_  leaf+"rd-fail"
    (fma:ma a b c)
  ::
  ++  sqt  ~/  %sqt                                     ::  square root
    |=  {a/@rd}  ^-  @rd  ~_  leaf+"rd-fail"
    (sqt:ma a)
  ::
  ++  lth  ~/  %lth                                     ::  less-than
    |=  {a/@rd b/@rd}  
    ~_  leaf+"rd-fail"
    (lth:ma a b)
  ::
  ++  lte  ~/  %lte                                     ::  less-equals
    |=  {a/@rd b/@rd}  
    ~_  leaf+"rd-fail"
    (lte:ma a b)
  ::
  ++  equ  ~/  %equ                                     ::  equals
    |=  {a/@rd b/@rd}  
    ~_  leaf+"rd-fail"
    (equ:ma a b)
  ::
  ++  gte  ~/  %gte                                     ::  greater-equals
    |=  {a/@rd b/@rd}  
    ~_  leaf+"rd-fail"
    (gte:ma a b)
  ::
  ++  gth  ~/  %gth                                     ::  greater-than
    |=  {a/@rd b/@rd}  
    ~_  leaf+"rd-fail"
    (gth:ma a b)
  ::
  ++  sun  |=  {a/@u}  ^-  @rd  (sun:ma a)              ::  uns integer to @rd
  ++  san  |=  {a/@s}  ^-  @rd  (san:ma a)              ::  sgn integer to @rd
  ++  sig  |=  {a/@rd}  ^-  ?  (sig:ma a)               ::  get sign
  ++  exp  |=  {a/@rd}  ^-  @s  (exp:ma a)              ::  get exponent
  ++  toi  |=  {a/@rd}  ^-  (unit @s)  (toi:ma a)       ::  round to integer
  ++  drg  |=  {a/@rd}  ^-  dn  (drg:ma a)              ::  @rd to decimal float
  ++  grd  |=  {a/dn}  ^-  @rd  (grd:ma a)              ::  decimal float to @rd
  --
::
++  rs                                                  ::  single precision fp
  ~%  %rs  +>  ~
  |_  r/$?($n $u $d $z)
  ::  round to nearest, round up, round down, round to zero
  ::
  ++  ma
    %*(. ff w 8, p 23, b --127, r r)
  ::
  ++  sea                                               ::  @rs to fn
    |=  {a/@rs}  (sea:ma a)
  ::
  ++  bit                                               ::  fn to @rs
    |=  {a/fn}  ^-  @rs  (bit:ma a)
  ::
  ++  add  ~/  %add                                     ::  add
    |=  {a/@rs b/@rs}  ^-  @rs  
    ~_  leaf+"rs-fail"
    (add:ma a b)
  ::
  ++  sub  ~/  %sub                                     ::  subtract
    |=  {a/@rs b/@rs}  ^-  @rs  
    ~_  leaf+"rs-fail"
    (sub:ma a b)
  ::
  ++  mul  ~/  %mul                                     ::  multiply
    |=  {a/@rs b/@rs}  ^-  @rs  
    ~_  leaf+"rs-fail"
    (mul:ma a b)
  ::
  ++  div  ~/  %div                                     ::  divide
    |=  {a/@rs b/@rs}  ^-  @rs  
    ~_  leaf+"rs-fail"
    (div:ma a b)
  ::
  ++  fma  ~/  %fma                                     ::  fused multiply-add
    |=  {a/@rs b/@rs c/@rs}  ^-  @rs  
    ~_  leaf+"rs-fail"
    (fma:ma a b c)
  ::
  ++  sqt  ~/  %sqt                                     ::  square root
    |=  {a/@rs}  ^-  @rs  
    ~_  leaf+"rs-fail"
    (sqt:ma a)
  ::
  ++  lth  ~/  %lth                                     ::  less-than
    |=  {a/@rs b/@rs}  
    ~_  leaf+"rs-fail"
    (lth:ma a b)
  ::
  ++  lte  ~/  %lte                                     ::  less-equals
    |=  {a/@rs b/@rs}  
    ~_  leaf+"rs-fail"
    (lte:ma a b)
  ::
  ++  equ  ~/  %equ                                     ::  equals
    |=  {a/@rs b/@rs}  
    ~_  leaf+"rs-fail"
    (equ:ma a b)
  ::
  ++  gte  ~/  %gte                                     ::  greater-equals
    |=  {a/@rs b/@rs}  
    ~_  leaf+"rs-fail"
    (gte:ma a b)
  ::
  ++  gth  ~/  %gth                                     ::  greater-than
    |=  {a/@rs b/@rs}  
    ~_  leaf+"rs-fail"
    (gth:ma a b)
  ::
  ++  sun  |=  {a/@u}  ^-  @rs  (sun:ma a)              ::  uns integer to @rs
  ++  san  |=  {a/@s}  ^-  @rs  (san:ma a)              ::  sgn integer to @rs
  ++  sig  |=  {a/@rs}  ^-  ?  (sig:ma a)               ::  get sign
  ++  exp  |=  {a/@rs}  ^-  @s  (exp:ma a)              ::  get exponent
  ++  toi  |=  {a/@rs}  ^-  (unit @s)  (toi:ma a)       ::  round to integer
  ++  drg  |=  {a/@rs}  ^-  dn  (drg:ma a)              ::  @rs to decimal float
  ++  grd  |=  {a/dn}  ^-  @rs  (grd:ma a)              ::  decimal float to @rs
  --
::
++  rq                                                  ::  quad precision fp
  ~%  %rq  +>  ~
  |_  r/$?($n $u $d $z)
  ::  round to nearest, round up, round down, round to zero
  ::
  ++  ma
    %*(. ff w 15, p 112, b --16.383, r r)
  ::
  ++  sea                                               ::  @rq to fn
    |=  {a/@rq}  (sea:ma a)
  ::
  ++  bit                                               ::  fn to @rq
    |=  {a/fn}  ^-  @rq  (bit:ma a)
  ::
  ++  add  ~/  %add                                     ::  add
    |=  {a/@rq b/@rq}  ^-  @rq  
    ~_  leaf+"rq-fail"
    (add:ma a b)
  ::
  ++  sub  ~/  %sub                                     ::  subtract
    |=  {a/@rq b/@rq}  ^-  @rq  
    ~_  leaf+"rq-fail"
    (sub:ma a b)
  ::
  ++  mul  ~/  %mul                                     ::  multiply
    |=  {a/@rq b/@rq}  ^-  @rq  
    ~_  leaf+"rq-fail"
    (mul:ma a b)
  ::
  ++  div  ~/  %div                                     ::  divide
    |=  {a/@rq b/@rq}  ^-  @rq  
    ~_  leaf+"rq-fail"
    (div:ma a b)
  ::
  ++  fma  ~/  %fma                                     ::  fused multiply-add
    |=  {a/@rq b/@rq c/@rq}  ^-  @rq  
    ~_  leaf+"rq-fail"
    (fma:ma a b c)
  ::
  ++  sqt  ~/  %sqt                                     ::  square root
    |=  {a/@rq}  ^-  @rq  
    ~_  leaf+"rq-fail"
    (sqt:ma a)
  ::
  ++  lth  ~/  %lth                                     ::  less-than
    |=  {a/@rq b/@rq}  
    ~_  leaf+"rq-fail"
    (lth:ma a b)
  ::
  ++  lte  ~/  %lte                                     ::  less-equals
    |=  {a/@rq b/@rq}  
    ~_  leaf+"rq-fail"
    (lte:ma a b)
  ::
  ++  equ  ~/  %equ                                     ::  equals
    |=  {a/@rq b/@rq}  
    ~_  leaf+"rq-fail"
    (equ:ma a b)
  ::
  ++  gte  ~/  %gte                                     ::  greater-equals
    |=  {a/@rq b/@rq}  
    ~_  leaf+"rq-fail"
    (gte:ma a b)
  ::
  ++  gth  ~/  %gth                                     ::  greater-than
    |=  {a/@rq b/@rq}  
    ~_  leaf+"rq-fail"
    (gth:ma a b)
  ::
  ++  sun  |=  {a/@u}  ^-  @rq  (sun:ma a)              ::  uns integer to @rq
  ++  san  |=  {a/@s}  ^-  @rq  (san:ma a)              ::  sgn integer to @rq
  ++  sig  |=  {a/@rq}  ^-  ?  (sig:ma a)               ::  get sign
  ++  exp  |=  {a/@rq}  ^-  @s  (exp:ma a)              ::  get exponent
  ++  toi  |=  {a/@rq}  ^-  (unit @s)  (toi:ma a)       ::  round to integer
  ++  drg  |=  {a/@rq}  ^-  dn  (drg:ma a)              ::  @rq to decimal float
  ++  grd  |=  {a/dn}  ^-  @rq  (grd:ma a)              ::  decimal float to @rq
  --
::
++  rh                                                  ::  half precision fp
  |_  r/$?($n $u $d $z)
  ::  round to nearest, round up, round down, round to zero
  ::
  ++  ma
    %*(. ff w 5, p 10, b --15, r r)
  ::
  ++  sea                                               ::  @rh to fn
    |=  {a/@rh}  (sea:ma a)
  ::
  ++  bit                                               ::  fn to @rh
    |=  {a/fn}  ^-  @rh  (bit:ma a)
  ::
  ++  tos                                               ::  @rh to @rs
    |=  {a/@rh}  (bit:rs (sea a))
  ::
  ++  fos                                               ::  @rs to @rh
    |=  {a/@rs}  (bit (sea:rs a))
  ::
  ++  lth  ~/  %lth                                     ::  less-than
    |=  {a/@rh b/@rh}  
    ~_  leaf+"rh-fail"
    (lth:ma a b)
  ::
  ++  lte  ~/  %lte                                     ::  less-equals
    |=  {a/@rh b/@rh}  
    ~_  leaf+"rh-fail"
    (lte:ma a b)
  ::
  ++  equ  ~/  %equ                                     ::  equals
    |=  {a/@rh b/@rh}  
    ~_  leaf+"rh-fail"
    (equ:ma a b)
  ::
  ++  gte  ~/  %gte                                     ::  greater-equals
    |=  {a/@rh b/@rh}  
    ~_  leaf+"rh-fail"
    (gte:ma a b)
  ::
  ++  gth  ~/  %gth                                     ::  greater-than
    |=  {a/@rh b/@rh}  
    ~_  leaf+"rh-fail"
    (gth:ma a b)
  ::
  ++  sun  |=  {a/@u}  ^-  @rh  (sun:ma a)              ::  uns integer to @rh
  ++  san  |=  {a/@s}  ^-  @rh  (san:ma a)              ::  sgn integer to @rh
  ++  sig  |=  {a/@rh}  ^-  ?  (sig:ma a)               ::  get sign
  ++  exp  |=  {a/@rh}  ^-  @s  (exp:ma a)              ::  get exponent
  ++  toi  |=  {a/@rh}  ^-  (unit @s)  (toi:ma a)       ::  round to integer
  ++  drg  |=  {a/@rh}  ^-  dn  (drg:ma a)              ::  @rh to decimal float
  ++  grd  |=  {a/dn}  ^-  @rh  (grd:ma a)              ::  decimal float to @rh
  --
::    3c: urbit time                                    ::
::::                                                    ::
  ::  year, yore, yell, yule, yall, yawn, yelp, yo      ::
  ::
++  year                                                ::  date to @d
  |=  det/date
  ^-  @da
  =+  ^=  yer
      ?:  a.det
        (add 292.277.024.400 y.det)
      (sub 292.277.024.400 (dec y.det))
  =+  day=(yawn yer m.det d.t.det)
  (yule day h.t.det m.t.det s.t.det f.t.det)
::
++  yore                                                ::  @d to date
  |=  now/@da
  ^-  date
  =+  rip=(yell now)
  =+  ger=(yall d.rip)
  :-  ?:  (gth y.ger 292.277.024.400)
        [a=& y=(sub y.ger 292.277.024.400)]
      [a=| y=+((sub 292.277.024.400 y.ger))]
  [m.ger d.ger h.rip m.rip s.rip f.rip]
::
++  yell                                                ::  tarp from @d
  |=  now/@d
  ^-  tarp
  =+  sec=(rsh 6 1 now)
  =+  ^=  fan
      =+  [muc=4 raw=(end 6 1 now)]
      |-  ^-  (list @ux)
      ?:  |(=(0 raw) =(0 muc))
        ~
      =>  .(muc (dec muc))
      [(cut 4 [muc 1] raw) $(raw (end 4 muc raw))]
  =+  day=(div sec day:yo)
  =>  .(sec (mod sec day:yo))
  =+  hor=(div sec hor:yo)
  =>  .(sec (mod sec hor:yo))
  =+  mit=(div sec mit:yo)
  =>  .(sec (mod sec mit:yo))
  [day hor mit sec fan]
::
++  yule                                                ::  time atom
  |=  rip/tarp
  ^-  @d
  =+  ^=  sec  ;:  add
                 (mul d.rip day:yo)
                 (mul h.rip hor:yo)
                 (mul m.rip mit:yo)
                 s.rip
               ==
  =+  ^=  fac  =+  muc=4
               |-  ^-  @
               ?~  f.rip
                 0
               =>  .(muc (dec muc))
               (add (lsh 4 muc i.f.rip) $(f.rip t.f.rip))
  (con (lsh 6 1 sec) fac)
::
++  yall                                                ::  day / to day of year
  |=  day/@ud
  ^-  {y/@ud m/@ud d/@ud}
  =+  [era=0 cet=0 lep=*?]
  =>  .(era (div day era:yo), day (mod day era:yo))
  =>  ^+  .
      ?:  (lth day +(cet:yo))
        .(lep &, cet 0)
      =>  .(lep |, cet 1, day (sub day +(cet:yo)))
      .(cet (add cet (div day cet:yo)), day (mod day cet:yo))
  =+  yer=(add (mul 400 era) (mul 100 cet))
  |-  ^-  {y/@ud m/@ud d/@ud}
  =+  dis=?:(lep 366 365)
  ?.  (lth day dis)
    =+  ner=+(yer)
    $(yer ner, day (sub day dis), lep =(0 (end 0 2 ner)))
  |-  ^-  {y/@ud m/@ud d/@ud}
  =+  [mot=0 cah=?:(lep moy:yo moh:yo)]
  |-  ^-  {y/@ud m/@ud d/@ud}
  =+  zis=(snag mot cah)
  ?:  (lth day zis)
    [yer +(mot) +(day)]
  $(mot +(mot), day (sub day zis))
::
++  yawn                                                ::  days since Jesus
  |=  {yer/@ud mot/@ud day/@ud}
  ^-  @ud
  =>  .(mot (dec mot), day (dec day))
  =>  ^+  .
      %=    .
          day
        =+  cah=?:((yelp yer) moy:yo moh:yo)
        |-  ^-  @ud
        ?:  =(0 mot)
          day
        $(mot (dec mot), cah (slag 1 cah), day (add day (snag 0 cah)))
      ==
  |-  ^-  @ud
  ?.  =(0 (mod yer 4))
    =+  ney=(dec yer)
    $(yer ney, day (add day ?:((yelp ney) 366 365)))
  ?.  =(0 (mod yer 100))
    =+  nef=(sub yer 4)
    $(yer nef, day (add day ?:((yelp nef) 1.461 1.460)))
  ?.  =(0 (mod yer 400))
    =+  nec=(sub yer 100)
    $(yer nec, day (add day ?:((yelp nec) 36.525 36.524)))
  (add day (mul (div yer 400) (add 1 (mul 4 36.524))))
::
++  yelp                                                ::  leap year
  |=  yer/@ud  ^-  ?
  &(=(0 (mod yer 4)) |(!=(0 (mod yer 100)) =(0 (mod yer 400))))
::
++  yo                                                  ::  time constants
  |%  ++  cet  36.524                 ::  (add 24 (mul 100 365))
      ++  day  86.400                 ::  (mul 24 hor)
      ++  era  146.097                ::  (add 1 (mul 4 cet))
      ++  hor  3.600                  ::  (mul 60 mit)
      ++  jes  106.751.991.084.417    ::  (mul 730.692.561 era)
      ++  mit  60
      ++  moh  `(list @ud)`[31 28 31 30 31 30 31 31 30 31 30 31 ~]
      ++  moy  `(list @ud)`[31 29 31 30 31 30 31 31 30 31 30 31 ~]
      ++  qad  126.144.001            ::  (add 1 (mul 4 yer))
      ++  yer  31.536.000             ::  (mul 365 day)
  --
::                                                      ::
::::  3d: SHA hash family                               ::
  ::                                                    ::
  ::
++  shad  |=(ruz/@ (shax (shax ruz)))                   ::  double sha-256
++  shaf                                                ::  half sha-256
  |=  {sal/@ ruz/@}
  =+  haz=(shas sal ruz)
  (mix (end 7 1 haz) (rsh 7 1 haz))
::
++  sham                                                ::  128bit noun hash
  |=  yux/*  ^-  @uvH  ^-  @
  ?@  yux
    (shaf %mash yux)
  (shaf %sham (jam yux))
::
++  shas                                                ::  salted hash
  |=  {sal/@ ruz/@}
  (shax (mix sal (shax ruz)))
::
++  shax                                                ::  sha-256
  ~/  %shax
  |=  ruz/@  ^-  @
  (shay [(met 3 ruz) ruz])
::
++  shay                                                ::  sha-256 with length
  ~/  %shay
  |=  {len/@u ruz/@}  ^-  @
  =>  .(ruz (cut 3 [0 len] ruz))
  =+  [few==>(fe .(a 5)) wac=|=({a/@ b/@} (cut 5 [a 1] b))]
  =+  [sum=sum.few ror=ror.few net=net.few inv=inv.few]
  =+  ral=(lsh 0 3 len)
  =+  ^=  ful
      %+  can  0
      :~  [ral ruz]
          [8 128]
          [(mod (sub 960 (mod (add 8 ral) 512)) 512) 0]
          [64 (~(net fe 6) ral)]
      ==
  =+  lex=(met 9 ful)
  =+  ^=  kbx  0xc671.78f2.bef9.a3f7.a450.6ceb.90be.fffa.
                 8cc7.0208.84c8.7814.78a5.636f.748f.82ee.
                 682e.6ff3.5b9c.ca4f.4ed8.aa4a.391c.0cb3.
                 34b0.bcb5.2748.774c.1e37.6c08.19a4.c116.
                 106a.a070.f40e.3585.d699.0624.d192.e819.
                 c76c.51a3.c24b.8b70.a81a.664b.a2bf.e8a1.
                 9272.2c85.81c2.c92e.766a.0abb.650a.7354.
                 5338.0d13.4d2c.6dfc.2e1b.2138.27b7.0a85.
                 1429.2967.06ca.6351.d5a7.9147.c6e0.0bf3.
                 bf59.7fc7.b003.27c8.a831.c66d.983e.5152.
                 76f9.88da.5cb0.a9dc.4a74.84aa.2de9.2c6f.
                 240c.a1cc.0fc1.9dc6.efbe.4786.e49b.69c1.
                 c19b.f174.9bdc.06a7.80de.b1fe.72be.5d74.
                 550c.7dc3.2431.85be.1283.5b01.d807.aa98.
                 ab1c.5ed5.923f.82a4.59f1.11f1.3956.c25b.
                 e9b5.dba5.b5c0.fbcf.7137.4491.428a.2f98
  =+  ^=  hax  0x5be0.cd19.1f83.d9ab.9b05.688c.510e.527f.
                 a54f.f53a.3c6e.f372.bb67.ae85.6a09.e667
  =+  i=0
  |-  ^-  @
  ?:  =(i lex)
    (rep 5 (turn (rip 5 hax) net))
  =+  ^=  wox
      =+  dux=(cut 9 [i 1] ful)
      =+  wox=(rep 5 (turn (rip 5 dux) net))
      =+  j=16
      |-  ^-  @
      ?:  =(64 j)
        wox
      =+  :*  l=(wac (sub j 15) wox)
              m=(wac (sub j 2) wox)
              n=(wac (sub j 16) wox)
              o=(wac (sub j 7) wox)
          ==
      =+  x=:(mix (ror 0 7 l) (ror 0 18 l) (rsh 0 3 l))
      =+  y=:(mix (ror 0 17 m) (ror 0 19 m) (rsh 0 10 m))
      =+  z=:(sum n x o y)
      $(wox (con (lsh 5 j z) wox), j +(j))
  =+  j=0
  =+  :*  a=(wac 0 hax)
          b=(wac 1 hax)
          c=(wac 2 hax)
          d=(wac 3 hax)
          e=(wac 4 hax)
          f=(wac 5 hax)
          g=(wac 6 hax)
          h=(wac 7 hax)
      ==
  |-  ^-  @
  ?:  =(64 j)
    %=  ^$
      i  +(i)
      hax  %+  rep  5
           :~  (sum a (wac 0 hax))
               (sum b (wac 1 hax))
               (sum c (wac 2 hax))
               (sum d (wac 3 hax))
               (sum e (wac 4 hax))
               (sum f (wac 5 hax))
               (sum g (wac 6 hax))
               (sum h (wac 7 hax))
           ==
    ==
  =+  l=:(mix (ror 0 2 a) (ror 0 13 a) (ror 0 22 a))    ::  s0
  =+  m=:(mix (dis a b) (dis a c) (dis b c))            ::  maj
  =+  n=(sum l m)                                       ::  t2
  =+  o=:(mix (ror 0 6 e) (ror 0 11 e) (ror 0 25 e))    ::  s1
  =+  p=(mix (dis e f) (dis (inv e) g))                 ::  ch
  =+  q=:(sum h o p (wac j kbx) (wac j wox))            ::  t1
  $(j +(j), a (sum q n), b a, c b, d c, e (sum d q), f e, g f, h g)
::
++  shaw                                                ::  hash to nbits
  |=  {sal/@ len/@ ruz/@}
  (~(raw og (shas sal (mix len ruz))) len)
::
++  shaz                                                ::  sha-512
  |=  ruz/@  ^-  @
  (shal [(met 3 ruz) ruz])
::
<<<<<<< HEAD
++  shal                                                ::  sha-512 with length
  ~/  %shal
  |=  {len/@ ruz/@}  ^-  @
  =>  .(ruz (cut 3 [0 len] ruz))
  =+  [few==>(fe .(a 6)) wac=|=({a/@ b/@} (cut 6 [a 1] b))]
  =+  [sum=sum.few ror=ror.few net=net.few inv=inv.few]
  =+  ral=(lsh 0 3 len)
  =+  ^=  ful
      %+  can  0
      :~  [ral ruz]
          [8 128]
          [(mod (sub 1.920 (mod (add 8 ral) 1.024)) 1.024) 0]
          [128 (~(net fe 7) ral)]
      ==
  =+  lex=(met 10 ful)
  =+  ^=  kbx  0x6c44.198c.4a47.5817.5fcb.6fab.3ad6.faec.
                 597f.299c.fc65.7e2a.4cc5.d4be.cb3e.42b6.
                 431d.67c4.9c10.0d4c.3c9e.be0a.15c9.bebc.
                 32ca.ab7b.40c7.2493.28db.77f5.2304.7d84.
                 1b71.0b35.131c.471b.113f.9804.bef9.0dae.
                 0a63.7dc5.a2c8.98a6.06f0.67aa.7217.6fba.
                 f57d.4f7f.ee6e.d178.eada.7dd6.cde0.eb1e.
                 d186.b8c7.21c0.c207.ca27.3ece.ea26.619c.
                 c671.78f2.e372.532b.bef9.a3f7.b2c6.7915.
                 a450.6ceb.de82.bde9.90be.fffa.2363.1e28.
                 8cc7.0208.1a64.39ec.84c8.7814.a1f0.ab72.
                 78a5.636f.4317.2f60.748f.82ee.5def.b2fc.
                 682e.6ff3.d6b2.b8a3.5b9c.ca4f.7763.e373.
                 4ed8.aa4a.e341.8acb.391c.0cb3.c5c9.5a63.
                 34b0.bcb5.e19b.48a8.2748.774c.df8e.eb99.
                 1e37.6c08.5141.ab53.19a4.c116.b8d2.d0c8.
                 106a.a070.32bb.d1b8.f40e.3585.5771.202a.
                 d699.0624.5565.a910.d192.e819.d6ef.5218.
                 c76c.51a3.0654.be30.c24b.8b70.d0f8.9791.
                 a81a.664b.bc42.3001.a2bf.e8a1.4cf1.0364.
                 9272.2c85.1482.353b.81c2.c92e.47ed.aee6.
                 766a.0abb.3c77.b2a8.650a.7354.8baf.63de.
                 5338.0d13.9d95.b3df.4d2c.6dfc.5ac4.2aed.
                 2e1b.2138.5c26.c926.27b7.0a85.46d2.2ffc.
                 1429.2967.0a0e.6e70.06ca.6351.e003.826f.
                 d5a7.9147.930a.a725.c6e0.0bf3.3da8.8fc2.
                 bf59.7fc7.beef.0ee4.b003.27c8.98fb.213f.
                 a831.c66d.2db4.3210.983e.5152.ee66.dfab.
                 76f9.88da.8311.53b5.5cb0.a9dc.bd41.fbd4.
                 4a74.84aa.6ea6.e483.2de9.2c6f.592b.0275.
                 240c.a1cc.77ac.9c65.0fc1.9dc6.8b8c.d5b5.
                 efbe.4786.384f.25e3.e49b.69c1.9ef1.4ad2.
                 c19b.f174.cf69.2694.9bdc.06a7.25c7.1235.
                 80de.b1fe.3b16.96b1.72be.5d74.f27b.896f.
                 550c.7dc3.d5ff.b4e2.2431.85be.4ee4.b28c.
                 1283.5b01.4570.6fbe.d807.aa98.a303.0242.
                 ab1c.5ed5.da6d.8118.923f.82a4.af19.4f9b.
                 59f1.11f1.b605.d019.3956.c25b.f348.b538.
                 e9b5.dba5.8189.dbbc.b5c0.fbcf.ec4d.3b2f.
                 7137.4491.23ef.65cd.428a.2f98.d728.ae22
  =+  ^=  hax  0x5be0.cd19.137e.2179.1f83.d9ab.fb41.bd6b.
                 9b05.688c.2b3e.6c1f.510e.527f.ade6.82d1.
                 a54f.f53a.5f1d.36f1.3c6e.f372.fe94.f82b.
                 bb67.ae85.84ca.a73b.6a09.e667.f3bc.c908
  =+  i=0
  |-  ^-  @
  ?:  =(i lex)
    (rep 6 (turn (rip 6 hax) net))
  =+  ^=  wox
      =+  dux=(cut 10 [i 1] ful)
      =+  wox=(rep 6 (turn (rip 6 dux) net))
      =+  j=16
      |-  ^-  @
      ?:  =(80 j)
        wox
      =+  :*  l=(wac (sub j 15) wox)
              m=(wac (sub j 2) wox)
              n=(wac (sub j 16) wox)
              o=(wac (sub j 7) wox)
          ==
      =+  x=:(mix (ror 0 1 l) (ror 0 8 l) (rsh 0 7 l))
      =+  y=:(mix (ror 0 19 m) (ror 0 61 m) (rsh 0 6 m))
      =+  z=:(sum n x o y)
      $(wox (con (lsh 6 j z) wox), j +(j))
  =+  j=0
  =+  :*  a=(wac 0 hax)
          b=(wac 1 hax)
          c=(wac 2 hax)
          d=(wac 3 hax)
          e=(wac 4 hax)
          f=(wac 5 hax)
          g=(wac 6 hax)
          h=(wac 7 hax)
      ==
  |-  ^-  @
  ?:  =(80 j)
    %=  ^$
      i  +(i)
      hax  %+  rep  6
           :~  (sum a (wac 0 hax))
               (sum b (wac 1 hax))
               (sum c (wac 2 hax))
               (sum d (wac 3 hax))
               (sum e (wac 4 hax))
               (sum f (wac 5 hax))
               (sum g (wac 6 hax))
               (sum h (wac 7 hax))
           ==
    ==
  =+  l=:(mix (ror 0 28 a) (ror 0 34 a) (ror 0 39 a))   ::  S0
  =+  m=:(mix (dis a b) (dis a c) (dis b c))            ::  maj
  =+  n=(sum l m)                                       ::  t2
  =+  o=:(mix (ror 0 14 e) (ror 0 18 e) (ror 0 41 e))   ::  S1
  =+  p=(mix (dis e f) (dis (inv e) g))                 ::  ch
  =+  q=:(sum h o p (wac j kbx) (wac j wox))            ::  t1
  $(j +(j), a (sum q n), b a, c b, d c, e (sum d q), f e, g f, h g)
::
++  shan                                                ::  sha-1 (deprecated)
  |=  ruz/@
  =+  [few==>(fe .(a 5)) wac=|=({a/@ b/@} (cut 5 [a 1] b))]
  =+  [sum=sum.few ror=ror.few rol=rol.few net=net.few inv=inv.few]
  =+  ral=(lsh 0 3 (met 3 ruz))
  =+  ^=  ful
      %+  can  0
      :~  [ral ruz]
          [8 128]
          [(mod (sub 960 (mod (add 8 ral) 512)) 512) 0]
          [64 (~(net fe 6) ral)]
      ==
  =+  lex=(met 9 ful)
  =+  kbx=0xca62.c1d6.8f1b.bcdc.6ed9.eba1.5a82.7999
  =+  hax=0xc3d2.e1f0.1032.5476.98ba.dcfe.efcd.ab89.6745.2301
  =+  i=0
  |-
  ?:  =(i lex)
    (rep 5 (flop (rip 5 hax)))
  =+  ^=  wox
      =+  dux=(cut 9 [i 1] ful)
      =+  wox=(rep 5 (turn (rip 5 dux) net))
      =+  j=16
      |-  ^-  @
      ?:  =(80 j)
        wox
      =+  :*  l=(wac (sub j 3) wox)
              m=(wac (sub j 8) wox)
              n=(wac (sub j 14) wox)
              o=(wac (sub j 16) wox)
          ==
      =+  z=(rol 0 1 :(mix l m n o))
      $(wox (con (lsh 5 j z) wox), j +(j))
  =+  j=0
  =+  :*  a=(wac 0 hax)
          b=(wac 1 hax)
          c=(wac 2 hax)
          d=(wac 3 hax)
          e=(wac 4 hax)
      ==
  |-  ^-  @
  ?:  =(80 j)
    %=  ^$
      i  +(i)
      hax  %+  rep  5
           :~
               (sum a (wac 0 hax))
               (sum b (wac 1 hax))
               (sum c (wac 2 hax))
               (sum d (wac 3 hax))
               (sum e (wac 4 hax))
=======
++  ab
  |%
  ++  bix  (bass 16 (stun [2 2] six))
  ++  fem  (sear |=(a/@ (cha:fa a)) aln)
  ++  haf  (bass 256 ;~(plug tep tiq (easy ~)))
  ++  hef  %+  sear  |=(a/@ ?:(=(a 0) ~ (some a)))
           %+  bass  256
           ;~(plug tip tiq (easy ~))
  ++  hif  (bass 256 ;~(plug tip tiq (easy ~)))
  ++  hof  (bass 0x1.0000 ;~(plug hef (stun [1 3] ;~(pfix hep hif))))
  ++  huf  (bass 0x1.0000 ;~(plug hef (stun [0 3] ;~(pfix hep hif))))
  ++  hyf  (bass 0x1.0000 ;~(plug hif (stun [3 3] ;~(pfix hep hif))))
  ++  pev  (bass 32 ;~(plug sev (stun [0 4] siv)))
  ++  pew  (bass 64 ;~(plug sew (stun [0 4] siw)))
  ++  piv  (bass 32 (stun [5 5] siv))
  ++  piw  (bass 64 (stun [5 5] siw))
  ++  qeb  (bass 2 ;~(plug seb (stun [0 3] sib)))
  ++  qex  (bass 16 ;~(plug sex (stun [0 3] hit)))
  ++  qib  (bass 2 (stun [4 4] sib))
  ++  qix  (bass 16 (stun [4 4] six))
  ++  seb  (cold 1 (just '1'))
  ++  sed  (cook |=(a/@ (sub a '0')) (shim '1' '9'))
  ++  sev  ;~(pose sed sov)
  ++  sew  ;~(pose sed sow)
  ++  sex  ;~(pose sed sox)
  ++  sib  (cook |=(a/@ (sub a '0')) (shim '0' '1'))
  ++  sid  (cook |=(a/@ (sub a '0')) (shim '0' '9'))
  ++  siv  ;~(pose sid sov)
  ++  siw  ;~(pose sid sow)
  ++  six  ;~(pose sid sox)
  ++  sov  (cook |=(a/@ (sub a 87)) (shim 'a' 'v'))
  ++  sow  ;~  pose
             (cook |=(a/@ (sub a 87)) (shim 'a' 'z'))
             (cook |=(a/@ (sub a 29)) (shim 'A' 'Z'))
             (cold 62 (just '-'))
             (cold 63 (just '~'))
           ==
  ++  sox  (cook |=(a/@ (sub a 87)) (shim 'a' 'f'))
  ++  ted  (bass 10 ;~(plug sed (stun [0 2] sid)))
  ++  tep  (sear |=(a/@ ?:(=(a 'doz') ~ (ins:po a))) til)
  ++  tip  (sear |=(a/@ (ins:po a)) til)
  ++  tiq  (sear |=(a/@ (ind:po a)) til)
  ++  tid  (bass 10 (stun [3 3] sid))
  ++  til  (boss 256 (stun [3 3] low))
  ++  urs  %+  cook
             |=(a/tape (rap 3 ^-((list @) a)))
           (star ;~(pose nud low hep dot sig cab))
  ++  urt  %+  cook
             |=(a/tape (rap 3 ^-((list @) a)))
           (star ;~(pose nud low hep dot sig))
  ++  urx  %+  cook
             |=(a/tape (rap 3 ^-((list @) a)))
           %-  star
           ;~  pose 
             nud
             low
             hep
             cab
             (cold ' ' dot)
             (cook tuft (ifix [sig dot] hex))
             ;~(pfix sig ;~(pose sig dot))
>>>>>>> 16634313
           ==
    ==
  =+  fx=(con (dis b c) (dis (not 5 1 b) d))
  =+  fy=:(mix b c d)
  =+  fz=:(con (dis b c) (dis b d) (dis c d))
  =+  ^=  tem
      ?:  &((gte j 0) (lte j 19))
        :(sum (rol 0 5 a) fx e (wac 0 kbx) (wac j wox))
      ?:  &((gte j 20) (lte j 39))
        :(sum (rol 0 5 a) fy e (wac 1 kbx) (wac j wox))
      ?:  &((gte j 40) (lte j 59))
        :(sum (rol 0 5 a) fz e (wac 2 kbx) (wac j wox))
      :(sum (rol 0 5 a) fy e (wac 3 kbx) (wac j wox))
  $(j +(j), a tem, b a, c (rol 0 30 b), d c, e d)
::
++  og                                                  ::  shax-powered rng
  ~/  %og
  |_  a/@
  ++  rad                                               ::  random in range
    |=  b/@  ^-  @
    =+  c=(raw (met 0 b))
    ?:((lth c b) c $(a +(a)))
  ::
  ++  rads                                              ::  random continuation
    |=  b/@
    =+  r=(rad b)
    [r +>.$(a (shas %og-s (mix a r)))]
  ::
  ++  raw                                               ::  random bits
    ~/  %raw
    |=  b/@  ^-  @
    %+  can
      0
    =+  c=(shas %og-a (mix b a))
    |-  ^-  (list {@ @})
    ?:  =(0 b)
      ~
    =+  d=(shas %og-b (mix b (mix a c)))
    ?:  (lth b 256)
      [[b (end 0 b d)] ~]
    [[256 d] $(c d, b (sub b 256))]
  ::
  ++  raws                                              ::  random bits
    |=  b/@                                             ::  continuation
    =+  r=(raw b)
    [r +>.$(a (shas %og-s (mix a r)))]
  --
::                                                      ::
::::  3e: AES encryption  (XX removed)                  ::
  ::                                                    ::
  ::
::                                                      ::
::::  3f: scrambling                                    ::
  ::                                                    ::
  ::    ob                                              ::
  ::
++  un                                                  ::  =(x (wred (wren x)))
  |%
<<<<<<< HEAD
  ++  wren                                              ::  conceal structure
    |=  pyn/@  ^-  @
    =+  len=(met 3 pyn)
    ?:  =(0 len)
      0
    =>  .(len (dec len))
    =+  mig=(zaft (xafo len (cut 3 [len 1] pyn)))
    %+  can  3
    %-  flop  ^-  (list {@ @})
    :-  [1 mig]
    |-  ^-  (list {@ @})
    ?:  =(0 len)
      ~
    =>  .(len (dec len))
    =+  mog=(zyft :(mix mig (end 3 1 len) (cut 3 [len 1] pyn)))
    [[1 mog] $(mig mog)]
  ::
  ++  wred                                              ::  restore structure
    |=  cry/@  ^-  @
    =+  len=(met 3 cry)
    ?:  =(0 len)
      0
    =>  .(len (dec len))
    =+  mig=(cut 3 [len 1] cry)
    %+  can  3
    %-  flop  ^-  (list {@ @})
    :-  [1 (xaro len (zart mig))]
    |-  ^-  (list {@ @})
    ?:  =(0 len)
      ~
    =>  .(len (dec len))
    =+  mog=(cut 3 [len 1] cry)
    [[1 :(mix mig (end 3 1 len) (zyrt mog))] $(mig mog)]
  ::
  ++  xafo  |=({a/@ b/@} +((mod (add (dec b) a) 255)))
  ++  xaro  |=({a/@ b/@} +((mod (add (dec b) (sub 255 (mod a 255))) 255)))
  ::
  ++  zaft                                              ::  forward 255-sbox
    |=  a/@D
    =+  ^=  b
        0xcc.75bc.86c8.2fb1.9a42.f0b3.79a0.92ca.21f6.1e41.cde5.fcc0.
        7e85.51ae.1005.c72d.1246.07e8.7c64.a914.8d69.d9f4.59c2.8038.
        1f4a.dca2.6fdf.66f9.f561.a12e.5a16.f7b0.a39f.364e.cb70.7318.
        1de1.ad31.63d1.abd4.db68.6a33.134d.a760.edee.5434.493a.e323.
        930d.8f3d.3562.bb81.0b24.43cf.bea5.a6eb.52b4.0229.06b2.6704.
        78c9.45ec.d75e.58af.c577.b7b9.c40e.017d.90c3.87f8.96fa.1153.
        0372.7f30.1c32.ac83.ff17.c6e4.d36d.6b55.e2ce.8c71.8a5b.b6f3.
        9d4b.eab5.8b3c.e7f2.a8fe.9574.5de0.bf20.3f15.9784.9939.5f9c.
        e609.564f.d8a4.b825.9819.94aa.2c08.8e4c.9b22.477a.2840.3ed6.
        3750.6ef1.44dd.89ef.6576.d00a.fbda.9ed2.3b6c.7b0c.bde9.2ade.
        5c88.c182.481a.1b0f.2bfd.d591.2726.57ba
    (cut 3 [(dec a) 1] b)
  ::
  ++  zart                                              ::  reverse 255-sbox
    |=  a/@D
    =+  ^=  b
        0x68.4f07.ea1c.73c9.75c2.efc8.d559.5125.f621.a7a8.8591.5613.
        dd52.40eb.65a2.60b7.4bcb.1123.ceb0.1bd6.3c84.2906.b164.19b3.
        1e95.5fec.ffbc.f187.fbe2.6680.7c77.d30e.e94a.9414.fd9a.017d.
        3a7e.5a55.8ff5.8bf9.c181.e5b6.6ab2.35da.50aa.9293.3bc0.cdc6.
        f3bf.1a58.4130.f844.3846.744e.36a0.f205.789e.32d8.5e54.5c22.
        0f76.fce7.4569.0d99.d26e.e879.dc16.2df4.887f.1ffe.4dba.6f5d.
        bbcc.2663.1762.aed7.af8a.ca20.dbb4.9bc7.a942.834c.105b.c4d4.
        8202.3e61.a671.90e6.273d.bdab.3157.cfa4.0c2e.df86.2496.f7ed.
        2b48.2a9d.5318.a343.d128.be9c.a5ad.6bb5.6dfa.c5e1.3408.128d.
        2c04.0339.97a1.2ff0.49d0.eeb8.6c0a.0b37.b967.c347.d9ac.e072.
        e409.7b9f.1598.1d3f.33de.8ce3.8970.8e7a
    (cut 3 [(dec a) 1] b)
  ::
  ++  zyft                                              ::  forward 256-sbox
    |=  a/@D
    =+  ^=  b
        0xbb49.b71f.b881.b402.17e4.6b86.69b5.1647.115f.dddb.7ca5.
          8371.4bd5.19a9.b092.605d.0d9b.e030.a0cc.78ba.5706.4d2d.
          986a.768c.f8e8.c4c7.2f1c.effe.3cae.01c0.253e.65d3.3872.
          ce0e.7a74.8ac6.daac.7e5c.6479.44ec.4143.3d20.4af0.ee6c.
          c828.deca.0377.249f.ffcd.7b4f.eb7d.66f2.8951.042e.595a.
          8e13.f9c3.a79a.f788.6199.9391.7fab.6200.4ce5.0758.e2f1.
          7594.c945.d218.4248.afa1.e61a.54fb.1482.bea4.96a2.3473.
          63c2.e7cb.155b.120a.4ed7.bfd8.b31b.4008.f329.fca3.5380.
          9556.0cb2.8722.2bea.e96e.3ac5.d1bc.10e3.2c52.a62a.b1d6.
          35aa.d05e.f6a8.0f3b.31ed.559d.09ad.f585.6d21.fd1d.8d67.
          370b.26f4.70c1.b923.4684.6fbd.cf8b.5036.0539.9cdc.d93f.
          9068.1edf.8f33.b632.d427.97fa.9ee1
    (cut 3 [a 1] b)
  ::
  ++  zyrt                                              ::  reverse 256-sbox
    |=  a/@D
    =+  ^=  b
        0x9fc8.2753.6e02.8fcf.8b35.2b20.5598.7caa.c9a9.30b0.9b48.
          47ce.6371.80f6.407d.00dd.0aa5.ed10.ecb7.0f5a.5c3a.e605.
          c077.4337.17bd.9eda.62a4.79a7.ccb8.44cd.8e64.1ec4.5b6b.
          1842.ffd8.1dfb.fd07.f2f9.594c.3be3.73c6.2cb6.8438.e434.
          8d3d.ea6a.5268.72db.a001.2e11.de8c.88d3.0369.4f7a.87e2.
          860d.0991.25d0.16b9.978a.4bf4.2a1a.e96c.fa50.85b5.9aeb.
          9dbb.b2d9.a2d1.7bba.66be.e81f.1946.29a8.f5d2.f30c.2499.
          c1b3.6583.89e1.ee36.e0b4.6092.937e.d74e.2f6f.513e.9615.
          9c5d.d581.e7ab.fe74.f01b.78b1.ae75.af57.0ec2.adc7.3245.
          12bf.2314.3967.0806.31dc.cb94.d43f.493c.54a6.0421.c3a1.
          1c4a.28ac.fc0b.26ca.5870.e576.f7f1.616d.905f.ef41.33bc.
          df4d.225e.2d56.7fd6.1395.a3f8.c582
    (cut 3 [a 1] b)
  --
::
++  ob
=======
  ++  ape  |*(fel/rule ;~(pose (cold 0 (just '0')) fel))
  ++  bay  (ape (bass 16 ;~(plug qeb:ab (star ;~(pfix dog qib:ab)))))
  ++  bip  =+  tod=(ape qex:ab)
           (bass 0x1.0000 ;~(plug tod (stun [7 7] ;~(pfix dog tod))))
  ++  dem  (ape (bass 1.000 ;~(plug ted:ab (star ;~(pfix dog tid:ab)))))
  ++  dim  (ape (bass 10 ;~(plug sed:ab (star sid:ab))))
  ++  dum  (bass 10 (plus sid:ab))
  ++  fed  %+  cook  fend:ob
           ;~  pose
             %+  bass  0x1.0000.0000.0000.0000          ::  oversized
               ;~  plug
                 huf:ab
                 (plus ;~(pfix doh hyf:ab))
               ==
             hof:ab                                     ::  planet or moon
             haf:ab                                     ::  star
             tiq:ab                                     ::  galaxy
           ==
  ++  fim  (sear den:fa (bass 58 (plus fem:ab)))
  ++  hex  (ape (bass 0x1.0000 ;~(plug qex:ab (star ;~(pfix dog qix:ab)))))
  ++  lip  =+  tod=(ape ted:ab)
           (bass 256 ;~(plug tod (stun [3 3] ;~(pfix dog tod))))
  ++  viz  (ape (bass 0x200.0000 ;~(plug pev:ab (star ;~(pfix dog piv:ab)))))
  ++  vum  (bass 32 (plus siv:ab))
  ++  wiz  (ape (bass 0x4000.0000 ;~(plug pew:ab (star ;~(pfix dog piw:ab)))))
  --
::
++  co  !.
  ~%  %co  ..co  ~
  =<  |_  lot/coin
      ++  rear  |=(rom/tape =>(.(rep rom) rend))
      ++  rent  `@ta`(rap 3 rend)
      ++  rend
        ^-  tape
        ?:  ?=($blob -.lot)
          ['~' '0' ((v-co 1) (jam p.lot))]
        ?:  ?=($many -.lot)
          :-  '.'
          |-  ^-  tape
          ?~   p.lot
            ['_' '_' rep]
          ['_' (weld (trip (wack rent(lot i.p.lot))) $(p.lot t.p.lot))]
        =+  [yed=(end 3 1 p.p.lot) hay=(cut 3 [1 1] p.p.lot)]
        |-  ^-  tape
        ?+    yed  (z-co q.p.lot)
            $c   ['~' '-' (weld (rip 3 (wood (tuft q.p.lot))) rep)]
            $d
          ?+    hay  (z-co q.p.lot)
              $a
            =+  yod=(yore q.p.lot)
            =>  ^+(. .(rep ?~(f.t.yod rep ['.' (s-co f.t.yod)])))
            =>  ^+  .
                %=    .
                    rep
                  ?:  &(=(~ f.t.yod) =(0 h.t.yod) =(0 m.t.yod) =(0 s.t.yod))
                    rep
                  =>  .(rep ['.' (y-co s.t.yod)])
                  =>  .(rep ['.' (y-co m.t.yod)])
                  ['.' '.' (y-co h.t.yod)]
                ==
            =>  .(rep ['.' (a-co d.t.yod)])
            =>  .(rep ['.' (a-co m.yod)])
            =>  .(rep ?:(a.yod rep ['-' rep]))
            ['~' (a-co y.yod)]
          ::
              $r
            =+  yug=(yell q.p.lot)
            =>  ^+(. .(rep ?~(f.yug rep ['.' (s-co f.yug)])))
            :-  '~'
            ?:  &(=(0 d.yug) =(0 m.yug) =(0 h.yug) =(0 s.yug))
              ['s' '0' rep]
            =>  ^+(. ?:(=(0 s.yug) . .(rep ['.' 's' (a-co s.yug)])))
            =>  ^+(. ?:(=(0 m.yug) . .(rep ['.' 'm' (a-co m.yug)])))
            =>  ^+(. ?:(=(0 h.yug) . .(rep ['.' 'h' (a-co h.yug)])))
            =>  ^+(. ?:(=(0 d.yug) . .(rep ['.' 'd' (a-co d.yug)])))
            +.rep
          ==
        ::
            $f
          ?:  =(& q.p.lot)
            ['.' 'y' rep]
          ?:(=(| q.p.lot) ['.' 'n' rep] (z-co q.p.lot))
        ::
            $n   ['~' rep]
            $i
          ?+  hay  (z-co q.p.lot)
            $f  ((ro-co [3 10 4] |=(a/@ ~(d ne a))) q.p.lot)
            $s  ((ro-co [4 16 8] |=(a/@ ~(x ne a))) q.p.lot)
          ==
        ::
            $p
          =+  sxz=(feen:ob q.p.lot)
          =+  dyx=(met 3 sxz)
          :-  '~'
          ?:  (lte dyx 1)
            (weld (trip (tod:po sxz)) rep)
          =+  dyy=(met 4 sxz)
          =+  imp=*@
          |-  ^-  tape
          ?:  =(imp dyy)
            rep
          %=  $
            sxz  (rsh 4 1 sxz)
            imp      +(imp)
            rep
              =+  log=(end 4 1 sxz)
              ;:  weld
                (trip (tos:po (rsh 3 1 log)))
                (trip (tod:po (end 3 1 log)))
                ?:(=((mod imp 4) 0) ?:(=(imp 0) "" "--") "-")
                rep
             ==
          ==
        ::
            $r
          ?+  hay  (z-co q.p.lot)
            $d  ['.' '~' (r-co (rlyd q.p.lot))]
            $h  ['.' '~' '~' (r-co (rlyh q.p.lot))]
            $q  ['.' '~' '~' '~' (r-co (rlyq q.p.lot))]
            $s  ['.' (r-co (rlys q.p.lot))]
          ==
        ::
            $u
          ?:  ?=($c hay)
            %+  welp  ['0' 'c' (reap (pad:fa q.p.lot) '1')]
            (c-co (enc:fa q.p.lot))
          =-  (weld p.gam ?:(=(0 q.p.lot) `tape`['0' ~] q.gam))
          ^=  gam  ^-  {p/tape q/tape}
          ?+  hay  [~ ((ox-co [10 3] |=(a/@ ~(d ne a))) q.p.lot)]
            $b  [['0' 'b' ~] ((ox-co [2 4] |=(a/@ ~(d ne a))) q.p.lot)]
            $i  [['0' 'i' ~] ((d-co 1) q.p.lot)]
            $x  [['0' 'x' ~] ((ox-co [16 4] |=(a/@ ~(x ne a))) q.p.lot)]
            $v  [['0' 'v' ~] ((ox-co [32 5] |=(a/@ ~(x ne a))) q.p.lot)]
            $w  [['0' 'w' ~] ((ox-co [64 5] |=(a/@ ~(w ne a))) q.p.lot)]
          ==
        ::
            $s
          %+  weld
            ?:((syn:si q.p.lot) "--" "-")
          $(yed 'u', q.p.lot (abs:si q.p.lot))
        ::
            $t
          ?:  =('a' hay)
            ?:  =('s' (cut 3 [2 1] p.p.lot))
              (weld (rip 3 q.p.lot) rep)
            ['~' '.' (weld (rip 3 q.p.lot) rep)]
          ['~' '~' (weld (rip 3 (wood q.p.lot)) rep)]
        ==
      --
  =+  rep=*tape
  =<  |%
      ++  a-co  |=(dat/@ ((d-co 1) dat))
      ++  c-co  (em-co [58 1] |=({? b/@ c/tape} [~(c ne b) c]))
      ++  d-co  |=(min/@ (em-co [10 min] |=({? b/@ c/tape} [~(d ne b) c])))
      ++  r-co
        |=  a/dn
        ?:  ?=({$i *} a)  (weld ?:(s.a "inf" "-inf") rep)
        ?:  ?=({$n *} a)  (weld "nan" rep)
        =+  ^=  e  %+  ed-co  [10 1]
          |=  {a/? b/@ c/tape}
          ?:  a  [~(d ne b) '.' c]
          [~(d ne b) c]
        =+  ^=  f
          =>(.(rep ~) (e a.a))
        =.  e.a  (sum:si e.a (sun:si (dec +.f)))
        =+  b=?:((syn:si e.a) "e" "e-")
        =>  .(rep ?~(e.a rep (weld b ((d-co 1) (abs:si e.a)))))
        =>  .(rep (weld -.f rep))
        ?:(s.a rep ['-' rep])
      ::
      ++  s-co
        |=  esc/(list @)  ^-  tape
        ~|  [%so-co esc]
        ?~  esc
          rep
        :-  '.'
        =>(.(rep $(esc t.esc)) ((x-co 4) i.esc))
      ::
      ++  v-co  |=(min/@ (em-co [32 min] |=({? b/@ c/tape} [~(v ne b) c])))
      ++  w-co  |=(min/@ (em-co [64 min] |=({? b/@ c/tape} [~(w ne b) c])))
      ++  x-co  |=(min/@ (em-co [16 min] |=({? b/@ c/tape} [~(x ne b) c])))
      ++  y-co  |=(dat/@ ((d-co 2) dat))
      ++  z-co  |=(dat/@ `tape`['0' 'x' ((x-co 1) dat)])
      --
>>>>>>> 16634313
  |%
  ++  feen                                              ::  conceal structure v2
    |=  pyn/@  ^-  @
    ?:  &((gte pyn 0x1.0000) (lte pyn 0xffff.ffff))
      (add 0x1.0000 (fice (sub pyn 0x1.0000)))
    ?:  &((gte pyn 0x1.0000.0000) (lte pyn 0xffff.ffff.ffff.ffff))
      =+  lo=(dis pyn 0xffff.ffff)
      =+  hi=(dis pyn 0xffff.ffff.0000.0000)
      %+  con  hi
      $(pyn lo)
    pyn
  ::
  ++  fend                                              ::  restore structure v2
    |=  cry/@  ^-  @
    ?:  &((gte cry 0x1.0000) (lte cry 0xffff.ffff))
      (add 0x1.0000 (teil (sub cry 0x1.0000)))
    ?:  &((gte cry 0x1.0000.0000) (lte cry 0xffff.ffff.ffff.ffff))
      =+  lo=(dis cry 0xffff.ffff)
      =+  hi=(dis cry 0xffff.ffff.0000.0000)
      %+  con  hi
      $(cry lo)
    cry
  ::
  ++  fice                                              ::  adapted from
    |=  nor/@                                           ::  black and rogaway
    ^-  @                                               ::  "ciphers with
    =+  ^=  sel                                         ::   arbitrary finite
    %+  rynd  3                                         ::   domains", 2002
    %+  rynd  2
    %+  rynd  1
    %+  rynd  0
    [(mod nor 65.535) (div nor 65.535)]
    (add (mul 65.535 -.sel) +.sel)
  ::
  ++  teil                                              ::  reverse ++fice
    |=  vip/@
    ^-  @
    =+  ^=  sel
    %+  rund  0
    %+  rund  1
    %+  rund  2
    %+  rund  3
    [(mod vip 65.535) (div vip 65.535)]
    (add (mul 65.535 -.sel) +.sel)
  ::
  ++  rynd                                              ::  feistel round
    |=  {n/@ l/@ r/@}
    ^-  {@ @}
    :-  r
    ?~  (mod n 2)
      (~(sum fo 65.535) l (muk (snag n raku) r))
    (~(sum fo 65.536) l (muk (snag n raku) r))
  ::
  ++  rund                                              ::  reverse round
    |=  {n/@ l/@ r/@}
    ^-  {@ @}
    :-  r
    ?~  (mod n 2)
      (~(dif fo 65.535) l (muk (snag n raku) r))
    (~(dif fo 65.536) l (muk (snag n raku) r))
  ::
  ++  raku
    ^-  (list @ux)
    :~  0xb76d.5eed
        0xee28.1300
        0x85bc.ae01
        0x4b38.7af7
    ==
  --
::
::::  3g: molds and mold builders
  ::
++  coin  $%  {$$ p/dime}                               ::  print format
              {$blob p/*}                               ::
              {$many p/(list coin)}                     ::
          ==                                            ::
++  dime  {p/@ta q/@}                                   ::
++  edge  {p/hair q/(unit {p/* q/nail})}                ::  parsing output
++  hair  {p/@ud q/@ud}                                 ::  parsing trace
++  like  |*  a/$-(* *)                                 ::  generic edge
          |=  b/_`*`[(hair) ~]                          ::
          :-  p=(hair -.b)                              ::
          ^=  q                                         ::
          ?@  +.b  ~                                    ::
          :-  ~                                         ::
          u=[p=(a +>-.b) q=[p=(hair -.b) q=(tape +.b)]] ::
++  nail  {p/hair q/tape}                               ::  parsing input
++  path  (list knot)                                   ::  like unix path
++  pint  {p/{p/@ q/@} q/{p/@ q/@}}                     ::  line+column range
++  rule  _|=(nail *edge)                               ::  parsing rule
++  spot  {p/path q/pint}                               ::  range in file
++  tone  $%  {$0 p/*}                                  ::  success
              {$1 p/(list)}                             ::  blocks
              {$2 p/(list {@ta *})}                     ::  error report
          ==                                            ::
++  toon  $%  {$0 p/*}                                  ::  success
              {$1 p/(list)}                             ::  blocks
              {$2 p/(list tank)}                        ::  stack trace
          ==                                            ::
++  wonk  |*(veq/edge ?~(q.veq !! p.u.q.veq))           ::  product from edge
--  =>
::                                                      ::
::::  4: layer four                                     ::
  ::                                                    ::
  ::    4a: exotic bases                                ::
  ::    4b: text processing                             ::
  ::    4c: tank printer                                ::
  ::    4d: parsing (tracing)                           ::
  ::    4e: parsing (combinators)                       ::
  ::    4f: parsing (rule builders)                     ::
  ::    4g: parsing (outside caller)                    ::
  ::    4h: parsing (ascii glyphs)                      ::
  ::    4i: parsing (useful idioms)                     ::
  ::    4j: parsing (bases and base digits)             ::
  ::    4k: atom printing                               ::
  ::    4l: atom parsing                                ::
  ::    4m: formatting functions                        ::
  ::    4n: virtualization                              ::
  ::    4o: molds and mold builders                     ::
  ::
~%    %qua  
    + 
  ==
    %mute  mute
    %show  show
  ==
|%
::
::::  4a: exotic bases
  ::
++  po                                                  ::  phonetic base
  ~/  %po
  =+  :-  ^=  sis                                       ::  prefix syllables
      'dozmarbinwansamlitsighidfidlissogdirwacsabwissib\
      /rigsoldopmodfoglidhopdardorlorhodfolrintogsilmir\
      /holpaslacrovlivdalsatlibtabhanticpidtorbolfosdot\
      /losdilforpilramtirwintadbicdifrocwidbisdasmidlop\
      /rilnardapmolsanlocnovsitnidtipsicropwitnatpanmin\
      /ritpodmottamtolsavposnapnopsomfinfonbanporworsip\
      /ronnorbotwicsocwatdolmagpicdavbidbaltimtasmallig\
      /sivtagpadsaldivdactansidfabtarmonranniswolmispal\
      /lasdismaprabtobrollatlonnodnavfignomnibpagsopral\
      /bilhaddocridmocpacravripfaltodtiltinhapmicfanpat\
      /taclabmogsimsonpinlomrictapfirhasbosbatpochactid\
      /havsaplindibhosdabbitbarracparloddosbortochilmac\
      /tomdigfilfasmithobharmighinradmashalraglagfadtop\
      /mophabnilnosmilfopfamdatnoldinhatnacrisfotribhoc\
      /nimlarfitwalrapsarnalmoslandondanladdovrivbacpol\
      /laptalpitnambonrostonfodponsovnocsorlavmatmipfap'
      ^=  dex                                           ::  suffix syllables
      'zodnecbudwessevpersutletfulpensytdurwepserwylsun\
      /rypsyxdyrnuphebpeglupdepdysputlughecryttyvsydnex\
      /lunmeplutseppesdelsulpedtemledtulmetwenbynhexfeb\
      /pyldulhetmevruttylwydtepbesdexsefwycburderneppur\
      /rysrebdennutsubpetrulsynregtydsupsemwynrecmegnet\
      /secmulnymtevwebsummutnyxrextebfushepbenmuswyxsym\
      /selrucdecwexsyrwetdylmynmesdetbetbeltuxtugmyrpel\
      /syptermebsetdutdegtexsurfeltudnuxruxrenwytnubmed\
      /lytdusnebrumtynseglyxpunresredfunrevrefmectedrus\
      /bexlebduxrynnumpyxrygryxfeptyrtustyclegnemfermer\
      /tenlusnussyltecmexpubrymtucfyllepdebbermughuttun\
      /bylsudpemdevlurdefbusbeprunmelpexdytbyttyplevmyl\
      /wedducfurfexnulluclennerlexrupnedlecrydlydfenwel\
      /nydhusrelrudneshesfetdesretdunlernyrsebhulryllud\
      /remlysfynwerrycsugnysnyllyndyndemluxfedsedbecmun\
      /lyrtesmudnytbyrsenwegfyrmurtelreptegpecnelnevfes'
  |%
  ++  ins  ~/  %ins                                     ::  parse prefix
           |=  a/@tas
           =+  b=0
           |-  ^-  (unit @)
           ?:(=(256 b) ~ ?:(=(a (tos b)) [~ b] $(b +(b))))
  ++  ind  ~/  %ind                                     ::  parse suffix
           |=  a/@tas
           =+  b=0
           |-  ^-  (unit @)
           ?:(=(256 b) ~ ?:(=(a (tod b)) [~ b] $(b +(b))))
  ++  tos  ~/  %tos                                     ::  fetch prefix
           |=(a/@ ?>((lth a 256) (cut 3 [(mul 3 a) 3] sis)))
  ++  tod  ~/  %tod                                     ::  fetch suffix
           |=(a/@ ?>((lth a 256) (cut 3 [(mul 3 a) 3] dex)))
  --
::
++  fa                                                  ::  base58check
  =+  key='123456789ABCDEFGHJKLMNPQRSTUVWXYZabcdefghijkmnopqrstuvwxyz'
  =+  ^-  yek/@ux  ~+
      =-  yek:(roll (rip 3 key) -)
      =+  [a=*char b=*@ yek=`@ux`(fil 3 256 0xff)]
      |.
      [+(b) (mix yek (lsh 3 `@u`a (~(inv fe 3) b)))]
  |%
  ++  cha  |=(a/char `(unit @uF)`=+(b=(cut 3 [`@`a 1] yek) ?:(=(b 0xff) ~ `b)))
  ++  tok
    |=  a/@ux  ^-  @ux
    =+  b=(pad a)
    =-  (~(net fe 5) (end 3 4 (shay 32 -)))
    (shay (add b (met 3 a)) (lsh 3 b (swp 3 a)))
  ::
  ++  pad  |=(a/@ =+(b=(met 3 a) ?:((gte b 21) 0 (sub 21 b))))
  ++  enc  |=(a/@ux `@ux`(mix (lsh 3 4 a) (tok a)))
  ++  den
    |=  a/@ux  ^-  (unit @ux)
    =+  b=(rsh 3 4 a)
    ?.  =((tok b) (end 3 4 a))
      ~
    `b
  --
::
::::  4b: text processing
  :: 
++  at                                                  ::  basic printing
  |_  a/@
  ++  r
    ?:  ?&  (gte (met 3 a) 2)
            |-
            ?:  =(0 a)
              &
            =+  vis=(end 3 1 a)
            ?&  ?|(=('-' vis) ?&((gte vis 'a') (lte vis 'z')))
                $(a (rsh 3 1 a))
            ==
        ==
      rtam
    ?:  (lte (met 3 a) 2)
      rud
    rux
  ::
  ++  rf    `tape`[?-(a $& '&', $| '|', * !!) ~]
  ++  rn    `tape`[?>(=(0 a) '~') ~]
  ++  rt    `tape`['\'' (weld (mesc (trip a)) `tape`['\'' ~])]
  ++  rta   rt
  ++  rtam  `tape`['%' (trip a)]
  ++  rub   `tape`['0' 'b' (rum 2 ~ |=(b/@ (add '0' b)))]
  ++  rud   (rum 10 ~ |=(b/@ (add '0' b)))
  ++  rum
    |=  {b/@ c/tape d/$-(@ @)}
    ^-  tape
    ?:  =(0 a)
      [(d 0) c]
    =+  e=0
    |-  ^-  tape
    ?:  =(0 a)
      c
    =+  f=&(!=(0 e) =(0 (mod e ?:(=(10 b) 3 4))))
    %=  $
      a  (div a b)
      c  [(d (mod a b)) ?:(f [?:(=(10 b) ',' '-') c] c)]
      e  +(e)
    ==
  ::
  ++  rup
    =+  b=(met 3 a)
    ^-  tape
    :-  '-'
    |-  ^-  tape
    ?:  (gth (met 5 a) 1)
      %+  weld
        $(a (rsh 5 1 a), b (sub b 4))
      `tape`['-' '-' $(a (end 5 1 a), b 4)]
    ?:  =(0 b)
      ['~' ~]
    ?:  (lte b 1)
      (trip (tos:po a))
    |-  ^-  tape
    ?:  =(2 b)
      =+  c=(rsh 3 1 a)
      =+  d=(end 3 1 a)
      (weld (trip (tod:po c)) (trip (tos:po (mix c d))))
    =+  c=(rsh 3 2 a)
    =+  d=(end 3 2 a)
    (weld ^$(a c, b (met 3 c)) `tape`['-' $(a (mix c d), b 2)])
  ::
  ++  ruv
    ^-  tape
    :+  '0'
      'v'
    %^    rum
        64
      ~
    |=  b/@
    ?:  =(63 b)
      '+'
    ?:  =(62 b)
      '-'
    ?:((lth b 26) (add 65 b) ?:((lth b 52) (add 71 b) (sub b 4)))
  ::
  ++  rux  `tape`['0' 'x' (rum 16 ~ |=(b/@ (add b ?:((lth b 10) 48 87))))]
  --
++  cass                                                ::  lowercase
  |=  vib/tape
  %+  rap  3
  (turn vib |=(a/@ ?.(&((gte a 'A') (lte a 'Z')) a (add 32 a))))
::
++  cuss                                                ::  uppercase
  |=  vib/tape
  ^-  @t
  %+  rap  3
  (turn vib |=(a/@ ?.(&((gte a 'a') (lte a 'z')) a (sub a 32))))
::
++  crip  |=(a/tape `@t`(rap 3 a))                      ::  tape to cord
::
++  mesc                                                ::  ctrl code escape
  |=  vib/tape
  ^-  tape
  ?~  vib
    ~
  ?:  =('\\' i.vib)
    ['\\' '\\' $(vib t.vib)]
  ?:  ?|((gth i.vib 126) (lth i.vib 32) =(`@`39 i.vib))
    ['\\' (welp ~(rux at i.vib) '/' $(vib t.vib))]
  [i.vib $(vib t.vib)]
::
++  runt                                                ::  prepend repeatedly
  |=  {{a/@ b/@} c/tape}
  ^-  tape
  ?:  =(0 a)
    c
  [b $(a (dec a))]
::
++  sand                                                ::  atom sanity
  |=  a/@ta
  (flit (sane a))
::
++  sane                                                ::  atom sanity
  |=  a/@ta
  |=  b/@  ^-  ?
  ?>  =(%t (end 3 1 a))
  =+  [inx=0 len=(met 3 b)]
  ?:  =(%tas a)
    |-  ^-  ?
    ?:  =(inx len)  &
    =+  cur=(cut 3 [inx 1] b)
    ?&  ?|  &((gte cur 'a') (lte cur 'z'))
            &(=('-' cur) !=(0 inx) !=(len inx))
            &(&((gte cur '0') (lte cur '9')) !=(0 inx))
        ==
        $(inx +(inx))
    ==
  ?:  =(%ta a)
    |-  ^-  ?
    ?:  =(inx len)  &
    =+  cur=(cut 3 [inx 1] b)
    ?&  ?|  &((gte cur 'a') (lte cur 'z'))
            &((gte cur '0') (lte cur '9'))
            |(=('-' cur) =('~' cur) =('_' cur) =('.' cur))
        ==
        $(inx +(inx))
    ==
  |-  ^-  ?
  ?:  =(0 b)  &
  =+  cur=(end 3 1 b)
  ?:  &((lth cur 32) !=(10 cur))  |
  =+  len=(teff cur)
  ?&  |(=(1 len) =+(i=1 |-(|(=(i len) &((gte (cut 3 [i 1] b) 128) $(i +(i)))))))
      $(b (rsh 3 len b))
  ==
::
++  trim                                                ::  tape split
  |=  {a/@ b/tape}
  ^-  {p/tape q/tape}
  ?~  b
    [~ ~]
  ?:  =(0 a)
    [~ b]
  =+  c=$(a (dec a), b t.b)
  [[i.b p.c] q.c]
::
++  trip                                                ::  cord to tape
  ~/  %trip
  |=  a/@  ^-  tape
  ?:  =(0 (met 3 a))
    ~
  [^-(@ta (end 3 1 a)) $(a (rsh 3 1 a))]
::
++  teff                                                ::  length utf8
  |=  a/@t  ^-  @
  =+  b=(end 3 1 a)
  ?:  =(0 b)
    ?>(=(`@`0 a) 0)
  ?>  |((gte b 32) =(10 b))
  ?:((lte b 127) 1 ?:((lte b 223) 2 ?:((lte b 239) 3 4)))
::
++  turf                                                ::  utf8 to utf32
  |=  a/@t
  ^-  @c
  %+  rap  5
  |-  ^-  (list @c)
  =+  b=(teff a)
  ?:  =(0 b)  ~
  =+  ^=  c
      %+  can  0
      %+  turn
        ^-  (list {p/@ q/@})
        ?+  b  !!
          $1  [[0 7] ~]
          $2  [[8 6] [0 5] ~]
          $3  [[16 6] [8 6] [0 4] ~]
          $4  [[24 6] [16 6] [8 6] [0 3] ~]
        ==
      |=({p/@ q/@} [q (cut 0 [p q] a)])
  ?>  =((tuft c) (end 3 b a))
  [c $(a (rsh 3 b a))]
::
++  tuba                                                ::  utf8 to utf32 tape
  |=  a/tape
  ^-  (list @c)
  (rip 5 (turf (rap 3 a)))                              ::  XX horrible
::
++  tufa                                                ::  utf32 to utf8 tape
  |=  a/(list @c)
  ^-  tape
  ?~  a  ""
  (weld (rip 3 (tuft i.a)) $(a t.a))
::
++  tuft                                                ::  utf32 to utf8 text
  |=  a/@c
  ^-  @t
  %+  rap  3
  |-  ^-  (list @)
  ?:  =(`@`0 a)
    ~
  =+  b=(end 5 1 a)
  =+  c=$(a (rsh 5 1 a))
  ?:  (lte b 0x7f)
    [b c]
  ?:  (lte b 0x7ff)
    :*  (mix 0b1100.0000 (cut 0 [6 5] b))
        (mix 0b1000.0000 (end 0 6 b))
        c
    ==
  ?:  (lte b 0xffff)
    :*  (mix 0b1110.0000 (cut 0 [12 4] b))
        (mix 0b1000.0000 (cut 0 [6 6] b))
        (mix 0b1000.0000 (end 0 6 b))
        c
    ==
  :*  (mix 0b1111.0000 (cut 0 [18 3] b))
      (mix 0b1000.0000 (cut 0 [12 6] b))
      (mix 0b1000.0000 (cut 0 [6 6] b))
      (mix 0b1000.0000 (end 0 6 b))
      c
  ==
::
++  wack                                                ::  knot escape
  |=  a/@ta
  ^-  @ta
  =+  b=(rip 3 a)
  %+  rap  3
  |-  ^-  tape
  ?~  b
    ~
  ?:  =('~' i.b)  ['~' '~' $(b t.b)]
  ?:  =('_' i.b)  ['~' '-' $(b t.b)]
  [i.b $(b t.b)]
::
++  wick                                                ::  knot unescape
  |=  a/@
  ^-  (unit @ta)
  =+  b=(rip 3 a)
  =-  ?^(b ~ (some (rap 3 (flop c))))
  =|  c/tape
  |-  ^-  {b/tape c/tape}
  ?~  b  [~ c]
  ?.  =('~' i.b)
    $(b t.b, c [i.b c])
  ?~  t.b  [b ~]
  ?-  i.t.b
    $'~'  $(b t.t.b, c ['~' c])
    $'-'  $(b t.t.b, c ['_' c])
    @     [b ~]
  ==
::
++  woad                                                ::  cord unescape
  |=  a/@ta
  ^-  @t
  %+  rap  3
  |-  ^-  (list @)
  ?:  =(`@`0 a)
    ~
  =+  b=(end 3 1 a)
  =+  c=(rsh 3 1 a)
  ?:  =('.' b)
    [' ' $(a c)]
  ?.  =('~' b)
    [b $(a c)]
  =>  .(b (end 3 1 c), c (rsh 3 1 c))
  ?+  b  =-  (weld (rip 3 (tuft p.d)) $(a q.d))
         ^=  d
         =+  d=0
         |-  ^-  {p/@ q/@}
         ?:  =('.' b)
           [d c]
         ?<  =(0 c)
         %=    $
            b  (end 3 1 c)
            c  (rsh 3 1 c)
            d  %+  add  (mul 16 d)
               %+  sub  b
               ?:  &((gte b '0') (lte b '9'))  48
               ?>(&((gte b 'a') (lte b 'z')) 87)
         ==
    $'.'  ['.' $(a c)]
    $'~'  ['~' $(a c)]
  ==
::
++  wood                                                ::  cord escape
  |=  a/@t
  ^-  @ta
  %+  rap  3
  |-  ^-  (list @)
  ?:  =(`@`0 a)
    ~
  =+  b=(teff a)
  =+  c=(turf (end 3 b a))
  =+  d=$(a (rsh 3 b a))
  ?:  ?|  &((gte c 'a') (lte c 'z'))
          &((gte c '0') (lte c '9'))
          =(`@`'-' c)
      ==
    [c d]
  ?+  c
    :-  '~'
    =+  e=(met 2 c)
    |-  ^-  tape
    ?:  =(0 e)
      ['.' d]
    =.  e  (dec e)
    =+  f=(rsh 2 e c)
    [(add ?:((lte f 9) 48 87) f) $(c (end 2 e c))]
  ::
    $' '  ['.' d]
    $'.'  ['~' '.' d]
    $'~'  ['~' '~' d]
  ==
::
::::  4c: tank printer
  ::
++  wash                                                ::  render tank at width
  |=  {{tab/@ edg/@} tac/tank}  ^-  wall
  (~(win re tac) tab edg)
::
++  re
  |_  tac/tank
  ++  ram
    ^-  tape
    ?-    -.tac
        $leaf  p.tac
        $palm  ram(tac [%rose [p.p.tac (weld q.p.tac r.p.tac) s.p.tac] q.tac])
        $rose
      %+  weld
        q.p.tac
      |-  ^-  tape
      ?~  q.tac
        r.p.tac
      =+  voz=$(q.tac t.q.tac)
      (weld ram(tac i.q.tac) ?~(t.q.tac voz (weld p.p.tac voz)))
    ==
  ::
  ++  win
    |=  {tab/@ edg/@}
    =+  lug=`wall`~
    |^  |-  ^-  wall
        ?-    -.tac
            $leaf  (rig p.tac)
            $palm
          ?:  fit
            (rig ram)
          ?~  q.tac
            (rig q.p.tac)
          ?~  t.q.tac
            (rig(tab (add 2 tab), lug $(tac i.q.tac)) q.p.tac)
          =>  .(q.tac `(list tank)`q.tac)
          =+  lyn=(mul 2 (lent q.tac))
          =+  ^=  qyr
              |-  ^-  wall
              ?~  q.tac
                lug
              %=  ^$
                tac  i.q.tac
                tab  (add tab (sub lyn 2))
                lug  $(q.tac t.q.tac, lyn (sub lyn 2))
              ==
          (wig(lug qyr) q.p.tac)
        ::
            $rose
          ?:  fit
            (rig ram)
          =.  lug
            |-  ^-  wall
            ?~  q.tac
              ?:(=(~ r.p.tac) lug (rig r.p.tac))
            ^$(tac i.q.tac, lug $(q.tac t.q.tac), tab din)
          ?:  =(~ q.p.tac)
            lug
          (wig q.p.tac)
        ==
    ::
    ++  din  (mod (add 2 tab) (mul 2 (div edg 3)))
    ++  fit  (lte (lent ram) (sub edg tab))
    ++  rig
      |=  hom/tape
      ^-  wall
      ?:  (lte (lent hom) (sub edg tab))
        [(runt [tab ' '] hom) lug]
      =>  .(tab (add tab 2), edg (sub edg 2))
      =+  mut=(trim (sub edg tab) hom)
      :-  (runt [(sub tab 2) ' '] ['\\' '/' (weld p.mut `_hom`['\\' '/' ~])])
      =>  .(hom q.mut)
      |-
      ?~  hom
        :-  %+  runt
              [(sub tab 2) ' ']
            ['\\' '/' (runt [(sub edg tab) ' '] ['\\' '/' ~])]
        lug
      =>  .(mut (trim (sub edg tab) hom))
      [(runt [tab ' '] p.mut) $(hom q.mut)]
    ::
    ++  wig
      |=  hom/tape
      ^-  wall
      ?~  lug
        (rig hom)
      =+  lin=(lent hom)
      =+  wug=:(add 1 tab lin)
      ?.  =+  mir=i.lug
          |-  ?~  mir
                |
              ?|(=(0 wug) ?&(=(' ' i.mir) $(mir t.mir, wug (dec wug))))
        (rig hom)       :: ^ XX regular form?
      [(runt [tab ' '] (weld hom `tape`[' ' (slag wug i.lug)])) t.lug]
    --
  --
++  show                                                ::  XX deprecated!
  |=  vem/*
  |^  ^-  tank
      ?:  ?=(@ vem)
        [%leaf (mesc (trip vem))]
      ?-    vem
          {s/$~ c/*}
        [%leaf '\'' (weld (mesc (tape +.vem)) `tape`['\'' ~])]
      ::
          {s/$a c/@}        [%leaf (mesc (trip c.vem))]
          {s/$b c/*}        (shop c.vem |=(a/@ ~(rub at a)))
          {s/{$c p/@} c/*}
        :+  %palm
          [['.' ~] ['-' ~] ~ ~]
        [[%leaf (mesc (trip p.s.vem))] $(vem c.vem) ~]
      ::
          {s/$d c/*}        (shop c.vem |=(a/@ ~(rud at a)))
          {s/$k c/*}        (tank c.vem)
          {s/$h c/*}
        :+  %rose
          [['/' ~] ['/' ~] ~]
        =+  yol=((list @ta) c.vem)
        (turn yol |=(a/@ta [%leaf (trip a)]))
      ::
          {s/$l c/*}        (shol c.vem)
          {s/$o c/*}
        %=    $
            vem
          :-  [%m '%h:<[%d %d].[%d %d]>']
          [-.c.vem +<-.c.vem +<+.c.vem +>-.c.vem +>+.c.vem ~]
        ==
      ::
          {s/$p c/*}        (shop c.vem |=(a/@ ~(rup at a)))
          {s/$q c/*}        (shop c.vem |=(a/@ ~(r at a)))
          {s/$r c/*}        $(vem [[%r ' ' '{' '}'] c.vem])
          {s/$t c/*}        (shop c.vem |=(a/@ ~(rt at a)))
          {s/$v c/*}        (shop c.vem |=(a/@ ~(ruv at a)))
          {s/$x c/*}        (shop c.vem |=(a/@ ~(rux at a)))
          {s/{$m p/@} c/*}  (shep p.s.vem c.vem)
          {s/{$r p/@} c/*}
        $(vem [[%r ' ' (cut 3 [0 1] p.s.vem) (cut 3 [1 1] p.s.vem)] c.vem])
      ::
          {s/{$r p/@ q/@ r/@} c/*}
        :+  %rose
          :*  p=(mesc (trip p.s.vem))
              q=(mesc (trip q.s.vem))
              r=(mesc (trip r.s.vem))
          ==
        |-  ^-  (list tank)
        ?@  c.vem
          ~
        [^$(vem -.c.vem) $(c.vem +.c.vem)]
      ::
          {s/$z c/*}        $(vem [[%r %$ %$ %$] c.vem])
          *                 !!
      ==
  ++  shep
    |=  {fom/@ gar/*}
    ^-  tank
    =+  l=(met 3 fom)
    =+  i=0
    :-  %leaf
    |-  ^-  tape
    ?:  (gte i l)
      ~
    =+  c=(cut 3 [i 1] fom)
    ?.  =(37 c)
      (weld (mesc [c ~]) $(i +(i)))
    =+  d=(cut 3 [+(i) 1] fom)
    ?.  .?(gar)
      ['\\' '#' $(i (add 2 i))]
    (weld ~(ram re (show d -.gar)) $(i (add 2 i), gar +.gar))
  ::
  ++  shop
    |=  {aug/* vel/$-(a/@ tape)}
    ^-  tank
    ?:  ?=(@ aug)
      [%leaf (vel aug)]
    :+  %rose
      [[' ' ~] ['[' ~] [']' ~]]
    =>  .(aug `*`aug)
    |-  ^-  (list tank)
    ?:  ?=(@ aug)
      [^$ ~]
    [^$(aug -.aug) $(aug +.aug)]
  ::
  ++  shol
    |=  lim/*
    :+  %rose
      [['.' ~] ~ ~]
    |-    ^-  (list tank)
    ?:  ?=(@ lim)  ~
    :_  $(lim +.lim)
    ?+  -.lim  (show '#')
        $~   (show '$')
        c/@  (show c.lim)
        {$& $1}  (show '.')
        {$& c/@}
      [%leaf '+' ~(rud at c.lim)]
    ::
        {$| @ $~}  (show ',')
        {$| n/@ $~ c/@}
      [%leaf (weld (reap n.lim '^') ?~(c.lim "$" (trip c.lim)))]
    ==
  --
::
::::  4d: parsing (tracing)
  ::
++  last  |=  {zyc/hair naz/hair}                       ::  farther trace
          ^-  hair
          ?:  =(p.zyc p.naz)
            ?:((gth q.zyc q.naz) zyc naz)
          ?:((gth p.zyc p.naz) zyc naz)
::
++  lust  |=  {weq/char naz/hair}                       ::  detect newline
          ^-  hair
          ?:(=(`@`10 weq) [+(p.naz) 1] [p.naz +(q.naz)])
::
::::  4e: parsing (combinators)
  ::
++  bend                                                ::  conditional comp
  ~/  %bend
  |*  raq/_|*({a/* b/*} [~ u=[a b]])
  ~/  %fun
  |*  {vex/edge sab/rule}
  ?~  q.vex
    vex
  =+  yit=(sab q.u.q.vex)
  =+  yur=(last p.vex p.yit)
  ?~  q.yit
    [p=yur q=q.vex]
  =+  vux=(raq p.u.q.vex p.u.q.yit)
  ?~  vux
    [p=yur q=q.vex]
  [p=yur q=[~ u=[p=u.vux q=q.u.q.yit]]]
::
++  comp
  ~/  %comp
  |*  raq/_|*({a/* b/*} [a b])                          ::  arbitrary compose
  ~/  %fun
  |*  {vex/edge sab/rule}
  ~!  +<
  ?~  q.vex
    vex
  =+  yit=(sab q.u.q.vex)
  =+  yur=(last p.vex p.yit)
  ?~  q.yit
    [p=yur q=q.yit]
  [p=yur q=[~ u=[p=(raq p.u.q.vex p.u.q.yit) q=q.u.q.yit]]]
::
++  fail  |=(tub/nail [p=p.tub q=~])                    ::  never parse
++  glue                                                ::  add rule
  ~/  %glue
  |*  bus/rule
  ~/  %fun
  |*  {vex/edge sab/rule}
  (plug vex ;~(pfix bus sab))
::
++  less                                                ::  no first and second
  |*  {vex/edge sab/rule}
  ?~  q.vex
    =+  roq=(sab)
    [p=(last p.vex p.roq) q=q.roq]
  (fail +<.sab)
::
++  pfix                                                ::  discard first rule
  ~/  %pfix
  (comp |*({a/* b/*} b))
::
++  plug                                                ::  first then second
  ~/  %plug
  |*  {vex/edge sab/rule}
  ?~  q.vex
    vex
  =+  yit=(sab q.u.q.vex)
  =+  yur=(last p.vex p.yit)
  ?~  q.yit
    [p=yur q=q.yit]
  [p=yur q=[~ u=[p=[p.u.q.vex p.u.q.yit] q=q.u.q.yit]]]
::
++  pose                                                ::  first or second
  ~/  %pose
  |*  {vex/edge sab/rule}
  ?~  q.vex
    =+  roq=(sab)
    [p=(last p.vex p.roq) q=q.roq]
  vex
::
++  simu                                                ::  first and second
  |*  {vex/edge sab/rule}
  ?~  q.vex
    vex
  =+  roq=(sab)
  roq
::
++  sfix                                                ::  discard second rule
  ~/  %sfix
  (comp |*({a/* b/*} a))
::
::::  4f: parsing (rule builders)
  ::
++  bass                                                ::  leftmost base
  |*  {wuc/@ tyd/rule}
  %+  cook
    |=  waq/(list @)
    %+  roll
      waq
    =|({p/@ q/@} |.((add p (mul wuc q))))
  tyd
::
++  boss                                                ::  rightmost base
  |*  {wuc/@ tyd/rule}
  %+  cook
    |=  waq/(list @)
    %+  reel
      waq
    =|({p/@ q/@} |.((add p (mul wuc q))))
  tyd
::
++  cold                                                ::  replace w+ constant
  ~/  %cold
  |*  {cus/* sef/rule}
  ~/  %fun
  |=  tub/nail
  =+  vex=(sef tub)
  ?~  q.vex
    vex
  [p=p.vex q=[~ u=[p=cus q=q.u.q.vex]]]
::
++  cook                                                ::  apply gate
  ~/  %cook
  |*  {poq/$-(* *) sef/rule}
  ~/  %fun
  |=  tub/nail
  =+  vex=(sef tub)
  ?~  q.vex
    vex
  [p=p.vex q=[~ u=[p=(poq p.u.q.vex) q=q.u.q.vex]]]
::
++  easy                                                ::  always parse
  ~/  %easy
  |*  huf/*
  ~/  %fun
  |=  tub/nail
  ^-  (like _huf)
  [p=p.tub q=[~ u=[p=huf q=tub]]]
::
++  flag
  |=  {sic/@t non/@t}
  ;~(pose (cold %& (jest sic)) (cold %| (jest non)))
::
++  full                                                ::  has to fully parse
  |*  sef/rule
  |=  tub/nail
  =+  vex=(sef tub)
  ?~(q.vex vex ?:(=(~ q.q.u.q.vex) vex [p=p.vex q=~]))
::
++  funk                                                ::  add to tape first
  |*  {pre/tape sef/rule}
  |=  tub/nail
  (sef p.tub (weld pre q.tub))
::
++  here                                                ::  place-based apply
  ~/  %here
  |*  {hez/_|=({a/pint b/*} [a b]) sef/rule}
  ~/  %fun
  |=  tub/nail
  =+  vex=(sef tub)
  ?~  q.vex
    vex
  [p=p.vex q=[~ u=[p=(hez [p.tub p.q.u.q.vex] p.u.q.vex) q=q.u.q.vex]]]
::
++  ifix
  |*  {fel/{rule rule} hof/rule}
  ~!  +<
  ~!  +<:-.fel
  ~!  +<:+.fel
  ;~(pfix -.fel ;~(sfix hof +.fel))
::
++  jest                                                ::  match a cord
  |=  daf/@t
  |=  tub/nail
  =+  fad=daf
  |-  ^-  (like @t)
  ?:  =(`@`0 daf)
    [p=p.tub q=[~ u=[p=fad q=tub]]]
  ?:  |(?=($~ q.tub) !=((end 3 1 daf) i.q.tub))
    (fail tub)
  $(p.tub (lust i.q.tub p.tub), q.tub t.q.tub, daf (rsh 3 1 daf))
::
++  just                                                ::  XX redundant, jest
  ~/  %just                                             ::  match a char
  |=  daf/char
  ~/  %fun
  |=  tub/nail
  ^-  (like char)
  ?~  q.tub
    (fail tub)
  ?.  =(daf i.q.tub)
    (fail tub)
  (next tub)
::
++  knee                                                ::  callbacks
  |*  {gar/* sef/_|.(*rule)}
  |=  tub/nail
  ^-  (like _gar)
  ((sef) tub)
::
++  mask                                                ::  match char in set
  ~/  %mask
  |=  bud/(list char)
  ~/  %fun
  |=  tub/nail
  ^-  (like char)
  ?~  q.tub
    (fail tub)
  ?.  (lien bud |=(a/char =(i.q.tub a)))
    (fail tub)
  (next tub)
::
++  more                                                ::  separated, *
  |*  {bus/rule fel/rule}
  ;~(pose (most bus fel) (easy ~))
::
++  most                                                ::  separated, +
  |*  {bus/rule fel/rule}
  ;~(plug fel (star ;~(pfix bus fel)))
::
++  next                                                ::  consume a char
  |=  tub/nail
  ^-  (like char)
  ?~  q.tub
    (fail tub)
  =+  zac=(lust i.q.tub p.tub)
  [zac [~ i.q.tub [zac t.q.tub]]]
::
++  pick                                                ::  rule for ++each
  |*  {a/rule b/rule}
  ;~  pose
    (stag %& a)
    (stag %| b)
  ==
++  plus  |*(fel/rule ;~(plug fel (star fel)))          ::
++  punt  |*({a/rule} ;~(pose (stag ~ a) (easy ~)))     ::
++  sear                                                ::  conditional cook
  |*  {pyq/$-(* (unit)) sef/rule}
  |=  tub/nail
  =+  vex=(sef tub)
  ?~  q.vex
    vex
  =+  gey=(pyq p.u.q.vex)
  ?~  gey
    [p=p.vex q=~]
  [p=p.vex q=[~ u=[p=u.gey q=q.u.q.vex]]]
::
++  shim                                                ::  match char in range
  ~/  %shim
  |=  {les/@ mos/@}
  ~/  %fun
  |=  tub/nail
  ^-  (like char)
  ?~  q.tub
    (fail tub)
  ?.  ?&((gte i.q.tub les) (lte i.q.tub mos))
    (fail tub)
  (next tub)
::
++  stag                                                ::  add a label
  ~/  %stag
  |*  {gob/* sef/rule}
  ~/  %fun
  |=  tub/nail
  =+  vex=(sef tub)
  ?~  q.vex
    vex
  [p=p.vex q=[~ u=[p=[gob p.u.q.vex] q=q.u.q.vex]]]
::
++  stet                                                ::
  |*  leh/(list {?(@ {@ @}) rule})
  |-
  ?~  leh
    ~
  [i=[p=-.i.leh q=+.i.leh] t=$(leh t.leh)]
::
++  stew                                                ::  switch by first char
  ~/  %stew
  |*  leh/(list {p/?(@ {@ @}) q/rule})                  ::  char+range keys
  =+  ^=  wor                                           ::  range complete lth
      |=  {ort/?(@ {@ @}) wan/?(@ {@ @})}
      ?@  ort
        ?@(wan (lth ort wan) (lth ort -.wan))
      ?@(wan (lth +.ort wan) (lth +.ort -.wan))
  =+  ^=  hel                                           ::  build parser map
      =+  hel=`(tree _?>(?=(^ leh) i.leh))`~
      |-  ^+  hel
      ?~  leh
        ~
      =+  yal=$(leh t.leh)
      |-  ^+  hel
      ?~  yal
        [i.leh ~ ~]
      ?:  (wor p.i.leh p.n.yal)
        =+  nuc=$(yal l.yal)
        ?>  ?=(^ nuc)
        ?:  (vor p.n.yal p.n.nuc)
          [n.yal nuc r.yal]
        [n.nuc l.nuc [n.yal r.nuc r.yal]]
      =+  nuc=$(yal r.yal)
      ?>  ?=(^ nuc)
      ?:  (vor p.n.yal p.n.nuc)
        [n.yal l.yal nuc]
      [n.nuc [n.yal l.yal l.nuc] r.nuc]
  ~%  %fun  ..^$  ~
  |=  tub/nail
  ?~  q.tub
    (fail tub)
  |-
  ?~  hel
    (fail tub)
  ?:  ?@  p.n.hel
        =(p.n.hel i.q.tub)
      ?&((gte i.q.tub -.p.n.hel) (lte i.q.tub +.p.n.hel))
    ::  (q.n.hel [(lust i.q.tub p.tub) t.q.tub])
    (q.n.hel tub)
  ?:  (wor i.q.tub p.n.hel)
    $(hel l.hel)
  $(hel r.hel)
::
++  slug                                                ::
  |*  raq/_|*({a/* b/*} [a b])
  |*  {bus/rule fel/rule}
  ;~((comp raq) fel (stir +<+.raq raq ;~(pfix bus fel)))
::
++  star                                                ::  0 or more times
  |*  fel/rule
  (stir `(list _(wonk *fel))`~ |*({a/* b/*} [a b]) fel)
::
++  stir
  ~/  %stir
  |*  {rud/* raq/_|*({a/* b/*} [a b]) fel/rule}
  ~/  %fun
  |=  tub/nail
  ^-  (like _rud)
  =+  vex=(fel tub)
  ?~  q.vex
    [p.vex [~ rud tub]]
  =+  wag=$(tub q.u.q.vex)
  ?>  ?=(^ q.wag)
  [(last p.vex p.wag) [~ (raq p.u.q.vex p.u.q.wag) q.u.q.wag]]
::
++  stun                                                ::  parse several times
  |*  {lig/{@ @} fel/rule}
  |=  tub/nail
  ^-  (like (list _(wonk (fel))))
  ?:  =(0 +.lig)
    [p.tub [~ ~ tub]]
  =+  vex=(fel tub)
  ?~  q.vex
    ?:  =(0 -.lig)
      [p.vex [~ ~ tub]]
    vex
  =+  ^=  wag  %=  $
                 -.lig  ?:(=(0 -.lig) 0 (dec -.lig))
                 +.lig  ?:(=(0 +.lig) 0 (dec +.lig))
                 tub  q.u.q.vex
               ==
  ?~  q.wag
    wag
  [p.wag [~ [p.u.q.vex p.u.q.wag] q.u.q.wag]]
::
::::  4g: parsing (outside caller)
  ::
++  rash  |*({naf/@ sab/rule} (scan (trip naf) sab))   ::
++  rose  |*  {los/tape sab/rule}
          =+  vex=(sab [[1 1] los])
          =+  len=(lent los)
          ?.  =(+(len) q.p.vex)  [%| p=(dec q.p.vex)]
          ?~  q.vex
            [%& p=~]
          [%& p=[~ u=p.u.q.vex]]
++  rush  |*({naf/@ sab/rule} (rust (trip naf) sab))
++  rust  |*  {los/tape sab/rule}
          =+  vex=((full sab) [[1 1] los])
          ?~(q.vex ~ [~ u=p.u.q.vex])
++  scan  |*  {los/tape sab/rule}
          =+  vex=((full sab) [[1 1] los])
          ?~  q.vex
            ~_  (show [%m '{%d %d}'] p.p.vex q.p.vex ~)
            ~_(leaf+"syntax error" !!)
          p.u.q.vex
::
::::  4h: parsing (ascii glyphs)
  ::
++  ace  (just ' ')
++  bar  (just '|')
++  bas  (just '\\')
++  buc  (just '$')
++  cab  (just '_')
++  cen  (just '%')
++  col  (just ':')
++  com  (just ',')
++  doq  (just '"')
++  dot  (just '.')
++  fas  (just '/')
++  gal  (just '<')
++  gar  (just '>')
++  hax  (just '#')
++  kel  (just '{')
++  ker  (just '}')
++  ket  (just '^')
++  lus  (just '+')
++  hep  (just '-')
++  pel  (just '(')
++  pam  (just '&')
++  per  (just ')')
++  pat  (just '@')
++  sel  (just '[')
++  sem  (just ';')
++  ser  (just ']')
++  sig  (just '~')
++  soq  (just '\'')
++  tar  (just '*')
++  tec  (just '`')
++  tis  (just '=')
++  wut  (just '?')
++  zap  (just '!')
::
::::  4i: parsing (useful idioms)
  ::
++  alf  ;~(pose low hig)                               ::  alphabetic
++  aln  ;~(pose low hig nud)                           ::  alphanumeric
++  alp  ;~(pose low hig nud hep)                       ::  alphanumeric and -
++  bet  ;~(pose (cold 2 hep) (cold 3 lus))             ::  axis syntax - +
++  bin  (bass 2 (most gon but))                        ::  binary to atom
++  but  (cook |=(a/@ (sub a '0')) (shim '0' '1'))      ::  binary digit
++  cit  (cook |=(a/@ (sub a '0')) (shim '0' '7'))      ::  octal digit
++  dem  (bass 10 (most gon dit))                       ::  decimal to atom
++  dit  (cook |=(a/@ (sub a '0')) (shim '0' '9'))      ::  decimal digit
++  dog  ;~(plug dot gay)                               ::  .  number separator
++  doh  ;~(plug ;~(plug hep hep) gay)                  ::  --  phon separator
++  dun  (cold ~ ;~(plug hep hep))                      ::  -- (phep) to ~
++  duz  (cold ~ ;~(plug tis tis))                      ::  == (stet) to ~
++  gah  (mask [`@`10 ' ' ~])                           ::  newline or ace
++  gap  (cold ~ ;~(plug gaq (star ;~(pose vul gah))))  ::  plural space
++  gaq  ;~  pose                                       ::  end of line
             (just `@`10)
             ;~(plug gah ;~(pose gah vul))
             vul
         ==
++  gaw  (cold ~ (star ;~(pose vul gah)))               ::  classic white
++  gay  ;~(pose gap (easy ~))                          ::
++  gon  ;~(pose ;~(plug bas gay fas) (easy ~))         ::  long numbers \ /
++  gul  ;~(pose (cold 2 gal) (cold 3 gar))             ::  axis syntax < >
++  hex  (bass 16 (most gon hit))                       ::  hex to atom
++  hig  (shim 'A' 'Z')                                 ::  uppercase
++  hit  ;~  pose                                       ::  hex digits
           dit
           (cook |=(a/char (sub a 87)) (shim 'a' 'f'))
           (cook |=(a/char (sub a 55)) (shim 'A' 'F'))
         ==
++  iny                                                 :: indentation block
  |*  sef/rule
  |=  nail  ^+  (sef)
  =+  [har tap]=[p q]:+<
  =+  lev=(fil 3 (dec q.har) ' ')
  =+  eol=(just `@t`10)
  =+  =-  roq=((star ;~(pose prn ;~(sfix eol (jest lev)) -)) har tap)
      ;~(simu ;~(plug eol eol) eol)
  ?~  q.roq  roq
  =+  vex=(sef har(q 1) p.u.q.roq)
  =+  fur=p.vex(q (add (dec q.har) q.p.vex))
  ?~  q.vex  vex(p fur)
  =-  vex(p fur, u.q -)
  :+  &3.vex
    &4.vex(q.p (add (dec q.har) q.p.&4.vex))
  =+  res=|4.vex
  |-  ?~  res  |4.roq
  ?.  =(10 -.res)  [-.res $(res +.res)]
  (welp [`@t`10 (trip lev)] $(res +.res))
::
++  low  (shim 'a' 'z')                                 ::  lowercase
++  mes  %+  cook                                       ::  hexbyte
           |=({a/@ b/@} (add (mul 16 a) b))
         ;~(plug hit hit)
++  nix  (boss 256 (star ;~(pose aln cab)))             ::
++  nud  (shim '0' '9')                                 ::  numeric
++  prn  ;~(less (just `@`127) (shim 32 256))
++  qat  ;~  pose                                       ::  chars in blockcord
             prn
             ;~(less ;~(plug (just `@`10) soz) (just `@`10))
         ==
++  qit  ;~  pose                                       ::  chars in a cord
             ;~(less bas soq prn)
             ;~(pfix bas ;~(pose bas soq mes))          ::  escape chars
         ==
++  qut  ;~  simu  soq                                  ::  cord
           ;~  pose
             ;~  less  soz
               (ifix [soq soq] (boss 256 (more gon qit)))
             ==
             =+  hed=;~(pose ;~(plug (plus ace) vul) (just '\0a'))
             %-  iny  %+  ifix
               :-  ;~(plug soz hed)
               ;~(plug (just '\0a') soz)
             (boss 256 (star qat))
           ==
         ==
::
++  soz  ;~(plug soq soq soq)                           ::  delimiting '''
++  sym                                                 ::  symbol
  %+  cook
    |=(a/tape (rap 3 ^-((list @) a)))
  ;~(plug low (star ;~(pose nud low hep)))
::
++  ven  ;~  (comp |=({a/@ b/@} (peg a b)))             ::  +>- axis syntax
           bet
           =+  hom=`?`|
           |=  tub/nail
           ^-  (like @)
           =+  vex=?:(hom (bet tub) (gul tub))
           ?~  q.vex
             [p.tub [~ 1 tub]]
           =+  wag=$(p.tub p.vex, hom !hom, tub q.u.q.vex)
           ?>  ?=(^ q.wag)
           [p.wag [~ (peg p.u.q.vex p.u.q.wag) q.u.q.wag]]
         ==
++  vit                                                 ::  base64 digit
  ;~  pose
    (cook |=(a/@ (sub a 65)) (shim 'A' 'Z'))
    (cook |=(a/@ (sub a 71)) (shim 'a' 'z'))
    (cook |=(a/@ (add a 4)) (shim '0' '9'))
    (cold 62 (just '-'))
    (cold 63 (just '+'))
  ==
++  vul  %+  cold   ~                                   ::  comments
         ;~  plug  col  col
           (star prn)
           (just `@`10)
         ==
::
::::  4j: parsing (bases and base digits)
  ::
++  ab
  |%
  ++  bix  (bass 16 (stun [2 2] six))
  ++  fem  (sear |=(a/@ (cha:fa a)) aln)
  ++  hif  (boss 256 ;~(plug tip tiq (easy ~)))
  ++  huf  %+  cook
             |=({a/@ b/@} (wred:un ~(zug mu ~(zag mu [a b]))))
           ;~(plug hif ;~(pfix hep hif))
  ++  hyf  (bass 0x1.0000.0000 ;~(plug huf ;~(pfix hep huf) (easy ~)))
  ++  pev  (bass 32 ;~(plug sev (stun [0 4] siv)))
  ++  pew  (bass 64 ;~(plug sew (stun [0 4] siw)))
  ++  piv  (bass 32 (stun [5 5] siv))
  ++  piw  (bass 64 (stun [5 5] siw))
  ++  qeb  (bass 2 ;~(plug seb (stun [0 3] sib)))
  ++  qex  (bass 16 ;~(plug sex (stun [0 3] hit)))
  ++  qib  (bass 2 (stun [4 4] sib))
  ++  qix  (bass 16 (stun [4 4] six))
  ++  seb  (cold 1 (just '1'))
  ++  sed  (cook |=(a/@ (sub a '0')) (shim '1' '9'))
  ++  sev  ;~(pose sed sov)
  ++  sew  ;~(pose sed sow)
  ++  sex  ;~(pose sed sox)
  ++  sib  (cook |=(a/@ (sub a '0')) (shim '0' '1'))
  ++  sid  (cook |=(a/@ (sub a '0')) (shim '0' '9'))
  ++  siv  ;~(pose sid sov)
  ++  siw  ;~(pose sid sow)
  ++  six  ;~(pose sid sox)
  ++  sov  (cook |=(a/@ (sub a 87)) (shim 'a' 'v'))
  ++  sow  ;~  pose
             (cook |=(a/@ (sub a 87)) (shim 'a' 'z'))
             (cook |=(a/@ (sub a 29)) (shim 'A' 'Z'))
             (cold 62 (just '-'))
             (cold 63 (just '~'))
           ==
  ++  sox  (cook |=(a/@ (sub a 87)) (shim 'a' 'f'))
  ++  ted  (bass 10 ;~(plug sed (stun [0 2] sid)))
  ++  tip  (sear |=(a/@ (ins:po a)) til)
  ++  tiq  (sear |=(a/@ (ind:po a)) til)
  ++  tid  (bass 10 (stun [3 3] sid))
  ++  til  (boss 256 (stun [3 3] low))
  ++  urs  %+  cook
             |=(a/tape (rap 3 ^-((list @) a)))
           (star ;~(pose nud low hep dot sig cab))
  ++  urt  %+  cook
             |=(a/tape (rap 3 ^-((list @) a)))
           (star ;~(pose nud low hep dot sig))
  ++  urx  %+  cook
             |=(a/tape (rap 3 ^-((list @) a)))
           %-  star
           ;~  pose 
             nud
             low
             hep
             cab
             (cold ' ' dot)
             (cook tuft (ifix [sig dot] hex))
             ;~(pfix sig ;~(pose sig dot))
           ==
  ++  voy  ;~(pfix bas ;~(pose bas soq bix))
  --
++  ag
  |%
  ++  ape  |*(fel/rule ;~(pose (cold 0 (just '0')) fel))
  ++  bay  (ape (bass 16 ;~(plug qeb:ab (star ;~(pfix dog qib:ab)))))
  ++  bip  =+  tod=(ape qex:ab)
           (bass 0x1.0000 ;~(plug tod (stun [7 7] ;~(pfix dog tod))))
  ++  dem  (ape (bass 1.000 ;~(plug ted:ab (star ;~(pfix dog tid:ab)))))
  ++  dim  (ape dip)
  ++  dip  (bass 10 ;~(plug sed:ab (star sid:ab)))
  ++  dum  (bass 10 (plus sid:ab))
  ++  fed  ;~  pose
             %+  bass  0x1.0000.0000.0000.0000
             ;~((glue doh) ;~(pose hyf:ab huf:ab) (more doh hyf:ab))
           ::
             hyf:ab
             huf:ab
             hif:ab
             tiq:ab
           ==
  ++  fim  (sear den:fa (bass 58 (plus fem:ab)))
  ++  hex  (ape (bass 0x1.0000 ;~(plug qex:ab (star ;~(pfix dog qix:ab)))))
  ++  lip  =+  tod=(ape ted:ab)
           (bass 256 ;~(plug tod (stun [3 3] ;~(pfix dog tod))))
  ++  mot  ;~  pose
             ;~  pfix
               (just '1')
               (cook |=(a/@ (add 10 (sub a '0'))) (shim '0' '2'))
             ==
             sed:ab
           ==
  ++  viz  (ape (bass 0x200.0000 ;~(plug pev:ab (star ;~(pfix dog piv:ab)))))
  ++  vum  (bass 32 (plus siv:ab))
  ++  wiz  (ape (bass 0x4000.0000 ;~(plug pew:ab (star ;~(pfix dog piw:ab)))))
  --
++  mu
  |_  {top/@ bot/@}
  ++  zag  [p=(end 4 1 (add top bot)) q=bot]
  ++  zig  [p=(end 4 1 (add top (sub 0x1.0000 bot))) q=bot]
  ++  zug  (mix (lsh 4 1 top) bot)
  --
++  ne
  |_  tig/@
  ++  c  (cut 3 [tig 1] key:fa)
  ++  d  (add tig '0')
  ++  x  ?:((gte tig 10) (add tig 87) d)
  ++  v  ?:((gte tig 10) (add tig 87) d)
  ++  w  ?:(=(tig 63) '~' ?:(=(tig 62) '-' ?:((gte tig 36) (add tig 29) x)))
  --
::
::::  4k: atom printing
  ::
++  co  !.
  ~%  %co  ..co  ~
  =<  |_  lot/coin
      ++  rear  |=(rom/tape =>(.(rep rom) rend))
      ++  rent  `@ta`(rap 3 rend)
      ++  rend
        ^-  tape
        ?:  ?=($blob -.lot)
          ['~' '0' ((v-co 1) (jam p.lot))]
        ?:  ?=($many -.lot)
          :-  '.'
          |-  ^-  tape
          ?~   p.lot
            ['_' '_' rep]
          ['_' (weld (trip (wack rent(lot i.p.lot))) $(p.lot t.p.lot))]
        =+  [yed=(end 3 1 p.p.lot) hay=(cut 3 [1 1] p.p.lot)]
        |-  ^-  tape
        ?+    yed  (z-co q.p.lot)
            $c   ['~' '-' (weld (rip 3 (wood (tuft q.p.lot))) rep)]
            $d
          ?+    hay  (z-co q.p.lot)
              $a
            =+  yod=(yore q.p.lot)
            =>  ^+(. .(rep ?~(f.t.yod rep ['.' (s-co f.t.yod)])))
            =>  ^+  .
                %=    .
                    rep
                  ?:  &(=(~ f.t.yod) =(0 h.t.yod) =(0 m.t.yod) =(0 s.t.yod))
                    rep
                  =>  .(rep ['.' (y-co s.t.yod)])
                  =>  .(rep ['.' (y-co m.t.yod)])
                  ['.' '.' (y-co h.t.yod)]
                ==
            =>  .(rep ['.' (a-co d.t.yod)])
            =>  .(rep ['.' (a-co m.yod)])
            =>  .(rep ?:(a.yod rep ['-' rep]))
            ['~' (a-co y.yod)]
          ::
              $r
            =+  yug=(yell q.p.lot)
            =>  ^+(. .(rep ?~(f.yug rep ['.' (s-co f.yug)])))
            :-  '~'
            ?:  &(=(0 d.yug) =(0 m.yug) =(0 h.yug) =(0 s.yug))
              ['s' '0' rep]
            =>  ^+(. ?:(=(0 s.yug) . .(rep ['.' 's' (a-co s.yug)])))
            =>  ^+(. ?:(=(0 m.yug) . .(rep ['.' 'm' (a-co m.yug)])))
            =>  ^+(. ?:(=(0 h.yug) . .(rep ['.' 'h' (a-co h.yug)])))
            =>  ^+(. ?:(=(0 d.yug) . .(rep ['.' 'd' (a-co d.yug)])))
            +.rep
          ==
        ::
            $f
          ?:  =(& q.p.lot)
            ['.' 'y' rep]
          ?:(=(| q.p.lot) ['.' 'n' rep] (z-co q.p.lot))
        ::
            $n   ['~' rep]
            $i
          ?+  hay  (z-co q.p.lot)
            $f  ((ro-co [3 10 4] |=(a/@ ~(d ne a))) q.p.lot)
            $s  ((ro-co [4 16 8] |=(a/@ ~(x ne a))) q.p.lot)
          ==
        ::
            $p
          =+  dyx=(met 3 q.p.lot)
          :-  '~'
          ?:  (lte dyx 1)
            (weld (trip (tod:po q.p.lot)) rep)
          ?:  =(2 dyx)
            ;:  weld
              (trip (tos:po (end 3 1 q.p.lot)))
              (trip (tod:po (rsh 3 1 q.p.lot)))
              rep
            ==
          =+  [dyz=(met 5 q.p.lot) fin=| dub=&]
          |-  ^-  tape
          ?:  =(0 dyz)
            rep
          %=    $
              fin      &
              dub      !dub
              dyz      (dec dyz)
              q.p.lot  (rsh 5 1 q.p.lot)
              rep
            =+  syb=(wren:un (end 5 1 q.p.lot))
            =+  cog=~(zig mu [(rsh 4 1 syb) (end 4 1 syb)])
            ;:  weld
              (trip (tos:po (end 3 1 p.cog)))
              (trip (tod:po (rsh 3 1 p.cog)))
              `tape`['-' ~]
              (trip (tos:po (end 3 1 q.cog)))
              (trip (tod:po (rsh 3 1 q.cog)))
              `tape`?.(fin ~ ['-' ?.(dub ~ ['-' ~])])
              rep
            ==
          ==
        ::
            $r
          ?+  hay  (z-co q.p.lot)
            $d  ['.' '~' (r-co (rlyd q.p.lot))]
            $h  ['.' '~' '~' (r-co (rlyh q.p.lot))]
            $q  ['.' '~' '~' '~' (r-co (rlyq q.p.lot))]
            $s  ['.' (r-co (rlys q.p.lot))]
          ==
        ::
            $u
          ?:  ?=($c hay)
            %+  welp  ['0' 'c' (reap (pad:fa q.p.lot) '1')]
            (c-co (enc:fa q.p.lot))
          =-  (weld p.gam ?:(=(0 q.p.lot) `tape`['0' ~] q.gam))
          ^=  gam  ^-  {p/tape q/tape}
          ?+  hay  [~ ((ox-co [10 3] |=(a/@ ~(d ne a))) q.p.lot)]
            $b  [['0' 'b' ~] ((ox-co [2 4] |=(a/@ ~(d ne a))) q.p.lot)]
            $i  [['0' 'i' ~] ((d-co 1) q.p.lot)]
            $x  [['0' 'x' ~] ((ox-co [16 4] |=(a/@ ~(x ne a))) q.p.lot)]
            $v  [['0' 'v' ~] ((ox-co [32 5] |=(a/@ ~(x ne a))) q.p.lot)]
            $w  [['0' 'w' ~] ((ox-co [64 5] |=(a/@ ~(w ne a))) q.p.lot)]
          ==
        ::
            $s
          %+  weld
            ?:((syn:si q.p.lot) "--" "-")
          $(yed 'u', q.p.lot (abs:si q.p.lot))
        ::
            $t
          ?:  =('a' hay)
            ?:  =('s' (cut 3 [2 1] p.p.lot))
              (weld (rip 3 q.p.lot) rep)
            ['~' '.' (weld (rip 3 q.p.lot) rep)]
          ['~' '~' (weld (rip 3 (wood q.p.lot)) rep)]
        ==
      --
  =+  rep=*tape
  =<  |%
      ++  a-co  |=(dat/@ ((d-co 1) dat))
      ++  c-co  (em-co [58 1] |=({? b/@ c/tape} [~(c ne b) c]))
      ++  d-co  |=(min/@ (em-co [10 min] |=({? b/@ c/tape} [~(d ne b) c])))
      ++  r-co
        |=  a/dn
        ?:  ?=({$i *} a)  (weld ?:(s.a "inf" "-inf") rep)
        ?:  ?=({$n *} a)  (weld "nan" rep)
        =+  ^=  e  %+  ed-co  [10 1]
          |=  {a/? b/@ c/tape}
          ?:  a  [~(d ne b) '.' c]
          [~(d ne b) c]
        =+  ^=  f
          =>(.(rep ~) (e a.a))
        =.  e.a  (sum:si e.a (sun:si (dec +.f)))
        =+  b=?:((syn:si e.a) "e" "e-")
        =>  .(rep ?~(e.a rep (weld b ((d-co 1) (abs:si e.a)))))
        =>  .(rep (weld -.f rep))
        ?:(s.a rep ['-' rep])
      ::
      ++  s-co
        |=  esc/(list @)  ^-  tape
        ?~  esc
          rep
        :-  '.'
        =>(.(rep $(esc t.esc)) ((x-co 4) i.esc))
      ::
      ++  v-co  |=(min/@ (em-co [32 min] |=({? b/@ c/tape} [~(v ne b) c])))
      ++  w-co  |=(min/@ (em-co [64 min] |=({? b/@ c/tape} [~(w ne b) c])))
      ++  x-co  |=(min/@ (em-co [16 min] |=({? b/@ c/tape} [~(x ne b) c])))
      ++  y-co  |=(dat/@ ((d-co 2) dat))
      ++  z-co  |=(dat/@ `tape`['0' 'x' ((x-co 1) dat)])
      --
  |%
  ++  em-co
    |=  {{bas/@ min/@} par/$-({? @ tape} tape)}
    |=  hol/@
    ^-  tape
    ?:  &(=(0 hol) =(0 min))
      rep
    =+  [rad=(mod hol bas) dar=(div hol bas)]
    %=  $
      min  ?:(=(0 min) 0 (dec min))
      hol  dar
      rep  (par =(0 dar) rad rep)
    ==
  ::
  ++  ed-co
    |=  {{bas/@ min/@} par/$-({? @ tape} tape)}
    =+  [fir=& cou=0]
    |=  hol/@
    ^-  {tape @}
    ?:  &(=(0 hol) =(0 min))
      [rep cou]
    =+  [rad=(mod hol bas) dar=(div hol bas)]
    %=  $
      min  ?:(=(0 min) 0 (dec min))
      hol  dar
      rep  (par &(=(0 dar) !fir) rad rep)
      fir  |
      cou  +(cou)
    ==
  ::
  ++  ox-co
    |=  {{bas/@ gop/@} dug/$-(@ @)}
    %+  em-co
      [|-(?:(=(0 gop) 1 (mul bas $(gop (dec gop))))) 0]
    |=  {top/? seg/@ res/tape}
    %+  weld
      ?:(top ~ `tape`['.' ~])
    %.  seg
    %+  em-co(rep res)
      [bas ?:(top 0 gop)]
    |=({? b/@ c/tape} [(dug b) c])
  ::
  ++  ro-co
    |=  {{buz/@ bas/@ dop/@} dug/$-(@ @)}
    |=  hol/@
    ^-  tape
    ?:  =(0 dop)
      rep
    =>  .(rep $(dop (dec dop)))
    :-  '.'
    %-  (em-co [bas 1] |=({? b/@ c/tape} [(dug b) c]))
    [(cut buz [(dec dop) 1] hol)]
  --
::
::::  4l: atom parsing
  ::
++  so
  ~%  %so  +  ~
  |%
  ++  bisk
    ~+
    ;~  pose
      ;~  pfix  (just '0')
        ;~  pose
          (stag %ub ;~(pfix (just 'b') bay:ag))
          (stag %uc ;~(pfix (just 'c') fim:ag))
          (stag %ui ;~(pfix (just 'i') dim:ag))
          (stag %ux ;~(pfix (just 'x') hex:ag))
          (stag %uv ;~(pfix (just 'v') viz:ag))
          (stag %uw ;~(pfix (just 'w') wiz:ag))
        ==
      ==
      (stag %ud dem:ag)
    ==
  ++  crub
    ~+
    ;~  pose
      %+  cook
        |=(det/date `dime`[%da (year det)])
      ;~  plug
        %+  cook
          |=({a/@ b/?} [b a])
        ;~(plug dim:ag ;~(pose (cold | hep) (easy &)))
        ;~(pfix dot mot:ag)   ::  month
        ;~(pfix dot dip:ag)   ::  day
        ;~  pose
          ;~  pfix
            ;~(plug dot dot)
            ;~  plug
              dum:ag
              ;~(pfix dot dum:ag)
              ;~(pfix dot dum:ag)
              ;~(pose ;~(pfix ;~(plug dot dot) (most dot qix:ab)) (easy ~))
            ==
          ==
          (easy [0 0 0 ~])
        ==
      ==
    ::
      %+  cook
        |=  {a/(list {p/?($d $h $m $s) q/@}) b/(list @)}
        =+  rop=`tarp`[0 0 0 0 b]
        |-  ^-  dime
        ?~  a
          [%dr (yule rop)]
        ?-  p.i.a
          $d  $(a t.a, d.rop (add q.i.a d.rop))
          $h  $(a t.a, h.rop (add q.i.a h.rop))
          $m  $(a t.a, m.rop (add q.i.a m.rop))
          $s  $(a t.a, s.rop (add q.i.a s.rop))
        ==
      ;~  plug
        %+  most
          dot
        ;~  pose
          ;~(pfix (just 'd') (stag %d dim:ag))
          ;~(pfix (just 'h') (stag %h dim:ag))
          ;~(pfix (just 'm') (stag %m dim:ag))
          ;~(pfix (just 's') (stag %s dim:ag))
        ==
        ;~(pose ;~(pfix ;~(plug dot dot) (most dot qix:ab)) (easy ~))
      ==
    ::
      (stag %p fed:ag)
      ;~(pfix dot (stag %ta urs:ab))
      ;~(pfix sig (stag %t urx:ab))
      ;~(pfix hep (stag %c (cook turf urx:ab)))
    ==
  ++  nuck
    ~/  %nuck  |=  a/nail  %.  a
    %+  knee  *coin  |.  ~+
    %-  stew
    ^.  stet  ^.  limo
    :~  :-  ['a' 'z']  (cook |=(a/@ta [%$ %tas a]) sym)
        :-  ['0' '9']  (stag %$ bisk)
        :-  '-'        (stag %$ tash)
        :-  '.'        ;~(pfix dot perd)
        :-  '~'        ;~(pfix sig ;~(pose twid (easy [%$ %n 0])))
    ==
  ++  nusk
    ~+
    :(sear |=(a/@ta (rush a nuck)) wick urt:ab)
  ++  perd
    ~+
    ;~  pose
      (stag %$ zust)
      (stag %many (ifix [cab ;~(plug cab cab)] (more cab nusk)))
    ==
  ++  royl
    ~+
    =+  ^=  moo
      |=  a/tape
      :-  (lent a)
      (scan a (bass 10 (plus sid:ab)))
    =+  ^=  voy
      %+  cook  royl-cell
      ;~  pose
        ;~  plug
          (easy %d)
          ;~  pose  (cold | hep)  (easy &)  ==
          ;~  plug  dim:ag
            ;~  pose
              ;~(pfix dot (cook moo (plus (shim '0' '9'))))
              (easy [0 0])
            ==
            ;~  pose
              ;~  pfix
                (just 'e')
                ;~(plug ;~(pose (cold | hep) (easy &)) dim:ag)
              ==
              (easy [& 0])
            ==
          ==
        ==
        ;~  plug
          (easy %i)
          ;~  sfix
            ;~  pose  (cold | hep)  (easy &)  ==
            (jest 'inf')
          ==
        ==
        ;~  plug
          (easy %n)
          (cold ~ (jest 'nan'))
        ==
      ==
    ;~  pose
      (stag %rh (cook rylh ;~(pfix ;~(plug sig sig) voy)))
      (stag %rq (cook rylq ;~(pfix ;~(plug sig sig sig) voy)))
      (stag %rd (cook ryld ;~(pfix sig voy)))
      (stag %rs (cook ryls voy))
    ==
  ::
  ++  royl-cell
    |=  rn
    ^-  dn
    ?.  ?=({$d *} +<)  +<
    =+  ^=  h
      (dif:si (new:si f.b i.b) (sun:si d.b))
    [%d a h (add (mul c.b (pow 10 d.b)) e.b)]
  ::
  ++  tash
    ~+
    =+  ^=  neg
        |=  {syn/? mol/dime}  ^-  dime
        ?>  =('u' (end 3 1 p.mol))
        [(cat 3 's' (rsh 3 1 p.mol)) (new:si syn q.mol)]
    ;~  pfix  hep
      ;~  pose
        (cook |=(a/dime (neg | a)) bisk)
        ;~(pfix hep (cook |=(a/dime (neg & a)) bisk))
      ==
    ==
  ::
  ++  twid
    ~+
    ;~  pose
      (cook |=(a/@ [%blob (cue a)]) ;~(pfix (just '0') vum:ag))
      (stag %$ crub)
    ==
  ::
  ++  zust
    ~+
    ;~  pose
      (stag %is bip:ag)
      (stag %if lip:ag)
      (stag %f ;~(pose (cold & (just 'y')) (cold | (just 'n'))))
      royl
    ==
  --
::
::::  4m: formatting functions
  ::
++  scot  |=(mol/dime ~(rent co %$ mol))
++  scow  |=(mol/dime ~(rend co %$ mol))
++  slat  |=(mod/@tas |=(txt/@ta (slaw mod txt)))
++  slav  |=({mod/@tas txt/@ta} (need (slaw mod txt)))
++  slaw
  ~/  %slaw
  |=  {mod/@tas txt/@ta}
  ^-  (unit @)
  =+  con=(slay txt)
  ?.(&(?=({$~ $$ @ @} con) =(p.p.u.con mod)) ~ [~ q.p.u.con])
::
++  slay
  |=  txt/@ta  ^-  (unit coin)
  =+  ^=  vex
      ?:  (gth 0x7fff.ffff txt)                         ::  XX  petty cache
        ~+  ((full nuck:so) [[1 1] (trip txt)])
      ((full nuck:so) [[1 1] (trip txt)])
  ?~  q.vex
    ~
  [~ p.u.q.vex]
::
++  smyt                                                ::  pretty print path
  |=  bon/path  ^-  tank
  :+  %rose  [['/' ~] ['/' ~] ~]
  (turn bon |=(a/@ [%leaf (trip a)]))
::
++  spat  |=(pax/path (crip (spud pax)))                ::  render path to cord
++  spud  |=(pax/path ~(ram re (smyt pax)))             ::  render path to tape
++  stab                                                ::  parse cord to path
  =+  fel=;~(pfix fas (more fas urs:ab))
  |=(zep/@t `path`(rash zep fel))
::
::::  4n: virtualization
  ::
++  mack
  |=  {sub/* fol/*}
  ^-  (unit)
  =+  ton=(mink [sub fol] |=({* *} ~))
  ?.(?=({$0 *} ton) ~ [~ p.ton])
::
++  mink
  ~/  %mink
  |=  {{sub/* fol/*} gul/$-({* *} (unit (unit)))}
  =+  tax=*(list {@ta *})
  |-  ^-  tone
  ?@  fol
    [%2 tax]
  ?:  ?=(^ -.fol)
    =+  hed=$(fol -.fol)
    ?:  ?=($2 -.hed)
      hed
    =+  tal=$(fol +.fol)
    ?-  -.tal
      $0  ?-(-.hed $0 [%0 p.hed p.tal], $1 hed)
      $1  ?-(-.hed $0 tal, $1 [%1 (weld p.hed p.tal)])
      $2  tal
    ==
  ?+    fol
    [%2 tax]
  ::
      {$0 b/@}
    ?:  =(0 b.fol)  [%2 tax]
    ?:  =(1 b.fol)  [%0 sub]
    ?:  ?=(@ sub)   [%2 tax]
    =+  [now=(cap b.fol) lat=(mas b.fol)]
    $(b.fol lat, sub ?:(=(2 now) -.sub +.sub))
  ::
      {$1 b/*}
    [%0 b.fol]
  ::
      {$2 b/{^ *}}
    =+  ben=$(fol b.fol)
    ?.  ?=($0 -.ben)  ben
    ?>(?=(^ p.ben) $(sub -.p.ben, fol +.p.ben))
    ::?>(?=(^ p.ben) $([sub fol] p.ben)
  ::
      {$3 b/*}
    =+  ben=$(fol b.fol)
    ?.  ?=($0 -.ben)  ben
    [%0 .?(p.ben)]
  ::
      {$4 b/*}
    =+  ben=$(fol b.fol)
    ?.  ?=($0 -.ben)  ben
    ?.  ?=(@ p.ben)  [%2 tax]
    [%0 .+(p.ben)]
  ::
      {$5 b/*}
    =+  ben=$(fol b.fol)
    ?.  ?=($0 -.ben)  ben
    ?.  ?=(^ p.ben)  [%2 tax]
    [%0 =(-.p.ben +.p.ben)]
  ::
      {$6 b/* c/* d/*}
    $(fol =>(fol [2 [0 1] 2 [1 c d] [1 0] 2 [1 2 3] [1 0] 4 4 b]))
  ::
      {$7 b/* c/*}       $(fol =>(fol [2 b 1 c]))
      {$8 b/* c/*}       $(fol =>(fol [7 [[0 1] b] c]))
      {$9 b/* c/*}       $(fol =>(fol [7 c 0 b]))
      {$10 @ c/*}        $(fol c.fol)
      {$10 {b/* c/*} d/*}
    =+  ben=$(fol c.fol)
    ?.  ?=($0 -.ben)  ben
    ?:  ?=(?($hunk $hand $lose $mean $spot) b.fol)
      $(fol d.fol, tax [[b.fol p.ben] tax])
    $(fol d.fol)
  ::
      {$11 b/* c/*}
    =+  ref=$(fol b.fol)
    =+  ben=$(fol c.fol)
    ?.  ?=($0 -.ref)  ref
    ?.  ?=($0 -.ben)  ben
    =+  val=(gul p.ref p.ben)
    ?~(val [%1 p.ben ~] ?~(u.val [%2 [[%hunk (mush p.ben)] tax]] [%0 u.u.val]))
  ==
::
++  mock
  |=  {{sub/* fol/*} gul/$-({* *} (unit (unit)))}
  (mook (mink [sub fol] gul))
::
::  ++  moop
::    |=  pon/(list {@ta *})  ^+  pon
::    ?~  pon  ~
::    :-  i.pon
::    ?.  ?=({$spot * ^} i.pon)
::      $(pon t.pon)
::    ?.  ?=({{$spot * ^} *} t.pon)
::      $(pon t.pon)
::    =>  .(pon t.pon)
::    =+  sot=+.i.pon
::    |-  ^-  (list {@ta *})
::    ?.  ?=({{$spot * ^} *} t.pon)
::      [[%spot sot] ^$(pon t.pon)]
::    =+  sop=+.i.pon
::    ?:  ?&  =(-.sop -.sot)
::            (lor +<.sop +<.sot)
::            (lor +>.sot +>.sop)
::          ==
::      $(sot sop, pon t.pon)
::    [[%spot sot] ^$(pon t.pon)]
::
++  mook
  |=  ton/tone
  ^-  toon
  ?.  ?=({$2 *} ton)  ton
  :-  %2
  :: =.  p.ton  (moop p.ton)
  =+  yel=(lent p.ton)
  =.  p.ton
    ?.  (gth yel 256)  p.ton
    %+  weld
      (scag 128 p.ton)
    ^-  (list {@ta *})
    :_  (slag (sub yel 128) p.ton)
    :-  %lose
    %+  rap  3
    "[skipped {(scow %ud (sub yel 256))} frames]"
  |-  ^-  (list tank)
  ?~  p.ton  ~
  =+  rep=$(p.ton t.p.ton)
  ?+    -.i.p.ton  rep
      $hunk  [(tank +.i.p.ton) rep]
      $lose  [[%leaf (rip 3 (@ +.i.p.ton))] rep]
      $hand  [[%leaf (scow %p (mug +.i.p.ton))] rep]
      $mean  :_  rep
             ?@  +.i.p.ton  [%leaf (rip 3 (@ +.i.p.ton))]
             =+  mac=(mack +.i.p.ton +<.i.p.ton)
             ?~(mac [%leaf "####"] (tank u.mac))
      $spot  :_  rep
             =+  sot=(spot +.i.p.ton)
             :+  %rose  [":" ~ ~]
             :~  (smyt p.sot)
                 =>  [ud=|=(a/@u (scow %ud a)) q.sot]
                 leaf+"<[{(ud p.p)} {(ud q.p)}].[{(ud p.q)} {(ud q.q)}]>"
  ==         ==
::
++  mush                                                ::  sane name to leaf
  |=  val/*
  ^-  tank
  :+  %rose
    [['/' ~] ['/' ~] ~]
  (turn ((list @ta) val) |=(a/@ta [%leaf (trip a)]))
::
++  mong
  |=  {{gat/* sam/*} gul/$-({* *} (unit (unit)))}
  ^-  toon
  ?.  &(?=(^ gat) ?=(^ +.gat))
    [%2 ~]
  (mock [[-.gat [sam +>.gat]] -.gat] gul)
::
++  mule                                                ::  typed virtual
  ~/  %mule
  |*  taq/_|.(**)
  =+  mud=(mute taq)
  ?-  -.mud
    $&  [%& p=$:taq]                                    ::  XX transition
    $|  [%| p=p.mud]
  ==
::
++  mute                                                ::  untyped virtual
  |=  taq/_^?(|.(**))
  ^-  (each * (list tank))
  =+  ton=(mock [taq 9 2 0 1] |=({* *} ~))
  ?-  -.ton
    $0  [%& p.ton]
    $1  [%| (turn p.ton |=(a/* (smyt (path a))))]
    $2  [%| p.ton]
  ==
::
::::  4o: molds and mold builders
  ::
++  abel  typo                                          ::  original sin: span
++  atom  @                                             ::  just an atom
++  aura  @ta                                           ::  atom format
++  axis  @                                             ::  tree address
++  base                                                ::  base mold
  $@  $?  $noun                                         ::  any noun
          $cell                                         ::  any cell
          $bean                                         ::  loobean
          $void                                         ::  no nouns
          $null                                         ::  ~ == 0
      ==                                                ::
  {$atom p/aura}                                        ::  atom
::
++  bean  ?                                             ::  0=&=yes, 1=|=no
++  woof  $@(@ {$~ p/twig})                             ::  simple embed
++  beet  $@  @                                         ::  advanced embed
          $%  {$a p/twig}                               ::  take tape
              {$b p/twig}                               ::  take manx
              {$c p/twig}                               ::  take marl
              {$d p/twig}                               ::  take $-(marl marl)
              {$e p/twig q/(list tuna)}                 ::  element literal
          ==                                            ::
++  chum  $?  lef/term                                  ::  jet name
              {std/term kel/@}                          ::  kelvin version
              {ven/term pro/term kel/@}                 ::  vendor and product
              {ven/term pro/term ver/@ kel/@}           ::  all of the above
          ==                                            ::
++  coil  $:  p/?($gold $iron $lead $zinc)              ::  core span
              q/span                                    ::
              r/{p/?($~ ^) q/(map term foot)}           ::
          ==                                            ::
++  foot  $%  {$ash p/twig}                             ::  dry arm, geometric
              {$elm p/twig}                             ::  wet arm, generic
          ==                                            ::
++  limb  $@  term                                      ::  wing element
          $%  {$& p/axis}                               ::  by geometry
              {$| p/@ud q/(unit term)}                  ::  by name
          ==                                            ::
++  line  {p/{$leaf p/aura q/@} q/tile}                 ::  %book case
++  metl  ?($gold $iron $zinc $lead)                    ::  core variance
++  moss  twig                                          ::  twig producing mold
++  noun  *                                             ::  any noun
++  null  $~                                            ::  null, nil, etc
++  onyx  (list (pair span foot))                       ::  arm activation
++  opal                                                ::  limb match
          $%  {$& p/span}                               ::  leg
              {$| p/axis q/(set {p/span q/foot})}       ::  arm
          ==                                            ::
++  palo  (pair vein opal)                              ::  wing trace, match
++  pock  (pair axis nock)                              ::  changes
++  port  (each palo (pair span nock))                  ::  successful match
++  tiki                                                ::  test case
          $%  {$& p/(unit term) q/wing}                 ::  simple wing
              {$| p/(unit term) q/twig}                 ::  named wing
          ==                                            ::
++  tile  $^  {p/tile q/tile}                           ::  ordered pair
          $%  {$axil p/base}                            ::  base span
              {$bark p/term q/tile}                     ::  name
              {$bush p/tile q/tile}                     ::  pair+tag
              {$deet p/spot q/tile}                     ::  set debug
              {$fern p/{i/tile t/(list tile)}}          ::  plain selection
              {$herb p/twig}                            ::  gate
              {$kelp p/{i/line t/(list line)}}          ::  tag selection
              {$leaf p/term q/@}                        ::  constant atom
              {$reed p/tile q/tile}                     ::  atom+cell
              {$weed p/twig}                            ::  example
          ==                                            ::
++  toga                                                ::  face control
          $@  p/term                                    ::  two togas
          $%  {$0 $~}                                   ::  no toga
              {$1 p/$@(term tune) q/toga}               ::  deep toga
              {$2 p/toga q/toga}                        ::  cell toga
          ==                                            ::
++  tuna                                                ::  tagflow
          $%  {$a p/twig}                               ::  plain text
              {$b p/twig}                               ::  single tag
              {$c p/twig}                               ::  simple list
              {$d p/twig}                               ::  dynamic list
              {$e p/twig q/(list tuna)}                 ::  element
              {$f p/(list tuna)}                        ::  subflow
          ==                                            ::
++  twig                                                ::
  $^  {p/twig q/twig}                                   ::
  $%                                                    ::
    {$$ p/axis}                                         ::  simple leg
  ::                                                    ::
    {$base p/base}                                      ::  base
    {$bunt p/twig}                                      ::  mold default value
    {$bust p/base}                                      ::  bunt base
    {$dbug p/spot q/twig}                               ::  debug info in trace
    {$hand p/span q/nock}                               ::  premade result
    {$knit p/(list woof)}                               ::  assemble string
    {$leaf p/(pair term @)}                             ::  symbol
    {$limb p/term}                                      ::  pulls limb p
    {$lost p/twig}                                      ::  not to be taken
    {$rock p/term q/*}                                  ::  fixed constant
    {$sand p/term q/*}                                  ::  unfixed constant
    {$tell p/(list twig)}                               ::  render as tape
    {$tune p/$@(term tune)}                             ::  minimal face
    {$wing p/wing}                                      ::  pulls p
    {$yell p/(list twig)}                               ::  render as tank
  ::                                            ::::::  molds
    {$claw p/twig q/twig}                               ::  $@ depth fork
    {$shoe p/twig}                                      ::  $_ example
    {$bank p/(list twig)}                               ::  $: tuple
    {$book p/(list twig)}                               ::  $% tagged fork
    {$lamb p/twig q/twig}                               ::  $- function
    {$bush p/twig q/twig}                               ::  $^ pairhead fork
    {$pick p/(list twig)}                               ::  $? untagged fork
    {$coat p/term q/twig}                               ::  $= name
  ::                                            ::::::  cores
    {$door p/twig q/(map term foot)}                    ::  |_
    {$gasp p/twig q/twig}                               ::  |:
    {$core p/(map term foot)}                           ::  |%
    {$trap p/twig}                                      ::  |.
    {$cork p/twig q/(map term foot)}                    ::  |^
    {$loop p/twig}                                      ::  |-
    {$port p/twig q/twig}                               ::  |~
    {$gill p/twig q/twig}                               ::  |*
    {$gate p/twig q/twig}                               ::  |=
    {$tray p/twig}                                      ::  |?  
  ::                                            ::::::  tuples
    {$scon p/twig q/twig}                                ::  :_ [q p]
    {$conq p/twig q/twig r/twig s/twig}                  ::  :^ [p q r s]
    {$cons p/twig q/twig}                                ::  :- [p q]
    {$cont p/twig q/twig r/twig}                         ::  :+ [p q r]
    {$conl p/(list twig)}                                ::  :~ [p ~]
    {$conp p/(list twig)}                                ::  :* p as a tuple
  ::                                            ::::::  invocations
    {$bunt p/twig}                                      ::  %$
    {$keep p/wing q/(list (pair wing twig))}            ::  %_
    {$lace p/twig q/twig}                               ::  %.
    {$call p/twig q/(list twig)}                        ::  %-
    {$bake p/wing q/twig r/(list (pair wing twig))}     ::  %*
    {$calq p/twig q/twig r/twig s/twig}                 ::  %^
    {$calt p/twig q/twig r/twig}                        ::  %+
    {$open p/wing q/twig r/(list twig)}                 ::  %~
    {$make p/wing q/(list (pair wing twig))}            ::  %=
  ::                                            ::::::  nock
    {$wish p/twig q/twig}                               ::  .^  nock 11
    {$bump p/twig}                                      ::  .+  nock 4
    {$nock p/twig q/twig}                               ::  .*  nock 2
    {$same p/twig q/twig}                               ::  .=  nock 5
    {$deep p/twig}                                      ::  .?  nock 3
  ::                                            ::::::  span conversion
    {$iron p/twig}                                      ::  ^|
    {$ward p/twig q/twig}                               ::  ^. 
    {$like p/twig q/twig}                               ::  ^+
    {$cast p/twig q/twig}                               ::  ^-
    {$zinc p/twig}                                      ::  ^&
    {$burn p/twig}                                      ::  ^~
    {$name p/toga q/twig}                               ::  ^=
    {$lead p/twig}                                      ::  ^?
  ::                                            ::::::  hints
    {$show p/twig q/twig}                               ::  ~|  sell on trace
    {$lurk p/twig q/twig}                               ::  ~_  tank on trace
    {$fast p/chum q/twig r/tyre s/twig}                 ::  ~%  general jet hint
    {$funk p/chum q/twig}                               ::  ~/  function j-hint
    {$thin p/$@(term {p/term q/twig}) q/twig}           ::  ~<  backward hint
    {$hint p/$@(term {p/term q/twig}) q/twig}           ::  ~>  forward hint
    {$poll p/term q/twig}                               ::  ~$  profiler hit
    {$memo p/@ q/twig}                                  ::  ~+  cache/memoize
    {$dump p/@ud q/twig r/twig}                         ::  ~&  printf/priority
    {$ddup p/twig q/twig}                               ::  ~=  don't duplicate
    {$warn p/@ud q/twig r/twig s/twig}                  ::  ~?  tested printf
    {$peep p/twig q/twig}                               ::  ~!  type on trace
  ::                                            ::::::  miscellaneous
    {$wad p/twig q/(list twig)}                         ::  ;:  binary to nary
    {$nub p/twig}                                       ::  ;/  [%$ [%$ p ~] ~]
    {$dip p/twig q/(list twig)}                         ::  ;~  kleisli arrow
    {$fry p/twig q/twig}                                ::  ;;  normalize
  ::                                            ::::::  compositions
    {$new p/twig q/twig}                                ::  =|  push bunt
    {$fix p/(list (pair wing twig)) q/twig}             ::  =:  q with p changes
    {$var p/taco q/twig r/twig}                         ::  =/  typed variable
    {$rev p/taco q/twig r/twig}                         ::  =;  =/(q p r)
    {$set p/wing q/twig r/twig}                         ::  =.  r with p as q
    {$rap p/twig q/twig}                                ::  =<  =>(q p)
    {$nip p/twig q/twig}                                ::  =-  =+(q p)
    {$per p/twig q/twig}                                ::  =>  q w/subject p 
    {$sip p/taco q/wing r/twig s/twig}                  ::  =^  state machine
    {$pin p/twig q/twig}                                ::  =+  q w/[p subject]
    {$tow p/(list twig)}                                ::  =~  twig stack
    {$aka p/term q/twig r/twig}                         ::  =*  r w/alias p/q
  ::                                            ::::::  conditionals
    {$or p/(list twig)}                                 ::  ?|  loobean or
    {$case p/wing q/(list (pair twig twig))}            ::  ?-  pick case in q
    {$if p/twig q/twig r/twig}                          ::  ?:  if/then/else
    {$lest p/twig q/twig r/twig}                        ::  ?.  ?:(p r q)
    {$ifcl p/wing q/twig r/twig}                        ::  ?^  if p is a cell
    {$deny p/twig q/twig}                               ::  ?<  ?:(p !! q)
    {$sure p/twig q/twig}                               ::  ?>  ?:(p q !!)
    {$deft p/wing q/twig r/(list (pair twig twig))}     ::  ?+  ?-  w/default
    {$and p/(list twig)}                                ::  ?&  loobean and
    {$ifat p/wing q/twig r/twig}                        ::  ?@  if p is atom
    {$ifno p/wing q/twig r/twig}                        ::  ?~  if p is null
  ::
    {$fits p/twig q/wing}                               ::  ?=  if q matches p 
    {$not p/twig}                                       ::  ?!  loobean not
  ::                                            ::::::  special
    {$twig p/twig q/twig}                               ::  !,
    {$wrap p/twig}                                      ::  !>
    {$spit p/twig q/twig}                               ::  !;
    {$code p/twig}                                      ::  !=
    {$need p/$@(p/@ {p/@ q/@}) q/twig}                  ::  !?
    {$fail $~}                                          ::  !!
  ==                                                    ::
++  taco  $@(term (pair term twig))                     ::
++  tyre  (list {p/term q/twig})                        ::
++  tyke  (list (unit twig))                            ::
::                                                      ::::::  virtual nock
++  nock  $^  {p/nock q/nock}                           ::  autocons
          $%  {$0 p/@}                                  ::  axis select
              {$1 p/*}                                  ::  constant
              {$2 p/nock q/nock}                        ::  compose
              {$3 p/nock}                               ::  cell test
              {$4 p/nock}                               ::  increment
              {$5 p/nock q/nock}                        ::  equality test
              {$6 p/nock q/nock r/nock}                 ::  if, then, else
              {$7 p/nock q/nock}                        ::  serial compose
              {$8 p/nock q/nock}                        ::  push onto subject
              {$9 p/@ q/nock}                           ::  select arm and fire
              {$10 p/$@(@ {p/@ q/nock}) q/nock}         ::  hint
              {$11 p/nock q/nock}                       ::  grab data from sky
          ==                                            ::
++  span  $@  $?  $noun                                 ::  any nouns
                  $void                                 ::  no noun
              ==                                        ::
          $%  {$atom p/term q/(unit @)}                 ::  atom / constant
              {$cell p/span q/span}                     ::  ordered pair
              {$core p/span q/coil}                     ::  object
              {$face p/$@(term tune) q/span}            ::  namespace (new)
              {$fork p/(set span)}                      ::  union
              {$hold p/span q/twig}                     ::  lazy evaluation
          ==                                            ::
++  tone  $%  {$0 p/*}                                  ::  success
              {$1 p/(list)}                             ::  blocks
              {$2 p/(list {@ta *})}                     ::  error ~_s
          ==                                            ::
++  tune                                                ::  complex 
          $:  p/(map term (unit twig))                  ::  definitions
              q/(list twig)                             ::  bridges
          ==                                            ::
++  tusk                                                ::  general face control
          $@  term                                      ::  simple label
          $:  p/(map term wing)                         ::  aliases
              q/(set term)                              ::  blocks
              r/(list (pair term twig))                 ::  bridges
          ==                                            ::
++  typo  span                                          ::  old span
++  vase  {p/span q/*}                                  ::  span-value pair
++  vise  {p/typo q/*}                                  ::  old vase
++  vial  ?($read $rite $both $free)                    ::  co/contra/in/bi
++  vair  ?($gold $iron $lead $zinc)                    ::  in/contra/bi/co
++  vein  (list (unit axis))                            ::  search trace
++  wing  (list limb)                                   ::  search path
++  worm                                                ::  compiler cache
  $:  nes/(set ^)                                       ::  ++nest
      pay/(map (pair span twig) span)                   ::  ++play
      mit/(map (pair span twig) (pair span nock))       ::  ++mint
  ==                                                    ::
--  =>
::                                                      ::
::::  5: layer five                                     ::
  ::                                                    ::
  ::    5a: compiler utilities                          ::
  ::    5b: macro expansion                             ::
  ::    5c: compiler backend and prettyprinter          ::
  ::    5d: parser                                      ::
  ::    5e: caching compiler                            ::
  ::    5f: molds and mold builders                     ::
  ::    5g: profiling support (XX remove)               ::
  ::
~%    %pen
    +
  ==
    %al    al
    %ap    ap
    %ut    ut
  ==
|%
::
::::  5a: compiler utilities
  ::
++  bool  `span`(fork [%atom %f `0] [%atom %f `1] ~)    ::  make loobean
++  cell                                                ::  make %cell span
  ~/  %cell
  |=  {hed/span tal/span}
  ^-  span
  ?:(=(%void hed) %void ?:(=(%void tal) %void [%cell hed tal]))
::
++  core                                                ::  make %core span
  ~/  %core
  |=  {pac/span con/coil}
  ^-  span
  ?:(=(%void pac) %void [%core pac con])
::
++  face                                                ::  make %face span
  ~/  %face
  |=  {giz/$@(term tune) der/span}
  ^-  span
  ?:  =(%void der)
    %void
  [%face giz der]
::
++  fork                                                ::  make %fork span
  ~/  %fork
  |=  yed/(list span)
  =|  lez/(set span)
  |-  ^-  span
  ?~  yed
    ?~  lez  %void
    ?:  ?=({* $~ $~} lez)  n.lez
    [%fork lez]
  %=    $
      yed  t.yed
      lez
    ?:  =(%void i.yed)  lez
    ?:  ?=({$fork *} i.yed)  (~(uni in lez) p.i.yed)
    (~(put in lez) i.yed)
  ==
::
++  cove                                                ::  extract [0 *] axis
  |=  nug/nock
  ?-    nug
      {$0 *}   p.nug
      {$10 *}  $(nug q.nug)
      *        ~_(leaf+"cove" !!)
  ==
++  comb                                                ::  combine two formulas
  ~/  %comb
  |=  {mal/nock buz/nock}
  ^-  nock
  ?:  ?&(?=({$0 *} mal) !=(0 p.mal))
    ?:  ?&(?=({$0 *} buz) !=(0 p.buz))
      [%0 (peg p.mal p.buz)]
    ?:  ?=({$2 {$0 *} {$0 *}} buz)
      [%2 [%0 (peg p.mal p.p.buz)] [%0 (peg p.mal p.q.buz)]]
    [%7 mal buz]
  ?:  ?=({^ {$0 $1}} mal)
    [%8 p.mal buz]
  ?:  =([%0 %1] buz)
    mal
  [%7 mal buz]
::
++  cond                                                ::  ?:  compile
  ~/  %cond
  |=  {pex/nock yom/nock woq/nock}
  ^-  nock
  ?-  pex
    {$1 $0}  yom
    {$1 $1}  woq
    *        [%6 pex yom woq]
  ==
::
++  cons                                                ::  make formula cell
  ~/  %cons
  |=  {vur/nock sed/nock}
  ^-  nock
  ?:  ?=({{$0 *} {$0 *}} +<)
    ?:  ?&(=(+(p.vur) p.sed) =((div p.vur 2) (div p.sed 2)))
      [%0 (div p.vur 2)]
    [vur sed]
  ?:  ?=({{$1 *} {$1 *}} +<)
    [%1 p.vur p.sed]
  [vur sed]
::
++  fitz                                                ::  odor compatibility
  ~/  %fitz
  |=  {yaz/term wix/term}
  =+  ^=  fiz
      |=  mot/@ta  ^-  {p/@ q/@ta}
      =+  len=(met 3 mot)
      ?:  =(0 len)
        [0 %$]
      =+  tyl=(rsh 3 (dec len) mot)
      ?:  &((gte tyl 'A') (lte tyl 'Z'))
        [(sub tyl 64) (end 3 (dec len) mot)]
      [0 mot]
  =+  [yoz=(fiz yaz) wux=(fiz wix)]
  ?&  ?|  =(0 p.yoz)
          =(0 p.wux)
          &(!=(0 p.wux) (lte p.wux p.yoz))
      ==
      |-  ?|  =(%$ p.yoz)
              =(%$ p.wux)
              ?&  =((end 3 1 p.yoz) (end 3 1 p.wux))
                  $(p.yoz (rsh 3 1 p.yoz), p.wux (rsh 3 1 p.wux))
              ==
          ==
  ==
::
++  flan                                                ::  loobean  &
  ~/  %flan
  |=  {bos/nock nif/nock}
  ^-  nock
  ?-    bos
      {$1 $1}   bos
      {$1 $0}   nif
      *
    ?-    nif
        {$1 $1}   nif
        {$1 $0}   bos
        *       [%6 bos nif [%1 1]]
    ==
  ==
::
++  flip                                                ::  loobean negation
  ~/  %flip
  |=  dyr/nock
  [%6 dyr [%1 1] [%1 0]]
::
++  flor                                                ::  loobean  |
  ~/  %flor
  |=  {bos/nock nif/nock}
  ^-  nock
  ?-  bos
      {$1 $1}   nif
      {$1 $0}   bos
      *
    ?-  nif
        {$1 $1}   bos
        {$1 $0}   nif
        *         [%6 bos [%1 0] nif]
    ==
  ==
::
++  hike
  ~/  %hike
  |=  {axe/axis pac/(list {p/axis q/nock})}
  ^-  nock
  ?~  pac
    [%0 axe]
  =+  zet=(skim pac.$ |=({p/axis q/nock} [=(1 p)]))
  ?~  zet
    =+  tum=(skim pac.$ |=({p/axis q/nock} ?&(!=(1 p) =(2 (cap p)))))
    =+  gam=(skim pac.$ |=({p/axis q/nock} ?&(!=(1 p) =(3 (cap p)))))
    %+  cons
      %=  $
        axe  (peg axe 2)
        pac  (turn tum |=({p/axis q/nock} [(mas p) q]))
      ==
    %=  $
      axe  (peg axe 3)
      pac  (turn gam |=({p/axis q/nock} [(mas p) q]))
    ==
  ?>(?=({* $~} zet) q.i.zet)
::
++  jock
  |=  rad/?
  |=  lot/coin  ^-  twig
  ?-    -.lot
      $~      
    ?:(rad [%rock p.lot] [%sand p.lot])
  ::
      $blob
    ?:  rad
      [%rock %$ p.lot]
    ?@(p.lot [%sand %$ p.lot] [$(p.lot -.p.lot) $(p.lot +.p.lot)])
  ::
      $many
    [%conp (turn p.lot |=(a/coin ^$(lot a)))]
  ==
::
++  look
  ~/  %look
  |=  {cog/term dab/(map term foot)}
  =+  axe=1
  |-  ^-  (unit {p/axis q/foot})
  ?-  dab
      $~  ~
  ::
      {* $~ $~}
    ?:(=(cog p.n.dab) [~ axe q.n.dab] ~)
  ::
      {* $~ *}
    ?:  =(cog p.n.dab)
      [~ (peg axe 2) q.n.dab]
    ?:  (gor cog p.n.dab)
      ~
    $(axe (peg axe 3), dab r.dab)
  ::
      {* * $~}
    ?:  =(cog p.n.dab)
      [~ (peg axe 2) q.n.dab]
    ?:  (gor cog p.n.dab)
      $(axe (peg axe 3), dab l.dab)
    ~
  ::
      {* * *}
    ?:  =(cog p.n.dab)
      [~ (peg axe 2) q.n.dab]
    ?:  (gor cog p.n.dab)
      $(axe (peg axe 6), dab l.dab)
    $(axe (peg axe 7), dab r.dab)
  ==
::
::::  5b: macro expansion
  ::
++  ah                                                  ::  tiki engine
  |_  tik/tiki
  ++  blue
    |=  gen/twig
    ^-  twig
    ?.  &(?=($| -.tik) ?=($~ p.tik))  gen
    [%per [%$ 3] gen]
  ::
  ++  gray
    |=  gen/twig
    ^-  twig
    ?-  -.tik
      $&  ?~(p.tik gen [%aka u.p.tik [%wing q.tik] gen])
      $|  [%pin ?~(p.tik q.tik [%name u.p.tik q.tik]) gen]
    ==
  ::
  ++  puce
    ^-  wing
    ?-  -.tik
      $&  ?~(p.tik q.tik [u.p.tik ~])
      $|  [[%& 2] ~]
    ==
  ::
  ++  wthp  |=  opt/(list (pair twig twig))
            %+  gray  %case
            [puce (turn opt |=({a/twig b/twig} [a (blue b)]))]
  ++  wtkt  |=({sic/twig non/twig} (gray [%ifcl puce (blue sic) (blue non)]))
  ++  wtls  |=  {gen/twig opt/(list (pair twig twig))}
            %+  gray  %deft
            [puce (blue gen) (turn opt |=({a/twig b/twig} [a (blue b)]))]
  ++  wtpt  |=({sic/twig non/twig} (gray [%ifat puce (blue sic) (blue non)]))
  ++  wtsg  |=({sic/twig non/twig} (gray [%ifno puce (blue sic) (blue non)]))
  ++  wtts  |=(gen/twig (gray [%fits (blue gen) puce]))
  --
::
++  al                                                  ::  tile engine
  ~%    %al
      +>+
    ==
      %bunt  bunt
      %whip  whip
    ==
  =+  [nag=`*`& gom=`axis`1]
  |_  sec/tile
  ::::
  ++  home  |=(gen/twig ^-(twig ?:(=(1 gom) gen [%per [%$ gom] gen])))
  ::::
  ++  bunt
    |-  ^-  twig
    ?-    sec
        {^ *}
      [$(sec p.sec) $(sec q.sec)]
    ::
        {$axil *}
      ?-  p.sec
        {$atom *}  [%sand p.p.sec 0]
        $noun      [%nock [%rock %$ 0] [[%rock %$ 0] [%rock %$ 1]]]
        $cell      =+(nec=$(sec [%axil %noun]) [nec nec])
        $bean      [%same [%rock %$ 0] [%rock %$ 0]]
        $void      [%fail ~]
        $null      [%rock %n %$]
      ==
    ::
        {$bark *}
      [%name p.sec $(sec q.sec)]
    ::
        {$bush *}
      [%if [%bust %bean] $(sec p.sec) $(sec q.sec)]
    ::
        {$deet *}
      [%dbug p.sec $(sec q.sec)]
    ::
        {$fern *}
      |-  ^-  twig
      ?~  t.p.sec
        ^$(sec i.p.sec)
      [%if [%bust %bean] ^$(sec i.p.sec) $(p.sec t.p.sec)]
    ::
        {$herb *}
      =+  cys=~(boil ap p.sec)
      ?:  ?=($herb -.cys)
        (home [%rap [%limb %$] p.sec])
      $(sec cys)
    ::
        {$kelp *}
      |-  ^-  twig
      ?~  t.p.sec
        ^$(sec i.p.sec)
      [%if [%bust %bean] ^$(sec i.p.sec) $(p.sec t.p.sec)]
    ::
        {$leaf *}
      [%rock p.sec q.sec]
    ::
        {$reed *}
      [%if [%bust %bean] $(sec p.sec) $(sec q.sec)]
    ::
        {$weed *}
      (home p.sec)
    ==
  ++  clam  ^-(twig [%gate [%base %noun] (whip(gom 7) 6)])
  ++  cloq
    |-  ^-  {p/toga q/tile}
    =.  sec  ?.(?=($herb -.sec) sec ~(boil ap p.sec))
    ?:  ?=($deet -.sec)  $(sec q.sec)
    ?:  ?=(^ -.sec)
      =+  [one=$(sec p.sec) two=$(sec q.sec)]
      [[%2 p.one p.two] [q.one q.two]]
    ?.  ?=($bark -.sec)  [[%0 ~] sec]
    =+  got=$(sec q.sec)
    :_  q.got
    ?:(?=({$0 $~} p.got) p.sec [%1 p.sec p.got])
  ::
  ++  whip
    |=  axe/axis
    =+  ^=  tun
        |=  noy/$-(* twig)
        ^-  twig
        ?@  nag
          =+  luz=[%make [[%& 1] ~] [[[%& axe] ~] bunt(sec [%axil %cell])] ~]
          ?:  =(& nag)
            [%per [%ifat [[%& axe] ~] luz [%$ 1]] (noy [& &])]
          [%per luz (noy [& &])]
        (noy nag)
    ^-  twig
    ?-    sec
        {^ *}
      %-  tun  |=  gon/*  =>  .(nag gon)  ^-  twig
      :-  ^$(sec -.sec, nag -.nag, axe (peg axe 2))
      ^$(sec +.sec, nag +.nag, axe (peg axe 3))
    ::
        {$axil *}
      ?-    p.sec
          {$atom *}
        =+  buv=bunt
        |-  ^-  twig
        ?@  nag
          ?:(=(& nag) [%ifat [[%& axe] ~] $(nag |) buv] [%like buv [%$ axe]])
        buv
      ::
          $noun
        [%cast [%base %noun] [%$ axe]]
      ::
          $cell
        =+  buv=bunt
        |-  ^-  twig
        ?@  nag
          ?:(=(& nag) [%ifat [[%& axe] ~] buv $(nag [& &])] buv)
        [%like buv [%$ axe]]
      ::
          $bean
        :^    %if
            [%same [%rock %$ |] [%$ axe]]
          [%rock %f |]
        [%rock %f &]
      ::
          $void
        bunt
      ::
          $null
        bunt
      ==
    ::
        {$bark *}
      [%name p.sec $(sec q.sec)]
    ::
        {$bush *}
      %-  tun  |=  gon/*  =>  .(nag gon)  ^-  twig
      ?@  -.nag
        ?:  =(& -.nag)
          [%ifat [[%& (peg axe 2)] ~] ^$(sec q.sec) ^$(sec p.sec)]
        ^$(sec q.sec)
      ^$(sec p.sec)
    ::
        {$deet *}
      [%dbug p.sec $(sec q.sec)]
    ::
        {$fern *}
      |-  ^-  twig
      ?~  t.p.sec
        ^$(sec i.p.sec)
      :+  %pin
        ^$(sec i.p.sec)
      =>  .(axe (peg 3 axe), gom (peg 3 gom))
      :^    %if
          [%same [%$ axe] [%$ 2]]
        [%$ 2]
      $(i.p.sec i.t.p.sec, t.p.sec t.t.p.sec)
    ::
        {$herb *}
      =+  cys=~(boil ap p.sec)
      ?:  ?=($herb -.cys)
        [%call (home p.sec) [%$ axe] ~]
      $(sec cys)
    ::
        {$kelp *}
      %-  tun  |=  gon/*  =>  .(nag gon)
      |-  ^-  twig
      ?~  t.p.sec
        :-  [%rock +.p.i.p.sec]
        ^^$(axe (peg axe 3), sec q.i.p.sec, nag &)
      :^    %if
          [%same [%$ (peg axe 2)] [%rock +.p.i.p.sec]]
        :-  [%rock +.p.i.p.sec]
        ^^$(axe (peg axe 3), sec q.i.p.sec, nag &)
      $(i.p.sec i.t.p.sec, t.p.sec t.t.p.sec)
    ::
        {$leaf *}
      [%rock p.sec q.sec]
    ::
        {$reed *}
      ?-  nag
        $&  [%ifat [[%& axe] ~] $(sec p.sec, nag |) $(sec q.sec, nag [& &])]
        $|  $(sec p.sec)
        ^   $(sec q.sec)
        *   !!
      ==
    ::
        {$weed *}
      (home p.sec)
    ==
  --
::
++  ap                                                  ::  twig engine
  ~%    %ap
      +>
    ==
      %etch  etch
      %open  open
      %rake  rake
    ==
  |_  gen/twig
  ++  etch
    ~_  leaf+"etch"
    |-  ^-  term
    ?:  ?=({$name *} gen)
      ?>(?=(@ p.gen) p.gen)
    =+  voq=~(open ap gen)
    ?<(=(gen voq) $(gen voq))
  ::
  ++  feck
    |-  ^-  (unit term)
    ?-  gen
      {$sand $tas @}  [~ q.gen]
      {$dbug *}       $(gen q.gen)
      *               ~
    ==
  ::
  ::  not used at present; see comment at $csng in ++open
::::
::++  hail
::  |=  axe/axis
::  =|  air/(list (pair wing twig))
::  |-  ^+  air
::  =+  hav=half
::  ?~  hav  [[[[%| 0 ~] [%& axe] ~] gen] air]
::  $(gen p.u.hav, axe (peg axe 2), air $(gen q.u.hav, axe (peg axe 3)))
::::
::++  half
::  |-  ^-  (unit (pair twig twig))
::  ?+  gen  ~
::    {^ *}       `[p.gen q.gen]
::    {$dbug *}   $(gen q.gen)
::    {$scon *}   `[q.gen p.gen]
::    {$cons *}   `[p.gen q.gen]
::    {$conq *}   `[p.gen %cont q.gen r.gen s.gen]
::    {$conl *}   ?~(p.gen ~ `[i.p.gen %conl t.p.gen])
::    {$conp *}   ?~  p.gen  ~ 
::                ?~(t.p.gen $(gen i.p.gen) `[i.p.gen %conp t.p.gen])
::  == 
::::
  ++  hock
    |-  ^-  toga
    ?-  gen
      {$make {@ $~} $~}  i.p.gen
      {$limb @}          p.gen
      {$wing {@ $~}}     i.p.gen
      {$dbug *}          $(gen q.gen)
      {@ *}              =+(neg=open ?:(=(gen neg) [%0 ~] $(gen neg)))
      {^ *}              =+  toe=[$(gen p.gen) $(gen q.gen)]
                         ?:(=(toe [[%0 ~] [%0 ~]]) [%0 ~] [%2 toe])
    ==
  ::
  ++  bile
    =+  sec=boil
    |-  ^-  (each line tile)
    ?:  ?=({$deet *} sec)
      $(sec q.sec)
    ?:  ?=({{$deet *} *} sec)
      $(p.sec q.p.sec)
    ?:  ?=({{$leaf *} *} sec)
      [%& [%leaf p.p.sec q.p.sec] q.sec]
    [%| sec]
  ::
  ++  boil
    ^-  tile
    ?+  gen        [%herb gen]
        {$base *}  [%axil p.gen]
        {$dbug *}  [%deet p.gen boil(gen q.gen)]
        {$leaf *}  [%leaf p.gen]
    ::
        {$claw *}  [%reed boil(gen p.gen) boil(gen q.gen)]
        {$shoe *}  [%weed p.gen]
        {$bank *}
      |-  ^-  tile
      ?~  p.gen  [%axil %null]
      ?~  t.p.gen  boil(gen i.p.gen)
      [boil(gen i.p.gen) $(p.gen t.p.gen)]
    ::
        {$book *}
      ?~  p.gen
        [%axil %void]
      ?~  t.p.gen
        boil(gen i.p.gen)
      =+  :*  def=bile(gen i.p.gen)
              ^=  end  ^-  (list line)
              ~_  leaf+"book-foul"
              %+  turn  `(list twig)`t.p.gen
              |=(a/twig =+(bile(gen a) ?>(?=($& -<) ->)))
          ==
      ?-  -.def
        $&  [%kelp p.def end]
        $|  ?~(end p.def [%fern p.def [%kelp end] ~])
      ==
    ::
        {$bush *}  [%bush boil(gen p.gen) boil(gen q.gen)]
        {$lamb *}  [%weed [%port p.gen [%bunt [%per [%$ 7] q.gen]]]]  
        {$coat *}  [%bark p.gen boil(gen q.gen)]
        {$pick *}  =+  (turn p.gen |=(a/twig boil(gen a)))
                   ?~(- [%axil %void] [%fern -])
    ==
  ::
  ++  open  
    ^-  twig
    ?-    gen
        {$~ *}     [%make [[%& p.gen] ~] ~]
    ::
        {$base *}  ~(clam al boil)
        {$bust *}  ~(bunt al %axil p.gen)
        {$dbug *}   q.gen
    ::
        {$knit *}                                       ::
      :+  %per  [%name %v %$ 1]                        ::  =>  v=.
      :-  %loop                                         ::  |-
      :+  %like                                         ::  ^+
        :-  %loop                                       ::  |-
        :^    %if                                     ::  ?:
            [%bust %bean]                               ::  ?
          [%bust %null]                                 ::  ~
        :-  [%name %i [%sand 'tD' *@]]                  ::  :-  i=~~
        [%name %t [%limb %$]]                           ::  t=$
      |-  ^-  twig                                      ::
      ?~  p.gen                                         ::
        [%bust %null]                                   ::  ~
      =+  res=$(p.gen t.p.gen)                          ::
      ^-  twig                                          ::
      ?@  i.p.gen                                       ::
        [[%sand 'tD' i.p.gen] res]                      ::  [~~{i.p.gen} {res}]
      :+  %pin                                         ::
        :-  :+  %name                                   ::  ^=
              %a                                        ::  a
            :+  %like                                   ::  ^+
              [%limb %$]                                ::  $
            [%per [%limb %v] p.i.p.gen]                ::  =>(v {p.i.p.gen})
        [%name %b res]                                  ::  b={res}
      ^-  twig                                          ::
      :-  %loop                                         ::  |-
      :^    %ifat                                       ::  ?@
          [%a ~]                                        ::  a
        [%limb %b]                                      ::  b
      :-  [%rap [%$ 2] [%limb %a]]                     ::  :-  -.a
      :+  %make                                         ::  %=
        [%$ ~]                                          ::  $
      [[[%a ~] [%rap [%$ 3] [%limb %a]]] ~]            ::  a  +.a
    ::
        {$leaf *}  ~(clam al boil)
        {$limb *}  [%make [p.gen ~] ~]
        {$tell *}  [%call [%limb %noah] [%wrap [%conp p.gen]] ~]
        {$wing *}  [%make p.gen ~]
        {$yell *}  [%call [%limb %cain] [%wrap [%conp p.gen]] ~]
    ::
        {$claw *}  ~(clam al boil)
        {$shoe *}  ~(clam al boil)
        {$bank *}  ~(clam al boil)
        {$book *}  ~(clam al boil)
        {$lamb *}  ~(clam al boil)
        {$bush *}  ~(clam al boil)
        {$pick *}  ~(clam al boil)
        {$coat *}  ~(clam al boil)
    ::
        {$door *}  [%pin [%bunt p.gen] [%core q.gen]]
        {$gasp *}  [%pin [%burn p.gen] [%trap q.gen]]
        {$trap *}  [%core (~(put by *(map term foot)) %$ [%ash p.gen])]
        {$cork *}  [%per [%core (~(put by q.gen) %$ [%ash p.gen])] [%limb %$]]
        {$loop *}  [%rap [%limb %$] [%trap p.gen]]
        {$port *}  [%iron [%gate p.gen q.gen]]
        {$gill *}  :+  %pin  [%bunt p.gen] 
                   [%core (~(put by *(map term foot)) %$ [%elm q.gen])]
        {$gate *}  [%door p.gen (~(put by *(map term foot)) %$ [%ash q.gen])]
        {$tray *}  [%lead %trap p.gen]
    ::
        {$conq *}  [p.gen q.gen r.gen s.gen]
        {$cont *}  [p.gen q.gen r.gen]
        {$scon *}  [q.gen p.gen]
        {$cons *}  [p.gen q.gen]
        {$conl *}
      |-  ^-  twig
      ?~  p.gen
        [%rock %n ~]
      [i.p.gen $(p.gen t.p.gen)]
    ::
        {$conp *}
      |-  ^-  twig
      ?~  p.gen
        [%fail ~]
      ?~  t.p.gen
        i.p.gen
      [i.p.gen $(p.gen t.p.gen)]
    ::
        {$bunt *}  [%burn ~(bunt al %herb p.gen)]
        {$keep *}  [%like [%wing p.gen] %make p.gen q.gen]
        {$lace *}  [%call q.gen [p.gen ~]]
        {$calq *}  [%call p.gen q.gen r.gen s.gen ~]
        {$calt *}  [%call p.gen q.gen r.gen ~]
        {$call *}  [%open [%$ ~] p.gen q.gen]
        {$open *}  :: [%bake p.gen q.gen (hail(gen [%conp r.gen]) 6)]
      :^  %bake  p.gen  q.gen
      ::
      ::  the use of ++hail is probably the right language design, but
      ::  it's impractically slow without validating %=.
      ::
::    ?:(=(~ r.gen) ~ (hail(gen [%conp r.gen]) 6))
      =+  axe=6
      |-  ^-  (list {wing twig})
      ?~  r.gen  ~
      ?~  t.r.gen  [[[[%| 0 ~] [%& axe] ~] i.r.gen] ~]
      :-  [[[%| 0 ~] [%& (peg axe 2)] ~] i.r.gen]
      $(axe (peg axe 3), r.gen t.r.gen)
    ::
        {$bake *}
      ?:  =(~ r.gen)
        [%per q.gen [%wing p.gen]]
      :+  %pin
        q.gen
      :+  %make
        (weld p.gen `wing`[[%& 2] ~])
      (turn r.gen |=({p/wing q/twig} [p [%per [%$ 3] q]]))
    ::
        {$ward *}  [%like [%call p.gen q.gen ~] q.gen]
        {$cast *}  [%like ~(bunt al [%herb p.gen]) q.gen]
        {$show *}
      :+  %hint
        :-  %mean
        =+  fek=~(feck ap p.gen)
        ?^  fek  [%rock %tas u.fek]
        [%trap [%call [%limb %cain] [%wrap [%per [%$ 3] p.gen]] ~]]
      q.gen
    ::
        {$lurk *}  [%hint [%mean [%trap p.gen]] q.gen]
        {$fast *}
      :+  %thin
        :-  %fast
        :-  %cont
        :+  [%rock %$ p.gen]
          [%code q.gen]
        :-  %conl
        =+  nob=`(list twig)`~
        |-  ^-  (list twig)
        ?~  r.gen
          nob
        [[[%rock %$ p.i.r.gen] [%code q.i.r.gen]] $(r.gen t.r.gen)]
      s.gen
    ::
        {$funk *}  [%fast p.gen [%$ 7] ~ q.gen]
        {$thin *}  [%rap [%hint p.gen [%$ 1]] q.gen]
        {$poll *}  [%hint [%live [%rock %$ p.gen]] q.gen]
        {$memo *}  [%hint [%memo %rock %$ p.gen] q.gen]
        {$dump *}
      :+  %hint
        [%slog [%sand %$ p.gen] [%call [%limb %cain] [%wrap q.gen] ~]]
      r.gen
    ::
        {$ddup *}  [%hint [%germ p.gen] q.gen]
        {$warn *}
      :+  %pin  [%lest q.gen [%bust %null] [[%bust %null] r.gen]]
      :^  %ifno  [%& 2]~
        [%per [%$ 3] s.gen]
      [%dump p.gen [%$ 5] [%per [%$ 3] s.gen]]
    ::
        {$wad *}
      ?-    q.gen
          $~      [%fail ~]
          {* $~}  i.q.gen
          ^
        :+  %pin
          p.gen
        =+  yex=`(list twig)`q.gen
        |-  ^-  twig
        ?-  yex
          {* $~}  [%per [%$ 3] i.yex]
          {* ^}   [%call [%$ 2] [%per [%$ 3] i.yex] $(yex t.yex) ~]
          $~      !!
        ==
      ==
    ::
        {$nub *}  =+(zoy=[%rock %ta %$] [%conl [zoy [%conl [zoy p.gen] ~]] ~])
        {$dip *}                                       ::                  ;~
      |-  ^-  twig
      ?-  q.gen
          $~      ~_(leaf+"open-smsg" !!)
          ^
        :+  %per  [%name %v %$ 1]                      ::  =>  v=.
        |-  ^-  twig                                    ::
        ?:  ?=($~ t.q.gen)                              ::
          [%per [%limb %v] i.q.gen]                    ::  =>(v {i.q.gen})
        :+  %pin  [%name %a $(q.gen t.q.gen)]          ::  =+  ^=  a
        :+  %pin                                       ::    {$(q.gen t.q.gen)}
          [%name %b [%per [%limb %v] i.q.gen]]         ::  =+  ^=  b
        :+  %pin                                       ::    =>(v {i.q.gen})
          :+  %name  %c                                 ::  =+  c=,.+6.b
          :+  %rap                                     ::
            [%wing [%| 0 ~] [%& 6] ~]                   ::
          [%limb %b]                                    ::
        :-  %trap                                       ::  |.
        :^    %calt                                     ::  %+
            [%per [%limb %v] p.gen]                    ::      =>(v {p.gen})
          [%call [%limb %b] [%limb %c] ~]               ::    (b c)
        :+  %make  [%a ~]                               ::  a(,.+6 c)
        [[[[%| 0 ~] [%& 6] ~] [%limb %c]] ~]            ::
      ==                                                ::
    ::
        {$fry *}                                        ::                  ;;
      :+  %per  [%name %v %$ 1]                         ::  =>  v=.
      :+  %pin  :+  %name  %a                           ::  =+  ^=  a
                 [%per [%limb %v] p.gen]                ::  =>(v {p.gen})
      :+  %pin  [%name %b [%per [%limb %v] q.gen]]      ::  =+  b==>(v {q.gen})
      :+  %pin                                          ::  =+  c=(a b)
        [%name %c [%call [%limb %a] [%limb %b] ~]]      ::
      [%sure [%same [%limb %c] [%limb %b]] [%limb %c]]  ::  ?>(=(c b) c)
    ::
        {$new *}
      [%pin ~(bunt al %herb p.gen) q.gen]
    ::
        {$fix *}
      [%per [%keep [[%& 1] ~] p.gen] q.gen]
    ::
        {$var *}
      ?@  p.gen
        [%pin [%name p.gen q.gen] r.gen]
      [%pin [%cast [%coat p.gen] q.gen] r.gen]
    ::
        {$rev *}  [%var p.gen r.gen q.gen]
        {$set *}
      [%per [%keep [[%& 1] ~] [[p.gen q.gen] ~]] r.gen]
    ::
        {$sip *}                                        ::                  =^
      =+  wuy=(weld q.gen `wing`[%v ~])                 ::
      :+  %per  [%name %v %$ 1]                         ::  =>  v=.
      :+  %pin  [%name %a %per [%limb %v] r.gen]        ::  =+  a==>(v \r.gen)
      :^  %set  wuy  [%rap [%$ 3] [%limb %a]]           ::  =.  \wuy  +.a
      :+  %per  :-  ?@  p.gen                           ::
                       :+  %name  p.gen                 ::  =>  :-  ^=  \p.gen
                       [%rap [%$ 2] [%limb %a]]         ::          -.a
                     :+  %cast  
                        :+  %coat  -.p.gen 
                        [%per [%limb %v] +.p.gen]       ::  =>  :-  ^-  \p.gen
                     [%rap [%$ 2] [%limb %a]]           ::          -.a
                [%limb %v]                              ::      v
      s.gen                                             ::  s.gen
    ::
        {$rap *}  [%per q.gen p.gen]
        {$pin *}  [%per [p.gen [%$ 1]] q.gen]
        {$nip *}  [%pin q.gen p.gen]
        {$tow *}
      |-  ^-  twig
      ?~  p.gen    [%$ 1]
      ?~  t.p.gen  i.p.gen
      [%per i.p.gen $(p.gen t.p.gen)]
    ::
        {$or *}
      |-
      ?~(p.gen [%rock %f 1] [%if i.p.gen [%rock %f 0] $(p.gen t.p.gen)])
    ::
        {$lest *}   [%if p.gen r.gen q.gen]
        {$deny *}   [%if p.gen [%fail ~] q.gen]
        {$sure *}   [%if p.gen q.gen [%fail ~]]
        {$ifcl *}   [%if [%fits [%base %atom %$] p.gen] r.gen q.gen]
    ::
        {$case *}
      |-
      ?~  q.gen
        [%lost [%wing p.gen]]
      :^    %if
          [%fits p.i.q.gen p.gen]
        q.i.q.gen
      $(q.gen t.q.gen)
    ::
        {$deft *}   
      [%case p.gen (weld r.gen `_r.gen`[[[%base %noun] q.gen] ~])]
    ::
        {$and *}
      |-
      ?~(p.gen [%rock %f 0] [%if i.p.gen $(p.gen t.p.gen) [%rock %f 1]])
    ::
        {$ifat *}   [%if [%fits [%base %atom %$] p.gen] q.gen r.gen]
        {$ifno *}   [%if [%fits [%base %null] p.gen] q.gen r.gen]
        {$not *}   [%if p.gen [%rock %f 1] [%rock %f 0]]
        {$wrap *}
      [%call [%limb %onan] [%spit [%bunt [%limb %abel]] p.gen] ~]
    ::
        {$need *}
      ?:  ?:  ?=(@ p.gen)
            (lte hoon p.gen)
          &((lte hoon p.p.gen) (gte hoon q.p.gen))
        q.gen
      ~_(leaf+"hoon-version" !!)
    ::
        *           gen
    ==
  ::
  ++  rake  ~>(%mean.[%leaf "rake-twig"] (need reek))
  ++  reek
    ^-  (unit wing)
    ?+  gen  ~
      {$~ *}        `[[%& p.gen] ~]
      {$limb *}     `[p.gen ~]
      {$wing *}     `p.gen
      {$make * $~}  `p.gen
      {$dbug *}     reek(gen q.gen)
    ==
  ++  rusk
    ^-  term
    =+  wig=rake
    ?.  ?=({@ $~} wig)
      ~>(%mean.[%leaf "rusk-twig"] !!)
    i.wig
  --
::
::::  5c: compiler backend and prettyprinter
  ::
++  ut
  ~%    %ut
      +>+
    ==
      %fan    fan
      %rib    rib
      %vet    vet
      %fab    fab
      %burn   burn
      %buss   buss
      %crop   crop
      %duck   duck
      %dune   dune
      %dunk   dunk
      %epla   epla
      %emin   emin
      %emul   emul
      %felt   felt
      %fond   fond
      %fire   fire
      %fish   fish
      %fund   fund
      %funk   funk
      %fuse   fuse
      %gain   gain
      %lose   lose
      %mint   mint
      %moot   moot
      %mull   mull
      %nest   nest
      %perk   perk
      %play   play
      %peek   peek
      %repo   repo
      %rest   rest
      %tack   tack
      %toss   toss  
      %wrap   wrap
    ==
  =+  :*  fan=*(set {span twig})
          rib=*(set {span span twig})
          vet=`?`&
          fab=`?`&
      ==
  =+  sut=`span`%noun
  |%
  ++  burn
    =+  gil=*(set span)
    ~_  leaf+"burn"
    %-  need
    |-  ^-  (unit)
    ?-    sut
        {$atom *}   `?~(q.sut 0 u.q.sut)
        {$cell *}   %+  biff  $(sut p.sut) 
                    |=(* (biff ^$(sut q.sut) |=(* `[+>+< +<])))
        {$core *}   (biff $(sut p.sut) |=(* `[p.r.q.sut +<]))
        {$face *}   $(sut repo)
        {$fork *}   =+  yed=(~(tap in p.sut))
                    |-  ^-  (unit) 
                    ?~  yed  ~
                    =+  [dis=^$(sut i.yed) mor=$(yed t.yed)]
                    ?~  dis  mor
                    ?~  mor  dis
                    ?:  =(.?(u.mor) .?(u.dis))
                      ?:((gor u.mor u.dis) mor dis)
                    ?@(u.mor mor dis)
        {$hold *}   ?:  (~(has in gil) sut)
                      ~
                    $(sut repo, gil (~(put in gil) sut))
        $noun       `0
        $void       ~
    ==
  ::
  ++  buss
    ~/  %buss
    |=  {cog/term gen/twig}
    ^-  span
    [%face [[[cog ~ gen] ~ ~] ~] sut]
  ::
  ++  conk
    |=  got/toga
    ^-  span
    ?@  got  [%face got sut]
    ?-  -.got
      $0  sut
      $1  [%face p.got $(got q.got)]
      $2  ?>  |(!vet (nest(sut [%cell %noun %noun]) & sut))
          :+  %cell
            $(got p.got, sut (peek %both 2))
          $(got q.got, sut (peek %both 3))
    ==
  ::
  ++  crop
    ~/  %crop
    |=  ref/span
    =+  bix=*(set {span span})
    =<  dext
    |%
    ++  dext
      ^-  span
      ~_  leaf+"crop"
      ::  ~_  (dunk 'dext: sut')
      ::  ~_  (dunk(sut ref) 'dext: ref')
      ?:  |(=(sut ref) =(%noun ref))
        %void
      ?:  =(%void ref)
        sut
      ?-    sut
          {$atom *}
        ?+  ref      sint
          {$atom *}  ?^  q.sut
                       ?^(q.ref ?:(=(q.ref q.sut) %void sut) %void)
                     ?^(q.ref sut %void)
          {$cell *}  sut
        ==
      ::
          {$cell *}
        ?+  ref      sint
          {$atom *}  sut
          {$cell *}  ?.  (nest(sut p.ref) | p.sut)  sut
                     (cell p.sut dext(sut q.sut, ref q.ref))
        ==
      ::
          {$core *}  ?:(?=(?({$atom *} {$cell *}) ref) sut sint)
          {$face *}  (face p.sut dext(sut q.sut))
          {$fork *}  (fork (turn (~(tap in p.sut)) |=(span dext(sut +<))))
          {$hold *}  ?<  (~(has in bix) [sut ref])
                     dext(sut repo, bix (~(put in bix) [sut ref]))
          $noun      dext(sut repo)
          $void      %void
      ==
    ::
    ++  sint
      ^-  span
      ?+    ref    !!
        {$core *}  sut
        {$face *}  dext(ref repo(sut ref))
        {$fork *}  =+  yed=(~(tap in p.ref))
                   |-  ^-  span
                   ?~  yed  sut
                   $(yed t.yed, sut dext(ref i.yed))
        {$hold *}  dext(ref repo(sut ref))
      ==
    --
  ::
  ++  cool
    |=  {pol/? hyp/wing ref/span}
    ^-  span
    =+  fid=(find %both hyp)
    ?-  -.fid
      $|  sut
      $&  =<  q  
          %+  take  p.p.fid 
          |=(a/span ?:(pol (fuse(sut a) ref) (crop(sut a) ref)))
    ==
  ::
  ++  duck  ^-(tank ~(duck us sut))
  ++  dune  |.(duck)
  ++  dunk
    |=  paz/term  ^-  tank
    :+  %palm
      [['.' ~] ['-' ~] ~ ~]
    [[%leaf (mesc (trip paz))] duck ~]  
  ::
  ++  elbo
    |=  {lop/palo rig/(list (pair wing twig))}
    ^-  span
    ?:  ?=($& -.q.lop)
      |-  ^-  span
      ?~  rig  
        p.q.lop
      =+  zil=(play q.i.rig)
      =+  dar=(tack(sut p.q.lop) p.i.rig zil)
      %=  $
        rig      t.rig
        p.q.lop  q.dar
      ==
    =+  hag=(~(tap in q.q.lop))
    %-  fire
    |-  ^+  hag
    ?~  rig
      hag
    =+  zil=(play q.i.rig)
    =+  dix=(toss p.i.rig zil hag)
    %=  $
      rig  t.rig
      hag  q.dix
    ==
  ::
  ++  ergo
    |=  {lop/palo rig/(list (pair wing twig))}
    ^-  (pair span nock)
    =+  axe=(tend p.lop)
    =|  hej/(list (pair axis nock))
    ?:  ?=($& -.q.lop)
      =-  [p.- (hike axe q.-)]
      |-  ^-  (pair span (list (pair axis nock)))
      ?~  rig
        [p.q.lop hej]
      =+  zil=(mint %noun q.i.rig)
      =+  dar=(tack(sut p.q.lop) p.i.rig p.zil)
      %=  $
        rig      t.rig
        p.q.lop  q.dar
        hej      [[p.dar q.zil] hej]
      ==
    =+  hag=(~(tap in q.q.lop))
    =-  [(fire p.-) [%9 p.q.lop (hike axe q.-)]]
    |-  ^-  (pair (list (pair span foot)) (list (pair axis nock)))
    ?~  rig
      [hag hej]
    =+  zil=(mint %noun q.i.rig)
    =+  dix=(toss p.i.rig p.zil hag)
    %=  $
      rig  t.rig
      hag  q.dix
      hej  [[p.dix q.zil] hej]
    ==
  ::
  ++  endo
    |=  {lop/(pair palo palo) dox/span rig/(list (pair wing twig))}
    ^-  (pair span span)
    ?:  ?=($& -.q.p.lop)
      ?>  ?=($& -.q.q.lop)
      |-  ^-  (pair span span)
      ?~  rig  
        [p.q.p.lop p.q.q.lop]
      =+  zil=(mull %noun dox q.i.rig)
      =+  ^=  dar
          :-  p=(tack(sut p.q.p.lop) p.i.rig p.zil)
              q=(tack(sut p.q.q.lop) p.i.rig q.zil)
      ?>  =(p.p.dar p.q.dar)
      %=  $
        rig        t.rig
        p.q.p.lop  q.p.dar
        p.q.q.lop  q.q.dar
      ==
    ?>  ?=($| -.q.q.lop)
    ?>  =(p.q.p.lop p.q.q.lop)
    =+  hag=[p=(~(tap in q.q.p.lop)) q=(~(tap in q.q.q.lop))]
    =-  [(fire p.-) (fire(vet |) q.-)] 
    |-  ^-  (pair (list (pair span foot)) (list (pair span foot)))
    ?~  rig
      hag
    =+  zil=(mull %noun dox q.i.rig)
    =+  ^=  dix 
        :-  p=(toss p.i.rig p.zil p.hag)
            q=(toss p.i.rig q.zil q.hag)
    ?>  =(p.p.dix p.q.dix)
    %=  $
      rig  t.rig
      hag  [q.p.dix q.q.dix]
    ==
  ::
  ++  ad
    |%
    ++  arc
      |%
      ++  deft                                          ::  generic
        |%
        ++  bath  *                                     ::  leg match span
        ++  claw  *                                     ::  arm match span
        ++  form  |*({* *} p=+<-)                       ::  attach build state
        ++  skin  |*(p/* p)                             ::  reveal build state
        ++  meat  |*(p/* p)                             ::  remove build state
        --
      ++  make                                          ::  for mint
        |%  
        ++  bath  span                                  ::  leg match span
        ++  claw  onyx                                  ::  arm
        ++  form  |*({* *} [p=+<- q=+<+])               ::
        ++  skin  |*({p/* q/*} q)                       ::  unwrap baggage
        ++  meat  |*({p/* q/*} p)                       ::  unwrap filling
        --
      --
    ++  def
      =+  deft:arc
      |%  +-  $
      =>  +<
      |%
      ++  pord  |*(* (form +< *nock))                 ::  wrap mint formula
      ++  rosh  |*(* (form +< *(list pock)))          ::  wrap mint changes
      ++  fleg  _(pord *bath)                           ::  legmatch + code
      ++  fram  _(pord *claw)                           ::  armmatch + 
      ++  foat  _(rosh *bath)                           ::  leg with changes
      ++  fult  _(rosh *claw)                           ::  arm with changes
      --  --
    ::
    ++  lib
      |%
      ++  deft
        =>  (def deft:arc)
        |%
        ++  halp  $-(twig fleg)
        ++  vant
          |%  ++  trep  $-({bath wing bath} {axis bath})
              ++  tasp  $-({{axis bath} fleg foat} foat)
              ++  tyle  $-(foat foat)
          --
        ++  vunt  
          |%  ++  trep  $-({claw wing bath} {axis claw})
              ++  tasp  $-({{axis claw} fleg fult} fult)
              ++  tyle  $-(fult foat)
        --  --
      ::
      ++  make
        =>  (def make:arc)
        |%
        ++  halp  |~  a/twig 
                  ^-  fleg
                  (mint %noun a)
        ++  vant
          |%  ++  trep  |=  {a/span b/wing c/span}
                        ^-  {axis span}
                        (tack(sut a) b c)
              ++  tasp  |=  {a/(pair axis span) b/fleg c/foat}
                        ^-  foat
                        [q.a [[p.a (skin b)] (skin c)]]
              ++  tyle  |=(foat +<)
          --
        ++  vunt  
          |%  ++  trep  |=  {a/claw b/wing c/bath}
                        ^-  (pair axis claw)
                        (toss b c a)
              ++  tasp  |~  {a/(pair axis claw) b/fleg c/fult}
                        ^-  fult
                        [q.a [[p.a (skin b)] (skin c)]]
              ++  tyle  |~  fult
                        ^-  foat
                        [(fire +<-) +<+]
      --  --  --
    ::
    ++  bin
      =+  deft:lib
      |%  +-  $
      =>  +<
      |%
      ++  rame
        =>  vant  |%  
            ++  clom  bath
            ++  chog  fleg
            ++  ceut  foat
        --
      ++  gelp
        =>  vunt  |%  
            ++  clom  claw
            ++  chog  fram
            ++  ceut  fult
        --
      ++  ecbo  (ecco rame)
      ++  eclo  (ecco gelp)
      ++  ecco
        =+  rame
        |%  +-  $
        =>  +<
        |=  {rum/clom rig/(list (pair wing twig))}
        ^-  foat
        %-  tyle
        |-  ^-  ceut
        ?~  rig  (rosh rum)
        =+  mor=$(rig t.rig)
        =+  zil=(halp q.i.rig)
        =+  dar=(trep (meat mor) p.i.rig (meat zil))
        (tasp dar zil mor)
      --  --  --  --
  ::
  ++  oc
    =+  inc=(bin:ad)
    |%  +-  $
    =>  inc
    |%
    ++  echo
      |=  {rum/bath rig/(list (pair wing twig))}
      (ecbo rum rig)
    ::
    ++  ecmo
      |=  {hag/claw rig/(list (pair wing twig))}
      (eclo hag rig)
    --  --
  ::
  ++  etco
    |=  {lop/palo rig/(list (pair wing twig))}
    ^-  (pair span nock)
    =+  cin=(oc (bin:ad make:lib:ad))
    =.  rig  (flop rig)         ::  XX this unbreaks, void order in devulc
    =+  axe=(tend p.lop)
    ?:  ?=($& -.q.lop)
      =-  [p.- (hike axe q.-)]
      (echo:cin p.q.lop rig)
    =-  [p.- [%9 p.q.lop (hike axe q.-)]]
    (ecmo:cin (~(tap in q.q.lop)) rig)
  ::
  ++  et
    |_  {hyp/wing rig/(list (pair wing twig))}
    ::
    ++  play
      ^-  span
      =+  lug=(find %read hyp)
      ?:  ?=($| -.lug)  ~>(%mean.[%leaf "twig"] ?>(?=($~ rig) p.p.lug))
      (elbo p.lug rig)
    ::
    ++  mint
      |=  gol/span 
      ^-  (pair span nock)
      =+  lug=(find %read hyp)
      ?:  ?=($| -.lug)  ~>(%mean.[%leaf "twig"] ?>(?=($~ rig) p.lug))
      =-  ?>(?|(!vet (nest(sut gol) & p.-)) -)
      (etco p.lug rig)
    ::
    ++  mull  
      |=  {gol/span dox/span}
      ^-  {span span}
      =+  lug=[p=(find %read hyp) q=(find(sut dox) %read hyp)]
      ?:  ?=($| -.p.lug) 
        ?>   &(?=($| -.q.lug) ?=($~ rig)) 
        [p.p.p.lug p.p.q.lug]
      ?>  ?=($& -.q.lug)
      =-  ?>(?|(!vet (nest(sut gol) & p.-)) -)
      (endo [p.p.lug p.q.lug] dox rig)
    --
  ::
  ++  epla  
    ~/  %epla 
    |=  {hyp/wing rig/(list (pair wing twig))} 
    ^-  span
    ~(play et hyp rig)
  ::
  ++  emin  
    ~/  %emin 
    |=  {gol/span hyp/wing rig/(list (pair wing twig))}
    ^-  (pair span nock)
    (~(mint et hyp rig) gol)  
  ::
  ++  emul
    ~/  %emul
    |=  {gol/span dox/span hyp/wing rig/(list (pair wing twig))}
    ^-  (pair span span)
    (~(mull et hyp rig) gol dox)
  ::
  ++  felt
    ~/  %felt
    |=  lap/opal
    ^-  span
    ?-  -.lap
      $&  p.lap
      $|  %-  fire
          %+  turn  (~(tap in q.lap))
          |=  {a/span b/foot}
          [a [%ash %$ 1]]
    ==
  ::
  ++  fond
    ~/  %fond
    |=  {way/vial hyp/wing}
    =>  |%
        ++  pony                                        ::  raw match
                  $@  $~                                ::  void
                  %+  each                              ::  natural/abnormal
                    palo                                ::  arm or leg
                  %+  each                              ::  abnormal
                    @ud                                 ::  unmatched
                  (pair span nock)                      ::  synthetic
        --
    ^-  pony
    ?~  hyp  
      [%& ~ %& sut]
    =+  mor=$(hyp t.hyp)
    ?-    -.mor
        $|
      ?-    -.p.mor
          $&  mor
          $|
        =+  fex=(mint(sut p.p.p.mor) %noun [%wing i.hyp ~])
        [%| %| p.fex (comb q.p.p.mor q.fex)]
      ==
    ::
        $&
      =.  sut  (felt q.p.mor)
      =>  :_  +
          :*  axe=`axis`1
              lon=p.p.mor
              heg=?^(i.hyp i.hyp [%| p=0 q=(some i.hyp)])
          ==
      ?:  ?=($& -.heg)
        [%& [`p.heg lon] %& (peek way p.heg)]
      =|  gil/(set span)
      =<  $
      |%  ++  here  ?:  =(0 p.heg)
                      [%& [~ `axe lon] %& sut]
                    [%| %& (dec p.heg)]
          ++  lose  [%| %& p.heg]
          ++  stop  ?~(q.heg here lose)
          ++  twin  |=  {hax/pony yor/pony}
                    ^-  pony
                    ~_  leaf+"find-fork"
                    ?:  =(hax yor)  hax
                    ?~  hax  yor
                    ?~  yor  hax
                    ?:  ?=($| -.hax)  
                      ?>  ?&  ?=($| -.yor)
                              ?=($| -.p.hax)
                              ?=($| -.p.yor) 
                              =(q.p.p.hax q.p.p.yor)
                          ==
                      [%| %| (fork p.p.p.hax p.p.p.yor ~) q.p.p.hax]
                    ?>  ?=($& -.yor)
                    ?>  =(p.p.hax p.p.yor)
                    :+  %&  p.p.hax
                    ?:  &(?=($& -.q.p.hax) ?=($& -.q.p.yor))
                      [%& (fork p.q.p.hax p.q.p.yor ~)]
                    ?>  &(?=($| -.q.p.hax) ?=($| -.q.p.yor))
                    ?>  =(p.q.p.hax p.q.p.yor)
                    =+  wal=(~(uni in q.q.p.hax) q.q.p.yor)
                    [%| p.q.p.hax wal]
          ++  $
            ^-  pony
            ?-    sut
                $void       stop
                $noun       stop
                {$atom *}   stop
                {$cell *} 
              ?~  q.heg  here
              =+  taf=$(axe (peg axe 2), sut p.sut)
              ?~  taf  ~
              ?:  |(?=($& -.taf) ?=($| -.p.taf))
                taf
              $(axe (peg axe 3), p.heg p.p.taf, sut q.sut)
            :: 
                {$core *}
              ?~  q.heg  here
              =^  zem  p.heg
                  =+  zem=(look u.q.heg q.r.q.sut)
                  ?~  zem  [~ p.heg]
                  ?:(=(0 p.heg) [zem 0] [~ (dec p.heg)])
              ?^  zem
                :+  %&  [`axe lon] 
                [%| (peg 2 p.u.zem) [[sut(p.q %gold) q.u.zem] ~ ~]]
              =+  pec=(perk way p.q.sut)
              ?.  sam.pec  lose
              ?:  con.pec  $(sut p.sut, axe (peg axe 3))
              $(sut (peek(sut p.sut) way 2), axe (peg axe 6))
            ::
                {$face *}
              ?:  ?=($~ q.heg)  here(sut q.sut)
              ?@  p.sut
                ?:(=(u.q.heg p.sut) here(sut q.sut) lose)
              =<  main
              |%
              ++  main
                ^-  pony
                =+  tyr=(~(get by p.p.sut) u.q.heg)
                ?~  tyr  
                  next
                ?~  u.tyr  
                  $(sut q.sut, lon [~ lon], p.heg +(p.heg))
                ?.  =(0 p.heg)  
                  next(p.heg (dec p.heg))
                =+  tor=(fund way u.u.tyr)
                ?-  -.tor
                  $&  [%& (weld p.p.tor `vein`[~ `axe lon]) q.p.tor]
                  $|  [%| %| p.p.tor (comb [%0 axe] q.p.tor)]
                ==
              ++  next
                |-  ^-  pony
                ?~  q.p.sut
                  ^$(sut q.sut, lon [~ lon])
                =+  tiv=(mint %noun i.q.p.sut)
                =+  fid=^$(sut p.tiv, lon ~, axe 1, gil ~)
                ?~  fid  ~
                ?:  ?=({$| $& *} fid)
                  $(q.p.sut t.q.p.sut, p.heg p.p.fid)
                =+  vat=(fine `port`?-(-.fid $& fid, $| [%| p.p.fid]))
                [%| %| p.vat (comb q.vat (comb [%0 axe] q.tiv))]
              --
            ::
                {$fork *}
              =+  wiz=(turn (~(tap in p.sut)) |=(a/span ^$(sut a)))
              ?~  wiz  ~
              |-  ^-  pony
              ?~  t.wiz  i.wiz
              (twin i.wiz $(wiz t.wiz))
            ::
                {$hold *}
              ?:  (~(has in gil) sut)
                ~
              $(gil (~(put in gil) sut), sut repo)
            ==
      --
    ==
  ::
  ++  find
    ~/  %find
    |=  {way/vial hyp/wing}
    ^-  port
    ~_  (show [%c %find] %l hyp)
    =-  ?@  -  !!
        ?-    -<
          $&  [%& p.-]
          $|  ?-  -.p.-
                $|  [%| p.p.-]
                $&  !!
        ==    ==
    (fond way hyp)
  ::
  ++  fund
    ~/  %fund
    |=  {way/vial gen/twig}
    ^-  port
    =+  hup=~(reek ap gen)
    ?~  hup
      [%| (mint %noun gen)]
    (find way u.hup)
  ::
  ++  fine
    |=  tor/port
    ^-  (pair span nock)
    ?-  -.tor
      $|  p.tor
      $&  =+  axe=(tend p.p.tor)
          ?-  -.q.p.tor
            $&  [`span`p.q.p.tor %0 axe]
            $|  [(fire (~(tap in q.q.p.tor))) [%9 p.q.p.tor %0 axe]]
    ==    == 
  ::
  ++  fire
    |=  hag/(list {p/span q/foot})
    ^-  span
    ?:  ?=({{* {$elm $~ $1}} $~} hag)
      p.i.hag
    %-  fork
    %+  turn
      hag.$
    |=  {p/span q/foot}
    :-  %hold
    ?.  ?=({$core *} p)
      ~_  (dunk %fire-span)
      ~>(%mean.[%leaf "fire-core"] !!)
    =+  dox=[%core q.q.p q.p]
    ?:  ?=($ash -.q)
      ::  ~_  (dunk(sut [%cell q.q.p p.p]) %fire-dry)
      ?>  ?|(!vet (nest(sut q.q.p) & p.p))
      [dox p.q]
    ?>  ?=($elm -.q)
    ::  ~_  (dunk(sut [%cell q.q.p p.p]) %fire-wet)
    ?>  ?|  !vet
            (~(has in rib) [sut dox p.q])
            !=(** (mull(sut p, rib (~(put in rib) sut dox p.q)) %noun dox p.q))
        ==
    [p p.q]
  ::
  ++  fish
    ~/  %fish
    |=  axe/axis
    =+  vot=*(set span)
    |-  ^-  nock
    ?-  sut
        $void       [%1 1]
        $noun       [%1 0]
        {$atom *}   ?~  q.sut
                      (flip [%3 %0 axe])
                    [%5 [%1 u.q.sut] [%0 axe]]
        {$cell *}
      %+  flan
        [%3 %0 axe]
      (flan $(sut p.sut, axe (peg axe 2)) $(sut q.sut, axe (peg axe 3)))
    ::
        {$core *}   [%0 0]
        {$face *}   $(sut q.sut)
        {$fork *}   =+  yed=(~(tap in p.sut))
                    |-  ^-  nock
                    ?~(yed [%1 1] (flor ^$(sut i.yed) $(yed t.yed)))
        {$hold *}
      ?:  (~(has in vot) sut)
        [%0 0]
      =>  %=(. vot (~(put in vot) sut))
      $(sut repo)
    ==
  ::
  ++  fuse
    ~/  %fuse
    |=  ref/span
    =+  bix=*(set {span span})
    |-  ^-  span
    ?:  ?|(=(sut ref) =(%noun ref))
      sut
    ?-    sut
        {$atom *}
      ?-    ref
          {$atom *}   =+  foc=?:((fitz p.ref p.sut) p.sut p.ref)
                      ?^  q.sut
                        ?^  q.ref
                          ?:  =(q.sut q.ref)
                            [%atom foc q.sut]
                          %void
                        [%atom foc q.sut]
                      [%atom foc q.ref]
          {$cell *}   %void
          *           $(sut ref, ref sut)
      ==
        {$cell *}
      ?-  ref
        {$cell *}   (cell $(sut p.sut, ref p.ref) $(sut q.sut, ref q.ref))
        *           $(sut ref, ref sut)
      ==
    ::
        {$core *}  $(sut repo)
        {$face *}  (face p.sut $(sut q.sut))
        {$fork *}  (fork (turn (~(tap in p.sut)) |=(span ^$(sut +<))))
        {$hold *}
      ?:  (~(has in bix) [sut ref])
        ~>(%mean.[%leaf "fuse-loop"] !!)
      $(sut repo, bix (~(put in bix) [sut ref]))
    ::
        $noun       ref
        $void       %void
    ==
  ::
  ++  gain
    ~/  %gain
    |=  gen/twig  ^-  span
    (chip & gen)
  ::
  ++  harp
    |=  dab/(map term foot)
    ^-  ?($~ ^)
    ?:  ?=($~ dab)
      ~
    =+  ^=  vad
        ?-  -.q.n.dab
          $ash  q:(mint %noun p.q.n.dab)
          $elm  q:(mint(vet |) %noun p.q.n.dab)
        ==
    ?-    dab
        {* $~ $~}   vad
        {* $~ *}    [vad $(dab r.dab)]
        {* * $~}    [vad $(dab l.dab)]
        {* * *}     [vad $(dab l.dab) $(dab r.dab)]
    ==
  ::
  ++  lose
    ~/  %lose
    |=  gen/twig  ^-  span
    (chip | gen)
  ::
  ++  chip
    ~/  %chip
    |=  {how/? gen/twig}  ^-  span
    ?:  ?=({$fits *} gen)  
      (cool how q.gen (play ~(bunt al [%herb p.gen])))  
    ?:  ?&(how ?=({$and *} gen))
      |-(?~(p.gen sut $(p.gen t.p.gen, sut ^$(gen i.p.gen))))
    ?:  ?&(!how ?=({$or *} gen))
      |-(?~(p.gen sut $(p.gen t.p.gen, sut ^$(gen i.p.gen))))
    =+  neg=~(open ap gen)
    ?:(=(neg gen) sut $(gen neg))
  ::
  ++  mint
    ~/  %mint
    |=  {gol/span gen/twig}
    ^-  {p/span q/nock}
    ~&  %pure-mint
    |^  ^-  {p/span q/nock}
    ?:  ?&(=(%void sut) !?=({$dbug *} gen))
      ?.  |(!vet ?=({$lost *} gen) ?=({$fail *} gen))
        ~>(%mean.[%leaf "mint-vain"] !!)
      [%void %0 0]
    ?-    gen
    ::
        {^ *}
      =+  hed=$(gen p.gen, gol %noun)
      =+  tal=$(gen q.gen, gol %noun)
      [(nice (cell p.hed p.tal)) (cons q.hed q.tal)]
    ::
        {$core *}  (grow %gold [%$ 1] p.gen)
    ::
        {$make *}  (~(mint et p.gen q.gen) gol)
        {$wish *}
      =+  nef=$(gen [%bunt p.gen])
      [p.nef [%11 [%1 %151 p.nef] q:$(gen q.gen, gol %noun)]]
    ::
        {$bump *}  [(nice [%atom %$ ~]) [%4 q:$(gen p.gen, gol [%atom %$ ~])]]
        {$sand *}  [(nice (play gen)) [%1 q.gen]]
        {$rock *}  [(nice (play gen)) [%1 q.gen]]
    ::
        {$nock *}
      [(nice %noun) [%2 q:$(gen p.gen, gol %noun) q:$(gen q.gen, gol %noun)]]
    ::
        {$same *}
      =+  [one two]=[$(gen p.gen, gol %noun) $(gen q.gen, gol %noun)]
      [(nice bool) [%5 q:$(gen p.gen, gol %noun) q:$(gen q.gen, gol %noun)]]
    ::
        {$deep *}  [(nice bool) [%3 q:$(gen p.gen, gol %noun)]]
        {$hand *}  [p.gen q.gen]
        {$iron *}  =+(vat=$(gen p.gen) [(wrap(sut p.vat) %iron) q.vat])
    ::
        {$like *}
      =+(hif=(nice (play p.gen)) [hif q:$(gen q.gen, gol hif)])
    ::
        {$zinc *}  =+(vat=$(gen p.gen) [(wrap(sut p.vat) %zinc) q.vat])
        {$burn *}
      =+  nef=$(gen p.gen)
      =+  moc=(mink [burn q.nef] |=({* *} ~))
      [p.nef ?:(?=($0 -.moc) [%1 p.moc] q.nef)]
    ::
        {$name *}  =+(vat=$(gen q.gen) [(conk(sut p.vat) p.gen) q.vat])
        {$tune *}  [(face p.gen sut) [%0 %1]]
        {$lead *}  =+(vat=$(gen p.gen) [(wrap(sut p.vat) %lead) q.vat])
        {$peep *}  ~_(duck(sut (play p.gen)) $(gen q.gen))
        {$hint *}
      =+  hum=$(gen q.gen)
      :: ?:  &(huz !?=($|(@ [?(%fast %memo) ^]) p.gen))
      ::  hum
      :-  p.hum
      :+  %10
        ?-    p.gen
            @   p.gen
            ^   [p.p.gen q:$(gen q.p.gen, gol %noun)]
        ==
      q.hum
    ::
        {$per *}
      =+  fid=$(gen p.gen, gol %noun)
      =+  dov=$(sut p.fid, gen q.gen)
      [p.dov (comb q.fid q.dov)]
    ::
        {$aka *}
      $(gen r.gen, sut (buss p.gen q.gen))
    ::
        {$if *}
      =+  nor=$(gen p.gen, gol bool)
      =+  fex=(gain p.gen)
      =+  wux=(lose p.gen)
      =+  ^=  duy
          ?:  =(%void fex)
            ?:(=(%void wux) [%0 0] [%1 1])
          ?:(=(%void wux) [%1 0] q.nor)
      =+  hiq=$(sut fex, gen q.gen)
      =+  ran=$(sut wux, gen r.gen)
      [(fork p.hiq p.ran ~) (cond duy q.hiq q.ran)]
    ::
        {$fits *}
      :-  (nice bool)
      =+  ref=(play ~(bunt al %herb p.gen))
      =+  fid=(find %read q.gen)
      ~|  [%test q.gen]
      |-  ^-  nock
      ?-  -.fid
        $&  ?-  -.q.p.fid
              $&  (fish(sut ref) (tend p.p.fid))
              $|  $(fid [%| (fine fid)])
            ==
        $|  [%7 q.p.fid (fish(sut ref) 1)]
      ==
    ::
        {$dbug *}
      ~_  (show %o p.gen)
      =+  hum=$(gen q.gen)
      [p.hum [%10 [%spot %1 p.gen] q.hum]]
    ::
        {$twig *}   [(nice (play p.gen)) [%1 q.gen]]   ::  XX validate!
        {$lost *}
      ?:  vet
        ~_  (dunk(sut (play p.gen)) 'lost')
        ~>(%mean.[%leaf "mint-lost"] !!)
      [%void [%0 0]]
    ::
        {$spit *}
      =+  vos=$(gol %noun, gen q.gen)
      =+  ref=p:$(gol %noun, gen p.gen)
      ?>  (~(nest ut p:!>(*span)) & ref)
      [(nice (cell ref p.vos)) (cons [%1 p.vos] q.vos)]
    ::
        {$wrap *}
      =+  vat=$(gen p.gen)
      %=    $
          gen
        :-  [%call [%limb %onan] [%hand p:!>(*span) [%1 p.vat]] ~]
        [%hand p.vat q.vat]
      ==
    ::
        {$code *}   [(nice %noun) [%1 q:$(vet |, gen p.gen)]]
        {$fail $~}  [%void [%0 0]]
        *
      =+  doz=~(open ap gen)
      ?:  =(doz gen)
        ~_  (show [%c 'hoon'] [%q gen])
        ~>(%mean.[%leaf "mint-open"] !!)
      $(gen doz)
    ==
    ::
    ++  nice
      |=  typ/span
      ~_  leaf+"mint-nice"
      ?>  ?|(!vet (nest(sut gol) & typ))
      typ
    ::
    ++  grow
      |=  {mel/vair ruf/twig dab/(map term foot)}
      ^-  {p/span q/nock}
      =+  dan=^$(gen ruf, gol %noun)
      =+  toc=(core p.dan [%gold p.dan [~ dab]])
      =+  dez=(harp(sut toc) dab)
      :-  (nice (core p.dan mel p.dan [dez dab]))
      (cons [%1 dez] q.dan)
    --
  ::
  ++  moot
    =+  gil=*(set span)
    |-  ^-  ?
    ?-  sut
      {$atom *}  |
      {$cell *}  |($(sut p.sut) $(sut q.sut))
      {$core *}  $(sut p.sut)
      {$face *}  $(sut q.sut)
      {$fork *}  (lien (~(tap in p.sut)) |=(span ^$(sut +<)))
      {$hold *}  |((~(has in gil) sut) $(gil (~(put in gil) sut), sut repo))
      $noun      |
      $void      &
    ==
  ::
  ++  mull
    ~/  %mull
    |=  {gol/span dox/span gen/twig}
    |^  ^-  {p/span q/span}
    ?:  =(%void sut)
      ~>(%mean.[%leaf "mull-none"] !!)
    ?-    gen
    ::
        {^ *}
      =+  hed=$(gen p.gen, gol %noun)
      =+  tal=$(gen q.gen, gol %noun)
      [(nice (cell p.hed p.tal)) (cell q.hed q.tal)]
    ::
        {$core *}  (grow %gold [%$ 1] p.gen)
        {$make *}  (~(mull et p.gen q.gen) gol dox)
        {$wish *}  =+($(gen q.gen, gol %noun) $(gen [%bunt p.gen]))
        {$bump *}  =+($(gen p.gen, gol [%atom %$ ~]) (beth [%atom %$ ~]))
        {$sand *}  (beth (play gen))
        {$rock *}  (beth (play gen))
    ::
        {$nock *}
      =+([$(gen p.gen, gol %noun) $(gen q.gen, gol %noun)] (beth %noun))
    ::
        {$same *}
      =+([$(gen p.gen, gol %noun) $(gen q.gen, gol %noun)] (beth bool))
    ::
        {$deep *}  =+($(gen p.gen, gol %noun) (beth bool))    ::  XX  =|
        {$hand *}  [p.gen p.gen]
        {$iron *}
      =+(vat=$(gen p.gen) [(wrap(sut p.vat) %iron) (wrap(sut q.vat) %iron)])
    ::
        {$like *}
      =+  hif=[p=(nice (play p.gen)) q=(play(sut dox) p.gen)]
      =+($(gen q.gen, gol p.hif) hif)
    ::
        {$zinc *}
      =+(vat=$(gen p.gen) [(wrap(sut p.vat) %zinc) (wrap(sut q.vat) %zinc)])
    ::
        {$name *}
      =+(vat=$(gen q.gen) [(conk(sut p.vat) p.gen) (conk(sut q.vat) p.gen)])
    ::
        {$tune *}
      [(face p.gen sut) (face p.gen dox)]
    ::
        {$lead *}
      =+(vat=$(gen p.gen) [(wrap(sut p.vat) %lead) (wrap(sut q.vat) %lead)])
    ::
        {$burn *}  $(gen p.gen)
        {$peep *}  ~_(duck(sut (play p.gen)) $(gen q.gen))
        {$hint *}  $(gen q.gen)
        {$per *}
      =+  lem=$(gen p.gen, gol %noun)
      $(gen q.gen, sut p.lem, dox q.lem)
    ::
        {$aka *}
      %=  $
        gen  r.gen
        sut  (buss p.gen q.gen)
        dox  (buss(sut dox) p.gen q.gen)
      ==
    ::
        {$if *}
      =+  nor=$(gen p.gen, gol bool)
      =+  ^=  hiq  ^-  {p/span q/span}
          =+  fex=[p=(gain p.gen) q=(gain(sut dox) p.gen)]
          ?:  =(%void p.fex)
            :-  %void
            ?:  =(%void q.fex) 
              %void 
            ~>(%mean.[%leaf "if-z"] (play(sut q.fex) q.gen))
          ?:  =(%void q.fex)
            ~>(%mean.[%leaf "mull-bonk-b"] !!)
          $(sut p.fex, dox q.fex, gen q.gen)
      =+  ^=  ran  ^-  {p/span q/span}
          =+  wux=[p=(lose p.gen) q=(lose(sut dox) p.gen)]
          ?:  =(%void p.wux)
            :-  %void
            ?:  =(%void q.wux) 
              %void 
            ~>(%mean.[%leaf "if-a"] (play(sut q.wux) r.gen))
          ?:  =(%void q.wux)
            ~>(%mean.[%leaf "mull-bonk-c"] !!)
          $(sut p.wux, dox q.wux, gen r.gen)
      [(nice (fork p.hiq p.ran ~)) (fork q.hiq q.ran ~)]
    ::
        {$fits *}
      =+  nob=~(bunt al %herb p.gen)
      =+  waz=[p=(play nob) q=(play(sut dox) nob)]
      =+  ^=  syx  :-  p=(cove q:(mint %noun [%wing q.gen]))
                   q=(cove q:(mint(sut dox) %noun [%wing q.gen]))
      =+  pov=[p=(fish(sut p.waz) p.syx) q=(fish(sut q.waz) q.syx)]
      ?.  &(=(p.syx q.syx) =(p.pov q.pov))
        ~>(%mean.[%leaf "mull-bonk-a"] !!)
      (beth bool)
    ::
        {$dbug *}  ~_((show %o p.gen) $(gen q.gen))
        {$twig *}  [(nice (play p.gen)) (play(sut dox) p.gen)]
        {$lost *}
      ?:  vet
        ::  ~_  (dunk(sut (play p.gen)) 'also')
        ~>(%mean.[%leaf "mull-skip"] !!)
      (beth %void)
    ::
        {$code *}  (beth %noun)
        {$spit *}
      =+  vos=$(gol %noun, gen q.gen)       ::  XX validate!
      [(nice (cell (play p.gen) p.vos)) (cell (play(sut dox) p.gen) q.vos)]
    ::
        {$wrap *}
      ?>  =(sut dox)
      =+(typ=(play gen) [typ typ])
    ::
        {$fail *}  (beth %void)
        *
      =+  doz=~(open ap gen)
      ?:  =(doz gen)
        ~_  (show [%c 'hoon'] [%q gen])
        ~>(%mean.[%leaf "mull-open"] !!)
      $(gen doz)
    ==
    ::
    ++  beth
      |=  typ/span
      [(nice typ) typ]
    ::
    ++  nice
      |=  typ/span
      ::  ~_  (dunk(sut gol) 'need')
      ::  ~_  (dunk(sut typ) 'have')
      ~_  leaf+"mull-nice"
      ?>  ?|(!vet (nest(sut gol) & typ))
      typ
    ::
    ++  grow
      |=  {mel/vair ruf/twig dab/(map term foot)}
      ~_  leaf+"mull-grow"
      ^-  {p/span q/span}
      =+  dan=^$(gen ruf, gol %noun)
      =+  ^=  toc  :-  p=(core p.dan [%gold p.dan [~ dab]])
                   q=(core q.dan [%gold q.dan [~ dab]])
      =+  (bake(sut p.toc, dox q.toc) dab)
      :-  (nice (core p.dan mel p.dan [[%0 0] dab]))
      (core q.dan [mel q.dan [[%0 0] dab]])
    ::
    ++  bake
      |=  dab/(map term foot)
      ^-  *
      ?:  ?=($~ dab)
        ~
      =+  ^=  vad
          ?-  -.q.n.dab
            $ash  ^$(gol %noun, gen p.q.n.dab)
            $elm  ~
          ==
      ?-  dab
        {* $~ $~}  vad
        {* $~ *}   [vad $(dab r.dab)]
        {* * $~}   [vad $(dab l.dab)]
        {* * *}    [vad $(dab l.dab) $(dab r.dab)]
      ==
    --
  ::
  ++  meet  |=(ref/span &((nest | ref) (nest(sut ref) | sut)))
  ++  mite  |=(ref/span |((nest | ref) (nest(sut ref) & sut)))
  ++  nest
    ~/  %nest
    |=  {tel/? ref/span}
    =|  $:  seg/(set span)                              ::  degenerate sut
            reg/(set span)                              ::  degenerate ref
            gil/(set {p/span q/span})                   ::  assume nest
        ==
    =<  dext
    |%
    ++  deem
      |=  {mel/vair ram/vair}
      ^-  ?
      ?.  |(=(mel ram) =(%lead mel) =(%gold ram))  |
      ?:  ?=($lead mel)  &
      ?:  ?=($gold mel)  meet
      =+  vay=?-(mel $iron %rite, $zinc %read)
      dext(sut (peek vay 2), ref (peek(sut ref) vay 2))
    ::
    ++  deep
      |=  {dab/(map term foot) hem/(map term foot)}
      ^-  ?
      ?:  ?=($~ dab)  =(hem ~)
      ?:  ?=($~ hem)  |
      ?&  =(p.n.dab p.n.hem)
          $(dab l.dab, hem l.hem)
          $(dab r.dab, hem r.hem)
          ?-  -.q.n.dab
            $elm  =(q.n.dab q.n.hem)
            $ash  ?&  ?=($ash -.q.n.hem)
                      %=  dext
                        sut  (play p.q.n.dab) 
                        ref  (play(sut ref) p.q.n.hem)
      ==  ==      ==  ==
    ::
    ++  dext
      ^-  ?
      =-  ?:  -  &
          ?.  tel  |
          ::  ~_  (dunk %need)
          ::  ~_  (dunk(sut ref) %have)
          ~>(%mean.[%leaf "nest-fail"] !!)
      ?:  =(sut ref)  &
      ?-  sut
        $void      sint
        $noun      &
        {$atom *}  ?.  ?=({$atom *} ref)  sint
                   ?&  (fitz p.sut p.ref)
                       |(?=($~ q.sut) =(q.sut q.ref))
                   ==
        {$cell *}  ?.  ?=({$cell *} ref)  sint
                   ?&  dext(sut p.sut, ref p.ref, seg ~, reg ~)
                       dext(sut q.sut, ref q.ref, seg ~, reg ~)
                   ==
        {$core *}  ?.  ?=({$core *} ref)  sint
                   ?:  =(q.sut q.ref)  dext(sut p.sut, ref p.ref)
                   ?&  meet(sut q.q.sut, ref p.sut)
                       dext(sut q.q.ref, ref p.ref)
                       (deem(sut q.q.sut, ref q.q.ref) p.q.sut p.q.ref)
                       ?|  (~(has in gil) [sut ref])
                           %.  [q.r.q.sut q.r.q.ref]
                           %=  deep
                             gil  (~(put in gil) [sut ref])
                             sut  sut(p q.q.sut, p.q %gold)
                             ref  ref(p q.q.ref, p.q %gold)
                       ==  ==
                   ==
        {$face *}  dext(sut q.sut)
        {$fork *}  ?.  ?=(?({$atom *} $noun {$cell *} {$core *}) ref)  sint
                   (lien (~(tap in p.sut)) |=(span dext(tel |, sut +<)))
        {$hold *}  ?:  (~(has in seg) sut)  |
                   ?:  (~(has in gil) [sut ref])  &
                   %=  dext
                     sut  repo 
                     seg  (~(put in seg) sut)
                     gil  (~(put in gil) [sut ref])
      ==           ==
    ::
    ++  meet  &(dext dext(sut ref, ref sut))
    ++  sint
      ^-  ?
      ?-  ref
        $noun       |
        $void       &
        {$atom *}   |
        {$cell *}   |
        {$core *}   dext(ref repo(sut ref))
        {$face *}   dext(ref q.ref)
        {$fork *}   (levy (~(tap in p.ref)) |=(span sint(ref +<)))
        {$hold *}   ?:  (~(has in reg) ref)  &
                    ?:  (~(has in gil) [sut ref])  &
                    %=  dext
                      ref  repo(sut ref)
                      reg  (~(put in reg) ref)
                      gil  (~(put in gil) [sut ref])
      ==            ==
    --
  ::
  ++  perk
    |=  {way/vial met/?($gold $iron $lead $zinc)}
    ^-  {sam/? con/?}
    ?:  ?=($gold met)  [& &]
    ?-  way
      $both  [| |]
      $free  [& &]
      $read  [?=($zinc met) |]
      $rite  [?=($iron met) |]
    ==
  ::
  ++  peek
    ~/  %peek
    |=  {way/?($read $rite $both $free) axe/axis}
    ^-  span
    ?:  =(1 axe)
      sut
    =+  [now=(cap axe) lat=(mas axe)]
    =+  gil=*(set span)
    |-  ^-  span
    ?-    sut
        {$atom *}   %void
        {$cell *}   ?:(=(2 now) ^$(sut p.sut, axe lat) ^$(sut q.sut, axe lat))
        {$core *}
      ?.  =(3 now)  %noun
      =+  pec=(perk way p.q.sut)
      %=    ^$
          axe  lat
          sut
        ?:  =([& &] pec)  p.sut
        %+  cell
          ?.(sam.pec %noun ^$(sut p.sut, axe 2))
        ?.(con.pec %noun ^$(sut p.sut, axe 3))
      ==
    ::
        {$fork *}   (fork (turn (~(tap in p.sut)) |=(span ^$(sut +<))))
        {$hold *}
      ?:  (~(has in gil) sut)
        %void
      $(gil (~(put in gil) sut), sut repo)
    ::
        $void       %void
        $noun       %noun
        *           $(sut repo)
    ==
  ::
  ++  play
    ~/  %play
    =>  .(vet |)
    |=  gen/twig
    ^-  span
    ?-  gen
      {^ *}      (cell $(gen p.gen) $(gen q.gen))
      {$core *}  (core sut %gold sut [[%0 0] p.gen])
      {$make *}  ~(play et p.gen q.gen)
      {$wish *}  $(gen [%bunt p.gen])
      {$bump *}  [%atom %$ ~]
      {$rock *}  |-  ^-  span
                 ?@  q.gen  [%atom p.gen `q.gen]
                 [%cell $(q.gen -.q.gen) $(q.gen +.q.gen)]
      {$sand *}  |-  ^-  span
                 ?@  q.gen
                   ?:  =(%n p.gen)  ?>(=(0 q.gen) [%atom p.gen ~ q.gen])
                   ?:(=(%f p.gen) ?>((lte q.gen 1) bool) [%atom p.gen ~])
                 [%cell $(q.gen -.q.gen) $(q.gen +.q.gen)]
      {$tune *}  (face p.gen sut)
      {$nock *}  %noun
      {$same *}  bool
      {$deep *}  bool
      {$hand *}  p.gen
      {$iron *}  (wrap(sut $(gen p.gen)) %iron)
      {$like *}  $(gen p.gen)
      {$zinc *}  (wrap(sut $(gen p.gen)) %zinc)
      {$burn *}  $(gen p.gen)
      {$name *}  (conk(sut $(gen q.gen)) p.gen)
      {$lead *}  (wrap(sut $(gen p.gen)) %lead)
      {$peep *}  ~_(duck(sut ^$(gen p.gen)) $(gen q.gen))
      {$hint *}  $(gen q.gen)
      {$per *}   $(gen q.gen, sut $(gen p.gen))
      {$aka *}   $(gen r.gen, sut (buss p.gen q.gen))
      {$if *}    =+  [fex=(gain p.gen) wux=(lose p.gen)]
                 %-  fork  :~
                   ?:(=(%void fex) %void $(sut fex, gen q.gen))
                   ?:(=(%void wux) %void $(sut wux, gen r.gen))
                 ==
      {$fits *}  bool
      {$dbug *}  ~_((show %o p.gen) $(gen q.gen))
      {$twig *}  (play p.gen)
      {$wrap *}  %=    $
                     gen
                   [%call [%limb %onan] [%hand p:!>(*span) [%1 $(gen p.gen)]] ~]
                 ==
      {$lost *}  %void
      {$spit *}  (cell $(gen p.gen) $(gen q.gen))
      {$code *}  %noun
      {$fail *}  %void
      *          =+  doz=~(open ap gen)
                 ?:  =(doz gen)
                   ~_  (show [%c 'hoon'] [%q gen])
                   ~>(%mean.[%leaf "play-open"] !!)
                 $(gen doz)
    ==
  ::
  ++  repo
    ^-  span
    ?-  sut
      {$core *}   [%cell %noun p.sut]
      {$face *}   q.sut
      {$hold *}   (rest [[p.sut q.sut] ~])
      $noun       (fork [%atom %$ ~] [%cell %noun %noun] ~)
      *           ~>(%mean.[%leaf "repo-fltt"] !!)
    ==
  ::
  ++  rest
    ~/  %rest
    |=  leg/(list {p/span q/twig})
    ^-  span
    ?:  (lien leg |=({p/span q/twig} (~(has in fan) [p q])))
      ~>(%mean.[%leaf "rest-loop"] !!)
    =>  .(fan (~(gas in fan) leg))
    %-  fork
    %-  %~  tap  in
          %-  ~(gas in *(set span))
          (turn leg |=({p/span q/twig} (play(sut p) q)))
        ==
    ~
  ::
  ++  take
    |=  {vit/vein duz/$-(span span)}
    ^-  (pair axis span)
    :-  (tend vit)
    =.  vit  (flop vit)
    |-  ^-  span
    ?~  vit  (duz sut)
    ?~  i.vit
      |-  ^-  span
      ?+  sut      ^$(vit t.vit)
        {$face *}  (face p.sut ^$(vit t.vit, sut q.sut))
        {$fork *}  (fork (turn (~(tap in p.sut)) |=(span ^$(sut +<))))
        {$hold *}  $(sut repo) 
      ==
    =+  vil=*(set span)
    |-  ^-  span
    ?:  =(1 u.i.vit)
      ^$(vit t.vit)
    =+  [now lat]=(cap u.i.vit)^(mas u.i.vit)
    ?-  sut
      $noun      $(sut [%cell %noun %noun])
      $void      %void
      {$atom *}  %void
      {$cell *}  ?:  =(2 now)
                   (cell $(sut p.sut, u.i.vit lat) q.sut)
                  (cell p.sut $(sut q.sut, u.i.vit lat))
      {$core *}  ?:  =(2 now)
                   $(sut repo)
                 (core $(sut p.sut, u.i.vit lat) q.sut)
      {$face *}  (face p.sut $(sut q.sut))
      {$fork *}  (fork (turn (~(tap in p.sut)) |=(span ^$(sut +<))))
      {$hold *}  ?:  (~(has in vil) sut)
                   %void
                 $(sut repo, vil (~(put in vil) sut))
    ==
  ::
  ++  tack
    |=  {hyp/wing mur/span}
    ~_  (show [%c %tack] %l hyp)
    =+  fid=(find %rite hyp)
    ?>  ?=($& -.fid)
    (take p.p.fid |=(span mur))
  ::
  ++  tend
    |=  vit/vein
    ^-  axis
    ?~(vit 1 (peg $(vit t.vit) ?~(i.vit 1 u.i.vit)))
  ::
  ++  toss
    ~/  %toss
    |=  {hyp/wing mur/span men/(list {p/span q/foot})}
    ^-  {p/axis q/(list {p/span q/foot})}
    =-  [(need p.wib) q.wib]
    ^=  wib
    |-  ^-  {p/(unit axis) q/(list {p/span q/foot})}
    ?~  men
      [*(unit axis) ~]
    =+  geq=(tack(sut p.i.men) hyp mur)
    =+  mox=$(men t.men)
    [(mate p.mox `_p.mox`[~ p.geq]) [[q.geq q.i.men] q.mox]]
  ::
  ++  wrap
    ~/  %wrap
    |=  yoz/?($lead $iron $zinc)
    ~_  leaf+"wrap"
    ^-  span
    ?+  sut  sut
      {$cell *}  (cell $(sut p.sut) $(sut q.sut)) 
      {$core *}  ?>(|(=(%gold p.q.sut) =(%lead yoz)) sut(p.q yoz))
      {$face *}  (face p.sut $(sut q.sut))
      {$fork *}  (fork (turn (~(tap in p.sut)) |=(span ^$(sut +<))))
      {$hold *}  $(sut repo)
    ==
  --
++  us                                                  ::  prettyprinter
  =>  |%
      ++  cape  {p/(map @ud wine) q/wine}               ::
      ++  wine                                          ::
                $@  $?  $noun                           ::
                        $path                           ::
                        $span                           ::
                        $void                           ::
                        $wall                           ::
                        $wool                           ::
                        $yarn                           ::
                    ==                                  ::
                $%  {$mato p/term}                      ::
                    {$core p/(list @ta) q/wine}         ::
                    {$face p/term q/wine}               ::
                    {$list p/term q/wine}               ::
                    {$pear p/term q/@}                  ::
                    {$pick p/(list wine)}               ::
                    {$plot p/(list wine)}               ::
                    {$stop p/@ud}                       ::
                    {$tree p/term q/wine}               ::
                    {$unit p/term q/wine}               ::
                ==                                      ::
      --
  |_  sut/span
  ++  dash
      |=  {mil/tape lim/char}  ^-  tape
      :-  lim
      |-  ^-  tape
      ?~  mil  [lim ~]
      ?:  =(lim i.mil)  ['\\' i.mil $(mil t.mil)]
      ?:  =('\\' i.mil)  ['\\' i.mil $(mil t.mil)]
      ?:  (lte ' ' i.mil)  [i.mil $(mil t.mil)]
      ['\\' ~(x ne (rsh 2 1 i.mil)) ~(x ne (end 2 1 i.mil)) $(mil t.mil)]
  ::
  ++  deal  |=(lum/* (dish dole lum))
  ++  dial
    |=  ham/cape
    =+  gid=*(set @ud)
    =<  `tank`-:$
    |%  
    ++  many
      |=  haz/(list wine)
      ^-  {(list tank) (set @ud)}
      ?~  haz  [~ gid]
      =^  mor  gid  $(haz t.haz)
      =^  dis  gid  ^$(q.ham i.haz)
      [[dis mor] gid]
    ::
    ++  $
      ^-  {tank (set @ud)}
      ?-    q.ham
          $noun      :_(gid [%leaf '*' ~])
          $path      :_(gid [%leaf '/' ~])
          $span      :_(gid [%leaf '#' 't' ~]) 
          $void      :_(gid [%leaf '#' '!' ~])
          $wool      :_(gid [%leaf '*' '"' '"' ~])
          $wall      :_(gid [%leaf '*' '\'' '\'' ~])
          $yarn      :_(gid [%leaf '"' '"' ~])
          {$mato *}  :_(gid [%leaf '@' (trip p.q.ham)])
          {$core *}
        =^  cox  gid  $(q.ham q.q.ham)
        :_  gid
        :+  %rose
          [[' ' ~] ['<' ~] ['>' ~]]
        |-  ^-  (list tank)
        ?~  p.q.ham  [cox ~]
        [[%leaf (rip 3 i.p.q.ham)] $(p.q.ham t.p.q.ham)]
      ::
          {$face *}
        =^  cox  gid  $(q.ham q.q.ham)
        :_(gid [%palm [['/' ~] ~ ~ ~] [%leaf (trip p.q.ham)] cox ~])
      ::
          {$list *}
        =^  cox  gid  $(q.ham q.q.ham)
        :_(gid [%rose [" " (weld (trip p.q.ham) "(") ")"] cox ~])
      ::
          {$pick *}
        =^  coz  gid  (many p.q.ham)
        :_(gid [%rose [[' ' ~] ['?' '(' ~] [')' ~]] coz])
      ::
          {$plot *}
        =^  coz  gid  (many p.q.ham)
        :_(gid [%rose [[' ' ~] ['{' ~] ['}' ~]] coz])
      ::
          {$pear *}
        :_(gid [%leaf '$' ~(rend co [%$ p.q.ham q.q.ham])])
      ::
          {$stop *}
        =+  num=~(rend co [%$ %ud p.q.ham])
        ?:  (~(has in gid) p.q.ham)
          :_(gid [%leaf '#' num])
        =^  cox  gid
            %=  $
              gid    (~(put in gid) p.q.ham)
              q.ham  (~(got by p.ham) p.q.ham)
            ==
        :_(gid [%palm [['.' ~] ~ ~ ~] [%leaf ['^' '#' num]] cox ~])
      ::
          {$tree *}
        =^  cox  gid  $(q.ham q.q.ham)
        :_(gid [%rose [" " (weld (trip p.q.ham) "(") ")"] cox ~])
      ::
          {$unit *}
        =^  cox  gid  $(q.ham q.q.ham)
        :_(gid [%rose [" " (weld (trip p.q.ham) "(") ")"] cox ~])
      ==
    --
  ::
  ++  dish
    |=  {ham/cape lum/*}  ^-  tank
    ~|  [%dish-h ?@(q.ham q.ham -.q.ham)]
    ~|  [%lump lum]
    ~|  [%ham ham]
    %-  need
    =|  gil/(set {@ud *})
    |-  ^-  (unit tank)
    ?-    q.ham
        $noun
      %=    $
          q.ham
        ?:  ?=(@ lum)
          [%mato %$]
        :-  %plot
        |-  ^-  (list wine)
        [%noun ?:(?=(@ +.lum) [[%mato %$] ~] $(lum +.lum))]
      ==
    ::
        $path
      :-  ~
      :+  %rose
        [['/' ~] ['/' ~] ~]
      |-  ^-  (list tank)
      ?~  lum  ~
      ?@  lum  !!
      ?>  ?=(@ -.lum)
      [[%leaf (rip 3 -.lum)] $(lum +.lum)]
    ::
        $span
      =+  tyr=|.((dial dole))
      =+  vol=tyr(sut lum)
      =+  cis=((hard tank) .*(vol -:vol))
      :^  ~   %palm
        [~ ~ ~ ~]
      [[%leaf '#' 't' '/' ~] cis ~]
    ::
        $wall
      :-  ~
      :+  %rose
        [[' ' ~] ['<' '|' ~] ['|' '>' ~]]
      |-  ^-  (list tank)
      ?~  lum  ~
      ?@  lum  !!
      [[%leaf (trip ((hard @) -.lum))] $(lum +.lum)]
    ::
        $wool
      :-  ~
      :+  %rose
        [[' ' ~] ['<' '<' ~] ['>' '>' ~]]
      |-  ^-  (list tank)
      ?~  lum  ~
      ?@  lum  !!
      [(need ^$(q.ham %yarn, lum -.lum)) $(lum +.lum)]
    ::
        $yarn
      [~ %leaf (dash (tape lum) '"')]
    ::
        $void
      ~
    ::
        {$mato *}
      ?.  ?=(@ lum)
        ~
      :+  ~
        %leaf
      ?+    (rash p.q.ham ;~(sfix (cook crip (star low)) (star hig)))
          ~(rend co [%$ p.q.ham lum])
        $$    ~(rend co [%$ %ud lum])
        $t    (dash (rip 3 lum) '\'')
        $tas  ['%' ?.(=(0 lum) (rip 3 lum) ['$' ~])]
      ==
    ::
        {$core *}
      ::  XX  needs rethinking for core metal
      ::  ?.  ?=(^ lum)  ~
      ::  =>  .(lum `*`lum)
      ::  =-  ?~(tok ~ [~ %rose [[' ' ~] ['<' ~] ['>' ~]] u.tok])
      ::  ^=  tok
      ::  |-  ^-  (unit (list tank))
      ::  ?~  p.q.ham
      ::    =+  den=^$(q.ham q.q.ham)
      ::    ?~(den ~ [~ u.den ~])
      ::  =+  mur=$(p.q.ham t.p.q.ham, lum +.lum)
      ::  ?~(mur ~ [~ [[%leaf (rip 3 i.p.q.ham)] u.mur]])
      [~ (dial ham)]
    ::
        {$face *}
      =+  wal=$(q.ham q.q.ham)
      ?~  wal
        ~
      [~ %palm [['=' ~] ~ ~ ~] [%leaf (trip p.q.ham)] u.wal ~]
    ::
        {$list *}
      ?:  =(~ lum)
        [~ %leaf '~' ~]
      =-  ?~  tok
            ~
          [~ %rose [[' ' ~] ['~' '[' ~] [']' ~]] u.tok]
      ^=  tok
      |-  ^-  (unit (list tank))
      ?:  ?=(@ lum)
        ?.(=(~ lum) ~ [~ ~])
      =+  [for=^$(q.ham q.q.ham, lum -.lum) aft=$(lum +.lum)]
      ?.  &(?=(^ for) ?=(^ aft))
        ~
      [~ u.for u.aft]
    ::
        {$pick *}
      |-  ^-  (unit tank)
      ?~  p.q.ham
        ~
      =+  wal=^$(q.ham i.p.q.ham)
      ?~  wal
        $(p.q.ham t.p.q.ham)
      wal
    ::
        {$plot *}
      =-  ?~  tok
            ~
          [~ %rose [[' ' ~] ['[' ~] [']' ~]] u.tok]
      ^=  tok
      |-  ^-  (unit (list tank))
      ?~  p.q.ham
        ~
      ?:  ?=({* $~} p.q.ham)
        =+  wal=^$(q.ham i.p.q.ham)
        ?~(wal ~ [~ [u.wal ~]])
      ?@  lum
        ~
      =+  gim=^$(q.ham i.p.q.ham, lum -.lum)
      ?~  gim
        ~
      =+  myd=$(p.q.ham t.p.q.ham, lum +.lum)
      ?~  myd
        ~
      [~ u.gim u.myd]
    ::
        {$pear *}
      ?.  =(lum q.q.ham)
        ~
      =.  p.q.ham
        (rash p.q.ham ;~(sfix (cook crip (star low)) (star hig)))
      =+  fox=$(q.ham [%mato p.q.ham])
      ?>  ?=({$~ $leaf ^} fox)
      ?:  ?=(?($n $tas) p.q.ham)
        fox
      [~ %leaf '%' p.u.fox]
    ::
        {$stop *}
      ?:  (~(has in gil) [p.q.ham lum])  ~
      =+  kep=(~(get by p.ham) p.q.ham)
      ?~  kep
        ~|([%stop-loss p.q.ham] !!)
      $(gil (~(put in gil) [p.q.ham lum]), q.ham u.kep)
    ::
        {$tree *}
      =-  ?~  tok
            ~
          [~ %rose [[' ' ~] ['{' ~] ['}' ~]] u.tok]
      ^=  tok
      =+  tuk=*(list tank)
      |-  ^-  (unit (list tank))
      ?:  =(~ lum)
        [~ tuk]
      ?.  ?=({n/* l/* r/*} lum)
        ~
      =+  rol=$(lum r.lum)
      ?~  rol
        ~
      =+  tim=^$(q.ham q.q.ham, lum n.lum)
      ?~  tim
        ~
      $(lum l.lum, tuk [u.tim u.rol])
    ::
        {$unit *}
      ?@  lum
        ?.(=(~ lum) ~ [~ %leaf '~' ~])
      ?.  =(~ -.lum)
        ~
      =+  wal=$(q.ham q.q.ham, lum +.lum)
      ?~  wal
        ~
      [~ %rose [[' ' ~] ['[' ~] [']' ~]] [%leaf '~' ~] u.wal ~]
    ==
  ::
  ++  doge
    |=  ham/cape
    =-  ?+  woz  woz
          {$list * {$mato $'ta'}}  %path
          {$list * {$mato $'t'}}   %wall
          {$list * {$mato $'tD'}}  %yarn
          {$list * $yarn}          %wool
        ==
    ^=  woz
    ^-  wine
    ?.  ?=({$stop *} q.ham)
      ?:  ?&  ?=  {$pick {$pear $n $0} {$plot {$pear $n $0} {$face *} $~} $~}
                q.ham
              =(1 (met 3 p.i.t.p.i.t.p.q.ham))
          ==
        [%unit =<([p q] i.t.p.i.t.p.q.ham)]
      q.ham
    =+  may=(~(get by p.ham) p.q.ham)
    ?~  may
      q.ham
    =+  nul=[%pear %n 0]
    ?.  ?&  ?=({$pick *} u.may)
            ?=({* * $~} p.u.may)
            |(=(nul i.p.u.may) =(nul i.t.p.u.may))
        ==
      q.ham
    =+  din=?:(=(nul i.p.u.may) i.t.p.u.may i.p.u.may)
    ?:  ?&  ?=({$plot {$face *} {$face * $stop *} $~} din)
            =(p.q.ham p.q.i.t.p.din)
            =(1 (met 3 p.i.p.din))
            =(1 (met 3 p.i.t.p.din))
        ==
      :+  %list
        (cat 3 p.i.p.din p.i.t.p.din)
      q.i.p.din
    ?:  ?&  ?=  $:  $plot
                    {$face *}
                    {$face * $stop *}
                    {{$face * $stop *} $~}
                ==
                din
            =(p.q.ham p.q.i.t.p.din)
            =(p.q.ham p.q.i.t.t.p.din)
            =(1 (met 3 p.i.p.din))
            =(1 (met 3 p.i.t.p.din))
            =(1 (met 3 p.i.t.t.p.din))
        ==
      :+  %tree
        %^    cat
            3
          p.i.p.din
        (cat 3 p.i.t.p.din p.i.t.t.p.din)
      q.i.p.din
    q.ham
  ::
  ++  dole
    ^-  cape
    =+  gil=*(set span)
    =+  dex=[p=*(map span @) q=*(map @ wine)]
    =<  [q.p q]
    |-  ^-  {p/{p/(map span @) q/(map @ wine)} q/wine}
    =-  [p.tez (doge q.p.tez q.tez)]
    ^=  tez
    ^-  {p/{p/(map span @) q/(map @ wine)} q/wine}
    ?:  (~(meet ut sut) -:!>(*span))
      [dex %span]
    ?-    sut
        $noun      [dex sut]
        $void      [dex sut]
        {$atom *}  [dex ?~(q.sut [%mato p.sut] [%pear p.sut u.q.sut])]
        {$cell *}
      =+  hin=$(sut p.sut)
      =+  yon=$(dex p.hin, sut q.sut)
      :-  p.yon
      :-  %plot
      ?:(?=({$plot *} q.yon) [q.hin p.q.yon] [q.hin q.yon ~])
    ::
        {$core *}
      =+  yad=$(sut p.sut)
      :-  p.yad
      =+  ^=  doy  ^-  {p/(list @ta) q/wine}
          ?:  ?=({$core *} q.yad)
            [p.q.yad q.q.yad]
          [~ q.yad]
      :-  %core
      :_  q.doy
      :_  p.doy
      %^  cat  3
        %~  rent  co  
            :+  %$  %ud
            |-  ^-  @
            ?-  q.r.q.sut
              $~         0
              {* $~ $~}  1
              {* $~ *}   +($(q.r.q.sut r.q.r.q.sut))
              {* * $~}   +($(q.r.q.sut l.q.r.q.sut))
              {* * *}    .+  %+  add
                               $(q.r.q.sut l.q.r.q.sut)
                             $(q.r.q.sut r.q.r.q.sut)
        ==  ==
      %^  cat  3
        ?-(p.q.sut $gold '.', $iron '|', $lead '?', $zinc '&')
      =+  gum=(mug q.r.q.sut)
      %+  can  3
      :~  [1 (add 'a' (mod gum 26))]
          [1 (add 'a' (mod (div gum 26) 26))]
          [1 (add 'a' (mod (div gum 676) 26))]
      ==
    ::
        {$face *}
      =+  yad=$(sut q.sut)
      ?^(p.sut yad [p.yad [%face p.sut q.yad]])
    ::
        {$fork *}
      =+  yed=(~(tap in p.sut))
      =-  [p [%pick q]]
      |-  ^-  {p/{p/(map span @) q/(map @ wine)} q/(list wine)}
      ?~  yed
        [dex ~]
      =+  mor=$(yed t.yed)
      =+  dis=^$(dex p.mor, sut i.yed)
      [p.dis q.dis q.mor]
    ::
        {$hold *}
      =+  hey=(~(get by p.dex) sut)
      ?^  hey
        [dex [%stop u.hey]]
      ?:  (~(has in gil) sut)
        =+  dyr=+(~(wyt by p.dex))
        [[(~(put by p.dex) sut dyr) q.dex] [%stop dyr]]
      =+  rom=$(gil (~(put in gil) sut), sut ~(repo ut sut))
      =+  rey=(~(get by p.p.rom) sut)
      ?~  rey
        rom
      [[p.p.rom (~(put by q.p.rom) u.rey q.rom)] [%stop u.rey]]
    ==
  ::
  ++  duck  (dial dole)
  --
++  cain  sell                                          ::  $-(vase tank) 
++  noah  text                                          ::  $-(vase tape)
++  onan  seer                                          ::  $-(vise vase)  
++  text                                                ::  tape pretty-print
  |=  vax/vase  ^-  tape
  ~(ram re (sell vax))
::
++  seem  |=(toy/typo `span`toy)                        ::  promote typo
++  seer  |=(vix/vise `vase`vix)                        ::  promote vise
++  sell                                                ::  tank pretty-print
  |=  vax/vase  ^-  tank
  ~|  %sell
  (~(deal us p.vax) q.vax)
::
++  skol                                                ::  $-(span tank) for ~!
  |=  typ/span  ^-  tank
  ~(duck ut typ)
::
++  slam                                                ::  slam a gate
  |=  {gat/vase sam/vase}  ^-  vase
  =+  :-  ^=  typ  ^-  span
          [%cell p.gat p.sam]
      ^=  gen  ^-  twig
      [%open [%$ ~] [%$ 2] [%$ 3] ~]
  =+  gun=(~(mint ut typ) %noun gen)
  [p.gun .*([q.gat q.sam] q.gun)]
::
++  slab                                                ::  test if contains
  |=  {cog/@tas typ/span}
  =(& -:(~(find ut typ) %free [cog ~]))
::
++  slap
  |=  {vax/vase gen/twig}  ^-  vase                     ::  untyped vase .*
  =+  gun=(~(mint ut p.vax) %noun gen)
  [p.gun .*(q.vax q.gun)]
::
++  slew                                                ::  get axis in vase
  |=  {axe/@ vax/vase}  ^-  (unit vase)
  ?.  |-  ^-  ?
      ?:  =(1 axe)  &
      ?.  ?=(^ q.vax)  |
      $(axe (mas axe), q.vax .*(q.vax [0 (cap axe)]))
    ~
  `[(~(peek ut p.vax) %free axe) .*(q.vax [0 axe])]
::
++  slim                                                ::  identical to seer?
  |=  old/vise  ^-  vase
  old
::
++  slit                                                ::  span of slam
  |=  {gat/span sam/span}
  ?>  (~(nest ut (~(peek ut gat) %free 6)) & sam)
  (~(play ut [%cell gat sam]) [%open [%$ ~] [%$ 2] [%$ 3] ~])
::
++  slob                                                ::  superficial arm
  |=  {cog/@tas typ/span}
  ^-  ?
  ?+  typ  |
    {$hold *}  $(typ ~(repo ut typ))
    {$core *}  (~(has by q.r.q.typ) cog)
  ==
::
++  sloe                                                ::  get arms in core
  |=  typ/span
  ^-  (list term)
  ?+    typ  ~
      {$hold *}  $(typ ~(repo ut typ))
      {$core *}
    (turn (~(tap by q.r.q.typ) ~) |=({a/term *} a))
  ==
::
++  slop                                                ::  cons two vases
  |=  {hed/vase tal/vase}
  ^-  vase
  [[%cell p.hed p.tal] [q.hed q.tal]]
::
++  slot                                                ::  got axis in vase
  |=  {axe/@ vax/vase}  ^-  vase
  [(~(peek ut p.vax) %free axe) .*(q.vax [0 axe])]
::
++  slym                                                ::  slam w+o sample-span
  |=  {gat/vase sam/*}  ^-  vase
  (slap gat(+<.q sam) [%limb %$])
::
++  spec                                                ::  reconstruct span
  |=  vax/vase
  ^-  vase
  :_  q.vax
  ?@  q.vax  (~(fuse ut p.vax) [%atom %$ ~])
  ?@  -.q.vax
    ^=  typ
    %-  ~(play ut p.vax)
    [%sure [%fits [%leaf %tas -.q.vax] [%& 2]~] [%$ 1]]
  (~(fuse ut p.vax) [%cell %noun %noun])
::
::::  5d: parser
  ::
++  vang
  |=  {bug/? wer/path}
  %*(. vast bug bug, wer wer)
::
++  vast  !.
  =+  [bug=`?`| was=*(set path) wer=*path]
  |%
  ++  gash  %+  cook
              |=  a/(list tyke)  ^-  tyke
              ?~(a ~ (weld i.a $(a t.a)))
            (more fas gasp)
  ++  gasp  ;~  pose
              %+  cook
                |=({a/tyke b/tyke c/tyke} :(weld a b c))
              ;~  plug
                (cook |=(a/(list) (turn a |=(b/* ~))) (star tis))
                (cook |=(a/twig [[~ a] ~]) hasp)
                (cook |=(a/(list) (turn a |=(b/* ~))) (star tis))
              ==
              (cook |=(a/(list) (turn a |=(b/* ~))) (plus tis))
            ==
  ++  glam  ~+((glue ace))
  ++  hasp  ;~  pose
              (ifix [sel ser] wide)
              (stag %call (ifix [pel per] (most ace wide)))
              (stag %sand (stag %t qut))
              %+  cook
                |=(a/coin [%sand ?:(?=({$~ $tas *} a) %tas %ta) ~(rent co a)])
              nuck:so
            ==
  ++  mota  %+  cook
              |=({a/tape b/tape} (rap 3 (weld a b)))
            ;~(plug (star low) (star hig))
  ::
  ++  plex
    |=  gen/twig  ^-  (unit path)
    ?:  ?=({$dbug *} gen)
      $(gen q.gen)
    ?.  ?=({$conl *} gen)  ~
    %+  reel  p.gen
    |=  {a/twig b/_`(unit path)`[~ u=/]}
    ?~  b  ~
    ?.  ?=({$sand ?($ta $tas) @} a)  ~
    `[q.a u.b]
  ::
  ++  pray
    |=  gen/twig  ~|  %pray  ^-  (unit twig)
    ~&  [%pray-disabled gen]
    !!
  ::
  ++  prey
    |=  gun/(list twig)  ^-  (unit twig)
    ?~  gun  `[%$ 1]
    =+  gup=(pray i.gun)
    ?~  gup  ~
    ?~  t.gun  gup
    (bind $(gun t.gun) |=(a/twig [%per u.gup a]))
  ::
  ++  phax
    |=  ruw/(list (list woof))
    =+  [yun=*(list twig) cah=*(list @)]
    =+  wod=|=({a/tape b/(list twig)} ^+(b ?~(a b [[%nub %knit (flop a)] b])))
    |-  ^+  yun
    ?~  ruw
      (flop (wod cah yun))
    ?~  i.ruw  $(ruw t.ruw)
    ?@  i.i.ruw
      $(i.ruw t.i.ruw, cah [i.i.ruw cah])
    $(i.ruw t.i.ruw, cah ~, yun [p.i.i.ruw (wod cah yun)])
  ::
  ++  posh
    |=  {pre/(unit tyke) pof/(unit {p/@ud q/tyke})}
    ^-  (unit (list twig))
    =-  ?^(- - ~&(%posh-fail -))
    =+  wom=(poof wer)
    %+  biff
      ?~  pre  `u=wom
      %+  bind  (poon wom u.pre)
      |=  moz/(list twig)
      ?~(pof moz (weld moz (slag (lent u.pre) wom)))
    |=  yez/(list twig)
    ?~  pof  `yez
    =+  zey=(flop yez)
    =+  [moz=(scag p.u.pof zey) gul=(slag p.u.pof zey)]
    =+  zom=(poon (flop moz) q.u.pof)
    ?~(zom ~ `(weld (flop gul) u.zom))
  ::
  ++  poof  |=(pax/path ^-((list twig) (turn pax |=(a/@ta [%sand %ta a]))))
  ++  poon
    |=  {pag/(list twig) goo/tyke}
    ^-  (unit (list twig))
    ?~  goo  `~
    %+  both
      ?^(i.goo i.goo ?~(pag ~ `u=i.pag))
    $(goo t.goo, pag ?~(pag ~ t.pag))
  ::
  ++  poor
    %+  sear  posh
    ;~  plug
      (stag ~ gash)
      ;~(pose (stag ~ ;~(pfix cen porc)) (easy ~))
    ==
  ::
  ++  porc
    ;~  plug
      (cook |=(a/(list) (lent a)) (star cen))
      ;~(pfix fas gash)
    ==
  ::
  ++  rump
    %+  sear
      |=  {a/wing b/(unit twig)}  ^-  (unit twig)
      ?~(b [~ %wing a] ?.(?=({@ $~} a) ~ [~ [%rock %tas i.a] u.b]))
    ;~(plug rope ;~(pose (stag ~ ;~(pfix lus wide)) (easy ~)))
  ::
  ++  rood
    ;~  pfix  fas
      (stag %conl poor)
    ==
  ::
  ++  rupl
    %+  cook
      |=  {a/? b/(list twig) c/?}
      ?:  a
        ?:  c
          [%conl [%conl b] ~]
        [%conl b]
      ?:  c
        [%conl [%conp b] ~]
      [%conp b]
    ;~  plug
      ;~  pose
        (cold | (just '['))
        (cold & (jest '~['))
      ==
    ::
      ;~  pose
        (ifix [ace gap] (most gap tall))
        (most ace wide)
      ==
    ::
      ;~  pose
        (cold & (jest ']~'))
        (cold | (just ']'))
      ==
    ==
  ::
  ++  sail                                              ::  xml template 
    |=  tol/?  =|  lin/?
    |%
    ++  ape                                             ::  product twig
      %+  cook
        |=  tum/tuna  ^-  twig
        ?:  ?=({$e *} tum)
          [p.tum (sag q.tum)]
        (sag tum ~)
      amp
    ::
    ++  amp                                             ::  entry point
      ;~(pfix sem ?:(tol bam bat))
    ::
    ++  bam                                             ::  tall top
      %+  knee  *tuna  |.  ~+
      ;~  pose
        (stag %f ;~(pfix (plus ace) (cook rab puv)))
        (stag %e ;~(plug hag nal))
        (stag %e hul)
        (stag %f nup)
        ;~(pfix tis (stag %f nol))
        ;~(pfix hep (stag %a ;~(pfix gap tall)))
        ;~(pfix lus (stag %b ;~(pfix gap tall)))
        ;~(pfix tar (stag %c ;~(pfix gap tall)))
        ;~(pfix cen (stag %d ;~(pfix gap tall)))
        (easy [%f [%a [%knit 10 ~]] ~])
      ==
    ::
    ++  bat                                             ::  wide outer top
      %+  knee  *tuna  |.  ~+
      ;~  pose
        (stag %f nup)
        (stag %f ped)
        (stag %e ;~(plug hig lif))
      ==
    ::
    ++  bet                                             ::  wide inner top
      %+  knee  *tuna  |.  ~+
      ;~  pose
        bat
        ;~(pfix hep (stag %a wide))
        ;~(pfix lus (stag %b wide))
        ;~(pfix tar (stag %c wide))
        ;~(pfix cen (stag %d wide))
      ==
    ::
    ++  fry                                             ::  mane as twig
      %+  cook
        |=  {a/@tas b/(unit @tas)}
        ?~  b
          [%rock %tas a]
        [[%rock %tas a] [%rock %tas u.b]]
      ;~(plug sym ;~(pose (stag ~ ;~(pfix cab sym)) (easy ~)))
    ::
    ++  hag                                             ::  script or style
      %+  cook  |=(a/twig a)
      ;~  plug
        (stag %rock (stag %tas ;~(pose (jest %script) (jest %style))))
        (stag %conl jaw)
      ==
    ::
    ++  hig                                             ::  simple head
      (cook |=({a/twig b/(list twig)} [a %conl b]) hog)
    ::
    ++  hog                                             ::  tag head
      %+  cook
        |=  hug
        ^-  {twig (list twig)}
        =-  [a (welp - ?~(c d [[[%rock %tas p.c] q.c] d]))]
        =-  (~(tap by -))
        %.  |=(e/(list tank) [%knit ~(ram re %rose [" " `~] e)])
        =<  ~(run by (reel b .))
        |=  {e/{p/term q/term} f/(jar twig tank)}
        (~(add ja f) [%rock %tas p.e] [%leaf (trip q.e)])
      ;~  plug
        fry
        =-  (star ;~(plug - sym))
        ;~(pose (cold %class dot) (cold %id hax))
        =-  ;~(pose ;~(plug - (stag %knit soil)) (easy ~))
        ;~(pose (cold %href fas) (cold %src pat))
        ;~  pose
          %+  ifix  [pel per]
          %+  more  ;~(plug com ace)
          ;~(plug fry ;~(pfix ace wide))
        ::
          (easy ~)
        ==
      ==
    ::
    ++  hoy                                             ::  tall attributes
      %-  star
      ;~  pfix  ;~(plug gap tis)
        ;~(plug fry ;~(pfix gap tall))
      ==
    ::
    ++  hug                                             ::  head shape
      $:  a/twig                                        ::  XX translation
          b/(list {@tas @tas})
          c/$@($~ {p/@tas q/twig})
          d/(list twig)
      ==
    ::
    ++  hul                                             ::  tall preface
      %+  cook
        |=  {a/{p/twig q/(list twig)} b/(list twig) c/(list tuna)}
        ^-  {twig (list tuna)}
        [[p.a %conl (weld q.a b)] c]
      ;~(plug hog hoy nol)
    ::
    ++  jaw                                             ::  wide attributes
      ;~  pose
        %+  ifix  [pel per]
        %+  more  ;~(plug com ace)
        ;~(plug fry ;~(pfix ace wide))
      ::
        (easy ~)
      ==
    ::
    ++  lif                                             ::  wide elements
      %+  cook  |=(a/(list tuna) a)
      ;~(pose ;~(pfix col pep) (cold ~ sem) (easy ~))
    ::
    ++  luf                                             ::  wide elements
      %+  cook  |=(a/(list tuna) a)
      (star ;~(pfix ace bet))
    ::
    ++  nal                                             ::  unescaped tall tail
      %+  cook  |=(a/(list tuna) a)
      %+  ifix  [gap ;~(plug gap duz)]
      %+  most  gap
      ;~  pfix  sem
        ;~  pose
          ;~  pfix  ace
            %+  cook
              |=  a/tape
              [%a %knit (weld a `tape`[`@`10 ~])]
            (star (shim 32 255))
          ==
          (easy [%a %knit `@`10 ~])
        ==
      ==
    ::
    ++  nol                                             ::  tall tail
      ?>  tol
      %+  cook  |=(a/(list tuna) a)
      ;~  pose
        (cold ~ sem)
        ;~(pfix col pep(tol |))
        ;~(pfix ;~(plug col ace) (cook rab(tol |) puv))
        (ifix [gap ;~(plug gap duz)] (most gap amp))
      ==
    ::
    ++  nup                                             ::  wide quote
      %+  cook  |=(a/(list tuna) a)
      ;~  pose
        ;~(less (jest '"""') (ifix [doq doq] (cook rab puv)))
        (iny (ifix [(jest '"""\0a') (jest '\0a"""')] (cook rab puv(lin |))))
      ==
    ::
    ++  pab  (ifix [kel ker] ;~(plug hig luf))          ::  bracketed element
    ++  ped                                             ::  wide flow
      %+  cook  |=(a/(list tuna) a)
      (ifix [pel per] (more ace bet))
    ::
    ++  pep                                             ::  wrapped tuna
      %+  cook  |=(a/(list tuna) a)
      ;~  pose
        ped
        (ifix [pel per] (more ace bet))
        (cook |=(@t [%a %knit (trip +<)]~) qut)
        ;~  plug
          bat
          (easy ~)
        ==
      ==
    ::
    ++  puv                                             ::  wide+tall flow
      %+  cook  |=(a/(list beet) a)
      %-  star
      ;~  pose
        ;~(pfix bas ;~(pose (mask "-+*%;\{") bas doq bix:ab))
        ;~(pfix hep (stag %a sump))
        ;~(pfix lus (stag %b sump))
        ;~(pfix tar (stag %c sump))
        ;~(pfix cen (stag %d sump))
        ;~(pfix sem (stag %e pab(tol |)))
        ;~(less bas kel ?:(tol fail doq) prn)
        ?:(lin fail ;~(less (jest '\0a"""') (just '\0a')))
        (stag %a sump)
      ==
    ::
    ++  rab                                             ::  beet to tuna
      |=  reb/(list beet)
      ^-  (list tuna)
      =|  {sim/(list @) tuz/(list tuna)}
      |-  ^-  (list tuna)
      ?~  reb
        =.  sim
          ?.  tol   sim
          [10 |-(?~(sim sim ?:(=(32 i.sim) $(sim t.sim) sim)))]
        ?~(sim tuz [[%a %knit (flop sim)] tuz])
      ?@  i.reb
        $(reb t.reb, sim [i.reb sim])
      =+  zut=$(reb t.reb, sim ~)
      ?~  sim  [i.reb zut]
      [[%a %knit (flop sim)] i.reb zut]
    ::
    ++  sag                                             ::  tuna to twig
      |=  lut/(list tuna)
      ^-  twig
      :-  %conp
      |-  ^-  (list twig)
      ?~  lut  [[%rock %n ~] ~]
      ?-  -.i.lut
        $a  [[%nub p.i.lut] $(lut t.lut)]
        $b  [p.i.lut $(lut t.lut)]
        $c  :_  ~
            :+  %lace  `twig`[p.i.lut [%conp $(lut t.lut)]]
            :+  %new  [%base %cell]
            :-  %core
            ^-  (map term foot)
            :_  [~ ~]
            =+  sug=[[%& 12] ~]
            :+  %$  %elm
            :^  %ifno  sug
              [%make sug [[[[%& 1] ~] [%$ 13]] ~]]
            [%make sug [[[[%& 3] ~] [%make [%$ ~] [[sug [%$ 25]] ~]]] ~]]
        $d  [[%call p.i.lut [%conp $(lut t.lut)] ~] ~]
        $e  [[p.i.lut ^$(lut [[%f q.i.lut] ~])] $(lut t.lut)]
        $f  $(lut (weld p.i.lut t.lut))
      ==
    --
  ::
  ++  scat  !:
    %+  knee  *twig  |.  ~+
    %-  stew
    ^.  stet  ^.  limo
    :~
      :-  ','
        ;~  pose
          (stag %wing rope)
          ;~(pfix com (stag %burn wide))
        ==
      :-  '!'
        ;~  pose
          (stag %not ;~(pfix zap wide))
          (stag %fail (cold ~ ;~(plug zap zap)))
        ==
      :-  '_'
        ;~(pfix cab (stag %shoe wide))
      :-  '$'
        ;~  pose
          ;~  pfix  buc
            ;~  pose
              (stag %leaf (stag %tas (cold %$ buc)))
              (stag %leaf (stag %f (cold & pam)))
              (stag %leaf (stag %f (cold | bar)))
              (stag %leaf (stag %t qut))
              (stag %leaf (sear |=(a/coin ?:(?=($$ -.a) (some +.a) ~)) nuck:so))
            ==
          ==
          rump
        ==
      :-  '%'
        ;~  pfix  cen
          ;~  pose
            (stag %conl (sear |~({a/@ud b/tyke} (posh ~ ~ a b)) porc))
            (stag %rock (stag %tas (cold %$ buc)))
            (stag %rock (stag %f (cold & pam)))
            (stag %rock (stag %f (cold | bar)))
            (stag %rock (stag %t qut))
            (cook (jock &) nuck:so)
            (stag %conl (sear |=(a/(list) (posh ~ ~ (lent a) ~)) (star cen)))
          ==
        ==
      :-  '&'
        ;~  pose
          (cook |=(a/wing [%make a ~]) rope)
          (stag %and ;~(pfix pam (ifix [pel per] (most ace wide))))
          ;~(plug (stag %rock (stag %f (cold & pam))) ;~(pfix lus wide))
          (stag %sand (stag %f (cold & pam)))
        ==
      :-  '\''
        (stag %sand (stag %t qut))
      :-  '('
        (stag %call (ifix [pel per] (most ace wide)))
      :-  '{'
        (stag %bank (ifix [kel ker] (most ace wide)))
      :-  '*'
        ;~  pose
          (stag %bunt ;~(pfix tar wide))
          (cold [%base %noun] tar)
        ==
      :-  '@'
        ;~(pfix pat (stag %base (stag %atom mota)))
      :-  '+'
        ;~  pose
          (stag %bump ;~(pfix lus (ifix [pel per] wide)))
        ::
          %+  cook
            |=  a/(list (list woof))
            :-  %nub
            [%knit |-(^-((list woof) ?~(a ~ (weld i.a $(a t.a)))))]
          (most dog ;~(pfix lus soil))
        ::
          (cook |=(a/wing [%make a ~]) rope)
        ==
      :-  '-'
        ;~  pose
          (stag %sand tash:so)
        ::
          %+  cook
            |=  a/(list (list woof))
            [%conl (phax a)]
          (most dog ;~(pfix hep soil))
        ::
          (cook |=(a/wing [%make a ~]) rope)
        ==
      :-  '.'
        ;~  pose
          (cook (jock |) ;~(pfix dot perd:so))
          (cook |=(a/wing [%make a ~]) rope)
        ==
      :-  ['0' '9']
        %+  cook
          |=  {a/dime b/(unit twig)}
          ?~(b [%sand a] [[%rock a] u.b])
        ;~(plug bisk:so (punt ;~(pfix lus wide)))
      :-  ':'
        ;~  pfix  col
          ;~  pose
            (stag %wad (ifix [pel per] (most ace wide)))
            ;~(pfix fas (stag %nub wide))
          ==
        ==
      :-  '='
        (stag %same ;~(pfix tis (ifix [pel per] ;~(glam wide wide))))
      :-  '?'
        ;~  pose
          (stag %pick ;~(pfix wut (ifix [pel per] (most ace wide))))
          (cold [%base %bean] wut)
        ==
      :-  '['
        rupl
      :-  '^'
        ;~  pose
          (stag %wing rope)
          (cold [%base %cell] ket)
        ==
      :-  '`'
        ;~  pfix  tec
          ;~  pose
            %+  cook
              |=({a/@ta b/twig} [%like [%sand a 0] [%like [%sand %$ 0] b]])
            ;~(pfix pat ;~(plug mota ;~(pfix tec wide)))
            ;~  pfix  tar
              (stag %cast (stag [%base %noun] ;~(pfix tec wide)))
            ==
            (stag %cast ;~(plug wide ;~(pfix tec wide)))
            (stag %like ;~(pfix lus ;~(plug wide ;~(pfix tec wide))))
            (cook |=(a/twig [[%rock %n ~] a]) wide)
          ==
        ==
      :-  '"'
        %+  cook
          |=  a/(list (list woof))
          [%knit |-(^-((list woof) ?~(a ~ (weld i.a $(a t.a)))))]
        (most dog soil)
      :-  ['a' 'z']
        rump
      :-  '|'
        ;~  pose
          (cook |=(a/wing [%make a ~]) rope)
          (stag %or ;~(pfix bar (ifix [pel per] (most ace wide))))
          ;~(plug (stag %rock (stag %f (cold | bar))) ;~(pfix lus wide))
          (stag %sand (stag %f (cold | bar)))
        ==
      :-  '~'
        ;~  pose
          rupl
        ::
          ;~  pfix  sig
            ;~  pose
              (stag %conl (ifix [sel ser] (most ace wide)))
            ::
              %+  stag  %open
              %+  ifix
                [pel per]
              ;~(glam rope wide (most ace wide))
            ::
              (cook (jock |) twid:so)
              (stag [%bust %null] ;~(pfix lus wide))
              (easy [%bust %null])  
            ==
          ==
        ==
      :-  '/'
        rood
      :-  '<'
        (ifix [gal gar] (stag %tell (most ace wide)))
      :-  '>'
        (ifix [gar gal] (stag %yell (most ace wide)))
    ==
  ++  soil
    ;~  pose
      ;~  less  (jest '"""')
        %+  ifix  [doq doq]
        %-  star
        ;~  pose
          ;~(pfix bas ;~(pose bas doq kel bix:ab))
          ;~(less doq bas kel prn)
          (stag ~ sump)
        ==
      ==
    ::
      %-  iny  %+  ifix
        [(jest '"""\0a') (jest '\0a"""')]
      %-  star
      ;~  pose
        ;~(pfix bas ;~(pose bas kel bix:ab))
        ;~(less bas kel prn)
        ;~(less (jest '\0a"""') (just `@`10))
        (stag ~ sump)
      ==
    ==
  ++  sump  (ifix [kel ker] (stag %conp (most ace wide)))
  ++  norm                                              ::  rune regular form
    |=  tol/?  
    =<  %-  stew
        ^.  stet  ^.  limo
        :~  :-  '|'
              ;~  pfix  bar
                %-  stew
                ^.  stet  ^.  limo
                :~  ['_' (rune cab %door expr)]
                    ['%' (rune cen %core expe)]
                    [':' (rune col %gasp expb)]
                    ['.' (rune dot %trap expa)]
                    ['/' (rune fas %door expr)]
                    ['-' (rune hep %loop expa)]
                    ['^' (rune ket %cork expr)]
                    ['~' (rune sig %port expb)]
                    ['*' (rune tar %gill expb)]
                    ['=' (rune tis %gate expb)]
                    ['?' (rune wut %tray expa)]
                ==
              ==
            :-  '$'
              ;~  pfix  buc
                %-  stew
                ^.  stet  ^.  limo
                :~  ['@' (rune pat %claw expb)]
                    ['_' (rune cab %shoe expa)]
                    [':' (rune col %bank exps)]
                    ['%' (rune cen %book exps)]
                    ['^' (rune ket %bush expb)]
                    ['-' (rune hep %lamb expb)]
                    ['=' (rune tis %coat expg)]
                    ['?' (rune wut %pick exps)]
                ==
              ==
            :-  '%'
              ;~  pfix  cen
                %-  stew
                ^.  stet  ^.  limo
                :~  ['_' (rune cab %keep exph)]
                    ['.' (rune dot %lace expb)]
                    ['^' (rune ket %calq expd)]
                    ['+' (rune lus %calt expc)]
                    ['-' (rune hep %call expk)]
                    ['~' (rune sig %open expu)]
                    ['*' (rune tar %bake expm)]
                    ['=' (rune tis %make exph)]
                ==
              ==
            :-  ':'
              ;~  pfix  col
                ;~  pose
                  %-  stew
                  ^.  stet  ^.  limo
                  :~  ['_' (rune cab %scon expb)]
                      ['^' (rune ket %conq expd)]
                      ['+' (rune lus %cont expc)]
                      ['-' (rune hep %cons expb)]
                      ['~' (rune sig %conl exps)]
                      ['*' (rune tar %conp exps)]
                  ==
                ::
                  (word %door expr)
                  (word %core expe)
                  (word %gasp expb)
                  (word %trap expa)
                  (word %door expr)
                  (word %loop expa)
                  (word %cork expr)
                  (word %port expb)
                  (word %gill expb)
                  (word %gate expb)
                  (word %tray expa)
                ::
                  (word %bunt expa)
                  (word %claw expb)
                  (word %shoe expa)
                  (word %bank exps)
                  (word %book exps)
                  (word %bush expb)
                  (word %lamb expb)
                  (word %coat expg)
                  (word %pick exps)
                ::
                  (word %keep exph)
                  (word %lace expb)
                  (word %calq expd)
                  (word %calt expc)
                  (word %call expk)
                  (word %open expu)
                  (word %bake expm)
                  (word %make exph)
                ::
                  (word %scon expb)
                  (word %conq expd)
                  (word %cont expc)
                  (word %cons expb)
                  (word %conl exps)
                  (word %conp exps)
                ::
                  (word %bump expa)
                  (word %nock expb)
                  (word %same expb)
                  (word %deep expa)
                  (word %wish expn)
                  (word %wish expn)
                ::
                  (word %iron expa)
                  (word %ward expb)
                  (word %cast expb)
                  (word %like expb)
                  (word %zinc expa)
                  (word %burn expa)
                  (word %name expg)
                  (word %lead expa)
                ::
                  (word %show expb)
                  (word %poll expf)
                  (word %lurk expb)
                  (word %fast hind)
                  (word %funk hine)
                  (word %thin hinb)
                  (word %hint hinb)
                  (word %memo hinc)
                  (word %dump hinf)
                  (word %warn hing)
                  (word %ddup expb)
                  (word %peep expb)
                ::
                  (word %wad expi)
                  (word %nub expa)
                  (word %dip expi)
                  (word %fry expb)
                ::
                  (word %new expb)
                  (word %set expq)
                  (word %sip expt)
                  (word %fix expp)
                  (word %rap expb)
                  (word %var expo)
                  (word %rev expo)
                  (word %per expb)
                  (word %nip expb)
                  (word %aka expl)
                  (word %pin expb)
                  (word %tow expi)
                ::
                  (word %or exps)
                  (word %if expc)
                  (word %lest expc)
                  (word %deny expb)
                  (word %sure expb)
                  ;~(pfix (jest %case) (toad tkhp))
                  ;~(pfix (jest %ifcl) (toad tkkt))
                  ;~(pfix (jest %fits) (toad tkts))  
                  ;~(pfix (jest %deft) (toad tkls))
                  (word %and exps)
                  ;~(pfix (jest %ifat) (toad tkpt))
                  ;~(pfix (jest %ifno) (toad tksg))
                  (word %not expa)
                ::
                  (word %twig expb)
                  (word %spit expb)
                  (word %wrap expa)
                  (word %code expa)
                  (word %need hinh)
                  moar
                ==
              ==
            :-  '.'
              ;~  pfix  dot
                %-  stew
                ^.  stet  ^.  limo
                :~  ['+' (rune lus %bump expa)]
                    ['*' (rune tar %nock expb)]
                    ['=' (rune tis %same expb)]
                    ['?' (rune wut %deep expa)]
                    ['^' (rune ket %wish expn)]
                ==
              ==
            :-  '^'
              ;~  pfix  ket
                %-  stew
                ^.  stet  ^.  limo
                :~  ['|' (rune bar %iron expa)]
                    ['.' (rune dot %ward expb)]
                    ['-' (rune hep %cast expb)]
                    ['+' (rune lus %like expb)]
                    ['&' (rune pam %zinc expa)]
                    ['~' (rune sig %burn expa)]
                    ['=' (rune tis %name expg)]
                    ['?' (rune wut %lead expa)]
                ==
              ==
            :-  '~'
              ;~  pfix  sig
                %-  stew
                ^.  stet  ^.  limo
                :~  ['|' (rune bar %show expb)]
                    ['$' (rune buc %poll expg)]
                    ['_' (rune cab %lurk expb)]
                    ['%' (rune cen %fast hind)]
                    ['/' (rune fas %funk hine)]
                    ['<' (rune gal %thin hinb)]
                    ['>' (rune gar %hint hinb)]
                    ['+' (rune lus %memo hinc)]
                    ['&' (rune pam %dump hinf)]
                    ['?' (rune wut %warn hing)]
                    ['=' (rune tis %ddup expb)]
                    ['!' (rune zap %peep expb)]
                ==
              ==
            :-  ';'
              ;~  pfix  sem
                %-  stew
                ^.  stet  ^.  limo
                :~  [':' (rune col %wad expi)]
                    ['/' (rune fas %nub expa)]
                    ['~' (rune sig %dip expi)]
                    [';' (rune sem %fry expb)]
                ==
              ==
            :-  '='
              ;~  pfix  tis
                %-  stew
                ^.  stet  ^.  limo
                :~  ['|' (rune bar %new expb)]
                    ['.' (rune dot %set expq)]
                    ['^' (rune ket %sip expt)]
                    [':' (rune col %fix expp)]
                    ['/' (rune fas %var expo)]
                    [';' (rune sem %rev expo)]
                    ['<' (rune gal %rap expb)]
                    ['>' (rune gar %per expb)]
                    ['-' (rune hep %nip expb)]
                    ['*' (rune tar %aka expl)]
                    ['+' (rune lus %pin expb)]
                    ['~' (rune sig %tow expi)]
                ==
              ==
            :-  '?'
              ;~  pfix  wut
                %-  stew
                ^.  stet  ^.  limo
                :~  ['|' (rune bar %or exps)]
                    [':' (rune col %if expc)]
                    ['.' (rune dot %lest expc)]
                    ['<' (rune gal %deny expb)]
                    ['>' (rune gar %sure expb)]
                    ['-' ;~(pfix hep (toad tkhp))]
                    ['^' ;~(pfix ket (toad tkkt))]
                    ['=' ;~(pfix tis (toad tkts))]
                    ['+' ;~(pfix lus (toad tkls))]
                    ['&' (rune pam %and exps)]
                    ['@' ;~(pfix pat (toad tkpt))]
                    ['~' ;~(pfix sig (toad tksg))]
                    ['!' (rune zap %not expa)]
                ==
              ==
            :-  '!'
              ;~  pfix  zap
                %-  stew
                ^.  stet  ^.  limo
                :~  [':' ;~(pfix col (toad expz))]
                    ['.' ;~(pfix dot (toad |.(loaf(bug |))))]
                    [',' (rune com %twig expb)]
                    [';' (rune sem %spit expb)]
                    ['>' (rune gar %wrap expa)]
                    ['=' (rune tis %code expa)]
                    ['?' (rune wut %need hinh)]
                ==
              ==
        ==
    |%
    ++  boog                                            ::  core arms
      %+  knee  [p=*term q=*foot]  |.  ~+
      ;~  pfix  lus
        ;~  pose
          %+  cook
            |=({a/$ash b/term c/twig} [b a c])
          ;~  gunk
            (cold %ash (just '+'))
            ;~(pose (cold %$ buc) sym)
            loaf
          ==
        ::
          %+  cook
            |=({a/$elm b/term c/twig} [b a c])
          ;~  gunk
            (cold %elm (just '-'))
            ;~(pose (cold %$ buc) sym)
            loaf
          ==
        ==
      ==
    ::
    ++  wisp                                            ::  core tail
      %-  ulva
      %+  cook
        |=(a/(list {p/term q/foot}) (~(gas by *(map term foot)) a))
      (most muck boog)
    ::
    ++  toad                                            ::  untrap parser exp
      |*  har/_expa
      =+  dur=(ifix [pel per] $:har(tol |))
      ?:(tol ;~(pose ;~(pfix gap $:har(tol &)) dur) dur)
    ::
    ++  rune                                            ::  build rune
      |*  {dif/rule tuq/* har/_expa}
      ;~(pfix dif (stag tuq (toad har)))
    ::
    ++  word                                            ::  build keyword
      |*  {key/cord har/_expa}
      ;~(pfix (jest key) (stag key (toad har)))
    ::
    ++  moar                                            ::  :moar hack
      %+  cook
        |=  {a/(list) b/(list (pair wing twig))}
        ^-  twig
        [%make [[%| (lent a) `%$] ~] b]
      ;~(pfix (jest %moar) ;~(plug (star (jest %r)) (toad |.((butt rick)))))
    ::
    ++  glop  ~+((glue mash))                           ::  separated by space
    ++  gunk  ~+((glue muck))                           ::  separated list
    ++  butt  |*  zor/rule                              ::  closing == if tall
              ?:(tol ;~(sfix zor ;~(plug gap duz)) zor)
    ++  ulva  |*  zor/rule                              ::  closing -- and tall
              ?.(tol fail ;~(sfix zor ;~(plug gap dun)))
    ++  hank  (most muck loaf)                          ::  gapped twigs
    ++  loaf  ?:(tol tall wide)                         ::  hoon, current width
    ++  mash  ?:(tol gap ;~(plug com ace))              ::  list separator
    ++  muck  ?:(tol gap ace)                           ::  general separator
    ++  teak  %+  knee  *tiki  |.  ~+                   ::  wing or twig
              =+  ^=  gub
                  |=  {a/term b/$%({$& p/wing} {$| p/twig})}
                  ^-  tiki
                  ?-(-.b $& [%& [~ a] p.b], $| [%| [~ a] p.b])
              =+  ^=  wyp
                  ;~  pose
                     %+  cook  gub
                     ;~  plug
                       sym
                       ;~(pfix tis ;~(pose (stag %& rope) (stag %| wide)))
                     ==
                  ::
                     (stag %& (stag ~ rope))
                     (stag %| (stag ~ wide))
                  ==
              ?.  tol  wyp
              ;~  pose
                wyp
              ::
                ;~  pfix
                  ;~(plug ket tis gap)
                  %+  cook  gub
                  ;~  plug
                    sym
                    ;~(pfix gap ;~(pose (stag %& rope) (stag %| tall)))
                  ==
                ==
              ::
                (stag %| (stag ~ tall))
              ==
    ++  rack  (most mash ;~(gunk loaf loaf))            ::  list [twig twig]
    ++  rick  (most mash ;~(gunk rope loaf))            ::  list [wing twig]
    ::
    ::    rune contents
    ::
    ++  expa  |.(loaf)                                  ::  one twig
    ++  expb  |.(;~(gunk loaf loaf))                    ::  two twigs
    ++  expc  |.(;~(gunk loaf loaf loaf))               ::  three twigs
    ++  expd  |.(;~(gunk loaf loaf loaf loaf))          ::  four twigs
    ++  expe  |.(wisp)                                  ::  core tail
    ++  expf  |.(;~(gunk ;~(pfix cen sym) loaf))        ::  %term and twig
    ++  expg  |.(;~(gunk sym loaf))                     ::  term and twig
    ++  exph  |.((butt ;~(gunk rope rick)))             ::  wing, [tile twig]s
    ++  expi  |.((butt ;~(gunk loaf hank)))             ::  one or more twigs
    ++  expj  |.(;~(gunk sym rope loaf))                ::  term, wing, and twig
    ++  expk  |.(;~(gunk loaf ;~(plug loaf (easy ~))))  ::  list of two twigs
    ++  expl  |.(;~(gunk sym loaf loaf))                ::  term, two twigs 
    ++  expm  |.((butt ;~(gunk rope loaf rick)))        ::  several [tile twig]s
    ++  expn  |.(;~(gunk loaf (stag %conp (butt hank))))::  autoconsed twigs
    ++  expo  |.(;~(gunk wise loaf loaf))               ::  =;
    ++  expp  |.(;~(gunk (butt rick) loaf))             ::  [wing twig]s, twig
    ++  expq  |.(;~(gunk rope loaf loaf))               ::  wing and two twigs
    ++  expr  |.(;~(gunk loaf wisp))                    ::  twig and core tail
    ++  exps  |.((butt hank))                           ::  closed gapped twigs
    ++  expt  |.(;~(gunk wise rope loaf loaf))          ::  =^
    ++  expu  |.(;~(gunk rope loaf (butt hank)))        ::  wing, twig, twigs
    ++  expv  |.((butt rick))                           ::  just changes
    ++  expz  |.(loaf(bug &))                           ::  twig with tracing
    ::
    ::    tiki expansion for %wt runes
    ::
    ++  tkhp  |.  %+  cook  |=  {a/tiki b/(list (pair twig twig))}
                            (~(wthp ah a) b)
                  (butt ;~(gunk teak rack))
    ++  tkkt  |.  %+  cook  |=  {a/tiki b/twig c/twig}
                            (~(wtkt ah a) b c)
                  ;~(gunk teak loaf loaf)
    ++  tkls  |.  %+  cook  |=  {a/tiki b/twig c/(list (pair twig twig))}
                            (~(wtls ah a) b c)
                  (butt ;~(gunk teak loaf rack))
    ++  tkpt  |.  %+  cook  |=  {a/tiki b/twig c/twig}
                            (~(wtpt ah a) b c)
                  ;~(gunk teak loaf loaf)
    ++  tksg  |.  %+  cook  |=  {a/tiki b/twig c/twig}
                            (~(wtsg ah a) b c)
                  ;~(gunk teak loaf loaf)
    ++  tkts  |.  %+  cook  |=  {a/twig b/tiki} 
                            (~(wtts ah b) a)
                  ;~(gunk loaf teak)
    ::
    ::    hint syntax
    ::
    ++  hinb  |.(;~(gunk bont loaf))                    ::  hint and twig
    ++  hinc  |.                                        ::  optional =en, twig
              ;~(pose ;~(gunk bony loaf) ;~(plug (easy ~) loaf))
    ++  hind  |.(;~(gunk bonk loaf bonz loaf))          ::  jet twig "bon"s twig
    ++  hine  |.(;~(gunk bonk loaf))                    ::  jet-hint and twig
    ++  hinf  |.                                        ::  0-3 >s, two twigs
      ;~  pose
        ;~(gunk (cook lent (stun [1 3] gar)) loaf loaf)
        (stag 0 ;~(gunk loaf loaf))
      ==
    ++  hing  |.                                        ::  0-3 >s, three twigs
      ;~  pose
        ;~(gunk (cook lent (stun [1 3] gar)) loaf loaf loaf)
        (stag 0 ;~(gunk loaf loaf loaf))
      ==
    ++  bonk                                            ::  jet signature
      ;~  pfix  cen
        ;~  pose
          ;~(plug sym ;~(pfix col ;~(plug sym ;~(pfix dot ;~(pfix dot dem)))))
          ;~(plug sym ;~(pfix col ;~(plug sym ;~(pfix dot dem))))
          ;~(plug sym ;~(pfix dot dem))
          sym
        ==
      ==
    ++  hinh  |.                                        ::  1/2 numbers, twig
        ;~  gunk
          ;~  pose
            dem
            (ifix [sel ser] ;~(plug dem ;~(pfix ace dem)))
          ==
          loaf
        ==
    ++  bont  ;~  (bend)                                ::  term, optional twig
                ;~(pfix cen sym)
                ;~(pfix dot ;~(pose wide ;~(pfix muck loaf)))
              ==
    ++  bony  (cook |=(a/(list) (lent a)) (plus tis))   ::  base 1 =en count
    ++  bonz                                            ::  term-labelled twigs
      ;~  pose
        (cold ~ sig)
        %+  ifix
          ?:(tol [;~(plug duz gap) ;~(plug gap duz)] [pel per])
        (more mash ;~(gunk ;~(pfix cen sym) loaf))
      ==
    --
  ::
  ++  lang                                              ::  lung sample
    $:  ros/twig                                        ::  XX translation
        $=  vil
        $%  {$tis p/twig}
            {$col p/twig}
            {$ket p/twig}
            {$fas p/twig}
            {$pel p/(list (pair wing twig))}
        ==
    ==
  ::
  ++  lung
    ~+
    %-  bend
    |=  lang
    ^-  (unit twig)
    ?-    -.vil
      $col  ?:(=([%base %bean] ros) ~ [~ %rap ros p.vil])
      $pel  (bind ~(reek ap ros) |=(hyp/wing [%make hyp p.vil]))
      $ket  [~ ros p.vil]
      $fas  =+  tog=~(hock ap ros)
            ?.(?=(@ tog) ~ [~ %coat tog p.vil])
      $tis  =+  tog=~(hock ap ros)
            ?:(=([%0 ~] tog) ~ [~ %name tog p.vil])
    ==
  ::
  ++  long
    %+  knee  *twig  |.  ~+
    ;~  lung
      scat
      ;~  pose
        ;~(plug (cold %tis tis) wide)
        ;~(plug (cold %col col) wide)
        ;~(plug (cold %ket ket) wide)
        ;~(plug (cold %fas fas) wide)
        ;~  plug
          (easy %pel)
          (ifix [pel per] lobo)
        ==
      ==
    ==
  ::
  ++  lobo  (most ;~(plug com ace) ;~(glam rope wide))
  ++  loon  (most ;~(plug com ace) ;~(glam wide wide))
  ++  lute                                              ::  tall [] noun
    ~+
    %+  stag  %conp
    %+  ifix
      [;~(plug sel gap) ;~(plug gap ser)]
    (most gap tall)
  ::
  ++  rope                                              ::  wing form
    %+  knee  *wing
    |.  ~+
    %+  (slug |=({a/limb b/wing} [a b]))
      dot
    ;~  pose
      (cold [%| 0 ~] com)
      %+  cook
        |=({a/(list) b/term} ?~(a b [%| (lent a) `b]))
      ;~(plug (star ket) ;~(pose sym (cold %$ buc)))
    ::
      %+  cook
        |=(a/axis [%& a])
      ;~  pose
        ;~(pfix lus dim:ag)
        ;~(pfix pam (cook |=(a/@ ?:(=(0 a) 0 (mul 2 +($(a (dec a)))))) dim:ag))
        ;~(pfix bar (cook |=(a/@ ?:(=(0 a) 1 +((mul 2 $(a (dec a)))))) dim:ag))
        ven
        (cold 1 dot)
      ==
    ==
  ::
  ++  wise  %+  cook
              |=({a/term b/(unit twig)} ?~(b a [a u.b]))
            ;~(plug sym (punt ;~(pfix fas wide)))
  ++  tall  %+  knee  *twig                             ::  full tall form
            |.(~+((wart ;~(pose (norm &) long lute ape:(sail &)))))
  ++  wide  %+  knee  *twig                             ::  full wide form
            |.(~+((wart ;~(pose (norm |) long ape:(sail |)))))
  ++  wart
    |*  zor/rule
    %+  here
      |=  {a/pint b/twig}
      ?:(bug [%dbug [wer a] b] b)
    zor
  --
::
++  vest
  ~/  %vest
  |=  tub/nail
  ~|  %vest
  ^-  (like twig)
  %.  tub
  %-  full
  (ifix [gay gay] tall:vast)
::
++  vice
  |=  txt/@ta
  ^-  twig
  (rash txt wide:vast)
::
++  make                                                ::  compile cord to nock
  |=  txt/@
  q:(~(mint ut %noun) %noun (ream txt))
::
++  rain                                                ::  parse with % path
  |=  {bon/path txt/@}
  ^-  twig
  =+  vaz=vast
  ~|  bon
  (scan (trip txt) (full (ifix [gay gay] tall:vaz(wer bon))))
::
++  ream                                                ::  parse cord to twig
  |=  txt/@
  ^-  twig
  (rash txt vest)
::
++  reck                                                ::  parse hoon file
  |=  bon/path
  (rain bon .^(@t %cx (weld bon `path`[%hoon ~])))
::
::::  5e: caching compiler
  ::
++  wa  !:                                              ::  cached compile
  |_  worm
  ++  nell  |=(ref/span (nest [%cell %noun %noun] ref)) ::  nest in cell
  ++  nest                                              ::  nest:ut
    |=  {sut/span ref/span}
    ^-  {? worm}
    ?:  (~(has in nes) [sut ref])  [& +>+<]
    ?.  (~(nest ut sut) | ref)
      ~&  %nest-failed
      =+  foo=(skol ref)
      =+  bar=(skol sut)
      ~&  %nets-need
      ~>  %slog.[0 bar]
      ~&  %nest-have
      ~>  %slog.[0 foo]
      [| +>+<.$]
    [& +>+<(nes (~(put in nes) [sut ref]))]
  ::
  ++  nets                                              ::  spanless nest
    |=  {sut/* ref/*}
    ^-  {? worm}
    ?:  (~(has in nes) [sut ref])  [& +>+<]
    =+  gat=|=({a/span b/span} (~(nest ut a) | b))
    ?.  (? .*(gat(+< [sut ref]) -.gat))
      ~&  %nets-failed
      =+  tag=`*`skol
      =+  foo=(tank .*(tag(+< ref) -.tag))
      =+  bar=(tank .*(tag(+< sut) -.tag))
      ~&  %nets-need
      ~>  %slog.[0 bar]
      ~&  %nets-have
      ~>  %slog.[0 foo]
      [| +>+<.$]
    [& +>+<.$(nes (~(put in nes) [sut ref]))]  
  ::
  ++  play                                              ::  play:ut
    |=  {sut/span gen/twig}
    ^-  {span worm}
    =+  old=(~(get by pay) [sut gen])
    ?^  old  [u.old +>+<.$]
    =+  new=(~(play ut sut) gen)
    [new +>+<.$(pay (~(put by pay) [sut gen] new))]
  ::
  ++  mint                                              ::  mint:ut to noun
    |=  {sut/span gen/twig}
    ^-  {(pair span nock) worm}
    =+  old=(~(get by mit) [sut gen])
    ?^  old  [u.old +>+<.$]
    =+  new=(~(mint ut sut) %noun gen)
    [new +>+<.$(mit (~(put by mit) [sut gen] new))]
  ::
  ++  slap                                              ::  ++slap, cached
    |=  {vax/vase gen/twig}
    ^-  {vase worm}
    =^  gun  +>+<  (mint p.vax gen)
    [[p.gun .*(q.vax q.gun)] +>+<.$]
  ::
  ++  slot                                              ::  ++slot, cached
    |=  {axe/@ vax/vase}
    ^-  {vase worm}
    =^  gun  +>+<  (mint p.vax [%$ axe])
    [[p.gun .*(q.vax [0 axe])] +>+<.$]
  ::
  ++  spec                                              ::  specialize vase
    |=  vax/vase
    ^-  {vase worm}
    =+  ^=  gen  ^-  twig
      ?@  q.vax    [%fits [%base [%atom %$]] [%& 1]~]
      ?@  -.q.vax  [%fits [%leaf %tas -.q.vax] [%& 2]~]
      [%fits [%base %cell] [%& 1]~]
    =^  typ  +>+<.$  (play p.vax [%sure gen [%$ 1]])
    [[typ q.vax] +>+<.$]
  ::
  ++  spot                                              ::  slot then spec
    |=  {axe/@ vax/vase}
    ^-  {vase worm}
    =^  xav  +>+<  (slot axe vax)
    (spec xav)
  ::
  ++  stop                                              ::  spec then slot
    |=  {axe/@ vax/vase}
    ^-  {vase worm}
    =^  xav  +>+<  (spec vax)
    (slot axe xav)
  --
::
::::  5f: molds and mold builders
  ::
++  arch  {fil/(unit @uvI) dir/(map @ta $~)}            ::  fundamental node
++  arvo  (wind {p/term q/mill} mill)                   ::  arvo card
++  beam  {{p/ship q/desk r/case} s/path}               ::  global name
++  beak  {p/ship q/desk r/case}                        ::  path prefix
++  bone  @ud                                           ::  opaque duct
++  care  ?($$ $u $v $w $x $y $z)                       ::  namespace mode
++  case                                                ::  version
          $%  {$da p/@da}                               ::  date
              {$tas p/@tas}                             ::  label
              {$ud p/@ud}                               ::  sequence
          ==                                            ::
++  desk  @tas                                          ::  ship desk case spur
++  cage  (cask vase)                                   ::  global metadata
++  cask  |*(a/$-(* *) (pair mark a))                   ::  global data
++  cuff                                                ::  permissions
          $:  p/(unit (set monk))                       ::  can be read by
              q/(set monk)                              ::  caused or created by
          ==                                            ::
++  curd  {p/@tas q/*}                                  ::  spanless card
++  dock  (pair @p term)                                ::  message target
++  duct  (list wire)                                   ::  causal history
++  hypo  |*(a/$-(* *) (pair span a))                   ::  span associated
++  hobo  |*  a/$-(* *)                                 ::  kiss wrapper
          $?  $%  {$soft p/*}                           ::
              ==                                        ::
              a                                         ::
          ==                                            ::
++  kirk  (unit (set monk))                             ::  audience
++  lens                                                ::  observation core
  $_  ^?                                                ::
  |%  ++  u  *(unit (unit $~))                          ::  existence
      ++  v  *(unit (unit cage))                        ::  full history
      ++  w  *(unit (unit (unit cage)))                 ::  latest diff
      ++  x  *(unit (unit cage))                        ::  data at path
      ++  y  *(unit (unit arch))                        ::  directory
      ++  z  *(unit (unit cage))                        ::  current subtree
  --                                                    ::
++  mane  $@(@tas {@tas @tas})                          ::  XML name+space
++  manx  {g/marx c/marl}                               ::  XML node
++  marc                                                ::  structured mark
  $@  mark                                              ::  plain mark
  $%  {$tabl p/(list (pair marc marc))}                 ::  map
  ==                                                    ::
++  mark  @tas                                          ::  content span
++  marl  (list manx)                                   ::  XML node list
++  mars  {t/{n/$$ a/{i/{n/$$ v/tape} t/$~}} c/$~}      ::  XML cdata
++  mart  (list {n/mane v/tape})                        ::  XML attributes
++  marx  {n/mane a/mart}                               ::  XML tag
++  mash  |=(* (mass +<))                               ::  producing mass
++  mass  (pair cord (each noun (list mash)))           ::  memory usage  
++  mill  (each vase milt)                              ::  vase+metavase
++  milt  {p/* q/*}                                     ::  metavase
++  monk  (each ship {p/@tas q/@ta})                    ::  general identity
++  muse  {p/@tas q/duct r/arvo}                        ::  sourced move
++  move  {p/duct q/arvo}                               ::  arvo move
++  ovum  {p/wire q/curd}                               ::  spanless ovum
++  pane  (list {p/@tas q/vase})                        ::  kernel modules
++  pass  @                                             ::  public key
++  pone  (list {p/@tas q/vise})                        ::  kernel modules old
++  ring  @                                             ::  private key
++  ship  @p                                            ::  network identity
++  sink  (trel bone ship path)                         ::  subscription
++  sley  $-  {* (unit (set monk)) term beam}           ::  namespace function
          (unit (unit cage))                            ::
++  slyd  $-  {* (unit (set monk)) term beam}           ::  super advanced
          (unit (unit (cask)))                          ::
++  slyt  $-({* *} (unit (unit)))                       ::  old namespace
++  time  @da                                           ::  galactic time
++  vile                                                ::  reflexive constants
          $:  typ/span                                  ::  -:!>(*span)
              duc/span                                  ::  -:!>(*duct)
              pah/span                                  ::  -:!>(*path)
              mev/span                                  ::  -:!>([%meta *vase])
          ==                                            ::
++  wind                                                ::  new kernel action
          |*  {a/$-(* *) b/$-(* *)}                     ::  forward+reverse
          $%  {$pass p/path q/a}                        ::  advance
              {$slip p/a}                               ::  lateral
              {$sick p/b}                               ::  lame refactoring
              {$give p/b}                               ::  retreat
          ==                                            ::
++  wire  path                                          ::  event pretext
::
::::  5g: profiling support (XX move)
  ::
++  doss
  $:  mon/moan                                          ::  sample count
      hit/(map term @ud)                                ::  hit points
      cut/(map path hump)                               ::  cut points
  ==
++  moan                                                ::  sample metric
  $:  fun/@ud                                           ::  samples in C
      noc/@ud                                           ::  samples in nock
      glu/@ud                                           ::  samples in glue
      mal/@ud                                           ::  samples in alloc
      far/@ud                                           ::  samples in frag
      coy/@ud                                           ::  samples in copy
      euq/@ud                                           ::  samples in equal
  ==                                                    ::
::
++  hump
  $:  mon/moan                                          ::  sample count
      out/(map path @ud)                                ::  calls out of
      inn/(map path @ud)                                ::  calls into
  ==
::
++  pi-heck
    |=  {nam/@tas day/doss}
    ^-  doss
    =+  lam=(~(get by hit.day) nam)
    day(hit (~(put by hit.day) nam ?~(lam 1 +(u.lam))))
::
++  pi-noon  !.                                           ::  sample trace
  |=  {mot/term paz/(list path) day/doss}
  =|  lax/(unit path)
  |-  ^-  doss
  ?~  paz  day(mon (pi-mope mot mon.day))
  %=    $
      paz  t.paz
      lax  `i.paz
      cut.day
    %+  ~(put by cut.day)  i.paz
    ^-  hump
    =+  nax=`(unit path)`?~(t.paz ~ `i.t.paz)
    =+  hup=`hump`=+(hup=(~(get by cut.day) i.paz) ?^(hup u.hup [*moan ~ ~]))
    :+  (pi-mope mot mon.hup)
      ?~  lax  out.hup
      =+  hag=(~(get by out.hup) u.lax)
      (~(put by out.hup) u.lax ?~(hag 1 +(u.hag)))
    ?~  nax  inn.hup
    =+  hag=(~(get by inn.hup) u.nax)
    (~(put by inn.hup) u.nax ?~(hag 1 +(u.hag)))
  ==
++  pi-mope                                             ::  add sample
  |=  {mot/term mon/moan}
  ?+  mot  mon
    $fun  mon(fun +(fun.mon))
    $noc  mon(noc +(noc.mon))
    $glu  mon(glu +(glu.mon))
    $mal  mon(mal +(mal.mon))
    $far  mon(far +(far.mon))
    $coy  mon(coy +(coy.mon))
    $euq  mon(euq +(euq.mon))
  ==
++  pi-moth                                             ::  count sample
  |=  mon/moan  ^-  @ud
  :(add fun.mon noc.mon glu.mon mal.mon far.mon coy.mon euq.mon)
::
++  pi-mumm                                             ::  print sample
  |=  mon/moan  ^-  tape
  =+  tot=(pi-moth mon)
  ;:  welp
    ^-  tape
    ?:  =(0 noc.mon)  ~
    (welp (scow %ud (div (mul 100 noc.mon) tot)) "n ")
  ::
    ^-  tape
    ?:  =(0 fun.mon)  ~
    (welp (scow %ud (div (mul 100 fun.mon) tot)) "c ")
  ::
    ^-  tape
    ?:  =(0 glu.mon)  ~
    (welp (scow %ud (div (mul 100 glu.mon) tot)) "g ")
  ::
    ^-  tape
    ?:  =(0 mal.mon)  ~
    (welp (scow %ud (div (mul 100 mal.mon) tot)) "m ")
  ::
    ^-  tape
    ?:  =(0 far.mon)  ~
    (welp (scow %ud (div (mul 100 far.mon) tot)) "f ")
  ::
    ^-  tape
    ?:  =(0 coy.mon)  ~
    (welp (scow %ud (div (mul 100 coy.mon) tot)) "y ")
  ::
    ^-  tape
    ?:  =(0 euq.mon)  ~
    (welp (scow %ud (div (mul 100 euq.mon) tot)) "e ")
  ==
::
++  pi-tell                                             ::  produce dump
  |=  day/doss
  ^-  (list tape)
  ?:  =(day *doss)  ~
  =+  tot=(pi-moth mon.day)
  ;:  welp
    [(welp "events: " (pi-mumm mon.day)) ~]
  ::
    %+  turn
      (~(tap by hit.day) ~)
    |=  {nam/term num/@ud}
    :(welp (trip nam) ": " (scow %ud num))
    ["" ~]
  ::
    %-  zing
    ^-  (list (list tape))
    %+  turn
      %+  sort  (~(tap by cut.day))
      |=  {one/(pair path hump) two/(pair path hump)}
      (gth (pi-moth mon.q.one) (pi-moth mon.q.two))
    |=  {pax/path hup/hump}
    =+  ott=(pi-moth mon.hup)
    ;:  welp
      [(welp "label: " (spud pax)) ~]
      [(welp "price: " (scow %ud (div (mul 100 ott) tot))) ~]
      [(welp "shape: " (pi-mumm mon.hup)) ~]
    ::
      ?:  =(~ out.hup)  ~
      :-  "into:"
      %+  turn
        %+  sort  (~(tap by out.hup) ~)
        |=({{* a/@ud} {* b/@ud}} (gth a b))
      |=  {pax/path num/@ud}
      ^-  tape
      :(welp "  " (spud pax) ": " (scow %ud num))
    ::
      ?:  =(~ inn.hup)  ~
      :-  "from:"
      %+  turn
        %+  sort  (~(tap by inn.hup) ~)
        |=({{* a/@ud} {* b/@ud}} (gth a b))
      |=  {pax/path num/@ud}
      ^-  tape
      :(welp "  " (spud pax) ": " (scow %ud num))
    ::
      ["" ~]
      ~
    ==
  ==
--  =>
::                                                      ::
::::  6: layer six
  ::
~%  %hex  +  ~
|%
::
::::  6a: arvo core
  ::
++  mean  |=(a/tang (fear (flop a) |.(!!)))             ::  deify stack trace
++  fear                                                ::  insert user mean
  |*  {a/tang _|?(**)}
  ^+  (+<+)
  =>  .(a `tang`a)
  ?~  a  (+<+)
  ~_(i.a $(a t.a))
::
++  slog                                                ::  deify printf
  =|  pri/@                                             ::  priority level
  |=  a/tang  ^+  same                                  ::  .=  ~&(%a 1)
  ?~(a same ~>(%slog.[pri i.a] $(a t.a)))               ::  ((slog ~[>%a<]) 1)
::
++  sloy
  |=  sod/slyd
  ^-  slyt
  |=  {ref/* raw/*}
  =+  pux=((soft path) raw)
  ?~  pux  ~
  ?.  ?=({@ @ @ @ *} u.pux)  ~
  =+  :*  hyr=(slay i.u.pux)
          fal=(slay i.t.u.pux)
          dyc=(slay i.t.t.u.pux)
          ved=(slay i.t.t.t.u.pux)
          tyl=t.t.t.t.u.pux
      ==
  ?.  ?=({$~ $$ $tas @} hyr)  ~
  ?.  ?=({$~ $$ $p @} fal)  ~
  ?.  ?=({$~ $$ $tas @} dyc)  ~
  ?.  ?=(^ ved)  ~
  =+  ron=q.p.u.hyr
  =+  bed=[[q.p.u.fal q.p.u.dyc (case p.u.ved)] (flop tyl)]
  =+  bop=(sod ref ~ ron bed)
  ?~  bop  ~
  ?~  u.bop  [~ ~]
  [~ ~ +.q.u.u.bop]
::
++  vent                                                ::  vane core
  |=  {lal/@tas vil/vile bud/vase sew/(pair worm vase)}
  ~%  %vent  +>+  ~
  |%
  ++  ruck                                              ::  update vase
    |=  {pax/path txt/@ta}
    ^+  +>
    =-  ?:(?=($| -.res) ((slog p.res) +>.$) p.res)
    ^=  res  %-  mule  |.
    =+  arg=[~2000.1.1 0 =>(~ |~(* ~))]
    =+  rig=(slym q.sew arg)
    =+  rev=(slym (slap bud (rain pax txt)) bud)
    =+  syg=(slym rev arg)
    ~|  %load-lost
    +>.^$(q.sew (slam (slap syg [%limb %load]) (slap rig [%limb %stay])))
  ::
  ++  wink                                              ::  deploy
    |=  {now/@da eny/@ ski/slyd}
    =+  rig=(slym q.sew +<)                             ::  activate vane
    ~%  %wink  +>+>  ~
    |%
    ++  doze
      |=  {now/@da hen/duct}
      ^-  (unit @da)
      ((hard (unit @da)) q:(slym (slap rig [%limb %doze]) +<))
    ::
    ++  slid
      |=  {hed/mill tal/mill}
      ^-  mill
      ?:  &(?=($& -.hed) ?=($& -.tal))
        [%& (slop p.hed p.tal)]
      [%| [%cell p.p.hed p.p.tal] [q.p.hed q.p.tal]]
    ::
    ++  slix
      |=  hil/mill
      ^-  mill
      ?-  -.hil
        $&  [%& (slop [typ.vil p.p.hil] p.hil)]
        $|  [%| [%cell typ.vil p.p.hil] p.hil]
      ==
    ::
    ++  slur                                            ::  call gate on
      |=  {gat/vase hil/mill}
      ^-  (unit (pair vase worm))
      =+  sam=(slot 6 gat)
      =+  ^=  hig
        ?-  -.hil
          $&  (~(nest wa p.sew) p.sam p.p.hil)
          $|  (~(nets wa p.sew) p.sam p.p.hil)
        ==
      ?.(-.hig ~ `[(slym gat +>.hil) +.hig])
    ::
    ++  slur-a  ~/(%slur-a |=({gat/vase hil/mill} =+(%a (slur gat hil))))
    ++  slur-b  ~/(%slur-b |=({gat/vase hil/mill} =+(%b (slur gat hil))))
    ++  slur-c  ~/(%slur-c |=({gat/vase hil/mill} =+(%c (slur gat hil))))
    ++  slur-d  ~/(%slur-d |=({gat/vase hil/mill} =+(%d (slur gat hil))))
    ++  slur-e  ~/(%slur-e |=({gat/vase hil/mill} =+(%e (slur gat hil))))
    ++  slur-f  ~/(%slur-f |=({gat/vase hil/mill} =+(%f (slur gat hil))))
    ++  slur-g  ~/(%slur-g |=({gat/vase hil/mill} =+(%g (slur gat hil))))
    ++  slur-z  ~/(%slur-z |=({gat/vase hil/mill} =+(%z (slur gat hil))))
    ::
    ++  slur-pro                                        ::  profiling slur
      ~/  %slur-pro
      |=  {lal/@tas gat/vase hil/mill}
      ?+  lal  (slur-z gat hil)
        $a  (slur-a gat hil)
        $b  (slur-b gat hil)
        $c  (slur-c gat hil)
        $d  (slur-d gat hil)
        $e  (slur-e gat hil)
        $f  (slur-f gat hil)
        $g  (slur-g gat hil)
      ==
    ::
    ++  song                                            ::  reduce metacard
      ~/  %song                                         ::
      |=  mex/vase                                      ::  mex: vase of card
      ^-  (unit (pair mill worm))                       ::
      =^  hip  p.sew  (~(nell wa p.sew) p.mex)          ::
      ?.  hip  ~                                        ::  a card is a cell
      ?.  ?=($meta -.q.mex)  `[[%& mex] p.sew]          ::  ordinary card
      =^  tiv  p.sew  (~(slot wa p.sew) 3 mex)          ::
      =^  hip  p.sew  (~(nell wa p.sew) p.tiv)          ::
      ?.  hip  ~                                        ::  a vase is a cell
      =^  vax  p.sew  (~(slot wa p.sew) 2 tiv)          ::
      =^  hip  p.sew  (~(nest wa p.sew) typ.vil p.vax)  ::
      ?.  hip  ~                                        ::  vase head is span
      %+  biff                                          ::
        =+  mut=(milt q.tiv)                            ::  card span, value
        |-  ^-  (unit (pair milt worm))                 ::
        ?.  ?=({$meta p/* q/milt} q.mut)  `[mut p.sew]  ::  ordinary metacard
        =^  hip  p.sew  (~(nets wa p.sew) mev.vil p.mut)::
        ?.  hip  ~                                      ::  meta-metacard
        $(mut +.q.mut)                                  ::  descend into meta
      |=(a/(pair milt worm) `[[%| p.a] q.a])            ::  milt to mill
    ::
    ++  sump                                            ::  vase to move
      ~/  %sump
      |=  wec/vase
      ^-  (unit (pair move worm))
      %+  biff  ((soft duct) -.q.wec)
      |=  a/duct
      %+  bind  
        =-  ?-  -.har
              $|  ~&  [%dead-card p.har]  ~             ::  XX properly log?
              $&  (some p.har)
            ==
        ^=  har  ^-  (each (pair arvo worm) term)
        =^  caq  p.sew  (~(spot wa p.sew) 3 wec)
        ?+    q.caq   [%| (cat 3 %funk (@tas q.caq))]
        ::
            {$pass p/* q/@tas r/{p/@tas q/*}}
          %-  (bond |.([%| p.r.q.caq]))
          %+  biff  ((soft @) q.q.caq)
          |=  lal/@tas
          ?.  ((sane %tas) lal)  ~
          %+  biff  ((soft path) p.q.caq)
          |=  pax/path
          =^  yav  p.sew  (~(spot wa p.sew) 15 caq)
          %+  bind  (song yav)
          |=  {hil/mill vel/worm}
          [%& [%pass pax lal hil] vel]
        ::
            {$give p/{p/@tas q/*}}
          %-  (bond |.([%| p.p.q.caq]))
          =^  yav  p.sew  (~(spot wa p.sew) 3 caq)
          %+  bind  (song yav)
          |=  {hil/mill vel/worm}
          [%& [%give hil] vel]
        ::
            {$sick p/{p/@tas q/*}}
          %-  (bond |.([%| p.p.q.caq]))
          =^  yav  p.sew  (~(spot wa p.sew) 3 caq)
          %+  bind  (song yav)
          |=  {hil/mill vel/worm}
          [%& [%sick hil] vel]
        ::
            {$slip p/@tas q/{p/@tas q/*}}
          %-  (bond |.([%| p.q.q.caq]))
          %+  biff  ((soft @) p.q.caq)
          |=  lal/@tas
          ?.  ((sane %tas) lal)  ~
          =^  yav  p.sew  (~(spot wa p.sew) 7 caq)
          %+  bind  (song yav)
          |=  {hil/mill vel/worm}
          [%& [%slip lal hil] vel]
        ==
      |=(b/(pair arvo worm) [`move`[a p.b] q.b])
    ::
    ++  said                                            ::  vase to (list move)
      |=  vud/vase
      |-  ^-  (pair (list move) worm)
      ?:  =(~ q.vud)  [~ p.sew]
      =^  hed  p.sew  (~(slot wa p.sew) 2 vud)
      =^  tal  p.sew  (~(slot wa p.sew) 3 vud)
      =^  mov  p.sew  (need (sump hed))
      =^  moz  p.sew  $(vud tal)
      [[mov moz] p.sew]
    ::
    ++  scry                                            ::  read namespace
      ~/  %scry
      |=  $:  fur/(unit (set monk))
              ren/care
              bed/beam
          ==
      ^-  (unit (unit (cask)))
      ::  ~&  [%arvo-scry ren bed]
      =+  ^=  old
          :*  fur
              ren
              p.bed
              q.bed
              `coin`[%$ r.bed]
              (flop s.bed)
          ==
      ^-  (unit (unit (cask)))
      =+  pro=(slym (slap rig [%limb %scry]) old)
      ?~  q.pro  ~
      ?~  +.q.pro  [~ ~]
      =+  dat=(slot 7 pro)
      [~ ~ (mark -.q.dat) +.q.dat]
    ::
    ++  soar                                            ::  scrub vane
      |=  sev/vase
      ^-  vase
      ?:  &(=(-.q.q.sew -.q.sev) =(+>.q.q.sew +>.q.sev))
        q.sew                                           ::  unchanged, use old
      sev(+<.q [*@da *@ =>(~ |~(* ~))])                 ::  clear to stop leak
    ::
    ++  swim
      ~/  %swim
      |=  $:  org/@tas
              pux/(unit wire)
              hen/duct
              hil/mill
          ==
      ^-  {{p/(list move) q/worm} q/vase}
      ::  ~&  [%swim-wyt `@ud`~(wyt in p.sew)]
      =+  ^=  pru
          ?~  pux
            ~|  [%swim-call-vane lal ({term $~} +.p.hil)]
            =^  vax  p.sew  (~(slap wa p.sew) rig [%limb %call])
            %^  slur-pro  lal  vax
            (slid [%& duc.vil hen] (slix hil))
          ~|  [%swim-take-vane lal ({term $~} +.p.hil)]
          =^  vax  p.sew  (~(slap wa p.sew) rig [%limb %take])
          %^  slur-pro  lal   vax
          ;:  slid
            [%& pah.vil u.pux]
            [%& duc.vil hen]
            (slix (slid [%& [%atom %tas `org] org] hil))
          ==
      ?~  pru
        ~&  [%swim-lost lal (@tas +>-.hil)]
        [[~ p.sew] q.sew]
      =^  pro  p.sew  (need pru)
      =^  moz  p.sew  (~(slap wa p.sew) pro [%limb %p])
      =^  vem  p.sew  (~(slap wa p.sew) pro [%limb %q])
      [(said moz) (soar vem)]
    --
  --
::
++  vint                                                ::  create vane
  |=  {lal/@tas vil/vile bud/vase pax/path txt/@ta}     ::
  =-  ?:(?=($| -.res) ((slog p.res) ~) (some p.res))
  ^=  res  %-  mule  |.
  (vent lal vil bud *worm (slym (slap bud (rain pax txt)) bud))
::
++  viol                                                ::  vane tools
  |=  but/span
  ^-  vile
  =+  pal=|=(a/@t ^-(span (~(play ut but) (vice a))))
  :*  typ=(pal '*span')
      duc=(pal '*duct')
      pah=(pal '*path')
      mev=(pal '*{$meta $vase}')
  ==
::
++  is                                                  ::  operate in time
  |=  {vil/vile eny/@ bud/vase niz/(pair worm (list {p/@tas q/vase}))}
  |_  now/@da
  ++  beck
    ^-  slyd
    |=  {* fur/(unit (set monk)) ron/term bed/beam}
    ^-  (unit (unit (cask)))
    =>  .(fur ?^(fur fur `[[%& p.bed] ~ ~]))            ::  XX heinous
    =+  lal=(end 3 1 ron)
    =+  ren=(care (rsh 3 1 ron))
    |-  ^-  (unit (unit (cask)))
    ?~  q.niz  ~
    ?.  =(lal p.i.q.niz)  $(q.niz t.q.niz)
    %-  scry:(wink:(vent lal vil bud p.niz q.i.q.niz) now (shax now) ..^$)
    [fur ren bed]
  ::
  ++  dink                                              ::  vase by char
    |=  din/@tas  ^-  vase
    ?~(q.niz !! ?:(=(din p.i.q.niz) q.i.q.niz $(q.niz t.q.niz)))
  ::
  ++  dint                                              ::  input routing
    |=  hap/path  ^-  @tas
    ?+  hap  !!
      {@ $ames *}  %a
      {@ $boat *}  %c
      {@ $newt *}  %a
      {@ $sync *}  %c
      {@ $term *}  %d
      {@ $http *}  %e
      {@ $behn *}  %b
    ==
  ::
  ++  doos                                              ::  sleep until
    |=  hap/path  ^-  (unit @da)
    =+  lal=(dint hap)
    (doze:(wink:(vent lal vil bud p.niz (dink lal)) now 0 beck) now [hap ~])
  ::
  ++  hurl                                              ::  start loop
    |=  {lac/? ovo/ovum}
    ~?  &(!lac !=(%belt -.q.ovo))  [%unix -.q.ovo p.ovo]
    ^-  {p/(list ovum) q/(pair worm (list {p/@tas q/vase}))}
    ?>  ?=(^ p.ovo)
    %+  kick  lac
    :~  :*  i.p.ovo
            ~
            :^  %pass  t.p.ovo
              (dint p.ovo)
            :+  %&
              [%cell [%atom %tas `%soft] %noun]
            [%soft q.ovo]
        ==
    ==
  ::
  ++  race                                              ::  take
    |=  {org/@tas lal/@tas pux/(unit wire) hen/duct hil/mill ves/vase}
    ^-  {p/{p/(list move) q/worm} q/vase}
    =+  ven=(vent lal vil bud [p.niz ves])
    =+  win=(wink:ven now (shax now) beck)
    (swim:win org pux hen hil)
  ::
  ++  fire                                              ::  execute
    |=  {org/term lal/term pux/(unit wire) hen/duct hil/mill}
    ?:  &(?=(^ pux) ?=($~ hen))
      [[[[lal u.pux] (curd +>.hil)]~ ~] niz]
    =+  naf=q.niz
    |-  ^-  {{p/(list ovum) q/(list muse)} _niz}
    ?~  naf  [[~ ~] [p.niz ~]]
    ?.  =(lal p.i.naf)
      =+  tuh=$(naf t.naf)
      [-.tuh [+<.tuh [i.naf +>.tuh]]]
    =+  fiq=(race org lal pux hen hil q.i.naf)
    [[~ (turn p.p.fiq |=(a/move [lal a]))] [q.p.fiq [[p.i.naf q.fiq] t.naf]]]
  ::
  ++  jack                                              ::  dispatch card
    |=  {lac/? gum/muse}
    ^-  {{p/(list ovum) q/(list muse)} _niz}
    ::  =.  lac  |(lac ?=(?(%g %f) p.gum))
    ::  =.  lac  &(lac !?=($b p.gum))
    %+  fire
      p.gum
    ?-    -.r.gum
        $pass
      ~?  &(!lac !=(%$ p.gum))
        :^  %pass  [p.gum p.q.r.gum]
          [(@tas +>-.q.q.r.gum) p.r.gum]
        q.gum
      [p.q.r.gum ~ [[p.gum p.r.gum] q.gum] q.q.r.gum]
    ::
        $give
      ?>  ?=(^ q.gum)
      ?.  ?=(^ i.q.gum)
        ~&  [%jack-bad-duct q.gum]
        ~&  [%jack-bad-card +>-.p.r.gum]
        !!
      ~?  &(!lac |(!=(%blit +>-.p.r.gum) !=(%d p.gum)))
        [%give p.gum (@tas +>-.p.r.gum) `duct`q.gum]
      [i.i.q.gum [~ t.i.q.gum] t.q.gum p.r.gum]
    ::
        $slip
      ~?  !lac  [%slip p.gum (@tas +>-.q.p.r.gum) q.gum]
      [p.p.r.gum ~ q.gum q.p.r.gum]
    ::
        $sick
      ?>  ?=(^ q.gum)
      ?>  ?=(^ i.q.gum)
      ~?  !lac  [%sick p.gum (@tas +>-.p.r.gum) `duct`q.gum]
      [i.i.q.gum ?~(t.i.q.gum ~ [~ t.i.q.gum]) t.q.gum p.r.gum]
    ==
  ::
  ++  kick                                              ::  new main loop
    |=  {lac/? mor/(list muse)}
    =|  ova/(list ovum)
    |-  ^-  {p/(list ovum) q/(pair worm (list {p/@tas q/vase}))}
    ?~  mor  [(flop ova) niz]
    =^  nyx  niz  (jack lac i.mor)
    $(ova (weld p.nyx ova), mor (weld q.nyx t.mor))
  --
--
::
::::  Arvo interface
  ::
=+  pit=`vase`!>(.)                                     ::
!:
=+  vil=(viol p.pit)                                    ::  cached reflexives
=|  $:  lac/?                                           ::  laconic bit
        bod/(unit vase)                                 ::  standard library
        urb/(unit ship)                                 ::  identity
        eny/@                                           ::  entropy
        niz/(pair worm (list {p/@tas q/vase}))          ::  modules
    ==                                                  ::
=<  |%
    ++  come  |=  {@ (list ovum) pone}                  ::  11
              ^-  {(list ovum) _+>}
              ~&  %hoon-come
              =^  rey  +>+  (^come +<)
              [rey +>.$]
    ++  keep  |=(* (^keep ((hard {@da path}) +<)))      ::  4
    ++  load  |=  {@ (list ovum) pane}                  ::  86
              ^-  {(list ovum) _+>}
              ~&  %hoon-load
              =^  rey  +>+  (^load +<)
              [rey +>.$]
    ++  peek  |=(* (^peek ((hard {@da path}) +<)))      ::  87
    ++  poke  |=  *                                     ::  42
              ^-  {(list ovum) *}
              =>  .(+< ((hard {now/@da ovo/ovum}) +<))
              =^  ova  +>+  (^poke now ovo)
              |-  ^-  {(list ovum) *}
              ?~  ova
                [~ +>.^$]
              ?:  ?=($verb -.q.i.ova)
                $(ova t.ova, lac !lac)
              ?:  ?=($veer -.q.i.ova)
                $(ova t.ova, +>+.^$ (veer now q.i.ova))
              ?:  ?=($vega -.q.i.ova)
                (fall (vega now t.ova (path +.q.i.ova)) [~ +>.^$])
              ?:  ?=(?($init $veal) -.q.i.ova)
                =+  avo=$(ova t.ova, +>+.^$ (boot (@ +.q.i.ova)))
                [[i.ova -.avo] +.avo]
              ?:  ?=($mass -.q.i.ova)
                =+  avo=$(ova t.ova)
                :_  +.avo
                :_  -.avo
                %=    i.ova
                    q.q
                  :-  %userspace
                  :-  %|
                  :~  hoon+`pit
                      zuse+`mast
                      hoon-cache+`p.niz
                      q.q.i.ova
                      dot+`.
                  ==
                ==
              =+(avo=$(ova t.ova) [[i.ova -.avo] +.avo])
    ++  wish  |=(* (^wish ((hard @ta) +<)))             ::  20
    --
|%
++  boot                                                ::  set singlehome
  |=  {who/@p}
  ^+  +>
  ?:  &(?=(^ urb) (lth u.urb who))  +>
  +>(urb `who, bod ?~(bod ~ bod(-.q.u who)))
::
++  come                                                ::  load incompatible
  |=  {yen/@ ova/(list ovum) nyf/pone}
  ^+  [ova +>]
  (load yen ova (turn nyf |=({a/@tas b/vise} [a (slim b)])))
::
++  keep                                                ::  wakeup delay
  |=  {now/@da hap/path}
  =>  .(+< ((hard {now/@da hap/path}) +<))
  (~(doos (is vil eny mast niz) now) hap)
::
++  load                                                ::  load compatible
  |=  {yen/@ ova/(list ovum) nyf/pane}
  ^+  [ova +>]
  =:  eny  yen
      q.niz  nyf
    ==
  |-  ^+  [ova +>.^$]
  ?~  ova
    [~ +>.^$]
  ?:  ?=($verb -.q.i.ova)
    $(ova t.ova, lac !lac)
  ?:  ?=($veer -.q.i.ova)
    $(ova t.ova, +>.^$ (veer *@da q.i.ova))
  =+(avo=$(ova t.ova) [[i.ova -.avo] +.avo])
::
++  mast  ?~(bod pit u.bod)                             ::  stdlib if installed
++  peek                                                ::  external inspect
  |=  {now/@da hap/path}
  ^-  (unit)
  ?~  hap  [~ hoon]
  =+  rob=((sloy ~(beck (is vil eny mast niz) now)) [151 %noun] hap)
  ?~  rob  ~
  ?~  u.rob  ~
  [~ u.u.rob]
::
++  poke                                                ::  external apply
  |=  {now/@da ovo/ovum}
  ^-  {(list ovum) _+>}
  =.  eny  (mix eny (shax now))
  ::  ~&  [%poke -.q.ovo]
  ?:  ?=(?($veer $vega $verb $veal) -.q.ovo)
    ::
    ::  these effects on arvo proper fall through and
    ::  are handled in post.
    ::
    [[ovo ~] +>.$]
  =^  zef  niz
    (~(hurl (is vil eny mast niz) now) lac ovo)
  [zef +>.$]
::
++  vega                                                ::  reboot kernel
  |=  {now/@da ova/(list ovum) hap/path}
  ^-  (unit {p/(list ovum) q/*})
  =-  ?:(?=($| -.res) ((slog p.res) ~) `p.res)
  ^=  res  %-  mule  |.
  =+  pax=(weld hap `path`[%hoon ~])
  ~&  [%vega-start hap]
  =+  src=((hard @t) (need (peek now cx+pax)))
  =+  saz=(shax src)
  =+  gen=(rain hap src)
  ~&  %vega-parsed
  =+  ken=.*(0 q:(~(mint ut %noun) %noun gen))
  =+  ^=  nex
      =+  gat=.*(ken .*(ken [0 87]))
      (need ((hard (unit @)) .*([-.gat [[now ~] +>.gat]] -.gat)))
  ~&  [%vega-compiled hoon nex]
  ?>  (lte nex hoon)
  =+  gat=.*(ken .*(ken [0 ?:(=(nex hoon) 86 11)]))
  =+  sam=[eny ova q.niz]
  =+  raw=.*([-.gat [sam +>.gat]] -.gat)
  [[[~ %vega hap] ((list ovum) -.raw)] +.raw]
::
++  veer                                                ::  install vane/tang
  |=  {now/@da fav/curd}
  =>  .(fav ((hard {$veer lal/@ta pax/path txt/@t}) fav))
  =-  ?:(?=($| -.res) ((slog p.res) +>.$) p.res)
  ^=  res  %-  mule  |.
  ?:  =(%$ lal.fav)
    ~&  [%tang pax.fav `@p`(mug txt.fav)]
    =+  gen=(rain pax.fav txt.fav)
    =+  vax=(slap pit gen)
    =+  orb=`@p`?~(urb 0xffff.ffff.ffff.ffff.ffff.ffff.ffff.ffff u.urb)
    +>.^$(bod `[[%cell [%face %our [%atom %p ~]] p.vax] [orb q.vax]])
  %_    +>.^$
      q.niz
    |-  ^+  q.niz
    ?~  q.niz
      ~&  [%vane `@tas`lal.fav pax.fav `@p`(mug txt.fav)]
      =+  vin=(vint lal.fav vil mast pax.fav txt.fav)
      ?~  vin
        q.niz
      [[lal.fav q.sew:u.vin] q.niz]
    ?.  =(lal.fav p.i.q.niz)
      [i.q.niz $(q.niz t.q.niz)]
      ~&  [%vane `@tas`lal.fav pax.fav `@p`(mug txt.fav)]
    :_  t.q.niz
    :-  p.i.q.niz
    q.sew:(ruck:(vent lal.fav vil mast [p.niz q.i.q.niz]) pax.fav txt.fav)
  ==
::
++  wish                                                ::  external compute
 |=  txt/@
  q:(slap mast (ream txt))
--<|MERGE_RESOLUTION|>--- conflicted
+++ resolved
@@ -799,7 +799,6 @@
   ::  2g: unsigned powers                               ::
   ::                                                    ::
   ::
-<<<<<<< HEAD
 ++  pow                                                 ::  unsigned exponent
   ~/  %pow
   |=  {a/@ b/@}
@@ -808,92 +807,6 @@
   =+  c=$(b (div b 2))
   =+  d=(mul c c)
   ?~  (dis b 1)  d  (mul d a)
-=======
-  ++  trim                                              ::  31-bit nonzero
-    |=  key/@
-    =+  syd=0xcafe.babe
-    |-  ^-  @
-    =+  haz=(spec syd key)
-    =+  ham=(mix (rsh 0 31 haz) (end 0 31 haz))
-    ?.(=(0 ham) ham $(syd +(syd)))
-  --
-::
-++  mug                                                 ::  31bit nonzero FNV1a
-  ~/  %mug
-  |=  a/*
-  ?^  a
-    =+  b=[p=$(a -.a) q=$(a +.a)]
-    |-  ^-  @
-    =+  c=(fnv (mix p.b (fnv q.b)))
-    =+  d=(mix (rsh 0 31 c) (end 0 31 c))
-    ?.  =(0 c)  c
-    $(q.b +(q.b))
-  =+  b=2.166.136.261
-  |-  ^-  @
-  =+  c=b
-  =+  [d=0 e=(met 3 a)]
-  |-  ^-  @
-  ?:  =(d e)
-    =+  f=(mix (rsh 0 31 c) (end 0 31 c))
-    ?.  =(0 f)  f
-    ^$(b +(b))
-  $(c (fnv (mix c (cut 3 [d 1] a))), d +(d))
-::::::::::::::::::::::::::::::::::::::::::::::::::::::::::
-::                section 2cE, phonetic base            ::
-::
-++  po
-  ~/  %po
-  =+  :-  ^=  sis                                       ::  prefix syllables
-      'dozmarbinwansamlitsighidfidlissogdirwacsabwissib\
-      /rigsoldopmodfoglidhopdardorlorhodfolrintogsilmir\
-      /holpaslacrovlivdalsatlibtabhanticpidtorbolfosdot\
-      /losdilforpilramtirwintadbicdifrocwidbisdasmidlop\
-      /rilnardapmolsanlocnovsitnidtipsicropwitnatpanmin\
-      /ritpodmottamtolsavposnapnopsomfinfonbandorworsip\
-      /ronnorbotwicsocwatdolmagpicdavbidbaltimtasmallig\
-      /sivtagpadsaldivdactansidfabtarmonranniswolmispal\
-      /lasdismaprabtobrollatlonnodnavfignomnibpagsopral\
-      /bilhaddocridmocpacravripfaltodtiltinhapmicfanpat\
-      /taclabmogsimsonpinlomrictapfirhasbosbatpochactid\
-      /havsaplindibhosdabbitbarracparloddosbortochilmac\
-      /tomdigfilfasmithobharmighinradmashalraglagfadtop\
-      /mophabnilnosmilfopfamdatnoldinhatnacrisfotribhoc\
-      /nimlarfitwalrapsarnalmoslandondanladdovrivbacpol\
-      /laptalpitnambonrostonfodponsovnocsorlavmatmipfip'
-      ^=  dex                                           ::  suffix syllables
-      'zodnecbudwessevpersutletfulpensytdurwepserwylsun\
-      /rypsyxdyrnuphebpeglupdepdysputlughecryttyvsydnex\
-      /lunmeplutseppesdelsulpedtemledtulmetwenbynhexfeb\
-      /pyldulhetmevruttylwydtepbesdexsefwycburderneppur\
-      /rysrebdennutsubpetrulsynregtydsupsemwynrecmegnet\
-      /secmulnymtevwebsummutnyxrextebfushepbenmuswyxsym\
-      /selrucdecwexsyrwetdylmynmesdetbetbeltuxtugmyrpel\
-      /syptermebsetdutdegtexsurfeltudnuxruxrenwytnubmed\
-      /lytdusnebrumtynseglyxpunresredfunrevrefmectedrus\
-      /bexlebduxrynnumpyxrygryxfeptyrtustyclegnemfermer\
-      /tenlusnussyltecmexpubrymtucfyllepdebbermughuttun\
-      /bylsudpemdevlurdefbusbeprunmelpexdytbyttyplevmyl\
-      /wedducfurfexnulluclennerlexrupnedlecrydlydfenwel\
-      /nydhusrelrudneshesfetdesretdunlernyrsebhulryllud\
-      /remlysfynwerrycsugnysnyllyndyndemluxfedsedbecmun\
-      /lyrtesmudnytbyrsenwegfyrmurtelreptegpecnelnevfes'
-  |%
-  ++  ins  ~/  %ins                                     ::  parse prefix
-           |=  a/@tas
-           =+  b=0
-           |-  ^-  (unit @)
-           ?:(=(256 b) ~ ?:(=(a (tos b)) [~ b] $(b +(b))))
-  ++  ind  ~/  %ind                                     ::  parse suffix
-           |=  a/@tas
-           =+  b=0
-           |-  ^-  (unit @)
-           ?:(=(256 b) ~ ?:(=(a (tod b)) [~ b] $(b +(b))))
-  ++  tos  ~/  %tos                                     ::  fetch prefix
-           |=(a/@ ?>((lth a 256) (cut 3 [(mul 3 a) 3] sis)))
-  ++  tod  ~/  %tod                                     ::  fetch suffix
-           |=(a/@ ?>((lth a 256) (cut 3 [(mul 3 a) 3] dex)))
-  --
->>>>>>> 16634313
 ::
 ++  sqt                                                 ::  unsigned sqrt/rem
   ~/  %sqt
@@ -2946,7 +2859,6 @@
   |=  ruz/@  ^-  @
   (shal [(met 3 ruz) ruz])
 ::
-<<<<<<< HEAD
 ++  shal                                                ::  sha-512 with length
   ~/  %shal
   |=  {len/@ ruz/@}  ^-  @
@@ -3110,69 +3022,6 @@
                (sum c (wac 2 hax))
                (sum d (wac 3 hax))
                (sum e (wac 4 hax))
-=======
-++  ab
-  |%
-  ++  bix  (bass 16 (stun [2 2] six))
-  ++  fem  (sear |=(a/@ (cha:fa a)) aln)
-  ++  haf  (bass 256 ;~(plug tep tiq (easy ~)))
-  ++  hef  %+  sear  |=(a/@ ?:(=(a 0) ~ (some a)))
-           %+  bass  256
-           ;~(plug tip tiq (easy ~))
-  ++  hif  (bass 256 ;~(plug tip tiq (easy ~)))
-  ++  hof  (bass 0x1.0000 ;~(plug hef (stun [1 3] ;~(pfix hep hif))))
-  ++  huf  (bass 0x1.0000 ;~(plug hef (stun [0 3] ;~(pfix hep hif))))
-  ++  hyf  (bass 0x1.0000 ;~(plug hif (stun [3 3] ;~(pfix hep hif))))
-  ++  pev  (bass 32 ;~(plug sev (stun [0 4] siv)))
-  ++  pew  (bass 64 ;~(plug sew (stun [0 4] siw)))
-  ++  piv  (bass 32 (stun [5 5] siv))
-  ++  piw  (bass 64 (stun [5 5] siw))
-  ++  qeb  (bass 2 ;~(plug seb (stun [0 3] sib)))
-  ++  qex  (bass 16 ;~(plug sex (stun [0 3] hit)))
-  ++  qib  (bass 2 (stun [4 4] sib))
-  ++  qix  (bass 16 (stun [4 4] six))
-  ++  seb  (cold 1 (just '1'))
-  ++  sed  (cook |=(a/@ (sub a '0')) (shim '1' '9'))
-  ++  sev  ;~(pose sed sov)
-  ++  sew  ;~(pose sed sow)
-  ++  sex  ;~(pose sed sox)
-  ++  sib  (cook |=(a/@ (sub a '0')) (shim '0' '1'))
-  ++  sid  (cook |=(a/@ (sub a '0')) (shim '0' '9'))
-  ++  siv  ;~(pose sid sov)
-  ++  siw  ;~(pose sid sow)
-  ++  six  ;~(pose sid sox)
-  ++  sov  (cook |=(a/@ (sub a 87)) (shim 'a' 'v'))
-  ++  sow  ;~  pose
-             (cook |=(a/@ (sub a 87)) (shim 'a' 'z'))
-             (cook |=(a/@ (sub a 29)) (shim 'A' 'Z'))
-             (cold 62 (just '-'))
-             (cold 63 (just '~'))
-           ==
-  ++  sox  (cook |=(a/@ (sub a 87)) (shim 'a' 'f'))
-  ++  ted  (bass 10 ;~(plug sed (stun [0 2] sid)))
-  ++  tep  (sear |=(a/@ ?:(=(a 'doz') ~ (ins:po a))) til)
-  ++  tip  (sear |=(a/@ (ins:po a)) til)
-  ++  tiq  (sear |=(a/@ (ind:po a)) til)
-  ++  tid  (bass 10 (stun [3 3] sid))
-  ++  til  (boss 256 (stun [3 3] low))
-  ++  urs  %+  cook
-             |=(a/tape (rap 3 ^-((list @) a)))
-           (star ;~(pose nud low hep dot sig cab))
-  ++  urt  %+  cook
-             |=(a/tape (rap 3 ^-((list @) a)))
-           (star ;~(pose nud low hep dot sig))
-  ++  urx  %+  cook
-             |=(a/tape (rap 3 ^-((list @) a)))
-           %-  star
-           ;~  pose 
-             nud
-             low
-             hep
-             cab
-             (cold ' ' dot)
-             (cook tuft (ifix [sig dot] hex))
-             ;~(pfix sig ;~(pose sig dot))
->>>>>>> 16634313
            ==
     ==
   =+  fx=(con (dis b c) (dis (not 5 1 b) d))
@@ -3231,7 +3080,6 @@
   ::
 ++  un                                                  ::  =(x (wred (wren x)))
   |%
-<<<<<<< HEAD
   ++  wren                                              ::  conceal structure
     |=  pyn/@  ^-  @
     =+  len=(met 3 pyn)
@@ -3337,192 +3185,6 @@
   --
 ::
 ++  ob
-=======
-  ++  ape  |*(fel/rule ;~(pose (cold 0 (just '0')) fel))
-  ++  bay  (ape (bass 16 ;~(plug qeb:ab (star ;~(pfix dog qib:ab)))))
-  ++  bip  =+  tod=(ape qex:ab)
-           (bass 0x1.0000 ;~(plug tod (stun [7 7] ;~(pfix dog tod))))
-  ++  dem  (ape (bass 1.000 ;~(plug ted:ab (star ;~(pfix dog tid:ab)))))
-  ++  dim  (ape (bass 10 ;~(plug sed:ab (star sid:ab))))
-  ++  dum  (bass 10 (plus sid:ab))
-  ++  fed  %+  cook  fend:ob
-           ;~  pose
-             %+  bass  0x1.0000.0000.0000.0000          ::  oversized
-               ;~  plug
-                 huf:ab
-                 (plus ;~(pfix doh hyf:ab))
-               ==
-             hof:ab                                     ::  planet or moon
-             haf:ab                                     ::  star
-             tiq:ab                                     ::  galaxy
-           ==
-  ++  fim  (sear den:fa (bass 58 (plus fem:ab)))
-  ++  hex  (ape (bass 0x1.0000 ;~(plug qex:ab (star ;~(pfix dog qix:ab)))))
-  ++  lip  =+  tod=(ape ted:ab)
-           (bass 256 ;~(plug tod (stun [3 3] ;~(pfix dog tod))))
-  ++  viz  (ape (bass 0x200.0000 ;~(plug pev:ab (star ;~(pfix dog piv:ab)))))
-  ++  vum  (bass 32 (plus siv:ab))
-  ++  wiz  (ape (bass 0x4000.0000 ;~(plug pew:ab (star ;~(pfix dog piw:ab)))))
-  --
-::
-++  co  !.
-  ~%  %co  ..co  ~
-  =<  |_  lot/coin
-      ++  rear  |=(rom/tape =>(.(rep rom) rend))
-      ++  rent  `@ta`(rap 3 rend)
-      ++  rend
-        ^-  tape
-        ?:  ?=($blob -.lot)
-          ['~' '0' ((v-co 1) (jam p.lot))]
-        ?:  ?=($many -.lot)
-          :-  '.'
-          |-  ^-  tape
-          ?~   p.lot
-            ['_' '_' rep]
-          ['_' (weld (trip (wack rent(lot i.p.lot))) $(p.lot t.p.lot))]
-        =+  [yed=(end 3 1 p.p.lot) hay=(cut 3 [1 1] p.p.lot)]
-        |-  ^-  tape
-        ?+    yed  (z-co q.p.lot)
-            $c   ['~' '-' (weld (rip 3 (wood (tuft q.p.lot))) rep)]
-            $d
-          ?+    hay  (z-co q.p.lot)
-              $a
-            =+  yod=(yore q.p.lot)
-            =>  ^+(. .(rep ?~(f.t.yod rep ['.' (s-co f.t.yod)])))
-            =>  ^+  .
-                %=    .
-                    rep
-                  ?:  &(=(~ f.t.yod) =(0 h.t.yod) =(0 m.t.yod) =(0 s.t.yod))
-                    rep
-                  =>  .(rep ['.' (y-co s.t.yod)])
-                  =>  .(rep ['.' (y-co m.t.yod)])
-                  ['.' '.' (y-co h.t.yod)]
-                ==
-            =>  .(rep ['.' (a-co d.t.yod)])
-            =>  .(rep ['.' (a-co m.yod)])
-            =>  .(rep ?:(a.yod rep ['-' rep]))
-            ['~' (a-co y.yod)]
-          ::
-              $r
-            =+  yug=(yell q.p.lot)
-            =>  ^+(. .(rep ?~(f.yug rep ['.' (s-co f.yug)])))
-            :-  '~'
-            ?:  &(=(0 d.yug) =(0 m.yug) =(0 h.yug) =(0 s.yug))
-              ['s' '0' rep]
-            =>  ^+(. ?:(=(0 s.yug) . .(rep ['.' 's' (a-co s.yug)])))
-            =>  ^+(. ?:(=(0 m.yug) . .(rep ['.' 'm' (a-co m.yug)])))
-            =>  ^+(. ?:(=(0 h.yug) . .(rep ['.' 'h' (a-co h.yug)])))
-            =>  ^+(. ?:(=(0 d.yug) . .(rep ['.' 'd' (a-co d.yug)])))
-            +.rep
-          ==
-        ::
-            $f
-          ?:  =(& q.p.lot)
-            ['.' 'y' rep]
-          ?:(=(| q.p.lot) ['.' 'n' rep] (z-co q.p.lot))
-        ::
-            $n   ['~' rep]
-            $i
-          ?+  hay  (z-co q.p.lot)
-            $f  ((ro-co [3 10 4] |=(a/@ ~(d ne a))) q.p.lot)
-            $s  ((ro-co [4 16 8] |=(a/@ ~(x ne a))) q.p.lot)
-          ==
-        ::
-            $p
-          =+  sxz=(feen:ob q.p.lot)
-          =+  dyx=(met 3 sxz)
-          :-  '~'
-          ?:  (lte dyx 1)
-            (weld (trip (tod:po sxz)) rep)
-          =+  dyy=(met 4 sxz)
-          =+  imp=*@
-          |-  ^-  tape
-          ?:  =(imp dyy)
-            rep
-          %=  $
-            sxz  (rsh 4 1 sxz)
-            imp      +(imp)
-            rep
-              =+  log=(end 4 1 sxz)
-              ;:  weld
-                (trip (tos:po (rsh 3 1 log)))
-                (trip (tod:po (end 3 1 log)))
-                ?:(=((mod imp 4) 0) ?:(=(imp 0) "" "--") "-")
-                rep
-             ==
-          ==
-        ::
-            $r
-          ?+  hay  (z-co q.p.lot)
-            $d  ['.' '~' (r-co (rlyd q.p.lot))]
-            $h  ['.' '~' '~' (r-co (rlyh q.p.lot))]
-            $q  ['.' '~' '~' '~' (r-co (rlyq q.p.lot))]
-            $s  ['.' (r-co (rlys q.p.lot))]
-          ==
-        ::
-            $u
-          ?:  ?=($c hay)
-            %+  welp  ['0' 'c' (reap (pad:fa q.p.lot) '1')]
-            (c-co (enc:fa q.p.lot))
-          =-  (weld p.gam ?:(=(0 q.p.lot) `tape`['0' ~] q.gam))
-          ^=  gam  ^-  {p/tape q/tape}
-          ?+  hay  [~ ((ox-co [10 3] |=(a/@ ~(d ne a))) q.p.lot)]
-            $b  [['0' 'b' ~] ((ox-co [2 4] |=(a/@ ~(d ne a))) q.p.lot)]
-            $i  [['0' 'i' ~] ((d-co 1) q.p.lot)]
-            $x  [['0' 'x' ~] ((ox-co [16 4] |=(a/@ ~(x ne a))) q.p.lot)]
-            $v  [['0' 'v' ~] ((ox-co [32 5] |=(a/@ ~(x ne a))) q.p.lot)]
-            $w  [['0' 'w' ~] ((ox-co [64 5] |=(a/@ ~(w ne a))) q.p.lot)]
-          ==
-        ::
-            $s
-          %+  weld
-            ?:((syn:si q.p.lot) "--" "-")
-          $(yed 'u', q.p.lot (abs:si q.p.lot))
-        ::
-            $t
-          ?:  =('a' hay)
-            ?:  =('s' (cut 3 [2 1] p.p.lot))
-              (weld (rip 3 q.p.lot) rep)
-            ['~' '.' (weld (rip 3 q.p.lot) rep)]
-          ['~' '~' (weld (rip 3 (wood q.p.lot)) rep)]
-        ==
-      --
-  =+  rep=*tape
-  =<  |%
-      ++  a-co  |=(dat/@ ((d-co 1) dat))
-      ++  c-co  (em-co [58 1] |=({? b/@ c/tape} [~(c ne b) c]))
-      ++  d-co  |=(min/@ (em-co [10 min] |=({? b/@ c/tape} [~(d ne b) c])))
-      ++  r-co
-        |=  a/dn
-        ?:  ?=({$i *} a)  (weld ?:(s.a "inf" "-inf") rep)
-        ?:  ?=({$n *} a)  (weld "nan" rep)
-        =+  ^=  e  %+  ed-co  [10 1]
-          |=  {a/? b/@ c/tape}
-          ?:  a  [~(d ne b) '.' c]
-          [~(d ne b) c]
-        =+  ^=  f
-          =>(.(rep ~) (e a.a))
-        =.  e.a  (sum:si e.a (sun:si (dec +.f)))
-        =+  b=?:((syn:si e.a) "e" "e-")
-        =>  .(rep ?~(e.a rep (weld b ((d-co 1) (abs:si e.a)))))
-        =>  .(rep (weld -.f rep))
-        ?:(s.a rep ['-' rep])
-      ::
-      ++  s-co
-        |=  esc/(list @)  ^-  tape
-        ~|  [%so-co esc]
-        ?~  esc
-          rep
-        :-  '.'
-        =>(.(rep $(esc t.esc)) ((x-co 4) i.esc))
-      ::
-      ++  v-co  |=(min/@ (em-co [32 min] |=({? b/@ c/tape} [~(v ne b) c])))
-      ++  w-co  |=(min/@ (em-co [64 min] |=({? b/@ c/tape} [~(w ne b) c])))
-      ++  x-co  |=(min/@ (em-co [16 min] |=({? b/@ c/tape} [~(x ne b) c])))
-      ++  y-co  |=(dat/@ ((d-co 2) dat))
-      ++  z-co  |=(dat/@ `tape`['0' 'x' ((x-co 1) dat)])
-      --
->>>>>>> 16634313
   |%
   ++  feen                                              ::  conceal structure v2
     |=  pyn/@  ^-  @
@@ -4801,11 +4463,14 @@
   |%
   ++  bix  (bass 16 (stun [2 2] six))
   ++  fem  (sear |=(a/@ (cha:fa a)) aln)
-  ++  hif  (boss 256 ;~(plug tip tiq (easy ~)))
-  ++  huf  %+  cook
-             |=({a/@ b/@} (wred:un ~(zug mu ~(zag mu [a b]))))
-           ;~(plug hif ;~(pfix hep hif))
-  ++  hyf  (bass 0x1.0000.0000 ;~(plug huf ;~(pfix hep huf) (easy ~)))
+  ++  haf  (bass 256 ;~(plug tep tiq (easy ~)))
+  ++  hef  %+  sear  |=(a/@ ?:(=(a 0) ~ (some a)))
+           %+  bass  256
+           ;~(plug tip tiq (easy ~))
+  ++  hif  (bass 256 ;~(plug tip tiq (easy ~)))
+  ++  hof  (bass 0x1.0000 ;~(plug hef (stun [1 3] ;~(pfix hep hif))))
+  ++  huf  (bass 0x1.0000 ;~(plug hef (stun [0 3] ;~(pfix hep hif))))
+  ++  hyf  (bass 0x1.0000 ;~(plug hif (stun [3 3] ;~(pfix hep hif))))
   ++  pev  (bass 32 ;~(plug sev (stun [0 4] siv)))
   ++  pew  (bass 64 ;~(plug sew (stun [0 4] siw)))
   ++  piv  (bass 32 (stun [5 5] siv))
@@ -4867,14 +4532,16 @@
   ++  dim  (ape dip)
   ++  dip  (bass 10 ;~(plug sed:ab (star sid:ab)))
   ++  dum  (bass 10 (plus sid:ab))
-  ++  fed  ;~  pose
-             %+  bass  0x1.0000.0000.0000.0000
-             ;~((glue doh) ;~(pose hyf:ab huf:ab) (more doh hyf:ab))
-           ::
-             hyf:ab
-             huf:ab
-             hif:ab
-             tiq:ab
+  ++  fed  %+  cook  fend:ob
+           ;~  pose
+             %+  bass  0x1.0000.0000.0000.0000          ::  oversized
+               ;~  plug
+                 huf:ab
+                 (plus ;~(pfix doh hyf:ab))
+               ==
+             hof:ab                                     ::  planet or moon
+             haf:ab                                     ::  star
+             tiq:ab                                     ::  galaxy
            ==
   ++  fim  (sear den:fa (bass 58 (plus fem:ab)))
   ++  hex  (ape (bass 0x1.0000 ;~(plug qex:ab (star ;~(pfix dog qix:ab)))))
