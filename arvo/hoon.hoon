--- conflicted
+++ resolved
@@ -89,27 +89,17 @@
           ?@  +.b  ~                                    ::
           :-  ~                                         ::
           u=[p=(a +>-.b) q=[p=(hair -.b) q=(tape +.b)]] ::
-<<<<<<< HEAD
-++  limb  $@(term $%({$& p/axis} {$| p/@ud q/term}))    ::
+++  limb  $@  term 
+          $%  {$& p/axis} 
+              {$| p/@ud q/term}
+              {$2 p/@ud q/[~ term]}
+          ==
 ++  line  {p/{$leaf p/odor q/@} q/tile}                 ::  %kelp case
 ++  list  |*  a/$+(* *)                                 ::  null-term list
           $@($~ {i/a t/(list a)})                       ::
 ++  lone  |*(a/$+(* *) p/a)                             ::  just one thing
 ++  mane  $@(@tas {@tas @tas})                          ::  XML name+space
 ++  manx  {g/marx c/marl}                               ::  XML node
-=======
-++  limb  $|  term                                      ::
-          $%  [%& p=axis]                               ::
-              [%| p=@ud q=term]                         ::
-              [%2 p=@ud q=[~ term]]                     ::
-          ==                                            ::
-++  line  ,[p=[%leaf p=odor q=@] q=tile]                ::  %kelp case
-++  list  |*  a=_,*                                     ::  null-term list
-          $|(~ [i=a t=(list a)])                        ::
-++  lone  |*(a=$+(* *) ,p=a)                            ::  just one thing
-++  mane  $|(@tas [@tas @tas])                          ::  XML name/space
-++  manx  ,[g=marx c=marl]                              ::  XML node
->>>>>>> d9a1703b
 ++  marl  (list manx)                                   ::  XML node list
 ++  mars  {t/{n/$$ a/{i/{n/$$ v/tape} t/$~}} c/$~}      ::  XML cdata
 ++  mart  (list {n/mane v/tape})                        ::  XML attributes
@@ -227,7 +217,6 @@
             {$cbzy p/stem}                              ::  symbol
             {$cbzz p/base}                              ::  base
           ::                                            ::::::  cores
-<<<<<<< HEAD
             {$brcb p/twig q/(map term foot)}            ::  %gold tray, sample p
             {$brcl p/twig q/twig}                       ::  %brts by example
             {$brcn p/(map term foot)}                   ::  %gold core, natural
@@ -239,18 +228,6 @@
             {$brtr p/twig q/twig}
             {$brts p/twig q/twig}                       ::  dry %gold gate
             {$brwt p/twig}                              ::  dry %lead trap
-=======
-            [%brcb p=tile q=(map term foot)]            ::  %gold tray, sample p
-            [%brcn p=(map term foot)]                   ::  %gold core, natural
-            [%brdt p=twig]                              ::  dry %gold trap
-            [%brfs p=tile q=(map term foot)]            ::  vulcan. %gold tray
-            [%brkt p=twig q=(map term foot)]            ::  %gold book
-            [%brhp p=twig]                              ::  kick dry %gold trap
-            [%brls p=tile q=twig]                       ::  dry %iron gate
-            [%brtr p=tile q=twig]                       ::  vulcan. wet gate
-            [%brts p=tile q=twig]                       ::  dry %gold gate
-            [%brwt p=twig]                              ::  dry %lead trap
->>>>>>> d9a1703b
           ::                                            ::::::  tuples
             {$clcb p/twig q/twig}                       ::  [q p]
             {$clcn p/tusk}                              ::  [[p ~] ~]
@@ -314,7 +291,6 @@
             {$smsg p/twig q/tusk}                       ::  gonads
             {$smsm p/twig q/twig}                       ::  make sure q is a p
           ::                                            ::::::  compositions
-<<<<<<< HEAD
             {$tsbr p/twig q/twig}                       ::  push bunt: ++(*p q)
             {$tscl p/tram q/twig}                       ::  p changes then q
             {$tsdt p/wing q/twig r/twig}                ::  r with p set to q
@@ -325,18 +301,6 @@
             {$tsls p/twig q/twig}                       ::  push p on .. of q
             {$tstr p/term q/wing r/twig}                ::  make a $bull+alias
             {$tssg p/tusk}                              ::  compose twig list
-=======
-            [%tsbr p=tile q=twig]                       ::  push bunt: =+(_p q)
-            [%tscl p=tram q=twig]                       ::  p changes, then q
-            [%tsdt p=wing q=twig r=twig]                ::  r with p set to q
-            [%tsgl p=twig q=twig]                       ::  =>(q p)
-            [%tshp p=twig q=twig]                       ::  flip push: =+(q p)
-            [%tsgr p=twig q=twig]                       ::  use p as .. of q
-            [%tskt p=twig q=twig r=twig s=twig]         ::  state machine wing
-            [%tsls p=twig q=twig]                       ::  push p on .. of q
-            [%tstr p=term q=wing r=twig]                ::  make a %bull/alias
-            [%tssg p=tusk]                              ::  compose twig list
->>>>>>> d9a1703b
           ::                                            ::::::  conditionals
             {$wtbr p/tusk}                              ::  logical OR
             {$wthp p/wing q/tine}                       ::  select case in q
@@ -7535,38 +7499,22 @@
     =>  .(i.peh ?^(i.peh i.peh [%2 p=0 q=`i.peh]))
     =+  ^=  poz  ^-  post
         ?-  -.i.peh
-<<<<<<< HEAD
           $&  [p.i.peh %& (peek %both p.i.peh)]
           $|  (finq p.i.peh %both q.i.peh)
-=======
-          &  [p.i.peh %& (peek %both p.i.peh)]
-          |  (finq p.i.peh %both q.i.peh)
-          %2  (finq p.i.peh %both +.q.i.peh)
->>>>>>> d9a1703b
+          $2  (finq p.i.peh %both +.q.i.peh)
         ==
     |-  ^-  type
     ?:  =(1 p.poz)
       ?-  -.q.poz
-<<<<<<< HEAD
         $0  ?-  -.i.peh
               $&  ^$(peh t.peh)
               $|  (face q.i.peh ^$(peh t.peh, sut p.q.poz))
+              $2  (face +.q.i.peh ^$(peh t.peh, sut p.q.poz))
             ==
         $1  ^$(peh t.peh)
         $2  %+  bull
               [p.p.q.poz q.p.q.poz r.p.q.poz ^$(peh t.peh, sut s.p.q.poz)]
             q.q.poz
-=======
-        0  ?-  -.i.peh
-              &  ^$(peh t.peh)
-              |  (face q.i.peh ^$(peh t.peh, sut p.q.poz))
-              %2  (face +.q.i.peh ^$(peh t.peh, sut p.q.poz))
-           ==
-        1  ^$(peh t.peh)
-        2  %+  bull
-             [p.p.q.poz q.p.q.poz r.p.q.poz ^$(peh t.peh, sut s.p.q.poz)]
-           q.q.poz
->>>>>>> d9a1703b
       ==
     =+  [now=(cap p.poz) lat=(mas p.poz)]
     =+  vil=*(set type)
@@ -9002,7 +8950,7 @@
       =+  hud=(fink p.i.hyp way q.i.hyp)
       [(peg p.zar p.hud) q.hud]
     ::
-        [2 *]
+        [$2 *]
       =>  .(sut syp)
       =+  hud=(fink p.i.hyp way +.q.i.hyp)
       [(peg p.zar p.hud) q.hud]
@@ -9057,10 +9005,10 @@
       =+  gav=$(peh t.peh, sut q.wuf, axe (peg axe p.wuf))
       [p.gav (heal [~ q.i.peh] p.wuf q.gav)]
     ::
-        [2 *]
+        [$2 *]
       =+  dob=`post`(need q:(fino p.i.peh %rite +.q.i.peh))
       ~|  [%tack-limb q.i.peh]
-      ?:  ?=(%2 -.q.dob)
+      ?:  ?=($2 -.q.dob)
         =+  hoc=(peg axe p.dob)
         =+  guh=$(peh t.peh, sut s.p.q.dob, axe (peg hoc r.p.q.dob))
         =+  zig=$(peh q.p.q.dob, sut q.q.dob, mur q.guh)
@@ -10119,11 +10067,7 @@
       dot
     ;~  pose
       %+  cook
-<<<<<<< HEAD
-        |=({a/(list) b/term} ?~(a b [%| (lent a) b]))
-=======
-        |=([a=(list) b=term] ?~(a b [%2 (lent a) `b]))
->>>>>>> d9a1703b
+        |=({a+(list) b+term} ?~(a b [%2 (lent a) `b]))
       ;~(plug (star ket) ;~(pose sym (cold %$ buc)))
     ::
       %+  cook
