::::::  ::::::::::::::::::::::::::::::::::::::::::::::::::::::
::::::  ::::::    Preface                               ::::::
::::::  ::::::::::::::::::::::::::::::::::::::::::::::::::::::
?>  ?=(@ .)                                             ::  atom subject 
%.  .                                                   ::  fun with subject
|=  cud/@                                               ::  call it cud
=-  ?:  =(0 cud)                                        ::  if cud is 0
      all                                               ::  then return engine
    (make:all cud)                                      ::  else simple compile
^=  all                                                 ::  assemble engine
  =~                                                    ::  volume stack
%151                                                    ::  version constant
::::::  ::::::::::::::::::::::::::::::::::::::::::::::::::::::
::::::  ::::::    volume 0, version stub                ::::::
::::::  ::::::::::::::::::::::::::::::::::::::::::::::::::::::   
~%  %k.151  ~  ~                                        ::
|%                                                      ::
++  hoon  %151                                          ::  version stub
--                                                      ::  
::::::  ::::::::::::::::::::::::::::::::::::::::::::::::::::::
::::::  ::::::    volume 1, Hoon models                 ::::::
::::::  ::::::::::::::::::::::::::::::::::::::::::::::::::::::
~%    %mood
    +
  ~
|%                                                      ::
++  abel  typo                                          ::  original sin: span
++  ache  |*  {a/$-(* *) b/$-(* *)}                     ::  either a or b
          $%({$| p/b} {$& p/a})                         ::    b default
++  axis  @                                             ::  tree address
++  bank  (list @cF)                                    ::  UTF-32 string
++  base                                                ::  base mold
          $@  $?  $noun                                 ::  any noun
                  $cell                                 ::  any cell
                  $bean                                 ::  loobean
                  $void                                 ::  no nouns
                  $null                                 ::  ~ == 0
              ==                                        ::
          {$atom p/odor}                                ::  atom
++  bean  ?                                             ::  0=&=yes, 1=|=no
++  beer  $@(@ {$~ p/twig})                             ::  simple embed
++  beet  $@  @                                         ::  advanced embed
          $%  {$a p/twig}                               ::  take tape
              {$b p/twig}                               ::  take manx
              {$c p/twig}                               ::  take marl
              {$d p/twig}                               ::  take $-(marl marl)
              {$e p/twig q/(list tuna)}                 ::  element literal
          ==                                            ::
++  bloq  @                                             ::  blockclass
++  char  @tD                                           ::  UTF-8 byte
++  chub                                                ::  registered battery
          $:  p/(pair chum tyre)                        ::  definition
              q/*                                       ::  battery
              r/(unit (pair axis chub))                 ::  parent
          ==                                            ::
++  chum  $?  lef/term                                  ::  jet name
              {std/term kel/@}                          ::  kelvin version
              {ven/term pro/term kel/@}                 ::  vendor and product
              {ven/term pro/term ver/@ kel/@}           ::  all of the above
          ==                                            ::
++  clue  {p/chum q/nock r/(list (pair term nock))}     ::  battery definition
++  coil  $:  p/?($gold $iron $lead $zinc)              ::  core span
              q/span                                    ::
              r/{p/?($~ ^) q/(map term foot)}           ::
          ==                                            ::
++  coin  $%  {$$ p/dime}                               ::
              {$blob p/*}                               ::
              {$many p/(list coin)}                     ::
          ==                                            ::
++  cord  @t                                            ::  text atom (UTF-8)
++  date  {{a/? y/@ud} m/@ud t/tarp}                    ::  parsed date
++  dime  {p/@ta q/@}                                   ::
++  dock  (pair @p term)                                ::  message target
++  each  |*  {a/$-(* *) b/$-(* *)}                     ::  either a or b
          $%({$& p/a} {$| p/b})                         ::    a default
++  edge  {p/hair q/(unit {p/* q/nail})}                ::  parsing output
++  foot  $%  {$ash p/twig}                             ::  dry arm, geometric
              {$elm p/twig}                             ::  wet arm, generic
          ==                                            ::
++  gate  $-(* *)                                       ::  general gate
++  hair  {p/@ud q/@ud}                                 ::  parsing trace
++  knot  @ta                                           ::  ASCII text
++  like  |*  a/$-(* *)                                 ::  generic edge
          |=  b/_`*`[(hair) ~]                          ::
          :-  p=(hair -.b)                              ::
          ^=  q                                         ::
          ?@  +.b  ~                                    ::
          :-  ~                                         ::
          u=[p=(a +>-.b) q=[p=(hair -.b) q=(tape +.b)]] ::
++  limb  $@  term                                      ::  wing element
          $%  {$& p/axis}                               ::  by geometry
              {$| p/@ud q/(unit term)}                  ::  by name
          ==                                            ::
++  line  {p/{$leaf p/odor q/@} q/tile}                 ::  %kelp case
++  list  |*  a/$-(* *)                                 ::  null-term list
          $@($~ {i/a t/(list a)})                       ::
++  lone  |*(a/$-(* *) p/a)                             ::  just one thing
++  mane  $@(@tas {@tas @tas})                          ::  XML name+space
++  manx  {g/marx c/marl}                               ::  XML node
++  marl  (list manx)                                   ::  XML node list
++  mars  {t/{n/$$ a/{i/{n/$$ v/tape} t/$~}} c/$~}      ::  XML cdata
++  mart  (list {n/mane v/tape})                        ::  XML attributes
++  marx  {n/mane a/mart}                               ::  XML tag
++  metl  ?($gold $iron $zinc $lead)                    ::  core variance
++  noun  *                                             ::  any noun
++  null  $~                                            ::  null, nil, etc
++  odor  @ta                                           ::  atom format
++  tarp  {d/@ud h/@ud m/@ud s/@ud f/(list @ux)}        ::  parsed time
++  time  @da                                           ::  galactic time
++  tree  |*  a/$-(* *)                                 ::  binary tree
          $@($~ {n/a l/(tree a) r/(tree a)})            ::
++  nail  {p/hair q/tape}                               ::  parsing input
++  numb  @                                             ::  just a number
++  pair  |*({a/$-(* *) b/$-(* *)} {p/a q/b})           ::  just a pair
++  quid  |*({a/$-(* *) b/*} {a _b})                    ::  for =^
++  quip  |*({a/$-(* *) b/*} {(list a) _b})             ::  for =^
++  wand  |*  a/(pole $-(* *))                          ::  hetero list
          |=  b/*                                       ::
          ?~  a  ~                                      ::
          ?@  b  ~                                      ::
          [i=(-.a -.b) t=$(a +.a, b +.b)]               ::
++  onyx  (list (pair span foot))                       ::  arm activation
++  opal                                                ::  limb match
          $%  {$& p/span}                               ::  leg
              {$| p/axis q/(set {p/span q/foot})}       ::  arm
          ==                                            ::
++  pass  @                                             ::  public key
++  path  (list knot)                                   ::  filesys location
++  pint  {p/{p/@ q/@} q/{p/@ q/@}}                     ::  line+column range
++  palo  (pair vein opal)                              ::  wing trace, match
++  pock  (pair axis nock)                              ::  changes
++  pole  |*  a/$-(* *)                                 ::  nameless list
          $@($~ {a (pole a)})                           ::
++  port  (each palo (pair span nock))                  ::  successful match
++  qual  |*  {a/$-(* *) b/$-(* *) c/$-(* *) d/$-(* *)} ::  just a quadruple
          {p/a q/b r/c s/d}                             ::
++  ring  @                                             ::  private key
++  rule  _|=(nail *edge)                               ::  parsing rule
++  spot  {p/path q/pint}                               ::  range in file
++  tang  (list tank)                                   ::  bottom-first error
++  tank  $%  {$leaf p/tape}                            ::  printing formats
              $:  $palm                                 ::  backstep list
                  p/{p/tape q/tape r/tape s/tape}       ::
                  q/(list tank)                         ::
              ==                                        ::
              $:  $rose                                 ::  flat list
                  p/{p/tape q/tape r/tape}              ::  mid open close
                  q/(list tank)                         ::
              ==                                        ::
          ==                                            ::
++  tanq                                                ::  future tank   
          $?  {$~ p/(list tanq)}                        ::  list of printables
              {$~ $~ p/tape}                            ::  simple string
              (pair @tas tanq)                          ::  captioned
          ==                                            ::
++  tape  (list char)                                   ::  string as list
++  term  @tas                                          ::  ascii symbol
++  tiki                                                ::  test case
          $%  {$& p/(unit term) q/wing}                 ::  simple wing
              {$| p/(unit term) q/twig}                 ::  named wing
          ==                                            ::
++  tile  $^  {p/tile q/tile}                           ::  ordered pair
          $%  {$axil p/base}                            ::  base span
              {$bark p/term q/tile}                     ::  name
              {$bush p/tile q/tile}                     ::  pair+tag
              {$deet p/spot q/tile}                     ::  set debug
              {$fern p/{i/tile t/(list tile)}}          ::  plain selection
              {$herb p/twig}                            ::  gate
              {$kelp p/{i/line t/(list line)}}          ::  tag selection
              {$leaf p/term q/@}                        ::  constant atom
              {$reed p/tile q/tile}                     ::  atom+cell
              {$weed p/twig}                            ::  example
          ==                                            ::
++  toga                                                ::  face control
          $@  p/term                                    ::  two togas
          $%  {$0 $~}                                   ::  no toga
              {$1 p/term q/toga}                        ::  deep toga
              {$2 p/toga q/toga}                        ::  cell toga
          ==                                            ::
++  trap  |*(a/_* _|?(*a))                        ::  makes perfect sense
++  trel  |*  {a/$-(* *) b/$-(* *) c/$-(* *)}           ::  just a triple
          {p/a q/b r/c}                                 ::
++  tuna                                                ::  tagflow
          $%  {$a p/twig}                               ::  plain text
              {$b p/twig}                               ::  single tag
              {$c p/twig}                               ::  simple list
              {$d p/twig}                               ::  dynamic list
              {$e p/twig q/(list tuna)}                 ::  element
              {$f p/(list tuna)}                        ::  subflow
          ==                                            ::
++  twig                                                ::
  $^  {p/twig q/twig}                                   ::
  $%                                                    ::
    {$$ p/axis}                                         ::  simple leg
  ::                                                    ::
    {$base p/base}                                      ::  base
    {$bust p/base}                                      ::  bunt base
    {$dbug p/spot q/twig}                               ::  debug info in trace
    {$hand p/span q/nock}                               ::  premade result
    {$knit p/(list beer)}                               ::  assemble string
    {$leaf p/(pair term @)}                             ::  symbol
    {$limb p/term}                                      ::  pulls limb p
    {$lost p/twig}                                      ::  not to be taken
    {$rock p/term q/*}                                  ::  fixed constant
    {$sand p/term q/*}                                  ::  unfixed constant
    {$tell p/(list twig)}                               ::  render as tape
    {$wing p/wing}                                      ::  pulls p
    {$yell p/(list twig)}                               ::  render as tank
  ::                                            ::::::  molds
    {$claw p/twig q/twig}                               ::  $@ depth fork
    {$shoe p/twig}                                      ::  $_ example
    {$bank p/(list twig)}                               ::  $: tuple
    {$book p/(list twig)}                               ::  $% tagged fork
    {$lamb p/twig q/twig}                               ::  $- function
    {$bush p/twig q/twig}                               ::  $^ pairhead fork
    {$pick p/(list twig)}                               ::  $? untagged fork
    {$coat p/term q/twig}                               ::  $= name
  ::                                            ::::::  cores
    {$door p/twig q/(map term foot)}                    ::  |_
    {$gasp p/twig q/twig}                               ::  |:
    {$core p/(map term foot)}                           ::  |%
    {$trap p/twig}                                      ::  |.
    {$cork p/twig q/(map term foot)}                    ::  |^
    {$loop p/twig}                                      ::  |-
    {$port p/twig q/twig}                               ::  |~
    {$gill p/twig q/twig}                               ::  |*
    {$gate p/twig q/twig}                               ::  |=
    {$tray p/twig}                                      ::  |?  
  ::                                            ::::::  tuples
    {$scon p/twig q/twig}                                ::  :_ [q p]
    {$conq p/twig q/twig r/twig s/twig}                  ::  :^ [p q r s]
    {$cons p/twig q/twig}                                ::  :- [p q]
    {$cont p/twig q/twig r/twig}                         ::  :+ [p q r]
    {$conl p/(list twig)}                                ::  :~ [p ~]
    {$conp p/(list twig)}                                ::  :* p as a tuple
  ::                                            ::::::  invocations
    {$bunt p/twig}                                      ::  %$
    {$keep p/wing q/(list (pair wing twig))}            ::  %_
    {$lace p/twig q/twig}                               ::  %.
    {$call p/twig q/(list twig)}                        ::  %-
    {$bake p/wing q/twig r/(list (pair wing twig))}     ::  %*
    {$calq p/twig q/twig r/twig s/twig}                 ::  %^
    {$calt p/twig q/twig r/twig}                        ::  %+
    {$open p/wing q/twig r/(list twig)}                 ::  %~
    {$make p/wing q/(list (pair wing twig))}            ::  %=
  ::                                            ::::::  nock
    {$wish p/twig q/twig}                               ::  .^  nock 11
    {$bump p/twig}                                      ::  .+  nock 4
    {$nock p/twig q/twig}                               ::  .*  nock 2
    {$same p/twig q/twig}                               ::  .=  nock 5
    {$deep p/twig}                                      ::  .?  nock 3
  ::                                            ::::::  span conversion
    {$iron p/twig}                                      ::  ^|
    {$ward p/twig q/twig}                               ::  ^. 
    {$like p/twig q/twig}                               ::  ^+
    {$cast p/twig q/twig}                               ::  ^-
    {$zinc p/twig}                                      ::  ^&
    {$burn p/twig}                                      ::  ^~
    {$name p/toga q/twig}                               ::  ^=
    {$lead p/twig}                                      ::  ^?
  ::                                            ::::::  hints
    {$show p/twig q/twig}                               ::  ~|  sell on trace
    {$lurk p/twig q/twig}                               ::  ~_  tank on trace
    {$fast p/chum q/twig r/tyre s/twig}                 ::  ~%  general jet hint
    {$funk p/chum q/twig}                               ::  ~/  function j-hint
    {$thin p/$@(term {p/term q/twig}) q/twig}           ::  ~<  backward hint
    {$hint p/$@(term {p/term q/twig}) q/twig}           ::  ~>  forward hint
    {$poll p/term q/twig}                               ::  ~$  profiler hit
    {$memo p/@ q/twig}                                  ::  ~+  cache/memoize
    {$dump p/@ud q/twig r/twig}                         ::  ~&  printf/priority
    {$ddup p/twig q/twig}                               ::  ~=  don't duplicate
    {$warn p/@ud q/twig r/twig s/twig}                  ::  ~?  tested printf
    {$peep p/twig q/twig}                               ::  ~!  type on trace
  ::                                            ::::::  miscellaneous
    {$wad p/twig q/(list twig)}                         ::  ;:  binary to nary
    {$nub p/twig}                                       ::  ;/  [%$ [%$ p ~] ~]
    {$dip p/twig q/(list twig)}                         ::  ;~  kleisli arrow
    {$fry p/twig q/twig}                                ::  ;;  normalize
  ::                                            ::::::  compositions
    {$new p/twig q/twig}                                ::  =|  push bunt
    {$fix p/(list (pair wing twig)) q/twig}             ::  =:  q with p changes
    {$var p/taco q/twig r/twig}                         ::  =;  typed variable
    {$rev p/twig q/taco r/twig}                         ::  =/  =;(q p r)
    {$set p/wing q/twig r/twig}                         ::  =.  r with p as q
    {$rap p/twig q/twig}                                ::  =<  =>(q p)
    {$nip p/twig q/twig}                                ::  =-  =+(q p)
    {$per p/twig q/twig}                                ::  =>  q w/subject p 
    {$sip p/taco q/wing r/twig s/twig}                  ::  =^  state machine
    {$pin p/twig q/twig}                                ::  =+  q w/[p subject]
    {$tow p/(list twig)}                                ::  =~  twig stack
    {$aka p/term q/twig r/twig}                         ::  =*  r w/alias p/q
  ::                                            ::::::  conditionals
    {$or p/(list twig)}                                 ::  ?|  loobean or
    {$case p/wing q/(list (pair twig twig))}            ::  ?-  pick case in q
    {$if p/twig q/twig r/twig}                          ::  ?:  if/then/else
    {$lest p/twig q/twig r/twig}                        ::  ?.  ?:(p r q)
    {$ifcl p/wing q/twig r/twig}                        ::  ?^  if p is a cell
    {$deny p/twig q/twig}                               ::  ?<  ?:(p !! q)
    {$sure p/twig q/twig}                               ::  ?>  ?:(p q !!)
    {$deft p/wing q/twig r/(list (pair twig twig))}     ::  ?+  ?-  w/default
    {$and p/(list twig)}                                ::  ?&  loobean and
    {$ifat p/wing q/twig r/twig}                        ::  ?@  if p is atom
    {$ifno p/wing q/twig r/twig}                        ::  ?~  if p is null
  ::
    {$fits p/twig q/wing}                                ::  ?=  if q matches p 
    {$not p/twig}                                       ::  ?!  loobean not
  ::                                            ::::::  special
    {$twig p/twig q/twig}                               ::  !,
    {$wrap p/twig}                                      ::  !>
    {$spit p/twig q/twig}                               ::  !;
    {$code p/twig}                                      ::  !=
    {$need p/$@(p/@ {p/@ q/@}) q/twig}                  ::  !?
    {$fail $~}                                          ::  !!
  ==                                                    ::
++  taco  $@(term (pair term twig))                     ::
++  tyre  (list {p/term q/twig})                        ::
++  tyke  (list (unit twig))                            ::
::                                                      ::::::  virtual nock
++  nock  $^  {p/nock q/nock}                           ::  autocons
          $%  {$0 p/@}                                  ::  axis select
              {$1 p/*}                                  ::  constant
              {$2 p/nock q/nock}                        ::  compose
              {$3 p/nock}                               ::  cell test
              {$4 p/nock}                               ::  increment
              {$5 p/nock q/nock}                        ::  equality test
              {$6 p/nock q/nock r/nock}                 ::  if, then, else
              {$7 p/nock q/nock}                        ::  serial compose
              {$8 p/nock q/nock}                        ::  push onto subject
              {$9 p/@ q/nock}                           ::  select arm and fire
              {$10 p/$@(@ {p/@ q/nock}) q/nock}         ::  hint
              {$11 p/nock q/nock}                       ::  grab data from sky
          ==                                            ::
++  span  $@  $?  $noun                                 ::  any nouns
                  $void                                 ::  no noun
              ==                                        ::
          $%  {$atom p/term q/(unit @)}                 ::  atom / constant
              {$cell p/span q/span}                     ::  ordered pair
              {$core p/span q/coil}                     ::  object
              {$face p/$@(term tomb) q/span}            ::  namespace (new)
              {$fork p/(set span)}                      ::  union
              {$hold p/span q/twig}                     ::  lazy evaluation
          ==                                            ::
++  tone  $%  {$0 p/*}                                  ::  success
              {$1 p/(list)}                             ::  blocks
              {$2 p/(list {@ta *})}                     ::  error ~_s
          ==                                            ::
++  tool                                                ::  complex 
          $:  p/(map term (unit port))                  ::  definitions
              q/(list (pair span nock))                 ::  bridges
          ==                                            ::
++  tomb                                                ::  complex 
          $:  p/(map term (unit twig))                  ::  definitions
              q/(list twig)                             ::  bridges
          ==                                            ::
++  toon  $%  {$0 p/*}                                  ::  success
              {$1 p/(list)}                             ::  blocks
              {$2 p/(list tank)}                        ::  stack trace
          ==                                            ::
++  tune  $%  {$0 p/vase}                               ::
              {$1 p/(list)}                             ::
              {$2 p/(list {@ta *})}                     ::
          ==                                            ::
++  tusk                                                ::  general face control
          $@  term                                      ::  simple label
          $:  p/(map term wing)                         ::  aliases
              q/(set term)                              ::  blocks
              r/(list (pair term twig))                 ::  bridges
          ==                                            ::
++  typo  span                                          ::  old span
++  udal                                                ::  atomic change (%b)
          $:  p/@ud                                     ::  blockwidth
              q/(list {p/@ud q/(unit {p/@ q/@})})       ::  indels
          ==                                            ::
++  udon                                                ::  abstract delta
          $:  p/umph                                    ::  preprocessor
              $=  q                                     ::  patch
              $%  {$a p/* q/*}                          ::  trivial replace
                  {$b p/udal}                           ::  atomic indel
                  {$c p/(urge)}                         ::  list indel
                  {$d p/upas q/upas}                    ::  tree edit
              ==                                        ::
          ==                                            ::
++  umph                                                ::  change filter
          $@  $?  $a                                    ::  no filter
                  $b                                    ::  jamfile
                  $c                                    ::  LF text
              ==                                        ::
          $%  {$d p/@ud}                                ::  blocklist
          ==                                            ::
++  unce  |*  a/$-(* *)                                 ::  change part
          $%  {$& p/@ud}                                ::  skip[copy]
              {$| p/(list a) q/(list a)}                ::  p -> q[chunk]
          ==                                            ::
++  unit  |*  a/$-(* *)                                 ::  maybe
          $@($~ {$~ u/a})                               ::
++  upas                                                ::  tree change (%d)
          $^  {p/upas q/upas}                           ::  cell
          $%  {$0 p/axis}                               ::  copy old
              {$1 p/*}                                  ::  insert new
              {$2 p/axis q/udon}                        ::  mutate!
          ==                                            ::
++  urge  |*(a/$-(* *) (list (unce a)))                 ::  list change
++  vase  {p/span q/*}                                  ::  span-value pair
++  vise  {p/typo q/*}                                  ::  old vase
++  wall  (list tape)                                   ::  text lines (no \n)
++  wain  (list cord)                                   ::  text lines (no \n)
++  vial  ?($read $rite $both $free)                    ::  co/contra/in/bi
++  vair  ?($gold $iron $lead $zinc)                    ::  in/contra/bi/co
++  vein  (list (unit axis))                            ::  search trace
++  wing  (list limb)                                   ::  search path
++  wonk  |*(veq/edge ?~(q.veq !! p.u.q.veq))           ::
++  worm                                                ::  compiler cache
  $:  nes/(set ^)                                       ::  ++nest
      pay/(map (pair span twig) span)                   ::  ++play
      mit/(map (pair span twig) (pair span nock))       ::  ++mint
  ==                                                    ::
::                                                      ::
++  map  |*  {a/$-(* *) b/$-(* *)}                      ::  associative tree
         $@($~ {n/{p/a q/b} l/(map a b) r/(map a b)})   ::
++  qeu  |*  a/$-(* *)                                  ::  queue
         $@($~ {n/a l/(qeu a) r/(qeu a)})               ::
++  set  |*  a/$-(* *)                                  ::  set
         $@($~ {n/a l/(set a) r/(set a)})               ::
++  jar  |*({a/$-(* *) b/$-(* *)} (map a (list b)))     ::  map of lists
++  jug  |*({a/$-(* *) b/$-(* *)} (map a (set b)))      ::  map of sets
--                                                      ::
::::::  ::::::::::::::::::::::::::::::::::::::::::::::::::::::
::::::  ::::::    volume 2, Hoon libraries and compiler ::::::
::::::  ::::::::::::::::::::::::::::::::::::::::::::::::::::::
~%    %hoon
    +
  ==
    %al    al
    %ap    ap
    %ut    ut
    %mute  mute
    %show  show
  ==
|%
  :::::::::::::::::::::::::::::::::::::::::::::::::::::   ::
::::              chapter 2a, basic unsigned math       ::::
::  ::::::::::::::::::::::::::::::::::::::::::::::::::::::
++  add                                                 ::  add
  ~/  %add
  |=  {a/@ b/@}
  ^-  @
  ?:  =(0 a)  b
  $(a (dec a), b +(b))
::
++  cap                                                 ::  tree head
  ~/  %cap
  |=  a/@
  ^-  ?($2 $3)
  ?-  a
    $2        %2
    $3        %3
    ?($0 $1)  !!
    *         $(a (div a 2))
  ==
::
++  dec                                                 ::  decrement
  ~/  %dec
  |=  a/@
  ~|  %decrement-underflow
  ?<  =(0 a)
  =+  b=0
  |-  ^-  @
  ?:  =(a +(b))  b
  $(b +(b))
::
++  div                                                 ::  divide
  ~/  %div
  |:  [a=`@`1 b=`@`1]
  ^-  @
  ~|  'div'
  ?<  =(0 b)
  =+  c=0
  |-
  ?:  (lth a b)  c
  $(a (sub a b), c +(c))
::
++  gte                                                 ::  greater-equal
  ~/  %gte
  |=  {a/@ b/@}
  ^-  ?
  !(lth a b)
::
++  gth                                                 ::  greater-than
  ~/  %gth
  |=  {a/@ b/@}
  ^-  ?
  !(lte a b)
::
++  lte                                                 ::  less-equal
  ~/  %lte
  |=  {a/@ b/@}
  |(=(a b) (lth a b))
::
++  lth                                                 ::  less-than
  ~/  %lth
  |=  {a/@ b/@}
  ^-  ?
  ?&  !=(a b)
      |-
      ?|  =(0 a)
          ?&  !=(0 b)
              $(a (dec a), b (dec b))
  ==  ==  ==
::
++  mas                                                 ::  tree body
  ~/  %mas
  |=  a/@
  ^-  @
  ?-  a
    $1   !!
    $2   1
    $3   1
    *    (add (mod a 2) (mul $(a (div a 2)) 2))
  ==
::
++  max                                                 ::  maximum
  ~/  %max
  |=  {a/@ b/@}
  ^-  @
  ?:  (gth a b)  a
  b
::
++  min                                                 ::  minimum
  ~/  %min
  |=  {a/@ b/@}
  ^-  @
  ?:  (lth a b)  a
  b
::
++  mod                                                 ::  remainder
  ~/  %mod
  |:  [a=`@`1 b=`@`1]
  ^-  @
  ?<  =(0 b)
  (sub a (mul b (div a b)))
::
++  mul                                                 ::  multiply
  ~/  %mul
  |:  [a=`@`1 b=`@`1]
  ^-  @
  =+  c=0
  |-
  ?:  =(0 a)  c
  $(a (dec a), c (add b c))
::
++  peg                                                 ::  tree connect
  ~/  %peg
  |=  {a/@ b/@}
  ^-  @
  ?-  b
    $1  a
    $2  (mul a 2)
    $3  +((mul a 2))
    *   (add (mod b 2) (mul $(b (div b 2)) 2))
  ==
::
++  sub                                                 ::  subtract
  ~/  %sub
  |=  {a/@ b/@}
  ~|  %subtract-underflow
  ^-  @
  ?:  =(0 b)  a
  $(a (dec a), b (dec b))
  ::::::::::::::::::::::::::::::::::::::::::::::::::::::  ::
::::              chapter 2b, basic containers          ::::
::  ::::::::::::::::::::::::::::::::::::::::::::::::::::::
::                Section 2bA, units                    ::
::
++  biff                                                ::  apply
  |*  {a/(unit) b/$-(* (unit))}
  ?~  a  ~
  (b u.a)
::
++  bind                                                ::  argue
  |*  {a/(unit) b/gate}
  ?~  a  ~
  [~ u=(b u.a)]
::
++  bond                                                ::  replace
  |*  a/(trap)
  |*  b/(unit)
  ?~  b  $:a
  u.b
::
++  both                                                ::  all the above
  |*  {a/(unit) b/(unit)}
  ?~  a  ~
  ?~  b  ~
  [~ u=[u.a u.b]]
::
++  clap                                                ::  combine
  |*  {a/(unit) b/(unit) c/_|=(^ +<-)}
  ?~  a  b
  ?~  b  a
  [~ u=(c u.a u.b)]
::
++  drop                                                ::  enlist
  |*  a/(unit)
  ?~  a  ~
  [i=u.a t=~]
::
++  fall                                                ::  default
  |*  {a/(unit) b/*}
  ?~(a b u.a)
::
++  flit                                                ::  make filter
  |*  a/$-(* ?)
  |*  b/*
  ?.((a b) ~ [~ u=b])
::
++  lift                                                ::  lift gate (fmap)
  |*  a/gate                                            ::  flipped
  |*  b/(unit)                                          ::  curried
  (bind b a)                                            ::  bind
::
++  mate                                                ::  choose
  |*  {a/(unit) b/(unit)}
  ?~  b  a
  ?~  a  b
  ?.(=(u.a u.b) ~|('mate' !!) a)
::
++  need                                                ::  demand
  |*  a/(unit)
  ?~  a  ~|(%need !!)
  u.a
::
++  some                                                ::  lift (pure)
  |*  a/*
  [~ u=a]
::::::::::::::::::::::::::::::::::::::::::::::::::::::::::
::                Section 2bB, lists                    ::
::
++  flop                                                ::  reverse
  ~/  %flop
  |*  a/(list)
  =>  .(a (homo a))
  ^+  a
  =+  b=`_a`~
  |-
  ?~  a  b
  $(a t.a, b [i.a b])
::
++  homo                                                ::  homogenize
  |*  a/(list)
  ^+  =<  $
    |%  +-  $  ?:(*? ~ [i=(snag 0 a) t=$])
    --
  a
::
++  limo                                                ::  listify
  |*  a/*
  ^+  =<  $
    |%  +-  $  ?~(a ~ ?:(*? [i=-.a t=$] $(a +.a)))
    --
  a
::
++  lent                                                ::  length
  ~/  %lent
  |=  a/(list)
  ^-  @
  =+  b=0
  |-
  ?~  a  b
  $(a t.a, b +(b))
::
++  levy
  ~/  %levy                                             ::  all of
  |*  {a/(list) b/$-(* ?)}
  |-  ^-  ?
  ?~  a  &
  ?.  (b i.a)  |
  $(a t.a)
::
++  lien                                                ::  some of
  ~/  %lien
  |*  {a/(list) b/$-(* ?)}
  |-  ^-  ?
  ?~  a  |
  ?:  (b i.a)  &
  $(a t.a)
::
++  murn                                                ::  maybe transform
  ~/  %murn
  |*  {a/(list) b/$-(* (unit))}
  |-
  ?~  a  ~
  =+  c=(b i.a)
  ?~  c
    $(a t.a)
  [i=u.c t=$(a t.a)]
::
++  reap                                                ::  replicate
  ~/  %reap
  |*  {a/@ b/*}
  |-  ^-  (list _b)
  ?~  a  ~
  [b $(a (dec a))]
::
++  reel                                                ::  right fold
  ~/  %reel
  |*  {a/(list) b/_|=({* *} +<+)}
  |-  ^+  +<+.b
  ?~  a
    +<+.b
  (b i.a $(a t.a))
::
++  roll                                                ::  left fold
  ~/  %roll
  |*  {a/(list) b/_|=({* *} +<+)}
  |-  ^+  +<+.b
  ?~  a
    +<+.b
  $(a t.a, b b(+<+ (b i.a +<+.b)))
::
++  skid                                                ::  separate
  ~/  %skid
  |*  {a/(list) b/$-(* ?)}
  |-  ^+  [p=a q=a]
  ?~  a  [~ ~]
  =+  c=$(a t.a)
  ?:((b i.a) [[i.a p.c] q.c] [p.c [i.a q.c]])
::
++  skim                                                ::  only
  ~/  %skim
  |*  {a/(list) b/$-(* ?)}
  |-
  ^+  a
  ?~  a  ~
  ?:((b i.a) [i.a $(a t.a)] $(a t.a))
::
++  skip                                                ::  except
  ~/  %skip
  |*  {a/(list) b/$-(* ?)}
  |-
  ^+  a
  ?~  a  ~
  ?:((b i.a) $(a t.a) [i.a $(a t.a)])
::
++  scag                                                ::  prefix
  ~/  %scag
  |*  {a/@ b/(list)}
  |-  ^+  b
  ?:  |(?=($~ b) =(0 a))  ~
  [i.b $(b t.b, a (dec a))]
::
++  slag                                                ::  suffix
  ~/  %slag
  |*  {a/@ b/(list)}
  |-  ^+  b
  ?:  =(0 a)  b
  ?~  b  ~
  $(b t.b, a (dec a))
::
++  snag                                                ::  index
  ~/  %snag
  |*  {a/@ b/(list)}
  |-
  ?~  b
    ~|('snag-fail' !!)
  ?:  =(0 a)  i.b
  $(b t.b, a (dec a))
::
++  sort   !.                                           ::  quicksort
  ~/  %sort
  |*  {a/(list) b/$-([* *] ?)}
  =>  .(a ^.(homo a))
  |-  ^+  a
  ?~  a  ~
  %+  weld
    $(a (skim t.a |=(c/_i.a (b c i.a))))
  ^+  t.a
  [i.a $(a (skim t.a |=(c/_i.a !(b c i.a))))]
::
++  swag                                                ::  infix
  |*  {{a/@ b/@} c/(list)}
  (scag b (slag a c))
::
++  turn                                                ::  transform
  ~/  %turn
  |*  {a/(list) b/$-(* *)}
  |-
  ?~  a  ~
  [i=(b i.a) t=$(a t.a)]
::
++  weld                                                ::  concatenate
  ~/  %weld
  |*  {a/(list) b/(list)}
  =>  .(a ^.(homo a), b ^.(homo b))
  |-  ^+  b
  ?~  a  b
  [i.a $(a t.a)]
::
++  welp                                                ::  perfect weld
  =|  {* *}
  |%
  +-  $
    ?~  +<-
      +<-(. +<+)
    +<-(+ $(+<- +<->))
  --
::
++  zing                                                ::  promote
  =|  *
  |%
  +-  $
    ?~  +<
      +<
    (welp +<- $(+< +<+))
  --
  ::::::::::::::::::::::::::::::::::::::::::::::::::::::  ::
::::              chapter 2c, simple noun surgery       ::::
::::::::::::::::::::::::::::::::::::::::::::::::::::::::::
::                section 2cA, bit surgery              ::
::
++  bex                                                 ::  binary exponent
  ~/  %bex
  |=  a/@
  ^-  @
  ?:  =(0 a)  1
  (mul 2 $(a (dec a)))
::
++  xeb                                                 ::  binary logarithm
  ~/  %xeb
  |=  a/@
  ^-  @
  (met 0 a)
::
++  can                                                 ::  assemble
  ~/  %can
  |=  {a/bloq b/(list {p/@u q/@})}
  ^-  @
  ?~  b  0
  (mix (end a p.i.b q.i.b) (lsh a p.i.b $(b t.b)))
::
++  cat                                                 ::  concatenate
  ~/  %cat
  |=  {a/bloq b/@ c/@}
  (add (lsh a (met a b) c) b)
::
++  cut                                                 ::  slice
  ~/  %cut
  |=  {a/bloq {b/@u c/@u} d/@}
  (end a c (rsh a b d))
::
++  end                                                 ::  tail
  ~/  %end
  |=  {a/bloq b/@u c/@}
  (mod c (bex (mul (bex a) b)))
::
++  fil                                                 ::  fill bloqstream
  |=  {a/bloq b/@u c/@}
  =+  n=0
  =+  d=c
  |-  ^-  @
  ?:  =(n b)
    (rsh a 1 d)
  $(d (add c (lsh a 1 d)), n +(n))
::
++  lsh                                                 ::  left-shift
  ~/  %lsh
  |=  {a/bloq b/@u c/@}
  (mul (bex (mul (bex a) b)) c)
::
++  met                                                 ::  measure
  ~/  %met
  |=  {a/bloq b/@}
  ^-  @
  =+  c=0
  |-
  ?:  =(0 b)  c
  $(b (rsh a 1 b), c +(c))
::
++  rap                                                 ::  assemble nonzero
  ~/  %rap
  |=  {a/bloq b/(list @)}
  ^-  @
  ?~  b  0
  (cat a i.b $(b t.b))
::
++  rep                                                 ::  assemble single
  ~/  %rep
  |=  {a/bloq b/(list @)}
  ^-  @
  =+  c=0
  |-
  ?~  b  0
  (con (lsh a c (end a 1 i.b)) $(c +(c), b t.b))
::
++  rip                                                 ::  disassemble
  ~/  %rip
  |=  {a/bloq b/@}
  ^-  (list @)
  ?:  =(0 b)  ~
  [(end a 1 b) $(b (rsh a 1 b))]
::
++  rsh                                                 ::  right-shift
  ~/  %rsh
  |=  {a/bloq b/@u c/@}
  (div c (bex (mul (bex a) b)))
::
++  swap  |=({a/bloq b/@} (rep a (flop (rip a b))))     ::  reverse bloq order
::
::::::::::::::::::::::::::::::::::::::::::::::::::::::::::
::                section 2cB, bit logic                ::
::
++  con                                                 ::  binary or
  ~/  %con
  |=  {a/@ b/@}
  =+  [c=0 d=0]
  |-  ^-  @
  ?:  ?&(=(0 a) =(0 b))  d
  %=  $
    a   (rsh 0 1 a)
    b   (rsh 0 1 b)
    c   +(c)
    d   %+  add  d
          %^  lsh  0  c
          ?&  =(0 (end 0 1 a))
              =(0 (end 0 1 b))
          ==
  ==
::
++  dis                                                 ::  binary and
  ~/  %dis
  |=  {a/@ b/@}
  =|  {c/@ d/@}
  |-  ^-  @
  ?:  ?|(=(0 a) =(0 b))  d
  %=  $
    a   (rsh 0 1 a)
    b   (rsh 0 1 b)
    c   +(c)
    d   %+  add  d
          %^  lsh  0  c
          ?|  =(0 (end 0 1 a))
              =(0 (end 0 1 b))
          ==
  ==
::
++  mix                                                 ::  binary xor
  ~/  %mix
  |=  {a/@ b/@}
  ^-  @
  =+  [c=0 d=0]
  |-
  ?:  ?&(=(0 a) =(0 b))  d
  %=  $
    a   (rsh 0 1 a)
    b   (rsh 0 1 b)
    c   +(c)
    d   (add d (lsh 0 c =((end 0 1 a) (end 0 1 b))))
  ==
::
++  not  |=  {a/bloq b/@ c/@}                           ::  binary not (sized)
  (mix c (dec (bex (mul b (bex a)))))
::
::::::::::::::::::::::::::::::::::::::::::::::::::::::::::
::                section 2cC, noun orders              ::
::
++  aor                                                 ::  a-order
  ~/  %aor
  |=  {a/* b/*}
  ^-  ?
  ?:  =(a b)  &
  ?.  ?=(@ a)
    ?:  ?=(@ b)  |
    ?:  =(-.a -.b)
      $(a +.a, b +.b)
    $(a -.a, b -.b)
  ?.  ?=(@ b)  &
  |-
  =+  [c=(end 3 1 a) d=(end 3 1 b)]
  ?:  =(c d)
    $(a (rsh 3 1 a), b (rsh 3 1 b))
  (lth c d)
::
++  dor                                                 ::  d-order
  ~/  %dor
  |=  {a/* b/*}
  ^-  ?
  ?:  =(a b)  &
  ?.  ?=(@ a)
    ?:  ?=(@ b)  |
    ?:  =(-.a -.b)
      $(a +.a, b +.b)
    $(a -.a, b -.b)
  ?.  ?=(@ b)  &
  (lth a b)
::
++  gor                                                 ::  g-order
  ~/  %gor
  |=  {a/* b/*}
  ^-  ?
  =+  [c=(mug a) d=(mug b)]
  ?:  =(c d)
    (dor a b)
  (lth c d)
::
++  hor                                                 ::  h-order
  ~/  %hor
  |=  {a/* b/*}
  ^-  ?
  ?:  ?=(@ a)
    ?.  ?=(@ b)  &
    (gor a b)
  ?:  ?=(@ b)  |
  ?:  =(-.a -.b)
    (gor +.a +.b)
  (gor -.a -.b)
::
++  lor                                                 ::  l-order
  ~/  %lor
  |=  {a/* b/*}
  ^-  ?
  ?:  =(a b)  &
  ?@  a
    ?^  b  &
    (lth a b)
  ?:  =(-.a -.b)
    $(a +.a, b +.b)
  $(a -.a, b -.b)
::
++  vor                                                 ::  v-order
  ~/  %vor
  |=  {a/* b/*}
  ^-  ?
  =+  [c=(mug (mug a)) d=(mug (mug b))]
  ?:  =(c d)
    (dor a b)
  (lth c d)
::::::::::::::::::::::::::::::::::::::::::::::::::::::::::
::                section 2cD, insecure hashing         ::
::
++  fnv  |=(a/@ (end 5 1 (mul 16.777.619 a)))           ::  FNV scrambler
::
++  mum                                                 ::  mug with murmur3
  ~/  %mum
  |=  a/*
  |^  (trim ?@(a a (mix $(a -.a) (mix 0x7fff.ffff $(a +.a)))))
  ++  spec                                              ::  standard murmur3
    |=  {syd/@ key/@}
    ?>  (lte (met 5 syd) 1)
    =+  ^=  row
        |=  {a/@ b/@}
        (con (end 5 1 (lsh 0 a b)) (rsh 0 (sub 32 a) b))
    =+  mow=|=({a/@ b/@} (end 5 1 (mul a b)))
    =+  len=(met 5 key)
    =-  =.  goc  (mix goc len)
        =.  goc  (mix goc (rsh 4 1 goc))
        =.  goc  (mow goc 0x85eb.ca6b)
        =.  goc  (mix goc (rsh 0 13 goc))
        =.  goc  (mow goc 0xc2b2.ae35)
        (mix goc (rsh 4 1 goc))
    ^=  goc
    =+  [inx=0 goc=syd]
    |-  ^-  @
    ?:  =(inx len)  goc
    =+  kop=(cut 5 [inx 1] key)
    =.  kop  (mow kop 0xcc9e.2d51)
    =.  kop  (row 15 kop)
    =.  kop  (mow kop 0x1b87.3593)
    =.  goc  (mix kop goc)
    =.  goc  (row 13 goc)
    =.  goc  (end 5 1 (add 0xe654.6b64 (mul 5 goc)))
    $(inx +(inx))
  ::
  ++  trim                                              ::  31-bit nonzero
    |=  key/@
    =+  syd=0xcafe.babe
    |-  ^-  @
    =+  haz=(spec syd key)
    =+  ham=(mix (rsh 0 31 haz) (end 0 31 haz))
    ?.(=(0 ham) ham $(syd +(syd)))
  --
::
++  mug                                                 ::  31bit nonzero FNV1a
  ~/  %mug
  |=  a/*
  ?^  a
    =+  b=[p=$(a -.a) q=$(a +.a)]
    |-  ^-  @
    =+  c=(fnv (mix p.b (fnv q.b)))
    =+  d=(mix (rsh 0 31 c) (end 0 31 c))
    ?.  =(0 c)  c
    $(q.b +(q.b))
  =+  b=2.166.136.261
  |-  ^-  @
  =+  c=b
  =+  [d=0 e=(met 3 a)]
  |-  ^-  @
  ?:  =(d e)
    =+  f=(mix (rsh 0 31 c) (end 0 31 c))
    ?.  =(0 f)  f
    ^$(b +(b))
  $(c (fnv (mix c (cut 3 [d 1] a))), d +(d))
::::::::::::::::::::::::::::::::::::::::::::::::::::::::::
::                section 2cE, phonetic base            ::
::
++  po
  ~/  %po
  =+  :-  ^=  sis                                       ::  prefix syllables
      'dozmarbinwansamlitsighidfidlissogdirwacsabwissib\
      /rigsoldopmodfoglidhopdardorlorhodfolrintogsilmir\
      /holpaslacrovlivdalsatlibtabhanticpidtorbolfosdot\
      /losdilforpilramtirwintadbicdifrocwidbisdasmidlop\
      /rilnardapmolsanlocnovsitnidtipsicropwitnatpanmin\
      /ritpodmottamtolsavposnapnopsomfinfonbandorworsip\
      /ronnorbotwicsocwatdolmagpicdavbidbaltimtasmallig\
      /sivtagpadsaldivdactansidfabtarmonranniswolmispal\
      /lasdismaprabtobrollatlonnodnavfignomnibpagsopral\
      /bilhaddocridmocpacravripfaltodtiltinhapmicfanpat\
      /taclabmogsimsonpinlomrictapfirhasbosbatpochactid\
      /havsaplindibhosdabbitbarracparloddosbortochilmac\
      /tomdigfilfasmithobharmighinradmashalraglagfadtop\
      /mophabnilnosmilfopfamdatnoldinhatnacrisfotribhoc\
      /nimlarfitwalrapsarnalmoslandondanladdovrivbacpol\
      /laptalpitnambonrostonfodponsovnocsorlavmatmipfip'
      ^=  dex                                           ::  suffix syllables
      'zodnecbudwessevpersutletfulpensytdurwepserwylsun\
      /rypsyxdyrnuphebpeglupdepdysputlughecryttyvsydnex\
      /lunmeplutseppesdelsulpedtemledtulmetwenbynhexfeb\
      /pyldulhetmevruttylwydtepbesdexsefwycburderneppur\
      /rysrebdennutsubpetrulsynregtydsupsemwynrecmegnet\
      /secmulnymtevwebsummutnyxrextebfushepbenmuswyxsym\
      /selrucdecwexsyrwetdylmynmesdetbetbeltuxtugmyrpel\
      /syptermebsetdutdegtexsurfeltudnuxruxrenwytnubmed\
      /lytdusnebrumtynseglyxpunresredfunrevrefmectedrus\
      /bexlebduxrynnumpyxrygryxfeptyrtustyclegnemfermer\
      /tenlusnussyltecmexpubrymtucfyllepdebbermughuttun\
      /bylsudpemdevlurdefbusbeprunmelpexdytbyttyplevmyl\
      /wedducfurfexnulluclennerlexrupnedlecrydlydfenwel\
      /nydhusrelrudneshesfetdesretdunlernyrsebhulryllud\
      /remlysfynwerrycsugnysnyllyndyndemluxfedsedbecmun\
      /lyrtesmudnytbyrsenwegfyrmurtelreptegpecnelnevfes'
  |%
  ++  ins  ~/  %ins                                     ::  parse prefix
           |=  a/@tas
           =+  b=0
           |-  ^-  (unit @)
           ?:(=(256 b) ~ ?:(=(a (tos b)) [~ b] $(b +(b))))
  ++  ind  ~/  %ind                                     ::  parse suffix
           |=  a/@tas
           =+  b=0
           |-  ^-  (unit @)
           ?:(=(256 b) ~ ?:(=(a (tod b)) [~ b] $(b +(b))))
  ++  tos  ~/  %tos                                     ::  fetch prefix
           |=(a/@ ?>((lth a 256) (cut 3 [(mul 3 a) 3] sis)))
  ++  tod  ~/  %tod                                     ::  fetch suffix
           |=(a/@ ?>((lth a 256) (cut 3 [(mul 3 a) 3] dex)))
  --
::
++  fa                                                  ::  base58check
  =+  key='123456789ABCDEFGHJKLMNPQRSTUVWXYZabcdefghijkmnopqrstuvwxyz'
  =+  ^-  yek/@ux  ~+
      =-  yek:(roll (trip key) -)
      |:  [a=*char b=*@ yek=`@ux`(fil 3 256 0xff)]
      [+(b) (mix yek (lsh 3 `@u`a (~(inv fe 3) b)))]
  |%
  ++  cha  |=(a/char `(unit @uF)`=+(b=(cut 3 [`@`a 1] yek) ?:(=(b 0xff) ~ `b)))
  ++  tok
    |=  a/@ux  ^-  @ux
    =+  b=(pad a)
    =-  (~(net fe 5) (end 3 4 (shay 32 -)))
    (shay (add b (met 3 a)) (lsh 3 b (swap 3 a)))
  ::
  ++  pad  |=(a/@ =+(b=(met 3 a) ?:((gte b 21) 0 (sub 21 b))))
  ++  enc  |=(a/@ux `@ux`(mix (lsh 3 4 a) (tok a)))
  ++  den
    |=  a/@ux  ^-  (unit @ux)
    =+  b=(rsh 3 4 a)
    ?.  =((tok b) (end 3 4 a))
      ~
    `b
  --
::::::::::::::::::::::::::::::::::::::::::::::::::::::::::
::                section 2cF, signed and modular ints  ::
::
++  si  !:                                              ::  signed integer
  |%
  ++  abs  |=(a/@s (add (end 0 1 a) (rsh 0 1 a)))       ::  absolute value
  ++  dif  |=  {a/@s b/@s}                              ::  subtraction
           (sum a (new !(syn b) (abs b)))
  ++  dul  |=  {a/@s b/@}                               ::  modulus
           =+(c=(old a) ?:(-.c (mod +.c b) (sub b +.c)))
  ++  fra  |=  {a/@s b/@s}                              ::  divide
           (new =(0 (mix (syn a) (syn b))) (div (abs a) (abs b)))
  ++  new  |=  {a/? b/@}                                ::  [sign value] to @s
           `@s`?:(a (mul 2 b) ?:(=(0 b) 0 +((mul 2 (dec b)))))
  ++  old  |=(a/@s [(syn a) (abs a)])                   ::  [sign value]
  ++  pro  |=  {a/@s b/@s}                              ::  multiplication
           (new =(0 (mix (syn a) (syn b))) (mul (abs a) (abs b)))
  ++  rem  |=({a/@s b/@s} (dif a (pro b (fra a b))))    ::  remainder
  ++  sum  |=  {a/@s b/@s}                              ::  addition
           ~|  %si-sum
           =+  [c=(old a) d=(old b)]
           ?:  -.c
             ?:  -.d
               (new & (add +.c +.d))
             ?:  (gte +.c +.d)
               (new & (sub +.c +.d))
             (new | (sub +.d +.c))
           ?:  -.d
             ?:  (gte +.c +.d)
               (new | (sub +.c +.d))
             (new & (sub +.d +.c))
           (new | (add +.c +.d))
  ++  sun  |=(a/@u (mul 2 a))                           ::  @u to @s
  ++  syn  |=(a/@s =(0 (end 0 1 a)))                    ::  sign test
  ++  cmp  |=  {a/@s b/@s}                              ::  compare
           ^-  @s
           ?:  =(a b)
             --0
           ?:  (syn a)
             ?:  (syn b)
               ?:  (gth a b)
                 --1
               -1
             --1
          ?:  (syn b)
            -1
          ?:  (gth a b)
            -1
          --1
  --
++  fe                                                  ::  modulo bloq
  |_  a/bloq
  ++  dif  |=({b/@ c/@} (sit (sub (add out (sit b)) (sit c))))  ::  difference
  ++  inv  |=(b/@ (sub (dec out) (sit b)))              ::  inverse
  ++  net  |=  b/@  ^-  @                               ::  flip byte endianness
           =>  .(b (sit b))
           ?:  (lte a 3)
             b
           =+  c=(dec a)
           %+  con
             (lsh c 1 $(a c, b (cut c [0 1] b)))
           $(a c, b (cut c [1 1] b))
  ++  out  (bex (bex a))                                ::  mod value
  ++  rol  |=  {b/bloq c/@ d/@}  ^-  @                  ::  roll left
           =+  e=(sit d)
           =+  f=(bex (sub a b))
           =+  g=(mod c f)
           (sit (con (lsh b g e) (rsh b (sub f g) e)))
  ++  ror  |=  {b/bloq c/@ d/@}  ^-  @                  ::  roll right
           =+  e=(sit d)
           =+  f=(bex (sub a b))
           =+  g=(mod c f)
           (sit (con (rsh b g e) (lsh b (sub f g) e)))
  ++  sum  |=({b/@ c/@} (sit (add b c)))                ::  wrapping add
  ++  sit  |=(b/@ (end a 1 b))                          ::  enforce modulo
  --
::
++  stat                                                ::  positive counter
  |*  a/$-(* *)
  |=  (trel ? a (map a @ud))
  ^+  r
  =+  (~(get by r) q)
  ?:  p
    (~(put by r) q ?~(- 1 +(u.-)))
  ?>  ?=(^ -)
  ?:(=(0 u.-) (~(del by r) q) (~(put by r) q (dec u.-)))
::::::::::::::::::::::::::::::::::::::::::::::::::::::::::
::                section 2cG, floating point           ::
::
++  fn  ::  float, infinity, or NaN
        ::  s=sign, e=exponent, a=arithmetic form
        ::  (-1)^s * a * 2^e
        $%  {$f s/? e/@s a/@u}
            {$i s/?}
            {$n $~}
        ==
::
++  dn  ::  decimal float, infinity, or NaN
        ::  (-1)^s * a * 10^e
        $%  {$d s/? e/@s a/@u}
            {$i s/?}
            {$n $~}
        ==
::
++  rn  ::  parsed decimal float
        ::
        $%  {$d a/? b/{c/@ {d/@ e/@} f/? i/@}}
            {$i a/?}
            {$n $~}
        == 
::
++  fl                                                  ::  arb. precision fp
  =+  ^-  {{p/@u v/@s w/@u} r/$?($n $u $d $z $a) d/$?($d $f $i)}
    [[113 -16.494 32.765] %n %d]
  ::  p=precision:     number of bits in arithmetic form; must be at least 2
  ::  v=min exponent:  minimum value of e
  ::  w=width:         max - min value of e, 0 is fixed point
  ::  r=rounding mode: nearest (ties to even), up, down, to zero, away from zero
  ::  d=behavior:      return denormals, flush denormals to zero,
  ::                   infinite exponent range
  =>
    ~%  %cofl  +>  ~
    ::  internal functions; mostly operating on {e/@s a/@u}, in other words
    ::  positive numbers. many of these have undefined behavior if a=0.
    |%
    ++  rou
      |=  {a/{e/@s a/@u}}  ^-  fn  (rau a &)
    ::
    ++  rau
      |=  {a/{e/@s a/@u} t/?}  ^-  fn
      ?-  r
        $z  (lug %fl a t)  $d  (lug %fl a t)
        $a  (lug %ce a t)  $u  (lug %ce a t)
        $n  (lug %ne a t)
      ==
    ::
    ++  add                                             ::  add; exact if e
      |=  {a/{e/@s a/@u} b/{e/@s a/@u} e/?}  ^-  fn
      =+  q=(dif:si e.a e.b)
      |-  ?.  (syn:si q)  $(b a, a b, q +(q))           ::  a has larger exp
      ?:  e
        [%f & e.b (^add (lsh 0 (abs:si q) a.a) a.b)]
      =+  [ma=(met 0 a.a) mb=(met 0 a.b)]
      =+  ^=  w  %+  dif:si  e.a  %-  sun:si            ::  expanded exp of a
        ?:  (gth prc ma)  (^sub prc ma)  0
      =+  ^=  x  %+  sum:si  e.b  (sun:si mb)           ::  highest exp for b
      ?:  =((cmp:si w x) --1)                           ::  don't need to add
        ?-  r
          $z  (lug %fl a &)  $d  (lug %fl a &)
          $a  (lug %lg a &)  $u  (lug %lg a &)
          $n  (lug %na a &)
        ==
      (rou [e.b (^add (lsh 0 (abs:si q) a.a) a.b)])
    ::
    ++  sub                                             ::  subtract; exact if e
      |=  {a/{e/@s a/@u} b/{e/@s a/@u} e/?}  ^-  fn
      =+  q=(dif:si e.a e.b)
      |-  ?.  (syn:si q)
        (fli $(b a, a b, q +(q), r swr))
      =+  [ma=(met 0 a.a) mb=(met 0 a.b)]
      =+  ^=  w  %+  dif:si  e.a  %-  sun:si
        ?:  (gth prc ma)  (^sub prc ma)  0
      =+  ^=  x  %+  sum:si  e.b  (sun:si mb)
      ?:  &(!e =((cmp:si w x) --1))
        ?-  r
          $z  (lug %sm a &)  $d  (lug %sm a &)
          $a  (lug %ce a &)  $u  (lug %ce a &)
          $n  (lug %nt a &)
        ==
      =+  j=(lsh 0 (abs:si q) a.a)
      |-  ?.  (gte j a.b)
        (fli $(a.b j, j a.b, r swr))
      =+  i=(^sub j a.b)
      ?~  i  [%f & zer]
      ?:  e  [%f & e.b i]  (rou [e.b i])
    ::
    ++  mul                                             ::  multiply
      |=  {a/{e/@s a/@u} b/{e/@s a/@u}}  ^-  fn
      (rou (sum:si e.a e.b) (^mul a.a a.b))
    ::
    ++  div                                             ::  divide
      |=  {a/{e/@s a/@u} b/{e/@s a/@u}}  ^-  fn
      =+  [ma=(met 0 a.a) mb=(met 0 a.b)]
      =+  v=(dif:si (sun:si ma) (sun:si +((^add mb prc))))
      =.  a  ?:  (syn:si v)  a
      a(e (sum:si v e.a), a (lsh 0 (abs:si v) a.a))
      =+  [j=(dif:si e.a e.b) q=(dvr a.a a.b)]
      (rau [j p.q] =(q.q 0))
    ::
    ++  sqt                                             ::  square root
      |=  {a/{e/@s a/@u}}  ^-  fn
      =.  a
        =+  [w=(met 0 a.a) x=(^mul +(prc) 2)]
        =+  ?:((^lth w x) (^sub x w) 0)
        =+  ?:  =((dis - 1) (dis (abs:si e.a) 1))  -
          (^add - 1)
        a(e (dif:si e.a (sun:si -)), a (lsh 0 - a.a))
      =+  [y=(^sqt a.a) z=(fra:si e.a --2)]
      (rau [z p.y] =(q.y 0))
    ::
    ++  lth                                             ::  less-than
      |=  {a/{e/@s a/@u} b/{e/@s a/@u}}  ^-  ?
      ?:  =(e.a e.b)  (^lth a.a a.b)
      =+  c=(cmp:si (ibl a) (ibl b))
      ?:  =(c -1)  &  ?:  =(c --1)  |
      ?:  =((cmp:si e.a e.b) -1)
        (^lth (rsh 0 (abs:si (dif:si e.a e.b)) a.a) a.b)
      (^lth (lsh 0 (abs:si (dif:si e.a e.b)) a.a) a.b)
    ::
    ++  lte                                             ::  less-equals
      |=  {a/{e/@s a/@u} b/{e/@s a/@u}}  ^-  ?
      ?:  =(e.a e.b)  (^lte a.a a.b)
      =+  c=(cmp:si (ibl a) (ibl b))
      ?:  =(c -1)  &  ?:  =(c --1)  |
      ?:  =((cmp:si e.a e.b) -1)
        (^lte a.a (lsh 0 (abs:si (dif:si e.a e.b)) a.b))
      (^lte (lsh 0 (abs:si (dif:si e.a e.b)) a.a) a.b)
    ::
    ++  equ                                             ::  equals
      |=  {a/{e/@s a/@u} b/{e/@s a/@u}}  ^-  ?
      ?.  =((ibl a) (ibl b))  |
      ?:  =((cmp:si e.a e.b) -1)
        =((lsh 0 (abs:si (dif:si e.a e.b)) a.b) a.a)
      =((lsh 0 (abs:si (dif:si e.a e.b)) a.a) a.b)
    ::
    ::  integer binary logarithm: 2^ibl(a) <= |a| < 2^(ibl(a)+1)
    ++  ibl
      |=  {a/{e/@s a/@u}}  ^-  @s
      (sum:si (sun:si (dec (met 0 a.a))) e.a)
    ::
    ::  change to a representation where a.a is odd
    ::  every fn has a unique representation of this kind
    ++  uni
      |=  {a/{e/@s a/@u}}
      |-  ?:  =((end 0 1 a.a) 1)  a
      $(a.a (rsh 0 1 a.a), e.a (sum:si e.a --1))
    ::
    ::  expands to either full precision or to denormalized
    ++  xpd
      |=  {a/{e/@s a/@u}}
      =+  ma=(met 0 a.a)
      ?:  (gte ma prc)  a
      =+  ?:  =(den %i)  (^sub prc ma)
          =+  ^=  q
            =+  w=(dif:si e.a emn)
            ?:  (syn:si w)  (abs:si w)  0
          (min q (^sub prc ma))
      a(e (dif:si e.a (sun:si -)), a (lsh 0 - a.a))
    ::
    ::  central rounding mechanism
    ::  can perform: floor, ceiling, smaller, larger,
    ::               nearest (round ties to: even, away from 0, toward 0)
    ::  s is sticky bit: represents a value less than ulp(a) = 2^(e.a)
    ++  lug
      ~/  %lug
      |=  {t/$?($fl $ce $sm $lg $ne $na $nt) a/{e/@s a/@u} s/?}  ^-  fn
      ?<  =(a.a 0)
      =-
        ?.  =(den %f)  -                                ::  flush denormals
        ?.  ?=({$f *} -)  -
        ?:  =((met 0 ->+>) prc)  -  [%f & zer]
      ::
      =+  m=(met 0 a.a)
      ?>  |(s (gth m prc))                              ::  require precision
      =+  ^=  q
        =+  ^=  f                                       ::  reduce precision
          ?:  (gth m prc)  (^sub m prc)  0
        =+  ^=  g  %-  abs:si                           ::  enforce min. exp
          ?:  =(den %i)  --0
          ?:  =((cmp:si e.a emn) -1)  (dif:si emn e.a)  --0
        (max f g)
      =^  b  a  :-  (end 0 q a.a)
        a(e (sum:si e.a (sun:si q)), a (rsh 0 q a.a))
      ::
      ?~  a.a
        ?<  =(den %i)
        ?-  t
          $fl  [%f & zer]  
          $sm  [%f & zer]
          $ce  [%f & spd]  
          $lg  [%f & spd]
          $ne  ?:  s  [%f & ?:((^lte b (bex (dec q))) zer spd)]
               [%f & ?:((^lth b (bex (dec q))) zer spd)]
          $nt  ?:  s  [%f & ?:((^lte b (bex (dec q))) zer spd)]
               [%f & ?:((^lth b (bex (dec q))) zer spd)]
          $na  [%f & ?:((^lth b (bex (dec q))) zer spd)]
        ==
      ::
      =.  a  (xpd a)
      ::
      =.  a
        ?-  t
          $fl  a
          $lg  a(a +(a.a))
          $sm  ?.  &(=(b 0) s)  a
               ?:  &(=(e.a emn) !=(den %i))  a(a (dec a.a))
               =+  y=(dec (^mul a.a 2))
               ?.  (^lte (met 0 y) prc)  a(a (dec a.a))
               [(dif:si e.a --1) y]
          $ce  ?:  &(=(b 0) s)  a  a(a +(a.a))
          $ne  ?~  b  a
               =+  y=(bex (dec q))
               ?:  &(=(b y) s)                          ::  round halfs to even
                 ?~  (dis a.a 1)  a  a(a +(a.a))
               ?:  (^lth b y)  a  a(a +(a.a))
          $na  ?~  b  a
               =+  y=(bex (dec q))
               ?:  (^lth b y)  a  a(a +(a.a))
          $nt  ?~  b  a
               =+  y=(bex (dec q))
               ?:  =(b y)  ?:  s  a  a(a +(a.a))
               ?:  (^lth b y)  a  a(a +(a.a))
        ==
      ::
      =.  a  ?.  =((met 0 a.a) +(prc))  a
        a(a (rsh 0 1 a.a), e (sum:si e.a --1))
      ?~  a.a  [%f & zer]
      ::
      ?:  =(den %i)  [%f & a]
      ?:  =((cmp:si emx e.a) -1)  [%i &]  [%f & a]      ::  enforce max. exp
    ::
    ++  drg                                             ::  dragon4;
      ~/  %drg                                          ::  convert to decimal
      |=  {a/{e/@s a/@u}}  ^-  {@s @u}
      ?<  =(a.a 0)
      =.  a  (xpd a)
      =+  r=(lsh 0 ?:((syn:si e.a) (abs:si e.a) 0) a.a)
      =+  s=(lsh 0 ?.((syn:si e.a) (abs:si e.a) 0) 1)
      =+  m=(lsh 0 ?:((syn:si e.a) (abs:si e.a) 0) 1)
      =+  [k=--0 q=(^div (^add s 9) 10)]
      |-  ?:  (^lth r q)
        %=  $
          k  (dif:si k --1)
          r  (^mul r 10)
          m  (^mul m 10)
        ==
      |-  ?:  (gte (^add (^mul r 2) m) (^mul s 2))
        $(s (^mul s 10), k (sum:si k --1))
      =+  [u=0 o=0]
      |-
      =+  v=(dvr (^mul r 10) s)
      =>  %=  .
          k  (dif:si k --1)
          u  p.v
          r  q.v
          m  (^mul m 10)
        ==
      =+  l=(^lth (^mul r 2) m)
      =+  ^=  h
        ?|  (^lth (^mul s 2) m)
            (gth (^mul r 2) (^sub (^mul s 2) m))
        ==
      ?:  &(!l !h)
        $(o (^add (^mul o 10) u))
      =+  q=&(h |(!l (gte (^mul r 2) s)))
      =.  o  (^add (^mul o 10) ?:(q +(u) u))
      [k o]
    ::
    ++  toj                                             ::  round to integer
      |=  {a/{e/@s a/@u}}  ^-  fn
      ?.  =((cmp:si e.a --0) -1)  [%f & a]
      =+  x=(abs:si e.a)
      =+  y=(rsh 0 x a.a)
      ?:  |(=(r %d) =(r %z))  [%f & --0 y]
      =+  z=(end 0 x a.a)
      ?:  |(=(r %u) =(r %a))  [%f & --0 ?~(z y +(y))]
      =+  i=(bex (dec x))
      ?:  &(=(z i) =((dis y 1) 0))  [%f & --0 y]
      ?:  (^lth z i)  [%f & --0 y]  [%f & --0 +(y)]
    ::
    ++  ned                                             ::  require ?=({$f *} a)
      |=  {a/fn}  ^-  {$f s/? e/@s a/@u}
      ?:  ?=({$f *} a)  a
      ~|  %need-float  !!
    ::
    ++  shf                                             ::  a * 2^b; no rounding
      |=  {a/fn b/@s}
      ?:  |(?=({$n *} a) ?=({$i *} a))  a
      a(e (sum:si e.a b))
    ::
    ++  fli                                             ::  flip sign
      |=  {a/fn}  ^-  fn
      ?-(-.a $f a(s !s.a), $i a(s !s.a), $n a)
    ::
    ++  swr  ?+(r r $d %u, $u %d)                       ::  flipped rounding
    ++  prc  ?>((gth p 1) p)                            ::  force >= 2 precision
    ++  den  d                                          ::  denorm+flush+inf exp
    ++  emn  v                                          ::  minimum exponent
    ++  emx  (sum:si emn (sun:si w))                    ::  maximum exponent
    ++  spd  [e=emn a=1]                                ::  smallest denormal
    ++  spn  [e=emn a=(bex (dec prc))]                  ::  smallest normal
    ++  lfn  [e=emx a=(fil 0 prc 1)]                    ::  largest
    ++  lfe  (sum:si emx (sun:si prc))                  ::  2^lfe is > than all
    ++  zer  [e=--0 a=0]
    --
  |%
  ++  rou                                               ::  round
    |=  {a/fn}  ^-  fn
    ?.  ?=({$f *} a)  a
    ?~  a.a  [%f s.a zer]
    ?:  s.a  (^rou +>.a)
    =.(r swr (fli (^rou +>.a)))
  ::
  ++  syn                                               ::  get sign
    |=  {a/fn}  ^-  ?
    ?-(-.a $f s.a, $i s.a, $n &)
  ::
  ++  abs                                               ::  absolute value
    |=  {a/fn}  ^-  fn
    ?:  ?=({$f *} a)  [%f & e.a a.a]
    ?:  ?=({$i *} a)  [%i &]  [%n ~]
  ::
  ++  add                                               ::  add
    |=  {a/fn b/fn}  ^-  fn
    ?:  |(?=({$n *} a) ?=({$n *} b))  [%n ~]
    ?:  |(?=({$i *} a) ?=({$i *} b))
      ?:  &(?=({$i *} a) ?=({$i *} b))
        ?:  =(a b)  a  [%n ~]
      ?:  ?=({$i *} a)  a  b
    ?:  |(=(a.a 0) =(a.b 0))
      ?.  &(=(a.a 0) =(a.b 0))  %-  rou  ?~(a.a b a)
      [%f ?:(=(r %d) &(s.a s.b) |(s.a s.b)) zer]
    %-  |=  {a/fn}
        ?.  ?=({$f *} a)  a
        ?.  =(a.a 0)  a
        [%f !=(r %d) zer]
    ?:  =(s.a s.b)
      ?:  s.a  (^add +>.a +>.b |)
      =.(r swr (fli (^add +>.a +>.b |)))
    ?:  s.a  (^sub +>.a +>.b |)
    (^sub +>.b +>.a |)
  ::
  ++  ead                                               ::  exact add
    |=  {a/fn b/fn}  ^-  fn
    ?:  |(?=({$n *} a) ?=({$n *} b))  [%n ~]
    ?:  |(?=({$i *} a) ?=({$i *} b))
      ?:  &(?=({$i *} a) ?=({$i *} b))
        ?:  =(a b)  a  [%n ~]
      ?:  ?=({$i *} a)  a  b
    ?:  |(=(a.a 0) =(a.b 0))
      ?.  &(=(a.a 0) =(a.b 0))  ?~(a.a b a)
      [%f ?:(=(r %d) &(s.a s.b) |(s.a s.b)) zer]
    %-  |=  {a/fn}
        ?.  ?=({$f *} a)  a
        ?.  =(a.a 0)  a
        [%f !=(r %d) zer]
    ?:  =(s.a s.b)
      ?:  s.a  (^add +>.a +>.b &)
      (fli (^add +>.a +>.b &))
    ?:  s.a  (^sub +>.a +>.b &)
    (^sub +>.b +>.a &)
  ::
  ++  sub                                               ::  subtract
    |=  {a/fn b/fn}  ^-  fn  (add a (fli b))
  ::
  ++  mul                                               ::  multiply
    |=  {a/fn b/fn}  ^-  fn
    ?:  |(?=({$n *} a) ?=({$n *} b))  [%n ~]
    ?:  ?=({$i *} a)
      ?:  ?=({$i *} b)  
        [%i =(s.a s.b)]
      ?:  =(a.b 0)  [%n ~]  [%i =(s.a s.b)]
    ?:  ?=({$i *} b)
      ?:  =(a.a 0)  [%n ~]  [%i =(s.a s.b)]
    ?:  |(=(a.a 0) =(a.b 0))  [%f =(s.a s.b) zer]
    ?:  =(s.a s.b)  (^mul +>.a +>.b)
    =.(r swr (fli (^mul +>.a +>.b)))
  ::
  ++  emu                                               ::  exact multiply
    |=  {a/fn b/fn}  ^-  fn
    ?:  |(?=({$n *} a) ?=({$n *} b))  [%n ~]
    ?:  ?=({$i *} a)
      ?:  ?=({$i *} b)  
        [%i =(s.a s.b)]
      ?:  =(a.b 0)  [%n ~]  [%i =(s.a s.b)]
    ?:  ?=({$i *} b)
      ?:  =(a.a 0)  [%n ~]  [%i =(s.a s.b)]
    ?:  |(=(a.a 0) =(a.b 0))  [%f =(s.a s.b) zer]
    [%f =(s.a s.b) (sum:si e.a e.b) (^^mul a.a a.b)]
  ::
  ++  div                                               ::  divide
    |=  {a/fn b/fn}  ^-  fn
    ?:  |(?=({$n *} a) ?=({$n *} b))  [%n ~]
    ?:  ?=({$i *} a)
      ?:  ?=({$i *} b)  [%n ~]  [%i =(s.a s.b)]
    ?:  ?=({$i *} b)  [%f =(s.a s.b) zer]
    ?:  =(a.a 0)  ?:  =(a.b 0)  [%n ~]  [%f =(s.a s.b) zer]
    ?:  =(a.b 0)  [%i =(s.a s.b)]
    ?:  =(s.a s.b)  (^div +>.a +>.b)
    =.(r swr (fli (^div +>.a +>.b)))
  ::
  ++  fma                                               ::  fused multiply-add
    |=  {a/fn b/fn c/fn}  ^-  fn                        ::  (a * b) + c
    (add (emu a b) c)
  ::
  ++  sqt                                               ::  square root
    |=  {a/fn}  ^-  fn
    ?:  ?=({$n *} a)  [%n ~]
    ?:  ?=({$i *} a)  ?:(s.a a [%n ~])
    ?~  a.a  [%f s.a zer]
    ?:  s.a  (^sqt +>.a)  [%n ~]
  ::
  ++  inv                                               ::  inverse
    |=  {a/fn}  ^-  fn
    (div [%f & --0 1] a)
  ::
  ++  sun                                               ::  uns integer to float
    |=  {a/@u}  ^-  fn
    (rou [%f & --0 a])
  ::
  ++  san                                               ::  sgn integer to float
    |=  {a/@s}  ^-  fn
    =+  b=(old:si a)
    (rou [%f -.b --0 +.b])
  ::
  ::  comparisons return ~ in the event of a NaN
  ++  lth                                               ::  less-than
    |=  {a/fn b/fn}  ^-  (unit ?)
    ?:  |(?=({$n *} a) ?=({$n *} b))  ~  :-  ~
    ?:  =(a b)  |
    ?:  ?=({$i *} a)  !s.a  ?:  ?=({$i *} b)  s.b
    ?:  |(=(a.a 0) =(a.b 0))
      ?:  &(=(a.a 0) =(a.b 0))  |
      ?:  =(a.a 0)  s.b  !s.a
    ?:  !=(s.a s.b)  s.b
    ?:  s.a  (^lth +>.a +>.b)  (^lth +>.b +>.a)
  ::
  ++  lte                                               ::  less-equal
    |=  {a/fn b/fn}  ^-  (unit ?)
    ?:  |(?=({$n *} a) ?=({$n *} b))  ~  :-  ~
    ?:  =(a b)  &
    ?:  ?=({$i *} a)  !s.a  ?:  ?=({$i *} b)  s.b
    ?:  |(=(a.a 0) =(a.b 0))
      ?:  &(=(a.a 0) =(a.b 0))  &
      ?:  =(a.a 0)  s.b  !s.a
    ?:  !=(s.a s.b)  s.b
    ?:  s.a  (^lte +>.a +>.b)  (^lte +>.b +>.a)
  ::
  ++  equ                                               ::  equal
    |=  {a/fn b/fn}  ^-  (unit ?)
    ?:  |(?=({$n *} a) ?=({$n *} b))  ~  :-  ~
    ?:  =(a b)  &
    ?:  |(?=({$i *} a) ?=({$i *} b))  |
    ?:  |(=(a.a 0) =(a.b 0))
      ?:  &(=(a.a 0) =(a.b 0))  &  |
    ?:  |(=(e.a e.b) !=(s.a s.b))  |
    (^equ +>.a +>.b)
  ::
  ++  gte                                               ::  greater-equal
    |=  {a/fn b/fn}  ^-  (unit ?)  (lte b a)
  ::
  ++  gth                                               ::  greater-than
    |=  {a/fn b/fn}  ^-  (unit ?)  (lth b a)
  ::
  ++  drg                                               ::  float to decimal
    |=  {a/fn}  ^-  dn
    ?:  ?=({$n *} a)  [%n ~]
    ?:  ?=({$i *} a)  [%i s.a]
    ?~  a.a  [%d s.a --0 0]
    [%d s.a (^drg +>.a)]
  ::
  ++  grd                                               ::  decimal to float
    |=  {a/dn}  ^-  fn
    ?:  ?=({$n *} a)  [%n ~]
    ?:  ?=({$i *} a)  [%i s.a]
    =>  .(r %n)
    =+  q=(abs:si e.a)
    ?:  (syn:si e.a)
      (mul [%f s.a --0 a.a] [%f & e.a (pow 5 q)])
    (div [%f s.a --0 a.a] [%f & (sun:si q) (pow 5 q)])
  ::
  ++  toi                                               ::  round to integer @s
    |=  {a/fn}  ^-  (unit @s)
    =+  b=(toj a)
    ?.  ?=({$f *} b)  ~  :-  ~
    =+  c=(^^mul (bex (abs:si e.b)) a.b)
    (new:si s.b c)
  ::
  ++  toj                                               ::  round to integer fn
    |=  {a/fn}  ^-  fn
    ?.  ?=({$f *} a)  a
    ?~  a.a  [%f s.a zer]
    ?:  s.a  (^toj +>.a)
    =.(r swr (fli (^toj +>.a)))
  --
::
++  ff                                                  ::  ieee 754 format fp
  |_  {{w/@u p/@u b/@s} r/$?($n $u $d $z $a)}
  ::  this core has no use outside of the functionality
  ::  provided to ++rd, ++rs, ++rq, and ++rh
  ::
  ::  w=width:         bits in exponent field
  ::  p=precision:     bits in fraction field
  ::  w=bias:          added to exponent when storing
  ::  r=rounding mode: same as in ++fl
  ::
  ++  sb  (bex (^add w p))                              ::  sign bit
  ++  me  (dif:si (dif:si --1 b) (sun:si p))            ::  minimum exponent
  ::
  ++  pa
    %*(. fl p +(p), v me, w (^sub (bex w) 3), d %d, r r)
  ::
  ++  sea                                               ::  @r to fn
    |=  {a/@r}  ^-  fn
    =+  [f=(cut 0 [0 p] a) e=(cut 0 [p w] a)]
    =+  s=(sig a)
    ?:  =(e 0)
      ?:  =(f 0)  [%f s --0 0]  [%f s me f]
    ?:  =(e (fil 0 w 1))
      ?:  =(f 0)  [%i s]  [%n ~]
    =+  q=:(sum:si (sun:si e) me -1)
    =+  r=(^add f (bex p))
    [%f s q r]
  ::
  ++  bit  |=  {a/fn}  (bif (rou:pa a))                 ::  fn to @r w+ rounding
  ::
  ++  bif                                               ::  fn to @r no rounding
    |=  {a/fn}  ^-  @r
    ?:  ?=({$i *} a)
      =+  q=(lsh 0 p (fil 0 w 1))
      ?:  s.a  q  (^add q sb)
    ?:  ?=({$n *} a)  (lsh 0 (dec p) (fil 0 +(w) 1))
    ?~  a.a  ?:  s.a  `@r`0  sb
    =+  ma=(met 0 a.a)
    ?.  =(ma +(p))
      ?>  =(e.a me)
      ?>  (^lth ma +(p))
      ?:  s.a  `@r`a.a  (^add a.a sb)
    =+  q=(sum:si (dif:si e.a me) --1)
    =+  r=(^add (lsh 0 p (abs:si q)) (end 0 p a.a))
    ?:  s.a  r  (^add r sb)
  ::
  ++  sig                                               ::  get sign
    |=  {a/@r}  ^-  ?
    =(0 (cut 0 [(^add p w) 1] a))
  ::
  ++  exp                                               ::  get exponent
    |=  {a/@r}  ^-  @s
    (dif:si (sun:si (cut 0 [p w] a)) b)
  ::
  ++  add                                               ::  add
    |=  {a/@r b/@r}
    (bif (add:pa (sea a) (sea b)))
  ::
  ++  sub                                               ::  subtract
    |=  {a/@r b/@r}
    (bif (sub:pa (sea a) (sea b)))
  ::
  ++  mul                                               ::  multiply
    |=  {a/@r b/@r}
    (bif (mul:pa (sea a) (sea b)))
  ::
  ++  div                                               ::  divide
    |=  {a/@r b/@r}
    (bif (div:pa (sea a) (sea b)))
  ::
  ++  fma                                               ::  fused multiply-add
    |=  {a/@r b/@r c/@r}
    (bif (fma:pa (sea a) (sea b) (sea c)))
  ::
  ++  sqt                                               ::  square root
    |=  {a/@r}
    (bif (sqt:pa (sea a)))
  ::
  ++  lth                                               ::  less-than
    |=  {a/@r b/@r}  (fall (lth:pa (sea a) (sea b)) |)
  ++  lte                                               ::  less-equals
    |=  {a/@r b/@r}  (fall (lte:pa (sea a) (sea b)) |)
  ++  equ                                               ::  equals
    |=  {a/@r b/@r}  (fall (equ:pa (sea a) (sea b)) |)
  ++  gte                                               ::  greater-equals
    |=  {a/@r b/@r}  (fall (gte:pa (sea a) (sea b)) |)
  ++  gth                                               ::  greater-than
    |=  {a/@r b/@r}  (fall (gth:pa (sea a) (sea b)) |)
  ++  sun                                               ::  uns integer to @r
    |=  {a/@u}  (bit [%f & --0 a])
  ++  san                                               ::  signed integer to @r
    |=  {a/@s}  (bit [%f (syn:si a) --0 (abs:si a)])
  ++  toi                                               ::  round to integer
    |=  {a/@r}  (toi:pa (sea a))
  ++  drg                                               ::  @r to decimal float
    |=  {a/@r}  (drg:pa (sea a))
  ++  grd                                               ::  decimal float to @r
    |=  {a/dn}  (bif (grd:pa a))
  --
::
++  rlyd  |=  a/@rd  ^-  dn  (drg:rd a)                 ::  prep @rd for print
++  rlys  |=  a/@rs  ^-  dn  (drg:rs a)                 ::  prep @rs for print
++  rlyh  |=  a/@rh  ^-  dn  (drg:rh a)                 ::  prep @rh for print
++  rlyq  |=  a/@rq  ^-  dn  (drg:rq a)                 ::  prep @rq for print
++  ryld  |=  a/dn  ^-  @rd  (grd:rd a)                 ::  finish parsing @rd
++  ryls  |=  a/dn  ^-  @rs  (grd:rs a)                 ::  finish parsing @rs
++  rylh  |=  a/dn  ^-  @rh  (grd:rh a)                 ::  finish parsing @rh
++  rylq  |=  a/dn  ^-  @rq  (grd:rq a)                 ::  finish parsing @rq
::
++  rd                                                  ::  double precision fp
  ~%  %rd  +>  ~
  |_  r/$?($n $u $d $z)
  ::  round to nearest, round up, round down, round to zero
  ::
  ++  ma
    %*(. ff w 11, p 52, b --1.023, r r)
  ::
  ++  sea                                               ::  @rd to fn
    |=  {a/@rd}  (sea:ma a)
  ::
  ++  bit                                               ::  fn to @rd
    |=  {a/fn}  ^-  @rd  (bit:ma a)
  ::
  ++  add  ~/  %add                                     ::  add
    |=  {a/@rd b/@rd}  ^-  @rd  ~|  %rd-fail
    (add:ma a b)
  ::
  ++  sub  ~/  %sub                                     ::  subtract
    |=  {a/@rd b/@rd}  ^-  @rd  ~|  %rd-fail
    (sub:ma a b)
  ::
  ++  mul  ~/  %mul                                     ::  multiply
    |=  {a/@rd b/@rd}  ^-  @rd  ~|  %rd-fail
    (mul:ma a b)
  ::
  ++  div  ~/  %div                                     ::  divide
    |=  {a/@rd b/@rd}  ^-  @rd  ~|  %rd-fail
    (div:ma a b)
  ::
  ++  fma  ~/  %fma                                     ::  fused multiply-add
    |=  {a/@rd b/@rd c/@rd}  ^-  @rd  ~|  %rd-fail
    (fma:ma a b c)
  ::
  ++  sqt  ~/  %sqt                                     ::  square root
    |=  {a/@rd}  ^-  @rd  ~|  %rd-fail
    (sqt:ma a)
  ::
  ++  lth  ~/  %lth                                     ::  less-than
    |=  {a/@rd b/@rd}  ~|  %rd-fail  (lth:ma a b)
  ++  lte  ~/  %lte                                     ::  less-equals
    |=  {a/@rd b/@rd}  ~|  %rd-fail  (lte:ma a b)
  ++  equ  ~/  %equ                                     ::  equals
    |=  {a/@rd b/@rd}  ~|  %rd-fail  (equ:ma a b)
  ++  gte  ~/  %gte                                     ::  greater-equals
    |=  {a/@rd b/@rd}  ~|  %rd-fail  (gte:ma a b)
  ++  gth  ~/  %gth                                     ::  greater-than
    |=  {a/@rd b/@rd}  ~|  %rd-fail  (gth:ma a b)
  ::
  ++  sun  |=  {a/@u}  ^-  @rd  (sun:ma a)              ::  uns integer to @rd
  ++  san  |=  {a/@s}  ^-  @rd  (san:ma a)              ::  sgn integer to @rd
  ++  sig  |=  {a/@rd}  ^-  ?  (sig:ma a)               ::  get sign
  ++  exp  |=  {a/@rd}  ^-  @s  (exp:ma a)              ::  get exponent
  ++  toi  |=  {a/@rd}  ^-  (unit @s)  (toi:ma a)       ::  round to integer
  ++  drg  |=  {a/@rd}  ^-  dn  (drg:ma a)              ::  @rd to decimal float
  ++  grd  |=  {a/dn}  ^-  @rd  (grd:ma a)              ::  decimal float to @rd
  --
::
++  rs                                                  ::  single precision fp
  ~%  %rs  +>  ~
  |_  r/$?($n $u $d $z)
  ::  round to nearest, round up, round down, round to zero
  ::
  ++  ma
    %*(. ff w 8, p 23, b --127, r r)
  ::
  ++  sea                                               ::  @rs to fn
    |=  {a/@rs}  (sea:ma a)
  ::
  ++  bit                                               ::  fn to @rs
    |=  {a/fn}  ^-  @rs  (bit:ma a)
  ::
  ++  add  ~/  %add                                     ::  add
    |=  {a/@rs b/@rs}  ^-  @rs  ~|  %rs-fail
    (add:ma a b)
  ::
  ++  sub  ~/  %sub                                     ::  subtract
    |=  {a/@rs b/@rs}  ^-  @rs  ~|  %rs-fail
    (sub:ma a b)
  ::
  ++  mul  ~/  %mul                                     ::  multiply
    |=  {a/@rs b/@rs}  ^-  @rs  ~|  %rs-fail
    (mul:ma a b)
  ::
  ++  div  ~/  %div                                     ::  divide
    |=  {a/@rs b/@rs}  ^-  @rs  ~|  %rs-fail
    (div:ma a b)
  ::
  ++  fma  ~/  %fma                                     ::  fused multiply-add
    |=  {a/@rs b/@rs c/@rs}  ^-  @rs  ~|  %rs-fail
    (fma:ma a b c)
  ::
  ++  sqt  ~/  %sqt                                     ::  square root
    |=  {a/@rs}  ^-  @rs  ~|  %rs-fail
    (sqt:ma a)
  ::
  ++  lth  ~/  %lth                                     ::  less-than
    |=  {a/@rs b/@rs}  ~|  %rs-fail  (lth:ma a b)
  ++  lte  ~/  %lte                                     ::  less-equals
    |=  {a/@rs b/@rs}  ~|  %rs-fail  (lte:ma a b)
  ++  equ  ~/  %equ                                     ::  equals
    |=  {a/@rs b/@rs}  ~|  %rs-fail  (equ:ma a b)
  ++  gte  ~/  %gte                                     ::  greater-equals
    |=  {a/@rs b/@rs}  ~|  %rs-fail  (gte:ma a b)
  ++  gth  ~/  %gth                                     ::  greater-than
    |=  {a/@rs b/@rs}  ~|  %rs-fail  (gth:ma a b)
  ::
  ++  sun  |=  {a/@u}  ^-  @rs  (sun:ma a)              ::  uns integer to @rs
  ++  san  |=  {a/@s}  ^-  @rs  (san:ma a)              ::  sgn integer to @rs
  ++  sig  |=  {a/@rs}  ^-  ?  (sig:ma a)               ::  get sign
  ++  exp  |=  {a/@rs}  ^-  @s  (exp:ma a)              ::  get exponent
  ++  toi  |=  {a/@rs}  ^-  (unit @s)  (toi:ma a)       ::  round to integer
  ++  drg  |=  {a/@rs}  ^-  dn  (drg:ma a)              ::  @rs to decimal float
  ++  grd  |=  {a/dn}  ^-  @rs  (grd:ma a)              ::  decimal float to @rs
  --
::
++  rq                                                  ::  quad precision fp
  ~%  %rq  +>  ~
  |_  r/$?($n $u $d $z)
  ::  round to nearest, round up, round down, round to zero
  ::
  ++  ma
    %*(. ff w 15, p 112, b --16.383, r r)
  ::
  ++  sea                                               ::  @rq to fn
    |=  {a/@rq}  (sea:ma a)
  ::
  ++  bit                                               ::  fn to @rq
    |=  {a/fn}  ^-  @rq  (bit:ma a)
  ::
  ++  add  ~/  %add                                     ::  add
    |=  {a/@rq b/@rq}  ^-  @rq  ~|  %rq-fail
    (add:ma a b)
  ::
  ++  sub  ~/  %sub                                     ::  subtract
    |=  {a/@rq b/@rq}  ^-  @rq  ~|  %rq-fail
    (sub:ma a b)
  ::
  ++  mul  ~/  %mul                                     ::  multiply
    |=  {a/@rq b/@rq}  ^-  @rq  ~|  %rq-fail
    (mul:ma a b)
  ::
  ++  div  ~/  %div                                     ::  divide
    |=  {a/@rq b/@rq}  ^-  @rq  ~|  %rq-fail
    (div:ma a b)
  ::
  ++  fma  ~/  %fma                                     ::  fused multiply-add
    |=  {a/@rq b/@rq c/@rq}  ^-  @rq  ~|  %rq-fail
    (fma:ma a b c)
  ::
  ++  sqt  ~/  %sqt                                     ::  square root
    |=  {a/@rq}  ^-  @rq  ~|  %rq-fail
    (sqt:ma a)
  ::
  ++  lth  ~/  %lth                                     ::  less-than
    |=  {a/@rq b/@rq}  ~|  %rq-fail  (lth:ma a b)
  ++  lte  ~/  %lte                                     ::  less-equals
    |=  {a/@rq b/@rq}  ~|  %rq-fail  (lte:ma a b)
  ++  equ  ~/  %equ                                     ::  equals
    |=  {a/@rq b/@rq}  ~|  %rq-fail  (equ:ma a b)
  ++  gte  ~/  %gte                                     ::  greater-equals
    |=  {a/@rq b/@rq}  ~|  %rq-fail  (gte:ma a b)
  ++  gth  ~/  %gth                                     ::  greater-than
    |=  {a/@rq b/@rq}  ~|  %rq-fail  (gth:ma a b)
  ::
  ++  sun  |=  {a/@u}  ^-  @rq  (sun:ma a)              ::  uns integer to @rq
  ++  san  |=  {a/@s}  ^-  @rq  (san:ma a)              ::  sgn integer to @rq
  ++  sig  |=  {a/@rq}  ^-  ?  (sig:ma a)               ::  get sign
  ++  exp  |=  {a/@rq}  ^-  @s  (exp:ma a)              ::  get exponent
  ++  toi  |=  {a/@rq}  ^-  (unit @s)  (toi:ma a)       ::  round to integer
  ++  drg  |=  {a/@rq}  ^-  dn  (drg:ma a)              ::  @rq to decimal float
  ++  grd  |=  {a/dn}  ^-  @rq  (grd:ma a)              ::  decimal float to @rq
  --
::
++  rh                                                  ::  half precision fp
  |_  r/$?($n $u $d $z)
  ::  round to nearest, round up, round down, round to zero
  ::
  ++  ma
    %*(. ff w 5, p 10, b --15, r r)
  ::
  ++  sea                                               ::  @rh to fn
    |=  {a/@rh}  (sea:ma a)
  ::
  ++  bit                                               ::  fn to @rh
    |=  {a/fn}  ^-  @rh  (bit:ma a)
  ::
  ++  tos                                               ::  @rh to @rs
    |=  {a/@rh}  (bit:rs (sea a))
  ::
  ++  fos                                               ::  @rs to @rh
    |=  {a/@rs}  (bit (sea:rs a))
  ::
  ++  lth  ~/  %lth                                     ::  less-than
    |=  {a/@rh b/@rh}  ~|  %rh-fail  (lth:ma a b)
  ++  lte  ~/  %lte                                     ::  less-equals
    |=  {a/@rh b/@rh}  ~|  %rh-fail  (lte:ma a b)
  ++  equ  ~/  %equ                                     ::  equals
    |=  {a/@rh b/@rh}  ~|  %rh-fail  (equ:ma a b)
  ++  gte  ~/  %gte                                     ::  greater-equals
    |=  {a/@rh b/@rh}  ~|  %rh-fail  (gte:ma a b)
  ++  gth  ~/  %gth                                     ::  greater-than
    |=  {a/@rh b/@rh}  ~|  %rh-fail  (gth:ma a b)
  ::
  ++  sun  |=  {a/@u}  ^-  @rh  (sun:ma a)              ::  uns integer to @rh
  ++  san  |=  {a/@s}  ^-  @rh  (san:ma a)              ::  sgn integer to @rh
  ++  sig  |=  {a/@rh}  ^-  ?  (sig:ma a)               ::  get sign
  ++  exp  |=  {a/@rh}  ^-  @s  (exp:ma a)              ::  get exponent
  ++  toi  |=  {a/@rh}  ^-  (unit @s)  (toi:ma a)       ::  round to integer
  ++  drg  |=  {a/@rh}  ^-  dn  (drg:ma a)              ::  @rh to decimal float
  ++  grd  |=  {a/dn}  ^-  @rh  (grd:ma a)              ::  decimal float to @rh
  --
::::::::::::::::::::::::::::::::::::::::::::::::::::::::::
::                section 2cH, urbit time               ::
::
++  year                                                ::  date to @d
  |=  det/date
  ^-  @da
  =+  ^=  yer
      ?:  a.det
        (add 292.277.024.400 y.det)
      (sub 292.277.024.400 (dec y.det))
  =+  day=(yawn yer m.det d.t.det)
  (yule day h.t.det m.t.det s.t.det f.t.det)
::
++  yore                                                ::  @d to date
  |=  now/@da
  ^-  date
  =+  rip=(yell now)
  =+  ger=(yall d.rip)
  :-  ?:  (gth y.ger 292.277.024.400)
        [a=& y=(sub y.ger 292.277.024.400)]
      [a=| y=+((sub 292.277.024.400 y.ger))]
  [m.ger d.ger h.rip m.rip s.rip f.rip]
::
++  yell                                                ::  tarp from @d
  |=  now/@d
  ^-  tarp
  =+  sec=(rsh 6 1 now)
  =+  ^=  fan
      =+  [muc=4 raw=(end 6 1 now)]
      |-  ^-  (list @ux)
      ?:  |(=(0 raw) =(0 muc))
        ~
      =>  .(muc (dec muc))
      [(cut 4 [muc 1] raw) $(raw (end 4 muc raw))]
  =+  day=(div sec day:yo)
  =>  .(sec (mod sec day:yo))
  =+  hor=(div sec hor:yo)
  =>  .(sec (mod sec hor:yo))
  =+  mit=(div sec mit:yo)
  =>  .(sec (mod sec mit:yo))
  [day hor mit sec fan]
::
++  yule                                                ::  time atom
  |=  rip/tarp
  ^-  @d
  =+  ^=  sec  ;:  add
                 (mul d.rip day:yo)
                 (mul h.rip hor:yo)
                 (mul m.rip mit:yo)
                 s.rip
               ==
  =+  ^=  fac  =+  muc=4
               |-  ^-  @
               ?~  f.rip
                 0
               =>  .(muc (dec muc))
               (add (lsh 4 muc i.f.rip) $(f.rip t.f.rip))
  (con (lsh 6 1 sec) fac)
::
++  yall                                                ::  day / to day of year
  |=  day/@ud
  ^-  {y/@ud m/@ud d/@ud}
  =+  [era=0 cet=0 lep=*?]
  =>  .(era (div day era:yo), day (mod day era:yo))
  =>  ^+  .
      ?:  (lth day +(cet:yo))
        .(lep &, cet 0)
      =>  .(lep |, cet 1, day (sub day +(cet:yo)))
      .(cet (add cet (div day cet:yo)), day (mod day cet:yo))
  =+  yer=(add (mul 400 era) (mul 100 cet))
  |-  ^-  {y/@ud m/@ud d/@ud}
  =+  dis=?:(lep 366 365)
  ?.  (lth day dis)
    =+  ner=+(yer)
    $(yer ner, day (sub day dis), lep =(0 (end 0 2 ner)))
  |-  ^-  {y/@ud m/@ud d/@ud}
  =+  [mot=0 cah=?:(lep moy:yo moh:yo)]
  |-  ^-  {y/@ud m/@ud d/@ud}
  =+  zis=(snag mot cah)
  ?:  (lth day zis)
    [yer +(mot) +(day)]
  $(mot +(mot), day (sub day zis))
::
++  yawn                                                ::  days since Jesus
  |=  {yer/@ud mot/@ud day/@ud}
  ^-  @ud
  =>  .(mot (dec mot), day (dec day))
  =>  ^+  .
      %=    .
          day
        =+  cah=?:((yelp yer) moy:yo moh:yo)
        |-  ^-  @ud
        ?:  =(0 mot)
          day
        $(mot (dec mot), cah (slag 1 cah), day (add day (snag 0 cah)))
      ==
  |-  ^-  @ud
  ?.  =(0 (mod yer 4))
    =+  ney=(dec yer)
    $(yer ney, day (add day ?:((yelp ney) 366 365)))
  ?.  =(0 (mod yer 100))
    =+  nef=(sub yer 4)
    $(yer nef, day (add day ?:((yelp nef) 1.461 1.460)))
  ?.  =(0 (mod yer 400))
    =+  nec=(sub yer 100)
    $(yer nec, day (add day ?:((yelp nec) 36.525 36.524)))
  (add day (mul (div yer 400) (add 1 (mul 4 36.524))))
::
++  yelp                                                ::  leap year
  |=  yer/@ud  ^-  ?
  &(=(0 (mod yer 4)) |(!=(0 (mod yer 100)) =(0 (mod yer 400))))
::
++  yo                                                  ::  time constants
  |%  ++  cet  36.524                 ::  (add 24 (mul 100 365))
      ++  day  86.400                 ::  (mul 24 hor)
      ++  era  146.097                ::  (add 1 (mul 4 cet))
      ++  hor  3.600                  ::  (mul 60 mit)
      ++  jes  106.751.991.084.417    ::  (mul 730.692.561 era)
      ++  mit  60
      ++  moh  `(list @ud)`[31 28 31 30 31 30 31 31 30 31 30 31 ~]
      ++  moy  `(list @ud)`[31 29 31 30 31 30 31 31 30 31 30 31 ~]
      ++  qad  126.144.001            ::  (add 1 (mul 4 yer))
      ++  yer  31.536.000             ::  (mul 365 day)
  --
::::::::::::::::::::::::::::::::::::::::::::::::::::::::::
::                section 2cI, almost macros            ::
::
++  same  |*(* +<)                                      ::  identity
++  head  |*(^ +<-)                                     ::  get head
++  tail  |*(^ +<+)                                     ::  get head
++  fore  |*(a/$-(* *) |*(b/$-(* *) (pair a b)))        ::  pair before
++  aftr  |*(a/$-(* *) |*(b/$-(* *) (pair b a)))        ::  pair after
++  test  |=(^ =(+<- +<+))                              ::  equality
++  cork  |*({a/_|=(* **) b/gate} (corl b a))           ::  compose forward
++  corl                                                ::  compose backwards
  |*  {a/gate b/_|=(* **)}
  =<  +:|.((a (b)))      ::  span check
  |*  c/_+<.b
  (a (b c))
::
++  cury                                                ::  curry left
  |*  {a/_|=(^ **) b/*}
  |*  c/_+<+.a
  (a b c)
::
++  curr                                                ::  curry right
  |*  {a/_|=(^ **) c/*}     
  |*  b/_+<+.a
  (a b c)
::
++  gulf                                                ::  range list
  |=({a/@ b/@} `(list @)`?:(=(a +(b)) ~ [a $(a +(a))]))
::
++  hard                                                ::  force coerce to span
  |*  han/$-(* *)
  |=  fud/*  ^-  han
  ~|  %hard
  =+  gol=(han fud)
  ?>(=(gol fud) gol)
::
++  soft                                                ::  maybe coerce to span
  |*  han/$-(* *)
  |=  fud/*  ^-  (unit han)
  =+  gol=(han fud)
  ?.(=(gol fud) ~ [~ gol])
::
++  slog                                                ::  deify printf
  =|  pri/@                                             ::  priority level
  |=  a/tang  ^+  same                                  ::  .=  ~&(%a 1)
  ?~(a same ~>(%slog.[pri i.a] $(a t.a)))               ::  ((slog ~[>%a<]) 1)
::
++  mean  |=(a/tang (fear (flop a) |.(!!)))             ::  deify stack trace
++  fear                                                ::  insert user mean
  |*  {a/tang _|?(**)}
  ^+  (+<+)
  =>  .(a `tang`a)
  ?~  a  (+<+)
  ~_(i.a $(a t.a))
::::::::::::::::::::::::::::::::::::::::::::::::::::::::::
::                section 2cJ, extra math               ::
::
++  sqt                                                 ::  sqrt w+remainder
  ~/  %sqt
  |=  a/@  ^-  {p/@ q/@}
  ?~  a  [0 0]
  =+  [q=(div (dec (xeb a)) 2) r=0]
  =-  [-.b (sub a +.b)]
  ^=  b  |-
  =+  s=(add r (bex q))
  =+  t=(mul s s)
  ?:  =(q 0)
    ?:  (lte t a)  [s t]  [r (mul r r)]
  ?:  (lte t a)  $(r s, q (dec q))  $(q (dec q))
::
++  dvr
  ~/  %dvr
  |=  {a/@ b/@}  ^-  {p/@ q/@}
  ?<  =(0 b)
  [(div a b) (mod a b)]
::
++  pow
  ~/  %pow
  |=  {a/@ b/@}
  ?:  =(b 0)  1
  |-  ?:  =(b 1)  a
  =+  c=$(b (div b 2))
  =+  d=(mul c c)
  ?~  (dis b 1)  d  (mul d a)
  ::::::::::::::::::::::::::::::::::::::::::::::::::::::  ::
::::              chapter 2d, containers                ::::
::  ::::::::::::::::::::::::::::::::::::::::::::::::::::::
::                section 2dA, sets                     ::
::
++  apt                                                 ::  set invariant
  |=  a/(tree)
  ?~  a
    &
  ?&  ?~(l.a & ?&((vor n.a n.l.a) (hor n.l.a n.a) $(a l.a)))
      ?~(r.a & ?&((vor n.a n.r.a) (hor n.a n.r.a) $(a r.a)))
  ==
::
++  in                                                  ::  set engine
  ~/  %in
  |_  a/(set)
  +-  all                                               ::  logical AND
    ~/  %all
    |*  b/$-(* ?)
    |-  ^-  ?
    ?~  a
      &
    ?&((b n.a) $(a l.a) $(a r.a))
  ::
  +-  any                                               ::  logical OR
    ~/  %any
    |*  b/$-(* ?)
    |-  ^-  ?
    ?~  a
      |
    ?|((b n.a) $(a l.a) $(a r.a))
  ::
  +-  bif                                               ::  splits a by b
    ~/  %bif
    |*  b/*
    ^+  [l=a r=a]
    =<  [+< +>]
    |-  ^+  a
    ?~  a
      [b ~ ~]
    ?:  =(b n.a)
      a
    ?:  (hor b n.a)
      =+  c=$(a l.a)
      ?>  ?=(^ c)
      [n.c l.c [n.a r.c r.a]]
    =+  c=$(a r.a)
    ?>  ?=(^ c)
    [n.c [n.a l.a l.c] r.c]
  ::
  +-  del                                               ::  b without any a
    ~/  %del
    |*  b/*
    |-  ^+  a
    ?~  a
      ~
    ?.  =(b n.a)
      ?:  (hor b n.a)
        [n.a $(a l.a) r.a]
      [n.a l.a $(a r.a)]
    |-  ^-  {$?($~ _a)}
    ?~  l.a  r.a
    ?~  r.a  l.a
    ?:  (vor n.l.a n.r.a)
      [n.l.a l.l.a $(l.a r.l.a)]
    [n.r.a $(r.a l.r.a) r.r.a]
  ::
  +-  dif                                               ::  difference
    ~/  %dif
    |*  b/_a
    |-  ^+  a
    ?~  b
      a
    =+  c=(bif n.b)
    ?>  ?=(^ c)
    =+  d=$(a l.c, b l.b)
    =+  e=$(a r.c, b r.b)
    |-  ^-  {$?($~ _a)}
    ?~  d  e
    ?~  e  d
    ?:  (vor n.d n.e)
      [n.d l.d $(d r.d)]
    [n.e $(e l.e) r.e]
  ::
  +-  dig                                               ::  axis of a in b
    |=  b/*
    =+  c=1
    |-  ^-  (unit @)
    ?~  a  ~
    ?:  =(b n.a)  [~ u=(peg c 2)]
    ?:  (hor b n.a)
      $(a l.a, c (peg c 6))
    $(a r.a, c (peg c 7))
  ::
  +-  gas                                               ::  concatenate
    ~/  %gas
    |=  b/(list _?>(?=(^ a) n.a))
    |-  ^+  a
    ?~  b
      a
    $(b t.b, a (put i.b))
  ::
  +-  has                                               ::  b exists in a check
    ~/  %has
    |*  b/*
    |-  ^-  ?
    ?~  a
      |
    ?:  =(b n.a)
      &
    ?:  (hor b n.a)
      $(a l.a)
    $(a r.a)
  ::
  +-  int                                               ::  intersection
    ~/  %int
    |*  b/_a
    |-  ^+  a
    ?~  b
      ~
    ?~  a
      ~
    ?.  (vor n.a n.b)
      $(a b, b a)
    ?:  =(n.b n.a)
      [n.a $(a l.a, b l.b) $(a r.a, b r.b)]
    ?:  (hor n.b n.a)
      %-  uni(a $(a l.a, b [n.b l.b ~]))  $(b r.b)
    %-  uni(a $(a r.a, b [n.b ~ r.b]))  $(b l.b)
  ::
  +-  put                                               ::  puts b in a, sorted
    ~/  %put
    |*  b/*
    |-  ^+  a
    ?~  a
      [b ~ ~]
    ?:  =(b n.a)
      a
    ?:  (hor b n.a)
      =+  c=$(a l.a)
      ?>  ?=(^ c)
      ?:  (vor n.a n.c)
        [n.a c r.a]
      [n.c l.c [n.a r.c r.a]]
    =+  c=$(a r.a)
    ?>  ?=(^ c)
    ?:  (vor n.a n.c)
      [n.a l.a c]
    [n.c [n.a l.a l.c] r.c]
  ::
  +-  rep                                               ::  replace by product
    |*  b/_|=({* *} +<+)
    |-
    ?~  a  +<+.b
    $(a r.a, +<+.b $(a l.a, +<+.b (b n.a +<+.b)))
  ::
  +-  run                                               ::  apply gate to values
    |*  {b/$-(* *) c/*}
    |-
    ?~  a  c
    $(a r.a, c [(b n.a) $(a l.a)])
  ::
  +-  tap                                               ::  convert to list
    ~/  %tap
    |=  b/(list _?>(?=(^ a) n.a))
    ^+  b
    ?~  a
      b
    $(a r.a, b [n.a $(a l.a)])
  ::
  +-  uni                                               ::  union
    ~/  %uni
    |*  b/_a
    ?:  =(a b)  a
    |-  ^+  a
    ?~  b
      a
    ?~  a
      b
    ?:  (vor n.a n.b)
      ?:  =(n.b n.a)
        [n.b $(a l.a, b l.b) $(a r.a, b r.b)]
      ?:  (hor n.b n.a)
        $(a [n.a $(a l.a, b [n.b l.b ~]) r.a], b r.b)
      $(a [n.a l.a $(a r.a, b [n.b ~ r.b])], b l.b)
    ?:  =(n.a n.b)
      [n.b $(b l.b, a l.a) $(b r.b, a r.a)]
    ?:  (hor n.a n.b)
      $(b [n.b $(b l.b, a [n.a l.a ~]) r.b], a r.a)
    $(b [n.b l.b $(b r.b, a [n.a ~ r.a])], a l.a)
  ::
  +-  wyt                                               ::  size of set
    |-  ^-  @
    ?~(a 0 +((add $(a l.a) $(a r.a))))
  --
::::::::::::::::::::::::::::::::::::::::::::::::::::::::::
::                section 2dB, maps                     ::
::
++  ept                                                 ::  map invariant
  |=  a/(tree {p/* q/*})
  ?~  a
    &
  ?&  ?~(l.a & ?&((vor p.n.a p.n.l.a) (gor p.n.l.a p.n.a) $(a l.a)))
      ?~(r.a & ?&((vor p.n.a p.n.r.a) (gor p.n.a p.n.r.a) $(a l.a)))
  ==
::
++  ja                                                  ::  jar engine
  |_  a/(jar)
  +-  get                                               ::  gets list by key
    |*  b/*
    =+  c=(~(get by a) b)
    ?~(c ~ u.c)
  ::
  +-  add                                               ::  adds key-list pair
    |*  {b/* c/*}
    =+  d=(get b)
    (~(put by a) b [c d])
  --
::
++  ju                                                  ::  jug engine
  |_  a/(jug)
  +-  del                                               ::  del key-set pair
    |*  {b/* c/*}
    ^+  a
    =+  d=(get b)
    =+  e=(~(del in d) c)
    ?~  e
      (~(del by a) b)
    (~(put by a) b e)
  ::
  +-  gas                                               ::  concatenate
    |*  b/(list {p/* q/*})
    =>  .(b `(list _?>(?=({{* ^} ^} a) [p=p q=n.q]:n.a))`b)
    |-  ^+  a
    ?~  b
      a
    $(b t.b, a (put p.i.b q.i.b))
  ::
  +-  get                                               ::  gets set by key
    |*  b/*
    =+  c=(~(get by a) b)
    ?~(c ~ u.c)
  ::
  +-  has                                               ::  existence check
    |*  {b/* c/*}
    ^-  ?
    (~(has in (get b)) c)
  ::
  +-  put                                               ::  add key-set pair
    |*  {b/* c/*}
    ^+  a
    =+  d=(get b)
    (~(put by a) b (~(put in d) c))
  --
::
++  by                                                  ::  map engine
  ~/  %by
  |_  a/(map)
  +-  all                                               ::  logical AND
    ~/  %all
    |*  b/$-(* ?)
    |-  ^-  ?
    ?~  a
      &
    ?&((b q.n.a) $(a l.a) $(a r.a))
  ::
  +-  any                                               ::  logical OR
    ~/  %any
    |*  b/$-(* ?)
    |-  ^-  ?
    ?~  a
      |
    ?|((b q.n.a) $(a l.a) $(a r.a))
  ::
  +-  bif                                               ::  splits a by b
    ~/  %bif
    |*  {b/* c/*}
    ^+  [l=a r=a]
    =<  [+< +>]
    |-  ^+  a
    ?~  a
      [[b c] ~ ~]
    ?:  =(b p.n.a)
      ?:  =(c q.n.a)
        a
      [[b c] l.a r.a]
    ?:  (gor b p.n.a)
      =+  d=$(a l.a)
      ?>  ?=(^ d)
      [n.d l.d [n.a r.d r.a]]
    =+  d=$(a r.a)
    ?>  ?=(^ d)
    [n.d [n.a l.a l.d] r.d]
  ::
  +-  del                                               ::  delete at key b
    ~/  %del
    |*  b/*
    |-  ^+  a
    ?~  a
      ~
    ?.  =(b p.n.a)
      ?:  (gor b p.n.a)
        [n.a $(a l.a) r.a]
      [n.a l.a $(a r.a)]
    |-  ^-  {$?($~ _a)}
    ?~  l.a  r.a
    ?~  r.a  l.a
    ?:  (vor p.n.l.a p.n.r.a)
      [n.l.a l.l.a $(l.a r.l.a)]
    [n.r.a $(r.a l.r.a) r.r.a]
  ::
  +-  dif                                               ::  difference
    ~/  %dif
    |*  b/_a
    |-  ^+  a
    ?~  b
      a
    =+  c=(bif n.b)
    ?>  ?=(^ c)
    =+  d=$(a l.c, b l.b)
    =+  e=$(a r.c, b r.b)
    |-  ^-  {$?($~ _a)}
    ?~  d  e
    ?~  e  d
    ?:  (vor p.n.d p.n.e)
      [n.d l.d $(d r.d)]
    [n.e $(e l.e) r.e]
  ::
  +-  dig                                               ::  axis of b key
    |=  b/*
    =+  c=1
    |-  ^-  (unit @)
    ?~  a  ~
    ?:  =(b p.n.a)  [~ u=(peg c 2)]
    ?:  (gor b p.n.a)
      $(a l.a, c (peg c 6))
    $(a r.a, c (peg c 7))
  ::
  +-  gas                                               ::  concatenate
    ~/  %gas
    |*  b/(list {p/* q/*})
    =>  .(b `(list _?>(?=(^ a) n.a))`b)
    |-  ^+  a
    ?~  b
      a
    $(b t.b, a (put p.i.b q.i.b))
  ::
  +-  get                                               ::  grab value by key
    ~/  %get
    |=  b/*
    ^-  {$@($~ {$~ u/_?>(?=(^ a) q.n.a)})}
    ?~  a
      ~
    ?:  =(b p.n.a)
      [~ u=q.n.a]
    ?:  (gor b p.n.a)
      $(a l.a)
    $(a r.a)
  ::
  +-  got
    |*  b/*
    (need (get b))
  ::
  +-  has                                               ::  key existence check
    ~/  %has
    |*  b/*
    !=(~ (get b))
  ::
  +-  int                                               ::  intersection
    ~/  %int
    |*  b/_a
    |-  ^+  a
    ?~  b
      ~
    ?~  a
      ~
    ?:  (vor p.n.a p.n.b)
      ?:  =(p.n.b p.n.a)
        [n.b $(a l.a, b l.b) $(a r.a, b r.b)]
      ?:  (gor p.n.b p.n.a)
        %-  uni(a $(a l.a, b [n.b l.b ~]))  $(b r.b)
      %-  uni(a $(a r.a, b [n.b ~ r.b]))  $(b l.b)
    ?:  =(p.n.a p.n.b)
      [n.b $(b l.b, a l.a) $(b r.b, a r.a)]
    ?:  (gor p.n.a p.n.b)
      %-  uni(a $(b l.b, a [n.a l.a ~]))  $(a r.a)
    %-  uni(a $(b r.b, a [n.a ~ r.a]))  $(a l.a)
  ::
  +-  mar                                               ::  add with validation
    |*  {b/_?>(?=(^ a) p.n.a) c/(unit _?>(?=(^ a) q.n.a))}
    ?~  c
      (del b)
    (put b u.c)
  ::
  +-  put                                               ::  adds key-value pair
    ~/  %put
    |*  {b/* c/*}
    |-  ^+  a
    ?~  a
      [[b c] ~ ~]
    ?:  =(b p.n.a)
      ?:  =(c q.n.a)
        a
      [[b c] l.a r.a]
    ?:  (gor b p.n.a)
      =+  d=$(a l.a)
      ?>  ?=(^ d)
      ?:  (vor p.n.a p.n.d)
        [n.a d r.a]
      [n.d l.d [n.a r.d r.a]]
    =+  d=$(a r.a)
    ?>  ?=(^ d)
    ?:  (vor p.n.a p.n.d)
      [n.a l.a d]
    [n.d [n.a l.a l.d] r.d]
  ::
  +-  rep                                               ::  replace by product
    |*  b/_|=({* *} +<+)
    |-
    ?~  a  +<+.b
    $(a r.a, +<+.b $(a l.a, +<+.b (b n.a +<+.b)))
  ::
  +-  rib                                               ::  transform + product
    |*  {b/* c/$-(* *)}
    |-  ^+  [b a]
    ?~  a  [b ~]
    =+  d=(c n.a b)
    =.  n.a  +.d
    =+  e=$(a l.a, b -.d)
    =+  f=$(a r.a, b -.e)
    [-.f [n.a +.e +.f]]
  ::
  +-  run                                               ::  apply gate to values
    |*  b/$-(* *)
    |-
    ?~  a  a
    [n=[p=p.n.a q=(b q.n.a)] l=$(a l.a) r=$(a r.a)]
  ::
  +-  tap                                               ::  listify pairs
    ~/  %tap
    |=  b/(list _?>(?=(^ a) n.a))
    ^+  b
    ?~  a
      b
    $(a r.a, b [n.a $(a l.a)])
  ::
  +-  uni                                               ::  union, merge
    ~/  %uni
    |*  b/_a
    |-  ^+  a
    ?~  b
      a
    ?~  a
      b
    ?:  (vor p.n.a p.n.b)
      ?:  =(p.n.b p.n.a)
        [n.b $(a l.a, b l.b) $(a r.a, b r.b)]
      ?:  (gor p.n.b p.n.a)
        $(a [n.a $(a l.a, b [n.b l.b ~]) r.a], b r.b)
      $(a [n.a l.a $(a r.a, b [n.b ~ r.b])], b l.b)
    ?:  =(p.n.a p.n.b)
      [n.b $(b l.b, a l.a) $(b r.b, a r.a)]
    ?:  (gor p.n.a p.n.b)
      $(b [n.b $(b l.b, a [n.a l.a ~]) r.b], a r.a)
    $(b [n.b l.b $(b r.b, a [n.a ~ r.a])], a l.a)
  ::
  +-  urn                                               ::  apply gate to nodes
    |*  b/$-({* *} *)
    |-
    ?~  a  ~
    [n=[p=p.n.a q=(b p.n.a q.n.a)] l=$(a l.a) r=$(a r.a)]
  ::
  +-  wyt                                               ::  depth of map
    |-  ^-  @
    ?~(a 0 +((add $(a l.a) $(a r.a))))
  --
::::::::::::::::::::::::::::::::::::::::::::::::::::::::::
::                section 2dC, queues                   ::
::
++  to                                                  ::  queue engine
  |_  a/(qeu)
  +-  bal
    |-  ^+  a
    ?~  a  ~
    ?.  |(?=($~ l.a) (vor n.a n.l.a))
      $(a [n.l.a l.l.a $(a [n.a r.l.a r.a])])
    ?.  |(?=($~ r.a) (vor n.a n.r.a))
      $(a [n.r.a $(a [n.a l.a l.r.a]) r.r.a])
    a
  ::
  +-  dep                                               ::  max depth of queue
    |-  ^-  @
    ?~  a  0
    +((max $(a l.a) $(a r.a)))
  ::
  +-  gas                                               ::  insert list to que
    |=  b/(list _?>(?=(^ a) n.a))
    |-  ^+  a
    ?~(b a $(b t.b, a (put i.b)))
  ::
  +-  get                                               ::  head-tail pair
    |-  ^+  ?>(?=(^ a) [p=n.a q=*(qeu _n.a)])
    ?~  a
      !!
    ?~  r.a
      [n.a l.a]
    =+  b=$(a r.a)
    :-  p.b
    ?:  |(?=($~ q.b) (vor n.a n.q.b))
      [n.a l.a q.b]
    [n.q.b [n.a l.a l.q.b] r.q.b]
  ::
  +-  nap                                               ::  removes head
    ?>  ?=(^ a)
    ?:  =(~ l.a)  r.a
    =+  b=get(a l.a)
    bal(a ^+(a [p.b q.b r.a]))
  ::
  +-  put                                               ::  insert new tail
    |*  b/*
    |-  ^+  a
    ?~  a
      [b ~ ~]
    bal(a a(l $(a l.a)))
  ::
  +-  tap                                               ::  adds list to end
    |=  b/(list _?>(?=(^ a) n.a))
    =+  z=0                                             ::  XX breaks jet match
    ^+  b
    ?~  a
      b
    $(a r.a, b [n.a $(a l.a)])
  ::
  +-  top                                               ::  produces head
    |-  ^-  (unit _?>(?=(^ a) n.a))
    ?~  a  ~
    ?~(r.a [~ n.a] $(a r.a))
  --
::::::::::::::::::::::::::::::::::::::::::::::::::::::::::
::                section 2dD, casual containers        ::
::
++  ly                                                  ::  list from raw noun
  |*  a/*
  ^+((homo (limo a)) a)
::
++  my                                                  ::  map from raw noun
  |*  a/* 
  (malt ^+((homo (limo a)) a))
::
++  malt                                                ::  map from raw list
  |*  a/(list) 
  (molt `(list {p/_-<.a q/_->.a})`a)
::
++  molt                                                ::  map from pair list
  |*  a/(list (pair))
  (~(gas by `(map _p.i.-.a _q.i.-.a)`~) a)
::
++  sy                                                  ::  set from raw noun
  |*  a/*
  (silt ^+((homo (limo a)) a))
::
++  silt                                                ::  make a set
  |*  a/(list)
  =+  b=*(set _?>(?=(^ a) i.a))
  (~(gas in b) a)
  ::::::::::::::::::::::::::::::::::::::::::::::::::::::  ::
::::              chapter 2e, miscellaneous libs        ::::
::  ::::::::::::::::::::::::::::::::::::::::::::::::::::::
::                section 2eA, packing                  ::
::
++  cue                                                 ::  unpack
  ~/  %cue
  |=  a/@
  ^-  *
  =+  b=0
  =+  m=`(map @ *)`~
  =<  q
  |-  ^-  {p/@ q/* r/(map @ *)}
  ?:  =(0 (cut 0 [b 1] a))
    =+  c=(rub +(b) a)
    [+(p.c) q.c (~(put by m) b q.c)]
  =+  c=(add 2 b)
  ?:  =(0 (cut 0 [+(b) 1] a))
    =+  u=$(b c)
    =+  v=$(b (add p.u c), m r.u)
    =+  w=[q.u q.v]
    [(add 2 (add p.u p.v)) w (~(put by r.v) b w)]
  =+  d=(rub c a)
  [(add 2 p.d) (need (~(get by m) q.d)) m]
::
++  jam                                                 ::  pack
  ~/  %jam
  |=  a/*
  ^-  @
  =+  b=0
  =+  m=`(map * @)`~
  =<  q
  |-  ^-  {p/@ q/@ r/(map * @)}
  =+  c=(~(get by m) a)
  ?~  c
    =>  .(m (~(put by m) a b))
    ?:  ?=(@ a)
      =+  d=(mat a)
      [(add 1 p.d) (lsh 0 1 q.d) m]
    =>  .(b (add 2 b))
    =+  d=$(a -.a)
    =+  e=$(a +.a, b (add b p.d), m r.d)
    [(add 2 (add p.d p.e)) (mix 1 (lsh 0 2 (cat 0 q.d q.e))) r.e]
  ?:  ?&(?=(@ a) (lte (met 0 a) (met 0 u.c)))
    =+  d=(mat a)
    [(add 1 p.d) (lsh 0 1 q.d) m]
  =+  d=(mat u.c)
  [(add 2 p.d) (mix 3 (lsh 0 2 q.d)) m]
::
++  mat                                                 ::  length-encode
  ~/  %mat
  |=  a/@
  ^-  {p/@ q/@}
  ?:  =(0 a)
    [1 1]
  =+  b=(met 0 a)
  =+  c=(met 0 b)
  :-  (add (add c c) b)
  (cat 0 (bex c) (mix (end 0 (dec c) b) (lsh 0 (dec c) a)))
::
++  rub                                                 ::  length-decode
  ~/  %rub
  |=  {a/@ b/@}
  ^-  {p/@ q/@}
  =+  ^=  c
      =+  [c=0 m=(met 0 b)]
      |-  ?<  (gth c m)
      ?.  =(0 (cut 0 [(add a c) 1] b))
        c
      $(c +(c))
  ?:  =(0 c)
    [1 0]
  =+  d=(add a +(c))
  =+  e=(add (bex (dec c)) (cut 0 [d (dec c)] b))
  [(add (add c c) e) (cut 0 [(add d (dec c)) e] b)]
::::::::::::::::::::::::::::::::::::::::::::::::::::::::::
::                section 2eB, parsing (tracing)        ::
::
++  last  |=  {zyc/hair naz/hair}                       ::  farther trace
          ^-  hair
          ?:  =(p.zyc p.naz)
            ?:((gth q.zyc q.naz) zyc naz)
          ?:((gth p.zyc p.naz) zyc naz)
::
++  lust  |=  {weq/char naz/hair}                       ::  detect newline
          ^-  hair
          ?:(=(`@`10 weq) [+(p.naz) 1] [p.naz +(q.naz)])
::::::::::::::::::::::::::::::::::::::::::::::::::::::::::
::                section 2eC, parsing (custom rules)   ::
::
++  cold                                                ::  replace w+ constant
  ~/  %cold
  |*  {cus/* sef/rule}
  ~/  %fun
  |=  tub/nail
  =+  vex=(sef tub)
  ?~  q.vex
    vex
  [p=p.vex q=[~ u=[p=cus q=q.u.q.vex]]]
::
++  cook                                                ::  apply gate
  ~/  %cook
  |*  {poq/$-(* *) sef/rule}
  ~/  %fun
  |=  tub/nail
  =+  vex=(sef tub)
  ?~  q.vex
    vex
  [p=p.vex q=[~ u=[p=(poq p.u.q.vex) q=q.u.q.vex]]]
::
++  easy                                                ::  always parse
  ~/  %easy
  |*  huf/*
  ~/  %fun
  |=  tub/nail
  ^-  (like _huf)
  [p=p.tub q=[~ u=[p=huf q=tub]]]
::
++  fail  |=(tub/nail [p=p.tub q=~])                    ::  never parse
++  full                                                ::  has to fully parse
  |*  sef/rule
  |=  tub/nail
  =+  vex=(sef tub)
  ?~(q.vex vex ?:(=(~ q.q.u.q.vex) vex [p=p.vex q=~]))
::
++  funk                                                ::  add to tape first
  |*  {pre/tape sef/rule}
  |=  tub/nail
  (sef p.tub (weld pre q.tub))
::
++  here                                                ::  place-based apply
  ~/  %here
  |*  {hez/_|=({a/pint b/*} [a b]) sef/rule}
  ~/  %fun
  |=  tub/nail
  =+  vex=(sef tub)
  ?~  q.vex
    vex
  [p=p.vex q=[~ u=[p=(hez [p.tub p.q.u.q.vex] p.u.q.vex) q=q.u.q.vex]]]
::
++  inde  |*  sef/rule                                  :: indentation block
  |=  nail  ^+  (sef)
  =+  [har tap]=[p q]:+<
  =+  lev=(fil 3 (dec q.har) ' ')
  =+  eol=(just `@t`10)
  =+  =-  roq=((star ;~(pose prn ;~(sfix eol (jest lev)) -)) har tap)
      ;~(simu ;~(plug eol eol) eol)
  ?~  q.roq  roq
  =+  vex=(sef har(q 1) p.u.q.roq)
  =+  fur=p.vex(q (add (dec q.har) q.p.vex))
  ?~  q.vex  vex(p fur)
  =-  vex(p fur, u.q -)
  :+  &3.vex
    &4.vex(q.p (add (dec q.har) q.p.&4.vex))
  =+  res=|4.vex
  |-  ?~  res  |4.roq
  ?.  =(10 -.res)  [-.res $(res +.res)]
  (welp [`@t`10 (trip lev)] $(res +.res))
::
++  jest                                                ::  match a cord
  |=  daf/@t
  |=  tub/nail
  =+  fad=daf
  |-  ^-  (like @t)
  ?:  =(`@`0 daf)
    [p=p.tub q=[~ u=[p=fad q=tub]]]
  ?:  |(?=($~ q.tub) !=((end 3 1 daf) i.q.tub))
    (fail tub)
  $(p.tub (lust i.q.tub p.tub), q.tub t.q.tub, daf (rsh 3 1 daf))
::
++  just                                                ::  XX redundant, jest
  ~/  %just                                             ::  match a char
  |=  daf/char
  ~/  %fun
  |=  tub/nail
  ^-  (like char)
  ?~  q.tub
    (fail tub)
  ?.  =(daf i.q.tub)
    (fail tub)
  (next tub)
::
++  knee                                                ::  callbacks
  |*  {gar/* sef/_|.(*rule)}
  |=  tub/nail
  ^-  (like _gar)
  ((sef) tub)
::
++  mask                                                ::  match char in set
  ~/  %mask
  |=  bud/(list char)
  ~/  %fun
  |=  tub/nail
  ^-  (like char)
  ?~  q.tub
    (fail tub)
  ?.  (lien bud |=(a/char =(i.q.tub a)))
    (fail tub)
  (next tub)
::
++  next                                                ::  consume a char
  |=  tub/nail
  ^-  (like char)
  ?~  q.tub
    (fail tub)
  =+  zac=(lust i.q.tub p.tub)
  [zac [~ i.q.tub [zac t.q.tub]]]
::
++  sear                                                ::  conditional cook
  |*  {pyq/$-(* (unit)) sef/rule}
  |=  tub/nail
  =+  vex=(sef tub)
  ?~  q.vex
    vex
  =+  gey=(pyq p.u.q.vex)
  ?~  gey
    [p=p.vex q=~]
  [p=p.vex q=[~ u=[p=u.gey q=q.u.q.vex]]]
::
++  shim                                                ::  match char in range
  ~/  %shim
  |=  {les/@ mos/@}
  ~/  %fun
  |=  tub/nail
  ^-  (like char)
  ?~  q.tub
    (fail tub)
  ?.  ?&((gte i.q.tub les) (lte i.q.tub mos))
    (fail tub)
  (next tub)
::
++  stag                                                ::  add a label
  ~/  %stag
  |*  {gob/* sef/rule}
  ~/  %fun
  |=  tub/nail
  =+  vex=(sef tub)
  ?~  q.vex
    vex
  [p=p.vex q=[~ u=[p=[gob p.u.q.vex] q=q.u.q.vex]]]
::
++  stet
  |*  leh/(list {?(@ {@ @}) rule})
  |-
  ?~  leh
    ~
  [i=[p=-.i.leh q=+.i.leh] t=$(leh t.leh)]
::
++  stew                                                ::  switch by first char
  ~/  %stew
  |*  leh/(list {p/?(@ {@ @}) q/rule})                  ::  char+range keys
  =+  ^=  wor                                           ::  range complete lth
      |=  {ort/?(@ {@ @}) wan/?(@ {@ @})}
      ?@  ort
        ?@(wan (lth ort wan) (lth ort -.wan))
      ?@(wan (lth +.ort wan) (lth +.ort -.wan))
  =+  ^=  hel                                           ::  build parser map
      =+  hel=`(tree _?>(?=(^ leh) i.leh))`~
      |-  ^+  hel
      ?~  leh
        ~
      =+  yal=$(leh t.leh)
      |-  ^+  hel
      ?~  yal
        [i.leh ~ ~]
      ?:  (wor p.i.leh p.n.yal)
        =+  nuc=$(yal l.yal)
        ?>  ?=(^ nuc)
        ?:  (vor p.n.yal p.n.nuc)
          [n.yal nuc r.yal]
        [n.nuc l.nuc [n.yal r.nuc r.yal]]
      =+  nuc=$(yal r.yal)
      ?>  ?=(^ nuc)
      ?:  (vor p.n.yal p.n.nuc)
        [n.yal l.yal nuc]
      [n.nuc [n.yal l.yal l.nuc] r.nuc]
  ~%  %fun  ..^$  ~
  |=  tub/nail
  ?~  q.tub
    (fail tub)
  |-
  ?~  hel
    (fail tub)
  ?:  ?@  p.n.hel
        =(p.n.hel i.q.tub)
      ?&((gte i.q.tub -.p.n.hel) (lte i.q.tub +.p.n.hel))
    ::  (q.n.hel [(lust i.q.tub p.tub) t.q.tub])
    (q.n.hel tub)
  ?:  (wor i.q.tub p.n.hel)
    $(hel l.hel)
  $(hel r.hel)
::
++  stir
  ~/  %stir
  |*  {rud/* raq/_|*({a/* b/*} [a b]) fel/rule}
  ~/  %fun
  |=  tub/nail
  ^-  (like _rud)
  =+  vex=(fel tub)
  ?~  q.vex
    [p.vex [~ rud tub]]
  =+  wag=$(tub q.u.q.vex)
  ?>  ?=(^ q.wag)
  [(last p.vex p.wag) [~ (raq p.u.q.vex p.u.q.wag) q.u.q.wag]]
::
++  stun                                                ::  parse several times
  |*  {lig/{@ @} fel/rule}
  |=  tub/nail
  ^-  (like (list _(wonk (fel))))
  ?:  =(0 +.lig)
    [p.tub [~ ~ tub]]
  =+  vex=(fel tub)
  ?~  q.vex
    ?:  =(0 -.lig)
      [p.vex [~ ~ tub]]
    vex
  =+  ^=  wag  %=  $
                 -.lig  ?:(=(0 -.lig) 0 (dec -.lig))
                 +.lig  ?:(=(0 +.lig) 0 (dec +.lig))
                 tub  q.u.q.vex
               ==
  ?~  q.wag
    wag
  [p.wag [~ [p.u.q.vex p.u.q.wag] q.u.q.wag]]
::::::::::::::::::::::::::::::::::::::::::::::::::::::::::
::                section 2eD, parsing (combinators)    ::
::
++  bend                                                ::  conditional comp
  ~/  %bend
  |*  raq/_|*({a/* b/*} [~ u=[a b]])
  ~/  %fun
  |*  {vex/edge sab/rule}
  ?~  q.vex
    vex
  =+  yit=(sab q.u.q.vex)
  =+  yur=(last p.vex p.yit)
  ?~  q.yit
    [p=yur q=q.vex]
  =+  vux=(raq p.u.q.vex p.u.q.yit)
  ?~  vux
    [p=yur q=q.vex]
  [p=yur q=[~ u=[p=u.vux q=q.u.q.yit]]]
::
++  comp
  ~/  %comp
  |*  raq/_|*({a/* b/*} [a b])                       ::  arbitrary compose
  ~/  %fun
  |*  {vex/edge sab/rule}
  ~!  +<
  ?~  q.vex
    vex
  =+  yit=(sab q.u.q.vex)
  =+  yur=(last p.vex p.yit)
  ?~  q.yit
    [p=yur q=q.yit]
  [p=yur q=[~ u=[p=(raq p.u.q.vex p.u.q.yit) q=q.u.q.yit]]]
::
++  glue                                                ::  add rule
  ~/  %glue
  |*  bus/rule
  ~/  %fun
  |*  {vex/edge sab/rule}
  (plug vex ;~(pfix bus sab))
::
++  less                                                ::  no first and second
  |*  {vex/edge sab/rule}
  ?~  q.vex
    =+  roq=(sab)
    [p=(last p.vex p.roq) q=q.roq]
  (fail +<.sab)
::
++  pfix                                                ::  discard first rule
  ~/  %pfix
  (comp |*({a/* b/*} b))
::
++  plug                                                ::  first then second
  ~/  %plug
  |*  {vex/edge sab/rule}
  ?~  q.vex
    vex
  =+  yit=(sab q.u.q.vex)
  =+  yur=(last p.vex p.yit)
  ?~  q.yit
    [p=yur q=q.yit]
  [p=yur q=[~ u=[p=[p.u.q.vex p.u.q.yit] q=q.u.q.yit]]]
::
++  pose                                                ::  first or second
  ~/  %pose
  |*  {vex/edge sab/rule}
  ?~  q.vex
    =+  roq=(sab)
    [p=(last p.vex p.roq) q=q.roq]
  vex
::
++  simu                                                ::  first and second
  |*  {vex/edge sab/rule}
  ?~  q.vex
    vex
  =+  roq=(sab)
  roq
::
++  sfix                                                ::  discard second rule
  ~/  %sfix
  (comp |*({a/* b/*} a))
::::::::::::::::::::::::::::::::::::::::::::::::::::::::::
::                section 2eE, parsing (composers)      ::
::
++  bass
  |*  {wuc/@ tyd/rule}
  %+  cook
    |=  waq/(list @)
    %+  roll
      waq
    =|({p/@ q/@} |.((add p (mul wuc q))))
  tyd
::
++  boss
  |*  {wuc/@ tyd/rule}
  %+  cook
    |=  waq/(list @)
    %+  reel
      waq
    =|({p/@ q/@} |.((add p (mul wuc q))))
  tyd
::
++  flag
  |=  {sic/@t non/@t}
  ;~(pose (cold %& (jest sic)) (cold %| (jest non)))
::
++  ifix
  |*  {fel/{rule rule} hof/rule}
  ~!  +<
  ~!  +<:-.fel
  ~!  +<:+.fel
  ;~(pfix -.fel ;~(sfix hof +.fel))
::
++  more
  |*  {bus/rule fel/rule}
  ;~(pose (most bus fel) (easy ~))
::
++  most
  |*  {bus/rule fel/rule}
  ;~(plug fel (star ;~(pfix bus fel)))
::
++  pick
  |*  {a/rule b/rule}
  ;~  pose
    (stag %& a)
    (stag %| b)
  ==
::
++  plus  |*(fel/rule ;~(plug fel (star fel)))
++  punt  |*({a/rule} ;~(pose (stag ~ a) (easy ~)))
++  slug
  |*  raq/_|*({a/* b/*} [a b])
  |*  {bus/rule fel/rule}
  ;~((comp raq) fel (stir +<+.raq raq ;~(pfix bus fel)))
::
++  star                                                ::  0 or more times
  |*  fel/rule
  (stir `(list _(wonk *fel))`~ |*({a/* b/*} [a b]) fel)
::::::::::::::::::::::::::::::::::::::::::::::::::::::::::
::                section 2eF, parsing (ascii)          ::
::
++  ace  (just ' ')
++  bar  (just '|')
++  bas  (just '\\')
++  buc  (just '$')
++  cab  (just '_')
++  cen  (just '%')
++  col  (just ':')
++  com  (just ',')
++  doq  (just '"')
++  dot  (just '.')
++  fas  (just '/')
++  gal  (just '<')
++  gar  (just '>')
++  hax  (just '#')
++  kel  (just '{')
++  ker  (just '}')
++  ket  (just '^')
++  lus  (just '+')
++  hep  (just '-')
++  pel  (just '(')
++  pam  (just '&')
++  per  (just ')')
++  pat  (just '@')
++  sel  (just '[')
++  sem  (just ';')
++  ser  (just ']')
++  sig  (just '~')
++  soq  (just '\'')
++  tar  (just '*')
++  tec  (just '`')
++  tis  (just '=')
++  wut  (just '?')
++  zap  (just '!')
::::::::::::::::::::::::::::::::::::::::::::::::::::::::::
::                section 2eG, parsing (whitespace)     ::
::
++  dog  ;~(plug dot gay)                               ::  .  number separator
++  doh  ;~(plug ;~(plug hep hep) gay)                  ::  --  phon separator
++  dun  (cold ~ ;~(plug hep hep))                      ::  -- (phep) to ~
++  duz  (cold ~ ;~(plug tis tis))                      ::  == (stet) to ~
++  gah  (mask [`@`10 ' ' ~])                           ::  newline or ace
++  gap  (cold ~ ;~(plug gaq (star ;~(pose vul gah))))  ::  plural space
++  gaq  ;~  pose                                       ::  end of line
             (just `@`10)
             ;~(plug gah ;~(pose gah vul))
             vul
         ==
++  gaw  (cold ~ (star ;~(pose vul gah)))               ::  classic white
++  gay  ;~(pose gap (easy ~))                          ::
++  vul  %+  cold   ~                                   ::  comments
         ;~  plug  col  col
           (star prn)
           (just `@`10)
         ==
::::::::::::::::::::::::::::::::::::::::::::::::::::::::::
::                section 2eH, parsing (idioms)         ::
::
++  alf  ;~(pose low hig)                               ::  alphabetic
++  aln  ;~(pose low hig nud)                           ::  alphanumeric
++  alp  ;~(pose low hig nud hep)                       ::  alphanumeric and -
++  bet  ;~(pose (cold 2 hep) (cold 3 lus))             ::  axis syntax - +
++  bin  (bass 2 (most gon but))                        ::  binary to atom
++  but  (cook |=(a/@ (sub a '0')) (shim '0' '1'))      ::  binary digit
++  cit  (cook |=(a/@ (sub a '0')) (shim '0' '7'))      ::  octal digit
++  dem  (bass 10 (most gon dit))                       ::  decimal to atom
++  dit  (cook |=(a/@ (sub a '0')) (shim '0' '9'))      ::  decimal digit
++  gul  ;~(pose (cold 2 gal) (cold 3 gar))             ::  axis syntax < >
++  gon  ;~(pose ;~(plug bas gay fas) (easy ~))         ::  long numbers \ /
++  hex  (bass 16 (most gon hit))                       ::  hex to atom
++  hig  (shim 'A' 'Z')                                 ::  uppercase
++  hit  ;~  pose                                       ::  hex digits
           dit
           (cook |=(a/char (sub a 87)) (shim 'a' 'f'))
           (cook |=(a/char (sub a 55)) (shim 'A' 'F'))
         ==
++  low  (shim 'a' 'z')                                 ::  lowercase
++  mes  %+  cook                                       ::  hexbyte
           |=({a/@ b/@} (add (mul 16 a) b))
         ;~(plug hit hit)
++  nix  (boss 256 (star ;~(pose aln cab)))             ::
++  nud  (shim '0' '9')                                 ::  numeric
++  prn  ;~(less (just `@`127) (shim 32 256))
++  qat  ;~  pose                                       ::  chars in blockcord
             prn
             ;~(less ;~(plug (just `@`10) soqs) (just `@`10))
         ==
++  qit  ;~  pose                                       ::  chars in a cord
             ;~(less bas soq prn)
             ;~(pfix bas ;~(pose bas soq mes))          ::  escape chars
         ==
++  qut  ;~  simu  soq                                  ::  cord
           ;~  pose
             ;~  less  soqs
               (ifix [soq soq] (boss 256 (more gon qit)))
             ==
             =+  hed=;~(pose ;~(plug (plus ace) vul) (just '\0a'))
             %-  inde  %+  ifix
               :-  ;~(plug soqs hed)
               ;~(plug (just '\0a') soqs)
             (boss 256 (star qat))
           ==
         ==
::
++  soqs  ;~(plug soq soq soq)                          ::  delimiting '''
++  sym                                                 ::  symbol
  %+  cook
    |=(a/tape (rap 3 ^-((list @) a)))
  ;~(plug low (star ;~(pose nud low hep)))
::
++  ven  ;~  (comp |=({a/@ b/@} (peg a b)))             ::  +>- axis syntax
           bet
           =+  hom=`?`|
           |=  tub/nail
           ^-  (like axis)
           =+  vex=?:(hom (bet tub) (gul tub))
           ?~  q.vex
             [p.tub [~ 1 tub]]
           =+  wag=$(p.tub p.vex, hom !hom, tub q.u.q.vex)
           ?>  ?=(^ q.wag)
           [p.wag [~ (peg p.u.q.vex p.u.q.wag) q.u.q.wag]]
         ==
++  vit                                                 ::  base64 digit
  ;~  pose
    (cook |=(a/@ (sub a 65)) (shim 'A' 'Z'))
    (cook |=(a/@ (sub a 71)) (shim 'a' 'z'))
    (cook |=(a/@ (add a 4)) (shim '0' '9'))
    (cold 62 (just '-'))
    (cold 63 (just '+'))
  ==
::::::::::::::::::::::::::::::::::::::::::::::::::::::::::
::                section 2eI, parsing (external)       ::
::
++  rash  |*({naf/@ sab/rule} (scan (trip naf) sab))   ::
++  rose  |*  {los/tape sab/rule}
          =+  vex=(sab [[1 1] los])
          =+  len=(lent los)
          ?.  =(+(len) q.p.vex)  [%| p=(dec q.p.vex)]
          ?~  q.vex
            [%& p=~]
          [%& p=[~ u=p.u.q.vex]]
++  rush  |*({naf/@ sab/rule} (rust (trip naf) sab))
++  rust  |*  {los/tape sab/rule}
          =+  vex=((full sab) [[1 1] los])
          ?~(q.vex ~ [~ u=p.u.q.vex])
++  scan  |*  {los/tape sab/rule}
          =+  vex=((full sab) [[1 1] los])
          ?~  q.vex
            ~_  (show [%m '{%d %d}'] p.p.vex q.p.vex ~)
            ~|('syntax-error' !!)
          p.u.q.vex
::::::::::::::::::::::::::::::::::::::::::::::::::::::::::
::                section 2eJ, formatting (basic text)  ::
::
++  cass                                                ::  lowercase
  |=  vib/tape
  %+  rap  3
  (turn vib |=(a/@ ?.(&((gte a 'A') (lte a 'Z')) a (add 32 a))))
::
++  cuss                                                ::  uppercase
  |=  vib/tape
  ^-  @t
  %+  rap  3
  (turn vib |=(a/@ ?.(&((gte a 'a') (lte a 'z')) a (sub a 32))))
::
++  crip  |=(a/tape `@t`(rap 3 a))                      ::  tape to cord
::
++  mesc                                                ::  ctrl code escape
  |=  vib/tape
  ^-  tape
  ?~  vib
    ~
  ?:  =('\\' i.vib)
    ['\\' '\\' $(vib t.vib)]
  ?:  ?|((gth i.vib 126) (lth i.vib 32) =(`@`39 i.vib))
    ['\\' (welp ~(rux at i.vib) '/' $(vib t.vib))]
  [i.vib $(vib t.vib)]
::
++  runt                                                ::  prepend repeatedly
  |=  {{a/@ b/@} c/tape}
  ^-  tape
  ?:  =(0 a)
    c
  [b $(a (dec a))]
::
++  sand                                                ::  atom sanity
  |=  a/@ta
  (flit (sane a))
::
++  sane                                                ::  atom sanity
  |=  a/@ta
  |=  b/@  ^-  ?
  ?.  =(%t (end 3 1 a))
    ~|(%sane-stub !!)
  =+  [inx=0 len=(met 3 b)]
  ?:  =(%tas a)
    |-  ^-  ?
    ?:  =(inx len)  &
    =+  cur=(cut 3 [inx 1] b)
    ?&  ?|  &((gte cur 'a') (lte cur 'z'))
            &(=('-' cur) !=(0 inx) !=(len inx))
            &(&((gte cur '0') (lte cur '9')) !=(0 inx))
        ==
        $(inx +(inx))
    ==
  ?:  =(%ta a)
    |-  ^-  ?
    ?:  =(inx len)  &
    =+  cur=(cut 3 [inx 1] b)
    ?&  ?|  &((gte cur 'a') (lte cur 'z'))
            &((gte cur '0') (lte cur '9'))
            |(=('-' cur) =('~' cur) =('_' cur) =('.' cur))
        ==
        $(inx +(inx))
    ==
  |-  ^-  ?
  ?:  =(0 b)  &
  =+  cur=(end 3 1 b)
  ?:  &((lth cur 32) !=(10 cur))  |
  =+  len=(teff cur)
  ?&  |(=(1 len) =+(i=1 |-(|(=(i len) &((gte (cut 3 [i 1] b) 128) $(i +(i)))))))
      $(b (rsh 3 len b))
  ==
::
++  trim                                                ::  tape split
  |=  {a/@ b/tape}
  ^-  {p/tape q/tape}
  ?~  b
    [~ ~]
  ?:  =(0 a)
    [~ b]
  =+  c=$(a (dec a), b t.b)
  [[i.b p.c] q.c]
::
++  trip                                                ::  cord to tape
  ~/  %trip
  |=  a/@  ^-  tape
  ?:  =(0 (met 3 a))
    ~
  [^-(@ta (end 3 1 a)) $(a (rsh 3 1 a))]
::
++  teff                                                ::  length utf8
  |=  a/@t  ^-  @
  =+  b=(end 3 1 a)
  ~|  %bad-utf8
  ?:  =(0 b)
    ?>(=(`@`0 a) 0)
  ?>  |((gte b 32) =(10 b))
  ?:((lte b 127) 1 ?:((lte b 223) 2 ?:((lte b 239) 3 4)))
::
++  turf                                                ::  utf8 to utf32
  |=  a/@t
  ^-  @c
  %+  rap  5
  |-  ^-  (list @c)
  =+  b=(teff a)
  ?:  =(0 b)  ~
  =+  ^=  c
      %+  can  0
      %+  turn
        ^-  (list {p/@ q/@})
        ?+  b  !!
          $1  [[0 7] ~]
          $2  [[8 6] [0 5] ~]
          $3  [[16 6] [8 6] [0 4] ~]
          $4  [[24 6] [16 6] [8 6] [0 3] ~]
        ==
      |=({p/@ q/@} [q (cut 0 [p q] a)])
  ?.  =((tuft c) (end 3 b a))  ~|(%bad-utf8 !!)
  [c $(a (rsh 3 b a))]
::
++  tuba                                                ::  utf8 to utf32 tape
  |=  a/tape
  ^-  (list @c)
  (rip 5 (turf (rap 3 a)))                              ::  XX horrible
::
++  tufa                                                ::  utf32 to utf8 tape
  |=  a/(list @c)
  ^-  tape
  ?~  a  ""
  (weld (rip 3 (tuft i.a)) $(a t.a))
::
++  tuft                                                ::  utf32 to utf8 text
  |=  a/@c
  ^-  @t
  %+  rap  3
  |-  ^-  (list @)
  ?:  =(`@`0 a)
    ~
  =+  b=(end 5 1 a)
  =+  c=$(a (rsh 5 1 a))
  ?:  (lte b 0x7f)
    [b c]
  ?:  (lte b 0x7ff)
    :*  (mix 0b1100.0000 (cut 0 [6 5] b))
        (mix 0b1000.0000 (end 0 6 b))
        c
    ==
  ?:  (lte b 0xffff)
    :*  (mix 0b1110.0000 (cut 0 [12 4] b))
        (mix 0b1000.0000 (cut 0 [6 6] b))
        (mix 0b1000.0000 (end 0 6 b))
        c
    ==
  :*  (mix 0b1111.0000 (cut 0 [18 3] b))
      (mix 0b1000.0000 (cut 0 [12 6] b))
      (mix 0b1000.0000 (cut 0 [6 6] b))
      (mix 0b1000.0000 (end 0 6 b))
      c
  ==
::
++  wack                                                ::  knot format
  |=  a/@ta
  ^-  @ta
  =+  b=(rip 3 a)
  %+  rap  3
  |-  ^-  tape
  ?~  b
    ~
  ?:  =('~' i.b)  ['~' '~' $(b t.b)]
  ?:  =('_' i.b)  ['~' '-' $(b t.b)]
  [i.b $(b t.b)]
::
++  wick                                                ::  knot format
  |=  a/@
  ^-  (unit @ta)
  =+  b=(rip 3 a)
  =-  ?^(b ~ (some (rap 3 (flop c))))
  =|  c/tape
  |-  ^-  {b/tape c/tape}
  ?~  b  [~ c]
  ?.  =('~' i.b)
    $(b t.b, c [i.b c])
  ?~  t.b  [b ~]
  ?-  i.t.b
    $'~'  $(b t.t.b, c ['~' c])
    $'-'  $(b t.t.b, c ['_' c])
    @     [b ~]
  ==
::
++  woad                                                ::  cord format
  |=  a/@ta
  ^-  @t
  %+  rap  3
  |-  ^-  (list @)
  ?:  =(`@`0 a)
    ~
  =+  b=(end 3 1 a)
  =+  c=(rsh 3 1 a)
  ?:  =('.' b)
    [' ' $(a c)]
  ?.  =('~' b)
    [b $(a c)]
  =>  .(b (end 3 1 c), c (rsh 3 1 c))
  ?+  b  =-  (weld (rip 3 (tuft p.d)) $(a q.d))
         ^=  d
         =+  d=0
         |-  ^-  {p/@ q/@}
         ?:  =('.' b)
           [d c]
         ?<  =(0 c)
         %=    $
            b  (end 3 1 c)
            c  (rsh 3 1 c)
            d  %+  add  (mul 16 d)
               %+  sub  b
               ?:  &((gte b '0') (lte b '9'))  48
               ?>(&((gte b 'a') (lte b 'z')) 87)
         ==
    $'.'  ['.' $(a c)]
    $'~'  ['~' $(a c)]
  ==
::
++  wood                                                ::  cord format
  |=  a/@t
  ^-  @ta
  %+  rap  3
  |-  ^-  (list @)
  ?:  =(`@`0 a)
    ~
  =+  b=(teff a)
  =+  c=(turf (end 3 b a))
  =+  d=$(a (rsh 3 b a))
  ?:  ?|  &((gte c 'a') (lte c 'z'))
          &((gte c '0') (lte c '9'))
          =(`@`'-' c)
      ==
    [c d]
  ?+  c
    :-  '~'
    =+  e=(met 2 c)
    |-  ^-  tape
    ?:  =(0 e)
      ['.' d]
    =.  e  (dec e)
    =+  f=(rsh 2 e c)
    [(add ?:((lte f 9) 48 87) f) $(c (end 2 e c))]
  ::
    $' '  ['.' d]
    $'.'  ['~' '.' d]
    $'~'  ['~' '~' d]
  ==
::::::::::::::::::::::::::::::::::::::::::::::::::::::::::
::                section 2eK, formatting (layout)      ::
::
++  re
  |_  tac/tank
  ++  ram
    ^-  tape
    ?-    -.tac
        $leaf  p.tac
        $palm  ram(tac [%rose [p.p.tac (weld q.p.tac r.p.tac) s.p.tac] q.tac])
        $rose
      %+  weld
        q.p.tac
      |-  ^-  tape
      ?~  q.tac
        r.p.tac
      =+  voz=$(q.tac t.q.tac)
      (weld ram(tac i.q.tac) ?~(t.q.tac voz (weld p.p.tac voz)))
    ==
  ::
  ++  win
    |=  {tab/@ edg/@}
    =+  lug=`wall`~
    |^  |-  ^-  wall
        ?-    -.tac
            $leaf  (rig p.tac)
            $palm
          ?:  fit
            (rig ram)
          ?~  q.tac
            (rig q.p.tac)
          ?~  t.q.tac
            (rig(tab (add 2 tab), lug $(tac i.q.tac)) q.p.tac)
          =>  .(q.tac `(list tank)`q.tac)
          =+  lyn=(mul 2 (lent q.tac))
          =+  ^=  qyr
              |-  ^-  wall
              ?~  q.tac
                lug
              %=  ^$
                tac  i.q.tac
                tab  (add tab (sub lyn 2))
                lug  $(q.tac t.q.tac, lyn (sub lyn 2))
              ==
          (wig(lug qyr) q.p.tac)
        ::
            $rose
          ?:  fit
            (rig ram)
          =.  lug
            |-  ^-  wall
            ?~  q.tac
              ?:(=(~ r.p.tac) lug (rig r.p.tac))
            ^$(tac i.q.tac, lug $(q.tac t.q.tac), tab din)
          ?:  =(~ q.p.tac)
            lug
          (wig q.p.tac)
        ==
    ::
    ++  din  (mod (add 2 tab) (mul 2 (div edg 3)))
    ++  fit  (lte (lent ram) (sub edg tab))
    ++  rig
      |=  hom/tape
      ^-  wall
      ?:  (lte (lent hom) (sub edg tab))
        [(runt [tab ' '] hom) lug]
      =>  .(tab (add tab 2), edg (sub edg 2))
      =+  mut=(trim (sub edg tab) hom)
      :-  (runt [(sub tab 2) ' '] ['\\' '/' (weld p.mut `_hom`['\\' '/' ~])])
      =>  .(hom q.mut)
      |-
      ?~  hom
        :-  %+  runt
              [(sub tab 2) ' ']
            ['\\' '/' (runt [(sub edg tab) ' '] ['\\' '/' ~])]
        lug
      =>  .(mut (trim (sub edg tab) hom))
      [(runt [tab ' '] p.mut) $(hom q.mut)]
    ::
    ++  wig
      |=  hom/tape
      ^-  wall
      ?~  lug
        (rig hom)
      =+  lin=(lent hom)
      =+  wug=:(add 1 tab lin)
      ?.  =+  mir=i.lug
          |-  ?~  mir
                |
              ?|(=(0 wug) ?&(=(' ' i.mir) $(mir t.mir, wug (dec wug))))
        (rig hom)       :: ^ XX regular form?
      [(runt [tab ' '] (weld hom `tape`[' ' (slag wug i.lug)])) t.lug]
    --
  --
::::::::::::::::::::::::::::::::::::::::::::::::::::::::::
::                section 2eL, formatting (path)        ::
::
++  ab
  |%
  ++  bix  (bass 16 (stun [2 2] six))
<<<<<<< HEAD
  ++  fem  (sear |=(a=@ (cha:fa a)) aln)
  ++  hef  (bass 256 ;~(plug tep tiq (easy ~)))
  ++  hif  (bass 256 ;~(plug tip tiq (easy ~)))
  ++  huf  (bass 0x1.0000 ;~(plug hef (stun [0 3] ;~(pfix hep hif))))
  ++  hyf  (bass 0x1.0000 ;~(plug hif (stun [3 3] ;~(pfix hep hif))))
=======
  ++  fem  (sear |=(a/@ (cha:fa a)) aln)
  ++  hif  (boss 256 ;~(plug tip tiq (easy ~)))
  ++  huf  %+  cook
             |=({a/@ b/@} (wred:un ~(zug mu ~(zag mu [a b]))))
           ;~(plug hif ;~(pfix hep hif))
  ++  hyf  (bass 0x1.0000.0000 ;~(plug huf ;~(pfix hep huf) (easy ~)))
>>>>>>> 309805f5
  ++  pev  (bass 32 ;~(plug sev (stun [0 4] siv)))
  ++  pew  (bass 64 ;~(plug sew (stun [0 4] siw)))
  ++  piv  (bass 32 (stun [5 5] siv))
  ++  piw  (bass 64 (stun [5 5] siw))
  ++  qeb  (bass 2 ;~(plug seb (stun [0 3] sib)))
  ++  qex  (bass 16 ;~(plug sex (stun [0 3] hit)))
  ++  qib  (bass 2 (stun [4 4] sib))
  ++  qix  (bass 16 (stun [4 4] six))
  ++  seb  (cold 1 (just '1'))
  ++  sed  (cook |=(a/@ (sub a '0')) (shim '1' '9'))
  ++  sev  ;~(pose sed sov)
  ++  sew  ;~(pose sed sow)
  ++  sex  ;~(pose sed sox)
  ++  sib  (cook |=(a/@ (sub a '0')) (shim '0' '1'))
  ++  sid  (cook |=(a/@ (sub a '0')) (shim '0' '9'))
  ++  siv  ;~(pose sid sov)
  ++  siw  ;~(pose sid sow)
  ++  six  ;~(pose sid sox)
  ++  sov  (cook |=(a/@ (sub a 87)) (shim 'a' 'v'))
  ++  sow  ;~  pose
             (cook |=(a/@ (sub a 87)) (shim 'a' 'z'))
             (cook |=(a/@ (sub a 29)) (shim 'A' 'Z'))
             (cold 62 (just '-'))
             (cold 63 (just '~'))
           ==
  ++  sox  (cook |=(a/@ (sub a 87)) (shim 'a' 'f'))
  ++  ted  (bass 10 ;~(plug sed (stun [0 2] sid)))
<<<<<<< HEAD
  ++  tep  (sear |=(a=@ ?:(=(a 'doz') ~ (ins:po a))) til)
  ++  tip  (sear |=(a=@ (ins:po a)) til)
  ++  tiq  (sear |=(a=@ (ind:po a)) til)
=======
  ++  tip  (sear |=(a/@ (ins:po a)) til)
  ++  tiq  (sear |=(a/@ (ind:po a)) til)
>>>>>>> 309805f5
  ++  tid  (bass 10 (stun [3 3] sid))
  ++  til  (boss 256 (stun [3 3] low))
  ++  urs  %+  cook
             |=(a/tape (rap 3 ^-((list @) a)))
           (star ;~(pose nud low hep dot sig cab))
  ++  urt  %+  cook
             |=(a/tape (rap 3 ^-((list @) a)))
           (star ;~(pose nud low hep dot sig))
  ++  urx  %+  cook
             |=(a/tape (rap 3 ^-((list @) a)))
           %-  star
           ;~  pose 
             nud
             low
             hep
             cab
             (cold ' ' dot)
             (cook tuft (ifix [sig dot] hex))
             ;~(pfix sig ;~(pose sig dot))
           ==
  ++  voy  ;~(pfix bas ;~(pose bas soq bix))
  --
++  ag
  |%
  ++  ape  |*(fel/rule ;~(pose (cold 0 (just '0')) fel))
  ++  bay  (ape (bass 16 ;~(plug qeb:ab (star ;~(pfix dog qib:ab)))))
  ++  bip  =+  tod=(ape qex:ab)
           (bass 0x1.0000 ;~(plug tod (stun [7 7] ;~(pfix dog tod))))
  ++  dem  (ape (bass 1.000 ;~(plug ted:ab (star ;~(pfix dog tid:ab)))))
  ++  dim  (ape (bass 10 ;~(plug sed:ab (star sid:ab))))
  ++  dum  (bass 10 (plus sid:ab))
  ++  fed  %+  cook  fend:ob
           ;~  pose
             tiq:ab
             %+  bass  0x1.0000.0000.0000.0000
               ;~  plug
                 huf:ab
                 (star ;~(pfix doh hyf:ab))
               ==
           ==
  ++  fim  (sear den:fa (bass 58 (plus fem:ab)))
  ++  hex  (ape (bass 0x1.0000 ;~(plug qex:ab (star ;~(pfix dog qix:ab)))))
  ++  lip  =+  tod=(ape ted:ab)
           (bass 256 ;~(plug tod (stun [3 3] ;~(pfix dog tod))))
  ++  viz  (ape (bass 0x200.0000 ;~(plug pev:ab (star ;~(pfix dog piv:ab)))))
  ++  vum  (bass 32 (plus siv:ab))
  ++  wiz  (ape (bass 0x4000.0000 ;~(plug pew:ab (star ;~(pfix dog piw:ab)))))
  --
::
++  co  !.
  ~%  %co  ..co  ~
  =<  |_  lot/coin
      ++  rear  |=(rom/tape =>(.(rep rom) rend))
      ++  rent  `@ta`(rap 3 rend)
      ++  rend
        ^-  tape
        ?:  ?=($blob -.lot)
          ['~' '0' ((v-co 1) (jam p.lot))]
        ?:  ?=($many -.lot)
          :-  '.'
          |-  ^-  tape
          ?~   p.lot
            ['_' '_' rep]
          ['_' (weld (trip (wack rent(lot i.p.lot))) $(p.lot t.p.lot))]
        =+  [yed=(end 3 1 p.p.lot) hay=(cut 3 [1 1] p.p.lot)]
        |-  ^-  tape
        ?+    yed  (z-co q.p.lot)
            $c   ['~' '-' (weld (rip 3 (wood (tuft q.p.lot))) rep)]
            $d
          ?+    hay  (z-co q.p.lot)
              $a
            =+  yod=(yore q.p.lot)
            =>  ^+(. .(rep ?~(f.t.yod rep ['.' (s-co f.t.yod)])))
            =>  ^+  .
                %=    .
                    rep
                  ?:  &(=(~ f.t.yod) =(0 h.t.yod) =(0 m.t.yod) =(0 s.t.yod))
                    rep
                  =>  .(rep ['.' (y-co s.t.yod)])
                  =>  .(rep ['.' (y-co m.t.yod)])
                  ['.' '.' (y-co h.t.yod)]
                ==
            =>  .(rep ['.' (a-co d.t.yod)])
            =>  .(rep ['.' (a-co m.yod)])
            =>  .(rep ?:(a.yod rep ['-' rep]))
            ['~' (a-co y.yod)]
          ::
              $r
            =+  yug=(yell q.p.lot)
            =>  ^+(. .(rep ?~(f.yug rep ['.' (s-co f.yug)])))
            :-  '~'
            ?:  &(=(0 d.yug) =(0 m.yug) =(0 h.yug) =(0 s.yug))
              ['s' '0' rep]
            =>  ^+(. ?:(=(0 s.yug) . .(rep ['.' 's' (a-co s.yug)])))
            =>  ^+(. ?:(=(0 m.yug) . .(rep ['.' 'm' (a-co m.yug)])))
            =>  ^+(. ?:(=(0 h.yug) . .(rep ['.' 'h' (a-co h.yug)])))
            =>  ^+(. ?:(=(0 d.yug) . .(rep ['.' 'd' (a-co d.yug)])))
            +.rep
          ==
        ::
            $f
          ?:  =(& q.p.lot)
            ['.' 'y' rep]
          ?:(=(| q.p.lot) ['.' 'n' rep] (z-co q.p.lot))
        ::
            $n   ['~' rep]
            $i
          ?+  hay  (z-co q.p.lot)
            $f  ((ro-co [3 10 4] |=(a/@ ~(d ne a))) q.p.lot)
            $s  ((ro-co [4 16 8] |=(a/@ ~(x ne a))) q.p.lot)
          ==
        ::
<<<<<<< HEAD
            %p
          =+  sxz=(feen:ob q.p.lot)
          =+  dyx=(met 3 sxz)
          :-  '~'
          ?:  (lte dyx 1)
            (weld (trip (tod:po sxz)) rex)
          =+  dyy=(met 4 sxz)
          =+  imp=*@
          |-  ^-  tape
          ?:  =(imp dyy)
            rex
          %=  $
            sxz  (rsh 4 1 sxz)
            imp      +(imp)
            rex
              =+  log=(end 4 1 sxz)
              ;:  weld
                (trip (tos:po (rsh 3 1 log)))
                (trip (tod:po (end 3 1 log)))
                ?:(=((mod imp 4) 0) ?:(=(imp 0) "" "--") "-")
                rex
             ==
=======
            $p
          =+  dyx=(met 3 q.p.lot)
          :-  '~'
          ?:  (lte dyx 1)
            (weld (trip (tod:po q.p.lot)) rep)
          ?:  =(2 dyx)
            ;:  weld
              (trip (tos:po (end 3 1 q.p.lot)))
              (trip (tod:po (rsh 3 1 q.p.lot)))
              rep
            ==
          =+  [dyz=(met 5 q.p.lot) fin=| dub=&]
          |-  ^-  tape
          ?:  =(0 dyz)
            rep
          %=    $
              fin      &
              dub      !dub
              dyz      (dec dyz)
              q.p.lot  (rsh 5 1 q.p.lot)
              rep
            =+  syb=(wren:un (end 5 1 q.p.lot))
            =+  cog=~(zig mu [(rsh 4 1 syb) (end 4 1 syb)])
            ;:  weld
              (trip (tos:po (end 3 1 p.cog)))
              (trip (tod:po (rsh 3 1 p.cog)))
              `tape`['-' ~]
              (trip (tos:po (end 3 1 q.cog)))
              (trip (tod:po (rsh 3 1 q.cog)))
              `tape`?.(fin ~ ['-' ?.(dub ~ ['-' ~])])
              rep
            ==
>>>>>>> 309805f5
          ==
        ::
            $r
          ?+  hay  (z-co q.p.lot)
            $d  ['.' '~' (r-co (rlyd q.p.lot))]
            $h  ['.' '~' '~' (r-co (rlyh q.p.lot))]
            $q  ['.' '~' '~' '~' (r-co (rlyq q.p.lot))]
            $s  ['.' (r-co (rlys q.p.lot))]
          ==
        ::
            $u
          ?:  ?=($c hay)
            %+  welp  ['0' 'c' (reap (pad:fa q.p.lot) '1')]
            (c-co (enc:fa q.p.lot))
          =-  (weld p.gam ?:(=(0 q.p.lot) `tape`['0' ~] q.gam))
          ^=  gam  ^-  {p/tape q/tape}
          ?+  hay  [~ ((ox-co [10 3] |=(a/@ ~(d ne a))) q.p.lot)]
            $b  [['0' 'b' ~] ((ox-co [2 4] |=(a/@ ~(d ne a))) q.p.lot)]
            $i  [['0' 'i' ~] ((d-co 1) q.p.lot)]
            $x  [['0' 'x' ~] ((ox-co [16 4] |=(a/@ ~(x ne a))) q.p.lot)]
            $v  [['0' 'v' ~] ((ox-co [32 5] |=(a/@ ~(x ne a))) q.p.lot)]
            $w  [['0' 'w' ~] ((ox-co [64 5] |=(a/@ ~(w ne a))) q.p.lot)]
          ==
        ::
            $s
          %+  weld
            ?:((syn:si q.p.lot) "--" "-")
          $(yed 'u', q.p.lot (abs:si q.p.lot))
        ::
            $t
          ?:  =('a' hay)
            ?:  =('s' (cut 3 [2 1] p.p.lot))
              (weld (rip 3 q.p.lot) rep)
            ['~' '.' (weld (rip 3 q.p.lot) rep)]
          ['~' '~' (weld (rip 3 (wood q.p.lot)) rep)]
        ==
      --
  =+  rep=*tape
  =<  |%
      ++  a-co  |=(dat/@ ((d-co 1) dat))
      ++  c-co  (em-co [58 1] |=({? b/@ c/tape} [~(c ne b) c]))
      ++  d-co  |=(min/@ (em-co [10 min] |=({? b/@ c/tape} [~(d ne b) c])))
      ++  r-co
        |=  a/dn
        ?:  ?=({$i *} a)  (weld ?:(s.a "inf" "-inf") rep)
        ?:  ?=({$n *} a)  (weld "nan" rep)
        =+  ^=  e  %+  ed-co  [10 1]
          |=  {a/? b/@ c/tape}
          ?:  a  [~(d ne b) '.' c]
          [~(d ne b) c]
        =+  ^=  f
          =>(.(rep ~) (e a.a))
        =.  e.a  (sum:si e.a (sun:si (dec +.f)))
        =+  b=?:((syn:si e.a) "e" "e-")
        =>  .(rep ?~(e.a rep (weld b ((d-co 1) (abs:si e.a)))))
        =>  .(rep (weld -.f rep))
        ?:(s.a rep ['-' rep])
      ::
      ++  s-co
        |=  esc/(list @)  ^-  tape
        ~|  [%so-co esc]
        ?~  esc
          rep
        :-  '.'
        =>(.(rep $(esc t.esc)) ((x-co 4) i.esc))
      ::
      ++  v-co  |=(min/@ (em-co [32 min] |=({? b/@ c/tape} [~(v ne b) c])))
      ++  w-co  |=(min/@ (em-co [64 min] |=({? b/@ c/tape} [~(w ne b) c])))
      ++  x-co  |=(min/@ (em-co [16 min] |=({? b/@ c/tape} [~(x ne b) c])))
      ++  y-co  |=(dat/@ ((d-co 2) dat))
      ++  z-co  |=(dat/@ `tape`['0' 'x' ((x-co 1) dat)])
      --
  |%
  ++  em-co
    |=  {{bas/@ min/@} par/$-({? @ tape} tape)}
    |=  hol/@
    ^-  tape
    ?:  &(=(0 hol) =(0 min))
      rep
    =+  [rad=(mod hol bas) dar=(div hol bas)]
    %=  $
      min  ?:(=(0 min) 0 (dec min))
      hol  dar
      rep  (par =(0 dar) rad rep)
    ==
  ::
  ++  ed-co
    |=  {{bas/@ min/@} par/$-({? @ tape} tape)}
    =+  [fir=& cou=0]
    |=  hol/@
    ^-  {tape @}
    ?:  &(=(0 hol) =(0 min))
      [rep cou]
    =+  [rad=(mod hol bas) dar=(div hol bas)]
    %=  $
      min  ?:(=(0 min) 0 (dec min))
      hol  dar
      rep  (par &(=(0 dar) !fir) rad rep)
      fir  |
      cou  +(cou)
    ==
  ::
  ++  ox-co
    |=  {{bas/@ gop/@} dug/$-(@ @)}
    %+  em-co
      [|-(?:(=(0 gop) 1 (mul bas $(gop (dec gop))))) 0]
    |=  {top/? seg/@ res/tape}
    %+  weld
      ?:(top ~ `tape`['.' ~])
    %.  seg
    %+  em-co(rep res)
      [bas ?:(top 0 gop)]
    |=({? b/@ c/tape} [(dug b) c])
  ::
  ++  ro-co
    |=  {{buz/@ bas/@ dop/@} dug/$-(@ @)}
    |=  hol/@
    ^-  tape
    ?:  =(0 dop)
      rep
    =>  .(rep $(dop (dec dop)))
    :-  '.'
    %-  (em-co [bas 1] |=({? b/@ c/tape} [(dug b) c]))
    [(cut buz [(dec dop) 1] hol)]
  --
::
++  ne
  |_  tig/@
  ++  c  (cut 3 [tig 1] key:fa)
  ++  d  (add tig '0')
  ++  x  ?:((gte tig 10) (add tig 87) d)
  ++  v  ?:((gte tig 10) (add tig 87) d)
  ++  w  ?:(=(tig 63) '~' ?:(=(tig 62) '-' ?:((gte tig 36) (add tig 29) x)))
  --
::
++  mu
  |_  {top/@ bot/@}
  ++  zag  [p=(end 4 1 (add top bot)) q=bot]
  ++  zig  [p=(end 4 1 (add top (sub 0x1.0000 bot))) q=bot]
  ++  zug  (mix (lsh 4 1 top) bot)
  --
::
++  so
  ~%  %so  +  ~
  |%
  ++  bisk
    ~+
    ;~  pose
      ;~  pfix  (just '0')
        ;~  pose
          (stag %ub ;~(pfix (just 'b') bay:ag))
          (stag %uc ;~(pfix (just 'c') fim:ag))
          (stag %ui ;~(pfix (just 'i') dim:ag))
          (stag %ux ;~(pfix (just 'x') hex:ag))
          (stag %uv ;~(pfix (just 'v') viz:ag))
          (stag %uw ;~(pfix (just 'w') wiz:ag))
        ==
      ==
      (stag %ud dem:ag)
    ==
  ++  crub
    ~+
    ;~  pose
      %+  cook
        |=(det/date `dime`[%da (year det)])
      ;~  plug
        %+  cook
          |=({a/@ b/?} [b a])
        ;~(plug dim:ag ;~(pose (cold | hep) (easy &)))
        ;~(pfix dot dim:ag)   ::  month
        ;~(pfix dot dim:ag)   ::  day
        ;~  pose
          ;~  pfix
            ;~(plug dot dot)
            ;~  plug
              dum:ag
              ;~(pfix dot dum:ag)
              ;~(pfix dot dum:ag)
              ;~(pose ;~(pfix ;~(plug dot dot) (most dot qix:ab)) (easy ~))
            ==
          ==
          (easy [0 0 0 ~])
        ==
      ==
    ::
      %+  cook
        |=  {a/(list {p/?($d $h $m $s) q/@}) b/(list @)}
        =+  rop=`tarp`[0 0 0 0 b]
        |-  ^-  dime
        ?~  a
          [%dr (yule rop)]
        ?-  p.i.a
          $d  $(a t.a, d.rop (add q.i.a d.rop))
          $h  $(a t.a, h.rop (add q.i.a h.rop))
          $m  $(a t.a, m.rop (add q.i.a m.rop))
          $s  $(a t.a, s.rop (add q.i.a s.rop))
        ==
      ;~  plug
        %+  most
          dot
        ;~  pose
          ;~(pfix (just 'd') (stag %d dim:ag))
          ;~(pfix (just 'h') (stag %h dim:ag))
          ;~(pfix (just 'm') (stag %m dim:ag))
          ;~(pfix (just 's') (stag %s dim:ag))
        ==
        ;~(pose ;~(pfix ;~(plug dot dot) (most dot qix:ab)) (easy ~))
      ==
    ::
      (stag %p fed:ag)
      ;~(pfix dot (stag %ta urs:ab))
      ;~(pfix sig (stag %t urx:ab))
      ;~(pfix hep (stag %c (cook turf urx:ab)))
    ==
  ++  nuck
    ~/  %nuck  |=  a/nail  %.  a
    %+  knee  *coin  |.  ~+
    %-  stew
    ^.  stet  ^.  limo
    :~  :-  ['a' 'z']  (cook |=(a/@ta [%$ %tas a]) sym)
        :-  ['0' '9']  (stag %$ bisk)
        :-  '-'        (stag %$ tash)
        :-  '.'        ;~(pfix dot perd)
        :-  '~'        ;~(pfix sig ;~(pose twid (easy [%$ %n 0])))
    ==
  ++  nusk
    ~+
    :(sear |=(a/@ta (rush a nuck)) wick urt:ab)
  ++  perd
    ~+
    ;~  pose
      (stag %$ zust)
      (stag %many (ifix [cab ;~(plug cab cab)] (more cab nusk)))
    ==
  ++  royl
    ~+
    =+  ^=  moo
      |=  a/tape
      :-  (lent a)
      (scan a (bass 10 (plus sid:ab)))
    =+  ^=  voy
      %+  cook  royl-cell
      ;~  pose
        ;~  plug
          (easy %d)
          ;~  pose  (cold | hep)  (easy &)  ==
          ;~  plug  dim:ag
            ;~  pose
              ;~(pfix dot (cook moo (plus (shim '0' '9'))))
              (easy [0 0])
            ==
            ;~  pose
              ;~  pfix
                (just 'e')
                ;~(plug ;~(pose (cold | hep) (easy &)) dim:ag)
              ==
              (easy [& 0])
            ==
          ==
        ==
        ;~  plug
          (easy %i)
          ;~  sfix
            ;~  pose  (cold | hep)  (easy &)  ==
            (jest 'inf')
          ==
        ==
        ;~  plug
          (easy %n)
          (cold ~ (jest 'nan'))
        ==
      ==
    ;~  pose
      (stag %rh (cook rylh ;~(pfix ;~(plug sig sig) voy)))
      (stag %rq (cook rylq ;~(pfix ;~(plug sig sig sig) voy)))
      (stag %rd (cook ryld ;~(pfix sig voy)))
      (stag %rs (cook ryls voy))
    ==
  ::
  ++  royl-cell
    |=  rn
    ^-  dn
    ?.  ?=({$d *} +<)  +<
    =+  ^=  h
      (dif:si (new:si f.b i.b) (sun:si d.b))
    [%d a h (add (mul c.b (pow 10 d.b)) e.b)]
  ::
  ++  tash
    ~+
    =+  ^=  neg
        |=  {syn/? mol/dime}  ^-  dime
        ?>  =('u' (end 3 1 p.mol))
        [(cat 3 's' (rsh 3 1 p.mol)) (new:si syn q.mol)]
    ;~  pfix  hep
      ;~  pose
        (cook |=(a/dime (neg | a)) bisk)
        ;~(pfix hep (cook |=(a/dime (neg & a)) bisk))
      ==
    ==
  ::
  ++  twid
    ~+
    ;~  pose
      (cook |=(a/@ [%blob (cue a)]) ;~(pfix (just '0') vum:ag))
      (stag %$ crub)
    ==
  ::
  ++  zust
    ~+
    ;~  pose
      (stag %is bip:ag)
      (stag %if lip:ag)
      (stag %f ;~(pose (cold & (just 'y')) (cold | (just 'n'))))
      royl
    ==
  --
++  scot  |=(mol/dime ~(rent co %$ mol))
++  scow  |=(mol/dime ~(rend co %$ mol))
++  slat  |=(mod/@tas |=(txt/@ta (slaw mod txt)))
++  slav  |=({mod/@tas txt/@ta} (need (slaw mod txt)))
++  slaw
  ~/  %slaw
  |=  {mod/@tas txt/@ta}
  ^-  (unit @)
  =+  con=(slay txt)
  ?.(&(?=({$~ $$ @ @} con) =(p.p.u.con mod)) ~ [~ q.p.u.con])
::
++  slay
  |=  txt/@ta  ^-  (unit coin)
  =+  ^=  vex
      ?:  (gth 0x7fff.ffff txt)                         ::  XX  petty cache
        ~+  ((full nuck:so) [[1 1] (trip txt)])
      ((full nuck:so) [[1 1] (trip txt)])
  ?~  q.vex
    ~
  [~ p.u.q.vex]
::
++  smyt                                                ::  pretty print path
  |=  bon/path  ^-  tank
  :+  %rose  [['/' ~] ['/' ~] ~]
  (turn bon |=(a/@ [%leaf (trip a)]))
::
++  spat  |=(pax/path (crip (spud pax)))                ::  render path to cord
++  spud  |=(pax/path ~(ram re (smyt pax)))             ::  render path to tape
++  stab                                                ::  parse cord to path
  =+  fel=;~(pfix fas (more fas urs:ab))
  |=(zep/@t `path`(rash zep fel))
::::::::::::::::::::::::::::::::::::::::::::::::::::::::::
::                section 2eN, pseudo-cryptography      ::
::
++  un                                                  ::  =(x (wred (wren x)))
  |%
  ++  wren                                              ::  conceal structure
    |=  pyn/@  ^-  @
    =+  len=(met 3 pyn)
    ?:  =(0 len)
      0
    =>  .(len (dec len))
    =+  mig=(zaft (xafo len (cut 3 [len 1] pyn)))
    %+  can  3
    %-  flop  ^-  (list {@ @})
    :-  [1 mig]
    |-  ^-  (list {@ @})
    ?:  =(0 len)
      ~
    =>  .(len (dec len))
    =+  mog=(zyft :(mix mig (end 3 1 len) (cut 3 [len 1] pyn)))
    [[1 mog] $(mig mog)]
  ::
  ++  wred                                              ::  restore structure
    |=  cry/@  ^-  @
    =+  len=(met 3 cry)
    ?:  =(0 len)
      0
    =>  .(len (dec len))
    =+  mig=(cut 3 [len 1] cry)
    %+  can  3
    %-  flop  ^-  (list {@ @})
    :-  [1 (xaro len (zart mig))]
    |-  ^-  (list {@ @})
    ?:  =(0 len)
      ~
    =>  .(len (dec len))
    =+  mog=(cut 3 [len 1] cry)
    [[1 :(mix mig (end 3 1 len) (zyrt mog))] $(mig mog)]
  ::
  ++  xafo  |=({a/@ b/@} +((mod (add (dec b) a) 255)))
  ++  xaro  |=({a/@ b/@} +((mod (add (dec b) (sub 255 (mod a 255))) 255)))
  ::
  ++  zaft                                              ::  forward 255-sbox
    |=  a/@D
    =+  ^=  b
        0xcc.75bc.86c8.2fb1.9a42.f0b3.79a0.92ca.21f6.1e41.cde5.fcc0.
        7e85.51ae.1005.c72d.1246.07e8.7c64.a914.8d69.d9f4.59c2.8038.
        1f4a.dca2.6fdf.66f9.f561.a12e.5a16.f7b0.a39f.364e.cb70.7318.
        1de1.ad31.63d1.abd4.db68.6a33.134d.a760.edee.5434.493a.e323.
        930d.8f3d.3562.bb81.0b24.43cf.bea5.a6eb.52b4.0229.06b2.6704.
        78c9.45ec.d75e.58af.c577.b7b9.c40e.017d.90c3.87f8.96fa.1153.
        0372.7f30.1c32.ac83.ff17.c6e4.d36d.6b55.e2ce.8c71.8a5b.b6f3.
        9d4b.eab5.8b3c.e7f2.a8fe.9574.5de0.bf20.3f15.9784.9939.5f9c.
        e609.564f.d8a4.b825.9819.94aa.2c08.8e4c.9b22.477a.2840.3ed6.
        3750.6ef1.44dd.89ef.6576.d00a.fbda.9ed2.3b6c.7b0c.bde9.2ade.
        5c88.c182.481a.1b0f.2bfd.d591.2726.57ba
    (cut 3 [(dec a) 1] b)
  ::
  ++  zart                                              ::  reverse 255-sbox
    |=  a/@D
    =+  ^=  b
        0x68.4f07.ea1c.73c9.75c2.efc8.d559.5125.f621.a7a8.8591.5613.
        dd52.40eb.65a2.60b7.4bcb.1123.ceb0.1bd6.3c84.2906.b164.19b3.
        1e95.5fec.ffbc.f187.fbe2.6680.7c77.d30e.e94a.9414.fd9a.017d.
        3a7e.5a55.8ff5.8bf9.c181.e5b6.6ab2.35da.50aa.9293.3bc0.cdc6.
        f3bf.1a58.4130.f844.3846.744e.36a0.f205.789e.32d8.5e54.5c22.
        0f76.fce7.4569.0d99.d26e.e879.dc16.2df4.887f.1ffe.4dba.6f5d.
        bbcc.2663.1762.aed7.af8a.ca20.dbb4.9bc7.a942.834c.105b.c4d4.
        8202.3e61.a671.90e6.273d.bdab.3157.cfa4.0c2e.df86.2496.f7ed.
        2b48.2a9d.5318.a343.d128.be9c.a5ad.6bb5.6dfa.c5e1.3408.128d.
        2c04.0339.97a1.2ff0.49d0.eeb8.6c0a.0b37.b967.c347.d9ac.e072.
        e409.7b9f.1598.1d3f.33de.8ce3.8970.8e7a
    (cut 3 [(dec a) 1] b)
  ::
  ++  zyft                                              ::  forward 256-sbox
    |=  a/@D
    =+  ^=  b
        0xbb49.b71f.b881.b402.17e4.6b86.69b5.1647.115f.dddb.7ca5.
          8371.4bd5.19a9.b092.605d.0d9b.e030.a0cc.78ba.5706.4d2d.
          986a.768c.f8e8.c4c7.2f1c.effe.3cae.01c0.253e.65d3.3872.
          ce0e.7a74.8ac6.daac.7e5c.6479.44ec.4143.3d20.4af0.ee6c.
          c828.deca.0377.249f.ffcd.7b4f.eb7d.66f2.8951.042e.595a.
          8e13.f9c3.a79a.f788.6199.9391.7fab.6200.4ce5.0758.e2f1.
          7594.c945.d218.4248.afa1.e61a.54fb.1482.bea4.96a2.3473.
          63c2.e7cb.155b.120a.4ed7.bfd8.b31b.4008.f329.fca3.5380.
          9556.0cb2.8722.2bea.e96e.3ac5.d1bc.10e3.2c52.a62a.b1d6.
          35aa.d05e.f6a8.0f3b.31ed.559d.09ad.f585.6d21.fd1d.8d67.
          370b.26f4.70c1.b923.4684.6fbd.cf8b.5036.0539.9cdc.d93f.
          9068.1edf.8f33.b632.d427.97fa.9ee1
    (cut 3 [a 1] b)
  ::
  ++  zyrt                                              ::  reverse 256-sbox
    |=  a/@D
    =+  ^=  b
        0x9fc8.2753.6e02.8fcf.8b35.2b20.5598.7caa.c9a9.30b0.9b48.
          47ce.6371.80f6.407d.00dd.0aa5.ed10.ecb7.0f5a.5c3a.e605.
          c077.4337.17bd.9eda.62a4.79a7.ccb8.44cd.8e64.1ec4.5b6b.
          1842.ffd8.1dfb.fd07.f2f9.594c.3be3.73c6.2cb6.8438.e434.
          8d3d.ea6a.5268.72db.a001.2e11.de8c.88d3.0369.4f7a.87e2.
          860d.0991.25d0.16b9.978a.4bf4.2a1a.e96c.fa50.85b5.9aeb.
          9dbb.b2d9.a2d1.7bba.66be.e81f.1946.29a8.f5d2.f30c.2499.
          c1b3.6583.89e1.ee36.e0b4.6092.937e.d74e.2f6f.513e.9615.
          9c5d.d581.e7ab.fe74.f01b.78b1.ae75.af57.0ec2.adc7.3245.
          12bf.2314.3967.0806.31dc.cb94.d43f.493c.54a6.0421.c3a1.
          1c4a.28ac.fc0b.26ca.5870.e576.f7f1.616d.905f.ef41.33bc.
          df4d.225e.2d56.7fd6.1395.a3f8.c582
    (cut 3 [a 1] b)
  --
::
++  ob
  |%
  ++  feen                                              ::  conceal structure v2
    |=  pyn/@  ^-  @
    ?:  &((gte pyn 0x1.0000) (lte pyn 0xffff.ffff))
      (add 0x1.0000 (fice (sub pyn 0x1.0000)))
    ?:  &((gte pyn 0x1.0000.0000) (lte pyn 0xffff.ffff.ffff.ffff))
      =+  lo=(dis pyn 0xffff.ffff)
      =+  hi=(dis pyn 0xffff.ffff.0000.0000)
      %+  con  hi
      (add 0x1.0000 (fice (sub lo 0x1.0000)))
    pyn
  ::
  ++  fend                                              ::  restore structure v2
    |=  cry/@  ^-  @
    ?:  &((gte cry 0x1.0000) (lte cry 0xffff.ffff))
      (add 0x1.0000 (teil (sub cry 0x1.0000)))
    ?:  &((gte cry 0x1.0000.0000) (lte cry 0xffff.ffff.ffff.ffff))
      =+  lo=(dis cry 0xffff.ffff)
      =+  hi=(dis cry 0xffff.ffff.0000.0000)
      %+  con  hi
      (add 0x1.0000 (teil (sub lo 0x1.0000)))
    cry
  ::
  ++  fice                                              ::  adapted from
    |=  nor/@                                           ::  black and rogaway
    ^-  @                                               ::  "ciphers with
    =+  ^=  sel                                         ::   arbitrary finite
    %+  rynd  2                                         ::   domains", 2002
    %+  rynd  1
    %+  rynd  0
    [(mod nor 65.535) (div nor 65.535)]
    (add (mul 65.535 -.sel) +.sel)
  ::
  ++  teil                                              ::  reverse ++fice
    |=  vip/@
    ^-  @
    =+  ^=  sel
    %+  rund  0
    %+  rund  1
    %+  rund  2
    [(mod vip 65.535) (div vip 65.535)]
    (add (mul 65.535 -.sel) +.sel)
  ::
  ++  rynd                                              ::  feistel round
    |=  {n/@ l/@ r/@}
    ^-  {@ @}
    :-  r
    ?~  (mod n 2)
      (~(sum fo 65.535) l (en:aesc (snag n raku) r))
    (~(sum fo 65.536) l (en:aesc (snag n raku) r))
  ::
  ++  rund                                              ::  reverse round
    |=  {n/@ l/@ r/@}
    ^-  {@ @}
    :-  r
    ?~  (mod n 2)
      (~(dif fo 65.535) l (en:aesc (snag n raku) r))
    (~(dif fo 65.536) l (en:aesc (snag n raku) r))
  ::
  ++  raku
    ^-  (list @ux)
    :~  0x15f6.25e3.083a.eb3e.7a55.d4db.fb99.32a3.
          43af.2750.219e.8a24.e5f8.fac3.6c36.f968
        0xf2ff.24fe.54d0.1abd.4b2a.d8aa.4402.8e88.
          e82f.19ec.948d.b1bb.ed2e.f791.83a3.8133
        0xa3d8.6a7b.400e.9e91.187d.91a7.6942.f34a.
          6f5f.ab8e.88b9.c089.b2dc.95a6.aed5.e3a4
    ==
  --
::::::::::::::::::::::::::::::::::::::::::::::::::::::::::
::                section 2eO, virtualization           ::
::
++  mack
  |=  {sub/* fol/*}
  ^-  (unit)
  =+  ton=(mink [sub fol] |=({* *} ~))
  ?.(?=({$0 *} ton) ~ [~ p.ton])
::
++  mink
  ~/  %mink
  |=  {{sub/* fol/*} gul/$-({* *} (unit (unit)))}
  =+  tax=*(list {@ta *})
  |-  ^-  tone
  ?@  fol
    [%2 tax]
  ?:  ?=(^ -.fol)
    =+  hed=$(fol -.fol)
    ?:  ?=($2 -.hed)
      hed
    =+  tal=$(fol +.fol)
    ?-  -.tal
      $0  ?-(-.hed $0 [%0 p.hed p.tal], $1 hed)
      $1  ?-(-.hed $0 tal, $1 [%1 (weld p.hed p.tal)])
      $2  tal
    ==
  ?+    fol
    [%2 tax]
  ::
      {$0 b/@}
    ?:  =(0 b.fol)  [%2 tax]
    ?:  =(1 b.fol)  [%0 sub]
    ?:  ?=(@ sub)   [%2 tax]
    =+  [now=(cap b.fol) lat=(mas b.fol)]
    $(b.fol lat, sub ?:(=(2 now) -.sub +.sub))
  ::
      {$1 b/*}
    [%0 b.fol]
  ::
      {$2 b/{^ *}}
    =+  ben=$(fol b.fol)
    ?.  ?=($0 -.ben)  ben
    ?>(?=(^ p.ben) $(sub -.p.ben, fol +.p.ben))
    ::?>(?=(^ p.ben) $([sub fol] p.ben)
  ::
      {$3 b/*}
    =+  ben=$(fol b.fol)
    ?.  ?=($0 -.ben)  ben
    [%0 .?(p.ben)]
  ::
      {$4 b/*}
    =+  ben=$(fol b.fol)
    ?.  ?=($0 -.ben)  ben
    ?.  ?=(@ p.ben)  [%2 tax]
    [%0 .+(p.ben)]
  ::
      {$5 b/*}
    =+  ben=$(fol b.fol)
    ?.  ?=($0 -.ben)  ben
    ?.  ?=(^ p.ben)  [%2 tax]
    [%0 =(-.p.ben +.p.ben)]
  ::
      {$6 b/* c/* d/*}
    $(fol =>(fol [2 [0 1] 2 [1 c d] [1 0] 2 [1 2 3] [1 0] 4 4 b]))
  ::
      {$7 b/* c/*}       $(fol =>(fol [2 b 1 c]))
      {$8 b/* c/*}       $(fol =>(fol [7 [[0 1] b] c]))
      {$9 b/* c/*}       $(fol =>(fol [7 c 0 b]))
      {$10 @ c/*}        $(fol c.fol)
      {$10 {b/* c/*} d/*}
    =+  ben=$(fol c.fol)
    ?.  ?=($0 -.ben)  ben
    ?:  ?=(?($hunk $hand $lose $mean $spot) b.fol)
      $(fol d.fol, tax [[b.fol p.ben] tax])
    $(fol d.fol)
  ::
      {$11 b/* c/*}
    =+  ref=$(fol b.fol)
    =+  ben=$(fol c.fol)
    ?.  ?=($0 -.ref)  ref
    ?.  ?=($0 -.ben)  ben
    =+  val=(gul p.ref p.ben)
    ?~(val [%1 p.ben ~] ?~(u.val !! [%0 u.u.val]))
  ==
::
++  mock
  |=  {{sub/* fol/*} gul/$-({* *} (unit (unit)))}
  (mook (mink [sub fol] gul))
::
++  moop
  |=  pon/(list {@ta *})  ^+  pon
  ?~  pon  ~
  :-  i.pon
  ?.  ?=({$spot * ^} i.pon)
    $(pon t.pon)
  ?.  ?=({{$spot * ^} *} t.pon)
    $(pon t.pon)
  =>  .(pon t.pon)
  =+  sot=+.i.pon
  |-  ^-  (list {@ta *})
  ?.  ?=({{$spot * ^} *} t.pon)
    [[%spot sot] ^$(pon t.pon)]
  =+  sop=+.i.pon
  ?:  ?&  =(-.sop -.sot)
          (lor +<.sop +<.sot)
          (lor +>.sot +>.sop)
        ==
    $(sot sop, pon t.pon)
  [[%spot sot] ^$(pon t.pon)]
::
++  mook
  |=  ton/tone
  ^-  toon
  ?.  ?=({$2 *} ton)  ton
  :-  %2
  :: =.  p.ton  (moop p.ton)
  =+  yel=(lent p.ton)
  =.  p.ton
    ?.  (gth yel 256)  p.ton
    %+  weld
      (scag 128 p.ton)
    ^-  (list {@ta *})
    :_  (slag (sub yel 128) p.ton)
    :-  %lose
    %+  rap  3
    "[skipped {(scow %ud (sub yel 256))} frames]"
  |-  ^-  (list tank)
  ?~  p.ton  ~
  =+  rep=$(p.ton t.p.ton)
  ?+    -.i.p.ton  rep
      $hunk  [(tank +.i.p.ton) rep]
      $lose  [[%leaf (rip 3 (@ +.i.p.ton))] rep]
      $hand  [[%leaf (scow %p (mug +.i.p.ton))] rep]
      $mean  :_  rep
             ?@  +.i.p.ton  [%leaf (rip 3 (@ +.i.p.ton))]
             =+  mac=(mack +.i.p.ton +<.i.p.ton)
             ?~(mac [%leaf "####"] (tank u.mac))
      $spot  :_  rep
             =+  sot=(spot +.i.p.ton)
             :+  %rose  [":" ~ ~]
             :~  (smyt p.sot)
                 =>  [ud=|=(a/@u (scow %ud a)) q.sot]
                 leaf+"<[{(ud p.p)} {(ud q.p)}].[{(ud p.q)} {(ud q.q)}]>"
  ==         ==
::
++  mong
  |=  {{gat/* sam/*} gul/$-({* *} (unit (unit)))}
  ^-  toon
  ?.  &(?=(^ gat) ?=(^ +.gat))
    [%2 ~]
  (mock [[-.gat [sam +>.gat]] -.gat] gul)
::
++  mule                                                ::  typed virtual
  ~/  %mule
  |*  taq/_|.(**)
  =+  mud=(mute taq)
  ?-  -.mud
    $&  [%& p=$:taq]                                    ::  XX transition
    $|  [%| p=p.mud]
  ==
::
++  mute                                                ::  untyped virtual
  |=  taq/_^?(|.(**))
  ^-  (each * (list tank))
  =+  ton=(mock [taq 9 2 0 1] |=({* *} ~))
  ?-  -.ton
    $0  [%& p.ton]
    $1  [%| (turn p.ton |=(a/* (smyt (path a))))]
    $2  [%| p.ton]
  ==
::::::::::::::::::::::::::::::::::::::::::::::::::::::::::
::                section 2eP, diff (move me)           ::
::
::
++  berk                                                ::  invert diff patch
  |*  bur/(urge)
  |-  ^+  bur
  ?~  bur  ~
  :_  $(bur t.bur)
  ?-  -.i.bur
    $&  i.bur
    $|  [%| q.i.bur p.i.bur]
  ==
::
++  diff                                                ::  generate patch
  |=  pum/umph
  |=  {old/* new/*}  ^-  udon
  :-  pum
  ?+  pum  ~|(%unsupported !!)
    $a  [%d (nude old new)]
    $b  =+  [hel=(cue ((hard @) old)) hev=(cue ((hard @) new))]
        [%d (nude hel hev)]
    $c  =+  [hel=(lore ((hard @) old)) hev=(lore ((hard @) new))]
        [%c (lusk hel hev (loss hel hev))]
  ==
::
++  loss                                                ::  longest subsequence
  ~/  %loss
  |*  {hel/(list) hev/(list)}
  |-  ^+  hev
  =+  ^=  sev
      =+  [inx=0 sev=*(map _i.-.hev (list @ud))]
      |-  ^+  sev
      ?~  hev  sev
      =+  guy=(~(get by sev) i.hev)
      $(hev t.hev, inx +(inx), sev (~(put by sev) i.hev [inx ?~(guy ~ u.guy)]))
  =|  gox/{p/@ud q/(map @ud {p/@ud q/_hev})}
  =<  abet
  =<  main
  |%
  ++  abet                                              ::  subsequence
    ^+  hev
    ?:  =(0 p.gox)  ~
    (flop q:(need (~(get by q.gox) (dec p.gox))))
  ::
  ++  hink                                              ::  extend fits top
    |=  {inx/@ud goy/@ud}  ^-  ?
    |(=(p.gox inx) (lth goy p:(need (~(get by q.gox) inx))))
  ::
  ++  lonk                                              ::  extend fits bottom
    |=  {inx/@ud goy/@ud}  ^-  ?
    |(=(0 inx) (gth goy p:(need (~(get by q.gox) (dec inx)))))
  ::
  ++  lune                                              ::  extend
    |=  {inx/@ud goy/@ud}
    ^+  +>
    %_    +>.$
        gox
      :-  ?:(=(inx p.gox) +(p.gox) p.gox)
      %+  ~(put by q.gox)  inx
      [goy (snag goy hev) ?:(=(0 inx) ~ q:(need (~(get by q.gox) (dec inx))))]
    ==
  ::
  ++  merg                                              ::  merge all matches
    |=  gay/(list @ud)
    ^+  +>
    =+  ^=  zes
        =+  [inx=0 zes=*(list {p/@ud q/@ud})]
        |-  ^+  zes
        ?:  |(?=($~ gay) (gth inx p.gox))  zes
        ?.  (lonk inx i.gay)  $(gay t.gay)
        ?.  (hink inx i.gay)  $(inx +(inx))
        $(inx +(inx), gay t.gay, zes [[inx i.gay] zes])
    |-  ^+  +>.^$
    ?~(zes +>.^$ $(zes t.zes, +>.^$ (lune i.zes)))
  ::
  ++  main
    =+  hol=hel
    |-  ^+  +>
    ?~  hol  +>
    =+  guy=(~(get by sev) i.hol)
    $(hol t.hol, +> (merg (flop `(list @ud)`?~(guy ~ u.guy))))
  --
::
++  lore                                                ::  atom to line list
  ~/  %lore
  |=  lub/@
  =|  tez/(list @t)
  |-  ^+  tez
  =+  ^=  wor
    =+  [meg=0 i=0]
    |-  ^-  {meg/@ i/@ end/@f}
    =+  gam=(cut 3 [i 1] lub)
    ?:  =(0 gam)
      [meg i %.y]
    ?:  =(10 gam)
      [meg i %.n]
    $(meg (cat 3 meg gam), i +(i))
  ?:  end.wor
    (flop ^+(tez [meg.wor tez]))
  ?:  =(0 lub)  (flop tez)
  $(lub (rsh 3 +(i.wor) lub), tez [meg.wor tez])
::
++  role                                                ::  line list to atom
  |=  tez/(list @t)
  =|  {our/@ i/@ud}
  |-  ^-  @
    ?~  tez
      our
    ?:  =(%$ i.tez)
      $(i +(i), tez t.tez, our (cat 3 our 10))
    ?:  =(0 i)
      $(i +(i), tez t.tez, our i.tez)
    $(i +(i), tez t.tez, our (cat 3 (cat 3 our 10) i.tez))
::
++  lump                                                ::  apply patch
  |=  {don/udon src/*}
  ^-  *
  ?+    p.don  ~|(%unsupported !!)
      $a
    ?+  -.q.don  ~|(%unsupported !!)
      $a  q.q.don
      $c  (lurk ((hard (list)) src) p.q.don)
      $d  (lure src p.q.don)
    ==
  ::
      $c
    =+  dst=(lore ((hard @) src))
    %-  role
    ?+  -.q.don  ~|(%unsupported !!)
      ::
      ::  XX  these hards should not be needed; udon needs parameterized
      ::
      $a  ((hard (list @t)) q.q.don)
      $c  ((hard (list @t)) (lurk `(list *)`dst p.q.don))
    ==
  ==
::
++  lure                                                ::  apply tree diff
  |=  {a/* b/upas}
  ^-  *
  ?^  -.b
    [$(b -.b) $(b +.b)]
  ?+  -.b  ~|(%unsupported !!)
    $0  .*(a [0 p.b])
    $1  .*(a [1 p.b])
  ==
++  limp                                                ::  invert patch
  |=  don/udon  ^-  udon
  :-  p.don
  ?+  -.q.don  ~|(%unsupported !!)
    $a  [%a q.q.don p.q.don]
    $c  [%c (berk p.q.don)]
    $d  [%d q.q.don p.q.don]
  ==
::
++  hump                                                ::  general prepatch
  |=  {pum/umph src/*}  ^-  *
  ?+  pum  ~|(%unsupported !!)
    $a  src
    $b  (cue ((hard @) src))
    $c  (lore ((hard @) src))
  ==
::
++  husk                                                ::  unprepatch
  |=  {pum/umph dst/*}  ^-  *
  ?+  pum  ~|(%unsupported !!)
    $a  dst
    $b  (jam dst)
    $c  (role ((hard (list @)) dst))
  ==
::
++  lurk                                                ::  apply list patch
  |*  {hel/(list) rug/(urge)}
  ^+  hel
  =+  war=`_hel`~
  |-  ^+  hel
  ?~  rug  (flop war)
  ?-    -.i.rug
      $&
    %=   $
      rug  t.rug
      hel  (slag p.i.rug hel)
      war  (weld (flop (scag p.i.rug hel)) war)
    ==
  ::
      $|
    %=  $
      rug  t.rug
      hel  =+  gur=(flop p.i.rug)
           |-  ^+  hel
           ?~  gur  hel
           ?>(&(?=(^ hel) =(i.gur i.hel)) $(hel t.hel, gur t.gur))
      war  (weld q.i.rug war)
    ==
  ==
::
++  lusk                                                ::  lcs to list patch
  |*  {hel/(list) hev/(list) lcs/(list)}
  =+  ^=  rag
      ^-  {$%({$& p/@ud} {$| p/_lcs q/_lcs})}      ::  XX translation
      [%& 0]
  =>  .(rag [p=rag q=*(list _rag)])
  =<  abet  =<  main
  |%
  ++  abet  =.(q.rag ?:(=([& 0] p.rag) q.rag [p.rag q.rag]) (flop q.rag))
  ++  done
    |=  new/_p.rag
    ^+  rag
    ?-  -.p.rag
      $|   ?-  -.new
            $|  [[%| (weld p.new p.p.rag) (weld q.new q.p.rag)] q.rag]
            $&  [new [p.rag q.rag]]
          ==
      $&   ?-  -.new
            $|  [new ?:(=(0 p.p.rag) q.rag [p.rag q.rag])]
            $&  [[%& (add p.p.rag p.new)] q.rag]
          ==
    ==
  ::
  ++  main
    |-  ^+  +
    ?~  hel
      ?~  hev
        ?>(?=($~ lcs) +)
      $(hev t.hev, rag (done %| ~ [i.hev ~]))
    ?~  hev
      $(hel t.hel, rag (done %| [i.hel ~] ~))
    ?~  lcs
      +(rag (done %| (flop hel) (flop hev)))
    ?:  =(i.hel i.lcs)
      ?:  =(i.hev i.lcs)
        $(lcs t.lcs, hel t.hel, hev t.hev, rag (done %& 1))
      $(hev t.hev, rag (done %| ~ [i.hev ~]))
    ?:  =(i.hev i.lcs)
      $(hel t.hel, rag (done %| [i.hel ~] ~))
    $(hel t.hel, hev t.hev, rag (done %| [i.hel ~] [i.hev ~]))
  --
++  nude                                                ::  tree change
  =<  |=  {a/* b/*}  ^-  {p/upas q/upas}
      [p=(tred a b) q=(tred b a)]
  |%
  ++  axes                                              ::  locs of nouns
    |=  {a/@ b/*}  ^-  (map * axis)
    =+  c=*(map * axis)
    |-  ^-  (map * axis)
    =>  .(c (~(put by c) b a))
    ?@  b
      c
    %-  ~(uni by c)
    %-  ~(uni by $(a (mul 2 a), b -.b))
    $(a +((mul 2 a)), b +.b)
  ::
  ++  tred                                              ::  diff a->b
    |=  {a/* b/*}  ^-  upas
    =|  c/(unit *)
    =+  d=(axes 1 a)
    |-  ^-  upas
    =>  .(c (~(get by d) b))
    ?~  c
      ?@  b
        [%1 b]
      =+  e=^-(upas [$(b -.b) $(b +.b)])
      ?-  e
        {{$1 *} {$1 *}}  [%1 [p.p.e p.q.e]]
        *  e
      ==
    [%0 u.c]
  --
::::::::::::::::::::::::::::::::::::::::::::::::::::::::::
::            section 2eW, lite number theory           ::
::
++  egcd  !:                                            ::  schneier's egcd
  |=  {a/@ b/@}
  =+  si
  =+  [c=(sun a) d=(sun b)]
  =+  [u=[c=(sun 1) d=--0] v=[c=--0 d=(sun 1)]]
  |-  ^-  {d/@ u/@s v/@s}
  ?:  =(--0 c)
    [(abs d) d.u d.v]
  ::  ?>  ?&  =(c (sum (pro (sun a) c.u) (pro (sun b) c.v)))
  ::          =(d (sum (pro (sun a) d.u) (pro (sun b) d.v)))
  ::      ==
  =+  q=(fra d c)
  %=  $
    c  (dif d (pro q c))
    d  c
    u  [(dif d.u (pro q c.u)) c.u]
    v  [(dif d.v (pro q c.v)) c.v]
  ==
::
++  pram                                                ::  rabin-miller
  |=  a/@  ^-  ?
  ?:  ?|  =(0 (end 0 1 a))
          =(1 a)
          =+  b=1
          |-  ^-  ?
          ?:  =(512 b)
            |
          ?|(=+(c=+((mul 2 b)) &(!=(a c) =(a (mul c (div a c))))) $(b +(b)))
      ==
    |
  =+  ^=  b
      =+  [s=(dec a) t=0]
      |-  ^-  {s/@ t/@}
      ?:  =(0 (end 0 1 s))
        $(s (rsh 0 1 s), t +(t))
      [s t]
  ?>  =((mul s.b (bex t.b)) (dec a))
  =+  c=0
  |-  ^-  ?
  ?:  =(c 64)
    &
  =+  d=(~(raw og (add c a)) (met 0 a))
  =+  e=(~(exp fo a) s.b d)
  ?&  ?|  =(1 e)
          =+  f=0
          |-  ^-  ?
          ?:  =(e (dec a))
            &
          ?:  =(f (dec t.b))
            |
          $(e (~(pro fo a) e e), f +(f))
      ==
      $(c +(c))
  ==
::
++  ramp                                                ::  make r-m prime
  |=  {a/@ b/(list @) c/@}  ^-  @ux                     ::  {bits snags seed}
  =>  .(c (shas %ramp c))
  =+  d=*@
  |-
  ?:  =((mul 100 a) d)
    ~|(%ar-ramp !!)
  =+  e=(~(raw og c) a)
  ?:  &((levy b |=(f/@ !=(1 (mod e f)))) (pram e))
    e
  $(c +(c), d (shax d))
::
++  fo                                                  ::  modulo prime
  |_  a/@
  ++  dif
    |=  {b/@ c/@}
    (sit (sub (add a b) (sit c)))
  ::
  ++  exp
    |=  {b/@ c/@}
    ?:  =(0 b)
      1
    =+  d=$(b (rsh 0 1 b))
    =+  e=(pro d d)
    ?:(=(0 (end 0 1 b)) e (pro c e))
  ::
  ++  fra
    |=  {b/@ c/@}
    (pro b (inv c))
  ::
  ++  inv
    |=  b/@
    =+  c=(dul:si u:(egcd b a) a)
    c
  ::
  ++  pro
    |=  {b/@ c/@}
    (sit (mul b c))
  ::
  ++  sit
    |=  b/@
    (mod b a)
  ::
  ++  sum
    |=  {b/@ c/@}
    (sit (add b c))
  --
::
++  ga                                                  ::  GF (bex p.a)
  |=  a/{p/@ q/@ r/@}                                   ::  dim poly gen
  =+  si=(bex p.a)
  =+  ma=(dec si)
  =>  |%
      ++  dif                                           ::  add and sub
        |=  {b/@ c/@}
        ~|  [%dif-ga a]
        ?>  &((lth b si) (lth c si))
        (mix b c)
      ::
      ++  dub                                           ::  mul by x
        |=  b/@
        ~|  [%dub-ga a]
        ?>  (lth b si)
        ?:  =(1 (cut 0 [(dec p.a) 1] b))
          (dif (sit q.a) (sit (lsh 0 1 b)))
        (lsh 0 1 b)
      ::
      ++  pro                                           ::  slow multiply
        |=  {b/@ c/@}
        ?:  =(0 b)
          0
        ?:  =(1 (dis 1 b))
          (dif c $(b (rsh 0 1 b), c (dub c)))
        $(b (rsh 0 1 b), c (dub c))
      ::
      ++  toe                                           ::  exp+log tables
        =+  ^=  nu
            |=  {b/@ c/@}
            ^-  (map @ @)
            =+  d=*(map @ @)
            |-
            ?:  =(0 c)
              d
            %=  $
              c  (dec c)
              d  (~(put by d) c b)
            ==
        =+  [p=(nu 0 (bex p.a)) q=(nu ma ma)]
        =+  [b=1 c=0]
        |-  ^-  {p/(map @ @) q/(map @ @)}
        ?:  =(ma c)
          [(~(put by p) c b) q]
        %=  $
          b  (pro r.a b)
          c  +(c)
          p  (~(put by p) c b)
          q  (~(put by q) b c)
        ==
      ::
      ++  sit                                           ::  reduce
        |=  b/@
        (mod b (bex p.a))
      --
  =+  toe
  |%
  ++  fra                                               ::  divide
    |=  {b/@ c/@}
    (pro b (inv c))
  ::
  ++  inv                                               ::  invert
    |=  b/@
    ~|  [%inv-ga a]
    =+  c=(~(get by q) b)
    ?~  c  !!
    =+  d=(~(get by p) (sub ma u.c))
    (need d)
  ::
  ++  pow                                               ::  exponent
    |=  {b/@ c/@}
    =+  [d=1 e=c f=0]
    |-
    ?:  =(p.a f)
      d
    ?:  =(1 (cut 0 [f 1] b))
      $(d (pro d e), e (pro e e), f +(f))
    $(e (pro e e), f +(f))
  ::
  ++  pro                                               ::  multiply
    |=  {b/@ c/@}
    ~|  [%pro-ga a]
    =+  d=(~(get by q) b)
    ?~  d  0
    =+  e=(~(get by q) c)
    ?~  e  0
    =+  f=(~(get by p) (mod (add u.d u.e) ma))
    (need f)
  --
::::::::::::::::::::::::::::::::::::::::::::::::::::::::::
::            section 2eX, jetted crypto                ::
::
++  aesc                                                ::  AES-256
  ~%  %aesc  +  ~
  |%
  ++  en                                                ::  ECB enc
    ~/  %en
    |=  {a/@I b/@H}  ^-  @uxH
    =+  ahem
    (be & (ex a) b)
  ++  de                                                ::  ECB dec
    ~/  %de
    |=  {a/@I b/@H}  ^-  @uxH
    =+  ahem
    (be | (ix (ex a)) b)
  --
++  ahem                                                ::  AES helpers
::  XX should be in aesc, isn't for performance reasons
  =>
    =+  =+  [gr=(ga 8 0x11b 3) few==>(fe .(a 5))]
        =+  [pro=pro.gr dif=dif.gr pow=pow.gr ror=ror.few]
        [pro=pro dif=dif pow=pow ror=ror nnk=8 nnb=4 nnr=14]
    =>  |%
        ++  cipa                                        ::  AES params
          $_  ^?  |%
          ++  co  *{p/@ q/@ r/@ s/@}                    ::  col coefs
          ++  ix  |~(a/@ *@)                            ::  key index
          ++  ro  *{p/@ q/@ r/@ s/@}                    ::  row shifts
          ++  su  *@                                    ::  s-box
          --
        --
    |%
    ++  pen                                             ::  encrypt
      ^-  cipa
      |%
      ++  co  [0x2 0x3 1 1]
      ++  ix  |~(a/@ a)
      ++  ro  [0 1 2 3]
      ++  su  0x16bb.54b0.0f2d.9941.6842.e6bf.0d89.a18c.
                df28.55ce.e987.1e9b.948e.d969.1198.f8e1.
                9e1d.c186.b957.3561.0ef6.0348.66b5.3e70.
                8a8b.bd4b.1f74.dde8.c6b4.a61c.2e25.78ba.
                08ae.7a65.eaf4.566c.a94e.d58d.6d37.c8e7.
                79e4.9591.62ac.d3c2.5c24.0649.0a3a.32e0.
                db0b.5ede.14b8.ee46.8890.2a22.dc4f.8160.
                7319.5d64.3d7e.a7c4.1744.975f.ec13.0ccd.
                d2f3.ff10.21da.b6bc.f538.9d92.8f40.a351.
                a89f.3c50.7f02.f945.8533.4d43.fbaa.efd0.
                cf58.4c4a.39be.cb6a.5bb1.fc20.ed00.d153.
                842f.e329.b3d6.3b52.a05a.6e1b.1a2c.8309.
                75b2.27eb.e280.1207.9a05.9618.c323.c704.
                1531.d871.f1e5.a534.ccf7.3f36.2693.fdb7.
                c072.a49c.afa2.d4ad.f047.59fa.7dc9.82ca.
                76ab.d7fe.2b67.0130.c56f.6bf2.7b77.7c63
      --
    ::
    ++  pin                                             :: decrypt
      ^-  cipa
      |%
      ++  co  [0xe 0xb 0xd 0x9]
      ++  ix  |~(a/@ (sub nnr a))
      ++  ro  [0 3 2 1]
      ++  su  0x7d0c.2155.6314.69e1.26d6.77ba.7e04.2b17.
                6199.5383.3cbb.ebc8.b0f5.2aae.4d3b.e0a0.
                ef9c.c993.9f7a.e52d.0d4a.b519.a97f.5160.
                5fec.8027.5910.12b1.31c7.0788.33a8.dd1f.
                f45a.cd78.fec0.db9a.2079.d2c6.4b3e.56fc.
                1bbe.18aa.0e62.b76f.89c5.291d.711a.f147.
                6edf.751c.e837.f9e2.8535.ade7.2274.ac96.
                73e6.b4f0.cecf.f297.eadc.674f.4111.913a.
                6b8a.1301.03bd.afc1.020f.3fca.8f1e.2cd0.
                0645.b3b8.0558.e4f7.0ad3.bc8c.00ab.d890.
                849d.8da7.5746.155e.dab9.edfd.5048.706c.
                92b6.655d.cc5c.a4d4.1698.6886.64f6.f872.
                25d1.8b6d.49a2.5b76.b224.d928.66a1.2e08.
                4ec3.fa42.0b95.4cee.3d23.c2a6.3294.7b54.
                cbe9.dec4.4443.8e34.87ff.2f9b.8239.e37c.
                fbd7.f381.9ea3.40bf.38a5.3630.d56a.0952
      --
    ::
    ++  mcol
      |=  {a/(list @) b/{p/@ q/@ r/@ s/@}}  ^-  (list @)
      =+  c=[p=*@ q=*@ r=*@ s=*@]
      |-  ^-  (list @)
      ?~  a  ~
      =>  .(p.c (cut 3 [0 1] i.a))
      =>  .(q.c (cut 3 [1 1] i.a))
      =>  .(r.c (cut 3 [2 1] i.a))
      =>  .(s.c (cut 3 [3 1] i.a))
      :_  $(a t.a)
      %+  rep  3
      %+  turn
        %-  limo
        :~  [[p.c p.b] [q.c q.b] [r.c r.b] [s.c s.b]]
            [[p.c s.b] [q.c p.b] [r.c q.b] [s.c r.b]]
            [[p.c r.b] [q.c s.b] [r.c p.b] [s.c q.b]]
            [[p.c q.b] [q.c r.b] [r.c s.b] [s.c p.b]]
        ==
      |=  {a/{@ @} b/{@ @} c/{@ @} d/{@ @}}
      :(dif (pro a) (pro b) (pro c) (pro d))
    ::
    ++  pode                                            ::  explode to block
      |=  {a/bloq b/@ c/@}  ^-  (list @)
      =+  d=(rip a c)
      =+  m=(met a c)
      |-
      ?:  =(m b)
        d
      $(m +(m), d (weld d (limo [0 ~])))
    ++  sube                                            ::  s-box word
      |=  {a/@ b/@}  ^-  @
      (rep 3 (turn (pode 3 4 a) |=(c/@ (cut 3 [c 1] b))))
    --
  |%
  ++  be                                                ::  block cipher
    |=  {a/? b/@ c/@H}  ^-  @uxH
    ~|  %be-aesc
    =>  %=    .
            +
          =>  +
          |%
          ++  ankh
            |=  {a/cipa b/@ c/@}
            (pode 5 nnb (cut 5 [(mul (ix.a b) nnb) nnb] c))
          ++  sark
            |=  {c/(list @) d/(list @)}  ^-  (list @)
            ?~  c  ~
            ?~  d  !!
            [(mix i.c i.d) $(c t.c, d t.d)]
          ++  srow
            |=  {a/cipa b/(list @)}  ^-  (list @)
            =+  [c=0 d=~ e=ro.a]
            |-
            ?:  =(c nnb)
              d
            :_  $(c +(c))
            %+  rep  3
            %+  turn
              (limo [0 p.e] [1 q.e] [2 r.e] [3 s.e] ~)
            |=  {f/@ g/@}
            (cut 3 [f 1] (snag (mod (add g c) nnb) b))
          ++  subs
            |=  {a/cipa b/(list @)}  ^-  (list @)
            ?~  b  ~
            [(sube i.b su.a) $(b t.b)]
          --
        ==
    =+  [d=?:(a pen pin) e=(pode 5 nnb c) f=1]
    =>  .(e (sark e (ankh d 0 b)))
    |-
    ?.  =(nnr f)
      =>  .(e (subs d e))
      =>  .(e (srow d e))
      =>  .(e (mcol e co.d))
      =>  .(e (sark e (ankh d f b)))
      $(f +(f))
    =>  .(e (subs d e))
    =>  .(e (srow d e))
    =>  .(e (sark e (ankh d nnr b)))
    (rep 5 e)
  ::
  ++  ex                                                ::  key expand
    |=  a/@I  ^-  @
    =+  [b=a c=0 d=su:pen i=nnk]
    |-
    ?:  =(i (mul nnb +(nnr)))
      b
    =>  .(c (cut 5 [(dec i) 1] b))
    =>  ?:  =(0 (mod i nnk))
          =>  .(c (ror 3 1 c))
          =>  .(c (sube c d))
          .(c (mix c (pow (dec (div i nnk)) 2)))
        ?:  &((gth nnk 6) =(4 (mod i nnk)))
          .(c (sube c d))
        .
    =>  .(c (mix c (cut 5 [(sub i nnk) 1] b)))
    =>  .(b (can 5 [i b] [1 c] ~))
    $(i +(i))
  ::
  ++  ix                                                ::  key expand, inv
    |=  a/@  ^-  @
    =+  [i=1 j=*@ b=*@ c=co:pin]
    |-
    ?:  =(nnr i)
      a
    =>  .(b (cut 7 [i 1] a))
    =>  .(b (rep 5 (mcol (pode 5 4 b) c)))
    =>  .(j (sub nnr i))
    %=    $
        i  +(i)
        a
      %+  can  7
      :~  [i (cut 7 [0 i] a)]
          [1 b]
          [j (cut 7 [+(i) j] a)]
      ==
    ==
  --
::
++  curt                                                ::  curve25519
  |=  {a/@ b/@}
  =>  %=    .
          +
        =>  +
        =+  =+  [p=486.662 q=(sub (bex 255) 19)]
            =+  fq=~(. fo q)
            [p=p q=q fq=fq]
        |%
        ++  cla
          |=  raw/@
          =+  low=(dis 248 (cut 3 [0 1] raw))
          =+  hih=(con 64 (dis 127 (cut 3 [31 1] raw)))
          =+  mid=(cut 3 [1 30] raw)
          (can 3 [[1 low] [30 mid] [1 hih] ~])
        ++  sqr  |=(a/@ (mul a a))
        ++  inv  |=(a/@ (~(exp fo q) (sub q 2) a))
        ++  cad
          |=  {n/{x/@ z/@} m/{x/@ z/@} d/{x/@ z/@}}
          =+  ^=  xx
              ;:  mul  4  z.d
                %-  sqr  %-  abs:si
                %+  dif:si
                  (sun:si (mul x.m x.n))
                (sun:si (mul z.m z.n))
              ==
          =+  ^=  zz
              ;:  mul  4  x.d
                %-  sqr  %-  abs:si
                %+  dif:si
                  (sun:si (mul x.m z.n))
                (sun:si (mul z.m x.n))
              ==
          [(sit.fq xx) (sit.fq zz)]
        ++  cub
          |=  {x/@ z/@}
          =+  ^=  xx
              %+  mul
                %-  sqr  %-  abs:si
                (dif:si (sun:si x) (sun:si z))
              (sqr (add x z))
          =+  ^=  zz
              ;:  mul  4  x  z
                :(add (sqr x) :(mul p x z) (sqr z))
              ==
          [(sit.fq xx) (sit.fq zz)]
        --
      ==
  =+  one=[b 1]
  =+  i=253
  =+  r=one
  =+  s=(cub one)
  |-
  ?:  =(i 0)
    =+  x=(cub r)
    (sit.fq (mul -.x (inv +.x)))
  =+  m=(rsh 0 i a)
  ?:  =(0 (mod m 2))
     $(i (dec i), s (cad r s one), r (cub r))
  $(i (dec i), r (cad r s one), s (cub s))
::
++  ed                                                  ::  ed25519
  =>
    =+  =+  [b=256 q=(sub (bex 255) 19)]
        =+  fq=~(. fo q)
        =+  ^=  l
             %+  add
               (bex 252)
             27.742.317.777.372.353.535.851.937.790.883.648.493
        =+  d=(dif.fq 0 (fra.fq 121.665 121.666))
        =+  ii=(exp.fq (div (dec q) 4) 2)
        [b=b q=q fq=fq l=l d=d ii=ii]
    ~%  %coed  +>  ~
    |%
    ++  norm  |=(x/@ ?:(=(0 (mod x 2)) x (sub q x)))
    ::
    ++  xrec                                            ::  recover x-coord
      |=  y/@  ^-  @
      =+  ^=  xx
          %+  mul  (dif.fq (mul y y) 1)
                   (inv.fq +(:(mul d y y)))
      =+  x=(exp.fq (div (add 3 q) 8) xx)
      ?:  !=(0 (dif.fq (mul x x) (sit.fq xx)))
        (norm (pro.fq x ii))
      (norm x)
    ::
    ++  ward                                            ::  edwards multiply
      |=  {pp/{@ @} qq/{@ @}}  ^-  {@ @}
      =+  dp=:(pro.fq d -.pp -.qq +.pp +.qq)
      =+  ^=  xt
          %+  pro.fq
            %+  sum.fq
              (pro.fq -.pp +.qq)
            (pro.fq -.qq +.pp)
          (inv.fq (sum.fq 1 dp))
      =+  ^=  yt
          %+  pro.fq
            %+  sum.fq
              (pro.fq +.pp +.qq)
            (pro.fq -.pp -.qq)
          (inv.fq (dif.fq 1 dp))
      [xt yt]
    ::
    ++  scam                                            ::  scalar multiply
      |=  {pp/{@ @} e/@}  ^-  {@ @}
      ?:  =(0 e)
        [0 1]
      =+  qq=$(e (div e 2))
      =>  .(qq (ward qq qq))
      ?:  =(1 (dis 1 e))
        (ward qq pp)
      qq
    ::
    ++  etch                                            ::  encode point
      |=  pp/{@ @}  ^-  @
      (can 0 ~[[(sub b 1) +.pp] [1 (dis 1 -.pp)]])
    ::
    ++  curv                                            ::  point on curve?
      |=  {x/@ y/@}  ^-  ?
      .=  0
          %+  dif.fq
            %+  sum.fq
              (pro.fq (sub q (sit.fq x)) x)
            (pro.fq y y)
          (sum.fq 1 :(pro.fq d x x y y))
    ::
    ++  deco                                            ::  decode point
      |=  s/@  ^-  (unit {@ @})
      =+  y=(cut 0 [0 (dec b)] s)
      =+  si=(cut 0 [(dec b) 1] s)
      =+  x=(xrec y)
      =>  .(x ?:(!=(si (dis 1 x)) (sub q x) x))
      =+  pp=[x y]
      ?.  (curv pp)
        ~
      [~ pp]
    ::
    ++  bb
      =+  bby=(pro.fq 4 (inv.fq 5))
      [(xrec bby) bby]
    ::
    --
  ~%  %ed  +  ~
  |%
  ++  puck                                              ::  public key
    ~/  %puck
    |=  sk/@I  ^-  @
    ?:  (gth (met 3 sk) 32)  !!
    =+  h=(shal (rsh 0 3 b) sk)
    =+  ^=  a
        %+  add
          (bex (sub b 2))
        (lsh 0 3 (cut 0 [3 (sub b 5)] h))
    =+  aa=(scam bb a)
    (etch aa)
  ++  suck                                              ::  keypair from seed
    |=  se/@I  ^-  @uJ
    =+  pu=(puck se)
    (can 0 ~[[b se] [b pu]])
  ::
  ++  sign                                              ::  certify
    ~/  %sign
    |=  {m/@ se/@}  ^-  @
    =+  sk=(suck se)
    =+  pk=(cut 0 [b b] sk)
    =+  h=(shal (rsh 0 3 b) sk)
    =+  ^=  a
        %+  add
          (bex (sub b 2))
        (lsh 0 3 (cut 0 [3 (sub b 5)] h))
    =+  ^=  r
        =+  hm=(cut 0 [b b] h)
        =+  ^=  i
            %+  can  0
            :~  [b hm]
                [(met 0 m) m]
            ==
        (shaz i)
    =+  rr=(scam bb r)
    =+  ^=  ss
        =+  er=(etch rr)
        =+  ^=  ha
            %+  can  0
            :~  [b er]
                [b pk]
                [(met 0 m) m]
            ==
        (~(sit fo l) (add r (mul (shaz ha) a)))
    (can 0 ~[[b (etch rr)] [b ss]])
  ::
  ++  veri                                              ::  validate
    ~/  %veri
    |=  {s/@ m/@ pk/@}  ^-  ?
    ?:  (gth (div b 4) (met 3 s))  |
    ?:  (gth (div b 8) (met 3 pk))  |
    =+  cb=(rsh 0 3 b)
    =+  rr=(deco (cut 0 [0 b] s))
    ?~  rr  |
    =+  aa=(deco pk)
    ?~  aa  |
    =+  ss=(cut 0 [b b] s)
    =+  ha=(can 3 ~[[cb (etch u.rr)] [cb pk] [(met 3 m) m]])
    =+  h=(shaz ha)
    =((scam bb ss) (ward u.rr (scam u.aa h)))
  ::
  --
::
++  scr                                                 ::  scrypt
  ~%  %scr  +  ~
  |%
  ++  sal
    |=  {x/@ r/@}                                       ::  salsa20 hash
    ?>  =((mod r 2) 0)                                  ::  with r rounds
    =+  few==>(fe .(a 5))
    =+  ^=  rot
      |=  {a/@ b/@}
      (mix (end 5 1 (lsh 0 a b)) (rsh 0 (sub 32 a) b))
    =+  ^=  lea
      |=  {a/@ b/@}
      (net:few (sum:few (net:few a) (net:few b)))
    =>  |%
        ++  qr                                          ::  quarterround
          |=  y/{@ @ @ @ $~}
          =+  zb=(mix &2.y (rot 7 (sum:few &1.y &4.y)))
          =+  zc=(mix &3.y (rot 9 (sum:few zb &1.y)))
          =+  zd=(mix &4.y (rot 13 (sum:few zc zb)))
          =+  za=(mix &1.y (rot 18 (sum:few zd zc)))
          ~[za zb zc zd]
        ++  rr                                          ::  rowround
          |=  {y/(list @)}
          =+  za=(qr ~[&1.y &2.y &3.y &4.y])
          =+  zb=(qr ~[&6.y &7.y &8.y &5.y])
          =+  zc=(qr ~[&11.y &12.y &9.y &10.y])
          =+  zd=(qr ~[&16.y &13.y &14.y &15.y])
          ^-  (list @)  :~
            &1.za  &2.za  &3.za  &4.za
            &4.zb  &1.zb  &2.zb  &3.zb 
            &3.zc  &4.zc  &1.zc  &2.zc
            &2.zd  &3.zd  &4.zd  &1.zd  ==
        ++  cr                                          ::  columnround
          |=  {x/(list @)}
          =+  ya=(qr ~[&1.x &5.x &9.x &13.x])
          =+  yb=(qr ~[&6.x &10.x &14.x &2.x])
          =+  yc=(qr ~[&11.x &15.x &3.x &7.x])
          =+  yd=(qr ~[&16.x &4.x &8.x &12.x])
          ^-  (list @)  :~
            &1.ya  &4.yb  &3.yc  &2.yd
            &2.ya  &1.yb  &4.yc  &3.yd
            &3.ya  &2.yb  &1.yc  &4.yd
            &4.ya  &3.yb  &2.yc  &1.yd  ==
        ++  dr                                          ::  doubleround
          |=  {x/(list @)}
          (rr (cr x))
        ++  al                                          ::  add two lists
          |=  {a/(list @) b/(list @)}
          |-  ^-  (list @)
          ?~  a  ~  ?~  b  ~
          [i=(sum:few -.a -.b) t=$(a +.a, b +.b)]
        --
    =+  xw=(rpp 5 16 x)
    =+  ^=  ow  |-  ^-  (list @)
                ?~  r  xw
                $(xw (dr xw), r (sub r 2))
    (rep 5 (al xw ow))
  ::
  ++  rpp
    |=  {a/bloq b/@ c/@}                                ::  rip w+filler blocks
    =+  q=(rip a c)
    =+  w=(lent q)
    ?.  =(w b)
      ?.  (lth w b)  (slag (sub w b) q)
      ^+  q  (weld q (reap (sub b (lent q)) 0))
    q
  ::
  ++  bls
    |=  {a/@ b/(list @)}                                ::  split to sublists
    ?>  =((mod (lent b) a) 0)
    |-  ^-  (list (list @))
    ?~  b  ~
    [i=(scag a `(list @)`b) t=$(b (slag a `(list @)`b))]
  ::
  ++  slb
    |=  {a/(list (list @))}
    |-  ^-  (list @)
    ?~  a  ~
    (weld `(list @)`-.a $(a +.a))
  ::
  ++  sbm
    |=  {r/@ b/(list @)}                                ::  scryptBlockMix
    ?>  =((lent b) (mul 2 r))
    =+  [x=(snag (dec (mul 2 r)) b) c=0]
    =|  {ya/(list @) yb/(list @)}
    |-  ^-  (list @)
    ?~  b  (flop (weld yb ya))
    =.  x  (sal (mix x -.b) 8)
    ?~  (mod c 2)
      $(c +(c), b +.b, ya [i=x t=ya])
    $(c +(c), b +.b, yb [i=x t=yb])
  ::
  ++  srm
    |=  {r/@ b/(list @) n/@}                            ::  scryptROMix
    ?>  ?&  =((lent b) (mul 2 r))
            =(n (bex (dec (xeb n))))
            (lth n (bex (mul r 16)))
        ==
    =+  [v=*(list (list @)) c=0]
    =.  v
      |-  ^-  (list (list @))
      =+  w=(sbm r b)
      ?:  =(c n)  (flop v)
      $(c +(c), v [i=[b] t=v], b w)
    =+  x=(sbm r (snag (dec n) v))
    |-  ^-  (list @)
    ?:  =(c n)  x
    =+  q=(snag (dec (mul r 2)) x)
    =+  z=`(list @)`(snag (mod q n) v)
    =+  ^=  w  |-  ^-  (list @)
               ?~  x  ~  ?~  z  ~
               [i=(mix -.x -.z) t=$(x +.x, z +.z)]
    $(x (sbm r w), c +(c))
  ::
  ++  hmc
    |=  {k/@ t/@}                                       ::  HMAC-SHA-256
    (hml k (met 3 k) t (met 3 t))
  ::
  ++  hml
    |=  {k/@ kl/@ t/@ tl/@}                             ::  w+length
    =>  .(k (end 3 kl k), t (end 3 tl t))
    =+  b=64
    =.  k  ?.  (gth kl b)  k  (shay kl k)
    =+  ^=  q  %+  shay  (add b tl)
     (add (lsh 3 b t) (mix k (fil 3 b 0x36)))
    %+  shay  (add b 32)
    (add (lsh 3 b q) (mix k (fil 3 b 0x5c)))
  ::
  ++  pbk                                               :: PBKDF2-HMAC-SHA256
    ~/  %pbk
    |=  {p/@ s/@ c/@ d/@}
    (pbl p (met 3 p) s (met 3 s) c d)
  ::
  ++  pbl                                               :: w+length
    ~/  %pbl
    |=  {p/@ pl/@ s/@ sl/@ c/@ d/@}
    =>  .(p (end 3 pl p), s (end 3 sl s))
    =+  h=32
    ?>  ?&  (lte d (bex 30))                            :: max key length 1GB
            (lte c (bex 28))                            :: max iterations 2^28
            !=(c 0)
        ==
    =+  ^=  l  ?~  (mod d h)
        (div d h)
      +((div d h))
    =+  r=(sub d (mul h (dec l)))
    =+  [t=0 j=1 k=1]
    =.  t  |-  ^-  @
      ?:  (gth j l)  t
      =+  u=(add s (lsh 3 sl (rep 3 (flop (rpp 3 4 j)))))
      =+  f=0  =.  f  |-  ^-  @
        ?:  (gth k c)  f
        =+  q=(hml p pl u ?:(=(k 1) (add sl 4) h))
        $(u q, f (mix f q), k +(k))
      $(t (add t (lsh 3 (mul (dec j) h) f)), j +(j))
    (end 3 d t)
  ::
  ++  hsh                                               ::  scrypt
    ~/  %hsh
    |=  {p/@ s/@ n/@ r/@ z/@ d/@}
    (hsl p (met 3 p) s (met 3 s) n r z d)
  ::
  ++  hsl                                               ::  w+length
    ~/  %hsl
    |=  {p/@ pl/@ s/@ sl/@ n/@ r/@ z/@ d/@}
    =|  v/(list (list @))
    =>  .(p (end 3 pl p), s (end 3 sl s))
    =+  u=(mul (mul 128 r) z)
    ?>  ?&  =(n (bex (dec (xeb n))))                    ::  n is power of 2
            !=(r 0)  !=(z 0)
            %+  lte                                     ::  max 1GB memory
                (mul (mul 128 r) (dec (add n z)))
              (bex 30)
            (lth pl (bex 31))
            (lth sl (bex 31))
        ==
    =+  ^=  b  =+  (rpp 3 u (pbl p pl s sl 1 u))
      %+  turn  (bls (mul 128 r) -)
      |=(a/(list @) (rpp 9 (mul 2 r) (rep 3 a)))
    ?>  =((lent b) z)
    =+  ^=  q
      =+  |-  ?~  b  (flop v)
          $(b +.b, v [i=(srm r -.b n) t=v])
      %+  turn  `(list (list @))`-
      |=(a/(list @) (rpp 3 (mul 128 r) (rep 9 a)))
    (pbl p pl (rep 3 (slb q)) u 1 d)
  --
::::::::::::::::::::::::::::::::::::::::::::::::::::::::::
::                section 2eY, SHA-256 (move me)        ::
::
++  shad  |=(ruz/@ (shax (shax ruz)))                   ::  double sha-256
++  shaf                                                ::  half sha-256
  |=  {sal/@ ruz/@}
  =+  haz=(shas sal ruz)
  (mix (end 7 1 haz) (rsh 7 1 haz))
::
++  shak                                                ::  XX shd be PBKDF
  |=  {who/@p wud/@}
  (shas (mix %shak who) wud)
::
++  sham                                                ::  128bit noun hash
  |=  yux/*  ^-  @uvH  ^-  @
  ?@  yux
    (shaf %mash yux)
  (shaf %sham (jam yux))
::
++  shas                                                ::  salted hash
  |=  {sal/@ ruz/@}
  (shax (mix sal (shax ruz)))
::
++  shax                                                ::  sha-256
  ~/  %shax
  |=  ruz/@  ^-  @
  (shay [(met 3 ruz) ruz])
::
++  shay                                                ::  sha-256 with length
  ~/  %shay
  |=  {len/@u ruz/@}  ^-  @
  ~|  %sha
  =>  .(ruz (cut 3 [0 len] ruz))
  =+  [few==>(fe .(a 5)) wac=|=({a/@ b/@} (cut 5 [a 1] b))]
  =+  [sum=sum.few ror=ror.few net=net.few inv=inv.few]
  =+  ral=(lsh 0 3 len)
  =+  ^=  ful
      %+  can  0
      :~  [ral ruz]
          [8 128]
          [(mod (sub 960 (mod (add 8 ral) 512)) 512) 0]
          [64 (~(net fe 6) ral)]
      ==
  =+  lex=(met 9 ful)
  =+  ^=  kbx  0xc671.78f2.bef9.a3f7.a450.6ceb.90be.fffa.
                 8cc7.0208.84c8.7814.78a5.636f.748f.82ee.
                 682e.6ff3.5b9c.ca4f.4ed8.aa4a.391c.0cb3.
                 34b0.bcb5.2748.774c.1e37.6c08.19a4.c116.
                 106a.a070.f40e.3585.d699.0624.d192.e819.
                 c76c.51a3.c24b.8b70.a81a.664b.a2bf.e8a1.
                 9272.2c85.81c2.c92e.766a.0abb.650a.7354.
                 5338.0d13.4d2c.6dfc.2e1b.2138.27b7.0a85.
                 1429.2967.06ca.6351.d5a7.9147.c6e0.0bf3.
                 bf59.7fc7.b003.27c8.a831.c66d.983e.5152.
                 76f9.88da.5cb0.a9dc.4a74.84aa.2de9.2c6f.
                 240c.a1cc.0fc1.9dc6.efbe.4786.e49b.69c1.
                 c19b.f174.9bdc.06a7.80de.b1fe.72be.5d74.
                 550c.7dc3.2431.85be.1283.5b01.d807.aa98.
                 ab1c.5ed5.923f.82a4.59f1.11f1.3956.c25b.
                 e9b5.dba5.b5c0.fbcf.7137.4491.428a.2f98
  =+  ^=  hax  0x5be0.cd19.1f83.d9ab.9b05.688c.510e.527f.
                 a54f.f53a.3c6e.f372.bb67.ae85.6a09.e667
  =+  i=0
  |-  ^-  @
  ?:  =(i lex)
    (rep 5 (turn (rip 5 hax) net))
  =+  ^=  wox
      =+  dux=(cut 9 [i 1] ful)
      =+  wox=(rep 5 (turn (rip 5 dux) net))
      =+  j=16
      |-  ^-  @
      ?:  =(64 j)
        wox
      =+  :*  l=(wac (sub j 15) wox)
              m=(wac (sub j 2) wox)
              n=(wac (sub j 16) wox)
              o=(wac (sub j 7) wox)
          ==
      =+  x=:(mix (ror 0 7 l) (ror 0 18 l) (rsh 0 3 l))
      =+  y=:(mix (ror 0 17 m) (ror 0 19 m) (rsh 0 10 m))
      =+  z=:(sum n x o y)
      $(wox (con (lsh 5 j z) wox), j +(j))
  =+  j=0
  =+  :*  a=(wac 0 hax)
          b=(wac 1 hax)
          c=(wac 2 hax)
          d=(wac 3 hax)
          e=(wac 4 hax)
          f=(wac 5 hax)
          g=(wac 6 hax)
          h=(wac 7 hax)
      ==
  |-  ^-  @
  ?:  =(64 j)
    %=  ^$
      i  +(i)
      hax  %+  rep  5
           :~  (sum a (wac 0 hax))
               (sum b (wac 1 hax))
               (sum c (wac 2 hax))
               (sum d (wac 3 hax))
               (sum e (wac 4 hax))
               (sum f (wac 5 hax))
               (sum g (wac 6 hax))
               (sum h (wac 7 hax))
           ==
    ==
  =+  l=:(mix (ror 0 2 a) (ror 0 13 a) (ror 0 22 a))    ::  s0
  =+  m=:(mix (dis a b) (dis a c) (dis b c))            ::  maj
  =+  n=(sum l m)                                       ::  t2
  =+  o=:(mix (ror 0 6 e) (ror 0 11 e) (ror 0 25 e))    ::  s1
  =+  p=(mix (dis e f) (dis (inv e) g))                 ::  ch
  =+  q=:(sum h o p (wac j kbx) (wac j wox))            ::  t1
  $(j +(j), a (sum q n), b a, c b, d c, e (sum d q), f e, g f, h g)
::
++  shaw                                                ::  hash to nbits
  |=  {sal/@ len/@ ruz/@}
  (~(raw og (shas sal (mix len ruz))) len)
::
++  og                                                  ::  shax-powered rng
  ~/  %og
  |_  a/@
  ++  rad                                               ::  random in range
    |=  b/@  ^-  @
    =+  c=(raw (met 0 b))
    ?:((lth c b) c $(a +(a)))
  ::
  ++  rads                                              ::  random continuation
    |=  b/@
    =+  r=(rad b)
    [r +>.$(a (shas %og-s r))]
  ::
  ++  raw                                               ::  random bits
    ~/  %raw
    |=  b/@  ^-  @
    %+  can
      0
    =+  c=(shas %og-a (mix b a))
    |-  ^-  (list {@ @})
    ?:  =(0 b)
      ~
    =+  d=(shas %og-b (mix b (mix a c)))
    ?:  (lth b 256)
      [[b (end 0 b d)] ~]
    [[256 d] $(c d, b (sub b 256))]
  ::
  ++  raws                                              ::  random bits
    |=  b/@                                             ::  continuation
    =+  r=(raw b)
    [r +>.$(a (shas %og-s r))]
  --
++  shaz                                                ::  sha-512
  |=  ruz/@  ^-  @
  (shal [(met 3 ruz) ruz])
::
++  shal                                                ::  sha-512 with length
  ~/  %shal
  |=  {len/@ ruz/@}  ^-  @
  =>  .(ruz (cut 3 [0 len] ruz))
  =+  [few==>(fe .(a 6)) wac=|=({a/@ b/@} (cut 6 [a 1] b))]
  =+  [sum=sum.few ror=ror.few net=net.few inv=inv.few]
  =+  ral=(lsh 0 3 len)
  =+  ^=  ful
      %+  can  0
      :~  [ral ruz]
          [8 128]
          [(mod (sub 1.920 (mod (add 8 ral) 1.024)) 1.024) 0]
          [128 (~(net fe 7) ral)]
      ==
  =+  lex=(met 10 ful)
  =+  ^=  kbx  0x6c44.198c.4a47.5817.5fcb.6fab.3ad6.faec.
                 597f.299c.fc65.7e2a.4cc5.d4be.cb3e.42b6.
                 431d.67c4.9c10.0d4c.3c9e.be0a.15c9.bebc.
                 32ca.ab7b.40c7.2493.28db.77f5.2304.7d84.
                 1b71.0b35.131c.471b.113f.9804.bef9.0dae.
                 0a63.7dc5.a2c8.98a6.06f0.67aa.7217.6fba.
                 f57d.4f7f.ee6e.d178.eada.7dd6.cde0.eb1e.
                 d186.b8c7.21c0.c207.ca27.3ece.ea26.619c.
                 c671.78f2.e372.532b.bef9.a3f7.b2c6.7915.
                 a450.6ceb.de82.bde9.90be.fffa.2363.1e28.
                 8cc7.0208.1a64.39ec.84c8.7814.a1f0.ab72.
                 78a5.636f.4317.2f60.748f.82ee.5def.b2fc.
                 682e.6ff3.d6b2.b8a3.5b9c.ca4f.7763.e373.
                 4ed8.aa4a.e341.8acb.391c.0cb3.c5c9.5a63.
                 34b0.bcb5.e19b.48a8.2748.774c.df8e.eb99.
                 1e37.6c08.5141.ab53.19a4.c116.b8d2.d0c8.
                 106a.a070.32bb.d1b8.f40e.3585.5771.202a.
                 d699.0624.5565.a910.d192.e819.d6ef.5218.
                 c76c.51a3.0654.be30.c24b.8b70.d0f8.9791.
                 a81a.664b.bc42.3001.a2bf.e8a1.4cf1.0364.
                 9272.2c85.1482.353b.81c2.c92e.47ed.aee6.
                 766a.0abb.3c77.b2a8.650a.7354.8baf.63de.
                 5338.0d13.9d95.b3df.4d2c.6dfc.5ac4.2aed.
                 2e1b.2138.5c26.c926.27b7.0a85.46d2.2ffc.
                 1429.2967.0a0e.6e70.06ca.6351.e003.826f.
                 d5a7.9147.930a.a725.c6e0.0bf3.3da8.8fc2.
                 bf59.7fc7.beef.0ee4.b003.27c8.98fb.213f.
                 a831.c66d.2db4.3210.983e.5152.ee66.dfab.
                 76f9.88da.8311.53b5.5cb0.a9dc.bd41.fbd4.
                 4a74.84aa.6ea6.e483.2de9.2c6f.592b.0275.
                 240c.a1cc.77ac.9c65.0fc1.9dc6.8b8c.d5b5.
                 efbe.4786.384f.25e3.e49b.69c1.9ef1.4ad2.
                 c19b.f174.cf69.2694.9bdc.06a7.25c7.1235.
                 80de.b1fe.3b16.96b1.72be.5d74.f27b.896f.
                 550c.7dc3.d5ff.b4e2.2431.85be.4ee4.b28c.
                 1283.5b01.4570.6fbe.d807.aa98.a303.0242.
                 ab1c.5ed5.da6d.8118.923f.82a4.af19.4f9b.
                 59f1.11f1.b605.d019.3956.c25b.f348.b538.
                 e9b5.dba5.8189.dbbc.b5c0.fbcf.ec4d.3b2f.
                 7137.4491.23ef.65cd.428a.2f98.d728.ae22
  =+  ^=  hax  0x5be0.cd19.137e.2179.1f83.d9ab.fb41.bd6b.
                 9b05.688c.2b3e.6c1f.510e.527f.ade6.82d1.
                 a54f.f53a.5f1d.36f1.3c6e.f372.fe94.f82b.
                 bb67.ae85.84ca.a73b.6a09.e667.f3bc.c908
  =+  i=0
  |-  ^-  @
  ?:  =(i lex)
    (rep 6 (turn (rip 6 hax) net))
  =+  ^=  wox
      =+  dux=(cut 10 [i 1] ful)
      =+  wox=(rep 6 (turn (rip 6 dux) net))
      =+  j=16
      |-  ^-  @
      ?:  =(80 j)
        wox
      =+  :*  l=(wac (sub j 15) wox)
              m=(wac (sub j 2) wox)
              n=(wac (sub j 16) wox)
              o=(wac (sub j 7) wox)
          ==
      =+  x=:(mix (ror 0 1 l) (ror 0 8 l) (rsh 0 7 l))
      =+  y=:(mix (ror 0 19 m) (ror 0 61 m) (rsh 0 6 m))
      =+  z=:(sum n x o y)
      $(wox (con (lsh 6 j z) wox), j +(j))
  =+  j=0
  =+  :*  a=(wac 0 hax)
          b=(wac 1 hax)
          c=(wac 2 hax)
          d=(wac 3 hax)
          e=(wac 4 hax)
          f=(wac 5 hax)
          g=(wac 6 hax)
          h=(wac 7 hax)
      ==
  |-  ^-  @
  ?:  =(80 j)
    %=  ^$
      i  +(i)
      hax  %+  rep  6
           :~  (sum a (wac 0 hax))
               (sum b (wac 1 hax))
               (sum c (wac 2 hax))
               (sum d (wac 3 hax))
               (sum e (wac 4 hax))
               (sum f (wac 5 hax))
               (sum g (wac 6 hax))
               (sum h (wac 7 hax))
           ==
    ==
  =+  l=:(mix (ror 0 28 a) (ror 0 34 a) (ror 0 39 a))   ::  S0
  =+  m=:(mix (dis a b) (dis a c) (dis b c))            ::  maj
  =+  n=(sum l m)                                       ::  t2
  =+  o=:(mix (ror 0 14 e) (ror 0 18 e) (ror 0 41 e))   ::  S1
  =+  p=(mix (dis e f) (dis (inv e) g))                 ::  ch
  =+  q=:(sum h o p (wac j kbx) (wac j wox))            ::  t1
  $(j +(j), a (sum q n), b a, c b, d c, e (sum d q), f e, g f, h g)
::
++  shan                                                ::  sha-1 (deprecated)
  |=  ruz/@
  =+  [few==>(fe .(a 5)) wac=|=({a/@ b/@} (cut 5 [a 1] b))]
  =+  [sum=sum.few ror=ror.few rol=rol.few net=net.few inv=inv.few]
  =+  ral=(lsh 0 3 (met 3 ruz))
  =+  ^=  ful
      %+  can  0
      :~  [ral ruz]
          [8 128]
          [(mod (sub 960 (mod (add 8 ral) 512)) 512) 0]
          [64 (~(net fe 6) ral)]
      ==
  =+  lex=(met 9 ful)
  =+  kbx=0xca62.c1d6.8f1b.bcdc.6ed9.eba1.5a82.7999
  =+  hax=0xc3d2.e1f0.1032.5476.98ba.dcfe.efcd.ab89.6745.2301
  =+  i=0
  |-
  ?:  =(i lex)
    (rep 5 (flop (rip 5 hax)))
  =+  ^=  wox
      =+  dux=(cut 9 [i 1] ful)
      =+  wox=(rep 5 (turn (rip 5 dux) net))
      =+  j=16
      |-  ^-  @
      ?:  =(80 j)
        wox
      =+  :*  l=(wac (sub j 3) wox)
              m=(wac (sub j 8) wox)
              n=(wac (sub j 14) wox)
              o=(wac (sub j 16) wox)
          ==
      =+  z=(rol 0 1 :(mix l m n o))
      $(wox (con (lsh 5 j z) wox), j +(j))
  =+  j=0
  =+  :*  a=(wac 0 hax)
          b=(wac 1 hax)
          c=(wac 2 hax)
          d=(wac 3 hax)
          e=(wac 4 hax)
      ==
  |-  ^-  @
  ?:  =(80 j)
    %=  ^$
      i  +(i)
      hax  %+  rep  5
           :~
               (sum a (wac 0 hax))
               (sum b (wac 1 hax))
               (sum c (wac 2 hax))
               (sum d (wac 3 hax))
               (sum e (wac 4 hax))
           ==
    ==
  =+  fx=(con (dis b c) (dis (not 5 1 b) d))
  =+  fy=:(mix b c d)
  =+  fz=:(con (dis b c) (dis b d) (dis c d))
  =+  ^=  tem
      ?:  &((gte j 0) (lte j 19))
        :(sum (rol 0 5 a) fx e (wac 0 kbx) (wac j wox))
      ?:  &((gte j 20) (lte j 39))
        :(sum (rol 0 5 a) fy e (wac 1 kbx) (wac j wox))
      ?:  &((gte j 40) (lte j 59))
        :(sum (rol 0 5 a) fz e (wac 2 kbx) (wac j wox))
      :(sum (rol 0 5 a) fy e (wac 3 kbx) (wac j wox))
  $(j +(j), a tem, b a, c (rol 0 30 b), d c, e d)
::
::::::::::::::::::::::::::::::::::::::::::::::::::::::::::
::                section 2eZ, OLD rendering (kill me)  ::
::
++  show                            ::  XX deprecated, use span
  |=  vem/*
  |^  ^-  tank
      ?:  ?=(@ vem)
        [%leaf (mesc (trip vem))]
      ?-    vem
          {s/$~ c/*}
        [%leaf '\'' (weld (mesc (tape +.vem)) `tape`['\'' ~])]
      ::
          {s/$a c/@}        [%leaf (mesc (trip c.vem))]
          {s/$b c/*}        (shop c.vem |=(a/@ ~(rub at a)))
          {s/{$c p/@} c/*}
        :+  %palm
          [['.' ~] ['-' ~] ~ ~]
        [[%leaf (mesc (trip p.s.vem))] $(vem c.vem) ~]
      ::
          {s/$d c/*}        (shop c.vem |=(a/@ ~(rud at a)))
          {s/$k c/*}        (tank c.vem)
          {s/$h c/*}
        ?:  =(0 c.vem)      ::  XX remove after 220
          [%leaf '#' ~]
        :+  %rose
          [['/' ~] ['/' ~] ~]
        =+  yol=((list @ta) c.vem)
        (turn yol |=(a/@ta [%leaf (trip a)]))
      ::
          {s/$o c/*}
        %=    $
            vem
          :-  [%m '%h:<[%d %d].[%d %d]>']
          [-.c.vem +<-.c.vem +<+.c.vem +>-.c.vem +>+.c.vem ~]
        ==
      ::
          {s/$p c/*}        (shop c.vem |=(a/@ ~(rup at a)))
          {s/$q c/*}        (shop c.vem |=(a/@ ~(r at a)))
          {s/$r c/*}        $(vem [[%r ' ' '{' '}'] c.vem])
          {s/$t c/*}        (shop c.vem |=(a/@ ~(rt at a)))
          {s/$v c/*}        (shop c.vem |=(a/@ ~(ruv at a)))
          {s/$x c/*}        (shop c.vem |=(a/@ ~(rux at a)))
          {s/{$m p/@} c/*}  (shep p.s.vem c.vem)
          {s/{$r p/@} c/*}
        $(vem [[%r ' ' (cut 3 [0 1] p.s.vem) (cut 3 [1 1] p.s.vem)] c.vem])
      ::
          {s/{$r p/@ q/@ r/@} c/*}
        :+  %rose
          :*  p=(mesc (trip p.s.vem))
              q=(mesc (trip q.s.vem))
              r=(mesc (trip r.s.vem))
          ==
        |-  ^-  (list tank)
        ?@  c.vem
          ~
        [^$(vem -.c.vem) $(c.vem +.c.vem)]
      ::
          {s/$z c/*}        $(vem [[%r %$ %$ %$] c.vem])
          *                 !!
      ==
  ++  shep
    |=  {fom/@ gar/*}
    ^-  tank
    =+  l=(met 3 fom)
    =+  i=0
    :-  %leaf
    |-  ^-  tape
    ?:  (gte i l)
      ~
    =+  c=(cut 3 [i 1] fom)
    ?.  =(37 c)
      (weld (mesc [c ~]) $(i +(i)))
    =+  d=(cut 3 [+(i) 1] fom)
    ?.  .?(gar)
      ['\\' '#' $(i (add 2 i))]
    (weld ~(ram re (show d -.gar)) $(i (add 2 i), gar +.gar))
  ::
  ++  shop
    |=  {aug/* vel/$-(a/@ tape)}
    ^-  tank
    ?:  ?=(@ aug)
      [%leaf (vel aug)]
    :+  %rose
      [[' ' ~] ['[' ~] [']' ~]]
    =>  .(aug `*`aug)
    |-  ^-  (list tank)
    ?:  ?=(@ aug)
      [^$ ~]
    [^$(aug -.aug) $(aug +.aug)]
  --
++  at
  |_  a/@
  ++  r
    ?:  ?&  (gte (met 3 a) 2)
            |-
            ?:  =(0 a)
              &
            =+  vis=(end 3 1 a)
            ?&  ?|(=('-' vis) ?&((gte vis 'a') (lte vis 'z')))
                $(a (rsh 3 1 a))
            ==
        ==
      rtam
    ?:  (lte (met 3 a) 2)
      rud
    rux
  ::
  ++  rf    `tape`[?-(a $& '&', $| '|', * !!) ~]
  ++  rn    `tape`[?>(=(0 a) '~') ~]
  ++  rt    `tape`['\'' (weld (mesc (trip a)) `tape`['\'' ~])]
  ++  rta   rt
  ++  rtam  `tape`['%' (trip a)]
  ++  rub   `tape`['0' 'b' (rum 2 ~ |=(b/@ (add '0' b)))]
  ++  rud   (rum 10 ~ |=(b/@ (add '0' b)))
  ++  rum
    |=  {b/@ c/tape d/$-(@ @)}
    ^-  tape
    ?:  =(0 a)
      [(d 0) c]
    =+  e=0
    |-  ^-  tape
    ?:  =(0 a)
      c
    =+  f=&(!=(0 e) =(0 (mod e ?:(=(10 b) 3 4))))
    %=  $
      a  (div a b)
      c  [(d (mod a b)) ?:(f [?:(=(10 b) ',' '-') c] c)]
      e  +(e)
    ==
  ::
  ++  rup
    =+  b=(met 3 a)
    ^-  tape
    :-  '-'
    |-  ^-  tape
    ?:  (gth (met 5 a) 1)
      %+  weld
        $(a (rsh 5 1 a), b (sub b 4))
      `tape`['-' '-' $(a (end 5 1 a), b 4)]
    ?:  =(0 b)
      ['~' ~]
    ?:  (lte b 1)
      (trip (tos:po a))
    |-  ^-  tape
    ?:  =(2 b)
      =+  c=(rsh 3 1 a)
      =+  d=(end 3 1 a)
      (weld (trip (tod:po c)) (trip (tos:po (mix c d))))
    =+  c=(rsh 3 2 a)
    =+  d=(end 3 2 a)
    (weld ^$(a c, b (met 3 c)) `tape`['-' $(a (mix c d), b 2)])
  ::
  ++  ruv
    ^-  tape
    :+  '0'
      'v'
    %^    rum
        64
      ~
    |=  b/@
    ?:  =(63 b)
      '+'
    ?:  =(62 b)
      '-'
    ?:((lth b 26) (add 65 b) ?:((lth b 52) (add 71 b) (sub b 4)))
  ::
  ++  rux  `tape`['0' 'x' (rum 16 ~ |=(b/@ (add b ?:((lth b 10) 48 87))))]
  --
  ::::::::::::::::::::::::::::::::::::::::::::::::::::::  ::
::::              chapter 2f, Hoon proper               ::::
::  ::::::::::::::::::::::::::::::::::::::::::::::::::::::
::                section 2fA, miscellaneous funs       ::
::                                                      ::
++  cain  |=(vax/vase (sell vax))                       ::  $-(vase tank) for />
++  cell                                                ::  make %cell span
  ~/  %cell
  |=  {hed/span tal/span}
  ^-  span
  ?:(=(%void hed) %void ?:(=(%void tal) %void [%cell hed tal]))
::
++  core                                                ::  make %core span
  ~/  %core
  |=  {pac/span con/coil}
  ^-  span
  ?:(=(%void pac) %void [%core pac con])
::
++  face                                                ::  make %face span
  ~/  %face
  |=  {giz/$@(term tomb) der/span}
  ^-  span
  ?:  =(%void der)
    %void
  [%face giz der]
::
++  bool  `span`(fork [%atom %f `0] [%atom %f `1] ~)    ::  make loobeal
++  fork                                                ::  make %fork span
  ~/  %fork
  |=  yed/(list span)
  =|  lez/(set span)
  |-  ^-  span
  ?~  yed
    ?~  lez  %void
    ?:  ?=({* $~ $~} lez)  n.lez
    [%fork lez]
  %=    $
      yed  t.yed
      lez
    ?:  =(%void i.yed)  lez
    ?:  ?=({$fork *} i.yed)  (~(uni in lez) p.i.yed)
    (~(put in lez) i.yed)
  ==
::
++  cove                                                ::  extract [0 *] axis
  |=  nug/nock
  ?-    nug
      {$0 *}   p.nug
      {$10 *}  $(nug q.nug)
      *        ~|([%cove nug] !!)
  ==
++  comb                                                ::  combine two formulas
  ~/  %comb
  |=  {mal/nock buz/nock}
  ^-  nock
  ?:  ?&(?=({$0 *} mal) !=(0 p.mal))
    ?:  ?&(?=({$0 *} buz) !=(0 p.buz))
      [%0 (peg p.mal p.buz)]
    ?:  ?=({$2 {$0 *} {$0 *}} buz)
      [%2 [%0 (peg p.mal p.p.buz)] [%0 (peg p.mal p.q.buz)]]
    [%7 mal buz]
  ?:  ?=({^ {$0 $1}} mal)
    [%8 p.mal buz]
  ?:  =([%0 %1] buz)
    mal
  [%7 mal buz]
::
++  cond                                                ::  ?:  compile
  ~/  %cond
  |=  {pex/nock yom/nock woq/nock}
  ^-  nock
  ?-  pex
    {$1 $0}  yom
    {$1 $1}  woq
    *        [%6 pex yom woq]
  ==
::
++  cons                                                ::  make formula cell
  ~/  %cons
  |=  {vur/nock sed/nock}
  ^-  nock
  ?:  ?=({{$0 *} {$0 *}} +<)
    ?:  ?&(=(+(p.vur) p.sed) =((div p.vur 2) (div p.sed 2)))
      [%0 (div p.vur 2)]
    [vur sed]
  ?:  ?=({{$1 *} {$1 *}} +<)
    [%1 p.vur p.sed]
  [vur sed]
::
++  fitz                                                ::  odor compatibility
  ~/  %fitz
  |=  {yaz/term wix/term}
  =+  ^=  fiz
      |=  mot/@ta  ^-  {p/@ q/@ta}
      =+  len=(met 3 mot)
      ?:  =(0 len)
        [0 %$]
      =+  tyl=(rsh 3 (dec len) mot)
      ?:  &((gte tyl 'A') (lte tyl 'Z'))
        [(sub tyl 64) (end 3 (dec len) mot)]
      [0 mot]
  =+  [yoz=(fiz yaz) wux=(fiz wix)]
  ?&  ?|  =(0 p.yoz)
          =(0 p.wux)
          &(!=(0 p.wux) (lte p.wux p.yoz))
      ==
      |-  ?|  =(%$ p.yoz)
              =(%$ p.wux)
              ?&  =((end 3 1 p.yoz) (end 3 1 p.wux))
                  $(p.yoz (rsh 3 1 p.yoz), p.wux (rsh 3 1 p.wux))
              ==
          ==
  ==
::
++  flan                                                ::  loobean  &
  ~/  %flan
  |=  {bos/nock nif/nock}
  ^-  nock
  ?-    bos
      {$1 $1}   bos
      {$1 $0}   nif
      *
    ?-    nif
        {$1 $1}   nif
        {$1 $0}   bos
        *       [%6 bos nif [%1 1]]
    ==
  ==
::
++  flip                                                ::  loobean negation
  ~/  %flip
  |=  dyr/nock
  [%6 dyr [%1 1] [%1 0]]
::
++  flor                                                ::  loobean  |
  ~/  %flor
  |=  {bos/nock nif/nock}
  ^-  nock
  ?-  bos
      {$1 $1}   nif
      {$1 $0}   bos
      *
    ?-  nif
        {$1 $1}   bos
        {$1 $0}   nif
        *         [%6 bos [%1 0] nif]
    ==
  ==
::
++  hike
  ~/  %hike
  |=  {axe/axis pac/(list {p/axis q/nock})}
  ^-  nock
  ?~  pac
    [%0 axe]
  =+  zet=(skim pac.$ |=({p/axis q/nock} [=(1 p)]))
  ?~  zet
    =+  tum=(skim pac.$ |=({p/axis q/nock} ?&(!=(1 p) =(2 (cap p)))))
    =+  gam=(skim pac.$ |=({p/axis q/nock} ?&(!=(1 p) =(3 (cap p)))))
    %+  cons
      %=  $
        axe  (peg axe 2)
        pac  (turn tum |=({p/axis q/nock} [(mas p) q]))
      ==
    %=  $
      axe  (peg axe 3)
      pac  (turn gam |=({p/axis q/nock} [(mas p) q]))
    ==
  ?>(?=({* $~} zet) q.i.zet)
::
++  jock
  |=  rad/?
  |=  lot/coin  ^-  twig
  ?-    -.lot
      $~      
    ?:(rad [%rock p.lot] [%sand p.lot])
  ::
      $blob
    ?:  rad
      [%rock %$ p.lot]
    ?@(p.lot [%sand %$ p.lot] [$(p.lot -.p.lot) $(p.lot +.p.lot)])
  ::
      $many
    [%conp (turn p.lot |=(a/coin ^$(lot a)))]
  ==
::
++  look
  ~/  %look
  |=  {cog/term dab/(map term foot)}
  =+  axe=1
  |-  ^-  (unit {p/axis q/foot})
  ?-  dab
      $~  ~
  ::
      {* $~ $~}
    ?:(=(cog p.n.dab) [~ axe q.n.dab] ~)
  ::
      {* $~ *}
    ?:  =(cog p.n.dab)
      [~ (peg axe 2) q.n.dab]
    ?:  (gor cog p.n.dab)
      ~
    $(axe (peg axe 3), dab r.dab)
  ::
      {* * $~}
    ?:  =(cog p.n.dab)
      [~ (peg axe 2) q.n.dab]
    ?:  (gor cog p.n.dab)
      $(axe (peg axe 3), dab l.dab)
    ~
  ::
      {* * *}
    ?:  =(cog p.n.dab)
      [~ (peg axe 2) q.n.dab]
    ?:  (gor cog p.n.dab)
      $(axe (peg axe 6), dab l.dab)
    $(axe (peg axe 7), dab r.dab)
  ==
::
++  make                                                ::  compile cord to nock
  |=  txt/@
  q:(~(mint ut %noun) %noun (ream txt))
::
++  noah  |=(vax/vase (pave vax))                       ::  $-(vase tape) for /<
++  onan  |=(vix/vise (seer vix))                       ::  $-(vise vase) for !>
::
++  rain                                                ::  parse with % path
  |=  {bon/path txt/@}
  ^-  twig
  =+  vaz=vast
  ~|  bon
  (scan (trip txt) (full (ifix [gay gay] tall:vaz(wer bon))))
::
++  ream                                                ::  parse cord to twig
  |=  txt/@
  ^-  twig
  (rash txt vest)
::
++  reck                                                ::  parse hoon file
  |=  bon/path
  (rain bon .^(@t %cx (weld bon `path`[%hoon ~])))
::
++  seem  |=(toy/typo `span`toy)                        ::  promote typo
++  seer  |=(vix/vise `vase`vix)                        ::  promote vise
++  sell                                                ::  tank pretty-print
  |=  vax/vase  ^-  tank
  ~|  %sell
  (~(deal us p.vax) q.vax)
::
++  pave                                                ::  tape pretty-print
  |=  vax/vase  ^-  tape
  ~(ram re (sell vax))
::
++  slam                                                ::  slam a gate
  |=  {gat/vase sam/vase}  ^-  vase
  =+  :-  ^=  typ  ^-  span
          [%cell p.gat p.sam]
      ^=  gen  ^-  twig
      [%open [%$ ~] [%$ 2] [%$ 3] ~]
  =+  gun=(~(mint ut typ) %noun gen)
  [p.gun .*([q.gat q.sam] q.gun)]
::
++  slim                                                ::  identical to seer?
  |=  old/vise  ^-  vase
  old
::
++  slit                                                ::  span of slam
  |=  {gat/span sam/span}
  ?>  (~(nest ut (~(peek ut gat) %free 6)) & sam)
  (~(play ut [%cell gat sam]) [%open [%$ ~] [%$ 2] [%$ 3] ~])
::
++  slym                                                ::  slam w+o sample-span
  |=  {gat/vase sam/*}  ^-  vase
  (slap gat(+<.q sam) [%limb %$])
::
++  slap
  |=  {vax/vase gen/twig}  ^-  vase                     ::  untyped vase .*
  =+  gun=(~(mint ut p.vax) %noun gen)
  [p.gun .*(q.vax q.gun)]
::
++  slop                                                ::  cons two vases
  |=  {hed/vase tal/vase}
  ^-  vase
  [[%cell p.hed p.tal] [q.hed q.tal]]
::
++  skol                                                ::  $-(span tank) for ~!
  |=  typ/span  ^-  tank
  ~(duck ut typ)
::
++  spec                                                ::  reconstruct span
  |=  vax/vase
  ^-  vase
  :_  q.vax
  ?@  q.vax  (~(fuse ut p.vax) [%atom %$ ~])
  ?@  -.q.vax
    ^=  typ
    %-  ~(play ut p.vax)
    [%sure [%fits [%leaf %tas -.q.vax] [%& 2]~] [%$ 1]]
  (~(fuse ut p.vax) [%cell %noun %noun])
::
++  slew                                                ::  get axis in vase
  |=  {axe/@ vax/vase}  ^-  (unit vase)
  ?.  |-  ^-  ?
      ?:  =(1 axe)  &
      ?.  ?=(^ q.vax)  |
      $(axe (mas axe), q.vax .*(q.vax [0 (cap axe)]))
    ~
  `[(~(peek ut p.vax) %free axe) .*(q.vax [0 axe])]
::
++  slab                                                ::  test if contains
  |=  {cog/@tas typ/span}
  =(& -:(~(find ut typ) %free [cog ~]))
::
++  slob                                                ::  superficial arm
  |=  {cog/@tas typ/span}
  ^-  ?
  ?+  typ  |
    {$hold *}  $(typ ~(repo ut typ))
    {$core *}  (~(has by q.r.q.typ) cog)
  ==
::
++  sloe                                                ::  get arms in core
  |=  typ/span
  ^-  (list term)
  ?+    typ  ~
      {$hold *}  $(typ ~(repo ut typ))
      {$core *}
    (turn (~(tap by q.r.q.typ) ~) |=({a/term *} a))
  ==
++  slot                                                ::  got axis in vase
  |=  {axe/@ vax/vase}  ^-  vase
  [(~(peek ut p.vax) %free axe) .*(q.vax [0 axe])]
::
++  wash                                                ::  render tank at width
  |=  {{tab/@ edg/@} tac/tank}  ^-  wall
  (~(win re tac) tab edg)
::
++  wa  !:                                              ::  cached compile
  |_  worm
  ++  nell  |=(ref/span (nest [%cell %noun %noun] ref)) ::  nest in cell
  ++  nest                                              ::  nest:ut
    |=  {sut/span ref/span}
    ^-  {? worm}
    ?:  (~(has in nes) [sut ref])  [& +>+<]
    ?.  (~(nest ut sut) | ref)
      ::  ~&  %nest-failed
      [| +>+<]
    [& +>+<(nes (~(put in nes) [sut ref]))]
  ::
  ++  nets                                              ::  spanless nest
    |=  {sut/* ref/*}
    ^-  {? worm}
    ?:  (~(has in nes) [sut ref])  [& +>+<]
    =+  gat=|=({a/span b/span} (~(nest ut a) | b))
    ?.  (? .*(gat(+< [sut ref]) -.gat))
      ::  ~&  %nets-failed
      ::  =+  tag=`*`skol
      ::  =+  foo=(tank .*(tag(+< ref) -.tag))
      ::  =+  bar=(skol sut)
      ::  ~&  %nets-need
      ::  ~>  %slog.[0 bar]
      ::  ~&  %nets-have
      ::  ~>  %slog.[0 foo]
      [| +>+<.$]
    [& +>+<.$(nes (~(put in nes) [sut ref]))]
  ::
  ++  play                                              ::  play:ut
    |=  {sut/span gen/twig}
    ^-  {span worm}
    =+  old=(~(get by pay) [sut gen])
    ?^  old  [u.old +>+<.$]
    =+  new=(~(play ut sut) gen)
    [new +>+<.$(pay (~(put by pay) [sut gen] new))]
  ::
  ++  mint                                              ::  mint:ut to noun
    |=  {sut/span gen/twig}
    ^-  {(pair span nock) worm}
    =+  old=(~(get by mit) [sut gen])
    ?^  old  [u.old +>+<.$]
    =+  new=(~(mint ut sut) %noun gen)
    [new +>+<.$(mit (~(put by mit) [sut gen] new))]
  ::
  ++  slap                                              ::  ++slap, cached
    |=  {vax/vase gen/twig}
    ^-  {vase worm}
    =^  gun  +>+<  (mint p.vax gen)
    [[p.gun .*(q.vax q.gun)] +>+<.$]
  ::
  ++  slot                                              ::  ++slot, cached
    |=  {axe/@ vax/vase}
    ^-  {vase worm}
    =^  gun  +>+<  (mint p.vax [%$ axe])
    [[p.gun .*(q.vax [0 axe])] +>+<.$]
  ::
  ++  spec                                              ::  specialize vase
    |=  vax/vase
    ^-  {vase worm}
    =+  ^=  gen  ^-  twig
      ?@  q.vax    [%fits [%base [%atom %$]] [%& 1]~]
      ?@  -.q.vax  [%fits [%leaf %tas -.q.vax] [%& 2]~]
      [%fits [%base %cell] [%& 1]~]
    =^  typ  +>+<.$  (play p.vax [%sure gen [%$ 1]])
    [[typ q.vax] +>+<.$]
  ::
  ++  spot                                              ::  slot then spec
    |=  {axe/@ vax/vase}
    ^-  {vase worm}
    =^  xav  +>+<  (slot axe vax)
    (spec xav)
  ::
  ++  stop                                              ::  spec then slot
    |=  {axe/@ vax/vase}
    ^-  {vase worm}
    =^  xav  +>+<  (spec vax)
    (slot axe xav)
  --
::::::::::::::::::::::::::::::::::::::::::::::::::::::::::  
::                section 2fB, macro expansion          ::
::
++  ah                                                  ::  tiki engine
  |_  tik/tiki
  ++  blue
    |=  gen/twig
    ^-  twig
    ?.  &(?=($| -.tik) ?=($~ p.tik))  gen
    [%per [%$ 3] gen]
  ::
  ++  gray
    |=  gen/twig
    ^-  twig
    ?-  -.tik
      $&  ?~(p.tik gen [%aka u.p.tik [%wing q.tik] gen])
      $|  [%pin ?~(p.tik q.tik [%name u.p.tik q.tik]) gen]
    ==
  ::
  ++  puce
    ^-  wing
    ?-  -.tik
      $&  ?~(p.tik q.tik [u.p.tik ~])
      $|  [[%& 2] ~]
    ==
  ::
  ++  wthp  |=  opt/(list (pair twig twig))
            %+  gray  %case
            [puce (turn opt |=({a/twig b/twig} [a (blue b)]))]
  ++  wtkt  |=({sic/twig non/twig} (gray [%ifcl puce (blue sic) (blue non)]))
  ++  wtls  |=  {gen/twig opt/(list (pair twig twig))}
            %+  gray  %deft
            [puce (blue gen) (turn opt |=({a/twig b/twig} [a (blue b)]))]
  ++  wtpt  |=({sic/twig non/twig} (gray [%ifat puce (blue sic) (blue non)]))
  ++  wtsg  |=({sic/twig non/twig} (gray [%ifno puce (blue sic) (blue non)]))
  ++  wtts  |=(gen/twig (gray [%fits (blue gen) puce]))
  --
::
++  al                                                  ::  tile engine
  ~%    %al
      +>+
    ==
      %bunt  bunt
      %whip  whip
    ==
  =+  [nag=`*`& gom=`axis`1]
  |_  sec/tile
  ::::
  ++  home  |=(gen/twig ^-(twig ?:(=(1 gom) gen [%per [%$ gom] gen])))
  ::::
  ++  bunt
    |-  ^-  twig
    ?-    sec
        {^ *}
      [$(sec p.sec) $(sec q.sec)]
    ::
        {$axil *}
      ?-  p.sec
        {$atom *}  [%sand p.p.sec 0]
        $noun      [%nock [%rock %$ 0] [[%rock %$ 0] [%rock %$ 1]]]
        $cell      =+(nec=$(sec [%axil %noun]) [nec nec])
        $bean      [%same [%rock %$ 0] [%rock %$ 0]]
        $void      [%fail ~]
        $null      [%rock %n %$]
      ==
    ::
        {$bark *}
      [%name p.sec $(sec q.sec)]
    ::
        {$bush *}
      [%if [%bust %bean] $(sec p.sec) $(sec q.sec)]
    ::
        {$deet *}
      [%dbug p.sec $(sec q.sec)]
    ::
        {$fern *}
      |-  ^-  twig
      ?~  t.p.sec
        ^$(sec i.p.sec)
      [%if [%bust %bean] ^$(sec i.p.sec) $(p.sec t.p.sec)]
    ::
        {$herb *}
      =+  cys=~(boil ap p.sec)
      ?:  ?=($herb -.cys)
        (home [%rap [%limb %$] p.sec])
      $(sec cys)
    ::
        {$kelp *}
      |-  ^-  twig
      ?~  t.p.sec
        ^$(sec i.p.sec)
      [%if [%bust %bean] ^$(sec i.p.sec) $(p.sec t.p.sec)]
    ::
        {$leaf *}
      [%rock p.sec q.sec]
    ::
        {$reed *}
      [%if [%bust %bean] $(sec p.sec) $(sec q.sec)]
    ::
        {$weed *}
      (home p.sec)
    ==
  ++  clam  ^-(twig [%gate [%base %noun] (whip(gom 7) 6)])
  ++  cloq
    |-  ^-  {p/toga q/tile}
    =.  sec  ?.(?=($herb -.sec) sec ~(boil ap p.sec))
    ?:  ?=($deet -.sec)  $(sec q.sec)
    ?:  ?=(^ -.sec)
      =+  [one=$(sec p.sec) two=$(sec q.sec)]
      [[%2 p.one p.two] [q.one q.two]]
    ?.  ?=($bark -.sec)  [[%0 ~] sec]
    =+  got=$(sec q.sec)
    :_  q.got
    ?:(?=({$0 $~} p.got) p.sec [%1 p.sec p.got])
  ::
  ++  whip
    |=  axe/axis
    =+  ^=  tun
        |=  noy/$-(* twig)
        ^-  twig
        ?@  nag
          =+  luz=[%make [[%& 1] ~] [[[%& axe] ~] bunt(sec [%axil %cell])] ~]
          ?:  =(& nag)
            [%per [%ifat [[%& axe] ~] luz [%$ 1]] (noy [& &])]
          [%per luz (noy [& &])]
        (noy nag)
    ^-  twig
    ?-    sec
        {^ *}
      %-  tun  |=  gon/*  =>  .(nag gon)  ^-  twig
      :-  ^$(sec -.sec, nag -.nag, axe (peg axe 2))
      ^$(sec +.sec, nag +.nag, axe (peg axe 3))
    ::
        {$axil *}
      ?-    p.sec
          {$atom *}
        =+  buv=bunt
        |-  ^-  twig
        ?@  nag
          ?:(=(& nag) [%ifat [[%& axe] ~] $(nag |) buv] [%like buv [%$ axe]])
        buv
      ::
          $noun
        [%cast [%base %noun] [%$ axe]]
      ::
          $cell
        =+  buv=bunt
        |-  ^-  twig
        ?@  nag
          ?:(=(& nag) [%ifat [[%& axe] ~] buv $(nag [& &])] buv)
        [%like buv [%$ axe]]
      ::
          $bean
        :^    %if
            [%same [%rock %$ |] [%$ axe]]
          [%rock %f |]
        [%rock %f &]
      ::
          $void
        bunt
      ::
          $null
        bunt
      ==
    ::
        {$bark *}
      [%name p.sec $(sec q.sec)]
    ::
        {$bush *}
      %-  tun  |=  gon/*  =>  .(nag gon)  ^-  twig
      ?@  -.nag
        ?:  =(& -.nag)
          [%ifat [[%& (peg axe 2)] ~] ^$(sec q.sec) ^$(sec p.sec)]
        ^$(sec q.sec)
      ^$(sec p.sec)
    ::
        {$deet *}
      [%dbug p.sec $(sec q.sec)]
    ::
        {$fern *}
      |-  ^-  twig
      ?~  t.p.sec
        ^$(sec i.p.sec)
      :+  %pin
        ^$(sec i.p.sec)
      =>  .(axe (peg 3 axe), gom (peg 3 gom))
      :^    %if
          [%same [%$ axe] [%$ 2]]
        [%$ 2]
      $(i.p.sec i.t.p.sec, t.p.sec t.t.p.sec)
    ::
        {$herb *}
      =+  cys=~(boil ap p.sec)
      ?:  ?=($herb -.cys)
        [%call (home p.sec) [%$ axe] ~]
      $(sec cys)
    ::
        {$kelp *}
      %-  tun  |=  gon/*  =>  .(nag gon)
      |-  ^-  twig
      ?~  t.p.sec
        :-  [%rock +.p.i.p.sec]
        ^^$(axe (peg axe 3), sec q.i.p.sec, nag &)
      :^    %if
          [%same [%$ (peg axe 2)] [%rock +.p.i.p.sec]]
        :-  [%rock +.p.i.p.sec]
        ^^$(axe (peg axe 3), sec q.i.p.sec, nag &)
      $(i.p.sec i.t.p.sec, t.p.sec t.t.p.sec)
    ::
        {$leaf *}
      [%rock p.sec q.sec]
    ::
        {$reed *}
      ?-  nag
        $&  [%ifat [[%& axe] ~] $(sec p.sec, nag |) $(sec q.sec, nag [& &])]
        $|  $(sec p.sec)
        ^   $(sec q.sec)
        *   !!
      ==
    ::
        {$weed *}
      (home p.sec)
    ==
  --
::
++  ap                                                  ::  twig engine
  ~%    %ap
      +>
    ==
      %etch  etch
      %open  open
      %rake  rake
    ==
  |_  gen/twig
  ++  etch
    ~|  %etch
    |-  ^-  term
    ?:  ?=({$name *} gen)
      ?>(?=(@ p.gen) p.gen)
    =+  voq=~(open ap gen)
    ?<(=(gen voq) $(gen voq))
  ::
  ++  feck
    |-  ^-  (unit term)
    ?-  gen
      {$sand $tas @}  [~ q.gen]
      {$dbug *}       $(gen q.gen)
      *               ~
    ==
  ::
  ::  not used at present; see comment at $csng in ++open
::::
::++  hail
::  |=  axe/axis
::  =|  air/(list (pair wing twig))
::  |-  ^+  air
::  =+  hav=half
::  ?~  hav  [[[[%| 0 ~] [%& axe] ~] gen] air]
::  $(gen p.u.hav, axe (peg axe 2), air $(gen q.u.hav, axe (peg axe 3)))
::::
::++  half
::  |-  ^-  (unit (pair twig twig))
::  ?+  gen  ~
::    {^ *}       `[p.gen q.gen]
::    {$dbug *}   $(gen q.gen)
::    {$scon *}   `[q.gen p.gen]
::    {$cons *}   `[p.gen q.gen]
::    {$conq *}   `[p.gen %cont q.gen r.gen s.gen]
::    {$conl *}   ?~(p.gen ~ `[i.p.gen %conl t.p.gen])
::    {$conp *}   ?~  p.gen  ~ 
::                ?~(t.p.gen $(gen i.p.gen) `[i.p.gen %conp t.p.gen])
::  == 
::::
  ++  hock
    |-  ^-  toga
    ?-  gen
      {$make {@ $~} $~}  i.p.gen
      {$limb @}          p.gen
      {$wing {@ $~}}     i.p.gen
      {$dbug *}          $(gen q.gen)
      {@ *}              =+(neg=open ?:(=(gen neg) [%0 ~] $(gen neg)))
      {^ *}              =+  toe=[$(gen p.gen) $(gen q.gen)]
                         ?:(=(toe [[%0 ~] [%0 ~]]) [%0 ~] [%2 toe])
    ==
  ::
  ++  bile
    =+  sec=boil
    |-  ^-  (each line tile)
    ?:  ?=({$deet *} sec)
      $(sec q.sec)
    ?:  ?=({{$deet *} *} sec)
      $(p.sec q.p.sec)
    ?:  ?=({{$leaf *} *} sec)
      [%& [%leaf p.p.sec q.p.sec] q.sec]
    [%| sec]
  ::
  ++  boil
    ^-  tile
    ?+  gen        [%herb gen]
        {$base *}  [%axil p.gen]
        {$dbug *}  [%deet p.gen boil(gen q.gen)]
        {$leaf *}  [%leaf p.gen]
    ::
        {$claw *}  [%reed boil(gen p.gen) boil(gen q.gen)]
        {$shoe *}  [%weed p.gen]
        {$bank *}
      |-  ^-  tile
      ?~  p.gen  [%axil %null]
      ?~  t.p.gen  boil(gen i.p.gen)
      [boil(gen i.p.gen) $(p.gen t.p.gen)]
    ::
        {$book *}
      ?~  p.gen
        [%axil %void]
      ?~  t.p.gen
        boil(gen i.p.gen)
      =+  :*  def=bile(gen i.p.gen)
              ^=  end  ^-  (list line)
              ~|  %book-foul
              %+  turn  `(list twig)`t.p.gen
              |=(a/twig =+(bile(gen a) ?>(?=($& -<) ->)))
          ==
      ?-  -.def
        $&  [%kelp p.def end]
        $|  ?~(end p.def [%fern p.def [%kelp end] ~])
      ==
    ::
        {$bush *}  [%bush boil(gen p.gen) boil(gen q.gen)]
        {$lamb *}  [%weed [%port p.gen [%bunt [%per [%$ 7] q.gen]]]]  
        {$coat *}  [%bark p.gen boil(gen q.gen)]
        {$pick *}  =+  (turn p.gen |=(a/twig boil(gen a)))
                   ?~(- [%axil %void] [%fern -])
    ==
  ::
  ++  open  
    ^-  twig
    ?-    gen
        {$~ *}     [%make [[%& p.gen] ~] ~]
    ::
        {$base *}  ~(clam al boil)
        {$bust *}  ~(bunt al %axil p.gen)
        {$dbug *}   q.gen
    ::
        {$knit *}                                       ::
      :+  %per  [%name %v %$ 1]                        ::  =>  v=.
      :-  %loop                                         ::  |-
      :+  %like                                         ::  ^+
        :-  %loop                                       ::  |-
        :^    %if                                     ::  ?:
            [%bust %bean]                               ::  ?
          [%bust %null]                                 ::  ~
        :-  [%name %i [%sand 'tD' *@]]                  ::  :-  i=~~
        [%name %t [%limb %$]]                           ::  t=$
      |-  ^-  twig                                      ::
      ?~  p.gen                                         ::
        [%bust %null]                                   ::  ~
      =+  res=$(p.gen t.p.gen)                          ::
      ^-  twig                                          ::
      ?@  i.p.gen                                       ::
        [[%sand 'tD' i.p.gen] res]                      ::  [~~{i.p.gen} {res}]
      :+  %pin                                         ::
        :-  :+  %name                                   ::  ^=
              %a                                        ::  a
            :+  %like                                   ::  ^+
              [%limb %$]                                ::  $
            [%per [%limb %v] p.i.p.gen]                ::  =>(v {p.i.p.gen})
        [%name %b res]                                  ::  b={res}
      ^-  twig                                          ::
      :-  %loop                                         ::  |-
      :^    %ifat                                       ::  ?@
          [%a ~]                                        ::  a
        [%limb %b]                                      ::  b
      :-  [%rap [%$ 2] [%limb %a]]                     ::  :-  -.a
      :+  %make                                         ::  %=
        [%$ ~]                                          ::  $
      [[[%a ~] [%rap [%$ 3] [%limb %a]]] ~]            ::  a  +.a
    ::
        {$leaf *}  ~(clam al boil)
        {$limb *}  [%make [p.gen ~] ~]
        {$tell *}  [%call [%limb %noah] [%wrap [%conp p.gen]] ~]
        {$wing *}  [%make p.gen ~]
        {$yell *}  [%call [%limb %cain] [%wrap [%conp p.gen]] ~]
    ::
        {$claw *}  ~(clam al boil)
        {$shoe *}  ~(clam al boil)
        {$bank *}  ~(clam al boil)
        {$book *}  ~(clam al boil)
        {$lamb *}  ~(clam al boil)
        {$bush *}  ~(clam al boil)
        {$pick *}  ~(clam al boil)
        {$coat *}  ~(clam al boil)
    ::
        {$door *}  [%pin [%bunt p.gen] [%core q.gen]]
        {$gasp *}  [%pin [%burn p.gen] [%trap q.gen]]
        {$trap *}  [%core (~(put by *(map term foot)) %$ [%ash p.gen])]
        {$cork *}  [%per [%core (~(put by q.gen) %$ [%ash p.gen])] [%limb %$]]
        {$loop *}  [%rap [%limb %$] [%trap p.gen]]
        {$port *}  [%iron [%gate p.gen q.gen]]
        {$gill *}  :+  %pin  [%bunt p.gen] 
                   [%core (~(put by *(map term foot)) %$ [%elm q.gen])]
        {$gate *}  [%door p.gen (~(put by *(map term foot)) %$ [%ash q.gen])]
        {$tray *}  [%lead %trap p.gen]
    ::
        {$conq *}  [p.gen q.gen r.gen s.gen]
        {$cont *}  [p.gen q.gen r.gen]
        {$scon *}  [q.gen p.gen]
        {$cons *}  [p.gen q.gen]
        {$conl *}
      |-  ^-  twig
      ?~  p.gen
        [%rock %n ~]
      [i.p.gen $(p.gen t.p.gen)]
    ::
        {$conp *}
      |-  ^-  twig
      ?~  p.gen
        [%fail ~]
      ?~  t.p.gen
        i.p.gen
      [i.p.gen $(p.gen t.p.gen)]
    ::
        {$bunt *}  [%burn ~(bunt al %herb p.gen)]
        {$keep *}  [%like [%wing p.gen] %make p.gen q.gen]
        {$lace *}  [%call q.gen [p.gen ~]]
        {$calq *}  [%call p.gen q.gen r.gen s.gen ~]
        {$calt *}  [%call p.gen q.gen r.gen ~]
        {$call *}  [%open [%$ ~] p.gen q.gen]
        {$open *}  :: [%bake p.gen q.gen (hail(gen [%conp r.gen]) 6)]
      :^  %bake  p.gen  q.gen
      ::
      ::  the use of ++hail is probably the right language design, but
      ::  it's impractically slow without validating %=.
      ::
::    ?:(=(~ r.gen) ~ (hail(gen [%conp r.gen]) 6))
      =+  axe=6
      |-  ^-  (list {wing twig})
      ?~  r.gen  ~
      ?~  t.r.gen  [[[[%| 0 ~] [%& axe] ~] i.r.gen] ~]
      :-  [[[%| 0 ~] [%& (peg axe 2)] ~] i.r.gen]
      $(axe (peg axe 3), r.gen t.r.gen)
    ::
        {$bake *}
      ?:  =(~ r.gen)
        [%per q.gen [%wing p.gen]]
      :+  %pin
        q.gen
      :+  %make
        (weld p.gen `wing`[[%& 2] ~])
      (turn r.gen |=({p/wing q/twig} [p [%per [%$ 3] q]]))
    ::
        {$ward *}  [%like [%call p.gen q.gen ~] q.gen]
        {$cast *}  [%like ~(bunt al [%herb p.gen]) q.gen]
        {$show *}
      :+  %hint
        :-  %mean
        =+  fek=~(feck ap p.gen)
        ?^  fek  [%rock %tas u.fek]
        [%trap [%call [%limb %cain] [%wrap [%per [%$ 3] p.gen]] ~]]
      q.gen
    ::
        {$lurk *}  [%hint [%mean [%trap p.gen]] q.gen]
        {$fast *}
      :+  %thin
        :-  %fast
        :-  %cont
        :+  [%rock %$ p.gen]
          [%code q.gen]
        :-  %conl
        =+  nob=`(list twig)`~
        |-  ^-  (list twig)
        ?~  r.gen
          nob
        [[[%rock %$ p.i.r.gen] [%code q.i.r.gen]] $(r.gen t.r.gen)]
      s.gen
    ::
        {$funk *}  [%fast p.gen [%$ 7] ~ q.gen]
        {$thin *}  [%rap [%hint p.gen [%$ 1]] q.gen]
        {$poll *}  [%hint [%live [%rock %$ p.gen]] q.gen]
        {$memo *}  [%hint [%memo %rock %$ p.gen] q.gen]
        {$dump *}
      :+  %hint
        [%slog [%sand %$ p.gen] [%call [%limb %cain] [%wrap q.gen] ~]]
      r.gen
    ::
        {$ddup *}  [%hint [%germ p.gen] q.gen]
        {$warn *}
      :+  %pin  [%lest q.gen [%bust %null] [[%bust %null] r.gen]]
      :^  %ifno  [%& 2]~
        [%per [%$ 3] s.gen]
      [%dump p.gen [%$ 5] [%per [%$ 3] s.gen]]
    ::
        {$wad *}
      ?-    q.gen
          $~      [%fail ~]
          {* $~}  i.q.gen
          ^
        :+  %pin
          p.gen
        =+  yex=`(list twig)`q.gen
        |-  ^-  twig
        ?-  yex
          {* $~}  [%per [%$ 3] i.yex]
          {* ^}   [%call [%$ 2] [%per [%$ 3] i.yex] $(yex t.yex) ~]
          $~      !!
        ==
      ==
    ::
        {$nub *}  =+(zoy=[%rock %ta %$] [%conl [zoy [%conl [zoy p.gen] ~]] ~])
        {$dip *}                                       ::                  ;~
      |-  ^-  twig
      ?-  q.gen
          $~      ~|(%open-smsg !!)
          ^
        :+  %per  [%name %v %$ 1]                      ::  =>  v=.
        |-  ^-  twig                                    ::
        ?:  ?=($~ t.q.gen)                              ::
          [%per [%limb %v] i.q.gen]                    ::  =>(v {i.q.gen})
        :+  %pin  [%name %a $(q.gen t.q.gen)]          ::  =+  ^=  a
        :+  %pin                                       ::    {$(q.gen t.q.gen)}
          [%name %b [%per [%limb %v] i.q.gen]]         ::  =+  ^=  b
        :+  %pin                                       ::    =>(v {i.q.gen})
          :+  %name  %c                                 ::  =+  c=,.+6.b
          :+  %rap                                     ::
            [%wing [%| 0 ~] [%& 6] ~]                   ::
          [%limb %b]                                    ::
        :-  %trap                                       ::  |.
        :^    %calt                                     ::  %+
            [%per [%limb %v] p.gen]                    ::      =>(v {p.gen})
          [%call [%limb %b] [%limb %c] ~]               ::    (b c)
        :+  %make  [%a ~]                               ::  a(,.+6 c)
        [[[[%| 0 ~] [%& 6] ~] [%limb %c]] ~]            ::
      ==                                                ::
    ::
        {$fry *}                                       ::                  ;;
      :+  %per  [%name %v %$ 1]                        ::  =>  v=.
      :+  %pin  :+  %name  %a                          ::  =+  ^=  a
                 [%per [%limb %v] p.gen]               ::  =>(v {p.gen})
      :+  %pin  [%name %b [%per [%limb %v] q.gen]]    ::  =+  b==>(v {q.gen})
      :+  %pin                                         ::  =+  c=(a b)
        [%name %c [%call [%limb %a] [%limb %b] ~]]      ::
      [%sure [%same [%limb %c] [%limb %b]] [%limb %c]]  ::  ?>(=(c b) c)
    ::
        {$new *}
      [%pin ~(bunt al %herb p.gen) q.gen]
    ::
        {$fix *}
      [%per [%keep [[%& 1] ~] p.gen] q.gen]
    ::
        {$var *}
      ?@  p.gen
        [%pin [%name p.gen q.gen] r.gen]
      [%pin [%cast [%coat p.gen] q.gen] r.gen]
    ::
        {$rev *}  [%var q.gen p.gen r.gen]
        {$set *}
      [%per [%keep [[%& 1] ~] [[p.gen q.gen] ~]] r.gen]
    ::
        {$sip *}                                       ::                  =^
      =+  wuy=(weld q.gen `wing`[%v ~])                 ::
      :+  %per  [%name %v %$ 1]                        ::  =>  v=.
      :+  %pin  [%name %a %per [%limb %v] r.gen]      ::  =+  a==>(v \r.gen)
      :^  %set  wuy  [%rap [%$ 3] [%limb %a]]         ::  =.  \wuy  +.a
      :+  %per  :-  ?@  p.gen                          ::
                       :+  %name  p.gen                 ::  =>  :-  ^=  \p.gen
                       [%rap [%$ 2] [%limb %a]]        ::          -.a
                     :+  %cast  [%coat p.gen]           ::  =>  :-  ^-  \p.gen
                     [%rap [%$ 2] [%limb %a]]          ::          -.a
                 [%limb %v]                             ::      v
      s.gen                                             ::  s.gen
    ::
        {$rap *}  [%per q.gen p.gen]
        {$pin *}  [%per [p.gen [%$ 1]] q.gen]
        {$nip *}  [%pin q.gen p.gen]
        {$tow *}
      |-  ^-  twig
      ?~  p.gen    [%$ 1]
      ?~  t.p.gen  i.p.gen
      [%per i.p.gen $(p.gen t.p.gen)]
    ::
        {$or *}
      |-
      ?~(p.gen [%rock %f 1] [%if i.p.gen [%rock %f 0] $(p.gen t.p.gen)])
    ::
        {$lest *}   [%if p.gen r.gen q.gen]
        {$deny *}   [%if p.gen [%fail ~] q.gen]
        {$sure *}   [%if p.gen q.gen [%fail ~]]
        {$ifcl *}   [%if [%fits [%base %atom %$] p.gen] r.gen q.gen]
    ::
        {$case *}
      |-
      ?~  q.gen
        [%lost [%wing p.gen]]
      :^    %if
          [%fits p.i.q.gen p.gen]
        q.i.q.gen
      $(q.gen t.q.gen)
    ::
        {$deft *}   
      [%case p.gen (weld r.gen `_r.gen`[[[%base %noun] q.gen] ~])]
    ::
        {$and *}
      |-
      ?~(p.gen [%rock %f 0] [%if i.p.gen $(p.gen t.p.gen) [%rock %f 1]])
    ::
        {$ifat *}   [%if [%fits [%base %atom %$] p.gen] q.gen r.gen]
        {$ifno *}   [%if [%fits [%base %null] p.gen] q.gen r.gen]
        {$not *}   [%if p.gen [%rock %f 1] [%rock %f 0]]
        {$wrap *}
      [%call [%limb %onan] [%spit [%bunt [%limb %abel]] p.gen] ~]
    ::
        {$need *}
      ?:  ?:  ?=(@ p.gen)
            (lte hoon p.gen)
          &((lte hoon p.p.gen) (gte hoon q.p.gen))
        q.gen
      ~|([%hoon-fail hoon p.gen] !!)
    ::
        *           gen
    ==
  ::
  ++  rake  ~|(%rake-twig (need reek))
  ++  reek
    ^-  (unit wing)
    ?+  gen  ~
      {$~ *}        `[[%& p.gen] ~]
      {$limb *}     `[p.gen ~]
      {$wing *}     `p.gen
      {$make * $~}  `p.gen
      {$dbug *}     reek(gen q.gen)
    ==
  ++  rusk
    ^-  term
    =+  wig=rake
    ?.  ?=({@ $~} wig)
      ~|(%rusk-twig !!)
    i.wig
  --
::::::::::::::::::::::::::::::::::::::::::::::::::::::::::
::                section 2fC, prettyprinting           ::
::
++  us
  =>  |%
      ++  calf  {p/(map @ud wine) q/wine}               ::
      ++  wine                                          ::
                $@  $?  $noun                           ::
                        $path                           ::
                        $span                           ::
                        $void                           ::
                        $wall                           ::
                        $wool                           ::
                        $yarn                           ::
                    ==                                  ::
                $%  {$mato p/term}                      ::
                    {$core p/(list @ta) q/wine}         ::
                    {$face p/term q/wine}               ::
                    {$list p/term q/wine}               ::
                    {$pear p/term q/@}                  ::
                    {$pick p/(list wine)}               ::
                    {$plot p/(list wine)}               ::
                    {$stop p/@ud}                       ::
                    {$tree p/term q/wine}               ::
                    {$unit p/term q/wine}               ::
                ==                                      ::
      --
  |_  sut/span
  ++  dash
      |=  {mil/tape lim/char}  ^-  tape
      :-  lim
      |-  ^-  tape
      ?~  mil  [lim ~]
      ?:  =(lim i.mil)  ['\\' i.mil $(mil t.mil)]
      ?:  =('\\' i.mil)  ['\\' i.mil $(mil t.mil)]
      ?:  (lte ' ' i.mil)  [i.mil $(mil t.mil)]
      ['\\' ~(x ne (rsh 2 1 i.mil)) ~(x ne (end 2 1 i.mil)) $(mil t.mil)]
  ::
  ++  deal  |=(lum/* (dish dole lum))
  ++  dial
    |=  ham/calf
    =+  gid=*(set @ud)
    =<  `tank`-:$
    |%  
    ++  many
      |=  haz/(list wine)
      ^-  {(list tank) (set @ud)}
      ?~  haz  [~ gid]
      =^  mor  gid  $(haz t.haz)
      =^  dis  gid  ^$(q.ham i.haz)
      [[dis mor] gid]
    ::
    ++  $
      ^-  {tank (set @ud)}
      ?-    q.ham
          $noun      :_(gid [%leaf '*' ~])
          $path      :_(gid [%leaf '/' ~])
          $span      :_(gid [%leaf '#' 't' ~]) 
          $void      :_(gid [%leaf '#' ~])
          $wool      :_(gid [%leaf '*' '"' '"' ~])
          $wall      :_(gid [%leaf '*' '\'' '\'' ~])
          $yarn      :_(gid [%leaf '"' '"' ~])
          {$mato *}  :_(gid [%leaf '@' (trip p.q.ham)])
          {$core *}
        =^  cox  gid  $(q.ham q.q.ham)
        :_  gid
        :+  %rose
          [[' ' ~] ['<' ~] ['>' ~]]
        |-  ^-  (list tank)
        ?~  p.q.ham  [cox ~]
        [[%leaf (rip 3 i.p.q.ham)] $(p.q.ham t.p.q.ham)]
      ::
          {$face *}
        =^  cox  gid  $(q.ham q.q.ham)
        :_(gid [%palm [['=' ~] ~ ~ ~] [%leaf (trip p.q.ham)] cox ~])
      ::
          {$list *}
        =^  cox  gid  $(q.ham q.q.ham)
        :_(gid [%rose [" " (weld (trip p.q.ham) "(") ")"] cox ~])
      ::
          {$pick *}
        =^  coz  gid  (many p.q.ham)
        :_(gid [%rose [[' ' ~] ['?' '(' ~] [')' ~]] coz])
      ::
          {$plot *}
        =^  coz  gid  (many p.q.ham)
        :_(gid [%rose [[' ' ~] ['[' ~] [']' ~]] coz])
      ::
          {$pear *}
        :_(gid [%leaf '%' ~(rend co [%$ p.q.ham q.q.ham])])
      ::
          {$stop *}
        =+  num=~(rend co [%$ %ud p.q.ham])
        ?:  (~(has in gid) p.q.ham)
          :_(gid [%leaf '$' num])
        =^  cox  gid
            %=  $
              gid    (~(put in gid) p.q.ham)
              q.ham  (~(got by p.ham) p.q.ham)
            ==
        :_(gid [%palm [['.' ~] ['^' '$' num] ~ ~] cox ~])
      ::
          {$tree *}
        =^  cox  gid  $(q.ham q.q.ham)
        :_(gid [%rose [" " (weld (trip p.q.ham) "(") ")"] cox ~])
      ::
          {$unit *}
        =^  cox  gid  $(q.ham q.q.ham)
        :_(gid [%rose [" " (weld (trip p.q.ham) "(") ")"] cox ~])
      ==
    --
  ::
  ++  dish
    |=  {ham/calf lum/*}  ^-  tank
    ~|  [%dish-h ?@(q.ham q.ham -.q.ham)]
    ~|  [%lump lum]
    ~|  [%ham ham]
    %-  need
    =|  gil/(set {@ud *})
    |-  ^-  (unit tank)
    ?-    q.ham
        $noun
      %=    $
          q.ham
        ?:  ?=(@ lum)
          [%mato %$]
        :-  %plot
        |-  ^-  (list wine)
        [%noun ?:(?=(@ +.lum) [[%mato %$] ~] $(lum +.lum))]
      ==
    ::
        $path
      :-  ~
      :+  %rose
        [['/' ~] ['/' ~] ~]
      |-  ^-  (list tank)
      ?~  lum  ~
      ?@  lum  !!
      ?>  ?=(@ -.lum)
      [[%leaf (rip 3 -.lum)] $(lum +.lum)]
    ::
        $span
      =+  tyr=|.((dial dole))
      =+  vol=tyr(sut lum)
      =+  cis=((hard tank) .*(vol -:vol))
      :^  ~   %palm
        [~ ~ ~ ~]
      [[%leaf '#' 't' '/' ~] cis ~]
    ::
        $wall
      :-  ~
      :+  %rose
        [[' ' ~] ['<' '|' ~] ['|' '>' ~]]
      |-  ^-  (list tank)
      ?~  lum  ~
      ?@  lum  !!
      [[%leaf (trip ((hard @) -.lum))] $(lum +.lum)]
    ::
        $wool
      :-  ~
      :+  %rose
        [[' ' ~] ['<' '<' ~] ['>' '>' ~]]
      |-  ^-  (list tank)
      ?~  lum  ~
      ?@  lum  !!
      [(need ^$(q.ham %yarn, lum -.lum)) $(lum +.lum)]
    ::
        $yarn
      [~ %leaf (dash (tape lum) '"')]
    ::
        $void
      ~
    ::
        {$mato *}
      ?.  ?=(@ lum)
        ~
      :+  ~
        %leaf
      ?+    (rash p.q.ham ;~(sfix (cook crip (star low)) (star hig)))
          ~(rend co [%$ p.q.ham lum])
        $$    ~(rend co [%$ %ud lum])
        $t    (dash (rip 3 lum) '\'')
        $tas  ['%' ?.(=(0 lum) (rip 3 lum) ['$' ~])]
      ==
    ::
        {$core *}
      ::  XX  needs rethinking for core metal
      ::  ?.  ?=(^ lum)  ~
      ::  =>  .(lum `*`lum)
      ::  =-  ?~(tok ~ [~ %rose [[' ' ~] ['<' ~] ['>' ~]] u.tok])
      ::  ^=  tok
      ::  |-  ^-  (unit (list tank))
      ::  ?~  p.q.ham
      ::    =+  den=^$(q.ham q.q.ham)
      ::    ?~(den ~ [~ u.den ~])
      ::  =+  mur=$(p.q.ham t.p.q.ham, lum +.lum)
      ::  ?~(mur ~ [~ [[%leaf (rip 3 i.p.q.ham)] u.mur]])
      [~ (dial ham)]
    ::
        {$face *}
      =+  wal=$(q.ham q.q.ham)
      ?~  wal
        ~
      [~ %palm [['=' ~] ~ ~ ~] [%leaf (trip p.q.ham)] u.wal ~]
    ::
        {$list *}
      ?:  =(~ lum)
        [~ %leaf '~' ~]
      =-  ?~  tok
            ~
          [~ %rose [[' ' ~] ['~' '[' ~] [']' ~]] u.tok]
      ^=  tok
      |-  ^-  (unit (list tank))
      ?:  ?=(@ lum)
        ?.(=(~ lum) ~ [~ ~])
      =+  [for=^$(q.ham q.q.ham, lum -.lum) aft=$(lum +.lum)]
      ?.  &(?=(^ for) ?=(^ aft))
        ~
      [~ u.for u.aft]
    ::
        {$pick *}
      |-  ^-  (unit tank)
      ?~  p.q.ham
        ~
      =+  wal=^$(q.ham i.p.q.ham)
      ?~  wal
        $(p.q.ham t.p.q.ham)
      wal
    ::
        {$plot *}
      =-  ?~  tok
            ~
          [~ %rose [[' ' ~] ['[' ~] [']' ~]] u.tok]
      ^=  tok
      |-  ^-  (unit (list tank))
      ?~  p.q.ham
        ~
      ?:  ?=({* $~} p.q.ham)
        =+  wal=^$(q.ham i.p.q.ham)
        ?~(wal ~ [~ [u.wal ~]])
      ?@  lum
        ~
      =+  gim=^$(q.ham i.p.q.ham, lum -.lum)
      ?~  gim
        ~
      =+  myd=$(p.q.ham t.p.q.ham, lum +.lum)
      ?~  myd
        ~
      [~ u.gim u.myd]
    ::
        {$pear *}
      ?.  =(lum q.q.ham)
        ~
      =.  p.q.ham
        (rash p.q.ham ;~(sfix (cook crip (star low)) (star hig)))
      =+  fox=$(q.ham [%mato p.q.ham])
      ?>  ?=({$~ $leaf ^} fox)
      ?:  ?=(?($n $tas) p.q.ham)
        fox
      [~ %leaf '%' p.u.fox]
    ::
        {$stop *}
      ?:  (~(has in gil) [p.q.ham lum])  ~
      =+  kep=(~(get by p.ham) p.q.ham)
      ?~  kep
        ~|([%stop-loss p.q.ham] !!)
      $(gil (~(put in gil) [p.q.ham lum]), q.ham u.kep)
    ::
        {$tree *}
      =-  ?~  tok
            ~
          [~ %rose [[' ' ~] ['{' ~] ['}' ~]] u.tok]
      ^=  tok
      =+  tuk=*(list tank)
      |-  ^-  (unit (list tank))
      ?:  =(~ lum)
        [~ tuk]
      ?.  ?=({n/* l/* r/*} lum)
        ~
      =+  rol=$(lum r.lum)
      ?~  rol
        ~
      =+  tim=^$(q.ham q.q.ham, lum n.lum)
      ?~  tim
        ~
      $(lum l.lum, tuk [u.tim u.rol])
    ::
        {$unit *}
      ?@  lum
        ?.(=(~ lum) ~ [~ %leaf '~' ~])
      ?.  =(~ -.lum)
        ~
      =+  wal=$(q.ham q.q.ham, lum +.lum)
      ?~  wal
        ~
      [~ %rose [[' ' ~] ['[' ~] [']' ~]] [%leaf '~' ~] u.wal ~]
    ==
  ::
  ++  doge
    |=  ham/calf
    =-  ?+  woz  woz
          {$list * {$mato $'ta'}}  %path
          {$list * {$mato $'t'}}   %wall
          {$list * {$mato $'tD'}}  %yarn
          {$list * $yarn}          %wool
        ==
    ^=  woz
    ^-  wine
    ?.  ?=({$stop *} q.ham)
      ?:  ?&  ?=  {$pick {$pear $n $0} {$plot {$pear $n $0} {$face *} $~} $~}
                q.ham
              =(1 (met 3 p.i.t.p.i.t.p.q.ham))
          ==
        [%unit =<([p q] i.t.p.i.t.p.q.ham)]
      q.ham
    =+  may=(~(get by p.ham) p.q.ham)
    ?~  may
      q.ham
    =+  nul=[%pear %n 0]
    ?.  ?&  ?=({$pick *} u.may)
            ?=({* * $~} p.u.may)
            |(=(nul i.p.u.may) =(nul i.t.p.u.may))
        ==
      q.ham
    =+  din=?:(=(nul i.p.u.may) i.t.p.u.may i.p.u.may)
    ?:  ?&  ?=({$plot {$face *} {$face * $stop *} $~} din)
            =(p.q.ham p.q.i.t.p.din)
            =(1 (met 3 p.i.p.din))
            =(1 (met 3 p.i.t.p.din))
        ==
      :+  %list
        (cat 3 p.i.p.din p.i.t.p.din)
      q.i.p.din
    ?:  ?&  ?=  $:  $plot
                    {$face *}
                    {$face * $stop *}
                    {{$face * $stop *} $~}
                ==
                din
            =(p.q.ham p.q.i.t.p.din)
            =(p.q.ham p.q.i.t.t.p.din)
            =(1 (met 3 p.i.p.din))
            =(1 (met 3 p.i.t.p.din))
            =(1 (met 3 p.i.t.t.p.din))
        ==
      :+  %tree
        %^    cat
            3
          p.i.p.din
        (cat 3 p.i.t.p.din p.i.t.t.p.din)
      q.i.p.din
    q.ham
  ::
  ++  dole
    ^-  calf
    =+  gil=*(set span)
    =+  dex=[p=*(map span @) q=*(map @ wine)]
    =<  [q.p q]
    |-  ^-  {p/{p/(map span @) q/(map @ wine)} q/wine}
    =-  [p.tez (doge q.p.tez q.tez)]
    ^=  tez
    ^-  {p/{p/(map span @) q/(map @ wine)} q/wine}
    ?:  (~(meet ut sut) -:!>(*span))
      [dex %span]
    ?-    sut
        $noun      [dex sut]
        $void      [dex sut]
        {$atom *}  [dex ?~(q.sut [%mato p.sut] [%pear p.sut u.q.sut])]
        {$cell *}
      =+  hin=$(sut p.sut)
      =+  yon=$(dex p.hin, sut q.sut)
      :-  p.yon
      :-  %plot
      ?:(?=({$plot *} q.yon) [q.hin p.q.yon] [q.hin q.yon ~])
    ::
        {$core *}
      =+  yad=$(sut p.sut)
      :-  p.yad
      =+  ^=  doy  ^-  {p/(list @ta) q/wine}
          ?:  ?=({$core *} q.yad)
            [p.q.yad q.q.yad]
          [~ q.yad]
      :-  %core
      :_  q.doy
      :_  p.doy
      %^  cat  3
        %~  rent  co  
            :+  %$  %ud
            |-  ^-  @
            ?-  q.r.q.sut
              $~         0
              {* $~ $~}  1
              {* $~ *}   +($(q.r.q.sut r.q.r.q.sut))
              {* * $~}   +($(q.r.q.sut l.q.r.q.sut))
              {* * *}    .+  %+  add
                               $(q.r.q.sut l.q.r.q.sut)
                             $(q.r.q.sut r.q.r.q.sut)
        ==  ==
      %^  cat  3
        ?-(p.q.sut $gold '.', $iron '|', $lead '?', $zinc '&')
      =+  gum=(mug q.r.q.sut)
      %+  can  3
      :~  [1 (add 'a' (mod gum 26))]
          [1 (add 'a' (mod (div gum 26) 26))]
          [1 (add 'a' (mod (div gum 676) 26))]
      ==
    ::
        {$face *}
      =+  yad=$(sut q.sut)
      ?^(p.sut yad [p.yad [%face p.sut q.yad]])
    ::
        {$fork *}
      =+  yed=(~(tap in p.sut))
      =-  [p [%pick q]]
      |-  ^-  {p/{p/(map span @) q/(map @ wine)} q/(list wine)}
      ?~  yed
        [dex ~]
      =+  mor=$(yed t.yed)
      =+  dis=^$(dex p.mor, sut i.yed)
      [p.dis q.dis q.mor]
    ::
        {$hold *}
      =+  hey=(~(get by p.dex) sut)
      ?^  hey
        [dex [%stop u.hey]]
      ?:  (~(has in gil) sut)
        =+  dyr=+(~(wyt by p.dex))
        [[(~(put by p.dex) sut dyr) q.dex] [%stop dyr]]
      =+  rom=$(gil (~(put in gil) sut), sut ~(repo ut sut))
      =+  rey=(~(get by p.p.rom) sut)
      ?~  rey
        rom
      [[p.p.rom (~(put by q.p.rom) u.rey q.rom)] [%stop u.rey]]
    ==
  ::
  ++  duck  (dial dole)
--
::::::::::::::::::::::::::::::::::::::::::::::::::::::::::
::                section 2fD, compilation proper       ::
::
++  ut
  ~%    %ut
      +>+
    ==
      %fan    fan
      %rib    rib
      %vet    vet
      %fab    fab
      %burn   burn
      %buss   buss
      %crop   crop
      %duck   duck
      %dune   dune
      %dunk   dunk
      %epla   epla
      %emin   emin
      %emul   emul
      %felt   felt
      %fond   fond
      %fire   fire
      %fish   fish
      %fund   fund
      %funk   funk
      %fuse   fuse
      %gain   gain
      %lose   lose
      %mint   mint
      %moot   moot
      %mull   mull
      %nest   nest
      %perk   perk
      %play   play
      %peek   peek
      %repo   repo
      %rest   rest
      %tack   tack
      %toss   toss  
      %wrap   wrap
    ==
  =+  :*  fan=*(set {span twig})
          rib=*(set {span span twig})
          vet=`?`&
          fab=`?`&
      ==
  =+  sut=`span`%noun
  |%
  ++  burn
    =+  gil=*(set span)
    ~|  %burn
    %-  need
    |-  ^-  (unit)
    ?-    sut
        {$atom *}   `?~(q.sut 0 u.q.sut)
        {$cell *}   %+  biff  $(sut p.sut) 
                    |=(* (biff ^$(sut q.sut) |=(* `[+>+< +<])))
        {$core *}   (biff $(sut p.sut) |=(* `[p.r.q.sut +<]))
        {$face *}   $(sut repo)
        {$fork *}   =+  yed=(~(tap in p.sut))
                    |-  ^-  (unit) 
                    ?~  yed  ~
                    =+  [dis=^$(sut i.yed) mor=$(yed t.yed)]
                    ?~  dis  mor
                    ?~  mor  dis
                    ?:  =(.?(u.mor) .?(u.dis))
                      ?:((gor u.mor u.dis) mor dis)
                    ?@(u.mor mor dis)
        {$hold *}   ?:  (~(has in gil) sut)
                      ~
                    $(sut repo, gil (~(put in gil) sut))
        $noun       `0
        $void       ~
    ==
  ::
  ++  buss
    ~/  %buss
    |=  {cog/term gen/twig}
    ^-  span
    [%face [[[cog ~ gen] ~ ~] ~] sut]
  ::
  ++  conk
    |=  got/toga
    ^-  span
    ?@  got  [%face got sut]
    ?-  -.got
      $0  sut
      $1  [%face p.got $(got q.got)]
      $2  ?>  |(!vet (nest(sut [%cell %noun %noun]) & sut))
          :+  %cell
            $(got p.got, sut (peek %both 2))
          $(got q.got, sut (peek %both 3))
    ==
  ::
  ++  crop
    ~/  %crop
    |=  ref/span
    =+  bix=*(set {span span})
    =<  dext
    |%
    ++  dext
      ^-  span
      ~|  %crop
      ::  ~_  (dunk 'dext: sut')
      ::  ~_  (dunk(sut ref) 'dext: ref')
      ?:  |(=(sut ref) =(%noun ref))
        %void
      ?:  =(%void ref)
        sut
      ?-    sut
          {$atom *}
        ?+  ref      sint
          {$atom *}  ?^  q.sut
                       ?^(q.ref ?:(=(q.ref q.sut) %void sut) %void)
                     ?^(q.ref sut %void)
          {$cell *}  sut
        ==
      ::
          {$cell *}
        ?+  ref      sint
          {$atom *}  sut
          {$cell *}  ?.  (nest(sut p.ref) | p.sut)  sut
                     (cell p.sut dext(sut q.sut, ref q.ref))
        ==
      ::
          {$core *}  ?:(?=(?({$atom *} {$cell *}) ref) sut sint)
          {$face *}  (face p.sut dext(sut q.sut))
          {$fork *}  (fork (turn (~(tap in p.sut)) |=(span dext(sut +<))))
          {$hold *}  ?<  (~(has in bix) [sut ref])
                     dext(sut repo, bix (~(put in bix) [sut ref]))
          $noun      dext(sut repo)
          $void      %void
      ==
    ::
    ++  sint
      ^-  span
      ?+    ref    !!
        {$core *}  sut
        {$face *}  dext(ref repo(sut ref))
        {$fork *}  =+  yed=(~(tap in p.ref))
                   |-  ^-  span
                   ?~  yed  sut
                   $(yed t.yed, sut dext(ref i.yed))
        {$hold *}  dext(ref repo(sut ref))
      ==
    --
  ::
  ++  cool
    |=  {pol/? hyp/wing ref/span}
    ^-  span
    =+  fid=(find %both hyp)
    ?-  -.fid
      $|  sut
      $&  =<  q  
          %+  take  p.p.fid 
          |=(a/span ?:(pol (fuse(sut a) ref) (crop(sut a) ref)))
    ==
  ::
  ++  duck  ^-(tank ~(duck us sut))
  ++  dune  |.(duck)
  ++  dunk
    |=  paz/term  ^-  tank
    :+  %palm
      [['.' ~] ['-' ~] ~ ~]
    [[%leaf (mesc (trip paz))] duck ~]  
  ::
  ++  elbo
    |=  {lop/palo rig/(list (pair wing twig))}
    ^-  span
    ?:  ?=($& -.q.lop)
      |-  ^-  span
      ?~  rig  
        p.q.lop
      =+  zil=(play q.i.rig)
      =+  dar=(tack(sut p.q.lop) p.i.rig zil)
      %=  $
        rig      t.rig
        p.q.lop  q.dar
      ==
    =+  hag=(~(tap in q.q.lop))
    %-  fire
    |-  ^+  hag
    ?~  rig
      hag
    =+  zil=(play q.i.rig)
    =+  dix=(toss p.i.rig zil hag)
    %=  $
      rig  t.rig
      hag  q.dix
    ==
  ::
  ++  ergo
    |=  {lop/palo rig/(list (pair wing twig))}
    ^-  (pair span nock)
    =+  axe=(tend p.lop)
    =|  hej/(list (pair axis nock))
    ?:  ?=($& -.q.lop)
      =-  [p.- (hike axe q.-)]
      |-  ^-  (pair span (list (pair axis nock)))
      ?~  rig
        [p.q.lop hej]
      =+  zil=(mint %noun q.i.rig)
      =+  dar=(tack(sut p.q.lop) p.i.rig p.zil)
      %=  $
        rig      t.rig
        p.q.lop  q.dar
        hej      [[p.dar q.zil] hej]
      ==
    =+  hag=(~(tap in q.q.lop))
    =-  [(fire p.-) [%9 p.q.lop (hike axe q.-)]]
    |-  ^-  (pair (list (pair span foot)) (list (pair axis nock)))
    ?~  rig
      [hag hej]
    =+  zil=(mint %noun q.i.rig)
    =+  dix=(toss p.i.rig p.zil hag)
    %=  $
      rig  t.rig
      hag  q.dix
      hej  [[p.dix q.zil] hej]
    ==
  ::
  ++  endo
    |=  {lop/(pair palo palo) dox/span rig/(list (pair wing twig))}
    ^-  (pair span span)
    ?:  ?=($& -.q.p.lop)
      ?>  ?=($& -.q.q.lop)
      |-  ^-  (pair span span)
      ?~  rig  
        [p.q.p.lop p.q.q.lop]
      =+  zil=(mull %noun dox q.i.rig)
      =+  ^=  dar
          :-  p=(tack(sut p.q.p.lop) p.i.rig p.zil)
              q=(tack(sut p.q.q.lop) p.i.rig q.zil)
      ?>  =(p.p.dar p.q.dar)
      %=  $
        rig        t.rig
        p.q.p.lop  q.p.dar
        p.q.q.lop  q.q.dar
      ==
    ?>  ?=($| -.q.q.lop)
    ?>  =(p.q.p.lop p.q.q.lop)
    =+  hag=[p=(~(tap in q.q.p.lop)) q=(~(tap in q.q.q.lop))]
    =-  [(fire p.-) (fire(vet |) q.-)] 
    |-  ^-  (pair (list (pair span foot)) (list (pair span foot)))
    ?~  rig
      hag
    =+  zil=(mull %noun dox q.i.rig)
    =+  ^=  dix 
        :-  p=(toss p.i.rig p.zil p.hag)
            q=(toss p.i.rig q.zil q.hag)
    ?>  =(p.p.dix p.q.dix)
    %=  $
      rig  t.rig
      hag  [q.p.dix q.q.dix]
    ==
  ::
  ++  ad
    |%
    ++  arc
      |%
      ++  deft                                          ::  generic
        |%
        ++  bath  *                                     ::  leg match span
        ++  claw  *                                     ::  arm match span
        ++  form  |*({* *} p=+<-)                       ::  attach build state
        ++  skin  |*(p/* p)                             ::  reveal build state
        ++  meat  |*(p/* p)                             ::  remove build state
        --
      ++  make                                          ::  for mint
        |%  
        ++  bath  span                                  ::  leg match span
        ++  claw  onyx                                  ::  arm
        ++  form  |*({* *} [p=+<- q=+<+])               ::
        ++  skin  |*({p/* q/*} q)                       ::  unwrap baggage
        ++  meat  |*({p/* q/*} p)                       ::  unwrap filling
        --
      --
    ++  def
      =+  deft:arc
      |%  +-  $
      =>  +<
      |%
      ++  pord  |*(* (form +< *nock))                 ::  wrap mint formula
      ++  rosh  |*(* (form +< *(list pock)))          ::  wrap mint changes
      ++  fleg  _(pord *bath)                           ::  legmatch + code
      ++  fram  _(pord *claw)                           ::  armmatch + 
      ++  foat  _(rosh *bath)                           ::  leg with changes
      ++  fult  _(rosh *claw)                           ::  arm with changes
      --  --
    ::
    ++  lib
      |%
      ++  deft
        =>  (def deft:arc)
        |%
        ++  halp  $-(twig fleg)
        ++  vant
          |%  ++  trep  $-({bath wing bath} {axis bath})
              ++  tasp  $-({{axis bath} fleg foat} foat)
              ++  tyle  $-(foat foat)
          --
        ++  vunt  
          |%  ++  trep  $-({claw wing bath} {axis claw})
              ++  tasp  $-({{axis claw} fleg fult} fult)
              ++  tyle  $-(fult foat)
        --  --
      ::
      ++  make
        =>  (def make:arc)
        |%
        ++  halp  |~  a/twig 
                  ^-  fleg
                  (mint %noun a)
        ++  vant
          |%  ++  trep  |=  {a/span b/wing c/span}
                        ^-  {axis span}
                        (tack(sut a) b c)
              ++  tasp  |=  {a/(pair axis span) b/fleg c/foat}
                        ^-  foat
                        [q.a [[p.a (skin b)] (skin c)]]
              ++  tyle  |=(foat +<)
          --
        ++  vunt  
          |%  ++  trep  |=  {a/claw b/wing c/bath}
                        ^-  (pair axis claw)
                        (toss b c a)
              ++  tasp  |~  {a/(pair axis claw) b/fleg c/fult}
                        ^-  fult
                        [q.a [[p.a (skin b)] (skin c)]]
              ++  tyle  |~  fult
                        ^-  foat
                        [(fire +<-) +<+]
      --  --  --
    ::
    ++  bin
      =+  deft:lib
      |%  +-  $
      =>  +<
      |%
      ++  rame
        =>  vant  |%  
            ++  clom  bath
            ++  chog  fleg
            ++  ceut  foat
        --
      ++  gelp
        =>  vunt  |%  
            ++  clom  claw
            ++  chog  fram
            ++  ceut  fult
        --
      ++  ecbo  (ecco rame)
      ++  eclo  (ecco gelp)
      ++  ecco
        =+  rame
        |%  +-  $
        =>  +<
        |=  {rum/clom rig/(list (pair wing twig))}
        ^-  foat
        %-  tyle
        |-  ^-  ceut
        ?~  rig  (rosh rum)
        =+  mor=$(rig t.rig)
        =+  zil=(halp q.i.rig)
        =+  dar=(trep (meat mor) p.i.rig (meat zil))
        (tasp dar zil mor)
      --  --  --  --
  ::
  ++  oc
    =+  inc=(bin:ad)
    |%  +-  $
    =>  inc
    |%
    ++  echo
      |=  {rum/bath rig/(list (pair wing twig))}
      (ecbo rum rig)
    ::
    ++  ecmo
      |=  {hag/claw rig/(list (pair wing twig))}
      (eclo hag rig)
    --  --
  ::
  ++  etco
    |=  {lop/palo rig/(list (pair wing twig))}
    ^-  (pair span nock)
    =+  cin=(oc (bin:ad make:lib:ad))
    =.  rig  (flop rig)         ::  XX this unbreaks, void order in devulc
    =+  axe=(tend p.lop)
    ?:  ?=($& -.q.lop)
      =-  [p.- (hike axe q.-)]
      (echo:cin p.q.lop rig)
    =-  [p.- [%9 p.q.lop (hike axe q.-)]]
    (ecmo:cin (~(tap in q.q.lop)) rig)
  ::
  ++  et
    |_  {hyp/wing rig/(list (pair wing twig))}
    ::
    ++  play
      ^-  span
      =+  lug=(find %read hyp)
      ?:  ?=($| -.lug)  ~|(%twig ?>(?=($~ rig) p.p.lug))
      (elbo p.lug rig)
    ::
    ++  mint
      |=  gol/span 
      ^-  (pair span nock)
      =+  lug=(find %read hyp)
      ?:  ?=($| -.lug)  ~|(%twig ?>(?=($~ rig) p.lug))
      =-  ?>(?|(!vet (nest(sut gol) & p.-)) -)
      (etco p.lug rig)
    ::
    ++  mull  
      |=  {gol/span dox/span}
      ^-  {span span}
      =+  lug=[p=(find %read hyp) q=(find(sut dox) %read hyp)]
      ?:  ?=($| -.p.lug) 
        ?>   &(?=($| -.q.lug) ?=($~ rig)) 
        [p.p.p.lug p.p.q.lug]
      ?>  ?=($& -.q.lug)
      =-  ?>(?|(!vet (nest(sut gol) & p.-)) -)
      (endo [p.p.lug p.q.lug] dox rig)
    --
  ::
  ++  epla  
    ~/  %epla 
    |=  {hyp/wing rig/(list (pair wing twig))} 
    ^-  span
    ~(play et hyp rig)
  ::
  ++  emin  
    ~/  %emin 
    |=  {gol/span hyp/wing rig/(list (pair wing twig))}
    ^-  (pair span nock)
    (~(mint et hyp rig) gol)  
  ::
  ++  emul
    ~/  %emul
    |=  {gol/span dox/span hyp/wing rig/(list (pair wing twig))}
    ^-  (pair span span)
    (~(mull et hyp rig) gol dox)
  ::
  ++  felt
    ~/  %felt
    |=  lap/opal
    ^-  span
    ?-  -.lap
      $&  p.lap
      $|  %-  fire
          %+  turn  (~(tap in q.lap))
          |=  {a/span b/foot}
          [a [%ash %$ 1]]
    ==
  ::
  ++  fond
    ~/  %fond
    |=  {way/vial hyp/wing}
    =>  |%
        ++  pony                                        ::  raw match
                  $@  $~                                ::  void
                  %+  each                              ::  natural/abnormal
                    palo                                ::  arm or leg
                  %+  each                              ::  abnormal
                    @ud                                 ::  unmatched
                  (pair span nock)                      ::  synthetic
        --
    ^-  pony
    ?~  hyp  
      [%& ~ %& sut]
    =+  mor=$(hyp t.hyp)
    ?-    -.mor
        $|
      ?-    -.p.mor
          $&  mor
          $|
        =+  fex=(mint(sut p.p.p.mor) %noun [%wing i.hyp ~])
        [%| %| p.fex (comb q.p.p.mor q.fex)]
      ==
    ::
        $&
      =.  sut  (felt q.p.mor)
      =>  :_  +
          :*  axe=`axis`1
              lon=p.p.mor
              heg=?^(i.hyp i.hyp [%| p=0 q=(some i.hyp)])
          ==
      ?:  ?=($& -.heg)
        [%& [`p.heg lon] %& (peek way p.heg)]
      =|  gil/(set span)
      =<  $
      |%  ++  here  ?:  =(0 p.heg)
                      [%& [~ `axe lon] %& sut]
                    [%| %& (dec p.heg)]
          ++  lose  [%| %& p.heg]
          ++  stop  ?~(q.heg here lose)
          ++  twin  |=  {hax/pony yor/pony}
                    ^-  pony
                    ~|  %find-fork
                    ?:  =(hax yor)  hax
                    ?~  hax  yor
                    ?~  yor  hax
                    ?:  ?=($| -.hax)  
                      ?>  ?&  ?=($| -.yor)
                              ?=($| -.p.hax)
                              ?=($| -.p.yor) 
                              =(q.p.p.hax q.p.p.yor)
                          ==
                      [%| %| (fork p.p.p.hax p.p.p.yor ~) q.p.p.hax]
                    ?>  ?=($& -.yor)
                    ?>  =(p.p.hax p.p.yor)
                    :+  %&  p.p.hax
                    ?:  &(?=($& -.q.p.hax) ?=($& -.q.p.yor))
                      [%& (fork p.q.p.hax p.q.p.yor ~)]
                    ?>  &(?=($| -.q.p.hax) ?=($| -.q.p.yor))
                    ?>  =(p.q.p.hax p.q.p.yor)
                    =+  wal=(~(uni in q.q.p.hax) q.q.p.yor)
                    [%| p.q.p.hax wal]
          ++  $
            ^-  pony
            ?-    sut
                $void       stop
                $noun       stop
                {$atom *}   stop
                {$cell *} 
              ?~  q.heg  here
              =+  taf=$(axe (peg axe 2), sut p.sut)
              ?~  taf  ~
              ?:  |(?=($& -.taf) ?=($| -.p.taf))
                taf
              $(axe (peg axe 3), p.heg p.p.taf, sut q.sut)
            :: 
                {$core *}
              ?~  q.heg  here
              =^  zem  p.heg
                  =+  zem=(look u.q.heg q.r.q.sut)
                  ?~  zem  [~ p.heg]
                  ?:(=(0 p.heg) [zem 0] [~ (dec p.heg)])
              ?^  zem
                :+  %&  [`axe lon] 
                [%| (peg 2 p.u.zem) [[sut(p.q %gold) q.u.zem] ~ ~]]
              =+  pec=(perk way p.q.sut)
              ?.  sam.pec  lose
              ?:  con.pec  $(sut p.sut, axe (peg axe 3))
              $(sut (peek(sut p.sut) way 2), axe (peg axe 6))
            ::
                {$face *}
              ?:  ?=($~ q.heg)  here(sut q.sut)
              ?@  p.sut
                ?:(=(u.q.heg p.sut) here(sut q.sut) lose)
              =<  main
              |%
              ++  main
                ^-  pony
                =+  tyr=(~(get by p.p.sut) u.q.heg)
                ?~  tyr  
                  next
                ?~  u.tyr  
                  $(sut q.sut, lon [~ lon], p.heg +(p.heg))
                ?.  =(0 p.heg)  
                  next(p.heg (dec p.heg))
                =+  tor=(fund way u.u.tyr)
                ?-  -.tor
                  $&  [%& (weld p.p.tor `vein`[~ `axe lon]) q.p.tor]
                  $|  [%| %| p.p.tor (comb [%0 axe] q.p.tor)]
                ==
              ++  next
                |-  ^-  pony
                ?~  q.p.sut
                  ^$(sut q.sut, lon [~ lon])
                =+  tiv=(mint %noun i.q.p.sut)
                =+  fid=^$(sut p.tiv, lon ~, axe 1, gil ~)
                ?~  fid  ~
                ?:  ?=({$| $& *} fid)
                  $(q.p.sut t.q.p.sut, p.heg p.p.fid)
                =+  vat=(fine `port`?-(-.fid $& fid, $| [%| p.p.fid]))
                [%| %| p.vat (comb q.vat (comb [%0 axe] q.tiv))]
              --
            ::
                {$fork *}
              =+  wiz=(turn (~(tap in p.sut)) |=(a/span ^$(sut a)))
              ?~  wiz  ~
              |-  ^-  pony
              ?~  t.wiz  i.wiz
              (twin i.wiz $(wiz t.wiz))
            ::
                {$hold *}
              ?:  (~(has in gil) sut)
                ~
              $(gil (~(put in gil) sut), sut repo)
            ==
      --
    ==
  ::
  ++  find
    ~/  %find
    |=  {way/vial hyp/wing}
    ^-  port
    ~|  [%find hyp]
    =-  ~?  =([%tango ~] hyp)
            ~[sut+sut res+-]
        ?@  -  !!
        ?-    -<
          $&  [%& p.-]
          $|  ?-  -.p.-
                $|  [%| p.p.-]
                $&  !!
        ==    ==
    (fond way hyp)
  ::
  ++  fund
    ~/  %fund
    |=  {way/vial gen/twig}
    ^-  port
    =+  hup=~(reek ap gen)
    ?~  hup
      [%| (mint %noun gen)]
    (find way u.hup)
  ::
  ++  fine
    |=  tor/port
    ^-  (pair span nock)
    ?-  -.tor
      $|  p.tor
      $&  =+  axe=(tend p.p.tor)
          ?-  -.q.p.tor
            $&  [`span`p.q.p.tor %0 axe]
            $|  [(fire (~(tap in q.q.p.tor))) [%9 p.q.p.tor %0 axe]]
    ==    == 
  ::
  ++  fire
    |=  hag/(list {p/span q/foot})
    ^-  span
    ?:  ?=({{* {$elm $~ $1}} $~} hag)
      p.i.hag
    %-  fork
    %+  turn
      hag.$
    |=  {p/span q/foot}
    :-  %hold
    ?.  ?=({$core *} p)
      ~_  (dunk %fire-span)
      ~|(%fire-core !!)
    =+  dox=[%core q.q.p q.p]
    ?:  ?=($ash -.q)
      ::  ~_  (dunk(sut [%cell q.q.p p.p]) %fire-dry)
      ?>  ?|(!vet (nest(sut q.q.p) & p.p))
      [dox p.q]
    ?>  ?=($elm -.q)
    ::  ~_  (dunk(sut [%cell q.q.p p.p]) %fire-wet)
    ?>  ?|  !vet
            (~(has in rib) [sut dox p.q])
            !=(** (mull(sut p, rib (~(put in rib) sut dox p.q)) %noun dox p.q))
        ==
    [p p.q]
  ::
  ++  fish
    ~/  %fish
    |=  axe/axis
    =+  vot=*(set span)
    |-  ^-  nock
    ?-  sut
        $void       [%1 1]
        $noun       [%1 0]
        {$atom *}   ?~  q.sut
                      (flip [%3 %0 axe])
                    [%5 [%1 u.q.sut] [%0 axe]]
        {$cell *}
      %+  flan
        [%3 %0 axe]
      (flan $(sut p.sut, axe (peg axe 2)) $(sut q.sut, axe (peg axe 3)))
    ::
        {$core *}   [%0 0]
        {$face *}   $(sut q.sut)
        {$fork *}   =+  yed=(~(tap in p.sut))
                    |-  ^-  nock
                    ?~(yed [%1 1] (flor ^$(sut i.yed) $(yed t.yed)))
        {$hold *}
      ?:  (~(has in vot) sut)
        [%0 0]
      =>  %=(. vot (~(put in vot) sut))
      $(sut repo)
    ==
  ::
  ++  fuse
    ~/  %fuse
    |=  ref/span
    =+  bix=*(set {span span})
    |-  ^-  span
    ?:  ?|(=(sut ref) =(%noun ref))
      sut
    ?-    sut
        {$atom *}
      ?-    ref
          {$atom *}   =+  foc=?:((fitz p.ref p.sut) p.sut p.ref)
                      ?^  q.sut
                        ?^  q.ref
                          ?:  =(q.sut q.ref)
                            [%atom foc q.sut]
                          %void
                        [%atom foc q.sut]
                      [%atom foc q.ref]
          {$cell *}   %void
          *           $(sut ref, ref sut)
      ==
        {$cell *}
      ?-  ref
        {$cell *}   (cell $(sut p.sut, ref p.ref) $(sut q.sut, ref q.ref))
        *           $(sut ref, ref sut)
      ==
    ::
        {$core *}  $(sut repo)
        {$face *}  (face p.sut $(sut q.sut))
        {$fork *}  (fork (turn (~(tap in p.sut)) |=(span ^$(sut +<))))
        {$hold *}
      ?:  (~(has in bix) [sut ref])
        ~|(%fuse-loop !!)
      $(sut repo, bix (~(put in bix) [sut ref]))
    ::
        $noun       ref
        $void       %void
    ==
  ::
  ++  gain
    ~/  %gain
    |=  gen/twig  ^-  span
    (chip & gen)
  ::
  ++  harp
    |=  dab/(map term foot)
    ^-  ?($~ ^)
    ?:  ?=($~ dab)
      ~
    =+  ^=  vad
        ?-  -.q.n.dab
          $ash  q:(mint %noun p.q.n.dab)
          $elm  q:(mint(vet |) %noun p.q.n.dab)
        ==
    ?-    dab
        {* $~ $~}   vad
        {* $~ *}    [vad $(dab r.dab)]
        {* * $~}    [vad $(dab l.dab)]
        {* * *}     [vad $(dab l.dab) $(dab r.dab)]
    ==
  ::
  ++  lose
    ~/  %lose
    |=  gen/twig  ^-  span
    (chip | gen)
  ::
  ++  chip
    ~/  %chip
    |=  {how/? gen/twig}  ^-  span
    ?:  ?=({$fits *} gen)  
      (cool how q.gen (play ~(bunt al [%herb p.gen])))  
    ?:  ?&(how ?=({$and *} gen))
      |-(?~(p.gen sut $(p.gen t.p.gen, sut ^$(gen i.p.gen))))
    ?:  ?&(!how ?=({$or *} gen))
      |-(?~(p.gen sut $(p.gen t.p.gen, sut ^$(gen i.p.gen))))
    =+  neg=~(open ap gen)
    ?:(=(neg gen) sut $(gen neg))
  ::
  ++  mint
    ~/  %mint
    |=  {gol/span gen/twig}
    ^-  {p/span q/nock}
    ~&  %pure-mint
    |^  ^-  {p/span q/nock}
    ?:  ?&(=(%void sut) !?=({$dbug *} gen))
      ?.  |(!vet ?=({$lost *} gen) ?=({$fail *} gen))
        ~|(%mint-vain !!)
      [%void %0 0]
    ?-    gen
    ::
        {^ *}
      =+  hed=$(gen p.gen, gol %noun)
      =+  tal=$(gen q.gen, gol %noun)
      [(nice (cell p.hed p.tal)) (cons q.hed q.tal)]
    ::
        {$core *}  (grow %gold [%$ 1] p.gen)
    ::
        {$make *}  (~(mint et p.gen q.gen) gol)
        {$wish *}
      =+  nef=$(gen [%bunt p.gen])
      [p.nef [%11 [%1 %151 p.nef] q:$(gen q.gen, gol %noun)]]
    ::
        {$bump *}  [(nice [%atom %$ ~]) [%4 q:$(gen p.gen, gol [%atom %$ ~])]]
        {$sand *}  [(nice (play gen)) [%1 q.gen]]
        {$rock *}  [(nice (play gen)) [%1 q.gen]]
    ::
        {$nock *}
      [(nice %noun) [%2 q:$(gen p.gen, gol %noun) q:$(gen q.gen, gol %noun)]]
    ::
        {$same *}
      =+  [one two]=[$(gen p.gen, gol %noun) $(gen q.gen, gol %noun)]
      [(nice bool) [%5 q:$(gen p.gen, gol %noun) q:$(gen q.gen, gol %noun)]]
    ::
        {$deep *}  [(nice bool) [%3 q:$(gen p.gen, gol %noun)]]
        {$hand *}  [p.gen q.gen]
        {$iron *}  =+(vat=$(gen p.gen) [(wrap(sut p.vat) %iron) q.vat])
    ::
        {$like *}
      =+(hif=(nice (play p.gen)) [hif q:$(gen q.gen, gol hif)])
    ::
        {$zinc *}  =+(vat=$(gen p.gen) [(wrap(sut p.vat) %zinc) q.vat])
        {$burn *}
      =+  nef=$(gen p.gen)
      =+  moc=(mink [burn q.nef] |=({* *} ~))
      [p.nef ?:(?=($0 -.moc) [%1 p.moc] q.nef)]
    ::
        {$name *}  =+(vat=$(gen q.gen) [(conk(sut p.vat) p.gen) q.vat])
        {$lead *}  =+(vat=$(gen p.gen) [(wrap(sut p.vat) %lead) q.vat])
        {$peep *}  ~_(duck(sut (play p.gen)) $(gen q.gen))
        {$hint *}
      =+  hum=$(gen q.gen)
      :: ?:  &(huz !?=($|(@ [?(%fast %memo) ^]) p.gen))
      ::  hum
      :-  p.hum
      :+  %10
        ?-    p.gen
            @   p.gen
            ^   [p.p.gen q:$(gen q.p.gen, gol %noun)]
        ==
      q.hum
    ::
        {$per *}
      =+  fid=$(gen p.gen, gol %noun)
      =+  dov=$(sut p.fid, gen q.gen)
      [p.dov (comb q.fid q.dov)]
    ::
        {$aka *}
      $(gen r.gen, sut (buss p.gen q.gen))
    ::
        {$if *}
      =+  nor=$(gen p.gen, gol bool)
      =+  fex=(gain p.gen)
      =+  wux=(lose p.gen)
      =+  ^=  duy
          ?:  =(%void fex)
            ?:(=(%void wux) [%0 0] [%1 1])
          ?:(=(%void wux) [%1 0] q.nor)
      =+  hiq=$(sut fex, gen q.gen)
      =+  ran=$(sut wux, gen r.gen)
      [(fork p.hiq p.ran ~) (cond duy q.hiq q.ran)]
    ::
        {$fits *}
      :-  (nice bool)
      =+  ref=(play ~(bunt al %herb p.gen))
      =+  fid=(find %read q.gen)
      ~|  [%test q.gen]
      |-  ^-  nock
      ?-  -.fid
        $&  ?-  -.q.p.fid
              $&  (fish(sut ref) (tend p.p.fid))
              $|  $(fid [%| (fine fid)])
            ==
        $|  [%7 q.p.fid (fish(sut ref) 1)]
      ==
    ::
        {$dbug *}
      ~_  (show %o p.gen)
      =+  hum=$(gen q.gen)
      [p.hum [%10 [%spot %1 p.gen] q.hum]]
    ::
        {$twig *}   [(nice (play p.gen)) [%1 q.gen]]   ::  XX validate!
        {$lost *}
      ?:  vet
        ~_  (dunk(sut (play p.gen)) 'lost')
        ~|(%mint-lost !!)
      [%void [%0 0]]
    ::
        {$spit *}
      =+  vos=$(gol %noun, gen q.gen)
      =+  ref=p:$(gol %noun, gen p.gen)
      ?>  (~(nest ut p:!>(*span)) & ref)
      [(nice (cell ref p.vos)) (cons [%1 p.vos] q.vos)]
    ::
        {$wrap *}
      =+  vat=$(gen p.gen)
      %=    $
          gen
        :-  [%call [%limb %onan] [%hand p:!>(*span) [%1 p.vat]] ~]
        [%hand p.vat q.vat]
      ==
    ::
        {$code *}   [(nice %noun) [%1 q:$(vet |, gen p.gen)]]
        {$fail $~}  [%void [%0 0]]
        *
      =+  doz=~(open ap gen)
      ?:  =(doz gen)
        ~_  (show [%c 'hoon'] [%q gen])
        ~|(%mint-open !!)
      $(gen doz)
    ==
    ::
    ++  nice
      |=  typ/span
      ~|  %mint-nice
      ?>  ?|(!vet (nest(sut gol) & typ))
      typ
    ::
    ++  grow
      |=  {mel/vair ruf/twig dab/(map term foot)}
      ^-  {p/span q/nock}
      =+  dan=^$(gen ruf, gol %noun)
      =+  toc=(core p.dan [%gold p.dan [~ dab]])
      =+  dez=(harp(sut toc) dab)
      :-  (nice (core p.dan mel p.dan [dez dab]))
      (cons [%1 dez] q.dan)
    --
  ::
  ++  moot
    =+  gil=*(set span)
    |-  ^-  ?
    ?-  sut
      {$atom *}  |
      {$cell *}  |($(sut p.sut) $(sut q.sut))
      {$core *}  $(sut p.sut)
      {$face *}  $(sut q.sut)
      {$fork *}  (lien (~(tap in p.sut)) |=(span ^$(sut +<)))
      {$hold *}  |((~(has in gil) sut) $(gil (~(put in gil) sut), sut repo))
      $noun      |
      $void      &
    ==
  ::
  ++  mull
    ~/  %mull
    |=  {gol/span dox/span gen/twig}
    |^  ^-  {p/span q/span}
    ?:  =(%void sut)
      ~|(%mull-none !!)
    ?-    gen
    ::
        {^ *}
      =+  hed=$(gen p.gen, gol %noun)
      =+  tal=$(gen q.gen, gol %noun)
      [(nice (cell p.hed p.tal)) (cell q.hed q.tal)]
    ::
        {$core *}  (grow %gold [%$ 1] p.gen)
        {$make *}  (~(mull et p.gen q.gen) gol dox)
        {$wish *}  =+($(gen q.gen, gol %noun) $(gen [%bunt p.gen]))
        {$bump *}  =+($(gen p.gen, gol [%atom %$ ~]) (beth [%atom %$ ~]))
        {$sand *}  (beth (play gen))
        {$rock *}  (beth (play gen))
    ::
        {$nock *}
      =+([$(gen p.gen, gol %noun) $(gen q.gen, gol %noun)] (beth %noun))
    ::
        {$same *}
      =+([$(gen p.gen, gol %noun) $(gen q.gen, gol %noun)] (beth bool))
    ::
        {$deep *}  =+($(gen p.gen, gol %noun) (beth bool))    ::  XX  =|
        {$hand *}  [p.gen p.gen]
        {$iron *}
      =+(vat=$(gen p.gen) [(wrap(sut p.vat) %iron) (wrap(sut q.vat) %iron)])
    ::
        {$like *}
      =+  hif=[p=(nice (play p.gen)) q=(play(sut dox) p.gen)]
      =+($(gen q.gen, gol p.hif) hif)
    ::
        {$zinc *}
      =+(vat=$(gen p.gen) [(wrap(sut p.vat) %zinc) (wrap(sut q.vat) %zinc)])
    ::
        {$name *}
      =+(vat=$(gen q.gen) [(conk(sut p.vat) p.gen) (conk(sut q.vat) p.gen)])
    ::
        {$lead *}
      =+(vat=$(gen p.gen) [(wrap(sut p.vat) %lead) (wrap(sut q.vat) %lead)])
    ::
        {$burn *}  $(gen p.gen)
        {$peep *}  ~_(duck(sut (play p.gen)) $(gen q.gen))
        {$hint *}  $(gen q.gen)
        {$per *}
      =+  lem=$(gen p.gen, gol %noun)
      $(gen q.gen, sut p.lem, dox q.lem)
    ::
        {$aka *}
      %=  $
        gen  r.gen
        sut  (buss p.gen q.gen)
        dox  (buss(sut dox) p.gen q.gen)
      ==
    ::
        {$if *}
      =+  nor=$(gen p.gen, gol bool)
      =+  ^=  hiq  ^-  {p/span q/span}
          =+  fex=[p=(gain p.gen) q=(gain(sut dox) p.gen)]
          ?:  =(%void p.fex)
            [%void ?:(=(%void q.fex) %void ~|(%if-z (play(sut q.fex) q.gen)))]
          ?:  =(%void q.fex)
            ~|(%mull-bonk-b !!)
          $(sut p.fex, dox q.fex, gen q.gen)
      =+  ^=  ran  ^-  {p/span q/span}
          =+  wux=[p=(lose p.gen) q=(lose(sut dox) p.gen)]
          ?:  =(%void p.wux)
            [%void ?:(=(%void q.wux) %void ~|(%if-a (play(sut q.wux) r.gen)))]
          ?:  =(%void q.wux)
            ~|(%mull-bonk-c !!)
          $(sut p.wux, dox q.wux, gen r.gen)
      [(nice (fork p.hiq p.ran ~)) (fork q.hiq q.ran ~)]
    ::
        {$fits *}
      =+  nob=~(bunt al %herb p.gen)
      =+  waz=[p=(play nob) q=(play(sut dox) nob)]
      =+  ^=  syx  :-  p=(cove q:(mint %noun [%wing q.gen]))
                   q=(cove q:(mint(sut dox) %noun [%wing q.gen]))
      =+  pov=[p=(fish(sut p.waz) p.syx) q=(fish(sut q.waz) q.syx)]
      ?.  &(=(p.syx q.syx) =(p.pov q.pov))
        ~|(%mull-bonk-a !!)
      (beth bool)
    ::
        {$dbug *}  ~_((show %o p.gen) $(gen q.gen))
        {$twig *}  [(nice (play p.gen)) (play(sut dox) p.gen)]
        {$lost *}
      ?:  vet
        ::  ~_  (dunk(sut (play p.gen)) 'also')
        ~|(%mull-skip !!)
      (beth %void)
    ::
        {$code *}  (beth %noun)
        {$spit *}
      =+  vos=$(gol %noun, gen q.gen)       ::  XX validate!
      [(nice (cell (play p.gen) p.vos)) (cell (play(sut dox) p.gen) q.vos)]
    ::
        {$wrap *}
      ?>  =(sut dox)
      =+(typ=(play gen) [typ typ])
    ::
        {$fail *}  (beth %void)
        *
      =+  doz=~(open ap gen)
      ?:  =(doz gen)
        ~_  (show [%c 'hoon'] [%q gen])
        ~|(%mull-open !!)
      $(gen doz)
    ==
    ::
    ++  beth
      |=  typ/span
      [(nice typ) typ]
    ::
    ++  nice
      |=  typ/span
      ::  ~_  (dunk(sut gol) 'need')
      ::  ~_  (dunk(sut typ) 'have')
      ~|  %mull-nice
      ?>  ?|(!vet (nest(sut gol) & typ))
      typ
    ::
    ++  grow
      |=  {mel/vair ruf/twig dab/(map term foot)}
      ~|  %mull-grow
      ^-  {p/span q/span}
      =+  dan=^$(gen ruf, gol %noun)
      =+  ^=  toc  :-  p=(core p.dan [%gold p.dan [~ dab]])
                   q=(core q.dan [%gold q.dan [~ dab]])
      =+  (bake(sut p.toc, dox q.toc) dab)
      :-  (nice (core p.dan mel p.dan [[%0 0] dab]))
      (core q.dan [mel q.dan [[%0 0] dab]])
    ::
    ++  bake
      |=  dab/(map term foot)
      ^-  *
      ?:  ?=($~ dab)
        ~
      =+  ^=  vad
          ?-  -.q.n.dab
            $ash  ^$(gol %noun, gen p.q.n.dab)
            $elm  ~
          ==
      ?-  dab
        {* $~ $~}  vad
        {* $~ *}   [vad $(dab r.dab)]
        {* * $~}   [vad $(dab l.dab)]
        {* * *}    [vad $(dab l.dab) $(dab r.dab)]
      ==
    --
  ::
  ++  meet  |=(ref/span &((nest | ref) (nest(sut ref) | sut)))
  ++  mite  |=(ref/span |((nest | ref) (nest(sut ref) & sut)))
  ++  nest
    ~/  %nest
    |=  {tel/? ref/span}
    =|  $:  seg/(set span)                              ::  degenerate sut
            reg/(set span)                              ::  degenerate ref
            gil/(set {p/span q/span})                   ::  assume nest
        ==
    =<  dext
    |%
    ++  deem
      |=  {mel/vair ram/vair}
      ^-  ?
      ?.  |(=(mel ram) =(%lead mel) =(%gold ram))  |
      ?:  ?=($lead mel)  &
      ?:  ?=($gold mel)  meet
      =+  vay=?-(mel $iron %rite, $zinc %read)
      dext(sut (peek vay 2), ref (peek(sut ref) vay 2))
    ::
    ++  deep
      |=  {dab/(map term foot) hem/(map term foot)}
      ^-  ?
      ?:  ?=($~ dab)  =(hem ~)
      ?:  ?=($~ hem)  |
      ?&  =(p.n.dab p.n.hem)
          $(dab l.dab, hem l.hem)
          $(dab r.dab, hem r.hem)
          ?-  -.q.n.dab
            $elm  =(q.n.dab q.n.hem)
            $ash  ?&  ?=($ash -.q.n.hem)
                      %=  dext
                        sut  (play p.q.n.dab) 
                        ref  (play(sut ref) p.q.n.hem)
      ==  ==      ==  ==
    ::
    ++  dext
      ^-  ?
      =-  ?:  -  &
          ?.  tel  |
          ::  ~_  (dunk %need)
          ::  ~_  (dunk(sut ref) %have)
          ~|(%nest-fail !!)
      ?:  =(sut ref)  &
      ?-  sut
        $void      sint
        $noun      &
        {$atom *}  ?.  ?=({$atom *} ref)  sint
                   ?&  (fitz p.sut p.ref)
                       |(?=($~ q.sut) =(q.sut q.ref))
                   ==
        {$cell *}  ?.  ?=({$cell *} ref)  sint
                   ?&  dext(sut p.sut, ref p.ref, seg ~, reg ~)
                       dext(sut q.sut, ref q.ref, seg ~, reg ~)
                   ==
        {$core *}  ?.  ?=({$core *} ref)  sint
                   ?:  =(q.sut q.ref)  dext(sut p.sut, ref p.ref)
                   ?&  meet(sut q.q.sut, ref p.sut)
                       dext(sut q.q.ref, ref p.ref)
                       (deem(sut q.q.sut, ref q.q.ref) p.q.sut p.q.ref)
                       ?|  (~(has in gil) [sut ref])
                           %.  [q.r.q.sut q.r.q.ref]
                           %=  deep
                             gil  (~(put in gil) [sut ref])
                             sut  sut(p q.q.sut, p.q %gold)
                             ref  ref(p q.q.ref, p.q %gold)
                       ==  ==
                   ==
        {$face *}  dext(sut q.sut)
        {$fork *}  ?.  ?=(?({$atom *} $noun {$cell *} {$core *}) ref)  sint
                   (lien (~(tap in p.sut)) |=(span dext(tel |, sut +<)))
        {$hold *}  ?:  (~(has in seg) sut)  |
                   ?:  (~(has in gil) [sut ref])  &
                   %=  dext
                     sut  repo 
                     seg  (~(put in seg) sut)
                     gil  (~(put in gil) [sut ref])
      ==           ==
    ::
    ++  meet  &(dext dext(sut ref, ref sut))
    ++  sint
      ^-  ?
      ?-  ref
        $noun       |
        $void       &
        {$atom *}   |
        {$cell *}   |
        {$core *}   dext(ref repo(sut ref))
        {$face *}   dext(ref q.ref)
        {$fork *}   (levy (~(tap in p.ref)) |=(span sint(ref +<)))
        {$hold *}   ?:  (~(has in reg) ref)  &
                    ?:  (~(has in gil) [sut ref])  &
                    %=  dext
                      ref  repo(sut ref)
                      reg  (~(put in reg) ref)
                      gil  (~(put in gil) [sut ref])
      ==            ==
    --
  ::
  ++  perk
    |=  {way/vial met/?($gold $iron $lead $zinc)}
    ^-  {sam/? con/?}
    ?:  ?=($gold met)  [& &]
    ?-  way
      $both  [| |]
      $free  [& &]
      $read  [?=($zinc met) |]
      $rite  [?=($iron met) |]
    ==
  ::
  ++  peek
    ~/  %peek
    |=  {way/?($read $rite $both $free) axe/axis}
    ^-  span
    ?:  =(1 axe)
      sut
    =+  [now=(cap axe) lat=(mas axe)]
    =+  gil=*(set span)
    |-  ^-  span
    ?-    sut
        {$atom *}   %void
        {$cell *}   ?:(=(2 now) ^$(sut p.sut, axe lat) ^$(sut q.sut, axe lat))
        {$core *}
      ?.  =(3 now)  %noun
      =+  pec=(perk way p.q.sut)
      %=    ^$
          axe  lat
          sut
        ?:  =([& &] pec)  p.sut
        %+  cell
          ?.(sam.pec %noun ^$(sut p.sut, axe 2))
        ?.(con.pec %noun ^$(sut p.sut, axe 3))
      ==
    ::
        {$fork *}   (fork (turn (~(tap in p.sut)) |=(span ^$(sut +<))))
        {$hold *}
      ?:  (~(has in gil) sut)
        %void
      $(gil (~(put in gil) sut), sut repo)
    ::
        $void       %void
        $noun       %noun
        *           $(sut repo)
    ==
  ::
  ++  play
    ~/  %play
    =>  .(vet |)
    |=  gen/twig
    ^-  span
    ?-  gen
      {^ *}      (cell $(gen p.gen) $(gen q.gen))
      {$core *}  (core sut %gold sut [[%0 0] p.gen])
      {$make *}  ~(play et p.gen q.gen)
      {$wish *}  $(gen [%bunt p.gen])
      {$bump *}  [%atom %$ ~]
      {$rock *}  |-  ^-  span
                 ?@  q.gen  [%atom p.gen `q.gen]
                 [%cell $(q.gen -.q.gen) $(q.gen +.q.gen)]
      {$sand *}  |-  ^-  span
                 ?@  q.gen
                   ?:(=(%f p.gen) ?>((lte q.gen 1) bool) [%atom p.gen ~])
                 [%cell $(q.gen -.q.gen) $(q.gen +.q.gen)]
      {$nock *}  %noun
      {$same *}  bool
      {$deep *}  bool
      {$hand *}  p.gen
      {$iron *}  (wrap(sut $(gen p.gen)) %iron)
      {$like *}  $(gen p.gen)
      {$zinc *}  (wrap(sut $(gen p.gen)) %zinc)
      {$burn *}  $(gen p.gen)
      {$name *}  (conk(sut $(gen q.gen)) p.gen)
      {$lead *}  (wrap(sut $(gen p.gen)) %lead)
      {$peep *}  ~_(duck(sut ^$(gen p.gen)) $(gen q.gen))
      {$hint *}  $(gen q.gen)
      {$per *}   $(gen q.gen, sut $(gen p.gen))
      {$aka *}   $(gen r.gen, sut (buss p.gen q.gen))
      {$if *}    =+  [fex=(gain p.gen) wux=(lose p.gen)]
                 %-  fork  :~
                   ?:(=(%void fex) %void $(sut fex, gen q.gen))
                   ?:(=(%void wux) %void $(sut wux, gen r.gen))
                 ==
      {$fits *}  bool
      {$dbug *}  ~_((show %o p.gen) $(gen q.gen))
      {$twig *}  (play p.gen)
      {$wrap *}  %=    $
                     gen
                   [%call [%limb %onan] [%hand p:!>(*span) [%1 $(gen p.gen)]] ~]
                 ==
      {$lost *}  %void
      {$spit *}  (cell $(gen p.gen) $(gen q.gen))
      {$code *}  %noun
      {$fail *}  %void
      *          =+  doz=~(open ap gen)
                 ?:  =(doz gen)
                   ~_  (show [%c 'hoon'] [%q gen])
                   ~|(%play-open !!)
                 $(gen doz)
    ==
  ::
  ++  repo
    ^-  span
    ?-  sut
      {$core *}   [%cell %noun p.sut]
      {$face *}   q.sut
      {$hold *}   (rest [[p.sut q.sut] ~])
      $noun       (fork [%atom %$ ~] [%cell %noun %noun] ~)
      *           ~|(%repo-fltt !!)
    ==
  ::
  ++  rest
    ~/  %rest
    |=  leg/(list {p/span q/twig})
    ^-  span
    ?:  (lien leg |=({p/span q/twig} (~(has in fan) [p q])))
      ~|(%rest-loop !!)
    =>  .(fan (~(gas in fan) leg))
    %-  fork
    %-  %~  tap  in
          %-  ~(gas in *(set span))
          (turn leg |=({p/span q/twig} (play(sut p) q)))
        ==
    ~
  ::
  ++  take
    |=  {vit/vein duz/$-(span span)}
    ^-  (pair axis span)
    :-  (tend vit)
    =.  vit  (flop vit)
    |-  ^-  span
    ?~  vit  (duz sut)
    ?~  i.vit
      |-  ^-  span
      ?+  sut      ^$(vit t.vit)
        {$face *}  (face p.sut ^$(vit t.vit, sut q.sut))
        {$fork *}  (fork (turn (~(tap in p.sut)) |=(span ^$(sut +<))))
        {$hold *}  $(sut repo) 
      ==
    =+  vil=*(set span)
    |-  ^-  span
    ?:  =(1 u.i.vit)
      ^$(vit t.vit)
    =+  [now lat]=(cap u.i.vit)^(mas u.i.vit)
    ?-  sut
      $noun      $(sut [%cell %noun %noun])
      $void      %void
      {$atom *}  %void
      {$cell *}  ?:  =(2 now)
                   (cell $(sut p.sut, u.i.vit lat) q.sut)
                  (cell p.sut $(sut q.sut, u.i.vit lat))
      {$core *}  ?:  =(2 now)
                   $(sut repo)
                 (core $(sut p.sut, u.i.vit lat) q.sut)
      {$face *}  (face p.sut $(sut q.sut))
      {$fork *}  (fork (turn (~(tap in p.sut)) |=(span ^$(sut +<))))
      {$hold *}  ?:  (~(has in vil) sut)
                   %void
                 $(sut repo, vil (~(put in vil) sut))
    ==
  ::
  ++  tack
    |=  {hyp/wing mur/span}
    ~|  [%tack hyp]
    =+  fid=(find %rite hyp)
    ?>  ?=($& -.fid)
    (take p.p.fid |=(span mur))
  ::
  ++  tend
    |=  vit/vein
    ^-  axis
    ?~(vit 1 (peg $(vit t.vit) ?~(i.vit 1 u.i.vit)))
  ::
  ++  toss
    ~/  %toss
    |=  {hyp/wing mur/span men/(list {p/span q/foot})}
    ^-  {p/axis q/(list {p/span q/foot})}
    =-  [(need p.wib) q.wib]
    ^=  wib
    |-  ^-  {p/(unit axis) q/(list {p/span q/foot})}
    ?~  men
      [*(unit axis) ~]
    =+  geq=(tack(sut p.i.men) hyp mur)
    =+  mox=$(men t.men)
    [(mate p.mox `_p.mox`[~ p.geq]) [[q.geq q.i.men] q.mox]]
  ::
  ++  wrap
    ~/  %wrap
    |=  yoz/?($lead $iron $zinc)
    ~|  %wrap
    ^-  span
    ?+  sut  sut
      {$cell *}  (cell $(sut p.sut) $(sut q.sut)) 
      {$core *}  ?>(|(=(%gold p.q.sut) =(%lead yoz)) sut(p.q yoz))
      {$face *}  (face p.sut $(sut q.sut))
      {$fork *}  (fork (turn (~(tap in p.sut)) |=(span ^$(sut +<))))
      {$hold *}  $(sut repo)
    ==
  --
::::::::::::::::::::::::::::::::::::::::::::::::::::::::::
::                section 2fE, grammar                  ::
::
++  vang
  |=  {bug/? wer/path}
  %*(. vast bug bug, wer wer)
::
++  vast  !.
  =+  [bug=`?`| was=*(set path) wer=*path]
  |%
  ++  gash  %+  cook
              |=  a/(list tyke)  ^-  tyke
              ?~(a ~ (weld i.a $(a t.a)))
            (more fas gasp)
  ++  gasp  ;~  pose
              %+  cook
                |=({a/tyke b/tyke c/tyke} :(weld a b c))
              ;~  plug
                (cook |=(a/(list) (turn a |=(b/* ~))) (star tis))
                (cook |=(a/twig [[~ a] ~]) hasp)
                (cook |=(a/(list) (turn a |=(b/* ~))) (star tis))
              ==
              (cook |=(a/(list) (turn a |=(b/* ~))) (plus tis))
            ==
  ++  glam  ~+((glue ace))
  ++  hasp  ;~  pose
              (ifix [sel ser] wide)
              (stag %call (ifix [pel per] (most ace wide)))
              (stag %sand (stag %t qut))
              %+  cook
                |=(a/coin [%sand ?:(?=({$~ $tas *} a) %tas %ta) ~(rent co a)])
              nuck:so
            ==
  ++  mota  %+  cook
              |=({a/tape b/tape} (rap 3 (weld a b)))
            ;~(plug (star low) (star hig))
  ::
  ++  plex
    |=  gen/twig  ^-  (unit path)
    ?:  ?=({$dbug *} gen)
      $(gen q.gen)
    ?.  ?=({$conl *} gen)  ~
    %+  reel  p.gen
    |=  {a/twig b/_`(unit path)`[~ u=/]}
    ?~  b  ~
    ?.  ?=({$sand ?($ta $tas) @} a)  ~
    `[q.a u.b]
  ::
  ++  pray
    |=  gen/twig  ~|  %pray  ^-  (unit twig)
    ~&  [%pray-disabled gen]
    !!
  ::
  ++  prey
    |=  gun/(list twig)  ^-  (unit twig)
    ?~  gun  `[%$ 1]
    =+  gup=(pray i.gun)
    ?~  gup  ~
    ?~  t.gun  gup
    (bind $(gun t.gun) |=(a/twig [%per u.gup a]))
  ::
  ++  phax
    |=  ruw/(list (list beer))
    =+  [yun=*(list twig) cah=*(list @)]
    =+  wod=|=({a/tape b/(list twig)} ^+(b ?~(a b [[%nub %knit (flop a)] b])))
    |-  ^+  yun
    ?~  ruw
      (flop (wod cah yun))
    ?~  i.ruw  $(ruw t.ruw)
    ?@  i.i.ruw
      $(i.ruw t.i.ruw, cah [i.i.ruw cah])
    $(i.ruw t.i.ruw, cah ~, yun [p.i.i.ruw (wod cah yun)])
  ::
  ++  posh
    |=  {pre/(unit tyke) pof/(unit {p/@ud q/tyke})}
    ^-  (unit (list twig))
    =-  ?^(- - ~&(%posh-fail -))
    =+  wom=(poof wer)
    %+  biff
      ?~  pre  `u=wom
      %+  bind  (poon wom u.pre)
      |=  moz/(list twig)
      ?~(pof moz (weld moz (slag (lent u.pre) wom)))
    |=  yez/(list twig)
    ?~  pof  `yez
    =+  zey=(flop yez)
    =+  [moz=(scag p.u.pof zey) gul=(slag p.u.pof zey)]
    =+  zom=(poon (flop moz) q.u.pof)
    ?~(zom ~ `(weld (flop gul) u.zom))
  ::
  ++  poof  |=(pax/path ^-((list twig) (turn pax |=(a/@ta [%sand %ta a]))))
  ++  poon
    |=  {pag/(list twig) goo/tyke}
    ^-  (unit (list twig))
    ?~  goo  `~
    %+  both
      ?^(i.goo i.goo ?~(pag ~ `u=i.pag))
    $(goo t.goo, pag ?~(pag ~ t.pag))
  ::
  ++  poor
    %+  sear  posh
    ;~  plug
      (stag ~ gash)
      ;~(pose (stag ~ ;~(pfix cen porc)) (easy ~))
    ==
  ::
  ++  porc
    ;~  plug
      (cook |=(a/(list) (lent a)) (star cen))
      ;~(pfix fas gash)
    ==
  ::
  ++  rump
    %+  sear
      |=  {a/wing b/(unit twig)}  ^-  (unit twig)
      ?~(b [~ %wing a] ?.(?=({@ $~} a) ~ [~ [%rock %tas i.a] u.b]))
    ;~(plug rope ;~(pose (stag ~ ;~(pfix lus wide)) (easy ~)))
  ::
  ++  rood
    ;~  pfix  fas
      (stag %conl poor)
    ==
  ::
  ++  rupl
    %+  cook
      |=  {a/? b/(list twig) c/?}
      ?:  a
        ?:  c
          [%conl [%conl b] ~]
        [%conl b]
      ?:  c
        [%conl [%conp b] ~]
      [%conp b]
    ;~  plug
      ;~  pose
        (cold | (just '['))
        (cold & (jest '~['))
      ==
    ::
      ;~  pose
        (ifix [ace gap] (most gap tall))
        (most ace wide)
      ==
    ::
      ;~  pose
        (cold & (jest ']~'))
        (cold | (just ']'))
      ==
    ==
  ::
  ++  sail                                              ::  xml template 
    |=  tol/?  =|  lin/?
    |%
    ++  ape                                             ::  product twig
      %+  cook
        |=  tum/tuna  ^-  twig
        ?:  ?=({$e *} tum)
          [p.tum (sag q.tum)]
        (sag tum ~)
      amp
    ::
    ++  amp                                             ::  entry point
      ;~(pfix sem ?:(tol bam bat))
    ::
    ++  bam                                             ::  tall top
      %+  knee  *tuna  |.  ~+
      ;~  pose
        (stag %f ;~(pfix (plus ace) (cook rab puv)))
        (stag %e ;~(plug hag nal))
        (stag %e hul)
        (stag %f nup)
        ;~(pfix tis (stag %f nol))
        ;~(pfix hep (stag %a ;~(pfix gap tall)))
        ;~(pfix lus (stag %b ;~(pfix gap tall)))
        ;~(pfix tar (stag %c ;~(pfix gap tall)))
        ;~(pfix cen (stag %d ;~(pfix gap tall)))
        (easy [%f [%a [%knit 10 ~]] ~])
      ==
    ::
    ++  bat                                             ::  wide outer top
      %+  knee  *tuna  |.  ~+
      ;~  pose
        (stag %f nup)
        (stag %f ped)
        (stag %e ;~(plug hig lif))
      ==
    ::
    ++  bet                                             ::  wide inner top
      %+  knee  *tuna  |.  ~+
      ;~  pose
        bat
        ;~(pfix hep (stag %a wide))
        ;~(pfix lus (stag %b wide))
        ;~(pfix tar (stag %c wide))
        ;~(pfix cen (stag %d wide))
      ==
    ::
    ++  fry                                             ::  mane as twig
      %+  cook
        |=  {a/@tas b/(unit @tas)}
        ?~  b
          [%rock %tas a]
        [[%rock %tas a] [%rock %tas u.b]]
      ;~(plug sym ;~(pose (stag ~ ;~(pfix cab sym)) (easy ~)))
    ::
    ++  hag                                             ::  script or style
      %+  cook  |=(a/twig a)
      ;~  plug
        (stag %rock (stag %tas ;~(pose (jest %script) (jest %style))))
        (stag %conl jaw)
      ==
    ::
    ++  hig                                             ::  simple head
      (cook |=({a/twig b/(list twig)} [a %conl b]) hog)
    ::
    ++  hog                                             ::  tag head
      %+  cook
        |=  hug
        ^-  {twig (list twig)}
        =-  [a (welp - ?~(c d [[[%rock %tas p.c] q.c] d]))]
        =-  (~(tap by -))
        %.  |=(e/(list tank) [%knit ~(ram re %rose [" " `~] e)])
        =<  ~(run by f:(reel b .))
        |=  {e/{p/term q/term} f/(jar twig tank)}
        (~(add ja f) [%rock %tas p.e] [%leaf (trip q.e)])
      ;~  plug
        fry
        =-  (star ;~(plug - sym))
        ;~(pose (cold %class dot) (cold %id hax))
        =-  ;~(pose ;~(plug - (stag %knit soil)) (easy ~))
        ;~(pose (cold %href fas) (cold %src pat))
        ;~  pose
          %+  ifix  [pel per]
          %+  more  ;~(plug com ace)
          ;~(plug fry ;~(pfix ace wide))
        ::
          (easy ~)
        ==
      ==
    ::
    ++  hoy                                             ::  tall attributes
      %-  star
      ;~  pfix  ;~(plug gap tis)
        ;~(plug fry ;~(pfix gap tall))
      ==
    ::
    ++  hug                                             ::  head shape
      $:  a/twig                                        ::  XX translation
          b/(list {@tas @tas})
          c/$@($~ {p/@tas q/twig})
          d/(list twig)
      ==
    ::
    ++  hul                                             ::  tall preface
      %+  cook
        |=  {a/{p/twig q/(list twig)} b/(list twig) c/(list tuna)}
        ^-  {twig (list tuna)}
        [[p.a %conl (weld q.a b)] c]
      ;~(plug hog hoy nol)
    ::
    ++  jaw                                             ::  wide attributes
      ;~  pose
        %+  ifix  [pel per]
        %+  more  ;~(plug com ace)
        ;~(plug fry ;~(pfix ace wide))
      ::
        (easy ~)
      ==
    ::
    ++  lif                                             ::  wide elements
      %+  cook  |=(a/(list tuna) a)
      ;~(pose ;~(pfix col pep) (cold ~ sem) (easy ~))
    ::
    ++  luf                                             ::  wide elements
      %+  cook  |=(a/(list tuna) a)
      (star ;~(pfix ace bet))
    ::
    ++  nal                                             ::  unescaped tall tail
      %+  cook  |=(a/(list tuna) a)
      %+  ifix  [gap ;~(plug gap duz)]
      %+  most  gap
      ;~  pfix  sem
        ;~  pose
          ;~  pfix  ace
            %+  cook
              |=  a/tape
              [%a %knit (weld a `tape`[`@`10 ~])]
            (star (shim 32 255))
          ==
          (easy [%a %knit `@`10 ~])
        ==
      ==
    ::
    ++  nol                                             ::  tall tail
      ?>  tol
      %+  cook  |=(a/(list tuna) a)
      ;~  pose
        (cold ~ sem)
        ;~(pfix col pep(tol |))
        ;~(pfix ;~(plug col ace) (cook rab(tol |) puv))
        (ifix [gap ;~(plug gap duz)] (most gap amp))
      ==
    ::
    ++  nup                                             ::  wide quote
      %+  cook  |=(a/(list tuna) a)
      ;~  pose
        ;~(less (jest '"""') (ifix [doq doq] (cook rab puv)))
        (inde (ifix [(jest '"""\0a') (jest '\0a"""')] (cook rab puv(lin |))))
      ==
    ::
    ++  pab  (ifix [kel ker] ;~(plug hig luf))          ::  bracketed element
    ++  ped                                             ::  wide flow
      %+  cook  |=(a/(list tuna) a)
      (ifix [pel per] (more ace bet))
    ::
    ++  pep                                             ::  wrapped tuna
      %+  cook  |=(a/(list tuna) a)
      ;~  pose
        ped
        (ifix [pel per] (more ace bet))
        (cook |=(@t [%a %knit (trip +<)]~) qut)
        ;~  plug
          bat
          (easy ~)
        ==
      ==
    ::
    ++  puv                                             ::  wide+tall flow
      %+  cook  |=(a/(list beet) a)
      %-  star
      ;~  pose
        ;~(pfix bas ;~(pose (mask "-+*%;\{") bas doq bix:ab))
        ;~(pfix hep (stag %a sump))
        ;~(pfix lus (stag %b sump))
        ;~(pfix tar (stag %c sump))
        ;~(pfix cen (stag %d sump))
        ;~(pfix sem (stag %e pab(tol |)))
        ;~(less bas kel ?:(tol fail doq) prn)
        ?:(lin fail ;~(less (jest '\0a"""') (just '\0a')))
        (stag %a sump)
      ==
    ::
    ++  rab                                             ::  beet to tuna
      |=  reb/(list beet)
      ^-  (list tuna)
      =|  {sim/(list @) tuz/(list tuna)}
      |-  ^-  (list tuna)
      ?~  reb
        =.  sim
          ?.  tol   sim
          [10 |-(?~(sim sim ?:(=(32 i.sim) $(sim t.sim) sim)))]
        ?~(sim tuz [[%a %knit (flop sim)] tuz])
      ?@  i.reb
        $(reb t.reb, sim [i.reb sim])
      =+  zut=$(reb t.reb, sim ~)
      ?~  sim  [i.reb zut]
      [[%a %knit (flop sim)] i.reb zut]
    ::
    ++  sag                                             ::  tuna to twig
      |=  lut/(list tuna)
      ^-  twig
      :-  %conp
      |-  ^-  (list twig)
      ?~  lut  [[%rock %n ~] ~]
      ?-  -.i.lut
        $a  [[%nub p.i.lut] $(lut t.lut)]
        $b  [p.i.lut $(lut t.lut)]
        $c  :_  ~
            :+  %lace  `twig`[p.i.lut [%conp $(lut t.lut)]]
            :+  %new  [%base %cell]
            :-  %core
            ^-  (map term foot)
            :_  [~ ~]
            =+  sug=[[%& 12] ~]
            :+  %$  %elm
            :^  %ifno  sug
              [%make sug [[[[%& 1] ~] [%$ 13]] ~]]
            [%make sug [[[[%& 3] ~] [%make [%$ ~] [[sug [%$ 25]] ~]]] ~]]
        $d  [[%call p.i.lut [%conp $(lut t.lut)] ~] ~]
        $e  [[p.i.lut ^$(lut [[%f q.i.lut] ~])] $(lut t.lut)]
        $f  $(lut (weld p.i.lut t.lut))
      ==
    --
  ::
  ++  scat  !:
    %+  knee  *twig  |.  ~+
    %-  stew
    ^.  stet  ^.  limo
    :~
      :-  ','
        ;~  pose
          (stag %wing rope)
          ;~(pfix com (stag %burn wide))
        ==
      :-  '!'
        ;~  pose
          (stag %not ;~(pfix zap wide))
          (stag %fail (cold ~ ;~(plug zap zap)))
        ==
      :-  '_'
        ;~(pfix cab (stag %shoe wide))
      :-  '$'
        ;~  pose
          ;~  pfix  buc
            ;~  pose
              (stag %leaf (stag %tas (cold %$ buc)))
              (stag %leaf (stag %f (cold & pam)))
              (stag %leaf (stag %f (cold | bar)))
              (stag %leaf (stag %t qut))
              (stag %leaf (sear |=(a/coin ?:(?=($$ -.a) (some +.a) ~)) nuck:so))
            ==
          ==
          rump
        ==
      :-  '%'
        ;~  pfix  cen
          ;~  pose
            (stag %conl (sear |~({a/@ud b/tyke} (posh ~ ~ a b)) porc))
            (stag %rock (stag %tas (cold %$ buc)))
            (stag %rock (stag %f (cold & pam)))
            (stag %rock (stag %f (cold | bar)))
            (stag %rock (stag %t qut))
            (cook (jock &) nuck:so)
            (stag %conl (sear |=(a/(list) (posh ~ ~ (lent a) ~)) (star cen)))
          ==
        ==
      :-  '&'
        ;~  pose
          (cook |=(a/wing [%make a ~]) rope)
          (stag %and ;~(pfix pam (ifix [pel per] (most ace wide))))
          ;~(plug (stag %rock (stag %f (cold & pam))) ;~(pfix lus wide))
          (stag %sand (stag %f (cold & pam)))
        ==
      :-  '\''
        (stag %sand (stag %t qut))
      :-  '('
        (stag %call (ifix [pel per] (most ace wide)))
      :-  '{'
        (stag %bank (ifix [kel ker] (most ace wide)))
      :-  '*'
        ;~  pose
          (stag %bunt ;~(pfix tar wide))
          (cold [%base %noun] tar)
        ==
      :-  '@'
        ;~(pfix pat (stag %base (stag %atom mota)))
      :-  '+'
        ;~  pose
          (stag %bump ;~(pfix lus (ifix [pel per] wide)))
        ::
          %+  cook
            |=  a/(list (list beer))
            :-  %nub
            [%knit |-(^-((list beer) ?~(a ~ (weld i.a $(a t.a)))))]
          (most dog ;~(pfix lus soil))
        ::
          (cook |=(a/wing [%make a ~]) rope)
        ==
      :-  '-'
        ;~  pose
          (stag %sand tash:so)
        ::
          %+  cook
            |=  a/(list (list beer))
            [%conl (phax a)]
          (most dog ;~(pfix hep soil))
        ::
          (cook |=(a/wing [%make a ~]) rope)
        ==
      :-  '.'
        ;~  pose
          (cook (jock |) ;~(pfix dot perd:so))
          (cook |=(a/wing [%make a ~]) rope)
        ==
      :-  ['0' '9']
        %+  cook
          |=  {a/dime b/(unit twig)}
          ?~(b [%sand a] [[%rock a] u.b])
        ;~(plug bisk:so (punt ;~(pfix lus wide)))
      :-  ':'
        ;~  pfix  col
          ;~  pose
            (stag %wad (ifix [pel per] (most ace wide)))
            ;~(pfix fas (stag %nub wide))
          ==
        ==
      :-  '='
        (stag %same ;~(pfix tis (ifix [pel per] ;~(glam wide wide))))
      :-  '?'
        ;~  pose
          (stag %pick ;~(pfix wut (ifix [pel per] (most ace wide))))
          (cold [%base %bean] wut)
        ==
      :-  '['
        rupl
      :-  '^'
        ;~  pose
          (stag %wing rope)
          (cold [%base %cell] ket)
        ==
      :-  '`'
        ;~  pfix  tec
          ;~  pose
            %+  cook
              |=({a/@ta b/twig} [%like [%sand a 0] [%like [%sand %$ 0] b]])
            ;~(pfix pat ;~(plug mota ;~(pfix tec wide)))
            ;~  pfix  tar
              (stag %cast (stag [%base %noun] ;~(pfix tec wide)))
            ==
            (stag %cast ;~(plug wide ;~(pfix tec wide)))
            (stag %like ;~(pfix lus ;~(plug wide ;~(pfix tec wide))))
            (cook |=(a/twig [[%rock %n ~] a]) wide)
          ==
        ==
      :-  '"'
        %+  cook
          |=  a/(list (list beer))
          [%knit |-(^-((list beer) ?~(a ~ (weld i.a $(a t.a)))))]
        (most dog soil)
      :-  ['a' 'z']
        rump
      :-  '|'
        ;~  pose
          (cook |=(a/wing [%make a ~]) rope)
          (stag %or ;~(pfix bar (ifix [pel per] (most ace wide))))
          ;~(plug (stag %rock (stag %f (cold | bar))) ;~(pfix lus wide))
          (stag %sand (stag %f (cold | bar)))
        ==
      :-  '~'
        ;~  pose
          rupl
        ::
          ;~  pfix  sig
            ;~  pose
              (stag %conl (ifix [sel ser] (most ace wide)))
            ::
              %+  stag  %open
              %+  ifix
                [pel per]
              ;~(glam rope wide (most ace wide))
            ::
              (cook (jock |) twid:so)
              (stag [%bust %null] ;~(pfix lus wide))
              (easy [%bust %null])  
            ==
          ==
        ==
      :-  '/'
        rood
      :-  '<'
        (ifix [gal gar] (stag %tell (most ace wide)))
      :-  '>'
        (ifix [gar gal] (stag %yell (most ace wide)))
    ==
  ++  soil
    ;~  pose
      ;~  less  (jest '"""')
        %+  ifix  [doq doq]
        %-  star
        ;~  pose
          ;~(pfix bas ;~(pose bas doq kel bix:ab))
          ;~(less doq bas kel prn)
          (stag ~ sump)
        ==
      ==
    ::
      %-  inde  %+  ifix
        [(jest '"""\0a') (jest '\0a"""')]
      %-  star
      ;~  pose
        ;~(pfix bas ;~(pose bas kel bix:ab))
        ;~(less bas kel prn)
        ;~(less (jest '\0a"""') (just `@`10))
        (stag ~ sump)
      ==
    ==
  ++  sump  (ifix [kel ker] (stag %conp (most ace wide)))
  ++  norm                                              ::  rune regular form
    |=  tol/?  
    =<  %-  stew
        ^.  stet  ^.  limo
        :~  :-  '|'
              ;~  pfix  bar
                %-  stew
                ^.  stet  ^.  limo
                :~  ['_' (rune cab %door expr)]
                    ['%' (rune cen %core expe)]
                    [':' (rune col %gasp expb)]
                    ['.' (rune dot %trap expa)]
                    ['/' (rune fas %door expr)]
                    ['-' (rune hep %loop expa)]
                    ['^' (rune ket %cork expr)]
                    ['~' (rune sig %port expb)]
                    ['*' (rune tar %gill expb)]
                    ['=' (rune tis %gate expb)]
                    ['?' (rune wut %tray expa)]
                ==
              ==
            :-  '$'
              ;~  pfix  buc
                %-  stew
                ^.  stet  ^.  limo
                :~  ['@' (rune pat %claw expb)]
                    ['_' (rune cab %shoe expa)]
                    [':' (rune col %bank exps)]
                    ['%' (rune cen %book exps)]
                    ['^' (rune ket %bush expb)]
                    ['-' (rune hep %lamb expb)]
                    ['=' (rune tis %coat expg)]
                    ['?' (rune wut %pick exps)]
                ==
              ==
            :-  '%'
              ;~  pfix  cen
                %-  stew
                ^.  stet  ^.  limo
                :~  ['_' (rune cab %keep exph)]
                    ['.' (rune dot %lace expb)]
                    ['^' (rune ket %calq expd)]
                    ['+' (rune lus %calt expc)]
                    ['-' (rune hep %call expk)]
                    ['~' (rune sig %open expu)]
                    ['*' (rune tar %bake expm)]
                    ['=' (rune tis %make exph)]
                ==
              ==
            :-  ':'
              ;~  pfix  col
                ;~  pose
                  %-  stew
                  ^.  stet  ^.  limo
                  :~  ['_' (rune cab %scon expb)]
                      ['^' (rune ket %conq expd)]
                      ['+' (rune lus %cont expc)]
                      ['-' (rune hep %cons expb)]
                      ['~' (rune sig %conl exps)]
                      ['*' (rune tar %conp exps)]
                  ==
                ::
                  (word %door expr)
                  (word %core expe)
                  (word %gasp expb)
                  (word %trap expa)
                  (word %door expr)
                  (word %loop expa)
                  (word %cork expr)
                  (word %port expb)
                  (word %gill expb)
                  (word %gate expb)
                  (word %tray expa)
                ::
                  (word %claw expb)
                  (word %shoe expa)
                  (word %bank exps)
                  (word %book exps)
                  (word %bush expb)
                  (word %lamb expb)
                  (word %coat expg)
                  (word %pick exps)
                ::
                  (word %keep exph)
                  (word %lace expb)
                  (word %calq expd)
                  (word %calt expc)
                  (word %call expk)
                  (word %open expu)
                  (word %bake expm)
                  (word %make exph)
                ::
                  (word %scon expb)
                  (word %conq expd)
                  (word %cont expc)
                  (word %cons expb)
                  (word %conl exps)
                  (word %conp exps)
                ::
                  (word %bump expa)
                  (word %nock expb)
                  (word %same expb)
                  (word %deep expa)
                  (word %wish expx)
                  (word %wish expx)
                ::
                  (word %iron expa)
                  (word %ward expb)
                  (word %cast expb)
                  (word %like expb)
                  (word %zinc expa)
                  (word %burn expa)
                  (word %name expg)
                  (word %lead expa)
                ::
                  (word %show expb)
                  (word %poll expg)
                  (word %lurk expb)
                  (word %fast hind)
                  (word %funk hine)
                  (word %thin hinb)
                  (word %hint hinb)
                  (word %memo hinc)
                  (word %dump hinf)
                  (word %warn hing)
                  (word %ddup expb)
                  (word %peep expb)
                ::
                  (word %wad expi)
                  (word %nub expa)
                  (word %dip expi)
                  (word %fry expb)
                ::
                  (word %new expb)
                  (word %set expq)
                  (word %sip expt)
                  (word %fix expp)
                  (word %rap expb)
                  (word %per expb)
                  (word %nip expb)
                  (word %aka expl)
                  (word %pin expb)
                  (word %tow expi)
                ::
                  (word %or exps)
                  (word %if expc)
                  (word %lest expc)
                  (word %deny expb)
                  (word %sure expb)
                  ;~(pfix (jest %case) (toad tkhp))
                  ;~(pfix (jest %ifcl) (toad tkkt))
                  ;~(pfix (jest %fits) (toad tkts))  
                  ;~(pfix (jest %deft) (toad tkls))
                  (word %and exps)
                  ;~(pfix (jest %ifat) (toad tkpt))
                  ;~(pfix (jest %ifno) (toad tksg))
                  (word %not expa)
                ::
                  (word %twig expb)
                  (word %spit expb)
                  (word %wrap expa)
                  (word %code expa)
                  (word %need hinh)
                ==
              ==
            :-  '.'
              ;~  pfix  dot
                %-  stew
                ^.  stet  ^.  limo
                :~  ['+' (rune lus %bump expa)]
                    ['*' (rune tar %nock expb)]
                    ['=' (rune tis %same expb)]
                    ['?' (rune wut %deep expa)]
                    ['^' (rune ket %wish expx)]
                ==
              ==
            :-  '^'
              ;~  pfix  ket
                %-  stew
                ^.  stet  ^.  limo
                :~  ['|' (rune bar %iron expa)]
                    ['.' (rune dot %ward expb)]
                    ['-' (rune hep %cast expb)]
                    ['+' (rune lus %like expb)]
                    ['&' (rune pam %zinc expa)]
                    ['~' (rune sig %burn expa)]
                    ['=' (rune tis %name expg)]
                    ['?' (rune wut %lead expa)]
                ==
              ==
            :-  '~'
              ;~  pfix  sig
                %-  stew
                ^.  stet  ^.  limo
                :~  ['|' (rune bar %show expb)]
                    ['$' (rune buc %poll expg)]
                    ['_' (rune cab %lurk expb)]
                    ['%' (rune cen %fast hind)]
                    ['/' (rune fas %funk hine)]
                    ['<' (rune gal %thin hinb)]
                    ['>' (rune gar %hint hinb)]
                    ['+' (rune lus %memo hinc)]
                    ['&' (rune pam %dump hinf)]
                    ['?' (rune wut %warn hing)]
                    ['=' (rune tis %ddup expb)]
                    ['!' (rune zap %peep expb)]
                ==
              ==
            :-  ';'
              ;~  pfix  sem
                %-  stew
                ^.  stet  ^.  limo
                :~  [':' (rune col %wad expi)]
                    ['/' (rune fas %nub expa)]
                    ['~' (rune sig %dip expi)]
                    [';' (rune sem %fry expb)]
                ==
              ==
            :-  '='
              ;~  pfix  tis
                %-  stew
                ^.  stet  ^.  limo
                :~  ['|' (rune bar %new expb)]
                    ['.' (rune dot %set expq)]
                    ['^' (rune ket %sip expt)]
                    [':' (rune col %fix expp)]
                    ['<' (rune gal %rap expb)]
                    ['>' (rune gar %per expb)]
                    ['-' (rune hep %nip expb)]
                    ['*' (rune tar %aka expl)]
                    ['+' (rune lus %pin expb)]
                    ['~' (rune sig %tow expi)]
                ==
              ==
            :-  '?'
              ;~  pfix  wut
                %-  stew
                ^.  stet  ^.  limo
                :~  ['|' (rune bar %or exps)]
                    [':' (rune col %if expc)]
                    ['.' (rune dot %lest expc)]
                    ['<' (rune gal %deny expb)]
                    ['>' (rune gar %sure expb)]
                    ['-' ;~(pfix hep (toad tkhp))]
                    ['^' ;~(pfix ket (toad tkkt))]
                    ['=' ;~(pfix tis (toad tkts))]
                    ['+' ;~(pfix lus (toad tkls))]
                    ['&' (rune pam %and exps)]
                    ['@' ;~(pfix pat (toad tkpt))]
                    ['~' ;~(pfix sig (toad tksg))]
                    ['!' (rune zap %not expa)]
                ==
              ==
            :-  '!'
              ;~  pfix  zap
                %-  stew
                ^.  stet  ^.  limo
                :~  [':' ;~(pfix col (toad expz))]
                    ['.' ;~(pfix dot (toad |.(loaf(bug |))))]
                    [',' (rune com %twig expb)]
                    [';' (rune sem %spit expb)]
                    ['>' (rune gar %wrap expa)]
                    ['=' (rune tis %code expa)]
                    ['?' (rune wut %need hinh)]
                ==
              ==
        ==
    |%
    ++  boog                                            ::  core arms
      %+  knee  [p=*term q=*foot]  |.  ~+
      ;~  pfix  lus
        ;~  pose
          %+  cook
            |=({a/$ash b/term c/twig} [b a c])
          ;~  gunk
            (cold %ash (just '+'))
            ;~(pose (cold %$ buc) sym)
            loaf
          ==
        ::
          %+  cook
            |=({a/$elm b/term c/twig} [b a c])
          ;~  gunk
            (cold %elm (just '-'))
            ;~(pose (cold %$ buc) sym)
            loaf
          ==
        ==
      ==
    ::
    ++  wisp                                            ::  core tail
      %-  ulva
      %+  cook
        |=(a/(list {p/term q/foot}) (~(gas by *(map term foot)) a))
      (most muck boog)
    ::
    ++  toad                                            ::  untrap parser exp
      |*  har/_expa
      =+  dur=(ifix [pel per] $:har(tol |))
      ?:(tol ;~(pose ;~(pfix gap $:har(tol &)) dur) dur)
    ::
    ++  rune                                            ::  build rune
      |*  {dif/rule tuq/* har/_expa}
      ;~(pfix dif (stag tuq (toad har)))
    ::
    ++  word                                            ::  build keyword
      |*  {key/cord har/_expa}
      ;~(pfix (jest key) (stag key (toad har)))
    ::
    ++  glop  ~+((glue mash))                           ::  separated by space
    ++  gunk  ~+((glue muck))                           ::  separated list
    ++  butt  |*  zor/rule                              ::  closing == if tall
              ?:(tol ;~(sfix zor ;~(plug gap duz)) zor)
    ++  ulva  |*  zor/rule                              ::  closing -- and tall
              ?.(tol fail ;~(sfix zor ;~(plug gap dun)))
    ++  hank  (most muck loaf)                          ::  gapped twigs
    ++  loaf  ?:(tol tall wide)                         ::  hoon, current width
    ++  mash  ?:(tol gap ;~(plug com ace))              ::  list separator
    ++  muck  ?:(tol gap ace)                           ::  general separator
    ++  teak  %+  knee  *tiki  |.  ~+                   ::  wing or twig
              =+  ^=  gub
                  |=  {a/term b/$%({$& p/wing} {$| p/twig})}
                  ^-  tiki
                  ?-(-.b $& [%& [~ a] p.b], $| [%| [~ a] p.b])
              =+  ^=  wyp
                  ;~  pose
                     %+  cook  gub
                     ;~  plug
                       sym
                       ;~(pfix tis ;~(pose (stag %& rope) (stag %| wide)))
                     ==
                  ::
                     (stag %& (stag ~ rope))
                     (stag %| (stag ~ wide))
                  ==
              ?.  tol  wyp
              ;~  pose
                wyp
              ::
                ;~  pfix
                  ;~(plug ket tis gap)
                  %+  cook  gub
                  ;~  plug
                    sym
                    ;~(pfix gap ;~(pose (stag %& rope) (stag %| tall)))
                  ==
                ==
              ::
                (stag %| (stag ~ tall))
              ==
    ++  rack  (most mash ;~(gunk loaf loaf))            ::  list [twig twig]
    ++  rick  (most mash ;~(gunk rope loaf))            ::  list [wing twig]
    ::
    ::    rune contents
    ::
    ++  expa  |.(loaf)                                  ::  one twig
    ++  expb  |.(;~(gunk loaf loaf))                    ::  two twigs
    ++  expc  |.(;~(gunk loaf loaf loaf))               ::  three twigs
    ++  expd  |.(;~(gunk loaf loaf loaf loaf))          ::  four twigs
    ++  expe  |.(wisp)                                  ::  core tail
    ++  expg  |.(;~(gunk sym loaf))                     ::  term and twig
    ++  exph  |.((butt ;~(gunk rope rick)))             ::  wing, [tile twig]s
    ++  expi  |.((butt ;~(gunk loaf hank)))             ::  one or more twigs
    ++  expj  |.(;~(gunk sym rope loaf))                ::  term, wing, and twig
    ++  expk  |.(;~(gunk loaf ;~(plug loaf (easy ~))))  ::  list of two twigs
    ++  expl  |.(;~(gunk sym loaf loaf))                ::  term, two twigs 
    ++  expm  |.((butt ;~(gunk rope loaf rick)))        ::  several [tile twig]s
    ++  expn  |.((stag %conp (butt hank)))              ::  autoconsed twigs
    ++  expx  |.(;~(gunk loaf (stag %conp (butt hank))))::  autoconsed twigs
    ++  expo  |.(;~(gunk wise loaf loaf))               ::  =;
    ++  expp  |.(;~(gunk (butt rick) loaf))             ::  [wing twig]s, twig
    ++  expq  |.(;~(gunk rope loaf loaf))               ::  wing and two twigs
    ++  expr  |.(;~(gunk loaf wisp))                    ::  twig and core tail
    ++  exps  |.((butt hank))                           ::  closed gapped twigs
    ++  expt  |.(;~(gunk wise rope loaf loaf))          ::  =^
    ++  expu  |.(;~(gunk rope loaf (butt hank)))        ::  wing, twig, twigs
    ++  expz  |.(loaf(bug &))                           ::  twig with tracing
    ::
    ::    tiki expansion for %wt runes
    ::
    ++  tkhp  |.  %+  cook  |=  {a/tiki b/(list (pair twig twig))}
                            (~(wthp ah a) b)
                  (butt ;~(gunk teak rack))
    ++  tkkt  |.  %+  cook  |=  {a/tiki b/twig c/twig}
                            (~(wtkt ah a) b c)
                  ;~(gunk teak loaf loaf)
    ++  tkls  |.  %+  cook  |=  {a/tiki b/twig c/(list (pair twig twig))}
                            (~(wtls ah a) b c)
                  (butt ;~(gunk teak loaf rack))
    ++  tkpt  |.  %+  cook  |=  {a/tiki b/twig c/twig}
                            (~(wtpt ah a) b c)
                  ;~(gunk teak loaf loaf)
    ++  tksg  |.  %+  cook  |=  {a/tiki b/twig c/twig}
                            (~(wtsg ah a) b c)
                  ;~(gunk teak loaf loaf)
    ++  tkts  |.  %+  cook  |=  {a/twig b/tiki} 
                            (~(wtts ah b) a)
                  ;~(gunk loaf teak)
    ::
    ::    hint syntax
    ::
    ++  hinb  |.(;~(gunk bont loaf))                    ::  hint and twig
    ++  hinc  |.                                        ::  optional =en, twig
              ;~(pose ;~(gunk bony loaf) ;~(plug (easy ~) loaf))
    ++  hind  |.(;~(gunk bonk loaf bonz loaf))          ::  jet twig "bon"s twig
    ++  hine  |.(;~(gunk bonk loaf))                    ::  jet-hint and twig
    ++  hinf  |.                                        ::  0-3 >s, two twigs
      ;~  pose
        ;~(gunk (cook lent (stun [1 3] gar)) loaf loaf)
        (stag 0 ;~(gunk loaf loaf))
      ==
    ++  hing  |.                                        ::  0-3 >s, three twigs
      ;~  pose
        ;~(gunk (cook lent (stun [1 3] gar)) loaf loaf loaf)
        (stag 0 ;~(gunk loaf loaf loaf))
      ==
    ++  bonk                                            ::  jet signature
      ;~  pfix  cen
        ;~  pose
          ;~(plug sym ;~(pfix col ;~(plug sym ;~(pfix dot ;~(pfix dot dem)))))
          ;~(plug sym ;~(pfix col ;~(plug sym ;~(pfix dot dem))))
          ;~(plug sym ;~(pfix dot dem))
          sym
        ==
      ==
    ++  hinh  |.                                        ::  1/2 numbers, twig
        ;~  gunk
          ;~  pose
            dem
            (ifix [sel ser] ;~(plug dem ;~(pfix ace dem)))
          ==
          loaf
        ==
    ++  bont  ;~  (bend)                                ::  term, optional twig
                ;~(pfix cen sym)
                ;~(pfix dot ;~(pose wide ;~(pfix muck loaf)))
              ==
    ++  bony  (cook |=(a/(list) (lent a)) (plus tis))   ::  base 1 =en count
    ++  bonz                                            ::  term-labelled twigs
      ;~  pose
        (cold ~ sig)
        %+  ifix
          ?:(tol [;~(plug duz gap) ;~(plug gap duz)] [pel per])
        (more mash ;~(gunk ;~(pfix cen sym) loaf))
      ==
    --
  ::
  ++  lang                                              ::  lung sample
    $:  ros/twig                                        ::  XX translation
        $=  vil
        $%  {$tis p/twig}
            {$col p/twig}
            {$ket p/twig}
            {$fas p/twig}
            {$pel p/(list (pair wing twig))}
        ==
    ==
  ::
  ++  lung
    ~+
    %-  bend
    |=  lang
    ^-  (unit twig)
    ?-    -.vil
      $col  ?:(=([%base %bean] ros) ~ [~ %rap ros p.vil])
      $pel  (bind ~(reek ap ros) |=(hyp/wing [%make hyp p.vil]))
      $ket  [~ ros p.vil]
      $fas  =+  tog=~(hock ap ros)
            ?.(?=(@ tog) ~ [~ %coat tog p.vil])
      $tis  =+  tog=~(hock ap ros)
            ?:(=([%0 ~] tog) ~ [~ %name tog p.vil])
    ==
  ::
  ++  long
    %+  knee  *twig  |.  ~+
    ;~  lung
      scat
      ;~  pose
        ;~(plug (cold %tis tis) wide)
        ;~(plug (cold %col col) wide)
        ;~(plug (cold %ket ket) wide)
        ;~(plug (cold %fas fas) wide)
        ;~  plug
          (easy %pel)
          (ifix [pel per] lobo)
        ==
      ==
    ==
  ::
  ++  lobo  (most ;~(plug com ace) ;~(glam rope wide))
  ++  loon  (most ;~(plug com ace) ;~(glam wide wide))
  ++  lute                                              ::  tall [] noun
    ~+
    %+  stag  %conp
    %+  ifix
      [;~(plug sel gap) ;~(plug gap ser)]
    (most gap tall)
  ::
  ++  rope                                              ::  wing form
    %+  knee  *wing
    |.  ~+
    %+  (slug |=({a/limb b/wing} [a b]))
      dot
    ;~  pose
      (cold [%| 0 ~] com)
      %+  cook
        |=({a/(list) b/term} ?~(a b [%| (lent a) `b]))
      ;~(plug (star ket) ;~(pose sym (cold %$ buc)))
    ::
      %+  cook
        |=(a/axis [%& a])
      ;~  pose
        ;~(pfix lus dim:ag)
        ;~(pfix pam (cook |=(a/@ ?:(=(0 a) 0 (mul 2 +($(a (dec a)))))) dim:ag))
        ;~(pfix bar (cook |=(a/@ ?:(=(0 a) 1 +((mul 2 $(a (dec a)))))) dim:ag))
        ven
        (cold 1 dot)
      ==
    ==
  ::
  ++  wise  %+  cook
              |=({a/term b/(unit twig)} ?~(b a [a u.b]))
            ;~(plug sym (punt ;~(pfix fas wide)))
  ++  tall  %+  knee  *twig                             ::  full tall form
            |.(~+((wart ;~(pose (norm &) long lute ape:(sail &)))))
  ++  wide  %+  knee  *twig                             ::  full wide form
            |.(~+((wart ;~(pose (norm |) long ape:(sail |)))))
  ++  wart
    |*  zor/rule
    %+  here
      |=  {a/pint b/twig}
      ?:(bug [%dbug [wer a] b] b)
    zor
  --
::
++  vest
  ~/  %vest
  |=  tub/nail
  ~|  %vest
  ^-  (like twig)
  %.  tub
  %-  full
  (ifix [gay gay] tall:vast)
::
++  vice
  |=  txt/@ta
  ^-  twig
  (rash txt wide:vast)
::::::  ::::::::::::::::::::::::::::::::::::::::::::::::::::::
::::::  ::::::    profiling support; move me            ::::::
::::::  ::::::::::::::::::::::::::::::::::::::::::::::::::::::
++  doss
  $:  mon/moan                                          ::  sample count
      hit/(map term @ud)                                ::  hit points
      cut/(map path hump)                               ::  cut points
  ==
++  moan                                                ::  sample metric
  $:  fun/@ud                                           ::  samples in C
      noc/@ud                                           ::  samples in nock
      glu/@ud                                           ::  samples in glue
      mal/@ud                                           ::  samples in alloc
      far/@ud                                           ::  samples in frag
      coy/@ud                                           ::  samples in copy
      euq/@ud                                           ::  samples in equal
  ==                                                    ::
::
++  hump
  $:  mon/moan                                          ::  sample count
      out/(map path @ud)                                ::  calls out of
      inn/(map path @ud)                                ::  calls into
  ==
::
++  pi-heck
    |=  {nam/@tas day/doss}
    ^-  doss
    =+  lam=(~(get by hit.day) nam)
    day(hit (~(put by hit.day) nam ?~(lam 1 +(u.lam))))
::
++  pi-noon  !.                                           ::  sample trace
  |=  {mot/term paz/(list path) day/doss}
  =|  lax/(unit path)
  |-  ^-  doss
  ?~  paz  day(mon (pi-mope mot mon.day))
  %=    $
      paz  t.paz
      lax  `i.paz
      cut.day
    %+  ~(put by cut.day)  i.paz
    ^-  hump
    =+  nax=`(unit path)`?~(t.paz ~ `i.t.paz)
    =+  hup=`hump`=+(hup=(~(get by cut.day) i.paz) ?^(hup u.hup [*moan ~ ~]))
    :+  (pi-mope mot mon.hup)
      ?~  lax  out.hup
      =+  hag=(~(get by out.hup) u.lax)
      (~(put by out.hup) u.lax ?~(hag 1 +(u.hag)))
    ?~  nax  inn.hup
    =+  hag=(~(get by inn.hup) u.nax)
    (~(put by inn.hup) u.nax ?~(hag 1 +(u.hag)))
  ==
++  pi-mope                                             ::  add sample
  |=  {mot/term mon/moan}
  ?+  mot  mon
    $fun  mon(fun +(fun.mon))
    $noc  mon(noc +(noc.mon))
    $glu  mon(glu +(glu.mon))
    $mal  mon(mal +(mal.mon))
    $far  mon(far +(far.mon))
    $coy  mon(coy +(coy.mon))
    $euq  mon(euq +(euq.mon))
  ==
++  pi-moth                                             ::  count sample
  |=  mon/moan  ^-  @ud
  :(add fun.mon noc.mon glu.mon mal.mon far.mon coy.mon euq.mon)
::
++  pi-mumm                                             ::  print sample
  |=  mon/moan  ^-  tape
  =+  tot=(pi-moth mon)
  ;:  welp
    ^-  tape
    ?:  =(0 noc.mon)  ~
    (welp (scow %ud (div (mul 100 noc.mon) tot)) "n ")
  ::
    ^-  tape
    ?:  =(0 fun.mon)  ~
    (welp (scow %ud (div (mul 100 fun.mon) tot)) "c ")
  ::
    ^-  tape
    ?:  =(0 glu.mon)  ~
    (welp (scow %ud (div (mul 100 glu.mon) tot)) "g ")
  ::
    ^-  tape
    ?:  =(0 mal.mon)  ~
    (welp (scow %ud (div (mul 100 mal.mon) tot)) "m ")
  ::
    ^-  tape
    ?:  =(0 far.mon)  ~
    (welp (scow %ud (div (mul 100 far.mon) tot)) "f ")
  ::
    ^-  tape
    ?:  =(0 coy.mon)  ~
    (welp (scow %ud (div (mul 100 coy.mon) tot)) "y ")
  ::
    ^-  tape
    ?:  =(0 euq.mon)  ~
    (welp (scow %ud (div (mul 100 euq.mon) tot)) "e ")
  ==
::
++  pi-tell                                             ::  produce dump
  |=  day/doss
  ^-  (list tape)
  =+  tot=(pi-moth mon.day)
  ;:  welp
    [(welp "events: " (pi-mumm mon.day)) ~]
  ::
    %+  turn
      (~(tap by hit.day) ~)
    |=  {nam/term num/@ud}
    :(welp (trip nam) ": " (scow %ud num))
    ["" ~]
  ::
    %-  zing
    ^-  (list (list tape))
    %+  turn
      %+  sort  (~(tap by cut.day))
      |=  {one/(pair path hump) two/(pair path hump)}
      (gth (pi-moth mon.q.one) (pi-moth mon.q.two))
    |=  {pax/path hup/hump}
    =+  ott=(pi-moth mon.hup)
    ;:  welp
      [(welp "label: " (spud pax)) ~]
      [(welp "price: " (scow %ud (div (mul 100 ott) tot))) ~]
      [(welp "shape: " (pi-mumm mon.hup)) ~]
    ::
      ?:  =(~ out.hup)  ~
      :-  "into:"
      %+  turn
        (~(tap by out.hup) ~)
      |=  {pax/path num/@ud}
      ^-  tape
      :(welp "  " (spud pax) ": " (scow %ud num))
    ::
      ?:  =(~ inn.hup)  ~
      :-  "from:"
      %+  turn
        (~(tap by inn.hup) ~)
      |=  {pax/path num/@ud}
      ^-  tape
      :(welp "  " (spud pax) ": " (scow %ud num))
    ::
      ["" ~]
      ~
    ==
  ==
--
::::::  ::::::::::::::::::::::::::::::::::::::::::::::::::::::
::::::  ::::::    volume 3, Arvo models and skeleton    ::::::
::::::  ::::::::::::::::::::::::::::::::::::::::::::::::::::::
~%  %arvo  +  ~
|%
++  arch  {fil/(unit @uvI) dir/(map @ta $~)}         ::  fundamental node
++  arvo  (mold {p/term q/mill} mill)                  ::  arvo card
++  beam  {{p/ship q/desk r/case} s/path}              ::  global name
++  beak  {p/ship q/desk r/case}                       ::  garnish with beak
++  bone  @ud                                          ::  opaque duct
++  care  ?($$ $u $v $w $x $y $z)                      ::  namespace mode
++  case                                                ::  version
          $%  {$da p/@da}                               ::  date
              {$tas p/@tas}                             ::  label
              {$ud p/@ud}                               ::  sequence
          ==                                            ::
++  desk  @tas                                          ::  ship desk case spur
++  cage  (cask vase)                                   ::  global metadata
++  cask  |*(a/$-(* *) (pair mark a))                   ::  global data
++  cuff                                                ::  permissions
          $:  p/(unit (set monk))                       ::  can be read by
              q/(set monk)                              ::  caused or created by
          ==                                            ::
++  curd  {p/@tas q/*}                                  ::  spanless card
++  duct  (list wire)                                   ::  causal history
++  hypo  |*(a/$-(* *) (pair span a))                   ::  span associated
++  hobo  |*  a/$-(* *)                                 ::  kiss wrapper
          $?  $%  {$soft p/*}                           ::
              ==                                        ::
              a                                         ::
          ==                                            ::
++  kirk  (unit (set monk))                             ::  audience
++  lens                                                ::  observation core
  $_  ^?                                                ::
  |%  ++  u  *(unit (unit $~))                          ::  existence
      ++  v  *(unit (unit cage))                        ::  full history
      ++  w  *(unit (unit (unit cage)))                 ::  latest diff
      ++  x  *(unit (unit cage))                        ::  data at path
      ++  y  *(unit (unit arch))                        ::  directory
      ++  z  *(unit (unit cage))                        ::  current subtree
  --                                                    ::
++  marc                                                ::  structured mark
  $@  mark                                              ::  plain mark
  $%  {$tabl p/(list (pair marc marc))}                 ::  map
  ==                                                    ::
++  mark  @tas                                          ::  content span
++  mash  |=(* (mass +<))                               ::  producing mass
++  mass  (pair cord (each noun (list mash)))           ::  memory usage  
++  mill  (each vase milt)                              ::  vase+metavase
++  milt  {p/* q/*}                                     ::  metavase
++  monk  (each ship {p/@tas q/@ta})                    ::  general identity
++  mold                                                ::  new kernel action
          |*  {a/$-(* *) b/$-(* *)}                     ::  forward+reverse
          $%  {$pass p/path q/a}                        ::  advance
              {$slip p/a}                               ::  lateral
              {$sick p/b}                               ::  lame refactoring
              {$give p/b}                               ::  retreat
          ==                                            ::
++  muse  {p/@tas q/duct r/arvo}                        ::  sourced move
++  move  {p/duct q/arvo}                               ::  arvo move
++  ovum  {p/wire q/curd}                               ::  spanless ovum
++  pane  (list {p/@tas q/vase})                        ::  kernel modules
++  pone  (list {p/@tas q/vise})                        ::  kernel modules old
++  ship  @p                                            ::  network identity
++  sink  (trel bone ship path)                         ::  subscription
++  sley  $-  {* (unit (set monk)) term beam}           ::  namespace function
          (unit (unit cage))                            ::
++  slyd  $-  {* (unit (set monk)) term beam}           ::  super advanced
          (unit (unit (cask)))                          ::
++  slyt  $-({* *} (unit (unit)))                       ::  old namespace
++  vile                                                ::  reflexive constants
          $:  typ/span                                  ::  -:!>(*span)
              duc/span                                  ::  -:!>(*duct)
              pah/span                                  ::  -:!>(*path)
              mev/span                                  ::  -:!>([%meta *vase])
          ==                                            ::
++  wire  path                                          ::  event pretext
++  sloy
  |=  sod/slyd
  ^-  slyt
  |=  {ref/* raw/*}
  =+  pux=((soft path) raw)
  ?~  pux  ~
  ?.  ?=({@ @ @ @ *} u.pux)  ~
  =+  :*  hyr=(slay i.u.pux)
          fal=(slay i.t.u.pux)
          dyc=(slay i.t.t.u.pux)
          ved=(slay i.t.t.t.u.pux)
          tyl=t.t.t.t.u.pux
      ==
  ?.  ?=({$~ $$ $tas @} hyr)  ~
  ?.  ?=({$~ $$ $p @} fal)  ~
  ?.  ?=({$~ $$ $tas @} dyc)  ~
  ?.  ?=(^ ved)  ~
  =+  ron=q.p.u.hyr
  =+  bed=[[q.p.u.fal q.p.u.dyc (case p.u.ved)] (flop tyl)]
  =+  bop=(sod ref ~ ron bed)
  ?~  bop  ~
  ?~  u.bop  [~ ~]
  [~ ~ +.q.u.u.bop]
::::::::::::::::::::::::::::::::::::::::::::::::::::::::::
::                section 3bE, Arvo core                ::
::
++  vent                                                ::  vane core
  |=  {lal/@tas vil/vile bud/vase sew/(pair worm vase)}
  ~%  %vent  +>+  ~
  |%
  ++  ruck                                              ::  update vase
    |=  {pax/path txt/@ta}
    ^+  +>
    =-  ?:(?=($| -.res) ((slog p.res) +>.$) p.res)
    ^=  res  %-  mule  |.
    =+  arg=[~2000.1.1 0 =>(~ |~(* ~))]
    =+  rig=(slym q.sew arg)
    =+  rev=(slym (slap bud (rain pax txt)) bud)
    =+  syg=(slym rev arg)
    ~|  %load-lost
    +>.^$(q.sew (slam (slap syg [%limb %load]) (slap rig [%limb %stay])))
  ::
  ++  wink                                              ::  deploy
    |=  {now/@da eny/@ ski/slyd}
    =+  rig=(slym q.sew +<)                             ::  activate vane
    ~%  %wink  +>+>  ~
    |%
    ++  doze
      |=  {now/@da hen/duct}
      ^-  (unit @da)
      ((hard (unit @da)) q:(slym (slap rig [%limb %doze]) +<))
    ::
    ++  slid
      |=  {hed/mill tal/mill}
      ^-  mill
      ?:  &(?=($& -.hed) ?=($& -.tal))
        [%& (slop p.hed p.tal)]
      [%| [%cell p.p.hed p.p.tal] [q.p.hed q.p.tal]]
    ::
    ++  slix
      |=  hil/mill
      ^-  mill
      ?-  -.hil
        $&  [%& (slop [typ.vil p.p.hil] p.hil)]
        $|  [%| [%cell typ.vil p.p.hil] p.hil]
      ==
    ::
    ++  slur                                            ::  call gate on
      |=  {gat/vase hil/mill}
      ^-  (unit (pair vase worm))
      =+  sam=(slot 6 gat)
      =+  ^=  hig
        ?-  -.hil
          $&  (~(nest wa p.sew) p.sam p.p.hil)
          $|  (~(nets wa p.sew) p.sam p.p.hil)
        ==
      ?.(-.hig ~ `[(slym gat +>.hil) +.hig])
    ::
    ++  slur-a  ~/(%slur-a |=({gat/vase hil/mill} =+(%a (slur gat hil))))
    ++  slur-b  ~/(%slur-b |=({gat/vase hil/mill} =+(%b (slur gat hil))))
    ++  slur-c  ~/(%slur-c |=({gat/vase hil/mill} =+(%c (slur gat hil))))
    ++  slur-d  ~/(%slur-d |=({gat/vase hil/mill} =+(%d (slur gat hil))))
    ++  slur-e  ~/(%slur-e |=({gat/vase hil/mill} =+(%e (slur gat hil))))
    ++  slur-f  ~/(%slur-f |=({gat/vase hil/mill} =+(%f (slur gat hil))))
    ++  slur-g  ~/(%slur-g |=({gat/vase hil/mill} =+(%g (slur gat hil))))
    ++  slur-z  ~/(%slur-z |=({gat/vase hil/mill} =+(%z (slur gat hil))))
    ::
    ++  slur-pro                                        ::  profiling slur
      ~/  %slur-pro
      |=  {lal/@tas gat/vase hil/mill}
      ?+  lal  (slur-z gat hil)
        $a  (slur-a gat hil)
        $b  (slur-b gat hil)
        $c  (slur-c gat hil)
        $d  (slur-d gat hil)
        $e  (slur-e gat hil)
        $f  (slur-f gat hil)
        $g  (slur-g gat hil)
      ==
    ::
    ++  song                                            ::  reduce metacard
      ~/  %song                                         ::
      |=  mex/vase                                      ::  mex: vase of card
      ^-  (unit (pair mill worm))                       ::
      =^  hip  p.sew  (~(nell wa p.sew) p.mex)          ::
      ?.  hip  ~                                        ::  a card is a cell
      ?.  ?=($meta -.q.mex)  `[[%& mex] p.sew]          ::  ordinary card
      =^  tiv  p.sew  (~(slot wa p.sew) 3 mex)          ::
      =^  hip  p.sew  (~(nell wa p.sew) p.tiv)          ::
      ?.  hip  ~                                        ::  a vase is a cell
      =^  vax  p.sew  (~(slot wa p.sew) 2 tiv)          ::
      =^  hip  p.sew  (~(nest wa p.sew) typ.vil p.vax)  ::
      ?.  hip  ~                                        ::  vase head is span
      %+  biff                                          ::
        =+  mut=(milt q.tiv)                            ::  card span, value
        |-  ^-  (unit (pair milt worm))                 ::
        ?.  ?=({$meta p/* q/milt} q.mut)  `[mut p.sew]  ::  ordinary metacard
        =^  hip  p.sew  (~(nets wa p.sew) mev.vil p.mut)::
        ?.  hip  ~                                      ::  meta-metacard
        $(mut +.q.mut)                                  ::  descend into meta
      |=(a/(pair milt worm) `[[%| p.a] q.a])            ::  milt to mill
    ::
    ++  sump                                            ::  vase to move
      ~/  %sump
      |=  wec/vase
      ^-  (unit (pair move worm))
      %+  biff  ((soft duct) -.q.wec)
      |=  a/duct
      %+  bind  
        =-  ?-  -.har
              $|  ~&  [%dead-card p.har]  ~             ::  XX properly log?
              $&  (some p.har)
            ==
        ^=  har  ^-  (each (pair arvo worm) term)
        =^  caq  p.sew  (~(spot wa p.sew) 3 wec)
        ?+    q.caq   [%| (cat 3 %funk (@tas q.caq))]
        ::
            {$pass p/* q/@tas r/{p/@tas q/*}}
          %-  (bond |.([%| p.r.q.caq]))
          %+  biff  ((soft @) q.q.caq)
          |=  lal/@tas
          ?.  ((sane %tas) lal)  ~
          %+  biff  ((soft path) p.q.caq)
          |=  pax/path
          =^  yav  p.sew  (~(spot wa p.sew) 15 caq)
          %+  bind  (song yav)
          |=  {hil/mill vel/worm}
          [%& [%pass pax lal hil] vel]
        ::
            {$give p/{p/@tas q/*}}
          %-  (bond |.([%| p.p.q.caq]))
          =^  yav  p.sew  (~(spot wa p.sew) 3 caq)
          %+  bind  (song yav)
          |=  {hil/mill vel/worm}
          [%& [%give hil] vel]
        ::
            {$sick p/{p/@tas q/*}}
          %-  (bond |.([%| p.p.q.caq]))
          =^  yav  p.sew  (~(spot wa p.sew) 3 caq)
          %+  bind  (song yav)
          |=  {hil/mill vel/worm}
          [%& [%sick hil] vel]
        ::
            {$slip p/@tas q/{p/@tas q/*}}
          %-  (bond |.([%| p.q.q.caq]))
          %+  biff  ((soft @) p.q.caq)
          |=  lal/@tas
          ?.  ((sane %tas) lal)  ~
          =^  yav  p.sew  (~(spot wa p.sew) 7 caq)
          %+  bind  (song yav)
          |=  {hil/mill vel/worm}
          [%& [%slip lal hil] vel]
        ==
      |=(b/(pair arvo worm) [`move`[a p.b] q.b])
    ::
    ++  said                                            ::  vase to (list move)
      |=  vud/vase
      |-  ^-  (pair (list move) worm)
      ?:  =(~ q.vud)  [~ p.sew]
      =^  hed  p.sew  (~(slot wa p.sew) 2 vud)
      =^  tal  p.sew  (~(slot wa p.sew) 3 vud)
      =^  mov  p.sew  (need (sump hed))
      =^  moz  p.sew  $(vud tal)
      [[mov moz] p.sew]
    ::
    ++  scry                                            ::  read namespace
      ~/  %scry
      |=  $:  fur/(unit (set monk))
              ren/care
              bed/beam
          ==
      ^-  (unit (unit (cask)))
      ::  ~&  [%arvo-scry ren bed]
      =+  ^=  old
          :*  fur
              ren
              p.bed
              q.bed
              `coin`[%$ r.bed]
              (flop s.bed)
          ==
      ^-  (unit (unit (cask)))
      =+  pro=(slym (slap rig [%limb %scry]) old)
      ?~  q.pro  ~
      ?~  +.q.pro  [~ ~]
      =+  dat=(slot 7 pro)
      [~ ~ (mark -.q.dat) +.q.dat]
    ::
    ++  soar                                            ::  scrub vane
      |=  sev/vase
      ^-  vase
      ?:  &(=(-.q.q.sew -.q.sev) =(+>.q.q.sew +>.q.sev))
        q.sew                                           ::  unchanged, use old
      sev(+<.q [*@da *@ =>(~ |~(* ~))])                 ::  clear to stop leak
    ::
    ++  swim
      ~/  %swim
      |=  $:  org/@tas
              pux/(unit wire)
              hen/duct
              hil/mill
          ==
      ^-  {{p/(list move) q/worm} q/vase}
      ::  ~&  [%swim-wyt `@ud`~(wyt in p.sew)]
      =+  ^=  pru
          ?~  pux
            ~|  [%swim-call-vane lal ({term $~} +.p.hil)]
            =^  vax  p.sew  (~(slap wa p.sew) rig [%limb %call])
            %^  slur-pro  lal  vax
            (slid [%& duc.vil hen] (slix hil))
          ~|  [%swim-take-vane lal ({term $~} +.p.hil)]
          =^  vax  p.sew  (~(slap wa p.sew) rig [%limb %take])
          %^  slur-pro  lal   vax
          ;:  slid
            [%& pah.vil u.pux]
            [%& duc.vil hen]
            (slix (slid [%& [%atom %tas `org] org] hil))
          ==
      ?~  pru
        ~&  [%swim-lost lal (@tas +>-.hil)]
        [[~ p.sew] q.sew]
      =^  pro  p.sew  (need pru)
      =^  moz  p.sew  (~(slap wa p.sew) pro [%limb %p])
      =^  vem  p.sew  (~(slap wa p.sew) pro [%limb %q])
      [(said moz) (soar vem)]
    --
  --
::
++  vint                                                ::  create vane
  |=  {lal/@tas vil/vile bud/vase pax/path txt/@ta}     ::
  =-  ?:(?=($| -.res) ((slog p.res) ~) (some p.res))
  ^=  res  %-  mule  |.
  (vent lal vil bud *worm (slym (slap bud (rain pax txt)) bud))
::
++  viol                                                ::  vane tools
  |=  but/span
  ^-  vile
  =+  pal=|=(a/@t ^-(span (~(play ut but) (vice a))))
  :*  typ=(pal '*span')
      duc=(pal '*duct')
      pah=(pal '*path')
      mev=(pal '*{$meta $vase}')
  ==
::
++  is                                                  ::  operate in time
  |=  {vil/vile eny/@ bud/vase niz/(pair worm (list {p/@tas q/vase}))}
  |_  now/@da
  ++  beck
    ^-  slyd
    |=  {* fur/(unit (set monk)) ron/term bed/beam}
    ^-  (unit (unit (cask)))
    =>  .(fur ?^(fur fur `[[%& p.bed] ~ ~]))            ::  XX heinous
    =+  lal=(end 3 1 ron)
    =+  ren=(care (rsh 3 1 ron))
    |-  ^-  (unit (unit (cask)))
    ?~  q.niz  ~
    ?.  =(lal p.i.q.niz)  $(q.niz t.q.niz)
    %-  scry:(wink:(vent lal vil bud p.niz q.i.q.niz) now (shax now) ..^$)
    [fur ren bed]
  ::
  ++  dink                                              ::  vase by char
    |=  din/@tas  ^-  vase
    ?~(q.niz !! ?:(=(din p.i.q.niz) q.i.q.niz $(q.niz t.q.niz)))
  ::
  ++  dint                                              ::  input routing
    |=  hap/path  ^-  @tas
    ?+  hap  !!
      {@ $ames *}  %a
      {@ $boat *}  %c
      {@ $newt *}  %a
      {@ $sync *}  %c
      {@ $term *}  %d
      {@ $http *}  %e
      {@ $behn *}  %b
    ==
  ::
  ++  doos                                              ::  sleep until
    |=  hap/path  ^-  (unit @da)
    =+  lal=(dint hap)
    (doze:(wink:(vent lal vil bud p.niz (dink lal)) now 0 beck) now [hap ~])
  ::
  ++  hurl                                              ::  start loop
    |=  {lac/? ovo/ovum}
    ~?  &(!lac !=(%belt -.q.ovo))  [%unix -.q.ovo p.ovo]
    ^-  {p/(list ovum) q/(pair worm (list {p/@tas q/vase}))}
    ?>  ?=(^ p.ovo)
    %+  kick  lac
    :~  :*  i.p.ovo
            ~
            :^  %pass  t.p.ovo
              (dint p.ovo)
            :+  %&
              [%cell [%atom %tas `%soft] %noun]
            [%soft q.ovo]
        ==
    ==
  ::
  ++  race                                              ::  take
    |=  {org/@tas lal/@tas pux/(unit wire) hen/duct hil/mill ves/vase}
    ^-  {p/{p/(list move) q/worm} q/vase}
    =+  ven=(vent lal vil bud [p.niz ves])
    =+  win=(wink:ven now (shax now) beck)
    (swim:win org pux hen hil)
  ::
  ++  fire                                              ::  execute
    |=  {org/term lal/term pux/(unit wire) hen/duct hil/mill}
    ?:  &(?=(^ pux) ?=($~ hen))
      [[[[lal u.pux] (curd +>.hil)]~ ~] niz]
    =+  naf=q.niz
    |-  ^-  {{p/(list ovum) q/(list muse)} _niz}
    ?~  naf  [[~ ~] [p.niz ~]]
    ?.  =(lal p.i.naf)
      =+  tuh=$(naf t.naf)
      [-.tuh [+<.tuh [i.naf +>.tuh]]]
    =+  fiq=(race org lal pux hen hil q.i.naf)
    [[~ (turn p.p.fiq |=(a/move [lal a]))] [q.p.fiq [[p.i.naf q.fiq] t.naf]]]
  ::
  ++  jack                                              ::  dispatch card
    |=  {lac/? gum/muse}
    ^-  {{p/(list ovum) q/(list muse)} _niz}
    ::  =.  lac  |(lac ?=(?(%g %f) p.gum))
    ::  =.  lac  &(lac !?=($b p.gum))
    %+  fire
      p.gum
    ?-    -.r.gum
        $pass
      ~?  &(!lac !=(%$ p.gum))
        :^  %pass  [p.gum p.q.r.gum]
          [(@tas +>-.q.q.r.gum) p.r.gum]
        q.gum
      [p.q.r.gum ~ [[p.gum p.r.gum] q.gum] q.q.r.gum]
    ::
        $give
      ?>  ?=(^ q.gum)
      ?.  ?=(^ i.q.gum)
        ~&  [%jack-bad-duct q.gum]
        ~&  [%jack-bad-card +>-.p.r.gum]
        !!
      ~?  &(!lac |(!=(%blit +>-.p.r.gum) !=(%d p.gum)))
        [%give p.gum (@tas +>-.p.r.gum) `duct`q.gum]
      [i.i.q.gum [~ t.i.q.gum] t.q.gum p.r.gum]
    ::
        $slip
      ~?  !lac  [%slip p.gum (@tas +>-.q.p.r.gum) q.gum]
      [p.p.r.gum ~ q.gum q.p.r.gum]
    ::
        $sick
      ?>  ?=(^ q.gum)
      ?>  ?=(^ i.q.gum)
      ~?  !lac  [%sick p.gum (@tas +>-.p.r.gum) `duct`q.gum]
      [i.i.q.gum ?~(t.i.q.gum ~ [~ t.i.q.gum]) t.q.gum p.r.gum]
    ==
  ::
  ++  kick                                              ::  new main loop
    |=  {lac/? mor/(list muse)}
    =|  ova/(list ovum)
    |-  ^-  {p/(list ovum) q/(pair worm (list {p/@tas q/vase}))}
    ?~  mor  [(flop ova) niz]
    =^  nyx  niz  (jack lac i.mor)
    $(ova (weld p.nyx ova), mor (weld q.nyx t.mor))
  --
--
::::::  ::::::::::::::::::::::::::::::::::::::::::::::::::::::
::::::  ::::::    Postface                              ::::::
::::::  ::::::::::::::::::::::::::::::::::::::::::::::::::::::
=+  pit=`vase`!>(.)                                     ::
!:
=+  bud=pit                                             ::  becomes tang
=+  vil=(viol p.bud)                                    ::  cached reflexives
=|  $:  lac/?                                           ::  laconic bit
        eny/@                                           ::  entropy
        niz/(pair worm (list {p/@tas q/vase}))          ::  modules
    ==                                                  ::
=<  |%
    ++  come  |=  {@ (list ovum) pone}                  ::  11
              ^-  {(list ovum) _+>}
              ~&  %hoon-come
              =^  rey  +>+  (^come +<)
              [rey +>.$]
    ++  keep  |=(* (^keep ((hard {@da path}) +<)))     ::  4
    ++  load  |=  {@ (list ovum) pane}                  ::  86
              ^-  {(list ovum) _+>}
              ~&  %hoon-load
              =^  rey  +>+  (^load +<)
              [rey +>.$]
    ++  peek  |=(* (^peek ((hard {@da path}) +<)))     ::  87
    ++  poke  |=  *                                     ::  42
              ^-  {(list ovum) *}
              =>  .(+< ((hard {now/@da ovo/ovum}) +<))
              ?:  =(%verb -.q.ovo)
                [~ +>.$(lac !lac)]
              ?:  ?=($veer -.q.ovo)
                [~ +>.$(+ (veer now q.ovo))]
              =^  ova  +>+  (^poke now ovo)
              |-  ^-  {(list ovum) *}
              ?~  ova
                [~ +>.^$]
              ?:  ?=($verb -.q.i.ova)
                $(ova t.ova, lac !lac)
              ?:  ?=($veer -.q.i.ova)
                $(ova t.ova, +>+.^$ (veer now q.i.ova))
              ?:  ?=($vega -.q.i.ova)
                (fall (vega now t.ova (path +.q.i.ova)) [~ +>.^$])
              ?:  ?=($mass -.q.i.ova)
                =+  avo=$(ova t.ova)
                :_  +.avo
                :_  -.avo
                %=    i.ova
                    q.q
                  :-  %userspace
                  :-  %|
                  :~  hoon+`pit
                      zuse+`bud
                      hoon-cache+`p.niz
                      q.q.i.ova
                      dot+`.
                  ==
                ==
              =+(avo=$(ova t.ova) [[i.ova -.avo] +.avo])
    ++  wish  |=(* (^wish ((hard @ta) +<)))            ::  20
    --
|%
++  come                                                ::  load incompatible
  |=  {yen/@ ova/(list ovum) nyf/pone}
  ^+  [ova +>]
  (load yen ova (turn nyf |=({a/@tas b/vise} [a (slim b)])))
::
++  keep                                                ::  wakeup delay
  |=  {now/@da hap/path}
  =>  .(+< ((hard {now/@da hap/path}) +<))
  (~(doos (is vil eny bud niz) now) hap)
::
++  load                                                ::  load compatible
  |=  {yen/@ ova/(list ovum) nyf/pane}
  ^+  [ova +>]
  =:  eny  yen
      q.niz  nyf
    ==
  |-  ^+  [ova +>.^$]
  ?~  ova
    [~ +>.^$]
  ?:  ?=($verb -.q.i.ova)
    $(ova t.ova, lac !lac)
  ?:  ?=($veer -.q.i.ova)
    $(ova t.ova, +>.^$ (veer *@da q.i.ova))
  =+(avo=$(ova t.ova) [[i.ova -.avo] +.avo])
::
++  peek                                                ::  external inspect
  |=  {now/@da hap/path}
  ^-  (unit)
  ?~  hap  [~ hoon]
  =+  rob=((sloy ~(beck (is vil eny bud niz) now)) [151 %noun] hap)
  ?~  rob  ~
  ?~  u.rob  ~
  [~ u.u.rob]
::
++  poke                                                ::  external apply
  |=  {now/@da ovo/ovum}
  =.  eny  (mix eny (shax now))
  ::  ~&  [%poke -.q.ovo]
  ^-  {(list ovum) _+>}
  =^  zef  niz
    (~(hurl (is vil eny bud niz) now) lac ovo)
  [zef +>.$]
::
++  vega                                                ::  reboot kernel
  |=  {now/@da ova/(list ovum) hap/path}
  ^-  (unit {p/(list ovum) q/*})
  =-  ?:(?=($| -.res) ((slog p.res) ~) `p.res)
  ^=  res  %-  mule  |.
  =+  pax=(weld hap `path`[%hoon ~])
  ~&  [%vega-start hap]
  =+  src=((hard @t) (need (peek now cx+pax)))
  =+  saz=(shax src)
  =+  gen=(rain hap src)
  ~&  %vega-parsed
  =+  ken=.*(0 q:(~(mint ut %noun) %noun gen))
  =+  ^=  nex
      =+  gat=.*(ken .*(ken [0 87]))
      (need ((hard (unit @)) .*([-.gat [[now ~] +>.gat]] -.gat)))
  ~&  [%vega-compiled hoon nex]
  ?>  (lte nex hoon)
  =+  gat=.*(ken .*(ken [0 ?:(=(nex hoon) 86 11)]))
  =+  sam=[eny ova q.niz]
  =+  raw=.*([-.gat [sam +>.gat]] -.gat)
  [[[~ %vega hap] ((list ovum) -.raw)] +.raw]
::
++  veer                                                ::  install vane/tang
  |=  {now/@da fav/curd}
  =>  .(fav ((hard {$veer lal/@ta pax/path txt/@t}) fav))
  =-  ?:(?=($| -.res) ((slog p.res) +>.$) p.res)
  ^=  res  %-  mule  |.
  ?:  =(%$ lal.fav)
    ~&  [%tang pax.fav `@p`(mug txt.fav)]
    =+  gen=(rain pax.fav txt.fav)
    =+  vax=(slap pit gen)
    +>.^$(bud vax)
  %_    +>.^$
      q.niz
    |-  ^+  q.niz
    ?~  q.niz
      ~&  [%vane `@tas`lal.fav pax.fav `@p`(mug txt.fav)]
      =+  vin=(vint lal.fav vil bud pax.fav txt.fav)
      ?~  vin
        q.niz
      [[lal.fav q.sew:u.vin] q.niz]
    ?.  =(lal.fav p.i.q.niz)
      [i.q.niz $(q.niz t.q.niz)]
      ~&  [%vane `@tas`lal.fav pax.fav `@p`(mug txt.fav)]
    :_  t.q.niz
    :-  p.i.q.niz
    q.sew:(ruck:(vent lal.fav vil bud [p.niz q.i.q.niz]) pax.fav txt.fav)
  ==
::
++  wish                                                ::  external compute
 |=  txt/@
  q:(slap bud (ream txt))
--
.  ==<|MERGE_RESOLUTION|>--- conflicted
+++ resolved
@@ -3822,20 +3822,11 @@
 ++  ab
   |%
   ++  bix  (bass 16 (stun [2 2] six))
-<<<<<<< HEAD
-  ++  fem  (sear |=(a=@ (cha:fa a)) aln)
+  ++  fem  (sear |=(a/@ (cha:fa a)) aln)
   ++  hef  (bass 256 ;~(plug tep tiq (easy ~)))
   ++  hif  (bass 256 ;~(plug tip tiq (easy ~)))
   ++  huf  (bass 0x1.0000 ;~(plug hef (stun [0 3] ;~(pfix hep hif))))
   ++  hyf  (bass 0x1.0000 ;~(plug hif (stun [3 3] ;~(pfix hep hif))))
-=======
-  ++  fem  (sear |=(a/@ (cha:fa a)) aln)
-  ++  hif  (boss 256 ;~(plug tip tiq (easy ~)))
-  ++  huf  %+  cook
-             |=({a/@ b/@} (wred:un ~(zug mu ~(zag mu [a b]))))
-           ;~(plug hif ;~(pfix hep hif))
-  ++  hyf  (bass 0x1.0000.0000 ;~(plug huf ;~(pfix hep huf) (easy ~)))
->>>>>>> 309805f5
   ++  pev  (bass 32 ;~(plug sev (stun [0 4] siv)))
   ++  pew  (bass 64 ;~(plug sew (stun [0 4] siw)))
   ++  piv  (bass 32 (stun [5 5] siv))
@@ -3863,14 +3854,9 @@
            ==
   ++  sox  (cook |=(a/@ (sub a 87)) (shim 'a' 'f'))
   ++  ted  (bass 10 ;~(plug sed (stun [0 2] sid)))
-<<<<<<< HEAD
-  ++  tep  (sear |=(a=@ ?:(=(a 'doz') ~ (ins:po a))) til)
-  ++  tip  (sear |=(a=@ (ins:po a)) til)
-  ++  tiq  (sear |=(a=@ (ind:po a)) til)
-=======
+  ++  tep  (sear |=(a/@ ?:(=(a 'doz') ~ (ins:po a))) til)
   ++  tip  (sear |=(a/@ (ins:po a)) til)
   ++  tiq  (sear |=(a/@ (ind:po a)) til)
->>>>>>> 309805f5
   ++  tid  (bass 10 (stun [3 3] sid))
   ++  til  (boss 256 (stun [3 3] low))
   ++  urs  %+  cook
@@ -3983,63 +3969,28 @@
             $s  ((ro-co [4 16 8] |=(a/@ ~(x ne a))) q.p.lot)
           ==
         ::
-<<<<<<< HEAD
-            %p
+            $p
           =+  sxz=(feen:ob q.p.lot)
           =+  dyx=(met 3 sxz)
           :-  '~'
           ?:  (lte dyx 1)
-            (weld (trip (tod:po sxz)) rex)
+            (weld (trip (tod:po sxz)) rep)
           =+  dyy=(met 4 sxz)
           =+  imp=*@
           |-  ^-  tape
           ?:  =(imp dyy)
-            rex
+            rep
           %=  $
             sxz  (rsh 4 1 sxz)
             imp      +(imp)
-            rex
+            rep
               =+  log=(end 4 1 sxz)
               ;:  weld
                 (trip (tos:po (rsh 3 1 log)))
                 (trip (tod:po (end 3 1 log)))
                 ?:(=((mod imp 4) 0) ?:(=(imp 0) "" "--") "-")
-                rex
+                rep
              ==
-=======
-            $p
-          =+  dyx=(met 3 q.p.lot)
-          :-  '~'
-          ?:  (lte dyx 1)
-            (weld (trip (tod:po q.p.lot)) rep)
-          ?:  =(2 dyx)
-            ;:  weld
-              (trip (tos:po (end 3 1 q.p.lot)))
-              (trip (tod:po (rsh 3 1 q.p.lot)))
-              rep
-            ==
-          =+  [dyz=(met 5 q.p.lot) fin=| dub=&]
-          |-  ^-  tape
-          ?:  =(0 dyz)
-            rep
-          %=    $
-              fin      &
-              dub      !dub
-              dyz      (dec dyz)
-              q.p.lot  (rsh 5 1 q.p.lot)
-              rep
-            =+  syb=(wren:un (end 5 1 q.p.lot))
-            =+  cog=~(zig mu [(rsh 4 1 syb) (end 4 1 syb)])
-            ;:  weld
-              (trip (tos:po (end 3 1 p.cog)))
-              (trip (tod:po (rsh 3 1 p.cog)))
-              `tape`['-' ~]
-              (trip (tos:po (end 3 1 q.cog)))
-              (trip (tod:po (rsh 3 1 q.cog)))
-              `tape`?.(fin ~ ['-' ?.(dub ~ ['-' ~])])
-              rep
-            ==
->>>>>>> 309805f5
           ==
         ::
             $r
