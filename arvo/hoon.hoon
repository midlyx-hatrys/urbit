--- conflicted
+++ resolved
@@ -6424,11 +6424,9 @@
   |%
   ++  burn
     =+  gil=*(set span)
-    ~_  leaf+"burn"
-    %-  need
     |-  ^-  (unit)
     ?-    sut
-        {$atom *}   `?~(q.sut 0 u.q.sut)
+        {$atom *}   q.sut
         {$cell *}   %+  biff  $(sut p.sut) 
                     |=(* (biff ^$(sut q.sut) |=(* `[+>+< +<])))
         {$core *}   (biff $(sut p.sut) |=(* `[p.r.q.sut +<]))
@@ -6445,7 +6443,7 @@
         {$hold *}   ?:  (~(has in gil) sut)
                       ~
                     $(sut repo, gil (~(put in gil) sut))
-        $noun       `0
+        $noun       ~
         $void       ~
     ==
   ::
@@ -6851,7 +6849,6 @@
         =+  fex=(mint(sut p.p.p.mor) %noun [%wing i.hyp ~])
         [%| %| p.fex (comb q.p.p.mor q.fex)]
       ==
-<<<<<<< HEAD
     ::
         $&
       =.  sut  (felt q.p.mor)
@@ -6965,33 +6962,6 @@
               $(gil (~(put in gil) sut), sut repo)
             ==
       --
-=======
-  =+  sut=`span`%noun
-  |%
-  ++  burn
-    =+  gil=*(set span)
-    |-  ^-  (unit)
-    ?-    sut
-        {$atom *}   q.sut
-        {$cell *}   %+  biff  $(sut p.sut) 
-                    |=(* (biff ^$(sut q.sut) |=(* `[+>+< +<])))
-        {$core *}   (biff $(sut p.sut) |=(* `[p.r.q.sut +<]))
-        {$face *}   $(sut repo)
-        {$fork *}   =+  yed=(~(tap in p.sut))
-                    |-  ^-  (unit) 
-                    ?~  yed  ~
-                    =+  [dis=^$(sut i.yed) mor=$(yed t.yed)]
-                    ?~  dis  mor
-                    ?~  mor  dis
-                    ?:  =(.?(u.mor) .?(u.dis))
-                      ?:((gor u.mor u.dis) mor dis)
-                    ?@(u.mor mor dis)
-        {$hold *}   ?:  (~(has in gil) sut)
-                      ~
-                    $(sut repo, gil (~(put in gil) sut))
-        $noun       ~
-        $void       ~
->>>>>>> fb670851
     ==
   ::
   ++  find
@@ -7205,8 +7175,11 @@
         {$zinc *}  =+(vat=$(gen p.gen) [(wrap(sut p.vat) %zinc) q.vat])
         {$burn *}
       =+  nef=$(gen p.gen)
-      =+  moc=(mink [burn q.nef] |=({* *} ~))
-      [p.nef ?:(?=($0 -.moc) [%1 p.moc] q.nef)]
+      :-  p.nef
+      =+  cag=burn
+      ?~  cag  q.nef
+      =+  moc=(mink [u.cag q.nef] |=({* *} ~))
+      ?:(?=($0 -.moc) [%1 p.moc] q.nef)
     ::
         {$name *}  =+(vat=$(gen q.gen) [(conk(sut p.vat) p.gen) q.vat])
         {$tune *}  [(face p.gen sut) [%0 %1]]
@@ -7821,7 +7794,6 @@
       ?:  (lte ' ' i.mil)  [i.mil $(mil t.mil)]
       ['\\' ~(x ne (rsh 2 1 i.mil)) ~(x ne (end 2 1 i.mil)) $(mil t.mil)]
   ::
-<<<<<<< HEAD
   ++  deal  |=(lum/* (dish dole lum))
   ++  dial
     |=  ham/cape
@@ -7835,125 +7807,6 @@
       =^  mor  gid  $(haz t.haz)
       =^  dis  gid  ^$(q.ham i.haz)
       [[dis mor] gid]
-=======
-  ++  mint
-    ~/  %mint
-    |=  {gol/span gen/twig}
-    ^-  {p/span q/nock}
-    ~&  %pure-mint
-    |^  ^-  {p/span q/nock}
-    ?:  ?&(=(%void sut) !?=({$dbug *} gen))
-      ?.  |(!vet ?=({$lost *} gen) ?=({$fail *} gen))
-        ~|(%mint-vain !!)
-      [%void %0 0]
-    ?-    gen
-    ::
-        {^ *}
-      =+  hed=$(gen p.gen, gol %noun)
-      =+  tal=$(gen q.gen, gol %noun)
-      [(nice (cell p.hed p.tal)) (cons q.hed q.tal)]
-    ::
-        {$core *}  (grow %gold [%$ 1] p.gen)
-    ::
-        {$make *}  (~(mint et p.gen q.gen) gol)
-        {$wish *}
-      =+  nef=$(gen [%bunt p.gen])
-      [p.nef [%11 [%1 %151 p.nef] q:$(gen q.gen, gol %noun)]]
-    ::
-        {$bump *}  [(nice [%atom %$ ~]) [%4 q:$(gen p.gen, gol [%atom %$ ~])]]
-        {$sand *}  [(nice (play gen)) [%1 q.gen]]
-        {$rock *}  [(nice (play gen)) [%1 q.gen]]
-    ::
-        {$nock *}
-      [(nice %noun) [%2 q:$(gen p.gen, gol %noun) q:$(gen q.gen, gol %noun)]]
-    ::
-        {$same *}
-      =+  [one two]=[$(gen p.gen, gol %noun) $(gen q.gen, gol %noun)]
-      [(nice bool) [%5 q:$(gen p.gen, gol %noun) q:$(gen q.gen, gol %noun)]]
-    ::
-        {$deep *}  [(nice bool) [%3 q:$(gen p.gen, gol %noun)]]
-        {$hand *}  [p.gen q.gen]
-        {$iron *}  =+(vat=$(gen p.gen) [(wrap(sut p.vat) %iron) q.vat])
-    ::
-        {$like *}
-      =+(hif=(nice (play p.gen)) [hif q:$(gen q.gen, gol hif)])
-    ::
-        {$zinc *}  =+(vat=$(gen p.gen) [(wrap(sut p.vat) %zinc) q.vat])
-        {$burn *}
-      =+  nef=$(gen p.gen)
-      :-  p.nef
-      =+  cag=burn
-      ?~  cag  q.nef
-      =+  moc=(mink [u.cag q.nef] |=({* *} ~))
-      ?:(?=($0 -.moc) [%1 p.moc] q.nef)
-    ::
-        {$name *}  =+(vat=$(gen q.gen) [(conk(sut p.vat) p.gen) q.vat])
-        {$lead *}  =+(vat=$(gen p.gen) [(wrap(sut p.vat) %lead) q.vat])
-        {$peep *}  ~_(duck(sut (play p.gen)) $(gen q.gen))
-        {$hint *}
-      =+  hum=$(gen q.gen)
-      :: ?:  &(huz !?=($|(@ [?(%fast %memo) ^]) p.gen))
-      ::  hum
-      :-  p.hum
-      :+  %10
-        ?-    p.gen
-            @   p.gen
-            ^   [p.p.gen q:$(gen q.p.gen, gol %noun)]
-        ==
-      q.hum
-    ::
-        {$per *}
-      =+  fid=$(gen p.gen, gol %noun)
-      =+  dov=$(sut p.fid, gen q.gen)
-      [p.dov (comb q.fid q.dov)]
-    ::
-        {$aka *}
-      $(gen r.gen, sut (buss p.gen q.gen))
-    ::
-        {$if *}
-      =+  nor=$(gen p.gen, gol bool)
-      =+  fex=(gain p.gen)
-      =+  wux=(lose p.gen)
-      =+  ^=  duy
-          ?:  =(%void fex)
-            ?:(=(%void wux) [%0 0] [%1 1])
-          ?:(=(%void wux) [%1 0] q.nor)
-      =+  hiq=$(sut fex, gen q.gen)
-      =+  ran=$(sut wux, gen r.gen)
-      [(fork p.hiq p.ran ~) (cond duy q.hiq q.ran)]
-    ::
-        {$fits *}
-      :-  (nice bool)
-      =+  ref=(play ~(bunt al %herb p.gen))
-      =+  fid=(find %read q.gen)
-      ~|  [%test q.gen]
-      |-  ^-  nock
-      ?-  -.fid
-        $&  ?-  -.q.p.fid
-              $&  (fish(sut ref) (tend p.p.fid))
-              $|  $(fid [%| (fine fid)])
-            ==
-        $|  [%7 q.p.fid (fish(sut ref) 1)]
-      ==
-    ::
-        {$dbug *}
-      ~_  (show %o p.gen)
-      =+  hum=$(gen q.gen)
-      [p.hum [%10 [%spot %1 p.gen] q.hum]]
-    ::
-        {$twig *}   [(nice (play p.gen)) [%1 q.gen]]   ::  XX validate!
-        {$lost *}
-      ?:  vet
-        ~_  (dunk(sut (play p.gen)) 'lost')
-        ~|(%mint-lost !!)
-      [%void [%0 0]]
-    ::
-        {$spit *}
-      =+  vos=$(gol %noun, gen q.gen)
-      =+  ref=p:$(gol %noun, gen p.gen)
-      ?>  (~(nest ut p:!>(*span)) & ref)
-      [(nice (cell ref p.vos)) (cons [%1 p.vos] q.vos)]
->>>>>>> fb670851
     ::
     ++  $
       ^-  {tank (set @ud)}
