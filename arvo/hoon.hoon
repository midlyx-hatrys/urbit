--- conflicted
+++ resolved
@@ -804,7 +804,6 @@
     $(a (rsh 3 1 a), b (rsh 3 1 b))
   (lth c d)
 ::
-<<<<<<< HEAD
 ++  dor                                                 ::  d-order
   ~/  %dor
   |=  {a/* b/*}
@@ -817,60 +816,6 @@
     $(a -.a, b -.b)
   ?.  ?=(@ b)  &
   (lth a b)
-=======
-++  po
-  ~/  %po
-  =+  :-  ^=  sis                                       ::  prefix syllables
-      'dozmarbinwansamlitsighidfidlissogdirwacsabwissib\
-      /rigsoldopmodfoglidhopdardorlorhodfolrintogsilmir\
-      /holpaslacrovlivdalsatlibtabhanticpidtorbolfosdot\
-      /losdilforpilramtirwintadbicdifrocwidbisdasmidlop\
-      /rilnardapmolsanlocnovsitnidtipsicropwitnatpanmin\
-      /ritpodmottamtolsavposnapnopsomfinfonbanmorworsip\
-      /ronnorbotwicsocwatdolmagpicdavbidbaltimtasmallig\
-      /sivtagpadsaldivdactansidfabtarmonranniswolmispal\
-      /lasdismaprabtobrollatlonnodnavfignomnibpagsopral\
-      /bilhaddocridmocpacravripfaltodtiltinhapmicfanpat\
-      /taclabmogsimsonpinlomrictapfirhasbosbatpochactid\
-      /havsaplindibhosdabbitbarracparloddosbortochilmac\
-      /tomdigfilfasmithobharmighinradmashalraglagfadtop\
-      /mophabnilnosmilfopfamdatnoldinhatnacrisfotribhoc\
-      /nimlarfitwalrapsarnalmoslandondanladdovrivbacpol\
-      /laptalpitnambonrostonfodponsovnocsorlavmatmipfip'
-      ^=  dex                                           ::  suffix syllables
-      'zodnecbudwessevpersutletfulpensytdurwepserwylsun\
-      /rypsyxdyrnuphebpeglupdepdysputlughecryttyvsydnex\
-      /lunmeplutseppesdelsulpedtemledtulmetwenbynhexfeb\
-      /pyldulhetmevruttylwydtepbesdexsefwycburderneppur\
-      /rysrebdennutsubpetrulsynregtydsupsemwynrecmegnet\
-      /secmulnymtevwebsummutnyxrextebfushepbenmuswyxsym\
-      /selrucdecwexsyrwetdylmynmesdetbetbeltuxtugmyrpel\
-      /syptermebsetdutdegtexsurfeltudnuxruxrenwytnubmed\
-      /lytdusnebrumtynseglyxpunresredfunrevrefmectedrus\
-      /bexlebduxrynnumpyxrygryxfeptyrtustyclegnemfermer\
-      /tenlusnussyltecmexpubrymtucfyllepdebbermughuttun\
-      /bylsudpemdevlurdefbusbeprunmelpexdytbyttyplevmyl\
-      /wedducfurfexnulluclennerlexrupnedlecrydlydfenwel\
-      /nydhusrelrudneshesfetdesretdunlernyrsebhulryllud\
-      /remlysfynwerrycsugnysnyllyndyndemluxfedsedbecmun\
-      /lyrtesmudnytbyrsenwegfyrmurtelreptegpecnelnevfes'
-  |%
-  ++  ins  ~/  %ins                                     ::  parse prefix
-           |=  a/@tas
-           =+  b=0
-           |-  ^-  (unit @)
-           ?:(=(256 b) ~ ?:(=(a (tos b)) [~ b] $(b +(b))))
-  ++  ind  ~/  %ind                                     ::  parse suffix
-           |=  a/@tas
-           =+  b=0
-           |-  ^-  (unit @)
-           ?:(=(256 b) ~ ?:(=(a (tod b)) [~ b] $(b +(b))))
-  ++  tos  ~/  %tos                                     ::  fetch prefix
-           |=(a/@ ?>((lth a 256) (cut 3 [(mul 3 a) 3] sis)))
-  ++  tod  ~/  %tod                                     ::  fetch suffix
-           |=(a/@ ?>((lth a 256) (cut 3 [(mul 3 a) 3] dex)))
-  --
->>>>>>> bbc8381e
 ::
 ++  gor                                                 ::  g-order
   ~/  %gor
@@ -3348,16 +3293,16 @@
     ^-  {@ @}
     :-  r
     ?~  (mod n 2)
-      (~(sum fo 65.535) l (muk (snag n raku) 4 r))
-    (~(sum fo 65.536) l (muk (snag n raku) 4 r))
+      (~(sum fo 65.535) l (muk (snag n raku) 2 r))
+    (~(sum fo 65.536) l (muk (snag n raku) 2 r))
   ::
   ++  rund                                              ::  reverse round
     |=  {n/@ l/@ r/@}
     ^-  {@ @}
     :-  r
     ?~  (mod n 2)
-      (~(dif fo 65.535) l (muk (snag n raku) 4 r))
-    (~(dif fo 65.536) l (muk (snag n raku) 4 r))
+      (~(dif fo 65.535) l (muk (snag n raku) 2 r))
+    (~(dif fo 65.536) l (muk (snag n raku) 2 r))
   ::
   ++  raku
     ^-  (list @ux)
@@ -3436,7 +3381,7 @@
       /holpaslacrovlivdalsatlibtabhanticpidtorbolfosdot\
       /losdilforpilramtirwintadbicdifrocwidbisdasmidlop\
       /rilnardapmolsanlocnovsitnidtipsicropwitnatpanmin\
-      /ritpodmottamtolsavposnapnopsomfinfonbanporworsip\
+      /ritpodmottamtolsavposnapnopsomfinfonbanmorworsip\
       /ronnorbotwicsocwatdolmagpicdavbidbaltimtasmallig\
       /sivtagpadsaldivdactansidfabtarmonranniswolmispal\
       /lasdismaprabtobrollatlonnodnavfignomnibpagsopral\
@@ -3446,7 +3391,7 @@
       /tomdigfilfasmithobharmighinradmashalraglagfadtop\
       /mophabnilnosmilfopfamdatnoldinhatnacrisfotribhoc\
       /nimlarfitwalrapsarnalmoslandondanladdovrivbacpol\
-      /laptalpitnambonrostonfodponsovnocsorlavmatmipfap'
+      /laptalpitnambonrostonfodponsovnocsorlavmatmipfip'
       ^=  dex                                           ::  suffix syllables
       'zodnecbudwessevpersutletfulpensytdurwepserwylsun\
       /rypsyxdyrnuphebpeglupdepdysputlughecryttyvsydnex\
@@ -4038,7 +3983,6 @@
 ::
 ::::  4d: parsing (tracing)
   ::
-<<<<<<< HEAD
 ++  last  |=  {zyc/hair naz/hair}                       ::  farther trace
           ^-  hair
           ?:  =(p.zyc p.naz)
@@ -4131,23 +4075,6 @@
   (comp |*({a/* b/*} a))
 ::
 ::::  4f: parsing (rule builders)
-=======
-  ++  rynd                                              ::  feistel round
-    |=  {n/@ l/@ r/@}
-    ^-  {@ @}
-    :-  r
-    ?~  (mod n 2)
-      (~(sum fo 65.535) l (muk (snag n raku) 2 r))
-    (~(sum fo 65.536) l (muk (snag n raku) 2 r))
-  ::
-  ++  rund                                              ::  reverse round
-    |=  {n/@ l/@ r/@}
-    ^-  {@ @}
-    :-  r
-    ?~  (mod n 2)
-      (~(dif fo 65.535) l (muk (snag n raku) 2 r))
-    (~(dif fo 65.536) l (muk (snag n raku) 2 r))
->>>>>>> bbc8381e
   ::
 ++  bass                                                ::  leftmost base
   |*  {wuc/@ tyd/rule}
