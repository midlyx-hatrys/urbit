::                                                      ::  
::::    /hoon/hoon                                      ::
  ::                                                    ::
=>  %150  =>  
::                                                      ::
::::    0: version stub                                 ::
  ::                                                    ::
~%  %k.150  ~  ~                                        ::
|%
++  hoon  +
--  =>
::                                                      ::
::::    1: layer one                                    ::
  ::                                                    ::
  ::      1a: basic arithmetic                          ::
  ::      1b: tree addressing                           ::
  ::      1c: molds and mold builders                   ::
  ::
~%  %one  +  ~
|%
::                                                      ::
::::    1a: unsigned arithmetic and tree addressing     ::
  ::
++  add                                                 ::  unsigned addition
  ~/  %add
  |=  {a/@ b/@}
  ^-  @
  ?:  =(0 a)  b
  $(a (dec a), b +(b))
::
++  dec                                                 ::  unsigned decrement
  ~/  %dec
  |=  a/@
  ~_  leaf+"decrement-underflow"
  ?<  =(0 a)
  =+  b=0
  |-  ^-  @
  ?:  =(a +(b))  b
  $(b +(b))
::
++  div                                                 ::  unsigned divide
  ~/  %div
  =+  [a=`@`1 b=`@`1]
  |.
  ^-  @
  ~_  leaf+"divide-by-zero"
  ?<  =(0 b)
  =+  c=0
  |-
  ?:  (lth a b)  c
  $(a (sub a b), c +(c))
::
++  dvr                                                 ::  divide w/remainder
  ~/  %dvr
  |=  {a/@ b/@}  
  ^-  {p/@ q/@}
  [(div a b) (mod a b)]
::
++  gte                                                 ::  unsigned greater/eq
  ~/  %gte
  |=  {a/@ b/@}
  ^-  ?
  !(lth a b)
::
++  gth                                                 ::  unsigned greater
  ~/  %gth
  |=  {a/@ b/@}
  ^-  ?
  !(lte a b)
::
++  lte                                                 ::  unsigned less/eq
  ~/  %lte
  |=  {a/@ b/@}
  |(=(a b) (lth a b))
::
++  lth                                                 ::  unsigned less
  ~/  %lth
  |=  {a/@ b/@}
  ^-  ?
  ?&  !=(a b)
      |-
      ?|  =(0 a)
          ?&  !=(0 b)
              $(a (dec a), b (dec b))
  ==  ==  ==
::
++  max                                                 ::  unsigned maximum
  ~/  %max
  |=  {a/@ b/@}
  ^-  @
  ?:  (gth a b)  a
  b
::
++  min                                                 ::  unsigned minimum
  ~/  %min
  |=  {a/@ b/@}
  ^-  @
  ?:  (lth a b)  a
  b
::
++  mod                                                 ::  unsigned modulus
  ~/  %mod
  |:  [a=`@`1 b=`@`1]
  ^-  @
  ?<  =(0 b)
  (sub a (mul b (div a b)))
::
++  mul                                                 ::  unsigned multiply
  ~/  %mul
  |:  [a=`@`1 b=`@`1]
  ^-  @
  =+  c=0
  |-
  ?:  =(0 a)  c
  $(a (dec a), c (add b c))
::
++  sub                                                 ::  subtract
  ~/  %sub
  |=  {a/@ b/@}
  ~_  leaf+"subtract-underflow"
  ^-  @
  ?:  =(0 b)  a
  $(a (dec a), b (dec b))
::                                                      ::
::::  1b: tree addressing                               ::
  ::                                                    ::
  ::    cap, mas, peg                                   ::
  ::
++  cap                                                 ::  fragment head
  ~/  %cap
  |=  a/@
  ^-  ?($2 $3)
  ?-  a
    $2        %2
    $3        %3
    ?($0 $1)  !!
    *         $(a (div a 2))
  ==
::
++  mas                                                 ::  fragment body
  ~/  %mas
  |=  a/@
  ^-  @
  ?-  a
    $1   !!
    $2   1
    $3   1
    *    (add (mod a 2) (mul $(a (div a 2)) 2))
  ==
::
++  peg                                                 ::  fragment compose
  ~/  %peg
  |=  {a/@ b/@}
  ?<  =(0 a)
  ^-  @
  ?-  b
    $1  a
    $2  (mul a 2)
    $3  +((mul a 2))
    *   (add (mod b 2) (mul $(b (div b 2)) 2))
  ==
::                                                      ::
::::  1c: ideal containers                              ::
  ::                                                    ::
  ::
++  ache  |*({a/mold b/mold} $%({$| p/b} {$& p/a}))     ::  a or b, b default
++  bloq  @                                             ::  bitblock, eg 3=byte
++  each  |*({a/mold b/mold} $%({$& p/a} {$| p/b}))     ::  a or b, a default
++  gate  $-(* *)                                       ::  generic mold
++  list  |*(a/mold $@($~ {i/a t/(list a)}))            ::  nullterminated list 
++  lone  |*(a/mold p/a)                                ::  1-tuple
++  mold  gate                                          ::  normalizing gate
++  pair  |*({a/mold b/mold} {p/a q/b})                 ::  2-tuple
++  pole  |*(a/mold $@($~ {a (pole a)}))                ::  faceless list
++  qual  |*  {a/mold b/mold c/mold d/mold}             ::  4-tuple
          {p/a q/b r/c s/d}                             ::
++  quid  |*({a/mold b/*} {a _b})                       ::  mixed for sip
++  quip  |*({a/mold b/*} {(list a) _b})                ::  list-mixed for sip
++  trap  |*(a/mold _|?(*a))                            ::  producer
++  tree  |*(a/mold $@($~ {n/a l/(tree a) r/(tree a)})) ::  binary tree
++  trel  |*({a/mold b/mold c/mold} {p/a q/b r/c})      ::  3-tuple
++  unit  |*(a/mold $@($~ {$~ u/a}))                    ::  maybe
--  =>
::                                                      ::
::::  2: layer two                                      ::
  ::                                                    ::
  ::    2a: unit logic                                  ::
  ::    2b: list logic                                  ::
  ::    2c: bit arithmetic                              ::
  ::    2d: bit logic                                   ::
  ::    2e: insecure hashing                            ::
  ::    2f: noun ordering                               ::
  ::    2g: unsigned powers                             ::
  ::    2h: set logic                                   ::
  ::    2i: map logic                                   ::
  ::    2j: jar and jug logic                           ::
  ::    2k: queue logic                                 ::
  ::    2l: container from container                    ::
  ::    2m: container from noun                         ::
  ::    2n: functional hacks                            ::
  ::    2o: normalizing containers                      ::
  ::    2p: serialization                               ::
  ::    2q: molds and mold builders                     ::
  ::
~%  %two  +  ~
|%
::                                                      ::
::::  2a: unit logic                                    ::
  ::                                                    ::
  ::    biff, bind, bond, both, clap, drop,             ::
  ::    fall, flit, lift, mate, need, some              ::
  ::
++  biff                                                ::  apply
  |*  {a/(unit) b/$-(* (unit))}
  ?~  a  ~
  (b u.a)
::
++  bind                                                ::  argue
  |*  {a/(unit) b/mold}
  ?~  a  ~
  [~ u=(b u.a)]
::
++  bond                                                ::  replace
  |*  a/(trap)
  |*  b/(unit)
  ?~  b  $:a
  u.b
::
++  both                                                ::  all the above
  |*  {a/(unit) b/(unit)}
  ?~  a  ~
  ?~  b  ~
  [~ u=[u.a u.b]]
::
++  clap                                                ::  combine
  |*  {a/(unit) b/(unit) c/_|=(^ +<-)}
  ?~  a  b
  ?~  b  a
  [~ u=(c u.a u.b)]
::
++  drop                                                ::  enlist
  |*  a/(unit)
  ?~  a  ~
  [i=u.a t=~]
::
++  fall                                                ::  default
  |*  {a/(unit) b/*}
  ?~(a b u.a)
::
++  flit                                                ::  make filter
  |*  a/$-(* ?)
  |*  b/*
  ?.((a b) ~ [~ u=b])
::
++  lift                                                ::  lift mold (fmap)
  |*  a/mold                                            ::  flipped
  |*  b/(unit)                                          ::  curried
  (bind b a)                                            ::  bind
::
++  mate                                                ::  choose
  |*  {a/(unit) b/(unit)}
  ?~  b  a
  ?~  a  b
  ?.(=(u.a u.b) ~>(%mean.[%leaf "mate"] !!) a)
::
++  need                                                ::  demand
  |*  a/(unit)
  ?~  a  ~>(%mean.[%leaf "need"] !!)
  u.a
::
++  some                                                ::  lift (pure)
  |*  a/*
  [~ u=a]
::
::::  2b: list logic                                    ::
  ::                                                    ::
  ::                                                    ::
::
++  fand                                                ::  all indices
  ~/  %fand
  |=  {nedl/(list) hstk/(list)}
  =|  i/@ud
  =|  fnd/(list @ud)
  |-  ^+  fnd
  =+  [n=nedl h=hstk]
  |-
  ?:  |(?=($~ n) ?=($~ h))
    (flop fnd)
  ?:  =(i.n i.h)
    ?~  t.n
      ^$(i +(i), hstk +.hstk, fnd [i fnd])
    $(n t.n, h t.h)
  ^$(i +(i), hstk +.hstk)
::
++  find                                                ::  first index
  ~/  %find
  |=  {nedl/(list) hstk/(list)}
  =|  i/@ud
  |-   ^-  (unit @ud)
  =+  [n=nedl h=hstk]
  |-
  ?:  |(?=($~ n) ?=($~ h))
     ~
  ?:  =(i.n i.h)
    ?~  t.n
      `i
    $(n t.n, h t.h)
  ^$(i +(i), hstk +.hstk)
::
++  flop                                                ::  reverse
  ~/  %flop
  |*  a/(list)
  =>  .(a (homo a))
  ^+  a
  =+  b=`_a`~
  |-
  ?~  a  b
  $(a t.a, b [i.a b])
::
++  gulf                                                ::  range inclusive
  |=  {a/@ b/@} 
  ^-  (list @)
  ?:(=(a +(b)) ~ [a $(a +(a))])
::
++  homo                                                ::  homogenize
  |*  a/(list)
  ^+  =<  $
    |%  +-  $  ?:(*? ~ [i=(snag 0 a) t=$])
    --
  a
::
++  lent                                                ::  length
  ~/  %lent
  |=  a/(list)
  ^-  @
  =+  b=0
  |-
  ?~  a  b
  $(a t.a, b +(b))
::
++  levy
  ~/  %levy                                             ::  all of
  |*  {a/(list) b/$-(* ?)}
  |-  ^-  ?
  ?~  a  &
  ?.  (b i.a)  |
  $(a t.a)
::
++  lien                                                ::  some of
  ~/  %lien
  |*  {a/(list) b/$-(* ?)}
  |-  ^-  ?
  ?~  a  |
  ?:  (b i.a)  &
  $(a t.a)
::
++  limo                                                ::  listify
  |*  a/*
  ^+  =<  $
    |%  +-  $  ?~(a ~ ?:(*? [i=-.a t=$] $(a +.a)))
    --
  a
::
++  murn                                                ::  maybe transform
  ~/  %murn
  |*  {a/(list) b/$-(* (unit))}
  |-
  ?~  a  ~
  =+  c=(b i.a)
  ?~  c
    $(a t.a)
  [i=u.c t=$(a t.a)]
::
++  reap                                                ::  replicate
  ~/  %reap
  |*  {a/@ b/*}
  |-  ^-  (list _b)
  ?~  a  ~
  [b $(a (dec a))]
::
++  reel                                                ::  right fold
  ~/  %reel
  |*  {a/(list) b/_|=({* *} +<+)}
  |-  ^+  ,.+<+.b
  ?~  a
    +<+.b
  (b i.a $(a t.a))
::
++  roll                                                ::  left fold
  ~/  %roll
  |*  {a/(list) b/_|=({* *} +<+)}
  |-  ^+  ,.+<+.b
  ?~  a
    +<+.b
  $(a t.a, b b(+<+ (b i.a +<+.b)))
::
++  scag                                                ::  prefix
  ~/  %scag
  |*  {a/@ b/(list)}
  |-  ^+  b
  ?:  |(?=($~ b) =(0 a))  ~
  [i.b $(b t.b, a (dec a))]
::
++  skid                                                ::  separate
  ~/  %skid
  |*  {a/(list) b/$-(* ?)}
  |-  ^+  [p=a q=a]
  ?~  a  [~ ~]
  =+  c=$(a t.a)
  ?:((b i.a) [[i.a p.c] q.c] [p.c [i.a q.c]])
::
++  skim                                                ::  only
  ~/  %skim
  |*  {a/(list) b/$-(* ?)}
  |-
  ^+  a
  ?~  a  ~
  ?:((b i.a) [i.a $(a t.a)] $(a t.a))
::
++  skip                                                ::  except
  ~/  %skip
  |*  {a/(list) b/$-(* ?)}
  |-
  ^+  a
  ?~  a  ~
  ?:((b i.a) $(a t.a) [i.a $(a t.a)])
::
++  slag                                                ::  suffix
  ~/  %slag
  |*  {a/@ b/(list)}
  |-  ^+  b
  ?:  =(0 a)  b
  ?~  b  ~
  $(b t.b, a (dec a))
::
++  snag                                                ::  index
  ~/  %snag
  |*  {a/@ b/(list)}
  |-
  ?~  b
    ~_  leaf+"snag-fail"
    !!
  ?:  =(0 a)  i.b
  $(b t.b, a (dec a))
::
++  sort   !.                                           ::  quicksort
  ~/  %sort
  |*  {a/(list) b/$-([* *] ?)}
  =>  .(a ^.(homo a))
  |-  ^+  a
  ?~  a  ~
  %+  weld
    $(a (skim t.a |=(c/_i.a (b c i.a))))
  ^+  t.a
  [i.a $(a (skim t.a |=(c/_i.a !(b c i.a))))]
::
++  spin
  |*  {a/(list) b/_|=({* *} [** +<+]) c/*}
  ::  ?<  ?=($-([_?<(?=($~ a) i.a) _c] [* _c]) b)
  |-
  ?~  a
    ~
  =+  v=(b i.a c)
  [i=-.v t=$(a t.a, c +.v)]
::
++  spun
  |*  {a/(list) b/_|=({* *} [** +<+])}
  =|  c/_+<+.b
  |-
  ?~  a
    ~
  =+  v=(b i.a c)
  [i=-.v t=$(a t.a, c +.v)]
::
++  swag                                                ::  slice
  |*  {{a/@ b/@} c/(list)}
  (scag +<-> (slag +<-< c))
::
++  turn                                                ::  transform
  ~/  %turn
  |*  {a/(list) b/$-(* *)}
  |-
  ?~  a  ~
  [i=(b i.a) t=$(a t.a)]
::
++  weld                                                ::  concatenate
  ~/  %weld
  |*  {a/(list) b/(list)}
  =>  .(a ^.(homo a), b ^.(homo b))
  |-  ^+  b
  ?~  a  b
  [i.a $(a t.a)]
::
++  welp                                                ::  faceless weld
  =|  {* *}
  |%
  +-  $
    ?~  +<-
      +<-(. +<+)
    +<-(+ $(+<- +<->))
  --
::
++  zing                                                ::  promote
  =|  *
  |%
  +-  $
    ?~  +<
      +<
    (welp +<- $(+< +<+))
  --
::                                                      ::
::::  2c: bit arithmetic                                ::
  ::                                                    ::
  ::
++  bex                                                 ::  binary exponent
  ~/  %bex
  |=  a/@
  ^-  @
  ?:  =(0 a)  1
  (mul 2 $(a (dec a)))
::
++  can                                                 ::  assemble
  ~/  %can
  |=  {a/bloq b/(list {p/@u q/@})}
  ^-  @
  ?~  b  0
  (add (end a p.i.b q.i.b) (lsh a p.i.b $(b t.b)))
::
++  cat                                                 ::  concatenate
  ~/  %cat
  |=  {a/bloq b/@ c/@}
  (add (lsh a (met a b) c) b)
::
++  cut                                                 ::  slice
  ~/  %cut
  |=  {a/bloq {b/@u c/@u} d/@}
  (end a c (rsh a b d))
::
++  end                                                 ::  tail
  ~/  %end
  |=  {a/bloq b/@u c/@}
  (mod c (bex (mul (bex a) b)))
::
++  fil                                                 ::  fill bloqstream
  |=  {a/bloq b/@u c/@}
  =+  n=0
  =+  d=c
  |-  ^-  @
  ?:  =(n b)
    (rsh a 1 d)
  $(d (add c (lsh a 1 d)), n +(n))
::
++  lsh                                                 ::  left-shift
  ~/  %lsh
  |=  {a/bloq b/@u c/@}
  (mul (bex (mul (bex a) b)) c)
::
++  met                                                 ::  measure
  ~/  %met
  |=  {a/bloq b/@}
  ^-  @
  =+  c=0
  |-
  ?:  =(0 b)  c
  $(b (rsh a 1 b), c +(c))
::
++  rap                                                 ::  assemble nonzero
  ~/  %rap
  |=  {a/bloq b/(list @)}
  ^-  @
  ?~  b  0
  (cat a i.b $(b t.b))
::
++  rep                                                 ::  assemble single
  ~/  %rep
  |=  {a/bloq b/(list @)}
  ^-  @
  =+  c=0
  |-
  ?~  b  0
  (add (lsh a c (end a 1 i.b)) $(c +(c), b t.b))
::
++  rip                                                 ::  disassemble
  ~/  %rip
  |=  {a/bloq b/@}
  ^-  (list @)
  ?:  =(0 b)  ~
  [(end a 1 b) $(b (rsh a 1 b))]
::
++  rsh                                                 ::  right-shift
  ~/  %rsh
  |=  {a/bloq b/@u c/@}
  (div c (bex (mul (bex a) b)))
::
++  swp  |=({a/bloq b/@} (rep a (flop (rip a b))))      ::  reverse bloq order
++  xeb                                                 ::  binary logarithm
  ~/  %xeb
  |=  a/@
  ^-  @
  (met 0 a)
::                                                      ::
::::  2d: bit logic                                     ::
  ::                                                    ::
  ::
++  con                                                 ::  binary or
  ~/  %con
  |=  {a/@ b/@}
  =+  [c=0 d=0]
  |-  ^-  @
  ?:  ?&(=(0 a) =(0 b))  d
  %=  $
    a   (rsh 0 1 a)
    b   (rsh 0 1 b)
    c   +(c)
    d   %+  add  d
          %^  lsh  0  c
          ?&  =(0 (end 0 1 a))
              =(0 (end 0 1 b))
          ==
  ==
::
++  dis                                                 ::  binary and
  ~/  %dis
  |=  {a/@ b/@}
  =|  {c/@ d/@}
  |-  ^-  @
  ?:  ?|(=(0 a) =(0 b))  d
  %=  $
    a   (rsh 0 1 a)
    b   (rsh 0 1 b)
    c   +(c)
    d   %+  add  d
          %^  lsh  0  c
          ?|  =(0 (end 0 1 a))
              =(0 (end 0 1 b))
          ==
  ==
::
++  mix                                                 ::  binary xor
  ~/  %mix
  |=  {a/@ b/@}
  ^-  @
  =+  [c=0 d=0]
  |-
  ?:  ?&(=(0 a) =(0 b))  d
  %=  $
    a   (rsh 0 1 a)
    b   (rsh 0 1 b)
    c   +(c)
    d   (add d (lsh 0 c =((end 0 1 a) (end 0 1 b))))
  ==
::
++  not  |=  {a/bloq b/@ c/@}                           ::  binary not (sized)
  (mix c (dec (bex (mul b (bex a)))))
::                                                      ::
::::  2e: insecure hashing                              ::
  ::                                                    ::
  ::
++  fnv  |=(a/@ (end 5 1 (mul 16.777.619 a)))           ::  FNV scrambler
::
++  muk                                                 ::  standard murmur3
  ~/  %muk
  |=  {syd/@ key/@}
  ?>  (lte (met 5 syd) 1)
  =+  ^=  row
      |=  {a/@ b/@}
      (con (end 5 1 (lsh 0 a b)) (rsh 0 (sub 32 a) b))
  =+  mow=|=({a/@ b/@} (end 5 1 (mul a b)))
  =+  len=(met 5 key)
  =-  =.  goc  (mix goc len)
      =.  goc  (mix goc (rsh 4 1 goc))
      =.  goc  (mow goc 0x85eb.ca6b)
      =.  goc  (mix goc (rsh 0 13 goc))
      =.  goc  (mow goc 0xc2b2.ae35)
      (mix goc (rsh 4 1 goc))
  ^=  goc
  =+  [inx=0 goc=syd]
  |-  ^-  @
  ?:  =(inx len)  goc
  =+  kop=(cut 5 [inx 1] key)
  =.  kop  (mow kop 0xcc9e.2d51)
  =.  kop  (row 15 kop)
  =.  kop  (mow kop 0x1b87.3593)
  =.  goc  (mix kop goc)
  =.  goc  (row 13 goc)
  =.  goc  (end 5 1 (add 0xe654.6b64 (mul 5 goc)))
  $(inx +(inx))
::
++  mum                                                 ::  mug with murmur3
  ~/  %mum
  |=  a/*
  |^  (trim ?@(a a (mix $(a -.a) (mix 0x7fff.ffff $(a +.a)))))
  ++  trim                                              ::  31-bit nonzero
    |=  key/@
    =+  syd=0xcafe.babe
    |-  ^-  @
    =+  haz=(muk syd key)
    =+  ham=(mix (rsh 0 31 haz) (end 0 31 haz))
    ?.(=(0 ham) ham $(syd +(syd)))
  --
::
++  mug                                                 ::  31bit nonzero FNV1a
  ~/  %mug
  |=  a/*
  ?^  a
    =+  b=[p=$(a -.a) q=$(a +.a)]
    |-  ^-  @
    =+  c=(fnv (mix p.b (fnv q.b)))
    =+  d=(mix (rsh 0 31 c) (end 0 31 c))
    ?.  =(0 d)  d
    $(q.b +(q.b))
  =+  b=2.166.136.261
  |-  ^-  @
  =+  c=b
  =+  [d=0 e=(met 3 a)]
  |-  ^-  @
  ?:  =(d e)
    =+  f=(mix (rsh 0 31 c) (end 0 31 c))
    ?.  =(0 f)  f
    ^$(b +(b))
  $(c (fnv (mix c (cut 3 [d 1] a))), d +(d))
::                                                      ::
::::  2f: noun ordering                                 ::
  ::                                                    ::
  ::    aor, dor, gor, hor, lor, vor                    ::
  ::
++  aor                                                 ::  a-order
  ~/  %aor
  |=  {a/* b/*}
  ^-  ?
  ?:  =(a b)  &
  ?.  ?=(@ a)
    ?:  ?=(@ b)  |
    ?:  =(-.a -.b)
      $(a +.a, b +.b)
    $(a -.a, b -.b)
  ?.  ?=(@ b)  &
  |-
  =+  [c=(end 3 1 a) d=(end 3 1 b)]
  ?:  =(c d)
    $(a (rsh 3 1 a), b (rsh 3 1 b))
  (lth c d)
::
++  dor                                                 ::  d-order
  ~/  %dor
  |=  {a/* b/*}
  ^-  ?
  ?:  =(a b)  &
  ?.  ?=(@ a)
    ?:  ?=(@ b)  |
    ?:  =(-.a -.b)
      $(a +.a, b +.b)
    $(a -.a, b -.b)
  ?.  ?=(@ b)  &
  (lth a b)
::
++  gor                                                 ::  g-order
  ~/  %gor
  |=  {a/* b/*}
  ^-  ?
  =+  [c=(mug a) d=(mug b)]
  ?:  =(c d)
    (dor a b)
  (lth c d)
::
++  hor                                                 ::  h-order
  ~/  %hor
  |=  {a/* b/*}
  ^-  ?
  ?:  ?=(@ a)
    ?.  ?=(@ b)  &
    (gor a b)
  ?:  ?=(@ b)  |
  ?:  =(-.a -.b)
    (gor +.a +.b)
  (gor -.a -.b)
::
++  lor                                                 ::  l-order
  ~/  %lor
  |=  {a/* b/*}
  ^-  ?
  ?:  =(a b)  &
  ?@  a
    ?^  b  &
    (lth a b)
  ?:  =(-.a -.b)
    $(a +.a, b +.b)
  $(a -.a, b -.b)
::
++  vor                                                 ::  v-order
  ~/  %vor
  |=  {a/* b/*}
  ^-  ?
  =+  [c=(mug (mug a)) d=(mug (mug b))]
  ?:  =(c d)
    (dor a b)
  (lth c d)
<<<<<<< HEAD
::                                                      ::
::::                                                    ::
  ::  2g: unsigned powers                               ::
  ::                                                    ::
=======
::::::::::::::::::::::::::::::::::::::::::::::::::::::::::
::                section 2cD, insecure hashing         ::
::
++  fnv  |=(a/@ (end 5 1 (mul 16.777.619 a)))           ::  FNV scrambler
::
++  muk                                                 ::  standard murmur3
  ~%  %muk  ..muk  ~
  =+  ~(. fe 5)
  |=  {syd/@ len/@ key/@}
  ?>  &((lte (met 5 syd) 1) (lte (met 0 len) 31))
  =/  pad      (sub len (met 3 key))
  =/  data     (weld (rip 3 key) (reap pad 0))
  =/  nblocks  (div len 4)  ::  intentionally off-by-one
  =/  h1  syd
  =+  [c1=0xcc9e.2d51 c2=0x1b87.3593]
  =/  blocks  (rip 5 key)
  =/  i  nblocks
  =.  h1  =/  hi  h1  |-
    ?:  =(0 i)  hi
    =/  k1  (snag (sub nblocks i) blocks)  ::  negative array index
    =.  k1  (sit (mul k1 c1))
    =.  k1  (rol 0 15 k1)
    =.  k1  (sit (mul k1 c2))
    =.  hi  (mix hi k1)
    =.  hi  (rol 0 13 hi)
    =.  hi  (sum (sit (mul hi 5)) 0xe654.6b64)
    $(i (dec i))
  =/  tail  (slag (mul 4 nblocks) data)
  =/  k1    0
  =/  tlen  (dis len 3)
  =.  h1
    ?+  tlen  h1  ::  fallthrough switch
      $3  =.  k1  (mix k1 (lsh 0 16 (snag 2 tail)))
          =.  k1  (mix k1 (lsh 0 8 (snag 1 tail)))
          =.  k1  (mix k1 (snag 0 tail))
          =.  k1  (sit (mul k1 c1))
          =.  k1  (rol 0 15 k1)
          =.  k1  (sit (mul k1 c2))
          (mix h1 k1)
      $2  =.  k1  (mix k1 (lsh 0 8 (snag 1 tail)))
          =.  k1  (mix k1 (snag 0 tail))
          =.  k1  (sit (mul k1 c1))
          =.  k1  (rol 0 15 k1)
          =.  k1  (sit (mul k1 c2))
          (mix h1 k1)
      $1  =.  k1  (mix k1 (snag 0 tail))
          =.  k1  (sit (mul k1 c1))
          =.  k1  (rol 0 15 k1)
          =.  k1  (sit (mul k1 c2))
          (mix h1 k1)
    ==
  =.  h1  (mix h1 len)
  |^  (fmix32 h1)
  ++  fmix32
    |=  h/@
    =.  h  (mix h (rsh 0 16 h))
    =.  h  (sit (mul h 0x85eb.ca6b))
    =.  h  (mix h (rsh 0 13 h))
    =.  h  (sit (mul h 0xc2b2.ae35))
    =.  h  (mix h (rsh 0 16 h))
    h
  --
  ::
  ++  mum                                                 ::  mug with murmur3
  ~/  %mum
  |=  a/*
  |^  (trim ?@(a a (mix $(a -.a) (mix 0x7fff.ffff $(a +.a)))))
  ++  trim                                              ::  31-bit nonzero
    |=  key/@
    =+  syd=0xcafe.babe
    |-  ^-  @
    =+  haz=(muk syd (met 3 key) key)
    =+  ham=(mix (rsh 0 31 haz) (end 0 31 haz))
    ?.(=(0 ham) ham $(syd +(syd)))
  --
::
++  mug                                                 ::  31bit nonzero FNV1a
  ~/  %mug
  |=  a/*
  ?^  a
    =+  b=[p=$(a -.a) q=$(a +.a)]
    |-  ^-  @
    =+  c=(fnv (mix p.b (fnv q.b)))
    =+  d=(mix (rsh 0 31 c) (end 0 31 c))
    ?.  =(0 d)  d
    $(q.b +(q.b))
  =+  b=2.166.136.261
  |-  ^-  @
  =+  c=b
  =+  [d=0 e=(met 3 a)]
  |-  ^-  @
  ?:  =(d e)
    =+  f=(mix (rsh 0 31 c) (end 0 31 c))
    ?.  =(0 f)  f
    ^$(b +(b))
  $(c (fnv (mix c (cut 3 [d 1] a))), d +(d))
::::::::::::::::::::::::::::::::::::::::::::::::::::::::::
::                section 2cE, phonetic base            ::
::
++  po
  ~/  %po
  =+  :-  ^=  sis                                       ::  prefix syllables
      'dozmarbinwansamlitsighidfidlissogdirwacsabwissib\
      /rigsoldopmodfoglidhopdardorlorhodfolrintogsilmir\
      /holpaslacrovlivdalsatlibtabhanticpidtorbolfosdot\
      /losdilforpilramtirwintadbicdifrocwidbisdasmidlop\
      /rilnardapmolsanlocnovsitnidtipsicropwitnatpanmin\
      /ritpodmottamtolsavposnapnopsomfinfonbanporworsip\
      /ronnorbotwicsocwatdolmagpicdavbidbaltimtasmallig\
      /sivtagpadsaldivdactansidfabtarmonranniswolmispal\
      /lasdismaprabtobrollatlonnodnavfignomnibpagsopral\
      /bilhaddocridmocpacravripfaltodtiltinhapmicfanpat\
      /taclabmogsimsonpinlomrictapfirhasbosbatpochactid\
      /havsaplindibhosdabbitbarracparloddosbortochilmac\
      /tomdigfilfasmithobharmighinradmashalraglagfadtop\
      /mophabnilnosmilfopfamdatnoldinhatnacrisfotribhoc\
      /nimlarfitwalrapsarnalmoslandondanladdovrivbacpol\
      /laptalpitnambonrostonfodponsovnocsorlavmatmipfap'
      ^=  dex                                           ::  suffix syllables
      'zodnecbudwessevpersutletfulpensytdurwepserwylsun\
      /rypsyxdyrnuphebpeglupdepdysputlughecryttyvsydnex\
      /lunmeplutseppesdelsulpedtemledtulmetwenbynhexfeb\
      /pyldulhetmevruttylwydtepbesdexsefwycburderneppur\
      /rysrebdennutsubpetrulsynregtydsupsemwynrecmegnet\
      /secmulnymtevwebsummutnyxrextebfushepbenmuswyxsym\
      /selrucdecwexsyrwetdylmynmesdetbetbeltuxtugmyrpel\
      /syptermebsetdutdegtexsurfeltudnuxruxrenwytnubmed\
      /lytdusnebrumtynseglyxpunresredfunrevrefmectedrus\
      /bexlebduxrynnumpyxrygryxfeptyrtustyclegnemfermer\
      /tenlusnussyltecmexpubrymtucfyllepdebbermughuttun\
      /bylsudpemdevlurdefbusbeprunmelpexdytbyttyplevmyl\
      /wedducfurfexnulluclennerlexrupnedlecrydlydfenwel\
      /nydhusrelrudneshesfetdesretdunlernyrsebhulryllud\
      /remlysfynwerrycsugnysnyllyndyndemluxfedsedbecmun\
      /lyrtesmudnytbyrsenwegfyrmurtelreptegpecnelnevfes'
  |%
  ++  ins  ~/  %ins                                     ::  parse prefix
           |=  a/@tas
           =+  b=0
           |-  ^-  (unit @)
           ?:(=(256 b) ~ ?:(=(a (tos b)) [~ b] $(b +(b))))
  ++  ind  ~/  %ind                                     ::  parse suffix
           |=  a/@tas
           =+  b=0
           |-  ^-  (unit @)
           ?:(=(256 b) ~ ?:(=(a (tod b)) [~ b] $(b +(b))))
  ++  tos  ~/  %tos                                     ::  fetch prefix
           |=(a/@ ?>((lth a 256) (cut 3 [(mul 3 a) 3] sis)))
  ++  tod  ~/  %tod                                     ::  fetch suffix
           |=(a/@ ?>((lth a 256) (cut 3 [(mul 3 a) 3] dex)))
  --
::
++  fa                                                  ::  base58check
  =+  key='123456789ABCDEFGHJKLMNPQRSTUVWXYZabcdefghijkmnopqrstuvwxyz'
  =+  ^-  yek/@ux  ~+
      =-  yek:(roll (trip key) -)
      |:  [a=*char b=*@ yek=`@ux`(fil 3 256 0xff)]
      [+(b) (mix yek (lsh 3 `@u`a (~(inv fe 3) b)))]
  |%
  ++  cha  |=(a/char `(unit @uF)`=+(b=(cut 3 [`@`a 1] yek) ?:(=(b 0xff) ~ `b)))
  ++  tok
    |=  a/@ux  ^-  @ux
    =+  b=(pad a)
    =-  (~(net fe 5) (end 3 4 (shay 32 -)))
    (shay (add b (met 3 a)) (lsh 3 b (swap 3 a)))
>>>>>>> 37de0c8a
  ::
++  pow                                                 ::  unsigned exponent
  ~/  %pow
  |=  {a/@ b/@}
  ?:  =(b 0)  1
  |-  ?:  =(b 1)  a
  =+  c=$(b (div b 2))
  =+  d=(mul c c)
  ?~  (dis b 1)  d  (mul d a)
::
++  sqt                                                 ::  unsigned sqrt/rem
  ~/  %sqt
  |=  a/@  ^-  {p/@ q/@}
  ?~  a  [0 0]
  =+  [q=(div (dec (xeb a)) 2) r=0]
  =-  [-.b (sub a +.b)]
  ^=  b  |-
  =+  s=(add r (bex q))
  =+  t=(mul s s)
  ?:  =(q 0)
    ?:((lte t a) [s t] [r (mul r r)])
  ?:  (lte t a)  
    $(r s, q (dec q))  
  $(q (dec q))
::                                                      ::
::::                                                    ::
  ::                                                    ::
  ::  2h: set logic                                     ::
  ::                                                    ::
  ::
++  in                                                  ::  set engine
  ~/  %in
  |_  a/(tree)
  +-  all                                               ::  logical AND
    ~/  %all
    |*  b/$-(* ?)
    |-  ^-  ?
    ?~  a
      &
    ?&((b n.a) $(a l.a) $(a r.a))
  ::
  +-  any                                               ::  logical OR
    ~/  %any
    |*  b/$-(* ?)
    |-  ^-  ?
    ?~  a
      |
    ?|((b n.a) $(a l.a) $(a r.a))
  ::
  +-  apt                                               ::  check correctness
    |-  ^-  ?
    ?~  a
      &
    ?&  ?~(l.a & ?&((vor n.a n.l.a) (hor n.l.a n.a) $(a l.a)))
        ?~(r.a & ?&((vor n.a n.r.a) (hor n.a n.r.a) $(a r.a)))
    ==
  ::
  +-  bif                                               ::  splits a by b
    ~/  %bif
    |*  b/*
    ^+  [l=a r=a]
    =<  [+< +>]
    |-  ^+  a
    ?~  a
      [b ~ ~]
    ?:  =(b n.a)
      a
    ?:  (hor b n.a)
      =+  c=$(a l.a)
      ?>  ?=(^ c)
      [n.c l.c [n.a r.c r.a]]
    =+  c=$(a r.a)
    ?>  ?=(^ c)
    [n.c [n.a l.a l.c] r.c]
  ::
  +-  del                                               ::  b without any a
    ~/  %del
    |*  b/*
    |-  ^+  a
    ?~  a
      ~
    ?.  =(b n.a)
      ?:  (hor b n.a)
        [n.a $(a l.a) r.a]
      [n.a l.a $(a r.a)]
    |-  ^-  {$?($~ _a)}
    ?~  l.a  r.a
    ?~  r.a  l.a
    ?:  (vor n.l.a n.r.a)
      [n.l.a l.l.a $(l.a r.l.a)]
    [n.r.a $(r.a l.r.a) r.r.a]
  ::
  +-  dif                                               ::  difference
    ~/  %dif
    |*  b/_a
    |-  ^+  a
    ?~  b
      a
    =+  c=(bif n.b)
    ?>  ?=(^ c)
    =+  d=$(a l.c, b l.b)
    =+  e=$(a r.c, b r.b)
    |-  ^-  {$?($~ _a)}
    ?~  d  e
    ?~  e  d
    ?:  (vor n.d n.e)
      [n.d l.d $(d r.d)]
    [n.e $(e l.e) r.e]
  ::
  +-  dig                                               ::  axis of a in b
    |=  b/*
    =+  c=1
    |-  ^-  (unit @)
    ?~  a  ~
    ?:  =(b n.a)  [~ u=(peg c 2)]
    ?:  (hor b n.a)
      $(a l.a, c (peg c 6))
    $(a r.a, c (peg c 7))
  ::
  +-  gas                                               ::  concatenate
    ~/  %gas
    |=  b/(list _?>(?=(^ a) n.a))
    |-  ^+  a
    ?~  b
      a
    $(b t.b, a (put i.b))
  ::
  +-  has                                               ::  b exists in a check
    ~/  %has
    |*  b/*
    |-  ^-  ?
    ?~  a
      |
    ?:  =(b n.a)
      &
    ?:  (hor b n.a)
      $(a l.a)
    $(a r.a)
  ::
  +-  int                                               ::  intersection
    ~/  %int
    |*  b/_a
    |-  ^+  a
    ?~  b
      ~
    ?~  a
      ~
    ?.  (vor n.a n.b)
      $(a b, b a)
    ?:  =(n.b n.a)
      [n.a $(a l.a, b l.b) $(a r.a, b r.b)]
    ?:  (hor n.b n.a)
      %-  uni(a $(a l.a, b [n.b l.b ~]))  $(b r.b)
    %-  uni(a $(a r.a, b [n.b ~ r.b]))  $(b l.b)
  ::
  +-  put                                               ::  puts b in a, sorted
    ~/  %put
    |*  b/*
    |-  ^+  a
    ?~  a
      [b ~ ~]
    ?:  =(b n.a)
      a
    ?:  (hor b n.a)
      =+  c=$(a l.a)
      ?>  ?=(^ c)
      ?:  (vor n.a n.c)
        [n.a c r.a]
      [n.c l.c [n.a r.c r.a]]
    =+  c=$(a r.a)
    ?>  ?=(^ c)
    ?:  (vor n.a n.c)
      [n.a l.a c]
    [n.c [n.a l.a l.c] r.c]
  ::
  +-  rep                                               ::  replace by product
    |*  b/_|=({* *} +<+)
    |-
    ?~  a  +<+.b
    $(a r.a, +<+.b $(a l.a, +<+.b (b n.a +<+.b)))
  ::
  +-  run                                               ::  apply gate to values
    ~/  %run
    |*  b/gate
    =|  c/(set _?>(?=(^ a) (b n.a)))
    |-  ?~  a  c
    =.  c  (~(put in c) (b n.a))
    =.  c  $(a l.a, c c)
    $(a r.a, c c)
  ::
  +-  tap                                               ::  convert to list
    ~/  %tap
    |=  b/(list _?>(?=(^ a) n.a))
    ^+  b
    ?~  a
      b
    $(a r.a, b [n.a $(a l.a)])
  ::
  +-  uni                                               ::  union
    ~/  %uni
    |*  b/_a
    ?:  =(a b)  a
    |-  ^+  a
    ?~  b
      a
    ?~  a
      b
    ?:  (vor n.a n.b)
      ?:  =(n.b n.a)
        [n.b $(a l.a, b l.b) $(a r.a, b r.b)]
      ?:  (hor n.b n.a)
        $(a [n.a $(a l.a, b [n.b l.b ~]) r.a], b r.b)
      $(a [n.a l.a $(a r.a, b [n.b ~ r.b])], b l.b)
    ?:  =(n.a n.b)
      [n.b $(b l.b, a l.a) $(b r.b, a r.a)]
    ?:  (hor n.a n.b)
      $(b [n.b $(b l.b, a [n.a l.a ~]) r.b], a r.a)
    $(b [n.b l.b $(b r.b, a [n.a ~ r.a])], a l.a)
  ::
  +-  wyt                                               ::  size of set
    |-  ^-  @
    ?~(a 0 +((add $(a l.a) $(a r.a))))
  --
::                                                      ::
::::  2i: map logic                                     ::
  ::                                                    ::
  ::
++  by                                                  ::  map engine
  ~/  %by
  |_  a/(tree (pair))
  +-  all                                               ::  logical AND
    ~/  %all
    |*  b/$-(* ?)
    |-  ^-  ?
    ?~  a
      &
    ?&((b q.n.a) $(a l.a) $(a r.a))
  ::
  +-  any                                               ::  logical OR
    ~/  %any
    |*  b/$-(* ?)
    |-  ^-  ?
    ?~  a
      |
    ?|((b q.n.a) $(a l.a) $(a r.a))
  ::
  +-  apt                                               ::  map invariant
    |-  ^-  ?
    ?~  a
      &
    ?&  ?~(l.a & ?&((vor p.n.a p.n.l.a) (gor p.n.l.a p.n.a) $(a l.a)))
        ?~(r.a & ?&((vor p.n.a p.n.r.a) (gor p.n.a p.n.r.a) $(a l.a)))
    ==
  +-  bif                                               ::  splits a by b
    ~/  %bif
    |*  {b/* c/*}
    ^+  [l=a r=a]
    =<  [+< +>]
    |-  ^+  a
    ?~  a
      [[b c] ~ ~]
    ?:  =(b p.n.a)
      ?:  =(c q.n.a)
        a
      [[b c] l.a r.a]
    ?:  (gor b p.n.a)
      =+  d=$(a l.a)
      ?>  ?=(^ d)
      [n.d l.d [n.a r.d r.a]]
    =+  d=$(a r.a)
    ?>  ?=(^ d)
    [n.d [n.a l.a l.d] r.d]
  ::
  +-  del                                               ::  delete at key b
    ~/  %del
    |*  b/*
    |-  ^+  a
    ?~  a
      ~
    ?.  =(b p.n.a)
      ?:  (gor b p.n.a)
        [n.a $(a l.a) r.a]
      [n.a l.a $(a r.a)]
    |-  ^-  {$?($~ _a)}
    ?~  l.a  r.a
    ?~  r.a  l.a
    ?:  (vor p.n.l.a p.n.r.a)
      [n.l.a l.l.a $(l.a r.l.a)]
    [n.r.a $(r.a l.r.a) r.r.a]
  ::
  +-  dif                                               ::  difference
    ~/  %dif
    |*  b/_a
    |-  ^+  a
    ?~  b
      a
    =+  c=(bif n.b)
    ?>  ?=(^ c)
    =+  d=$(a l.c, b l.b)
    =+  e=$(a r.c, b r.b)
    |-  ^-  {$?($~ _a)}
    ?~  d  e
    ?~  e  d
    ?:  (vor p.n.d p.n.e)
      [n.d l.d $(d r.d)]
    [n.e $(e l.e) r.e]
  ::
  +-  dig                                               ::  axis of b key
    |=  b/*
    =+  c=1
    |-  ^-  (unit @)
    ?~  a  ~
    ?:  =(b p.n.a)  [~ u=(peg c 2)]
    ?:  (gor b p.n.a)
      $(a l.a, c (peg c 6))
    $(a r.a, c (peg c 7))
  ::
  +-  gas                                               ::  concatenate
    ~/  %gas
    |*  b/(list {p/* q/*})
    =>  .(b `(list _?>(?=(^ a) n.a))`b)
    |-  ^+  a
    ?~  b
      a
    $(b t.b, a (put p.i.b q.i.b))
  ::
  +-  gaf                                               ::  concat, fail on dup
    ~/  %gaf
    |=  b/(list _?>(?=(^ a) n.a))
    |-  ^+  a
    ?~  b
      a
    ?<  (has p.i.b)
    $(b t.b, a (put p.i.b q.i.b))
  ::
  +-  get                                               ::  grab value by key
    ~/  %get
    |=  b/*
    ^-  {$@($~ {$~ u/_?>(?=(^ a) q.n.a)})}
    ?~  a
      ~
    ?:  =(b p.n.a)
      [~ u=q.n.a]
    ?:  (gor b p.n.a)
      $(a l.a)
    $(a r.a)
  ::
  +-  got
    |*  b/*
    (need (get b))
  ::
  +-  has                                               ::  key existence check
    ~/  %has
    |*  b/*
    !=(~ (get b))
  ::
  +-  int                                               ::  intersection
    ~/  %int
    |*  b/_a
    |-  ^+  a
    ?~  b
      ~
    ?~  a
      ~
    ?:  (vor p.n.a p.n.b)
      ?:  =(p.n.b p.n.a)
        [n.b $(a l.a, b l.b) $(a r.a, b r.b)]
      ?:  (gor p.n.b p.n.a)
        %-  uni(a $(a l.a, b [n.b l.b ~]))  $(b r.b)
      %-  uni(a $(a r.a, b [n.b ~ r.b]))  $(b l.b)
    ?:  =(p.n.a p.n.b)
      [n.b $(b l.b, a l.a) $(b r.b, a r.a)]
    ?:  (gor p.n.a p.n.b)
      %-  uni(a $(b l.b, a [n.a l.a ~]))  $(a r.a)
    %-  uni(a $(b r.b, a [n.a ~ r.a]))  $(a l.a)
  ::
  +-  mar                                               ::  add with validation
    |*  {b/_?>(?=(^ a) p.n.a) c/(unit _?>(?=(^ a) q.n.a))}
    ?~  c
      (del b)
    (put b u.c)
  ::
  +-  put                                               ::  adds key-value pair
    ~/  %put
    |*  {b/* c/*}
    |-  ^+  a
    ?~  a
      [[b c] ~ ~]
    ?:  =(b p.n.a)
      ?:  =(c q.n.a)
        a
      [[b c] l.a r.a]
    ?:  (gor b p.n.a)
      =+  d=$(a l.a)
      ?>  ?=(^ d)
      ?:  (vor p.n.a p.n.d)
        [n.a d r.a]
      [n.d l.d [n.a r.d r.a]]
    =+  d=$(a r.a)
    ?>  ?=(^ d)
    ?:  (vor p.n.a p.n.d)
      [n.a l.a d]
    [n.d [n.a l.a l.d] r.d]
  ::
  +-  rep                                               ::  replace by product
    |*  b/_|=({* *} +<+)
    |-
    ?~  a  +<+.b
    $(a r.a, +<+.b $(a l.a, +<+.b (b n.a +<+.b)))
  ::
  +-  rib                                               ::  transform + product
    |*  {b/* c/$-(* *)}
    |-  ^+  [b a]
    ?~  a  [b ~]
    =+  d=(c n.a b)
    =.  n.a  +.d
    =+  e=$(a l.a, b -.d)
    =+  f=$(a r.a, b -.e)
    [-.f [n.a +.e +.f]]
  ::
  +-  run                                               ::  apply gate to values
    |*  b/$-(* *)
    |-
    ?~  a  a
    [n=[p=p.n.a q=(b q.n.a)] l=$(a l.a) r=$(a r.a)]
  ::
  +-  rut                                               ::  apply gate to nodes
    |*  b/gate
    |-
    ?~  a  a
    [n=[p=p.n.a q=(b p.n.a q.n.a)] l=$(a l.a) r=$(a r.a)]
  ::
  +-  tap                                               ::  listify pairs
    ~/  %tap
    |=  b/(list _?>(?=(^ a) n.a))
    ^+  b
    ?~  a
      b
    $(a r.a, b [n.a $(a l.a)])
  ::
  +-  uni                                               ::  union, merge
    ~/  %uni
    |*  b/_a
    |-  ^+  a
    ?~  b
      a
    ?~  a
      b
    ?:  (vor p.n.a p.n.b)
      ?:  =(p.n.b p.n.a)
        [n.b $(a l.a, b l.b) $(a r.a, b r.b)]
      ?:  (gor p.n.b p.n.a)
        $(a [n.a $(a l.a, b [n.b l.b ~]) r.a], b r.b)
      $(a [n.a l.a $(a r.a, b [n.b ~ r.b])], b l.b)
    ?:  =(p.n.a p.n.b)
      [n.b $(b l.b, a l.a) $(b r.b, a r.a)]
    ?:  (gor p.n.a p.n.b)
      $(b [n.b $(b l.b, a [n.a l.a ~]) r.b], a r.a)
    $(b [n.b l.b $(b r.b, a [n.a ~ r.a])], a l.a)
  ::
  +-  urn                                               ::  apply gate to nodes
    |*  b/$-({* *} *)
    |-
    ?~  a  ~
    [n=[p=p.n.a q=(b p.n.a q.n.a)] l=$(a l.a) r=$(a r.a)]
  ::
  +-  wyt                                               ::  depth of map
    |-  ^-  @
    ?~(a 0 +((add $(a l.a) $(a r.a))))
  ::
  +-  key                                               ::  set of keys
    |-  ^-  (set _?>(?=(^ a) p.n.a))
    ?~  a  ~
    [n=p.n.a l=$(a l.a) r=$(a r.a)]
  ::
  +-  val                                               ::  list of vals
    =|  b/(list _?>(?=(^ a) q.n.a))
    |-  ^+  b
    ?~  a   b
    $(a r.a, b [q.n.a $(a l.a)])
  --
::                                                      ::
::::  2j: jar and jug logic                             ::
  ::                                                    ::
  ::
++  ja                                                  ::  jar engine
  |_  a/(tree (pair * (list)))
  +-  get                                               ::  gets list by key
    |*  b/*
    =+  c=(~(get by a) b)
    ?~(c ~ u.c)
  ::
  +-  add                                               ::  adds key-list pair
    |*  {b/* c/*}
    =+  d=(get b)
    (~(put by a) b [c d])
  --
++  ju                                                  ::  jug engine
  |_  a/(tree (pair * (tree)))
  +-  del                                               ::  del key-set pair
    |*  {b/* c/*}
    ^+  a
    =+  d=(get b)
    =+  e=(~(del in d) c)
    ?~  e
      (~(del by a) b)
    (~(put by a) b e)
  ::
  +-  gas                                               ::  concatenate
    |*  b/(list {p/* q/*})
    =>  .(b `(list _?>(?=({{* ^} ^} a) [p=p q=n.q]:n.a))`b)
    |-  ^+  a
    ?~  b
      a
    $(b t.b, a (put p.i.b q.i.b))
  ::
  +-  get                                               ::  gets set by key
    |*  b/*
    =+  c=(~(get by a) b)
    ?~(c ~ u.c)
  ::
  +-  has                                               ::  existence check
    |*  {b/* c/*}
    ^-  ?
    (~(has in (get b)) c)
  ::
  +-  put                                               ::  add key-set pair
    |*  {b/* c/*}
    ^+  a
    =+  d=(get b)
    (~(put by a) b (~(put in d) c))
  --
::                                                      ::
::::  2k: queue logic                                   ::
  ::                                                    ::
  ::
++  to                                                  ::  queue engine
  |_  a/(tree)
  +-  bal
    |-  ^+  a
    ?~  a  ~
    ?.  |(?=($~ l.a) (vor n.a n.l.a))
      $(a [n.l.a l.l.a $(a [n.a r.l.a r.a])])
    ?.  |(?=($~ r.a) (vor n.a n.r.a))
      $(a [n.r.a $(a [n.a l.a l.r.a]) r.r.a])
    a
  ::
  +-  dep                                               ::  max depth of queue
    |-  ^-  @
    ?~  a  0
    +((max $(a l.a) $(a r.a)))
  ::
  +-  gas                                               ::  insert list to que
    |=  b/(list _?>(?=(^ a) n.a))
    |-  ^+  a
    ?~(b a $(b t.b, a (put i.b)))
  ::
  +-  get                                               ::  head-rest pair
    |-  ^+  ?>(?=(^ a) [p=n.a q=*(tree _n.a)])
    ?~  a
      !!
    ?~  r.a
      [n.a l.a]
    =+  b=$(a r.a)
    :-  p.b
    ?:  |(?=($~ q.b) (vor n.a n.q.b))
      [n.a l.a q.b]
    [n.q.b [n.a l.a l.q.b] r.q.b]
  ::
  +-  nip                                               ::  remove root
    |-  ^+  a
    ?~  a  ~
    ?~  l.a  r.a
    ?~  r.a  l.a
    ?:  (vor n.l.a n.r.a)
      [n.l.a l.l.a $(l.a r.l.a)]
    [n.r.a $(r.a l.r.a) r.r.a]
  ::
  +-  nap                                               ::  removes head
    ?>  ?=(^ a)
    ?:  =(~ l.a)  r.a
    =+  b=get(a l.a)
    bal(a ^+(a [p.b q.b r.a]))
  ::
  +-  put                                               ::  insert new tail
    |*  b/*
    |-  ^+  a
    ?~  a
      [b ~ ~]
    bal(a a(l $(a l.a)))
  ::
  +-  tap                                               ::  adds list to end
    |=  b/(list _?>(?=(^ a) n.a))
    =+  0                                               ::  hack for jet match
    ^+  b
    ?~  a
      b
    $(a r.a, b [n.a $(a l.a)])
  ::
  +-  top                                               ::  produces head
    |-  ^-  (unit _?>(?=(^ a) n.a))
    ?~  a  ~
    ?~(r.a [~ n.a] $(a r.a))
  --
::                                                      ::
::::  2l: container from container                      ::
  ::                                                    ::
  ::
++  malt                                                ::  map from list
  |*  a/(list) 
  (molt `(list {p/_-<.a q/_->.a})`a)
::
++  molt                                                ::  map from pair list
  |*  a/(list (pair))
  (~(gas by `(tree {p/_p.i.-.a q/_q.i.-.a})`~) a)
::
++  silt                                                ::  set from list
  |*  a/(list)
  =+  b=*(tree _?>(?=(^ a) i.a))
  (~(gas in b) a)
::                                                      ::
::::  2m: container from noun                           ::
  ::                                                    ::
  ::
++  ly                                                  ::  list from raw noun
  |*  a/*
  ^+((homo (limo a)) a)
::
++  my                                                  ::  map from raw noun
  |*  a/* 
  (malt ^+((homo (limo a)) a))
::
++  sy                                                  ::  set from raw noun
  |*  a/*
  (silt ^+((homo (limo a)) a))
::                                                      ::
::::  2n: functional hacks                              ::
  ::                                                    ::
  ::
++  aftr  |*(a/$-(* *) |*(b/$-(* *) (pair b a)))        ::  pair after
++  cork  |*({a/_|=(* **) b/gate} (corl b a))           ::  compose forward
++  corl                                                ::  compose backwards
  |*  {a/gate b/_|=(* **)}
  =<  +:|.((a (b)))      ::  span check
  |*  c/_+<.b
  (a (b c))
::
++  cury                                                ::  curry left
  |*  {a/_|=(^ **) b/*}
  |*  c/_+<+.a
  (a b c)
::
++  curr                                                ::  curry right
  |*  {a/_|=(^ **) c/*}     
  |*  b/_+<+.a
  (a b c)
::
++  fore  |*(a/$-(* *) |*(b/$-(* *) (pair a b)))        ::  pair before
++  hard                                                ::  force remold
  |*  han/$-(* *)
  |=  fud/*  ^-  han
  ~_  leaf+"hard"
  =+  gol=(han fud)
  ?>(=(gol fud) gol)
::
::
++  head  |*(^ +<-)                                     ::  get head
++  same  |*(* +<)                                      ::  identity
++  soft                                                ::  maybe remold
  |*  han/$-(* *)
  |=  fud/*  ^-  (unit han)
  =+  gol=(han fud)
  ?.(=(gol fud) ~ [~ gol])
::
++  tail  |*(^ +<+)                                     ::  get tail
++  test  |=(^ =(+<- +<+))                              ::  equality
::
::                                                      ::
::::  2o: normalizing containers                        ::
  ::                                                    ::
  ::
++  jar  |*({a/mold b/mold} (map a (list b)))           ::  map of lists
++  jug  |*({a/mold b/mold} (map a (set b)))            ::  map of sets
++  map  |*  {a/mold b/mold}                            ::  table
         $@($~ {n/{p/a q/b} l/(map a b) r/(map a b)})   ::
++  nap  |*  a/mold                                     ::  unified map
         $@($~ {n/a l/(set a) r/(set a)})               ::
++  qeu  |*  a/mold                                     ::  queue
         $@($~ {n/a l/(qeu a) r/(qeu a)})               ::
++  set  |*  a/mold                                     ::  set
         $@($~ {n/a l/(set a) r/(set a)})               ::
::
::::  2p: serialization                                 ::
  ::                                                    ::
  ::
++  cue                                                 ::  unpack
  ~/  %cue
  |=  a/@
  ^-  *
  =+  b=0
  =+  m=`(map @ *)`~
  =<  q
  |-  ^-  {p/@ q/* r/(map @ *)}
  ?:  =(0 (cut 0 [b 1] a))
    =+  c=(rub +(b) a)
    [+(p.c) q.c (~(put by m) b q.c)]
  =+  c=(add 2 b)
  ?:  =(0 (cut 0 [+(b) 1] a))
    =+  u=$(b c)
    =+  v=$(b (add p.u c), m r.u)
    =+  w=[q.u q.v]
    [(add 2 (add p.u p.v)) w (~(put by r.v) b w)]
  =+  d=(rub c a)
  [(add 2 p.d) (need (~(get by m) q.d)) m]
::
++  jam                                                 ::  pack
  ~/  %jam
  |=  a/*
  ^-  @
  =+  b=0
  =+  m=`(map * @)`~
  =<  q
  |-  ^-  {p/@ q/@ r/(map * @)}
  =+  c=(~(get by m) a)
  ?~  c
    =>  .(m (~(put by m) a b))
    ?:  ?=(@ a)
      =+  d=(mat a)
      [(add 1 p.d) (lsh 0 1 q.d) m]
    =>  .(b (add 2 b))
    =+  d=$(a -.a)
    =+  e=$(a +.a, b (add b p.d), m r.d)
    [(add 2 (add p.d p.e)) (mix 1 (lsh 0 2 (cat 0 q.d q.e))) r.e]
  ?:  ?&(?=(@ a) (lte (met 0 a) (met 0 u.c)))
    =+  d=(mat a)
    [(add 1 p.d) (lsh 0 1 q.d) m]
  =+  d=(mat u.c)
  [(add 2 p.d) (mix 3 (lsh 0 2 q.d)) m]
::
++  mat                                                 ::  length-encode
  ~/  %mat
  |=  a/@
  ^-  {p/@ q/@}
  ?:  =(0 a)
    [1 1]
  =+  b=(met 0 a)
  =+  c=(met 0 b)
  :-  (add (add c c) b)
  (cat 0 (bex c) (mix (end 0 (dec c) b) (lsh 0 (dec c) a)))
::
++  rub                                                 ::  length-decode
  ~/  %rub
  |=  {a/@ b/@}
  ^-  {p/@ q/@}
  =+  ^=  c
      =+  [c=0 m=(met 0 b)]
      |-  ?<  (gth c m)
      ?.  =(0 (cut 0 [(add a c) 1] b))
        c
      $(c +(c))
  ?:  =(0 c)
    [1 0]
  =+  d=(add a +(c))
  =+  e=(add (bex (dec c)) (cut 0 [d (dec c)] b))
  [(add (add c c) e) (cut 0 [(add d (dec c)) e] b)]
::
::::  2q: molds and mold builders                       ::
  ::                                                    ::
  ::
++  char  @t                                            ::  UTF8 byte
++  cord  @t                                            ::  UTF8, LSB first
++  date  {{a/? y/@ud} m/@ud t/tarp}                    ::  parsed date
++  knot  @ta                                           ::  ASCII text
++  tang  (list tank)                                   ::  bottom-first error
++  tank  $%  {$leaf p/tape}                            ::  printing formats
              $:  $palm                                 ::  backstep list
                  p/{p/tape q/tape r/tape s/tape}       ::
                  q/(list tank)                         ::
              ==                                        ::
              $:  $rose                                 ::  flat list
                  p/{p/tape q/tape r/tape}              ::  mid open close
                  q/(list tank)                         ::
              ==                                        ::
          ==                                            ::
++  tanq                                                ::  tomorrow's tank   
          $?  {$~ p/(list tanq)}                        ::  list of printables
              {$~ $~ p/tape}                            ::  simple string
              (pair @tas tanq)                          ::  captioned
          ==                                            ::
++  tape  (list @tD)                                    ::  UTF8 string as list
++  tarp  {d/@ud h/@ud m/@ud s/@ud f/(list @ux)}        ::  parsed time
++  term  @tas                                          ::  ascii symbol
++  wain  (list cord)                                   ::  text lines
++  wall  (list tape)                                   ::  text lines
--  =>
::                                                      ::
::::  3: layer three                                    ::
  ::                                                    ::
  ::    3a: signed and modular ints                     ::
  ::    3b: floating point                              ::
  ::    3c: urbit time                                  ::
  ::    3d: SHA hash family                             ::
  ::    3e: AES encryption                              ::
  ::    3f: scrambling                                  ::
  ::    3g: molds and mold builders                     ::
  ::                                                    ::
~%  %tri  +  ~
|%
::
::::  3a: signed and modular ints                       ::
  ::                                                    ::
  ::
++  egcd                                                ::  schneier's egcd
  |=  {a/@ b/@}
  =+  si
  =+  [c=(sun a) d=(sun b)]
  =+  [u=[c=(sun 1) d=--0] v=[c=--0 d=(sun 1)]]
  |-  ^-  {d/@ u/@s v/@s}
  ?:  =(--0 c)
    [(abs d) d.u d.v]
  ::  ?>  ?&  =(c (sum (pro (sun a) c.u) (pro (sun b) c.v)))
  ::          =(d (sum (pro (sun a) d.u) (pro (sun b) d.v)))
  ::      ==
  =+  q=(fra d c)
  %=  $
    c  (dif d (pro q c))
    d  c
    u  [(dif d.u (pro q c.u)) c.u]
    v  [(dif d.v (pro q c.v)) c.v]
  ==
::
++  fe                                                  ::  modulo bloq
  |_  a/bloq
  ++  dif  |=({b/@ c/@} (sit (sub (add out (sit b)) (sit c))))  ::  difference
  ++  inv  |=(b/@ (sub (dec out) (sit b)))              ::  inverse
  ++  net  |=  b/@  ^-  @                               ::  flip byte endianness
           =>  .(b (sit b))
           ?:  (lte a 3)
             b
           =+  c=(dec a)
           %+  con
             (lsh c 1 $(a c, b (cut c [0 1] b)))
           $(a c, b (cut c [1 1] b))
  ++  out  (bex (bex a))                                ::  mod value
  ++  rol  |=  {b/bloq c/@ d/@}  ^-  @                  ::  roll left
           =+  e=(sit d)
           =+  f=(bex (sub a b))
           =+  g=(mod c f)
           (sit (con (lsh b g e) (rsh b (sub f g) e)))
  ++  ror  |=  {b/bloq c/@ d/@}  ^-  @                  ::  roll right
           =+  e=(sit d)
           =+  f=(bex (sub a b))
           =+  g=(mod c f)
           (sit (con (rsh b g e) (lsh b (sub f g) e)))
  ++  sum  |=({b/@ c/@} (sit (add b c)))                ::  wrapping add
  ++  sit  |=(b/@ (end a 1 b))                          ::  enforce modulo
  --
::
++  fo                                                  ::  modulo prime
  |_  a/@
  ++  dif
    |=  {b/@ c/@}
    (sit (sub (add a b) (sit c)))
  ::
  ++  exp
    |=  {b/@ c/@}
    ?:  =(0 b)
      1
    =+  d=$(b (rsh 0 1 b))
    =+  e=(pro d d)
    ?:(=(0 (end 0 1 b)) e (pro c e))
  ::
  ++  fra
    |=  {b/@ c/@}
    (pro b (inv c))
  ::
  ++  inv
    |=  b/@
    =+  c=(dul:si u:(egcd b a) a)
    c
  ::
  ++  pro
    |=  {b/@ c/@}
    (sit (mul b c))
  ::
  ++  sit
    |=  b/@
    (mod b a)
  ::
  ++  sum
    |=  {b/@ c/@}
    (sit (add b c))
  --
::
++  si                                                  ::  signed integer
  |%
  ++  abs  |=(a/@s (add (end 0 1 a) (rsh 0 1 a)))       ::  absolute value
  ++  dif  |=  {a/@s b/@s}                              ::  subtraction
           (sum a (new !(syn b) (abs b)))
  ++  dul  |=  {a/@s b/@}                               ::  modulus
           =+(c=(old a) ?:(-.c (mod +.c b) (sub b +.c)))
  ++  fra  |=  {a/@s b/@s}                              ::  divide
           (new =(0 (mix (syn a) (syn b))) (div (abs a) (abs b)))
  ++  new  |=  {a/? b/@}                                ::  [sign value] to @s
           `@s`?:(a (mul 2 b) ?:(=(0 b) 0 +((mul 2 (dec b)))))
  ++  old  |=(a/@s [(syn a) (abs a)])                   ::  [sign value]
  ++  pro  |=  {a/@s b/@s}                              ::  multiplication
           (new =(0 (mix (syn a) (syn b))) (mul (abs a) (abs b)))
  ++  rem  |=({a/@s b/@s} (dif a (pro b (fra a b))))    ::  remainder
  ++  sum  |=  {a/@s b/@s}                              ::  addition
           =+  [c=(old a) d=(old b)]
           ?:  -.c
             ?:  -.d
               (new & (add +.c +.d))
             ?:  (gte +.c +.d)
               (new & (sub +.c +.d))
             (new | (sub +.d +.c))
           ?:  -.d
             ?:  (gte +.c +.d)
               (new | (sub +.c +.d))
             (new & (sub +.d +.c))
           (new | (add +.c +.d))
  ++  sun  |=(a/@u (mul 2 a))                           ::  @u to @s
  ++  syn  |=(a/@s =(0 (end 0 1 a)))                    ::  sign test
  ++  cmp  |=  {a/@s b/@s}                              ::  compare
           ^-  @s
           ?:  =(a b)
             --0
           ?:  (syn a)
             ?:  (syn b)
               ?:  (gth a b)
                 --1
               -1
             --1
          ?:  (syn b)
            -1
          ?:  (gth a b)
            -1
          --1
  --
::                                                      ::
::::  3b: floating point                                ::
  ::                                                    ::
  ::
++  fn  ::  float, infinity, or NaN
        ::  s=sign, e=exponent, a=arithmetic form
        ::  (-1)^s * a * 2^e
        $%  {$f s/? e/@s a/@u}
            {$i s/?}
            {$n $~}
        ==
::
++  dn  ::  decimal float, infinity, or NaN
        ::  (-1)^s * a * 10^e
        $%  {$d s/? e/@s a/@u}
            {$i s/?}
            {$n $~}
        ==
::
++  rn  ::  parsed decimal float
        ::
        $%  {$d a/? b/{c/@ {d/@ e/@} f/? i/@}}
            {$i a/?}
            {$n $~}
        == 
::
++  fl                                                  ::  arb. precision fp
  =+  ^-  {{p/@u v/@s w/@u} r/$?($n $u $d $z $a) d/$?($d $f $i)}
    [[113 -16.494 32.765] %n %d]
  ::  p=precision:     number of bits in arithmetic form; must be at least 2
  ::  v=min exponent:  minimum value of e
  ::  w=width:         max - min value of e, 0 is fixed point
  ::  r=rounding mode: nearest (ties to even), up, down, to zero, away from zero
  ::  d=behavior:      return denormals, flush denormals to zero,
  ::                   infinite exponent range
  =>
    ~%  %cofl  +>  ~
    ::  internal functions; mostly operating on {e/@s a/@u}, in other words
    ::  positive numbers. many of these have undefined behavior if a=0.
    |%
    ++  rou
      |=  {a/{e/@s a/@u}}  ^-  fn  (rau a &)
    ::
    ++  rau
      |=  {a/{e/@s a/@u} t/?}  ^-  fn
      ?-  r
        $z  (lug %fl a t)  $d  (lug %fl a t)
        $a  (lug %ce a t)  $u  (lug %ce a t)
        $n  (lug %ne a t)
      ==
    ::
    ++  add                                             ::  add; exact if e
      |=  {a/{e/@s a/@u} b/{e/@s a/@u} e/?}  ^-  fn
      =+  q=(dif:si e.a e.b)
      |-  ?.  (syn:si q)  $(b a, a b, q +(q))           ::  a has larger exp
      ?:  e
        [%f & e.b (^add (lsh 0 (abs:si q) a.a) a.b)]
      =+  [ma=(met 0 a.a) mb=(met 0 a.b)]
      =+  ^=  w  %+  dif:si  e.a  %-  sun:si            ::  expanded exp of a
        ?:  (gth prc ma)  (^sub prc ma)  0
      =+  ^=  x  %+  sum:si  e.b  (sun:si mb)           ::  highest exp for b
      ?:  =((cmp:si w x) --1)                           ::  don't need to add
        ?-  r
          $z  (lug %fl a &)  $d  (lug %fl a &)
          $a  (lug %lg a &)  $u  (lug %lg a &)
          $n  (lug %na a &)
        ==
      (rou [e.b (^add (lsh 0 (abs:si q) a.a) a.b)])
    ::
    ++  sub                                             ::  subtract; exact if e
      |=  {a/{e/@s a/@u} b/{e/@s a/@u} e/?}  ^-  fn
      =+  q=(dif:si e.a e.b)
      |-  ?.  (syn:si q)
        (fli $(b a, a b, q +(q), r swr))
      =+  [ma=(met 0 a.a) mb=(met 0 a.b)]
      =+  ^=  w  %+  dif:si  e.a  %-  sun:si
        ?:  (gth prc ma)  (^sub prc ma)  0
      =+  ^=  x  %+  sum:si  e.b  (sun:si mb)
      ?:  &(!e =((cmp:si w x) --1))
        ?-  r
          $z  (lug %sm a &)  $d  (lug %sm a &)
          $a  (lug %ce a &)  $u  (lug %ce a &)
          $n  (lug %nt a &)
        ==
      =+  j=(lsh 0 (abs:si q) a.a)
      |-  ?.  (gte j a.b)
        (fli $(a.b j, j a.b, r swr))
      =+  i=(^sub j a.b)
      ?~  i  [%f & zer]
      ?:  e  [%f & e.b i]  (rou [e.b i])
    ::
    ++  mul                                             ::  multiply
      |=  {a/{e/@s a/@u} b/{e/@s a/@u}}  ^-  fn
      (rou (sum:si e.a e.b) (^mul a.a a.b))
    ::
    ++  div                                             ::  divide
      |=  {a/{e/@s a/@u} b/{e/@s a/@u}}  ^-  fn
      =+  [ma=(met 0 a.a) mb=(met 0 a.b)]
      =+  v=(dif:si (sun:si ma) (sun:si +((^add mb prc))))
      =.  a  ?:  (syn:si v)  a
      a(e (sum:si v e.a), a (lsh 0 (abs:si v) a.a))
      =+  [j=(dif:si e.a e.b) q=(dvr a.a a.b)]
      (rau [j p.q] =(q.q 0))
    ::
    ++  sqt                                             ::  square root
      |=  {a/{e/@s a/@u}}  ^-  fn
      =.  a
        =+  [w=(met 0 a.a) x=(^mul +(prc) 2)]
        =+  ?:((^lth w x) (^sub x w) 0)
        =+  ?:  =((dis - 1) (dis (abs:si e.a) 1))  -
          (^add - 1)
        a(e (dif:si e.a (sun:si -)), a (lsh 0 - a.a))
      =+  [y=(^sqt a.a) z=(fra:si e.a --2)]
      (rau [z p.y] =(q.y 0))
    ::
    ++  lth                                             ::  less-than
      |=  {a/{e/@s a/@u} b/{e/@s a/@u}}  ^-  ?
      ?:  =(e.a e.b)  (^lth a.a a.b)
      =+  c=(cmp:si (ibl a) (ibl b))
      ?:  =(c -1)  &  ?:  =(c --1)  |
      ?:  =((cmp:si e.a e.b) -1)
        (^lth (rsh 0 (abs:si (dif:si e.a e.b)) a.a) a.b)
      (^lth (lsh 0 (abs:si (dif:si e.a e.b)) a.a) a.b)
    ::
    ++  lte                                             ::  less-equals
      |=  {a/{e/@s a/@u} b/{e/@s a/@u}}  ^-  ?
      ?:  =(e.a e.b)  (^lte a.a a.b)
      =+  c=(cmp:si (ibl a) (ibl b))
      ?:  =(c -1)  &  ?:  =(c --1)  |
      ?:  =((cmp:si e.a e.b) -1)
        (^lte a.a (lsh 0 (abs:si (dif:si e.a e.b)) a.b))
      (^lte (lsh 0 (abs:si (dif:si e.a e.b)) a.a) a.b)
    ::
    ++  equ                                             ::  equals
      |=  {a/{e/@s a/@u} b/{e/@s a/@u}}  ^-  ?
      ?.  =((ibl a) (ibl b))  |
      ?:  =((cmp:si e.a e.b) -1)
        =((lsh 0 (abs:si (dif:si e.a e.b)) a.b) a.a)
      =((lsh 0 (abs:si (dif:si e.a e.b)) a.a) a.b)
    ::
    ::  integer binary logarithm: 2^ibl(a) <= |a| < 2^(ibl(a)+1)
    ++  ibl
      |=  {a/{e/@s a/@u}}  ^-  @s
      (sum:si (sun:si (dec (met 0 a.a))) e.a)
    ::
    ::  change to a representation where a.a is odd
    ::  every fn has a unique representation of this kind
    ++  uni
      |=  {a/{e/@s a/@u}}
      |-  ?:  =((end 0 1 a.a) 1)  a
      $(a.a (rsh 0 1 a.a), e.a (sum:si e.a --1))
    ::
    ::  expands to either full precision or to denormalized
    ++  xpd
      |=  {a/{e/@s a/@u}}
      =+  ma=(met 0 a.a)
      ?:  (gte ma prc)  a
      =+  ?:  =(den %i)  (^sub prc ma)
          =+  ^=  q
            =+  w=(dif:si e.a emn)
            ?:  (syn:si w)  (abs:si w)  0
          (min q (^sub prc ma))
      a(e (dif:si e.a (sun:si -)), a (lsh 0 - a.a))
    ::
    ::  central rounding mechanism
    ::  can perform: floor, ceiling, smaller, larger,
    ::               nearest (round ties to: even, away from 0, toward 0)
    ::  s is sticky bit: represents a value less than ulp(a) = 2^(e.a)
    ::
    ++  lug
      ~/  %lug
      |=  {t/$?($fl $ce $sm $lg $ne $na $nt) a/{e/@s a/@u} s/?}  ^-  fn
      ?<  =(a.a 0)
      =-
        ?.  =(den %f)  -                                ::  flush denormals
        ?.  ?=({$f *} -)  -
        ?:  =((met 0 ->+>) prc)  -  [%f & zer]
      ::
      =+  m=(met 0 a.a)
      ?>  |(s (gth m prc))                              ::  require precision
      =+  ^=  q
        =+  ^=  f                                       ::  reduce precision
          ?:  (gth m prc)  (^sub m prc)  0
        =+  ^=  g  %-  abs:si                           ::  enforce min. exp
          ?:  =(den %i)  --0
          ?:  =((cmp:si e.a emn) -1)  (dif:si emn e.a)  --0
        (max f g)
      =^  b  a  :-  (end 0 q a.a)
        a(e (sum:si e.a (sun:si q)), a (rsh 0 q a.a))
      ::
      ?~  a.a
        ?<  =(den %i)
        ?-  t
          $fl  [%f & zer]  
          $sm  [%f & zer]
          $ce  [%f & spd]  
          $lg  [%f & spd]
          $ne  ?:  s  [%f & ?:((^lte b (bex (dec q))) zer spd)]
               [%f & ?:((^lth b (bex (dec q))) zer spd)]
          $nt  ?:  s  [%f & ?:((^lte b (bex (dec q))) zer spd)]
               [%f & ?:((^lth b (bex (dec q))) zer spd)]
          $na  [%f & ?:((^lth b (bex (dec q))) zer spd)]
        ==
      ::
      =.  a  (xpd a)
      ::
      =.  a
        ?-  t
          $fl  a
          $lg  a(a +(a.a))
          $sm  ?.  &(=(b 0) s)  a
               ?:  &(=(e.a emn) !=(den %i))  a(a (dec a.a))
               =+  y=(dec (^mul a.a 2))
               ?.  (^lte (met 0 y) prc)  a(a (dec a.a))
               [(dif:si e.a --1) y]
          $ce  ?:  &(=(b 0) s)  a  a(a +(a.a))
          $ne  ?~  b  a
               =+  y=(bex (dec q))
               ?:  &(=(b y) s)                          ::  round halfs to even
                 ?~  (dis a.a 1)  a  a(a +(a.a))
               ?:  (^lth b y)  a  a(a +(a.a))
          $na  ?~  b  a
               =+  y=(bex (dec q))
               ?:  (^lth b y)  a  a(a +(a.a))
          $nt  ?~  b  a
               =+  y=(bex (dec q))
               ?:  =(b y)  ?:  s  a  a(a +(a.a))
               ?:  (^lth b y)  a  a(a +(a.a))
        ==
      ::
      =.  a  ?.  =((met 0 a.a) +(prc))  a
        a(a (rsh 0 1 a.a), e (sum:si e.a --1))
      ?~  a.a  [%f & zer]
      ::
      ?:  =(den %i)  [%f & a]
      ?:  =((cmp:si emx e.a) -1)  [%i &]  [%f & a]      ::  enforce max. exp
    ::
    ++  drg                                             ::  dragon4;
      ~/  %drg                                          ::  convert to decimal
      |=  {a/{e/@s a/@u}}  ^-  {@s @u}
      ?<  =(a.a 0)
      =.  a  (xpd a)
      =+  r=(lsh 0 ?:((syn:si e.a) (abs:si e.a) 0) a.a)
      =+  s=(lsh 0 ?.((syn:si e.a) (abs:si e.a) 0) 1)
      =+  m=(lsh 0 ?:((syn:si e.a) (abs:si e.a) 0) 1)
      =+  [k=--0 q=(^div (^add s 9) 10)]
      |-  ?:  (^lth r q)
        %=  $
          k  (dif:si k --1)
          r  (^mul r 10)
          m  (^mul m 10)
        ==
      |-  ?:  (gte (^add (^mul r 2) m) (^mul s 2))
        $(s (^mul s 10), k (sum:si k --1))
      =+  [u=0 o=0]
      |-
      =+  v=(dvr (^mul r 10) s)
      =>  %=  .
          k  (dif:si k --1)
          u  p.v
          r  q.v
          m  (^mul m 10)
        ==
      =+  l=(^lth (^mul r 2) m)
      =+  ^=  h
        ?|  (^lth (^mul s 2) m)
            (gth (^mul r 2) (^sub (^mul s 2) m))
        ==
      ?:  &(!l !h)
        $(o (^add (^mul o 10) u))
      =+  q=&(h |(!l (gte (^mul r 2) s)))
      =.  o  (^add (^mul o 10) ?:(q +(u) u))
      [k o]
    ::
    ++  toj                                             ::  round to integer
      |=  {a/{e/@s a/@u}}  ^-  fn
      ?.  =((cmp:si e.a --0) -1)  [%f & a]
      =+  x=(abs:si e.a)
      =+  y=(rsh 0 x a.a)
      ?:  |(=(r %d) =(r %z))  [%f & --0 y]
      =+  z=(end 0 x a.a)
      ?:  |(=(r %u) =(r %a))  [%f & --0 ?~(z y +(y))]
      =+  i=(bex (dec x))
      ?:  &(=(z i) =((dis y 1) 0))  [%f & --0 y]
      ?:  (^lth z i)  [%f & --0 y]  [%f & --0 +(y)]
    ::
    ++  ned                                             ::  require ?=({$f *} a)
      |=  {a/fn}  ^-  {$f s/? e/@s a/@u}
      ?:  ?=({$f *} a)  a
      ~_  leaf+"need-float"
      !!
    ::
    ++  shf                                             ::  a * 2^b; no rounding
      |=  {a/fn b/@s}
      ?:  |(?=({$n *} a) ?=({$i *} a))  a
      a(e (sum:si e.a b))
    ::
    ++  fli                                             ::  flip sign
      |=  {a/fn}  ^-  fn
      ?-(-.a $f a(s !s.a), $i a(s !s.a), $n a)
    ::
    ++  swr  ?+(r r $d %u, $u %d)                       ::  flipped rounding
    ++  prc  ?>((gth p 1) p)                            ::  force >= 2 precision
    ++  den  d                                          ::  denorm+flush+inf exp
    ++  emn  v                                          ::  minimum exponent
    ++  emx  (sum:si emn (sun:si w))                    ::  maximum exponent
    ++  spd  [e=emn a=1]                                ::  smallest denormal
    ++  spn  [e=emn a=(bex (dec prc))]                  ::  smallest normal
    ++  lfn  [e=emx a=(fil 0 prc 1)]                    ::  largest
    ++  lfe  (sum:si emx (sun:si prc))                  ::  2^lfe is > than all
    ++  zer  [e=--0 a=0]
    --
  |%
  ++  rou                                               ::  round
    |=  {a/fn}  ^-  fn
    ?.  ?=({$f *} a)  a
    ?~  a.a  [%f s.a zer]
    ?:  s.a  (^rou +>.a)
    =.(r swr (fli (^rou +>.a)))
  ::
  ++  syn                                               ::  get sign
    |=  {a/fn}  ^-  ?
    ?-(-.a $f s.a, $i s.a, $n &)
  ::
  ++  abs                                               ::  absolute value
    |=  {a/fn}  ^-  fn
    ?:  ?=({$f *} a)  [%f & e.a a.a]
    ?:  ?=({$i *} a)  [%i &]  [%n ~]
  ::
  ++  add                                               ::  add
    |=  {a/fn b/fn}  ^-  fn
    ?:  |(?=({$n *} a) ?=({$n *} b))  [%n ~]
    ?:  |(?=({$i *} a) ?=({$i *} b))
      ?:  &(?=({$i *} a) ?=({$i *} b))
        ?:  =(a b)  a  [%n ~]
      ?:  ?=({$i *} a)  a  b
    ?:  |(=(a.a 0) =(a.b 0))
      ?.  &(=(a.a 0) =(a.b 0))  %-  rou  ?~(a.a b a)
      [%f ?:(=(r %d) &(s.a s.b) |(s.a s.b)) zer]
    %-  |=  {a/fn}
        ?.  ?=({$f *} a)  a
        ?.  =(a.a 0)  a
        [%f !=(r %d) zer]
    ?:  =(s.a s.b)
      ?:  s.a  (^add +>.a +>.b |)
      =.(r swr (fli (^add +>.a +>.b |)))
    ?:  s.a  (^sub +>.a +>.b |)
    (^sub +>.b +>.a |)
  ::
  ++  ead                                               ::  exact add
    |=  {a/fn b/fn}  ^-  fn
    ?:  |(?=({$n *} a) ?=({$n *} b))  [%n ~]
    ?:  |(?=({$i *} a) ?=({$i *} b))
      ?:  &(?=({$i *} a) ?=({$i *} b))
        ?:  =(a b)  a  [%n ~]
      ?:  ?=({$i *} a)  a  b
    ?:  |(=(a.a 0) =(a.b 0))
      ?.  &(=(a.a 0) =(a.b 0))  ?~(a.a b a)
      [%f ?:(=(r %d) &(s.a s.b) |(s.a s.b)) zer]
    %-  |=  {a/fn}
        ?.  ?=({$f *} a)  a
        ?.  =(a.a 0)  a
        [%f !=(r %d) zer]
    ?:  =(s.a s.b)
      ?:  s.a  (^add +>.a +>.b &)
      (fli (^add +>.a +>.b &))
    ?:  s.a  (^sub +>.a +>.b &)
    (^sub +>.b +>.a &)
  ::
  ++  sub                                               ::  subtract
    |=  {a/fn b/fn}  ^-  fn  (add a (fli b))
  ::
  ++  mul                                               ::  multiply
    |=  {a/fn b/fn}  ^-  fn
    ?:  |(?=({$n *} a) ?=({$n *} b))  [%n ~]
    ?:  ?=({$i *} a)
      ?:  ?=({$i *} b)  
        [%i =(s.a s.b)]
      ?:  =(a.b 0)  [%n ~]  [%i =(s.a s.b)]
    ?:  ?=({$i *} b)
      ?:  =(a.a 0)  [%n ~]  [%i =(s.a s.b)]
    ?:  |(=(a.a 0) =(a.b 0))  [%f =(s.a s.b) zer]
    ?:  =(s.a s.b)  (^mul +>.a +>.b)
    =.(r swr (fli (^mul +>.a +>.b)))
  ::
  ++  emu                                               ::  exact multiply
    |=  {a/fn b/fn}  ^-  fn
    ?:  |(?=({$n *} a) ?=({$n *} b))  [%n ~]
    ?:  ?=({$i *} a)
      ?:  ?=({$i *} b)  
        [%i =(s.a s.b)]
      ?:  =(a.b 0)  [%n ~]  [%i =(s.a s.b)]
    ?:  ?=({$i *} b)
      ?:  =(a.a 0)  [%n ~]  [%i =(s.a s.b)]
    ?:  |(=(a.a 0) =(a.b 0))  [%f =(s.a s.b) zer]
    [%f =(s.a s.b) (sum:si e.a e.b) (^^mul a.a a.b)]
  ::
  ++  div                                               ::  divide
    |=  {a/fn b/fn}  ^-  fn
    ?:  |(?=({$n *} a) ?=({$n *} b))  [%n ~]
    ?:  ?=({$i *} a)
      ?:  ?=({$i *} b)  [%n ~]  [%i =(s.a s.b)]
    ?:  ?=({$i *} b)  [%f =(s.a s.b) zer]
    ?:  =(a.a 0)  ?:  =(a.b 0)  [%n ~]  [%f =(s.a s.b) zer]
    ?:  =(a.b 0)  [%i =(s.a s.b)]
    ?:  =(s.a s.b)  (^div +>.a +>.b)
    =.(r swr (fli (^div +>.a +>.b)))
  ::
  ++  fma                                               ::  fused multiply-add
    |=  {a/fn b/fn c/fn}  ^-  fn                        ::  (a * b) + c
    (add (emu a b) c)
  ::
  ++  sqt                                               ::  square root
    |=  {a/fn}  ^-  fn
    ?:  ?=({$n *} a)  [%n ~]
    ?:  ?=({$i *} a)  ?:(s.a a [%n ~])
    ?~  a.a  [%f s.a zer]
    ?:  s.a  (^sqt +>.a)  [%n ~]
  ::
  ++  inv                                               ::  inverse
    |=  {a/fn}  ^-  fn
    (div [%f & --0 1] a)
  ::
  ++  sun                                               ::  uns integer to float
    |=  {a/@u}  ^-  fn
    (rou [%f & --0 a])
  ::
  ++  san                                               ::  sgn integer to float
    |=  {a/@s}  ^-  fn
    =+  b=(old:si a)
    (rou [%f -.b --0 +.b])
  ::
  ::  comparisons return ~ in the event of a NaN
  ++  lth                                               ::  less-than
    |=  {a/fn b/fn}  ^-  (unit ?)
    ?:  |(?=({$n *} a) ?=({$n *} b))  ~  :-  ~
    ?:  =(a b)  |
    ?:  ?=({$i *} a)  !s.a  ?:  ?=({$i *} b)  s.b
    ?:  |(=(a.a 0) =(a.b 0))
      ?:  &(=(a.a 0) =(a.b 0))  |
      ?:  =(a.a 0)  s.b  !s.a
    ?:  !=(s.a s.b)  s.b
    ?:  s.a  (^lth +>.a +>.b)  (^lth +>.b +>.a)
  ::
  ++  lte                                               ::  less-equal
    |=  {a/fn b/fn}  ^-  (unit ?)
    ?:  |(?=({$n *} a) ?=({$n *} b))  ~  :-  ~
    ?:  =(a b)  &
    ?:  ?=({$i *} a)  !s.a  ?:  ?=({$i *} b)  s.b
    ?:  |(=(a.a 0) =(a.b 0))
      ?:  &(=(a.a 0) =(a.b 0))  &
      ?:  =(a.a 0)  s.b  !s.a
    ?:  !=(s.a s.b)  s.b
    ?:  s.a  (^lte +>.a +>.b)  (^lte +>.b +>.a)
  ::
  ++  equ                                               ::  equal
    |=  {a/fn b/fn}  ^-  (unit ?)
    ?:  |(?=({$n *} a) ?=({$n *} b))  ~  :-  ~
    ?:  =(a b)  &
    ?:  |(?=({$i *} a) ?=({$i *} b))  |
    ?:  |(=(a.a 0) =(a.b 0))
      ?:  &(=(a.a 0) =(a.b 0))  &  |
    ?:  |(=(e.a e.b) !=(s.a s.b))  |
    (^equ +>.a +>.b)
  ::
  ++  gte                                               ::  greater-equal
    |=  {a/fn b/fn}  ^-  (unit ?)  (lte b a)
  ::
  ++  gth                                               ::  greater-than
    |=  {a/fn b/fn}  ^-  (unit ?)  (lth b a)
  ::
  ++  drg                                               ::  float to decimal
    |=  {a/fn}  ^-  dn
    ?:  ?=({$n *} a)  [%n ~]
    ?:  ?=({$i *} a)  [%i s.a]
    ?~  a.a  [%d s.a --0 0]
    [%d s.a (^drg +>.a)]
  ::
  ++  grd                                               ::  decimal to float
    |=  {a/dn}  ^-  fn
    ?:  ?=({$n *} a)  [%n ~]
    ?:  ?=({$i *} a)  [%i s.a]
    =>  .(r %n)
    =+  q=(abs:si e.a)
    ?:  (syn:si e.a)
      (mul [%f s.a --0 a.a] [%f & e.a (pow 5 q)])
    (div [%f s.a --0 a.a] [%f & (sun:si q) (pow 5 q)])
  ::
  ++  toi                                               ::  round to integer @s
    |=  {a/fn}  ^-  (unit @s)
    =+  b=(toj a)
    ?.  ?=({$f *} b)  ~  :-  ~
    =+  c=(^^mul (bex (abs:si e.b)) a.b)
    (new:si s.b c)
  ::
  ++  toj                                               ::  round to integer fn
    |=  {a/fn}  ^-  fn
    ?.  ?=({$f *} a)  a
    ?~  a.a  [%f s.a zer]
    ?:  s.a  (^toj +>.a)
    =.(r swr (fli (^toj +>.a)))
  --
::
++  ff                                                  ::  ieee 754 format fp
  |_  {{w/@u p/@u b/@s} r/$?($n $u $d $z $a)}
  ::  this core has no use outside of the functionality
  ::  provided to ++rd, ++rs, ++rq, and ++rh
  ::
  ::  w=width:         bits in exponent field
  ::  p=precision:     bits in fraction field
  ::  w=bias:          added to exponent when storing
  ::  r=rounding mode: same as in ++fl
  ::
  ++  sb  (bex (^add w p))                              ::  sign bit
  ++  me  (dif:si (dif:si --1 b) (sun:si p))            ::  minimum exponent
  ::
  ++  pa
    %*(. fl p +(p), v me, w (^sub (bex w) 3), d %d, r r)
  ::
  ++  sea                                               ::  @r to fn
    |=  {a/@r}  ^-  fn
    =+  [f=(cut 0 [0 p] a) e=(cut 0 [p w] a)]
    =+  s=(sig a)
    ?:  =(e 0)
      ?:  =(f 0)  [%f s --0 0]  [%f s me f]
    ?:  =(e (fil 0 w 1))
      ?:  =(f 0)  [%i s]  [%n ~]
    =+  q=:(sum:si (sun:si e) me -1)
    =+  r=(^add f (bex p))
    [%f s q r]
  ::
  ++  bit  |=  {a/fn}  (bif (rou:pa a))                 ::  fn to @r w+ rounding
  ::
  ++  bif                                               ::  fn to @r no rounding
    |=  {a/fn}  ^-  @r
    ?:  ?=({$i *} a)
      =+  q=(lsh 0 p (fil 0 w 1))
      ?:  s.a  q  (^add q sb)
    ?:  ?=({$n *} a)  (lsh 0 (dec p) (fil 0 +(w) 1))
    ?~  a.a  ?:  s.a  `@r`0  sb
    =+  ma=(met 0 a.a)
    ?.  =(ma +(p))
      ?>  =(e.a me)
      ?>  (^lth ma +(p))
      ?:  s.a  `@r`a.a  (^add a.a sb)
    =+  q=(sum:si (dif:si e.a me) --1)
    =+  r=(^add (lsh 0 p (abs:si q)) (end 0 p a.a))
    ?:  s.a  r  (^add r sb)
  ::
  ++  sig                                               ::  get sign
    |=  {a/@r}  ^-  ?
    =(0 (cut 0 [(^add p w) 1] a))
  ::
  ++  exp                                               ::  get exponent
    |=  {a/@r}  ^-  @s
    (dif:si (sun:si (cut 0 [p w] a)) b)
  ::
  ++  add                                               ::  add
    |=  {a/@r b/@r}
    (bif (add:pa (sea a) (sea b)))
  ::
  ++  sub                                               ::  subtract
    |=  {a/@r b/@r}
    (bif (sub:pa (sea a) (sea b)))
  ::
  ++  mul                                               ::  multiply
    |=  {a/@r b/@r}
    (bif (mul:pa (sea a) (sea b)))
  ::
  ++  div                                               ::  divide
    |=  {a/@r b/@r}
    (bif (div:pa (sea a) (sea b)))
  ::
  ++  fma                                               ::  fused multiply-add
    |=  {a/@r b/@r c/@r}
    (bif (fma:pa (sea a) (sea b) (sea c)))
  ::
  ++  sqt                                               ::  square root
    |=  {a/@r}
    (bif (sqt:pa (sea a)))
  ::
  ++  lth                                               ::  less-than
    |=  {a/@r b/@r}  (fall (lth:pa (sea a) (sea b)) |)
  ++  lte                                               ::  less-equals
    |=  {a/@r b/@r}  (fall (lte:pa (sea a) (sea b)) |)
  ++  equ                                               ::  equals
    |=  {a/@r b/@r}  (fall (equ:pa (sea a) (sea b)) |)
  ++  gte                                               ::  greater-equals
    |=  {a/@r b/@r}  (fall (gte:pa (sea a) (sea b)) |)
  ++  gth                                               ::  greater-than
    |=  {a/@r b/@r}  (fall (gth:pa (sea a) (sea b)) |)
  ++  sun                                               ::  uns integer to @r
    |=  {a/@u}  (bit [%f & --0 a])
  ++  san                                               ::  signed integer to @r
    |=  {a/@s}  (bit [%f (syn:si a) --0 (abs:si a)])
  ++  toi                                               ::  round to integer
    |=  {a/@r}  (toi:pa (sea a))
  ++  drg                                               ::  @r to decimal float
    |=  {a/@r}  (drg:pa (sea a))
  ++  grd                                               ::  decimal float to @r
    |=  {a/dn}  (bif (grd:pa a))
  --
::
++  rlyd  |=  a/@rd  ^-  dn  (drg:rd a)                 ::  prep @rd for print
++  rlys  |=  a/@rs  ^-  dn  (drg:rs a)                 ::  prep @rs for print
++  rlyh  |=  a/@rh  ^-  dn  (drg:rh a)                 ::  prep @rh for print
++  rlyq  |=  a/@rq  ^-  dn  (drg:rq a)                 ::  prep @rq for print
++  ryld  |=  a/dn  ^-  @rd  (grd:rd a)                 ::  finish parsing @rd
++  ryls  |=  a/dn  ^-  @rs  (grd:rs a)                 ::  finish parsing @rs
++  rylh  |=  a/dn  ^-  @rh  (grd:rh a)                 ::  finish parsing @rh
++  rylq  |=  a/dn  ^-  @rq  (grd:rq a)                 ::  finish parsing @rq
::
++  rd                                                  ::  double precision fp
  ~%  %rd  +>  ~
  |_  r/$?($n $u $d $z)
  ::  round to nearest, round up, round down, round to zero
  ::
  ++  ma
    %*(. ff w 11, p 52, b --1.023, r r)
  ::
  ++  sea                                               ::  @rd to fn
    |=  {a/@rd}  (sea:ma a)
  ::
  ++  bit                                               ::  fn to @rd
    |=  {a/fn}  ^-  @rd  (bit:ma a)
  ::
  ++  add  ~/  %add                                     ::  add
    |=  {a/@rd b/@rd}  ^-  @rd  
    ~_  leaf+"rd-fail"
    (add:ma a b)
  ::
  ++  sub  ~/  %sub                                     ::  subtract
    |=  {a/@rd b/@rd}  ^-  @rd  
    ~_  leaf+"rd-fail"
    (sub:ma a b)
  ::
  ++  mul  ~/  %mul                                     ::  multiply
    |=  {a/@rd b/@rd}  ^-  @rd  
    ~_  leaf+"rd-fail"
    (mul:ma a b)
  ::
  ++  div  ~/  %div                                     ::  divide
    |=  {a/@rd b/@rd}  ^-  @rd  
    ~_  leaf+"rd-fail"
    (div:ma a b)
  ::
  ++  fma  ~/  %fma                                     ::  fused multiply-add
    |=  {a/@rd b/@rd c/@rd}  ^-  @rd  
    ~_  leaf+"rd-fail"
    (fma:ma a b c)
  ::
  ++  sqt  ~/  %sqt                                     ::  square root
    |=  {a/@rd}  ^-  @rd  ~_  leaf+"rd-fail"
    (sqt:ma a)
  ::
  ++  lth  ~/  %lth                                     ::  less-than
    |=  {a/@rd b/@rd}  
    ~_  leaf+"rd-fail"
    (lth:ma a b)
  ::
  ++  lte  ~/  %lte                                     ::  less-equals
    |=  {a/@rd b/@rd}  
    ~_  leaf+"rd-fail"
    (lte:ma a b)
  ::
  ++  equ  ~/  %equ                                     ::  equals
    |=  {a/@rd b/@rd}  
    ~_  leaf+"rd-fail"
    (equ:ma a b)
  ::
  ++  gte  ~/  %gte                                     ::  greater-equals
    |=  {a/@rd b/@rd}  
    ~_  leaf+"rd-fail"
    (gte:ma a b)
  ::
  ++  gth  ~/  %gth                                     ::  greater-than
    |=  {a/@rd b/@rd}  
    ~_  leaf+"rd-fail"
    (gth:ma a b)
  ::
  ++  sun  |=  {a/@u}  ^-  @rd  (sun:ma a)              ::  uns integer to @rd
  ++  san  |=  {a/@s}  ^-  @rd  (san:ma a)              ::  sgn integer to @rd
  ++  sig  |=  {a/@rd}  ^-  ?  (sig:ma a)               ::  get sign
  ++  exp  |=  {a/@rd}  ^-  @s  (exp:ma a)              ::  get exponent
  ++  toi  |=  {a/@rd}  ^-  (unit @s)  (toi:ma a)       ::  round to integer
  ++  drg  |=  {a/@rd}  ^-  dn  (drg:ma a)              ::  @rd to decimal float
  ++  grd  |=  {a/dn}  ^-  @rd  (grd:ma a)              ::  decimal float to @rd
  --
::
++  rs                                                  ::  single precision fp
  ~%  %rs  +>  ~
  |_  r/$?($n $u $d $z)
  ::  round to nearest, round up, round down, round to zero
  ::
  ++  ma
    %*(. ff w 8, p 23, b --127, r r)
  ::
  ++  sea                                               ::  @rs to fn
    |=  {a/@rs}  (sea:ma a)
  ::
  ++  bit                                               ::  fn to @rs
    |=  {a/fn}  ^-  @rs  (bit:ma a)
  ::
  ++  add  ~/  %add                                     ::  add
    |=  {a/@rs b/@rs}  ^-  @rs  
    ~_  leaf+"rs-fail"
    (add:ma a b)
  ::
  ++  sub  ~/  %sub                                     ::  subtract
    |=  {a/@rs b/@rs}  ^-  @rs  
    ~_  leaf+"rs-fail"
    (sub:ma a b)
  ::
  ++  mul  ~/  %mul                                     ::  multiply
    |=  {a/@rs b/@rs}  ^-  @rs  
    ~_  leaf+"rs-fail"
    (mul:ma a b)
  ::
  ++  div  ~/  %div                                     ::  divide
    |=  {a/@rs b/@rs}  ^-  @rs  
    ~_  leaf+"rs-fail"
    (div:ma a b)
  ::
  ++  fma  ~/  %fma                                     ::  fused multiply-add
    |=  {a/@rs b/@rs c/@rs}  ^-  @rs  
    ~_  leaf+"rs-fail"
    (fma:ma a b c)
  ::
  ++  sqt  ~/  %sqt                                     ::  square root
    |=  {a/@rs}  ^-  @rs  
    ~_  leaf+"rs-fail"
    (sqt:ma a)
  ::
  ++  lth  ~/  %lth                                     ::  less-than
    |=  {a/@rs b/@rs}  
    ~_  leaf+"rs-fail"
    (lth:ma a b)
  ::
  ++  lte  ~/  %lte                                     ::  less-equals
    |=  {a/@rs b/@rs}  
    ~_  leaf+"rs-fail"
    (lte:ma a b)
  ::
  ++  equ  ~/  %equ                                     ::  equals
    |=  {a/@rs b/@rs}  
    ~_  leaf+"rs-fail"
    (equ:ma a b)
  ::
  ++  gte  ~/  %gte                                     ::  greater-equals
    |=  {a/@rs b/@rs}  
    ~_  leaf+"rs-fail"
    (gte:ma a b)
  ::
  ++  gth  ~/  %gth                                     ::  greater-than
    |=  {a/@rs b/@rs}  
    ~_  leaf+"rs-fail"
    (gth:ma a b)
  ::
  ++  sun  |=  {a/@u}  ^-  @rs  (sun:ma a)              ::  uns integer to @rs
  ++  san  |=  {a/@s}  ^-  @rs  (san:ma a)              ::  sgn integer to @rs
  ++  sig  |=  {a/@rs}  ^-  ?  (sig:ma a)               ::  get sign
  ++  exp  |=  {a/@rs}  ^-  @s  (exp:ma a)              ::  get exponent
  ++  toi  |=  {a/@rs}  ^-  (unit @s)  (toi:ma a)       ::  round to integer
  ++  drg  |=  {a/@rs}  ^-  dn  (drg:ma a)              ::  @rs to decimal float
  ++  grd  |=  {a/dn}  ^-  @rs  (grd:ma a)              ::  decimal float to @rs
  --
::
++  rq                                                  ::  quad precision fp
  ~%  %rq  +>  ~
  |_  r/$?($n $u $d $z)
  ::  round to nearest, round up, round down, round to zero
  ::
  ++  ma
    %*(. ff w 15, p 112, b --16.383, r r)
  ::
  ++  sea                                               ::  @rq to fn
    |=  {a/@rq}  (sea:ma a)
  ::
  ++  bit                                               ::  fn to @rq
    |=  {a/fn}  ^-  @rq  (bit:ma a)
  ::
  ++  add  ~/  %add                                     ::  add
    |=  {a/@rq b/@rq}  ^-  @rq  
    ~_  leaf+"rq-fail"
    (add:ma a b)
  ::
  ++  sub  ~/  %sub                                     ::  subtract
    |=  {a/@rq b/@rq}  ^-  @rq  
    ~_  leaf+"rq-fail"
    (sub:ma a b)
  ::
  ++  mul  ~/  %mul                                     ::  multiply
    |=  {a/@rq b/@rq}  ^-  @rq  
    ~_  leaf+"rq-fail"
    (mul:ma a b)
  ::
  ++  div  ~/  %div                                     ::  divide
    |=  {a/@rq b/@rq}  ^-  @rq  
    ~_  leaf+"rq-fail"
    (div:ma a b)
  ::
  ++  fma  ~/  %fma                                     ::  fused multiply-add
    |=  {a/@rq b/@rq c/@rq}  ^-  @rq  
    ~_  leaf+"rq-fail"
    (fma:ma a b c)
  ::
  ++  sqt  ~/  %sqt                                     ::  square root
    |=  {a/@rq}  ^-  @rq  
    ~_  leaf+"rq-fail"
    (sqt:ma a)
  ::
  ++  lth  ~/  %lth                                     ::  less-than
    |=  {a/@rq b/@rq}  
    ~_  leaf+"rq-fail"
    (lth:ma a b)
  ::
  ++  lte  ~/  %lte                                     ::  less-equals
    |=  {a/@rq b/@rq}  
    ~_  leaf+"rq-fail"
    (lte:ma a b)
  ::
  ++  equ  ~/  %equ                                     ::  equals
    |=  {a/@rq b/@rq}  
    ~_  leaf+"rq-fail"
    (equ:ma a b)
  ::
  ++  gte  ~/  %gte                                     ::  greater-equals
    |=  {a/@rq b/@rq}  
    ~_  leaf+"rq-fail"
    (gte:ma a b)
  ::
  ++  gth  ~/  %gth                                     ::  greater-than
    |=  {a/@rq b/@rq}  
    ~_  leaf+"rq-fail"
    (gth:ma a b)
  ::
  ++  sun  |=  {a/@u}  ^-  @rq  (sun:ma a)              ::  uns integer to @rq
  ++  san  |=  {a/@s}  ^-  @rq  (san:ma a)              ::  sgn integer to @rq
  ++  sig  |=  {a/@rq}  ^-  ?  (sig:ma a)               ::  get sign
  ++  exp  |=  {a/@rq}  ^-  @s  (exp:ma a)              ::  get exponent
  ++  toi  |=  {a/@rq}  ^-  (unit @s)  (toi:ma a)       ::  round to integer
  ++  drg  |=  {a/@rq}  ^-  dn  (drg:ma a)              ::  @rq to decimal float
  ++  grd  |=  {a/dn}  ^-  @rq  (grd:ma a)              ::  decimal float to @rq
  --
::
++  rh                                                  ::  half precision fp
  |_  r/$?($n $u $d $z)
  ::  round to nearest, round up, round down, round to zero
  ::
  ++  ma
    %*(. ff w 5, p 10, b --15, r r)
  ::
  ++  sea                                               ::  @rh to fn
    |=  {a/@rh}  (sea:ma a)
  ::
  ++  bit                                               ::  fn to @rh
    |=  {a/fn}  ^-  @rh  (bit:ma a)
  ::
  ++  tos                                               ::  @rh to @rs
    |=  {a/@rh}  (bit:rs (sea a))
  ::
  ++  fos                                               ::  @rs to @rh
    |=  {a/@rs}  (bit (sea:rs a))
  ::
  ++  lth  ~/  %lth                                     ::  less-than
    |=  {a/@rh b/@rh}  
    ~_  leaf+"rh-fail"
    (lth:ma a b)
  ::
  ++  lte  ~/  %lte                                     ::  less-equals
    |=  {a/@rh b/@rh}  
    ~_  leaf+"rh-fail"
    (lte:ma a b)
  ::
  ++  equ  ~/  %equ                                     ::  equals
    |=  {a/@rh b/@rh}  
    ~_  leaf+"rh-fail"
    (equ:ma a b)
  ::
  ++  gte  ~/  %gte                                     ::  greater-equals
    |=  {a/@rh b/@rh}  
    ~_  leaf+"rh-fail"
    (gte:ma a b)
  ::
  ++  gth  ~/  %gth                                     ::  greater-than
    |=  {a/@rh b/@rh}  
    ~_  leaf+"rh-fail"
    (gth:ma a b)
  ::
  ++  sun  |=  {a/@u}  ^-  @rh  (sun:ma a)              ::  uns integer to @rh
  ++  san  |=  {a/@s}  ^-  @rh  (san:ma a)              ::  sgn integer to @rh
  ++  sig  |=  {a/@rh}  ^-  ?  (sig:ma a)               ::  get sign
  ++  exp  |=  {a/@rh}  ^-  @s  (exp:ma a)              ::  get exponent
  ++  toi  |=  {a/@rh}  ^-  (unit @s)  (toi:ma a)       ::  round to integer
  ++  drg  |=  {a/@rh}  ^-  dn  (drg:ma a)              ::  @rh to decimal float
  ++  grd  |=  {a/dn}  ^-  @rh  (grd:ma a)              ::  decimal float to @rh
  --
::    3c: urbit time                                    ::
::::                                                    ::
  ::  year, yore, yell, yule, yall, yawn, yelp, yo      ::
  ::
++  year                                                ::  date to @d
  |=  det/date
  ^-  @da
  =+  ^=  yer
      ?:  a.det
        (add 292.277.024.400 y.det)
      (sub 292.277.024.400 (dec y.det))
  =+  day=(yawn yer m.det d.t.det)
  (yule day h.t.det m.t.det s.t.det f.t.det)
::
++  yore                                                ::  @d to date
  |=  now/@da
  ^-  date
  =+  rip=(yell now)
  =+  ger=(yall d.rip)
  :-  ?:  (gth y.ger 292.277.024.400)
        [a=& y=(sub y.ger 292.277.024.400)]
      [a=| y=+((sub 292.277.024.400 y.ger))]
  [m.ger d.ger h.rip m.rip s.rip f.rip]
::
++  yell                                                ::  tarp from @d
  |=  now/@d
  ^-  tarp
  =+  sec=(rsh 6 1 now)
  =+  ^=  fan
      =+  [muc=4 raw=(end 6 1 now)]
      |-  ^-  (list @ux)
      ?:  |(=(0 raw) =(0 muc))
        ~
      =>  .(muc (dec muc))
      [(cut 4 [muc 1] raw) $(raw (end 4 muc raw))]
  =+  day=(div sec day:yo)
  =>  .(sec (mod sec day:yo))
  =+  hor=(div sec hor:yo)
  =>  .(sec (mod sec hor:yo))
  =+  mit=(div sec mit:yo)
  =>  .(sec (mod sec mit:yo))
  [day hor mit sec fan]
::
++  yule                                                ::  time atom
  |=  rip/tarp
  ^-  @d
  =+  ^=  sec  ;:  add
                 (mul d.rip day:yo)
                 (mul h.rip hor:yo)
                 (mul m.rip mit:yo)
                 s.rip
               ==
  =+  ^=  fac  =+  muc=4
               |-  ^-  @
               ?~  f.rip
                 0
               =>  .(muc (dec muc))
               (add (lsh 4 muc i.f.rip) $(f.rip t.f.rip))
  (con (lsh 6 1 sec) fac)
::
++  yall                                                ::  day / to day of year
  |=  day/@ud
  ^-  {y/@ud m/@ud d/@ud}
  =+  [era=0 cet=0 lep=*?]
  =>  .(era (div day era:yo), day (mod day era:yo))
  =>  ^+  .
      ?:  (lth day +(cet:yo))
        .(lep &, cet 0)
      =>  .(lep |, cet 1, day (sub day +(cet:yo)))
      .(cet (add cet (div day cet:yo)), day (mod day cet:yo))
  =+  yer=(add (mul 400 era) (mul 100 cet))
  |-  ^-  {y/@ud m/@ud d/@ud}
  =+  dis=?:(lep 366 365)
  ?.  (lth day dis)
    =+  ner=+(yer)
    $(yer ner, day (sub day dis), lep =(0 (end 0 2 ner)))
  |-  ^-  {y/@ud m/@ud d/@ud}
  =+  [mot=0 cah=?:(lep moy:yo moh:yo)]
  |-  ^-  {y/@ud m/@ud d/@ud}
  =+  zis=(snag mot cah)
  ?:  (lth day zis)
    [yer +(mot) +(day)]
  $(mot +(mot), day (sub day zis))
::
++  yawn                                                ::  days since Jesus
  |=  {yer/@ud mot/@ud day/@ud}
  ^-  @ud
  =>  .(mot (dec mot), day (dec day))
  =>  ^+  .
      %=    .
          day
        =+  cah=?:((yelp yer) moy:yo moh:yo)
        |-  ^-  @ud
        ?:  =(0 mot)
          day
        $(mot (dec mot), cah (slag 1 cah), day (add day (snag 0 cah)))
      ==
  |-  ^-  @ud
  ?.  =(0 (mod yer 4))
    =+  ney=(dec yer)
    $(yer ney, day (add day ?:((yelp ney) 366 365)))
  ?.  =(0 (mod yer 100))
    =+  nef=(sub yer 4)
    $(yer nef, day (add day ?:((yelp nef) 1.461 1.460)))
  ?.  =(0 (mod yer 400))
    =+  nec=(sub yer 100)
    $(yer nec, day (add day ?:((yelp nec) 36.525 36.524)))
  (add day (mul (div yer 400) (add 1 (mul 4 36.524))))
::
++  yelp                                                ::  leap year
  |=  yer/@ud  ^-  ?
  &(=(0 (mod yer 4)) |(!=(0 (mod yer 100)) =(0 (mod yer 400))))
::
++  yo                                                  ::  time constants
  |%  ++  cet  36.524                 ::  (add 24 (mul 100 365))
      ++  day  86.400                 ::  (mul 24 hor)
      ++  era  146.097                ::  (add 1 (mul 4 cet))
      ++  hor  3.600                  ::  (mul 60 mit)
      ++  jes  106.751.991.084.417    ::  (mul 730.692.561 era)
      ++  mit  60
      ++  moh  `(list @ud)`[31 28 31 30 31 30 31 31 30 31 30 31 ~]
      ++  moy  `(list @ud)`[31 29 31 30 31 30 31 31 30 31 30 31 ~]
      ++  qad  126.144.001            ::  (add 1 (mul 4 yer))
      ++  yer  31.536.000             ::  (mul 365 day)
  --
::                                                      ::
::::  3d: SHA hash family                               ::
  ::                                                    ::
  ::
++  shad  |=(ruz/@ (shax (shax ruz)))                   ::  double sha-256
++  shaf                                                ::  half sha-256
  |=  {sal/@ ruz/@}
  =+  haz=(shas sal ruz)
  (mix (end 7 1 haz) (rsh 7 1 haz))
::
++  sham                                                ::  128bit noun hash
  |=  yux/*  ^-  @uvH  ^-  @
  ?@  yux
    (shaf %mash yux)
  (shaf %sham (jam yux))
::
++  shas                                                ::  salted hash
  |=  {sal/@ ruz/@}
  (shax (mix sal (shax ruz)))
::
++  shax                                                ::  sha-256
  ~/  %shax
  |=  ruz/@  ^-  @
  (shay [(met 3 ruz) ruz])
::
++  shay                                                ::  sha-256 with length
  ~/  %shay
  |=  {len/@u ruz/@}  ^-  @
  =>  .(ruz (cut 3 [0 len] ruz))
  =+  [few==>(fe .(a 5)) wac=|=({a/@ b/@} (cut 5 [a 1] b))]
  =+  [sum=sum.few ror=ror.few net=net.few inv=inv.few]
  =+  ral=(lsh 0 3 len)
  =+  ^=  ful
      %+  can  0
      :~  [ral ruz]
          [8 128]
          [(mod (sub 960 (mod (add 8 ral) 512)) 512) 0]
          [64 (~(net fe 6) ral)]
      ==
  =+  lex=(met 9 ful)
  =+  ^=  kbx  0xc671.78f2.bef9.a3f7.a450.6ceb.90be.fffa.
                 8cc7.0208.84c8.7814.78a5.636f.748f.82ee.
                 682e.6ff3.5b9c.ca4f.4ed8.aa4a.391c.0cb3.
                 34b0.bcb5.2748.774c.1e37.6c08.19a4.c116.
                 106a.a070.f40e.3585.d699.0624.d192.e819.
                 c76c.51a3.c24b.8b70.a81a.664b.a2bf.e8a1.
                 9272.2c85.81c2.c92e.766a.0abb.650a.7354.
                 5338.0d13.4d2c.6dfc.2e1b.2138.27b7.0a85.
                 1429.2967.06ca.6351.d5a7.9147.c6e0.0bf3.
                 bf59.7fc7.b003.27c8.a831.c66d.983e.5152.
                 76f9.88da.5cb0.a9dc.4a74.84aa.2de9.2c6f.
                 240c.a1cc.0fc1.9dc6.efbe.4786.e49b.69c1.
                 c19b.f174.9bdc.06a7.80de.b1fe.72be.5d74.
                 550c.7dc3.2431.85be.1283.5b01.d807.aa98.
                 ab1c.5ed5.923f.82a4.59f1.11f1.3956.c25b.
                 e9b5.dba5.b5c0.fbcf.7137.4491.428a.2f98
  =+  ^=  hax  0x5be0.cd19.1f83.d9ab.9b05.688c.510e.527f.
                 a54f.f53a.3c6e.f372.bb67.ae85.6a09.e667
  =+  i=0
  |-  ^-  @
  ?:  =(i lex)
    (rep 5 (turn (rip 5 hax) net))
  =+  ^=  wox
      =+  dux=(cut 9 [i 1] ful)
      =+  wox=(rep 5 (turn (rip 5 dux) net))
      =+  j=16
      |-  ^-  @
      ?:  =(64 j)
        wox
      =+  :*  l=(wac (sub j 15) wox)
              m=(wac (sub j 2) wox)
              n=(wac (sub j 16) wox)
              o=(wac (sub j 7) wox)
          ==
      =+  x=:(mix (ror 0 7 l) (ror 0 18 l) (rsh 0 3 l))
      =+  y=:(mix (ror 0 17 m) (ror 0 19 m) (rsh 0 10 m))
      =+  z=:(sum n x o y)
      $(wox (con (lsh 5 j z) wox), j +(j))
  =+  j=0
  =+  :*  a=(wac 0 hax)
          b=(wac 1 hax)
          c=(wac 2 hax)
          d=(wac 3 hax)
          e=(wac 4 hax)
          f=(wac 5 hax)
          g=(wac 6 hax)
          h=(wac 7 hax)
      ==
  |-  ^-  @
  ?:  =(64 j)
    %=  ^$
      i  +(i)
      hax  %+  rep  5
           :~  (sum a (wac 0 hax))
               (sum b (wac 1 hax))
               (sum c (wac 2 hax))
               (sum d (wac 3 hax))
               (sum e (wac 4 hax))
               (sum f (wac 5 hax))
               (sum g (wac 6 hax))
               (sum h (wac 7 hax))
           ==
    ==
  =+  l=:(mix (ror 0 2 a) (ror 0 13 a) (ror 0 22 a))    ::  s0
  =+  m=:(mix (dis a b) (dis a c) (dis b c))            ::  maj
  =+  n=(sum l m)                                       ::  t2
  =+  o=:(mix (ror 0 6 e) (ror 0 11 e) (ror 0 25 e))    ::  s1
  =+  p=(mix (dis e f) (dis (inv e) g))                 ::  ch
  =+  q=:(sum h o p (wac j kbx) (wac j wox))            ::  t1
  $(j +(j), a (sum q n), b a, c b, d c, e (sum d q), f e, g f, h g)
::
++  shaw                                                ::  hash to nbits
  |=  {sal/@ len/@ ruz/@}
  (~(raw og (shas sal (mix len ruz))) len)
::
++  shaz                                                ::  sha-512
  |=  ruz/@  ^-  @
  (shal [(met 3 ruz) ruz])
::
++  shal                                                ::  sha-512 with length
  ~/  %shal
  |=  {len/@ ruz/@}  ^-  @
  =>  .(ruz (cut 3 [0 len] ruz))
  =+  [few==>(fe .(a 6)) wac=|=({a/@ b/@} (cut 6 [a 1] b))]
  =+  [sum=sum.few ror=ror.few net=net.few inv=inv.few]
  =+  ral=(lsh 0 3 len)
  =+  ^=  ful
      %+  can  0
      :~  [ral ruz]
          [8 128]
          [(mod (sub 1.920 (mod (add 8 ral) 1.024)) 1.024) 0]
          [128 (~(net fe 7) ral)]
      ==
  =+  lex=(met 10 ful)
  =+  ^=  kbx  0x6c44.198c.4a47.5817.5fcb.6fab.3ad6.faec.
                 597f.299c.fc65.7e2a.4cc5.d4be.cb3e.42b6.
                 431d.67c4.9c10.0d4c.3c9e.be0a.15c9.bebc.
                 32ca.ab7b.40c7.2493.28db.77f5.2304.7d84.
                 1b71.0b35.131c.471b.113f.9804.bef9.0dae.
                 0a63.7dc5.a2c8.98a6.06f0.67aa.7217.6fba.
                 f57d.4f7f.ee6e.d178.eada.7dd6.cde0.eb1e.
                 d186.b8c7.21c0.c207.ca27.3ece.ea26.619c.
                 c671.78f2.e372.532b.bef9.a3f7.b2c6.7915.
                 a450.6ceb.de82.bde9.90be.fffa.2363.1e28.
                 8cc7.0208.1a64.39ec.84c8.7814.a1f0.ab72.
                 78a5.636f.4317.2f60.748f.82ee.5def.b2fc.
                 682e.6ff3.d6b2.b8a3.5b9c.ca4f.7763.e373.
                 4ed8.aa4a.e341.8acb.391c.0cb3.c5c9.5a63.
                 34b0.bcb5.e19b.48a8.2748.774c.df8e.eb99.
                 1e37.6c08.5141.ab53.19a4.c116.b8d2.d0c8.
                 106a.a070.32bb.d1b8.f40e.3585.5771.202a.
                 d699.0624.5565.a910.d192.e819.d6ef.5218.
                 c76c.51a3.0654.be30.c24b.8b70.d0f8.9791.
                 a81a.664b.bc42.3001.a2bf.e8a1.4cf1.0364.
                 9272.2c85.1482.353b.81c2.c92e.47ed.aee6.
                 766a.0abb.3c77.b2a8.650a.7354.8baf.63de.
                 5338.0d13.9d95.b3df.4d2c.6dfc.5ac4.2aed.
                 2e1b.2138.5c26.c926.27b7.0a85.46d2.2ffc.
                 1429.2967.0a0e.6e70.06ca.6351.e003.826f.
                 d5a7.9147.930a.a725.c6e0.0bf3.3da8.8fc2.
                 bf59.7fc7.beef.0ee4.b003.27c8.98fb.213f.
                 a831.c66d.2db4.3210.983e.5152.ee66.dfab.
                 76f9.88da.8311.53b5.5cb0.a9dc.bd41.fbd4.
                 4a74.84aa.6ea6.e483.2de9.2c6f.592b.0275.
                 240c.a1cc.77ac.9c65.0fc1.9dc6.8b8c.d5b5.
                 efbe.4786.384f.25e3.e49b.69c1.9ef1.4ad2.
                 c19b.f174.cf69.2694.9bdc.06a7.25c7.1235.
                 80de.b1fe.3b16.96b1.72be.5d74.f27b.896f.
                 550c.7dc3.d5ff.b4e2.2431.85be.4ee4.b28c.
                 1283.5b01.4570.6fbe.d807.aa98.a303.0242.
                 ab1c.5ed5.da6d.8118.923f.82a4.af19.4f9b.
                 59f1.11f1.b605.d019.3956.c25b.f348.b538.
                 e9b5.dba5.8189.dbbc.b5c0.fbcf.ec4d.3b2f.
                 7137.4491.23ef.65cd.428a.2f98.d728.ae22
  =+  ^=  hax  0x5be0.cd19.137e.2179.1f83.d9ab.fb41.bd6b.
                 9b05.688c.2b3e.6c1f.510e.527f.ade6.82d1.
                 a54f.f53a.5f1d.36f1.3c6e.f372.fe94.f82b.
                 bb67.ae85.84ca.a73b.6a09.e667.f3bc.c908
  =+  i=0
  |-  ^-  @
  ?:  =(i lex)
    (rep 6 (turn (rip 6 hax) net))
  =+  ^=  wox
      =+  dux=(cut 10 [i 1] ful)
      =+  wox=(rep 6 (turn (rip 6 dux) net))
      =+  j=16
      |-  ^-  @
      ?:  =(80 j)
        wox
      =+  :*  l=(wac (sub j 15) wox)
              m=(wac (sub j 2) wox)
              n=(wac (sub j 16) wox)
              o=(wac (sub j 7) wox)
          ==
      =+  x=:(mix (ror 0 1 l) (ror 0 8 l) (rsh 0 7 l))
      =+  y=:(mix (ror 0 19 m) (ror 0 61 m) (rsh 0 6 m))
      =+  z=:(sum n x o y)
      $(wox (con (lsh 6 j z) wox), j +(j))
  =+  j=0
  =+  :*  a=(wac 0 hax)
          b=(wac 1 hax)
          c=(wac 2 hax)
          d=(wac 3 hax)
          e=(wac 4 hax)
          f=(wac 5 hax)
          g=(wac 6 hax)
          h=(wac 7 hax)
      ==
  |-  ^-  @
  ?:  =(80 j)
    %=  ^$
      i  +(i)
      hax  %+  rep  6
           :~  (sum a (wac 0 hax))
               (sum b (wac 1 hax))
               (sum c (wac 2 hax))
               (sum d (wac 3 hax))
               (sum e (wac 4 hax))
               (sum f (wac 5 hax))
               (sum g (wac 6 hax))
               (sum h (wac 7 hax))
           ==
    ==
  =+  l=:(mix (ror 0 28 a) (ror 0 34 a) (ror 0 39 a))   ::  S0
  =+  m=:(mix (dis a b) (dis a c) (dis b c))            ::  maj
  =+  n=(sum l m)                                       ::  t2
  =+  o=:(mix (ror 0 14 e) (ror 0 18 e) (ror 0 41 e))   ::  S1
  =+  p=(mix (dis e f) (dis (inv e) g))                 ::  ch
  =+  q=:(sum h o p (wac j kbx) (wac j wox))            ::  t1
  $(j +(j), a (sum q n), b a, c b, d c, e (sum d q), f e, g f, h g)
::
++  shan                                                ::  sha-1 (deprecated)
  |=  ruz/@
  =+  [few==>(fe .(a 5)) wac=|=({a/@ b/@} (cut 5 [a 1] b))]
  =+  [sum=sum.few ror=ror.few rol=rol.few net=net.few inv=inv.few]
  =+  ral=(lsh 0 3 (met 3 ruz))
  =+  ^=  ful
      %+  can  0
      :~  [ral ruz]
          [8 128]
          [(mod (sub 960 (mod (add 8 ral) 512)) 512) 0]
          [64 (~(net fe 6) ral)]
      ==
  =+  lex=(met 9 ful)
  =+  kbx=0xca62.c1d6.8f1b.bcdc.6ed9.eba1.5a82.7999
  =+  hax=0xc3d2.e1f0.1032.5476.98ba.dcfe.efcd.ab89.6745.2301
  =+  i=0
  |-
  ?:  =(i lex)
    (rep 5 (flop (rip 5 hax)))
  =+  ^=  wox
      =+  dux=(cut 9 [i 1] ful)
      =+  wox=(rep 5 (turn (rip 5 dux) net))
      =+  j=16
      |-  ^-  @
      ?:  =(80 j)
        wox
      =+  :*  l=(wac (sub j 3) wox)
              m=(wac (sub j 8) wox)
              n=(wac (sub j 14) wox)
              o=(wac (sub j 16) wox)
          ==
      =+  z=(rol 0 1 :(mix l m n o))
      $(wox (con (lsh 5 j z) wox), j +(j))
  =+  j=0
  =+  :*  a=(wac 0 hax)
          b=(wac 1 hax)
          c=(wac 2 hax)
          d=(wac 3 hax)
          e=(wac 4 hax)
      ==
  |-  ^-  @
  ?:  =(80 j)
    %=  ^$
      i  +(i)
      hax  %+  rep  5
           :~
               (sum a (wac 0 hax))
               (sum b (wac 1 hax))
               (sum c (wac 2 hax))
               (sum d (wac 3 hax))
               (sum e (wac 4 hax))
           ==
    ==
  =+  fx=(con (dis b c) (dis (not 5 1 b) d))
  =+  fy=:(mix b c d)
  =+  fz=:(con (dis b c) (dis b d) (dis c d))
  =+  ^=  tem
      ?:  &((gte j 0) (lte j 19))
        :(sum (rol 0 5 a) fx e (wac 0 kbx) (wac j wox))
      ?:  &((gte j 20) (lte j 39))
        :(sum (rol 0 5 a) fy e (wac 1 kbx) (wac j wox))
      ?:  &((gte j 40) (lte j 59))
        :(sum (rol 0 5 a) fz e (wac 2 kbx) (wac j wox))
      :(sum (rol 0 5 a) fy e (wac 3 kbx) (wac j wox))
  $(j +(j), a tem, b a, c (rol 0 30 b), d c, e d)
::
++  og                                                  ::  shax-powered rng
  ~/  %og
  |_  a/@
  ++  rad                                               ::  random in range
    |=  b/@  ^-  @
    =+  c=(raw (met 0 b))
    ?:((lth c b) c $(a +(a)))
  ::
  ++  rads                                              ::  random continuation
    |=  b/@
    =+  r=(rad b)
    [r +>.$(a (shas %og-s (mix a r)))]
  ::
  ++  raw                                               ::  random bits
    ~/  %raw
    |=  b/@  ^-  @
    %+  can
      0
    =+  c=(shas %og-a (mix b a))
    |-  ^-  (list {@ @})
    ?:  =(0 b)
      ~
    =+  d=(shas %og-b (mix b (mix a c)))
    ?:  (lth b 256)
      [[b (end 0 b d)] ~]
    [[256 d] $(c d, b (sub b 256))]
  ::
  ++  raws                                              ::  random bits
    |=  b/@                                             ::  continuation
    =+  r=(raw b)
    [r +>.$(a (shas %og-s (mix a r)))]
  --
::                                                      ::
::::  3e: AES encryption  (XX removed)                  ::
  ::                                                    ::
  ::
::                                                      ::
::::  3f: scrambling                                    ::
  ::                                                    ::
  ::    ob                                              ::
  ::
++  un                                                  ::  =(x (wred (wren x)))
  |%
  ++  wren                                              ::  conceal structure
    |=  pyn/@  ^-  @
    =+  len=(met 3 pyn)
    ?:  =(0 len)
      0
    =>  .(len (dec len))
    =+  mig=(zaft (xafo len (cut 3 [len 1] pyn)))
    %+  can  3
    %-  flop  ^-  (list {@ @})
    :-  [1 mig]
    |-  ^-  (list {@ @})
    ?:  =(0 len)
      ~
    =>  .(len (dec len))
    =+  mog=(zyft :(mix mig (end 3 1 len) (cut 3 [len 1] pyn)))
    [[1 mog] $(mig mog)]
  ::
  ++  wred                                              ::  restore structure
    |=  cry/@  ^-  @
    =+  len=(met 3 cry)
    ?:  =(0 len)
      0
    =>  .(len (dec len))
    =+  mig=(cut 3 [len 1] cry)
    %+  can  3
    %-  flop  ^-  (list {@ @})
    :-  [1 (xaro len (zart mig))]
    |-  ^-  (list {@ @})
    ?:  =(0 len)
      ~
    =>  .(len (dec len))
    =+  mog=(cut 3 [len 1] cry)
    [[1 :(mix mig (end 3 1 len) (zyrt mog))] $(mig mog)]
  ::
  ++  xafo  |=({a/@ b/@} +((mod (add (dec b) a) 255)))
  ++  xaro  |=({a/@ b/@} +((mod (add (dec b) (sub 255 (mod a 255))) 255)))
  ::
  ++  zaft                                              ::  forward 255-sbox
    |=  a/@D
    =+  ^=  b
        0xcc.75bc.86c8.2fb1.9a42.f0b3.79a0.92ca.21f6.1e41.cde5.fcc0.
        7e85.51ae.1005.c72d.1246.07e8.7c64.a914.8d69.d9f4.59c2.8038.
        1f4a.dca2.6fdf.66f9.f561.a12e.5a16.f7b0.a39f.364e.cb70.7318.
        1de1.ad31.63d1.abd4.db68.6a33.134d.a760.edee.5434.493a.e323.
        930d.8f3d.3562.bb81.0b24.43cf.bea5.a6eb.52b4.0229.06b2.6704.
        78c9.45ec.d75e.58af.c577.b7b9.c40e.017d.90c3.87f8.96fa.1153.
        0372.7f30.1c32.ac83.ff17.c6e4.d36d.6b55.e2ce.8c71.8a5b.b6f3.
        9d4b.eab5.8b3c.e7f2.a8fe.9574.5de0.bf20.3f15.9784.9939.5f9c.
        e609.564f.d8a4.b825.9819.94aa.2c08.8e4c.9b22.477a.2840.3ed6.
        3750.6ef1.44dd.89ef.6576.d00a.fbda.9ed2.3b6c.7b0c.bde9.2ade.
        5c88.c182.481a.1b0f.2bfd.d591.2726.57ba
    (cut 3 [(dec a) 1] b)
  ::
  ++  zart                                              ::  reverse 255-sbox
    |=  a/@D
    =+  ^=  b
        0x68.4f07.ea1c.73c9.75c2.efc8.d559.5125.f621.a7a8.8591.5613.
        dd52.40eb.65a2.60b7.4bcb.1123.ceb0.1bd6.3c84.2906.b164.19b3.
        1e95.5fec.ffbc.f187.fbe2.6680.7c77.d30e.e94a.9414.fd9a.017d.
        3a7e.5a55.8ff5.8bf9.c181.e5b6.6ab2.35da.50aa.9293.3bc0.cdc6.
        f3bf.1a58.4130.f844.3846.744e.36a0.f205.789e.32d8.5e54.5c22.
        0f76.fce7.4569.0d99.d26e.e879.dc16.2df4.887f.1ffe.4dba.6f5d.
        bbcc.2663.1762.aed7.af8a.ca20.dbb4.9bc7.a942.834c.105b.c4d4.
        8202.3e61.a671.90e6.273d.bdab.3157.cfa4.0c2e.df86.2496.f7ed.
        2b48.2a9d.5318.a343.d128.be9c.a5ad.6bb5.6dfa.c5e1.3408.128d.
        2c04.0339.97a1.2ff0.49d0.eeb8.6c0a.0b37.b967.c347.d9ac.e072.
        e409.7b9f.1598.1d3f.33de.8ce3.8970.8e7a
    (cut 3 [(dec a) 1] b)
  ::
  ++  zyft                                              ::  forward 256-sbox
    |=  a/@D
    =+  ^=  b
        0xbb49.b71f.b881.b402.17e4.6b86.69b5.1647.115f.dddb.7ca5.
          8371.4bd5.19a9.b092.605d.0d9b.e030.a0cc.78ba.5706.4d2d.
          986a.768c.f8e8.c4c7.2f1c.effe.3cae.01c0.253e.65d3.3872.
          ce0e.7a74.8ac6.daac.7e5c.6479.44ec.4143.3d20.4af0.ee6c.
          c828.deca.0377.249f.ffcd.7b4f.eb7d.66f2.8951.042e.595a.
          8e13.f9c3.a79a.f788.6199.9391.7fab.6200.4ce5.0758.e2f1.
          7594.c945.d218.4248.afa1.e61a.54fb.1482.bea4.96a2.3473.
          63c2.e7cb.155b.120a.4ed7.bfd8.b31b.4008.f329.fca3.5380.
          9556.0cb2.8722.2bea.e96e.3ac5.d1bc.10e3.2c52.a62a.b1d6.
          35aa.d05e.f6a8.0f3b.31ed.559d.09ad.f585.6d21.fd1d.8d67.
          370b.26f4.70c1.b923.4684.6fbd.cf8b.5036.0539.9cdc.d93f.
          9068.1edf.8f33.b632.d427.97fa.9ee1
    (cut 3 [a 1] b)
  ::
  ++  zyrt                                              ::  reverse 256-sbox
    |=  a/@D
    =+  ^=  b
        0x9fc8.2753.6e02.8fcf.8b35.2b20.5598.7caa.c9a9.30b0.9b48.
          47ce.6371.80f6.407d.00dd.0aa5.ed10.ecb7.0f5a.5c3a.e605.
          c077.4337.17bd.9eda.62a4.79a7.ccb8.44cd.8e64.1ec4.5b6b.
          1842.ffd8.1dfb.fd07.f2f9.594c.3be3.73c6.2cb6.8438.e434.
          8d3d.ea6a.5268.72db.a001.2e11.de8c.88d3.0369.4f7a.87e2.
          860d.0991.25d0.16b9.978a.4bf4.2a1a.e96c.fa50.85b5.9aeb.
          9dbb.b2d9.a2d1.7bba.66be.e81f.1946.29a8.f5d2.f30c.2499.
          c1b3.6583.89e1.ee36.e0b4.6092.937e.d74e.2f6f.513e.9615.
          9c5d.d581.e7ab.fe74.f01b.78b1.ae75.af57.0ec2.adc7.3245.
          12bf.2314.3967.0806.31dc.cb94.d43f.493c.54a6.0421.c3a1.
          1c4a.28ac.fc0b.26ca.5870.e576.f7f1.616d.905f.ef41.33bc.
          df4d.225e.2d56.7fd6.1395.a3f8.c582
    (cut 3 [a 1] b)
  --
::
++  ob
  |%
  ++  feen                                              ::  conceal structure v2
    |=  pyn/@  ^-  @
    ?:  &((gte pyn 0x1.0000) (lte pyn 0xffff.ffff))
      (add 0x1.0000 (fice (sub pyn 0x1.0000)))
    ?:  &((gte pyn 0x1.0000.0000) (lte pyn 0xffff.ffff.ffff.ffff))
      =+  lo=(dis pyn 0xffff.ffff)
      =+  hi=(dis pyn 0xffff.ffff.0000.0000)
      %+  con  hi
      $(pyn lo)
    pyn
  ::
  ++  fend                                              ::  restore structure v2
    |=  cry/@  ^-  @
    ?:  &((gte cry 0x1.0000) (lte cry 0xffff.ffff))
      (add 0x1.0000 (teil (sub cry 0x1.0000)))
    ?:  &((gte cry 0x1.0000.0000) (lte cry 0xffff.ffff.ffff.ffff))
      =+  lo=(dis cry 0xffff.ffff)
      =+  hi=(dis cry 0xffff.ffff.0000.0000)
      %+  con  hi
      $(cry lo)
    cry
  ::
  ++  fice                                              ::  adapted from
    |=  nor/@                                           ::  black and rogaway
    ^-  @                                               ::  "ciphers with
    =+  ^=  sel                                         ::   arbitrary finite
    %+  rynd  3                                         ::   domains", 2002
    %+  rynd  2
    %+  rynd  1
    %+  rynd  0
    [(mod nor 65.535) (div nor 65.535)]
    (add (mul 65.535 -.sel) +.sel)
  ::
  ++  teil                                              ::  reverse ++fice
    |=  vip/@
    ^-  @
    =+  ^=  sel
    %+  rund  0
    %+  rund  1
    %+  rund  2
    %+  rund  3
    [(mod vip 65.535) (div vip 65.535)]
    (add (mul 65.535 -.sel) +.sel)
  ::
  ++  rynd                                              ::  feistel round
    |=  {n/@ l/@ r/@}
    ^-  {@ @}
    :-  r
    ?~  (mod n 2)
      (~(sum fo 65.535) l (muk (snag n raku) r))
    (~(sum fo 65.536) l (muk (snag n raku) r))
  ::
  ++  rund                                              ::  reverse round
    |=  {n/@ l/@ r/@}
    ^-  {@ @}
    :-  r
    ?~  (mod n 2)
      (~(dif fo 65.535) l (muk (snag n raku) r))
    (~(dif fo 65.536) l (muk (snag n raku) r))
  ::
  ++  raku
    ^-  (list @ux)
    :~  0xb76d.5eed
        0xee28.1300
        0x85bc.ae01
        0x4b38.7af7
    ==
  --
::
::::  3g: molds and mold builders
  ::
++  coin  $%  {$$ p/dime}                               ::  print format
              {$blob p/*}                               ::
              {$many p/(list coin)}                     ::
          ==                                            ::
++  dime  {p/@ta q/@}                                   ::
++  edge  {p/hair q/(unit {p/* q/nail})}                ::  parsing output
++  hair  {p/@ud q/@ud}                                 ::  parsing trace
++  like  |*  a/$-(* *)                                 ::  generic edge
          |=  b/_`*`[(hair) ~]                          ::
          :-  p=(hair -.b)                              ::
          ^=  q                                         ::
          ?@  +.b  ~                                    ::
          :-  ~                                         ::
          u=[p=(a +>-.b) q=[p=(hair -.b) q=(tape +.b)]] ::
++  nail  {p/hair q/tape}                               ::  parsing input
++  path  (list knot)                                   ::  like unix path
++  pint  {p/{p/@ q/@} q/{p/@ q/@}}                     ::  line+column range
++  rule  _|=(nail *edge)                               ::  parsing rule
++  spot  {p/path q/pint}                               ::  range in file
++  tone  $%  {$0 p/*}                                  ::  success
              {$1 p/(list)}                             ::  blocks
              {$2 p/(list {@ta *})}                     ::  error report
          ==                                            ::
++  toon  $%  {$0 p/*}                                  ::  success
              {$1 p/(list)}                             ::  blocks
              {$2 p/(list tank)}                        ::  stack trace
          ==                                            ::
++  wonk  |*(veq/edge ?~(q.veq !! p.u.q.veq))           ::  product from edge
--  =>
::                                                      ::
::::  4: layer four                                     ::
  ::                                                    ::
  ::    4a: exotic bases                                ::
  ::    4b: text processing                             ::
  ::    4c: tank printer                                ::
  ::    4d: parsing (tracing)                           ::
  ::    4e: parsing (combinators)                       ::
  ::    4f: parsing (rule builders)                     ::
  ::    4g: parsing (outside caller)                    ::
  ::    4h: parsing (ascii glyphs)                      ::
  ::    4i: parsing (useful idioms)                     ::
  ::    4j: parsing (bases and base digits)             ::
  ::    4k: atom printing                               ::
  ::    4l: atom parsing                                ::
  ::    4m: formatting functions                        ::
  ::    4n: virtualization                              ::
  ::    4o: molds and mold builders                     ::
  ::
~%    %qua  
    + 
  ==
    %mute  mute
    %show  show
  ==
|%
::
::::  4a: exotic bases
  ::
++  po                                                  ::  phonetic base
  ~/  %po
  =+  :-  ^=  sis                                       ::  prefix syllables
      'dozmarbinwansamlitsighidfidlissogdirwacsabwissib\
      /rigsoldopmodfoglidhopdardorlorhodfolrintogsilmir\
      /holpaslacrovlivdalsatlibtabhanticpidtorbolfosdot\
      /losdilforpilramtirwintadbicdifrocwidbisdasmidlop\
      /rilnardapmolsanlocnovsitnidtipsicropwitnatpanmin\
      /ritpodmottamtolsavposnapnopsomfinfonbanporworsip\
      /ronnorbotwicsocwatdolmagpicdavbidbaltimtasmallig\
      /sivtagpadsaldivdactansidfabtarmonranniswolmispal\
      /lasdismaprabtobrollatlonnodnavfignomnibpagsopral\
      /bilhaddocridmocpacravripfaltodtiltinhapmicfanpat\
      /taclabmogsimsonpinlomrictapfirhasbosbatpochactid\
      /havsaplindibhosdabbitbarracparloddosbortochilmac\
      /tomdigfilfasmithobharmighinradmashalraglagfadtop\
      /mophabnilnosmilfopfamdatnoldinhatnacrisfotribhoc\
      /nimlarfitwalrapsarnalmoslandondanladdovrivbacpol\
      /laptalpitnambonrostonfodponsovnocsorlavmatmipfap'
      ^=  dex                                           ::  suffix syllables
      'zodnecbudwessevpersutletfulpensytdurwepserwylsun\
      /rypsyxdyrnuphebpeglupdepdysputlughecryttyvsydnex\
      /lunmeplutseppesdelsulpedtemledtulmetwenbynhexfeb\
      /pyldulhetmevruttylwydtepbesdexsefwycburderneppur\
      /rysrebdennutsubpetrulsynregtydsupsemwynrecmegnet\
      /secmulnymtevwebsummutnyxrextebfushepbenmuswyxsym\
      /selrucdecwexsyrwetdylmynmesdetbetbeltuxtugmyrpel\
      /syptermebsetdutdegtexsurfeltudnuxruxrenwytnubmed\
      /lytdusnebrumtynseglyxpunresredfunrevrefmectedrus\
      /bexlebduxrynnumpyxrygryxfeptyrtustyclegnemfermer\
      /tenlusnussyltecmexpubrymtucfyllepdebbermughuttun\
      /bylsudpemdevlurdefbusbeprunmelpexdytbyttyplevmyl\
      /wedducfurfexnulluclennerlexrupnedlecrydlydfenwel\
      /nydhusrelrudneshesfetdesretdunlernyrsebhulryllud\
      /remlysfynwerrycsugnysnyllyndyndemluxfedsedbecmun\
      /lyrtesmudnytbyrsenwegfyrmurtelreptegpecnelnevfes'
  |%
  ++  ins  ~/  %ins                                     ::  parse prefix
           |=  a/@tas
           =+  b=0
           |-  ^-  (unit @)
           ?:(=(256 b) ~ ?:(=(a (tos b)) [~ b] $(b +(b))))
  ++  ind  ~/  %ind                                     ::  parse suffix
           |=  a/@tas
           =+  b=0
           |-  ^-  (unit @)
           ?:(=(256 b) ~ ?:(=(a (tod b)) [~ b] $(b +(b))))
  ++  tos  ~/  %tos                                     ::  fetch prefix
           |=(a/@ ?>((lth a 256) (cut 3 [(mul 3 a) 3] sis)))
  ++  tod  ~/  %tod                                     ::  fetch suffix
           |=(a/@ ?>((lth a 256) (cut 3 [(mul 3 a) 3] dex)))
  --
::
++  fa                                                  ::  base58check
  =+  key='123456789ABCDEFGHJKLMNPQRSTUVWXYZabcdefghijkmnopqrstuvwxyz'
  =+  ^-  yek/@ux  ~+
      =-  yek:(roll (rip 3 key) -)
      =+  [a=*char b=*@ yek=`@ux`(fil 3 256 0xff)]
      |.
      [+(b) (mix yek (lsh 3 `@u`a (~(inv fe 3) b)))]
  |%
  ++  cha  |=(a/char `(unit @uF)`=+(b=(cut 3 [`@`a 1] yek) ?:(=(b 0xff) ~ `b)))
  ++  tok
    |=  a/@ux  ^-  @ux
    =+  b=(pad a)
    =-  (~(net fe 5) (end 3 4 (shay 32 -)))
    (shay (add b (met 3 a)) (lsh 3 b (swp 3 a)))
  ::
  ++  pad  |=(a/@ =+(b=(met 3 a) ?:((gte b 21) 0 (sub 21 b))))
  ++  enc  |=(a/@ux `@ux`(mix (lsh 3 4 a) (tok a)))
  ++  den
    |=  a/@ux  ^-  (unit @ux)
    =+  b=(rsh 3 4 a)
    ?.  =((tok b) (end 3 4 a))
      ~
    `b
  --
::
::::  4b: text processing
  :: 
++  at                                                  ::  basic printing
  |_  a/@
  ++  r
    ?:  ?&  (gte (met 3 a) 2)
            |-
            ?:  =(0 a)
              &
            =+  vis=(end 3 1 a)
            ?&  ?|(=('-' vis) ?&((gte vis 'a') (lte vis 'z')))
                $(a (rsh 3 1 a))
            ==
        ==
      rtam
    ?:  (lte (met 3 a) 2)
      rud
    rux
  ::
  ++  rf    `tape`[?-(a $& '&', $| '|', * !!) ~]
  ++  rn    `tape`[?>(=(0 a) '~') ~]
  ++  rt    `tape`['\'' (weld (mesc (trip a)) `tape`['\'' ~])]
  ++  rta   rt
  ++  rtam  `tape`['%' (trip a)]
  ++  rub   `tape`['0' 'b' (rum 2 ~ |=(b/@ (add '0' b)))]
  ++  rud   (rum 10 ~ |=(b/@ (add '0' b)))
  ++  rum
    |=  {b/@ c/tape d/$-(@ @)}
    ^-  tape
    ?:  =(0 a)
      [(d 0) c]
    =+  e=0
    |-  ^-  tape
    ?:  =(0 a)
      c
    =+  f=&(!=(0 e) =(0 (mod e ?:(=(10 b) 3 4))))
    %=  $
      a  (div a b)
      c  [(d (mod a b)) ?:(f [?:(=(10 b) ',' '-') c] c)]
      e  +(e)
    ==
  ::
  ++  rup
    =+  b=(met 3 a)
    ^-  tape
    :-  '-'
    |-  ^-  tape
    ?:  (gth (met 5 a) 1)
      %+  weld
        $(a (rsh 5 1 a), b (sub b 4))
      `tape`['-' '-' $(a (end 5 1 a), b 4)]
    ?:  =(0 b)
      ['~' ~]
    ?:  (lte b 1)
      (trip (tos:po a))
    |-  ^-  tape
    ?:  =(2 b)
      =+  c=(rsh 3 1 a)
      =+  d=(end 3 1 a)
      (weld (trip (tod:po c)) (trip (tos:po (mix c d))))
    =+  c=(rsh 3 2 a)
    =+  d=(end 3 2 a)
    (weld ^$(a c, b (met 3 c)) `tape`['-' $(a (mix c d), b 2)])
  ::
  ++  ruv
    ^-  tape
    :+  '0'
      'v'
    %^    rum
        64
      ~
    |=  b/@
    ?:  =(63 b)
      '+'
    ?:  =(62 b)
      '-'
    ?:((lth b 26) (add 65 b) ?:((lth b 52) (add 71 b) (sub b 4)))
  ::
  ++  rux  `tape`['0' 'x' (rum 16 ~ |=(b/@ (add b ?:((lth b 10) 48 87))))]
  --
++  cass                                                ::  lowercase
  |=  vib/tape
  %+  rap  3
  (turn vib |=(a/@ ?.(&((gte a 'A') (lte a 'Z')) a (add 32 a))))
::
++  cuss                                                ::  uppercase
  |=  vib/tape
  ^-  @t
  %+  rap  3
  (turn vib |=(a/@ ?.(&((gte a 'a') (lte a 'z')) a (sub a 32))))
::
++  crip  |=(a/tape `@t`(rap 3 a))                      ::  tape to cord
::
++  mesc                                                ::  ctrl code escape
  |=  vib/tape
  ^-  tape
  ?~  vib
    ~
  ?:  =('\\' i.vib)
    ['\\' '\\' $(vib t.vib)]
  ?:  ?|((gth i.vib 126) (lth i.vib 32) =(`@`39 i.vib))
    ['\\' (welp ~(rux at i.vib) '/' $(vib t.vib))]
  [i.vib $(vib t.vib)]
::
++  runt                                                ::  prepend repeatedly
  |=  {{a/@ b/@} c/tape}
  ^-  tape
  ?:  =(0 a)
    c
  [b $(a (dec a))]
::
++  sand                                                ::  atom sanity
  |=  a/@ta
  (flit (sane a))
::
++  sane                                                ::  atom sanity
  |=  a/@ta
  |=  b/@  ^-  ?
  ?>  =(%t (end 3 1 a))
  =+  [inx=0 len=(met 3 b)]
  ?:  =(%tas a)
    |-  ^-  ?
    ?:  =(inx len)  &
    =+  cur=(cut 3 [inx 1] b)
    ?&  ?|  &((gte cur 'a') (lte cur 'z'))
            &(=('-' cur) !=(0 inx) !=(len inx))
            &(&((gte cur '0') (lte cur '9')) !=(0 inx))
        ==
        $(inx +(inx))
    ==
  ?:  =(%ta a)
    |-  ^-  ?
    ?:  =(inx len)  &
    =+  cur=(cut 3 [inx 1] b)
    ?&  ?|  &((gte cur 'a') (lte cur 'z'))
            &((gte cur '0') (lte cur '9'))
            |(=('-' cur) =('~' cur) =('_' cur) =('.' cur))
        ==
        $(inx +(inx))
    ==
  |-  ^-  ?
  ?:  =(0 b)  &
  =+  cur=(end 3 1 b)
  ?:  &((lth cur 32) !=(10 cur))  |
  =+  len=(teff cur)
  ?&  |(=(1 len) =+(i=1 |-(|(=(i len) &((gte (cut 3 [i 1] b) 128) $(i +(i)))))))
      $(b (rsh 3 len b))
  ==
::
++  trim                                                ::  tape split
  |=  {a/@ b/tape}
  ^-  {p/tape q/tape}
  ?~  b
    [~ ~]
  ?:  =(0 a)
    [~ b]
  =+  c=$(a (dec a), b t.b)
  [[i.b p.c] q.c]
::
++  trip                                                ::  cord to tape
  ~/  %trip
  |=  a/@  ^-  tape
  ?:  =(0 (met 3 a))
    ~
  [^-(@ta (end 3 1 a)) $(a (rsh 3 1 a))]
::
++  teff                                                ::  length utf8
  |=  a/@t  ^-  @
  =+  b=(end 3 1 a)
  ?:  =(0 b)
    ?>(=(`@`0 a) 0)
  ?>  |((gte b 32) =(10 b))
  ?:((lte b 127) 1 ?:((lte b 223) 2 ?:((lte b 239) 3 4)))
::
++  turf                                                ::  utf8 to utf32
  |=  a/@t
  ^-  @c
  %+  rap  5
  |-  ^-  (list @c)
  =+  b=(teff a)
  ?:  =(0 b)  ~
  =+  ^=  c
      %+  can  0
      %+  turn
        ^-  (list {p/@ q/@})
        ?+  b  !!
          $1  [[0 7] ~]
          $2  [[8 6] [0 5] ~]
          $3  [[16 6] [8 6] [0 4] ~]
          $4  [[24 6] [16 6] [8 6] [0 3] ~]
        ==
      |=({p/@ q/@} [q (cut 0 [p q] a)])
  ?>  =((tuft c) (end 3 b a))
  [c $(a (rsh 3 b a))]
::
++  tuba                                                ::  utf8 to utf32 tape
  |=  a/tape
  ^-  (list @c)
  (rip 5 (turf (rap 3 a)))                              ::  XX horrible
::
++  tufa                                                ::  utf32 to utf8 tape
  |=  a/(list @c)
  ^-  tape
  ?~  a  ""
  (weld (rip 3 (tuft i.a)) $(a t.a))
::
++  tuft                                                ::  utf32 to utf8 text
  |=  a/@c
  ^-  @t
  %+  rap  3
  |-  ^-  (list @)
  ?:  =(`@`0 a)
    ~
  =+  b=(end 5 1 a)
  =+  c=$(a (rsh 5 1 a))
  ?:  (lte b 0x7f)
    [b c]
  ?:  (lte b 0x7ff)
    :*  (mix 0b1100.0000 (cut 0 [6 5] b))
        (mix 0b1000.0000 (end 0 6 b))
        c
    ==
  ?:  (lte b 0xffff)
    :*  (mix 0b1110.0000 (cut 0 [12 4] b))
        (mix 0b1000.0000 (cut 0 [6 6] b))
        (mix 0b1000.0000 (end 0 6 b))
        c
    ==
  :*  (mix 0b1111.0000 (cut 0 [18 3] b))
      (mix 0b1000.0000 (cut 0 [12 6] b))
      (mix 0b1000.0000 (cut 0 [6 6] b))
      (mix 0b1000.0000 (end 0 6 b))
      c
  ==
::
++  wack                                                ::  knot escape
  |=  a/@ta
  ^-  @ta
  =+  b=(rip 3 a)
  %+  rap  3
  |-  ^-  tape
  ?~  b
    ~
  ?:  =('~' i.b)  ['~' '~' $(b t.b)]
  ?:  =('_' i.b)  ['~' '-' $(b t.b)]
  [i.b $(b t.b)]
::
++  wick                                                ::  knot unescape
  |=  a/@
  ^-  (unit @ta)
  =+  b=(rip 3 a)
  =-  ?^(b ~ (some (rap 3 (flop c))))
  =|  c/tape
  |-  ^-  {b/tape c/tape}
  ?~  b  [~ c]
  ?.  =('~' i.b)
    $(b t.b, c [i.b c])
  ?~  t.b  [b ~]
  ?-  i.t.b
    $'~'  $(b t.t.b, c ['~' c])
    $'-'  $(b t.t.b, c ['_' c])
    @     [b ~]
  ==
::
++  woad                                                ::  cord unescape
  |=  a/@ta
  ^-  @t
  %+  rap  3
  |-  ^-  (list @)
  ?:  =(`@`0 a)
    ~
  =+  b=(end 3 1 a)
  =+  c=(rsh 3 1 a)
  ?:  =('.' b)
    [' ' $(a c)]
  ?.  =('~' b)
    [b $(a c)]
  =>  .(b (end 3 1 c), c (rsh 3 1 c))
  ?+  b  =-  (weld (rip 3 (tuft p.d)) $(a q.d))
         ^=  d
         =+  d=0
         |-  ^-  {p/@ q/@}
         ?:  =('.' b)
           [d c]
         ?<  =(0 c)
         %=    $
            b  (end 3 1 c)
            c  (rsh 3 1 c)
            d  %+  add  (mul 16 d)
               %+  sub  b
               ?:  &((gte b '0') (lte b '9'))  48
               ?>(&((gte b 'a') (lte b 'z')) 87)
         ==
    $'.'  ['.' $(a c)]
    $'~'  ['~' $(a c)]
  ==
::
++  wood                                                ::  cord escape
  |=  a/@t
  ^-  @ta
  %+  rap  3
  |-  ^-  (list @)
  ?:  =(`@`0 a)
    ~
  =+  b=(teff a)
  =+  c=(turf (end 3 b a))
  =+  d=$(a (rsh 3 b a))
  ?:  ?|  &((gte c 'a') (lte c 'z'))
          &((gte c '0') (lte c '9'))
          =(`@`'-' c)
      ==
    [c d]
  ?+  c
    :-  '~'
    =+  e=(met 2 c)
    |-  ^-  tape
    ?:  =(0 e)
      ['.' d]
    =.  e  (dec e)
    =+  f=(rsh 2 e c)
    [(add ?:((lte f 9) 48 87) f) $(c (end 2 e c))]
  ::
    $' '  ['.' d]
    $'.'  ['~' '.' d]
    $'~'  ['~' '~' d]
  ==
::
::::  4c: tank printer
  ::
++  wash                                                ::  render tank at width
  |=  {{tab/@ edg/@} tac/tank}  ^-  wall
  (~(win re tac) tab edg)
::
++  re
  |_  tac/tank
  ++  ram
    ^-  tape
    ?-    -.tac
        $leaf  p.tac
        $palm  ram(tac [%rose [p.p.tac (weld q.p.tac r.p.tac) s.p.tac] q.tac])
        $rose
      %+  weld
        q.p.tac
      |-  ^-  tape
      ?~  q.tac
        r.p.tac
      =+  voz=$(q.tac t.q.tac)
      (weld ram(tac i.q.tac) ?~(t.q.tac voz (weld p.p.tac voz)))
    ==
  ::
  ++  win
    |=  {tab/@ edg/@}
    =+  lug=`wall`~
    |^  |-  ^-  wall
        ?-    -.tac
            $leaf  (rig p.tac)
            $palm
          ?:  fit
            (rig ram)
          ?~  q.tac
            (rig q.p.tac)
          ?~  t.q.tac
            (rig(tab (add 2 tab), lug $(tac i.q.tac)) q.p.tac)
          =>  .(q.tac `(list tank)`q.tac)
          =+  lyn=(mul 2 (lent q.tac))
          =+  ^=  qyr
              |-  ^-  wall
              ?~  q.tac
                lug
              %=  ^$
                tac  i.q.tac
                tab  (add tab (sub lyn 2))
                lug  $(q.tac t.q.tac, lyn (sub lyn 2))
              ==
          (wig(lug qyr) q.p.tac)
        ::
            $rose
          ?:  fit
            (rig ram)
          =.  lug
            |-  ^-  wall
            ?~  q.tac
              ?:(=(~ r.p.tac) lug (rig r.p.tac))
            ^$(tac i.q.tac, lug $(q.tac t.q.tac), tab din)
          ?:  =(~ q.p.tac)
            lug
          (wig q.p.tac)
        ==
    ::
    ++  din  (mod (add 2 tab) (mul 2 (div edg 3)))
    ++  fit  (lte (lent ram) (sub edg tab))
    ++  rig
      |=  hom/tape
      ^-  wall
      ?:  (lte (lent hom) (sub edg tab))
        [(runt [tab ' '] hom) lug]
      =>  .(tab (add tab 2), edg (sub edg 2))
      =+  mut=(trim (sub edg tab) hom)
      :-  (runt [(sub tab 2) ' '] ['\\' '/' (weld p.mut `_hom`['\\' '/' ~])])
      =>  .(hom q.mut)
      |-
      ?~  hom
        :-  %+  runt
              [(sub tab 2) ' ']
            ['\\' '/' (runt [(sub edg tab) ' '] ['\\' '/' ~])]
        lug
      =>  .(mut (trim (sub edg tab) hom))
      [(runt [tab ' '] p.mut) $(hom q.mut)]
    ::
    ++  wig
      |=  hom/tape
      ^-  wall
      ?~  lug
        (rig hom)
      =+  lin=(lent hom)
      =+  wug=:(add 1 tab lin)
      ?.  =+  mir=i.lug
          |-  ?~  mir
                |
              ?|(=(0 wug) ?&(=(' ' i.mir) $(mir t.mir, wug (dec wug))))
        (rig hom)       :: ^ XX regular form?
      [(runt [tab ' '] (weld hom `tape`[' ' (slag wug i.lug)])) t.lug]
    --
  --
++  show                                                ::  XX deprecated!
  |=  vem/*
  |^  ^-  tank
      ?:  ?=(@ vem)
        [%leaf (mesc (trip vem))]
      ?-    vem
          {s/$~ c/*}
        [%leaf '\'' (weld (mesc (tape +.vem)) `tape`['\'' ~])]
      ::
          {s/$a c/@}        [%leaf (mesc (trip c.vem))]
          {s/$b c/*}        (shop c.vem |=(a/@ ~(rub at a)))
          {s/{$c p/@} c/*}
        :+  %palm
          [['.' ~] ['-' ~] ~ ~]
        [[%leaf (mesc (trip p.s.vem))] $(vem c.vem) ~]
      ::
          {s/$d c/*}        (shop c.vem |=(a/@ ~(rud at a)))
          {s/$k c/*}        (tank c.vem)
          {s/$h c/*}
        :+  %rose
          [['/' ~] ['/' ~] ~]
        =+  yol=((list @ta) c.vem)
        (turn yol |=(a/@ta [%leaf (trip a)]))
      ::
          {s/$l c/*}        (shol c.vem)
          {s/$o c/*}
        %=    $
            vem
          :-  [%m '%h:<[%d %d].[%d %d]>']
          [-.c.vem +<-.c.vem +<+.c.vem +>-.c.vem +>+.c.vem ~]
        ==
      ::
          {s/$p c/*}        (shop c.vem |=(a/@ ~(rup at a)))
          {s/$q c/*}        (shop c.vem |=(a/@ ~(r at a)))
          {s/$r c/*}        $(vem [[%r ' ' '{' '}'] c.vem])
          {s/$t c/*}        (shop c.vem |=(a/@ ~(rt at a)))
          {s/$v c/*}        (shop c.vem |=(a/@ ~(ruv at a)))
          {s/$x c/*}        (shop c.vem |=(a/@ ~(rux at a)))
          {s/{$m p/@} c/*}  (shep p.s.vem c.vem)
          {s/{$r p/@} c/*}
        $(vem [[%r ' ' (cut 3 [0 1] p.s.vem) (cut 3 [1 1] p.s.vem)] c.vem])
      ::
          {s/{$r p/@ q/@ r/@} c/*}
        :+  %rose
          :*  p=(mesc (trip p.s.vem))
              q=(mesc (trip q.s.vem))
              r=(mesc (trip r.s.vem))
          ==
        |-  ^-  (list tank)
        ?@  c.vem
          ~
        [^$(vem -.c.vem) $(c.vem +.c.vem)]
      ::
          {s/$z c/*}        $(vem [[%r %$ %$ %$] c.vem])
          *                 !!
      ==
  ++  shep
    |=  {fom/@ gar/*}
    ^-  tank
    =+  l=(met 3 fom)
    =+  i=0
    :-  %leaf
    |-  ^-  tape
    ?:  (gte i l)
      ~
    =+  c=(cut 3 [i 1] fom)
    ?.  =(37 c)
      (weld (mesc [c ~]) $(i +(i)))
    =+  d=(cut 3 [+(i) 1] fom)
    ?.  .?(gar)
      ['\\' '#' $(i (add 2 i))]
    (weld ~(ram re (show d -.gar)) $(i (add 2 i), gar +.gar))
  ::
  ++  shop
    |=  {aug/* vel/$-(a/@ tape)}
    ^-  tank
    ?:  ?=(@ aug)
      [%leaf (vel aug)]
    :+  %rose
      [[' ' ~] ['[' ~] [']' ~]]
    =>  .(aug `*`aug)
    |-  ^-  (list tank)
    ?:  ?=(@ aug)
      [^$ ~]
    [^$(aug -.aug) $(aug +.aug)]
  ::
  ++  shol
    |=  lim/*
    :+  %rose
      [['.' ~] ~ ~]
    |-    ^-  (list tank)
    ?:  ?=(@ lim)  ~
    :_  $(lim +.lim)
    ?+  -.lim  (show '#')
        $~   (show '$')
        c/@  (show c.lim)
        {$& $1}  (show '.')
        {$& c/@}
      [%leaf '+' ~(rud at c.lim)]
    ::
        {$| @ $~}  (show ',')
        {$| n/@ $~ c/@}
      [%leaf (weld (reap n.lim '^') ?~(c.lim "$" (trip c.lim)))]
    ==
  --
::
::::  4d: parsing (tracing)
  ::
<<<<<<< HEAD
++  last  |=  {zyc/hair naz/hair}                       ::  farther trace
          ^-  hair
          ?:  =(p.zyc p.naz)
            ?:((gth q.zyc q.naz) zyc naz)
          ?:((gth p.zyc p.naz) zyc naz)
::
++  lust  |=  {weq/char naz/hair}                       ::  detect newline
          ^-  hair
          ?:(=(`@`10 weq) [+(p.naz) 1] [p.naz +(q.naz)])
::
::::  4e: parsing (combinators)
  ::
++  bend                                                ::  conditional comp
  ~/  %bend
  |*  raq/_|*({a/* b/*} [~ u=[a b]])
  ~/  %fun
  |*  {vex/edge sab/rule}
  ?~  q.vex
    vex
  =+  yit=(sab q.u.q.vex)
  =+  yur=(last p.vex p.yit)
  ?~  q.yit
    [p=yur q=q.vex]
  =+  vux=(raq p.u.q.vex p.u.q.yit)
  ?~  vux
    [p=yur q=q.vex]
  [p=yur q=[~ u=[p=u.vux q=q.u.q.yit]]]
::
++  comp
  ~/  %comp
  |*  raq/_|*({a/* b/*} [a b])                          ::  arbitrary compose
  ~/  %fun
  |*  {vex/edge sab/rule}
  ~!  +<
  ?~  q.vex
    vex
  =+  yit=(sab q.u.q.vex)
  =+  yur=(last p.vex p.yit)
  ?~  q.yit
    [p=yur q=q.yit]
  [p=yur q=[~ u=[p=(raq p.u.q.vex p.u.q.yit) q=q.u.q.yit]]]
::
++  fail  |=(tub/nail [p=p.tub q=~])                    ::  never parse
++  glue                                                ::  add rule
  ~/  %glue
  |*  bus/rule
  ~/  %fun
  |*  {vex/edge sab/rule}
  (plug vex ;~(pfix bus sab))
::
++  less                                                ::  no first and second
  |*  {vex/edge sab/rule}
  ?~  q.vex
    =+  roq=(sab)
    [p=(last p.vex p.roq) q=q.roq]
  (fail +<.sab)
::
++  pfix                                                ::  discard first rule
  ~/  %pfix
  (comp |*({a/* b/*} b))
::
++  plug                                                ::  first then second
  ~/  %plug
  |*  {vex/edge sab/rule}
  ?~  q.vex
    vex
  =+  yit=(sab q.u.q.vex)
  =+  yur=(last p.vex p.yit)
  ?~  q.yit
    [p=yur q=q.yit]
  [p=yur q=[~ u=[p=[p.u.q.vex p.u.q.yit] q=q.u.q.yit]]]
::
++  pose                                                ::  first or second
  ~/  %pose
  |*  {vex/edge sab/rule}
  ?~  q.vex
    =+  roq=(sab)
    [p=(last p.vex p.roq) q=q.roq]
  vex
::
++  simu                                                ::  first and second
  |*  {vex/edge sab/rule}
  ?~  q.vex
    vex
  =+  roq=(sab)
  roq
::
++  sfix                                                ::  discard second rule
  ~/  %sfix
  (comp |*({a/* b/*} a))
::
::::  4f: parsing (rule builders)
=======
  ++  rynd                                              ::  feistel round
    |=  {n/@ l/@ r/@}
    ^-  {@ @}
    :-  r
    ?~  (mod n 2)
      (~(sum fo 65.535) l (muk (snag n raku) 4 r))
    (~(sum fo 65.536) l (muk (snag n raku) 4 r))
  ::
  ++  rund                                              ::  reverse round
    |=  {n/@ l/@ r/@}
    ^-  {@ @}
    :-  r
    ?~  (mod n 2)
      (~(dif fo 65.535) l (muk (snag n raku) 4 r))
    (~(dif fo 65.536) l (muk (snag n raku) 4 r))
>>>>>>> 37de0c8a
  ::
++  bass                                                ::  leftmost base
  |*  {wuc/@ tyd/rule}
  %+  cook
    |=  waq/(list @)
    %+  roll
      waq
    =|({p/@ q/@} |.((add p (mul wuc q))))
  tyd
::
++  boss                                                ::  rightmost base
  |*  {wuc/@ tyd/rule}
  %+  cook
    |=  waq/(list @)
    %+  reel
      waq
    =|({p/@ q/@} |.((add p (mul wuc q))))
  tyd
::
++  cold                                                ::  replace w+ constant
  ~/  %cold
  |*  {cus/* sef/rule}
  ~/  %fun
  |=  tub/nail
  =+  vex=(sef tub)
  ?~  q.vex
    vex
  [p=p.vex q=[~ u=[p=cus q=q.u.q.vex]]]
::
++  cook                                                ::  apply gate
  ~/  %cook
  |*  {poq/$-(* *) sef/rule}
  ~/  %fun
  |=  tub/nail
  =+  vex=(sef tub)
  ?~  q.vex
    vex
  [p=p.vex q=[~ u=[p=(poq p.u.q.vex) q=q.u.q.vex]]]
::
++  easy                                                ::  always parse
  ~/  %easy
  |*  huf/*
  ~/  %fun
  |=  tub/nail
  ^-  (like _huf)
  [p=p.tub q=[~ u=[p=huf q=tub]]]
::
++  flag
  |=  {sic/@t non/@t}
  ;~(pose (cold %& (jest sic)) (cold %| (jest non)))
::
++  full                                                ::  has to fully parse
  |*  sef/rule
  |=  tub/nail
  =+  vex=(sef tub)
  ?~(q.vex vex ?:(=(~ q.q.u.q.vex) vex [p=p.vex q=~]))
::
++  funk                                                ::  add to tape first
  |*  {pre/tape sef/rule}
  |=  tub/nail
  (sef p.tub (weld pre q.tub))
::
++  here                                                ::  place-based apply
  ~/  %here
  |*  {hez/_|=({a/pint b/*} [a b]) sef/rule}
  ~/  %fun
  |=  tub/nail
  =+  vex=(sef tub)
  ?~  q.vex
    vex
  [p=p.vex q=[~ u=[p=(hez [p.tub p.q.u.q.vex] p.u.q.vex) q=q.u.q.vex]]]
::
++  ifix
  |*  {fel/{rule rule} hof/rule}
  ~!  +<
  ~!  +<:-.fel
  ~!  +<:+.fel
  ;~(pfix -.fel ;~(sfix hof +.fel))
::
++  jest                                                ::  match a cord
  |=  daf/@t
  |=  tub/nail
  =+  fad=daf
  |-  ^-  (like @t)
  ?:  =(`@`0 daf)
    [p=p.tub q=[~ u=[p=fad q=tub]]]
  ?:  |(?=($~ q.tub) !=((end 3 1 daf) i.q.tub))
    (fail tub)
  $(p.tub (lust i.q.tub p.tub), q.tub t.q.tub, daf (rsh 3 1 daf))
::
++  just                                                ::  XX redundant, jest
  ~/  %just                                             ::  match a char
  |=  daf/char
  ~/  %fun
  |=  tub/nail
  ^-  (like char)
  ?~  q.tub
    (fail tub)
  ?.  =(daf i.q.tub)
    (fail tub)
  (next tub)
::
++  knee                                                ::  callbacks
  |*  {gar/* sef/_|.(*rule)}
  |=  tub/nail
  ^-  (like _gar)
  ((sef) tub)
::
++  mask                                                ::  match char in set
  ~/  %mask
  |=  bud/(list char)
  ~/  %fun
  |=  tub/nail
  ^-  (like char)
  ?~  q.tub
    (fail tub)
  ?.  (lien bud |=(a/char =(i.q.tub a)))
    (fail tub)
  (next tub)
::
++  more                                                ::  separated, *
  |*  {bus/rule fel/rule}
  ;~(pose (most bus fel) (easy ~))
::
++  most                                                ::  separated, +
  |*  {bus/rule fel/rule}
  ;~(plug fel (star ;~(pfix bus fel)))
::
++  next                                                ::  consume a char
  |=  tub/nail
  ^-  (like char)
  ?~  q.tub
    (fail tub)
  =+  zac=(lust i.q.tub p.tub)
  [zac [~ i.q.tub [zac t.q.tub]]]
::
++  pick                                                ::  rule for ++each
  |*  {a/rule b/rule}
  ;~  pose
    (stag %& a)
    (stag %| b)
  ==
++  plus  |*(fel/rule ;~(plug fel (star fel)))          ::
++  punt  |*({a/rule} ;~(pose (stag ~ a) (easy ~)))     ::
++  sear                                                ::  conditional cook
  |*  {pyq/$-(* (unit)) sef/rule}
  |=  tub/nail
  =+  vex=(sef tub)
  ?~  q.vex
    vex
  =+  gey=(pyq p.u.q.vex)
  ?~  gey
    [p=p.vex q=~]
  [p=p.vex q=[~ u=[p=u.gey q=q.u.q.vex]]]
::
++  shim                                                ::  match char in range
  ~/  %shim
  |=  {les/@ mos/@}
  ~/  %fun
  |=  tub/nail
  ^-  (like char)
  ?~  q.tub
    (fail tub)
  ?.  ?&((gte i.q.tub les) (lte i.q.tub mos))
    (fail tub)
  (next tub)
::
++  stag                                                ::  add a label
  ~/  %stag
  |*  {gob/* sef/rule}
  ~/  %fun
  |=  tub/nail
  =+  vex=(sef tub)
  ?~  q.vex
    vex
  [p=p.vex q=[~ u=[p=[gob p.u.q.vex] q=q.u.q.vex]]]
::
++  stet                                                ::
  |*  leh/(list {?(@ {@ @}) rule})
  |-
  ?~  leh
    ~
  [i=[p=-.i.leh q=+.i.leh] t=$(leh t.leh)]
::
++  stew                                                ::  switch by first char
  ~/  %stew
  |*  leh/(list {p/?(@ {@ @}) q/rule})                  ::  char+range keys
  =+  ^=  wor                                           ::  range complete lth
      |=  {ort/?(@ {@ @}) wan/?(@ {@ @})}
      ?@  ort
        ?@(wan (lth ort wan) (lth ort -.wan))
      ?@(wan (lth +.ort wan) (lth +.ort -.wan))
  =+  ^=  hel                                           ::  build parser map
      =+  hel=`(tree _?>(?=(^ leh) i.leh))`~
      |-  ^+  hel
      ?~  leh
        ~
      =+  yal=$(leh t.leh)
      |-  ^+  hel
      ?~  yal
        [i.leh ~ ~]
      ?:  (wor p.i.leh p.n.yal)
        =+  nuc=$(yal l.yal)
        ?>  ?=(^ nuc)
        ?:  (vor p.n.yal p.n.nuc)
          [n.yal nuc r.yal]
        [n.nuc l.nuc [n.yal r.nuc r.yal]]
      =+  nuc=$(yal r.yal)
      ?>  ?=(^ nuc)
      ?:  (vor p.n.yal p.n.nuc)
        [n.yal l.yal nuc]
      [n.nuc [n.yal l.yal l.nuc] r.nuc]
  ~%  %fun  ..^$  ~
  |=  tub/nail
  ?~  q.tub
    (fail tub)
  |-
  ?~  hel
    (fail tub)
  ?:  ?@  p.n.hel
        =(p.n.hel i.q.tub)
      ?&((gte i.q.tub -.p.n.hel) (lte i.q.tub +.p.n.hel))
    ::  (q.n.hel [(lust i.q.tub p.tub) t.q.tub])
    (q.n.hel tub)
  ?:  (wor i.q.tub p.n.hel)
    $(hel l.hel)
  $(hel r.hel)
::
++  slug                                                ::
  |*  raq/_|*({a/* b/*} [a b])
  |*  {bus/rule fel/rule}
  ;~((comp raq) fel (stir +<+.raq raq ;~(pfix bus fel)))
::
++  star                                                ::  0 or more times
  |*  fel/rule
  (stir `(list _(wonk *fel))`~ |*({a/* b/*} [a b]) fel)
::
++  stir
  ~/  %stir
  |*  {rud/* raq/_|*({a/* b/*} [a b]) fel/rule}
  ~/  %fun
  |=  tub/nail
  ^-  (like _rud)
  =+  vex=(fel tub)
  ?~  q.vex
    [p.vex [~ rud tub]]
  =+  wag=$(tub q.u.q.vex)
  ?>  ?=(^ q.wag)
  [(last p.vex p.wag) [~ (raq p.u.q.vex p.u.q.wag) q.u.q.wag]]
::
++  stun                                                ::  parse several times
  |*  {lig/{@ @} fel/rule}
  |=  tub/nail
  ^-  (like (list _(wonk (fel))))
  ?:  =(0 +.lig)
    [p.tub [~ ~ tub]]
  =+  vex=(fel tub)
  ?~  q.vex
    ?:  =(0 -.lig)
      [p.vex [~ ~ tub]]
    vex
  =+  ^=  wag  %=  $
                 -.lig  ?:(=(0 -.lig) 0 (dec -.lig))
                 +.lig  ?:(=(0 +.lig) 0 (dec +.lig))
                 tub  q.u.q.vex
               ==
  ?~  q.wag
    wag
  [p.wag [~ [p.u.q.vex p.u.q.wag] q.u.q.wag]]
::
::::  4g: parsing (outside caller)
  ::
++  rash  |*({naf/@ sab/rule} (scan (trip naf) sab))   ::
++  rose  |*  {los/tape sab/rule}
          =+  vex=(sab [[1 1] los])
          =+  len=(lent los)
          ?.  =(+(len) q.p.vex)  [%| p=(dec q.p.vex)]
          ?~  q.vex
            [%& p=~]
          [%& p=[~ u=p.u.q.vex]]
++  rush  |*({naf/@ sab/rule} (rust (trip naf) sab))
++  rust  |*  {los/tape sab/rule}
          =+  vex=((full sab) [[1 1] los])
          ?~(q.vex ~ [~ u=p.u.q.vex])
++  scan  |*  {los/tape sab/rule}
          =+  vex=((full sab) [[1 1] los])
          ?~  q.vex
            ~_  (show [%m '{%d %d}'] p.p.vex q.p.vex ~)
            ~_(leaf+"syntax error" !!)
          p.u.q.vex
::
::::  4h: parsing (ascii glyphs)
  ::
++  ace  (just ' ')
++  bar  (just '|')
++  bas  (just '\\')
++  buc  (just '$')
++  cab  (just '_')
++  cen  (just '%')
++  col  (just ':')
++  com  (just ',')
++  doq  (just '"')
++  dot  (just '.')
++  fas  (just '/')
++  gal  (just '<')
++  gar  (just '>')
++  hax  (just '#')
++  kel  (just '{')
++  ker  (just '}')
++  ket  (just '^')
++  lus  (just '+')
++  hep  (just '-')
++  pel  (just '(')
++  pam  (just '&')
++  per  (just ')')
++  pat  (just '@')
++  sel  (just '[')
++  sem  (just ';')
++  ser  (just ']')
++  sig  (just '~')
++  soq  (just '\'')
++  tar  (just '*')
++  tec  (just '`')
++  tis  (just '=')
++  wut  (just '?')
++  zap  (just '!')
::
::::  4i: parsing (useful idioms)
  ::
++  alf  ;~(pose low hig)                               ::  alphabetic
++  aln  ;~(pose low hig nud)                           ::  alphanumeric
++  alp  ;~(pose low hig nud hep)                       ::  alphanumeric and -
++  bet  ;~(pose (cold 2 hep) (cold 3 lus))             ::  axis syntax - +
++  bin  (bass 2 (most gon but))                        ::  binary to atom
++  but  (cook |=(a/@ (sub a '0')) (shim '0' '1'))      ::  binary digit
++  cit  (cook |=(a/@ (sub a '0')) (shim '0' '7'))      ::  octal digit
++  dem  (bass 10 (most gon dit))                       ::  decimal to atom
++  dit  (cook |=(a/@ (sub a '0')) (shim '0' '9'))      ::  decimal digit
++  dog  ;~(plug dot gay)                               ::  .  number separator
++  doh  ;~(plug ;~(plug hep hep) gay)                  ::  --  phon separator
++  dun  (cold ~ ;~(plug hep hep))                      ::  -- (phep) to ~
++  duz  (cold ~ ;~(plug tis tis))                      ::  == (stet) to ~
++  gah  (mask [`@`10 ' ' ~])                           ::  newline or ace
++  gap  (cold ~ ;~(plug gaq (star ;~(pose vul gah))))  ::  plural space
++  gaq  ;~  pose                                       ::  end of line
             (just `@`10)
             ;~(plug gah ;~(pose gah vul))
             vul
         ==
++  gaw  (cold ~ (star ;~(pose vul gah)))               ::  classic white
++  gay  ;~(pose gap (easy ~))                          ::
++  gon  ;~(pose ;~(plug bas gay fas) (easy ~))         ::  long numbers \ /
++  gul  ;~(pose (cold 2 gal) (cold 3 gar))             ::  axis syntax < >
++  hex  (bass 16 (most gon hit))                       ::  hex to atom
++  hig  (shim 'A' 'Z')                                 ::  uppercase
++  hit  ;~  pose                                       ::  hex digits
           dit
           (cook |=(a/char (sub a 87)) (shim 'a' 'f'))
           (cook |=(a/char (sub a 55)) (shim 'A' 'F'))
         ==
++  iny                                                 :: indentation block
  |*  sef/rule
  |=  nail  ^+  (sef)
  =+  [har tap]=[p q]:+<
  =+  lev=(fil 3 (dec q.har) ' ')
  =+  eol=(just `@t`10)
  =+  =-  roq=((star ;~(pose prn ;~(sfix eol (jest lev)) -)) har tap)
      ;~(simu ;~(plug eol eol) eol)
  ?~  q.roq  roq
  =+  vex=(sef har(q 1) p.u.q.roq)
  =+  fur=p.vex(q (add (dec q.har) q.p.vex))
  ?~  q.vex  vex(p fur)
  =-  vex(p fur, u.q -)
  :+  &3.vex
    &4.vex(q.p (add (dec q.har) q.p.&4.vex))
  =+  res=|4.vex
  |-  ?~  res  |4.roq
  ?.  =(10 -.res)  [-.res $(res +.res)]
  (welp [`@t`10 (trip lev)] $(res +.res))
::
++  low  (shim 'a' 'z')                                 ::  lowercase
++  mes  %+  cook                                       ::  hexbyte
           |=({a/@ b/@} (add (mul 16 a) b))
         ;~(plug hit hit)
++  nix  (boss 256 (star ;~(pose aln cab)))             ::
++  nud  (shim '0' '9')                                 ::  numeric
++  prn  ;~(less (just `@`127) (shim 32 256))
++  qat  ;~  pose                                       ::  chars in blockcord
             prn
             ;~(less ;~(plug (just `@`10) soz) (just `@`10))
         ==
++  qit  ;~  pose                                       ::  chars in a cord
             ;~(less bas soq prn)
             ;~(pfix bas ;~(pose bas soq mes))          ::  escape chars
         ==
++  qut  ;~  simu  soq                                  ::  cord
           ;~  pose
             ;~  less  soz
               (ifix [soq soq] (boss 256 (more gon qit)))
             ==
             =+  hed=;~(pose ;~(plug (plus ace) vul) (just '\0a'))
             %-  iny  %+  ifix
               :-  ;~(plug soz hed)
               ;~(plug (just '\0a') soz)
             (boss 256 (star qat))
           ==
         ==
::
++  soz  ;~(plug soq soq soq)                           ::  delimiting '''
++  sym                                                 ::  symbol
  %+  cook
    |=(a/tape (rap 3 ^-((list @) a)))
  ;~(plug low (star ;~(pose nud low hep)))
::
++  ven  ;~  (comp |=({a/@ b/@} (peg a b)))             ::  +>- axis syntax
           bet
           =+  hom=`?`|
           |=  tub/nail
           ^-  (like @)
           =+  vex=?:(hom (bet tub) (gul tub))
           ?~  q.vex
             [p.tub [~ 1 tub]]
           =+  wag=$(p.tub p.vex, hom !hom, tub q.u.q.vex)
           ?>  ?=(^ q.wag)
           [p.wag [~ (peg p.u.q.vex p.u.q.wag) q.u.q.wag]]
         ==
++  vit                                                 ::  base64 digit
  ;~  pose
    (cook |=(a/@ (sub a 65)) (shim 'A' 'Z'))
    (cook |=(a/@ (sub a 71)) (shim 'a' 'z'))
    (cook |=(a/@ (add a 4)) (shim '0' '9'))
    (cold 62 (just '-'))
    (cold 63 (just '+'))
  ==
++  vul  %+  cold   ~                                   ::  comments
         ;~  plug  col  col
           (star prn)
           (just `@`10)
         ==
::
::::  4j: parsing (bases and base digits)
  ::
++  ab
  |%
  ++  bix  (bass 16 (stun [2 2] six))
  ++  fem  (sear |=(a/@ (cha:fa a)) aln)
  ++  haf  (bass 256 ;~(plug tep tiq (easy ~)))
  ++  hef  %+  sear  |=(a/@ ?:(=(a 0) ~ (some a)))
           %+  bass  256
           ;~(plug tip tiq (easy ~))
  ++  hif  (bass 256 ;~(plug tip tiq (easy ~)))
  ++  hof  (bass 0x1.0000 ;~(plug hef (stun [1 3] ;~(pfix hep hif))))
  ++  huf  (bass 0x1.0000 ;~(plug hef (stun [0 3] ;~(pfix hep hif))))
  ++  hyf  (bass 0x1.0000 ;~(plug hif (stun [3 3] ;~(pfix hep hif))))
  ++  pev  (bass 32 ;~(plug sev (stun [0 4] siv)))
  ++  pew  (bass 64 ;~(plug sew (stun [0 4] siw)))
  ++  piv  (bass 32 (stun [5 5] siv))
  ++  piw  (bass 64 (stun [5 5] siw))
  ++  qeb  (bass 2 ;~(plug seb (stun [0 3] sib)))
  ++  qex  (bass 16 ;~(plug sex (stun [0 3] hit)))
  ++  qib  (bass 2 (stun [4 4] sib))
  ++  qix  (bass 16 (stun [4 4] six))
  ++  seb  (cold 1 (just '1'))
  ++  sed  (cook |=(a/@ (sub a '0')) (shim '1' '9'))
  ++  sev  ;~(pose sed sov)
  ++  sew  ;~(pose sed sow)
  ++  sex  ;~(pose sed sox)
  ++  sib  (cook |=(a/@ (sub a '0')) (shim '0' '1'))
  ++  sid  (cook |=(a/@ (sub a '0')) (shim '0' '9'))
  ++  siv  ;~(pose sid sov)
  ++  siw  ;~(pose sid sow)
  ++  six  ;~(pose sid sox)
  ++  sov  (cook |=(a/@ (sub a 87)) (shim 'a' 'v'))
  ++  sow  ;~  pose
             (cook |=(a/@ (sub a 87)) (shim 'a' 'z'))
             (cook |=(a/@ (sub a 29)) (shim 'A' 'Z'))
             (cold 62 (just '-'))
             (cold 63 (just '~'))
           ==
  ++  sox  (cook |=(a/@ (sub a 87)) (shim 'a' 'f'))
  ++  ted  (bass 10 ;~(plug sed (stun [0 2] sid)))
  ++  tep  (sear |=(a/@ ?:(=(a 'doz') ~ (ins:po a))) til)
  ++  tip  (sear |=(a/@ (ins:po a)) til)
  ++  tiq  (sear |=(a/@ (ind:po a)) til)
  ++  tid  (bass 10 (stun [3 3] sid))
  ++  til  (boss 256 (stun [3 3] low))
  ++  urs  %+  cook
             |=(a/tape (rap 3 ^-((list @) a)))
           (star ;~(pose nud low hep dot sig cab))
  ++  urt  %+  cook
             |=(a/tape (rap 3 ^-((list @) a)))
           (star ;~(pose nud low hep dot sig))
  ++  urx  %+  cook
             |=(a/tape (rap 3 ^-((list @) a)))
           %-  star
           ;~  pose 
             nud
             low
             hep
             cab
             (cold ' ' dot)
             (cook tuft (ifix [sig dot] hex))
             ;~(pfix sig ;~(pose sig dot))
           ==
  ++  voy  ;~(pfix bas ;~(pose bas soq bix))
  --
++  ag
  |%
  ++  ape  |*(fel/rule ;~(pose (cold 0 (just '0')) fel))
  ++  bay  (ape (bass 16 ;~(plug qeb:ab (star ;~(pfix dog qib:ab)))))
  ++  bip  =+  tod=(ape qex:ab)
           (bass 0x1.0000 ;~(plug tod (stun [7 7] ;~(pfix dog tod))))
  ++  dem  (ape (bass 1.000 ;~(plug ted:ab (star ;~(pfix dog tid:ab)))))
  ++  dim  (ape dip)
  ++  dip  (bass 10 ;~(plug sed:ab (star sid:ab)))
  ++  dum  (bass 10 (plus sid:ab))
  ++  fed  %+  cook  fend:ob
           ;~  pose
             %+  bass  0x1.0000.0000.0000.0000          ::  oversized
               ;~  plug
                 huf:ab
                 (plus ;~(pfix doh hyf:ab))
               ==
             hof:ab                                     ::  planet or moon
             haf:ab                                     ::  star
             tiq:ab                                     ::  galaxy
           ==
  ++  fim  (sear den:fa (bass 58 (plus fem:ab)))
  ++  hex  (ape (bass 0x1.0000 ;~(plug qex:ab (star ;~(pfix dog qix:ab)))))
  ++  lip  =+  tod=(ape ted:ab)
           (bass 256 ;~(plug tod (stun [3 3] ;~(pfix dog tod))))
  ++  mot  ;~  pose
             ;~  pfix
               (just '1')
               (cook |=(a/@ (add 10 (sub a '0'))) (shim '0' '2'))
             ==
             sed:ab
           ==
  ++  viz  (ape (bass 0x200.0000 ;~(plug pev:ab (star ;~(pfix dog piv:ab)))))
  ++  vum  (bass 32 (plus siv:ab))
  ++  wiz  (ape (bass 0x4000.0000 ;~(plug pew:ab (star ;~(pfix dog piw:ab)))))
  --
++  mu
  |_  {top/@ bot/@}
  ++  zag  [p=(end 4 1 (add top bot)) q=bot]
  ++  zig  [p=(end 4 1 (add top (sub 0x1.0000 bot))) q=bot]
  ++  zug  (mix (lsh 4 1 top) bot)
  --
++  ne
  |_  tig/@
  ++  c  (cut 3 [tig 1] key:fa)
  ++  d  (add tig '0')
  ++  x  ?:((gte tig 10) (add tig 87) d)
  ++  v  ?:((gte tig 10) (add tig 87) d)
  ++  w  ?:(=(tig 63) '~' ?:(=(tig 62) '-' ?:((gte tig 36) (add tig 29) x)))
  --
::
::::  4k: atom printing
  ::
++  co  !.
  ~%  %co  ..co  ~
  =<  |_  lot/coin
      ++  rear  |=(rom/tape =>(.(rep rom) rend))
      ++  rent  `@ta`(rap 3 rend)
      ++  rend
        ^-  tape
        ?:  ?=($blob -.lot)
          ['~' '0' ((v-co 1) (jam p.lot))]
        ?:  ?=($many -.lot)
          :-  '.'
          |-  ^-  tape
          ?~   p.lot
            ['_' '_' rep]
          ['_' (weld (trip (wack rent(lot i.p.lot))) $(p.lot t.p.lot))]
        =+  [yed=(end 3 1 p.p.lot) hay=(cut 3 [1 1] p.p.lot)]
        |-  ^-  tape
        ?+    yed  (z-co q.p.lot)
            $c   ['~' '-' (weld (rip 3 (wood (tuft q.p.lot))) rep)]
            $d
          ?+    hay  (z-co q.p.lot)
              $a
            =+  yod=(yore q.p.lot)
            =>  ^+(. .(rep ?~(f.t.yod rep ['.' (s-co f.t.yod)])))
            =>  ^+  .
                %=    .
                    rep
                  ?:  &(=(~ f.t.yod) =(0 h.t.yod) =(0 m.t.yod) =(0 s.t.yod))
                    rep
                  =>  .(rep ['.' (y-co s.t.yod)])
                  =>  .(rep ['.' (y-co m.t.yod)])
                  ['.' '.' (y-co h.t.yod)]
                ==
            =>  .(rep ['.' (a-co d.t.yod)])
            =>  .(rep ['.' (a-co m.yod)])
            =>  .(rep ?:(a.yod rep ['-' rep]))
            ['~' (a-co y.yod)]
          ::
              $r
            =+  yug=(yell q.p.lot)
            =>  ^+(. .(rep ?~(f.yug rep ['.' (s-co f.yug)])))
            :-  '~'
            ?:  &(=(0 d.yug) =(0 m.yug) =(0 h.yug) =(0 s.yug))
              ['s' '0' rep]
            =>  ^+(. ?:(=(0 s.yug) . .(rep ['.' 's' (a-co s.yug)])))
            =>  ^+(. ?:(=(0 m.yug) . .(rep ['.' 'm' (a-co m.yug)])))
            =>  ^+(. ?:(=(0 h.yug) . .(rep ['.' 'h' (a-co h.yug)])))
            =>  ^+(. ?:(=(0 d.yug) . .(rep ['.' 'd' (a-co d.yug)])))
            +.rep
          ==
        ::
            $f
          ?:  =(& q.p.lot)
            ['.' 'y' rep]
          ?:(=(| q.p.lot) ['.' 'n' rep] (z-co q.p.lot))
        ::
            $n   ['~' rep]
            $i
          ?+  hay  (z-co q.p.lot)
            $f  ((ro-co [3 10 4] |=(a/@ ~(d ne a))) q.p.lot)
            $s  ((ro-co [4 16 8] |=(a/@ ~(x ne a))) q.p.lot)
          ==
        ::
            $p
          =+  dyx=(met 3 q.p.lot)
          :-  '~'
          ?:  (lte dyx 1)
            (weld (trip (tod:po q.p.lot)) rep)
          ?:  =(2 dyx)
            ;:  weld
              (trip (tos:po (end 3 1 q.p.lot)))
              (trip (tod:po (rsh 3 1 q.p.lot)))
              rep
            ==
          =+  [dyz=(met 5 q.p.lot) fin=| dub=&]
          |-  ^-  tape
          ?:  =(0 dyz)
            rep
          %=    $
              fin      &
              dub      !dub
              dyz      (dec dyz)
              q.p.lot  (rsh 5 1 q.p.lot)
              rep
            =+  syb=(wren:un (end 5 1 q.p.lot))
            =+  cog=~(zig mu [(rsh 4 1 syb) (end 4 1 syb)])
            ;:  weld
              (trip (tos:po (end 3 1 p.cog)))
              (trip (tod:po (rsh 3 1 p.cog)))
              `tape`['-' ~]
              (trip (tos:po (end 3 1 q.cog)))
              (trip (tod:po (rsh 3 1 q.cog)))
              `tape`?.(fin ~ ['-' ?.(dub ~ ['-' ~])])
              rep
            ==
          ==
        ::
            $r
          ?+  hay  (z-co q.p.lot)
            $d  ['.' '~' (r-co (rlyd q.p.lot))]
            $h  ['.' '~' '~' (r-co (rlyh q.p.lot))]
            $q  ['.' '~' '~' '~' (r-co (rlyq q.p.lot))]
            $s  ['.' (r-co (rlys q.p.lot))]
          ==
        ::
            $u
          ?:  ?=($c hay)
            %+  welp  ['0' 'c' (reap (pad:fa q.p.lot) '1')]
            (c-co (enc:fa q.p.lot))
          =-  (weld p.gam ?:(=(0 q.p.lot) `tape`['0' ~] q.gam))
          ^=  gam  ^-  {p/tape q/tape}
          ?+  hay  [~ ((ox-co [10 3] |=(a/@ ~(d ne a))) q.p.lot)]
            $b  [['0' 'b' ~] ((ox-co [2 4] |=(a/@ ~(d ne a))) q.p.lot)]
            $i  [['0' 'i' ~] ((d-co 1) q.p.lot)]
            $x  [['0' 'x' ~] ((ox-co [16 4] |=(a/@ ~(x ne a))) q.p.lot)]
            $v  [['0' 'v' ~] ((ox-co [32 5] |=(a/@ ~(x ne a))) q.p.lot)]
            $w  [['0' 'w' ~] ((ox-co [64 5] |=(a/@ ~(w ne a))) q.p.lot)]
          ==
        ::
            $s
          %+  weld
            ?:((syn:si q.p.lot) "--" "-")
          $(yed 'u', q.p.lot (abs:si q.p.lot))
        ::
            $t
          ?:  =('a' hay)
            ?:  =('s' (cut 3 [2 1] p.p.lot))
              (weld (rip 3 q.p.lot) rep)
            ['~' '.' (weld (rip 3 q.p.lot) rep)]
          ['~' '~' (weld (rip 3 (wood q.p.lot)) rep)]
        ==
      --
  =+  rep=*tape
  =<  |%
      ++  a-co  |=(dat/@ ((d-co 1) dat))
      ++  c-co  (em-co [58 1] |=({? b/@ c/tape} [~(c ne b) c]))
      ++  d-co  |=(min/@ (em-co [10 min] |=({? b/@ c/tape} [~(d ne b) c])))
      ++  r-co
        |=  a/dn
        ?:  ?=({$i *} a)  (weld ?:(s.a "inf" "-inf") rep)
        ?:  ?=({$n *} a)  (weld "nan" rep)
        =+  ^=  e  %+  ed-co  [10 1]
          |=  {a/? b/@ c/tape}
          ?:  a  [~(d ne b) '.' c]
          [~(d ne b) c]
        =+  ^=  f
          =>(.(rep ~) (e a.a))
        =.  e.a  (sum:si e.a (sun:si (dec +.f)))
        =+  b=?:((syn:si e.a) "e" "e-")
        =>  .(rep ?~(e.a rep (weld b ((d-co 1) (abs:si e.a)))))
        =>  .(rep (weld -.f rep))
        ?:(s.a rep ['-' rep])
      ::
      ++  s-co
        |=  esc/(list @)  ^-  tape
        ?~  esc
          rep
        :-  '.'
        =>(.(rep $(esc t.esc)) ((x-co 4) i.esc))
      ::
      ++  v-co  |=(min/@ (em-co [32 min] |=({? b/@ c/tape} [~(v ne b) c])))
      ++  w-co  |=(min/@ (em-co [64 min] |=({? b/@ c/tape} [~(w ne b) c])))
      ++  x-co  |=(min/@ (em-co [16 min] |=({? b/@ c/tape} [~(x ne b) c])))
      ++  y-co  |=(dat/@ ((d-co 2) dat))
      ++  z-co  |=(dat/@ `tape`['0' 'x' ((x-co 1) dat)])
      --
  |%
  ++  em-co
    |=  {{bas/@ min/@} par/$-({? @ tape} tape)}
    |=  hol/@
    ^-  tape
    ?:  &(=(0 hol) =(0 min))
      rep
    =+  [rad=(mod hol bas) dar=(div hol bas)]
    %=  $
      min  ?:(=(0 min) 0 (dec min))
      hol  dar
      rep  (par =(0 dar) rad rep)
    ==
  ::
  ++  ed-co
    |=  {{bas/@ min/@} par/$-({? @ tape} tape)}
    =+  [fir=& cou=0]
    |=  hol/@
    ^-  {tape @}
    ?:  &(=(0 hol) =(0 min))
      [rep cou]
    =+  [rad=(mod hol bas) dar=(div hol bas)]
    %=  $
      min  ?:(=(0 min) 0 (dec min))
      hol  dar
      rep  (par &(=(0 dar) !fir) rad rep)
      fir  |
      cou  +(cou)
    ==
  ::
  ++  ox-co
    |=  {{bas/@ gop/@} dug/$-(@ @)}
    %+  em-co
      [|-(?:(=(0 gop) 1 (mul bas $(gop (dec gop))))) 0]
    |=  {top/? seg/@ res/tape}
    %+  weld
      ?:(top ~ `tape`['.' ~])
    %.  seg
    %+  em-co(rep res)
      [bas ?:(top 0 gop)]
    |=({? b/@ c/tape} [(dug b) c])
  ::
  ++  ro-co
    |=  {{buz/@ bas/@ dop/@} dug/$-(@ @)}
    |=  hol/@
    ^-  tape
    ?:  =(0 dop)
      rep
    =>  .(rep $(dop (dec dop)))
    :-  '.'
    %-  (em-co [bas 1] |=({? b/@ c/tape} [(dug b) c]))
    [(cut buz [(dec dop) 1] hol)]
  --
::
::::  4l: atom parsing
  ::
++  so
  ~%  %so  +  ~
  |%
  ++  bisk
    ~+
    ;~  pose
      ;~  pfix  (just '0')
        ;~  pose
          (stag %ub ;~(pfix (just 'b') bay:ag))
          (stag %uc ;~(pfix (just 'c') fim:ag))
          (stag %ui ;~(pfix (just 'i') dim:ag))
          (stag %ux ;~(pfix (just 'x') hex:ag))
          (stag %uv ;~(pfix (just 'v') viz:ag))
          (stag %uw ;~(pfix (just 'w') wiz:ag))
        ==
      ==
      (stag %ud dem:ag)
    ==
  ++  crub
    ~+
    ;~  pose
      %+  cook
        |=(det/date `dime`[%da (year det)])
      ;~  plug
        %+  cook
          |=({a/@ b/?} [b a])
        ;~(plug dim:ag ;~(pose (cold | hep) (easy &)))
        ;~(pfix dot mot:ag)   ::  month
        ;~(pfix dot dip:ag)   ::  day
        ;~  pose
          ;~  pfix
            ;~(plug dot dot)
            ;~  plug
              dum:ag
              ;~(pfix dot dum:ag)
              ;~(pfix dot dum:ag)
              ;~(pose ;~(pfix ;~(plug dot dot) (most dot qix:ab)) (easy ~))
            ==
          ==
          (easy [0 0 0 ~])
        ==
      ==
    ::
      %+  cook
        |=  {a/(list {p/?($d $h $m $s) q/@}) b/(list @)}
        =+  rop=`tarp`[0 0 0 0 b]
        |-  ^-  dime
        ?~  a
          [%dr (yule rop)]
        ?-  p.i.a
          $d  $(a t.a, d.rop (add q.i.a d.rop))
          $h  $(a t.a, h.rop (add q.i.a h.rop))
          $m  $(a t.a, m.rop (add q.i.a m.rop))
          $s  $(a t.a, s.rop (add q.i.a s.rop))
        ==
      ;~  plug
        %+  most
          dot
        ;~  pose
          ;~(pfix (just 'd') (stag %d dim:ag))
          ;~(pfix (just 'h') (stag %h dim:ag))
          ;~(pfix (just 'm') (stag %m dim:ag))
          ;~(pfix (just 's') (stag %s dim:ag))
        ==
        ;~(pose ;~(pfix ;~(plug dot dot) (most dot qix:ab)) (easy ~))
      ==
    ::
      (stag %p fed:ag)
      ;~(pfix dot (stag %ta urs:ab))
      ;~(pfix sig (stag %t urx:ab))
      ;~(pfix hep (stag %c (cook turf urx:ab)))
    ==
  ++  nuck
    ~/  %nuck  |=  a/nail  %.  a
    %+  knee  *coin  |.  ~+
    %-  stew
    ^.  stet  ^.  limo
    :~  :-  ['a' 'z']  (cook |=(a/@ta [%$ %tas a]) sym)
        :-  ['0' '9']  (stag %$ bisk)
        :-  '-'        (stag %$ tash)
        :-  '.'        ;~(pfix dot perd)
        :-  '~'        ;~(pfix sig ;~(pose twid (easy [%$ %n 0])))
    ==
  ++  nusk
    ~+
    :(sear |=(a/@ta (rush a nuck)) wick urt:ab)
  ++  perd
    ~+
    ;~  pose
      (stag %$ zust)
      (stag %many (ifix [cab ;~(plug cab cab)] (more cab nusk)))
    ==
  ++  royl
    ~+
    =+  ^=  moo
      |=  a/tape
      :-  (lent a)
      (scan a (bass 10 (plus sid:ab)))
    =+  ^=  voy
      %+  cook  royl-cell
      ;~  pose
        ;~  plug
          (easy %d)
          ;~  pose  (cold | hep)  (easy &)  ==
          ;~  plug  dim:ag
            ;~  pose
              ;~(pfix dot (cook moo (plus (shim '0' '9'))))
              (easy [0 0])
            ==
            ;~  pose
              ;~  pfix
                (just 'e')
                ;~(plug ;~(pose (cold | hep) (easy &)) dim:ag)
              ==
              (easy [& 0])
            ==
          ==
        ==
        ;~  plug
          (easy %i)
          ;~  sfix
            ;~  pose  (cold | hep)  (easy &)  ==
            (jest 'inf')
          ==
        ==
        ;~  plug
          (easy %n)
          (cold ~ (jest 'nan'))
        ==
      ==
    ;~  pose
      (stag %rh (cook rylh ;~(pfix ;~(plug sig sig) voy)))
      (stag %rq (cook rylq ;~(pfix ;~(plug sig sig sig) voy)))
      (stag %rd (cook ryld ;~(pfix sig voy)))
      (stag %rs (cook ryls voy))
    ==
  ::
  ++  royl-cell
    |=  rn
    ^-  dn
    ?.  ?=({$d *} +<)  +<
    =+  ^=  h
      (dif:si (new:si f.b i.b) (sun:si d.b))
    [%d a h (add (mul c.b (pow 10 d.b)) e.b)]
  ::
  ++  tash
    ~+
    =+  ^=  neg
        |=  {syn/? mol/dime}  ^-  dime
        ?>  =('u' (end 3 1 p.mol))
        [(cat 3 's' (rsh 3 1 p.mol)) (new:si syn q.mol)]
    ;~  pfix  hep
      ;~  pose
        (cook |=(a/dime (neg | a)) bisk)
        ;~(pfix hep (cook |=(a/dime (neg & a)) bisk))
      ==
    ==
  ::
  ++  twid
    ~+
    ;~  pose
      (cook |=(a/@ [%blob (cue a)]) ;~(pfix (just '0') vum:ag))
      (stag %$ crub)
    ==
  ::
  ++  zust
    ~+
    ;~  pose
      (stag %is bip:ag)
      (stag %if lip:ag)
      (stag %f ;~(pose (cold & (just 'y')) (cold | (just 'n'))))
      royl
    ==
  --
::
::::  4m: formatting functions
  ::
++  scot  |=(mol/dime ~(rent co %$ mol))
++  scow  |=(mol/dime ~(rend co %$ mol))
++  slat  |=(mod/@tas |=(txt/@ta (slaw mod txt)))
++  slav  |=({mod/@tas txt/@ta} (need (slaw mod txt)))
++  slaw
  ~/  %slaw
  |=  {mod/@tas txt/@ta}
  ^-  (unit @)
  =+  con=(slay txt)
  ?.(&(?=({$~ $$ @ @} con) =(p.p.u.con mod)) ~ [~ q.p.u.con])
::
++  slay
  |=  txt/@ta  ^-  (unit coin)
  =+  ^=  vex
      ?:  (gth 0x7fff.ffff txt)                         ::  XX  petty cache
        ~+  ((full nuck:so) [[1 1] (trip txt)])
      ((full nuck:so) [[1 1] (trip txt)])
  ?~  q.vex
    ~
  [~ p.u.q.vex]
::
++  smyt                                                ::  pretty print path
  |=  bon/path  ^-  tank
  :+  %rose  [['/' ~] ['/' ~] ~]
  (turn bon |=(a/@ [%leaf (trip a)]))
::
++  spat  |=(pax/path (crip (spud pax)))                ::  render path to cord
++  spud  |=(pax/path ~(ram re (smyt pax)))             ::  render path to tape
++  stab                                                ::  parse cord to path
  =+  fel=;~(pfix fas (more fas urs:ab))
  |=(zep/@t `path`(rash zep fel))
::
::::  4n: virtualization
  ::
++  mack
  |=  {sub/* fol/*}
  ^-  (unit)
  =+  ton=(mink [sub fol] |=({* *} ~))
  ?.(?=({$0 *} ton) ~ [~ p.ton])
::
++  mink
  ~/  %mink
  |=  {{sub/* fol/*} gul/$-({* *} (unit (unit)))}
  =+  tax=*(list {@ta *})
  |-  ^-  tone
  ?@  fol
    [%2 tax]
  ?:  ?=(^ -.fol)
    =+  hed=$(fol -.fol)
    ?:  ?=($2 -.hed)
      hed
    =+  tal=$(fol +.fol)
    ?-  -.tal
      $0  ?-(-.hed $0 [%0 p.hed p.tal], $1 hed)
      $1  ?-(-.hed $0 tal, $1 [%1 (weld p.hed p.tal)])
      $2  tal
    ==
  ?+    fol
    [%2 tax]
  ::
      {$0 b/@}
    ?:  =(0 b.fol)  [%2 tax]
    ?:  =(1 b.fol)  [%0 sub]
    ?:  ?=(@ sub)   [%2 tax]
    =+  [now=(cap b.fol) lat=(mas b.fol)]
    $(b.fol lat, sub ?:(=(2 now) -.sub +.sub))
  ::
      {$1 b/*}
    [%0 b.fol]
  ::
      {$2 b/{^ *}}
    =+  ben=$(fol b.fol)
    ?.  ?=($0 -.ben)  ben
    ?>(?=(^ p.ben) $(sub -.p.ben, fol +.p.ben))
    ::?>(?=(^ p.ben) $([sub fol] p.ben)
  ::
      {$3 b/*}
    =+  ben=$(fol b.fol)
    ?.  ?=($0 -.ben)  ben
    [%0 .?(p.ben)]
  ::
      {$4 b/*}
    =+  ben=$(fol b.fol)
    ?.  ?=($0 -.ben)  ben
    ?.  ?=(@ p.ben)  [%2 tax]
    [%0 .+(p.ben)]
  ::
      {$5 b/*}
    =+  ben=$(fol b.fol)
    ?.  ?=($0 -.ben)  ben
    ?.  ?=(^ p.ben)  [%2 tax]
    [%0 =(-.p.ben +.p.ben)]
  ::
      {$6 b/* c/* d/*}
    $(fol =>(fol [2 [0 1] 2 [1 c d] [1 0] 2 [1 2 3] [1 0] 4 4 b]))
  ::
      {$7 b/* c/*}       $(fol =>(fol [2 b 1 c]))
      {$8 b/* c/*}       $(fol =>(fol [7 [[0 1] b] c]))
      {$9 b/* c/*}       $(fol =>(fol [7 c 0 b]))
      {$10 @ c/*}        $(fol c.fol)
      {$10 {b/* c/*} d/*}
    =+  ben=$(fol c.fol)
    ?.  ?=($0 -.ben)  ben
    ?:  ?=(?($hunk $hand $lose $mean $spot) b.fol)
      $(fol d.fol, tax [[b.fol p.ben] tax])
    $(fol d.fol)
  ::
      {$11 b/* c/*}
    =+  ref=$(fol b.fol)
    =+  ben=$(fol c.fol)
    ?.  ?=($0 -.ref)  ref
    ?.  ?=($0 -.ben)  ben
    =+  val=(gul p.ref p.ben)
    ?~(val [%1 p.ben ~] ?~(u.val [%2 [[%hunk (mush p.ben)] tax]] [%0 u.u.val]))
  ==
::
++  mock
  |=  {{sub/* fol/*} gul/$-({* *} (unit (unit)))}
  (mook (mink [sub fol] gul))
::
::  ++  moop
::    |=  pon/(list {@ta *})  ^+  pon
::    ?~  pon  ~
::    :-  i.pon
::    ?.  ?=({$spot * ^} i.pon)
::      $(pon t.pon)
::    ?.  ?=({{$spot * ^} *} t.pon)
::      $(pon t.pon)
::    =>  .(pon t.pon)
::    =+  sot=+.i.pon
::    |-  ^-  (list {@ta *})
::    ?.  ?=({{$spot * ^} *} t.pon)
::      [[%spot sot] ^$(pon t.pon)]
::    =+  sop=+.i.pon
::    ?:  ?&  =(-.sop -.sot)
::            (lor +<.sop +<.sot)
::            (lor +>.sot +>.sop)
::          ==
::      $(sot sop, pon t.pon)
::    [[%spot sot] ^$(pon t.pon)]
::
++  mook
  |=  ton/tone
  ^-  toon
  ?.  ?=({$2 *} ton)  ton
  :-  %2
  :: =.  p.ton  (moop p.ton)
  =+  yel=(lent p.ton)
  =.  p.ton
    ?.  (gth yel 256)  p.ton
    %+  weld
      (scag 128 p.ton)
    ^-  (list {@ta *})
    :_  (slag (sub yel 128) p.ton)
    :-  %lose
    %+  rap  3
    "[skipped {(scow %ud (sub yel 256))} frames]"
  |-  ^-  (list tank)
  ?~  p.ton  ~
  =+  rep=$(p.ton t.p.ton)
  ?+    -.i.p.ton  rep
      $hunk  [(tank +.i.p.ton) rep]
      $lose  [[%leaf (rip 3 (@ +.i.p.ton))] rep]
      $hand  [[%leaf (scow %p (mug +.i.p.ton))] rep]
      $mean  :_  rep
             ?@  +.i.p.ton  [%leaf (rip 3 (@ +.i.p.ton))]
             =+  mac=(mack +.i.p.ton +<.i.p.ton)
             ?~(mac [%leaf "####"] (tank u.mac))
      $spot  :_  rep
             =+  sot=(spot +.i.p.ton)
             :+  %rose  [":" ~ ~]
             :~  (smyt p.sot)
                 =>  [ud=|=(a/@u (scow %ud a)) q.sot]
                 leaf+"<[{(ud p.p)} {(ud q.p)}].[{(ud p.q)} {(ud q.q)}]>"
  ==         ==
::
++  mush                                                ::  sane name to leaf
  |=  val/*
  ^-  tank
  :+  %rose
    [['/' ~] ['/' ~] ~]
  (turn ((list @ta) val) |=(a/@ta [%leaf (trip a)]))
::
++  mong
  |=  {{gat/* sam/*} gul/$-({* *} (unit (unit)))}
  ^-  toon
  ?.  &(?=(^ gat) ?=(^ +.gat))
    [%2 ~]
  (mock [[-.gat [sam +>.gat]] -.gat] gul)
::
++  mule                                                ::  typed virtual
  ~/  %mule
  |*  taq/_|.(**)
  =+  mud=(mute taq)
  ?-  -.mud
    $&  [%& p=$:taq]                                    ::  XX transition
    $|  [%| p=p.mud]
  ==
::
++  mute                                                ::  untyped virtual
  |=  taq/_^?(|.(**))
  ^-  (each * (list tank))
  =+  ton=(mock [taq 9 2 0 1] |=({* *} ~))
  ?-  -.ton
    $0  [%& p.ton]
    $1  [%| (turn p.ton |=(a/* (smyt (path a))))]
    $2  [%| p.ton]
  ==
::
::::  4o: molds and mold builders
  ::
++  abel  typo                                          ::  original sin: span
++  atom  @                                             ::  just an atom
++  aura  @ta                                           ::  atom format
++  axis  @                                             ::  tree address
++  base                                                ::  base mold
  $@  $?  $noun                                         ::  any noun
          $cell                                         ::  any cell
          $bean                                         ::  loobean
          $void                                         ::  no nouns
          $null                                         ::  ~ == 0
      ==                                                ::
  {$atom p/aura}                                        ::  atom
::
++  bean  ?                                             ::  0=&=yes, 1=|=no
++  woof  $@(@ {$~ p/twig})                             ::  simple embed
++  beet  $@  @                                         ::  advanced embed
          $%  {$a p/twig}                               ::  take tape
              {$b p/twig}                               ::  take manx
              {$c p/twig}                               ::  take marl
              {$d p/twig}                               ::  take $-(marl marl)
              {$e p/twig q/(list tuna)}                 ::  element literal
          ==                                            ::
++  chum  $?  lef/term                                  ::  jet name
              {std/term kel/@}                          ::  kelvin version
              {ven/term pro/term kel/@}                 ::  vendor and product
              {ven/term pro/term ver/@ kel/@}           ::  all of the above
          ==                                            ::
++  coil  $:  p/?($gold $iron $lead $zinc)              ::  core span
              q/span                                    ::
              r/{p/?($~ ^) q/(map term foot)}           ::
          ==                                            ::
++  foot  $%  {$ash p/twig}                             ::  dry arm, geometric
              {$elm p/twig}                             ::  wet arm, generic
          ==                                            ::
++  limb  $@  term                                      ::  wing element
          $%  {$& p/axis}                               ::  by geometry
              {$| p/@ud q/(unit term)}                  ::  by name
          ==                                            ::
++  line  {p/{$leaf p/aura q/@} q/tile}                 ::  %book case
++  metl  ?($gold $iron $zinc $lead)                    ::  core variance
++  moss  twig                                          ::  twig producing mold
++  noun  *                                             ::  any noun
++  null  $~                                            ::  null, nil, etc
++  onyx  (list (pair span foot))                       ::  arm activation
++  opal                                                ::  limb match
          $%  {$& p/span}                               ::  leg
              {$| p/axis q/(set {p/span q/foot})}       ::  arm
          ==                                            ::
++  palo  (pair vein opal)                              ::  wing trace, match
++  pock  (pair axis nock)                              ::  changes
++  port  (each palo (pair span nock))                  ::  successful match
++  tiki                                                ::  test case
          $%  {$& p/(unit term) q/wing}                 ::  simple wing
              {$| p/(unit term) q/twig}                 ::  named wing
          ==                                            ::
++  tile  $^  {p/tile q/tile}                           ::  ordered pair
          $%  {$axil p/base}                            ::  base span
              {$bark p/term q/tile}                     ::  name
              {$bush p/tile q/tile}                     ::  pair+tag
              {$deet p/spot q/tile}                     ::  set debug
              {$fern p/{i/tile t/(list tile)}}          ::  plain selection
              {$herb p/twig}                            ::  gate
              {$kelp p/{i/line t/(list line)}}          ::  tag selection
              {$leaf p/term q/@}                        ::  constant atom
              {$reed p/tile q/tile}                     ::  atom+cell
              {$weed p/twig}                            ::  example
          ==                                            ::
++  toga                                                ::  face control
          $@  p/term                                    ::  two togas
          $%  {$0 $~}                                   ::  no toga
              {$1 p/$@(term tune) q/toga}               ::  deep toga
              {$2 p/toga q/toga}                        ::  cell toga
          ==                                            ::
++  tuna                                                ::  tagflow
          $%  {$a p/twig}                               ::  plain text
              {$b p/twig}                               ::  single tag
              {$c p/twig}                               ::  simple list
              {$d p/twig}                               ::  dynamic list
              {$e p/twig q/(list tuna)}                 ::  element
              {$f p/(list tuna)}                        ::  subflow
          ==                                            ::
++  twig                                                ::
  $^  {p/twig q/twig}                                   ::
  $%                                                    ::
    {$$ p/axis}                                         ::  simple leg
  ::                                                    ::
    {$base p/base}                                      ::  base
    {$bunt p/twig}                                      ::  mold default value
    {$bust p/base}                                      ::  bunt base
    {$dbug p/spot q/twig}                               ::  debug info in trace
    {$hand p/span q/nock}                               ::  premade result
    {$knit p/(list woof)}                               ::  assemble string
    {$leaf p/(pair term @)}                             ::  symbol
    {$limb p/term}                                      ::  pulls limb p
    {$lost p/twig}                                      ::  not to be taken
    {$rock p/term q/*}                                  ::  fixed constant
    {$sand p/term q/*}                                  ::  unfixed constant
    {$tell p/(list twig)}                               ::  render as tape
    {$tune p/$@(term tune)}                             ::  minimal face
    {$wing p/wing}                                      ::  pulls p
    {$yell p/(list twig)}                               ::  render as tank
  ::                                            ::::::  molds
    {$claw p/twig q/twig}                               ::  $@ depth fork
    {$shoe p/twig}                                      ::  $_ example
    {$bank p/(list twig)}                               ::  $: tuple
    {$book p/(list twig)}                               ::  $% tagged fork
    {$lamb p/twig q/twig}                               ::  $- function
    {$bush p/twig q/twig}                               ::  $^ pairhead fork
    {$pick p/(list twig)}                               ::  $? untagged fork
    {$coat p/term q/twig}                               ::  $= name
  ::                                            ::::::  cores
    {$door p/twig q/(map term foot)}                    ::  |_
    {$gasp p/twig q/twig}                               ::  |:
    {$core p/(map term foot)}                           ::  |%
    {$trap p/twig}                                      ::  |.
    {$cork p/twig q/(map term foot)}                    ::  |^
    {$loop p/twig}                                      ::  |-
    {$port p/twig q/twig}                               ::  |~
    {$gill p/twig q/twig}                               ::  |*
    {$gate p/twig q/twig}                               ::  |=
    {$tray p/twig}                                      ::  |?  
  ::                                            ::::::  tuples
    {$scon p/twig q/twig}                                ::  :_ [q p]
    {$conq p/twig q/twig r/twig s/twig}                  ::  :^ [p q r s]
    {$cons p/twig q/twig}                                ::  :- [p q]
    {$cont p/twig q/twig r/twig}                         ::  :+ [p q r]
    {$conl p/(list twig)}                                ::  :~ [p ~]
    {$conp p/(list twig)}                                ::  :* p as a tuple
  ::                                            ::::::  invocations
    {$bunt p/twig}                                      ::  %$
    {$keep p/wing q/(list (pair wing twig))}            ::  %_
    {$lace p/twig q/twig}                               ::  %.
    {$call p/twig q/(list twig)}                        ::  %-
    {$bake p/wing q/twig r/(list (pair wing twig))}     ::  %*
    {$calq p/twig q/twig r/twig s/twig}                 ::  %^
    {$calt p/twig q/twig r/twig}                        ::  %+
    {$open p/wing q/twig r/(list twig)}                 ::  %~
    {$make p/wing q/(list (pair wing twig))}            ::  %=
  ::                                            ::::::  nock
    {$wish p/twig q/twig}                               ::  .^  nock 11
    {$bump p/twig}                                      ::  .+  nock 4
    {$nock p/twig q/twig}                               ::  .*  nock 2
    {$same p/twig q/twig}                               ::  .=  nock 5
    {$deep p/twig}                                      ::  .?  nock 3
  ::                                            ::::::  span conversion
    {$iron p/twig}                                      ::  ^|
    {$ward p/twig q/twig}                               ::  ^. 
    {$like p/twig q/twig}                               ::  ^+
    {$cast p/twig q/twig}                               ::  ^-
    {$zinc p/twig}                                      ::  ^&
    {$burn p/twig}                                      ::  ^~
    {$name p/toga q/twig}                               ::  ^=
    {$lead p/twig}                                      ::  ^?
  ::                                            ::::::  hints
    {$show p/twig q/twig}                               ::  ~|  sell on trace
    {$lurk p/twig q/twig}                               ::  ~_  tank on trace
    {$fast p/chum q/twig r/tyre s/twig}                 ::  ~%  general jet hint
    {$funk p/chum q/twig}                               ::  ~/  function j-hint
    {$thin p/$@(term {p/term q/twig}) q/twig}           ::  ~<  backward hint
    {$hint p/$@(term {p/term q/twig}) q/twig}           ::  ~>  forward hint
    {$poll p/term q/twig}                               ::  ~$  profiler hit
    {$memo p/@ q/twig}                                  ::  ~+  cache/memoize
    {$dump p/@ud q/twig r/twig}                         ::  ~&  printf/priority
    {$ddup p/twig q/twig}                               ::  ~=  don't duplicate
    {$warn p/@ud q/twig r/twig s/twig}                  ::  ~?  tested printf
    {$peep p/twig q/twig}                               ::  ~!  type on trace
  ::                                            ::::::  miscellaneous
    {$wad p/twig q/(list twig)}                         ::  ;:  binary to nary
    {$nub p/twig}                                       ::  ;/  [%$ [%$ p ~] ~]
    {$dip p/twig q/(list twig)}                         ::  ;~  kleisli arrow
    {$fry p/twig q/twig}                                ::  ;;  normalize
  ::                                            ::::::  compositions
    {$new p/twig q/twig}                                ::  =|  push bunt
    {$fix p/(list (pair wing twig)) q/twig}             ::  =:  q with p changes
    {$var p/taco q/twig r/twig}                         ::  =/  typed variable
    {$rev p/taco q/twig r/twig}                         ::  =;  =/(q p r)
    {$set p/wing q/twig r/twig}                         ::  =.  r with p as q
    {$rap p/twig q/twig}                                ::  =<  =>(q p)
    {$nip p/twig q/twig}                                ::  =-  =+(q p)
    {$per p/twig q/twig}                                ::  =>  q w/subject p 
    {$sip p/taco q/wing r/twig s/twig}                  ::  =^  state machine
    {$pin p/twig q/twig}                                ::  =+  q w/[p subject]
    {$tow p/(list twig)}                                ::  =~  twig stack
    {$aka p/term q/twig r/twig}                         ::  =*  r w/alias p/q
  ::                                            ::::::  conditionals
    {$or p/(list twig)}                                 ::  ?|  loobean or
    {$case p/wing q/(list (pair twig twig))}            ::  ?-  pick case in q
    {$if p/twig q/twig r/twig}                          ::  ?:  if/then/else
    {$lest p/twig q/twig r/twig}                        ::  ?.  ?:(p r q)
    {$ifcl p/wing q/twig r/twig}                        ::  ?^  if p is a cell
    {$deny p/twig q/twig}                               ::  ?<  ?:(p !! q)
    {$sure p/twig q/twig}                               ::  ?>  ?:(p q !!)
    {$deft p/wing q/twig r/(list (pair twig twig))}     ::  ?+  ?-  w/default
    {$and p/(list twig)}                                ::  ?&  loobean and
    {$ifat p/wing q/twig r/twig}                        ::  ?@  if p is atom
    {$ifno p/wing q/twig r/twig}                        ::  ?~  if p is null
  ::
    {$fits p/twig q/wing}                               ::  ?=  if q matches p 
    {$not p/twig}                                       ::  ?!  loobean not
  ::                                            ::::::  special
    {$twig p/twig q/twig}                               ::  !,
    {$wrap p/twig}                                      ::  !>
    {$spit p/twig q/twig}                               ::  !;
    {$code p/twig}                                      ::  !=
    {$need p/$@(p/@ {p/@ q/@}) q/twig}                  ::  !?
    {$fail $~}                                          ::  !!
  ==                                                    ::
++  taco  $@(term (pair term twig))                     ::
++  tyre  (list {p/term q/twig})                        ::
++  tyke  (list (unit twig))                            ::
::                                                      ::::::  virtual nock
++  nock  $^  {p/nock q/nock}                           ::  autocons
          $%  {$0 p/@}                                  ::  axis select
              {$1 p/*}                                  ::  constant
              {$2 p/nock q/nock}                        ::  compose
              {$3 p/nock}                               ::  cell test
              {$4 p/nock}                               ::  increment
              {$5 p/nock q/nock}                        ::  equality test
              {$6 p/nock q/nock r/nock}                 ::  if, then, else
              {$7 p/nock q/nock}                        ::  serial compose
              {$8 p/nock q/nock}                        ::  push onto subject
              {$9 p/@ q/nock}                           ::  select arm and fire
              {$10 p/$@(@ {p/@ q/nock}) q/nock}         ::  hint
              {$11 p/nock q/nock}                       ::  grab data from sky
          ==                                            ::
++  span  $@  $?  $noun                                 ::  any nouns
                  $void                                 ::  no noun
              ==                                        ::
          $%  {$atom p/term q/(unit @)}                 ::  atom / constant
              {$cell p/span q/span}                     ::  ordered pair
              {$core p/span q/coil}                     ::  object
              {$face p/$@(term tune) q/span}            ::  namespace (new)
              {$fork p/(set span)}                      ::  union
              {$hold p/span q/twig}                     ::  lazy evaluation
          ==                                            ::
++  tone  $%  {$0 p/*}                                  ::  success
              {$1 p/(list)}                             ::  blocks
              {$2 p/(list {@ta *})}                     ::  error ~_s
          ==                                            ::
++  tune                                                ::  complex 
          $:  p/(map term (unit twig))                  ::  definitions
              q/(list twig)                             ::  bridges
          ==                                            ::
++  tusk                                                ::  general face control
          $@  term                                      ::  simple label
          $:  p/(map term wing)                         ::  aliases
              q/(set term)                              ::  blocks
              r/(list (pair term twig))                 ::  bridges
          ==                                            ::
++  typo  span                                          ::  old span
++  vase  {p/span q/*}                                  ::  span-value pair
++  vise  {p/typo q/*}                                  ::  old vase
++  vial  ?($read $rite $both $free)                    ::  co/contra/in/bi
++  vair  ?($gold $iron $lead $zinc)                    ::  in/contra/bi/co
++  vein  (list (unit axis))                            ::  search trace
++  wing  (list limb)                                   ::  search path
++  worm                                                ::  compiler cache
  $:  nes/(set ^)                                       ::  ++nest
      pay/(map (pair span twig) span)                   ::  ++play
      mit/(map (pair span twig) (pair span nock))       ::  ++mint
  ==                                                    ::
--  =>
::                                                      ::
::::  5: layer five                                     ::
  ::                                                    ::
  ::    5a: compiler utilities                          ::
  ::    5b: macro expansion                             ::
  ::    5c: compiler backend and prettyprinter          ::
  ::    5d: parser                                      ::
  ::    5e: caching compiler                            ::
  ::    5f: molds and mold builders                     ::
  ::    5g: profiling support (XX remove)               ::
  ::
~%    %pen
    +
  ==
    %al    al
    %ap    ap
    %ut    ut
  ==
|%
::
::::  5a: compiler utilities
  ::
++  bool  `span`(fork [%atom %f `0] [%atom %f `1] ~)    ::  make loobean
++  cell                                                ::  make %cell span
  ~/  %cell
  |=  {hed/span tal/span}
  ^-  span
  ?:(=(%void hed) %void ?:(=(%void tal) %void [%cell hed tal]))
::
++  core                                                ::  make %core span
  ~/  %core
  |=  {pac/span con/coil}
  ^-  span
  ?:(=(%void pac) %void [%core pac con])
::
++  face                                                ::  make %face span
  ~/  %face
  |=  {giz/$@(term tune) der/span}
  ^-  span
  ?:  =(%void der)
    %void
  [%face giz der]
::
++  fork                                                ::  make %fork span
  ~/  %fork
  |=  yed/(list span)
  =|  lez/(set span)
  |-  ^-  span
  ?~  yed
    ?~  lez  %void
    ?:  ?=({* $~ $~} lez)  n.lez
    [%fork lez]
  %=    $
      yed  t.yed
      lez
    ?:  =(%void i.yed)  lez
    ?:  ?=({$fork *} i.yed)  (~(uni in lez) p.i.yed)
    (~(put in lez) i.yed)
  ==
::
++  cove                                                ::  extract [0 *] axis
  |=  nug/nock
  ?-    nug
      {$0 *}   p.nug
      {$10 *}  $(nug q.nug)
      *        ~_(leaf+"cove" !!)
  ==
++  comb                                                ::  combine two formulas
  ~/  %comb
  |=  {mal/nock buz/nock}
  ^-  nock
  ?:  ?&(?=({$0 *} mal) !=(0 p.mal))
    ?:  ?&(?=({$0 *} buz) !=(0 p.buz))
      [%0 (peg p.mal p.buz)]
    ?:  ?=({$2 {$0 *} {$0 *}} buz)
      [%2 [%0 (peg p.mal p.p.buz)] [%0 (peg p.mal p.q.buz)]]
    [%7 mal buz]
  ?:  ?=({^ {$0 $1}} mal)
    [%8 p.mal buz]
  ?:  =([%0 %1] buz)
    mal
  [%7 mal buz]
::
++  cond                                                ::  ?:  compile
  ~/  %cond
  |=  {pex/nock yom/nock woq/nock}
  ^-  nock
  ?-  pex
    {$1 $0}  yom
    {$1 $1}  woq
    *        [%6 pex yom woq]
  ==
::
++  cons                                                ::  make formula cell
  ~/  %cons
  |=  {vur/nock sed/nock}
  ^-  nock
  ?:  ?=({{$0 *} {$0 *}} +<)
    ?:  ?&(=(+(p.vur) p.sed) =((div p.vur 2) (div p.sed 2)))
      [%0 (div p.vur 2)]
    [vur sed]
  ?:  ?=({{$1 *} {$1 *}} +<)
    [%1 p.vur p.sed]
  [vur sed]
::
++  fitz                                                ::  odor compatibility
  ~/  %fitz
  |=  {yaz/term wix/term}
  =+  ^=  fiz
      |=  mot/@ta  ^-  {p/@ q/@ta}
      =+  len=(met 3 mot)
      ?:  =(0 len)
        [0 %$]
      =+  tyl=(rsh 3 (dec len) mot)
      ?:  &((gte tyl 'A') (lte tyl 'Z'))
        [(sub tyl 64) (end 3 (dec len) mot)]
      [0 mot]
  =+  [yoz=(fiz yaz) wux=(fiz wix)]
  ?&  ?|  =(0 p.yoz)
          =(0 p.wux)
          &(!=(0 p.wux) (lte p.wux p.yoz))
      ==
      |-  ?|  =(%$ p.yoz)
              =(%$ p.wux)
              ?&  =((end 3 1 p.yoz) (end 3 1 p.wux))
                  $(p.yoz (rsh 3 1 p.yoz), p.wux (rsh 3 1 p.wux))
              ==
          ==
  ==
::
++  flan                                                ::  loobean  &
  ~/  %flan
  |=  {bos/nock nif/nock}
  ^-  nock
  ?-    bos
      {$1 $1}   bos
      {$1 $0}   nif
      *
    ?-    nif
        {$1 $1}   nif
        {$1 $0}   bos
        *       [%6 bos nif [%1 1]]
    ==
  ==
::
++  flip                                                ::  loobean negation
  ~/  %flip
  |=  dyr/nock
  [%6 dyr [%1 1] [%1 0]]
::
++  flor                                                ::  loobean  |
  ~/  %flor
  |=  {bos/nock nif/nock}
  ^-  nock
  ?-  bos
      {$1 $1}   nif
      {$1 $0}   bos
      *
    ?-  nif
        {$1 $1}   bos
        {$1 $0}   nif
        *         [%6 bos [%1 0] nif]
    ==
  ==
::
++  hike
  ~/  %hike
  |=  {axe/axis pac/(list {p/axis q/nock})}
  ^-  nock
  ?~  pac
    [%0 axe]
  =+  zet=(skim pac.$ |=({p/axis q/nock} [=(1 p)]))
  ?~  zet
    =+  tum=(skim pac.$ |=({p/axis q/nock} ?&(!=(1 p) =(2 (cap p)))))
    =+  gam=(skim pac.$ |=({p/axis q/nock} ?&(!=(1 p) =(3 (cap p)))))
    %+  cons
      %=  $
        axe  (peg axe 2)
        pac  (turn tum |=({p/axis q/nock} [(mas p) q]))
      ==
    %=  $
      axe  (peg axe 3)
      pac  (turn gam |=({p/axis q/nock} [(mas p) q]))
    ==
  ?>(?=({* $~} zet) q.i.zet)
::
++  jock
  |=  rad/?
  |=  lot/coin  ^-  twig
  ?-    -.lot
      $~      
    ?:(rad [%rock p.lot] [%sand p.lot])
  ::
      $blob
    ?:  rad
      [%rock %$ p.lot]
    ?@(p.lot [%sand %$ p.lot] [$(p.lot -.p.lot) $(p.lot +.p.lot)])
  ::
      $many
    [%conp (turn p.lot |=(a/coin ^$(lot a)))]
  ==
::
++  look
  ~/  %look
  |=  {cog/term dab/(map term foot)}
  =+  axe=1
  |-  ^-  (unit {p/axis q/foot})
  ?-  dab
      $~  ~
  ::
      {* $~ $~}
    ?:(=(cog p.n.dab) [~ axe q.n.dab] ~)
  ::
      {* $~ *}
    ?:  =(cog p.n.dab)
      [~ (peg axe 2) q.n.dab]
    ?:  (gor cog p.n.dab)
      ~
    $(axe (peg axe 3), dab r.dab)
  ::
      {* * $~}
    ?:  =(cog p.n.dab)
      [~ (peg axe 2) q.n.dab]
    ?:  (gor cog p.n.dab)
      $(axe (peg axe 3), dab l.dab)
    ~
  ::
      {* * *}
    ?:  =(cog p.n.dab)
      [~ (peg axe 2) q.n.dab]
    ?:  (gor cog p.n.dab)
      $(axe (peg axe 6), dab l.dab)
    $(axe (peg axe 7), dab r.dab)
  ==
::
::::  5b: macro expansion
  ::
++  ah                                                  ::  tiki engine
  |_  tik/tiki
  ++  blue
    |=  gen/twig
    ^-  twig
    ?.  &(?=($| -.tik) ?=($~ p.tik))  gen
    [%per [%$ 3] gen]
  ::
  ++  gray
    |=  gen/twig
    ^-  twig
    ?-  -.tik
      $&  ?~(p.tik gen [%aka u.p.tik [%wing q.tik] gen])
      $|  [%pin ?~(p.tik q.tik [%name u.p.tik q.tik]) gen]
    ==
  ::
  ++  puce
    ^-  wing
    ?-  -.tik
      $&  ?~(p.tik q.tik [u.p.tik ~])
      $|  [[%& 2] ~]
    ==
  ::
  ++  wthp  |=  opt/(list (pair twig twig))
            %+  gray  %case
            [puce (turn opt |=({a/twig b/twig} [a (blue b)]))]
  ++  wtkt  |=({sic/twig non/twig} (gray [%ifcl puce (blue sic) (blue non)]))
  ++  wtls  |=  {gen/twig opt/(list (pair twig twig))}
            %+  gray  %deft
            [puce (blue gen) (turn opt |=({a/twig b/twig} [a (blue b)]))]
  ++  wtpt  |=({sic/twig non/twig} (gray [%ifat puce (blue sic) (blue non)]))
  ++  wtsg  |=({sic/twig non/twig} (gray [%ifno puce (blue sic) (blue non)]))
  ++  wtts  |=(gen/twig (gray [%fits (blue gen) puce]))
  --
::
++  al                                                  ::  tile engine
  ~%    %al
      +>+
    ==
      %bunt  bunt
      %whip  whip
    ==
  =+  [nag=`*`& gom=`axis`1]
  |_  sec/tile
  ::::
  ++  home  |=(gen/twig ^-(twig ?:(=(1 gom) gen [%per [%$ gom] gen])))
  ::::
  ++  bunt
    |-  ^-  twig
    ?-    sec
        {^ *}
      [$(sec p.sec) $(sec q.sec)]
    ::
        {$axil *}
      ?-  p.sec
        {$atom *}  [%sand p.p.sec 0]
        $noun      [%nock [%rock %$ 0] [[%rock %$ 0] [%rock %$ 1]]]
        $cell      =+(nec=$(sec [%axil %noun]) [nec nec])
        $bean      [%same [%rock %$ 0] [%rock %$ 0]]
        $void      [%fail ~]
        $null      [%rock %n %$]
      ==
    ::
        {$bark *}
      [%name p.sec $(sec q.sec)]
    ::
        {$bush *}
      [%if [%bust %bean] $(sec p.sec) $(sec q.sec)]
    ::
        {$deet *}
      [%dbug p.sec $(sec q.sec)]
    ::
        {$fern *}
      |-  ^-  twig
      ?~  t.p.sec
        ^$(sec i.p.sec)
      [%if [%bust %bean] ^$(sec i.p.sec) $(p.sec t.p.sec)]
    ::
        {$herb *}
      =+  cys=~(boil ap p.sec)
      ?:  ?=($herb -.cys)
        (home [%rap [%limb %$] p.sec])
      $(sec cys)
    ::
        {$kelp *}
      |-  ^-  twig
      ?~  t.p.sec
        ^$(sec i.p.sec)
      [%if [%bust %bean] ^$(sec i.p.sec) $(p.sec t.p.sec)]
    ::
        {$leaf *}
      [%rock p.sec q.sec]
    ::
        {$reed *}
      [%if [%bust %bean] $(sec p.sec) $(sec q.sec)]
    ::
        {$weed *}
      (home p.sec)
    ==
  ++  clam  ^-(twig [%gate [%base %noun] (whip(gom 7) 6)])
  ++  cloq
    |-  ^-  {p/toga q/tile}
    =.  sec  ?.(?=($herb -.sec) sec ~(boil ap p.sec))
    ?:  ?=($deet -.sec)  $(sec q.sec)
    ?:  ?=(^ -.sec)
      =+  [one=$(sec p.sec) two=$(sec q.sec)]
      [[%2 p.one p.two] [q.one q.two]]
    ?.  ?=($bark -.sec)  [[%0 ~] sec]
    =+  got=$(sec q.sec)
    :_  q.got
    ?:(?=({$0 $~} p.got) p.sec [%1 p.sec p.got])
  ::
  ++  whip
    |=  axe/axis
    =+  ^=  tun
        |=  noy/$-(* twig)
        ^-  twig
        ?@  nag
          =+  luz=[%make [[%& 1] ~] [[[%& axe] ~] bunt(sec [%axil %cell])] ~]
          ?:  =(& nag)
            [%per [%ifat [[%& axe] ~] luz [%$ 1]] (noy [& &])]
          [%per luz (noy [& &])]
        (noy nag)
    ^-  twig
    ?-    sec
        {^ *}
      %-  tun  |=  gon/*  =>  .(nag gon)  ^-  twig
      :-  ^$(sec -.sec, nag -.nag, axe (peg axe 2))
      ^$(sec +.sec, nag +.nag, axe (peg axe 3))
    ::
        {$axil *}
      ?-    p.sec
          {$atom *}
        =+  buv=bunt
        |-  ^-  twig
        ?@  nag
          ?:(=(& nag) [%ifat [[%& axe] ~] $(nag |) buv] [%like buv [%$ axe]])
        buv
      ::
          $noun
        [%cast [%base %noun] [%$ axe]]
      ::
          $cell
        =+  buv=bunt
        |-  ^-  twig
        ?@  nag
          ?:(=(& nag) [%ifat [[%& axe] ~] buv $(nag [& &])] buv)
        [%like buv [%$ axe]]
      ::
          $bean
        :^    %if
            [%same [%rock %$ |] [%$ axe]]
          [%rock %f |]
        [%rock %f &]
      ::
          $void
        bunt
      ::
          $null
        bunt
      ==
    ::
        {$bark *}
      [%name p.sec $(sec q.sec)]
    ::
        {$bush *}
      %-  tun  |=  gon/*  =>  .(nag gon)  ^-  twig
      ?@  -.nag
        ?:  =(& -.nag)
          [%ifat [[%& (peg axe 2)] ~] ^$(sec q.sec) ^$(sec p.sec)]
        ^$(sec q.sec)
      ^$(sec p.sec)
    ::
        {$deet *}
      [%dbug p.sec $(sec q.sec)]
    ::
        {$fern *}
      |-  ^-  twig
      ?~  t.p.sec
        ^$(sec i.p.sec)
      :+  %pin
        ^$(sec i.p.sec)
      =>  .(axe (peg 3 axe), gom (peg 3 gom))
      :^    %if
          [%same [%$ axe] [%$ 2]]
        [%$ 2]
      $(i.p.sec i.t.p.sec, t.p.sec t.t.p.sec)
    ::
        {$herb *}
      =+  cys=~(boil ap p.sec)
      ?:  ?=($herb -.cys)
        [%call (home p.sec) [%$ axe] ~]
      $(sec cys)
    ::
        {$kelp *}
      %-  tun  |=  gon/*  =>  .(nag gon)
      |-  ^-  twig
      ?~  t.p.sec
        :-  [%rock +.p.i.p.sec]
        ^^$(axe (peg axe 3), sec q.i.p.sec, nag &)
      :^    %if
          [%same [%$ (peg axe 2)] [%rock +.p.i.p.sec]]
        :-  [%rock +.p.i.p.sec]
        ^^$(axe (peg axe 3), sec q.i.p.sec, nag &)
      $(i.p.sec i.t.p.sec, t.p.sec t.t.p.sec)
    ::
        {$leaf *}
      [%rock p.sec q.sec]
    ::
        {$reed *}
      ?-  nag
        $&  [%ifat [[%& axe] ~] $(sec p.sec, nag |) $(sec q.sec, nag [& &])]
        $|  $(sec p.sec)
        ^   $(sec q.sec)
        *   !!
      ==
    ::
        {$weed *}
      (home p.sec)
    ==
  --
::
++  ap                                                  ::  twig engine
  ~%    %ap
      +>
    ==
      %etch  etch
      %open  open
      %rake  rake
    ==
  |_  gen/twig
  ++  etch
    ~_  leaf+"etch"
    |-  ^-  term
    ?:  ?=({$name *} gen)
      ?>(?=(@ p.gen) p.gen)
    =+  voq=~(open ap gen)
    ?<(=(gen voq) $(gen voq))
  ::
  ++  feck
    |-  ^-  (unit term)
    ?-  gen
      {$sand $tas @}  [~ q.gen]
      {$dbug *}       $(gen q.gen)
      *               ~
    ==
  ::
  ::  not used at present; see comment at $csng in ++open
::::
::++  hail
::  |=  axe/axis
::  =|  air/(list (pair wing twig))
::  |-  ^+  air
::  =+  hav=half
::  ?~  hav  [[[[%| 0 ~] [%& axe] ~] gen] air]
::  $(gen p.u.hav, axe (peg axe 2), air $(gen q.u.hav, axe (peg axe 3)))
::::
::++  half
::  |-  ^-  (unit (pair twig twig))
::  ?+  gen  ~
::    {^ *}       `[p.gen q.gen]
::    {$dbug *}   $(gen q.gen)
::    {$scon *}   `[q.gen p.gen]
::    {$cons *}   `[p.gen q.gen]
::    {$conq *}   `[p.gen %cont q.gen r.gen s.gen]
::    {$conl *}   ?~(p.gen ~ `[i.p.gen %conl t.p.gen])
::    {$conp *}   ?~  p.gen  ~ 
::                ?~(t.p.gen $(gen i.p.gen) `[i.p.gen %conp t.p.gen])
::  == 
::::
  ++  hock
    |-  ^-  toga
    ?-  gen
      {$make {@ $~} $~}  i.p.gen
      {$limb @}          p.gen
      {$wing {@ $~}}     i.p.gen
      {$dbug *}          $(gen q.gen)
      {@ *}              =+(neg=open ?:(=(gen neg) [%0 ~] $(gen neg)))
      {^ *}              =+  toe=[$(gen p.gen) $(gen q.gen)]
                         ?:(=(toe [[%0 ~] [%0 ~]]) [%0 ~] [%2 toe])
    ==
  ::
  ++  bile
    =+  sec=boil
    |-  ^-  (each line tile)
    ?:  ?=({$deet *} sec)
      $(sec q.sec)
    ?:  ?=({{$deet *} *} sec)
      $(p.sec q.p.sec)
    ?:  ?=({{$leaf *} *} sec)
      [%& [%leaf p.p.sec q.p.sec] q.sec]
    [%| sec]
  ::
  ++  boil
    ^-  tile
    ?+  gen        [%herb gen]
        {$base *}  [%axil p.gen]
        {$dbug *}  [%deet p.gen boil(gen q.gen)]
        {$leaf *}  [%leaf p.gen]
    ::
        {$claw *}  [%reed boil(gen p.gen) boil(gen q.gen)]
        {$shoe *}  [%weed p.gen]
        {$bank *}
      |-  ^-  tile
      ?~  p.gen  [%axil %null]
      ?~  t.p.gen  boil(gen i.p.gen)
      [boil(gen i.p.gen) $(p.gen t.p.gen)]
    ::
        {$book *}
      ?~  p.gen
        [%axil %void]
      ?~  t.p.gen
        boil(gen i.p.gen)
      =+  :*  def=bile(gen i.p.gen)
              ^=  end  ^-  (list line)
              ~_  leaf+"book-foul"
              %+  turn  `(list twig)`t.p.gen
              |=(a/twig =+(bile(gen a) ?>(?=($& -<) ->)))
          ==
      ?-  -.def
        $&  [%kelp p.def end]
        $|  ?~(end p.def [%fern p.def [%kelp end] ~])
      ==
    ::
        {$bush *}  [%bush boil(gen p.gen) boil(gen q.gen)]
        {$lamb *}  [%weed [%port p.gen [%bunt [%per [%$ 7] q.gen]]]]  
        {$coat *}  [%bark p.gen boil(gen q.gen)]
        {$pick *}  =+  (turn p.gen |=(a/twig boil(gen a)))
                   ?~(- [%axil %void] [%fern -])
    ==
  ::
  ++  open  
    ^-  twig
    ?-    gen
        {$~ *}     [%make [[%& p.gen] ~] ~]
    ::
        {$base *}  ~(clam al boil)
        {$bust *}  ~(bunt al %axil p.gen)
        {$dbug *}   q.gen
    ::
        {$knit *}                                       ::
      :+  %per  [%name %v %$ 1]                        ::  =>  v=.
      :-  %loop                                         ::  |-
      :+  %like                                         ::  ^+
        :-  %loop                                       ::  |-
        :^    %if                                     ::  ?:
            [%bust %bean]                               ::  ?
          [%bust %null]                                 ::  ~
        :-  [%name %i [%sand 'tD' *@]]                  ::  :-  i=~~
        [%name %t [%limb %$]]                           ::  t=$
      |-  ^-  twig                                      ::
      ?~  p.gen                                         ::
        [%bust %null]                                   ::  ~
      =+  res=$(p.gen t.p.gen)                          ::
      ^-  twig                                          ::
      ?@  i.p.gen                                       ::
        [[%sand 'tD' i.p.gen] res]                      ::  [~~{i.p.gen} {res}]
      :+  %pin                                         ::
        :-  :+  %name                                   ::  ^=
              %a                                        ::  a
            :+  %like                                   ::  ^+
              [%limb %$]                                ::  $
            [%per [%limb %v] p.i.p.gen]                ::  =>(v {p.i.p.gen})
        [%name %b res]                                  ::  b={res}
      ^-  twig                                          ::
      :-  %loop                                         ::  |-
      :^    %ifat                                       ::  ?@
          [%a ~]                                        ::  a
        [%limb %b]                                      ::  b
      :-  [%rap [%$ 2] [%limb %a]]                     ::  :-  -.a
      :+  %make                                         ::  %=
        [%$ ~]                                          ::  $
      [[[%a ~] [%rap [%$ 3] [%limb %a]]] ~]            ::  a  +.a
    ::
        {$leaf *}  ~(clam al boil)
        {$limb *}  [%make [p.gen ~] ~]
        {$tell *}  [%call [%limb %noah] [%wrap [%conp p.gen]] ~]
        {$wing *}  [%make p.gen ~]
        {$yell *}  [%call [%limb %cain] [%wrap [%conp p.gen]] ~]
    ::
        {$claw *}  ~(clam al boil)
        {$shoe *}  ~(clam al boil)
        {$bank *}  ~(clam al boil)
        {$book *}  ~(clam al boil)
        {$lamb *}  ~(clam al boil)
        {$bush *}  ~(clam al boil)
        {$pick *}  ~(clam al boil)
        {$coat *}  ~(clam al boil)
    ::
        {$door *}  [%pin [%bunt p.gen] [%core q.gen]]
        {$gasp *}  [%pin [%burn p.gen] [%trap q.gen]]
        {$trap *}  [%core (~(put by *(map term foot)) %$ [%ash p.gen])]
        {$cork *}  [%per [%core (~(put by q.gen) %$ [%ash p.gen])] [%limb %$]]
        {$loop *}  [%rap [%limb %$] [%trap p.gen]]
        {$port *}  [%iron [%gate p.gen q.gen]]
        {$gill *}  :+  %pin  [%bunt p.gen] 
                   [%core (~(put by *(map term foot)) %$ [%elm q.gen])]
        {$gate *}  [%door p.gen (~(put by *(map term foot)) %$ [%ash q.gen])]
        {$tray *}  [%lead %trap p.gen]
    ::
        {$conq *}  [p.gen q.gen r.gen s.gen]
        {$cont *}  [p.gen q.gen r.gen]
        {$scon *}  [q.gen p.gen]
        {$cons *}  [p.gen q.gen]
        {$conl *}
      |-  ^-  twig
      ?~  p.gen
        [%rock %n ~]
      [i.p.gen $(p.gen t.p.gen)]
    ::
        {$conp *}
      |-  ^-  twig
      ?~  p.gen
        [%fail ~]
      ?~  t.p.gen
        i.p.gen
      [i.p.gen $(p.gen t.p.gen)]
    ::
        {$bunt *}  [%burn ~(bunt al %herb p.gen)]
        {$keep *}  [%like [%wing p.gen] %make p.gen q.gen]
        {$lace *}  [%call q.gen [p.gen ~]]
        {$calq *}  [%call p.gen q.gen r.gen s.gen ~]
        {$calt *}  [%call p.gen q.gen r.gen ~]
        {$call *}  [%open [%$ ~] p.gen q.gen]
        {$open *}  :: [%bake p.gen q.gen (hail(gen [%conp r.gen]) 6)]
      :^  %bake  p.gen  q.gen
      ::
      ::  the use of ++hail is probably the right language design, but
      ::  it's impractically slow without validating %=.
      ::
::    ?:(=(~ r.gen) ~ (hail(gen [%conp r.gen]) 6))
      =+  axe=6
      |-  ^-  (list {wing twig})
      ?~  r.gen  ~
      ?~  t.r.gen  [[[[%| 0 ~] [%& axe] ~] i.r.gen] ~]
      :-  [[[%| 0 ~] [%& (peg axe 2)] ~] i.r.gen]
      $(axe (peg axe 3), r.gen t.r.gen)
    ::
        {$bake *}
      ?:  =(~ r.gen)
        [%per q.gen [%wing p.gen]]
      :+  %pin
        q.gen
      :+  %make
        (weld p.gen `wing`[[%& 2] ~])
      (turn r.gen |=({p/wing q/twig} [p [%per [%$ 3] q]]))
    ::
        {$ward *}  [%like [%call p.gen q.gen ~] q.gen]
        {$cast *}  [%like ~(bunt al [%herb p.gen]) q.gen]
        {$show *}
      :+  %hint
        :-  %mean
        =+  fek=~(feck ap p.gen)
        ?^  fek  [%rock %tas u.fek]
        [%trap [%call [%limb %cain] [%wrap [%per [%$ 3] p.gen]] ~]]
      q.gen
    ::
        {$lurk *}  [%hint [%mean [%trap p.gen]] q.gen]
        {$fast *}
      :+  %thin
        :-  %fast
        :-  %cont
        :+  [%rock %$ p.gen]
          [%code q.gen]
        :-  %conl
        =+  nob=`(list twig)`~
        |-  ^-  (list twig)
        ?~  r.gen
          nob
        [[[%rock %$ p.i.r.gen] [%code q.i.r.gen]] $(r.gen t.r.gen)]
      s.gen
    ::
        {$funk *}  [%fast p.gen [%$ 7] ~ q.gen]
        {$thin *}  [%rap [%hint p.gen [%$ 1]] q.gen]
        {$poll *}  [%hint [%live [%rock %$ p.gen]] q.gen]
        {$memo *}  [%hint [%memo %rock %$ p.gen] q.gen]
        {$dump *}
      :+  %hint
        [%slog [%sand %$ p.gen] [%call [%limb %cain] [%wrap q.gen] ~]]
      r.gen
    ::
        {$ddup *}  [%hint [%germ p.gen] q.gen]
        {$warn *}
      :+  %pin  [%lest q.gen [%bust %null] [[%bust %null] r.gen]]
      :^  %ifno  [%& 2]~
        [%per [%$ 3] s.gen]
      [%dump p.gen [%$ 5] [%per [%$ 3] s.gen]]
    ::
        {$wad *}
      ?-    q.gen
          $~      [%fail ~]
          {* $~}  i.q.gen
          ^
        :+  %pin
          p.gen
        =+  yex=`(list twig)`q.gen
        |-  ^-  twig
        ?-  yex
          {* $~}  [%per [%$ 3] i.yex]
          {* ^}   [%call [%$ 2] [%per [%$ 3] i.yex] $(yex t.yex) ~]
          $~      !!
        ==
      ==
    ::
        {$nub *}  =+(zoy=[%rock %ta %$] [%conl [zoy [%conl [zoy p.gen] ~]] ~])
        {$dip *}                                       ::                  ;~
      |-  ^-  twig
      ?-  q.gen
          $~      ~_(leaf+"open-smsg" !!)
          ^
        :+  %per  [%name %v %$ 1]                      ::  =>  v=.
        |-  ^-  twig                                    ::
        ?:  ?=($~ t.q.gen)                              ::
          [%per [%limb %v] i.q.gen]                    ::  =>(v {i.q.gen})
        :+  %pin  [%name %a $(q.gen t.q.gen)]          ::  =+  ^=  a
        :+  %pin                                       ::    {$(q.gen t.q.gen)}
          [%name %b [%per [%limb %v] i.q.gen]]         ::  =+  ^=  b
        :+  %pin                                       ::    =>(v {i.q.gen})
          :+  %name  %c                                 ::  =+  c=,.+6.b
          :+  %rap                                     ::
            [%wing [%| 0 ~] [%& 6] ~]                   ::
          [%limb %b]                                    ::
        :-  %trap                                       ::  |.
        :^    %calt                                     ::  %+
            [%per [%limb %v] p.gen]                    ::      =>(v {p.gen})
          [%call [%limb %b] [%limb %c] ~]               ::    (b c)
        :+  %make  [%a ~]                               ::  a(,.+6 c)
        [[[[%| 0 ~] [%& 6] ~] [%limb %c]] ~]            ::
      ==                                                ::
    ::
        {$fry *}                                        ::                  ;;
      :+  %per  [%name %v %$ 1]                         ::  =>  v=.
      :+  %pin  :+  %name  %a                           ::  =+  ^=  a
                 [%per [%limb %v] p.gen]                ::  =>(v {p.gen})
      :+  %pin  [%name %b [%per [%limb %v] q.gen]]      ::  =+  b==>(v {q.gen})
      :+  %pin                                          ::  =+  c=(a b)
        [%name %c [%call [%limb %a] [%limb %b] ~]]      ::
      [%sure [%same [%limb %c] [%limb %b]] [%limb %c]]  ::  ?>(=(c b) c)
    ::
        {$new *}
      [%pin ~(bunt al %herb p.gen) q.gen]
    ::
        {$fix *}
      [%per [%keep [[%& 1] ~] p.gen] q.gen]
    ::
        {$var *}
      ?@  p.gen
        [%pin [%name p.gen q.gen] r.gen]
      [%pin [%cast [%coat p.gen] q.gen] r.gen]
    ::
        {$rev *}  [%var p.gen r.gen q.gen]
        {$set *}
      [%per [%keep [[%& 1] ~] [[p.gen q.gen] ~]] r.gen]
    ::
        {$sip *}                                        ::                  =^
      =+  wuy=(weld q.gen `wing`[%v ~])                 ::
      :+  %per  [%name %v %$ 1]                         ::  =>  v=.
      :+  %pin  [%name %a %per [%limb %v] r.gen]        ::  =+  a==>(v \r.gen)
      :^  %set  wuy  [%rap [%$ 3] [%limb %a]]           ::  =.  \wuy  +.a
      :+  %per  :-  ?@  p.gen                           ::
                       :+  %name  p.gen                 ::  =>  :-  ^=  \p.gen
                       [%rap [%$ 2] [%limb %a]]         ::          -.a
                     :+  %cast  
                        :+  %coat  -.p.gen 
                        [%per [%limb %v] +.p.gen]       ::  =>  :-  ^-  \p.gen
                     [%rap [%$ 2] [%limb %a]]           ::          -.a
                [%limb %v]                              ::      v
      s.gen                                             ::  s.gen
    ::
        {$rap *}  [%per q.gen p.gen]
        {$pin *}  [%per [p.gen [%$ 1]] q.gen]
        {$nip *}  [%pin q.gen p.gen]
        {$tow *}
      |-  ^-  twig
      ?~  p.gen    [%$ 1]
      ?~  t.p.gen  i.p.gen
      [%per i.p.gen $(p.gen t.p.gen)]
    ::
        {$or *}
      |-
      ?~(p.gen [%rock %f 1] [%if i.p.gen [%rock %f 0] $(p.gen t.p.gen)])
    ::
        {$lest *}   [%if p.gen r.gen q.gen]
        {$deny *}   [%if p.gen [%fail ~] q.gen]
        {$sure *}   [%if p.gen q.gen [%fail ~]]
        {$ifcl *}   [%if [%fits [%base %atom %$] p.gen] r.gen q.gen]
    ::
        {$case *}
      |-
      ?~  q.gen
        [%lost [%wing p.gen]]
      :^    %if
          [%fits p.i.q.gen p.gen]
        q.i.q.gen
      $(q.gen t.q.gen)
    ::
        {$deft *}   
      [%case p.gen (weld r.gen `_r.gen`[[[%base %noun] q.gen] ~])]
    ::
        {$and *}
      |-
      ?~(p.gen [%rock %f 0] [%if i.p.gen $(p.gen t.p.gen) [%rock %f 1]])
    ::
        {$ifat *}   [%if [%fits [%base %atom %$] p.gen] q.gen r.gen]
        {$ifno *}   [%if [%fits [%base %null] p.gen] q.gen r.gen]
        {$not *}   [%if p.gen [%rock %f 1] [%rock %f 0]]
        {$wrap *}
      [%call [%limb %onan] [%spit [%bunt [%limb %abel]] p.gen] ~]
    ::
        {$need *}
      ?:  ?:  ?=(@ p.gen)
            (lte hoon p.gen)
          &((lte hoon p.p.gen) (gte hoon q.p.gen))
        q.gen
      ~_(leaf+"hoon-version" !!)
    ::
        *           gen
    ==
  ::
  ++  rake  ~>(%mean.[%leaf "rake-twig"] (need reek))
  ++  reek
    ^-  (unit wing)
    ?+  gen  ~
      {$~ *}        `[[%& p.gen] ~]
      {$limb *}     `[p.gen ~]
      {$wing *}     `p.gen
      {$make * $~}  `p.gen
      {$dbug *}     reek(gen q.gen)
    ==
  ++  rusk
    ^-  term
    =+  wig=rake
    ?.  ?=({@ $~} wig)
      ~>(%mean.[%leaf "rusk-twig"] !!)
    i.wig
  --
::
::::  5c: compiler backend and prettyprinter
  ::
++  ut
  ~%    %ut
      +>+
    ==
      %fan    fan
      %rib    rib
      %vet    vet
      %fab    fab
      %burn   burn
      %buss   buss
      %crop   crop
      %duck   duck
      %dune   dune
      %dunk   dunk
      %epla   epla
      %emin   emin
      %emul   emul
      %felt   felt
      %fond   fond
      %fire   fire
      %fish   fish
      %fund   fund
      %funk   funk
      %fuse   fuse
      %gain   gain
      %lose   lose
      %mint   mint
      %moot   moot
      %mull   mull
      %nest   nest
      %perk   perk
      %play   play
      %peek   peek
      %repo   repo
      %rest   rest
      %tack   tack
      %toss   toss  
      %wrap   wrap
    ==
  =+  :*  fan=*(set {span twig})
          rib=*(set {span span twig})
          vet=`?`&
          fab=`?`&
      ==
  =+  sut=`span`%noun
  |%
  ++  burn
    =+  gil=*(set span)
    ~_  leaf+"burn"
    %-  need
    |-  ^-  (unit)
    ?-    sut
        {$atom *}   `?~(q.sut 0 u.q.sut)
        {$cell *}   %+  biff  $(sut p.sut) 
                    |=(* (biff ^$(sut q.sut) |=(* `[+>+< +<])))
        {$core *}   (biff $(sut p.sut) |=(* `[p.r.q.sut +<]))
        {$face *}   $(sut repo)
        {$fork *}   =+  yed=(~(tap in p.sut))
                    |-  ^-  (unit) 
                    ?~  yed  ~
                    =+  [dis=^$(sut i.yed) mor=$(yed t.yed)]
                    ?~  dis  mor
                    ?~  mor  dis
                    ?:  =(.?(u.mor) .?(u.dis))
                      ?:((gor u.mor u.dis) mor dis)
                    ?@(u.mor mor dis)
        {$hold *}   ?:  (~(has in gil) sut)
                      ~
                    $(sut repo, gil (~(put in gil) sut))
        $noun       `0
        $void       ~
    ==
  ::
  ++  buss
    ~/  %buss
    |=  {cog/term gen/twig}
    ^-  span
    [%face [[[cog ~ gen] ~ ~] ~] sut]
  ::
  ++  conk
    |=  got/toga
    ^-  span
    ?@  got  [%face got sut]
    ?-  -.got
      $0  sut
      $1  [%face p.got $(got q.got)]
      $2  ?>  |(!vet (nest(sut [%cell %noun %noun]) & sut))
          :+  %cell
            $(got p.got, sut (peek %both 2))
          $(got q.got, sut (peek %both 3))
    ==
  ::
  ++  crop
    ~/  %crop
    |=  ref/span
    =+  bix=*(set {span span})
    =<  dext
    |%
    ++  dext
      ^-  span
      ~_  leaf+"crop"
      ::  ~_  (dunk 'dext: sut')
      ::  ~_  (dunk(sut ref) 'dext: ref')
      ?:  |(=(sut ref) =(%noun ref))
        %void
      ?:  =(%void ref)
        sut
      ?-    sut
          {$atom *}
        ?+  ref      sint
          {$atom *}  ?^  q.sut
                       ?^(q.ref ?:(=(q.ref q.sut) %void sut) %void)
                     ?^(q.ref sut %void)
          {$cell *}  sut
        ==
      ::
          {$cell *}
        ?+  ref      sint
          {$atom *}  sut
          {$cell *}  ?.  (nest(sut p.ref) | p.sut)  sut
                     (cell p.sut dext(sut q.sut, ref q.ref))
        ==
      ::
          {$core *}  ?:(?=(?({$atom *} {$cell *}) ref) sut sint)
          {$face *}  (face p.sut dext(sut q.sut))
          {$fork *}  (fork (turn (~(tap in p.sut)) |=(span dext(sut +<))))
          {$hold *}  ?<  (~(has in bix) [sut ref])
                     dext(sut repo, bix (~(put in bix) [sut ref]))
          $noun      dext(sut repo)
          $void      %void
      ==
    ::
    ++  sint
      ^-  span
      ?+    ref    !!
        {$core *}  sut
        {$face *}  dext(ref repo(sut ref))
        {$fork *}  =+  yed=(~(tap in p.ref))
                   |-  ^-  span
                   ?~  yed  sut
                   $(yed t.yed, sut dext(ref i.yed))
        {$hold *}  dext(ref repo(sut ref))
      ==
    --
  ::
  ++  cool
    |=  {pol/? hyp/wing ref/span}
    ^-  span
    =+  fid=(find %both hyp)
    ?-  -.fid
      $|  sut
      $&  =<  q  
          %+  take  p.p.fid 
          |=(a/span ?:(pol (fuse(sut a) ref) (crop(sut a) ref)))
    ==
  ::
  ++  duck  ^-(tank ~(duck us sut))
  ++  dune  |.(duck)
  ++  dunk
    |=  paz/term  ^-  tank
    :+  %palm
      [['.' ~] ['-' ~] ~ ~]
    [[%leaf (mesc (trip paz))] duck ~]  
  ::
  ++  elbo
    |=  {lop/palo rig/(list (pair wing twig))}
    ^-  span
    ?:  ?=($& -.q.lop)
      |-  ^-  span
      ?~  rig  
        p.q.lop
      =+  zil=(play q.i.rig)
      =+  dar=(tack(sut p.q.lop) p.i.rig zil)
      %=  $
        rig      t.rig
        p.q.lop  q.dar
      ==
    =+  hag=(~(tap in q.q.lop))
    %-  fire
    |-  ^+  hag
    ?~  rig
      hag
    =+  zil=(play q.i.rig)
    =+  dix=(toss p.i.rig zil hag)
    %=  $
      rig  t.rig
      hag  q.dix
    ==
  ::
  ++  ergo
    |=  {lop/palo rig/(list (pair wing twig))}
    ^-  (pair span nock)
    =+  axe=(tend p.lop)
    =|  hej/(list (pair axis nock))
    ?:  ?=($& -.q.lop)
      =-  [p.- (hike axe q.-)]
      |-  ^-  (pair span (list (pair axis nock)))
      ?~  rig
        [p.q.lop hej]
      =+  zil=(mint %noun q.i.rig)
      =+  dar=(tack(sut p.q.lop) p.i.rig p.zil)
      %=  $
        rig      t.rig
        p.q.lop  q.dar
        hej      [[p.dar q.zil] hej]
      ==
    =+  hag=(~(tap in q.q.lop))
    =-  [(fire p.-) [%9 p.q.lop (hike axe q.-)]]
    |-  ^-  (pair (list (pair span foot)) (list (pair axis nock)))
    ?~  rig
      [hag hej]
    =+  zil=(mint %noun q.i.rig)
    =+  dix=(toss p.i.rig p.zil hag)
    %=  $
      rig  t.rig
      hag  q.dix
      hej  [[p.dix q.zil] hej]
    ==
  ::
  ++  endo
    |=  {lop/(pair palo palo) dox/span rig/(list (pair wing twig))}
    ^-  (pair span span)
    ?:  ?=($& -.q.p.lop)
      ?>  ?=($& -.q.q.lop)
      |-  ^-  (pair span span)
      ?~  rig  
        [p.q.p.lop p.q.q.lop]
      =+  zil=(mull %noun dox q.i.rig)
      =+  ^=  dar
          :-  p=(tack(sut p.q.p.lop) p.i.rig p.zil)
              q=(tack(sut p.q.q.lop) p.i.rig q.zil)
      ?>  =(p.p.dar p.q.dar)
      %=  $
        rig        t.rig
        p.q.p.lop  q.p.dar
        p.q.q.lop  q.q.dar
      ==
    ?>  ?=($| -.q.q.lop)
    ?>  =(p.q.p.lop p.q.q.lop)
    =+  hag=[p=(~(tap in q.q.p.lop)) q=(~(tap in q.q.q.lop))]
    =-  [(fire p.-) (fire(vet |) q.-)] 
    |-  ^-  (pair (list (pair span foot)) (list (pair span foot)))
    ?~  rig
      hag
    =+  zil=(mull %noun dox q.i.rig)
    =+  ^=  dix 
        :-  p=(toss p.i.rig p.zil p.hag)
            q=(toss p.i.rig q.zil q.hag)
    ?>  =(p.p.dix p.q.dix)
    %=  $
      rig  t.rig
      hag  [q.p.dix q.q.dix]
    ==
  ::
  ++  ad
    |%
    ++  arc
      |%
      ++  deft                                          ::  generic
        |%
        ++  bath  *                                     ::  leg match span
        ++  claw  *                                     ::  arm match span
        ++  form  |*({* *} p=+<-)                       ::  attach build state
        ++  skin  |*(p/* p)                             ::  reveal build state
        ++  meat  |*(p/* p)                             ::  remove build state
        --
      ++  make                                          ::  for mint
        |%  
        ++  bath  span                                  ::  leg match span
        ++  claw  onyx                                  ::  arm
        ++  form  |*({* *} [p=+<- q=+<+])               ::
        ++  skin  |*({p/* q/*} q)                       ::  unwrap baggage
        ++  meat  |*({p/* q/*} p)                       ::  unwrap filling
        --
      --
    ++  def
      =+  deft:arc
      |%  +-  $
      =>  +<
      |%
      ++  pord  |*(* (form +< *nock))                 ::  wrap mint formula
      ++  rosh  |*(* (form +< *(list pock)))          ::  wrap mint changes
      ++  fleg  _(pord *bath)                           ::  legmatch + code
      ++  fram  _(pord *claw)                           ::  armmatch + 
      ++  foat  _(rosh *bath)                           ::  leg with changes
      ++  fult  _(rosh *claw)                           ::  arm with changes
      --  --
    ::
    ++  lib
      |%
      ++  deft
        =>  (def deft:arc)
        |%
        ++  halp  $-(twig fleg)
        ++  vant
          |%  ++  trep  $-({bath wing bath} {axis bath})
              ++  tasp  $-({{axis bath} fleg foat} foat)
              ++  tyle  $-(foat foat)
          --
        ++  vunt  
          |%  ++  trep  $-({claw wing bath} {axis claw})
              ++  tasp  $-({{axis claw} fleg fult} fult)
              ++  tyle  $-(fult foat)
        --  --
      ::
      ++  make
        =>  (def make:arc)
        |%
        ++  halp  |~  a/twig 
                  ^-  fleg
                  (mint %noun a)
        ++  vant
          |%  ++  trep  |=  {a/span b/wing c/span}
                        ^-  {axis span}
                        (tack(sut a) b c)
              ++  tasp  |=  {a/(pair axis span) b/fleg c/foat}
                        ^-  foat
                        [q.a [[p.a (skin b)] (skin c)]]
              ++  tyle  |=(foat +<)
          --
        ++  vunt  
          |%  ++  trep  |=  {a/claw b/wing c/bath}
                        ^-  (pair axis claw)
                        (toss b c a)
              ++  tasp  |~  {a/(pair axis claw) b/fleg c/fult}
                        ^-  fult
                        [q.a [[p.a (skin b)] (skin c)]]
              ++  tyle  |~  fult
                        ^-  foat
                        [(fire +<-) +<+]
      --  --  --
    ::
    ++  bin
      =+  deft:lib
      |%  +-  $
      =>  +<
      |%
      ++  rame
        =>  vant  |%  
            ++  clom  bath
            ++  chog  fleg
            ++  ceut  foat
        --
      ++  gelp
        =>  vunt  |%  
            ++  clom  claw
            ++  chog  fram
            ++  ceut  fult
        --
      ++  ecbo  (ecco rame)
      ++  eclo  (ecco gelp)
      ++  ecco
        =+  rame
        |%  +-  $
        =>  +<
        |=  {rum/clom rig/(list (pair wing twig))}
        ^-  foat
        %-  tyle
        |-  ^-  ceut
        ?~  rig  (rosh rum)
        =+  mor=$(rig t.rig)
        =+  zil=(halp q.i.rig)
        =+  dar=(trep (meat mor) p.i.rig (meat zil))
        (tasp dar zil mor)
      --  --  --  --
  ::
  ++  oc
    =+  inc=(bin:ad)
    |%  +-  $
    =>  inc
    |%
    ++  echo
      |=  {rum/bath rig/(list (pair wing twig))}
      (ecbo rum rig)
    ::
    ++  ecmo
      |=  {hag/claw rig/(list (pair wing twig))}
      (eclo hag rig)
    --  --
  ::
  ++  etco
    |=  {lop/palo rig/(list (pair wing twig))}
    ^-  (pair span nock)
    =+  cin=(oc (bin:ad make:lib:ad))
    =.  rig  (flop rig)         ::  XX this unbreaks, void order in devulc
    =+  axe=(tend p.lop)
    ?:  ?=($& -.q.lop)
      =-  [p.- (hike axe q.-)]
      (echo:cin p.q.lop rig)
    =-  [p.- [%9 p.q.lop (hike axe q.-)]]
    (ecmo:cin (~(tap in q.q.lop)) rig)
  ::
  ++  et
    |_  {hyp/wing rig/(list (pair wing twig))}
    ::
    ++  play
      ^-  span
      =+  lug=(find %read hyp)
      ?:  ?=($| -.lug)  ~>(%mean.[%leaf "twig"] ?>(?=($~ rig) p.p.lug))
      (elbo p.lug rig)
    ::
    ++  mint
      |=  gol/span 
      ^-  (pair span nock)
      =+  lug=(find %read hyp)
      ?:  ?=($| -.lug)  ~>(%mean.[%leaf "twig"] ?>(?=($~ rig) p.lug))
      =-  ?>(?|(!vet (nest(sut gol) & p.-)) -)
      (etco p.lug rig)
    ::
    ++  mull  
      |=  {gol/span dox/span}
      ^-  {span span}
      =+  lug=[p=(find %read hyp) q=(find(sut dox) %read hyp)]
      ?:  ?=($| -.p.lug) 
        ?>   &(?=($| -.q.lug) ?=($~ rig)) 
        [p.p.p.lug p.p.q.lug]
      ?>  ?=($& -.q.lug)
      =-  ?>(?|(!vet (nest(sut gol) & p.-)) -)
      (endo [p.p.lug p.q.lug] dox rig)
    --
  ::
  ++  epla  
    ~/  %epla 
    |=  {hyp/wing rig/(list (pair wing twig))} 
    ^-  span
    ~(play et hyp rig)
  ::
  ++  emin  
    ~/  %emin 
    |=  {gol/span hyp/wing rig/(list (pair wing twig))}
    ^-  (pair span nock)
    (~(mint et hyp rig) gol)  
  ::
  ++  emul
    ~/  %emul
    |=  {gol/span dox/span hyp/wing rig/(list (pair wing twig))}
    ^-  (pair span span)
    (~(mull et hyp rig) gol dox)
  ::
  ++  felt
    ~/  %felt
    |=  lap/opal
    ^-  span
    ?-  -.lap
      $&  p.lap
      $|  %-  fire
          %+  turn  (~(tap in q.lap))
          |=  {a/span b/foot}
          [a [%ash %$ 1]]
    ==
  ::
  ++  fond
    ~/  %fond
    |=  {way/vial hyp/wing}
    =>  |%
        ++  pony                                        ::  raw match
                  $@  $~                                ::  void
                  %+  each                              ::  natural/abnormal
                    palo                                ::  arm or leg
                  %+  each                              ::  abnormal
                    @ud                                 ::  unmatched
                  (pair span nock)                      ::  synthetic
        --
    ^-  pony
    ?~  hyp  
      [%& ~ %& sut]
    =+  mor=$(hyp t.hyp)
    ?-    -.mor
        $|
      ?-    -.p.mor
          $&  mor
          $|
        =+  fex=(mint(sut p.p.p.mor) %noun [%wing i.hyp ~])
        [%| %| p.fex (comb q.p.p.mor q.fex)]
      ==
    ::
        $&
      =.  sut  (felt q.p.mor)
      =>  :_  +
          :*  axe=`axis`1
              lon=p.p.mor
              heg=?^(i.hyp i.hyp [%| p=0 q=(some i.hyp)])
          ==
      ?:  ?=($& -.heg)
        [%& [`p.heg lon] %& (peek way p.heg)]
      =|  gil/(set span)
      =<  $
      |%  ++  here  ?:  =(0 p.heg)
                      [%& [~ `axe lon] %& sut]
                    [%| %& (dec p.heg)]
          ++  lose  [%| %& p.heg]
          ++  stop  ?~(q.heg here lose)
          ++  twin  |=  {hax/pony yor/pony}
                    ^-  pony
                    ~_  leaf+"find-fork"
                    ?:  =(hax yor)  hax
                    ?~  hax  yor
                    ?~  yor  hax
                    ?:  ?=($| -.hax)  
                      ?>  ?&  ?=($| -.yor)
                              ?=($| -.p.hax)
                              ?=($| -.p.yor) 
                              =(q.p.p.hax q.p.p.yor)
                          ==
                      [%| %| (fork p.p.p.hax p.p.p.yor ~) q.p.p.hax]
                    ?>  ?=($& -.yor)
                    ?>  =(p.p.hax p.p.yor)
                    :+  %&  p.p.hax
                    ?:  &(?=($& -.q.p.hax) ?=($& -.q.p.yor))
                      [%& (fork p.q.p.hax p.q.p.yor ~)]
                    ?>  &(?=($| -.q.p.hax) ?=($| -.q.p.yor))
                    ?>  =(p.q.p.hax p.q.p.yor)
                    =+  wal=(~(uni in q.q.p.hax) q.q.p.yor)
                    [%| p.q.p.hax wal]
          ++  $
            ^-  pony
            ?-    sut
                $void       stop
                $noun       stop
                {$atom *}   stop
                {$cell *} 
              ?~  q.heg  here
              =+  taf=$(axe (peg axe 2), sut p.sut)
              ?~  taf  ~
              ?:  |(?=($& -.taf) ?=($| -.p.taf))
                taf
              $(axe (peg axe 3), p.heg p.p.taf, sut q.sut)
            :: 
                {$core *}
              ?~  q.heg  here
              =^  zem  p.heg
                  =+  zem=(look u.q.heg q.r.q.sut)
                  ?~  zem  [~ p.heg]
                  ?:(=(0 p.heg) [zem 0] [~ (dec p.heg)])
              ?^  zem
                :+  %&  [`axe lon] 
                [%| (peg 2 p.u.zem) [[sut(p.q %gold) q.u.zem] ~ ~]]
              =+  pec=(perk way p.q.sut)
              ?.  sam.pec  lose
              ?:  con.pec  $(sut p.sut, axe (peg axe 3))
              $(sut (peek(sut p.sut) way 2), axe (peg axe 6))
            ::
                {$face *}
              ?:  ?=($~ q.heg)  here(sut q.sut)
              ?@  p.sut
                ?:(=(u.q.heg p.sut) here(sut q.sut) lose)
              =<  main
              |%
              ++  main
                ^-  pony
                =+  tyr=(~(get by p.p.sut) u.q.heg)
                ?~  tyr  
                  next
                ?~  u.tyr  
                  $(sut q.sut, lon [~ lon], p.heg +(p.heg))
                ?.  =(0 p.heg)  
                  next(p.heg (dec p.heg))
                =+  tor=(fund way u.u.tyr)
                ?-  -.tor
                  $&  [%& (weld p.p.tor `vein`[~ `axe lon]) q.p.tor]
                  $|  [%| %| p.p.tor (comb [%0 axe] q.p.tor)]
                ==
              ++  next
                |-  ^-  pony
                ?~  q.p.sut
                  ^$(sut q.sut, lon [~ lon])
                =+  tiv=(mint %noun i.q.p.sut)
                =+  fid=^$(sut p.tiv, lon ~, axe 1, gil ~)
                ?~  fid  ~
                ?:  ?=({$| $& *} fid)
                  $(q.p.sut t.q.p.sut, p.heg p.p.fid)
                =+  vat=(fine `port`?-(-.fid $& fid, $| [%| p.p.fid]))
                [%| %| p.vat (comb q.vat (comb [%0 axe] q.tiv))]
              --
            ::
                {$fork *}
              =+  wiz=(turn (~(tap in p.sut)) |=(a/span ^$(sut a)))
              ?~  wiz  ~
              |-  ^-  pony
              ?~  t.wiz  i.wiz
              (twin i.wiz $(wiz t.wiz))
            ::
                {$hold *}
              ?:  (~(has in gil) sut)
                ~
              $(gil (~(put in gil) sut), sut repo)
            ==
      --
    ==
  ::
  ++  find
    ~/  %find
    |=  {way/vial hyp/wing}
    ^-  port
    ~_  (show [%c %find] %l hyp)
    =-  ?@  -  !!
        ?-    -<
          $&  [%& p.-]
          $|  ?-  -.p.-
                $|  [%| p.p.-]
                $&  !!
        ==    ==
    (fond way hyp)
  ::
  ++  fund
    ~/  %fund
    |=  {way/vial gen/twig}
    ^-  port
    =+  hup=~(reek ap gen)
    ?~  hup
      [%| (mint %noun gen)]
    (find way u.hup)
  ::
  ++  fine
    |=  tor/port
    ^-  (pair span nock)
    ?-  -.tor
      $|  p.tor
      $&  =+  axe=(tend p.p.tor)
          ?-  -.q.p.tor
            $&  [`span`p.q.p.tor %0 axe]
            $|  [(fire (~(tap in q.q.p.tor))) [%9 p.q.p.tor %0 axe]]
    ==    == 
  ::
  ++  fire
    |=  hag/(list {p/span q/foot})
    ^-  span
    ?:  ?=({{* {$elm $~ $1}} $~} hag)
      p.i.hag
    %-  fork
    %+  turn
      hag.$
    |=  {p/span q/foot}
    :-  %hold
    ?.  ?=({$core *} p)
      ~_  (dunk %fire-span)
      ~>(%mean.[%leaf "fire-core"] !!)
    =+  dox=[%core q.q.p q.p]
    ?:  ?=($ash -.q)
      ::  ~_  (dunk(sut [%cell q.q.p p.p]) %fire-dry)
      ?>  ?|(!vet (nest(sut q.q.p) & p.p))
      [dox p.q]
    ?>  ?=($elm -.q)
    ::  ~_  (dunk(sut [%cell q.q.p p.p]) %fire-wet)
    ?>  ?|  !vet
            (~(has in rib) [sut dox p.q])
            !=(** (mull(sut p, rib (~(put in rib) sut dox p.q)) %noun dox p.q))
        ==
    [p p.q]
  ::
  ++  fish
    ~/  %fish
    |=  axe/axis
    =+  vot=*(set span)
    |-  ^-  nock
    ?-  sut
        $void       [%1 1]
        $noun       [%1 0]
        {$atom *}   ?~  q.sut
                      (flip [%3 %0 axe])
                    [%5 [%1 u.q.sut] [%0 axe]]
        {$cell *}
      %+  flan
        [%3 %0 axe]
      (flan $(sut p.sut, axe (peg axe 2)) $(sut q.sut, axe (peg axe 3)))
    ::
        {$core *}   [%0 0]
        {$face *}   $(sut q.sut)
        {$fork *}   =+  yed=(~(tap in p.sut))
                    |-  ^-  nock
                    ?~(yed [%1 1] (flor ^$(sut i.yed) $(yed t.yed)))
        {$hold *}
      ?:  (~(has in vot) sut)
        [%0 0]
      =>  %=(. vot (~(put in vot) sut))
      $(sut repo)
    ==
  ::
  ++  fuse
    ~/  %fuse
    |=  ref/span
    =+  bix=*(set {span span})
    |-  ^-  span
    ?:  ?|(=(sut ref) =(%noun ref))
      sut
    ?-    sut
        {$atom *}
      ?-    ref
          {$atom *}   =+  foc=?:((fitz p.ref p.sut) p.sut p.ref)
                      ?^  q.sut
                        ?^  q.ref
                          ?:  =(q.sut q.ref)
                            [%atom foc q.sut]
                          %void
                        [%atom foc q.sut]
                      [%atom foc q.ref]
          {$cell *}   %void
          *           $(sut ref, ref sut)
      ==
        {$cell *}
      ?-  ref
        {$cell *}   (cell $(sut p.sut, ref p.ref) $(sut q.sut, ref q.ref))
        *           $(sut ref, ref sut)
      ==
    ::
        {$core *}  $(sut repo)
        {$face *}  (face p.sut $(sut q.sut))
        {$fork *}  (fork (turn (~(tap in p.sut)) |=(span ^$(sut +<))))
        {$hold *}
      ?:  (~(has in bix) [sut ref])
        ~>(%mean.[%leaf "fuse-loop"] !!)
      $(sut repo, bix (~(put in bix) [sut ref]))
    ::
        $noun       ref
        $void       %void
    ==
  ::
  ++  gain
    ~/  %gain
    |=  gen/twig  ^-  span
    (chip & gen)
  ::
  ++  harp
    |=  dab/(map term foot)
    ^-  ?($~ ^)
    ?:  ?=($~ dab)
      ~
    =+  ^=  vad
        ?-  -.q.n.dab
          $ash  q:(mint %noun p.q.n.dab)
          $elm  q:(mint(vet |) %noun p.q.n.dab)
        ==
    ?-    dab
        {* $~ $~}   vad
        {* $~ *}    [vad $(dab r.dab)]
        {* * $~}    [vad $(dab l.dab)]
        {* * *}     [vad $(dab l.dab) $(dab r.dab)]
    ==
  ::
  ++  lose
    ~/  %lose
    |=  gen/twig  ^-  span
    (chip | gen)
  ::
  ++  chip
    ~/  %chip
    |=  {how/? gen/twig}  ^-  span
    ?:  ?=({$fits *} gen)  
      (cool how q.gen (play ~(bunt al [%herb p.gen])))  
    ?:  ?&(how ?=({$and *} gen))
      |-(?~(p.gen sut $(p.gen t.p.gen, sut ^$(gen i.p.gen))))
    ?:  ?&(!how ?=({$or *} gen))
      |-(?~(p.gen sut $(p.gen t.p.gen, sut ^$(gen i.p.gen))))
    =+  neg=~(open ap gen)
    ?:(=(neg gen) sut $(gen neg))
  ::
  ++  mint
    ~/  %mint
    |=  {gol/span gen/twig}
    ^-  {p/span q/nock}
    ~&  %pure-mint
    |^  ^-  {p/span q/nock}
    ?:  ?&(=(%void sut) !?=({$dbug *} gen))
      ?.  |(!vet ?=({$lost *} gen) ?=({$fail *} gen))
        ~>(%mean.[%leaf "mint-vain"] !!)
      [%void %0 0]
    ?-    gen
    ::
        {^ *}
      =+  hed=$(gen p.gen, gol %noun)
      =+  tal=$(gen q.gen, gol %noun)
      [(nice (cell p.hed p.tal)) (cons q.hed q.tal)]
    ::
        {$core *}  (grow %gold [%$ 1] p.gen)
    ::
        {$make *}  (~(mint et p.gen q.gen) gol)
        {$wish *}
      =+  nef=$(gen [%bunt p.gen])
      [p.nef [%11 [%1 %151 p.nef] q:$(gen q.gen, gol %noun)]]
    ::
        {$bump *}  [(nice [%atom %$ ~]) [%4 q:$(gen p.gen, gol [%atom %$ ~])]]
        {$sand *}  [(nice (play gen)) [%1 q.gen]]
        {$rock *}  [(nice (play gen)) [%1 q.gen]]
    ::
        {$nock *}
      [(nice %noun) [%2 q:$(gen p.gen, gol %noun) q:$(gen q.gen, gol %noun)]]
    ::
        {$same *}
      =+  [one two]=[$(gen p.gen, gol %noun) $(gen q.gen, gol %noun)]
      [(nice bool) [%5 q:$(gen p.gen, gol %noun) q:$(gen q.gen, gol %noun)]]
    ::
        {$deep *}  [(nice bool) [%3 q:$(gen p.gen, gol %noun)]]
        {$hand *}  [p.gen q.gen]
        {$iron *}  =+(vat=$(gen p.gen) [(wrap(sut p.vat) %iron) q.vat])
    ::
        {$like *}
      =+(hif=(nice (play p.gen)) [hif q:$(gen q.gen, gol hif)])
    ::
        {$zinc *}  =+(vat=$(gen p.gen) [(wrap(sut p.vat) %zinc) q.vat])
        {$burn *}
      =+  nef=$(gen p.gen)
      =+  moc=(mink [burn q.nef] |=({* *} ~))
      [p.nef ?:(?=($0 -.moc) [%1 p.moc] q.nef)]
    ::
        {$name *}  =+(vat=$(gen q.gen) [(conk(sut p.vat) p.gen) q.vat])
        {$tune *}  [(face p.gen sut) [%0 %1]]
        {$lead *}  =+(vat=$(gen p.gen) [(wrap(sut p.vat) %lead) q.vat])
        {$peep *}  ~_(duck(sut (play p.gen)) $(gen q.gen))
        {$hint *}
      =+  hum=$(gen q.gen)
      :: ?:  &(huz !?=($|(@ [?(%fast %memo) ^]) p.gen))
      ::  hum
      :-  p.hum
      :+  %10
        ?-    p.gen
            @   p.gen
            ^   [p.p.gen q:$(gen q.p.gen, gol %noun)]
        ==
      q.hum
    ::
        {$per *}
      =+  fid=$(gen p.gen, gol %noun)
      =+  dov=$(sut p.fid, gen q.gen)
      [p.dov (comb q.fid q.dov)]
    ::
        {$aka *}
      $(gen r.gen, sut (buss p.gen q.gen))
    ::
        {$if *}
      =+  nor=$(gen p.gen, gol bool)
      =+  fex=(gain p.gen)
      =+  wux=(lose p.gen)
      =+  ^=  duy
          ?:  =(%void fex)
            ?:(=(%void wux) [%0 0] [%1 1])
          ?:(=(%void wux) [%1 0] q.nor)
      =+  hiq=$(sut fex, gen q.gen)
      =+  ran=$(sut wux, gen r.gen)
      [(fork p.hiq p.ran ~) (cond duy q.hiq q.ran)]
    ::
        {$fits *}
      :-  (nice bool)
      =+  ref=(play ~(bunt al %herb p.gen))
      =+  fid=(find %read q.gen)
      ~|  [%test q.gen]
      |-  ^-  nock
      ?-  -.fid
        $&  ?-  -.q.p.fid
              $&  (fish(sut ref) (tend p.p.fid))
              $|  $(fid [%| (fine fid)])
            ==
        $|  [%7 q.p.fid (fish(sut ref) 1)]
      ==
    ::
        {$dbug *}
      ~_  (show %o p.gen)
      =+  hum=$(gen q.gen)
      [p.hum [%10 [%spot %1 p.gen] q.hum]]
    ::
        {$twig *}   [(nice (play p.gen)) [%1 q.gen]]   ::  XX validate!
        {$lost *}
      ?:  vet
        ~_  (dunk(sut (play p.gen)) 'lost')
        ~>(%mean.[%leaf "mint-lost"] !!)
      [%void [%0 0]]
    ::
        {$spit *}
      =+  vos=$(gol %noun, gen q.gen)
      =+  ref=p:$(gol %noun, gen p.gen)
      ?>  (~(nest ut p:!>(*span)) & ref)
      [(nice (cell ref p.vos)) (cons [%1 p.vos] q.vos)]
    ::
        {$wrap *}
      =+  vat=$(gen p.gen)
      %=    $
          gen
        :-  [%call [%limb %onan] [%hand p:!>(*span) [%1 p.vat]] ~]
        [%hand p.vat q.vat]
      ==
    ::
        {$code *}   [(nice %noun) [%1 q:$(vet |, gen p.gen)]]
        {$fail $~}  [%void [%0 0]]
        *
      =+  doz=~(open ap gen)
      ?:  =(doz gen)
        ~_  (show [%c 'hoon'] [%q gen])
        ~>(%mean.[%leaf "mint-open"] !!)
      $(gen doz)
    ==
    ::
    ++  nice
      |=  typ/span
      ~_  leaf+"mint-nice"
      ?>  ?|(!vet (nest(sut gol) & typ))
      typ
    ::
    ++  grow
      |=  {mel/vair ruf/twig dab/(map term foot)}
      ^-  {p/span q/nock}
      =+  dan=^$(gen ruf, gol %noun)
      =+  toc=(core p.dan [%gold p.dan [~ dab]])
      =+  dez=(harp(sut toc) dab)
      :-  (nice (core p.dan mel p.dan [dez dab]))
      (cons [%1 dez] q.dan)
    --
  ::
  ++  moot
    =+  gil=*(set span)
    |-  ^-  ?
    ?-  sut
      {$atom *}  |
      {$cell *}  |($(sut p.sut) $(sut q.sut))
      {$core *}  $(sut p.sut)
      {$face *}  $(sut q.sut)
      {$fork *}  (lien (~(tap in p.sut)) |=(span ^$(sut +<)))
      {$hold *}  |((~(has in gil) sut) $(gil (~(put in gil) sut), sut repo))
      $noun      |
      $void      &
    ==
  ::
  ++  mull
    ~/  %mull
    |=  {gol/span dox/span gen/twig}
    |^  ^-  {p/span q/span}
    ?:  =(%void sut)
      ~>(%mean.[%leaf "mull-none"] !!)
    ?-    gen
    ::
        {^ *}
      =+  hed=$(gen p.gen, gol %noun)
      =+  tal=$(gen q.gen, gol %noun)
      [(nice (cell p.hed p.tal)) (cell q.hed q.tal)]
    ::
        {$core *}  (grow %gold [%$ 1] p.gen)
        {$make *}  (~(mull et p.gen q.gen) gol dox)
        {$wish *}  =+($(gen q.gen, gol %noun) $(gen [%bunt p.gen]))
        {$bump *}  =+($(gen p.gen, gol [%atom %$ ~]) (beth [%atom %$ ~]))
        {$sand *}  (beth (play gen))
        {$rock *}  (beth (play gen))
    ::
        {$nock *}
      =+([$(gen p.gen, gol %noun) $(gen q.gen, gol %noun)] (beth %noun))
    ::
        {$same *}
      =+([$(gen p.gen, gol %noun) $(gen q.gen, gol %noun)] (beth bool))
    ::
        {$deep *}  =+($(gen p.gen, gol %noun) (beth bool))    ::  XX  =|
        {$hand *}  [p.gen p.gen]
        {$iron *}
      =+(vat=$(gen p.gen) [(wrap(sut p.vat) %iron) (wrap(sut q.vat) %iron)])
    ::
        {$like *}
      =+  hif=[p=(nice (play p.gen)) q=(play(sut dox) p.gen)]
      =+($(gen q.gen, gol p.hif) hif)
    ::
        {$zinc *}
      =+(vat=$(gen p.gen) [(wrap(sut p.vat) %zinc) (wrap(sut q.vat) %zinc)])
    ::
        {$name *}
      =+(vat=$(gen q.gen) [(conk(sut p.vat) p.gen) (conk(sut q.vat) p.gen)])
    ::
        {$tune *}
      [(face p.gen sut) (face p.gen dox)]
    ::
        {$lead *}
      =+(vat=$(gen p.gen) [(wrap(sut p.vat) %lead) (wrap(sut q.vat) %lead)])
    ::
        {$burn *}  $(gen p.gen)
        {$peep *}  ~_(duck(sut (play p.gen)) $(gen q.gen))
        {$hint *}  $(gen q.gen)
        {$per *}
      =+  lem=$(gen p.gen, gol %noun)
      $(gen q.gen, sut p.lem, dox q.lem)
    ::
        {$aka *}
      %=  $
        gen  r.gen
        sut  (buss p.gen q.gen)
        dox  (buss(sut dox) p.gen q.gen)
      ==
    ::
        {$if *}
      =+  nor=$(gen p.gen, gol bool)
      =+  ^=  hiq  ^-  {p/span q/span}
          =+  fex=[p=(gain p.gen) q=(gain(sut dox) p.gen)]
          ?:  =(%void p.fex)
            :-  %void
            ?:  =(%void q.fex) 
              %void 
            ~>(%mean.[%leaf "if-z"] (play(sut q.fex) q.gen))
          ?:  =(%void q.fex)
            ~>(%mean.[%leaf "mull-bonk-b"] !!)
          $(sut p.fex, dox q.fex, gen q.gen)
      =+  ^=  ran  ^-  {p/span q/span}
          =+  wux=[p=(lose p.gen) q=(lose(sut dox) p.gen)]
          ?:  =(%void p.wux)
            :-  %void
            ?:  =(%void q.wux) 
              %void 
            ~>(%mean.[%leaf "if-a"] (play(sut q.wux) r.gen))
          ?:  =(%void q.wux)
            ~>(%mean.[%leaf "mull-bonk-c"] !!)
          $(sut p.wux, dox q.wux, gen r.gen)
      [(nice (fork p.hiq p.ran ~)) (fork q.hiq q.ran ~)]
    ::
        {$fits *}
      =+  nob=~(bunt al %herb p.gen)
      =+  waz=[p=(play nob) q=(play(sut dox) nob)]
      =+  ^=  syx  :-  p=(cove q:(mint %noun [%wing q.gen]))
                   q=(cove q:(mint(sut dox) %noun [%wing q.gen]))
      =+  pov=[p=(fish(sut p.waz) p.syx) q=(fish(sut q.waz) q.syx)]
      ?.  &(=(p.syx q.syx) =(p.pov q.pov))
        ~>(%mean.[%leaf "mull-bonk-a"] !!)
      (beth bool)
    ::
        {$dbug *}  ~_((show %o p.gen) $(gen q.gen))
        {$twig *}  [(nice (play p.gen)) (play(sut dox) p.gen)]
        {$lost *}
      ?:  vet
        ::  ~_  (dunk(sut (play p.gen)) 'also')
        ~>(%mean.[%leaf "mull-skip"] !!)
      (beth %void)
    ::
        {$code *}  (beth %noun)
        {$spit *}
      =+  vos=$(gol %noun, gen q.gen)       ::  XX validate!
      [(nice (cell (play p.gen) p.vos)) (cell (play(sut dox) p.gen) q.vos)]
    ::
        {$wrap *}
      ?>  =(sut dox)
      =+(typ=(play gen) [typ typ])
    ::
        {$fail *}  (beth %void)
        *
      =+  doz=~(open ap gen)
      ?:  =(doz gen)
        ~_  (show [%c 'hoon'] [%q gen])
        ~>(%mean.[%leaf "mull-open"] !!)
      $(gen doz)
    ==
    ::
    ++  beth
      |=  typ/span
      [(nice typ) typ]
    ::
    ++  nice
      |=  typ/span
      ::  ~_  (dunk(sut gol) 'need')
      ::  ~_  (dunk(sut typ) 'have')
      ~_  leaf+"mull-nice"
      ?>  ?|(!vet (nest(sut gol) & typ))
      typ
    ::
    ++  grow
      |=  {mel/vair ruf/twig dab/(map term foot)}
      ~_  leaf+"mull-grow"
      ^-  {p/span q/span}
      =+  dan=^$(gen ruf, gol %noun)
      =+  ^=  toc  :-  p=(core p.dan [%gold p.dan [~ dab]])
                   q=(core q.dan [%gold q.dan [~ dab]])
      =+  (bake(sut p.toc, dox q.toc) dab)
      :-  (nice (core p.dan mel p.dan [[%0 0] dab]))
      (core q.dan [mel q.dan [[%0 0] dab]])
    ::
    ++  bake
      |=  dab/(map term foot)
      ^-  *
      ?:  ?=($~ dab)
        ~
      =+  ^=  vad
          ?-  -.q.n.dab
            $ash  ^$(gol %noun, gen p.q.n.dab)
            $elm  ~
          ==
      ?-  dab
        {* $~ $~}  vad
        {* $~ *}   [vad $(dab r.dab)]
        {* * $~}   [vad $(dab l.dab)]
        {* * *}    [vad $(dab l.dab) $(dab r.dab)]
      ==
    --
  ::
  ++  meet  |=(ref/span &((nest | ref) (nest(sut ref) | sut)))
  ++  mite  |=(ref/span |((nest | ref) (nest(sut ref) & sut)))
  ++  nest
    ~/  %nest
    |=  {tel/? ref/span}
    =|  $:  seg/(set span)                              ::  degenerate sut
            reg/(set span)                              ::  degenerate ref
            gil/(set {p/span q/span})                   ::  assume nest
        ==
    =<  dext
    |%
    ++  deem
      |=  {mel/vair ram/vair}
      ^-  ?
      ?.  |(=(mel ram) =(%lead mel) =(%gold ram))  |
      ?:  ?=($lead mel)  &
      ?:  ?=($gold mel)  meet
      =+  vay=?-(mel $iron %rite, $zinc %read)
      dext(sut (peek vay 2), ref (peek(sut ref) vay 2))
    ::
    ++  deep
      |=  {dab/(map term foot) hem/(map term foot)}
      ^-  ?
      ?:  ?=($~ dab)  =(hem ~)
      ?:  ?=($~ hem)  |
      ?&  =(p.n.dab p.n.hem)
          $(dab l.dab, hem l.hem)
          $(dab r.dab, hem r.hem)
          ?-  -.q.n.dab
            $elm  =(q.n.dab q.n.hem)
            $ash  ?&  ?=($ash -.q.n.hem)
                      %=  dext
                        sut  (play p.q.n.dab) 
                        ref  (play(sut ref) p.q.n.hem)
      ==  ==      ==  ==
    ::
    ++  dext
      ^-  ?
      =-  ?:  -  &
          ?.  tel  |
          ::  ~_  (dunk %need)
          ::  ~_  (dunk(sut ref) %have)
          ~>(%mean.[%leaf "nest-fail"] !!)
      ?:  =(sut ref)  &
      ?-  sut
        $void      sint
        $noun      &
        {$atom *}  ?.  ?=({$atom *} ref)  sint
                   ?&  (fitz p.sut p.ref)
                       |(?=($~ q.sut) =(q.sut q.ref))
                   ==
        {$cell *}  ?.  ?=({$cell *} ref)  sint
                   ?&  dext(sut p.sut, ref p.ref, seg ~, reg ~)
                       dext(sut q.sut, ref q.ref, seg ~, reg ~)
                   ==
        {$core *}  ?.  ?=({$core *} ref)  sint
                   ?:  =(q.sut q.ref)  dext(sut p.sut, ref p.ref)
                   ?&  meet(sut q.q.sut, ref p.sut)
                       dext(sut q.q.ref, ref p.ref)
                       (deem(sut q.q.sut, ref q.q.ref) p.q.sut p.q.ref)
                       ?|  (~(has in gil) [sut ref])
                           %.  [q.r.q.sut q.r.q.ref]
                           %=  deep
                             gil  (~(put in gil) [sut ref])
                             sut  sut(p q.q.sut, p.q %gold)
                             ref  ref(p q.q.ref, p.q %gold)
                       ==  ==
                   ==
        {$face *}  dext(sut q.sut)
        {$fork *}  ?.  ?=(?({$atom *} $noun {$cell *} {$core *}) ref)  sint
                   (lien (~(tap in p.sut)) |=(span dext(tel |, sut +<)))
        {$hold *}  ?:  (~(has in seg) sut)  |
                   ?:  (~(has in gil) [sut ref])  &
                   %=  dext
                     sut  repo 
                     seg  (~(put in seg) sut)
                     gil  (~(put in gil) [sut ref])
      ==           ==
    ::
    ++  meet  &(dext dext(sut ref, ref sut))
    ++  sint
      ^-  ?
      ?-  ref
        $noun       |
        $void       &
        {$atom *}   |
        {$cell *}   |
        {$core *}   dext(ref repo(sut ref))
        {$face *}   dext(ref q.ref)
        {$fork *}   (levy (~(tap in p.ref)) |=(span sint(ref +<)))
        {$hold *}   ?:  (~(has in reg) ref)  &
                    ?:  (~(has in gil) [sut ref])  &
                    %=  dext
                      ref  repo(sut ref)
                      reg  (~(put in reg) ref)
                      gil  (~(put in gil) [sut ref])
      ==            ==
    --
  ::
  ++  perk
    |=  {way/vial met/?($gold $iron $lead $zinc)}
    ^-  {sam/? con/?}
    ?:  ?=($gold met)  [& &]
    ?-  way
      $both  [| |]
      $free  [& &]
      $read  [?=($zinc met) |]
      $rite  [?=($iron met) |]
    ==
  ::
  ++  peek
    ~/  %peek
    |=  {way/?($read $rite $both $free) axe/axis}
    ^-  span
    ?:  =(1 axe)
      sut
    =+  [now=(cap axe) lat=(mas axe)]
    =+  gil=*(set span)
    |-  ^-  span
    ?-    sut
        {$atom *}   %void
        {$cell *}   ?:(=(2 now) ^$(sut p.sut, axe lat) ^$(sut q.sut, axe lat))
        {$core *}
      ?.  =(3 now)  %noun
      =+  pec=(perk way p.q.sut)
      %=    ^$
          axe  lat
          sut
        ?:  =([& &] pec)  p.sut
        %+  cell
          ?.(sam.pec %noun ^$(sut p.sut, axe 2))
        ?.(con.pec %noun ^$(sut p.sut, axe 3))
      ==
    ::
        {$fork *}   (fork (turn (~(tap in p.sut)) |=(span ^$(sut +<))))
        {$hold *}
      ?:  (~(has in gil) sut)
        %void
      $(gil (~(put in gil) sut), sut repo)
    ::
        $void       %void
        $noun       %noun
        *           $(sut repo)
    ==
  ::
  ++  play
    ~/  %play
    =>  .(vet |)
    |=  gen/twig
    ^-  span
    ?-  gen
      {^ *}      (cell $(gen p.gen) $(gen q.gen))
      {$core *}  (core sut %gold sut [[%0 0] p.gen])
      {$make *}  ~(play et p.gen q.gen)
      {$wish *}  $(gen [%bunt p.gen])
      {$bump *}  [%atom %$ ~]
      {$rock *}  |-  ^-  span
                 ?@  q.gen  [%atom p.gen `q.gen]
                 [%cell $(q.gen -.q.gen) $(q.gen +.q.gen)]
      {$sand *}  |-  ^-  span
                 ?@  q.gen
                   ?:  =(%n p.gen)  ?>(=(0 q.gen) [%atom p.gen ~ q.gen])
                   ?:(=(%f p.gen) ?>((lte q.gen 1) bool) [%atom p.gen ~])
                 [%cell $(q.gen -.q.gen) $(q.gen +.q.gen)]
      {$tune *}  (face p.gen sut)
      {$nock *}  %noun
      {$same *}  bool
      {$deep *}  bool
      {$hand *}  p.gen
      {$iron *}  (wrap(sut $(gen p.gen)) %iron)
      {$like *}  $(gen p.gen)
      {$zinc *}  (wrap(sut $(gen p.gen)) %zinc)
      {$burn *}  $(gen p.gen)
      {$name *}  (conk(sut $(gen q.gen)) p.gen)
      {$lead *}  (wrap(sut $(gen p.gen)) %lead)
      {$peep *}  ~_(duck(sut ^$(gen p.gen)) $(gen q.gen))
      {$hint *}  $(gen q.gen)
      {$per *}   $(gen q.gen, sut $(gen p.gen))
      {$aka *}   $(gen r.gen, sut (buss p.gen q.gen))
      {$if *}    =+  [fex=(gain p.gen) wux=(lose p.gen)]
                 %-  fork  :~
                   ?:(=(%void fex) %void $(sut fex, gen q.gen))
                   ?:(=(%void wux) %void $(sut wux, gen r.gen))
                 ==
      {$fits *}  bool
      {$dbug *}  ~_((show %o p.gen) $(gen q.gen))
      {$twig *}  (play p.gen)
      {$wrap *}  %=    $
                     gen
                   [%call [%limb %onan] [%hand p:!>(*span) [%1 $(gen p.gen)]] ~]
                 ==
      {$lost *}  %void
      {$spit *}  (cell $(gen p.gen) $(gen q.gen))
      {$code *}  %noun
      {$fail *}  %void
      *          =+  doz=~(open ap gen)
                 ?:  =(doz gen)
                   ~_  (show [%c 'hoon'] [%q gen])
                   ~>(%mean.[%leaf "play-open"] !!)
                 $(gen doz)
    ==
  ::
  ++  repo
    ^-  span
    ?-  sut
      {$core *}   [%cell %noun p.sut]
      {$face *}   q.sut
      {$hold *}   (rest [[p.sut q.sut] ~])
      $noun       (fork [%atom %$ ~] [%cell %noun %noun] ~)
      *           ~>(%mean.[%leaf "repo-fltt"] !!)
    ==
  ::
  ++  rest
    ~/  %rest
    |=  leg/(list {p/span q/twig})
    ^-  span
    ?:  (lien leg |=({p/span q/twig} (~(has in fan) [p q])))
      ~>(%mean.[%leaf "rest-loop"] !!)
    =>  .(fan (~(gas in fan) leg))
    %-  fork
    %-  %~  tap  in
          %-  ~(gas in *(set span))
          (turn leg |=({p/span q/twig} (play(sut p) q)))
        ==
    ~
  ::
  ++  take
    |=  {vit/vein duz/$-(span span)}
    ^-  (pair axis span)
    :-  (tend vit)
    =.  vit  (flop vit)
    |-  ^-  span
    ?~  vit  (duz sut)
    ?~  i.vit
      |-  ^-  span
      ?+  sut      ^$(vit t.vit)
        {$face *}  (face p.sut ^$(vit t.vit, sut q.sut))
        {$fork *}  (fork (turn (~(tap in p.sut)) |=(span ^$(sut +<))))
        {$hold *}  $(sut repo) 
      ==
    =+  vil=*(set span)
    |-  ^-  span
    ?:  =(1 u.i.vit)
      ^$(vit t.vit)
    =+  [now lat]=(cap u.i.vit)^(mas u.i.vit)
    ?-  sut
      $noun      $(sut [%cell %noun %noun])
      $void      %void
      {$atom *}  %void
      {$cell *}  ?:  =(2 now)
                   (cell $(sut p.sut, u.i.vit lat) q.sut)
                  (cell p.sut $(sut q.sut, u.i.vit lat))
      {$core *}  ?:  =(2 now)
                   $(sut repo)
                 (core $(sut p.sut, u.i.vit lat) q.sut)
      {$face *}  (face p.sut $(sut q.sut))
      {$fork *}  (fork (turn (~(tap in p.sut)) |=(span ^$(sut +<))))
      {$hold *}  ?:  (~(has in vil) sut)
                   %void
                 $(sut repo, vil (~(put in vil) sut))
    ==
  ::
  ++  tack
    |=  {hyp/wing mur/span}
    ~_  (show [%c %tack] %l hyp)
    =+  fid=(find %rite hyp)
    ?>  ?=($& -.fid)
    (take p.p.fid |=(span mur))
  ::
  ++  tend
    |=  vit/vein
    ^-  axis
    ?~(vit 1 (peg $(vit t.vit) ?~(i.vit 1 u.i.vit)))
  ::
  ++  toss
    ~/  %toss
    |=  {hyp/wing mur/span men/(list {p/span q/foot})}
    ^-  {p/axis q/(list {p/span q/foot})}
    =-  [(need p.wib) q.wib]
    ^=  wib
    |-  ^-  {p/(unit axis) q/(list {p/span q/foot})}
    ?~  men
      [*(unit axis) ~]
    =+  geq=(tack(sut p.i.men) hyp mur)
    =+  mox=$(men t.men)
    [(mate p.mox `_p.mox`[~ p.geq]) [[q.geq q.i.men] q.mox]]
  ::
  ++  wrap
    ~/  %wrap
    |=  yoz/?($lead $iron $zinc)
    ~_  leaf+"wrap"
    ^-  span
    ?+  sut  sut
      {$cell *}  (cell $(sut p.sut) $(sut q.sut)) 
      {$core *}  ?>(|(=(%gold p.q.sut) =(%lead yoz)) sut(p.q yoz))
      {$face *}  (face p.sut $(sut q.sut))
      {$fork *}  (fork (turn (~(tap in p.sut)) |=(span ^$(sut +<))))
      {$hold *}  $(sut repo)
    ==
  --
++  us                                                  ::  prettyprinter
  =>  |%
      ++  cape  {p/(map @ud wine) q/wine}               ::
      ++  wine                                          ::
                $@  $?  $noun                           ::
                        $path                           ::
                        $span                           ::
                        $void                           ::
                        $wall                           ::
                        $wool                           ::
                        $yarn                           ::
                    ==                                  ::
                $%  {$mato p/term}                      ::
                    {$core p/(list @ta) q/wine}         ::
                    {$face p/term q/wine}               ::
                    {$list p/term q/wine}               ::
                    {$pear p/term q/@}                  ::
                    {$pick p/(list wine)}               ::
                    {$plot p/(list wine)}               ::
                    {$stop p/@ud}                       ::
                    {$tree p/term q/wine}               ::
                    {$unit p/term q/wine}               ::
                ==                                      ::
      --
  |_  sut/span
  ++  dash
      |=  {mil/tape lim/char}  ^-  tape
      :-  lim
      |-  ^-  tape
      ?~  mil  [lim ~]
      ?:  =(lim i.mil)  ['\\' i.mil $(mil t.mil)]
      ?:  =('\\' i.mil)  ['\\' i.mil $(mil t.mil)]
      ?:  (lte ' ' i.mil)  [i.mil $(mil t.mil)]
      ['\\' ~(x ne (rsh 2 1 i.mil)) ~(x ne (end 2 1 i.mil)) $(mil t.mil)]
  ::
  ++  deal  |=(lum/* (dish dole lum))
  ++  dial
    |=  ham/cape
    =+  gid=*(set @ud)
    =<  `tank`-:$
    |%  
    ++  many
      |=  haz/(list wine)
      ^-  {(list tank) (set @ud)}
      ?~  haz  [~ gid]
      =^  mor  gid  $(haz t.haz)
      =^  dis  gid  ^$(q.ham i.haz)
      [[dis mor] gid]
    ::
    ++  $
      ^-  {tank (set @ud)}
      ?-    q.ham
          $noun      :_(gid [%leaf '*' ~])
          $path      :_(gid [%leaf '/' ~])
          $span      :_(gid [%leaf '#' 't' ~]) 
          $void      :_(gid [%leaf '#' '!' ~])
          $wool      :_(gid [%leaf '*' '"' '"' ~])
          $wall      :_(gid [%leaf '*' '\'' '\'' ~])
          $yarn      :_(gid [%leaf '"' '"' ~])
          {$mato *}  :_(gid [%leaf '@' (trip p.q.ham)])
          {$core *}
        =^  cox  gid  $(q.ham q.q.ham)
        :_  gid
        :+  %rose
          [[' ' ~] ['<' ~] ['>' ~]]
        |-  ^-  (list tank)
        ?~  p.q.ham  [cox ~]
        [[%leaf (rip 3 i.p.q.ham)] $(p.q.ham t.p.q.ham)]
      ::
          {$face *}
        =^  cox  gid  $(q.ham q.q.ham)
        :_(gid [%palm [['/' ~] ~ ~ ~] [%leaf (trip p.q.ham)] cox ~])
      ::
          {$list *}
        =^  cox  gid  $(q.ham q.q.ham)
        :_(gid [%rose [" " (weld (trip p.q.ham) "(") ")"] cox ~])
      ::
          {$pick *}
        =^  coz  gid  (many p.q.ham)
        :_(gid [%rose [[' ' ~] ['?' '(' ~] [')' ~]] coz])
      ::
          {$plot *}
        =^  coz  gid  (many p.q.ham)
        :_(gid [%rose [[' ' ~] ['{' ~] ['}' ~]] coz])
      ::
          {$pear *}
        :_(gid [%leaf '$' ~(rend co [%$ p.q.ham q.q.ham])])
      ::
          {$stop *}
        =+  num=~(rend co [%$ %ud p.q.ham])
        ?:  (~(has in gid) p.q.ham)
          :_(gid [%leaf '#' num])
        =^  cox  gid
            %=  $
              gid    (~(put in gid) p.q.ham)
              q.ham  (~(got by p.ham) p.q.ham)
            ==
        :_(gid [%palm [['.' ~] ~ ~ ~] [%leaf ['^' '#' num]] cox ~])
      ::
          {$tree *}
        =^  cox  gid  $(q.ham q.q.ham)
        :_(gid [%rose [" " (weld (trip p.q.ham) "(") ")"] cox ~])
      ::
          {$unit *}
        =^  cox  gid  $(q.ham q.q.ham)
        :_(gid [%rose [" " (weld (trip p.q.ham) "(") ")"] cox ~])
      ==
    --
  ::
  ++  dish
    |=  {ham/cape lum/*}  ^-  tank
    ~|  [%dish-h ?@(q.ham q.ham -.q.ham)]
    ~|  [%lump lum]
    ~|  [%ham ham]
    %-  need
    =|  gil/(set {@ud *})
    |-  ^-  (unit tank)
    ?-    q.ham
        $noun
      %=    $
          q.ham
        ?:  ?=(@ lum)
          [%mato %$]
        :-  %plot
        |-  ^-  (list wine)
        [%noun ?:(?=(@ +.lum) [[%mato %$] ~] $(lum +.lum))]
      ==
    ::
        $path
      :-  ~
      :+  %rose
        [['/' ~] ['/' ~] ~]
      |-  ^-  (list tank)
      ?~  lum  ~
      ?@  lum  !!
      ?>  ?=(@ -.lum)
      [[%leaf (rip 3 -.lum)] $(lum +.lum)]
    ::
        $span
      =+  tyr=|.((dial dole))
      =+  vol=tyr(sut lum)
      =+  cis=((hard tank) .*(vol -:vol))
      :^  ~   %palm
        [~ ~ ~ ~]
      [[%leaf '#' 't' '/' ~] cis ~]
    ::
        $wall
      :-  ~
      :+  %rose
        [[' ' ~] ['<' '|' ~] ['|' '>' ~]]
      |-  ^-  (list tank)
      ?~  lum  ~
      ?@  lum  !!
      [[%leaf (trip ((hard @) -.lum))] $(lum +.lum)]
    ::
        $wool
      :-  ~
      :+  %rose
        [[' ' ~] ['<' '<' ~] ['>' '>' ~]]
      |-  ^-  (list tank)
      ?~  lum  ~
      ?@  lum  !!
      [(need ^$(q.ham %yarn, lum -.lum)) $(lum +.lum)]
    ::
        $yarn
      [~ %leaf (dash (tape lum) '"')]
    ::
        $void
      ~
    ::
        {$mato *}
      ?.  ?=(@ lum)
        ~
      :+  ~
        %leaf
      ?+    (rash p.q.ham ;~(sfix (cook crip (star low)) (star hig)))
          ~(rend co [%$ p.q.ham lum])
        $$    ~(rend co [%$ %ud lum])
        $t    (dash (rip 3 lum) '\'')
        $tas  ['%' ?.(=(0 lum) (rip 3 lum) ['$' ~])]
      ==
    ::
        {$core *}
      ::  XX  needs rethinking for core metal
      ::  ?.  ?=(^ lum)  ~
      ::  =>  .(lum `*`lum)
      ::  =-  ?~(tok ~ [~ %rose [[' ' ~] ['<' ~] ['>' ~]] u.tok])
      ::  ^=  tok
      ::  |-  ^-  (unit (list tank))
      ::  ?~  p.q.ham
      ::    =+  den=^$(q.ham q.q.ham)
      ::    ?~(den ~ [~ u.den ~])
      ::  =+  mur=$(p.q.ham t.p.q.ham, lum +.lum)
      ::  ?~(mur ~ [~ [[%leaf (rip 3 i.p.q.ham)] u.mur]])
      [~ (dial ham)]
    ::
        {$face *}
      =+  wal=$(q.ham q.q.ham)
      ?~  wal
        ~
      [~ %palm [['=' ~] ~ ~ ~] [%leaf (trip p.q.ham)] u.wal ~]
    ::
        {$list *}
      ?:  =(~ lum)
        [~ %leaf '~' ~]
      =-  ?~  tok
            ~
          [~ %rose [[' ' ~] ['~' '[' ~] [']' ~]] u.tok]
      ^=  tok
      |-  ^-  (unit (list tank))
      ?:  ?=(@ lum)
        ?.(=(~ lum) ~ [~ ~])
      =+  [for=^$(q.ham q.q.ham, lum -.lum) aft=$(lum +.lum)]
      ?.  &(?=(^ for) ?=(^ aft))
        ~
      [~ u.for u.aft]
    ::
        {$pick *}
      |-  ^-  (unit tank)
      ?~  p.q.ham
        ~
      =+  wal=^$(q.ham i.p.q.ham)
      ?~  wal
        $(p.q.ham t.p.q.ham)
      wal
    ::
        {$plot *}
      =-  ?~  tok
            ~
          [~ %rose [[' ' ~] ['[' ~] [']' ~]] u.tok]
      ^=  tok
      |-  ^-  (unit (list tank))
      ?~  p.q.ham
        ~
      ?:  ?=({* $~} p.q.ham)
        =+  wal=^$(q.ham i.p.q.ham)
        ?~(wal ~ [~ [u.wal ~]])
      ?@  lum
        ~
      =+  gim=^$(q.ham i.p.q.ham, lum -.lum)
      ?~  gim
        ~
      =+  myd=$(p.q.ham t.p.q.ham, lum +.lum)
      ?~  myd
        ~
      [~ u.gim u.myd]
    ::
        {$pear *}
      ?.  =(lum q.q.ham)
        ~
      =.  p.q.ham
        (rash p.q.ham ;~(sfix (cook crip (star low)) (star hig)))
      =+  fox=$(q.ham [%mato p.q.ham])
      ?>  ?=({$~ $leaf ^} fox)
      ?:  ?=(?($n $tas) p.q.ham)
        fox
      [~ %leaf '%' p.u.fox]
    ::
        {$stop *}
      ?:  (~(has in gil) [p.q.ham lum])  ~
      =+  kep=(~(get by p.ham) p.q.ham)
      ?~  kep
        ~|([%stop-loss p.q.ham] !!)
      $(gil (~(put in gil) [p.q.ham lum]), q.ham u.kep)
    ::
        {$tree *}
      =-  ?~  tok
            ~
          [~ %rose [[' ' ~] ['{' ~] ['}' ~]] u.tok]
      ^=  tok
      =+  tuk=*(list tank)
      |-  ^-  (unit (list tank))
      ?:  =(~ lum)
        [~ tuk]
      ?.  ?=({n/* l/* r/*} lum)
        ~
      =+  rol=$(lum r.lum)
      ?~  rol
        ~
      =+  tim=^$(q.ham q.q.ham, lum n.lum)
      ?~  tim
        ~
      $(lum l.lum, tuk [u.tim u.rol])
    ::
        {$unit *}
      ?@  lum
        ?.(=(~ lum) ~ [~ %leaf '~' ~])
      ?.  =(~ -.lum)
        ~
      =+  wal=$(q.ham q.q.ham, lum +.lum)
      ?~  wal
        ~
      [~ %rose [[' ' ~] ['[' ~] [']' ~]] [%leaf '~' ~] u.wal ~]
    ==
  ::
  ++  doge
    |=  ham/cape
    =-  ?+  woz  woz
          {$list * {$mato $'ta'}}  %path
          {$list * {$mato $'t'}}   %wall
          {$list * {$mato $'tD'}}  %yarn
          {$list * $yarn}          %wool
        ==
    ^=  woz
    ^-  wine
    ?.  ?=({$stop *} q.ham)
      ?:  ?&  ?=  {$pick {$pear $n $0} {$plot {$pear $n $0} {$face *} $~} $~}
                q.ham
              =(1 (met 3 p.i.t.p.i.t.p.q.ham))
          ==
        [%unit =<([p q] i.t.p.i.t.p.q.ham)]
      q.ham
    =+  may=(~(get by p.ham) p.q.ham)
    ?~  may
      q.ham
    =+  nul=[%pear %n 0]
    ?.  ?&  ?=({$pick *} u.may)
            ?=({* * $~} p.u.may)
            |(=(nul i.p.u.may) =(nul i.t.p.u.may))
        ==
      q.ham
    =+  din=?:(=(nul i.p.u.may) i.t.p.u.may i.p.u.may)
    ?:  ?&  ?=({$plot {$face *} {$face * $stop *} $~} din)
            =(p.q.ham p.q.i.t.p.din)
            =(1 (met 3 p.i.p.din))
            =(1 (met 3 p.i.t.p.din))
        ==
      :+  %list
        (cat 3 p.i.p.din p.i.t.p.din)
      q.i.p.din
    ?:  ?&  ?=  $:  $plot
                    {$face *}
                    {$face * $stop *}
                    {{$face * $stop *} $~}
                ==
                din
            =(p.q.ham p.q.i.t.p.din)
            =(p.q.ham p.q.i.t.t.p.din)
            =(1 (met 3 p.i.p.din))
            =(1 (met 3 p.i.t.p.din))
            =(1 (met 3 p.i.t.t.p.din))
        ==
      :+  %tree
        %^    cat
            3
          p.i.p.din
        (cat 3 p.i.t.p.din p.i.t.t.p.din)
      q.i.p.din
    q.ham
  ::
  ++  dole
    ^-  cape
    =+  gil=*(set span)
    =+  dex=[p=*(map span @) q=*(map @ wine)]
    =<  [q.p q]
    |-  ^-  {p/{p/(map span @) q/(map @ wine)} q/wine}
    =-  [p.tez (doge q.p.tez q.tez)]
    ^=  tez
    ^-  {p/{p/(map span @) q/(map @ wine)} q/wine}
    ?:  (~(meet ut sut) -:!>(*span))
      [dex %span]
    ?-    sut
        $noun      [dex sut]
        $void      [dex sut]
        {$atom *}  [dex ?~(q.sut [%mato p.sut] [%pear p.sut u.q.sut])]
        {$cell *}
      =+  hin=$(sut p.sut)
      =+  yon=$(dex p.hin, sut q.sut)
      :-  p.yon
      :-  %plot
      ?:(?=({$plot *} q.yon) [q.hin p.q.yon] [q.hin q.yon ~])
    ::
        {$core *}
      =+  yad=$(sut p.sut)
      :-  p.yad
      =+  ^=  doy  ^-  {p/(list @ta) q/wine}
          ?:  ?=({$core *} q.yad)
            [p.q.yad q.q.yad]
          [~ q.yad]
      :-  %core
      :_  q.doy
      :_  p.doy
      %^  cat  3
        %~  rent  co  
            :+  %$  %ud
            |-  ^-  @
            ?-  q.r.q.sut
              $~         0
              {* $~ $~}  1
              {* $~ *}   +($(q.r.q.sut r.q.r.q.sut))
              {* * $~}   +($(q.r.q.sut l.q.r.q.sut))
              {* * *}    .+  %+  add
                               $(q.r.q.sut l.q.r.q.sut)
                             $(q.r.q.sut r.q.r.q.sut)
        ==  ==
      %^  cat  3
        ?-(p.q.sut $gold '.', $iron '|', $lead '?', $zinc '&')
      =+  gum=(mug q.r.q.sut)
      %+  can  3
      :~  [1 (add 'a' (mod gum 26))]
          [1 (add 'a' (mod (div gum 26) 26))]
          [1 (add 'a' (mod (div gum 676) 26))]
      ==
    ::
        {$face *}
      =+  yad=$(sut q.sut)
      ?^(p.sut yad [p.yad [%face p.sut q.yad]])
    ::
        {$fork *}
      =+  yed=(~(tap in p.sut))
      =-  [p [%pick q]]
      |-  ^-  {p/{p/(map span @) q/(map @ wine)} q/(list wine)}
      ?~  yed
        [dex ~]
      =+  mor=$(yed t.yed)
      =+  dis=^$(dex p.mor, sut i.yed)
      [p.dis q.dis q.mor]
    ::
        {$hold *}
      =+  hey=(~(get by p.dex) sut)
      ?^  hey
        [dex [%stop u.hey]]
      ?:  (~(has in gil) sut)
        =+  dyr=+(~(wyt by p.dex))
        [[(~(put by p.dex) sut dyr) q.dex] [%stop dyr]]
      =+  rom=$(gil (~(put in gil) sut), sut ~(repo ut sut))
      =+  rey=(~(get by p.p.rom) sut)
      ?~  rey
        rom
      [[p.p.rom (~(put by q.p.rom) u.rey q.rom)] [%stop u.rey]]
    ==
  ::
  ++  duck  (dial dole)
  --
++  cain  sell                                          ::  $-(vase tank) 
++  noah  text                                          ::  $-(vase tape)
++  onan  seer                                          ::  $-(vise vase)  
++  text                                                ::  tape pretty-print
  |=  vax/vase  ^-  tape
  ~(ram re (sell vax))
::
++  seem  |=(toy/typo `span`toy)                        ::  promote typo
++  seer  |=(vix/vise `vase`vix)                        ::  promote vise
++  sell                                                ::  tank pretty-print
  |=  vax/vase  ^-  tank
  ~|  %sell
  (~(deal us p.vax) q.vax)
::
++  skol                                                ::  $-(span tank) for ~!
  |=  typ/span  ^-  tank
  ~(duck ut typ)
::
++  slam                                                ::  slam a gate
  |=  {gat/vase sam/vase}  ^-  vase
  =+  :-  ^=  typ  ^-  span
          [%cell p.gat p.sam]
      ^=  gen  ^-  twig
      [%open [%$ ~] [%$ 2] [%$ 3] ~]
  =+  gun=(~(mint ut typ) %noun gen)
  [p.gun .*([q.gat q.sam] q.gun)]
::
++  slab                                                ::  test if contains
  |=  {cog/@tas typ/span}
  =(& -:(~(find ut typ) %free [cog ~]))
::
++  slap
  |=  {vax/vase gen/twig}  ^-  vase                     ::  untyped vase .*
  =+  gun=(~(mint ut p.vax) %noun gen)
  [p.gun .*(q.vax q.gun)]
::
++  slew                                                ::  get axis in vase
  |=  {axe/@ vax/vase}  ^-  (unit vase)
  ?.  |-  ^-  ?
      ?:  =(1 axe)  &
      ?.  ?=(^ q.vax)  |
      $(axe (mas axe), q.vax .*(q.vax [0 (cap axe)]))
    ~
  `[(~(peek ut p.vax) %free axe) .*(q.vax [0 axe])]
::
++  slim                                                ::  identical to seer?
  |=  old/vise  ^-  vase
  old
::
++  slit                                                ::  span of slam
  |=  {gat/span sam/span}
  ?>  (~(nest ut (~(peek ut gat) %free 6)) & sam)
  (~(play ut [%cell gat sam]) [%open [%$ ~] [%$ 2] [%$ 3] ~])
::
++  slob                                                ::  superficial arm
  |=  {cog/@tas typ/span}
  ^-  ?
  ?+  typ  |
    {$hold *}  $(typ ~(repo ut typ))
    {$core *}  (~(has by q.r.q.typ) cog)
  ==
::
++  sloe                                                ::  get arms in core
  |=  typ/span
  ^-  (list term)
  ?+    typ  ~
      {$hold *}  $(typ ~(repo ut typ))
      {$core *}
    (turn (~(tap by q.r.q.typ) ~) |=({a/term *} a))
  ==
::
++  slop                                                ::  cons two vases
  |=  {hed/vase tal/vase}
  ^-  vase
  [[%cell p.hed p.tal] [q.hed q.tal]]
::
++  slot                                                ::  got axis in vase
  |=  {axe/@ vax/vase}  ^-  vase
  [(~(peek ut p.vax) %free axe) .*(q.vax [0 axe])]
::
++  slym                                                ::  slam w+o sample-span
  |=  {gat/vase sam/*}  ^-  vase
  (slap gat(+<.q sam) [%limb %$])
::
++  spec                                                ::  reconstruct span
  |=  vax/vase
  ^-  vase
  :_  q.vax
  ?@  q.vax  (~(fuse ut p.vax) [%atom %$ ~])
  ?@  -.q.vax
    ^=  typ
    %-  ~(play ut p.vax)
    [%sure [%fits [%leaf %tas -.q.vax] [%& 2]~] [%$ 1]]
  (~(fuse ut p.vax) [%cell %noun %noun])
::
::::  5d: parser
  ::
++  vang
  |=  {bug/? wer/path}
  %*(. vast bug bug, wer wer)
::
++  vast  !.
  =+  [bug=`?`| was=*(set path) wer=*path]
  |%
  ++  gash  %+  cook
              |=  a/(list tyke)  ^-  tyke
              ?~(a ~ (weld i.a $(a t.a)))
            (more fas gasp)
  ++  gasp  ;~  pose
              %+  cook
                |=({a/tyke b/tyke c/tyke} :(weld a b c))
              ;~  plug
                (cook |=(a/(list) (turn a |=(b/* ~))) (star tis))
                (cook |=(a/twig [[~ a] ~]) hasp)
                (cook |=(a/(list) (turn a |=(b/* ~))) (star tis))
              ==
              (cook |=(a/(list) (turn a |=(b/* ~))) (plus tis))
            ==
  ++  glam  ~+((glue ace))
  ++  hasp  ;~  pose
              (ifix [sel ser] wide)
              (stag %call (ifix [pel per] (most ace wide)))
              (stag %sand (stag %t qut))
              %+  cook
                |=(a/coin [%sand ?:(?=({$~ $tas *} a) %tas %ta) ~(rent co a)])
              nuck:so
            ==
  ++  mota  %+  cook
              |=({a/tape b/tape} (rap 3 (weld a b)))
            ;~(plug (star low) (star hig))
  ::
  ++  plex
    |=  gen/twig  ^-  (unit path)
    ?:  ?=({$dbug *} gen)
      $(gen q.gen)
    ?.  ?=({$conl *} gen)  ~
    %+  reel  p.gen
    |=  {a/twig b/_`(unit path)`[~ u=/]}
    ?~  b  ~
    ?.  ?=({$sand ?($ta $tas) @} a)  ~
    `[q.a u.b]
  ::
  ++  pray
    |=  gen/twig  ~|  %pray  ^-  (unit twig)
    ~&  [%pray-disabled gen]
    !!
  ::
  ++  prey
    |=  gun/(list twig)  ^-  (unit twig)
    ?~  gun  `[%$ 1]
    =+  gup=(pray i.gun)
    ?~  gup  ~
    ?~  t.gun  gup
    (bind $(gun t.gun) |=(a/twig [%per u.gup a]))
  ::
  ++  phax
    |=  ruw/(list (list woof))
    =+  [yun=*(list twig) cah=*(list @)]
    =+  wod=|=({a/tape b/(list twig)} ^+(b ?~(a b [[%nub %knit (flop a)] b])))
    |-  ^+  yun
    ?~  ruw
      (flop (wod cah yun))
    ?~  i.ruw  $(ruw t.ruw)
    ?@  i.i.ruw
      $(i.ruw t.i.ruw, cah [i.i.ruw cah])
    $(i.ruw t.i.ruw, cah ~, yun [p.i.i.ruw (wod cah yun)])
  ::
  ++  posh
    |=  {pre/(unit tyke) pof/(unit {p/@ud q/tyke})}
    ^-  (unit (list twig))
    =-  ?^(- - ~&(%posh-fail -))
    =+  wom=(poof wer)
    %+  biff
      ?~  pre  `u=wom
      %+  bind  (poon wom u.pre)
      |=  moz/(list twig)
      ?~(pof moz (weld moz (slag (lent u.pre) wom)))
    |=  yez/(list twig)
    ?~  pof  `yez
    =+  zey=(flop yez)
    =+  [moz=(scag p.u.pof zey) gul=(slag p.u.pof zey)]
    =+  zom=(poon (flop moz) q.u.pof)
    ?~(zom ~ `(weld (flop gul) u.zom))
  ::
  ++  poof  |=(pax/path ^-((list twig) (turn pax |=(a/@ta [%sand %ta a]))))
  ++  poon
    |=  {pag/(list twig) goo/tyke}
    ^-  (unit (list twig))
    ?~  goo  `~
    %+  both
      ?^(i.goo i.goo ?~(pag ~ `u=i.pag))
    $(goo t.goo, pag ?~(pag ~ t.pag))
  ::
  ++  poor
    %+  sear  posh
    ;~  plug
      (stag ~ gash)
      ;~(pose (stag ~ ;~(pfix cen porc)) (easy ~))
    ==
  ::
  ++  porc
    ;~  plug
      (cook |=(a/(list) (lent a)) (star cen))
      ;~(pfix fas gash)
    ==
  ::
  ++  rump
    %+  sear
      |=  {a/wing b/(unit twig)}  ^-  (unit twig)
      ?~(b [~ %wing a] ?.(?=({@ $~} a) ~ [~ [%rock %tas i.a] u.b]))
    ;~(plug rope ;~(pose (stag ~ ;~(pfix lus wide)) (easy ~)))
  ::
  ++  rood
    ;~  pfix  fas
      (stag %conl poor)
    ==
  ::
  ++  rupl
    %+  cook
      |=  {a/? b/(list twig) c/?}
      ?:  a
        ?:  c
          [%conl [%conl b] ~]
        [%conl b]
      ?:  c
        [%conl [%conp b] ~]
      [%conp b]
    ;~  plug
      ;~  pose
        (cold | (just '['))
        (cold & (jest '~['))
      ==
    ::
      ;~  pose
        (ifix [ace gap] (most gap tall))
        (most ace wide)
      ==
    ::
      ;~  pose
        (cold & (jest ']~'))
        (cold | (just ']'))
      ==
    ==
  ::
  ++  sail                                              ::  xml template 
    |=  tol/?  =|  lin/?
    |%
    ++  ape                                             ::  product twig
      %+  cook
        |=  tum/tuna  ^-  twig
        ?:  ?=({$e *} tum)
          [p.tum (sag q.tum)]
        (sag tum ~)
      amp
    ::
    ++  amp                                             ::  entry point
      ;~(pfix sem ?:(tol bam bat))
    ::
    ++  bam                                             ::  tall top
      %+  knee  *tuna  |.  ~+
      ;~  pose
        (stag %f ;~(pfix (plus ace) (cook rab puv)))
        (stag %e ;~(plug hag nal))
        (stag %e hul)
        (stag %f nup)
        ;~(pfix tis (stag %f nol))
        ;~(pfix hep (stag %a ;~(pfix gap tall)))
        ;~(pfix lus (stag %b ;~(pfix gap tall)))
        ;~(pfix tar (stag %c ;~(pfix gap tall)))
        ;~(pfix cen (stag %d ;~(pfix gap tall)))
        (easy [%f [%a [%knit 10 ~]] ~])
      ==
    ::
    ++  bat                                             ::  wide outer top
      %+  knee  *tuna  |.  ~+
      ;~  pose
        (stag %f nup)
        (stag %f ped)
        (stag %e ;~(plug hig lif))
      ==
    ::
    ++  bet                                             ::  wide inner top
      %+  knee  *tuna  |.  ~+
      ;~  pose
        bat
        ;~(pfix hep (stag %a wide))
        ;~(pfix lus (stag %b wide))
        ;~(pfix tar (stag %c wide))
        ;~(pfix cen (stag %d wide))
      ==
    ::
    ++  fry                                             ::  mane as twig
      %+  cook
        |=  {a/@tas b/(unit @tas)}
        ?~  b
          [%rock %tas a]
        [[%rock %tas a] [%rock %tas u.b]]
      ;~(plug sym ;~(pose (stag ~ ;~(pfix cab sym)) (easy ~)))
    ::
    ++  hag                                             ::  script or style
      %+  cook  |=(a/twig a)
      ;~  plug
        (stag %rock (stag %tas ;~(pose (jest %script) (jest %style))))
        (stag %conl jaw)
      ==
    ::
    ++  hig                                             ::  simple head
      (cook |=({a/twig b/(list twig)} [a %conl b]) hog)
    ::
    ++  hog                                             ::  tag head
      %+  cook
        |=  hug
        ^-  {twig (list twig)}
        =-  [a (welp - ?~(c d [[[%rock %tas p.c] q.c] d]))]
        =-  (~(tap by -))
        %.  |=(e/(list tank) [%knit ~(ram re %rose [" " `~] e)])
        =<  ~(run by (reel b .))
        |=  {e/{p/term q/term} f/(jar twig tank)}
        (~(add ja f) [%rock %tas p.e] [%leaf (trip q.e)])
      ;~  plug
        fry
        =-  (star ;~(plug - sym))
        ;~(pose (cold %class dot) (cold %id hax))
        =-  ;~(pose ;~(plug - (stag %knit soil)) (easy ~))
        ;~(pose (cold %href fas) (cold %src pat))
        ;~  pose
          %+  ifix  [pel per]
          %+  more  ;~(plug com ace)
          ;~(plug fry ;~(pfix ace wide))
        ::
          (easy ~)
        ==
      ==
    ::
    ++  hoy                                             ::  tall attributes
      %-  star
      ;~  pfix  ;~(plug gap tis)
        ;~(plug fry ;~(pfix gap tall))
      ==
    ::
    ++  hug                                             ::  head shape
      $:  a/twig                                        ::  XX translation
          b/(list {@tas @tas})
          c/$@($~ {p/@tas q/twig})
          d/(list twig)
      ==
    ::
    ++  hul                                             ::  tall preface
      %+  cook
        |=  {a/{p/twig q/(list twig)} b/(list twig) c/(list tuna)}
        ^-  {twig (list tuna)}
        [[p.a %conl (weld q.a b)] c]
      ;~(plug hog hoy nol)
    ::
    ++  jaw                                             ::  wide attributes
      ;~  pose
        %+  ifix  [pel per]
        %+  more  ;~(plug com ace)
        ;~(plug fry ;~(pfix ace wide))
      ::
        (easy ~)
      ==
    ::
    ++  lif                                             ::  wide elements
      %+  cook  |=(a/(list tuna) a)
      ;~(pose ;~(pfix col pep) (cold ~ sem) (easy ~))
    ::
    ++  luf                                             ::  wide elements
      %+  cook  |=(a/(list tuna) a)
      (star ;~(pfix ace bet))
    ::
    ++  nal                                             ::  unescaped tall tail
      %+  cook  |=(a/(list tuna) a)
      %+  ifix  [gap ;~(plug gap duz)]
      %+  most  gap
      ;~  pfix  sem
        ;~  pose
          ;~  pfix  ace
            %+  cook
              |=  a/tape
              [%a %knit (weld a `tape`[`@`10 ~])]
            (star (shim 32 255))
          ==
          (easy [%a %knit `@`10 ~])
        ==
      ==
    ::
    ++  nol                                             ::  tall tail
      ?>  tol
      %+  cook  |=(a/(list tuna) a)
      ;~  pose
        (cold ~ sem)
        ;~(pfix col pep(tol |))
        ;~(pfix ;~(plug col ace) (cook rab(tol |) puv))
        (ifix [gap ;~(plug gap duz)] (most gap amp))
      ==
    ::
    ++  nup                                             ::  wide quote
      %+  cook  |=(a/(list tuna) a)
      ;~  pose
        ;~(less (jest '"""') (ifix [doq doq] (cook rab puv)))
        (iny (ifix [(jest '"""\0a') (jest '\0a"""')] (cook rab puv(lin |))))
      ==
    ::
    ++  pab  (ifix [kel ker] ;~(plug hig luf))          ::  bracketed element
    ++  ped                                             ::  wide flow
      %+  cook  |=(a/(list tuna) a)
      (ifix [pel per] (more ace bet))
    ::
    ++  pep                                             ::  wrapped tuna
      %+  cook  |=(a/(list tuna) a)
      ;~  pose
        ped
        (ifix [pel per] (more ace bet))
        (cook |=(@t [%a %knit (trip +<)]~) qut)
        ;~  plug
          bat
          (easy ~)
        ==
      ==
    ::
    ++  puv                                             ::  wide+tall flow
      %+  cook  |=(a/(list beet) a)
      %-  star
      ;~  pose
        ;~(pfix bas ;~(pose (mask "-+*%;\{") bas doq bix:ab))
        ;~(pfix hep (stag %a sump))
        ;~(pfix lus (stag %b sump))
        ;~(pfix tar (stag %c sump))
        ;~(pfix cen (stag %d sump))
        ;~(pfix sem (stag %e pab(tol |)))
        ;~(less bas kel ?:(tol fail doq) prn)
        ?:(lin fail ;~(less (jest '\0a"""') (just '\0a')))
        (stag %a sump)
      ==
    ::
    ++  rab                                             ::  beet to tuna
      |=  reb/(list beet)
      ^-  (list tuna)
      =|  {sim/(list @) tuz/(list tuna)}
      |-  ^-  (list tuna)
      ?~  reb
        =.  sim
          ?.  tol   sim
          [10 |-(?~(sim sim ?:(=(32 i.sim) $(sim t.sim) sim)))]
        ?~(sim tuz [[%a %knit (flop sim)] tuz])
      ?@  i.reb
        $(reb t.reb, sim [i.reb sim])
      =+  zut=$(reb t.reb, sim ~)
      ?~  sim  [i.reb zut]
      [[%a %knit (flop sim)] i.reb zut]
    ::
    ++  sag                                             ::  tuna to twig
      |=  lut/(list tuna)
      ^-  twig
      :-  %conp
      |-  ^-  (list twig)
      ?~  lut  [[%rock %n ~] ~]
      ?-  -.i.lut
        $a  [[%nub p.i.lut] $(lut t.lut)]
        $b  [p.i.lut $(lut t.lut)]
        $c  :_  ~
            :+  %lace  `twig`[p.i.lut [%conp $(lut t.lut)]]
            :+  %new  [%base %cell]
            :-  %core
            ^-  (map term foot)
            :_  [~ ~]
            =+  sug=[[%& 12] ~]
            :+  %$  %elm
            :^  %ifno  sug
              [%make sug [[[[%& 1] ~] [%$ 13]] ~]]
            [%make sug [[[[%& 3] ~] [%make [%$ ~] [[sug [%$ 25]] ~]]] ~]]
        $d  [[%call p.i.lut [%conp $(lut t.lut)] ~] ~]
        $e  [[p.i.lut ^$(lut [[%f q.i.lut] ~])] $(lut t.lut)]
        $f  $(lut (weld p.i.lut t.lut))
      ==
    --
  ::
  ++  scat  !:
    %+  knee  *twig  |.  ~+
    %-  stew
    ^.  stet  ^.  limo
    :~
      :-  ','
        ;~  pose
          (stag %wing rope)
          ;~(pfix com (stag %burn wide))
        ==
      :-  '!'
        ;~  pose
          (stag %not ;~(pfix zap wide))
          (stag %fail (cold ~ ;~(plug zap zap)))
        ==
      :-  '_'
        ;~(pfix cab (stag %shoe wide))
      :-  '$'
        ;~  pose
          ;~  pfix  buc
            ;~  pose
              (stag %leaf (stag %tas (cold %$ buc)))
              (stag %leaf (stag %f (cold & pam)))
              (stag %leaf (stag %f (cold | bar)))
              (stag %leaf (stag %t qut))
              (stag %leaf (sear |=(a/coin ?:(?=($$ -.a) (some +.a) ~)) nuck:so))
            ==
          ==
          rump
        ==
      :-  '%'
        ;~  pfix  cen
          ;~  pose
            (stag %conl (sear |~({a/@ud b/tyke} (posh ~ ~ a b)) porc))
            (stag %rock (stag %tas (cold %$ buc)))
            (stag %rock (stag %f (cold & pam)))
            (stag %rock (stag %f (cold | bar)))
            (stag %rock (stag %t qut))
            (cook (jock &) nuck:so)
            (stag %conl (sear |=(a/(list) (posh ~ ~ (lent a) ~)) (star cen)))
          ==
        ==
      :-  '&'
        ;~  pose
          (cook |=(a/wing [%make a ~]) rope)
          (stag %and ;~(pfix pam (ifix [pel per] (most ace wide))))
          ;~(plug (stag %rock (stag %f (cold & pam))) ;~(pfix lus wide))
          (stag %sand (stag %f (cold & pam)))
        ==
      :-  '\''
        (stag %sand (stag %t qut))
      :-  '('
        (stag %call (ifix [pel per] (most ace wide)))
      :-  '{'
        (stag %bank (ifix [kel ker] (most ace wide)))
      :-  '*'
        ;~  pose
          (stag %bunt ;~(pfix tar wide))
          (cold [%base %noun] tar)
        ==
      :-  '@'
        ;~(pfix pat (stag %base (stag %atom mota)))
      :-  '+'
        ;~  pose
          (stag %bump ;~(pfix lus (ifix [pel per] wide)))
        ::
          %+  cook
            |=  a/(list (list woof))
            :-  %nub
            [%knit |-(^-((list woof) ?~(a ~ (weld i.a $(a t.a)))))]
          (most dog ;~(pfix lus soil))
        ::
          (cook |=(a/wing [%make a ~]) rope)
        ==
      :-  '-'
        ;~  pose
          (stag %sand tash:so)
        ::
          %+  cook
            |=  a/(list (list woof))
            [%conl (phax a)]
          (most dog ;~(pfix hep soil))
        ::
          (cook |=(a/wing [%make a ~]) rope)
        ==
      :-  '.'
        ;~  pose
          (cook (jock |) ;~(pfix dot perd:so))
          (cook |=(a/wing [%make a ~]) rope)
        ==
      :-  ['0' '9']
        %+  cook
          |=  {a/dime b/(unit twig)}
          ?~(b [%sand a] [[%rock a] u.b])
        ;~(plug bisk:so (punt ;~(pfix lus wide)))
      :-  ':'
        ;~  pfix  col
          ;~  pose
            (stag %wad (ifix [pel per] (most ace wide)))
            ;~(pfix fas (stag %nub wide))
          ==
        ==
      :-  '='
        (stag %same ;~(pfix tis (ifix [pel per] ;~(glam wide wide))))
      :-  '?'
        ;~  pose
          (stag %pick ;~(pfix wut (ifix [pel per] (most ace wide))))
          (cold [%base %bean] wut)
        ==
      :-  '['
        rupl
      :-  '^'
        ;~  pose
          (stag %wing rope)
          (cold [%base %cell] ket)
        ==
      :-  '`'
        ;~  pfix  tec
          ;~  pose
            %+  cook
              |=({a/@ta b/twig} [%like [%sand a 0] [%like [%sand %$ 0] b]])
            ;~(pfix pat ;~(plug mota ;~(pfix tec wide)))
            ;~  pfix  tar
              (stag %cast (stag [%base %noun] ;~(pfix tec wide)))
            ==
            (stag %cast ;~(plug wide ;~(pfix tec wide)))
            (stag %like ;~(pfix lus ;~(plug wide ;~(pfix tec wide))))
            (cook |=(a/twig [[%rock %n ~] a]) wide)
          ==
        ==
      :-  '"'
        %+  cook
          |=  a/(list (list woof))
          [%knit |-(^-((list woof) ?~(a ~ (weld i.a $(a t.a)))))]
        (most dog soil)
      :-  ['a' 'z']
        rump
      :-  '|'
        ;~  pose
          (cook |=(a/wing [%make a ~]) rope)
          (stag %or ;~(pfix bar (ifix [pel per] (most ace wide))))
          ;~(plug (stag %rock (stag %f (cold | bar))) ;~(pfix lus wide))
          (stag %sand (stag %f (cold | bar)))
        ==
      :-  '~'
        ;~  pose
          rupl
        ::
          ;~  pfix  sig
            ;~  pose
              (stag %conl (ifix [sel ser] (most ace wide)))
            ::
              %+  stag  %open
              %+  ifix
                [pel per]
              ;~(glam rope wide (most ace wide))
            ::
              (cook (jock |) twid:so)
              (stag [%bust %null] ;~(pfix lus wide))
              (easy [%bust %null])  
            ==
          ==
        ==
      :-  '/'
        rood
      :-  '<'
        (ifix [gal gar] (stag %tell (most ace wide)))
      :-  '>'
        (ifix [gar gal] (stag %yell (most ace wide)))
    ==
  ++  soil
    ;~  pose
      ;~  less  (jest '"""')
        %+  ifix  [doq doq]
        %-  star
        ;~  pose
          ;~(pfix bas ;~(pose bas doq kel bix:ab))
          ;~(less doq bas kel prn)
          (stag ~ sump)
        ==
      ==
    ::
      %-  iny  %+  ifix
        [(jest '"""\0a') (jest '\0a"""')]
      %-  star
      ;~  pose
        ;~(pfix bas ;~(pose bas kel bix:ab))
        ;~(less bas kel prn)
        ;~(less (jest '\0a"""') (just `@`10))
        (stag ~ sump)
      ==
    ==
  ++  sump  (ifix [kel ker] (stag %conp (most ace wide)))
  ++  norm                                              ::  rune regular form
    |=  tol/?  
    =<  %-  stew
        ^.  stet  ^.  limo
        :~  :-  '|'
              ;~  pfix  bar
                %-  stew
                ^.  stet  ^.  limo
                :~  ['_' (rune cab %door expr)]
                    ['%' (rune cen %core expe)]
                    [':' (rune col %gasp expb)]
                    ['.' (rune dot %trap expa)]
                    ['/' (rune fas %door expr)]
                    ['-' (rune hep %loop expa)]
                    ['^' (rune ket %cork expr)]
                    ['~' (rune sig %port expb)]
                    ['*' (rune tar %gill expb)]
                    ['=' (rune tis %gate expb)]
                    ['?' (rune wut %tray expa)]
                ==
              ==
            :-  '$'
              ;~  pfix  buc
                %-  stew
                ^.  stet  ^.  limo
                :~  ['@' (rune pat %claw expb)]
                    ['_' (rune cab %shoe expa)]
                    [':' (rune col %bank exps)]
                    ['%' (rune cen %book exps)]
                    ['^' (rune ket %bush expb)]
                    ['-' (rune hep %lamb expb)]
                    ['=' (rune tis %coat expg)]
                    ['?' (rune wut %pick exps)]
                ==
              ==
            :-  '%'
              ;~  pfix  cen
                %-  stew
                ^.  stet  ^.  limo
                :~  ['_' (rune cab %keep exph)]
                    ['.' (rune dot %lace expb)]
                    ['^' (rune ket %calq expd)]
                    ['+' (rune lus %calt expc)]
                    ['-' (rune hep %call expk)]
                    ['~' (rune sig %open expu)]
                    ['*' (rune tar %bake expm)]
                    ['=' (rune tis %make exph)]
                ==
              ==
            :-  ':'
              ;~  pfix  col
                ;~  pose
                  %-  stew
                  ^.  stet  ^.  limo
                  :~  ['_' (rune cab %scon expb)]
                      ['^' (rune ket %conq expd)]
                      ['+' (rune lus %cont expc)]
                      ['-' (rune hep %cons expb)]
                      ['~' (rune sig %conl exps)]
                      ['*' (rune tar %conp exps)]
                  ==
                ::
                  (word %door expr)
                  (word %core expe)
                  (word %gasp expb)
                  (word %trap expa)
                  (word %door expr)
                  (word %loop expa)
                  (word %cork expr)
                  (word %port expb)
                  (word %gill expb)
                  (word %gate expb)
                  (word %tray expa)
                ::
                  (word %bunt expa)
                  (word %claw expb)
                  (word %shoe expa)
                  (word %bank exps)
                  (word %book exps)
                  (word %bush expb)
                  (word %lamb expb)
                  (word %coat expg)
                  (word %pick exps)
                ::
                  (word %keep exph)
                  (word %lace expb)
                  (word %calq expd)
                  (word %calt expc)
                  (word %call expk)
                  (word %open expu)
                  (word %bake expm)
                  (word %make exph)
                ::
                  (word %scon expb)
                  (word %conq expd)
                  (word %cont expc)
                  (word %cons expb)
                  (word %conl exps)
                  (word %conp exps)
                ::
                  (word %bump expa)
                  (word %nock expb)
                  (word %same expb)
                  (word %deep expa)
                  (word %wish expn)
                  (word %wish expn)
                ::
                  (word %iron expa)
                  (word %ward expb)
                  (word %cast expb)
                  (word %like expb)
                  (word %zinc expa)
                  (word %burn expa)
                  (word %name expg)
                  (word %lead expa)
                ::
                  (word %show expb)
                  (word %poll expf)
                  (word %lurk expb)
                  (word %fast hind)
                  (word %funk hine)
                  (word %thin hinb)
                  (word %hint hinb)
                  (word %memo hinc)
                  (word %dump hinf)
                  (word %warn hing)
                  (word %ddup expb)
                  (word %peep expb)
                ::
                  (word %wad expi)
                  (word %nub expa)
                  (word %dip expi)
                  (word %fry expb)
                ::
                  (word %new expb)
                  (word %set expq)
                  (word %sip expt)
                  (word %fix expp)
                  (word %rap expb)
                  (word %var expo)
                  (word %rev expo)
                  (word %per expb)
                  (word %nip expb)
                  (word %aka expl)
                  (word %pin expb)
                  (word %tow expi)
                ::
                  (word %or exps)
                  (word %if expc)
                  (word %lest expc)
                  (word %deny expb)
                  (word %sure expb)
                  ;~(pfix (jest %case) (toad tkhp))
                  ;~(pfix (jest %ifcl) (toad tkkt))
                  ;~(pfix (jest %fits) (toad tkts))  
                  ;~(pfix (jest %deft) (toad tkls))
                  (word %and exps)
                  ;~(pfix (jest %ifat) (toad tkpt))
                  ;~(pfix (jest %ifno) (toad tksg))
                  (word %not expa)
                ::
                  (word %twig expb)
                  (word %spit expb)
                  (word %wrap expa)
                  (word %code expa)
                  (word %need hinh)
                  moar
                ==
              ==
            :-  '.'
              ;~  pfix  dot
                %-  stew
                ^.  stet  ^.  limo
                :~  ['+' (rune lus %bump expa)]
                    ['*' (rune tar %nock expb)]
                    ['=' (rune tis %same expb)]
                    ['?' (rune wut %deep expa)]
                    ['^' (rune ket %wish expn)]
                ==
              ==
            :-  '^'
              ;~  pfix  ket
                %-  stew
                ^.  stet  ^.  limo
                :~  ['|' (rune bar %iron expa)]
                    ['.' (rune dot %ward expb)]
                    ['-' (rune hep %cast expb)]
                    ['+' (rune lus %like expb)]
                    ['&' (rune pam %zinc expa)]
                    ['~' (rune sig %burn expa)]
                    ['=' (rune tis %name expg)]
                    ['?' (rune wut %lead expa)]
                ==
              ==
            :-  '~'
              ;~  pfix  sig
                %-  stew
                ^.  stet  ^.  limo
                :~  ['|' (rune bar %show expb)]
                    ['$' (rune buc %poll expg)]
                    ['_' (rune cab %lurk expb)]
                    ['%' (rune cen %fast hind)]
                    ['/' (rune fas %funk hine)]
                    ['<' (rune gal %thin hinb)]
                    ['>' (rune gar %hint hinb)]
                    ['+' (rune lus %memo hinc)]
                    ['&' (rune pam %dump hinf)]
                    ['?' (rune wut %warn hing)]
                    ['=' (rune tis %ddup expb)]
                    ['!' (rune zap %peep expb)]
                ==
              ==
            :-  ';'
              ;~  pfix  sem
                %-  stew
                ^.  stet  ^.  limo
                :~  [':' (rune col %wad expi)]
                    ['/' (rune fas %nub expa)]
                    ['~' (rune sig %dip expi)]
                    [';' (rune sem %fry expb)]
                ==
              ==
            :-  '='
              ;~  pfix  tis
                %-  stew
                ^.  stet  ^.  limo
                :~  ['|' (rune bar %new expb)]
                    ['.' (rune dot %set expq)]
                    ['^' (rune ket %sip expt)]
                    [':' (rune col %fix expp)]
                    ['/' (rune fas %var expo)]
                    [';' (rune sem %rev expo)]
                    ['<' (rune gal %rap expb)]
                    ['>' (rune gar %per expb)]
                    ['-' (rune hep %nip expb)]
                    ['*' (rune tar %aka expl)]
                    ['+' (rune lus %pin expb)]
                    ['~' (rune sig %tow expi)]
                ==
              ==
            :-  '?'
              ;~  pfix  wut
                %-  stew
                ^.  stet  ^.  limo
                :~  ['|' (rune bar %or exps)]
                    [':' (rune col %if expc)]
                    ['.' (rune dot %lest expc)]
                    ['<' (rune gal %deny expb)]
                    ['>' (rune gar %sure expb)]
                    ['-' ;~(pfix hep (toad tkhp))]
                    ['^' ;~(pfix ket (toad tkkt))]
                    ['=' ;~(pfix tis (toad tkts))]
                    ['+' ;~(pfix lus (toad tkls))]
                    ['&' (rune pam %and exps)]
                    ['@' ;~(pfix pat (toad tkpt))]
                    ['~' ;~(pfix sig (toad tksg))]
                    ['!' (rune zap %not expa)]
                ==
              ==
            :-  '!'
              ;~  pfix  zap
                %-  stew
                ^.  stet  ^.  limo
                :~  [':' ;~(pfix col (toad expz))]
                    ['.' ;~(pfix dot (toad |.(loaf(bug |))))]
                    [',' (rune com %twig expb)]
                    [';' (rune sem %spit expb)]
                    ['>' (rune gar %wrap expa)]
                    ['=' (rune tis %code expa)]
                    ['?' (rune wut %need hinh)]
                ==
              ==
        ==
    |%
    ++  boog                                            ::  core arms
      %+  knee  [p=*term q=*foot]  |.  ~+
      ;~  pfix  lus
        ;~  pose
          %+  cook
            |=({a/$ash b/term c/twig} [b a c])
          ;~  gunk
            (cold %ash (just '+'))
            ;~(pose (cold %$ buc) sym)
            loaf
          ==
        ::
          %+  cook
            |=({a/$elm b/term c/twig} [b a c])
          ;~  gunk
            (cold %elm (just '-'))
            ;~(pose (cold %$ buc) sym)
            loaf
          ==
        ==
      ==
    ::
    ++  wisp                                            ::  core tail
      %-  ulva
      %+  cook
        |=(a/(list {p/term q/foot}) (~(gas by *(map term foot)) a))
      (most muck boog)
    ::
    ++  toad                                            ::  untrap parser exp
      |*  har/_expa
      =+  dur=(ifix [pel per] $:har(tol |))
      ?:(tol ;~(pose ;~(pfix gap $:har(tol &)) dur) dur)
    ::
    ++  rune                                            ::  build rune
      |*  {dif/rule tuq/* har/_expa}
      ;~(pfix dif (stag tuq (toad har)))
    ::
    ++  word                                            ::  build keyword
      |*  {key/cord har/_expa}
      ;~(pfix (jest key) (stag key (toad har)))
    ::
    ++  moar                                            ::  :moar hack
      %+  cook
        |=  {a/(list) b/(list (pair wing twig))}
        ^-  twig
        [%make [[%| (lent a) `%$] ~] b]
      ;~(pfix (jest %moar) ;~(plug (star (jest %r)) (toad |.((butt rick)))))
    ::
    ++  glop  ~+((glue mash))                           ::  separated by space
    ++  gunk  ~+((glue muck))                           ::  separated list
    ++  butt  |*  zor/rule                              ::  closing == if tall
              ?:(tol ;~(sfix zor ;~(plug gap duz)) zor)
    ++  ulva  |*  zor/rule                              ::  closing -- and tall
              ?.(tol fail ;~(sfix zor ;~(plug gap dun)))
    ++  hank  (most muck loaf)                          ::  gapped twigs
    ++  loaf  ?:(tol tall wide)                         ::  hoon, current width
    ++  mash  ?:(tol gap ;~(plug com ace))              ::  list separator
    ++  muck  ?:(tol gap ace)                           ::  general separator
    ++  teak  %+  knee  *tiki  |.  ~+                   ::  wing or twig
              =+  ^=  gub
                  |=  {a/term b/$%({$& p/wing} {$| p/twig})}
                  ^-  tiki
                  ?-(-.b $& [%& [~ a] p.b], $| [%| [~ a] p.b])
              =+  ^=  wyp
                  ;~  pose
                     %+  cook  gub
                     ;~  plug
                       sym
                       ;~(pfix tis ;~(pose (stag %& rope) (stag %| wide)))
                     ==
                  ::
                     (stag %& (stag ~ rope))
                     (stag %| (stag ~ wide))
                  ==
              ?.  tol  wyp
              ;~  pose
                wyp
              ::
                ;~  pfix
                  ;~(plug ket tis gap)
                  %+  cook  gub
                  ;~  plug
                    sym
                    ;~(pfix gap ;~(pose (stag %& rope) (stag %| tall)))
                  ==
                ==
              ::
                (stag %| (stag ~ tall))
              ==
    ++  rack  (most mash ;~(gunk loaf loaf))            ::  list [twig twig]
    ++  rick  (most mash ;~(gunk rope loaf))            ::  list [wing twig]
    ::
    ::    rune contents
    ::
    ++  expa  |.(loaf)                                  ::  one twig
    ++  expb  |.(;~(gunk loaf loaf))                    ::  two twigs
    ++  expc  |.(;~(gunk loaf loaf loaf))               ::  three twigs
    ++  expd  |.(;~(gunk loaf loaf loaf loaf))          ::  four twigs
    ++  expe  |.(wisp)                                  ::  core tail
    ++  expf  |.(;~(gunk ;~(pfix cen sym) loaf))        ::  %term and twig
    ++  expg  |.(;~(gunk sym loaf))                     ::  term and twig
    ++  exph  |.((butt ;~(gunk rope rick)))             ::  wing, [tile twig]s
    ++  expi  |.((butt ;~(gunk loaf hank)))             ::  one or more twigs
    ++  expj  |.(;~(gunk sym rope loaf))                ::  term, wing, and twig
    ++  expk  |.(;~(gunk loaf ;~(plug loaf (easy ~))))  ::  list of two twigs
    ++  expl  |.(;~(gunk sym loaf loaf))                ::  term, two twigs 
    ++  expm  |.((butt ;~(gunk rope loaf rick)))        ::  several [tile twig]s
    ++  expn  |.(;~(gunk loaf (stag %conp (butt hank))))::  autoconsed twigs
    ++  expo  |.(;~(gunk wise loaf loaf))               ::  =;
    ++  expp  |.(;~(gunk (butt rick) loaf))             ::  [wing twig]s, twig
    ++  expq  |.(;~(gunk rope loaf loaf))               ::  wing and two twigs
    ++  expr  |.(;~(gunk loaf wisp))                    ::  twig and core tail
    ++  exps  |.((butt hank))                           ::  closed gapped twigs
    ++  expt  |.(;~(gunk wise rope loaf loaf))          ::  =^
    ++  expu  |.(;~(gunk rope loaf (butt hank)))        ::  wing, twig, twigs
    ++  expv  |.((butt rick))                           ::  just changes
    ++  expz  |.(loaf(bug &))                           ::  twig with tracing
    ::
    ::    tiki expansion for %wt runes
    ::
    ++  tkhp  |.  %+  cook  |=  {a/tiki b/(list (pair twig twig))}
                            (~(wthp ah a) b)
                  (butt ;~(gunk teak rack))
    ++  tkkt  |.  %+  cook  |=  {a/tiki b/twig c/twig}
                            (~(wtkt ah a) b c)
                  ;~(gunk teak loaf loaf)
    ++  tkls  |.  %+  cook  |=  {a/tiki b/twig c/(list (pair twig twig))}
                            (~(wtls ah a) b c)
                  (butt ;~(gunk teak loaf rack))
    ++  tkpt  |.  %+  cook  |=  {a/tiki b/twig c/twig}
                            (~(wtpt ah a) b c)
                  ;~(gunk teak loaf loaf)
    ++  tksg  |.  %+  cook  |=  {a/tiki b/twig c/twig}
                            (~(wtsg ah a) b c)
                  ;~(gunk teak loaf loaf)
    ++  tkts  |.  %+  cook  |=  {a/twig b/tiki} 
                            (~(wtts ah b) a)
                  ;~(gunk loaf teak)
    ::
    ::    hint syntax
    ::
    ++  hinb  |.(;~(gunk bont loaf))                    ::  hint and twig
    ++  hinc  |.                                        ::  optional =en, twig
              ;~(pose ;~(gunk bony loaf) ;~(plug (easy ~) loaf))
    ++  hind  |.(;~(gunk bonk loaf bonz loaf))          ::  jet twig "bon"s twig
    ++  hine  |.(;~(gunk bonk loaf))                    ::  jet-hint and twig
    ++  hinf  |.                                        ::  0-3 >s, two twigs
      ;~  pose
        ;~(gunk (cook lent (stun [1 3] gar)) loaf loaf)
        (stag 0 ;~(gunk loaf loaf))
      ==
    ++  hing  |.                                        ::  0-3 >s, three twigs
      ;~  pose
        ;~(gunk (cook lent (stun [1 3] gar)) loaf loaf loaf)
        (stag 0 ;~(gunk loaf loaf loaf))
      ==
    ++  bonk                                            ::  jet signature
      ;~  pfix  cen
        ;~  pose
          ;~(plug sym ;~(pfix col ;~(plug sym ;~(pfix dot ;~(pfix dot dem)))))
          ;~(plug sym ;~(pfix col ;~(plug sym ;~(pfix dot dem))))
          ;~(plug sym ;~(pfix dot dem))
          sym
        ==
      ==
    ++  hinh  |.                                        ::  1/2 numbers, twig
        ;~  gunk
          ;~  pose
            dem
            (ifix [sel ser] ;~(plug dem ;~(pfix ace dem)))
          ==
          loaf
        ==
    ++  bont  ;~  (bend)                                ::  term, optional twig
                ;~(pfix cen sym)
                ;~(pfix dot ;~(pose wide ;~(pfix muck loaf)))
              ==
    ++  bony  (cook |=(a/(list) (lent a)) (plus tis))   ::  base 1 =en count
    ++  bonz                                            ::  term-labelled twigs
      ;~  pose
        (cold ~ sig)
        %+  ifix
          ?:(tol [;~(plug duz gap) ;~(plug gap duz)] [pel per])
        (more mash ;~(gunk ;~(pfix cen sym) loaf))
      ==
    --
  ::
  ++  lang                                              ::  lung sample
    $:  ros/twig                                        ::  XX translation
        $=  vil
        $%  {$tis p/twig}
            {$col p/twig}
            {$ket p/twig}
            {$fas p/twig}
            {$pel p/(list (pair wing twig))}
        ==
    ==
  ::
  ++  lung
    ~+
    %-  bend
    |=  lang
    ^-  (unit twig)
    ?-    -.vil
      $col  ?:(=([%base %bean] ros) ~ [~ %rap ros p.vil])
      $pel  (bind ~(reek ap ros) |=(hyp/wing [%make hyp p.vil]))
      $ket  [~ ros p.vil]
      $fas  =+  tog=~(hock ap ros)
            ?.(?=(@ tog) ~ [~ %coat tog p.vil])
      $tis  =+  tog=~(hock ap ros)
            ?:(=([%0 ~] tog) ~ [~ %name tog p.vil])
    ==
  ::
  ++  long
    %+  knee  *twig  |.  ~+
    ;~  lung
      scat
      ;~  pose
        ;~(plug (cold %tis tis) wide)
        ;~(plug (cold %col col) wide)
        ;~(plug (cold %ket ket) wide)
        ;~(plug (cold %fas fas) wide)
        ;~  plug
          (easy %pel)
          (ifix [pel per] lobo)
        ==
      ==
    ==
  ::
  ++  lobo  (most ;~(plug com ace) ;~(glam rope wide))
  ++  loon  (most ;~(plug com ace) ;~(glam wide wide))
  ++  lute                                              ::  tall [] noun
    ~+
    %+  stag  %conp
    %+  ifix
      [;~(plug sel gap) ;~(plug gap ser)]
    (most gap tall)
  ::
  ++  rope                                              ::  wing form
    %+  knee  *wing
    |.  ~+
    %+  (slug |=({a/limb b/wing} [a b]))
      dot
    ;~  pose
      (cold [%| 0 ~] com)
      %+  cook
        |=({a/(list) b/term} ?~(a b [%| (lent a) `b]))
      ;~(plug (star ket) ;~(pose sym (cold %$ buc)))
    ::
      %+  cook
        |=(a/axis [%& a])
      ;~  pose
        ;~(pfix lus dim:ag)
        ;~(pfix pam (cook |=(a/@ ?:(=(0 a) 0 (mul 2 +($(a (dec a)))))) dim:ag))
        ;~(pfix bar (cook |=(a/@ ?:(=(0 a) 1 +((mul 2 $(a (dec a)))))) dim:ag))
        ven
        (cold 1 dot)
      ==
    ==
  ::
  ++  wise  %+  cook
              |=({a/term b/(unit twig)} ?~(b a [a u.b]))
            ;~(plug sym (punt ;~(pfix fas wide)))
  ++  tall  %+  knee  *twig                             ::  full tall form
            |.(~+((wart ;~(pose (norm &) long lute ape:(sail &)))))
  ++  wide  %+  knee  *twig                             ::  full wide form
            |.(~+((wart ;~(pose (norm |) long ape:(sail |)))))
  ++  wart
    |*  zor/rule
    %+  here
      |=  {a/pint b/twig}
      ?:(bug [%dbug [wer a] b] b)
    zor
  --
::
++  vest
  ~/  %vest
  |=  tub/nail
  ~|  %vest
  ^-  (like twig)
  %.  tub
  %-  full
  (ifix [gay gay] tall:vast)
::
++  vice
  |=  txt/@ta
  ^-  twig
  (rash txt wide:vast)
::
++  make                                                ::  compile cord to nock
  |=  txt/@
  q:(~(mint ut %noun) %noun (ream txt))
::
++  rain                                                ::  parse with % path
  |=  {bon/path txt/@}
  ^-  twig
  =+  vaz=vast
  ~|  bon
  (scan (trip txt) (full (ifix [gay gay] tall:vaz(wer bon))))
::
++  ream                                                ::  parse cord to twig
  |=  txt/@
  ^-  twig
  (rash txt vest)
::
++  reck                                                ::  parse hoon file
  |=  bon/path
  (rain bon .^(@t %cx (weld bon `path`[%hoon ~])))
::
::::  5e: caching compiler
  ::
++  wa  !:                                              ::  cached compile
  |_  worm
  ++  nell  |=(ref/span (nest [%cell %noun %noun] ref)) ::  nest in cell
  ++  nest                                              ::  nest:ut
    |=  {sut/span ref/span}
    ^-  {? worm}
    ?:  (~(has in nes) [sut ref])  [& +>+<]
    ?.  (~(nest ut sut) | ref)
      ~&  %nest-failed
      =+  foo=(skol ref)
      =+  bar=(skol sut)
      ~&  %nets-need
      ~>  %slog.[0 bar]
      ~&  %nest-have
      ~>  %slog.[0 foo]
      [| +>+<.$]
    [& +>+<(nes (~(put in nes) [sut ref]))]
  ::
  ++  nets                                              ::  spanless nest
    |=  {sut/* ref/*}
    ^-  {? worm}
    ?:  (~(has in nes) [sut ref])  [& +>+<]
    =+  gat=|=({a/span b/span} (~(nest ut a) | b))
    ?.  (? .*(gat(+< [sut ref]) -.gat))
      ~&  %nets-failed
      =+  tag=`*`skol
      =+  foo=(tank .*(tag(+< ref) -.tag))
      =+  bar=(tank .*(tag(+< sut) -.tag))
      ~&  %nets-need
      ~>  %slog.[0 bar]
      ~&  %nets-have
      ~>  %slog.[0 foo]
      [| +>+<.$]
    [& +>+<.$(nes (~(put in nes) [sut ref]))]  
  ::
  ++  play                                              ::  play:ut
    |=  {sut/span gen/twig}
    ^-  {span worm}
    =+  old=(~(get by pay) [sut gen])
    ?^  old  [u.old +>+<.$]
    =+  new=(~(play ut sut) gen)
    [new +>+<.$(pay (~(put by pay) [sut gen] new))]
  ::
  ++  mint                                              ::  mint:ut to noun
    |=  {sut/span gen/twig}
    ^-  {(pair span nock) worm}
    =+  old=(~(get by mit) [sut gen])
    ?^  old  [u.old +>+<.$]
    =+  new=(~(mint ut sut) %noun gen)
    [new +>+<.$(mit (~(put by mit) [sut gen] new))]
  ::
  ++  slap                                              ::  ++slap, cached
    |=  {vax/vase gen/twig}
    ^-  {vase worm}
    =^  gun  +>+<  (mint p.vax gen)
    [[p.gun .*(q.vax q.gun)] +>+<.$]
  ::
  ++  slot                                              ::  ++slot, cached
    |=  {axe/@ vax/vase}
    ^-  {vase worm}
    =^  gun  +>+<  (mint p.vax [%$ axe])
    [[p.gun .*(q.vax [0 axe])] +>+<.$]
  ::
  ++  spec                                              ::  specialize vase
    |=  vax/vase
    ^-  {vase worm}
    =+  ^=  gen  ^-  twig
      ?@  q.vax    [%fits [%base [%atom %$]] [%& 1]~]
      ?@  -.q.vax  [%fits [%leaf %tas -.q.vax] [%& 2]~]
      [%fits [%base %cell] [%& 1]~]
    =^  typ  +>+<.$  (play p.vax [%sure gen [%$ 1]])
    [[typ q.vax] +>+<.$]
  ::
  ++  spot                                              ::  slot then spec
    |=  {axe/@ vax/vase}
    ^-  {vase worm}
    =^  xav  +>+<  (slot axe vax)
    (spec xav)
  ::
  ++  stop                                              ::  spec then slot
    |=  {axe/@ vax/vase}
    ^-  {vase worm}
    =^  xav  +>+<  (spec vax)
    (slot axe xav)
  --
::
::::  5f: molds and mold builders
  ::
++  arch  {fil/(unit @uvI) dir/(map @ta $~)}            ::  fundamental node
++  arvo  (wind {p/term q/mill} mill)                   ::  arvo card
++  beam  {{p/ship q/desk r/case} s/path}               ::  global name
++  beak  {p/ship q/desk r/case}                        ::  path prefix
++  bone  @ud                                           ::  opaque duct
++  care  ?($$ $u $v $w $x $y $z)                       ::  namespace mode
++  case                                                ::  version
          $%  {$da p/@da}                               ::  date
              {$tas p/@tas}                             ::  label
              {$ud p/@ud}                               ::  sequence
          ==                                            ::
++  desk  @tas                                          ::  ship desk case spur
++  cage  (cask vase)                                   ::  global metadata
++  cask  |*(a/$-(* *) (pair mark a))                   ::  global data
++  cuff                                                ::  permissions
          $:  p/(unit (set monk))                       ::  can be read by
              q/(set monk)                              ::  caused or created by
          ==                                            ::
++  curd  {p/@tas q/*}                                  ::  spanless card
++  dock  (pair @p term)                                ::  message target
++  duct  (list wire)                                   ::  causal history
++  hypo  |*(a/$-(* *) (pair span a))                   ::  span associated
++  hobo  |*  a/$-(* *)                                 ::  kiss wrapper
          $?  $%  {$soft p/*}                           ::
              ==                                        ::
              a                                         ::
          ==                                            ::
++  kirk  (unit (set monk))                             ::  audience
++  lens                                                ::  observation core
  $_  ^?                                                ::
  |%  ++  u  *(unit (unit $~))                          ::  existence
      ++  v  *(unit (unit cage))                        ::  full history
      ++  w  *(unit (unit (unit cage)))                 ::  latest diff
      ++  x  *(unit (unit cage))                        ::  data at path
      ++  y  *(unit (unit arch))                        ::  directory
      ++  z  *(unit (unit cage))                        ::  current subtree
  --                                                    ::
++  mane  $@(@tas {@tas @tas})                          ::  XML name+space
++  manx  {g/marx c/marl}                               ::  XML node
++  marc                                                ::  structured mark
  $@  mark                                              ::  plain mark
  $%  {$tabl p/(list (pair marc marc))}                 ::  map
  ==                                                    ::
++  mark  @tas                                          ::  content span
++  marl  (list manx)                                   ::  XML node list
++  mars  {t/{n/$$ a/{i/{n/$$ v/tape} t/$~}} c/$~}      ::  XML cdata
++  mart  (list {n/mane v/tape})                        ::  XML attributes
++  marx  {n/mane a/mart}                               ::  XML tag
++  mash  |=(* (mass +<))                               ::  producing mass
++  mass  (pair cord (each noun (list mash)))           ::  memory usage  
++  mill  (each vase milt)                              ::  vase+metavase
++  milt  {p/* q/*}                                     ::  metavase
++  monk  (each ship {p/@tas q/@ta})                    ::  general identity
++  muse  {p/@tas q/duct r/arvo}                        ::  sourced move
++  move  {p/duct q/arvo}                               ::  arvo move
++  ovum  {p/wire q/curd}                               ::  spanless ovum
++  pane  (list {p/@tas q/vase})                        ::  kernel modules
++  pass  @                                             ::  public key
++  pone  (list {p/@tas q/vise})                        ::  kernel modules old
++  ring  @                                             ::  private key
++  ship  @p                                            ::  network identity
++  sink  (trel bone ship path)                         ::  subscription
++  sley  $-  {* (unit (set monk)) term beam}           ::  namespace function
          (unit (unit cage))                            ::
++  slyd  $-  {* (unit (set monk)) term beam}           ::  super advanced
          (unit (unit (cask)))                          ::
++  slyt  $-({* *} (unit (unit)))                       ::  old namespace
++  time  @da                                           ::  galactic time
++  vile                                                ::  reflexive constants
          $:  typ/span                                  ::  -:!>(*span)
              duc/span                                  ::  -:!>(*duct)
              pah/span                                  ::  -:!>(*path)
              mev/span                                  ::  -:!>([%meta *vase])
          ==                                            ::
++  wind                                                ::  new kernel action
          |*  {a/$-(* *) b/$-(* *)}                     ::  forward+reverse
          $%  {$pass p/path q/a}                        ::  advance
              {$slip p/a}                               ::  lateral
              {$sick p/b}                               ::  lame refactoring
              {$give p/b}                               ::  retreat
          ==                                            ::
++  wire  path                                          ::  event pretext
::
::::  5g: profiling support (XX move)
  ::
++  doss
  $:  mon/moan                                          ::  sample count
      hit/(map term @ud)                                ::  hit points
      cut/(map path hump)                               ::  cut points
  ==
++  moan                                                ::  sample metric
  $:  fun/@ud                                           ::  samples in C
      noc/@ud                                           ::  samples in nock
      glu/@ud                                           ::  samples in glue
      mal/@ud                                           ::  samples in alloc
      far/@ud                                           ::  samples in frag
      coy/@ud                                           ::  samples in copy
      euq/@ud                                           ::  samples in equal
  ==                                                    ::
::
++  hump
  $:  mon/moan                                          ::  sample count
      out/(map path @ud)                                ::  calls out of
      inn/(map path @ud)                                ::  calls into
  ==
::
++  pi-heck
    |=  {nam/@tas day/doss}
    ^-  doss
    =+  lam=(~(get by hit.day) nam)
    day(hit (~(put by hit.day) nam ?~(lam 1 +(u.lam))))
::
++  pi-noon  !.                                           ::  sample trace
  |=  {mot/term paz/(list path) day/doss}
  =|  lax/(unit path)
  |-  ^-  doss
  ?~  paz  day(mon (pi-mope mot mon.day))
  %=    $
      paz  t.paz
      lax  `i.paz
      cut.day
    %+  ~(put by cut.day)  i.paz
    ^-  hump
    =+  nax=`(unit path)`?~(t.paz ~ `i.t.paz)
    =+  hup=`hump`=+(hup=(~(get by cut.day) i.paz) ?^(hup u.hup [*moan ~ ~]))
    :+  (pi-mope mot mon.hup)
      ?~  lax  out.hup
      =+  hag=(~(get by out.hup) u.lax)
      (~(put by out.hup) u.lax ?~(hag 1 +(u.hag)))
    ?~  nax  inn.hup
    =+  hag=(~(get by inn.hup) u.nax)
    (~(put by inn.hup) u.nax ?~(hag 1 +(u.hag)))
  ==
++  pi-mope                                             ::  add sample
  |=  {mot/term mon/moan}
  ?+  mot  mon
    $fun  mon(fun +(fun.mon))
    $noc  mon(noc +(noc.mon))
    $glu  mon(glu +(glu.mon))
    $mal  mon(mal +(mal.mon))
    $far  mon(far +(far.mon))
    $coy  mon(coy +(coy.mon))
    $euq  mon(euq +(euq.mon))
  ==
++  pi-moth                                             ::  count sample
  |=  mon/moan  ^-  @ud
  :(add fun.mon noc.mon glu.mon mal.mon far.mon coy.mon euq.mon)
::
++  pi-mumm                                             ::  print sample
  |=  mon/moan  ^-  tape
  =+  tot=(pi-moth mon)
  ;:  welp
    ^-  tape
    ?:  =(0 noc.mon)  ~
    (welp (scow %ud (div (mul 100 noc.mon) tot)) "n ")
  ::
    ^-  tape
    ?:  =(0 fun.mon)  ~
    (welp (scow %ud (div (mul 100 fun.mon) tot)) "c ")
  ::
    ^-  tape
    ?:  =(0 glu.mon)  ~
    (welp (scow %ud (div (mul 100 glu.mon) tot)) "g ")
  ::
    ^-  tape
    ?:  =(0 mal.mon)  ~
    (welp (scow %ud (div (mul 100 mal.mon) tot)) "m ")
  ::
    ^-  tape
    ?:  =(0 far.mon)  ~
    (welp (scow %ud (div (mul 100 far.mon) tot)) "f ")
  ::
    ^-  tape
    ?:  =(0 coy.mon)  ~
    (welp (scow %ud (div (mul 100 coy.mon) tot)) "y ")
  ::
    ^-  tape
    ?:  =(0 euq.mon)  ~
    (welp (scow %ud (div (mul 100 euq.mon) tot)) "e ")
  ==
::
++  pi-tell                                             ::  produce dump
  |=  day/doss
  ^-  (list tape)
  ?:  =(day *doss)  ~
  =+  tot=(pi-moth mon.day)
  ;:  welp
    [(welp "events: " (pi-mumm mon.day)) ~]
  ::
    %+  turn
      (~(tap by hit.day) ~)
    |=  {nam/term num/@ud}
    :(welp (trip nam) ": " (scow %ud num))
    ["" ~]
  ::
    %-  zing
    ^-  (list (list tape))
    %+  turn
      %+  sort  (~(tap by cut.day))
      |=  {one/(pair path hump) two/(pair path hump)}
      (gth (pi-moth mon.q.one) (pi-moth mon.q.two))
    |=  {pax/path hup/hump}
    =+  ott=(pi-moth mon.hup)
    ;:  welp
      [(welp "label: " (spud pax)) ~]
      [(welp "price: " (scow %ud (div (mul 100 ott) tot))) ~]
      [(welp "shape: " (pi-mumm mon.hup)) ~]
    ::
      ?:  =(~ out.hup)  ~
      :-  "into:"
      %+  turn
        %+  sort  (~(tap by out.hup) ~)
        |=({{* a/@ud} {* b/@ud}} (gth a b))
      |=  {pax/path num/@ud}
      ^-  tape
      :(welp "  " (spud pax) ": " (scow %ud num))
    ::
      ?:  =(~ inn.hup)  ~
      :-  "from:"
      %+  turn
        %+  sort  (~(tap by inn.hup) ~)
        |=({{* a/@ud} {* b/@ud}} (gth a b))
      |=  {pax/path num/@ud}
      ^-  tape
      :(welp "  " (spud pax) ": " (scow %ud num))
    ::
      ["" ~]
      ~
    ==
  ==
--  =>
::                                                      ::
::::  6: layer six
  ::
~%  %hex  +  ~
|%
::
::::  6a: arvo core
  ::
++  mean  |=(a/tang (fear (flop a) |.(!!)))             ::  deify stack trace
++  fear                                                ::  insert user mean
  |*  {a/tang _|?(**)}
  ^+  (+<+)
  =>  .(a `tang`a)
  ?~  a  (+<+)
  ~_(i.a $(a t.a))
::
++  slog                                                ::  deify printf
  =|  pri/@                                             ::  priority level
  |=  a/tang  ^+  same                                  ::  .=  ~&(%a 1)
  ?~(a same ~>(%slog.[pri i.a] $(a t.a)))               ::  ((slog ~[>%a<]) 1)
::
++  sloy
  |=  sod/slyd
  ^-  slyt
  |=  {ref/* raw/*}
  =+  pux=((soft path) raw)
  ?~  pux  ~
  ?.  ?=({@ @ @ @ *} u.pux)  ~
  =+  :*  hyr=(slay i.u.pux)
          fal=(slay i.t.u.pux)
          dyc=(slay i.t.t.u.pux)
          ved=(slay i.t.t.t.u.pux)
          tyl=t.t.t.t.u.pux
      ==
  ?.  ?=({$~ $$ $tas @} hyr)  ~
  ?.  ?=({$~ $$ $p @} fal)  ~
  ?.  ?=({$~ $$ $tas @} dyc)  ~
  ?.  ?=(^ ved)  ~
  =+  ron=q.p.u.hyr
  =+  bed=[[q.p.u.fal q.p.u.dyc (case p.u.ved)] (flop tyl)]
  =+  bop=(sod ref ~ ron bed)
  ?~  bop  ~
  ?~  u.bop  [~ ~]
  [~ ~ +.q.u.u.bop]
::
++  vent                                                ::  vane core
  |=  {lal/@tas vil/vile bud/vase sew/(pair worm vase)}
  ~%  %vent  +>+  ~
  |%
  ++  ruck                                              ::  update vase
    |=  {pax/path txt/@ta}
    ^+  +>
    =-  ?:(?=($| -.res) ((slog p.res) +>.$) p.res)
    ^=  res  %-  mule  |.
    =+  arg=[~2000.1.1 0 =>(~ |~(* ~))]
    =+  rig=(slym q.sew arg)
    =+  rev=(slym (slap bud (rain pax txt)) bud)
    =+  syg=(slym rev arg)
    ~|  %load-lost
    +>.^$(q.sew (slam (slap syg [%limb %load]) (slap rig [%limb %stay])))
  ::
  ++  wink                                              ::  deploy
    |=  {now/@da eny/@ ski/slyd}
    =+  rig=(slym q.sew +<)                             ::  activate vane
    ~%  %wink  +>+>  ~
    |%
    ++  doze
      |=  {now/@da hen/duct}
      ^-  (unit @da)
      ((hard (unit @da)) q:(slym (slap rig [%limb %doze]) +<))
    ::
    ++  slid
      |=  {hed/mill tal/mill}
      ^-  mill
      ?:  &(?=($& -.hed) ?=($& -.tal))
        [%& (slop p.hed p.tal)]
      [%| [%cell p.p.hed p.p.tal] [q.p.hed q.p.tal]]
    ::
    ++  slix
      |=  hil/mill
      ^-  mill
      ?-  -.hil
        $&  [%& (slop [typ.vil p.p.hil] p.hil)]
        $|  [%| [%cell typ.vil p.p.hil] p.hil]
      ==
    ::
    ++  slur                                            ::  call gate on
      |=  {gat/vase hil/mill}
      ^-  (unit (pair vase worm))
      =+  sam=(slot 6 gat)
      =+  ^=  hig
        ?-  -.hil
          $&  (~(nest wa p.sew) p.sam p.p.hil)
          $|  (~(nets wa p.sew) p.sam p.p.hil)
        ==
      ?.(-.hig ~ `[(slym gat +>.hil) +.hig])
    ::
    ++  slur-a  ~/(%slur-a |=({gat/vase hil/mill} =+(%a (slur gat hil))))
    ++  slur-b  ~/(%slur-b |=({gat/vase hil/mill} =+(%b (slur gat hil))))
    ++  slur-c  ~/(%slur-c |=({gat/vase hil/mill} =+(%c (slur gat hil))))
    ++  slur-d  ~/(%slur-d |=({gat/vase hil/mill} =+(%d (slur gat hil))))
    ++  slur-e  ~/(%slur-e |=({gat/vase hil/mill} =+(%e (slur gat hil))))
    ++  slur-f  ~/(%slur-f |=({gat/vase hil/mill} =+(%f (slur gat hil))))
    ++  slur-g  ~/(%slur-g |=({gat/vase hil/mill} =+(%g (slur gat hil))))
    ++  slur-z  ~/(%slur-z |=({gat/vase hil/mill} =+(%z (slur gat hil))))
    ::
    ++  slur-pro                                        ::  profiling slur
      ~/  %slur-pro
      |=  {lal/@tas gat/vase hil/mill}
      ?+  lal  (slur-z gat hil)
        $a  (slur-a gat hil)
        $b  (slur-b gat hil)
        $c  (slur-c gat hil)
        $d  (slur-d gat hil)
        $e  (slur-e gat hil)
        $f  (slur-f gat hil)
        $g  (slur-g gat hil)
      ==
    ::
    ++  song                                            ::  reduce metacard
      ~/  %song                                         ::
      |=  mex/vase                                      ::  mex: vase of card
      ^-  (unit (pair mill worm))                       ::
      =^  hip  p.sew  (~(nell wa p.sew) p.mex)          ::
      ?.  hip  ~                                        ::  a card is a cell
      ?.  ?=($meta -.q.mex)  `[[%& mex] p.sew]          ::  ordinary card
      =^  tiv  p.sew  (~(slot wa p.sew) 3 mex)          ::
      =^  hip  p.sew  (~(nell wa p.sew) p.tiv)          ::
      ?.  hip  ~                                        ::  a vase is a cell
      =^  vax  p.sew  (~(slot wa p.sew) 2 tiv)          ::
      =^  hip  p.sew  (~(nest wa p.sew) typ.vil p.vax)  ::
      ?.  hip  ~                                        ::  vase head is span
      %+  biff                                          ::
        =+  mut=(milt q.tiv)                            ::  card span, value
        |-  ^-  (unit (pair milt worm))                 ::
        ?.  ?=({$meta p/* q/milt} q.mut)  `[mut p.sew]  ::  ordinary metacard
        =^  hip  p.sew  (~(nets wa p.sew) mev.vil p.mut)::
        ?.  hip  ~                                      ::  meta-metacard
        $(mut +.q.mut)                                  ::  descend into meta
      |=(a/(pair milt worm) `[[%| p.a] q.a])            ::  milt to mill
    ::
    ++  sump                                            ::  vase to move
      ~/  %sump
      |=  wec/vase
      ^-  (unit (pair move worm))
      %+  biff  ((soft duct) -.q.wec)
      |=  a/duct
      %+  bind  
        =-  ?-  -.har
              $|  ~&  [%dead-card p.har]  ~             ::  XX properly log?
              $&  (some p.har)
            ==
        ^=  har  ^-  (each (pair arvo worm) term)
        =^  caq  p.sew  (~(spot wa p.sew) 3 wec)
        ?+    q.caq   [%| (cat 3 %funk (@tas q.caq))]
        ::
            {$pass p/* q/@tas r/{p/@tas q/*}}
          %-  (bond |.([%| p.r.q.caq]))
          %+  biff  ((soft @) q.q.caq)
          |=  lal/@tas
          ?.  ((sane %tas) lal)  ~
          %+  biff  ((soft path) p.q.caq)
          |=  pax/path
          =^  yav  p.sew  (~(spot wa p.sew) 15 caq)
          %+  bind  (song yav)
          |=  {hil/mill vel/worm}
          [%& [%pass pax lal hil] vel]
        ::
            {$give p/{p/@tas q/*}}
          %-  (bond |.([%| p.p.q.caq]))
          =^  yav  p.sew  (~(spot wa p.sew) 3 caq)
          %+  bind  (song yav)
          |=  {hil/mill vel/worm}
          [%& [%give hil] vel]
        ::
            {$sick p/{p/@tas q/*}}
          %-  (bond |.([%| p.p.q.caq]))
          =^  yav  p.sew  (~(spot wa p.sew) 3 caq)
          %+  bind  (song yav)
          |=  {hil/mill vel/worm}
          [%& [%sick hil] vel]
        ::
            {$slip p/@tas q/{p/@tas q/*}}
          %-  (bond |.([%| p.q.q.caq]))
          %+  biff  ((soft @) p.q.caq)
          |=  lal/@tas
          ?.  ((sane %tas) lal)  ~
          =^  yav  p.sew  (~(spot wa p.sew) 7 caq)
          %+  bind  (song yav)
          |=  {hil/mill vel/worm}
          [%& [%slip lal hil] vel]
        ==
      |=(b/(pair arvo worm) [`move`[a p.b] q.b])
    ::
    ++  said                                            ::  vase to (list move)
      |=  vud/vase
      |-  ^-  (pair (list move) worm)
      ?:  =(~ q.vud)  [~ p.sew]
      =^  hed  p.sew  (~(slot wa p.sew) 2 vud)
      =^  tal  p.sew  (~(slot wa p.sew) 3 vud)
      =^  mov  p.sew  (need (sump hed))
      =^  moz  p.sew  $(vud tal)
      [[mov moz] p.sew]
    ::
    ++  scry                                            ::  read namespace
      ~/  %scry
      |=  $:  fur/(unit (set monk))
              ren/care
              bed/beam
          ==
      ^-  (unit (unit (cask)))
      ::  ~&  [%arvo-scry ren bed]
      =+  ^=  old
          :*  fur
              ren
              p.bed
              q.bed
              `coin`[%$ r.bed]
              (flop s.bed)
          ==
      ^-  (unit (unit (cask)))
      =+  pro=(slym (slap rig [%limb %scry]) old)
      ?~  q.pro  ~
      ?~  +.q.pro  [~ ~]
      =+  dat=(slot 7 pro)
      [~ ~ (mark -.q.dat) +.q.dat]
    ::
    ++  soar                                            ::  scrub vane
      |=  sev/vase
      ^-  vase
      ?:  &(=(-.q.q.sew -.q.sev) =(+>.q.q.sew +>.q.sev))
        q.sew                                           ::  unchanged, use old
      sev(+<.q [*@da *@ =>(~ |~(* ~))])                 ::  clear to stop leak
    ::
    ++  swim
      ~/  %swim
      |=  $:  org/@tas
              pux/(unit wire)
              hen/duct
              hil/mill
          ==
      ^-  {{p/(list move) q/worm} q/vase}
      ::  ~&  [%swim-wyt `@ud`~(wyt in p.sew)]
      =+  ^=  pru
          ?~  pux
            ~|  [%swim-call-vane lal ({term $~} +.p.hil)]
            =^  vax  p.sew  (~(slap wa p.sew) rig [%limb %call])
            %^  slur-pro  lal  vax
            (slid [%& duc.vil hen] (slix hil))
          ~|  [%swim-take-vane lal ({term $~} +.p.hil)]
          =^  vax  p.sew  (~(slap wa p.sew) rig [%limb %take])
          %^  slur-pro  lal   vax
          ;:  slid
            [%& pah.vil u.pux]
            [%& duc.vil hen]
            (slix (slid [%& [%atom %tas `org] org] hil))
          ==
      ?~  pru
        ~&  [%swim-lost lal (@tas +>-.hil)]
        [[~ p.sew] q.sew]
      =^  pro  p.sew  (need pru)
      =^  moz  p.sew  (~(slap wa p.sew) pro [%limb %p])
      =^  vem  p.sew  (~(slap wa p.sew) pro [%limb %q])
      [(said moz) (soar vem)]
    --
  --
::
++  vint                                                ::  create vane
  |=  {lal/@tas vil/vile bud/vase pax/path txt/@ta}     ::
  =-  ?:(?=($| -.res) ((slog p.res) ~) (some p.res))
  ^=  res  %-  mule  |.
  (vent lal vil bud *worm (slym (slap bud (rain pax txt)) bud))
::
++  viol                                                ::  vane tools
  |=  but/span
  ^-  vile
  =+  pal=|=(a/@t ^-(span (~(play ut but) (vice a))))
  :*  typ=(pal '*span')
      duc=(pal '*duct')
      pah=(pal '*path')
      mev=(pal '*{$meta $vase}')
  ==
::
++  is                                                  ::  operate in time
  |=  {vil/vile eny/@ bud/vase niz/(pair worm (list {p/@tas q/vase}))}
  |_  now/@da
  ++  beck
    ^-  slyd
    |=  {* fur/(unit (set monk)) ron/term bed/beam}
    ^-  (unit (unit (cask)))
    =>  .(fur ?^(fur fur `[[%& p.bed] ~ ~]))            ::  XX heinous
    =+  lal=(end 3 1 ron)
    =+  ren=(care (rsh 3 1 ron))
    |-  ^-  (unit (unit (cask)))
    ?~  q.niz  ~
    ?.  =(lal p.i.q.niz)  $(q.niz t.q.niz)
    %-  scry:(wink:(vent lal vil bud p.niz q.i.q.niz) now (shax now) ..^$)
    [fur ren bed]
  ::
  ++  dink                                              ::  vase by char
    |=  din/@tas  ^-  vase
    ?~(q.niz !! ?:(=(din p.i.q.niz) q.i.q.niz $(q.niz t.q.niz)))
  ::
  ++  dint                                              ::  input routing
    |=  hap/path  ^-  @tas
    ?+  hap  !!
      {@ $ames *}  %a
      {@ $boat *}  %c
      {@ $newt *}  %a
      {@ $sync *}  %c
      {@ $term *}  %d
      {@ $http *}  %e
      {@ $behn *}  %b
    ==
  ::
  ++  doos                                              ::  sleep until
    |=  hap/path  ^-  (unit @da)
    =+  lal=(dint hap)
    (doze:(wink:(vent lal vil bud p.niz (dink lal)) now 0 beck) now [hap ~])
  ::
  ++  hurl                                              ::  start loop
    |=  {lac/? ovo/ovum}
    ~?  &(!lac !=(%belt -.q.ovo))  [%unix -.q.ovo p.ovo]
    ^-  {p/(list ovum) q/(pair worm (list {p/@tas q/vase}))}
    ?>  ?=(^ p.ovo)
    %+  kick  lac
    :~  :*  i.p.ovo
            ~
            :^  %pass  t.p.ovo
              (dint p.ovo)
            :+  %&
              [%cell [%atom %tas `%soft] %noun]
            [%soft q.ovo]
        ==
    ==
  ::
  ++  race                                              ::  take
    |=  {org/@tas lal/@tas pux/(unit wire) hen/duct hil/mill ves/vase}
    ^-  {p/{p/(list move) q/worm} q/vase}
    =+  ven=(vent lal vil bud [p.niz ves])
    =+  win=(wink:ven now (shax now) beck)
    (swim:win org pux hen hil)
  ::
  ++  fire                                              ::  execute
    |=  {org/term lal/term pux/(unit wire) hen/duct hil/mill}
    ?:  &(?=(^ pux) ?=($~ hen))
      [[[[lal u.pux] (curd +>.hil)]~ ~] niz]
    =+  naf=q.niz
    |-  ^-  {{p/(list ovum) q/(list muse)} _niz}
    ?~  naf  [[~ ~] [p.niz ~]]
    ?.  =(lal p.i.naf)
      =+  tuh=$(naf t.naf)
      [-.tuh [+<.tuh [i.naf +>.tuh]]]
    =+  fiq=(race org lal pux hen hil q.i.naf)
    [[~ (turn p.p.fiq |=(a/move [lal a]))] [q.p.fiq [[p.i.naf q.fiq] t.naf]]]
  ::
  ++  jack                                              ::  dispatch card
    |=  {lac/? gum/muse}
    ^-  {{p/(list ovum) q/(list muse)} _niz}
    ::  =.  lac  |(lac ?=(?(%g %f) p.gum))
    ::  =.  lac  &(lac !?=($b p.gum))
    %+  fire
      p.gum
    ?-    -.r.gum
        $pass
      ~?  &(!lac !=(%$ p.gum))
        :^  %pass  [p.gum p.q.r.gum]
          [(@tas +>-.q.q.r.gum) p.r.gum]
        q.gum
      [p.q.r.gum ~ [[p.gum p.r.gum] q.gum] q.q.r.gum]
    ::
        $give
      ?>  ?=(^ q.gum)
      ?.  ?=(^ i.q.gum)
        ~&  [%jack-bad-duct q.gum]
        ~&  [%jack-bad-card +>-.p.r.gum]
        !!
      ~?  &(!lac |(!=(%blit +>-.p.r.gum) !=(%d p.gum)))
        [%give p.gum (@tas +>-.p.r.gum) `duct`q.gum]
      [i.i.q.gum [~ t.i.q.gum] t.q.gum p.r.gum]
    ::
        $slip
      ~?  !lac  [%slip p.gum (@tas +>-.q.p.r.gum) q.gum]
      [p.p.r.gum ~ q.gum q.p.r.gum]
    ::
        $sick
      ?>  ?=(^ q.gum)
      ?>  ?=(^ i.q.gum)
      ~?  !lac  [%sick p.gum (@tas +>-.p.r.gum) `duct`q.gum]
      [i.i.q.gum ?~(t.i.q.gum ~ [~ t.i.q.gum]) t.q.gum p.r.gum]
    ==
  ::
  ++  kick                                              ::  new main loop
    |=  {lac/? mor/(list muse)}
    =|  ova/(list ovum)
    |-  ^-  {p/(list ovum) q/(pair worm (list {p/@tas q/vase}))}
    ?~  mor  [(flop ova) niz]
    =^  nyx  niz  (jack lac i.mor)
    $(ova (weld p.nyx ova), mor (weld q.nyx t.mor))
  --
--
::
::::  Arvo interface
  ::
=+  pit=`vase`!>(.)                                     ::
!:
=+  vil=(viol p.pit)                                    ::  cached reflexives
=|  $:  lac/?                                           ::  laconic bit
        bod/(unit vase)                                 ::  standard library
        urb/(unit ship)                                 ::  identity
        eny/@                                           ::  entropy
        niz/(pair worm (list {p/@tas q/vase}))          ::  modules
    ==                                                  ::
=<  |%
    ++  come  |=  {@ (list ovum) pone}                  ::  11
              ^-  {(list ovum) _+>}
              ~&  %hoon-come
              =^  rey  +>+  (^come +<)
              [rey +>.$]
    ++  keep  |=(* (^keep ((hard {@da path}) +<)))      ::  4
    ++  load  |=  {@ (list ovum) pane}                  ::  86
              ^-  {(list ovum) _+>}
              ~&  %hoon-load
              =^  rey  +>+  (^load +<)
              [rey +>.$]
    ++  peek  |=(* (^peek ((hard {@da path}) +<)))      ::  87
    ++  poke  |=  *                                     ::  42
              ^-  {(list ovum) *}
              =>  .(+< ((hard {now/@da ovo/ovum}) +<))
              =^  ova  +>+  (^poke now ovo)
              |-  ^-  {(list ovum) *}
              ?~  ova
                [~ +>.^$]
              ?:  ?=($verb -.q.i.ova)
                $(ova t.ova, lac !lac)
              ?:  ?=($veer -.q.i.ova)
                $(ova t.ova, +>+.^$ (veer now q.i.ova))
              ?:  ?=($vega -.q.i.ova)
                (fall (vega now t.ova (path +.q.i.ova)) [~ +>.^$])
              ?:  ?=(?($init $veal) -.q.i.ova)
                =+  avo=$(ova t.ova, +>+.^$ (boot (@ +.q.i.ova)))
                [[i.ova -.avo] +.avo]
              ?:  ?=($mass -.q.i.ova)
                =+  avo=$(ova t.ova)
                :_  +.avo
                :_  -.avo
                %=    i.ova
                    q.q
                  :-  %userspace
                  :-  %|
                  :~  hoon+`pit
                      zuse+`mast
                      hoon-cache+`p.niz
                      q.q.i.ova
                      dot+`.
                  ==
                ==
              =+(avo=$(ova t.ova) [[i.ova -.avo] +.avo])
    ++  wish  |=(* (^wish ((hard @ta) +<)))             ::  20
    --
|%
++  boot                                                ::  set singlehome
  |=  {who/@p}
  ^+  +>
  ?:  &(?=(^ urb) (lth u.urb who))  +>
  +>(urb `who, bod ?~(bod ~ bod(-.q.u who)))
::
++  come                                                ::  load incompatible
  |=  {yen/@ ova/(list ovum) nyf/pone}
  ^+  [ova +>]
  (load yen ova (turn nyf |=({a/@tas b/vise} [a (slim b)])))
::
++  keep                                                ::  wakeup delay
  |=  {now/@da hap/path}
  =>  .(+< ((hard {now/@da hap/path}) +<))
  (~(doos (is vil eny mast niz) now) hap)
::
++  load                                                ::  load compatible
  |=  {yen/@ ova/(list ovum) nyf/pane}
  ^+  [ova +>]
  =:  eny  yen
      q.niz  nyf
    ==
  |-  ^+  [ova +>.^$]
  ?~  ova
    [~ +>.^$]
  ?:  ?=($verb -.q.i.ova)
    $(ova t.ova, lac !lac)
  ?:  ?=($veer -.q.i.ova)
    $(ova t.ova, +>.^$ (veer *@da q.i.ova))
  =+(avo=$(ova t.ova) [[i.ova -.avo] +.avo])
::
++  mast  ?~(bod pit u.bod)                             ::  stdlib if installed
++  peek                                                ::  external inspect
  |=  {now/@da hap/path}
  ^-  (unit)
  ?~  hap  [~ hoon]
  =+  rob=((sloy ~(beck (is vil eny mast niz) now)) [151 %noun] hap)
  ?~  rob  ~
  ?~  u.rob  ~
  [~ u.u.rob]
::
++  poke                                                ::  external apply
  |=  {now/@da ovo/ovum}
  ^-  {(list ovum) _+>}
  =.  eny  (mix eny (shax now))
  ::  ~&  [%poke -.q.ovo]
  ?:  ?=(?($veer $vega $verb $veal) -.q.ovo)
    ::
    ::  these effects on arvo proper fall through and
    ::  are handled in post.
    ::
    [[ovo ~] +>.$]
  =^  zef  niz
    (~(hurl (is vil eny mast niz) now) lac ovo)
  [zef +>.$]
::
++  vega                                                ::  reboot kernel
  |=  {now/@da ova/(list ovum) hap/path}
  ^-  (unit {p/(list ovum) q/*})
  =-  ?:(?=($| -.res) ((slog p.res) ~) `p.res)
  ^=  res  %-  mule  |.
  =+  pax=(weld hap `path`[%hoon ~])
  ~&  [%vega-start hap]
  =+  src=((hard @t) (need (peek now cx+pax)))
  =+  saz=(shax src)
  =+  gen=(rain hap src)
  ~&  %vega-parsed
  =+  ken=.*(0 q:(~(mint ut %noun) %noun gen))
  =+  ^=  nex
      =+  gat=.*(ken .*(ken [0 87]))
      (need ((hard (unit @)) .*([-.gat [[now ~] +>.gat]] -.gat)))
  ~&  [%vega-compiled hoon nex]
  ?>  (lte nex hoon)
  =+  gat=.*(ken .*(ken [0 ?:(=(nex hoon) 86 11)]))
  =+  sam=[eny ova q.niz]
  =+  raw=.*([-.gat [sam +>.gat]] -.gat)
  [[[~ %vega hap] ((list ovum) -.raw)] +.raw]
::
++  veer                                                ::  install vane/tang
  |=  {now/@da fav/curd}
  =>  .(fav ((hard {$veer lal/@ta pax/path txt/@t}) fav))
  =-  ?:(?=($| -.res) ((slog p.res) +>.$) p.res)
  ^=  res  %-  mule  |.
  ?:  =(%$ lal.fav)
    ~&  [%tang pax.fav `@p`(mug txt.fav)]
    =+  gen=(rain pax.fav txt.fav)
    =+  vax=(slap pit gen)
    =+  orb=`@p`?~(urb 0xffff.ffff.ffff.ffff.ffff.ffff.ffff.ffff u.urb)
    +>.^$(bod `[[%cell [%face %our [%atom %p ~]] p.vax] [orb q.vax]])
  %_    +>.^$
      q.niz
    |-  ^+  q.niz
    ?~  q.niz
      ~&  [%vane `@tas`lal.fav pax.fav `@p`(mug txt.fav)]
      =+  vin=(vint lal.fav vil mast pax.fav txt.fav)
      ?~  vin
        q.niz
      [[lal.fav q.sew:u.vin] q.niz]
    ?.  =(lal.fav p.i.q.niz)
      [i.q.niz $(q.niz t.q.niz)]
      ~&  [%vane `@tas`lal.fav pax.fav `@p`(mug txt.fav)]
    :_  t.q.niz
    :-  p.i.q.niz
    q.sew:(ruck:(vent lal.fav vil mast [p.niz q.i.q.niz]) pax.fav txt.fav)
  ==
::
++  wish                                                ::  external compute
 |=  txt/@
  q:(slap mast (ream txt))
--<|MERGE_RESOLUTION|>--- conflicted
+++ resolved
@@ -656,154 +656,6 @@
 ::::  2e: insecure hashing                              ::
   ::                                                    ::
   ::
-++  fnv  |=(a/@ (end 5 1 (mul 16.777.619 a)))           ::  FNV scrambler
-::
-++  muk                                                 ::  standard murmur3
-  ~/  %muk
-  |=  {syd/@ key/@}
-  ?>  (lte (met 5 syd) 1)
-  =+  ^=  row
-      |=  {a/@ b/@}
-      (con (end 5 1 (lsh 0 a b)) (rsh 0 (sub 32 a) b))
-  =+  mow=|=({a/@ b/@} (end 5 1 (mul a b)))
-  =+  len=(met 5 key)
-  =-  =.  goc  (mix goc len)
-      =.  goc  (mix goc (rsh 4 1 goc))
-      =.  goc  (mow goc 0x85eb.ca6b)
-      =.  goc  (mix goc (rsh 0 13 goc))
-      =.  goc  (mow goc 0xc2b2.ae35)
-      (mix goc (rsh 4 1 goc))
-  ^=  goc
-  =+  [inx=0 goc=syd]
-  |-  ^-  @
-  ?:  =(inx len)  goc
-  =+  kop=(cut 5 [inx 1] key)
-  =.  kop  (mow kop 0xcc9e.2d51)
-  =.  kop  (row 15 kop)
-  =.  kop  (mow kop 0x1b87.3593)
-  =.  goc  (mix kop goc)
-  =.  goc  (row 13 goc)
-  =.  goc  (end 5 1 (add 0xe654.6b64 (mul 5 goc)))
-  $(inx +(inx))
-::
-++  mum                                                 ::  mug with murmur3
-  ~/  %mum
-  |=  a/*
-  |^  (trim ?@(a a (mix $(a -.a) (mix 0x7fff.ffff $(a +.a)))))
-  ++  trim                                              ::  31-bit nonzero
-    |=  key/@
-    =+  syd=0xcafe.babe
-    |-  ^-  @
-    =+  haz=(muk syd key)
-    =+  ham=(mix (rsh 0 31 haz) (end 0 31 haz))
-    ?.(=(0 ham) ham $(syd +(syd)))
-  --
-::
-++  mug                                                 ::  31bit nonzero FNV1a
-  ~/  %mug
-  |=  a/*
-  ?^  a
-    =+  b=[p=$(a -.a) q=$(a +.a)]
-    |-  ^-  @
-    =+  c=(fnv (mix p.b (fnv q.b)))
-    =+  d=(mix (rsh 0 31 c) (end 0 31 c))
-    ?.  =(0 d)  d
-    $(q.b +(q.b))
-  =+  b=2.166.136.261
-  |-  ^-  @
-  =+  c=b
-  =+  [d=0 e=(met 3 a)]
-  |-  ^-  @
-  ?:  =(d e)
-    =+  f=(mix (rsh 0 31 c) (end 0 31 c))
-    ?.  =(0 f)  f
-    ^$(b +(b))
-  $(c (fnv (mix c (cut 3 [d 1] a))), d +(d))
-::                                                      ::
-::::  2f: noun ordering                                 ::
-  ::                                                    ::
-  ::    aor, dor, gor, hor, lor, vor                    ::
-  ::
-++  aor                                                 ::  a-order
-  ~/  %aor
-  |=  {a/* b/*}
-  ^-  ?
-  ?:  =(a b)  &
-  ?.  ?=(@ a)
-    ?:  ?=(@ b)  |
-    ?:  =(-.a -.b)
-      $(a +.a, b +.b)
-    $(a -.a, b -.b)
-  ?.  ?=(@ b)  &
-  |-
-  =+  [c=(end 3 1 a) d=(end 3 1 b)]
-  ?:  =(c d)
-    $(a (rsh 3 1 a), b (rsh 3 1 b))
-  (lth c d)
-::
-++  dor                                                 ::  d-order
-  ~/  %dor
-  |=  {a/* b/*}
-  ^-  ?
-  ?:  =(a b)  &
-  ?.  ?=(@ a)
-    ?:  ?=(@ b)  |
-    ?:  =(-.a -.b)
-      $(a +.a, b +.b)
-    $(a -.a, b -.b)
-  ?.  ?=(@ b)  &
-  (lth a b)
-::
-++  gor                                                 ::  g-order
-  ~/  %gor
-  |=  {a/* b/*}
-  ^-  ?
-  =+  [c=(mug a) d=(mug b)]
-  ?:  =(c d)
-    (dor a b)
-  (lth c d)
-::
-++  hor                                                 ::  h-order
-  ~/  %hor
-  |=  {a/* b/*}
-  ^-  ?
-  ?:  ?=(@ a)
-    ?.  ?=(@ b)  &
-    (gor a b)
-  ?:  ?=(@ b)  |
-  ?:  =(-.a -.b)
-    (gor +.a +.b)
-  (gor -.a -.b)
-::
-++  lor                                                 ::  l-order
-  ~/  %lor
-  |=  {a/* b/*}
-  ^-  ?
-  ?:  =(a b)  &
-  ?@  a
-    ?^  b  &
-    (lth a b)
-  ?:  =(-.a -.b)
-    $(a +.a, b +.b)
-  $(a -.a, b -.b)
-::
-++  vor                                                 ::  v-order
-  ~/  %vor
-  |=  {a/* b/*}
-  ^-  ?
-  =+  [c=(mug (mug a)) d=(mug (mug b))]
-  ?:  =(c d)
-    (dor a b)
-  (lth c d)
-<<<<<<< HEAD
-::                                                      ::
-::::                                                    ::
-  ::  2g: unsigned powers                               ::
-  ::                                                    ::
-=======
-::::::::::::::::::::::::::::::::::::::::::::::::::::::::::
-::                section 2cD, insecure hashing         ::
-::
 ++  fnv  |=(a/@ (end 5 1 (mul 16.777.619 a)))           ::  FNV scrambler
 ::
 ++  muk                                                 ::  standard murmur3
@@ -897,76 +749,86 @@
     ?.  =(0 f)  f
     ^$(b +(b))
   $(c (fnv (mix c (cut 3 [d 1] a))), d +(d))
-::::::::::::::::::::::::::::::::::::::::::::::::::::::::::
-::                section 2cE, phonetic base            ::
-::
-++  po
-  ~/  %po
-  =+  :-  ^=  sis                                       ::  prefix syllables
-      'dozmarbinwansamlitsighidfidlissogdirwacsabwissib\
-      /rigsoldopmodfoglidhopdardorlorhodfolrintogsilmir\
-      /holpaslacrovlivdalsatlibtabhanticpidtorbolfosdot\
-      /losdilforpilramtirwintadbicdifrocwidbisdasmidlop\
-      /rilnardapmolsanlocnovsitnidtipsicropwitnatpanmin\
-      /ritpodmottamtolsavposnapnopsomfinfonbanporworsip\
-      /ronnorbotwicsocwatdolmagpicdavbidbaltimtasmallig\
-      /sivtagpadsaldivdactansidfabtarmonranniswolmispal\
-      /lasdismaprabtobrollatlonnodnavfignomnibpagsopral\
-      /bilhaddocridmocpacravripfaltodtiltinhapmicfanpat\
-      /taclabmogsimsonpinlomrictapfirhasbosbatpochactid\
-      /havsaplindibhosdabbitbarracparloddosbortochilmac\
-      /tomdigfilfasmithobharmighinradmashalraglagfadtop\
-      /mophabnilnosmilfopfamdatnoldinhatnacrisfotribhoc\
-      /nimlarfitwalrapsarnalmoslandondanladdovrivbacpol\
-      /laptalpitnambonrostonfodponsovnocsorlavmatmipfap'
-      ^=  dex                                           ::  suffix syllables
-      'zodnecbudwessevpersutletfulpensytdurwepserwylsun\
-      /rypsyxdyrnuphebpeglupdepdysputlughecryttyvsydnex\
-      /lunmeplutseppesdelsulpedtemledtulmetwenbynhexfeb\
-      /pyldulhetmevruttylwydtepbesdexsefwycburderneppur\
-      /rysrebdennutsubpetrulsynregtydsupsemwynrecmegnet\
-      /secmulnymtevwebsummutnyxrextebfushepbenmuswyxsym\
-      /selrucdecwexsyrwetdylmynmesdetbetbeltuxtugmyrpel\
-      /syptermebsetdutdegtexsurfeltudnuxruxrenwytnubmed\
-      /lytdusnebrumtynseglyxpunresredfunrevrefmectedrus\
-      /bexlebduxrynnumpyxrygryxfeptyrtustyclegnemfermer\
-      /tenlusnussyltecmexpubrymtucfyllepdebbermughuttun\
-      /bylsudpemdevlurdefbusbeprunmelpexdytbyttyplevmyl\
-      /wedducfurfexnulluclennerlexrupnedlecrydlydfenwel\
-      /nydhusrelrudneshesfetdesretdunlernyrsebhulryllud\
-      /remlysfynwerrycsugnysnyllyndyndemluxfedsedbecmun\
-      /lyrtesmudnytbyrsenwegfyrmurtelreptegpecnelnevfes'
-  |%
-  ++  ins  ~/  %ins                                     ::  parse prefix
-           |=  a/@tas
-           =+  b=0
-           |-  ^-  (unit @)
-           ?:(=(256 b) ~ ?:(=(a (tos b)) [~ b] $(b +(b))))
-  ++  ind  ~/  %ind                                     ::  parse suffix
-           |=  a/@tas
-           =+  b=0
-           |-  ^-  (unit @)
-           ?:(=(256 b) ~ ?:(=(a (tod b)) [~ b] $(b +(b))))
-  ++  tos  ~/  %tos                                     ::  fetch prefix
-           |=(a/@ ?>((lth a 256) (cut 3 [(mul 3 a) 3] sis)))
-  ++  tod  ~/  %tod                                     ::  fetch suffix
-           |=(a/@ ?>((lth a 256) (cut 3 [(mul 3 a) 3] dex)))
-  --
-::
-++  fa                                                  ::  base58check
-  =+  key='123456789ABCDEFGHJKLMNPQRSTUVWXYZabcdefghijkmnopqrstuvwxyz'
-  =+  ^-  yek/@ux  ~+
-      =-  yek:(roll (trip key) -)
-      |:  [a=*char b=*@ yek=`@ux`(fil 3 256 0xff)]
-      [+(b) (mix yek (lsh 3 `@u`a (~(inv fe 3) b)))]
-  |%
-  ++  cha  |=(a/char `(unit @uF)`=+(b=(cut 3 [`@`a 1] yek) ?:(=(b 0xff) ~ `b)))
-  ++  tok
-    |=  a/@ux  ^-  @ux
-    =+  b=(pad a)
-    =-  (~(net fe 5) (end 3 4 (shay 32 -)))
-    (shay (add b (met 3 a)) (lsh 3 b (swap 3 a)))
->>>>>>> 37de0c8a
+::                                                      ::
+::::  2f: noun ordering                                 ::
+  ::                                                    ::
+  ::    aor, dor, gor, hor, lor, vor                    ::
+  ::
+++  aor                                                 ::  a-order
+  ~/  %aor
+  |=  {a/* b/*}
+  ^-  ?
+  ?:  =(a b)  &
+  ?.  ?=(@ a)
+    ?:  ?=(@ b)  |
+    ?:  =(-.a -.b)
+      $(a +.a, b +.b)
+    $(a -.a, b -.b)
+  ?.  ?=(@ b)  &
+  |-
+  =+  [c=(end 3 1 a) d=(end 3 1 b)]
+  ?:  =(c d)
+    $(a (rsh 3 1 a), b (rsh 3 1 b))
+  (lth c d)
+::
+++  dor                                                 ::  d-order
+  ~/  %dor
+  |=  {a/* b/*}
+  ^-  ?
+  ?:  =(a b)  &
+  ?.  ?=(@ a)
+    ?:  ?=(@ b)  |
+    ?:  =(-.a -.b)
+      $(a +.a, b +.b)
+    $(a -.a, b -.b)
+  ?.  ?=(@ b)  &
+  (lth a b)
+::
+++  gor                                                 ::  g-order
+  ~/  %gor
+  |=  {a/* b/*}
+  ^-  ?
+  =+  [c=(mug a) d=(mug b)]
+  ?:  =(c d)
+    (dor a b)
+  (lth c d)
+::
+++  hor                                                 ::  h-order
+  ~/  %hor
+  |=  {a/* b/*}
+  ^-  ?
+  ?:  ?=(@ a)
+    ?.  ?=(@ b)  &
+    (gor a b)
+  ?:  ?=(@ b)  |
+  ?:  =(-.a -.b)
+    (gor +.a +.b)
+  (gor -.a -.b)
+::
+++  lor                                                 ::  l-order
+  ~/  %lor
+  |=  {a/* b/*}
+  ^-  ?
+  ?:  =(a b)  &
+  ?@  a
+    ?^  b  &
+    (lth a b)
+  ?:  =(-.a -.b)
+    $(a +.a, b +.b)
+  $(a -.a, b -.b)
+::
+++  vor                                                 ::  v-order
+  ~/  %vor
+  |=  {a/* b/*}
+  ^-  ?
+  =+  [c=(mug (mug a)) d=(mug (mug b))]
+  ?:  =(c d)
+    (dor a b)
+  (lth c d)
+::                                                      ::
+::::                                                    ::
+  ::  2g: unsigned powers                               ::
+  ::                                                    ::
   ::
 ++  pow                                                 ::  unsigned exponent
   ~/  %pow
@@ -3424,16 +3286,16 @@
     ^-  {@ @}
     :-  r
     ?~  (mod n 2)
-      (~(sum fo 65.535) l (muk (snag n raku) r))
-    (~(sum fo 65.536) l (muk (snag n raku) r))
+      (~(sum fo 65.535) l (muk (snag n raku) 4 r))
+    (~(sum fo 65.536) l (muk (snag n raku) 4 r))
   ::
   ++  rund                                              ::  reverse round
     |=  {n/@ l/@ r/@}
     ^-  {@ @}
     :-  r
     ?~  (mod n 2)
-      (~(dif fo 65.535) l (muk (snag n raku) r))
-    (~(dif fo 65.536) l (muk (snag n raku) r))
+      (~(dif fo 65.535) l (muk (snag n raku) 4 r))
+    (~(dif fo 65.536) l (muk (snag n raku) 4 r))
   ::
   ++  raku
     ^-  (list @ux)
@@ -4114,7 +3976,6 @@
 ::
 ::::  4d: parsing (tracing)
   ::
-<<<<<<< HEAD
 ++  last  |=  {zyc/hair naz/hair}                       ::  farther trace
           ^-  hair
           ?:  =(p.zyc p.naz)
@@ -4207,23 +4068,6 @@
   (comp |*({a/* b/*} a))
 ::
 ::::  4f: parsing (rule builders)
-=======
-  ++  rynd                                              ::  feistel round
-    |=  {n/@ l/@ r/@}
-    ^-  {@ @}
-    :-  r
-    ?~  (mod n 2)
-      (~(sum fo 65.535) l (muk (snag n raku) 4 r))
-    (~(sum fo 65.536) l (muk (snag n raku) 4 r))
-  ::
-  ++  rund                                              ::  reverse round
-    |=  {n/@ l/@ r/@}
-    ^-  {@ @}
-    :-  r
-    ?~  (mod n 2)
-      (~(dif fo 65.535) l (muk (snag n raku) 4 r))
-    (~(dif fo 65.536) l (muk (snag n raku) 4 r))
->>>>>>> 37de0c8a
   ::
 ++  bass                                                ::  leftmost base
   |*  {wuc/@ tyd/rule}
