--- conflicted
+++ resolved
@@ -1325,13 +1325,8 @@
            :: =+  a4=(rnd p (rsh 0 e2 a3))
            =+  a4=(rnd p (rsh 0 e2 a2))
            =+  s2=|(s.n s.m)
-<<<<<<< HEAD
-           [s=s2 e=:(sum:si e.n e.m e2) a=a4]
+           [s=s2 e=:(sum:si e.n e.m (sun:si e2)) a=a4]
 
-=======
-           [s=s2 e=:(sum:si e.n e.m (sun:si e2)) a=a4]
-  
->>>>>>> 8a15ab76
   ++  div  |=  [p=@u n=[s=? e=@s a=@u] m=[s=? e=@s a=@u]]  ^-  [s=? e=@ a=@]
            =+  b=(rnd p (^div (lsh 0 (^mul p 2) a.n) a.m))
            ?:  (^gte a.n a.m)
