--- conflicted
+++ resolved
@@ -1649,7 +1649,6 @@
       $(a l.a)
     $(a r.a)
   ::
-<<<<<<< HEAD
   +-  mer                                               ::  puts b in a, sorted
     ~/  %mer
     |*  b=_a
@@ -1658,7 +1657,14 @@
       a
     ?~  a
       b
-=======
+    ?.  (vor n.a n.b)
+      $(a b, b a)
+    ?:  =(n.b n.a)
+      [n.a $(a l.a, b l.b) $(a r.a, b r.b)]
+    ?:  (hor n.b n.a)
+      $(a [n.a $(a l.a, b [n.b l.b ~]) r.a], b r.b)
+    $(a [n.a l.a $(a r.a, b [n.b ~ r.b])], b l.b)
+  ::
   +-  int                                               ::  intersection
     ~/  %int
     |*  b=_a
@@ -1667,19 +1673,13 @@
       ~
     ?~  a
       ~
->>>>>>> 84c5a398
     ?.  (vor n.a n.b)
       $(a b, b a)
     ?:  =(n.b n.a)
       [n.a $(a l.a, b l.b) $(a r.a, b r.b)]
     ?:  (hor n.b n.a)
-<<<<<<< HEAD
-      $(a [n.a $(a l.a, b [n.b l.b ~]) r.a], b r.b)
-    $(a [n.a l.a $(a r.a, b [n.b ~ r.b])], b l.b)
-=======
       %-  uni(+< $(a l.a, b [n.b l.b ~]))  $(b r.b)
     %-  uni(+< $(a r.a, b [n.b ~ r.b]))  $(b l.b)
->>>>>>> 84c5a398
   ::
   +-  put                                               ::  puts b in a, sorted
     ~/  %put
@@ -1933,7 +1933,6 @@
       b
     $(a r.a, b [n.a $(a l.a)])
   ::
-<<<<<<< HEAD
   +-  tur                                               ::  turn
     |*  b=$+([* *] *)
     |-
@@ -1941,9 +1940,6 @@
     [n=[p=p.n.a q=(b p.n.a q.n.a)] l=$(a l.a) r=$(a r.a)]
   ::
   +-  uni                                               ::  union, merge
-=======
-  +-  uni                                               ::  union
->>>>>>> 84c5a398
     ~/  %uni
     |*  b=_a
     |-  ^+  a
