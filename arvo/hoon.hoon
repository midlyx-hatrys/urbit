--- conflicted
+++ resolved
@@ -7003,12 +7003,7 @@
       ==
     ::
         [%cbpm *]  [%bush boil(gen p.gen) boil(gen q.gen)]
-<<<<<<< HEAD
-        [%cbls *]  [%weed [%brts [%herb p.gen] [%bctr %herb q.gen]]]
-=======
         [%cbls *]  [%weed [%brls [%herb p.gen] [%bctr %herb q.gen]]]
-        [%cbsg *]  [%weed p.gen]
->>>>>>> fc3a3185
         [%cbts *]  [%bark p.gen boil(gen q.gen)]
         [%cbwt *]  =+  (turn p.gen |=(a=twig boil(gen a)))
                    ?~(- [%axil %void] [%fern -])
