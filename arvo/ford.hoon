--- conflicted
+++ resolved
@@ -1127,16 +1127,11 @@
         =+  raf=(lear cof here)
         ?.  ?=(%2 -.q.raf)
           (cope raf (flux |=(vax=vase (some [for vax]))))
-<<<<<<< HEAD
         =-  ((slog (flop `tang`-)) (flue cof))
-        ?^  t.pax  ~              ::  error on top-level marks
-=======
-        =-  ((slog 0 (flop `tang`-)) (flue cof))
         =+  (lent t.pax)
         ?:  ?~  -  |                      ::  error if level above built
             (~(has by res) (tack i.pax (scag (dec -) t.pax)))
           ~
->>>>>>> 40e0ae72
         :_(q.q.raf leaf/"! {<`mark`for>} build failed, ignoring.")
       --
     ::
