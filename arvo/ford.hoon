--- conflicted
+++ resolved
@@ -1729,20 +1729,8 @@
         ?:  ?=($hoon p.cay)
           ?.  ?=($txt-diff p.coy)
             (flaw cof leaf+"{<p.cay>} mark with bad diff type: {<p.coy>}" ~)
-<<<<<<< HEAD
-          =+  txt=((soft @t) q.q.cay)
-          ?~  txt
-            (flaw cof leaf+"{<p.cay>} mark on bad data" ~)
-          =+  dif=((soft (urge cord)) q.q.coy)
-          ?~  dif
-            =-  (flaw cof leaf+"{<p.cay>} data with bad diff" -)
-            [>type=p.q.coy< >want=p:!>(*(urge cord))< ~]
-          =+  pac=(role (lurk (lore u.txt) u.dif))
-          (fine cof `gage`[%& p.cay [%atom %t ~] pac])
-=======
           %+  cope  (maul cof !>(pact-hoon) (slop q.cay q.coy))
           (flux |=(vax/vase:cord [%& p.cay vax]))
->>>>>>> a1df9b2a
         ::
         %+  cope  (fang cof p.cay)
         |=  {cof/cafe pro/vase}
