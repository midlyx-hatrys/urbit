!::::: 
::  ::  %ford, new execution control
!?  164
::::
|=  pit/vase   
=>  =~
::  structures
|%
++  gift  gift-ford                                     ::  out result <-$
++  heel  path                                          ::  functional ending
++  kiss  kiss-ford                                     ::  in request ->$
++  move  {p/duct q/(mold note gift)}                   ::  local move
++  note                                                ::  out request $->
          $%  $:  $c                                    ::  to %clay
          $%  {$warp p/sock q/riff}                     ::
          ==  ==  ==                                    ::
++  sign                                                ::  in result $<-
          $%  $:  $c                                    ::  by %clay
          $%  {$writ p/riot}                            ::
          ==  ==  ==                                    ::
--                                                      ::
|%                                                      ::  structures
++  axle                                                ::  all %ford state
  $:  $2                                                ::  version for update
      pol/(map ship baby)                               ::
  ==                                                    ::
++  baby                                                ::  state by ship
  $:  tad/{p/@ud q/(map @ud task)}                      ::  tasks by number
      dym/(map duct @ud)                                ::  duct to task number
      deh/(map @uvH deps)                               ::  depends by hash
      jav/(map * calx)                                  ::  cache
  ==                                                    ::
++  bolt                                                ::  gonadic edge
  |*  a/$-(* *)                                         ::  product clam
  $:  p/cafe                                            ::  cache
    $=  q                                               ::
      $%  {$0 p/(set beam) q/a}                         ::  depends+product
          {$1 p/(set {p/care q/beam r/tang})}           ::  blocks
          {$2 p/(set beam) q/tang}                      ::  depends+error
      ==                                                ::
  ==                                                    ::
::                                                      ::
++  burg                                                ::  gonadic rule
  |*  {a/$-(* *) b/$-(* *)}                             ::  from and to
  $-({c/cafe d/a} (bolt b))                             ::
::                                                      ::
++  cafe                                                ::  live cache
<<<<<<< HEAD
  $:  p=(set calx)                                      ::  used
      q=(map ,* calx)                                   ::  cache
      r=(map ,@uvH deps)                                ::  dependss
=======
  $:  p/(set calx)                                      ::  used
      q/(map * calx)                                    ::  cache
>>>>>>> 07bbbee2
  ==                                                    ::
::                                                      ::
++  calm                                                ::  cache metadata
  $:  laz/@da                                           ::  last accessed
      dep/(set beam)                                    ::  dependencies
  ==                                                    ::
++  calx                                                ::  concrete cache line
  $%  {$hood p/calm q/(pair beam cage) r/hood}          ::  compile
      {$bake p/calm q/(trel mark coin beam) r/(unit vase)} ::  load
      {$slit p/calm q/{p/span q/span} r/span}           ::  slam type
      {$slim p/calm q/{p/span q/twig} r/(pair span nock)}::  mint
      {$slap p/calm q/{p/vase q/twig} r/vase}           ::  compute
      {$slam p/calm q/{p/vase q/vase} r/vase}           ::  compute
  ==                                                    ::
++  deps                                                ::  depend state
  $%  {$init p/(set beam)}                              ::  given out
      {$sent p/(set duct) q/(set beam)}                 ::  listener exists
      {$done $~}                                         ::  change seen
  ==                                                    ::
++  task                                                ::  problem in progress
  $:  nah/duct                                          ::  cause
      {bek/beak kas/silk}                               ::  problem
      keg/(map (pair term beam) cage)                   ::  block results
      kig/{p/@ud q/(map @ud {p/care q/beam})}           ::  blocks
  ==                                                    ::
++  gagl  (list (pair gage gage))                    
--                                                      ::
|%                                                      ::
++  calf                                                ::  reduce calx
  |*  sem/*                                             ::  a spansystem hack
  |=  cax/calx
  ?+  sem  !!
    $hood  ?>(?=($hood -.cax) r.cax)
    $bake  ?>(?=($bake -.cax) r.cax)
    $slap  ?>(?=($slap -.cax) r.cax)
    $slam  ?>(?=($slam -.cax) r.cax)
    $slim  ?>(?=($slim -.cax) r.cax)
    $slit  ?>(?=($slit -.cax) r.cax)
  ==
::
++  calk                                                ::  cache lookup
  |=  a/cafe                                            ::
  |=  {b/@tas c/*}                                      ::
  ^-  {(unit calx) cafe}                                ::
  =+  d=(~(get by q.a) [b c])                           ::
  ?~  d  [~ a]                                          ::
  [d a(p (~(put in p.a) u.d))]                          ::
::                                                      ::
++  came                                                ::
  |=  {a/cafe b/calx}                                   ::  cache install
  ^-  cafe                                              ::
  a(q (~(put by q.a) [-.b q.b] b))                      ::
::                                                      ::
<<<<<<< HEAD
++  faun  (flux |=(a=vase [%& %noun a]))                ::  vase to gage
++  feel  (flux |=(a=cage q.a))                         ::  cage to vase
=======
++  chub                                                ::  cache merge
  |=  {a/cafe b/cafe}                                   ::
  ^-  cafe                                              ::
  [(~(uni in p.a) p.b) (~(uni by q.a) q.b)]             ::
::                                                      ::
++  faun  (flux |=(a/vase [%& %noun a]))                ::  vase to gage
++  feel  (flux |=(a/cage q.a))                         ::  cage to vase
>>>>>>> 07bbbee2
++  furl                                                ::  unwrap gage to cage
  |=  {a/cafe b/gage}  ^-  (bolt cage)
  ?-  -.b
    $tabl  (flaw a >%bad-marc< ~)
    $|     (flaw a p.b)
    $&     (fine a p.b)
  ==
::
++  fret                                                ::  lift error
  |=  a/(bolt gage)  ^-  (bolt gage)
  ?.  ?=($2 -.q.a)  a
  [p.a [%0 p.q.a `gage`[%| q.q.a]]]
::
++  fine  |*  {a/cafe b/*}                              ::  bolt from data
          [p=`cafe`a q=[%0 p=*(set beam) q=b]]          ::
++  flaw  |=  {a/cafe b/tang}                           ::  bolt from error
          [p=a q=[%2 p=*(set beam) q=b]]                ::
++  flag                                                ::  beam into deps
  |*  {a/beam b/(bolt)}                                 ::
  ?:  ?=($1 -.q.b)  b
  =.  p.q.b  (~(put in p.q.b) a)
  b
::                                                      ::
++  flue  |=(a/cafe (fine a ~))                         ::  cafe to empty
++  flux  |*  a/_*                                      ::  bolt lift (fmap)
          |*  {cafe _,.+<.a}
          (fine +<- (a +<+))
::
++  lark                                                ::  filter arch names
  |=  {wox/$-(knot (unit @)) arc/arch}
  ^-  (map @ knot)
  %-  ~(gas by *(map @ knot))
  =|  rac/(list (pair @ knot))
  |-  ^+  rac
  ?~  dir.arc  rac
  =.  rac  $(dir.arc l.dir.arc, rac $(dir.arc r.dir.arc))
  =+  gib=(wox p.n.dir.arc)
  ?~(gib rac [[u.gib p.n.dir.arc] rac])
::
++  tack                                                ::  fold path to term
  |=  a/{i/term t/(list term)}  ^-  term
  (rap 3 |-([i.a ?~(t.a ~ ['-' $(a t.a)])]))
::
++  tear                                                ::  split term
  =-  |=(a/term (rush a (most hep sym)))
  sym=(cook crip ;~(plug low (star ;~(pose low nud))))
::
++  norm                                                ::  normalize beam rev
  |=  {ska/sley bem/beam}
  %_  bem
    r  ?:  ?=($ud -.r.bem)  r.bem
       =+  num=(ska [%151 %noun] ~ %cw bem(s ~))
       ?.  ?=({$~ $~ * * @u} num)
         ~&  norm-lost+(tope bem(s ~))
         r.bem  ::  XX
       [%ud q.q.u.u.num]
  ==
::
++  za                                                  ::  per event
  =|  $:  $:  our/ship                                  ::  computation owner
              hen/duct                                  ::  event floor
              $:  now/@da                               ::  event date
                  eny/@                                 ::  unique entropy
                  ska/sley                              ::  system namespace
              ==                                        ::
              mow/(list move)                           ::  pending actions
          ==                                            ::
          bay/baby                                      ::  all owned state
      ==                                                ::
  |%
  ++  abet                                              ::  resolve
    ^-  {(list move) baby}
    [(flop mow) bay]
  ::
  ++  apax                                              ::  call
    ^+  ..apax
    =+  nym=(~(get by dym.bay) hen)
    ?~  nym                                             ::  XX should never
      ~&  [%ford-mystery hen]
      ..apax
    =+  tas=(need (~(get by q.tad.bay) u.nym))
    amok:~(camo zo [u.nym tas])
  ::
  ++  apex
    |=  kub/bilk
    ^+  +>
    =+  num=p.tad.bay
    ?<  (~(has by dym.bay) hen)
    =:  p.tad.bay  +(p.tad.bay)
        dym.bay    (~(put by dym.bay) hen num)
      ==
    ~(exec zo [num `task`[hen kub ~ 0 ~]])
  ::
  ++  axon                                              ::  take
    |=  {num/@ud tik/@ud sih/sign}
    ^+  +>
    ?-    -.+.sih
        $writ
      =+  tus=(~(get by q.tad.bay) num)
      ?~  tus
        ~&  [%ford-lost num]
        +>.$
      (~(resp zo [num u.tus]) tik p.+.sih)
    ==
  ::
  ++  axun                                              ::  take rev update
    |=  {tea/wire dep/@uvH bem/beam sih/sign}
    ^+  +>
    ?-    -.+.sih
        $writ
      ?~  p.sih  +>.$ 
      :: ~&  writ+tea
      =+  dap=(~(got by deh.bay) dep)
      =-  +>.$(mow mow, deh.bay ?~(dop deh.bay (~(put by deh.bay) dep dop)))
      ^-  {dop/$@($~ _dap) mow/_mow}
      ?-    -.dap
          $done  `mow                ::  writ redundant
          $init  ~|(never-subscribed+dep !!)
          $sent
        :-  [%done ~]
        ;:  weld
          (axap dep (~(del in q.dap) bem))              ::  cancel outstanding
          (turn (~(tap in p.dap)) |=(hen/duct [hen %give %news dep]))
          mow
    ==  ==
      ==
  ::
  ++  axap                                              ::  unsubscribe beams
    |=  {dep/@uvH dap/(set beam)}
    %+  turn  (~(tap in dap))
    |=  bem/beam
    :^  hen  %pass  [(scot %p our) (scot %uv dep) (tope bem)]
    [%c %warp [our p.bem] q.bem ~]
  ::
  ++  awap                                              ::  get next revision
    ~%  %ford-w  ..is  ~
    |=  {dep/@uvH ask/?}
    ?:  =(`@`0 dep)
      ~&(dep-empty+hen +>.$)
    ?:  =(dep 0vtest)                 ::  upstream testing
      +>.$(mow ?.(ask mow :_(mow [hen %give %news dep])))
    =+  dap=(~(get by deh.bay) dep)
    ?~  dap  ~&(dep-missed+dep +>.$)  ::  XX  ~|  !!
    :: ~&  awap+[dep u.dap]
    ?-  -.u.dap
      $done  +>.$(mow ?.(ask mow :_(mow [hen %give %news dep])))
      $sent
        =.  p.u.dap  
          ?:  ask  (~(put in p.u.dap) hen)
          (~(del in p.u.dap) hen)
        ?^  p.u.dap
          +>.$(deh.bay (~(put by deh.bay) dep u.dap))
        =.  mow  (weld (axap dep q.u.dap) mow)
        +>.$(deh.bay (~(put by deh.bay) dep [%init q.u.dap]))
    ::
      $init
        ?.  ask  ~&(awap-kill-empty+dep +>.$)  :: crash?
        %_    +>.$
            deh.bay 
          (~(put by deh.bay) dep [%sent [hen ~ ~] p.u.dap])
        ::
            mow
          =<  (welp :_(mow (turn (~(tap in p.u.dap)) .)))
          |=  bem/beam 
          :^  hen  %pass  [(scot %p our) (scot %uv dep) (tope bem)]
          [%c [%warp [our p.bem] q.bem ~ [%next %z r.bem (flop s.bem)]]]
    ==  ==
  ::
  ++  zo
    ~%  %ford-z  ..is  ~
    |_  {num/@ud task}
    ++  abet  %_(..zo q.tad.bay (~(put by q.tad.bay) num +<+))
    ++  amok  
      %_  ..zo  
        q.tad.bay  (~(del by q.tad.bay) num)
        dym.bay    (~(del by dym.bay) nah)
      ==
    ++  camo                                            ::  stop requests
      ^+  .
      =+  kiz=(~(tap by q.kig) *(list {p/@ud q/{p/care q/beam}}))
      |-  ^+  +>
      ?~  kiz  +>
      %=    $
          kiz  t.kiz
          mow
        :_  mow
        :-  hen
        :^    %pass
            [(scot %p our) (scot %ud num) (scot %ud p.i.kiz) ~]
          %c
        [%warp [our p.q.q.i.kiz] q.q.q.i.kiz ~]
      ==
    ::
    ++  camp                                            ::  request a file
      |=  {ren/care bem/beam}
      ^+  +>
      %=    +>
          kig  [+(p.kig) (~(put by q.kig) p.kig [ren bem])]
          mow
        :_  mow
        :-  hen
        :^    %pass
            [(scot %p our) (scot %ud num) (scot %ud p.kig) ~]
          %c
        ~&  >>  [%camping ren bem]
        [%warp [our p.bem] q.bem [~ %sing ren r.bem (flop s.bem)]]
      ==
    ::
    ++  clad                                            ::  hash dependencies
      |*  hoc=(bolt)  ^+  [*@uvH hoc]
      ?:  ?=(%1 -.q.hoc)  [*@uvH hoc]
      =^  dep  r.p.hoc  (daze [p.q r.p]:hoc)
      [dep hoc]
    ::
    ++  clef                                            ::  cache a result
      |*  sem/*
      |*  {hoc/(bolt) fun/(burg)}
      ?-    -.q.hoc
          $2  hoc
          $1  hoc
          $0
        =^  cux  p.hoc  ((calk p.hoc) sem q.q.hoc)
        ?^  cux
          [p=p.hoc q=[%0 p=dep.p.u.cux q=((calf sem) u.cux)]]
        =+  nuf=(cope hoc fun)
        ?-    -.q.nuf
            $2  nuf
            $1  nuf
            $0
          :: ~&  :-  %clef-new
          ::     ?+  sem  `@tas`sem
          ::       %hood  [%hood (tope &1.q.q.hoc)]
          ::       %bake  [%bake `mark`&1.q.q.hoc (tope &2.q.q.hoc)]
          ::     ==
          :-  p=(came p.nuf `calx`[sem `calm`[now p.q.nuf] q.q.hoc q.q.nuf])
          q=q.nuf
        ==
      ==
    ::
    ++  coax  !.                                        ::  bolt across
      |*  {hoc/(bolt) fun/(burg)}
      ?-  -.q.hoc
        $0  =+  nuf=$:fun(,.+<- p.hoc)
            :-  p=p.nuf
            ^=  q
            ?-  -.q.nuf
              $0  [%0 p=(~(uni in p.q.hoc) p.q.nuf) q=[q.q.hoc q.q.nuf]]
              $1  q.nuf
              $2  q.nuf
            ==
        $1  =+  nuf=$:fun(,.+<- p.hoc)
            :-  p=p.nuf
            ^=  q
            ?-  -.q.nuf
              $0  q.hoc
              $1  [%1 p=(~(uni in p.q.nuf) p.q.hoc)]
              $2  q.nuf
            ==
        $2  hoc
      ==
    ::
    ++  cool                                            ::  error caption
      |*  {cyt/$@(term (trap tank)) hoc/(bolt)}
      ?.  ?=($2 -.q.hoc)  hoc
      [p=p.hoc q=[%2 p=p.q.hoc q=[?^(cyt *cyt [>`@tas`cyt<]~) q.q.hoc]]]
    ::
    ++  cope                                            ::  bolt along
      |*  {hoc/(bolt) fun/(burg)}
      ?-  -.q.hoc
        $1  hoc
        $2  hoc
        $0  =+  nuf=(fun p.hoc q.q.hoc)
            :-  p=p.nuf
            ^=  q
            ?-  -.q.nuf
              $1  q.nuf
              $2  [%2 p=(~(uni in `_p.q.nuf`p.q.hoc) p.q.nuf) q=q.q.nuf]
              $0  [%0 p=(~(uni in `_p.q.nuf`p.q.hoc) p.q.nuf) q=q.q.nuf]
      ==    ==
    ::
    ++  coop                                            ::  bolt alter
      |*  {hoc/(bolt) fun/$-(cafe (bolt))}
      ?-  -.q.hoc
        $1  hoc
        $0  hoc
        $2  =+  nuf=(fun p.hoc)
            :-  p=p.nuf
            ^=  q
            ?-  -.q.nuf
              $1  q.nuf
              $0  [%0 p=(~(uni in `_p.q.nuf`p.q.hoc) p.q.nuf) q=q.q.nuf]
              $2  =.  q.q.nuf  (welp q.q.nuf q.q.hoc)
                  [%2 p=(~(uni in `_p.q.nuf`p.q.hoc) p.q.nuf) q=q.q.nuf]
      ==    ==
    ::
    ++  coup                                            ::  toon to bolt
      |=  cof/cafe
      |*  {ton/toon fun/$-(* *)}
      :-  p=cof
      ^=  q
      ?-  -.ton
        $2  [%2 p=*(set beam) q=p.ton]
        $0  [%0 p=*(set beam) q=(fun p.ton)]
        $1  ::  ~&  [%coup-need ((list path) p.ton)]
            =-  ?-  -.faw
                  $&  :-  %1
                      ^=  p
                      %-  silt
                      %+  turn  p.faw
                      |=(a/{care beam} [-.a +.a *tang])
                  $|  [%2 p=*(set beam) q=p.faw]
                ==
            ^=  faw
            |-  ^-  (each (list (pair care beam)) tang)
            ?~  p.ton  [%& ~]
            =+  nex=$(p.ton t.p.ton)
            =+  err=|=(a/tape [%| leaf+a ?:(?=($& -.nex) ~ p.nex)])
            =+  pax=(path i.p.ton)
            ?~  pax  (err "blocking empty")
            ?.  ?=($c (end 3 1 i.pax))
              (err "blocking not clay")
            =+  ren=((soft care) (rsh 3 1 i.pax))
            ?~  ren
              (err "blocking not care")
            =+  zis=(tome t.pax)
            ?~  zis
              (err "blocking not beam")
            ?-  -.nex
              $&  [%& [u.ren u.zis] p.nex]
              $|  nex
            ==
      ==
    ::
    ++  cowl                                            ::  each to bolt
      |=  cof/cafe
      |*  {tod/(each * tang) fun/$-(* *)}
      %+  (coup cof)
        ?-  -.tod
          $&  [%0 p=p.tod]
          $|  [%2 p=p.tod]
        ==
      fun
    ::
    ++  tabl-run                                        ::  apply to all elems
      |=  fun/(burg cage gage)
      |=  {cof/cafe gag/gage}
      ^-  (bolt gage)
      ?.  ?=($tabl -.gag)
        (cope (furl cof gag) fun)
      %+  cope  
        |-  ^-  (bolt (list (pair gage gage)))
        ?~  p.gag  (fine cof ~)
        %.  [cof p.gag]
        ;~  cope
          ;~  coax
            |=({cof/cafe {^ q/gage} t/gagl} (fret ^^$(cof cof, gag q)))
            |=({cof/cafe ^ t/gagl} ^$(cof cof, p.gag t))
          ==
          (flux |=({v/gage t/gagl} [[p.i.p.gag v] t]))
        ==
      (flux |=(rex/gagl [%tabl rex]))
    ::
    ++  some-in-map
      |*  fun/(burg knot (unit))
      =+  res=_(need [?+(-.q !! $0 q.q)]:*fun)
      =+  marv=(map knot res)
      |=  {cof/cafe sud/(map knot $~)}  ^-  (bolt marv)
      ?~  sud  (flue cof)
      %.  [cof sud]
      ;~  cope
        ;~  coax
          |=({cof/cafe _sud} ^$(cof cof, sud l))
          |=({cof/cafe _sud} ^$(cof cof, sud r))
          |=  {cof/cafe {dir/@ta $~} ^}
          %+  cope  (fun cof dir)
          (flux (lift |*(* [dir +<])))
        ==
        %-  flux
        |=  {lam/marv ram/marv nod/(unit {knot res})}
        ?^(nod [u.nod lam ram] (~(uni by lam) ram))
      ==
    ++  dash                                          ::  process cache
      |=  cof/cafe
      ^+  +>
      %_(+> jav.bay q.cof, deh.bay r.cof)
    ::
    ++  diff                                            ::  diff
      |=  {cof/cafe kas/silk kos/silk}
      ^-  (bolt gage)
      %.  [cof kas kos]
      ;~  cope
        ;~  coax
          |=({cof/cafe p/silk q/silk} (cope (make cof p) furl))
          |=({cof/cafe p/silk q/silk} (cope (make cof q) furl))
        ==
        |=  {cof/cafe cay/cage coy/cage}  ^-  (bolt gage)
        ?.  =(p.cay p.coy)
          %+  flaw  cof  :_  ~
          leaf+"diff on data of different marks: {(trip p.cay)} {(trip p.coy)}"
        ?:  =(q.q.cay q.q.coy)
          (fine cof [%& %null [%atom %n ~] ~])
        ::
        %+  cope  (fang cof p.cay)
        |=  {cof/cafe pro/vase}
        ?.  (slab %grad p.pro)
          (flaw cof leaf+"no ++grad" ~)
        =+  gar=(slap pro [%limb %grad])
        ?@  q.gar
          =+  for=((sand %tas) q.gar)
          ?~  for  (flaw cof leaf+"bad mark ++grad" ~)
          %+  make  cof  ^-  silk
          :+  %diff
            [%cast u.for [%$ cay]]
          [%cast u.for [%$ coy]]
        ?.  (slab %form p.gar)
          (flaw cof leaf+"no ++form:grad" ~)
        ?.  (slab %diff p.gar)
          (flaw cof leaf+"no ++diff:grad" ~)
        %+  cope  (keel cof pro [[%& 6]~ q.cay]~)
        |=  {cof/cafe pox/vase}
        %+  cope
          %^  maul  cof
            (slap (slap pox [%limb %grad]) [%limb %diff])
          q.coy
        |=  {cof/cafe dif/vase}
        =+  for=((soft @tas) q:(slap gar [%limb %form]))
        ?~  for
          (flaw cof leaf+"bad ++form:grad" ~)
        (fine cof [%& u.for dif])
      ==
    ::
    ++  daze                                            ::  remember depends
<<<<<<< HEAD
      |=  [dep=(set beam) deh=(map ,@uvH deps)]
      ^+  [*@uvH deh]
=======
      |=  dep/(set beam)
      ^+  [*@uvH deh.bay]
>>>>>>> 07bbbee2
      =.  dep
        =<  (silt (skip (~(tap in dep)) .))
        |=  dap/beam  ^-  ?
        ?~  s.dap  |
        =>(.(s.dap t.s.dap) |((~(has in dep) dap) $))
      ?~  dep  [0v0 deh]
      =+  hap=(sham dep)
      ?:  (~(has by deh) hap)
        [hap deh]
      [hap (~(put by deh) hap [%init dep])]
    ::
    ++  exec                                            ::  execute app
      ^+  ..zo
      ?:  !=(~ q.kig)  ..zo
      =+  bot=(make [~ jav.bay deh.bay] kas)
      =^  dep  bot  (clad bot)
      =.  ..exec  (dash p.bot)
      ?-  -.q.bot
<<<<<<< HEAD
        %0  amok:(expo [%made dep q.q.bot])
        %2  amok:(expo [%made dep %| q.q.bot])
        %1  =+  zuk=(~(tap by p.q.bot) ~)
=======
        $0  =^  dep  deh.bay  (daze p.q.bot)
            amok:(expo [%made dep q.q.bot])
        $2  =^  dep  deh.bay  (daze p.q.bot)
            amok:(expo [%made dep %| q.q.bot])
        $1  =+  zuk=(~(tap by p.q.bot) ~)
>>>>>>> 07bbbee2
            =<  abet
            |-  ^+  ..exec
            ?~  zuk  ..exec
            $(zuk t.zuk, ..exec `_..exec`(camp p.i.zuk q.i.zuk))
      ==
    ::
    ++  expo                                            ::  return gift
      |=  gef/gift
      %_(+> mow :_(mow [hen %give gef]))
    ::
    ++  fade                                            ::  compile to hood
      |=  {cof/cafe for/mark bem/beam}
      ^-  (bolt hood)
<<<<<<< HEAD
      (fape cof for bem bem)
    ::
    ++  fape                                            ::  XX compile at path
      |=  [cof=cafe for=mark bem=beam bim=beam]
      ^-  (bolt hood)
      %+  cool  |.(leaf/"ford: fade {<[(tope bem)]>}")
      %+  cope  (liar cof %*(. bem s [for s.bem]))
      |=  [cof=cafe cay=cage]
      %+  (clef %hood)  (fine cof bim(r [%ud 0]) cay)
=======
      %+  cool  |.(leaf+"ford: fade {<[(tope bem)]>}")
      %+  cope  (liar cof %*(. bem s [for s.bem]))
      |=  {cof/cafe cay/cage}
      %+  (clef %hood)  (fine cof bem(r [%ud 0]) cay)
>>>>>>> 07bbbee2
      ^-  (burg (pair beam cage) hood)
      |=  {cof/cafe bum/beam cay/cage}
      ~|  fade+(tope bum)
      =+  rul=(fair bum)
      ?.  ?=(@ q.q.cay)
        (flaw cof ~)
      =+  vex=((full rul) [[1 1] (trip q.q.cay)])
      ?~  q.vex
        (flaw cof [%leaf "syntax error: {<p.p.vex>} {<q.p.vex>}"] ~)
      (fine cof p.u.q.vex)
    ::
    ++  fame                                            ::  beam with - as /
      |=  {cof/cafe bem/beam}
      ^-  (bolt beam)
      %+  cope  
        ?~  s.bem  (flue cof)
        =+  opt=`(list term)`(fall (tear i.s.bem) ~)
        ?~  opt  (flue cof)
        |-  ^-  (bolt (unit beam))
        =.  i.s.bem  (tack opt)
        %+  cope  (lima cof %hoon many+~ bem)
        |=  {cof/cafe vax/(unit vase)}  ^-  (bolt (unit beam))
        ?^  vax  (fine cof `bem)
        ?~  t.opt  (flue cof)
        %+  cope  ^$(opt t.opt, t.s.bem :_(t.s.bem i.opt), cof cof)
        |=  {cof/cafe bem/(unit beam)}  ^-  (bolt (unit beam))
        ?^  bem  (fine cof bem)
        ^$(opt :_(t.t.opt (tack i.opt i.t.opt ~)), cof cof)
      (flux |=(a/(unit beam) (fall a bem)))
    ::
    ++  fang                                            ::  protocol door
      |=  {cof/cafe for/mark}  ^-  (bolt vase)
      (cope (lamp cof bek /[for]/mar) lear)
    ::
    ++  fair                                            ::  hood parsing rule
      |=  bem/beam
      ?>  ?=({$ud $0} r.bem)           ::  XX sentinel
      =+  vez=(vang & (tope bem))
      =<  hood
      |%  
      ++  case
        %+  sear  
          |=  a/coin
          ?.  ?=({$$ ?($da $ud $tas) *} a)  ~
          [~ u=(^case a)]
        nuck:so
      ::
      ++  hath  (sear plex:vez (stag %conl poor:vez))   ::  hood path
      ++  have  (sear tome ;~(pfix fas hath))           ::  hood beam
      ++  hood
        %+  ifix  [gay gay]
        ;~  plug
          ;~  pose
            (ifix [;~(plug fas wut gap) gap] dem)
            (easy zuse)
          ==
        ::
          ;~  pose
            (ifix [;~(plug fas hep gap) gap] (most ;~(plug com gaw) hoof))
            (easy ~)
          ==
        ::
          ;~  pose
            (ifix [;~(plug fas lus gap) gap] (most ;~(plug com gaw) hoof))
            (easy ~)
          ==
        ::
          (star ;~(sfix horn gap))
          (most gap hoop)
        ==
      ::
      ++  hoof
        %+  cook  |=(a/^hoof a)
        ;~  plug
          sym
          ;~  pose
            %+  stag  ~
            ;~(plug ;~(pfix fas case) ;~(pfix ;~(plug fas sig) fed:ag))
            (easy ~)
          ==
        ==
      ::
      ++  hoop
        ;~  pose
          (stag %| ;~(pfix ;~(plug fas fas gap) have))
          (stag %& tall:vez)
        ==
      ::
      ++  horn
        =<  apex
        =|  tol/?
        |%
        ++  apex
          %+  knee  *^horn  |.  ~+
          ;~  pfix  fas
            ;~  pose
              (stag %ape ;~(pfix sig ape:read))
              (stag %arg ;~(pfix buc ape:read))
              (stag %alt ;~(pfix bar alt:read))
              (stag %dep ;~(pfix hax day:read))
              (stag %dub ;~(pfix tis dub:read))
              (stag %fan ;~(pfix dot fan:read))
              (stag %for ;~(pfix com for:read))
              (stag %hel ;~(pfix cen day:read))
              (stag %lin ;~(pfix pam lin:read))
              (stag %man ;~(pfix tar man:read))
              (stag %nap ;~(pfix cab day:read))
              (stag %now ;~(pfix pat day:read))
              (stag %saw ;~(pfix sem saw:read))
              (stag %see ;~(pfix col see:read))
              (stag %sic ;~(pfix ket sic:read))
              (stag %toy ;~(sfix toy:read fas))
            ==
          ==
        ::
        ++  rail
          |*  {wid/rule tal/rule}
          ?.  tol  wid
          ;~(pose wid tal)
        ::
        ++  read
          |%  ++  ape
                %+  rail
                  (ifix [sel ser] (stag %conp (most ace wide:vez)))
                ;~(pfix gap tall:vez)
          ::
              ++  alt
                %+  rail  (ifix [pel per] (most ace day))
                ;~(sfix (star day) gap duz)
          ::
              ++  day  
                %+  rail
                  apex(tol |) 
                ;~(pfix gap apex)
          ::
              ++  dub
                %+  rail  
                  ;~(plug sym ;~(pfix tis day))
                ;~(pfix gap ;~(plug sym day))
          ::
              ++  fan
                %+  rail  fail 
                ;~(sfix (star day) gap duz)
          ::
              ++  for
                %+  rail  fail
                =-  ;~(sfix (star -) gap duz)
                ;~(pfix gap fas ;~(plug hath day))
          ::
              ++  lin
                %+  rail
                  ;~(plug (plus ;~(sfix sym pam)) day)
                =+  (cook |=(a/term [a ~]) sym)
                ;~(pfix gap ;~(plug - day))
          ::
              ++  man
                %+  rail  fail
                %+  cook  ~(gas by *(map term ^horn))
                =<  ;~(sfix (star (sear . day)) gap duz)
                |=  a/^horn  ^-  (unit {term ^horn})
                ?+(-.a ~ $dub `[p.a q.a])
          ::
              ++  saw
                %+  rail
                  ;~(plug ;~(sfix wide:vez sem) day)
                ;~(pfix gap ;~(plug tall:vez day))
          ::
              ++  see
                %+  rail  
                  ;~(plug ;~(sfix have col) day)
                ;~(pfix gap ;~(plug have day))
          ::
              ++  sic
                %+  rail  
                  ;~(plug ;~(sfix wide:vez ket) day)
                ;~(pfix gap ;~(plug tall:vez day))
          ::
              ++  toy  ;~(plug ;~(pose (cold | zap) (easy &)) sym)
          --
        ::
        --
      --
    ::
    ++  join
      |=  {cof/cafe for/mark kas/silk kos/silk}
      ^-  (bolt gage)
      %.  [cof kas kos]
      ;~  cope
        ;~  coax
          |=({cof/cafe p/silk q/silk} (cope (make cof p) furl))
          |=({cof/cafe p/silk q/silk} (cope (make cof q) furl))
        ==
        |=  {cof/cafe cay/cage coy/cage}  ^-  (bolt gage)
        ::
        %+  cope  (fang cof for)
        |=  {cof/cafe pro/vase}
        ?.  (slab %grad p.pro)
          (flaw cof leaf+"no ++grad" ~)
        =+  gar=(slap pro [%limb %grad])
        ?@  q.gar
          =+  too=((sand %tas) q.gar)
          ?~  too  (flaw cof leaf+"bad mark ++grad" ~)
          (make cof %join u.too [%$ cay] [%$ coy])
        ?.  (slab %form p.gar)
          (flaw cof leaf+"no ++form:grad" ~)
        =+  fom=((soft @tas) q:(slap gar [%limb %form]))
        ?~  fom
          (flaw cof leaf+"bad ++form:grad" ~)
        ?.  &(=(u.fom p.cay) =(u.fom p.coy))
          %+  flaw  cof  :_  :_  ~
            leaf+"join on data of bad marks: {(trip p.cay)} {(trip p.coy)}"
          leaf+"expected mark {(trip u.fom)}"
        ?:  =(q.q.cay q.q.coy)
          (fine cof [%& cay])
        ?.  (slab %join p.gar)
          (flaw cof leaf+"no ++join:grad" ~)
        %+  cope
          %^  maul  cof
            (slap (slap pro [%limb %grad]) [%limb %join])
          (slop q.cay q.coy)
        |=  {cof/cafe dif/vase}
        ?@  q.dif
          (fine cof [%& %null dif])
        (fine cof [%& u.fom (slot 3 dif)])
      ==
    ::
    ++  mash
      |=  {cof/cafe for/mark mas/milk mos/milk}
      ^-  (bolt gage)
      %.  [cof r.mas r.mos]
      ;~  cope
        ;~  coax
          |=({cof/cafe p/silk q/silk} (cope (make cof p) furl))
          |=({cof/cafe p/silk q/silk} (cope (make cof q) furl))
        ==
        |=  {cof/cafe cay/cage coy/cage}  ^-  (bolt gage)
        %+  cope  (fang cof for)
        |=  {cof/cafe pro/vase}
        ?.  (slab %grad p.pro)
          (flaw cof leaf+"no ++grad" ~)
        =+  gar=(slap pro [%limb %grad])
        ?@  q.gar
          =+  too=((sand %tas) q.gar)
          ?~  too  (flaw cof leaf+"bad mark ++grad" ~)
          %+  make  cof
          `silk`[%mash u.too [p.mas q.mas [%$ cay]] [p.mos q.mos [%$ coy]]]
        ?.  (slab %form p.gar)
          (flaw cof leaf+"no ++form:grad" ~)            
        =+  fom=((soft @tas) q:(slap gar [%limb %form]))
        ?~  fom
          (flaw cof leaf+"bad ++form:grad" ~)
        ?.  &(=(u.fom p.cay) =(u.fom p.coy))
          %+  flaw  cof  :_  :_  ~
            leaf+"mash on data of bad marks: {(trip p.cay)} {(trip p.coy)}"
          leaf+"expected mark {(trip u.fom)}"
        ?:  =(q.q.cay q.q.coy)
          (fine cof %& cay)
        ?.  (slab %mash p.gar)
          (fine cof %& %null [%atom %n ~] ~)
        %+  cope
          %^  maul  cof
            (slap (slap pro [%limb %grad]) [%limb %mash])
          %+  slop
            :(slop [[%atom %p ~] p.mas] [[%atom %tas ~] q.mas] q.cay)
          :(slop [[%atom %p ~] p.mos] [[%atom %tas ~] q.mos] q.coy)
        (flux |=(dif/vase [%& u.fom dif]))
      ==
    ::
    ++  kale                                            ::  mutate
      |=  {cof/cafe kas/silk muy/(list (pair wing silk))}
      ^-  (bolt gage)
      %+  cope
        |-  ^-  (bolt (list (pair wing vase)))
        ?~  muy  (flue cof)
        %+  cope  (cope (make cof q.i.muy) furl)
        |=  {cof/cafe cay/cage}
        %+  cope  ^$(muy t.muy)
        |=  {cof/cafe rex/(list (pair wing vase))}
        (fine cof [[p.i.muy q.cay] rex])
      |=  {cof/cafe yom/(list (pair wing vase))}
      %+  cope  (make cof kas)
      %-  tabl-run
      |=  {cof/cafe cay/cage}
      %+  cope  (keel cof q.cay yom)
      (flux |=(vax/vase [%& p.cay vax]))
    ::
    ++  keel                                            ::  apply mutations
      |=  {cof/cafe suh/vase yom/(list (pair wing vase))}
      ^-  (bolt vase)
      %+  cool  =<  |.(leaf+"ford: keel {<(murn yom +)>}")
                |=  {a/wing b/span *}
                =+  c=p:(slap suh wing+a)
                ?:  (~(nest ut c) | b)  ~
                (some [a c b])
      %^  maim  cof 
        %+  slop  suh
        |-  ^-  vase
        ?~  yom  [[%atom %n ~] ~]
        (slop q.i.yom $(yom t.yom))
      ^-  twig
      :+  %keep  [%& 2]~
      =+  axe=3
      |-  ^-  (list (pair wing twig))
      ?~  yom  ~
      :-  [p.i.yom [%$ (peg axe 2)]]
      $(yom t.yom, axe (peg axe 3))
    ::
    ++  lads                                            ::  possible children
      |=  {cof/cafe bem/beam}
      ^-  (bolt (map knot $~))
      %^  lash  cof  bem
      |=  {cof/cafe dir/knot}
      %+  cope  (lend cof bem(s [dir s.bem]))
      (flux |=(a/arch ?~(dir.a ~ (some ~))))
    ::
    ++  laze                                            ::  find real or virtual
      |=  {cof/cafe bem/beam}
      %^  lash  cof  bem
      |=  {cof/cafe for/mark}
      ^-  (bolt (unit $~))
      ?.  ((sane %tas) for)  (flue cof)
      =.  s.bem  [for s.bem]
      %+  cope  (lend cof bem)
      |=  {cof/cafe arc/arch}
      (fine cof (bind fil.arc $~))
    ::
    ++  lace                                            ::  load real or virtual
      |=  {cof/cafe for/mark arg/coin bem/beam}
      ^-  (bolt vase)
      %+  cool  |.(leaf+"ford: load {<for>} {<(tope bem)>}")
      =.  s.bem  [for s.bem]
      %+  cope  (liar cof bem)
      |=  {cof/cafe cay/cage}
      ?.  =(for p.cay)
        (flaw cof leaf+"unexpected mark {<p.cay>}" ~)
      ((lake for) cof q.cay)
    ::
    ++  lake                                            ::  check+coerce
      |=  for/mark
      |=  {cof/cafe sam/vase}
      ^-  (bolt vase)
      %+  cool  |.(leaf+"ford: check {<[for bek `@p`(mug q.sam)]>}")
      ?:  ?=($hoon for)
        =+  mas=((soft @t) q.sam)
        ?~  mas
          (flaw cof [leaf+"ford: bad hoon: {<[for bek]>}"]~)
        (fine cof [%atom %t ~] u.mas)
      %+  cope  (fang cof for)
      |=  {cof/cafe tux/vase}
      =+  typ=p:(slot 6 tux)
      =.  typ  ?+(-.typ typ $face q.typ)
      ?:  (~(nest ut typ) | p.sam)
        (fine cof typ q.sam)
      ?.  (slob %grab p.tux)
        (flaw cof [%leaf "ford: no grab: {<[for bek]>}"]~)
      =+  gab=(slap tux [%limb %grab])
      ?.  (slob %noun p.gab)
        (flaw cof [%leaf "ford: no noun: {<[for bek]>}"]~)
      %+  cope  (maul cof (slap gab [%limb %noun]) [%noun q.sam])
      |=  {cof/cafe pro/vase}
      ?>  (~(nest ut typ) | p.pro)
      ?:  =(q.pro q.sam) 
        (fine cof typ q.pro)
      (flaw cof [%leaf "ford: invalid content: {<[for bek]>}"]~)
    ::
    ++  lamp                                            ::  normalize version
      |=  {cof/cafe bem/beam}
      ^-  (bolt beam)
      %+  cope
        ?:  ?=($ud -.r.bem)  (fine cof bem)
        =+  von=(syve [151 %noun] ~ %cw bem(s ~))
        ?~  von  [p=cof q=[%1 [%w bem ~] ~ ~]]
        (fine cof bem(r [%ud ((hard @) +.+:(need u.von))]))
      |=  {cof/cafe bem/{{ship desk $ud r/@u} s/spur}}
      ?:  =(0 r.bem)
        (flaw cof [leaf+"ford: no data: {<(tope bem(s ~))>}"]~)
      (fine cof bem)
    ::
    ++  lave                                            ::  validate
      |=  {cof/cafe for/mark som/*}
      ^-  (bolt vase)
      ((lake for) cof [%noun som])
    ::
    ++  lane                                            ::  span infer
      |=  {cof/cafe typ/span gen/twig}
      %+  (cowl cof)  (mule |.((~(play ut typ) gen)))
      |=(ref/span ref)
    ::
    ++  lash                                            ::  filter at beam
      |*  {cof/cafe bem/beam fun/(burg knot (unit))}
      %+  cope  (lend cof bem)
      |=({cof/cafe arc/arch} ((some-in-map fun) cof dir.arc))
    ::
    ++  lear                                            ::  load core
<<<<<<< HEAD
      |=  [cof=cafe bem=beam]  ^-  (bolt vase)
      (leap cof bem bem many/~)
    ::
    ++  leap                                            :: XX load with path
      |=  [cof=cafe bem=beam bom=beam arg=coin]
      %+  cope  (fame cof bem)
      |=  [cof=cafe bem=beam]
      (cope (fape cof %hoon bem bom) abut:(meow bom arg))
=======
      |=  {cof/cafe bem/beam}  ^-  (bolt vase)
      %+  cope  (fame cof bem)
      |=  {cof/cafe bem/beam}
      (cope (fade cof %hoon bem) abut:(meow bem many+~))
>>>>>>> 07bbbee2
    ::
    ++  lend                                            ::  load arch
      |=  {cof/cafe bem/beam}
      ^-  (bolt arch)
      =+  von=(syve [151 %noun] ~ %cy bem)
      ?~  von  [p=cof q=[%1 [%y bem ~] ~ ~]]
      ?>  ?=({$~ $arch ^} u.von)
      =+  arc=((hard arch) q.q.u.u.von)
      %+  cope  (lamp cof bem)
      |=  {cof/cafe bem/beam}
      (flag bem (fine cof arc))
    ::
    ++  liar                                            ::  load cage
      |=  {cof/cafe bem/beam}
      ^-  (bolt cage)
      =+  von=(syve [151 %noun] ~ %cx bem)
      ?~  von
        [p=*cafe q=[%1 [[%x bem ~] ~ ~]]]
      ?~  u.von
        (flaw cof leaf+"file not found" (smyt (tope bem)) ~)
      (fine cof u.u.von)
    ::
    ++  lily
      |=  {cof/cafe for/mark}  ^-  (bolt (set @tas))
      %+  cope  (coop (fang cof for) |=(cof/cafe (fine cof %void ~)))
      %-  flux
      |=  vax/vase  ^-  (set mark)
      %-  =-  ~(gas in `(set mark)`-)
          ?.  (slob %grow p.vax)  ~
          (silt (sloe p:(slap vax [%limb %grow])))
      ?.  (slob %garb p.vax)  ~
      =+  (slap vax [%limb %garb])
      (fall ((soft (list mark)) q) ~)
    ::
    ++  lima                                            ::  load at depth
      |=  {cof/cafe for/mark arg/coin bem/beam}
      %+  (clef %bake)  [p=cof q=[%0 p=[bem `~] q=[for arg bem]]]
      |=  {cof/cafe for/mark arg/coin bem/beam}
      ^-  (bolt (unit vase))
      %+  cope  (laze cof bem)
      |=  {cof/cafe mal/(map mark $~)}
      ?:  (~(has by mal) for)
        (cope (lace cof for arg bem) (flux some))
      =+  opt=(silt (turn (~(tap by mal)) head))        ::  XX asymptotics  
      %+  cope  (lion cof for opt)
      |=  {cof/cafe wuy/(list @tas)}
      ?~  wuy  (flue cof)
      %+  cope  
        (lace cof i.wuy arg bem)
      |=  {cof/cafe hoc/vase}
      (cope (lope cof i.wuy t.wuy hoc) (flux some))
    ::
    ++  lime                                            ::  load beam
      |=  {cof/cafe for/mark arg/coin bem/beam}
      ^-  (bolt vase)
      %+  cope  (lima cof for arg bem)
      |=  {cof/cafe vux/(unit vase)}
      ?^  vux  (fine cof u.vux)
<<<<<<< HEAD
      (leap cof [-.bem /[for]/ren] bem arg)
=======
      (limp cof for arg bem)
    ::
    ++  limp                                            ::  render
      |=  {cof/cafe for/mark arg/coin bem/beam}
      %+  cope  (fame cof -.bem /[for]/ren)
      |=  {cof/cafe bom/beam}
      (cope (fade cof %hoon bom) abut:(meow bem arg))
>>>>>>> 07bbbee2
    ::
    ++  link                                            ::  translate
      |=  {cof/cafe too/mark for/mark vax/vase}
      ^-  (bolt vase)
      :: %+  cool   |.(leaf+"ford: link {<too>} {<for>} {<p.vax>}")
      ?:  =(too for)  (fine cof vax)
      ?:  |(=(%noun for) =(%$ for))
        ((lake too) cof vax)
      %+  cope  (fang cof for)
      |=  {cof/cafe pro/vase}  ^-  (bolt vase)
      ?:  &((slob %grow p.pro) (slob too p:(slap pro [%limb %grow])))
        %+  cope  (keel cof pro [[%& 6]~ vax]~)
        |=  {cof/cafe pox/vase}
        (maim cof pox [%per [%limb %grow] [%limb too]])
      %+  cope  (fang cof too)
      |=  {cof/cafe pro/vase}
      =+  ^=  zat  ^-  (unit vase)
          ?.  (slob %grab p.pro)  ~
          =+  gab=(slap pro [%limb %grab])
          ?.  (slob for p.gab)  ~
          `(slap gab [%limb for])
      ?~  zat
        (flaw cof [%leaf "ford: no link: {<[for too]>}"]~)
      ~|  [%link-maul for too] 
      (maul cof u.zat vax)
    ::
    ++  lion                                            ::  translation search
      |=  {cof/cafe too/mark fro/(set mark)}
      :: ~&  lion+[too=too fro=(silt fro)]
      ^-  (bolt (list mark))
      =-  %+  coop  (gro cof too ~ ~)                    :: XX better grab layer
          |=  cof/cafe
          %+  cope  (fang cof too)
          |=  {cof/cafe vax/vase}  ^-  (bolt (list mark))
          ?.  (slob %grab p.vax)  (flue cof)
          %+  cope
            (gro cof (silt (sloe p:(slap vax [%limb %grab]))))
          (flux |=(a/path (welp a /[too])))
      ^=  gro
      |=  {cof/cafe tag/(set mark)}
      =|  $:  war/(map mark (list mark))
              pax/(list mark)  
              won/{p/mark q/(qeu mark)}
          ==
      %.  [cof fro]
      |=  {cof/cafe fro/(set mark)}  ^-  (bolt (list mark))
      ?:  (~(has in tag) p.won)
        (fine cof (flop pax))
      =+  for=(skip (~(tap by fro)) ~(has by war))
      =.  for  (sort for aor)         ::  XX useful?
      =:  q.won  (~(gas to q.won) for)
          war  (~(gas by war) (turn for |=(mark [+< pax])))
        ==
      ?:  =(~ q.won)
        (flue cof)
      =.  won  ~(get to q.won)
      %+  cope  (lily cof p.won)
      ..$(pax [p.won (~(got by war) p.won)])
    ::
    ++  lope                                            ::  translation pipe
      |=  {cof/cafe for/mark yaw/(list mark) vax/vase}
      ^-  (bolt vase)
      ?~  yaw  (fine cof vax)
      %+  cope  (link cof i.yaw for vax)
      |=  {cof/cafe yed/vase}
      ^$(cof cof, for i.yaw, yaw t.yaw, vax yed)
    ::
    ++  mail                                            ::  cached mint
      |=  {cof/cafe sut/span gen/twig}
      ^-  (bolt (pair span nock))
      %+  (clef %slim)  (fine cof sut gen)
      |=  {cof/cafe sut/span gen/twig}
      =+  puz=(mule |.((~(mint ut sut) [%noun gen])))
      ?-  -.puz
        $|  (flaw cof p.puz)
        $&  (fine cof p.puz)
      ==
    ::
    ++  maim                                            ::  slap
      |=  {cof/cafe vax/vase gen/twig}
      ^-  (bolt vase)
      %+  cope  (mail cof p.vax gen)
      |=  {cof/cafe typ/span fol/nock}
      %+  (coup cof)  (mock [q.vax fol] (sloy syve))
      |=(val/* `vase`[typ val])
    ::
    ++  make                                            ::  reduce silk
      |=  {cof/cafe kas/silk}
      :: =+  ^=  pre
      ::     ?+  -.kas  -.kas
      ::       ^  %cell
      :: ::      %boil  [-.kas p.kas (tope q.kas)]
      ::       %bake  [-.kas p.kas (tope q.kas)]
      ::       %core  [-.kas (tope p.kas)]
      ::     ==
      :: ~&  [dyv `term`(cat 3 %make (fil 3 dyv ' ')) pre]
      :: =-  ~&  [dyv `term`(cat 3 %made (fil 3 dyv ' ')) pre]  -
      :: =.  dyv  +(dyv)
      ^-  (bolt gage)
      ?-    -.kas
          ^
        %.  [cof p.kas q.kas]
        ;~  cope
          ;~  coax
            |=({cof/cafe p/silk q/silk} (cope ^$(cof cof, kas p.kas) furl))
            |=({cof/cafe p/silk q/silk} (cope ^$(cof cof, kas q.kas) furl)) 
          ==                          ::  XX merge %tabl
        ::
          |=  {cof/cafe bor/cage heg/cage}  ^-  (bolt gage)
          (faun cof (slop q.bor q.heg))
        ==
      ::
          $$  (fine cof %& p.kas)
          $alts
        %.  cof
        |=  cof/cafe  ^-  (bolt gage)
        ?~  p.kas  (flaw cof leaf+"ford: out of options" ~)
        (coop ^$(cof cof, kas i.p.kas) ..$(p.kas t.p.kas))
      ::
          $bake
        ^-  (bolt gage)
        %+  cool  
          |.(leaf+"ford: bake {<p.kas>} {<(tope r.kas)>} {~(rend co q.kas)}")
        %+  cope  (lamp cof r.kas)
        |=  {cof/cafe bem/beam}
        %+  cope  (lime cof p.kas q.kas bem)
        |=  {cof/cafe vax/vase}
        (fine cof `gage`[%& p.kas vax])
      ::
          $bunt
        %+  cool  |.(leaf+"ford: bunt {<p.kas>}")
        ?:  ?=($hoon p.kas)
          (fine cof %& p.kas [%atom %t ~] '')
        %+  cope  (fang cof p.kas)
        |=  {cof/cafe tux/vase}
        =+  [typ=p val=q]:(slot 6 tux)
        =.  typ  ?+(-.typ typ $face q.typ)
        (fine cof [%& p.kas [typ val]])
      ::
          $call
        ::  %+  cool  |.(leaf+"ford: call {<`@p`(mug kas)>}")
        %.  [cof p.kas q.kas]
        ;~  cope
          ;~  coax
            |=({cof/cafe p/silk q/silk} (cope ^$(cof cof, kas p) furl))
            |=({cof/cafe p/silk q/silk} ^$(cof cof, kas q))
          ==
        ::
          |=  {cof/cafe gat/cage sam/gage}
          %.  [cof sam]
          %-  tabl-run
          |=  {cof/cafe sam/cage}
          (cope (maul cof q.gat q.sam) faun)
        ==
      ::
          $cast
        %+  cool  |.(leaf+"ford: cast {<p.kas>}")
        %+  cope  $(kas q.kas)
        %-  tabl-run
        |=  {cof/cafe cay/cage}
        ^-  (bolt gage)
        %+  cool  |.(leaf+"ford: casting {<p.cay>} to {<p.kas>}")
        %+  cope  (lion cof p.kas p.cay `~)
        |=  {cof/cafe wuy/(list @tas)}
        %+  cope
          ?~  wuy
            (link cof p.kas p.cay q.cay)
          (lope cof i.wuy t.wuy q.cay)
        (flux |=(vax/vase [%& p.kas vax]))
      ::
          $core
        %+  cool  |.(leaf+"ford: core {<(tope p.kas)>}")
        (cope (lear cof p.kas) (flux |=(a/vase [%& %core a])))
      ::
          $diff
        %+  cool  |.(leaf+"ford: diff {<`@p`(mug p.kas)>} {<`@p`(mug q.kas)>}")
        (diff cof p.kas q.kas)
      ::
          $dude  (cool p.kas $(kas q.kas))
          $file
        %+  cool  |.(leaf+"ford: file {<p.kas>}")
        %+  cope  (liar cof p.kas)
        (flux |=(cay/cage [%& cay]))
      ::
          $flag
        =+  rez=$(kas q.kas)
        ?:  ?=($1 -.q.rez)  rez
        =-  rez(p.q -)
        |-  ^-  (set beam)
        ?~  p.kas  p.q.rez
        =.  p.q.rez  $(p.kas l.p.kas)
        =.  p.q.rez  $(p.kas r.p.kas)
        ?^  n.p.kas
          (~(put in p.q.rez) n.p.kas)
        =+  dap=(~(get by deh.bay) n.p.kas)
        ?~  dap    ~&(flag-missed+n.p.kas p.q.rez)
        %-  ~(uni in p.q.rez)  ^-  (set beam)
        ?-(-.u.dap $init p.u.dap, $sent q.u.dap, $done [[bek ~] ~ ~])
      ::                              XX revisit ^ during dependency review
          $join
        %+  cool
          |.
          leaf+"ford: join {<p.kas>} {<`@p`(mug q.kas)>} {<`@p`(mug r.kas)>}"
        (join cof p.kas q.kas r.kas)
      ::
          $mash
        %+  cool
          |.
          leaf+"ford: mash {<p.kas>} {<`@p`(mug q.kas)>} {<`@p`(mug r.kas)>}"
        (mash cof p.kas q.kas r.kas)
      ::
          $mute  (kale cof p.kas q.kas)
          $pact
        %+  cool  |.(leaf+"ford: pact {<`@p`(mug p.kas)>} {<`@p`(mug q.kas)>}")
        (pact cof p.kas q.kas)
      ::
          $plan  (cope (abut:(meow p.kas q.kas) cof r.kas) faun)
          $reef  (faun cof pit)
          $ride
        %+  cool  |.(leaf+"ford: build failed")
        %+  cope  $(kas q.kas)
        %-  tabl-run
        |=  {cof/cafe cay/cage}
        %+  cope  (maim cof q.cay p.kas)
        |=  {cof/cafe vax/vase}
        (faun cof vax)
      ::
          $tabl
        %+  cope
          |-  ^-  (bolt (list (pair gage gage)))
          ?~  p.kas  (fine cof ~)
          %.  [cof p.kas]
          ;~  cope
            ;~  coax
              |=({cof/cafe _p.kas} (fret ^^$(cof cof, kas p.i)))
              |=({cof/cafe _p.kas} (fret ^^$(cof cof, kas q.i)))
              |=({cof/cafe _p.kas} ^$(cof cof, p.kas t))
            ==
            (flux |=({k/gage v/gage t/(list {gage gage})} [[k v] t]))
          ==
        (flux |=(rex/(list (pair gage gage)) [%tabl rex]))
      ::
          $vale  
        %+  cool  |.(leaf+"ford: vale {<p.kas>} {<`@p`(mug q.kas)>}")
        %+  cope  (lave cof p.kas q.kas)
        (flux |=(vax/vase `gage`[%& p.kas vax]))
      ::
          $volt
        %+  cool  |.(leaf+"ford: volt {<p.p.kas>}")
        %+  cope  $(kas [%bunt p.p.kas])
        %-  tabl-run
        |=  {cof/cafe cay/cage}
        ^-  (bolt gage)
        (fine cof [%& p.p.kas p.q.cay q.p.kas])
      ==
    ::
    ++  malt                                            ::  cached slit
      |=  {cof/cafe gat/span sam/span}
      ^-  (bolt span)
      %+  (clef %slit)  (fine cof gat sam)
      |=  {cof/cafe gat/span sam/span}
      %+  cool  |.(%.(%have ~(dunk ut sam)))
      %+  cool  |.(%.(%want ~(dunk ut (~(peek ut gat) %free 6))))
      =+  top=(mule |.((slit gat sam)))
      ?-  -.top
        $|  (flaw cof p.top)
        $&  (fine cof p.top)
      ==
    ::
    ++  maul                                            ::  slam
      |=  {cof/cafe gat/vase sam/vase}
      ^-  (bolt vase)
      %+  cope  (malt cof p.gat p.sam)
      |=  {cof/cafe typ/span}
      %+  (coup cof)  (mong [q.gat q.sam] (sloy syve))
      |=(val/* `vase`[typ val])
    ::
    ++  meow                                            ::  assemble
      |=  {how/beam arg/coin}
      =|  $:  rop/(map term (pair hoof twig))           ::  structures
              bil/(map term (pair hoof twig))           ::  libraries
              boy/(list twig)                           ::  body stack
              lit/?                                     ::  drop arguments
          ==
      ~%  %meow  ..meow  ~
      |%
      ++  able                                          ::  assemble preamble
        ^-  twig
        :+  %per
          ?:(=(~ rop) [%$ 1] [%core (~(run by rop) |=({^ a/twig} [%ash a]))])
        ?:(=(~ bil) [%$ 1] [%core (~(run by bil) |=({^ a/twig} [%ash a]))])
      ::
      ++  abut                                          ::  generate
        |=  {cof/cafe hyd/hood}
        ^-  (bolt vase)
        %+  cope  (apex cof hyd)
        |=  {cof/cafe sel/_..abut}
        =.  ..abut  sel
        %+  cope  (maim cof pit able)
        |=  {cof/cafe bax/vase}
        %+  cope  (chap cof bax [%fan fan.hyd])
        |=  {cof/cafe mar/mark gox/vase}
        %+  cope  (maim cof (slop gox bax) [%tow (flop boy)])
        |=  {cof/cafe fin/vase}
        (fine cof fin) 
        ::  ~>  %slog.[0 ~(duck ut p.q.cay)]
      ::
      ++  apex                                          ::  build to body
        |=  {cof/cafe hyd/hood}
        ^-  (bolt _..apex)
        %+  cope  (body cof src.hyd)
        |=  {cof/cafe sel/_..apex}
        =.  ..apex  sel
        %+  cope  (neck cof lib.hyd)
        |=  {cof/cafe sel/_..apex}
        =.  ..apex  sel(boy boy)
        %+  cope  (head cof sur.hyd)
        |=  {cof/cafe sel/_..apex}
        (fine cof sel)
      ::
      ++  body                                          ::  produce functions
        |=  {cof/cafe src/(list hoop)}
        ^-  (bolt _..body)
        ?~  src  (fine cof ..body)
        %+  cope  (wilt cof i.src)
        |=  {cof/cafe sel/_..body}
        ^$(src t.src, ..body sel, cof cof)
      ::
      ++  chad                                          ::  atomic list
        |=  {cof/cafe bax/vase doe/term hon/horn}
        ^-  (bolt vase)
        %+  cope  (lash cof how (flux (slat doe)))
        |=  {cof/cafe yep/(map knot @)}
        =+  ^=  poy  ^-  (list (pair knot @))
            %+  sort  (~(tap by yep) ~)
            |=({{* a/@} {* b/@}} (lth a b))
        %+  cope
          |-  ^-  (bolt (list (pair @ vase)))
          ?~  poy  (flue cof)
          %+  cope  $(poy t.poy)
          |=  {cof/cafe nex/(list (pair @ vase))}
          %+  cope  (chap(s.how [p.i.poy s.how]) cof bax hon)
          (flux |=({mar/mark elt/vase} [[q.i.poy elt] nex]))
        %-  flux
        |=  yal/(list (pair @ vase))  ^-  vase
        ?~  yal  [[%atom %n `~] 0]
        (slop (slop [[%atom doe ~] p.i.yal] q.i.yal) $(yal t.yal))
      ::
      ++  chai                                          ::  atomic map
        |=  {cof/cafe bax/vase hon/horn}
        ^-  (bolt vase)
        %+  cope
          %+  cope  (lads cof how)
          %-  some-in-map
          |=  {cof/cafe dir/knot}
          =+  nod=(chap(s.how [dir s.how]) cof bax hon)
          ?:  ?=($2 -.q.nod)
            (flue cof)
          (cope nod (flux some))
        %-  flux
        |=  doy/(map @ cage)  ^-  vase
        ?~  doy  [[%atom %n `0] 0]
        %+  slop
          (slop [[%atom %ta ~] p.n.doy] q.q.n.doy)
        (slop $(doy l.doy) $(doy r.doy))
      ::
      ++  chap                                          ::  produce resources
        |=  {cof/cafe bax/vase hon/horn}
        ^-  (bolt cage)
        ?-    -.hon
            $ape  (cope (maim cof bax p.hon) (flux |=(a/vase [%noun a])))
            $arg  
          %+  cope  (maim cof bax p.hon)
          |=  {cof/cafe gat/vase}
          %+  cope  (maim cof !>(~) ((jock |) arg))
          |=  {cof/cafe val/vase}
          %+  cope  (maul cof gat (slop !>(how) val))
          (flux |=(a/vase noun+a))
        ::
            $alt
          %.  cof
          |=  cof/cafe  ^-  (bolt cage)
          ?~  p.hon  (flaw cof leaf+"ford: out of options" ~)
          (coop ^$(cof cof, hon i.p.hon) ..$(p.hon t.p.hon))
        ::
<<<<<<< HEAD
            %dep
          =+  [dep bot]=(clad $(hon p.hon))    :: XX review
          %+  cope  bot
          %-  flux
          |=  [mark vax=vase]
          [%noun (slop [atom/'uvH' dep] vax)]
        ::
            %dub 
          %+  cope  $(hon q.hon)
          %-  flux
          |=  [mar=mark vax=vase]
          [mar [%face p.hon p.vax] q.vax]
=======
            $dub 
          %+  cope  $(hon q.hon)
          (flux |=({mar/mark vax/vase} [mar [%face p.hon p.vax] q.vax]))
>>>>>>> 07bbbee2
        ::
            $fan
          %+  cope  
            %+  cope
              |-  ^-  (bolt (list vase))
              ?~  p.hon  (flue cof)
              %+  cope  ^$(cof cof, hon i.p.hon)
              |=  {cof/cafe mar/mark vax/vase}
              %+  cope  ^$(cof cof, p.hon t.p.hon)
              (flux |=(tev/(list vase) [vax tev]))
            |=  {cof/cafe tev/(list vase)}
            %+  fine  cof
            |-  ^-  vase
            ?~  tev  [[%atom %n `~] 0]
            (slop i.tev $(tev t.tev))
          (flux |=(a/vase noun+a))
        ::
            $for          
          =+  opt=|.(>(turn p.hon |=({a/path ^} a))<)
          |-  ^-  (bolt cage)
          ?~  p.hon  (flaw cof leaf+"ford: no match" >(tope how)< *opt ~)
          ?:  =(p.i.p.hon (scag (lent p.i.p.hon) (flop s.how)))
            ^$(hon q.i.p.hon)
          $(p.hon t.p.hon)
        ::
            $hel  $(hon p.hon, lit |)
            $lin
          %+  cope  $(hon q.hon)
          |=  {cof/cafe cay/cage}  ^-  (bolt cage)
          ?~  p.hon  (fine cof cay)
          %+  cope  $(p.hon t.p.hon)
          |=  {cof/cafe cay/cage}
          (cope (make cof %cast i.p.hon $+cay) furl)
        ::
            $man
          %+  cope  
            |-  ^-  (bolt vase)
            ?~  p.hon  (fine cof [[%atom %n `~] 0])
            %+  cope  $(p.hon l.p.hon)
            |=  {cof/cafe lef/vase}
            %+  cope  ^$(cof cof, p.hon r.p.hon)
            |=  {cof/cafe rig/vase}
            %+  cope  ^^^$(cof cof, hon q.n.p.hon)
            |=  {cof/cafe mar/mark vax/vase}
            %+  fine  cof
            %+  slop
              (slop [[%atom %tas ~] p.n.p.hon] vax)
            (slop lef rig)
          (flux |=(a/vase noun+a))
        ::
            $now
          %+  cope  (chad cof bax %da p.hon)
          (flux |=(a/vase noun+a))
        ::
            $nap
          %+  cope  (chai cof bax p.hon)
          (flux |=(a/vase noun+a))
        ::
            $saw  
          %+  cope  $(hon q.hon)
          |=  {cof/cafe mar/mark sam/vase}
          %+  cope  (maim cof bax p.hon)
          |=  {cof/cafe gat/vase}
          %+  cope  (maul cof gat sam)
          (flux |=(a/vase noun+a))
        ::
            $see
          =.  r.p.hon  ?:(?=({$ud $0} r.p.hon) r.how r.p.hon)
          $(hon q.hon, how p.hon)
        ::
            $sic
          %+  cope  $(hon q.hon)
          |=  {cof/cafe mar/mark vax/vase}
          %+  cope  (maim cof bax [%bunt p.hon])
          |=  {cof/cafe tug/vase}
          ?.  (~(nest ut p.tug) | p.vax)
            (flaw cof [%leaf "type error: {<p.hon>} {<q.hon>}"]~)
          (fine cof [mar p.tug q.vax])
        ::
            $toy
          ?:  p.hon
            =.  arg  ?.(lit arg many+~)
            (cope (make cof %bake q.hon arg how) furl)
          %+  cool  |.(leaf+"ford: hook {<q.hon>} {<(tope how)>}")
          %+  cope  (fade cof %hoon how)
          |=  {cof/cafe hyd/hood}
          %+  cope  (abut:(meow how arg) cof hyd) 
          ;~(cope (lake q.hon) (flux |=(a/vase [q.hon a])))
        ==
      ::
      ++  head                                          ::  consume structures
        |=  {cof/cafe bir/(list hoof)}
        ^-  (bolt _..head)
        ?~  bir
          (fine cof ..head)
        =+  byf=(~(get by rop) p.i.bir)
        ?^  byf
          ?.  =(`hoof`i.bir `hoof`p.u.byf)
            (flaw cof [%leaf "structure mismatch: {<~[p.u.byf i.bir]>}"]~)
          $(bir t.bir)
        %+  cope  (fame cof (hone %sur i.bir))
        |=  {cof/cafe bem/beam}
        %+  cope  (fade cof %hoon bem)
        |=  {cof/cafe hyd/hood}
        %+  cope  (apex(how bem, boy ~) cof hyd)
        |=  {cof/cafe sel/_..head}
        =.  ..head
            %=  sel
              boy  boy
              how  how
              rop  %+  ~(put by (~(uni by rop) rop.sel))
                      p.i.bir 
                   [i.bir [%tow (flop boy.sel)]]
            ==
        ^^^$(cof cof, bir t.bir)
      ::
      ++  hone                                          ::  plant hoof
        |=  {way/@tas huf/hoof}
        ^-  beam
        ?~  q.huf
          how(s ~[p.huf way])
        [[q.u.q.huf q.how p.u.q.huf] ~[p.huf way]]
      ::
      ++  neck                                          ::  consume libraries
        |=  {cof/cafe bir/(list hoof)}
        ^-  (bolt _..neck)
        ?~  bir  (fine cof ..neck)
        =+  byf=(~(get by bil) p.i.bir)
        ?^  byf
          ?.  =(`hoof`i.bir `hoof`p.u.byf)
            (flaw cof [%leaf "library mismatch: {<~[p.u.byf i.bir]>}"]~)
          $(bir t.bir)
        %+  cope  (fame cof (hone %lib i.bir))
        |=  {cof/cafe bem/beam}
        %+  cope  (fade cof %hoon bem)
        |=  {cof/cafe hyd/hood}
        %+  cope  (apex(how bem, boy ~) cof hyd)
        |=  {cof/cafe sel/_..neck}
        =.  ..neck  
            %=  sel
              how  how
              bil  (~(put by bil) p.i.bir [i.bir [%tow (flop boy.sel)]])
            ==
        ^^^$(cof cof, bir t.bir)
      ::
      ++  wilt                                          ::  process body entry
        |=  {cof/cafe hop/hoop}
        ^-  (bolt _..wilt)
        ?-    -.hop
            $&  (fine cof ..wilt(boy [p.hop boy]))
            $|
          =.  r.p.hop  ?:(?=({$ud $0} r.p.hop) r.how r.p.hop)
          %+  cool  |.(leaf+"ford: wilt {<[(tope p.hop)]>}")
          %+  cope  (lend cof p.hop)
          |=  {cof/cafe arc/arch}
          ?:  (~(has by dir.arc) %hoon)
            %+  cope  (fade cof %hoon p.hop)
            |=  {cof/cafe hyd/hood}
            %+  cope  (apex(boy ~) cof hyd)
            (flux |=(sel/_..wilt sel(boy [[%tow boy.sel] boy])))
          =+  [all=(lark (slat %tas) arc) sel=..wilt]
          %+  cope
            |-  ^-  (bolt (pair (map term foot) _..wilt))
            ?~  all  (fine cof ~ ..wilt)
            %+  cope  $(all l.all)
            |=  {cof/cafe lef/(map term foot) sel/_..wilt}
            %+  cope  ^$(all r.all, cof cof, sel sel)
            |=  {cof/cafe rig/(map term foot) sel/_..wilt}
            %+  cope  
              %=    ^^^^$
                  cof      cof
                  ..wilt   sel(boy ~)
                  s.p.hop  [p.n.all s.p.hop]
              ==
            |=  {cof/cafe sel/_..wilt}
            %+  fine  cof
            [`(map term foot)`[[p.n.all [%ash [%tow boy.sel]]] lef rig] sel]
          |=  {cof/cafe mav/(map term foot) sel/_..wilt}
          ?~  mav
            (flaw cof [%leaf "source missing: {<(tope p.hop)>}"]~)
          (fine cof sel(boy [[%core mav] boy]))
        ==
      --
    ::
    ++  pact                                            ::  patch
      |=  {cof/cafe kas/silk kos/silk}
      ^-  (bolt gage)
      %.  [cof kas kos]
      ;~  cope
        ;~  coax
          |=({cof/cafe p/silk q/silk} (cope (make cof p) furl))
          |=({cof/cafe p/silk q/silk} (cope (make cof q) furl))
        ==
        |=  {cof/cafe cay/cage coy/cage}  ^-  (bolt gage)
        ?:  ?=($hoon p.cay)
          ?.  ?=($txt-diff p.coy)
            (flaw cof leaf+"{<p.cay>} mark with bad diff type: {<p.coy>}" ~)
          =+  txt=((soft @t) q.q.cay)
          ?~  txt
            (flaw cof leaf+"{<p.cay>} mark on bad data" ~)
          =+  dif=((soft (urge cord)) q.q.coy)
          ?~  dif
            =-  (flaw cof leaf+"{<p.cay>} data with bad diff" -)
            [>type=p.q.coy< >want=p:!>(*(urge cord))< ~]
          =+  pac=(role (lurk (lore u.txt) u.dif))
          (fine cof `gage`[%& p.cay [%atom %t ~] (end 3 (dec (met 3 pac)) pac)])
        ::
        %+  cope  (fang cof p.cay)
        |=  {cof/cafe pro/vase}
        ?.  (slab %grad p.pro)
          (flaw cof leaf+"no ++grad" ~)
        =+  gar=(slap pro [%limb %grad])
        ?@  q.gar
          =+  for=((sand %tas) q.gar)
          ?~  for  (flaw cof leaf+"bad mark ++grad" ~)
          (make cof `silk`[%cast p.cay %pact [%cast u.for %$ cay] %$ coy])
        ?.  (slab %form p.gar)
          (flaw cof leaf+"no ++form:grad" ~)
        =+  for=((soft @tas) q:(slap gar [%limb %form]))
        ?~  for
          (flaw cof leaf+"bad ++form:grad" ~)
        ?.  =(u.for p.coy)
          %+  flaw  cof  :_  ~
          =<  leaf+"pact on data with wrong form: {-} {+<} {+>}"
          [(trip p.cay) (trip u.for) (trip p.coy)]
        ?.  (slab %pact p.gar)
          (flaw cof leaf+"no ++pact:grad" ~)
        %+  cope  (keel cof pro [[%& 6]~ q.cay]~)
        |=  {cof/cafe pox/vase}
        %+  cope
          %^  maul  cof
            (slap (slap pox [%limb %grad]) [%limb %pact])
          q.coy
        (flux |=(pat/vase [%& p.cay pat]))
      ==
    ::
    ++  resp
      |=  {tik/@ud rot/riot}
      ^+  ..zo
      ?>  (~(has by q.kig) tik)
      =+  `{ren/care bem/beam}`(~(got by q.kig) tik)
      ?~  rot
        =^  dep  deh.bay  (daze ~ deh.bay)              ::  dependencies?
        amok:(expo [%made dep %| (smyt ren (tope bem)) ~])
      =+  (cat 3 'c' ren)
      exec(q.kig (~(del by q.kig) tik), keg (~(put by keg) [- bem] r.u.rot))
    ::
    ++  syve
      ^-  sley
      |=  {ref/* sec/(unit (set monk)) tem/term bem/beam}
      ^-  (unit (unit cage))
      ?>  =(%151 -.ref)
      =-  %+  biff  -   |=  (unit cage)
          %+  biff  +<  |=  cay/cage
          ?.  -:(nets:wa +.ref `span`p.q.cay)
            [~ ~]
          ``cay
      ^-  (unit (unit cage))
      =+  (~(get by keg) tem bem)
      ?^  -
        (some -)
      (ska +<.$)
    --
  --
::
--
.  ==
=|  axle
=*  lex  -
|=  {now/@da eny/@ ski/sley}                            ::  activate
^?                                                      ::  opaque core
~%  %ford-d  ..is  ~
|%                                                      ::
++  call                                                ::  request
  |=  {hen/duct hic/(hypo (hobo kiss))}
  ^+  [p=*(list move) q=..^$]
  =>  .(q.hic ?.(?=($soft -.q.hic) q.hic ((hard kiss) p.q.hic)))
  ?:  ?=($wegh -.q.hic)
    :_  ..^$  :_  ~
    :^  hen  %give  %mass
    :-  %ford
    :-  %|
    %-  |=  a/(list (list mass))  ^-  (list mass)       :: XX single-home
        =+  a2=a
        ?~  a  !!
        ?~  i.a  ~
        :_  $(a (turn a2 tail))
        :-  p.i.i.a
        ?~  -.q.i.i.a  
          [%& (turn (turn a2 head) |=(b/mass ?~(-.q.b p.q.b !!)))]
        [%| $(a (turn (turn a2 head) |=(b/mass ?~(-.q.b !! p.q.b))))]
    %+  turn  (~(tap by pol))
    |=  {@ baby}
    :~  =<  cache+[%| (turn `(list term)`/hood/bake/slit/slim/slap/slam .)]
        =-  |=(a/term [a %& (~(get ja dep) a)])
        =<  `dep/(jar term *)`(~(rep by jav) .)
        |=({{* a/{term *}} b/(jar term *)} (~(add ja b) -.a +.a))
    ::
        =<  depends+[%| (turn `(list term)`/init/sent/done .)]
        =-  |=(a/term [a %& (~(get ja dep) a)])
        =<  `dep/(jar term *)`(~(rep by deh) .)
        |=({{@ a/{term *}} b/(jar term *)} (~(add ja b) -.a +.a))
    ::
        tasks+[%& dym tad]
    ==
  =+  our=p.q.hic
  =+  ^=  bay  ^-  baby
      =+  buy=(~(get by pol.lex) our)
      ?~(buy *baby u.buy)
  =^  mos  bay
    ?-    -.q.hic
        $wasp
      abet:(~(awap za [our hen [now eny ski] ~] bay) q.q.hic)
        $exec
      ?~  q.q.hic
        abet:~(apax za [our hen [now eny ski] ~] bay)
      =.  p.u.q.q.hic  -:(norm ski p.u.q.q.hic ~)
      abet:(~(apex za [our hen [now eny ski] ~] bay) u.q.q.hic)
    ==
  [mos ..^$(pol (~(put by pol) our bay))]
::
++  doze
  |=  {now/@da hen/duct}
  ^-  (unit @da)
  ~
::
++  load                                                ::  highly forgiving
  |=(old/axle ..^$(+>- old))
  ::=.  old  
  ::    ?.  ?=([%0 *] old)  old                           ::  remove at 1
  ::    :-  %1 
  ::    |-  ^-  *
  ::    ?~  +.old  ~
  ::    ?>  ?=([n=[p=* q=[tad=* dym=* deh=* jav=*]] l=* r=*] +.old)
  ::    :-  [p.n.+.old [tad.q.n.+.old dym.q.n.+.old deh.q.n.+.old ~]]
  ::    [$(+.old l.+.old) $(+.old r.+.old)]
  ::|=  old=*
  ::=+  lox=((soft axle) old)
  ::^+  ..^$
  ::?~  lox
  ::  ~&  %ford-reset
  ::  ..^$
  ::..^$(+>- u.lox)
::
++  scry
  |=  {fur/(unit (set monk)) ren/@tas who/ship syd/desk lot/coin tyl/path}
  ^-  (unit (unit cage))
  [~ ~]
::
++  stay                                                ::  save w+o cache
  `axle`+>-.$(pol (~(run by pol) |=(a/baby [tad.a dym.a deh.a ~])))
::
++  take                                                ::  response
  |=  {tea/wire hen/duct hin/(hypo sign)}
  ^+  [p=*(list move) q=..^$]
  ?>  ?=({@ @ *} tea)
  =+  our=(slav %p i.tea)
  =+  bay=(~(got by pol.lex) our)
  =^  mos  bay
    =+  dep=(slaw %uv i.t.tea)
    ?^  dep
      =+  bem=(need (tome t.t.tea))
      abet:(~(axun za [our hen [now eny ski] ~] bay) tea u.dep bem q.hin)
    ?>  ?=({@ $~} t.t.tea)
    =+  :*  num=(slav %ud i.t.tea)
            tik=(slav %ud i.t.t.tea)
        ==
    abet:(~(axon za [our hen [now eny ski] ~] bay) num tik q.hin)
  [mos ..^$(pol (~(put by pol) our bay))]
--<|MERGE_RESOLUTION|>--- conflicted
+++ resolved
@@ -45,14 +45,9 @@
   $-({c/cafe d/a} (bolt b))                             ::
 ::                                                      ::
 ++  cafe                                                ::  live cache
-<<<<<<< HEAD
-  $:  p=(set calx)                                      ::  used
-      q=(map ,* calx)                                   ::  cache
-      r=(map ,@uvH deps)                                ::  dependss
-=======
   $:  p/(set calx)                                      ::  used
       q/(map * calx)                                    ::  cache
->>>>>>> 07bbbee2
+      r/(map @uvH deps)                                 ::  dependss
   ==                                                    ::
 ::                                                      ::
 ++  calm                                                ::  cache metadata
@@ -106,18 +101,8 @@
   ^-  cafe                                              ::
   a(q (~(put by q.a) [-.b q.b] b))                      ::
 ::                                                      ::
-<<<<<<< HEAD
-++  faun  (flux |=(a=vase [%& %noun a]))                ::  vase to gage
-++  feel  (flux |=(a=cage q.a))                         ::  cage to vase
-=======
-++  chub                                                ::  cache merge
-  |=  {a/cafe b/cafe}                                   ::
-  ^-  cafe                                              ::
-  [(~(uni in p.a) p.b) (~(uni by q.a) q.b)]             ::
-::                                                      ::
 ++  faun  (flux |=(a/vase [%& %noun a]))                ::  vase to gage
 ++  feel  (flux |=(a/cage q.a))                         ::  cage to vase
->>>>>>> 07bbbee2
 ++  furl                                                ::  unwrap gage to cage
   |=  {a/cafe b/gage}  ^-  (bolt cage)
   ?-  -.b
@@ -327,8 +312,8 @@
       ==
     ::
     ++  clad                                            ::  hash dependencies
-      |*  hoc=(bolt)  ^+  [*@uvH hoc]
-      ?:  ?=(%1 -.q.hoc)  [*@uvH hoc]
+      |*  hoc/(bolt)  ^+  [*@uvH hoc]
+      ?:  ?=($1 -.q.hoc)  [*@uvH hoc]
       =^  dep  r.p.hoc  (daze [p.q r.p]:hoc)
       [dep hoc]
     ::
@@ -550,13 +535,8 @@
       ==
     ::
     ++  daze                                            ::  remember depends
-<<<<<<< HEAD
-      |=  [dep=(set beam) deh=(map ,@uvH deps)]
-      ^+  [*@uvH deh]
-=======
-      |=  dep/(set beam)
+      |=  {dep/(set beam) deh/(map @uvH deps)}
       ^+  [*@uvH deh.bay]
->>>>>>> 07bbbee2
       =.  dep
         =<  (silt (skip (~(tap in dep)) .))
         |=  dap/beam  ^-  ?
@@ -575,17 +555,9 @@
       =^  dep  bot  (clad bot)
       =.  ..exec  (dash p.bot)
       ?-  -.q.bot
-<<<<<<< HEAD
-        %0  amok:(expo [%made dep q.q.bot])
-        %2  amok:(expo [%made dep %| q.q.bot])
-        %1  =+  zuk=(~(tap by p.q.bot) ~)
-=======
-        $0  =^  dep  deh.bay  (daze p.q.bot)
-            amok:(expo [%made dep q.q.bot])
-        $2  =^  dep  deh.bay  (daze p.q.bot)
-            amok:(expo [%made dep %| q.q.bot])
+        $0  amok:(expo [%made dep q.q.bot])
+        $2  amok:(expo [%made dep %| q.q.bot])
         $1  =+  zuk=(~(tap by p.q.bot) ~)
->>>>>>> 07bbbee2
             =<  abet
             |-  ^+  ..exec
             ?~  zuk  ..exec
@@ -599,22 +571,15 @@
     ++  fade                                            ::  compile to hood
       |=  {cof/cafe for/mark bem/beam}
       ^-  (bolt hood)
-<<<<<<< HEAD
       (fape cof for bem bem)
     ::
     ++  fape                                            ::  XX compile at path
-      |=  [cof=cafe for=mark bem=beam bim=beam]
+      |=  {cof/cafe for/mark bem/beam bim/beam}
       ^-  (bolt hood)
-      %+  cool  |.(leaf/"ford: fade {<[(tope bem)]>}")
-      %+  cope  (liar cof %*(. bem s [for s.bem]))
-      |=  [cof=cafe cay=cage]
-      %+  (clef %hood)  (fine cof bim(r [%ud 0]) cay)
-=======
       %+  cool  |.(leaf+"ford: fade {<[(tope bem)]>}")
       %+  cope  (liar cof %*(. bem s [for s.bem]))
       |=  {cof/cafe cay/cage}
-      %+  (clef %hood)  (fine cof bem(r [%ud 0]) cay)
->>>>>>> 07bbbee2
+      %+  (clef %hood)  (fine cof bim(r [%ud 0]) cay)
       ^-  (burg (pair beam cage) hood)
       |=  {cof/cafe bum/beam cay/cage}
       ~|  fade+(tope bum)
@@ -1009,21 +974,14 @@
       |=({cof/cafe arc/arch} ((some-in-map fun) cof dir.arc))
     ::
     ++  lear                                            ::  load core
-<<<<<<< HEAD
-      |=  [cof=cafe bem=beam]  ^-  (bolt vase)
-      (leap cof bem bem many/~)
+      |=  {cof/cafe bem/beam}  ^-  (bolt vase)
+      (leap cof bem bem many+~)
     ::
     ++  leap                                            :: XX load with path
-      |=  [cof=cafe bem=beam bom=beam arg=coin]
-      %+  cope  (fame cof bem)
-      |=  [cof=cafe bem=beam]
-      (cope (fape cof %hoon bem bom) abut:(meow bom arg))
-=======
-      |=  {cof/cafe bem/beam}  ^-  (bolt vase)
+      |=  {cof/cafe bem/beam bom/beam arg/coin}
       %+  cope  (fame cof bem)
       |=  {cof/cafe bem/beam}
-      (cope (fade cof %hoon bem) abut:(meow bem many+~))
->>>>>>> 07bbbee2
+      (cope (fape cof %hoon bem bom) abut:(meow bom arg))
     ::
     ++  lend                                            ::  load arch
       |=  {cof/cafe bem/beam}
@@ -1082,17 +1040,7 @@
       %+  cope  (lima cof for arg bem)
       |=  {cof/cafe vux/(unit vase)}
       ?^  vux  (fine cof u.vux)
-<<<<<<< HEAD
       (leap cof [-.bem /[for]/ren] bem arg)
-=======
-      (limp cof for arg bem)
-    ::
-    ++  limp                                            ::  render
-      |=  {cof/cafe for/mark arg/coin bem/beam}
-      %+  cope  (fame cof -.bem /[for]/ren)
-      |=  {cof/cafe bom/beam}
-      (cope (fade cof %hoon bom) abut:(meow bem arg))
->>>>>>> 07bbbee2
     ::
     ++  link                                            ::  translate
       |=  {cof/cafe too/mark for/mark vax/vase}
@@ -1478,24 +1426,18 @@
           ?~  p.hon  (flaw cof leaf+"ford: out of options" ~)
           (coop ^$(cof cof, hon i.p.hon) ..$(p.hon t.p.hon))
         ::
-<<<<<<< HEAD
-            %dep
+            $dep
           =+  [dep bot]=(clad $(hon p.hon))    :: XX review
           %+  cope  bot
           %-  flux
-          |=  [mark vax=vase]
-          [%noun (slop [atom/'uvH' dep] vax)]
-        ::
-            %dub 
+          |=  {mark vax/vase}
+          [%noun (slop [atom+['uvH' ~] dep] vax)]
+        ::
+            $dub 
           %+  cope  $(hon q.hon)
           %-  flux
-          |=  [mar=mark vax=vase]
+          |=  {mar/mark vax/vase}
           [mar [%face p.hon p.vax] q.vax]
-=======
-            $dub 
-          %+  cope  $(hon q.hon)
-          (flux |=({mar/mark vax/vase} [mar [%face p.hon p.vax] q.vax]))
->>>>>>> 07bbbee2
         ::
             $fan
           %+  cope  
