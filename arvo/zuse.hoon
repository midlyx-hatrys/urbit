--- conflicted
+++ resolved
@@ -1036,11 +1036,7 @@
      %indirect  p.p
   ==
 ::
-<<<<<<< HEAD
 ++  ze  !:
-=======
-++  ze
->>>>>>> b03ccf4b
   |_  [lim=@da dome rang]
   ++  aeon-to-tako  ~(got by hit)
   ++  aeon-to-yaki  (cork aeon-to-tako tako-to-yaki)
@@ -1282,11 +1278,8 @@
         |=  [[pat=path gar=lobe] bat=_bar]
         ?:  (~(has in sar) pat)                         ::  has update
           bat
-        (~(put by bat) pat (lobe-to-blob gar))  ::  use original
-<<<<<<< HEAD
-=======
+        (~(put by bat) pat (lobe-to-blob gar))          ::  use original
     ^=  bar  ^-  (map path blob)
->>>>>>> b03ccf4b
     %+  roll  lar
     |=  [[pat=path mys=miso] bar=(map path blob)]
     ^+  bar
@@ -1820,20 +1813,11 @@
     |=  [wen=@da lem=nori]                              ::  edit
     ^+  +>
     ?-  -.lem
-<<<<<<< HEAD
-      &  =+  ^=  yet 
-=======
       &  =^  yak  lat                                   ::  merge objects
->>>>>>> b03ccf4b
              %+  forge-yaki  wen
              ?:  =(let 0)                               ::  initial import
                [~ q.lem]
              [(some r:(aeon-to-yaki let)) q.lem]
-<<<<<<< HEAD
-         =+  yak=-.yet
-         =.  lat  +.yet                                 ::  merge objects
-=======
->>>>>>> b03ccf4b
          ?.  ?|  =(0 let)
                  !=((lent p.yak) 1)
                  !(equiv q.yak q:(aeon-to-yaki let))
