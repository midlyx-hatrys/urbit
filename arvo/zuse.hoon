::
::  zuse (3), standard library (tang)
::
|%
  ::::::::::::::::::::::::::::::::::::::::::::::::::::::  ::
::::              chapter 3b, Arvo libraries            ::::
::  ::::::::::::::::::::::::::::::::::::::::::::::::::::::
::                section 3bA, lite number theory       ::
::
++  fu                                                  ::  modulo (mul p q)
  |=  a=[p=@ q=@]
  =+  b=?:(=([0 0] a) 0 (~(inv fo p.a) (~(sit fo p.a) q.a)))
  |%
  ++  dif
    |=  [c=[@ @] d=[@ @]]
    [(~(dif fo p.a) -.c -.d) (~(dif fo q.a) +.c +.d)]
  ::
  ++  exp
    |=  [c=@ d=[@ @]]
    :-  (~(exp fo p.a) (mod c (dec p.a)) -.d)
    (~(exp fo q.a) (mod c (dec q.a)) +.d)
  ::
  ++  out                                               ::  garner's formula
    |=  c=[@ @]
    %+  add
      +.c
    (mul q.a (~(pro fo p.a) b (~(dif fo p.a) -.c (~(sit fo p.a) +.c))))
  ::
  ++  pro
    |=  [c=[@ @] d=[@ @]]
    [(~(pro fo p.a) -.c -.d) (~(pro fo q.a) +.c +.d)]
  ::
  ++  sum
    |=  [c=[@ @] d=[@ @]]
    [(~(sum fo p.a) -.c -.d) (~(sum fo q.a) +.c +.d)]
  ::
  ++  sit
    |=  c=@
    [(mod c p.a) (mod c q.a)]
  --
::::::::::::::::::::::::::::::::::::::::::::::::::::::::::
::                section 3bB, cryptosuites             ::
::
++  crua                                                ::  cryptosuite A (RSA)
  ^-  acru
  =|  [mos=@ pon=(unit ,[p=@ q=@ r=[p=@ q=@] s=_*fu])]
  =>  |%
      ++  mx  (dec (met 0 mos))                         ::  bit length
      ++  dap                                           ::  OEAP decode
        |=  [wid=@ xar=@ dog=@]  ^-  [p=@ q=@]
        =+  pav=(sub wid xar)
        =+  qoy=(cut 0 [xar pav] dog)
        =+  dez=(mix (end 0 xar dog) (shaw %pad-b xar qoy))
        [dez (mix qoy (shaw %pad-a pav dez))]
      ::
      ++  pad                                           ::  OEAP encode
        |=  [wid=@ rax=[p=@ q=@] meg=@]  ^-  @
        =+  pav=(sub wid p.rax)
        ?>  (gte pav (met 0 meg))
        ^-  @
        =+  qoy=(mix meg (shaw %pad-a pav q.rax))
        =+  dez=(mix q.rax (shaw %pad-b p.rax qoy))
        (can 0 [p.rax dez] [pav qoy] ~)
      ::
      ++  pull  |=(a=@ (~(exp fo mos) 3 a))
      ++  push  |=(a=@ (~(exp fo mos) 5 a))
      ++  pump
        |=  a=@  ^-  @
        ?~  pon  !!
        (out.s.u.pon (exp.s.u.pon p.r.u.pon (sit.s.u.pon a)))
      ::
      ++  punt
        |=  a=@  ^-  @
        ?~  pon  !!
        (out.s.u.pon (exp.s.u.pon q.r.u.pon (sit.s.u.pon a)))
      --
  |%
  ++  as
    =>  |%
        ++  haul                                        ::  revealing haul
          |=  a=pass
          =+  [mag=(end 3 1 a) bod=(rsh 3 1 a)]
          ?>  =('a' mag)
          ..as(mos bod, pon ~)
        --
    ^?
    |%  ++  seal
          |=  [a=pass b=@ c=@]
          ^-  @
          =>  .(c (sign b c))
          =+  her=(haul a)
          =+  det=(lte (add 256 (met 0 c)) mx.her)
          =+  lip=?:(det c 0)
          =-  (add ?:(p.mav 0 1) (lsh 0 1 q.mav))
          ^=  mav  ^-  [p=? q=@]
          :-  det
          =+  dog=(pad mx.her [256 b] lip)
          =+  hog=(push.her dog)
          =+  ben=(en b c)
          ?:(det hog (jam hog ben))
        ++  sign
          |=  [a=@ b=@]  ^-  @
          =-  (add ?:(p.mav 0 1) (lsh 0 1 q.mav))
          ^=  mav  ^-  [p=? q=@]
          =+  det=(lte (add 128 (met 0 b)) mx)
          :-  det
          =+  hec=(shaf (mix %agis a) b)
          =+  dog=(pad mx [128 hec] ?:(det b 0))
          =+  hog=(pump dog)
          ?:(det hog (jam hog b))
        ++  sure
          |=  [a=@ b=@]
          ^-  (unit ,@)
          =+  [det==(0 (end 0 1 b)) bod=(rsh 0 1 b)]
          =+  gox=?:(det [p=bod q=0] ((hard ,[p=@ q=@]) (cue bod)))
          =+  dog=(pull p.gox)
          =+  pig=(dap mx 128 dog)
          =+  log=?:(det q.pig q.gox)
          ?.(=(p.pig (shaf (mix %agis a) log)) ~ [~ log])
        ++  tear
          |=  [a=pass b=@]
          ^-  (unit ,[p=@ q=@])
          =+  her=(haul a)
          =+  [det==(0 (end 0 1 b)) bod=(rsh 0 1 b)]
          =+  gox=?:(det [p=bod q=0] ((hard ,[p=@ q=@]) (cue bod)))
          =+  dog=(punt p.gox)
          =+  pig=(dap mx 256 dog)
          =+  ^=  cow
              ^-  (unit ,@)
              ?:  det
                [~ q.pig]
              (de p.pig q.gox)
          ?~  cow  ~
          =>  .(cow (sure:as.her p.pig u.cow))
          ?~  cow  ~
          [~ p.pig u.cow]
    --
  ::
  ++  de
    |+  [key=@ cep=@]  ^-  (unit ,@)
    =+  toh=(met 8 cep)
    ?:  (lth toh 2)
      ~
    =+  adj=(dec toh)
    =+  [hax=(end 8 1 cep) bod=(rsh 8 1 cep)]
    =+  msg=(mix (~(raw og (mix hax key)) (mul 256 adj)) bod)
    ?.  =(hax (shax (mix key (shax (mix adj msg)))))
      ~
    [~ msg]
  ::
  ++  dy  |+([a=@ b=@] (need (de a b)))
  ++  en
    |+  [key=@ msg=@]  ^-  @ux
    =+  len=(met 8 msg)
    =+  adj=?:(=(0 len) 1 len)
    =+  hax=(shax (mix key (shax (mix adj msg))))
    (rap 8 hax (mix msg (~(raw og (mix hax key)) (mul 256 adj))) ~)
  ::
  ++  ex  ^?
    |%  ++  fig  ^-  @uvH  (shaf %afig mos)
        ++  pac  ^-  @uvG  (end 6 1 (shaf %acod sec))
        ++  pub  ^-  pass  (cat 3 'a' mos)
        ++  sec  ^-  ring  ?~(pon !! (cat 3 'A' (jam p.u.pon q.u.pon)))
    --
  ::
  ++  nu
    =>  |%
        ++  elcm
          |=  [a=@ b=@]
          (div (mul a b) d:(egcd a b))
        ::
        ++  eldm
          |=  [a=@ b=@ c=@]
          (~(inv fo (elcm (dec b) (dec c))) a)
        ::
        ++  ersa
          |=  [a=@ b=@]
          [a b [(eldm 3 a b) (eldm 5 a b)] (fu a b)]
        --
    ^?
    |%  ++  com
          |=  a=@
          ^+  ^?(..nu)
          ..nu(mos a, pon ~)
        ::
        ++  pit
          |=  [a=@ b=@]
          =+  c=(rsh 0 1 a)
          =+  [d=(ramp c [3 5 ~] b) e=(ramp c [3 5 ~] +(b))]
          ^+  ^?(..nu)
          ..nu(mos (mul d e), pon [~ (ersa d e)])
        ::
        ++  nol
          |=  a=@
          ^+  ^?(..nu)
          =+  b=((hard ,[p=@ q=@]) (cue a))
          ..nu(mos (mul p.b q.b), pon [~ (ersa p.b q.b)])
    --
  --
++  bruw                                                ::  create keypair
  |=  [a=@ b=@]                                         ::  width seed
  ^-  acru
  (pit:nu:crua a b)
::
++  haul                                                ::  activate public key
  |=  a=pass
  ^-  acru
  =+  [mag=(end 3 1 a) bod=(rsh 3 1 a)]
  ?>  =('a' mag)
  (com:nu:crua bod)
::
++  weur                                                ::  activate secret key
  |=  a=ring
  ^-  acru
  =+  [mag=(end 3 1 a) bod=(rsh 3 1 a)]
  ?>  =('A' mag)
  (nol:nu:crua bod)
::
++  trua                                                ::  test rsa
  |=  msg=@tas
  ^-  @
  =+  ali=(bruw 1.024 (shax 'ali'))
  =+  bob=(bruw 1.024 (shax 'bob'))
  =+  tef=(sign:as.ali [0 msg])
  =+  lov=(sure:as.ali [0 tef])
  ?.  &(?=(^ lov) =(msg u.lov))
    ~|(%test-fail-sign !!)
  =+  key=(shax (shax (shax msg)))
  =+  sax=(seal:as.ali pub:ex.bob key msg)
  =+  tin=(tear:as.bob pub:ex.ali sax)
  ?.  &(?=(^ tin) =(key p.u.tin) =(msg q.u.tin))
    ~|(%test-fail-seal !!)
  msg
::
++  crub                                                ::  cryptosuite B (Ed)
  ^-  acru
  =|  [puc=pass sed=ring]
  =>  |%
      ++  dap                                           ::  OEAP decode
        |=  [wid=@ xar=@ dog=@]  ^-  [p=@ q=@]
        =+  pav=(sub wid xar)
        =+  qoy=(cut 0 [xar pav] dog)
        =+  dez=(mix (end 0 xar dog) (shaw %pad-b xar qoy))
        [dez (mix qoy (shaw %pad-a pav dez))]
      ::
      ++  pad                                           ::  OEAP encode
        |=  [wid=@ rax=[p=@ q=@] meg=@]  ^-  @
        =+  pav=(sub wid p.rax)
        ?>  (gte pav (met 0 meg))
        ^-  @
        =+  qoy=(mix meg (shaw %pad-a pav q.rax))
        =+  dez=(mix q.rax (shaw %pad-b p.rax qoy))
        (can 0 [p.rax dez] [pav qoy] ~)
      --
  |%
  ++  as
    =>  |%
        ++  haul                                        ::  revealing haul
          |=  a=pass
          !!
        --
    ^?
    |%  ++  seal
          |=  [a=pass b=@ c=@]
          ^-  @
          !!
        ++  sign
          |=  [a=@ b=@]  ^-  @
          !!
        ++  sure
          |=  [a=@ b=@]
          ^-  (unit ,@)
          !!
        ++  tear
          |=  [a=pass b=@]
          ^-  (unit ,[p=@ q=@])
          !!
    --
  ::
  ++  de
    |+  [key=@ cep=@]  ^-  (unit ,@)
    !!
  ::
  ++  dy
    |+  [a=@ b=@]  ^-  @
    !!
  ++  en
    |+  [key=@ msg=@]  ^-  @ux
    !!
  ::
  ++  ex  ^?
    |%  ++  fig  ^-  @uvH  (shaf %bfig puc)
        ++  pac  ^-  @uvG  (end 6 1 (shaf %acod sec))
        ++  pub  ^-  pass  (cat 3 'b' puc)
        ++  sec  ^-  ring  sed
    --
  ::
  ++  nu
    ^?
    |%  ++  com
          |=  a=@
          ^+  ^?(..nu)
          ..nu(sed ~, puc a)
        ::
        ++  pit
          |=  [a=@ b=@]
          ^+  ^?(..nu)
          ..nu(sed b, puc (puck:ed b))
        ::
        ++  nol
          |=  a=@
          ^+  ^?(..nu)
          ..nu(sed a, puc (puck:ed a))
    --
  --
++  brew                                                ::  create keypair
  |=  [a=@ b=@]                                         ::  width seed
  ^-  acru
  (pit:nu:crub a b)
::
++  hail                                                ::  activate public key
  |=  a=pass
  ^-  acru
  =+  [mag=(end 3 1 a) bod=(rsh 3 1 a)]
  ?>  =('b' mag)
  (com:nu:crub bod)
::
++  wear                                                ::  activate secret key
  |=  a=ring
  ^-  acru
  =+  [mag=(end 3 1 a) bod=(rsh 3 1 a)]
  ?>  =('b' mag)
  (nol:nu:crub bod)
::
++  trub                                                ::  test ed
  |=  msg=@tas
  ^-  @
  =+  ali=(brew 1.024 (shax 'ali'))
  =+  bob=(brew 1.024 (shax 'bob'))
  =+  tef=(sign:as.ali [0 msg])
  =+  lov=(sure:as.ali [0 tef])
  ?.  &(?=(^ lov) =(msg u.lov))
    ~|(%test-fail-sign !!)
  =+  key=(shax (shax (shax msg)))
  =+  sax=(seal:as.ali pub:ex.bob key msg)
  =+  tin=(tear:as.bob pub:ex.ali sax)
  ?.  &(?=(^ tin) =(key p.u.tin) =(msg q.u.tin))
    ~|(%test-fail-seal !!)
  msg
::
++  hmac                                                ::  HMAC-SHA1
  |=  [key=@ mes=@]
  =+  ip=(fil 2 64 0x36)
  =+  op=(fil 3 64 0x5c)
  =+  ^=  kex
      ?:  (gth (met 3 key) 64)
        (lsh 3 44 (shan (swap 3 key)))
      (lsh 3 (sub 64 (met 3 key)) (swap 3 key))
  =+  inn=(shan (swap 3 (cat 3 (swap 3 mes) (mix ip kex))))
  (shan (swap 3 (cat 3 inn (mix op kex))))
::
::::::::::::::::::::::::::::::::::::::::::::::::::::::::::
::                section 3bC, UTC                      ::  Gregorian only
::
++  dawn                                                ::  Jan 1 weekday
  |=  yer=@ud
  =+  yet=(sub yer 1)
  %-  mod  :_  7
  :(add 1 (mul 5 (mod yet 4)) (mul 4 (mod yet 100)) (mul 6 (mod yet 400)))
::
++  daws                                                ::  date weekday
  |=  yed=date
  %-  mod  :_  7
  (add (dawn y.yed) (sub (yawn [y.yed m.yed d.t.yed]) (yawn y.yed 1 1)))
::
++  deal                                                ::  to leap sec time
  |=  yer=@da
  =+  n=0
  =+  yud=(yore yer)
  |-  ^-  date
  ?:  (gte yer (add (snag n lef:yu) ~s1))
    (yore (year yud(s.t (add n s.t.yud))))
  ?:  &((gte yer (snag n lef:yu)) (lth yer (add (snag n lef:yu) ~s1)))
    yud(s.t (add +(n) s.t.yud))
  ?:  =(+(n) (lent lef:yu))
    (yore (year yud(s.t (add +(n) s.t.yud))))
  $(n +(n))
::
++  lead                                                ::  from leap sec time
  |=  ley=date
  =+  ler=(year ley)
  =+  n=0
  |-  ^-  @da
  =+  led=(sub ler (mul n ~s1))
  ?:  (gte ler (add (snag n les:yu) ~s1))
    led
  ?:  &((gte ler (snag n les:yu)) (lth ler (add (snag n les:yu) ~s1)))
    ?:  =(s.t.ley 60)
      (sub led ~s1)
    led
  ?:  =(+(n) (lent les:yu))
    (sub led ~s1)
  $(n +(n))
::
++  dust                                                ::  print UTC format
  |=  yed=date
  ^-  tape
  =+  wey=(daws yed)
  ;:  weld
      `tape`(snag wey (turn wik:yu |=(a=tape (scag 3 a))))
      ", "  ~(rud at d.t.yed)  " "
      `tape`(snag (dec m.yed) (turn mon:yu |=(a=tape (scag 3 a))))
      " "  (scag 1 ~(rud at y.yed))  (slag 2 ~(rud at y.yed))  " "
      ~(rud at h.t.yed)  ":"  ~(rud at m.t.yed)  ":"  ~(rud at s.t.yed)
      " "  "+0000"
  ==
::
++  stud                                                ::  parse UTC format
  |=  cud=tape
  ^-  (unit date)
  =-  ?~  tud  ~ 
      `[[%.y &3.u.tud] &2.u.tud &1.u.tud &4.u.tud &5.u.tud &6.u.tud ~]
  ^=  tud
  %+  rust  cud
  ;~  plug
    ;~(pfix (stun [5 5] next) dim:ag)
  ::
    %+  cook
      |=  a=tape
      =+  b=0
      |-  ^-  @
      ?:  =(a (snag b (turn mon:yu |=(a=tape (scag 3 a)))))
          +(b)
      $(b +(b))
    (ifix [ace ace] (star alf))
  ::
    ;~(sfix dim:ag ace)  
    ;~(sfix dim:ag col)
    ;~(sfix dim:ag col)  
    dim:ag  
    (cold ~ (star next))
  ==
::
++  unt                                                 ::  UGT to UTC time
  |=  a=@
  (div (sub a ~1970.1.1) (bex 64))
::
++  yu                                                  ::  UTC format constants
  |%
  ++  mon  ^-  (list tape)
    :~  "January"  "February"  "March"  "April"  "May"  "June"  "July"
        "August"  "September"  "October"  "November"  "December"
    ==
  ::
  ++  wik  ^-  (list tape)
    :~  "Sunday"  "Monday"  "Tuesday"  "Wednesday"  "Thursday"
        "Friday"  "Saturday"
    ==
  ::
  ++  les  ^-  (list ,@da)
    :~  ~2012.7.1  ~2009.1.1  ~2006.1.1  ~1999.1.1  ~1997.7.1  ~1996.1.1
        ~1994.7.1  ~1993.7.1  ~1992.7.1  ~1991.1.1  ~1990.1.1  ~1988.1.1
        ~1985.7.1  ~1983.7.1  ~1982.7.1  ~1981.7.1  ~1980.1.1  ~1979.1.1
        ~1978.1.1  ~1977.1.1  ~1976.1.1  ~1975.1.1  ~1974.1.1  ~1973.1.1
        ~1972.7.1
    ==
  ++  lef  ^-  (list ,@da)
    :~  ~2012.6.30..23.59.59   ~2008.12.31..23.59.58
        ~2005.12.31..23.59.57  ~1998.12.31..23.59.56
        ~1997.6.30..23.59.55   ~1995.12.31..23.59.54
        ~1994.6.30..23.59.53   ~1993.6.30..23.59.52
        ~1992.6.30..23.59.51   ~1990.12.31..23.59.50
        ~1989.12.31..23.59.49  ~1987.12.31..23.59.48
        ~1985.6.30..23.59.47   ~1983.6.30..23.59.46
        ~1982.6.30..23.59.45   ~1981.6.30..23.59.44
        ~1979.12.31..23.59.43  ~1978.12.31..23.59.42
        ~1977.12.31..23.59.41  ~1976.12.31..23.59.40
        ~1975.12.31..23.59.39  ~1974.12.31..23.59.38
        ~1973.12.31..23.59.37  ~1972.12.31..23.59.36
        ~1972.6.30..23.59.35
    ==
  --
::
::::::::::::::::::::::::::::::::::::::::::::::::::::::::::
::                section 3bD, JSON and XML             ::
::
++  moon                                                ::  mime type to text
  |=  myn=mite
  %+  rap
    3
  |-  ^-  tape
  ?~  myn  ~
  ?:  =(~ t.myn)  (trip i.myn)
  (weld (trip i.myn) `tape`['/' $(myn t.myn)])
::
++  poja                                                ::  parse JSON
  |%
  ++  apex                                              ::  JSON object
    ;~(pose abox obox)
  ++  valu                                              ::  JSON value
    %+  knee  *json  |.  ~+
    ;~  pfix  spac
      ;~  pose
        (cold ~ (jest 'null'))
        (jify %b bool)
        (jify %s stri)
        (cook |=(s=tape [%n p=(rap 3 s)]) numb)
        abox
        obox
      ==
    ==
  ::  JSON arrays
  ++  arra  (ifix [sel (ws ser)] (more (ws com) valu))
  ++  abox  (cook |=(elts=(list json) [%a p=elts]) arra)
  ::  JSON objects
  ++  pair  ;~((comp |=([k=@ta v=json] [k v])) ;~(sfix (ws stri) (ws col)) valu)
  ++  obje  (ifix [(ws kel) (ws ker)] (more (ws com) pair))
  ++  obox  (cook |=(s=(list ,[@ta json]) [%o p=(mo s)]) obje)
  ::  JSON booleans
  ++  bool  ;~(pose (cold & (jest 'true')) (cold | (jest 'false')))
  ::  JSON strings
  ++  stri
    (cook |=(s=(list ,@) (rap 3 s)) (ifix [doq doq] (star jcha)))
  ++  jcha                                               :: character in string
    ;~  pose
      esca
      ;~  pose
        :: Non-escape string characters
        (shim 32 33)
        (shim 35 91)
        (shim 93 126)
        (shim 128 255)
      ==
    ==
  ++  esca                                               :: Escaped character
    ;~  pfix  bas
      ;~  pose
        doq
        fas
        soq
        bas
        (cold 8 (just 'b'))
        (cold 9 (just 't'))
        (cold 10 (just 'n'))
        (cold 12 (just 'f'))
        (cold 13 (just 'r'))
        ;~(pfix (just 'u') (cook tuft qix:ab)) :: Convert 4-digit hex to UTF-8
      ==
    ==
  ::  JSON numbers
  ++  numb
    ;~  (comp twel)
      (mayb (piec hep))
      ;~  pose
        (piec (just '0'))
        ;~((comp twel) (piec (shim '1' '9')) digs)
      ==
      (mayb frac)
      (mayb expo)
    ==
  ++  digs  (star (shim '0' '9'))
  ++  expo                                               :: Exponent part
    ;~  (comp twel)
      (piec (mask "eE"))
      (mayb (piec (mask "+-")))
      digs
    ==
  ++  frac                                               :: Fractional part
    ;~  (comp twel)
      (piec dot)
      digs
    ==
  ::  whitespace
  ++  spac  (star (mask [`@`9 `@`10 `@`13 ' ' ~]))
  ++  ws  |*(sef=_rule ;~(pfix spac sef))
  ::  plumbing
  ++  jify  |*([t=@ta r=_rule] (cook |*([v=*] [t p=v]) r))
  ++  mayb  |*(bus=_rule ;~(pose bus (easy "")))
  ++  twel  |=([a=tape b=tape] (weld a b))
  ++  piec
    |*  bus=_rule
    (cook |=(a=@ [a ~]) bus)
  --
::
++  pojo                                                ::  print json
  |=  val=json
  ^-  tape
  ?~  val  "null"
  ?-    -.val
      %a
    ;:  weld
      "["
      =|  rez=tape
      |-  ^+  rez
      ?~  p.val  rez
      $(p.val t.p.val, rez :(weld rez ^$(val i.p.val) ?~(t.p.val ~ ",")))
      "]"
    ==
 ::
      %b  ?:(p.val "true" "false")
      %n  (trip p.val)
      %s
    ;:  welp
      "\""
      %+  reel
        (turn (trip p.val) jesc)
      |=([p=tape q=tape] (welp +<))
      "\""
    ==
      %o
    ;:  welp
      "\{"
      =+  viz=(~(tap by p.val) ~)
      =|  rez=tape
      |-  ^+  rez
      ?~  viz  rez
      %=    $
          viz  t.viz
          rez
        :(welp rez "\"" (trip p.i.viz) "\":" ^$(val q.i.viz) ?~(t.viz ~ ","))
      ==
      "}"
    ==
  ==
::
++  jo                                                  ::  json reparser
  =>  |%  ++  grub  (unit ,*) 
          ++  fist  $+(json grub)
      --
  |%
  ++  ar                                                ::  array as list
    |*  wit=fist
    |=  jon=json
    ?.  ?=([%a *] jon)  ~
    %-  zl
    |-  
    ?~  p.jon  ~
    [i=(wit i.p.jon) t=$(p.jon t.p.jon)]
  ::
  ++  at                                                ::  array as tuple
    |*  wil=(pole fist)
    |=  jon=json
    ?.  ?=([%a *] jon)  ~
    =+  raw=((at-raw wil) p.jon)
    ?.((za raw) ~ (some (zp raw)))
  ::
  ++  at-raw                                            ::  array as tuple
    |*  wil=(pole fist)
    |=  jol=(list json)
    ?~  wil  ~
    :-  ?~(jol ~ (-.wil i.jol))
    ((at-raw +.wil) ?~(jol ~ t.jol))
  ::
  ++  bo                                                ::  boolean
    |=(jon=json ?.(?=([%b *] jon) ~ [~ u=p.jon]))
  ::
  ++  bu                                                ::  boolean not
    |=(jon=json ?.(?=([%b *] jon) ~ [~ u=!p.jon]))
  ::
  ++  cu                                                ::  transform
    |*  [poq=$+(* *) wit=fist]
    |=  jon=json
    (bind (wit jon) poq)
  ::
  ++  da                                                ::  UTC date
    |=  jon=json
    ?.  ?=([%s *] jon)  ~
    (bind (stud (trip p.jon)) |=(a=date (year a)))
  ::
  ++  mu                                                ::  true unit
    |*  wit=fist
    |=  jon=json
    ?~(jon (some ~) (wit jon))
  ::
  ++  ne                                                ::  number as real
    |=  jon=json
    ^-  (unit ,@rd)
    !!
  ::
  ++  ni                                                ::  number as integer
    |=  jon=json 
    ?.  ?=([%n *] jon)  ~
    (slaw %ui (cat 3 '0i' p.jon))
  ::
  ++  no                                                ::  number as cord
    |=  jon=json
    ?.  ?=([%n *] jon)  ~
    (some p.jon)
  ::
  ++  of                                                ::  object as frond
    |*  wer=(pole ,[cord fist])
    |=  jon=json
    ?.  ?=([%o [@ *] ~ ~] jon)  ~
    |-
    ?~  wer  ~
    ?:  =(-.-.wer p.n.p.jon)  
      ((pe -.-.wer +.-.wer) q.n.p.jon)
    ((of +.wer) jon)
  ::
  ++  ot                                                ::  object as tuple
    |*  wer=(pole ,[cord fist])
    |=  jon=json
    ?.  ?=([%o *] jon)  ~
    =+  raw=((ot-raw wer) p.jon)
    ?.((za raw) ~ (some (zp raw)))
  ::
  ++  ot-raw                                            ::  object as tuple
    |*  wer=(pole ,[cord fist])
    |=  jom=(map ,@t json)
    ?~  wer  ~
    =+  ten=(~(get by jom) -.-.wer)
    [?~(ten ~ (+.-.wer u.ten)) ((ot-raw +.wer) jom)]
  ::
  ++  om                                                ::  object as map
    |*  wit=fist
    |=  jon=json
    ?.  ?=([%o *] jon)  ~
    %-  zm
    |-  
    ?~  p.jon  ~
    [n=[p=p.n.p.jon q=(wit q.n.p.jon)] l=$(p.jon l.p.jon) r=$(p.jon r.p.jon)]
  ::
  ++  pe                                                ::  prefix
    |*  [pre=* wit=fist]
    (cu |*(a=* [pre a]) wit)
  ::
  ++  sa                                                ::  string as tape
    |=  jon=json
    ?.(?=([%s *] jon) ~ (some (trip p.jon)))
  ::
  ++  so                                                ::  string as cord
    |=  jon=json
    ?.(?=([%s *] jon) ~ (some p.jon))
  ::
  ++  su                                                ::  parse string
    |*  sab=rule
    |=  jon=json
    ?.  ?=([%s *] jon)  ~
    (rush p.jon sab)
  ::
  ++  ul  |=(jon=json ?~(jon (some ~) ~))               ::  null
  ++  za                                                ::  full unit pole
    |*  pod=(pole (unit))
    ?~  pod  &
    ?~  -.pod  |
    (za +.pod)
  ::
  ++  zl                                                ::  collapse unit list
    |*  lut=(list (unit))
    ?.  |-  ^-  ?
        ?~(lut & ?~(i.lut | $(lut t.lut)))
      ~
    %-  some
    |-
    ?~  lut  ~
    [i=u:+.i.lut t=$(lut t.lut)]
  ::
  ++  zp                                                ::  unit tuple
    |*  but=(pole (unit))
    ?~  but  !!
    ?~  +.but  
      u:->.but
    [u:->.but (zp +.but)]
  ::
  ++  zt                                                ::  unit tuple
    |*  lut=(list (unit))
    ?:  =(~ lut)  ~
    ?.  |-  ^-  ?
        ?~(lut & ?~(i.lut | $(lut t.lut)))
      ~
    %-  some
    |-
    ?~  lut  !!
    ?~  t.lut  u:+.i.lut
    [u:+.i.lut $(lut t.lut)]
  ::
  ++  zm                                                ::  collapse unit map
    |*  lum=(map term (unit))
    ?.  |-  ^-  ?
        ?~(lum & ?~(q.n.lum | &($(lum l.lum) $(lum r.lum))))
      ~
    %-  some
    |-
    ?~  lum  ~
    [[p.n.lum u:+.q.n.lum] $(lum l.lum) $(lum r.lum)]
  --
::
++  joba
  |=  [p=@t q=json]
  ^-  json
  [%o [[p q] ~ ~]]
::
++  jobe
  |=  a=(list ,[p=@t q=json])
  ^-  json
  [%o (~(gas by *(map ,@t json)) a)]
::
++  jape
  |=  a=tape
  ^-  json
  [%s (crip a)]
::
++  jone
  |=  a=@
  ^-  json
  :-  %n
  ?:  =(0 a)  '0'
  (crip (flop |-(^-(tape ?:(=(0 a) ~ [(add '0' (mod a 10)) $(a (div a 10))])))))
::
++  jesc
  |=  a=@  ^-  tape
  ?.(=(10 a) [a ~] "\\n")
::
++  taco                                                ::  atom to octstream
  |=  tam=@  ^-  octs
  [(met 3 tam) tam]
::
++  tact                                                ::  tape to octstream
  |=  tep=tape  ^-  octs
  (taco (rap 3 tep))
::
++  tell                                                ::  wall to octstream
  |=  wol=wall  ^-  octs
  =+  buf=(rap 3 (turn wol |=(a=tape (crip (weld a `tape`[`@`10 ~])))))
  [(met 3 buf) buf]
::
++  txml                                                ::  string to xml
  |=  tep=tape  ^-  manx
  [[%$ [%$ tep] ~] ~]
::
++  xmla                                                ::  attributes to tape
  |=  [tat=mart rez=tape]
  ^-  tape
  ?~  tat  rez
  =+  ryq=$(tat t.tat)
  :(weld (xmln n.i.tat) "=\"" (xmle | v.i.tat '"' ?~(t.tat ryq [' ' ryq])))
::
++  xmle                                                ::  escape for xml
  |=  [unq=? tex=tape rez=tape]
  ?:  unq
    (weld tex rez)
  =+  xet=`tape`(flop tex)
  |-  ^-  tape
  ?~  xet  rez
  %=    $
    xet  t.xet
    rez  ?-  i.xet
           34  ['&' 'q' 'u' 'o' 't' ';' rez]
           38  ['&' 'a' 'm' 'p' ';' rez]
           39  ['&' '#' '3' '9' ';' rez]
           60  ['&' 'l' 't' ';' rez]
           62  ['&' 'g' 't' ';' rez]
           *   [i.xet rez]
         ==
  ==
::
++  xmln                                                ::  name to tape
  |=  man=mane  ^-  tape
  ?@  man  (trip man)
  (weld (trip -.man) `tape`[':' (trip +.man)])
::
++  xmll                                                ::  nodelist to tape
  |=  [unq=? lix=(list manx) rez=tape]
  |-  ^-  tape
  ?~  lix  rez
  (xmlt unq i.lix $(lix t.lix))
::
++  xmlt                                                ::  node to tape
  |=  [unq=? mex=manx rez=tape]
  ^-  tape
  ?:  ?=([%$ [[%$ *] ~]] g.mex)
    (xmle unq v.i.a.g.mex rez)
  =+  man=`mane`-.g.mex
  =.  unq  |(unq =(%script man) =(%style man))
  =+  tam=(xmln man)
  =+  end=:(weld "</" tam ">" rez)
  =+  bod=['>' (xmll unq c.mex :(weld "</" tam ">" rez))]
  =+  att=`mart`a.g.mex
  :-  '<'
  %+  weld  tam
  `_tam`?~(att bod [' ' (xmla att bod)])
::
++  xmlp                                                ::  xml parser
  |%
  ++  apex
    =+  spa=;~(pose comt whit)
    %+  knee  *manx  |.  ~+
    %+  ifix  [(star spa) (star spa)]
    ;~  pose
      %+  sear  |=([a=marx b=marl c=mane] ?.(=(c n.a) ~ (some [a b])))
        ;~(plug head (more (star comt) ;~(pose apex chrd)) tail)
      empt
    == 
  :: 
  ++  attr                                              ::  attribute
    %+  knee  *mart  |.  ~+ 
    %-  star
    ;~  pfix  (plus whit)
      ;~  plug  name  
        ;~  pfix  tis
          ;~  pose 
              (ifix [doq doq] (star ;~(less doq escp)))
              (ifix [soq soq] (star ;~(less soq escp)))
          ==  
        ==
      ==  
    ==
  ::
  ++  chrd                                              ::  character data
    %+  knee  *manx  |.  ~+
    %+  cook  |=(a=tape :/(a))
    (plus ;~(less soq doq ;~(pose (just `@`10) escp)))
  ::
  ++  comt  %+  ifix  [(jest '<!--') (jest '-->')]      ::  comments 
            (star ;~(less (jest '-->') ;~(pose whit prn)))
  ::
  ++  escp
    ;~  pose
      ;~(less gal gar pam prn)
      (cold '>' (jest '&gt;'))
      (cold '<' (jest '&lt;'))
      (cold '&' (jest '&amp;'))
      (cold '"' (jest '&quot;'))
      (cold '\'' (jest '&apos;'))
    ==
  ++  empt                                              ::  self-closing tag
    %+  ifix  [gal ;~(plug (stun [0 1] ace) (jest '/>'))] 
    ;~(plug ;~(plug name attr) (cold ~ (star whit)))  
  ::
  ++  head                                              ::  opening tag
    %+  knee  *marx  |.  ~+
    (ifix [gal gar] ;~(plug name attr))
  ::
  ++  name                                              ::  tag name 
    %+  knee  *mane  |.  ~+
    =+  ^=  chx
        %+  cook  crip 
        ;~  plug 
            ;~(pose cab alf) 
            (star ;~(pose cab dot alp))
        ==
    ;~(pose ;~(plug ;~(sfix chx col) chx) chx)
  ::
  ++  tail  (ifix [(jest '</') gar] name)               ::  closing tag
  ++  whit  (mask ~[`@`0x20 `@`0x9 `@`0xa])             ::  whitespace
  --
::
::::::::::::::::::::::::::::::::::::::::::::::::::::::::::::
::                section 3bE, tree sync                ::
::
++  alas                                                ::  sign misos
  |=  [yob=nori qez=mizu]
  ^-  nori
  ?-    -.yob
      | 
    yob
      &  
    %=  yob
      q.q  %+  turn  q.q.yob
           |=  tak=tako
           ^-  tako
           ?:  =(p.q.tak *mizu)  tak(p.q qez)  tak
      ==
  ==
::
++  cure                                                ::  invert miso
  |=  mis=yaki
  :-  p.mis
  ?-  -.q.mis
    %del  [%ins p.q.mis]
    %ins  [%del p.q.mis]
    %mut  [%mut (limp p.q.mis)]
  ==
::
++  curl                                                ::  invert soba
  |=  doz=soba
  ^-  soba
  :-  [q.p.doz p.p.doz]
  (turn (flop q.doz) |=([a=path b=yaki] [a (cure b)]))
::
++  cosh                                                ::  locally rehash
  |=  ank=ankh
  ank(p dash:(zu ank))
::
++  cost                                                ::  new external patch
  |=  [bus=ankh ank=ankh]
  ^-  soba
  :-  [p.ank p.bus] 
  %-  flop
  myz:(dist:(zu ank) %c bus)
::
++  ze
  |_  [lim=@da dome]
  ++  aeon                                              ::    aeon:ze
    |=  lok=case                                        ::  act count through
    ^-  (unit ,@ud)
    ?-    -.lok
        %da
      ?:  (gth p.lok lim)  ~
      |-  ^-  (unit ,@ud)
      ?~  hit  [~ let]
      ?:  (gte p.lok p.i.hit)  [~ let]
      $(hit t.hit, let (dec let))
    ::
        %tas  (~(get by lab) p.lok)
        %ud   ?:((gth p.lok let) ~ [~ p.lok])
    ==
  ::
  ++  ache                                              ::    ache:ze
    ^-  arch                                            ::  arch report
    :+  p.ank
      ?~(q.ank ~ [~ p.u.q.ank])
    |-  ^-  (map ,@ta ,~)
    ?~  r.ank  ~
    [[p.n.r.ank ~] $(r.ank l.r.ank) $(r.ank r.r.ank)]
  ::
  ++  acai                                              ::    acai:ze
    |=  mus=masu                                        ::  inverse trout
    [p.mus q.mus [q.r.mus p.r.mus] [q.s.mus p.s.mus] t.mus]
  ::
  ++  acid                                              ::    acid:ze
    |=  oan=@ud                                         ::  invert to
    ^-  (list tako)
    =+  mar=(scag (sub let oan) hit)
    (alar (adze (turn mar |=([a=@da b=nori] b))))
  ::
  ++  adze                                              ::    adze:ze
    |=  may=(list nori)                                 ::  reverse nori
    %-  flop
    ^-  (list nori)
    %+  murn  may
    |=  n=nori
    ?-  -.n
      &  [~ u=[%& (bind p.n acai) (curl q.n)]]
      |  ~
    ==
  ::
  ++  alar                                              ::    alar:ze
    |=  may=(list nori)                                 ::  nori to tako
    ^-  (list tako)
    %-  zing
    %+  turn  may
    |=  n=nori
    ?-  -.n
      &  q.q.n
      |  ~
    ==
  ::
  ++  alda                                              ::    alda:ze
    |=  hoe=(list tako)                                 ::  deconstruct
    ^-  (map path (list yaki))
    %+  reel  hoe
    |=  [rak=tako hom=(map path (list yaki))]
    %-  ~(add ja hom)  rak
  ::
  ++  alot                                              ::    alot:ze
    |=  yop=(map path (list yaki))                      ::  construct, inverse alda
    ^-  (list tako)
    =+  puy=(~(tap by yop) ~)
    %-  zing
    %+  turn  puy                                       ::  map on pair -> list yaki
    |=  yup=[p=path q=(list yaki)]
    %+  turn  q.yup                                     ::  map on miso -> tako
    |=  yak=yaki
    [p.yup yak]
  ::
  ++  alto                                              ::    alto:ze
    |=  $:  wek=waks
            yop=(map path (list yaki))                  ::  yop before peq
            peq=(map path (list yaki))                  ::  aka miso commute
            nik=niku
        ==
    ^+  [wek peq]
    =+  puy=(~(tap by (~(gas by yop) (~(tap by peq) ~))) ~)
    %+  roll  puy
    |=  $:  yup=[p=path q=(list yaki)]
            $:  kew=_wek
                qep=_peq
            ==
        ==
    =+  wof=(~(get by kew) p.yup)
    =+  yoq=(~(get by yop) p.yup)
    =+  peb=(~(get by qep) p.yup)
    =+  lyr=(lyre wof ?~(yoq ~ u.yoq) ?~(peb ~ u.peb) nik)
    :-  ?~  -.lyr  kew  (~(put by kew) p.yup (lost u.-.lyr))
    (~(put by qep) p.yup +.lyr)
  ::::::::::::::::::::::::::::::::::::::::::::::::::::::::
  ::
  ++  lisp                                              ::  transform urge
    |*  wig=(urge)
    |=  dog=woof
    ^+  [p=dog q=wig]
    ?@  dog
      !!
    =+  dog=+.dog
    =-  [[%chan (loss -.res)] +.res]
    ^=  res
    |-  ^+  [p=dog q=wig]
    ::~&  [%lisp dog (lith wig)]
    ?~  wig                                             ::  no more urges
      =+  woo=(wode dog)                                ::  dimensions
      ?>  =(p.woo 0)                                    ::  line
      [dog ~[[%& q.woo]]]                               ::  extend
    ?~  dog                                             ::  no more woofs
      =+  woo=(lode wig)                                ::  dimensions
      ?>  =(p.woo 0)                                    ::  line
      [~[q.woo] wig]                                    ::  extend
    ?@  i.dog                                           ::  dog skip
      ?-    -.i.wig                                     ::  dog skip, wig skip
          &                                             ::  consume min(d,w) skip offset
        ?:  =(i.dog p.i.wig)                            ::  consume both
          =+  mol=$(dog t.dog, wig t.wig)
          [[i.dog p.mol] [[%& i.dog] q.mol]]
        ?:  (lth i.dog p.i.wig)                         ::  consume dog, part of wig
          =+  mol=$(dog t.dog, p.i.wig (sub p.i.wig i.dog))
          [[i.dog p.mol] [[%& i.dog] q.mol]]
        =+  mol=$(i.dog (sub i.dog p.i.wig), wig t.wig) ::  consume wig, part of dog
        [[p.i.wig p.mol] [[%& p.i.wig] q.mol]]
      ::
          |                                             ::  dog skip, wig chunk
        =+  leg=(lent p.i.wig)
        ?>  (gte i.dog leg)                             ::  assert no conflict
        =+  mol=$(i.dog (sub i.dog leg), wig t.wig)     ::  consume wig, part of dog
        [[(lent q.i.wig) p.mol] [i.wig q.mol]]
      ==                                                ::  wig skip, dog chunk
    ?>  ?=(& -.i.wig)                                   ::  assert no conflct (2x chunk)
    ?:  =(p.i.wig -.i.dog)                              ::  consume both (chunk = skip)
      =+  mol=$(dog t.dog, wig t.wig)
      [[i.dog p.mol] [[%& +.i.dog] q.mol]]
    ?:  (gth p.i.wig -.i.dog)                           ::  consume dog, part of wig
      =+  mol=$(dog t.dog, p.i.wig (sub p.i.wig -.i.dog))
      [[i.dog p.mol] [[%& +.i.dog] q.mol]]
    !!                                                  ::  assert no conflict
  ::
  ++  lide                                              ::  merge dogs
    |=  [wig=woof dog=woof]
    ^-  woof
    ?@  dog
      ::%know
      wig
    ?@  wig
      ::%know
      dog
    =+  dog=`(list $|(@ud [p=@ud q=@ud]))`(loss +.dog)
    =+  wig=`(list $|(@ud [p=@ud q=@ud]))`(loss +.wig)
    :-  %chan  %-  loss
    |-  ^-  (list $|(@ud [p=@ud q=@ud]))
    ?~  dog  wig
    ?~  wig  dog
    ?^  i.dog
      ?^  i.wig
        :_  $(dog t.dog, wig t.wig)                     ::  merge changes
        ?:  (lte -.i.dog +.i.wig)
          [-.i.wig (add +.i.dog (sub +.i.wig -.i.dog))]
        [(add -.i.wig (sub -.i.dog +.i.wig)) +.i.dog]
      ?:  (gte i.wig -.i.dog)
        [i.dog $(dog t.dog, i.wig (sub i.wig -.i.dog))]
      [[i.wig 0] $(wig t.wig, -.i.dog (sub -.i.dog i.wig))]
    ?^  i.wig
      ?:  (gte i.dog +.i.wig)
        [i.wig $(wig t.wig, i.dog (sub i.dog +.i.wig))]
      [[-.i.wig (sub +.i.wig i.dog)] $(wig [[0 i.dog] t.wig], dog t.dog)]
      ::[[i.dog 0] $(dog t.dog, -.i.wig (sub -.i.wig i.dog))]
    ?:  (gte i.wig i.dog)
      [i.dog $(dog t.dog, i.wig (sub i.wig i.dog))]
    [i.wig $(i.dog (sub i.dog i.wig), wig t.wig)]
  ::
  ++  lize                                              ::  merge dogs (inverse)
    |=  [wig=woof dog=woof]
    ^-  woof
    ?@  dog
      ::%know
      wig
    ?@  wig
      ::%know
      dog
    =+  dogg=dog
    =+  dog=`(list $|(@ud [p=@ud q=@ud]))`(loss +.dog)
    =+  wig=`(list $|(@ud [p=@ud q=@ud]))`(loss +.wig)
    ~&  [%lize wig dog]
    :-  %chan  %-  loss
    |-  ^-  (list $|(@ud [p=@ud q=@ud]))
    ~&  [%lize-iter wig dog]
    ?~  dog  wig
    ?~  wig  dog
    ?^  i.dog
      ?^  i.wig
        :_  ?:  =(-.i.wig -.i.dog)
              $(dog t.dog, wig t.wig)
        :::_  $(dog t.dog, wig t.wig)
            ?:  (gth -.i.wig -.i.dog)
              $(wig t.wig, dog [(sub -.i.wig -.i.dog) t.dog])
            $(wig [(sub -.i.dog -.i.wig) t.wig], dog t.dog)
        [(sub -.i.wig +.i.dog) (sub +.i.wig -.i.dog)]     ::  conflict on sub overflow
     ?:  =(i.wig 0)
       $(wig t.wig)
     ?:  (gte i.wig -.i.dog)
        [i.dog $(dog t.dog, i.wig (sub i.wig -.i.dog))]
      [[i.wig 0] $(wig t.wig, -.i.dog (sub -.i.dog i.wig))]
    ?:  =(i.dog 0)
      $(dog t.dog)
    ?^  i.wig
      ?:  (gte i.dog -.i.wig)
        [i.wig $(wig t.wig, i.dog (sub i.dog -.i.wig))]
      [[+.i.wig (sub -.i.wig i.dog)] $(wig [[i.dog 0] t.wig], dog t.dog)]
      ::[[i.dog 0] $(dog t.dog, -.i.wig (sub -.i.wig i.dog))]
    ?:  (gte i.wig i.dog)
      [i.dog $(dog t.dog, i.wig (sub i.wig i.dog))]
    [i.wig $(i.dog (sub i.dog i.wig), wig t.wig)]
  ::
  ++  loss                                              ::  simplify dog
    |=  dog=(list $|(@ud [p=@ud q=@ud]))
    |-
    ^+  dog
    ?~  dog  ~
    ?~  t.dog
      ?@  i.dog
        ?:  =(i.dog 0)
          ~
        dog
      ?:  &(=(p.i.dog 0) =(q.i.dog 0))
        ~
      dog
    ?@  i.dog
      ?@  i.t.dog
        $(dog [(add i.dog i.t.dog) t.t.dog])
      ?:  =(i.dog 0)
        $(dog t.dog)
      [i.dog $(dog t.dog)]
    ?:  &(=(p.i.dog 0) =(q.i.dog 0))
      $(dog t.dog)
    [i.dog $(dog t.dog)]
  ::
  ++  lost
    |=  dog=woof
    ^-  woof
    ?@  dog
      dog
    [%chan (loss +.dog)]
  ::
  ++  lode                                              ::  urge dimensions
    |=  wig=(urge)
    ^-  [p=@ q=@]
    %+  reel  wig
    |=  [wug=(unce) [p=@ q=@]]
    ?-    -.wug
        &
      :-  (add p.wug p)
      (add p.wug q)
        |
      :-  (add (lent p.wug) p)
      (add (lent q.wug) q)
    ==
  ::
  ++  wode                                              ::  woof dimensions
    |=  dog=(list $|(@ud [p=@ud q=@ud]))
    ^-  [p=@ q=@]
    %+  reel  dog
    |=  [dug=$|(@ud [p=@ud q=@ud]) [p=@ q=@]]
    ?@  dug
      [(add dug p) (add dug q)]
    [(add p.dug p) (add q.dug q)]
  ::
  ++  lith                                              ::  initial merge points
    |=  wig=(urge)
    ^-  woof
    :-  %chan
    %+  turn  wig
    |=  wug=(unce)
    ?-  -.wug
      &  p.wug
      |  [(lent p.wug) (lent q.wug)]
    ==
  ::
  ++  luth                                              ::  invert woof
    |=  dog=woof
    ^-  woof
    ?@  dog
      dog
    :-  %chan
    %+  turn  +.dog
    |=  a=$|(@ud [p=@ud q=@ud])
    ?@  a  a
    [q.a p.a]
  ::
  ++  alne                                              ::  is new
    |=  [yak=yaki nik=niku]                             ::  if %.n, should invert
    ?:  &(=(p.q.p.nik p.p.yak) =(q.q.p.nik q.p.yak))    ::  domstic, new
      %.n                                             
    ?:  &(=(p.q.q.nik p.p.yak) =(q.q.q.nik q.p.yak))    ::  from other, new
      %.y
    =+  ank=(~(get by p.p.nik) [p.p.yak q.p.yak])       ::  third party
    ?~  ank  %.y
    (gth r.p.yak q.u.ank)
  ::
  ++  alho                                              ::  update woof, misos
    |=  [wof=woof mad=(list yaki) nik=niku]
    ^-  [woof (list yaki)]
    ?~  mad  [wof ~]
    ~&  [%foreign p.i.mad]
    ?.  (alne i.mad nik)
      ?:  &(?=(%mut -.q.i.mad) ?=(%c -.q.p.q.i.mad))
        ~&  [%invert-old p.i.mad]
        =+  wug=(lize wof (luth (lith p.q.p.q.i.mad)))      ::  invert!
        $(mad t.mad, wof wug)
      ?:  ?=(%mut -.q.i.mad)
          ~|  "Cannot generate merge with non textfile changes"
          !!
      ~&  [%skip-add-or-del p.i.mad]
      $(mad t.mad)
    ?:  &(?=(%mut -.q.i.mad) ?=(%c -.q.p.q.i.mad))
      ~&  [%apply-new [%origin p.i.mad] [%wof wof] %mut]
      =+  wug=((lisp p.q.p.q.i.mad) wof)
      =+  rec=$(mad t.mad, wof p.wug)
      [-.rec [[p.i.mad %mut [p.p.q.i.mad [%c q.wug]]] +.rec]]
    ?:  ?=(%mut -.q.i.mad)
        ~|  "Cannot generate merge with non textfile changes"
        !!
    ?:  ?=(%del -.q.i.mad)
      =+  rec=$(wof %know, mad t.mad)
      [-.rec [i.mad +.rec]]
    =+  rec=$(wof %know, mad t.mad)
    [-.rec [i.mad +.rec]]  
  ::
  ++  lobo                                              ::  update woof, miso
    |=  [wof=woof don=miso]
    ^-  woof
    ?:  &(?=(%mut -.don) ?=(%c -.q.p.don))
      (lide wof (lith p.q.p.don))
    ?:  ?=(%mut -.don)
        ~|  "Cannot generate merge with non textfile changes"
        !!
    %know
  ::
  ++  lyre                                              ::  put yeb before zeq
    |=  [wof=(unit woof) yeb=(list yaki) zeq=(list yaki) nik=niku]
    ^-  [(unit woof) (list yaki)]
    %-  |=  fow=(unit woof)                             ::  postprocess roll
        ?~  fow  [fow zeq]
        =+  alh=(alho u.fow zeq nik)
        :-  (some -.alh)  +.alh
    %+  roll  yeb
    |=  [mis=yaki waf=_wof]
    ~&  [%our [%origin p.mis]]
    ?~  waf
      ?:  &(?=(%mut -.q.mis) ?=(%c -.q.p.q.mis))
        (some (lith p.q.p.q.mis))
      ?:  ?=(%mut -.q.mis)
        ~|  "Cannot generate merge with non textfile changes"
        !!
      (some %know) 
    ~&  [%our %waf-mut (lobo u.waf q.mis)]
    (some (lobo u.waf q.mis))
  ::
  ::::::::::::::::::::::::::::::::::::::::::::::::::::::::
  ++  amor                                              ::    amor:ze
    |=  ren=?(%v %x %y %z)                              ::  endpoint query
    ^-  (unit ,*)
    ?-  ren
      %v  [~ `dome`+<+.amor]
      %x  ?~(q.ank ~ [~ q.u.q.ank])
      %y  [~ ache]
      %z  [~ ank]
    ==
  ::
  ++  ante                                              ::    ante:ze
    |=  lem=nori                                        ::  rewind by change
    ^+  +>
    ?-  -.lem
      &  (avon:(anti q.lem) (bind p.lem acai) q.q.lem)
      |  +>(lab (~(del by lab) p.lem))
    ==
  ::
  ++  anti                                              ::    axon:ze
    |=  nyp=soba                                        ::  reverse axon
    ^+  +>
    +>(ank ank:(dusk:(zu ank) nyp))
  ::
  ++  argo                                              ::    argo:ze
    |=  oan=@ud                                         ::  rewind to aeon
    ^+  +>
    ?:  =(let oan)  +>
    =+  lem=?>(?=(^ hit) q.i.hit)
    =:  let  (dec let)
        hit  ?>(?=(^ hit) t.hit)
      ==
    $(+> (ante lem))
  ::
  ++  arum                                              ::    arum:ze
    |=  [wak=waks tak=(list tako) kat=(list tako) nik=niku] ::  hard merge
    ^-  [waks (list tako)]
    =+  alt=(alto wak (alda tak) (alda kat) nik)
    [-.alt (alot +.alt)]
  ::
  ++  clen
    |=  [shp=ship des=desk]
    |=  a=nori
    ^-  ?
    ?-  -.a
      |  |
      &  
    ?~  p.a  |
    &(=(p.u.p.a shp) =(q.u.p.a des))
    ==
  ::
  ++  auld                                              ::    auld:ze
    |=  [gem=germ who=ship des=desk sab=saba]           ::  construct merge
    ^-  (unit (unit nori))                              ::::::
    =+  nik=`niku`[[ang who des] [t.sab p.sab q.sab]]   ::  merge partners
    =+  ^=  viq  ^-  [p=@ud q=@ud r=waks]               ::  merge status
        =+  viq=(~(get by ang) [p.sab q.sab])           ::
        ?~(viq [0 0 ~] u.viq)                           ::
    =.  sab                                             ::
      ?:  =(q.viq p.r.sab)  sab                         ::  perfect motion
      ?>  (gth q.viq p.r.sab)                           ::  proper motion
      %=  sab                                           ::
        p.r  q.viq                                      ::
        s    (slag (sub q.viq p.r.sab) s.sab)           ::  remove excess
      ==                                                ::
    =+  stu=(skid s.sab (clen who des))                 ::
    ::=+  len=(lent -.stu)           
    ::=.  sab  sab(s +.stu)                             ::
    ?~  s.sab  [~ ~]                                    ::  up to date
    =+  ^=   mus  ^-  masu                              ::  sync square
        :*  p.sab  q.sab  [p.viq +(let)]
            [q.viq q.r.sab]  r.viq
        ==
    ~&  [%merge-sync mus]
    =+  kat=(alar s.sab)                                ::  takos
    =+  lem=[%& p=[~ u=mus] q=`soba`[_[@ @] kat]]       ::  nori
    =+  ^=  tak                                         ::  local changes
        ::%+  slag  len
        %-  alar  %-  flop                              ::  chronological takos
        %+  turn  (scag (sub let p.viq) hit)            ::  remove excess
        |=(a=frog q.a)
    ?:  &(?=(%fine gem) |(!=(tak ~) !=(r.viq ~)))
      ~
    ?-  gem
        %fine
      [~ ~ lem]
        %mate
      =+  tig=(mang [arum r.viq tak kat nik] |=(* *(unit)))   ::  moves
      ?@  tig  ~
      =+  res=((hard ,[waks (list tako)]) u.tig)
      [~ ~ lem(q.q +.res, t.u.p -.res)]                ::  update takos, woof
        %that
      =+  tig=(mang [arum r.viq ~ kat nik] |=(* *(unit)))
      ?~  tig  !!
      [~ ~ lem(q.q (weld (acid p.viq) q.q.lem))]
        %this
      =+  tig=(need (mang [arum r.viq tak ~ nik] |=(* *(unit))))
      =+  typ=((hard ,[waks (list tako)]) tig)
      [~ ~ lem(q.q ~, t.u.p -.typ)]
        %check
      =+  tig=(mang [arum r.viq tak kat nik] |=(* *(unit)))   ::  moves
      ?@  tig
        ~&  %check-bad
        ~
      =+  typ=((hard ,[waks (list tako)]) u.tig)
      ~&  [%check-good -.typ]
      [~ ~]
        %conf
      !!
    ==
  ::
  ++  auto                                              ::    auto:ze
    |=  mun=mood                                        ::  read at point
    ^-  (unit)
    ?:  ?=(%v p.mun)
      [~ `dome`+<+.auto]
    ?:  &(?=(%w p.mun) !?=(%ud -.q.mun))
      ?^(r.mun ~ [~ let])
    ?:  ?=(%w p.mun)
      ?>  ?=(^ hit)  ?^(r.mun ~ [~ i.hit])
    (amor(ank ank:(deny:(zu ank) r.mun)) p.mun)
  ::
  ++  aver                                              ::    aver:ze
    |=  mun=mood                                        ::  direct read
    ^-  (unit (unit ,*))
    =+  nao=(aeon q.mun)
    ?~(nao ~ [~ (avid u.nao mun)])
  ::
  ++  avid                                              ::    avid:ze
    |=  [oan=@ud mun=mood]                              ::  seek and read
    ^-  (unit)
    ?:  &(?=(%w p.mun) !?=(%ud -.q.mun))                ::  NB only for speed
      ?^(r.mun ~ [~ oan])
    (auto:(argo oan) mun)
  ::
  ++  aven                                              ::    aven:ze
    |=  tak=(list tako)
    %+  roll  tak
    |=  [tek=tako ung=_ang]
    =+  exi=(~(get by ung) [p.p.q.tek q.p.q.tek])
    ?~  exi
      %+  ~(put by (~(del by ung) [p.p.q.tek q.p.q.tek]))
        [p.p.q.tek q.p.q.tek]
      [1 r.p.q.tek _waks]
    ?:  (gth r.p.q.tek q.u.exi)
      %+  ~(put by (~(del by ung) [p.p.q.tek q.p.q.tek]))
        [p.p.q.tek q.p.q.tek]
      [p.u.exi r.p.q.tek r.u.exi]
    ung
  ::
  ++  avon                                              ::    avon:ze
    |=  [mys=(unit masu) tak=(list tako)]               ::  apply trout
    ^+  +>
    ?~  mys  +>
    =+  [yek=[p.u.mys q.u.mys] det=[q.r.u.mys q.s.u.mys t.u.mys]]
    =+  guf=(~(get by ang) yek)
    =+  ted=`[p=@ q=@ r=waks]`?~(guf [0 0 ~] u.guf)
    ~&  [%avon p.u.mys q.u.mys [%haz ted] [%too r.u.mys] [%fro s.u.mys] [%wak t.u.mys]]
    =.  ang  (aven tak)
    +>.$(ang ?:(=([0 0 ~] det) (~(del by ang) yek) (~(put by ang) yek det)))
  ::
  ++  axel                                              ::    axel:ze
    |=  [wen=@da lem=nori]                              ::  edit
    ^+  +>
    =:  let  +(let)
        hit  :-([wen lem] hit)
      ==
    ?-  -.lem
      &  (avon:(axon q.lem) p.lem q.q.lem)
      |  +>(lab ?<((~(has by lab) p.lem) (~(put by lab) p.lem let)))
    ==
  ::
  ++  axon                                              ::    axon:ze
    |=  nyp=soba                                        ::  apply changes
    ^+  +>
    +>(ank ank:(durn:(zu ank) nyp))
  --
::
++  zu                                                  ::  filesystem
  |=  ank=ankh                                          ::  filesystem state
  =|  myz=(list tako)                                   ::  changes in reverse
  =|  ram=path                                          ::  reverse path into
  |%
  ++  dash                                              ::  local rehash
    ^-  cash
    %+  mix  ?~(q.ank 0 p.u.q.ank)
    =+  axe=1
    |-  ^-  cash
    ?~  r.ank  _@
    ;:  mix
      (shaf %dash (mix axe (shaf %dush (mix p.n.r.ank p.q.n.r.ank))))
      $(r.ank l.r.ank, axe (peg axe 2))
      $(r.ank r.r.ank, axe (peg axe 3))
    ==
  ::
  ++  dosh  %_(. p.ank dash)                            ::  rehash and save
  ++  dose                                              ::  ascend
    |=  [lol=@ta kan=ankh]
    ^+  +>
    ?>  &(?=(^ ram) =(lol i.ram))
    %=    +>
        ram  t.ram
        ank
      ?:  =([0 ~ ~] ank)
        ?.  (~(has by r.kan) lol)  kan
        kan(r (~(del by r.kan) lol))
      kan(r (~(put by r.kan) lol ank))
    ==
  ::
  ++  deaf                                              ::  add change
    |=  mis=miso
    ^+  +>
    +>(myz [[(flop ram) [*mizu mis]] myz])
  ::
  ++  dent                                              ::  descend
    |=  lol=@ta
    ^+  +>
    =+  you=(~(get by r.ank) lol)
    +>.$(ram [lol ram], ank ?~(you [*cash ~ ~] u.you))
  ::
  ++  deny                                              ::  descend recursively
    |=  way=path
    ^+  +>
    ?~(way +> $(way t.way, +> (dent i.way)))
  ::
  ++  dest                                              ::  write over
    |=  [pum=umph val=(unit ,[p=cash q=*])]
    ^+  +>
    ?~  q.ank
      ?~  val  +>
      (deaf %ins q.u.val)
    ?~  val
      (deaf %del q.u.q.ank)
    ?:  =(q.u.val q.u.q.ank)  +>
    (deaf %mut ((diff pum) q.u.q.ank q.u.val))
  ::
  ++  dist                                              ::  modify tree
    |=  [pum=umph bus=ankh]
    ^+  +>
    =.  +>  (dest pum q.bus)
    =+  [yeg=(~(tap by r.ank) ~) gey=(~(tap by r.bus) ~)]
    =.  +>.$
      |-  ^+  +>.^$
      ?~  yeg  +>.^$
      ?:  (~(has by r.bus) p.i.yeg)  $(yeg t.yeg)
      $(yeg t.yeg, myz myz:dirk(ank q.i.yeg, ram [p.i.yeg ram]))
    |-  ^+  +>.^$
    ?~  gey  +>.^$
    $(gey t.gey, myz myz:^$(bus q.i.gey, +> (dent p.i.gey)))
  ::
  ++  dirk                                              ::  rm -r
    |-  ^+  +
    =.  +  ?~(q.ank + (deaf %del q.u.q.ank))
    =+  dyr=(~(tap by r.ank) ~)
    |-  ^+  +.^$
    ?~  dyr  +.^$
    =.  +.^$  dirk:(dent p.i.dyr)
    $(dyr t.dyr)
  ::
  ++  drum                                              ::  apply effect
    |=  [pax=path mis=miso]
    ^+  +>
    ?^  pax
      dosh:(dose:$(pax t.pax, +> (dent i.pax)) i.pax ank)
    ~|  %clay-fail
    ?-    -.mis
        %del
      ?>  &(?=(^ q.ank) =(q.u.q.ank p.mis))
      +>.$(p.ank (mix p.u.q.ank p.ank), q.ank ~)
    ::
        %ins
      ?>  ?=(~ q.ank)
      =+  sam=(sham p.mis)
      +>.$(p.ank (mix sam p.ank), q.ank [~ sam p.mis])
    ::
        %mut
      ?>  ?=(^ q.ank)
      =+  nex=(lump p.mis q.u.q.ank)
      =+  sam=(sham nex)
      +>.$(p.ank :(mix sam p.u.q.ank p.ank), q.ank [~ sam nex])
    ==
  ::
  ++  dune                                              ::  apply
    |-  ^+  +
    ?~  myz  +
    =>  .(+ (drum p.i.myz q.q.i.myz))
    $(myz ?>(?=(^ myz) t.myz))
  ::
  ++  durn                                              ::  apply forward
    |=  nyp=soba
    ^+  +>
    ?:  =([0 0] p.nyp)
      dune(myz q.nyp)
    =>  ?:  =(p.ank p.p.nyp)  .
        ~&  [%durn-in-wrong p.ank p.p.nyp]
        .
    =.  +>  dune(myz q.nyp)
    =>  ?:  =(p.ank q.p.nyp)  .
        ~&  [%durn-out-wrong p.ank q.p.nyp]
        .
    +>
  ::
  ++  dusk                                              ::  apply reverse
    |=  nyp=soba
    (durn (curl nyp))
  --
::::::::::::::::::::::::::::::::::::::::::::::::::::::::::
::                section 3bF, names etc                ::
::
++  clan                                                ::  ship to rank
  |=  who=ship  ^-  rank
  =+  wid=(met 3 who)
  ?:  (lte wid 1)   %czar
  ?:  =(2 wid)      %king
  ?:  (lte wid 4)   %duke
  ?:  (lte wid 8)   %earl
  ?>  (lte wid 16)  %pawn
::
++  deft                                                ::  import url path
  |=  rax=(list ,@t)
  |-  ^-  pork
  ?~  rax
    [~ ~]
  ?~  t.rax
    =+  den=(trip i.rax)
    =+  ^=  vex
      %-  %-  full
          ;~(plug sym ;~(pose (stag ~ ;~(pfix dot sym)) (easy ~)))
      [[1 1] (trip i.rax)]
    ?~  q.vex
      [~ [i.rax ~]]
    [+.p.u.q.vex [-.p.u.q.vex ~]]
  =+  pok=$(rax t.rax)
  :-  p.pok
  [i.rax q.pok]
::
++  fain                                                ::  path restructure
  |=  [hom=path raw=path]
  =+  bem=(need (tome raw))
  =+  [mer=(flop s.bem) moh=(flop hom)]
  |-  ^-  (pair beam path)
  ?~  moh  
    [bem(s hom) (flop mer)]
  ?>  &(?=(^ mer) =(i.mer i.moh))
  $(mer t.mer, moh t.moh)
::
++  fest                                                ::  web synthesizer
  |=  [hom=path raw=path]
  |*  yax=$+(epic *)
  (yax (fuel (fain hom raw)))
::
++  folk                                                ::  silk construction
  |=  [hom=path raw=path]
  |*  yox=$+((pair beam path) *)
  (yox (fain hom raw))
::
++  fuel                                                ::  parse fcgi
  |=  [bem=beam but=path]
  ^-  epic
  ?>  ?=([%web @ *] but)
  =+  dyb=(slay i.t.but)
  ?>  ?&  ?=([~ %many *] dyb)
          ?=([* * *] p.u.dyb)
          ::  ?=([%$ %tas *] i.p.u.dyb)
          ?=([%many *] i.p.u.dyb)
          ?=([%blob *] i.t.p.u.dyb)
      ==
  =+  ced=((hard cred) p.i.t.p.u.dyb)
  ::  =+  nep=q.p.i.p.u.dyb
  =+  ^=  nyp  ^-  path
      %+  turn  p.i.p.u.dyb
      |=  a=coin  ^-  @ta
      ?>  ?=([%$ %ta @] a)
      ?>(((sane %ta) q.p.a) q.p.a)
  =+  ^=  gut  ^-  (list ,@t)
      %+  turn  t.t.p.u.dyb
      |=  a=coin  ^-  @t
      ?>  ?=([%$ %t @] a)
      ?>(((sane %t) q.p.a) q.p.a)
  =+  ^=  quy
      |-  ^-  (list ,[p=@t q=@t])
      ?~  gut  ~
      ?>  ?=(^ t.gut)
      [[i.gut i.t.gut] $(gut t.t.gut)]
  :*  (~(gas by *(map cord cord)) quy)
      ced
      -.bem
      t.t.but
      nyp
  ==

::
++  gist                                                ::  convenient html
  |=  [hom=path raw=path]
  |=  yax=$+(epic marl)
  %-  (fest hom raw)
  |=  piq=epic
  ^-  manx
  =+  ^=  sip                                           ::  skip blanks
      |=  mal=marl
      ?~(mal ~ ?.(|(=(:/(~) i.mal) =(:/([10 ~]) i.mal)) mal $(mal t.mal)))
  =+  zay=`marl`(yax piq)
  =.  zay  (sip zay)
  =+  ^=  twa
      |-  ^-  [p=marl q=marl]
      ?~  zay  [~ ~]
      ?:  ?=([[[%head *] *] *] zay)
        [c.i.zay ?:(?=([[[%body *] *] ~] t.zay) c.i.t.zay t.zay)]
      ?:  ?=([[[%title *] *] *] zay)
        [[i.zay ~] t.zay]
      [~ zay]
  [/html [/head (sip p.twa)] [/body (sip q.twa)] ~]
::
++  urle                                                ::  URL encode
  |=  tep=tape
  ^-  tape
  %-  zing
  %+  turn  tep
  |=  tap=char
  =+  xen=|=(tig=@ ?:((gte tig 10) (add tig 55) (add tig '0')))
  ?:  ?|  &((gte tap 'a') (lte tap 'z'))
          &((gte tap 'A') (lte tap 'Z'))
          &((gte tap '0') (lte tap '9'))
          =('.' tap)
          =('-' tap)
          =('~' tap)
          =('_' tap)
      ==
    [tap ~]
  ['%' (xen (rsh 0 4 tap)) (xen (end 0 4 tap)) ~]
::
++  urld                                                ::  URL decode
  |=  tep=tape
  ^-  (unit tape)
  ?~  tep  [~ ~]
  ?:  =('%' i.tep)
    ?.  ?=([@ @ *] t.tep)  ~
    =+  nag=(mix i.t.tep (lsh 3 1 i.t.t.tep))
    =+  val=(rush nag hex:ag)
    ?~  val  ~
    =+  nex=$(tep t.t.t.tep)
    ?~(nex ~ [~ [`@`u.val u.nex]])
  =+  nex=$(tep t.tep)
  ?~(nex ~ [~ i.tep u.nex])
++  sifo                                                ::  64-bit encode
  |=  tig=@
  ^-  tape
  =+  poc=(mod (sub 3 (mod (met 3 tig) 3)) 3)
  =+  pad=(lsh 3 poc (swap 3 tig))
  =+  ^=  ska
  "ABCDEFGHIJKLMNOPQRSTUVWXYZabcdefghijklmnopqrstuvwxyz0123456789+/"
  =+  ^=  sif
      %-  flop
      |-  ^-  tape
      ?~  pad
        ~
      =+  d=(end 0 6 pad)
      [(snag d ska) $(pad (rsh 0 6 pad))]
  (weld (scag (sub (lent sif) poc) sif) (trip (fil 3 poc '=')))
::
++  earl                                                ::  local purl to tape
  |=  [who=@p pul=purl]
  ^-  purl
  pul(q.q [(rsh 3 1 (scot %p who)) q.q.pul])
::
++  earn                                                ::  purl to tape
  |=  pul=purl
  ^-  tape
  =<  apex
  |%
  ++  apex
    ^-  tape
    :(weld head "/" body tail)
  ::
  ++  body
    |-  ^-  tape
    ?~  q.q.pul
      ?~(p.q.pul ~ ['.' (trip u.p.q.pul)])
    =+  seg=(trip i.q.q.pul)
    ?:(=(~ t.q.q.pul) seg (weld seg `tape`['/' $(q.q.pul t.q.q.pul)]))
  ::
  ++  head
    ^-  tape
    ;:  weld
      ?:(&(p.p.pul !=([& /localhost] r.p.pul)) "https://" "http://")
    ::
      ?-  -.r.p.pul
        |  (trip (rsh 3 1 (scot %if p.r.p.pul)))
        &  =+  rit=(flop p.r.p.pul)
           |-  ^-  tape
           ?~(rit ~ (weld (trip i.rit) ?~(t.rit "" `tape`['.' $(rit t.rit)])))
      ==
    ::
      ?~(q.p.pul ~ `tape`[':' (trip (rsh 3 2 (scot %ui u.q.p.pul)))])
    ==
  ::
  ++  tail
    ^-  tape
    ?:  =(~ r.pul)  ~
    :-  '?'
    |-  ^-  tape
    ?~  r.pul  ~
    ;:  weld
      (trip p.i.r.pul)
      "="
      (trip q.i.r.pul)
      ?~(t.r.pul ~ `tape`['&' $(r.pul t.r.pul)])
    ==
  --
::
++  epur                                                ::  url/header parser
  |%
  ++  apat                                              ::  2396 abs_path
    %+  cook  deft
    (ifix [fas ;~(pose fas (easy ~))] (more fas smeg))
  ++  auri
    %+  cook
      |=  a=purl
      ?.(=([& /localhost] r.p.a) a a(p.p &))
    ;~  plug
      ;~  plug
        %+  sear
          |=  a=@t
          ^-  (unit ,?)
          ?+(a ~ %http [~ %|], %https [~ %&])
        ;~(sfix scem ;~(plug col fas fas))
        thor
      ==
      ;~(plug ;~(pose apat (easy *pork)) yque)
    ==
  ++  cock                                              ::  cookie
    (most ;~(plug sem ace) ;~(plug toke ;~(pfix tis tosk)))
  ++  dlab                                              ::  2396 domainlabel
    %+  sear
      |=  a=@ta
      ?.(=('-' (rsh 3 a (dec (met 3 a)))) [~ u=a] ~)
    %+  cook  cass
    ;~(plug aln (star alp))
  ::
  ++  fque  (cook crip (plus pquo))                     ::  normal query field
  ++  fquu  (cook crip (star pquo))                     ::  optional field
  ++  pcar  ;~(pose pure pesc psub col pat)             ::  2396 path char
  ++  pcok  ;~  pose                                    ::  cookie char
              (just `@`0x21)
              (shim 0x23 0x2b)
              (shim 0x2d 0x3a)
              (shim 0x3c 0x5b)
              (shim 0x5d 0x7e)
            ==
  ++  pesc  ;~(pfix cen mes)                            ::  2396 escaped
  ++  pold  (cold ' ' (just '+'))                       ::  old space code
  ++  pque  ;~(pose pcar fas wut)                       ::  3986 query char
  ++  pquo  ;~(pose pure pesc pold)                     ::  normal query char
  ++  pure  ;~(pose aln hep dot cab sig)                ::  2396 unreserved
  ++  psub  ;~  pose                                    ::  3986 sub-delims
              zap  buc  pam  soq  pel  per
              tar  lus  com  sem  tis
            ==
  ++  ptok  ;~  pose                                    ::  2616 token
              aln  zap  hax  buc  cen  pam  soq  tar  lus
              hep  dot  ket  cab  tec  bar  sig
            ==
  ++  scem                                              ::  2396 scheme
    %+  cook  cass
    ;~(plug alf (star ;~(pose aln lus hep dot)))
  ::
  ++  smeg  (cook crip (plus pcar))                     ::  2396 segment
  ++  tock  (cook crip (plus pcok))                     ::  6265 cookie-value
  ++  tosk  ;~(pose tock (ifix [doq doq] tock))         ::  6265 cookie-value
  ++  toke  (cook crip (plus ptok))                     ::  2616 token
  ++  thor                                              ::  2396 host/port
    %+  cook  |*(a=[* *] [+.a -.a])
    ;~  plug
      thos
      ;~(pose (stag ~ ;~(pfix col dim:ag)) (easy ~))
    ==
  ++  thos                                              ::  2396 host, no local
    ;~  plug
      ;~  pose
        %+  stag  %&
        %+  sear                                        ::  LL parser weak here
          |=  a=(list ,@t)
          =+  b=(flop a)
          ?>  ?=(^ b)
          =+  c=(end 3 1 i.b)
          ?.(&((gte c 'a') (lte c 'z')) ~ [~ u=b])
        (most dot dlab)
      ::
        %+  stag  %|
        =+  tod=(ape:ag ted:ab)
        %+  bass  256
        ;~(plug tod (stun [3 3] ;~(pfix dot tod)))
      ==
    ==
  ++  yque                                              ::  query ending
    ;~  pose
      ;~(pfix wut yquy)
      (easy ~)
    ==
  ++  yquy                                              ::  query
    ;~  pose                                            ::  proper query
      %+  more
        ;~(pose pam sem)
      ;~(plug fque ;~(pose ;~(pfix tis fquu) (easy '')))
    ::
      %+  cook                                          ::  funky query
        |=(a=tape [[%$ (crip a)] ~])
      (star pque)
    ==
  ++  zest                                              ::  2616 request-uri
    ;~  pose
      (stag %& (cook |=(a=purl a) auri))
      (stag %| ;~(plug apat yque))
    ==
  --
::
++  feel                                                ::  simple file write
  |=  [pax=path val=*]
  ^-  miso
  =+  dir=((hard arch) .^(%cy pax))
  ?~  q.dir  [%ins val]
  :-  %mut
  ^-  udon
  [%a %a .^(%cx pax) val]
::
++  file                                                ::  simple file load
  |=  pax=path
  ^-  (unit)
  =+  dir=((hard arch) .^(%cy pax))
  ?~(q.dir ~ [~ .^(%cx pax)])
::
++  foal                                                ::  high-level write
  |=  [pax=path val=*]
  ^-  toro
  ?>  ?=([* * * *] pax)
  [i.t.pax [%& ~ [*cart [[t.t.t.pax *mizu (feel pax val)] ~]]]]
::
++  fray                                                ::  high-level delete
  |=  pax=path
  ^-  toro
  ?>  ?=([* * * *] pax)
  [i.t.pax [%& ~ [*cart [[t.t.t.pax *mizu [%del .^(%cx pax)]] ~]]]]
::
++  furl                                                ::  unify changes
  |=  [one=toro two=toro] 
  ^-  toro
  ~|  %furl
  ?>  ?&  =(p.one p.two)                                ::  same path
          &(?=(& -.q.one) ?=(& -.q.two))                ::  both deltas
          &(?=(~ p.q.one) ?=(~ p.q.two))                ::  not merges
      ==
  [p.one [%& ~ [*cart (weld q.q.q.one q.q.q.two)]]]
::
++  glam
  |=  zar=@p  ^-  tape
  "Mysterious Carrier"
::  %+  snag  zar
::  ^-  (list tape)
::  :~  "Tianming"  "Pepin the Short"  "Haile Selassie"  "Alfred the Great"
::      "Tamerlane"  "Pericles"  "Talleyrand"  "Yongle"  "Seleucus"
::      "Uther Pendragon"  "Louis XVI"  "Ahmad Shāh Durrānī"  "Constantine"
::      "Wilhelm I"  "Akbar"  "Louis XIV"  "Nobunaga"  "Alexander VI"
::      "Philippe II"  "Julius II"  "David"  "Niall Noígíallach"  "Kublai Khan"
::      "Öz Beg Khan"  "Ozymandias"  "Ögedei Khan"  "Jiang Jieshi"  "Darius"
::      "Shivaji"  "Qianlong"  "Bolesław I Chrobry"  "Tigranes"  "Han Wudi"
::      "Charles X"  "Naresuan"  "Frederick II"  "Simeon"  "Kangxi"
::      "Suleiman the Magnificent"  "Pedro II"  "Genghis Khan"  "Laozi"
::      "Porfirio Díaz"  "Pakal"  "Wu Zetian"  "Garibaldi"  "Matthias Corvinus"
::      "Leopold II"  "Leonidas"  "Sitting Bull"  "Nebuchadnezzar II"
::      "Rhodes"  "Henry VIII"  "Attila"  "Catherine II"  "Chulalongkorn"
::      "Uthmān"  "Augustus"  "Faustin"  "Chongde"  "Justinian"
::      "Afonso de Albuquerque"  "Antoninus Pius"  "Cromwell"  "Innocent X"
::      "Fidel"  "Frederick the Great"  "Canute"  "Vytautas"  "Amina"
::      "Hammurabi"  "Suharto"  "Victoria"  "Hiawatha"  "Paul V"  "Shaka"
::      "Lê Thánh Tông"  "Ivan Asen II"  "Tiridates"  "Nefertiti"  "Gwangmu"
::      "Ferdinand & Isabella"  "Askia"  "Xuande"  "Boris Godunov"  "Gilgamesh"
::      "Maximillian I"  "Mao"  "Charlemagne"  "Narai"  "Hanno"  "Charles I & V"
::      "Alexander II"  "Mansa Musa"  "Zoe Porphyrogenita"  "Metternich"
::      "Robert the Bruce"  "Pachacutec"  "Jefferson"  "Solomon"  "Nicholas I"
::      "Barbarossa"  "FDR"  "Pius X"  "Gwanggaeto"  "Abbas I"  "Julius Caesar"
::      "Lee Kuan Yew"  "Ranavalona I"  "Go-Daigo"  "Zenobia"  "Henry V"
::      "Bảo Đại"  "Casimir III"  "Cyrus"  "Charles the Wise"  "Sandrokottos"
::      "Agamemnon"  "Clement VII"  "Suppiluliuma"  "Deng Xiaoping"
::      "Victor Emmanuel"  "Ajatasatru"  "Jan Sobieski"  "Huangdi"  "Xuantong"
::      "Narmer"  "Cosimo de' Medici"  "Möngke Khan"  "Stephen Dušan"  "Henri IV"
::      "Mehmed Fatih"  "Conn Cétchathach"  "Francisco Franco"  "Leo X"
::      "Kammu"  "Krishnadevaraya"  "Elizabeth I"  "Norton I"  "Washington"
::      "Meiji"  "Umar"  "TR"  "Peter the Great"  "Agustin I"  "Ashoka"
::      "William the Conqueror"  "Kongolo Mwamba"  "Song Taizu"
::      "Ivan the Terrible"  "Yao"  "Vercingetorix"  "Geronimo"  "Rurik"
::      "Urban VIII"  "Alexios Komnenos"  "Maria I"  "Tamar"  "Bismarck"
::      "Arthur"  "Jimmu"  "Gustavus Adolphus"  "Suiko"  "Basil I"  "Montezuma"
::      "Santa Anna"  "Xerxes"  "Beyazıt Yıldırım"  "Samudragupta"  "James I"
::      "George III"  "Kamehameha"  "Francesco Sforza"  "Trajan"
::      "Rajendra Chola"  "Hideyoshi"  "Cleopatra"  "Alexander"
::      "Ashurbanipal"  "Paul III"  "Vespasian"  "Tecumseh"  "Narasimhavarman"
::      "Suryavarman II"  "Bokassa I"  "Charles Canning"  "Theodosius"
::      "Francis II"  "Zhou Wen"  "William Jardine"  "Ahmad al-Mansur"
::      "Lajos Nagy"  "Theodora"  "Mussolini"  "Samuil"  "Osman Gazi"
::      "Kim Il-sung"  "Maria Theresa"  "Lenin"  "Tokugawa"  "Marcus Aurelius"
::      "Nzinga Mbande"  "Edward III"  "Joseph II"  "Pulakesi II"  "Priam"
::      "Qin Shi Huang"  "Shah Jahan"  "Sejong"  "Sui Wendi"  "Otto I"
::      "Napoleon III"  "Prester John"  "Dido"  "Joao I"  "Gregory I"
::      "Gajah Mada"  "Abd-ar Rahmān III"  "Taizong"  "Franz Josef I"
::      "Nicholas II"  "Gandhi"  "Chandragupta II"  "Peter III"
::      "Oba Ewuare"  "Louis IX"  "Napoleon"  "Selim Yavuz"  "Shun"
::      "Hayam Wuruk"  "Jagiełło"  "Nicaule"  "Sargon"  "Saladin"  "Charles II"
::      "Brian Boru"  "Da Yu"  "Antiochus III"  "Charles I"
::      "Jan Pieterszoon Coen"  "Hongwu"  "Mithridates"  "Hadrian"  "Ptolemy"
::      "Benito Juarez"  "Sun Yat-sen"  "Raja Raja Chola"  "Bolivar"  "Pius VII"
::      "Shapur II"  "Taksin"  "Ram Khamhaeng"  "Hatshepsut"  "Alī"  "Matilda"
::      "Ataturk"
::  ==
::
++  glon
  |=  lag=lang
  ^-  (unit tape)
  ?+  lag  ~
    %en  [~ "English"]    ::  deleted others, memory crunch!
  ==
::
++  gnow
  |=  [who=@p gos=gcos]  ^-  @t
  ?-    -.gos
      %czar                 (rap 3 '|' (rap 3 (glam who)) '|' ~)
      %king                 (rap 3 '_' p.gos '_' ~)
      %earl                 (rap 3 ':' p.gos ':' ~)
      %pawn                 ?~(p.gos %$ (rap 3 '.' u.p.gos '.' ~))
      %duke
    ?:  ?=(%anon -.p.gos)  %$
    %+  rap  3
    ^-  (list ,@)
    ?-    -.p.gos
        %punk  ~['"' q.p.gos '"']
        ?(%lord %lady)
      =+  ^=  nad
          =+  nam=`name`s.p.p.gos
          %+  rap  3
          :~  p.nam
              ?~(q.nam 0 (cat 3 ' ' u.q.nam))
              ?~(r.nam 0 (rap 3 ' (' u.r.nam ')' ~))
              ' '
              s.nam
          ==
      ?:(=(%lord -.p.gos) ~['[' nad ']'] ~['(' nad ')'])
    ==
  ==
::
++  hunt                                                ::  first of unit dates
  |=  [one=(unit ,@da) two=(unit ,@da)]
  ^-  (unit ,@da)
  ?~  one  two
  ?~  two  one
  ?:((lth u.one u.two) one two)
::
++  meat                                                ::  kite to .^ path
  |=  kit=kite
  ^-  path
  [(cat 3 'c' p.kit) (scot %p r.kit) s.kit (scot (dime q.kit)) t.kit]
::
++  mojo                                                ::  compiling load
  |=  [pax=path src=*]
  ^-  (each twig (list tank))
  ?.  ?=(@ src)
    [%| ~[[leaf/"musk: malformed: {<pax>}"]]]
  =+  ^=  mud
      %-  mule  |.
      ((full vest) [1 1] (trip src))
  ?:  ?=(| -.mud)  mud
  ?~  q.p.mud
    :~  %|
        leaf/"musk: syntax error: {<pax>}"
        leaf/"musk: line {<p.p.p.mud>}, column {<q.p.p.mud>}"
    ==
  [%& p.u.q.p.mud]
::
++  mole                                                ::  new to old sky
  |=  ska=$+(* (unit (unit)))
  |=  a=*
  ^-  (unit)
  =+  b=(ska a)
  ?~  b  ~
  ?~  u.b  ~
  [~ u.u.b]
::
++  much                                                ::  constructing load
  |=  [pax=path src=*]
  ^-  gank
   =+  moj=(mojo pax src)
  ?:  ?=(| -.moj)  moj
  (mule |.((slap !>(+>.$) `twig`p.moj)))
::
++  musk                                                ::  compiling apply
  |=  [pax=path src=* sam=vase]
  ^-  gank
  =+  mud=(much pax src)
  ?:  ?=(| -.mud)  mud
  (mule |.((slam p.mud sam)))
::
++  numb                                                ::  ship display name?
  |=  [him=@p now=@da]  ^-  @t
  =+  yow=(scot %p him)
  =+  woy=((hard ,@t) .^(%a yow %name (scot %da now) ~))
  ?:  =(%$ woy)  yow
  (cat 3 yow (cat 3 ' ' woy))
::
++  saxo                                                ::  autocanon
  |=  who=ship
  ^-  (list ship)
  ?:  (lth who 256)  [who ~]
  [who $(who (sein who))]
::
++  sein                                                ::  autoboss
  |=  who=ship  ^-  ship
  =+  mir=(clan who)
  ?-  mir
    %czar  who
    %king  (end 3 1 who)
    %duke  (end 4 1 who)
    %earl  (end 5 1 who)
    %pawn  `@p`0
  ==
::
++  tame
  |=  hap=path
  ^-  (unit kite)
  ?.  ?=([@ @ @ @ *] hap)  ~
  =+  :*  hyr=(slay i.hap)
          fal=(slay i.t.hap)
          dyc=(slay i.t.t.hap)
          ved=(slay i.t.t.t.hap)
          ::  ved=(slay i.t.hap)
          ::  fal=(slay i.t.t.hap)
          ::  dyc=(slay i.t.t.t.hap)
          tyl=t.t.t.t.hap
      ==
  ?.  ?=([~ %$ %tas @] hyr)  ~
  ?.  ?=([~ %$ %p @] fal)  ~
  ?.  ?=([~ %$ %tas @] dyc)  ~
  ?.  ?=(^ ved)  ~
  =+  his=`@p`q.p.u.fal
  =+  [dis=(end 3 1 q.p.u.hyr) rem=(rsh 3 1 q.p.u.hyr)]
  ?.  ?&(?=(%c dis) ?=(?(%v %w %x %y %z) rem))  ~
  [~ rem (case p.u.ved) q.p.u.fal q.p.u.dyc tyl]
::
++  tome                                                ::  parse path
  |=  pax=path
  ^-  (unit beam)
  ?.  ?=([* * * *] pax)  ~
  %+  biff  (slaw %p i.pax)
  |=  who=ship
  %+  biff  (slaw %tas i.t.pax)
  |=  dex=desk
  %+  biff  (slay i.t.t.pax)
  |=  cis=coin
  ?.  ?=([%$ case] cis)  ~
  `(unit beam)`[~ [who dex `case`p.cis] (flop t.t.t.pax)]
::
++  tope                                                ::  beam to path
  |=  bem=beam
  ^-  path
  [(scot %p p.bem) q.bem (scot r.bem) (flop s.bem)]
::::::::::::::::::::::::::::::::::::::::::::::::::::::::::
::                section 3bG, Arvo models              ::
::
++  acru                                                ::  asym cryptosuite
          $_  ^?  |%                                    ::  opaque object
          ++  as  ^?                                    ::  asym ops
            |%  ++  seal  |=([a=pass b=@ c=@] _@)       ::  encrypt to a
                ++  sign  |=([a=@ b=@] _@)              ::  certify as us
                ++  sure  |=([a=@ b=@] *(unit ,@))      ::  authenticate from us
                ++  tear  |=  [a=pass b=@]              ::  accept from a 
                          *(unit ,[p=@ q=@])            ::
            --                                          ::
          ++  de  |+([a=@ b=@] *(unit ,@))              ::  symmetric de, soft
          ++  dy  |+([a=@ b=@] _@)                      ::  symmetric de, hard
          ++  en  |+([a=@ b=@] _@)                      ::  symmetric en
          ++  ex  ^?                                    ::  export
            |%  ++  fig  _@uvH                          ::  fingerprint
                ++  pac  _@uvG                          ::  default passcode
                ++  pub  *pass                          ::  public key
                ++  sec  *ring                          ::  private key
            --
          ++  nu  ^?                                    ::  reconstructors
             |%  ++  pit  |=([a=@ b=@] ^?(..nu))        ::  from [width seed]
                 ++  nol  |=(a=@ ^?(..nu))              ::  from naked ring
                 ++  com  |=(a=@ ^?(..nu))              ::  from naked pass
            --
          --
++  agon  (map ,[p=ship q=desk] ,[p=@ud q=@ud r=waks])  ::  mergepts
++  ankh                                                ::  fs node (new)
          $:  p=cash                                    ::  recursive hash
              q=(unit ,[p=cash q=*])                    ::  file
              r=(map ,@ta ankh)                         ::  folders
          ==                                            ::
++  apex  ,[p=@uvI q=(map ,@ta ,@uvI) r=(map ,@ta ,~)]  ::  node report (old)
++  ares  (unit ,[p=term q=(list tank)])                ::  possible error
++  ball  ,@uw                                          ::  statement payload
++  bait  ,[p=skin q=@ud r=dove]                        ::  fmt nrecvd spec
++  bath                                                ::  convo per client
          $:  sop=shed                                  ::  not stalled
              raz=(map path race)                       ::  statements inbound
              ryl=(map path rill)                       ::  statements outbound
          ==                                            ::
++  beam  ,[[p=ship q=desk r=case] s=path]              ::  global name
++  beak  ,[p=ship q=desk r=case]                       ::  garnish with beak
++  bird                                                ::  packet in travel
          $:  gom=soap                                  ::  message identity
              mup=@ud                                   ::  pktno in msg
              nux=@ud                                   ::  xmission count
              lys=@da                                   ::  last sent
              pac=rock                                  ::  packet data
          ==                                            ::
++  boat  ,[(list slip) tart]                           ::  user stage
++  boon                                                ::  fort output
          $%  [%beer p=ship q=@uvG]                     ::  gained ownership
              [%cake p=sock q=soap r=coop s=duct]       ::  e2e message result
              [%coke p=sock q=soap r=cape s=duct]       ::  message result
              [%mead p=lane q=rock]                     ::  accept packet
              [%milk p=sock q=soap r=*]                 ::  accept message
              [%mulk p=sock q=soap r=*]                 ::  e2e pass message
              [%ouzo p=lane q=rock]                     ::  transmit packet
              [%wine p=sock q=tape]                     ::  notify user
          ==                                            ::
++  bowl  ,[p=(list gift) q=(unit boat)]                ::  app product
++  bray  ,[p=life q=(unit life) r=ship s=@da]          ::  our parent us now
++  brow  ,[p=@da q=@tas]                               ::  browser version
++  buck  ,[p=mace q=will]                              ::  all security data
++  cake  ,[p=sock q=skin r=@]                          ::  top level packet
++  cape                                                ::  end-to-end result
          $?  %good                                     ::  delivered
              %dead                                     ::  rejected
          ==                                            ::
++  cart  ,[p=cash q=cash]                              ::  hash change
++  care  ?(%v %w %x %y %z)                             ::  clay submode
++  case                                                ::  ship desk case spur
          $%  [%da p=@da]                               ::  date
              [%tas p=@tas]                             ::  label
              [%ud p=@ud]                               ::  number
          ==                                            ::
++  cash  ,@uvH                                         ::  ankh hash
++  chum  ,@uvI                                         ::  hashed passcode
++  clot                                                ::  symmetric record
          $:  yed=(unit ,[p=hand q=code])               ::  outbound
              heg=(map hand code)                       ::  proposed
              qim=(map hand code)                       ::  inbound
          ==                                            ::
<<<<<<< HEAD
++  claw  $:                                            ::  startup chain
              joy=(unit coal)                           ::  local context
=======
++  coal  ,*                                            ::  untyped vase
++  code  ,@uvI                                         ::  symmetric key
++  cone                                                ::  reconfiguration
          $%  [& p=twig]                                ::  transform
              [| p=(list ,@tas)]                        ::  alter
          ==                                            ::
++  chum  ,@uvI                                         ::  hashed passcode
++  claw                                                ::  startup chain
          $:  joy=(unit coal)                           ::  local context
>>>>>>> dfcb6fda
              ran=(unit coal)                           ::  arguments
              pux=(unit path)                           ::  execution path
              jiv=(unit coal)                           ::  app configuration
              kyq=(unit coal)                           ::  app customization
              gam=(unit coal)                           ::  app image
          ==                                            ::
++  clip  (each ,@if ,@is)                              ::  client IP
++  coal  ,*                                            ::  untyped vase
++  code  ,@uvI                                         ::  symmetric key
++  cone                                                ::  reconfiguration
          $%  [& p=twig]                                ::  transform
              [| p=(list ,@tas)]                        ::  alter
          ==                                            ::
++  coop  (unit ares)                                   ::  e2e ack
++  corn                                                ::  flow by server
          $:  hen=duct                                  ::  admin channel
              nys=(map flap bait)                       ::  packets incoming
              olz=(map flap cape)                       ::  packets completed
              wab=(map ship bath)                       ::  relationship
          ==                                            ::
++  cred                                                ::  credential
          $:  hut=hoot                                  ::  client host
              aut=(jug ,@tas ,@t)                       ::  client identities
              orx=oryx                                  ::  CSRF secret
              acl=(unit ,@t)                            ::  accept-language
              cip=(each ,@if ,@is)                      ::  client IP
              cum=(map ,@tas ,*)                        ::  custom dirt
          ==                                            ::
++  cuff                                                ::  permissions
          $:  p=(unit (set monk))                       ::  readers
              q=(set monk)                              ::  authors
          ==                                            ::
++  deed  ,[p=@ q=step r=?]                             ::  sig, stage, fake?
++  dome                                                ::  project state
          $:  ang=agon                                  ::  pedigree
              ank=ankh                                  ::  state
              let=@                                     ::  (lent hit)
              hit=(list frog)                           ::  changes in reverse
              lab=(map ,@tas ,@ud)                      ::  labels
          ==                                            ::
++  dore                                                ::  foreign contact
          $:  wod=road                                  ::  connection to
              wyl=will                                  ::  inferred mirror
              caq=clot                                  ::  symmetric key state
          ==                                            ::
++  dove  ,[p=@ud q=(map ,@ud ,@)]                      ::  count hash 13-blocks
++  epic                                                ::  FCGI parameters
          $:  qix=(map ,@t ,@t)                         ::  query
              ced=cred                                  ::  client credentials
              bek=beak                                  ::  path prefix
              but=path                                  ::  ending
              nyp=path                                  ::  request model
          ==                                            ::
++  flap  ,@uvH                                         ::  network packet id
++  flow                                                ::  packet connection
          $:  rtt=@dr                                   ::  decaying avg rtt
              wid=@ud                                   ::  logical wdow msgs
          ==                                            ::
++  fort                                                ::  formal state
          $:  %0                                        ::  version
              gad=duct                                  ::  client interface
              hop=@da                                   ::  network boot date
              ton=town                                  ::  security
              zac=(map ship corn)                       ::  flows by server
          ==                                            ::
++  frog  ,[p=@da q=nori]                               ::  time and change
++  gank  (each vase (list tank))                       ::  abstract result
++  gift                                                ::  one-way effect
          $%  [%$ p=vase]                               ::  trivial output
              [%cc p=(unit case)]                       ::  change case
              [%ck p=@tas]                              ::  change desk
              [%cs p=path]                              ::  change spur
              [%de p=@ud q=tank]                        ::  debug/level
              [%ex p=(unit vase) q=lath]                ::  exec/patch
            ::[%fd p=vase]                              ::  fundamental down
            ::[%fo p=vase]                              ::  fundamental forward
            ::[%fu p=vase]                              ::  fundamental up
              [%ha p=tank]                              ::  single error
              [%ho p=(list tank)]                       ::  multiple error
              [%la p=tank]                              ::  single statement
              [%lo p=(list tank)]                       ::  multiple statement
              [%mu p=type q=(list)]                     ::  batch emit
              [%mx p=(list gift)]                       ::  batch gift
              [%ok p=@ta q=nori]                        ::  save changes
              [%sc p=(unit skit)]                       ::  stack library
              [%sp p=(list lark)]                       ::  spawn task(s)
              [%sq p=ship q=@tas r=path s=*]            ::  send request
              [%sr p=ship q=path r=*]                   ::  send response
              [%te p=(list ,@t)]                        ::  dump lines
              [%th p=@ud q=love]                        ::  http response
              [%tq p=path q=hiss]                       ::  http request
              [%va p=@tas q=(unit vase)]                ::  set/clear variable
              [%xx p=curd]                              ::  return card
              [%xy p=path q=curd]                       ::  push card
              [%xz p=[p=ship q=term] q=ship r=mark s=zang]
              [%zz p=path q=path r=curd]                ::
          ==                                            ::
++  zang                                                ::  XX evil hack
          $%  [%backlog p=path q=?(%da %dr %ud) r=@]    ::
              [%hola p=path]                            ::
              $:  %mess  p=path                         ::
                $=  q                                   ::
              $%  [%do p=@t]                            ::  act
                  [%exp p=@t q=tank]                    ::  code
                  [%say p=@t]                           ::  speak
          ==  ==  ==                                    ::
++  gilt  ,[@tas *]                                     ::  presumed gift
++  gens  ,[p=lang q=gcos]                              ::  general identity
++  germ  ?(%fine %that %this %mate %conf %check)       ::  merge style
++  gcos                                                ::  id description
          $%  [%czar ~]                                 ::  8-bit ship
              [%duke p=what]                            ::  32-bit ship
              [%earl p=@t]                              ::  64-bit ship
              [%king p=@t]                              ::  16-bit ship
              [%pawn p=(unit ,@t)]                      ::  128-bit ship
          ==                                            ::
++  goad                                                ::  common note
          $%  [%eg p=riot]                              ::  simple result
              [%gr p=mark q=*]                          ::  gall rush/rust
              [%hp p=httr]                              ::  http response
              ::  [%ht p=@ud q=scab r=cred s=moth]          ::  http request
              [%it p=~]                                 ::  interrupt event
              [%lq p=ship q=path r=*]                   ::  client request
              [%ly p=newt q=tape]                       ::  lifecycle event
              [%ow p=cape]                              ::  one-way reaction
              [%rt p=(unit)]                            ::  roundtrip response
              [%up p=@t]                                ::  prompt response
              [%wa ~]                                   ::  alarm
          ==                                            ::
++  goal                                                ::  app request
          $%  [%$ p=type]                               ::  open for input
              [%do p=vase q=vase]                       ::  call gate sample
              [%eg p=kite]                              ::  single request
              [%es p=ship q=desk r=rave]                ::  subscription
              [%gr ~]                                   ::  gall response
              [%ht p=(list rout)]                       ::  http server
              [%hp ~]                                   ::  http response
              [%lq p=@tas]                              ::  listen for service
              [%ow ~]                                   ::  one-way reaction
              [%rt ~]                                   ::  roundtrip response
              [%up p=prod]                              ::  user prompt
              [%wa p=@da]                               ::  alarm
          ==                                            ::
++  govt  path                                          ::  country/postcode
++  hand  ,@uvH                                         ::  hash of code
++  hart  ,[p=? q=(unit ,@ud) r=host]                   ::  http sec/port/host
++  hate  ,[p=purl q=@p r=moth]                         ::  semi-cooked request
++  heir  ,[p=@ud q=mess r=(unit love)]                 ::  status/headers/data
++  hiss  ,[p=purl q=moth]                              ::  outbound request
++  hist  ,[p=@ud q=(list ,@t)]                         ::  depth texts
++  hole  ,@t                                           ::  session identity
++  hoot  ,[p=? q=(unit ,@ud) r=host]                   ::  secure/port/host
++  hort  ,[p=(unit ,@ud) q=host]                       ::  http port/host
++  host  $%([& p=(list ,@t)] [| p=@if])                ::  http host
++  httq                                                ::  raw http request
          $:  p=meth                                    ::  method
              q=@t                                      ::  unparsed url
              r=(list ,[p=@t q=@t])                     ::  headers
              s=(unit octs)                             ::  body
          ==                                            ::
++  httr  ,[p=@ud q=mess r=(unit octs)]                 ::  raw http response
++  httx                                                ::  encapsulated http
          $:  p=?                                       ::  https?
              q=clip                                    ::  source IP
              r=httq                                    ::
          ==                                            ::
++  kite  ,[p=care q=case r=ship s=desk t=spur]         ::  parsed global name
++  json                                                ::  normal json value
          $|  ~                                         ::  null
          $%  [%a p=(list json)]                        ::  array
              [%b p=?]                                  ::  boolean
              [%o p=(map ,@t json)]                     ::  object
              [%n p=@ta]                                ::  number
              [%s p=@ta]                                ::  string
          ==                                            ::
++  jsot                                                ::  strict json top
          $%  [%a p=(list json)]                        ::  array
              [%o p=(map ,@t json)]                     ::  object
          ==                                            ::
++  lamb                                                ::  short path
          $%  [& p=@tas]                                ::  auto
              [| p=twig]                                ::  manual
          ==                                            ::
++  lane                                                ::  packet route
          $%  [%if p=@da q=@ud r=@if]                   ::  IP4/public UDP/addr
              [%is p=@ud q=(unit lane) r=@is]           ::  IPv6 w/alternates
              [%ix p=@da q=@ud r=@if]                   ::  IPv4 provisional
          ==                                            ::
++  lang  ,@ta                                          ::  IETF lang as code
++  lark  ,[p=(unit ,@tas) q=lawn]                      ::  parsed command
++  lass  ?(%0 %1 %2)                                   ::  power increment
++  lath  $%                                            ::  pipeline stage
              [%0 p=lass q=lamb r=(list cone) s=twig]   ::  command
              [%1 p=twig]                               ::  generator
              [%2 p=twig]                               ::  filter
          ==                                            ::
++  lawn  (list lath)                                   ::
++  lice  ,[p=ship q=buck]                              ::  full license
++  life  ,@ud                                          ::  regime number
++  lint  (list rock)                                   ::  fragment array
++  love  $%                                            ::  http response
              [%ham p=manx]                             ::  html node
              [%mid p=mite q=octs]                      ::  mime-typed data
              [%raw p=httr]                             ::  raw http response
              [%wan p=wain]                             ::  text lines
              [%zap p=@ud q=(list tank)]                ::  status/error
          ==                                            ::
++  luge  ,[p=mark q=*]                                 ::  fully typed content
++  maki  ,[p=@ta q=@ta r=@ta s=path]                   ::
++  mace  (list ,[p=life q=ring])                       ::  private secrets
++  marv  ?(%da %tas %ud)                               ::  release form
++  masu  ,[p=ship q=desk r=moar s=moar t=waks]         ::  sync square
++  math  (map ,@t (list ,@t))                          ::  semiparsed headers
++  meal                                                ::  payload
          $%  [%back p=cape q=flap r=@dr]               ::  acknowledgment
              [%buck p=coop q=flap r=@dr]               ::  e2e ack
              [%bond p=life q=path r=@ud s=*]           ::  message
              [%bund p=life q=path r=@ud s=*]           ::  e2e message
              [%carp p=@ q=@ud r=@ud s=flap t=@]        ::  skin/inx/cnt/hash
              [%fore p=ship q=(unit lane) r=@]          ::  forwarded packet
          ==                                            ::
++  mess  (list ,[p=@t q=@t])                           ::  raw http headers
++  meta                                                ::  path metadata
          $%  [& q=@uvI]                                ::  hash
              [| q=(list ,@ta)]                         ::  dir
          ==                                            ::
++  meth                                                ::  http methods
          $?  %conn                                     ::  CONNECT
              %delt                                     ::  DELETE
              %get                                      ::  GET
              %head                                     ::  HEAD
              %opts                                     ::  OPTIONS
              %post                                     ::  POST
              %put                                      ::  PUT
              %trac                                     ::  TRACE
          ==                                            ::
++  mite  (list ,@ta)                                   ::  mime type
++  miso                                                ::  ankh delta
          $%  [%del p=*]                                ::  delete
              [%ins p=*]                                ::  insert
              [%mut p=udon]                             ::  mutate
          ==                                            ::
++  mizu  ,[p=ship q=desk r=@]                          ::  change origin
++  moar  ,[p=@ud q=@ud]                                ::  normal change range
++  moat  ,[p=case q=case]                              ::  change range
++  mood  ,[p=care q=case r=path]                       ::  request in desk
++  moth  ,[p=meth q=math r=(unit octs)]                ::  http operation
++  name  ,[p=@t q=(unit ,@t) r=(unit ,@t) s=@t]        ::  first mid/nick last
++  newt  ?(%boot %kick %mess %slay %wake)              ::  lifecycle events
++  niku  $:  p=[p=agon q=[p=ship q=desk]]              ::  us
              q=[p=agon q=[p=ship q=desk]]              ::  them
          ==
++  nose                                                ::  response, kernel
          $?  [%$ p=(unit ,[p=tutu q=(list)])]          ::  standard input
              goad                                      ::
          ==                                            ::
++  note                                                ::  response, user
          $?  [%$ p=(unit ,[p=type q=(list)])]          ::  standard input
              [%do p=vase]                              ::  execution result
              goad                                      ::
          ==                                            ::
++  nori                                                ::  repository action
          $%  [& p=(unit masu) q=soba]                  ::  delta
              [| p=@tas]                                ::  label
          ==                                            ::
++  octs  ,[p=@ud q=@]                                  ::  octet-stream
++  oryx  ,@t                                           ::  CSRF secret
++  pact  path                                          ::  routed path
++  pail  ?(%none %warm %cold)                          ::  connection status
++  plan  (trel view (pair ,@da (unit ,@dr)) path)      ::  subscription
++  plea  ,[p=@ud q=[p=? q=@t]]                         ::  live prompt
++  pork  ,[p=(unit ,@ta) q=(list ,@t)]                 ::  fully parsed url
++  pred  ,[p=@ta q=@tas r=@ta ~]                       ::  proto-path
++  prod  ,[p=prom q=tape r=tape]                       ::  prompt
++  prom  ?(%text %pass %none)                          ::  format type
++  purl  ,[p=hart q=pork r=quay]                       ::  parsed url
++  putt                                                ::  outgoing message
          $:  ski=snow                                  ::  sequence acked/sent
              wyv=(list rock)                           ::  packet list XX gear
          ==                                            ::
++  pyre                                                ::  cascade stash
          $:  p=(map ,[p=path q=path r=coal] coal)      ::  by path
              q=(map ,[p=path q=@uvI r=coal] coal)      ::  by source hash
              r=(map ,[p=* q=coal] coal)                ::  by (soft) twig
          ==                                            ::
++  quay  (list ,[p=@t q=@t])                           ::  parsed url query
++  quri                                                ::  request-uri
          $%  [& p=purl]                                ::  absolute
              [| p=pork q=quay]                         ::  relative
          ==                                            ::
++  race                                                ::  inbound stream
          $:  did=@ud                                   ::  filled sequence
              dod=?                                     ::  not processing
              bum=(map ,@ud ares)                       ::  nacks
              mis=(map ,@ud ,[p=cape q=lane r=flap s=(unit)]) ::  misordered
          ==                                            ::
++  rank  ?(%czar %king %duke %earl %pawn)              ::  ship width class
++  rant                                                ::  namespace binding
          $:  p=[p=care q=case r=@tas]                  ::  clade release book
              q=path                                    ::  spur
              r=*                                       ::  data
          ==                                            ::
++  rave                                                ::  general request
          $%  [& p=mood]                                ::  single request
              [| p=moat]                                ::  change range
          ==                                            ::
++  rill                                                ::  outbound stream
          $:  sed=@ud                                   ::  sent
              san=(map ,@ud duct)                       ::  outstanding
          ==                                            ::
++  riot  (unit rant)                                   ::  response/complete
++  road                                                ::  secured oneway route
          $:  exp=@da                                   ::  expiration date
              lun=(unit lane)                           ::  route to friend
              lew=will                                  ::  will of friend
          ==                                            ::
++  rock  ,@uvO                                         ::  packet
++  rout  ,[p=(list host) q=path r=oryx s=path]         ::  http route (new)
++  rump  ,[p=care q=case r=@tas s=path]                ::  relative path
++  saba  ,[p=ship q=@tas r=moar s=(list nori) t=agon]  ::  patch/merge
++  sack  ,[p=ship q=ship]                              ::  incoming [our his]
++  sufi                                                ::  domestic host
          $:  hoy=(list ship)                           ::  hierarchy
              val=wund                                  ::  private keys
              law=will                                  ::  server will
              seh=(map hand ,[p=ship q=@da])            ::  key cache
              hoc=(map ship dore)                       ::  neighborhood
          ==                                            ::
++  salt  ,@uv                                          ::  entropy
++  seal                                                ::  auth conversation
          $:  whu=(unit ship)                           ::  client identity
              pul=purl                                  ::  destination url
              wit=?                                     ::  wait for partner
              foy=(unit ,[p=ship q=hole])               ::  partner to notify
              pus=(unit ,@ta)                           ::  password
          ==                                            ::
++  sect  ?(%black %blue %red %orange %white)           ::  banner
++  shed                                                ::  packet flow
          $:  $:  rtt=@dr                               ::  smoothed rtt
                  rto=@dr                               ::  retransmit timeout
                  rtn=(unit ,@da)                       ::  next timeout
                  rue=(unit ,@da)                       ::  last heard from
              ==                                        ::
              $:  nus=@ud                               ::  number sent
                  nif=@ud                               ::  number live
                  nep=@ud                               ::  next expected
                  caw=@ud                               ::  logical window
                  cag=@ud                               ::  congest thresh
              ==                                        ::
              $:  diq=(map flap ,@ud)                   ::  packets sent
                  pyz=(map soup ,@ud)                   ::  message/unacked
                  puq=(qeu ,[p=@ud q=soul])             ::  packet queue
              ==                                        ::
          ==                                            ::
++  skit  ,[p=(unit ,@ta) q=(list ,@ta) r=(list ,@ta)]  ::  tracking path
++  skin  ?(%none %open %fast %full)                    ::  encoding stem
++  slip  ,[p=path q=goal]                              ::  traceable request
++  snow  ,[p=@ud q=@ud r=(set ,@ud)]                   ::  window exceptions
++  soap  ,[p=[p=life q=life] q=path r=@ud]             ::  statement id
++  soup  ,[p=path q=@ud]                               ::  new statement id
++  soul                                                ::  packet in travel
          $:  gom=soup                                  ::  message identity
              nux=@ud                                   ::  xmission count
              liv=?                                     ::  deemed live
              lys=@da                                   ::  last sent
              pac=rock                                  ::  packet data
          ==                                            ::
++  soba  ,[p=cart q=(list tako)]                       ::  delta
++  sock  ,[p=ship q=ship]                              ::  outgoing [from to]
++  spur  path                                          ::  ship desk case spur
++  step  ,[p=bray q=gens r=pass]                       ::  identity stage
++  tako  ,[p=path q=yaki]                              ::  change detail
++  tart  $+([@da path note] bowl)                      ::  process core
++  taxi  ,[p=lane q=rock]                              ::  routed packet
++  tick  ,@ud                                          ::  process id
++  toro  ,[p=@ta q=nori]                               ::  general change
++  town                                                ::  all security state
          $:  lit=@ud                                   ::  imperial modulus
              any=@                                     ::  entropy
              urb=(map ship sufi)                       ::  all keys and routes
              fak=?                                     ::
          ==                                            ::
++  tube  ,[p=@ta q=@ta r=@ta s=path]                   ::  canonical path
++  tutu  ,*                                            ::  presumed type
++  yaki  ,[p=mizu q=miso]                              ::  miso with origin
++  view  ?(%u %v %w %x %y %z)                          ::  view mode
++  waks  (map path woof)                               ::  list file states
++  what                                                ::  logical identity
          $%  [%anon ~]                                 ::  anonymous
              [%lady p=whom]                            ::  female person ()
              [%lord p=whom]                            ::  male person []
              [%punk p=sect q=@t]                       ::  opaque handle ""
          ==                                            ::
++  whom  ,[p=@ud q=govt r=sect s=name]                 ::  year/govt/id
++  woof  $|  %know                                     ::  udon transform
              [%chan (list $|(@ud [p=@ud q=@ud]))]      ::
++  wund  (list ,[p=life q=ring r=acru])                ::  mace in action
++  will  (list deed)                                   ::  certificate
++  worm  ,*                                            ::  vase of tart
++  zuse  %314                                          ::  hoon/zuse kelvin
--<|MERGE_RESOLUTION|>--- conflicted
+++ resolved
@@ -2299,10 +2299,6 @@
               heg=(map hand code)                       ::  proposed
               qim=(map hand code)                       ::  inbound
           ==                                            ::
-<<<<<<< HEAD
-++  claw  $:                                            ::  startup chain
-              joy=(unit coal)                           ::  local context
-=======
 ++  coal  ,*                                            ::  untyped vase
 ++  code  ,@uvI                                         ::  symmetric key
 ++  cone                                                ::  reconfiguration
@@ -2312,7 +2308,6 @@
 ++  chum  ,@uvI                                         ::  hashed passcode
 ++  claw                                                ::  startup chain
           $:  joy=(unit coal)                           ::  local context
->>>>>>> dfcb6fda
               ran=(unit coal)                           ::  arguments
               pux=(unit path)                           ::  execution path
               jiv=(unit coal)                           ::  app configuration
