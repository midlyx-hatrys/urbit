!:                                                      ::  /van/zuse    
::                                                      ::  !%reference/1
::  %zuse: arvo library.
::
::  %zuse is two nested cores: the first for models 
::  (data structures), the second for engines (functions
::  or classes).
::
::  each of these stages is split into cores for each of
::  arvo's eight major vanes (kernel modules).  these are:
::
::      - %ames: networking         (rhymes with "games")
::      - %behn: scheduling         ("bane")
::      - %clay: revision control   ("play")
::      - %dill: console            ("pill")
::      - %eyre: web                ("fair")
::      - %ford: build              ("lord")
::      - %gall: application        ("ball")
::      - %jael: security           ("jail")
::  
::  with %zuse in your core, the engines of any vane are
::  available at `engine:vane`.  the models (molds) are
::  available at `mold:^vane`.
::
::  every model or engine in %zuse is attached to some 
::  vane, but any vane can use it (in its namespace),
::  as can any normal user-level code.
::
::  it's important to keep %zuse minimal.  models and
::  engines not used outside a vane should stay inside
::  that vane.
::
~%  %zuse  +>  ~
=>  
::                                                      ::  ::
::::::::::::::::::::::::::::::::::::::::::::::::::::::::::  ::  (1) models
::                                                      ::  ::
|%
::
++  ames  ^?
  ::                                                    ::::
  ::::                    ++^ames                       ::  (1a) network
    ::                                                  ::::
  |%
  ++  able  ^?
    ::                                                  ::
    ::::                  ++able:^behn                  ::  (1a1) arvo moves
      ::                                                ::::
    |%
    ++  card                                            ::  out cards
      $%  {$went p/sack q/path r/@ud s/coop}            ::  response confirm 
          {$west p/sack q/path r/@ud s/*}               ::  network request
      ==                                                ::
    ++  gift                                            ::  out result <-$
      $%  {$drop $~}                                    ::  drop packet
          {$hear p/lane q/@}                            ::  receive packet
          {$east p/sock q/*}                            ::  network response
          {$init p/@p}                                  ::  report install
          {$mass p/mass}                                ::  memory usage
          {$send p/lane q/@}                            ::  transmit packet
          {$waft p/ship q/path r/*}                     ::  response message
          {$wart p/sock q/@tas r/path s/*}              ::  network request
          {$went p/ship q/cape}                         ::  reaction message
          {$woot p/ship q/path r/coop}                  ::  e2e reaction message
      ==                                                ::
    ++  note                                            ::  out request $->
      $%  {$c card}                                     ::  to %clay
          {$e card}                                     ::  to %eyre
          {$g card}                                     ::  to %gall
      ==                                                ::  
    ++  task                                            ::  in request ->$
      $%  ::  {$born p/@p q/@pG r/?}                    ::  ticket birth
          {$barn $~}                                    ::  new unix process
          {$crud p/@tas q/(list tank)}                  ::  error with trace
          {$cash p/@p q/buck}                           ::  civil license
          ::  {$funk p/@p q/@p r/@}                     ::  symtix from/to/key
          {$hear p/lane q/@}                            ::  receive packet
          {$hole p/lane q/@}                            ::  packet failed
          {$junk p/@}                                   ::  entropy
          {$kick p/@da}                                 ::  wake up
          {$make p/(unit @t) q/@ud r/@ s/?}             ::  wild license
          {$sith p/@p q/@uw r/?}                        ::  imperial generator
          {$wake $~}                                    ::  timer activate
          {$want p/sock q/path r/*}                     ::  send message
          {$wegh $~}                                    ::  report memory
          {$wont p/sock q/path r/*}                     ::  e2e send message
      ==                                                ::
    --  ::able                                          ::
  ::
  ::::                                                  ::  (1a2)
    ::
  ++  acru  $_  ^?                                      ::  asym cryptosuite
    |%                                                  ::  opaque object
    ++  as  ^?                                          ::  asym ops
      |%  ++  seal  |~({a/pass b/@ c/@} *@)             ::  encrypt to a
          ++  sign  |~({a/@ b/@} *@)                    ::  certify as us
          ++  sure  |~({a/@ b/@} *(unit @))             ::  authenticate from us
          ++  tear  |~  {a/pass b/@}                    ::  accept from a 
                    *(unit {p/@ q/@})                   ::
      --  ::as                                          ::
    ++  de  |~({a/@ b/@} *(unit @))                     ::  symmetric de, soft
    ++  dy  |~({a/@ b/@} *@)                            ::  symmetric de, hard
    ++  en  |~({a/@ b/@} *@)                            ::  symmetric en
    ++  ex  ^?                                          ::  export
      |%  ++  fig  *@uvH                                ::  fingerprint
          ++  pac  *@uvG                                ::  default passcode
          ++  pub  *pass                                ::  public key
          ++  sec  *ring                                ::  private key
      --  ::ex                                          ::
    ++  nu  ^?                                          ::  reconstructors
      |%  ++  pit  |~({a/@ b/@} ^?(..nu))               ::  from [width seed]
          ++  nol  |~(a/@ ^?(..nu))                     ::  from naked ring
          ++  com  |~(a/@ ^?(..nu))                     ::  from naked pass
      --  ::nu                                          ::
    --  ::acru                                          ::
  ++  bait  {p/skin q/@ud r/dove}                       ::  fmt nrecvd spec
  ++  boon                                              ::  fort output
    $%  {$beer p/ship}                                  ::  gained ownership
        {$bier p/ship q/deyd}                           ::  unsigned deyd
        {$cake p/sock q/soap r/coop s/duct}             ::  e2e message result
        {$coke p/sock q/soap r/cape s/duct}             ::  message result
        {$mead p/lane q/rock}                           ::  accept packet
        {$milk p/sock q/soap r/*}                       ::  accept message
        {$mulk p/sock q/soap r/*}                       ::  e2e pass message
        {$ouzo p/lane q/rock}                           ::  transmit packet
        {$wine p/sock q/tape}                           ::  notify user
    ==                                                  ::
  ++  bray  {p/life q/(unit life) r/ship s/@da}         ::  our parent us now
  ++  buck  {p/mace q/wyll}                             ::  all security data
  ++  cake  {p/sock q/skin r/@}                         ::  top level packet
  ++  cape                                              ::  end-to-end result
    $?  $good                                           ::  delivered
        $dead                                           ::  rejected
    ==                                                  ::
  ++  clot                                              ::  symmetric record
    $:  yed/(unit {p/hand q/code})                      ::  outbound
        heg/(map hand code)                             ::  proposed
        qim/(map hand code)                             ::  inbound
    ==                                                  ::
  ++  code  @uvI                                        ::  symmetric key
  ++  deyd  {p/@ q/step r/?}                            ::  sig stage fake?
  ++  dore                                              ::  foreign contact
    $:  wod/road                                        ::  connection to
        wyl/wyll                                        ::  inferred mirror
        caq/clot                                        ::  symmetric key state
    ==                                                  ::
  ++  dove  {p/@ud q/(map @ud @)}                       ::  count hash 13-blocks
  ++  flap  @uvH                                        ::  network packet id
  ++  flow                                              ::  packet connection
    $:  rtt/@dr                                         ::  decaying avg rtt
        wid/@ud                                         ::  logical wdow msgs
    ==                                                  ::
  ++  gcos                                              ::  id description
    $%  {$czar $~}                                      ::  8-bit ship
        {$duke p/what}                                  ::  32-bit ship
        {$earl p/@t}                                    ::  64-bit ship
        {$king p/@t}                                    ::  16-bit ship
        {$pawn p/(unit @t)}                             ::  128-bit ship
    ==                                                  ::
  ++  gens  {p/lang q/gcos}                             ::  general identity
  ++  govt  path                                        ::  country+postcode
  ++  hand  @uvH                                        ::  128-bit hash
  ++  lane                                              ::  packet route
    $%  {$if p/@da q/@ud r/@if}                         ::  IP4/public UDP/addr
        {$is p/@ud q/(unit lane) r/@is}                 ::  IPv6 w+alternates
        {$ix p/@da q/@ud r/@if}                         ::  IPv4 provisional
    ==                                                  ::
  ++  lang  @ta                                         ::  IETF lang as code
  ++  lice  {p/ship q/buck}                             ::  full license
  ++  life  @ud                                         ::  regime number
  ++  mace  (list {p/life q/ring})                      ::  private secrets
  ++  meal                                              ::  payload
    $%  {$back p/cape q/flap r/@dr}                     ::  acknowledgment
        {$buck p/coop q/flap r/@dr}                     ::  e2e ack
        {$bond p/life q/path r/@ud s/*}                 ::  message
        {$bund p/life q/path r/@ud s/*}                 ::  e2e message
        {$carp p/@ q/@ud r/@ud s/flap t/@}              ::  skin+inx+cnt+hash
        {$fore p/ship q/(unit lane) r/@}                ::  forwarded packet
    ==                                                  ::
  ++  name  {p/@t q/(unit @t) r/(unit @t) s/@t}         ::  first mid+nick last
  ++  putt                                              ::  outgoing message
    $:  ski/snow                                        ::  sequence acked+sent
        wyv/(list rock)                                 ::  packet list XX gear
    ==                                                  ::
  ++  race                                              ::  inbound stream
    $:  did/@ud                                         ::  filled sequence
        dod/?                                           ::  not processing
        bum/(map @ud ares)                              ::  nacks
        mis/(map @ud {p/cape q/lane r/flap s/(unit)})   ::  misordered
    ==                                                  ::
  ++  rank  ?($czar $king $duke $earl $pawn)            ::  ship width class
  ++  rill                                              ::  outbound stream
    $:  sed/@ud                                         ::  sent
        san/(map @ud duct)                              ::  outstanding
    ==                                                  ::
  ++  road                                              ::  secured oneway route
    $:  exp/@da                                         ::  expiration date
        lun/(unit lane)                                 ::  route to friend
        lew/wyll                                        ::  wyll of friend
    ==                                                  ::
  ++  rock  @uvO                                        ::  packet
  ++  sect  ?($black $blue $red $orange $white)         ::  banner
  ++  shed                                              ::  packet flow
    $:  $:  rtt/@dr                                     ::  smoothed rtt
            rto/@dr                                     ::  retransmit timeout
            rtn/(unit @da)                              ::  next timeout
            rue/(unit @da)                              ::  last heard from
        ==                                              ::
        $:  nus/@ud                                     ::  number sent
            nif/@ud                                     ::  number live
            nep/@ud                                     ::  next expected
            caw/@ud                                     ::  logical window
            cag/@ud                                     ::  congest thresh
        ==                                              ::
        $:  diq/(map flap @ud)                          ::  packets sent
            pyz/(map soup @ud)                          ::  message+unacked
            puq/(qeu {p/@ud q/soul})                    ::  packet queue
        ==                                              ::
    ==                                                  ::
  ++  skin  ?($none $open $fast $full)                  ::  encoding stem
  ++  snow  {p/@ud q/@ud r/(set @ud)}                   ::  window exceptions
  ++  soap  {p/{p/life q/life} q/path r/@ud}            ::  statement id
  ++  soup  {p/path q/@ud}                              ::  new statement id
  ++  soul                                              ::  packet in travel
    $:  gom/soup                                        ::  message identity
        nux/@ud                                         ::  xmission count
        liv/?                                           ::  deemed live
        lys/@da                                         ::  last sent
        pac/rock                                        ::  packet data
    ==                                                  ::
  ++  step  {p/bray q/gens r/pass}                      ::  identity stage
  ++  sufi                                              ::  domestic host
    $:  hoy/(list ship)                                 ::  hierarchy
        val/wund                                        ::  private keys
        law/wyll                                        ::  server wyll
        seh/(map hand {p/ship q/@da})                   ::  key cache
        hoc/(map ship dore)                             ::  neighborhood
    ==                                                  ::
  ++  tick  @ud                                         ::  process id
  ++  town                                              ::  all security state
    $:  lit/@ud                                         ::  imperial modulus
        any/@                                           ::  entropy
        urb/(map ship sufi)                             ::  all keys and routes
        fak/?                                           ::
    ==                                                  ::
  ++  what                                              ::  logical identity
    $%  {$anon $~}                                      ::  anonymous
        {$lady p/whom}                                  ::  female person ()
        {$lord p/whom}                                  ::  male person []
        {$punk p/sect q/@t}                             ::  opaque handle ""
    ==                                                  ::
  ++  whom  {p/@ud q/govt r/sect s/name}                ::  year+govt+id
  ++  wund  (list {p/life q/ring r/acru})               ::  mace in action
  ++  wyll  (list deyd)                                 ::  certificate
  --  ::ames
::
++  behn  ^?
  ::                                                    ::::
  ::::                    ++^behn                       ::  (1b) timekeeping
    ::                                                  ::::
  |%
  ++  able  ^?
    ::                                                  ::
    ::::                  ++able:^behn                  ::  (1b1) arvo moves
      ::                                                ::::
    |%
    ++  gift                                            ::  out result <-$
      $%  {$mass p/mass}                                ::  memory usage
          {$wake $~}                                    ::  wakeup
      ==                                                ::
    ++  task                                            ::  in request ->$
      $%  {$rest p/@da}                                 ::  cancel alarm
          {$wait p/@da}                                 ::  set alarm
          {$wake $~}                                    ::  timer activate
          {$wegh $~}                                    ::  report memory
      ==                                                ::
    --  ::able
  --  ::behn
::
++  clay  ^?
  ::                                                    ::::
  ::::                    ++^clay                       ::  (1c) version control
    ::                                                  ::::
  |%
  ++  able  ^?
    ::                                                  ::
    ::::                  ++able:^dill                  ::  (1c1) arvo moves
      ::                                                ::::
    |%
    ++  gift                                            ::  out result <-$
      $%  {$ergo p/@tas q/mode}                         ::  version update
          {$hill p/(list @tas)}                         ::  mount points
          {$mack p/(unit tang)}                         ::  ack
          {$mass p/mass}                                ::  memory usage
          {$mere p/(each (set path) (pair term tang))}  ::  merge result
          {$note p/@tD q/tank}                          ::  debug message
          {$ogre p/@tas}                                ::  delete mount point
          {$writ p/riot}                                ::  response
      ==                                                ::
    ++  task                                            ::  in request ->$
      $%  {$boat $~}                                    ::  pier rebooted
          {$drop p/@p q/@tas}                           ::  cancel pending merge
          {$info p/@p q/@tas r/nori}                    ::  internal edit
          {$init p/@p}                                  ::  report install
          {$into p/@tas q/? r/mode}                     ::  external edit
          {$merg p/@p q/@tas r/@p s/@tas t/case u/germ} ::  merge desks
          {$mont p/@tas q/@p r/@tas s/path}             ::  mount to unix
          {$ogre p/$@(@tas beam)}                       ::  delete mount point
          {$warp p/sock q/riff}                         ::  file request
          {$wegh $~}                                    ::  report memory
          {$went p/sack q/path r/@ud s/coop}            ::  response confirm 
          {$west p/sack q/path r/@ud s/*}               ::  network request
      ==                                                ::
    --  ::able
  ::
  ::::                                                  ::  (1c2)
    ::
  ++  aeon  @ud                                         ::  version number
  ++  agon  (map {p/ship q/desk} {p/@ud q/@ud r/waks})  ::  mergepts
  ++  ankh                                              ::  fs node (new)
    $:  fil/(unit {p/lobe q/cage})                      ::  file
        dir/(map @ta ankh)                              ::  folders
    ==                                                  ::
  ++  beam  {{p/ship q/desk r/case} s/path}             ::  global name
  ++  beak  {p/ship q/desk r/case}                      ::  path prefix
  ++  blob                                              ::  fs blob
    $%  {$delta p/lobe q/{p/mark q/lobe} r/page}        ::  delta on q
        {$direct p/lobe q/page}                         ::  immediate
    ==                                                  ::
  ++  care  ?($u $v $w $x $y $z)                        ::  clay submode
  ++  case                                              ::  ship desk case spur
    $%  {$da p/@da}                                     ::  date
        {$tas p/@tas}                                   ::  label
        {$ud p/@ud}                                     ::  number
    ==                                                  ::
  ++  coop  (unit ares)                                 ::  e2e ack
  ++  dome                                              ::  project state
    $:  ank/ankh                                        ::  state
        let/@ud                                         ::  top id
        hit/(map @ud tako)                              ::  changes by id
        lab/(map @tas @ud)                              ::  labels
    ==                                                  ::
  ++  germ                                              ::  merge style
    $?  $init                                           ::  new desk
        $this                                           ::  ours with parents
        $that                                           ::  hers with parents
        $fine                                           ::  fast forward
        $meet                                           ::  orthogonal files
        $mate                                           ::  orthogonal changes
        $meld                                           ::  force merge
    ==                                                  ::
  ++  khan                                              ::
    $:  fil/(unit (unit cage))                          ::  see ++khan-to-soba
        dir/(unit (map @ta (unit khan)))                ::
    ==                                                  ::
  ++  kite  {p/care q/case r/ship s/desk t/spur}        ::  parsed global name
  ++  lobe  @uvI                                        ::  blob ref
  ++  maki  {p/@ta q/@ta r/@ta s/path}                  ::
  ++  miso                                              ::  ankh delta
    $%  {$del $~}                                       ::  delete
        {$ins p/cage}                                   ::  insert
        {$dif p/cage}                                   ::  mutate from diff
        {$mut p/cage}                                   ::  mutate from raw
    ==                                                  ::
  ++  misu                                              ::  computed delta
    $%  {$del $~}                                       ::  delete
        {$ins p/cage}                                   ::  insert
        {$dif p/lobe q/cage}                            ::  mutate from diff
    ==                                                  ::
  ++  mizu  {p/@u q/(map @ud tako) r/rang}              ::  new state
  ++  moar  {p/@ud q/@ud}                               ::  normal change range
  ++  moat  {p/case q/case r/path}                      ::  change range
  ++  mode  (list {path (unit mime)})                   ::
  ++  mood  {p/care q/case r/path}                      ::  request in desk
  ++  nori                                              ::  repository action
    $%  {$& p/soba}                                     ::  delta
        {$| p/@tas}                                     ::  label
    ==                                                  ::
  ++  nuri                                              ::  repository action
    $%  {$& p/suba}                                     ::  delta
        {$| p/@tas}                                     ::  label
    ==                                                  ::
  ++  page  (cask *)                                    ::  untyped cage
  ++  plop  blob                                        ::  unvalidated blob
  ++  rang                                              ::  repository 
    $:  hut/(map tako yaki)                             ::  changes
        lat/(map lobe blob)                             ::  data
    ==                                                  ::
  ++  rant                                              ::  response to request
    $:  p/{p/care q/case r/@tas}                        ::  clade release book
        q/path                                          ::  spur
        r/cage                                          ::  data
    ==                                                  ::
  ++  rave                                              ::  general request
    $%  {$sing p/mood}                                  ::  single request
        {$next p/mood}                                  ::  await next version
        {$many p/? q/moat}                              ::  track range
    ==                                                  ::
  ++  riff  {p/desk q/(unit rave)}                      ::  request+desist
  ++  riot  (unit rant)                                 ::  response+complete
  ++  rump  {p/care q/case r/@tas s/path}               ::  relative path
  ++  saba  {p/ship q/@tas r/moar s/dome}               ::  patch+merge
  ++  soba  (list {p/path q/miso})                      ::  delta
  ++  suba  (list {p/path q/misu})                      ::  delta
  ++  tako  @                                           ::  yaki ref
  ++  toro  {p/@ta q/nori}                              ::  general change
  ++  udal                                              ::  atomic change (%b)
    $:  p/@ud                                           ::  blockwidth
        q/(list {p/@ud q/(unit {p/@ q/@})})             ::  indels
    ==                                                  ::
  ++  udon                                              ::  abstract delta
    $:  p/umph                                          ::  preprocessor
        $=  q                                           ::  patch
        $%  {$a p/* q/*}                                ::  trivial replace
            {$b p/udal}                                 ::  atomic indel
            {$c p/(urge)}                               ::  list indel
            {$d p/upas q/upas}                          ::  tree edit
    ==  ==                                              ::
  ++  umph                                              ::  change filter
    $@  $?  $a                                          ::  no filter
            $b                                          ::  jamfile
            $c                                          ::  LF text
        ==                                              ::
    $%  {$d p/@ud}                                      ::  blocklist
    ==                                                  ::
  ++  unce                                              ::  change part
    |*  a/mold                                          ::
    $%  {$& p/@ud}                                      ::  skip[copy]
        {$| p/(list a) q/(list a)}                      ::  p -> q[chunk]
    ==                                                  ::
  ++  upas                                              ::  tree change (%d)
    $^  {p/upas q/upas}                                 ::  cell
    $%  {$0 p/axis}                                     ::  copy old
        {$1 p/*}                                        ::  insert new
        {$2 p/axis q/udon}                              ::  mutate!
    ==                                                  ::
  ++  urge  |*(a/mold (list (unce a)))                  ::  list change
  ++  view  ?($u $v $w $x $y $z)                        ::  view mode
  ++  waks  (map path woof)                             ::  list file states
  ++  woof  $@  $know                                   ::  udon transform
                {$chan (list {$@(@ud {p/@ud q/@ud})})}  ::
  ++  yaki                                              ::  commit
    $:  p/(list tako)                                   ::  parents
        q/(map path lobe)                               ::  namespace
        r/tako                                          ::  self-reference
        t/@da                                           ::  date
    ==                                                  ::
  --  ::clay
::
++  dill  ^?
  ::                                                    ::::
  ::::                    ++^dill                       ::  (1d) console
    ::                                                  ::::
  |%
  ++  able  ^?
    ::                                                  ::
    ::::                  ++able:^dill                  ::  (1d1) arvo moves
      ::                                                ::::
    |%
    ++  gift                                            ::  out result <-$
      $%  {$bbye $~}                                    ::  reset prompt
          {$blit p/(list blit)}                         ::  terminal output
          {$burl p/@t}                                  ::  activate url
          {$init p/@p}                                  ::  set owner
          {$logo $~}                                    ::  logout
          {$mass p/mass}                                ::  memory usage
          {$veer p/@ta q/path r/@t}                     ::  install vane
          {$vega p/path}                                ::  reboot by path
          {$verb $~}                                    ::  verbose mode
      ==                                                ::
    ++  task                                            ::  in request ->$
      $%  {$belt p/belt}                                ::  terminal input
          {$blew p/blew}                                ::  terminal config
          {$boot p/*}                                   ::  weird %dill boot
          {$crud p/@tas q/(list tank)}                  ::  error with trace
          {$flog p/flog}                                ::  wrapped error
          {$flow p/@tas q/(list gill:gall)}             ::  terminal config
          {$hail $~}                                    ::  terminal refresh
          {$heft $~}                                    ::  memory report
          {$hook $~}                                    ::  this term hung up
          {$harm $~}                                    ::  all terms hung up
          {$init p/ship}                                ::  after gall ready
          {$tick p/@p q/@p}                             ::  initial ticket
          {$noop $~}                                    ::  no operation
          {$talk p/tank}                                ::
          {$text p/tape}                                ::
          {$veer p/@ta q/path r/@t}                     ::  install vane
          {$vega p/path}                                ::  reboot by path
          {$verb $~}                                    ::  verbose mode
      ==                                                ::
    --  ::able
  ::
  ::::                                                  ::  (1d2)
    ::
  ++  blew  {p/@ud q/@ud}                               ::  columns rows
  ++  belt                                              ::  old belt
    $%  {$aro p/?($d $l $r $u)}                         ::  arrow key
        {$bac $~}                                       ::  true backspace
        {$ctl p/@c}                                     ::  control-key
        {$del $~}                                       ::  true delete
        {$met p/@c}                                     ::  meta-key
        {$ret $~}                                       ::  return
        {$txt p/(list @c)}                              ::  utf32 text
    ==                                                  ::
  ++  blit                                              ::  old blit
    $%  {$bel $~}                                       ::  make a noise
        {$clr $~}                                       ::  clear the screen
        {$hop p/@ud}                                    ::  set cursor position
        {$lin p/(list @c)}                              ::  set current line
        {$mor $~}                                       ::  newline
        {$sag p/path q/*}                               ::  save to jamfile
        {$sav p/path q/@}                               ::  save to file
        {$url p/@t}                                     ::  activate url
    ==                                                  ::
  ++  dill-belt                                         ::  new belt
    $%  {$aro p/?($d $l $r $u)}                         ::  arrow key
        {$bac $~}                                       ::  true backspace
        {$cru p/@tas q/(list tank)}                     ::  echo error
        {$ctl p/@}                                      ::  control-key
        {$del $~}                                       ::  true delete
        {$hey $~}                                       ::  refresh
        {$met p/@}                                      ::  meta-key
        {$ret $~}                                       ::  return
        {$rez p/@ud q/@ud}                              ::  resize, cols, rows
        {$txt p/(list @c)}                              ::  utf32 text
        {$yow p/gill:gall}                              ::  connect to app
    ==                                                  ::
  ++  dill-blit                                         ::  new blit
    $%  {$bel $~}                                       ::  make a noise
        {$clr $~}                                       ::  clear the screen
        {$hop p/@ud}                                    ::  set cursor position
        {$mor p/(list dill-blit)}                       ::  multiple blits
        {$pro p/(list @c)}                              ::  show as cursor+line
        {$qit $~}                                       ::  close console
        {$out p/(list @c)}                              ::  send output line
        {$sag p/path q/*}                               ::  save to jamfile
        {$sav p/path q/@}                               ::  save to file
        {$url p/@t}                                     ::  activate url
    ==                                                  ::
  ++  flog                                              ::  sent to %dill
    $%  {$crud p/@tas q/(list tank)}                    ::
        {$heft $~}                                      ::
        {$text p/tape}                                  ::
        {$veer p/@ta q/path r/@t}                       ::  install vane
        {$vega p/path}                                  ::  reboot by path
        {$verb $~}                                      ::  verbose mode
    ==                                                  ::
  --  ::dill
::
++  eyre  ^?
  ::                                                    ::::
  ::::                    ++^eyre                       ::  (1e) oldweb
    ::                                                  ::::
  |%
  ++  able  ^?
    ::                                                  ::
    ::::                  ++able:^eyre                  ::  (1e1) arvo moves
      ::                                                ::::
    |%
    ++  gift                                            ::  out result <-$
      $%  {$mass p/mass}                                ::  memory usage
          {$mack p/(unit tang)}                         ::  message ack
          {$sigh p/cage}                                ::  marked http response
          {$thou p/httr}                                ::  raw http response
          {$thus p/@ud q/(unit hiss)}                   ::  http request+cancel
          {$veer p/@ta q/path r/@t}                     ::  drop-through
          {$vega p/path}                                ::  drop-through
          {$mini-jael-gift *}
      ==                                                ::
    ++  task                                            ::  in request ->$
      $%  {$born $~}                                    ::  new unix process
          {$crud p/@tas q/(list tank)}                  ::  XX rethink
          {$hiss p/(unit user) q/mark r/cage}           ::  outbound user req
          {$init p/@p}                                  ::  report install
          {$serv p/$@(desk beam)}                       ::  set serving root
          {$them p/(unit hiss)}                         ::  outbound request
          {$they p/@ud q/httr}                          ::  inbound response
          {$chis p/? q/clip r/httq}                     ::  IPC inbound request
          {$this p/? q/clip r/httq}                     ::  inbound request
          {$thud $~}                                    ::  inbound cancel
          {$wegh $~}                                    ::  report memory
          {$went p/sack q/path r/@ud s/coop}            ::  response confirm 
          {$west p/sack q/{path @ud *}}                 ::  network request
          {$mini-jael-task *}
      ==                                                ::
    --  ::able
  ::
  ::::                                                  ::  (1e2)
    ::
  ++  bale                                              ::  driver state
    |*  a/_*                                            ::  %jael keys type
    $:  {our/ship now/@da eny/@uvJ byk/beak}            ::  base info
        {usr/user dom/(list @t)}                        ::  req user, domain
        key/a                                           ::  secrets from %jael
    ==                                                  ::
  ::
  ++  clip  (each @if @is)                              ::  client IP
  ++  cred                                              ::  credential
    $:  hut/hart                                        ::  client host
        aut/(jug @tas @t)                               ::  client identities
        orx/oryx                                        ::  CSRF secret
        acl/(unit @t)                                   ::  accept-language
        cip/(each @if @is)                              ::  client IP
        cum/(map @tas *)                                ::  custom dirt
    ==                                                  ::
  ++  epic                                              ::  FCGI parameters
    $:  qix/(map @t @t)                                 ::  query
        ced/cred                                        ::  client credentials
        bem/beam                                        ::  original path
        but/path                                        ::  ending
    ==                                                  ::
  ++  gram                                              ::  inter-ship message
    $?  {{$get $~} p/@uvH q/{? clip httq}}              ::  remote request
        {{$got $~} p/@uvH q/httr}                       ::  remote response
        {{$gib $~} p/@uvH}                              ::  remote cancel
    ==                                                  ::
  ++  hart  {p/? q/(unit @ud) r/host}                   ::  http sec+port+host
  ++  hate  {p/purl q/@p r/moth}                        ::  semi-cooked request
  ++  heir  {p/@ud q/mess r/(unit love)}                ::  status+headers+data
  ++  hiss  {p/purl q/moth}                             ::  outbound request
  ++  hole  @t                                          ::  session identity
  ++  hort  {p/(unit @ud) q/host}                       ::  http port+host
  ++  host  (each (list @t) @if)                        ::  http host
  ++  hoke  %+  each   {$localhost $~}                  ::  local host
            ?($.0.0.0.0 $.127.0.0.1)                    ::
  ++  httq                                              ::  raw http request
    $:  p/meth                                          ::  method
        q/@t                                            ::  unparsed url
        r/(list {p/@t q/@t})                            ::  headers
        s/(unit octs)                                   ::  body
    ==                                                  ::
  ++  httr  {p/@ud q/mess r/(unit octs)}                ::  raw http response
  ++  httx                                              ::  encapsulated http
    $:  p/?                                             ::  https?
        q/clip                                          ::  source IP
        r/httq                                          ::
    ==                                                  ::
  ++  user  knot                                        ::  username
  ++  love                                              ::  http response
    $%  {$ham p/manx}                                   ::  html node
        {$mid p/mite q/octs}                            ::  mime-typed data
        {$raw p/httr}                                   ::  raw http response
        {$wan p/wain}                                   ::  text lines
        {$zap p/@ud q/(list tank)}                      ::  status+error
    ==                                                  ::
  ++  math  (map @t (list @t))                          ::  semiparsed headers
  ++  mess  (list {p/@t q/@t})                          ::  raw http headers
  ++  meth                                              ::  http methods
    $?  $conn                                           ::  CONNECT
        $delt                                           ::  DELETE
        $get                                            ::  GET
        $head                                           ::  HEAD
        $opts                                           ::  OPTIONS
        $post                                           ::  POST
        $put                                            ::  PUT
        $trac                                           ::  TRACE
    ==                                                  ::
  ++  mite  (list @ta)                                  ::  mime type
  ++  moth  {p/meth q/math r/(unit octs)}               ::  http operation
  ++  octs  {p/@ud q/@t}                                ::  octet-stream
  ++  oryx  @t                                          ::  CSRF secret
  ++  pork  {p/(unit @ta) q/(list @t)}                  ::  fully parsed url
  ++  purf  (pair purl (unit @t))                       ::  url with fragment
  ++  purl  {p/hart q/pork r/quay}                      ::  parsed url
  ++  quay  (list {p/@t q/@t})                          ::  parsed url query
  ++  quri                                              ::  request-uri
    $%  {$& p/purl}                                     ::  absolute
        {$| p/pork q/quay}                              ::  relative
    ==                                                  ::
  ++  rout  {p/(list host) q/path r/oryx s/path}        ::  http route (new)
  ++  sec-move                                          ::  driver effect
    $%  {$send p/hiss}                                  ::  http out
        {$show p/purl}                                  ::  direct user to url
        {$give p/httr}                                  ::  respond immediately
        {$redo $~}                                      ::  restart request qeu
    ==                                                  ::
  --  ::eyre
::
++  ford  ^?
  ::                                                    ::::
  ::::                    ++^ford                       ::  (1f) build
    ::                                                  ::::
  |%
  ++  able  ^?
    ::                                                  ::
    ::::                  ++able:^ford                  ::  (1f1) arvo moves
      ::                                                ::::
    |%
    ++  gift                                            ::  out result <-$
      $%  {$made p/@uvH q/gage}                         ::  computed result
          {$mass p/mass}                                ::  memory usage
          {$news p/@uvH}                                ::  fresh depends
      ==                                                ::
    ++  task                                            ::  in request ->$
      $%  {$exec p/@p q/(unit bilk)}                    ::  make / kill
          {$wasp p/@p q/{@uvH ?}}                       ::  depends ask / kill
          {$wegh $~}                                    ::  report memory
          {$wipe p/@p $~}                               ::  clear cache
      ==                                                ::
    --  ::  able
  ++  bilk  (pair beak silk)                            ::  sourced request
  ++  gage                                              ::  recursive cage+tang
    $%  {$& p/cage}                                     ::  success
        {$| p/tang}                                     ::  error
        {$tabl p/(list (pair gage gage))}               ::  table of results
    ==                                                  ::
  ++  hood                                              ::  assembly plan
    $:  zus/@ud                                         ::  zuse kelvin
        sur/(list hoof)                                 ::  structures
        lib/(list hoof)                                 ::  libraries
        fan/(list horn)                                 ::  resources
        src/(list hoop)                                 ::  program
    ==                                                  ::
  ++  hoof  (pair term (unit (pair case ship)))         ::  resource reference
  ++  hoop                                              ::  source in hood
    $%  {$& p/twig}                                     ::  direct twig
        {$| p/beam}                                     ::  resource location   
    ==                                                  ::
  ++  hops   {pre/(unit tyke) pof/(unit {p/@ud q/tyke})}::  XX late-bound path
  ++  horn                                              ::  resource tree
    $%  {$ape p/twig}                                   ::  /~  twig by hand
        {$arg p/twig}                                   ::  /$  argument
        {$alt p/(list horn)}                            ::  /|  options
        {$dep p/horn}                                   ::  /#  insert dephash
        {$dub p/term q/horn}                            ::  /=  apply face
        {$fan p/(list horn)}                            ::  /.  list
        {$for p/(list (pair spur horn))}                ::  /,  switch by path
        {$hel p/horn}                                   ::  /%  propagate args
        {$lin p/(list mark) q/horn}                     ::  /&  translates
        {$man p/(map knot horn)}                        ::  /*  hetero map
        {$nap p/horn}                                   ::  /_  homo map
        {$now p/horn}                                   ::  deprecated
        {$nod p/term q/horn}                            ::  /_  @  list by odor
        {$saw p/twig q/horn}                            ::  /;  operate on
        {$see p/hops q/horn}                            ::  /:  relative to
        {$sic p/twig q/horn}                            ::  /^  cast
        {$toy p/? q/mark}                               ::  /mark/  static/hook
    ==                                                  ::
  ++  milk  (trel ship desk silk)                       ::  sourced silk
  ++  silk                                              ::  construction layer
    $^  {p/silk q/silk}                                 ::  cons
    $%  {$$ p/cage}                                     ::  literal
        {$alts p/(list silk)}                           ::  options
        {$bake p/mark q/coin r/beam}                    ::  local synthesis
        {$bunt p/mark}                                  ::  example of mark
        {$call p/silk q/silk}                           ::  slam
        {$cast p/mark q/silk}                           ::  translate
        {$core p/beam}                                  ::  build program
        {$diff p/silk q/silk}                           ::  diff
        {$dude p/(trap tank) q/silk}                    ::  error wrap
        {$file p/beam}                                  ::  from clay
        {$flag p/(set $@(@uvH beam)) q/silk}            ::  add dependencies
        {$join p/mark q/silk r/silk}                    ::  merge
        {$mash p/mark q/milk r/milk}                    ::  annotate
        {$mute p/silk q/(list (pair wing silk))}        ::  mutant
        {$pact p/silk q/silk}                           ::  patch
        {$plan p/beam q/coin r/hood}                    ::  structured assembly
        {$reef $~}                                      ::  kernel reef
        {$ride p/twig q/silk}                           ::  silk thru twig
        {$tabl p/(list (pair silk silk))}               ::  list
        {$vale p/mark q/*}                              ::  validate
        {$volt p/(cask *)}                              ::  unsafe add type
    ==                                                  ::
  --  ::ford
::
++  gall  ^?
  ::                                                    ::::
  ::::                    ++^gall                       ::  (1g) applications
    ::                                                  ::::
  |%
  ++  able  ^?
    ::                                                  ::
    ::::                  ++able:^gall                  ::  (1g1) arvo moves
      ::                                                ::::
    |%
    ++  gift                                            ::  outgoing result
      $%  {$mass p/mass}                                ::  memory usage
          {$onto p/(each suss tang)}                    ::  about agent
          {$rend p/path q/*}                            ::  network request
          {$unto p/cuft}                                ::
          {$mack p/(unit tang)}                         ::  message ack
      ==                                                ::
    ++  task                                            ::  incoming request
      $%  {$conf p/dock q/culm}                         ::  configure app
          {$init p/ship}                                ::  set owner
          {$deal p/sock q/cush}                         ::  full transmission
          {$went p/sack q/path r/@ud s/coop}            ::  response confirm 
          {$west p/sack q/path r/@ud s/*}               ::  network request
          {$wegh $~}                                    ::  report memory
      ==                                                ::
    --  ::able
  ++  bitt  (map bone (pair ship path))                 ::  incoming subs
  ++  boat  (map (pair bone wire) (trel bean ship path))::  outgoing subs
  ++  bowl                                              ::  standard app state
          $:  $:  our/ship                              ::  host
                  src/ship                              ::  guest
                  dap/term                              ::  agent
              ==                                        ::  
              $:  wex/boat                              ::  outgoing subs
                  sup/bitt                              ::  incoming subs
              ==                                        ::
              $:  ost/bone                              ::  opaque cause
                  act/@ud                               ::  change number
                  eny/@uvJ                              ::  entropy
                  now/@da                               ::  current time
                  byk/beak                              ::  load source
          ==  ==                                        ::
  ++  club                                              ::  agent action
    $%  {$peel p/mark q/path}                           ::  translated peer
        {$peer p/path}                                  ::  subscribe
        {$poke p/cage}                                  ::  apply
        {$puff p/mark q/noun}                           ::  unchecked poke
        {$pull $~}                                      ::  unsubscribe
        {$punk p/mark q/cage}                           ::  translated poke
        {$pump $~}                                      ::  pump yes+no
    ==                                                  ::
  ++  cuft                                              ::  internal gift
    $%  {$coup p/(unit tang)}                           ::  poke result
        {$diff p/cage}                                  ::  subscription output
        {$doff p/mark q/noun}                           ::  untyped diff
        {$quit $~}                                      ::  close subscription
        {$reap p/(unit tang)}                           ::  peer result
    ==                                                  ::
  ++  culm                                              ::  config action
    $%  {$load p/scup}                                  ::  load+reload
    ::  {$kick $~}                                      ::  restart everything
    ::  {$stop $~}                                      ::  toggle suspend
    ::  {$wipe $~}                                      ::  destroy all state
    ==                                                  ::
  ++  cush  (pair term club)                            ::  internal task
  ++  dude  term                                        ::  server identity
  ++  gill  (pair ship term)                            ::  general contact
  ++  scup  (pair ship desk)                            ::  autoupdate
  ++  suss  (trel dude @tas @da)                        ::  config report
  ++  well  (pair desk term)                            ::
  --  ::gall
::
++  jael  ^?
  ::                                                    ::::
  ::::                    ++^jael                       ::  (1h) security
    ::                                                  ::::
  |%
  ++  able  ^?
    ::                                                  ::
    ::::                  ++able:^jael                  ::  (1h1) arvo moves
      ::                                                ::::
    =,  pki
    =,  rights
    |%
    ::  %jael has two general kinds of task: changes
    ::  and change subscriptions.
    ::
    ::  change tasks are designed to match high-level
    ::  operations - for instance, we have %burn, %mint,
    ::  and %move, not just a single delta operation.
    ::  more of these operations will probably be added,
    ::  and invariants enforced at transaction end.
    ::
    ::  subscriptions are also user-focused - for instance,
    ::  %vein sends all the information needed to maintain
    ::  the secure channel, both rights and certificates.
    ::  the security-critical tasks (%veil, %vein, %vine)
    ::  should probably be bound to a whitelisted duct set.
    ::  (all secrets are redacted from %vest gifts.)
    ::
    ::  %jael only talks to %ames and %behn.  we send messages
    ::  through %ames and use %behn timers.
    ::
    ++  action                                          ::  balance change
      %+  pair  ship                                    ::  partner
      %+  each  bump                                    ::  &/liability change
      bump                                              ::  |/asset change
    ::                                                  ::
    ++  balance                                         ::  balance sheet
      %+  pair                                          ::  
        (map ship safe)                                 ::  liabilities
      (map ship safe)                                   ::  assets
    ::                                                  ::
    ++  change                                          ::  urbit change
      $%  $:  $fact                                     ::  certificate change
              rex/ship                                  ::  owner
              vie/(unit (unit ship))                    ::  made/heard from
              lyf/life                                  ::  deed added/modified
              gan/growth                                ::  info gained
          ==                                            ::
          $:  $rite                                     ::  rights change
              rex/ship                                  ::  issuer
              pal/ship                                  ::  issued to
              del/bump                                  ::  change
      ==  ==                                            ::
    ::                                                  ::
    ++  channel                                         ::  secure channel
      $:  out/(unit (pair hand bill))                   ::  outbound key
          inn/(map hand bill)                           ::  inbound keys
          cur/(unit life)                               ::  their version
          sax/(list ship)                               ::  their ancestry
          pub/will                                      ::  their public keys
       ==                                               ::
    ++  gift                                            ::  out result <-$
      $?  {$veil p/channel}                             ::  secure channel
          {$vest p/tally}                               ::  balance update
          {$vein p/life q/(map life ring)}              ::  private keys
          {$vine p/(list change)}                       ::  all raw changes
      ==                                                ::
    ++  growth                                          ::  unit of learning
      $%  {$sign p/mind q/@}                            ::  add/update signature
          {$step p/cert}                                ::  add whole deed
      ==                                                ::
    ++  note                                            ::  out request $->
      $%  {$b $wait p/@da}                              ::  wait until
          {$x $mess p/ship q/path r/*}                  ::  send message
      ==                                                ::
    ++  remote                                          ::  remote notification
      %+  each  safe                                    ::  &/addition
      safe                                              ::  |/replacement
    ::                                                  ::
    ++  sign                                            ::  in result $<-
      $%  {$b $wake $~}                                 ::  wakeup
          {$x $rest p/coop}                             ::  message result
      ==                                                ::
    ++  tally                                           ::  balance update
      %+  each  balance                                 ::  complete
      action                                            ::  change
    ::
    ++  task                                            ::  in request ->$
      $%  {$burn p/ship q/safe}                         ::  destroy rights
          {$hail p/ship q/remote}                       ::  remote update
          {$init p/@pG q/arms}                          ::  initialize urbit
          {$meet p/(unit (unit ship)) q/farm}           ::  integrate pki from
          {$mint p/ship q/safe}                         ::  create rights
          {$move p/ship q/ship r/safe}                  ::  transfer from/to
          {$next p/bull}                                ::  update private key
          {$nuke $~}                                    ::  cancel tracker from
          {$veil p/ship}                                ::  view secret channel
          {$vein $~}                                    ::  view signing keys
          {$vest $~}                                    ::  view public balance
          {$vine $~}                                    ::  view secret history
          {$west p/ship q/path r/*}                     ::  remote request
      ==                                                ::
    --  ::  moves
  ::                                                    ::
  ::::                    ++pki:^jael                   ::  (1h2) certificates
    ::                                                  ::::
  ++  pki  ^? 
    |%
    ::  the urbit meta-certificate (++will) is a sequence
    ::  of certificates (++cert).  each cert in a will
    ::  revokes and replaces the previous cert.  the
    ::  version number of a ship is a ++life.
    ::
    ::  the deed contains an ++arms, a definition
    ::  of cosmetic identity; a semi-trusted parent, 
    ::  which signs the initial certificate and provides
    ::  routing services; and a dirty bit.  if the dirty
    ::  bit is set, the new life of this ship may have
    ::  lost information that the old life had.
    ::
    ++  arms  (map chip (pair @ta @t))                  ::  stated identity
    ++  bull                                            ::  cert metadata
      $:  dad/ship                                      ::  parent
          dob/?                                         ::  & clean, | dirty
          nym/arms                                      ::  identity strings
      ==                                                ::
    ++  cert  (tale deed)                               ::  signed deed
    ++  chip                                            ::  standard identity
      $?  $giv                                          ::  given name
          $sur                                          ::  surname
          $had                                          ::  fictitious name
          $mid                                          ::  middle name 
      ==                                                ::
    ++  deed                                            ::  certificate deed
      $:  doc/bull                                      ::  metadata
          pub/pass                                      ::  public key
      ==                                                ::
    ++  farm  (map ship will)                           ::  pki dump set
    ++  hand  @uvH                                      ::  128-bit hash
    ++  life  @ud                                       ::  ship version
    ++  mind  {who/ship lyf/life}                       ::  key identifier
    ++  name  (pair @ta @t)                             ::  ascii / unicode
    ++  oath  @                                         ::  signature
    ++  tale                                            ::  urbit-signed *
      |*  typ/mold                                      ::  payload mold
      $:  dat/typ                                       ::  data
          syg/(map ship (pair life oath))               ::  signatures
      ==                                                ::
    ++  will  (map life cert)                           ::  meta-certificate
    --  ::  pki
  ::                                                    ::
  ::::                    ++rights:^jael                ::  (1h3) claims
    ::                                                  ::::
  ++  rights  ^?
    =,  pki
    |%
    ::  %jael tracks promises (++rite) from ship to ship.
    ::  a rite may be any right, badge, asset, secret, etc.
    ::  un-shared secret or private asset is stored as a 
    ::  rite from self to self.
    ::
    ::  each rite is really a class of rights, and often
    ::  has its own internal set or map structure.
    ::
    ::  present kinds of rite:
    ::
    ::    %apple: application secret for a web api.
    ::    %block: the promisee is banned.
    ::    %email: email tied to promissee's ship.
    ::    %final: ship/ticket pair, ready to launch.
    ::    %fungi: fungible, countable asset.
    ::    %guest: permission to adopt foreign child.
    ::    %hotel: block of unissued children.
    ::    %jewel: urbit private keys.
    ::    %login: user's login passcode.
    ::    %pword: password for a website/api.
    ::    %token: user access token for a web api.
    ::    %urban: symmetric key for urbit networking. 
    ::
    ::  %fungi keys can be anything, but don't reuse 
    ::  currency codes.  codes for urbit invitations:
    ::  %ugl == galaxy, %usr == star, %upl == planet
    ::
    ::  you can think of [our her rite] as an rdf triple.
    ::
    ++  bill  (pair @da @)                              ::  expiring value
    ++  bump                                            ::  rights change
      $:  mor/safe                                      ::  add rights
          les/safe                                      ::  lose rights
      ==                                                ::
    ++  dorm  (pair ship bloq)                          ::  issuing group
    ++  pile  (tree (pair @ @))                         ::  efficient ship set
    ++  rite                                            ::  urbit commitment
      $%  {$apple p/(map site @)}                       ::  web api key
          {$block $~}                                   ::  banned
          {$email p/(set @ta)}                          ::  email addresses
          {$final p/(map ship @pG)}                     ::  ticketed ships
          {$fungi p/(map term @ud)}                     ::  fungibles
          {$guest $~}                                   ::  refugee visa
          {$hotel p/(map dorm pile)}                    ::  reserved block
          {$jewel p/(map life ring)}                    ::  private keyring
          {$login p/(set @pG)}                          ::  login secret
          {$pword p/(map site (map @t @t))}             ::  web passwd by user
          {$token p/(map site (map @t @t))}             ::  app tokens by user
          {$urban p/(map hand bill)}                    ::  urbit symmetric keys
      ==                                                ::
    ++  site  (list @ta)                                ::  [%com %yahoo %www ~]
    ++  safe  (tree rite)                               ::  rights set
    --  ::  rights
  --  ::  jael
::                                                      ::::
::::                    ++^xmas                         ::  (1i) networking
  ::                                                    ::::
++  xmas  ^?
  |%
  ++  able  ^?
    ::                                                  ::
    ::::                ++able:^xmas                    ::  (1i1) arvo moves
      ::                                                ::::
    |%
    ++  gift                                            ::  
      $%  {$east p/*}                                   ::  response message
          {$home p/lane q/@}                            ::  process forward
          {$send p/lane q/@}                            ::  send packet
          {$rest p/coop}                                ::  acknowledgment
      ==                                                ::
    ++  task                                            ::  in request ->$
      $%  {$hear p/lane q/@}                            ::
          {$mess p/ship q/path r/*}                     ::  send message
          {$gear p/farm:pki:jael q/(map life ring)}     ::  general update
          {$wake $~}                                    ::
      ==                                                ::
    ++  card                                            ::  out cards
      $%  {$west p/ship q/path r/*}                     ::  network request
      ==                                                ::
    ++  note                                            ::  out request $->
      $%  {$c $west p/ship q/path r/*}                  ::  to %clay
          {$e $west p/ship q/path r/*}                  ::  to %eyre
          {$g $west p/ship q/path r/*}                  ::  to %gall
          $:  $j                                        ::  to %jael
              $%  {$line p/ship q/@da r/code}           ::
                  {$link p/ship q/@da r/code}           ::
                  {$meet p/farm:pki:jael}               ::
                  {$view p/ship}                        ::  
                  {$west p/ship q/path r/*}             ::  to %gall
      ==  ==  ==                                        ::
    --  ::  able
  ::
  ::::                                                  ::  (1i2)
    ::
  ++  code  @uvI                                        ::  symmetric key
  ++  lane                                              ::  packet route
    $%  {$if p/@da q/@ud r/@if}                         ::  IP4/public UDP/addr
        {$is p/@ud q/(unit lane) r/@is}                 ::  IPv6 w+alternates
        {$ix p/@da q/@ud r/@if}                         ::  IPv4 provisional
    ==                                                  ::
  ++  life  @ud                                         ::  regime number
  --  ::xmas
--  ::
::                                                      ::  ::
::::::::::::::::::::::::::::::::::::::::::::::::::::::::::  ::  (2) engines
::                                                      ::  ::
|%
::                                                      ::::
::::                    ++ames                          ::  (2a) networking
  ::                                                    ::::
++  ames  ^?
  =,  ^ames
  |%
  ::                                                    ::
  ::::                  ++crypto:ames                   ::  (2a1) cryptography
    ::                                                  ::::
  ++  crypto  ^?
    =,  number
    |%
    ::                                                  ::  ++aes:crypto:ames
    ++  aes  !.                                         ::  aes, all sizes
      ~%  %aes  ..is  ~
      |%
      ::                                                ::  ++ahem:aes:crypto:
      ++  ahem                                          ::  kernel state
        |=  {nnk/@ nnb/@ nnr/@}
        =>
          =+  =>  [gr=(ga 8 0x11b 3) few==>(fe .(a 5))]
              [pro=pro.gr dif=dif.gr pow=pow.gr ror=ror.few]
          =>  |%
              ++  cipa                                  ::  AES params
                $_  ^?  |%
                ++  co  *{p/@ q/@ r/@ s/@}              ::  col coefs
                ++  ix  |~(a/@ *@)                      ::  key index
                ++  ro  *{p/@ q/@ r/@ s/@}              ::  row shifts
                ++  su  *@                              ::  s-box
                --  ::cipa
              --  ::
          |%
          ::                                            ::  ++pen:aes:crypto:
          ++  pen                                       ::  encrypt
            ^-  cipa
            |%
            ++  co  [0x2 0x3 1 1]
            ++  ix  |~(a/@ a)
            ++  ro  [0 1 2 3]
            ++  su  0x16bb.54b0.0f2d.9941.6842.e6bf.0d89.a18c.
                      df28.55ce.e987.1e9b.948e.d969.1198.f8e1.
                      9e1d.c186.b957.3561.0ef6.0348.66b5.3e70.
                      8a8b.bd4b.1f74.dde8.c6b4.a61c.2e25.78ba.
                      08ae.7a65.eaf4.566c.a94e.d58d.6d37.c8e7.
                      79e4.9591.62ac.d3c2.5c24.0649.0a3a.32e0.
                      db0b.5ede.14b8.ee46.8890.2a22.dc4f.8160.
                      7319.5d64.3d7e.a7c4.1744.975f.ec13.0ccd.
                      d2f3.ff10.21da.b6bc.f538.9d92.8f40.a351.
                      a89f.3c50.7f02.f945.8533.4d43.fbaa.efd0.
                      cf58.4c4a.39be.cb6a.5bb1.fc20.ed00.d153.
                      842f.e329.b3d6.3b52.a05a.6e1b.1a2c.8309.
                      75b2.27eb.e280.1207.9a05.9618.c323.c704.
                      1531.d871.f1e5.a534.ccf7.3f36.2693.fdb7.
                      c072.a49c.afa2.d4ad.f047.59fa.7dc9.82ca.
                      76ab.d7fe.2b67.0130.c56f.6bf2.7b77.7c63
            --
          ::                                            ::  ++pin:aes:crypto:
          ++  pin                                       :: decrypt
            ^-  cipa
            |%
            ++  co  [0xe 0xb 0xd 0x9]
            ++  ix  |~(a/@ (sub nnr a))
            ++  ro  [0 3 2 1]
            ++  su  0x7d0c.2155.6314.69e1.26d6.77ba.7e04.2b17.
                      6199.5383.3cbb.ebc8.b0f5.2aae.4d3b.e0a0.
                      ef9c.c993.9f7a.e52d.0d4a.b519.a97f.5160.
                      5fec.8027.5910.12b1.31c7.0788.33a8.dd1f.
                      f45a.cd78.fec0.db9a.2079.d2c6.4b3e.56fc.
                      1bbe.18aa.0e62.b76f.89c5.291d.711a.f147.
                      6edf.751c.e837.f9e2.8535.ade7.2274.ac96.
                      73e6.b4f0.cecf.f297.eadc.674f.4111.913a.
                      6b8a.1301.03bd.afc1.020f.3fca.8f1e.2cd0.
                      0645.b3b8.0558.e4f7.0ad3.bc8c.00ab.d890.
                      849d.8da7.5746.155e.dab9.edfd.5048.706c.
                      92b6.655d.cc5c.a4d4.1698.6886.64f6.f872.
                      25d1.8b6d.49a2.5b76.b224.d928.66a1.2e08.
                      4ec3.fa42.0b95.4cee.3d23.c2a6.3294.7b54.
                      cbe9.dec4.4443.8e34.87ff.2f9b.8239.e37c.
                      fbd7.f381.9ea3.40bf.38a5.3630.d56a.0952
            --
          ::                                            ::  ++mcol:aes:crypto:
          ++  mcol                                      ::
            |=  {a/(list @) b/{p/@ q/@ r/@ s/@}}  ^-  (list @)
            =+  c=[p=*@ q=*@ r=*@ s=*@]
            |-  ^-  (list @)
            ?~  a  ~
            =>  .(p.c (cut 3 [0 1] i.a))
            =>  .(q.c (cut 3 [1 1] i.a))
            =>  .(r.c (cut 3 [2 1] i.a))
            =>  .(s.c (cut 3 [3 1] i.a))
            :_  $(a t.a)
            %+  rep  3
            %+  turn
              %-  limo
              :~  [[p.c p.b] [q.c q.b] [r.c r.b] [s.c s.b]]
                  [[p.c s.b] [q.c p.b] [r.c q.b] [s.c r.b]]
                  [[p.c r.b] [q.c s.b] [r.c p.b] [s.c q.b]]
                  [[p.c q.b] [q.c r.b] [r.c s.b] [s.c p.b]]
              ==
            |=  {a/{@ @} b/{@ @} c/{@ @} d/{@ @}}
            :(dif (pro a) (pro b) (pro c) (pro d))
          ::                                            ::  ++pode:aes:crypto:
          ++  pode                                      ::  explode to block
            |=  {a/bloq b/@ c/@}  ^-  (list @)
            =+  d=(rip a c)
            =+  m=(met a c)
            |-
            ?:  =(m b)
              d
            $(m +(m), d (weld d (limo [0 ~])))
          ::                                            ::  ++sube:aes:crypto:
          ++  sube                                      ::  s-box word
            |=  {a/@ b/@}  ^-  @
            (rep 3 (turn (pode 3 4 a) |=(c/@ (cut 3 [c 1] b))))
          --  ::
        |%
        ::                                              ::  ++be:aes:crypto:
        ++  be                                          ::  block cipher
          |=  {a/? b/@ c/@H}  ^-  @uxH
          ~|  %be-aesc
          =>  %=    .
                  +
                =>  +
                |%
                ++  ankh
                  |=  {a/cipa b/@ c/@}
                  (pode 5 nnb (cut 5 [(mul (ix.a b) nnb) nnb] c))
                ++  sark
                  |=  {c/(list @) d/(list @)}  ^-  (list @)
                  ?~  c  ~
                  ?~  d  !!
                  [(mix i.c i.d) $(c t.c, d t.d)]
                ++  srow
                  |=  {a/cipa b/(list @)}  ^-  (list @)
                  =+  [c=0 d=~ e=ro.a]
                  |-
                  ?:  =(c nnb)
                    d
                  :_  $(c +(c))
                  %+  rep  3
                  %+  turn
                    (limo [0 p.e] [1 q.e] [2 r.e] [3 s.e] ~)
                  |=  {f/@ g/@}
                  (cut 3 [f 1] (snag (mod (add g c) nnb) b))
                ++  subs
                  |=  {a/cipa b/(list @)}  ^-  (list @)
                  ?~  b  ~
                  [(sube i.b su.a) $(b t.b)]
                --
              ==
          =+  [d=?:(a pen pin) e=(pode 5 nnb c) f=1]
          =>  .(e (sark e (ankh d 0 b)))
          |-
          ?.  =(nnr f)
            =>  .(e (subs d e))
            =>  .(e (srow d e))
            =>  .(e (mcol e co.d))
            =>  .(e (sark e (ankh d f b)))
            $(f +(f))
          =>  .(e (subs d e))
          =>  .(e (srow d e))
          =>  .(e (sark e (ankh d nnr b)))
          (rep 5 e)
        ::                                              ::  ++ex:aes:crypto:
        ++  ex                                          ::  key expand
          |=  a/@I  ^-  @
          =+  [b=a c=0 d=su:pen i=nnk]
          |-
          ?:  =(i (mul nnb +(nnr)))
            b
          =>  .(c (cut 5 [(dec i) 1] b))
          =>  ?:  =(0 (mod i nnk))
                =>  .(c (ror 3 1 c))
                =>  .(c (sube c d))
                .(c (mix c (pow (dec (div i nnk)) 2)))
              ?:  &((gth nnk 6) =(4 (mod i nnk)))
                .(c (sube c d))
              .
          =>  .(c (mix c (cut 5 [(sub i nnk) 1] b)))
          =>  .(b (can 5 [i b] [1 c] ~))
          $(i +(i))
        ::                                              ::  ++ix:aes:crypto:
        ++  ix                                          ::  key expand, inv
          |=  a/@  ^-  @
          =+  [i=1 j=*@ b=*@ c=co:pin]
          |-
          ?:  =(nnr i)
            a
          =>  .(b (cut 7 [i 1] a))
          =>  .(b (rep 5 (mcol (pode 5 4 b) c)))
          =>  .(j (sub nnr i))
          %=    $
              i  +(i)
              a
            %+  can  7
            :~  [i (cut 7 [0 i] a)]
                [1 b]
                [j (cut 7 [+(i) j] a)]
            ==
          ==
        --
      ::                                                ::  ++ecba:aes:crypto:
      ++  ecba                                          ::  AES-128 ECB
        ~%  %ecba  +>  ~
        |_  key/@H
        ::                                              ::  ++en:ecba:aes:
        ++  en                                          ::  encrypt
          ~/  %en
          |=  blk/@H  ^-  @uxH
          =+  (ahem 4 4 10)
          =:
            key  (~(net fe 7) key)
            blk  (~(net fe 7) blk)
          ==
          %-  ~(net fe 7)
          (be & (ex key) blk)
        ::                                              ::  ++de:ecba:aes:
        ++  de                                          ::  decrypt
          ~/  %de
          |=  blk/@H  ^-  @uxH
          =+  (ahem 4 4 10)
          =:
            key  (~(net fe 7) key)
            blk  (~(net fe 7) blk)
          ==
          %-  ~(net fe 7)
          (be | (ix (ex key)) blk)
        --  ::ecba
      ::                                                ::  ++ecbb:aes:crypto:
      ++  ecbb                                          ::  AES-192 ECB
        ~%  %ecbb  +>  ~
        |_  key/@I
        ::                                              ::  ++en:ecbb:aes:
        ++  en                                          ::  encrypt
          ~/  %en
          |=  blk/@H  ^-  @uxH
          =+  (ahem 6 4 12)
          =:
            key  (rsh 6 1 (~(net fe 8) key))
            blk  (~(net fe 7) blk)
          ==
          %-  ~(net fe 7)
          (be & (ex key) blk)
        ::                                              ::  ++de:ecbb:aes:
        ++  de                                          ::  decrypt
          ~/  %de
          |=  blk/@H  ^-  @uxH
          =+  (ahem 6 4 12)
          =:
            key  (rsh 6 1 (~(net fe 8) key))
            blk  (~(net fe 7) blk)
          ==
          %-  ~(net fe 7)
          (be | (ix (ex key)) blk)
        --  ::ecbb
      ::                                                ::  ++ecbc:aes:crypto:
      ++  ecbc                                          ::  AES-256 ECB
        ~%  %ecbc  +>  ~
        |_  key/@I
        ::                                              ::  ++en:ecbc:aes:
        ++  en                                          ::  encrypt
          ~/  %en
          |=  blk/@H  ^-  @uxH
          =+  (ahem 8 4 14)
          =:
            key  (~(net fe 8) key)
            blk  (~(net fe 7) blk)
          ==
          %-  ~(net fe 7)
          (be & (ex key) blk)
        ::                                              ::  ++de:ecbc:aes:
        ++  de                                          ::  decrypt
          ~/  %de
          |=  blk/@H  ^-  @uxH
          =+  (ahem 8 4 14)
          =:
            key  (~(net fe 8) key)
            blk  (~(net fe 7) blk)
          ==
          %-  ~(net fe 7)
          (be | (ix (ex key)) blk)
        --  ::ecbc
      ::                                                ::  ++cbca:aes:crypto:
      ++  cbca                                          ::  AES-128 CBC
        ~%  %cbca  +>  ~
        |_  {key/@H prv/@H}
        ::                                              ::  ++en:cbca:aes:
        ++  en                                          ::  encrypt
          ~/  %en
          |=  txt/@  ^-  @ux
          =+  pts=?:(=(txt 0) `(list @)`~[0] (flop (rip 7 txt)))
          =|  cts/(list @)
          %+  rep  7
          ::  logically, flop twice here
          |-  ^-  (list @)
          ?~  pts
            cts
          =+  cph=(~(en ecba key) (mix prv i.pts))
          %=  $
            cts  [cph cts]
            pts  t.pts
            prv  cph
          ==
        ::                                              ::  ++de:cbca:aes:
        ++  de                                          ::  decrypt
          ~/  %de
          |=  txt/@  ^-  @ux
          =+  cts=?:(=(txt 0) `(list @)`~[0] (flop (rip 7 txt)))
          =|  pts/(list @)
          %+  rep  7
          ::  logically, flop twice here
          |-  ^-  (list @)
          ?~  cts
            pts
          =+  pln=(mix prv (~(de ecba key) i.cts))
          %=  $
            pts  [pln pts]
            cts  t.cts
            prv  i.cts
          ==
        --  ::cbca
      ::                                                ::  ++cbcb:aes:crypto:
      ++  cbcb                                          ::  AES-192 CBC
        ~%  %cbcb  +>  ~
        |_  {key/@I prv/@H}
        ::                                              ::  ++en:cbcb:aes:
        ++  en                                          ::  encrypt
          ~/  %en
          |=  txt/@  ^-  @ux
          =+  pts=?:(=(txt 0) `(list @)`~[0] (flop (rip 7 txt)))
          =|  cts/(list @)
          %+  rep  7
          ::  logically, flop twice here
          |-  ^-  (list @)
          ?~  pts
            cts
          =+  cph=(~(en ecbb key) (mix prv i.pts))
          %=  $
            cts  [cph cts]
            pts  t.pts
            prv  cph
          ==
        ::                                              ::  ++de:cbcb:aes:
        ++  de                                          ::  decrypt
          ~/  %de
          |=  txt/@  ^-  @ux
          =+  cts=?:(=(txt 0) `(list @)`~[0] (flop (rip 7 txt)))
          =|  pts/(list @)
          %+  rep  7
          ::  logically, flop twice here
          |-  ^-  (list @)
          ?~  cts
            pts
          =+  pln=(mix prv (~(de ecbb key) i.cts))
          %=  $
            pts  [pln pts]
            cts  t.cts
            prv  i.cts
          ==
        --  ::cbcb
      ::                                                ::  ++cbcc:aes:crypto:
      ++  cbcc                                          ::  AES-256 CBC
        ~%  %cbcc  +>  ~
        |_  {key/@I prv/@H}
        ::                                              ::  ++en:cbcc:aes:crypto
        ++  en                                          ::  encrypt
          ~/  %en
          |=  txt/@  ^-  @ux
          =+  pts=?:(=(txt 0) `(list @)`~[0] (flop (rip 7 txt)))
          =|  cts/(list @)
          %+  rep  7
          ::  logically, flop twice here
          |-  ^-  (list @)
          ?~  pts
            cts
          =+  cph=(~(en ecbc key) (mix prv i.pts))
          %=  $
            cts  [cph cts]
            pts  t.pts
            prv  cph
          ==
        ::                                              ::  ++de:cbcc:aes:
        ++  de                                          ::  decrypt
          ~/  %de
          |=  txt/@  ^-  @ux
          =+  cts=?:(=(txt 0) `(list @)`~[0] (flop (rip 7 txt)))
          =|  pts/(list @)
          %+  rep  7
          ::  logically, flop twice here
          |-  ^-  (list @)
          ?~  cts
            pts
          =+  pln=(mix prv (~(de ecbc key) i.cts))
          %=  $
            pts  [pln pts]
            cts  t.cts
            prv  i.cts
          ==
        --  ::cbcc
      ::                                                ::  ++inc:aes:crypto:
      ++  inc                                           ::  inc. low bloq
        |=  {mod/bloq ctr/@H}
        ^-  @uxH
        =+  bqs=(rip mod ctr)
        ?~  bqs  0x1
        %+  rep  mod
        [(~(sum fe mod) i.bqs 1) t.bqs]
      ::                                                ::  ++ctra:aes:crypto:
      ++  ctra                                          ::  AES-128 CTR
        ~%  %ctra  +>  ~
        |_  {key/@H mod/bloq len/@ ctr/@H}
        ::                                              ::  ++en:ctra:aes:
        ++  en                                          ::  encrypt
          ~/  %en
          |=  txt/@
          ^-  @ux
          =/  encrypt  ~(en ecba key)
          =/  blocks  (add (div len 16) ?:(=((^mod len 16) 0) 0 1))
          ?>  (gte len (met 3 txt))
          %+  mix  txt
          %^  rsh  3  (sub (mul 16 blocks) len)
          %+  rep  7
          %-  flop
          |-  ^-  (list @ux)
          ?:  =(blocks 0)  ~
          :-  (encrypt ctr)
              $(ctr (inc mod ctr), blocks (dec blocks))
        ::                                              ::  ++de:ctra:aes:
        ++  de                                          ::  decrypt
          en
        --  ::ctra
      ::                                                ::  ++ctrb:aes:crypto:
      ++  ctrb                                          ::  AES-192 CTR
        ~%  %ctrb  +>  ~
        |_  {key/@I mod/bloq len/@ ctr/@H}
        ++  en
          ~/  %en
          |=  txt/@
          ^-  @ux
          =/  encrypt  ~(en ecbb key)
          =/  blocks  (add (div len 16) ?:(=((^mod len 16) 0) 0 1))
          ?>  (gte len (met 3 txt))
          %+  mix  txt
          %^  rsh  3  (sub (mul 16 blocks) len)
          %+  rep  7
          %-  flop
          |-  ^-  (list @ux)
          ?:  =(blocks 0)  ~
          :-  (encrypt ctr)
              $(ctr (inc mod ctr), blocks (dec blocks))
        ::                                              ::  ++de:ctrb:aes:
        ++  de                                          ::  decrypt
          en
        --  ::ctrb
      ::                                                ::  ++ctrc:aes:crypto:
      ++  ctrc                                          ::  AES-256 CTR
        ~%  %ctrc  +>  ~
        |_  {key/@I mod/bloq len/@ ctr/@H}
        ::                                              ::  ++en:ctrc:aes:
        ++  en                                          ::  encrypt
          ~/  %en
          |=  txt/@
          ^-  @ux
          =/  encrypt  ~(en ecbc key)
          =/  blocks  (add (div len 16) ?:(=((^mod len 16) 0) 0 1))
          ?>  (gte len (met 3 txt))
          %+  mix  txt
          %^  rsh  3  (sub (mul 16 blocks) len)
          %+  rep  7
          %-  flop
          |-  ^-  (list @ux)
          ?:  =(blocks 0)  ~
          :-  (encrypt ctr)
              $(ctr (inc mod ctr), blocks (dec blocks))
        ::                                              ::  ++de:ctrc:aes:
        ++  de                                          ::  decrypt
          en
        --  ::ctrc
      ::                                                ::  ++doub:aes:crypto:
      ++  doub                                          ::  double 128-bit
        |=  ::  string mod finite
            ::
            str/@H
        ::  
        ::  field (see spec)
        ::
        ^-  @uxH
        %-  ~(sit fe 7)
        ?.  =((xeb str) 128)
          (lsh 0 1 str)
        (mix 0x87 (lsh 0 1 str))
      ::                                                ::  ++mpad:aes:crypto:
      ++  mpad                                          ::
        |=  {oct/@ txt/@}     
        ::
        ::  pad message to multiple of 128 bits
        ::  by appending 1, then 0s
        ::  the spec is unclear, but it must be octet based
        ::  to match the test vectors
        ^-  @ux               
        =+  pad=(mod oct 16)
        ?:  =(pad 0)  0x8000.0000.0000.0000.0000.0000.0000.0000
        (lsh 3 (sub 15 pad) (mix 0x80 (lsh 3 1 txt)))
      ::                                                ::  ++suba:aes:crypto:
      ++  suba                                          ::  AES-128 subkeys
        |=  key/@H
        =+  l=(~(en ecba key) 0)
        =+  k1=(doub l)
        =+  k2=(doub k1)
        ^-  {@ux @ux}
        [k1 k2]
      ::                                                ::  ++subb:aes:crypto:
      ++  subb                                          ::  AES-192 subkeys
        |=  key/@I
        =+  l=(~(en ecbb key) 0)
        =+  k1=(doub l)
        =+  k2=(doub k1)
        ^-  {@ux @ux}
        [k1 k2]
      ::                                                ::  ++subc:aes:crypto:
      ++  subc                                          ::  AES-256 subkeys
        |=  key/@I
        =+  l=(~(en ecbc key) 0)
        =+  k1=(doub l)
        =+  k2=(doub k1)
        ^-  {@ux @ux}
        [k1 k2]
      ::                                                ::  ++maca:aes:crypto:
      ++  maca                                          ::  AES-128 CMAC
        ~/  %maca
        |=  {key/@H oct/(unit @) txt/@}
        ^-  @ux
        =+  [sub=(suba key) len=?~(oct (met 3 txt) u.oct)]
        =+  ^=  pdt
          ?:  &(=((mod len 16) 0) !=(len 0))
            [& txt]
          [| (mpad len txt)]
        =+  ^=  mac
          %-  ~(en cbca key 0)
          %+  mix  +.pdt
          ?-  -.pdt
            $&  -.sub
            $|  +.sub
          ==
        ::  spec says MSBs, LSBs match test vectors
        ::
        (~(sit fe 7) mac)
      ::                                                ::  ++macb:aes:crypto:
      ++  macb                                          ::  AES-192 CMAC
        ~/  %macb
        |=  {key/@I oct/(unit @) txt/@}
        ^-  @ux
        =+  [sub=(subb key) len=?~(oct (met 3 txt) u.oct)]
        =+  ^=  pdt
          ?:  &(=((mod len 16) 0) !=(len 0))
            [& txt]
          [| (mpad len txt)]
        =+  ^=  mac
          %-  ~(en cbcb key 0)
          %+  mix  +.pdt
          ?-  -.pdt
            $&  -.sub
            $|  +.sub
          ==
        ::  spec says MSBs, LSBs match test vectors
        ::
        (~(sit fe 7) mac)
      ::                                                ::  ++macc:aes:crypto:
      ++  macc                                          :: AES-256 CMAC
        ~/  %macc
        |=  {key/@I oct/(unit @) txt/@}
        ^-  @ux
        =+  [sub=(subc key) len=?~(oct (met 3 txt) u.oct)]
        =+  ^=  pdt
          ?:  &(=((mod len 16) 0) !=(len 0))
            [& txt]
          [| (mpad len txt)]
        =+  ^=  mac
          %-  ~(en cbcc key 0)
          %+  mix  +.pdt
          ?-  -.pdt
            $&  -.sub
            $|  +.sub
          ==
        ::  spec says MSBs, LSBs match test vectors
        ::
        (~(sit fe 7) mac)
      ::                                                ::  ++s2va:aes:crypto:
      ++  s2va                                          ::  AES-128 S2V
        ~/  %s2va
        |=  {key/@H ads/(list @)}
        =+  res=(maca key `16 0x0)
        %^  maca  key  ~
        |-  ^-  @uxH
        ?~  ads  (maca key `16 0x1)
        ?~  t.ads
          ?:  (gte (xeb i.ads) 128)
            (mix i.ads res)
          %+  mix
            (doub res)
            (mpad (met 3 i.ads) i.ads)
        %=  $
          res  %+  mix
                 (doub res)
                 (maca key ~ i.ads)
          ads  t.ads
        ==
      ::                                                ::  ++s2vb:aes:crypto:
      ++  s2vb                                          ::  AES-192 S2V
        ~/  %s2vb
        |=  {key/@I ads/(list @)}
        =+  res=(macb key `16 0x0)
        %^  macb  key  ~
        |-  ^-  @uxH
        ?~  ads  (macb key `16 0x1)
        ?~  t.ads
          ?:  (gte (xeb i.ads) 128)
            (mix i.ads res)
          %+  mix
            (doub res)
            (mpad (met 3 i.ads) i.ads)
        %=  $
          res  %+  mix
                 (doub res)
                 (macb key ~ i.ads)
          ads  t.ads
        ==
      ::                                                ::  ++s2vc:aes:crypto:
      ++  s2vc                                          ::  AES-256 S2V
        ~/  %s2vc
        |=  {key/@I ads/(list @)}
        =+  res=(macc key `16 0x0)
        %^  macc  key  ~
        |-  ^-  @uxH
        ?~  ads  (macc key `16 0x1)
        ?~  t.ads
          ?:  (gte (xeb i.ads) 128)
            (mix i.ads res)
          %+  mix
            (doub res)
            (mpad (met 3 i.ads) i.ads)
        %=  $
          res  %+  mix
                 (doub res)
                 (macc key ~ i.ads)
          ads  t.ads
        ==
      ::                                                ::  ++siva:aes:crypto:
      ++  siva                                          ::  AES-128 SIV
        ~%  %siva  +>  ~
        |_  {key/@I vec/(list @)}
        ::                                              ::  ++en:siva:aes:
        ++  en                                          ::  encrypt 
          ~/  %en
          |=  txt/@
          ^-  (trel @uxH @ud @ux)
          =+  [k1=(rsh 7 1 key) k2=(end 7 1 key)]
          =+  iv=(s2va k1 (weld vec (limo ~[txt])))
          =+  len=(met 3 txt)
          =*  hib  (dis iv 0xffff.ffff.ffff.ffff.7fff.ffff.7fff.ffff)
          :+
            iv
            len
          (~(en ctra k2 7 len hib) txt)
        ::                                              ::  ++de:siva:aes:
        ++  de                                          ::  decrypt
          ~/  %de
          |=  {iv/@H len/@ txt/@}
          ^-  (unit @ux)
          =+  [k1=(rsh 7 1 key) k2=(end 7 1 key)]
          =*  hib  (dis iv 0xffff.ffff.ffff.ffff.7fff.ffff.7fff.ffff)
          =+  ^=  pln
            (~(de ctra k2 7 len hib) txt)
          ?.  =((s2va k1 (weld vec (limo ~[pln]))) iv)
            ~
          `pln
        --  ::siva
      ::                                                ::  ++sivb:aes:
      ++  sivb                                          ::  AES-192 SIV
        ~%  %sivb  +>  ~
        |_  {key/@J vec/(list @)}
        ::                                              ::  ++en:sivb:aes:
        ++  en                                          ::  encrypt
          ~/  %en
          |=  txt/@
          ^-  (trel @uxH @ud @ux)
          =+  [k1=(rsh 5 3 key) k2=(end 5 3 key)]
          =+  iv=(s2vb k1 (weld vec (limo ~[txt])))
          =*  hib  (dis iv 0xffff.ffff.ffff.ffff.7fff.ffff.7fff.ffff)
          =+  len=(met 3 txt)
          :+  iv
            len
          (~(en ctrb k2 7 len hib) txt) 
        ::                                              ::  ++de:sivb:aes:
        ++  de                                          ::  decrypt
          ~/  %de
          |=  {iv/@H len/@ txt/@}
          ^-  (unit @ux)
          =+  [k1=(rsh 5 3 key) k2=(end 5 3 key)]
          =*  hib  (dis iv 0xffff.ffff.ffff.ffff.7fff.ffff.7fff.ffff)
          =+  ^=  pln
            (~(de ctrb k2 7 len hib) txt)
          ?.  =((s2vb k1 (weld vec (limo ~[pln]))) iv)
            ~
          `pln
        --  ::sivb
      ::                                                ::  ++sivc:aes:crypto:
      ++  sivc                                          ::  AES-256 SIV
        ~%  %sivc  +>  ~
        |_  {key/@J vec/(list @)}
        ::                                              ::  ++en:sivc:aes:
        ++  en                                          ::  encrypt
          ~/  %en                                     
          |=  txt/@
          ^-  (trel @uxH @ud @ux)
          =+  [k1=(rsh 8 1 key) k2=(end 8 1 key)]
          =+  iv=(s2vc k1 (weld vec (limo ~[txt])))
          =*  hib  (dis iv 0xffff.ffff.ffff.ffff.7fff.ffff.7fff.ffff)
          =+  len=(met 3 txt)
          :+
            iv
            len
          (~(en ctrc k2 7 len hib) txt)
        ::                                              ::  ++de:sivc:aes:
        ++  de                                          ::  decrypt
          ~/  %de
          |=  {iv/@H len/@ txt/@}
          ^-  (unit @ux)
          =+  [k1=(rsh 8 1 key) k2=(end 8 1 key)]
          =*  hib  (dis iv 0xffff.ffff.ffff.ffff.7fff.ffff.7fff.ffff)
          =+  ^=  pln
            (~(de ctrc k2 7 len hib) txt)
          ?.  =((s2vc k1 (weld vec (limo ~[pln]))) iv)
            ~
          `pln
        --  ::sivc
      --
    ::                                                  ::  ++crua:crypto:ames
    ++  crua  !:                                        ::  cryptosuite A (RSA)
      ^-  acru
      =|  {mos/@ pon/(unit {p/@ q/@ r/{p/@ q/@} s/_*fu})}
      =>  |%
          ::                                            ::  ++mx:crua:crypto:
          ++  mx                                        ::  bit length
            (dec (met 0 mos))                         
          ::                                            ::  ++dap:crua:crypto:
          ++  dap                                       ::  OEAP decode
            |=  {wid/@ xar/@ dog/@}  ^-  {p/@ q/@}
            =+  pav=(sub wid xar)
            =+  qoy=(cut 0 [xar pav] dog)
            =+  dez=(mix (end 0 xar dog) (shaw %pad-b xar qoy))
            [dez (mix qoy (shaw %pad-a pav dez))]
          ::                                            ::  ++pad:crua:crypto:
          ++  pad                                       ::  OEAP encode
            |=  {wid/@ rax/{p/@ q/@} meg/@}  ^-  @
            =+  pav=(sub wid p.rax)
            ?>  (gte pav (met 0 meg))
            ^-  @
            =+  qoy=(mix meg (shaw %pad-a pav q.rax))
            =+  dez=(mix q.rax (shaw %pad-b p.rax qoy))
            (can 0 [p.rax dez] [pav qoy] ~)
          ::                                            ::  ++pull:crua:crypto:
          ++  pull                                      ::
            |=(a/@ (~(exp fo mos) 3 a))
          ::                                            ::  ++push:crua:crypto:
          ++  push                                      :: 
            |=(a/@ (~(exp fo mos) 5 a))
          ::                                            ::  ++pump:crua:crypto:
          ++  pump                                      ::
            |=  a/@  ^-  @
            ?~  pon  !!
            (out.s.u.pon (exp.s.u.pon p.r.u.pon (sit.s.u.pon a)))
          ::                                            ::  ++punt:crua:crypto:
          ++  punt                                      ::
            |=  a/@  ^-  @
            ?~  pon  !!
            (out.s.u.pon (exp.s.u.pon q.r.u.pon (sit.s.u.pon a)))
          --  ::
      |%
      ::                                                ::  ++as:crua:crypto:
      ++  as                                            ::
        =>  |%                                    
            ::                                          ::  ++haul:as:crua:
            ++  haul                                    ::
              |=  a/pass
              =+  [mag=(end 3 1 a) bod=(rsh 3 1 a)]
              ?>  =('a' mag)
              ..as(mos bod, pon ~)
            --  ::
        ^?
        |%  
        ::                                              ::  ++seal:as:crua:
        ++  seal                                        ::
          |=  {a/pass b/@ c/@}
          ^-  @
          =>  .(c (sign b c))
          =+  her=(haul a)
          =+  det=(lte (add 256 (met 0 c)) mx.her)
          =+  lip=?:(det c 0)
          =-  (add ?:(p.mav 0 1) (lsh 0 1 q.mav))
          ^=  mav  ^-  {p/? q/@}
          :-  det
          =+  dog=(pad mx.her [256 b] lip)
          =+  hog=(push.her dog)
          =+  ben=(en b c)
          ?:(det hog (jam hog ben))
        ::                                              ::  ++sign:as:crua:
        ++  sign                                        ::
          |=  {a/@ b/@}  ^-  @
          =-  (add ?:(p.mav 0 1) (lsh 0 1 q.mav))
          ^=  mav  ^-  {p/? q/@}
          =+  det=(lte (add 128 (met 0 b)) mx)
          :-  det
          =+  hec=(shaf (mix %agis a) b)
          =+  dog=(pad mx [128 hec] ?:(det b 0))
          =+  hog=(pump dog)
          ?:(det hog (jam hog b))
        ::                                              ::  ++sure:as:crua:
        ++  sure                                        ::
          |=  {a/@ b/@}
          ^-  (unit @)
          =+  [det==(0 (end 0 1 b)) bod=(rsh 0 1 b)]
          =+  gox=?:(det [p=bod q=0] ((hard {p/@ q/@}) (cue bod)))
          =+  dog=(pull p.gox)
          =+  pig=(dap mx 128 dog)
          =+  log=?:(det q.pig q.gox)
          ?.(=(p.pig (shaf (mix %agis a) log)) ~ [~ log])
        ::                                              ::  ++tear:as:crua:
        ++  tear                                        ::
          |=  {a/pass b/@}                            
          ^-  (unit {p/@ q/@})
          =+  her=(haul a)
          =+  [det==(0 (end 0 1 b)) bod=(rsh 0 1 b)]
          =+  gox=?:(det [p=bod q=0] ((hard {p/@ q/@}) (cue bod)))
          =+  dog=(punt p.gox)
          =+  pig=(dap mx 256 dog)
          =+  ^=  cow
              ^-  (unit @)
              ?:  det
                [~ q.pig]
              (de p.pig q.gox)
          ?~  cow  ~
          =>  .(cow (sure:as.her p.pig u.cow))
          ?~  cow  ~
          [~ p.pig u.cow]
        --  ::as
      ::                                                ::  ++de:crua:crypto:
      ++  de                                            ::  decrypt
        |~  {key/@ cep/@}  ^-  (unit @)
        =+  toh=(met 8 cep)
        ?:  (lth toh 2)
          ~
        =+  adj=(dec toh)
        =+  [hax=(end 8 1 cep) bod=(rsh 8 1 cep)]
        =+  msg=(mix (~(raw og (mix hax key)) (mul 256 adj)) bod)
        ?.  =(hax (shax (mix key (shax (mix adj msg)))))
          ~
        [~ msg]
      ::                                                ::  ++dy:crua:crypto:
      ++  dy                                            ::  need decrypt
        |~({a/@ b/@} (need (de a b)))
      ::
      ++  en                                            ::  ++en:crua:crypto:
        |~  {key/@ msg/@}  ^-  @ux                      ::  encrypt
        =+  len=(met 8 msg)
        =+  adj=?:(=(0 len) 1 len)
        =+  hax=(shax (mix key (shax (mix adj msg))))
        (rap 8 hax (mix msg (~(raw og (mix hax key)) (mul 256 adj))) ~)
      ::                                                ::  ++ex:crua:crypto:
      ++  ex                                            ::  extract
        ^?
        |%
        ::                                              ::  ++fig:ex:crua:
        ++  fig                                         ::  fingerprint 
          `@uvH`(shaf %afig mos)
        ::                                              ::  ++pac:ex:crua:
        ++  pac                                         ::  private fingerprint
          `@uvG`(end 6 1 (shaf %acod sec))
        ::                                              ::  ++pub:ex:crua:
        ++  pub                                         ::  public fingerprint
          `pass`(cat 3 'a' mos)
        ::                                              ::  ++sec:ex:crua:
        ++  sec                                         ::  private key
          `ring`?~(pon !! (cat 3 'A' (jam p.u.pon q.u.pon)))
        --  ::ex
      ::                                                ::  ++nu:crua:crypto:
      ++  nu                                            ::
        =>  |%
            ::                                          ::  ++elcm:nu:crua:
            ++  elcm                                    ::
              |=  {a/@ b/@}
              (div (mul a b) d:(egcd a b))
            ::                                          ::  ++eldm:nu:crua:
            ++  eldm                                    ::
              |=  {a/@ b/@ c/@}
              (~(inv fo (elcm (dec b) (dec c))) a)
            ::                                          ::  ++ersa:nu:crua:
            ++  ersa                                    ::
              |=  {a/@ b/@}
              [a b [(eldm 3 a b) (eldm 5 a b)] (fu a b)]
            --  ::
        ^?
        |%                                              
        ::                                              ::  ++com:nu:crua:
        ++  com                                         ::
          |=  a/@
          ^+  ^?(..nu)
          ..nu(mos a, pon ~)
        ::                                              ::  ++pit:nu:crua:
        ++  pit                                         ::
          |=  {a/@ b/@}
          =+  c=(rsh 0 1 a)
          =+  [d=(ramp c [3 5 ~] b) e=(ramp c [3 5 ~] +(b))]
          ^+  ^?(..nu)
          ..nu(mos (mul d e), pon [~ (ersa d e)])
        ::                                              ::  ++nol:nu:crua:
        ++  nol                                         ::
          |=  a/@
          ^+  ^?(..nu)
          =+  b=((hard {p/@ q/@}) (cue a))
          ..nu(mos (mul p.b q.b), pon [~ (ersa p.b q.b)])
        --  ::nu
      --  ::crua                                              
    ::                                                  ::  ++crub:crypto:ames
    ++  crub                                            ::  cryptosuite B (Ed)
      ^-  acru
      =,  number
      =,  crypto
      =|  {pub/{cry/@ sgn/@} sek/(unit {cry/@ sgn/@})}
      |%
      ::                                                ::  ++as:crub:crypto:
      ++  as                                            ::  
        |%
        ::                                              ::  ++sign:as:crub:
        ++  sign                                        ::
          |=  {@ msg/@}
          ^-  @ux
          ?~  sek  ~|  %pubkey-only  !!
          (jam [(sign:ed msg sgn.u.sek) msg])
        ::                                              ::  ++sure:as:crub:
        ++  sure                                        ::
          |=  {@ txt/@}
          ^-  (unit @ux)
          =+  ((hard {sig/@ msg/@}) (cue txt))
          ?.  (veri:ed sig msg sgn.pub)  ~
          (some msg)
        ::                                              ::  ++seal:as:crub:
        ++  seal                                        ::
          |=  {bpk/pass m1/@ m2/@}
          ^-  @ux
          ?~  sek  ~|  %pubkey-only  !!
          ?>  =('b' (end 3 1 bpk))
          =+  pk=(rsh 8 1 (rsh 3 1 bpk))
          =+  shar=(shax (shar:ed pk cry.u.sek))
          =+  msg=(jam m1 m2)
          =+  smsg=(sign ~ msg)
          (jam (~(en siva:aes shar ~) smsg))
        ::                                              ::  ++tear:as:crub:
        ++  tear                                        ::
          |=  {bpk/pass txt/@}
          ^-  (unit (pair @ux @ux))
          ?~  sek  ~|  %pubkey-only  !!
          ?>  =('b' (end 3 1 bpk))
          =+  pk=(rsh 8 1 (rsh 3 1 bpk))
          =+  shar=(shax (shar:ed pk cry.u.sek))
          =+  ((hard {iv/@ len/@ cph/@}) (cue txt))
          =+  try=(~(de siva:aes shar ~) iv len cph)
          ?~  try  ~
          =+  veri=(sure:as:(com:nu:crub bpk) ~ u.try)
          ?~  veri  ~
          (some ((hard (pair @ux @ux)) (cue u.veri)))
        --  ::as
      ::                                                ::  ++de:crub:crypto:
      ++  de                                            ::  decrypt
        |=  {key/@J txt/@}
        ^-  (unit @ux)
        =+  ((hard {iv/@ len/@ cph/@}) (cue txt))
        %^    ~(de sivc:aes (shaz key) ~)
            iv
          len
        cph
      ::                                                ::  ++dy:crub:crypto:
      ++  dy                                            ::  need decrypt
        |=  {key/@I cph/@} 
        (need (de key cph))
      ::                                                ::  ++en:crub:crypto:
      ++  en                                            ::  encrypt
        |=  {key/@J msg/@}
        ^-  @ux
        (jam (~(en sivc:aes (shaz key) ~) msg))
      ::                                                ::  ++ex:crub:crypto:
      ++  ex                                            ::  extract
        |%
        ::                                              ::  ++fig:ex:crub:
        ++  fig                                         ::  fingerprint
          ^-  @uvH  
          (shaf %bfig sgn.^pub)
        ::                                              ::  ++pac:ex:crub:
        ++  pac                                         ::  private fingerprint
          ^-  @uvG  
          ?~  sek  ~|  %pubkey-only  !!
          (end 6 1 (shaf %bcod sgn.u.sek))
        ::                                              ::  ++pub:ex:crub:
        ++  pub                                         ::  public key
          ^-  pass  
          (cat 3 'b' (cat 8 sgn.^pub cry.^pub))
        ::                                              ::  ++sec:ex:crub:
        ++  sec                                         ::  private key
          ^-  ring  
          ?~  sek  ~|  %pubkey-only  !!
          (cat 3 'B' (cat 8 sgn.u.sek cry.u.sek))
        --  ::ex
      ::                                                ::  ++nu:crub:crypto:
      ++  nu                                            ::
        |%
        ::                                              ::  ++pit:nu:crub:
        ++  pit                                         ::  create keypair
          |=  {w/@ seed/@}
          =+  wid=(add (div w 8) ?:(=((mod w 8) 0) 0 1))
          =+  bits=(shal wid seed)
          =+  [c=(rsh 8 1 bits) s=(end 8 1 bits)]
          ..nu(pub [cry=(puck:ed c) sgn=(puck:ed s)], sek `[cry=c sgn=s])
        ::                                              ::  ++nol:nu:crub:
        ++  nol                                         ::  activate secret
          |=  a/ring
          =+  [mag=(end 3 1 a) bod=(rsh 3 1 a)]
          ~|  %not-crub-seckey  ?>  =('B' mag)
          =+  [c=(rsh 8 1 bod) s=(end 8 1 bod)]
          ..nu(pub [cry=(puck:ed c) sgn=(puck:ed s)], sek `[cry=c sgn=s])
        ::                                              ::  ++com:nu:crub:
        ++  com                                         ::  activate public
          |=  a/pass
          =+  [mag=(end 3 1 a) bod=(rsh 3 1 a)]
          ~|  %not-crub-pubkey  ?>  =('b' mag)
          ..nu(pub [cry=(rsh 8 1 bod) sgn=(end 8 1 bod)], sek ~)
        --  ::nu
      --  ::crub
    ::                                                  ::  ++ed:crypto:ames
    ++  ed                                              ::  ed25519
      =>
        =+  =+  [b=256 q=(sub (bex 255) 19)]
            =+  fq=~(. fo q)
            =+  ^=  l
                 %+  add
                   (bex 252)
                 27.742.317.777.372.353.535.851.937.790.883.648.493
            =+  d=(dif.fq 0 (fra.fq 121.665 121.666))
            =+  ii=(exp.fq (div (dec q) 4) 2)
            [b=b q=q fq=fq l=l d=d ii=ii]
        ~%  %coed  +>  ~
        |%
        ::                                              ::  ++norm:ed:crypto:
        ++  norm                                        ::
          |=(x/@ ?:(=(0 (mod x 2)) x (sub q x)))
        ::                                              ::  ++xrec:ed:crypto:
        ++  xrec                                        ::  recover x-coord
          |=  y/@  ^-  @
          =+  ^=  xx
              %+  mul  (dif.fq (mul y y) 1)
                       (inv.fq +(:(mul d y y)))
          =+  x=(exp.fq (div (add 3 q) 8) xx)
          ?:  !=(0 (dif.fq (mul x x) (sit.fq xx)))
            (norm (pro.fq x ii))
          (norm x)
        ::                                              ::  ++ward:ed:crypto:
        ++  ward                                        ::  edwards multiply
          |=  {pp/{@ @} qq/{@ @}}  ^-  {@ @}
          =+  dp=:(pro.fq d -.pp -.qq +.pp +.qq)
          =+  ^=  xt
              %+  pro.fq
                %+  sum.fq
                  (pro.fq -.pp +.qq)
                (pro.fq -.qq +.pp)
              (inv.fq (sum.fq 1 dp))
          =+  ^=  yt
              %+  pro.fq
                %+  sum.fq
                  (pro.fq +.pp +.qq)
                (pro.fq -.pp -.qq)
              (inv.fq (dif.fq 1 dp))
          [xt yt]
        ::                                              ::  ++scam:ed:crypto:
        ++  scam                                        ::  scalar multiply
          |=  {pp/{@ @} e/@}  ^-  {@ @}
          ?:  =(0 e)
            [0 1]
          =+  qq=$(e (div e 2))
          =>  .(qq (ward qq qq))
          ?:  =(1 (dis 1 e))
            (ward qq pp)
          qq
        ::                                              ::  ++etch:ed:crypto:
        ++  etch                                        ::  encode point
          |=  pp/{@ @}  ^-  @
          (can 0 ~[[(sub b 1) +.pp] [1 (dis 1 -.pp)]])
        ::                                              ::  ++curv:ed:crypto:
        ++  curv                                        ::  point on curve?
          |=  {x/@ y/@}  ^-  ?
          .=  0
              %+  dif.fq
                %+  sum.fq
                  (pro.fq (sub q (sit.fq x)) x)
                (pro.fq y y)
              (sum.fq 1 :(pro.fq d x x y y))
        ::                                              ::  ++deco:ed:crypto:
        ++  deco                                        ::  decode point
          |=  s/@  ^-  (unit {@ @})
          =+  y=(cut 0 [0 (dec b)] s)
          =+  si=(cut 0 [(dec b) 1] s)
          =+  x=(xrec y)
          =>  .(x ?:(!=(si (dis 1 x)) (sub q x) x))
          =+  pp=[x y]
          ?.  (curv pp)
            ~
          [~ pp]
        ::                                              ::  ++bb:ed:crypto:ames
        ++  bb                                          ::
          =+  bby=(pro.fq 4 (inv.fq 5))
          [(xrec bby) bby]
        --  ::
      ~%  %ed  +>  ~
      |%
      ::                                                ::  ++puck:ed:crypto:
      ++  puck                                          ::  public key
        ~/  %puck
        |=  sk/@I  ^-  @
        ?:  (gth (met 3 sk) 32)  !!
        =+  h=(shal (rsh 0 3 b) sk)
        =+  ^=  a
            %+  add
              (bex (sub b 2))
            (lsh 0 3 (cut 0 [3 (sub b 5)] h))
        =+  aa=(scam bb a)
        (etch aa)
      ::                                                ::  ++suck:ed:crypto:
      ++  suck                                          ::  keypair from seed
        |=  se/@I  ^-  @uJ
        =+  pu=(puck se)
        (can 0 ~[[b se] [b pu]])
      ::                                                ::  ++shar:ed:crypto:
      ++  shar                                          ::  curve25519 secret
        ~/  %shar
        |=  {pub/@ sek/@}
        ^-  @ux
        =+  exp=(shal (rsh 0 3 b) (suck sek))
        =.  exp  (dis exp (can 0 ~[[3 0] [251 (fil 0 251 1)]]))
        =.  exp  (con exp (lsh 3 31 0b100.0000))
        =+  prv=(end 8 1 exp)
        =+  crv=(fra.fq (sum.fq 1 pub) (dif.fq 1 pub))
        (curt prv crv)
      ::                                                ::  ++sign:ed:crypto:
      ++  sign                                          ::  certify
        ~/  %sign
        |=  {m/@ se/@}  ^-  @
        =+  sk=(suck se)
        =+  pk=(cut 0 [b b] sk)
        =+  h=(shal (rsh 0 3 b) sk)
        =+  ^=  a
            %+  add
              (bex (sub b 2))
            (lsh 0 3 (cut 0 [3 (sub b 5)] h))
        =+  ^=  r
            =+  hm=(cut 0 [b b] h)
            =+  ^=  i
                %+  can  0
                :~  [b hm]
                    [(met 0 m) m]
                ==
            (shaz i)
        =+  rr=(scam bb r)
        =+  ^=  ss
            =+  er=(etch rr)
            =+  ^=  ha
                %+  can  0
                :~  [b er]
                    [b pk]
                    [(met 0 m) m]
                ==
            (~(sit fo l) (add r (mul (shaz ha) a)))
        (can 0 ~[[b (etch rr)] [b ss]])
      ::                                                ::  ++veri:ed:crypto:
      ++  veri                                          ::  validate
        ~/  %veri
        |=  {s/@ m/@ pk/@}  ^-  ?
        ?:  (gth (div b 4) (met 3 s))  |
        ?:  (gth (div b 8) (met 3 pk))  |
        =+  cb=(rsh 0 3 b)
        =+  rr=(deco (cut 0 [0 b] s))
        ?~  rr  |
        =+  aa=(deco pk)
        ?~  aa  |
        =+  ss=(cut 0 [b b] s)
        =+  ha=(can 3 ~[[cb (etch u.rr)] [cb pk] [(met 3 m) m]])
        =+  h=(shaz ha)
        =((scam bb ss) (ward u.rr (scam u.aa h)))
      --  ::ed
    ::                                                  ::  ++hmac:crypto:ames
    ++  hmac                                            ::  HMAC-SHA1
      |=  {key/@ mes/@}
      =+  ip=(fil 3 64 0x36)
      =+  op=(fil 3 64 0x5c)
      =+  ^=  kex
          ?:  (gth (met 3 key) 64)
            (lsh 3 44 (shan key))
          (lsh 3 (sub 64 (met 3 key)) (swp 3 key))
      =+  inn=(shan (swp 3 (cat 3 (swp 3 mes) (mix ip kex))))
      (shan (swp 3 (cat 3 inn (mix op kex))))
    ::                                                  ::  ++scr:crypto:ames
    ++  scr                                             ::  scrypt
      ~%  %scr  +>  ~
      |%
      ::                                                ::  ++sal:scr:crypto:
      ++  sal                                           ::  salsa20 hash
        |=  {x/@ r/@}                                   ::  with r rounds
        ?>  =((mod r 2) 0)                              ::
        =+  few==>(fe .(a 5))
        =+  ^=  rot
          |=  {a/@ b/@}
          (mix (end 5 1 (lsh 0 a b)) (rsh 0 (sub 32 a) b))
        =+  ^=  lea
          |=  {a/@ b/@}
          (net:few (sum:few (net:few a) (net:few b)))
        =>  |%
            ::
            ++  qr                                      ::  quarterround
              |=  y/{@ @ @ @ $~}
              =+  zb=(mix &2.y (rot 7 (sum:few &1.y &4.y)))
              =+  zc=(mix &3.y (rot 9 (sum:few zb &1.y)))
              =+  zd=(mix &4.y (rot 13 (sum:few zc zb)))
              =+  za=(mix &1.y (rot 18 (sum:few zd zc)))
              ~[za zb zc zd]
            ::
            ++  rr                                      ::  rowround
              |=  {y/(list @)}
              =+  za=(qr ~[&1.y &2.y &3.y &4.y])
              =+  zb=(qr ~[&6.y &7.y &8.y &5.y])
              =+  zc=(qr ~[&11.y &12.y &9.y &10.y])
              =+  zd=(qr ~[&16.y &13.y &14.y &15.y])
              ^-  (list @)  :~
                &1.za  &2.za  &3.za  &4.za
                &4.zb  &1.zb  &2.zb  &3.zb 
                &3.zc  &4.zc  &1.zc  &2.zc
                &2.zd  &3.zd  &4.zd  &1.zd  ==
            ::
            ++  cr                                      ::  columnround
              |=  {x/(list @)}
              =+  ya=(qr ~[&1.x &5.x &9.x &13.x])
              =+  yb=(qr ~[&6.x &10.x &14.x &2.x])
              =+  yc=(qr ~[&11.x &15.x &3.x &7.x])
              =+  yd=(qr ~[&16.x &4.x &8.x &12.x])
              ^-  (list @)  :~
                &1.ya  &4.yb  &3.yc  &2.yd
                &2.ya  &1.yb  &4.yc  &3.yd
                &3.ya  &2.yb  &1.yc  &4.yd
                &4.ya  &3.yb  &2.yc  &1.yd  ==
            ::
            ++  dr                                      ::  doubleround
              |=  {x/(list @)}
              (rr (cr x))
            ::
            ++  al                                      ::  add two lists
              |=  {a/(list @) b/(list @)}
              |-  ^-  (list @)
              ?~  a  ~  ?~  b  ~
              [i=(sum:few -.a -.b) t=$(a +.a, b +.b)]
            --  ::
        =+  xw=(rpp 5 16 x)
        =+  ^=  ow  |-  ^-  (list @)
                    ?~  r  xw
                    $(xw (dr xw), r (sub r 2))
        (rep 5 (al xw ow))
      ::
      ++  rpp                                           ::  ++rpp:scr:crypto:
        |=  {a/bloq b/@ c/@}                            ::  rip+filler blocks
        =+  q=(rip a c)
        =+  w=(lent q)
        ?.  =(w b)
          ?.  (lth w b)  (slag (sub w b) q)
          ^+  q  (weld q (reap (sub b (lent q)) 0))
        q
      ::                                                ::  ++bls:scr:crypto:
      ++  bls                                           ::  split to sublists
        |=  {a/@ b/(list @)}                                
        ?>  =((mod (lent b) a) 0)
        |-  ^-  (list (list @))
        ?~  b  ~
        [i=(scag a `(list @)`b) t=$(b (slag a `(list @)`b))]
      ::                                                ::  ++slb:scr:crypto:
      ++  slb                                           ::
        |=  {a/(list (list @))} 
        |-  ^-  (list @)
        ?~  a  ~
        (weld `(list @)`-.a $(a +.a))
      ::                                                ::  ++sbm:scr:crypto:
      ++  sbm                                           ::  scryptBlockMix
        |=  {r/@ b/(list @)}
        ?>  =((lent b) (mul 2 r))
        =+  [x=(snag (dec (mul 2 r)) b) c=0]
        =|  {ya/(list @) yb/(list @)}
        |-  ^-  (list @)
        ?~  b  (flop (weld yb ya))
        =.  x  (sal (mix x -.b) 8)
        ?~  (mod c 2)
          $(c +(c), b +.b, ya [i=x t=ya])
        $(c +(c), b +.b, yb [i=x t=yb])
      ::                                                ::  ++srm:scr:crypto:
      ++  srm                                           ::  scryptROMix
        |=  {r/@ b/(list @) n/@}                            
        ?>  ?&  =((lent b) (mul 2 r))
                =(n (bex (dec (xeb n))))
                (lth n (bex (mul r 16)))
            ==
        =+  [v=*(list (list @)) c=0]
        =.  v
          |-  ^-  (list (list @))
          =+  w=(sbm r b)
          ?:  =(c n)  (flop v)
          $(c +(c), v [i=[b] t=v], b w)
        =+  x=(sbm r (snag (dec n) v))
        |-  ^-  (list @)
        ?:  =(c n)  x
        =+  q=(snag (dec (mul r 2)) x)
        =+  z=`(list @)`(snag (mod q n) v)
        =+  ^=  w  |-  ^-  (list @)
                   ?~  x  ~  ?~  z  ~
                   [i=(mix -.x -.z) t=$(x +.x, z +.z)]
        $(x (sbm r w), c +(c))
      ::                                                ::  ++hmc:scr:crypto:
      ++  hmc                                           ::  HMAC-SHA-256
        |=  {k/@ t/@}
        (hml k (met 3 k) t (met 3 t))
      ::                                                ::  ++hml:scr:crypto:
      ++  hml                                           ::  w+length 
        |=  {k/@ kl/@ t/@ tl/@}
        =>  .(k (end 3 kl k), t (end 3 tl t))
        =+  b=64
        =.  k  ?.  (gth kl b)  k  (shay kl k)
        =+  ^=  q  %+  shay  (add b tl)
         (add (lsh 3 b t) (mix k (fil 3 b 0x36)))
        %+  shay  (add b 32)
        (add (lsh 3 b q) (mix k (fil 3 b 0x5c)))
      ::                                                ::  ++pbk:scr:crypto:
      ++  pbk                                           :: PBKDF2-HMAC-SHA256
        ~/  %pbk
        |=  {p/@ s/@ c/@ d/@}
        (pbl p (met 3 p) s (met 3 s) c d)
      ::                                                ::  ++pbl:scr:crypto:
      ++  pbl                                           ::  w+length
        ~/  %pbl
        |=  {p/@ pl/@ s/@ sl/@ c/@ d/@}
        =>  .(p (end 3 pl p), s (end 3 sl s))
        =+  h=32
        ::
        ::  max key length 1GB
        ::  max iterations 2^28
        ::
        ?>  ?&  (lte d (bex 30))
                (lte c (bex 28))
                !=(c 0)
            ==
        =+  ^=  l  ?~  (mod d h)
            (div d h)
          +((div d h))
        =+  r=(sub d (mul h (dec l)))
        =+  [t=0 j=1 k=1]
        =.  t  |-  ^-  @
          ?:  (gth j l)  t
          =+  u=(add s (lsh 3 sl (rep 3 (flop (rpp 3 4 j)))))
          =+  f=0  =.  f  |-  ^-  @
            ?:  (gth k c)  f
            =+  q=(hml p pl u ?:(=(k 1) (add sl 4) h))
            $(u q, f (mix f q), k +(k))
          $(t (add t (lsh 3 (mul (dec j) h) f)), j +(j))
        (end 3 d t)
      ::                                                ::  ++hsh:scr:crypto:
      ++  hsh                                           ::  scrypt
        ~/  %hsh
        |=  {p/@ s/@ n/@ r/@ z/@ d/@}
        (hsl p (met 3 p) s (met 3 s) n r z d)
      ::                                                ::  ++hsl:scr:crypto:
      ++  hsl                                           ::  w+length
        ~/  %hsl
        |=  {p/@ pl/@ s/@ sl/@ n/@ r/@ z/@ d/@}
        =|  v/(list (list @))
        =>  .(p (end 3 pl p), s (end 3 sl s))
        =+  u=(mul (mul 128 r) z)
        ::
        ::  n is power of 2; max 1GB memory
        ::
        ?>  ?&  =(n (bex (dec (xeb n))))
                !=(r 0)  !=(z 0)
                %+  lte
                    (mul (mul 128 r) (dec (add n z)))
                  (bex 30)
                (lth pl (bex 31))
                (lth sl (bex 31))
            ==
        =+  ^=  b  =+  (rpp 3 u (pbl p pl s sl 1 u))
          %+  turn  (bls (mul 128 r) -)
          |=(a/(list @) (rpp 9 (mul 2 r) (rep 3 a)))
        ?>  =((lent b) z)
        =+  ^=  q
          =+  |-  ?~  b  (flop v)
              $(b +.b, v [i=(srm r -.b n) t=v])
          %+  turn  `(list (list @))`-
          |=(a/(list @) (rpp 3 (mul 128 r) (rep 9 a)))
        (pbl p pl (rep 3 (slb q)) u 1 d)
      ::                                                ::  ++ypt:scr:crypto:
      ++  ypt                                           ::  256bit {salt pass}
        |=  {s/@ p/@}
        ^-  @
        (hsh p s 16.384 8 1 256)
      --  ::scr
    ::                                                  ::  ++test:crypto:ames
    ++  test  ^?                                        ::  test crypto
      ::
      ::  XX: ++bruw, ++haul and ++weur are obsolete crua interfaces;
      ::  delete or restructure
      |%
      ::                                                ::  ++trua:test:crypto
      ++  trua                                          ::  test crua
        |=  msg/@tas
        ^-  @
        =+  ali=(bruw:suite 1.024 (shax 'ali'))
        =+  bob=(bruw:suite 1.024 (shax 'bob'))
        =+  tef=(sign:as.ali [0 msg])
        =+  lov=(sure:as.ali [0 tef])
        ?.  &(?=(^ lov) =(msg u.lov))
          ~|(%test-fail-sign !!)
        =+  key=(shax (shax (shax msg)))
        =+  sax=(seal:as.ali pub:ex.bob key msg)
        =+  tin=(tear:as.bob pub:ex.ali sax)
        ?.  &(?=(^ tin) =(key p.u.tin) =(msg q.u.tin))
          ~|(%test-fail-seal !!)
        msg
      ::                                                ::  ++trub:crypto
      ++  trub                                          ::  test crub
        |=  msg/@t
        ::
        ::  make acru cores
        ::
        =/  ali      (pit:nu:crub 512 (shaz 'Alice'))
        =/  ali-pub  (com:nu:crub pub:ex.ali)
        =/  bob      (pit:nu:crub 512 (shaz 'Robert'))
        =/  bob-pub  (com:nu:crub pub:ex.bob)
        ::
        ::  alice signs and encrypts a symmetric key to bob
        ::
        =/  secret-key  %-  shaz
            'Let there be no duplicity when taking a stand against him.'
        =/  signed-key   (sign:as.ali ~ secret-key)
        =/  crypted-key  (seal:as.ali pub:ex.bob-pub ~ signed-key)
        ::  bob decrypts and verifies
        =/  decrypt-key-attempt  (tear:as.bob pub:ex.ali-pub crypted-key)
        =/  decrypted-key    ~|  %decrypt-fail  (need decrypt-key-attempt)
        =/  verify-key-attempt   (sure:as.ali-pub ~ q.decrypted-key)
        =/  verified-key     ~|  %verify-fail  (need verify-key-attempt)
        ::  bob encrypts with symmetric key
        =/  crypted-msg  (en.bob verified-key msg)
        ::  alice decrypts with same key
        `@t`(dy.ali secret-key crypted-msg)
      --  ::test
    ::                                                  ::  ++suite:crypto:ames
    ++  suite  ^?                                       ::  suite-general
      ::
      ::  XX: ++bruw, ++haul and ++weur are obsolete crua interfaces;
      ::  delete or restructure
      |%
      ::                                                ::  ++bruw:suite:crypto:
      ++  bruw                                          ::  create keypair
        |=::  {width seed}
          ::
            {a/@ b/@}
        ^-  acru
        (pit:nu:crua a b)
      ::                                                ::  ++haul:suite:crypto:
      ++  haul                                          ::  activate public key
        |=  a/pass
        ^-  acru
        =+  [mag=(end 3 1 a) bod=(rsh 3 1 a)]
        ?>  =('a' mag)
        (com:nu:crua bod)
      ::                                                ::  ++weur:suite:crypto:
      ++  weur                                          ::  activate secret key
        |=  a/ring
        ^-  acru
        =+  [mag=(end 3 1 a) bod=(rsh 3 1 a)]
        ?>  =('A' mag)
        (nol:nu:crua bod)
      --  ::suite
    --  ::crypto
  ::                                                    ::
  ::::                  ++number:ames                   ::  (2a2) number theory
    ::                                                  ::::
  ++  number
    |%
    ::                                                  ::  ++fu:number:ames
    ++  fu                                              ::  modulo (mul p q)
      |=  a/{p/@ q/@}
      =+  b=?:(=([0 0] a) 0 (~(inv fo p.a) (~(sit fo p.a) q.a)))
      |%
      ::                                                ::  ++dif:fu:number:
      ++  dif                                           ::  subtract
        |=  {c/{@ @} d/{@ @}}
        [(~(dif fo p.a) -.c -.d) (~(dif fo q.a) +.c +.d)]
      ::                                                ::  ++exp:fu:number:
      ++  exp                                           ::  exponent
        |=  {c/@ d/{@ @}}
        :-  (~(exp fo p.a) (mod c (dec p.a)) -.d)
        (~(exp fo q.a) (mod c (dec q.a)) +.d)
      ::                                                ::  ++out:fu:number:
      ++  out                                           ::  garner's formula
        |=  c/{@ @}
        %+  add  +.c
        %+  mul  q.a
        %+  ~(pro fo p.a)  b
        (~(dif fo p.a) -.c (~(sit fo p.a) +.c))
      ::                                                ::  ++pro:fu:number:
      ++  pro                                           ::  multiply
        |=  {c/{@ @} d/{@ @}}
        [(~(pro fo p.a) -.c -.d) (~(pro fo q.a) +.c +.d)]
      ::                                                ::  ++sum:fu:number:
      ++  sum                                           ::  add
        |=  {c/{@ @} d/{@ @}}
        [(~(sum fo p.a) -.c -.d) (~(sum fo q.a) +.c +.d)]
      ::                                                ::  ++sit:fu:number:
      ++  sit                                           ::  represent
        |=  c/@
        [(mod c p.a) (mod c q.a)]
      --  ::fu
    ::                                                  ::  ++pram:number:ames
    ++  pram                                            ::  rabin-miller
      |=  a/@  ^-  ?
      ?:  ?|  =(0 (end 0 1 a))
              =(1 a)
              =+  b=1
              |-  ^-  ?
              ?:  =(512 b)
                |
              ?|(=+(c=+((mul 2 b)) &(!=(a c) =(a (mul c (div a c))))) $(b +(b)))
          ==
        |
      =+  ^=  b
          =+  [s=(dec a) t=0]
          |-  ^-  {s/@ t/@}
          ?:  =(0 (end 0 1 s))
            $(s (rsh 0 1 s), t +(t))
          [s t]
      ?>  =((mul s.b (bex t.b)) (dec a))
      =+  c=0
      |-  ^-  ?
      ?:  =(c 64)
        &
      =+  d=(~(raw og (add c a)) (met 0 a))
      =+  e=(~(exp fo a) s.b d)
      ?&  ?|  =(1 e)
              =+  f=0
              |-  ^-  ?
              ?:  =(e (dec a))
                &
              ?:  =(f (dec t.b))
                |
              $(e (~(pro fo a) e e), f +(f))
          ==
          $(c +(c))
      ==
    ::                                                  ::  ++ramp:number:ames
    ++  ramp                                            ::  make r-m prime
      |=  {a/@ b/(list @) c/@}  ^-  @ux                 ::  {bits snags seed}
      =>  .(c (shas %ramp c))
      =+  d=*@
      |-
      ?:  =((mul 100 a) d)
        ~|(%ar-ramp !!)
      =+  e=(~(raw og c) a)
      ?:  &((levy b |=(f/@ !=(1 (mod e f)))) (pram e))
        e
      $(c +(c), d (shax d))
    ::                                                  ::  ++curt:number:ames
    ++  curt                                            ::  curve25519
      |=  {a/@ b/@}
      =>  %=    .
              +
            =>  +
            =+  =+  [p=486.662 q=(sub (bex 255) 19)]
                =+  fq=~(. fo q)
                [p=p q=q fq=fq]
            |%
            ++  cla
              |=  raw/@
              =+  low=(dis 248 (cut 3 [0 1] raw))
              =+  hih=(con 64 (dis 127 (cut 3 [31 1] raw)))
              =+  mid=(cut 3 [1 30] raw)
              (can 3 [[1 low] [30 mid] [1 hih] ~])
            ++  sqr  |=(a/@ (mul a a))
            ++  inv  |=(a/@ (~(exp fo q) (sub q 2) a))
            ++  cad
              |=  {n/{x/@ z/@} m/{x/@ z/@} d/{x/@ z/@}}
              =+  ^=  xx
                  ;:  mul  4  z.d
                    %-  sqr  %-  abs:si
                    %+  dif:si
                      (sun:si (mul x.m x.n))
                    (sun:si (mul z.m z.n))
                  ==
              =+  ^=  zz
                  ;:  mul  4  x.d
                    %-  sqr  %-  abs:si
                    %+  dif:si
                      (sun:si (mul x.m z.n))
                    (sun:si (mul z.m x.n))
                  ==
              [(sit.fq xx) (sit.fq zz)]
            ++  cub
              |=  {x/@ z/@}
              =+  ^=  xx
                  %+  mul
                    %-  sqr  %-  abs:si
                    (dif:si (sun:si x) (sun:si z))
                  (sqr (add x z))
              =+  ^=  zz
                  ;:  mul  4  x  z
                    :(add (sqr x) :(mul p x z) (sqr z))
                  ==
              [(sit.fq xx) (sit.fq zz)]
            --  ::
          ==
      =+  one=[b 1]
      =+  i=253
      =+  r=one
      =+  s=(cub one)
      |-
      ?:  =(i 0)
        =+  x=(cub r)
        (sit.fq (mul -.x (inv +.x)))
      =+  m=(rsh 0 i a)
      ?:  =(0 (mod m 2))
         $(i (dec i), s (cad r s one), r (cub r))
      $(i (dec i), r (cad r s one), s (cub s))
    ::                                                  ::  ++ga:number:ames
    ++  ga                                              ::  GF (bex p.a)
      |=  a/{p/@ q/@ r/@}                               ::  dim poly gen
      =+  si=(bex p.a)
      =+  ma=(dec si)
      =>  |%
          ::                                            ::  ++dif:ga:number:
          ++  dif                                       ::  add and sub
            |=  {b/@ c/@}
            ~|  [%dif-ga a]
            ?>  &((lth b si) (lth c si))
            (mix b c)
          ::                                            ::  ++dub:ga:number:
          ++  dub                                       ::  mul by x
            |=  b/@
            ~|  [%dub-ga a]
            ?>  (lth b si)
            ?:  =(1 (cut 0 [(dec p.a) 1] b))
              (dif (sit q.a) (sit (lsh 0 1 b)))
            (lsh 0 1 b)
          ::                                            ::  ++pro:ga:number:
          ++  pro                                       ::  slow multiply
            |=  {b/@ c/@}
            ?:  =(0 b)
              0
            ?:  =(1 (dis 1 b))
              (dif c $(b (rsh 0 1 b), c (dub c)))
            $(b (rsh 0 1 b), c (dub c))
          ::                                            ::  ++toe:ga:number:
          ++  toe                                       ::  exp+log tables
            =+  ^=  nu
                |=  {b/@ c/@}
                ^-  (map @ @)
                =+  d=*(map @ @)
                |-
                ?:  =(0 c)
                  d
                %=  $
                  c  (dec c)
                  d  (~(put by d) c b)
                ==
            =+  [p=(nu 0 (bex p.a)) q=(nu ma ma)]
            =+  [b=1 c=0]
            |-  ^-  {p/(map @ @) q/(map @ @)}
            ?:  =(ma c)
              [(~(put by p) c b) q]
            %=  $
              b  (pro r.a b)
              c  +(c)
              p  (~(put by p) c b)
              q  (~(put by q) b c)
            ==
          ::                                            ::  ++sit:ga:number:
          ++  sit                                       ::  reduce
            |=  b/@
            (mod b (bex p.a))
          --  ::
      =+  toe
      |%
      ::                                                ::  ++fra:ga:number:
      ++  fra                                           ::  divide
        |=  {b/@ c/@}
        (pro b (inv c))
      ::                                                ::  ++inv:ga:number:
      ++  inv                                           ::  invert
        |=  b/@
        ~|  [%inv-ga a]
        =+  c=(~(get by q) b)
        ?~  c  !!
        =+  d=(~(get by p) (sub ma u.c))
        (need d)
      ::                                                ::  ++pow:ga:number:
      ++  pow                                           ::  exponent
        |=  {b/@ c/@}
        =+  [d=1 e=c f=0]
        |-
        ?:  =(p.a f)
          d
        ?:  =(1 (cut 0 [f 1] b))
          $(d (pro d e), e (pro e e), f +(f))
        $(e (pro e e), f +(f))
      ::                                                ::  ++pro:ga:number:
      ++  pro                                           ::  multiply
        |=  {b/@ c/@}
        ~|  [%pro-ga a]
        =+  d=(~(get by q) b)
        ?~  d  0
        =+  e=(~(get by q) c)
        ?~  e  0
        =+  f=(~(get by p) (mod (add u.d u.e) ma))
        (need f)
      --  ::
    --  ::ga
  --
::                                                      ::::
::::                    ++behn                          ::  (2b) timekeeping
  ::                                                    ::::
++  behn
  |%
  ::                                                    ::
  ::::                  ++chrono:behn                   ::  (2b1) time
    ::                                                  ::::
  ++  chrono  ^?
    |%
    ::                                                  ::  ++dawn:chrono:behn
    ++  dawn                                            ::  Jan 1 weekday
      |=  yer/@ud
      =+  yet=(sub yer 1)
      %-  mod  :_  7
      ;:  add
        1 
        (mul 5 (mod yet 4)) 
        (mul 4 (mod yet 100)) 
        (mul 6 (mod yet 400))
      ==
    ::                                                  ::  ++daws:chrono:behn
    ++  daws                                            ::  date weekday
      |=  yed/date
      %-  mod  :_  7
      %+  add
        (dawn y.yed) 
      (sub (yawn [y.yed m.yed d.t.yed]) (yawn y.yed 1 1))
    ::                                                  ::  ++deal:chrono:behn
    ++  deal                                            ::  to leap sec time
      |=  yer/@da
      =+  n=0
      =+  yud=(yore yer)
      |-  ^-  date
      ?:  (gte yer (add (snag n lef:yu) ~s1))
        (yore (year yud(s.t (add n s.t.yud))))
      ?:  &((gte yer (snag n lef:yu)) (lth yer (add (snag n lef:yu) ~s1)))
        yud(s.t (add +(n) s.t.yud))
      ?:  =(+(n) (lent lef:yu))
        (yore (year yud(s.t (add +(n) s.t.yud))))
      $(n +(n))
    ::                                                  ::  ++lead:chrono:behn
    ++  lead                                            ::  from leap sec time
      |=  ley/date
      =+  ler=(year ley)
      =+  n=0
      |-  ^-  @da
      =+  led=(sub ler (mul n ~s1))
      ?:  (gte ler (add (snag n les:yu) ~s1))
        led
      ?:  &((gte ler (snag n les:yu)) (lth ler (add (snag n les:yu) ~s1)))
        ?:  =(s.t.ley 60)
          (sub led ~s1)
        led
      ?:  =(+(n) (lent les:yu))
        (sub led ~s1)
      $(n +(n))
    ::                                                  ::  ++dust:chrono:behn
    ++  dust                                            ::  print UTC format
      |=  yed/date
      ^-  tape
      =+  wey=(daws yed)
      ;:  weld
          `tape`(snag wey (turn wik:yu |=(a/tape (scag 3 a))))
          ", "  ~(rud at d.t.yed)  " "
          `tape`(snag (dec m.yed) (turn mon:yu |=(a/tape (scag 3 a))))
          " "  (scag 1 ~(rud at y.yed))  (slag 2 ~(rud at y.yed))  " "
          ~(rud at h.t.yed)  ":"  ~(rud at m.t.yed)  ":"  ~(rud at s.t.yed)
          " "  "+0000"
      ==
    ::                                                  ::  ++hunt:chrono:behn
    ++  hunt                                            ::  first of unit dates
      |=  {one/(unit @da) two/(unit @da)}
      ^-  (unit @da)
      ?~  one  two
      ?~  two  one
      ?:((lth u.one u.two) one two)
    ::                                                  ::  ++stud:chrono:behn
    ++  stud                                            ::  parse UTC format
      =<  |=  a/cord
          %+  biff  (rush a (more sepa elem))
          |=  b/(list _(wonk *elem))  ^-  (unit date)
          =-  ?.((za:jo:js:eyre -) ~ (some (zp:jo:js:eyre -)))
          ^+  =+  [*date u=unit]
              *{(u _[a y]) (u _m) (u _d.t) (u _+.t) $~}
          :~
              |-(?~(b ~ ?.(?=($y -.i.b) $(b t.b) `+.i.b)))
              |-(?~(b ~ ?.(?=($m -.i.b) $(b t.b) `+.i.b)))
              |-(?~(b ~ ?.(?=($d -.i.b) $(b t.b) `+.i.b)))
              |-(?~(b ~ ?.(?=($t -.i.b) $(b t.b) `+.i.b)))
          ==
      |%
      ++  snug                                          ::  position in list
        |=  a/(list tape)
        |=  b/tape
        =+  [pos=1 len=(lent b)]
        |-  ^-  (unit @u)
        ?~  a  ~
        ?:  =(b (scag len i.a))
          `pos
        $(pos +(pos), a t.a)
      ::
      ++  sepa                                          ::  separator
        ;~(pose ;~(plug com (star ace)) (plus ace))
      ::
      ++  elem                                          ::  date element
        ;~  pose 
          (stag %t t)  (stag %y y)  (stag %m m)  (stag %d d)
          (stag %w w)  (stag %z z)
        == 
      ::
      ++  y                                             ::  year
        (stag %& (bass 10 (stun 3^4 dit)))
      ::
      ++  m                                             ::  month
        (sear (snug mon:yu) (plus alf))
      ::
      ++  d                                             ::  day
        (bass 10 (stun 1^2 dit))
      ::
      ++  t                                             ::
        [;~(plug - - + (easy ~))]:[;~(sfix d col) d]
      ::
      ++  w                                             ::  week
        (sear (snug wik:yu) (plus alf))
      ::
      ++  z                                             ::
        [;~(plug (mask "-+") . .)]:(bass 10 (stun 2^2 dit))
      --  ::
    ::                                                  ::  ++unt:chrono:behn
    ++  unt                                             ::  Urbit to Unix time
      |=  a/@
      (div (sub a ~1970.1.1) ~s1)
    ::                                                  ::  ++yu:chrono:behn
    ++  yu                                              ::  UTC format constants
      |%
      ::                                                ::  ++mon:yu:chrono:
      ++  mon                                           ::  months
        ^-  (list tape)
        :~  "January"  "February"  "March"  "April"  "May"  "June"  "July"
            "August"  "September"  "October"  "November"  "December"
        ==
      ::                                                ::  ++wik:yu:chrono:
      ++  wik                                           ::  weeks
        ^-  (list tape)
        :~  "Sunday"  "Monday"  "Tuesday"  "Wednesday"  "Thursday"
            "Friday"  "Saturday"
        ==
      ::                                                ::  ++lef:yu:chrono:
      ++  lef                                           ::  leapsecond dates
        ^-  (list @da)
        :~  ~2015.6.30..23.59.59   ~2012.6.30..23.59.59
            ~2008.12.31..23.59.58  ~2005.12.31..23.59.57
            ~1998.12.31..23.59.56  ~1997.6.30..23.59.55
            ~1995.12.31..23.59.54  ~1994.6.30..23.59.53
            ~1993.6.30..23.59.52   ~1992.6.30..23.59.51
            ~1990.12.31..23.59.50  ~1989.12.31..23.59.49
            ~1987.12.31..23.59.48  ~1985.6.30..23.59.47
            ~1983.6.30..23.59.46   ~1982.6.30..23.59.45
            ~1981.6.30..23.59.44   ~1979.12.31..23.59.43
            ~1978.12.31..23.59.42  ~1977.12.31..23.59.41
            ~1976.12.31..23.59.40  ~1975.12.31..23.59.39
            ~1974.12.31..23.59.38  ~1973.12.31..23.59.37
            ~1972.12.31..23.59.36  ~1972.6.30..23.59.35
        ==
      ::                                                ::  ++les:yu:chrono:
      ++  les                                           ::  leapsecond days
        ^-  (list @da)
        :~  ~2015.7.1  ~2012.7.1  ~2009.1.1  ~2006.1.1  ~1999.1.1  ~1997.7.1
            ~1996.1.1  ~1994.7.1  ~1993.7.1  ~1992.7.1  ~1991.1.1  ~1990.1.1
            ~1988.1.1  ~1985.7.1  ~1983.7.1  ~1982.7.1  ~1981.7.1  ~1980.1.1
            ~1979.1.1  ~1978.1.1  ~1977.1.1  ~1976.1.1  ~1975.1.1  ~1974.1.1
            ~1973.1.1  ~1972.7.1
        ==
      --  ::yu
    --  ::chrono
  --  ::behn
::                                                      ::::
::::                    ++clay                          ::  (2c) storage
  ::                                                    ::::
++  clay
  =,  ^clay
  |%
  ::                                                    ::
  ::::                  ++differ:clay                   ::  (2c1) hunt-mcilroy
    ::                                                  ::::
  ++  differ  ^?
    =,  lines
    |%
    ::                                                  ::  ++berk:differ:clay
    ++  berk                                            ::  invert diff patch
      |*  bur/(urge)
      |-  ^+  bur
      ?~  bur  ~
      :_  $(bur t.bur)
      ?-  -.i.bur
        $&  i.bur
        $|  [%| q.i.bur p.i.bur]
      ==
    ::                                                  ::  ++diff:differ:clay
    ++  diff                                            ::  generate patch
      |=  pum/umph
      |=  {old/* new/*}  ^-  udon
      :-  pum
      ?+  pum  ~|(%unsupported !!)
        $a  [%d (nude old new)]
        $b  =+  [hel=(cue ((hard @) old)) hev=(cue ((hard @) new))]
            [%d (nude hel hev)]
        $c  =+  [hel=(lore ((hard @) old)) hev=(lore ((hard @) new))]
            [%c (lusk hel hev (loss hel hev))]
      ==
    ::                                                  ::  ++loss:differ:clay
    ++  loss                                            ::  longest subsequence
      ~%  %loss  ..is  ~
      |*  {hel/(list) hev/(list)}
      |-  ^+  hev
      =+  ^=  sev
          =+  [inx=0 sev=*(map _i.-.hev (list @ud))]
          |-  ^+  sev
          ?~  hev  sev
          =+  guy=(~(get by sev) i.hev)
          %=  $
            hev  t.hev
            inx  +(inx)
            sev  (~(put by sev) i.hev [inx ?~(guy ~ u.guy)])
          ==
      =|  gox/{p/@ud q/(map @ud {p/@ud q/_hev})}
      =<  abet
      =<  main
      |%
      ::                                                ::  ++abet:loss:differ:
      ++  abet                                          ::  subsequence
        ^+  hev
        ?:  =(0 p.gox)  ~
        (flop q:(need (~(get by q.gox) (dec p.gox))))
      ::                                                ::  ++hink:loss:differ:
      ++  hink                                          ::  extend fits top
        |=  {inx/@ud goy/@ud}  ^-  ?
        ?|  =(p.gox inx) 
            (lth goy p:(need (~(get by q.gox) inx)))
        ==
      ::                                                ::  ++lonk:loss:differ:
      ++  lonk                                          ::  extend fits bottom
        |=  {inx/@ud goy/@ud}  ^-  ?
        ?|  =(0 inx) 
            (gth goy p:(need (~(get by q.gox) (dec inx))))
        ==
      ::                                                ::  ++luna:loss:differ:
      ++  luna                                          ::  extend
        |=  {inx/@ud goy/@ud}
        ^+  +>
        %_    +>.$
            gox
          :-  ?:(=(inx p.gox) +(p.gox) p.gox)
          %+  ~(put by q.gox)  inx
          :+  goy
            (snag goy hev) 
          ?:(=(0 inx) ~ q:(need (~(get by q.gox) (dec inx))))
        ==
      ::                                                ::  ++merg:loss:differ:
      ++  merg                                          ::  merge all matches
        |=  gay/(list @ud)
        ^+  +>
        =+  ^=  zes
            =+  [inx=0 zes=*(list {p/@ud q/@ud})]
            |-  ^+  zes
            ?:  |(?=($~ gay) (gth inx p.gox))  zes
            ?.  (lonk inx i.gay)  $(gay t.gay)
            ?.  (hink inx i.gay)  $(inx +(inx))
            $(inx +(inx), gay t.gay, zes [[inx i.gay] zes])
        |-  ^+  +>.^$
        ?~(zes +>.^$ $(zes t.zes, +>.^$ (luna i.zes)))
      ::                                                ::  ++main:loss:differ:
      ++  main                                          ::
        =+  hol=hel
        |-  ^+  +>
        ?~  hol  +>
        =+  guy=(~(get by sev) i.hol)
        $(hol t.hol, +> (merg (flop `(list @ud)`?~(guy ~ u.guy))))
      --  ::
    ::                                                  ::  ++lump:differ:clay
    ++  lump                                            ::  apply patch
      |=  {don/udon src/*}
      ^-  *
      ?+    p.don  ~|(%unsupported !!)
          $a
        ?+  -.q.don  ~|(%unsupported !!)
          $a  q.q.don
          $c  (lurk ((hard (list)) src) p.q.don)
          $d  (lure src p.q.don)
        ==
      ::
          $c
        =+  dst=(lore ((hard @) src))
        %-  role
        ?+  -.q.don  ~|(%unsupported !!)
          ::
          ::  XX  these hards should not be needed; udon 
          ::      should be parameterized
          ::
          $a  ((hard (list @t)) q.q.don)
          $c  ((hard (list @t)) (lurk `(list *)`dst p.q.don))
        ==
      ==
    ::                                                  ::  ++lure:differ:clay
    ++  lure                                            ::  apply tree diff
      |=  {a/* b/upas}
      ^-  *
      ?^  -.b
        [$(b -.b) $(b +.b)]
      ?+  -.b  ~|(%unsupported !!)
        $0  .*(a [0 p.b])
        $1  .*(a [1 p.b])
      ==
    ::                                                  ::  ++limp:differ:clay
    ++  limp                                            ::  invert patch
      |=  don/udon  ^-  udon
      :-  p.don
      ?+  -.q.don  ~|(%unsupported !!)
        $a  [%a q.q.don p.q.don]
        $c  [%c (berk p.q.don)]
        $d  [%d q.q.don p.q.don]
      ==
    ::                                                  ::  ++hump:differ:clay
    ++  hump                                            ::  general prepatch
      |=  {pum/umph src/*}  ^-  *
      ?+  pum  ~|(%unsupported !!)
        $a  src
        $b  (cue ((hard @) src))
        $c  (lore ((hard @) src))
      ==
    ::                                                  ::  ++husk:differ:clay
    ++  husk                                            ::  unprepatch
      |=  {pum/umph dst/*}  ^-  *
      ?+  pum  ~|(%unsupported !!)
        $a  dst
        $b  (jam dst)
        $c  (role ((hard (list @)) dst))
      ==
    ::                                                  ::  ++lurk:differ:clay
    ++  lurk                                            ::  apply list patch
      |*  {hel/(list) rug/(urge)}
      ^+  hel
      =+  war=`_hel`~
      |-  ^+  hel
      ?~  rug  (flop war)
      ?-    -.i.rug
          $&
        %=   $
          rug  t.rug
          hel  (slag p.i.rug hel)
          war  (weld (flop (scag p.i.rug hel)) war)
        ==
      ::
          $|
        %=  $
          rug  t.rug
          hel  =+  gur=(flop p.i.rug)
               |-  ^+  hel
               ?~  gur  hel
               ?>(&(?=(^ hel) =(i.gur i.hel)) $(hel t.hel, gur t.gur))
          war  (weld q.i.rug war)
        ==
      ==
    ::                                                  ::  ++lusk:differ:clay
    ++  lusk                                            ::  lcs to list patch
      |*  {hel/(list) hev/(list) lcs/(list)}
      =+  ^=  rag
          ^-  {$%({$& p/@ud} {$| p/_lcs q/_lcs})}
          [%& 0]
      =>  .(rag [p=rag q=*(list _rag)])
      =<  abet  =<  main
      |%
      ::                                                ::  ++abet:lusk:differ:
      ++  abet                                          ::
        =.  q.rag  ?:(=([& 0] p.rag) q.rag [p.rag q.rag])
        (flop q.rag)
      ::                                                ::  ++done:lusk:differ:
      ++  done                                          ::
        |=  new/_p.rag
        ^+  rag
        ?-  -.p.rag
          $|   ?-  -.new
                $|  [[%| (weld p.new p.p.rag) (weld q.new q.p.rag)] q.rag]
                $&  [new [p.rag q.rag]]
              ==
          $&   ?-  -.new
                $|  [new ?:(=(0 p.p.rag) q.rag [p.rag q.rag])]
                $&  [[%& (add p.p.rag p.new)] q.rag]
              ==
        ==
      ::                                                ::  ++main:lusk:differ:
      ++  main                                          ::
        |-  ^+  +
        ?~  hel
          ?~  hev
            ?>(?=($~ lcs) +)
          $(hev t.hev, rag (done %| ~ [i.hev ~]))
        ?~  hev
          $(hel t.hel, rag (done %| [i.hel ~] ~))
        ?~  lcs
          +(rag (done %| (flop hel) (flop hev)))
        ?:  =(i.hel i.lcs)
          ?:  =(i.hev i.lcs)
            $(lcs t.lcs, hel t.hel, hev t.hev, rag (done %& 1))
          $(hev t.hev, rag (done %| ~ [i.hev ~]))
        ?:  =(i.hev i.lcs)
          $(hel t.hel, rag (done %| [i.hel ~] ~))
        $(hel t.hel, hev t.hev, rag (done %| [i.hel ~] [i.hev ~]))
      --  ::
    ::                                                  ::  ++nude:differ:clay
    ++  nude                                            ::  tree change
      =<  |=  {a/* b/*}  ^-  {p/upas q/upas}
          [p=(tred a b) q=(tred b a)]
      |%
      ::                                                ::  ++axes:nude:differ:
      ++  axes                                          ::  locs of nouns
        |=  {a/@ b/*}  ^-  (map * axis)
        =+  c=*(map * axis)
        |-  ^-  (map * axis)
        =>  .(c (~(put by c) b a))
        ?@  b
          c
        %-  ~(uni by c)
        %-  ~(uni by $(a (mul 2 a), b -.b))
        $(a +((mul 2 a)), b +.b)
      ::                                                ::  ++tred:nude:differ:
      ++  tred                                          ::  diff a->b
        |=  {a/* b/*}  ^-  upas
        =|  c/(unit *)
        =+  d=(axes 1 a)
        |-  ^-  upas
        =>  .(c (~(get by d) b))
        ?~  c
          ?@  b
            [%1 b]
          =+  e=^-(upas [$(b -.b) $(b +.b)])
          ?-  e
            {{$1 *} {$1 *}}  [%1 [p.p.e p.q.e]]
            *  e
          ==
        [%0 u.c]
      --  ::
    --  ::differ
  ::                                                    ::
  ::::                  ++lines:clay                    ::  (2c2) unix line text
    ::                                                  ::::
  ++  lines  ^?
    |%
    ::                                                  ::  ++lore:lines:clay
    ++  lore                                            ::  atom to line list
      ~%  %lore  ..is  ~
      |=  lub/@
      =|  tez/(list @t)
      |-  ^+  tez
      =+  ^=  wor
        =+  [meg=0 i=0]
        |-  ^-  {meg/@ i/@ end/@f}
        =+  gam=(cut 3 [i 1] lub)
        ?:  =(0 gam)
          [meg i %.y]
        ?:  =(10 gam)
          [meg i %.n]
        $(meg (cat 3 meg gam), i +(i))
      ?:  end.wor
        (flop ^+(tez [meg.wor tez]))
      ?:  =(0 lub)  (flop tez)
      $(lub (rsh 3 +(i.wor) lub), tez [meg.wor tez])
    ::                                                  ::  ++lune:lines:clay
    ++  lune                                            ::  cord by unix line
      ~%  %lune  ..is  ~
      |=  txt/@t
      ?~  txt
        ^-  (list @t)  ~
      =+  [byt=(rip 3 txt) len=(met 3 txt)]
      =|  {lin/(list @t) off/@}
      ^-  (list @t)
      %-  flop
      |-  ^+  lin
      ?:  =(off len)
        ~|  %noeol  !!
      ?:  =((snag off byt) 10)
        ?:  =(+(off) len)
          [(rep 3 (scag off byt)) lin]
        %=  $
          lin  [(rep 3 (scag off byt)) lin]
          byt  (slag +(off) byt)
          len  (sub len +(off))
          off  0
        ==
      $(off +(off))
    ::                                                  ::  ++nule:lines:clay
    ++  nule                                            ::  lines to unix cord
      ~%  %nule  ..is  ~
      |=  lin/(list @t)
      ^-  @t
      %+  can  3
      %+  turn  lin
      |=  t/@t
      [+((met 3 t)) (cat 3 t 10)]
    ::                                                  ::  ++role:differ:clay
    ++  role                                            ::  line list to atom
      |=  tez/(list @t)
      =|  {our/@ i/@ud}
      |-  ^-  @
      ?~  tez
        our
      ?:  =(%$ i.tez)
        $(i +(i), tez t.tez, our (cat 3 our 10))
      ?:  =(0 i)
        $(i +(i), tez t.tez, our i.tez)
      $(i +(i), tez t.tez, our (cat 3 (cat 3 our 10) i.tez))
    --  ::lines
  ::                                                    ::
  ::::                  ++space:clay                    ::  (2c3) name utils
    ::                                                  ::::
  ++  space  ^?
    |%
    ::                                                  ::  ++feel:space:clay
    ++  feel                                            ::  simple file write
      |=  {pax/path val/cage}
      ^-  miso
      =+  dir=.^(arch %cy pax)
      ?~  fil.dir  [%ins val]
      [%mut val]
    ::                                                  ::  ++file:space:clay
    ++  file                                            ::  simple file load
      |=  pax/path
      ^-  (unit)
      =+  dir=.^(arch %cy pax)
      ?~(fil.dir ~ [~ .^(* %cx pax)])
    ::                                                  ::  ++foal:space:clay
    ++  foal                                            ::  high-level write
      |=  {pax/path val/cage}
      ^-  toro
      ?>  ?=({* * * *} pax)
      [i.t.pax [%& [[[t.t.t.pax (feel pax val)] ~]]]]
    ::                                                  ::  ++fray:space:clay
    ++  fray                                            ::  high-level delete
      |=  pax/path
      ^-  toro
      ?>  ?=({* * * *} pax)
      [i.t.pax [%& [[[t.t.t.pax [%del ~]] ~]]]]
    ::                                                  ::  ++furl:space:clay
    ++  furl                                            ::  unify changes
      |=  {one/toro two/toro}
      ^-  toro
      ~|  %furl
      ?>  ?&  =(p.one p.two)                            ::  same path
              &(?=($& -.q.one) ?=($& -.q.two))          ::  both deltas
          ==
      [p.one [%& (weld p.q.one p.q.two)]]
    ::                                                  ::  ++tame:space:clay
    ++  tame                                            ::  parse kite path
      |=  hap/path
      ^-  (unit kite)
      ?.  ?=({@ @ @ @ *} hap)  ~
      =+  :*  hyr=(slay i.hap)
              fal=(slay i.t.hap)
              dyc=(slay i.t.t.hap)
              ved=(slay i.t.t.t.hap)
              ::  ved=(slay i.t.hap)
              ::  fal=(slay i.t.t.hap)
              ::  dyc=(slay i.t.t.t.hap)
              tyl=t.t.t.t.hap
          ==
      ?.  ?=({$~ $$ $tas @} hyr)  ~
      ?.  ?=({$~ $$ $p @} fal)  ~
      ?.  ?=({$~ $$ $tas @} dyc)  ~
      ?.  ?=({$~ $$ case} ved)  ~
      =+  his=`@p`q.p.u.fal
      =+  [dis=(end 3 1 q.p.u.hyr) rem=(rsh 3 1 q.p.u.hyr)]
      ?.  ?&(?=($c dis) ?=(?($v $w $x $y $z) rem))  ~
      [~ rem p.u.ved q.p.u.fal q.p.u.dyc tyl]
    ::                                                  ::  ++tome:space:clay
    ++  tome                                            ::  parse path to beam
      |=  pax/path
      ^-  (unit beam)
      ?.  ?=({* * * *} pax)  ~
      %+  biff  (slaw %p i.pax)
      |=  who/ship
      %+  biff  (slaw %tas i.t.pax)
      |=  dex/desk
      %+  biff  (slay i.t.t.pax)
      |=  cis/coin
      ?.  ?=({$$ case} cis)  ~
      `(unit beam)`[~ [who dex `case`p.cis] (flop t.t.t.pax)]
    ::                                                  ::  ++tope:space:clay
    ++  tope                                            ::  beam to path
      |=  bem/beam
      ^-  path
      [(scot %p p.bem) q.bem (scot r.bem) (flop s.bem)]
    --  ::space
  --  ::clay
::                                                      ::::
::::                      ++dill                        ::  (2d) console
  ::                                                    ::::
++  dill
  |%
  ++  $  %$
  --  ::dill
::                                                      ::::
::::                      ++eyre                        ::  (2e) oldweb
  ::                                                    ::::
++  eyre  ^?
  =,  ^eyre
  |%
  ::                                                    ::
  ::::                    ++base64:eyre                 ::  (2e1) base64
    ::                                                  ::::
  ++  base64  ^?
    |%
    ::                                                  ::  ++sifo:base64:eyre
    ++  sifo                                            ::  encode base64
      |=  tig/@
      ^-  tape
      =+  poc=(~(dif fo 3) 0 (met 3 tig))
      =+  pad=(lsh 3 poc (swp 3 tig))
      =+  ^=  cha
      'ABCDEFGHIJKLMNOPQRSTUVWXYZabcdefghijklmnopqrstuvwxyz0123456789+/'
      =+  ^=  sif
          |-  ^-  tape
          ?~  pad
            ~
          =+  d=(end 0 6 pad)
          [(cut 3 [d 1] cha) $(pad (rsh 0 6 pad))]
      (weld (flop (slag poc sif)) (reap poc '='))
    ::                                                  ::  ++ofis:base64:eyre
    ++  ofis                                            ::  decode base64
      =-  |=(a/cord (rash a fel))
      =<  fel=(cook |~(a/@ `@t`(swp 3 a)) (bass 64 .))
      =-  (cook welp ;~(plug (plus siw) (stun 0^2 (cold %0 tis))))
      ^=  siw
      ;~  pose
         (cook |=(a/@ (sub a 'A')) (shim 'A' 'Z'))
         (cook |=(a/@ (sub a 'G')) (shim 'a' 'z'))
         (cook |=(a/@ (add a 4)) (shim '0' '9'))
         (cold 62 (just '+'))
         (cold 63 (just '/'))
       ==
    --  ::base64
  ::                                                    ::
  ::::                    ++bytes:eyre                  ::  (2e2) bytestreams 
    ::                                                  ::::
  ++  bytes  ^?
    |%
    ::                                                  ::  ++moon:bytes:eyre
    ++  moon                                            ::  mime type to text
      |=  myn/mite
      %-  crip
      |-  ^-  tape
      ?~  myn  ~
      ?:  =(~ t.myn)  (trip i.myn)
      (weld (trip i.myn) `tape`['/' $(myn t.myn)])
    ::                                                  ::  ++parsf:bytes:eyre
    ++  parsf                                           ::  make parser from:
      |^  |*  a/(pole _;/(*{$^(rule tape)}))            ::  ;"chars{rule}chars"
          =-  (cook - (boil (norm a)))
          |*  (list)
          ?~  +<  ~
          ?~  t  i
          [i $(+< t)]
      ::
      ::  .=  (boil ~[[& dim] [| ", "] [& dim]]:ag)
      ::  ;~(plug dim ;~(pfix com ace ;~(plug dim (easy)))):ag
      ::
      ++  boil                                          ::
        |*  (list (each rule tape))
        ?~  +<  (easy ~)
        ?:  ?=($| -.i)  ;~(pfix (jest (crip p.i)) $(+< t))
        %+  cook  |*({* *} [i t]=+<)
        ;~(plug p.i $(+< t))
      ::
      ::  .=  (norm [;"{n}, {n}"]:n=dim:ag)  ~[[& dim] [| ", "] [& dim]]:ag
      ::
      ++  norm                                          ::
        |*  (pole _;/(*{$^(rule tape)}))
        ?~  +<  ~
        =>  .(+< [i=+<- t=+<+])
        :_  t=$(+< t)
        =+  rul=->->.i
        ^=  i
        ?~  rul     [%| p=rul]
        ?~  +.rul   [%| p=rul]
        ?@  &2.rul  [%| p=;;(tape rul)]
        [%& p=rul]
      --  ::
    ::                                                  ::  ++scanf:bytes:eyre
    ++  scanf                                           ::  formatted scan
      |*  {tape (pole _;/(*{$^(rule tape)}))}
      =>  .(+< [a b]=+<)
      (scan a (parsf b))
    ::                                                  ::  ++taco:bytes:eyre
    ++  taco                                            ::  atom to octstream
      |=  tam/@  ^-  octs
      [(met 3 tam) tam]
    ::                                                  ::  ++tact:bytes:eyre
    ++  tact                                            ::  tape to octstream
      |=  tep/tape  ^-  octs
      (taco (rap 3 tep))
    ::                                                  ::  ++tell:bytes:eyre
    ++  tell                                            ::  wall to octstream
      |=  wol/wall  ^-  octs
      =+  buf=(rap 3 (turn wol |=(a/tape (crip (weld a `tape`[`@`10 ~])))))
      [(met 3 buf) buf]
    --  ::bytes
  ::                                                    ::
  ::::                    ++js:eyre                     ::  (2e3) json
    ::                                                  ::::
  ++  js  ^?
    |%
    ::                                                  ::  ++jo:js:eyre
    ++  jo                                              ::  json reparser
      =>  |%  ++  grub  (unit *) 
              ++  fist  $-(json grub)
          --  ::
      |%
      ::                                                ::  ++ar:jo:js:eyre
      ++  ar                                            ::  array as list
        |*  wit/fist
        |=  jon/json
        ?.  ?=({$a *} jon)  ~
        %-  zl
        |-  
        ?~  p.jon  ~
        [i=(wit i.p.jon) t=$(p.jon t.p.jon)]
      ::                                                ::  ++at:jo:js:eyre
      ++  at                                            ::  array as tuple
        |*  wil/(pole fist)
        |=  jon/json
        ?.  ?=({$a *} jon)  ~
        =+  raw=((at-raw wil) p.jon)
        ?.((za raw) ~ (some (zp raw)))
      ::                                                ::  ++at-raw:jo:js:eyre
      ++  at-raw                                        ::  array as tuple
        |*  wil/(pole fist)
        |=  jol/(list json)
        ?~  wil  ~
        :-  ?~(jol ~ (-.wil i.jol))
        ((at-raw +.wil) ?~(jol ~ t.jol))
      ::                                                ::  ++bo:jo:js:eyre
      ++  bo                                            ::  boolean
        |=(jon/json ?.(?=({$b *} jon) ~ [~ u=p.jon]))
      ::                                                ::  ++bu:jo:js:eyre
      ++  bu                                            ::  boolean not
        |=(jon/json ?.(?=({$b *} jon) ~ [~ u=!p.jon]))
      ::                                                ::  ++ci:jo:js:eyre
      ++  ci                                            ::  maybe transform
        |*  {poq/gate wit/fist}
        |=  jon/json
        (biff (wit jon) poq)
      ::                                                ::  ++cu:jo:js:eyre
      ++  cu                                            ::  transform
        |*  {poq/gate wit/fist}
        |=  jon/json
        (bind (wit jon) poq)
      ::                                                ::  ++da:jo:js:eyre
      ++  da                                            ::  UTC date
        |=  jon/json
        ?.  ?=({$s *} jon)  ~
        (bind (stud:chrono:behn p.jon) |=(a/date (year a)))
      ::                                                ::  ++di:jo:js:eyre
      ++  di                                            ::  millisecond date
        %+  cu
          |=  a/@u  ^-  @da
          (add ~1970.1.1 (div (mul ~s1 a) 1.000))
        ni
      ::                                                ::  ++mu:jo:js:eyre
      ++  mu                                            ::  true unit
        |*  wit/fist
        |=  jon/json
        ?~(jon (some ~) (bind (wit jon) some))
      ::                                                ::  ++ne:jo:js:eyre
      ++  ne                                            ::  number as real
        |=  jon/json
        ^-  (unit @rd)
        ::  please implement me, it's not that hard!
        !!
      ::                                                ::  ++ni:jo:js:eyre
      ++  ni                                            ::  number as integer
        |=  jon/json 
        ?.  ?=({$n *} jon)  ~
        (rush p.jon dem)
      ::                                                ::  ++no:jo:js:eyre
      ++  no                                            ::  number as cord
        |=  jon/json
        ?.  ?=({$n *} jon)  ~
        (some p.jon)
      ::                                                ::  ++of:jo:js:eyre
      ++  of                                            ::  object as frond
        |*  wer/(pole {cord fist})
        |=  jon/json
        ?.  ?=({$o {@ *} $~ $~} jon)  ~
        |-
        ?~  wer  ~
        ?:  =(-.-.wer p.n.p.jon)  
          ((pe -.-.wer +.-.wer) q.n.p.jon)
        ((of +.wer) jon)
      ::                                                ::  ++ot:jo:js:eyre
      ++  ot                                            ::  object as tuple
        |*  wer/(pole {cord fist})
        |=  jon/json
        ?.  ?=({$o *} jon)  ~
        =+  raw=((ot-raw wer) p.jon)
        ?.((za raw) ~ (some (zp raw)))
      ::                                                ::  ++ot-raw:jo:js:eyre
      ++  ot-raw                                        ::  object as tuple
        |*  wer/(pole {cord fist})
        |=  jom/(map @t json)
        ?~  wer  ~
        =+  ten=(~(get by jom) -.-.wer)
        [?~(ten ~ (+.-.wer u.ten)) ((ot-raw +.wer) jom)]
      ::                                                ::  ++om:jo:js:eyre
      ++  om                                            ::  object as map
        |*  wit/fist
        |=  jon/json
        ?.  ?=({$o *} jon)  ~
        (zm (~(run by p.jon) wit))
      ::                                                ::  ++op:jo:js:eyre
      ++  op                                            ::  parse keys of map
        |*  {fel/rule wit/fist}
        %+  cu  my
        %-  ci  :_  (om wit)
        |=  a/(map cord _(need *wit))
        ^-  (unit (list _[(wonk *fel) (need *wit)]))
        =-  (zl (turn (~(tap by a)) -))
        |*  {a/cord b/*}
        =+  nit=(rush a fel) 
        ?~  nit  ~
        (some [u.nit b])
      ::                                                ::  ++pe:jo:js:eyre
      ++  pe                                            ::  prefix
        |*  {pre/* wit/fist}
        (cu |*(* [pre +<]) wit)
      ::                                                ::  ++sa:jo:js:eyre
      ++  sa                                            ::  string as tape
        |=  jon/json
        ?.(?=({$s *} jon) ~ (some (trip p.jon)))
      ::                                                ::  ++so:jo:js:eyre
      ++  so                                            ::  string as cord
        |=  jon/json
        ?.(?=({$s *} jon) ~ (some p.jon))
      ::                                                ::  ++su:jo:js:eyre
      ++  su                                            ::  parse string
        |*  sab/rule
        |=  jon/json
        ?.  ?=({$s *} jon)  ~
        (rush p.jon sab)
      ::                                                ::  ++ul:jo:js:eyre
      ++  ul                                            ::  null
        |=(jon/json ?~(jon (some ~) ~))
      ::                                                ::  ++za:jo:js:eyre
      ++  za                                            ::  full unit pole
        |*  pod/(pole (unit))
        ?~  pod  &
        ?~  -.pod  |
        (za +.pod)
      ::                                                ::  ++zl:jo:js:eyre
      ++  zl                                            ::  collapse unit list
        |*  lut/(list (unit))
        ?.  |-  ^-  ?
            ?~(lut & ?~(i.lut | $(lut t.lut)))
          ~
        %-  some
        |-
        ?~  lut  ~
        [i=u:+.i.lut t=$(lut t.lut)]
      ::                                                ::  ++zm:jo:js:eyre
      ++  zm                                            ::  collapse unit map
        |*  lum/(map term (unit))
        ?:  (~(rep by lum) |=({{@ a/(unit)} b/_|} |(b ?=($~ a))))
          ~
        (some (~(run by lum) need))
      ::                                                ::  ++zp:jo:js:eyre
      ++  zp                                            ::  unit tuple
        |*  but/(pole (unit))
        ?~  but  !!
        ?~  +.but  
          u:->.but
        [u:->.but (zp +.but)]
      --  ::jo
    ::                                                  ::  ++joba:js:eyre
    ++  joba                                            ::  object from k-v pair
      |=  {p/@t q/json}
      ^-  json
      [%o [[p q] ~ ~]]
    ::                                                  ::  ++jobe:js:eyre
    ++  jobe                                            ::  object from k-v list
      |=  a/(list {p/@t q/json})
      ^-  json
      [%o (~(gas by *(map @t json)) a)]
    ::                                                  ::  ++jape:js:eyre
    ++  jape                                            ::  string from tape
      |=  a/tape
      ^-  json
      [%s (crip a)]
    ::                                                  ::  ++jone:js:eyre
    ++  jone                                            ::  number from unsigned
      |=  a/@u
      ^-  json
      :-  %n
      ?:  =(0 a)  '0'
      %-  crip
      %-  flop
      |-  ^-  tape 
      ?:(=(0 a) ~ [(add '0' (mod a 10)) $(a (div a 10))])
    ::                                                  ::  ++jode:js:eyre
    ++  jode                                            ::  ms timestamp
      |=  a/time 
      =-  (jone (div (mul - 1.000) ~s1))
      (add (div ~s1 2.000) (sub a ~1970.1.1))
    ::                                                  ::  ++jesc:js:eyre
    ++  jesc                                            ::  escaped
      =+  utf=|=(a/@ ['\\' 'u' ((x-co 4):co a)]) 
      |=  a/@  ^-  tape
      ?+  a  ?:((gth a 0x1f) [a ~] (utf a))
        $10  "\\n"
        $34  "\\\""
        $92  "\\\\"
      ==
    ::                                                  ::  ++poja:js:eyre
    ++  poja                                            ::  parse JSON
      =<  |=(a/cord `(unit json)`(rush a apex))
      |%
      ::                                                ::  ++abox:poja:js:eyre
      ++  abox                                          ::  array
        %+  stag  %a
        (ifix [sel (wish ser)] (more (wish com) apex))
      ::                                                ::  ++apex:poja:js:eyre
      ++  apex                                          ::  any value
        %+  knee  *json  |.  ~+
        %+  ifix  [spac spac]
        ;~  pose
          (cold ~ (jest 'null'))
          (stag %b bool)
          (stag %s stri)
          (cook |=(s/tape [%n p=(rap 3 s)]) numb)
          abox
          obox
        ==
      ::                                                ::  ++bool:poja:js:eyre
      ++  bool                                          ::  boolean
        ;~  pose 
          (cold & (jest 'true'))
          (cold | (jest 'false'))
        ==
      ::                                                ::  ++digs:poja:js:eyre
      ++  digs                                          ::  digits
        (star (shim '0' '9'))
      ::                                                ::  ++esca:poja:js:eyre
      ++  esca                                          ::  escaped character
        ;~  pfix  bas
          =*  loo
            =*  lip  
              ^-  (list (pair @t @))
              [b+8 t+9 n+10 f+12 r+13 ~]
            =*  wow  `(map @t @)`(malt lip)
            (sear ~(get by wow) low)
          =*  tuf  ;~(pfix (just 'u') (cook tuft qix:ab))
          ;~(pose doq fas soq bas loo tuf)
        ==
      ::                                                ::  ++expo:poja:js:eyre
      ++  expo                                          ::  exponent
        ;~  (comp twel)
          (piec (mask "eE"))
          (mayb (piec (mask "+-")))
          digs
        ==                                                  
      ::                                                ::  ++frac:poja:js:eyre
      ++  frac                                          ::  fraction
        ;~(plug dot digs)
      ::                                                ::  ++jcha:poja:js:eyre
      ++  jcha                                          ::  string character
        ;~(pose ;~(less doq bas prn) esca)
      ::                                                ::  ++mayb:poja:js:eyre
      ++  mayb                                          ::  optional
        |*(bus/rule ;~(pose bus (easy ~)))
      ::                                                ::  ++numb:poja:js:eyre
      ++  numb                                          ::  number
        ;~  (comp twel)
          (mayb (piec hep))
          ;~  pose
            (piec (just '0'))
            ;~(plug (shim '1' '9') digs)
          ==
          (mayb frac)
          (mayb expo)
        ==
      ::                                                ::  ++obje:poja:js:eyre
      ++  obje                                          ::  object list
        %+  ifix  [(wish kel) (wish ker)] 
        (more (wish com) pear)
      ::                                                ::  ++obox:poja:js:eyre
      ++  obox                                          ::  object
        (stag %o (cook malt obje))
      ::                                                ::  ++pear:poja:js:eyre
      ++  pear                                          ::  key-value
        ;~(plug ;~(sfix (wish stri) (wish col)) apex)
      ::
      ++  piec                                          ::  ++piec:poja:js:eyre
        |*  bus/rule                                    ::  listify
        (cook |=(a/@ [a ~]) bus)
      ::                                                ::  ++stri:poja:js:eyre
      ++  stri                                          ::  string
        (cook crip (ifix [doq doq] (star jcha)))
      ::                                                ::  ++tops:poja:js:eyre
      ++  tops                                          ::  strict value
        ;~(pose abox obox)
      ::                                                ::  ++spac:poja:js:eyre
      ++  spac                                          ::  whitespace
        (star (mask [`@`9 `@`10 `@`13 ' ' ~]))
      ::                                                ::  ++twel:poja:js:eyre
      ++  twel                                          ::  tape weld
        |=({a/tape b/tape} (weld a b))
      ::                                                ::  ++wish:poja:js:eyre
      ++  wish                                          ::  with whitespace
        |*(sef/rule ;~(pfix spac sef))
      --  ::poja
    ::                                                  ::  ++pojo:js:eyre
    ++  pojo                                            ::  print json
      =|  rez/tape
      |=  val/json
      ^-  tape
      ?~  val  (weld "null" rez)
      ?-    -.val
          $a
        :-  '['
        =.  rez  [']' rez]
        !.
        ?~  p.val  rez
        |-
        ?~  t.p.val  ^$(val i.p.val)
        ^$(val i.p.val, rez [',' $(p.val t.p.val)])
     ::
          $b  (weld ?:(p.val "true" "false") rez)
          $n  (weld (trip p.val) rez)
          $s
        :-  '"'
        =.  rez  ['"' rez]
        =+  viz=(trip p.val)
        !.
        |-  ^-  tape
        ?~  viz  rez
        =+  hed=(jesc i.viz)
        ?:  ?=({@ $~} hed)
          [i.hed $(viz t.viz)]
        (weld hed $(viz t.viz))
     ::
          $o
        :-  '{'
        =.  rez  ['}' rez]
        =+  viz=(~(tap by p.val))
        ?~  viz  rez
        !.
        |-  ^+  rez
        ?~  t.viz  ^$(val [%s p.i.viz], rez [':' ^$(val q.i.viz)])
        =.  rez  [',' $(viz t.viz)]
        ^$(val [%s p.i.viz], rez [':' ^$(val q.i.viz)])
      ==
    --  ::js
  ::                                                    ::
  ::::                    ++xml:eyre                    ::  (2e4) xml
    ::                                                  ::::
  ++  xml  ^?
    |%
    ::                                                  ::  ++print:xml
    ++  print                                           ::  xml printer
      =<  |=(a/manx `tape`(apex a ~))
      |_  _[unq=`?`| cot=`?`|]
      ::
      ++  apex                                          ::  top level
        |=  {mex/manx rez/tape}
        ^-  tape
        ?:  ?=({$$ {{$$ *} $~}} g.mex)
          (escp v.i.a.g.mex rez)
        =+  man=`mane`n.g.mex
        =.  unq  |(unq =(%script man) =(%style man))
        =+  tam=(name man)
        =+  att=`mart`a.g.mex
        :-  '<'
        %+  welp  tam
        =-  ?~(att rez [' ' (attr att rez)])
        ^-  rez/tape
        ?:  &(?=($~ c.mex) |(cot (clot man)))
          [' ' '/' '>' rez]
        :-  '>'
        (many c.mex :(weld "</" tam ">" rez))
      ::
      ++  attr                                          ::  attributes to tape
        |=  {tat/mart rez/tape}
        ^-  tape
        ?~  tat  rez
        =.  rez  $(tat t.tat)
        ;:  weld 
          (name n.i.tat)
          "=\"" 
          (escp(unq |) v.i.tat '"' ?~(t.tat rez [' ' rez]))
        ==
      ::
      ++  escp                                          ::  escape for xml
        |=  {tex/tape rez/tape}
        ?:  unq
          (weld tex rez)
        =+  xet=`tape`(flop tex)
        !.
        |-  ^-  tape
        ?~  xet  rez
        %=    $
          xet  t.xet
          rez  ?-  i.xet
                 $34  ['&' 'q' 'u' 'o' 't' ';' rez]
                 $38  ['&' 'a' 'm' 'p' ';' rez]
                 $39  ['&' '#' '3' '9' ';' rez]
                 $60  ['&' 'l' 't' ';' rez]
                 $62  ['&' 'g' 't' ';' rez]
                 *    [i.xet rez]
               ==
        ==
      ::
      ++  many                                          ::  nodelist to tape
        |=  {lix/(list manx) rez/tape}
        |-  ^-  tape
        ?~  lix  rez
        (apex i.lix $(lix t.lix))
      ::
      ++  name                                          ::  name to tape
        |=  man/mane  ^-  tape
        ?@  man  (trip man)
        (weld (trip -.man) `tape`[':' (trip +.man)])
      ::
      ++  clot  ~+                                      ::  self-closing tags
        %~  has  in
            %-  silt  ^-  (list term)  :~
              %area  %base  %br  %col  %command  %embed  %hr  %img  %inputt
              %keygen  %link  %meta  %param     %source   %track  %wbr 
        ==  ==
      --  ::
    ::                                                  ::  ++parse:xml
    ++  parse                                           ::  xml parser
      =<  |=(a/cord (rush a apex))
      |_  ent/_`(map term @t)`[[%apos '\''] ~ ~]
      ::
      ++  apex                                          ::  top level
        =+  spa=;~(pose comt whit)
        %+  knee  *manx  |.  ~+
        %+  ifix  [(star spa) (star spa)]
        ;~  pose
          %+  sear  |=({a/marx b/marl c/mane} ?.(=(c n.a) ~ (some [a b])))
            ;~(plug head many tail)
          empt
        == 
      ::
      ++  attr                                          ::  attributes
        %+  knee  *mart  |.  ~+ 
        %-  star
        ;~  plug  
          ;~(pfix (plus whit) name)
          ;~  pose
            (ifix [;~(plug tis doq) doq] (star ;~(less doq escp)))
            (ifix [;~(plug tis soq) soq] (star ;~(less soq escp)))
            (easy ~)
          ==
        ==
      ::
      ++  chrd                                          ::  character data
        %+  cook  |=(a/tape ^-(mars ;/(a)))
        (plus ;~(less doq ;~(pose (just `@`10) escp)))
      ::
      ++  comt                                          ::  comments 
        =-  (ifix [(jest '<!--') (jest '-->')] (star -))
        ;~  pose
          ;~(less hep prn)
          whit
          ;~(less (jest '-->') hep)
        ==
      ::
      ++  escp                                          ::
        ;~(pose ;~(less gal gar pam prn) enty)
      ::
      ++  enty                                          ::  entity
        %+  ifix  pam^sem
        ;~  pose
          =+  def=^+(ent (my [%gt '>'] [%lt '<'] [%amp '&'] [%quot '"'] ~))
          %+  sear  ~(get by (~(uni by def) ent))
          (cook crip ;~(plug alf (stun 1^31 aln)))
          %+  cook  |=(a/@c ?:((gth a 0x10.ffff) '�' (tuft a)))
          =<  ;~(pfix hax ;~(pose - +))
          :-  (bass 10 (stun 1^8 dit))
          (bass 16 ;~(pfix (mask "xX") (stun 1^8 hit)))
        ==
      ::
<<<<<<< HEAD
      ++  empt                                          ::  self-closing tag
        %+  ifix  [gal (jest '/>')]
        ;~(plug ;~(plug name attr) (cold ~ (star whit)))
=======
      ::  %fungi keys can be anything, but don't reuse 
      ::  currency codes.  codes for urbit invitations:
      ::  %ugl == galaxy, %usr == star, %upl == planet
    ::::
  ++  bill  (pair @da @)                                ::  expiring value
  ++  bump                                              ::  rights change
    $:  mor/safe                                        ::  add rights
        les/safe                                        ::  lose rights
    ==                                                  ::
  ++  dorm  (pair ship bloq)                            ::  issuing group
  ++  pile  (tree (pair @ @))                           ::  efficient ship set
  ++  rite                                              ::  urbit commitment
    $%  {$apple p/(map site @)}                         ::  web api key
        {$block $~}                                     ::  banned
        {$email p/(set @t)}                             ::  email addresses
        {$final p/@pG}                                  ::  recognize by ticket
        {$fungi p/(map term @ud)}                       ::  fungibles
        {$guest $~}                                     ::  refugee visa
        {$hotel p/(map dorm pile)}                      ::  reserved block
        {$jewel p/(map life ring)}                      ::  private keyring
        {$login p/(set @pG)}                            ::  login secret
        {$pword p/(map site (map @t @t))}               ::  web passwd by user
        {$token p/(map site (map @t @t))}               ::  app tokens by user
        {$urban p/(map hand bill)}                      ::  urbit symmetric keys
    ==                                                  ::
  ++  site  (list @ta)                                  ::  [%com %yahoo %www ~]
  ++  safe  (tree rite)                                 ::  rights set
::                                                    ::::
::::                        ## 0.c                      ::  i/o
  ::                                                    ::::
      ::  %jael has two general kinds of task: changes
      ::  and change subscriptions.
>>>>>>> 10533be4
      ::
      ++  head                                          ::  opening tag
        (ifix [gal gar] ;~(plug name attr))
      ::
      ++  many                                          ::  contents
        (more (star comt) ;~(pose apex chrd))
      ::
      ++  name                                          ::  tag name 
        =+  ^=  chx
            %+  cook  crip 
            ;~  plug 
                ;~(pose cab alf) 
                (star ;~(pose cab dot alp))
            ==
        ;~(pose ;~(plug ;~(sfix chx col) chx) chx)
      ::
      ++  tail                                          ::  closing tag
        (ifix [(jest '</') gar] name)             
      ::
      ++  whit                                          ::  whitespace
        (mask ~[' ' `@`0x9 `@`0xa])
      --  ::
    --  ::xml
  ::                                                    ::
  ::::                   ++url:eyre                     ::  (2e5) urls
    ::                                                  ::::
  ++  url  ^?
    |%
    ::                                                  ::  ++deft:url:eyre
    ++  deft                                            ::  parse url extension
      |=  rax/(list @t)
      |-  ^-  pork
      ?~  rax
        [~ ~]
      ?^  t.rax
        [p.pok [ire q.pok]]:[pok=$(rax t.rax) ire=i.rax]
      =+  ^-  raf/(like term)
          =>  |=(a/@ ((sand %tas) (crip (flop (trip a)))))
          (;~(sfix (sear . sym) dot) [1^1 (flop (trip i.rax))])
      ?~  q.raf
        [~ [i.rax ~]]
      =+  `{ext/term {@ @} fyl/tape}`u.q.raf
      :-  `ext
      ?:(=(~ fyl) ~ [(crip (flop fyl)) ~])
    ::                                                  ::  ++earf:url:eyre
    ++  earf                                            ::  purf to tape
      |=  purf
      (weld (earn p) ?~(q "" `tape`['#' (trip u.q)]))
    ::                                                  ::  ++earl:url:eyre
    ++  earl                                            ::  localize purl
      |=  {who/@p pul/purl}
      ^-  purl
      pul(q.q [(rsh 3 1 (scot %p who)) q.q.pul])
    ::                                                  ::  ++earn:url:eyre
    ++  earn                                            ::  print purl
      =<  |=(pul/purl `tape`(apex %& pul))
      |%
      ++  apex                                          ::
        |=  qur/quri  ^-  tape
        ?-  -.qur
          $&  (weld (head p.p.qur) `tape`$(qur [%| +.p.qur]))
          $|  ['/' (weld (body p.qur) (tail q.qur))]
        ==
      ::
      ++  body                                          ::
        |=  pok/pork  ^-  tape
        ?~  q.pok  ~
        |-
        =+  seg=(urle (trip i.q.pok))
        ?~  t.q.pok
          ?~(p.pok seg (welp seg '.' (trip u.p.pok)))
        (welp seg '/' $(q.pok t.q.pok))
      ::
      ++  head                                          ::
        |=  har/hart
        ^-  tape
        ;:  weld
          ?:(&(p.har !?=(hoke r.har)) "https://" "http://")
        ::
          ?-  -.r.har
            $|  (trip (rsh 3 1 (scot %if p.r.har)))
            $&  =+  rit=(flop p.r.har)
                |-  ^-  tape
                ?~  rit  ~ 
                (weld (trip i.rit) ?~(t.rit "" `tape`['.' $(rit t.rit)]))
          ==
        ::
          ?~(q.har ~ `tape`[':' ((d-co:co 1) u.q.har)])
        ==
      ::
      ++  tail                                          ::
        |=  kay/quay
        ^-  tape
        ?:  =(~ kay)  ~
        :-  '?'
        |-  ^-  tape
        ?~  kay  ~
        ;:  welp
          (urle (trip p.i.kay))
          ?~(q.i.kay ~ ['=' (urle (trip q.i.kay))])
          ?~(t.kay ~ `tape`['&' $(kay t.kay)])
        ==
      --  ::
    ::                                                  ::  ++epur:url:eyre
    ++  epur                                            ::  url+header parser
      =>(urlp |=(a/cord `(unit purl)`(rush a auri)))
    ::                                                  ::  ++fuel:url:eyre
    ++  fuel                                            ::  parse urbit fcgi
      |=  {bem/beam ced/noun:cred quy/|-($@($~ {p/@t q/@t t/$}))}
      ^-  epic
      =+  qix=|-(`quay`?~(quy quy [[p q]:quy $(quy t.quy)]))
      [(malt qix) ((hard cred) ced) bem /]
    ::                                                  ::  ++urle:url:eyre
    ++  urle                                            ::  url encode
      |=  tep/tape
      ^-  tape
      %-  zing
      %+  turn  tep
      |=  tap/char
      =+  xen=|=(tig/@ ?:((gte tig 10) (add tig 55) (add tig '0')))
      ?:  ?|  &((gte tap 'a') (lte tap 'z'))
              &((gte tap 'A') (lte tap 'Z'))
              &((gte tap '0') (lte tap '9'))
              =('.' tap)
              =('-' tap)
              =('~' tap)
              =('_' tap)
          ==
        [tap ~]
      ['%' (xen (rsh 0 4 tap)) (xen (end 0 4 tap)) ~]
    ::                                                  ::  ++urld:url:eyre
    ++  urld                                            ::  url decode
      |=  tep/tape
      ^-  (unit tape)
      ?~  tep  [~ ~]
      ?:  =('%' i.tep)
        ?.  ?=({@ @ *} t.tep)  ~
        =+  nag=(mix i.t.tep (lsh 3 1 i.t.t.tep))
        =+  val=(rush nag hex:ag)
        ?~  val  ~
        =+  nex=$(tep t.t.t.tep)
        ?~(nex ~ [~ [`@`u.val u.nex]])
      =+  nex=$(tep t.tep)
      ?~(nex ~ [~ i.tep u.nex])
    ::                                                  ::  ++urlp:url:eyre
    ++  urlp                                            ::  url+header parser
      |%
      ::                                                ::  ++apat:urlp:url:
      ++  apat                                          ::  2396 abs_path
        %+  cook  deft
        (ifix [fas ;~(pose fas (easy ~))] (more fas smeg))
      ::                                                ::  ++aurf:urlp:url:
      ++  aurf                                          ::  2396 with fragment
        %+  cook  |~(a/purf a)
        ;~(plug auri (punt ;~(pfix hax (cook crip (star pque)))))
      ::                                                ::  ++auri:urlp:url:
      ++  auri                                          ::  2396 URL
        %+  cook
          |=  a/purl
          ?.(?=(hoke r.p.a) a a(p.p &))
        ;~  plug
          ;~(plug htts thor)
          ;~(plug ;~(pose apat (easy *pork)) yque)
        ==
      ::                                                ::  ++auru:urlp:url:
      ++  auru                                          ::  2396 with maybe user
        %+  cook
          |=  $:  a/{p/? q/(unit user) r/{(unit @ud) host}}
                  b/{pork quay}
              ==
          ^-  (pair (unit user) purl)
          [q.a [[p.a r.a] b]]
        ::
        ;~  plug
          ;~(plug htts (punt ;~(sfix urt:ab pat)) thor)
          ;~(plug ;~(pose apat (easy *pork)) yque)
        ==
      ::                                                ::  ++htts:urlp:url:
      ++  htts                                          ::  scheme 
        %+  sear  ~(get by (malt `(list (pair term ?))`[http+| https+& ~]))
        ;~(sfix scem ;~(plug col fas fas))
      ::                                                ::  ++cock:urlp:url:
      ++  cock                                          ::  cookie
        %+  most  ;~(plug sem ace) 
        ;~(plug toke ;~(pfix tis tosk))
      ::                                                ::  ++dlab:urlp:url:
      ++  dlab                                          ::  2396 domainlabel
        %+  sear
          |=  a/@ta
          ?.(=('-' (rsh 3 (dec (met 3 a)) a)) [~ u=a] ~)
        %+  cook  cass
        ;~(plug aln (star alp))
      ::                                                ::  ++fque:urlp:url:
      ++  fque                                          ::  normal query field
        (cook crip (plus pquo))
      ::                                                ::  ++fquu:urlp:url:
      ++  fquu                                          ::  optional query field
        (cook crip (star pquo))
      ::                                                ::  ++pcar:urlp:url:
      ++  pcar                                          ::  2396 path char
        ;~(pose pure pesc psub col pat)
      ::                                                ::  ++pcok:urlp:url:
      ++  pcok                                          ::  cookie char
        ;~(less bas sem com doq prn)
      ::                                                ::  ++pesc:urlp:url:
      ++  pesc                                          ::  2396 escaped
        ;~(pfix cen mes)
      ::                                                ::  ++pold:urlp:url:
      ++  pold                                          ::  
        (cold ' ' (just '+'))
      ::                                                ::  ++pque:urlp:url:
      ++  pque                                          ::  3986 query char
        ;~(pose pcar fas wut)
      ::                                                ::  ++pquo:urlp:url:
      ++  pquo                                          ::  normal query char
        ;~(pose pure pesc pold fas wut)
      ::                                                ::  ++pure:urlp:url:
      ++  pure                                          ::  2396 unreserved
        ;~(pose aln hep dot cab sig)
      ::                                                ::  ++psub:urlp:url:
      ++  psub                                          ::  3986 sub-delims
        ;~  pose
          zap  buc  pam  soq  pel  per
          tar  lus  com  sem  tis
        ==
      ::                                                ::  ++ptok:urlp:url:
      ++  ptok                                          ::  2616 token
        ;~  pose
          aln  zap  hax  buc  cen  pam  soq  tar  lus
          hep  dot  ket  cab  tec  bar  sig
        ==
      ::                                                ::  ++scem:urlp:url:
      ++  scem                                          ::  2396 scheme
        %+  cook  cass
        ;~(plug alf (star ;~(pose aln lus hep dot)))
      ::                                                ::  ++smeg:urlp:url:
      ++  smeg                                          ::  2396 segment
        (cook crip (plus pcar))
      ::                                                ::  ++tock:urlp:url:
      ++  tock                                          ::  6265 raw value
        (cook crip (plus pcok))
      ::                                                ::  ++tosk:urlp:url:
      ++  tosk                                          ::  6265 quoted value
        ;~(pose tock (ifix [doq doq] tock))
      ::                                                ::  ++toke:urlp:url:
      ++  toke                                          ::  2616 token
        (cook crip (plus ptok))
      ::                                                ::  ++thor:urlp:url:
      ++  thor                                          ::  2396 host+port
        %+  cook  |*({* *} [+<+ +<-])
        ;~  plug
          thos
          ;~((bend) (easy ~) ;~(pfix col dim:ag))
        ==
      ::                                                ::  ++thos:urlp:url:
      ++  thos                                          ::  2396 host, no local
        ;~  plug
          ;~  pose
            %+  stag  %&
            %+  sear                                    ::  LL parser weak here
              |=  a/(list @t)
              =+  b=(flop a)
              ?>  ?=(^ b)
              =+  c=(end 3 1 i.b)
              ?.(&((gte c 'a') (lte c 'z')) ~ [~ u=b])
            (most dot dlab)
          ::
            %+  stag  %|
            =+  tod=(ape:ag ted:ab)
            %+  bass  256
            ;~(plug tod (stun [3 3] ;~(pfix dot tod)))
          ==
        ==
      ::                                                ::  ++yque:urlp:url:
      ++  yque                                          ::  query ending
        ;~  pose
          ;~(pfix wut yquy)
          (easy ~)
        ==
      ::                                                ::  ++yquy:urlp:url:
      ++  yquy                                          ::  query
        ;~  pose  
          ::  proper query
          ::
          %+  more
            ;~(pose pam sem)
          ;~(plug fque ;~(pose ;~(pfix tis fquu) (easy '')))
          ::
          ::  funky query
          ::
          %+  cook
            |=(a/tape [[%$ (crip a)] ~])
          (star pque)
        ==
      ::                                                ::  ++zest:urlp:url:
      ++  zest                                          ::  2616 request-uri
        ;~  pose
          (stag %& (cook |=(a/purl a) auri))
          (stag %| ;~(plug apat yque))
        ==
      --
    --  ::url
  ::                                                    ::
  ::::                  ++wired:eyre                    ::  anton's wire toys
    ::                                                  ::::
  ++  wired  ^?
    |%
    ::                                                  ::  ++dray:wired:eyre
    ++  dray                                            ::  load tuple in path
      ::
      ::  .=  ~[p=~.ack q=~.~sarnel r=~..y]
      ::  (dray ~[p=%tas q=%p r=%f] %ack ~sarnel &)
      ::
      =-  |*  {a/{@tas (pole @tas)} b/*}  ^-  (paf a)
          =>  .(b `(tup -.a +.a)`b)
          ?~  +.a  [(scot -.a b) ~]
          [(scot -.a -.b) `(paf +.a)`(..$ +.a +.b)]
      :-  paf=|*(a/(pole) ?~(a $~ {(odo:raid -.a(. %ta)) (..$ +.a)}))
      ^=  tup
      |*  {a/@tas b/(pole @tas)} 
      =+  c=(odo:raid a) 
      ?~(b c {c (..$ -.b +.b)})
    ::                                                  ::  ++raid:wired:eyre 
    ++  raid                                            ::  demand path odors
      ::
      ::  .=  [p=%ack q=~sarnel r=&]
      ::  (raid /ack/~sarnel+.y p=%tas q=%p r=%f ~)
      ::
      =-  |*  {a/path b/{@tas (pole @tas)}}
          ?~  +.b  `(odo -.b)`(slav -.b -.a)
          [`(odo -.b)`(slav -.b -.a) (..$ +.a +.b)]
      ^=  odo
      |*  a/@tas
      |=  b/*
      =<  a(, (. b))                  ::  preserve face
      ?+  a   @
        $c  @c  $da  @da  $dr  @dr  $f   @f   $if  @if  $is  @is  $p   @p
        $u  @u  $uc  @uc  $ub  @ub  $ui  @ui  $ux  @ux  $uv  @uv  $uw  @uw
        $s  @s  $t   @t   $ta  @ta  $tas  @tas
      ==
    ::                                                  ::  ++read:wired:eyre
    ++  read                                            ::  parse odored path
      =<  |*({a/path b/{@tas (pole @tas)}} ((+> b) a))
      |*  b/{@tas (pole @tas)}
      |=  a/path
      ?~  a  ~
      =+  hed=(slaw -.b i.a)
      ?~  +.b
        ^-  (unit (odo:raid -.b))
        ?^(+.a ~ hed)
      ^-  (unit {(odo:raid -.b) _(need *(..^$ +.b))})
      (both hed ((..^$ +.b) +.a))
    --  ::wired
  --  ::eyre
::                                                      ::
::::                      ++ford                        ::  (2f) build
  ::                                                    ::::
++  ford
  |%
  ++  $  %$
  --  ::ford
::                                                      ::
::::                      ++gall                        ::  (2g) application
  ::                                                    ::::
++  gall
  =,  ^gall
  |%
  ++  pale                                              ::  filter peers
    |=  {hid/bowl fun/$-(sink ?)}
    (skim (~(tap by sup.hid)) fun)
  ::                                                    ::  ++prix:gall
  ++  prix                                              ::  filter gate
    |=  pax/path  |=  sink  ^-  ?
    ?~  pax  &  ?~  r.+<  | 
    &(=(i.pax i.r.+<) $(pax t.pax, r.+< t.r.+<))
  ::                                                    ::  ++
  ++  prey                                              ::  prefix 
    |=({pax/path hid/bowl} (pale hid (prix pax)))
  --  ::gall
::                                                      ::
::::                      ++jael                        ::  (2h) security
  ::                                                    ::::
++  jael
  |%
  ::                                                    ::
<<<<<<< HEAD
  ::::                    ++title:jael                  ::  (2h1) namespace
    ::                                                  ::::
  ++  title  ^?
    |%
    ::                                                  ::  ++clan:title:jael
    ++  clan                                            ::  ship to rank
      |=  who/ship  ^-  rank:^ames
      =+  wid=(met 3 who)
      ?:  (lte wid 1)   %czar
      ?:  =(2 wid)      %king
      ?:  (lte wid 4)   %duke
      ?:  (lte wid 8)   %earl
      ?>  (lte wid 16)  %pawn
    ::                                                  ::  ++glam:title:jael
    ++  glam                                            ::  galaxy name
      |=  zar/@pD  ^-  tape
      (weld "galaxy " (scow %p zar))
    ::                                                  ::  ++gnom:title:jael
    ++  gnom                                            ::  ship display name
      |=  {{our/@p now/@da} him/@p}  ^-  @t
      =+  yow=(scot %p him)
      =+  pax=[(scot %p our) %name (scot %da now) yow ~]
      =+  woy=.^(@t %a pax)
      ?:  =(%$ woy)  yow
      (rap 3 yow ' ' woy ~)
    ::                                                  ::  ++gnow:title:jael
    ++  gnow                                            ::  full display name
      |=  {who/@p gos/gcos:^ames}  ^-  @t
      ?-    -.gos
          $czar                 (rap 3 '|' (rap 3 (glam who)) '|' ~)
          $king                 (rap 3 '_' p.gos '_' ~)
          $earl                 (rap 3 ':' p.gos ':' ~)
          $pawn                 ?~(p.gos %$ (rap 3 '.' u.p.gos '.' ~))
          $duke
        ?:  ?=($anon -.p.gos)  %$
        %+  rap  3
        ^-  (list @)
        ?-    -.p.gos
            $punk  ~['"' q.p.gos '"']
            ?($lord $lady)
          =+  ^=  nad
              =+  nam=`name:^ames`s.p.p.gos
              %+  rap  3
              :~  p.nam
                  ?~(q.nam 0 (cat 3 ' ' u.q.nam))
                  ?~(r.nam 0 (rap 3 ' (' u.r.nam ')' ~))
                  ' '
                  s.nam
              ==
          ?:(=(%lord -.p.gos) ~['[' nad ']'] ~['(' nad ')'])
        ==
      ==
    ::                                                  ::  ++saxo:title:jael
    ++  saxo                                            ::  autocanon
      |=  who/ship
      ^-  (list ship)
      =+  dad=(sein who)
      [who ?:(=(who dad) ~ $(who dad))]
    ::                                                  ::  ++sein:title:jael
    ++  sein                                            ::  autoboss
      |=  who/ship  ^-  ship
      =+  mir=(clan who)
      ?-  mir
        $czar  ~zod
        $king  (end 3 1 who)
        $duke  (end 4 1 who)
        $earl  (end 5 1 who)
        $pawn  (end 4 1 who)
      ==
    ::                                                  ::  ++team:title:jael
    ++  team                                            ::  our / our moon
      |=  {our/@p him/@p}
      ?|  =(our him)
          &(?=($earl (clan him)) =(our (sein him)))
      ==
    --  ::title
  --  ::jael
=======
  ++  sign                                              ::  in result $<-
    $%  {$b $wake $~}                                   ::  wakeup
        {$x $rest p/coop}                               ::  message result
    ==                                                  ::
  ++  tally                                             ::  balance update
    %+  each  balance                                   ::  complete
    action                                              ::  change
  ::
  ++  task                                              ::  in request ->$
    $%  {$burn p/ship q/safe}                           ::  destroy rights
        {$hail p/ship q/remote}                         ::  remote update
::         {$init p/@pG q/arms}                            ::  initialize urbit
        {$meet p/(unit (unit ship)) q/farm}             ::  integrate pki from
        {$mint p/ship q/safe}                           ::  create rights
        {$move p/ship q/ship r/safe}                    ::  transfer from/to
        {$next p/bull}                                  ::  update private key
        {$nuke $~}                                      ::  cancel tracker from
        {$veil p/ship}                                  ::  view secret channel
        {$vein $~}                                      ::  view signing keys
        {$vest $~}                                      ::  view public balance
        {$vine $~}                                      ::  view secret history
        {$jaelwomb p/womb-task}
        {$west p/ship q/path r/*}                       ::  remote request
    ==                                                  ::
  ++  ticket  @G                                        ::  old 64-bit ticket
  ++  passcode  @uvH                                    ::  128-bit passcode
  ++  passhash  @uwH                                    ::  passocde hash
  ++  mail  @t                                          ::  email address
  ++  invite                                            ::
    $:  who/mail                                        ::  owner email
        pla/@ud                                         ::  planets to send
        sta/@ud                                         ::  stars to send
    ==                                                  ::
  ++  womb-task                                         ::  manage ship %fungi
    $%  {$claim aut/passcode her/@p tik/ticket}         ::  convert to %final
        {$bonus tid/passcode pla/@ud sta/@ud}           ::  supplement passcode
        {$invite tid/passcode inv/invite}               ::  alloc to passcode
        {$reinvite aut/passcode tid/passcode inv/invite}::  move to another
    ==
  ++  womb-scry
    $%  {$shop typ/?($star $planet) nth/@u}             ::  available ships
        {$stats who/ship}                               ::  ship details
        {$balance aut/passcode}                         ::  invite details
    ==
  ++  womb-balance  {who/mail pla/@ud sta/@ud} ::  equivalent to invite?
  ++  womb-gilt
    $%  {$ships (list ship)}                            ::
        {$womb-owner (unit mail)}                       ::
        {$womb-balance (unit womb-balance)}             ::
    ==
  ++  gilt  ?(womb-gilt)                                ::
  --
>>>>>>> 10533be4
::
++  zuse  %310                                          ::  hoon+zuse kelvin
++  gift-arvo                                           ::  out result <-$
  $?  gift:able:^ames
      gift:able:^behn
      gift:able:^clay
      gift:able:^dill
      gift:able:^eyre
      gift:able:^ford
      gift:able:^gall
  ==
++  task-arvo                                           ::  in request ->$
  $?  task:able:^ames
      task:able:^clay
      task:able:^behn
      task:able:^dill
      task:able:^eyre
      task:able:^ford
      task:able:^gall
  ==
++  note-arvo                                           ::  out request $->
  $?  {@tas $meta vase}
<<<<<<< HEAD
  $%  {$a task:able:^ames}
      {$b task:able:^behn}
      {$c task:able:^clay}
      {$d task:able:^dill}
      {$e task:able:^eyre}
      {$f task:able:^ford}
      {$g task:able:^gall}
=======
  $%  {$a kiss-ames}
      {$b kiss-behn}
      {$c kiss-clay}
      {$d kiss-dill}
      {$e kiss-eyre}
      {$f kiss-ford}
      {$g kiss:gall}
      {$j $init ship} :: XX actual jael tasks
>>>>>>> 10533be4
  ==  ==
++  sign-arvo                                           ::  in result $<-
  $%  {$a gift:able:^ames}
      {$b gift:able:^behn}
      {$c gift:able:^clay}
      {$d gift:able:^dill}
      {$e gift:able:^eyre}
      {$f gift:able:^ford}
      {$g gift:able:^gall}
      {$j gift:able:^jael}
  ==
--  ::<|MERGE_RESOLUTION|>--- conflicted
+++ resolved
@@ -922,22 +922,57 @@
       %+  each  balance                                 ::  complete
       action                                            ::  change
     ::
-    ++  task                                            ::  in request ->$
-      $%  {$burn p/ship q/safe}                         ::  destroy rights
-          {$hail p/ship q/remote}                       ::  remote update
-          {$init p/@pG q/arms}                          ::  initialize urbit
-          {$meet p/(unit (unit ship)) q/farm}           ::  integrate pki from
-          {$mint p/ship q/safe}                         ::  create rights
-          {$move p/ship q/ship r/safe}                  ::  transfer from/to
-          {$next p/bull}                                ::  update private key
-          {$nuke $~}                                    ::  cancel tracker from
-          {$veil p/ship}                                ::  view secret channel
-          {$vein $~}                                    ::  view signing keys
-          {$vest $~}                                    ::  view public balance
-          {$vine $~}                                    ::  view secret history
-          {$west p/ship q/path r/*}                     ::  remote request
-      ==                                                ::
-    --  ::  moves
+    ++  task                                              ::  in request ->$
+      $%  {$burn p/ship q/safe}                           ::  destroy rights
+          {$hail p/ship q/remote}                         ::  remote update
+          {$init p/@p}
+::         {$init p/@pG q/arms}                            ::  initialize urbit
+          {$meet p/(unit (unit ship)) q/farm}             ::  integrate pki from
+          {$mint p/ship q/safe}                           ::  create rights
+          {$move p/ship q/ship r/safe}                    ::  transfer from/to
+          {$next p/bull}                                  ::  update private key
+          {$nuke $~}                                      ::  cancel tracker from
+          {$veil p/ship}                                  ::  view secret channel
+          {$vein $~}                                      ::  view signing keys
+          {$vest $~}                                      ::  view public balance
+          {$vine $~}                                      ::  view secret history
+          {$jaelwomb p/task:womb}
+          {$west p/ship q/path r/*}                       ::  remote request
+      ==                                                  ::
+    ++  gilt  gilt:womb
+    --
+  ::
+  ++  womb  ^?
+    ::  types used to serve the lib/womb invite controller
+    |%
+    ++  ticket  @G                                        ::  old 64-bit ticket
+    ++  passcode  @uvH                                    ::  128-bit passcode
+    ++  passhash  @uwH                                    ::  passocde hash
+    ++  mail  @t                                          ::  email address
+    ++  invite                                            ::
+      $:  who/mail                                        ::  owner email
+          pla/@ud                                         ::  planets to send
+          sta/@ud                                         ::  stars to send
+      ==                                                  ::
+    ::                                                    ::
+    ++  task                                         ::  manage ship %fungi
+      $%  {$claim aut/passcode her/@p tik/ticket}         ::  convert to %final
+          {$bonus tid/passcode pla/@ud sta/@ud}           ::  supplement passcode
+          {$invite tid/passcode inv/invite}               ::  alloc to passcode
+          {$reinvite aut/passcode tid/passcode inv/invite}::  move to another
+      ==
+    ++  scry
+      $%  {$shop typ/?($star $planet) nth/@u}             ::  available ships
+          {$stats who/ship}                               ::  ship details
+          {$balance aut/passcode}                         ::  invite details
+      ==
+    ++  balance  {who/mail pla/@ud sta/@ud} ::  equivalent to invite?
+    ++  gilt
+      $%  {$ships (list ship)}                            ::
+          {$womb-owner (unit mail)}                       ::
+          {$womb-balance (unit balance)}             ::
+      ==
+    --
   ::                                                    ::
   ::::                    ++pki:^jael                   ::  (1h2) certificates
     ::                                                  ::::
@@ -1030,8 +1065,8 @@
     ++  rite                                            ::  urbit commitment
       $%  {$apple p/(map site @)}                       ::  web api key
           {$block $~}                                   ::  banned
-          {$email p/(set @ta)}                          ::  email addresses
-          {$final p/(map ship @pG)}                     ::  ticketed ships
+          {$email p/(set @t)}                             ::  email addresses
+          {$final p/@pG}                                  ::  recognize by ticket
           {$fungi p/(map term @ud)}                     ::  fungibles
           {$guest $~}                                   ::  refugee visa
           {$hotel p/(map dorm pile)}                    ::  reserved block
@@ -4022,44 +4057,9 @@
           (bass 16 ;~(pfix (mask "xX") (stun 1^8 hit)))
         ==
       ::
-<<<<<<< HEAD
       ++  empt                                          ::  self-closing tag
         %+  ifix  [gal (jest '/>')]
         ;~(plug ;~(plug name attr) (cold ~ (star whit)))
-=======
-      ::  %fungi keys can be anything, but don't reuse 
-      ::  currency codes.  codes for urbit invitations:
-      ::  %ugl == galaxy, %usr == star, %upl == planet
-    ::::
-  ++  bill  (pair @da @)                                ::  expiring value
-  ++  bump                                              ::  rights change
-    $:  mor/safe                                        ::  add rights
-        les/safe                                        ::  lose rights
-    ==                                                  ::
-  ++  dorm  (pair ship bloq)                            ::  issuing group
-  ++  pile  (tree (pair @ @))                           ::  efficient ship set
-  ++  rite                                              ::  urbit commitment
-    $%  {$apple p/(map site @)}                         ::  web api key
-        {$block $~}                                     ::  banned
-        {$email p/(set @t)}                             ::  email addresses
-        {$final p/@pG}                                  ::  recognize by ticket
-        {$fungi p/(map term @ud)}                       ::  fungibles
-        {$guest $~}                                     ::  refugee visa
-        {$hotel p/(map dorm pile)}                      ::  reserved block
-        {$jewel p/(map life ring)}                      ::  private keyring
-        {$login p/(set @pG)}                            ::  login secret
-        {$pword p/(map site (map @t @t))}               ::  web passwd by user
-        {$token p/(map site (map @t @t))}               ::  app tokens by user
-        {$urban p/(map hand bill)}                      ::  urbit symmetric keys
-    ==                                                  ::
-  ++  site  (list @ta)                                  ::  [%com %yahoo %www ~]
-  ++  safe  (tree rite)                                 ::  rights set
-::                                                    ::::
-::::                        ## 0.c                      ::  i/o
-  ::                                                    ::::
-      ::  %jael has two general kinds of task: changes
-      ::  and change subscriptions.
->>>>>>> 10533be4
       ::
       ++  head                                          ::  opening tag
         (ifix [gal gar] ;~(plug name attr))
@@ -4445,7 +4445,6 @@
 ++  jael
   |%
   ::                                                    ::
-<<<<<<< HEAD
   ::::                    ++title:jael                  ::  (2h1) namespace
     ::                                                  ::::
   ++  title  ^?
@@ -4523,60 +4522,6 @@
       ==
     --  ::title
   --  ::jael
-=======
-  ++  sign                                              ::  in result $<-
-    $%  {$b $wake $~}                                   ::  wakeup
-        {$x $rest p/coop}                               ::  message result
-    ==                                                  ::
-  ++  tally                                             ::  balance update
-    %+  each  balance                                   ::  complete
-    action                                              ::  change
-  ::
-  ++  task                                              ::  in request ->$
-    $%  {$burn p/ship q/safe}                           ::  destroy rights
-        {$hail p/ship q/remote}                         ::  remote update
-::         {$init p/@pG q/arms}                            ::  initialize urbit
-        {$meet p/(unit (unit ship)) q/farm}             ::  integrate pki from
-        {$mint p/ship q/safe}                           ::  create rights
-        {$move p/ship q/ship r/safe}                    ::  transfer from/to
-        {$next p/bull}                                  ::  update private key
-        {$nuke $~}                                      ::  cancel tracker from
-        {$veil p/ship}                                  ::  view secret channel
-        {$vein $~}                                      ::  view signing keys
-        {$vest $~}                                      ::  view public balance
-        {$vine $~}                                      ::  view secret history
-        {$jaelwomb p/womb-task}
-        {$west p/ship q/path r/*}                       ::  remote request
-    ==                                                  ::
-  ++  ticket  @G                                        ::  old 64-bit ticket
-  ++  passcode  @uvH                                    ::  128-bit passcode
-  ++  passhash  @uwH                                    ::  passocde hash
-  ++  mail  @t                                          ::  email address
-  ++  invite                                            ::
-    $:  who/mail                                        ::  owner email
-        pla/@ud                                         ::  planets to send
-        sta/@ud                                         ::  stars to send
-    ==                                                  ::
-  ++  womb-task                                         ::  manage ship %fungi
-    $%  {$claim aut/passcode her/@p tik/ticket}         ::  convert to %final
-        {$bonus tid/passcode pla/@ud sta/@ud}           ::  supplement passcode
-        {$invite tid/passcode inv/invite}               ::  alloc to passcode
-        {$reinvite aut/passcode tid/passcode inv/invite}::  move to another
-    ==
-  ++  womb-scry
-    $%  {$shop typ/?($star $planet) nth/@u}             ::  available ships
-        {$stats who/ship}                               ::  ship details
-        {$balance aut/passcode}                         ::  invite details
-    ==
-  ++  womb-balance  {who/mail pla/@ud sta/@ud} ::  equivalent to invite?
-  ++  womb-gilt
-    $%  {$ships (list ship)}                            ::
-        {$womb-owner (unit mail)}                       ::
-        {$womb-balance (unit womb-balance)}             ::
-    ==
-  ++  gilt  ?(womb-gilt)                                ::
-  --
->>>>>>> 10533be4
 ::
 ++  zuse  %310                                          ::  hoon+zuse kelvin
 ++  gift-arvo                                           ::  out result <-$
@@ -4599,7 +4544,6 @@
   ==
 ++  note-arvo                                           ::  out request $->
   $?  {@tas $meta vase}
-<<<<<<< HEAD
   $%  {$a task:able:^ames}
       {$b task:able:^behn}
       {$c task:able:^clay}
@@ -4607,16 +4551,7 @@
       {$e task:able:^eyre}
       {$f task:able:^ford}
       {$g task:able:^gall}
-=======
-  $%  {$a kiss-ames}
-      {$b kiss-behn}
-      {$c kiss-clay}
-      {$d kiss-dill}
-      {$e kiss-eyre}
-      {$f kiss-ford}
-      {$g kiss:gall}
       {$j $init ship} :: XX actual jael tasks
->>>>>>> 10533be4
   ==  ==
 ++  sign-arvo                                           ::  in result $<-
   $%  {$a gift:able:^ames}
