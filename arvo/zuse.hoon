::
::  zuse (3), standard library (tang)
::
|%
  ::::::::::::::::::::::::::::::::::::::::::::::::::::::  ::
::::              chapter 3b, Arvo libraries            ::::
::  ::::::::::::::::::::::::::::::::::::::::::::::::::::::
::                section 3bA, lite number theory       ::
::
++  fu                                                  ::  modulo (mul p q)
  |=  a=[p=@ q=@]
  =+  b=?:(=([0 0] a) 0 (~(inv fo p.a) (~(sit fo p.a) q.a)))
  |%
  ++  dif
    |=  [c=[@ @] d=[@ @]]
    [(~(dif fo p.a) -.c -.d) (~(dif fo q.a) +.c +.d)]
  ::
  ++  exp
    |=  [c=@ d=[@ @]]
    :-  (~(exp fo p.a) (mod c (dec p.a)) -.d)
    (~(exp fo q.a) (mod c (dec q.a)) +.d)
  ::
  ++  out                                               ::  garner's formula
    |=  c=[@ @]
    %+  add
      +.c
    (mul q.a (~(pro fo p.a) b (~(dif fo p.a) -.c (~(sit fo p.a) +.c))))
  ::
  ++  pro
    |=  [c=[@ @] d=[@ @]]
    [(~(pro fo p.a) -.c -.d) (~(pro fo q.a) +.c +.d)]
  ::
  ++  sum
    |=  [c=[@ @] d=[@ @]]
    [(~(sum fo p.a) -.c -.d) (~(sum fo q.a) +.c +.d)]
  ::
  ++  sit
    |=  c=@
    [(mod c p.a) (mod c q.a)]
  --
::::::::::::::::::::::::::::::::::::::::::::::::::::::::::
::                section 3bB, cryptosuites             ::
::
++  crua                                                ::  cryptosuite A (RSA)
  ^-  acru
  =|  [mos=@ pon=(unit ,[p=@ q=@ r=[p=@ q=@] s=_*fu])]
  =>  |%
      ++  mx  (dec (met 0 mos))                         ::  bit length
      ++  dap                                           ::  OEAP decode
        |=  [wid=@ xar=@ dog=@]  ^-  [p=@ q=@]
        =+  pav=(sub wid xar)
        =+  qoy=(cut 0 [xar pav] dog)
        =+  dez=(mix (end 0 xar dog) (shaw %pad-b xar qoy))
        [dez (mix qoy (shaw %pad-a pav dez))]
      ::
      ++  pad                                           ::  OEAP encode
        |=  [wid=@ rax=[p=@ q=@] meg=@]  ^-  @
        =+  pav=(sub wid p.rax)
        ?>  (gte pav (met 0 meg))
        ^-  @
        =+  qoy=(mix meg (shaw %pad-a pav q.rax))
        =+  dez=(mix q.rax (shaw %pad-b p.rax qoy))
        (can 0 [p.rax dez] [pav qoy] ~)
      ::
      ++  pull  |=(a=@ (~(exp fo mos) 3 a))
      ++  push  |=(a=@ (~(exp fo mos) 5 a))
      ++  pump
        |=  a=@  ^-  @
        ?~  pon  !!
        (out.s.u.pon (exp.s.u.pon p.r.u.pon (sit.s.u.pon a)))
      ::
      ++  punt
        |=  a=@  ^-  @
        ?~  pon  !!
        (out.s.u.pon (exp.s.u.pon q.r.u.pon (sit.s.u.pon a)))
      --
  |%
  ++  as
    =>  |%
        ++  haul                                        ::  revealing haul
          |=  a=pass
          =+  [mag=(end 3 1 a) bod=(rsh 3 1 a)]
          ?>  =('a' mag)
          ..as(mos bod, pon ~)
        --
    ^?
    |%  ++  seal
          |=  [a=pass b=@ c=@]
          ^-  @
          =>  .(c (sign b c))
          =+  her=(haul a)
          =+  det=(lte (add 256 (met 0 c)) mx.her)
          =+  lip=?:(det c 0)
          =-  (add ?:(p.mav 0 1) (lsh 0 1 q.mav))
          ^=  mav  ^-  [p=? q=@]
          :-  det
          =+  dog=(pad mx.her [256 b] lip)
          =+  hog=(push.her dog)
          =+  ben=(en b c)
          ?:(det hog (jam hog ben))
        ++  sign
          |=  [a=@ b=@]  ^-  @
          =-  (add ?:(p.mav 0 1) (lsh 0 1 q.mav))
          ^=  mav  ^-  [p=? q=@]
          =+  det=(lte (add 128 (met 0 b)) mx)
          :-  det
          =+  hec=(shaf (mix %agis a) b)
          =+  dog=(pad mx [128 hec] ?:(det b 0))
          =+  hog=(pump dog)
          ?:(det hog (jam hog b))
        ++  sure
          |=  [a=@ b=@]
          ^-  (unit ,@)
          =+  [det==(0 (end 0 1 b)) bod=(rsh 0 1 b)]
          =+  gox=?:(det [p=bod q=0] ((hard ,[p=@ q=@]) (cue bod)))
          =+  dog=(pull p.gox)
          =+  pig=(dap mx 128 dog)
          =+  log=?:(det q.pig q.gox)
          ?.(=(p.pig (shaf (mix %agis a) log)) ~ [~ log])
        ++  tear
          |=  [a=pass b=@]
          ^-  (unit ,[p=@ q=@])
          =+  her=(haul a)
          =+  [det==(0 (end 0 1 b)) bod=(rsh 0 1 b)]
          =+  gox=?:(det [p=bod q=0] ((hard ,[p=@ q=@]) (cue bod)))
          =+  dog=(punt p.gox)
          =+  pig=(dap mx 256 dog)
          =+  ^=  cow
              ^-  (unit ,@)
              ?:  det
                [~ q.pig]
              (de p.pig q.gox)
          ?~  cow  ~
          =>  .(cow (sure:as.her p.pig u.cow))
          ?~  cow  ~
          [~ p.pig u.cow]
    --
  ::
  ++  de
    |+  [key=@ cep=@]  ^-  (unit ,@)
    =+  toh=(met 8 cep)
    ?:  (lth toh 2)
      ~
    =+  adj=(dec toh)
    =+  [hax=(end 8 1 cep) bod=(rsh 8 1 cep)]
    =+  msg=(mix (~(raw og (mix hax key)) (mul 256 adj)) bod)
    ?.  =(hax (shax (mix key (shax (mix adj msg)))))
      ~
    [~ msg]
  ::
  ++  dy  |+([a=@ b=@] (need (de a b)))
  ++  en
    |+  [key=@ msg=@]  ^-  @ux
    =+  len=(met 8 msg)
    =+  adj=?:(=(0 len) 1 len)
    =+  hax=(shax (mix key (shax (mix adj msg))))
    (rap 8 hax (mix msg (~(raw og (mix hax key)) (mul 256 adj))) ~)
  ::
  ++  ex  ^?
    |%  ++  fig  ^-  @uvH  (shaf %afig mos)
        ++  pac  ^-  @uvG  (end 6 1 (shaf %acod sec))
        ++  pub  ^-  pass  (cat 3 'a' mos)
        ++  sec  ^-  ring  ?~(pon !! (cat 3 'A' (jam p.u.pon q.u.pon)))
    --
  ::
  ++  nu
    =>  |%
        ++  elcm
          |=  [a=@ b=@]
          (div (mul a b) d:(egcd a b))
        ::
        ++  eldm
          |=  [a=@ b=@ c=@]
          (~(inv fo (elcm (dec b) (dec c))) a)
        ::
        ++  ersa
          |=  [a=@ b=@]
          [a b [(eldm 3 a b) (eldm 5 a b)] (fu a b)]
        --
    ^?
    |%  ++  com
          |=  a=@
          ^+  ^?(..nu)
          ..nu(mos a, pon ~)
        ::
        ++  pit
          |=  [a=@ b=@]
          =+  c=(rsh 0 1 a)
          =+  [d=(ramp c [3 5 ~] b) e=(ramp c [3 5 ~] +(b))]
          ^+  ^?(..nu)
          ..nu(mos (mul d e), pon [~ (ersa d e)])
        ::
        ++  nol
          |=  a=@
          ^+  ^?(..nu)
          =+  b=((hard ,[p=@ q=@]) (cue a))
          ..nu(mos (mul p.b q.b), pon [~ (ersa p.b q.b)])
    --
  --
++  bruw                                                ::  create keypair
  |=  [a=@ b=@]                                         ::  width seed
  ^-  acru
  (pit:nu:crua a b)
::
++  haul                                                ::  activate public key
  |=  a=pass
  ^-  acru
  =+  [mag=(end 3 1 a) bod=(rsh 3 1 a)]
  ?>  =('a' mag)
  (com:nu:crua bod)
::
++  weur                                                ::  activate secret key
  |=  a=ring
  ^-  acru
  =+  [mag=(end 3 1 a) bod=(rsh 3 1 a)]
  ?>  =('A' mag)
  (nol:nu:crua bod)
::
++  trua                                                ::  test rsa
  |=  msg=@tas
  ^-  @
  =+  ali=(bruw 1.024 (shax 'ali'))
  =+  bob=(bruw 1.024 (shax 'bob'))
  =+  tef=(sign:as.ali [0 msg])
  =+  lov=(sure:as.ali [0 tef])
  ?.  &(?=(^ lov) =(msg u.lov))
    ~|(%test-fail-sign !!)
  =+  key=(shax (shax (shax msg)))
  =+  sax=(seal:as.ali pub:ex.bob key msg)
  =+  tin=(tear:as.bob pub:ex.ali sax)
  ?.  &(?=(^ tin) =(key p.u.tin) =(msg q.u.tin))
    ~|(%test-fail-seal !!)
  msg
<<<<<<< HEAD
++  crub  !:                                            ::  cryptosuite B (Ed)
=======
::
++  crub                                                ::  cryptosuite B (Ed)
>>>>>>> 03c714af
  ^-  acru
  =|  [pub=[c=@ e=@] sek=[c=@ e=@]]
  =>  |%
      ++  skey
        |=  [a=bloq key=@ nonc=@ ct=@ mctr=@ buf=(list ,[p=@ q=@])]
        =+  ctext=(en:aesc key (mix (lsh (dec a) 1 nonc) ct))
        :: =+  nbuf=(mix (lsh a 1 buf) ctext)
        =+  nbuf=[[p=1 q=ctext] buf]
        ?:  =(ct mctr)
          (can a buf)
        $(ct +(ct), buf nbuf)
      ++  hiv
        |=  [ruz=@]
        =+  haz=(shax ruz)
        =+  hax=(mix (end 7 1 haz) (rsh 7 1 haz))
        (mix (end 6 1 hax) (rsh 6 1 hax))
      --
  |%
  ++  as
    =>  |%
        ++  hail
          |=  a=pass
          =+  [mag=(end 3 1 a) bod=(rsh 3 1 a)]
          ?>  =('b' mag)
          ..as(pub [c=(rsh 8 1 bod) e=(end 8 1 bod)])
        ++  tide :: "shared secret" given some secret key & another public key from curve25519
          |=  a=@  ^-  @
          :: (curt a (curt c.sek 9))
          (curt c.sek a)
        --
    ^?
    |%
    ++  seal
      |=  [a=pass b=@ c=@]
      =+  =+  her=(hail a)
        tie=(tide c.pub.her)
      =+  [hog=(en tie b) ben=(en b c)]
      =+  sig=(sign:ed ben e.sek)
      (jam hog ben sig)
    ++  tear
      |=  [a=pass b=@]
      ^-  (unit ,[p=@ q=@])
      =+  bod=((hard ,[p=@ q=@ s=@]) (cue b))
      =+  =+  her=(hail a)
        tie=(tide c.pub.her)
      ?.  (veri:ed s.bod q.bod (end 8 1 (rsh 3 1 a)))  ~
      =+  hog=(de tie p.bod)
      ?~  hog  ~
      =+  ben=(de u.hog q.bod)
      ?~  ben  ~
      [~ u.hog u.ben]
    ++  sign
      |=  [a=@ b=@]  ^-  @ :: a=key??, b=msg
      (jam (en a (shax b)) b)
    ++  sure
      |=  [a=@ b=@]  :: a=key??, b=msg
      ^-  (unit ,@)
      =+  bod=((hard ,[h=@ m=@]) (cue b))
      ?:  =((need (de a h.bod)) (shax m.bod))
        (some m.bod)
      ~
    --
  ::
  ++  de
    |+  [key=@ cep=@]  ^-  (unit ,@)
    =+  noc=(end 6 1 cep)
    =+  cth=(rsh 6 1 cep)
    =+  byt=(end 7 1 cth)
    =+  cex=(rsh 7 1 cth)
    =+  nox=(met 7 cex)
    =+  cip=(skey 7 key noc 0 (dec nox) ~)
    =+  msg=(mix cex (end 3 byt cip))
    =+  h=(hiv msg)
    ?:  =(h noc)
      (some msg)
    ~
  ::
  ++  dy
    |+([a=@ b=@] `@`(need (de a b)))
  ::
  ++  en
    |+  [key=@ msg=@]  ^-  @ux
    =+  h=(hiv msg)
    =+  boc=(met 7 msg)
    =+  cip=(skey 7 key h 0 (dec boc) ~)
    =+  byt=(met 3 msg)
    `@u`(mix (lsh 6 1 (mix (lsh 7 1 (mix (end 3 byt cip) msg)) byt)) h)
  ::
  ++  ex  ^?
   |%  ++  fig  ^-  @uvH  (shaf %bfig e.^pub)
       ++  pac  ^-  @uvG  (end 6 1 (shaf %acod e.sek))
       ++  pub  ^-  pass  (cat 3 'b' (mix (lsh 8 1 c.^pub) e.^pub))
       ++  sec  ^-  ring  (cat 3 'B' (mix (lsh 8 1 c.sek) e.sek))
   --
  ::
  ++  nu
    ^?
    |%  ++  com
          |=  a=@
          ^+  ^?(..nu)
          ..nu(sek [c=~ e=~], pub [c=(rsh 8 1 a) e=(end 8 1 a)])
        ::
        ++  pit
          |=  [a=@ b=@]
          ^+  ^?(..nu)
          =+  [rb=(rsh 8 1 b) eb=(end 8 1 b)]
          ..nu(sek [c=rb e=eb], pub [c=(curt rb 9) e=(puck:ed eb)])
        ::
        ++  nol
          |=  a=@
          ^+  ^?(..nu)
          =+  [ra=(rsh 8 1 a) ea=(end 8 1 a)]
          ..nu(sek [c=ra e=ea], pub [c=(curt ra 9) e=(puck:ed ea)])
    --
  --
++  brew                                                ::  create keypair
  |=  [a=@ b=@]                                         ::  width seed
  ^-  acru
  (pit:nu:crub a b)
::
++  hail                                                ::  activate public key
  |=  a=pass
  ^-  acru
  =+  [mag=(end 3 1 a) bod=(rsh 3 1 a)]
  ?>  =('b' mag)
  (com:nu:crub bod)
::
++  wear                                                ::  activate secret key
  |=  a=ring
  ^-  acru
  =+  [mag=(end 3 1 a) bod=(rsh 3 1 a)]
  ?>  =('B' mag)
  (nol:nu:crub bod)
::
++  trub                                                ::  test ed
  |=  msg=@tas
  ^-  @
  =+  ali=(brew 1.024 (cat 8 (shax 'ali') (shad 'ali')))
  =+  bob=(brew 1.024 (cat 8 (shax 'bob') (shad 'bob')))
  =+  tef=(sign:as.ali [0 msg])
  =+  lov=(sure:as.ali [0 tef])
  ?.  &(?=(^ lov) =(msg u.lov))
    ~|(%test-fail-sign !!)
  =+  key=(shax (shax (shax msg)))
  =+  sax=(seal:as.ali pub:ex.bob key msg)
  =+  tin=(tear:as.bob pub:ex.ali sax)
  ?.  &(?=(^ tin) =(key p.u.tin) =(msg q.u.tin))
    ~|(%test-fail-seal !!)
  msg
::
++  hmac                                                ::  HMAC-SHA1
  |=  [key=@ mes=@]
  =+  ip=(fil 2 64 0x36)
  =+  op=(fil 3 64 0x5c)
  =+  ^=  kex
      ?:  (gth (met 3 key) 64)
        (lsh 3 44 (shan (swap 3 key)))
      (lsh 3 (sub 64 (met 3 key)) (swap 3 key))
  =+  inn=(shan (swap 3 (cat 3 (swap 3 mes) (mix ip kex))))
  (shan (swap 3 (cat 3 inn (mix op kex))))
::
::::::::::::::::::::::::::::::::::::::::::::::::::::::::::
::                section 3bC, UTC                      ::  Gregorian only
::
++  dawn                                                ::  Jan 1 weekday
  |=  yer=@ud
  =+  yet=(sub yer 1)
  %-  mod  :_  7
  :(add 1 (mul 5 (mod yet 4)) (mul 4 (mod yet 100)) (mul 6 (mod yet 400)))
::
++  daws                                                ::  date weekday
  |=  yed=date
  %-  mod  :_  7
  (add (dawn y.yed) (sub (yawn [y.yed m.yed d.t.yed]) (yawn y.yed 1 1)))
::
++  deal                                                ::  to leap sec time
  |=  yer=@da
  =+  n=0
  =+  yud=(yore yer)
  |-  ^-  date
  ?:  (gte yer (add (snag n lef:yu) ~s1))
    (yore (year yud(s.t (add n s.t.yud))))
  ?:  &((gte yer (snag n lef:yu)) (lth yer (add (snag n lef:yu) ~s1)))
    yud(s.t (add +(n) s.t.yud))
  ?:  =(+(n) (lent lef:yu))
    (yore (year yud(s.t (add +(n) s.t.yud))))
  $(n +(n))
::
++  lead                                                ::  from leap sec time
  |=  ley=date
  =+  ler=(year ley)
  =+  n=0
  |-  ^-  @da
  =+  led=(sub ler (mul n ~s1))
  ?:  (gte ler (add (snag n les:yu) ~s1))
    led
  ?:  &((gte ler (snag n les:yu)) (lth ler (add (snag n les:yu) ~s1)))
    ?:  =(s.t.ley 60)
      (sub led ~s1)
    led
  ?:  =(+(n) (lent les:yu))
    (sub led ~s1)
  $(n +(n))
::
++  dust                                                ::  print UTC format
  |=  yed=date
  ^-  tape
  =+  wey=(daws yed)
  ;:  weld
      `tape`(snag wey (turn wik:yu |=(a=tape (scag 3 a))))
      ", "  ~(rud at d.t.yed)  " "
      `tape`(snag (dec m.yed) (turn mon:yu |=(a=tape (scag 3 a))))
      " "  (scag 1 ~(rud at y.yed))  (slag 2 ~(rud at y.yed))  " "
      ~(rud at h.t.yed)  ":"  ~(rud at m.t.yed)  ":"  ~(rud at s.t.yed)
      " "  "+0000"
  ==
::
++  stud                                                ::  parse UTC format
  |=  cud=tape
  ^-  (unit date)
  =-  ?~  tud  ~ 
      `[[%.y &3.u.tud] &2.u.tud &1.u.tud &4.u.tud &5.u.tud &6.u.tud ~]
  ^=  tud
  %+  rust  cud
  ;~  plug
    ;~(pfix (stun [5 5] next) dim:ag)
  ::
    %+  cook
      |=  a=tape
      =+  b=0
      |-  ^-  @
      ?:  =(a (snag b (turn mon:yu |=(a=tape (scag 3 a)))))
          +(b)
      $(b +(b))
    (ifix [ace ace] (star alf))
  ::
    ;~(sfix dim:ag ace)  
    ;~(sfix dim:ag col)
    ;~(sfix dim:ag col)  
    dim:ag  
    (cold ~ (star next))
  ==
::
++  unt                                                 ::  UGT to UTC time
  |=  a=@
  (div (sub a ~1970.1.1) (bex 64))
::
++  yu                                                  ::  UTC format constants
  |%
  ++  mon  ^-  (list tape)
    :~  "January"  "February"  "March"  "April"  "May"  "June"  "July"
        "August"  "September"  "October"  "November"  "December"
    ==
  ::
  ++  wik  ^-  (list tape)
    :~  "Sunday"  "Monday"  "Tuesday"  "Wednesday"  "Thursday"
        "Friday"  "Saturday"
    ==
  ::
  ++  les  ^-  (list ,@da)
    :~  ~2012.7.1  ~2009.1.1  ~2006.1.1  ~1999.1.1  ~1997.7.1  ~1996.1.1
        ~1994.7.1  ~1993.7.1  ~1992.7.1  ~1991.1.1  ~1990.1.1  ~1988.1.1
        ~1985.7.1  ~1983.7.1  ~1982.7.1  ~1981.7.1  ~1980.1.1  ~1979.1.1
        ~1978.1.1  ~1977.1.1  ~1976.1.1  ~1975.1.1  ~1974.1.1  ~1973.1.1
        ~1972.7.1
    ==
  ++  lef  ^-  (list ,@da)
    :~  ~2012.6.30..23.59.59   ~2008.12.31..23.59.58
        ~2005.12.31..23.59.57  ~1998.12.31..23.59.56
        ~1997.6.30..23.59.55   ~1995.12.31..23.59.54
        ~1994.6.30..23.59.53   ~1993.6.30..23.59.52
        ~1992.6.30..23.59.51   ~1990.12.31..23.59.50
        ~1989.12.31..23.59.49  ~1987.12.31..23.59.48
        ~1985.6.30..23.59.47   ~1983.6.30..23.59.46
        ~1982.6.30..23.59.45   ~1981.6.30..23.59.44
        ~1979.12.31..23.59.43  ~1978.12.31..23.59.42
        ~1977.12.31..23.59.41  ~1976.12.31..23.59.40
        ~1975.12.31..23.59.39  ~1974.12.31..23.59.38
        ~1973.12.31..23.59.37  ~1972.12.31..23.59.36
        ~1972.6.30..23.59.35
    ==
  --
::
::::::::::::::::::::::::::::::::::::::::::::::::::::::::::
::                section 3bD, JSON and XML             ::
::
++  moon                                                ::  mime type to text
  |=  myn=mite
  %+  rap
    3
  |-  ^-  tape
  ?~  myn  ~
  ?:  =(~ t.myn)  (trip i.myn)
  (weld (trip i.myn) `tape`['/' $(myn t.myn)])
::
++  poja                                                ::  parse JSON
  |%
  ++  apex                                              ::  JSON object
    ;~(pose abox obox)
  ++  valu                                              ::  JSON value
    %+  knee  *json  |.  ~+
    ;~  pfix  spac
      ;~  pose
        (cold ~ (jest 'null'))
        (jify %b bool)
        (jify %s stri)
        (cook |=(s=tape [%n p=(rap 3 s)]) numb)
        abox
        obox
      ==
    ==
  ::  JSON arrays
  ++  arra  (ifix [sel (ws ser)] (more (ws com) valu))
  ++  abox  (cook |=(elts=(list json) [%a p=elts]) arra)
  ::  JSON objects
  ++  pair  ;~((comp |=([k=@ta v=json] [k v])) ;~(sfix (ws stri) (ws col)) valu)
  ++  obje  (ifix [(ws kel) (ws ker)] (more (ws com) pair))
  ++  obox  (cook |=(s=(list ,[@ta json]) [%o p=(mo s)]) obje)
  ::  JSON booleans
  ++  bool  ;~(pose (cold & (jest 'true')) (cold | (jest 'false')))
  ::  JSON strings
  ++  stri
    (cook |=(s=(list ,@) (rap 3 s)) (ifix [doq doq] (star jcha)))
  ++  jcha                                               :: character in string
    ;~  pose
      esca
      ;~  pose
        :: Non-escape string characters
        (shim 32 33)
        (shim 35 91)
        (shim 93 126)
        (shim 128 255)
      ==
    ==
  ++  esca                                               :: Escaped character
    ;~  pfix  bas
      ;~  pose
        doq
        fas
        soq
        bas
        (cold 8 (just 'b'))
        (cold 9 (just 't'))
        (cold 10 (just 'n'))
        (cold 12 (just 'f'))
        (cold 13 (just 'r'))
        ;~(pfix (just 'u') (cook tuft qix:ab)) :: Convert 4-digit hex to UTF-8
      ==
    ==
  ::  JSON numbers
  ++  numb
    ;~  (comp twel)
      (mayb (piec hep))
      ;~  pose
        (piec (just '0'))
        ;~((comp twel) (piec (shim '1' '9')) digs)
      ==
      (mayb frac)
      (mayb expo)
    ==
  ++  digs  (star (shim '0' '9'))
  ++  expo                                               :: Exponent part
    ;~  (comp twel)
      (piec (mask "eE"))
      (mayb (piec (mask "+-")))
      digs
    ==
  ++  frac                                               :: Fractional part
    ;~  (comp twel)
      (piec dot)
      digs
    ==
  ::  whitespace
  ++  spac  (star (mask [`@`9 `@`10 `@`13 ' ' ~]))
  ++  ws  |*(sef=_rule ;~(pfix spac sef))
  ::  plumbing
  ++  jify  |*([t=@ta r=_rule] (cook |*([v=*] [t p=v]) r))
  ++  mayb  |*(bus=_rule ;~(pose bus (easy "")))
  ++  twel  |=([a=tape b=tape] (weld a b))
  ++  piec
    |*  bus=_rule
    (cook |=(a=@ [a ~]) bus)
  --
::
++  pojo                                                ::  print json
  |=  val=json
  ^-  tape
  ?~  val  "null"
  ?-    -.val
      %a
    ;:  weld
      "["
      =|  rez=tape
      |-  ^+  rez
      ?~  p.val  rez
      $(p.val t.p.val, rez :(weld rez ^$(val i.p.val) ?~(t.p.val ~ ",")))
      "]"
    ==
 ::
      %b  ?:(p.val "true" "false")
      %n  (trip p.val)
      %s
    ;:  welp
      "\""
      %+  reel
        (turn (trip p.val) jesc)
      |=([p=tape q=tape] (welp +<))
      "\""
    ==
      %o
    ;:  welp
      "\{"
      =+  viz=(~(tap by p.val) ~)
      =|  rez=tape
      |-  ^+  rez
      ?~  viz  rez
      %=    $
          viz  t.viz
          rez
        :(welp rez "\"" (trip p.i.viz) "\":" ^$(val q.i.viz) ?~(t.viz ~ ","))
      ==
      "}"
    ==
  ==
::
++  jo                                                  ::  json reparser
  =>  |%  ++  grub  (unit ,*) 
          ++  fist  $+(json grub)
      --
  |%
  ++  ar                                                ::  array as list
    |*  wit=fist
    |=  jon=json
    ?.  ?=([%a *] jon)  ~
    %-  zl
    |-  
    ?~  p.jon  ~
    [i=(wit i.p.jon) t=$(p.jon t.p.jon)]
  ::
  ++  at                                                ::  array as tuple
    |*  wil=(pole fist)
    |=  jon=json
    ?.  ?=([%a *] jon)  ~
    =+  raw=((at-raw wil) p.jon)
    ?.((za raw) ~ (some (zp raw)))
  ::
  ++  at-raw                                            ::  array as tuple
    |*  wil=(pole fist)
    |=  jol=(list json)
    ?~  wil  ~
    :-  ?~(jol ~ (-.wil i.jol))
    ((at-raw +.wil) ?~(jol ~ t.jol))
  ::
  ++  bo                                                ::  boolean
    |=(jon=json ?.(?=([%b *] jon) ~ [~ u=p.jon]))
  ::
  ++  bu                                                ::  boolean not
    |=(jon=json ?.(?=([%b *] jon) ~ [~ u=!p.jon]))
  ::
  ++  cu                                                ::  transform
    |*  [poq=$+(* *) wit=fist]
    |=  jon=json
    (bind (wit jon) poq)
  ::
  ++  da                                                ::  UTC date
    |=  jon=json
    ?.  ?=([%s *] jon)  ~
    (bind (stud (trip p.jon)) |=(a=date (year a)))
  ::
  ++  mu                                                ::  true unit
    |*  wit=fist
    |=  jon=json
    ?~(jon (some ~) (wit jon))
  ::
  ++  ne                                                ::  number as real
    |=  jon=json
    ^-  (unit ,@rd)
    !!
  ::
  ++  ni                                                ::  number as integer
    |=  jon=json 
    ?.  ?=([%n *] jon)  ~
    (slaw %ui (cat 3 '0i' p.jon))
  ::
  ++  no                                                ::  number as cord
    |=  jon=json
    ?.  ?=([%n *] jon)  ~
    (some p.jon)
  ::
  ++  of                                                ::  object as frond
    |*  wer=(pole ,[cord fist])
    |=  jon=json
    ?.  ?=([%o [@ *] ~ ~] jon)  ~
    |-
    ?~  wer  ~
    ?:  =(-.-.wer p.n.p.jon)  
      ((pe -.-.wer +.-.wer) q.n.p.jon)
    ((of +.wer) jon)
  ::
  ++  ot                                                ::  object as tuple
    |*  wer=(pole ,[cord fist])
    |=  jon=json
    ?.  ?=([%o *] jon)  ~
    =+  raw=((ot-raw wer) p.jon)
    ?.((za raw) ~ (some (zp raw)))
  ::
  ++  ot-raw                                            ::  object as tuple
    |*  wer=(pole ,[cord fist])
    |=  jom=(map ,@t json)
    ?~  wer  ~
    =+  ten=(~(get by jom) -.-.wer)
    [?~(ten ~ (+.-.wer u.ten)) ((ot-raw +.wer) jom)]
  ::
  ++  om                                                ::  object as map
    |*  wit=fist
    |=  jon=json
    ?.  ?=([%o *] jon)  ~
    %-  zm
    |-  
    ?~  p.jon  ~
    [n=[p=p.n.p.jon q=(wit q.n.p.jon)] l=$(p.jon l.p.jon) r=$(p.jon r.p.jon)]
  ::
  ++  pe                                                ::  prefix
    |*  [pre=* wit=fist]
    (cu |*(a=* [pre a]) wit)
  ::
  ++  sa                                                ::  string as tape
    |=  jon=json
    ?.(?=([%s *] jon) ~ (some (trip p.jon)))
  ::
  ++  so                                                ::  string as cord
    |=  jon=json
    ?.(?=([%s *] jon) ~ (some p.jon))
  ::
  ++  su                                                ::  parse string
    |*  sab=rule
    |=  jon=json
    ?.  ?=([%s *] jon)  ~
    (rush p.jon sab)
  ::
  ++  ul  |=(jon=json ?~(jon (some ~) ~))               ::  null
  ++  za                                                ::  full unit pole
    |*  pod=(pole (unit))
    ?~  pod  &
    ?~  -.pod  |
    (za +.pod)
  ::
  ++  zl                                                ::  collapse unit list
    |*  lut=(list (unit))
    ?.  |-  ^-  ?
        ?~(lut & ?~(i.lut | $(lut t.lut)))
      ~
    %-  some
    |-
    ?~  lut  ~
    [i=u:+.i.lut t=$(lut t.lut)]
  ::
  ++  zp                                                ::  unit tuple
    |*  but=(pole (unit))
    ?~  but  !!
    ?~  +.but  
      u:->.but
    [u:->.but (zp +.but)]
  ::
  ++  zt                                                ::  unit tuple
    |*  lut=(list (unit))
    ?:  =(~ lut)  ~
    ?.  |-  ^-  ?
        ?~(lut & ?~(i.lut | $(lut t.lut)))
      ~
    %-  some
    |-
    ?~  lut  !!
    ?~  t.lut  u:+.i.lut
    [u:+.i.lut $(lut t.lut)]
  ::
  ++  zm                                                ::  collapse unit map
    |*  lum=(map term (unit))
    ?.  |-  ^-  ?
        ?~(lum & ?~(q.n.lum | &($(lum l.lum) $(lum r.lum))))
      ~
    %-  some
    |-
    ?~  lum  ~
    [[p.n.lum u:+.q.n.lum] $(lum l.lum) $(lum r.lum)]
  --
::
++  joba
  |=  [p=@t q=json]
  ^-  json
  [%o [[p q] ~ ~]]
::
++  jobe
  |=  a=(list ,[p=@t q=json])
  ^-  json
  [%o (~(gas by *(map ,@t json)) a)]
::
++  jape
  |=  a=tape
  ^-  json
  [%s (crip a)]
::
++  jone
  |=  a=@
  ^-  json
  :-  %n
  ?:  =(0 a)  '0'
  (crip (flop |-(^-(tape ?:(=(0 a) ~ [(add '0' (mod a 10)) $(a (div a 10))])))))
::
++  jesc
  |=  a=@  ^-  tape
  ?.(=(10 a) [a ~] "\\n")
::
++  taco                                                ::  atom to octstream
  |=  tam=@  ^-  octs
  [(met 3 tam) tam]
::
++  tact                                                ::  tape to octstream
  |=  tep=tape  ^-  octs
  (taco (rap 3 tep))
::
++  tell                                                ::  wall to octstream
  |=  wol=wall  ^-  octs
  =+  buf=(rap 3 (turn wol |=(a=tape (crip (weld a `tape`[`@`10 ~])))))
  [(met 3 buf) buf]
::
++  txml                                                ::  string to xml
  |=  tep=tape  ^-  manx
  [[%$ [%$ tep] ~] ~]
::
++  xmla                                                ::  attributes to tape
  |=  [tat=mart rez=tape]
  ^-  tape
  ?~  tat  rez
  =+  ryq=$(tat t.tat)
  :(weld (xmln n.i.tat) "=\"" (xmle | v.i.tat '"' ?~(t.tat ryq [' ' ryq])))
::
++  xmle                                                ::  escape for xml
  |=  [unq=? tex=tape rez=tape]
  ?:  unq
    (weld tex rez)
  =+  xet=`tape`(flop tex)
  |-  ^-  tape
  ?~  xet  rez
  %=    $
    xet  t.xet
    rez  ?-  i.xet
           34  ['&' 'q' 'u' 'o' 't' ';' rez]
           38  ['&' 'a' 'm' 'p' ';' rez]
           39  ['&' '#' '3' '9' ';' rez]
           60  ['&' 'l' 't' ';' rez]
           62  ['&' 'g' 't' ';' rez]
           *   [i.xet rez]
         ==
  ==
::
++  xmln                                                ::  name to tape
  |=  man=mane  ^-  tape
  ?@  man  (trip man)
  (weld (trip -.man) `tape`[':' (trip +.man)])
::
++  xmll                                                ::  nodelist to tape
  |=  [unq=? lix=(list manx) rez=tape]
  |-  ^-  tape
  ?~  lix  rez
  (xmlt unq i.lix $(lix t.lix))
::
++  xmlt                                                ::  node to tape
  |=  [unq=? mex=manx rez=tape]
  ^-  tape
  ?:  ?=([%$ [[%$ *] ~]] g.mex)
    (xmle unq v.i.a.g.mex rez)
  =+  man=`mane`-.g.mex
  =.  unq  |(unq =(%script man) =(%style man))
  =+  tam=(xmln man)
  =+  end=:(weld "</" tam ">" rez)
  =+  bod=['>' (xmll unq c.mex :(weld "</" tam ">" rez))]
  =+  att=`mart`a.g.mex
  :-  '<'
  %+  weld  tam
  `_tam`?~(att bod [' ' (xmla att bod)])
::
++  xmlp                                                ::  xml parser
  |%
  ++  apex
    =+  spa=;~(pose comt whit)
    %+  knee  *manx  |.  ~+
    %+  ifix  [(star spa) (star spa)]
    ;~  pose
      %+  sear  |=([a=marx b=marl c=mane] ?.(=(c n.a) ~ (some [a b])))
        ;~(plug head (more (star comt) ;~(pose apex chrd)) tail)
      empt
    == 
  :: 
  ++  attr                                              ::  attribute
    %+  knee  *mart  |.  ~+ 
    %-  star
    ;~  pfix  (plus whit)
      ;~  plug  name  
        ;~  pfix  tis
          ;~  pose 
              (ifix [doq doq] (star ;~(less doq escp)))
              (ifix [soq soq] (star ;~(less soq escp)))
          ==  
        ==
      ==  
    ==
  ::
  ++  chrd                                              ::  character data
    %+  knee  *manx  |.  ~+
    %+  cook  |=(a=tape :/(a))
    (plus ;~(less soq doq ;~(pose (just `@`10) escp)))
  ::
  ++  comt  %+  ifix  [(jest '<!--') (jest '-->')]      ::  comments 
            (star ;~(less (jest '-->') ;~(pose whit prn)))
  ::
  ++  escp
    ;~  pose
      ;~(less gal gar pam prn)
      (cold '>' (jest '&gt;'))
      (cold '<' (jest '&lt;'))
      (cold '&' (jest '&amp;'))
      (cold '"' (jest '&quot;'))
      (cold '\'' (jest '&apos;'))
    ==
  ++  empt                                              ::  self-closing tag
    %+  ifix  [gal ;~(plug (stun [0 1] ace) (jest '/>'))] 
    ;~(plug ;~(plug name attr) (cold ~ (star whit)))  
  ::
  ++  head                                              ::  opening tag
    %+  knee  *marx  |.  ~+
    (ifix [gal gar] ;~(plug name attr))
  ::
  ++  name                                              ::  tag name 
    %+  knee  *mane  |.  ~+
    =+  ^=  chx
        %+  cook  crip 
        ;~  plug 
            ;~(pose cab alf) 
            (star ;~(pose cab dot alp))
        ==
    ;~(pose ;~(plug ;~(sfix chx col) chx) chx)
  ::
  ++  tail  (ifix [(jest '</') gar] name)               ::  closing tag
  ++  whit  (mask ~[`@`0x20 `@`0x9 `@`0xa])             ::  whitespace
  --
::
::::::::::::::::::::::::::::::::::::::::::::::::::::::::::::
::                section 3bE, tree sync                ::
::
++  alas                                                ::  sign misos
  |=  [yob=nori qez=mizu]
  ^-  nori
  ?-    -.yob
      | 
    yob
      &  
    %=  yob
      q.q  %+  turn  q.q.yob
           |=  tak=tako
           ^-  tako
           ?:  =(p.q.tak *mizu)  tak(p.q qez)  tak
      ==
  ==
::
++  cure                                                ::  invert miso
  |=  mis=yaki
  :-  p.mis
  ?-  -.q.mis
    %del  [%ins p.q.mis]
    %ins  [%del p.q.mis]
    %mut  [%mut (limp p.q.mis)]
  ==
::
++  curl                                                ::  invert soba
  |=  doz=soba
  ^-  soba
  :-  [q.p.doz p.p.doz]
  (turn (flop q.doz) |=([a=path b=yaki] [a (cure b)]))
::
++  cosh                                                ::  locally rehash
  |=  ank=ankh
  ank(p dash:(zu ank))
::
++  cost                                                ::  new external patch
  |=  [bus=ankh ank=ankh]
  ^-  soba
  :-  [p.ank p.bus] 
  %-  flop
  myz:(dist:(zu ank) %c bus)
::
++  ze  !:
  |_  [lim=@da dome]
  ++  aeon                                              ::    aeon:ze
    |=  lok=case                                        ::  act count through
    ^-  (unit ,@ud)
    ?-    -.lok
        %da
      ?:  (gth p.lok lim)  ~
      |-  ^-  (unit ,@ud)
      ?~  hit  [~ let]
      ?:  (gte p.lok p.i.hit)  [~ let]
      $(hit t.hit, let (dec let))
    ::
        %tas  (~(get by lab) p.lok)
        %ud   ?:((gth p.lok let) ~ [~ p.lok])
    ==
  ::
  ++  ache                                              ::    ache:ze
    ^-  arch                                            ::  arch report
    :+  p.ank
      ?~(q.ank ~ [~ p.u.q.ank])
    |-  ^-  (map ,@ta ,~)
    ?~  r.ank  ~
    [[p.n.r.ank ~] $(r.ank l.r.ank) $(r.ank r.r.ank)]
  ::
  ++  acai                                              ::    acai:ze
    |=  mus=masu                                        ::  inverse trout
    [p.mus q.mus [q.r.mus p.r.mus] [q.s.mus p.s.mus] t.mus]
  ::
  ++  acid                                              ::    acid:ze
    |=  oan=@ud                                         ::  invert to
    ^-  (list tako)
    =+  mar=(scag (sub let oan) hit)
    (alar (adze (turn mar |=([a=@da b=nori] b))))
  ::
  ++  adze                                              ::    adze:ze
    |=  may=(list nori)                                 ::  reverse nori
    %-  flop
    ^-  (list nori)
    %+  murn  may
    |=  n=nori
    ?-  -.n
      &  [~ u=[%& (bind p.n acai) (curl q.n)]]
      |  ~
    ==
  ::
  ++  alar                                              ::    alar:ze
    |=  may=(list nori)                                 ::  nori to tako
    ^-  (list tako)
    %-  zing
    %+  turn  may
    |=  n=nori
    ?-  -.n
      &  q.q.n
      |  ~
    ==
  ::
  ++  alda                                              ::    alda:ze
    |=  hoe=(list tako)                                 ::  deconstruct
    ^-  (map path (list yaki))
    %+  reel  hoe
    |=  [rak=tako hom=(map path (list yaki))]
    %-  ~(add ja hom)  rak
  ::
  ++  alot                                              ::    alot:ze
    |=  yop=(map path (list yaki))                      ::  construct, inverse alda
    ^-  (list tako)
    =+  puy=(~(tap by yop) ~)
    %-  zing
    %+  turn  puy                                       ::  map on pair -> list yaki
    |=  yup=[p=path q=(list yaki)]
    %+  turn  q.yup                                     ::  map on miso -> tako
    |=  yak=yaki
    [p.yup yak]
  ::
  ++  alto                                              ::    alto:ze
    |=  $:  wek=waks
            yop=(map path (list yaki))                  ::  yop before peq
            peq=(map path (list yaki))                  ::  aka miso commute
            nik=niku
        ==
    ^+  [wek peq]
    =+  puy=(~(tap by (~(gas by yop) (~(tap by peq) ~))) ~)
    %+  roll  puy
    |=  $:  yup=[p=path q=(list yaki)]
            $:  kew=_wek
                qep=_peq
            ==
        ==
    =+  wof=(~(get by kew) p.yup)
    =+  yoq=(~(get by yop) p.yup)
    =+  peb=(~(get by qep) p.yup)
    =+  lyr=(lyre wof ?~(yoq ~ u.yoq) ?~(peb ~ u.peb) nik)
    :-  ?~  -.lyr  kew  (~(put by kew) p.yup (lost u.-.lyr))
    (~(put by qep) p.yup +.lyr)
  ::::::::::::::::::::::::::::::::::::::::::::::::::::::::
  ::
  ++  lisp                                              ::  transform urge
    |*  wig=(urge)
    |=  dog=woof
    ^+  [p=dog q=wig]
    ?@  dog
      !!
    =+  dog=+.dog
    =-  [[%chan (loss -.res)] +.res]
    ^=  res
    |-  ^+  [p=dog q=wig]
    ::~&  [%lisp dog (lith wig)]
    ?~  wig                                             ::  no more urges
      =+  woo=(wode dog)                                ::  dimensions
      ?>  =(p.woo 0)                                    ::  line
      [dog ~[[%& q.woo]]]                               ::  extend
    ?~  dog                                             ::  no more woofs
      =+  woo=(lode wig)                                ::  dimensions
      ?>  =(p.woo 0)                                    ::  line
      [~[q.woo] wig]                                    ::  extend
    ?@  i.dog                                           ::  dog skip
      ?-    -.i.wig                                     ::  dog skip, wig skip
          &                                             ::  consume min(d,w) skip offset
        ?:  =(i.dog p.i.wig)                            ::  consume both
          =+  mol=$(dog t.dog, wig t.wig)
          [[i.dog p.mol] [[%& i.dog] q.mol]]
        ?:  (lth i.dog p.i.wig)                         ::  consume dog, part of wig
          =+  mol=$(dog t.dog, p.i.wig (sub p.i.wig i.dog))
          [[i.dog p.mol] [[%& i.dog] q.mol]]
        =+  mol=$(i.dog (sub i.dog p.i.wig), wig t.wig) ::  consume wig, part of dog
        [[p.i.wig p.mol] [[%& p.i.wig] q.mol]]
      ::
          |                                             ::  dog skip, wig chunk
        =+  leg=(lent p.i.wig)
        ?>  (gte i.dog leg)                             ::  assert no conflict
        =+  mol=$(i.dog (sub i.dog leg), wig t.wig)     ::  consume wig, part of dog
        [[(lent q.i.wig) p.mol] [i.wig q.mol]]
      ==                                                ::  wig skip, dog chunk
    ?>  ?=(& -.i.wig)                                   ::  assert no conflct (2x chunk)
    ?:  =(p.i.wig -.i.dog)                              ::  consume both (chunk = skip)
      =+  mol=$(dog t.dog, wig t.wig)
      [[i.dog p.mol] [[%& +.i.dog] q.mol]]
    ?:  (gth p.i.wig -.i.dog)                           ::  consume dog, part of wig
      =+  mol=$(dog t.dog, p.i.wig (sub p.i.wig -.i.dog))
      [[i.dog p.mol] [[%& +.i.dog] q.mol]]
    !!                                                  ::  assert no conflict
  ::
  ++  lide                                              ::  merge dogs
    |=  [wig=woof dog=woof]
    ^-  woof
    ?@  dog
      ::%know
      wig
    ?@  wig
      ::%know
      dog
    =+  dog=`(list $|(@ud [p=@ud q=@ud]))`(loss +.dog)
    =+  wig=`(list $|(@ud [p=@ud q=@ud]))`(loss +.wig)
    :-  %chan  %-  loss
    |-  ^-  (list $|(@ud [p=@ud q=@ud]))
    ?~  dog  wig
    ?~  wig  dog
    ?^  i.dog
      ?^  i.wig
        :_  $(dog t.dog, wig t.wig)                     ::  merge changes
        ?:  (lte -.i.dog +.i.wig)
          [-.i.wig (add +.i.dog (sub +.i.wig -.i.dog))]
        [(add -.i.wig (sub -.i.dog +.i.wig)) +.i.dog]
      ?:  (gte i.wig -.i.dog)
        [i.dog $(dog t.dog, i.wig (sub i.wig -.i.dog))]
      [[i.wig 0] $(wig t.wig, -.i.dog (sub -.i.dog i.wig))]
    ?^  i.wig
      ?:  (gte i.dog +.i.wig)
        [i.wig $(wig t.wig, i.dog (sub i.dog +.i.wig))]
      [[-.i.wig (sub +.i.wig i.dog)] $(wig [[0 i.dog] t.wig], dog t.dog)]
      ::[[i.dog 0] $(dog t.dog, -.i.wig (sub -.i.wig i.dog))]
    ?:  (gte i.wig i.dog)
      [i.dog $(dog t.dog, i.wig (sub i.wig i.dog))]
    [i.wig $(i.dog (sub i.dog i.wig), wig t.wig)]
  ::
  ++  lize                                              ::  merge dogs (inverse)
    |=  [wig=woof dog=woof]
    ^-  woof
    ?@  dog
      ::%know
      wig
    ?@  wig
      ::%know
      dog
    =+  dogg=dog
    =+  dog=`(list $|(@ud [p=@ud q=@ud]))`(loss +.dog)
    =+  wig=`(list $|(@ud [p=@ud q=@ud]))`(loss +.wig)
    ~&  [%lize wig dog]
    :-  %chan  %-  loss
    |-  ^-  (list $|(@ud [p=@ud q=@ud]))
    ~&  [%lize-iter wig dog]
    ?~  dog  wig
    ?~  wig  dog
    ?^  i.dog
      ?^  i.wig
        :_  ?:  =(-.i.wig -.i.dog)
              $(dog t.dog, wig t.wig)
        :::_  $(dog t.dog, wig t.wig)
            ?:  (gth -.i.wig -.i.dog)
              $(wig t.wig, dog [(sub -.i.wig -.i.dog) t.dog])
            $(wig [(sub -.i.dog -.i.wig) t.wig], dog t.dog)
        [(sub -.i.wig +.i.dog) (sub +.i.wig -.i.dog)]     ::  conflict on sub overflow
     ?:  =(i.wig 0)
       $(wig t.wig)
     ?:  (gte i.wig -.i.dog)
        [i.dog $(dog t.dog, i.wig (sub i.wig -.i.dog))]
      [[i.wig 0] $(wig t.wig, -.i.dog (sub -.i.dog i.wig))]
    ?:  =(i.dog 0)
      $(dog t.dog)
    ?^  i.wig
      ?:  (gte i.dog -.i.wig)
        [i.wig $(wig t.wig, i.dog (sub i.dog -.i.wig))]
      [[+.i.wig (sub -.i.wig i.dog)] $(wig [[i.dog 0] t.wig], dog t.dog)]
      ::[[i.dog 0] $(dog t.dog, -.i.wig (sub -.i.wig i.dog))]
    ?:  (gte i.wig i.dog)
      [i.dog $(dog t.dog, i.wig (sub i.wig i.dog))]
    [i.wig $(i.dog (sub i.dog i.wig), wig t.wig)]
  ::
  ++  loss                                              ::  simplify dog
    |=  dog=(list $|(@ud [p=@ud q=@ud]))
    |-
    ^+  dog
    ?~  dog  ~
    ?~  t.dog
      ?@  i.dog
        ?:  =(i.dog 0)
          ~
        dog
      ?:  &(=(p.i.dog 0) =(q.i.dog 0))
        ~
      dog
    ?@  i.dog
      ?@  i.t.dog
        $(dog [(add i.dog i.t.dog) t.t.dog])
      ?:  =(i.dog 0)
        $(dog t.dog)
      [i.dog $(dog t.dog)]
    ?:  &(=(p.i.dog 0) =(q.i.dog 0))
      $(dog t.dog)
    [i.dog $(dog t.dog)]
  ::
  ++  lost
    |=  dog=woof
    ^-  woof
    ?@  dog
      dog
    [%chan (loss +.dog)]
  ::
  ++  lode                                              ::  urge dimensions
    |=  wig=(urge)
    ^-  [p=@ q=@]
    %+  reel  wig
    |=  [wug=(unce) [p=@ q=@]]
    ?-    -.wug
        &
      :-  (add p.wug p)
      (add p.wug q)
        |
      :-  (add (lent p.wug) p)
      (add (lent q.wug) q)
    ==
  ::
  ++  wode                                              ::  woof dimensions
    |=  dog=(list $|(@ud [p=@ud q=@ud]))
    ^-  [p=@ q=@]
    %+  reel  dog
    |=  [dug=$|(@ud [p=@ud q=@ud]) [p=@ q=@]]
    ?@  dug
      [(add dug p) (add dug q)]
    [(add p.dug p) (add q.dug q)]
  ::
  ++  lith                                              ::  initial merge points
    |=  wig=(urge)
    ^-  woof
    :-  %chan
    %+  turn  wig
    |=  wug=(unce)
    ?-  -.wug
      &  p.wug
      |  [(lent p.wug) (lent q.wug)]
    ==
  ::
  ++  luth                                              ::  invert woof
    |=  dog=woof
    ^-  woof
    ?@  dog
      dog
    :-  %chan
    %+  turn  +.dog
    |=  a=$|(@ud [p=@ud q=@ud])
    ?@  a  a
    [q.a p.a]
  ::
  ++  alne                                              ::  is new
    |=  [yak=yaki nik=niku]                             ::  if %.n, should invert
    ?:  &(=(p.q.p.nik p.p.yak) =(q.q.p.nik q.p.yak))    ::  domstic, new
      %.n                                             
    ?:  &(=(p.q.q.nik p.p.yak) =(q.q.q.nik q.p.yak))    ::  from other, new
      %.y
    =+  ank=(~(get by p.p.nik) [p.p.yak q.p.yak])       ::  third party
    ?~  ank  %.y
    (gth r.p.yak q.u.ank)
  ::
  ++  alho                                              ::  update woof, misos
    |=  [wof=woof mad=(list yaki) nik=niku]
    ^-  [woof (list yaki)]
    ?~  mad  [wof ~]
    ~&  [%foreign p.i.mad]
    ?.  (alne i.mad nik)
      ?:  &(?=(%mut -.q.i.mad) ?=(%c -.q.p.q.i.mad))
        ~&  [%invert-old p.i.mad]
        =+  wug=(lize wof (luth (lith p.q.p.q.i.mad)))      ::  invert!
        $(mad t.mad, wof wug)
      ?:  ?=(%mut -.q.i.mad)
          ~|  "Cannot generate merge with non textfile changes"
          !!
      ~&  [%skip-add-or-del p.i.mad]
      $(mad t.mad)
    ?:  &(?=(%mut -.q.i.mad) ?=(%c -.q.p.q.i.mad))
      ~&  [%apply-new [%origin p.i.mad] [%wof wof] %mut]
      =+  wug=((lisp p.q.p.q.i.mad) wof)
      =+  rec=$(mad t.mad, wof p.wug)
      [-.rec [[p.i.mad %mut [p.p.q.i.mad [%c q.wug]]] +.rec]]
    ?:  ?=(%mut -.q.i.mad)
        ~|  "Cannot generate merge with non textfile changes"
        !!
    ?:  ?=(%del -.q.i.mad)
      =+  rec=$(wof %know, mad t.mad)
      [-.rec [i.mad +.rec]]
    =+  rec=$(wof %know, mad t.mad)
    [-.rec [i.mad +.rec]]  
  ::
  ++  lobo                                              ::  update woof, miso
    |=  [wof=woof don=miso]
    ^-  woof
    ?:  &(?=(%mut -.don) ?=(%c -.q.p.don))
      (lide wof (lith p.q.p.don))
    ?:  ?=(%mut -.don)
        ~|  "Cannot generate merge with non textfile changes"
        !!
    %know
  ::
  ++  lyre                                              ::  put yeb before zeq
    |=  [wof=(unit woof) yeb=(list yaki) zeq=(list yaki) nik=niku]
    ^-  [(unit woof) (list yaki)]
    %-  |=  fow=(unit woof)                             ::  postprocess roll
        ?~  fow  [fow zeq]
        =+  alh=(alho u.fow zeq nik)
        :-  (some -.alh)  +.alh
    %+  roll  yeb
    |=  [mis=yaki waf=_wof]
    ~&  [%our [%origin p.mis]]
    ?~  waf
      ?:  &(?=(%mut -.q.mis) ?=(%c -.q.p.q.mis))
        (some (lith p.q.p.q.mis))
      ?:  ?=(%mut -.q.mis)
        ~|  "Cannot generate merge with non textfile changes"
        !!
      (some %know) 
    ~&  [%our %waf-mut (lobo u.waf q.mis)]
    (some (lobo u.waf q.mis))
  ::
  ::::::::::::::::::::::::::::::::::::::::::::::::::::::::
  ++  amor                                              ::    amor:ze
    |=  ren=?(%v %x %y %z)                              ::  endpoint query
    ^-  (unit ,*)
    ?-  ren
      %v  [~ `dome`+<+.amor]
      %x  ?~(q.ank ~ [~ q.u.q.ank])
      %y  [~ ache]
      %z  [~ ank]
    ==
  ::
  ++  ante                                              ::    ante:ze
    |=  lem=nori                                        ::  rewind by change
    ^+  +>
    ?-  -.lem
      &  (avon:(anti q.lem) (bind p.lem acai) q.q.lem)
      |  +>(lab (~(del by lab) p.lem))
    ==
  ::
  ++  anti                                              ::    axon:ze
    |=  nyp=soba                                        ::  reverse axon
    ^+  +>
    +>(ank ank:(dusk:(zu ank) nyp))
  ::
  ++  argo                                              ::    argo:ze
    |=  oan=@ud                                         ::  rewind to aeon
    ^+  +>
    ?:  =(let oan)  +>
    =+  lem=?>(?=(^ hit) q.i.hit)
    =:  let  (dec let)
        hit  ?>(?=(^ hit) t.hit)
      ==
    $(+> (ante lem))
  ::
  ++  arum                                              ::    arum:ze
    |=  [wak=waks tak=(list tako) kat=(list tako) nik=niku] ::  hard merge
    ^-  [waks (list tako)]
    =+  alt=(alto wak (alda tak) (alda kat) nik)
    [-.alt (alot +.alt)]
  ::
  ++  clen
    |=  [shp=ship des=desk]
    |=  a=nori
    ^-  ?
    ?-  -.a
      |  |
      &  
    ?~  p.a  |
    &(=(p.u.p.a shp) =(q.u.p.a des))
    ==
  ::
  ++  auld                                              ::    auld:ze
    |=  [gem=germ who=ship des=desk sab=saba]           ::  construct merge
    ^-  (unit (unit nori))                              ::::::
    =+  nik=`niku`[[ang who des] [t.sab p.sab q.sab]]   ::  merge partners
    =+  ^=  viq  ^-  [p=@ud q=@ud r=waks]               ::  merge status
        =+  viq=(~(get by ang) [p.sab q.sab])           ::
        ?~(viq [0 0 ~] u.viq)                           ::
    =.  sab                                             ::
      ?:  =(q.viq p.r.sab)  sab                         ::  perfect motion
      ?>  (gth q.viq p.r.sab)                           ::  proper motion
      %=  sab                                           ::
        p.r  q.viq                                      ::
        s    (slag (sub q.viq p.r.sab) s.sab)           ::  remove excess
      ==                                                ::
    =+  stu=(skid s.sab (clen who des))                 ::
    ::=+  len=(lent -.stu)           
    ::=.  sab  sab(s +.stu)                             ::
    ?~  s.sab  [~ ~]                                    ::  up to date
    =+  ^=   mus  ^-  masu                              ::  sync square
        :*  p.sab  q.sab  [p.viq +(let)]
            [q.viq q.r.sab]  r.viq
        ==
    ~&  [%merge-sync mus]
    =+  kat=(alar s.sab)                                ::  takos
    =+  lem=[%& p=[~ u=mus] q=`soba`[_[@ @] kat]]       ::  nori
    =+  ^=  tak                                         ::  local changes
        ::%+  slag  len
        %-  alar  %-  flop                              ::  chronological takos
        %+  turn  (scag (sub let p.viq) hit)            ::  remove excess
        |=(a=frog q.a)
    ?:  &(?=(%fine gem) |(!=(tak ~) !=(r.viq ~)))
      ~
    ?-  gem
        %fine
      [~ ~ lem]
        %mate
      =+  tig=(mang [arum r.viq tak kat nik] |=(* *(unit)))   ::  moves
      ?@  tig  ~
      =+  res=((hard ,[waks (list tako)]) u.tig)
      [~ ~ lem(q.q +.res, t.u.p -.res)]                ::  update takos, woof
        %that
      =+  tig=(mang [arum r.viq ~ kat nik] |=(* *(unit)))
      ?~  tig  !!
      [~ ~ lem(q.q (weld (acid p.viq) q.q.lem))]
        %this
      =+  tig=(need (mang [arum r.viq tak ~ nik] |=(* *(unit))))
      =+  typ=((hard ,[waks (list tako)]) tig)
      [~ ~ lem(q.q ~, t.u.p -.typ)]
        %check
      =+  tig=(mang [arum r.viq tak kat nik] |=(* *(unit)))   ::  moves
      ?@  tig
        ~&  %check-bad
        ~
      =+  typ=((hard ,[waks (list tako)]) u.tig)
      ~&  [%check-good -.typ]
      [~ ~]
        %conf
      !!
    ==
  ::
  ++  auto                                              ::    auto:ze
    |=  mun=mood                                        ::  read at point
    ^-  (unit)
    ?:  ?=(%v p.mun)
      [~ `dome`+<+.auto]
    ?:  &(?=(%w p.mun) !?=(%ud -.q.mun))
      ?^(r.mun ~ [~ let])
    ?:  ?=(%w p.mun)
      ?>  ?=(^ hit)  ?^(r.mun ~ [~ i.hit])
    (amor(ank ank:(deny:(zu ank) r.mun)) p.mun)
  ::
  ++  aver                                              ::    aver:ze
    |=  mun=mood                                        ::  direct read
    ^-  (unit (unit ,*))
    =+  nao=(aeon q.mun)
    ?~(nao ~ [~ (avid u.nao mun)])
  ::
  ++  avid                                              ::    avid:ze
    |=  [oan=@ud mun=mood]                              ::  seek and read
    ^-  (unit)
    ?:  &(?=(%w p.mun) !?=(%ud -.q.mun))                ::  NB only for speed
      ?^(r.mun ~ [~ oan])
    (auto:(argo oan) mun)
  ::
  ++  aven                                              ::    aven:ze
    |=  tak=(list tako)
    %+  roll  tak
    |=  [tek=tako ung=_ang]
    =+  exi=(~(get by ung) [p.p.q.tek q.p.q.tek])
    ?~  exi
      %+  ~(put by (~(del by ung) [p.p.q.tek q.p.q.tek]))
        [p.p.q.tek q.p.q.tek]
      [1 r.p.q.tek _waks]
    ?:  (gth r.p.q.tek q.u.exi)
      %+  ~(put by (~(del by ung) [p.p.q.tek q.p.q.tek]))
        [p.p.q.tek q.p.q.tek]
      [p.u.exi r.p.q.tek r.u.exi]
    ung
  ::
  ++  avon                                              ::    avon:ze
    |=  [mys=(unit masu) tak=(list tako)]               ::  apply trout
    ^+  +>
    ?~  mys  +>
    =+  [yek=[p.u.mys q.u.mys] det=[q.r.u.mys q.s.u.mys t.u.mys]]
    =+  guf=(~(get by ang) yek)
    =+  ted=`[p=@ q=@ r=waks]`?~(guf [0 0 ~] u.guf)
    ~&  [%avon p.u.mys q.u.mys [%haz ted] [%too r.u.mys] [%fro s.u.mys] [%wak t.u.mys]]
    =.  ang  (aven tak)
    +>.$(ang ?:(=([0 0 ~] det) (~(del by ang) yek) (~(put by ang) yek det)))
  ::
  ++  axel                                              ::    axel:ze
    |=  [wen=@da lem=nori]                              ::  edit
    ^+  +>
    =:  let  +(let)
        hit  :-([wen lem] hit)
      ==
    ?-  -.lem
      &  (avon:(axon q.lem) p.lem q.q.lem)
      |  +>(lab ?<((~(has by lab) p.lem) (~(put by lab) p.lem let)))
    ==
  ::
  ++  axon                                              ::    axon:ze
    |=  nyp=soba                                        ::  apply changes
    ^+  +>
    +>(ank ank:(durn:(zu ank) nyp))
  --
::
++  zu  !:                                              ::  filesystem
  |=  ank=ankh                                          ::  filesystem state
  =|  myz=(list tako)                                   ::  changes in reverse
  =|  ram=path                                          ::  reverse path into
  |%
  ++  dash                                              ::  local rehash
    ^-  cash
    %+  mix  ?~(q.ank 0 p.u.q.ank)
    =+  axe=1
    |-  ^-  cash
    ?~  r.ank  _@
    ;:  mix
      (shaf %dash (mix axe (shaf %dush (mix p.n.r.ank p.q.n.r.ank))))
      $(r.ank l.r.ank, axe (peg axe 2))
      $(r.ank r.r.ank, axe (peg axe 3))
    ==
  ::
  ++  dosh  %_(. p.ank dash)                            ::  rehash and save
  ++  dose                                              ::  ascend
    |=  [lol=@ta kan=ankh]
    ^+  +>
    ?>  &(?=(^ ram) =(lol i.ram))
    %=    +>
        ram  t.ram
        ank
      ?:  =([0 ~ ~] ank)
        ?.  (~(has by r.kan) lol)  kan
        kan(r (~(del by r.kan) lol))
      kan(r (~(put by r.kan) lol ank))
    ==
  ::
  ++  deaf                                              ::  add change
    |=  mis=miso
    ^+  +>
    +>(myz [[(flop ram) [*mizu mis]] myz])
  ::
  ++  dent                                              ::  descend
    |=  lol=@ta
    ^+  +>
    =+  you=(~(get by r.ank) lol)
    +>.$(ram [lol ram], ank ?~(you [*cash ~ ~] u.you))
  ::
  ++  deny                                              ::  descend recursively
    |=  way=path
    ^+  +>
    ?~(way +> $(way t.way, +> (dent i.way)))
  ::
  ++  dest                                              ::  write over
    |=  [pum=umph val=(unit ,[p=cash q=*])]
    ^+  +>
    ?~  q.ank
      ?~  val  +>
      (deaf %ins q.u.val)
    ?~  val
      (deaf %del q.u.q.ank)
    ?:  =(q.u.val q.u.q.ank)  +>
    (deaf %mut ((diff pum) q.u.q.ank q.u.val))
  ::
  ++  dist                                              ::  modify tree
    |=  [pum=umph bus=ankh]
    ^+  +>
    =.  +>  (dest pum q.bus)
    =+  [yeg=(~(tap by r.ank) ~) gey=(~(tap by r.bus) ~)]
    =.  +>.$
      |-  ^+  +>.^$
      ?~  yeg  +>.^$
      ?:  (~(has by r.bus) p.i.yeg)  $(yeg t.yeg)
      $(yeg t.yeg, myz myz:dirk(ank q.i.yeg, ram [p.i.yeg ram]))
    |-  ^+  +>.^$
    ?~  gey  +>.^$
    $(gey t.gey, myz myz:^$(bus q.i.gey, +> (dent p.i.gey)))
  ::
  ++  dirk                                              ::  rm -r
    |-  ^+  +
    =.  +  ?~(q.ank + (deaf %del q.u.q.ank))
    =+  dyr=(~(tap by r.ank) ~)
    |-  ^+  +.^$
    ?~  dyr  +.^$
    =.  +.^$  dirk:(dent p.i.dyr)
    $(dyr t.dyr)
  ::
  ++  drum                                              ::  apply effect
    |=  [pax=path mis=miso]
    ^+  +>
    ?^  pax
      dosh:(dose:$(pax t.pax, +> (dent i.pax)) i.pax ank)
    ~|  %clay-fail
    ?-    -.mis
        %del
      ?>  &(?=(^ q.ank) =(q.u.q.ank p.mis))
      +>.$(p.ank (mix p.u.q.ank p.ank), q.ank ~)
    ::
        %ins
      ?>  ?=(~ q.ank)
      =+  sam=(sham p.mis)
      +>.$(p.ank (mix sam p.ank), q.ank [~ sam p.mis])
    ::
        %mut
      ?>  ?=(^ q.ank)
      =+  nex=(lump p.mis q.u.q.ank)
      =+  sam=(sham nex)
      +>.$(p.ank :(mix sam p.u.q.ank p.ank), q.ank [~ sam nex])
    ==
  ::
  ++  dune                                              ::  apply
    |-  ^+  +
    ?~  myz  +
    =>  .(+ (drum p.i.myz q.q.i.myz))
    $(myz ?>(?=(^ myz) t.myz))
  ::
  ++  durn                                              ::  apply forward
    |=  nyp=soba
    ^+  +>
    ?:  =([0 0] p.nyp)
      dune(myz q.nyp)
    =>  ?:  =(p.ank p.p.nyp)  .
        ~&  [%durn-in-wrong p.ank p.p.nyp]
        .
    =.  +>  dune(myz q.nyp)
    =>  ?:  =(p.ank q.p.nyp)  .
        ~&  [%durn-out-wrong p.ank q.p.nyp]
        .
    +>
  ::
  ++  dusk                                              ::  apply reverse
    |=  nyp=soba
    (durn (curl nyp))
  --
::::::::::::::::::::::::::::::::::::::::::::::::::::::::::
::                section 3bF, names etc                ::
::
++  clan                                                ::  ship to rank
  |=  who=ship  ^-  rank
  =+  wid=(met 3 who)
  ?:  (lte wid 1)   %czar
  ?:  =(2 wid)      %king
  ?:  (lte wid 4)   %duke
  ?:  (lte wid 8)   %earl
  ?>  (lte wid 16)  %pawn
::
++  deft                                                ::  import url path
  |=  rax=(list ,@t)
  |-  ^-  pork
  ?~  rax
    [~ ~]
  ?~  t.rax
    =+  den=(trip i.rax)
    =+  ^=  vex
      %-  %-  full
          ;~(plug sym ;~(pose (stag ~ ;~(pfix dot sym)) (easy ~)))
      [[1 1] (trip i.rax)]
    ?~  q.vex
      [~ [i.rax ~]]
    [+.p.u.q.vex [-.p.u.q.vex ~]]
  =+  pok=$(rax t.rax)
  :-  p.pok
  [i.rax q.pok]
::
++  fain                                                ::  path restructure
  |=  [hom=path raw=path]
  =+  bem=(need (tome raw))
  =+  [mer=(flop s.bem) moh=(flop hom)]
  |-  ^-  (pair beam path)
  ?~  moh  
    [bem(s hom) (flop mer)]
  ?>  &(?=(^ mer) =(i.mer i.moh))
  $(mer t.mer, moh t.moh)
::
++  fest                                                ::  web synthesizer
  |=  [hom=path raw=path]
  |*  yax=$+(epic *)
  (yax (fuel (fain hom raw)))
::
++  folk                                                ::  silk construction
  |=  [hom=path raw=path]
  |*  yox=$+((pair beam path) *)
  (yox (fain hom raw))
::
++  fuel                                                ::  parse fcgi
  |=  [bem=beam but=path]
  ^-  epic
  ?>  ?=([%web @ *] but)
  =+  dyb=(slay i.t.but)
  ?>  ?&  ?=([~ %many *] dyb)
          ?=([* * *] p.u.dyb)
          ::  ?=([%$ %tas *] i.p.u.dyb)
          ?=([%many *] i.p.u.dyb)
          ?=([%blob *] i.t.p.u.dyb)
      ==
  =+  ced=((hard cred) p.i.t.p.u.dyb)
  ::  =+  nep=q.p.i.p.u.dyb
  =+  ^=  nyp  ^-  path
      %+  turn  p.i.p.u.dyb
      |=  a=coin  ^-  @ta
      ?>  ?=([%$ %ta @] a)
      ?>(((sane %ta) q.p.a) q.p.a)
  =+  ^=  gut  ^-  (list ,@t)
      %+  turn  t.t.p.u.dyb
      |=  a=coin  ^-  @t
      ?>  ?=([%$ %t @] a)
      ?>(((sane %t) q.p.a) q.p.a)
  =+  ^=  quy
      |-  ^-  (list ,[p=@t q=@t])
      ?~  gut  ~
      ?>  ?=(^ t.gut)
      [[i.gut i.t.gut] $(gut t.t.gut)]
  :*  (~(gas by *(map cord cord)) quy)
      ced
      -.bem
      t.t.but
      nyp
  ==

::
++  gist                                                ::  convenient html
  |=  [hom=path raw=path]
  |=  yax=$+(epic marl)
  %-  (fest hom raw)
  |=  piq=epic
  ^-  manx
  =+  ^=  sip                                           ::  skip blanks
      |=  mal=marl
      ?~(mal ~ ?.(|(=(:/(~) i.mal) =(:/([10 ~]) i.mal)) mal $(mal t.mal)))
  =+  zay=`marl`(yax piq)
  =.  zay  (sip zay)
  =+  ^=  twa
      |-  ^-  [p=marl q=marl]
      ?~  zay  [~ ~]
      ?:  ?=([[[%head *] *] *] zay)
        [c.i.zay ?:(?=([[[%body *] *] ~] t.zay) c.i.t.zay t.zay)]
      ?:  ?=([[[%title *] *] *] zay)
        [[i.zay ~] t.zay]
      [~ zay]
  [/html [/head (sip p.twa)] [/body (sip q.twa)] ~]
::
++  urle                                                ::  URL encode
  |=  tep=tape
  ^-  tape
  %-  zing
  %+  turn  tep
  |=  tap=char
  =+  xen=|=(tig=@ ?:((gte tig 10) (add tig 55) (add tig '0')))
  ?:  ?|  &((gte tap 'a') (lte tap 'z'))
          &((gte tap 'A') (lte tap 'Z'))
          &((gte tap '0') (lte tap '9'))
          =('.' tap)
          =('-' tap)
          =('~' tap)
          =('_' tap)
      ==
    [tap ~]
  ['%' (xen (rsh 0 4 tap)) (xen (end 0 4 tap)) ~]
::
++  urld                                                ::  URL decode
  |=  tep=tape
  ^-  (unit tape)
  ?~  tep  [~ ~]
  ?:  =('%' i.tep)
    ?.  ?=([@ @ *] t.tep)  ~
    =+  nag=(mix i.t.tep (lsh 3 1 i.t.t.tep))
    =+  val=(rush nag hex:ag)
    ?~  val  ~
    =+  nex=$(tep t.t.t.tep)
    ?~(nex ~ [~ [`@`u.val u.nex]])
  =+  nex=$(tep t.tep)
  ?~(nex ~ [~ i.tep u.nex])
++  sifo                                                ::  64-bit encode
  |=  tig=@
  ^-  tape
  =+  poc=(mod (sub 3 (mod (met 3 tig) 3)) 3)
  =+  pad=(lsh 3 poc (swap 3 tig))
  =+  ^=  ska
  "ABCDEFGHIJKLMNOPQRSTUVWXYZabcdefghijklmnopqrstuvwxyz0123456789+/"
  =+  ^=  sif
      %-  flop
      |-  ^-  tape
      ?~  pad
        ~
      =+  d=(end 0 6 pad)
      [(snag d ska) $(pad (rsh 0 6 pad))]
  (weld (scag (sub (lent sif) poc) sif) (trip (fil 3 poc '=')))
::
++  earl                                                ::  local purl to tape
  |=  [who=@p pul=purl]
  ^-  purl
  pul(q.q [(rsh 3 1 (scot %p who)) q.q.pul])
::
++  earn                                                ::  purl to tape
  |=  pul=purl
  ^-  tape
  =<  apex
  |%
  ++  apex
    ^-  tape
    :(weld head "/" body tail)
  ::
  ++  body
    |-  ^-  tape
    ?~  q.q.pul
      ?~(p.q.pul ~ ['.' (trip u.p.q.pul)])
    =+  seg=(trip i.q.q.pul)
    ?:(=(~ t.q.q.pul) seg (weld seg `tape`['/' $(q.q.pul t.q.q.pul)]))
  ::
  ++  head
    ^-  tape
    ;:  weld
      ?:(&(p.p.pul !=([& /localhost] r.p.pul)) "https://" "http://")
    ::
      ?-  -.r.p.pul
        |  (trip (rsh 3 1 (scot %if p.r.p.pul)))
        &  =+  rit=(flop p.r.p.pul)
           |-  ^-  tape
           ?~(rit ~ (weld (trip i.rit) ?~(t.rit "" `tape`['.' $(rit t.rit)])))
      ==
    ::
      ?~(q.p.pul ~ `tape`[':' (trip (rsh 3 2 (scot %ui u.q.p.pul)))])
    ==
  ::
  ++  tail
    ^-  tape
    ?:  =(~ r.pul)  ~
    :-  '?'
    |-  ^-  tape
    ?~  r.pul  ~
    ;:  weld
      (trip p.i.r.pul)
      "="
      (trip q.i.r.pul)
      ?~(t.r.pul ~ `tape`['&' $(r.pul t.r.pul)])
    ==
  --
::
++  epur                                                ::  url/header parser
  |%
  ++  apat                                              ::  2396 abs_path
    %+  cook  deft
    (ifix [fas ;~(pose fas (easy ~))] (more fas smeg))
  ++  auri
    %+  cook
      |=  a=purl
      ?.(=([& /localhost] r.p.a) a a(p.p &))
    ;~  plug
      ;~  plug
        %+  sear
          |=  a=@t
          ^-  (unit ,?)
          ?+(a ~ %http [~ %|], %https [~ %&])
        ;~(sfix scem ;~(plug col fas fas))
        thor
      ==
      ;~(plug ;~(pose apat (easy *pork)) yque)
    ==
  ++  cock                                              ::  cookie
    (most ;~(plug sem ace) ;~(plug toke ;~(pfix tis tosk)))
  ++  dlab                                              ::  2396 domainlabel
    %+  sear
      |=  a=@ta
      ?.(=('-' (rsh 3 a (dec (met 3 a)))) [~ u=a] ~)
    %+  cook  cass
    ;~(plug aln (star alp))
  ::
  ++  fque  (cook crip (plus pquo))                     ::  normal query field
  ++  fquu  (cook crip (star pquo))                     ::  optional field
  ++  pcar  ;~(pose pure pesc psub col pat)             ::  2396 path char
  ++  pcok  ;~  pose                                    ::  cookie char
              (just `@`0x21)
              (shim 0x23 0x2b)
              (shim 0x2d 0x3a)
              (shim 0x3c 0x5b)
              (shim 0x5d 0x7e)
            ==
  ++  pesc  ;~(pfix cen mes)                            ::  2396 escaped
  ++  pold  (cold ' ' (just '+'))                       ::  old space code
  ++  pque  ;~(pose pcar fas wut)                       ::  3986 query char
  ++  pquo  ;~(pose pure pesc pold)                     ::  normal query char
  ++  pure  ;~(pose aln hep dot cab sig)                ::  2396 unreserved
  ++  psub  ;~  pose                                    ::  3986 sub-delims
              zap  buc  pam  soq  pel  per
              tar  lus  com  sem  tis
            ==
  ++  ptok  ;~  pose                                    ::  2616 token
              aln  zap  hax  buc  cen  pam  soq  tar  lus
              hep  dot  ket  cab  tec  bar  sig
            ==
  ++  scem                                              ::  2396 scheme
    %+  cook  cass
    ;~(plug alf (star ;~(pose aln lus hep dot)))
  ::
  ++  smeg  (cook crip (plus pcar))                     ::  2396 segment
  ++  tock  (cook crip (plus pcok))                     ::  6265 cookie-value
  ++  tosk  ;~(pose tock (ifix [doq doq] tock))         ::  6265 cookie-value
  ++  toke  (cook crip (plus ptok))                     ::  2616 token
  ++  thor                                              ::  2396 host/port
    %+  cook  |*(a=[* *] [+.a -.a])
    ;~  plug
      thos
      ;~(pose (stag ~ ;~(pfix col dim:ag)) (easy ~))
    ==
  ++  thos                                              ::  2396 host, no local
    ;~  plug
      ;~  pose
        %+  stag  %&
        %+  sear                                        ::  LL parser weak here
          |=  a=(list ,@t)
          =+  b=(flop a)
          ?>  ?=(^ b)
          =+  c=(end 3 1 i.b)
          ?.(&((gte c 'a') (lte c 'z')) ~ [~ u=b])
        (most dot dlab)
      ::
        %+  stag  %|
        =+  tod=(ape:ag ted:ab)
        %+  bass  256
        ;~(plug tod (stun [3 3] ;~(pfix dot tod)))
      ==
    ==
  ++  yque                                              ::  query ending
    ;~  pose
      ;~(pfix wut yquy)
      (easy ~)
    ==
  ++  yquy                                              ::  query
    ;~  pose                                            ::  proper query
      %+  more
        ;~(pose pam sem)
      ;~(plug fque ;~(pose ;~(pfix tis fquu) (easy '')))
    ::
      %+  cook                                          ::  funky query
        |=(a=tape [[%$ (crip a)] ~])
      (star pque)
    ==
  ++  zest                                              ::  2616 request-uri
    ;~  pose
      (stag %& (cook |=(a=purl a) auri))
      (stag %| ;~(plug apat yque))
    ==
  --
::
++  feel                                                ::  simple file write
  |=  [pax=path val=*]
  ^-  miso
  =+  dir=((hard arch) .^(%cy pax))
  ?~  q.dir  [%ins val]
  :-  %mut
  ^-  udon
  [%a %a .^(%cx pax) val]
::
++  file                                                ::  simple file load
  |=  pax=path
  ^-  (unit)
  =+  dir=((hard arch) .^(%cy pax))
  ?~(q.dir ~ [~ .^(%cx pax)])
::
++  foal                                                ::  high-level write
  |=  [pax=path val=*]
  ^-  toro
  ?>  ?=([* * * *] pax)
  [i.t.pax [%& ~ [*cart [[t.t.t.pax *mizu (feel pax val)] ~]]]]
::
++  fray                                                ::  high-level delete
  |=  pax=path
  ^-  toro
  ?>  ?=([* * * *] pax)
  [i.t.pax [%& ~ [*cart [[t.t.t.pax *mizu [%del .^(%cx pax)]] ~]]]]
::
++  furl                                                ::  unify changes
  |=  [one=toro two=toro] 
  ^-  toro
  ~|  %furl
  ?>  ?&  =(p.one p.two)                                ::  same path
          &(?=(& -.q.one) ?=(& -.q.two))                ::  both deltas
          &(?=(~ p.q.one) ?=(~ p.q.two))                ::  not merges
      ==
  [p.one [%& ~ [*cart (weld q.q.q.one q.q.q.two)]]]
::
++  glam
  |=  zar=@p  ^-  tape
  %+  snag  zar
  ^-  (list tape)
  :~  "Tianming"  "Pepin the Short"  "Haile Selassie"  "Alfred the Great"
      "Tamerlane"  "Pericles"  "Talleyrand"  "Yongle"  "Seleucus"
      "Uther Pendragon"  "Louis XVI"  "Ahmad Shāh Durrānī"  "Constantine"
      "Wilhelm I"  "Akbar"  "Louis XIV"  "Nobunaga"  "Alexander VI"
      "Philippe II"  "Julius II"  "David"  "Niall Noígíallach"  "Kublai Khan"
      "Öz Beg Khan"  "Ozymandias"  "Ögedei Khan"  "Jiang Jieshi"  "Darius"
      "Shivaji"  "Qianlong"  "Bolesław I Chrobry"  "Tigranes"  "Han Wudi"
      "Charles X"  "Naresuan"  "Frederick II"  "Simeon"  "Kangxi"
      "Suleiman the Magnificent"  "Pedro II"  "Genghis Khan"  "Laozi"
      "Porfirio Díaz"  "Pakal"  "Wu Zetian"  "Garibaldi"  "Matthias Corvinus"
      "Leopold II"  "Leonidas"  "Sitting Bull"  "Nebuchadnezzar II"
      "Rhodes"  "Henry VIII"  "Attila"  "Catherine II"  "Chulalongkorn"
      "Uthmān"  "Augustus"  "Faustin"  "Chongde"  "Justinian"
      "Afonso de Albuquerque"  "Antoninus Pius"  "Cromwell"  "Innocent X"
      "Fidel"  "Frederick the Great"  "Canute"  "Vytautas"  "Amina"
      "Hammurabi"  "Suharto"  "Victoria"  "Hiawatha"  "Paul V"  "Shaka"
      "Lê Thánh Tông"  "Ivan Asen II"  "Tiridates"  "Nefertiti"  "Gwangmu"
      "Ferdinand & Isabella"  "Askia"  "Xuande"  "Boris Godunov"  "Gilgamesh"
      "Maximillian I"  "Mao"  "Charlemagne"  "Narai"  "Hanno"  "Charles I & V"
      "Alexander II"  "Mansa Musa"  "Zoe Porphyrogenita"  "Metternich"
      "Robert the Bruce"  "Pachacutec"  "Jefferson"  "Solomon"  "Nicholas I"
      "Barbarossa"  "FDR"  "Pius X"  "Gwanggaeto"  "Abbas I"  "Julius Caesar"
      "Lee Kuan Yew"  "Ranavalona I"  "Go-Daigo"  "Zenobia"  "Henry V"
      "Bảo Đại"  "Casimir III"  "Cyrus"  "Charles the Wise"  "Sandrokottos"
      "Agamemnon"  "Clement VII"  "Suppiluliuma"  "Deng Xiaoping"
      "Victor Emmanuel"  "Ajatasatru"  "Jan Sobieski"  "Huangdi"  "Xuantong"
      "Narmer"  "Cosimo de' Medici"  "Möngke Khan"  "Stephen Dušan"  "Henri IV"
      "Mehmed Fatih"  "Conn Cétchathach"  "Francisco Franco"  "Leo X"
      "Kammu"  "Krishnadevaraya"  "Elizabeth I"  "Norton I"  "Washington"
      "Meiji"  "Umar"  "TR"  "Peter the Great"  "Agustin I"  "Ashoka"
      "William the Conqueror"  "Kongolo Mwamba"  "Song Taizu"
      "Ivan the Terrible"  "Yao"  "Vercingetorix"  "Geronimo"  "Rurik"
      "Urban VIII"  "Alexios Komnenos"  "Maria I"  "Tamar"  "Bismarck"
      "Arthur"  "Jimmu"  "Gustavus Adolphus"  "Suiko"  "Basil I"  "Montezuma"
      "Santa Anna"  "Xerxes"  "Beyazıt Yıldırım"  "Samudragupta"  "James I"
      "George III"  "Kamehameha"  "Francesco Sforza"  "Trajan"
      "Rajendra Chola"  "Hideyoshi"  "Cleopatra"  "Alexander"
      "Ashurbanipal"  "Paul III"  "Vespasian"  "Tecumseh"  "Narasimhavarman"
      "Suryavarman II"  "Bokassa I"  "Charles Canning"  "Theodosius"
      "Francis II"  "Zhou Wen"  "William Jardine"  "Ahmad al-Mansur"
      "Lajos Nagy"  "Theodora"  "Mussolini"  "Samuil"  "Osman Gazi"
      "Kim Il-sung"  "Maria Theresa"  "Lenin"  "Tokugawa"  "Marcus Aurelius"
      "Nzinga Mbande"  "Edward III"  "Joseph II"  "Pulakesi II"  "Priam"
      "Qin Shi Huang"  "Shah Jahan"  "Sejong"  "Sui Wendi"  "Otto I"
      "Napoleon III"  "Prester John"  "Dido"  "Joao I"  "Gregory I"
      "Gajah Mada"  "Abd-ar Rahmān III"  "Taizong"  "Franz Josef I"
      "Nicholas II"  "Gandhi"  "Chandragupta II"  "Peter III"
      "Oba Ewuare"  "Louis IX"  "Napoleon"  "Selim Yavuz"  "Shun"
      "Hayam Wuruk"  "Jagiełło"  "Nicaule"  "Sargon"  "Saladin"  "Charles II"
      "Brian Boru"  "Da Yu"  "Antiochus III"  "Charles I"
      "Jan Pieterszoon Coen"  "Hongwu"  "Mithridates"  "Hadrian"  "Ptolemy"
      "Benito Juarez"  "Sun Yat-sen"  "Raja Raja Chola"  "Bolivar"  "Pius VII"
      "Shapur II"  "Taksin"  "Ram Khamhaeng"  "Hatshepsut"  "Alī"  "Matilda"
      "Ataturk"
  ==
::
++  glon
  |=  lag=lang
  ^-  (unit tape)
  ?+  lag  ~
    %aa  [~ "Afar"]
    %ab  [~ "Abkhazian"]
    %ae  [~ "Avestan"]
    %af  [~ "Afrikaans"]
    %ak  [~ "Akan"]
    %am  [~ "Amharic"]
    %an  [~ "Aragonese"]
    %ar  [~ "Arabic"]
    %as  [~ "Assamese"]
    %av  [~ "Avaric"]
    %ay  [~ "Aymara"]
    %az  [~ "Azerbaijani"]
    %ba  [~ "Bashkir"]
    %be  [~ "Belarusian"]
    %bg  [~ "Bulgarian"]
    %bh  [~ "Bihari"]
    %bi  [~ "Bislama"]
    %bm  [~ "Bambara"]
    %bn  [~ "Bengali"]
    %bo  [~ "Tibetan"]
    %br  [~ "Breton"]
    %bs  [~ "Bosnian"]
    %ca  [~ "Catalan"]
    %ce  [~ "Chechen"]
    %ch  [~ "Chamorro"]
    %co  [~ "Corsican"]
    %cr  [~ "Cree"]
    %cs  [~ "Czech"]
    %cu  [~ "Slavonic"]
    %cv  [~ "Chuvash"]
    %cy  [~ "Welsh"]
    %da  [~ "Danish"]
    %de  [~ "German"]
    %dv  [~ "Maldivian"]
    %dz  [~ "Dzongkha"]
    %ee  [~ "Ewe"]
    %el  [~ "Greek"]
    %en  [~ "English"]
    %eo  [~ "Esperanto"]
    %es  [~ "Spanish"]
    %et  [~ "Estonian"]
    %eu  [~ "Basque"]
    %fa  [~ "Persian"]
    %ff  [~ "Fulah"]
    %fi  [~ "Finnish"]
    %fj  [~ "Fijian"]
    %fo  [~ "Faroese"]
    %fr  [~ "French"]
    %fy  [~ "Frisian"]
    %ga  [~ "Irish Gaelic"]
    %gd  [~ "Scottish Gaelic"]
    %gl  [~ "Galician"]
    %gn  [~ "Guarani"]
    %gu  [~ "Gujarati"]
    %gv  [~ "Manx"]
    %ha  [~ "Hausa"]
    %he  [~ "Hebrew"]
    %hi  [~ "Hindi"]
    %ho  [~ "Hiri Motu"]
    %hr  [~ "Croatian"]
    %ht  [~ "Haitian Creole"]
    %hu  [~ "Hungarian"]
    %hy  [~ "Armenian"]
    %hz  [~ "Herero"]
    %ia  [~ "Interlingua"]
    %id  [~ "Indonesian"]
    %ie  [~ "Occidental"]
    %ig  [~ "Igbo"]
    %ii  [~ "Nuosu"]
    %ik  [~ "Inupiaq"]
    %io  [~ "Ido"]
    %is  [~ "Icelandic"]
    %it  [~ "Italian"]
    %iu  [~ "Inuktitut"]
    %ja  [~ "Japanese"]
    %jv  [~ "Javanese"]
    %ka  [~ "Georgian"]
    %kg  [~ "Kongo"]
    %ki  [~ "Kikuyu"]
    %kj  [~ "Kwanyama"]
    %kk  [~ "Kazakh"]
    %kl  [~ "Kalaallisut"]
    %km  [~ "Central Khmer"]
    %kn  [~ "Kannada"]
    %ko  [~ "Korean"]
    %kr  [~ "Kanuri"]
    %ks  [~ "Kashmiri"]
    %ku  [~ "Kurdish"]
    %kv  [~ "Komi"]
    %kw  [~ "Cornish"]
    %ky  [~ "Kyrgyz"]
    %la  [~ "Latin"]
    %lb  [~ "Luxembourgish"]
    %lg  [~ "Ganda"]
    %li  [~ "Limburgish"]
    %ln  [~ "Lingala"]
    %lo  [~ "Lao"]
    %lt  [~ "Lithuanian"]
    %lu  [~ "Luba-Katanga"]
    %lv  [~ "Latvian"]
    %mg  [~ "Malagasy"]
    %mh  [~ "Marshallese"]
    %mi  [~ "Maori"]
    %mk  [~ "Macedonian"]
    %ml  [~ "Malayalam"]
    %mn  [~ "Mongolian"]
    %mr  [~ "Marathi"]
    %ms  [~ "Malay"]
    %mt  [~ "Maltese"]
    %my  [~ "Burmese"]
    %na  [~ "Nauru"]
    %nb  [~ "Norwegian Bokmål"]
    %nd  [~ "North Ndebele"]
    %ne  [~ "Nepali"]
    %ng  [~ "Ndonga"]
    %nl  [~ "Dutch"]
    %nn  [~ "Norwegian Nynorsk"]
    %no  [~ "Norwegian"]
    %nr  [~ "South Ndebele"]
    %nv  [~ "Navajo"]
    %ny  [~ "Chichewa"]
    %oc  [~ "Occitan"]
    %oj  [~ "Ojibwa"]
    %om  [~ "Oromo"]
    %or  [~ "Oriya"]
    %os  [~ "Ossetian"]
    %pa  [~ "Punjabi"]
    %pi  [~ "Pali"]
    %pl  [~ "Polish"]
    %ps  [~ "Pashto"]
    %pt  [~ "Portuguese"]
    %qu  [~ "Quechua"]
    %rm  [~ "Romansh"]
    %rn  [~ "Rundi"]
    %ro  [~ "Romanian"]
    %ru  [~ "Russian"]
    %rw  [~ "Kinyarwanda"]
    %sa  [~ "Sanskrit"]
    %sc  [~ "Sardinian"]
    %sd  [~ "Sindhi"]
    %se  [~ "Northern Sami"]
    %sg  [~ "Sango"]
    %si  [~ "Sinhala"]
    %sk  [~ "Slovak"]
    %sl  [~ "Slovenian"]
    %sm  [~ "Samoan"]
    %sn  [~ "Shona"]
    %so  [~ "Somali"]
    %sq  [~ "Albanian"]
    %sr  [~ "Serbian"]
    %ss  [~ "Swati"]
    %st  [~ "Sotho"]
    %su  [~ "Sundanese"]
    %sv  [~ "Swedish"]
    %sw  [~ "Swahili"]
    %ta  [~ "Tamil"]
    %te  [~ "Telugu"]
    %tg  [~ "Tajik"]
    %th  [~ "Thai"]
    %ti  [~ "Tigrinya"]
    %tk  [~ "Turkmen"]
    %tl  [~ "Tagalog"]
    %tn  [~ "Tswana"]
    %to  [~ "Tonga"]
    %tr  [~ "Turkish"]
    %ts  [~ "Tsonga"]
    %tt  [~ "Tatar"]
    %tw  [~ "Twi"]
    %ty  [~ "Tahitian"]
    %ug  [~ "Uighur"]
    %uk  [~ "Ukrainian"]
    %ur  [~ "Urdu"]
    %uz  [~ "Uzbek"]
    %ve  [~ "Venda"]
    %vi  [~ "Vietnamese"]
    %vo  [~ "Volapük"]
    %wa  [~ "Walloon"]
    %wo  [~ "Wolof"]
    %xh  [~ "Xhosa"]
    %yi  [~ "Yiddish"]
    %yo  [~ "Yoruba"]
    %za  [~ "Zhuang"]
    %zh  [~ "Chinese"]
    %zu  [~ "Zulu"]
  ==
::
++  gnow
  |=  [who=@p gos=gcos]  ^-  @t
  ?-    -.gos
      %czar                 (rap 3 '|' (rap 3 (glam who)) '|' ~)
      %king                 (rap 3 '_' p.gos '_' ~)
      %earl                 (rap 3 ':' p.gos ':' ~)
      %pawn                 ?~(p.gos %$ (rap 3 '.' u.p.gos '.' ~))
      %duke
    ?:  ?=(%anon -.p.gos)  %$
    %+  rap  3
    ^-  (list ,@)
    ?-    -.p.gos
        %punk  ~['"' q.p.gos '"']
        ?(%lord %lady)
      =+  ^=  nad
          =+  nam=`name`s.p.p.gos
          %+  rap  3
          :~  p.nam
              ?~(q.nam 0 (cat 3 ' ' u.q.nam))
              ?~(r.nam 0 (rap 3 ' (' u.r.nam ')' ~))
              ' '
              s.nam
          ==
      ?:(=(%lord -.p.gos) ~['[' nad ']'] ~['(' nad ')'])
    ==
  ==
::
++  hunt                                                ::  first of unit dates
  |=  [one=(unit ,@da) two=(unit ,@da)]
  ^-  (unit ,@da)
  ?~  one  two
  ?~  two  one
  ?:((lth u.one u.two) one two)
::
++  meat                                                ::  kite to .^ path
  |=  kit=kite
  ^-  path
  [(cat 3 'c' p.kit) (scot %p r.kit) s.kit (scot (dime q.kit)) t.kit]
::
++  mojo                                                ::  compiling load
  |=  [pax=path src=*]
  ^-  (each twig (list tank))
  ?.  ?=(@ src)
    [%| ~[[leaf/"musk: malformed: {<pax>}"]]]
  =+  ^=  mud
      %-  mule  |.
      ((full vest) [1 1] (trip src))
  ?:  ?=(| -.mud)  mud
  ?~  q.p.mud
    :~  %|
        leaf/"musk: syntax error: {<pax>}"
        leaf/"musk: line {<p.p.p.mud>}, column {<q.p.p.mud>}"
    ==
  [%& p.u.q.p.mud]
::
++  mole                                                ::  new to old sky
  |=  ska=$+(* (unit (unit)))
  |=  a=*
  ^-  (unit)
  =+  b=(ska a)
  ?~  b  ~
  ?~  u.b  ~
  [~ u.u.b]
::
++  much                                                ::  constructing load
  |=  [pax=path src=*]
  ^-  gank
   =+  moj=(mojo pax src)
  ?:  ?=(| -.moj)  moj
  (mule |.((slap !>(+>.$) `twig`p.moj)))
::
++  musk                                                ::  compiling apply
  |=  [pax=path src=* sam=vase]
  ^-  gank
  =+  mud=(much pax src)
  ?:  ?=(| -.mud)  mud
  (mule |.((slam p.mud sam)))
::
++  numb                                                ::  ship display name?
  |=  [him=@p now=@da]  ^-  @t
  =+  yow=(scot %p him)
  =+  woy=((hard ,@t) .^(%a yow %name (scot %da now) ~))
  ?:  =(%$ woy)  yow
  (cat 3 yow (cat 3 ' ' woy))
::
++  saxo                                                ::  autocanon
  |=  who=ship
  ^-  (list ship)
  ?:  (lth who 256)  [who ~]
  [who $(who (sein who))]
::
++  sein                                                ::  autoboss
  |=  who=ship  ^-  ship
  =+  mir=(clan who)
  ?-  mir
    %czar  who
    %king  (end 3 1 who)
    %duke  (end 4 1 who)
    %earl  (end 5 1 who)
    %pawn  `@p`0
  ==
::
++  tame
  |=  hap=path
  ^-  (unit kite)
  ?.  ?=([@ @ @ @ *] hap)  ~
  =+  :*  hyr=(slay i.hap)
          fal=(slay i.t.hap)
          dyc=(slay i.t.t.hap)
          ved=(slay i.t.t.t.hap)
          ::  ved=(slay i.t.hap)
          ::  fal=(slay i.t.t.hap)
          ::  dyc=(slay i.t.t.t.hap)
          tyl=t.t.t.t.hap
      ==
  ?.  ?=([~ %$ %tas @] hyr)  ~
  ?.  ?=([~ %$ %p @] fal)  ~
  ?.  ?=([~ %$ %tas @] dyc)  ~
  ?.  ?=(^ ved)  ~
  =+  his=`@p`q.p.u.fal
  =+  [dis=(end 3 1 q.p.u.hyr) rem=(rsh 3 1 q.p.u.hyr)]
  ?.  ?&(?=(%c dis) ?=(?(%v %w %x %y %z) rem))  ~
  [~ rem (case p.u.ved) q.p.u.fal q.p.u.dyc tyl]
::
++  tome                                                ::  parse path
  |=  pax=path
  ^-  (unit beam)
  ?.  ?=([* * * *] pax)  ~
  %+  biff  (slaw %p i.pax)
  |=  who=ship
  %+  biff  (slaw %tas i.t.pax)
  |=  dex=desk
  %+  biff  (slay i.t.t.pax)
  |=  cis=coin
  ?.  ?=([%$ case] cis)  ~
  `(unit beam)`[~ [who dex `case`p.cis] (flop t.t.t.pax)]
::
++  tope                                                ::  beam to path
  |=  bem=beam
  ^-  path
  [(scot %p p.bem) q.bem (scot r.bem) (flop s.bem)]
::::::::::::::::::::::::::::::::::::::::::::::::::::::::::
::                section 3bG, Arvo models              ::
::
++  acru                                                ::  asym cryptosuite
          $_  ^?  |%                                    ::  opaque object
          ++  as  ^?                                    ::  asym ops
            |%  ++  seal  |=([a=pass b=@ c=@] _@)       ::  encrypt to a
                ++  sign  |=([a=@ b=@] _@)              ::  certify as us
                ++  sure  |=([a=@ b=@] *(unit ,@))      ::  authenticate from us
                ++  tear  |=  [a=pass b=@]              ::  accept from a 
                          *(unit ,[p=@ q=@])            ::
            --                                          ::
          ++  de  |+([a=@ b=@] *(unit ,@))              ::  symmetric de, soft
          ++  dy  |+([a=@ b=@] _@)                      ::  symmetric de, hard
          ++  en  |+([a=@ b=@] _@)                      ::  symmetric en
          ++  ex  ^?                                    ::  export
            |%  ++  fig  _@uvH                          ::  fingerprint
                ++  pac  _@uvG                          ::  default passcode
                ++  pub  *pass                          ::  public key
                ++  sec  *ring                          ::  private key
            --
          ++  nu  ^?                                    ::  reconstructors
             |%  ++  pit  |=([a=@ b=@] ^?(..nu))        ::  from [width seed]
                 ++  nol  |=(a=@ ^?(..nu))              ::  from naked ring
                 ++  com  |=(a=@ ^?(..nu))              ::  from naked pass
            --
          --
++  agon  (map ,[p=ship q=desk] ,[p=@ud q=@ud r=waks])  ::  mergepts
++  ankh                                                ::  fs node (new)
          $:  p=cash                                    ::  recursive hash
              q=(unit ,[p=cash q=*])                    ::  file
              r=(map ,@ta ankh)                         ::  folders
          ==                                            ::
++  apex  ,[p=@uvI q=(map ,@ta ,@uvI) r=(map ,@ta ,~)]  ::  node report (old)
++  ball  ,@uw                                          ::  statement payload
++  bait  ,[p=skin q=@ud r=dove]                        ::  fmt nrecvd spec
++  bath                                                ::  convo per client
          $:  sop=shed                                  ::  not stalled
              raz=(map path race)                       ::  statements inbound
              ryl=(map path rill)                       ::  statements outbound
          ==                                            ::
++  beam  ,[[p=ship q=desk r=case] s=path]              ::  global name
++  beak  ,[p=ship q=desk r=case]                       ::  garnish with beak
++  bird                                                ::  packet in travel
          $:  gom=soap                                  ::  message identity
              mup=@ud                                   ::  pktno in msg
              nux=@ud                                   ::  xmission count
              lys=@da                                   ::  last sent
              pac=rock                                  ::  packet data
          ==                                            ::
++  boat  ,[(list slip) tart]                           ::  user stage
++  boon                                                ::  fort output
          $%  [%beer p=ship q=@uvG]                     ::  gained ownership
              [%coke p=sock q=soap r=cape s=duct]       ::  message result
              [%mead p=lane q=rock]                     ::  accept packet
              [%milk p=sock q=soap r=*]                 ::  accept message
              [%ouzo p=lane q=rock]                     ::  transmit packet
              [%wine p=sock q=tape]                     ::  notify user
          ==                                            ::
++  bowl  ,[p=(list gift) q=(unit boat)]                ::  app product
++  bray  ,[p=life q=(unit life) r=ship s=@da]          ::  our parent us now
++  brow  ,[p=@da q=@tas]                               ::  browser version
++  buck  ,[p=mace q=will]                              ::  all security data
++  cake  ,[p=sock q=skin r=@]                          ::  top level packet
++  cape                                                ::  end-to-end result
          $?  %good                                     ::  delivered
              %dead                                     ::  rejected
          ==                                            ::
++  cart  ,[p=cash q=cash]                              ::  hash change
++  care  ?(%v %w %x %y %z)                             ::  clay submode
++  case                                                ::  ship desk case spur
          $%  [%da p=@da]                               ::  date
              [%tas p=@tas]                             ::  label
              [%ud p=@ud]                               ::  number
          ==                                            ::
++  cash  ,@uvH                                         ::  ankh hash
++  clot                                                ::  symmetric record
          $:  yed=(unit ,[p=hand q=code])               ::  outbound
              heg=(map hand code)                       ::  proposed
              qim=(map hand code)                       ::  inbound
          ==                                            ::
++  coal  ,*                                            ::  untyped vase
++  code  ,@uvI                                         ::  symmetric key
++  cone                                                ::  reconfiguration
          $%  [& p=twig]                                ::  transform
              [| p=(list ,@tas)]                        ::  alter
          ==                                            ::
++  chum  ,@uvI                                         ::  hashed passcode
++  claw                                                ::  startup chain
          $:  joy=(unit coal)                           ::  local context
              ran=(unit coal)                           ::  arguments
              pux=(unit path)                           ::  execution path
              jiv=(unit coal)                           ::  app configuration
              kyq=(unit coal)                           ::  app customization
              gam=(unit coal)                           ::  app image
          ==                                            ::
++  clip  (each ,@if ,@is)                              ::  client IP
++  cred                                                ::  credential
          $:  hut=hoot                                  ::  client host
              aut=(jug ,@tas ,@t)                       ::  client identities
              orx=oryx                                  ::  CSRF secret
              acl=(unit ,@t)                            ::  accept-language
              cip=(each ,@if ,@is)                      ::  client IP
              cum=(map ,@tas ,*)                        ::  custom dirt
          ==                                            ::
++  cuff                                                ::  permissions
          $:  p=(unit (set monk))                       ::  readers
              q=(set monk)                              ::  authors
          ==                                            ::
++  deed  ,[p=@ q=step r=?]                             ::  sig, stage, fake?
++  dome                                                ::  project state
          $:  ang=agon                                  ::  pedigree
              ank=ankh                                  ::  state
              let=@                                     ::  (lent hit)
              hit=(list frog)                           ::  changes in reverse
              lab=(map ,@tas ,@ud)                      ::  labels
          ==                                            ::
++  dore                                                ::  foreign contact
          $:  wod=road                                  ::  connection to
              wyl=will                                  ::  inferred mirror
              caq=clot                                  ::  symmetric key state
          ==                                            ::
++  dove  ,[p=@ud q=(map ,@ud ,@)]                      ::  count hash 13-blocks
++  epic                                                ::  FCGI parameters
          $:  qix=(map ,@t ,@t)                         ::  query
              ced=cred                                  ::  client credentials
              bek=beak                                  ::  path prefix
              but=path                                  ::  ending
              nyp=path                                  ::  request model
          ==                                            ::
++  flap  ,@uvH                                         ::  network packet id
++  flow                                                ::  packet connection
          $:  rtt=@dr                                   ::  decaying avg rtt
              wid=@ud                                   ::  logical wdow msgs
          ==                                            ::
++  fort                                                ::  formal state
          $:  %0                                        ::  version
              gad=duct                                  ::  client interface
              hop=@da                                   ::  network boot date
              ton=town                                  ::  security
              zac=(map ship corn)                       ::  flows by server
          ==                                            ::
++  frog  ,[p=@da q=nori]                               ::  time and change
++  gank  (each vase (list tank))                       ::  abstract result
++  gift                                                ::  one-way effect
          $%  [%$ p=vase]                               ::  trivial output
              [%cc p=(unit case)]                       ::  change case
              [%ck p=@tas]                              ::  change desk
              [%cs p=path]                              ::  change spur
              [%de p=@ud q=tank]                        ::  debug/level
              [%ex p=(unit vase) q=lath]                ::  exec/patch
            ::[%fd p=vase]                              ::  fundamental down
            ::[%fo p=vase]                              ::  fundamental forward
            ::[%fu p=vase]                              ::  fundamental up
              [%ha p=tank]                              ::  single error
              [%ho p=(list tank)]                       ::  multiple error
              [%la p=tank]                              ::  single statement
              [%lo p=(list tank)]                       ::  multiple statement
              [%mu p=type q=(list)]                     ::  batch emit
              [%mx p=(list gift)]                       ::  batch gift
              [%ok p=@ta q=nori]                        ::  save changes
              [%sc p=(unit skit)]                       ::  stack library
              [%sp p=(list lark)]                       ::  spawn task(s)
              [%sq p=ship q=@tas r=path s=*]            ::  send request
              [%sr p=ship q=path r=*]                   ::  send response
              [%te p=(list ,@t)]                        ::  dump lines
              [%th p=@ud q=love]                        ::  http response
              [%tq p=path q=hiss]                       ::  http request
              [%va p=@tas q=(unit vase)]                ::  set/clear variable
              [%xx p=curd]                              ::  return card
              [%xy p=path q=curd]                       ::  push card
              [%xz p=[p=ship q=term] q=ship r=mark s=zang]
              [%zz p=path q=path r=curd]                ::
          ==                                            ::
++  zang                                                ::  XX evil hack
          $%  [%backlog p=path q=?(%da %dr %ud) r=@]    ::
              [%hola p=path]                            ::
              $:  %mess  p=path                         ::
                $=  q                                   ::
              $%  [%do p=@t]                            ::  act
                  [%exp p=@t q=tank]                    ::  code
                  [%say p=@t]                           ::  speak
          ==  ==  ==                                    ::
++  gilt  ,[@tas *]                                     ::  presumed gift
++  gens  ,[p=lang q=gcos]                              ::  general identity
++  germ  ?(%fine %that %this %mate %conf %check)       ::  merge style
++  gcos                                                ::  id description
          $%  [%czar ~]                                 ::  8-bit ship
              [%duke p=what]                            ::  32-bit ship
              [%earl p=@t]                              ::  64-bit ship
              [%king p=@t]                              ::  16-bit ship
              [%pawn p=(unit ,@t)]                      ::  128-bit ship
          ==                                            ::
++  goad                                                ::  common note
          $%  [%eg p=riot]                              ::  simple result
              [%gr p=mark q=*]                          ::  gall rush/rust
              [%hp p=httr]                              ::  http response
              ::  [%ht p=@ud q=scab r=cred s=moth]          ::  http request
              [%it p=~]                                 ::  interrupt event
              [%lq p=ship q=path r=*]                   ::  client request
              [%ly p=newt q=tape]                       ::  lifecycle event
              [%ow p=cape]                              ::  one-way reaction
              [%rt p=(unit)]                            ::  roundtrip response
              [%up p=@t]                                ::  prompt response
              [%wa ~]                                   ::  alarm
          ==                                            ::
++  goal                                                ::  app request
          $%  [%$ p=type]                               ::  open for input
              [%do p=vase q=vase]                       ::  call gate sample
              [%eg p=kite]                              ::  single request
              [%es p=ship q=desk r=rave]                ::  subscription
              [%gr ~]                                   ::  gall response
              [%ht p=(list rout)]                       ::  http server
              [%hp ~]                                   ::  http response
              [%lq p=@tas]                              ::  listen for service
              [%ow ~]                                   ::  one-way reaction
              [%rt ~]                                   ::  roundtrip response
              [%up p=prod]                              ::  user prompt
              [%wa p=@da]                               ::  alarm
          ==                                            ::
++  govt  path                                          ::  country/postcode
++  hand  ,@uvH                                         ::  hash of code
++  hart  ,[p=? q=(unit ,@ud) r=host]                   ::  http sec/port/host
++  hate  ,[p=purl q=@p r=moth]                         ::  semi-cooked request
++  heir  ,[p=@ud q=mess r=(unit love)]                 ::  status/headers/data
++  hiss  ,[p=purl q=moth]                              ::  outbound request
++  hist  ,[p=@ud q=(list ,@t)]                         ::  depth texts
++  hole  ,@t                                           ::  session identity
++  hoot  ,[p=? q=(unit ,@ud) r=host]                   ::  secure/port/host
++  hort  ,[p=(unit ,@ud) q=host]                       ::  http port/host
++  host  $%([& p=(list ,@t)] [| p=@if])                ::  http host
++  httq                                                ::  raw http request
          $:  p=meth                                    ::  method
              q=@t                                      ::  unparsed url
              r=(list ,[p=@t q=@t])                     ::  headers
              s=(unit octs)                             ::  body
          ==                                            ::
++  httr  ,[p=@ud q=mess r=(unit octs)]                 ::  raw http response
++  httx                                                ::  encapsulated http
          $:  p=?                                       ::  https?
              q=clip                                    ::  source IP
              r=httq                                    ::
          ==                                            ::
++  kite  ,[p=care q=case r=ship s=desk t=spur]         ::  parsed global name
++  json                                                ::  normal json value
          $|  ~                                         ::  null
          $%  [%a p=(list json)]                        ::  array
              [%b p=?]                                  ::  boolean
              [%o p=(map ,@t json)]                     ::  object
              [%n p=@ta]                                ::  number
              [%s p=@ta]                                ::  string
          ==                                            ::
++  jsot                                                ::  strict json top
          $%  [%a p=(list json)]                        ::  array
              [%o p=(map ,@t json)]                     ::  object
          ==                                            ::
++  lamb                                                ::  short path
          $%  [& p=@tas]                                ::  auto
              [| p=twig]                                ::  manual
          ==                                            ::
++  lane                                                ::  packet route
          $%  [%if p=@da q=@ud r=@if]                   ::  IP4/public UDP/addr
              [%is p=@ud q=(unit lane) r=@is]           ::  IPv6 w/alternates
              [%ix p=@da q=@ud r=@if]                   ::  IPv4 provisional
          ==                                            ::
++  lang  ,@ta                                          ::  IETF lang as code
++  lark  ,[p=(unit ,@tas) q=lawn]                      ::  parsed command
++  lass  ?(%0 %1 %2)                                   ::  power increment
++  lath  $%                                            ::  pipeline stage
              [%0 p=lass q=lamb r=(list cone) s=twig]   ::  command
              [%1 p=twig]                               ::  generator
              [%2 p=twig]                               ::  filter
          ==                                            ::
++  lawn  (list lath)                                   ::
++  lice  ,[p=ship q=buck]                              ::  full license
++  life  ,@ud                                          ::  regime number
++  lint  (list rock)                                   ::  fragment array
++  love  $%                                            ::  http response
              [%ham p=manx]                             ::  html node
              [%mid p=mite q=octs]                      ::  mime-typed data
              [%raw p=httr]                             ::  raw http response
              [%wan p=wain]                             ::  text lines
              [%zap p=@ud q=(list tank)]                ::  status/error
          ==                                            ::
++  luge  ,[p=mark q=*]                                 ::  fully typed content
++  maki  ,[p=@ta q=@ta r=@ta s=path]                   ::
++  mace  (list ,[p=life q=ring])                       ::  private secrets
++  marv  ?(%da %tas %ud)                               ::  release form
++  masu  ,[p=ship q=desk r=moar s=moar t=waks]         ::  sync square
++  math  (map ,@t (list ,@t))                          ::  semiparsed headers
++  meal                                                ::  payload
          $%  [%back p=cape q=flap r=@dr]               ::  acknowledgment
              [%bond p=life q=path r=@ud s=*]           ::  message
              [%carp p=@ q=@ud r=@ud s=flap t=@]        ::  skin/inx/cnt/hash
              [%fore p=ship q=(unit lane) r=@]          ::  forwarded packet
          ==                                            ::
++  mess  (list ,[p=@t q=@t])                           ::  raw http headers
++  meta                                                ::  path metadata
          $%  [& q=@uvI]                                ::  hash
              [| q=(list ,@ta)]                         ::  dir
          ==                                            ::
++  meth                                                ::  http methods
          $?  %conn                                     ::  CONNECT
              %delt                                     ::  DELETE
              %get                                      ::  GET
              %head                                     ::  HEAD
              %opts                                     ::  OPTIONS
              %post                                     ::  POST
              %put                                      ::  PUT
              %trac                                     ::  TRACE
          ==                                            ::
++  mite  (list ,@ta)                                   ::  mime type
++  miso                                                ::  ankh delta
          $%  [%del p=*]                                ::  delete
              [%ins p=*]                                ::  insert
              [%mut p=udon]                             ::  mutate
          ==                                            ::
++  mizu  ,[p=ship q=desk r=@]                          ::  change origin
++  moar  ,[p=@ud q=@ud]                                ::  normal change range
++  moat  ,[p=case q=case]                              ::  change range
++  mood  ,[p=care q=case r=path]                       ::  request in desk
++  moth  ,[p=meth q=math r=(unit octs)]                ::  http operation
++  name  ,[p=@t q=(unit ,@t) r=(unit ,@t) s=@t]        ::  first mid/nick last
++  newt  ?(%boot %kick %mess %slay %wake)              ::  lifecycle events
++  niku  $:  p=[p=agon q=[p=ship q=desk]]              ::  us
              q=[p=agon q=[p=ship q=desk]]              ::  them
          ==
++  nose                                                ::  response, kernel
          $?  [%$ p=(unit ,[p=tutu q=(list)])]          ::  standard input
              goad                                      ::
          ==                                            ::
++  note                                                ::  response, user
          $?  [%$ p=(unit ,[p=type q=(list)])]          ::  standard input
              [%do p=vase]                              ::  execution result
              goad                                      ::
          ==                                            ::
++  nori                                                ::  repository action
          $%  [& p=(unit masu) q=soba]                  ::  delta
              [| p=@tas]                                ::  label
          ==                                            ::
++  octs  ,[p=@ud q=@]                                  ::  octet-stream
++  oryx  ,@t                                           ::  CSRF secret
++  corn                                                ::  flow by server
          $:  hen=duct                                  ::  admin channel
              nys=(map flap bait)                       ::  packets incoming
              olz=(map flap cape)                       ::  packets completed
              wab=(map ship bath)                       ::  relationship
          ==                                            ::
++  pact  path                                          ::  routed path
++  pail  ?(%none %warm %cold)                          ::  connection status
++  plan  (trel view (pair ,@da (unit ,@dr)) path)      ::  subscription
++  plea  ,[p=@ud q=[p=? q=@t]]                         ::  live prompt
++  pork  ,[p=(unit ,@ta) q=(list ,@t)]                 ::  fully parsed url
++  pred  ,[p=@ta q=@tas r=@ta ~]                       ::  proto-path
++  prod  ,[p=prom q=tape r=tape]                       ::  prompt
++  prom  ?(%text %pass %none)                          ::  format type
++  purl  ,[p=hart q=pork r=quay]                       ::  parsed url
++  putt                                                ::  outgoing message
          $:  ski=snow                                  ::  sequence acked/sent
              wyv=(list rock)                           ::  packet list XX gear
          ==                                            ::
++  pyre                                                ::  cascade stash
          $:  p=(map ,[p=path q=path r=coal] coal)      ::  by path
              q=(map ,[p=path q=@uvI r=coal] coal)      ::  by source hash
              r=(map ,[p=* q=coal] coal)                ::  by (soft) twig
          ==                                            ::
++  quay  (list ,[p=@t q=@t])                           ::  parsed url query
++  quri                                                ::  request-uri
          $%  [& p=purl]                                ::  absolute
              [| p=pork q=quay]                         ::  relative
          ==                                            ::
++  race                                                ::  inbound stream
          $:  did=@ud                                   ::  filled sequence
              bum=(map ,@ud ,%dead)                     ::
              mis=(map ,@ud ,[p=cape q=flap r=(unit)])  ::  misordered
          ==                                            ::
++  rank  ?(%czar %king %duke %earl %pawn)              ::  ship width class
++  rant                                                ::  namespace binding
          $:  p=[p=care q=case r=@tas]                  ::  clade release book
              q=path                                    ::  spur
              r=*                                       ::  data
          ==                                            ::
++  rave                                                ::  general request
          $%  [& p=mood]                                ::  single request
              [| p=moat]                                ::  change range
          ==                                            ::
++  rill                                                ::  outbound stream
          $:  sed=@ud                                   ::  sent
              san=(map ,@ud duct)                       ::  outstanding
          ==                                            ::
++  riot  (unit rant)                                   ::  response/complete
++  road                                                ::  secured oneway route
          $:  exp=@da                                   ::  expiration date
              lun=(unit lane)                           ::  route to friend
              lew=will                                  ::  will of friend
          ==                                            ::
++  rock  ,@uvO                                         ::  packet
++  rout  ,[p=(list host) q=path r=oryx s=path]         ::  http route (new)
++  rump  ,[p=care q=case r=@tas s=path]                ::  relative path
++  saba  ,[p=ship q=@tas r=moar s=(list nori) t=agon]  ::  patch/merge
++  sack  ,[p=ship q=ship]                              ::  incoming [our his]
++  sufi                                                ::  domestic host
          $:  hoy=(list ship)                           ::  hierarchy
              val=wund                                  ::  private keys
              law=will                                  ::  server will
              seh=(map hand ,[p=ship q=@da])            ::  key cache
              hoc=(map ship dore)                       ::  neighborhood
          ==                                            ::
++  salt  ,@uv                                          ::  entropy
++  seal                                                ::  auth conversation
          $:  whu=(unit ship)                           ::  client identity
              pul=purl                                  ::  destination url
              wit=?                                     ::  wait for partner
              foy=(unit ,[p=ship q=hole])               ::  partner to notify
              pus=(unit ,@ta)                           ::  password
          ==                                            ::
++  sect  ?(%black %blue %red %orange %white)           ::  banner
++  shed                                                ::  packet flow
          $:  $:  rtt=@dr                               ::  smoothed rtt
                  rto=@dr                               ::  retransmit timeout
                  rtn=(unit ,@da)                       ::  next timeout
                  rue=(unit ,@da)                       ::  last heard from
              ==                                        ::
              $:  nus=@ud                               ::  number sent
                  nif=@ud                               ::  number live
                  nep=@ud                               ::  next expected
                  caw=@ud                               ::  logical window
                  cag=@ud                               ::  congest thresh
              ==                                        ::
              $:  diq=(map flap ,@ud)                   ::  packets sent
                  pyz=(map soup ,@ud)                   ::  message/unacked
                  puq=(qeu ,[p=@ud q=soul])             ::  packet queue
              ==                                        ::
          ==                                            ::
++  skit  ,[p=(unit ,@ta) q=(list ,@ta) r=(list ,@ta)]  ::  tracking path
++  skin  ?(%none %open %fast %full)                    ::  encoding stem
++  slip  ,[p=path q=goal]                              ::  traceable request
++  snow  ,[p=@ud q=@ud r=(set ,@ud)]                   ::  window exceptions
++  soap  ,[p=[p=life q=life] q=path r=@ud]             ::  statement id
++  soup  ,[p=path q=@ud]                               ::  new statement id
++  soul                                                ::  packet in travel
          $:  gom=soup                                  ::  message identity
              nux=@ud                                   ::  xmission count
              liv=?                                     ::  deemed live
              lys=@da                                   ::  last sent
              pac=rock                                  ::  packet data
          ==                                            ::
++  soba  ,[p=cart q=(list tako)]                       ::  delta
++  sock  ,[p=ship q=ship]                              ::  outgoing [from to]
++  spur  path                                          ::  ship desk case spur
++  step  ,[p=bray q=gens r=pass]                       ::  identity stage
++  tako  ,[p=path q=yaki]                              ::  change detail
++  tart  $+([@da path note] bowl)                      ::  process core
++  taxi  ,[p=lane q=rock]                              ::  routed packet
++  tick  ,@ud                                          ::  process id
++  toro  ,[p=@ta q=nori]                               ::  general change
++  town                                                ::  all security state
          $:  lit=@ud                                   ::  imperial modulus
              any=@                                     ::  entropy
              urb=(map ship sufi)                       ::  all keys and routes
              fak=?                                     ::
          ==                                            ::
++  tube  ,[p=@ta q=@ta r=@ta s=path]                   ::  canonical path
++  tutu  ,*                                            ::  presumed type
++  yaki  ,[p=mizu q=miso]                              ::  miso with origin
++  view  ?(%u %v %w %x %y %z)                          ::  view mode
++  waks  (map path woof)                               ::  list file states
++  what                                                ::  logical identity
          $%  [%anon ~]                                 ::  anonymous
              [%lady p=whom]                            ::  female person ()
              [%lord p=whom]                            ::  male person []
              [%punk p=sect q=@t]                       ::  opaque handle ""
          ==                                            ::
++  whom  ,[p=@ud q=govt r=sect s=name]                 ::  year/govt/id
++  woof  $|  %know                                     ::  udon transform
              [%chan (list $|(@ud [p=@ud q=@ud]))]      ::
++  wund  (list ,[p=life q=ring r=acru])                ::  mace in action
++  will  (list deed)                                   ::  certificate
++  worm  ,*                                            ::  vase of tart
++  zuse  %314                                          ::  hoon/zuse kelvin
--<|MERGE_RESOLUTION|>--- conflicted
+++ resolved
@@ -231,12 +231,8 @@
   ?.  &(?=(^ tin) =(key p.u.tin) =(msg q.u.tin))
     ~|(%test-fail-seal !!)
   msg
-<<<<<<< HEAD
-++  crub  !:                                            ::  cryptosuite B (Ed)
-=======
 ::
 ++  crub                                                ::  cryptosuite B (Ed)
->>>>>>> 03c714af
   ^-  acru
   =|  [pub=[c=@ e=@] sek=[c=@ e=@]]
   =>  |%
