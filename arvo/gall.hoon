--- conflicted
+++ resolved
@@ -1,4 +1,4 @@
-::  ::  %gall, user-level applications
+!:  ::  %gall, user-level applications
 !?  164
 ::::
 |=  pit=vase
@@ -12,56 +12,30 @@
 ++  chop  ,[p=@ud q=@da]                                ::  revision/date
 ++  gift                                                ::  out result <-$
           $%  [%back p=?]                               ::  %mess ack good/bad
-<<<<<<< HEAD
-              [%bust ~]                                 ::  reset duct
-              [%crud p=@tas q=(list tank)]              ::  error
-              [%rash p=json]                            ::  web reaction
-              [%rasp p=cage]                            ::  urbit reaction
-              [%rush p=@da q=json]                      ::  web result
-              [%rust p=@da q=cage]                      ::  urbit result
-=======
               [%boot p=@ud]                             ::  response to %wait
               [%crud p=@tas q=(list tank)]              ::  error
               [%done ~]                                 ::  reset duct
               [%rasp p=cage]                            ::  reaction message
               [%rush p=chop q=cage]                     ::  difference
               [%rust p=chop q=cage]                     ::  full update
->>>>>>> e84c4e25
               [%meta p=vase]                            ::  meta-gift
           ==                                            ::
 ++  hasp  ,[p=ship q=term]                              ::  app identity
 ++  hope  (pair ,? path)                                ::  view/subscribe
 ++  kiss                                                ::  in request ->$
-<<<<<<< HEAD
-          $%  [%cuff p=(unit cuff) q=kiss]              ::  controlled kiss
-              [%mesh p=hasp q=path r=json]              ::  web message (json)
-              [%mess p=hasp q=cage]                     ::  urbit message
-              [%mush p=hasp q=path r=cage]              ::  web message (mime)
-              [%nuke p=hasp]                            ::  reset this duct
-              ::  [%puke p=(list tank) q=kiss]          ::  kiss will fail
-              [%shah p=hasp q=(unit hope)]              ::  web subscribe
-              [%show p=hasp q=(unit hope)]              ::  urbit subscribe
-              [%soft p=*]                               ::  soft kiss
-=======
           $%  [%show p=hasp q=(unit hope)]              ::  urb subscribe/cancel
               [%cuff p=(unit cuff) q=kiss]              ::  controlled kiss
               [%mess p=hasp q=cage]                     ::  message
               [%nuke p=hasp]                            ::  reset this duct
               [%show p=hasp q=(unit hope)]              ::  web subscribe/cancel
               [%wait p=hasp q=@ud]                      ::  await tick
->>>>>>> e84c4e25
           ==                                            ::
 ++  knob                                                ::  pending action
           $%  [%boot ~]                                 ::  boot/reboot
               [%crud p=@tas q=(list tank)]              ::  error
               [%mess p=cage]                            ::  message
-<<<<<<< HEAD
-              [%nuke ~]                                 ::  reboot
-              [%show p=(unit hope)]                     ::  subscription
-=======
               [%nuke ~]                                 ::  destroy duct
               [%show p=(unit hope)]                     ::  subscribe/cancel
->>>>>>> e84c4e25
               [%take p=path q=vase]                     ::  user result
               [%wait p=@ud]                             ::  await tick
           ==                                            ::
@@ -69,7 +43,11 @@
           $:  bum=(map ,@ta seat)                       ::  apps by name
           ==                                            ::
 ++  move  ,[p=duct q=(mold note gift)]                  ::  typed move
-++  note  curd                                          ::  out request $->
+++  note                                                ::  out request $->
+          $%  [%exec p=@p q=(unit silk)]                ::  to %ford
+              [%meta p=vase]                            ::  meta-note
+              [%warp p=sock q=riff]                     ::  to %clay
+          ==                                            ::
 ++  rapt  |*(a=$+(* *) (qual path path ,@da a))         ::  versioned result
 ++  scar                                                ::  opaque duct system
           $:  p=@ud                                     ::  bone sequence
@@ -87,13 +65,9 @@
               zam=scar                                  ::  opaque ducts
           ==                                            ::
 ++  sign                                                ::  in result $-<
-<<<<<<< HEAD
-          $%  [%made p=(each beet (list tank))]         ::  computed result
-=======
           $%  [%made p=(each bead (list tank))]         ::  by %ford
->>>>>>> e84c4e25
               [%ruse p=curd]                            ::  user wrapper
-              [%writ p=riot]                            ::  version result
+              [%writ p=riot]                            ::  by %clay
           ==                                            ::
 ++  toil  (pair duct knob)                              ::  work in progress
 --  ::::::::::::::::::::::::::::::::::::::::::::::::::::::
@@ -159,10 +133,16 @@
 =<  ^?
     |%                                                  ::  vane interface
     ++  call                                            ::  handle request
-      |=  [hen=duct hic=(hypo kiss)]
-      ?.  (~(nest ut -:!>(q.hic)) | p.hic)              ::  XX temporary
-        ~&  [%gall-call-flub -.q.hic]
-        $(q.hic ((hard kiss) q.hic))
+      |=  [hen=duct hic=(hypo (hobo kiss))]
+      =>  %=    .                                       ::  XX temporary
+              q.hic
+            ^-  kiss
+            ?:  ?=(%soft -.q.hic)
+              ((hard kiss) p.q.hic)
+            ?:  (~(nest ut -:!>(*kiss)) | p.hic)  q.hic
+            ~&  [%gall-call-flub (,@tas `*`-.q.hic)]
+            ((hard kiss) q.hic)
+          ==
       |-  ^-  [p=(list move) q=_..^^$]
       =+  =|  law=(unit cuff)
           |-  ^-  $:  law=(unit cuff)
@@ -172,13 +152,7 @@
           ?-  -.q.hic
             %cuff  $(q.hic q.q.hic, law (limp p.q.hic law))
             %mess  [law p.q.hic %mess q.q.hic]
-<<<<<<< HEAD
-            %mush  !!
-            %shah  !!
-=======
->>>>>>> e84c4e25
             %show  [law p.q.hic %show q.q.hic]
-            %soft  $(q.hic ((hard kiss) p.q.hic))
             %nuke  [law p.q.hic %nuke ~]
             %wait  [law p.q.hic %wait q.q.hic]
           ==
@@ -186,9 +160,13 @@
     ::    
     ++  take                                            ::  accept response
       |=  [pax=path hen=duct hin=(hypo sign)]           ::
-      ?.  (~(nest ut -:!>(q.hin)) | p.hin)              ::  XX temporary
-        ~&  [%gall-take-flub -.q.hin]
-        $(q.hin ((hard sign) q.hin))
+      =>  %=    .                                       ::  XX temporary
+              q.hin
+            ^-  sign
+            ?:  (~(nest ut -:!>(*sign)) | p.hin)  q.hin
+            ~&  [%gall-take-flub (,@tas `*`-.q.hin)]
+            ((hard sign) q.hin)
+          ==
       ^-  [p=(list move) q=_..^$]
       =+  lum=(lump pax)
       =<  abet  =<  work
@@ -367,8 +345,9 @@
       ++  conf                                          ::  configured core
         |=  vax=vase
         ^-  silk
+        ::  (core vax)
         :+  %mute  (core vax)
-        :~  [[%$ 6]~ (cave !>([[our app] now eny]))]
+        :~  [[%$ 12]~ (cave !>([[our app] 0 0 eny now]))]
         ==
       ++  core  |=(vax=vase (cove %core vax))           ::  core as silk
       ++  cove                                          ::  cage as silk
@@ -400,7 +379,7 @@
               |=(a=(pair ship desk) (~(has in ped.sat) a))
             |=  a=(pair ship desk)
             :-  hen
-            :^  %toss  %c  (away %s %drug (scot %p p.a) q.a ~)
+            :^  %toss  %c  (away %s %drug ~)
             [%warp [our p.a] q.a ~ %| [%da now] [%da (add now ~d1000)]]
         =+  ^=  old  ^-  (list move)
             %+  turn
@@ -408,7 +387,7 @@
               |=(a=(pair ship desk) (~(has in pen) a))
             |=  a=(pair ship desk)
             :-  hen
-            :^  %toss  %c  (away %s %drug (scot %p p.a) q.a ~)
+            :^  %toss  %c  (away %s %drug ~)
             [%warp [our p.a] q.a ~]
         %_(+>.$ ped.sat pen, mow :(weld new old mow))
       ::
@@ -432,11 +411,6 @@
           :_(mow [hen [%toss %f (away [%s pan ~]) [%exec our `kas]]])
         ==
       ::
-      ++  gate                                          ::  gate as silk
-        |=  [arm=term kas=silk]
-        ^-  silk
-        [%pass kas [%1 [%cnzy arm]]]
-      ::
       ++  give                                          ::  return card
         |=  gip=gift
         %_(+> mow [[hen %give gip] mow])
@@ -445,12 +419,17 @@
       ++  game                                          ::  invoke core
         |=  [[pan=term arm=term] vax=vase sam=vase]
         %+  ford  pan
-        [%call (gate arm (conf vax)) (cove %$ sam)]
+        [%call (harm arm (conf vax)) (cove %$ sam)]
+      ::
+      ++  harm                                          ::  arm as silk
+        |=  [arm=term kas=silk]
+        ^-  silk
+        [%pass kas [%1 [%cnzy arm]]]
       ::
       ++  home                                          ::  load application
         ^-  silk
         :+  %boil  %core
-        [[our %main [%da now]] %app ~]
+        [[our %main [%da now]] app %app ~]
       ::
       ++  more                                          ::  accept result
         |=  $:  pax=path                                ::  internal position
@@ -466,23 +445,19 @@
             %-  ~(put to vey.sat) 
             [hen [%take t.pax (spec (slot 3 hin))]]
           ==
+        ?.  ?=([%s @ ~] pax)
+          ~&  [%more-pax pax]
+          !!
         ?>  ?=([%s @ ~] pax)
-        ?>  !=(~ qic.sat)
         ?+    i.t.pax  !!
             %boot
-          ~&  %more-boot
           ?>  ?=([~ * %boot ~] qic.sat)
           ?>  ?=(%made -.q.hin)
           ?-  -.p.q.hin
-<<<<<<< HEAD
-            &  (drum:(morn:gone q.q.p.p.q.hin) p.p.p.q.hin)
-            |  (mort p.p.q.hin)
-=======
             &  ::  ~&  %boot-good
                deal:(drum:(morn:gone q.q.p.p.q.hin) p.p.p.q.hin)
             |  ::  ~&  %boot-lost
                (mort p.p.q.hin)
->>>>>>> e84c4e25
           ==
         ::
             %drug
@@ -491,20 +466,13 @@
           +>.$(vey.sat (~(put to vey.sat) hen %boot ~))
         ::
             %step
-          ~&  %more-step
           ?>  ?=(%made -.q.hin)
           ?-  -.p.q.hin
-<<<<<<< HEAD
-            &  %-  obey:(morn:gone (slot 3 q.q.p.p.q.hin))
-               (slot 2 q.q.p.p.q.hin)
-            |  (give %crud %made p.p.q.hin)
-=======
             &  ::  ~&  %step-good
                %-  obey:(morn:gone (slot 3 q.q.p.p.q.hin))
                (slot 2 q.q.p.p.q.hin)
             |  ::  ~&  %step-fail
                (give %crud %made p.p.q.hin)
->>>>>>> e84c4e25
           ==
         ==
       ::
@@ -543,8 +511,6 @@
         ^+  +>
         %_(+> vey.sat (~(put to vey.sat) hen %show hup))
       ::
-<<<<<<< HEAD
-=======
       ++  sumo                                          ::  standard gift 
         |=  vig=vase
         ^-  gift
@@ -561,11 +527,10 @@
           (slot 7 vig)
         ==
       ::
->>>>>>> e84c4e25
       ++  sump
         |=  wec=vase
         ^-  move
-        :-  ((hard duct) -.q.wec)
+        :-  (need (~(get by r.zam.sat) ((hard bone) -.q.wec)))
         =+  caq=(spec (slot 3 wec))
         ?+    q.caq   ~&(%sump-bad !!)
         ::
@@ -575,7 +540,7 @@
           [%meta (spec (slot 15 caq))]
         ::
             [%give p=[p=@tas q=*]]
-          [%give [%meta (spec (slot 3 caq))]]
+          [%give (sumo (spec (slot 3 caq)))]
         ::
             [%slip p=@tas q=[p=@tas q=*]]
           :+  %slip
@@ -592,10 +557,7 @@
       ++  yawn                                          ::  start event
         |=  kon=knob
         ^+  +>
-<<<<<<< HEAD
-=======
         ::  ~&  [%gall-yawn -.kon]
->>>>>>> e84c4e25
         =.  qic.sat  `[hen kon]
         ?-    -.kon
             %boot
@@ -603,9 +565,9 @@
           %+  ford  %boot
           ^-  silk
           :+  %call
-            (gate %prep home)
+            (harm %prep home)
           ?~  huv.sat  nile
-          [nile (gate %save (conf u.huv.sat))]
+          [nile (harm %save (conf u.huv.sat))]
         ::
             %crud
           ?~  huv.sat
@@ -630,15 +592,9 @@
             %show
           ?~  huv.sat
             ~&  [%show-none our app]
-<<<<<<< HEAD
-            gone:(give %bust ~)
-          %^  game  [%step %peer]  u.huv.sat
-          !>([ost use p.kon])
-=======
             gone:(give %done ~)
           %^  game  [%step %peer]  u.huv.sat
           !>([ost use | p.kon])
->>>>>>> e84c4e25
         ::
             %take
           ?>  ?=(^ huv.sat)
