--- conflicted
+++ resolved
@@ -108,7 +108,7 @@
     |=  zar=@pD
     ^-  @uvH  ^-  @
     %+  snag  zar
-<<<<<<< HEAD
+    ^-  (list ,@uw)
     :~  0wN.Kdp5k.p5ncD.4Wsih.bFQFu   ::    0, ~zod, Tlon (gleba)
         0w0                           ::    1, ~nec, Curtis Yarvin (sator)
         0w0                           ::    2, ~bud, Charles Songhurst (angelus)
@@ -237,138 +237,7 @@
         0w0                           ::  125, ~wyt, Tlon (sudor)
         0w0                           ::  126, ~nub, Tlon (sudor)
         0w0                           ::  127, ~med, Tlon (sudor)
-=======
-    ^-  (list ,@uw)
-    :~  0wN.Kdp5k.p5ncD.4Wsih.bFQFu   ::  0, ~zod, Curtis Yarvin (sator)
-        0w0                           ::  1, ~nec
-        0w0                           ::  2, ~bud, Charles Songhurst (donum)
-        0w0                           ::  3, ~wes
-        0w0                           ::  4, ~sev
-        0wt.cKYxs.Yb5VZ.boSwm.l0yYc   ::  5, ~per, Jonathan Perlow (donum)
-        0w0                           ::  6, ~sut
-        0w0                           ::  7, ~let
-        0w0                           ::  8, ~ful
-        0w0                           ::  9, ~pen
-        0w0                           ::  10, ~syt
-        0w0                           ::  11, ~dur
-        0w0                           ::  12, ~wep
-        0w0                           ::  13, ~ser
-        0w3j.H0sty.jHa3F.JlD26.4LPwV  ::  14, ~wyl, Zimran Ahmed (donum)
-        0w3F.QdvV-.toAsR.hvUNk.fHjW6  ::  15, ~sun, Colin Smith (fortuna)
-        0w0                           ::  16, ~ryp
-        0w0                           ::  17, ~syx
-        0w0                           ::  18, ~dyr
-        0w0                           ::  19, ~nup
-        0w0                           ::  20, ~heb
-        0w0                           ::  21, ~peg
-        0w0                           ::  22, ~lup
-        0w0                           ::  23, ~dep
-        0w0                           ::  24, ~dys, Mike Gogulski (mercor)
-        0w0                           ::  25, ~put
-        0w0                           ::  26, ~lug
-        0w0                           ::  27, ~hec
-        0w0                           ::  28, ~ryt
-        0w0                           ::  29, ~tyv
-        0w0                           ::  30, ~syd
-        0wp.BgRGJ.kslnv.PLAqb.TRKbr   ::  31, ~nex, Prakhar Goel (fortuna)
-        0w0                           ::  32, ~lun
-        0w0                           ::  33, ~mep
-        0w0                           ::  34, ~lut
-        0w0                           ::  35, ~sep
-        0w0                           ::  36, ~pes
-        0w0                           ::  37, ~del
-        0w1w.KF-J1.5I63F.khFyv.h0n4J  ::  38, ~sul, John Burnham (donum)
-        0w0                           ::  39, ~ped
-        0w2.Mr2Id.SX8xI.MAs-j.5Y-1W   ::  40, ~tem, Bruce Schwartz (donum)
-        0w0                           ::  41, ~led
-        0w0                           ::  42, ~tul
-        0w0                           ::  43, ~met
-        0w0                           ::  44, ~wen
-        0w0                           ::  45, ~byn
-        0w0                           ::  46, ~hex
-        0w0                           ::  47, ~feb
-        0wK.GoKEY.rMjfn.ZcvFQ.n4BmX   ::  48, ~pyl, Michael Hartl (donum)
-        0w0                           ::  49, ~dul
-        0w0                           ::  50, ~het
-        0w0                           ::  51, ~mev
-        0w0                           ::  52, ~rut
-        0w0                           ::  53, ~tyl
-        0w0                           ::  54, ~wyd
-        0w0                           ::  55, ~tep
-        0w0                           ::  56, ~bes
-        0w0                           ::  57, ~dex
-        0w0                           ::  58, ~sef
-        0w0                           ::  59, ~wyc
-        0w0                           ::  60, ~bur
-        0w0                           ::  61, ~der
-        0w0                           ::  62, ~nep
-        0w0                           ::  63, ~pur
-        0w0                           ::  64, ~rys
-        0w0                           ::  65, ~reb
-        0wp.LslIa.IFSM9.mIp-z.KBIBh   ::  66, ~den  Michael Hartl (donum)
-        0w0                           ::  67, ~nut
-        0w0                           ::  68, ~sub
-        0w0                           ::  69, ~pet
-        0w0                           ::  70, ~rul
-        0w0                           ::  71, ~syn
-        0w0                           ::  72, ~reg
-        0w0                           ::  73, ~tyd
-        0w0                           ::  74, ~sup
-        0w0                           ::  75, ~sem
-        0w0                           ::  76, ~wyn
-        0w0                           ::  77, ~rec
-        0w0                           ::  78, ~meg
-        0w0                           ::  79, ~net
-        0w0                           ::  80, ~sec
-        0w0                           ::  81, ~mul
-        0w0                           ::  82, ~nym
-        0w0                           ::  83, ~tev
-        0w2x.~ldho.Oo7kE.QqNSx.XteFh  ::  84, ~web  Ar Vicco (pseud) (donum)
-        0w0                           ::  85, ~sum
-        0w0                           ::  86, ~mut
-        0w0                           ::  87, ~nyx
-        0w30.UUr19.iBPlD.wfyJD.2CWPv  ::  88, ~rex  Ben Davenport (donum)
-        0w0                           ::  89, ~teb
-        0w0                           ::  90, ~fus
-        0w0                           ::  91, ~hep
-        0w0                           ::  92, ~ben
-        0w0                           ::  93, ~mus
-        0w0                           ::  94, ~wyx
-        0w0                           ::  95, ~sym
-        0w0                           ::  96, ~sel
-        0w0                           ::  97, ~ruc
-        0w0                           ::  98, ~dec
-        0w1L.NQ-5f.ABF9R.kVwVJ.zRfn2  ::  99, ~wex  Pax Dickinson (donum)
-        0w0                           ::  100, ~syr
-        0w0                           ::  101, ~wet
-        0w0                           ::  102, ~dyl
-        0w0                           ::  103, ~myn
-        0w0                           ::  104, ~mes
-        0w0                           ::  105, ~det
-        0w0                           ::  106, ~bet
-        0w0                           ::  107, ~bel
-        0w0                           ::  108, ~tux Chen Zheng (donum)
-        0w0                           ::  109, ~tug
-        0w0                           ::  110, ~myr
-        0w0                           ::  111, ~pel
-        0w0                           ::  112, ~syp
-        0w0                           ::  113, ~ter
-        0w0                           ::  114, ~meb
-        0w0                           ::  115, ~set
-        0w0                           ::  116, ~dut
-        0w0                           ::  117, ~deg
-        0w0                           ::  118, ~tex
-        0w0                           ::  119, ~sur
-        0w0                           ::  120, ~fel
-        0w0                           ::  121, ~tud
-        0w0                           ::  122, ~nux
-        0w0                           ::  123, ~rux
-        0w0                           ::  124, ~ren
-        0w0                           ::  125, ~wyt
-        0w0                           ::  126, ~nub
-        0w0                           ::  127, ~med
->>>>>>> afdc6271
-        0w20.GGLXx.aqxaQ.w4Iob.wdmmr  ::  128, ~lyt, Daniel Nagy (fortuna)
+        0w20.GGLXx.aqxaQ.w4Iob.wdmmr  ::  128, ~lyt, Arthur Breitman (fortuna)
         0w0                           ::  129, ~dus, Tlon (sudor)
         0w0                           ::  130, ~neb, Tlon (sudor)
         0w0                           ::  131, ~rum, Tlon (sudor)
