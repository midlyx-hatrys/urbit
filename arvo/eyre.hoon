!:  ::  %eyre, http servant
!?  164
::::
|=  pit/vase
=,  ^eyre
=,  crypto:ames
=,  space:clay
=,  bytes:eyre
=,  js:eyre
=,  url:eyre
=,  wired:eyre
=,  xml:eyre
=>  =~
|%                                                      ::  interfaces
++  move  {p/duct q/(wind note gift:able)}              ::  local move
++  note                                                ::  out request $->
          $%  $:  $a                                    ::  to %ames
          $%  {$wont p/sock q/{path *}}                 ::
          ==  ==                                        ::
              $:  $b                                    ::  to  %behn
          $%  {$wait p/@da}                             ::
              {$rest p/@da}                             ::
          ==  ==                                        ::
              $:  $d                                    ::  to %dill
          $%  {$flog p/{$crud p/@tas q/(list tank)}}    ::
          ==  ==                                        ::
              $:  $e                                    ::  to self
          $%  {$thud $~}                                ::  proxied death
              {$this p/? q/clip r/httq}                 ::  proxied request
              {$meta vase}                              ::  type check
              {$mini-jael-task *}                       :: XX types
          ==  ==                                        ::
              $:  $f                                    ::  to %ford
          $%  {$exec p/@p q/(unit {beak silk:^ford})}   ::
              {$wasp p/@p q/@uvH r/?}                   ::
          ==  ==                                        ::
              $:  $g                                    ::  to %gall
          $%  {$deal p/sock q/cush:^gall}               ::  full transmission
          ==  ==  ==                                    ::
++  sign                                                ::  in result $<-
          $?  $:  $a                                    ::  by %ames
          $%  {$woot p/ship q/path r/coop}              ::  acknowledgment
              {$went ship cape:^ames}                   ::  XX ignore
          ==  ==                                        ::
              $:  $b                                    ::  by %behn
          $%  {$wake $~}                                ::  timer activate
          ==  ==                                        ::
              $:  $g                                    ::  by %gall
          $%  {$unto p/cuft:^gall}                      ::  within agent
          ==  ==                                        ::
              $:  $e                                    ::  by self
          $%  {$thou p/httr}                            ::  response for proxy
              {$mini-jael-gift *}                       :: XX types
          ==  ==                                        ::
              $:  $f                                    ::  by %ford
          $%  {$made p/@uvH q/gage:^ford}                     ::
              {$news p/@uvH}                            ::
          ==  ==                                        ::
              $:  @tas                                  ::  by any
          $%  {$crud p/@tas q/(list tank)}              ::
          ==  ==  ==                                    ::
++  mini-jael-task
  $%  {$save-cookie ses/hole own/?}
      {$kill-cookie ses/hole}
      {$save-token ses/hole tok/ixor}
      {$live-token ses/hole tok/ixor}
  ==
++  mini-jael-gift
  $%  {$cookie-ack him/@p}
      {$token-ack $~}
      {$token-beat $~}
      {$token-dead $~}
  ==
++  mini-jael-scry
  $%  {$pass him/ship pas/@t}       :: ?
      {$cook ses/hole}              :: (unit ship)
      {$ixor ses/hole tok/ixor}     :: ?
  ==
++  ixor  @t                                            ::  oryx hash
++  mend  ?($get $head)                                 ::  amend after building
++  whir  $@  $~                                        ::  wire subset
          $%  {$ac p/whir-ac}                           ::  finish request
              {$at p/cord:beak q/whir-ac}               ::  build request
              {$ay p/knot:ship q/knot:@uvH $~}          ::  remote duct
              {$hi p/knot q/mark $~}                    ::  outbound HTTP
              {$se p/whir-se q/{user (list @t)}}        ::  outbound to domain
              {$si $~}                                  ::  response done
              {$le $~}                                  ::  stateless lens req
              {$of p/ixor q/$@($~ whir-of)}             ::  associated view
              {$ow p/ixor $~}                           ::  dying view
              {$on $~}                                  ::  dependency
              {$je p/whir-je}
          ==
++  whir-je
  $%  {$ses p/hole $~}
      {$ire p/hole q/ixor $~}
      {$liv p/hole q/ixor $~}
  ==
++  whir-ac  {p/?($$ hole) q/mend r/$@($~ {p/@t $~})}   ::  auth? filter cookie?
++  whir-of  {p/knot:ship q/term s/wire}                ::  path in dock
++  whir-se  ?($core vi-arm)                            ::  build/call
++  vi-arm
  $?  $filter-request                                   ::  ++out mod request
      $filter-response                                  ::  ++res use result
      $receive-auth-response                            ::  ++bak auth response
      $receive-auth-query-string                        ::  ++in handle code
      $out
      $res
      $bak
      $in
  ==                                                    ::
--                                                      ::
|%                                                      ::  models
++  bolo                                                ::  eyre state
  $:  $7                                                ::  version
      hov/(unit ship)                                   ::  master for remote
      top/beam                                          ::  ford serve prefix
      ged/duct                                          ::  client interface
      ded/(set duct)                                    ::  killed requests
      lyv/(map duct live)                               ::  living requests
      pox/(map @uvH duct)                               ::  proxied sessions
      ask/{p/@ud q/(map @ud {p/duct q/hiss})}           ::  outgoing by number
      kes/(map duct @ud)                                ::  outgoing by duct
      ney/@uvI                                          ::  rolling entropy
      liz/(jug @uvH (each duct ixor))                   ::  ford depsets
      wix/(map ixor stem)                               ::  open views
      sec/(map {user (list @t)} driv)                   ::  security drivers
      jel/mini-jael-state
  ==                                                    ::
::
++  je-per-ship
  $:  cok/(map hole die/@da)
      tok/(map oryx {hen/duct ses/hole die/@da liv/(unit @da)})
  ==
++  mini-jael-state
  $:  primary/(map ship je-per-ship)
      secondary/(map hole ship)
  ==
++  driv                                                ::  driver state
  %+  pair  (unit $@($~ vase))                          ::  main core
  {liv/? req/(qeu (trel duct mark vase:hiss))}          ::  waiting requests
::
++  live                                                ::  in flight
  $%  {$exec p/whir}                                    ::  ford build
      {$wasp p/(list @uvH)}                             ::  ford deps
      {$xeno p/ship}                                    ::  proxied request
      {$poll p/ixor}                                    ::  session state
  ==
::
++  stem                                                ::  client view
  $:  him/ship                                          ::  user
      pol/(unit duct)                                   ::  long-poll
      sus/(set {dock $json wire path})                  ::  subscriptions
      eve/{p/@u q/(map @u even)}                        ::  queued events
      med/(qeu duct)                                    ::  waiting /~/to/
  ==
++  even                                                ::  client event
  $%  {$news p/@uvH}
      {$quit p/{dock path}}
      {$rush p/{dock path} q/json}
  ==
::
++  perk                                                ::  parsed request
  $%  {$auth p/perk-auth}
      {$away $~}
      {$oath p/knot q/(list @t)}
      {$bugs p/?($as $to) $~}
      {$beam p/beam}
      {$deps p/?($put $delt) q/@uvH}
      {$mess p/{dock mark wire s/json}}
      {$poll p/{i/@uvH t/(list @uvH)}}
      {$spur p/spur}
      {$subs p/?($put $delt) q/{dock $json wire path}}
      {$view p/ixor q/{$~ u/@ud}}
  ==
::
++  perk-auth                                           ::  parsed auth
  $%  {$at p/pork}                                      ::  inject auth
      {$del p/(unit ship)}
      {$get him/ship rem/pork}
      {$js $~}
      {$json $~}
      {$try him/ship paz/(unit cord)}
  ==
::
++  pest                                                ::  result
  $@  $~
  $%  {$$ p/httr}                                       ::  direct response
      {$red $~}                                         ::  parent redirect
      {$bake p/mend q/mark r/coin s/beam}               ::  ford request
      {$js p/@t}                                        ::  script
      {$json p/json}                                    ::  data
      {$html p/manx}                                    ::  successful page
      {$htme p/manx}                                    ::  authentication fail
  ==
--                                                      ::
|%
++  eat-headers
  |=  hed/(list {p/@t q/@t})  ^-  math
  %+  roll  hed
  |=  {a/{p/cord q/cord} b/math}
  =.  p.a  (crip (cass (trip p.a)))
  (~(add ja b) p.a q.a)
::
++  fcgi                                                ::  credential caboose
  |=  {quy/quay ced/cred}  ^-  coin
  :+  %many
    [%blob ced]
  |-  ^-  (list coin)
  ?~  quy  [%$ %n ~]~
  [[%$ %t p.i.quy] [%$ %t q.i.quy] $(quy t.quy)]
::
++  gsig  |=({a/dock b/path} [(scot %p p.a) q.a b])
++  session-from-cookies
  |=  {nam/@t maf/math}
  ^-  (unit hole)
  (from-cookies maf |=({k/@t v/@} &(=(nam k) !=('~' v))))
::
++  ship-from-cookies
  |=  maf/math  ^-  (unit ship)
  (biff (from-cookies maf |=({k/@ @} =(%ship k))) (slat %p))
::
++  from-cookies
  |=  {maf/math fil/$-({@t @t} ?)}
  =+  `cot/(list @t)`(~(get ju maf) 'cookie')
  =+  `cok/quay`(zing `(list quay)`(murn cot (curr rush cock:epur)))
  |-  ^-  (unit cord)
  ?~  cok  ~
  ?:((fil i.cok) [~ q.i.cok] $(cok t.cok))
::
++  pack                                                ::  light path encoding
  |=  {a/term b/path}  ^-  knot
  %+  rap  3  :-  (wack a)
  (turn b |=(c/knot (cat 3 '_' (wack c))))
::
++  puck                                                ::  light path decoding
  =+  fel=(most cab (sear wick urt:ab))
  |=(a/knot `(unit {p/term q/path})`(rush a fel))
::
++  wush
  |=  {wid/@u tan/tang}
  ^-  tape
  =+  rolt=|=(a/wall `tape`?~(a ~ :(weld i.a "\0a" $(a t.a))))
  (rolt (zing (turn tan |=(a/tank (wash 0^wid a)))))
::
::
++  add-cookies
  |=  {cug/(list @t) hit/httr}  ^-  httr
  ?~  cug  hit
  =+  cuh=(turn `(list @t)`cug |=(a/@t set-cookie+a))
  hit(q (weld cuh q.hit))
::
++  add-json                                            ::  inject window.urb
  |=  {urb/json jaz/cord}  ^-  cord
  =-  (cat 3 (crip -) jaz)
  """
  var _urb = {(pojo urb)};
  window.urb = window.urb || \{}; for(k in _urb) window.urb[k] = _urb[k];

  """
::
++  ares-to-json
  |=  err/ares  ^-  json
  =-  (jobe fail+s+typ mess+(jape mez) ~)
  ^-  {typ/term mez/tape}
  ?~  err  [%fail "Unknown Error"]
  [p.u.err (wush 160 q.u.err)]
::
++  resp                                                ::  mimed response
  |=  {sas/@uG mit/mite rez/@}  ^-  httr
  ::  (weld (turn cug |=(a=@t ['set-cookie' a]))
  [sas ~[content-type+(moon mit)] [~ (taco rez)]]
::
++  render-tang                                         ::  tanks to manx
  |=  {dep/@uvH tan/tang}
  ;html
    ;head
      ;link(rel "stylesheet", href "/lib/base.css");
      ;title: server error
    ==
    ;body:div#c.err:pre:code:"{(wush 80 tan)}"
    ;script@"/~/on/{<dep>}.js";
  ==
::
++  favi                                                ::  XX favicon
  0w3.~~~~~.~~~~~.~~~~~.~~~~~.~~~~~.~~~~~.~~~~~.~~~~~.~~~~~.~~~~~.~~~~~.~~~~~.
  ~~~~~.~~~~~.~~~~~.~~~~~.~~~~~.~~~~~.~~~~~.~~~~~.~~~~~.~~~~~.~~~~~.~~~~~.~~~~~.
  ~~~~~.~~~~~.~~~~~.~~~~~.~~~~~.~~~~~.~~~~~.~~~~~.~~~~~.~~~~~.~~~~~.~~~~~.~~~~~.
  ~~~~~.~~~~~.~~~~~.~~~~~.~~~~~.~~~~~.~~~~~.~~~~~.~~~~~.~~~~~.~~~~~.~~~~~.~~~~~.
  ~~~~~.~~~~~.~~~~~.~~~~~.~~~~~.~~~~~.~~~~~.~~~~~.~~~~~.~~~~~.~~~~~.~~~~~.~~~~~.
  ~~~~~.~~~~~.~~~~~.~~~~~.~~~~~.~~~~~.~~~~~.~~~~~.~~~~~.~~~~~.~~~~~.~~~~~.~~~~~.
  ~~~~~.~~~~~.~~~~~.~~~~~.~~~~~.~~~~~.~~~~~.~~~~~.~~~~~.~~~~~.~~~~~.~~~~~.~~~~~.
  ~~~~~.~~~~~.~~~~~.~~~~~.~~~~~.~~~~~.~~~~~.~~~~~.~~~~~.~~~~~.~~~~~.~~~~~.~~~~~.
  ~~~~~.~~~~~.~~~~~.~~~~~.~~~~~.~~~~~.~~~~~.~~~~~.~~~~~.~~~~~.~~~~~.~~~~~.~~~~~.
  ~~~~~.~~~~~.~~~~~.~~~~~.~~~~~.~~~~~.~~~~~.~~~~~.~~~~~.~~~~~.~~~~~.~~~~~.~~~~~.
  ~~~~~.~~~~~.~~~~~.~~~~~.~~~~~.~~~~~.~~~~~.~~~~~.~~~~~.~~~~~.~~~~~.~~~~~.~~~~~.
  ~~~~~.~~~~~.~~~~~.~~~~~.~~~~~.~~~~~.~~~~~.~~~~~.~~~~~.~~~~~.~~~~~.~~~~~.~~~~~.
  ~~~~~.~~~~~.~~~~~.~~~~~.~~~~~.~~~~~.~~~~~.~~~~~.~~~~~.~~~~~.~~~~~.~~~~~.~~~~~.
  ~~~~~.~~~~~.~~~~~.~~~~~.~~~~~.~~~~~.~~~~~.~~~~~.~~~~~.~~~~~.~~~~~.~~~~~.~~~~~.
  ~~~~~.~~~~~.~~~~~.~~~~~.~~~~~.~~~~~.~~~~~.~~~~~.~~~~~.~~~~~.~~~~~.~~~~~.~~~~~.
  ~~~~~.~~~~~.~~~~~.~~~~~.~~~~~.~~~~~.~~~~~.~~~~~.~~~~~.~~~~~.~~~~~.~~~~~.~~~~~.
  ~~~~~.~~~~~.~~~~~.~~~~~.~~~~~.~~~~~.~~~~~.~~~~~.~~~~~.~~~~~.~~~~~.~~~~~.~~~~~.
  ~~~~~.~~~~~.~~~~~.~~~~~.~~~~~.~~~~~.~~~~~.~~~~~.~~~~~.~~~~~.~~~~~.~~~~~.~~~~~.
  ~~~~~.~~~~~.~~~~~.~~~~~.~~~~~.~~~~~.~~~~~.~~~~~.~~~~~.~~~~~.~~~~~.~~~~~.~~~~~.
  ~~~~~.~~~~~.~~~~~.~~~~~.~~~~~.~~~~~.~~~~~.~~~~~.~~~~~.~~~~~.~~~~~.~~~~~.~~~~~.
  ~~~~~.~~~~~.~~~~~.~~~~~.~~~~~.~~~~~.~~~~~.~~~~~.~~~~~.~~~~~.~~~~~.~~~~~.~~~~~.
  ~~~~~.~~~~~.~~~~~.~~~~~.~~~~~.~~~~~.~~~~~.~~~~~.~~~~~.~~~~~.~~~~~.~~~~~.~~~~~.
  ~~~~~.~~~~~.~~~~~.~~~~~.~~~~~.~~~~~.~~~~~.~~~~~.~~~~~.~~~~~.~~~~~.~~~~~.~~~~~.
  ~~~~~.~~~~~.~~~~~.~~~~~.~~~~~.~~~~~.~~~~~.~~~~~.~~~~~.~~~~~.~~~~~.~~~~~.~~~~~.
  ~~~~~.~~~~~.~~~~~.~~~~~.~~~~~.~~~~~.~~~~~.~~~~~.~~~~~.~~~~~.~~~~~.~~~~~.~~~~~.
  ~~~~~.~~~~~.~~~~~.~~~~~.~~~~~.~~~~~.~~~~~.~~~~~.~~~~~.~~~~~.~~~~~.~~~~~.~~~~~.
  ~~~~~.~~~~~.~~~~~.~~~~~.~~~~~.~~~~~.~~~~~.~~~~~.~~~~~.~~~~~.~~~~~.~~~~~.~~~~~.
  ~~~~~.~~~~~.~~~~~.~~~~~.~~~~~.~~~~~.~~~~~.~~~~~.~~~~~.~~~~~.~~~~~.~~~~~.~~~~~.
  ~~~~~.~~~~~.~~~~~.~~~~~.~~~~~.~~~~~.~~~~~.~~~~~.~~~~~.~~~~~.~~~~~.~~~~~.~~~~~.
  ~~~~~.~~~~~.~~~~~.~~~~~.~~~~~.~~~~~.~~~~~.~~~~~.~~~~~.~~~~~.~~~~~.~~~~~.~~~~~.
  ~~~~~.~~~~~.~~~~~.~~~~~.~~~~~.~~~~~.~~~~~.~~~~~.~~~~~.~~~~~.~~~~~.~~~~~.~~~~~.
  ~~~~~.~~~~~.~~~~~.~~~~~.~~~~~.~~~~~.~~~~~.~~~~~.~~~~~.~~~~~.~~~~~.~~~~~.~~~~~.
  ~~~~~.~~LX-.~~HW-.L~~~~.~~~~~.~~~~~.~~~~~.~~~~~.~~~~~.~~~~~.~~~~~.~~~~~.~~~~~.
  ~~~~~.Rdjk~.VWuDL.-3wUf.~zEWe.~Yj4N.f~Y~f.P~~~~.~~~~~.~~~~~.~~~~~.~~~~~.~~~~~.
  ~~~~~.~~~~~.~~~~~.~~~~~.~~~~~.~~~~~.~~~~~.~~~~~.~~~~~.~-~LX.~~lBp.m~~nR.Zv~~~.
  ~~~~~.~~~~~.~~~~~.~~~~~.~~~~~.~~~~~.RZvn~.GqCF~.Qt7h~.Ya2wH.~0000.~M000.fY000.
  3~0w8.2~Qx8.if~eP.IX~~~.~~~~~.~~~~~.~~~~~.~~~~~.~~~~~.~~~~~.~~~~~.~~~~~.~~~~~.
  ~~~~~.~~~~~.~~~~~.~~~fP.Y~QB9.ivY00.03~k5.1g~Z~.vT~~~.~~~~~.~~~~~.~~~~~.FWuD~.
  CpCp~.P8OcL.Y0003.~0000.~M000.fY000.3~000.0~M00.0fY00.03~00.00~Nk.l5v-W.KHH~~.
  ~~~~~.~~~~~.~~~~~.~~~~~.~~~~~.~~~~~.~~~~~.~~~~~.~~~~~.~~~~~.~~~~~.~~-QJ.bj~00.
  00~M0.00fY0.003~6.hAp~S.FGqL-.6xEr~.oC9y~.NUu7L.Y0003.~0000.~M000.fY000.3~000.
  0~M00.0fY00.03~00.00~M0.00fY0.003~0.000~N.sn5~~.fPY~~.~~~~~.~~~~~.~~~~~.~~~~~.
  ~~~~~.~~~~~.~~~~~.~~~~~.~~~~~.~~~~~.~~~Z7.hQvYr.6NL~0.000~M.000fY.0003~.0000~.
  M000f.Y0003.~0000.~M000.fY000.3~000.0~M00.0fYJb.iT~sT.dP~Vu.nB~ZZ.vnT~a.iAF~M.
  000fY.0003~.0000~.VGqCL.~~~~~.~~~~~.~~~~~.~~~~~.~~~~~.~~~~~.~~~~~.~~~~~.~~~~~.
  ~~~~~.~~~~~.~~~~Y.D9OvY.B9in~.0000~.M000f.Y0003.~0000.~M000.fY000.3~000.0~M41.
  0vZ1g.k7~Ha.OI~~n.RZv~~.~~~~~.~~~~~.~~~~~.HW-L~.jAVe~.M000f.YNcj7.~YLbO.~~~~~.
  ~~~~~.~~~~~.~~~~~.~~~~~.~~~~~.~~~~~.~~~~~.~~~~~.~~~~~.~~~~~.~~~~~.~~~~~.-byUL.
  ZzoSf.~3MYf.~M000.fY000.3~000.0~MQd.3vZik.Bb~Kb.yU~~P.Y~f~~.~~~~~.~~~~~.~~~~~.
  ~~~~~.~~~~~.~~~~~.~IXeP.~ezEW.~WGGG.L~~~~.~~~~~.~~~~~.~~~~~.~~~~~.~~~~~.~~~~~.
  ~~~~~.~~~~~.~~~~~.~~~~~.~~~~~.~~~~~.~~~~~.~~~~~.~~~~~.~~pSt.D~DFW.u~Uu7.x~-tD.
  pT~RZ.vn~~~.~~~~~.~~~~~.~~~~~.~~~~~.~~~~~.~~~~~.~~~~~.~~~~~.~~~~~.~~~~~.~~IXe.
  P~-LH.W~~~~.~~~~~.~~~~~.~~~~~.~~~~~.~~~~~.~~~~~.~~~~~.~~~~~.~~~~~.~~~~~.~~~~~.
  ~~~~~.~~~~~.~~~~~.~~~~~.~~~~~.~~~~~.~~~~~.~~~~~.~~~~~.~~~~~.~~~~~.~~~~~.~~~~~.
  ~~~~~.~~~~~.~~~~~.~~~~~.~~~~~.~~~~~.~~~~~.~~~~~.~~~~~.~~~~~.~~~~~.~~~~~.~~~~~.
  ~~~~~.~~~~~.~~~~~.~~~~~.~~~~~.~~~~~.~~~~~.~~~~~.~~~~~.~~~~~.~~~~~.~~~~~.~~~~~.
  ~~~~~.~~~~~.~~~~~.~~~~~.~~~~~.~~~~~.~~~~~.~~~~~.~~~~~.~~~~~.~~~~~.~~~~~.~~~~~.
  ~~~~~.~~~~~.~~~~~.~~~~~.~~~~~.~~~~~.~~~~~.~~~~~.~~~~~.~~~~~.~~~~~.~~~~~.~~~~~.
  ~~~~~.~~~~~.~~~~~.~~~~~.~~~~~.~~~~~.~~~~~.~~~~~.~~~~~.~~~~~.~~~~~.~~~~~.~~~~~.
  ~~~~~.~~~~~.~~~~~.~~~~~.~~~~~.~~~~~.~~~~~.~~~~~.~~~~~.~~~~~.~~~~~.~~~~~.~~~~~.
  ~~~~~.~~~~~.~~~~~.~~~~~.~~~~~.~~~~~.~~~~~.~~~~~.~~~~~.~~~~~.~~~~~.~~~~~.~~~~~.
  ~~~~~.~~~~~.~~~~~.~~~~~.~~~~~.~~~~~.~~~~~.~~~~~.~~~~~.~~~~~.~~~~~.~~~~~.~~~~~.
  ~~~~~.~~~~~.~~~~~.~~~~~.~~~~~.~~~~~.~~~~~.~~~~~.~~~~~.~~~~~.~~~~~.~~~~~.~~~~~.
  ~~~~~.~~~~~.~~~~~.~~~~~.~~~~~.~~~~~.~~~~~.~~~~~.~~~~~.~~~~~.~~~~~.~~~~~.~~~~~.
  ~~~~~.~~~~~.~~~~~.~~~~~.~~~~~.~~~~~.~~~~~.~~~~~.~~~~~.~~~~~.~~~~~.~~~~~.~~~~~.
  ~~~~~.~~~~~.~~~~~.~~~~~.~~~~~.~~~~~.~~~~~.~~~~~.~~~~~.~~~~~.~~~~~.~~~~~.~~~~~.
  ~~~~~.~~~~~.~~~~~.~~~~~.~~~~~.~~~~~.~~~~~.~~~~~.~~~~~.~~~~~.~~~~~.~~~~~.~~~~~.
  ~~~~~.~~~~~.~~~~~.~~~~~.~~~~~.~~~~~.~~~~~.~~~~~.~~~~~.~~~~~.~~~~~.~~~~~.~~~~~.
  ~~~~~.~~~~~.~~~~~.~~~~~.~~~~~.~~~~~.~~~~~.~~~~~.~~~~~.~~~~~.~~~~~.~~~~~.~~~~~.
  ~~~~~.~~~~~.~~~~~.~~~~~.~~~~~.~~~~~.~~~~~.~~~~~.~~~~~.~~~~~.~~~~~.~~~~~.~~~~~.
  ~~~~~.~~~~~.~~~~~.~~~~~.~~~~~.~~~~~.~~~~~.~~~~~.~~~~~.~~~~~.~~~~~.~~~~~.~~~~~.
  ~~~~~.~~~~~.~~~~~.~~~~~.~~~~~.~~~~~.~~~~~.~~~~~.~~~~~.~~~~~.~~~~~.~~~~~.~~~~~.
  ~~~~~.~~~~~.~~~~~.~~~~~.~~~~~.~~~~~.~~~~~.~~~~~.~~~~~.~~~~~.~~~~~.~~~~~.~~~~~.
  ~~~~~.~~~~~.~~~~~.~~~~~.~~~~~.~~~~~.~~~~~.~~~~~.~~~~~.~~~~~.~~~~~.~~~~~.~~~~~.
  ~~~~~.~~~~~.~~~~~.~~~~~.~~~~~.~~~~~.~~~~~.~~~~~.~~~~~.~~~~~.~~~~~.~~~~~.~~~~~.
  ~~~~~.~~~~~.~~~~~.~~~~~.~~~~~.~~~~~.~~~~~.~~~~~.~~~~~.~~~~~.~~~~~.~~~~~.~~~~~.
  ~~~~~.~~~~~.~~~~~.~~~~~.~~~~~.~~~~~.~~~~~.~~~~~.~~~~~.~~~~~.~~~~~.~~~~~.~~~~~.
  ~~~~~.~~~~~.~~~~~.~~~~~.~~~~~.~~~~~.~~~~~.~~~~~.~~~~~.~~~~~.~~~~~.~~~~~.~~~~~.
  ~~~~~.~~~~~.~~~~~.~~~~~.~~~~~.~~~~~.~~~~~.~~~~~.~~~~~.~~~~~.~~~~~.~~~~~.~~~~~.
  ~~~~~.~~~~~.~~~~~.~~~~~.~~~~~.~~~~~.~~~~~.~~~~~.~~~~~.~~~~~.~~~~~.~~~~~.~~~~~.
  ~~~~~.~~~~~.~~~~~.~~~~~.~~~~~.~~~~~.~~~~~.~~~~~.~~~~~.~~~~~.~~~~~.~~~~~.~~~~~.
  ~~~~~.~~~~~.~~~~~.~~~~~.~~~~~.~~~~~.~~~~~.~~~~~.~~~~~.~~~~~.~~~~~.~~~~~.~~~~~.
  ~~~~~.~~~~~.~~~~~.~~~~~.~~~~~.~~~~~.~~~~~.~~~~~.~~~~~.~~~~~.~~~~~.~~~~~.~~~~~.
  ~~~~~.~~~~~.~~~~~.~~~~~.~~~~~.~~~~~.~~~~~.~~~~~.~~~~~.~~~~~.~~~~~.~~~~~.~~~~~.
  ~~~~~.~0000.00000.00000.00000.00000.50000.00002.000g0.00400.000w0.000a0.00000.
  00000.00000.00000.00000.00000.00000.00000.00000.00000.00000.00000.00000.00000.
  00000.00000.00000.00000.00000.00000.00000.00000.00000.00000.00000.00000.00000.
  00000.00000.00000.00000.00000.00000.00000.00000.00000.00000.00000.00000.00000.
  00000.00000.00000.00000.00000.00000.00000.00000.00000.00000.00000.00000.00000.
  00000.00000.00000.00000.00000.00000.00000.00000.00000.00000.00000.00000.00000.
  00000.00000.3~~~~.~~~~~.~~~~~.~~~~~.~~~~~.~~~~~.~~~~~.~~~~~.~~~~~.~~~~~.~~~~~.
  ~~~~~.~~~~~.~~~~~.~~~~~.~~~~~.~~~~~.~~~~~.~~~~~.~~~~~.~~~~~.~~~~~.~~~~~.~~~~~.
  ~~~~~.~~~~~.~~~~~.~~~~~.~~~~~.~~~~~.~~~~~.~~~~~.~~~~~.~~~~~.~~~~~.~~~~~.~~~~~.
  ~~~~~.~~~~~.~~~~~.~~~~~.~~~~~.~~~~~.~~~~~.~~~~~.~~~~~.~~~~~.~~~~~.~~~~~.~~~~~.
  ~~~~~.~~~~~.~~~~~.~~~~~.~~~~~.~~~~~.~~~~~.~~~~~.~~~~~.~~~~~.~~~~~.~~~~~.~~~~~.
  ~~~~~.~~~~~.~~~~~.~~~~~.~~~~~.~~~~~.~~~~~.~~~~~.~~~~~.~~~~~.~~~~~.~~~~~.~~~~~.
  ~~~~~.~~~~~.~~~~~.~~~~~.~~~~~.~~~~~.~~~~~.~~~~~.~~~~~.~~~~~.~~~~~.~~~~~.~~~~~.
  ~~~~~.~~~~~.~~~~~.~~~~~.~~~~~.~~~~~.~~~~~.~~~~~.~~~~~.~~~~~.~~~~~.~~~~~.~~~~~.
  ~~~~~.~~~~~.~~~~~.~~~~~.Rdjk~.~bOYL.~~~~~.~~~~~.~~TZ~.v-ZLr.T~r6N.I~Rtn.l~-rC.
  VL~-~.LX~~~.~~~~~.~~~~~.~~~~~.~~~~~.~~~~~.ZLrS~.OMIbf.Z2gAb.~JHqS.~V-vD.~Y-fz.
  X~000.0~M00.0fY00.03~00.00~S1.wof~U.-fz~~.~~~~~.~~~~~.~~~~~.~~~~~.~DV-v.ZDpSv.
  ~0000.~M000.fY000.3~000.0~Qp6.hL-FG.qD~LX.-~~Qt.7h~Yw.823~Y.LbO~~.~~~~~.~~~~~.
  ~~~~~.~~~~~.~~~~~.~~LX-.~WCFG.vZtnl.T~rmR.J~Yf3.M~~~~.~~~~~.~~~~~.~~~~J.XuT~N.
  Yv7~~.~~~~~.~~~~~.~~~~~.~~~~~.~~~~~.~~~~~.~~~~~.~~~~~.~~~~~.~~~~~.~~~~~.~~~~~.
  ~~~~~.~~~~~.~~~~~.~~~~~.~~~~~.~~~~~.~~~~~.~~~~~.~~~~~.~~~~~.~~~~~.~~~~~.~~~~~.
  ~~~~~.~~~~~.~~~~~.~~~~~.~~~~~.~~~~~.~~~~~.~~~~~.~~~~~.~~~~~.~~~~~.~~~~~.~~~~~.
  ~~~~~.~~~~~.~~~~~.~~~~~.~~~~~.~~~~~.~~~~~.~~~~~.~~~~~.~~~~~.~~~~~.~~~~~.~~~~~.
  ~~~~~.~~~~~.~~~~~.~~~~~.~~~~~.~~~~~.~~~~~.~~~~~.~~~~~.~~~~~.~~~~~.~~~~~.~~~~~.
  ~~~~~.~~~~~.~~~~~.~~~~~.~~~~~.~~~~~.~~~~~.~~~~~.~~~~~.~~~~~.~~~~~.~~~~~.~~~~~.
  ~~~~~.~~~~~.~~~~~.~~~~~.~~~~~.~~~~~.~~~~~.~~~~~.~~~~~.~~~~~.~~~~~.~~~~~.~~~~~.
  ~~~~~.~~~~~.~~~~~.~~~~~.~~~~~.~~~~~.~~~~~.~~~~~.~~~~~.~~~~~.~~~~~.~~~~~.~~~~~.
  ~~~~~.~~~~~.~0000.00000.00000.00000.00000.1g000.00002.000g0.00200.000g0.000a0.
  001kU.001gE.02000.g0082.00000.C0005.a00w0.04001.0g008.00g00
++  js                                                  ::  static javascript
  |%
  ++  poll                                              :: dependency long-poll
    '''
    urb.tries = 0
    urb.call = function() {
      urb.wreq = new XMLHttpRequest()
      urb.wreq.open('GET', "/~/on.json?"+urb.deps.join('&'), true)
      urb.wreq.addEventListener('load', function() {
        // if(~~(this.status / 100) == 4)
        //   return document.write(this.responseText)
        if(this.status === 200) {
          var dep = JSON.parse(this.responseText)
          urb.onupdate(dep)
          urb.dewasp(dep)
        }
        urb.keep()
      })
      urb.wreq.addEventListener('error', urb.keep)
      urb.wreq.addEventListener('abort', urb.keep)
      urb.wreq.send()
    }
    urb.keep = function() {
      setTimeout(urb.call,1000*urb.tries)
      urb.tries++
    }
    urb.onupdate = function(){console.log('document.location.reload()')}
    urb.call()
    urb.wasp = function(deh){
      if (!deh) return;
      if (urb.deps.indexOf(deh) !== -1) return;
      urb.deps.push(deh)
      urb.wreq.abort() // trigger keep
    }
    urb.dewasp = function(deh){
      var index = urb.deps.indexOf(deh)
      if (-1 !== index) {
        urb.deps.splice(index,1)
        urb.wreq.abort() // trigger keep
      }
    }

    '''
  ::
  ++  auth-redir
    'document.location.pathname = "/~~"+document.location.pathname'
  ::
  ++  auth
    '''
    var req = function(url,dat,cb){
      var xhr = new XMLHttpRequest()
      xhr.open('POST', url, true)
      dat.oryx = urb.oryx
      xhr.send(JSON.stringify(dat))
      xhr.addEventListener('load', function(ev){
        if(this.status !== 200)
          return err.innerHTML = ":( " + Date.now() + "\n" + xhr.responseText
        else if(cb) return cb(xhr.responseText,ev)
      })
    }

<<<<<<< HEAD
    urb.foreign = /^\/~\/am/.test(window.location.pathname)
    urb.redirTo = function(url){
      document.title = "Redirecting"
      var mount = document.getElementById("pass") || document.body
      mount.outerHTML = "Redirecting to <a href=\""+url+"\">"+url+"</a>"
      document.location = url
    }
    urb.redir = function(ship){ 
      if(ship){
        var location = new URL(document.location)
        location.pathname = location.pathname.replace(/^\/~~|\/~\/as\/any/,'/~/as/~'+ship)
        urb.redirTo(location)
      }
      else urb.redirTo(
        document.location.hash.match(/#[^?]+/)[0].slice(1) +
        document.location.pathname.replace(
          /^\/~\/am\/[^/]+/,
          '/~/as/~' + urb.ship) +
        document.location.search
      )
    }
    if(urb.foreign && urb.auth.indexOf(urb.ship) !== -1){
      req("/~/auth.json?PUT",
          {ship:urb.ship,code:null},
          function(){urb.redir()})
=======
    urb.redir = function(ship){
      document.location.pathname =
        document.location.pathname.replace(/^\/~~|\/~\/as\/any/,'/~/as/~'+ship)
>>>>>>> 13bc8ea5
    }
    urb.is_me = function(ship) {
      return (urb.ship === ship)
    }
    urb.submit = function(ship,pass){
      if(!urb.is_me(ship))
        return urb.redir(ship)
      req(
        "/~/auth.json?PUT",
        {ship:ship, code:pass},
        function(){
          document.location.reload()
      })
    }
    urb.away = function(){req("/~/auth.json?DELETE", {},
      function(){document.body.innerHTML = "" }
    )}
    '''
  --
++  xml
  |%
  ++  exit
    ;html
      ;head:title:"Accepted"
      ;body:"You may now close this window."
    ==
  ::
  ++  redir
    |=  url/tape
    ;html
      ;head:title:"Redirecting..."
      ;body
        ;p: Redirecting to ;{a/"{url}" "{url}"}
        ;script: setTimeout(function()\{document.location = {(pojo (jape url))}}, 3000)
      ==
    ==
  ::
  ++  login-page
    %+  titl  'Sign in - Urbit'
    ;=  ;div.container.top
          ;div.row
            ;div.col-md-4
              ;h1.sign: Sign in
            ==
            ;div.col-md-8
              ;p.ship
                ;label.sig: ~
                ;input#ship.mono(contenteditable "", placeholder "your-urbit");
              ==
              ;input#pass.mono(type "password", placeholder "passcode");
              ;h2.advice: Type +{;code:("+code")} in your dojo for your passcode.
              ;pre:code#err;
            ==
          ==
        ==
        ;script@"/~/at/~/auth.js";
        ;script:'''
                $(function() {
                  $ship = $('#ship')
                  $pass = $('#pass')
                  $ship.on('keydown', function(e) {
                    if(e.keyCode === 13 || e.keyCode === 9) {
                      if(!urb.is_me($ship.val().toLowerCase()))
                        urb.redir($ship.val().toLowerCase())
                      $pass.show()
                      $pass.focus()
                      e.preventDefault()
                    }
                  })
                  $ship.on('focus', function(e) {
                    $pass.hide()
                  })
                  $pass.on('keydown', function(e) {
                    if(e.keyCode === 13) {
                      urb.submit($ship.val().toLowerCase(),$pass.val())
                    }
                  })
                  if(window.ship) {
                    $ship.val(urb.ship)
                    $pass.focus()
                  } else {
                    $pass.hide()
                  }
                })
                '''
    ==
  ::
  ++  logout-page
    %+  titl  'Log out'
    ;=  ;div.container.top
          ;div.row
            ;div.col-md-10
              ;h1.sign: Bye!
              ;button#act(onclick "urb.away()"): Log out
              ;pre:code#err;
              ;script@"/~/at/~/auth.js";
            ==
          ==
        ==
      ==
  ::
  ++  poke-test
    %+  titl  'Poke'
    ;=  ;button(onclick "urb.testPoke('/~/to/hood/helm-hi.json')"): Hi anonymous
        ;button(onclick "urb.testPoke('/~/as/own/~/to/hood/helm-hi.json')"): Hi
        ;pre:code#err;
        ;script@"/~/at/~/auth.js";
        ;script:'''
                show = function(t){err.innerText = ":) " + Date.now() + "\n" + t}
                urb.testPoke = function(url){
                  req(url,{wire:"/",xyro:'test'}, show)
                }
                '''
    ==
  ++  titl
    |=  {a/cord b/marl}
    ;html
      ;head
        ;meta(charset "utf-8");
        ;meta(name "viewport", content "width=device-width, ".
        "height=device-height, initial-scale=1.0, user-scalable=0, ".
        "minimum-scale=1.0, maximum-scale=1.0");
        ;title:"{(trip a)}"
        ;script(type "text/javascript", src "//cdnjs.cloudflare.com/ajax/".
          "libs/jquery/2.1.1/jquery.min.js");
        ;link(rel "stylesheet", href "/===/web/lib/css/fonts.css");
        ;link(rel "stylesheet", href "/===/web/lib/css/bootstrap.css");
      ==
      ;body:"*{b}"
    ==
  --
--
|%                                                      ::  functions
++  ye                                                  ::  per event
  =|  $:  $:  hen/duct                                  ::  event floor
              $:  now/@da                               ::  event date
                  eny/@                                 ::  unique entropy
                  our/ship                              ::  current ship
                  sky/$-({* *} (unit))                  ::  system namespace
              ==                                        ::
              mow/(list move)                           ::  pending actions
          ==                                            ::
          bolo                                          ::  all vane state
      ==                                                ::
  =*  bol  ->
  ~%  %eyre-y  ..is  ~
  |%
  ++  abet                                              ::  resolve moves
    ^-  {(list move) bolo}
    [(flop mow) bol]
  ::
  ++  adit  .(ney (mix eny ney))                        ::  flip entropy
  ::
  ++  anon  `@p`(add our ^~((bex 64)))                  ::  pseudo-sub
  ::
  ::
  ++  je
    |=  him/ship
    =+  (fall (~(get by primary.jel) him) *je-per-ship)
    |%
    ++  abet  +>.$(primary.jel (~(put by primary.jel) him +<.abet))
    ++  wake
      |=  wir/whir-je  ^+  ..je
      =<  abet
      ?-  -.wir
        $ses  (kill-cookie p.wir)
        $ire  (kill-token q.wir)
        $liv  (beat-token q.wir)
      ==
    ::
    ++  apex
      |=  kyz/mini-jael-task  ^+  ..je
      =<  abet
      ?-    -.kyz
        $save-cookie  (save-cookie ses.kyz)
        $kill-cookie  (kill-cookie ses.kyz)
        $save-token  (save-token ses.kyz tok.kyz)
        $live-token  (live-token ses.kyz tok.kyz)
      ==
    ::
    ++  save-cookie
      |=  ses/hole
      ?<  (~(has by secondary.jel) ses)
      =.  secondary.jel  (~(put by secondary.jel) ses him)
      =/  die  (add now ~d7)
      =.  +>.$  (reset-timer je+ses+/[ses] ~ `die)
      %_  +>.$
        cok   (~(put by cok) ses die)
        ..je  (jael-give [%cookie-ack him])
      ==
    ::
    ++  live-cookie
      |=  ses/hole
      =/  ole  (~(got by cok) ses)
      =/  die  (add now ~d7)
      =.  +>.$  (reset-timer je+ses+/[ses] `die.ole `die)
      %_  +>.$
        cok  (~(put by cok) ses die)
        secondary.jel  (~(put by secondary.jel) ses him)
      ==
    ::
    ++  kill-cookie
      |=  ses/hole                    :: XX actively kill tokens?
      =/  ole  (~(got by cok) ses)
      =.  +>.$  (reset-timer je+ses+/[ses] `die.ole ~)
      %_  +>.$
        cok  (~(del by cok) ses)
        secondary.jel  (~(del by secondary.jel) ses)
      ==
    ::
    ++  save-token
      |=  {ses/hole ire/ixor}
      =/  die  (add now ~d7)
      =.  +>.$  (reset-timer je+ire+/[ses]/[ire] ~ `die)
      %_  +>.$
        tok   (~(put by tok) ire [hen ses die ~])
        ..je  (jael-give [%token-ack ~])
      ==
    ::
    ++  live-token
      |=  {ses/hole ire/ixor}
      =/  ole  (~(got by tok) ire)
      ?.  (~(has by cok) ses)  ~&(expired-session+ses +>.$) :: XX
      ?>  =(ses ses.ole) :: XX caught beforehand?
      =.  +>.$  (live-cookie ses)
      =+  [liv=`(add ~s30 now) die=(add ~d1 now)]
      =.  +>.$  (reset-timer je+liv+/[ses]/[ire] liv.ole liv)
      =.  +>.$  (reset-timer je+ire+/[ses]/[ire] `die.ole `die)
      %_  +>.$
        tok   (~(put by tok) ire [hen ses die liv])
      ==
    ::
    ++  kill-token
      |=  ire/ixor
      =/  ole  (~(got by tok) ire) 
      =.  +>.$  (reset-timer je+liv+/[ses.ole]/[ire] liv.ole ~)
      =.  +>.$  (reset-timer je+ire+/[ses.ole]/[ire] `die.ole ~)
      %_  +>.$
        tok   (~(del by tok) ire)
        ..je  (jael-give(hen hen.ole) [%token-dead ~])
      ==
    ::
    ++  beat-token
      |=  ire/ixor
      =/  ole  (~(got by tok) ire)
      %_  +>.$
        tok   (~(put by tok) ire ole(liv ~))
        ..je  (jael-give(hen hen.ole) [%token-beat ~])
      ==
    ::
    ::
    ++  jael-give
      |=(mini-jael-gift %_(..je mow :_(mow [hen %give %mini-jael-gift +<])))
    ::
    ++  reset-timer
      |=  {wir/whir ole/(unit time) new/(unit time)}
      =.  mow  ?~(ole mow :_(mow [`/ %pass wir [%b %rest u.ole]]))
      =.  mow  ?~(new mow :_(mow [`/ %pass wir [%b %wait u.new]]))
      +>.$
    --
  ::
  ++  scry-jael
    |=  a/mini-jael-scry
    ^-  $%({$bean ?} {$u-ship (unit ship)})
    ?-    -.a
        $pass
      :-  %bean
      ?>  =(our him.a)  :: only own password known
      =(|2.a load-secret)
    ::
        $cook
      :-  %u-ship
      (~(get by secondary.jel) ses.a)
    ::
        $ixor
      :-  %bean
      =/  loc  (~(got by primary.jel) (~(got by secondary.jel) ses.a))
      =(ses.a ses:(~(got by tok.loc) tok.a))
    ==
  ::
  ::
  ++  apex                                              ::  accept request
    |=  kyz/task:able
    ^+  +>
    =.  our  ?~(hov our u.hov)  ::  XX
    =.  p.top  our              ::  XX necessary?
    ?-    -.kyz
        $mini-jael-task
      =/  kyz-je  ;;(mini-jael-task +.kyz)
      =;  him  (apex:(je him) kyz-je)
      ?-    -.kyz-je
          $save-cookie
        ?:  own.kyz-je  our
        `@p`(mix anon (lsh 5 1 (rsh 5 1 (shaf %ship ses.kyz-je))))
      ::
          $kill-cookie  (~(got by secondary.jel) ses.kyz-je)
          $save-token   (~(got by secondary.jel) ses.kyz-je)
          $live-token   (~(got by secondary.jel) ses.kyz-je)
      ==
    ::
        $born  +>.$(ged hen)                            ::  register external
        $serv
      =<  ~&([%serving (tope top)] .)
      ?^(p.kyz +>.$(top p.kyz) +>.$(q.top p.kyz))
    ::
        $crud
      +>.$(mow [[hen %slip %d %flog kyz] mow])
    ::
        $init                                           ::  register ownership
      =.  our  ?~(hov p.kyz (min u.hov p.kyz))
      +>.$(hov [~ our], top [[our %home ud+0] /web])
    ::
        ?($chis $this)                                  ::  inbound request
      %-  emule  |.  ^+  ..apex
      =*  sec  p.kyz    ::  ?                           ::  https bit
      =*  heq  r.kyz    ::  httq                        ::  request content
      =+  ryp=`quri`(rash q.heq zest:epur)
      =+  maf=(eat-headers r.heq)
      =+  ^=  pul  ^-  purl
          ?-  -.ryp
            $&  ?>(=(sec p.p.p.ryp) p.ryp)
            $|  =+  hot=(~(get ja maf) %host)
                ?>  ?=({@ $~} hot)
                [[sec (rash i.hot thor:epur)] p.ryp q.ryp]
          ==
      =.  p.p.pul  |(p.p.pul ?=(hoke r.p.pul))
      ?:  ?=($chis -.kyz)                               :: IPC escape hatch
        ~(as-lens handle pul [q.+.kyz |] [p.heq maf s.heq])
      =+  her=(host-to-ship r.p.pul)
      ?:  |(?=($~ her) =(our u.her))
        ~(apex handle pul [q.+.kyz |] [p.heq maf s.heq])
      =+  han=(sham hen)
      =.  pox  (~(put by pox) han hen)
      (ames-gram u.her [%get ~] han +.kyz)
    ::
        $them                                           ::  outbound request
      ?~  p.kyz
        =+  sud=(need (~(get by kes) hen))
        %=  +>.$
          mow    :_(mow [ged [%give %thus sud ~]])
          q.ask  (~(del by q.ask) sud)
          kes    (~(del by kes) hen)
        ==
      ::  ~&  eyre-them+(earn p.u.p.kyz)
      %=  +>.$
        mow    :_(mow [ged [%give %thus p.ask p.kyz]])
        p.ask  +(p.ask)
        q.ask  (~(put by q.ask) p.ask hen u.p.kyz)
        kes    (~(put by kes) hen p.ask)
      ==
    ::
        $hiss                                           ::  outbound cage
      ::?~  p.kyz                                       ::  XX cancel
      ::  =+  sud=(need (~(get by kes) hen))
      ::  %=  +>.$
      ::    mow    :_(mow [ged [%give %thus sud ~]])
      ::    q.ask  (~(del by q.ask) sud)
      ::    kes    (~(del by kes) hen)
      ::  ==
      ::  ~&  eyre-them+(earn p.u.p.kyz)
      =+  usr=?~(p.kyz '~' (scot %ta u.p.kyz))
      (back hi+/[usr]/[q.kyz] %hiss r.kyz)
    ::
        $they                                           ::  inbound response
      =+  kas=(need (~(get by q.ask) p.kyz))
      ::  ~&  >  eyre-they+[p.q.kyz (earn p.q.kas)]
      %=  +>.$
        mow    :_(mow [p.kas [%give %thou q.kyz]])
        q.ask  (~(del by q.ask) p.kas)
      ==
    ::
        $thud                                           ::  cancel request
      ?.  (~(has by lyv) hen)
        ~&  dead-request+hen
        +>.$(ded (~(put in ded) hen))                   ::  uncaught requests
      =+  lid=(~(got by lyv) hen)
      :: ~&  did-thud+[-.lid hen]
      ?-  -.lid
          $exec
        (pass-note p.lid %f [%exec our ~])
      ::
          $poll
        ?.  (~(has by wix) p.lid)
         +>.$
        poll-dead:(ire-ix p.lid)
      ::
          $xeno
        =+  han=(sham hen)
        =.  pox  (~(del by pox) han hen)
        (ames-gram p.lid [%gib ~] han)
      ::
          $wasp
        |-  ^+  +>.^$
        ?~  p.lid  +>.^$
        (del-deps:$(p.lid t.p.lid) i.p.lid %& hen)
      ==
    ::
        $went
      ::  this won't happen until we send responses.
      !!
    ::
        $west                                           ::  remote request
      =.  mow  :_(mow [hen %give %mack ~])
      =+  mez=((soft gram) q.kyz)
      ?~  mez
        ~&  e+[%strange-west p.kyz]
        ~|(%strange-west !!)
      ?-  -<.u.mez        
        $gib  (pass-note ay+(dray p+uv+~ q.p.kyz p.u.mez) [%e %thud ~])
        $get  (pass-note ay+(dray p+uv+~ q.p.kyz p.u.mez) [%e %this q.u.mez])
        $got
          ?.  (~(has by pox) p.u.mez)
            ~&  lost-gram-thou+p.kyz^p.u.mez
            +>.$
          =:  hen  (~(got by pox) p.u.mez)
              pox  (~(del by pox) p.u.mez)
            ==
          (give-thou q.u.mez)
      ==
    ::
      $wegh  !!                                         ::  handled elsewhere
    ==
  ::
  ::++  axom                                              ::  old response
  ::  |=  [tee=whir hon=honk]
  ::  ^+  +>
  ::  ?+  tee  !!
  ::    ~          ?-(-.hon %nice (nice-json), %mean (mean-json 500 p.hon))
  ::    [%of @ ^]  (get-ack:(ire-ix p.tee) q.tee hon)
  ::  ==
  ++  axon                                              ::  accept response
    |=  {tee/whir sih/sign}
    ^+  +>
    =.  our  ?~(hov our u.hov)  ::  XX
    ?:  &(?=({?($of $ow) ^} tee) !(~(has by wix) p.tee))
      ~&(dead-ire+[`whir`tee ({term term $~} +.sih)] +>)
    ?-    &2.sih
        $mini-jael-gift
      =/  gif  ;;(mini-jael-gift |2.sih)
      ?:  ?=($cookie-ack -.gif)
        :: XX probably should wait for this instead of pulling ship out via scry
        +>.$
      ?>  ?=({$of @ $~} tee)
      (get-jael:(ire-ix p.tee) gif)
    ::
        $crud  +>.$(mow [[hen %slip %d %flog +.sih] mow])
    ::  $dumb
    ::    =.  +>  ?+(tee +> [%of ^] pop-duct:(ire-ix p.tee))
    ::    (emule |.(~|(gall-dumb+tee !!)))
    ::
        $woot  +>.$
        $went
          :: XX eyre sends no wests, so should get no wents
          ::~&  e+unexpected+sih
          +>.$
    ::
    ::
        $thou
      ?+    -.tee  !!
        $ay  (ames-gram (slav %p p.tee) got+~ (slav %uv q.tee) |2.sih)
        $hi  (cast-thou q.tee httr+!>(p.sih))
        $se  (get-thou:(dom-vi q.tee) p.tee p.sih)
      ==
    ::
        $unto                                           ::  app response
      ?>  ?=($%({$le $~} {$of @ ^}) tee)
      =+  cuf=`cuft:^gall`+>.sih
      ?-    -.cuf
          ?($coup $reap)
        =/  ack  ?~(p.cuf ~ `[-.cuf u.p.cuf])
        ?:  ?=($le -.tee)  (~(get-ack lens ~) ack)
        (get-ack:(ire-ix p.tee) q.tee ack)
      ::
          $doff  !!
          $diff
        ?.  ?=($json p.p.cuf)
          :: ~>  %slog.`%*(. >[%backing p.p.cuf %q-p-cuf]< &3.+> (sell q.p.cuf))
          (back tee %json p.cuf)
        =/  jon  ((hard json) q.q.p.cuf)
        ?:  ?=($le -.tee)  (~(get-diff lens ~) jon)
        (get-rush:(ire-ix p.tee) q.tee jon)
      ::
          $quit
        ~&  quit+tee 
        ?:  ?=($le -.tee)  ~(get-quit lens ~)
        (get-quit:(ire-ix p.tee) q.tee)
      ==
    ::
        $wake
      ?>  ?=($je -.tee)
      %.(p.tee wake:(je (~(got by secondary.jel) p.p.tee)))
    ::
        $news                                         ::  dependency updated
      ?:  ?=({$se *} tee)
        (get-news:(dom-vi q.tee) p.sih)
      ?.  ?=({$on $~} tee)
        ~&(e+lost+[tee hen] +>.$)
      %+  roll  (~(tap in (~(get ju liz) p.sih)))
      =<  .(con ..axon(liz (~(del by liz) p.sih)))
      |=  {sus/(each duct ixor) con/_..axon}
      =.  ..axon  con
      ?-  -.sus
        $&  (give-json(hen p.sus) 200 ~ %s (scot %uv p.sih))
        $|  (get-even:(ire-ix p.sus) +.sih)
      ==
    ::
        $made
      ?<  ?=($tabl -.q.sih)
      =.  our  (need hov)                             ::  XX
      ?-    tee
          $@($~ {?($on $ay $ow $je) *})  ~|(e+ford+lost+tee !!)
          {$of @ $~}  ~|(e+ford+lost+tee !!)
          {$si $~}  (give-sigh q.sih)
          {$se ^}   (get-made:(dom-vi q.tee) p.tee [p q]:sih)
          {$hi ^}
        ?:  ?=($| -.q.sih)
          (give-sigh q.sih)  ::  XX crash?
        =*  cay  p.q.sih
        ?>  ?=($hiss p.cay)
        ?:  =('~' p.tee)
          (eyre-them tee q.cay)
        =+  usr=(slav %ta p.tee)
        =+  ((hard {pul/purl ^}) q.q.cay)
        ?.  ?=($& -.r.p.pul)
          ~&  [%auth-lost usr (head:earn p.pul)]
          (eyre-them tee q.cay)
        (get-req:(dom-vi usr (scag 2 p.r.p.pul)) q.tee q.cay)
      ::
::           {$hi ^}
::         ?:  ?=($| -.q.sih)
::           (give-sigh q.sih)  ::  XX crash?
::         =*  cay  p.q.sih
::         ?>  ?=($hiss p.cay)
::         (eyre-them p.tee q.cay)
      ::
          {$le $~}
        ?:  ?=($| -.q.sih)
          ((slog p.q.sih) +>.$)             ::  XX get-ack (some)?
        %-  ~(get-diff lens ~)
        ?>  ?=($json p.p.q.sih)                    ::  XX others
        ((hard json) q.q.p.q.sih)
      ::
          {$of @ ^}
        ?:  ?=($| -.q.sih)
          ((slog p.q.sih) +>.$)             ::  XX get-even %mean
        %+  get-rush:(ire-ix p.tee)  q.tee
        ?>  ?=($json p.p.q.sih)                    ::  XX others
        ((hard json) q.q.p.q.sih)
      ::
          {$at ^}
        %-  emule  |.  ^+  ..apex
        ?.  ?=($& -.q.sih)
          (fail 404 p.sih p.q.sih)
        =^  cay  ..ya  ::  inject stat-json
          =*  cay  p.q.sih
          ?~  p.q.tee  [cay ..ya]
          (add-auth p.q.tee cay)  :: XX block on session save?
        ?:  ?=($red-quri p.cay)
          =+  url=(apex:earn ((hard quri) q.q.cay))
          (give-thou 307 [location+(crip url)]~ ~)
          :: (give-html:abet 200 ~ (redir:xml url))
        ?.  ?=($mime p.cay)
          =+  bek=(norm-beak -:(need (tome (need (puck p.tee)))))
          (exec-live ac+q.tee bek [%flag [p.sih `~] %cast %mime [%$ cay]])
        (give-mime q.tee p.sih cay)
      ::
          {$ac ^}
        %-  emule  |.  ^+  ..apex
        ?.  ?=($& -.q.sih)
          (fail 404 p.sih p.q.sih)
        =*  cay  p.q.sih
        ?>  ?=($mime p.cay)
        (give-mime p.tee p.sih cay)
      ==
    ==
  ::
  ++  give-mime
    |=  {{ses/?($~ hole) men/mend dom/?($~ {p/@t $~})} dep/@uvH cay/cage}
    ^+  +>.$
    ?>  ?=($mime -.cay)
    ~|  q.q.cay
    =+  cug=?~(dom ~ ?~(ses !! [(set-cookie p.dom cookie-prefix ses)]~))
    =+  ((hard {mit/mite rez/octs}) q.q.cay)
    =+  dep=(crip "W/{(pojo %s (scot %uv dep))}")
    =+  bod=?-(men $get `rez, $head ~)
    =+  hit=[200 ~[etag+dep content-type+(moon mit)] bod]
    (give-thou (add-cookies cug hit))
  ::
  ++  add-auth
    |=  {ses/hole cay/cage}  ^-  {cage _..ya}
    ?.  ?=($js -.cay)
      ~&  e+at-lost+-.cay
      [cay ..ya]
    ?>  ?=(@ q.q.cay)
    =^  jon  ..ya  ~(stat-json ya ses)
    [cay(q.q (add-json jon q.q.cay)) ..ya]
  ::
  ++  norm-beak  |=(bek/beak ?+(r.bek bek {$ud $0} bek(r da+now)))
  ++  emule
    |=  a/_|?(..emule)  ^+  ..emule
    ?:  [unsafe=|]
      (a)
    =+  mul=(mule a)
    ?~  -.mul  p.mul
    (fail 500 0v0 >%exit< p.mul)
  ::
  ++  ire-ix  |=(ire/ixor ~(. ix ire (~(got by wix) ire)))
  ++  dom-vi
    |=  {usr/knot dom/path}  ^+  vi    :: XX default to initialized user?
    ~(. vi [usr dom] (fall (~(get by sec) usr dom) *driv))
  ::
  ++  our-host  `hart`[& ~ %& /org/urbit/(rsh 3 1 (scot %p our))]
  ::                  [| [~ 8.443] `/localhost]       :: XX testing
  ::
  ++  eyre-them
    |=  {tea/whir vax/vase}
    (pass-note tea [%e %meta :(slop !>(%them) !>(~) vax)])
  ::
  ++  ames-gram
    |=({him/ship gam/gram} (pass-note ~ %a %wont [our him] [%e -.gam] +.gam))
  ::
  ++  jael-note
    |=({tea/whir kyz/mini-jael-task} (pass-note tea %e %mini-jael-task kyz))
  ::
  ++  back                                              ::  %ford bounce
    |=  {tea/whir mar/mark cay/cage}
    (execute tea (norm-beak -.top) [%cast mar $+cay])
  ::
  ++  cast-thou
    |=  {mar/mark cay/cage}
    ?:  ?=($httr mar)  (give-sigh %& cay)
    %^  execute  si+~  (norm-beak -.top)
    [%alts [%cast mar $+cay] [%cast %recoverable-error $+cay] ~]
  ::
  ++  del-deps
    |=  {a/@uvH b/(each duct ixor)}  ^+  +>.$
    ?:  =(`@`0 a)  +>.$
    =.  liz  (~(del ju liz) a b)
    :: ~&  del-deps+[a (~(get ju liz) a)]
    ?:  (~(has by liz) a)  +>.$
    =-  -(hen hen.+)
    (pass-note(hen `~) on+~ %f [%wasp our a |])
  ::
  ++  new-deps
    |=  {a/@uvH b/(each duct ixor)}  ^+  +>.$
    :: ~&  new-deps+[a b]
    ?:  =(`@`~ a)  +>.$
    =+  had=(~(has by liz) a)
    =.  liz  (~(put ju liz) a b)
    ?:  had  +>.$
    =-  -(hen hen.+)
    (pass-note(hen `~) on+~ %f [%wasp our a &])
  ::
  ++  ford-req  |=({bek/beak kas/silk:^ford} [%f [%exec our `[bek kas]]])
  ++  exec-live
    |=  {tea/whir req/{beak silk:^ford}}
    =.  lyv  (~(put by lyv) hen [%exec tea])
    (execute tea req)
  ::
  ++  execute
    |=  {tea/whir bek/beak sil/silk:^ford}
    %+  pass-note  tea
    :^  %f  %exec  our
    `[bek [%dude |.(leaf+"eyre: execute {<tea>}") sil]]
  ::
  ++  fail
    |=  {sas/@ud dep/@uvH mez/tang}
    ^+  +>
    :: (back ha+~ dep %tang !>(mez))  ::tang->urb chain may be source of failure
    (give-html sas ~ (render-tang dep mez))
  ::
  ++  give-html
    |=  {sas/@ud cug/(list @t) max/manx}
    %-  give-thou
    %+  add-cookies  cug
    (resp sas text+/html (crip (print max)))
  ::
  ++  give-json
    |=  {sas/@uG cug/(list @t) jon/json}
    %-  give-thou
    %+  add-cookies  cug
    (resp sas application+/json (crip (pojo jon)))
  ::
  ++  give-thou                                       ::  done request
    |=  hit/httr
    ?:  (~(has in ded) hen)                           ::  request closed
      +>(ded (~(del in ded) hen))
    =.  lyv  (~(del by lyv) hen)
    +>(mow :_(mow [hen %give %thou hit]))
  ::
  ++  give-sigh                                       ::  userspace done
    |=  res/(each cage tang)
    =-  +>.$(mow :_(mow [hen %give %sigh `cage`-]))
    ?.  ?=($| -.res)  p.res
    [%tang !>(p.res)]
  ::
  ++  mean-json  |=({sas/@uG err/ares} (give-json sas ~ (ares-to-json err)))
  ++  nice-json  |=(* (give-json 200 ~ (joba %ok %b &)))
  ::
  ++  pass-note  |=(noe/{whir note} %_(+> mow :_(mow [hen %pass noe])))
  ++  host-to-ship                                              ::  host to ship
    |=  hot/host
    ^-  (unit ship)
    :: =+  gow=(~(get by dop) hot)    ::  XX trust
    :: ?^  gow  gow
    ?.  ?=($& -.hot)  ~
    =+  dom=(flop p.hot)                                ::  domain name
    ?~  dom  ~
    (rush i.dom fed:ag)
  ::
  ++  load-secret
    ^-  @ta
    =+  pax=/(scot %p our)/code/(scot %da now)/(scot %p our)
    %^  rsh  3  1
    (scot %p (@ (need (sky [151 %noun] %a pax))))
  ::
  ++  cookie-prefix  (rsh 3 1 (scot %p our))
  ++  set-cookie
    |=  {domain/@t key/@t val/@t}
    %+  rap  3  :~
      key  '='  val
      ::  '; HttpOnly'  ?.(sec '' '; Secure')  ::  XX security
      domain
      '; Path=/; HttpOnly'
    ==
  ::
  ::
  ++  handle
    ~%  %eyre-h  ..is  ~
    |_  $:  {hat/hart pok/pork quy/quay}                ::  purl parsed url
            {cip/clip aut/?}                            ::  client ip nonymous?
            {mef/meth maf/math bod/(unit octs)}         ::  method+headers+body
        ==
    ++  abet  ..handle
    ++  done  .
    ++  teba  |*(a/$-(* ..handle) |*(b/* %_(done ..handle (a b))))
    ++  del-deps  (teba ^del-deps)
    ++  new-deps  (teba ^new-deps)
    ++  exec-live  (teba ^exec-live)
    ++  give-html  (teba ^give-html)
    ++  give-thou  (teba ^give-thou)
    ++  give-json  (teba ^give-json)
    ++  nice-json  (teba ^nice-json)
    ++  pass-note  (teba ^pass-note)
    ::
    ++  fcgi-cred
      ^-  cred
      =/  him  
        ?.  aut  anon
        (need get-user:for-client)
      %*  .  *cred
        hut  hat
        orx  'not-yet-implemented'
        acl
          =+  lag=(~(get by maf) %accept-language)
          ?~(lag ~ ?~(u.lag ~ [~ i.u.lag]))
      ::
        :: cip  cip :: XX performance
        aut  (~(put ju ^+(aut:*cred ~)) %$ (scot %p him))
      ==
    ::
    ++  apex
      =<  abet
      ^+  done
      =+  oar=(host-to-ship r.hat)
      =.  our  ?~(oar our u.oar)  ::  XX
      =+  pez=process
      ?:  ?=($| -.pez)  p.pez
      (resolve ~ p.pez)
    ::
    ++  as-lens
      =<  abet
      ::  (process-parsed [%mess [our %dojo] %lens-command /lens (need grab-json)])
      ((teba ~(new lens ~)) (need grab-json))
    ::
    ++  resolve
      |=  {cug/(list @t) pez/pest}  ^+  done
      ?~  pez  done
      ?-  -.pez
          $~     (give-thou (add-cookies cug p.pez))
          $js    $(pez [%$ (resp 200 text+/javascript p.pez)])
          $json  (give-json 200 cug p.pez)
          $html  (give-html 200 cug p.pez)
          $htme  (give-html 401 cug p.pez)
          $bake  (resolve-bake ~ ~ +.pez)
      ::
          $red
        =+  url=(earn hat pok(p [~ %html]) quy)
        ?+    p.pok  ~|(bad-redirect+[p.pok url] !!)
            {$~ $js}
          $(pez [%js auth-redir:js])
            {$~ $json}
          $(pez [%json (jobe ok+b+| red+(jape url) ~)])
        ==
      ==
    ::
    ++  resolve-bake
      |=  {ses/(unit hole) dom/(unit @t) men/mend mar/mark arg/coin bem/beam}
      =+  wir=[%at (pack [- +]:(tope -.bem ~)) (fall ses %$) men ?~(dom ~ [u.dom]~)]
      =.  -.bem  (norm-beak -.bem)
      =+  req=[%bake mar arg bem]
      =+  red=[%bake %red-quri arg bem]
      (exec-live wir -.bem `silk:^ford`[%alts ~[req red]])
    ::
    ::
    ++  is-anon  =([~ ''] (~(get by (molt quy)) 'anon'))
    ++  check-oryx                    ::  | if json with bad oryx
      ^-  ?
      ?.  &(?=({$~ $json} p.pok) ?=($post mef) ?=(^ bod) !is-anon)  &
      =+  oxe=grab-oryx
      ?~  oxe  |
      =/  ses  (session-from-cookies cookie-prefix maf)
      ?~  ses  ~&(%oryx-no-cookie &)  :: XX security
      ?~  ~(get-user ya u.ses)  ~&(%oryx-bad-cookie |)
      =/  ire  (oryx-to-ixor u.oxe)
      ?~  (~(get by wix) ire)  ~&(bad-oryx+u.oxe &)  :: XX security?
      =+  (scry-jael %ixor u.ses ire)
      ?>  ?=($bean -<)
      ?.  ->
        ~&(oryx-ses-mismatch+[orx=u.oxe u.ses] &)  :: XX security
      &
    ::
    ++  grab-json
      ?.  ?=(?($post $put $delt) mef)
        ~
      ?~(bod ~ (poja q.u.bod))
    ::
    ++  need-body  |*(a/fist:jo (need (biff grab-json a)))
    ++  grab-oryx
      ^-  (unit oryx)
      =+  oxe=(biff grab-json (ot oryx+so ~):jo)
      ?^  oxe  oxe
      (~(get by (molt quy)) %oryx)
    ::
    ::
    ++  parse
      ^-  (each perk httr)
      |^  =+  hit=as-magic-filename
          ?^  hit  [%| u.hit]
          =+  hem=as-aux-request
          ?^  hem
            ?.  check-oryx
              ~|(%bad-oryx ~|([grab-oryx ses:for-client] !!))
            [%& u.hem]
          =+  bem=as-beam
          ?^  bem  [%& %beam u.bem]
          ?:  is-spur
            [%& %spur (flop q.pok)]
          ~|(strange-path+q.pok !!)
      ::
      ++  as-magic-filename
        ^-  (unit httr)
        ?+    [(fall p.pok %$) q.pok]  ~
            {?($ico $png) $favicon $~}
          :-  ~
          %^  resp  200  image+/png
          favi
        ::
            {$txt $robots $~}
          :-  ~
          %^  resp  200  text+/plain
          %-  role:lines:clay
          :~  'User-agent: *'
              'Disallow: '
          ==
        ==
      ::
      ++  is-spur  |(?~(q.pok & ((sane %ta) i.q.pok)))
      ++  as-beam                                       :: /~sipnym/desk/3/...
        ^-  (unit beam)
        =+  =<  tyk=(zl:jo (turn q.pok .))              :: a path whose elements
            |=(a/knot `(unit tyke)`(rush a gasp:vast))  :: are in /=foo==/=bar
        ?~  tyk  ~                                      :: syntax
        =+  %-  posh:(vang & (tope top))                :: that the base path
            [[~ (zing u.tyk)] ~]                        :: can interpolate into
        ?~  -  ~                                        ::
        =+  (plex:vast %conl u)                         :: staticly, and make a
        (biff - tome)                                   :: valid beam
      ::
      ++  as-aux-request                                ::  /~/... req parser
        ^-  (unit perk)
        =.  mef
          ?.  ?=($post mef)  mef
          ?+    (skim quy |=({a/@t b/@t} &(=('' b) =(a (crip (cuss (trip a)))))))
              ~|(bad-quy+[req='"?PUT" or "?DELETE"' quy] !!)
            $~   mef
            {{$'DELETE' $~} $~}  %delt
            {{$'PUT' $~} $~}     %put
          ==
        |-
        ?:  ?=({$'~~' *} q.pok)                            ::  auth shortcuts
          $(q.pok ['~' %as %own t.q.pok])
        ?.  ?=({$'~' @ *} q.pok)  ~
        :-  ~  ^-  perk
        =*  pef  i.t.q.pok
        =+  but=t.t.q.pok                 ::  XX  =*
        ?+    pef  ~|(pfix-lost+`path`/~/[pef] !!)
            $debug  ((hard perk) [%bugs but])
            $away  [%away ~]
            $ac
          ?~  but  ~|(no-host+`path`/~/[pef] !!)
          =+  `dom/host`~|(bad-host+i.but (rash i.but thos:urlp))
          ?:  ?=($| -.dom)  ~|(auth-ip+dom !!)
          =-  [%oath - p.dom]
          ~|  bad-user+`path`t.but
          ?>  ?=({@ $in $~} t.but)
          =+  in-quy=(rush i.t.but ;~(pfix cab fque:urlp))
          ?~  in-quy
            (slav %ta i.t.but)
          =+  src=~|(no+u.in-quy (~(got by (malt quy)) u.in-quy))
          p:(need (puck src))  ::  allow state=usr_other-data
        ::
            $at  [%auth %at pok(q but)]
            $as
          :+  %auth  %get
          ~|  bad-ship+?~(but ~ i.but)
          ?~  but  !!
          :_  pok(q t.but)
          ?+  i.but  (slav %p i.but)
            $anon  anon
            $own   (fall (ship-from-cookies maf) our)
          ==
        ::
            $on
          :-  %poll
          ?^  but  [(raid but %uv ~)]~
          =+  dep=((hard (list {@ $~})) quy)
          =<  ?~(. !! .)
          (turn dep |=({a/@tas $~} (slav %uv a)))
        ::
            $of
          :+  %view  ?>(?=({@ $~} but) i.but)
          ?>  ?=({{$poll @} $~} quy)     ::  XX eventsource
          [~ (rash q.i.quy dem)]
        ::
            $to
          =+  ^-  dir/{p/ship q/term r/mark}
              ~|  bad-mess+but
              ?+  but  !!
                {@ @ $~}    [our (raid but %tas %tas ~)]
                {@ @ @ $~}  (raid but %p %tas %tas ~)
              ==
          :^  %mess  [p q]:dir  r.dir
          =+  wir=(~(get by (molt quy)) 'wire')
          ?^  wir  [(stab u.wir) (need grab-json)]         ::  XX distinguish
          (need-body (ot wire+(cu stab so) xyro+some ~):jo)
        ::
            $in
          ~|  expect+[%post 'application+json' /'@uv' '?PUT/DELETE']
          ?>  &(?=(?($delt $put) mef) ?=($@($~ {$~ $json}) p.pok))
          [%deps mef (raid but %uv ~)]
        ::
            $is
          ?~  but
            ~|(no-app+but=but !!)
          |-  ^-  perk
          ?~  p.pok  $(p.pok [~ %json])
          ?.  ?=($json u.p.pok)
            ~|(is+stub+u.p.pok !!)      ::  XX marks
          ?:  ((sane %tas) i.but)
            $(but [(scot %p our) but])
          ?>  ?=(?($delt $put) mef)
          =+  :-  hap=[(slav %p i.but) (slav %tas -.t.but)]
              wir=(need-body (ot wire+(cu stab so) ~):jo)
          [%subs mef hap u.p.pok wir +.t.but]
        ::
            $auth
          :-  %auth
          |-  ^-  perk-auth
          ?+    p.pok  !!
              $~         $(p.pok [~ %json])
              {$~ $js}    [%js ~]
              {$~ $json}
            ?+    mef  ~|(bad-meth+mef !!)
                $get   [%json ~]
                $put
              ~|  parsing+bod
              [%try (need-body (ot ship+(su fed:ag) code+(mu so) ~):jo)]
            ::
                $delt
              ~|  parsing+bod
              =+  jon=(need (poja q:(need bod)))
              ?>  ?=($o -.jon)
              =+  sip=(~(get by p.jon) %ship)
              [%del ?~(sip ~ [~ (need ((su:jo fed:ag) u.sip))])]
        ==  ==
        ==
      --
    ::
    :: process-payload handles the translation of a payload for post.
    :: currently this involves treating the payload as a urlencoded
    :: request. In the future it's possible the payload could be
    :: a specific mark instead.
    ::
    ++  process-payload
      ^-  {quay meth}
      ?+  mef  [quy mef]
        $post  [`quay`(weld quy `quay`(rash q:(need bod) yquy:urlp)) %get]
      ==
    ++  process
      ^-  (each pest _done)
      =+  pet=parse
      ?:  ?=($| -.pet)
        [%& %$ p.pet]
      (process-parsed p.pet)
    ::
    ++  process-parsed
      |=  hem/perk  ^-  (each pest _done)
      ?-    -.hem
          $auth  (process-auth p.hem)
          $away  [%& %html logout-page:xml]
          ?($beam $spur)
        =^  payload  mef  process-payload
        =+  ext=(fall p.pok %urb)
        =+  bem=?-(-.hem $beam p.hem, $spur [-.top (weld p.hem s.top)])
        ~|  bad-beam+q.bem
        ?<  =([~ 0] (sky [151 %noun] %cw (tope bem(+ ~, r [%da now]))))
        =+  men=?+(mef !! $get mef, $head mef)  :: redact result
        =+  arg=(fcgi payload fcgi-cred)
        =+  [%bake men ext arg bem]
        ?.(aut [%& `pest`-] [%| `_done`(resolve ~ -)])
      ::
          $bugs
        ?-  p.hem
          $as  show-login-page
          $to  [%& %html poke-test:xml]
        ==
      ::
          $deps
        =+  ire=need-ixor
        ?>  (~(has by wix) ire)  ::  XX made redundant by oryx checking
        =<  [%| (nice-json)]
        ?-  p.hem
          $put   (new-deps q.hem %| ire)
          $delt  (del-deps q.hem %| ire)
        ==
      ::
          $mess
        :-  %|
        ?.  is-anon
          ((teba new-mess:for-view) p.hem(s [%json !>(`json`s.p.hem)]))
        =^  orx  ..ya  new-view:for-client
        =+  vew=(ire-ix (oryx-to-ixor orx))
        ((teba new-mess.vew) p.hem(s [%json !>(`json`s.p.hem)]))
      ::
          $oath
        ?.  (~(has by sec) [p q]:hem)
          ~|(no-driver+[p q]:hem !!)
        [%| %.(quy (teba get-quay:(dom-vi [p q]:hem)))]
      ::
          $poll
        ?:  ?=({$~ $js} p.pok)  ::  XX treat non-json cases?
          =+  deps=[%a (turn `(list @uvH)`p.hem |=(a/@ s+(scot %uv a)))]
          [%& %js (add-json (joba %deps deps) poll:js)]
        =.  lyv  (~(put by lyv) hen %wasp p.hem)
        |-
          =.  done  (new-deps i.p.hem %& hen)
          ?~  t.p.hem  [%| done]
          $(p.hem t.p.hem)
      ::
          $subs
        ?-  p.hem
          $put   [%| ((teba add-subs:for-view) q.hem)]
          $delt  [%| ((teba del-subs:for-view) q.hem)]
        ==
      ::
          $view
        ~|  lost-ixor+p.hem
        [%| ((teba poll:(ire-ix p.hem)) u.q.hem ses:for-client)]
      ==
    ::
    ++  process-auth
      |=  ham/perk-auth  ^-  (each pest _done)
      =+  yac=for-client
      ?-    -.ham
          $js    [%& %js auth:js]
          $json  =/  cug  (set-cookie -):yac
                 =^  jon  ya  stat-json.yac  :: XX block on session save?
                 [%| (give-json 200 cug jon)]
      ::
          $at
        =.  ..ya  abet.yac
        =+  pez=process(pok p.ham, aut |)
        ?.  ?=($& -.pez)  ~|(no-inject+p.ham !!)
        ?~  p.pez  pez
        ?+    -.p.pez  ~&(bad-inject+p.pez !!)
            $red  pez
            $bake
          =.  ya  abet.yac
          [%| (resolve-bake `ses.yac dom.yac +.p.pez)]
        ::
            $js
<<<<<<< HEAD
          =^  jon  ..ya  stat-json.yac
          [%| (resolve cug.yac p.pez(p (add-json jon p.p.pez)))]
        ==
      ::
          $del
        =.  ..ya  (logoff:yac p.ham)
        =+  cug=~[(set-cookie cookie-prefix '~') (set-cookie %ship '~')]
=======
          =/  cug  (set-cookie -):yac
          =^  jon  ya  stat-json.yac  :: XX block on session save?
          [%| (resolve cug p.pez(p (add-json jon p.p.pez)))]
        ==
      ::
          $del
        =.  ..ya  abut:yac
        =+  cug=[(set-cookie cookie-domain cookie-prefix '~')]~
>>>>>>> 13bc8ea5
        [%| (give-json 200 cug (joba %ok %b &))]
      ::
          $get
        |-
        ~|  aute+ham
        ?:  |(=(anon him.ham) =(get-user.yac `him.ham))
          =+  pez=process(pok rem.ham, aut &)
          ?:  ?=($| -.pez)  pez
          [%| (resolve ~ p.pez)]
        ?.  =(our him.ham)
          ~|(sso-disabled+[our him.ham] !!)
        show-login-page
      ::
          $try
        :-  %|
        ?.  =(our him.ham)
          ~|(stub-foreign+him.ham !!)
        ?.  ?|  =(get-user.yac `him.ham)
                ?~(paz.ham | (check-password him.ham u.paz.ham))
            ==
          ~|(%auth-fail !!)
        =.  yac  (for-authed-client him.ham)
        =/  cug  (set-cookie -):yac
        =^  jon  ya  stat-json.yac
        (give-json 200 cug jon) :: XX wait for session save?
      ==
    ::
    ++  check-password
      |=  pas/{ship @t}  ^-  ?
      =+  (scry-jael %pass pas)
      ?>  ?=($bean -<)
      ->
    ::
    ++  show-login-page
      ^-  (each pest _done)
      ?.  ?=($@($~ {$~ $html}) p.pok)
        [%& %red ~]
      [%& %htme login-page:xml]
    ::
    ++  need-ixor  (oryx-to-ixor (need grab-oryx))
    ++  for-view  ^+(ix (fix-user:(ire-ix need-ixor) ses:for-client))
    ::
    ++  random-session  (rsh 3 1 (scot %p (end 6 1 ney)))
    ++  for-authed-client
      |=  him/ship  ^+  [dom=*(unit @t) ya]
      ?>  =(him our)  :: XX SSO
      (new-ya &)
    ::
    ++  for-client                        ::  stateful per-session engine
      ^+  [dom=*(unit @t) ya]
      =+  pef=cookie-prefix
      =+  lig=(session-from-cookies pef maf)
      ?~  lig
        (new-ya |)
      ?~  ~(get-user ya u.lig)
        ~&  bad-cookie+u.lig
        (new-ya |)
      [~ ~(. ya u.lig)]
    ::

    ++  cookie-domain
      ^-  cord
      ?-  r.hat
        {$| @}  (cat 3 '; Domain=' (rsh 3 1 (scot %if p.r.hat)))
        {$& $org $urbit *}  '; Domain=.urbit.org'
        {$& @ @ *}  =-  (rap 3 "; Domain={-}{i.p.r.hat ~}")
                    (turn (flop `path`t.p.r.hat) |=(a/knot (cat 3 a '.')))
        {$& *}  ''  ::  XX security?
      ==
    ::
    ++  new-ya  |=(own/? [`cookie-domain %.(own ~(new ya random-session))])
    --
  ::
  ++  oryx-to-ixor  |=(a/oryx (rsh 3 1 (scot %p (end 6 1 (shas %ire a)))))
  ++  ya                                                ::  session engine
    ~%  %eyre-y  ..is  ~
<<<<<<< HEAD
    =|  {ses/hole cyst}
    =*  cyz  ->
    |%
    ++  abet  ..ya(wup (~(put by wup) ses cyz))
    ++  abut  ..ya(wup (~(del by wup) ses))
    ++  foreign-auth
      |=  {him/ship pul/purl}  ^+  ..ya
      =.  way  (~(put by way) him pul hen)
      ~&  asking-foreign+him
      (ames-gram:abet him [lon+~ ses])
    ::
    ++  foreign-hat
      |=  {him/ship hat/hart}  ^+  ..ya
      ~|  way
      ?.  (~(has by way) him)  :: XX crashes should be handled by ames
        ~&(strange-auth+[way him hat] ..ya)
      =^  pul  hen  (~(got by way) him)
      =:  way       (~(del by way) him)
          dop       (~(put by dop) r.hat him)
          q.q.pul   ['~' %am ses q.q.pul]
        ==
      =+  url=(welp (earn pul(p hat)) '#' (head:earn p.pul))
      (give-html:abet 200 cug (redir:xml url))
    ::
    ++  logon
      |=  her/ship
      %_  +>
        him   her
        aut   (~(put in aut) her)
        ..ya
          ::  ~&  logon+[our her ses]
          ?.  =(our her)
            ..ya
          =+  sap=(~(get by sop) ses)
          ::  ~&  sap+sap
          ?.  ?=({$~ @ $|} sap)
            ..ya
          (ames-gram -.u.sap aut+~ ses)
      ==
    ++  logoff
      |=  her/(unit ship)  ^+  ..ya
      ?~  her  abut
      =.  aut  (~(del in aut) u.her)
      ?~  aut  abut
      abet(him ?.(=(u.her him) him n.aut))
=======
    |_  ses/hole
    ++  abet  ..ya
    ++  abut  (jael-note / %kill-cookie ses)
    ++  new  |=(own/? +>(..ya (jael-note / %save-cookie ses own)))
    ::
    ++  set-cookie
      |=  domain/(unit @t)  ^-  (list @t)
      ?~  domain  ~
      [(^set-cookie u.domain cookie-prefix ses)]~
>>>>>>> 13bc8ea5
    ::
    ++  new-view
      ^+  [*oryx ..ya]
      =+  orx=`@t`(rsh 3 1 (scot %p (shaf %orx eny)))
      =+  ire=(oryx-to-ixor orx)
      [orx %.(ses ~(init ix ire %*(. *stem him anon, p.eve 1)))] :: XX fix him on ack?
    ::
    ++  stat-json
      ^+  [*json ..ya]
      =^  orx  ..ya  new-view
      :_  ..ya
      %-  jobe  :~
        oryx+s+orx
        ixor+s+(oryx-to-ixor orx)
        sein+(jape +:<(sein:title:jael our)>)
        ship+(jape +:<our>)
        user+(jape +:<(fall get-user anon)>) :: XX crash on unsaved session?
      ==
    ::
    ++  get-user
      ^-  (unit ship)
      =+  (scry-jael %cook ses)
      ?>  ?=($u-ship -<)
      ->
    --
  ::
  ++  ix
    ~%  %eyre-x  ..is  ~
    =|  {ire/ixor stem}
    =*  sem  ->
    |%
    ++  done  .
    ++  abet  ..ix(wix (~(put by wix) ire sem))
    ++  abut
      =+  sub=(~(tap in sus))
      |-  ^+  ..ix
      ?^  sub  $(sub t.sub, ..ix (pul-subs i.sub))
      ..ix(wix (~(del by wix) ire))
    ::
    ++  teba  |*(a/$-(* ..ix) |*(b/* %_(done ..ix (a b))))
    ++  give-json  (teba ^give-json)
    ++  pass-note  (teba ^pass-note)
    ++  hurl-note
      |=  {a/{dock path} b/note}  ^+  ..ix
      =:  med  (~(put to med) hen)
          hen  `~
        ==
      :: ~&  >  hurl+[&2.b ire a]
      (pass-note:abet [%of ire (gsig a)] b)
    ::
    ++  init
      |=  ses/hole  ^+  ..ix
      (jael-note:abet of+/[ire] %save-token ses ire)
    ::
    ++  fix-user
      |=  ses/hole  ^+  +>
      ?.  =(anon him)  +>
      +>(him (need ~(get-user ya ses)))  :: XX set correct value on session create
    ::
    ++  add-even
      |=  a/even  ^+  eve
      [+(p.eve) (~(put by q.eve) p.eve a)]
    ::
    ++  new-mess
      |=  {a/dock b/mark c/wire d/cage}  ^+  ..ix
      (hurl-note [a c] [%g %deal [him -.a] +.a %punk b d])
    ::
    ++  add-subs
      |=  {a/dock $json b/wire c/path}  ^+  ..ix
      ?:  (~(has in sus) +<)  ~|(duplicate+c !!)
      =.  sus  (~(put in sus) +<)
      (hurl-note [a b] [%g %deal [him -.a] +.a %peel %json c])
    ::
    ++  pul-subs
      |=  {a/dock $json b/wire c/path}  ^+  ..ix
      =.  sus  (~(del in sus) +<)
      (hurl-note [a b] [%g %deal [him -.a] +.a %pull ~])
    ::
    ++  del-subs                      ::  XX per path?
      |=  {a/dock $json b/wire c/path}  ^+  ..ix
      =.  ..ix  (pul-subs +<)
      (nice-json:pop-duct:(ire-ix ire))          ::  XX gall ack
    ::
    ++  get-rush
      |=  {a/whir-of b/json}  ^+  ..ix
      (get-even [%rush [[(slav %p p.a) q.a] s.a] (joba %json b)])
    ::
    ++  get-quit
      |=  a/whir-of  ^+  ..ix
      (get-even [%quit [[(slav %p p.a) q.a] s.a]])
    ::
    ++  get-ack
      |=  {a/whir-of b/(unit {term tang})}  ^+  ..ix
      ?:  =(~ med)  ~&  resp-lost+ire  ..ix
      ?~  b  (nice-json:pop-duct)
      (mean-json:pop-duct 500 b)
    ::
    ++  get-even
      |=  ven/even  ^+  ..ix
      =+  num=p.eve
      =.  eve  (add-even ven)
      =<  abet
      ?~  pol  done
      =.  hen  u.pol
      (give-even(pol ~) num ven)
    ::
    ++  give-even
      |=  {num/@u ven/even}  ^+  done
      =:  q.eve  (~(del by q.eve) (dec num))              ::  TODO ponder a-2
          mow    ?.(?=($rush -.ven) mow mow:(pass-took [- %mess +]:p.ven))
        ==
      %^  give-json  200  ~
      %^  jobe  id+(jone num)  type+[%s -.ven]
      ?-  -.ven
        $news  ~[from+[%s (scot %uv p.ven)]]
        $quit  ~[from+(subs-to-json p.ven)]
        $rush  ~[from+(subs-to-json p.ven) data+q.ven]
      ==
    ::
    ++  pass-took
      |=  a/{p/dock wire}
      %+  pass-note(hen `~)
        [%of ire (gsig a)]
      [%g %deal [him -.p.a] +.p.a %pump ~]
    ::
    ++  pop-duct  =^(ned med ~(get to med) abet(hen ned))
    ++  poll
      |=  {seq/@u ses/hole}  ^+  ..ix
      =<  abet
      =.  ..ix  (jael-note of+/[ire] %live-token ses ire)
      ?:  =(seq p.eve)
        =.  lyv  (~(put by lyv) hen [%poll ire])
        done(pol `hen)
      ?:  (gth seq p.eve)  ~|(seq-high+cur=p.eve !!)
      =+  ven=~|(seq-low+cur=p.eve (~(got by q.eve) seq))
      (give-even seq ven)
    ::
    ++  poll-dead
      ^+  ..ix
      =<  abet
      ?.  =(pol `hen)
        done  :: old long poll
      done(pol ~)
    ::
    ++  subs-to-json
      |=  {a/dock b/path}
      %-  jobe  :~
        ship+[%s (rsh 3 1 (scot %p p.a))]
        appl+[%s q.a]
        path+(jape (spud b))
      ==
    ::
    ++  get-jael
      =*  jael-gift-token  :: XX types
        =>  (mini-jael-gift /token-ack)
        ?>(?=(?($token-ack $token-dead $token-beat) -) _.)
      |=  a/jael-gift-token  ^+  ..ix
      ?-  -.a
        $token-ack  abet
        $token-dead  abut :: notify?
        $token-beat
          ?~  pol  abet  :: recieved other response
          ~?  !=(hen u.pol)  [%oryx-beat-weird-duct hen]
          (give-json:abet(pol ~, hen u.pol) 200 ~ (joba %beat %b &))
      ==
    --
  ++  lens                                              :: urb.py engine
    =/  him  our                      :: XX other uses?
    |_  $~                            :: XX stateful?
    ++  abet  ..lens
    ++  new
      |=  jon/json  ^+  ..lens
      =.  ..lens
        %+  pass-note  [%le ~]
        [%g %deal [him our] %dojo %peel %lens-json /sole]
      =.  ..lens
        %+  pass-note  [%le ~]
        [%g %deal [him our] %dojo %punk %lens-command %json !>(`json`jon)]
      abet
    ::
    ++  get-ack
      |=  a/(unit (pair term tang))  ^+  ..lens
      ?~  a
        ..lens  :: (give-json 200 ~ (joba %okey-dokey %b &))
      =+  tag=(flop `tang`[>[%eyre-lens-fail p.u.a]< q.u.a])
      %-  (slog tag)
      (give-json:abet 500 ~ (jape (wush 160 tag)))
    ::
    ++  get-diff
      |=  fec/json  ^+  ..lens
      ?~  fec  ..lens                 ::  nulled event we don't care about
      =.  ..lens
        %+  pass-note  [%le ~]
        `note`[%g %deal [him our] %dojo %pull ~]
      (give-json:abet 200 ~ fec)
    ::
    ++  get-quit  (give-json:abet 500 ~ (joba %quit b+&))
    --
  ++  vi                                                ::  auth engine
    ~%  %eyre-v  ..is  ~
    |_  $:  {usr/user dom/path}
            cor/(unit $@($~ vase))
            {liv/? req/(qeu {p/duct q/mark r/vase:hiss})}
        ==
    ++  self  .
    ++  abet  +>(sec (~(put by sec) +<- +<+))
    ++  execute  
      |=({a/whir-se b/{beak silk:^ford}} (execute:abet se+[a usr dom] b))
    ++  dead-this  |=(a/tang (fail:abet 500 0v0 a))
    ++  dead-hiss  |=(a/tang pump(req ~(nap to req), ..vi (give-sigh %| a)))
    ++  eyre-them  |=({a/whir-se b/vase} (eyre-them:abet se+[a usr dom] b))
    ++  pass-note  |=({a/whir-se b/note} (pass-note:abet se+[a usr dom] b))
    ::  XX block reqs until correct core checked in?
    ++  warn  |=(a/tang ((slog (flop a)) abet))
    ++  with  |*({a/vase b/$-(vase abet)} |=(c/vase (b (slam a c))))
    ++  root-beak  `beak`[our %home da+now]
    ::
    ::  Main
    ::
    ++  cor-type  ?~(cor %void ?~(u.cor %void p.u.cor))
    ++  has-arm  ~(has in (silt (sloe cor-type)))
    ++  build
      %^  execute  %core  root-beak
      :::+  %dude  [|.(+)]:>%mod-samp<
      ^-  silk:^ford
      :^  %mute  core+[root-beak (flop %_(dom . sec+dom))]
        [[%& 12]~ %$ bale+!>(*(bale @))]  :: XX specify on type?
      ?~  cor  ~
      ?~  u.cor  ~
      ?:  (has-arm %discard-state)  ~
      ?:  (has-arm %update)
        [[%& 13]~ ride+[limb+%update prep-cor]]~
      [[%& 13]~ %$ noun+(slot 13 u.cor)]~
    ::
    ++  call
      |=  {arm/vi-arm sam/cage}
      %^  execute  arm  root-beak
      call+[ride+[limb+arm prep-cor] [%$ sam]]
    ::
    ++  prep-cor  ^-  silk:^ford
      ?~  cor  ~|(%no-core !!)
      ?~  u.cor  ~|(%nil-driver !!)
      :+  %$  %core
      %_    u.cor
          +12.q
        =+  ^=  ato
            %-  sky 
            [[151 %noun] %cx (tope root-beak [%atom (flop %_(dom . sec+dom))])]
        =+  key=?~(ato '' ;;(@t u.ato))  ::  XX jael
        =.  key
          ?~  key  ''
          %-  (bond |.(~&(bad-key+[dom key] '')))
          =+  (slaw %uw key)
          ?~(- ~ (de:crua load-secret u))  :: XX clay permissions
        `(bale)`[[our now (shas %bale eny) root-beak] [usr dom] key]
      ==
    ::
    ++  pump
      ^+  abet
      ?~  cor
        build
      ?.  liv
        ~&  e+vi+pump-blocked+[dom ~(wyt in req)]
        abet
      =+  ole=~(top to req)
      ?~  ole  abet
      ::  process hiss
      =.  hen  p.u.ole
      ?~  u.cor  (eyre-them %filter-request r.u.ole)  :: don't process
      (call %filter-request hiss+r.u.ole)
    ::
    ++  fin-httr
      |=  vax/vase
      =^  ole  req  ~(get to req)
      =>  .(ole `{p/duct q/mark *}`ole)             :: XX types
      =.  ..vi  (cast-thou(hen p.ole) q.ole httr+vax)    :: error?
      pump
    ::
    ::  Interfaces
    ::
    ++  get-news  _build
    ++  get-quay  |=(quy/quay (call %receive-auth-query-string quay+!>(quy)))
    ++  get-req   |=(a/{mark vase:hiss} pump(req (~(put to req) hen a)))
    ++  get-thou
      |=  {wir/whir-se hit/httr}
      =.  liv  &
      ?+  wir  !!
        ?($receive-auth-query-string $in)  (call %receive-auth-response httr+!>(hit))
        ?($filter-request $out)
          ?.  (has-arm %filter-response)  (fin-httr !>(hit))
          (call %filter-response httr+!>(hit))
      ==
    ::
    ++  get-made
      |=  {wir/whir-se dep/@uvH res/(each cage tang)}  ^+  abet
      ?:  ?=($core wir)  (made-core dep res)
      %.  res
      ?-  wir
        ?($filter-request $out)             made-filter-request
        ?($filter-response $res)            made-filter-response
        ?($receive-auth-response $bak)      made-receive-auth-response
        ?($receive-auth-query-string $in)   made-receive-auth-query-string
      ==
    ::
    ++  made-core
      |=  {dep/@uvH gag/(each cage tang)}
      :: ~&  got-update/dep
      =.  ..vi  (pass-note %core [%f [%wasp our dep &]])
      ?~  -.gag  pump(cor `q.p.gag)
      ?:  &(=(~ cor) =(%$ usr))
        =.  cor  `~
        pump ::(cor `~)  :: userless %hiss defaults to "nop" driver
      (warn p.gag)
    ::
    ++  made-filter-request
      %+  on-ford-fail  dead-hiss
      %+  on-error  warn  |.
      %-  handle-moves  :~
        give+do-give
        send+(do-send %filter-request)
        show+do-show
      ==
    ::
    ++  made-filter-response
      %+  on-error  dead-hiss  |.
      %-  handle-moves  :~
        give+do-give
        send+(do-send %filter-request)
        redo+_pump
      ==
    ::
    ++  made-receive-auth-query-string
      %+  on-error  dead-this  |.
      (handle-moves send+(do-send %receive-auth-query-string) ~)
    ::
    ++  made-receive-auth-response
      %+  on-error  dead-this  |.
      %-  handle-moves  :~
        give+do-give
        send+(do-send %receive-auth-query-string)
        redo+_pump(..vi (give-html 200 ~ exit:xml))
      ==
    ::
    ::  Result handling
    ::
    ::    XX formal dill-blit %url via hood
    ++  auth-print  |=({$show a/purl} (slog auth-tank leaf+(earn a) ~))
    ++  auth-tank
      =>  =-  ?~(usr - rose+["@" `~]^~[leaf+(trip usr) -])
          rose+["." `~]^(turn (flop dom) |=(a/cord leaf+(trip a)))
      rose+[" " `~]^~[leaf+"To authenticate" . leaf+"visit:"]
    ::
    ++  do-give  (with !>(|=({$give a/httr} a)) fin-httr)
    ++  do-show  (with !>(auth-print) _abet)
    ++  do-send
      |=  wir/whir-se  ^-  $-(vase _abet)
      |=  res/vase
      =.  liv  |  :: block requests until a reponse is given
      (eyre-them wir (slam !>(|=({$send a/hiss} a)) res))
    ::
    ++  handle-moves
      |=  a/(list {p/term q/$-(vase _abet)})
      |=  b/vase
      ~>  %nil.
        ~|  %bad-sec-move  :: XX move ~| into ?> properly
        ?>((~(nest ut p:!>(*sec-move)) %& p.b) ~)
      =+  opt=|.((silt (turn a head)))
      |-
      ?~  a  ~|(allowed=(opt) !!)
      ?:  =(p.i.a -.q.b)
        (q.i.a (spec b))
      $(a t.a)
    ::
    ++  on-ford-fail
      |=  {err/$-(tang _abet) try/$-((each cage tang) _abet)}
      |=  a/(each cage tang)  ^+  abet
      ?-(-.a $| (err p.a), $& (try a))
    ::
    ++  on-error
      |=  {err/$-(tang _abet) handle-move/_|.(|~(vase abet))}
      |=  a/(each cage tang)  ^+  abet
      =+  try=(possibly-stateful |=(b/_self (handle-move(+ b))))  :: XX types
      ?:  ?=($| -.a)  (err p.a)
      =-  ?-(-.- $& p.-, $| (err p.-))
      (mule |.(~|(driver+dom ~|(bad-res+p.q.p.a (try q.p.a)))))
    ::
    ++  possibly-stateful
      |=  han/$-(_self $-(vase _abet))  :: XX |.(|+(vase abet))
      |=  res/vase  ^+  abet
      ?:  ?=({@ *} q.res)
        =.  p.res  (~(fuse ut p.res) p:!>(*{@ *}))
        ((han self) res)
      ?.  ?=({{@ *} *} q.res)
        ~|(%misshapen-result !!)
      =.  p.res  (~(fuse ut p.res) p:!>(*{{@ *} *}))
      =+  [mow=(slot 2 res) roc=(slot 3 res)]
      =-  ((han self(cor (some roc))) mow):+  ::  XX better stateless asserts
      =+  typ=cor-type
      ~|  %core-mismatch
      ?>((~(nest ut typ) & p.roc) ~)
--  --
--
.   ==
=|  bolo
=*  bol  -
|=  {now/@da eny/@ ski/sley}                            ::  activate
^?                                                      ::  opaque core
|%                                                      ::
++  call                                                ::  handle request
  |=  $:  hen/duct
          hic/(hypo (hobo task:able))
      ==
  =>  %=    .                                           ::  XX temporary
          q.hic
        ^-  task:able
        ?:  ?=($soft -.q.hic)
          ((hard task:able) p.q.hic)
        ?:  (~(nest ut -:!>(*task:able)) | p.hic)  q.hic
        ~&  [%eyre-call-flub (@tas `*`-.q.hic)]
        ((hard task:able) q.hic)
      ==
  ^+  [p=*(list move) q=..^$]
  ?:  ?=($wegh -.q.hic)
    :_  ..^$  :_  ~
    :^  hen  %give  %mass
    :-  %eyre
    :-  %|
    :~  dependencies+[%& liz]  views+[%& wix]
        ducts+[%| ~[dead+[%& ded] proxy+[%& pox] outgoing+[%& ask]]]
        misc+[%& bol]
    ==
  =+  our=`@p`0x100  ::  XX  sentinel
  =+  ska=(sloy ski)
  =+  sky=|=({* *} `(unit)`=+(a=(ska +<) ?~(a ~ ?~(u.a ~ [~ u.u.a]))))
  =.  ney  (shax :(mix (shax now) +(eny) ney))          ::  XX!!  shd not need
  ^+  [p=*(list move) q=..^$]
  =^  mos  bol
    abet:(apex:~(adit ye [hen [now eny our sky] ~] bol) q.hic)
  [mos ..^$]
::
++  doze                                                ::  require no timer
  |=  {now/@da hen/duct}
  ^-  (unit @da)
  ~
::
++  load                                                ::  take previous state
  =+  bolo-6={$6 _%*(+ *bolo lyv *(map duct ^), wix [*(map) *(map)])}
  =+  driv-5=_=>(*driv [cor=p req=req.q])
  =+  bolo-5={$5 _=+(*bolo-6 +.-(sec (~(run by sec.-) driv-5)))}
  =+  bolo-4={$4 _%*(+ *bolo-5 lyv *(map duct ^))}
  =/  bolo  _%*(. *bolo lyv **)
  ::|=  *  %.  (bolo +<)
  |=  old/?(bolo bolo-6 bolo-5 bolo-4)
  ?-  -.old
    $7  ..^$(+>- old(lyv ~))
    $6  $(old [%7 +.old(lyv ~, wix ~)])
    $5  $(old [%6 +.old(sec (~(run by sec.old) |=(driv-5 [cor & req])))])
    $4  $(old [%5 +.old(lyv ~)])          :: minor leak
  ==
::
++  scry
  |=  {fur/(unit (set monk)) ren/@tas why/shop syd/desk lot/coin tyl/path}
  ^-  (unit (unit cage))
  ?.  ?=($& -.why)  ~
  =*  who  p.why
  =+  our=(need hov)                  :: XX single home
  =+  ska=(sloy ski)
  =+  sky=|=({* *} `(unit)`=+(a=(ska +<) ?~(a ~ ?~(u.a ~ [~ u.u.a]))))
  ?.  ?=($$ ren)  [~ ~]
  ?.  ?=($$ -.lot)  [~ ~]
  ?+    syd  [~ ~]
      $host
    %-  (lift (lift |=(a/hart [%hart !>(a)])))
    ^-  (unit (unit hart))
    ?.  =(our who)
      ?.  =([%da now] p.lot)  [~ ~]
      ~&  [%e %scry-foreign-host who]
      ~  :: XX add non-scry binding to $hat gram
    =.  p.lot  ?.(=([%da now] p.lot) p.lot [%tas %real])
    ?+  p.lot  [~ ~]
      {$tas $fake}  ``[& [~ 8.443] %& /localhost]       :: XX from unix
      {$tas $real}
        ``~(our-host ye [`duct`~[/] [now eny our sky] ~] bol)
    ==
  ==
::
++  stay  `bolo`+>-.$
++  take                                                ::  accept response
  |=  {tea/wire hen/duct hin/(hypo sign)}
  ^+  [p=*(list move) q=..^$]
  =+  our=`@p`0x100  ::  XX  sentinel
  =+  ska=(sloy ski)
  =+  sky=|=({* *} `(unit)`=+(a=(ska +<) ?~(a ~ ?~(u.a ~ [~ u.u.a]))))
  =.  ney  (shax :(mix (shax now) +(eny) ney))          ::  XX!!  shd not need
  ^+  [p=*(list move) q=..^$]
  =+  tee=((soft whir) tea)
  ?~  tee  ~&  [%e %lost -.q.hin hen]  [~ ..^$]
  =^  mos  bol
    =<  abet
    (axon:~(adit ye [hen [now eny our sky] ~] bol) u.tee q.hin)
  [mos ..^$]
--<|MERGE_RESOLUTION|>--- conflicted
+++ resolved
@@ -457,7 +457,6 @@
       })
     }
 
-<<<<<<< HEAD
     urb.foreign = /^\/~\/am/.test(window.location.pathname)
     urb.redirTo = function(url){
       document.title = "Redirecting"
@@ -466,28 +465,14 @@
       document.location = url
     }
     urb.redir = function(ship){ 
-      if(ship){
-        var location = new URL(document.location)
-        location.pathname = location.pathname.replace(/^\/~~|\/~\/as\/any/,'/~/as/~'+ship)
-        urb.redirTo(location)
-      }
-      else urb.redirTo(
-        document.location.hash.match(/#[^?]+/)[0].slice(1) +
-        document.location.pathname.replace(
-          /^\/~\/am\/[^/]+/,
-          '/~/as/~' + urb.ship) +
-        document.location.search
-      )
+      var location = new URL(document.location)
+      location.pathname = location.pathname.replace(/^\/~~|\/~\/as\/any/,'/~/as/~'+ship)
+      urb.redirTo(location)
     }
     if(urb.foreign && urb.auth.indexOf(urb.ship) !== -1){
       req("/~/auth.json?PUT",
           {ship:urb.ship,code:null},
           function(){urb.redir()})
-=======
-    urb.redir = function(ship){
-      document.location.pathname =
-        document.location.pathname.replace(/^\/~~|\/~\/as\/any/,'/~/as/~'+ship)
->>>>>>> 13bc8ea5
     }
     urb.is_me = function(ship) {
       return (urb.ship === ship)
@@ -1580,15 +1565,6 @@
           [%| (resolve-bake `ses.yac dom.yac +.p.pez)]
         ::
             $js
-<<<<<<< HEAD
-          =^  jon  ..ya  stat-json.yac
-          [%| (resolve cug.yac p.pez(p (add-json jon p.p.pez)))]
-        ==
-      ::
-          $del
-        =.  ..ya  (logoff:yac p.ham)
-        =+  cug=~[(set-cookie cookie-prefix '~') (set-cookie %ship '~')]
-=======
           =/  cug  (set-cookie -):yac
           =^  jon  ya  stat-json.yac  :: XX block on session save?
           [%| (resolve cug p.pez(p (add-json jon p.p.pez)))]
@@ -1596,8 +1572,10 @@
       ::
           $del
         =.  ..ya  abut:yac
-        =+  cug=[(set-cookie cookie-domain cookie-prefix '~')]~
->>>>>>> 13bc8ea5
+        =/  cug
+          :~  (set-cookie cookie-domain cookie-prefix '~')
+              (set-cookie cookie-domain %ship '~')
+          ==
         [%| (give-json 200 cug (joba %ok %b &))]
       ::
           $get
@@ -1674,53 +1652,6 @@
   ++  oryx-to-ixor  |=(a/oryx (rsh 3 1 (scot %p (end 6 1 (shas %ire a)))))
   ++  ya                                                ::  session engine
     ~%  %eyre-y  ..is  ~
-<<<<<<< HEAD
-    =|  {ses/hole cyst}
-    =*  cyz  ->
-    |%
-    ++  abet  ..ya(wup (~(put by wup) ses cyz))
-    ++  abut  ..ya(wup (~(del by wup) ses))
-    ++  foreign-auth
-      |=  {him/ship pul/purl}  ^+  ..ya
-      =.  way  (~(put by way) him pul hen)
-      ~&  asking-foreign+him
-      (ames-gram:abet him [lon+~ ses])
-    ::
-    ++  foreign-hat
-      |=  {him/ship hat/hart}  ^+  ..ya
-      ~|  way
-      ?.  (~(has by way) him)  :: XX crashes should be handled by ames
-        ~&(strange-auth+[way him hat] ..ya)
-      =^  pul  hen  (~(got by way) him)
-      =:  way       (~(del by way) him)
-          dop       (~(put by dop) r.hat him)
-          q.q.pul   ['~' %am ses q.q.pul]
-        ==
-      =+  url=(welp (earn pul(p hat)) '#' (head:earn p.pul))
-      (give-html:abet 200 cug (redir:xml url))
-    ::
-    ++  logon
-      |=  her/ship
-      %_  +>
-        him   her
-        aut   (~(put in aut) her)
-        ..ya
-          ::  ~&  logon+[our her ses]
-          ?.  =(our her)
-            ..ya
-          =+  sap=(~(get by sop) ses)
-          ::  ~&  sap+sap
-          ?.  ?=({$~ @ $|} sap)
-            ..ya
-          (ames-gram -.u.sap aut+~ ses)
-      ==
-    ++  logoff
-      |=  her/(unit ship)  ^+  ..ya
-      ?~  her  abut
-      =.  aut  (~(del in aut) u.her)
-      ?~  aut  abut
-      abet(him ?.(=(u.her him) him n.aut))
-=======
     |_  ses/hole
     ++  abet  ..ya
     ++  abut  (jael-note / %kill-cookie ses)
@@ -1730,7 +1661,6 @@
       |=  domain/(unit @t)  ^-  (list @t)
       ?~  domain  ~
       [(^set-cookie u.domain cookie-prefix ses)]~
->>>>>>> 13bc8ea5
     ::
     ++  new-view
       ^+  [*oryx ..ya]
