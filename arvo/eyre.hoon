!:  ::  %eyre, http servant
!?  164
::::
|=  pit/vase
=>  =~
|%                                                      ::  interfaces
++  gift  gift-eyre                                     ::  out result <-$
++  kiss  kiss-eyre                                     ::  in request ->$
++  move  {p/duct q/(mold note gift)}                   ::  local move
++  note                                                ::  out request $->
          $%  $:  $a                                    ::  to %ames
          $%  {$wont p/sock q/{path *}}                 ::
          ==  ==                                        ::
              $:  $b                                    ::  to  %behn
          $%  {$wait p/@da}                             ::
              {$rest p/@da}                             ::
          ==  ==                                        ::
              $:  $d                                    ::  to %dill
          $%  {$flog p/{$crud p/@tas q/(list tank)}}    ::
          ==  ==                                        ::
              $:  $e                                    ::  to self
          $%  {$thud $~}                                ::  proxied death
              {$this p/? q/clip r/httq}                 ::  proxied request
              {$meta vase:{$them (unit httr)}}          ::  type check
          ==  ==                                        ::
              $:  $f                                    ::  to %ford
          $%  {$exec p/@p q/(unit {beak silk})}         ::
              {$wasp p/@p q/@uvH r/?}                   ::
          ==  ==                                        ::
              $:  $g                                    ::  to %gall
          $%  {$deal p/sock q/cush}                     ::  full transmission
          ==  ==  ==                                    ::
++  sign                                                ::  in result $<-
          $?  $:  $a                                    ::  by %aformedmes
          $%  {$woot p/ship q/coop}                     ::
          ==  ==                                        ::
              $:  $b                                    ::  by %behn
          $%  {$wake $~}                                ::  timer activate
          ==  ==                                        ::
              $:  $g                                    ::  by %gall
          $%  {$unto p/cuft}                            ::  within agent
          ==  ==                                        ::
              $:  $e                                    ::  by self
          $%  {$thou p/httr}                            ::  response for proxy
          ==  ==                                        ::
              $:  $f                                    ::  by %ford
          $%  {$made p/@uvH q/gage}                     ::
              {$news p/@uvH}                            ::
          ==  ==                                        ::
              $:  @tas                                  ::  by any
          $%  {$crud p/@tas q/(list tank)}              ::
          ==  ==  ==                                    ::
++  ixor  @t                                            ::  oryx hash
++  whir  $@  $~                                        ::  wire subset
          $%  {$at p/hole q/whir}                       ::  authenticated
              {$ay p/knot:ship q/knot:@uvH $~}          ::  remote duct
              {$ha p/path:beak}                         ::  GET request
              {$he p/whir}                              ::  HEAD request
              {$hi p/mark $~}                           ::  outbound HTTP
              {$si $~}                                  ::  response done
              {$of p/ixor q/$@($~ whir-of)}             ::  associated view
              {$ow p/ixor $~}                           ::  dying view
              {$on $~}                                  ::  dependency
          ==                                            ::
++  whir-of  {p/knot:ship q/term r/wire}                ::  path in dock
--                                                      ::
|%                                                      ::  models
++  bolo                                                ::  eyre state
<<<<<<< HEAD
  $:  %4                                                ::  version
      gub=@t                                            ::  random identity
      hov=(unit ship)                                   ::  master for remote
      top=beam                                          ::  ford serve prefix
      ged=duct                                          ::  client interface
      ded=(set duct)                                    ::  killed requests
      lyv=(map duct live)                               ::  living requests
      pox=(map ,@uvH duct)                              ::  proxied sessions
      ask=[p=@ud q=(map ,@ud ,[p=duct q=hiss])]         ::  outgoing by number
      kes=(map duct ,@ud)                               ::  outgoing by duct
      ney=@uvI                                          ::  rolling entropy
      dop=(map host ship)                               ::  host aliasing
      liz=(jug ,@uvH (each duct ixor))                  ::  ford depsets
      wup=(map hole cyst)                               ::  secure sessions
      sop=(map hole ,[ship ?])                          ::  foreign sess names
      wix=(map ixor stem)                               ::  open views
=======
  $:  $3                                                ::  version
      gub/@t                                            ::  random identity
      hov/(unit ship)                                   ::  master for remote
      ged/duct                                          ::  client interface
      ded/(set duct)                                    ::  killed requests
      lyv/(map duct live)                               ::  living requests
      pox/(map @uvH duct)                               ::  proxied sessions
      ask/{p/@ud q/(map @ud {p/duct q/hiss})}           ::  outgoing by number
      kes/(map duct @ud)                                ::  outgoing by duct
      ney/@uvI                                          ::  rolling entropy
      dop/(map host ship)                               ::  host aliasing
      liz/(jug @uvH (each duct ixor))                   ::  ford depsets
      wup/(map hole cyst)                               ::  secure sessions
      sop/(map hole {ship ?})                           ::  foreign sess names
      wix/(map ixor stem)                               ::  open views
>>>>>>> 7fde2eb2
  ==                                                    ::
::
++  live                                                ::  in flight
  $%  {$exec p/whir}                                    ::  ford build
      {$wasp p/(list @uvH)}                             ::  ford deps
      {$xeno p/ship}                                    ::  proxied request
      {$poll p/ixor}                                    ::  session state
  ==
++  cyst                                                ::  client session
  $:  ced/cred                                          ::  credential
      {him/ship aut/(set ship)}                         ::  authenticated
      cug/(list @t)                                     ::  unacked cookies
      lax/@da                                           ::  last used
      way/(map ship {purl duct})                        ::  waiting auth
      vew/(set oryx)                                    ::  open views XX expire
  ==                                                    ::
::
++  stem                                                ::  client view
  $:  him/ship                                          ::  static identity
      ude/(unit {p/duct q/?})                           ::  stream long-poll?
      era/@da                                           ::  next wake
      die/@da                                           ::  collection date
      sus/(set {dock $json wire path})                  ::  subscriptions
      eve/{p/@u q/(map @u even)}                        ::  queued events
      med/(qeu duct)                                    ::  waiting /~/to+
  ==
++  even                                                ::  client event
  $%  {$news p/@uvH}
      {$quit p/{dock path}}
      {$rush p/{dock path} q/json}
  ==
::
++  perk                                                ::  parsed request
  $%  {$auth p/perk-auth}
      {$away $~}
      {$bugs p/?($as $to) $~}
      {$beam p/beam}
      {$deps p/?($put $delt) q/@uvH}
      {$mess p/dock q/mark r/wire s/json}
      {$poll p/{i/@uvH t/(list @uvH)}}
      {$spur p/spur}
      {$subs p/?($put $delt) q/{dock $json wire path}}
      {$view p/ixor q/{$~ u/@ud}}
  ==
::
++  perk-auth                                           ::  parsed auth
  $%  {$at p/pork}                                      ::  inject auth
      {$del p/(unit ship)}
      {$get him/ship rem/pork}
      {$js $~}
      {$json $~}
      {$try him/ship paz/(unit cord)}
      {$xen ses/hole rem/pork}
  ==
::
++  pest                                                ::  result
<<<<<<< HEAD
  $|  ~
  $%  [%$ p=httr]                                       ::  direct response
      [%red ~]                                          ::  parent redirect
      [%bake p=whir q=mark r=coin s=beam]               ::  ford request
  :: 
      [%js p=@t]                                        ::  script
      [%json p=json]                                    ::  data
      [%html p=manx]                                    ::  successful page
      [%htme p=manx]                                    ::  authentication fail 
=======
  $@  $~
  $%  {$$ p/httr}                                       ::  direct response
      {$red $~}                                         ::  parent redirect
      {$boil p/whir q/term r/beam payload/quay}         ::  ford request
      {$js p/@t}                                        ::  script
      {$json p/json}                                    ::  data
      {$html p/manx}                                    ::  successful page
      {$htme p/manx}                                    ::  authentication fail 
>>>>>>> 7fde2eb2
  ==
--                                                      ::
|%
++  eat-headers
  |=  hed/(list {p/@t q/@t})  ^-  math
  %+  roll  hed
  |=  {a/{p/cord q/cord} b/math} 
  =.  p.a  (cass (trip p.a))
  (~(add ja b) p.a q.a)
::
++  fcgi                                                ::  credential caboose
<<<<<<< HEAD
  |=  [quy=quay ced=cred]  ^-  coin
  :+  %many
    [%blob ced]
  |-  ^-  (list coin)
  ?~  quy  [%$ %n ~]~
  [[%$ %t p.i.quy] [%$ %t q.i.quy] $(quy t.quy)]
=======
  |=  {quy/quay ced/cred}  ^-  coin
  :*  %many
      [%$ %ta ~]
      [%blob ced]
      |-  ^-  (list coin)
      ?~  quy  ~
      [[%$ %t p.i.quy] [%$ %t q.i.quy] $(quy t.quy)]
  ==
>>>>>>> 7fde2eb2
::
++  gsig  |=({a/dock b/path} [(scot %p p.a) q.a b])
++  session-from-cookies
  |=  {nam/@t maf/math}
  ^-  (unit hole)
  (from-cookies maf |=({k/@t v/@} &(=(nam k) !=('~' v))))
::
++  ship-from-cookies
  |=  maf/math  ^-  (unit ship)
  (biff (from-cookies maf |=({k/@ @} =(%ship k))) (slat %p))
::
++  from-cookies
  |=  {maf/math fil/$-({@t @t} ?)}
  =+  `cot/(list @t)`(~(get ju maf) 'cookie')
  =+  `cok/quay`(zing `(list quay)`(murn cot (curr rush cock:epur)))
  |-  ^-  (unit cord)
  ?~  cok  ~
  ?:((fil i.cok) [~ q.i.cok] $(cok t.cok))
::
++  wush
  |=  {wid/@u tan/tang}
  ^-  tape
  =+  rolt=|=(a/wall `tape`?~(a ~ :(weld i.a "\0a" $(a t.a))))
  (rolt (turn tan |=(a/tank (rolt (wash 0^wid a)))))
::
::
++  add-cookies
  |=  {cug/(list @t) hit/httr}  ^-  httr
  ?~  cug  hit
  =+  cuh=(turn `(list @t)`cug |=(a/@t set-cookie+a))
  hit(q (weld cuh q.hit))
::
++  inject                                            ::  inject dependency
  |=  {dep/@uvH max/{{$html $~} {{$head $~} hed/marl} {{$body $~} tal/marl} $~}}
  ^-  manx
  =:  hed.max  :_(hed.max ;meta(charset "utf-8", urb_injected "");)
      tal.max  (welp tal.max ;script(urb_injected ""):"{(trip etag:js)}" ~)
    ==
  ?~  dep  max
  max(hed :_(hed.max ;script@"/~/on+{<dep>}.js"(urb_injected "");))
::
++  add-json                                            ::  inject window.urb
  |=  {urb/json jaz/cord}  ^-  cord 
  =-  (cat 3 (crip -) jaz)
  """
  var _urb = {(pojo urb)}
  window.urb = window.urb || \{}; for(k in _urb) window.urb[k] = _urb[k]
  
  """
::
++  ares-to-json
  |=  err/ares  ^-  json
  =-  (jobe fail+s+typ mess+(jape mez) ~)
  ^-  {typ/term mez/tape}
  ?~  err  [%fail "Unknown Error"]
  [p.u.err (wush 160 q.u.err)]
::
++  resp                                                ::  mimed response
  |=  {sas/@uG mit/mite rez/@}  ^-  httr
  ::  (weld (turn cug |=(a=@t ['set-cookie' a]))
  [sas ~[content-type+(moon mit)] [~ (taco rez)]]
::
++  render-tang                                         ::  tanks to manx
  |=  tan/tang
  ;html
    ;head
<<<<<<< HEAD
      ;link(rel "stylesheet", href "/lib/base.css");
=======
      ;link(rel "stylesheet", href "/home+lib+base.css"); ::  XX desk
>>>>>>> 7fde2eb2
      ;title: server error
    ==
    ;body:div#c.err:pre:code:"{(wush 80 tan)}"
  ==
::
++  favi                                                ::  XX favicon
  0w3.~~~~~.~~~~~.~~~~~.~~~~~.~~~~~.~~~~~.~~~~~.~~~~~.~~~~~.~~~~~.~~~~~.~~~~~.
  ~~~~~.~~~~~.~~~~~.~~~~~.~~~~~.~~~~~.~~~~~.~~~~~.~~~~~.~~~~~.~~~~~.~~~~~.~~~~~.
  ~~~~~.~~~~~.~~~~~.~~~~~.~~~~~.~~~~~.~~~~~.~~~~~.~~~~~.~~~~~.~~~~~.~~~~~.~~~~~.
  ~~~~~.~~~~~.~~~~~.~~~~~.~~~~~.~~~~~.~~~~~.~~~~~.~~~~~.~~~~~.~~~~~.~~~~~.~~~~~.
  ~~~~~.~~~~~.~~~~~.~~~~~.~~~~~.~~~~~.~~~~~.~~~~~.~~~~~.~~~~~.~~~~~.~~~~~.~~~~~.
  ~~~~~.~~~~~.~~~~~.~~~~~.~~~~~.~~~~~.~~~~~.~~~~~.~~~~~.~~~~~.~~~~~.~~~~~.~~~~~.
  ~~~~~.~~~~~.~~~~~.~~~~~.~~~~~.~~~~~.~~~~~.~~~~~.~~~~~.~~~~~.~~~~~.~~~~~.~~~~~.
  ~~~~~.~~~~~.~~~~~.~~~~~.~~~~~.~~~~~.~~~~~.~~~~~.~~~~~.~~~~~.~~~~~.~~~~~.~~~~~.
  ~~~~~.~~~~~.~~~~~.~~~~~.~~~~~.~~~~~.~~~~~.~~~~~.~~~~~.~~~~~.~~~~~.~~~~~.~~~~~.
  ~~~~~.~~~~~.~~~~~.~~~~~.~~~~~.~~~~~.~~~~~.~~~~~.~~~~~.~~~~~.~~~~~.~~~~~.~~~~~.
  ~~~~~.~~~~~.~~~~~.~~~~~.~~~~~.~~~~~.~~~~~.~~~~~.~~~~~.~~~~~.~~~~~.~~~~~.~~~~~.
  ~~~~~.~~~~~.~~~~~.~~~~~.~~~~~.~~~~~.~~~~~.~~~~~.~~~~~.~~~~~.~~~~~.~~~~~.~~~~~.
  ~~~~~.~~~~~.~~~~~.~~~~~.~~~~~.~~~~~.~~~~~.~~~~~.~~~~~.~~~~~.~~~~~.~~~~~.~~~~~.
  ~~~~~.~~~~~.~~~~~.~~~~~.~~~~~.~~~~~.~~~~~.~~~~~.~~~~~.~~~~~.~~~~~.~~~~~.~~~~~.
  ~~~~~.~~~~~.~~~~~.~~~~~.~~~~~.~~~~~.~~~~~.~~~~~.~~~~~.~~~~~.~~~~~.~~~~~.~~~~~.
  ~~~~~.~~~~~.~~~~~.~~~~~.~~~~~.~~~~~.~~~~~.~~~~~.~~~~~.~~~~~.~~~~~.~~~~~.~~~~~.
  ~~~~~.~~~~~.~~~~~.~~~~~.~~~~~.~~~~~.~~~~~.~~~~~.~~~~~.~~~~~.~~~~~.~~~~~.~~~~~.
  ~~~~~.~~~~~.~~~~~.~~~~~.~~~~~.~~~~~.~~~~~.~~~~~.~~~~~.~~~~~.~~~~~.~~~~~.~~~~~.
  ~~~~~.~~~~~.~~~~~.~~~~~.~~~~~.~~~~~.~~~~~.~~~~~.~~~~~.~~~~~.~~~~~.~~~~~.~~~~~.
  ~~~~~.~~~~~.~~~~~.~~~~~.~~~~~.~~~~~.~~~~~.~~~~~.~~~~~.~~~~~.~~~~~.~~~~~.~~~~~.
  ~~~~~.~~~~~.~~~~~.~~~~~.~~~~~.~~~~~.~~~~~.~~~~~.~~~~~.~~~~~.~~~~~.~~~~~.~~~~~.
  ~~~~~.~~~~~.~~~~~.~~~~~.~~~~~.~~~~~.~~~~~.~~~~~.~~~~~.~~~~~.~~~~~.~~~~~.~~~~~.
  ~~~~~.~~~~~.~~~~~.~~~~~.~~~~~.~~~~~.~~~~~.~~~~~.~~~~~.~~~~~.~~~~~.~~~~~.~~~~~.
  ~~~~~.~~~~~.~~~~~.~~~~~.~~~~~.~~~~~.~~~~~.~~~~~.~~~~~.~~~~~.~~~~~.~~~~~.~~~~~.
  ~~~~~.~~~~~.~~~~~.~~~~~.~~~~~.~~~~~.~~~~~.~~~~~.~~~~~.~~~~~.~~~~~.~~~~~.~~~~~.
  ~~~~~.~~~~~.~~~~~.~~~~~.~~~~~.~~~~~.~~~~~.~~~~~.~~~~~.~~~~~.~~~~~.~~~~~.~~~~~.
  ~~~~~.~~~~~.~~~~~.~~~~~.~~~~~.~~~~~.~~~~~.~~~~~.~~~~~.~~~~~.~~~~~.~~~~~.~~~~~.
  ~~~~~.~~~~~.~~~~~.~~~~~.~~~~~.~~~~~.~~~~~.~~~~~.~~~~~.~~~~~.~~~~~.~~~~~.~~~~~.
  ~~~~~.~~~~~.~~~~~.~~~~~.~~~~~.~~~~~.~~~~~.~~~~~.~~~~~.~~~~~.~~~~~.~~~~~.~~~~~.
  ~~~~~.~~~~~.~~~~~.~~~~~.~~~~~.~~~~~.~~~~~.~~~~~.~~~~~.~~~~~.~~~~~.~~~~~.~~~~~.
  ~~~~~.~~~~~.~~~~~.~~~~~.~~~~~.~~~~~.~~~~~.~~~~~.~~~~~.~~~~~.~~~~~.~~~~~.~~~~~.
  ~~~~~.~~~~~.~~~~~.~~~~~.~~~~~.~~~~~.~~~~~.~~~~~.~~~~~.~~~~~.~~~~~.~~~~~.~~~~~.
  ~~~~~.~~LX-.~~HW-.L~~~~.~~~~~.~~~~~.~~~~~.~~~~~.~~~~~.~~~~~.~~~~~.~~~~~.~~~~~.
  ~~~~~.Rdjk~.VWuDL.-3wUf.~zEWe.~Yj4N.f~Y~f.P~~~~.~~~~~.~~~~~.~~~~~.~~~~~.~~~~~.
  ~~~~~.~~~~~.~~~~~.~~~~~.~~~~~.~~~~~.~~~~~.~~~~~.~~~~~.~-~LX.~~lBp.m~~nR.Zv~~~.
  ~~~~~.~~~~~.~~~~~.~~~~~.~~~~~.~~~~~.RZvn~.GqCF~.Qt7h~.Ya2wH.~0000.~M000.fY000.
  3~0w8.2~Qx8.if~eP.IX~~~.~~~~~.~~~~~.~~~~~.~~~~~.~~~~~.~~~~~.~~~~~.~~~~~.~~~~~.
  ~~~~~.~~~~~.~~~~~.~~~fP.Y~QB9.ivY00.03~k5.1g~Z~.vT~~~.~~~~~.~~~~~.~~~~~.FWuD~.
  CpCp~.P8OcL.Y0003.~0000.~M000.fY000.3~000.0~M00.0fY00.03~00.00~Nk.l5v-W.KHH~~.
  ~~~~~.~~~~~.~~~~~.~~~~~.~~~~~.~~~~~.~~~~~.~~~~~.~~~~~.~~~~~.~~~~~.~~-QJ.bj~00.
  00~M0.00fY0.003~6.hAp~S.FGqL-.6xEr~.oC9y~.NUu7L.Y0003.~0000.~M000.fY000.3~000.
  0~M00.0fY00.03~00.00~M0.00fY0.003~0.000~N.sn5~~.fPY~~.~~~~~.~~~~~.~~~~~.~~~~~.
  ~~~~~.~~~~~.~~~~~.~~~~~.~~~~~.~~~~~.~~~Z7.hQvYr.6NL~0.000~M.000fY.0003~.0000~.
  M000f.Y0003.~0000.~M000.fY000.3~000.0~M00.0fYJb.iT~sT.dP~Vu.nB~ZZ.vnT~a.iAF~M.
  000fY.0003~.0000~.VGqCL.~~~~~.~~~~~.~~~~~.~~~~~.~~~~~.~~~~~.~~~~~.~~~~~.~~~~~.
  ~~~~~.~~~~~.~~~~Y.D9OvY.B9in~.0000~.M000f.Y0003.~0000.~M000.fY000.3~000.0~M41.
  0vZ1g.k7~Ha.OI~~n.RZv~~.~~~~~.~~~~~.~~~~~.HW-L~.jAVe~.M000f.YNcj7.~YLbO.~~~~~.
  ~~~~~.~~~~~.~~~~~.~~~~~.~~~~~.~~~~~.~~~~~.~~~~~.~~~~~.~~~~~.~~~~~.~~~~~.-byUL.
  ZzoSf.~3MYf.~M000.fY000.3~000.0~MQd.3vZik.Bb~Kb.yU~~P.Y~f~~.~~~~~.~~~~~.~~~~~.
  ~~~~~.~~~~~.~~~~~.~IXeP.~ezEW.~WGGG.L~~~~.~~~~~.~~~~~.~~~~~.~~~~~.~~~~~.~~~~~.
  ~~~~~.~~~~~.~~~~~.~~~~~.~~~~~.~~~~~.~~~~~.~~~~~.~~~~~.~~pSt.D~DFW.u~Uu7.x~-tD.
  pT~RZ.vn~~~.~~~~~.~~~~~.~~~~~.~~~~~.~~~~~.~~~~~.~~~~~.~~~~~.~~~~~.~~~~~.~~IXe.
  P~-LH.W~~~~.~~~~~.~~~~~.~~~~~.~~~~~.~~~~~.~~~~~.~~~~~.~~~~~.~~~~~.~~~~~.~~~~~.
  ~~~~~.~~~~~.~~~~~.~~~~~.~~~~~.~~~~~.~~~~~.~~~~~.~~~~~.~~~~~.~~~~~.~~~~~.~~~~~.
  ~~~~~.~~~~~.~~~~~.~~~~~.~~~~~.~~~~~.~~~~~.~~~~~.~~~~~.~~~~~.~~~~~.~~~~~.~~~~~.
  ~~~~~.~~~~~.~~~~~.~~~~~.~~~~~.~~~~~.~~~~~.~~~~~.~~~~~.~~~~~.~~~~~.~~~~~.~~~~~.
  ~~~~~.~~~~~.~~~~~.~~~~~.~~~~~.~~~~~.~~~~~.~~~~~.~~~~~.~~~~~.~~~~~.~~~~~.~~~~~.
  ~~~~~.~~~~~.~~~~~.~~~~~.~~~~~.~~~~~.~~~~~.~~~~~.~~~~~.~~~~~.~~~~~.~~~~~.~~~~~.
  ~~~~~.~~~~~.~~~~~.~~~~~.~~~~~.~~~~~.~~~~~.~~~~~.~~~~~.~~~~~.~~~~~.~~~~~.~~~~~.
  ~~~~~.~~~~~.~~~~~.~~~~~.~~~~~.~~~~~.~~~~~.~~~~~.~~~~~.~~~~~.~~~~~.~~~~~.~~~~~.
  ~~~~~.~~~~~.~~~~~.~~~~~.~~~~~.~~~~~.~~~~~.~~~~~.~~~~~.~~~~~.~~~~~.~~~~~.~~~~~.
  ~~~~~.~~~~~.~~~~~.~~~~~.~~~~~.~~~~~.~~~~~.~~~~~.~~~~~.~~~~~.~~~~~.~~~~~.~~~~~.
  ~~~~~.~~~~~.~~~~~.~~~~~.~~~~~.~~~~~.~~~~~.~~~~~.~~~~~.~~~~~.~~~~~.~~~~~.~~~~~.
  ~~~~~.~~~~~.~~~~~.~~~~~.~~~~~.~~~~~.~~~~~.~~~~~.~~~~~.~~~~~.~~~~~.~~~~~.~~~~~.
  ~~~~~.~~~~~.~~~~~.~~~~~.~~~~~.~~~~~.~~~~~.~~~~~.~~~~~.~~~~~.~~~~~.~~~~~.~~~~~.
  ~~~~~.~~~~~.~~~~~.~~~~~.~~~~~.~~~~~.~~~~~.~~~~~.~~~~~.~~~~~.~~~~~.~~~~~.~~~~~.
  ~~~~~.~~~~~.~~~~~.~~~~~.~~~~~.~~~~~.~~~~~.~~~~~.~~~~~.~~~~~.~~~~~.~~~~~.~~~~~.
  ~~~~~.~~~~~.~~~~~.~~~~~.~~~~~.~~~~~.~~~~~.~~~~~.~~~~~.~~~~~.~~~~~.~~~~~.~~~~~.
  ~~~~~.~~~~~.~~~~~.~~~~~.~~~~~.~~~~~.~~~~~.~~~~~.~~~~~.~~~~~.~~~~~.~~~~~.~~~~~.
  ~~~~~.~~~~~.~~~~~.~~~~~.~~~~~.~~~~~.~~~~~.~~~~~.~~~~~.~~~~~.~~~~~.~~~~~.~~~~~.
  ~~~~~.~~~~~.~~~~~.~~~~~.~~~~~.~~~~~.~~~~~.~~~~~.~~~~~.~~~~~.~~~~~.~~~~~.~~~~~.
  ~~~~~.~~~~~.~~~~~.~~~~~.~~~~~.~~~~~.~~~~~.~~~~~.~~~~~.~~~~~.~~~~~.~~~~~.~~~~~.
  ~~~~~.~~~~~.~~~~~.~~~~~.~~~~~.~~~~~.~~~~~.~~~~~.~~~~~.~~~~~.~~~~~.~~~~~.~~~~~.
  ~~~~~.~~~~~.~~~~~.~~~~~.~~~~~.~~~~~.~~~~~.~~~~~.~~~~~.~~~~~.~~~~~.~~~~~.~~~~~.
  ~~~~~.~~~~~.~~~~~.~~~~~.~~~~~.~~~~~.~~~~~.~~~~~.~~~~~.~~~~~.~~~~~.~~~~~.~~~~~.
  ~~~~~.~~~~~.~~~~~.~~~~~.~~~~~.~~~~~.~~~~~.~~~~~.~~~~~.~~~~~.~~~~~.~~~~~.~~~~~.
  ~~~~~.~~~~~.~~~~~.~~~~~.~~~~~.~~~~~.~~~~~.~~~~~.~~~~~.~~~~~.~~~~~.~~~~~.~~~~~.
  ~~~~~.~~~~~.~~~~~.~~~~~.~~~~~.~~~~~.~~~~~.~~~~~.~~~~~.~~~~~.~~~~~.~~~~~.~~~~~.
  ~~~~~.~~~~~.~~~~~.~~~~~.~~~~~.~~~~~.~~~~~.~~~~~.~~~~~.~~~~~.~~~~~.~~~~~.~~~~~.
  ~~~~~.~~~~~.~~~~~.~~~~~.~~~~~.~~~~~.~~~~~.~~~~~.~~~~~.~~~~~.~~~~~.~~~~~.~~~~~.
  ~~~~~.~~~~~.~~~~~.~~~~~.~~~~~.~~~~~.~~~~~.~~~~~.~~~~~.~~~~~.~~~~~.~~~~~.~~~~~.
  ~~~~~.~~~~~.~~~~~.~~~~~.~~~~~.~~~~~.~~~~~.~~~~~.~~~~~.~~~~~.~~~~~.~~~~~.~~~~~.
  ~~~~~.~~~~~.~~~~~.~~~~~.~~~~~.~~~~~.~~~~~.~~~~~.~~~~~.~~~~~.~~~~~.~~~~~.~~~~~.
  ~~~~~.~~~~~.~~~~~.~~~~~.~~~~~.~~~~~.~~~~~.~~~~~.~~~~~.~~~~~.~~~~~.~~~~~.~~~~~.
  ~~~~~.~0000.00000.00000.00000.00000.50000.00002.000g0.00400.000w0.000a0.00000.
  00000.00000.00000.00000.00000.00000.00000.00000.00000.00000.00000.00000.00000.
  00000.00000.00000.00000.00000.00000.00000.00000.00000.00000.00000.00000.00000.
  00000.00000.00000.00000.00000.00000.00000.00000.00000.00000.00000.00000.00000.
  00000.00000.00000.00000.00000.00000.00000.00000.00000.00000.00000.00000.00000.
  00000.00000.00000.00000.00000.00000.00000.00000.00000.00000.00000.00000.00000.
  00000.00000.3~~~~.~~~~~.~~~~~.~~~~~.~~~~~.~~~~~.~~~~~.~~~~~.~~~~~.~~~~~.~~~~~.
  ~~~~~.~~~~~.~~~~~.~~~~~.~~~~~.~~~~~.~~~~~.~~~~~.~~~~~.~~~~~.~~~~~.~~~~~.~~~~~.
  ~~~~~.~~~~~.~~~~~.~~~~~.~~~~~.~~~~~.~~~~~.~~~~~.~~~~~.~~~~~.~~~~~.~~~~~.~~~~~.
  ~~~~~.~~~~~.~~~~~.~~~~~.~~~~~.~~~~~.~~~~~.~~~~~.~~~~~.~~~~~.~~~~~.~~~~~.~~~~~.
  ~~~~~.~~~~~.~~~~~.~~~~~.~~~~~.~~~~~.~~~~~.~~~~~.~~~~~.~~~~~.~~~~~.~~~~~.~~~~~.
  ~~~~~.~~~~~.~~~~~.~~~~~.~~~~~.~~~~~.~~~~~.~~~~~.~~~~~.~~~~~.~~~~~.~~~~~.~~~~~.
  ~~~~~.~~~~~.~~~~~.~~~~~.~~~~~.~~~~~.~~~~~.~~~~~.~~~~~.~~~~~.~~~~~.~~~~~.~~~~~.
  ~~~~~.~~~~~.~~~~~.~~~~~.~~~~~.~~~~~.~~~~~.~~~~~.~~~~~.~~~~~.~~~~~.~~~~~.~~~~~.
  ~~~~~.~~~~~.~~~~~.~~~~~.Rdjk~.~bOYL.~~~~~.~~~~~.~~TZ~.v-ZLr.T~r6N.I~Rtn.l~-rC.
  VL~-~.LX~~~.~~~~~.~~~~~.~~~~~.~~~~~.~~~~~.ZLrS~.OMIbf.Z2gAb.~JHqS.~V-vD.~Y-fz.
  X~000.0~M00.0fY00.03~00.00~S1.wof~U.-fz~~.~~~~~.~~~~~.~~~~~.~~~~~.~DV-v.ZDpSv.
  ~0000.~M000.fY000.3~000.0~Qp6.hL-FG.qD~LX.-~~Qt.7h~Yw.823~Y.LbO~~.~~~~~.~~~~~.
  ~~~~~.~~~~~.~~~~~.~~LX-.~WCFG.vZtnl.T~rmR.J~Yf3.M~~~~.~~~~~.~~~~~.~~~~J.XuT~N.
  Yv7~~.~~~~~.~~~~~.~~~~~.~~~~~.~~~~~.~~~~~.~~~~~.~~~~~.~~~~~.~~~~~.~~~~~.~~~~~.
  ~~~~~.~~~~~.~~~~~.~~~~~.~~~~~.~~~~~.~~~~~.~~~~~.~~~~~.~~~~~.~~~~~.~~~~~.~~~~~.
  ~~~~~.~~~~~.~~~~~.~~~~~.~~~~~.~~~~~.~~~~~.~~~~~.~~~~~.~~~~~.~~~~~.~~~~~.~~~~~.
  ~~~~~.~~~~~.~~~~~.~~~~~.~~~~~.~~~~~.~~~~~.~~~~~.~~~~~.~~~~~.~~~~~.~~~~~.~~~~~.
  ~~~~~.~~~~~.~~~~~.~~~~~.~~~~~.~~~~~.~~~~~.~~~~~.~~~~~.~~~~~.~~~~~.~~~~~.~~~~~.
  ~~~~~.~~~~~.~~~~~.~~~~~.~~~~~.~~~~~.~~~~~.~~~~~.~~~~~.~~~~~.~~~~~.~~~~~.~~~~~.
  ~~~~~.~~~~~.~~~~~.~~~~~.~~~~~.~~~~~.~~~~~.~~~~~.~~~~~.~~~~~.~~~~~.~~~~~.~~~~~.
  ~~~~~.~~~~~.~~~~~.~~~~~.~~~~~.~~~~~.~~~~~.~~~~~.~~~~~.~~~~~.~~~~~.~~~~~.~~~~~.
  ~~~~~.~~~~~.~0000.00000.00000.00000.00000.1g000.00002.000g0.00200.000g0.000a0.
  001kU.001gE.02000.g0082.00000.C0005.a00w0.04001.0g008.00g00
++  js                                                  ::  static javascript
  |%
  ++  poll                                              :: dependency long-poll
    '''
    urb.tries = 0
    urb.call = function() {
      urb.wreq = new XMLHttpRequest()
      urb.wreq.open('GET', urb.wurl, true)
      urb.wreq.addEventListener('load', function() {
        // if(~~(this.status / 100) == 4)
        //   return document.write(this.responseText)
        if(this.status !== 205) {
          return urb.keep()
        }
        urb.onupdate()
      })
      urb.wreq.addEventListener('error', urb.keep)
      urb.wreq.addEventListener('abort', urb.keep)
      urb.wreq.send()
    }
    urb.keep = function() {
      setTimeout(urb.call,1000*urb.tries)
      urb.tries/+
    }
    urb.onupdate = function(){document.location.reload()}
    urb.call()
    urb.wasp = function(deh){
      var old = /[^/]*$/.exec(urb.wurl)[0]
      var deps = old.replace(/^on.json\?|.json$/,'').split('&')
      if (deps.indexOf(deh) !== -1) return;
      deps.push(deh)
      urb.wurl = "/~/on.json?"+deps.join('&')
      urb.wreq.abort() // trigger keep 
    }
    '''
  ::
  ++  auth-redir
    'document.location.pathname = "/~~"+document.location.pathname'
  ::
  ++  auth
    '''
    var req = function(url,dat,cb){
      var xhr = new XMLHttpRequest()
      xhr.open('POST', url, true)
      dat.oryx = urb.oryx
      xhr.send(JSON.stringify(dat))
      xhr.addEventListener('load', function(ev){
        if(this.status !== 200)
          return err.innerHTML = ":( " + Date.now() + "\n" + xhr.responseText
        else if(cb) return cb(xhr.responseText,ev)
      })
    }
    
    urb.foreign = /^\/~\/am/.test(window.location.pathname)
    urb.redir = function(ship){
      if(ship) document.location.pathname =
        document.location.pathname.replace(/^\/~~|\/~\/as\/any/,'/~/as/~'+ship)
      else document.location = 
        document.location.hash.match(/#[^?]+/)[0].slice(1) +
        document.location.pathname.replace(
          /^\/~\/am\/[^/]+/,
          '/~/as/~' + urb.ship) +
        document.location.search
    }
    if(urb.foreign && urb.auth.indexOf(urb.ship) !== -1){
      req("/~/auth.json?PUT",
          {ship:urb.ship,code:null},
          function(){urb.redir()})
    }
    urb.is_me = function(ship) {
      return (urb.ship === ship)
    }
    urb.submit = function(ship,pass){
      if(!urb.is_me(ship))
        return urb.redir(ship)
      req(
        "/~/auth.json?PUT", 
        {ship:ship, code:pass},
        function(){
          if(urb.foreign) urb.redir()
          else document.location.reload()
      })
    }
    urb.away = function(){req("/~/auth.json?DELETE", {}, 
      function(){document.getElementById("c").innerHTML = "" }
    )}
    '''
  ++  etag
    '''
    if(!window.urb) window.urb = {}
    urb.waspAll = function(sel){
      Array.prototype.map.call(document.querySelectorAll(sel), urb.waspElem)
    }
    urb.waspElem = function(ele){
      url = ele.src || ele.href
      if(!url || (new URL(url)).host != document.location.host)
        return;
      urb.waspUrl(url)
    }
    urb.waspUrl = function(url){
      var xhr = new XMLHttpRequest()
      xhr.open("HEAD", url)
      xhr.send()
      xhr.onload = urb.waspLoadedXHR
    }
    urb.waspLoadedXHR = function(){
      var dep = this.getResponseHeader("etag")
      if(dep) urb.wasp(JSON.parse(dep.substr(2)))
    }
    if(urb.wasp){urb.waspAll('script'); urb.waspAll('link')}
    '''
  --
++  xml
  |%
  ++  login-page
<<<<<<< HEAD
    %+  titl  'Sign in - Urbit'
    ;=  ;div.container
          ;div.row
            ;div.col-md-4
              ;h1.sign: Sign in
            ==
            ;div.col-md-8
              ;p.ship 
                ;label.sig: ~
                ;input#ship.mono(contenteditable "", placeholder "planet");
              ==
              ;input#pass.mono(type "password", placeholder "passcode");
              ;h2.advice: Your passcode code has been printed to your console.
              ;pre:code#err;
            ==
          ==
=======
    %+  titl  'Log in :urbit'
    ;=  ;h1: Please log in
        ;p.ship 
          ;div.sig: ~
          ;knot#ship(contenteditable "");
>>>>>>> 7fde2eb2
        ==
        ;script@"/~/at/~/auth.js";
        ;script:'''
                $(function() {
                  $ship = $('#ship')
                  $pass = $('#pass')
                  $ship.on('keydown', function(e) { 
                    if(e.keyCode === 13 || e.keyCode === 9) {
                      if(!urb.is_me($ship.val().toLowerCase()))
                        urb.redir($ship.val().toLowerCase())
                      $pass.show()
                      $pass.focus()
                      e.preventDefault()
                    }
                  })
                  $ship.on('focus', function(e) { 
                    $pass.hide()
                  })
                  $pass.on('keydown', function(e) { 
                    if(e.keyCode === 13) {
                      urb.submit($ship.val().toLowerCase(),$pass.val())
                    }
                  })
                  if(window.ship) {
                    $ship.val(urb.ship)
                    $pass.focus()
                  } else {
                    $pass.hide()
                  }
                })
                '''
    ==
  ::
  ++  logout-page
    %+  titl  'Log out'
<<<<<<< HEAD
    ;=  ;div.container
          ;div.row
            ;div.col-md-4
              ;h1.sign: Bye!
            ==
            ;div.col-md-8#c
              ;p.ship 
                ;label.sig: ~
                ;span#ship;
              ==
              ;button#act(onclick "urb.away()"): Go
              ;pre:code#err;
              ;script@"/~/at/~/auth.js";
            ==
          ==
        ==
      ==
=======
    ;=  ;h1: Goodbye ~;{knot#ship}.
        ;button#act(onclick "urb.away()"): Log out
        ;pre:code#err;
        ;script@"/~/at/~/auth.js";
    ==
>>>>>>> 7fde2eb2
  ::
  ++  poke-test
    %+  titl  'Poke'
    ;=  ;button(onclick "urb.testPoke('/~/to/hood/helm-hi.json')"): Hi anonymous
        ;button(onclick "urb.testPoke('/~/as/own/~/to/hood/helm-hi.json')"): Hi
        ;pre:code#err;
        ;script@"/~/at/~/auth.js";
        ;script:'''
                show = function(t){err.innerText = ":) " + Date.now() + "\n" + t}
                urb.testPoke = function(url){
                  req(url,{wire:"/",xyro:'test'}, show)
                }
                '''
    ==
  ++  titl  
    |=  {a/cord b/marl} 
    ;html
      ;head
        ;meta(charset "utf-8");
        ;meta(name "viewport", content "width=device-width, ".
        "height=device-height, initial-scale=1.0, user-scalable=0, ".
        "minimum-scale=1.0, maximum-scale=1.0");
        ;title:"{(trip a)}" 
        ;script(type "text/javascript", src "//cdnjs.cloudflare.com/ajax/".
          "libs/jquery/2.1.1/jquery.min.js");
        ;link(rel "stylesheet", href "/lib/css/fonts.css");
        ;link(rel "stylesheet", href "/lib/css/bootstrap.css");
      ==
      ;body:div#c:"*{b}"
    ==
  --
--
|%                                                      ::  functions
++  ye                                                  ::  per event
  =|  $:  $:  hen/duct                                  ::  event floor
              $:  now/@da                               ::  event date
                  eny/@                                 ::  unique entropy
                  our/ship                              ::  current ship
                  sky/$-({* *} (unit))                  ::  system namespace
              ==                                        ::
              mow/(list move)                           ::  pending actions
          ==                                            ::
          bolo                                          ::  all vane state
      ==                                                ::
  =*  bol  ->
  |%
  ++  abet                                              ::  resolve moves
    ^-  {(list move) bolo}
    [(flop mow) bol]
  ::
  ++  adit  .(ney (mix eny ney))                        ::  flip entropy
  ::
  ++  anon  `@p`(add our ^~((bex 64)))                  ::  pseudo-sub
  ++  apex                                              ::  accept request
    |=  kyz/kiss
    ^+  +>
    =.  our  ?~(hov our u.hov)  ::  XX
    =.  p.top  our              ::  XX necessary?
    ?-    -.kyz
<<<<<<< HEAD
        %born  +>.$(ged hen)                            ::  register external
        %serv
      =<  ~&([%serving (tope top)] .)
      ?^(p.kyz +>.$(top p.kyz) +>.$(q.top p.kyz))
    ::
        %crud
      +>.$(mow [[hen %slip %d %flog kyz] mow])
    ::
        %init                                           ::  register ownership
      =.  our  ?~(hov p.kyz (min u.hov p.kyz))
      +>.$(hov [~ our], top [[our %home ud/0] /web])
=======
        $born  +>.$(ged hen)                            ::  register external
        $crud
      +>.$(mow [[hen %slip %d %flog kyz] mow])
    ::
        $init                                           ::  register ownership
      +>.$(hov ?~(hov [~ p.kyz] [~ (min u.hov p.kyz)]))
>>>>>>> 7fde2eb2
    ::
        $this                                           ::  inbound request
      %-  emule  |.  ^+  ..apex
      =*  sec  p.kyz    ::  ?                           ::  https bit
      =*  heq  r.kyz    ::  httq                        ::  request content
      =+  ryp=`quri`(rash q.heq zest:epur)
      =+  maf=(eat-headers r.heq)
      =+  ^=  pul  ^-  purl
          ?-  -.ryp
            $&  ?>(=(sec p.p.p.ryp) p.ryp)
            $|  =+  hot=(~(get ja maf) %host)
                ?>  ?=({@ $~} hot)
                [[sec (rash i.hot thor:epur)] p.ryp q.ryp]
          ==
      =.  p.p.pul  |(p.p.pul ?=(hoke r.p.pul))
      =+  her=(host-to-ship r.p.pul)
      ?:  |(?=($~ her) =(our u.her))
        (handle pul [q.+.kyz |] [p.heq maf s.heq])
      =+  han=(sham hen)
      =.  pox  (~(put by pox) han hen)
      (ames-gram u.her [%get ~] han +.kyz)
    ::
        $them                                           ::  outbound request
      ?~  p.kyz
        =+  sud=(need (~(get by kes) hen))
        %=  +>.$
          mow    :_(mow [ged [%give %thus sud ~]])
          q.ask  (~(del by q.ask) sud)
          kes    (~(del by kes) hen)
        ==
      ::  ~&  eyre-them+(earn p.u.p.kyz)
      %=  +>.$
        mow    :_(mow [ged [%give %thus p.ask p.kyz]])
        p.ask  +(p.ask)
        q.ask  (~(put by q.ask) p.ask hen u.p.kyz)
        kes    (~(put by kes) hen p.ask)
      ==
    ::
        $hiss                                           ::  outbound cage 
      ::?~  p.kyz                                       ::  XX cancel
      ::  =+  sud=(need (~(get by kes) hen))
      ::  %=  +>.$
      ::    mow    :_(mow [ged [%give %thus sud ~]])
      ::    q.ask  (~(del by q.ask) sud)
      ::    kes    (~(del by kes) hen)
      ::  ==
      ::  ~&  eyre-them+(earn p.u.p.kyz)
      =+  wir=hi+/[p.kyz]
      ?:  ?=($hiss p.q.kyz)
        (pass-note wir [%e %meta :(slop !>(%them) !>(~) q.q.kyz)])
      (back wir %hiss q.kyz)
    ::
        $they                                           ::  inbound response
      =+  kas=(need (~(get by q.ask) p.kyz))
      ::  ~&  >  eyre-they+[p.q.kyz (earn p.q.kas)]
      %=  +>.$
        mow    :_(mow [p.kas [%give %thou q.kyz]])
        q.ask  (~(del by q.ask) p.kas)
      ==
    ::
        $thud                                           ::  cancel request
      ?.  (~(has by lyv) hen)
        ~&  dead-request+hen
        +>.$(ded (~(put in ded) hen))                   ::  uncaught requests
      =+  lid=(~(got by lyv) hen)
      :: ~&  did-thud+[-.lid hen]
      ?-  -.lid
          $exec
        (pass-note p.lid %f [%exec our ~])
      ::
          $poll
        ?.  (~(has by wix) p.lid)
         +>.$ 
        poll-dead:(ire-ix p.lid)
      ::
          $xeno
        =+  han=(sham hen)
        =.  pox  (~(del by pox) han hen)
        (ames-gram p.lid [%gib ~] han)
      ::
          $wasp
        |-  ^+  +>.^$
        ?~  p.lid  +>.^$
        (del-deps:$(p.lid t.p.lid) i.p.lid %& hen)
      ==
    ::
        $west                                           ::  remote request
      =.  mow  :_(mow [hen %give %mack ~])
      =+  mez=((soft gram) q.kyz)
      ?~  mez
        ~&  e+[%strange-west p.kyz]
        ~|(%strange-west !!)
      ?-  -<.u.mez
        $aut  abet:(logon:(ses-ya p.u.mez) q.p.kyz)
        $hat  (foreign-hat:(ses-ya p.u.mez) q.p.kyz q.u.mez)
        $gib  (pass-note ay+(dray p+uv+~ q.p.kyz p.u.mez) [%e %thud ~])
        $get  (pass-note ay+(dray p+uv+~ q.p.kyz p.u.mez) [%e %this q.u.mez])
        $got
          ?.  (~(has by pox) p.u.mez)
            ~&  lost-gram-thou+p.kyz^p.u.mez
            +>.$
          =:  hen  (~(got by pox) p.u.mez)
              pox  (~(del by pox) p.u.mez)
            ==
          (give-thou q.u.mez)
      ::
        $lon  
          ~&  ses-ask+[p.u.mez sop (~(run by wup) $~)]
          ?:  (ses-authed p.u.mez)  
            (ames-gram q.p.kyz aut+~ p.u.mez)
          =.  sop  (~(put by sop) p.u.mez q.p.kyz |)
          (ames-gram q.p.kyz hat+~ p.u.mez our-host)
      ==
    ::
      $wegh  !!                                         ::  handled elsewhere
    ==
  ::
  ::++  axom                                              ::  old response
  ::  |=  [tee=whir hon=honk]
  ::  ^+  +>
  ::  ?+  tee  !!
  ::    ~          ?-(-.hon %nice (nice-json), %mean (mean-json 500 p.hon))
  ::    [%of @ ^]  (get-ack:(ire-ix p.tee) q.tee hon)
  ::  ==
  ++  axon                                              ::  accept response
    |=  {tee/whir typ/span sih/sign}
    ^+  +>
    =.  our  ?~(hov our u.hov)  ::  XX
    ?:  &(?=({?($of $ow) ^} tee) !(~(has by wix) p.tee))
      ~&(dead-ire+[`whir`tee ({term term $~} +.sih)] +>)
    ?-    &2.sih
        $crud  +>.$(mow [[hen %slip %d %flog +.sih] mow])
    ::  $dumb  
    ::    =.  +>  ?+(tee +> [%of ^] pop-duct:(ire-ix p.tee))
    ::    (emule |.(~|(gall-dumb+tee !!)))
    ::
        $woot  +>.$
        $thou
      ?+    -.tee  !!
        $ay  (ames-gram (slav %p p.tee) got+~ (slav %uv q.tee) |2.sih)
        $hi  =+  cay=[%httr !>(`httr`p.sih)]
             ?:  ?=($httr p.tee)  (give-sigh %& cay)
             (back si+~ p.tee cay)
      ==
    ::
        $unto                                           ::  app response
      ?>  ?=({$of @ ^} tee)
      =+  cuf=`cuft`+>.sih
      ?-    -.cuf
          ?($coup $reap)
        (get-ack:(ire-ix p.tee) q.tee ?~(p.cuf ~ `[-.cuf u.p.cuf]))
      ::
          $doff  !!
          $diff
        ?.  ?=($json p.p.cuf)
          :: ~>  %slog.`%*(. >[%backing p.p.cuf %q-p-cuf]< &3.+> (sell q.p.cuf))
          (back tee %json p.cuf)
        (get-rush:(ire-ix p.tee) q.tee ((hard json) q.q.p.cuf))
      ::
          $quit  ~&(quit+tee (get-quit:(ire-ix p.tee) q.tee))
      ==
    ::
        $wake
      ?>  ?=({?($of $ow) @ $~} tee)
      ?:  ?=($ow -.tee)
        abut:(ire-ix p.tee)
      =>  wake:(ire-ix p.tee)
      (give-json 200 ~ (joba %beat %b &))
    ::
        $news                                         ::  dependency updated
      ?.  ?=({$on $~} tee)
        ~&(e+lost+[tee hen] +>.$)
      %+  roll  (~(tap in (~(get ju liz) p.sih)))
      =<  .(con ..axon(liz (~(del by liz) p.sih)))
      |=  {sus/(each duct ixor) con/_..axon}
      =.  ..axon  con
      ?-  -.sus
        $&  (give-json(hen p.sus) 205 ~ %b &) 
        $|  (get-even:(ire-ix p.sus) +.sih)
      ==
    ::
        $made
      ?<  ?=($tabl -.q.sih)
      =.  our  (need hov)                             ::  XX
      |-  ^+  ..axon
      ?-    tee
<<<<<<< HEAD
          $|(~ [?(%on %ay %ow) *])  ~|(e/ford/lost/tee !!)
          [%of @ ~]  ~|(e/ford/lost/tee !!)
          [%si ~]  (give-sigh q.sih)
      ::
          [%hi ^]
        ?:  ?=(%| -.q.sih)
          (give-sigh q.sih)  ::  XX crash?
        =*  cay  p.q.sih
        ?>  ?=(%hiss p.cay)
        (pass-note tee [%e %meta :(slop !>(%them) !>(~) q.cay)])
      ::
          [%he *]                     ::  XX hack
=======
          $~  
        ~|(e+ford+lost+tee !!)
      ::
          {$?($on $ay $ow) *}
        ~|(e+ford+lost+tee !!)
      ::
          {$of @ $~}  ~|(e+ford+lost+tee !!)
          {$si $~}     (give-sigh q.sih)
          {$hi ^}
        ?:  ?=($| -.q.sih)
          (give-sigh q.sih)  ::  XX crash?
        ?>  ?=($hiss p.p.q.sih)
        (pass-note tee [%e %meta :(slop !>(%them) !>(~) q.p.q.sih)])
      ::
          {$he *}                     ::  XX hack
>>>>>>> 7fde2eb2
        =.  ..axon  $(tee p.tee)
        %_  ..axon
          mow  %+  turn  mow
               |=  a/move
               ?+  q.a  a
                 {$give $thou *}  a(r.p.p.q ~)
                 {$pass ^}        ?.(=(p.tee p.q.a) a a(p.q tee))
        ==     ==
      ::
          {$of @ ^}
        ?:  ?=($| -.q.sih)
          ((slog p.q.sih) +>.^$)             ::  XX get-even %mean
        %+  get-rush:(ire-ix p.tee)  q.tee
        ?>  ?=($json p.p.q.sih)                    ::  XX others
        ((hard json) q.q.p.q.sih)
      ::
          {$at ^}
        ?.  ?=({$& $js ^} q.sih)
          ~&  e+at-lost+p.tee
          $(tee q.tee)
        ?>  ?=(@ q.q.p.q.sih)
        =+  cyz=(~(got by wup) p.tee)
        =^  jon  ..ya  ~(stat-json ya p.tee cyz)
        $(tee q.tee, q.q.p.q.sih (add-json jon q.q.p.q.sih))
      ::
          {$ha *}
        %-  emule  |.  ^+  ..apex
        ?.  ?=($& -.q.sih)
          (fail 404 p.sih p.q.sih)
<<<<<<< HEAD
        =*  cay  p.q.sih
        ?:  ?=(%red-quri p.cay)
          =+  url=((hard quri) q.q.cay)
          (give-thou 307 [location/(crip (apex:earn url))]~ ~)
        ?.  ?=(%mime p.cay)
=======
        ?.  ?=($mime p.p.q.sih)
>>>>>>> 7fde2eb2
          =+  bek=-:(need (tome p.tee))
          =+  bik=?+(r.bek bek {$ud $0} bek(r da+now))
          =-  (execute tee bik `silk`[%flag [p.sih `~] -])
          =-  `silk`[%cast %mime [%$ p.p.q.sih -]]
          ?.  ?=({$ud $0} r.bek)  q.p.q.sih
          ?+  p.p.q.sih  q.p.q.sih          :: inject dependency long-poll
            $urb  =<  (slam !>(.) q.p.q.sih)
                  |=  urb/manx
                  ~|  [%malformed-urb urb]
                  ?>  ?=({{$html $~} {{$head $~} *} {{$body $~} *} $~} urb)
                  (inject p.sih urb)
          ==
        ~|  q.q.p.q.sih
        =+  ((hard {mit/mite rez/octs}) q.q.p.q.sih)
        =+  dep=(crip "W/{(pojo %s (scot %uv p.sih))}")
        (give-thou 200 ~[etag+dep content-type+(moon mit)] ~ rez)
      ==
    ==
  ::
<<<<<<< HEAD
=======
  ++  root-beak  `beak`[our %home da+now]               ::  XX
>>>>>>> 7fde2eb2
  ++  emule
    |=  a/_|?(..emule)  ^+  ..emule
    =+  mul=(mule a)
    ?~  -.mul  p.mul
    (fail 500 0v0 >%exit< p.mul)
  ::
  ++  ire-ix  |=(ire/ixor ~(. ix ire (~(got by wix) ire)))
  ::
  ++  ses-authed 
    |=  ses/hole
    =+  sap=(~(get by sop) ses)
    ?:  ?=({$~ @ $&} sap)  &
    =+  cyz=(~(get by wup) ses)
    ?~  cyz  |
    (~(has in aut.u.cyz) our)
  ::
  ++  ses-ya  |=(ses/hole ~(. ya ses (~(got by wup) ses)))
  ++  our-host  `hart`[& ~ %& /org/urbit/(rsh 3 1 (scot %p our))]
  ::                  [| [~ 8.445] `/localhost]       :: XX testing
  ::
  ++  ames-gram
    |=({him/ship gam/gram} (pass-note ~ %a %wont [our him] [%e -.gam] +.gam))
  ::
  ++  back                                              ::  %ford bounce
<<<<<<< HEAD
    |=  [tea=whir mar=mark cay=cage]
    (pass-note tea (ford-req -.top [%cast mar `cay]))
=======
    |=  {tea/whir mar/mark cay/cage}
    (pass-note tea (ford-req root-beak [%cast mar [%$ cay]]))
>>>>>>> 7fde2eb2
  ::
  ++  del-deps
    |=  {a/@uvH b/(each duct ixor)}  ^+  +>.$
    ?:  =(`@`0 a)  +>.$
    =.  liz  (~(del ju liz) a b)
    :: ~&  del-deps+[a (~(get ju liz) a)]
    ?:  (~(has by liz) a)  +>.$
    =-  -(hen hen.+)
    (pass-note(hen `~) on+~ %f [%wasp our a |])
  ::
  ++  new-deps
    |=  {a/@uvH b/(each duct ixor)}  ^+  +>.$
    :: ~&  new-deps+[a b]
    ?:  =(`@`0 a)  +>.$
    =+  had=(~(has by liz) a)
    =.  liz  (~(put ju liz) a b)
    ?:  had  +>.$
    =-  -(hen hen.+)
    (pass-note(hen `~) on+~ %f [%wasp our a &])
  ::
  ++  ford-req  |=({bek/beak kas/silk} [%f [%exec our `[bek kas]]])
  ++  execute  
    |=  {tea/whir req/{beak silk}}
    =.  lyv  (~(put by lyv) hen [%exec tea])
    (pass-note tea (ford-req req))
  ::
  ++  fail
    |=  {sas/@ud dep/@uvH mez/tang}
    ^+  +>
    :: (back ha+~ dep %tang !>(mez))  ::tang->urb chain may be source of failure
    (give-html sas ~ (inject dep (render-tang mez)))
  ::
  ++  give-html
    |=  {sas/@ud cug/(list @t) max/manx}
    %-  give-thou
    %+  add-cookies  cug
    (resp sas text+/html (crip (poxo max)))
  ::
  ++  give-json
    |=  {sas/@uG cug/(list @t) jon/json}
    %-  give-thou
    %+  add-cookies  cug
    (resp sas application+/json (crip (pojo jon)))
  ::
  ++  give-thou                                       ::  done request
    |=  hit/httr
    ?:  (~(has in ded) hen)                           ::  request closed
      +>(ded (~(del in ded) hen))
    =.  lyv  (~(del by lyv) hen)
    +>(mow :_(mow [hen %give %thou hit]))
  ::
  ++  give-sigh                                       ::  userspace done
    |=  res/(each cage tang)
    =-  +>.$(mow :_(mow [hen %give %sigh `cage`-]))
    ?.  ?=($| -.res)  p.res
    [%tang !>(p.res)]
  ::
  ++  mean-json  |=({sas/@uG err/ares} (give-json sas ~ (ares-to-json err)))
  ++  nice-json  |=(* (give-json 200 ~ (joba %ok %b &)))
  ::
  ++  pass-note  |=(noe/{whir note} +>(mow :_(mow [hen %pass noe])))
  ++  host-to-ship                                              ::  host to ship
    |=  hot/host
    ^-  (unit ship)
    :: =+  gow=(~(get by dop) hot)    ::  XX trust
    :: ?^  gow  gow
    ?.  ?=($& -.hot)  ~
    =+  dom=(flop p.hot)                                ::  domain name
    ?~  dom  ~
    (rush i.dom fed:ag)
  ::
  ++  load-secret
    ^-  @ta
    =+  pax=/(scot %p our)/code/(scot %da now)/(scot %p our)
    %^  rsh  3  1
    (scot %p (@ (need (sky [151 %noun] %a pax))))
  ::
  ::
  ++  handle
    |=  $:  {hat/hart pok/pork quy/quay}                ::  purl parsed url
            {cip/clip aut/?}                            ::  client ip nonymous?
            {mef/meth maf/math bod/(unit octs)}         ::  method+headers+body
        ==
    =<  apex
    |%
    ++  abet  ..handle
    ++  done  .
    ++  teba  |*(a/$-(* ..handle) |*(b/* %_(done ..handle (a b))))
    ++  execute  (teba ^execute)
    ++  del-deps  (teba ^del-deps)
    ++  new-deps  (teba ^new-deps)
    ++  give-html  (teba ^give-html)
    ++  give-thou  (teba ^give-thou)
    ++  give-json  (teba ^give-json)
    ++  nice-json  (teba ^nice-json)
    ++  pass-note  (teba ^pass-note)
    ::
<<<<<<< HEAD
    ++  fcgi-cred
      ^-  cred
      ?:  aut  fcgi-cred:for-client
      %*(fcgi-cred for-client him anon)
=======
    ++  ford-boil
      |=  {wir/whir ext/term bem/beam quy/quay}
      =+  yac=for-client
      =.  him.yac  ?.(aut anon him.yac)
      =:  r.bem  ?+(r.bem r.bem {$ud $0} da+now)
          s.bem  [%web ~(rent co (fcgi quy fcgi-cred.yac)) s.bem]
        ==
      (execute wir -.bem [%boil ext bem ~])
>>>>>>> 7fde2eb2
    ::
    ::
    ++  apex
      =<  abet
      ^+  done
      =+  oar=(host-to-ship r.hat)
      =.  our  ?~(oar our u.oar)  ::  XX
      =+  pez=process
      ?:  ?=($| -.pez)  p.pez
      (resolve ~ p.pez)
    ::
    ++  resolve
      |=  {cug/(list @t) pez/pest}  ^+  done
      ?~  pez  done
      ?-  -.pez
<<<<<<< HEAD
          ~  (give-thou (add-cookies cug p.pez))
          %js  $(pez [~ (resp 200 text//javascript p.pez)])
          %json  (give-json 200 cug p.pez)
          %html  (give-html 200 cug p.pez)
          %htme  (give-html 401 cug p.pez)
          %bake
        =+  req=[%bake mar=q.pez [r s]:pez]
        =+  red=req(mar %red-quri)
        (execute p.pez -.s.pez `silk`[%alts ~[red req]])
      ::
          %red
=======
          $~     (give-thou (add-cookies cug p.pez))
          $js    $(pez [%$ (resp 200 text+/javascript p.pez)])
          $json  (give-json 200 cug p.pez)
          $html  (give-html 200 cug p.pez)
          $htme  (give-html 401 cug p.pez)
          $boil
        (ford-boil [p.pez q.pez r.pez payload.pez])
          $red
>>>>>>> 7fde2eb2
        =+  url=(earn hat pok(p [~ %html]) quy)
        ?+    p.pok  ~|(bad-redirect+[p.pok url] !!)
            {$~ $js}
          $(pez [%js auth-redir:js])
            {$~ $json}
          $(pez [%json (jobe ok+b+| red+(jape url) ~)])
        ==
      ==
    ::
    ::
    ++  is-anon  =([~ ''] (~(get by (molt quy)) 'anon'))
    ++  check-oryx                    ::  | if json with bad oryx
      ^-  ?
      ?.  &(?=({$~ $json} p.pok) ?=($post mef) ?=(^ bod) !is-anon)  &
      =+  oxe=grab-oryx
      ?~  oxe  |
      ?:  (~(has in vew.cyz:for-client) u.oxe)
        &
      ~&(bad-oryx+[u.oxe vew.cyz:for-client] &)         ::  XX security
    ::
    ++  grab-json
      ?.  ?=(?($post $put $delt) mef)
        ~
      ?~(bod ~ (poja q.u.bod))
    ::
    ++  need-body  |*(a/fist:jo (need (biff grab-json a)))
    ++  grab-oryx
      ^-  (unit oryx)
      =+  oxe=(biff grab-json (ot oryx+so ~):jo)
      ?^  oxe  oxe
      (~(get by (molt quy)) %oryx)
    ::
    ::
    ++  parse
      ^-  (each perk httr)
      |^  =+  hit=as-magic-filename
          ?^  hit  [%| u.hit]
          ?:  is-spur
            [%& %spur (flop q.pok)]
          =+  bem=as-beam
          ?^  bem  [%& %beam u.bem]
          ?.  check-oryx
            ~|(%bad-oryx ~|([grab-oryx vew.cyz:for-client] !!))
          =+  hem=as-aux-request
          ?^  hem  [%& u.hem]
          ~|(strange-path+q.pok !!)
      ::
      ++  as-magic-filename
        ^-  (unit httr)
        ?+    [(fall p.pok %$) q.pok]  ~
            {?($ico $png) $favicon $~}
          :-  ~
          %^  resp  200  image+/png
          favi
        ::
            {$txt $robots $~}
          :-  ~
          %^  resp  200  text+/plain
          %-  role
          :~  'User-agent: *'
              'Disallow: /'
          ==
        ==
      ::
      ++  is-spur  |(?~(q.pok & ((sane %tas) i.q.pok)))
      ++  as-beam                     
        ^-  (unit beam)
<<<<<<< HEAD
        ?~  q.pok  ~
        =+  ^-  (unit ,[@ dez=desk rel=?])              :: /=desk/, /=desk=/
            (rush i.q.pok ;~(plug tis sym ;~(pose (cold | tis) (easy &))))
        ?~  -  (tome q.pok)                             :: /~ship/desk/case/...
        :+  ~  [our dez.u r.top]
        ?.  rel.u  (flop t.q.pok)
        (weld (flop t.q.pok) s.top)   :: /=desk/... as hoon /=desk%/...
=======
        |-
        ?~  q.pok
          $(q.pok /index)
        ?.  ((sane %tas) i.q.pok)
          (tome q.pok)
        `[[our i.q.pok ud+0] (flop t.q.pok)]
>>>>>>> 7fde2eb2
      ::
      ++  as-aux-request                                ::  /~/... req parser
        ^-  (unit perk)
        =.  mef
          ?.  ?=($post mef)  mef
          ?+    (skim quy |=({a/@t b/@t} &(=('' b) =(a (cuss (trip a))))))
              ~|(bad-quy+[req='"?PUT" or "?DELETE"' quy] !!)
            $~   mef
            {{$'DELETE' $~} $~}  %delt
            {{$'PUT' $~} $~}     %put
          ==
        |-
        ?:  ?=({$'~~' *} q.pok)                            ::  auth shortcuts
          $(q.pok ['~' %as %own t.q.pok])
        ?.  ?=({$'~' @ *} q.pok)  ~
        :-  ~  ^-  perk
        =*  pef  i.t.q.pok
        =+  but=t.t.q.pok                 ::  XX  =*
        ?+    pef  ~|(pfix-lost+`path`/~/[pef] !!)
            $debug  ((hard perk) [%bugs but])
            $away  [%away ~]
            $at  [%auth %at pok(q but)]
            $am  ?~(but !! [%auth %xen i.but pok(q t.but)])
            $as
          :+  %auth  %get
          ~|  bad-ship+?~(but ~ i.but)
          ?~  but  !!
          :_  pok(q t.but)
          ?+  i.but  (slav %p i.but)
            $anon  anon
            $own   (fall (ship-from-cookies maf) our)
          ==
        ::
            $on
          :-  %poll
          ?^  but  [(raid but %uv ~)]~
          =+  dep=((hard (list {@ $~})) quy)
          =<  ?~(. !! .)
          (turn dep |=({a/@tas $~} (slav %uv a)))
        ::
            $of
          :+  %view  ?>(?=({@ $~} but) i.but)
          ?>  ?=({{$poll @} $~} quy)     ::  XX eventsource
          [~ (rash q.i.quy dem)]
        ::
            $to
          =+  ^-  dir/{p/ship q/term r/mark}
              ~|  bad-mess+but
              ?+  but  !!
                {@ @ $~}    [our (raid but %tas %tas ~)]
                {@ @ @ $~}  (raid but %p %tas %tas ~)
              ==
          :^  %mess  [p q]:dir  r.dir
          =+  wir=(~(get by (molt quy)) 'wire')
          ?^  wir  [(stab u.wir) (need grab-json)]         ::  XX distinguish
          (need-body (ot wire+(cu stab so) xyro+some ~):jo)
        ::
            $in
          ~|  expect+[%post 'application+json' /'@uv' '?PUT/DELETE']
          ?>  &(?=(?($delt $put) mef) ?=($@($~ {$~ $json}) p.pok))
          [%deps mef (raid but %uv ~)]
        ::
            $is
          ?~  but
            ~|(no-app+but=but !!)
          |-  ^-  perk
          ?~  p.pok  $(p.pok [~ %json])
          ?.  ?=($json u.p.pok)
            ~|(is+stub+u.p.pok !!)      ::  XX marks
          ?:  ((sane %tas) i.but)
            $(but [(scot %p our) but])
          ?>  ?=(?($delt $put) mef)
          =+  :-  hap=[(slav %p i.but) (slav %tas -.t.but)]
              wir=(need-body (ot wire+(cu stab so) ~):jo)
          [%subs mef hap u.p.pok wir +.t.but]
        ::
            $auth
          :-  %auth
          |-  ^-  perk-auth
          ?+    p.pok  !!
              $~         $(p.pok [~ %json])
              {$~ $js}    [%js ~]
              {$~ $json}
            ?+    mef  ~|(bad-meth+mef !!)
                $get   [%json ~]
                $put
              ~|  parsing+bod
              [%try (need-body (ot ship+(su fed:ag) code+(mu so) ~):jo)]
            ::
                $delt
              ~|  parsing+bod
              =+  jon=(need (poja q:(need bod)))
              ?>  ?=($o -.jon)
              =+  sip=(~(get by p.jon) %ship)
              [%del ?~(sip ~ [~ (need ((su:jo fed:ag) u.sip))])]
        ==  ==
        ==
      --
    ::
    :: process-payload handles the translation of a payload for post.
    :: currently this involves treating the payload as a urlencoded
    :: request. In the future it's possible the payload could be
    :: a specific mark instead.
    ++  process-payload
<<<<<<< HEAD
        ^-  [quay meth]
        ?+  mef  [quy mef]
          %post  [`quay`(weld quy `quay`(rash q:(need bod) yquy:urlp)) %get]
=======
        ?+  mef  quy
          $post  `quay`(weld quy `quay`(rash q:(need bod) yquy:urlp))
>>>>>>> 7fde2eb2
        ==
    ++  process
      ^-  (each pest _done)
      =+  pet=parse
      ?:  ?=($| -.pet)
        [%& %$ p.pet]
      (process-parsed p.pet)
    ::
    ++  process-parsed
      |=  hem/perk  ^-  (each pest _done)
      ?-    -.hem
<<<<<<< HEAD
          %auth  (process-auth p.hem)
          %away  [%& %html logout-page:xml]
          ?(%beam %spur)
        =^  payload  mef  process-payload
        =+  ext=(fall p.pok %urb)
        =+  bem=?-(-.hem %beam p.hem, %spur [-.top (weld p.hem s.top)])
        ~|  bad-beam/q.bem
        ?<  =([~ 0] (sky %cw (tope bem(+ ~, r [%da now]))))
        =+  wir=`whir`[%ha (tope -.bem ~)]
        =.  wir  ?+(mef !! %get wir, %head [%he wir])
        =.  r.bem  ?+(r.bem r.bem [%ud %0] da/now)
        =+  arg=(fcgi payload fcgi-cred)
        =+  [%& %bake wir ext arg bem]
        ?.(aut - [%| (resolve -)])  ::  XX properly
=======
          $auth  (process-auth p.hem)
          $away  [%& %html logout-page:xml]
          ?($beam $spur)
        =+  nquy=process-payload
        =+  ext=(fall p.pok %urb)
        =+  bem=?-(-.hem $beam p.hem, $spur [root-beak p.hem])
        =+  wir=`whir`[%ha (tope -.bem ~)]
        =.  wir  ?+(mef !! $post wir, $get wir, $head [%he wir])
        ~|  bad-beam+q.bem
        ?<  =([~ 0] (sky [%151 %noun] %cw (tope bem(+ ~, r [%da now]))))
        ?.  aut
          [%& %boil [wir ext bem nquy]]
        [%| (ford-boil [wir ext bem nquy])]  ::  XX properly
      ::
>>>>>>> 7fde2eb2
      ::
          $bugs
        ?-  p.hem
          $as  (show-login-page)
          $to  [%& %html poke-test:xml]
        ==
      ::
          $deps
        =+  ire=need-ixor
        ?>  (~(has by wix) ire)  ::  XX made redundant by oryx checking
        =<  [%| (nice-json)]
        ?-  p.hem
          $put   (new-deps q.hem %| ire)
          $delt  (del-deps q.hem %| ire)
        ==
      ::
          $mess
        :-  %|
        =^  orx  ..ya   ?:(is-anon new-view:for-client [(need grab-oryx) ..ya])
        =+  vew=(ire-ix (oryx-to-ixor orx))
        ((teba new-mess.vew) p.hem r.hem q.hem %json !>(`json`s.hem))
      ::
<<<<<<< HEAD
          %poll
        ?:  ?=([~ %js] p.pok)  ::  XX treat non-json cases?
          =+  polling-url=(apex:earn %| pok(u.p %json) quy)
=======
          $poll
        ?:  ?=({$~ $js} p.pok)  ::  XX treat non-json cases?
          =+  polling-url=['/' (apex:earn %| pok(u.p %json) quy)]
>>>>>>> 7fde2eb2
          [%& %js (add-json (joba %wurl (jape polling-url)) poll:js)]
        =.  lyv  (~(put by lyv) hen %wasp p.hem)
        |-
          =.  done  (new-deps i.p.hem %& hen)
          ?~  t.p.hem  [%| done]
          $(p.hem t.p.hem)
      ::
          $subs
        ?-  p.hem
          $put   [%| ((teba add-subs:for-view) q.hem)]
          $delt  [%| ((teba del-subs:for-view) q.hem)]
        ==
      ::
          $view
        ~|  lost-ixor+p.hem
        [%| ((teba poll:(ire-ix p.hem)) u.q.hem)]
      ==
    ::
    ++  process-auth
      |=  ham/perk-auth  ^-  (each pest _done)
      =+  yac=for-client
      ?-    -.ham
          $js    [%& %js auth:js]
          $json  =^  jon  ..ya  stat-json.yac
                 [%| (give-json 200 ~ jon)]
          $xen   (show-login-page ~ ses.ham)
      ::
          $at
        =.  ..ya  abet.yac
        =+  pez=process(pok p.ham, aut |)
        ?.  ?=($& -.pez)  ~|(no-inject+p.ham !!)
        ?~  p.pez  pez
<<<<<<< HEAD
        ?+    -.p.pez  ~&(bad-inject/p.pez !!)
            %red  pez
            %bake
=======
        ?+    -.p.pez  ~&(bad-inject+p.pez !!)
            $red  pez
            $boil
>>>>>>> 7fde2eb2
          =.  ya  abet.yac 
          [%| (resolve ~ p.pez(p [%at ses.yac p.p.pez]))]
        ::
            $js
          =^  jon  ..ya  stat-json.yac
          [%| (resolve cug.yac p.pez(p (add-json jon p.p.pez)))]
        ==
      ::
          $del  
        =.  ..ya  (logoff:yac p.ham)
        =+  cug=[(set-cookie cookie-prefix '~')]~
        [%| (give-json 200 cug (joba %ok %b &))]
      ::
          $get
        |-
        ~|  aute+ham
        ?:  |(=(anon him.ham) (~(has in aut.yac) him.ham))
          =.  ..ya  abet.yac(him him.ham)
          =+  pez=process(pok rem.ham, aut &)
          ?:  ?=($| -.pez)  pez
          [%| (resolve ~ p.pez)]
        ?.  =(our him.ham)
          [%| ((teba foreign-auth.yac) him.ham hat rem.ham quy)]
        (show-login-page ~)
      ::
          $try
        :-  %|
        ?.  =(our him.ham)
          ~|(stub-foreign+him.ham !!)
        ?.  ?|  (~(has in aut.yac) him.ham) 
                ?~(paz.ham | =(u.paz.ham load-secret))
            ==
          ~&  code=`@t`load-secret
          ~|([%try 'code' %in %console] !!)  ::  XX security
        =^  jon  ..ya  stat-json:(logon:yac him.ham)
        =.  cug.yac  :_(cug.yac (set-cookie %ship (scot %p him.ham)))
        (give-json 200 cug.yac jon)
      ==
    ::
    ++  show-login-page
      |=  ses/(unit hole)  ^-  (each pest _done)
      %-  (slog leaf+"login code for {(scow %p our)}: {(trip load-secret)}" ~)
      ?.  ?=($@($~ {$~ $html}) p.pok)
        [%& %red ~]
      ?~  ses
        [%& %htme login-page:xml]
      ?:  (~(has by wup) u.ses)
        [%& %htme login-page:xml]
      =+  yac=(new-ya u.ses)
      =+  =-  lon=?~(- | (~(has in aut.u.-) our)) 
          (biff (session-from-cookies cookie-prefix maf) ~(get by wup))
      =.  yac  ?.(lon yac (logon.yac our))
      [%| (give-html(..ya abet.yac) 401 cug.yac login-page:xml)]
    ::
    ++  cookie-prefix  (rsh 3 1 (scot %p our))
    ++  cookie-domain
      ^-  cord
      ?-  r.hat 
        {$| @}  (cat 3 '; Domain=' (rsh 3 1 (scot %if p.r.hat)))
        {$& $org $urbit *}  '; Domain=.urbit.org'
        {$& @ @ *}  =-  (rap 3 "; Domain={-}{i.p.r.hat ~}")
                    (turn (flop `path`t.p.r.hat) |=(a/knot (cat 3 a '.')))
                    
        {$& *}  ''  ::  XX security?
      ==
    ::
    ++  set-cookie
      |=  {key/@t val/@t}
      %+  rap  3  :~
        key  '='  val
        ::  '; HttpOnly'  ?.(sec '' '; Secure')  ::  XX security
        cookie-domain
        '; Path=/; HttpOnly'
      ==
    ++  need-ixor  (oryx-to-ixor (need grab-oryx))
    ++  for-view  ^+(ix (ire-ix need-ixor))
    ::
    ++  for-client                        ::  stateful per-session engine
      ^+  ya
      =+  pef=cookie-prefix
      =+  lig=(session-from-cookies pef maf)
      ?~  lig
        (new-ya (rsh 3 1 (scot %p (end 6 1 ney))))
      =+  cyz=(~(get by wup) u.lig)
      ?~  cyz
        ~&  bad-cookie+u.lig
        (new-ya (rsh 3 1 (scot %p (end 6 1 ney))))
      ~(. ya u.lig u.cyz(cug ~)) 
    ::
    ++  new-ya  |=(ses/hole ~(. ya ses (new-cyst ses)))
    ++  new-cyst
      |=  ses/hole
      =*  sec  p.hat
      ^-  cyst
      :*  ^-  cred
          :*  hat(p sec)
              ~
              'not-yet-implemented' 
              ::(rsh 3 1 (scot %p (end 6 1 (shaf %oryx ses))))
          ::
              =+  lag=(~(get by maf) %accept-language)
              ?~(lag ~ ?~(u.lag ~ [~ i.u.lag]))
          ::
              cip
              ~
          ==
          [anon ~]
      ::
          [(set-cookie cookie-prefix ses)]~
      ::
          now
          ~
          ~
        ::  [1 ~]
      ==
    --
  ::
  ++  oryx-to-ixor  |=(a/oryx (rsh 3 1 (scot %p (end 6 1 (shas %ire a)))))
  ++  ya                                                ::  session engine
    =|  {ses/hole cyst}
    =*  cyz  ->
    |%
    ++  abet  ..ya(wup (~(put by wup) ses cyz))
    ++  abut  ..ya(wup (~(del by wup) ses))
    ++  foreign-auth
      |=  {him/ship pul/purl}  ^+  ..ya
      =.  way  (~(put by way) him pul hen)
      ~&  asking-foreign+him
      (ames-gram:abet him [lon+~ ses])
    ::
    ++  foreign-hat
      |=  {him/ship hat/hart}  ^+  ..ya
      ~|  way
      =^  pul  hen  (~(got by way) him)
      =:  way       (~(del by way) him)
          dop       (~(put by dop) r.hat him)  
          q.q.pul   ['~' %am ses q.q.pul]
        ==
      =+  url=(welp (earn pul(p hat)) '#' (head:earn p.pul))
      %-  give-thou:abet
      (add-cookies cug [307 [location+(crip url)]~ ~])
    ::
    ++  logon
      |=  her/ship
      %_  +>
        him   her
        aut   (~(put in aut) her)
        ..ya
          ~&  logon+[our her ses]
          ?.  =(our her)
            ..ya
          =+  sap=(~(get by sop) ses)
          ~&  sap
          ?.  ?=({$~ @ $|} sap)
            ..ya
          (ames-gram -.u.sap aut+~ ses)
      ==
    ++  logoff    
      |=  her/(unit ship)  ^+  ..ya
      ?~  her  abut
      =.  aut  (~(del in aut) u.her)
      ?~  aut  abut
      abet(him ?.(=(u.her him) him n.aut))
    ::
    ++  new-view
      ^+  [*oryx ..ya]
      =+  orx=`@t`(rsh 3 1 (scot %p (shaf %orx eny)))
      =.  vew  (~(put in vew) orx)
      =+  ire=(oryx-to-ixor orx)
      =.  ..ix  ~(init ix ire %*(. *stem him him, p.eve 1))
      ::  ~&  stat-ire+`@t`ire
      [orx abet]
    ::
    ++  fcgi-cred  %_(ced aut (~(put ju aut.ced) %$ (scot %p him)))
    ++  stat-json
      ^+  [*json ..ya]
      =^  orx  ..ya  new-view
      :_  ..ya
      %-  jobe  :~
        oryx+s+orx
        ixor+s+(oryx-to-ixor orx)
        ship+(jape +:<our>)
        user+(jape +:<him>)
        auth+a+(turn (~(tap in aut)) |=(a/@p (jape +:<a>)))
      ==
    --
  ::
  ++  ix
    =|  {ire/ixor stem}
    =*  sem  ->
    |%
    ++  done  .
    ++  abet  ..ix(wix (~(put by wix) ire sem))
    ++  abut
      =+  sub=(~(tap in sus))
      |-  ^+  ..ix
      ?^  sub  $(sub t.sub, ..ix (pul-subs i.sub))
      =.  +>  poll-rest
      ..ix(wix (~(del by wix) ire))
    ::
    ++  teba  |*(a/$-(* ..ix) |*(b/* %_(done ..ix (a b))))
    ++  give-json  (teba ^give-json)
    ++  pass-note  (teba ^pass-note)
    ++  hurl-note 
      |=  {a/{dock path} b/note}  ^+  ..ix
      =:  med  (~(put to med) hen)
          hen  `~
        ==
      :: ~&  >  hurl+[&2.b ire a]
      (pass-note:abet [%of ire (gsig a)] b)
    ::
    ++  init
      =.  die  (add ~d1 now) 
      abet(mow :_(mow [`/ %pass ow+/[ire] [%b %wait die]]))
    ::
    ++  refresh
      =.  mow  :_(mow [`/ %pass ow+/[ire] [%b %rest die]])
      =.  die  (add ~d1 now) 
      done(mow :_(mow [`/ %pass ow+/[ire] [%b %wait die]]))
    ::
    ++  add-even
      |=  a/even  ^+  eve
      [+(p.eve) (~(put by q.eve) p.eve a)]
    ::
    ++  new-mess
      |=  {a/dock b/wire c/mark d/cage}  ^+  ..ix
      (hurl-note [a b] [%g %deal [him -.a] +.a %punk c d])
    ::
    ++  add-subs
      |=  {a/dock $json b/wire c/path}  ^+  ..ix
      ?:  (~(has in sus) +<)  ~|(duplicate+c !!)
      =.  sus  (~(put in sus) +<)
      (hurl-note [a b] [%g %deal [him -.a] +.a %peel %json c])
    ::
    ++  pul-subs
      |=  {a/dock $json b/wire c/path}  ^+  ..ix
      =.  sus  (~(del in sus) +<)
      (hurl-note [a b] [%g %deal [him -.a] +.a %pull ~])
    ::
    ++  del-subs                      ::  XX per path?
      |=  {a/dock $json b/wire c/path}  ^+  ..ix
      =.  ..ix  (pul-subs +<)
      (nice-json:pop-duct:(ire-ix ire))          ::  XX gall ack
    ::
    ++  get-rush
      |=  {a/whir-of b/json}  ^+  ..ix
      (get-even [%rush [[(slav %p p.a) q.a] r.a] (joba %json b)])
    ::
    ++  get-quit
      |=  a/whir-of  ^+  ..ix
      (get-even [%quit [[(slav %p p.a) q.a] r.a]])
    ::
    ++  get-ack
      |=  {a/whir-of b/(unit {term tang})}  ^+  ..ix
      ?:  =(~ med)  ~&  resp-lost+ire  ..ix
      ?~  b  (nice-json:pop-duct)
      (mean-json:pop-duct 500 b)
    ::
    ++  get-even
      |=  ven/even  ^+  ..ix
      =+  num=p.eve
      =.  eve  (add-even ven)
      =<  abet
      ?~  ude  done
      =.  hen  p.u.ude
      (give-even:pass-rest(ude ~) q.u.ude num ven)
    ::
    ++  give-even
      |=  {pol/? num/@u ven/even}  ^+  done
      =:  q.eve  (~(del by q.eve) (dec num))              ::  TODO ponder a-2
          mow    ?.(?=($rush -.ven) mow mow:(pass-took p.ven))
        ==
      ?>  pol                         ::  XX eventstream  
      %^  give-json  200  ~
      %^  jobe  id+(jone num)  type+[%s -.ven]
      ?-  -.ven
        $news  ~[from+[%s (scot %uv p.ven)]]
        $quit  ~[from+(subs-to-json p.ven)]
        $rush  ~[from+(subs-to-json p.ven) data+q.ven]
      ==
    ::
    ++  pass-wait  (pass-note of+/[ire] [%b %wait era])
    ++  pass-rest
      =.  lyv  (~(del by lyv) hen)
      (pass-note of+/[ire] [%b %rest era])
    ::
    ++  pass-took
      |=  a/{p/dock wire}
      %+  pass-note(hen `~)
        [%of ire (gsig a)] 
      [%g %deal [him -.p.a] +.p.a %pump ~]
    ::
    ++  pop-duct  =^(ned med ~(get to med) abet(hen ned))
    ++  poll
      |=  a/@u  ^+  ..ix
      =<  abet
      =.  ..poll  refresh
      ?:  =(a p.eve)
        =.  ..poll  poll-rest
        =.  era  (add ~s30 now)
        =.  lyv  (~(put by lyv) hen [%poll ire])
        pass-wait(ude [~ hen &])
      ?:  (gth a p.eve)  ~|(seq-high+cur=p.eve !!)
      =+  ven=~|(seq-low+cur=p.eve (~(got by q.eve) a))
      (give-even & a ven)
    ::
    ++  poll-rest
      ?~  ude  done 
      %*(. pass-rest(hen p.u.ude) hen hen)
    ::
    ++  poll-dead
      ^+  ..ix
      =<  abet
      ?.  =(ude [~ hen &])
        done  :: old long poll
      pass-rest(ude ~)
    ::
    ++  subs-to-json
      |=  {a/dock b/path}
      %-  jobe  :~
        ship+[%s (rsh 3 1 (scot %p p.a))]
        appl+[%s q.a] 
        path+(jape (spud b))
      ==
    ++  wake  ^+(..ix abet(ude ~))  ::  XX other effects?
    ::  XX unused
    ++  print-subs  |=({a/dock b/path} "{<p.a>}/{(trip q.a)}{(spud b)}")
--  --
--
.   ==
=|  bolo
=*  bol  -
|=  {now/@da eny/@ ski/sley}                            ::  activate
^?                                                      ::  opaque core
|%                                                      ::
++  call                                                ::  handle request
  |=  $:  hen/duct
          hic/(hypo (hobo kiss))
      ==
  =>  %=    .                                           ::  XX temporary
          q.hic
        ^-  kiss
        ?:  ?=($soft -.q.hic)
          ((hard kiss) p.q.hic)
        ?:  (~(nest ut -:!>(*kiss)) | p.hic)  q.hic
        ~&  [%eyre-call-flub (@tas `*`-.q.hic)]
        ((hard kiss) q.hic)
      ==
  ^+  [p=*(list move) q=..^$]
  ?:  ?=($wegh -.q.hic)
    :_  ..^$  :_  ~
    :^  hen  %give  %mass
    :-  %eyre
    :-  %|
    :~  dependencies+[%& liz]  sessions+[%& wup]  views+[%& wix]
        ducts+[%| ~[dead+[%& ded] proxy+[%& pox] outgoing+[%& ask]]]
        hosts+[%& dop]
        misc+[%& bol]
    ==
  =+  our=`@p`0x100  ::  XX  sentinel
  =+  ska=(sloy ski)
  =+  sky=|=({* *} `(unit)`=+(a=(ska +<) ?~(a ~ ?~(u.a ~ [~ u.u.a]))))
  =.  ney  (shax :(mix (shax now) +(eny) ney))          ::  XX!!  shd not need
  ^+  [p=*(list move) q=..^$]
  =.  gub  ?.(=(`@`0 gub) gub (cat 3 (rsh 3 1 (scot %p (end 6 1 eny))) '-'))
  =^  mos  bol
    abet:(apex:~(adit ye [hen [now eny our sky] ~] bol) q.hic)
  [mos ..^$]
::
++  doze                                                ::  require no timer
  |=  {now/@da hen/duct}
  ^-  (unit @da)
  ~
::
++  load                                                ::  take previous state
<<<<<<< HEAD
  =+  bolo-3=,_[%3 +(|2 |3.+)]:*bolo                    ::  no top
  =+  even-2=?(even [%mean p=[dock path] *])            ::  old %quit
  =+  ^=  stem-2                                        ::  no die, sus
      ,_=+(*stem -(|3 |5.-, q.eve *(map ,@u even-2)))
  =+  bolo-2=,_[%2 %*(+ *bolo-3 wix *(map ixor stem-2))]
  =+  bolo-1=,_[%1 +(|4 |5.+)]:*bolo-2                  ::  no lyv
  |=  old=?(bolo bolo-1 bolo-2 bolo-3)
  ^+  ..^$
  ?-  -.old
    %4  ..^$(+>- old)
    %3  $(-.old %4, |2.+.old [[[(need hov.old) %home ud/0] /web] |2.+.old])
    %2  =+  evn=|=(a=even-2 ?+(-.a a %mean [%quit p.a]))
        =+  stm=|=(a=stem-2 a(|3 [now ~ |3.a(q.eve (~(run by q.eve.a) evn))]))
        $(-.old %3, wix.old (~(run by wix.old) stm))
    %1  $(-.old %2, |4.+.old [~ |4.+.old])
=======
  =+  even-2=?(even {$mean p/{dock path} *})            ::  old %quit
  =+  ^=  stem-2                                        ::  no die, sus
      _=+(*stem -(|3 |5.-, q.eve *(map @u even-2)))
  =+  bolo-2=_[%2 %*(+ *bolo wix *(map ixor stem-2))]
  =+  bolo-1=_[%1 +(|4 |5.+)]:*bolo-2                ::  no lyv
  |=  old/?(bolo bolo-1 bolo-2)
  ^+  ..^$
  ?-  -.old
    $3  ..^$(+>- old)
    $2  =+  evn=|=(a/even-2 ?+(-.a a $mean [%quit p.a]))
        =+  stm=|=(a/stem-2 a(|3 [now ~ |3.a(q.eve (~(run by q.eve.a) evn))]))
        $(old [%3 +.old(wix (~(run by wix.old) stm))])
    $1  $(old [%2 +(|4 [~ |4.+])]:old)
>>>>>>> 7fde2eb2
  ==
::
++  scry
  |=  {our/(unit (set monk)) ren/@tas who/ship syd/desk lot/coin tyl/path}
  ^-  (unit (unit (pair mark *)))
  ~
::
++  stay  `bolo`+>-.$
++  take                                                ::  accept response
  |=  {tea/wire hen/duct hin/(hypo sign)}
  ^+  [p=*(list move) q=..^$]
  =+  our=`@p`0x100  ::  XX  sentinel
  =+  ska=(sloy ski)
  =+  sky=|=({* *} `(unit)`=+(a=(ska +<) ?~(a ~ ?~(u.a ~ [~ u.u.a]))))
  =.  ney  (shax :(mix (shax now) +(eny) ney))          ::  XX!!  shd not need
  ^+  [p=*(list move) q=..^$]
  =.  gub  ?.(=(`@`0 gub) gub (cat 3 (rsh 3 1 (scot %p (end 6 1 eny))) '-'))
  =+  tee=((soft whir) tea)
  ?~  tee  ~&  [%e %lost -.q.hin hen]  [~ ..^$]
  =^  mos  bol
    =<  abet
    %^  axon:~(adit ye [hen [now eny our sky] ~] bol)  u.tee
      (~(peek ut p.hin) %free 3) 
    q.hin
  [mos ..^$]
--
<|MERGE_RESOLUTION|>--- conflicted
+++ resolved
@@ -66,27 +66,10 @@
 --                                                      ::
 |%                                                      ::  models
 ++  bolo                                                ::  eyre state
-<<<<<<< HEAD
-  $:  %4                                                ::  version
-      gub=@t                                            ::  random identity
-      hov=(unit ship)                                   ::  master for remote
-      top=beam                                          ::  ford serve prefix
-      ged=duct                                          ::  client interface
-      ded=(set duct)                                    ::  killed requests
-      lyv=(map duct live)                               ::  living requests
-      pox=(map ,@uvH duct)                              ::  proxied sessions
-      ask=[p=@ud q=(map ,@ud ,[p=duct q=hiss])]         ::  outgoing by number
-      kes=(map duct ,@ud)                               ::  outgoing by duct
-      ney=@uvI                                          ::  rolling entropy
-      dop=(map host ship)                               ::  host aliasing
-      liz=(jug ,@uvH (each duct ixor))                  ::  ford depsets
-      wup=(map hole cyst)                               ::  secure sessions
-      sop=(map hole ,[ship ?])                          ::  foreign sess names
-      wix=(map ixor stem)                               ::  open views
-=======
-  $:  $3                                                ::  version
+  $:  $4                                                ::  version
       gub/@t                                            ::  random identity
       hov/(unit ship)                                   ::  master for remote
+      top/beam                                          ::  ford serve prefix
       ged/duct                                          ::  client interface
       ded/(set duct)                                    ::  killed requests
       lyv/(map duct live)                               ::  living requests
@@ -99,7 +82,6 @@
       wup/(map hole cyst)                               ::  secure sessions
       sop/(map hole {ship ?})                           ::  foreign sess names
       wix/(map ixor stem)                               ::  open views
->>>>>>> 7fde2eb2
   ==                                                    ::
 ::
 ++  live                                                ::  in flight
@@ -156,26 +138,14 @@
   ==
 ::
 ++  pest                                                ::  result
-<<<<<<< HEAD
-  $|  ~
-  $%  [%$ p=httr]                                       ::  direct response
-      [%red ~]                                          ::  parent redirect
-      [%bake p=whir q=mark r=coin s=beam]               ::  ford request
-  :: 
-      [%js p=@t]                                        ::  script
-      [%json p=json]                                    ::  data
-      [%html p=manx]                                    ::  successful page
-      [%htme p=manx]                                    ::  authentication fail 
-=======
   $@  $~
   $%  {$$ p/httr}                                       ::  direct response
       {$red $~}                                         ::  parent redirect
-      {$boil p/whir q/term r/beam payload/quay}         ::  ford request
+      {$bake p/whir q/mark r/coin s/beam}               ::  ford request
       {$js p/@t}                                        ::  script
       {$json p/json}                                    ::  data
       {$html p/manx}                                    ::  successful page
       {$htme p/manx}                                    ::  authentication fail 
->>>>>>> 7fde2eb2
   ==
 --                                                      ::
 |%
@@ -187,23 +157,12 @@
   (~(add ja b) p.a q.a)
 ::
 ++  fcgi                                                ::  credential caboose
-<<<<<<< HEAD
-  |=  [quy=quay ced=cred]  ^-  coin
+  |=  {quy/quay ced/cred}  ^-  coin
   :+  %many
     [%blob ced]
   |-  ^-  (list coin)
   ?~  quy  [%$ %n ~]~
   [[%$ %t p.i.quy] [%$ %t q.i.quy] $(quy t.quy)]
-=======
-  |=  {quy/quay ced/cred}  ^-  coin
-  :*  %many
-      [%$ %ta ~]
-      [%blob ced]
-      |-  ^-  (list coin)
-      ?~  quy  ~
-      [[%$ %t p.i.quy] [%$ %t q.i.quy] $(quy t.quy)]
-  ==
->>>>>>> 7fde2eb2
 ::
 ++  gsig  |=({a/dock b/path} [(scot %p p.a) q.a b])
 ++  session-from-cookies
@@ -270,11 +229,7 @@
   |=  tan/tang
   ;html
     ;head
-<<<<<<< HEAD
       ;link(rel "stylesheet", href "/lib/base.css");
-=======
-      ;link(rel "stylesheet", href "/home+lib+base.css"); ::  XX desk
->>>>>>> 7fde2eb2
       ;title: server error
     ==
     ;body:div#c.err:pre:code:"{(wush 80 tan)}"
@@ -509,7 +464,6 @@
 ++  xml
   |%
   ++  login-page
-<<<<<<< HEAD
     %+  titl  'Sign in - Urbit'
     ;=  ;div.container
           ;div.row
@@ -526,13 +480,6 @@
               ;pre:code#err;
             ==
           ==
-=======
-    %+  titl  'Log in :urbit'
-    ;=  ;h1: Please log in
-        ;p.ship 
-          ;div.sig: ~
-          ;knot#ship(contenteditable "");
->>>>>>> 7fde2eb2
         ==
         ;script@"/~/at/~/auth.js";
         ;script:'''
@@ -568,7 +515,6 @@
   ::
   ++  logout-page
     %+  titl  'Log out'
-<<<<<<< HEAD
     ;=  ;div.container
           ;div.row
             ;div.col-md-4
@@ -586,13 +532,6 @@
           ==
         ==
       ==
-=======
-    ;=  ;h1: Goodbye ~;{knot#ship}.
-        ;button#act(onclick "urb.away()"): Log out
-        ;pre:code#err;
-        ;script@"/~/at/~/auth.js";
-    ==
->>>>>>> 7fde2eb2
   ::
   ++  poke-test
     %+  titl  'Poke'
@@ -652,26 +591,17 @@
     =.  our  ?~(hov our u.hov)  ::  XX
     =.  p.top  our              ::  XX necessary?
     ?-    -.kyz
-<<<<<<< HEAD
-        %born  +>.$(ged hen)                            ::  register external
-        %serv
+        $born  +>.$(ged hen)                            ::  register external
+        $serv
       =<  ~&([%serving (tope top)] .)
       ?^(p.kyz +>.$(top p.kyz) +>.$(q.top p.kyz))
     ::
-        %crud
-      +>.$(mow [[hen %slip %d %flog kyz] mow])
-    ::
-        %init                                           ::  register ownership
-      =.  our  ?~(hov p.kyz (min u.hov p.kyz))
-      +>.$(hov [~ our], top [[our %home ud/0] /web])
-=======
-        $born  +>.$(ged hen)                            ::  register external
         $crud
       +>.$(mow [[hen %slip %d %flog kyz] mow])
     ::
         $init                                           ::  register ownership
-      +>.$(hov ?~(hov [~ p.kyz] [~ (min u.hov p.kyz)]))
->>>>>>> 7fde2eb2
+      =.  our  ?~(hov p.kyz (min u.hov p.kyz))
+      +>.$(hov [~ our], top [[our %home ud+0] /web])
     ::
         $this                                           ::  inbound request
       %-  emule  |.  ^+  ..apex
@@ -858,36 +788,18 @@
       =.  our  (need hov)                             ::  XX
       |-  ^+  ..axon
       ?-    tee
-<<<<<<< HEAD
-          $|(~ [?(%on %ay %ow) *])  ~|(e/ford/lost/tee !!)
-          [%of @ ~]  ~|(e/ford/lost/tee !!)
-          [%si ~]  (give-sigh q.sih)
-      ::
-          [%hi ^]
-        ?:  ?=(%| -.q.sih)
-          (give-sigh q.sih)  ::  XX crash?
-        =*  cay  p.q.sih
-        ?>  ?=(%hiss p.cay)
-        (pass-note tee [%e %meta :(slop !>(%them) !>(~) q.cay)])
-      ::
-          [%he *]                     ::  XX hack
-=======
-          $~  
-        ~|(e+ford+lost+tee !!)
-      ::
-          {$?($on $ay $ow) *}
-        ~|(e+ford+lost+tee !!)
-      ::
+          $@($~ {?($on $ay $ow) *})  ~|(e+ford+lost+tee !!)
           {$of @ $~}  ~|(e+ford+lost+tee !!)
-          {$si $~}     (give-sigh q.sih)
+          {$si $~}  (give-sigh q.sih)
+      ::
           {$hi ^}
         ?:  ?=($| -.q.sih)
           (give-sigh q.sih)  ::  XX crash?
-        ?>  ?=($hiss p.p.q.sih)
-        (pass-note tee [%e %meta :(slop !>(%them) !>(~) q.p.q.sih)])
+        =*  cay  p.q.sih
+        ?>  ?=($hiss p.cay)
+        (pass-note tee [%e %meta :(slop !>(%them) !>(~) q.cay)])
       ::
           {$he *}                     ::  XX hack
->>>>>>> 7fde2eb2
         =.  ..axon  $(tee p.tee)
         %_  ..axon
           mow  %+  turn  mow
@@ -917,15 +829,11 @@
         %-  emule  |.  ^+  ..apex
         ?.  ?=($& -.q.sih)
           (fail 404 p.sih p.q.sih)
-<<<<<<< HEAD
         =*  cay  p.q.sih
-        ?:  ?=(%red-quri p.cay)
+        ?:  ?=($red-quri p.cay)
           =+  url=((hard quri) q.q.cay)
-          (give-thou 307 [location/(crip (apex:earn url))]~ ~)
-        ?.  ?=(%mime p.cay)
-=======
-        ?.  ?=($mime p.p.q.sih)
->>>>>>> 7fde2eb2
+          (give-thou 307 [location+(crip (apex:earn url))]~ ~)
+        ?.  ?=($mime p.cay)
           =+  bek=-:(need (tome p.tee))
           =+  bik=?+(r.bek bek {$ud $0} bek(r da+now))
           =-  (execute tee bik `silk`[%flag [p.sih `~] -])
@@ -945,10 +853,6 @@
       ==
     ==
   ::
-<<<<<<< HEAD
-=======
-  ++  root-beak  `beak`[our %home da+now]               ::  XX
->>>>>>> 7fde2eb2
   ++  emule
     |=  a/_|?(..emule)  ^+  ..emule
     =+  mul=(mule a)
@@ -973,13 +877,8 @@
     |=({him/ship gam/gram} (pass-note ~ %a %wont [our him] [%e -.gam] +.gam))
   ::
   ++  back                                              ::  %ford bounce
-<<<<<<< HEAD
-    |=  [tea=whir mar=mark cay=cage]
-    (pass-note tea (ford-req -.top [%cast mar `cay]))
-=======
     |=  {tea/whir mar/mark cay/cage}
-    (pass-note tea (ford-req root-beak [%cast mar [%$ cay]]))
->>>>>>> 7fde2eb2
+    (pass-note tea (ford-req -.top [%cast mar $+cay]))
   ::
   ++  del-deps
     |=  {a/@uvH b/(each duct ixor)}  ^+  +>.$
@@ -1077,22 +976,10 @@
     ++  nice-json  (teba ^nice-json)
     ++  pass-note  (teba ^pass-note)
     ::
-<<<<<<< HEAD
     ++  fcgi-cred
       ^-  cred
       ?:  aut  fcgi-cred:for-client
       %*(fcgi-cred for-client him anon)
-=======
-    ++  ford-boil
-      |=  {wir/whir ext/term bem/beam quy/quay}
-      =+  yac=for-client
-      =.  him.yac  ?.(aut anon him.yac)
-      =:  r.bem  ?+(r.bem r.bem {$ud $0} da+now)
-          s.bem  [%web ~(rent co (fcgi quy fcgi-cred.yac)) s.bem]
-        ==
-      (execute wir -.bem [%boil ext bem ~])
->>>>>>> 7fde2eb2
-    ::
     ::
     ++  apex
       =<  abet
@@ -1107,28 +994,17 @@
       |=  {cug/(list @t) pez/pest}  ^+  done
       ?~  pez  done
       ?-  -.pez
-<<<<<<< HEAD
-          ~  (give-thou (add-cookies cug p.pez))
-          %js  $(pez [~ (resp 200 text//javascript p.pez)])
-          %json  (give-json 200 cug p.pez)
-          %html  (give-html 200 cug p.pez)
-          %htme  (give-html 401 cug p.pez)
-          %bake
-        =+  req=[%bake mar=q.pez [r s]:pez]
-        =+  red=req(mar %red-quri)
-        (execute p.pez -.s.pez `silk`[%alts ~[red req]])
-      ::
-          %red
-=======
           $~     (give-thou (add-cookies cug p.pez))
           $js    $(pez [%$ (resp 200 text+/javascript p.pez)])
           $json  (give-json 200 cug p.pez)
           $html  (give-html 200 cug p.pez)
           $htme  (give-html 401 cug p.pez)
-          $boil
-        (ford-boil [p.pez q.pez r.pez payload.pez])
+          $bake
+        =+  req=[%bake mar=q.pez [r s]:pez]
+        =+  red=req(mar %red-quri)
+        (execute p.pez -.s.pez `silk`[%alts ~[red req]])
+      ::
           $red
->>>>>>> 7fde2eb2
         =+  url=(earn hat pok(p [~ %html]) quy)
         ?+    p.pok  ~|(bad-redirect+[p.pok url] !!)
             {$~ $js}
@@ -1196,22 +1072,13 @@
       ++  is-spur  |(?~(q.pok & ((sane %tas) i.q.pok)))
       ++  as-beam                     
         ^-  (unit beam)
-<<<<<<< HEAD
         ?~  q.pok  ~
-        =+  ^-  (unit ,[@ dez=desk rel=?])              :: /=desk/, /=desk=/
+        =+  ^-  (unit {@ dez/desk rel/?})              :: /=desk/, /=desk=/
             (rush i.q.pok ;~(plug tis sym ;~(pose (cold | tis) (easy &))))
         ?~  -  (tome q.pok)                             :: /~ship/desk/case/...
         :+  ~  [our dez.u r.top]
         ?.  rel.u  (flop t.q.pok)
         (weld (flop t.q.pok) s.top)   :: /=desk/... as hoon /=desk%/...
-=======
-        |-
-        ?~  q.pok
-          $(q.pok /index)
-        ?.  ((sane %tas) i.q.pok)
-          (tome q.pok)
-        `[[our i.q.pok ud+0] (flop t.q.pok)]
->>>>>>> 7fde2eb2
       ::
       ++  as-aux-request                                ::  /~/... req parser
         ^-  (unit perk)
@@ -1315,16 +1182,12 @@
     :: currently this involves treating the payload as a urlencoded
     :: request. In the future it's possible the payload could be
     :: a specific mark instead.
+    ::
     ++  process-payload
-<<<<<<< HEAD
-        ^-  [quay meth]
-        ?+  mef  [quy mef]
-          %post  [`quay`(weld quy `quay`(rash q:(need bod) yquy:urlp)) %get]
-=======
-        ?+  mef  quy
-          $post  `quay`(weld quy `quay`(rash q:(need bod) yquy:urlp))
->>>>>>> 7fde2eb2
-        ==
+      ^-  {quay meth}
+      ?+  mef  [quy mef]
+        $post  [`quay`(weld quy `quay`(rash q:(need bod) yquy:urlp)) %get]
+      ==
     ++  process
       ^-  (each pest _done)
       =+  pet=parse
@@ -1335,37 +1198,20 @@
     ++  process-parsed
       |=  hem/perk  ^-  (each pest _done)
       ?-    -.hem
-<<<<<<< HEAD
-          %auth  (process-auth p.hem)
-          %away  [%& %html logout-page:xml]
-          ?(%beam %spur)
-        =^  payload  mef  process-payload
-        =+  ext=(fall p.pok %urb)
-        =+  bem=?-(-.hem %beam p.hem, %spur [-.top (weld p.hem s.top)])
-        ~|  bad-beam/q.bem
-        ?<  =([~ 0] (sky %cw (tope bem(+ ~, r [%da now]))))
-        =+  wir=`whir`[%ha (tope -.bem ~)]
-        =.  wir  ?+(mef !! %get wir, %head [%he wir])
-        =.  r.bem  ?+(r.bem r.bem [%ud %0] da/now)
-        =+  arg=(fcgi payload fcgi-cred)
-        =+  [%& %bake wir ext arg bem]
-        ?.(aut - [%| (resolve -)])  ::  XX properly
-=======
           $auth  (process-auth p.hem)
           $away  [%& %html logout-page:xml]
           ?($beam $spur)
-        =+  nquy=process-payload
+        =^  payload  mef  process-payload
         =+  ext=(fall p.pok %urb)
-        =+  bem=?-(-.hem $beam p.hem, $spur [root-beak p.hem])
+        =+  bem=?-(-.hem $beam p.hem, $spur [-.top (weld p.hem s.top)])
+        ~|  bad-beam+q.bem
+        ?<  =([~ 0] (sky %cw (tope bem(+ ~, r [%da now]))))
         =+  wir=`whir`[%ha (tope -.bem ~)]
-        =.  wir  ?+(mef !! $post wir, $get wir, $head [%he wir])
-        ~|  bad-beam+q.bem
-        ?<  =([~ 0] (sky [%151 %noun] %cw (tope bem(+ ~, r [%da now]))))
-        ?.  aut
-          [%& %boil [wir ext bem nquy]]
-        [%| (ford-boil [wir ext bem nquy])]  ::  XX properly
-      ::
->>>>>>> 7fde2eb2
+        =.  wir  ?+(mef !! $get wir, $head [%he wir])
+        =.  r.bem  ?+(r.bem r.bem {$ud $0} da+now)
+        =+  arg=(fcgi payload fcgi-cred)
+        =+  [%bake wir ext arg bem]
+        ?.(aut [%& `pest`-] [%| `_done`(resolve ~ -)])
       ::
           $bugs
         ?-  p.hem
@@ -1388,15 +1234,9 @@
         =+  vew=(ire-ix (oryx-to-ixor orx))
         ((teba new-mess.vew) p.hem r.hem q.hem %json !>(`json`s.hem))
       ::
-<<<<<<< HEAD
-          %poll
-        ?:  ?=([~ %js] p.pok)  ::  XX treat non-json cases?
-          =+  polling-url=(apex:earn %| pok(u.p %json) quy)
-=======
           $poll
         ?:  ?=({$~ $js} p.pok)  ::  XX treat non-json cases?
-          =+  polling-url=['/' (apex:earn %| pok(u.p %json) quy)]
->>>>>>> 7fde2eb2
+          =+  polling-url=(apex:earn %| pok(u.p %json) quy)
           [%& %js (add-json (joba %wurl (jape polling-url)) poll:js)]
         =.  lyv  (~(put by lyv) hen %wasp p.hem)
         |-
@@ -1429,15 +1269,9 @@
         =+  pez=process(pok p.ham, aut |)
         ?.  ?=($& -.pez)  ~|(no-inject+p.ham !!)
         ?~  p.pez  pez
-<<<<<<< HEAD
-        ?+    -.p.pez  ~&(bad-inject/p.pez !!)
-            %red  pez
-            %bake
-=======
         ?+    -.p.pez  ~&(bad-inject+p.pez !!)
             $red  pez
-            $boil
->>>>>>> 7fde2eb2
+            $bake
           =.  ya  abet.yac 
           [%| (resolve ~ p.pez(p [%at ses.yac p.p.pez]))]
         ::
@@ -1813,38 +1647,8 @@
   ~
 ::
 ++  load                                                ::  take previous state
-<<<<<<< HEAD
-  =+  bolo-3=,_[%3 +(|2 |3.+)]:*bolo                    ::  no top
-  =+  even-2=?(even [%mean p=[dock path] *])            ::  old %quit
-  =+  ^=  stem-2                                        ::  no die, sus
-      ,_=+(*stem -(|3 |5.-, q.eve *(map ,@u even-2)))
-  =+  bolo-2=,_[%2 %*(+ *bolo-3 wix *(map ixor stem-2))]
-  =+  bolo-1=,_[%1 +(|4 |5.+)]:*bolo-2                  ::  no lyv
-  |=  old=?(bolo bolo-1 bolo-2 bolo-3)
-  ^+  ..^$
-  ?-  -.old
-    %4  ..^$(+>- old)
-    %3  $(-.old %4, |2.+.old [[[(need hov.old) %home ud/0] /web] |2.+.old])
-    %2  =+  evn=|=(a=even-2 ?+(-.a a %mean [%quit p.a]))
-        =+  stm=|=(a=stem-2 a(|3 [now ~ |3.a(q.eve (~(run by q.eve.a) evn))]))
-        $(-.old %3, wix.old (~(run by wix.old) stm))
-    %1  $(-.old %2, |4.+.old [~ |4.+.old])
-=======
-  =+  even-2=?(even {$mean p/{dock path} *})            ::  old %quit
-  =+  ^=  stem-2                                        ::  no die, sus
-      _=+(*stem -(|3 |5.-, q.eve *(map @u even-2)))
-  =+  bolo-2=_[%2 %*(+ *bolo wix *(map ixor stem-2))]
-  =+  bolo-1=_[%1 +(|4 |5.+)]:*bolo-2                ::  no lyv
-  |=  old/?(bolo bolo-1 bolo-2)
-  ^+  ..^$
-  ?-  -.old
-    $3  ..^$(+>- old)
-    $2  =+  evn=|=(a/even-2 ?+(-.a a $mean [%quit p.a]))
-        =+  stm=|=(a/stem-2 a(|3 [now ~ |3.a(q.eve (~(run by q.eve.a) evn))]))
-        $(old [%3 +.old(wix (~(run by wix.old) stm))])
-    $1  $(old [%2 +(|4 [~ |4.+])]:old)
->>>>>>> 7fde2eb2
-  ==
+  |=  old/bolo
+  ..^$(+>- old)
 ::
 ++  scry
   |=  {our/(unit (set monk)) ren/@tas who/ship syd/desk lot/coin tyl/path}
