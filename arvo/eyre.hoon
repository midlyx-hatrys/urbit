!:  ::  %eyre, http servant
!?  164
::::
|=  pit=vase
=>  =~
|%                                                      ::  interfaces
++  gift  gift-eyre                                     ::  out result <-$
++  kiss  kiss-eyre                                     ::  in request ->$
++  move  ,[p=duct q=(mold note gift)]                  ::  local move
++  note                                                ::  out request $->
          $%  $:  %a                                    ::  to %ames
          $%  [%wont p=sock q=[path *]]                 ::
          ==  ==                                        ::
              $:  %b                                    ::  to  %behn
          $%  [%wait p=@da]                             ::
              [%rest p=@da]                             ::
          ==  ==                                        ::
              $:  %d                                    ::  to %dill
          $%  [%flog p=[%crud p=@tas q=(list tank)]]    ::
          ==  ==                                        ::
              $:  %e                                    ::  to self
          $%  [%thud ~]                                 ::  proxied death
              [%this p=? q=clip r=httq]                 ::  proxied request
              [%meta vase:,[%them (unit httr)]]         ::  type check
          ==  ==                                        ::
              $:  %f                                    ::  to %ford
          $%  [%exec p=@p q=(unit ,[beak silk])]        ::
              [%wasp p=@p q=@uvH r=?]                   ::
          ==  ==                                        ::
              $:  %g                                    ::  to %gall
          $%  [%deal p=sock q=cush]                     ::  full transmission
          ==  ==  ==                                    ::
++  sign                                                ::  in result $<-
          $?  $:  %a                                    ::  by %aformedmes
          $%  [%woot p=ship q=coop]                     ::
          ==  ==                                        ::
              $:  %b                                    ::  by %behn
          $%  [%wake ~]                                 ::  timer activate
          ==  ==                                        ::
              $:  %g                                    ::  by %gall
          $%  [%unto p=cuft]                            ::  within agent
          ==  ==                                        ::
              $:  %e                                    ::  by self
          $%  [%thou p=httr]                            ::  response for proxy
          ==  ==                                        ::
              $:  %f                                    ::  by %ford
          $%  [%made p=@uvH q=gage]                     ::
              [%news p=@uvH]                            ::
          ==  ==                                        ::
              $:  @tas                                  ::  by any
          $%  [%crud p=@tas q=(list tank)]              ::
          ==  ==  ==                                    ::
++  ixor  ,@t                                           ::  oryx hash
++  whir  $|  ~                                         ::  wire subset
          $%  [%at p=hole q=whir]                       ::  authenticated
              [%ay p=span:ship q=span:,@uvH ~]          ::  remote duct
              [%ha p=path:beak]                         ::  GET request
              [%he p=whir]                              ::  HEAD request
              [%hi p=mark ~]                            ::  outbound HTTP
              [%si ~]                                   ::  response done
              [%of p=ixor q=$|(~ whir-of)]              ::  associated view
              [%ow p=ixor ~]                            ::  dying view
              [%on ~]                                   ::  dependency
          ==                                            ::
++  whir-of  ,[p=span:ship q=term r=wire]               ::  path in dock
--                                                      ::
|%                                                      ::  models
++  bolo                                                ::  eyre state
  $:  %4                                                ::  version
      gub=@t                                            ::  random identity
      hov=(unit ship)                                   ::  master for remote
      top=beam                                          ::  ford serve prefix
      ged=duct                                          ::  client interface
      ded=(set duct)                                    ::  killed requests
      lyv=(map duct live)                               ::  living requests
      pox=(map ,@uvH duct)                              ::  proxied sessions
      ask=[p=@ud q=(map ,@ud ,[p=duct q=hiss])]         ::  outgoing by number
      kes=(map duct ,@ud)                               ::  outgoing by duct
      ney=@uvI                                          ::  rolling entropy
      dop=(map host ship)                               ::  host aliasing
      liz=(jug ,@uvH (each duct ixor))                  ::  ford depsets
      wup=(map hole cyst)                               ::  secure sessions
      sop=(map hole ,[ship ?])                          ::  foreign sess names
      wix=(map ixor stem)                               ::  open views
  ==                                                    ::
::
++  live                                                ::  in flight
  $%  [%exec p=whir]                                    ::  ford build
      [%wasp p=(list ,@uvH)]                            ::  ford deps
      [%xeno p=ship]                                    ::  proxied request
      [%poll p=ixor]                                    ::  session state
  ==
++  cyst                                                ::  client session
  $:  ced=cred                                          ::  credential
      [him=ship aut=(set ship)]                         ::  authenticated
      cug=(list ,@t)                                    ::  unacked cookies
      lax=@da                                           ::  last used
      way=(map ship ,[purl duct])                       ::  waiting auth
      vew=(set oryx)                                    ::  open views XX expire
  ==                                                    ::
::
++  stem                                                ::  client view
  $:  him=ship                                          ::  static identity
      ude=(unit ,[p=duct q=?])                          ::  stream, long-poll?
      era=@da                                           ::  next wake
      die=@da                                           ::  collection date
      sus=(set ,[dock %json wire path])                 ::  subscriptions
      eve=[p=@u q=(map ,@u even)]                       ::  queued events
      med=(qeu duct)                                    ::  waiting /~/to/
  ==
::++  honk  $%([%nice ~] [%mean p=ares])                  ::  old gall result
++  even                                                ::  client event
  $%  [%news p=@uvH]
      [%quit p=[dock path]]
      [%rush p=[dock path] q=json]
  ==
::
++  perk                                                ::  parsed request
  $%  [%auth p=perk-auth]
      [%away ~]
      [%bugs p=?(%as %to) ~]
      [%beam p=beam]
      [%deps p=?(%put %delt) q=@uvH]
      [%mess p=dock q=mark r=wire s=json]
      [%poll p=[i=@uvH t=(list ,@uvH)]]
      [%spur p=spur]
      [%subs p=?(%put %delt) q=[dock %json wire path]]
      [%view p=ixor q=[~ u=@ud]]
  ==
::
++  perk-auth                                           ::  parsed auth
  $%  [%at p=pork]                                      ::  inject auth
      [%del p=(unit ship)]
      [%get him=ship rem=pork]
      [%js ~]
      [%json ~]
      [%try him=ship paz=(unit cord)]
      [%xen ses=hole rem=pork]
  ==
::
++  pest                                                ::  result
  $|  ~
  $%  [%$ p=httr]                                       ::  direct response
      [%red ~]                                          ::  parent redirect
      [%bake p=whir q=mark r=coin s=beam]               ::  ford request
  :: 
      [%js p=@t]                                        ::  script
      [%json p=json]                                    ::  data
      [%html p=manx]                                    ::  successful page
      [%htme p=manx]                                    ::  authentication fail 
  ==
--                                                      ::
|%
++  eat-headers
  |=  hed=(list ,[p=@t q=@t])  ^-  math
  %+  roll  hed
  |=  [a=[p=cord cord] b=math] 
  =.  p.a  (cass (trip p.a))
  (~(add ja b) a)
::
++  fcgi                                                ::  credential caboose
  |=  [quy=quay ced=cred]  ^-  coin
  :+  %many
    [%blob ced]
  |-  ^-  (list coin)
  ?~  quy  [%$ %n ~]~
  [[%$ %t p.i.quy] [%$ %t q.i.quy] $(quy t.quy)]
::
++  gsig  |=([a=dock b=path] [(scot %p p.a) q.a b])
++  session-from-cookies
  |=  [nam=@t maf=math]
  ^-  (unit hole)
  (from-cookies maf |=([k=@t v=@] &(=(nam k) !=('~' v))))
::
++  ship-from-cookies
  |=  maf=math  ^-  (unit ship)
  (biff (from-cookies maf |=([k=@ @] =(%ship k))) (slat %p))
::
++  from-cookies
  |=  [maf=math fil=$+([@t @t] ?)]
  =+  `cot=(list ,@t)`(~(get ju maf) 'cookie')
  =+  `cok=quay`(zing `(list quay)`(murn cot (curr rush cock:epur)))
  |-  ^-  (unit cord)
  ?~  cok  ~
  ?:((fil i.cok) [~ q.i.cok] $(cok t.cok))
::
++  wush
  |=  [wid=@u tan=tang]
  ^-  tape
  =+  rolt=|=(a=wall `tape`?~(a ~ :(weld i.a "\0a" $(a t.a))))
  (rolt (turn tan |=(a=tank (rolt (wash 0^wid a)))))
::
::
++  add-cookies
  |=  [cug=(list ,@t) hit=httr]  ^-  httr
  ?~  cug  hit
  =+  cuh=(turn `(list ,@t)`cug |=(a=@t set-cookie/a))
  hit(q (weld cuh q.hit))
::
++  inject                                            ::  inject dependency
  |=  [dep=@uvH max=[[%html ~] [[%head ~] hed=marl] [[%body ~] tal=marl] ~]]
  ^-  manx
  =:  hed.max  :_(hed.max ;meta(charset "utf-8", urb_injected "");)
      tal.max  (welp tal.max ;script(urb_injected ""):"{(trip etag:js)}" ~)
    ==
  ?~  dep  max
  max(hed :_(hed.max ;script@"/~/on/{<dep>}.js"(urb_injected "");))
::
++  add-json                                            ::  inject window.urb
  |=  [urb=json jaz=cord]  ^-  cord 
  =-  (cat 3 (crip -) jaz)
  """
  var _urb = {(pojo urb)}
  window.urb = window.urb || \{}; for(k in _urb) window.urb[k] = _urb[k]
  
  """
::
++  ares-to-json
  |=  err=ares  ^-  json
  =-  (jobe fail/s/typ mess/(jape mez) ~)
  ^-  [typ=term mez=tape]
  ?~  err  [%fail "Unknown Error"]
  [p.u.err (wush 160 q.u.err)]
::
++  resp                                                ::  mimed response
  |=  [sas=@uG mit=mite rez=@]  ^-  httr
  ::  (weld (turn cug |=(a=@t ['set-cookie' a]))
  [sas ~[content-type/(moon mit)] [~ (taco rez)]]
::
++  render-tang                                         ::  tanks to manx
  |=  tan=tang
  ;html
    ;head
      ;link(rel "stylesheet", href "/lib/base.css");
      ;title: server error
    ==
    ;body:div#c.err:pre:code:"{(wush 80 tan)}"
  ==
::
++  favi                                                ::  XX favicon
  0w3.~~~~~.~~~~~.~~~~~.~~~~~.~~~~~.~~~~~.~~~~~.~~~~~.~~~~~.~~~~~.~~~~~.~~~~~.
  ~~~~~.~~~~~.~~~~~.~~~~~.~~~~~.~~~~~.~~~~~.~~~~~.~~~~~.~~~~~.~~~~~.~~~~~.~~~~~.
  ~~~~~.~~~~~.~~~~~.~~~~~.~~~~~.~~~~~.~~~~~.~~~~~.~~~~~.~~~~~.~~~~~.~~~~~.~~~~~.
  ~~~~~.~~~~~.~~~~~.~~~~~.~~~~~.~~~~~.~~~~~.~~~~~.~~~~~.~~~~~.~~~~~.~~~~~.~~~~~.
  ~~~~~.~~~~~.~~~~~.~~~~~.~~~~~.~~~~~.~~~~~.~~~~~.~~~~~.~~~~~.~~~~~.~~~~~.~~~~~.
  ~~~~~.~~~~~.~~~~~.~~~~~.~~~~~.~~~~~.~~~~~.~~~~~.~~~~~.~~~~~.~~~~~.~~~~~.~~~~~.
  ~~~~~.~~~~~.~~~~~.~~~~~.~~~~~.~~~~~.~~~~~.~~~~~.~~~~~.~~~~~.~~~~~.~~~~~.~~~~~.
  ~~~~~.~~~~~.~~~~~.~~~~~.~~~~~.~~~~~.~~~~~.~~~~~.~~~~~.~~~~~.~~~~~.~~~~~.~~~~~.
  ~~~~~.~~~~~.~~~~~.~~~~~.~~~~~.~~~~~.~~~~~.~~~~~.~~~~~.~~~~~.~~~~~.~~~~~.~~~~~.
  ~~~~~.~~~~~.~~~~~.~~~~~.~~~~~.~~~~~.~~~~~.~~~~~.~~~~~.~~~~~.~~~~~.~~~~~.~~~~~.
  ~~~~~.~~~~~.~~~~~.~~~~~.~~~~~.~~~~~.~~~~~.~~~~~.~~~~~.~~~~~.~~~~~.~~~~~.~~~~~.
  ~~~~~.~~~~~.~~~~~.~~~~~.~~~~~.~~~~~.~~~~~.~~~~~.~~~~~.~~~~~.~~~~~.~~~~~.~~~~~.
  ~~~~~.~~~~~.~~~~~.~~~~~.~~~~~.~~~~~.~~~~~.~~~~~.~~~~~.~~~~~.~~~~~.~~~~~.~~~~~.
  ~~~~~.~~~~~.~~~~~.~~~~~.~~~~~.~~~~~.~~~~~.~~~~~.~~~~~.~~~~~.~~~~~.~~~~~.~~~~~.
  ~~~~~.~~~~~.~~~~~.~~~~~.~~~~~.~~~~~.~~~~~.~~~~~.~~~~~.~~~~~.~~~~~.~~~~~.~~~~~.
  ~~~~~.~~~~~.~~~~~.~~~~~.~~~~~.~~~~~.~~~~~.~~~~~.~~~~~.~~~~~.~~~~~.~~~~~.~~~~~.
  ~~~~~.~~~~~.~~~~~.~~~~~.~~~~~.~~~~~.~~~~~.~~~~~.~~~~~.~~~~~.~~~~~.~~~~~.~~~~~.
  ~~~~~.~~~~~.~~~~~.~~~~~.~~~~~.~~~~~.~~~~~.~~~~~.~~~~~.~~~~~.~~~~~.~~~~~.~~~~~.
  ~~~~~.~~~~~.~~~~~.~~~~~.~~~~~.~~~~~.~~~~~.~~~~~.~~~~~.~~~~~.~~~~~.~~~~~.~~~~~.
  ~~~~~.~~~~~.~~~~~.~~~~~.~~~~~.~~~~~.~~~~~.~~~~~.~~~~~.~~~~~.~~~~~.~~~~~.~~~~~.
  ~~~~~.~~~~~.~~~~~.~~~~~.~~~~~.~~~~~.~~~~~.~~~~~.~~~~~.~~~~~.~~~~~.~~~~~.~~~~~.
  ~~~~~.~~~~~.~~~~~.~~~~~.~~~~~.~~~~~.~~~~~.~~~~~.~~~~~.~~~~~.~~~~~.~~~~~.~~~~~.
  ~~~~~.~~~~~.~~~~~.~~~~~.~~~~~.~~~~~.~~~~~.~~~~~.~~~~~.~~~~~.~~~~~.~~~~~.~~~~~.
  ~~~~~.~~~~~.~~~~~.~~~~~.~~~~~.~~~~~.~~~~~.~~~~~.~~~~~.~~~~~.~~~~~.~~~~~.~~~~~.
  ~~~~~.~~~~~.~~~~~.~~~~~.~~~~~.~~~~~.~~~~~.~~~~~.~~~~~.~~~~~.~~~~~.~~~~~.~~~~~.
  ~~~~~.~~~~~.~~~~~.~~~~~.~~~~~.~~~~~.~~~~~.~~~~~.~~~~~.~~~~~.~~~~~.~~~~~.~~~~~.
  ~~~~~.~~~~~.~~~~~.~~~~~.~~~~~.~~~~~.~~~~~.~~~~~.~~~~~.~~~~~.~~~~~.~~~~~.~~~~~.
  ~~~~~.~~~~~.~~~~~.~~~~~.~~~~~.~~~~~.~~~~~.~~~~~.~~~~~.~~~~~.~~~~~.~~~~~.~~~~~.
  ~~~~~.~~~~~.~~~~~.~~~~~.~~~~~.~~~~~.~~~~~.~~~~~.~~~~~.~~~~~.~~~~~.~~~~~.~~~~~.
  ~~~~~.~~~~~.~~~~~.~~~~~.~~~~~.~~~~~.~~~~~.~~~~~.~~~~~.~~~~~.~~~~~.~~~~~.~~~~~.
  ~~~~~.~~~~~.~~~~~.~~~~~.~~~~~.~~~~~.~~~~~.~~~~~.~~~~~.~~~~~.~~~~~.~~~~~.~~~~~.
  ~~~~~.~~~~~.~~~~~.~~~~~.~~~~~.~~~~~.~~~~~.~~~~~.~~~~~.~~~~~.~~~~~.~~~~~.~~~~~.
  ~~~~~.~~LX-.~~HW-.L~~~~.~~~~~.~~~~~.~~~~~.~~~~~.~~~~~.~~~~~.~~~~~.~~~~~.~~~~~.
  ~~~~~.Rdjk~.VWuDL.-3wUf.~zEWe.~Yj4N.f~Y~f.P~~~~.~~~~~.~~~~~.~~~~~.~~~~~.~~~~~.
  ~~~~~.~~~~~.~~~~~.~~~~~.~~~~~.~~~~~.~~~~~.~~~~~.~~~~~.~-~LX.~~lBp.m~~nR.Zv~~~.
  ~~~~~.~~~~~.~~~~~.~~~~~.~~~~~.~~~~~.RZvn~.GqCF~.Qt7h~.Ya2wH.~0000.~M000.fY000.
  3~0w8.2~Qx8.if~eP.IX~~~.~~~~~.~~~~~.~~~~~.~~~~~.~~~~~.~~~~~.~~~~~.~~~~~.~~~~~.
  ~~~~~.~~~~~.~~~~~.~~~fP.Y~QB9.ivY00.03~k5.1g~Z~.vT~~~.~~~~~.~~~~~.~~~~~.FWuD~.
  CpCp~.P8OcL.Y0003.~0000.~M000.fY000.3~000.0~M00.0fY00.03~00.00~Nk.l5v-W.KHH~~.
  ~~~~~.~~~~~.~~~~~.~~~~~.~~~~~.~~~~~.~~~~~.~~~~~.~~~~~.~~~~~.~~~~~.~~-QJ.bj~00.
  00~M0.00fY0.003~6.hAp~S.FGqL-.6xEr~.oC9y~.NUu7L.Y0003.~0000.~M000.fY000.3~000.
  0~M00.0fY00.03~00.00~M0.00fY0.003~0.000~N.sn5~~.fPY~~.~~~~~.~~~~~.~~~~~.~~~~~.
  ~~~~~.~~~~~.~~~~~.~~~~~.~~~~~.~~~~~.~~~Z7.hQvYr.6NL~0.000~M.000fY.0003~.0000~.
  M000f.Y0003.~0000.~M000.fY000.3~000.0~M00.0fYJb.iT~sT.dP~Vu.nB~ZZ.vnT~a.iAF~M.
  000fY.0003~.0000~.VGqCL.~~~~~.~~~~~.~~~~~.~~~~~.~~~~~.~~~~~.~~~~~.~~~~~.~~~~~.
  ~~~~~.~~~~~.~~~~Y.D9OvY.B9in~.0000~.M000f.Y0003.~0000.~M000.fY000.3~000.0~M41.
  0vZ1g.k7~Ha.OI~~n.RZv~~.~~~~~.~~~~~.~~~~~.HW-L~.jAVe~.M000f.YNcj7.~YLbO.~~~~~.
  ~~~~~.~~~~~.~~~~~.~~~~~.~~~~~.~~~~~.~~~~~.~~~~~.~~~~~.~~~~~.~~~~~.~~~~~.-byUL.
  ZzoSf.~3MYf.~M000.fY000.3~000.0~MQd.3vZik.Bb~Kb.yU~~P.Y~f~~.~~~~~.~~~~~.~~~~~.
  ~~~~~.~~~~~.~~~~~.~IXeP.~ezEW.~WGGG.L~~~~.~~~~~.~~~~~.~~~~~.~~~~~.~~~~~.~~~~~.
  ~~~~~.~~~~~.~~~~~.~~~~~.~~~~~.~~~~~.~~~~~.~~~~~.~~~~~.~~pSt.D~DFW.u~Uu7.x~-tD.
  pT~RZ.vn~~~.~~~~~.~~~~~.~~~~~.~~~~~.~~~~~.~~~~~.~~~~~.~~~~~.~~~~~.~~~~~.~~IXe.
  P~-LH.W~~~~.~~~~~.~~~~~.~~~~~.~~~~~.~~~~~.~~~~~.~~~~~.~~~~~.~~~~~.~~~~~.~~~~~.
  ~~~~~.~~~~~.~~~~~.~~~~~.~~~~~.~~~~~.~~~~~.~~~~~.~~~~~.~~~~~.~~~~~.~~~~~.~~~~~.
  ~~~~~.~~~~~.~~~~~.~~~~~.~~~~~.~~~~~.~~~~~.~~~~~.~~~~~.~~~~~.~~~~~.~~~~~.~~~~~.
  ~~~~~.~~~~~.~~~~~.~~~~~.~~~~~.~~~~~.~~~~~.~~~~~.~~~~~.~~~~~.~~~~~.~~~~~.~~~~~.
  ~~~~~.~~~~~.~~~~~.~~~~~.~~~~~.~~~~~.~~~~~.~~~~~.~~~~~.~~~~~.~~~~~.~~~~~.~~~~~.
  ~~~~~.~~~~~.~~~~~.~~~~~.~~~~~.~~~~~.~~~~~.~~~~~.~~~~~.~~~~~.~~~~~.~~~~~.~~~~~.
  ~~~~~.~~~~~.~~~~~.~~~~~.~~~~~.~~~~~.~~~~~.~~~~~.~~~~~.~~~~~.~~~~~.~~~~~.~~~~~.
  ~~~~~.~~~~~.~~~~~.~~~~~.~~~~~.~~~~~.~~~~~.~~~~~.~~~~~.~~~~~.~~~~~.~~~~~.~~~~~.
  ~~~~~.~~~~~.~~~~~.~~~~~.~~~~~.~~~~~.~~~~~.~~~~~.~~~~~.~~~~~.~~~~~.~~~~~.~~~~~.
  ~~~~~.~~~~~.~~~~~.~~~~~.~~~~~.~~~~~.~~~~~.~~~~~.~~~~~.~~~~~.~~~~~.~~~~~.~~~~~.
  ~~~~~.~~~~~.~~~~~.~~~~~.~~~~~.~~~~~.~~~~~.~~~~~.~~~~~.~~~~~.~~~~~.~~~~~.~~~~~.
  ~~~~~.~~~~~.~~~~~.~~~~~.~~~~~.~~~~~.~~~~~.~~~~~.~~~~~.~~~~~.~~~~~.~~~~~.~~~~~.
  ~~~~~.~~~~~.~~~~~.~~~~~.~~~~~.~~~~~.~~~~~.~~~~~.~~~~~.~~~~~.~~~~~.~~~~~.~~~~~.
  ~~~~~.~~~~~.~~~~~.~~~~~.~~~~~.~~~~~.~~~~~.~~~~~.~~~~~.~~~~~.~~~~~.~~~~~.~~~~~.
  ~~~~~.~~~~~.~~~~~.~~~~~.~~~~~.~~~~~.~~~~~.~~~~~.~~~~~.~~~~~.~~~~~.~~~~~.~~~~~.
  ~~~~~.~~~~~.~~~~~.~~~~~.~~~~~.~~~~~.~~~~~.~~~~~.~~~~~.~~~~~.~~~~~.~~~~~.~~~~~.
  ~~~~~.~~~~~.~~~~~.~~~~~.~~~~~.~~~~~.~~~~~.~~~~~.~~~~~.~~~~~.~~~~~.~~~~~.~~~~~.
  ~~~~~.~~~~~.~~~~~.~~~~~.~~~~~.~~~~~.~~~~~.~~~~~.~~~~~.~~~~~.~~~~~.~~~~~.~~~~~.
  ~~~~~.~~~~~.~~~~~.~~~~~.~~~~~.~~~~~.~~~~~.~~~~~.~~~~~.~~~~~.~~~~~.~~~~~.~~~~~.
  ~~~~~.~~~~~.~~~~~.~~~~~.~~~~~.~~~~~.~~~~~.~~~~~.~~~~~.~~~~~.~~~~~.~~~~~.~~~~~.
  ~~~~~.~~~~~.~~~~~.~~~~~.~~~~~.~~~~~.~~~~~.~~~~~.~~~~~.~~~~~.~~~~~.~~~~~.~~~~~.
  ~~~~~.~~~~~.~~~~~.~~~~~.~~~~~.~~~~~.~~~~~.~~~~~.~~~~~.~~~~~.~~~~~.~~~~~.~~~~~.
  ~~~~~.~~~~~.~~~~~.~~~~~.~~~~~.~~~~~.~~~~~.~~~~~.~~~~~.~~~~~.~~~~~.~~~~~.~~~~~.
  ~~~~~.~~~~~.~~~~~.~~~~~.~~~~~.~~~~~.~~~~~.~~~~~.~~~~~.~~~~~.~~~~~.~~~~~.~~~~~.
  ~~~~~.~~~~~.~~~~~.~~~~~.~~~~~.~~~~~.~~~~~.~~~~~.~~~~~.~~~~~.~~~~~.~~~~~.~~~~~.
  ~~~~~.~~~~~.~~~~~.~~~~~.~~~~~.~~~~~.~~~~~.~~~~~.~~~~~.~~~~~.~~~~~.~~~~~.~~~~~.
  ~~~~~.~~~~~.~~~~~.~~~~~.~~~~~.~~~~~.~~~~~.~~~~~.~~~~~.~~~~~.~~~~~.~~~~~.~~~~~.
  ~~~~~.~~~~~.~~~~~.~~~~~.~~~~~.~~~~~.~~~~~.~~~~~.~~~~~.~~~~~.~~~~~.~~~~~.~~~~~.
  ~~~~~.~~~~~.~~~~~.~~~~~.~~~~~.~~~~~.~~~~~.~~~~~.~~~~~.~~~~~.~~~~~.~~~~~.~~~~~.
  ~~~~~.~~~~~.~~~~~.~~~~~.~~~~~.~~~~~.~~~~~.~~~~~.~~~~~.~~~~~.~~~~~.~~~~~.~~~~~.
  ~~~~~.~~~~~.~~~~~.~~~~~.~~~~~.~~~~~.~~~~~.~~~~~.~~~~~.~~~~~.~~~~~.~~~~~.~~~~~.
  ~~~~~.~~~~~.~~~~~.~~~~~.~~~~~.~~~~~.~~~~~.~~~~~.~~~~~.~~~~~.~~~~~.~~~~~.~~~~~.
  ~~~~~.~0000.00000.00000.00000.00000.50000.00002.000g0.00400.000w0.000a0.00000.
  00000.00000.00000.00000.00000.00000.00000.00000.00000.00000.00000.00000.00000.
  00000.00000.00000.00000.00000.00000.00000.00000.00000.00000.00000.00000.00000.
  00000.00000.00000.00000.00000.00000.00000.00000.00000.00000.00000.00000.00000.
  00000.00000.00000.00000.00000.00000.00000.00000.00000.00000.00000.00000.00000.
  00000.00000.00000.00000.00000.00000.00000.00000.00000.00000.00000.00000.00000.
  00000.00000.3~~~~.~~~~~.~~~~~.~~~~~.~~~~~.~~~~~.~~~~~.~~~~~.~~~~~.~~~~~.~~~~~.
  ~~~~~.~~~~~.~~~~~.~~~~~.~~~~~.~~~~~.~~~~~.~~~~~.~~~~~.~~~~~.~~~~~.~~~~~.~~~~~.
  ~~~~~.~~~~~.~~~~~.~~~~~.~~~~~.~~~~~.~~~~~.~~~~~.~~~~~.~~~~~.~~~~~.~~~~~.~~~~~.
  ~~~~~.~~~~~.~~~~~.~~~~~.~~~~~.~~~~~.~~~~~.~~~~~.~~~~~.~~~~~.~~~~~.~~~~~.~~~~~.
  ~~~~~.~~~~~.~~~~~.~~~~~.~~~~~.~~~~~.~~~~~.~~~~~.~~~~~.~~~~~.~~~~~.~~~~~.~~~~~.
  ~~~~~.~~~~~.~~~~~.~~~~~.~~~~~.~~~~~.~~~~~.~~~~~.~~~~~.~~~~~.~~~~~.~~~~~.~~~~~.
  ~~~~~.~~~~~.~~~~~.~~~~~.~~~~~.~~~~~.~~~~~.~~~~~.~~~~~.~~~~~.~~~~~.~~~~~.~~~~~.
  ~~~~~.~~~~~.~~~~~.~~~~~.~~~~~.~~~~~.~~~~~.~~~~~.~~~~~.~~~~~.~~~~~.~~~~~.~~~~~.
  ~~~~~.~~~~~.~~~~~.~~~~~.Rdjk~.~bOYL.~~~~~.~~~~~.~~TZ~.v-ZLr.T~r6N.I~Rtn.l~-rC.
  VL~-~.LX~~~.~~~~~.~~~~~.~~~~~.~~~~~.~~~~~.ZLrS~.OMIbf.Z2gAb.~JHqS.~V-vD.~Y-fz.
  X~000.0~M00.0fY00.03~00.00~S1.wof~U.-fz~~.~~~~~.~~~~~.~~~~~.~~~~~.~DV-v.ZDpSv.
  ~0000.~M000.fY000.3~000.0~Qp6.hL-FG.qD~LX.-~~Qt.7h~Yw.823~Y.LbO~~.~~~~~.~~~~~.
  ~~~~~.~~~~~.~~~~~.~~LX-.~WCFG.vZtnl.T~rmR.J~Yf3.M~~~~.~~~~~.~~~~~.~~~~J.XuT~N.
  Yv7~~.~~~~~.~~~~~.~~~~~.~~~~~.~~~~~.~~~~~.~~~~~.~~~~~.~~~~~.~~~~~.~~~~~.~~~~~.
  ~~~~~.~~~~~.~~~~~.~~~~~.~~~~~.~~~~~.~~~~~.~~~~~.~~~~~.~~~~~.~~~~~.~~~~~.~~~~~.
  ~~~~~.~~~~~.~~~~~.~~~~~.~~~~~.~~~~~.~~~~~.~~~~~.~~~~~.~~~~~.~~~~~.~~~~~.~~~~~.
  ~~~~~.~~~~~.~~~~~.~~~~~.~~~~~.~~~~~.~~~~~.~~~~~.~~~~~.~~~~~.~~~~~.~~~~~.~~~~~.
  ~~~~~.~~~~~.~~~~~.~~~~~.~~~~~.~~~~~.~~~~~.~~~~~.~~~~~.~~~~~.~~~~~.~~~~~.~~~~~.
  ~~~~~.~~~~~.~~~~~.~~~~~.~~~~~.~~~~~.~~~~~.~~~~~.~~~~~.~~~~~.~~~~~.~~~~~.~~~~~.
  ~~~~~.~~~~~.~~~~~.~~~~~.~~~~~.~~~~~.~~~~~.~~~~~.~~~~~.~~~~~.~~~~~.~~~~~.~~~~~.
  ~~~~~.~~~~~.~~~~~.~~~~~.~~~~~.~~~~~.~~~~~.~~~~~.~~~~~.~~~~~.~~~~~.~~~~~.~~~~~.
  ~~~~~.~~~~~.~0000.00000.00000.00000.00000.1g000.00002.000g0.00200.000g0.000a0.
  001kU.001gE.02000.g0082.00000.C0005.a00w0.04001.0g008.00g00
++  js                                                  ::  static javascript
  |%
  ++  poll                                              :: dependency long-poll
    '''
    urb.tries = 0
    urb.call = function() {
      urb.wreq = new XMLHttpRequest()
      urb.wreq.open('GET', urb.wurl, true)
      urb.wreq.addEventListener('load', function() {
        // if(~~(this.status / 100) == 4)
        //   return document.write(this.responseText)
        if(this.status !== 205) {
          return urb.keep()
        }
        urb.onupdate()
      })
      urb.wreq.addEventListener('error', urb.keep)
      urb.wreq.addEventListener('abort', urb.keep)
      urb.wreq.send()
    }
    urb.keep = function() {
      setTimeout(urb.call,1000*urb.tries)
      urb.tries++
    }
    urb.onupdate = function(){document.location.reload()}
    urb.call()
    urb.wasp = function(deh){
      var old = /[^/]*$/.exec(urb.wurl)[0]
      var deps = old.replace(/^on.json\?|.json$/,'').split('&')
      if (deps.indexOf(deh) !== -1) return;
      deps.push(deh)
      urb.wurl = "/~/on.json?"+deps.join('&')
      urb.wreq.abort() // trigger keep 
    }
    '''
  ::
  ++  auth-redir
    'document.location.pathname = "/~~"+document.location.pathname'
  ::
  ++  auth
    '''
    var req = function(url,dat,cb){
      var xhr = new XMLHttpRequest()
      xhr.open('POST', url, true)
      dat.oryx = urb.oryx
      xhr.send(JSON.stringify(dat))
      xhr.addEventListener('load', function(ev){
        if(this.status !== 200)
          return err.innerHTML = ":( " + Date.now() + "\n" + xhr.responseText
        else if(cb) return cb(xhr.responseText,ev)
      })
    }
    
    urb.foreign = /^\/~\/am/.test(window.location.pathname)
    urb.redir = function(ship){
      if(ship) document.location.pathname =
        document.location.pathname.replace(/^\/~~|\/~\/as\/any/,'/~/as/~'+ship)
      else document.location = 
        document.location.hash.match(/#[^?]+/)[0].slice(1) +
        document.location.pathname.replace(
          /^\/~\/am\/[^/]+/,
          '/~/as/~' + urb.ship) +
        document.location.search
    }
    if(urb.foreign && urb.auth.indexOf(urb.ship) !== -1){
      req("/~/auth.json?PUT",
          {ship:urb.ship,code:null},
          function(){urb.redir()})
    }
    urb.is_me = function(ship) {
      return (urb.ship === ship)
    }
    urb.submit = function(ship,pass){
      if(!urb.is_me(ship))
        return urb.redir(ship)
      req(
        "/~/auth.json?PUT", 
        {ship:ship, code:pass},
        function(){
          if(urb.foreign) urb.redir()
          else document.location.reload()
      })
    }
    urb.away = function(){req("/~/auth.json?DELETE", {}, 
      function(){document.getElementById("c").innerHTML = "<p>Goodbye.</p>" }
    )}
    '''
  ++  etag
    '''
    if(!window.urb) window.urb = {}
    urb.waspFrom = function(sel,attr){
      Array.prototype.map.call(document.querySelectorAll(sel), 
        function(ele){
          if(!ele[attr] || (new URL(ele[attr])).host != document.location.host)
            return;
          var xhr = new XMLHttpRequest()
          xhr.open("HEAD", ele[attr])
          xhr.send()
          xhr.onload = function(){
            var dep = this.getResponseHeader("etag")
            if(dep) urb.wasp(JSON.parse(dep.substr(2)))
    }})}
    if(urb.wasp){urb.waspFrom('script','src'); urb.waspFrom('link','href')}
    '''
  --
++  xml
  |%
  ++  login-page
    %+  titl  'Sign in - Urbit'
    ;=  ;div.container
          ;div.row
            ;div.col-md-2
              ;h1.sign: Sign in
            ==
            ;div.col-md-8
              ;p.ship 
                ;label.sig: ~
                ;input#ship.mono(contenteditable "", placeholder "planet");
              ==
              ;input#pass.mono(type "password", placeholder "passcode");
              ;h2.advice: Your passcode code has been printed to your console.
              ;pre:code#err;
            ==
          ==
        ==
        ;script@"/~/at/~/auth.js";
        ;script:'''
                $(function() {
                  $ship = $('#ship')
                  $pass = $('#pass')
                  $ship.on('keydown', function(e) { 
                    if(e.keyCode === 13 || e.keyCode === 9) {
                      if(!urb.is_me($ship.val().toLowerCase()))
                        urb.redir($ship.val().toLowerCase())
                      $pass.show()
                      $pass.focus()
                      e.preventDefault()
                    }
                  })
                  $ship.on('focus', function(e) { 
                    $pass.hide()
                  })
                  $pass.on('keydown', function(e) { 
                    if(e.keyCode === 13) {
                      urb.submit($ship.val().toLowerCase(),$pass.val())
                    }
                  })
                  if(window.ship) {
                    $ship.val(urb.ship)
                    $pass.focus()
                  } else {
                    $pass.hide()
                  }
                })
                '''
    ==
  ::
  ++  logout-page
    %+  titl  'Log out'
    ;=  ;h1: Goodbye ~;{span#ship}.
        ;button#act(onclick "urb.away()"): Log out
        ;pre:code#err;
        ;script@"/~/at/~/auth.js";
    ==
  ::
  ++  poke-test
    %+  titl  'Poke'
    ;=  ;button(onclick "urb.testPoke('/~/to/hood/helm-hi.json')"): Hi anonymous
        ;button(onclick "urb.testPoke('/~/as/own/~/to/hood/helm-hi.json')"): Hi
        ;pre:code#err;
        ;script@"/~/at/~/auth.js";
        ;script:'''
                show = function(t){err.innerText = ":) " + Date.now() + "\n" + t}
                urb.testPoke = function(url){
                  req(url,{wire:"/",xyro:'test'}, show)
                }
                '''
    ==
  ++  titl  
    |=  [a=cord b=marl] 
    ;html
      ;head
        ;meta(charset "utf-8");
        ;meta(name "viewport", content "width=device-width, ".
        "height=device-height, initial-scale=1.0, user-scalable=0, ".
        "minimum-scale=1.0, maximum-scale=1.0");
        ;title:"{(trip a)}" 
        ;script(type "text/javascript", src "//cdnjs.cloudflare.com/ajax/".
          "libs/jquery/2.1.1/jquery.min.js");
<<<<<<< HEAD
        ;link(rel "stylesheet", href "/lib/base.css");
=======
        ;link(rel "stylesheet", href "/home/lib/css/fonts.css");
        ;link(rel "stylesheet", href "/home/lib/css/bootstrap.css");
>>>>>>> 6fc3c8e5
      ==
      ;body:div#c:"*{b}"
    ==
  --
--
|%                                                      ::  functions
++  ye                                                  ::  per event
  =|  $:  $:  hen=duct                                  ::  event floor
              $:  now=@da                               ::  event date
                  eny=@                                 ::  unique entropy
                  our=ship                              ::  current ship
                  sky=$+(* (unit))                      ::  system namespace
              ==                                        ::
              mow=(list move)                           ::  pending actions
          ==                                            ::
          bolo                                          ::  all vane state
      ==                                                ::
  =*  bol  ->
  |%
  ++  abet                                              ::  resolve moves
    ^-  [(list move) bolo]
    [(flop mow) bol]
  ::
  ++  adit  .(ney (mix eny ney))                        ::  flip entropy
  ::
  ++  anon  `@p`(add our ^~((bex 64)))                  ::  pseudo-sub
  ++  apex                                              ::  accept request
    |=  kyz=kiss
    ^+  +>
    =.  our  ?~(hov our u.hov)  ::  XX
    =.  p.top  our              ::  XX necessary?
    ?-    -.kyz
        %born  +>.$(ged hen)                            ::  register external
        %serv
      =<  ~&([%serving (tope top)] .)
      ?^(p.kyz +>.$(top p.kyz) +>.$(q.top p.kyz))
    ::
        %crud
      +>.$(mow [[hen %slip %d %flog kyz] mow])
    ::
        %init                                           ::  register ownership
      =.  our  ?~(hov p.kyz (min u.hov p.kyz))
      +>.$(hov [~ our], top [[our %home ud/0] /web])
    ::
        %this                                           ::  inbound request
      %-  emule  |.  ^+  ..apex
      =*  sec  p.kyz    ::  ?                           ::  https bit
      =*  heq  r.kyz    ::  httq                        ::  request content
      =+  ryp=`quri`(rash q.heq zest:epur)
      =+  maf=(eat-headers r.heq)
      =+  ^=  pul  ^-  purl
          ?-  -.ryp
            &  ?>(=(sec p.p.p.ryp) p.ryp)
            |  =+  hot=(~(get ja maf) %host)
               ?>  ?=([@ ~] hot)
               [[sec (rash i.hot thor:epur)] p.ryp q.ryp]
          ==
      =.  p.p.pul  |(p.p.pul ?=(hoke r.p.pul))
      =+  her=(host-to-ship r.p.pul)
      ?:  |(?=(~ her) =(our u.her))
        (handle pul [q.+.kyz |] [p.heq maf s.heq])
      =+  han=(sham hen)
      =.  pox  (~(put by pox) han hen)
      (ames-gram u.her [%get ~] han +.kyz)
    ::
        %them                                           ::  outbound request
      ?~  p.kyz
        =+  sud=(need (~(get by kes) hen))
        %=  +>.$
          mow    :_(mow [ged [%give %thus sud ~]])
          q.ask  (~(del by q.ask) sud)
          kes    (~(del by kes) hen)
        ==
      ::  ~&  eyre-them/(earn p.u.p.kyz)
      %=  +>.$
        mow    :_(mow [ged [%give %thus p.ask p.kyz]])
        p.ask  +(p.ask)
        q.ask  (~(put by q.ask) p.ask hen u.p.kyz)
        kes    (~(put by kes) hen p.ask)
      ==
    ::
        %hiss                                           ::  outbound cage 
      ::?~  p.kyz                                       ::  XX cancel
      ::  =+  sud=(need (~(get by kes) hen))
      ::  %=  +>.$
      ::    mow    :_(mow [ged [%give %thus sud ~]])
      ::    q.ask  (~(del by q.ask) sud)
      ::    kes    (~(del by kes) hen)
      ::  ==
      ::  ~&  eyre-them/(earn p.u.p.kyz)
      =+  wir=hi//[p.kyz]
      ?:  ?=(%hiss p.q.kyz)
        (pass-note wir [%e %meta :(slop !>(%them) !>(~) q.q.kyz)])
      (back wir %hiss q.kyz)
    ::
        %they                                           ::  inbound response
      =+  kas=(need (~(get by q.ask) p.kyz))
      ::  ~&  >  eyre-they/[p.q.kyz (earn p.q.kas)]
      %=  +>.$
        mow    :_(mow [p.kas [%give %thou q.kyz]])
        q.ask  (~(del by q.ask) p.kas)
      ==
    ::
        %thud                                           ::  cancel request
      ?.  (~(has by lyv) hen)
        ~&  dead-request/hen
        +>.$(ded (~(put in ded) hen))                   ::  uncaught requests
      =+  lid=(~(got by lyv) hen)
      :: ~&  did-thud/[-.lid hen]
      ?-  -.lid
          %exec
        (pass-note p.lid %f [%exec our ~])
      ::
          %poll
        ?.  (~(has by wix) p.lid)
         +>.$ 
        poll-dead:(ire-ix p.lid)
      ::
          %xeno
        =+  han=(sham hen)
        =.  pox  (~(del by pox) han hen)
        (ames-gram p.lid [%gib ~] han)
      ::
          %wasp
        |-  ^+  +>.^$
        ?~  p.lid  +>.^$
        (del-deps:$(p.lid t.p.lid) i.p.lid %& hen)
      ==
    ::
        %west                                           ::  remote request
      =.  mow  :_(mow [hen %give %mack ~])
      =+  mez=((soft gram) q.kyz)
      ?~  mez
        ~&  e/[%strange-west p.kyz]
        ~|(%strange-west !!)
      ?-  -<.u.mez
        %aut  abet:(logon:(ses-ya p.u.mez) q.p.kyz)
        %hat  (foreign-hat:(ses-ya p.u.mez) q.p.kyz q.u.mez)
        %gib  (pass-note ay/(dray p/uv/~ q.p.kyz p.u.mez) [%e %thud ~])
        %get  (pass-note ay/(dray p/uv/~ q.p.kyz p.u.mez) [%e %this q.u.mez])
        %got
          ?.  (~(has by pox) p.u.mez)
            ~&  lost-gram-thou/p.kyz^p.u.mez
            +>.$
          =:  hen  (~(got by pox) p.u.mez)
              pox  (~(del by pox) p.u.mez)
            ==
          (give-thou q.u.mez)
      ::
        %lon  
          ~&  ses-ask/[p.u.mez sop (~(run by wup) ,~)]
          ?:  (ses-authed p.u.mez)  
            (ames-gram q.p.kyz aut/~ p.u.mez)
          =.  sop  (~(put by sop) p.u.mez q.p.kyz |)
          (ames-gram q.p.kyz hat/~ p.u.mez our-host)
      ==
    ::
      %wegh  !!                                         ::  handled elsewhere
    ==
  ::
  ::++  axom                                              ::  old response
  ::  |=  [tee=whir hon=honk]
  ::  ^+  +>
  ::  ?+  tee  !!
  ::    ~          ?-(-.hon %nice (nice-json), %mean (mean-json 500 p.hon))
  ::    [%of @ ^]  (get-ack:(ire-ix p.tee) q.tee hon)
  ::  ==
  ++  axon                                              ::  accept response
    |=  [tee=whir typ=type sih=sign]
    ^+  +>
    =.  our  ?~(hov our u.hov)  ::  XX
    ?:  &(?=([?(%of %ow) ^] tee) !(~(has by wix) p.tee))
      ~&(dead-ire/[`whir`tee (,[term term ~] +.sih)] +>)
    ?-    &2.sih
        %crud  +>.$(mow [[hen %slip %d %flog +.sih] mow])
    ::  %dumb  
    ::    =.  +>  ?+(tee +> [%of ^] pop-duct:(ire-ix p.tee))
    ::    (emule |.(~|(gall-dumb/tee !!)))
    ::
        %woot  +>.$
        %thou
      ?+    -.tee  !!
        %ay  (ames-gram (slav %p p.tee) got/~ (slav %uv q.tee) |2.sih)
        %hi  =+  cay=[%httr !>(`httr`p.sih)]
             ?:  ?=(%httr p.tee)  (give-sigh %& cay)
             (back si/~ p.tee cay)
      ==
    ::
        %unto                                           ::  app response
      ?>  ?=([%of @ ^] tee)
      =+  cuf=`cuft`+>.sih
      ?-    -.cuf
          ?(%coup %reap)
        (get-ack:(ire-ix p.tee) q.tee ?~(p.cuf ~ `[-.cuf u.p.cuf]))
      ::
          %doff  !!
          %diff
        ?.  ?=(%json p.p.cuf)
          :: ~>  %slog.`%*(. >[%backing p.p.cuf %q-p-cuf]< &3.+> (sell q.p.cuf))
          (back tee %json p.cuf)
        (get-rush:(ire-ix p.tee) q.tee ((hard json) q.q.p.cuf))
      ::
          %quit  ~&(quit/tee (get-quit:(ire-ix p.tee) q.tee))
      ==
    ::
        %wake
      ?>  ?=([?(%of %ow) @ ~] tee)
      ?:  ?=(%ow -.tee)
        abut:(ire-ix p.tee)
      =>  wake:(ire-ix p.tee)
      (give-json 200 ~ (joba %beat %b &))
    ::
        %news                                         ::  dependency updated
      ?.  ?=([%on ~] tee)
        ~&(e/lost/[tee hen] +>.$)
      %+  roll  (~(tap in (~(get ju liz) p.sih)))
      =<  .(con ..axon(liz (~(del by liz) p.sih)))
      |=  [sus=(each duct ixor) con=_..axon]
      =.  ..axon  con
      ?-  -.sus
        %&  (give-json(hen p.sus) 205 ~ %b &) 
        %|  (get-even:(ire-ix p.sus) +.sih)
      ==
    ::
        %made
      ?<  ?=(%tabl -.q.sih)
      =.  our  (need hov)                             ::  XX
      |-  ^+  ..axon
      ?-    tee
          $|(~ [?(%on %ay %ow) *])  ~|(e/ford/lost/tee !!)
          [%of @ ~]  ~|(e/ford/lost/tee !!)
          [%si ~]  (give-sigh q.sih)
      ::
          [%hi ^]
        ?:  ?=(%| -.q.sih)
          (give-sigh q.sih)  ::  XX crash?
        =*  cay  p.q.sih
        ?>  ?=(%hiss p.cay)
        (pass-note tee [%e %meta :(slop !>(%them) !>(~) q.cay)])
      ::
          [%he *]                     ::  XX hack
        =.  ..axon  $(tee p.tee)
        %_  ..axon
          mow  %+  turn  mow
               |=  a=move
               ?+  q.a  a
                 [%give %thou *]  a(r.p.p.q ~)
                 [%pass ^]        ?.(=(p.tee p.q.a) a a(p.q tee))
        ==     ==
      ::
          [%of @ ^]
        ?:  ?=(%| -.q.sih)
          ((slog p.q.sih) +>.^$)             ::  XX get-even %mean
        %+  get-rush:(ire-ix p.tee)  q.tee
        =*  cay  p.q.sih
        ?>  ?=(%json p.cay)                    ::  XX others
        ((hard json) q.q.cay)
      ::
          [%at ^]
        ?.  ?=([%& %js ^] q.sih)
          ~&  e/at-lost/p.tee
          $(tee q.tee)
        =*  cay  p.q.sih
        ?>  ?=(@ q.q.cay)
        =+  cyz=(~(got by wup) p.tee)
        =^  jon  ..ya  ~(stat-json ya p.tee cyz)
        $(tee q.tee, q.q.p.q.sih (add-json jon q.q.cay))
      ::
          [%ha *]
        %-  emule  |.  ^+  ..apex
        ?.  ?=(%& -.q.sih)
          (fail 404 p.sih p.q.sih)
        =*  cay  p.q.sih
        ?:  ?=(%red-quri p.cay)
          =+  url=((hard quri) q.q.cay)
          (give-thou 307 [location/(crip (apex:earn url))]~ ~)
        ?.  ?=(%mime p.cay)
          =+  bek=-:(need (tome p.tee))
          =+  bik=?+(r.bek bek [%ud %0] bek(r da/now))
          =-  (execute tee bik [%flag [p.sih `~] -])
          =-  `silk`[%cast %mime `[p.cay -]]
          ?.  ?=([%ud 0] r.bek)  q.cay
          ?+  p.cay  q.cay          :: inject dependency long-poll
            %urb  =<  (slam !>(.) q.cay)
                  |=  urb=manx
                  ~|  [%malformed-urb urb]
                  ?>  ?=([[%html ~] [[%head ~] *] [[%body ~] *] ~] urb)
                  (inject p.sih urb)
          ==
        ~|  q.q.cay
        =+  ((hard ,[mit=mite rez=octs]) q.q.cay)
        =+  dep=(crip "W/{(pojo %s (scot %uv p.sih))}")
        (give-thou 200 ~[etag/dep content-type/(moon mit)] ~ rez)
      ==
    ==
  ::
  ++  emule
    |=  a=_|?(..emule)  ^+  ..emule
    =+  mul=(mule a)
    ?~  -.mul  p.mul
    (fail 500 0v0 >%exit< p.mul)
  ::
  ++  ire-ix  |=(ire=ixor ~(. ix ire (~(got by wix) ire)))
  ::
  ++  ses-authed 
    |=  ses=hole
    =+  sap=(~(get by sop) ses)
    ?:  ?=([~ @ %&] sap)  &
    =+  cyz=(~(get by wup) ses)
    ?~  cyz  |
    (~(has in aut.u.cyz) our)
  ::
  ++  ses-ya  |=(ses=hole ~(. ya ses (~(got by wup) ses)))
  ++  our-host  `hart`[& ~ `/org/urbit/(rsh 3 1 (scot %p our))]
  ::                  [| [~ 8.445] `/localhost]       :: XX testing
  ::
  ++  ames-gram
    |=([him=ship gam=gram] (pass-note ~ %a %wont [our him] [%e -.gam] +.gam))
  ::
  ++  back                                              ::  %ford bounce
    |=  [tea=whir mar=mark cay=cage]
    (pass-note tea (ford-req -.top [%cast mar `cay]))
  ::
  ++  del-deps
    |=  [a=@uvH b=(each duct ixor)]  ^+  +>.$
    ?~  a  +>.$
    =.  liz  (~(del ju liz) a b)
    :: ~&  del-deps/[a (~(get ju liz) a)]
    ?:  (~(has by liz) a)  +>.$
    =-  -(hen hen.+)
    (pass-note(hen `~) on/~ %f [%wasp our a |])
  ::
  ++  new-deps
    |=  [a=@uvH b=(each duct ixor)]  ^+  +>.$
    :: ~&  new-deps/[a b]
    ?~  a  +>.$
    =+  had=(~(has by liz) a)
    =.  liz  (~(put ju liz) a b)
    ?:  had  +>.$
    =-  -(hen hen.+)
    (pass-note(hen `~) on/~ %f [%wasp our a &])
  ::
  ++  ford-req  |=([bek=beak kas=silk] [%f [%exec our `[bek kas]]])
  ++  execute  
    |=  [tea=whir req=[beak silk]]
    =.  lyv  (~(put by lyv) hen [%exec tea])
    (pass-note tea (ford-req req))
  ::
  ++  fail
    |=  [sas=@ud dep=@uvH mez=tang]
    ^+  +>
    :: (back ha/~ dep %tang !>(mez))  ::tang->urb chain may be source of failure
    (give-html sas ~ (inject dep (render-tang mez)))
  ::
  ++  give-html
    |=  [sas=@ud cug=(list ,@t) max=manx]
    %-  give-thou
    %+  add-cookies  cug
    (resp sas text//html (crip (poxo max)))
  ::
  ++  give-json
    |=  [sas=@uG cug=(list ,@t) jon=json]
    %-  give-thou
    %+  add-cookies  cug
    (resp sas application//json (crip (pojo jon)))
  ::
  ++  give-thou                                       ::  done request
    |=  hit=httr
    ?:  (~(has in ded) hen)                           ::  request closed
      +>(ded (~(del in ded) hen))
    =.  lyv  (~(del by lyv) hen)
    +>(mow :_(mow [hen %give %thou hit]))
  ::
  ++  give-sigh                                       ::  userspace done
    |=  res=(each cage tang)
    =-  +>.$(mow :_(mow [hen %give %sigh `cage`-]))
    ?.  ?=(%| -.res)  p.res
    [%tang !>(p.res)]
  ::
  ++  mean-json  |=([sas=@uG err=ares] (give-json sas ~ (ares-to-json err)))
  ++  nice-json  |=(* (give-json 200 ~ (joba %ok %b &)))
  ::
  ++  pass-note  |=(noe=[whir note] +>(mow :_(mow [hen %pass noe])))
  ++  host-to-ship                                              ::  host to ship
    |=  hot=host
    ^-  (unit ship)
    :: =+  gow=(~(get by dop) hot)    ::  XX trust
    :: ?^  gow  gow
    ?.  ?=(& -.hot)  ~
    =+  dom=(flop p.hot)                                ::  domain name
    ?~  dom  ~
    (rush i.dom fed:ag)
  ::
  ++  load-secret
    ^-  @ta
    =+  pax=/(scot %p our)/code/(scot %da now)/(scot %p our)
    %^  rsh  3  1
    (scot %p (,@ (need (sky %a pax))))
  ::
  ::
  ++  handle
    |=  $:  [hat=hart pok=pork quy=quay]                ::  purl, parsed url
            [cip=clip aut=?]                            ::  client ip, nonymous?
            [mef=meth maf=math bod=(unit octs)]         ::  method/headers/body
        ==
    =<  apex
    |%
    ++  abet  ..handle
    ++  done  .
    ++  teba  |*(a=$+(* ..handle) |*(b=* %_(done ..handle (a b))))
    ++  execute  (teba ^execute)
    ++  del-deps  (teba ^del-deps)
    ++  new-deps  (teba ^new-deps)
    ++  give-html  (teba ^give-html)
    ++  give-thou  (teba ^give-thou)
    ++  give-json  (teba ^give-json)
    ++  nice-json  (teba ^nice-json)
    ++  pass-note  (teba ^pass-note)
    ::
    ++  fcgi-cred
      ^-  cred
      ?:  aut  fcgi-cred:for-client
      %*(fcgi-cred for-client him anon)
    ::
    ::
    ++  apex                                              
      =<  abet
      ^+  done
      =+  oar=(host-to-ship r.hat)
      =.  our  ?~(oar our u.oar)  ::  XX
      =+  pez=process
      ?:  ?=(%| -.pez)  p.pez
      (resolve ~ p.pez)
    ::
    ++  resolve
      |=  [cug=(list ,@t) pez=pest]  ^+  done
      ?~  pez  done
      ?-  -.pez
          ~  (give-thou (add-cookies cug p.pez))
          %js  $(pez [~ (resp 200 text//javascript p.pez)])
          %json  (give-json 200 cug p.pez)
          %html  (give-html 200 cug p.pez)
          %htme  (give-html 401 cug p.pez)
          %bake
        =+  req=[%bake mar=q.pez [r s]:pez]
        =+  red=req(mar %red-quri)
        (execute p.pez -.s.pez `silk`[%alts ~[red req]])
      ::
          %red
        =+  url=(earn hat pok(p [~ %html]) quy)
        ?+    p.pok  ~|(bad-redirect/[p.pok url] !!)
            [~ %js]
          $(pez [%js auth-redir:js])
            [~ %json]
          $(pez [%json (jobe ok/b/| red/(jape url) ~)])
        ==
      ==
    ::
    ::
    ++  is-anon  =([~ ''] (~(get by (mo quy)) 'anon'))
    ++  check-oryx                    ::  | if json with bad oryx
      ^-  ?
      ?.  &(?=([~ %json] p.pok) ?=(%post mef) ?=(^ bod) !is-anon)  &
      =+  oxe=grab-oryx
      ?~  oxe  |
      ?:  (~(has in vew.cyz:for-client) u.oxe)
        &
      ~&(bad-oryx/[u.oxe vew.cyz:for-client] &)         ::  XX security
    ::
    ++  grab-json
      ?.  ?=(?(%post %put %delt) mef)
        ~
      ?~(bod ~ (poja q.u.bod))
    ::
    ++  need-body  |*(a=fist:jo (need (biff grab-json a)))
    ++  grab-oryx
      ^-  (unit oryx)
      =+  oxe=(biff grab-json (ot oryx/so ~):jo)
      ?^  oxe  oxe
      (~(get by (mo quy)) %oryx)
    ::
    ::
    ++  parse
      ^-  (each perk httr)
      |^  =+  hit=as-magic-filename
          ?^  hit  [%| u.hit]
          ?:  is-spur
            [%& %spur (flop q.pok)]
          =+  bem=as-beam
          ?^  bem  [%& %beam u.bem]
          ?.  check-oryx
            ~|(%bad-oryx ~|([grab-oryx vew.cyz:for-client] !!))
          =+  hem=as-aux-request
          ?^  hem  [%& u.hem]
          ~|(strange-path/q.pok !!)
      ::
      ++  as-magic-filename
        ^-  (unit httr)
        ?+    [(fall p.pok %$) q.pok]  ~
            [?(%ico %png) %favicon ~]
          :-  ~
          %^  resp  200  image//png
          favi
        ::
            [%txt %robots ~]
          :-  ~
          %^  resp  200  text//plain
          %-  role
          :~  'User-agent: *'
              'Disallow: /'
          ==
        ==
      ::
      ++  is-spur  |(?~(q.pok & ((sane %tas) i.q.pok)))
      ++  as-beam                     
        ^-  (unit beam)
        ?~  q.pok  ~
        =+  ^-  (unit ,[@ dez=desk rel=?])              :: /=desk/, /=desk=/
            (rush i.q.pok ;~(plug tis sym ;~(pose (cold | tis) (easy &))))
        ?~  -  (tome q.pok)                             :: /~ship/desk/case/...
        :+  ~  [our dez.u r.top]
        ?.  rel.u  (flop t.q.pok)
        (weld (flop t.q.pok) s.top)   :: /=desk/... as hoon /=desk%/...
      ::
      ++  as-aux-request                                ::  /~/... req parser
        ^-  (unit perk)
        =.  mef
          ?.  ?=(%post mef)  mef
          ?+    (skim quy |=([a=@t b=@t] &(=('' b) =(a (cuss (trip a))))))
              ~|(bad-quy/[req='"?PUT" or "?DELETE"' quy] !!)
            ~   mef
            [[%'DELETE' ~] ~]  %delt
            [[%'PUT' ~] ~]     %put
          ==
        |-
        ?:  ?=([%'~~' *] q.pok)                            ::  auth shortcuts
          $(q.pok ['~' %as %own t.q.pok])
        ?.  ?=([%'~' @ *] q.pok)  ~
        :-  ~  ^-  perk
        =*  pef  i.t.q.pok
        =+  but=t.t.q.pok                 ::  XX  =*
        ?+    pef  ~|(pfix-lost/`path`/~/[pef] !!)
            %debug  ;;(perk [%bugs but])
            %away  [%away ~]
            %at  [%auth %at pok(q but)]
            %am  ?~(but !! [%auth %xen i.but pok(q t.but)])
            %as
          :+  %auth  %get
          ~|  bad-ship/?~(but ~ i.but)
          ?~  but  !!
          :_  pok(q t.but)
          ?+  i.but  (slav %p i.but)
            %anon  anon
            %own   (fall (ship-from-cookies maf) our)
          ==
        ::
            %on
          :-  %poll
          ?^  but  [(raid but %uv ~)]~
          =+  dep=((hard (list ,[@ ~])) quy)
          =<  ?~(. !! .)
          (turn dep |=([a=@tas ~] (slav %uv a)))
        ::
            %of
          :+  %view  ?>(?=([@ ~] but) i.but)
          ?>  ?=([[%poll @] ~] quy)     ::  XX eventsource
          [~ (rash q.i.quy dem)]
        ::
            %to
          =+  ^-  dir=[p=ship q=term r=mark]
              ~|  bad-mess/but
              ?+  but  !!
                [@ @ ~]    [our (raid but %tas %tas ~)]
                [@ @ @ ~]  (raid but %p %tas %tas ~)
              ==
          :^  %mess  [p q]:dir  r.dir
          =+  wir=(~(get by (mo quy)) 'wire')
          ?^  wir  [(stab u.wir) (need grab-json)]         ::  XX distinguish
          (need-body (ot wire/(cu stab so) xyro/some ~):jo)
        ::
            %in
          ~|  expect/[%post 'application/json' /'@uv' '?PUT/DELETE']
          ?>  &(?=(?(%delt %put) mef) ?=($|(~ [~ %json]) p.pok))
          [%deps mef (raid but %uv ~)]
        ::
            %is
          ?~  but
            ~|(no-app/but=but !!)
          |-  ^-  perk
          ?~  p.pok  $(p.pok [~ %json])
          ?.  ?=(%json u.p.pok)
            ~|(is/stub/u.p.pok !!)      ::  XX marks
          ?:  ((sane %tas) i.but)
            $(but [(scot %p our) but])
          ?>  ?=(?(%delt %put) mef)
          =+  :-  hap=[(slav %p i.but) (slav %tas -.t.but)]
              wir=(need-body (ot wire/(cu stab so) ~):jo)
          [%subs mef hap u.p.pok wir +.t.but]
        ::
            %auth
          :-  %auth
          |-  ^-  perk-auth
          ?+    p.pok  !!
              ~          $(p.pok [~ %json])
              [~ %js]    [%js ~]
              [~ %json]
            ?+    mef  ~|(bad-meth/mef !!)
                %get   [%json ~]
                %put
              ~|  parsing/bod
              [%try (need-body (ot ship/(su fed:ag) code/(mu so) ~):jo)]
            ::
                %delt
              ~|  parsing/bod
              =+  jon=(need (poja q:(need bod)))
              ?>  ?=(%o -.jon)
              =+  sip=(~(get by p.jon) %ship)
              [%del ?~(sip ~ [~ (need ((su:jo fed:ag) u.sip))])]
        ==  ==
        ==
      --
    ::
    ++  process
      ^-  (each pest ,_done)
      =+  pet=parse
      ?:  ?=(%| -.pet)
        [%& ~ p.pet]
      (process-parsed p.pet)
    ::
    ++  process-parsed
      |=  hem=perk  ^-  (each pest ,_done)
      ?-    -.hem
          %auth  (process-auth p.hem)
          %away  [%& %html logout-page:xml]
          ?(%beam %spur)
        =+  ext=(fall p.pok %urb)
        =+  bem=?-(-.hem %beam p.hem, %spur [-.top (weld p.hem s.top)])
        ~|  bad-beam/q.bem
        ?<  =([~ 0] (sky %cw (tope bem(+ ~, r [%da now]))))
        =+  wir=`whir`[%ha (tope -.bem ~)]
        =.  wir  ?+(mef !! %get wir, %head [%he wir])
        =.  r.bem  ?+(r.bem r.bem [%ud %0] da/now)
        =+  arg=(fcgi quy fcgi-cred)
        =+  [%& %bake wir ext arg bem]
        ?.(aut - [%| (resolve -)])  ::  XX properly
      ::
          %bugs  
        ?-  p.hem
          %as  (show-login-page)
          %to  [%& %html poke-test:xml]
        ==
      ::
          %deps
        =+  ire=need-ixor
        ?>  (~(has by wix) ire)  ::  XX made redundant by oryx checking
        =<  [%| (nice-json)]
        ?-  p.hem
          %put   (new-deps q.hem %| ire)
          %delt  (del-deps q.hem %| ire)
        ==
      ::
          %mess
        :-  %|
        =^  orx  ..ya   ?:(is-anon new-view:for-client [(need grab-oryx) ..ya])
        =+  vew=(ire-ix (oryx-to-ixor orx))
        ((teba new-mess.vew) p.hem r.hem q.hem %json !>(`json`s.hem))
      ::
          %poll
        ?:  ?=([~ %js] p.pok)  ::  XX treat non-json cases?
          =+  polling-url=(apex:earn %| pok(u.p %json) quy)
          [%& %js (add-json (joba %wurl (jape polling-url)) poll:js)]
        =.  lyv  (~(put by lyv) hen %wasp p.hem)
        |-
          =.  done  (new-deps i.p.hem %& hen)
          ?~  t.p.hem  [%| done]
          $(p.hem t.p.hem)
      ::
          %subs
        ?-  p.hem
          %put   [%| ((teba add-subs:for-view) q.hem)]
          %delt  [%| ((teba del-subs:for-view) q.hem)]
        ==
      ::
          %view
        ~|  lost-ixor/p.hem
        [%| ((teba poll:(ire-ix p.hem)) u.q.hem)]
      ==
    ::
    ++  process-auth
      |=  ham=perk-auth  ^-  (each pest ,_done)
      =+  yac=for-client
      ?-    -.ham
          %js    [%& %js auth:js]
          %json  =^  jon  ..ya  stat-json.yac
                 [%| (give-json 200 ~ jon)]
          %xen   (show-login-page ~ ses.ham)
      ::
          %at
        =.  ..ya  abet.yac
        =+  pez=process(pok p.ham, aut |)
        ?.  ?=(%& -.pez)  ~|(no-inject/p.ham !!)
        ?~  p.pez  pez
        ?+    -.p.pez  ~&(bad-inject/p.pez !!)
            %red  pez
            %bake
          =.  ya  abet.yac 
          [%| (resolve ~ p.pez(p [%at ses.yac p.p.pez]))]
        ::
            %js
          =^  jon  ..ya  stat-json.yac
          [%| (resolve cug.yac p.pez(p (add-json jon p.p.pez)))]
        ==
      ::
          %del  
        =.  ..ya  (logoff:yac p.ham)
        =+  cug=[(set-cookie cookie-prefix '~')]~
        [%| (give-json 200 cug (joba %ok %b &))]
      ::
          %get
        |-
        ~|  aute/ham
        ?:  |(=(anon him.ham) (~(has in aut.yac) him.ham))
          =.  ..ya  abet.yac(him him.ham)
          =+  pez=process(pok rem.ham, aut &)
          ?:  ?=(%| -.pez)  pez
          [%| (resolve ~ p.pez)]
        ?.  =(our him.ham)
          [%| ((teba foreign-auth.yac) him.ham hat rem.ham quy)]
        (show-login-page ~)
      ::
          %try
        :-  %|
        ?.  =(our him.ham)
          ~|(stub-foreign/him.ham !!)
        ?.  ?|  (~(has in aut.yac) him.ham) 
                ?~(paz.ham | =(u.paz.ham load-secret))
            ==
          ~&  code=`@t`load-secret
          ~|([%try 'code' %in %console] !!)  ::  XX security
        =^  jon  ..ya  stat-json:(logon:yac him.ham)
        =.  cug.yac  :_(cug.yac (set-cookie %ship (scot %p him.ham)))
        (give-json 200 cug.yac jon)
      ==
    ::
    ++  show-login-page
      |=  ses=(unit hole)  ^-  (each pest ,_done)
      %-  (slog leaf/"Login code for {(scow %p our)} is: {(trip load-secret)}" ~)
      ?.  ?=($|(~ [~ %html]) p.pok)
        [%& %red ~]
      ?~  ses
        [%& %htme login-page:xml]
      ?:  (~(has by wup) u.ses)
        [%& %htme login-page:xml]
      =+  yac=(new-ya u.ses)
      =+  =-  lon=?~(- | (~(has in aut.u.-) our)) 
          (biff (session-from-cookies cookie-prefix maf) ~(get by wup))
      =.  yac  ?.(lon yac (logon.yac our))
      [%| (give-html(..ya abet.yac) 401 cug.yac login-page:xml)]
    ::
    ++  cookie-prefix  (rsh 3 1 (scot %p our))
    ++  cookie-domain
      ^-  cord
      ?-  r.hat 
        [%| @]  (cat 3 '; Domain=' (rsh 3 1 (scot %if p.r.hat)))
        [%& %org %urbit *]  '; Domain=.urbit.org'
        [%& @ @ *]  =-  (rap 3 "; Domain={-}{i.p.r.hat ~}")
                    (turn (flop `path`t.p.r.hat) |=(a=span (cat 3 a '.')))
                    
        [%& *]  ''  ::  XX security?
      ==
    ::
    ++  set-cookie
      |=  [key=@t val=@t]
      %+  rap  3  :~
        key  '='  val
        ::  '; HttpOnly'  ?.(sec '' '; Secure')  ::  XX security
        cookie-domain
        '; Path=/; HttpOnly'
      ==
    ++  need-ixor  (oryx-to-ixor (need grab-oryx))
    ++  for-view  ^+(ix (ire-ix need-ixor))
    ::
    ++  for-client                        ::  stateful per-session engine
      ^+  ya
      =+  pef=cookie-prefix
      =+  lig=(session-from-cookies pef maf)
      ?~  lig
        (new-ya (rsh 3 1 (scot %p (end 6 1 ney))))
      =+  cyz=(~(get by wup) u.lig)
      ?~  cyz
        ~&  bad-cookie/u.lig
        (new-ya (rsh 3 1 (scot %p (end 6 1 ney))))
      ~(. ya u.lig u.cyz(cug ~)) 
    ::
    ++  new-ya  |=(ses=hole ~(. ya ses (new-cyst ses)))
    ++  new-cyst
      |=  ses=hole
      =*  sec  p.hat
      ^-  cyst
      :*  ^-  cred
          :*  hat(p sec)
              ~
              'not-yet-implemented' 
              ::(rsh 3 1 (scot %p (end 6 1 (shaf %oryx ses))))
          ::
              =+  lag=(~(get by maf) %accept-language)
              ?~(lag ~ ?~(u.lag ~ [~ i.u.lag]))
          ::
              cip
              ~
          ==
          [anon ~]
      ::
          [(set-cookie cookie-prefix ses)]~
      ::
          now
          ~
          ~
        ::  [1 ~]
      ==
    --
  ::
  ++  oryx-to-ixor  |=(a=oryx (rsh 3 1 (scot %p (end 6 1 (shas %ire a)))))
  ++  ya                                                ::  session engine
    =|  [ses=hole cyst]
    =*  cyz  ->
    |%
    ++  abet  ..ya(wup (~(put by wup) ses cyz))
    ++  abut  ..ya(wup (~(del by wup) ses))
    ++  foreign-auth
      |=  [him=ship pul=purl]  ^+  ..ya
      =.  way  (~(put by way) him pul hen)
      ~&  asking-foreign/him
      (ames-gram:abet him [lon/~ ses])
    ::
    ++  foreign-hat
      |=  [him=ship hat=hart]  ^+  ..ya
      ~|  way
      =^  pul  hen  (~(got by way) him)
      =:  way       (~(del by way) him)
          dop       (~(put by dop) r.hat him)  
          q.q.pul   ['~' %am ses q.q.pul]
        ==
      =+  url=(welp (earn pul(p hat)) '#' (head:earn p.pul))
      %-  give-thou:abet
      (add-cookies cug [307 [location/(crip url)]~ ~])
    ::
    ++  logon
      |=  her=ship
      %_  +>
        him   her
        aut   (~(put in aut) her)
        ..ya
          ~&  logon/[our her ses]
          ?.  =(our her)
            ..ya
          =+  sap=(~(get by sop) ses)
          ~&  sap
          ?.  ?=([~ @ %|] sap)
            ..ya
          (ames-gram -.u.sap aut/~ ses)
      ==
    ++  logoff    
      |=  her=(unit ship)  ^+  ..ya
      ?~  her  abut
      =.  aut  (~(del in aut) u.her)
      ?~  aut  abut
      abet(him ?.(=(her him) him n.aut))
    ::
    ++  new-view
      ^+  [*oryx ..ya]
      =+  orx=`@t`(rsh 3 1 (scot %p (shaf %orx eny)))
      =.  vew  (~(put in vew) orx)
      =+  ire=(oryx-to-ixor orx)
      =.  ..ix  ~(init ix ire %*(. *stem him him, p.eve 1))
      ::  ~&  stat-ire/`@t`ire
      [orx abet]
    ::
    ++  fcgi-cred  %_(ced aut (~(put ju aut.ced) %$ (scot %p him)))
    ++  stat-json
      ^+  [*json ..ya]
      =^  orx  ..ya  new-view
      :_  ..ya
      %-  jobe  :~
        oryx/s/orx
        ixor/s/(oryx-to-ixor orx)
        ship/(jape +:<our>)
        user/(jape +:<him>)
        auth/a/(turn (~(tap in aut)) |=(a=@p (jape +:<a>)))
      ==
    --
  ::
  ++  ix
    =|  [ire=ixor stem]
    =*  sem  ->
    |%
    ++  done  .
    ++  abet  ..ix(wix (~(put by wix) ire sem))
    ++  abut
      =+  sub=(~(tap in sus))
      |-  ^+  ..ix
      ?^  sub  $(sub t.sub, ..ix (pul-subs i.sub))
      =.  +>  poll-rest
      ..ix(wix (~(del by wix) ire))
    ::
    ++  teba  |*(a=$+(* ..ix) |*(b=* %_(done ..ix (a b))))
    ++  give-json  (teba ^give-json)
    ++  pass-note  (teba ^pass-note)
    ++  hurl-note 
      |=  [a=[dock path] b=note]  ^+  ..ix
      =:  med  (~(put to med) hen)
          hen  `~
        ==
      :: ~&  >  hurl/[&2.b ire a]
      (pass-note:abet [%of ire (gsig a)] b)
    ::
    ++  init
      =.  die  (add ~d1 now) 
      abet(mow :_(mow [`/ %pass ow//[ire] [%b %wait die]]))
    ::
    ++  refresh
      =.  mow  :_(mow [`/ %pass ow//[ire] [%b %rest die]])
      =.  die  (add ~d1 now) 
      done(mow :_(mow [`/ %pass ow//[ire] [%b %wait die]]))
    ::
    ++  add-even
      |=  a=even  ^+  eve
      [+(p.eve) (~(put by q.eve) p.eve a)]
    ::
    ++  new-mess
      |=  [a=dock b=wire c=mark d=cage]  ^+  ..ix
      (hurl-note [a b] [%g %deal [him -.a] +.a %punk c d])
    ::
    ++  add-subs
      |=  [a=dock %json b=wire c=path]  ^+  ..ix
      ?:  (~(has in sus) +<)  ~|(duplicate/c !!)
      =.  sus  (~(put in sus) +<)
      (hurl-note [a b] [%g %deal [him -.a] +.a %peel %json c])
    ::
    ++  pul-subs
      |=  [a=dock %json b=wire c=path]  ^+  ..ix
      =.  sus  (~(del in sus) +<)
      (hurl-note [a b] [%g %deal [him -.a] +.a %pull ~])
    ::
    ++  del-subs                      ::  XX per path?
      |=  [a=dock %json b=wire c=path]  ^+  ..ix
      =.  ..ix  (pul-subs +<)
      (nice-json:pop-duct:(ire-ix ire))          ::  XX gall ack
    ::
    ++  get-rush
      |=  [a=whir-of b=json]  ^+  ..ix
      (get-even [%rush [[(slav %p p.a) q.a] r.a] (joba %json b)])
    ::
    ++  get-quit
      |=  a=whir-of  ^+  ..ix
      (get-even [%quit [[(slav %p p.a) q.a] r.a]])
    ::
    ++  get-ack
      |=  [a=whir-of b=(unit ,[term tang])]  ^+  ..ix
      ?:  =(~ med)  ~&  resp-lost/ire  ..ix
      ?~  b  (nice-json:pop-duct)
      (mean-json:pop-duct 500 b)
    ::
    ++  get-even
      |=  ven=even  ^+  ..ix
      =+  num=p.eve
      =.  eve  (add-even ven)
      =<  abet
      ?~  ude  done
      =.  hen  p.u.ude
      (give-even:pass-rest(ude ~) q.u.ude num ven)
    ::
    ++  give-even
      |=  [pol=? num=@u ven=even]  ^+  done
      =:  q.eve  (~(del by q.eve) (dec num))              ::  TODO ponder a-2
          mow    ?.(?=(%rush -.ven) mow mow:(pass-took p.ven))
        ==
      ?>  pol                         ::  XX eventstream  
      %^  give-json  200  ~
      %^  jobe  id/(jone num)  type/[%s -.ven]
      ?-  -.ven
        %news  ~[from/[%s (scot %uv p.ven)]]
        %quit  ~[from/(subs-to-json p.ven)]
        %rush  ~[from/(subs-to-json p.ven) data/q.ven]
      ==
    ::
    ++  pass-wait  (pass-note of//[ire] [%b %wait era])
    ++  pass-rest
      =.  lyv  (~(del by lyv) hen)
      (pass-note of//[ire] [%b %rest era])
    ::
    ++  pass-took
      |=  a=[p=dock wire]
      %+  pass-note(hen `~)
        [%of ire (gsig a)] 
      [%g %deal [him -.p.a] +.p.a %pump ~]
    ::
    ++  pop-duct  =^(ned med ~(get to med) abet(hen ned))
    ++  poll
      |=  a=@u  ^+  ..ix
      =<  abet
      =.  ..poll  refresh
      ?:  =(a p.eve)
        =.  ..poll  poll-rest
        =.  era  (add ~s30 now)
        =.  lyv  (~(put by lyv) hen [%poll ire])
        pass-wait(ude [~ hen &])
      ?:  (gth a p.eve)  ~|(seq-high/cur=p.eve !!)
      =+  ven=~|(seq-low/cur=p.eve (~(got by q.eve) a))
      (give-even & a ven)
    ::
    ++  poll-rest
      ?~  ude  done 
      %*(. pass-rest(hen p.u.ude) hen hen)
    ::
    ++  poll-dead
      ^+  ..ix
      =<  abet
      ?.  =(ude [~ hen &])
        done  :: old long poll
      pass-rest(ude ~)
    ::
    ++  subs-to-json
      |=  [a=dock b=path]
      %-  jobe  :~
        ship/[%s (rsh 3 1 (scot %p p.a))]
        appl/[%s q.a] 
        path/(jape (spud b))
      ==
    ++  wake  ^+(..ix abet(ude ~))  ::  XX other effects?
    ::  XX unused
    ++  print-subs  |=([a=dock b=path] "{<p.a>}/{(trip q.a)}{(spud b)}")
--  --
--
.   ==
=|  bolo
=*  bol  -
|=  [now=@da eny=@ ski=sled]                            ::  activate
^?                                                      ::  opaque core
|%                                                      ::
++  call                                                ::  handle request
  |=  $:  hen=duct
          hic=(hypo (hobo kiss))
      ==
  =>  %=    .                                           ::  XX temporary
          q.hic
        ^-  kiss
        ?:  ?=(%soft -.q.hic)
          ((hard kiss) p.q.hic)
        ?:  (~(nest ut -:!>(*kiss)) | p.hic)  q.hic
        ~&  [%eyre-call-flub (,@tas `*`-.q.hic)]
        ((hard kiss) q.hic)
      ==
  ^-  [p=(list move) q=_..^$]
  ?:  ?=(%wegh -.q.hic)
    :_  ..^$  :_  ~
    :^  hen  %give  %mass
    :-  %eyre
    :-  %|
    :~  dependencies/`liz  sessions/`wup  views/`wix
        ducts/[%| ~[dead/`ded proxy/`pox outgoing/`ask]]
        hosts/`dop
        misc/`bol
    ==
  =+  our=`@p`0x100  ::  XX  sentinel
  =+  ska=(slod ski)
  =+  sky=|=(* `(unit)`=+(a=(ska +<) ?~(a ~ ?~(u.a ~ [~ u.u.a]))))
  =.  ney  (shax :(mix (shax now) +(eny) ney))          ::  XX!!  shd not need
  ^-  [p=(list move) q=_..^$]
  =.  gub  ?.(=(0 gub) gub (cat 3 (rsh 3 1 (scot %p (end 6 1 eny))) '-'))
  =^  mos  bol
    abet:(apex:~(adit ye [hen [now eny our sky] ~] bol) q.hic)
  [mos ..^$]
::
++  doze                                                ::  require no timer
  |=  [now=@da hen=duct]
  ^-  (unit ,@da)
  ~
::
++  load                                                ::  take previous state
  =+  bolo-3=,_[%3 +(|2 |3.+)]:*bolo                    ::  no top
  =+  even-2=?(even [%mean p=[dock path] *])            ::  old %quit
  =+  ^=  stem-2                                        ::  no die, sus
      ,_=+(*stem -(|3 |5.-, q.eve *(map ,@u even-2)))
  =+  bolo-2=,_[%2 %*(+ *bolo-3 wix *(map ixor stem-2))]
  =+  bolo-1=,_[%1 +(|4 |5.+)]:*bolo-2                  ::  no lyv
  |=  old=?(bolo bolo-1 bolo-2 bolo-3)
  ^+  ..^$
  ?-  -.old
    %4  ..^$(+>- old)
    %3  $(-.old %4, |2.+.old [[[(need hov.old) %home ud/0] /web] |2.+.old])
    %2  =+  evn=|=(a=even-2 ?+(-.a a %mean [%quit p.a]))
        =+  stm=|=(a=stem-2 a(|3 [now ~ |3.a(q.eve (~(run by q.eve.a) evn))]))
        $(-.old %3, wix.old (~(run by wix.old) stm))
    %1  $(-.old %2, |4.+.old [~ |4.+.old])
  ==
::
++  scry
  |=  [our=(unit (set monk)) ren=@tas who=ship syd=desk lot=coin tyl=path]
  ^-  (unit (unit (pair mark ,*)))
  ~
::
++  stay  `bolo`+>-.$
++  take                                                ::  accept response
  |=  [tea=wire hen=duct hin=(hypo sign)]
  ^-  [p=(list move) q=_..^$]
  =+  our=`@p`0x100  ::  XX  sentinel
  =+  ska=(slod ski)
  =+  sky=|=(* `(unit)`=+(a=(ska +<) ?~(a ~ ?~(u.a ~ [~ u.u.a]))))
  =.  ney  (shax :(mix (shax now) +(eny) ney))          ::  XX!!  shd not need
  ^-  [p=(list move) q=_..^$]
  =.  gub  ?.(=(0 gub) gub (cat 3 (rsh 3 1 (scot %p (end 6 1 eny))) '-'))
  =+  tee=((soft whir) tea)
  ?~  tee  ~&  [%e %lost -.q.hin hen]  [~ ..^$]
  =^  mos  bol
    =<  abet
    %^  axon:~(adit ye [hen [now eny our sky] ~] bol)  u.tee
      (~(peek ut p.hin) %free 3) 
    q.hin
  [mos ..^$]
--
<|MERGE_RESOLUTION|>--- conflicted
+++ resolved
@@ -540,12 +540,8 @@
         ;title:"{(trip a)}" 
         ;script(type "text/javascript", src "//cdnjs.cloudflare.com/ajax/".
           "libs/jquery/2.1.1/jquery.min.js");
-<<<<<<< HEAD
-        ;link(rel "stylesheet", href "/lib/base.css");
-=======
-        ;link(rel "stylesheet", href "/home/lib/css/fonts.css");
-        ;link(rel "stylesheet", href "/home/lib/css/bootstrap.css");
->>>>>>> 6fc3c8e5
+        ;link(rel "stylesheet", href "/lib/css/fonts.css");
+        ;link(rel "stylesheet", href "/lib/css/bootstrap.css");
       ==
       ;body:div#c:"*{b}"
     ==
