# subrepositories, downloaded pills
/arvo/
*.pill
# autoconf
/.MAKEFILE-VERSION
/make.conf
/.make.conf
# intermediate
*.swo
*.swp
*.o
/outside/**/*.a
/outside/re2/obj
# build
/vere.pkg
.tags
.etags
GPATH
GTAGS
GRTAGS
# scratch
/zod/
# dependencies
node_modules/
.sass-cache
# OS
.DS_Store
# ??
/inst
cscope.*
build/
<<<<<<< HEAD
tags
=======
TAGS
>>>>>>> a30ad305
<|MERGE_RESOLUTION|>--- conflicted
+++ resolved
@@ -29,8 +29,5 @@
 /inst
 cscope.*
 build/
-<<<<<<< HEAD
 tags
-=======
-TAGS
->>>>>>> a30ad305
+TAGS