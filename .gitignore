# Logs
logs
*.log
npm-debug.log*
yarn-debug.log*
yarn-error.log*
*.swp
.DS_Store

# Runtime data
pids
*.pid
*.seed
*.pid.lock

# Directory for instrumented libs generated by jscoverage/JSCover
lib-cov

# Coverage directory used by tools like istanbul
coverage

# nyc test coverage
.nyc_output

# Grunt intermediate storage (http://gruntjs.com/creating-plugins#storing-task-files)
.grunt

# Bower dependency directory (https://bower.io/)
bower_components

# node-waf configuration
.lock-wscript

# Compiled binary addons (https://nodejs.org/api/addons.html)
build/Release

# Dependency directories
node_modules/
jspm_packages/

# TypeScript v1 declaration files
typings/

# Optional npm cache directory
.npm

# Optional eslint cache
.eslintcache

# Optional REPL history
.node_repl_history

# Output of 'npm pack'
*.tgz

# Yarn Integrity file
.yarn-integrity

# dotenv environment variables file
.env

# next.js build output
.next

<<<<<<< HEAD
apps/*/dist/
=======
apps/*/dist
*/dist/
>>>>>>> 932aba90
*/node_modules/
*/.DS_Store
.urbitrc

# vim swap files
*.swo
*.swp<|MERGE_RESOLUTION|>--- conflicted
+++ resolved
@@ -1,4 +1,4 @@
-# Logs
+#Logs
 logs
 *.log
 npm-debug.log*
@@ -62,12 +62,8 @@
 # next.js build output
 .next
 
-<<<<<<< HEAD
 apps/*/dist/
-=======
-apps/*/dist
 */dist/
->>>>>>> 932aba90
 */node_modules/
 */.DS_Store
 .urbitrc
