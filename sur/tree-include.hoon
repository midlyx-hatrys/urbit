::
::::  /hoon/tree-include/sur
  ::
|-
<<<<<<< HEAD
$:  mime=mime
    body=json
    head=json
    snip=json
    meta=json
    sect=json
    comt=json
=======
$:  body/json
    head/json
    snip/json
    meta/json
    sect/json
>>>>>>> 7fde2eb2
==<|MERGE_RESOLUTION|>--- conflicted
+++ resolved
@@ -2,19 +2,11 @@
 ::::  /hoon/tree-include/sur
   ::
 |-
-<<<<<<< HEAD
-$:  mime=mime
-    body=json
-    head=json
-    snip=json
-    meta=json
-    sect=json
-    comt=json
-=======
-$:  body/json
+$:  mime/mime
+    body/json
     head/json
     snip/json
     meta/json
     sect/json
->>>>>>> 7fde2eb2
+    comt/json
 ==